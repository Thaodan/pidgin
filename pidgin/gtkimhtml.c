/*
 * @file gtkimhtml.c GTK+ IMHtml
 * @ingroup pidgin
 */

/* pidgin
 *
 * Pidgin is the legal property of its developers, whose names are too numerous
 * to list here.  Please refer to the COPYRIGHT file distributed with this
 * source distribution.
 *
 * This program is free software; you can redistribute it and/or modify
 * under the terms of the GNU General Public License as published by
 * the Free Software Foundation; either version 2 of the License, or
 * (at your option) any later version.
 *
 * This program is distributed in the hope that it will be useful,
 * but WITHOUT ANY WARRANTY; without even the implied warranty of
 * MERCHANTABILITY or FITNESS FOR A PARTICULAR PURPOSE.  See the
 * GNU General Public License for more details.
 *
 * You should have received a copy of the GNU General Public License
 * along with this program; if not, write to the Free Software
 * Foundation, Inc., 51 Franklin Street, Fifth Floor, Boston, MA  02111-1301  USA
 *
 */
#define _PIDGIN_GTKIMHTML_C_

#ifdef HAVE_CONFIG_H
#include <config.h>
#endif

#include "internal.h"
#include "pidgin.h"
#include "pidginstock.h"
#include "gtkutils.h"
#include "smiley.h"
#include "imgstore.h"

#include "debug.h"
#include "util.h"
#include "gtkimhtml.h"
#include "gtksmiley.h"
#include "gtksourceiter.h"
#include "gtksourceundomanager.h"
#include "gtksourceview-marshal.h"
#include <gtk/gtk.h>
#include <glib.h>
#include <gdk/gdkkeysyms.h>
#include <string.h>
#include <ctype.h>
#include <stdio.h>
#include <stdlib.h>
#include <math.h>
#ifdef HAVE_LANGINFO_CODESET
#include <langinfo.h>
#include <locale.h>
#endif
#ifdef _WIN32
#include <gdk/gdkwin32.h>
#include <windows.h>
#endif

#include <pango/pango-font.h>

#define TOOLTIP_TIMEOUT 500

#include "gtk3compat.h"

static GtkTextViewClass *parent_class = NULL;

struct scalable_data {
	GtkIMHtmlScalable *scalable;
	GtkTextMark *mark;
};

typedef struct {
	GtkIMHtmlScalable *image;
	gpointer data;
	gsize datasize;
} GtkIMHtmlImageSave;

struct im_image_data {
	int id;
	GtkTextMark *mark;
};

struct _GtkIMHtmlScalable {
	void (*scale)(struct _GtkIMHtmlScalable *, int, int);
	void (*add_to)(struct _GtkIMHtmlScalable *, GtkIMHtml *, GtkTextIter *);
	void (*free)(struct _GtkIMHtmlScalable *);
};

struct _GtkIMHtmlHr {
	GtkIMHtmlScalable scalable;
	GtkWidget *sep;
};

struct _GtkIMHtmlImage {
	GtkIMHtmlScalable scalable;
	GtkImage *image; /**< Contains the scaled version of this pixbuf. */
	GdkPixbuf *pixbuf; /**< The original pixbuf, before any scaling. */
	GtkTextMark *mark;
	gchar *filename;
	int width;
	int height;
	int id;
	GtkWidget *filesel;
};

struct _GtkIMHtmlAnimation {
	GtkIMHtmlImage imhtmlimage;
	GdkPixbufAnimation *anim; /**< The original animation, before any scaling. */
	GdkPixbufAnimationIter *iter;
	guint timer;
};

struct _GtkIMHtmlLink
{
	GtkIMHtml *imhtml;
	gchar *url;
	GtkTextTag *tag;
};

struct _GtkSmileyTree {
	GString *values;
	GtkSmileyTree **children;
	GtkIMHtmlSmiley *image;
};

typedef struct {
	char *name;
	int length;

	gboolean (*activate)(GtkIMHtml *imhtml, GtkIMHtmlLink *link);
	gboolean (*context_menu)(GtkIMHtml *imhtml, GtkIMHtmlLink *link, GtkWidget *menu);
} GtkIMHtmlProtocol;

/* The five elements contained in a FONT tag */
typedef struct {
	gushort size;
	gchar *face;
	gchar *fore;
	gchar *back;
	gchar *bg;
	gchar *sml;
	gboolean underline;
	gboolean strike;
	gshort bold;
} GtkIMHtmlFontDetail;

static gboolean
gtk_text_view_drag_motion (GtkWidget        *widget,
                           GdkDragContext   *context,
                           gint              x,
                           gint              y,
                           guint             time);

static void preinsert_cb(GtkTextBuffer *buffer, GtkTextIter *iter, gchar *text, gint len, GtkIMHtml *imhtml);
static void insert_cb(GtkTextBuffer *buffer, GtkTextIter *iter, gchar *text, gint len, GtkIMHtml *imhtml);
static void delete_cb(GtkTextBuffer *buffer, GtkTextIter *iter, GtkTextIter *end, GtkIMHtml *imhtml);
static void insert_ca_cb(GtkTextBuffer *buffer, GtkTextIter *arg1, GtkTextChildAnchor *arg2, gpointer user_data);
static void gtk_imhtml_apply_tags_on_insert(GtkIMHtml *imhtml, GtkTextIter *start, GtkTextIter *end);
void gtk_imhtml_close_tags(GtkIMHtml *imhtml, GtkTextIter *iter);
static void gtk_imhtml_link_drop_cb(GtkWidget *widget, GdkDragContext *context, gint x, gint y, guint time, gpointer user_data);
static void gtk_imhtml_link_drag_rcv_cb(GtkWidget *widget, GdkDragContext *dc, guint x, guint y, GtkSelectionData *sd, guint info, guint t, GtkIMHtml *imhtml);
static void mark_set_cb(GtkTextBuffer *buffer, GtkTextIter *arg1, GtkTextMark *mark, GtkIMHtml *imhtml);
static void hijack_menu_cb(GtkIMHtml *imhtml, GtkMenu *menu, gpointer data);
static void paste_received_cb (GtkClipboard *clipboard, GtkSelectionData *selection_data, gpointer data);
static void paste_plaintext_received_cb (GtkClipboard *clipboard, const gchar *text, gpointer data);
static void imhtml_paste_insert(GtkIMHtml *imhtml, const char *text, gboolean plaintext);
static void imhtml_toggle_bold(GtkIMHtml *imhtml);
static void imhtml_toggle_italic(GtkIMHtml *imhtml);
static void imhtml_toggle_strike(GtkIMHtml *imhtml);
static void imhtml_toggle_underline(GtkIMHtml *imhtml);
static void imhtml_font_grow(GtkIMHtml *imhtml);
static void imhtml_font_shrink(GtkIMHtml *imhtml);
static void imhtml_clear_formatting(GtkIMHtml *imhtml);
static int gtk_imhtml_is_protocol(const char *text);
static void gtk_imhtml_activate_tag(GtkIMHtml *imhtml, GtkTextTag *tag);
static void gtk_imhtml_link_destroy(GtkIMHtmlLink *link);

/* POINT_SIZE converts from AIM font sizes to a point size scale factor. */
#define MAX_FONT_SIZE 7
#define POINT_SIZE(x) (_point_sizes [MIN ((x > 0 ? x : 1), MAX_FONT_SIZE) - 1])
static const gdouble _point_sizes [] = { .85, .95, 1, 1.2, 1.44, 1.728, 2.0736};

enum {
	TARGET_HTML,
	TARGET_UTF8_STRING,
	TARGET_COMPOUND_TEXT,
	TARGET_STRING,
	TARGET_TEXT
};

enum {
	URL_CLICKED,
	BUTTONS_UPDATE,
	TOGGLE_FORMAT,
	CLEAR_FORMAT,
	UPDATE_FORMAT,
	MESSAGE_SEND,
	UNDO,
	REDO,
	PASTE,
	LAST_SIGNAL
};
static guint signals [LAST_SIGNAL] = { 0 };

static char *html_clipboard = NULL;
static char *text_clipboard = NULL;
static GtkClipboard *clipboard_selection = NULL;

static const GtkTargetEntry selection_targets[] = {
#ifndef _WIN32
	{ "text/html", 0, TARGET_HTML },
#else
	{ "HTML Format", 0, TARGET_HTML },
#endif
	{ "UTF8_STRING", 0, TARGET_UTF8_STRING },
	{ "COMPOUND_TEXT", 0, TARGET_COMPOUND_TEXT },
	{ "STRING", 0, TARGET_STRING },
	{ "TEXT", 0, TARGET_TEXT}};

static const GtkTargetEntry link_drag_drop_targets[] = {
	GTK_IMHTML_DND_TARGETS
};

#ifdef _WIN32
static gchar *
clipboard_win32_to_html(char *clipboard) {
	const char *header;
	const char *begin, *end;
	gint start = 0;
	gint finish = 0;
	gchar *html;
	gchar **split;
	int clipboard_length = 0;

#if 0 /* Debugging for Windows clipboard */
	FILE *fd;

	purple_debug_info("imhtml clipboard", "from clipboard: %s\n", clipboard);

	fd = g_fopen("c:\\purplecb.txt", "wb");
	fprintf(fd, "%s", clipboard);
	fclose(fd);
#endif

	clipboard_length = strlen(clipboard);

	if (!(header = strstr(clipboard, "StartFragment:")) || (header - clipboard) >= clipboard_length)
		return NULL;
	sscanf(header, "StartFragment:%d", &start);

	if (!(header = strstr(clipboard, "EndFragment:")) || (header - clipboard) >= clipboard_length)
		return NULL;
	sscanf(header, "EndFragment:%d", &finish);

	if (finish > clipboard_length)
		finish = clipboard_length;

	if (start > finish)
		start = finish;

	begin = clipboard + start;

	end = clipboard + finish;

	html = g_strndup(begin, end - begin);

	/* any newlines in the string will now be \r\n, so we need to strip out the \r */
	split = g_strsplit(html, "\r\n", 0);
	g_free(html);
	html = g_strjoinv("\n", split);
	g_strfreev(split);

#if 0 /* Debugging for Windows clipboard */
	purple_debug_info("imhtml clipboard", "HTML fragment: '%s'\n", html);
#endif

	return html;
}

static gchar *
clipboard_html_to_win32(char *html) {
	int length;
	GString *clipboard;

	if (html == NULL)
		return NULL;

	length = strlen(html);
	clipboard = g_string_new ("Version:1.0\r\n");
	g_string_append(clipboard, "StartHTML:0000000105\r\n");
	g_string_append_printf(clipboard, "EndHTML:%010d\r\n", 147 + length);
	g_string_append(clipboard, "StartFragment:0000000127\r\n");
	g_string_append_printf(clipboard, "EndFragment:%010d\r\n", 127 + length);
	g_string_append(clipboard, "<!--StartFragment-->\r\n");
	g_string_append(clipboard, html);
	g_string_append(clipboard, "\r\n<!--EndFragment-->");

	return g_string_free(clipboard, FALSE);
}

static gboolean clipboard_paste_html_win32(GtkIMHtml *imhtml) {
	gboolean pasted = FALSE;

	/* Win32 clipboard format value, and functions to convert back and
	 * forth between HTML and the clipboard format.
	 */
	static UINT win_html_fmt = 0;

	/* Register HTML Format as desired clipboard format */
	if (!win_html_fmt)
		win_html_fmt = RegisterClipboardFormat("HTML Format");

	if (gtk_text_view_get_editable(GTK_TEXT_VIEW(imhtml))
				&& IsClipboardFormatAvailable(win_html_fmt)) {
		gboolean error_reading_clipboard = FALSE;
		HWND hwnd = GDK_WINDOW_HWND(GTK_WIDGET(imhtml)->window);

		if (OpenClipboard(hwnd)) {
			HGLOBAL hdata = GetClipboardData(win_html_fmt);
			if (hdata == NULL) {
				if (GetLastError() != ERROR_SUCCESS)
					error_reading_clipboard = TRUE;
			} else {
				char *buffer = GlobalLock(hdata);
				if (buffer == NULL) {
					error_reading_clipboard = TRUE;
				} else {
					char *text = clipboard_win32_to_html(
							buffer);
					imhtml_paste_insert(imhtml, text,
							FALSE);
					g_free(text);
					pasted = TRUE;
				}
				GlobalUnlock(hdata);
			}

			CloseClipboard();
		} else {
			error_reading_clipboard = TRUE;
		}

		if (error_reading_clipboard) {
			gchar *err_msg = g_win32_error_message(GetLastError());
			purple_debug_info("html clipboard",
					"Unable to read clipboard data: %s\n",
					err_msg ? err_msg : "Unknown Error");
			g_free(err_msg);
		}
	}

	return pasted;
}
#endif

static GtkSmileyTree*
gtk_smiley_tree_new (void)
{
	return g_new0 (GtkSmileyTree, 1);
}

static void
gtk_smiley_tree_insert (GtkSmileyTree *tree,
			GtkIMHtmlSmiley *smiley)
{
	GtkSmileyTree *t = tree;
	const gchar *x = smiley->smile;

	if (!(*x))
		return;

	do {
		gchar *pos;
		gint index;

		if (!t->values)
			t->values = g_string_new ("");

		pos = strchr (t->values->str, *x);
		if (!pos) {
			t->values = g_string_append_c (t->values, *x);
			index = t->values->len - 1;
			t->children = g_realloc (t->children, t->values->len * sizeof (GtkSmileyTree *));
			t->children [index] = g_new0 (GtkSmileyTree, 1);
		} else
			index = GPOINTER_TO_INT(pos) - GPOINTER_TO_INT(t->values->str);

		t = t->children [index];

		x++;
	} while (*x);

	t->image = smiley;
}


static void
gtk_smiley_tree_destroy (GtkSmileyTree *tree)
{
	GSList *list = g_slist_prepend (NULL, tree);

	while (list) {
		GtkSmileyTree *t = list->data;
		gsize i;
		list = g_slist_remove(list, t);
		if (t && t->values) {
			for (i = 0; i < t->values->len; i++)
				list = g_slist_prepend (list, t->children [i]);
			g_string_free (t->values, TRUE);
			g_free (t->children);
		}

		g_free (t);
	}
}

static void (*parent_size_allocate)(GtkWidget *widget, GtkAllocation *alloc);

static void gtk_imhtml_size_allocate(GtkWidget *widget, GtkAllocation *alloc)
{
	GtkIMHtml *imhtml = GTK_IMHTML(widget);
	GdkRectangle rect;
	int xminus;
	int height = 0, y = 0;
	GtkTextIter iter;
	gboolean scroll = TRUE;

	gtk_text_buffer_get_end_iter(imhtml->text_buffer, &iter);

	gtk_text_view_get_visible_rect(GTK_TEXT_VIEW(widget), &rect);
	gtk_text_view_get_line_yrange(GTK_TEXT_VIEW(imhtml), &iter, &y, &height);

	if (((y + height) - (rect.y + rect.height)) > height &&
			gtk_text_buffer_get_char_count(imhtml->text_buffer)) {
		scroll = FALSE;
	}

	if(imhtml->old_rect.width != rect.width || imhtml->old_rect.height != rect.height) {
		GList *iter = GTK_IMHTML(widget)->scalables;

		xminus = gtk_text_view_get_left_margin(GTK_TEXT_VIEW(widget)) +
		         gtk_text_view_get_right_margin(GTK_TEXT_VIEW(widget));

		while(iter){
			struct scalable_data *sd = iter->data;
			GtkIMHtmlScalable *scale = GTK_IMHTML_SCALABLE(sd->scalable);
			scale->scale(scale, rect.width - xminus, rect.height);

			iter = iter->next;
		}
	}

	imhtml->old_rect = rect;
	parent_size_allocate(widget, alloc);

	/* Don't scroll here if we're in the middle of a smooth scroll */
	if (scroll && imhtml->scroll_time == NULL &&
	    gtk_widget_get_realized(GTK_WIDGET(imhtml)))
		gtk_imhtml_scroll_to_end(imhtml, FALSE);
}

#define DEFAULT_SEND_COLOR "#204a87"
#define DEFAULT_RECV_COLOR "#cc0000"
#define DEFAULT_HIGHLIGHT_COLOR "#AF7F00"
#define DEFAULT_ACTION_COLOR "#062585"
#define DEFAULT_WHISPER_ACTION_COLOR "#6C2585"
#define DEFAULT_WHISPER_COLOR "#00FF00"

static void (*parent_style_set)(GtkWidget *widget, GtkStyle *prev_style);

static void
gtk_imhtml_style_set(GtkWidget *widget, GtkStyle *prev_style)
{
	int i;
	struct {
		const char *tag;
		const char *color;
		const char *def;
	} styles[] = {
		{"send-name", "send-name-color", DEFAULT_SEND_COLOR},
		{"receive-name", "receive-name-color", DEFAULT_RECV_COLOR},
		{"highlight-name", "highlight-name-color", DEFAULT_HIGHLIGHT_COLOR},
		{"action-name", "action-name-color", DEFAULT_ACTION_COLOR},
		{"whisper-action-name", "whisper-action-name-color", DEFAULT_WHISPER_ACTION_COLOR},
		{"whisper-name", "whisper-name-color", DEFAULT_WHISPER_COLOR},
		{NULL, NULL, NULL}
	};
	GtkIMHtml *imhtml = GTK_IMHTML(widget);
	GtkTextTagTable *table = gtk_text_buffer_get_tag_table(imhtml->text_buffer);

	for (i = 0; styles[i].tag; i++) {
		GdkColor *color = NULL;
		GtkTextTag *tag = gtk_text_tag_table_lookup(table, styles[i].tag);
		if (!tag) {
			purple_debug_warning("gtkimhtml", "Cannot find tag '%s'. This should never happen. Please file a bug.\n", styles[i].tag);
			continue;
		}
		gtk_widget_style_get(widget, styles[i].color, &color, NULL);
		if (color) {
			g_object_set(tag, "foreground-gdk", color, NULL);
			gdk_color_free(color);
		} else {
			GdkColor defcolor;
			gdk_color_parse(styles[i].def, &defcolor);
			g_object_set(tag, "foreground-gdk", &defcolor, NULL);
		}
	}
	parent_style_set(widget, prev_style);
}

static gboolean
imhtml_get_iter_bounds(GtkIMHtml *imhtml, GtkTextIter *start, GtkTextIter *end)
{
	if (imhtml->wbfo) {
		gtk_text_buffer_get_bounds(imhtml->text_buffer, start, end);
		return TRUE;
	} else if (imhtml->editable) {
		if (!gtk_text_buffer_get_selection_bounds(imhtml->text_buffer, start, end)) {
			GtkTextMark *mark = gtk_text_buffer_get_insert(imhtml->text_buffer);
			gtk_text_buffer_get_iter_at_mark(imhtml->text_buffer, start, mark);
			*end = *start;
		}
		return TRUE;
	}

	return FALSE;
}

static void
gtk_imhtml_set_link_color(GtkIMHtml *imhtml, GtkTextTag *tag)
{
	GdkColor *color = NULL;
	gboolean visited = !!g_object_get_data(G_OBJECT(tag), "visited");
	gtk_widget_style_get(GTK_WIDGET(imhtml), visited ? "hyperlink-visited-color" : "hyperlink-color", &color, NULL);
	if (color) {
		g_object_set(G_OBJECT(tag), "foreground-gdk", color, NULL);
		gdk_color_free(color);
	} else {
		g_object_set(G_OBJECT(tag), "foreground", visited ? "#800000" : "blue", NULL);
	}
}

#if GTK_CHECK_VERSION(3,0,0)
static gboolean
gtk_imhtml_tip_paint(GtkIMHtml *imhtml, cairo_t *cr, GtkWidget *w)
#else
static gint
gtk_imhtml_tip_paint(GtkIMHtml *imhtml, GdkEvent *event, GtkWidget *w)
#endif
{
	PangoLayout *layout;
	GtkStyle *style;

	g_return_val_if_fail(GTK_IS_IMHTML(imhtml), FALSE);

	layout = gtk_widget_create_pango_layout(imhtml->tip_window, imhtml->tip);
	style = gtk_widget_get_style(imhtml->tip_window);

#if GTK_CHECK_VERSION(3,0,0)
	gtk_paint_flat_box(style, cr,
	                   GTK_STATE_NORMAL, GTK_SHADOW_OUT,
	                   imhtml->tip_window, "tooltip",
	                   0, 0, -1, -1);

	gtk_paint_layout(style, cr,
	                 GTK_STATE_NORMAL, TRUE, imhtml->tip_window, NULL,
	                 4, 4, layout);
#else
	gtk_paint_flat_box(style, gtk_widget_get_window(imhtml->tip_window),
	                   GTK_STATE_NORMAL, GTK_SHADOW_OUT,
	                   NULL, imhtml->tip_window,
	                   "tooltip", 0, 0, -1, -1);

	gtk_paint_layout(style, gtk_widget_get_window(imhtml->tip_window),
	                 GTK_STATE_NORMAL, FALSE, NULL, imhtml->tip_window, NULL,
	                 4, 4, layout);
#endif

	g_object_unref(layout);
	return FALSE;
}

static gint
gtk_imhtml_tip (gpointer data)
{
	GtkIMHtml *imhtml = data;
	PangoFontMetrics *font_metrics;
	PangoLayout *layout;
	PangoFont *font;
	GtkStyle *style = gtk_widget_get_style(imhtml->tip_window);
	GtkAllocation allocation;
	gint gap, x, y, h, w, scr_w, baseline_skip;

	g_return_val_if_fail(GTK_IS_IMHTML(imhtml), FALSE);

	gtk_widget_get_allocation(GTK_WIDGET(imhtml), &allocation);

	if (!imhtml->tip || !gtk_widget_is_drawable(GTK_WIDGET(imhtml))) {
		imhtml->tip_timer = 0;
		return FALSE;
	}

	if (imhtml->tip_window){
		gtk_widget_destroy (imhtml->tip_window);
		imhtml->tip_window = NULL;
	}

	imhtml->tip_timer = 0;
	imhtml->tip_window = gtk_window_new (GTK_WINDOW_POPUP);
	gtk_widget_set_app_paintable (imhtml->tip_window, TRUE);
	gtk_window_set_title(GTK_WINDOW(imhtml->tip_window), "GtkIMHtml");
	gtk_window_set_resizable (GTK_WINDOW (imhtml->tip_window), FALSE);
	gtk_widget_set_name (imhtml->tip_window, "gtk-tooltips");
	gtk_window_set_type_hint (GTK_WINDOW (imhtml->tip_window),
		GDK_WINDOW_TYPE_HINT_TOOLTIP);
#if GTK_CHECK_VERSION(3,0,0)
	g_signal_connect_swapped(G_OBJECT(imhtml->tip_window), "draw",
	                         G_CALLBACK(gtk_imhtml_tip_paint), imhtml);
#else
	g_signal_connect_swapped(G_OBJECT(imhtml->tip_window), "expose_event",
	                         G_CALLBACK(gtk_imhtml_tip_paint), imhtml);
#endif

	gtk_widget_ensure_style (imhtml->tip_window);
	layout = gtk_widget_create_pango_layout(imhtml->tip_window, imhtml->tip);
	font = pango_context_load_font(pango_layout_get_context(layout),
	                               style->font_desc);

	if (font == NULL) {
		char *tmp = pango_font_description_to_string(style->font_desc);

		purple_debug(PURPLE_DEBUG_ERROR, "gtk_imhtml_tip",
			"pango_context_load_font() couldn't load font: '%s'\n",
			tmp);
		g_free(tmp);

		g_object_unref(layout);
		return FALSE;
	}

	font_metrics = pango_font_get_metrics(font, NULL);

	pango_layout_get_pixel_size(layout, &scr_w, NULL);
	gap = PANGO_PIXELS((pango_font_metrics_get_ascent(font_metrics) +
					   pango_font_metrics_get_descent(font_metrics))/ 4);

	if (gap < 2)
		gap = 2;
	baseline_skip = PANGO_PIXELS(pango_font_metrics_get_ascent(font_metrics) +
								pango_font_metrics_get_descent(font_metrics));
	w = 8 + scr_w;
	h = 8 + baseline_skip;

	gdk_window_get_pointer (NULL, &x, &y, NULL);
	if ((!gtk_widget_get_has_window(GTK_WIDGET(imhtml))))
		y += allocation.y;

	scr_w = gdk_screen_width();

	x -= ((w >> 1) + 4);

	if ((x + w) > scr_w)
		x -= (x + w) - scr_w;
	else if (x < 0)
		x = 0;

	y = y + PANGO_PIXELS(pango_font_metrics_get_ascent(font_metrics) +
						pango_font_metrics_get_descent(font_metrics));

	gtk_widget_set_size_request (imhtml->tip_window, w, h);
	gtk_window_move (GTK_WINDOW(imhtml->tip_window), x, y);
	gtk_widget_show (imhtml->tip_window);

	pango_font_metrics_unref(font_metrics);
	g_object_unref(font);
	g_object_unref(layout);

	return FALSE;
}

static gboolean
gtk_motion_event_notify(GtkWidget *imhtml, GdkEventMotion *event, gpointer data)
{
	GtkTextIter iter;
	GdkWindow *win = event->window;
	int x, y;
	char *tip = NULL;
	GSList *tags = NULL, *templist = NULL;
	GtkTextTag *tag = NULL, *oldprelit_tag;
	GtkTextChildAnchor* anchor;
	gboolean hand = TRUE;
	GdkCursor *cursor = NULL;

	oldprelit_tag = GTK_IMHTML(imhtml)->prelit_tag;

	gdk_window_get_pointer(gtk_widget_get_window(GTK_WIDGET(imhtml)), NULL, NULL, NULL);
	gtk_text_view_window_to_buffer_coords(GTK_TEXT_VIEW(imhtml), GTK_TEXT_WINDOW_WIDGET,
	                                      event->x, event->y, &x, &y);
	gtk_text_view_get_iter_at_location(GTK_TEXT_VIEW(imhtml), &iter, x, y);
	tags = gtk_text_iter_get_tags(&iter);

	templist = tags;
	while (templist) {
		tag = templist->data;
		tip = g_object_get_data(G_OBJECT(tag), "link_url");
		if (tip)
			break;
		templist = templist->next;
	}

	if (tip && (!tag || !g_object_get_data(G_OBJECT(tag), "visited"))) {
		GTK_IMHTML(imhtml)->prelit_tag = tag;
		if (tag != oldprelit_tag) {
			GdkColor *pre = NULL;
			gtk_widget_style_get(GTK_WIDGET(imhtml), "hyperlink-prelight-color", &pre, NULL);
			if (pre) {
				g_object_set(G_OBJECT(tag), "foreground-gdk", pre, NULL);
				gdk_color_free(pre);
			} else
				g_object_set(G_OBJECT(tag), "foreground", "#70a0ff", NULL);
		}
	} else {
		GTK_IMHTML(imhtml)->prelit_tag = NULL;
	}

	if ((oldprelit_tag != NULL) && (GTK_IMHTML(imhtml)->prelit_tag != oldprelit_tag)) {
		gtk_imhtml_set_link_color(GTK_IMHTML(imhtml), oldprelit_tag);
	}

	if (GTK_IMHTML(imhtml)->tip) {
		if ((tip == GTK_IMHTML(imhtml)->tip)) {
			g_slist_free(tags);
			return FALSE;
		}
		/* We've left the cell.  Remove the timeout and create a new one below */
		if (GTK_IMHTML(imhtml)->tip_window) {
			gtk_widget_destroy(GTK_IMHTML(imhtml)->tip_window);
			GTK_IMHTML(imhtml)->tip_window = NULL;
		}
		if (GTK_IMHTML(imhtml)->editable)
			cursor = GTK_IMHTML(imhtml)->text_cursor;
		else
			cursor = GTK_IMHTML(imhtml)->arrow_cursor;
		if (GTK_IMHTML(imhtml)->tip_timer)
			g_source_remove(GTK_IMHTML(imhtml)->tip_timer);
		GTK_IMHTML(imhtml)->tip_timer = 0;
	}

	/* If we don't have a tip from a URL, let's see if we have a tip from a smiley */
	anchor = gtk_text_iter_get_child_anchor(&iter);
	if (anchor) {
		tip = g_object_get_data(G_OBJECT(anchor), "gtkimhtml_tiptext");
		hand = FALSE;
	}

	if (tip && *tip) {
		GTK_IMHTML(imhtml)->tip_timer = g_timeout_add (TOOLTIP_TIMEOUT,
							       gtk_imhtml_tip, imhtml);
	} else if (!tip) {
		hand = FALSE;
		for (templist = tags; templist; templist = templist->next) {
			tag = templist->data;
			if ((tip = g_object_get_data(G_OBJECT(tag), "cursor"))) {
				hand = TRUE;
				break;
			}
		}
	}

	if (hand && !(GTK_IMHTML(imhtml)->editable))
		cursor = GTK_IMHTML(imhtml)->hand_cursor;

	if (cursor)
		gdk_window_set_cursor(win, cursor);

	GTK_IMHTML(imhtml)->tip = tip;
	g_slist_free(tags);
	return FALSE;
}

static gboolean
gtk_enter_event_notify(GtkWidget *imhtml, GdkEventCrossing *event, gpointer data)
{
	if (GTK_IMHTML(imhtml)->editable)
		gdk_window_set_cursor(
				gtk_text_view_get_window(GTK_TEXT_VIEW(imhtml),
					GTK_TEXT_WINDOW_TEXT),
				GTK_IMHTML(imhtml)->text_cursor);
	else
		gdk_window_set_cursor(
				gtk_text_view_get_window(GTK_TEXT_VIEW(imhtml),
					GTK_TEXT_WINDOW_TEXT),
				GTK_IMHTML(imhtml)->arrow_cursor);

	/* propagate the event normally */
	return FALSE;
}

static gboolean
gtk_leave_event_notify(GtkWidget *imhtml, GdkEventCrossing *event, gpointer data)
{
	/* when leaving the widget, clear any current & pending tooltips and restore the cursor */
	if (GTK_IMHTML(imhtml)->prelit_tag) {
		gtk_imhtml_set_link_color(GTK_IMHTML(imhtml), GTK_IMHTML(imhtml)->prelit_tag);
		GTK_IMHTML(imhtml)->prelit_tag = NULL;
	}

	if (GTK_IMHTML(imhtml)->tip_window) {
		gtk_widget_destroy(GTK_IMHTML(imhtml)->tip_window);
		GTK_IMHTML(imhtml)->tip_window = NULL;
	}
	if (GTK_IMHTML(imhtml)->tip_timer) {
		g_source_remove(GTK_IMHTML(imhtml)->tip_timer);
		GTK_IMHTML(imhtml)->tip_timer = 0;
	}
	gdk_window_set_cursor(
			gtk_text_view_get_window(GTK_TEXT_VIEW(imhtml),
				GTK_TEXT_WINDOW_TEXT), NULL);

	/* propagate the event normally */
	return FALSE;
}

/* TODO: I think this can be removed for GTK+ 3.0... */
#if !GTK_CHECK_VERSION(3,0,0)
static gint
gtk_imhtml_expose_event (GtkWidget      *widget,
			 GdkEventExpose *event)
{
	GtkTextIter start, end, cur;
	int buf_x, buf_y;
	GdkRectangle visible_rect;
	cairo_t *cr = gdk_cairo_create(GDK_DRAWABLE(event->window));
	GdkColor gcolor;

	gtk_text_view_get_visible_rect(GTK_TEXT_VIEW(widget), &visible_rect);
	gtk_text_view_buffer_to_window_coords(GTK_TEXT_VIEW(widget),
					      GTK_TEXT_WINDOW_TEXT,
					      visible_rect.x,
					      visible_rect.y,
					      &visible_rect.x,
					      &visible_rect.y);

	gtk_text_view_window_to_buffer_coords(GTK_TEXT_VIEW(widget), GTK_TEXT_WINDOW_TEXT,
	                                      event->area.x, event->area.y, &buf_x, &buf_y);

	if (GTK_IMHTML(widget)->editable || GTK_IMHTML(widget)->wbfo) {

		if (GTK_IMHTML(widget)->edit.background) {
			gdk_color_parse(GTK_IMHTML(widget)->edit.background, &gcolor);
			gdk_cairo_set_source_color(cr, &gcolor);
		} else {
			gdk_cairo_set_source_color(cr,
				&(gtk_widget_get_style(widget)->base[gtk_widget_get_state(widget)]));
		}

		cairo_rectangle(cr,
		                visible_rect.x, visible_rect.y,
		                visible_rect.width, visible_rect.height);
		cairo_fill(cr);
		cairo_destroy(cr);

		if (GTK_WIDGET_CLASS (parent_class)->expose_event)
			return (* GTK_WIDGET_CLASS (parent_class)->expose_event)
				(widget, event);
		return FALSE;

	}

	gtk_text_view_get_iter_at_location(GTK_TEXT_VIEW(widget), &start, buf_x, buf_y);
	gtk_text_view_get_iter_at_location(GTK_TEXT_VIEW(widget), &end,
	                                   buf_x + event->area.width, buf_y + event->area.height);

	gtk_text_iter_order(&start, &end);

	cur = start;

	while (gtk_text_iter_in_range(&cur, &start, &end)) {
		GSList *tags = gtk_text_iter_get_tags(&cur);
		GSList *l;

		for (l = tags; l; l = l->next) {
			GtkTextTag *tag = l->data;
			GdkRectangle rect;
			GdkRectangle tag_area;
			const char *color;

			if (strncmp(tag->name, "BACKGROUND ", 11))
				continue;

			if (gtk_text_iter_ends_tag(&cur, tag))
				continue;

			gtk_text_view_get_iter_location(GTK_TEXT_VIEW(widget), &cur, &tag_area);
			gtk_text_view_buffer_to_window_coords(GTK_TEXT_VIEW(widget),
			                                      GTK_TEXT_WINDOW_TEXT,
			                                      tag_area.x,
			                                      tag_area.y,
			                                      &tag_area.x,
			                                      &tag_area.y);
			rect.x = visible_rect.x;
			rect.y = tag_area.y;
			rect.width = visible_rect.width;

			do
				gtk_text_iter_forward_to_tag_toggle(&cur, tag);
			while (!gtk_text_iter_is_end(&cur) && gtk_text_iter_begins_tag(&cur, tag));

			gtk_text_view_get_iter_location(GTK_TEXT_VIEW(widget), &cur, &tag_area);
			gtk_text_view_buffer_to_window_coords(GTK_TEXT_VIEW(widget),
			                                      GTK_TEXT_WINDOW_TEXT,
			                                      tag_area.x,
			                                      tag_area.y,
			                                      &tag_area.x,
			                                      &tag_area.y);


			rect.height = tag_area.y + tag_area.height - rect.y
				+ gtk_text_view_get_pixels_above_lines(GTK_TEXT_VIEW(widget))
				+ gtk_text_view_get_pixels_below_lines(GTK_TEXT_VIEW(widget));

			color = tag->name + 11;

			if (!gdk_color_parse(color, &gcolor)) {
				gchar tmp[8];
				tmp[0] = '#';
				strncpy(&tmp[1], color, 7);
				tmp[7] = '\0';
				if (!gdk_color_parse(tmp, &gcolor))
					gdk_color_parse("white", &gcolor);
			}
			gdk_cairo_set_source_color(cr, &gcolor);

			cairo_rectangle(cr,
			                rect.x, rect.y,
			                rect.width, rect.height);
			cairo_fill(cr);
			gtk_text_iter_backward_char(&cur); /* go back one, in case the end is the begining is the end
			                                    * note that above, we always moved cur ahead by at least
			                                    * one character */
			break;
		}

		g_slist_free(tags);

		/* loop until another tag begins, or no tag begins */
		while (gtk_text_iter_forward_to_tag_toggle(&cur, NULL) &&
		       !gtk_text_iter_is_end(&cur) &&
		       !gtk_text_iter_begins_tag(&cur, NULL));
	}

	cairo_destroy(cr);

	if (GTK_WIDGET_CLASS (parent_class)->expose_event)
		return (* GTK_WIDGET_CLASS (parent_class)->expose_event)
			(widget, event);

	return FALSE;
}
#endif


static void paste_unformatted_cb(GtkMenuItem *menu, GtkIMHtml *imhtml)
{
	GtkClipboard *clipboard = gtk_widget_get_clipboard(GTK_WIDGET(imhtml), GDK_SELECTION_CLIPBOARD);

	gtk_clipboard_request_text(clipboard, paste_plaintext_received_cb, imhtml);

}

static void clear_formatting_cb(GtkMenuItem *menu, GtkIMHtml *imhtml)
{
	gtk_imhtml_clear_formatting(imhtml);
}

static void disable_smiley_selected(GtkMenuItem *item, GtkIMHtml *imhtml)
{
	GtkTextIter start, end;
	GtkTextMark *mark;
	char *text;

	if (!gtk_text_buffer_get_selection_bounds(imhtml->text_buffer, &start, &end))
		return;

	text = gtk_imhtml_get_markup_range(imhtml, &start, &end);

	mark = gtk_text_buffer_get_selection_bound(imhtml->text_buffer);
	gtk_text_buffer_delete_selection(imhtml->text_buffer, FALSE, FALSE);

	gtk_text_buffer_get_iter_at_mark(imhtml->text_buffer, &start, mark);
	gtk_imhtml_insert_html_at_iter(imhtml, text, GTK_IMHTML_NO_NEWLINE | GTK_IMHTML_NO_SMILEY, &start);

	g_free(text);
}

static void hijack_menu_cb(GtkIMHtml *imhtml, GtkMenu *menu, gpointer data)
{
	GtkWidget *menuitem;
	GtkTextIter start, end;

	menuitem = gtk_menu_item_new_with_mnemonic(_("Paste as Plain _Text"));
	gtk_widget_show(menuitem);
	/*
	 * TODO: gtk_clipboard_wait_is_text_available() iterates the glib
	 *       mainloop, which tends to be a source of bugs.  It would
	 *       be good to audit this or change it to not wait.
	 */
	gtk_widget_set_sensitive(menuitem,
	                        (imhtml->editable &&
	                        gtk_clipboard_wait_is_text_available(
	                        gtk_widget_get_clipboard(GTK_WIDGET(imhtml), GDK_SELECTION_CLIPBOARD))));
	/* put it after "Paste" */
	gtk_menu_shell_insert(GTK_MENU_SHELL(menu), menuitem, 3);

	g_signal_connect(G_OBJECT(menuitem), "activate",
					 G_CALLBACK(paste_unformatted_cb), imhtml);

	menuitem = gtk_menu_item_new_with_mnemonic(_("_Reset formatting"));
	gtk_widget_show(menuitem);
	gtk_widget_set_sensitive(menuitem, imhtml->editable);
	/* put it after Delete */
	gtk_menu_shell_insert(GTK_MENU_SHELL(menu), menuitem, 5);

	g_signal_connect(G_OBJECT(menuitem), "activate", G_CALLBACK(clear_formatting_cb), imhtml);

	menuitem = gtk_menu_item_new_with_mnemonic(_("Disable _smileys in selected text"));
	gtk_widget_show(menuitem);
	if (gtk_text_buffer_get_selection_bounds(imhtml->text_buffer, &start, &end)) {
		g_signal_connect(G_OBJECT(menuitem), "activate", G_CALLBACK(disable_smiley_selected), imhtml);
	} else {
		gtk_widget_set_sensitive(menuitem, FALSE);
	}
	gtk_menu_shell_insert(GTK_MENU_SHELL(menu), menuitem, 6);
}

static char *
ucs2_order(gboolean swap)
{
	gboolean be;

	be = G_BYTE_ORDER == G_BIG_ENDIAN;
	be = swap ? be : !be;

	if (be)
		return "UTF-16BE";
	else
		return "UTF-16LE";

}

/* Convert from UTF-16LE to UTF-8, stripping the BOM if one is present.*/
static gchar *
utf16_to_utf8_with_bom_check(gchar *data, guint len) {
	char *fromcode = NULL;
	GError *error = NULL;
	guint16 c;
	gchar *utf8_ret;

	/*
	 * Unicode Techinical Report 20
	 * ( http://www.unicode.org/unicode/reports/tr20/ ) says to treat an
	 * initial 0xfeff (ZWNBSP) as a byte order indicator so that is
	 * what we do.  If there is no indicator assume it is in the default
	 * order
	 */

	memcpy(&c, data, 2);
	switch (c) {
	case 0xfeff:
	case 0xfffe:
		fromcode = ucs2_order(c == 0xfeff);
		data += 2;
		len -= 2;
		break;
	default:
		fromcode = "UTF-16";
		break;
	}

	utf8_ret = g_convert(data, len, "UTF-8", fromcode, NULL, NULL, &error);

	if (error) {
		purple_debug_warning("gtkimhtml", "g_convert error: %s\n", error->message);
		g_error_free(error);
	}
	return utf8_ret;
}


static void gtk_imhtml_clipboard_get(GtkClipboard *clipboard, GtkSelectionData *selection_data, guint info, GtkIMHtml *imhtml) {
	char *text = NULL;
	gboolean primary = (clipboard != clipboard_selection);
	GtkTextIter start, end;

	if (primary) {
		GtkTextMark *sel = NULL, *ins = NULL;

		g_return_if_fail(imhtml != NULL);

		ins = gtk_text_buffer_get_insert(imhtml->text_buffer);
		sel = gtk_text_buffer_get_selection_bound(imhtml->text_buffer);
		gtk_text_buffer_get_iter_at_mark(imhtml->text_buffer, &start, sel);
		gtk_text_buffer_get_iter_at_mark(imhtml->text_buffer, &end, ins);
	}

	if (info == TARGET_HTML) {
		char *selection;
#ifndef _WIN32
		gsize len;
		if (primary) {
			text = gtk_imhtml_get_markup_range(imhtml, &start, &end);
		} else
			text = html_clipboard;

		/* Mozilla asks that we start our text/html with the Unicode byte order mark */
		selection = g_convert(text, -1, "UTF-16", "UTF-8", NULL, &len, NULL);
		gtk_selection_data_set(selection_data, gdk_atom_intern("text/html", FALSE), 16, (const guchar *)selection, len);
#else
		selection = clipboard_html_to_win32(html_clipboard);
		gtk_selection_data_set(selection_data, gdk_atom_intern("HTML Format", FALSE), 8, (const guchar *)selection, strlen(selection));
#endif
		g_free(selection);
	} else {
		if (primary) {
			text = gtk_imhtml_get_text(imhtml, &start, &end);
		} else
			text = text_clipboard;
		gtk_selection_data_set_text(selection_data, text, strlen(text));
	}
	if (primary) /* This was allocated here */
		g_free(text);
}

static void gtk_imhtml_primary_clipboard_clear(GtkClipboard *clipboard, GtkIMHtml *imhtml)
{
	GtkTextIter insert;
	GtkTextIter selection_bound;

	gtk_text_buffer_get_iter_at_mark (imhtml->text_buffer, &insert,
					  gtk_text_buffer_get_mark (imhtml->text_buffer, "insert"));
	gtk_text_buffer_get_iter_at_mark (imhtml->text_buffer, &selection_bound,
					  gtk_text_buffer_get_mark (imhtml->text_buffer, "selection_bound"));

	if (!gtk_text_iter_equal (&insert, &selection_bound))
		gtk_text_buffer_move_mark (imhtml->text_buffer,
					   gtk_text_buffer_get_mark (imhtml->text_buffer, "selection_bound"),
					   &insert);
}

static void gtk_imhtml_clipboard_clear (GtkClipboard *clipboard, GtkSelectionData *sel_data,
				 guint info, gpointer user_data_or_owner)
{
}

static void copy_clipboard_cb(GtkIMHtml *imhtml, gpointer unused)
{
	GtkTextIter start, end;
	if (gtk_text_buffer_get_selection_bounds(imhtml->text_buffer, &start, &end)) {
		if (!clipboard_selection)
			clipboard_selection = gtk_widget_get_clipboard(GTK_WIDGET(imhtml), GDK_SELECTION_CLIPBOARD);
		gtk_clipboard_set_with_data(clipboard_selection,
						 selection_targets, sizeof(selection_targets) / sizeof(GtkTargetEntry),
						 (GtkClipboardGetFunc)gtk_imhtml_clipboard_get,
						 (GtkClipboardClearFunc)gtk_imhtml_clipboard_clear, NULL);

		g_free(html_clipboard);
		g_free(text_clipboard);

		html_clipboard = gtk_imhtml_get_markup_range(imhtml, &start, &end);
		text_clipboard = gtk_imhtml_get_text(imhtml, &start, &end);
	}

	g_signal_stop_emission_by_name(imhtml, "copy-clipboard");
}

static void cut_clipboard_cb(GtkIMHtml *imhtml, gpointer unused)
{
	GtkTextIter start, end;
	if (gtk_text_buffer_get_selection_bounds(imhtml->text_buffer, &start, &end)) {
		if (!clipboard_selection)
			clipboard_selection = gtk_widget_get_clipboard(GTK_WIDGET(imhtml), GDK_SELECTION_CLIPBOARD);
		gtk_clipboard_set_with_data(clipboard_selection,
						 selection_targets, sizeof(selection_targets) / sizeof(GtkTargetEntry),
						 (GtkClipboardGetFunc)gtk_imhtml_clipboard_get,
						 (GtkClipboardClearFunc)gtk_imhtml_clipboard_clear, NULL);

		g_free(html_clipboard);
		g_free(text_clipboard);

		html_clipboard = gtk_imhtml_get_markup_range(imhtml, &start, &end);
		text_clipboard = gtk_imhtml_get_text(imhtml, &start, &end);

		if (imhtml->editable)
			gtk_text_buffer_delete_selection(imhtml->text_buffer, FALSE, FALSE);
	}

	g_signal_stop_emission_by_name(imhtml, "cut-clipboard");
}

static void imhtml_paste_insert(GtkIMHtml *imhtml, const char *text, gboolean plaintext)
{
	GtkTextIter iter;
	GtkIMHtmlOptions flags = plaintext ? GTK_IMHTML_NO_SMILEY : (GTK_IMHTML_NO_NEWLINE | GTK_IMHTML_NO_COMMENTS);

	/* Delete any currently selected text */
	gtk_text_buffer_delete_selection(imhtml->text_buffer, TRUE, TRUE);

	gtk_text_buffer_get_iter_at_mark(imhtml->text_buffer, &iter, gtk_text_buffer_get_insert(imhtml->text_buffer));
	if (!imhtml->wbfo && !plaintext)
		gtk_imhtml_close_tags(imhtml, &iter);

	gtk_imhtml_insert_html_at_iter(imhtml, text, flags, &iter);
	gtk_text_buffer_move_mark_by_name(imhtml->text_buffer, "insert", &iter);
	gtk_text_view_scroll_to_mark(GTK_TEXT_VIEW(imhtml), gtk_text_buffer_get_insert(imhtml->text_buffer),
	                             0, FALSE, 0.0, 0.0);
	if (!imhtml->wbfo && !plaintext)
		gtk_imhtml_close_tags(imhtml, &iter);

}

static void paste_plaintext_received_cb (GtkClipboard *clipboard, const gchar *text, gpointer data)
{
	char *tmp;

	if (text == NULL || !(*text))
		return;

	tmp = g_markup_escape_text(text, -1);
	imhtml_paste_insert(data, tmp, TRUE);
	g_free(tmp);
}

static void paste_received_cb (GtkClipboard *clipboard, GtkSelectionData *selection_data, gpointer data)
{
	char *text;
	GtkIMHtml *imhtml = data;
	gint length = gtk_selection_data_get_length(selection_data);

	if (!gtk_text_view_get_editable(GTK_TEXT_VIEW(imhtml)))
		return;

	if (imhtml->wbfo || length <= 0) {
		gtk_clipboard_request_text(clipboard, paste_plaintext_received_cb, imhtml);
		return;
	} else {
#if 0
		/* Here's some debug code, for figuring out what sent to us over the clipboard. */
		{
		int i;

		purple_debug_misc("gtkimhtml", "In paste_received_cb():\n\tformat = %d, length = %d\n\t",
	                        selection_data->format, selection_data->length);

		for (i = 0; i < (/*(selection_data->format / 8) **/ selection_data->length); i++) {
			if ((i % 70) == 0)
				printf("\n\t");
			if (selection_data->data[i] == '\0')
				printf(".");
			else
				printf("%c", selection_data->data[i]);
		}
		printf("\n");
		}
#endif

		text = g_malloc(length + 1);
		memcpy(text, gtk_selection_data_get_data(selection_data), length);
		/* Make sure the paste data is null-terminated.  Given that
		 * we're passed length (but assume later that it is
		 * null-terminated), this seems sensible to me.
		 */
		text[length] = '\0';
	}

#ifdef _WIN32
	if (gtk_selection_data_get_data_type(selection_data) == gdk_atom_intern("HTML Format", FALSE)) {
		char *tmp = clipboard_win32_to_html(text);
		g_free(text);
		text = tmp;
	}
#endif

	if (length >= 2 &&
		(*(guint16 *)text == 0xfeff || *(guint16 *)text == 0xfffe)) {
		/* This is UTF-16 */
		char *utf8 = utf16_to_utf8_with_bom_check(text, length);
		g_free(text);
		text = utf8;
		if (!text) {
			purple_debug_warning("gtkimhtml", "g_convert from UTF-16 failed in paste_received_cb\n");
			return;
		}
	}

	if (!(*text) || !g_utf8_validate(text, -1, NULL)) {
		purple_debug_warning("gtkimhtml", "empty string or invalid UTF-8 in paste_received_cb\n");
		g_free(text);
		return;
	}

	imhtml_paste_insert(imhtml, text, FALSE);
	g_free(text);
}


static void smart_backspace_cb(GtkIMHtml *imhtml, gpointer blah)
{
	GtkTextIter iter;
	GtkTextChildAnchor* anchor;
	char * text;
	gint offset;

	if (!imhtml->editable)
		return;

	gtk_text_buffer_get_iter_at_mark(imhtml->text_buffer, &iter, gtk_text_buffer_get_insert(imhtml->text_buffer));

	/* Get the character before the insertion point */
	offset = gtk_text_iter_get_offset(&iter);
	if (offset <= 0)
		return;

	gtk_text_iter_backward_char(&iter);
	anchor = gtk_text_iter_get_child_anchor(&iter);

	if (!anchor)
		return; /* No smiley here */

	text = g_object_get_data(G_OBJECT(anchor), "gtkimhtml_plaintext");
	if (!text)
		return;

	/* ok, then we need to insert the image buffer text before the anchor */
	gtk_text_buffer_insert(imhtml->text_buffer, &iter, text, -1);
}

static void paste_clipboard_cb(GtkIMHtml *imhtml, gpointer blah)
{
#ifdef _WIN32
	/* If we're on windows, let's see if we can get data from the HTML Format
	   clipboard before we try to paste from the GTK buffer */
	if (!clipboard_paste_html_win32(imhtml) && gtk_text_view_get_editable(GTK_TEXT_VIEW(imhtml))) {
		GtkClipboard *clipboard = gtk_widget_get_clipboard(GTK_WIDGET(imhtml), GDK_SELECTION_CLIPBOARD);
		gtk_clipboard_request_text(clipboard, paste_plaintext_received_cb, imhtml);

	}
#else
	GtkClipboard *clipboard = gtk_widget_get_clipboard(GTK_WIDGET(imhtml), GDK_SELECTION_CLIPBOARD);
	gtk_clipboard_request_contents(clipboard, gdk_atom_intern("text/html", FALSE),
				       paste_received_cb, imhtml);
#endif
	g_signal_stop_emission_by_name(imhtml, "paste-clipboard");
}

static void imhtml_realized_remove_primary(GtkIMHtml *imhtml, gpointer unused)
{
	gtk_text_buffer_remove_selection_clipboard(GTK_IMHTML(imhtml)->text_buffer,
	                                            gtk_widget_get_clipboard(GTK_WIDGET(imhtml), GDK_SELECTION_PRIMARY));

}

static void imhtml_destroy_add_primary(GtkIMHtml *imhtml, gpointer unused)
{
	gtk_text_buffer_add_selection_clipboard(GTK_IMHTML(imhtml)->text_buffer,
	                                        gtk_widget_get_clipboard(GTK_WIDGET(imhtml), GDK_SELECTION_PRIMARY));
}

static void mark_set_so_update_selection_cb(GtkTextBuffer *buffer, GtkTextIter *arg1, GtkTextMark *mark, GtkIMHtml *imhtml)
{
	if (gtk_text_buffer_get_selection_bounds(buffer, NULL, NULL)) {
		gtk_clipboard_set_with_owner(gtk_widget_get_clipboard(GTK_WIDGET(imhtml), GDK_SELECTION_PRIMARY),
		                             selection_targets, sizeof(selection_targets) / sizeof(GtkTargetEntry),
		                             (GtkClipboardGetFunc)gtk_imhtml_clipboard_get,
		                             (GtkClipboardClearFunc)gtk_imhtml_primary_clipboard_clear, G_OBJECT(imhtml));
	}
}

static gboolean gtk_imhtml_button_press_event(GtkIMHtml *imhtml, GdkEventButton *event, gpointer unused)
{
	if (event->button == 2) {
		int x, y;
		GtkTextIter iter;
		GtkClipboard *clipboard = gtk_widget_get_clipboard(GTK_WIDGET(imhtml), GDK_SELECTION_PRIMARY);

		if (!imhtml->editable)
			return FALSE;

		gtk_text_view_window_to_buffer_coords(GTK_TEXT_VIEW(imhtml),
		                                      GTK_TEXT_WINDOW_TEXT,
		                                      event->x,
		                                      event->y,
		                                      &x,
		                                      &y);
		gtk_text_view_get_iter_at_location(GTK_TEXT_VIEW(imhtml), &iter, x, y);
		gtk_text_buffer_place_cursor(imhtml->text_buffer, &iter);

		gtk_clipboard_request_contents(clipboard, gdk_atom_intern("text/html", FALSE),
				       paste_received_cb, imhtml);

		return TRUE;
	}

	return FALSE;
}

static void
gtk_imhtml_undo(GtkIMHtml *imhtml)
{
	g_return_if_fail(GTK_IS_IMHTML(imhtml));
	if (imhtml->editable &&
			gtk_source_undo_manager_can_undo(imhtml->undo_manager))
		gtk_source_undo_manager_undo(imhtml->undo_manager);
}

static void
gtk_imhtml_redo(GtkIMHtml *imhtml)
{
	g_return_if_fail(GTK_IS_IMHTML(imhtml));
	if (imhtml->editable &&
			gtk_source_undo_manager_can_redo(imhtml->undo_manager))
		gtk_source_undo_manager_redo(imhtml->undo_manager);

}

static gboolean imhtml_message_send(GtkIMHtml *imhtml)
{
	return FALSE;
}

static void
imhtml_paste_cb(GtkIMHtml *imhtml, const char *str)
{
	if (!gtk_text_view_get_editable(GTK_TEXT_VIEW(imhtml)))
		return;

	if (!str || !*str || !strcmp(str, "html"))
		g_signal_emit_by_name(imhtml, "paste_clipboard");
	else if (!strcmp(str, "text"))
		paste_unformatted_cb(NULL, imhtml);
}

static void imhtml_toggle_format(GtkIMHtml *imhtml, GtkIMHtmlButtons buttons)
{
	/* since this function is the handler for the formatting keystrokes,
	   we need to check here that the formatting attempted is permitted */
	buttons &= imhtml->format_functions;

	switch (buttons) {
	case GTK_IMHTML_BOLD:
		imhtml_toggle_bold(imhtml);
		break;
	case GTK_IMHTML_ITALIC:
		imhtml_toggle_italic(imhtml);
		break;
	case GTK_IMHTML_UNDERLINE:
		imhtml_toggle_underline(imhtml);
		break;
	case GTK_IMHTML_STRIKE:
		imhtml_toggle_strike(imhtml);
		break;
	case GTK_IMHTML_SHRINK:
		imhtml_font_shrink(imhtml);
		break;
	case GTK_IMHTML_GROW:
		imhtml_font_grow(imhtml);
		break;
	default:
		break;
	}
}

static void
gtk_imhtml_finalize (GObject *object)
{
	GtkIMHtml *imhtml = GTK_IMHTML(object);
	GList *scalables;
	GSList *l;

	if (imhtml->scroll_src)
		g_source_remove(imhtml->scroll_src);
	if (imhtml->scroll_time)
		g_timer_destroy(imhtml->scroll_time);

	g_hash_table_destroy(imhtml->smiley_data);
	gtk_smiley_tree_destroy(imhtml->default_smilies);
	gdk_cursor_unref(imhtml->hand_cursor);
	gdk_cursor_unref(imhtml->arrow_cursor);
	gdk_cursor_unref(imhtml->text_cursor);

	if(imhtml->tip_window){
		gtk_widget_destroy(imhtml->tip_window);
	}
	if(imhtml->tip_timer)
		g_source_remove(imhtml->tip_timer);

	for(scalables = imhtml->scalables; scalables; scalables = scalables->next) {
		struct scalable_data *sd = scalables->data;
		GtkIMHtmlScalable *scale = GTK_IMHTML_SCALABLE(sd->scalable);
		scale->free(scale);
		g_free(sd);
	}

	for (l = imhtml->im_images; l; l = l->next) {
		struct im_image_data *img_data = l->data;
		if (imhtml->funcs->image_unref)
			imhtml->funcs->image_unref(img_data->id);
		g_free(img_data);
	}

	g_list_free(imhtml->scalables);
	g_slist_free(imhtml->im_images);
	g_queue_free(imhtml->animations);
	g_free(imhtml->protocol_name);
	g_free(imhtml->search_string);
	g_object_unref(imhtml->undo_manager);
	G_OBJECT_CLASS(parent_class)->finalize (object);

}

static GtkIMHtmlProtocol *
imhtml_find_protocol(const char *url, gboolean reverse)
{
	GtkIMHtmlClass *klass;
	GList *iter;
	GtkIMHtmlProtocol *proto = NULL;
	int length = reverse ? strlen(url) : -1;

	klass = g_type_class_ref(GTK_TYPE_IMHTML);
	for (iter = klass->protocols; iter; iter = iter->next) {
		proto = iter->data;
		if (g_ascii_strncasecmp(url, proto->name, reverse ? MIN(length, proto->length) : proto->length) == 0) {
			return proto;
		}
	}
	return NULL;
}

static void
imhtml_url_clicked(GtkIMHtml *imhtml, const char *url)
{
	GtkIMHtmlProtocol *proto = imhtml_find_protocol(url, FALSE);
	GtkIMHtmlLink *link;
	if (!proto)
		return;
	link = g_new0(GtkIMHtmlLink, 1);
	link->imhtml = g_object_ref(imhtml);
	link->url = g_strdup(url);
	proto->activate(imhtml, link);   /* XXX: Do something with the return value? */
	gtk_imhtml_link_destroy(link);
}

/* Boring GTK+ stuff */
static void gtk_imhtml_class_init (GtkIMHtmlClass *klass)
{
	GtkWidgetClass *widget_class = (GtkWidgetClass *) klass;
	GtkBindingSet *binding_set;
	GObjectClass   *gobject_class;
	gobject_class = (GObjectClass*) klass;
	parent_class = g_type_class_ref(GTK_TYPE_TEXT_VIEW);
	signals[URL_CLICKED] = g_signal_new("url_clicked",
						G_TYPE_FROM_CLASS(gobject_class),
						G_SIGNAL_RUN_FIRST,
						G_STRUCT_OFFSET(GtkIMHtmlClass, url_clicked),
						NULL,
						0,
						g_cclosure_marshal_VOID__POINTER,
						G_TYPE_NONE, 1,
						G_TYPE_POINTER);
	signals[BUTTONS_UPDATE] = g_signal_new("format_buttons_update",
					       G_TYPE_FROM_CLASS(gobject_class),
					       G_SIGNAL_RUN_FIRST,
					       G_STRUCT_OFFSET(GtkIMHtmlClass, buttons_update),
					       NULL,
					       0,
					       g_cclosure_marshal_VOID__INT,
					       G_TYPE_NONE, 1,
					       G_TYPE_INT);
	signals[TOGGLE_FORMAT] = g_signal_new("format_function_toggle",
					      G_TYPE_FROM_CLASS(gobject_class),
					      G_SIGNAL_RUN_LAST | G_SIGNAL_ACTION,
					      G_STRUCT_OFFSET(GtkIMHtmlClass, toggle_format),
					      NULL,
					      0,
					      g_cclosure_marshal_VOID__INT,
					      G_TYPE_NONE, 1,
					      G_TYPE_INT);
	signals[CLEAR_FORMAT] = g_signal_new("format_function_clear",
					      G_TYPE_FROM_CLASS(gobject_class),
					      G_SIGNAL_RUN_FIRST | G_SIGNAL_ACTION,
					      G_STRUCT_OFFSET(GtkIMHtmlClass, clear_format),
					      NULL,
					      0,
					     g_cclosure_marshal_VOID__VOID,
					     G_TYPE_NONE, 0);
	signals[UPDATE_FORMAT] = g_signal_new("format_function_update",
					      G_TYPE_FROM_CLASS(gobject_class),
					      G_SIGNAL_RUN_FIRST,
					      G_STRUCT_OFFSET(GtkIMHtmlClass, update_format),
					      NULL,
					      0,
					      g_cclosure_marshal_VOID__VOID,
					      G_TYPE_NONE, 0);
	signals[MESSAGE_SEND] = g_signal_new("message_send",
					     G_TYPE_FROM_CLASS(gobject_class),
					     G_SIGNAL_RUN_LAST | G_SIGNAL_ACTION,
					     G_STRUCT_OFFSET(GtkIMHtmlClass, message_send),
					     NULL,
					     0, g_cclosure_marshal_VOID__VOID,
					     G_TYPE_NONE, 0);
	signals[PASTE] = g_signal_new("paste",
					     G_TYPE_FROM_CLASS(gobject_class),
					     G_SIGNAL_RUN_LAST | G_SIGNAL_ACTION,
						 0,
					     NULL,
					     0, g_cclosure_marshal_VOID__STRING,
					     G_TYPE_NONE, 1, G_TYPE_STRING);
	signals [UNDO] = g_signal_new ("undo",
			G_TYPE_FROM_CLASS (klass),
			G_SIGNAL_RUN_LAST | G_SIGNAL_ACTION,
			G_STRUCT_OFFSET (GtkIMHtmlClass, undo),
			NULL,
			NULL,
			gtksourceview_marshal_VOID__VOID,
			G_TYPE_NONE,
			0);
	signals [REDO] = g_signal_new ("redo",
			G_TYPE_FROM_CLASS (klass),
			G_SIGNAL_RUN_LAST | G_SIGNAL_ACTION,
			G_STRUCT_OFFSET (GtkIMHtmlClass, redo),
			NULL,
			NULL,
			gtksourceview_marshal_VOID__VOID,
			G_TYPE_NONE,
			0);



	klass->toggle_format = imhtml_toggle_format;
	klass->message_send = imhtml_message_send;
	klass->clear_format = imhtml_clear_formatting;
	klass->url_clicked = imhtml_url_clicked;
	klass->undo = gtk_imhtml_undo;
	klass->redo = gtk_imhtml_redo;

	gobject_class->finalize = gtk_imhtml_finalize;
	widget_class->drag_motion = gtk_text_view_drag_motion;
	/* TODO: I _think_ this should be removed for GTK+ 3.0 */
#if !GTK_CHECK_VERSION(3,0,0)
	widget_class->expose_event = gtk_imhtml_expose_event;
#endif
	parent_size_allocate = widget_class->size_allocate;
	widget_class->size_allocate = gtk_imhtml_size_allocate;
	parent_style_set = widget_class->style_set;
	widget_class->style_set = gtk_imhtml_style_set;

	gtk_widget_class_install_style_property(widget_class, g_param_spec_boxed("hyperlink-color",
	                                        _("Hyperlink color"),
	                                        _("Color to draw hyperlinks."),
	                                        GDK_TYPE_COLOR, G_PARAM_READABLE));
	gtk_widget_class_install_style_property(widget_class, g_param_spec_boxed("hyperlink-visited-color",
	                                        _("Hyperlink visited color"),
	                                        _("Color to draw hyperlink after it has been visited (or activated)."),
	                                        GDK_TYPE_COLOR, G_PARAM_READABLE));
	gtk_widget_class_install_style_property(widget_class, g_param_spec_boxed("hyperlink-prelight-color",
	                                        _("Hyperlink prelight color"),
	                                        _("Color to draw hyperlinks when mouse is over them."),
	                                        GDK_TYPE_COLOR, G_PARAM_READABLE));
	gtk_widget_class_install_style_property(widget_class, g_param_spec_boxed("send-name-color",
	                                        _("Sent Message Name Color"),
	                                        _("Color to draw the name of a message you sent."),
	                                        GDK_TYPE_COLOR, G_PARAM_READABLE));
	gtk_widget_class_install_style_property(widget_class, g_param_spec_boxed("receive-name-color",
	                                        _("Received Message Name Color"),
	                                        _("Color to draw the name of a message you received."),
	                                        GDK_TYPE_COLOR, G_PARAM_READABLE));
	gtk_widget_class_install_style_property(widget_class, g_param_spec_boxed("highlight-name-color",
	                                        _("\"Attention\" Name Color"),
	                                        _("Color to draw the name of a message you received containing your name."),
	                                        GDK_TYPE_COLOR, G_PARAM_READABLE));
	gtk_widget_class_install_style_property(widget_class, g_param_spec_boxed("action-name-color",
	                                        _("Action Message Name Color"),
	                                        _("Color to draw the name of an action message."),
	                                        GDK_TYPE_COLOR, G_PARAM_READABLE));
	gtk_widget_class_install_style_property(widget_class, g_param_spec_boxed("whisper-action-name-color",
	                                        _("Action Message Name Color for Whispered Message"),
	                                        _("Color to draw the name of a whispered action message."),
	                                        GDK_TYPE_COLOR, G_PARAM_READABLE));
	gtk_widget_class_install_style_property(widget_class, g_param_spec_boxed("whisper-name-color",
	                                        _("Whisper Message Name Color"),
	                                        _("Color to draw the name of a whispered message."),
	                                        GDK_TYPE_COLOR, G_PARAM_READABLE));

	/* Customizable typing notification ... sort of. Example:
	 *   GtkIMHtml::typing-notification-font = "monospace italic light 8.0"
	 *   GtkIMHtml::typing-notification-color = "#ff0000"
	 *   GtkIMHtml::typing-notification-enable = 1
	 */
	gtk_widget_class_install_style_property(widget_class, g_param_spec_boxed("typing-notification-color",
	                                        _("Typing notification color"),
	                                        _("The color to use for the typing notification"),
	                                        GDK_TYPE_COLOR, G_PARAM_READABLE));
	gtk_widget_class_install_style_property(widget_class, g_param_spec_string("typing-notification-font",
	                                        _("Typing notification font"),
	                                        _("The font to use for the typing notification"),
	                                        "light 8.0", G_PARAM_READABLE));
	gtk_widget_class_install_style_property(widget_class, g_param_spec_boolean("typing-notification-enable",
	                                        _("Enable typing notification"),
	                                        _("Enable typing notification"),
	                                        TRUE, G_PARAM_READABLE));

#if 0
	binding_set = gtk_binding_set_by_class (parent_class);
	gtk_binding_entry_add_signal (binding_set, GDK_KEY_b, GDK_CONTROL_MASK, "format_function_toggle", 1, G_TYPE_INT, GTK_IMHTML_BOLD);
	gtk_binding_entry_add_signal (binding_set, GDK_KEY_i, GDK_CONTROL_MASK, "format_function_toggle", 1, G_TYPE_INT, GTK_IMHTML_ITALIC);
	gtk_binding_entry_add_signal (binding_set, GDK_KEY_u, GDK_CONTROL_MASK, "format_function_toggle", 1, G_TYPE_INT, GTK_IMHTML_UNDERLINE);
	gtk_binding_entry_add_signal (binding_set, GDK_KEY_plus, GDK_CONTROL_MASK, "format_function_toggle", 1, G_TYPE_INT, GTK_IMHTML_GROW);
	gtk_binding_entry_add_signal (binding_set, GDK_KEY_equal, GDK_CONTROL_MASK, "format_function_toggle", 1, G_TYPE_INT, GTK_IMHTML_GROW);
	gtk_binding_entry_add_signal (binding_set, GDK_KEY_minus, GDK_CONTROL_MASK, "format_function_toggle", 1, G_TYPE_INT, GTK_IMHTML_SHRINK);
	binding_set = gtk_binding_set_by_class(klass);
	gtk_binding_entry_add_signal (binding_set, GDK_KEY_r, GDK_CONTROL_MASK, "format_function_clear", 0);
	gtk_binding_entry_add_signal (binding_set, GDK_KEY_KP_Enter, 0, "message_send", 0);
	gtk_binding_entry_add_signal (binding_set, GDK_KEY_Return, 0, "message_send", 0);
	gtk_binding_entry_add_signal (binding_set, GDK_KEY_z, GDK_CONTROL_MASK, "undo", 0);
	gtk_binding_entry_add_signal (binding_set, GDK_KEY_z, GDK_CONTROL_MASK | GDK_SHIFT_MASK, "redo", 0);
	gtk_binding_entry_add_signal (binding_set, GDK_KEY_F14, 0, "undo", 0);
	gtk_binding_entry_add_signal(binding_set, GDK_KEY_v, GDK_CONTROL_MASK | GDK_SHIFT_MASK, "paste", 1, G_TYPE_STRING, "text");
#endif
}

static void gtk_imhtml_init (GtkIMHtml *imhtml)
{
	imhtml->text_buffer = gtk_text_buffer_new(NULL);
	imhtml->undo_manager = gtk_source_undo_manager_new(imhtml->text_buffer);
	gtk_text_view_set_buffer(GTK_TEXT_VIEW(imhtml), imhtml->text_buffer);
	gtk_text_view_set_wrap_mode(GTK_TEXT_VIEW(imhtml), GTK_WRAP_WORD_CHAR);
	gtk_text_view_set_pixels_above_lines(GTK_TEXT_VIEW(imhtml), 2);
	gtk_text_view_set_pixels_below_lines(GTK_TEXT_VIEW(imhtml), 3);
	gtk_text_view_set_left_margin(GTK_TEXT_VIEW(imhtml), 2);
	gtk_text_view_set_right_margin(GTK_TEXT_VIEW(imhtml), 2);
	/*gtk_text_view_set_indent(GTK_TEXT_VIEW(imhtml), -15);*/
	/*gtk_text_view_set_justification(GTK_TEXT_VIEW(imhtml), GTK_JUSTIFY_FILL);*/

	/* These tags will be used often and can be reused--we create them on init and then apply them by name
	 * other tags (color, size, face, etc.) will have to be created and applied dynamically
	 * Note that even though we created SUB, SUP, and PRE tags here, we don't really
	 * apply them anywhere yet. */
	gtk_text_buffer_create_tag(imhtml->text_buffer, "BOLD", "weight", PANGO_WEIGHT_BOLD, NULL);
	gtk_text_buffer_create_tag(imhtml->text_buffer, "ITALICS", "style", PANGO_STYLE_ITALIC, NULL);
	gtk_text_buffer_create_tag(imhtml->text_buffer, "UNDERLINE", "underline", PANGO_UNDERLINE_SINGLE, NULL);
	gtk_text_buffer_create_tag(imhtml->text_buffer, "STRIKE", "strikethrough", TRUE, NULL);
	gtk_text_buffer_create_tag(imhtml->text_buffer, "SUB", "rise", -5000, NULL);
	gtk_text_buffer_create_tag(imhtml->text_buffer, "SUP", "rise", 5000, NULL);
	gtk_text_buffer_create_tag(imhtml->text_buffer, "PRE", "family", "Monospace", NULL);
	gtk_text_buffer_create_tag(imhtml->text_buffer, "search", "background", "#22ff00", "weight", "bold", NULL);
	gtk_text_buffer_create_tag(imhtml->text_buffer, "comment", "weight", PANGO_WEIGHT_NORMAL,
#if FALSE
			"invisible", FALSE,
#endif
			NULL);

	gtk_text_buffer_create_tag(imhtml->text_buffer, "send-name", "weight", PANGO_WEIGHT_BOLD, NULL);
	gtk_text_buffer_create_tag(imhtml->text_buffer, "receive-name", "weight", PANGO_WEIGHT_BOLD, NULL);
	gtk_text_buffer_create_tag(imhtml->text_buffer, "highlight-name", "weight", PANGO_WEIGHT_BOLD, NULL);
	gtk_text_buffer_create_tag(imhtml->text_buffer, "action-name", "weight", PANGO_WEIGHT_BOLD, NULL);
	gtk_text_buffer_create_tag(imhtml->text_buffer, "whisper-action-name", "weight", PANGO_WEIGHT_BOLD, NULL);
	gtk_text_buffer_create_tag(imhtml->text_buffer, "whisper-name", "weight", PANGO_WEIGHT_BOLD, NULL);

	/* When hovering over a link, we show the hand cursor--elsewhere we show the plain ol' pointer cursor */
	imhtml->hand_cursor = gdk_cursor_new (GDK_HAND2);
	imhtml->arrow_cursor = gdk_cursor_new (GDK_LEFT_PTR);
	imhtml->text_cursor = gdk_cursor_new (GDK_XTERM);

	imhtml->show_comments = TRUE;

	imhtml->smiley_data = g_hash_table_new_full(g_str_hash, g_str_equal,
			g_free, (GDestroyNotify)gtk_smiley_tree_destroy);
	imhtml->default_smilies = gtk_smiley_tree_new();

	g_signal_connect(G_OBJECT(imhtml), "motion-notify-event", G_CALLBACK(gtk_motion_event_notify), NULL);
	g_signal_connect(G_OBJECT(imhtml), "leave-notify-event", G_CALLBACK(gtk_leave_event_notify), NULL);
	g_signal_connect(G_OBJECT(imhtml), "enter-notify-event", G_CALLBACK(gtk_enter_event_notify), NULL);
	g_signal_connect(G_OBJECT(imhtml), "button_press_event", G_CALLBACK(gtk_imhtml_button_press_event), NULL);
	g_signal_connect(G_OBJECT(imhtml->text_buffer), "insert-text", G_CALLBACK(preinsert_cb), imhtml);
	g_signal_connect(G_OBJECT(imhtml->text_buffer), "delete_range", G_CALLBACK(delete_cb), imhtml);
	g_signal_connect_after(G_OBJECT(imhtml->text_buffer), "insert-text", G_CALLBACK(insert_cb), imhtml);
	g_signal_connect_after(G_OBJECT(imhtml->text_buffer), "insert-child-anchor", G_CALLBACK(insert_ca_cb), imhtml);
	gtk_drag_dest_set(GTK_WIDGET(imhtml), 0,
			  link_drag_drop_targets, sizeof(link_drag_drop_targets) / sizeof(GtkTargetEntry),
			  GDK_ACTION_COPY);
	g_signal_connect(G_OBJECT(imhtml), "drag_data_received", G_CALLBACK(gtk_imhtml_link_drag_rcv_cb), imhtml);
	g_signal_connect(G_OBJECT(imhtml), "drag_drop", G_CALLBACK(gtk_imhtml_link_drop_cb), imhtml);

	g_signal_connect(G_OBJECT(imhtml), "copy-clipboard", G_CALLBACK(copy_clipboard_cb), NULL);
	g_signal_connect(G_OBJECT(imhtml), "cut-clipboard", G_CALLBACK(cut_clipboard_cb), NULL);
	g_signal_connect(G_OBJECT(imhtml), "paste-clipboard", G_CALLBACK(paste_clipboard_cb), NULL);
	g_signal_connect_after(G_OBJECT(imhtml), "realize", G_CALLBACK(imhtml_realized_remove_primary), NULL);
	g_signal_connect(G_OBJECT(imhtml), "unrealize", G_CALLBACK(imhtml_destroy_add_primary), NULL);
	g_signal_connect(G_OBJECT(imhtml), "paste", G_CALLBACK(imhtml_paste_cb), NULL);

#ifndef _WIN32
	g_signal_connect_after(G_OBJECT(GTK_IMHTML(imhtml)->text_buffer), "mark-set",
		               G_CALLBACK(mark_set_so_update_selection_cb), imhtml);
#endif

	gtk_widget_add_events(GTK_WIDGET(imhtml),
			GDK_LEAVE_NOTIFY_MASK | GDK_ENTER_NOTIFY_MASK);

	imhtml->tip = NULL;
	imhtml->tip_timer = 0;
	imhtml->tip_window = NULL;

	imhtml->edit.bold = FALSE;
	imhtml->edit.italic = FALSE;
	imhtml->edit.underline = FALSE;
	imhtml->edit.forecolor = NULL;
	imhtml->edit.backcolor = NULL;
	imhtml->edit.fontface = NULL;
	imhtml->edit.fontsize = 0;
	imhtml->edit.link = NULL;


	imhtml->scalables = NULL;
	imhtml->animations = g_queue_new();
	gtk_imhtml_set_editable(imhtml, FALSE);
	g_signal_connect(G_OBJECT(imhtml), "populate-popup",
					 G_CALLBACK(hijack_menu_cb), NULL);
}

GtkWidget *gtk_imhtml_new(void *a, void *b)
{
	return GTK_WIDGET(g_object_new(gtk_imhtml_get_type(), NULL));
}

GType gtk_imhtml_get_type()
{
	static GType imhtml_type = 0;

	if (!imhtml_type) {
		static const GTypeInfo imhtml_info = {
			sizeof(GtkIMHtmlClass),
			NULL,
			NULL,
			(GClassInitFunc) gtk_imhtml_class_init,
			NULL,
			NULL,
			sizeof (GtkIMHtml),
			0,
			(GInstanceInitFunc) gtk_imhtml_init,
			NULL
		};

		imhtml_type = g_type_register_static(gtk_text_view_get_type(),
				"GtkIMHtml", &imhtml_info, 0);
	}

	return imhtml_type;
}

static void gtk_imhtml_link_destroy(GtkIMHtmlLink *link)
{
	if (link->imhtml)
		g_object_unref(link->imhtml);
	if (link->tag)
		g_object_unref(link->tag);
	g_free(link->url);
	g_free(link);
}

/* The callback for an event on a link tag. */
static gboolean tag_event(GtkTextTag *tag, GObject *imhtml, GdkEvent *event, GtkTextIter *arg2, gpointer unused)
{
	GdkEventButton *event_button = (GdkEventButton *) event;
	if (GTK_IMHTML(imhtml)->editable)
		return FALSE;
	if (event->type == GDK_BUTTON_RELEASE) {
		if ((event_button->button == 1) || (event_button->button == 2)) {
			GtkTextIter start, end;
			/* we shouldn't open a URL if the user has selected something: */
			if (gtk_text_buffer_get_selection_bounds(
						gtk_text_iter_get_buffer(arg2),	&start, &end))
				return FALSE;
			gtk_imhtml_activate_tag(GTK_IMHTML(imhtml), tag);
			return FALSE;
		} else if(event_button->button == 3) {
			GList *children;
			GtkWidget *menu;
			GtkIMHtmlProtocol *proto;
			GtkIMHtmlLink *link = g_new(GtkIMHtmlLink, 1);
			link->imhtml = g_object_ref(imhtml);
			link->url = g_strdup(g_object_get_data(G_OBJECT(tag), "link_url"));
			link->tag = g_object_ref(tag);

			/* Don't want the tooltip around if user right-clicked on link */
			if (GTK_IMHTML(imhtml)->tip_window) {
				gtk_widget_destroy(GTK_IMHTML(imhtml)->tip_window);
				GTK_IMHTML(imhtml)->tip_window = NULL;
			}
			if (GTK_IMHTML(imhtml)->tip_timer) {
				g_source_remove(GTK_IMHTML(imhtml)->tip_timer);
				GTK_IMHTML(imhtml)->tip_timer = 0;
			}
			if (GTK_IMHTML(imhtml)->editable)
				gdk_window_set_cursor(event_button->window, GTK_IMHTML(imhtml)->text_cursor);
			else
				gdk_window_set_cursor(event_button->window, GTK_IMHTML(imhtml)->arrow_cursor);
			menu = gtk_menu_new();
			g_object_set_data_full(G_OBJECT(menu), "x-imhtml-url-data", link,
					(GDestroyNotify)gtk_imhtml_link_destroy);

			proto = imhtml_find_protocol(link->url, FALSE);

			if (proto && proto->context_menu) {
				proto->context_menu(GTK_IMHTML(link->imhtml), link, menu);
			}

			children = gtk_container_get_children(GTK_CONTAINER(menu));
			if (!children) {
				GtkWidget *item = gtk_menu_item_new_with_label(_("No actions available"));
				gtk_widget_show(item);
				gtk_widget_set_sensitive(item, FALSE);
				gtk_menu_shell_append(GTK_MENU_SHELL(menu), item);
			} else {
				g_list_free(children);
			}


			gtk_widget_show_all(menu);
			gtk_menu_popup(GTK_MENU(menu), NULL, NULL, NULL, NULL,
							event_button->button, event_button->time);

			return TRUE;
		}
	}
	if(event->type == GDK_BUTTON_PRESS && event_button->button == 3)
		return TRUE; /* Clicking the right mouse button on a link shouldn't
						be caught by the regular GtkTextView menu */
	else
		return FALSE; /* Let clicks go through if we didn't catch anything */
}

static gboolean
gtk_text_view_drag_motion (GtkWidget        *widget,
                           GdkDragContext   *context,
                           gint              x,
                           gint              y,
                           guint             time)
{
	GdkDragAction suggested_action = 0;

	if (gtk_drag_dest_find_target (widget, context, NULL) == GDK_NONE) {
		/* can't accept any of the offered targets */
	} else {
		GtkWidget *source_widget;
		suggested_action = gdk_drag_context_get_suggested_action(context);
		source_widget = gtk_drag_get_source_widget (context);
		if (source_widget == widget) {
			/* Default to MOVE, unless the user has
			 * pressed ctrl or alt to affect available actions
			 */
			if ((gdk_drag_context_get_actions(context) & GDK_ACTION_MOVE) != 0)
				suggested_action = GDK_ACTION_MOVE;
		}
	}

	gdk_drag_status (context, suggested_action, time);

	/* TRUE return means don't propagate the drag motion to parent
	 * widgets that may also be drop sites.
	 */
	return TRUE;
}

static void
gtk_imhtml_link_drop_cb(GtkWidget *widget, GdkDragContext *context, gint x, gint y, guint time, gpointer user_data)
{
	GdkAtom target = gtk_drag_dest_find_target (widget, context, NULL);

	if (target != GDK_NONE)
		gtk_drag_get_data (widget, context, target, time);
	else
		gtk_drag_finish (context, FALSE, FALSE, time);

	return;
}

static void
gtk_imhtml_link_drag_rcv_cb(GtkWidget *widget, GdkDragContext *dc, guint x, guint y,
			    GtkSelectionData *sd, guint info, guint t, GtkIMHtml *imhtml)
{
	gchar **links;
	gchar *link;
	char *text = (char *) gtk_selection_data_get_data(sd);
	GtkTextMark *mark = gtk_text_buffer_get_insert(imhtml->text_buffer);
	GtkTextIter iter;
	gint i = 0;
	gint length = gtk_selection_data_get_length(sd);

	gtk_text_buffer_get_iter_at_mark(imhtml->text_buffer, &iter, mark);

	if (gtk_imhtml_get_editable(imhtml) && text) {
		switch (info) {
		case GTK_IMHTML_DRAG_URL:
			/* TODO: Is it really ok to change sd->data...? */
			purple_str_strip_char(text, '\r');

			links = g_strsplit(text, "\n", 0);
			while ((link = links[i]) != NULL) {
				if (gtk_imhtml_is_protocol(link)) {
					gchar *label;

					if(links[i + 1])
						i++;

					label = links[i];

					gtk_imhtml_insert_link(imhtml, mark, link, label);
				} else if (*link == '\0') {
					/* Ignore blank lines */
				} else {
					/* Special reasons, aka images being put in via other tag, etc. */
					/* ... don't pretend we handled it if we didn't */
					gtk_drag_finish(dc, FALSE, FALSE, t);
					g_strfreev(links);
					return;
				}

				i++;
			}
			g_strfreev(links);
			break;
		case GTK_IMHTML_DRAG_HTML:
			{
			char *utf8 = NULL;
			/* Ewww. This is all because mozilla thinks that text/html is 'for internal use only.'
			 * as explained by this comment in gtkhtml:
			 *
			 * FIXME This hack decides the charset of the selection.  It seems that
			 * mozilla/netscape alway use ucs2 for text/html
			 * and openoffice.org seems to always use utf8 so we try to validate
			 * the string as utf8 and if that fails we assume it is ucs2
			 *
			 * See also the comment on text/html here:
			 * http://mail.gnome.org/archives/gtk-devel-list/2001-September/msg00114.html
			 */
			if (length >= 2 && !g_utf8_validate(text, length - 1, NULL)) {
				utf8 = utf16_to_utf8_with_bom_check(text, length);

				if (!utf8) {
					purple_debug_warning("gtkimhtml", "g_convert from UTF-16 failed in drag_rcv_cb\n");
					return;
				}
			} else if (!(*text) || !g_utf8_validate(text, -1, NULL)) {
				purple_debug_warning("gtkimhtml", "empty string or invalid UTF-8 in drag_rcv_cb\n");
				return;
			}

			gtk_imhtml_insert_html_at_iter(imhtml, utf8 ? utf8 : text, 0, &iter);
			g_free(utf8);
			break;
			}
		case GTK_IMHTML_DRAG_TEXT:
			if (!(*text) || !g_utf8_validate(text, -1, NULL)) {
				purple_debug_warning("gtkimhtml", "empty string or invalid UTF-8 in drag_rcv_cb\n");
				return;
			} else {
				char *tmp = g_markup_escape_text(text, -1);
				gtk_imhtml_insert_html_at_iter(imhtml, tmp, 0, &iter);
				g_free(tmp);
			}
			break;
		default:
			gtk_drag_finish(dc, FALSE, FALSE, t);
			return;
		}
		gtk_drag_finish(dc, TRUE,
		                gdk_drag_context_get_actions(dc) == GDK_ACTION_MOVE, t);
	} else {
		gtk_drag_finish(dc, FALSE, FALSE, t);
	}
}

static void gtk_smiley_tree_remove (GtkSmileyTree     *tree,
			GtkIMHtmlSmiley   *smiley)
{
	GtkSmileyTree *t = tree;
	const gchar *x = smiley->smile;
	gint len = 0;

	while (*x) {
		gchar *pos;

		if (!t->values)
			return;

		pos = strchr (t->values->str, *x);
		if (pos)
			t = t->children [pos - t->values->str];
		else
			return;

		x++; len++;
	}

	if (t->image) {
		t->image = NULL;
	}
}

static gint
gtk_smiley_tree_lookup (GtkSmileyTree *tree,
			const gchar   *text)
{
	GtkSmileyTree *t = tree;
	const gchar *x = text;
	gint len = 0;
	const gchar *amp;
	gint alen;

	while (*x) {
		gchar *pos;

		if (!t->values)
			break;

		if(*x == '&' && (amp = purple_markup_unescape_entity(x, &alen))) {
			gboolean matched = TRUE;
			/* Make sure all chars of the unescaped value match */
			while (*(amp + 1)) {
				pos = strchr (t->values->str, *amp);
				if (pos)
					t = t->children [GPOINTER_TO_INT(pos) - GPOINTER_TO_INT(t->values->str)];
				else {
					matched = FALSE;
					break;
				}
				amp++;
			}
			if (!matched)
				break;

			pos = strchr (t->values->str, *amp);
		}
		else if (*x == '<') /* Because we're all WYSIWYG now, a '<'
				     * char should only appear as the start of a tag.  Perhaps a safer (but costlier)
				     * check would be to call gtk_imhtml_is_tag on it */
			break;
		else {
			alen = 1;
			pos = strchr (t->values->str, *x);
		}

		if (pos)
			t = t->children [GPOINTER_TO_INT(pos) - GPOINTER_TO_INT(t->values->str)];
		else
			break;

		x += alen;
		len += alen;
	}

	if (t->image)
		return len;

	return 0;
}

static void
gtk_imhtml_disassociate_smiley_foreach(gpointer key, gpointer value,
	gpointer user_data)
{
	GtkSmileyTree *tree = (GtkSmileyTree *) value;
	GtkIMHtmlSmiley *smiley = (GtkIMHtmlSmiley *) user_data;
	gtk_smiley_tree_remove(tree, smiley);
}

static void
gtk_imhtml_disconnect_smiley(GtkIMHtml *imhtml, GtkIMHtmlSmiley *smiley)
{
	smiley->imhtml = NULL;
	g_signal_handlers_disconnect_matched(imhtml, G_SIGNAL_MATCH_DATA, 0, 0,
		NULL, NULL, smiley);
}

static void
gtk_imhtml_disassociate_smiley(GtkIMHtmlSmiley *smiley)
{
	if (smiley->imhtml) {
		gtk_smiley_tree_remove(smiley->imhtml->default_smilies, smiley);
		g_hash_table_foreach(smiley->imhtml->smiley_data,
			gtk_imhtml_disassociate_smiley_foreach, smiley);
		g_signal_handlers_disconnect_matched(smiley->imhtml, G_SIGNAL_MATCH_DATA,
			0, 0, NULL, NULL, smiley);
		smiley->imhtml = NULL;
	}
}

void
gtk_imhtml_associate_smiley (GtkIMHtml       *imhtml,
			     const gchar     *sml,
			     GtkIMHtmlSmiley *smiley)
{
	GtkSmileyTree *tree;
	g_return_if_fail (imhtml != NULL);
	g_return_if_fail (GTK_IS_IMHTML (imhtml));

	if (sml == NULL)
		tree = imhtml->default_smilies;
	else if (!(tree = g_hash_table_lookup(imhtml->smiley_data, sml))) {
		tree = gtk_smiley_tree_new();
		g_hash_table_insert(imhtml->smiley_data, g_strdup(sml), tree);
	}

	/* need to disconnect old imhtml, if there is one */
	if (smiley->imhtml) {
		g_signal_handlers_disconnect_matched(smiley->imhtml, G_SIGNAL_MATCH_DATA,
			0, 0, NULL, NULL, smiley);
	}

	smiley->imhtml = imhtml;

	gtk_smiley_tree_insert (tree, smiley);

	/* connect destroy signal for the imhtml */
	g_signal_connect(imhtml, "destroy", G_CALLBACK(gtk_imhtml_disconnect_smiley),
		smiley);
}

static gboolean
gtk_imhtml_is_smiley (GtkIMHtml   *imhtml,
		      GSList      *fonts,
		      const gchar *text,
		      gint        *len)
{
	GtkSmileyTree *tree;
	GtkIMHtmlFontDetail *font;
	char *sml = NULL;

	if (fonts) {
		font = fonts->data;
		sml = font->sml;
	}

	if (!sml)
		sml = imhtml->protocol_name;

	if (!sml || !(tree = g_hash_table_lookup(imhtml->smiley_data, sml)))
		tree = imhtml->default_smilies;

	if (tree == NULL)
		return FALSE;

	*len = gtk_smiley_tree_lookup (tree, text);
	return (*len > 0);
}

static GtkIMHtmlSmiley *gtk_imhtml_smiley_get_from_tree(GtkSmileyTree *t, const gchar *text)
{
	const gchar *x = text;
	gchar *pos;

	if (t == NULL)
		return NULL;

	while (*x) {
		if (!t->values)
			return NULL;

		pos = strchr(t->values->str, *x);
		if (!pos)
			return NULL;

		t = t->children[GPOINTER_TO_INT(pos) - GPOINTER_TO_INT(t->values->str)];
		x++;
	}

	return t->image;
}

GtkIMHtmlSmiley *
gtk_imhtml_smiley_get(GtkIMHtml *imhtml, const gchar *sml, const gchar *text)
{
	GtkIMHtmlSmiley *ret;

	/* Look for custom smileys first */
	if (sml != NULL) {
		ret = gtk_imhtml_smiley_get_from_tree(g_hash_table_lookup(imhtml->smiley_data, sml), text);
		if (ret != NULL)
			return ret;
	}

	/* Fall back to check for default smileys */
	return gtk_imhtml_smiley_get_from_tree(imhtml->default_smilies, text);
}

static GdkPixbufAnimation *
gtk_smiley_get_image(GtkIMHtmlSmiley *smiley)
{
	if (!smiley->icon) {
		if (smiley->file) {
			smiley->icon = gdk_pixbuf_animation_new_from_file(smiley->file, NULL);
		} else if (smiley->loader) {
			smiley->icon = gdk_pixbuf_loader_get_animation(smiley->loader);
			if (smiley->icon)
				g_object_ref(G_OBJECT(smiley->icon));
		}
	}

	return smiley->icon;
}

#define VALID_TAG(x)	do { \
			if (!g_ascii_strncasecmp (string, x ">", strlen (x ">"))) {	\
				if (tag) *tag = g_strndup (string, strlen (x));		\
				if (len) *len = strlen (x) + 1;				\
				return TRUE;					\
			}							\
			if (type) (*type)++; \
		} while (0)

#define VALID_OPT_TAG(x)	do { \
				if (!g_ascii_strncasecmp (string, x " ", strlen (x " "))) {	\
					const gchar *c = string + strlen (x " ");	\
					gchar e = '"';					\
					gboolean quote = FALSE;				\
					while (*c) {					\
						if (*c == '"' || *c == '\'') {		\
							if (quote && (*c == e))		\
								quote = !quote;		\
							else if (!quote) {		\
								quote = !quote;		\
								e = *c;			\
							}				\
						} else if (!quote && (*c == '>'))	\
							break;				\
						c++;					\
					}						\
					if (*c) {					\
						if (tag) *tag = g_strndup (string, c - string);	\
						if (len) *len = c - string + 1;			\
						return TRUE;				\
					}						\
				}							\
				if (type) (*type)++; \
			} while (0)


static gboolean
gtk_imhtml_is_tag (const gchar *string,
		   gchar      **tag,
		   gint        *len,
		   gint        *type)
{
	char *close;
	if (type)
		*type = 1;

	if (!(close = strchr (string, '>')))
		return FALSE;

	VALID_TAG ("B");
	VALID_TAG ("BOLD");
	VALID_TAG ("/B");
	VALID_TAG ("/BOLD");
	VALID_TAG ("I");
	VALID_TAG ("ITALIC");
	VALID_TAG ("/I");
	VALID_TAG ("/ITALIC");
	VALID_TAG ("U");
	VALID_TAG ("UNDERLINE");
	VALID_TAG ("/U");
	VALID_TAG ("/UNDERLINE");
	VALID_TAG ("S");
	VALID_TAG ("STRIKE");
	VALID_TAG ("/S");
	VALID_TAG ("/STRIKE");
	VALID_TAG ("SUB");
	VALID_TAG ("/SUB");
	VALID_TAG ("SUP");
	VALID_TAG ("/SUP");
	VALID_TAG ("PRE");
	VALID_TAG ("/PRE");
	VALID_TAG ("TITLE");
	VALID_TAG ("/TITLE");
	VALID_TAG ("BR");
	VALID_TAG ("HR");
	VALID_TAG ("/FONT");
	VALID_TAG ("/A");
	VALID_TAG ("P");
	VALID_TAG ("/P");
	VALID_TAG ("H3");
	VALID_TAG ("/H3");
	VALID_TAG ("HTML");
	VALID_TAG ("/HTML");
	VALID_TAG ("BODY");
	VALID_TAG ("/BODY");
	VALID_TAG ("FONT");
	VALID_TAG ("HEAD");
	VALID_TAG ("/HEAD");
	VALID_TAG ("BINARY");
	VALID_TAG ("/BINARY");

	VALID_OPT_TAG ("HR");
	VALID_OPT_TAG ("FONT");
	VALID_OPT_TAG ("BODY");
	VALID_OPT_TAG ("A");
	VALID_OPT_TAG ("IMG");
	VALID_OPT_TAG ("P");
	VALID_OPT_TAG ("H3");
	VALID_OPT_TAG ("HTML");

	VALID_TAG ("CITE");
	VALID_TAG ("/CITE");
	VALID_TAG ("EM");
	VALID_TAG ("/EM");
	VALID_TAG ("STRONG");
	VALID_TAG ("/STRONG");

	VALID_OPT_TAG ("SPAN");
	VALID_TAG ("/SPAN");
	VALID_TAG ("BR/"); /* hack until gtkimhtml handles things better */
	VALID_TAG ("IMG");
	VALID_TAG("SPAN");
	VALID_OPT_TAG("BR");

	if (!g_ascii_strncasecmp(string, "!--", strlen ("!--"))) {
		gchar *e = strstr (string + strlen("!--"), "-->");
		if (e) {
			if (len) {
				*len = e - string + strlen ("-->");
				if (tag)
					*tag = g_strndup (string + strlen ("!--"), *len - strlen ("!---->"));
			}
			return TRUE;
		}
	}

	if (type)
		*type = -1;
	if (len)
		*len = close - string + 1;
	if (tag)
		*tag = g_strndup(string, close - string);
	return TRUE;
}

static gchar*
gtk_imhtml_get_html_opt (gchar       *tag,
			 const gchar *opt)
{
	gchar *t = tag;
	gchar *e, *a;
	gchar *val;
	gint len;
	const gchar *c;
	GString *ret;

	while (g_ascii_strncasecmp (t, opt, strlen (opt))) {
		gboolean quote = FALSE;
		if (*t == '\0') break;
		while (*t && !((*t == ' ') && !quote)) {
			if (*t == '\"')
				quote = ! quote;
			t++;
		}
		while (*t && (*t == ' ')) t++;
	}

	if (!g_ascii_strncasecmp (t, opt, strlen (opt))) {
		t += strlen (opt);
	} else {
		return NULL;
	}

	if ((*t == '\"') || (*t == '\'')) {
		e = a = ++t;
		while (*e && (*e != *(t - 1))) e++;
		if  (*e == '\0') {
			return NULL;
		} else
			val = g_strndup(a, e - a);
	} else {
		e = a = t;
		while (*e && !isspace ((gint) *e)) e++;
		val = g_strndup(a, e - a);
	}

	ret = g_string_new("");
	e = val;
	while(*e) {
		if((c = purple_markup_unescape_entity(e, &len))) {
			ret = g_string_append(ret, c);
			e += len;
		} else {
			gunichar uni = g_utf8_get_char(e);
			ret = g_string_append_unichar(ret, uni);
			e = g_utf8_next_char(e);
		}
	}

	g_free(val);

	return g_string_free(ret, FALSE);
}

/* returns if the beginning of the text is a protocol. If it is the protocol, returns the length so
   the caller knows how long the protocol string is. */
static int gtk_imhtml_is_protocol(const char *text)
{
	GtkIMHtmlProtocol *proto = imhtml_find_protocol(text, FALSE);
	return proto ? proto->length : 0;
}

static gboolean smooth_scroll_cb(gpointer data);

/*
 <KingAnt> marv: The two IM image functions in oscar are purple_odc_send_im and purple_odc_incoming


[19:58] <Robot101> marv: images go into the imgstore, a refcounted... well.. hash. :)
[19:59] <KingAnt> marv: I think the image tag used by the core is something like <img id="#"/>
[19:59] Ro0tSiEgE robert42 RobFlynn Robot101 ross22 roz
[20:00] <KingAnt> marv: Where the ID is the what is returned when you add the image to the imgstore using purple_imgstore_new
[20:00] <marv> Robot101: so how does the image get passed to serv_got_im() and serv_send_im()? just as the <img id="#" and then the prpl looks it up from the store?
[20:00] <KingAnt> marv: Right
[20:00] <marv> alright

Here's my plan with IMImages. make gtk_imhtml_[append|insert]_text_with_images instead just
gtkimhtml_[append|insert]_text (hrm maybe it should be called html instead of text), add a
function for purple to register for look up images, i.e. gtk_imhtml_set_get_img_fnc, so that
images can be looked up like that, instead of passing a GSList of them.
 */

void gtk_imhtml_append_text_with_images (GtkIMHtml        *imhtml,
                                         const gchar      *text,
                                         GtkIMHtmlOptions  options,
					 GSList *unused)
{
	GtkTextIter iter, ins, sel;
	int ins_offset = 0, sel_offset = 0;
	gboolean fixins = FALSE, fixsel = FALSE;

	g_return_if_fail (imhtml != NULL);
	g_return_if_fail (GTK_IS_IMHTML (imhtml));
	g_return_if_fail (text != NULL);


	gtk_text_buffer_get_end_iter(imhtml->text_buffer, &iter);
	gtk_text_buffer_get_iter_at_mark(imhtml->text_buffer, &ins, gtk_text_buffer_get_insert(imhtml->text_buffer));
	if (gtk_text_iter_equal(&iter, &ins) && gtk_text_buffer_get_selection_bounds(imhtml->text_buffer, NULL, NULL)) {
		fixins = TRUE;
		ins_offset = gtk_text_iter_get_offset(&ins);
	}

	gtk_text_buffer_get_iter_at_mark(imhtml->text_buffer, &sel, gtk_text_buffer_get_selection_bound(imhtml->text_buffer));
	if (gtk_text_iter_equal(&iter, &sel) && gtk_text_buffer_get_selection_bounds(imhtml->text_buffer, NULL, NULL)) {
		fixsel = TRUE;
		sel_offset = gtk_text_iter_get_offset(&sel);
	}

	if (!(options & GTK_IMHTML_NO_SCROLL)) {
		GdkRectangle rect;
		int y, height;

		gtk_text_view_get_visible_rect(GTK_TEXT_VIEW(imhtml), &rect);
		gtk_text_view_get_line_yrange(GTK_TEXT_VIEW(imhtml), &iter, &y, &height);

		if (((y + height) - (rect.y + rect.height)) > height &&
				gtk_text_buffer_get_char_count(imhtml->text_buffer)) {
			/* If we are in the middle of smooth-scrolling, then take a scroll step.
			 * If we are not in the middle of smooth-scrolling, that means we were
			 * not looking at the end of the buffer before the new text was added,
			 * so do not scroll. */
			if (imhtml->scroll_time)
				smooth_scroll_cb(imhtml);
			else
				options |= GTK_IMHTML_NO_SCROLL;
		}
	}

	gtk_imhtml_insert_html_at_iter(imhtml, text, options, &iter);

	if (fixins) {
		gtk_text_buffer_get_iter_at_offset(imhtml->text_buffer, &ins, ins_offset);
		gtk_text_buffer_move_mark(imhtml->text_buffer, gtk_text_buffer_get_insert(imhtml->text_buffer), &ins);
	}

	if (fixsel) {
		gtk_text_buffer_get_iter_at_offset(imhtml->text_buffer, &sel, sel_offset);
		gtk_text_buffer_move_mark(imhtml->text_buffer, gtk_text_buffer_get_selection_bound(imhtml->text_buffer), &sel);
	}

	if (!(options & GTK_IMHTML_NO_SCROLL)) {
		gtk_imhtml_scroll_to_end(imhtml, (options & GTK_IMHTML_USE_SMOOTHSCROLLING));
	}
}

#define MAX_SCROLL_TIME 0.4 /* seconds */
#define SCROLL_DELAY 33 /* milliseconds */

/*
 * Smoothly scroll a GtkIMHtml.
 *
 * @return TRUE if the window needs to be scrolled further, FALSE if we're at the bottom.
 */
static gboolean smooth_scroll_cb(gpointer data)
{
	GtkIMHtml *imhtml = data;
	GtkAdjustment *adj = gtk_text_view_get_vadjustment(GTK_TEXT_VIEW(imhtml));
	gdouble max_val = gtk_adjustment_get_upper(adj) - gtk_adjustment_get_page_size(adj);
	gdouble scroll_val = gtk_adjustment_get_value(adj) + ((max_val - gtk_adjustment_get_value(adj)) / 3);

	g_return_val_if_fail(imhtml->scroll_time != NULL, FALSE);

	if (g_timer_elapsed(imhtml->scroll_time, NULL) > MAX_SCROLL_TIME || scroll_val >= max_val) {
		/* time's up. jump to the end and kill the timer */
		gtk_adjustment_set_value(adj, max_val);
		g_timer_destroy(imhtml->scroll_time);
		imhtml->scroll_time = NULL;
		g_source_remove(imhtml->scroll_src);
		imhtml->scroll_src = 0;
		return FALSE;
	}

	/* scroll by 1/3rd the remaining distance */
	gtk_adjustment_set_value(adj, scroll_val);
	return TRUE;
}

static gboolean scroll_idle_cb(gpointer data)
{
	GtkIMHtml *imhtml = data;
	GtkAdjustment *adj = gtk_text_view_get_vadjustment(GTK_TEXT_VIEW(imhtml));
	if (adj) {
		gtk_adjustment_set_value(adj, gtk_adjustment_get_upper(adj) -
		                              gtk_adjustment_get_page_size(adj));
	}
	imhtml->scroll_src = 0;
	return FALSE;
}

void gtk_imhtml_scroll_to_end(GtkIMHtml *imhtml, gboolean smooth)
{
	if (imhtml->scroll_time)
		g_timer_destroy(imhtml->scroll_time);
	if (imhtml->scroll_src)
		g_source_remove(imhtml->scroll_src);
	if(smooth) {
		imhtml->scroll_time = g_timer_new();
		imhtml->scroll_src = g_timeout_add_full(G_PRIORITY_LOW, SCROLL_DELAY, smooth_scroll_cb, imhtml, NULL);
	} else {
		imhtml->scroll_time = NULL;
		imhtml->scroll_src = g_idle_add_full(G_PRIORITY_LOW, scroll_idle_cb, imhtml, NULL);
	}
}

/* CSS colors are either rgb (x,y,z) or #hex
 * we need to convert to hex if it is RGB */
static gchar*
parse_css_color(gchar *in_color)
{
	char *tmp = in_color;

	if (*tmp == 'r' && *(++tmp) == 'g' && *(++tmp) == 'b' && *(++tmp)) {
		int rgbval[] = {0, 0, 0};
		int count = 0;
		const char *v_start;

		while (*tmp && g_ascii_isspace(*tmp))
			tmp++;
		if (*tmp != '(') {
			/* We don't support rgba() */
			purple_debug_warning("gtkimhtml", "Invalid rgb CSS color in '%s'!\n", in_color);
			return in_color;
		}
		tmp++;

		while (count < 3) {
			/* Skip any leading spaces */
			while (*tmp && g_ascii_isspace(*tmp))
				tmp++;

			/* Find the subsequent contiguous digits */
			v_start = tmp;
			if (*v_start == '-')
				tmp++;
			while (*tmp && g_ascii_isdigit(*tmp))
				tmp++;

			if (tmp != v_start) {
				char prev = *tmp;
				*tmp = '\0';
				rgbval[count] = atoi(v_start);
				*tmp = prev;

				/* deal with % */
				while (*tmp && g_ascii_isspace(*tmp))
					tmp++;
				if (*tmp == '%') {
					rgbval[count] = (rgbval[count] / 100.0) * 255;
					tmp++;
				}
			} else {
				purple_debug_warning("gtkimhtml", "Invalid rgb CSS color in '%s'!\n", in_color);
				return in_color;
			}

			if (rgbval[count] > 255) {
				rgbval[count] = 255;
			} else if (rgbval[count] < 0) {
				rgbval[count] = 0;
			}

			while (*tmp && g_ascii_isspace(*tmp))
				tmp++;
			if (*tmp == ',')
				tmp++;

			count++;
		}

		g_free(in_color);
		return g_strdup_printf("#%02X%02X%02X", rgbval[0], rgbval[1], rgbval[2]);
	}

	return in_color;
}

void gtk_imhtml_insert_html_at_iter(GtkIMHtml        *imhtml,
                                    const gchar      *text,
                                    GtkIMHtmlOptions  options,
                                    GtkTextIter      *iter)
{
	GdkRectangle rect;
	gint pos = 0;
	gchar *ws;
	gchar *tag;
	gchar *bg = NULL;
	gint len;
	gint tlen, smilelen, wpos=0;
	gint type;
	const gchar *c;
	const gchar *amp;
	gint len_protocol;

	guint	bold = 0,
		italics = 0,
		underline = 0,
		strike = 0,
		sub = 0,
		sup = 0,
		title = 0,
		pre = 0;

	gboolean br = FALSE;
	gboolean align_right = FALSE;
	gboolean rtl_direction = FALSE;
	gint align_line = 0;

	GSList *fonts = NULL;
	GObject *object;
	GtkIMHtmlScalable *scalable = NULL;

	g_return_if_fail (imhtml != NULL);
	g_return_if_fail (GTK_IS_IMHTML (imhtml));
	g_return_if_fail (text != NULL);
	c = text;
	len = strlen(text);
	ws = g_malloc(len + 1);
	ws[0] = '\0';

	g_object_set_data(G_OBJECT(imhtml), "gtkimhtml_numsmileys_thismsg", GINT_TO_POINTER(0));

	gtk_text_buffer_begin_user_action(imhtml->text_buffer);
	while (pos < len) {
		if (*c == '<' && gtk_imhtml_is_tag (c + 1, &tag, &tlen, &type)) {
			c++;
			pos++;
			ws[wpos] = '\0';
			br = FALSE;
			switch (type)
				{
				case 1:		/* B */
				case 2:		/* BOLD */
				case 54:	/* STRONG */
					if (!(options & GTK_IMHTML_NO_FORMATTING)) {
						gtk_text_buffer_insert(imhtml->text_buffer, iter, ws, wpos);

						if ((bold == 0) && (imhtml->format_functions & GTK_IMHTML_BOLD))
							gtk_imhtml_toggle_bold(imhtml);
						bold++;
						ws[0] = '\0'; wpos = 0;
					}
					break;
				case 3:		/* /B */
				case 4:		/* /BOLD */
				case 55:	/* /STRONG */
					if (!(options & GTK_IMHTML_NO_FORMATTING)) {
						gtk_text_buffer_insert(imhtml->text_buffer, iter, ws, wpos);
						ws[0] = '\0'; wpos = 0;

						if (bold) {
							bold--;
							if ((bold == 0) && (imhtml->format_functions & GTK_IMHTML_BOLD) && !imhtml->wbfo)
								gtk_imhtml_toggle_bold(imhtml);
						}
					}
					break;
				case 5:		/* I */
				case 6:		/* ITALIC */
				case 52:	/* EM */
					if (!(options & GTK_IMHTML_NO_FORMATTING)) {
						gtk_text_buffer_insert(imhtml->text_buffer, iter, ws, wpos);
						ws[0] = '\0'; wpos = 0;
						if ((italics == 0) && (imhtml->format_functions & GTK_IMHTML_ITALIC))
							gtk_imhtml_toggle_italic(imhtml);
						italics++;
					}
					break;
				case 7:		/* /I */
				case 8:		/* /ITALIC */
				case 53:	/* /EM */
					if (!(options & GTK_IMHTML_NO_FORMATTING)) {
						gtk_text_buffer_insert(imhtml->text_buffer, iter, ws, wpos);
						ws[0] = '\0'; wpos = 0;
						if (italics) {
							italics--;
							if ((italics == 0) && (imhtml->format_functions & GTK_IMHTML_ITALIC) && !imhtml->wbfo)
								gtk_imhtml_toggle_italic(imhtml);
						}
					}
					break;
				case 9:		/* U */
				case 10:	/* UNDERLINE */
					if (!(options & GTK_IMHTML_NO_FORMATTING)) {
						gtk_text_buffer_insert(imhtml->text_buffer, iter, ws, wpos);
						ws[0] = '\0'; wpos = 0;
						if ((underline == 0) && (imhtml->format_functions & GTK_IMHTML_UNDERLINE))
							gtk_imhtml_toggle_underline(imhtml);
						underline++;
					}
					break;
				case 11:	/* /U */
				case 12:	/* /UNDERLINE */
					if (!(options & GTK_IMHTML_NO_FORMATTING)) {
						gtk_text_buffer_insert(imhtml->text_buffer, iter, ws, wpos);
						ws[0] = '\0'; wpos = 0;
						if (underline) {
							underline--;
							if ((underline == 0) && (imhtml->format_functions & GTK_IMHTML_UNDERLINE) && !imhtml->wbfo)
								gtk_imhtml_toggle_underline(imhtml);
						}
					}
					break;
				case 13:	/* S */
				case 14:	/* STRIKE */
					gtk_text_buffer_insert(imhtml->text_buffer, iter, ws, wpos);
					ws[0] = '\0'; wpos = 0;
					if ((strike == 0) && (imhtml->format_functions & GTK_IMHTML_STRIKE))
						gtk_imhtml_toggle_strike(imhtml);
					strike++;
					break;
				case 15:	/* /S */
				case 16:	/* /STRIKE */
					gtk_text_buffer_insert(imhtml->text_buffer, iter, ws, wpos);
					ws[0] = '\0'; wpos = 0;
					if (strike)
						strike--;
					if ((strike == 0) && (imhtml->format_functions & GTK_IMHTML_STRIKE) && !imhtml->wbfo)
						gtk_imhtml_toggle_strike(imhtml);
					break;
				case 17:	/* SUB */
					/* FIXME: reimpliment this */
					sub++;
					break;
				case 18:	/* /SUB */
					/* FIXME: reimpliment this */
					if (sub)
						sub--;
					break;
				case 19:	/* SUP */
					/* FIXME: reimplement this */
					sup++;
				break;
				case 20:	/* /SUP */
					/* FIXME: reimplement this */
					if (sup)
						sup--;
					break;
				case 21:	/* PRE */
					/* FIXME: reimplement this */
					pre++;
					break;
				case 22:	/* /PRE */
					/* FIXME: reimplement this */
					if (pre)
						pre--;
					break;
				case 23:	/* TITLE */
					/* FIXME: what was this supposed to do anyway? */
					title++;
					break;
				case 24:	/* /TITLE */
					/* FIXME: make this undo whatever 23 was supposed to do */
					if (title) {
						if (options & GTK_IMHTML_NO_TITLE) {
							wpos = 0;
							ws [wpos] = '\0';
						}
						title--;
					}
					break;
				case 25:	/* BR */
				case 58:	/* BR/ */
				case 61:	/* BR (opt) */
					ws[wpos] = '\n';
					wpos++;
					br = TRUE;
					break;
				case 26:        /* HR */
				case 42:        /* HR (opt) */
				{
					int minus;
					struct scalable_data *sd = g_new(struct scalable_data, 1);

					ws[wpos++] = '\n';
					gtk_text_buffer_insert(imhtml->text_buffer, iter, ws, wpos);

					sd->scalable = scalable = gtk_imhtml_hr_new();
					sd->mark = gtk_text_buffer_create_mark(imhtml->text_buffer, NULL, iter, TRUE);
					gtk_text_view_get_visible_rect(GTK_TEXT_VIEW(imhtml), &rect);
					scalable->add_to(scalable, imhtml, iter);
					minus = gtk_text_view_get_left_margin(GTK_TEXT_VIEW(imhtml)) +
					        gtk_text_view_get_right_margin(GTK_TEXT_VIEW(imhtml));
					scalable->scale(scalable, rect.width - minus, rect.height);
					imhtml->scalables = g_list_append(imhtml->scalables, sd);
					ws[0] = '\0'; wpos = 0;
					ws[wpos++] = '\n';

					break;
				}
				case 27:	/* /FONT */
					if (fonts && !imhtml->wbfo) {
						GtkIMHtmlFontDetail *font = fonts->data;
						gtk_text_buffer_insert(imhtml->text_buffer, iter, ws, wpos);
						ws[0] = '\0'; wpos = 0;
						/* NEW_BIT (NEW_TEXT_BIT); */

						if (font->face && (imhtml->format_functions & GTK_IMHTML_FACE)) {
							gtk_imhtml_toggle_fontface(imhtml, NULL);
						}
						g_free (font->face);
						if (font->fore && (imhtml->format_functions & GTK_IMHTML_FORECOLOR)) {
							gtk_imhtml_toggle_forecolor(imhtml, NULL);
						}
						g_free (font->fore);
						if (font->back && (imhtml->format_functions & GTK_IMHTML_BACKCOLOR)) {
							gtk_imhtml_toggle_backcolor(imhtml, NULL);
						}
						g_free (font->back);
						g_free (font->sml);

						if ((font->size != 3) && (imhtml->format_functions & (GTK_IMHTML_GROW|GTK_IMHTML_SHRINK)))
							gtk_imhtml_font_set_size(imhtml, 3);

						fonts = g_slist_remove (fonts, font);
						g_free(font);

						if (fonts) {
							GtkIMHtmlFontDetail *font = fonts->data;

							if (font->face && (imhtml->format_functions & GTK_IMHTML_FACE))
								gtk_imhtml_toggle_fontface(imhtml, font->face);
							if (font->fore && (imhtml->format_functions & GTK_IMHTML_FORECOLOR))
								gtk_imhtml_toggle_forecolor(imhtml, font->fore);
							if (font->back && (imhtml->format_functions & GTK_IMHTML_BACKCOLOR))
								gtk_imhtml_toggle_backcolor(imhtml, font->back);
							if ((font->size != 3) && (imhtml->format_functions & (GTK_IMHTML_GROW|GTK_IMHTML_SHRINK)))
								gtk_imhtml_font_set_size(imhtml, font->size);
						}
					}
						break;
				case 28:        /* /A    */
					gtk_text_buffer_insert(imhtml->text_buffer, iter, ws, wpos);
					gtk_imhtml_toggle_link(imhtml, NULL);
					ws[0] = '\0'; wpos = 0;
					break;

				case 29:	/* P */
				case 30:	/* /P */
				case 31:	/* H3 */
				case 32:	/* /H3 */
				case 33:	/* HTML */
				case 34:	/* /HTML */
				case 35:	/* BODY */
					break;
				case 36:	/* /BODY */
					gtk_text_buffer_insert(imhtml->text_buffer, iter, ws, wpos);
					ws[0] = '\0'; wpos = 0;
					gtk_imhtml_toggle_background(imhtml, NULL);
					break;
				case 37:	/* FONT */
				case 38:	/* HEAD */
				case 39:	/* /HEAD */
				case 40:	/* BINARY */
				case 41:	/* /BINARY */
					break;
				case 43:	/* FONT (opt) */
					{
						gchar *color, *back, *face, *size, *sml;
						GtkIMHtmlFontDetail *font, *oldfont = NULL;
						color = gtk_imhtml_get_html_opt (tag, "COLOR=");
						back = gtk_imhtml_get_html_opt (tag, "BACK=");
						face = gtk_imhtml_get_html_opt (tag, "FACE=");
						size = gtk_imhtml_get_html_opt (tag, "SIZE=");
						sml = gtk_imhtml_get_html_opt (tag, "SML=");
						if (!(color || back || face || size || sml))
							break;

						gtk_text_buffer_insert(imhtml->text_buffer, iter, ws, wpos);
						ws[0] = '\0'; wpos = 0;

						font = g_new0 (GtkIMHtmlFontDetail, 1);
						if (fonts)
							oldfont = fonts->data;

						if (color && !(options & GTK_IMHTML_NO_COLOURS) && (imhtml->format_functions & GTK_IMHTML_FORECOLOR)) {
							font->fore = color;
							gtk_imhtml_toggle_forecolor(imhtml, font->fore);
						} else
							g_free(color);

						if (back && !(options & GTK_IMHTML_NO_COLOURS) && (imhtml->format_functions & GTK_IMHTML_BACKCOLOR)) {
							font->back = back;
							gtk_imhtml_toggle_backcolor(imhtml, font->back);
						} else
							g_free(back);

						if (face && !(options & GTK_IMHTML_NO_FONTS) && (imhtml->format_functions & GTK_IMHTML_FACE)) {
							font->face = face;
							gtk_imhtml_toggle_fontface(imhtml, font->face);
						} else
							g_free(face);

						if (sml)
							font->sml = sml;
						else {
							g_free(sml);
							if (oldfont && oldfont->sml)
								font->sml = g_strdup(oldfont->sml);
						}

						if (size && !(options & GTK_IMHTML_NO_SIZES) && (imhtml->format_functions & (GTK_IMHTML_GROW|GTK_IMHTML_SHRINK))) {
							if (*size == '+') {
								sscanf (size + 1, "%hd", &font->size);
								font->size += 3;
							} else if (*size == '-') {
								sscanf (size + 1, "%hd", &font->size);
								font->size = MAX (0, 3 - font->size);
							} else if (isdigit (*size)) {
								sscanf (size, "%hd", &font->size);
							}
							if (font->size > 100)
								font->size = 100;
						} else if (oldfont)
							font->size = oldfont->size;
						else
							font->size = 3;
						if ((imhtml->format_functions & (GTK_IMHTML_GROW|GTK_IMHTML_SHRINK)) && (font->size != 3 || (oldfont && oldfont->size == 3)))
							gtk_imhtml_font_set_size(imhtml, font->size);
						g_free(size);
						fonts = g_slist_prepend (fonts, font);
					}
					break;
				case 44:	/* BODY (opt) */
					if (!(options & GTK_IMHTML_NO_COLOURS)) {
						char *bgcolor = gtk_imhtml_get_html_opt (tag, "BGCOLOR=");
						if (bgcolor && (imhtml->format_functions & GTK_IMHTML_BACKCOLOR)) {
							gtk_text_buffer_insert(imhtml->text_buffer, iter, ws, wpos);
							ws[0] = '\0'; wpos = 0;
							/* NEW_BIT(NEW_TEXT_BIT); */
							g_free(bg);
							bg = bgcolor;
							gtk_imhtml_toggle_background(imhtml, bg);
						} else
							g_free(bgcolor);
					}
					break;
				case 45:	/* A (opt) */
					{
						gchar *href = gtk_imhtml_get_html_opt (tag, "HREF=");
						if (href && (imhtml->format_functions & GTK_IMHTML_LINK)) {
							gtk_text_buffer_insert(imhtml->text_buffer, iter, ws, wpos);
							ws[0] = '\0'; wpos = 0;
							gtk_imhtml_toggle_link(imhtml, href);
						}
						g_free(href);
					}
					break;
				case 46:	/* IMG (opt) */
				case 59:	/* IMG */
					{
						char *id;

						gtk_text_buffer_insert(imhtml->text_buffer, iter, ws, wpos);
						ws[0] = '\0'; wpos = 0;

						if (!(imhtml->format_functions & GTK_IMHTML_IMAGE))
							break;

						id = gtk_imhtml_get_html_opt(tag, "ID=");
						if (id) {
							gtk_imhtml_insert_image_at_iter(imhtml, atoi(id), iter);
							g_free(id);
						} else {
							char *src, *alt;
							src = gtk_imhtml_get_html_opt(tag, "SRC=");
							alt = gtk_imhtml_get_html_opt(tag, "ALT=");
							if (src) {
								gtk_imhtml_toggle_link(imhtml, src);
								gtk_text_buffer_insert(imhtml->text_buffer, iter, alt ? alt : src, -1);
								gtk_imhtml_toggle_link(imhtml, NULL);
							}
							g_free (src);
							g_free (alt);
						}
						break;
					}
				case 47:	/* P (opt) */
				case 48:	/* H3 (opt) */
				case 49:	/* HTML (opt) */
				case 50:	/* CITE */
				case 51:	/* /CITE */
				case 56:	/* SPAN (opt) */
					/* Inline CSS Support - Douglas Thrift
					 *
					 * color
					 * background
					 * font-family
					 * font-size
					 * text-decoration: underline
					 * font-weight: bold
					 * direction: rtl
					 * text-align: right
					 *
					 * TODO:
					 * background-color
					 * font-style
					 */
					{
						gchar *style, *color, *background, *family, *size, *direction, *alignment;
						gchar *textdec, *weight;
						GtkIMHtmlFontDetail *font, *oldfont = NULL;
						style = gtk_imhtml_get_html_opt (tag, "style=");

						if (!style) break;

						color = purple_markup_get_css_property (style, "color");
						background = purple_markup_get_css_property (style, "background");
						family = purple_markup_get_css_property (style, "font-family");
						size = purple_markup_get_css_property (style, "font-size");
						textdec = purple_markup_get_css_property (style, "text-decoration");
						weight = purple_markup_get_css_property (style, "font-weight");
						direction = purple_markup_get_css_property (style, "direction");
						alignment = purple_markup_get_css_property (style, "text-align");


						if (!(color || family || size || background || textdec || weight || direction || alignment)) {
							g_free(style);
							break;
						}


						gtk_text_buffer_insert(imhtml->text_buffer, iter, ws, wpos);
						ws[0] = '\0'; wpos = 0;
						/* NEW_BIT (NEW_TEXT_BIT); */

						/* Bi-Directional text support */
						if (direction && (!g_ascii_strncasecmp(direction, "RTL", 3))) {
							rtl_direction = TRUE;
							/* insert RLE character to set direction */
							ws[wpos++]  = 0xE2;
							ws[wpos++]  = 0x80;
							ws[wpos++]  = 0xAB;
							ws[wpos]  = '\0';
							gtk_text_buffer_insert(imhtml->text_buffer, iter, ws, wpos);
							ws[0] = '\0'; wpos = 0;
						}
						g_free(direction);

						if (alignment && (!g_ascii_strncasecmp(alignment, "RIGHT", 5))) {
							align_right = TRUE;
							align_line = gtk_text_iter_get_line(iter);
						}
						g_free(alignment);

						font = g_new0 (GtkIMHtmlFontDetail, 1);
						if (fonts)
							oldfont = fonts->data;

						if (color && !(options & GTK_IMHTML_NO_COLOURS) && (imhtml->format_functions & GTK_IMHTML_FORECOLOR)) {
							font->fore = parse_css_color(color);
							gtk_imhtml_toggle_forecolor(imhtml, font->fore);
						} else {
							if (oldfont && oldfont->fore)
								font->fore = g_strdup(oldfont->fore);
							g_free(color);
						}

						if (background && !(options & GTK_IMHTML_NO_COLOURS) && (imhtml->format_functions & GTK_IMHTML_BACKCOLOR)) {
							font->back = parse_css_color(background);
							gtk_imhtml_toggle_backcolor(imhtml, font->back);
						} else {
							if (oldfont && oldfont->back)
								font->back = g_strdup(oldfont->back);
							g_free(background);
						}

						if (family && !(options & GTK_IMHTML_NO_FONTS) && (imhtml->format_functions & GTK_IMHTML_FACE)) {
							font->face = family;
							gtk_imhtml_toggle_fontface(imhtml, font->face);
						} else {
							if (oldfont && oldfont->face)
								font->face = g_strdup(oldfont->face);
							g_free(family);
						}
						if (font->face && (atoi(font->face) > 100)) {
							/* WTF is this? */
							/* Maybe it sets a max size on the font face?  I seem to
							 * remember bad things happening if the font size was
							 * 2 billion */
							g_free(font->face);
							font->face = g_strdup("100");
						}

						if (oldfont && oldfont->sml)
							font->sml = g_strdup(oldfont->sml);

						if (size && !(options & GTK_IMHTML_NO_SIZES) && (imhtml->format_functions & (GTK_IMHTML_SHRINK|GTK_IMHTML_GROW))) {
							if (g_ascii_strcasecmp(size, "xx-small") == 0)
								font->size = 1;
							else if (g_ascii_strcasecmp(size, "smaller") == 0
								  || g_ascii_strcasecmp(size, "x-small") == 0)
								font->size = 2;
							else if (g_ascii_strcasecmp(size, "medium") == 0)
								font->size = 3;
							else if (g_ascii_strcasecmp(size, "large") == 0
								  || g_ascii_strcasecmp(size, "larger") == 0)
								font->size = 4;
							else if (g_ascii_strcasecmp(size, "x-large") == 0)
								font->size = 5;
							else if (g_ascii_strcasecmp(size, "xx-large") == 0)
								font->size = 6;

							/*
							 * TODO: Handle other values, like percentages, or
							 * lengths specified as em, ex, px, in, cm, mm, pt
							 * or pc.  Or even better, use an actual HTML
							 * renderer like webkit.
							 */
							if (font->size > 0)
							    gtk_imhtml_font_set_size(imhtml, font->size);
						}
						else if (oldfont)
						{
						    font->size = oldfont->size;
						}

						if (oldfont)
						{
						    font->underline = oldfont->underline;
						}
						if (textdec && font->underline != 1
							&& g_ascii_strcasecmp(textdec, "underline") == 0
							&& (imhtml->format_functions & GTK_IMHTML_UNDERLINE)
							&& !(options & GTK_IMHTML_NO_FORMATTING))
						{
						    gtk_imhtml_toggle_underline(imhtml);
						    font->underline = 1;
						}

						if (oldfont)
						{
						    font->strike = oldfont->strike;
						}
						if (textdec && font->strike != 1
							&& g_ascii_strcasecmp(textdec, "line-through") == 0
							&& (imhtml->format_functions & GTK_IMHTML_STRIKE)
							&& !(options & GTK_IMHTML_NO_FORMATTING))
						{
						    gtk_imhtml_toggle_strike(imhtml);
						    font->strike = 1;
						}
						g_free(textdec);

						if (oldfont)
						{
							font->bold = oldfont->bold;
						}
						if (weight)
						{
							if(!g_ascii_strcasecmp(weight, "normal")) {
								font->bold = 0;
							} else if(!g_ascii_strcasecmp(weight, "bold")) {
								font->bold = 1;
							} else if(!g_ascii_strcasecmp(weight, "bolder")) {
								font->bold++;
							} else if(!g_ascii_strcasecmp(weight, "lighter")) {
								if(font->bold > 0)
									font->bold--;
							} else {
								int num = atoi(weight);
								if(num >= 700)
									font->bold = 1;
								else
									font->bold = 0;
							}
							if (((font->bold && oldfont && !oldfont->bold) || (oldfont && oldfont->bold && !font->bold) || (font->bold && !oldfont)) && !(options & GTK_IMHTML_NO_FORMATTING))
							{
								gtk_imhtml_toggle_bold(imhtml);
							}
							g_free(weight);
						}

						g_free(style);
						g_free(size);
						fonts = g_slist_prepend (fonts, font);
					}
					break;
				case 57:	/* /SPAN */
					/* Inline CSS Support - Douglas Thrift */
					if (fonts && !imhtml->wbfo) {
						GtkIMHtmlFontDetail *oldfont = NULL;
						GtkIMHtmlFontDetail *font = fonts->data;
						gtk_text_buffer_insert(imhtml->text_buffer, iter, ws, wpos);
						ws[0] = '\0'; wpos = 0;
						/* NEW_BIT (NEW_TEXT_BIT); */
						fonts = g_slist_remove (fonts, font);
						if (fonts)
						    oldfont = fonts->data;

						if (!oldfont) {
							gtk_imhtml_font_set_size(imhtml, 3);
							if (font->underline && !(options & GTK_IMHTML_NO_FORMATTING))
							    gtk_imhtml_toggle_underline(imhtml);
							if (font->strike && !(options & GTK_IMHTML_NO_FORMATTING))
							    gtk_imhtml_toggle_strike(imhtml);
							if (font->bold && !(options & GTK_IMHTML_NO_FORMATTING))
								gtk_imhtml_toggle_bold(imhtml);
							if (!(options & GTK_IMHTML_NO_FONTS))
								gtk_imhtml_toggle_fontface(imhtml, NULL);
							if (!(options & GTK_IMHTML_NO_COLOURS))
								gtk_imhtml_toggle_forecolor(imhtml, NULL);
							if (!(options & GTK_IMHTML_NO_COLOURS))
								gtk_imhtml_toggle_backcolor(imhtml, NULL);
						}
						else
						{

							if ((font->size != oldfont->size) && !(options & GTK_IMHTML_NO_SIZES))
							    gtk_imhtml_font_set_size(imhtml, oldfont->size);

							if ((font->underline != oldfont->underline) && !(options & GTK_IMHTML_NO_FORMATTING))
							    gtk_imhtml_toggle_underline(imhtml);

							if ((font->strike != oldfont->strike) && !(options & GTK_IMHTML_NO_FORMATTING))
							    gtk_imhtml_toggle_strike(imhtml);

							if (((font->bold && !oldfont->bold) || (oldfont->bold && !font->bold)) && !(options & GTK_IMHTML_NO_FORMATTING))
							    gtk_imhtml_toggle_bold(imhtml);

							if (font->face && (!oldfont->face || strcmp(font->face, oldfont->face) != 0) && !(options & GTK_IMHTML_NO_FONTS))
							    gtk_imhtml_toggle_fontface(imhtml, oldfont->face);

							if (font->fore && (!oldfont->fore || strcmp(font->fore, oldfont->fore) != 0) && !(options & GTK_IMHTML_NO_COLOURS))
							    gtk_imhtml_toggle_forecolor(imhtml, oldfont->fore);

							if (font->back && (!oldfont->back || strcmp(font->back, oldfont->back) != 0) && !(options & GTK_IMHTML_NO_COLOURS))
							    gtk_imhtml_toggle_backcolor(imhtml, oldfont->back);
						}

						g_free (font->face);
						g_free (font->fore);
						g_free (font->back);
						g_free (font->sml);

						g_free (font);
					}
					break;
				case 60:    /* SPAN */
					break;
				case 62:	/* comment */
					/* NEW_BIT (NEW_TEXT_BIT); */
					ws[wpos] = '\0';

					gtk_text_buffer_insert(imhtml->text_buffer, iter, ws, wpos);

#if FALSE
					wpos = g_snprintf (ws, len, "%s", tag);
					gtk_text_buffer_insert_with_tags_by_name(imhtml->text_buffer, iter, ws, wpos, "comment", NULL);
#else
					if (imhtml->show_comments && !(options & GTK_IMHTML_NO_COMMENTS)) {
						wpos = g_snprintf (ws, len, "%s", tag);
						gtk_text_buffer_insert_with_tags_by_name(imhtml->text_buffer, iter, ws, wpos, "comment", NULL);
					}
#endif
					ws[0] = '\0'; wpos = 0;

					/* NEW_BIT (NEW_COMMENT_BIT); */
					break;
				default:
					break;
				}
			c += tlen;
			pos += tlen;
			g_free(tag); /* This was allocated back in VALID_TAG() */
		} else if (imhtml->edit.link == NULL &&
				!(options & GTK_IMHTML_NO_SMILEY) &&
				gtk_imhtml_is_smiley(imhtml, fonts, c, &smilelen)) {
			GtkIMHtmlFontDetail *fd;
			gchar *sml = NULL;

			br = FALSE;

			if (fonts) {
				fd = fonts->data;
				sml = fd->sml;
			}
			if (!sml)
				sml = imhtml->protocol_name;

			gtk_text_buffer_insert(imhtml->text_buffer, iter, ws, wpos);
			wpos = g_snprintf (ws, smilelen + 1, "%s", c);

			gtk_imhtml_insert_smiley_at_iter(imhtml, sml, ws, iter);

			c += smilelen;
			pos += smilelen;
			wpos = 0;
			ws[0] = 0;
		} else if (*c == '&' && (amp = purple_markup_unescape_entity(c, &tlen))) {
			br = FALSE;
			while(*amp) {
				ws [wpos++] = *amp++;
			}
			c += tlen;
			pos += tlen;
		} else if (*c == '\n') {
			if (!(options & GTK_IMHTML_NO_NEWLINE)) {
				ws[wpos] = '\n';
				wpos++;
				gtk_text_buffer_insert(imhtml->text_buffer, iter, ws, wpos);
				ws[0] = '\0'; wpos = 0;
				/* NEW_BIT (NEW_TEXT_BIT); */
			} else if (!br) {  /* Don't insert a space immediately after an HTML break */
				/* A newline is defined by HTML as whitespace, which means we have to replace it with a word boundary.
				 * word breaks vary depending on the language used, so the correct thing to do is to use Pango to determine
				 * what language this is, determine the proper word boundary to use, and insert that. I'm just going to insert
				 * a space instead.  What are the non-English speakers going to do?  Complain in a language I'll understand?
				 * Bu-wahaha! */
				ws[wpos] = ' ';
				wpos++;
				gtk_text_buffer_insert(imhtml->text_buffer, iter, ws, wpos);
				ws[0] = '\0'; wpos = 0;
			}
			c++;
			pos++;
		} else if ((pos == 0 || wpos == 0 || isspace(*(c - 1))) &&
		           (len_protocol = gtk_imhtml_is_protocol(c)) > 0 &&
				   c[len_protocol] && !isspace(c[len_protocol]) &&
				   (c[len_protocol] != '<' || !gtk_imhtml_is_tag(c + 1, NULL, NULL, NULL))) {
			br = FALSE;
			if (wpos > 0) {
				gtk_text_buffer_insert(imhtml->text_buffer, iter, ws, wpos);
				ws[0] = '\0'; wpos = 0;
			}
			while (len_protocol--) {
				/* Skip the next len_protocol characters, but
				 * make sure they're copied into the ws array.
				 */
				ws [wpos++] = *c++;
				pos++;
			}
			if (!imhtml->edit.link && (imhtml->format_functions & GTK_IMHTML_LINK)) {
				while (*c && !isspace((int)*c) &&
						(*c != '<' || !gtk_imhtml_is_tag(c + 1, NULL, NULL, NULL))) {
					if (*c == '&' && (amp = purple_markup_unescape_entity(c, &tlen))) {
						while (*amp)
							ws[wpos++] = *amp++;
						c += tlen;
						pos += tlen;
					} else {
						ws [wpos++] = *c++;
						pos++;
					}
				}
				ws[wpos] = '\0';
				gtk_imhtml_toggle_link(imhtml, ws);
				gtk_text_buffer_insert(imhtml->text_buffer, iter, ws, wpos);
				ws[0] = '\0'; wpos = 0;
				gtk_imhtml_toggle_link(imhtml, NULL);
			}
		} else if (*c) {
			br = FALSE;
			ws [wpos++] = *c++;
			pos++;
		} else {
			break;
		}
	}
	gtk_text_buffer_insert(imhtml->text_buffer, iter, ws, wpos);
	ws[0] = '\0'; wpos = 0;

	/* NEW_BIT(NEW_TEXT_BIT); */

	if(align_right) {
		/* insert RLM+LRM at beginning of the line to set alignment */
		GtkTextIter line_iter;
		line_iter = *iter;
		gtk_text_iter_set_line(&line_iter, align_line);
		/* insert RLM character to set alignment */
		ws[wpos++]  = 0xE2;
		ws[wpos++]  = 0x80;
		ws[wpos++]  = 0x8F;

		if (!rtl_direction)
		{
			/* insert LRM character to set direction */
			/* (alignment=right and direction=LTR) */
			ws[wpos++]  = 0xE2;
			ws[wpos++]  = 0x80;
			ws[wpos++]  = 0x8E;
		}

		ws[wpos]  = '\0';
		gtk_text_buffer_insert(imhtml->text_buffer, &line_iter, ws, wpos);
		gtk_text_buffer_get_end_iter(gtk_text_iter_get_buffer(&line_iter), iter);
		ws[0] = '\0'; wpos = 0;
	}

	while (fonts) {
		GtkIMHtmlFontDetail *font = fonts->data;
		fonts = g_slist_remove (fonts, font);
		g_free (font->face);
		g_free (font->fore);
		g_free (font->back);
		g_free (font->sml);
		g_free (font);
	}

	g_free(ws);
	g_free(bg);

	if (!imhtml->wbfo)
		gtk_imhtml_close_tags(imhtml, iter);

	object = g_object_ref(G_OBJECT(imhtml));
	g_signal_emit(object, signals[UPDATE_FORMAT], 0);
	g_object_unref(object);

	gtk_text_buffer_end_user_action(imhtml->text_buffer);
}

void gtk_imhtml_remove_smileys(GtkIMHtml *imhtml)
{
	g_hash_table_destroy(imhtml->smiley_data);
	gtk_smiley_tree_destroy(imhtml->default_smilies);
	imhtml->smiley_data = g_hash_table_new_full(g_str_hash, g_str_equal,
			g_free, (GDestroyNotify)gtk_smiley_tree_destroy);
	imhtml->default_smilies = gtk_smiley_tree_new();
}

void       gtk_imhtml_show_comments    (GtkIMHtml        *imhtml,
					gboolean          show)
{
#if FALSE
	GtkTextTag *tag;
	tag = gtk_text_tag_table_lookup(gtk_text_buffer_get_tag_table(imhtml->text_buffer), "comment");
	if (tag)
		g_object_set(G_OBJECT(tag), "invisible", !show, NULL);
#endif
	imhtml->show_comments = show;
}

const char *
gtk_imhtml_get_protocol_name(GtkIMHtml *imhtml) {
	return imhtml->protocol_name;
}

void
gtk_imhtml_set_protocol_name(GtkIMHtml *imhtml, const gchar *protocol_name) {
	g_free(imhtml->protocol_name);
	imhtml->protocol_name = g_strdup(protocol_name);
}

void
gtk_imhtml_delete(GtkIMHtml *imhtml, GtkTextIter *start, GtkTextIter *end) {
	GList *l;
	GSList *sl;
	GtkTextIter i, i_s, i_e;
	GObject *object = g_object_ref(G_OBJECT(imhtml));

	if (start == NULL) {
		gtk_text_buffer_get_start_iter(imhtml->text_buffer, &i_s);
		start = &i_s;
	}

	if (end == NULL) {
		gtk_text_buffer_get_end_iter(imhtml->text_buffer, &i_e);
		end = &i_e;
	}

	l = imhtml->scalables;
	while (l) {
		GList *next = l->next;
		struct scalable_data *sd = l->data;
		gtk_text_buffer_get_iter_at_mark(imhtml->text_buffer,
			&i, sd->mark);
		if (gtk_text_iter_in_range(&i, start, end)) {
			GtkIMHtmlScalable *scale = GTK_IMHTML_SCALABLE(sd->scalable);
			scale->free(scale);
			g_free(sd);
			imhtml->scalables = g_list_delete_link(imhtml->scalables, l);
		}
		l = next;
	}

	sl = imhtml->im_images;
	while (sl) {
		GSList *next = sl->next;
		struct im_image_data *img_data = sl->data;
		gtk_text_buffer_get_iter_at_mark(imhtml->text_buffer,
			&i, img_data->mark);
		if (gtk_text_iter_in_range(&i, start, end)) {
			if (imhtml->funcs->image_unref)
				imhtml->funcs->image_unref(img_data->id);
			imhtml->im_images = g_slist_delete_link(imhtml->im_images, sl);
			g_free(img_data);
		}
		sl = next;
	}
	gtk_text_buffer_delete(imhtml->text_buffer, start, end);

	g_object_set_data(G_OBJECT(imhtml), "gtkimhtml_numsmileys_total", GINT_TO_POINTER(0));

	g_object_unref(object);
}

void gtk_imhtml_page_up (GtkIMHtml *imhtml)
{
	GdkRectangle rect;
	GtkTextIter iter;

	gtk_text_view_get_visible_rect(GTK_TEXT_VIEW(imhtml), &rect);
	gtk_text_view_get_iter_at_location(GTK_TEXT_VIEW(imhtml), &iter, rect.x,
									   rect.y - rect.height);
	gtk_text_view_scroll_to_iter(GTK_TEXT_VIEW(imhtml), &iter, 0, TRUE, 0, 0);

}
void gtk_imhtml_page_down (GtkIMHtml *imhtml)
{
	GdkRectangle rect;
	GtkTextIter iter;

	gtk_text_view_get_visible_rect(GTK_TEXT_VIEW(imhtml), &rect);
	gtk_text_view_get_iter_at_location(GTK_TEXT_VIEW(imhtml), &iter, rect.x,
									   rect.y + rect.height);
	gtk_text_view_scroll_to_iter(GTK_TEXT_VIEW(imhtml), &iter, 0, TRUE, 0, 0);
}

/**
 * Destroys and frees a GTK+ IM/HTML scalable image.
 *
 * @param scale The GTK+ IM/HTML scalable.
 */
static void gtk_imhtml_image_free(GtkIMHtmlScalable *scale)
{
	GtkIMHtmlImage *image = (GtkIMHtmlImage *)scale;

	g_object_unref(image->pixbuf);
	g_free(image->filename);
	if (image->filesel)
		gtk_widget_destroy(image->filesel);
	g_free(scale);
}

/**
 * Destroys and frees a GTK+ IM/HTML scalable animation.
 *
 * @param scale The GTK+ IM/HTML scalable.
 */
static void gtk_imhtml_animation_free(GtkIMHtmlScalable *scale)
{
	GtkIMHtmlAnimation *animation = (GtkIMHtmlAnimation *)scale;

	if (animation->timer > 0)
		g_source_remove(animation->timer);
	if (animation->iter != NULL)
		g_object_unref(animation->iter);
	g_object_unref(animation->anim);

	gtk_imhtml_image_free(scale);
}

static void
image_save_yes_cb(GtkIMHtmlImageSave *save, const char *filename)
{
	GError *error = NULL;
	GtkIMHtmlImage *image = (GtkIMHtmlImage *)save->image;

	gtk_widget_destroy(image->filesel);
	image->filesel = NULL;

	if (save->data && save->datasize) {
		g_file_set_contents(filename, save->data, save->datasize, &error);
	} else {
		gchar *type = NULL;
		GSList *formats = gdk_pixbuf_get_formats();
		char *newfilename;

		while (formats) {
			GdkPixbufFormat *format = formats->data;
			gchar **extensions = gdk_pixbuf_format_get_extensions(format);
			gpointer p = extensions;

			while(gdk_pixbuf_format_is_writable(format) && extensions && extensions[0]){
				gchar *fmt_ext = extensions[0];
				const gchar* file_ext = filename + strlen(filename) - strlen(fmt_ext);

				if(!g_ascii_strcasecmp(fmt_ext, file_ext)){
					type = gdk_pixbuf_format_get_name(format);
					break;
				}

				extensions++;
			}

			g_strfreev(p);

			if (type)
				break;

			formats = formats->next;
		}

		g_slist_free(formats);

		/* If I can't find a valid type, I will just tell the user about it and then assume
		   it's a png */
		if (!type){
			char *basename, *tmp;
			char *dirname;
			GtkWidget *dialog = gtk_message_dialog_new_with_markup(NULL, 0, GTK_MESSAGE_ERROR, GTK_BUTTONS_OK,
							_("<span size='larger' weight='bold'>Unrecognized file type</span>\n\nDefaulting to PNG."));

			g_signal_connect_swapped(dialog, "response", G_CALLBACK (gtk_widget_destroy), dialog);
			gtk_widget_show(dialog);

			type = g_strdup("png");
			dirname = g_path_get_dirname(filename);
			basename = g_path_get_basename(filename);
			tmp = strrchr(basename, '.');
			if (tmp != NULL)
				tmp[0] = '\0';
			newfilename = g_strdup_printf("%s" G_DIR_SEPARATOR_S  "%s.png", dirname, basename);
			g_free(dirname);
			g_free(basename);
		} else {
			/*
			 * We're able to save the file in it's original format, so we
			 * can use the original file name.
			 */
			newfilename = g_strdup(filename);
		}

		gdk_pixbuf_save(image->pixbuf, newfilename, type, &error, NULL);

		g_free(newfilename);
		g_free(type);
	}

	if (error){
		GtkWidget *dialog = gtk_message_dialog_new_with_markup(NULL, 0, GTK_MESSAGE_ERROR, GTK_BUTTONS_OK,
				_("<span size='larger' weight='bold'>Error saving image</span>\n\n%s"), error->message);
		g_signal_connect_swapped(dialog, "response", G_CALLBACK (gtk_widget_destroy), dialog);
		gtk_widget_show(dialog);
		g_error_free(error);
	}
}

static void
image_save_check_if_exists_cb(GtkWidget *widget, gint response, GtkIMHtmlImageSave *save)
{
	gchar *filename;
	GtkIMHtmlImage *image = (GtkIMHtmlImage *)save->image;

	if (response != GTK_RESPONSE_ACCEPT) {
		gtk_widget_destroy(widget);
		image->filesel = NULL;
		return;
	}

	filename = gtk_file_chooser_get_filename(GTK_FILE_CHOOSER(widget));

	/*
	 * XXX - We should probably prompt the user to determine if they really
	 * want to overwrite the file or not.  However, I don't feel like doing
	 * that, so we're just always going to overwrite if the file exists.
	 */
	/*
	if (g_file_test(filename, G_FILE_TEST_EXISTS)) {
	} else
		image_save_yes_cb(image, filename);
	*/

	image_save_yes_cb(save, filename);

	g_free(filename);
}

static void
gtk_imhtml_image_save(GtkWidget *w, GtkIMHtmlImageSave *save)
{
	GtkIMHtmlImage *image = (GtkIMHtmlImage *)save->image;

	if (image->filesel != NULL) {
		gtk_window_present(GTK_WINDOW(image->filesel));
		return;
	}

	image->filesel = gtk_file_chooser_dialog_new(_("Save Image"),
						NULL,
						GTK_FILE_CHOOSER_ACTION_SAVE,
						GTK_STOCK_CANCEL, GTK_RESPONSE_CANCEL,
						GTK_STOCK_SAVE, GTK_RESPONSE_ACCEPT,
						NULL);
	gtk_dialog_set_default_response(GTK_DIALOG(image->filesel), GTK_RESPONSE_ACCEPT);
	if (image->filename != NULL)
		gtk_file_chooser_set_current_name(GTK_FILE_CHOOSER(image->filesel), image->filename);
	g_signal_connect(G_OBJECT(GTK_FILE_CHOOSER(image->filesel)), "response",
					 G_CALLBACK(image_save_check_if_exists_cb), save);

	gtk_widget_show(image->filesel);
}

static void
gtk_imhtml_custom_smiley_save(GtkWidget *w, GtkIMHtmlImageSave *save)
{
	GtkIMHtmlImage *image = (GtkIMHtmlImage *)save->image;

	/* Create an add dialog */
	PidginSmiley *editor = pidgin_smiley_edit(NULL, NULL);
	pidgin_smiley_editor_set_shortcut(editor, image->filename);
	pidgin_smiley_editor_set_image(editor, image->pixbuf);
	pidgin_smiley_editor_set_data(editor, save->data, save->datasize);
}

/*
 * So, um, AIM Direct IM lets you send any file, not just images.  You can
 * just insert a sound or a file or whatever in a conversation.  It's
 * basically like file transfer, except there is an icon to open the file
 * embedded in the conversation.  Someone should make the Purple core handle
 * all of that.
 */
static gboolean gtk_imhtml_image_clicked(GtkWidget *w, GdkEvent *event, GtkIMHtmlImageSave *save)
{
	GdkEventButton *event_button = (GdkEventButton *) event;
	GtkIMHtmlImage *image = (GtkIMHtmlImage *)save->image;

	if (event->type == GDK_BUTTON_RELEASE) {
		if(event_button->button == 3) {
			GtkWidget *img, *item, *menu;
			menu = gtk_menu_new();

			/* buttons and such */
			img = gtk_image_new_from_stock(GTK_STOCK_SAVE, GTK_ICON_SIZE_MENU);
			item = gtk_image_menu_item_new_with_mnemonic(_("_Save Image..."));
			gtk_image_menu_item_set_image(GTK_IMAGE_MENU_ITEM(item), img);
			g_signal_connect(G_OBJECT(item), "activate", G_CALLBACK(gtk_imhtml_image_save), save);
			gtk_menu_shell_append(GTK_MENU_SHELL(menu), item);

			/* Add menu item for adding custom smiley to local smileys */
			/* we only add the menu if the image is of "custom smiley size"
			  <= 96x96 pixels */
			if (image->width <= 96 && image->height <= 96) {
				img = gtk_image_new_from_stock(GTK_STOCK_ADD, GTK_ICON_SIZE_MENU);
				item = gtk_image_menu_item_new_with_mnemonic(_("_Add Custom Smiley..."));
				gtk_image_menu_item_set_image(GTK_IMAGE_MENU_ITEM(item), img);
				g_signal_connect(G_OBJECT(item), "activate",
								 G_CALLBACK(gtk_imhtml_custom_smiley_save), save);
				gtk_menu_shell_append(GTK_MENU_SHELL(menu), item);
			}

			gtk_widget_show_all(menu);
			gtk_menu_popup(GTK_MENU(menu), NULL, NULL, NULL, NULL,
							event_button->button, event_button->time);

			return TRUE;
		}
	}
	if(event->type == GDK_BUTTON_PRESS && event_button->button == 3)
		return TRUE; /* Clicking the right mouse button on a link shouldn't
						be caught by the regular GtkTextView menu */
	else
		return FALSE; /* Let clicks go through if we didn't catch anything */

}

/**
 * Rescales a GTK+ IM/HTML scalable image to a given size.
 *
 * @param scale  The GTK+ IM/HTML scalable.
 * @param width  The new width.
 * @param height The new height.
 */
static void gtk_imhtml_image_scale(GtkIMHtmlScalable *scale, int width, int height)
{
	GtkIMHtmlImage *im_image = (GtkIMHtmlImage *)scale;

	if (im_image->width > width || im_image->height > height) {
		double ratio_w, ratio_h, ratio;
		int new_h, new_w;
		GdkPixbuf *new_image = NULL;

		ratio_w = ((double)width - 2) / im_image->width;
		ratio_h = ((double)height - 2) / im_image->height;

		ratio = (ratio_w < ratio_h) ? ratio_w : ratio_h;

		new_w = (int)(im_image->width * ratio);
		new_h = (int)(im_image->height * ratio);

		new_image = gdk_pixbuf_scale_simple(im_image->pixbuf, new_w, new_h, GDK_INTERP_BILINEAR);
		gtk_image_set_from_pixbuf(im_image->image, new_image);
		g_object_unref(G_OBJECT(new_image));
	} else if (gdk_pixbuf_get_width(gtk_image_get_pixbuf(im_image->image)) != im_image->width) {
		/* Enough space to show the full-size of the image. */
		GdkPixbuf *new_image;

		new_image = gdk_pixbuf_scale_simple(im_image->pixbuf, im_image->width, im_image->height, GDK_INTERP_BILINEAR);
		gtk_image_set_from_pixbuf(im_image->image, new_image);
		g_object_unref(G_OBJECT(new_image));
	}
}

/**
 * Adds a GTK+ IM/HTML scalable image to a given GTK+ IM/HTML at a given iter.
 *
 * @param scale  The GTK+ IM/HTML scalable.
 * @param imhtml The GTK+ IM/HTML.
 * @param iter   The GtkTextIter at which to add the scalable.
 */
static void gtk_imhtml_image_add_to(GtkIMHtmlScalable *scale, GtkIMHtml *imhtml, GtkTextIter *iter)
{
	GtkIMHtmlImage *image = (GtkIMHtmlImage *)scale;
	GtkWidget *box = gtk_event_box_new();
	char *tag;
	GtkTextChildAnchor *anchor = gtk_text_buffer_create_child_anchor(imhtml->text_buffer, iter);
	GtkIMHtmlImageSave *save;

	gtk_container_add(GTK_CONTAINER(box), GTK_WIDGET(image->image));

	g_object_set(G_OBJECT(box), "visible-window", FALSE, NULL);

	gtk_widget_show(GTK_WIDGET(image->image));
	gtk_widget_show(box);

	tag = g_strdup_printf("<IMG ID=\"%d\">", image->id);
	g_object_set_data_full(G_OBJECT(anchor), "gtkimhtml_htmltext", tag, g_free);
	g_object_set_data(G_OBJECT(anchor), "gtkimhtml_plaintext", "[Image]");

	gtk_text_view_add_child_at_anchor(GTK_TEXT_VIEW(imhtml), box, anchor);

	save = g_new0(GtkIMHtmlImageSave, 1);
	save->image = scale;
	g_signal_connect(G_OBJECT(box), "event", G_CALLBACK(gtk_imhtml_image_clicked), save);
	g_object_set_data_full(G_OBJECT(box), "image-save-data", save, (GDestroyNotify)g_free);
}

/**
 * Creates and returns a new GTK+ IM/HTML scalable object with an image.
 *
 * @param img      A GdkPixbuf of the image to add.
 * @param filename The filename to associate with the image.
 * @param id       The id to associate with the image.
 *
 * @return A new IM/HTML Scalable object with an image.
 */
static GtkIMHtmlScalable *gtk_imhtml_image_new(GdkPixbuf *img, const gchar *filename, int id)
{
	GtkIMHtmlImage *im_image = g_malloc(sizeof(GtkIMHtmlImage));

	GTK_IMHTML_SCALABLE(im_image)->scale = gtk_imhtml_image_scale;
	GTK_IMHTML_SCALABLE(im_image)->add_to = gtk_imhtml_image_add_to;
	GTK_IMHTML_SCALABLE(im_image)->free = gtk_imhtml_image_free;

	im_image->pixbuf = img;
	im_image->image = GTK_IMAGE(gtk_image_new_from_pixbuf(im_image->pixbuf));
	im_image->width = gdk_pixbuf_get_width(img);
	im_image->height = gdk_pixbuf_get_height(img);
	im_image->mark = NULL;
	im_image->filename = g_strdup(filename);
	im_image->id = id;
	im_image->filesel = NULL;

	g_object_ref(img);
	return GTK_IMHTML_SCALABLE(im_image);
}

static gboolean
animate_image_cb(gpointer data)
{
	GtkIMHtmlImage *im_image;
	int width, height;
	int delay;

	im_image = data;

	/* Update the pointer to this GdkPixbuf frame of the animation */
	if (gdk_pixbuf_animation_iter_advance(GTK_IMHTML_ANIMATION(im_image)->iter, NULL)) {
		GdkPixbuf *pb = gdk_pixbuf_animation_iter_get_pixbuf(GTK_IMHTML_ANIMATION(im_image)->iter);
		g_object_unref(G_OBJECT(im_image->pixbuf));
		im_image->pixbuf = gdk_pixbuf_copy(pb);

		/* Update the displayed GtkImage */
		width = gdk_pixbuf_get_width(gtk_image_get_pixbuf(im_image->image));
		height = gdk_pixbuf_get_height(gtk_image_get_pixbuf(im_image->image));
		if (width > 0 && height > 0)
		{
			/* Need to scale the new frame to the same size as the old frame */
			GdkPixbuf *tmp;
			tmp = gdk_pixbuf_scale_simple(im_image->pixbuf, width, height, GDK_INTERP_BILINEAR);
			gtk_image_set_from_pixbuf(im_image->image, tmp);
			g_object_unref(G_OBJECT(tmp));
		} else {
			/* Display at full-size */
			gtk_image_set_from_pixbuf(im_image->image, im_image->pixbuf);
		}
	}

	delay = MIN(gdk_pixbuf_animation_iter_get_delay_time(GTK_IMHTML_ANIMATION(im_image)->iter), 100);
	GTK_IMHTML_ANIMATION(im_image)->timer = g_timeout_add(delay, animate_image_cb, im_image);

	return FALSE;
}

/**
 * Creates and returns a new GTK+ IM/HTML scalable object with an
 * animated image.
 *
 * @param img      A GdkPixbufAnimation of the image to add.
 * @param filename The filename to associate with the image.
 * @param id       The id to associate with the image.
 *
 * @return A new IM/HTML Scalable object with an image.
 */
/*
 * TODO: All this animation code could be combined much better with
 *       the image code.  It couldn't be done when it was written
 *       because it requires breaking backward compatibility.  It
 *       would be good to do it for 3.0.0.
 */
static GtkIMHtmlScalable *gtk_imhtml_animation_new(GdkPixbufAnimation *anim, const gchar *filename, int id)
{
	GtkIMHtmlImage *im_image = (GtkIMHtmlImage *) g_new0(GtkIMHtmlAnimation, 1);

	GTK_IMHTML_SCALABLE(im_image)->scale = gtk_imhtml_image_scale;
	GTK_IMHTML_SCALABLE(im_image)->add_to = gtk_imhtml_image_add_to;
	GTK_IMHTML_SCALABLE(im_image)->free = gtk_imhtml_animation_free;

	GTK_IMHTML_ANIMATION(im_image)->anim = anim;
	if (gdk_pixbuf_animation_is_static_image(anim)) {
		im_image->pixbuf = gdk_pixbuf_animation_get_static_image(anim);
		g_object_ref(im_image->pixbuf);
	} else {
		int delay;
		GdkPixbuf *pb;
		GTK_IMHTML_ANIMATION(im_image)->iter = gdk_pixbuf_animation_get_iter(anim, NULL);
		pb = gdk_pixbuf_animation_iter_get_pixbuf(GTK_IMHTML_ANIMATION(im_image)->iter);
		im_image->pixbuf = gdk_pixbuf_copy(pb);
		delay = MIN(gdk_pixbuf_animation_iter_get_delay_time(GTK_IMHTML_ANIMATION(im_image)->iter), 100);
		GTK_IMHTML_ANIMATION(im_image)->timer = g_timeout_add(delay, animate_image_cb, im_image);
	}
	im_image->image = GTK_IMAGE(gtk_image_new_from_pixbuf(im_image->pixbuf));
	im_image->width = gdk_pixbuf_animation_get_width(anim);
	im_image->height = gdk_pixbuf_animation_get_height(anim);
	im_image->filename = g_strdup(filename);
	im_image->id = id;

	g_object_ref(anim);

	return GTK_IMHTML_SCALABLE(im_image);
}

GtkIMHtmlScalable *gtk_imhtml_hr_new()
{
	GtkIMHtmlHr *hr = g_malloc(sizeof(GtkIMHtmlHr));

	GTK_IMHTML_SCALABLE(hr)->scale = gtk_imhtml_hr_scale;
	GTK_IMHTML_SCALABLE(hr)->add_to = gtk_imhtml_hr_add_to;
	GTK_IMHTML_SCALABLE(hr)->free = gtk_imhtml_hr_free;

	hr->sep = gtk_hseparator_new();
	gtk_widget_set_size_request(hr->sep, 5000, 2);
	gtk_widget_show(hr->sep);

	return GTK_IMHTML_SCALABLE(hr);
}

void gtk_imhtml_hr_scale(GtkIMHtmlScalable *scale, int width, int height)
{
	gtk_widget_set_size_request(((GtkIMHtmlHr *)scale)->sep, width - 2, 2);
}

void gtk_imhtml_hr_add_to(GtkIMHtmlScalable *scale, GtkIMHtml *imhtml, GtkTextIter *iter)
{
	GtkIMHtmlHr *hr = (GtkIMHtmlHr *)scale;
	GtkTextChildAnchor *anchor = gtk_text_buffer_create_child_anchor(imhtml->text_buffer, iter);
	g_object_set_data(G_OBJECT(anchor), "gtkimhtml_htmltext", "<hr>");
	g_object_set_data(G_OBJECT(anchor), "gtkimhtml_plaintext", "\n---\n");
	gtk_text_view_add_child_at_anchor(GTK_TEXT_VIEW(imhtml), hr->sep, anchor);
}

void gtk_imhtml_hr_free(GtkIMHtmlScalable *scale)
{
	g_free(scale);
}

gboolean gtk_imhtml_search_find(GtkIMHtml *imhtml, const gchar *text)
{
	GtkTextIter iter, start, end;
	gboolean new_search = TRUE;
	GtkTextMark *start_mark;

	g_return_val_if_fail(imhtml != NULL, FALSE);
	g_return_val_if_fail(text != NULL, FALSE);

	start_mark = gtk_text_buffer_get_mark(imhtml->text_buffer, "search");

	if (start_mark && imhtml->search_string && !strcmp(text, imhtml->search_string))
		new_search = FALSE;

	if (new_search) {
		gtk_imhtml_search_clear(imhtml);
		g_free(imhtml->search_string);
		imhtml->search_string = g_strdup(text);
		gtk_text_buffer_get_end_iter(imhtml->text_buffer, &iter);
	} else {
		gtk_text_buffer_get_iter_at_mark(imhtml->text_buffer, &iter,
						 start_mark);
	}

	if (gtk_source_iter_backward_search(&iter, imhtml->search_string,
	                                   GTK_SOURCE_SEARCH_VISIBLE_ONLY | GTK_SOURCE_SEARCH_CASE_INSENSITIVE,
	                                   &start, &end, NULL))
	{
		gtk_text_view_scroll_to_iter(GTK_TEXT_VIEW(imhtml), &start, 0, TRUE, 0, 0);
		gtk_text_buffer_create_mark(imhtml->text_buffer, "search", &start, FALSE);
		if (new_search)
		{
			gtk_text_buffer_remove_tag_by_name(imhtml->text_buffer, "search", &iter, &end);
			do
				gtk_text_buffer_apply_tag_by_name(imhtml->text_buffer, "search", &start, &end);
			while (gtk_source_iter_backward_search(&start, imhtml->search_string,
							      GTK_SOURCE_SEARCH_VISIBLE_ONLY |
							      GTK_SOURCE_SEARCH_CASE_INSENSITIVE,
							      &start, &end, NULL));
		}
		return TRUE;
	}
	else if (!new_search)
	{
		/* We hit the end, so start at the beginning again. */
		gtk_text_buffer_get_end_iter(imhtml->text_buffer, &iter);

		if (gtk_source_iter_backward_search(&iter, imhtml->search_string,
		                                   GTK_SOURCE_SEARCH_VISIBLE_ONLY | GTK_SOURCE_SEARCH_CASE_INSENSITIVE,
		                                   &start, &end, NULL))
		{
			gtk_text_view_scroll_to_iter(GTK_TEXT_VIEW(imhtml), &start, 0, TRUE, 0, 0);
			gtk_text_buffer_create_mark(imhtml->text_buffer, "search", &start, FALSE);

			return TRUE;
		}

	}

	return FALSE;
}

void gtk_imhtml_search_clear(GtkIMHtml *imhtml)
{
	GtkTextIter start, end;

	g_return_if_fail(imhtml != NULL);

	gtk_text_buffer_get_start_iter(imhtml->text_buffer, &start);
	gtk_text_buffer_get_end_iter(imhtml->text_buffer, &end);

	gtk_text_buffer_remove_tag_by_name(imhtml->text_buffer, "search", &start, &end);
	g_free(imhtml->search_string);
	imhtml->search_string = NULL;
}

static GtkTextTag *find_font_forecolor_tag(GtkIMHtml *imhtml, gchar *color)
{
	gchar str[18];
	GtkTextTag *tag;

	g_snprintf(str, sizeof(str), "FORECOLOR %s", color);

	tag = gtk_text_tag_table_lookup(gtk_text_buffer_get_tag_table(imhtml->text_buffer), str);
	if (!tag) {
		GdkColor gcolor;
		if (!gdk_color_parse(color, &gcolor)) {
			gchar tmp[8];
			tmp[0] = '#';
			strncpy(&tmp[1], color, 7);
			tmp[7] = '\0';
			if (!gdk_color_parse(tmp, &gcolor))
				gdk_color_parse("black", &gcolor);
		}
		tag = gtk_text_buffer_create_tag(imhtml->text_buffer, str, "foreground-gdk", &gcolor, NULL);
	}

	return tag;
}

static GtkTextTag *find_font_backcolor_tag(GtkIMHtml *imhtml, gchar *color)
{
	gchar str[18];
	GtkTextTag *tag;

	g_snprintf(str, sizeof(str), "BACKCOLOR %s", color);

	tag = gtk_text_tag_table_lookup(gtk_text_buffer_get_tag_table(imhtml->text_buffer), str);
	if (!tag) {
		GdkColor gcolor;
		if (!gdk_color_parse(color, &gcolor)) {
			gchar tmp[8];
			tmp[0] = '#';
			strncpy(&tmp[1], color, 7);
			tmp[7] = '\0';
			if (!gdk_color_parse(tmp, &gcolor))
				gdk_color_parse("white", &gcolor);
		}
		tag = gtk_text_buffer_create_tag(imhtml->text_buffer, str, "background-gdk", &gcolor, NULL);
	}

	return tag;
}

static GtkTextTag *find_font_background_tag(GtkIMHtml *imhtml, gchar *color)
{
	gchar str[19];
	GtkTextTag *tag;

	g_snprintf(str, sizeof(str), "BACKGROUND %s", color);

	tag = gtk_text_tag_table_lookup(gtk_text_buffer_get_tag_table(imhtml->text_buffer), str);
	if (!tag)
		tag = gtk_text_buffer_create_tag(imhtml->text_buffer, str, NULL);

	return tag;
}

static GtkTextTag *find_font_face_tag(GtkIMHtml *imhtml, gchar *face)
{
	gchar str[256];
	GtkTextTag *tag;

	g_snprintf(str, sizeof(str), "FONT FACE %s", face);
	str[255] = '\0';

	tag = gtk_text_tag_table_lookup(gtk_text_buffer_get_tag_table(imhtml->text_buffer), str);
	if (!tag)
		tag = gtk_text_buffer_create_tag(imhtml->text_buffer, str, "family", face, NULL);

	return tag;
}

static GtkTextTag *find_font_size_tag(GtkIMHtml *imhtml, int size)
{
	gchar str[24];
	GtkTextTag *tag;

	g_snprintf(str, sizeof(str), "FONT SIZE %d", size);
	str[23] = '\0';

	tag = gtk_text_tag_table_lookup(gtk_text_buffer_get_tag_table(imhtml->text_buffer), str);
	if (!tag) {
		/* For reasons I don't understand, setting "scale" here scaled
		 * based on some default size other than my theme's default
		 * size. Our size 4 was actually smaller than our size 3 for
		 * me. So this works around that oddity.
		 */
		GtkTextAttributes *attr = gtk_text_view_get_default_attributes(GTK_TEXT_VIEW(imhtml));
		tag = gtk_text_buffer_create_tag(imhtml->text_buffer, str, "size",
		                                 (gint) (pango_font_description_get_size(attr->font) *
		                                 (double) POINT_SIZE(size)), NULL);
		gtk_text_attributes_unref(attr);
	}

	return tag;
}

static void remove_tag_by_prefix(GtkIMHtml *imhtml, const GtkTextIter *i, const GtkTextIter *e,
                                 const char *prefix, guint len, gboolean homo)
{
	GSList *tags, *l;
	GtkTextIter iter;

	tags = gtk_text_iter_get_tags(i);

	for (l = tags; l; l = l->next) {
		GtkTextTag *tag = l->data;
		gchar *name = NULL;

		g_object_get(G_OBJECT(tag), "name", &name, NULL);

		if (name && !strncmp(name, prefix, len))
			gtk_text_buffer_remove_tag(imhtml->text_buffer, tag, i, e);

		g_free(name);
	}

	g_slist_free(tags);

	if (homo)
		return;

	iter = *i;

	while (gtk_text_iter_forward_char(&iter) && !gtk_text_iter_equal(&iter, e)) {
		if (gtk_text_iter_begins_tag(&iter, NULL)) {
			tags = gtk_text_iter_get_toggled_tags(&iter, TRUE);

			for (l = tags; l; l = l->next) {
				GtkTextTag *tag = l->data;
				gchar *name = NULL;

				g_object_get(G_OBJECT(tag), "name", &name, NULL);

				if (name && !strncmp(name, prefix, len))
					gtk_text_buffer_remove_tag(imhtml->text_buffer, tag, &iter, e);

				g_free(name);
			}

			g_slist_free(tags);
		}
	}
}

static void remove_font_size(GtkIMHtml *imhtml, GtkTextIter *i, GtkTextIter *e, gboolean homo)
{
	remove_tag_by_prefix(imhtml, i, e, "FONT SIZE ", 10, homo);
}

static void remove_font_face(GtkIMHtml *imhtml, GtkTextIter *i, GtkTextIter *e, gboolean homo)
{
	remove_tag_by_prefix(imhtml, i, e, "FONT FACE ", 10, homo);
}

static void remove_font_forecolor(GtkIMHtml *imhtml, GtkTextIter *i, GtkTextIter *e, gboolean homo)
{
	remove_tag_by_prefix(imhtml, i, e, "FORECOLOR ", 10, homo);
}

static void remove_font_backcolor(GtkIMHtml *imhtml, GtkTextIter *i, GtkTextIter *e, gboolean homo)
{
	remove_tag_by_prefix(imhtml, i, e, "BACKCOLOR ", 10, homo);
}

static void remove_font_background(GtkIMHtml *imhtml, GtkTextIter *i, GtkTextIter *e, gboolean homo)
{
	remove_tag_by_prefix(imhtml, i, e, "BACKGROUND ", 10, homo);
}

static void remove_font_link(GtkIMHtml *imhtml, GtkTextIter *i, GtkTextIter *e, gboolean homo)
{
	remove_tag_by_prefix(imhtml, i, e, "LINK ", 5, homo);
}

static void
imhtml_clear_formatting(GtkIMHtml *imhtml)
{
	GtkTextIter start, end;

	if (!imhtml->editable)
		return;

	if (!imhtml_get_iter_bounds(imhtml, &start, &end))
		return;

	gtk_text_buffer_remove_tag_by_name(imhtml->text_buffer, "BOLD", &start, &end);
	gtk_text_buffer_remove_tag_by_name(imhtml->text_buffer, "ITALICS", &start, &end);
	gtk_text_buffer_remove_tag_by_name(imhtml->text_buffer, "UNDERLINE", &start, &end);
	gtk_text_buffer_remove_tag_by_name(imhtml->text_buffer, "STRIKE", &start, &end);
	remove_font_size(imhtml, &start, &end, FALSE);
	remove_font_face(imhtml, &start, &end, FALSE);
	remove_font_forecolor(imhtml, &start, &end, FALSE);
	remove_font_backcolor(imhtml, &start, &end, FALSE);
	remove_font_background(imhtml, &start, &end, FALSE);
	remove_font_link(imhtml, &start, &end, FALSE);

	imhtml->edit.bold = 0;
	imhtml->edit.italic = 0;
	imhtml->edit.underline = 0;
	imhtml->edit.strike = 0;
	imhtml->edit.fontsize = 0;

	g_free(imhtml->edit.fontface);
	imhtml->edit.fontface = NULL;

	g_free(imhtml->edit.forecolor);
	imhtml->edit.forecolor = NULL;

	g_free(imhtml->edit.backcolor);
	imhtml->edit.backcolor = NULL;

	g_free(imhtml->edit.background);
	imhtml->edit.background = NULL;
}

/* Editable stuff */
static void preinsert_cb(GtkTextBuffer *buffer, GtkTextIter *iter, gchar *text, gint len, GtkIMHtml *imhtml)
{
	imhtml->insert_offset = gtk_text_iter_get_offset(iter);
}

static void insert_ca_cb(GtkTextBuffer *buffer, GtkTextIter *arg1, GtkTextChildAnchor *arg2, gpointer user_data)
{
	GtkTextIter start;

	start = *arg1;
	gtk_text_iter_backward_char(&start);

	gtk_imhtml_apply_tags_on_insert(user_data, &start, arg1);
}

static void insert_cb(GtkTextBuffer *buffer, GtkTextIter *end, gchar *text, gint len, GtkIMHtml *imhtml)
{
	GtkTextIter start;

	if (!len)
		return;

	start = *end;
	gtk_text_iter_set_offset(&start, imhtml->insert_offset);

	gtk_imhtml_apply_tags_on_insert(imhtml, &start, end);
}

static void delete_cb(GtkTextBuffer *buffer, GtkTextIter *start, GtkTextIter *end, GtkIMHtml *imhtml)
{
	GSList *tags, *l;

	tags = gtk_text_iter_get_tags(start);
	for (l = tags; l != NULL; l = l->next) {
		GtkTextTag *tag = GTK_TEXT_TAG(l->data);

		if (tag &&							/* Remove the formatting only if */
				gtk_text_iter_starts_word(start) &&				/* beginning of a word */
				gtk_text_iter_begins_tag(start, tag) &&			/* the tag starts with the selection */
				(!gtk_text_iter_has_tag(end, tag) ||			/* the tag ends within the selection */
					gtk_text_iter_ends_tag(end, tag))) {
			gchar *name = NULL;

			g_object_get(G_OBJECT(tag), "name", &name, NULL);
			gtk_text_buffer_remove_tag(imhtml->text_buffer, tag, start, end);

			if (name && strncmp(name, "LINK ", 5) == 0 && imhtml->edit.link) {
				gtk_imhtml_toggle_link(imhtml, NULL);
			}

			g_free(name);
		}
	}
	g_slist_free(tags);
}

static void gtk_imhtml_apply_tags_on_insert(GtkIMHtml *imhtml, GtkTextIter *start, GtkTextIter *end)
{
	if (imhtml->edit.bold)
		gtk_text_buffer_apply_tag_by_name(imhtml->text_buffer, "BOLD", start, end);
	else
		gtk_text_buffer_remove_tag_by_name(imhtml->text_buffer, "BOLD", start, end);

	if (imhtml->edit.italic)
		gtk_text_buffer_apply_tag_by_name(imhtml->text_buffer, "ITALICS", start, end);
	else
		gtk_text_buffer_remove_tag_by_name(imhtml->text_buffer, "ITALICS", start, end);

	if (imhtml->edit.underline)
		gtk_text_buffer_apply_tag_by_name(imhtml->text_buffer, "UNDERLINE", start, end);
	else
		gtk_text_buffer_remove_tag_by_name(imhtml->text_buffer, "UNDERLINE", start, end);

	if (imhtml->edit.strike)
		gtk_text_buffer_apply_tag_by_name(imhtml->text_buffer, "STRIKE", start, end);
	else
		gtk_text_buffer_remove_tag_by_name(imhtml->text_buffer, "STRIKE", start, end);

	if (imhtml->edit.forecolor) {
		remove_font_forecolor(imhtml, start, end, TRUE);
		gtk_text_buffer_apply_tag(imhtml->text_buffer,
		                          find_font_forecolor_tag(imhtml, imhtml->edit.forecolor),
		                          start, end);
	}

	if (imhtml->edit.backcolor) {
		remove_font_backcolor(imhtml, start, end, TRUE);
		gtk_text_buffer_apply_tag(imhtml->text_buffer,
		                          find_font_backcolor_tag(imhtml, imhtml->edit.backcolor),
		                          start, end);
	}

	if (imhtml->edit.background) {
		remove_font_background(imhtml, start, end, TRUE);
		gtk_text_buffer_apply_tag(imhtml->text_buffer,
		                          find_font_background_tag(imhtml, imhtml->edit.background),
		                          start, end);
	}
	if (imhtml->edit.fontface) {
		remove_font_face(imhtml, start, end, TRUE);
		gtk_text_buffer_apply_tag(imhtml->text_buffer,
		                          find_font_face_tag(imhtml, imhtml->edit.fontface),
		                          start, end);
	}

	if (imhtml->edit.fontsize) {
		remove_font_size(imhtml, start, end, TRUE);
		gtk_text_buffer_apply_tag(imhtml->text_buffer,
		                          find_font_size_tag(imhtml, imhtml->edit.fontsize),
		                          start, end);
	}

	if (imhtml->edit.link) {
		remove_font_link(imhtml, start, end, TRUE);
		gtk_text_buffer_apply_tag(imhtml->text_buffer,
		                          imhtml->edit.link,
		                          start, end);
	}
}

void gtk_imhtml_set_editable(GtkIMHtml *imhtml, gboolean editable)
{
	gtk_text_view_set_editable(GTK_TEXT_VIEW(imhtml), editable);
	/*
	 * We need a visible caret for accessibility, so mouseless
	 * people can highlight stuff.
	 */
	/* gtk_text_view_set_cursor_visible(GTK_TEXT_VIEW(imhtml), editable); */
	if (editable && !imhtml->editable) {
		g_signal_connect_after(G_OBJECT(GTK_IMHTML(imhtml)->text_buffer), "mark-set",
				G_CALLBACK(mark_set_cb), imhtml);
		g_signal_connect(G_OBJECT(imhtml), "backspace", G_CALLBACK(smart_backspace_cb), NULL);
	} else if (!editable && imhtml->editable) {
		g_signal_handlers_disconnect_by_func(G_OBJECT(GTK_IMHTML(imhtml)->text_buffer),
			mark_set_cb, imhtml);
		g_signal_handlers_disconnect_by_func(G_OBJECT(imhtml),
			smart_backspace_cb, NULL);
	}

	imhtml->editable = editable;
	imhtml->format_functions = GTK_IMHTML_ALL;
}

void gtk_imhtml_set_whole_buffer_formatting_only(GtkIMHtml *imhtml, gboolean wbfo)
{
	g_return_if_fail(imhtml != NULL);

	imhtml->wbfo = wbfo;
}

void gtk_imhtml_set_format_functions(GtkIMHtml *imhtml, GtkIMHtmlButtons buttons)
{
	GObject *object = g_object_ref(G_OBJECT(imhtml));
	imhtml->format_functions = buttons;
	g_signal_emit(object, signals[BUTTONS_UPDATE], 0, buttons);
	g_object_unref(object);
}

GtkIMHtmlButtons gtk_imhtml_get_format_functions(GtkIMHtml *imhtml)
{
	return imhtml->format_functions;
}

void gtk_imhtml_get_current_format(GtkIMHtml *imhtml, gboolean *bold,
								   gboolean *italic, gboolean *underline)
{
	if (bold != NULL)
		(*bold) = imhtml->edit.bold;
	if (italic != NULL)
		(*italic) = imhtml->edit.italic;
	if (underline != NULL)
		(*underline) = imhtml->edit.underline;
}

char *
gtk_imhtml_get_current_fontface(GtkIMHtml *imhtml)
{
	return g_strdup(imhtml->edit.fontface);
}

char *
gtk_imhtml_get_current_forecolor(GtkIMHtml *imhtml)
{
	return g_strdup(imhtml->edit.forecolor);
}

char *
gtk_imhtml_get_current_backcolor(GtkIMHtml *imhtml)
{
	return g_strdup(imhtml->edit.backcolor);
}

char *
gtk_imhtml_get_current_background(GtkIMHtml *imhtml)
{
	return g_strdup(imhtml->edit.background);
}

gint
gtk_imhtml_get_current_fontsize(GtkIMHtml *imhtml)
{
	return imhtml->edit.fontsize;
}

gboolean gtk_imhtml_get_editable(GtkIMHtml *imhtml)
{
	return imhtml->editable;
}

void
gtk_imhtml_clear_formatting(GtkIMHtml *imhtml)
{
	GObject *object;

	object = g_object_ref(G_OBJECT(imhtml));
	g_signal_emit(object, signals[CLEAR_FORMAT], 0);

	gtk_widget_grab_focus(GTK_WIDGET(imhtml));

	g_object_unref(object);
}

/*
 * I had this crazy idea about changing the text cursor color to reflex the foreground color
 * of the text about to be entered. This is the place you'd do it, along with the place where
 * we actually set a new foreground color.
 * I may not do this, because people will bitch about Purple overriding their gtk theme's cursor
 * colors.
 *
 * Just in case I do do this, I asked about what to set the secondary text cursor to.
 *
 * (12:45:27) ?? ???: secondary_cursor_color = (rgb(background) + rgb(primary_cursor_color) ) / 2
 * (12:45:55) ?? ???: understand?
 * (12:46:14) Tim: yeah. i didn't know there was an exact formula
 * (12:46:56) ?? ???: u might need to extract separate each color from RGB
 */

static void mark_set_cb(GtkTextBuffer *buffer, GtkTextIter *arg1, GtkTextMark *mark,
                           GtkIMHtml *imhtml)
{
	GSList *tags, *l;
	GtkTextIter iter;

	if (mark != gtk_text_buffer_get_insert(buffer))
		return;

	if (!gtk_text_buffer_get_char_count(buffer))
		return;

	imhtml->edit.bold = imhtml->edit.italic = imhtml->edit.underline = imhtml->edit.strike = FALSE;
	g_free(imhtml->edit.forecolor);
	imhtml->edit.forecolor = NULL;

	g_free(imhtml->edit.backcolor);
	imhtml->edit.backcolor = NULL;

	g_free(imhtml->edit.fontface);
	imhtml->edit.fontface = NULL;

	imhtml->edit.fontsize = 0;
	imhtml->edit.link = NULL;

	gtk_text_buffer_get_iter_at_mark(imhtml->text_buffer, &iter, mark);


	if (gtk_text_iter_is_end(&iter))
		tags = gtk_text_iter_get_toggled_tags(&iter, FALSE);
	else
		tags = gtk_text_iter_get_tags(&iter);

	for (l = tags; l != NULL; l = l->next) {
		GtkTextTag *tag = GTK_TEXT_TAG(l->data);
		gchar *name = NULL;

		g_object_get(G_OBJECT(tag), "name", &name, NULL);

		if (name) {
			if (strcmp(name, "BOLD") == 0)
				imhtml->edit.bold = TRUE;
			else if (strcmp(name, "ITALICS") == 0)
				imhtml->edit.italic = TRUE;
			else if (strcmp(name, "UNDERLINE") == 0)
				imhtml->edit.underline = TRUE;
			else if (strcmp(name, "STRIKE") == 0)
				imhtml->edit.strike = TRUE;
			else if (strncmp(name, "FORECOLOR ", 10) == 0)
				imhtml->edit.forecolor = g_strdup(&(name)[10]);
			else if (strncmp(name, "BACKCOLOR ", 10) == 0)
				imhtml->edit.backcolor = g_strdup(&(name)[10]);
			else if (strncmp(name, "FONT FACE ", 10) == 0)
				imhtml->edit.fontface = g_strdup(&(name)[10]);
			else if (strncmp(name, "FONT SIZE ", 10) == 0)
				imhtml->edit.fontsize = strtol(&(name)[10], NULL, 10);
			else if ((strncmp(name, "LINK ", 5) == 0) && !gtk_text_iter_is_end(&iter))
				imhtml->edit.link = tag;
		}

		g_free(name);
	}

	g_slist_free(tags);
}

static void imhtml_emit_signal_for_format(GtkIMHtml *imhtml, GtkIMHtmlButtons button)
{
	GObject *object;

	g_return_if_fail(imhtml != NULL);

	object = g_object_ref(G_OBJECT(imhtml));
	g_signal_emit(object, signals[TOGGLE_FORMAT], 0, button);
	g_object_unref(object);
}

static void imhtml_toggle_bold(GtkIMHtml *imhtml)
{
	GtkTextIter start, end;

	imhtml->edit.bold = !imhtml->edit.bold;

	if (!imhtml_get_iter_bounds(imhtml, &start, &end))
		return;

	if (imhtml->edit.bold)
		gtk_text_buffer_apply_tag_by_name(imhtml->text_buffer, "BOLD", &start, &end);
	else
		gtk_text_buffer_remove_tag_by_name(imhtml->text_buffer, "BOLD", &start, &end);
}

void gtk_imhtml_toggle_bold(GtkIMHtml *imhtml)
{
	imhtml_emit_signal_for_format(imhtml, GTK_IMHTML_BOLD);
}

static void imhtml_toggle_italic(GtkIMHtml *imhtml)
{
	GtkTextIter start, end;

	imhtml->edit.italic = !imhtml->edit.italic;

	if (!imhtml_get_iter_bounds(imhtml, &start, &end))
		return;

	if (imhtml->edit.italic)
		gtk_text_buffer_apply_tag_by_name(imhtml->text_buffer, "ITALICS", &start, &end);
	else
		gtk_text_buffer_remove_tag_by_name(imhtml->text_buffer, "ITALICS", &start, &end);
}

void gtk_imhtml_toggle_italic(GtkIMHtml *imhtml)
{
	imhtml_emit_signal_for_format(imhtml, GTK_IMHTML_ITALIC);
}

static void imhtml_toggle_underline(GtkIMHtml *imhtml)
{
	GtkTextIter start, end;

	imhtml->edit.underline = !imhtml->edit.underline;

	if (!imhtml_get_iter_bounds(imhtml, &start, &end))
		return;

	if (imhtml->edit.underline)
		gtk_text_buffer_apply_tag_by_name(imhtml->text_buffer, "UNDERLINE", &start, &end);
	else
		gtk_text_buffer_remove_tag_by_name(imhtml->text_buffer, "UNDERLINE", &start, &end);
}

void gtk_imhtml_toggle_underline(GtkIMHtml *imhtml)
{
	imhtml_emit_signal_for_format(imhtml, GTK_IMHTML_UNDERLINE);
}

static void imhtml_toggle_strike(GtkIMHtml *imhtml)
{
	GtkTextIter start, end;

	imhtml->edit.strike = !imhtml->edit.strike;

	if (!imhtml_get_iter_bounds(imhtml, &start, &end))
		return;

	if (imhtml->edit.strike)
		gtk_text_buffer_apply_tag_by_name(imhtml->text_buffer, "STRIKE", &start, &end);
	else
		gtk_text_buffer_remove_tag_by_name(imhtml->text_buffer, "STRIKE", &start, &end);
}

void gtk_imhtml_toggle_strike(GtkIMHtml *imhtml)
{
	imhtml_emit_signal_for_format(imhtml, GTK_IMHTML_STRIKE);
}

void gtk_imhtml_font_set_size(GtkIMHtml *imhtml, gint size)
{
	GObject *object;
	GtkTextIter start, end;

	imhtml->edit.fontsize = size;

	if (!imhtml_get_iter_bounds(imhtml, &start, &end))
		return;

	remove_font_size(imhtml, &start, &end, imhtml->wbfo);
	gtk_text_buffer_apply_tag(imhtml->text_buffer,
			find_font_size_tag(imhtml, imhtml->edit.fontsize), &start, &end);

	object = g_object_ref(G_OBJECT(imhtml));
	g_signal_emit(object, signals[TOGGLE_FORMAT], 0, GTK_IMHTML_SHRINK | GTK_IMHTML_GROW);
	g_object_unref(object);
}

static void imhtml_font_shrink(GtkIMHtml *imhtml)
{
	GtkTextIter start, end;

	if (imhtml->edit.fontsize == 1)
		return;

	if (!imhtml->edit.fontsize)
		imhtml->edit.fontsize = 2;
	else
		imhtml->edit.fontsize--;

	if (!imhtml_get_iter_bounds(imhtml, &start, &end))
		return;
	remove_font_size(imhtml, &start, &end, imhtml->wbfo);
	gtk_text_buffer_apply_tag(imhtml->text_buffer,
		                                  find_font_size_tag(imhtml, imhtml->edit.fontsize), &start, &end);
}

void gtk_imhtml_font_shrink(GtkIMHtml *imhtml)
{
	imhtml_emit_signal_for_format(imhtml, GTK_IMHTML_SHRINK);
}

static void imhtml_font_grow(GtkIMHtml *imhtml)
{
	GtkTextIter start, end;

	if (imhtml->edit.fontsize == MAX_FONT_SIZE)
		return;

	if (!imhtml->edit.fontsize)
		imhtml->edit.fontsize = 4;
	else
		imhtml->edit.fontsize++;

	if (!imhtml_get_iter_bounds(imhtml, &start, &end))
		return;
	remove_font_size(imhtml, &start, &end, imhtml->wbfo);
	gtk_text_buffer_apply_tag(imhtml->text_buffer,
			find_font_size_tag(imhtml, imhtml->edit.fontsize), &start, &end);
}

void gtk_imhtml_font_grow(GtkIMHtml *imhtml)
{
	imhtml_emit_signal_for_format(imhtml, GTK_IMHTML_GROW);
}

static gboolean gtk_imhtml_toggle_str_tag(GtkIMHtml *imhtml, const char *value, char **edit_field,
				void (*remove_func)(GtkIMHtml *imhtml, GtkTextIter *i, GtkTextIter *e, gboolean homo),
				GtkTextTag *(find_func)(GtkIMHtml *imhtml, gchar *color), GtkIMHtmlButtons button)
{
	GObject *object;
	GtkTextIter start;
	GtkTextIter end;

	g_free(*edit_field);
	*edit_field = NULL;

	if (value && strcmp(value, "") != 0)
	{
		*edit_field = g_strdup(value);

		if (imhtml_get_iter_bounds(imhtml, &start, &end)) {
			remove_func(imhtml, &start, &end, imhtml->wbfo);
			gtk_text_buffer_apply_tag(imhtml->text_buffer,
					find_func(imhtml, *edit_field), &start, &end);
		}
	}
	else
	{
		if (imhtml_get_iter_bounds(imhtml, &start, &end))
			remove_func(imhtml, &start, &end, TRUE);	/* 'TRUE' or 'imhtml->wbfo'? */
	}

	object = g_object_ref(G_OBJECT(imhtml));
	g_signal_emit(object, signals[TOGGLE_FORMAT], 0, button);
	g_object_unref(object);

	return *edit_field != NULL;
}

gboolean gtk_imhtml_toggle_forecolor(GtkIMHtml *imhtml, const char *color)
{
	return gtk_imhtml_toggle_str_tag(imhtml, color, &imhtml->edit.forecolor,
	                                 remove_font_forecolor, find_font_forecolor_tag,
	                                 GTK_IMHTML_FORECOLOR);
}

gboolean gtk_imhtml_toggle_backcolor(GtkIMHtml *imhtml, const char *color)
{
	return gtk_imhtml_toggle_str_tag(imhtml, color, &imhtml->edit.backcolor,
	                                 remove_font_backcolor, find_font_backcolor_tag,
	                                 GTK_IMHTML_BACKCOLOR);
}

gboolean gtk_imhtml_toggle_background(GtkIMHtml *imhtml, const char *color)
{
	return gtk_imhtml_toggle_str_tag(imhtml, color, &imhtml->edit.background,
	                                 remove_font_background, find_font_background_tag,
	                                 GTK_IMHTML_BACKGROUND);
}

gboolean gtk_imhtml_toggle_fontface(GtkIMHtml *imhtml, const char *face)
{
	return gtk_imhtml_toggle_str_tag(imhtml, face, &imhtml->edit.fontface,
	                                 remove_font_face, find_font_face_tag,
	                                 GTK_IMHTML_FACE);
}

void gtk_imhtml_toggle_link(GtkIMHtml *imhtml, const char *url)
{
	GObject *object;
	GtkTextIter start, end;
	GtkTextTag *linktag;
	static guint linkno = 0;
	gchar str[48];
	GdkColor *color = NULL;

	imhtml->edit.link = NULL;

	if (url) {
		g_snprintf(str, sizeof(str), "LINK %d", linkno++);
		str[47] = '\0';

		gtk_widget_style_get(GTK_WIDGET(imhtml), "hyperlink-color", &color, NULL);
		if (color) {
			imhtml->edit.link = linktag = gtk_text_buffer_create_tag(imhtml->text_buffer, str, "foreground-gdk", color, "underline", PANGO_UNDERLINE_SINGLE, NULL);
			gdk_color_free(color);
		} else {
			imhtml->edit.link = linktag = gtk_text_buffer_create_tag(imhtml->text_buffer, str, "foreground", "blue", "underline", PANGO_UNDERLINE_SINGLE, NULL);
		}
		g_object_set_data_full(G_OBJECT(linktag), "link_url", g_strdup(url), g_free);
		g_signal_connect(G_OBJECT(linktag), "event", G_CALLBACK(tag_event), NULL);

		if (imhtml->editable && gtk_text_buffer_get_selection_bounds(imhtml->text_buffer, &start, &end)) {
			remove_font_link(imhtml, &start, &end, FALSE);
			gtk_text_buffer_apply_tag(imhtml->text_buffer, linktag, &start, &end);
		}
	}

	object = g_object_ref(G_OBJECT(imhtml));
	g_signal_emit(object, signals[TOGGLE_FORMAT], 0, GTK_IMHTML_LINK);
	g_object_unref(object);
}

void gtk_imhtml_insert_link(GtkIMHtml *imhtml, GtkTextMark *mark, const char *url, const char *text)
{
	GtkTextIter iter;

	/* Delete any currently selected text */
	gtk_text_buffer_delete_selection(imhtml->text_buffer, TRUE, TRUE);

	gtk_imhtml_toggle_link(imhtml, url);
	gtk_text_buffer_get_iter_at_mark(imhtml->text_buffer, &iter, mark);
	gtk_text_buffer_insert(imhtml->text_buffer, &iter, text, -1);
	gtk_imhtml_toggle_link(imhtml, NULL);
}

void gtk_imhtml_insert_smiley(GtkIMHtml *imhtml, const char *sml, char *smiley)
{
	GtkTextMark *mark;
	GtkTextIter iter;

	/* Delete any currently selected text */
	gtk_text_buffer_delete_selection(imhtml->text_buffer, TRUE, TRUE);

	mark = gtk_text_buffer_get_insert(imhtml->text_buffer);

	gtk_text_buffer_get_iter_at_mark(imhtml->text_buffer, &iter, mark);
	gtk_text_buffer_begin_user_action(imhtml->text_buffer);
	gtk_imhtml_insert_smiley_at_iter(imhtml, sml, smiley, &iter);
	gtk_text_buffer_end_user_action(imhtml->text_buffer);
}

/* TODO: I think this can be removed for GTK+ 3.0... */
#if !GTK_CHECK_VERSION(3,0,0)
static gboolean
image_expose(GtkWidget *widget, GdkEventExpose *event, gpointer user_data)
{
	GTK_WIDGET_CLASS(GTK_WIDGET_GET_CLASS(widget))->expose_event(widget, event);

	return TRUE;
}
#endif

/* In case the smiley gets removed from the imhtml before it gets removed from the queue */
static void animated_smiley_destroy_cb(GtkWidget *widget, GtkIMHtml *imhtml)
{
	GList *l = imhtml->animations->head;
	while (l) {
		GList *next = l->next;
		if (l->data == widget) {
			if (l == imhtml->animations->tail)
				imhtml->animations->tail = imhtml->animations->tail->prev;
			imhtml->animations->head = g_list_delete_link(imhtml->animations->head, l);
			imhtml->num_animations--;
		}
		l = next;
	}
}

static gboolean gtk_imhtml_smiley_clicked(GtkWidget *w, GdkEvent *event, GtkIMHtmlSmiley *smiley)
{
	GdkPixbufAnimation *anim = NULL;
	GtkIMHtmlImageSave *save = NULL;
	gboolean ret;

	if (event->type != GDK_BUTTON_RELEASE || ((GdkEventButton*)event)->button != 3)
		return FALSE;

	anim = gtk_smiley_get_image(smiley);
	if (!anim)
		return FALSE;

	save = g_new0(GtkIMHtmlImageSave, 1);
	save->image = (GtkIMHtmlScalable *)gtk_imhtml_animation_new(anim, smiley->smile, 0);
	save->data = smiley->data;        /* Do not need to memdup here, since the smiley is not
	                                     destroyed before this GtkIMHtmlImageSave */
	save->datasize = smiley->datasize;
	ret = gtk_imhtml_image_clicked(w, event, save);
	g_object_set_data_full(G_OBJECT(w), "image-data", save->image, (GDestroyNotify)gtk_imhtml_animation_free);
	g_object_set_data_full(G_OBJECT(w), "image-save-data", save, (GDestroyNotify)g_free);
	return ret;
}

void gtk_imhtml_insert_smiley_at_iter(GtkIMHtml *imhtml, const char *sml, char *smiley, GtkTextIter *iter)
{
	GdkPixbuf *pixbuf = NULL;
	GdkPixbufAnimation *annipixbuf = NULL;
	GtkWidget *icon = NULL;
	GtkTextChildAnchor *anchor = NULL;
	char *unescaped;
	GtkIMHtmlSmiley *imhtml_smiley;
	GtkWidget *ebox = NULL;
	int numsmileys_thismsg, numsmileys_total;

	/*
	 * This GtkIMHtml has the maximum number of smileys allowed, so don't
	 * add any more.  We do this for performance reasons, because smileys
	 * are apparently pretty inefficient.  Hopefully we can remove this
	 * restriction when we're using a better HTML widget.
	 */
	unescaped = purple_unescape_html(smiley);
	numsmileys_thismsg = GPOINTER_TO_INT(g_object_get_data(G_OBJECT(imhtml), "gtkimhtml_numsmileys_thismsg"));
	if (numsmileys_thismsg >= 30) {
		gtk_text_buffer_insert(imhtml->text_buffer, iter, unescaped, -1);
		g_free(unescaped);
		return;
	}
	numsmileys_total = GPOINTER_TO_INT(g_object_get_data(G_OBJECT(imhtml), "gtkimhtml_numsmileys_total"));
	if (numsmileys_total >= 300) {
		gtk_text_buffer_insert(imhtml->text_buffer, iter, unescaped, -1);
		g_free(unescaped);
		return;
	}

	imhtml_smiley = gtk_imhtml_smiley_get(imhtml, sml, unescaped);

	if (imhtml->format_functions & GTK_IMHTML_SMILEY) {
		annipixbuf = imhtml_smiley ? gtk_smiley_get_image(imhtml_smiley) : NULL;
		if (annipixbuf) {
			if (gdk_pixbuf_animation_is_static_image(annipixbuf)) {
				pixbuf = gdk_pixbuf_animation_get_static_image(annipixbuf);
				if (pixbuf)
					icon = gtk_image_new_from_pixbuf(pixbuf);
			} else {
				icon = gtk_image_new_from_animation(annipixbuf);
				if (imhtml->num_animations == 20) {
					GtkImage *image = GTK_IMAGE(g_queue_pop_head(imhtml->animations));
					GdkPixbufAnimation *anim = gtk_image_get_animation(image);
					g_signal_handlers_disconnect_matched(G_OBJECT(image), G_SIGNAL_MATCH_FUNC,
							 0, 0, NULL, G_CALLBACK(animated_smiley_destroy_cb), NULL);
					if (anim) {
						GdkPixbuf *pb = gdk_pixbuf_animation_get_static_image(anim);
						if (pb != NULL) {
							GdkPixbuf *copy = gdk_pixbuf_copy(pb);
							gtk_image_set_from_pixbuf(image, copy);
							g_object_unref(G_OBJECT(copy));
						}
					}
				} else {
					imhtml->num_animations++;
				}
				g_signal_connect(G_OBJECT(icon), "destroy", G_CALLBACK(animated_smiley_destroy_cb), imhtml);
				g_queue_push_tail(imhtml->animations, icon);
			}
		}
	}

	if (imhtml_smiley && imhtml_smiley->flags & GTK_IMHTML_SMILEY_CUSTOM) {
		ebox = gtk_event_box_new();
		gtk_event_box_set_visible_window(GTK_EVENT_BOX(ebox), FALSE);
		gtk_widget_show(ebox);
	}

	if (icon) {
		anchor = gtk_text_buffer_create_child_anchor(imhtml->text_buffer, iter);
		g_object_set_data_full(G_OBJECT(anchor), "gtkimhtml_plaintext", g_strdup(unescaped), g_free);
		g_object_set_data_full(G_OBJECT(anchor), "gtkimhtml_tiptext", g_strdup(unescaped), g_free);
		g_object_set_data_full(G_OBJECT(anchor), "gtkimhtml_htmltext", g_strdup(smiley), g_free);

		/* This catches the expose events generated by animated
		 * images, and ensures that they are handled by the image
		 * itself, without propagating to the textview and causing
		 * a complete refresh */
		/* TODO: I think this should be removed for GTK+ 3.0? */
#if !GTK_CHECK_VERSION(3,0,0)
		g_signal_connect(G_OBJECT(icon), "expose-event", G_CALLBACK(image_expose), NULL);
#endif

		gtk_widget_show(icon);
		if (ebox)
			gtk_container_add(GTK_CONTAINER(ebox), icon);
		gtk_text_view_add_child_at_anchor(GTK_TEXT_VIEW(imhtml), ebox ? ebox : icon, anchor);

		g_object_set_data(G_OBJECT(imhtml), "gtkimhtml_numsmileys_thismsg", GINT_TO_POINTER(numsmileys_thismsg + 1));
		g_object_set_data(G_OBJECT(imhtml), "gtkimhtml_numsmileys_total", GINT_TO_POINTER(numsmileys_total + 1));
	} else if (imhtml_smiley != NULL && (imhtml->format_functions & GTK_IMHTML_SMILEY)) {
		anchor = gtk_text_buffer_create_child_anchor(imhtml->text_buffer, iter);
		imhtml_smiley->anchors = g_slist_append(imhtml_smiley->anchors, g_object_ref(anchor));
		if (ebox) {
			GtkWidget *img = gtk_image_new_from_stock(GTK_STOCK_MISSING_IMAGE, GTK_ICON_SIZE_MENU);
			gtk_container_add(GTK_CONTAINER(ebox), img);
			gtk_widget_show(img);
			g_object_set_data_full(G_OBJECT(anchor), "gtkimhtml_plaintext", g_strdup(unescaped), g_free);
			g_object_set_data_full(G_OBJECT(anchor), "gtkimhtml_tiptext", g_strdup(unescaped), g_free);
			g_object_set_data_full(G_OBJECT(anchor), "gtkimhtml_htmltext", g_strdup(smiley), g_free);
			gtk_text_view_add_child_at_anchor(GTK_TEXT_VIEW(imhtml), ebox, anchor);
		}

		g_object_set_data(G_OBJECT(imhtml), "gtkimhtml_numsmileys_thismsg", GINT_TO_POINTER(numsmileys_thismsg + 1));
		g_object_set_data(G_OBJECT(imhtml), "gtkimhtml_numsmileys_total", GINT_TO_POINTER(numsmileys_total + 1));
	} else {
		gtk_text_buffer_insert(imhtml->text_buffer, iter, unescaped, -1);
	}

	if (ebox) {
		g_signal_connect(G_OBJECT(ebox), "event", G_CALLBACK(gtk_imhtml_smiley_clicked), imhtml_smiley);
	}

	g_free(unescaped);
}

void gtk_imhtml_insert_image_at_iter(GtkIMHtml *imhtml, int id, GtkTextIter *iter)
{
	GdkPixbufAnimation *anim = NULL;
	const char *filename = NULL;
	gpointer image;
	GdkRectangle rect;
	GtkIMHtmlScalable *scalable = NULL;
	struct scalable_data *sd;
	int minus;

	if (!imhtml->funcs || !imhtml->funcs->image_get ||
	    !imhtml->funcs->image_get_size || !imhtml->funcs->image_get_data ||
	    !imhtml->funcs->image_get_filename || !imhtml->funcs->image_ref ||
	    !imhtml->funcs->image_unref)
		return;

	image = imhtml->funcs->image_get(id);

	if (image) {
		gpointer data;
		size_t len;

		data = imhtml->funcs->image_get_data(image);
		len = imhtml->funcs->image_get_size(image);
		if (data && len)
			anim = pidgin_pixbuf_anim_from_data(data, len);

	}

	if (anim) {
		struct im_image_data *t = g_new(struct im_image_data, 1);
		filename = imhtml->funcs->image_get_filename(image);
		imhtml->funcs->image_ref(id);
		t->id = id;
		t->mark = gtk_text_buffer_create_mark(imhtml->text_buffer, NULL, iter, TRUE);
		imhtml->im_images = g_slist_prepend(imhtml->im_images, t);
		scalable = gtk_imhtml_animation_new(anim, filename, id);
		g_object_unref(G_OBJECT(anim));
	} else {
		GdkPixbuf *pixbuf;
		pixbuf = gtk_widget_render_icon(GTK_WIDGET(imhtml), GTK_STOCK_MISSING_IMAGE,
						GTK_ICON_SIZE_BUTTON, "gtkimhtml-missing-image");
		scalable = gtk_imhtml_image_new(pixbuf, filename, id);
		g_object_unref(G_OBJECT(pixbuf));
	}

	sd = g_new(struct scalable_data, 1);
	sd->scalable = scalable;
	sd->mark = gtk_text_buffer_create_mark(imhtml->text_buffer, NULL, iter, TRUE);
	gtk_text_view_get_visible_rect(GTK_TEXT_VIEW(imhtml), &rect);
	scalable->add_to(scalable, imhtml, iter);
	minus = gtk_text_view_get_left_margin(GTK_TEXT_VIEW(imhtml)) +
		gtk_text_view_get_right_margin(GTK_TEXT_VIEW(imhtml));
	scalable->scale(scalable, rect.width - minus, rect.height);
	imhtml->scalables = g_list_append(imhtml->scalables, sd);
}

static const gchar *tag_to_html_start(GtkTextTag *tag)
{
<<<<<<< HEAD
	static gchar buf[1024];
	gchar *name = NULL;
=======
	const gchar *name;
	static gchar buf[16384];
>>>>>>> daebc008

	g_object_get(G_OBJECT(tag), "name", &name, NULL);
	g_return_val_if_fail(name != NULL, "");

	if (strcmp(name, "BOLD") == 0) {
		g_free(name);
		return "<b>";
	} else if (strcmp(name, "ITALICS") == 0) {
		g_free(name);
		return "<i>";
	} else if (strcmp(name, "UNDERLINE") == 0) {
		g_free(name);
		return "<u>";
	} else if (strcmp(name, "STRIKE") == 0) {
		g_free(name);
		return "<s>";
	} else if (strncmp(name, "LINK ", 5) == 0) {
		char *tmp = g_object_get_data(G_OBJECT(tag), "link_url");

		g_free(name);

		if (tmp) {
			gchar *escaped = purple_markup_escape_text(tmp, -1);
			g_snprintf(buf, sizeof(buf), "<a href=\"%s\">", escaped);
			buf[sizeof(buf)-1] = '\0';
			g_free(escaped);
			return buf;
		} else {
			return "";
		}
	} else if (strncmp(name, "FORECOLOR ", 10) == 0) {
		g_snprintf(buf, sizeof(buf), "<font color=\"%s\">", &name[10]);

		g_free(name);

		return buf;
	} else if (strncmp(name, "BACKCOLOR ", 10) == 0) {
		g_snprintf(buf, sizeof(buf), "<font back=\"%s\">", &name[10]);
		g_free(name);

		return buf;
	} else if (strncmp(name, "BACKGROUND ", 10) == 0) {
		g_snprintf(buf, sizeof(buf), "<body bgcolor=\"%s\">", &name[11]);
		g_free(name);

		return buf;
	} else if (strncmp(name, "FONT FACE ", 10) == 0) {
		g_snprintf(buf, sizeof(buf), "<font face=\"%s\">", &name[10]);
		g_free(name);

		return buf;
	} else if (strncmp(name, "FONT SIZE ", 10) == 0) {
		g_snprintf(buf, sizeof(buf), "<font size=\"%s\">", &name[10]);
		g_free(name);

		return buf;
	} else {
		char *str = buf;
		gboolean isset;
		int ivalue = 0;
		GdkColor *color = NULL;
		GObject *obj = G_OBJECT(tag);
		gboolean empty = TRUE;

		str += g_snprintf(str, sizeof(buf) - (str - buf), "<span style='");

		/* Weight */
		g_object_get(obj, "weight-set", &isset, "weight", &ivalue, NULL);
		if (isset) {
			const char *weight = "";
			if (ivalue >= PANGO_WEIGHT_ULTRABOLD)
				weight = "bolder";
			else if (ivalue >= PANGO_WEIGHT_BOLD)
				weight = "bold";
			else if (ivalue >= PANGO_WEIGHT_NORMAL)
				weight = "normal";
			else
				weight = "lighter";

			str += g_snprintf(str, sizeof(buf) - (str - buf), "font-weight: %s;", weight);
			empty = FALSE;
		}

		/* Foreground color */
		g_object_get(obj, "foreground-set", &isset, "foreground-gdk", &color, NULL);
		if (isset && color) {
			str += g_snprintf(str, sizeof(buf) - (str - buf),
					"color: #%02x%02x%02x;",
					color->red >> 8, color->green >> 8, color->blue >> 8);
			empty = FALSE;
		}
		gdk_color_free(color);

		/* Background color */
		g_object_get(obj, "background-set", &isset, "background-gdk", &color, NULL);
		if (isset && color) {
			str += g_snprintf(str, sizeof(buf) - (str - buf),
					"background: #%02x%02x%02x;",
					color->red >> 8, color->green >> 8, color->blue >> 8);
			empty = FALSE;
		}
		gdk_color_free(color);

		/* Underline */
		g_object_get(obj, "underline-set", &isset, "underline", &ivalue, NULL);
		if (isset) {
			switch (ivalue) {
				case PANGO_UNDERLINE_NONE:
				case PANGO_UNDERLINE_ERROR:
					break;
				default:
					str += g_snprintf(str, sizeof(buf) - (str - buf), "text-decoration: underline;");
					empty = FALSE;
			}
		}

		g_snprintf(str, sizeof(buf) - (str - buf), "'>");
		g_free(name);

		return (empty ? "" : buf);
	}
}

static const gchar *tag_to_html_end(GtkTextTag *tag)
{
	gchar *name;

	g_object_get(G_OBJECT(tag), "name", &name, NULL);
	g_return_val_if_fail(name != NULL, "");

	if (strcmp(name, "BOLD") == 0) {
		g_free(name);
		return "</b>";
	} else if (strcmp(name, "ITALICS") == 0) {
		g_free(name);
		return "</i>";
	} else if (strcmp(name, "UNDERLINE") == 0) {
		g_free(name);
		return "</u>";
	} else if (strcmp(name, "STRIKE") == 0) {
		g_free(name);
		return "</s>";
	} else if (strncmp(name, "LINK ", 5) == 0) {
		g_free(name);
		return "</a>";
	} else if (strncmp(name, "FORECOLOR ", 10) == 0) {
		g_free(name);
		return "</font>";
	} else if (strncmp(name, "BACKCOLOR ", 10) == 0) {
		g_free(name);
		return "</font>";
	} else if (strncmp(name, "BACKGROUND ", 10) == 0) {
		g_free(name);
		return "</body>";
	} else if (strncmp(name, "FONT FACE ", 10) == 0) {
		g_free(name);
		return "</font>";
	} else if (strncmp(name, "FONT SIZE ", 10) == 0) {
		g_free(name);
		return "</font>";
	} else {
		const char *props[] = {"weight-set", "foreground-set", "background-set",
			"size-set", "underline-set", NULL};
		int i;
		for (i = 0; props[i]; i++) {
			gboolean set = FALSE;
			g_object_get(G_OBJECT(tag), props[i], &set, NULL);
			if (set)
				return "</span>";
		}

		g_free(name);

		return "";
	}
}

typedef struct {
	GtkTextTag *tag;
	char *end;
	char *start;
} PidginTextTagData;

static PidginTextTagData *text_tag_data_new(GtkTextTag *tag)
{
	const char *start, *end;
	PidginTextTagData *ret = NULL;

	start = tag_to_html_start(tag);
	if (!start || !*start)
		return NULL;
	end = tag_to_html_end(tag);
	if (!end || !*end)
		return NULL;

	ret = g_new0(PidginTextTagData, 1);
	ret->start = g_strdup(start);
	ret->end = g_strdup(end);
	ret->tag = tag;
	return ret;
}

static void text_tag_data_destroy(PidginTextTagData *data)
{
	g_free(data->start);
	g_free(data->end);
	g_free(data);
}

static gboolean tag_ends_here(GtkTextTag *tag, GtkTextIter *iter, GtkTextIter *niter)
{
	return ((gtk_text_iter_has_tag(iter, GTK_TEXT_TAG(tag)) &&
	         !gtk_text_iter_has_tag(niter, GTK_TEXT_TAG(tag))) ||
	        gtk_text_iter_is_end(niter));
}

/* Basic notion here: traverse through the text buffer one-by-one, non-character elements, such
 * as smileys and IM images are represented by the Unicode "unknown" character.  Handle them.  Else
 * check for tags that are toggled on, insert their html form, and  push them on the queue. Then insert
 * the actual text. Then check for tags that are toggled off and insert them, after checking the queue.
 * Finally, replace <, >, &, and " with their HTML equivalent.
 */
char *gtk_imhtml_get_markup_range(GtkIMHtml *imhtml, GtkTextIter *start, GtkTextIter *end)
{
	gunichar c;
	GtkTextIter iter, next_iter, non_neutral_iter;
	gboolean is_rtl_message = FALSE;
	GString *str = g_string_new("");
	GSList *tags, *sl;
	GQueue *q;
	GtkTextTag *tag;
	PidginTextTagData *tagdata;

	q = g_queue_new();

	gtk_text_iter_order(start, end);
	non_neutral_iter = next_iter = iter = *start;
	gtk_text_iter_forward_char(&next_iter);

	/* Bi-directional text support */
	/* Get to the first non-neutral character */
#ifdef HAVE_PANGO14
	while ((PANGO_DIRECTION_NEUTRAL == pango_unichar_direction(gtk_text_iter_get_char(&non_neutral_iter)))
		&& gtk_text_iter_forward_char(&non_neutral_iter));
	if (PANGO_DIRECTION_RTL == pango_unichar_direction(gtk_text_iter_get_char(&non_neutral_iter))) {
		is_rtl_message = TRUE;
		g_string_append(str, "<SPAN style=\"direction:rtl;text-align:right;\">");
	}
#endif

	/* First add the tags that are already in progress (we don't care about non-printing tags)*/
	tags = gtk_text_iter_get_tags(start);

	for (sl = tags; sl; sl = sl->next) {
		tag = sl->data;
		if (!gtk_text_iter_toggles_tag(start, GTK_TEXT_TAG(tag))) {
			PidginTextTagData *data = text_tag_data_new(tag);
			if (data) {
				g_string_append(str, data->start);
				g_queue_push_tail(q, data);
			}
		}
	}
	g_slist_free(tags);

	while ((c = gtk_text_iter_get_char(&iter)) != 0 && !gtk_text_iter_equal(&iter, end)) {

		tags = gtk_text_iter_get_tags(&iter);

		for (sl = tags; sl; sl = sl->next) {
			tag = sl->data;
			if (gtk_text_iter_begins_tag(&iter, GTK_TEXT_TAG(tag))) {
				PidginTextTagData *data = text_tag_data_new(tag);
				if (data) {
					g_string_append(str, data->start);
					g_queue_push_tail(q, data);
				}
			}
		}

		if (c == 0xFFFC) {
			GtkTextChildAnchor* anchor = gtk_text_iter_get_child_anchor(&iter);
			if (anchor) {
				char *text = g_object_get_data(G_OBJECT(anchor), "gtkimhtml_htmltext");
				if (text)
					str = g_string_append(str, text);
			}
		} else if (c == '<') {
			str = g_string_append(str, "&lt;");
		} else if (c == '>') {
			str = g_string_append(str, "&gt;");
		} else if (c == '&') {
			str = g_string_append(str, "&amp;");
		} else if (c == '"') {
			str = g_string_append(str, "&quot;");
		} else if (c == '\n') {
			str = g_string_append(str, "<br>");
		} else {
			str = g_string_append_unichar(str, c);
		}

		tags = g_slist_reverse(tags);
		for (sl = tags; sl; sl = sl->next) {
			tag = sl->data;
			/** don't worry about non-printing tags ending */
			if (tag_ends_here(tag, &iter, &next_iter) &&
					*tag_to_html_end(tag) &&
					*tag_to_html_start(tag))
			{
				PidginTextTagData *tmp;
				GQueue *r = g_queue_new();

				while ((tmp = g_queue_pop_tail(q)) && tmp->tag != tag) {
					g_string_append(str, tmp->end);
					if (!tag_ends_here(tmp->tag, &iter, &next_iter))
						g_queue_push_tail(r, tmp);
					else
						text_tag_data_destroy(tmp);
				}

				if (tmp != NULL) {
					g_string_append(str, tmp->end);
					text_tag_data_destroy(tmp);
				}
#if 0 /* This can't be allowed to happen because it causes the iters to be invalidated in the debug window imhtml during text copying */
				else
					purple_debug_warning("gtkimhtml", "empty queue, more closing tags than open tags!\n");
#endif

				while ((tmp = g_queue_pop_head(r))) {
					g_string_append(str, tmp->start);
					g_queue_push_tail(q, tmp);
				}
				g_queue_free(r);
			}
		}

		g_slist_free(tags);
		gtk_text_iter_forward_char(&iter);
		gtk_text_iter_forward_char(&next_iter);
	}

	while ((tagdata = g_queue_pop_tail(q))) {
		g_string_append(str, tagdata->end);
		text_tag_data_destroy(tagdata);
	}

	/* Bi-directional text support - close tags */
	if (is_rtl_message)
		g_string_append(str, "</SPAN>");

	g_queue_free(q);
	return g_string_free(str, FALSE);
}

void gtk_imhtml_close_tags(GtkIMHtml *imhtml, GtkTextIter *iter)
{
	if (imhtml->edit.bold)
		gtk_imhtml_toggle_bold(imhtml);

	if (imhtml->edit.italic)
		gtk_imhtml_toggle_italic(imhtml);

	if (imhtml->edit.underline)
		gtk_imhtml_toggle_underline(imhtml);

	if (imhtml->edit.strike)
		gtk_imhtml_toggle_strike(imhtml);

	if (imhtml->edit.forecolor)
		gtk_imhtml_toggle_forecolor(imhtml, NULL);

	if (imhtml->edit.backcolor)
		gtk_imhtml_toggle_backcolor(imhtml, NULL);

	if (imhtml->edit.fontface)
		gtk_imhtml_toggle_fontface(imhtml, NULL);

	imhtml->edit.fontsize = 0;

	if (imhtml->edit.link)
		gtk_imhtml_toggle_link(imhtml, NULL);
}

char *gtk_imhtml_get_markup(GtkIMHtml *imhtml)
{
	GtkTextIter start, end;

	gtk_text_buffer_get_start_iter(imhtml->text_buffer, &start);
	gtk_text_buffer_get_end_iter(imhtml->text_buffer, &end);
	return gtk_imhtml_get_markup_range(imhtml, &start, &end);
}

char **gtk_imhtml_get_markup_lines(GtkIMHtml *imhtml)
{
	int i, j, lines;
	GtkTextIter start, end;
	char **ret;

	lines = gtk_text_buffer_get_line_count(imhtml->text_buffer);
	ret = g_new0(char *, lines + 1);
	gtk_text_buffer_get_start_iter(imhtml->text_buffer, &start);
	end = start;
	gtk_text_iter_forward_to_line_end(&end);

	for (i = 0, j = 0; i < lines; i++) {
		if (gtk_text_iter_get_char(&start) != '\n') {
			ret[j] = gtk_imhtml_get_markup_range(imhtml, &start, &end);
			if (ret[j] != NULL)
				j++;
		}

		gtk_text_iter_forward_line(&start);
		end = start;
		gtk_text_iter_forward_to_line_end(&end);
	}

	return ret;
}

char *gtk_imhtml_get_text(GtkIMHtml *imhtml, GtkTextIter *start, GtkTextIter *stop)
{
	GString *str = g_string_new("");
	GtkTextIter iter, end;
	gunichar c;

	if (start == NULL)
		gtk_text_buffer_get_start_iter(imhtml->text_buffer, &iter);
	else
		iter = *start;

	if (stop == NULL)
		gtk_text_buffer_get_end_iter(imhtml->text_buffer, &end);
	else
		end = *stop;

	gtk_text_iter_order(&iter, &end);

	while ((c = gtk_text_iter_get_char(&iter)) != 0 && !gtk_text_iter_equal(&iter, &end)) {
		if (c == 0xFFFC) {
			GtkTextChildAnchor* anchor;
			char *text = NULL;

			anchor = gtk_text_iter_get_child_anchor(&iter);
			if (anchor)
				text = g_object_get_data(G_OBJECT(anchor), "gtkimhtml_plaintext");
			if (text)
				str = g_string_append(str, text);
		} else {
			g_string_append_unichar(str, c);
		}
		gtk_text_iter_forward_char(&iter);
	}

	return g_string_free(str, FALSE);
}

void gtk_imhtml_set_funcs(GtkIMHtml *imhtml, GtkIMHtmlFuncs *f)
{
	g_return_if_fail(imhtml != NULL);
	imhtml->funcs = f;
}

void gtk_imhtml_setup_entry(GtkIMHtml *imhtml, PurpleConnectionFlags flags)
{
	GtkIMHtmlButtons buttons;

	if (flags & PURPLE_CONNECTION_HTML) {
		char color[8];
		GdkColor fg_color, bg_color;

		buttons = GTK_IMHTML_ALL;

		if (flags & PURPLE_CONNECTION_NO_BGCOLOR)
			buttons &= ~GTK_IMHTML_BACKCOLOR;
		if (flags & PURPLE_CONNECTION_NO_FONTSIZE)
		{
			buttons &= ~GTK_IMHTML_GROW;
			buttons &= ~GTK_IMHTML_SHRINK;
		}
		if (flags & PURPLE_CONNECTION_NO_URLDESC)
			buttons &= ~GTK_IMHTML_LINKDESC;

		gtk_imhtml_set_format_functions(imhtml, GTK_IMHTML_ALL);
		if (purple_prefs_get_bool(PIDGIN_PREFS_ROOT "/conversations/send_bold") != imhtml->edit.bold)
			gtk_imhtml_toggle_bold(imhtml);

		if (purple_prefs_get_bool(PIDGIN_PREFS_ROOT "/conversations/send_italic") != imhtml->edit.italic)
			gtk_imhtml_toggle_italic(imhtml);

		if (purple_prefs_get_bool(PIDGIN_PREFS_ROOT "/conversations/send_underline") != imhtml->edit.underline)
			gtk_imhtml_toggle_underline(imhtml);

		gtk_imhtml_toggle_fontface(imhtml,
			purple_prefs_get_string(PIDGIN_PREFS_ROOT "/conversations/font_face"));

		if (!(flags & PURPLE_CONNECTION_NO_FONTSIZE))
		{
			int size = purple_prefs_get_int(PIDGIN_PREFS_ROOT "/conversations/font_size");

			/* 3 is the default. */
			if (size != 3)
				gtk_imhtml_font_set_size(imhtml, size);
		}

		if(strcmp(purple_prefs_get_string(PIDGIN_PREFS_ROOT "/conversations/fgcolor"), "") != 0)
		{
			gdk_color_parse(purple_prefs_get_string(PIDGIN_PREFS_ROOT "/conversations/fgcolor"),
							&fg_color);
			g_snprintf(color, sizeof(color), "#%02x%02x%02x",
									fg_color.red   / 256,
									fg_color.green / 256,
									fg_color.blue  / 256);
		} else
			strcpy(color, "");

		gtk_imhtml_toggle_forecolor(imhtml, color);

		if(!(flags & PURPLE_CONNECTION_NO_BGCOLOR) &&
		   strcmp(purple_prefs_get_string(PIDGIN_PREFS_ROOT "/conversations/bgcolor"), "") != 0)
		{
			gdk_color_parse(purple_prefs_get_string(PIDGIN_PREFS_ROOT "/conversations/bgcolor"),
							&bg_color);
			g_snprintf(color, sizeof(color), "#%02x%02x%02x",
									bg_color.red   / 256,
									bg_color.green / 256,
									bg_color.blue  / 256);
		} else
			strcpy(color, "");

		gtk_imhtml_toggle_background(imhtml, color);

		if (flags & PURPLE_CONNECTION_FORMATTING_WBFO)
			gtk_imhtml_set_whole_buffer_formatting_only(imhtml, TRUE);
		else
			gtk_imhtml_set_whole_buffer_formatting_only(imhtml, FALSE);
	} else {
		buttons = GTK_IMHTML_SMILEY | GTK_IMHTML_IMAGE;
		imhtml_clear_formatting(imhtml);
	}

	if (flags & PURPLE_CONNECTION_NO_IMAGES)
		buttons &= ~GTK_IMHTML_IMAGE;

	if (flags & PURPLE_CONNECTION_ALLOW_CUSTOM_SMILEY)
		buttons |= GTK_IMHTML_CUSTOM_SMILEY;
	else
		buttons &= ~GTK_IMHTML_CUSTOM_SMILEY;

	gtk_imhtml_set_format_functions(imhtml, buttons);
}

/*******
 * GtkIMHtmlSmiley functions
 *******/
static void gtk_custom_smiley_allocated(GdkPixbufLoader *loader, gpointer user_data)
{
	GtkIMHtmlSmiley *smiley;

	smiley = (GtkIMHtmlSmiley *)user_data;
	smiley->icon = gdk_pixbuf_loader_get_animation(loader);

	if (smiley->icon)
		g_object_ref(G_OBJECT(smiley->icon));
#ifdef DEBUG_CUSTOM_SMILEY
	purple_debug_info("custom-smiley", "gtk_custom_smiley_allocated(): got GdkPixbufAnimation %p for smiley '%s'\n", smiley->icon, smiley->smile);
#endif
}

static void gtk_custom_smiley_closed(GdkPixbufLoader *loader, gpointer user_data)
{
	GtkIMHtmlSmiley *smiley;
	GtkWidget *icon = NULL;
	GtkTextChildAnchor *anchor = NULL;
	GSList *current = NULL;

	smiley = (GtkIMHtmlSmiley *)user_data;
	if (!smiley->imhtml) {
#ifdef DEBUG_CUSTOM_SMILEY
		purple_debug_error("custom-smiley", "gtk_custom_smiley_closed(): orphan smiley found: %p\n", smiley);
#endif
		g_object_unref(G_OBJECT(loader));
		smiley->loader = NULL;
		return;
	}

	for (current = smiley->anchors; current; current = g_slist_next(current)) {
		anchor = GTK_TEXT_CHILD_ANCHOR(current->data);
		if (gtk_text_child_anchor_get_deleted(anchor))
			icon = NULL;
		else
			icon = gtk_image_new_from_animation(smiley->icon);

#ifdef DEBUG_CUSTOM_SMILEY
		purple_debug_info("custom-smiley", "gtk_custom_smiley_closed(): got GtkImage %p from GtkPixbufAnimation %p for smiley '%s'\n",
				icon, smiley->icon, smiley->smile);
#endif
		if (icon) {
			GList *wids;
			gtk_widget_show(icon);

			wids = gtk_text_child_anchor_get_widgets(anchor);

			g_object_set_data_full(G_OBJECT(anchor), "gtkimhtml_plaintext", purple_unescape_html(smiley->smile), g_free);
			g_object_set_data_full(G_OBJECT(anchor), "gtkimhtml_htmltext", g_strdup(smiley->smile), g_free);

			if (smiley->imhtml) {
				if (wids) {
					GList *children = gtk_container_get_children(GTK_CONTAINER(wids->data));
					g_list_foreach(children, (GFunc)gtk_widget_destroy, NULL);
					g_list_free(children);
					gtk_container_add(GTK_CONTAINER(wids->data), icon);
				} else
					gtk_text_view_add_child_at_anchor(GTK_TEXT_VIEW(smiley->imhtml), icon, anchor);
			}
			g_list_free(wids);
		}
		g_object_unref(anchor);
	}

	g_slist_free(smiley->anchors);
	smiley->anchors = NULL;

	g_object_unref(G_OBJECT(loader));
	smiley->loader = NULL;
}

static void
gtk_custom_smiley_size_prepared(GdkPixbufLoader *loader, gint width, gint height, gpointer data)
{
	if (purple_prefs_get_bool(PIDGIN_PREFS_ROOT "/conversations/resize_custom_smileys")) {
		int custom_smileys_size = purple_prefs_get_int(PIDGIN_PREFS_ROOT "/conversations/custom_smileys_size");
		if (width <= custom_smileys_size && height <= custom_smileys_size)
			return;

		if (width >= height) {
			height = height * custom_smileys_size / width;
			width = custom_smileys_size;
		} else {
			width = width * custom_smileys_size / height;
			height = custom_smileys_size;
		}
	}
	gdk_pixbuf_loader_set_size(loader, width, height);
}

void
gtk_imhtml_smiley_reload(GtkIMHtmlSmiley *smiley)
{
	if (smiley->icon)
		g_object_unref(smiley->icon);
	if (smiley->loader)
		g_object_unref(smiley->loader);  /* XXX: does this crash? */

	smiley->icon = NULL;
	smiley->loader = NULL;

	if (smiley->file) {
		/* We do not use the pixbuf loader for a smiley that can be loaded
		 * from a file. (e.g., local custom smileys)
		 */
		return;
	}

	smiley->loader = gdk_pixbuf_loader_new();

	g_signal_connect(smiley->loader, "area_prepared", G_CALLBACK(gtk_custom_smiley_allocated), smiley);
	g_signal_connect(smiley->loader, "closed", G_CALLBACK(gtk_custom_smiley_closed), smiley);
	g_signal_connect(smiley->loader, "size_prepared", G_CALLBACK(gtk_custom_smiley_size_prepared), smiley);
}

GtkIMHtmlSmiley *gtk_imhtml_smiley_create(const char *file, const char *shortcut, gboolean hide,
		GtkIMHtmlSmileyFlags flags)
{
	GtkIMHtmlSmiley *smiley = g_new0(GtkIMHtmlSmiley, 1);
	smiley->file = g_strdup(file);
	smiley->smile = g_strdup(shortcut);
	smiley->hidden = hide;
	smiley->flags = flags;
	smiley->imhtml = NULL;
	gtk_imhtml_smiley_reload(smiley);
	return smiley;
}

void gtk_imhtml_smiley_destroy(GtkIMHtmlSmiley *smiley)
{
	gtk_imhtml_disassociate_smiley(smiley);
	g_free(smiley->smile);
	g_free(smiley->file);
	if (smiley->icon)
		g_object_unref(smiley->icon);
	if (smiley->loader)
		g_object_unref(smiley->loader);
	g_free(smiley->data);
	g_free(smiley);
}

gboolean gtk_imhtml_class_register_protocol(const char *name,
		gboolean (*activate)(GtkIMHtml *imhtml, GtkIMHtmlLink *link),
		gboolean (*context_menu)(GtkIMHtml *imhtml, GtkIMHtmlLink *link, GtkWidget *menu))
{
	GtkIMHtmlClass *klass;
	GtkIMHtmlProtocol *proto;

	g_return_val_if_fail(name, FALSE);

	klass = g_type_class_ref(GTK_TYPE_IMHTML);
	g_return_val_if_fail(klass, FALSE);

	if ((proto = imhtml_find_protocol(name, TRUE))) {
		if (activate) {
			return FALSE;
		}
		klass->protocols = g_list_remove(klass->protocols, proto);
		g_free(proto->name);
		g_free(proto);
		return TRUE;
	} else if (!activate) {
		return FALSE;
	}

	proto = g_new0(GtkIMHtmlProtocol, 1);
	proto->name = g_strdup(name);
	proto->length = strlen(name);
	proto->activate = activate;
	proto->context_menu = context_menu;
	klass->protocols = g_list_prepend(klass->protocols, proto);

	return TRUE;
}

static void
gtk_imhtml_activate_tag(GtkIMHtml *imhtml, GtkTextTag *tag)
{
	/* A link was clicked--we emit the "url_clicked" signal
	 * with the URL as the argument */
	g_object_ref(G_OBJECT(tag));
	g_signal_emit(imhtml, signals[URL_CLICKED], 0, g_object_get_data(G_OBJECT(tag), "link_url"));
	g_object_unref(G_OBJECT(tag));
	g_object_set_data(G_OBJECT(tag), "visited", GINT_TO_POINTER(TRUE));
	gtk_imhtml_set_link_color(GTK_IMHTML(imhtml), tag);
}

gboolean gtk_imhtml_link_activate(GtkIMHtmlLink *link)
{
	g_return_val_if_fail(link, FALSE);

	if (link->tag) {
		gtk_imhtml_activate_tag(link->imhtml, link->tag);
	} else if (link->url) {
		g_signal_emit(link->imhtml, signals[URL_CLICKED], 0, link->url);
	} else
		return FALSE;
	return TRUE;
}

const char *gtk_imhtml_link_get_url(GtkIMHtmlLink *link)
{
	return link->url;
}

const GtkTextTag * gtk_imhtml_link_get_text_tag(GtkIMHtmlLink *link)
{
	return link->tag;
}

static gboolean return_add_newline_cb(GtkWidget *widget, gpointer data)
{
	GtkTextBuffer *buffer;
	GtkTextMark *mark;
	GtkTextIter iter;

	buffer = gtk_text_view_get_buffer(GTK_TEXT_VIEW(widget));

	/* Delete any currently selected text */
	gtk_text_buffer_delete_selection(buffer, TRUE, TRUE);

	/* Insert a newline at the current cursor position */
	mark = gtk_text_buffer_get_insert(buffer);
	gtk_text_buffer_get_iter_at_mark(buffer, &iter, mark);
	gtk_imhtml_insert_html_at_iter(GTK_IMHTML(widget), "\n", 0, &iter);

	/*
	 * If we just newlined ourselves past the end of the visible area
	 * then scroll down so the cursor is in view.
	 */
	gtk_text_view_scroll_to_mark(GTK_TEXT_VIEW(widget),
			gtk_text_buffer_get_insert(buffer),
			0, FALSE, 0.0, 0.0);

	return TRUE;
}

/*
 * It's kind of a pain that we need this function and the above just
 * to reinstate the default GtkTextView behavior.  It might be better
 * if GtkIMHtml didn't intercept the enter key and just required the
 * application to deal with it--it's really not much more work than it
 * is to connect to the current "message_send" signal.
 */
void gtk_imhtml_set_return_inserts_newline(GtkIMHtml *imhtml)
{
	g_signal_connect(G_OBJECT(imhtml), "message_send",
		G_CALLBACK(return_add_newline_cb), NULL);
}

void gtk_imhtml_set_populate_primary_clipboard(GtkIMHtml *imhtml, gboolean populate)
{
	gulong signal_id;
	signal_id = g_signal_handler_find(imhtml->text_buffer,
			G_SIGNAL_MATCH_FUNC | G_SIGNAL_MATCH_UNBLOCKED, 0, 0, NULL,
			mark_set_so_update_selection_cb, NULL);
	if (populate) {
		if (!signal_id) {
			/* We didn't find an unblocked signal handler, which means there
			   is a blocked handler. Now unblock it.
			   This is necessary to avoid a mutex-lock when the debug message
			   saying 'no handler is blocked' is printed in the debug window.
				-- sad
			 */
			g_signal_handlers_unblock_matched(imhtml->text_buffer,
					G_SIGNAL_MATCH_FUNC, 0, 0, NULL,
					mark_set_so_update_selection_cb, NULL);
		}
	} else {
		/* Block only if we found an unblocked handler */
		if (signal_id)
			g_signal_handler_block(imhtml->text_buffer, signal_id);
	}
}<|MERGE_RESOLUTION|>--- conflicted
+++ resolved
@@ -5244,13 +5244,8 @@
 
 static const gchar *tag_to_html_start(GtkTextTag *tag)
 {
-<<<<<<< HEAD
-	static gchar buf[1024];
+	static gchar buf[16384];
 	gchar *name = NULL;
-=======
-	const gchar *name;
-	static gchar buf[16384];
->>>>>>> daebc008
 
 	g_object_get(G_OBJECT(tag), "name", &name, NULL);
 	g_return_val_if_fail(name != NULL, "");
