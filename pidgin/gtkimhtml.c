--- conflicted
+++ resolved
@@ -65,19 +65,7 @@
 
 #define TOOLTIP_TIMEOUT 500
 
-<<<<<<< HEAD
-#if !GTK_CHECK_VERSION(2,20,0)
-#define gtk_widget_get_realized(x) GTK_WIDGET_REALIZED(x)
-
-#if !GTK_CHECK_VERSION(2,18,0)
-#define gtk_widget_get_has_window(x) !GTK_WIDGET_NO_WINDOW(x)
-#define gtk_widget_get_state(x) GTK_WIDGET_STATE(x)
-#define gtk_widget_is_drawable(x) GTK_WIDGET_DRAWABLE(x)
-#endif
-#endif
-=======
 #include "gtk3compat.h"
->>>>>>> 7607e74f
 
 static GtkTextViewClass *parent_class = NULL;
 
@@ -610,13 +598,9 @@
 
 	g_return_val_if_fail(GTK_IS_IMHTML(imhtml), FALSE);
 
-<<<<<<< HEAD
-	if (!imhtml->tip || !gtk_widget_is_drawable (GTK_WIDGET(imhtml))) {
-=======
 	gtk_widget_get_allocation(GTK_WIDGET(imhtml), &allocation);
 
 	if (!imhtml->tip || !gtk_widget_is_drawable(GTK_WIDGET(imhtml))) {
->>>>>>> 7607e74f
 		imhtml->tip_timer = 0;
 		return FALSE;
 	}
@@ -634,10 +618,6 @@
 	gtk_widget_set_name (imhtml->tip_window, "gtk-tooltips");
 	gtk_window_set_type_hint (GTK_WINDOW (imhtml->tip_window),
 		GDK_WINDOW_TYPE_HINT_TOOLTIP);
-<<<<<<< HEAD
-	g_signal_connect_swapped (G_OBJECT (imhtml->tip_window), "expose_event",
-							  G_CALLBACK (gtk_imhtml_tip_paint), imhtml);
-=======
 #if GTK_CHECK_VERSION(3,0,0)
 	g_signal_connect_swapped(G_OBJECT(imhtml->tip_window), "draw",
 	                         G_CALLBACK(gtk_imhtml_tip_paint), imhtml);
@@ -645,7 +625,6 @@
 	g_signal_connect_swapped(G_OBJECT(imhtml->tip_window), "expose_event",
 	                         G_CALLBACK(gtk_imhtml_tip_paint), imhtml);
 #endif
->>>>>>> 7607e74f
 
 	gtk_widget_ensure_style (imhtml->tip_window);
 	layout = gtk_widget_create_pango_layout(imhtml->tip_window, imhtml->tip);
@@ -678,13 +657,8 @@
 	h = 8 + baseline_skip;
 
 	gdk_window_get_pointer (NULL, &x, &y, NULL);
-<<<<<<< HEAD
-	if (!gtk_widget_get_has_window (GTK_WIDGET(imhtml)))
-		y += GTK_WIDGET(imhtml)->allocation.y;
-=======
 	if ((!gtk_widget_get_has_window(GTK_WIDGET(imhtml))))
 		y += allocation.y;
->>>>>>> 7607e74f
 
 	scr_w = gdk_screen_width();
 
@@ -852,11 +826,8 @@
 	return FALSE;
 }
 
-<<<<<<< HEAD
-=======
 /* TODO: I think this can be removed for GTK+ 3.0... */
 #if !GTK_CHECK_VERSION(3,0,0)
->>>>>>> 7607e74f
 static gint
 gtk_imhtml_expose_event (GtkWidget      *widget,
 			 GdkEventExpose *event)
@@ -884,12 +855,8 @@
 			gdk_color_parse(GTK_IMHTML(widget)->edit.background, &gcolor);
 			gdk_cairo_set_source_color(cr, &gcolor);
 		} else {
-<<<<<<< HEAD
-			gdk_cairo_set_source_color(cr, &(widget->style->base[gtk_widget_get_state(widget)]));
-=======
 			gdk_cairo_set_source_color(cr,
 				&(gtk_widget_get_style(widget)->base[gtk_widget_get_state(widget)]));
->>>>>>> 7607e74f
 		}
 
 		cairo_rectangle(cr,
@@ -1277,11 +1244,7 @@
 	if (!gtk_text_view_get_editable(GTK_TEXT_VIEW(imhtml)))
 		return;
 
-<<<<<<< HEAD
-	if (imhtml->wbfo || selection_data->length <= 0) {
-=======
 	if (imhtml->wbfo || length <= 0) {
->>>>>>> 7607e74f
 		gtk_clipboard_request_text(clipboard, paste_plaintext_received_cb, imhtml);
 		return;
 	} else {
@@ -1305,22 +1268,13 @@
 		}
 #endif
 
-<<<<<<< HEAD
-		text = g_malloc(selection_data->length + 1);
-		memcpy(text, selection_data->data, selection_data->length);
-=======
 		text = g_malloc(length + 1);
 		memcpy(text, gtk_selection_data_get_data(selection_data), length);
->>>>>>> 7607e74f
 		/* Make sure the paste data is null-terminated.  Given that
 		 * we're passed length (but assume later that it is
 		 * null-terminated), this seems sensible to me.
 		 */
-<<<<<<< HEAD
-		text[selection_data->length] = '\0';
-=======
 		text[length] = '\0';
->>>>>>> 7607e74f
 	}
 
 #ifdef _WIN32
@@ -1334,11 +1288,7 @@
 	if (length >= 2 &&
 		(*(guint16 *)text == 0xfeff || *(guint16 *)text == 0xfffe)) {
 		/* This is UTF-16 */
-<<<<<<< HEAD
-		char *utf8 = utf16_to_utf8_with_bom_check(text, selection_data->length);
-=======
 		char *utf8 = utf16_to_utf8_with_bom_check(text, length);
->>>>>>> 7607e74f
 		g_free(text);
 		text = utf8;
 		if (!text) {
@@ -1702,10 +1652,7 @@
 	/* TODO: I _think_ this should be removed for GTK+ 3.0 */
 #if !GTK_CHECK_VERSION(3,0,0)
 	widget_class->expose_event = gtk_imhtml_expose_event;
-<<<<<<< HEAD
-=======
 #endif
->>>>>>> 7607e74f
 	parent_size_allocate = widget_class->size_allocate;
 	widget_class->size_allocate = gtk_imhtml_size_allocate;
 	parent_style_set = widget_class->style_set;
@@ -1775,15 +1722,6 @@
 	gtk_binding_entry_add_signal (binding_set, GDK_KEY_equal, GDK_CONTROL_MASK, "format_function_toggle", 1, G_TYPE_INT, GTK_IMHTML_GROW);
 	gtk_binding_entry_add_signal (binding_set, GDK_KEY_minus, GDK_CONTROL_MASK, "format_function_toggle", 1, G_TYPE_INT, GTK_IMHTML_SHRINK);
 	binding_set = gtk_binding_set_by_class(klass);
-<<<<<<< HEAD
-	gtk_binding_entry_add_signal (binding_set, GDK_r, GDK_CONTROL_MASK, "format_function_clear", 0);
-	gtk_binding_entry_add_signal (binding_set, GDK_KP_Enter, 0, "message_send", 0);
-	gtk_binding_entry_add_signal (binding_set, GDK_Return, 0, "message_send", 0);
-	gtk_binding_entry_add_signal (binding_set, GDK_z, GDK_CONTROL_MASK, "undo", 0);
-	gtk_binding_entry_add_signal (binding_set, GDK_z, GDK_CONTROL_MASK | GDK_SHIFT_MASK, "redo", 0);
-	gtk_binding_entry_add_signal (binding_set, GDK_F14, 0, "undo", 0);
-	gtk_binding_entry_add_signal(binding_set, GDK_v, GDK_CONTROL_MASK | GDK_SHIFT_MASK, "paste", 1, G_TYPE_STRING, "text");
-=======
 	gtk_binding_entry_add_signal (binding_set, GDK_KEY_r, GDK_CONTROL_MASK, "format_function_clear", 0);
 	gtk_binding_entry_add_signal (binding_set, GDK_KEY_KP_Enter, 0, "message_send", 0);
 	gtk_binding_entry_add_signal (binding_set, GDK_KEY_Return, 0, "message_send", 0);
@@ -1792,7 +1730,6 @@
 	gtk_binding_entry_add_signal (binding_set, GDK_KEY_F14, 0, "undo", 0);
 	gtk_binding_entry_add_signal(binding_set, GDK_KEY_v, GDK_CONTROL_MASK | GDK_SHIFT_MASK, "paste", 1, G_TYPE_STRING, "text");
 #endif
->>>>>>> 7607e74f
 }
 
 static void gtk_imhtml_init (GtkIMHtml *imhtml)
@@ -2069,17 +2006,10 @@
 		switch (info) {
 		case GTK_IMHTML_DRAG_URL:
 			/* TODO: Is it really ok to change sd->data...? */
-<<<<<<< HEAD
-			purple_str_strip_char((char *)sd->data, '\r');
-
-			links = g_strsplit((char *)sd->data, "\n", 0);
-			while((link = links[i]) != NULL){
-=======
 			purple_str_strip_char(text, '\r');
 
 			links = g_strsplit(text, "\n", 0);
 			while ((link = links[i]) != NULL) {
->>>>>>> 7607e74f
 				if (gtk_imhtml_is_protocol(link)) {
 					gchar *label;
 
@@ -2117,13 +2047,8 @@
 			 * See also the comment on text/html here:
 			 * http://mail.gnome.org/archives/gtk-devel-list/2001-September/msg00114.html
 			 */
-<<<<<<< HEAD
-			if (sd->length >= 2 && !g_utf8_validate(text, sd->length - 1, NULL)) {
-				utf8 = utf16_to_utf8_with_bom_check(text, sd->length);
-=======
 			if (length >= 2 && !g_utf8_validate(text, length - 1, NULL)) {
 				utf8 = utf16_to_utf8_with_bom_check(text, length);
->>>>>>> 7607e74f
 
 				if (!utf8) {
 					purple_debug_warning("gtkimhtml", "g_convert from UTF-16 failed in drag_rcv_cb\n");
@@ -2684,13 +2609,8 @@
 static gboolean smooth_scroll_cb(gpointer data)
 {
 	GtkIMHtml *imhtml = data;
-<<<<<<< HEAD
-	GtkAdjustment *adj = GTK_TEXT_VIEW(imhtml)->vadjustment;
-	gdouble max_val = adj->upper - adj->page_size;
-=======
 	GtkAdjustment *adj = gtk_text_view_get_vadjustment(GTK_TEXT_VIEW(imhtml));
 	gdouble max_val = gtk_adjustment_get_upper(adj) - gtk_adjustment_get_page_size(adj);
->>>>>>> 7607e74f
 	gdouble scroll_val = gtk_adjustment_get_value(adj) + ((max_val - gtk_adjustment_get_value(adj)) / 3);
 
 	g_return_val_if_fail(imhtml->scroll_time != NULL, FALSE);
@@ -3759,7 +3679,6 @@
 static void gtk_imhtml_image_free(GtkIMHtmlScalable *scale)
 {
 	GtkIMHtmlImage *image = (GtkIMHtmlImage *)scale;
-<<<<<<< HEAD
 
 	g_object_unref(image->pixbuf);
 	g_free(image->filename);
@@ -3791,38 +3710,6 @@
 {
 	GError *error = NULL;
 	GtkIMHtmlImage *image = (GtkIMHtmlImage *)save->image;
-=======
-
-	g_object_unref(image->pixbuf);
-	g_free(image->filename);
-	if (image->filesel)
-		gtk_widget_destroy(image->filesel);
-	g_free(scale);
-}
-
-/**
- * Destroys and frees a GTK+ IM/HTML scalable animation.
- *
- * @param scale The GTK+ IM/HTML scalable.
- */
-static void gtk_imhtml_animation_free(GtkIMHtmlScalable *scale)
-{
-	GtkIMHtmlAnimation *animation = (GtkIMHtmlAnimation *)scale;
-
-	if (animation->timer > 0)
-		g_source_remove(animation->timer);
-	if (animation->iter != NULL)
-		g_object_unref(animation->iter);
-	g_object_unref(animation->anim);
-
-	gtk_imhtml_image_free(scale);
-}
-
-static void
-image_save_yes_cb(GtkIMHtmlImageSave *save, const char *filename)
-{
-	GError *error = NULL;
-	GtkIMHtmlImage *image = (GtkIMHtmlImage *)save->image;
 
 	gtk_widget_destroy(image->filesel);
 	image->filesel = NULL;
@@ -3842,35 +3729,12 @@
 			while(gdk_pixbuf_format_is_writable(format) && extensions && extensions[0]){
 				gchar *fmt_ext = extensions[0];
 				const gchar* file_ext = filename + strlen(filename) - strlen(fmt_ext);
->>>>>>> 7607e74f
 
 				if(!g_ascii_strcasecmp(fmt_ext, file_ext)){
 					type = gdk_pixbuf_format_get_name(format);
 					break;
 				}
 
-<<<<<<< HEAD
-	if (save->data && save->datasize) {
-		g_file_set_contents(filename, save->data, save->datasize, &error);
-	} else {
-		gchar *type = NULL;
-		GSList *formats = gdk_pixbuf_get_formats();
-		char *newfilename;
-
-		while (formats) {
-			GdkPixbufFormat *format = formats->data;
-			gchar **extensions = gdk_pixbuf_format_get_extensions(format);
-			gpointer p = extensions;
-
-			while(gdk_pixbuf_format_is_writable(format) && extensions && extensions[0]){
-				gchar *fmt_ext = extensions[0];
-				const gchar* file_ext = filename + strlen(filename) - strlen(fmt_ext);
-
-				if(!g_ascii_strcasecmp(fmt_ext, file_ext)){
-					type = gdk_pixbuf_format_get_name(format);
-					break;
-				}
-
 				extensions++;
 			}
 
@@ -3879,16 +3743,6 @@
 			if (type)
 				break;
 
-=======
-				extensions++;
-			}
-
-			g_strfreev(p);
-
-			if (type)
-				break;
-
->>>>>>> 7607e74f
 			formats = formats->next;
 		}
 
@@ -5175,46 +5029,6 @@
 
 /* In case the smiley gets removed from the imhtml before it gets removed from the queue */
 static void animated_smiley_destroy_cb(GtkWidget *widget, GtkIMHtml *imhtml)
-{
-	GList *l = imhtml->animations->head;
-	while (l) {
-		GList *next = l->next;
-		if (l->data == widget) {
-			if (l == imhtml->animations->tail)
-				imhtml->animations->tail = imhtml->animations->tail->prev;
-			imhtml->animations->head = g_list_delete_link(imhtml->animations->head, l);
-			imhtml->num_animations--;
-		}
-		l = next;
-	}
-}
-
-static gboolean gtk_imhtml_smiley_clicked(GtkWidget *w, GdkEvent *event, GtkIMHtmlSmiley *smiley)
-{
-	GdkPixbufAnimation *anim = NULL;
-	GtkIMHtmlImageSave *save = NULL;
-	gboolean ret;
-
-	if (event->type != GDK_BUTTON_RELEASE || ((GdkEventButton*)event)->button != 3)
-		return FALSE;
-
-	anim = gtk_smiley_get_image(smiley);
-	if (!anim)
-		return FALSE;
-
-	save = g_new0(GtkIMHtmlImageSave, 1);
-	save->image = (GtkIMHtmlScalable *)gtk_imhtml_animation_new(anim, smiley->smile, 0);
-	save->data = smiley->data;        /* Do not need to memdup here, since the smiley is not
-	                                     destroyed before this GtkIMHtmlImageSave */
-	save->datasize = smiley->datasize;
-	ret = gtk_imhtml_image_clicked(w, event, save);
-	g_object_set_data_full(G_OBJECT(w), "image-data", save->image, (GDestroyNotify)gtk_imhtml_animation_free);
-	g_object_set_data_full(G_OBJECT(w), "image-save-data", save, (GDestroyNotify)g_free);
-	return ret;
-}
-
-/* In case the smiley gets removed from the imhtml before it gets removed from the queue */
-static void animated_smiley_destroy_cb(GtkObject *widget, GtkIMHtml *imhtml)
 {
 	GList *l = imhtml->animations->head;
 	while (l) {
@@ -5309,11 +5123,7 @@
 						}
 					}
 				} else {
-<<<<<<< HEAD
- 					imhtml->num_animations++;
-=======
 					imhtml->num_animations++;
->>>>>>> 7607e74f
 				}
 				g_signal_connect(G_OBJECT(icon), "destroy", G_CALLBACK(animated_smiley_destroy_cb), imhtml);
 				g_queue_push_tail(imhtml->animations, icon);
@@ -5551,10 +5361,7 @@
 		}
 
 		g_snprintf(str, sizeof(buf) - (str - buf), "'>");
-<<<<<<< HEAD
-=======
 		g_free(name);
->>>>>>> 7607e74f
 
 		return (empty ? "" : buf);
 	}
@@ -5608,11 +5415,8 @@
 				return "</span>";
 		}
 
-<<<<<<< HEAD
-=======
 		g_free(name);
 
->>>>>>> 7607e74f
 		return "";
 	}
 }
