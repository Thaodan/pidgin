/**
 * @file gtkconv.h GTK+ Conversation API
 * @ingroup pidgin
 * @see @ref gtkconv-signals
 */

/* pidgin
 *
 * Pidgin is the legal property of its developers, whose names are too numerous
 * to list here.  Please refer to the COPYRIGHT file distributed with this
 * source distribution.
 *
 * This program is free software; you can redistribute it and/or modify
 * it under the terms of the GNU General Public License as published by
 * the Free Software Foundation; either version 2 of the License, or
 * (at your option) any later version.
 *
 * This program is distributed in the hope that it will be useful,
 * but WITHOUT ANY WARRANTY; without even the implied warranty of
 * MERCHANTABILITY or FITNESS FOR A PARTICULAR PURPOSE.  See the
 * GNU General Public License for more details.
 *
 * You should have received a copy of the GNU General Public License
 * along with this program; if not, write to the Free Software
 * Foundation, Inc., 51 Franklin Street, Fifth Floor, Boston, MA  02111-1301  USA
 */
#ifndef _PIDGIN_CONVERSATION_H_
#define _PIDGIN_CONVERSATION_H_

typedef struct _PidginImPane       PidginImPane;
typedef struct _PidginChatPane     PidginChatPane;
typedef struct _PidginConversation PidginConversation;

/**
 * Unseen text states.
 */
typedef enum
{
	PIDGIN_UNSEEN_NONE,   /**< No unseen text in the conversation. */
	PIDGIN_UNSEEN_EVENT,  /**< Unseen events in the conversation.  */
	PIDGIN_UNSEEN_NO_LOG, /**< Unseen text with NO_LOG flag.       */
	PIDGIN_UNSEEN_TEXT,   /**< Unseen text in the conversation.    */
	PIDGIN_UNSEEN_NICK    /**< Unseen text and the nick was said.  */
} PidginUnseenState;

enum {
	CHAT_USERS_ICON_COLUMN,
	CHAT_USERS_ALIAS_COLUMN,
	CHAT_USERS_ALIAS_KEY_COLUMN,
	CHAT_USERS_NAME_COLUMN,
	CHAT_USERS_FLAGS_COLUMN,
	CHAT_USERS_COLOR_COLUMN,
	CHAT_USERS_WEIGHT_COLUMN,
	CHAT_USERS_COLUMNS
};

#define PIDGIN_CONVERSATION(conv) \
	((PidginConversation *)(conv)->ui_data)

#define PIDGIN_IS_PIDGIN_CONVERSATION(conv) \
	(purple_conversation_get_ui_ops(conv) == \
	 pidgin_conversations_get_conv_ui_ops())

#include "pidgin.h"
#include "conversation.h"
#include "gtkconvwin.h"

/**************************************************************************
 * @name Structures
 **************************************************************************/
/*@{*/

/**
 * A GTK+ representation of a graphical window containing one or more
 * conversations.
 */

/**
 * A GTK+ Instant Message pane.
 */
struct _PidginImPane
{
	GtkWidget *block;
	GtkWidget *send_file;
	GtkWidget *sep1;
	GtkWidget *sep2;
	GtkWidget *check;
	GtkWidget *progress;
	guint32 typing_timer;

	/* Buddy icon stuff */
	GtkWidget *icon_container;
	GtkWidget *icon;
	gboolean show_icon;
	gboolean animate;
	GdkPixbufAnimation *anim;
	GdkPixbufAnimationIter *iter;
	guint32 icon_timer;
};

/**
 * GTK+ Chat panes.
 */
struct _PidginChatPane
{
	GtkWidget *count;
	GtkWidget *list;
	GtkWidget *topic_text;
};

/**
 * A GTK+ conversation pane.
 */
struct _PidginConversation
{
	PurpleConversation *active_conv;
	GList *convs;
	GList *send_history;

	PidginWindow *win;

	gboolean make_sound;

	GtkTooltips *tooltips;

	GtkWidget *tab_cont;
	GtkWidget *tabby;
	GtkWidget *menu_tabby;

	GtkWidget *imhtml;
	GtkTextBuffer *entry_buffer;
	GtkWidget *entry;
	gboolean auto_resize;   /* this is set to TRUE if the conversation
		 	 	 * is being resized by a non-user-initiated
		 		 * event, such as the buddy icon appearing
				 */
	gboolean entry_growing; /* True if the size of the entry was set
				 * automatically by typing too much to fit
				 * in one line */

	GtkWidget *close; /* "x" on the tab */
	GtkWidget *icon;
	GtkWidget *tab_label;
	GtkWidget *menu_icon;
	GtkWidget *menu_label;
#ifndef PIDGIN_DISABLE_DEPRECATED
	/** @deprecated */
	GtkSizeGroup *sg;
#else
	gpointer depr1;
#endif

	GtkWidget *lower_hbox;

	GtkWidget *toolbar;

	PidginUnseenState unseen_state;
	guint unseen_count;

	union
	{
		PidginImPane   *im;
		PidginChatPane *chat;

	} u;

	time_t newday;
	GtkWidget *infopane_hbox;
	GtkWidget *infopane;
	GtkListStore *infopane_model;
	GtkTreeIter infopane_iter;
<<<<<<< HEAD

	/* Used when attaching a PidginConversation to a PurpleConversation
	 * with message history */
	struct {
		int timer;
		GList *current;
	} attach;
=======
	GtkWidget *topvbox;
>>>>>>> 5e465d5d
};

/*@}*/

/**************************************************************************
 * @name GTK+ Conversation API
 **************************************************************************/
/*@{*/

/**
 * Returns the UI operations structure for GTK+ conversations.
 *
 * @return The GTK+ conversation operations structure.
 */
PurpleConversationUiOps *pidgin_conversations_get_conv_ui_ops(void);

/**
 * Updates the buddy icon on a conversation.
 *
 * @param conv The conversation.
 */
void pidgin_conv_update_buddy_icon(PurpleConversation *conv);

/**
 * Sets the active conversation within a GTK-conversation.
 *
 * @param conv The conversation
 */
void pidgin_conv_switch_active_conversation(PurpleConversation *conv);

/**
 * Updates conversation buttons by protocol.
 *
 * @param conv The conversation.
 */
void pidgin_conv_update_buttons_by_protocol(PurpleConversation *conv);

/**
 * Returns a list of conversations of the given type which have an unseen
 * state greater than or equal to the specified minimum state. Using the
 * hidden_only parameter, this search can be limited to hidden
 * conversations. The max_count parameter will limit the total number of
 * converations returned if greater than zero. The returned list should
 * be freed by the caller.
 *
 * @param type         The type of conversation.
 * @param min_state    The minimum unseen state.
 * @param hidden_only  If TRUE, only consider hidden conversations.
 * @param max_count    Maximum number of conversations to return, or 0 for
 *                     no maximum.
 * @return             List of PurpleConversation matching criteria, or NULL.
 */
GList *
pidgin_conversations_find_unseen_list(PurpleConversationType type,
										PidginUnseenState min_state,
										gboolean hidden_only,
										guint max_count);

/**
 * Fill a menu with a list of conversations. Clicking the conversation
 * menu item will present that conversation to the user.
 *
 * @param menu   Menu widget to add items to.
 * @param convs  List of PurpleConversation to add to menu.
 * @return       Number of conversations added to menu.
 */
guint
pidgin_conversations_fill_menu(GtkWidget *menu, GList *convs);

/**
 * Presents a purple conversation to the user.
 *
 * @param conv The conversation.
 */
void pidgin_conv_present_conversation(PurpleConversation *conv);

/**
 * Reattach Pidgin UI to a conversation.
 *
 * @param conv  The conversation.
 *
 * @return  Wheter Pidgin UI was successfully attached.
 *
 * @since 2.2.0
 */
gboolean pidgin_conv_attach_to_conversation(PurpleConversation *conv);

PidginWindow *pidgin_conv_get_window(PidginConversation *gtkconv);
GdkPixbuf *pidgin_conv_get_tab_icon(PurpleConversation *conv, gboolean small_icon);
void pidgin_conv_new(PurpleConversation *conv);
int pidgin_conv_get_tab_at_xy(PidginWindow *win, int x, int y, gboolean *to_right);
gboolean pidgin_conv_is_hidden(PidginConversation *gtkconv);
/*@}*/

/**************************************************************************/
/** @name GTK+ Conversations Subsystem                                    */
/**************************************************************************/
/*@{*/

/**
 * Returns the gtk conversations subsystem handle.
 *
 * @return The conversations subsystem handle.
 */
void *pidgin_conversations_get_handle(void);

/**
 * Initializes the GTK+ conversations subsystem.
 */
void pidgin_conversations_init(void);

/**
 * Uninitialized the GTK+ conversation subsystem.
 */
void pidgin_conversations_uninit(void);

/*@}*/

#endif /* _PIDGIN_CONVERSATION_H_ */<|MERGE_RESOLUTION|>--- conflicted
+++ resolved
@@ -169,7 +169,7 @@
 	GtkWidget *infopane;
 	GtkListStore *infopane_model;
 	GtkTreeIter infopane_iter;
-<<<<<<< HEAD
+	GtkWidget *topvbox;
 
 	/* Used when attaching a PidginConversation to a PurpleConversation
 	 * with message history */
@@ -177,9 +177,6 @@
 		int timer;
 		GList *current;
 	} attach;
-=======
-	GtkWidget *topvbox;
->>>>>>> 5e465d5d
 };
 
 /*@}*/
