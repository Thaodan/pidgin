/*
 * pidgin
 *
 * Pidgin is the legal property of its developers, whose names are too numerous
 * to list here.  Please refer to the COPYRIGHT file distributed with this
 * source distribution.
 *
 * This program is free software; you can redistribute it and/or modify
 * it under the terms of the GNU General Public License as published by
 * the Free Software Foundation; either version 2 of the License, or
 * (at your option) any later version.
 *
 * This program is distributed in the hope that it will be useful,
 * but WITHOUT ANY WARRANTY; without even the implied warranty of
 * MERCHANTABILITY or FITNESS FOR A PARTICULAR PURPOSE.  See the
 * GNU General Public License for more details.
 *
 * You should have received a copy of the GNU General Public License
 * along with this program; if not, write to the Free Software
 * Foundation, Inc., 51 Franklin Street, Fifth Floor, Boston, MA  02111-1301  USA
 *
 */

#include "internal.h"
#include "pidgin.h"

#include "account.h"
#include "conversation.h"
#include "core.h"
#include "dbus-maybe.h"
#include "debug.h"
#include "eventloop.h"
#include "glibcompat.h"
#include "log.h"
#include "network.h"
#include "notify.h"
#include "prefs.h"
#include "protocol.h"
#include "pounce.h"
#include "sound.h"
#include "status.h"
#include "util.h"
#include "whiteboard.h"
#include "xfer.h"

#include "gtkaccount.h"
#include "gtkblist.h"
#include "gtkconn.h"
#include "gtkconv.h"
#include "gtkdebug.h"
#include "gtkdialogs.h"
#include "gtkdocklet.h"
#include "gtkeventloop.h"
#include "gtkxfer.h"
#include "gtkidle.h"
#include "gtklog.h"
#include "gtkmedia.h"
#include "gtknotify.h"
#include "gtkplugin.h"
#include "gtkpounce.h"
#include "gtkprefs.h"
#include "gtkprivacy.h"
#include "gtkrequest.h"
#include "gtkroomlist.h"
#include "gtksavedstatuses.h"
#include "gtksession.h"
#include "gtksmiley-theme.h"
#include "gtksound.h"
#include "gtkutils.h"
#include "pidginstock.h"
#include "gtkwhiteboard.h"

#ifdef HAVE_SIGNAL_H
# include <signal.h>
#endif

#include <getopt.h>


#ifdef HAVE_SIGNAL_H

/*
 * Lists of signals we wish to catch and those we wish to ignore.
 * Each list terminated with -1
 */
static const int catch_sig_list[] = {
	SIGSEGV,
	SIGINT,
	SIGTERM,
	SIGQUIT,
	SIGCHLD,
	-1
};

static const int ignore_sig_list[] = {
	SIGPIPE,
	-1
};
#endif

static void
dologin_named(const char *name)
{
	PurpleAccount *account;
	char **names;
	int i;

	if (name != NULL) { /* list of names given */
		names = g_strsplit(name, ",", 64);
		for (i = 0; names[i] != NULL; i++) {
			account = purple_accounts_find(names[i], NULL);
			if (account != NULL) { /* found a user */
				purple_account_set_enabled(account, PIDGIN_UI, TRUE);
			}
		}
		g_strfreev(names);
	} else { /* no name given, use the first account */
		GList *accounts;

		accounts = purple_accounts_get_all();
		if (accounts != NULL)
		{
			account = (PurpleAccount *)accounts->data;
			purple_account_set_enabled(account, PIDGIN_UI, TRUE);
		}
	}
}

#ifdef HAVE_SIGNAL_H
static char *segfault_message;

static int signal_sockets[2];

static void sighandler(int sig);

static void sighandler(int sig)
{
	ssize_t written;

	/*
	 * We won't do any of the heavy lifting for the signal handling here
	 * because we have no idea what was interrupted.  Previously this signal
	 * handler could result in some calls to malloc/free, which can cause
	 * deadlock in libc when the signal handler was interrupting a previous
	 * malloc or free.  So instead we'll do an ugly hack where we write the
	 * signal number to one end of a socket pair.  The other half of the
	 * socket pair is watched by our main loop.  When the main loop sees new
	 * data on the socket it reads in the signal and performs the appropriate
	 * action without fear of interrupting stuff.
	 */
	if (sig == SIGSEGV) {
		fprintf(stderr, "%s", segfault_message);
		abort();
		return;
	}

	written = write(signal_sockets[0], &sig, sizeof(int));
	if (written < 0 || written != sizeof(int)) {
		/* This should never happen */
		purple_debug_error("sighandler", "Received signal %d but only "
				"wrote %" G_GSSIZE_FORMAT " bytes out of %"
				G_GSIZE_FORMAT ": %s\n",
				sig, written, sizeof(int), g_strerror(errno));
		exit(1);
	}
}

static gboolean
mainloop_sighandler(GIOChannel *source, GIOCondition cond, gpointer data)
{
	GIOStatus stat;
	int sig;
	gsize bytes_read;
	GError *error = NULL;

	/* read the signal number off of the io channel */
	stat = g_io_channel_read_chars(source, (gchar *)&sig, sizeof(int),
			&bytes_read, &error);
	if (stat != G_IO_STATUS_NORMAL) {
		purple_debug_error("sighandler", "Signal callback failed to read "
				"from signal socket: %s", error->message);
		purple_core_quit();
		return FALSE;
	}

	switch (sig) {
		case SIGCHLD:
			/* Restore signal catching */
			signal(SIGCHLD, sighandler);
			break;
		default:
			purple_debug_warning("sighandler", "Caught signal %d\n", sig);
			purple_core_quit();
	}

	return TRUE;
}
#endif

static int
ui_main(void)
{
#ifndef _WIN32
	GList *icons = NULL;
	GdkPixbuf *icon = NULL;
	char *icon_path;
	gsize i;
	struct {
		const char *dir;
		const char *filename;
	} icon_sizes[] = {
		{"16x16", "pidgin.png"},
		{"24x24", "pidgin.png"},
		{"32x32", "pidgin.png"},
		{"48x48", "pidgin.png"},
		{"scalable", "pidgin.svg"}
	};

#endif

	pidgin_blist_setup_sort_methods();

#ifndef _WIN32
	/* use the nice PNG icon for all the windows */
	for(i=0; i<G_N_ELEMENTS(icon_sizes); i++) {
		icon_path = g_build_filename(PURPLE_DATADIR, "icons", "hicolor",
			icon_sizes[i].dir, "apps", icon_sizes[i].filename, NULL);
		icon = pidgin_pixbuf_new_from_file(icon_path);
		g_free(icon_path);
		if (icon) {
			icons = g_list_append(icons,icon);
		} else {
			purple_debug_error("ui_main",
					"Failed to load the default window icon (%spx version)!\n", icon_sizes[i].dir);
		}
	}
	if(NULL == icons) {
		purple_debug_error("ui_main", "Unable to load any size of default window icon!\n");
	} else {
		gtk_window_set_default_icon_list(icons);

		g_list_foreach(icons, (GFunc)g_object_unref, NULL);
		g_list_free(icons);
	}
#endif

	return 0;
}

static void
debug_init(void)
{
	purple_debug_set_ui_ops(pidgin_debug_get_ui_ops());
	pidgin_debug_init();
}

static void
pidgin_ui_init(void)
{
	pidgin_stock_init();

	/* Set the UI operation structures. */
	purple_accounts_set_ui_ops(pidgin_accounts_get_ui_ops());
	purple_xfers_set_ui_ops(pidgin_xfers_get_ui_ops());
	purple_blist_set_ui_ops(pidgin_blist_get_ui_ops());
	purple_notify_set_ui_ops(pidgin_notify_get_ui_ops());
	purple_request_set_ui_ops(pidgin_request_get_ui_ops());
	purple_sound_set_ui_ops(pidgin_sound_get_ui_ops());
	purple_connections_set_ui_ops(pidgin_connections_get_ui_ops());
	purple_whiteboard_set_ui_ops(pidgin_whiteboard_get_ui_ops());
#if defined(USE_SCREENSAVER) || defined(HAVE_IOKIT)
	purple_idle_set_ui_ops(pidgin_idle_get_ui_ops());
#endif

	pidgin_accounts_init();
	pidgin_connection_init();
	pidgin_request_init();
	pidgin_blist_init();
	pidgin_status_init();
	pidgin_conversations_init();
	pidgin_pounces_init();
	pidgin_privacy_init();
	pidgin_xfers_init();
	pidgin_roomlist_init();
	pidgin_log_init();
	pidgin_docklet_init();
	_pidgin_smiley_theme_init();
	pidgin_utils_init();
	pidgin_medias_init();
	pidgin_notify_init();
}

static GHashTable *ui_info = NULL;

static void
pidgin_quit(void)
{
#ifdef USE_SM
	/* unplug */
	pidgin_session_end();
#endif

	/* Uninit */
	pidgin_utils_uninit();
	pidgin_notify_uninit();
	_pidgin_smiley_theme_uninit();
	pidgin_conversations_uninit();
	pidgin_status_uninit();
	pidgin_docklet_uninit();
	pidgin_blist_uninit();
	pidgin_request_uninit();
	pidgin_connection_uninit();
	pidgin_accounts_uninit();
	pidgin_xfers_uninit();
	pidgin_debug_uninit();

	if(NULL != ui_info)
		g_hash_table_destroy(ui_info);

	/* and end it all... */
	gtk_main_quit();
}

static GHashTable *pidgin_ui_get_info(void)
{
	if(NULL == ui_info) {
		ui_info = g_hash_table_new(g_str_hash, g_str_equal);

		g_hash_table_insert(ui_info, "name", (char*)PIDGIN_NAME);
		g_hash_table_insert(ui_info, "version", VERSION);
		g_hash_table_insert(ui_info, "website", "https://pidgin.im");
		g_hash_table_insert(ui_info, "dev_website", "https://developer.pidgin.im");
		g_hash_table_insert(ui_info, "client_type", "pc");

		/*
		 * This is the client key for "Pidgin."  It is owned by the AIM
		 * account "markdoliner."  Please don't use this key for other
		 * applications.  You can either not specify a client key, in
		 * which case the default "libpurple" key will be used, or you
		 * can try to register your own at the AIM or ICQ web sites
		 * (although this functionality was removed at some point, it's
		 * possible it has been re-added).  AOL's old key management
		 * page is http://developer.aim.com/manageKeys.jsp
		 */
		g_hash_table_insert(ui_info, "prpl-aim-clientkey", "ma1cSASNCKFtrdv9");
		g_hash_table_insert(ui_info, "prpl-icq-clientkey", "ma1cSASNCKFtrdv9");

		/*
		 * This is the distid for Pidgin, given to us by AOL.  Please
		 * don't use this for other applications.  You can just not
		 * specify a distid and libpurple will use a default.
		 */
		g_hash_table_insert(ui_info, "prpl-aim-distid", GINT_TO_POINTER(1550));
		g_hash_table_insert(ui_info, "prpl-icq-distid", GINT_TO_POINTER(1550));
	}

	return ui_info;
}

static PurpleCoreUiOps core_ops =
{
	pidgin_prefs_init,
	debug_init,
	pidgin_ui_init,
	pidgin_quit,
	pidgin_ui_get_info,
	NULL,
	NULL,
	NULL,
	NULL
};

static PurpleCoreUiOps *
pidgin_core_get_ui_ops(void)
{
	return &core_ops;
}

static void
show_usage(const char *name, gboolean terse)
{
	char *text;

	if (terse) {
		text = g_strdup_printf(_("%s %s. Try `%s -h' for more information.\n"), PIDGIN_NAME, DISPLAY_VERSION, name);
	} else {
		GString *str = g_string_new(NULL);
		g_string_append_printf(str, "%s %s\n", PIDGIN_NAME, DISPLAY_VERSION);
		g_string_append_printf(str, _("Usage: %s [OPTION]...\n\n"), name);
		g_string_append_printf(str, "  -c, --config=%s    %s\n",
				_("DIR"), _("use DIR for config files"));
		g_string_append_printf(str, "  -d, --debug[=colored] %s\n",
				_("print debugging messages to stdout"));
		g_string_append_printf(str, "  -f, --force-online  %s\n",
				_("force online, regardless of network status"));
		g_string_append_printf(str, "  -h, --help          %s\n",
				_("display this help and exit"));
		g_string_append_printf(str, "  -m, --multiple      %s\n",
				_("allow multiple instances"));
		g_string_append_printf(str, "  -n, --nologin       %s\n",
				_("don't automatically login"));
		g_string_append_printf(str, "  -l, --login[=%s]  %s\n",
				_("NAME"),
				_("enable specified account(s) (optional argument NAME\n"
				  "                      "
				  "specifies account(s) to use, separated by commas.\n"
				  "                      "
				  "Without this only the first account will be enabled)."));
#ifndef WIN32
		g_string_append_printf(str, "  --display=DISPLAY   %s\n",
				_("X display to use"));
#endif /* !WIN32 */
		g_string_append_printf(str, "  -v, --version       %s\n",
				_("display the current version and exit"));
		text = g_string_free(str, FALSE);
	}

	purple_print_utf8_to_console(stdout, text);
	g_free(text);
}

int pidgin_start(int argc, char *argv[])
{
	gboolean opt_force_online = FALSE;
	gboolean opt_help = FALSE;
	gboolean opt_login = FALSE;
	gboolean opt_nologin = FALSE;
	gboolean opt_version = FALSE;
	gboolean opt_si = TRUE;     /* Check for single instance? */
	char *opt_config_dir_arg = NULL;
	char *opt_login_arg = NULL;
	char *opt_session_arg = NULL;
	char *search_path;
#if GTK_CHECK_VERSION(3,0,0)
	GtkCssProvider *provider;
	GdkScreen *screen;
#endif
	GList *accounts;
#ifdef HAVE_SIGNAL_H
	int sig_indx;	/* for setting up signal catching */
	sigset_t sigset;
	char errmsg[BUFSIZ];
	GIOChannel *signal_channel;
	GIOStatus signal_status;
	guint signal_channel_watcher;
#ifndef DEBUG
	char *segfault_message_tmp;
#endif
#endif
#if defined(HAVE_SIGNAL_H) || GTK_CHECK_VERSION(3,0,0)
	GError *error;
#endif
	int opt;
	gboolean gui_check;
	gboolean debug_enabled, debug_colored;
	GList *active_accounts;
	GStatBuf st;

	struct option long_options[] = {
		{"config",       required_argument, NULL, 'c'},
		{"debug",        optional_argument, NULL, 'd'},
		{"force-online", no_argument,       NULL, 'f'},
		{"help",         no_argument,       NULL, 'h'},
		{"login",        optional_argument, NULL, 'l'},
		{"multiple",     no_argument,       NULL, 'm'},
		{"nologin",      no_argument,       NULL, 'n'},
		{"session",      required_argument, NULL, 's'},
		{"version",      no_argument,       NULL, 'v'},
		{"display",      required_argument, NULL, 'D'},
		{"sync",         no_argument,       NULL, 'S'},
		{0, 0, 0, 0}
	};

	debug_colored = FALSE;
#ifdef DEBUG
	debug_enabled = TRUE;
#else
	debug_enabled = FALSE;
#endif

#ifdef ENABLE_NLS
	bindtextdomain(PACKAGE, PURPLE_LOCALEDIR);
	bind_textdomain_codeset(PACKAGE, "UTF-8");
	textdomain(PACKAGE);
#endif

#ifdef HAVE_SETLOCALE
	/* Locale initialization is not complete here.  See gtk_init_check() */
	setlocale(LC_ALL, "");
#endif

#ifdef HAVE_SIGNAL_H

#ifndef DEBUG
		/* We translate this here in case the crash breaks gettext. */
		segfault_message_tmp = g_strdup_printf(_(
			"%s %s has segfaulted and attempted to dump a core file.\n"
			"This is a bug in the software and has happened through\n"
			"no fault of your own.\n\n"
			"If you can reproduce the crash, please notify the developers\n"
			"by reporting a bug at:\n"
			"%ssimpleticket/\n\n"
			"Please make sure to specify what you were doing at the time\n"
			"and post the backtrace from the core file.  If you do not know\n"
			"how to get the backtrace, please read the instructions at\n"
			"%swiki/GetABacktrace\n"),
			PIDGIN_NAME, DISPLAY_VERSION, PURPLE_DEVEL_WEBSITE, PURPLE_DEVEL_WEBSITE
		);

		/* we have to convert the message (UTF-8 to console
		   charset) early because after a segmentation fault
		   it's not a good practice to allocate memory */
		error = NULL;
		segfault_message = g_locale_from_utf8(segfault_message_tmp,
						      -1, NULL, NULL, &error);
		if (segfault_message != NULL) {
			g_free(segfault_message_tmp);
		}
		else {
			/* use 'segfault_message_tmp' (UTF-8) as a fallback */
			g_warning("%s\n", error->message);
			g_error_free(error);
			segfault_message = segfault_message_tmp;
		}
#else
		/* Don't mark this for translation. */
		segfault_message = g_strdup(
			"Hi, user.  We need to talk.\n"
			"I think something's gone wrong here.  It's probably my fault.\n"
			"No, really, it's not you... it's me... no no no, I think we get along well\n"
			"it's just that.... well, I want to see other people.  I... what?!?  NO!  I \n"
			"haven't been cheating on you!!  How many times do you want me to tell you?!  And\n"
			"for the last time, it's just a rash!\n"
		);
#endif

	/*
	 * Create a socket pair for receiving unix signals from a signal
	 * handler.
	 */
	if (socketpair(AF_UNIX, SOCK_STREAM, 0, signal_sockets) < 0) {
		perror("Failed to create sockets for GLib signal handling");
		exit(1);
	}
	signal_channel = g_io_channel_unix_new(signal_sockets[1]);

	/*
	 * Set the channel encoding to raw binary instead of the default of
	 * UTF-8, because we'll be sending integers across instead of strings.
	 */
	error = NULL;
	signal_status = g_io_channel_set_encoding(signal_channel, NULL, &error);
	if (signal_status != G_IO_STATUS_NORMAL) {
		fprintf(stderr, "Failed to set the signal channel to raw "
				"binary: %s", error->message);
		exit(1);
	}
	signal_channel_watcher = g_io_add_watch(signal_channel, G_IO_IN, mainloop_sighandler, NULL);
	g_io_channel_unref(signal_channel);

	/* Let's not violate any PLA's!!!! */
	/* jseymour: whatever the fsck that means */
	/* Robot101: for some reason things like gdm like to block     *
	 * useful signals like SIGCHLD, so we unblock all the ones we  *
	 * declare a handler for. thanks JSeymour and Vann.            */
	if (sigemptyset(&sigset)) {
		snprintf(errmsg, sizeof(errmsg), "Warning: couldn't initialise empty signal set");
		perror(errmsg);
	}
	for(sig_indx = 0; catch_sig_list[sig_indx] != -1; ++sig_indx) {
		if(signal(catch_sig_list[sig_indx], sighandler) == SIG_ERR) {
			snprintf(errmsg, sizeof(errmsg), "Warning: couldn't set signal %d for catching",
				catch_sig_list[sig_indx]);
			perror(errmsg);
		}
		if(sigaddset(&sigset, catch_sig_list[sig_indx])) {
			snprintf(errmsg, sizeof(errmsg), "Warning: couldn't include signal %d for unblocking",
				catch_sig_list[sig_indx]);
			perror(errmsg);
		}
	}
	for(sig_indx = 0; ignore_sig_list[sig_indx] != -1; ++sig_indx) {
		if(signal(ignore_sig_list[sig_indx], SIG_IGN) == SIG_ERR) {
			snprintf(errmsg, sizeof(errmsg), "Warning: couldn't set signal %d to ignore",
				ignore_sig_list[sig_indx]);
			perror(errmsg);
		}
	}

	if (sigprocmask(SIG_UNBLOCK, &sigset, NULL)) {
		snprintf(errmsg, sizeof(errmsg), "Warning: couldn't unblock signals");
		perror(errmsg);
	}
#endif

	/* scan command-line options */
	opterr = 1;
	while ((opt = getopt_long(argc, argv,
#ifndef _WIN32
				  "c:dfhmnl::s:v",
#else
				  "c:dfhmnl::v",
#endif
				  long_options, NULL)) != -1) {
		switch (opt) {
		case 'c':	/* config dir */
			g_free(opt_config_dir_arg);
			opt_config_dir_arg = g_strdup(optarg);
			break;
		case 'd':	/* debug */
			debug_enabled = TRUE;
			if (g_strcmp0(optarg, "colored") == 0)
				debug_colored = TRUE;
			break;
		case 'f':	/* force-online */
			opt_force_online = TRUE;
			break;
		case 'h':	/* help */
			opt_help = TRUE;
			break;
		case 'n':	/* no autologin */
			opt_nologin = TRUE;
			break;
		case 'l':	/* login, option username */
			opt_login = TRUE;
			g_free(opt_login_arg);
			if (optarg != NULL)
				opt_login_arg = g_strdup(optarg);
			break;
		case 's':	/* use existing session ID */
			g_free(opt_session_arg);
			opt_session_arg = g_strdup(optarg);
			break;
		case 'v':	/* version */
			opt_version = TRUE;
			break;
		case 'm':   /* do not ensure single instance. */
			opt_si = FALSE;
			break;
		case 'D':   /* --display */
		case 'S':   /* --sync */
			/* handled by gtk_init_check below */
			break;
		case '?':	/* show terse help */
		default:
			show_usage(argv[0], TRUE);
#ifdef HAVE_SIGNAL_H
			g_free(segfault_message);
#endif
			return 0;
			break;
		}
	}

	/* show help message */
	if (opt_help) {
		show_usage(argv[0], FALSE);
#ifdef HAVE_SIGNAL_H
		g_free(segfault_message);
#endif
		return 0;
	}
	/* show version message */
	if (opt_version) {
		printf("%s %s (libpurple %s)\n", PIDGIN_NAME, DISPLAY_VERSION,
		                                 purple_core_get_version());
#ifdef HAVE_SIGNAL_H
		g_free(segfault_message);
#endif
		return 0;
	}

	/* set a user-specified config directory */
	if (opt_config_dir_arg != NULL) {
		if (g_path_is_absolute(opt_config_dir_arg)) {
			purple_util_set_user_dir(opt_config_dir_arg);
		} else {
			/* Make an absolute (if not canonical) path */
			char *cwd = g_get_current_dir();
			char *path = g_build_path(G_DIR_SEPARATOR_S, cwd, opt_config_dir_arg, NULL);
			purple_util_set_user_dir(path);
			g_free(path);
			g_free(cwd);
		}
	}

	/*
	 * We're done piddling around with command line arguments.
	 * Fire up this baby.
	 */

	if (g_getenv("PIDGIN_DEBUG_COLORED") != NULL)
		debug_colored = TRUE;
	purple_debug_set_enabled(debug_enabled);
	purple_debug_set_colored(debug_colored);

#if !GTK_CHECK_VERSION(3,0,0)
	search_path = g_build_filename(purple_user_dir(), "gtkrc-2.0", NULL);
	gtk_rc_add_default_file(search_path);
	g_free(search_path);
#endif

	gui_check = gtk_init_check(&argc, &argv);
	if (!gui_check) {
		char *display = gdk_get_display();

		printf("%s %s\n", PIDGIN_NAME, DISPLAY_VERSION);

		g_warning("cannot open display: %s", display ? display : "unset");
		g_free(display);
#ifdef HAVE_SIGNAL_H
		g_free(segfault_message);
#endif

		return 1;
	}

#if GTK_CHECK_VERSION(3,0,0)
	search_path = g_build_filename(purple_user_dir(), "gtk-3.0.css", NULL);

	error = NULL;
	provider = gtk_css_provider_new();
	gui_check = gtk_css_provider_load_from_path(provider, search_path, &error);

	if (gui_check && !error) {
		screen = gdk_screen_get_default();
		gtk_style_context_add_provider_for_screen(screen,
		                                          GTK_STYLE_PROVIDER(provider),
		                                          GTK_STYLE_PROVIDER_PRIORITY_USER);
	} else {
		purple_debug_error("gtk", "Unable to load custom gtk-3.0.css: %s\n",
		                   error ? error->message : "(unknown error)");
	}

	g_free(search_path);
#endif

#ifdef _WIN32
	winpidgin_init();
#endif

	purple_core_set_ui_ops(pidgin_core_get_ui_ops());
	purple_eventloop_set_ui_ops(pidgin_eventloop_get_ui_ops());

<<<<<<< HEAD
=======
	/*
	 * Set plugin search directories. Give priority to the plugins
	 * in user's home directory.
	 */
	search_path = g_build_filename(purple_user_dir(), "plugins", NULL);
	if (!g_stat(search_path, &st))
		g_mkdir(search_path, S_IRUSR | S_IWUSR | S_IXUSR);
	purple_plugins_add_search_path(search_path);
	g_free(search_path);
	purple_plugins_add_search_path(PIDGIN_LIBDIR);

>>>>>>> 262e0381
	if (!purple_core_init(PIDGIN_UI)) {
		fprintf(stderr,
				"Initialization of the libpurple core failed. Dumping core.\n"
				"Please report this!\n");
#ifdef HAVE_SIGNAL_H
		g_free(segfault_message);
#endif
		abort();
	}

	search_path = g_build_filename(purple_user_dir(), "plugins", NULL);
	if (!g_stat(search_path, &st))
		g_mkdir(search_path, S_IRUSR | S_IWUSR | S_IXUSR);
	purple_plugins_add_search_path(search_path);
	g_free(search_path);

	purple_plugins_add_search_path(LIBDIR);
	purple_plugins_refresh();

	if (opt_si && !purple_core_ensure_single_instance()) {
#ifdef HAVE_DBUS
		DBusConnection *conn = purple_dbus_get_connection();
		DBusMessage *message = dbus_message_new_method_call(PURPLE_DBUS_SERVICE, PURPLE_DBUS_PATH,
				PURPLE_DBUS_INTERFACE, "PurpleBlistSetVisible");
		gboolean tr = TRUE;
		dbus_message_append_args(message, DBUS_TYPE_INT32, &tr, DBUS_TYPE_INVALID);
		dbus_connection_send_with_reply_and_block(conn, message, -1, NULL);
		dbus_message_unref(message);
#endif
		gdk_notify_startup_complete();
		purple_core_quit();
		g_printerr(_("Exiting because another libpurple client is already running.\n"));
#ifdef HAVE_SIGNAL_H
		g_free(segfault_message);
#endif
		return 0;
	}

	/* load plugins we had when we quit */
	purple_plugins_load_saved(PIDGIN_PREFS_ROOT "/plugins/loaded");

	ui_main();

#ifdef USE_SM
	pidgin_session_init(argv[0], opt_session_arg, opt_config_dir_arg);
#endif
	if (opt_session_arg != NULL) {
		g_free(opt_session_arg);
		opt_session_arg = NULL;
	}
	if (opt_config_dir_arg != NULL) {
		g_free(opt_config_dir_arg);
		opt_config_dir_arg = NULL;
	}

	/* This needs to be before purple_blist_show() so the
	 * statusbox gets the forced online status. */
	if (opt_force_online)
		purple_network_force_online();

	/*
	 * We want to show the blist early in the init process so the
	 * user feels warm and fuzzy (not cold and prickley).
	 */
	purple_blist_show();

	if (purple_prefs_get_bool(PIDGIN_PREFS_ROOT "/debug/enabled"))
		pidgin_debug_window_show();

	if (opt_login) {
		/* disable all accounts */
		for (accounts = purple_accounts_get_all(); accounts != NULL; accounts = accounts->next) {
			PurpleAccount *account = accounts->data;
			purple_account_set_enabled(account, PIDGIN_UI, FALSE);
		}
		/* honor the startup status preference */
		if (!purple_prefs_get_bool("/purple/savedstatus/startup_current_status"))
			purple_savedstatus_activate(purple_savedstatus_get_startup());
		/* now enable the requested ones */
		dologin_named(opt_login_arg);
		if (opt_login_arg != NULL) {
			g_free(opt_login_arg);
			opt_login_arg = NULL;
		}
	} else if (opt_nologin)	{
		/* Set all accounts to "offline" */
		PurpleSavedStatus *saved_status;

		/* If we've used this type+message before, lookup the transient status */
		saved_status = purple_savedstatus_find_transient_by_type_and_message(
							PURPLE_STATUS_OFFLINE, NULL);

		/* If this type+message is unique then create a new transient saved status */
		if (saved_status == NULL)
			saved_status = purple_savedstatus_new(NULL, PURPLE_STATUS_OFFLINE);

		/* Set the status for each account */
		purple_savedstatus_activate(saved_status);
	} else {
		/* Everything is good to go--sign on already */
		if (!purple_prefs_get_bool("/purple/savedstatus/startup_current_status"))
			purple_savedstatus_activate(purple_savedstatus_get_startup());
		purple_accounts_restore_current_statuses();
	}

	if ((active_accounts = purple_accounts_get_all_active()) == NULL)
	{
		pidgin_accounts_window_show();
	}
	else
	{
		g_list_free(active_accounts);
	}

	/* GTK clears the notification for us when opening the first window,
	 * but we may have launched with only a status icon, so clear the it
	 * just in case. */
	gdk_notify_startup_complete();

#ifdef _WIN32
	winpidgin_post_init();
#endif

	gtk_main();

#ifdef HAVE_SIGNAL_H
	g_free(segfault_message);
	g_source_remove(signal_channel_watcher);
	close(signal_sockets[0]);
	close(signal_sockets[1]);
#endif

#ifdef _WIN32
	winpidgin_cleanup();
#endif

	return 0;
}<|MERGE_RESOLUTION|>--- conflicted
+++ resolved
@@ -742,37 +742,23 @@
 	purple_core_set_ui_ops(pidgin_core_get_ui_ops());
 	purple_eventloop_set_ui_ops(pidgin_eventloop_get_ui_ops());
 
-<<<<<<< HEAD
-=======
-	/*
-	 * Set plugin search directories. Give priority to the plugins
-	 * in user's home directory.
-	 */
+	if (!purple_core_init(PIDGIN_UI)) {
+		fprintf(stderr,
+				"Initialization of the libpurple core failed. Dumping core.\n"
+				"Please report this!\n");
+#ifdef HAVE_SIGNAL_H
+		g_free(segfault_message);
+#endif
+		abort();
+	}
+
 	search_path = g_build_filename(purple_user_dir(), "plugins", NULL);
 	if (!g_stat(search_path, &st))
 		g_mkdir(search_path, S_IRUSR | S_IWUSR | S_IXUSR);
 	purple_plugins_add_search_path(search_path);
 	g_free(search_path);
+
 	purple_plugins_add_search_path(PIDGIN_LIBDIR);
-
->>>>>>> 262e0381
-	if (!purple_core_init(PIDGIN_UI)) {
-		fprintf(stderr,
-				"Initialization of the libpurple core failed. Dumping core.\n"
-				"Please report this!\n");
-#ifdef HAVE_SIGNAL_H
-		g_free(segfault_message);
-#endif
-		abort();
-	}
-
-	search_path = g_build_filename(purple_user_dir(), "plugins", NULL);
-	if (!g_stat(search_path, &st))
-		g_mkdir(search_path, S_IRUSR | S_IWUSR | S_IXUSR);
-	purple_plugins_add_search_path(search_path);
-	g_free(search_path);
-
-	purple_plugins_add_search_path(LIBDIR);
 	purple_plugins_refresh();
 
 	if (opt_si && !purple_core_ensure_single_instance()) {
