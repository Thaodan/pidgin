--- conflicted
+++ resolved
@@ -70,20 +70,13 @@
 #include "pidginstock.h"
 #include "gtkwhiteboard.h"
 
-<<<<<<< HEAD
+#ifndef _WIN32
 #include <signal.h>
+#endif
 
 #include <getopt.h>
 
-=======
-#ifndef _WIN32
-#include <signal.h>
-#endif
-
-#include <getopt.h>
-
-#ifndef _WIN32
->>>>>>> f358f516
+#ifndef _WIN32
 
 /*
  * Lists of signals we wish to catch and those we wish to ignore.
@@ -102,10 +95,7 @@
 	SIGPIPE,
 	-1
 };
-<<<<<<< HEAD
-=======
 #endif /* !_WIN32 */
->>>>>>> f358f516
 
 static void
 dologin_named(const char *name)
@@ -135,10 +125,7 @@
 	}
 }
 
-<<<<<<< HEAD
-=======
-#ifndef _WIN32
->>>>>>> f358f516
+#ifndef _WIN32
 static char *segfault_message;
 
 static int signal_sockets[2];
@@ -207,10 +194,7 @@
 
 	return TRUE;
 }
-<<<<<<< HEAD
-=======
 #endif /* !_WIN32 */
->>>>>>> f358f516
 
 static int
 ui_main(void)
@@ -449,10 +433,7 @@
 	GtkCssProvider *provider;
 	GdkScreen *screen;
 	GList *accounts;
-<<<<<<< HEAD
-=======
-#ifndef _WIN32
->>>>>>> f358f516
+#ifndef _WIN32
 	int sig_indx;	/* for setting up signal catching */
 	sigset_t sigset;
 	char errmsg[BUFSIZ];
@@ -462,10 +443,7 @@
 #ifndef DEBUG
 	char *segfault_message_tmp;
 #endif /* DEBUG */
-<<<<<<< HEAD
-=======
 #endif /* !_WIN32 */
->>>>>>> f358f516
 	int opt;
 	gboolean gui_check;
 	gboolean debug_enabled, debug_colored;
@@ -503,11 +481,8 @@
 
 	/* Locale initialization is not complete here.  See gtk_init_check() */
 	setlocale(LC_ALL, "");
-<<<<<<< HEAD
-=======
-
-#ifndef _WIN32
->>>>>>> f358f516
+
+#ifndef _WIN32
 
 #ifndef DEBUG
 		/* We translate this here in case the crash breaks gettext. */
@@ -609,10 +584,7 @@
 		snprintf(errmsg, sizeof(errmsg), "Warning: couldn't unblock signals");
 		perror(errmsg);
 	}
-<<<<<<< HEAD
-=======
 #endif /* !_WIN32 */
->>>>>>> f358f516
 
 	/* scan command-line options */
 	opterr = 1;
@@ -665,11 +637,9 @@
 		case '?':	/* show terse help */
 		default:
 			show_usage(argv[0], TRUE);
-<<<<<<< HEAD
-=======
-#ifndef _WIN32
->>>>>>> f358f516
+#ifndef _WIN32
 			g_free(segfault_message);
+#endif
 			return 0;
 			break;
 		}
@@ -678,22 +648,18 @@
 	/* show help message */
 	if (opt_help) {
 		show_usage(argv[0], FALSE);
-<<<<<<< HEAD
-=======
-#ifndef _WIN32
->>>>>>> f358f516
+#ifndef _WIN32
 		g_free(segfault_message);
+#endif
 		return 0;
 	}
 	/* show version message */
 	if (opt_version) {
 		printf("%s %s (libpurple %s)\n", PIDGIN_NAME, DISPLAY_VERSION,
 		                                 purple_core_get_version());
-<<<<<<< HEAD
-=======
-#ifndef _WIN32
->>>>>>> f358f516
+#ifndef _WIN32
 		g_free(segfault_message);
+#endif
 		return 0;
 	}
 
@@ -728,11 +694,9 @@
 		printf("%s %s\n", PIDGIN_NAME, DISPLAY_VERSION);
 
 		g_warning("cannot open display: %s", display ? display : "unset");
-<<<<<<< HEAD
-=======
-#ifndef _WIN32
->>>>>>> f358f516
+#ifndef _WIN32
 		g_free(segfault_message);
+#endif
 
 		return 1;
 	}
@@ -766,11 +730,9 @@
 		fprintf(stderr,
 				"Initialization of the libpurple core failed. Dumping core.\n"
 				"Please report this!\n");
-<<<<<<< HEAD
-=======
-#ifndef _WIN32
->>>>>>> f358f516
+#ifndef _WIN32
 		g_free(segfault_message);
+#endif
 		abort();
 	}
 
@@ -796,11 +758,9 @@
 		gdk_notify_startup_complete();
 		purple_core_quit();
 		g_printerr(_("Exiting because another libpurple client is already running.\n"));
-<<<<<<< HEAD
-=======
-#ifndef _WIN32
->>>>>>> f358f516
+#ifndef _WIN32
 		g_free(segfault_message);
+#endif
 		return 0;
 	}
 
@@ -885,14 +845,12 @@
 
 	gtk_main();
 
-<<<<<<< HEAD
-=======
-#ifndef _WIN32
->>>>>>> f358f516
+#ifndef _WIN32
 	g_free(segfault_message);
 	g_source_remove(signal_channel_watcher);
 	close(signal_sockets[0]);
 	close(signal_sockets[1]);
+#endif
 
 #ifdef _WIN32
 	winpidgin_cleanup();
