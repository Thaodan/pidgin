--- conflicted
+++ resolved
@@ -160,11 +160,7 @@
 /**
  * Returns the background color of the buddy list.
  *
-<<<<<<< HEAD
- * @param theme  The PidginBlist theme.
-=======
- * @param theme The theme.
->>>>>>> 51cb8ede
+ * @param theme  The PidginBlist theme.
  *
  * @returns A gdk color.
  */
@@ -174,11 +170,7 @@
  * Returns the opacity of the buddy list window
  * (0.0 or clear to 1.0 fully opaque).
  *
-<<<<<<< HEAD
- * @param theme  The PidginBlist theme.
-=======
- * @param theme The theme.
->>>>>>> 51cb8ede
+ * @param theme  The PidginBlist theme.
  *
  * @returns The opacity
  */
@@ -187,11 +179,7 @@
 /**
  * Returns the layout to be used with the buddy list.
  *
-<<<<<<< HEAD
- * @param theme  The PidginBlist theme.
-=======
- * @param theme The theme.
->>>>>>> 51cb8ede
+ * @param theme  The PidginBlist theme.
  *
  * @returns The buddy list layout.
  */
@@ -200,11 +188,7 @@
 /**
  * Returns the background color to be used with expanded groups.
  *
-<<<<<<< HEAD
- * @param theme  The PidginBlist theme.
-=======
- * @param theme The theme.
->>>>>>> 51cb8ede
+ * @param theme  The PidginBlist theme.
  *
  * @returns A gdk color.
  */
@@ -213,11 +197,7 @@
 /**
  * Returns the text font and color to be used with expanded groups.
  *
-<<<<<<< HEAD
- * @param theme  The PidginBlist theme.
-=======
- * @param theme The theme.
->>>>>>> 51cb8ede
+ * @param theme  The PidginBlist theme.
  *
  * @returns A font and color pair.
  */
@@ -226,11 +206,7 @@
 /**
  * Returns the background color to be used with collapsed groups.
  *
-<<<<<<< HEAD
- * @param theme  The PidginBlist theme.
-=======
- * @param theme The theme.
->>>>>>> 51cb8ede
+ * @param theme  The PidginBlist theme.
  *
  * @returns A gdk color.
  */
@@ -239,11 +215,7 @@
 /**
  * Returns the text font and color to be used with collapsed groups.
  *
-<<<<<<< HEAD
- * @param theme  The PidginBlist theme.
-=======
- * @param theme The theme.
->>>>>>> 51cb8ede
+ * @param theme  The PidginBlist theme.
  *
  * @returns A font and color pair.
  */
@@ -252,11 +224,7 @@
 /**
  * Returns the colors to be used for contacts and chats.
  *
-<<<<<<< HEAD
- * @param theme  The PidginBlist theme.
-=======
- * @param theme The theme.
->>>>>>> 51cb8ede
+ * @param theme  The PidginBlist theme.
  *
  * @returns A gdkcolor for contacts and chats.
  */
@@ -265,11 +233,7 @@
 /**
  * Returns the text font and color to be used for expanded contacts.
  *
-<<<<<<< HEAD
- * @param theme  The PidginBlist theme.
-=======
- * @param theme The theme.
->>>>>>> 51cb8ede
+ * @param theme  The PidginBlist theme.
  *
  * @returns A font and color pair.
  */
@@ -278,11 +242,7 @@
 /**
  * Returns the text font and color to be used for online buddies.
  *
-<<<<<<< HEAD
- * @param theme  The PidginBlist theme.
-=======
- * @param theme The theme.
->>>>>>> 51cb8ede
+ * @param theme  The PidginBlist theme.
  *
  * @returns A font and color pair.
  */
@@ -291,11 +251,7 @@
 /**
  * Returns the text font and color to be used for away and idle buddies.
  *
-<<<<<<< HEAD
- * @param theme  The PidginBlist theme.
-=======
- * @param theme The theme.
->>>>>>> 51cb8ede
+ * @param theme  The PidginBlist theme.
  *
  * @returns A font and color pair.
  */
@@ -304,11 +260,7 @@
 /**
  * Returns the text font and color to be used for offline buddies.
  *
-<<<<<<< HEAD
- * @param theme  The PidginBlist theme.
-=======
- * @param theme The theme.
->>>>>>> 51cb8ede
+ * @param theme  The PidginBlist theme.
  *
  * @returns A font and color pair.
  */
@@ -317,11 +269,7 @@
 /**
  * Returns the text font and color to be used for idle buddies.
  *
-<<<<<<< HEAD
- * @param theme  The PidginBlist theme.
-=======
- * @param theme The theme.
->>>>>>> 51cb8ede
+ * @param theme  The PidginBlist theme.
  *
  * @returns A font and color pair.
  */
@@ -330,11 +278,7 @@
 /**
  * Returns the text font and color to be used for buddies with unread messages.
  *
-<<<<<<< HEAD
- * @param theme  The PidginBlist theme.
-=======
- * @param theme The theme.
->>>>>>> 51cb8ede
+ * @param theme  The PidginBlist theme.
  *
  * @returns A font and color pair.
  */
@@ -344,11 +288,7 @@
  * Returns the text font and color to be used for chats with unread messages
  * that mention your nick.
  *
-<<<<<<< HEAD
- * @param theme  The PidginBlist theme.
-=======
- * @param theme The theme.
->>>>>>> 51cb8ede
+ * @param theme  The PidginBlist theme.
  *
  * @returns A font and color pair.
  */
@@ -357,11 +297,7 @@
 /**
  * Returns the text font and color to be used for a buddy's status message.
  *
-<<<<<<< HEAD
- * @param theme  The PidginBlist theme.
-=======
- * @param theme The theme.
->>>>>>> 51cb8ede
+ * @param theme  The PidginBlist theme.
  *
  * @returns A font and color pair.
  */
@@ -372,11 +308,7 @@
 /**
  * Sets the background color to be used for this buddy list theme.
  *
-<<<<<<< HEAD
- * @param theme  The PidginBlist theme.
-=======
- * @param theme The theme.
->>>>>>> 51cb8ede
+ * @param theme  The PidginBlist theme.
  * @param color The new background color.
  */
 void pidgin_blist_theme_set_background_color(PidginBlistTheme *theme, const GdkColor *color);
@@ -384,11 +316,7 @@
 /**
  * Sets the opacity to be used for this buddy list theme.
  *
-<<<<<<< HEAD
- * @param theme  The PidginBlist theme.
-=======
- * @param theme The theme.
->>>>>>> 51cb8ede
+ * @param theme  The PidginBlist theme.
  * @param opacity The new opacity setting.
  */
 void pidgin_blist_theme_set_opacity(PidginBlistTheme *theme, gdouble opacity);
@@ -396,11 +324,7 @@
 /**
  * Sets the buddy list layout to be used for this buddy list theme.
  *
-<<<<<<< HEAD
- * @param theme  The PidginBlist theme.
-=======
- * @param theme The theme.
->>>>>>> 51cb8ede
+ * @param theme  The PidginBlist theme.
  * @param layout The new layout.
  */
 void pidgin_blist_theme_set_layout(PidginBlistTheme *theme, const PidginBlistLayout *layout);
@@ -408,11 +332,7 @@
 /**
  * Sets the background color to be used for expanded groups.
  *
-<<<<<<< HEAD
- * @param theme  The PidginBlist theme.
-=======
- * @param theme The theme.
->>>>>>> 51cb8ede
+ * @param theme  The PidginBlist theme.
  * @param color The new background color.
  */
 void pidgin_blist_theme_set_expanded_background_color(PidginBlistTheme *theme, const GdkColor *color);
@@ -420,24 +340,15 @@
 /**
  * Sets the text color and font to be used for expanded groups.
  *
-<<<<<<< HEAD
- * @param theme  The PidginBlist theme.
- * @param pair The new text font at color pair.
-=======
- * @param theme The theme.
- * @param pair The new text font and color pair.
->>>>>>> 51cb8ede
+ * @param theme  The PidginBlist theme.
+ * @param pair The new text font and color pair.
  */
 void pidgin_blist_theme_set_expanded_text_info(PidginBlistTheme *theme, const PidginThemeFont *pair);
 
 /**
  * Sets the background color to be used for collapsed groups.
  *
-<<<<<<< HEAD
- * @param theme  The PidginBlist theme.
-=======
- * @param theme The theme.
->>>>>>> 51cb8ede
+ * @param theme  The PidginBlist theme.
  * @param color The new background color.
  */
 void pidgin_blist_theme_set_collapsed_background_color(PidginBlistTheme *theme, const GdkColor *color);
@@ -445,24 +356,15 @@
 /**
  * Sets the text color and font to be used for expanded groups.
  *
-<<<<<<< HEAD
- * @param theme  The PidginBlist theme.
- * @param pair The new text font at color pair.
-=======
- * @param theme The theme.
- * @param pair The new text font and color pair.
->>>>>>> 51cb8ede
+ * @param theme  The PidginBlist theme.
+ * @param pair The new text font and color pair.
  */
 void pidgin_blist_theme_set_collapsed_text_info(PidginBlistTheme *theme, const PidginThemeFont *pair);
 
 /**
  * Sets the background color to be used for contacts and chats.
  *
-<<<<<<< HEAD
- * @param theme  The PidginBlist theme.
-=======
- * @param theme The theme.
->>>>>>> 51cb8ede
+ * @param theme  The PidginBlist theme.
  * @param color The color to use for contacts and chats.
  */
 void pidgin_blist_theme_set_contact_color(PidginBlistTheme *theme, const GdkColor *color);
@@ -470,78 +372,48 @@
 /**
  * Sets the text color and font to be used for expanded contacts.
  *
-<<<<<<< HEAD
- * @param theme  The PidginBlist theme.
- * @param pair The new text font at color pair.
-=======
- * @param theme The theme.
- * @param pair The new text font and color pair.
->>>>>>> 51cb8ede
+ * @param theme  The PidginBlist theme.
+ * @param pair The new text font and color pair.
  */
 void pidgin_blist_theme_set_contact_text_info(PidginBlistTheme *theme, const PidginThemeFont *pair);
 
 /**
  * Sets the text color and font to be used for online buddies.
  *
-<<<<<<< HEAD
- * @param theme  The PidginBlist theme.
- * @param pair The new text font at color pair.
-=======
- * @param theme The theme.
- * @param pair The new text font and color pair.
->>>>>>> 51cb8ede
+ * @param theme  The PidginBlist theme.
+ * @param pair The new text font and color pair.
  */
 void pidgin_blist_theme_set_online_text_info(PidginBlistTheme *theme, const PidginThemeFont *pair);
 
 /**
  * Sets the text color and font to be used for away and idle buddies.
  *
-<<<<<<< HEAD
- * @param theme  The PidginBlist theme.
- * @param pair The new text font at color pair.
-=======
- * @param theme The theme.
- * @param pair The new text font and color pair.
->>>>>>> 51cb8ede
+ * @param theme  The PidginBlist theme.
+ * @param pair The new text font and color pair.
  */
 void pidgin_blist_theme_set_away_text_info(PidginBlistTheme *theme, const PidginThemeFont *pair);
 
 /**
  * Sets the text color and font to be used for offline buddies.
  *
-<<<<<<< HEAD
- * @param theme  The PidginBlist theme.
- * @param pair The new text font at color pair.
-=======
- * @param theme The theme.
- * @param pair The new text font and color pair.
->>>>>>> 51cb8ede
+ * @param theme  The PidginBlist theme.
+ * @param pair The new text font and color pair.
  */
 void pidgin_blist_theme_set_offline_text_info(PidginBlistTheme *theme, const PidginThemeFont *pair);
 
 /**
  * Sets the text color and font to be used for idle buddies.
  *
-<<<<<<< HEAD
- * @param theme  The PidginBlist theme.
- * @param pair The new text font at color pair.
-=======
- * @param theme The theme.
- * @param pair The new text font and color pair.
->>>>>>> 51cb8ede
+ * @param theme  The PidginBlist theme.
+ * @param pair The new text font and color pair.
  */
 void pidgin_blist_theme_set_idle_text_info(PidginBlistTheme *theme, const PidginThemeFont *pair);
 
 /**
  * Sets the text color and font to be used for buddies with unread messages.
  *
-<<<<<<< HEAD
- * @param theme  The PidginBlist theme.
- * @param pair The new text font at color pair.
-=======
- * @param theme The theme.
- * @param pair The new text font and color pair.
->>>>>>> 51cb8ede
+ * @param theme  The PidginBlist theme.
+ * @param pair The new text font and color pair.
  */
 void pidgin_blist_theme_set_unread_message_text_info(PidginBlistTheme *theme, const PidginThemeFont *pair);
 
@@ -549,26 +421,16 @@
  * Sets the text color and font to be used for a chat with unread messages
  * that mention your nick.
  *
-<<<<<<< HEAD
- * @param theme  The PidginBlist theme.
- * @param pair The new text font at color pair.
-=======
- * @param theme The theme.
- * @param pair The new text font and color pair.
->>>>>>> 51cb8ede
+ * @param theme  The PidginBlist theme.
+ * @param pair The new text font and color pair.
  */
 void pidgin_blist_theme_set_unread_message_nick_said_text_info(PidginBlistTheme *theme, const PidginThemeFont *pair);
 
 /**
  * Sets the text color and font to be used for buddy status messages.
  *
-<<<<<<< HEAD
- * @param theme  The PidginBlist theme.
- * @param pair The new text font at color pair.
-=======
- * @param theme The theme.
- * @param pair The new text font and color pair.
->>>>>>> 51cb8ede
+ * @param theme  The PidginBlist theme.
+ * @param pair The new text font and color pair.
  */
 void pidgin_blist_theme_set_status_text_info(PidginBlistTheme *theme, const PidginThemeFont *pair);
 
