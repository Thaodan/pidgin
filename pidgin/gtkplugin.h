/**
 * @file gtkplugin.h GTK+ Plugin API
 * @ingroup pidgin
 */

/* pidgin
 *
 * Pidgin is the legal property of its developers, whose names are too numerous
 * to list here.  Please refer to the COPYRIGHT file distributed with this
 * source distribution.
 *
 * This program is free software; you can redistribute it and/or modify
 * it under the terms of the GNU General Public License as published by
 * the Free Software Foundation; either version 2 of the License, or
 * (at your option) any later version.
 *
 * This program is distributed in the hope that it will be useful,
 * but WITHOUT ANY WARRANTY; without even the implied warranty of
 * MERCHANTABILITY or FITNESS FOR A PARTICULAR PURPOSE.  See the
 * GNU General Public License for more details.
 *
 * You should have received a copy of the GNU General Public License
 * along with this program; if not, write to the Free Software
 * Foundation, Inc., 51 Franklin Street, Fifth Floor, Boston, MA  02111-1301  USA
 */
#ifndef _PIDGINPLUGIN_H_
#define _PIDGINPLUGIN_H_

#include "pidgin.h"
#include "plugin.h"

typedef struct _PidginPluginUiInfo PidginPluginUiInfo;

/**
 * A GTK+ UI structure for plugins.
 */
struct _PidginPluginUiInfo
{
	GtkWidget *(*get_config_frame)(PurplePlugin *plugin);

	int page_num;                                         /**< Reserved */

	/* padding */
	void (*_pidgin_reserved1)(void);
	void (*_pidgin_reserved2)(void);
	void (*_pidgin_reserved3)(void);
	void (*_pidgin_reserved4)(void);
};

#define PIDGIN_PLUGIN_TYPE PIDGIN_UI

#define PIDGIN_IS_PIDGIN_PLUGIN(plugin) \
	((plugin)->info != NULL && (plugin)->info->ui_info != NULL && \
	 !strcmp((plugin)->info->ui_requirement, PIDGIN_PLUGIN_TYPE))

#define PIDGIN_PLUGIN_UI_INFO(plugin) \
	((PidginPluginUiInfo *)(plugin)->info->ui_info)

/**
 * Returns the configuration frame widget for a GTK+ plugin, if one
 * exists.
 *
 * @param plugin The plugin.
 *
 * @return The frame, if the plugin is a GTK+ plugin and provides a
 *         configuration frame.
 */
GtkWidget *pidgin_plugin_get_config_frame(PurplePlugin *plugin);

/**
 * Saves all loaded plugins.
 */
void pidgin_plugins_save(void);

/**
 * Shows the Plugins dialog
 *
 * @deprecated Use pidgin_plugin_dialog_show_with_parent() instead.
 */
void pidgin_plugin_dialog_show(void);

<<<<<<< HEAD
=======
/**
 * Shows the Plugins dialog, transient to a parent window
 *
 * @since 2.3.0
 */
void pidgin_plugin_dialog_show_with_parent(GtkWindow *parent);

>>>>>>> 601b1aa3
#endif /* _PIDGINPLUGIN_H_ */<|MERGE_RESOLUTION|>--- conflicted
+++ resolved
@@ -79,8 +79,6 @@
  */
 void pidgin_plugin_dialog_show(void);
 
-<<<<<<< HEAD
-=======
 /**
  * Shows the Plugins dialog, transient to a parent window
  *
@@ -88,5 +86,4 @@
  */
 void pidgin_plugin_dialog_show_with_parent(GtkWindow *parent);
 
->>>>>>> 601b1aa3
 #endif /* _PIDGINPLUGIN_H_ */