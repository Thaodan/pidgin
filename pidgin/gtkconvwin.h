/**
 * @file gtkconvwin.h GTK+ Conversation Window API
 * @ingroup pidgin
 */

/* pidgin
 *
 * Pidgin is the legal property of its developers, whose names are too numerous
 * to list here.  Please refer to the COPYRIGHT file distributed with this
 * source distribution.
 *
 * This program is free software; you can redistribute it and/or modify
 * it under the terms of the GNU General Public License as published by
 * the Free Software Foundation; either version 2 of the License, or
 * (at your option) any later version.
 *
 * This program is distributed in the hope that it will be useful,
 * but WITHOUT ANY WARRANTY; without even the implied warranty of
 * MERCHANTABILITY or FITNESS FOR A PARTICULAR PURPOSE.  See the
 * GNU General Public License for more details.
 *
 * You should have received a copy of the GNU General Public License
 * along with this program; if not, write to the Free Software
 * Foundation, Inc., 51 Franklin Street, Fifth Floor, Boston, MA  02111-1301  USA
 */
#ifndef _PIDGIN_CONVERSATION_WINDOW_H_
#define _PIDGIN_CONVERSATION_WINDOW_H_

typedef struct _PidginWindow       PidginWindow;


/**************************************************************************
 * @name Structures
 **************************************************************************/
/*@{*/

/**
 * A GTK+ representation of a graphical window containing one or more
 * conversations.
 */
struct _PidginWindow
{
	GtkWidget *window;           /**< The window.                      */
	GtkWidget *notebook;         /**< The notebook of conversations.   */
	GList *gtkconvs;

	struct
	{
		GtkWidget *menubar;

		GtkAction *view_log;

		GtkAction *send_file;
		GtkAction *get_attention;
		GtkAction *add_pounce;
		GtkAction *get_info;
		GtkAction *invite;

		GtkAction *alias;
		GtkAction *block;
		GtkAction *unblock;
		GtkAction *add;
		GtkAction *remove;

		GtkAction *insert_link;
		GtkAction *insert_image;

		GtkAction *logging;
		GtkAction *sounds;
		GtkAction *show_formatting_toolbar;
		GtkAction *show_timestamps;
<<<<<<< HEAD

		GtkWidget *show_icon;
=======
>>>>>>> a236fb22

		GtkWidget *send_to;

		GtkWidget *tray;

		GtkWidget *typing_icon;

		GtkUIManager *ui;

	} menu;

	struct
	{
		GtkWidget *search;

	} dialogs;

	/* Tab dragging stuff. */
	gboolean in_drag;
	gboolean in_predrag;

	gint drag_tab;

	gint drag_min_x, drag_max_x, drag_min_y, drag_max_y;

	gint drag_motion_signal;
	gint drag_leave_signal;

	/* Media menu options. */
	GtkAction *audio_call;
	GtkAction *video_call;
	GtkAction *audio_video_call;
};

/*@}*/

G_BEGIN_DECLS

/**************************************************************************
 * @name GTK+ Conversation Window API
 **************************************************************************/
/*@{*/

PidginWindow * pidgin_conv_window_new(void);
void pidgin_conv_window_destroy(PidginWindow *win);
GList *pidgin_conv_windows_get_list(void);
void pidgin_conv_window_show(PidginWindow *win);
void pidgin_conv_window_hide(PidginWindow *win);
void pidgin_conv_window_raise(PidginWindow *win);
void pidgin_conv_window_switch_gtkconv(PidginWindow *win, PidginConversation *gtkconv);
void pidgin_conv_window_add_gtkconv(PidginWindow *win, PidginConversation *gtkconv);
void pidgin_conv_window_remove_gtkconv(PidginWindow *win, PidginConversation *gtkconv);
PidginConversation *pidgin_conv_window_get_gtkconv_at_index(const PidginWindow *win, int index);
PidginConversation *pidgin_conv_window_get_active_gtkconv(const PidginWindow *win);
PurpleConversation *pidgin_conv_window_get_active_conversation(const PidginWindow *win);
gboolean pidgin_conv_window_is_active_conversation(const PurpleConversation *conv);
gboolean pidgin_conv_window_has_focus(PidginWindow *win);
PidginWindow *pidgin_conv_window_get_at_xy(int x, int y);
GList *pidgin_conv_window_get_gtkconvs(PidginWindow *win);
guint pidgin_conv_window_get_gtkconv_count(PidginWindow *win);

PidginWindow *pidgin_conv_window_first_with_type(PurpleConversationType type);
PidginWindow *pidgin_conv_window_last_with_type(PurpleConversationType type);

/*@}*/

/**************************************************************************
 * @name GTK+ Conversation Placement API
 **************************************************************************/
/*@{*/

typedef void (*PidginConvPlacementFunc)(PidginConversation *);

GList *pidgin_conv_placement_get_options(void);
void pidgin_conv_placement_add_fnc(const char *id, const char *name, PidginConvPlacementFunc fnc);
void pidgin_conv_placement_remove_fnc(const char *id);
const char *pidgin_conv_placement_get_name(const char *id);
PidginConvPlacementFunc pidgin_conv_placement_get_fnc(const char *id);
void pidgin_conv_placement_set_current_func(PidginConvPlacementFunc func);
PidginConvPlacementFunc pidgin_conv_placement_get_current_func(void);
void pidgin_conv_placement_place(PidginConversation *gtkconv);

/*@}*/

G_END_DECLS

#endif /* _PIDGIN_CONVERSATION_WINDOW_H_ */<|MERGE_RESOLUTION|>--- conflicted
+++ resolved
@@ -69,11 +69,6 @@
 		GtkAction *sounds;
 		GtkAction *show_formatting_toolbar;
 		GtkAction *show_timestamps;
-<<<<<<< HEAD
-
-		GtkWidget *show_icon;
-=======
->>>>>>> a236fb22
 
 		GtkWidget *send_to;
 
