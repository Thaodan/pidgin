/**
 * @file gtkconvwin.h GTK+ Conversation Window API
 * @ingroup pidgin
 */

/* pidgin
 *
 * Pidgin is the legal property of its developers, whose names are too numerous
 * to list here.  Please refer to the COPYRIGHT file distributed with this
 * source distribution.
 *
 * This program is free software; you can redistribute it and/or modify
 * it under the terms of the GNU General Public License as published by
 * the Free Software Foundation; either version 2 of the License, or
 * (at your option) any later version.
 *
 * This program is distributed in the hope that it will be useful,
 * but WITHOUT ANY WARRANTY; without even the implied warranty of
 * MERCHANTABILITY or FITNESS FOR A PARTICULAR PURPOSE.  See the
 * GNU General Public License for more details.
 *
 * You should have received a copy of the GNU General Public License
 * along with this program; if not, write to the Free Software
 * Foundation, Inc., 51 Franklin Street, Fifth Floor, Boston, MA  02111-1301  USA
 */
#ifndef _PIDGIN_CONVERSATION_WINDOW_H_
#define _PIDGIN_CONVERSATION_WINDOW_H_

typedef struct _PidginWindowMenu   PidginWindowMenu;
typedef struct _PidginWindow       PidginWindow;


/**************************************************************************
 * @name Structures
 **************************************************************************/
/*@{*/

struct _PidginWindowMenu
{
	GtkUIManager *ui;
	GtkWidget *menubar;

	GtkAction *view_log;

	GtkAction *audio_call;
	GtkAction *video_call;
	GtkAction *audio_video_call;

	GtkAction *send_file;
	GtkAction *get_attention;
	GtkAction *add_pounce;
	GtkAction *get_info;
	GtkAction *invite;

	GtkAction *alias;
	GtkAction *block;
	GtkAction *unblock;
	GtkAction *add;
	GtkAction *remove;

	GtkAction *insert_link;
	GtkAction *insert_image;

	GtkAction *logging;
	GtkAction *sounds;
	GtkAction *show_formatting_toolbar;

	GtkWidget *send_to;

<<<<<<< HEAD
	GtkWidget *tray;
=======
		GtkWidget *send_to;
		GtkWidget *e2ee;
>>>>>>> d4e6fd4d

	GtkWidget *typing_icon;
};

/**
 * A GTK+ representation of a graphical window containing one or more
 * conversations.
 */
struct _PidginWindow
{
	GtkWidget *window;           /**< The window.                      */
	GtkWidget *notebook;         /**< The notebook of conversations.   */
	GtkWidget *notebook_menu;    /**< The menu on the notebook.        */
	PidginConversation *clicked_tab; /**< The menu currently clicked.      */
	GList *gtkconvs;

	PidginWindowMenu *menu;

	/* Tab dragging stuff. */
	gboolean in_drag;
	gboolean in_predrag;

	gint drag_tab;

	gint drag_min_x, drag_max_x, drag_min_y, drag_max_y;

	gint drag_motion_signal;
	gint drag_leave_signal;
};

/*@}*/

G_BEGIN_DECLS

/**************************************************************************
 * @name GTK+ Conversation Window API
 **************************************************************************/
/*@{*/

PidginWindow * pidgin_conv_window_new(void);
void pidgin_conv_window_destroy(PidginWindow *win);
GList *pidgin_conv_windows_get_list(void);
void pidgin_conv_window_show(PidginWindow *win);
void pidgin_conv_window_hide(PidginWindow *win);
void pidgin_conv_window_raise(PidginWindow *win);
void pidgin_conv_window_switch_gtkconv(PidginWindow *win, PidginConversation *gtkconv);
void pidgin_conv_window_add_gtkconv(PidginWindow *win, PidginConversation *gtkconv);
void pidgin_conv_window_remove_gtkconv(PidginWindow *win, PidginConversation *gtkconv);
PidginConversation *pidgin_conv_window_get_gtkconv_at_index(const PidginWindow *win, int index);
PidginConversation *pidgin_conv_window_get_active_gtkconv(const PidginWindow *win);
PurpleConversation *pidgin_conv_window_get_active_conversation(const PidginWindow *win);
gboolean pidgin_conv_window_is_active_conversation(const PurpleConversation *conv);
gboolean pidgin_conv_window_has_focus(PidginWindow *win);
PidginWindow *pidgin_conv_window_get_at_event(GdkEvent *event);
GList *pidgin_conv_window_get_gtkconvs(PidginWindow *win);
guint pidgin_conv_window_get_gtkconv_count(PidginWindow *win);

PidginWindow *pidgin_conv_window_first_im(void);
PidginWindow *pidgin_conv_window_last_im(void);
PidginWindow *pidgin_conv_window_first_chat(void);
PidginWindow *pidgin_conv_window_last_chat(void);

/*@}*/

/**************************************************************************
 * @name GTK+ Conversation Placement API
 **************************************************************************/
/*@{*/

typedef void (*PidginConvPlacementFunc)(PidginConversation *);

GList *pidgin_conv_placement_get_options(void);
void pidgin_conv_placement_add_fnc(const char *id, const char *name, PidginConvPlacementFunc fnc);
void pidgin_conv_placement_remove_fnc(const char *id);
const char *pidgin_conv_placement_get_name(const char *id);
PidginConvPlacementFunc pidgin_conv_placement_get_fnc(const char *id);
void pidgin_conv_placement_set_current_func(PidginConvPlacementFunc func);
PidginConvPlacementFunc pidgin_conv_placement_get_current_func(void);
void pidgin_conv_placement_place(PidginConversation *gtkconv);

/*@}*/

G_END_DECLS

#endif /* _PIDGIN_CONVERSATION_WINDOW_H_ */<|MERGE_RESOLUTION|>--- conflicted
+++ resolved
@@ -66,13 +66,9 @@
 	GtkAction *show_formatting_toolbar;
 
 	GtkWidget *send_to;
+	GtkWidget *e2ee;
 
-<<<<<<< HEAD
 	GtkWidget *tray;
-=======
-		GtkWidget *send_to;
-		GtkWidget *e2ee;
->>>>>>> d4e6fd4d
 
 	GtkWidget *typing_icon;
 };
