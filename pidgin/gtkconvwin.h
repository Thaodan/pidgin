--- conflicted
+++ resolved
@@ -53,19 +53,6 @@
 
 		GtkAction *view_log;
 
-<<<<<<< HEAD
-		GtkWidget *send_file;
-		GtkWidget *get_attention;
-		GtkWidget *add_pounce;
-		GtkWidget *get_info;
-		GtkWidget *invite;
-
-		GtkWidget *alias;
-		GtkWidget *block;
-		GtkWidget *unblock;
-		GtkWidget *add;
-		GtkWidget *remove;
-=======
 		GtkAction *audio_call;
 		GtkAction *video_call;
 		GtkAction *audio_video_call;
@@ -75,7 +62,6 @@
 		GtkAction *add_pounce;
 		GtkAction *get_info;
 		GtkAction *invite;
->>>>>>> 3f79dae7
 
 		GtkAction *alias;
 		GtkAction *block;
@@ -108,11 +94,6 @@
 
 	gint drag_motion_signal;
 	gint drag_leave_signal;
-
-	/* Media menu options. */
-	GtkWidget *audio_call;
-	GtkWidget *video_call;
-	GtkWidget *audio_video_call;
 };
 
 /*@}*/
