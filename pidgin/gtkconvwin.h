--- conflicted
+++ resolved
@@ -48,32 +48,10 @@
 	{
 		GtkWidget *menubar;
 
-<<<<<<< HEAD
-		GtkWidget *view_log;
-
-		GtkWidget *send_file;
-		GtkWidget *get_attention;
-		GtkWidget *add_pounce;
-		GtkWidget *get_info;
-		GtkWidget *invite;
-
-		GtkWidget *alias;
-		GtkWidget *block;
-		GtkWidget *unblock;
-		GtkWidget *add;
-		GtkWidget *remove;
-
-		GtkWidget *insert_link;
-		GtkWidget *insert_image;
-
-		GtkWidget *logging;
-		GtkWidget *sounds;
-		GtkWidget *show_formatting_toolbar;
-		GtkWidget *show_timestamps;
-=======
 		GtkAction *view_log;
 
 		GtkAction *send_file;
+		GtkAction *get_attention;
 		GtkAction *add_pounce;
 		GtkAction *get_info;
 		GtkAction *invite;
@@ -92,7 +70,6 @@
 		GtkAction *show_formatting_toolbar;
 		GtkAction *show_timestamps;
 
->>>>>>> f5fe60d1
 		GtkWidget *show_icon;
 
 		GtkWidget *send_to;
