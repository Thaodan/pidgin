/*
 *  winpidgin.c
 *
 *  Date: June, 2002
 *  Description: Entry point for win32 pidgin, and various win32 dependant
 *  routines.
 *
 * Pidgin is the legal property of its developers, whose names are too numerous
 * to list here.  Please refer to the COPYRIGHT file distributed with this
 * source distribution.
 *
 * This program is free software; you can redistribute it and/or modify
 * it under the terms of the GNU General Public License as published by
 * the Free Software Foundation; either version 2 of the License, or
 * (at your option) any later version.
 *
 * This program is distributed in the hope that it will be useful,
 * but WITHOUT ANY WARRANTY; without even the implied warranty of
 * MERCHANTABILITY or FITNESS FOR A PARTICULAR PURPOSE.  See the
 * GNU General Public License for more details.
 *
 * You should have received a copy of the GNU General Public License
 * along with this program; if not, write to the Free Software
 * Foundation, Inc., 51 Franklin Street, Fifth Floor, Boston, MA  02111-1301  USA
 *
 */

#include "config.h"

#include <windows.h>
#include <shellapi.h>
#include <fcntl.h>
#include <stdlib.h>
#include <string.h>
#include <stdio.h>
#include <sys/types.h>
#include <sys/stat.h>

#ifndef IS_WIN32_CROSS_COMPILED
typedef int (__cdecl* LPFNPIDGINMAIN)(HINSTANCE, int, char**);
#endif
typedef void (WINAPI* LPFNSETDLLDIRECTORY)(LPCWSTR);
typedef BOOL (WINAPI* LPFNATTACHCONSOLE)(DWORD);
typedef BOOL (WINAPI* LPFNSETPROCESSDEPPOLICY)(DWORD);

static BOOL portable_mode = FALSE;

/*
 *  PROTOTYPES
 */
#ifdef IS_WIN32_CROSS_COMPILED
int __cdecl pidgin_main(HINSTANCE hint, int argc, char *argv[]);
#else
static LPFNPIDGINMAIN pidgin_main = NULL;
#endif
static LPFNSETDLLDIRECTORY MySetDllDirectory = NULL;

static const wchar_t *get_win32_error_message(DWORD err) {
	static wchar_t err_msg[512];

	FormatMessageW(
		FORMAT_MESSAGE_FROM_SYSTEM,
		NULL, err,
		MAKELANGID(LANG_NEUTRAL, SUBLANG_DEFAULT),
		(LPWSTR) &err_msg, sizeof(err_msg) / sizeof(wchar_t), NULL);

	return err_msg;
}

static BOOL reg_value_exists(HKEY key, wchar_t *sub_key, wchar_t *val_name) {
	HKEY hkey;
	LONG retv;
	DWORD index;
	wchar_t name_buffer[100];
	BOOL exists = FALSE;

	if (sub_key == NULL || val_name == NULL)
		return FALSE;

	retv = RegOpenKeyExW(key, sub_key, 0, KEY_ENUMERATE_SUB_KEYS, &hkey);
	if (retv != ERROR_SUCCESS)
		return FALSE;

	if (val_name[0] == L'\0') {
		RegCloseKey(hkey);
		return TRUE;
	}

	index = 0;
	while (TRUE)
	{
		DWORD name_size = sizeof(name_buffer);
		retv = RegEnumValueW(hkey, index++, name_buffer, &name_size,
			NULL, NULL, NULL, NULL);
		if (retv != ERROR_SUCCESS)
			break;
		name_size /= sizeof(wchar_t);
		if (wcsncmp(name_buffer, val_name, name_size) == 0) {
			exists = TRUE;
			break;
		}
	}

	RegCloseKey(hkey);
	return exists;
}

static BOOL read_reg_string(HKEY key, wchar_t *sub_key, wchar_t *val_name, LPBYTE data, LPDWORD data_len) {
	HKEY hkey;
	BOOL ret = FALSE;
	LONG retv;

	if (ERROR_SUCCESS == (retv = RegOpenKeyExW(key, sub_key, 0,
					KEY_QUERY_VALUE, &hkey))) {
		if (ERROR_SUCCESS == (retv = RegQueryValueExW(hkey, val_name,
						NULL, NULL, data, data_len)))
			ret = TRUE;
		else {
			const wchar_t *err_msg = get_win32_error_message(retv);

			wprintf(L"Could not read reg key '%s' subkey '%s' value: '%s'.\nMessage: (%ld) %s\n",
					(key == HKEY_LOCAL_MACHINE) ? L"HKLM"
					 : ((key == HKEY_CURRENT_USER) ? L"HKCU" : L"???"),
					sub_key, val_name, retv, err_msg);
		}
		RegCloseKey(hkey);
	}
	else {
		wchar_t szBuf[80];

		FormatMessageW(FORMAT_MESSAGE_FROM_SYSTEM, NULL, retv, 0,
				(LPWSTR) &szBuf, sizeof(szBuf) / sizeof(wchar_t), NULL);
		wprintf(L"Could not open reg subkey: %s\nError: (%ld) %s\n",
				sub_key, retv, szBuf);
	}

	return ret;
}

static BOOL check_for_gtk(const wchar_t *path) {
	struct _stat stat_buf;
	wchar_t test_path[MAX_PATH + 1];

	_snwprintf(test_path, sizeof(test_path) / sizeof(wchar_t),
		L"%s\\libgtk-win32-2.0-0.dll", path);
	test_path[sizeof(test_path) / sizeof(wchar_t) - 1] = L'\0';

	return (_wstat(test_path, &stat_buf) == 0);
}

static void common_dll_prep(const wchar_t *path) {
	HMODULE hmod;
	HKEY hkey;
	wchar_t alt_path_buff[MAX_PATH + 1];
	wchar_t tmp_path[MAX_PATH + 1];
	/* Hold strlen("FS_PLUGIN_PATH=" or "GST_PLUGIN_SYSTEM_PATH") +
	 * MAX_PATH + 1
	 */
	wchar_t set_path[MAX_PATH + 24];
	wchar_t *fslash, *bslash;

	if (!check_for_gtk(path)) {
		const wchar_t *winpath = _wgetenv(L"PATH");
		wchar_t *delim;

		if (winpath == NULL) {
			printf("Unable to determine GTK+ path (and PATH is not set).\n");
			exit(-1);
		}

		path = NULL;
		do
		{
			wcsncpy(alt_path_buff, winpath, MAX_PATH);
			alt_path_buff[MAX_PATH] = L'\0';
			delim = wcschr(alt_path_buff, L';');
			if (delim != NULL) {
				delim[0] = L'\0';
				winpath = wcschr(winpath, L';') + 1;
			}
			if (check_for_gtk(alt_path_buff)) {
				path = alt_path_buff;
				break;
			}
		}
		while (delim != NULL);

		if (path == NULL) {
			printf("Unable to determine GTK+ path.\n");
			exit(-1);
		}
	}

	wprintf(L"GTK+ path found: %s\n", path);

	wcsncpy(tmp_path, path, MAX_PATH);
	tmp_path[MAX_PATH] = L'\0';
	bslash = wcsrchr(tmp_path, L'\\');
	fslash = wcsrchr(tmp_path, L'/');
	if (bslash && bslash > fslash)
		bslash[0] = L'\0';
	else if (fslash && fslash > bslash)
		fslash[0] = L'\0';
	/* tmp_path now contains \path\to\Pidgin\Gtk */

	_snwprintf(set_path, sizeof(set_path) / sizeof(wchar_t),
		L"FS_PLUGIN_PATH=%s\\lib\\farstream-0.1", tmp_path);
	set_path[sizeof(set_path) / sizeof(wchar_t) - 1] = L'\0';
	_wputenv(set_path);

	_snwprintf(set_path, sizeof(set_path) / sizeof(wchar_t),
		L"GST_PLUGIN_SYSTEM_PATH=%s\\lib\\gstreamer-0.10", tmp_path);
	set_path[sizeof(set_path) / sizeof(wchar_t) - 1] = L'\0';
	_wputenv(set_path);

	_snwprintf(set_path, sizeof(set_path) / sizeof(wchar_t),
		L"GST_PLUGIN_PATH=%s\\lib\\gstreamer-0.10", tmp_path);
	set_path[sizeof(set_path) / sizeof(wchar_t) - 1] = L'\0';
	_wputenv(set_path);

	if ((hmod = GetModuleHandleW(L"kernel32.dll"))) {
		MySetDllDirectory = (LPFNSETDLLDIRECTORY) GetProcAddress(
			hmod, "SetDllDirectoryW");
		if (!MySetDllDirectory)
			printf("SetDllDirectory not supported\n");
	} else
		printf("Error getting kernel32.dll module handle\n");

	/* For Windows XP SP1+ / Server 2003 we use SetDllDirectory to avoid dll hell */
	if (MySetDllDirectory) {
		MySetDllDirectory(path);
	}

	/* For the rest, we set the current directory and make sure
	 * SafeDllSearch is set to 0 where needed. */
	else {
		OSVERSIONINFOW osinfo;

		printf("Setting current directory to GTK+ dll directory\n");
		SetCurrentDirectoryW(path);
		/* For Windows 2000 (SP3+) / WinXP (No SP):
		 * If SafeDllSearchMode is set to 1, Windows system directories are
		 * searched for dlls before the current directory. Therefore we set it
		 * to 0.
		 */
		osinfo.dwOSVersionInfoSize = sizeof(OSVERSIONINFOW);
		GetVersionExW(&osinfo);
		if ((osinfo.dwMajorVersion == 5
				&& osinfo.dwMinorVersion == 0
				&& wcscmp(osinfo.szCSDVersion, L"Service Pack 3") >= 0)
			||
			(osinfo.dwMajorVersion == 5
				&& osinfo.dwMinorVersion == 1
				&& wcscmp(osinfo.szCSDVersion, L"") >= 0)
		) {
			DWORD regval = 1;
			DWORD reglen = sizeof(DWORD);

			printf("Using Win2k (SP3+) / WinXP (No SP)... Checking SafeDllSearch\n");
			read_reg_string(HKEY_LOCAL_MACHINE,
				L"System\\CurrentControlSet\\Control\\Session Manager",
				L"SafeDllSearchMode",
				(LPBYTE) &regval,
				&reglen);

			if (regval != 0) {
				printf("Trying to set SafeDllSearchMode to 0\n");
				regval = 0;
				if (RegOpenKeyExW(HKEY_LOCAL_MACHINE,
					L"System\\CurrentControlSet\\Control\\Session Manager",
					0,  KEY_SET_VALUE, &hkey
				) == ERROR_SUCCESS) {
					if (RegSetValueExW(hkey,
						L"SafeDllSearchMode", 0,
						REG_DWORD, (LPBYTE) &regval,
						sizeof(DWORD)
					) != ERROR_SUCCESS)
						printf("Error writing SafeDllSearchMode. Error: %u\n",
							(UINT) GetLastError());
					RegCloseKey(hkey);
				} else
					printf("Error opening Session Manager key for writing. Error: %u\n",
						(UINT) GetLastError());
			} else
				printf("SafeDllSearchMode is set to 0\n");
		}/*end else*/
	}
}

#ifndef IS_WIN32_CROSS_COMPILED
static void dll_prep(const wchar_t *pidgin_dir) {
	wchar_t path[MAX_PATH + 1];
	path[0] = L'\0';

	if (*pidgin_dir) {
		_snwprintf(path, sizeof(path) / sizeof(wchar_t), L"%s\\Gtk\\bin", pidgin_dir);
		path[sizeof(path) / sizeof(wchar_t) - 1] = L'\0';
	}

	common_dll_prep(path);
}
#endif

static void portable_mode_dll_prep(const wchar_t *pidgin_dir) {
	/* need to be able to fit MAX_PATH + "PURPLEHOME=" in path2 */
	wchar_t path[MAX_PATH + 1];
	wchar_t path2[MAX_PATH + 12];
	const wchar_t *prev = NULL;

	/* We assume that GTK+ is installed under \\path\to\Pidgin\..\GTK
	 * First we find \\path\to
	 */
	if (*pidgin_dir)
		/* pidgin_dir points to \\path\to\Pidgin */
		prev = wcsrchr(pidgin_dir, L'\\');

	if (prev) {
		int cnt = (prev - pidgin_dir);
		wcsncpy(path, pidgin_dir, cnt);
		path[cnt] = L'\0';
	} else {
		printf("Unable to determine current executable path. \n"
			"This will prevent the settings dir from being set.\n");
		common_dll_prep(L'\0');
		return;
	}

	/* Set $HOME so that the GTK+ settings get stored in the right place */
	_snwprintf(path2, sizeof(path2) / sizeof(wchar_t), L"HOME=%s", path);
	_wputenv(path2);

	/* Set up the settings dir base to be \\path\to
	 * The actual settings dir will be \\path\to\.purple */
	_snwprintf(path2, sizeof(path2) / sizeof(wchar_t), L"PURPLEHOME=%s", path);
	wprintf(L"Setting settings dir: %s\n", path2);
	_wputenv(path2);

	_snwprintf(path2, sizeof(path2) / sizeof(wchar_t), L"%s\\Gtk\\bin",
		pidgin_dir);
	path2[sizeof(path2) / sizeof(wchar_t) - 1] = L'\0';
	if (check_for_gtk(path2))
		common_dll_prep(path2);
	else {
		/* set the GTK+ path to be \\path\to\GTK\bin */
		wcscat(path, L"\\GTK\\bin");
		common_dll_prep(path);
	}
}

static wchar_t* winpidgin_lcid_to_posix(LCID lcid) {
	wchar_t *posix = NULL;
	int lang_id = PRIMARYLANGID(lcid);
	int sub_id = SUBLANGID(lcid);

	switch (lang_id) {
		case LANG_AFRIKAANS: posix = L"af"; break;
		case LANG_ARABIC: posix = L"ar"; break;
		case LANG_AZERI: posix = L"az"; break;
		case LANG_BENGALI: posix = L"bn"; break;
		case LANG_BULGARIAN: posix = L"bg"; break;
		case LANG_CATALAN: posix = L"ca"; break;
		case LANG_CZECH: posix = L"cs"; break;
		case LANG_DANISH: posix = L"da"; break;
		case LANG_ESTONIAN: posix = L"et"; break;
		case LANG_PERSIAN: posix = L"fa"; break;
		case LANG_GERMAN: posix = L"de"; break;
		case LANG_GREEK: posix = L"el"; break;
		case LANG_ENGLISH:
			switch (sub_id) {
				case SUBLANG_ENGLISH_UK:
					posix = L"en_GB"; break;
				case SUBLANG_ENGLISH_AUS:
					posix = L"en_AU"; break;
				case SUBLANG_ENGLISH_CAN:
					posix = L"en_CA"; break;
				default:
					posix = L"en"; break;
			}
			break;
		case LANG_SPANISH: posix = L"es"; break;
		case LANG_BASQUE: posix = L"eu"; break;
		case LANG_FINNISH: posix = L"fi"; break;
		case LANG_FRENCH: posix = L"fr"; break;
		case LANG_GALICIAN: posix = L"gl"; break;
		case LANG_GUJARATI: posix = L"gu"; break;
		case LANG_HEBREW: posix = L"he"; break;
		case LANG_HINDI: posix = L"hi"; break;
		case LANG_HUNGARIAN: posix = L"hu"; break;
		case LANG_ICELANDIC: break;
		case LANG_INDONESIAN: posix = L"id"; break;
		case LANG_ITALIAN: posix = L"it"; break;
		case LANG_JAPANESE: posix = L"ja"; break;
		case LANG_GEORGIAN: posix = L"ka"; break;
		case LANG_KANNADA: posix = L"kn"; break;
		case LANG_KOREAN: posix = L"ko"; break;
		case LANG_LITHUANIAN: posix = L"lt"; break;
		case LANG_MACEDONIAN: posix = L"mk"; break;
		case LANG_DUTCH: posix = L"nl"; break;
		case LANG_NEPALI: posix = L"ne"; break;
		case LANG_NORWEGIAN:
			switch (sub_id) {
				case SUBLANG_NORWEGIAN_BOKMAL:
					posix = L"nb"; break;
				case SUBLANG_NORWEGIAN_NYNORSK:
					posix = L"nn"; break;
			}
			break;
		case LANG_PUNJABI: posix = L"pa"; break;
		case LANG_POLISH: posix = L"pl"; break;
		case LANG_PASHTO: posix = L"ps"; break;
		case LANG_PORTUGUESE:
			switch (sub_id) {
				case SUBLANG_PORTUGUESE_BRAZILIAN:
					posix = L"pt_BR"; break;
				default:
				posix = L"pt"; break;
			}
			break;
		case LANG_ROMANIAN: posix = L"ro"; break;
		case LANG_RUSSIAN: posix = L"ru"; break;
		case LANG_SLOVAK: posix = L"sk"; break;
		case LANG_SLOVENIAN: posix = L"sl"; break;
		case LANG_ALBANIAN: posix = L"sq"; break;
		/* LANG_CROATIAN == LANG_SERBIAN == LANG_BOSNIAN */
		case LANG_SERBIAN:
			switch (sub_id) {
				case SUBLANG_SERBIAN_LATIN:
					posix = L"sr@Latn"; break;
				case SUBLANG_SERBIAN_CYRILLIC:
					posix = L"sr"; break;
				case SUBLANG_BOSNIAN_BOSNIA_HERZEGOVINA_CYRILLIC:
				case SUBLANG_BOSNIAN_BOSNIA_HERZEGOVINA_LATIN:
					posix = L"bs"; break;
				case SUBLANG_CROATIAN_BOSNIA_HERZEGOVINA_LATIN:
					posix = L"hr"; break;
			}
			break;
		case LANG_SWEDISH: posix = L"sv"; break;
		case LANG_TAMIL: posix = L"ta"; break;
		case LANG_TELUGU: posix = L"te"; break;
		case LANG_THAI: posix = L"th"; break;
		case LANG_TURKISH: posix = L"tr"; break;
		case LANG_UKRAINIAN: posix = L"uk"; break;
		case LANG_VIETNAMESE: posix = L"vi"; break;
		case LANG_XHOSA: posix = L"xh"; break;
		case LANG_CHINESE:
			switch (sub_id) {
				case SUBLANG_CHINESE_SIMPLIFIED:
					posix = L"zh_CN"; break;
				case SUBLANG_CHINESE_TRADITIONAL:
					posix = L"zh_TW"; break;
				default:
					posix = L"zh"; break;
			}
			break;
		case LANG_URDU: break;
		case LANG_BELARUSIAN: break;
		case LANG_LATVIAN: break;
		case LANG_ARMENIAN: break;
		case LANG_FAEROESE: break;
		case LANG_MALAY: break;
		case LANG_KAZAK: break;
		case LANG_KYRGYZ: break;
		case LANG_SWAHILI: break;
		case LANG_UZBEK: break;
		case LANG_TATAR: break;
		case LANG_ORIYA: break;
		case LANG_MALAYALAM: break;
		case LANG_ASSAMESE: break;
		case LANG_MARATHI: break;
		case LANG_SANSKRIT: break;
		case LANG_MONGOLIAN: break;
		case LANG_KONKANI: break;
		case LANG_MANIPURI: break;
		case LANG_SINDHI: break;
		case LANG_SYRIAC: break;
		case LANG_KASHMIRI: break;
		case LANG_DIVEHI: break;
	}

	/* Deal with exceptions */
	if (posix == NULL) {
		switch (lcid) {
			case 0x0455: posix = L"my_MM"; break; /* Myanmar (Burmese) */
			case 9999: posix = L"ku"; break; /* Kurdish (from NSIS) */
		}
	}

	return posix;
}

/* Determine and set Pidgin locale as follows (in order of priority):
   - Check PIDGINLANG env var
   - Check NSIS Installer Language reg value
   - Use default user locale
*/
static const wchar_t *winpidgin_get_locale() {
	const wchar_t *locale = NULL;
	LCID lcid;
	wchar_t data[10];
	DWORD datalen = sizeof(data) / sizeof(wchar_t);

	/* Check if user set PIDGINLANG env var */
	if ((locale = _wgetenv(L"PIDGINLANG")))
		return locale;

	if (!portable_mode && read_reg_string(HKEY_CURRENT_USER, L"SOFTWARE\\pidgin",
			L"Installer Language", (LPBYTE) &data, &datalen)) {
		if ((locale = winpidgin_lcid_to_posix(_wtoi(data))))
			return locale;
	}

	lcid = GetUserDefaultLCID();
	if ((locale = winpidgin_lcid_to_posix(lcid)))
		return locale;

	return L"en";
}

static void winpidgin_set_locale() {
	const wchar_t *locale;
	wchar_t envstr[25];

	locale = winpidgin_get_locale();

	_snwprintf(envstr, sizeof(envstr) / sizeof(wchar_t), L"LANG=%s", locale);
	wprintf(L"Setting locale: %s\n", envstr);
	_wputenv(envstr);
}

<<<<<<< HEAD

static void winpidgin_add_stuff_to_path() {
	wchar_t perl_path[MAX_PATH + 1];
	wchar_t *ppath = NULL;
	wchar_t mit_kerberos_path[MAX_PATH + 1];
	wchar_t *mpath = NULL;
	DWORD plen;

	printf("%s", "Looking for Perl... ");

	plen = sizeof(perl_path) / sizeof(wchar_t);
	if (reg_value_exists(HKEY_LOCAL_MACHINE, L"SOFTWARE\\Perl", L"") &&
		read_reg_string(HKEY_LOCAL_MACHINE, L"SOFTWARE\\Perl", L"",
			    (LPBYTE) &perl_path, &plen)) {
		/* We *could* check for perl510.dll, but it seems unnecessary. */
		wprintf(L"found in '%s'.\n", perl_path);

		if (perl_path[wcslen(perl_path) - 1] != L'\\')
			wcscat(perl_path, L"\\");
		wcscat(perl_path, L"bin");

		ppath = perl_path;
	} else
		printf("%s", "not found.\n");

	printf("%s", "Looking for MIT Kerberos... ");

	plen = sizeof(mit_kerberos_path) / sizeof(wchar_t);
	if (reg_value_exists(HKEY_LOCAL_MACHINE, L"SOFTWARE\\MIT\\Kerberos", L"InstallDir") &&
		read_reg_string(HKEY_LOCAL_MACHINE, L"SOFTWARE\\MIT\\Kerberos", L"InstallDir",
			    (LPBYTE) &mit_kerberos_path, &plen)) {
		/* We *could* check for gssapi32.dll */
		wprintf(L"found in '%s'.\n", mit_kerberos_path);

		if (mit_kerberos_path[wcslen(mit_kerberos_path) - 1] != L'\\')
			wcscat(mit_kerberos_path, L"\\");
		wcscat(mit_kerberos_path, L"bin");

		mpath = mit_kerberos_path;
	} else
		printf("%s", "not found.\n");

	if (ppath != NULL || mpath != NULL) {
		const wchar_t *path = _wgetenv(L"PATH");
		BOOL add_ppath = ppath != NULL && (path == NULL || !wcsstr(path, ppath));
		BOOL add_mpath = mpath != NULL && (path == NULL || !wcsstr(path, mpath));
		wchar_t *newpath;
		int newlen;

		if (add_ppath || add_mpath) {
			/* Enough to add "PATH=" + path + ";"  + ppath + ";" + mpath + \0 */
			newlen = 6 + (path ? wcslen(path) + 1 : 0);
			if (add_ppath)
				newlen += wcslen(ppath) + 1;
			if (add_mpath)
				newlen += wcslen(mpath) + 1;
			newpath = malloc(newlen * sizeof(wchar_t));

			_snwprintf(newpath, newlen, L"PATH=%s%s%s%s%s%s",
				  path ? path : L"",
				  path ? L";" : L"",
				  add_ppath ? ppath : L"",
				  add_ppath ? L";" : L"",
				  add_mpath ? mpath : L"",
				  add_mpath ? L";" : L"");

			wprintf(L"New PATH: %s\n", newpath);

			_wputenv(newpath);
			free(newpath);
		}
	}
}

=======
>>>>>>> e643b57e
#define PIDGIN_WM_FOCUS_REQUEST (WM_APP + 13)
#define PIDGIN_WM_PROTOCOL_HANDLE (WM_APP + 14)

static BOOL winpidgin_set_running(BOOL fail_if_running) {
	HANDLE h;

	if ((h = CreateMutexW(NULL, FALSE, L"pidgin_is_running"))) {
		DWORD err = GetLastError();
		if (err == ERROR_ALREADY_EXISTS) {
			if (fail_if_running) {
				HWND msg_win;

				printf("An instance of Pidgin is already running.\n");

				if((msg_win = FindWindowExW(NULL, NULL, L"WinpidginMsgWinCls", NULL)))
					if(SendMessage(msg_win, PIDGIN_WM_FOCUS_REQUEST, (WPARAM) NULL, (LPARAM) NULL))
						return FALSE;

				/* If we get here, the focus request wasn't successful */

				MessageBoxW(NULL,
					L"An instance of Pidgin is already running",
					NULL, MB_OK | MB_TOPMOST);

				return FALSE;
			}
		} else if (err != ERROR_SUCCESS)
			printf("Error (%u) accessing \"pidgin_is_running\" mutex.\n", (UINT) err);
	}
	return TRUE;
}

#define PROTO_HANDLER_SWITCH L"--protocolhandler="

static void handle_protocol(wchar_t *cmd) {
	char *remote_msg, *utf8msg;
	wchar_t *tmp1, *tmp2;
	int len, wlen;
	SIZE_T len_written;
	HWND msg_win;
	DWORD pid;
	HANDLE process;

	/* The start of the message */
	tmp1 = cmd + wcslen(PROTO_HANDLER_SWITCH);

	/* The end of the message */
	if ((tmp2 = wcschr(tmp1, L' ')))
		wlen = (tmp2 - tmp1);
	else
		wlen = wcslen(tmp1);

	if (wlen == 0) {
		printf("No protocol message specified.\n");
		return;
	}

	if (!(msg_win = FindWindowExW(NULL, NULL, L"WinpidginMsgWinCls", NULL))) {
		printf("Unable to find an instance of Pidgin to handle protocol message.\n");
		return;
	}

	len = WideCharToMultiByte(CP_UTF8, 0, tmp1,
			wlen, NULL, 0, NULL, NULL);
	if (len) {
		utf8msg = malloc(len);
		len = WideCharToMultiByte(CP_UTF8, 0, tmp1,
			wlen, utf8msg, len, NULL, NULL);
	}

	if (len == 0) {
		printf("No protocol message specified.\n");
		return;
	}

	GetWindowThreadProcessId(msg_win, &pid);
	if (!(process = OpenProcess(PROCESS_VM_OPERATION | PROCESS_VM_WRITE, FALSE, pid))) {
		DWORD dw = GetLastError();
		const wchar_t *err_msg = get_win32_error_message(dw);
		wprintf(L"Unable to open Pidgin process. (%u) %s\n", (UINT) dw, err_msg);
		return;
	}

	wprintf(L"Trying to handle protocol message:\n'%.*s'\n", wlen, tmp1);

	/* MEM_COMMIT initializes the memory to zero
	 * so we don't need to worry that our section of utf8msg isn't nul-terminated */
	if ((remote_msg = (char*) VirtualAllocEx(process, NULL, len + 1, MEM_COMMIT, PAGE_READWRITE))) {
		if (WriteProcessMemory(process, remote_msg, utf8msg, len, &len_written)) {
			if (!SendMessageA(msg_win, PIDGIN_WM_PROTOCOL_HANDLE, len_written, (LPARAM) remote_msg))
				printf("Unable to send protocol message to Pidgin instance.\n");
		} else {
			DWORD dw = GetLastError();
			const wchar_t *err_msg = get_win32_error_message(dw);
			wprintf(L"Unable to write to remote memory. (%u) %s\n", (UINT) dw, err_msg);
		}

		VirtualFreeEx(process, remote_msg, 0, MEM_RELEASE);
	} else {
		DWORD dw = GetLastError();
		const wchar_t *err_msg = get_win32_error_message(dw);
		wprintf(L"Unable to allocate remote memory. (%u) %s\n", (UINT) dw, err_msg);
	}

	CloseHandle(process);
	free(utf8msg);
}


int _stdcall
WinMain (struct HINSTANCE__ *hInstance, struct HINSTANCE__ *hPrevInstance,
		char *lpszCmdLine, int nCmdShow) {
	wchar_t errbuf[512];
	wchar_t pidgin_dir[MAX_PATH];
	wchar_t *pidgin_dir_start = NULL;
	wchar_t exe_name[MAX_PATH];
	HMODULE hmod;
	wchar_t *wtmp;
	int pidgin_argc;
	char **pidgin_argv; /* This is in utf-8 */
	int i, j, k;
	BOOL debug = FALSE, help = FALSE, version = FALSE, multiple = FALSE, success;
	LPWSTR *szArglist;
	LPWSTR cmdLine;

	/* If debug or help or version flag used, create console for output */
	for (i = 1; i < __argc; i++) {
		if (strlen(__argv[i]) > 1 && __argv[i][0] == '-') {
			/* check if we're looking at -- or - option */
			if (__argv[i][1] == '-') {
				if (strstr(__argv[i], "--debug") == __argv[i])
					debug = TRUE;
				else if (strstr(__argv[i], "--help") == __argv[i])
					help = TRUE;
				else if (strstr(__argv[i], "--version") == __argv[i])
					version = TRUE;
				else if (strstr(__argv[i], "--multiple") == __argv[i])
					multiple = TRUE;
			} else {
				if (strchr(__argv[i], 'd'))
					debug = TRUE;
				if (strchr(__argv[i], 'h'))
					help = TRUE;
				if (strchr(__argv[i], 'v'))
					version = TRUE;
				if (strchr(__argv[i], 'm'))
					multiple = TRUE;
			}
		}
	}

	/* Permanently enable DEP if the OS supports it */
	if ((hmod = GetModuleHandleW(L"kernel32.dll"))) {
		LPFNSETPROCESSDEPPOLICY MySetProcessDEPPolicy =
			(LPFNSETPROCESSDEPPOLICY)
			GetProcAddress(hmod, "SetProcessDEPPolicy");
		if (MySetProcessDEPPolicy)
			MySetProcessDEPPolicy(1); //PROCESS_DEP_ENABLE
	}

	if (debug || help || version) {
		/* If stdout hasn't been redirected to a file, alloc a console
		 *  (_istty() doesn't work for stuff using the GUI subsystem) */
		if (_fileno(stdout) == -1 || _fileno(stdout) == -2) {
			LPFNATTACHCONSOLE MyAttachConsole = NULL;
			if (hmod)
				MyAttachConsole =
					(LPFNATTACHCONSOLE)
					GetProcAddress(hmod, "AttachConsole");
			if ((MyAttachConsole && MyAttachConsole(ATTACH_PARENT_PROCESS))
					|| AllocConsole()) {
				freopen("CONOUT$", "w", stdout);
				freopen("CONOUT$", "w", stderr);
			}
		}
	}

	cmdLine = GetCommandLineW();

	/* If this is a protocol handler invocation, deal with it accordingly */
	if ((wtmp = wcsstr(cmdLine, PROTO_HANDLER_SWITCH)) != NULL) {
		handle_protocol(wtmp);
		return 0;
	}

	/* Load exception handler if we have it */
	if (GetModuleFileNameW(NULL, pidgin_dir, MAX_PATH) != 0) {

		/* primitive dirname() */
		pidgin_dir_start = wcsrchr(pidgin_dir, L'\\');

		if (pidgin_dir_start) {
			HMODULE hmod;
			pidgin_dir_start[0] = L'\0';

			/* tmp++ will now point to the executable file name */
			wcscpy(exe_name, pidgin_dir_start + 1);

			wcscat(pidgin_dir, L"\\exchndl.dll");
			if ((hmod = LoadLibraryW(pidgin_dir))) {
				typedef void (__cdecl* LPFNSETLOGFILE)(const LPCSTR);
				LPFNSETLOGFILE MySetLogFile;
				/* exchndl.dll is built without UNICODE */
				char debug_dir[MAX_PATH];
				printf("Loaded exchndl.dll\n");
				/* Temporarily override exchndl.dll's logfile
				 * to something sane (Pidgin will override it
				 * again when it initializes) */
				MySetLogFile = (LPFNSETLOGFILE) GetProcAddress(hmod, "SetLogFile");
				if (MySetLogFile) {
					if (GetTempPathA(sizeof(debug_dir), debug_dir) != 0) {
						strcat(debug_dir, "pidgin.RPT");
						printf(" Setting exchndl.dll LogFile to %s\n",
							debug_dir);
						MySetLogFile(debug_dir);
					}
				}
				/* The function signature for SetDebugInfoDir is the same as SetLogFile,
				 * so we can reuse the variable */
				MySetLogFile = (LPFNSETLOGFILE) GetProcAddress(hmod, "SetDebugInfoDir");
				if (MySetLogFile) {
					char *pidgin_dir_ansi = NULL;
					/* Restore pidgin_dir to point to where the executable is */
					pidgin_dir_start[0] = L'\0';
					i = WideCharToMultiByte(CP_ACP, 0, pidgin_dir,
						-1, NULL, 0, NULL, NULL);
					if (i != 0) {
						pidgin_dir_ansi = malloc(i);
						i = WideCharToMultiByte(CP_ACP, 0, pidgin_dir,
							-1, pidgin_dir_ansi, i, NULL, NULL);
						if (i == 0) {
							free(pidgin_dir_ansi);
							pidgin_dir_ansi = NULL;
						}
					}
					if (pidgin_dir_ansi != NULL) {
						_snprintf(debug_dir, sizeof(debug_dir),
							"%s\\pidgin-%s-dbgsym",
							pidgin_dir_ansi,  VERSION);
						debug_dir[sizeof(debug_dir) - 1] = '\0';
						printf(" Setting exchndl.dll DebugInfoDir to %s\n",
							debug_dir);
						MySetLogFile(debug_dir);
						free(pidgin_dir_ansi);
					}
				}

			}

			/* Restore pidgin_dir to point to where the executable is */
			pidgin_dir_start[0] = L'\0';
		}
	} else {
		DWORD dw = GetLastError();
		const wchar_t *err_msg = get_win32_error_message(dw);
		_snwprintf(errbuf, 512,
			L"Error getting module filename.\nError: (%u) %s",
			(UINT) dw, err_msg);
		wprintf(L"%s\n", errbuf);
		MessageBoxW(NULL, errbuf, NULL, MB_OK | MB_TOPMOST);
		pidgin_dir[0] = L'\0';
	}

	/* Determine if we're running in portable mode */
	if (wcsstr(cmdLine, L"--portable-mode")
			|| (exe_name != NULL && wcsstr(exe_name, L"-portable.exe"))) {
		printf("Running in PORTABLE mode.\n");
		portable_mode = TRUE;
	}

	if (portable_mode)
		portable_mode_dll_prep(pidgin_dir);
#ifndef IS_WIN32_CROSS_COMPILED
	else if (!getenv("PIDGIN_NO_DLL_CHECK"))
		dll_prep(pidgin_dir);
#endif

	winpidgin_set_locale();

	/* If help, version or multiple flag used, do not check Mutex */
	if (!help && !version)
		if (!winpidgin_set_running(getenv("PIDGIN_MULTI_INST") == NULL && !multiple))
			return 0;

#ifndef IS_WIN32_CROSS_COMPILED
	/* Now we are ready for Pidgin .. */
	wcscat(pidgin_dir, L"\\pidgin.dll");
	if ((hmod = LoadLibraryW(pidgin_dir)))
		pidgin_main = (LPFNPIDGINMAIN) GetProcAddress(hmod, "pidgin_main");
#endif

	/* Restore pidgin_dir to point to where the executable is */
	if (pidgin_dir_start)
		pidgin_dir_start[0] = L'\0';

#ifndef IS_WIN32_CROSS_COMPILED
	if (!pidgin_main) {
		DWORD dw = GetLastError();
		BOOL mod_not_found = (dw == ERROR_MOD_NOT_FOUND || dw == ERROR_DLL_NOT_FOUND);
		const wchar_t *err_msg = get_win32_error_message(dw);

		_snwprintf(errbuf, 512, L"Error loading pidgin.dll.\nError: (%u) %s%s%s",
			(UINT) dw, err_msg,
			mod_not_found ? L"\n" : L"",
			mod_not_found ? L"This probably means that GTK+ can't be found." : L"");
		wprintf(L"%s\n", errbuf);
		MessageBoxW(NULL, errbuf, L"Error", MB_OK | MB_TOPMOST);

		return 0;
	}
#endif

	/* Convert argv to utf-8*/
	szArglist = CommandLineToArgvW(cmdLine, &j);
	pidgin_argc = j;
	pidgin_argv = malloc(pidgin_argc* sizeof(char*));
	k = 0;
	for (i = 0; i < j; i++) {
		success = FALSE;
		/* Remove the --portable-mode arg from the args passed to pidgin so it doesn't choke */
		if (wcsstr(szArglist[i], L"--portable-mode") == NULL) {
			int len = WideCharToMultiByte(CP_UTF8, 0, szArglist[i],
				-1, NULL, 0, NULL, NULL);
			if (len != 0) {
				char *arg = malloc(len);
				len = WideCharToMultiByte(CP_UTF8, 0, szArglist[i],
					-1, arg, len, NULL, NULL);
				if (len != 0) {
					pidgin_argv[k++] = arg;
					success = TRUE;
				}
			}
			if (!success)
				wprintf(L"Error converting argument '%s' to UTF-8\n",
					szArglist[i]);
		}
		if (!success)
			pidgin_argc--;
	}
	LocalFree(szArglist);


	return pidgin_main(hInstance, pidgin_argc, pidgin_argv);
}<|MERGE_RESOLUTION|>--- conflicted
+++ resolved
@@ -528,83 +528,6 @@
 	_wputenv(envstr);
 }
 
-<<<<<<< HEAD
-
-static void winpidgin_add_stuff_to_path() {
-	wchar_t perl_path[MAX_PATH + 1];
-	wchar_t *ppath = NULL;
-	wchar_t mit_kerberos_path[MAX_PATH + 1];
-	wchar_t *mpath = NULL;
-	DWORD plen;
-
-	printf("%s", "Looking for Perl... ");
-
-	plen = sizeof(perl_path) / sizeof(wchar_t);
-	if (reg_value_exists(HKEY_LOCAL_MACHINE, L"SOFTWARE\\Perl", L"") &&
-		read_reg_string(HKEY_LOCAL_MACHINE, L"SOFTWARE\\Perl", L"",
-			    (LPBYTE) &perl_path, &plen)) {
-		/* We *could* check for perl510.dll, but it seems unnecessary. */
-		wprintf(L"found in '%s'.\n", perl_path);
-
-		if (perl_path[wcslen(perl_path) - 1] != L'\\')
-			wcscat(perl_path, L"\\");
-		wcscat(perl_path, L"bin");
-
-		ppath = perl_path;
-	} else
-		printf("%s", "not found.\n");
-
-	printf("%s", "Looking for MIT Kerberos... ");
-
-	plen = sizeof(mit_kerberos_path) / sizeof(wchar_t);
-	if (reg_value_exists(HKEY_LOCAL_MACHINE, L"SOFTWARE\\MIT\\Kerberos", L"InstallDir") &&
-		read_reg_string(HKEY_LOCAL_MACHINE, L"SOFTWARE\\MIT\\Kerberos", L"InstallDir",
-			    (LPBYTE) &mit_kerberos_path, &plen)) {
-		/* We *could* check for gssapi32.dll */
-		wprintf(L"found in '%s'.\n", mit_kerberos_path);
-
-		if (mit_kerberos_path[wcslen(mit_kerberos_path) - 1] != L'\\')
-			wcscat(mit_kerberos_path, L"\\");
-		wcscat(mit_kerberos_path, L"bin");
-
-		mpath = mit_kerberos_path;
-	} else
-		printf("%s", "not found.\n");
-
-	if (ppath != NULL || mpath != NULL) {
-		const wchar_t *path = _wgetenv(L"PATH");
-		BOOL add_ppath = ppath != NULL && (path == NULL || !wcsstr(path, ppath));
-		BOOL add_mpath = mpath != NULL && (path == NULL || !wcsstr(path, mpath));
-		wchar_t *newpath;
-		int newlen;
-
-		if (add_ppath || add_mpath) {
-			/* Enough to add "PATH=" + path + ";"  + ppath + ";" + mpath + \0 */
-			newlen = 6 + (path ? wcslen(path) + 1 : 0);
-			if (add_ppath)
-				newlen += wcslen(ppath) + 1;
-			if (add_mpath)
-				newlen += wcslen(mpath) + 1;
-			newpath = malloc(newlen * sizeof(wchar_t));
-
-			_snwprintf(newpath, newlen, L"PATH=%s%s%s%s%s%s",
-				  path ? path : L"",
-				  path ? L";" : L"",
-				  add_ppath ? ppath : L"",
-				  add_ppath ? L";" : L"",
-				  add_mpath ? mpath : L"",
-				  add_mpath ? L";" : L"");
-
-			wprintf(L"New PATH: %s\n", newpath);
-
-			_wputenv(newpath);
-			free(newpath);
-		}
-	}
-}
-
-=======
->>>>>>> e643b57e
 #define PIDGIN_WM_FOCUS_REQUEST (WM_APP + 13)
 #define PIDGIN_WM_PROTOCOL_HANDLE (WM_APP + 14)
 
