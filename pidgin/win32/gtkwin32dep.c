--- conflicted
+++ resolved
@@ -21,13 +21,8 @@
  * Foundation, Inc., 51 Franklin Street, Fifth Floor, Boston, MA  02111-1301  USA
  *
  */
-<<<<<<< HEAD
 #include "internal.h"
 
-=======
-#define _WIN32_IE 0x500
-#include <windows.h>
->>>>>>> 1b2615d6
 #include <io.h>
 #include <stdlib.h>
 #include <stdio.h>
