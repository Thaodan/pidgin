/* pidgin
 *
 * Pidgin is the legal property of its developers, whose names are too numerous
 * to list here.  Please refer to the COPYRIGHT file distributed with this
 * source distribution.
 *
 * This program is free software; you can redistribute it and/or modify
 * under the terms of the GNU General Public License as published by
 * the Free Software Foundation; either version 2 of the License, or
 * (at your option) any later version.
 *
 * This program is distributed in the hope that it will be useful,
 * but WITHOUT ANY WARRANTY; without even the implied warranty of
 * MERCHANTABILITY or FITNESS FOR A PARTICULAR PURPOSE.  See the
 * GNU General Public License for more details.
 *
 * You should have received a copy of the GNU General Public License
 * along with this program; if not, write to the Free Software
 * Foundation, Inc., 51 Franklin Street, Fifth Floor, Boston, MA  02111-1301  USA
 *
 */
#include "internal.h"
#include "pidgin.h"

#include "imgstore.h"
#include "notify.h"
#include "prefs.h"
#include "request.h"
#include "pidginstock.h"
#include "util.h"
#include "debug.h"

#include "gtkdialogs.h"
#include "gtkwebviewtoolbar.h"
#include "gtksmiley.h"
#include "gtkthemes.h"
#include "gtkutils.h"

#include <gdk/gdkkeysyms.h>

#include "gtk3compat.h"

#define PIDGIN_WEBVIEWTOOLBAR_GET_PRIVATE(obj) \
	(G_TYPE_INSTANCE_GET_PRIVATE((obj), GTK_TYPE_WEBVIEWTOOLBAR, PidginWebViewToolbarPriv))

/******************************************************************************
 * Structs
 *****************************************************************************/

typedef struct _PidginWebViewToolbarPriv {
	PurpleConversation *active_conv;

	GtkWidget *wide_view;
	GtkWidget *lean_view;

	GtkWidget *font_label;
	GtkWidget *font_menu;

	GtkAction *bold;
	GtkAction *italic;
	GtkAction *underline;
	GtkAction *strike;

	GtkAction *larger_size;
#if 0
	GtkAction *normal_size;
#endif
	GtkAction *smaller_size;

	GtkAction *font;
	GtkAction *fgcolor;
	GtkAction *bgcolor;

	GtkAction *clear;

	GtkWidget *insert_menu;
	GtkAction *image;
	GtkAction *link;
	GtkAction *hr;

	GtkAction *smiley;
	GtkAction *attention;

	GtkWidget *font_dialog;
	GtkWidget *fgcolor_dialog;
	GtkWidget *bgcolor_dialog;
	GtkWidget *link_dialog;
	GtkWidget *smiley_dialog;
	GtkWidget *image_dialog;

	char *sml;
} PidginWebViewToolbarPriv;

/******************************************************************************
 * Globals
 *****************************************************************************/

static GtkHBoxClass *parent_class = NULL;

/******************************************************************************
 * Prototypes
 *****************************************************************************/

static void
toggle_action_set_active_block(GtkToggleAction *action, gboolean is_active,
                               PidginWebViewToolbar *toolbar);

/******************************************************************************
 * Helpers
 *****************************************************************************/

static void
do_bold(GtkAction *bold, PidginWebViewToolbar *toolbar)
{
	g_return_if_fail(toolbar != NULL);
	pidgin_webview_toggle_bold(PIDGIN_WEBVIEW(toolbar->webview));
	gtk_widget_grab_focus(toolbar->webview);
}

static void
do_italic(GtkAction *italic, PidginWebViewToolbar *toolbar)
{
	g_return_if_fail(toolbar != NULL);
	pidgin_webview_toggle_italic(PIDGIN_WEBVIEW(toolbar->webview));
	gtk_widget_grab_focus(toolbar->webview);
}

static void
do_underline(GtkAction *underline, PidginWebViewToolbar *toolbar)
{
	g_return_if_fail(toolbar != NULL);
	pidgin_webview_toggle_underline(PIDGIN_WEBVIEW(toolbar->webview));
	gtk_widget_grab_focus(toolbar->webview);
}

static void
do_strikethrough(GtkAction *strikethrough, PidginWebViewToolbar *toolbar)
{
	g_return_if_fail(toolbar != NULL);
	pidgin_webview_toggle_strike(PIDGIN_WEBVIEW(toolbar->webview));
	gtk_widget_grab_focus(toolbar->webview);
}

static void
do_small(GtkAction *small, PidginWebViewToolbar *toolbar)
{
	g_return_if_fail(toolbar != NULL);
	pidgin_webview_font_shrink(PIDGIN_WEBVIEW(toolbar->webview));
	gtk_widget_grab_focus(toolbar->webview);
}

static void
do_big(GtkAction *large, PidginWebViewToolbar *toolbar)
{
	g_return_if_fail(toolbar);
	pidgin_webview_font_grow(PIDGIN_WEBVIEW(toolbar->webview));
	gtk_widget_grab_focus(toolbar->webview);
}

static void
destroy_toolbar_font(PidginWebViewToolbar *toolbar)
{
	PidginWebViewToolbarPriv *priv = PIDGIN_WEBVIEWTOOLBAR_GET_PRIVATE(toolbar);

	if (priv->font_dialog != NULL)
	{
		gtk_widget_destroy(priv->font_dialog);
		priv->font_dialog = NULL;
	}
}

static void
realize_toolbar_font(GtkWidget *widget, PidginWebViewToolbar *toolbar)
{
#if !GTK_CHECK_VERSION(3,2,0)
	PidginWebViewToolbarPriv *priv = PIDGIN_WEBVIEWTOOLBAR_GET_PRIVATE(toolbar);
	GtkFontSelection *sel;

	sel = GTK_FONT_SELECTION(
		gtk_font_selection_dialog_get_font_selection(GTK_FONT_SELECTION_DIALOG(priv->font_dialog)));
	gtk_widget_hide(gtk_widget_get_parent(
		gtk_font_selection_get_size_entry(sel)));
	gtk_widget_show_all(gtk_font_selection_get_family_list(sel));
	gtk_widget_show(gtk_widget_get_parent(
		gtk_font_selection_get_family_list(sel)));
	gtk_widget_show(gtk_widget_get_parent(gtk_widget_get_parent(
		gtk_font_selection_get_family_list(sel))));
#endif
}

static void
apply_font(GtkDialog *dialog, gint response, PidginWebViewToolbar *toolbar)
{
	/* this could be expanded to include font size, weight, etc.
	   but for now only works with font face */
	gchar *fontname = NULL;

	if (response == GTK_RESPONSE_OK)
		fontname = gtk_font_chooser_get_font(GTK_FONT_CHOOSER(dialog));

	if (fontname) {
		PangoFontDescription *desc;
		const gchar *family_name;

		desc = pango_font_description_from_string(fontname);
		family_name = pango_font_description_get_family(desc);

		if (family_name) {
			pidgin_webview_toggle_fontface(PIDGIN_WEBVIEW(toolbar->webview),
			                            family_name);
		}

		pango_font_description_free(desc);
		g_free(fontname);
	} else {
		pidgin_webview_toggle_fontface(PIDGIN_WEBVIEW(toolbar->webview), "");
	}

	destroy_toolbar_font(toolbar);
}

static void
toggle_font(GtkAction *font, PidginWebViewToolbar *toolbar)
{
	PidginWebViewToolbarPriv *priv = PIDGIN_WEBVIEWTOOLBAR_GET_PRIVATE(toolbar);

	if (gtk_toggle_action_get_active(GTK_TOGGLE_ACTION(font))) {
		char *fontname = pidgin_webview_get_current_fontface(PIDGIN_WEBVIEW(toolbar->webview));

		if (!priv->font_dialog) {
			GtkWindow *window;
			window = GTK_WINDOW(gtk_widget_get_toplevel(GTK_WIDGET(toolbar)));
			priv->font_dialog = gtk_font_chooser_dialog_new(_("Select Font"), window);

			if (fontname) {
				char *fonttif = g_strdup_printf("%s 12", fontname);
				gtk_font_chooser_set_font(GTK_FONT_CHOOSER(priv->font_dialog),
				                          fonttif);
				g_free(fonttif);
			} else {
				gtk_font_chooser_set_font(GTK_FONT_CHOOSER(priv->font_dialog),
				                          PIDGIN_DEFAULT_FONT_FACE);
			}

			g_signal_connect(G_OBJECT(priv->font_dialog), "response",
			                 G_CALLBACK(apply_font), toolbar);
			g_signal_connect_after(G_OBJECT(priv->font_dialog), "realize",
			                       G_CALLBACK(realize_toolbar_font), toolbar);
		}

		gtk_window_present(GTK_WINDOW(priv->font_dialog));

		g_free(fontname);
	} else {
		destroy_toolbar_font(toolbar);
	}

	gtk_widget_grab_focus(toolbar->webview);
}

static gboolean
destroy_toolbar_fgcolor(GtkWidget *widget, GdkEvent *event,
						PidginWebViewToolbar *toolbar)
{
	PidginWebViewToolbarPriv *priv = PIDGIN_WEBVIEWTOOLBAR_GET_PRIVATE(toolbar);

	if (widget != NULL)
		pidgin_webview_toggle_forecolor(PIDGIN_WEBVIEW(toolbar->webview), "");

	if (priv->fgcolor_dialog != NULL)
	{
		gtk_widget_destroy(priv->fgcolor_dialog);
		priv->fgcolor_dialog = NULL;
	}

	return FALSE;
}

static void
cancel_toolbar_fgcolor(GtkWidget *widget, PidginWebViewToolbar *toolbar)
{
	destroy_toolbar_fgcolor(widget, NULL, toolbar);
}

static void
do_fgcolor(GtkWidget *widget, PidginWebViewToolbar *toolbar)
{
	PidginWebViewToolbarPriv *priv = PIDGIN_WEBVIEWTOOLBAR_GET_PRIVATE(toolbar);
	GtkColorSelectionDialog *dialog;
	GtkColorSelection *colorsel;
	GdkColor text_color;
	char *open_tag;

	dialog = GTK_COLOR_SELECTION_DIALOG(priv->fgcolor_dialog);
	colorsel = GTK_COLOR_SELECTION(gtk_color_selection_dialog_get_color_selection(dialog));

	open_tag = g_malloc(30);
	gtk_color_selection_get_current_color(colorsel, &text_color);
	g_snprintf(open_tag, 23, "#%02X%02X%02X",
			   text_color.red / 256,
			   text_color.green / 256,
			   text_color.blue / 256);
	pidgin_webview_toggle_forecolor(PIDGIN_WEBVIEW(toolbar->webview), open_tag);
	g_free(open_tag);

	cancel_toolbar_fgcolor(NULL, toolbar);
}

static void
toggle_fg_color(GtkAction *color, PidginWebViewToolbar *toolbar)
{
	PidginWebViewToolbarPriv *priv = PIDGIN_WEBVIEWTOOLBAR_GET_PRIVATE(toolbar);

	if (gtk_toggle_action_get_active(GTK_TOGGLE_ACTION(color))) {
		GtkWidget *colorsel;
		GdkColor fgcolor;
		char *color = pidgin_webview_get_current_forecolor(PIDGIN_WEBVIEW(toolbar->webview));

		if (!priv->fgcolor_dialog) {
			GtkWidget *ok_button;
			GtkWidget *cancel_button;

			priv->fgcolor_dialog = gtk_color_selection_dialog_new(_("Select Text Color"));
			colorsel =
				gtk_color_selection_dialog_get_color_selection(GTK_COLOR_SELECTION_DIALOG(priv->fgcolor_dialog));
			if (color) {
				gdk_color_parse(color, &fgcolor);
				gtk_color_selection_set_current_color(GTK_COLOR_SELECTION(colorsel), &fgcolor);
			}

			g_object_get(G_OBJECT(priv->fgcolor_dialog), "ok-button", &ok_button, NULL);
			g_object_get(G_OBJECT(priv->fgcolor_dialog), "cancel-button", &cancel_button, NULL);
			g_signal_connect(G_OBJECT(priv->fgcolor_dialog), "delete_event",
							 G_CALLBACK(destroy_toolbar_fgcolor), toolbar);
			g_signal_connect(G_OBJECT(ok_button), "clicked",
							 G_CALLBACK(do_fgcolor), toolbar);
			g_signal_connect(G_OBJECT(cancel_button), "clicked",
							 G_CALLBACK(cancel_toolbar_fgcolor), toolbar);
		}

		gtk_window_present(GTK_WINDOW(priv->fgcolor_dialog));

		g_free(color);
	} else {
		cancel_toolbar_fgcolor(GTK_WIDGET(toolbar), toolbar);
	}

	gtk_widget_grab_focus(toolbar->webview);
}

static gboolean
destroy_toolbar_bgcolor(GtkWidget *widget, GdkEvent *event,
						PidginWebViewToolbar *toolbar)
{
	PidginWebViewToolbarPriv *priv = PIDGIN_WEBVIEWTOOLBAR_GET_PRIVATE(toolbar);
	if (widget != NULL) {
		pidgin_webview_toggle_backcolor(PIDGIN_WEBVIEW(toolbar->webview), "");
	}

	if (priv->bgcolor_dialog != NULL)
	{
		gtk_widget_destroy(priv->bgcolor_dialog);
		priv->bgcolor_dialog = NULL;
	}

	return FALSE;
}

static void
cancel_toolbar_bgcolor(GtkWidget *widget, PidginWebViewToolbar *toolbar)
{
	destroy_toolbar_bgcolor(widget, NULL, toolbar);
}

static void
do_bgcolor(GtkWidget *widget, PidginWebViewToolbar *toolbar)
{
	PidginWebViewToolbarPriv *priv = PIDGIN_WEBVIEWTOOLBAR_GET_PRIVATE(toolbar);
	GtkColorSelectionDialog *dialog;
	GtkColorSelection *colorsel;
	GdkColor text_color;
	char *open_tag;

	dialog = GTK_COLOR_SELECTION_DIALOG(priv->bgcolor_dialog);
	colorsel = GTK_COLOR_SELECTION(gtk_color_selection_dialog_get_color_selection(dialog));

	open_tag = g_malloc(30);
	gtk_color_selection_get_current_color(colorsel, &text_color);
	g_snprintf(open_tag, 23, "#%02X%02X%02X",
			   text_color.red / 256,
			   text_color.green / 256,
			   text_color.blue / 256);
	pidgin_webview_toggle_backcolor(PIDGIN_WEBVIEW(toolbar->webview), open_tag);
	g_free(open_tag);

	cancel_toolbar_bgcolor(NULL, toolbar);
}

static void
toggle_bg_color(GtkAction *color, PidginWebViewToolbar *toolbar)
{
	PidginWebViewToolbarPriv *priv = PIDGIN_WEBVIEWTOOLBAR_GET_PRIVATE(toolbar);

	if (gtk_toggle_action_get_active(GTK_TOGGLE_ACTION(color))) {
		GtkWidget *colorsel;
		GdkColor bgcolor;
		char *color = pidgin_webview_get_current_backcolor(PIDGIN_WEBVIEW(toolbar->webview));

		if (!priv->bgcolor_dialog) {
			GtkWidget *ok_button;
			GtkWidget *cancel_button;

			priv->bgcolor_dialog = gtk_color_selection_dialog_new(_("Select Background Color"));
			colorsel =
				gtk_color_selection_dialog_get_color_selection(GTK_COLOR_SELECTION_DIALOG(priv->bgcolor_dialog));

			if (color) {
				gdk_color_parse(color, &bgcolor);
				gtk_color_selection_set_current_color(GTK_COLOR_SELECTION(colorsel), &bgcolor);
			}

			g_object_get(G_OBJECT(priv->bgcolor_dialog), "ok-button", &ok_button, NULL);
			g_object_get(G_OBJECT(priv->bgcolor_dialog), "cancel-button",
			             &cancel_button, NULL);
			g_signal_connect(G_OBJECT(priv->bgcolor_dialog), "delete_event",
							 G_CALLBACK(destroy_toolbar_bgcolor), toolbar);
			g_signal_connect(G_OBJECT(ok_button), "clicked",
							 G_CALLBACK(do_bgcolor), toolbar);
			g_signal_connect(G_OBJECT(cancel_button), "clicked",
							 G_CALLBACK(cancel_toolbar_bgcolor), toolbar);
		}

		gtk_window_present(GTK_WINDOW(priv->bgcolor_dialog));

		g_free(color);
	} else {
		cancel_toolbar_bgcolor(GTK_WIDGET(toolbar), toolbar);
	}

	gtk_widget_grab_focus(toolbar->webview);
}

static void
clear_formatting_cb(GtkAction *clear, PidginWebViewToolbar *toolbar)
{
	pidgin_webview_clear_formatting(PIDGIN_WEBVIEW(toolbar->webview));
	gtk_widget_grab_focus(toolbar->webview);
}

static void
cancel_link_cb(PidginWebViewToolbar *toolbar, PurpleRequestFields *fields)
{
	PidginWebViewToolbarPriv *priv = PIDGIN_WEBVIEWTOOLBAR_GET_PRIVATE(toolbar);
	gtk_toggle_action_set_active(GTK_TOGGLE_ACTION(priv->link), FALSE);

	priv->link_dialog = NULL;
}

static void
close_link_dialog(PidginWebViewToolbar *toolbar)
{
	PidginWebViewToolbarPriv *priv = PIDGIN_WEBVIEWTOOLBAR_GET_PRIVATE(toolbar);
	if (priv->link_dialog != NULL)
	{
		purple_request_close(PURPLE_REQUEST_FIELDS, priv->link_dialog);
		priv->link_dialog = NULL;
	}
}

static void
do_insert_link_cb(PidginWebViewToolbar *toolbar, PurpleRequestFields *fields)
{
	PidginWebViewToolbarPriv *priv = PIDGIN_WEBVIEWTOOLBAR_GET_PRIVATE(toolbar);
	const char *url, *description;

	url = purple_request_fields_get_string(fields, "url");
	if (pidgin_webview_get_format_functions(PIDGIN_WEBVIEW(toolbar->webview)) & PIDGIN_WEBVIEW_LINKDESC)
		description = purple_request_fields_get_string(fields, "description");
	else
		description = NULL;

	pidgin_webview_insert_link(PIDGIN_WEBVIEW(toolbar->webview), url, description);

	gtk_toggle_action_set_active(GTK_TOGGLE_ACTION(priv->link), FALSE);

	priv->link_dialog = NULL;
}

static void
insert_link_cb(GtkAction *action, PidginWebViewToolbar *toolbar)
{
	PidginWebViewToolbarPriv *priv = PIDGIN_WEBVIEWTOOLBAR_GET_PRIVATE(toolbar);

	if (gtk_toggle_action_get_active(GTK_TOGGLE_ACTION(priv->link))) {
		PurpleRequestFields *fields;
		PurpleRequestFieldGroup *group;
		PurpleRequestField *field;
		char *msg;
		char *desc = NULL;

		fields = purple_request_fields_new();

		group = purple_request_field_group_new(NULL);
		purple_request_fields_add_group(fields, group);

		field = purple_request_field_string_new("url", _("_URL"), NULL, FALSE);
		purple_request_field_set_required(field, TRUE);
		purple_request_field_group_add_field(group, field);

		if (pidgin_webview_get_format_functions(PIDGIN_WEBVIEW(toolbar->webview)) & PIDGIN_WEBVIEW_LINKDESC) {
			desc = pidgin_webview_get_selected_text(PIDGIN_WEBVIEW(toolbar->webview));
			field = purple_request_field_string_new("description", _("_Description"),
							      desc, FALSE);
			purple_request_field_group_add_field(group, field);
			msg = g_strdup(_("Please enter the URL and description of the "
							 "link that you want to insert. The description "
							 "is optional."));
		} else {
			msg = g_strdup(_("Please enter the URL of the "
									"link that you want to insert."));
		}

		priv->link_dialog =
			purple_request_fields(toolbar, _("Insert Link"), NULL,
				msg, fields, _("_Insert"),
				G_CALLBACK(do_insert_link_cb), _("Cancel"),
				G_CALLBACK(cancel_link_cb), NULL, toolbar);
		g_free(msg);
		g_free(desc);
	} else {
		close_link_dialog(toolbar);
	}

	gtk_widget_grab_focus(toolbar->webview);
}

static void
insert_hr_cb(GtkAction *action, PidginWebViewToolbar *toolbar)
{
	pidgin_webview_insert_hr(PIDGIN_WEBVIEW(toolbar->webview));
}

static void
do_insert_image_cb(GtkWidget *widget, int response, PidginWebViewToolbar *toolbar)
{
	PidginWebViewToolbarPriv *priv = PIDGIN_WEBVIEWTOOLBAR_GET_PRIVATE(toolbar);
	gchar *filename = NULL, *name, *buf;
	char *filedata;
	size_t size;
	GError *error = NULL;
	int id;

	if (response == GTK_RESPONSE_ACCEPT)
		filename = gtk_file_chooser_get_filename(GTK_FILE_CHOOSER(widget));

	/* The following triggers a callback that closes the widget */
	gtk_action_activate(priv->image);

	if (filename == NULL)
		return;

	if (!g_file_get_contents(filename, &filedata, &size, &error)) {
		purple_notify_error(NULL, NULL, error->message, NULL, NULL);

		g_error_free(error);
		g_free(filename);

		return;
	}

	name = strrchr(filename, G_DIR_SEPARATOR) + 1;

	id = purple_imgstore_new_with_id(filedata, size, name);

	if (id == 0) {
		buf = g_strdup_printf(_("Failed to store image: %s\n"), filename);
		purple_notify_error(NULL, NULL, buf, NULL, NULL);

		g_free(buf);
		g_free(filename);

		return;
	}

	g_free(filename);

<<<<<<< HEAD
	gtk_webview_insert_image(GTK_WEBVIEW(toolbar->webview), id);
	/* TODO: do it after passing an image to protocol, not before
=======
	pidgin_webview_insert_image(PIDGIN_WEBVIEW(toolbar->webview), id);
	/* TODO: do it after passing an image to prpl, not before
>>>>>>> 6970c949
	 * purple_imgstore_unref_by_id(id);
	 */
}

static void
insert_image_cb(GtkAction *action, PidginWebViewToolbar *toolbar)
{
	PidginWebViewToolbarPriv *priv = PIDGIN_WEBVIEWTOOLBAR_GET_PRIVATE(toolbar);
	GtkWidget *window;

	if (!priv->image_dialog) {
		window = gtk_file_chooser_dialog_new(_("Insert Image"), NULL,
		                                     GTK_FILE_CHOOSER_ACTION_OPEN,
		                                     GTK_STOCK_CANCEL, GTK_RESPONSE_CANCEL,
		                                     GTK_STOCK_OPEN, GTK_RESPONSE_ACCEPT,
		                                     NULL);
		gtk_dialog_set_default_response(GTK_DIALOG(window), GTK_RESPONSE_ACCEPT);
		g_signal_connect(G_OBJECT(window), "response",
		                 G_CALLBACK(do_insert_image_cb), toolbar);

		gtk_widget_show(window);
		priv->image_dialog = window;
	} else {
		gtk_widget_destroy(priv->image_dialog);
		priv->image_dialog = NULL;
	}

	gtk_widget_grab_focus(toolbar->webview);
}

static void
destroy_smiley_dialog(PidginWebViewToolbar *toolbar)
{
	PidginWebViewToolbarPriv *priv = PIDGIN_WEBVIEWTOOLBAR_GET_PRIVATE(toolbar);
	if (priv->smiley_dialog != NULL)
	{
		gtk_widget_destroy(priv->smiley_dialog);
		priv->smiley_dialog = NULL;
	}
}

static gboolean
close_smiley_dialog(PidginWebViewToolbar *toolbar)
{
	PidginWebViewToolbarPriv *priv = PIDGIN_WEBVIEWTOOLBAR_GET_PRIVATE(toolbar);
	gtk_toggle_action_set_active(GTK_TOGGLE_ACTION(priv->smiley), FALSE);
	return FALSE;
}

static void
insert_smiley_text(GtkWidget *widget, PidginWebViewToolbar *toolbar)
{
	char *smiley_text, *escaped_smiley;

	smiley_text = g_object_get_data(G_OBJECT(widget), "smiley_text");
	escaped_smiley = g_markup_escape_text(smiley_text, -1);

	pidgin_webview_insert_smiley(PIDGIN_WEBVIEW(toolbar->webview),
	                          pidgin_webview_get_protocol_name(PIDGIN_WEBVIEW(toolbar->webview)),
	                          escaped_smiley);

	g_free(escaped_smiley);

	close_smiley_dialog(toolbar);
}

/* smiley buttons list */
struct smiley_button_list {
	int width, height;
	GtkWidget *button;
	const PidginWebViewSmiley *smiley;
	struct smiley_button_list *next;
};

static struct smiley_button_list *
sort_smileys(struct smiley_button_list *ls, PidginWebViewToolbar *toolbar,
             int *width, const PidginWebViewSmiley *smiley)
{
	GtkWidget *image;
	GtkWidget *button;
	GtkRequisition size;
	struct smiley_button_list *cur;
	struct smiley_button_list *it, *it_last;
	const gchar *filename = pidgin_webview_smiley_get_file(smiley);
	const gchar *face = pidgin_webview_smiley_get_smile(smiley);
	PurpleSmiley *psmiley = NULL;
	gboolean supports_custom = (pidgin_webview_get_format_functions(PIDGIN_WEBVIEW(toolbar->webview)) & PIDGIN_WEBVIEW_CUSTOM_SMILEY);

	cur = g_new0(struct smiley_button_list, 1);
	it = ls;
	it_last = ls; /* list iterators */
	image = gtk_image_new_from_file(filename);

	gtk_widget_get_preferred_size(image, NULL, &size);

	if ((size.width > 24)
	 && (pidgin_webview_smiley_get_flags(smiley) & PIDGIN_WEBVIEW_SMILEY_CUSTOM)) {
		/* This is a custom smiley, let's scale it */
		GdkPixbuf *pixbuf = NULL;
		GtkImageType type;

		type = gtk_image_get_storage_type(GTK_IMAGE(image));

		if (type == GTK_IMAGE_PIXBUF) {
			pixbuf = gtk_image_get_pixbuf(GTK_IMAGE(image));
		} else if (type == GTK_IMAGE_ANIMATION) {
			GdkPixbufAnimation *animation;

			animation = gtk_image_get_animation(GTK_IMAGE(image));

			pixbuf = gdk_pixbuf_animation_get_static_image(animation);
		}

		if (pixbuf != NULL) {
			GdkPixbuf *resized;
			resized = gdk_pixbuf_scale_simple(pixbuf, 24, 24,
					GDK_INTERP_HYPER);

			gtk_image_set_from_pixbuf(GTK_IMAGE(image), resized); /* This unrefs pixbuf */
			gtk_widget_get_preferred_size(image, NULL, &size);
			g_object_unref(G_OBJECT(resized));
		}
	}

	(*width) += size.width;

	button = gtk_button_new();
	gtk_container_add(GTK_CONTAINER(button), image);

	g_object_set_data_full(G_OBJECT(button), "smiley_text", g_strdup(face), g_free);
	g_signal_connect(G_OBJECT(button), "clicked", G_CALLBACK(insert_smiley_text), toolbar);

	gtk_widget_set_tooltip_text(button, face);

	/* these look really weird with borders */
	gtk_button_set_relief(GTK_BUTTON(button), GTK_RELIEF_NONE);

	psmiley = purple_smileys_find_by_shortcut(face);
	/* If this is a "non-custom" smiley, check to see if its shortcut is
	  "shadowed" by any custom smiley. This can only happen if the connection
	  is custom smiley-enabled */
	if (supports_custom && psmiley
	 && !(pidgin_webview_smiley_get_flags(smiley) & PIDGIN_WEBVIEW_SMILEY_CUSTOM)) {
		gchar tip[128];
		g_snprintf(tip, sizeof(tip),
			_("This smiley is disabled because a custom smiley exists for this shortcut:\n %s"),
			face);
		gtk_widget_set_tooltip_text(button, tip);
		gtk_widget_set_sensitive(button, FALSE);
	} else if (psmiley) {
		/* Remove the button if the smiley is destroyed */
		g_signal_connect_object(G_OBJECT(psmiley), "destroy", G_CALLBACK(gtk_widget_destroy),
				button, G_CONNECT_SWAPPED);
	}

	/* set current element to add */
	cur->height = size.height;
	cur->width = size.width;
	cur->button = button;
	cur->smiley = smiley;
	cur->next = ls;

	/* check where to insert by height */
	if (ls == NULL)
		return cur;
	while (it != NULL) {
		it_last = it;
		it = it->next;
	}
	cur->next = it;
	it_last->next = cur;
	return ls;
}

static gboolean
smiley_is_unique(GSList *list, PidginWebViewSmiley *smiley)
{
	const char *file = pidgin_webview_smiley_get_file(smiley);
	while (list) {
		PidginWebViewSmiley *cur = (PidginWebViewSmiley *)list->data;
		if (!strcmp(pidgin_webview_smiley_get_file(cur), file))
			return FALSE;
		list = list->next;
	}
	return TRUE;
}

static gboolean
smiley_dialog_input_cb(GtkWidget *dialog, GdkEvent *event,
                       PidginWebViewToolbar *toolbar)
{
	if ((event->type == GDK_KEY_PRESS && event->key.keyval == GDK_KEY_Escape) ||
	    (event->type == GDK_BUTTON_PRESS && event->button.button == 1))
	{
		close_smiley_dialog(toolbar);
		return TRUE;
	}

	return FALSE;
}

static void
add_smiley_list(GtkWidget *container, struct smiley_button_list *list,
                int max_width, gboolean custom)
{
	GtkWidget *line;
	int line_width = 0;

	if (!list)
		return;

	line = gtk_hbox_new(FALSE, 0);
	gtk_box_pack_start(GTK_BOX(container), line, FALSE, FALSE, 0);
	for (; list; list = list->next) {
		if (custom != !!(pidgin_webview_smiley_get_flags(list->smiley) & PIDGIN_WEBVIEW_SMILEY_CUSTOM))
			continue;
		gtk_box_pack_start(GTK_BOX(line), list->button, FALSE, FALSE, 0);
		gtk_widget_show(list->button);
		line_width += list->width;
		if (line_width >= max_width) {
			if (list->next) {
				line = gtk_hbox_new(FALSE, 0);
				gtk_box_pack_start(GTK_BOX(container), line, FALSE, FALSE, 0);
			}
			line_width = 0;
		}
	}
}

static void
insert_smiley_cb(GtkAction *smiley, PidginWebViewToolbar *toolbar)
{
	PidginWebViewToolbarPriv *priv = PIDGIN_WEBVIEWTOOLBAR_GET_PRIVATE(toolbar);
	GtkWidget *dialog, *vbox;
	GtkWidget *smiley_table = NULL;
	GSList *smileys, *unique_smileys = NULL;
	const GSList *custom_smileys = NULL;
	gboolean supports_custom = FALSE;
	GtkRequisition req;
	GtkWidget *scrolled, *viewport;

	if (!gtk_toggle_action_get_active(GTK_TOGGLE_ACTION(smiley))) {
		destroy_smiley_dialog(toolbar);
		gtk_widget_grab_focus(toolbar->webview);
		return;
	}

	if (priv->sml)
		smileys = pidgin_themes_get_proto_smileys(priv->sml);
	else
		smileys = pidgin_themes_get_proto_smileys(NULL);

	/* Note: prepend smileys to list to avoid O(n^2) overhead when there is a
	   large number of smileys... need to reverse the list after for the dialog
	   to work... */
	while (smileys) {
		PidginWebViewSmiley *smiley = (PidginWebViewSmiley *)smileys->data;
		if (!pidgin_webview_smiley_get_hidden(smiley)) {
			if (smiley_is_unique(unique_smileys, smiley)) {
				unique_smileys = g_slist_prepend(unique_smileys, smiley);
			}
		}
		smileys = smileys->next;
	}
	supports_custom = (pidgin_webview_get_format_functions(PIDGIN_WEBVIEW(toolbar->webview)) & PIDGIN_WEBVIEW_CUSTOM_SMILEY);
	if (toolbar->webview && supports_custom) {
		const GSList *iterator = NULL;
		custom_smileys = pidgin_smileys_get_all();

		for (iterator = custom_smileys ; iterator ;
			 iterator = g_slist_next(iterator)) {
			PidginWebViewSmiley *smiley = (PidginWebViewSmiley *)iterator->data;
			unique_smileys = g_slist_prepend(unique_smileys, smiley);
		}
	}

	/* we need to reverse the list to get the smileys in the correct order */
	unique_smileys = g_slist_reverse(unique_smileys);

	dialog = pidgin_create_dialog(_("Smile!"), 0, "smiley_dialog", FALSE);
	gtk_window_set_position(GTK_WINDOW(dialog), GTK_WIN_POS_MOUSE);
	vbox = pidgin_dialog_get_vbox_with_properties(GTK_DIALOG(dialog), FALSE, 0);

	if (unique_smileys != NULL) {
		struct smiley_button_list *ls;
		int max_line_width, num_lines, button_width = 0;

		/* We use hboxes packed in a vbox */
		ls = NULL;
		max_line_width = 0;
		num_lines = floor(sqrt(g_slist_length(unique_smileys)));
		smiley_table = gtk_vbox_new(FALSE, 0);

		if (supports_custom) {
			GtkWidget *manage = gtk_button_new_with_mnemonic(_("_Manage custom smileys"));
			GtkRequisition req;
			g_signal_connect(G_OBJECT(manage), "clicked",
					G_CALLBACK(pidgin_smiley_manager_show), NULL);
			g_signal_connect_swapped(G_OBJECT(manage), "clicked",
					G_CALLBACK(gtk_widget_destroy), dialog);
			gtk_box_pack_end(GTK_BOX(vbox), manage, FALSE, TRUE, 0);
			gtk_widget_get_preferred_size(manage, NULL, &req);
			button_width = req.width;
		}

		/* create list of smileys sorted by height */
		while (unique_smileys) {
			PidginWebViewSmiley *smiley = (PidginWebViewSmiley *)unique_smileys->data;
			if (!pidgin_webview_smiley_get_hidden(smiley)) {
				ls = sort_smileys(ls, toolbar, &max_line_width, smiley);
			}
			unique_smileys = g_slist_delete_link(unique_smileys, unique_smileys);
		}
		/* The window will be at least as wide as the 'Manage ..' button */
		max_line_width = MAX(button_width, max_line_width / num_lines);

		/* pack buttons of the list */
		add_smiley_list(smiley_table, ls, max_line_width, FALSE);
		if (supports_custom) {
			gtk_box_pack_start(GTK_BOX(smiley_table), gtk_hseparator_new(), TRUE, FALSE, 0);
			add_smiley_list(smiley_table, ls, max_line_width, TRUE);
		}
		while (ls) {
			struct smiley_button_list *tmp = ls->next;
			g_free(ls);
			ls = tmp;
		}

		gtk_widget_add_events(dialog, GDK_KEY_PRESS_MASK);
	}
	else {
		smiley_table = gtk_label_new(_("This theme has no available smileys."));
		gtk_widget_add_events(dialog, GDK_KEY_PRESS_MASK | GDK_BUTTON_PRESS_MASK);
		g_signal_connect(G_OBJECT(dialog), "button-press-event", (GCallback)smiley_dialog_input_cb, toolbar);
	}

	scrolled = pidgin_make_scrollable(smiley_table, GTK_POLICY_NEVER, GTK_POLICY_NEVER, GTK_SHADOW_NONE, -1, -1);
	gtk_box_pack_start(GTK_BOX(vbox), scrolled, TRUE, TRUE, 0);
	gtk_widget_show(smiley_table);

	viewport = gtk_widget_get_parent(smiley_table);
	gtk_viewport_set_shadow_type(GTK_VIEWPORT(viewport), GTK_SHADOW_NONE);

	/* connect signals */
	g_signal_connect_swapped(G_OBJECT(dialog), "destroy", G_CALLBACK(close_smiley_dialog), toolbar);
	g_signal_connect(G_OBJECT(dialog), "key-press-event", G_CALLBACK(smiley_dialog_input_cb), toolbar);

	gtk_window_set_transient_for(GTK_WINDOW(dialog),
			GTK_WINDOW(gtk_widget_get_toplevel(GTK_WIDGET(toolbar))));

	/* show everything */
	gtk_widget_show_all(dialog);

	gtk_widget_get_preferred_size(viewport, NULL, &req);
	gtk_widget_set_size_request(scrolled, MIN(300, req.width), MIN(290, req.height));

	/* The window has to be made resizable, and the scrollbars in the scrolled window
	 * enabled only after setting the desired size of the window. If we do either of
	 * these tasks before now, GTK+ miscalculates the required size, and erronously
	 * makes one or both scrollbars visible (sometimes).
	 * I too think this hack is gross. But I couldn't find a better way -- sadrul */
	gtk_window_set_resizable(GTK_WINDOW(dialog), TRUE);
	g_object_set(G_OBJECT(scrolled),
		"hscrollbar-policy", GTK_POLICY_AUTOMATIC,
		"vscrollbar-policy", GTK_POLICY_AUTOMATIC,
		NULL);

#ifdef _WIN32
	winpidgin_ensure_onscreen(dialog);
#endif

	priv->smiley_dialog = dialog;

	gtk_widget_grab_focus(toolbar->webview);
}

static void
send_attention_cb(GtkAction *attention, PidginWebViewToolbar *toolbar)
{
	PidginWebViewToolbarPriv *priv = PIDGIN_WEBVIEWTOOLBAR_GET_PRIVATE(toolbar);
	PurpleConversation *conv = priv->active_conv;
	const gchar *who = purple_conversation_get_name(conv);
	PurpleConnection *gc = purple_conversation_get_connection(conv);

	purple_protocol_send_attention(gc, who, 0);
	gtk_widget_grab_focus(toolbar->webview);
}

static void
update_buttons_cb(PidginWebView *webview, PidginWebViewButtons buttons,
                  PidginWebViewToolbar *toolbar)
{
	PidginWebViewToolbarPriv *priv = PIDGIN_WEBVIEWTOOLBAR_GET_PRIVATE(toolbar);

	gtk_action_set_sensitive(priv->bold, buttons & PIDGIN_WEBVIEW_BOLD);
	gtk_action_set_sensitive(priv->italic, buttons & PIDGIN_WEBVIEW_ITALIC);
	gtk_action_set_sensitive(priv->underline, buttons & PIDGIN_WEBVIEW_UNDERLINE);
	gtk_action_set_sensitive(priv->strike, buttons & PIDGIN_WEBVIEW_STRIKE);

	gtk_action_set_sensitive(priv->larger_size, buttons & PIDGIN_WEBVIEW_GROW);
	gtk_action_set_sensitive(priv->smaller_size, buttons & PIDGIN_WEBVIEW_SHRINK);

	gtk_action_set_sensitive(priv->font, buttons & PIDGIN_WEBVIEW_FACE);
	gtk_action_set_sensitive(priv->fgcolor, buttons & PIDGIN_WEBVIEW_FORECOLOR);
	gtk_action_set_sensitive(priv->bgcolor, buttons & PIDGIN_WEBVIEW_BACKCOLOR);

	gtk_action_set_sensitive(priv->clear,
	                         (buttons & PIDGIN_WEBVIEW_BOLD ||
	                          buttons & PIDGIN_WEBVIEW_ITALIC ||
	                          buttons & PIDGIN_WEBVIEW_UNDERLINE ||
	                          buttons & PIDGIN_WEBVIEW_STRIKE ||
	                          buttons & PIDGIN_WEBVIEW_GROW ||
	                          buttons & PIDGIN_WEBVIEW_SHRINK ||
	                          buttons & PIDGIN_WEBVIEW_FACE ||
	                          buttons & PIDGIN_WEBVIEW_FORECOLOR ||
	                          buttons & PIDGIN_WEBVIEW_BACKCOLOR));

	gtk_action_set_sensitive(priv->image, buttons & PIDGIN_WEBVIEW_IMAGE);
	gtk_action_set_sensitive(priv->link, buttons & PIDGIN_WEBVIEW_LINK);
	gtk_action_set_sensitive(priv->smiley, (buttons & PIDGIN_WEBVIEW_SMILEY) &&
		pidgin_themes_get_proto_smileys(priv->sml));
}

/* we call this when we want to _set_active the toggle button, it'll
 * block the callback that's connected to the button so we don't have to
 * do the double toggling hack
 */
static void
toggle_action_set_active_block(GtkToggleAction *action, gboolean is_active,
                               PidginWebViewToolbar *toolbar)
{
	GObject *object;
	g_return_if_fail(toolbar);

	object = g_object_ref(action);
	g_signal_handlers_block_matched(object, G_SIGNAL_MATCH_DATA,
	                                0, 0, NULL, NULL, toolbar);
	gtk_toggle_action_set_active(action, is_active);
	g_signal_handlers_unblock_matched(object, G_SIGNAL_MATCH_DATA,
	                                  0, 0, NULL, NULL, toolbar);
	g_object_unref(object);
}

static void
update_buttons(PidginWebViewToolbar *toolbar)
{
	PidginWebViewToolbarPriv *priv = PIDGIN_WEBVIEWTOOLBAR_GET_PRIVATE(toolbar);
	gboolean bold, italic, underline, strike;
	char *tmp;
	char *label;

	label = g_strdup(_("_Font"));

	pidgin_webview_get_current_format(PIDGIN_WEBVIEW(toolbar->webview),
	                               &bold, &italic, &underline, &strike);

	if (gtk_toggle_action_get_active(GTK_TOGGLE_ACTION(priv->bold)) != bold)
		toggle_action_set_active_block(GTK_TOGGLE_ACTION(priv->bold), bold,
		                               toolbar);
	if (gtk_toggle_action_get_active(GTK_TOGGLE_ACTION(priv->italic)) != italic)
		toggle_action_set_active_block(GTK_TOGGLE_ACTION(priv->italic), italic,
		                               toolbar);
	if (gtk_toggle_action_get_active(GTK_TOGGLE_ACTION(priv->underline)) != underline)
		toggle_action_set_active_block(GTK_TOGGLE_ACTION(priv->underline),
		                               underline, toolbar);
	if (gtk_toggle_action_get_active(GTK_TOGGLE_ACTION(priv->strike)) != strike)
		toggle_action_set_active_block(GTK_TOGGLE_ACTION(priv->strike), strike,
		                               toolbar);

	if (bold) {
		gchar *markup = g_strdup_printf("<b>%s</b>", label);
		g_free(label);
		label = markup;
	}
	if (italic) {
		gchar *markup = g_strdup_printf("<i>%s</i>", label);
		g_free(label);
		label = markup;
	}
	if (underline) {
		gchar *markup = g_strdup_printf("<u>%s</u>", label);
		g_free(label);
		label = markup;
	}
	if (strike) {
		gchar *markup = g_strdup_printf("<s>%s</s>", label);
		g_free(label);
		label = markup;
	}

	tmp = pidgin_webview_get_current_fontface(PIDGIN_WEBVIEW(toolbar->webview));
	toggle_action_set_active_block(GTK_TOGGLE_ACTION(priv->font),
	                               (tmp && *tmp), toolbar);
	if (tmp && *tmp) {
		gchar *markup = g_strdup_printf("<span face=\"%s\">%s</span>",
		                                tmp, label);
		g_free(label);
		label = markup;
	}
	g_free(tmp);

	tmp = pidgin_webview_get_current_forecolor(PIDGIN_WEBVIEW(toolbar->webview));
	/* TODO: rgb()/rgba() colors are not supported by GTK, so let's get rid
	 * of such warnings for now. There are two solutions: rewrite those
	 * colors to #aabbcc or implement the toolbar in javascript.
	 */
	if (tmp && strncmp(tmp, "rgb", 3) == 0)
		tmp[0] = '\0';
	toggle_action_set_active_block(GTK_TOGGLE_ACTION(priv->fgcolor),
	                               (tmp && *tmp), toolbar);
	if (tmp && *tmp) {
		gchar *markup = g_strdup_printf("<span foreground=\"%s\">%s</span>",
		                                tmp, label);
		g_free(label);
		label = markup;
	}
	g_free(tmp);

	tmp = pidgin_webview_get_current_backcolor(PIDGIN_WEBVIEW(toolbar->webview));
	/* TODO: see comment above */
	if (tmp && strncmp(tmp, "rgb", 3) == 0)
		tmp[0] = '\0';
	toggle_action_set_active_block(GTK_TOGGLE_ACTION(priv->bgcolor),
	                               (tmp && *tmp), toolbar);
	if (tmp && *tmp) {
		gchar *markup = g_strdup_printf("<span background=\"%s\">%s</span>",
		                                tmp, label);
		g_free(label);
		label = markup;
	}
	g_free(tmp);

	gtk_label_set_markup_with_mnemonic(GTK_LABEL(priv->font_label), label);
}

static void
toggle_button_cb(PidginWebView *webview, PidginWebViewButtons buttons,
                 PidginWebViewToolbar *toolbar)
{
	update_buttons(toolbar);
}

static void
update_format_cb(PidginWebView *webview, PidginWebViewToolbar *toolbar)
{
	update_buttons(toolbar);
}

static void
mark_set_cb(PidginWebView *webview, PidginWebViewToolbar *toolbar)
{
	update_buttons(toolbar);
}

/* This comes from gtkmenutoolbutton.c from gtk+
 * Copyright (C) 2003 Ricardo Fernandez Pascual
 * Copyright (C) 2004 Paolo Borelli
 */
static void
menu_position_func(GtkMenu  *menu,
                   int      *x,
                   int      *y,
                   gboolean *push_in,
                   gpointer data)
{
	GtkWidget *widget = GTK_WIDGET(data);
	GtkRequisition menu_req;
	GtkAllocation allocation;
	gint ythickness = gtk_widget_get_style(widget)->ythickness;
	int savy;

	gtk_widget_get_allocation(widget, &allocation);
	gtk_widget_get_preferred_size(GTK_WIDGET(menu), NULL, &menu_req);
	gdk_window_get_origin(gtk_widget_get_window(widget), x, y);
	*x += allocation.x;
	*y += allocation.y + allocation.height;
	savy = *y;

	pidgin_menu_position_func_helper(menu, x, y, push_in, data);

	if (savy > *y + ythickness + 1)
		*y -= allocation.height;
}

static void
pidgin_menu_clicked(GtkWidget *button, GtkMenu *menu)
{
	if (gtk_toggle_tool_button_get_active(GTK_TOGGLE_TOOL_BUTTON(button))) {
		gtk_widget_show_all(GTK_WIDGET(menu));
		gtk_menu_popup(menu, NULL, NULL, menu_position_func, button, 0, gtk_get_current_event_time());
	}
}

static void
pidgin_menu_deactivate(GtkWidget *menu, GtkToggleButton *button)
{
	gtk_toggle_tool_button_set_active(GTK_TOGGLE_TOOL_BUTTON(button), FALSE);
}

static void
switch_toolbar_view(GtkWidget *item, PidginWebViewToolbar *toolbar)
{
	purple_prefs_set_bool(PIDGIN_PREFS_ROOT "/conversations/toolbar/wide",
			!purple_prefs_get_bool(PIDGIN_PREFS_ROOT "/conversations/toolbar/wide"));
}

static gboolean
pidgin_webviewtoolbar_popup_menu(GtkWidget *widget, GdkEventButton *event,
                              PidginWebViewToolbar *toolbar)
{
	PidginWebViewToolbarPriv *priv = PIDGIN_WEBVIEWTOOLBAR_GET_PRIVATE(toolbar);
	GtkWidget *menu;
	GtkWidget *item;
	gboolean wide;

	if (event->button != 3)
		return FALSE;

	wide = gtk_widget_get_visible(priv->wide_view);

	menu = gtk_menu_new();
	item = gtk_menu_item_new_with_mnemonic(wide ? _("Group Items") : _("Ungroup Items"));
	g_signal_connect(G_OBJECT(item), "activate", G_CALLBACK(switch_toolbar_view), toolbar);
	gtk_menu_shell_append(GTK_MENU_SHELL(menu), item);
	gtk_widget_show(item);

	gtk_menu_popup(GTK_MENU(menu), NULL, NULL, pidgin_menu_position_func_helper,
	               widget, event->button, event->time);

	return TRUE;
}

static void
enable_markup(GtkWidget *widget, gpointer null)
{
	GtkWidget *label;
	label = gtk_bin_get_child(GTK_BIN(widget));
	if (GTK_IS_LABEL(label))
		g_object_set(G_OBJECT(label), "use-markup", TRUE, NULL);
}

static void
webviewtoolbar_view_pref_changed(const char *name, PurplePrefType type,
                                 gconstpointer value, gpointer toolbar)
{
	PidginWebViewToolbarPriv *priv = PIDGIN_WEBVIEWTOOLBAR_GET_PRIVATE(toolbar);
	if (value) {
		gtk_widget_hide(priv->lean_view);
		gtk_widget_show_all(priv->wide_view);
	} else {
		gtk_widget_hide(priv->wide_view);
		gtk_widget_show_all(priv->lean_view);
	}
}

/******************************************************************************
 * GObject stuff
 *****************************************************************************/

static void
pidgin_webviewtoolbar_finalize(GObject *object)
{
	PidginWebViewToolbar *toolbar = PIDGIN_WEBVIEWTOOLBAR(object);
	PidginWebViewToolbarPriv *priv = PIDGIN_WEBVIEWTOOLBAR_GET_PRIVATE(toolbar);

	if (priv->image_dialog != NULL)
	{
		gtk_widget_destroy(priv->image_dialog);
		priv->image_dialog = NULL;
	}

	destroy_toolbar_font(toolbar);
	if (priv->smiley_dialog != NULL) {
		g_signal_handlers_disconnect_by_func(G_OBJECT(priv->smiley_dialog), close_smiley_dialog, toolbar);
		destroy_smiley_dialog(toolbar);
	}
	destroy_toolbar_bgcolor(NULL, NULL, toolbar);
	destroy_toolbar_fgcolor(NULL, NULL, toolbar);
	close_link_dialog(toolbar);
	if (toolbar->webview) {
		g_signal_handlers_disconnect_matched(toolbar->webview,
				G_SIGNAL_MATCH_DATA, 0, 0, NULL, NULL,
				toolbar);
#if 0
		g_signal_handlers_disconnect_matched(PIDGIN_WEBVIEW(toolbar->webview)->text_buffer,
				G_SIGNAL_MATCH_DATA, 0, 0, NULL, NULL,
				toolbar);
#endif
	}

	g_free(priv->sml);

	if (priv->font_menu)
		gtk_widget_destroy(priv->font_menu);
	if (priv->insert_menu)
		gtk_widget_destroy(priv->insert_menu);

	purple_prefs_disconnect_by_handle(object);

	G_OBJECT_CLASS(parent_class)->finalize(object);
}

static void
pidgin_webviewtoolbar_class_init(PidginWebViewToolbarClass *class)
{
	GObjectClass *gobject_class;
	gobject_class = (GObjectClass *)class;
	parent_class = g_type_class_ref(GTK_TYPE_HBOX);
	gobject_class->finalize = pidgin_webviewtoolbar_finalize;

	g_type_class_add_private(class, sizeof(PidginWebViewToolbarPriv));

	purple_prefs_add_none(PIDGIN_PREFS_ROOT "/conversations/toolbar");
	purple_prefs_add_bool(PIDGIN_PREFS_ROOT "/conversations/toolbar/wide", FALSE);
}

static void
pidgin_webviewtoolbar_create_actions(PidginWebViewToolbar *toolbar)
{
	PidginWebViewToolbarPriv *priv = PIDGIN_WEBVIEWTOOLBAR_GET_PRIVATE(toolbar);
	GtkActionGroup *action_group;
	gsize i;
	struct {
		GtkAction **action;
		char *name;
		char *stock;
		char *label;
		char *tooltip;
		void (*cb)();
		gboolean toggle;
	} actions[] = {
		{&priv->bold, "ToggleBold", GTK_STOCK_BOLD, N_("<b>_Bold</b>"), N_("Bold"), do_bold, TRUE},
		{&priv->italic, "ToggleItalic", GTK_STOCK_ITALIC, N_("<i>_Italic</i>"), N_("Italic"), do_italic, TRUE},
		{&priv->underline, "ToggleUnderline", GTK_STOCK_UNDERLINE, N_("<u>_Underline</u>"), N_("Underline"), do_underline, TRUE},
		{&priv->strike, "ToggleStrike", GTK_STOCK_STRIKETHROUGH, N_("<span strikethrough='true'>Strikethrough</span>"), N_("Strikethrough"), do_strikethrough, TRUE},
		{&priv->larger_size, "ToggleLarger", PIDGIN_STOCK_TOOLBAR_TEXT_LARGER, N_("<span size='larger'>Larger</span>"), N_("Increase Font Size"), do_big, FALSE},
#if 0
		{&priv->normal_size, "ToggleNormal", NULL, N_("Normal"), N_("Normal Font Size"), NULL, FALSE},
#endif
		{&priv->smaller_size, "ToggleSmaller", PIDGIN_STOCK_TOOLBAR_TEXT_SMALLER, N_("<span size='smaller'>Smaller</span>"), N_("Decrease Font Size"), do_small, FALSE},
		{&priv->font, "ToggleFontFace", PIDGIN_STOCK_TOOLBAR_FONT_FACE, N_("_Font face"), N_("Font Face"), toggle_font, TRUE},
		{&priv->fgcolor, "ToggleFG", PIDGIN_STOCK_TOOLBAR_FGCOLOR, N_("Foreground _color"), N_("Foreground Color"), toggle_fg_color, TRUE},
		{&priv->bgcolor, "ToggleBG", PIDGIN_STOCK_TOOLBAR_BGCOLOR, N_("Bac_kground color"), N_("Background Color"), toggle_bg_color, TRUE},
		{&priv->clear, "ResetFormat", PIDGIN_STOCK_CLEAR, N_("_Reset formatting"), N_("Reset Formatting"), clear_formatting_cb, FALSE},
		{&priv->image, "InsertImage", PIDGIN_STOCK_TOOLBAR_INSERT_IMAGE, N_("_Image"), N_("Insert IM Image"), insert_image_cb, FALSE},
		{&priv->link, "InsertLink", PIDGIN_STOCK_TOOLBAR_INSERT_LINK, N_("_Link"), N_("Insert Link"), insert_link_cb, TRUE},
		{&priv->hr, "InsertHR", NULL, N_("_Horizontal rule"), N_("Insert Horizontal rule"), insert_hr_cb, FALSE},
		{&priv->smiley, "InsertSmiley", PIDGIN_STOCK_TOOLBAR_SMILEY, N_("_Smile!"), N_("Insert Smiley"), insert_smiley_cb, TRUE},
		{&priv->attention, "SendAttention", PIDGIN_STOCK_TOOLBAR_SEND_ATTENTION, N_("_Attention!"), N_("Get Attention"), send_attention_cb, FALSE},
	};

	action_group = gtk_action_group_new("PidginWebViewToolbar");
#ifdef ENABLE_NLS
	gtk_action_group_set_translation_domain(action_group, PACKAGE);
#endif

	for (i = 0; i < G_N_ELEMENTS(actions); i++) {
		GtkAction *action;
		if (actions[i].toggle) {
			action = GTK_ACTION(gtk_toggle_action_new(
				actions[i].name, _(actions[i].label),
				_(actions[i].tooltip), actions[i].stock));
		} else {
			action = gtk_action_new(actions[i].name,
				_(actions[i].label), _(actions[i].tooltip),
				actions[i].stock);
		}
		gtk_action_set_is_important(action, TRUE);
		gtk_action_group_add_action(action_group, action);
		g_signal_connect(G_OBJECT(action), "activate", actions[i].cb, toolbar);
		*(actions[i].action) = action;
	}
}

static void
pidgin_webviewtoolbar_create_wide_view(PidginWebViewToolbar *toolbar)
{
	PidginWebViewToolbarPriv *priv = PIDGIN_WEBVIEWTOOLBAR_GET_PRIVATE(toolbar);
	GtkAction *layout[] = {
		priv->bold,
		priv->italic,
		priv->underline,
		priv->strike,
		NULL,
		priv->larger_size,
#if 0
		priv->normal_size,
#endif
		priv->smaller_size,
		NULL,
		priv->font,
		priv->fgcolor,
		priv->bgcolor,
		NULL,
		priv->clear,
		NULL,
		priv->image,
		priv->link,
		NULL,
		priv->smiley,
		priv->attention
	};
	gsize i;
	GtkToolItem *item;

	priv->wide_view = gtk_toolbar_new();
	gtk_toolbar_set_icon_size(GTK_TOOLBAR(priv->wide_view),
			gtk_icon_size_from_name(PIDGIN_ICON_SIZE_TANGO_EXTRA_SMALL));
	gtk_toolbar_set_style(GTK_TOOLBAR(priv->wide_view), GTK_TOOLBAR_ICONS);

	for (i = 0; i < G_N_ELEMENTS(layout); i++) {
		if (layout[i])
			item = GTK_TOOL_ITEM(gtk_action_create_tool_item(layout[i]));
		else
			item = gtk_separator_tool_item_new();
		gtk_toolbar_insert(GTK_TOOLBAR(priv->wide_view), item, -1);
	}
}

static void
pidgin_webviewtoolbar_create_lean_view(PidginWebViewToolbar *toolbar)
{
	PidginWebViewToolbarPriv *priv = PIDGIN_WEBVIEWTOOLBAR_GET_PRIVATE(toolbar);
	GtkWidget *label;
	GtkWidget *menuitem;
	GtkToolItem *sep;
	GtkToolItem *font_button;
	GtkWidget *font_menu;
	GtkToolItem *insert_button;
	GtkWidget *insert_menu;
	GtkWidget *smiley_button;
	GtkWidget *attention_button;

	priv->lean_view = gtk_toolbar_new();
	gtk_toolbar_set_icon_size(GTK_TOOLBAR(priv->lean_view),
			gtk_icon_size_from_name(PIDGIN_ICON_SIZE_TANGO_EXTRA_SMALL));
	gtk_toolbar_set_style(GTK_TOOLBAR(priv->lean_view), GTK_TOOLBAR_BOTH_HORIZ);

#define ADD_MENU_ITEM(menu, item) \
	menuitem = gtk_action_create_menu_item((item)); \
	gtk_menu_shell_append(GTK_MENU_SHELL((menu)), menuitem);

	/* Fonts */
	font_button = gtk_toggle_tool_button_new();
	gtk_toolbar_insert(GTK_TOOLBAR(priv->lean_view), font_button, -1);
	gtk_tool_item_set_is_important(font_button, TRUE);
	gtk_tool_button_set_stock_id(GTK_TOOL_BUTTON(font_button), GTK_STOCK_BOLD);
	priv->font_label = label = gtk_label_new_with_mnemonic(_("_Font"));
	gtk_label_set_use_markup(GTK_LABEL(label), TRUE);
	gtk_tool_button_set_label_widget(GTK_TOOL_BUTTON(font_button), label);

	priv->font_menu = font_menu = gtk_menu_new();

	ADD_MENU_ITEM(font_menu, priv->bold);
	ADD_MENU_ITEM(font_menu, priv->italic);
	ADD_MENU_ITEM(font_menu, priv->underline);
	ADD_MENU_ITEM(font_menu, priv->strike);
	ADD_MENU_ITEM(font_menu, priv->larger_size);
#if 0
	ADD_MENU_ITEM(font_menu, priv->normal_size);
#endif
	ADD_MENU_ITEM(font_menu, priv->smaller_size);
	ADD_MENU_ITEM(font_menu, priv->font);
	ADD_MENU_ITEM(font_menu, priv->fgcolor);
	ADD_MENU_ITEM(font_menu, priv->bgcolor);
	ADD_MENU_ITEM(font_menu, priv->clear);

	g_signal_connect(G_OBJECT(font_button), "toggled",
	                 G_CALLBACK(pidgin_menu_clicked), font_menu);
	g_signal_connect_object(G_OBJECT(font_menu), "deactivate",
	                        G_CALLBACK(pidgin_menu_deactivate), font_button, 0);

	gtk_container_foreach(GTK_CONTAINER(font_menu), enable_markup, NULL);

	/* Sep */
	sep = gtk_separator_tool_item_new();
	gtk_toolbar_insert(GTK_TOOLBAR(priv->lean_view), sep, -1);

	/* Insert */
	insert_button = gtk_toggle_tool_button_new();
	gtk_toolbar_insert(GTK_TOOLBAR(priv->lean_view), insert_button, -1);
	gtk_tool_item_set_is_important(insert_button, TRUE);
	gtk_tool_button_set_stock_id(GTK_TOOL_BUTTON(insert_button),
	                             PIDGIN_STOCK_TOOLBAR_INSERT);
	label = gtk_label_new_with_mnemonic(_("_Insert"));
	gtk_tool_button_set_label_widget(GTK_TOOL_BUTTON(insert_button), label);

	priv->insert_menu = insert_menu = gtk_menu_new();

	ADD_MENU_ITEM(insert_menu, priv->image);
	ADD_MENU_ITEM(insert_menu, priv->link);
	ADD_MENU_ITEM(insert_menu, priv->hr);

	g_signal_connect(G_OBJECT(insert_button), "toggled",
	                 G_CALLBACK(pidgin_menu_clicked), insert_menu);
	g_signal_connect_object(G_OBJECT(insert_menu), "deactivate",
	                        G_CALLBACK(pidgin_menu_deactivate), insert_button, 0);

	/* Sep */
	sep = gtk_separator_tool_item_new();
	gtk_toolbar_insert(GTK_TOOLBAR(priv->lean_view), sep, -1);

	/* Smiley */
	smiley_button = gtk_action_create_tool_item(priv->smiley);
	gtk_toolbar_insert(GTK_TOOLBAR(priv->lean_view),
	                   GTK_TOOL_ITEM(smiley_button), -1);

	/* Sep */
	sep = gtk_separator_tool_item_new();
	gtk_toolbar_insert(GTK_TOOLBAR(priv->lean_view), sep, -1);

	/* Attention */
	attention_button = gtk_action_create_tool_item(priv->attention);
	gtk_toolbar_insert(GTK_TOOLBAR(priv->lean_view),
	                   GTK_TOOL_ITEM(attention_button), -1);

#undef ADD_MENU_ITEM
}

static void
pidgin_webviewtoolbar_init(PidginWebViewToolbar *toolbar)
{
	PidginWebViewToolbarPriv *priv = PIDGIN_WEBVIEWTOOLBAR_GET_PRIVATE(toolbar);
	GtkWidget *hbox = GTK_WIDGET(toolbar);

	pidgin_webviewtoolbar_create_actions(toolbar);
	pidgin_webviewtoolbar_create_wide_view(toolbar);
	pidgin_webviewtoolbar_create_lean_view(toolbar);

	gtk_box_pack_start(GTK_BOX(hbox), priv->wide_view, TRUE, TRUE, 0);
	gtk_box_pack_start(GTK_BOX(hbox), priv->lean_view, TRUE, TRUE, 0);

	priv->sml = NULL;

	/* set attention button to be greyed out until we get a conversation */
	gtk_action_set_sensitive(priv->attention, FALSE);

	gtk_action_set_sensitive(priv->smiley,
			pidgin_themes_get_proto_smileys(NULL) != NULL);

	purple_prefs_connect_callback(toolbar,
	                              PIDGIN_PREFS_ROOT "/conversations/toolbar/wide",
	                              webviewtoolbar_view_pref_changed, toolbar);
	g_signal_connect_data(G_OBJECT(toolbar), "realize",
	                      G_CALLBACK(purple_prefs_trigger_callback),
	                      PIDGIN_PREFS_ROOT "/conversations/toolbar/wide",
	                      NULL, G_CONNECT_AFTER | G_CONNECT_SWAPPED);

	g_signal_connect(G_OBJECT(hbox), "button-press-event",
	                 G_CALLBACK(pidgin_webviewtoolbar_popup_menu), toolbar);
}

/******************************************************************************
 * Public API
 *****************************************************************************/

GtkWidget *
pidgin_webviewtoolbar_new(void)
{
	return GTK_WIDGET(g_object_new(pidgin_webviewtoolbar_get_type(), NULL));
}

GType
pidgin_webviewtoolbar_get_type(void)
{
	static GType webviewtoolbar_type = 0;

	if (!webviewtoolbar_type) {
		static const GTypeInfo webviewtoolbar_info = {
			sizeof(PidginWebViewToolbarClass),
			NULL,
			NULL,
			(GClassInitFunc)pidgin_webviewtoolbar_class_init,
			NULL,
			NULL,
			sizeof(PidginWebViewToolbar),
			0,
			(GInstanceInitFunc)pidgin_webviewtoolbar_init,
			NULL
		};

		webviewtoolbar_type = g_type_register_static(GTK_TYPE_HBOX,
				"PidginWebViewToolbar", &webviewtoolbar_info, 0);
	}

	return webviewtoolbar_type;
}

void
pidgin_webviewtoolbar_attach(PidginWebViewToolbar *toolbar, GtkWidget *webview)
{
	PidginWebViewButtons buttons;

	g_return_if_fail(toolbar != NULL);
	g_return_if_fail(GTK_IS_WEBVIEWTOOLBAR(toolbar));
	g_return_if_fail(webview != NULL);
	g_return_if_fail(GTK_IS_WEBVIEW(webview));

	toolbar->webview = webview;
	g_signal_connect(G_OBJECT(webview), "allowed-formats-updated",
	                 G_CALLBACK(update_buttons_cb), toolbar);
	g_signal_connect_after(G_OBJECT(webview), "format-toggled",
	                       G_CALLBACK(toggle_button_cb), toolbar);
	g_signal_connect_after(G_OBJECT(webview), "format-cleared",
	                       G_CALLBACK(update_format_cb), toolbar);
	g_signal_connect(G_OBJECT(webview), "format-updated",
	                 G_CALLBACK(update_format_cb), toolbar);
	g_signal_connect_after(G_OBJECT(webview), "selection-changed",
	                       G_CALLBACK(mark_set_cb), toolbar);

	buttons = pidgin_webview_get_format_functions(PIDGIN_WEBVIEW(webview));
	update_buttons_cb(PIDGIN_WEBVIEW(webview), buttons, toolbar);
	update_buttons(toolbar);
}

void
pidgin_webviewtoolbar_associate_smileys(PidginWebViewToolbar *toolbar,
                                     const char *proto_id)
{
	PidginWebViewToolbarPriv *priv = PIDGIN_WEBVIEWTOOLBAR_GET_PRIVATE(toolbar);
	g_free(priv->sml);
	priv->sml = g_strdup(proto_id);
}

void
pidgin_webviewtoolbar_switch_active_conversation(PidginWebViewToolbar *toolbar,
                                              PurpleConversation *conv)
{
	PidginWebViewToolbarPriv *priv = PIDGIN_WEBVIEWTOOLBAR_GET_PRIVATE(toolbar);
	PurpleConnection *gc = purple_conversation_get_connection(conv);
	PurpleProtocol *protocol = purple_connection_get_protocol(gc);

	priv->active_conv = conv;

	/* gray out attention button on protocols that don't support it
	 for the time being it is always disabled for chats */
	gtk_action_set_sensitive(priv->attention,
		conv && protocol && PURPLE_IS_IM_CONVERSATION(conv) &&
		PURPLE_PROTOCOL_IMPLEMENTS(protocol, ATTENTION_IFACE, send));

	gtk_action_set_sensitive(priv->smiley,
		pidgin_themes_get_proto_smileys(priv->sml) != NULL);
}

void
pidgin_webviewtoolbar_activate(PidginWebViewToolbar *toolbar,
                            PidginWebViewAction action)
{
	PidginWebViewToolbarPriv *priv;
	GtkAction *act;

	g_return_if_fail(toolbar != NULL);

	priv = PIDGIN_WEBVIEWTOOLBAR_GET_PRIVATE(toolbar);
	switch (action) {
		case PIDGIN_WEBVIEW_ACTION_BOLD:
			act = priv->bold;
			break;

		case PIDGIN_WEBVIEW_ACTION_ITALIC:
			act = priv->italic;
			break;

		case PIDGIN_WEBVIEW_ACTION_UNDERLINE:
			act = priv->underline;
			break;

		case PIDGIN_WEBVIEW_ACTION_STRIKE:
			act = priv->strike;
			break;

		case PIDGIN_WEBVIEW_ACTION_LARGER:
			act = priv->larger_size;
			break;

#if 0
		case PIDGIN_WEBVIEW_ACTION_NORMAL:
			act = priv->normal_size;
			break;
#endif

		case PIDGIN_WEBVIEW_ACTION_SMALLER:
			act = priv->smaller_size;
			break;

		case PIDGIN_WEBVIEW_ACTION_FONTFACE:
			act = priv->font;
			break;

		case PIDGIN_WEBVIEW_ACTION_FGCOLOR:
			act = priv->fgcolor;
			break;

		case PIDGIN_WEBVIEW_ACTION_BGCOLOR:
			act = priv->bgcolor;
			break;

		case PIDGIN_WEBVIEW_ACTION_CLEAR:
			act = priv->clear;
			break;

		case PIDGIN_WEBVIEW_ACTION_IMAGE:
			act = priv->image;
			break;

		case PIDGIN_WEBVIEW_ACTION_LINK:
			act = priv->link;
			break;

		case PIDGIN_WEBVIEW_ACTION_HR:
			act = priv->hr;
			break;

		case PIDGIN_WEBVIEW_ACTION_SMILEY:
			act = priv->smiley;
			break;

		case PIDGIN_WEBVIEW_ACTION_ATTENTION:
			act = priv->attention;
			break;

		default:
			g_return_if_reached();
			break;
	}

	gtk_action_activate(act);
}
<|MERGE_RESOLUTION|>--- conflicted
+++ resolved
@@ -584,13 +584,8 @@
 
 	g_free(filename);
 
-<<<<<<< HEAD
-	gtk_webview_insert_image(GTK_WEBVIEW(toolbar->webview), id);
+	pidgin_webview_insert_image(PIDGIN_WEBVIEW(toolbar->webview), id);
 	/* TODO: do it after passing an image to protocol, not before
-=======
-	pidgin_webview_insert_image(PIDGIN_WEBVIEW(toolbar->webview), id);
-	/* TODO: do it after passing an image to prpl, not before
->>>>>>> 6970c949
 	 * purple_imgstore_unref_by_id(id);
 	 */
 }
