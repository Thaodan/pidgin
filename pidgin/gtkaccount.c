/**
 * @file gtkaccount.c GTK+ Account Editor UI
 * @ingroup pidgin
 *
 * pidgin
 *
 * Pidgin is the legal property of its developers, whose names are too numerous
 * to list here.  Please refer to the COPYRIGHT file distributed with this
 * source distribution.
 *
 * This program is free software; you can redistribute it and/or modify
 * it under the terms of the GNU General Public License as published by
 * the Free Software Foundation; either version 2 of the License, or
 * (at your option) any later version.
 *
 * This program is distributed in the hope that it will be useful,
 * but WITHOUT ANY WARRANTY; without even the implied warranty of
 * MERCHANTABILITY or FITNESS FOR A PARTICULAR PURPOSE.  See the
 * GNU General Public License for more details.
 *
 * You should have received a copy of the GNU General Public License
 * along with this program; if not, write to the Free Software
 * Foundation, Inc., 59 Temple Place, Suite 330, Boston, MA  02111-1307  USA
 */

#include "internal.h"
#include "pidgin.h"

#include "account.h"
#include "accountopt.h"
#include "core.h"
#include "debug.h"
#include "notify.h"
#include "plugin.h"
#include "prefs.h"
#include "prpl.h"
#include "request.h"
#include "savedstatuses.h"
#include "signals.h"
#include "util.h"

#include "gtkaccount.h"
#include "gtkblist.h"
#include "gtkdialogs.h"
#include "gtkutils.h"
#include "gtkstatusbox.h"
#include "pidginstock.h"

enum
{
	COLUMN_ICON,
	COLUMN_BUDDYICON,
	COLUMN_SCREENNAME,
	COLUMN_ENABLED,
	COLUMN_PROTOCOL,
	COLUMN_DATA,
	COLUMN_PULSE_DATA,
	NUM_COLUMNS
};

typedef struct
{
	PurpleAccount *account;
	char *username;
	char *alias;

} PidginAccountAddUserData;

typedef struct
{
	GtkWidget *window;
	GtkWidget *treeview;

	GtkWidget *modify_button;
	GtkWidget *delete_button;
	GtkWidget *notebook;

	GtkListStore *model;
	GtkTreeIter drag_iter;

	GtkTreeViewColumn *screenname_col;

} AccountsWindow;

typedef struct
{
	PidginAccountDialogType type;

	PurpleAccount *account;
	char *protocol_id;
	PurplePlugin *plugin;
	PurplePluginProtocolInfo *prpl_info;

	PurpleProxyType new_proxy_type;

	GList *user_split_entries;
	GList *protocol_opt_entries;

	GtkSizeGroup *sg;
	GtkWidget *window;

	GtkWidget *top_vbox;
	GtkWidget *bottom_vbox;
	GtkWidget *ok_button;
	GtkWidget *register_button;

	/* Login Options */
	GtkWidget *login_frame;
	GtkWidget *protocol_menu;
	GtkWidget *password_box;
	GtkWidget *screenname_entry;
	GtkWidget *password_entry;
	GtkWidget *alias_entry;
	GtkWidget *remember_pass_check;

	/* User Options */
	GtkWidget *user_frame;
	GtkWidget *new_mail_check;
	GtkWidget *icon_hbox;
	GtkWidget *icon_check;
	GtkWidget *icon_entry;
	GtkWidget *icon_filesel;
	GtkWidget *icon_preview;
	GtkWidget *icon_text;
	PurpleStoredImage *icon_img;

	/* Protocol Options */
	GtkWidget *protocol_frame;

	/* Proxy Options */
	GtkWidget *proxy_frame;
	GtkWidget *proxy_vbox;
	GtkWidget *proxy_dropdown;
	GtkWidget *proxy_host_entry;
	GtkWidget *proxy_port_entry;
	GtkWidget *proxy_user_entry;
	GtkWidget *proxy_pass_entry;

	/* Are we registering? */
	gboolean   registering;

} AccountPrefsDialog;

typedef struct
{
	GdkPixbuf *online_pixbuf;
	gboolean pulse_to_grey;
	float pulse_value;
	int timeout;
	PurpleAccount *account;
	GtkTreeModel *model;

} PidginPulseData;


static AccountsWindow *accounts_window = NULL;
static GHashTable *account_pref_wins;

static void add_account_to_liststore(PurpleAccount *account, gpointer user_data);
static void set_account(GtkListStore *store, GtkTreeIter *iter,
						  PurpleAccount *account, GdkPixbuf *global_buddyicon);

/**************************************************************************
 * Add/Modify Account dialog
 **************************************************************************/
static void add_login_options(AccountPrefsDialog *dialog, GtkWidget *parent);
static void add_user_options(AccountPrefsDialog *dialog, GtkWidget *parent);
static void add_protocol_options(AccountPrefsDialog *dialog,
								 GtkWidget *parent);
static void add_proxy_options(AccountPrefsDialog *dialog, GtkWidget *parent);

static GtkWidget *
add_pref_box(AccountPrefsDialog *dialog, GtkWidget *parent,
			 const char *text, GtkWidget *widget)
{
	GtkWidget *hbox;
	GtkWidget *label;

	hbox = gtk_hbox_new(FALSE, PIDGIN_HIG_BOX_SPACE);
	gtk_box_pack_start(GTK_BOX(parent), hbox, FALSE, FALSE, 0);
	gtk_widget_show(hbox);

	label = gtk_label_new_with_mnemonic(text);
	gtk_size_group_add_widget(dialog->sg, label);
	gtk_misc_set_alignment(GTK_MISC(label), 0, 0.5);
	gtk_box_pack_start(GTK_BOX(hbox), label, FALSE, FALSE, 0);
	gtk_label_set_mnemonic_widget(GTK_LABEL(label), widget);
	gtk_widget_show(label);

	gtk_box_pack_start(GTK_BOX(hbox), widget, TRUE, TRUE, PIDGIN_HIG_BORDER);
	gtk_widget_show(widget);
	pidgin_set_accessible_label (widget, label);

	return hbox;
}

static void
set_dialog_icon(AccountPrefsDialog *dialog, gpointer data, size_t len, gchar *new_icon_path)
{
	GdkPixbuf *pixbuf = NULL;

	dialog->icon_img = purple_imgstore_unref(dialog->icon_img);
	if (data != NULL)
	{
		if (len > 0)
			dialog->icon_img = purple_imgstore_add(data, len, new_icon_path);
		else
			g_free(data);
	}

	if (dialog->icon_img != NULL) {
		GdkPixbufLoader *loader = gdk_pixbuf_loader_new();
		gdk_pixbuf_loader_write(loader, purple_imgstore_get_data(dialog->icon_img),
		                        purple_imgstore_get_size(dialog->icon_img), NULL);
		gdk_pixbuf_loader_close(loader, NULL);
		pixbuf = gdk_pixbuf_loader_get_pixbuf(loader);
	}

	if (pixbuf && dialog->prpl_info &&
	    (dialog->prpl_info->icon_spec.scale_rules & PURPLE_ICON_SCALE_DISPLAY))
	{
		/* Scale the icon to something reasonable */
		int width, height;
		GdkPixbuf *scale;

		pidgin_buddy_icon_get_scale_size(pixbuf, &dialog->prpl_info->icon_spec,
				PURPLE_ICON_SCALE_DISPLAY, &width, &height);
		scale = gdk_pixbuf_scale_simple(pixbuf, width, height, GDK_INTERP_BILINEAR);

		g_object_unref(G_OBJECT(pixbuf));
		pixbuf = scale;
	}

	if (pixbuf == NULL)
	{
		/* Show a placeholder icon */
		GtkIconSize icon_size = gtk_icon_size_from_name(PIDGIN_ICON_SIZE_TANGO_SMALL);
		pixbuf = gtk_widget_render_icon(dialog->window, PIDGIN_STOCK_TOOLBAR_SELECT_AVATAR,
		                                icon_size, "PidginAccount");
	}

	gtk_image_set_from_pixbuf(GTK_IMAGE(dialog->icon_entry), pixbuf);
	if (pixbuf != NULL)
		g_object_unref(G_OBJECT(pixbuf));
}

static void
set_account_protocol_cb(GtkWidget *item, const char *id,
						AccountPrefsDialog *dialog)
{
	PurplePlugin *new_plugin;

	new_plugin = purple_find_prpl(id);

	if (new_plugin == dialog->plugin)
		return;

	dialog->plugin = new_plugin;

	if (dialog->plugin != NULL)
	{
		dialog->prpl_info = PURPLE_PLUGIN_PROTOCOL_INFO(dialog->plugin);

		g_free(dialog->protocol_id);
		dialog->protocol_id = g_strdup(dialog->plugin->info->id);
	}

	if (dialog->account != NULL)
		purple_account_clear_settings(dialog->account);

	add_login_options(dialog,    dialog->top_vbox);
	add_user_options(dialog,     dialog->top_vbox);
	add_protocol_options(dialog, dialog->bottom_vbox);

	if (!dialog->prpl_info || !dialog->prpl_info->register_user) {
		gtk_widget_hide(dialog->register_button);
	} else {
		if (dialog->prpl_info != NULL &&
		   (dialog->prpl_info->options & OPT_PROTO_REGISTER_NOSCREENNAME)) {
			gtk_widget_set_sensitive(dialog->register_button, TRUE);
		} else {
			gtk_widget_set_sensitive(dialog->register_button, FALSE);
		}
		gtk_widget_show(dialog->register_button);
	}
}

static void
screenname_changed_cb(GtkEntry *entry, AccountPrefsDialog *dialog)
{
	if (dialog->ok_button)
		gtk_widget_set_sensitive(dialog->ok_button,
				*gtk_entry_get_text(entry) != '\0');
	if (dialog->register_button) {
		if (dialog->prpl_info != NULL && (dialog->prpl_info->options & OPT_PROTO_REGISTER_NOSCREENNAME))
			gtk_widget_set_sensitive(dialog->register_button, TRUE);
		else
			gtk_widget_set_sensitive(dialog->register_button,
					*gtk_entry_get_text(entry) != '\0');
	}
}

static void
icon_filesel_choose_cb(const char *filename, gpointer data)
{
	AccountPrefsDialog *dialog = data;

	if (filename != NULL)
	{
		size_t len;
		gpointer data = pidgin_convert_buddy_icon(dialog->plugin, filename, &len);
		set_dialog_icon(dialog, data, len, g_strdup(filename));
	}

	dialog->icon_filesel = NULL;
}

static void
icon_select_cb(GtkWidget *button, AccountPrefsDialog *dialog)
{
	dialog->icon_filesel = pidgin_buddy_icon_chooser_new(GTK_WINDOW(dialog->window), icon_filesel_choose_cb, dialog);
	gtk_widget_show_all(dialog->icon_filesel);
}

static void
icon_reset_cb(GtkWidget *button, AccountPrefsDialog *dialog)
{
	set_dialog_icon(dialog, NULL, 0, NULL);
}

static void
account_dnd_recv(GtkWidget *widget, GdkDragContext *dc, gint x, gint y,
		 GtkSelectionData *sd, guint info, guint t, AccountPrefsDialog *dialog)
{
	gchar *name = (gchar *)sd->data;

	if ((sd->length >= 0) && (sd->format == 8)) {
		/* Well, it looks like the drag event was cool.
		 * Let's do something with it */
		if (!g_ascii_strncasecmp(name, "file://", 7)) {
			GError *converr = NULL;
			gchar *tmp, *rtmp;
			gpointer data;
			size_t len;

			/* It looks like we're dealing with a local file. */
			if(!(tmp = g_filename_from_uri(name, NULL, &converr))) {
				purple_debug(PURPLE_DEBUG_ERROR, "buddyicon", "%s\n",
					   (converr ? converr->message :
					    "g_filename_from_uri error"));
				return;
			}
			if ((rtmp = strchr(tmp, '\r')) || (rtmp = strchr(tmp, '\n')))
				*rtmp = '\0';

			data = pidgin_convert_buddy_icon(dialog->plugin, tmp, &len);
			/* This takes ownership of tmp */
			set_dialog_icon(dialog, data, len, tmp);
		}
		gtk_drag_finish(dc, TRUE, FALSE, t);
	}
	gtk_drag_finish(dc, FALSE, FALSE, t);
}

static void
update_editable(PurpleConnection *gc, AccountPrefsDialog *dialog)
{
	gboolean set;
	GList *l;

	if (dialog->account == NULL)
		return;

	if (gc != NULL && dialog->account != purple_connection_get_account(gc))
		return;

	set = !(purple_account_is_connected(dialog->account) || purple_account_is_connecting(dialog->account));
	gtk_widget_set_sensitive(dialog->protocol_menu, set);
	gtk_widget_set_sensitive(dialog->screenname_entry, set);

	for (l = dialog->user_split_entries ; l != NULL ; l = l->next)
		gtk_widget_set_sensitive((GtkWidget *)l->data, set);
}

static void
add_login_options(AccountPrefsDialog *dialog, GtkWidget *parent)
{
	GtkWidget *frame;
	GtkWidget *hbox;
	GtkWidget *vbox;
	GtkWidget *entry;
	GtkWidget *menu;
	GtkWidget *item;
	GList *user_splits;
	GList *l, *l2;
	char *username = NULL;

	if (dialog->protocol_menu != NULL)
	{
		gtk_widget_ref(dialog->protocol_menu);
		hbox = g_object_get_data(G_OBJECT(dialog->protocol_menu), "container");
		gtk_container_remove(GTK_CONTAINER(hbox), dialog->protocol_menu);
	}

	if (dialog->login_frame != NULL)
		gtk_widget_destroy(dialog->login_frame);

	/* Build the login options frame. */
	frame = pidgin_make_frame(parent, _("Login Options"));

	/* cringe */
	dialog->login_frame = gtk_widget_get_parent(gtk_widget_get_parent(frame));

	gtk_box_reorder_child(GTK_BOX(parent), dialog->login_frame, 0);
	gtk_widget_show(dialog->login_frame);

	/* Main vbox */
	vbox = gtk_vbox_new(FALSE, PIDGIN_HIG_BOX_SPACE);
	gtk_container_add(GTK_CONTAINER(frame), vbox);
	gtk_widget_show(vbox);

	/* Protocol */
	if (dialog->protocol_menu == NULL)
	{
		dialog->protocol_menu = pidgin_protocol_option_menu_new(
				dialog->protocol_id, G_CALLBACK(set_account_protocol_cb), dialog);
		gtk_widget_ref(dialog->protocol_menu);
	}

	hbox = add_pref_box(dialog, vbox, _("Pro_tocol:"), dialog->protocol_menu);
	g_object_set_data(G_OBJECT(dialog->protocol_menu), "container", hbox);

	gtk_widget_unref(dialog->protocol_menu);

	/* Screen name */
	dialog->screenname_entry = gtk_entry_new();
#if GTK_CHECK_VERSION(2,10,0)
	g_object_set(G_OBJECT(dialog->screenname_entry), "truncate-multiline", TRUE, NULL);
#endif

	add_pref_box(dialog, vbox, _("Screen _name:"), dialog->screenname_entry);

	g_signal_connect(G_OBJECT(dialog->screenname_entry), "changed",
					 G_CALLBACK(screenname_changed_cb), dialog);

	/* Do the user split thang */
	if (dialog->plugin == NULL) /* Yeah right. */
		user_splits = NULL;
	else
		user_splits = dialog->prpl_info->user_splits;

	if (dialog->account != NULL)
		username = g_strdup(purple_account_get_username(dialog->account));

	if (dialog->user_split_entries != NULL) {
		g_list_free(dialog->user_split_entries);
		dialog->user_split_entries = NULL;
	}

	for (l = user_splits; l != NULL; l = l->next) {
		PurpleAccountUserSplit *split = l->data;
		char *buf;

		buf = g_strdup_printf("%s:", purple_account_user_split_get_text(split));

		entry = gtk_entry_new();

		add_pref_box(dialog, vbox, buf, entry);

		g_free(buf);

		dialog->user_split_entries =
			g_list_append(dialog->user_split_entries, entry);
	}

	for (l = g_list_last(dialog->user_split_entries),
		 l2 = g_list_last(user_splits);
		 l != NULL && l2 != NULL;
		 l = l->prev, l2 = l2->prev) {

		GtkWidget *entry = l->data;
		PurpleAccountUserSplit *split = l2->data;
		const char *value = NULL;
		char *c;

		if (dialog->account != NULL) {
			if(purple_account_user_split_get_reverse(split))
				c = strrchr(username,
						purple_account_user_split_get_separator(split));
			else
				c = strchr(username,
						purple_account_user_split_get_separator(split));

			if (c != NULL) {
				*c = '\0';
				c++;

				value = c;
			}
		}
		if (value == NULL)
			value = purple_account_user_split_get_default_value(split);

		/* Google Talk default domain hackery! */
		menu = gtk_option_menu_get_menu(GTK_OPTION_MENU(dialog->protocol_menu));
		item = gtk_menu_get_active(GTK_MENU(menu));
		if (value == NULL && g_object_get_data(G_OBJECT(item), "fake") && 
			!strcmp(purple_account_user_split_get_text(split), _("Domain")))
			value = "gmail.com";

		if (value != NULL)
			gtk_entry_set_text(GTK_ENTRY(entry), value);
	}

	if (username != NULL)
		gtk_entry_set_text(GTK_ENTRY(dialog->screenname_entry), username);

	g_free(username);


	/* Password */
	dialog->password_entry = gtk_entry_new();
	gtk_entry_set_visibility(GTK_ENTRY(dialog->password_entry), FALSE);
	if (gtk_entry_get_invisible_char(GTK_ENTRY(dialog->password_entry)) == '*')
		gtk_entry_set_invisible_char(GTK_ENTRY(dialog->password_entry), PIDGIN_INVISIBLE_CHAR);
	dialog->password_box = add_pref_box(dialog, vbox, _("_Password:"),
										  dialog->password_entry);

	/* Alias */
	dialog->alias_entry = gtk_entry_new();
	add_pref_box(dialog, vbox, _("Local _alias:"), dialog->alias_entry);

	/* Remember Password */
	dialog->remember_pass_check =
		gtk_check_button_new_with_mnemonic(_("Remember pass_word"));
	gtk_toggle_button_set_active(GTK_TOGGLE_BUTTON(dialog->remember_pass_check),
								 FALSE);
	gtk_box_pack_start(GTK_BOX(vbox), dialog->remember_pass_check,
					   FALSE, FALSE, 0);
	gtk_widget_show(dialog->remember_pass_check);

	/* Set the fields. */
	if (dialog->account != NULL) {
		if (purple_account_get_password(dialog->account))
			gtk_entry_set_text(GTK_ENTRY(dialog->password_entry),
							   purple_account_get_password(dialog->account));

		if (purple_account_get_alias(dialog->account))
			gtk_entry_set_text(GTK_ENTRY(dialog->alias_entry),
							   purple_account_get_alias(dialog->account));

		gtk_toggle_button_set_active(
				GTK_TOGGLE_BUTTON(dialog->remember_pass_check),
				purple_account_get_remember_password(dialog->account));
	}

	if (dialog->prpl_info != NULL &&
		(dialog->prpl_info->options & OPT_PROTO_NO_PASSWORD)) {

		gtk_widget_hide(dialog->password_box);
		gtk_widget_hide(dialog->remember_pass_check);
	}

	/* Do not let the user change the protocol/screenname while connected. */
	update_editable(NULL, dialog);
	purple_signal_connect(purple_connections_get_handle(), "signing-on", dialog,
					G_CALLBACK(update_editable), dialog);
	purple_signal_connect(purple_connections_get_handle(), "signed-off", dialog,
					G_CALLBACK(update_editable), dialog);
}

static void
icon_check_cb(GtkWidget *checkbox, AccountPrefsDialog *dialog)
{
	gtk_widget_set_sensitive(dialog->icon_hbox, gtk_toggle_button_get_active(GTK_TOGGLE_BUTTON(dialog->icon_check)));
}

static void
add_user_options(AccountPrefsDialog *dialog, GtkWidget *parent)
{
	GtkWidget *frame;
	GtkWidget *vbox;
	GtkWidget *vbox2;
	GtkWidget *hbox;
	GtkWidget *hbox2;
	GtkWidget *button;
	GtkWidget *label;

	if (dialog->user_frame != NULL)
		gtk_widget_destroy(dialog->user_frame);

	/* Build the user options frame. */
	frame = pidgin_make_frame(parent, _("User Options"));
	dialog->user_frame = gtk_widget_get_parent(gtk_widget_get_parent(frame));

	gtk_box_reorder_child(GTK_BOX(parent), dialog->user_frame, 1);
	gtk_widget_show(dialog->user_frame);

	/* Main vbox */
	vbox = gtk_vbox_new(FALSE, PIDGIN_HIG_BOX_SPACE);
	gtk_container_add(GTK_CONTAINER(frame), vbox);
	gtk_widget_show(vbox);

	/* New mail notifications */
	dialog->new_mail_check =
		gtk_check_button_new_with_mnemonic(_("New _mail notifications"));
	gtk_box_pack_start(GTK_BOX(vbox), dialog->new_mail_check, FALSE, FALSE, 0);
	gtk_widget_show(dialog->new_mail_check);

	/* Buddy icon */
	dialog->icon_check = gtk_check_button_new_with_mnemonic(_("Use this buddy _icon for this account:"));
	g_signal_connect(G_OBJECT(dialog->icon_check), "toggled", G_CALLBACK(icon_check_cb), dialog);
	gtk_widget_show(dialog->icon_check);
	gtk_box_pack_start(GTK_BOX(vbox), dialog->icon_check, FALSE, FALSE, 0);

	dialog->icon_hbox = hbox = gtk_hbox_new(FALSE, PIDGIN_HIG_BOX_SPACE);
	gtk_widget_set_sensitive(hbox, gtk_toggle_button_get_active(GTK_TOGGLE_BUTTON(dialog->icon_check)));
	gtk_box_pack_start(GTK_BOX(vbox), hbox, FALSE, FALSE, 0);
	gtk_widget_show(hbox);

	label = gtk_label_new("    ");
	gtk_box_pack_start(GTK_BOX(hbox), label, FALSE, FALSE, 0);
	gtk_widget_show(label);

	button = gtk_button_new();
	gtk_box_pack_start(GTK_BOX(hbox), button, FALSE, FALSE, 0);
	gtk_widget_show(button);
	g_signal_connect(G_OBJECT(button), "clicked",
	                 G_CALLBACK(icon_select_cb), dialog);

	dialog->icon_entry = gtk_image_new();
	gtk_container_add(GTK_CONTAINER(button), dialog->icon_entry);
	gtk_widget_show(dialog->icon_entry);
	/* TODO: Uh, isn't this next line pretty useless? */
	pidgin_set_accessible_label (dialog->icon_entry, label);
	purple_imgstore_unref(dialog->icon_img);
	dialog->icon_img = NULL;

	vbox2 = gtk_vbox_new(FALSE, 0);
	gtk_box_pack_start(GTK_BOX(hbox), vbox2, TRUE, TRUE, 0);
	gtk_widget_show(vbox2);

	hbox2 = gtk_hbox_new(FALSE, PIDGIN_HIG_BOX_SPACE);
	gtk_box_pack_start(GTK_BOX(vbox2), hbox2, FALSE, FALSE, PIDGIN_HIG_BORDER);
	gtk_widget_show(hbox2);

	button = gtk_button_new_from_stock(GTK_STOCK_REMOVE);
	g_signal_connect(G_OBJECT(button), "clicked",
			 G_CALLBACK(icon_reset_cb), dialog);
	gtk_box_pack_start(GTK_BOX(hbox2), button, FALSE, FALSE, 0);
	gtk_widget_show(button);

	if (dialog->prpl_info != NULL) {
		if (!(dialog->prpl_info->options & OPT_PROTO_MAIL_CHECK))
			gtk_widget_hide(dialog->new_mail_check);

		if (dialog->prpl_info->icon_spec.format == NULL)
			gtk_widget_hide(dialog->icon_hbox);
	}

	if (dialog->account != NULL) {
		PurpleStoredImage *img;
		gpointer data = NULL;
		size_t len = 0;

		gtk_toggle_button_set_active(GTK_TOGGLE_BUTTON(dialog->new_mail_check),
					     purple_account_get_check_mail(dialog->account));

		gtk_toggle_button_set_active(GTK_TOGGLE_BUTTON(dialog->icon_check),
					     !purple_account_get_bool(dialog->account, "use-global-buddyicon",
								       TRUE));

		img = purple_buddy_icons_find_account_icon(dialog->account);
		if (img)
		{
			len = purple_imgstore_get_size(img);
			data = g_memdup(purple_imgstore_get_data(img), len);
		}
		set_dialog_icon(dialog, data, len,
		                g_strdup(purple_account_get_buddy_icon_path(dialog->account)));
	} else {
		set_dialog_icon(dialog, NULL, 0, NULL);
	}

	if (!dialog->prpl_info ||
			(!(dialog->prpl_info->options & OPT_PROTO_MAIL_CHECK) &&
			 (dialog->prpl_info->icon_spec.format ==  NULL))) {

		/* Nothing to see :( aww. */
		gtk_widget_hide(dialog->user_frame);
	}
}

static void
add_protocol_options(AccountPrefsDialog *dialog, GtkWidget *parent)
{
	PurpleAccountOption *option;
	PurpleAccount *account;
	GtkWidget *frame, *vbox, *check, *entry, *combo, *menu, *item;
	const GList *list, *node;
	gint i, idx, int_value;
	GtkListStore *model;
	GtkTreeIter iter;
	GtkCellRenderer *renderer;
	PurpleKeyValuePair *kvp;
	GList *l;
	char buf[1024];
	char *title;
	const char *str_value;
	gboolean bool_value;

	if (dialog->protocol_frame != NULL) {
		gtk_widget_destroy(dialog->protocol_frame);
		dialog->protocol_frame = NULL;
	}

	if (dialog->protocol_opt_entries != NULL) {
		g_list_free(dialog->protocol_opt_entries);
		dialog->protocol_opt_entries = NULL;
	}

	if (dialog->prpl_info == NULL ||
		dialog->prpl_info->protocol_options == NULL) {

		return;
	}

	account = dialog->account;

	/* Build the protocol options frame. */
	g_snprintf(buf, sizeof(buf), _("%s Options"), dialog->plugin->info->name);

	frame = pidgin_make_frame(parent, buf);
	dialog->protocol_frame =
		gtk_widget_get_parent(gtk_widget_get_parent(frame));

	gtk_box_reorder_child(GTK_BOX(parent), dialog->protocol_frame, 0);
	gtk_widget_show(dialog->protocol_frame);

	/* Main vbox */
	vbox = gtk_vbox_new(FALSE, PIDGIN_HIG_BOX_SPACE);
	gtk_container_add(GTK_CONTAINER(frame), vbox);
	gtk_widget_show(vbox);

	for (l = dialog->prpl_info->protocol_options; l != NULL; l = l->next)
	{
		option = (PurpleAccountOption *)l->data;

		switch (purple_account_option_get_type(option))
		{
			case PURPLE_PREF_BOOLEAN:
				if (account == NULL ||
					strcmp(purple_account_get_protocol_id(account),
						   dialog->protocol_id))
				{
					bool_value = purple_account_option_get_default_bool(option);
				}
				else
				{
					bool_value = purple_account_get_bool(account,
						purple_account_option_get_setting(option),
						purple_account_option_get_default_bool(option));
				}

				check = gtk_check_button_new_with_label(
					purple_account_option_get_text(option));

				gtk_toggle_button_set_active(GTK_TOGGLE_BUTTON(check),
											 bool_value);

				gtk_box_pack_start(GTK_BOX(vbox), check, FALSE, FALSE, 0);
				gtk_widget_show(check);

				dialog->protocol_opt_entries =
					g_list_append(dialog->protocol_opt_entries, check);

				break;

			case PURPLE_PREF_INT:
				if (account == NULL ||
					strcmp(purple_account_get_protocol_id(account),
						   dialog->protocol_id))
				{
					int_value = purple_account_option_get_default_int(option);
				}
				else
				{
					int_value = purple_account_get_int(account,
						purple_account_option_get_setting(option),
						purple_account_option_get_default_int(option));
				}

				g_snprintf(buf, sizeof(buf), "%d", int_value);

				entry = gtk_entry_new();
				gtk_entry_set_text(GTK_ENTRY(entry), buf);

				title = g_strdup_printf("%s:",
						purple_account_option_get_text(option));

				add_pref_box(dialog, vbox, title, entry);

				g_free(title);

				dialog->protocol_opt_entries =
					g_list_append(dialog->protocol_opt_entries, entry);

				break;

			case PURPLE_PREF_STRING:
				if (account == NULL ||
					strcmp(purple_account_get_protocol_id(account),
						   dialog->protocol_id))
				{
					str_value = purple_account_option_get_default_string(option);
				}
				else
				{
					str_value = purple_account_get_string(account,
						purple_account_option_get_setting(option),
						purple_account_option_get_default_string(option));
				}

				entry = gtk_entry_new();
				if (purple_account_option_get_masked(option))
				{
					gtk_entry_set_visibility(GTK_ENTRY(entry), FALSE);
					if (gtk_entry_get_invisible_char(GTK_ENTRY(entry)) == '*')
						gtk_entry_set_invisible_char(GTK_ENTRY(entry), PIDGIN_INVISIBLE_CHAR);
				}

				/* Google Talk default domain hackery! */
				menu = gtk_option_menu_get_menu(GTK_OPTION_MENU(dialog->protocol_menu));
				item = gtk_menu_get_active(GTK_MENU(menu));
				if (str_value == NULL && g_object_get_data(G_OBJECT(item), "fake") &&
					!strcmp(_("Connect server"),  purple_account_option_get_text(option)))
					str_value = "talk.google.com";	
		
				if (str_value != NULL)
					gtk_entry_set_text(GTK_ENTRY(entry), str_value);

				title = g_strdup_printf("%s:",
						purple_account_option_get_text(option));

				add_pref_box(dialog, vbox, title, entry);

				g_free(title);

				dialog->protocol_opt_entries =
					g_list_append(dialog->protocol_opt_entries, entry);

				break;

			case PURPLE_PREF_STRING_LIST:
				i = 0;
				idx = 0;

				if (account == NULL ||
					strcmp(purple_account_get_protocol_id(account),
						   dialog->protocol_id))
				{
					str_value = purple_account_option_get_default_list_value(option);
				}
				else
				{
					str_value = purple_account_get_string(account,
						purple_account_option_get_setting(option),
						purple_account_option_get_default_list_value(option));
				}

				list = purple_account_option_get_list(option);
				model = gtk_list_store_new(2, G_TYPE_STRING, G_TYPE_POINTER);
				combo = gtk_combo_box_new_with_model(GTK_TREE_MODEL(model));

				/* Loop through list of PurpleKeyValuePair items */
				for (node = list; node != NULL; node = node->next) {
					if (node->data != NULL) {
						kvp = (PurpleKeyValuePair *) node->data;
						if ((kvp->value != NULL) && (str_value != NULL) &&
						    !g_utf8_collate(kvp->value, str_value))
							idx = i;

						gtk_list_store_append(model, &iter);
						gtk_list_store_set(model, &iter,
								0, kvp->key,
								1, kvp->value,
								-1);
					}

					i++;
				}

				/* Set default */
				gtk_combo_box_set_active(GTK_COMBO_BOX(combo), idx);

				/* Define renderer */
				renderer = gtk_cell_renderer_text_new();
				gtk_cell_layout_pack_start(GTK_CELL_LAYOUT(combo), renderer,
						TRUE);
				gtk_cell_layout_set_attributes(GTK_CELL_LAYOUT(combo),
						renderer, "text", 0, NULL);

				title = g_strdup_printf("%s:",
						purple_account_option_get_text(option));

				add_pref_box(dialog, vbox, title, combo);

				g_free(title);

				dialog->protocol_opt_entries =
					g_list_append(dialog->protocol_opt_entries, combo);

				break;


			default:
				break;
		}
	}
}

static GtkWidget *
make_proxy_dropdown(void)
{
	GtkWidget *dropdown;
	GtkListStore *model;
	GtkTreeIter iter;
	GtkCellRenderer *renderer;

	model = gtk_list_store_new(2, G_TYPE_STRING, G_TYPE_INT);
	dropdown = gtk_combo_box_new_with_model(GTK_TREE_MODEL(model));

	gtk_list_store_append(model, &iter);
	gtk_list_store_set(model, &iter,
			0, purple_running_gnome() ? _("Use GNOME Proxy Settings")
			:_("Use Global Proxy Settings"),
			1, PURPLE_PROXY_USE_GLOBAL,
			-1);

	gtk_list_store_append(model, &iter);
	gtk_list_store_set(model, &iter,
			0, _("No Proxy"),
			1, PURPLE_PROXY_NONE,
			-1);

	gtk_list_store_append(model, &iter);
	gtk_list_store_set(model, &iter,
			0, _("HTTP"),
			1, PURPLE_PROXY_HTTP,
			-1);

	gtk_list_store_append(model, &iter);
	gtk_list_store_set(model, &iter,
			0, _("SOCKS 4"),
			1, PURPLE_PROXY_SOCKS4,
			-1);

	gtk_list_store_append(model, &iter);
	gtk_list_store_set(model, &iter,
			0, _("SOCKS 5"),
			1, PURPLE_PROXY_SOCKS5,
			-1);

	gtk_list_store_append(model, &iter);
	gtk_list_store_set(model, &iter,
			0, _("Use Environmental Settings"),
			1, PURPLE_PROXY_USE_ENVVAR,
			-1);

	renderer = gtk_cell_renderer_text_new();
	gtk_cell_layout_pack_start(GTK_CELL_LAYOUT(dropdown), renderer, TRUE);
	gtk_cell_layout_set_attributes(GTK_CELL_LAYOUT(dropdown), renderer,
			"text", 0, NULL);

	return dropdown;
}

static void
proxy_type_changed_cb(GtkWidget *menu, AccountPrefsDialog *dialog)
{
	dialog->new_proxy_type =
		gtk_combo_box_get_active(GTK_COMBO_BOX(menu)) - 1;

	if (dialog->new_proxy_type == PURPLE_PROXY_USE_GLOBAL ||
		dialog->new_proxy_type == PURPLE_PROXY_NONE ||
		dialog->new_proxy_type == PURPLE_PROXY_USE_ENVVAR) {

		gtk_widget_hide_all(dialog->proxy_vbox);
	}
	else
		gtk_widget_show_all(dialog->proxy_vbox);
}

static void
port_popup_cb(GtkWidget *w, GtkMenu *menu, gpointer data)
{
	GtkWidget *item1;
	GtkWidget *item2;

	/* This is an easter egg.
	   It means one of two things, both intended as humourus:
	   A) your network is really slow and you have nothing better to do than
	      look at butterflies.
	   B)You are looking really closely at something that shouldn't matter. */
	item1 = gtk_menu_item_new_with_label(_("If you look real closely"));

	/* This is an easter egg. See the comment on the previous line in the source. */
	item2 = gtk_menu_item_new_with_label(_("you can see the butterflies mating"));

	gtk_widget_show(item1);
	gtk_widget_show(item2);

	/* Prepend these in reverse order so they appear correctly. */
	gtk_menu_shell_prepend(GTK_MENU_SHELL(menu), item2);
	gtk_menu_shell_prepend(GTK_MENU_SHELL(menu), item1);
}

static void
add_proxy_options(AccountPrefsDialog *dialog, GtkWidget *parent)
{
	PurpleProxyInfo *proxy_info;
	GtkWidget *frame;
	GtkWidget *vbox;
	GtkWidget *vbox2;

	if (dialog->proxy_frame != NULL)
		gtk_widget_destroy(dialog->proxy_frame);

	frame = pidgin_make_frame(parent, _("Pro_xy Options"));
	dialog->proxy_frame = gtk_widget_get_parent(gtk_widget_get_parent(frame));

	gtk_box_reorder_child(GTK_BOX(parent), dialog->proxy_frame, 1);
	gtk_widget_show(dialog->proxy_frame);

	/* Main vbox */
	vbox = gtk_vbox_new(FALSE, PIDGIN_HIG_BOX_SPACE);
	gtk_container_add(GTK_CONTAINER(frame), vbox);
	gtk_widget_show(vbox);

	/* Proxy Type drop-down. */
	dialog->proxy_dropdown = make_proxy_dropdown();

	add_pref_box(dialog, vbox, _("Proxy _type:"), dialog->proxy_dropdown);

	/* Setup the second vbox, which may be hidden at times. */
	dialog->proxy_vbox = vbox2 = gtk_vbox_new(FALSE, PIDGIN_HIG_BOX_SPACE);
	gtk_box_pack_start(GTK_BOX(vbox), vbox2, FALSE, FALSE, PIDGIN_HIG_BORDER);
	gtk_widget_show(vbox2);

	/* Host */
	dialog->proxy_host_entry = gtk_entry_new();
	add_pref_box(dialog, vbox2, _("_Host:"), dialog->proxy_host_entry);

	/* Port */
	dialog->proxy_port_entry = gtk_entry_new();
	add_pref_box(dialog, vbox2, _("_Port:"), dialog->proxy_port_entry);

	g_signal_connect(G_OBJECT(dialog->proxy_port_entry), "populate-popup",
					 G_CALLBACK(port_popup_cb), NULL);

	/* User */
	dialog->proxy_user_entry = gtk_entry_new();

	add_pref_box(dialog, vbox2, _("_Username:"), dialog->proxy_user_entry);

	/* Password */
	dialog->proxy_pass_entry = gtk_entry_new();
	gtk_entry_set_visibility(GTK_ENTRY(dialog->proxy_pass_entry), FALSE);
	if (gtk_entry_get_invisible_char(GTK_ENTRY(dialog->proxy_pass_entry)) == '*')
		gtk_entry_set_invisible_char(GTK_ENTRY(dialog->proxy_pass_entry), PIDGIN_INVISIBLE_CHAR);
	add_pref_box(dialog, vbox2, _("Pa_ssword:"), dialog->proxy_pass_entry);

	if (dialog->account != NULL &&
		(proxy_info = purple_account_get_proxy_info(dialog->account)) != NULL) {

		PurpleProxyType type = purple_proxy_info_get_type(proxy_info);
		const char *value;
		int int_val;

		/* Hah! */
		/* I dunno what you're laughing about, fuzz ball. */
		dialog->new_proxy_type = type;
		gtk_combo_box_set_active(GTK_COMBO_BOX(dialog->proxy_dropdown),
				type + 1);

		if (type == PURPLE_PROXY_USE_GLOBAL || type == PURPLE_PROXY_NONE ||
				type == PURPLE_PROXY_USE_ENVVAR)
			gtk_widget_hide_all(vbox2);


		if ((value = purple_proxy_info_get_host(proxy_info)) != NULL)
			gtk_entry_set_text(GTK_ENTRY(dialog->proxy_host_entry), value);

		if ((int_val = purple_proxy_info_get_port(proxy_info)) != 0) {
			char buf[11];

			g_snprintf(buf, sizeof(buf), "%d", int_val);

			gtk_entry_set_text(GTK_ENTRY(dialog->proxy_port_entry), buf);
		}

		if ((value = purple_proxy_info_get_username(proxy_info)) != NULL)
			gtk_entry_set_text(GTK_ENTRY(dialog->proxy_user_entry), value);

		if ((value = purple_proxy_info_get_password(proxy_info)) != NULL)
			gtk_entry_set_text(GTK_ENTRY(dialog->proxy_pass_entry), value);
	}
	else {
		dialog->new_proxy_type = PURPLE_PROXY_USE_GLOBAL;
		gtk_combo_box_set_active(GTK_COMBO_BOX(dialog->proxy_dropdown),
				dialog->new_proxy_type + 1);
		gtk_widget_hide_all(vbox2);
	}

	/* Connect signals. */
	g_signal_connect(G_OBJECT(dialog->proxy_dropdown), "changed",
					 G_CALLBACK(proxy_type_changed_cb), dialog);
}

static void
account_win_destroy_cb(GtkWidget *w, GdkEvent *event,
					   AccountPrefsDialog *dialog)
{
	g_hash_table_remove(account_pref_wins, dialog->account);

	gtk_widget_destroy(dialog->window);

	g_list_free(dialog->user_split_entries);
	g_list_free(dialog->protocol_opt_entries);
	g_free(dialog->protocol_id);

	purple_imgstore_unref(dialog->icon_img);

	if (dialog->icon_filesel)
		gtk_widget_destroy(dialog->icon_filesel);

	purple_signals_disconnect_by_handle(dialog);

	g_free(dialog);
}

static void
cancel_account_prefs_cb(GtkWidget *w, AccountPrefsDialog *dialog)
{
	account_win_destroy_cb(NULL, NULL, dialog);
}

static PurpleAccount*
ok_account_prefs_cb(GtkWidget *w, AccountPrefsDialog *dialog)
{
	PurpleProxyInfo *proxy_info = NULL;
	GList *l, *l2;
	const char *value;
	char *username;
	char *tmp;
	gboolean new = FALSE, icon_change = FALSE;
	PurpleAccount *account;
	PurplePluginProtocolInfo *prpl_info;

	if (dialog->account == NULL)
	{
		const char *screenname;

		screenname = gtk_entry_get_text(GTK_ENTRY(dialog->screenname_entry));
		account = purple_account_new(screenname, dialog->protocol_id);
		new = TRUE;
	}
	else
	{
		account = dialog->account;

		/* Protocol */
		purple_account_set_protocol_id(account, dialog->protocol_id);
	}

	/* Alias */
	value = gtk_entry_get_text(GTK_ENTRY(dialog->alias_entry));

	if (*value != '\0')
		purple_account_set_alias(account, value);
	else
		purple_account_set_alias(account, NULL);

	/* Buddy Icon */
	prpl_info = PURPLE_PLUGIN_PROTOCOL_INFO(dialog->plugin);
	if (prpl_info != NULL && prpl_info->icon_spec.format != NULL)
	{
		const char *filename;

		if (new || purple_account_get_bool(account, "use-global-buddyicon", TRUE) ==
			gtk_toggle_button_get_active(GTK_TOGGLE_BUTTON(dialog->icon_check)))
		{
			icon_change = TRUE;
		}
		purple_account_set_bool(account, "use-global-buddyicon", !gtk_toggle_button_get_active(GTK_TOGGLE_BUTTON(dialog->icon_check)));

		if (gtk_toggle_button_get_active(GTK_TOGGLE_BUTTON(dialog->icon_check)))
		{
			if (dialog->icon_img)
			{
				size_t len = purple_imgstore_get_size(dialog->icon_img);
				purple_buddy_icons_set_account_icon(account,
				                                    g_memdup(purple_imgstore_get_data(dialog->icon_img), len),
				                                    len);
				purple_account_set_buddy_icon_path(account, purple_imgstore_get_filename(dialog->icon_img));
			}
			else
			{
				purple_buddy_icons_set_account_icon(account, NULL, 0);
				purple_account_set_buddy_icon_path(account, NULL);
			}
		}
		else if ((filename = purple_prefs_get_path(PIDGIN_PREFS_ROOT "/accounts/buddyicon")) && icon_change)
		{
			size_t len;
			gpointer data = pidgin_convert_buddy_icon(dialog->plugin, filename, &len);
			purple_account_set_buddy_icon_path(account, filename);
			purple_buddy_icons_set_account_icon(account, data, len);
		}
	}


	/* Remember Password */
	purple_account_set_remember_password(account,
			gtk_toggle_button_get_active(
					GTK_TOGGLE_BUTTON(dialog->remember_pass_check)));

	/* Check Mail */
	if (dialog->prpl_info && dialog->prpl_info->options & OPT_PROTO_MAIL_CHECK)
		purple_account_set_check_mail(account,
			gtk_toggle_button_get_active(
					GTK_TOGGLE_BUTTON(dialog->new_mail_check)));

	/* Password */
	value = gtk_entry_get_text(GTK_ENTRY(dialog->password_entry));

	/*
	 * We set the password if this is a new account because new accounts
	 * will be set to online, and if the user has entered a password into
	 * the account editor (but has not checked the 'save' box), then we
	 * don't want to prompt them.
	 */
	if ((purple_account_get_remember_password(account) || new) && (*value != '\0'))
		purple_account_set_password(account, value);
	else
		purple_account_set_password(account, NULL);

	/* Build the username string. */
	username =
		g_strdup(gtk_entry_get_text(GTK_ENTRY(dialog->screenname_entry)));

	if (dialog->prpl_info != NULL)
	{
		for (l = dialog->prpl_info->user_splits,
			 l2 = dialog->user_split_entries;
			 l != NULL && l2 != NULL;
			 l = l->next, l2 = l2->next)
		{
			PurpleAccountUserSplit *split = l->data;
			GtkEntry *entry = l2->data;
			char sep[2] = " ";

			value = gtk_entry_get_text(entry);

			*sep = purple_account_user_split_get_separator(split);

			tmp = g_strconcat(username, sep,
					(*value ? value :
					 purple_account_user_split_get_default_value(split)),
					NULL);

			g_free(username);
			username = tmp;
		}
	}

	purple_account_set_username(account, username);
	g_free(username);

	/* Add the protocol settings */
	if (dialog->prpl_info) {
		for (l = dialog->prpl_info->protocol_options,
				l2 = dialog->protocol_opt_entries;
				l != NULL && l2 != NULL;
				l = l->next, l2 = l2->next) {

			PurplePrefType type;
			PurpleAccountOption *option = l->data;
			GtkWidget *widget = l2->data;
			GtkTreeIter iter;
			const char *setting;
			char *value2;
			int int_value;
			gboolean bool_value;

			type = purple_account_option_get_type(option);

			setting = purple_account_option_get_setting(option);

			switch (type) {
				case PURPLE_PREF_STRING:
					value = gtk_entry_get_text(GTK_ENTRY(widget));
					purple_account_set_string(account, setting, value);
					break;

				case PURPLE_PREF_INT:
					int_value = atoi(gtk_entry_get_text(GTK_ENTRY(widget)));
					purple_account_set_int(account, setting, int_value);
					break;

				case PURPLE_PREF_BOOLEAN:
					bool_value =
						gtk_toggle_button_get_active(GTK_TOGGLE_BUTTON(widget));
					purple_account_set_bool(account, setting, bool_value);
					break;

				case PURPLE_PREF_STRING_LIST:
					gtk_combo_box_get_active_iter(GTK_COMBO_BOX(widget), &iter);
					gtk_tree_model_get(gtk_combo_box_get_model(GTK_COMBO_BOX(widget)), &iter, 1, &value2, -1);
					purple_account_set_string(account, setting, value2);
					break;

				default:
					break;
			}
		}
	}

	/* Set the proxy stuff. */
	proxy_info = purple_account_get_proxy_info(account);

	/* Create the proxy info if it doesn't exist. */
	if (proxy_info == NULL) {
		proxy_info = purple_proxy_info_new();
		purple_account_set_proxy_info(account, proxy_info);
	}

	/* Set the proxy info type. */
	purple_proxy_info_set_type(proxy_info, dialog->new_proxy_type);

	/* Host */
	value = gtk_entry_get_text(GTK_ENTRY(dialog->proxy_host_entry));

	if (*value != '\0')
		purple_proxy_info_set_host(proxy_info, value);
	else
		purple_proxy_info_set_host(proxy_info, NULL);

	/* Port */
	value = gtk_entry_get_text(GTK_ENTRY(dialog->proxy_port_entry));

	if (*value != '\0')
		purple_proxy_info_set_port(proxy_info, atoi(value));
	else
		purple_proxy_info_set_port(proxy_info, 0);

	/* Username */
	value = gtk_entry_get_text(GTK_ENTRY(dialog->proxy_user_entry));

	if (*value != '\0')
		purple_proxy_info_set_username(proxy_info, value);
	else
		purple_proxy_info_set_username(proxy_info, NULL);

	/* Password */
	value = gtk_entry_get_text(GTK_ENTRY(dialog->proxy_pass_entry));

	if (*value != '\0')
		purple_proxy_info_set_password(proxy_info, value);
	else
		purple_proxy_info_set_password(proxy_info, NULL);

	/* If there are no values set then proxy_info NULL */
	if ((purple_proxy_info_get_type(proxy_info) == PURPLE_PROXY_USE_GLOBAL) &&
		(purple_proxy_info_get_host(proxy_info) == NULL) &&
		(purple_proxy_info_get_port(proxy_info) == 0) &&
		(purple_proxy_info_get_username(proxy_info) == NULL) &&
		(purple_proxy_info_get_password(proxy_info) == NULL))
	{
		purple_account_set_proxy_info(account, NULL);
		proxy_info = NULL;
	}

	/* If this is a new account, add it to our list */
	if (new)
		purple_accounts_add(account);
	else
		purple_signal_emit(pidgin_account_get_handle(), "account-modified", account);

	/* If this is a new account, then sign on! */
	if (new && !dialog->registering) {
		const PurpleSavedStatus *saved_status;

		saved_status = purple_savedstatus_get_current();
		if (saved_status != NULL) {
			purple_savedstatus_activate_for_account(saved_status, account);
			purple_account_set_enabled(account, PIDGIN_UI, TRUE);
		}
	}

	/* We no longer need the data from the dialog window */
	account_win_destroy_cb(NULL, NULL, dialog);

	return account;
}

static void
register_account_prefs_cb(GtkWidget *w, AccountPrefsDialog *dialog)
{
	PurpleAccount *account;

	dialog->registering = TRUE;

	account = ok_account_prefs_cb(NULL, dialog);

	purple_account_register(account);
}


static const GtkTargetEntry dnd_targets[] = {
	{"text/plain", 0, 0},
	{"text/uri-list", 0, 1},
	{"STRING", 0, 2}
};

void
pidgin_account_dialog_show(PidginAccountDialogType type,
							 PurpleAccount *account)
{
	AccountPrefsDialog *dialog;
	GtkWidget *win;
	GtkWidget *main_vbox;
	GtkWidget *vbox;
	GtkWidget *bbox;
	GtkWidget *dbox;
	GtkWidget *notebook;
	GtkWidget *button;

	if (accounts_window != NULL && account != NULL &&
		(dialog = g_hash_table_lookup(account_pref_wins, account)) != NULL)
	{
		gtk_window_present(GTK_WINDOW(dialog->window));
		return;
	}

	dialog = g_new0(AccountPrefsDialog, 1);

	if (accounts_window != NULL && account != NULL)
	{
		g_hash_table_insert(account_pref_wins, account, dialog);
	}

	dialog->account = account;
	dialog->type    = type;
	dialog->sg      = gtk_size_group_new(GTK_SIZE_GROUP_HORIZONTAL);

	if (dialog->account == NULL) {
		/* Select the first prpl in the list*/
		GList *prpl_list = purple_plugins_get_protocols();
		if (prpl_list != NULL)
			dialog->protocol_id = g_strdup(((PurplePlugin *) prpl_list->data)->info->id);
	}
	else
	{
		dialog->protocol_id =
			g_strdup(purple_account_get_protocol_id(dialog->account));
	}

	if ((dialog->plugin = purple_find_prpl(dialog->protocol_id)) != NULL)
		dialog->prpl_info = PURPLE_PLUGIN_PROTOCOL_INFO(dialog->plugin);

<<<<<<< HEAD
=======

>>>>>>> e328f66e
	dialog->window = win = pidgin_create_window((type == PIDGIN_ADD_ACCOUNT_DIALOG) ? _("Add Account") : _("Modify Account"),
		PIDGIN_HIG_BORDER, "account", FALSE);

	g_signal_connect(G_OBJECT(win), "delete_event",
					 G_CALLBACK(account_win_destroy_cb), dialog);

	/* Setup the vbox */
	main_vbox = gtk_vbox_new(FALSE, PIDGIN_HIG_BORDER);
	gtk_container_add(GTK_CONTAINER(win), main_vbox);
	gtk_widget_show(main_vbox);

	notebook = gtk_notebook_new();
	gtk_box_pack_start(GTK_BOX(main_vbox), notebook, FALSE, FALSE, 0);
	gtk_widget_show(GTK_WIDGET(notebook));

	/* Setup the inner vbox */
	dialog->top_vbox = vbox = gtk_vbox_new(FALSE, PIDGIN_HIG_BORDER);
	gtk_container_set_border_width(GTK_CONTAINER(vbox), PIDGIN_HIG_BORDER);
	gtk_notebook_append_page(GTK_NOTEBOOK(notebook), vbox,
			gtk_label_new_with_mnemonic(_("_Basic")));
	gtk_widget_show(vbox);

	/* Setup the top frames. */
	add_login_options(dialog, vbox);
	add_user_options(dialog, vbox);

	/* Setup the page with 'Advanced'. */
	dialog->bottom_vbox = dbox = gtk_vbox_new(FALSE, PIDGIN_HIG_BORDER);
	gtk_container_set_border_width(GTK_CONTAINER(dbox), PIDGIN_HIG_BORDER);
	gtk_notebook_append_page(GTK_NOTEBOOK(notebook), dbox,
			gtk_label_new_with_mnemonic(_("_Advanced")));
	gtk_widget_show(dbox);

	/** Setup the bottom frames. */
	add_protocol_options(dialog, dbox);
	add_proxy_options(dialog, dbox);

	/* Setup the button box */
	bbox = gtk_hbutton_box_new();
	gtk_box_set_spacing(GTK_BOX(bbox), PIDGIN_HIG_BOX_SPACE);
	gtk_button_box_set_layout(GTK_BUTTON_BOX(bbox), GTK_BUTTONBOX_END);
	gtk_box_pack_end(GTK_BOX(main_vbox), bbox, FALSE, TRUE, 0);
	gtk_widget_show(bbox);

	/* Register button */
	button = gtk_button_new_with_label(_("Register"));
	gtk_box_pack_start(GTK_BOX(bbox), button, FALSE, FALSE, 0);
	gtk_widget_show(button);

	g_signal_connect(G_OBJECT(button), "clicked",
			G_CALLBACK(register_account_prefs_cb), dialog);

	dialog->register_button = button;

	if (dialog->account == NULL)
		gtk_widget_set_sensitive(button, FALSE);

	if (!dialog->prpl_info || !dialog->prpl_info->register_user)
		gtk_widget_hide(button);

	/* Cancel button */
	button = gtk_button_new_from_stock(GTK_STOCK_CANCEL);
	gtk_box_pack_start(GTK_BOX(bbox), button, FALSE, FALSE, 0);
	gtk_widget_show(button);

	g_signal_connect(G_OBJECT(button), "clicked",
					 G_CALLBACK(cancel_account_prefs_cb), dialog);

	/* Save button */
	button = gtk_button_new_from_stock(GTK_STOCK_SAVE);
	gtk_box_pack_start(GTK_BOX(bbox), button, FALSE, FALSE, 0);

	if (dialog->account == NULL)
		gtk_widget_set_sensitive(button, FALSE);

	gtk_widget_show(button);

	dialog->ok_button = button;

	/* Set up DND */
	gtk_drag_dest_set(dialog->window,
			  GTK_DEST_DEFAULT_MOTION |
			  GTK_DEST_DEFAULT_DROP,
			  dnd_targets,
			  sizeof(dnd_targets) / sizeof(GtkTargetEntry),
			  GDK_ACTION_COPY);

	g_signal_connect(G_OBJECT(dialog->window), "drag_data_received",
			 G_CALLBACK(account_dnd_recv), dialog);

	g_signal_connect(G_OBJECT(button), "clicked",
					 G_CALLBACK(ok_account_prefs_cb), dialog);

	/* Show the window. */
	gtk_widget_show(win);
}

/**************************************************************************
 * Accounts Dialog
 **************************************************************************/
static void
signed_on_off_cb(PurpleConnection *gc, gpointer user_data)
{
	PurpleAccount *account;
	PidginPulseData *pulse_data;
	GtkTreeModel *model;
	GtkTreeIter iter;
	GdkPixbuf *pixbuf;
	size_t index;

	/* Don't need to do anything if the accounts window is not visible */
	if (accounts_window == NULL)
		return;

	account = purple_connection_get_account(gc);
	model = GTK_TREE_MODEL(accounts_window->model);
	index = g_list_index(purple_accounts_get_all(), account);

	if (gtk_tree_model_iter_nth_child(model, &iter, NULL, index))
	{
		gtk_tree_model_get(GTK_TREE_MODEL(accounts_window->model), &iter,
						   COLUMN_PULSE_DATA, &pulse_data, -1);

		if (pulse_data != NULL)
		{
			if (pulse_data->timeout > 0)
				g_source_remove(pulse_data->timeout);

			g_object_unref(G_OBJECT(pulse_data->online_pixbuf));

			g_free(pulse_data);
		}

		pixbuf = pidgin_create_prpl_icon(account, PIDGIN_PRPL_ICON_MEDIUM);
		if ((pixbuf != NULL) && purple_account_is_disconnected(account))
			gdk_pixbuf_saturate_and_pixelate(pixbuf, pixbuf, 0.0, FALSE);

		gtk_list_store_set(accounts_window->model, &iter,
				   COLUMN_ICON, pixbuf,
				   COLUMN_PULSE_DATA, NULL,
				   -1);


		if (pixbuf != NULL)
			g_object_unref(G_OBJECT(pixbuf));
	}
}

/*
 * Get the GtkTreeIter of the specified account in the
 * GtkListStore
 */
static gboolean
accounts_window_find_account_in_treemodel(GtkTreeIter *iter, PurpleAccount *account)
{
	GtkTreeModel *model;
	PurpleAccount *cur;

	g_return_val_if_fail(account != NULL, FALSE);
	g_return_val_if_fail(accounts_window != NULL, FALSE);

	model = GTK_TREE_MODEL(accounts_window->model);

	if (!gtk_tree_model_get_iter_first(model, iter))
		return FALSE;

	gtk_tree_model_get(model, iter, COLUMN_DATA, &cur, -1);
	if (cur == account)
		return TRUE;

	while (gtk_tree_model_iter_next(model, iter))
	{
		gtk_tree_model_get(model, iter, COLUMN_DATA, &cur, -1);
		if (cur == account)
			return TRUE;
	}

	return FALSE;
}

static void
account_removed_cb(PurpleAccount *account, gpointer user_data)
{
	AccountPrefsDialog *dialog;
	GtkTreeIter iter;

	/* If the account was being modified, close the edit window */
	if ((dialog = g_hash_table_lookup(account_pref_wins, account)) != NULL)
		account_win_destroy_cb(NULL, NULL, dialog);

	if (accounts_window == NULL)
		return;

	/* Remove the account from the GtkListStore */
	if (accounts_window_find_account_in_treemodel(&iter, account))
		gtk_list_store_remove(accounts_window->model, &iter);

	if (purple_accounts_get_all() == NULL)
		gtk_notebook_set_current_page(GTK_NOTEBOOK(accounts_window->notebook), 0);
}

static void
account_abled_cb(PurpleAccount *account, gpointer user_data)
{
	GtkTreeIter iter;

	if (accounts_window == NULL)
		return;

	/* update the account in the GtkListStore */
	if (accounts_window_find_account_in_treemodel(&iter, account))
		gtk_list_store_set(accounts_window->model, &iter,
						   COLUMN_ENABLED, GPOINTER_TO_INT(user_data),
						   -1);
}

static void
drag_data_get_cb(GtkWidget *widget, GdkDragContext *ctx,
				 GtkSelectionData *data, guint info, guint time,
				 AccountsWindow *dialog)
{
	if (data->target == gdk_atom_intern("PURPLE_ACCOUNT", FALSE)) {
		GtkTreeRowReference *ref;
		GtkTreePath *source_row;
		GtkTreeIter iter;
		PurpleAccount *account = NULL;
		GValue val;

		ref = g_object_get_data(G_OBJECT(ctx), "gtk-tree-view-source-row");
		source_row = gtk_tree_row_reference_get_path(ref);

		if (source_row == NULL)
			return;

		gtk_tree_model_get_iter(GTK_TREE_MODEL(dialog->model), &iter,
								source_row);
		val.g_type = 0;
		gtk_tree_model_get_value(GTK_TREE_MODEL(dialog->model), &iter,
								 COLUMN_DATA, &val);

		dialog->drag_iter = iter;

		account = g_value_get_pointer(&val);

		gtk_selection_data_set(data, gdk_atom_intern("PURPLE_ACCOUNT", FALSE),
							   8, (void *)&account, sizeof(account));

		gtk_tree_path_free(source_row);
	}
}

static void
move_account_after(GtkListStore *store, GtkTreeIter *iter,
				   GtkTreeIter *position)
{
	GtkTreeIter new_iter;
	PurpleAccount *account;

	gtk_tree_model_get(GTK_TREE_MODEL(store), iter,
					   COLUMN_DATA, &account,
					   -1);

	gtk_list_store_insert_after(store, &new_iter, position);

	set_account(store, &new_iter, account, NULL);

	gtk_list_store_remove(store, iter);
}

static void
move_account_before(GtkListStore *store, GtkTreeIter *iter,
					GtkTreeIter *position)
{
	GtkTreeIter new_iter;
	PurpleAccount *account;

	gtk_tree_model_get(GTK_TREE_MODEL(store), iter,
					   COLUMN_DATA, &account,
					   -1);

	gtk_list_store_insert_before(store, &new_iter, position);

	set_account(store, &new_iter, account, NULL);

	gtk_list_store_remove(store, iter);
}

static void
drag_data_received_cb(GtkWidget *widget, GdkDragContext *ctx,
					  guint x, guint y, GtkSelectionData *sd,
					  guint info, guint t, AccountsWindow *dialog)
{
	if (sd->target == gdk_atom_intern("PURPLE_ACCOUNT", FALSE) && sd->data) {
		gint dest_index;
		PurpleAccount *a = NULL;
		GtkTreePath *path = NULL;
		GtkTreeViewDropPosition position;

		memcpy(&a, sd->data, sizeof(a));

		if (gtk_tree_view_get_dest_row_at_pos(GTK_TREE_VIEW(widget), x, y,
											  &path, &position)) {

			GtkTreeIter iter;
			PurpleAccount *account;
			GValue val;

			gtk_tree_model_get_iter(GTK_TREE_MODEL(dialog->model), &iter, path);
			val.g_type = 0;
			gtk_tree_model_get_value(GTK_TREE_MODEL(dialog->model), &iter,
									 COLUMN_DATA, &val);

			account = g_value_get_pointer(&val);

			switch (position) {
				case GTK_TREE_VIEW_DROP_AFTER:
				case GTK_TREE_VIEW_DROP_INTO_OR_AFTER:
					move_account_after(dialog->model, &dialog->drag_iter,
									   &iter);
					dest_index = g_list_index(purple_accounts_get_all(),
											  account) + 1;
					break;

				case GTK_TREE_VIEW_DROP_BEFORE:
				case GTK_TREE_VIEW_DROP_INTO_OR_BEFORE:
					dest_index = g_list_index(purple_accounts_get_all(),
											  account);

					move_account_before(dialog->model, &dialog->drag_iter,
										&iter);
					break;

				default:
					return;
			}

			purple_accounts_reorder(a, dest_index);
		}
	}
}

static gint
accedit_win_destroy_cb(GtkWidget *w, GdkEvent *event, AccountsWindow *dialog)
{
	pidgin_accounts_window_hide();

	return 0;
}

static gboolean
configure_cb(GtkWidget *w, GdkEventConfigure *event, AccountsWindow *dialog)
{
	if (GTK_WIDGET_VISIBLE(w)) {
		int old_width = purple_prefs_get_int(PIDGIN_PREFS_ROOT "/accounts/dialog/width");
		int col_width;
		int difference;

		purple_prefs_set_int(PIDGIN_PREFS_ROOT "/accounts/dialog/width",  event->width);
		purple_prefs_set_int(PIDGIN_PREFS_ROOT "/accounts/dialog/height", event->height);

		col_width = gtk_tree_view_column_get_width(dialog->screenname_col);

		if (col_width == 0)
			return FALSE;

		difference = (MAX(old_width, event->width) -
					  MIN(old_width, event->width));

		if (difference == 0)
			return FALSE;

		if (old_width < event->width)
			gtk_tree_view_column_set_min_width(dialog->screenname_col,
					col_width + difference);
		else
			gtk_tree_view_column_set_max_width(dialog->screenname_col,
					col_width - difference);
	}

	return FALSE;
}

static void
add_account_cb(GtkWidget *w, AccountsWindow *dialog)
{
	pidgin_account_dialog_show(PIDGIN_ADD_ACCOUNT_DIALOG, NULL);
}

static void
modify_account_sel(GtkTreeModel *model, GtkTreePath *path,
				   GtkTreeIter *iter, gpointer data)
{
	PurpleAccount *account;

	gtk_tree_model_get(model, iter, COLUMN_DATA, &account, -1);

	if (account != NULL)
		pidgin_account_dialog_show(PIDGIN_MODIFY_ACCOUNT_DIALOG, account);
}

static void
modify_account_cb(GtkWidget *w, AccountsWindow *dialog)
{
	GtkTreeSelection *selection;

	selection = gtk_tree_view_get_selection(GTK_TREE_VIEW(dialog->treeview));

	gtk_tree_selection_selected_foreach(selection, modify_account_sel, dialog);
}

static void
delete_account_cb(PurpleAccount *account)
{
	purple_accounts_delete(account);
}

static void
ask_delete_account_sel(GtkTreeModel *model, GtkTreePath *path,
					   GtkTreeIter *iter, gpointer data)
{
	PurpleAccount *account;

	gtk_tree_model_get(model, iter, COLUMN_DATA, &account, -1);

	if (account != NULL) {
		char *buf;

		buf = g_strdup_printf(_("Are you sure you want to delete %s?"),
							  purple_account_get_username(account));

		purple_request_close_with_handle(account);
		purple_request_action(account, NULL, buf, NULL, 0,
							account, NULL, NULL,
							account, 2,
							_("Delete"), delete_account_cb,
							_("Cancel"), NULL);
		g_free(buf);
	}
}

static void
ask_delete_account_cb(GtkWidget *w, AccountsWindow *dialog)
{
	GtkTreeSelection *selection;

	selection = gtk_tree_view_get_selection(GTK_TREE_VIEW(dialog->treeview));

	gtk_tree_selection_selected_foreach(selection, ask_delete_account_sel,
										dialog);
}

static void
close_accounts_cb(GtkWidget *w, AccountsWindow *dialog)
{
	gtk_widget_destroy(dialog->window);

	pidgin_accounts_window_hide();
}


static void
enabled_cb(GtkCellRendererToggle *renderer, gchar *path_str,
			   gpointer data)
{
	AccountsWindow *dialog = (AccountsWindow *)data;
	PurpleAccount *account;
	GtkTreeModel *model = GTK_TREE_MODEL(dialog->model);
	GtkTreeIter iter;
	gboolean enabled;
	const PurpleSavedStatus *saved_status;

	gtk_tree_model_get_iter_from_string(model, &iter, path_str);
	gtk_tree_model_get(model, &iter,
					   COLUMN_DATA, &account,
					   COLUMN_ENABLED, &enabled,
					   -1);

	/*
	 * If we just enabled the account, then set the statuses
	 * to the current status.
	 */
	if (!enabled)
	{
		saved_status = purple_savedstatus_get_current();
		purple_savedstatus_activate_for_account(saved_status, account);
	}

	purple_account_set_enabled(account, PIDGIN_UI, !enabled);
}

static void
add_columns(GtkWidget *treeview, AccountsWindow *dialog)
{
	GtkCellRenderer *renderer;
	GtkTreeViewColumn *column;

	/* Enabled */
	renderer = gtk_cell_renderer_toggle_new();

	g_signal_connect(G_OBJECT(renderer), "toggled",
			 G_CALLBACK(enabled_cb), dialog);

	column = gtk_tree_view_column_new_with_attributes(_("Enabled"),
			 renderer, "active", COLUMN_ENABLED, NULL);

	gtk_tree_view_insert_column(GTK_TREE_VIEW(treeview), column, -1);
	gtk_tree_view_column_set_resizable(column, TRUE);

	/* Screen Name column */
	column = gtk_tree_view_column_new();
	gtk_tree_view_column_set_title(column, _("Screen Name"));
	gtk_tree_view_insert_column(GTK_TREE_VIEW(treeview), column, -1);
	gtk_tree_view_column_set_resizable(column, TRUE);

	/* Buddy Icon */
	renderer = gtk_cell_renderer_pixbuf_new();
	gtk_tree_view_column_pack_start(column, renderer, FALSE);
	gtk_tree_view_column_add_attribute(column, renderer,
					   "pixbuf", COLUMN_BUDDYICON);

	/* Screen Name */
	renderer = gtk_cell_renderer_text_new();
	gtk_tree_view_column_pack_start(column, renderer, TRUE);
	gtk_tree_view_column_add_attribute(column, renderer,
					   "text", COLUMN_SCREENNAME);
	dialog->screenname_col = column;


	/* Protocol name */
	column = gtk_tree_view_column_new();
	gtk_tree_view_column_set_title(column, _("Protocol"));
	gtk_tree_view_insert_column(GTK_TREE_VIEW(treeview), column, -1);
	gtk_tree_view_column_set_resizable(column, TRUE);

	/* Icon */
	renderer = gtk_cell_renderer_pixbuf_new();
	gtk_tree_view_column_pack_start(column, renderer, FALSE);
	gtk_tree_view_column_add_attribute(column, renderer,
					   "pixbuf", COLUMN_ICON);

	renderer = gtk_cell_renderer_text_new();
	gtk_tree_view_column_pack_start(column, renderer, TRUE);
	gtk_tree_view_column_add_attribute(column, renderer,
					   "text", COLUMN_PROTOCOL);
}

static void
set_account(GtkListStore *store, GtkTreeIter *iter, PurpleAccount *account, GdkPixbuf *global_buddyicon)
{
	GdkPixbuf *pixbuf, *buddyicon = NULL;
	PurpleStoredImage *img = NULL;
	PurplePlugin *prpl;
	PurplePluginProtocolInfo *prpl_info = NULL;

	pixbuf = pidgin_create_prpl_icon(account, PIDGIN_PRPL_ICON_MEDIUM);
	if ((pixbuf != NULL) && purple_account_is_disconnected(account))
		gdk_pixbuf_saturate_and_pixelate(pixbuf, pixbuf, 0.0, FALSE);

	prpl = purple_find_prpl(purple_account_get_protocol_id(account));
	if (prpl != NULL)
		prpl_info = PURPLE_PLUGIN_PROTOCOL_INFO(prpl);
	if (prpl_info != NULL && prpl_info->icon_spec.format != NULL) {
		if (purple_account_get_bool(account, "use-global-buddyicon", TRUE)) {
			if (global_buddyicon != NULL)
				buddyicon = g_object_ref(G_OBJECT(global_buddyicon));
			/* This is for when set_account() is called for a single account */
			else
				img = purple_buddy_icons_find_account_icon(account);
		} else {
			img = purple_buddy_icons_find_account_icon(account);
		}
	}

	if (img != NULL) {
		GdkPixbufLoader *loader = gdk_pixbuf_loader_new();
		GdkPixbuf *buddyicon_pixbuf;

		gdk_pixbuf_loader_write(loader, purple_imgstore_get_data(img),
		                        purple_imgstore_get_size(img), NULL);
		gdk_pixbuf_loader_close(loader, NULL);
		buddyicon_pixbuf = gdk_pixbuf_loader_get_pixbuf(loader);

		purple_imgstore_unref(img);

		if (buddyicon_pixbuf != NULL) {
			buddyicon = gdk_pixbuf_scale_simple(buddyicon_pixbuf, 22, 22, GDK_INTERP_HYPER);
			g_object_unref(G_OBJECT(buddyicon_pixbuf));
		}
	}

	gtk_list_store_set(store, iter,
			COLUMN_ICON, pixbuf,
			COLUMN_BUDDYICON, buddyicon,
			COLUMN_SCREENNAME, purple_account_get_username(account),
			COLUMN_ENABLED, purple_account_get_enabled(account, PIDGIN_UI),
			COLUMN_PROTOCOL, purple_account_get_protocol_name(account),
			COLUMN_DATA, account,
			-1);

	if (pixbuf != NULL)
		g_object_unref(G_OBJECT(pixbuf));
	if (buddyicon != NULL)
		g_object_unref(G_OBJECT(buddyicon));
}

static void
add_account_to_liststore(PurpleAccount *account, gpointer user_data)
{
	GtkTreeIter iter;
	GdkPixbuf *global_buddyicon = user_data;

	if (accounts_window == NULL)
		return;

	gtk_list_store_append(accounts_window->model, &iter);
	gtk_notebook_set_current_page(GTK_NOTEBOOK(accounts_window->notebook),1);

	set_account(accounts_window->model, &iter, account, global_buddyicon);
	gtk_window_present(GTK_WINDOW(pidgin_blist_get_default_gtk_blist()->window));
}

static gboolean
populate_accounts_list(AccountsWindow *dialog)
{
	GList *l;
	gboolean ret = FALSE;
	GdkPixbuf *global_buddyicon = NULL;
	const char *path;

	gtk_list_store_clear(dialog->model);

	if ((path = purple_prefs_get_path(PIDGIN_PREFS_ROOT "/accounts/buddyicon")) != NULL) {
		GdkPixbuf *pixbuf = gdk_pixbuf_new_from_file(path, NULL);
		if (pixbuf != NULL) {
			global_buddyicon = gdk_pixbuf_scale_simple(pixbuf, 22, 22, GDK_INTERP_HYPER);
			g_object_unref(G_OBJECT(pixbuf));
		}
	}

	for (l = purple_accounts_get_all(); l != NULL; l = l->next) {
		ret = TRUE;
		add_account_to_liststore((PurpleAccount *)l->data, global_buddyicon);
	}

	if (global_buddyicon != NULL)
		g_object_unref(G_OBJECT(global_buddyicon));

	return ret;
}

#if !GTK_CHECK_VERSION(2,2,0)
static void
get_selected_helper(GtkTreeModel *model, GtkTreePath *path,
					GtkTreeIter *iter, gpointer user_data)
{
	*((gboolean *)user_data) = TRUE;
}
#endif

static void
account_selected_cb(GtkTreeSelection *sel, AccountsWindow *dialog)
{
	gboolean selected = FALSE;

#if GTK_CHECK_VERSION(2,2,0)
	selected = (gtk_tree_selection_count_selected_rows(sel) > 0);
#else
	gtk_tree_selection_selected_foreach(sel, get_selected_helper, &selected);
#endif

	gtk_widget_set_sensitive(dialog->modify_button, selected);
	gtk_widget_set_sensitive(dialog->delete_button, selected);
}

static gboolean
account_treeview_double_click_cb(GtkTreeView *treeview, GdkEventButton *event, gpointer user_data)
{
	AccountsWindow *dialog;
	GtkTreePath *path;
	GtkTreeViewColumn *column;
	GtkTreeIter iter;
	PurpleAccount *account;
	const gchar *title;

	dialog = (AccountsWindow *)user_data;

	/* Figure out which node was clicked */
	if (!gtk_tree_view_get_path_at_pos(GTK_TREE_VIEW(dialog->treeview), event->x, event->y, &path, &column, NULL, NULL))
		return FALSE;
	title = gtk_tree_view_column_get_title(column);
	/* The -1 is required because the first two columns of the list
	 * store are displayed as only one column in the tree view. */
	column = gtk_tree_view_get_column(treeview, COLUMN_ENABLED-1);
	gtk_tree_model_get_iter(GTK_TREE_MODEL(dialog->model), &iter, path);
	gtk_tree_path_free(path);
	gtk_tree_model_get(GTK_TREE_MODEL(dialog->model), &iter, COLUMN_DATA, &account, -1);

	if ((account != NULL) && (event->button == 1) &&
		(event->type == GDK_2BUTTON_PRESS) &&
		(strcmp(gtk_tree_view_column_get_title(column), title)))
	{
		pidgin_account_dialog_show(PIDGIN_MODIFY_ACCOUNT_DIALOG, account);
		return TRUE;
	}

	return FALSE;
}

static GtkWidget *
create_accounts_list(AccountsWindow *dialog)
{
	GtkWidget *frame;
	GtkWidget *sw;
	GtkWidget *label;
	GtkWidget *treeview;
	GtkTreeSelection *sel;
	GtkTargetEntry gte[] = {{"PURPLE_ACCOUNT", GTK_TARGET_SAME_APP, 0}};
	char *pretty, *tmp;

	frame = gtk_frame_new(NULL);
	gtk_frame_set_shadow_type(GTK_FRAME(frame), GTK_SHADOW_IN);

	accounts_window->notebook = gtk_notebook_new();
	gtk_notebook_set_show_tabs(GTK_NOTEBOOK(accounts_window->notebook), FALSE);
	gtk_notebook_set_show_border(GTK_NOTEBOOK(accounts_window->notebook), FALSE);
	gtk_container_add(GTK_CONTAINER(frame), accounts_window->notebook);

	/* Create a helpful first-time-use label */
	label = gtk_label_new(NULL);
	/* Translators: Please maintain the use of -> or <- to represent the menu heirarchy */
	tmp = g_strdup_printf(_(
						 "<span size='larger' weight='bold'>Welcome to %s!</span>\n\n"

						 "You have no IM accounts configured. To start connecting with %s "
						 "press the <b>Add</b> button below and configure your first "
						 "account. If you want %s to connect to multiple IM accounts, "
						 "press <b>Add</b> again to configure them all.\n\n"

						 "You can come back to this window to add, edit, or remove "
						 "accounts from <b>Accounts->Add/Edit</b> in the Buddy "
						 "List window"), PIDGIN_NAME, PIDGIN_NAME, PIDGIN_NAME);
	pretty = pidgin_make_pretty_arrows(tmp);
	g_free(tmp);
	gtk_label_set_markup(GTK_LABEL(label), pretty);
	g_free(pretty);

	gtk_label_set_line_wrap(GTK_LABEL(label), TRUE);
	gtk_widget_show(label);

	gtk_misc_set_alignment(GTK_MISC(label), 0.5, 0.5);
	gtk_notebook_append_page(GTK_NOTEBOOK(accounts_window->notebook), label, NULL);

	/* Create the scrolled window. */
	sw = gtk_scrolled_window_new(0, 0);
	gtk_scrolled_window_set_policy(GTK_SCROLLED_WINDOW(sw),
					GTK_POLICY_AUTOMATIC,
					GTK_POLICY_AUTOMATIC);
	gtk_scrolled_window_set_shadow_type(GTK_SCROLLED_WINDOW(sw),
					GTK_SHADOW_NONE);
	gtk_notebook_append_page(GTK_NOTEBOOK(accounts_window->notebook), sw, NULL);
	gtk_widget_show(sw);

	/* Create the list model. */
	dialog->model = gtk_list_store_new(NUM_COLUMNS,
					GDK_TYPE_PIXBUF,   /* COLUMN_ICON */
					GDK_TYPE_PIXBUF,   /* COLUMN_BUDDYICON */
					G_TYPE_STRING,     /* COLUMN_SCREENNAME */
					G_TYPE_BOOLEAN,    /* COLUMN_ENABLED */
					G_TYPE_STRING,     /* COLUMN_PROTOCOL */
					G_TYPE_POINTER,    /* COLUMN_DATA */
					G_TYPE_POINTER     /* COLUMN_PULSE_DATA */
					);

	/* And now the actual treeview */
	treeview = gtk_tree_view_new_with_model(GTK_TREE_MODEL(dialog->model));
	dialog->treeview = treeview;
	gtk_tree_view_set_rules_hint(GTK_TREE_VIEW(treeview), TRUE);

	sel = gtk_tree_view_get_selection(GTK_TREE_VIEW(treeview));
	gtk_tree_selection_set_mode(sel, GTK_SELECTION_MULTIPLE);
	g_signal_connect(G_OBJECT(sel), "changed",
					 G_CALLBACK(account_selected_cb), dialog);

	/* Handle double-clicking */
	g_signal_connect(G_OBJECT(treeview), "button_press_event",
					 G_CALLBACK(account_treeview_double_click_cb), dialog);

	gtk_container_add(GTK_CONTAINER(sw), treeview);

	add_columns(treeview, dialog);

	if (populate_accounts_list(dialog))
		gtk_notebook_set_current_page(GTK_NOTEBOOK(accounts_window->notebook), 1);
	else
		gtk_notebook_set_current_page(GTK_NOTEBOOK(accounts_window->notebook), 0);

	/* Setup DND. I wanna be an orc! */
	gtk_tree_view_enable_model_drag_source(
			GTK_TREE_VIEW(treeview), GDK_BUTTON1_MASK, gte,
			1, GDK_ACTION_COPY);
	gtk_tree_view_enable_model_drag_dest(
			GTK_TREE_VIEW(treeview), gte, 1,
			GDK_ACTION_COPY | GDK_ACTION_MOVE);

	g_signal_connect(G_OBJECT(treeview), "drag-data-received",
					 G_CALLBACK(drag_data_received_cb), dialog);
	g_signal_connect(G_OBJECT(treeview), "drag-data-get",
					 G_CALLBACK(drag_data_get_cb), dialog);

	gtk_widget_show_all(frame);
	return frame;
}

static void
account_modified_cb(PurpleAccount *account, AccountsWindow *window)
{
	GtkTreeIter iter;

	if (!accounts_window_find_account_in_treemodel(&iter, account))
		return;

	set_account(window->model, &iter, account, NULL);
}

static void
global_buddyicon_changed(const char *name, PurplePrefType type,
			gconstpointer value, gpointer window)
{
	GList *list;
	for (list = purple_accounts_get_all(); list; list = list->next) {
		account_modified_cb(list->data, window);
	}
}

void
pidgin_accounts_window_show(void)
{
	AccountsWindow *dialog;
	GtkWidget *win;
	GtkWidget *vbox;
	GtkWidget *bbox;
	GtkWidget *sw;
	GtkWidget *button;
	int width, height;

	if (accounts_window != NULL) {
		gtk_window_present(GTK_WINDOW(accounts_window->window));
		return;
	}

	accounts_window = dialog = g_new0(AccountsWindow, 1);

	width  = purple_prefs_get_int(PIDGIN_PREFS_ROOT "/accounts/dialog/width");
	height = purple_prefs_get_int(PIDGIN_PREFS_ROOT "/accounts/dialog/height");

	dialog->window = win = pidgin_create_window(_("Accounts"), PIDGIN_HIG_BORDER, "accounts", TRUE);
	gtk_window_set_default_size(GTK_WINDOW(win), width, height);

	g_signal_connect(G_OBJECT(win), "delete_event",
					 G_CALLBACK(accedit_win_destroy_cb), accounts_window);
	g_signal_connect(G_OBJECT(win), "configure_event",
					 G_CALLBACK(configure_cb), accounts_window);

	/* Setup the vbox */
	vbox = gtk_vbox_new(FALSE, PIDGIN_HIG_BORDER);
	gtk_container_add(GTK_CONTAINER(win), vbox);
	gtk_widget_show(vbox);

	/* Setup the scrolled window that will contain the list of accounts. */
	sw = create_accounts_list(dialog);
	gtk_box_pack_start(GTK_BOX(vbox), sw, TRUE, TRUE, 0);
	gtk_widget_show(sw);

	/* Button box. */
	bbox = gtk_hbutton_box_new();
	gtk_box_set_spacing(GTK_BOX(bbox), PIDGIN_HIG_BOX_SPACE);
	gtk_button_box_set_layout(GTK_BUTTON_BOX(bbox), GTK_BUTTONBOX_END);
	gtk_box_pack_end(GTK_BOX(vbox), bbox, FALSE, TRUE, 0);
	gtk_widget_show(bbox);

	/* Add button */
	button = gtk_button_new_from_stock(GTK_STOCK_ADD);
	gtk_box_pack_start(GTK_BOX(bbox), button, FALSE, FALSE, 0);
	gtk_widget_show(button);

	g_signal_connect(G_OBJECT(button), "clicked",
					 G_CALLBACK(add_account_cb), dialog);

	/* Modify button */
	button = gtk_button_new_from_stock(PIDGIN_STOCK_MODIFY);
	dialog->modify_button = button;
	gtk_box_pack_start(GTK_BOX(bbox), button, FALSE, FALSE, 0);
	gtk_widget_set_sensitive(button, FALSE);
	gtk_widget_show(button);

	g_signal_connect(G_OBJECT(button), "clicked",
					 G_CALLBACK(modify_account_cb), dialog);

	/* Delete button */
	button = gtk_button_new_from_stock(GTK_STOCK_DELETE);
	dialog->delete_button = button;
	gtk_box_pack_start(GTK_BOX(bbox), button, FALSE, FALSE, 0);
	gtk_widget_set_sensitive(button, FALSE);
	gtk_widget_show(button);

	g_signal_connect(G_OBJECT(button), "clicked",
					 G_CALLBACK(ask_delete_account_cb), dialog);

	/* Close button */
	button = gtk_button_new_from_stock(GTK_STOCK_CLOSE);
	gtk_box_pack_start(GTK_BOX(bbox), button, FALSE, FALSE, 0);
	gtk_widget_show(button);

	g_signal_connect(G_OBJECT(button), "clicked",
					 G_CALLBACK(close_accounts_cb), dialog);

	purple_signal_connect(pidgin_account_get_handle(), "account-modified",
	                    accounts_window,
	                    PURPLE_CALLBACK(account_modified_cb), accounts_window);
	purple_prefs_connect_callback(accounts_window,
	                    PIDGIN_PREFS_ROOT "/accounts/buddyicon",
	                    global_buddyicon_changed, accounts_window);

	gtk_widget_show(win);
}

void
pidgin_accounts_window_hide(void)
{
	if (accounts_window == NULL)
		return;

	purple_signals_disconnect_by_handle(accounts_window);
	purple_prefs_disconnect_by_handle(accounts_window);

	g_free(accounts_window);
	accounts_window = NULL;

	/* See if we're the main window here. */
	if (PIDGIN_BLIST(purple_get_blist())->window == NULL &&
		purple_connections_get_all() == NULL) {

		purple_core_quit();
	}
}

static void
free_add_user_data(PidginAccountAddUserData *data)
{
	g_free(data->username);
	g_free(data->alias);
	g_free(data);
}

static void
add_user_cb(PidginAccountAddUserData *data)
{
	PurpleConnection *gc = purple_account_get_connection(data->account);

	if (g_list_find(purple_connections_get_all(), gc))
	{
		purple_blist_request_add_buddy(data->account, data->username,
									 NULL, data->alias);
	}

	free_add_user_data(data);
}

static char *
make_info(PurpleAccount *account, PurpleConnection *gc, const char *remote_user,
          const char *id, const char *alias, const char *msg)
{
	if (msg != NULL && *msg == '\0')
		msg = NULL;

	return g_strdup_printf(_("%s%s%s%s has made %s his or her buddy%s%s"),
	                       remote_user,
	                       (alias != NULL ? " ("  : ""),
	                       (alias != NULL ? alias : ""),
	                       (alias != NULL ? ")"   : ""),
	                       (id != NULL
	                        ? id
	                        : (purple_connection_get_display_name(gc) != NULL
	                           ? purple_connection_get_display_name(gc)
	                           : purple_account_get_username(account))),
	                       (msg != NULL ? ": " : "."),
	                       (msg != NULL ? msg  : ""));
}

static void
pidgin_accounts_notify_added(PurpleAccount *account, const char *remote_user,
                               const char *id, const char *alias,
                               const char *msg)
{
	char *buffer;
	PurpleConnection *gc;
	GtkWidget *alert;

	gc = purple_account_get_connection(account);

	buffer = make_info(account, gc, remote_user, id, alias, msg);
	alert = pidgin_make_mini_dialog(gc, PIDGIN_STOCK_DIALOG_INFO, buffer,
					  NULL, NULL, _("Close"), NULL, NULL);
	pidgin_blist_add_alert(alert);

	g_free(buffer);
}

static void
pidgin_accounts_request_add(PurpleAccount *account, const char *remote_user,
                              const char *id, const char *alias,
                              const char *msg)
{
	char *buffer;
	PurpleConnection *gc;
	PidginAccountAddUserData *data;
	GtkWidget *alert;

	gc = purple_account_get_connection(account);

	data = g_new0(PidginAccountAddUserData, 1);
	data->account  = account;
	data->username = g_strdup(remote_user);
	data->alias    = g_strdup(alias);

	buffer = make_info(account, gc, remote_user, id, alias, msg);
	alert = pidgin_make_mini_dialog(gc, PIDGIN_STOCK_DIALOG_QUESTION,
					  _("Add buddy to your list?"), buffer, data,
					  _("Add"), G_CALLBACK(add_user_cb),
					  _("Cancel"), G_CALLBACK(free_add_user_data), NULL);
	pidgin_blist_add_alert(alert);

	g_free(buffer);
}

struct auth_and_add {
	PurpleAccountRequestAuthorizationCb auth_cb;
	PurpleAccountRequestAuthorizationCb deny_cb;
	void *data;
	char *username;
	char *alias;
	PurpleAccount *account;
};

static void
authorize_and_add_cb(struct auth_and_add *aa)
{
	aa->auth_cb(aa->data);
	purple_blist_request_add_buddy(aa->account, aa->username,
	 	                    NULL, aa->alias);

	g_free(aa->username);
	g_free(aa->alias);
	g_free(aa);
}

static void
deny_no_add_cb(struct auth_and_add *aa)
{
	aa->deny_cb(aa->data);

	g_free(aa->username);
	g_free(aa->alias);
	g_free(aa);
}

static void *
pidgin_accounts_request_authorization(PurpleAccount *account, const char *remote_user,
					const char *id, const char *alias, const char *message, gboolean on_list,
					GCallback auth_cb, GCallback deny_cb, void *user_data)
{
	char *buffer;
	PurpleConnection *gc;
	GtkWidget *alert;

	gc = purple_account_get_connection(account);
	if (message != NULL && *message == '\0')
		message = NULL;

	buffer = g_strdup_printf(_("%s%s%s%s wants to add %s to his or her buddy list%s%s"),
				remote_user,
	 	                (alias != NULL ? " ("  : ""),
		                (alias != NULL ? alias : ""),
		                (alias != NULL ? ")"   : ""),
		                (id != NULL
		                ? id
		                : (purple_connection_get_display_name(gc) != NULL
		                ? purple_connection_get_display_name(gc)
		                : purple_account_get_username(account))),
		                (message != NULL ? ": " : "."),
		                (message != NULL ? message  : ""));


	if (!on_list) {
		struct auth_and_add *aa = g_new0(struct auth_and_add, 1);
		aa->auth_cb = (PurpleAccountRequestAuthorizationCb)auth_cb;
		aa->deny_cb = (PurpleAccountRequestAuthorizationCb)deny_cb;
		aa->data = user_data;
		aa->username = g_strdup(remote_user);
		aa->alias = g_strdup(alias);
		aa->account = account;
		alert = pidgin_make_mini_dialog(gc, PIDGIN_STOCK_DIALOG_QUESTION,
						  _("Authorize buddy?"), buffer, aa,
						  _("Authorize"), authorize_and_add_cb,
						  _("Deny"), deny_no_add_cb,
						  NULL);
	} else {
		alert = pidgin_make_mini_dialog(gc, PIDGIN_STOCK_DIALOG_QUESTION,
						  _("Authorize buddy?"), buffer, user_data,
						  _("Authorize"), auth_cb,
						  _("Deny"), deny_cb,
						  NULL);
	}
	pidgin_blist_add_alert(alert);

	g_free(buffer);

	return NULL;
}

static void
pidgin_accounts_request_close(void *ui_handle)
{

}

static PurpleAccountUiOps ui_ops =
{
	pidgin_accounts_notify_added,
	NULL,
	pidgin_accounts_request_add,
	pidgin_accounts_request_authorization,
	pidgin_accounts_request_close,
	NULL,
	NULL,
	NULL,
	NULL
};

PurpleAccountUiOps *
pidgin_accounts_get_ui_ops(void)
{
	return &ui_ops;
}

void *
pidgin_account_get_handle(void) {
	static int handle;

	return &handle;
}

void
pidgin_account_init(void)
{
	char *default_avatar = NULL;
	purple_prefs_add_none(PIDGIN_PREFS_ROOT "/accounts");
	purple_prefs_add_none(PIDGIN_PREFS_ROOT "/accounts/dialog");
	purple_prefs_add_int(PIDGIN_PREFS_ROOT "/accounts/dialog/width",  520);
	purple_prefs_add_int(PIDGIN_PREFS_ROOT "/accounts/dialog/height", 321);
	default_avatar = g_build_filename(g_get_home_dir(), ".face.icon", NULL);
	if (!g_file_test(default_avatar, G_FILE_TEST_EXISTS)) {
		g_free(default_avatar);
		default_avatar = g_build_filename(g_get_home_dir(), ".face", NULL);
		if (!g_file_test(default_avatar, G_FILE_TEST_EXISTS)) {
			g_free(default_avatar);
			default_avatar = NULL;
		}
	}

	purple_prefs_add_path(PIDGIN_PREFS_ROOT "/accounts/buddyicon", default_avatar);
	g_free(default_avatar);

	purple_signal_register(pidgin_account_get_handle(), "account-modified",
						 purple_marshal_VOID__POINTER, NULL, 1,
						 purple_value_new(PURPLE_TYPE_SUBTYPE,
										PURPLE_SUBTYPE_ACCOUNT));

	/* Setup some purple signal handlers. */
	purple_signal_connect(purple_connections_get_handle(), "signed-on",
						pidgin_account_get_handle(),
						PURPLE_CALLBACK(signed_on_off_cb), NULL);
	purple_signal_connect(purple_connections_get_handle(), "signed-off",
						pidgin_account_get_handle(),
						PURPLE_CALLBACK(signed_on_off_cb), NULL);
	purple_signal_connect(purple_accounts_get_handle(), "account-added",
						pidgin_account_get_handle(),
						PURPLE_CALLBACK(add_account_to_liststore), NULL);
	purple_signal_connect(purple_accounts_get_handle(), "account-removed",
						pidgin_account_get_handle(),
						PURPLE_CALLBACK(account_removed_cb), NULL);
	purple_signal_connect(purple_accounts_get_handle(), "account-disabled",
						pidgin_account_get_handle(),
						PURPLE_CALLBACK(account_abled_cb), GINT_TO_POINTER(FALSE));
	purple_signal_connect(purple_accounts_get_handle(), "account-enabled",
						pidgin_account_get_handle(),
						PURPLE_CALLBACK(account_abled_cb), GINT_TO_POINTER(TRUE));

	account_pref_wins =
		g_hash_table_new_full(g_direct_hash, g_direct_equal, NULL, NULL);
}

void
pidgin_account_uninit(void)
{
	/*
	 * TODO: Need to free all the dialogs in here.  Could probably create
	 *       a callback function to use for the free-some-data-function
	 *       parameter of g_hash_table_new_full, above.
	 */
	g_hash_table_destroy(account_pref_wins);

	purple_signals_disconnect_by_handle(pidgin_account_get_handle());
	purple_signals_unregister_by_instance(pidgin_account_get_handle());
}
<|MERGE_RESOLUTION|>--- conflicted
+++ resolved
@@ -834,7 +834,7 @@
 				item = gtk_menu_get_active(GTK_MENU(menu));
 				if (str_value == NULL && g_object_get_data(G_OBJECT(item), "fake") &&
 					!strcmp(_("Connect server"),  purple_account_option_get_text(option)))
-					str_value = "talk.google.com";	
+					str_value = "talk.google.com";
 		
 				if (str_value != NULL)
 					gtk_entry_set_text(GTK_ENTRY(entry), str_value);
@@ -1469,10 +1469,6 @@
 	if ((dialog->plugin = purple_find_prpl(dialog->protocol_id)) != NULL)
 		dialog->prpl_info = PURPLE_PLUGIN_PROTOCOL_INFO(dialog->plugin);
 
-<<<<<<< HEAD
-=======
-
->>>>>>> e328f66e
 	dialog->window = win = pidgin_create_window((type == PIDGIN_ADD_ACCOUNT_DIALOG) ? _("Add Account") : _("Modify Account"),
 		PIDGIN_HIG_BORDER, "account", FALSE);
 
