--- conflicted
+++ resolved
@@ -705,13 +705,8 @@
 	PurpleKeyValuePair *kvp;
 	GList *l;
 	char buf[1024];
-<<<<<<< HEAD
-	char *title;
-	const char *str_value;
-=======
 	char *title, *tmp;
 	const char *str_value, *protocol;
->>>>>>> e6bbcc4d
 	gboolean bool_value;
 
 	if (dialog->protocol_frame != NULL) {
