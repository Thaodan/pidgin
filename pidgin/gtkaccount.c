/**
 * @file gtkaccount.c GTK+ Account Editor UI
 * @ingroup pidgin
 */

/* pidgin
 *
 * Pidgin is the legal property of its developers, whose names are too numerous
 * to list here.  Please refer to the COPYRIGHT file distributed with this
 * source distribution.
 *
 * This program is free software; you can redistribute it and/or modify
 * it under the terms of the GNU General Public License as published by
 * the Free Software Foundation; either version 2 of the License, or
 * (at your option) any later version.
 *
 * This program is distributed in the hope that it will be useful,
 * but WITHOUT ANY WARRANTY; without even the implied warranty of
 * MERCHANTABILITY or FITNESS FOR A PARTICULAR PURPOSE.  See the
 * GNU General Public License for more details.
 *
 * You should have received a copy of the GNU General Public License
 * along with this program; if not, write to the Free Software
 * Foundation, Inc., 51 Franklin Street, Fifth Floor, Boston, MA  02111-1301  USA
 */

#include "internal.h"
#include "pidgin.h"

#include "account.h"
#include "accountopt.h"
#include "core.h"
#include "debug.h"
#include "notify.h"
#include "plugin.h"
#include "prefs.h"
#include "prpl.h"
#include "request.h"
#include "savedstatuses.h"
#include "signals.h"
#include "util.h"

#include "gtkaccount.h"
#include "gtkblist.h"
#include "gtkdialogs.h"
#include "gtkutils.h"
#include "gtkstatusbox.h"
#include "pidginstock.h"
#include "minidialog.h"

enum
{
	COLUMN_ICON,
	COLUMN_BUDDYICON,
	COLUMN_USERNAME,
	COLUMN_ENABLED,
	COLUMN_PROTOCOL,
	COLUMN_DATA,
	NUM_COLUMNS
};

typedef struct
{
	PurpleAccount *account;
	char *username;
	char *alias;

} PidginAccountAddUserData;

typedef struct
{
	GtkWidget *window;
	GtkWidget *treeview;

	GtkWidget *modify_button;
	GtkWidget *delete_button;
	GtkWidget *notebook;

	GtkListStore *model;
	GtkTreeIter drag_iter;

	GtkTreeViewColumn *username_col;

} AccountsWindow;

typedef struct
{
	GtkWidget *widget;
	gchar *setting;
	PurplePrefType type;
} ProtocolOptEntry;

typedef struct
{
	PidginAccountDialogType type;

	PurpleAccount *account;
	char *protocol_id;
	PurplePlugin *plugin;
	PurplePluginProtocolInfo *prpl_info;

	PurpleProxyType new_proxy_type;

	GList *user_split_entries;
	GList *protocol_opt_entries;

	GtkSizeGroup *sg;
	GtkWidget *window;

	GtkWidget *notebook;
	GtkWidget *top_vbox;
	GtkWidget *ok_button;
	GtkWidget *register_button;

	/* Login Options */
	GtkWidget *login_frame;
	GtkWidget *protocol_menu;
	GtkWidget *password_box;
	GtkWidget *username_entry;
	GtkWidget *password_entry;
	GtkWidget *alias_entry;
	GtkWidget *remember_pass_check;

	/* User Options */
	GtkWidget *user_frame;
	GtkWidget *new_mail_check;
	GtkWidget *icon_hbox;
	GtkWidget *icon_check;
	GtkWidget *icon_entry;
	GtkWidget *icon_filesel;
	GtkWidget *icon_preview;
	GtkWidget *icon_text;
	PurpleStoredImage *icon_img;

	/* Protocol Options */
	GtkWidget *protocol_frame;

	/* Proxy Options */
	GtkWidget *proxy_frame;
	GtkWidget *proxy_vbox;
	GtkWidget *proxy_dropdown;
	GtkWidget *proxy_host_entry;
	GtkWidget *proxy_port_entry;
	GtkWidget *proxy_user_entry;
	GtkWidget *proxy_pass_entry;

	/* Voice & Video Options*/
	GtkWidget *voice_frame;
	GtkWidget *suppression_check;

} AccountPrefsDialog;

static AccountsWindow *accounts_window = NULL;
static GHashTable *account_pref_wins;

static void add_account_to_liststore(PurpleAccount *account, gpointer user_data);
static void set_account(GtkListStore *store, GtkTreeIter *iter,
						  PurpleAccount *account, GdkPixbuf *global_buddyicon);

/**************************************************************************
 * Add/Modify Account dialog
 **************************************************************************/
static void add_login_options(AccountPrefsDialog *dialog, GtkWidget *parent);
static void add_user_options(AccountPrefsDialog *dialog, GtkWidget *parent);
static void add_protocol_options(AccountPrefsDialog *dialog);
static void add_proxy_options(AccountPrefsDialog *dialog, GtkWidget *parent);
static void add_voice_options(AccountPrefsDialog *dialog);

static const char *
google_talk_default_domain_hackery(GtkWidget *protocol_combo, const char *value_if_gtalk)
{
	GtkTreeModel *model;
	GtkTreeIter iter;
	const char *value = NULL;

	model = gtk_combo_box_get_model(GTK_COMBO_BOX(protocol_combo));
	if (model != NULL && gtk_combo_box_get_active_iter(GTK_COMBO_BOX(protocol_combo), &iter)) {
		char *protocol = NULL;

		/* protocol is not stored as G_TYPE_STRING in the model so no g_free necessary */
		gtk_tree_model_get(model, &iter, 2, &protocol, -1);
		if (protocol && !strcmp("prpl-jabber", protocol)) {
			char *item_name = NULL;

			gtk_tree_model_get(model, &iter, 1, &item_name, -1);
			if (item_name) {
				if (!strcmp(item_name, _("Google Talk")))
					value = value_if_gtalk;
				g_free(item_name);
			}
			/* If it's not GTalk, but still Jabber then the value is not NULL, it's empty */
			if (NULL == value)
				value = "";
		}
	}

	return value;
}

static GtkWidget *
add_pref_box(AccountPrefsDialog *dialog, GtkWidget *parent,
			 const char *text, GtkWidget *widget)
{
	return pidgin_add_widget_to_vbox(GTK_BOX(parent), text, dialog->sg, widget, TRUE, NULL);
}

static void
set_dialog_icon(AccountPrefsDialog *dialog, gpointer data, size_t len, gchar *new_icon_path)
{
	GdkPixbuf *pixbuf = NULL;

	dialog->icon_img = purple_imgstore_unref(dialog->icon_img);
	if (data != NULL)
	{
		if (len > 0)
			dialog->icon_img = purple_imgstore_add(data, len, new_icon_path);
		else
			g_free(data);
	}

	if (dialog->icon_img != NULL) {
		pixbuf = pidgin_pixbuf_from_imgstore(dialog->icon_img);
	}

	if (pixbuf && dialog->prpl_info &&
	    (dialog->prpl_info->icon_spec.scale_rules & PURPLE_ICON_SCALE_DISPLAY))
	{
		/* Scale the icon to something reasonable */
		int width, height;
		GdkPixbuf *scale;

		pidgin_buddy_icon_get_scale_size(pixbuf, &dialog->prpl_info->icon_spec,
				PURPLE_ICON_SCALE_DISPLAY, &width, &height);
		scale = gdk_pixbuf_scale_simple(pixbuf, width, height, GDK_INTERP_BILINEAR);

		g_object_unref(G_OBJECT(pixbuf));
		pixbuf = scale;
	}

	if (pixbuf == NULL)
	{
		/* Show a placeholder icon */
		GtkIconSize icon_size = gtk_icon_size_from_name(PIDGIN_ICON_SIZE_TANGO_SMALL);
		pixbuf = gtk_widget_render_icon(dialog->window, PIDGIN_STOCK_TOOLBAR_SELECT_AVATAR,
		                                icon_size, "PidginAccount");
	}

	gtk_image_set_from_pixbuf(GTK_IMAGE(dialog->icon_entry), pixbuf);
	if (pixbuf != NULL)
		g_object_unref(G_OBJECT(pixbuf));
}

static void
set_account_protocol_cb(GtkWidget *widget, const char *id,
						AccountPrefsDialog *dialog)
{
	PurplePlugin *new_plugin;

	new_plugin = purple_find_prpl(id);

	dialog->plugin = new_plugin;

	if (dialog->plugin != NULL)
	{
		dialog->prpl_info = PURPLE_PLUGIN_PROTOCOL_INFO(dialog->plugin);

		g_free(dialog->protocol_id);
		dialog->protocol_id = g_strdup(dialog->plugin->info->id);
	}

	if (dialog->account != NULL)
		purple_account_clear_settings(dialog->account);

	add_login_options(dialog,    dialog->top_vbox);
	add_user_options(dialog,     dialog->top_vbox);
	add_protocol_options(dialog);
	add_voice_options(dialog);

	gtk_widget_grab_focus(dialog->protocol_menu);

	if (!dialog->prpl_info || !dialog->prpl_info->register_user) {
		gtk_widget_hide(dialog->register_button);
	} else {
		if (dialog->prpl_info != NULL &&
		   (dialog->prpl_info->options & OPT_PROTO_REGISTER_NOSCREENNAME)) {
			gtk_widget_set_sensitive(dialog->register_button, TRUE);
		} else {
			gtk_widget_set_sensitive(dialog->register_button, FALSE);
		}
		gtk_widget_show(dialog->register_button);
	}
}

static gboolean
username_focus_cb(GtkWidget *widget, GdkEventFocus *event, AccountPrefsDialog *dialog)
{
	GHashTable *table;
	const char *label;

	table = dialog->prpl_info->get_account_text_table(NULL);
	label = g_hash_table_lookup(table, "login_label");

	if(!strcmp(gtk_entry_get_text(GTK_ENTRY(widget)), label)) {
		gtk_entry_set_text(GTK_ENTRY(widget), "");
		gtk_widget_modify_text(widget, GTK_STATE_NORMAL,NULL);
	}

	g_hash_table_destroy(table);

	return FALSE;
}

static void
username_changed_cb(GtkEntry *entry, AccountPrefsDialog *dialog)
{
	if (dialog->ok_button)
		gtk_widget_set_sensitive(dialog->ok_button,
				*gtk_entry_get_text(entry) != '\0');
	if (dialog->register_button) {
		if (dialog->prpl_info != NULL && (dialog->prpl_info->options & OPT_PROTO_REGISTER_NOSCREENNAME))
			gtk_widget_set_sensitive(dialog->register_button, TRUE);
		else
			gtk_widget_set_sensitive(dialog->register_button,
					*gtk_entry_get_text(entry) != '\0');
	}
}

static gboolean
username_nofocus_cb(GtkWidget *widget, GdkEventFocus *event, AccountPrefsDialog *dialog)
{
	GdkColor color = {0, 34952, 35466, 34181};
	GHashTable *table = NULL;
	const char *label = NULL;

	if(PURPLE_PROTOCOL_PLUGIN_HAS_FUNC(dialog->prpl_info, get_account_text_table)) {
		table = dialog->prpl_info->get_account_text_table(NULL);
		label = g_hash_table_lookup(table, "login_label");

		if (*gtk_entry_get_text(GTK_ENTRY(widget)) == '\0') {
			/* We have to avoid hitting the username_changed_cb function
			 * because it enables buttons we don't want enabled yet ;)
			 */
			g_signal_handlers_block_by_func(widget, G_CALLBACK(username_changed_cb), dialog);
			gtk_entry_set_text(GTK_ENTRY(widget), label);
			/* Make sure we can hit it again */
			g_signal_handlers_unblock_by_func(widget, G_CALLBACK(username_changed_cb), dialog);
			gtk_widget_modify_text(widget, GTK_STATE_NORMAL, &color);
		}

		g_hash_table_destroy(table);
	}

	return FALSE;
}

static void
icon_filesel_choose_cb(const char *filename, gpointer data)
{
	AccountPrefsDialog *dialog = data;

	if (filename != NULL)
	{
		size_t len;
		gpointer data = pidgin_convert_buddy_icon(dialog->plugin, filename, &len);
		set_dialog_icon(dialog, data, len, g_strdup(filename));
	}

	dialog->icon_filesel = NULL;
}

static void
icon_select_cb(GtkWidget *button, AccountPrefsDialog *dialog)
{
	dialog->icon_filesel = pidgin_buddy_icon_chooser_new(GTK_WINDOW(dialog->window), icon_filesel_choose_cb, dialog);
	gtk_widget_show_all(dialog->icon_filesel);
}

static void
icon_reset_cb(GtkWidget *button, AccountPrefsDialog *dialog)
{
	set_dialog_icon(dialog, NULL, 0, NULL);
}

static void
account_dnd_recv(GtkWidget *widget, GdkDragContext *dc, gint x, gint y,
		 GtkSelectionData *sd, guint info, guint t, AccountPrefsDialog *dialog)
{
	gchar *name = (gchar *)sd->data;

	if ((sd->length >= 0) && (sd->format == 8)) {
		/* Well, it looks like the drag event was cool.
		 * Let's do something with it */
		if (!g_ascii_strncasecmp(name, "file://", 7)) {
			GError *converr = NULL;
			gchar *tmp, *rtmp;
			gpointer data;
			size_t len;

			/* It looks like we're dealing with a local file. */
			if(!(tmp = g_filename_from_uri(name, NULL, &converr))) {
				purple_debug(PURPLE_DEBUG_ERROR, "buddyicon", "%s\n",
					   (converr ? converr->message :
					    "g_filename_from_uri error"));
				return;
			}
			if ((rtmp = strchr(tmp, '\r')) || (rtmp = strchr(tmp, '\n')))
				*rtmp = '\0';

			data = pidgin_convert_buddy_icon(dialog->plugin, tmp, &len);
			/* This takes ownership of tmp */
			set_dialog_icon(dialog, data, len, tmp);
		}
		gtk_drag_finish(dc, TRUE, FALSE, t);
	}
	gtk_drag_finish(dc, FALSE, FALSE, t);
}

static void
update_editable(PurpleConnection *gc, AccountPrefsDialog *dialog)
{
	GtkStyle *style;
	gboolean set;
	GList *l;

	if (dialog->account == NULL)
		return;

	if (gc != NULL && dialog->account != purple_connection_get_account(gc))
		return;

	set = !(purple_account_is_connected(dialog->account) || purple_account_is_connecting(dialog->account));
	gtk_widget_set_sensitive(dialog->protocol_menu, set);
	gtk_editable_set_editable(GTK_EDITABLE(dialog->username_entry), set);
	style = set ? NULL : gtk_widget_get_style(dialog->username_entry);
	gtk_widget_modify_base(dialog->username_entry, GTK_STATE_NORMAL,
			style ? &style->base[GTK_STATE_INSENSITIVE] : NULL);

	for (l = dialog->user_split_entries ; l != NULL ; l = l->next) {
		if (GTK_IS_EDITABLE(l->data)) {
			gtk_editable_set_editable(GTK_EDITABLE(l->data), set);
			style = set ? NULL : gtk_widget_get_style(GTK_WIDGET(l->data));
			gtk_widget_modify_base(GTK_WIDGET(l->data), GTK_STATE_NORMAL,
					style ? &style->base[GTK_STATE_INSENSITIVE] : NULL);
		} else {
			gtk_widget_set_sensitive(GTK_WIDGET(l->data), set);
		}
	}
}

static void
add_login_options(AccountPrefsDialog *dialog, GtkWidget *parent)
{
	GtkWidget *frame;
	GtkWidget *hbox;
	GtkWidget *vbox;
	GtkWidget *entry;
	GList *user_splits;
	GList *l, *l2;
	char *username = NULL;

	if (dialog->protocol_menu != NULL)
	{
#if GTK_CHECK_VERSION(2,12,0)
		g_object_ref(G_OBJECT(dialog->protocol_menu));
#else
		gtk_widget_ref(dialog->protocol_menu);
#endif
		hbox = g_object_get_data(G_OBJECT(dialog->protocol_menu), "container");
		gtk_container_remove(GTK_CONTAINER(hbox), dialog->protocol_menu);
	}

	if (dialog->login_frame != NULL)
		gtk_widget_destroy(dialog->login_frame);

	/* Build the login options frame. */
	frame = pidgin_make_frame(parent, _("Login Options"));

	/* cringe */
	dialog->login_frame = gtk_widget_get_parent(gtk_widget_get_parent(frame));

	gtk_box_reorder_child(GTK_BOX(parent), dialog->login_frame, 0);
	gtk_widget_show(dialog->login_frame);

	/* Main vbox */
	vbox = gtk_vbox_new(FALSE, PIDGIN_HIG_BOX_SPACE);
	gtk_container_add(GTK_CONTAINER(frame), vbox);
	gtk_widget_show(vbox);

	/* Protocol */
	if (dialog->protocol_menu == NULL)
	{
		dialog->protocol_menu = pidgin_protocol_option_menu_new(
				dialog->protocol_id, G_CALLBACK(set_account_protocol_cb), dialog);
#if GTK_CHECK_VERSION(2,12,0)
		g_object_ref(G_OBJECT(dialog->protocol_menu));
#else
		gtk_widget_ref(dialog->protocol_menu);
#endif
	}

	hbox = add_pref_box(dialog, vbox, _("Pro_tocol:"), dialog->protocol_menu);
	g_object_set_data(G_OBJECT(dialog->protocol_menu), "container", hbox);

#if GTK_CHECK_VERSION(2,12,0)
	g_object_unref(G_OBJECT(dialog->protocol_menu));
#else
	gtk_widget_unref(dialog->protocol_menu);
#endif

	/* Username */
	dialog->username_entry = gtk_entry_new();
	g_object_set(G_OBJECT(dialog->username_entry), "truncate-multiline", TRUE, NULL);

	add_pref_box(dialog, vbox, _("_Username:"), dialog->username_entry);

	if (dialog->account != NULL)
		username = g_strdup(purple_account_get_username(dialog->account));

	if (!username && dialog->prpl_info
			&& PURPLE_PROTOCOL_PLUGIN_HAS_FUNC(dialog->prpl_info, get_account_text_table)) {
		GdkColor color = {0, 34952, 35466, 34181};
		GHashTable *table;
		const char *label;
		table = dialog->prpl_info->get_account_text_table(NULL);
		label = g_hash_table_lookup(table, "login_label");

		gtk_entry_set_text(GTK_ENTRY(dialog->username_entry), label);
		g_signal_connect(G_OBJECT(dialog->username_entry), "focus-in-event",
				G_CALLBACK(username_focus_cb), dialog);
		g_signal_connect(G_OBJECT(dialog->username_entry), "focus-out-event",
				G_CALLBACK(username_nofocus_cb), dialog);
		gtk_widget_modify_text(dialog->username_entry, GTK_STATE_NORMAL, &color);
		g_hash_table_destroy(table);
	}

	g_signal_connect(G_OBJECT(dialog->username_entry), "changed",
					 G_CALLBACK(username_changed_cb), dialog);

	/* Do the user split thang */
	if (dialog->prpl_info == NULL)
		user_splits = NULL;
	else
		user_splits = dialog->prpl_info->user_splits;

	if (dialog->user_split_entries != NULL) {
		g_list_free(dialog->user_split_entries);
		dialog->user_split_entries = NULL;
	}

	for (l = user_splits; l != NULL; l = l->next) {
		PurpleAccountUserSplit *split = l->data;
		char *buf;

		buf = g_strdup_printf("_%s:", purple_account_user_split_get_text(split));

		entry = gtk_entry_new();

		add_pref_box(dialog, vbox, buf, entry);

		g_free(buf);

		dialog->user_split_entries =
			g_list_append(dialog->user_split_entries, entry);
	}

	for (l = g_list_last(dialog->user_split_entries),
		 l2 = g_list_last(user_splits);
		 l != NULL && l2 != NULL;
		 l = l->prev, l2 = l2->prev) {

		GtkWidget *entry = l->data;
		PurpleAccountUserSplit *split = l2->data;
		const char *value = NULL;
		char *c;

		if (dialog->account != NULL) {
			if(purple_account_user_split_get_reverse(split))
				c = strrchr(username,
						purple_account_user_split_get_separator(split));
			else
				c = strchr(username,
						purple_account_user_split_get_separator(split));

			if (c != NULL) {
				*c = '\0';
				c++;

				value = c;
			}
		}
		if (value == NULL)
			value = purple_account_user_split_get_default_value(split);

		/* Google Talk default domain hackery! */
<<<<<<< HEAD
		menu = gtk_option_menu_get_menu(GTK_OPTION_MENU(dialog->protocol_menu));
		item = gtk_menu_get_active(GTK_MENU(menu));
		if (value == NULL && g_object_get_data(G_OBJECT(item), "fakegoogle") &&
			!strcmp(purple_account_user_split_get_text(split), _("Domain")))
			value = "gmail.com";
=======
		if (!strcmp(_("Domain"), purple_account_user_split_get_text(split)) && !value)
			value = google_talk_default_domain_hackery(dialog->protocol_menu, "gmail.com");
>>>>>>> 1b967b34

		if (value == NULL && g_object_get_data(G_OBJECT(item), "fakefacebook") &&
			!strcmp(purple_account_user_split_get_text(split), _("Domain")))
			value = "chat.facebook.com";

		if (value != NULL)
			gtk_entry_set_text(GTK_ENTRY(entry), value);
	}

	if (username != NULL)
		gtk_entry_set_text(GTK_ENTRY(dialog->username_entry), username);

	g_free(username);


	/* Password */
	dialog->password_entry = gtk_entry_new();
	gtk_entry_set_visibility(GTK_ENTRY(dialog->password_entry), FALSE);
#if !GTK_CHECK_VERSION(2,16,0)
	if (gtk_entry_get_invisible_char(GTK_ENTRY(dialog->password_entry)) == '*')
		gtk_entry_set_invisible_char(GTK_ENTRY(dialog->password_entry), PIDGIN_INVISIBLE_CHAR);
#endif /* Less than GTK+ 2.16 */
	dialog->password_box = add_pref_box(dialog, vbox, _("_Password:"),
										  dialog->password_entry);

	/* Remember Password */
	dialog->remember_pass_check =
		gtk_check_button_new_with_mnemonic(_("Remember pass_word"));
	gtk_toggle_button_set_active(GTK_TOGGLE_BUTTON(dialog->remember_pass_check),
								 FALSE);
	gtk_box_pack_start(GTK_BOX(vbox), dialog->remember_pass_check,
					   FALSE, FALSE, 0);
	gtk_widget_show(dialog->remember_pass_check);

	/* Set the fields. */
	if (dialog->account != NULL) {
		if (purple_account_get_password(dialog->account) &&
		    purple_account_get_remember_password(dialog->account))
			gtk_entry_set_text(GTK_ENTRY(dialog->password_entry),
							   purple_account_get_password(dialog->account));

		gtk_toggle_button_set_active(
				GTK_TOGGLE_BUTTON(dialog->remember_pass_check),
				purple_account_get_remember_password(dialog->account));
	}

	if (dialog->prpl_info != NULL &&
		(dialog->prpl_info->options & OPT_PROTO_NO_PASSWORD)) {

		gtk_widget_hide(dialog->password_box);
		gtk_widget_hide(dialog->remember_pass_check);
	}

	/* Do not let the user change the protocol/username while connected. */
	update_editable(NULL, dialog);
	purple_signal_connect(purple_connections_get_handle(), "signing-on", dialog,
					G_CALLBACK(update_editable), dialog);
	purple_signal_connect(purple_connections_get_handle(), "signed-off", dialog,
					G_CALLBACK(update_editable), dialog);
}

static void
icon_check_cb(GtkWidget *checkbox, AccountPrefsDialog *dialog)
{
	gtk_widget_set_sensitive(dialog->icon_hbox, gtk_toggle_button_get_active(GTK_TOGGLE_BUTTON(dialog->icon_check)));
}

static void
add_user_options(AccountPrefsDialog *dialog, GtkWidget *parent)
{
	GtkWidget *frame;
	GtkWidget *vbox;
	GtkWidget *vbox2;
	GtkWidget *hbox;
	GtkWidget *hbox2;
	GtkWidget *button;
	GtkWidget *label;

	if (dialog->user_frame != NULL)
		gtk_widget_destroy(dialog->user_frame);

	/* Build the user options frame. */
	frame = pidgin_make_frame(parent, _("User Options"));
	dialog->user_frame = gtk_widget_get_parent(gtk_widget_get_parent(frame));

	gtk_box_reorder_child(GTK_BOX(parent), dialog->user_frame, 1);
	gtk_widget_show(dialog->user_frame);

	/* Main vbox */
	vbox = gtk_vbox_new(FALSE, PIDGIN_HIG_BOX_SPACE);
	gtk_container_add(GTK_CONTAINER(frame), vbox);
	gtk_widget_show(vbox);

	/* Alias */
	dialog->alias_entry = gtk_entry_new();
	add_pref_box(dialog, vbox, _("_Local alias:"), dialog->alias_entry);

	/* New mail notifications */
	dialog->new_mail_check =
		gtk_check_button_new_with_mnemonic(_("New _mail notifications"));
	gtk_box_pack_start(GTK_BOX(vbox), dialog->new_mail_check, FALSE, FALSE, 0);
	gtk_widget_show(dialog->new_mail_check);

	/* Buddy icon */
	dialog->icon_check = gtk_check_button_new_with_mnemonic(_("Use this buddy _icon for this account:"));
	g_signal_connect(G_OBJECT(dialog->icon_check), "toggled", G_CALLBACK(icon_check_cb), dialog);
	gtk_widget_show(dialog->icon_check);
	gtk_box_pack_start(GTK_BOX(vbox), dialog->icon_check, FALSE, FALSE, 0);

	dialog->icon_hbox = hbox = gtk_hbox_new(FALSE, PIDGIN_HIG_BOX_SPACE);
	gtk_widget_set_sensitive(hbox, gtk_toggle_button_get_active(GTK_TOGGLE_BUTTON(dialog->icon_check)));
	gtk_box_pack_start(GTK_BOX(vbox), hbox, FALSE, FALSE, 0);
	gtk_widget_show(hbox);

	label = gtk_label_new("    ");
	gtk_box_pack_start(GTK_BOX(hbox), label, FALSE, FALSE, 0);
	gtk_widget_show(label);

	button = gtk_button_new();
	gtk_box_pack_start(GTK_BOX(hbox), button, FALSE, FALSE, 0);
	gtk_widget_show(button);
	g_signal_connect(G_OBJECT(button), "clicked",
	                 G_CALLBACK(icon_select_cb), dialog);

	dialog->icon_entry = gtk_image_new();
	gtk_container_add(GTK_CONTAINER(button), dialog->icon_entry);
	gtk_widget_show(dialog->icon_entry);
	/* TODO: Uh, isn't this next line pretty useless? */
	pidgin_set_accessible_label (dialog->icon_entry, label);
	purple_imgstore_unref(dialog->icon_img);
	dialog->icon_img = NULL;

	vbox2 = gtk_vbox_new(FALSE, 0);
	gtk_box_pack_start(GTK_BOX(hbox), vbox2, TRUE, TRUE, 0);
	gtk_widget_show(vbox2);

	hbox2 = gtk_hbox_new(FALSE, PIDGIN_HIG_BOX_SPACE);
	gtk_box_pack_start(GTK_BOX(vbox2), hbox2, FALSE, FALSE, PIDGIN_HIG_BORDER);
	gtk_widget_show(hbox2);

	button = gtk_button_new_from_stock(GTK_STOCK_REMOVE);
	g_signal_connect(G_OBJECT(button), "clicked",
			 G_CALLBACK(icon_reset_cb), dialog);
	gtk_box_pack_start(GTK_BOX(hbox2), button, FALSE, FALSE, 0);
	gtk_widget_show(button);

	if (dialog->prpl_info != NULL) {
		if (!(dialog->prpl_info->options & OPT_PROTO_MAIL_CHECK))
			gtk_widget_hide(dialog->new_mail_check);

		if (dialog->prpl_info->icon_spec.format == NULL) {
			gtk_widget_hide(dialog->icon_check);
			gtk_widget_hide(dialog->icon_hbox);
		}
	}

	if (dialog->account != NULL) {
		PurpleStoredImage *img;
		gpointer data = NULL;
		size_t len = 0;

		if (purple_account_get_alias(dialog->account))
			gtk_entry_set_text(GTK_ENTRY(dialog->alias_entry),
							   purple_account_get_alias(dialog->account));

		gtk_toggle_button_set_active(GTK_TOGGLE_BUTTON(dialog->new_mail_check),
					     purple_account_get_check_mail(dialog->account));

		gtk_toggle_button_set_active(GTK_TOGGLE_BUTTON(dialog->icon_check),
					     !purple_account_get_bool(dialog->account, "use-global-buddyicon",
								       TRUE));

		img = purple_buddy_icons_find_account_icon(dialog->account);
		if (img)
		{
			len = purple_imgstore_get_size(img);
			data = g_memdup(purple_imgstore_get_data(img), len);
		}
		set_dialog_icon(dialog, data, len,
		                g_strdup(purple_account_get_buddy_icon_path(dialog->account)));
	} else {
		set_dialog_icon(dialog, NULL, 0, NULL);
	}

#if 0
	if (!dialog->prpl_info ||
			(!(dialog->prpl_info->options & OPT_PROTO_MAIL_CHECK) &&
			 (dialog->prpl_info->icon_spec.format ==  NULL))) {

		/* Nothing to see :( aww. */
		gtk_widget_hide(dialog->user_frame);
	}
#endif
}

static void
add_protocol_options(AccountPrefsDialog *dialog)
{
	PurpleAccountOption *option;
	PurpleAccount *account;
	GtkWidget *vbox, *check, *entry, *combo, *menu, *item;
	GList *list, *node;
	gint i, idx, int_value;
	GtkListStore *model;
	GtkTreeIter iter;
	GtkCellRenderer *renderer;
	PurpleKeyValuePair *kvp;
	GList *l;
	char buf[1024];
	char *title, *tmp;
	const char *str_value;
	gboolean bool_value;
	ProtocolOptEntry *opt_entry;

	if (dialog->protocol_frame != NULL) {
		gtk_notebook_remove_page (GTK_NOTEBOOK(dialog->notebook), 1);
		dialog->protocol_frame = NULL;
	}

	while (dialog->protocol_opt_entries != NULL) {
		ProtocolOptEntry *opt_entry = dialog->protocol_opt_entries->data;
		g_free(opt_entry->setting);
		g_free(opt_entry);
		dialog->protocol_opt_entries = g_list_delete_link(dialog->protocol_opt_entries, dialog->protocol_opt_entries);
	}

	if (dialog->prpl_info == NULL ||
			dialog->prpl_info->protocol_options == NULL)
		return;

	account = dialog->account;

	/* Main vbox */
	dialog->protocol_frame = vbox = gtk_vbox_new(FALSE, PIDGIN_HIG_BOX_SPACE);
	gtk_container_set_border_width(GTK_CONTAINER(vbox), PIDGIN_HIG_BORDER);
	gtk_notebook_insert_page(GTK_NOTEBOOK(dialog->notebook), vbox,
			gtk_label_new_with_mnemonic(_("Ad_vanced")), 1);
	gtk_widget_show(vbox);

	menu = gtk_option_menu_get_menu(GTK_OPTION_MENU(dialog->protocol_menu));
	item = gtk_menu_get_active(GTK_MENU(menu));

	for (l = dialog->prpl_info->protocol_options; l != NULL; l = l->next)
	{
		option = (PurpleAccountOption *)l->data;

		opt_entry = g_new0(ProtocolOptEntry, 1);
		opt_entry->type = purple_account_option_get_type(option);
		opt_entry->setting = g_strdup(purple_account_option_get_setting(option));

		switch (opt_entry->type)
		{
			case PURPLE_PREF_BOOLEAN:
				if (account == NULL ||
					strcmp(purple_account_get_protocol_id(account),
						   dialog->protocol_id))
				{
					bool_value = purple_account_option_get_default_bool(option);
				}
				else
				{
					bool_value = purple_account_get_bool(account,
						purple_account_option_get_setting(option),
						purple_account_option_get_default_bool(option));
				}

				tmp = g_strconcat("_", purple_account_option_get_text(option), NULL);
				opt_entry->widget = check = gtk_check_button_new_with_mnemonic(tmp);
				g_free(tmp);

				gtk_toggle_button_set_active(GTK_TOGGLE_BUTTON(check),
											 bool_value);

				gtk_box_pack_start(GTK_BOX(vbox), check, FALSE, FALSE, 0);
				gtk_widget_show(check);
				break;

			case PURPLE_PREF_INT:
				if (account == NULL ||
					strcmp(purple_account_get_protocol_id(account),
						   dialog->protocol_id))
				{
					int_value = purple_account_option_get_default_int(option);
				}
				else
				{
					int_value = purple_account_get_int(account,
						purple_account_option_get_setting(option),
						purple_account_option_get_default_int(option));
				}

				g_snprintf(buf, sizeof(buf), "%d", int_value);

				opt_entry->widget = entry = gtk_entry_new();
				gtk_entry_set_text(GTK_ENTRY(entry), buf);

				title = g_strdup_printf("_%s:",
						purple_account_option_get_text(option));
				add_pref_box(dialog, vbox, title, entry);
				g_free(title);
				break;

			case PURPLE_PREF_STRING:
				if (account == NULL ||
					strcmp(purple_account_get_protocol_id(account),
						   dialog->protocol_id))
				{
					str_value = purple_account_option_get_default_string(option);
				}
				else
				{
					str_value = purple_account_get_string(account,
						purple_account_option_get_setting(option),
						purple_account_option_get_default_string(option));
				}

				opt_entry->widget = entry = gtk_entry_new();
				if (purple_account_option_get_masked(option))
				{
					gtk_entry_set_visibility(GTK_ENTRY(entry), FALSE);
#if !GTK_CHECK_VERSION(2,16,0)
					if (gtk_entry_get_invisible_char(GTK_ENTRY(entry)) == '*')
						gtk_entry_set_invisible_char(GTK_ENTRY(entry), PIDGIN_INVISIBLE_CHAR);
#endif /* Less than GTK+ 2.16 */
				}

				if (str_value != NULL)
					gtk_entry_set_text(GTK_ENTRY(entry), str_value);

				title = g_strdup_printf("_%s:",
						purple_account_option_get_text(option));
				add_pref_box(dialog, vbox, title, entry);
				g_free(title);
				break;

			case PURPLE_PREF_STRING_LIST:
				i = 0;
				idx = 0;

				if (account == NULL ||
					strcmp(purple_account_get_protocol_id(account),
						   dialog->protocol_id))
				{
					str_value = purple_account_option_get_default_list_value(option);
				}
				else
				{
					str_value = purple_account_get_string(account,
						purple_account_option_get_setting(option),
						purple_account_option_get_default_list_value(option));
				}

				list = purple_account_option_get_list(option);
				model = gtk_list_store_new(2, G_TYPE_STRING, G_TYPE_POINTER);
				opt_entry->widget = combo = gtk_combo_box_new_with_model(GTK_TREE_MODEL(model));

				if (g_object_get_data(G_OBJECT(item), "fakefacebook") &&
					!strcmp(opt_entry->setting, "connection_security"))
					str_value = "opportunistic_tls";

				/* Loop through list of PurpleKeyValuePair items */
				for (node = list; node != NULL; node = node->next) {
					if (node->data != NULL) {
						kvp = (PurpleKeyValuePair *) node->data;
						if ((kvp->value != NULL) && (str_value != NULL) &&
						    !g_utf8_collate(kvp->value, str_value))
							idx = i;

						gtk_list_store_append(model, &iter);
						gtk_list_store_set(model, &iter,
								0, kvp->key,
								1, kvp->value,
								-1);
					}

					i++;
				}

				/* Set default */
				gtk_combo_box_set_active(GTK_COMBO_BOX(combo), idx);

				/* Define renderer */
				renderer = gtk_cell_renderer_text_new();
				gtk_cell_layout_pack_start(GTK_CELL_LAYOUT(combo), renderer,
						TRUE);
				gtk_cell_layout_set_attributes(GTK_CELL_LAYOUT(combo),
						renderer, "text", 0, NULL);

				title = g_strdup_printf("_%s:",
						purple_account_option_get_text(option));
				add_pref_box(dialog, vbox, title, combo);
				g_free(title);
				break;

			default:
				purple_debug_error("gtkaccount", "Invalid Account Option pref type (%d)\n",
						   opt_entry->type);
				g_free(opt_entry->setting);
				g_free(opt_entry);
				continue;
		}

		dialog->protocol_opt_entries =
			g_list_append(dialog->protocol_opt_entries, opt_entry);

	}
}

static GtkWidget *
make_proxy_dropdown(void)
{
	GtkWidget *dropdown;
	GtkListStore *model;
	GtkTreeIter iter;
	GtkCellRenderer *renderer;

	model = gtk_list_store_new(2, G_TYPE_STRING, G_TYPE_INT);
	dropdown = gtk_combo_box_new_with_model(GTK_TREE_MODEL(model));

	gtk_list_store_append(model, &iter);
	gtk_list_store_set(model, &iter,
			0, purple_running_gnome() ? _("Use GNOME Proxy Settings")
			:_("Use Global Proxy Settings"),
			1, PURPLE_PROXY_USE_GLOBAL,
			-1);

	gtk_list_store_append(model, &iter);
	gtk_list_store_set(model, &iter,
			0, _("No Proxy"),
			1, PURPLE_PROXY_NONE,
			-1);

	gtk_list_store_append(model, &iter);
	gtk_list_store_set(model, &iter,
			0, _("SOCKS 4"),
			1, PURPLE_PROXY_SOCKS4,
			-1);

	gtk_list_store_append(model, &iter);
	gtk_list_store_set(model, &iter,
			0, _("SOCKS 5"),
			1, PURPLE_PROXY_SOCKS5,
			-1);

	gtk_list_store_append(model, &iter);
	gtk_list_store_set(model, &iter,
			0, _("Tor/Privacy (SOCKS5)"),
			1, PURPLE_PROXY_TOR,
			-1);

	gtk_list_store_append(model, &iter);
	gtk_list_store_set(model, &iter,
			0, _("HTTP"),
			1, PURPLE_PROXY_HTTP,
			-1);

	gtk_list_store_append(model, &iter);
	gtk_list_store_set(model, &iter,
			0, _("Use Environmental Settings"),
			1, PURPLE_PROXY_USE_ENVVAR,
			-1);

	renderer = gtk_cell_renderer_text_new();
	gtk_cell_layout_pack_start(GTK_CELL_LAYOUT(dropdown), renderer, TRUE);
	gtk_cell_layout_set_attributes(GTK_CELL_LAYOUT(dropdown), renderer,
			"text", 0, NULL);

	return dropdown;
}

static void
proxy_type_changed_cb(GtkWidget *menu, AccountPrefsDialog *dialog)
{
	GtkTreeIter iter;

	if (gtk_combo_box_get_active_iter(GTK_COMBO_BOX(menu), &iter)) {
		int int_value;
		gtk_tree_model_get(gtk_combo_box_get_model(GTK_COMBO_BOX(menu)), &iter,
			1, &int_value, -1);
		dialog->new_proxy_type = int_value;
	}

	if (dialog->new_proxy_type == PURPLE_PROXY_USE_GLOBAL ||
		dialog->new_proxy_type == PURPLE_PROXY_NONE ||
		dialog->new_proxy_type == PURPLE_PROXY_USE_ENVVAR) {

		gtk_widget_hide_all(dialog->proxy_vbox);
	}
	else
		gtk_widget_show_all(dialog->proxy_vbox);
}

static void
port_popup_cb(GtkWidget *w, GtkMenu *menu, gpointer data)
{
	GtkWidget *item1;
	GtkWidget *item2;

	/* This is an easter egg.
	   It means one of two things, both intended as humourus:
	   A) your network is really slow and you have nothing better to do than
	      look at butterflies.
	   B)You are looking really closely at something that shouldn't matter. */
	item1 = gtk_menu_item_new_with_label(_("If you look real closely"));

	/* This is an easter egg. See the comment on the previous line in the source. */
	item2 = gtk_menu_item_new_with_label(_("you can see the butterflies mating"));

	gtk_widget_show(item1);
	gtk_widget_show(item2);

	/* Prepend these in reverse order so they appear correctly. */
	gtk_menu_shell_prepend(GTK_MENU_SHELL(menu), item2);
	gtk_menu_shell_prepend(GTK_MENU_SHELL(menu), item1);
}

static void
add_proxy_options(AccountPrefsDialog *dialog, GtkWidget *parent)
{
	PurpleProxyInfo *proxy_info;
	GtkWidget *vbox;
	GtkWidget *vbox2;
	GtkTreeIter iter;
	GtkTreeModel *proxy_model;

	if (dialog->proxy_frame != NULL)
		gtk_widget_destroy(dialog->proxy_frame);

	/* Main vbox */
	dialog->proxy_frame = vbox = gtk_vbox_new(FALSE, PIDGIN_HIG_BOX_SPACE);
	gtk_container_add(GTK_CONTAINER(parent), vbox);
	gtk_widget_show(vbox);

	/* Proxy Type drop-down. */
	dialog->proxy_dropdown = make_proxy_dropdown();

	add_pref_box(dialog, vbox, _("Proxy _type:"), dialog->proxy_dropdown);

	/* Setup the second vbox, which may be hidden at times. */
	dialog->proxy_vbox = vbox2 = gtk_vbox_new(FALSE, PIDGIN_HIG_BOX_SPACE);
	gtk_box_pack_start(GTK_BOX(vbox), vbox2, FALSE, FALSE, PIDGIN_HIG_BORDER);
	gtk_widget_show(vbox2);

	/* Host */
	dialog->proxy_host_entry = gtk_entry_new();
	add_pref_box(dialog, vbox2, _("_Host:"), dialog->proxy_host_entry);

	/* Port */
	dialog->proxy_port_entry = gtk_entry_new();
	add_pref_box(dialog, vbox2, _("_Port:"), dialog->proxy_port_entry);

	g_signal_connect(G_OBJECT(dialog->proxy_port_entry), "populate-popup",
					 G_CALLBACK(port_popup_cb), NULL);

	/* User */
	dialog->proxy_user_entry = gtk_entry_new();

	add_pref_box(dialog, vbox2, _("_Username:"), dialog->proxy_user_entry);

	/* Password */
	dialog->proxy_pass_entry = gtk_entry_new();
	gtk_entry_set_visibility(GTK_ENTRY(dialog->proxy_pass_entry), FALSE);
#if !GTK_CHECK_VERSION(2,16,0)
	if (gtk_entry_get_invisible_char(GTK_ENTRY(dialog->proxy_pass_entry)) == '*')
		gtk_entry_set_invisible_char(GTK_ENTRY(dialog->proxy_pass_entry), PIDGIN_INVISIBLE_CHAR);
#endif /* Less than GTK+ 2.16 */
	add_pref_box(dialog, vbox2, _("Pa_ssword:"), dialog->proxy_pass_entry);

	if (dialog->account != NULL &&
		(proxy_info = purple_account_get_proxy_info(dialog->account)) != NULL) {
		const char *value;
		int int_val;

		dialog->new_proxy_type = purple_proxy_info_get_type(proxy_info);

		if ((value = purple_proxy_info_get_host(proxy_info)) != NULL)
			gtk_entry_set_text(GTK_ENTRY(dialog->proxy_host_entry), value);

		if ((int_val = purple_proxy_info_get_port(proxy_info)) != 0) {
			char buf[11];

			g_snprintf(buf, sizeof(buf), "%d", int_val);

			gtk_entry_set_text(GTK_ENTRY(dialog->proxy_port_entry), buf);
		}

		if ((value = purple_proxy_info_get_username(proxy_info)) != NULL)
			gtk_entry_set_text(GTK_ENTRY(dialog->proxy_user_entry), value);

		if ((value = purple_proxy_info_get_password(proxy_info)) != NULL)
			gtk_entry_set_text(GTK_ENTRY(dialog->proxy_pass_entry), value);

	} else
		dialog->new_proxy_type = PURPLE_PROXY_USE_GLOBAL;

	proxy_model = gtk_combo_box_get_model(
		GTK_COMBO_BOX(dialog->proxy_dropdown));
	if (gtk_tree_model_get_iter_first(proxy_model, &iter)) {
		int int_val;
		do {
			gtk_tree_model_get(proxy_model, &iter, 1, &int_val, -1);
			if (int_val == dialog->new_proxy_type) {
				gtk_combo_box_set_active_iter(
					GTK_COMBO_BOX(dialog->proxy_dropdown), &iter);
				break;
			}
		} while(gtk_tree_model_iter_next(proxy_model, &iter));
	}

	proxy_type_changed_cb(dialog->proxy_dropdown, dialog);

	/* Connect signals. */
	g_signal_connect(G_OBJECT(dialog->proxy_dropdown), "changed",
					 G_CALLBACK(proxy_type_changed_cb), dialog);
}

static void
add_voice_options(AccountPrefsDialog *dialog)
{
#ifdef USE_VV
	if (!dialog->prpl_info || !PURPLE_PROTOCOL_PLUGIN_HAS_FUNC(dialog->prpl_info, initiate_media)) {
		if (dialog->voice_frame) {
			gtk_widget_destroy(dialog->voice_frame);
			dialog->voice_frame = NULL;
			dialog->suppression_check = NULL;
		}
		return;
	}

	if (!dialog->voice_frame) {
		dialog->voice_frame = gtk_vbox_new(FALSE, PIDGIN_HIG_BORDER);
		gtk_container_set_border_width(GTK_CONTAINER(dialog->voice_frame),
										PIDGIN_HIG_BORDER);

		dialog->suppression_check =
				gtk_check_button_new_with_mnemonic(_("Use _silence suppression"));
		gtk_box_pack_start(GTK_BOX(dialog->voice_frame), dialog->suppression_check,
				FALSE, FALSE, 0);

		gtk_notebook_append_page(GTK_NOTEBOOK(dialog->notebook),
				dialog->voice_frame, gtk_label_new_with_mnemonic(_("_Voice and Video")));
		gtk_widget_show_all(dialog->voice_frame);
	}

	gtk_toggle_button_set_active(GTK_TOGGLE_BUTTON(dialog->suppression_check),
								purple_account_get_silence_suppression(dialog->account));
#endif
}

static gboolean
account_win_destroy_cb(GtkWidget *w, GdkEvent *event,
					   AccountPrefsDialog *dialog)
{
	g_hash_table_remove(account_pref_wins, dialog->account);

	gtk_widget_destroy(dialog->window);

	g_list_free(dialog->user_split_entries);
	while (dialog->protocol_opt_entries != NULL) {
		ProtocolOptEntry *opt_entry = dialog->protocol_opt_entries->data;
		g_free(opt_entry->setting);
		g_free(opt_entry);
		dialog->protocol_opt_entries = g_list_delete_link(dialog->protocol_opt_entries, dialog->protocol_opt_entries);
	}
	g_free(dialog->protocol_id);
	g_object_unref(dialog->sg);

	purple_imgstore_unref(dialog->icon_img);

	if (dialog->icon_filesel)
		gtk_widget_destroy(dialog->icon_filesel);

	purple_signals_disconnect_by_handle(dialog);

	g_free(dialog);
	return FALSE;
}

static void
cancel_account_prefs_cb(GtkWidget *w, AccountPrefsDialog *dialog)
{
	account_win_destroy_cb(NULL, NULL, dialog);
}

static void
ok_account_prefs_cb(GtkWidget *w, AccountPrefsDialog *dialog)
{
	PurpleProxyInfo *proxy_info = NULL;
	GList *l, *l2;
	const char *value;
	char *username;
	char *tmp;
	gboolean new_acct = FALSE, icon_change = FALSE;
	PurpleAccount *account;

	/* Build the username string. */
	username = g_strdup(gtk_entry_get_text(GTK_ENTRY(dialog->username_entry)));

	if (dialog->prpl_info != NULL)
	{
		for (l = dialog->prpl_info->user_splits,
			 l2 = dialog->user_split_entries;
			 l != NULL && l2 != NULL;
			 l = l->next, l2 = l2->next)
		{
			PurpleAccountUserSplit *split = l->data;
			GtkEntry *entry = l2->data;
			char sep[2] = " ";

			value = gtk_entry_get_text(entry);

			*sep = purple_account_user_split_get_separator(split);

			tmp = g_strconcat(username, sep,
					(*value ? value :
					 purple_account_user_split_get_default_value(split)),
					NULL);

			g_free(username);
			username = tmp;
		}
	}

	if (dialog->account == NULL)
	{
		if (purple_accounts_find(username, dialog->protocol_id) != NULL) {
			purple_debug_warning("gtkaccount", "Trying to add a duplicate %s account (%s).\n",
				dialog->protocol_id, username);

			purple_notify_error(NULL, NULL, _("Unable to save new account"),
				_("An account already exists with the specified criteria."));

			g_free(username);
			return;
		}

		if (purple_accounts_get_all() == NULL) {
			/* We're adding our first account.  Be polite and show the buddy list */
			purple_blist_set_visible(TRUE);
		}

		account = purple_account_new(username, dialog->protocol_id);
		new_acct = TRUE;
	}
	else
	{
		account = dialog->account;

		/* Protocol */
		purple_account_set_protocol_id(account, dialog->protocol_id);
	}

	/* Alias */
	value = gtk_entry_get_text(GTK_ENTRY(dialog->alias_entry));

	if (*value != '\0')
		purple_account_set_alias(account, value);
	else
		purple_account_set_alias(account, NULL);

	/* Buddy Icon */
	if (dialog->prpl_info != NULL && dialog->prpl_info->icon_spec.format != NULL)
	{
		const char *filename;

		if (new_acct || purple_account_get_bool(account, "use-global-buddyicon", TRUE) ==
			gtk_toggle_button_get_active(GTK_TOGGLE_BUTTON(dialog->icon_check)))
		{
			icon_change = TRUE;
		}
		purple_account_set_bool(account, "use-global-buddyicon", !gtk_toggle_button_get_active(GTK_TOGGLE_BUTTON(dialog->icon_check)));

		if (gtk_toggle_button_get_active(GTK_TOGGLE_BUTTON(dialog->icon_check)))
		{
			if (dialog->icon_img)
			{
				size_t len = purple_imgstore_get_size(dialog->icon_img);
				purple_buddy_icons_set_account_icon(account,
				                                    g_memdup(purple_imgstore_get_data(dialog->icon_img), len),
				                                    len);
				purple_account_set_buddy_icon_path(account, purple_imgstore_get_filename(dialog->icon_img));
			}
			else
			{
				purple_buddy_icons_set_account_icon(account, NULL, 0);
				purple_account_set_buddy_icon_path(account, NULL);
			}
		}
		else if ((filename = purple_prefs_get_path(PIDGIN_PREFS_ROOT "/accounts/buddyicon")) && icon_change)
		{
			size_t len;
			gpointer data = pidgin_convert_buddy_icon(dialog->plugin, filename, &len);
			purple_account_set_buddy_icon_path(account, filename);
			purple_buddy_icons_set_account_icon(account, data, len);
		}
	}


	/* Remember Password */
	purple_account_set_remember_password(account,
			gtk_toggle_button_get_active(
					GTK_TOGGLE_BUTTON(dialog->remember_pass_check)));

	/* Check Mail */
	if (dialog->prpl_info && dialog->prpl_info->options & OPT_PROTO_MAIL_CHECK)
		purple_account_set_check_mail(account,
			gtk_toggle_button_get_active(
					GTK_TOGGLE_BUTTON(dialog->new_mail_check)));

	/* Password */
	value = gtk_entry_get_text(GTK_ENTRY(dialog->password_entry));

	/*
	 * We set the password if this is a new account because new accounts
	 * will be set to online, and if the user has entered a password into
	 * the account editor (but has not checked the 'save' box), then we
	 * don't want to prompt them.
	 */
	if ((purple_account_get_remember_password(account) || new_acct) && (*value != '\0'))
		purple_account_set_password(account, value);
	else
		purple_account_set_password(account, NULL);

	purple_account_set_username(account, username);
	g_free(username);

	/* Add the protocol settings */
	if (dialog->prpl_info) {
		ProtocolOptEntry *opt_entry;
		GtkTreeIter iter;
		char *value2;
		int int_value;
		gboolean bool_value;

		for (l2 = dialog->protocol_opt_entries; l2; l2 = l2->next) {

			opt_entry = l2->data;

			switch (opt_entry->type) {
				case PURPLE_PREF_STRING:
					value = gtk_entry_get_text(GTK_ENTRY(opt_entry->widget));
					purple_account_set_string(account, opt_entry->setting, value);
					break;

				case PURPLE_PREF_INT:
					int_value = atoi(gtk_entry_get_text(GTK_ENTRY(opt_entry->widget)));
					purple_account_set_int(account, opt_entry->setting, int_value);
					break;

				case PURPLE_PREF_BOOLEAN:
					bool_value =
						gtk_toggle_button_get_active(GTK_TOGGLE_BUTTON(opt_entry->widget));
					purple_account_set_bool(account, opt_entry->setting, bool_value);
					break;

				case PURPLE_PREF_STRING_LIST:
					value2 = NULL;
					if (gtk_combo_box_get_active_iter(GTK_COMBO_BOX(opt_entry->widget), &iter))
						gtk_tree_model_get(gtk_combo_box_get_model(GTK_COMBO_BOX(opt_entry->widget)), &iter, 1, &value2, -1);
					purple_account_set_string(account, opt_entry->setting, value2);
					break;

				default:
					break;
			}
		}
	}

	/* Set the proxy stuff. */
	proxy_info = purple_account_get_proxy_info(account);

	/* Create the proxy info if it doesn't exist. */
	if (proxy_info == NULL) {
		proxy_info = purple_proxy_info_new();
		purple_account_set_proxy_info(account, proxy_info);
	}

	/* Set the proxy info type. */
	purple_proxy_info_set_type(proxy_info, dialog->new_proxy_type);

	/* Host */
	value = gtk_entry_get_text(GTK_ENTRY(dialog->proxy_host_entry));

	if (*value != '\0')
		purple_proxy_info_set_host(proxy_info, value);
	else
		purple_proxy_info_set_host(proxy_info, NULL);

	/* Port */
	value = gtk_entry_get_text(GTK_ENTRY(dialog->proxy_port_entry));

	if (*value != '\0')
		purple_proxy_info_set_port(proxy_info, atoi(value));
	else
		purple_proxy_info_set_port(proxy_info, 0);

	/* Username */
	value = gtk_entry_get_text(GTK_ENTRY(dialog->proxy_user_entry));

	if (*value != '\0')
		purple_proxy_info_set_username(proxy_info, value);
	else
		purple_proxy_info_set_username(proxy_info, NULL);

	/* Password */
	value = gtk_entry_get_text(GTK_ENTRY(dialog->proxy_pass_entry));

	if (*value != '\0')
		purple_proxy_info_set_password(proxy_info, value);
	else
		purple_proxy_info_set_password(proxy_info, NULL);

	/* If there are no values set then proxy_info NULL */
	if ((purple_proxy_info_get_type(proxy_info) == PURPLE_PROXY_USE_GLOBAL) &&
		(purple_proxy_info_get_host(proxy_info) == NULL) &&
		(purple_proxy_info_get_port(proxy_info) == 0) &&
		(purple_proxy_info_get_username(proxy_info) == NULL) &&
		(purple_proxy_info_get_password(proxy_info) == NULL))
	{
		purple_account_set_proxy_info(account, NULL);
		proxy_info = NULL;
	}

	/* Voice and Video settings */
	if (dialog->voice_frame) {
		purple_account_set_silence_suppression(account,
				gtk_toggle_button_get_active(GTK_TOGGLE_BUTTON(dialog->suppression_check)));
	}

	/* If this is a new account, add it to our list */
	if (new_acct)
		purple_accounts_add(account);
	else
		purple_signal_emit(pidgin_account_get_handle(), "account-modified", account);

	/* If this is a new account, then sign on! */
	if (gtk_toggle_button_get_active(GTK_TOGGLE_BUTTON(dialog->register_button))) {
		purple_account_register(account);
	} else if (new_acct) {
		const PurpleSavedStatus *saved_status;

		saved_status = purple_savedstatus_get_current();
		if (saved_status != NULL) {
			purple_savedstatus_activate_for_account(saved_status, account);
			purple_account_set_enabled(account, PIDGIN_UI, TRUE);
		}
	}

	/* We no longer need the data from the dialog window */
	account_win_destroy_cb(NULL, NULL, dialog);

}

static const GtkTargetEntry dnd_targets[] = {
	{"text/plain", 0, 0},
	{"text/uri-list", 0, 1},
	{"STRING", 0, 2}
};

void
pidgin_account_dialog_show(PidginAccountDialogType type,
							 PurpleAccount *account)
{
	AccountPrefsDialog *dialog;
	GtkWidget *win;
	GtkWidget *main_vbox;
	GtkWidget *vbox;
	GtkWidget *dbox;
	GtkWidget *notebook;
	GtkWidget *button;

	if (accounts_window != NULL && account != NULL &&
		(dialog = g_hash_table_lookup(account_pref_wins, account)) != NULL)
	{
		gtk_window_present(GTK_WINDOW(dialog->window));
		return;
	}

	dialog = g_new0(AccountPrefsDialog, 1);

	if (accounts_window != NULL && account != NULL)
	{
		g_hash_table_insert(account_pref_wins, account, dialog);
	}

	dialog->account = account;
	dialog->type    = type;
	dialog->sg      = gtk_size_group_new(GTK_SIZE_GROUP_HORIZONTAL);

	if (dialog->account == NULL) {
		/* Select the first prpl in the list*/
		GList *prpl_list = purple_plugins_get_protocols();
		if (prpl_list != NULL)
			dialog->protocol_id = g_strdup(((PurplePlugin *) prpl_list->data)->info->id);
	}
	else
	{
		dialog->protocol_id =
			g_strdup(purple_account_get_protocol_id(dialog->account));
	}

	if ((dialog->plugin = purple_find_prpl(dialog->protocol_id)) != NULL)
		dialog->prpl_info = PURPLE_PLUGIN_PROTOCOL_INFO(dialog->plugin);

	dialog->window = win = pidgin_create_dialog((type == PIDGIN_ADD_ACCOUNT_DIALOG) ? _("Add Account") : _("Modify Account"),
		PIDGIN_HIG_BOX_SPACE, "account", FALSE);

	g_signal_connect(G_OBJECT(win), "delete_event",
					 G_CALLBACK(account_win_destroy_cb), dialog);

	/* Setup the vbox */
	main_vbox = pidgin_dialog_get_vbox_with_properties(GTK_DIALOG(win), FALSE, PIDGIN_HIG_BOX_SPACE);

	dialog->notebook = notebook = gtk_notebook_new();
	gtk_box_pack_start(GTK_BOX(main_vbox), notebook, FALSE, FALSE, 0);
	gtk_widget_show(GTK_WIDGET(notebook));

	/* Setup the inner vbox */
	dialog->top_vbox = vbox = gtk_vbox_new(FALSE, PIDGIN_HIG_BORDER);
	gtk_container_set_border_width(GTK_CONTAINER(vbox), PIDGIN_HIG_BORDER);
	gtk_notebook_append_page(GTK_NOTEBOOK(notebook), vbox,
			gtk_label_new_with_mnemonic(_("_Basic")));
	gtk_widget_show(vbox);

	/* Setup the top frames. */
	add_login_options(dialog, vbox);
	add_user_options(dialog, vbox);

	button = gtk_check_button_new_with_mnemonic(
		_("Create _this new account on the server"));
	gtk_box_pack_start(GTK_BOX(main_vbox), button, FALSE, FALSE, 0);
	gtk_widget_show(button);
	dialog->register_button = button;
	if (dialog->account == NULL)
		gtk_widget_set_sensitive(button, FALSE);

	if (!dialog->prpl_info || !dialog->prpl_info->register_user)
		gtk_widget_hide(button);

	/* Setup the page with 'Advanced' (protocol options). */
	add_protocol_options(dialog);

	/* Setup the page with 'Proxy'. */
	dbox = gtk_vbox_new(FALSE, PIDGIN_HIG_BORDER);
	gtk_container_set_border_width(GTK_CONTAINER(dbox), PIDGIN_HIG_BORDER);
	gtk_notebook_append_page(GTK_NOTEBOOK(notebook), dbox,
			gtk_label_new_with_mnemonic(_("P_roxy")));
	gtk_widget_show(dbox);
	add_proxy_options(dialog, dbox);

	add_voice_options(dialog);

	/* Cancel button */
	pidgin_dialog_add_button(GTK_DIALOG(win), GTK_STOCK_CANCEL, G_CALLBACK(cancel_account_prefs_cb), dialog);

	/* Save button */
	button = pidgin_dialog_add_button(GTK_DIALOG(win),
	                                  (type == PIDGIN_ADD_ACCOUNT_DIALOG) ? GTK_STOCK_ADD : GTK_STOCK_SAVE,
	                                  G_CALLBACK(ok_account_prefs_cb),
	                                  dialog);
	if (dialog->account == NULL)
		gtk_widget_set_sensitive(button, FALSE);
	dialog->ok_button = button;

	/* Set up DND */
	gtk_drag_dest_set(dialog->window,
			  GTK_DEST_DEFAULT_MOTION |
			  GTK_DEST_DEFAULT_DROP,
			  dnd_targets,
			  sizeof(dnd_targets) / sizeof(GtkTargetEntry),
			  GDK_ACTION_COPY);

	g_signal_connect(G_OBJECT(dialog->window), "drag_data_received",
			 G_CALLBACK(account_dnd_recv), dialog);

	/* Show the window. */
	gtk_widget_show(win);
	if (!account)
		gtk_widget_grab_focus(dialog->protocol_menu);
}

/**************************************************************************
 * Accounts Dialog
 **************************************************************************/
static void
signed_on_off_cb(PurpleConnection *gc, gpointer user_data)
{
	PurpleAccount *account;
	GtkTreeModel *model;
	GtkTreeIter iter;
	GdkPixbuf *pixbuf;
	size_t index;

	/* Don't need to do anything if the accounts window is not visible */
	if (accounts_window == NULL)
		return;

	account = purple_connection_get_account(gc);
	model = GTK_TREE_MODEL(accounts_window->model);
	index = g_list_index(purple_accounts_get_all(), account);

	if (gtk_tree_model_iter_nth_child(model, &iter, NULL, index))
	{
		pixbuf = pidgin_create_prpl_icon(account, PIDGIN_PRPL_ICON_MEDIUM);
		if ((pixbuf != NULL) && purple_account_is_disconnected(account))
			gdk_pixbuf_saturate_and_pixelate(pixbuf, pixbuf, 0.0, FALSE);

		gtk_list_store_set(accounts_window->model, &iter,
				   COLUMN_ICON, pixbuf,
				   -1);

		if (pixbuf != NULL)
			g_object_unref(G_OBJECT(pixbuf));
	}
}

/*
 * Get the GtkTreeIter of the specified account in the
 * GtkListStore
 */
static gboolean
accounts_window_find_account_in_treemodel(GtkTreeIter *iter, PurpleAccount *account)
{
	GtkTreeModel *model;
	PurpleAccount *cur;

	g_return_val_if_fail(account != NULL, FALSE);
	g_return_val_if_fail(accounts_window != NULL, FALSE);

	model = GTK_TREE_MODEL(accounts_window->model);

	if (!gtk_tree_model_get_iter_first(model, iter))
		return FALSE;

	gtk_tree_model_get(model, iter, COLUMN_DATA, &cur, -1);
	if (cur == account)
		return TRUE;

	while (gtk_tree_model_iter_next(model, iter))
	{
		gtk_tree_model_get(model, iter, COLUMN_DATA, &cur, -1);
		if (cur == account)
			return TRUE;
	}

	return FALSE;
}

static void
account_removed_cb(PurpleAccount *account, gpointer user_data)
{
	AccountPrefsDialog *dialog;
	GtkTreeIter iter;

	/* If the account was being modified, close the edit window */
	if ((dialog = g_hash_table_lookup(account_pref_wins, account)) != NULL)
		account_win_destroy_cb(NULL, NULL, dialog);

	if (accounts_window == NULL)
		return;

	/* Remove the account from the GtkListStore */
	if (accounts_window_find_account_in_treemodel(&iter, account))
		gtk_list_store_remove(accounts_window->model, &iter);

	if (purple_accounts_get_all() == NULL)
		gtk_notebook_set_current_page(GTK_NOTEBOOK(accounts_window->notebook), 0);
}

static void
account_abled_cb(PurpleAccount *account, gpointer user_data)
{
	GtkTreeIter iter;

	if (accounts_window == NULL)
		return;

	/* update the account in the GtkListStore */
	if (accounts_window_find_account_in_treemodel(&iter, account))
		gtk_list_store_set(accounts_window->model, &iter,
						   COLUMN_ENABLED, GPOINTER_TO_INT(user_data),
						   -1);
}

static void
drag_data_get_cb(GtkWidget *widget, GdkDragContext *ctx,
				 GtkSelectionData *data, guint info, guint time,
				 AccountsWindow *dialog)
{
	if (data->target == gdk_atom_intern("PURPLE_ACCOUNT", FALSE)) {
		GtkTreeRowReference *ref;
		GtkTreePath *source_row;
		GtkTreeIter iter;
		PurpleAccount *account = NULL;
		GValue val;

		ref = g_object_get_data(G_OBJECT(ctx), "gtk-tree-view-source-row");
		source_row = gtk_tree_row_reference_get_path(ref);

		if (source_row == NULL)
			return;

		gtk_tree_model_get_iter(GTK_TREE_MODEL(dialog->model), &iter,
								source_row);
		val.g_type = 0;
		gtk_tree_model_get_value(GTK_TREE_MODEL(dialog->model), &iter,
								 COLUMN_DATA, &val);

		dialog->drag_iter = iter;

		account = g_value_get_pointer(&val);

		gtk_selection_data_set(data, gdk_atom_intern("PURPLE_ACCOUNT", FALSE),
							   8, (void *)&account, sizeof(account));

		gtk_tree_path_free(source_row);
	}
}

static void
move_account_after(GtkListStore *store, GtkTreeIter *iter,
				   GtkTreeIter *position)
{
	GtkTreeIter new_iter;
	PurpleAccount *account;

	gtk_tree_model_get(GTK_TREE_MODEL(store), iter,
					   COLUMN_DATA, &account,
					   -1);

	gtk_list_store_insert_after(store, &new_iter, position);

	set_account(store, &new_iter, account, NULL);

	gtk_list_store_remove(store, iter);
}

static void
move_account_before(GtkListStore *store, GtkTreeIter *iter,
					GtkTreeIter *position)
{
	GtkTreeIter new_iter;
	PurpleAccount *account;

	gtk_tree_model_get(GTK_TREE_MODEL(store), iter,
					   COLUMN_DATA, &account,
					   -1);

	gtk_list_store_insert_before(store, &new_iter, position);

	set_account(store, &new_iter, account, NULL);

	gtk_list_store_remove(store, iter);
}

static void
drag_data_received_cb(GtkWidget *widget, GdkDragContext *ctx,
					  guint x, guint y, GtkSelectionData *sd,
					  guint info, guint t, AccountsWindow *dialog)
{
	if (sd->target == gdk_atom_intern("PURPLE_ACCOUNT", FALSE) && sd->data) {
		gint dest_index;
		PurpleAccount *a = NULL;
		GtkTreePath *path = NULL;
		GtkTreeViewDropPosition position;

		memcpy(&a, sd->data, sizeof(a));

		if (gtk_tree_view_get_dest_row_at_pos(GTK_TREE_VIEW(widget), x, y,
											  &path, &position)) {

			GtkTreeIter iter;
			PurpleAccount *account;
			GValue val;

			gtk_tree_model_get_iter(GTK_TREE_MODEL(dialog->model), &iter, path);
			val.g_type = 0;
			gtk_tree_model_get_value(GTK_TREE_MODEL(dialog->model), &iter,
									 COLUMN_DATA, &val);

			account = g_value_get_pointer(&val);

			switch (position) {
				case GTK_TREE_VIEW_DROP_AFTER:
				case GTK_TREE_VIEW_DROP_INTO_OR_AFTER:
					move_account_after(dialog->model, &dialog->drag_iter,
									   &iter);
					dest_index = g_list_index(purple_accounts_get_all(),
											  account) + 1;
					break;

				case GTK_TREE_VIEW_DROP_BEFORE:
				case GTK_TREE_VIEW_DROP_INTO_OR_BEFORE:
					dest_index = g_list_index(purple_accounts_get_all(),
											  account);

					move_account_before(dialog->model, &dialog->drag_iter,
										&iter);
					break;

				default:
					return;
			}

			purple_accounts_reorder(a, dest_index);
		}
	}
}

static gboolean
accedit_win_destroy_cb(GtkWidget *w, GdkEvent *event, AccountsWindow *dialog)
{
	dialog->window = NULL;

	pidgin_accounts_window_hide();

	return FALSE;
}

static void
add_account_cb(GtkWidget *w, AccountsWindow *dialog)
{
	pidgin_account_dialog_show(PIDGIN_ADD_ACCOUNT_DIALOG, NULL);
}

static void
modify_account_sel(GtkTreeModel *model, GtkTreePath *path,
				   GtkTreeIter *iter, gpointer data)
{
	PurpleAccount *account;

	gtk_tree_model_get(model, iter, COLUMN_DATA, &account, -1);

	if (account != NULL)
		pidgin_account_dialog_show(PIDGIN_MODIFY_ACCOUNT_DIALOG, account);
}

static void
modify_account_cb(GtkWidget *w, AccountsWindow *dialog)
{
	GtkTreeSelection *selection;

	selection = gtk_tree_view_get_selection(GTK_TREE_VIEW(dialog->treeview));

	gtk_tree_selection_selected_foreach(selection, modify_account_sel, dialog);
}

static void
delete_account_cb(PurpleAccount *account)
{
	purple_accounts_delete(account);
}

static void
ask_delete_account_sel(GtkTreeModel *model, GtkTreePath *path,
					   GtkTreeIter *iter, gpointer data)
{
	PurpleAccount *account;

	gtk_tree_model_get(model, iter, COLUMN_DATA, &account, -1);

	if (account != NULL) {
		char *buf;

		buf = g_strdup_printf(_("Are you sure you want to delete %s?"),
							  purple_account_get_username(account));

		purple_request_close_with_handle(account);
		purple_request_action(account, NULL, buf, NULL,
							PURPLE_DEFAULT_ACTION_NONE,
							account, NULL, NULL,
							account, 2,
							_("Delete"), delete_account_cb,
							_("Cancel"), NULL);
		g_free(buf);
	}
}

static void
ask_delete_account_cb(GtkWidget *w, AccountsWindow *dialog)
{
	GtkTreeSelection *selection;

	selection = gtk_tree_view_get_selection(GTK_TREE_VIEW(dialog->treeview));

	gtk_tree_selection_selected_foreach(selection, ask_delete_account_sel,
										dialog);
}

static void
close_accounts_cb(GtkWidget *w, AccountsWindow *dialog)
{
	pidgin_accounts_window_hide();
}


static void
enabled_cb(GtkCellRendererToggle *renderer, gchar *path_str,
			   gpointer data)
{
	AccountsWindow *dialog = (AccountsWindow *)data;
	PurpleAccount *account;
	GtkTreeModel *model = GTK_TREE_MODEL(dialog->model);
	GtkTreeIter iter;
	gboolean enabled;
	const PurpleSavedStatus *saved_status;

	gtk_tree_model_get_iter_from_string(model, &iter, path_str);
	gtk_tree_model_get(model, &iter,
					   COLUMN_DATA, &account,
					   COLUMN_ENABLED, &enabled,
					   -1);

	/*
	 * If we just enabled the account, then set the statuses
	 * to the current status.
	 */
	if (!enabled)
	{
		saved_status = purple_savedstatus_get_current();
		purple_savedstatus_activate_for_account(saved_status, account);
	}

	purple_account_set_enabled(account, PIDGIN_UI, !enabled);
}

static void
add_columns(GtkWidget *treeview, AccountsWindow *dialog)
{
	GtkCellRenderer *renderer;
	GtkTreeViewColumn *column;

	/* Enabled */
	renderer = gtk_cell_renderer_toggle_new();

	g_signal_connect(G_OBJECT(renderer), "toggled",
			 G_CALLBACK(enabled_cb), dialog);

	column = gtk_tree_view_column_new_with_attributes(_("Enabled"),
			 renderer, "active", COLUMN_ENABLED, NULL);

	gtk_tree_view_column_set_resizable(column, FALSE);
	gtk_tree_view_append_column(GTK_TREE_VIEW(treeview), column);

	/* Username column */
	column = gtk_tree_view_column_new();
	gtk_tree_view_column_set_title(column, _("Username"));
	gtk_tree_view_column_set_resizable(column, TRUE);
	gtk_tree_view_append_column(GTK_TREE_VIEW(treeview), column);

	/* Buddy Icon */
	renderer = gtk_cell_renderer_pixbuf_new();
	gtk_tree_view_column_pack_start(column, renderer, FALSE);
	gtk_tree_view_column_add_attribute(column, renderer,
					   "pixbuf", COLUMN_BUDDYICON);

	/* Username */
	renderer = gtk_cell_renderer_text_new();
	gtk_tree_view_column_pack_start(column, renderer, TRUE);
	gtk_tree_view_column_add_attribute(column, renderer,
					   "text", COLUMN_USERNAME);
	dialog->username_col = column;


	/* Protocol name */
	column = gtk_tree_view_column_new();
	gtk_tree_view_column_set_title(column, _("Protocol"));
	gtk_tree_view_column_set_resizable(column, FALSE);
	gtk_tree_view_append_column(GTK_TREE_VIEW(treeview), column);

	/* Icon */
	renderer = gtk_cell_renderer_pixbuf_new();
	gtk_tree_view_column_pack_start(column, renderer, FALSE);
	gtk_tree_view_column_add_attribute(column, renderer,
					   "pixbuf", COLUMN_ICON);

	renderer = gtk_cell_renderer_text_new();
	gtk_tree_view_column_pack_start(column, renderer, TRUE);
	gtk_tree_view_column_add_attribute(column, renderer,
					   "text", COLUMN_PROTOCOL);
}

static void
set_account(GtkListStore *store, GtkTreeIter *iter, PurpleAccount *account, GdkPixbuf *global_buddyicon)
{
	GdkPixbuf *pixbuf, *buddyicon = NULL;
	PurpleStoredImage *img = NULL;
	PurplePlugin *prpl;
	PurplePluginProtocolInfo *prpl_info = NULL;

	pixbuf = pidgin_create_prpl_icon(account, PIDGIN_PRPL_ICON_MEDIUM);
	if ((pixbuf != NULL) && purple_account_is_disconnected(account))
		gdk_pixbuf_saturate_and_pixelate(pixbuf, pixbuf, 0.0, FALSE);

	prpl = purple_find_prpl(purple_account_get_protocol_id(account));
	if (prpl != NULL)
		prpl_info = PURPLE_PLUGIN_PROTOCOL_INFO(prpl);
	if (prpl_info != NULL && prpl_info->icon_spec.format != NULL) {
		if (purple_account_get_bool(account, "use-global-buddyicon", TRUE)) {
			if (global_buddyicon != NULL)
				buddyicon = g_object_ref(G_OBJECT(global_buddyicon));
			else {
				/* This is for when set_account() is called for a single account */
				const char *path;
				path = purple_prefs_get_path(PIDGIN_PREFS_ROOT "/accounts/buddyicon");
				if ((path != NULL) && (*path != '\0')) {
					img = purple_imgstore_new_from_file(path);
				}
			}
		} else {
			img = purple_buddy_icons_find_account_icon(account);
		}
	}

	if (img != NULL) {
		GdkPixbuf *buddyicon_pixbuf;
		buddyicon_pixbuf = pidgin_pixbuf_from_imgstore(img);
		purple_imgstore_unref(img);

		if (buddyicon_pixbuf != NULL) {
			buddyicon = gdk_pixbuf_scale_simple(buddyicon_pixbuf, 22, 22, GDK_INTERP_HYPER);
			g_object_unref(G_OBJECT(buddyicon_pixbuf));
		}
	}

	gtk_list_store_set(store, iter,
			COLUMN_ICON, pixbuf,
			COLUMN_BUDDYICON, buddyicon,
			COLUMN_USERNAME, purple_account_get_username(account),
			COLUMN_ENABLED, purple_account_get_enabled(account, PIDGIN_UI),
			COLUMN_PROTOCOL, purple_account_get_protocol_name(account),
			COLUMN_DATA, account,
			-1);

	if (pixbuf != NULL)
		g_object_unref(G_OBJECT(pixbuf));
	if (buddyicon != NULL)
		g_object_unref(G_OBJECT(buddyicon));
}

static void
add_account_to_liststore(PurpleAccount *account, gpointer user_data)
{
	GtkTreeIter iter;
	GdkPixbuf *global_buddyicon = user_data;

	if (accounts_window == NULL)
		return;

	gtk_list_store_append(accounts_window->model, &iter);
	gtk_notebook_set_current_page(GTK_NOTEBOOK(accounts_window->notebook),1);

	set_account(accounts_window->model, &iter, account, global_buddyicon);
}

static gboolean
populate_accounts_list(AccountsWindow *dialog)
{
	GList *l;
	gboolean ret = FALSE;
	GdkPixbuf *global_buddyicon = NULL;
	const char *path;

	gtk_list_store_clear(dialog->model);

	if ((path = purple_prefs_get_path(PIDGIN_PREFS_ROOT "/accounts/buddyicon")) != NULL) {
		GdkPixbuf *pixbuf = pidgin_pixbuf_new_from_file(path);
		if (pixbuf != NULL) {
			global_buddyicon = gdk_pixbuf_scale_simple(pixbuf, 22, 22, GDK_INTERP_HYPER);
			g_object_unref(G_OBJECT(pixbuf));
		}
	}

	for (l = purple_accounts_get_all(); l != NULL; l = l->next) {
		ret = TRUE;
		add_account_to_liststore((PurpleAccount *)l->data, global_buddyicon);
	}

	if (global_buddyicon != NULL)
		g_object_unref(G_OBJECT(global_buddyicon));

	return ret;
}

static void
account_selected_cb(GtkTreeSelection *sel, AccountsWindow *dialog)
{
	gboolean selected = FALSE;

	selected = (gtk_tree_selection_count_selected_rows(sel) > 0);

	gtk_widget_set_sensitive(dialog->modify_button, selected);
	gtk_widget_set_sensitive(dialog->delete_button, selected);
}

static gboolean
account_treeview_double_click_cb(GtkTreeView *treeview, GdkEventButton *event, gpointer user_data)
{
	AccountsWindow *dialog;
	GtkTreePath *path;
	GtkTreeViewColumn *column;
	GtkTreeIter iter;
	PurpleAccount *account;

	dialog = (AccountsWindow *)user_data;

	if (event->window != gtk_tree_view_get_bin_window(treeview))
	    return FALSE;

	/* Figure out which node was clicked */
	if (!gtk_tree_view_get_path_at_pos(GTK_TREE_VIEW(dialog->treeview), event->x, event->y, &path, &column, NULL, NULL))
		return FALSE;
	if (column == gtk_tree_view_get_column(treeview, 0)) {
		gtk_tree_path_free(path);
		return FALSE;
	}

	gtk_tree_model_get_iter(GTK_TREE_MODEL(dialog->model), &iter, path);
	gtk_tree_path_free(path);
	gtk_tree_model_get(GTK_TREE_MODEL(dialog->model), &iter, COLUMN_DATA, &account, -1);

	if ((account != NULL) && (event->button == 1) &&
		(event->type == GDK_2BUTTON_PRESS))
	{
		pidgin_account_dialog_show(PIDGIN_MODIFY_ACCOUNT_DIALOG, account);
		return TRUE;
	}

	return FALSE;
}

static GtkWidget *
create_accounts_list(AccountsWindow *dialog)
{
	GtkWidget *frame;
	GtkWidget *label;
	GtkWidget *treeview;
	GtkTreeSelection *sel;
	GtkTargetEntry gte[] = {{"PURPLE_ACCOUNT", GTK_TARGET_SAME_APP, 0}};
	char *pretty, *tmp;

	frame = gtk_frame_new(NULL);
	gtk_frame_set_shadow_type(GTK_FRAME(frame), GTK_SHADOW_IN);

	accounts_window->notebook = gtk_notebook_new();
	gtk_notebook_set_show_tabs(GTK_NOTEBOOK(accounts_window->notebook), FALSE);
	gtk_notebook_set_show_border(GTK_NOTEBOOK(accounts_window->notebook), FALSE);
	gtk_container_add(GTK_CONTAINER(frame), accounts_window->notebook);

	/* Create a helpful first-time-use label */
	label = gtk_label_new(NULL);
	/* Translators: Please maintain the use of -> or <- to represent the menu heirarchy */
	tmp = g_strdup_printf(_(
						 "<span size='larger' weight='bold'>Welcome to %s!</span>\n\n"

						 "You have no IM accounts configured. To start connecting with %s "
						 "press the <b>Add...</b> button below and configure your first "
						 "account. If you want %s to connect to multiple IM accounts, "
						 "press <b>Add...</b> again to configure them all.\n\n"

						 "You can come back to this window to add, edit, or remove "
						 "accounts from <b>Accounts->Manage Accounts</b> in the Buddy "
						 "List window"), PIDGIN_NAME, PIDGIN_NAME, PIDGIN_NAME);
	pretty = pidgin_make_pretty_arrows(tmp);
	g_free(tmp);
	gtk_label_set_markup(GTK_LABEL(label), pretty);
	g_free(pretty);

	gtk_label_set_line_wrap(GTK_LABEL(label), TRUE);
	gtk_widget_show(label);

	gtk_misc_set_alignment(GTK_MISC(label), 0.5, 0.5);
	gtk_notebook_append_page(GTK_NOTEBOOK(accounts_window->notebook), label, NULL);

	/* Create the list model. */
	dialog->model = gtk_list_store_new(NUM_COLUMNS,
					GDK_TYPE_PIXBUF,   /* COLUMN_ICON */
					GDK_TYPE_PIXBUF,   /* COLUMN_BUDDYICON */
					G_TYPE_STRING,     /* COLUMN_USERNAME */
					G_TYPE_BOOLEAN,    /* COLUMN_ENABLED */
					G_TYPE_STRING,     /* COLUMN_PROTOCOL */
					G_TYPE_POINTER     /* COLUMN_DATA */
					);

	/* And now the actual treeview */
	treeview = gtk_tree_view_new_with_model(GTK_TREE_MODEL(dialog->model));
	dialog->treeview = treeview;
	gtk_tree_view_set_rules_hint(GTK_TREE_VIEW(treeview), TRUE);
	g_object_unref(G_OBJECT(dialog->model));

	sel = gtk_tree_view_get_selection(GTK_TREE_VIEW(treeview));
	gtk_tree_selection_set_mode(sel, GTK_SELECTION_MULTIPLE);
	g_signal_connect(G_OBJECT(sel), "changed",
					 G_CALLBACK(account_selected_cb), dialog);

	/* Handle double-clicking */
	g_signal_connect(G_OBJECT(treeview), "button_press_event",
					 G_CALLBACK(account_treeview_double_click_cb), dialog);

	gtk_notebook_append_page(GTK_NOTEBOOK(accounts_window->notebook),
		pidgin_make_scrollable(treeview, GTK_POLICY_AUTOMATIC, GTK_POLICY_AUTOMATIC, GTK_SHADOW_NONE, -1, -1),
		NULL);

	add_columns(treeview, dialog);
	gtk_tree_view_columns_autosize(GTK_TREE_VIEW(treeview));

	if (populate_accounts_list(dialog))
		gtk_notebook_set_current_page(GTK_NOTEBOOK(accounts_window->notebook), 1);
	else
		gtk_notebook_set_current_page(GTK_NOTEBOOK(accounts_window->notebook), 0);

	/* Setup DND. I wanna be an orc! */
	gtk_tree_view_enable_model_drag_source(
			GTK_TREE_VIEW(treeview), GDK_BUTTON1_MASK, gte,
			1, GDK_ACTION_COPY);
	gtk_tree_view_enable_model_drag_dest(
			GTK_TREE_VIEW(treeview), gte, 1,
			GDK_ACTION_COPY | GDK_ACTION_MOVE);

	g_signal_connect(G_OBJECT(treeview), "drag-data-received",
					 G_CALLBACK(drag_data_received_cb), dialog);
	g_signal_connect(G_OBJECT(treeview), "drag-data-get",
					 G_CALLBACK(drag_data_get_cb), dialog);

	gtk_widget_show_all(frame);
	return frame;
}

static void
account_modified_cb(PurpleAccount *account, AccountsWindow *window)
{
	GtkTreeIter iter;

	if (!accounts_window_find_account_in_treemodel(&iter, account))
		return;

	set_account(window->model, &iter, account, NULL);
}

static void
global_buddyicon_changed(const char *name, PurplePrefType type,
			gconstpointer value, gpointer window)
{
	GList *list;
	for (list = purple_accounts_get_all(); list; list = list->next) {
		account_modified_cb(list->data, window);
	}
}

void
pidgin_accounts_window_show(void)
{
	AccountsWindow *dialog;
	GtkWidget *win;
	GtkWidget *vbox;
	GtkWidget *sw;
	GtkWidget *button;
	int width, height;

	if (accounts_window != NULL) {
		gtk_window_present(GTK_WINDOW(accounts_window->window));
		return;
	}

	accounts_window = dialog = g_new0(AccountsWindow, 1);

	width  = purple_prefs_get_int(PIDGIN_PREFS_ROOT "/accounts/dialog/width");
	height = purple_prefs_get_int(PIDGIN_PREFS_ROOT "/accounts/dialog/height");

	dialog->window = win = pidgin_create_dialog(_("Accounts"), PIDGIN_HIG_BORDER, "accounts", TRUE);
	gtk_window_set_default_size(GTK_WINDOW(win), width, height);

	g_signal_connect(G_OBJECT(win), "delete_event",
					 G_CALLBACK(accedit_win_destroy_cb), accounts_window);

	/* Setup the vbox */
	vbox = pidgin_dialog_get_vbox_with_properties(GTK_DIALOG(win), FALSE, PIDGIN_HIG_BORDER);

	/* Setup the scrolled window that will contain the list of accounts. */
	sw = create_accounts_list(dialog);
	gtk_box_pack_start(GTK_BOX(vbox), sw, TRUE, TRUE, 0);
	gtk_widget_show(sw);

	/* Add button */
	pidgin_dialog_add_button(GTK_DIALOG(win), PIDGIN_STOCK_ADD, G_CALLBACK(add_account_cb), dialog);

	/* Modify button */
	button = pidgin_dialog_add_button(GTK_DIALOG(win), PIDGIN_STOCK_MODIFY, G_CALLBACK(modify_account_cb), dialog);
	dialog->modify_button = button;
	gtk_widget_set_sensitive(button, FALSE);

	/* Delete button */
	button = pidgin_dialog_add_button(GTK_DIALOG(win), GTK_STOCK_DELETE, G_CALLBACK(ask_delete_account_cb), dialog);
	dialog->delete_button = button;
	gtk_widget_set_sensitive(button, FALSE);

	/* Close button */
	pidgin_dialog_add_button(GTK_DIALOG(win), GTK_STOCK_CLOSE, G_CALLBACK(close_accounts_cb), dialog);

	purple_signal_connect(pidgin_account_get_handle(), "account-modified",
	                    accounts_window,
	                    PURPLE_CALLBACK(account_modified_cb), accounts_window);
	purple_prefs_connect_callback(accounts_window,
	                    PIDGIN_PREFS_ROOT "/accounts/buddyicon",
	                    global_buddyicon_changed, accounts_window);

	gtk_widget_show(win);
}

void
pidgin_accounts_window_hide(void)
{
	if (accounts_window == NULL)
		return;

	if (accounts_window->window != NULL)
		gtk_widget_destroy(accounts_window->window);

	purple_signals_disconnect_by_handle(accounts_window);
	purple_prefs_disconnect_by_handle(accounts_window);

	g_free(accounts_window);
	accounts_window = NULL;
}

static void
free_add_user_data(PidginAccountAddUserData *data)
{
	g_free(data->username);
	g_free(data->alias);
	g_free(data);
}

static void
add_user_cb(PidginAccountAddUserData *data)
{
	PurpleConnection *gc = purple_account_get_connection(data->account);

	if (g_list_find(purple_connections_get_all(), gc))
	{
		purple_blist_request_add_buddy(data->account, data->username,
									 NULL, data->alias);
	}

	free_add_user_data(data);
}

static char *
make_info(PurpleAccount *account, PurpleConnection *gc, const char *remote_user,
          const char *id, const char *alias, const char *msg)
{
	if (msg != NULL && *msg == '\0')
		msg = NULL;

	return g_strdup_printf(_("%s%s%s%s has made %s his or her buddy%s%s"),
	                       remote_user,
	                       (alias != NULL ? " ("  : ""),
	                       (alias != NULL ? alias : ""),
	                       (alias != NULL ? ")"   : ""),
	                       (id != NULL
	                        ? id
	                        : (purple_connection_get_display_name(gc) != NULL
	                           ? purple_connection_get_display_name(gc)
	                           : purple_account_get_username(account))),
	                       (msg != NULL ? ": " : "."),
	                       (msg != NULL ? msg  : ""));
}

static void
pidgin_accounts_notify_added(PurpleAccount *account, const char *remote_user,
                               const char *id, const char *alias,
                               const char *msg)
{
	char *buffer;
	PurpleConnection *gc;
	GtkWidget *alert;

	gc = purple_account_get_connection(account);

	buffer = make_info(account, gc, remote_user, id, alias, msg);
	alert = pidgin_make_mini_dialog(gc, PIDGIN_STOCK_DIALOG_INFO, buffer,
					  NULL, NULL, _("Close"), NULL, NULL);
	pidgin_blist_add_alert(alert);

	g_free(buffer);
}

static void
pidgin_accounts_request_add(PurpleAccount *account, const char *remote_user,
                              const char *id, const char *alias,
                              const char *msg)
{
	char *buffer;
	PurpleConnection *gc;
	PidginAccountAddUserData *data;
	GtkWidget *alert;

	gc = purple_account_get_connection(account);

	data = g_new0(PidginAccountAddUserData, 1);
	data->account  = account;
	data->username = g_strdup(remote_user);
	data->alias    = g_strdup(alias);

	buffer = make_info(account, gc, remote_user, id, alias, msg);
	alert = pidgin_make_mini_dialog(gc, PIDGIN_STOCK_DIALOG_QUESTION,
					  _("Add buddy to your list?"), buffer, data,
					  _("Add"), G_CALLBACK(add_user_cb),
					  _("Cancel"), G_CALLBACK(free_add_user_data), NULL);
	pidgin_blist_add_alert(alert);

	g_free(buffer);
}

struct auth_request
{
	PurpleAccountRequestAuthorizationCb auth_cb;
	PurpleAccountRequestAuthorizationCb deny_cb;
	void *data;
	char *username;
	char *alias;
	PurpleAccount *account;
	gboolean add_buddy_after_auth;
};

static void
free_auth_request(struct auth_request *ar)
{
	g_free(ar->username);
	g_free(ar->alias);
	g_free(ar);
}

static void
authorize_and_add_cb(struct auth_request *ar)
{
	ar->auth_cb(ar->data);
	if (ar->add_buddy_after_auth) {
		purple_blist_request_add_buddy(ar->account, ar->username, NULL, ar->alias);
	}
}

static void
deny_no_add_cb(struct auth_request *ar)
{
	ar->deny_cb(ar->data);
}

static gboolean
get_user_info_cb(GtkWidget   *label,
                 const gchar *uri,
                 gpointer     data)
{
	struct auth_request *ar = data;
	if (!strcmp(uri, "viewinfo")) {
		pidgin_retrieve_user_info(purple_account_get_connection(ar->account), ar->username);
		return TRUE;
	}
	return FALSE;
}

static void
send_im_cb(PidginMiniDialog *mini_dialog,
           GtkButton *button,
           gpointer data)
{
	struct auth_request *ar = data;
	pidgin_dialogs_im_with_user(ar->account, ar->username);
}

static void *
pidgin_accounts_request_authorization(PurpleAccount *account,
                                      const char *remote_user,
                                      const char *id,
                                      const char *alias,
                                      const char *message,
                                      gboolean on_list,
                                      PurpleAccountRequestAuthorizationCb auth_cb,
                                      PurpleAccountRequestAuthorizationCb deny_cb,
                                      void *user_data)
{
	char *buffer;
	PurpleConnection *gc;
	GtkWidget *alert;
	PidginMiniDialog *dialog;
	GdkPixbuf *prpl_icon;
	struct auth_request *aa;
	const char *our_name;
	gboolean have_valid_alias = alias && *alias;

	gc = purple_account_get_connection(account);
	if (message != NULL && *message == '\0')
		message = NULL;

	our_name = (id != NULL) ? id :
			(purple_connection_get_display_name(gc) != NULL) ? purple_connection_get_display_name(gc) :
			purple_account_get_username(account);

	if (pidgin_mini_dialog_links_supported()) {
		char *escaped_remote_user = g_markup_escape_text(remote_user, -1);
		char *escaped_alias = alias != NULL ? g_markup_escape_text(alias, -1) : g_strdup("");
		char *escaped_our_name = g_markup_escape_text(our_name, -1);
		char *escaped_message = message != NULL ? g_markup_escape_text(message, -1) : g_strdup("");
		buffer = g_strdup_printf(_("<a href=\"viewinfo\">%s</a>%s%s%s wants to add you (%s) to his or her buddy list%s%s"),
					escaped_remote_user,
					(have_valid_alias ? " ("  : ""),
					escaped_alias,
					(have_valid_alias ? ")"   : ""),
					escaped_our_name,
					(have_valid_alias ? ": " : "."),
					escaped_message);
		g_free(escaped_remote_user);
		g_free(escaped_alias);
		g_free(escaped_our_name);
		g_free(escaped_message);
	} else {
		buffer = g_strdup_printf(_("%s%s%s%s wants to add you (%s) to his or her buddy list%s%s"),
					remote_user,
					(have_valid_alias ? " ("  : ""),
					(have_valid_alias ? alias : ""),
					(have_valid_alias ? ")"   : ""),
					our_name,
					(message != NULL ? ": " : "."),
					(message != NULL ? message  : ""));
	}

	prpl_icon = pidgin_create_prpl_icon(account, PIDGIN_PRPL_ICON_SMALL);

	aa = g_new0(struct auth_request, 1);
	aa->auth_cb = auth_cb;
	aa->deny_cb = deny_cb;
	aa->data = user_data;
	aa->username = g_strdup(remote_user);
	aa->alias = g_strdup(alias);
	aa->account = account;
	aa->add_buddy_after_auth = !on_list;

	alert = pidgin_make_mini_dialog_with_custom_icon(
		gc, prpl_icon,
		_("Authorize buddy?"), NULL, aa,
		_("Authorize"), authorize_and_add_cb,
		_("Deny"), deny_no_add_cb,
		NULL);

	dialog = PIDGIN_MINI_DIALOG(alert);
	if (pidgin_mini_dialog_links_supported()) {
		pidgin_mini_dialog_enable_description_markup(dialog);
		pidgin_mini_dialog_set_link_callback(dialog, G_CALLBACK(get_user_info_cb), aa);
	}
	pidgin_mini_dialog_set_description(dialog, buffer);
	pidgin_mini_dialog_add_non_closing_button(dialog, _("Send Instant Message"), send_im_cb, aa);

	g_signal_connect_swapped(G_OBJECT(alert), "destroy", G_CALLBACK(free_auth_request), aa);
	g_signal_connect(G_OBJECT(alert), "destroy", G_CALLBACK(purple_account_request_close), NULL);
	pidgin_blist_add_alert(alert);

	g_free(buffer);

	return alert;
}

static void
pidgin_accounts_request_close(void *ui_handle)
{
	gtk_widget_destroy(GTK_WIDGET(ui_handle));
}

static PurpleAccountUiOps ui_ops =
{
	pidgin_accounts_notify_added,
	NULL,
	pidgin_accounts_request_add,
	pidgin_accounts_request_authorization,
	pidgin_accounts_request_close,
	NULL,
	NULL,
	NULL,
	NULL
};

PurpleAccountUiOps *
pidgin_accounts_get_ui_ops(void)
{
	return &ui_ops;
}

void *
pidgin_account_get_handle(void) {
	static int handle;

	return &handle;
}

void
pidgin_account_init(void)
{
	char *default_avatar = NULL;
	purple_prefs_add_none(PIDGIN_PREFS_ROOT "/accounts");
	purple_prefs_add_none(PIDGIN_PREFS_ROOT "/accounts/dialog");
	purple_prefs_add_int(PIDGIN_PREFS_ROOT "/accounts/dialog/width",  520);
	purple_prefs_add_int(PIDGIN_PREFS_ROOT "/accounts/dialog/height", 321);
	default_avatar = g_build_filename(g_get_home_dir(), ".face.icon", NULL);
	if (!g_file_test(default_avatar, G_FILE_TEST_EXISTS)) {
		g_free(default_avatar);
		default_avatar = g_build_filename(g_get_home_dir(), ".face", NULL);
		if (!g_file_test(default_avatar, G_FILE_TEST_EXISTS)) {
			g_free(default_avatar);
			default_avatar = NULL;
		}
	}

	purple_prefs_add_path(PIDGIN_PREFS_ROOT "/accounts/buddyicon", default_avatar);
	g_free(default_avatar);

	purple_signal_register(pidgin_account_get_handle(), "account-modified",
						 purple_marshal_VOID__POINTER, NULL, 1,
						 purple_value_new(PURPLE_TYPE_SUBTYPE,
										PURPLE_SUBTYPE_ACCOUNT));

	/* Setup some purple signal handlers. */
	purple_signal_connect(purple_connections_get_handle(), "signed-on",
						pidgin_account_get_handle(),
						PURPLE_CALLBACK(signed_on_off_cb), NULL);
	purple_signal_connect(purple_connections_get_handle(), "signed-off",
						pidgin_account_get_handle(),
						PURPLE_CALLBACK(signed_on_off_cb), NULL);
	purple_signal_connect(purple_accounts_get_handle(), "account-added",
						pidgin_account_get_handle(),
						PURPLE_CALLBACK(add_account_to_liststore), NULL);
	purple_signal_connect(purple_accounts_get_handle(), "account-removed",
						pidgin_account_get_handle(),
						PURPLE_CALLBACK(account_removed_cb), NULL);
	purple_signal_connect(purple_accounts_get_handle(), "account-disabled",
						pidgin_account_get_handle(),
						PURPLE_CALLBACK(account_abled_cb), GINT_TO_POINTER(FALSE));
	purple_signal_connect(purple_accounts_get_handle(), "account-enabled",
						pidgin_account_get_handle(),
						PURPLE_CALLBACK(account_abled_cb), GINT_TO_POINTER(TRUE));

	account_pref_wins =
		g_hash_table_new_full(g_direct_hash, g_direct_equal, NULL, NULL);
}

void
pidgin_account_uninit(void)
{
	/*
	 * TODO: Need to free all the dialogs in here.  Could probably create
	 *       a callback function to use for the free-some-data-function
	 *       parameter of g_hash_table_new_full, above.
	 */
	g_hash_table_destroy(account_pref_wins);

	purple_signals_disconnect_by_handle(pidgin_account_get_handle());
	purple_signals_unregister_by_instance(pidgin_account_get_handle());
}<|MERGE_RESOLUTION|>--- conflicted
+++ resolved
@@ -592,20 +592,11 @@
 			value = purple_account_user_split_get_default_value(split);
 
 		/* Google Talk default domain hackery! */
-<<<<<<< HEAD
-		menu = gtk_option_menu_get_menu(GTK_OPTION_MENU(dialog->protocol_menu));
-		item = gtk_menu_get_active(GTK_MENU(menu));
-		if (value == NULL && g_object_get_data(G_OBJECT(item), "fakegoogle") &&
-			!strcmp(purple_account_user_split_get_text(split), _("Domain")))
-			value = "gmail.com";
-=======
 		if (!strcmp(_("Domain"), purple_account_user_split_get_text(split)) && !value)
 			value = google_talk_default_domain_hackery(dialog->protocol_menu, "gmail.com");
->>>>>>> 1b967b34
-
-		if (value == NULL && g_object_get_data(G_OBJECT(item), "fakefacebook") &&
-			!strcmp(purple_account_user_split_get_text(split), _("Domain")))
-			value = "chat.facebook.com";
+
+		if (!strcmp(_("Domain"), purple_account_user_split_get_text(split)) && !value)
+			value = 
 
 		if (value != NULL)
 			gtk_entry_set_text(GTK_ENTRY(entry), value);
