--- conflicted
+++ resolved
@@ -115,12 +115,8 @@
 	GtkWidget *login_frame;
 	GtkWidget *protocol_menu;
 	GtkWidget *password_box;
-<<<<<<< HEAD
+	char *password;
 	GtkWidget *username_entry;
-=======
-	char *password;
-	GtkWidget *screenname_entry;
->>>>>>> 5506d087
 	GtkWidget *password_entry;
 	GtkWidget *alias_entry;
 	GtkWidget *remember_pass_check;
