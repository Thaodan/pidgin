--- conflicted
+++ resolved
@@ -479,13 +479,8 @@
 
 	if (filename != NULL)
 	{
-<<<<<<< HEAD
-		size_t len;
+		size_t len = 0;
 		gpointer data = pidgin_convert_buddy_icon(dialog->protocol, filename, &len);
-=======
-		size_t len = 0;
-		gpointer data = pidgin_convert_buddy_icon(dialog->plugin, filename, &len);
->>>>>>> 666756b1
 		set_dialog_icon(dialog, data, len, g_strdup(filename));
 	}
 
@@ -1529,13 +1524,8 @@
 		}
 		else if ((filename = purple_prefs_get_path(PIDGIN_PREFS_ROOT "/accounts/buddyicon")) && icon_change)
 		{
-<<<<<<< HEAD
-			size_t len;
+			size_t len = 0;
 			gpointer data = pidgin_convert_buddy_icon(dialog->protocol, filename, &len);
-=======
-			size_t len = 0;
-			gpointer data = pidgin_convert_buddy_icon(dialog->plugin, filename, &len);
->>>>>>> 666756b1
 			purple_account_set_buddy_icon_path(account, filename);
 			purple_buddy_icons_set_account_icon(account, data, len);
 		}
