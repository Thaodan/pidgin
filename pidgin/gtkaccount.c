/**
 * @file gtkaccount.c GTK+ Account Editor UI
 * @ingroup pidgin
 */

/* pidgin
 *
 * Pidgin is the legal property of its developers, whose names are too numerous
 * to list here.  Please refer to the COPYRIGHT file distributed with this
 * source distribution.
 *
 * This program is free software; you can redistribute it and/or modify
 * it under the terms of the GNU General Public License as published by
 * the Free Software Foundation; either version 2 of the License, or
 * (at your option) any later version.
 *
 * This program is distributed in the hope that it will be useful,
 * but WITHOUT ANY WARRANTY; without even the implied warranty of
 * MERCHANTABILITY or FITNESS FOR A PARTICULAR PURPOSE.  See the
 * GNU General Public License for more details.
 *
 * You should have received a copy of the GNU General Public License
 * along with this program; if not, write to the Free Software
 * Foundation, Inc., 51 Franklin Street, Fifth Floor, Boston, MA  02111-1301  USA
 */

#include "internal.h"
#include "pidgin.h"

#include "account.h"
#include "accountopt.h"
#include "core.h"
#include "debug.h"
#include "notify.h"
#include "plugin.h"
#include "prefs.h"
#include "prpl.h"
#include "request.h"
#include "savedstatuses.h"
#include "signals.h"
#include "util.h"

#include "gtkaccount.h"
#include "gtkblist.h"
#include "gtkdialogs.h"
#include "gtkutils.h"
#include "gtkstatusbox.h"
#include "pidginstock.h"
#include "minidialog.h"

enum
{
	COLUMN_ICON,
	COLUMN_BUDDYICON,
	COLUMN_USERNAME,
	COLUMN_ENABLED,
	COLUMN_PROTOCOL,
	COLUMN_DATA,
	NUM_COLUMNS
};

typedef struct
{
	PurpleAccount *account;
	char *username;
	char *alias;

} PidginAccountAddUserData;

typedef struct
{
	GtkWidget *window;
	GtkWidget *treeview;

	GtkWidget *modify_button;
	GtkWidget *delete_button;
	GtkWidget *notebook;

	GtkListStore *model;
	GtkTreeIter drag_iter;

	GtkTreeViewColumn *username_col;

} AccountsWindow;

typedef struct
{
	GtkWidget *widget;
	gchar *setting;
	PurplePrefType type;
} ProtocolOptEntry;

typedef struct
{
	PidginAccountDialogType type;

	PurpleAccount *account;
	char *protocol_id;
	PurplePlugin *plugin;
	PurplePluginProtocolInfo *prpl_info;

	PurpleProxyType new_proxy_type;

	GList *user_split_entries;
	GList *protocol_opt_entries;

	GtkSizeGroup *sg;
	GtkWidget *window;

	GtkWidget *notebook;
	GtkWidget *top_vbox;
	GtkWidget *ok_button;
	GtkWidget *register_button;

	/* Login Options */
	GtkWidget *login_frame;
	GtkWidget *protocol_menu;
	GtkWidget *password_box;
	GtkWidget *username_entry;
	GtkWidget *password_entry;
	GtkWidget *alias_entry;
	GtkWidget *remember_pass_check;

	/* User Options */
	GtkWidget *user_frame;
	GtkWidget *new_mail_check;
	GtkWidget *icon_hbox;
	GtkWidget *icon_check;
	GtkWidget *icon_entry;
	GtkWidget *icon_filesel;
	GtkWidget *icon_preview;
	GtkWidget *icon_text;
	PurpleStoredImage *icon_img;

	/* Protocol Options */
	GtkWidget *protocol_frame;

	/* Proxy Options */
	GtkWidget *proxy_frame;
	GtkWidget *proxy_vbox;
	GtkWidget *proxy_dropdown;
	GtkWidget *proxy_host_entry;
	GtkWidget *proxy_port_entry;
	GtkWidget *proxy_user_entry;
	GtkWidget *proxy_pass_entry;

	/* Voice & Video Options*/
	GtkWidget *voice_frame;
	GtkWidget *suppression_check;

} AccountPrefsDialog;

static AccountsWindow *accounts_window = NULL;
static GHashTable *account_pref_wins;

static void add_account_to_liststore(PurpleAccount *account, gpointer user_data);
static void set_account(GtkListStore *store, GtkTreeIter *iter,
						  PurpleAccount *account, GdkPixbuf *global_buddyicon);

/**************************************************************************
 * Add/Modify Account dialog
 **************************************************************************/
static void add_login_options(AccountPrefsDialog *dialog, GtkWidget *parent);
static void add_user_options(AccountPrefsDialog *dialog, GtkWidget *parent);
static void add_protocol_options(AccountPrefsDialog *dialog);
static void add_proxy_options(AccountPrefsDialog *dialog, GtkWidget *parent);
static void add_voice_options(AccountPrefsDialog *dialog);

static const char *
xmpp_default_domain_hackery(GtkWidget *protocol_combo)
{
	GtkTreeModel *model;
	GtkTreeIter iter;
	const char *value = NULL;

	model = gtk_combo_box_get_model(GTK_COMBO_BOX(protocol_combo));
	if (model != NULL && gtk_combo_box_get_active_iter(GTK_COMBO_BOX(protocol_combo), &iter)) {
		char *protocol = NULL;

		/* protocol is not stored as G_TYPE_STRING in the model so no g_free necessary */
		gtk_tree_model_get(model, &iter, 2, &protocol, -1);
		if (protocol && !strcmp("prpl-jabber", protocol)) {
			char *item_name = NULL;

			gtk_tree_model_get(model, &iter, 1, &item_name, -1);
			if (item_name) {
				if (!strcmp(item_name, _("Google Talk")))
					value = "gmail.com";
				g_free(item_name);
			}
			if (item_name) {
				if (!strcmp(item_name, _("Facebook")))
					value = "chat.facebook.com";
				g_free(item_name);
			}
			/* If it's not GTalk, but still Jabber then the value is not NULL, it's empty */
			if (NULL == value)
				value = "";
		}
	}

	return value;
}

static GtkWidget *
add_pref_box(AccountPrefsDialog *dialog, GtkWidget *parent,
			 const char *text, GtkWidget *widget)
{
	return pidgin_add_widget_to_vbox(GTK_BOX(parent), text, dialog->sg, widget, TRUE, NULL);
}

static void
set_dialog_icon(AccountPrefsDialog *dialog, gpointer data, size_t len, gchar *new_icon_path)
{
	GdkPixbuf *pixbuf = NULL;

	dialog->icon_img = purple_imgstore_unref(dialog->icon_img);
	if (data != NULL)
	{
		if (len > 0)
			dialog->icon_img = purple_imgstore_add(data, len, new_icon_path);
		else
			g_free(data);
	}

	if (dialog->icon_img != NULL) {
		pixbuf = pidgin_pixbuf_from_imgstore(dialog->icon_img);
	}

	if (pixbuf && dialog->prpl_info &&
	    (dialog->prpl_info->icon_spec.scale_rules & PURPLE_ICON_SCALE_DISPLAY))
	{
		/* Scale the icon to something reasonable */
		int width, height;
		GdkPixbuf *scale;

		pidgin_buddy_icon_get_scale_size(pixbuf, &dialog->prpl_info->icon_spec,
				PURPLE_ICON_SCALE_DISPLAY, &width, &height);
		scale = gdk_pixbuf_scale_simple(pixbuf, width, height, GDK_INTERP_BILINEAR);

		g_object_unref(G_OBJECT(pixbuf));
		pixbuf = scale;
	}

	if (pixbuf == NULL)
	{
		/* Show a placeholder icon */
		GtkIconSize icon_size = gtk_icon_size_from_name(PIDGIN_ICON_SIZE_TANGO_SMALL);
		pixbuf = gtk_widget_render_icon(dialog->window, PIDGIN_STOCK_TOOLBAR_SELECT_AVATAR,
		                                icon_size, "PidginAccount");
	}

	gtk_image_set_from_pixbuf(GTK_IMAGE(dialog->icon_entry), pixbuf);
	if (pixbuf != NULL)
		g_object_unref(G_OBJECT(pixbuf));
}

static void
set_account_protocol_cb(GtkWidget *widget, const char *id,
						AccountPrefsDialog *dialog)
{
	PurplePlugin *new_plugin;

	new_plugin = purple_find_prpl(id);

	dialog->plugin = new_plugin;

	if (dialog->plugin != NULL)
	{
		dialog->prpl_info = PURPLE_PLUGIN_PROTOCOL_INFO(dialog->plugin);

		g_free(dialog->protocol_id);
		dialog->protocol_id = g_strdup(dialog->plugin->info->id);
	}

	if (dialog->account != NULL)
		purple_account_clear_settings(dialog->account);

	add_login_options(dialog,    dialog->top_vbox);
	add_user_options(dialog,     dialog->top_vbox);
	add_protocol_options(dialog);
	add_voice_options(dialog);

	gtk_widget_grab_focus(dialog->protocol_menu);

	if (!dialog->prpl_info || !dialog->prpl_info->register_user) {
		gtk_widget_hide(dialog->register_button);
	} else {
		if (dialog->prpl_info != NULL &&
		   (dialog->prpl_info->options & OPT_PROTO_REGISTER_NOSCREENNAME)) {
			gtk_widget_set_sensitive(dialog->register_button, TRUE);
		} else {
			gtk_widget_set_sensitive(dialog->register_button, FALSE);
		}
		gtk_widget_show(dialog->register_button);
	}
}

static gboolean
username_focus_cb(GtkWidget *widget, GdkEventFocus *event, AccountPrefsDialog *dialog)
{
	GHashTable *table;
	const char *label;

	table = dialog->prpl_info->get_account_text_table(NULL);
	label = g_hash_table_lookup(table, "login_label");

	if(!strcmp(gtk_entry_get_text(GTK_ENTRY(widget)), label)) {
		gtk_entry_set_text(GTK_ENTRY(widget), "");
		gtk_widget_modify_text(widget, GTK_STATE_NORMAL,NULL);
	}

	g_hash_table_destroy(table);

	return FALSE;
}

static void
username_changed_cb(GtkEntry *entry, AccountPrefsDialog *dialog)
{
	if (dialog->ok_button)
		gtk_widget_set_sensitive(dialog->ok_button,
				*gtk_entry_get_text(entry) != '\0');
	if (dialog->register_button) {
		if (dialog->prpl_info != NULL && (dialog->prpl_info->options & OPT_PROTO_REGISTER_NOSCREENNAME))
			gtk_widget_set_sensitive(dialog->register_button, TRUE);
		else
			gtk_widget_set_sensitive(dialog->register_button,
					*gtk_entry_get_text(entry) != '\0');
	}
}

static gboolean
username_nofocus_cb(GtkWidget *widget, GdkEventFocus *event, AccountPrefsDialog *dialog)
{
	GdkColor color = {0, 34952, 35466, 34181};
	GHashTable *table = NULL;
	const char *label = NULL;

	if(PURPLE_PROTOCOL_PLUGIN_HAS_FUNC(dialog->prpl_info, get_account_text_table)) {
		table = dialog->prpl_info->get_account_text_table(NULL);
		label = g_hash_table_lookup(table, "login_label");

		if (*gtk_entry_get_text(GTK_ENTRY(widget)) == '\0') {
			/* We have to avoid hitting the username_changed_cb function
			 * because it enables buttons we don't want enabled yet ;)
			 */
			g_signal_handlers_block_by_func(widget, G_CALLBACK(username_changed_cb), dialog);
			gtk_entry_set_text(GTK_ENTRY(widget), label);
			/* Make sure we can hit it again */
			g_signal_handlers_unblock_by_func(widget, G_CALLBACK(username_changed_cb), dialog);
			gtk_widget_modify_text(widget, GTK_STATE_NORMAL, &color);
		}

		g_hash_table_destroy(table);
	}

	return FALSE;
}

static void
icon_filesel_choose_cb(const char *filename, gpointer data)
{
	AccountPrefsDialog *dialog = data;

	if (filename != NULL)
	{
		size_t len;
		gpointer data = pidgin_convert_buddy_icon(dialog->plugin, filename, &len);
		set_dialog_icon(dialog, data, len, g_strdup(filename));
	}

	dialog->icon_filesel = NULL;
}

static void
icon_select_cb(GtkWidget *button, AccountPrefsDialog *dialog)
{
	dialog->icon_filesel = pidgin_buddy_icon_chooser_new(GTK_WINDOW(dialog->window), icon_filesel_choose_cb, dialog);
	gtk_widget_show_all(dialog->icon_filesel);
}

static void
icon_reset_cb(GtkWidget *button, AccountPrefsDialog *dialog)
{
	set_dialog_icon(dialog, NULL, 0, NULL);
}

static void
account_dnd_recv(GtkWidget *widget, GdkDragContext *dc, gint x, gint y,
		 GtkSelectionData *sd, guint info, guint t, AccountPrefsDialog *dialog)
{
	const gchar *name = (gchar *) gtk_selection_data_get_data(sd);
	gint length = gtk_selection_data_get_length(sd);
	gint format = gtk_selection_data_get_format(sd);

	if (length >= 0 && format == 8) {
		/* Well, it looks like the drag event was cool.
		 * Let's do something with it */
		if (!g_ascii_strncasecmp(name, "file://", 7)) {
			GError *converr = NULL;
			gchar *tmp, *rtmp;
			gpointer data;
			size_t len;

			/* It looks like we're dealing with a local file. */
			if(!(tmp = g_filename_from_uri(name, NULL, &converr))) {
				purple_debug(PURPLE_DEBUG_ERROR, "buddyicon", "%s\n",
					   (converr ? converr->message :
					    "g_filename_from_uri error"));
				return;
			}
			if ((rtmp = strchr(tmp, '\r')) || (rtmp = strchr(tmp, '\n')))
				*rtmp = '\0';

			data = pidgin_convert_buddy_icon(dialog->plugin, tmp, &len);
			/* This takes ownership of tmp */
			set_dialog_icon(dialog, data, len, tmp);
		}
		gtk_drag_finish(dc, TRUE, FALSE, t);
	}
	gtk_drag_finish(dc, FALSE, FALSE, t);
}

static void
update_editable(PurpleConnection *gc, AccountPrefsDialog *dialog)
{
	GtkStyle *style;
	gboolean set;
	GList *l;

	if (dialog->account == NULL)
		return;

	if (gc != NULL && dialog->account != purple_connection_get_account(gc))
		return;

	set = !(purple_account_is_connected(dialog->account) || purple_account_is_connecting(dialog->account));
	gtk_widget_set_sensitive(dialog->protocol_menu, set);
	gtk_editable_set_editable(GTK_EDITABLE(dialog->username_entry), set);
	style = set ? NULL : gtk_widget_get_style(dialog->username_entry);
	gtk_widget_modify_base(dialog->username_entry, GTK_STATE_NORMAL,
			style ? &style->base[GTK_STATE_INSENSITIVE] : NULL);

	for (l = dialog->user_split_entries ; l != NULL ; l = l->next) {
		if (GTK_IS_EDITABLE(l->data)) {
			gtk_editable_set_editable(GTK_EDITABLE(l->data), set);
			style = set ? NULL : gtk_widget_get_style(GTK_WIDGET(l->data));
			gtk_widget_modify_base(GTK_WIDGET(l->data), GTK_STATE_NORMAL,
					style ? &style->base[GTK_STATE_INSENSITIVE] : NULL);
		} else {
			gtk_widget_set_sensitive(GTK_WIDGET(l->data), set);
		}
	}
}

static void
add_login_options(AccountPrefsDialog *dialog, GtkWidget *parent)
{
	GtkWidget *frame;
	GtkWidget *hbox;
	GtkWidget *vbox;
	GtkWidget *entry;
	GList *user_splits;
	GList *l, *l2;
	char *username = NULL;

	if (dialog->protocol_menu != NULL)
	{
#if GTK_CHECK_VERSION(2,12,0)
		g_object_ref(G_OBJECT(dialog->protocol_menu));
#else
		gtk_widget_ref(dialog->protocol_menu);
#endif
		hbox = g_object_get_data(G_OBJECT(dialog->protocol_menu), "container");
		gtk_container_remove(GTK_CONTAINER(hbox), dialog->protocol_menu);
	}

	if (dialog->login_frame != NULL)
		gtk_widget_destroy(dialog->login_frame);

	/* Build the login options frame. */
	frame = pidgin_make_frame(parent, _("Login Options"));

	/* cringe */
	dialog->login_frame = gtk_widget_get_parent(gtk_widget_get_parent(frame));

	gtk_box_reorder_child(GTK_BOX(parent), dialog->login_frame, 0);
	gtk_widget_show(dialog->login_frame);

	/* Main vbox */
	vbox = gtk_vbox_new(FALSE, PIDGIN_HIG_BOX_SPACE);
	gtk_container_add(GTK_CONTAINER(frame), vbox);
	gtk_widget_show(vbox);

	/* Protocol */
	if (dialog->protocol_menu == NULL)
	{
		dialog->protocol_menu = pidgin_protocol_option_menu_new(
				dialog->protocol_id, G_CALLBACK(set_account_protocol_cb), dialog);
#if GTK_CHECK_VERSION(2,12,0)
		g_object_ref(G_OBJECT(dialog->protocol_menu));
#else
		gtk_widget_ref(dialog->protocol_menu);
#endif
	}

	hbox = add_pref_box(dialog, vbox, _("Pro_tocol:"), dialog->protocol_menu);
	g_object_set_data(G_OBJECT(dialog->protocol_menu), "container", hbox);

#if GTK_CHECK_VERSION(2,12,0)
	g_object_unref(G_OBJECT(dialog->protocol_menu));
#else
	gtk_widget_unref(dialog->protocol_menu);
#endif

	/* Username */
	dialog->username_entry = gtk_entry_new();
	g_object_set(G_OBJECT(dialog->username_entry), "truncate-multiline", TRUE, NULL);

	add_pref_box(dialog, vbox, _("_Username:"), dialog->username_entry);

	if (dialog->account != NULL)
		username = g_strdup(purple_account_get_username(dialog->account));

	if (!username && dialog->prpl_info
			&& PURPLE_PROTOCOL_PLUGIN_HAS_FUNC(dialog->prpl_info, get_account_text_table)) {
		GdkColor color = {0, 34952, 35466, 34181};
		GHashTable *table;
		const char *label;
		table = dialog->prpl_info->get_account_text_table(NULL);
		label = g_hash_table_lookup(table, "login_label");

		gtk_entry_set_text(GTK_ENTRY(dialog->username_entry), label);
		g_signal_connect(G_OBJECT(dialog->username_entry), "focus-in-event",
				G_CALLBACK(username_focus_cb), dialog);
		g_signal_connect(G_OBJECT(dialog->username_entry), "focus-out-event",
				G_CALLBACK(username_nofocus_cb), dialog);
		gtk_widget_modify_text(dialog->username_entry, GTK_STATE_NORMAL, &color);
		g_hash_table_destroy(table);
	}

	g_signal_connect(G_OBJECT(dialog->username_entry), "changed",
					 G_CALLBACK(username_changed_cb), dialog);

	/* Do the user split thang */
	if (dialog->prpl_info == NULL)
		user_splits = NULL;
	else
		user_splits = dialog->prpl_info->user_splits;

	if (dialog->user_split_entries != NULL) {
		g_list_free(dialog->user_split_entries);
		dialog->user_split_entries = NULL;
	}

	for (l = user_splits; l != NULL; l = l->next) {
		PurpleAccountUserSplit *split = l->data;
		char *buf;

		buf = g_strdup_printf("_%s:", purple_account_user_split_get_text(split));

		entry = gtk_entry_new();

		add_pref_box(dialog, vbox, buf, entry);

		g_free(buf);

		dialog->user_split_entries =
			g_list_append(dialog->user_split_entries, entry);
	}

	for (l = g_list_last(dialog->user_split_entries),
		 l2 = g_list_last(user_splits);
		 l != NULL && l2 != NULL;
		 l = l->prev, l2 = l2->prev) {

		GtkWidget *entry = l->data;
		PurpleAccountUserSplit *split = l2->data;
		const char *value = NULL;
		char *c;

		if (dialog->account != NULL) {
			if(purple_account_user_split_get_reverse(split))
				c = strrchr(username,
						purple_account_user_split_get_separator(split));
			else
				c = strchr(username,
						purple_account_user_split_get_separator(split));

			if (c != NULL) {
				*c = '\0';
				c++;

				value = c;
			}
		}
		if (value == NULL)
			value = purple_account_user_split_get_default_value(split);

		/* Google Talk default domain hackery! */
		if (!strcmp(_("Domain"), purple_account_user_split_get_text(split)) && !value)
			value = xmpp_default_domain_hackery(dialog->protocol_menu);

		if (value != NULL)
			gtk_entry_set_text(GTK_ENTRY(entry), value);
	}

	if (username != NULL)
		gtk_entry_set_text(GTK_ENTRY(dialog->username_entry), username);

	g_free(username);


	/* Password */
	dialog->password_entry = gtk_entry_new();
	gtk_entry_set_visibility(GTK_ENTRY(dialog->password_entry), FALSE);
#if !GTK_CHECK_VERSION(2,16,0)
	if (gtk_entry_get_invisible_char(GTK_ENTRY(dialog->password_entry)) == '*')
		gtk_entry_set_invisible_char(GTK_ENTRY(dialog->password_entry), PIDGIN_INVISIBLE_CHAR);
#endif /* Less than GTK+ 2.16 */
	dialog->password_box = add_pref_box(dialog, vbox, _("_Password:"),
										  dialog->password_entry);

	/* Remember Password */
	dialog->remember_pass_check =
		gtk_check_button_new_with_mnemonic(_("Remember pass_word"));
	gtk_toggle_button_set_active(GTK_TOGGLE_BUTTON(dialog->remember_pass_check),
								 FALSE);
	gtk_box_pack_start(GTK_BOX(vbox), dialog->remember_pass_check,
					   FALSE, FALSE, 0);
	gtk_widget_show(dialog->remember_pass_check);

	/* Set the fields. */
	if (dialog->account != NULL) {
		if (purple_account_get_password(dialog->account) &&
		    purple_account_get_remember_password(dialog->account))
			gtk_entry_set_text(GTK_ENTRY(dialog->password_entry),
							   purple_account_get_password(dialog->account));

		gtk_toggle_button_set_active(
				GTK_TOGGLE_BUTTON(dialog->remember_pass_check),
				purple_account_get_remember_password(dialog->account));
	}

	if (dialog->prpl_info != NULL &&
		(dialog->prpl_info->options & OPT_PROTO_NO_PASSWORD)) {

		gtk_widget_hide(dialog->password_box);
		gtk_widget_hide(dialog->remember_pass_check);
	}

	/* Do not let the user change the protocol/username while connected. */
	update_editable(NULL, dialog);
	purple_signal_connect(purple_connections_get_handle(), "signing-on", dialog,
					G_CALLBACK(update_editable), dialog);
	purple_signal_connect(purple_connections_get_handle(), "signed-off", dialog,
					G_CALLBACK(update_editable), dialog);
}

static void
icon_check_cb(GtkWidget *checkbox, AccountPrefsDialog *dialog)
{
	gtk_widget_set_sensitive(dialog->icon_hbox, gtk_toggle_button_get_active(GTK_TOGGLE_BUTTON(dialog->icon_check)));
}

static void
add_user_options(AccountPrefsDialog *dialog, GtkWidget *parent)
{
	GtkWidget *frame;
	GtkWidget *vbox;
	GtkWidget *vbox2;
	GtkWidget *hbox;
	GtkWidget *hbox2;
	GtkWidget *button;
	GtkWidget *label;

	if (dialog->user_frame != NULL)
		gtk_widget_destroy(dialog->user_frame);

	/* Build the user options frame. */
	frame = pidgin_make_frame(parent, _("User Options"));
	dialog->user_frame = gtk_widget_get_parent(gtk_widget_get_parent(frame));

	gtk_box_reorder_child(GTK_BOX(parent), dialog->user_frame, 1);
	gtk_widget_show(dialog->user_frame);

	/* Main vbox */
	vbox = gtk_vbox_new(FALSE, PIDGIN_HIG_BOX_SPACE);
	gtk_container_add(GTK_CONTAINER(frame), vbox);
	gtk_widget_show(vbox);

	/* Alias */
	dialog->alias_entry = gtk_entry_new();
	add_pref_box(dialog, vbox, _("_Local alias:"), dialog->alias_entry);

	/* New mail notifications */
	dialog->new_mail_check =
		gtk_check_button_new_with_mnemonic(_("New _mail notifications"));
	gtk_box_pack_start(GTK_BOX(vbox), dialog->new_mail_check, FALSE, FALSE, 0);
	gtk_widget_show(dialog->new_mail_check);

	/* Buddy icon */
	dialog->icon_check = gtk_check_button_new_with_mnemonic(_("Use this buddy _icon for this account:"));
	g_signal_connect(G_OBJECT(dialog->icon_check), "toggled", G_CALLBACK(icon_check_cb), dialog);
	gtk_widget_show(dialog->icon_check);
	gtk_box_pack_start(GTK_BOX(vbox), dialog->icon_check, FALSE, FALSE, 0);

	dialog->icon_hbox = hbox = gtk_hbox_new(FALSE, PIDGIN_HIG_BOX_SPACE);
	gtk_widget_set_sensitive(hbox, gtk_toggle_button_get_active(GTK_TOGGLE_BUTTON(dialog->icon_check)));
	gtk_box_pack_start(GTK_BOX(vbox), hbox, FALSE, FALSE, 0);
	gtk_widget_show(hbox);

	label = gtk_label_new("    ");
	gtk_box_pack_start(GTK_BOX(hbox), label, FALSE, FALSE, 0);
	gtk_widget_show(label);

	button = gtk_button_new();
	gtk_box_pack_start(GTK_BOX(hbox), button, FALSE, FALSE, 0);
	gtk_widget_show(button);
	g_signal_connect(G_OBJECT(button), "clicked",
	                 G_CALLBACK(icon_select_cb), dialog);

	dialog->icon_entry = gtk_image_new();
	gtk_container_add(GTK_CONTAINER(button), dialog->icon_entry);
	gtk_widget_show(dialog->icon_entry);
	/* TODO: Uh, isn't this next line pretty useless? */
	pidgin_set_accessible_label (dialog->icon_entry, label);
	purple_imgstore_unref(dialog->icon_img);
	dialog->icon_img = NULL;

	vbox2 = gtk_vbox_new(FALSE, 0);
	gtk_box_pack_start(GTK_BOX(hbox), vbox2, TRUE, TRUE, 0);
	gtk_widget_show(vbox2);

	hbox2 = gtk_hbox_new(FALSE, PIDGIN_HIG_BOX_SPACE);
	gtk_box_pack_start(GTK_BOX(vbox2), hbox2, FALSE, FALSE, PIDGIN_HIG_BORDER);
	gtk_widget_show(hbox2);

	button = gtk_button_new_from_stock(GTK_STOCK_REMOVE);
	g_signal_connect(G_OBJECT(button), "clicked",
			 G_CALLBACK(icon_reset_cb), dialog);
	gtk_box_pack_start(GTK_BOX(hbox2), button, FALSE, FALSE, 0);
	gtk_widget_show(button);

	if (dialog->prpl_info != NULL) {
		if (!(dialog->prpl_info->options & OPT_PROTO_MAIL_CHECK))
			gtk_widget_hide(dialog->new_mail_check);

		if (dialog->prpl_info->icon_spec.format == NULL) {
			gtk_widget_hide(dialog->icon_check);
			gtk_widget_hide(dialog->icon_hbox);
		}
	}

	if (dialog->account != NULL) {
		PurpleStoredImage *img;
		gpointer data = NULL;
		size_t len = 0;

		if (purple_account_get_alias(dialog->account))
			gtk_entry_set_text(GTK_ENTRY(dialog->alias_entry),
							   purple_account_get_alias(dialog->account));

		gtk_toggle_button_set_active(GTK_TOGGLE_BUTTON(dialog->new_mail_check),
					     purple_account_get_check_mail(dialog->account));

		gtk_toggle_button_set_active(GTK_TOGGLE_BUTTON(dialog->icon_check),
					     !purple_account_get_bool(dialog->account, "use-global-buddyicon",
								       TRUE));

		img = purple_buddy_icons_find_account_icon(dialog->account);
		if (img)
		{
			len = purple_imgstore_get_size(img);
			data = g_memdup(purple_imgstore_get_data(img), len);
		}
		set_dialog_icon(dialog, data, len,
		                g_strdup(purple_account_get_buddy_icon_path(dialog->account)));
	} else {
		set_dialog_icon(dialog, NULL, 0, NULL);
	}

#if 0
	if (!dialog->prpl_info ||
			(!(dialog->prpl_info->options & OPT_PROTO_MAIL_CHECK) &&
			 (dialog->prpl_info->icon_spec.format ==  NULL))) {

		/* Nothing to see :( aww. */
		gtk_widget_hide(dialog->user_frame);
	}
#endif
}

static void
add_protocol_options(AccountPrefsDialog *dialog)
{
	PurpleAccountOption *option;
	PurpleAccount *account;
	GtkWidget *vbox, *check, *entry, *combo, *menu, *item;
	GList *list, *node;
	gint i, idx, int_value;
	GtkListStore *model;
	GtkTreeIter iter;
	GtkCellRenderer *renderer;
	PurpleKeyValuePair *kvp;
	GList *l;
	char buf[1024];
	char *title, *tmp;
	const char *str_value;
	gboolean bool_value;
	ProtocolOptEntry *opt_entry;

	if (dialog->protocol_frame != NULL) {
		gtk_notebook_remove_page (GTK_NOTEBOOK(dialog->notebook), 1);
		dialog->protocol_frame = NULL;
	}

	while (dialog->protocol_opt_entries != NULL) {
		ProtocolOptEntry *opt_entry = dialog->protocol_opt_entries->data;
		g_free(opt_entry->setting);
		g_free(opt_entry);
		dialog->protocol_opt_entries = g_list_delete_link(dialog->protocol_opt_entries, dialog->protocol_opt_entries);
	}

	if (dialog->prpl_info == NULL ||
			dialog->prpl_info->protocol_options == NULL)
		return;

	account = dialog->account;

	/* Main vbox */
	dialog->protocol_frame = vbox = gtk_vbox_new(FALSE, PIDGIN_HIG_BOX_SPACE);
	gtk_container_set_border_width(GTK_CONTAINER(vbox), PIDGIN_HIG_BORDER);
	gtk_notebook_insert_page(GTK_NOTEBOOK(dialog->notebook), vbox,
			gtk_label_new_with_mnemonic(_("Ad_vanced")), 1);
	gtk_widget_show(vbox);

/* FIXME: Facebook forced-options hack */
#if 0
	menu = gtk_option_menu_get_menu(GTK_OPTION_MENU(dialog->protocol_menu));
	item = gtk_menu_get_active(GTK_MENU(menu));
#endif

	for (l = dialog->prpl_info->protocol_options; l != NULL; l = l->next)
	{
		option = (PurpleAccountOption *)l->data;

		opt_entry = g_new0(ProtocolOptEntry, 1);
		opt_entry->type = purple_account_option_get_type(option);
		opt_entry->setting = g_strdup(purple_account_option_get_setting(option));

		switch (opt_entry->type)
		{
			case PURPLE_PREF_BOOLEAN:
				if (account == NULL ||
					strcmp(purple_account_get_protocol_id(account),
						   dialog->protocol_id))
				{
					bool_value = purple_account_option_get_default_bool(option);
				}
				else
				{
					bool_value = purple_account_get_bool(account,
						purple_account_option_get_setting(option),
						purple_account_option_get_default_bool(option));
				}

				tmp = g_strconcat("_", purple_account_option_get_text(option), NULL);
				opt_entry->widget = check = gtk_check_button_new_with_mnemonic(tmp);
				g_free(tmp);

				gtk_toggle_button_set_active(GTK_TOGGLE_BUTTON(check),
											 bool_value);

				gtk_box_pack_start(GTK_BOX(vbox), check, FALSE, FALSE, 0);
				gtk_widget_show(check);
				break;

			case PURPLE_PREF_INT:
				if (account == NULL ||
					strcmp(purple_account_get_protocol_id(account),
						   dialog->protocol_id))
				{
					int_value = purple_account_option_get_default_int(option);
				}
				else
				{
					int_value = purple_account_get_int(account,
						purple_account_option_get_setting(option),
						purple_account_option_get_default_int(option));
				}

				g_snprintf(buf, sizeof(buf), "%d", int_value);

				opt_entry->widget = entry = gtk_entry_new();
				gtk_entry_set_text(GTK_ENTRY(entry), buf);

				title = g_strdup_printf("_%s:",
						purple_account_option_get_text(option));
				add_pref_box(dialog, vbox, title, entry);
				g_free(title);
				break;

			case PURPLE_PREF_STRING:
				if (account == NULL ||
					strcmp(purple_account_get_protocol_id(account),
						   dialog->protocol_id))
				{
					str_value = purple_account_option_get_default_string(option);
				}
				else
				{
					str_value = purple_account_get_string(account,
						purple_account_option_get_setting(option),
						purple_account_option_get_default_string(option));
				}

				opt_entry->widget = entry = gtk_entry_new();
				if (purple_account_option_get_masked(option))
				{
					gtk_entry_set_visibility(GTK_ENTRY(entry), FALSE);
#if !GTK_CHECK_VERSION(2,16,0)
					if (gtk_entry_get_invisible_char(GTK_ENTRY(entry)) == '*')
						gtk_entry_set_invisible_char(GTK_ENTRY(entry), PIDGIN_INVISIBLE_CHAR);
#endif /* Less than GTK+ 2.16 */
				}

				if (str_value != NULL)
					gtk_entry_set_text(GTK_ENTRY(entry), str_value);

				title = g_strdup_printf("_%s:",
						purple_account_option_get_text(option));
				add_pref_box(dialog, vbox, title, entry);
				g_free(title);
				break;

			case PURPLE_PREF_STRING_LIST:
				i = 0;
				idx = 0;

				if (account == NULL ||
					strcmp(purple_account_get_protocol_id(account),
						   dialog->protocol_id))
				{
					str_value = purple_account_option_get_default_list_value(option);
				}
				else
				{
					str_value = purple_account_get_string(account,
						purple_account_option_get_setting(option),
						purple_account_option_get_default_list_value(option));
				}

				list = purple_account_option_get_list(option);
				model = gtk_list_store_new(2, G_TYPE_STRING, G_TYPE_POINTER);
				opt_entry->widget = combo = gtk_combo_box_new_with_model(GTK_TREE_MODEL(model));

/* FIXME: Facebook forced-options hack */
#if 0
				if (g_object_get_data(G_OBJECT(item), "fakefacebook") &&
					!strcmp(opt_entry->setting, "connection_security"))
					str_value = "opportunistic_tls";
#endif

				/* Loop through list of PurpleKeyValuePair items */
				for (node = list; node != NULL; node = node->next) {
					if (node->data != NULL) {
						kvp = (PurpleKeyValuePair *) node->data;
						if ((kvp->value != NULL) && (str_value != NULL) &&
						    !g_utf8_collate(kvp->value, str_value))
							idx = i;

						gtk_list_store_append(model, &iter);
						gtk_list_store_set(model, &iter,
								0, kvp->key,
								1, kvp->value,
								-1);
					}

					i++;
				}

				/* Set default */
				gtk_combo_box_set_active(GTK_COMBO_BOX(combo), idx);

				/* Define renderer */
				renderer = gtk_cell_renderer_text_new();
				gtk_cell_layout_pack_start(GTK_CELL_LAYOUT(combo), renderer,
						TRUE);
				gtk_cell_layout_set_attributes(GTK_CELL_LAYOUT(combo),
						renderer, "text", 0, NULL);

				title = g_strdup_printf("_%s:",
						purple_account_option_get_text(option));
				add_pref_box(dialog, vbox, title, combo);
				g_free(title);
				break;

			default:
				purple_debug_error("gtkaccount", "Invalid Account Option pref type (%d)\n",
						   opt_entry->type);
				g_free(opt_entry->setting);
				g_free(opt_entry);
				continue;
		}

		dialog->protocol_opt_entries =
			g_list_append(dialog->protocol_opt_entries, opt_entry);

	}
}

static GtkWidget *
make_proxy_dropdown(void)
{
	GtkWidget *dropdown;
	GtkListStore *model;
	GtkTreeIter iter;
	GtkCellRenderer *renderer;

	model = gtk_list_store_new(2, G_TYPE_STRING, G_TYPE_INT);
	dropdown = gtk_combo_box_new_with_model(GTK_TREE_MODEL(model));

	gtk_list_store_append(model, &iter);
	gtk_list_store_set(model, &iter,
			0, purple_running_gnome() ? _("Use GNOME Proxy Settings")
			:_("Use Global Proxy Settings"),
			1, PURPLE_PROXY_USE_GLOBAL,
			-1);

	gtk_list_store_append(model, &iter);
	gtk_list_store_set(model, &iter,
			0, _("No Proxy"),
			1, PURPLE_PROXY_NONE,
			-1);

	gtk_list_store_append(model, &iter);
	gtk_list_store_set(model, &iter,
			0, _("SOCKS 4"),
			1, PURPLE_PROXY_SOCKS4,
			-1);

	gtk_list_store_append(model, &iter);
	gtk_list_store_set(model, &iter,
			0, _("SOCKS 5"),
			1, PURPLE_PROXY_SOCKS5,
			-1);

	gtk_list_store_append(model, &iter);
	gtk_list_store_set(model, &iter,
			0, _("Tor/Privacy (SOCKS5)"),
			1, PURPLE_PROXY_TOR,
			-1);

	gtk_list_store_append(model, &iter);
	gtk_list_store_set(model, &iter,
			0, _("HTTP"),
			1, PURPLE_PROXY_HTTP,
			-1);

	gtk_list_store_append(model, &iter);
	gtk_list_store_set(model, &iter,
			0, _("Use Environmental Settings"),
			1, PURPLE_PROXY_USE_ENVVAR,
			-1);

	renderer = gtk_cell_renderer_text_new();
	gtk_cell_layout_pack_start(GTK_CELL_LAYOUT(dropdown), renderer, TRUE);
	gtk_cell_layout_set_attributes(GTK_CELL_LAYOUT(dropdown), renderer,
			"text", 0, NULL);

	return dropdown;
}

static void
proxy_type_changed_cb(GtkWidget *menu, AccountPrefsDialog *dialog)
{
	GtkTreeIter iter;

	if (gtk_combo_box_get_active_iter(GTK_COMBO_BOX(menu), &iter)) {
		int int_value;
		gtk_tree_model_get(gtk_combo_box_get_model(GTK_COMBO_BOX(menu)), &iter,
			1, &int_value, -1);
		dialog->new_proxy_type = int_value;
	}

	if (dialog->new_proxy_type == PURPLE_PROXY_USE_GLOBAL ||
		dialog->new_proxy_type == PURPLE_PROXY_NONE ||
		dialog->new_proxy_type == PURPLE_PROXY_USE_ENVVAR) {

		gtk_widget_hide(dialog->proxy_vbox);
	}
	else
		gtk_widget_show_all(dialog->proxy_vbox);
}

static void
port_popup_cb(GtkWidget *w, GtkMenu *menu, gpointer data)
{
	GtkWidget *item1;
	GtkWidget *item2;

	/* This is an easter egg.
	   It means one of two things, both intended as humourus:
	   A) your network is really slow and you have nothing better to do than
	      look at butterflies.
	   B)You are looking really closely at something that shouldn't matter. */
	item1 = gtk_menu_item_new_with_label(_("If you look real closely"));

	/* This is an easter egg. See the comment on the previous line in the source. */
	item2 = gtk_menu_item_new_with_label(_("you can see the butterflies mating"));

	gtk_widget_show(item1);
	gtk_widget_show(item2);

	/* Prepend these in reverse order so they appear correctly. */
	gtk_menu_shell_prepend(GTK_MENU_SHELL(menu), item2);
	gtk_menu_shell_prepend(GTK_MENU_SHELL(menu), item1);
}

static void
add_proxy_options(AccountPrefsDialog *dialog, GtkWidget *parent)
{
	PurpleProxyInfo *proxy_info;
	GtkWidget *vbox;
	GtkWidget *vbox2;
	GtkTreeIter iter;
	GtkTreeModel *proxy_model;

	if (dialog->proxy_frame != NULL)
		gtk_widget_destroy(dialog->proxy_frame);

	/* Main vbox */
	dialog->proxy_frame = vbox = gtk_vbox_new(FALSE, PIDGIN_HIG_BOX_SPACE);
	gtk_container_add(GTK_CONTAINER(parent), vbox);
	gtk_widget_show(vbox);

	/* Proxy Type drop-down. */
	dialog->proxy_dropdown = make_proxy_dropdown();

	add_pref_box(dialog, vbox, _("Proxy _type:"), dialog->proxy_dropdown);

	/* Setup the second vbox, which may be hidden at times. */
	dialog->proxy_vbox = vbox2 = gtk_vbox_new(FALSE, PIDGIN_HIG_BOX_SPACE);
	gtk_box_pack_start(GTK_BOX(vbox), vbox2, FALSE, FALSE, PIDGIN_HIG_BORDER);
	gtk_widget_show(vbox2);

	/* Host */
	dialog->proxy_host_entry = gtk_entry_new();
	add_pref_box(dialog, vbox2, _("_Host:"), dialog->proxy_host_entry);

	/* Port */
	dialog->proxy_port_entry = gtk_entry_new();
	add_pref_box(dialog, vbox2, _("_Port:"), dialog->proxy_port_entry);

	g_signal_connect(G_OBJECT(dialog->proxy_port_entry), "populate-popup",
					 G_CALLBACK(port_popup_cb), NULL);

	/* User */
	dialog->proxy_user_entry = gtk_entry_new();

	add_pref_box(dialog, vbox2, _("_Username:"), dialog->proxy_user_entry);

	/* Password */
	dialog->proxy_pass_entry = gtk_entry_new();
	gtk_entry_set_visibility(GTK_ENTRY(dialog->proxy_pass_entry), FALSE);
#if !GTK_CHECK_VERSION(2,16,0)
	if (gtk_entry_get_invisible_char(GTK_ENTRY(dialog->proxy_pass_entry)) == '*')
		gtk_entry_set_invisible_char(GTK_ENTRY(dialog->proxy_pass_entry), PIDGIN_INVISIBLE_CHAR);
#endif /* Less than GTK+ 2.16 */
	add_pref_box(dialog, vbox2, _("Pa_ssword:"), dialog->proxy_pass_entry);

	if (dialog->account != NULL &&
		(proxy_info = purple_account_get_proxy_info(dialog->account)) != NULL) {
		const char *value;
		int int_val;

<<<<<<< HEAD
		/* Hah! */
		/* I dunno what you're laughing about, fuzz ball. */
		dialog->new_proxy_type = type;
		gtk_combo_box_set_active(GTK_COMBO_BOX(dialog->proxy_dropdown),
				type + 1);

		if (type == PURPLE_PROXY_USE_GLOBAL || type == PURPLE_PROXY_NONE ||
				type == PURPLE_PROXY_USE_ENVVAR)
			gtk_widget_hide(vbox2);

=======
		dialog->new_proxy_type = purple_proxy_info_get_type(proxy_info);
>>>>>>> 17b9d29e

		if ((value = purple_proxy_info_get_host(proxy_info)) != NULL)
			gtk_entry_set_text(GTK_ENTRY(dialog->proxy_host_entry), value);

		if ((int_val = purple_proxy_info_get_port(proxy_info)) != 0) {
			char buf[11];

			g_snprintf(buf, sizeof(buf), "%d", int_val);

			gtk_entry_set_text(GTK_ENTRY(dialog->proxy_port_entry), buf);
		}

		if ((value = purple_proxy_info_get_username(proxy_info)) != NULL)
			gtk_entry_set_text(GTK_ENTRY(dialog->proxy_user_entry), value);

		if ((value = purple_proxy_info_get_password(proxy_info)) != NULL)
			gtk_entry_set_text(GTK_ENTRY(dialog->proxy_pass_entry), value);

	} else
		dialog->new_proxy_type = PURPLE_PROXY_USE_GLOBAL;
<<<<<<< HEAD
		gtk_combo_box_set_active(GTK_COMBO_BOX(dialog->proxy_dropdown),
				dialog->new_proxy_type + 1);
		gtk_widget_hide(vbox2);
=======

	proxy_model = gtk_combo_box_get_model(
		GTK_COMBO_BOX(dialog->proxy_dropdown));
	if (gtk_tree_model_get_iter_first(proxy_model, &iter)) {
		int int_val;
		do {
			gtk_tree_model_get(proxy_model, &iter, 1, &int_val, -1);
			if (int_val == dialog->new_proxy_type) {
				gtk_combo_box_set_active_iter(
					GTK_COMBO_BOX(dialog->proxy_dropdown), &iter);
				break;
			}
		} while(gtk_tree_model_iter_next(proxy_model, &iter));
>>>>>>> 17b9d29e
	}

	proxy_type_changed_cb(dialog->proxy_dropdown, dialog);

	/* Connect signals. */
	g_signal_connect(G_OBJECT(dialog->proxy_dropdown), "changed",
					 G_CALLBACK(proxy_type_changed_cb), dialog);
}

static void
add_voice_options(AccountPrefsDialog *dialog)
{
#ifdef USE_VV
	if (!dialog->prpl_info || !PURPLE_PROTOCOL_PLUGIN_HAS_FUNC(dialog->prpl_info, initiate_media)) {
		if (dialog->voice_frame) {
			gtk_widget_destroy(dialog->voice_frame);
			dialog->voice_frame = NULL;
			dialog->suppression_check = NULL;
		}
		return;
	}

	if (!dialog->voice_frame) {
		dialog->voice_frame = gtk_vbox_new(FALSE, PIDGIN_HIG_BORDER);
		gtk_container_set_border_width(GTK_CONTAINER(dialog->voice_frame),
										PIDGIN_HIG_BORDER);

		dialog->suppression_check =
				gtk_check_button_new_with_mnemonic(_("Use _silence suppression"));
		gtk_box_pack_start(GTK_BOX(dialog->voice_frame), dialog->suppression_check,
				FALSE, FALSE, 0);

		gtk_notebook_append_page(GTK_NOTEBOOK(dialog->notebook),
				dialog->voice_frame, gtk_label_new_with_mnemonic(_("_Voice and Video")));
		gtk_widget_show_all(dialog->voice_frame);
	}

	gtk_toggle_button_set_active(GTK_TOGGLE_BUTTON(dialog->suppression_check),
								purple_account_get_silence_suppression(dialog->account));
#endif
}

static gboolean
account_win_destroy_cb(GtkWidget *w, GdkEvent *event,
					   AccountPrefsDialog *dialog)
{
	g_hash_table_remove(account_pref_wins, dialog->account);

	gtk_widget_destroy(dialog->window);

	g_list_free(dialog->user_split_entries);
	while (dialog->protocol_opt_entries != NULL) {
		ProtocolOptEntry *opt_entry = dialog->protocol_opt_entries->data;
		g_free(opt_entry->setting);
		g_free(opt_entry);
		dialog->protocol_opt_entries = g_list_delete_link(dialog->protocol_opt_entries, dialog->protocol_opt_entries);
	}
	g_free(dialog->protocol_id);
	g_object_unref(dialog->sg);

	purple_imgstore_unref(dialog->icon_img);

	if (dialog->icon_filesel)
		gtk_widget_destroy(dialog->icon_filesel);

	purple_signals_disconnect_by_handle(dialog);

	g_free(dialog);
	return FALSE;
}

static void
cancel_account_prefs_cb(GtkWidget *w, AccountPrefsDialog *dialog)
{
	account_win_destroy_cb(NULL, NULL, dialog);
}

static void
ok_account_prefs_cb(GtkWidget *w, AccountPrefsDialog *dialog)
{
	PurpleProxyInfo *proxy_info = NULL;
	GList *l, *l2;
	const char *value;
	char *username;
	char *tmp;
	gboolean new_acct = FALSE, icon_change = FALSE;
	PurpleAccount *account;

	/* Build the username string. */
	username = g_strdup(gtk_entry_get_text(GTK_ENTRY(dialog->username_entry)));

	if (dialog->prpl_info != NULL)
	{
		for (l = dialog->prpl_info->user_splits,
			 l2 = dialog->user_split_entries;
			 l != NULL && l2 != NULL;
			 l = l->next, l2 = l2->next)
		{
			PurpleAccountUserSplit *split = l->data;
			GtkEntry *entry = l2->data;
			char sep[2] = " ";

			value = gtk_entry_get_text(entry);

			*sep = purple_account_user_split_get_separator(split);

			tmp = g_strconcat(username, sep,
					(*value ? value :
					 purple_account_user_split_get_default_value(split)),
					NULL);

			g_free(username);
			username = tmp;
		}
	}

	if (dialog->account == NULL)
	{
		if (purple_accounts_find(username, dialog->protocol_id) != NULL) {
			purple_debug_warning("gtkaccount", "Trying to add a duplicate %s account (%s).\n",
				dialog->protocol_id, username);

			purple_notify_error(NULL, NULL, _("Unable to save new account"),
				_("An account already exists with the specified criteria."));

			g_free(username);
			return;
		}

		if (purple_accounts_get_all() == NULL) {
			/* We're adding our first account.  Be polite and show the buddy list */
			purple_blist_set_visible(TRUE);
		}

		account = purple_account_new(username, dialog->protocol_id);
		new_acct = TRUE;
	}
	else
	{
		account = dialog->account;

		/* Protocol */
		purple_account_set_protocol_id(account, dialog->protocol_id);
	}

	/* Alias */
	value = gtk_entry_get_text(GTK_ENTRY(dialog->alias_entry));

	if (*value != '\0')
		purple_account_set_alias(account, value);
	else
		purple_account_set_alias(account, NULL);

	/* Buddy Icon */
	if (dialog->prpl_info != NULL && dialog->prpl_info->icon_spec.format != NULL)
	{
		const char *filename;

		if (new_acct || purple_account_get_bool(account, "use-global-buddyicon", TRUE) ==
			gtk_toggle_button_get_active(GTK_TOGGLE_BUTTON(dialog->icon_check)))
		{
			icon_change = TRUE;
		}
		purple_account_set_bool(account, "use-global-buddyicon", !gtk_toggle_button_get_active(GTK_TOGGLE_BUTTON(dialog->icon_check)));

		if (gtk_toggle_button_get_active(GTK_TOGGLE_BUTTON(dialog->icon_check)))
		{
			if (dialog->icon_img)
			{
				size_t len = purple_imgstore_get_size(dialog->icon_img);
				purple_buddy_icons_set_account_icon(account,
				                                    g_memdup(purple_imgstore_get_data(dialog->icon_img), len),
				                                    len);
				purple_account_set_buddy_icon_path(account, purple_imgstore_get_filename(dialog->icon_img));
			}
			else
			{
				purple_buddy_icons_set_account_icon(account, NULL, 0);
				purple_account_set_buddy_icon_path(account, NULL);
			}
		}
		else if ((filename = purple_prefs_get_path(PIDGIN_PREFS_ROOT "/accounts/buddyicon")) && icon_change)
		{
			size_t len;
			gpointer data = pidgin_convert_buddy_icon(dialog->plugin, filename, &len);
			purple_account_set_buddy_icon_path(account, filename);
			purple_buddy_icons_set_account_icon(account, data, len);
		}
	}


	/* Remember Password */
	purple_account_set_remember_password(account,
			gtk_toggle_button_get_active(
					GTK_TOGGLE_BUTTON(dialog->remember_pass_check)));

	/* Check Mail */
	if (dialog->prpl_info && dialog->prpl_info->options & OPT_PROTO_MAIL_CHECK)
		purple_account_set_check_mail(account,
			gtk_toggle_button_get_active(
					GTK_TOGGLE_BUTTON(dialog->new_mail_check)));

	/* Password */
	value = gtk_entry_get_text(GTK_ENTRY(dialog->password_entry));

	/*
	 * We set the password if this is a new account because new accounts
	 * will be set to online, and if the user has entered a password into
	 * the account editor (but has not checked the 'save' box), then we
	 * don't want to prompt them.
	 */
	if ((purple_account_get_remember_password(account) || new_acct) && (*value != '\0'))
		purple_account_set_password(account, value);
	else
		purple_account_set_password(account, NULL);

	purple_account_set_username(account, username);
	g_free(username);

	/* Add the protocol settings */
	if (dialog->prpl_info) {
		ProtocolOptEntry *opt_entry;
		GtkTreeIter iter;
		char *value2;
		int int_value;
		gboolean bool_value;

		for (l2 = dialog->protocol_opt_entries; l2; l2 = l2->next) {

			opt_entry = l2->data;

			switch (opt_entry->type) {
				case PURPLE_PREF_STRING:
					value = gtk_entry_get_text(GTK_ENTRY(opt_entry->widget));
					purple_account_set_string(account, opt_entry->setting, value);
					break;

				case PURPLE_PREF_INT:
					int_value = atoi(gtk_entry_get_text(GTK_ENTRY(opt_entry->widget)));
					purple_account_set_int(account, opt_entry->setting, int_value);
					break;

				case PURPLE_PREF_BOOLEAN:
					bool_value =
						gtk_toggle_button_get_active(GTK_TOGGLE_BUTTON(opt_entry->widget));
					purple_account_set_bool(account, opt_entry->setting, bool_value);
					break;

				case PURPLE_PREF_STRING_LIST:
					value2 = NULL;
					if (gtk_combo_box_get_active_iter(GTK_COMBO_BOX(opt_entry->widget), &iter))
						gtk_tree_model_get(gtk_combo_box_get_model(GTK_COMBO_BOX(opt_entry->widget)), &iter, 1, &value2, -1);
					purple_account_set_string(account, opt_entry->setting, value2);
					break;

				default:
					break;
			}
		}
	}

	/* Set the proxy stuff. */
	proxy_info = purple_account_get_proxy_info(account);

	/* Create the proxy info if it doesn't exist. */
	if (proxy_info == NULL) {
		proxy_info = purple_proxy_info_new();
		purple_account_set_proxy_info(account, proxy_info);
	}

	/* Set the proxy info type. */
	purple_proxy_info_set_type(proxy_info, dialog->new_proxy_type);

	/* Host */
	value = gtk_entry_get_text(GTK_ENTRY(dialog->proxy_host_entry));

	if (*value != '\0')
		purple_proxy_info_set_host(proxy_info, value);
	else
		purple_proxy_info_set_host(proxy_info, NULL);

	/* Port */
	value = gtk_entry_get_text(GTK_ENTRY(dialog->proxy_port_entry));

	if (*value != '\0')
		purple_proxy_info_set_port(proxy_info, atoi(value));
	else
		purple_proxy_info_set_port(proxy_info, 0);

	/* Username */
	value = gtk_entry_get_text(GTK_ENTRY(dialog->proxy_user_entry));

	if (*value != '\0')
		purple_proxy_info_set_username(proxy_info, value);
	else
		purple_proxy_info_set_username(proxy_info, NULL);

	/* Password */
	value = gtk_entry_get_text(GTK_ENTRY(dialog->proxy_pass_entry));

	if (*value != '\0')
		purple_proxy_info_set_password(proxy_info, value);
	else
		purple_proxy_info_set_password(proxy_info, NULL);

	/* If there are no values set then proxy_info NULL */
	if ((purple_proxy_info_get_type(proxy_info) == PURPLE_PROXY_USE_GLOBAL) &&
		(purple_proxy_info_get_host(proxy_info) == NULL) &&
		(purple_proxy_info_get_port(proxy_info) == 0) &&
		(purple_proxy_info_get_username(proxy_info) == NULL) &&
		(purple_proxy_info_get_password(proxy_info) == NULL))
	{
		purple_account_set_proxy_info(account, NULL);
		proxy_info = NULL;
	}

	/* Voice and Video settings */
	if (dialog->voice_frame) {
		purple_account_set_silence_suppression(account,
				gtk_toggle_button_get_active(GTK_TOGGLE_BUTTON(dialog->suppression_check)));
	}

	/* If this is a new account, add it to our list */
	if (new_acct)
		purple_accounts_add(account);
	else
		purple_signal_emit(pidgin_account_get_handle(), "account-modified", account);

	/* If this is a new account, then sign on! */
	if (gtk_toggle_button_get_active(GTK_TOGGLE_BUTTON(dialog->register_button))) {
		purple_account_register(account);
	} else if (new_acct) {
		const PurpleSavedStatus *saved_status;

		saved_status = purple_savedstatus_get_current();
		if (saved_status != NULL) {
			purple_savedstatus_activate_for_account(saved_status, account);
			purple_account_set_enabled(account, PIDGIN_UI, TRUE);
		}
	}

	/* We no longer need the data from the dialog window */
	account_win_destroy_cb(NULL, NULL, dialog);

}

static const GtkTargetEntry dnd_targets[] = {
	{"text/plain", 0, 0},
	{"text/uri-list", 0, 1},
	{"STRING", 0, 2}
};

void
pidgin_account_dialog_show(PidginAccountDialogType type,
							 PurpleAccount *account)
{
	AccountPrefsDialog *dialog;
	GtkWidget *win;
	GtkWidget *main_vbox;
	GtkWidget *vbox;
	GtkWidget *dbox;
	GtkWidget *notebook;
	GtkWidget *button;

	if (accounts_window != NULL && account != NULL &&
		(dialog = g_hash_table_lookup(account_pref_wins, account)) != NULL)
	{
		gtk_window_present(GTK_WINDOW(dialog->window));
		return;
	}

	dialog = g_new0(AccountPrefsDialog, 1);

	if (accounts_window != NULL && account != NULL)
	{
		g_hash_table_insert(account_pref_wins, account, dialog);
	}

	dialog->account = account;
	dialog->type    = type;
	dialog->sg      = gtk_size_group_new(GTK_SIZE_GROUP_HORIZONTAL);

	if (dialog->account == NULL) {
		/* Select the first prpl in the list*/
		GList *prpl_list = purple_plugins_get_protocols();
		if (prpl_list != NULL)
			dialog->protocol_id = g_strdup(((PurplePlugin *) prpl_list->data)->info->id);
	}
	else
	{
		dialog->protocol_id =
			g_strdup(purple_account_get_protocol_id(dialog->account));
	}

	if ((dialog->plugin = purple_find_prpl(dialog->protocol_id)) != NULL)
		dialog->prpl_info = PURPLE_PLUGIN_PROTOCOL_INFO(dialog->plugin);

	dialog->window = win = pidgin_create_dialog((type == PIDGIN_ADD_ACCOUNT_DIALOG) ? _("Add Account") : _("Modify Account"),
		PIDGIN_HIG_BOX_SPACE, "account", FALSE);

	g_signal_connect(G_OBJECT(win), "delete_event",
					 G_CALLBACK(account_win_destroy_cb), dialog);

	/* Setup the vbox */
	main_vbox = pidgin_dialog_get_vbox_with_properties(GTK_DIALOG(win), FALSE, PIDGIN_HIG_BOX_SPACE);

	dialog->notebook = notebook = gtk_notebook_new();
	gtk_box_pack_start(GTK_BOX(main_vbox), notebook, FALSE, FALSE, 0);
	gtk_widget_show(GTK_WIDGET(notebook));

	/* Setup the inner vbox */
	dialog->top_vbox = vbox = gtk_vbox_new(FALSE, PIDGIN_HIG_BORDER);
	gtk_container_set_border_width(GTK_CONTAINER(vbox), PIDGIN_HIG_BORDER);
	gtk_notebook_append_page(GTK_NOTEBOOK(notebook), vbox,
			gtk_label_new_with_mnemonic(_("_Basic")));
	gtk_widget_show(vbox);

	/* Setup the top frames. */
	add_login_options(dialog, vbox);
	add_user_options(dialog, vbox);

	button = gtk_check_button_new_with_mnemonic(
		_("Create _this new account on the server"));
	gtk_box_pack_start(GTK_BOX(main_vbox), button, FALSE, FALSE, 0);
	gtk_widget_show(button);
	dialog->register_button = button;
	if (dialog->account == NULL)
		gtk_widget_set_sensitive(button, FALSE);

	if (!dialog->prpl_info || !dialog->prpl_info->register_user)
		gtk_widget_hide(button);

	/* Setup the page with 'Advanced' (protocol options). */
	add_protocol_options(dialog);

	/* Setup the page with 'Proxy'. */
	dbox = gtk_vbox_new(FALSE, PIDGIN_HIG_BORDER);
	gtk_container_set_border_width(GTK_CONTAINER(dbox), PIDGIN_HIG_BORDER);
	gtk_notebook_append_page(GTK_NOTEBOOK(notebook), dbox,
			gtk_label_new_with_mnemonic(_("P_roxy")));
	gtk_widget_show(dbox);
	add_proxy_options(dialog, dbox);

	add_voice_options(dialog);

	/* Cancel button */
	pidgin_dialog_add_button(GTK_DIALOG(win), GTK_STOCK_CANCEL, G_CALLBACK(cancel_account_prefs_cb), dialog);

	/* Save button */
	button = pidgin_dialog_add_button(GTK_DIALOG(win),
	                                  (type == PIDGIN_ADD_ACCOUNT_DIALOG) ? GTK_STOCK_ADD : GTK_STOCK_SAVE,
	                                  G_CALLBACK(ok_account_prefs_cb),
	                                  dialog);
	if (dialog->account == NULL)
		gtk_widget_set_sensitive(button, FALSE);
	dialog->ok_button = button;

	/* Set up DND */
	gtk_drag_dest_set(dialog->window,
			  GTK_DEST_DEFAULT_MOTION |
			  GTK_DEST_DEFAULT_DROP,
			  dnd_targets,
			  sizeof(dnd_targets) / sizeof(GtkTargetEntry),
			  GDK_ACTION_COPY);

	g_signal_connect(G_OBJECT(dialog->window), "drag_data_received",
			 G_CALLBACK(account_dnd_recv), dialog);

	/* Show the window. */
	gtk_widget_show(win);
	if (!account)
		gtk_widget_grab_focus(dialog->protocol_menu);
}

/**************************************************************************
 * Accounts Dialog
 **************************************************************************/
static void
signed_on_off_cb(PurpleConnection *gc, gpointer user_data)
{
	PurpleAccount *account;
	GtkTreeModel *model;
	GtkTreeIter iter;
	GdkPixbuf *pixbuf;
	size_t index;

	/* Don't need to do anything if the accounts window is not visible */
	if (accounts_window == NULL)
		return;

	account = purple_connection_get_account(gc);
	model = GTK_TREE_MODEL(accounts_window->model);
	index = g_list_index(purple_accounts_get_all(), account);

	if (gtk_tree_model_iter_nth_child(model, &iter, NULL, index))
	{
		pixbuf = pidgin_create_prpl_icon(account, PIDGIN_PRPL_ICON_MEDIUM);
		if ((pixbuf != NULL) && purple_account_is_disconnected(account))
			gdk_pixbuf_saturate_and_pixelate(pixbuf, pixbuf, 0.0, FALSE);

		gtk_list_store_set(accounts_window->model, &iter,
				   COLUMN_ICON, pixbuf,
				   -1);

		if (pixbuf != NULL)
			g_object_unref(G_OBJECT(pixbuf));
	}
}

/*
 * Get the GtkTreeIter of the specified account in the
 * GtkListStore
 */
static gboolean
accounts_window_find_account_in_treemodel(GtkTreeIter *iter, PurpleAccount *account)
{
	GtkTreeModel *model;
	PurpleAccount *cur;

	g_return_val_if_fail(account != NULL, FALSE);
	g_return_val_if_fail(accounts_window != NULL, FALSE);

	model = GTK_TREE_MODEL(accounts_window->model);

	if (!gtk_tree_model_get_iter_first(model, iter))
		return FALSE;

	gtk_tree_model_get(model, iter, COLUMN_DATA, &cur, -1);
	if (cur == account)
		return TRUE;

	while (gtk_tree_model_iter_next(model, iter))
	{
		gtk_tree_model_get(model, iter, COLUMN_DATA, &cur, -1);
		if (cur == account)
			return TRUE;
	}

	return FALSE;
}

static void
account_removed_cb(PurpleAccount *account, gpointer user_data)
{
	AccountPrefsDialog *dialog;
	GtkTreeIter iter;

	/* If the account was being modified, close the edit window */
	if ((dialog = g_hash_table_lookup(account_pref_wins, account)) != NULL)
		account_win_destroy_cb(NULL, NULL, dialog);

	if (accounts_window == NULL)
		return;

	/* Remove the account from the GtkListStore */
	if (accounts_window_find_account_in_treemodel(&iter, account))
		gtk_list_store_remove(accounts_window->model, &iter);

	if (purple_accounts_get_all() == NULL)
		gtk_notebook_set_current_page(GTK_NOTEBOOK(accounts_window->notebook), 0);
}

static void
account_abled_cb(PurpleAccount *account, gpointer user_data)
{
	GtkTreeIter iter;

	if (accounts_window == NULL)
		return;

	/* update the account in the GtkListStore */
	if (accounts_window_find_account_in_treemodel(&iter, account))
		gtk_list_store_set(accounts_window->model, &iter,
						   COLUMN_ENABLED, GPOINTER_TO_INT(user_data),
						   -1);
}

static void
drag_data_get_cb(GtkWidget *widget, GdkDragContext *ctx,
				 GtkSelectionData *data, guint info, guint time,
				 AccountsWindow *dialog)
{
	GdkAtom target = gtk_selection_data_get_target(data);

	if (target == gdk_atom_intern("PURPLE_ACCOUNT", FALSE)) {
		GtkTreeRowReference *ref;
		GtkTreePath *source_row;
		GtkTreeIter iter;
		PurpleAccount *account = NULL;
		GValue val;

		ref = g_object_get_data(G_OBJECT(ctx), "gtk-tree-view-source-row");
		source_row = gtk_tree_row_reference_get_path(ref);

		if (source_row == NULL)
			return;

		gtk_tree_model_get_iter(GTK_TREE_MODEL(dialog->model), &iter,
								source_row);
		val.g_type = 0;
		gtk_tree_model_get_value(GTK_TREE_MODEL(dialog->model), &iter,
								 COLUMN_DATA, &val);

		dialog->drag_iter = iter;

		account = g_value_get_pointer(&val);

		gtk_selection_data_set(data, gdk_atom_intern("PURPLE_ACCOUNT", FALSE),
							   8, (void *)&account, sizeof(account));

		gtk_tree_path_free(source_row);
	}
}

static void
move_account_after(GtkListStore *store, GtkTreeIter *iter,
				   GtkTreeIter *position)
{
	GtkTreeIter new_iter;
	PurpleAccount *account;

	gtk_tree_model_get(GTK_TREE_MODEL(store), iter,
					   COLUMN_DATA, &account,
					   -1);

	gtk_list_store_insert_after(store, &new_iter, position);

	set_account(store, &new_iter, account, NULL);

	gtk_list_store_remove(store, iter);
}

static void
move_account_before(GtkListStore *store, GtkTreeIter *iter,
					GtkTreeIter *position)
{
	GtkTreeIter new_iter;
	PurpleAccount *account;

	gtk_tree_model_get(GTK_TREE_MODEL(store), iter,
					   COLUMN_DATA, &account,
					   -1);

	gtk_list_store_insert_before(store, &new_iter, position);

	set_account(store, &new_iter, account, NULL);

	gtk_list_store_remove(store, iter);
}

static void
drag_data_received_cb(GtkWidget *widget, GdkDragContext *ctx,
					  guint x, guint y, GtkSelectionData *sd,
					  guint info, guint t, AccountsWindow *dialog)
{
	GdkAtom target = gtk_selection_data_get_target(sd);
	const guchar *data = gtk_selection_data_get_data(sd);

	if (target == gdk_atom_intern("PURPLE_ACCOUNT", FALSE) && data) {
		gint dest_index;
		PurpleAccount *a = NULL;
		GtkTreePath *path = NULL;
		GtkTreeViewDropPosition position;

		memcpy(&a, data, sizeof(a));

		if (gtk_tree_view_get_dest_row_at_pos(GTK_TREE_VIEW(widget), x, y,
											  &path, &position)) {

			GtkTreeIter iter;
			PurpleAccount *account;
			GValue val;

			gtk_tree_model_get_iter(GTK_TREE_MODEL(dialog->model), &iter, path);
			val.g_type = 0;
			gtk_tree_model_get_value(GTK_TREE_MODEL(dialog->model), &iter,
									 COLUMN_DATA, &val);

			account = g_value_get_pointer(&val);

			switch (position) {
				case GTK_TREE_VIEW_DROP_AFTER:
				case GTK_TREE_VIEW_DROP_INTO_OR_AFTER:
					move_account_after(dialog->model, &dialog->drag_iter,
									   &iter);
					dest_index = g_list_index(purple_accounts_get_all(),
											  account) + 1;
					break;

				case GTK_TREE_VIEW_DROP_BEFORE:
				case GTK_TREE_VIEW_DROP_INTO_OR_BEFORE:
					dest_index = g_list_index(purple_accounts_get_all(),
											  account);

					move_account_before(dialog->model, &dialog->drag_iter,
										&iter);
					break;

				default:
					return;
			}

			purple_accounts_reorder(a, dest_index);
		}
	}
}

static gboolean
accedit_win_destroy_cb(GtkWidget *w, GdkEvent *event, AccountsWindow *dialog)
{
	dialog->window = NULL;

	pidgin_accounts_window_hide();

	return FALSE;
}

static void
add_account_cb(GtkWidget *w, AccountsWindow *dialog)
{
	pidgin_account_dialog_show(PIDGIN_ADD_ACCOUNT_DIALOG, NULL);
}

static void
modify_account_sel(GtkTreeModel *model, GtkTreePath *path,
				   GtkTreeIter *iter, gpointer data)
{
	PurpleAccount *account;

	gtk_tree_model_get(model, iter, COLUMN_DATA, &account, -1);

	if (account != NULL)
		pidgin_account_dialog_show(PIDGIN_MODIFY_ACCOUNT_DIALOG, account);
}

static void
modify_account_cb(GtkWidget *w, AccountsWindow *dialog)
{
	GtkTreeSelection *selection;

	selection = gtk_tree_view_get_selection(GTK_TREE_VIEW(dialog->treeview));

	gtk_tree_selection_selected_foreach(selection, modify_account_sel, dialog);
}

static void
delete_account_cb(PurpleAccount *account)
{
	purple_accounts_delete(account);
}

static void
ask_delete_account_sel(GtkTreeModel *model, GtkTreePath *path,
					   GtkTreeIter *iter, gpointer data)
{
	PurpleAccount *account;

	gtk_tree_model_get(model, iter, COLUMN_DATA, &account, -1);

	if (account != NULL) {
		char *buf;

		buf = g_strdup_printf(_("Are you sure you want to delete %s?"),
							  purple_account_get_username(account));

		purple_request_close_with_handle(account);
		purple_request_action(account, NULL, buf, NULL,
							PURPLE_DEFAULT_ACTION_NONE,
							account, NULL, NULL,
							account, 2,
							_("Delete"), delete_account_cb,
							_("Cancel"), NULL);
		g_free(buf);
	}
}

static void
ask_delete_account_cb(GtkWidget *w, AccountsWindow *dialog)
{
	GtkTreeSelection *selection;

	selection = gtk_tree_view_get_selection(GTK_TREE_VIEW(dialog->treeview));

	gtk_tree_selection_selected_foreach(selection, ask_delete_account_sel,
										dialog);
}

static void
close_accounts_cb(GtkWidget *w, AccountsWindow *dialog)
{
	pidgin_accounts_window_hide();
}


static void
enabled_cb(GtkCellRendererToggle *renderer, gchar *path_str,
			   gpointer data)
{
	AccountsWindow *dialog = (AccountsWindow *)data;
	PurpleAccount *account;
	GtkTreeModel *model = GTK_TREE_MODEL(dialog->model);
	GtkTreeIter iter;
	gboolean enabled;
	const PurpleSavedStatus *saved_status;

	gtk_tree_model_get_iter_from_string(model, &iter, path_str);
	gtk_tree_model_get(model, &iter,
					   COLUMN_DATA, &account,
					   COLUMN_ENABLED, &enabled,
					   -1);

	/*
	 * If we just enabled the account, then set the statuses
	 * to the current status.
	 */
	if (!enabled)
	{
		saved_status = purple_savedstatus_get_current();
		purple_savedstatus_activate_for_account(saved_status, account);
	}

	purple_account_set_enabled(account, PIDGIN_UI, !enabled);
}

static void
add_columns(GtkWidget *treeview, AccountsWindow *dialog)
{
	GtkCellRenderer *renderer;
	GtkTreeViewColumn *column;

	/* Enabled */
	renderer = gtk_cell_renderer_toggle_new();

	g_signal_connect(G_OBJECT(renderer), "toggled",
			 G_CALLBACK(enabled_cb), dialog);

	column = gtk_tree_view_column_new_with_attributes(_("Enabled"),
			 renderer, "active", COLUMN_ENABLED, NULL);

	gtk_tree_view_column_set_resizable(column, FALSE);
	gtk_tree_view_append_column(GTK_TREE_VIEW(treeview), column);

	/* Username column */
	column = gtk_tree_view_column_new();
	gtk_tree_view_column_set_title(column, _("Username"));
	gtk_tree_view_column_set_resizable(column, TRUE);
	gtk_tree_view_append_column(GTK_TREE_VIEW(treeview), column);

	/* Buddy Icon */
	renderer = gtk_cell_renderer_pixbuf_new();
	gtk_tree_view_column_pack_start(column, renderer, FALSE);
	gtk_tree_view_column_add_attribute(column, renderer,
					   "pixbuf", COLUMN_BUDDYICON);

	/* Username */
	renderer = gtk_cell_renderer_text_new();
	gtk_tree_view_column_pack_start(column, renderer, TRUE);
	gtk_tree_view_column_add_attribute(column, renderer,
					   "text", COLUMN_USERNAME);
	dialog->username_col = column;


	/* Protocol name */
	column = gtk_tree_view_column_new();
	gtk_tree_view_column_set_title(column, _("Protocol"));
	gtk_tree_view_column_set_resizable(column, FALSE);
	gtk_tree_view_append_column(GTK_TREE_VIEW(treeview), column);

	/* Icon */
	renderer = gtk_cell_renderer_pixbuf_new();
	gtk_tree_view_column_pack_start(column, renderer, FALSE);
	gtk_tree_view_column_add_attribute(column, renderer,
					   "pixbuf", COLUMN_ICON);

	renderer = gtk_cell_renderer_text_new();
	gtk_tree_view_column_pack_start(column, renderer, TRUE);
	gtk_tree_view_column_add_attribute(column, renderer,
					   "text", COLUMN_PROTOCOL);
}

static void
set_account(GtkListStore *store, GtkTreeIter *iter, PurpleAccount *account, GdkPixbuf *global_buddyicon)
{
	GdkPixbuf *pixbuf, *buddyicon = NULL;
	PurpleStoredImage *img = NULL;
	PurplePlugin *prpl;
	PurplePluginProtocolInfo *prpl_info = NULL;

	pixbuf = pidgin_create_prpl_icon(account, PIDGIN_PRPL_ICON_MEDIUM);
	if ((pixbuf != NULL) && purple_account_is_disconnected(account))
		gdk_pixbuf_saturate_and_pixelate(pixbuf, pixbuf, 0.0, FALSE);

	prpl = purple_find_prpl(purple_account_get_protocol_id(account));
	if (prpl != NULL)
		prpl_info = PURPLE_PLUGIN_PROTOCOL_INFO(prpl);
	if (prpl_info != NULL && prpl_info->icon_spec.format != NULL) {
		if (purple_account_get_bool(account, "use-global-buddyicon", TRUE)) {
			if (global_buddyicon != NULL)
				buddyicon = g_object_ref(G_OBJECT(global_buddyicon));
			else {
				/* This is for when set_account() is called for a single account */
				const char *path;
				path = purple_prefs_get_path(PIDGIN_PREFS_ROOT "/accounts/buddyicon");
				if ((path != NULL) && (*path != '\0')) {
					img = purple_imgstore_new_from_file(path);
				}
			}
		} else {
			img = purple_buddy_icons_find_account_icon(account);
		}
	}

	if (img != NULL) {
		GdkPixbuf *buddyicon_pixbuf;
		buddyicon_pixbuf = pidgin_pixbuf_from_imgstore(img);
		purple_imgstore_unref(img);

		if (buddyicon_pixbuf != NULL) {
			buddyicon = gdk_pixbuf_scale_simple(buddyicon_pixbuf, 22, 22, GDK_INTERP_HYPER);
			g_object_unref(G_OBJECT(buddyicon_pixbuf));
		}
	}

	gtk_list_store_set(store, iter,
			COLUMN_ICON, pixbuf,
			COLUMN_BUDDYICON, buddyicon,
			COLUMN_USERNAME, purple_account_get_username(account),
			COLUMN_ENABLED, purple_account_get_enabled(account, PIDGIN_UI),
			COLUMN_PROTOCOL, purple_account_get_protocol_name(account),
			COLUMN_DATA, account,
			-1);

	if (pixbuf != NULL)
		g_object_unref(G_OBJECT(pixbuf));
	if (buddyicon != NULL)
		g_object_unref(G_OBJECT(buddyicon));
}

static void
add_account_to_liststore(PurpleAccount *account, gpointer user_data)
{
	GtkTreeIter iter;
	GdkPixbuf *global_buddyicon = user_data;

	if (accounts_window == NULL)
		return;

	gtk_list_store_append(accounts_window->model, &iter);
	gtk_notebook_set_current_page(GTK_NOTEBOOK(accounts_window->notebook),1);

	set_account(accounts_window->model, &iter, account, global_buddyicon);
}

static gboolean
populate_accounts_list(AccountsWindow *dialog)
{
	GList *l;
	gboolean ret = FALSE;
	GdkPixbuf *global_buddyicon = NULL;
	const char *path;

	gtk_list_store_clear(dialog->model);

	if ((path = purple_prefs_get_path(PIDGIN_PREFS_ROOT "/accounts/buddyicon")) != NULL) {
		GdkPixbuf *pixbuf = pidgin_pixbuf_new_from_file(path);
		if (pixbuf != NULL) {
			global_buddyicon = gdk_pixbuf_scale_simple(pixbuf, 22, 22, GDK_INTERP_HYPER);
			g_object_unref(G_OBJECT(pixbuf));
		}
	}

	for (l = purple_accounts_get_all(); l != NULL; l = l->next) {
		ret = TRUE;
		add_account_to_liststore((PurpleAccount *)l->data, global_buddyicon);
	}

	if (global_buddyicon != NULL)
		g_object_unref(G_OBJECT(global_buddyicon));

	return ret;
}

static void
account_selected_cb(GtkTreeSelection *sel, AccountsWindow *dialog)
{
	gboolean selected = FALSE;

	selected = (gtk_tree_selection_count_selected_rows(sel) > 0);

	gtk_widget_set_sensitive(dialog->modify_button, selected);
	gtk_widget_set_sensitive(dialog->delete_button, selected);
}

static gboolean
account_treeview_double_click_cb(GtkTreeView *treeview, GdkEventButton *event, gpointer user_data)
{
	AccountsWindow *dialog;
	GtkTreePath *path;
	GtkTreeViewColumn *column;
	GtkTreeIter iter;
	PurpleAccount *account;

	dialog = (AccountsWindow *)user_data;

	if (event->window != gtk_tree_view_get_bin_window(treeview))
	    return FALSE;

	/* Figure out which node was clicked */
	if (!gtk_tree_view_get_path_at_pos(GTK_TREE_VIEW(dialog->treeview), event->x, event->y, &path, &column, NULL, NULL))
		return FALSE;
	if (column == gtk_tree_view_get_column(treeview, 0)) {
		gtk_tree_path_free(path);
		return FALSE;
	}

	gtk_tree_model_get_iter(GTK_TREE_MODEL(dialog->model), &iter, path);
	gtk_tree_path_free(path);
	gtk_tree_model_get(GTK_TREE_MODEL(dialog->model), &iter, COLUMN_DATA, &account, -1);

	if ((account != NULL) && (event->button == 1) &&
		(event->type == GDK_2BUTTON_PRESS))
	{
		pidgin_account_dialog_show(PIDGIN_MODIFY_ACCOUNT_DIALOG, account);
		return TRUE;
	}

	return FALSE;
}

static GtkWidget *
create_accounts_list(AccountsWindow *dialog)
{
	GtkWidget *frame;
	GtkWidget *label;
	GtkWidget *treeview;
	GtkTreeSelection *sel;
	GtkTargetEntry gte[] = {{"PURPLE_ACCOUNT", GTK_TARGET_SAME_APP, 0}};
	char *pretty, *tmp;

	frame = gtk_frame_new(NULL);
	gtk_frame_set_shadow_type(GTK_FRAME(frame), GTK_SHADOW_IN);

	accounts_window->notebook = gtk_notebook_new();
	gtk_notebook_set_show_tabs(GTK_NOTEBOOK(accounts_window->notebook), FALSE);
	gtk_notebook_set_show_border(GTK_NOTEBOOK(accounts_window->notebook), FALSE);
	gtk_container_add(GTK_CONTAINER(frame), accounts_window->notebook);

	/* Create a helpful first-time-use label */
	label = gtk_label_new(NULL);
	/* Translators: Please maintain the use of -> or <- to represent the menu heirarchy */
	tmp = g_strdup_printf(_(
						 "<span size='larger' weight='bold'>Welcome to %s!</span>\n\n"

						 "You have no IM accounts configured. To start connecting with %s "
						 "press the <b>Add...</b> button below and configure your first "
						 "account. If you want %s to connect to multiple IM accounts, "
						 "press <b>Add...</b> again to configure them all.\n\n"

						 "You can come back to this window to add, edit, or remove "
						 "accounts from <b>Accounts->Manage Accounts</b> in the Buddy "
						 "List window"), PIDGIN_NAME, PIDGIN_NAME, PIDGIN_NAME);
	pretty = pidgin_make_pretty_arrows(tmp);
	g_free(tmp);
	gtk_label_set_markup(GTK_LABEL(label), pretty);
	g_free(pretty);

	gtk_label_set_line_wrap(GTK_LABEL(label), TRUE);
	gtk_widget_show(label);

	gtk_misc_set_alignment(GTK_MISC(label), 0.5, 0.5);
	gtk_notebook_append_page(GTK_NOTEBOOK(accounts_window->notebook), label, NULL);

	/* Create the list model. */
	dialog->model = gtk_list_store_new(NUM_COLUMNS,
					GDK_TYPE_PIXBUF,   /* COLUMN_ICON */
					GDK_TYPE_PIXBUF,   /* COLUMN_BUDDYICON */
					G_TYPE_STRING,     /* COLUMN_USERNAME */
					G_TYPE_BOOLEAN,    /* COLUMN_ENABLED */
					G_TYPE_STRING,     /* COLUMN_PROTOCOL */
					G_TYPE_POINTER     /* COLUMN_DATA */
					);

	/* And now the actual treeview */
	treeview = gtk_tree_view_new_with_model(GTK_TREE_MODEL(dialog->model));
	dialog->treeview = treeview;
	gtk_tree_view_set_rules_hint(GTK_TREE_VIEW(treeview), TRUE);
	g_object_unref(G_OBJECT(dialog->model));

	sel = gtk_tree_view_get_selection(GTK_TREE_VIEW(treeview));
	gtk_tree_selection_set_mode(sel, GTK_SELECTION_MULTIPLE);
	g_signal_connect(G_OBJECT(sel), "changed",
					 G_CALLBACK(account_selected_cb), dialog);

	/* Handle double-clicking */
	g_signal_connect(G_OBJECT(treeview), "button_press_event",
					 G_CALLBACK(account_treeview_double_click_cb), dialog);

	gtk_notebook_append_page(GTK_NOTEBOOK(accounts_window->notebook),
		pidgin_make_scrollable(treeview, GTK_POLICY_AUTOMATIC, GTK_POLICY_AUTOMATIC, GTK_SHADOW_NONE, -1, -1),
		NULL);

	add_columns(treeview, dialog);
	gtk_tree_view_columns_autosize(GTK_TREE_VIEW(treeview));

	if (populate_accounts_list(dialog))
		gtk_notebook_set_current_page(GTK_NOTEBOOK(accounts_window->notebook), 1);
	else
		gtk_notebook_set_current_page(GTK_NOTEBOOK(accounts_window->notebook), 0);

	/* Setup DND. I wanna be an orc! */
	gtk_tree_view_enable_model_drag_source(
			GTK_TREE_VIEW(treeview), GDK_BUTTON1_MASK, gte,
			1, GDK_ACTION_COPY);
	gtk_tree_view_enable_model_drag_dest(
			GTK_TREE_VIEW(treeview), gte, 1,
			GDK_ACTION_COPY | GDK_ACTION_MOVE);

	g_signal_connect(G_OBJECT(treeview), "drag-data-received",
					 G_CALLBACK(drag_data_received_cb), dialog);
	g_signal_connect(G_OBJECT(treeview), "drag-data-get",
					 G_CALLBACK(drag_data_get_cb), dialog);

	gtk_widget_show_all(frame);
	return frame;
}

static void
account_modified_cb(PurpleAccount *account, AccountsWindow *window)
{
	GtkTreeIter iter;

	if (!accounts_window_find_account_in_treemodel(&iter, account))
		return;

	set_account(window->model, &iter, account, NULL);
}

static void
global_buddyicon_changed(const char *name, PurplePrefType type,
			gconstpointer value, gpointer window)
{
	GList *list;
	for (list = purple_accounts_get_all(); list; list = list->next) {
		account_modified_cb(list->data, window);
	}
}

void
pidgin_accounts_window_show(void)
{
	AccountsWindow *dialog;
	GtkWidget *win;
	GtkWidget *vbox;
	GtkWidget *sw;
	GtkWidget *button;
	int width, height;

	if (accounts_window != NULL) {
		gtk_window_present(GTK_WINDOW(accounts_window->window));
		return;
	}

	accounts_window = dialog = g_new0(AccountsWindow, 1);

	width  = purple_prefs_get_int(PIDGIN_PREFS_ROOT "/accounts/dialog/width");
	height = purple_prefs_get_int(PIDGIN_PREFS_ROOT "/accounts/dialog/height");

	dialog->window = win = pidgin_create_dialog(_("Accounts"), PIDGIN_HIG_BORDER, "accounts", TRUE);
	gtk_window_set_default_size(GTK_WINDOW(win), width, height);

	g_signal_connect(G_OBJECT(win), "delete_event",
					 G_CALLBACK(accedit_win_destroy_cb), accounts_window);

	/* Setup the vbox */
	vbox = pidgin_dialog_get_vbox_with_properties(GTK_DIALOG(win), FALSE, PIDGIN_HIG_BORDER);

	/* Setup the scrolled window that will contain the list of accounts. */
	sw = create_accounts_list(dialog);
	gtk_box_pack_start(GTK_BOX(vbox), sw, TRUE, TRUE, 0);
	gtk_widget_show(sw);

	/* Add button */
	pidgin_dialog_add_button(GTK_DIALOG(win), PIDGIN_STOCK_ADD, G_CALLBACK(add_account_cb), dialog);

	/* Modify button */
	button = pidgin_dialog_add_button(GTK_DIALOG(win), PIDGIN_STOCK_MODIFY, G_CALLBACK(modify_account_cb), dialog);
	dialog->modify_button = button;
	gtk_widget_set_sensitive(button, FALSE);

	/* Delete button */
	button = pidgin_dialog_add_button(GTK_DIALOG(win), GTK_STOCK_DELETE, G_CALLBACK(ask_delete_account_cb), dialog);
	dialog->delete_button = button;
	gtk_widget_set_sensitive(button, FALSE);

	/* Close button */
	pidgin_dialog_add_button(GTK_DIALOG(win), GTK_STOCK_CLOSE, G_CALLBACK(close_accounts_cb), dialog);

	purple_signal_connect(pidgin_account_get_handle(), "account-modified",
	                    accounts_window,
	                    PURPLE_CALLBACK(account_modified_cb), accounts_window);
	purple_prefs_connect_callback(accounts_window,
	                    PIDGIN_PREFS_ROOT "/accounts/buddyicon",
	                    global_buddyicon_changed, accounts_window);

	gtk_widget_show(win);
}

void
pidgin_accounts_window_hide(void)
{
	if (accounts_window == NULL)
		return;

	if (accounts_window->window != NULL)
		gtk_widget_destroy(accounts_window->window);

	purple_signals_disconnect_by_handle(accounts_window);
	purple_prefs_disconnect_by_handle(accounts_window);

	g_free(accounts_window);
	accounts_window = NULL;
}

static void
free_add_user_data(PidginAccountAddUserData *data)
{
	g_free(data->username);
	g_free(data->alias);
	g_free(data);
}

static void
add_user_cb(PidginAccountAddUserData *data)
{
	PurpleConnection *gc = purple_account_get_connection(data->account);

	if (g_list_find(purple_connections_get_all(), gc))
	{
		purple_blist_request_add_buddy(data->account, data->username,
									 NULL, data->alias);
	}

	free_add_user_data(data);
}

static char *
make_info(PurpleAccount *account, PurpleConnection *gc, const char *remote_user,
          const char *id, const char *alias, const char *msg)
{
	if (msg != NULL && *msg == '\0')
		msg = NULL;

	return g_strdup_printf(_("%s%s%s%s has made %s his or her buddy%s%s"),
	                       remote_user,
	                       (alias != NULL ? " ("  : ""),
	                       (alias != NULL ? alias : ""),
	                       (alias != NULL ? ")"   : ""),
	                       (id != NULL
	                        ? id
	                        : (purple_connection_get_display_name(gc) != NULL
	                           ? purple_connection_get_display_name(gc)
	                           : purple_account_get_username(account))),
	                       (msg != NULL ? ": " : "."),
	                       (msg != NULL ? msg  : ""));
}

static void
pidgin_accounts_notify_added(PurpleAccount *account, const char *remote_user,
                               const char *id, const char *alias,
                               const char *msg)
{
	char *buffer;
	PurpleConnection *gc;
	GtkWidget *alert;

	gc = purple_account_get_connection(account);

	buffer = make_info(account, gc, remote_user, id, alias, msg);
	alert = pidgin_make_mini_dialog(gc, PIDGIN_STOCK_DIALOG_INFO, buffer,
					  NULL, NULL, _("Close"), NULL, NULL);
	pidgin_blist_add_alert(alert);

	g_free(buffer);
}

static void
pidgin_accounts_request_add(PurpleAccount *account, const char *remote_user,
                              const char *id, const char *alias,
                              const char *msg)
{
	char *buffer;
	PurpleConnection *gc;
	PidginAccountAddUserData *data;
	GtkWidget *alert;

	gc = purple_account_get_connection(account);

	data = g_new0(PidginAccountAddUserData, 1);
	data->account  = account;
	data->username = g_strdup(remote_user);
	data->alias    = g_strdup(alias);

	buffer = make_info(account, gc, remote_user, id, alias, msg);
	alert = pidgin_make_mini_dialog(gc, PIDGIN_STOCK_DIALOG_QUESTION,
					  _("Add buddy to your list?"), buffer, data,
					  _("Add"), G_CALLBACK(add_user_cb),
					  _("Cancel"), G_CALLBACK(free_add_user_data), NULL);
	pidgin_blist_add_alert(alert);

	g_free(buffer);
}

struct auth_request
{
	PurpleAccountRequestAuthorizationCb auth_cb;
	PurpleAccountRequestAuthorizationCb deny_cb;
	void *data;
	char *username;
	char *alias;
	PurpleAccount *account;
	gboolean add_buddy_after_auth;
};

static void
free_auth_request(struct auth_request *ar)
{
	g_free(ar->username);
	g_free(ar->alias);
	g_free(ar);
}

static void
authorize_and_add_cb(struct auth_request *ar)
{
	ar->auth_cb(ar->data);
	if (ar->add_buddy_after_auth) {
		purple_blist_request_add_buddy(ar->account, ar->username, NULL, ar->alias);
	}
}

static void
deny_no_add_cb(struct auth_request *ar)
{
	ar->deny_cb(ar->data);
}

static gboolean
get_user_info_cb(GtkWidget   *label,
                 const gchar *uri,
                 gpointer     data)
{
	struct auth_request *ar = data;
	if (!strcmp(uri, "viewinfo")) {
		pidgin_retrieve_user_info(purple_account_get_connection(ar->account), ar->username);
		return TRUE;
	}
	return FALSE;
}

static void
send_im_cb(PidginMiniDialog *mini_dialog,
           GtkButton *button,
           gpointer data)
{
	struct auth_request *ar = data;
	pidgin_dialogs_im_with_user(ar->account, ar->username);
}

static void *
pidgin_accounts_request_authorization(PurpleAccount *account,
                                      const char *remote_user,
                                      const char *id,
                                      const char *alias,
                                      const char *message,
                                      gboolean on_list,
                                      PurpleAccountRequestAuthorizationCb auth_cb,
                                      PurpleAccountRequestAuthorizationCb deny_cb,
                                      void *user_data)
{
	char *buffer;
	PurpleConnection *gc;
	GtkWidget *alert;
	PidginMiniDialog *dialog;
	GdkPixbuf *prpl_icon;
	struct auth_request *aa;
	const char *our_name;
	gboolean have_valid_alias = alias && *alias;

	gc = purple_account_get_connection(account);
	if (message != NULL && *message == '\0')
		message = NULL;

	our_name = (id != NULL) ? id :
			(purple_connection_get_display_name(gc) != NULL) ? purple_connection_get_display_name(gc) :
			purple_account_get_username(account);

	if (pidgin_mini_dialog_links_supported()) {
		char *escaped_remote_user = g_markup_escape_text(remote_user, -1);
		char *escaped_alias = alias != NULL ? g_markup_escape_text(alias, -1) : g_strdup("");
		char *escaped_our_name = g_markup_escape_text(our_name, -1);
		char *escaped_message = message != NULL ? g_markup_escape_text(message, -1) : g_strdup("");
		buffer = g_strdup_printf(_("<a href=\"viewinfo\">%s</a>%s%s%s wants to add you (%s) to his or her buddy list%s%s"),
					escaped_remote_user,
					(have_valid_alias ? " ("  : ""),
					escaped_alias,
					(have_valid_alias ? ")"   : ""),
					escaped_our_name,
					(have_valid_alias ? ": " : "."),
					escaped_message);
		g_free(escaped_remote_user);
		g_free(escaped_alias);
		g_free(escaped_our_name);
		g_free(escaped_message);
	} else {
		buffer = g_strdup_printf(_("%s%s%s%s wants to add you (%s) to his or her buddy list%s%s"),
					remote_user,
					(have_valid_alias ? " ("  : ""),
					(have_valid_alias ? alias : ""),
					(have_valid_alias ? ")"   : ""),
					our_name,
					(message != NULL ? ": " : "."),
					(message != NULL ? message  : ""));
	}

	prpl_icon = pidgin_create_prpl_icon(account, PIDGIN_PRPL_ICON_SMALL);

	aa = g_new0(struct auth_request, 1);
	aa->auth_cb = auth_cb;
	aa->deny_cb = deny_cb;
	aa->data = user_data;
	aa->username = g_strdup(remote_user);
	aa->alias = g_strdup(alias);
	aa->account = account;
	aa->add_buddy_after_auth = !on_list;

	alert = pidgin_make_mini_dialog_with_custom_icon(
		gc, prpl_icon,
		_("Authorize buddy?"), NULL, aa,
		_("Authorize"), authorize_and_add_cb,
		_("Deny"), deny_no_add_cb,
		NULL);

	dialog = PIDGIN_MINI_DIALOG(alert);
	if (pidgin_mini_dialog_links_supported()) {
		pidgin_mini_dialog_enable_description_markup(dialog);
		pidgin_mini_dialog_set_link_callback(dialog, G_CALLBACK(get_user_info_cb), aa);
	}
	pidgin_mini_dialog_set_description(dialog, buffer);
	pidgin_mini_dialog_add_non_closing_button(dialog, _("Send Instant Message"), send_im_cb, aa);

	g_signal_connect_swapped(G_OBJECT(alert), "destroy", G_CALLBACK(free_auth_request), aa);
	g_signal_connect(G_OBJECT(alert), "destroy", G_CALLBACK(purple_account_request_close), NULL);
	pidgin_blist_add_alert(alert);

	g_free(buffer);

	return alert;
}

static void
pidgin_accounts_request_close(void *ui_handle)
{
	gtk_widget_destroy(GTK_WIDGET(ui_handle));
}

static PurpleAccountUiOps ui_ops =
{
	pidgin_accounts_notify_added,
	NULL,
	pidgin_accounts_request_add,
	pidgin_accounts_request_authorization,
	pidgin_accounts_request_close,
	NULL,
	NULL,
	NULL,
	NULL
};

PurpleAccountUiOps *
pidgin_accounts_get_ui_ops(void)
{
	return &ui_ops;
}

void *
pidgin_account_get_handle(void) {
	static int handle;

	return &handle;
}

void
pidgin_account_init(void)
{
	char *default_avatar = NULL;
	purple_prefs_add_none(PIDGIN_PREFS_ROOT "/accounts");
	purple_prefs_add_none(PIDGIN_PREFS_ROOT "/accounts/dialog");
	purple_prefs_add_int(PIDGIN_PREFS_ROOT "/accounts/dialog/width",  520);
	purple_prefs_add_int(PIDGIN_PREFS_ROOT "/accounts/dialog/height", 321);
	default_avatar = g_build_filename(g_get_home_dir(), ".face.icon", NULL);
	if (!g_file_test(default_avatar, G_FILE_TEST_EXISTS)) {
		g_free(default_avatar);
		default_avatar = g_build_filename(g_get_home_dir(), ".face", NULL);
		if (!g_file_test(default_avatar, G_FILE_TEST_EXISTS)) {
			g_free(default_avatar);
			default_avatar = NULL;
		}
	}

	purple_prefs_add_path(PIDGIN_PREFS_ROOT "/accounts/buddyicon", default_avatar);
	g_free(default_avatar);

	purple_signal_register(pidgin_account_get_handle(), "account-modified",
						 purple_marshal_VOID__POINTER, NULL, 1,
						 purple_value_new(PURPLE_TYPE_SUBTYPE,
										PURPLE_SUBTYPE_ACCOUNT));

	/* Setup some purple signal handlers. */
	purple_signal_connect(purple_connections_get_handle(), "signed-on",
						pidgin_account_get_handle(),
						PURPLE_CALLBACK(signed_on_off_cb), NULL);
	purple_signal_connect(purple_connections_get_handle(), "signed-off",
						pidgin_account_get_handle(),
						PURPLE_CALLBACK(signed_on_off_cb), NULL);
	purple_signal_connect(purple_accounts_get_handle(), "account-added",
						pidgin_account_get_handle(),
						PURPLE_CALLBACK(add_account_to_liststore), NULL);
	purple_signal_connect(purple_accounts_get_handle(), "account-removed",
						pidgin_account_get_handle(),
						PURPLE_CALLBACK(account_removed_cb), NULL);
	purple_signal_connect(purple_accounts_get_handle(), "account-disabled",
						pidgin_account_get_handle(),
						PURPLE_CALLBACK(account_abled_cb), GINT_TO_POINTER(FALSE));
	purple_signal_connect(purple_accounts_get_handle(), "account-enabled",
						pidgin_account_get_handle(),
						PURPLE_CALLBACK(account_abled_cb), GINT_TO_POINTER(TRUE));

	account_pref_wins =
		g_hash_table_new_full(g_direct_hash, g_direct_equal, NULL, NULL);
}

void
pidgin_account_uninit(void)
{
	/*
	 * TODO: Need to free all the dialogs in here.  Could probably create
	 *       a callback function to use for the free-some-data-function
	 *       parameter of g_hash_table_new_full, above.
	 */
	g_hash_table_destroy(account_pref_wins);

	purple_signals_disconnect_by_handle(pidgin_account_get_handle());
	purple_signals_unregister_by_instance(pidgin_account_get_handle());
}<|MERGE_RESOLUTION|>--- conflicted
+++ resolved
@@ -1176,20 +1176,7 @@
 		const char *value;
 		int int_val;
 
-<<<<<<< HEAD
-		/* Hah! */
-		/* I dunno what you're laughing about, fuzz ball. */
-		dialog->new_proxy_type = type;
-		gtk_combo_box_set_active(GTK_COMBO_BOX(dialog->proxy_dropdown),
-				type + 1);
-
-		if (type == PURPLE_PROXY_USE_GLOBAL || type == PURPLE_PROXY_NONE ||
-				type == PURPLE_PROXY_USE_ENVVAR)
-			gtk_widget_hide(vbox2);
-
-=======
 		dialog->new_proxy_type = purple_proxy_info_get_type(proxy_info);
->>>>>>> 17b9d29e
 
 		if ((value = purple_proxy_info_get_host(proxy_info)) != NULL)
 			gtk_entry_set_text(GTK_ENTRY(dialog->proxy_host_entry), value);
@@ -1210,11 +1197,6 @@
 
 	} else
 		dialog->new_proxy_type = PURPLE_PROXY_USE_GLOBAL;
-<<<<<<< HEAD
-		gtk_combo_box_set_active(GTK_COMBO_BOX(dialog->proxy_dropdown),
-				dialog->new_proxy_type + 1);
-		gtk_widget_hide(vbox2);
-=======
 
 	proxy_model = gtk_combo_box_get_model(
 		GTK_COMBO_BOX(dialog->proxy_dropdown));
@@ -1228,7 +1210,6 @@
 				break;
 			}
 		} while(gtk_tree_model_iter_next(proxy_model, &iter));
->>>>>>> 17b9d29e
 	}
 
 	proxy_type_changed_cb(dialog->proxy_dropdown, dialog);
