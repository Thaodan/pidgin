--- conflicted
+++ resolved
@@ -38,15 +38,12 @@
  * @deprecated Use pidgin_dialogs_about_with_parent() instead.
  */
 void pidgin_dialogs_about(void);
-<<<<<<< HEAD
-=======
 
 /**
  * @since 2.3.0
  */
 void pidgin_dialogs_about_with_parent(GtkWindow *parent);
 
->>>>>>> 601b1aa3
 void pidgin_dialogs_im(void);
 void pidgin_dialogs_im_with_user(PurpleAccount *, const char *);
 void pidgin_dialogs_info(void);
