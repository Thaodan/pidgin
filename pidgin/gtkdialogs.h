/**
 * @defgroup pidgin Pidgin (GTK+ User Interface)
 */

/* pidgin
 *
 * Pidgin is the legal property of its developers, whose names are too numerous
 * to list here.  Please refer to the COPYRIGHT file distributed with this
 * source distribution.
 *
 * This program is free software; you can redistribute it and/or modify
 * it under the terms of the GNU General Public License as published by
 * the Free Software Foundation; either version 2 of the License, or
 * (at your option) any later version.
 *
 * This program is distributed in the hope that it will be useful,
 * but WITHOUT ANY WARRANTY; without even the implied warranty of
 * MERCHANTABILITY or FITNESS FOR A PARTICULAR PURPOSE.  See the
 * GNU General Public License for more details.
 *
 * You should have received a copy of the GNU General Public License
 * along with this program; if not, write to the Free Software
 * Foundation, Inc., 51 Franklin Street, Fifth Floor, Boston, MA  02111-1301  USA
 */
#ifndef _PIDGINDIALOGS_H_
#define _PIDGINDIALOGS_H_

#include "pidgin.h"

#include "account.h"
#include "conversation.h"

/* Functions in gtkdialogs.c (these should actually stay in this file) */
void pidgin_dialogs_destroy_all(void);
void pidgin_dialogs_about(void);
void pidgin_dialogs_buildinfo(void);
void pidgin_dialogs_developers(void);
void pidgin_dialogs_translators(void);
void pidgin_dialogs_plugins_info(void);
void pidgin_dialogs_im(void);
void pidgin_dialogs_im_with_user(PurpleAccount *, const char *);
void pidgin_dialogs_info(void);
void pidgin_dialogs_log(void);

void pidgin_dialogs_alias_buddy(PurpleBuddy *);
void pidgin_dialogs_alias_chat(PurpleChat *);
void pidgin_dialogs_remove_buddy(PurpleBuddy *);
void pidgin_dialogs_remove_group(PurpleGroup *);
void pidgin_dialogs_remove_chat(PurpleChat *);
void pidgin_dialogs_remove_contact(PurpleContact *);
void pidgin_dialogs_merge_groups(PurpleGroup *, const char *);

<<<<<<< HEAD
/* Everything after this should probably be moved elsewhere */

#ifndef PIDGIN_DISABLE_DEPRECATED
/* This PIDGIN_DISABLE_DEPRECATED doesn't need to be deactivated by
 * _PIDGIN_GTKDIALOGS_C_, because it shouldn't be using this macro. */
#define PIDGIN_DIALOG(x)	x = gtk_window_new(GTK_WINDOW_TOPLEVEL); \
			gtk_window_set_type_hint(GTK_WINDOW(x), GDK_WINDOW_TYPE_HINT_DIALOG)
#endif

#define PIDGIN_WINDOW_ICONIFIED(x) (gdk_window_get_state(gtk_widget_get_window(GTK_WIDGET(x))) & GDK_WINDOW_STATE_ICONIFIED)
=======
/* This macro should probably be moved elsewhere */
#define PIDGIN_WINDOW_ICONIFIED(x) (gdk_window_get_state(GTK_WIDGET(x)->window) & GDK_WINDOW_STATE_ICONIFIED)
>>>>>>> 17b9d29e

#endif /* _PIDGINDIALOGS_H_ */<|MERGE_RESOLUTION|>--- conflicted
+++ resolved
@@ -50,20 +50,7 @@
 void pidgin_dialogs_remove_contact(PurpleContact *);
 void pidgin_dialogs_merge_groups(PurpleGroup *, const char *);
 
-<<<<<<< HEAD
-/* Everything after this should probably be moved elsewhere */
-
-#ifndef PIDGIN_DISABLE_DEPRECATED
-/* This PIDGIN_DISABLE_DEPRECATED doesn't need to be deactivated by
- * _PIDGIN_GTKDIALOGS_C_, because it shouldn't be using this macro. */
-#define PIDGIN_DIALOG(x)	x = gtk_window_new(GTK_WINDOW_TOPLEVEL); \
-			gtk_window_set_type_hint(GTK_WINDOW(x), GDK_WINDOW_TYPE_HINT_DIALOG)
-#endif
-
+/* This macro should probably be moved elsewhere */
 #define PIDGIN_WINDOW_ICONIFIED(x) (gdk_window_get_state(gtk_widget_get_window(GTK_WIDGET(x))) & GDK_WINDOW_STATE_ICONIFIED)
-=======
-/* This macro should probably be moved elsewhere */
-#define PIDGIN_WINDOW_ICONIFIED(x) (gdk_window_get_state(GTK_WIDGET(x)->window) & GDK_WINDOW_STATE_ICONIFIED)
->>>>>>> 17b9d29e
 
 #endif /* _PIDGINDIALOGS_H_ */