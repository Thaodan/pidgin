/**
 * @file gtkplugin.c GTK+ Plugins support
 * @ingroup pidgin
 */

/* pidgin
 *
 * Pidgin is the legal property of its developers, whose names are too numerous
 * to list here.  Please refer to the COPYRIGHT file distributed with this
 * source distribution.
 *
 * This program is free software; you can redistribute it and/or modify
 * it under the terms of the GNU General Public License as published by
 * the Free Software Foundation; either version 2 of the License, or
 * (at your option) any later version.
 *
 * This program is distributed in the hope that it will be useful,
 * but WITHOUT ANY WARRANTY; without even the implied warranty of
 * MERCHANTABILITY or FITNESS FOR A PARTICULAR PURPOSE.  See the
 * GNU General Public License for more details.
 *
 * You should have received a copy of the GNU General Public License
 * along with this program; if not, write to the Free Software
 * Foundation, Inc., 51 Franklin Street, Fifth Floor, Boston, MA  02111-1301  USA
 */
#include "internal.h"
#include "pidgin.h"
#include "gtkplugin.h"
#include "gtkpluginpref.h"
#include "gtkutils.h"
#include "debug.h"
#include "prefs.h"
#include "request.h"
#include "pidgintooltip.h"

#include <string.h>

#include "gtk3compat.h"

#define PIDGIN_PLUGIN_INFO_GET_PRIVATE(obj) \
	(G_TYPE_INSTANCE_GET_PRIVATE((obj), PIDGIN_TYPE_PLUGIN_INFO, PidginPluginInfoPrivate))

#define PIDGIN_RESPONSE_CONFIGURE 98121

typedef struct
{
<<<<<<< HEAD
	PidginPluginConfigFrame get_config_frame;
} PidginPluginInfoPrivate;

enum
{
	PROP_0,
	PROP_PIDGIN_CONFIG_FRAME,
	PROP_LAST
};
=======
	enum
	{
		PIDGIN_PLUGIN_UI_DATA_TYPE_FRAME,
		PIDGIN_PLUGIN_UI_DATA_TYPE_REQUEST
	} type;

	union
	{
		struct
		{
			GtkWidget *dialog;
			PurplePluginPrefFrame *pref_frame;
		} frame;

		gpointer request_handle;
	} u;
} PidginPluginUiData;
>>>>>>> 149345bd

static void plugin_toggled_stage_two(PurplePlugin *plug, GtkTreeModel *model,
                                  GtkTreeIter *iter, GError *error, gboolean unload);

static GtkWidget *expander = NULL;
static GtkWidget *plugin_dialog = NULL;

static GtkLabel *plugin_name = NULL;
static GtkTextBuffer *plugin_desc = NULL;
static GtkLabel *plugin_error = NULL;
static GtkLabel *plugin_authors = NULL;
static GtkLabel *plugin_website = NULL;
static gchar *plugin_website_uri = NULL;
static GtkLabel *plugin_filename = NULL;

static GtkWidget *pref_button = NULL;

<<<<<<< HEAD
/* Set method for GObject properties */
static void
pidgin_plugin_info_set_property(GObject *obj, guint param_id, const GValue *value,
		GParamSpec *pspec)
{
	PidginPluginInfoPrivate *priv = PIDGIN_PLUGIN_INFO_GET_PRIVATE(obj);

	switch (param_id) {
		case PROP_PIDGIN_CONFIG_FRAME:
			priv->get_config_frame = g_value_get_pointer(value);
			break;
		default:
			G_OBJECT_WARN_INVALID_PROPERTY_ID(obj, param_id, pspec);
			break;
	}
}

/* Get method for GObject properties */
static void
pidgin_plugin_info_get_property(GObject *obj, guint param_id, GValue *value,
		GParamSpec *pspec)
{
	PidginPluginInfoPrivate *priv = PIDGIN_PLUGIN_INFO_GET_PRIVATE(obj);

	switch (param_id) {
		case PROP_PIDGIN_CONFIG_FRAME:
			g_value_set_pointer(value, priv->get_config_frame);
			break;
		default:
			G_OBJECT_WARN_INVALID_PROPERTY_ID(obj, param_id, pspec);
			break;
	}
}

/* Class initializer function */
static void pidgin_plugin_info_class_init(PidginPluginInfoClass *klass)
{
	GObjectClass *obj_class = G_OBJECT_CLASS(klass);

	g_type_class_add_private(klass, sizeof(PidginPluginInfoPrivate));

	/* Setup properties */
	obj_class->get_property = pidgin_plugin_info_get_property;
	obj_class->set_property = pidgin_plugin_info_set_property;

	g_object_class_install_property(obj_class, PROP_PIDGIN_CONFIG_FRAME,
		g_param_spec_pointer("pidgin-config-frame",
		                     "Pidgin configuration frame callback",
		                     "Callback that returns a GTK configuration frame",
		                     G_PARAM_READWRITE | G_PARAM_CONSTRUCT_ONLY));
}

GType
pidgin_plugin_info_get_type(void)
{
	static GType type = 0;

	if (G_UNLIKELY(type == 0)) {
		static const GTypeInfo info = {
			.class_size = sizeof(PidginPluginInfoClass),
			.class_init = (GClassInitFunc)pidgin_plugin_info_class_init,
			.instance_size = sizeof(PidginPluginInfo),
		};

		type = g_type_register_static(PURPLE_TYPE_PLUGIN_INFO,
		                              "PidginPluginInfo", &info, 0);
	}

	return type;
}

PidginPluginInfo *
pidgin_plugin_info_new(const char *first_property, ...)
{
	GObject *info;
	va_list var_args;

	/* at least ID is required */
	if (!first_property)
		return NULL;

	va_start(var_args, first_property);
	info = g_object_new_valist(PIDGIN_TYPE_PLUGIN_INFO, first_property,
	                           var_args);
	va_end(var_args);

	g_object_set(info, "ui-requirement", PIDGIN_UI, NULL);

	return PIDGIN_PLUGIN_INFO(info);
}

GtkWidget *
pidgin_plugin_get_config_frame(PurplePlugin *plugin)
=======
static gboolean
pidgin_plugin_has_prefs(PurplePlugin *plugin)
{
	PurplePluginUiInfo *pinfo;

	g_return_val_if_fail(plugin != NULL, FALSE);

	if (!purple_plugin_is_loaded(plugin))
		return FALSE;

	if (PIDGIN_IS_PIDGIN_PLUGIN(plugin) && plugin->info->ui_info &&
		PIDGIN_PLUGIN_UI_INFO(plugin)->get_config_frame)
	{
		return TRUE;
	}

	pinfo = plugin->info->prefs_info;

	if (!pinfo)
		return FALSE;

	return (pinfo->get_plugin_pref_frame || pinfo->get_plugin_pref_request);
}

static GtkWidget *
pidgin_plugin_get_config_frame(PurplePlugin *plugin,
	PurplePluginPrefFrame **purple_pref_frame)
>>>>>>> 149345bd
{
	GtkWidget *config = NULL;
	PurplePluginInfo *info;
	PidginPluginInfoPrivate *priv = NULL;

	g_return_val_if_fail(plugin != NULL, NULL);

	info = purple_plugin_get_info(plugin);
	if (PIDGIN_IS_PLUGIN_INFO(info))
		priv = PIDGIN_PLUGIN_INFO_GET_PRIVATE(info);

<<<<<<< HEAD
	if (priv && priv->get_config_frame)
	{
		config = priv->get_config_frame(plugin);

		if (purple_plugin_info_get_pref_frame_callback(info))
		{
			purple_debug_warning("gtkplugin",
				"Plugin %s contains both, ui_info and "
				"prefs_info preferences; prefs_info will be "
				"ignored.",
				purple_plugin_info_get_name(info));
		}
=======
		config = ui_info->get_config_frame(plugin);
>>>>>>> 149345bd
	}
	else if (purple_plugin_info_get_pref_frame_callback(info))
	{
		PurplePluginPrefFrame *frame;
		PurplePluginPrefFrameCallback get_pref_frame =
				purple_plugin_info_get_pref_frame_callback(info);

		frame = get_pref_frame(plugin);

		config = pidgin_plugin_pref_create_frame(frame);

<<<<<<< HEAD
		purple_plugin_info_set_ui_data(info, frame);
=======
		*purple_pref_frame = frame;
>>>>>>> 149345bd
	}

	return config;
}

<<<<<<< HEAD
static gboolean
pidgin_plugin_has_config_frame(PurplePlugin *plugin)
{
	PurplePluginInfo *info = purple_plugin_get_info(plugin);
	PidginPluginInfoPrivate *priv = NULL;
	gboolean ret;

	g_return_val_if_fail(plugin != NULL, FALSE);

	if (PIDGIN_IS_PLUGIN_INFO(info))
		priv = PIDGIN_PLUGIN_INFO_GET_PRIVATE(info);

	ret = ((priv && priv->get_config_frame) ||
			purple_plugin_info_get_pref_frame_callback(info));

	return ret;
=======
static void
pref_dialog_close(PurplePlugin *plugin)
{
	PidginPluginUiData *ui_data;

	g_return_if_fail(plugin != NULL);

	ui_data = plugin->ui_data;
	if (ui_data == NULL)
		return;

	if (ui_data->type == PIDGIN_PLUGIN_UI_DATA_TYPE_REQUEST) {
		purple_request_close(PURPLE_REQUEST_FIELDS,
			ui_data->u.request_handle);
		return;
	}

	g_return_if_fail(ui_data->type == PIDGIN_PLUGIN_UI_DATA_TYPE_FRAME);

	gtk_widget_destroy(ui_data->u.frame.dialog);

	if (ui_data->u.frame.pref_frame)
		purple_plugin_pref_frame_destroy(ui_data->u.frame.pref_frame);

	g_free(ui_data);
	plugin->ui_data = NULL;
}


static void
pref_dialog_response_cb(GtkWidget *dialog, int response, PurplePlugin *plugin)
{
	if (response == GTK_RESPONSE_CLOSE ||
		response == GTK_RESPONSE_DELETE_EVENT)
	{
		pref_dialog_close(plugin);
	}
}

static void
pidgin_plugin_open_config(PurplePlugin *plugin, GtkWindow *parent)
{
	PurplePluginUiInfo *pinfo;
	PidginPluginUiData *ui_data;
	gboolean has_purple_frame, has_purple_request, has_pidgin_frame;
	gint prefs_count;

	g_return_if_fail(plugin != NULL);

	if (!pidgin_plugin_has_prefs(plugin)) {
		purple_debug_warning("gtkplugin", "Plugin has no prefs");
		return;
	}

	if (plugin->ui_data != NULL)
		return;

	pinfo = plugin->info->prefs_info;
	if (pinfo == NULL)
		has_purple_frame = has_purple_request = FALSE;
	else {
		has_purple_frame = (pinfo->get_plugin_pref_frame != NULL);
		has_purple_request = (pinfo->get_plugin_pref_request != NULL);
	}
	has_pidgin_frame = (PIDGIN_IS_PIDGIN_PLUGIN(plugin) &&
		plugin->info->ui_info &&
		PIDGIN_PLUGIN_UI_INFO(plugin)->get_config_frame);

	prefs_count = 0;
	if (has_purple_frame)
		prefs_count++;
	if (has_purple_request)
		prefs_count++;
	if (has_pidgin_frame)
		prefs_count++;

	if (prefs_count > 1) {
		purple_debug_warning("gtkplugin", "Plugin %s contains more than"
			" one prefs callback, some will be ignored.",
			plugin->info->name);
	}
	g_return_if_fail(prefs_count > 0);

	plugin->ui_data = ui_data = g_new0(PidginPluginUiData, 1);

	/* Priority: pidgin frame > purple request > purple frame
	 * Purple frame could be replaced with purple request some day.
	 */
	if (has_purple_request && !has_pidgin_frame) {
		ui_data->type = PIDGIN_PLUGIN_UI_DATA_TYPE_REQUEST;
		ui_data->u.request_handle =
			pinfo->get_plugin_pref_request(plugin);
		purple_request_add_close_notify(ui_data->u.request_handle,
			purple_callback_set_zero, &plugin->ui_data);
		purple_request_add_close_notify(ui_data->u.request_handle,
			g_free, ui_data);
	} else {
		GtkWidget *box, *dialog;

		ui_data->type = PIDGIN_PLUGIN_UI_DATA_TYPE_FRAME;

		box = pidgin_plugin_get_config_frame(plugin,
			&ui_data->u.frame.pref_frame);
		if (box == NULL) {
			purple_debug_error("gtkplugin",
				"Failed to display prefs frame");
			g_free(ui_data);
			plugin->ui_data = NULL;
			return;
		}

		ui_data->u.frame.dialog = dialog = gtk_dialog_new_with_buttons(
			PIDGIN_ALERT_TITLE, parent,
			GTK_DIALOG_DESTROY_WITH_PARENT, GTK_STOCK_CLOSE,
			GTK_RESPONSE_CLOSE, NULL);

		g_signal_connect(G_OBJECT(dialog), "response",
			G_CALLBACK(pref_dialog_response_cb), plugin);
		gtk_container_add(GTK_CONTAINER(
			gtk_dialog_get_content_area(GTK_DIALOG(dialog))), box);
		gtk_window_set_role(GTK_WINDOW(dialog), "plugin_config");
		gtk_window_set_title(GTK_WINDOW(dialog),
			_(purple_plugin_get_name(plugin)));
		gtk_widget_show_all(dialog);
	}
>>>>>>> 149345bd
}

void
pidgin_plugins_save(void)
{
	purple_plugins_save_loaded(PIDGIN_PREFS_ROOT "/plugins/loaded");
}

static void
update_plugin_list(void *data)
{
	GtkListStore *ls = GTK_LIST_STORE(data);
	GtkTreeIter iter;
	GList *plugins, *l;
	PurplePlugin *plug;
	PurplePluginInfo *info;

	gtk_list_store_clear(ls);
	purple_plugins_refresh();

	plugins = purple_plugins_find_all();

	for (l = plugins; l != NULL; l = l->next)
	{
		char *name;
		char *version;
		char *summary;
		char *desc;
		plug = PURPLE_PLUGIN(l->data);
		info = purple_plugin_get_info(plug);

		if (purple_plugin_is_internal(plug))
			continue;

		gtk_list_store_append (ls, &iter);

		if (purple_plugin_info_get_name(info)) {
			name = g_markup_escape_text(_(purple_plugin_info_get_name(info)), -1);
		} else {
			char *tmp = g_path_get_basename(purple_plugin_get_filename(plug));
			name = g_markup_escape_text(tmp, -1);
			g_free(tmp);
		}
		version = g_markup_escape_text(purple_plugin_info_get_version(info), -1);
		summary = g_markup_escape_text(purple_plugin_info_get_summary(info), -1);

		desc = g_strdup_printf("<b>%s</b> %s\n%s", name,
				       version,
				       summary);
		g_free(name);
		g_free(version);
		g_free(summary);

		gtk_list_store_set(ls, &iter,
				   0, purple_plugin_is_loaded(plug),
				   1, desc,
				   2, plug,
				   3, purple_plugin_info_get_error(info),
				   -1);
		g_free(desc);
	}

	g_list_free(plugins);
}

static gboolean
check_if_loaded(GtkTreeModel *model, GtkTreePath *path, GtkTreeIter *iter, gpointer data)
{
	PurplePlugin *plugin;
	gtk_tree_model_get(model, iter, 2, &plugin, -1);
	gtk_list_store_set(GTK_LIST_STORE(model), iter,
					           0, purple_plugin_is_loaded(plugin),
					           -1);
	return FALSE;
}

static void
update_loaded_plugins(GtkTreeModel *model)
{
	gtk_tree_model_foreach(model, check_if_loaded, NULL);
}

static void plugin_loading_common(PurplePlugin *plugin, GtkTreeView *view, gboolean loaded)
{
	GtkTreeIter iter;
	GtkTreeModel *model = gtk_tree_view_get_model(view);

	if (gtk_tree_model_get_iter_first(model, &iter)) {
		do {
			PurplePlugin *plug;
			GtkTreeSelection *sel;

			gtk_tree_model_get(model, &iter, 2, &plug, -1);

			if (plug != plugin)
				continue;

			gtk_list_store_set(GTK_LIST_STORE(model), &iter, 0, loaded, -1);

			/* If the loaded/unloaded plugin is the selected row,
			 * update the pref_button. */
			sel = gtk_tree_view_get_selection(view);
			if (gtk_tree_selection_get_selected(sel, &model, &iter))
			{
				gtk_tree_model_get(model, &iter, 2, &plug, -1);
				if (plug == plugin)
				{
					gtk_widget_set_sensitive(pref_button,
<<<<<<< HEAD
							loaded && pidgin_plugin_has_config_frame(plug));
=======
						pidgin_plugin_has_prefs(plug));
>>>>>>> 149345bd
				}
			}

			break;
		} while (gtk_tree_model_iter_next(model, &iter));
	}
}

static void plugin_load_cb(PurplePlugin *plugin, gpointer data)
{
	GtkTreeView *view = (GtkTreeView *)data;
	plugin_loading_common(plugin, view, TRUE);
}

static void plugin_unload_cb(PurplePlugin *plugin, gpointer data)
{
	GtkTreeView *view = (GtkTreeView *)data;
	plugin_loading_common(plugin, view, FALSE);
}

<<<<<<< HEAD
static void pref_dialog_response_cb(GtkWidget *d, int response, PurplePlugin *plug)
{
	PurplePluginInfo *info = purple_plugin_get_info(plug);

	switch (response) {
	case GTK_RESPONSE_CLOSE:
	case GTK_RESPONSE_DELETE_EVENT:
		g_hash_table_remove(plugin_pref_dialogs, plug);
		if (g_hash_table_size(plugin_pref_dialogs) == 0) {
			g_hash_table_destroy(plugin_pref_dialogs);
			plugin_pref_dialogs = NULL;
		}
		gtk_widget_destroy(d);

		if (purple_plugin_info_get_pref_frame_callback(info) && info->ui_data) {
			purple_plugin_pref_frame_destroy(info->ui_data);
			purple_plugin_info_set_ui_data(info, NULL);
		}

		break;
	}
}

=======
>>>>>>> 149345bd
static void plugin_unload_confirm_cb(gpointer *data)
{
	PurplePlugin *plugin = (PurplePlugin *)data[0];
	GtkTreeModel *model = (GtkTreeModel *)data[1];
	GtkTreeIter *iter = (GtkTreeIter *)data[2];

	plugin_toggled_stage_two(plugin, model, iter, NULL, TRUE);

	g_free(data);
}

static void plugin_toggled(GtkCellRendererToggle *cell, gchar *pth, gpointer data)
{
	GtkTreeModel *model = (GtkTreeModel *)data;
	GtkTreeIter *iter = g_new(GtkTreeIter, 1);
	GtkTreePath *path = gtk_tree_path_new_from_string(pth);
	PurplePlugin *plug;
<<<<<<< HEAD
	GError *error = NULL;
	GtkWidget *dialog = NULL;
=======
>>>>>>> 149345bd

	gtk_tree_model_get_iter(model, iter, path);
	gtk_tree_path_free(path);
	gtk_tree_model_get(model, iter, 2, &plug, -1);

	if (!purple_plugin_is_loaded(plug))
	{
		pidgin_set_cursor(plugin_dialog, GDK_WATCH);

		purple_plugin_load(plug, &error);
		plugin_toggled_stage_two(plug, model, iter, error, FALSE);

		pidgin_clear_cursor(plugin_dialog);
	}
	else
	{
		pref_dialog_close(plug);

		if (purple_plugin_get_dependent_plugins(plug) != NULL)
		{
			GString *tmp = g_string_new(_("The following plugins will be unloaded."));
			GSList *l;
			gpointer *cb_data;

			for (l = purple_plugin_get_dependent_plugins(plug); l != NULL ; l = l->next)
			{
				const char *dep_name = (const char *)l->data;
				PurplePlugin *dep_plugin = purple_plugins_find_plugin(dep_name);
				PurplePluginInfo *dep_info;

				g_return_if_fail(dep_plugin != NULL);

				dep_info = purple_plugin_get_info(dep_plugin);
				g_string_append_printf(tmp, "\n\t%s\n", purple_plugin_info_get_name(dep_info));
			}

			cb_data = g_new(gpointer, 3);
			cb_data[0] = plug;
			cb_data[1] = model;
			cb_data[2] = iter;

			purple_request_action(plugin_dialog, NULL,
				_("Multiple plugins will be unloaded."),
				tmp->str, 0, NULL, cb_data, 2,
				_("Unload Plugins"),
				G_CALLBACK(plugin_unload_confirm_cb),
				_("Cancel"), g_free);
			g_string_free(tmp, TRUE);
		}
		else
			plugin_toggled_stage_two(plug, model, iter, NULL, TRUE);
	}
}

static void plugin_toggled_stage_two(PurplePlugin *plug, GtkTreeModel *model, GtkTreeIter *iter, GError *error, gboolean unload)
{
	PurplePluginInfo *info = purple_plugin_get_info(plug);

	if (unload)
	{
		pidgin_set_cursor(plugin_dialog, GDK_WATCH);

		if (!purple_plugin_unload(plug, &error))
		{
			const char *primary = _("Could not unload plugin");
			const char *reload = _("The plugin could not be unloaded now, but will be disabled at the next startup.");

			char *tmp = g_strdup_printf("%s\n\n%s", reload, error->message);
			purple_notify_warning(NULL, NULL, primary, tmp, NULL);
			g_free(tmp);

			purple_plugin_disable(plug);
		}

		pidgin_clear_cursor(plugin_dialog);
	}
	else if (!unload && error)
	{
		purple_notify_warning(NULL, NULL, _("Could not load plugin"), error->message, NULL);
	}

<<<<<<< HEAD
	gtk_widget_set_sensitive(pref_button,
		purple_plugin_is_loaded(plug) && pidgin_plugin_has_config_frame(plug));
=======
	gtk_widget_set_sensitive(pref_button, pidgin_plugin_has_prefs(plug));
>>>>>>> 149345bd

	if (error != NULL)
	{
		gchar *name = g_markup_escape_text(purple_plugin_info_get_name(info), -1);

		gchar *disp_error = g_markup_escape_text(error->message, -1);
		gchar *text;

		text = g_strdup_printf(
			"<b>%s</b> %s\n<span weight=\"bold\" color=\"red\"%s</span>",
			purple_plugin_info_get_name(info),
			purple_plugin_info_get_version(info), disp_error);
		gtk_list_store_set(GTK_LIST_STORE (model), iter,
				   1, text,
				   -1);
		g_free(text);

		text = g_strdup_printf(
			"<span weight=\"bold\" color=\"red\">%s</span>",
			disp_error);
		gtk_label_set_markup(plugin_error, text);
		g_free(text);

		g_free(disp_error);
		g_free(name);

		g_error_free(error);
	}

	if ((unload && purple_plugin_get_dependent_plugins(plug)) ||
	   (!unload && purple_plugin_info_get_dependencies(info)))
		update_loaded_plugins(model);
	else
		gtk_list_store_set(GTK_LIST_STORE (model), iter,
			               0, purple_plugin_is_loaded(plug),
			               -1);
	g_free(iter);

	pidgin_plugins_save();
}

static gboolean ensure_plugin_visible(void *data)
{
	GtkTreeSelection *sel = GTK_TREE_SELECTION(data);
	GtkTreeView *tv = gtk_tree_selection_get_tree_view(sel);
	GtkTreeModel *model = gtk_tree_view_get_model(tv);
	GtkTreePath *path;
	GtkTreeIter iter;
	if (!gtk_tree_selection_get_selected (sel, &model, &iter))
		return FALSE;
	path = gtk_tree_model_get_path(model, &iter);
	gtk_tree_view_scroll_to_cell(gtk_tree_selection_get_tree_view(sel), path, NULL, FALSE, 0, 0);
	gtk_tree_path_free(path);
	return FALSE;
}

static void prefs_plugin_sel (GtkTreeSelection *sel, GtkTreeModel *model)
{
	gchar *buf, *tmp, *name, *version;
	gchar *authors = NULL;
	const gchar * const *authorlist;
	GtkTreeIter  iter;
	GValue val;
	PurplePlugin *plug;
	PurplePluginInfo *info;

	if (!gtk_tree_selection_get_selected (sel, &model, &iter))
	{
		gtk_widget_set_sensitive(pref_button, FALSE);

		/* Collapse and disable the expander widget */
		gtk_expander_set_expanded(GTK_EXPANDER(expander), FALSE);
		gtk_widget_set_sensitive(expander, FALSE);

		return;
	}

	gtk_widget_set_sensitive(expander, TRUE);

	val.g_type = 0;
	gtk_tree_model_get_value (model, &iter, 2, &val);
	plug = g_value_get_pointer(&val);
	info = purple_plugin_get_info(plug);

	name = g_markup_escape_text(purple_plugin_info_get_name(info), -1);
	version = g_markup_escape_text(purple_plugin_info_get_version(info), -1);
	buf = g_strdup_printf(
		"<span size=\"larger\" weight=\"bold\">%s</span> "
		"<span size=\"smaller\">%s</span>",
		name, version);
	gtk_label_set_markup(plugin_name, buf);
	g_free(name);
	g_free(version);
	g_free(buf);

	gtk_text_buffer_set_text(plugin_desc, purple_plugin_info_get_description(info), -1);

	authorlist = purple_plugin_info_get_authors(info);
	if (authorlist)
		authors = g_strjoinv(",\n", (gchar **)authorlist);
	gtk_label_set_text(plugin_authors, authors);
	g_free(authors);

	gtk_label_set_text(plugin_filename, purple_plugin_get_filename(plug));

	g_free(plugin_website_uri);
	plugin_website_uri = g_strdup(purple_plugin_info_get_website(info));

	if (plugin_website_uri)
	{
		tmp = g_markup_escape_text(plugin_website_uri, -1);
		buf = g_strdup_printf("<span underline=\"single\" "
			"foreground=\"blue\">%s</span>", tmp);
		gtk_label_set_markup(plugin_website, buf);
		g_free(tmp);
		g_free(buf);
	}
	else
	{
		gtk_label_set_text(plugin_website, NULL);
	}

	if (purple_plugin_info_get_error(info) == NULL)
	{
		gtk_label_set_text(plugin_error, NULL);
	}
	else
	{
		tmp = g_markup_escape_text(purple_plugin_info_get_error(info), -1);
		buf = g_strdup_printf(
			_("<span foreground=\"red\" weight=\"bold\">"
			  "Error: %s\n"
			  "Check the plugin website for an update."
			  "</span>"),
			tmp);
		gtk_label_set_markup(plugin_error, buf);
		g_free(buf);
		g_free(tmp);
	}

<<<<<<< HEAD
	gtk_widget_set_sensitive(pref_button,
		purple_plugin_is_loaded(plug) && pidgin_plugin_has_config_frame(plug));
=======
	gtk_widget_set_sensitive(pref_button, pidgin_plugin_has_prefs(plug));
>>>>>>> 149345bd

	/* Make sure the selected plugin is still visible */
	g_idle_add(ensure_plugin_visible, sel);

	g_value_unset(&val);
}

static void plugin_dialog_response_cb(GtkWidget *d, int response, GtkTreeSelection *sel)
{
	PurplePlugin *plugin;
	GtkTreeModel *model;
	GValue val;
	GtkTreeIter iter;
	GList *it;

	switch (response) {
	case GTK_RESPONSE_CLOSE:
	case GTK_RESPONSE_DELETE_EVENT:
		purple_request_close_with_handle(plugin_dialog);
		purple_signals_disconnect_by_handle(plugin_dialog);
		for (it = purple_plugins_get_all(); it; it = g_list_next(it))
			pref_dialog_close(it->data);
		gtk_widget_destroy(d);
		plugin_dialog = NULL;
		break;
	case PIDGIN_RESPONSE_CONFIGURE:
		if (! gtk_tree_selection_get_selected (sel, &model, &iter))
			return;
		val.g_type = 0;
		gtk_tree_model_get_value(model, &iter, 2, &val);
		plugin = g_value_get_pointer(&val);
		g_value_unset(&val);
		if (plugin == NULL)
			break;

		pidgin_plugin_open_config(plugin, GTK_WINDOW(d));

<<<<<<< HEAD
		g_signal_connect(G_OBJECT(dialog), "response", G_CALLBACK(pref_dialog_response_cb), plug);
		gtk_container_add(GTK_CONTAINER(gtk_dialog_get_content_area(GTK_DIALOG(dialog))), box);
		gtk_window_set_role(GTK_WINDOW(dialog), "plugin_config");
		gtk_window_set_title(GTK_WINDOW(dialog),
				_(purple_plugin_info_get_name(purple_plugin_get_info(plug))));
		gtk_widget_show_all(dialog);
		g_value_unset(&val);

=======
>>>>>>> 149345bd
		break;
	}
}

static void
show_plugin_prefs_cb(GtkTreeView *view, GtkTreePath *path, GtkTreeViewColumn *column, GtkWidget *dialog)
{
	GtkTreeSelection *sel;
	GtkTreeIter iter;
	PurplePlugin *plugin;
	GtkTreeModel *model;

	sel = gtk_tree_view_get_selection(view);

	if (!gtk_tree_selection_get_selected(sel, &model, &iter))
		return;

	gtk_tree_model_get(model, &iter, 2, &plugin, -1);

	if (!purple_plugin_is_loaded(plugin))
		return;

	/* Now show the pref-dialog for the plugin */
	plugin_dialog_response_cb(dialog, PIDGIN_RESPONSE_CONFIGURE, sel);
}

static gboolean
pidgin_plugins_paint_tooltip(GtkWidget *tipwindow, cairo_t *cr, gpointer data)
{
	PangoLayout *layout = g_object_get_data(G_OBJECT(tipwindow), "tooltip-plugin");
#if GTK_CHECK_VERSION(3,0,0)
	GtkStyleContext *context = gtk_widget_get_style_context(tipwindow);
	gtk_style_context_add_class(context, GTK_STYLE_CLASS_TOOLTIP);
	gtk_render_layout(context, cr, 6, 6, layout);
#else
	gtk_paint_layout(tipwindow->style, tipwindow->window, GTK_STATE_NORMAL, FALSE,
	                 NULL, tipwindow, "tooltip",
	                 6, 6, layout);
#endif
	return TRUE;
}

static gboolean
pidgin_plugins_create_tooltip(GtkWidget *tipwindow, GtkTreePath *path,
		gpointer data, int *w, int *h)
{
	GtkTreeIter iter;
	GtkTreeView *treeview = GTK_TREE_VIEW(data);
	PurplePlugin *plugin = NULL;
	PurplePluginInfo *info;
	GtkTreeModel *model = gtk_tree_view_get_model(treeview);
	PangoLayout *layout;
	int width, height;
	const char * const *authorlist;
	char *markup, *name, *desc;
	char *authors = NULL, *pauthors = NULL;

	if (!gtk_tree_model_get_iter(model, &iter, path))
		return FALSE;

	gtk_tree_model_get(model, &iter, 2, &plugin, -1);
	info = purple_plugin_get_info(plugin);
	authorlist = purple_plugin_info_get_authors(info);

	if (authorlist)
		authors = g_strjoinv(", ", (gchar **)authorlist);
	if (authors)
		pauthors = g_markup_escape_text(authors, -1);

	markup = g_strdup_printf("<span size='x-large' weight='bold'>%s</span>\n<b>%s:</b> %s\n<b>%s:</b> %s",
			name = g_markup_escape_text(purple_plugin_info_get_name(info), -1),
			_("Description"), desc = g_markup_escape_text(purple_plugin_info_get_description(info), -1),
			(g_strv_length((gchar **)authorlist) > 1 ? _("Authors") : _("Author")), pauthors);

	layout = gtk_widget_create_pango_layout(tipwindow, NULL);
	pango_layout_set_markup(layout, markup, -1);
	pango_layout_set_wrap(layout, PANGO_WRAP_WORD);
	pango_layout_set_width(layout, 600000);
	pango_layout_get_size(layout, &width, &height);
	g_object_set_data_full(G_OBJECT(tipwindow), "tooltip-plugin", layout, g_object_unref);

	if (w)
		*w = PANGO_PIXELS(width) + 12;
	if (h)
		*h = PANGO_PIXELS(height) + 12;

	g_free(markup);
	g_free(name);
	g_free(desc);
	g_free(pauthors);
	g_free(authors);

	return TRUE;
}

static gboolean
website_button_motion_cb(GtkWidget *button, GdkEventCrossing *event,
                          gpointer unused)
{
	if (plugin_website_uri) {
		pidgin_set_cursor(button, GDK_HAND2);
		return TRUE;
	}
	return FALSE;
}

static gboolean
website_button_clicked_cb(GtkButton *button, GdkEventButton *event,
                          gpointer unused)
{
	if (plugin_website_uri) {
		purple_notify_uri(NULL, plugin_website_uri);
		return TRUE;
	}
	return FALSE;
}

static GtkWidget *
create_details()
{
	GtkBox *vbox = GTK_BOX(gtk_vbox_new(FALSE, 3));
	GtkSizeGroup *sg = gtk_size_group_new(GTK_SIZE_GROUP_HORIZONTAL);
	GtkWidget *label, *view, *website_button;

	plugin_name = GTK_LABEL(gtk_label_new(NULL));
	gtk_misc_set_alignment(GTK_MISC(plugin_name), 0, 0);
	gtk_label_set_line_wrap(plugin_name, FALSE);
	gtk_label_set_selectable(plugin_name, TRUE);
	gtk_box_pack_start(vbox, GTK_WIDGET(plugin_name), FALSE, FALSE, 0);

	view = gtk_text_view_new();
	plugin_desc = gtk_text_view_get_buffer(GTK_TEXT_VIEW(view));
	g_object_set(view, "wrap-mode", GTK_WRAP_WORD,
	                   "editable",  FALSE,
	                   "left-margin",  PIDGIN_HIG_CAT_SPACE,
	                   "right-margin", PIDGIN_HIG_CAT_SPACE,
	                   NULL);
	gtk_box_pack_start(vbox, view, TRUE, TRUE, 0);

	plugin_error = GTK_LABEL(gtk_label_new(NULL));
	gtk_misc_set_alignment(GTK_MISC(plugin_error), 0, 0);
	gtk_label_set_line_wrap(plugin_error, FALSE);
	gtk_label_set_selectable(plugin_error, TRUE);
	gtk_box_pack_start(vbox, GTK_WIDGET(plugin_error), FALSE, FALSE, 0);

	plugin_authors = GTK_LABEL(gtk_label_new(NULL));
	gtk_label_set_line_wrap(plugin_authors, FALSE);
	gtk_misc_set_alignment(GTK_MISC(plugin_authors), 0, 0);
	gtk_label_set_selectable(plugin_authors, TRUE);
	pidgin_add_widget_to_vbox(vbox, "", sg,
		GTK_WIDGET(plugin_authors), TRUE, &label);
	gtk_label_set_markup(GTK_LABEL(label), _("<b>Written by:</b>"));
	gtk_misc_set_alignment(GTK_MISC(label), 0, 0);

	website_button = gtk_event_box_new();
	gtk_event_box_set_visible_window(GTK_EVENT_BOX(website_button), FALSE);

	plugin_website = GTK_LABEL(gtk_label_new(NULL));
	g_object_set(G_OBJECT(plugin_website),
		"ellipsize", PANGO_ELLIPSIZE_MIDDLE, NULL);
	gtk_misc_set_alignment(GTK_MISC(plugin_website), 0, 0);
	gtk_container_add(GTK_CONTAINER(website_button),
		GTK_WIDGET(plugin_website));
	g_signal_connect(website_button, "button-release-event",
		G_CALLBACK(website_button_clicked_cb), NULL);
	g_signal_connect(website_button, "enter-notify-event",
		G_CALLBACK(website_button_motion_cb), NULL);
	g_signal_connect(website_button, "leave-notify-event",
		G_CALLBACK(pidgin_clear_cursor), NULL);

	pidgin_add_widget_to_vbox(vbox, "", sg, website_button, TRUE, &label);
	gtk_label_set_markup(GTK_LABEL(label), _("<b>Web site:</b>"));
	gtk_misc_set_alignment(GTK_MISC(label), 0, 0.5);

	plugin_filename = GTK_LABEL(gtk_label_new(NULL));
	gtk_label_set_line_wrap(plugin_filename, FALSE);
	gtk_misc_set_alignment(GTK_MISC(plugin_filename), 0, 0);
	gtk_label_set_selectable(plugin_filename, TRUE);
	pidgin_add_widget_to_vbox(vbox, "", sg,
		GTK_WIDGET(plugin_filename), TRUE, &label);
	gtk_label_set_markup(GTK_LABEL(label), _("<b>Filename:</b>"));
	gtk_misc_set_alignment(GTK_MISC(label), 0, 0);

	g_object_unref(sg);

	return GTK_WIDGET(vbox);
}


void pidgin_plugin_dialog_show()
{
	GtkWidget *event_view;
	GtkListStore *ls;
	GtkCellRenderer *rend, *rendt;
	GtkTreeViewColumn *col;
	GtkTreeSelection *sel;

	if (plugin_dialog != NULL) {
		gtk_window_present(GTK_WINDOW(plugin_dialog));
		return;
	}

	plugin_dialog = gtk_dialog_new();
	gtk_window_set_title(GTK_WINDOW(plugin_dialog), _("Plugins"));
	pref_button = gtk_dialog_add_button(GTK_DIALOG(plugin_dialog),
						_("Configure Pl_ugin"), PIDGIN_RESPONSE_CONFIGURE);
	gtk_dialog_add_button(GTK_DIALOG(plugin_dialog),
						GTK_STOCK_CLOSE, GTK_RESPONSE_CLOSE);
	gtk_widget_set_sensitive(pref_button, FALSE);
	gtk_window_set_role(GTK_WINDOW(plugin_dialog), "plugins");

	ls = gtk_list_store_new(4, G_TYPE_BOOLEAN, G_TYPE_STRING, G_TYPE_POINTER, G_TYPE_BOOLEAN);
	gtk_tree_sortable_set_sort_column_id(GTK_TREE_SORTABLE(ls),
					     1, GTK_SORT_ASCENDING);

	update_plugin_list(ls);

	event_view = gtk_tree_view_new_with_model(GTK_TREE_MODEL(ls));

	gtk_tree_view_set_rules_hint(GTK_TREE_VIEW(event_view), TRUE);

	g_signal_connect(G_OBJECT(event_view), "row-activated",
				G_CALLBACK(show_plugin_prefs_cb), plugin_dialog);

	purple_signal_connect(purple_plugins_get_handle(), "plugin-load", plugin_dialog,
	                    PURPLE_CALLBACK(plugin_load_cb), event_view);
	purple_signal_connect(purple_plugins_get_handle(), "plugin-unload", plugin_dialog,
	                    PURPLE_CALLBACK(plugin_unload_cb), event_view);

	rend = gtk_cell_renderer_toggle_new();
	sel = gtk_tree_view_get_selection (GTK_TREE_VIEW (event_view));

	col = gtk_tree_view_column_new_with_attributes (_("Enabled"),
							rend,
							"active", 0,
							NULL);
	gtk_tree_view_append_column (GTK_TREE_VIEW(event_view), col);
	gtk_tree_view_column_set_sort_column_id(col, 0);
	g_signal_connect(G_OBJECT(rend), "toggled",
			 G_CALLBACK(plugin_toggled), ls);

	rendt = gtk_cell_renderer_text_new();
	g_object_set(rendt,
		     "foreground", "#c0c0c0",
		     NULL);
	col = gtk_tree_view_column_new_with_attributes (_("Name"),
							rendt,
							"markup", 1,
							"foreground-set", 3,
							NULL);
	gtk_tree_view_column_set_expand (col, TRUE);
	g_object_set(rendt, "ellipsize", PANGO_ELLIPSIZE_END, NULL);
	gtk_tree_view_append_column (GTK_TREE_VIEW(event_view), col);
	gtk_tree_view_column_set_sort_column_id(col, 1);
	g_object_unref(G_OBJECT(ls));
	gtk_box_pack_start(GTK_BOX(gtk_dialog_get_content_area(GTK_DIALOG(plugin_dialog))),
		pidgin_make_scrollable(event_view, GTK_POLICY_AUTOMATIC, GTK_POLICY_AUTOMATIC, GTK_SHADOW_IN, -1, -1), 
		TRUE, TRUE, 0);
	gtk_tree_view_set_search_column(GTK_TREE_VIEW(event_view), 1);
	gtk_tree_view_set_search_equal_func(GTK_TREE_VIEW(event_view),
				pidgin_tree_view_search_equal_func, NULL, NULL);

	pidgin_tooltip_setup_for_treeview(event_view, event_view,
			pidgin_plugins_create_tooltip,
			pidgin_plugins_paint_tooltip);


	expander = gtk_expander_new(_("<b>Plugin Details</b>"));
	gtk_expander_set_use_markup(GTK_EXPANDER(expander), TRUE);
	gtk_widget_set_sensitive(expander, FALSE);
	gtk_container_add(GTK_CONTAINER(expander), create_details());
	gtk_box_pack_start(GTK_BOX(gtk_dialog_get_content_area(GTK_DIALOG(plugin_dialog))),
	                   expander, FALSE, FALSE, 0);


	g_signal_connect (G_OBJECT (sel), "changed", G_CALLBACK (prefs_plugin_sel), NULL);
	g_signal_connect(G_OBJECT(plugin_dialog), "response", G_CALLBACK(plugin_dialog_response_cb), sel);
	gtk_window_set_default_size(GTK_WINDOW(plugin_dialog), 430, 530);

	pidgin_auto_parent_window(plugin_dialog);

	gtk_widget_show_all(plugin_dialog);
}<|MERGE_RESOLUTION|>--- conflicted
+++ resolved
@@ -44,7 +44,6 @@
 
 typedef struct
 {
-<<<<<<< HEAD
 	PidginPluginConfigFrame get_config_frame;
 } PidginPluginInfoPrivate;
 
@@ -54,7 +53,9 @@
 	PROP_PIDGIN_CONFIG_FRAME,
 	PROP_LAST
 };
-=======
+
+typedef struct
+{
 	enum
 	{
 		PIDGIN_PLUGIN_UI_DATA_TYPE_FRAME,
@@ -72,7 +73,6 @@
 		gpointer request_handle;
 	} u;
 } PidginPluginUiData;
->>>>>>> 149345bd
 
 static void plugin_toggled_stage_two(PurplePlugin *plug, GtkTreeModel *model,
                                   GtkTreeIter *iter, GError *error, gboolean unload);
@@ -90,7 +90,6 @@
 
 static GtkWidget *pref_button = NULL;
 
-<<<<<<< HEAD
 /* Set method for GObject properties */
 static void
 pidgin_plugin_info_set_property(GObject *obj, guint param_id, const GValue *value,
@@ -182,37 +181,31 @@
 	return PIDGIN_PLUGIN_INFO(info);
 }
 
-GtkWidget *
-pidgin_plugin_get_config_frame(PurplePlugin *plugin)
-=======
 static gboolean
 pidgin_plugin_has_prefs(PurplePlugin *plugin)
 {
-	PurplePluginUiInfo *pinfo;
+	PurplePluginInfo *info = purple_plugin_get_info(plugin);
+	PidginPluginInfoPrivate *priv = NULL;
+	gboolean ret;
 
 	g_return_val_if_fail(plugin != NULL, FALSE);
 
 	if (!purple_plugin_is_loaded(plugin))
 		return FALSE;
 
-	if (PIDGIN_IS_PIDGIN_PLUGIN(plugin) && plugin->info->ui_info &&
-		PIDGIN_PLUGIN_UI_INFO(plugin)->get_config_frame)
-	{
-		return TRUE;
-	}
-
-	pinfo = plugin->info->prefs_info;
-
-	if (!pinfo)
-		return FALSE;
-
-	return (pinfo->get_plugin_pref_frame || pinfo->get_plugin_pref_request);
+	if (PIDGIN_IS_PLUGIN_INFO(info))
+		priv = PIDGIN_PLUGIN_INFO_GET_PRIVATE(info);
+
+	ret = ((priv && priv->get_config_frame) ||
+			purple_plugin_info_get_pref_frame_callback(info) ||
+			purple_plugin_info_get_pref_request_callback(info));
+
+	return ret;
 }
 
 static GtkWidget *
 pidgin_plugin_get_config_frame(PurplePlugin *plugin,
 	PurplePluginPrefFrame **purple_pref_frame)
->>>>>>> 149345bd
 {
 	GtkWidget *config = NULL;
 	PurplePluginInfo *info;
@@ -224,24 +217,10 @@
 	if (PIDGIN_IS_PLUGIN_INFO(info))
 		priv = PIDGIN_PLUGIN_INFO_GET_PRIVATE(info);
 
-<<<<<<< HEAD
-	if (priv && priv->get_config_frame)
-	{
+	if (priv)
 		config = priv->get_config_frame(plugin);
 
-		if (purple_plugin_info_get_pref_frame_callback(info))
-		{
-			purple_debug_warning("gtkplugin",
-				"Plugin %s contains both, ui_info and "
-				"prefs_info preferences; prefs_info will be "
-				"ignored.",
-				purple_plugin_info_get_name(info));
-		}
-=======
-		config = ui_info->get_config_frame(plugin);
->>>>>>> 149345bd
-	}
-	else if (purple_plugin_info_get_pref_frame_callback(info))
+	if (!config && purple_plugin_info_get_pref_frame_callback(info))
 	{
 		PurplePluginPrefFrame *frame;
 		PurplePluginPrefFrameCallback get_pref_frame =
@@ -251,42 +230,23 @@
 
 		config = pidgin_plugin_pref_create_frame(frame);
 
-<<<<<<< HEAD
-		purple_plugin_info_set_ui_data(info, frame);
-=======
 		*purple_pref_frame = frame;
->>>>>>> 149345bd
 	}
 
 	return config;
 }
 
-<<<<<<< HEAD
-static gboolean
-pidgin_plugin_has_config_frame(PurplePlugin *plugin)
-{
-	PurplePluginInfo *info = purple_plugin_get_info(plugin);
-	PidginPluginInfoPrivate *priv = NULL;
-	gboolean ret;
-
-	g_return_val_if_fail(plugin != NULL, FALSE);
-
-	if (PIDGIN_IS_PLUGIN_INFO(info))
-		priv = PIDGIN_PLUGIN_INFO_GET_PRIVATE(info);
-
-	ret = ((priv && priv->get_config_frame) ||
-			purple_plugin_info_get_pref_frame_callback(info));
-
-	return ret;
-=======
 static void
 pref_dialog_close(PurplePlugin *plugin)
 {
+	PurplePluginInfo *info;
 	PidginPluginUiData *ui_data;
 
 	g_return_if_fail(plugin != NULL);
 
-	ui_data = plugin->ui_data;
+	info = purple_plugin_get_info(plugin);
+
+	ui_data = purple_plugin_info_get_ui_data(info);
 	if (ui_data == NULL)
 		return;
 
@@ -304,7 +264,7 @@
 		purple_plugin_pref_frame_destroy(ui_data->u.frame.pref_frame);
 
 	g_free(ui_data);
-	plugin->ui_data = NULL;
+	purple_plugin_info_set_ui_data(info, NULL);
 }
 
 
@@ -321,58 +281,61 @@
 static void
 pidgin_plugin_open_config(PurplePlugin *plugin, GtkWindow *parent)
 {
-	PurplePluginUiInfo *pinfo;
+	PurplePluginInfo *info;
+	PidginPluginInfoPrivate *priv = NULL;
 	PidginPluginUiData *ui_data;
-	gboolean has_purple_frame, has_purple_request, has_pidgin_frame;
+	PurplePluginPrefFrameCallback get_pref_frame;
+	PurplePluginPrefRequestCallback get_pref_request;
+	PidginPluginConfigFrame get_pidgin_frame = NULL;
 	gint prefs_count;
 
 	g_return_if_fail(plugin != NULL);
+
+	info = purple_plugin_get_info(plugin);
 
 	if (!pidgin_plugin_has_prefs(plugin)) {
 		purple_debug_warning("gtkplugin", "Plugin has no prefs");
 		return;
 	}
 
-	if (plugin->ui_data != NULL)
+	if (purple_plugin_info_get_ui_data(info))
 		return;
 
-	pinfo = plugin->info->prefs_info;
-	if (pinfo == NULL)
-		has_purple_frame = has_purple_request = FALSE;
-	else {
-		has_purple_frame = (pinfo->get_plugin_pref_frame != NULL);
-		has_purple_request = (pinfo->get_plugin_pref_request != NULL);
-	}
-	has_pidgin_frame = (PIDGIN_IS_PIDGIN_PLUGIN(plugin) &&
-		plugin->info->ui_info &&
-		PIDGIN_PLUGIN_UI_INFO(plugin)->get_config_frame);
+	if (PIDGIN_IS_PLUGIN_INFO(info))
+		priv = PIDGIN_PLUGIN_INFO_GET_PRIVATE(info);
+
+	get_pref_frame = purple_plugin_info_get_pref_frame_callback(info);
+	get_pref_request = purple_plugin_info_get_pref_request_callback(info);
+
+	if (priv)
+		get_pidgin_frame = priv->get_config_frame;
 
 	prefs_count = 0;
-	if (has_purple_frame)
+	if (get_pref_frame)
 		prefs_count++;
-	if (has_purple_request)
+	if (get_pref_request)
 		prefs_count++;
-	if (has_pidgin_frame)
+	if (get_pidgin_frame)
 		prefs_count++;
 
 	if (prefs_count > 1) {
 		purple_debug_warning("gtkplugin", "Plugin %s contains more than"
 			" one prefs callback, some will be ignored.",
-			plugin->info->name);
+			purple_plugin_info_get_name(info));
 	}
 	g_return_if_fail(prefs_count > 0);
 
-	plugin->ui_data = ui_data = g_new0(PidginPluginUiData, 1);
+	ui_data = g_new0(PidginPluginUiData, 1);
+	purple_plugin_info_set_ui_data(info, ui_data);
 
 	/* Priority: pidgin frame > purple request > purple frame
 	 * Purple frame could be replaced with purple request some day.
 	 */
-	if (has_purple_request && !has_pidgin_frame) {
+	if (get_pref_request && !get_pidgin_frame) {
 		ui_data->type = PIDGIN_PLUGIN_UI_DATA_TYPE_REQUEST;
-		ui_data->u.request_handle =
-			pinfo->get_plugin_pref_request(plugin);
+		ui_data->u.request_handle = get_pref_request(plugin);
 		purple_request_add_close_notify(ui_data->u.request_handle,
-			purple_callback_set_zero, &plugin->ui_data);
+			purple_callback_set_zero, &info->ui_data);
 		purple_request_add_close_notify(ui_data->u.request_handle,
 			g_free, ui_data);
 	} else {
@@ -386,7 +349,7 @@
 			purple_debug_error("gtkplugin",
 				"Failed to display prefs frame");
 			g_free(ui_data);
-			plugin->ui_data = NULL;
+			purple_plugin_info_set_ui_data(info, NULL);
 			return;
 		}
 
@@ -401,10 +364,9 @@
 			gtk_dialog_get_content_area(GTK_DIALOG(dialog))), box);
 		gtk_window_set_role(GTK_WINDOW(dialog), "plugin_config");
 		gtk_window_set_title(GTK_WINDOW(dialog),
-			_(purple_plugin_get_name(plugin)));
+			_(purple_plugin_info_get_name(info)));
 		gtk_widget_show_all(dialog);
 	}
->>>>>>> 149345bd
 }
 
 void
@@ -513,11 +475,7 @@
 				if (plug == plugin)
 				{
 					gtk_widget_set_sensitive(pref_button,
-<<<<<<< HEAD
-							loaded && pidgin_plugin_has_config_frame(plug));
-=======
 						pidgin_plugin_has_prefs(plug));
->>>>>>> 149345bd
 				}
 			}
 
@@ -538,32 +496,6 @@
 	plugin_loading_common(plugin, view, FALSE);
 }
 
-<<<<<<< HEAD
-static void pref_dialog_response_cb(GtkWidget *d, int response, PurplePlugin *plug)
-{
-	PurplePluginInfo *info = purple_plugin_get_info(plug);
-
-	switch (response) {
-	case GTK_RESPONSE_CLOSE:
-	case GTK_RESPONSE_DELETE_EVENT:
-		g_hash_table_remove(plugin_pref_dialogs, plug);
-		if (g_hash_table_size(plugin_pref_dialogs) == 0) {
-			g_hash_table_destroy(plugin_pref_dialogs);
-			plugin_pref_dialogs = NULL;
-		}
-		gtk_widget_destroy(d);
-
-		if (purple_plugin_info_get_pref_frame_callback(info) && info->ui_data) {
-			purple_plugin_pref_frame_destroy(info->ui_data);
-			purple_plugin_info_set_ui_data(info, NULL);
-		}
-
-		break;
-	}
-}
-
-=======
->>>>>>> 149345bd
 static void plugin_unload_confirm_cb(gpointer *data)
 {
 	PurplePlugin *plugin = (PurplePlugin *)data[0];
@@ -581,11 +513,7 @@
 	GtkTreeIter *iter = g_new(GtkTreeIter, 1);
 	GtkTreePath *path = gtk_tree_path_new_from_string(pth);
 	PurplePlugin *plug;
-<<<<<<< HEAD
 	GError *error = NULL;
-	GtkWidget *dialog = NULL;
-=======
->>>>>>> 149345bd
 
 	gtk_tree_model_get_iter(model, iter, path);
 	gtk_tree_path_free(path);
@@ -667,12 +595,7 @@
 		purple_notify_warning(NULL, NULL, _("Could not load plugin"), error->message, NULL);
 	}
 
-<<<<<<< HEAD
-	gtk_widget_set_sensitive(pref_button,
-		purple_plugin_is_loaded(plug) && pidgin_plugin_has_config_frame(plug));
-=======
 	gtk_widget_set_sensitive(pref_button, pidgin_plugin_has_prefs(plug));
->>>>>>> 149345bd
 
 	if (error != NULL)
 	{
@@ -813,12 +736,7 @@
 		g_free(tmp);
 	}
 
-<<<<<<< HEAD
-	gtk_widget_set_sensitive(pref_button,
-		purple_plugin_is_loaded(plug) && pidgin_plugin_has_config_frame(plug));
-=======
 	gtk_widget_set_sensitive(pref_button, pidgin_plugin_has_prefs(plug));
->>>>>>> 149345bd
 
 	/* Make sure the selected plugin is still visible */
 	g_idle_add(ensure_plugin_visible, sel);
@@ -832,15 +750,17 @@
 	GtkTreeModel *model;
 	GValue val;
 	GtkTreeIter iter;
-	GList *it;
+	GList *list, *it;
 
 	switch (response) {
 	case GTK_RESPONSE_CLOSE:
 	case GTK_RESPONSE_DELETE_EVENT:
 		purple_request_close_with_handle(plugin_dialog);
 		purple_signals_disconnect_by_handle(plugin_dialog);
-		for (it = purple_plugins_get_all(); it; it = g_list_next(it))
+		list = purple_plugins_find_all();
+		for (it = list; it; it = g_list_next(it))
 			pref_dialog_close(it->data);
+		g_list_free(list);
 		gtk_widget_destroy(d);
 		plugin_dialog = NULL;
 		break;
@@ -856,17 +776,6 @@
 
 		pidgin_plugin_open_config(plugin, GTK_WINDOW(d));
 
-<<<<<<< HEAD
-		g_signal_connect(G_OBJECT(dialog), "response", G_CALLBACK(pref_dialog_response_cb), plug);
-		gtk_container_add(GTK_CONTAINER(gtk_dialog_get_content_area(GTK_DIALOG(dialog))), box);
-		gtk_window_set_role(GTK_WINDOW(dialog), "plugin_config");
-		gtk_window_set_title(GTK_WINDOW(dialog),
-				_(purple_plugin_info_get_name(purple_plugin_get_info(plug))));
-		gtk_widget_show_all(dialog);
-		g_value_unset(&val);
-
-=======
->>>>>>> 149345bd
 		break;
 	}
 }
