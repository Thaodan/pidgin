--- conflicted
+++ resolved
@@ -451,22 +451,9 @@
 			const char *primary = _("Could not unload plugin");
 			const char *reload = _("The plugin could not be unloaded now, but will be disabled at the next startup.");
 
-<<<<<<< HEAD
 			char *tmp = g_strdup_printf("%s\n\n%s", reload, error->message);
-			purple_notify_warning(NULL, NULL, primary, tmp);
+			purple_notify_warning(NULL, NULL, primary, tmp, NULL);
 			g_free(tmp);
-=======
-			if (!plug->error)
-			{
-				purple_notify_warning(NULL, NULL, primary, reload, NULL);
-			}
-			else
-			{
-				char *tmp = g_strdup_printf("%s\n\n%s", reload, plug->error);
-				purple_notify_warning(NULL, NULL, primary, tmp, NULL);
-				g_free(tmp);
-			}
->>>>>>> f1969037
 
 			purple_plugin_disable(plug);
 		}
