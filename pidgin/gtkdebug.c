/**
 * @file gtkdebug.c GTK+ Debug API
 * @ingroup pidgin
 */

/* pidgin
 *
 * Pidgin is the legal property of its developers, whose names are too numerous
 * to list here.  Please refer to the COPYRIGHT file distributed with this
 * source distribution.
 *
 * This program is free software; you can redistribute it and/or modify
 * it under the terms of the GNU General Public License as published by
 * the Free Software Foundation; either version 2 of the License, or
 * (at your option) any later version.
 *
 * This program is distributed in the hope that it will be useful,
 * but WITHOUT ANY WARRANTY; without even the implied warranty of
 * MERCHANTABILITY or FITNESS FOR A PARTICULAR PURPOSE.  See the
 * GNU General Public License for more details.
 *
 * You should have received a copy of the GNU General Public License
 * along with this program; if not, write to the Free Software
 * Foundation, Inc., 51 Franklin Street, Fifth Floor, Boston, MA  02111-1301  USA
 */
#include "internal.h"
#include "pidgin.h"

#include "notify.h"
#include "prefs.h"
#include "request.h"
#include "util.h"

#include "gtkdebug.h"
#include "gtkdialogs.h"
#include "gtkimhtml.h"
#include "gtkutils.h"
#include "pidginstock.h"

#ifdef HAVE_REGEX_H
# include <regex.h>
#endif /* HAVE_REGEX_H */

#include <gdk/gdkkeysyms.h>

/* TODO: I'm too lazy to change all these until we bump required GTK+ version */
#if GTK_CHECK_VERSION(2,4,0)
#undef GTK_TOGGLE_BUTTON
#undef gtk_toggle_button_get_active
#undef gtk_toggle_button_set_active
#undef GtkToggleButton

#define GTK_TOGGLE_BUTTON GTK_TOGGLE_TOOL_BUTTON
#define gtk_toggle_button_get_active gtk_toggle_tool_button_get_active
#define gtk_toggle_button_set_active gtk_toggle_tool_button_set_active
#define GtkToggleButton GtkToggleToolButton
#endif

typedef struct
{
	GtkWidget *window;
	GtkWidget *text;

	GtkListStore *store;

	gboolean paused;

#ifdef HAVE_REGEX_H
	GtkWidget *filter;
	GtkWidget *expression;

	gboolean invert;
	gboolean highlight;

	guint timer;

	regex_t regex;
#else
	GtkWidget *find;
#endif /* HAVE_REGEX_H */
	GtkWidget *filterlevel;
} DebugWindow;

static const char debug_fg_colors[][8] = {
	"#000000",    /**< All debug levels. */
	"#666666",    /**< Misc.             */
	"#000000",    /**< Information.      */
	"#660000",    /**< Warnings.         */
	"#FF0000",    /**< Errors.           */
	"#FF0000",    /**< Fatal errors.     */
};

static DebugWindow *debug_win = NULL;
static guint debug_enabled_timer = 0;

#ifdef HAVE_REGEX_H
static void regex_filter_all(DebugWindow *win);
static void regex_show_all(DebugWindow *win);
#endif /* HAVE_REGEX_H */

static gint
debug_window_destroy(GtkWidget *w, GdkEvent *event, void *unused)
{
	purple_prefs_disconnect_by_handle(pidgin_debug_get_handle());

#ifdef HAVE_REGEX_H
	if(debug_win->timer != 0) {
		const gchar *text;

		purple_timeout_remove(debug_win->timer);

		text = gtk_entry_get_text(GTK_ENTRY(debug_win->expression));
		purple_prefs_set_string(PIDGIN_PREFS_ROOT "/debug/regex", text);
	}

	regfree(&debug_win->regex);
#endif

	/* If the "Save Log" dialog is open then close it */
	purple_request_close_with_handle(debug_win);

	g_free(debug_win);
	debug_win = NULL;

	purple_prefs_set_bool(PIDGIN_PREFS_ROOT "/debug/enabled", FALSE);

	return FALSE;
}

static gboolean
configure_cb(GtkWidget *w, GdkEventConfigure *event, DebugWindow *win)
{
	if (GTK_WIDGET_VISIBLE(w)) {
		purple_prefs_set_int(PIDGIN_PREFS_ROOT "/debug/width",  event->width);
		purple_prefs_set_int(PIDGIN_PREFS_ROOT "/debug/height", event->height);
	}

	return FALSE;
}

#ifndef HAVE_REGEX_H
struct _find {
	DebugWindow *window;
	GtkWidget *entry;
};

static void
do_find_cb(GtkWidget *widget, gint response, struct _find *f)
{
	switch (response) {
	case GTK_RESPONSE_OK:
		gtk_imhtml_search_find(GTK_IMHTML(f->window->text),
							   gtk_entry_get_text(GTK_ENTRY(f->entry)));
		break;

	case GTK_RESPONSE_DELETE_EVENT:
	case GTK_RESPONSE_CLOSE:
		gtk_imhtml_search_clear(GTK_IMHTML(f->window->text));
		gtk_widget_destroy(f->window->find);
		f->window->find = NULL;
		g_free(f);
		break;
	}
}

static void
find_cb(GtkWidget *w, DebugWindow *win)
{
	GtkWidget *hbox, *img, *label;
	struct _find *f;

	if(win->find)
	{
		gtk_window_present(GTK_WINDOW(win->find));
		return;
	}

	f = g_malloc(sizeof(struct _find));
	f->window = win;
	win->find = gtk_dialog_new_with_buttons(_("Find"),
					GTK_WINDOW(win->window), GTK_DIALOG_DESTROY_WITH_PARENT,
					GTK_STOCK_CLOSE, GTK_RESPONSE_CLOSE,
					GTK_STOCK_FIND, GTK_RESPONSE_OK, NULL);
	gtk_dialog_set_default_response(GTK_DIALOG(win->find),
					 GTK_RESPONSE_OK);
	g_signal_connect(G_OBJECT(win->find), "response",
					G_CALLBACK(do_find_cb), f);

	gtk_container_set_border_width(GTK_CONTAINER(win->find), PIDGIN_HIG_BOX_SPACE);
	gtk_window_set_resizable(GTK_WINDOW(win->find), FALSE);
	gtk_dialog_set_has_separator(GTK_DIALOG(win->find), FALSE);
	gtk_box_set_spacing(GTK_BOX(GTK_DIALOG(win->find)->vbox), PIDGIN_HIG_BORDER);
	gtk_container_set_border_width(
		GTK_CONTAINER(GTK_DIALOG(win->find)->vbox), PIDGIN_HIG_BOX_SPACE);

	hbox = gtk_hbox_new(FALSE, PIDGIN_HIG_BORDER);
	gtk_container_add(GTK_CONTAINER(GTK_DIALOG(win->find)->vbox),
					  hbox);
	img = gtk_image_new_from_stock(PIDGIN_STOCK_DIALOG_QUESTION,
				       gtk_icon_size_from_name(PIDGIN_ICON_SIZE_TANGO_HUGE));
	gtk_box_pack_start(GTK_BOX(hbox), img, FALSE, FALSE, 0);

	gtk_misc_set_alignment(GTK_MISC(img), 0, 0);
	gtk_dialog_set_response_sensitive(GTK_DIALOG(win->find),
									  GTK_RESPONSE_OK, FALSE);

	label = gtk_label_new(NULL);
	gtk_label_set_markup_with_mnemonic(GTK_LABEL(label), _("_Search for:"));
	gtk_box_pack_start(GTK_BOX(hbox), label, FALSE, FALSE, 0);

	f->entry = gtk_entry_new();
	gtk_entry_set_activates_default(GTK_ENTRY(f->entry), TRUE);
	gtk_label_set_mnemonic_widget(GTK_LABEL(label), GTK_WIDGET(f->entry));
	g_signal_connect(G_OBJECT(f->entry), "changed",
					 G_CALLBACK(pidgin_set_sensitive_if_input),
					 win->find);
	gtk_box_pack_start(GTK_BOX(hbox), f->entry, FALSE, FALSE, 0);

	gtk_widget_show_all(win->find);
	gtk_widget_grab_focus(f->entry);
}
#endif /* HAVE_REGEX_H */

static void
save_writefile_cb(void *user_data, const char *filename)
{
	DebugWindow *win = (DebugWindow *)user_data;
	FILE *fp;
	char *tmp;

	if ((fp = g_fopen(filename, "w+")) == NULL) {
		purple_notify_error(win, NULL, _("Unable to open file."), NULL);
		return;
	}

	tmp = gtk_imhtml_get_text(GTK_IMHTML(win->text), NULL, NULL);
	fprintf(fp, "Pidgin Debug Log : %s\n", purple_date_format_full(NULL));
	fprintf(fp, "%s", tmp);
	g_free(tmp);

	fclose(fp);
}

static void
save_cb(GtkWidget *w, DebugWindow *win)
{
	purple_request_file(win, _("Save Debug Log"), "purple-debug.log", TRUE,
					  G_CALLBACK(save_writefile_cb), NULL,
					  NULL, NULL, NULL,
					  win);
}

static void
clear_cb(GtkWidget *w, DebugWindow *win)
{
	gtk_imhtml_clear(GTK_IMHTML(win->text));

#ifdef HAVE_REGEX_H
	gtk_list_store_clear(win->store);
#endif /* HAVE_REGEX_H */
}

static void
pause_cb(GtkWidget *w, DebugWindow *win)
{
	win->paused = gtk_toggle_tool_button_get_active(GTK_TOGGLE_TOOL_BUTTON(w));

#ifdef HAVE_REGEX_H
	if(!win->paused) {
		if(gtk_toggle_tool_button_get_active(GTK_TOGGLE_TOOL_BUTTON(win->filter)))
			regex_filter_all(win);
		else
			regex_show_all(win);
	}
#endif /* HAVE_REGEX_H */
}

/******************************************************************************
 * regex stuff
 *****************************************************************************/
#ifdef HAVE_REGEX_H
static void
regex_clear_color(GtkWidget *w) {
	gtk_widget_modify_base(w, GTK_STATE_NORMAL, NULL);
}

static void
regex_change_color(GtkWidget *w, guint16 r, guint16 g, guint16 b) {
	GdkColor color;

	color.red = r;
	color.green = g;
	color.blue = b;

	gtk_widget_modify_base(w, GTK_STATE_NORMAL, &color);
}

static void
regex_highlight_clear(DebugWindow *win) {
	GtkIMHtml *imhtml = GTK_IMHTML(win->text);
	GtkTextIter s, e;

	gtk_text_buffer_get_start_iter(imhtml->text_buffer, &s);
	gtk_text_buffer_get_end_iter(imhtml->text_buffer, &e);
	gtk_text_buffer_remove_tag_by_name(imhtml->text_buffer, "regex", &s, &e);
}

static void
regex_match(DebugWindow *win, const gchar *text) {
	GtkIMHtml *imhtml = GTK_IMHTML(win->text);
	regmatch_t matches[4]; /* adjust if necessary */
	size_t n_matches = sizeof(matches) / sizeof(matches[0]);
	gchar *plaintext;
	gint inverted;

	if(!text)
		return;

	inverted = (win->invert) ? REG_NOMATCH : 0;

	/* I don't like having to do this, but we need it for highlighting.  Plus
	 * it makes the ^ and $ operators work :)
	 */
	plaintext = purple_markup_strip_html(text);

	/* we do a first pass to see if it matches at all.  If it does we append
	 * it, and work out the offsets to highlight.
	 */
	if(regexec(&win->regex, plaintext, n_matches, matches, 0) == inverted) {
		GtkTextIter ins;
		gchar *p = plaintext;
		gint i, offset = 0;

		gtk_text_buffer_get_iter_at_mark(imhtml->text_buffer, &ins,
							gtk_text_buffer_get_insert(imhtml->text_buffer));
		i = gtk_text_iter_get_offset(&ins);

		gtk_imhtml_append_text(imhtml, text, 0);

		/* If we're not highlighting or the expression is inverted, we're
		 * done and move on.
		 */
		if(!win->highlight || inverted == REG_NOMATCH) {
			g_free(plaintext);
			return;
		}

		/* we use a do-while to highlight the first match, and then continue
		 * if necessary...
		 */
		do {
			size_t m;

			for(m = 0; m < n_matches; m++) {
				GtkTextIter ms, me;

				if(matches[m].rm_eo == -1)
					break;

				i += offset;

				gtk_text_buffer_get_iter_at_offset(imhtml->text_buffer, &ms,
												   i + matches[m].rm_so);
				gtk_text_buffer_get_iter_at_offset(imhtml->text_buffer, &me,
												   i + matches[m].rm_eo);
				gtk_text_buffer_apply_tag_by_name(imhtml->text_buffer, "regex",
												  &ms, &me);
				offset = matches[m].rm_eo;
			}

			p += offset;
		} while(regexec(&win->regex, p, n_matches, matches, REG_NOTBOL) == inverted);
	}

	g_free(plaintext);
}

static gboolean
regex_filter_all_cb(GtkTreeModel *m, GtkTreePath *p, GtkTreeIter *iter,
				    gpointer data)
{
	DebugWindow *win = (DebugWindow *)data;
	gchar *text;
	PurpleDebugLevel level;

	gtk_tree_model_get(m, iter, 0, &text, 1, &level, -1);

	if (level >= purple_prefs_get_int(PIDGIN_PREFS_ROOT "/debug/filterlevel"))
		regex_match(win, text);

	g_free(text);

	return FALSE;
}

static void
regex_filter_all(DebugWindow *win) {
	gtk_imhtml_clear(GTK_IMHTML(win->text));

	if(win->highlight)
		regex_highlight_clear(win);

	gtk_tree_model_foreach(GTK_TREE_MODEL(win->store), regex_filter_all_cb,
						   win);
}

static gboolean
regex_show_all_cb(GtkTreeModel *m, GtkTreePath *p, GtkTreeIter *iter,
				  gpointer data)
{
	DebugWindow *win = (DebugWindow *)data;
	gchar *text;
	PurpleDebugLevel level;

	gtk_tree_model_get(m, iter, 0, &text, 1, &level, -1);
	if (level >= purple_prefs_get_int(PIDGIN_PREFS_ROOT "/debug/filterlevel"))
		gtk_imhtml_append_text(GTK_IMHTML(win->text), text, 0);
	g_free(text);

	return FALSE;
}

static void
regex_show_all(DebugWindow *win) {
	gtk_imhtml_clear(GTK_IMHTML(win->text));

	if(win->highlight)
		regex_highlight_clear(win);

	gtk_tree_model_foreach(GTK_TREE_MODEL(win->store), regex_show_all_cb,
						   win);
}

static void
regex_compile(DebugWindow *win) {
	const gchar *text;

	text = gtk_entry_get_text(GTK_ENTRY(win->expression));

	if(text == NULL || *text == '\0') {
		regex_clear_color(win->expression);
		gtk_widget_set_sensitive(win->filter, FALSE);
		return;
	}

	regfree(&win->regex);

	if(regcomp(&win->regex, text, REG_EXTENDED | REG_ICASE) != 0) {
		/* failed to compile */
		regex_change_color(win->expression, 0xFFFF, 0xAFFF, 0xAFFF);
		gtk_widget_set_sensitive(win->filter, FALSE);
	} else {
		/* compiled successfully */
		regex_change_color(win->expression, 0xAFFF, 0xFFFF, 0xAFFF);
		gtk_widget_set_sensitive(win->filter, TRUE);
	}

	/* we check if the filter is on in case it was only of the options that
	 * got changed, and not the expression.
	 */
	if(gtk_toggle_tool_button_get_active(GTK_TOGGLE_TOOL_BUTTON(win->filter)))
		regex_filter_all(win);
}

static void
regex_pref_filter_cb(const gchar *name, PurplePrefType type,
					 gconstpointer val, gpointer data)
{
	DebugWindow *win = (DebugWindow *)data;
	gboolean active = GPOINTER_TO_INT(val), current;

	if(!win || !win->window)
		return;

	current = gtk_toggle_tool_button_get_active(GTK_TOGGLE_TOOL_BUTTON(win->filter));
	if(active != current)
		gtk_toggle_tool_button_set_active(GTK_TOGGLE_TOOL_BUTTON(win->filter), active);
}

static void
regex_pref_expression_cb(const gchar *name, PurplePrefType type,
						 gconstpointer val, gpointer data)
{
	DebugWindow *win = (DebugWindow *)data;
	const gchar *exp = (const gchar *)val;

	gtk_entry_set_text(GTK_ENTRY(win->expression), exp);
}

static void
regex_pref_invert_cb(const gchar *name, PurplePrefType type,
					 gconstpointer val, gpointer data)
{
	DebugWindow *win = (DebugWindow *)data;
	gboolean active = GPOINTER_TO_INT(val);

	win->invert = active;

	if(gtk_toggle_tool_button_get_active(GTK_TOGGLE_TOOL_BUTTON(win->filter)))
		regex_filter_all(win);
}

static void
regex_pref_highlight_cb(const gchar *name, PurplePrefType type,
						gconstpointer val, gpointer data)
{
	DebugWindow *win = (DebugWindow *)data;
	gboolean active = GPOINTER_TO_INT(val);

	win->highlight = active;

	if(gtk_toggle_tool_button_get_active(GTK_TOGGLE_TOOL_BUTTON(win->filter)))
		regex_filter_all(win);
}

static void
regex_row_changed_cb(GtkTreeModel *model, GtkTreePath *path,
					 GtkTreeIter *iter, DebugWindow *win)
{
	gchar *text;
	PurpleDebugLevel level;

	if(!win || !win->window)
		return;

	/* If the debug window is paused, we just return since it's in the store.
	 * We don't call regex_match because it doesn't make sense to check the
	 * string if it's paused.  When we unpause we clear the imhtml and
	 * reiterate over the store to handle matches that were outputted when
	 * we were paused.
	 */
	if(win->paused)
		return;

	gtk_tree_model_get(model, iter, 0, &text, 1, &level, -1);

	if (level >= purple_prefs_get_int(PIDGIN_PREFS_ROOT "/debug/filterlevel")) {
		if(gtk_toggle_tool_button_get_active(GTK_TOGGLE_TOOL_BUTTON(win->filter))) {
			regex_match(win, text);
		} else {
			gtk_imhtml_append_text(GTK_IMHTML(win->text), text, 0);
		}
	}

	g_free(text);
}

static gboolean
regex_timer_cb(DebugWindow *win) {
	const gchar *text;

	text = gtk_entry_get_text(GTK_ENTRY(win->expression));
	purple_prefs_set_string(PIDGIN_PREFS_ROOT "/debug/regex", text);

	win->timer = 0;

	return FALSE;
}

static void
regex_changed_cb(GtkWidget *w, DebugWindow *win) {
	if(gtk_toggle_tool_button_get_active(GTK_TOGGLE_TOOL_BUTTON(win->filter))) {
		gtk_toggle_tool_button_set_active(GTK_TOGGLE_TOOL_BUTTON(win->filter),
									 FALSE);
	}

	if(win->timer == 0)
		win->timer = purple_timeout_add_seconds(5, (GSourceFunc)regex_timer_cb, win);

	regex_compile(win);
}

static void
regex_key_release_cb(GtkWidget *w, GdkEventKey *e, DebugWindow *win) {
	if(e->keyval == GDK_Return &&
	   GTK_WIDGET_IS_SENSITIVE(win->filter) &&
	   !gtk_toggle_tool_button_get_active(GTK_TOGGLE_TOOL_BUTTON(win->filter)))
	{
		gtk_toggle_tool_button_set_active(GTK_TOGGLE_TOOL_BUTTON(win->filter), TRUE);
	}
}

static void
regex_menu_cb(GtkWidget *item, const gchar *pref) {
	gboolean active;

	active = gtk_check_menu_item_get_active(GTK_CHECK_MENU_ITEM(item));

	purple_prefs_set_bool(pref, active);
}

static void
regex_popup_cb(GtkEntry *entry, GtkWidget *menu, DebugWindow *win) {
	pidgin_separator(menu);
	pidgin_new_check_item(menu, _("Invert"),
						G_CALLBACK(regex_menu_cb),
						PIDGIN_PREFS_ROOT "/debug/invert", win->invert);
	pidgin_new_check_item(menu, _("Highlight matches"),
						G_CALLBACK(regex_menu_cb),
						PIDGIN_PREFS_ROOT "/debug/highlight", win->highlight);
}

static void
regex_filter_toggled_cb(GtkToggleToolButton *button, DebugWindow *win) {
	gboolean active;

	active = gtk_toggle_tool_button_get_active(button);

	purple_prefs_set_bool(PIDGIN_PREFS_ROOT "/debug/filter", active);

	if(!GTK_IS_IMHTML(win->text))
		return;

	if(active)
		regex_filter_all(win);
	else
		regex_show_all(win);
}

static void
filter_level_pref_changed(const char *name, PurplePrefType type, gconstpointer value, gpointer data)
{
	DebugWindow *win = data;

	if (GPOINTER_TO_INT(value) != gtk_combo_box_get_active(GTK_COMBO_BOX(win->filterlevel)))
		gtk_combo_box_set_active(GTK_COMBO_BOX(win->filterlevel), GPOINTER_TO_INT(value));
	if(gtk_toggle_tool_button_get_active(GTK_TOGGLE_TOOL_BUTTON(win->filter)))
		regex_filter_all(win);
	else
		regex_show_all(win);
}
#endif /* HAVE_REGEX_H */

static void
filter_level_changed_cb(GtkWidget *combo, gpointer null)
{
	purple_prefs_set_int(PIDGIN_PREFS_ROOT "/debug/filterlevel",
				gtk_combo_box_get_active(GTK_COMBO_BOX(combo)));
}

static void
toolbar_style_pref_changed_cb(const char *name, PurplePrefType type, gconstpointer value, gpointer data)
{
	gtk_toolbar_set_style(GTK_TOOLBAR(data), GPOINTER_TO_INT(value));
}

static void
toolbar_icon_pref_changed(GtkWidget *item, GtkWidget *toolbar)
{
	int style = GPOINTER_TO_INT(g_object_get_data(G_OBJECT(item), "user_data"));
	purple_prefs_set_int(PIDGIN_PREFS_ROOT "/debug/style", style);
}

static gboolean
toolbar_context(GtkWidget *toolbar, GdkEventButton *event, gpointer null)
{
	GtkWidget *menu, *item;
	const char *text[3];
	GtkToolbarStyle value[3];
	int i;

	if (!(event->button == 3 && event->type == GDK_BUTTON_PRESS))
		return FALSE;

	text[0] = _("_Icon Only");          value[0] = GTK_TOOLBAR_ICONS;
	text[1] = _("_Text Only");          value[1] = GTK_TOOLBAR_TEXT;
	text[2] = _("_Both Icon & Text");   value[2] = GTK_TOOLBAR_BOTH_HORIZ;

	menu = gtk_menu_new();

	for (i = 0; i < 3; i++) {
		item = gtk_check_menu_item_new_with_mnemonic(text[i]);
		g_object_set_data(G_OBJECT(item), "user_data", GINT_TO_POINTER(value[i]));
		g_signal_connect(G_OBJECT(item), "activate", G_CALLBACK(toolbar_icon_pref_changed), toolbar);
		if (value[i] == purple_prefs_get_int(PIDGIN_PREFS_ROOT "/debug/style"))
			gtk_check_menu_item_set_active(GTK_CHECK_MENU_ITEM(item), TRUE);
		gtk_menu_shell_append(GTK_MENU_SHELL(menu), item);
	}

	gtk_widget_show_all(menu);

	gtk_menu_popup(GTK_MENU(menu), NULL, NULL, NULL, NULL, 0, gtk_get_current_event_time());
	return FALSE;
}

static DebugWindow *
debug_window_new(void)
{
	DebugWindow *win;
	GtkWidget *vbox;
	GtkWidget *toolbar;
	GtkWidget *frame;
	gint width, height;
	void *handle;
<<<<<<< HEAD
#if GTK_CHECK_VERSION(2,4,0)
=======
>>>>>>> f3beef81
	GtkToolItem *item;
#if !GTK_CHECK_VERSION(2,12,0)
	GtkTooltips *tooltips;
#endif
<<<<<<< HEAD
#else
	GtkWidget *image;
#endif
=======
>>>>>>> f3beef81

	win = g_new0(DebugWindow, 1);

	width  = purple_prefs_get_int(PIDGIN_PREFS_ROOT "/debug/width");
	height = purple_prefs_get_int(PIDGIN_PREFS_ROOT "/debug/height");

	win->window = pidgin_create_window(_("Debug Window"), 0, "debug", TRUE);
	purple_debug_info("gtkdebug", "Setting dimensions to %d, %d\n",
					width, height);

	gtk_window_set_default_size(GTK_WINDOW(win->window), width, height);

	g_signal_connect(G_OBJECT(win->window), "delete_event",
	                 G_CALLBACK(debug_window_destroy), NULL);
	g_signal_connect(G_OBJECT(win->window), "configure_event",
	                 G_CALLBACK(configure_cb), win);

	handle = pidgin_debug_get_handle();

#ifdef HAVE_REGEX_H
	/* the list store for all the messages */
	win->store = gtk_list_store_new(2, G_TYPE_STRING, G_TYPE_INT);

	/* row-changed gets called when we do gtk_list_store_set, and row-inserted
	 * gets called with gtk_list_store_append, which is a
	 * completely empty row. So we just ignore row-inserted, and deal with row
	 * changed. -Gary
	 */
	g_signal_connect(G_OBJECT(win->store), "row-changed",
					 G_CALLBACK(regex_row_changed_cb), win);

#endif /* HAVE_REGEX_H */

	/* Setup the vbox */
	vbox = gtk_vbox_new(FALSE, 0);
	gtk_container_add(GTK_CONTAINER(win->window), vbox);

	if (purple_prefs_get_bool(PIDGIN_PREFS_ROOT "/debug/toolbar")) {
		/* Setup our top button bar thingie. */
		toolbar = gtk_toolbar_new();
<<<<<<< HEAD
#if GTK_CHECK_VERSION(2,4,0) && !GTK_CHECK_VERSION(2,12,0)
=======
#if !GTK_CHECK_VERSION(2,12,0)
>>>>>>> f3beef81
		tooltips = gtk_tooltips_new();
#endif
#if !GTK_CHECK_VERSION(2,14,0)
		gtk_toolbar_set_tooltips(GTK_TOOLBAR(toolbar), TRUE);
#endif
		gtk_toolbar_set_show_arrow(GTK_TOOLBAR(toolbar), TRUE);
		g_signal_connect(G_OBJECT(toolbar), "button-press-event", G_CALLBACK(toolbar_context), win);

		gtk_toolbar_set_style(GTK_TOOLBAR(toolbar),
		                      purple_prefs_get_int(PIDGIN_PREFS_ROOT "/debug/style"));
		purple_prefs_connect_callback(handle, PIDGIN_PREFS_ROOT "/debug/style",
	                                toolbar_style_pref_changed_cb, toolbar);
		gtk_toolbar_set_icon_size(GTK_TOOLBAR(toolbar),
		                          GTK_ICON_SIZE_SMALL_TOOLBAR);

		gtk_box_pack_start(GTK_BOX(vbox), toolbar, FALSE, FALSE, 0);

#ifndef HAVE_REGEX_H
		/* Find button */
<<<<<<< HEAD
#if GTK_CHECK_VERSION(2,4,0)
		item = gtk_tool_button_new_from_stock(GTK_STOCK_FIND);
=======
		item = gtk_tool_button_new_from_stock(GTK_STOCK_FIND);
		gtk_tool_item_set_is_important(item, TRUE);
>>>>>>> f3beef81
#if GTK_CHECK_VERSION(2,12,0)
		gtk_tool_item_set_tooltip_text(item, _("Find"));
#else
		gtk_tool_item_set_tooltip(item, tooltips, _("Find"), NULL);
#endif
		g_signal_connect(G_OBJECT(item), "clicked", G_CALLBACK(find_cb), win);
		gtk_container_add(GTK_CONTAINER(toolbar), GTK_WIDGET(item));
<<<<<<< HEAD
#else
		gtk_toolbar_insert_stock(GTK_TOOLBAR(toolbar), GTK_STOCK_FIND,
		                         _("Find"), NULL, G_CALLBACK(find_cb),
		                         win, -1);
#endif
#endif /* HAVE_REGEX_H */

		/* Save */
#if GTK_CHECK_VERSION(2,4,0)
		item = gtk_tool_button_new_from_stock(GTK_STOCK_SAVE);
=======
#endif /* HAVE_REGEX_H */

		/* Save */
		item = gtk_tool_button_new_from_stock(GTK_STOCK_SAVE);
		gtk_tool_item_set_is_important(item, TRUE);
>>>>>>> f3beef81
#if GTK_CHECK_VERSION(2,12,0)
		gtk_tool_item_set_tooltip_text(item, _("Save"));
#else
		gtk_tool_item_set_tooltip(item, tooltips, _("Save"), NULL);
#endif
		g_signal_connect(G_OBJECT(item), "clicked", G_CALLBACK(save_cb), win);
		gtk_container_add(GTK_CONTAINER(toolbar), GTK_WIDGET(item));
<<<<<<< HEAD
#else
		gtk_toolbar_insert_stock(GTK_TOOLBAR(toolbar), GTK_STOCK_SAVE,
		                         _("Save"), NULL, G_CALLBACK(save_cb),
		                         win, -1);
#endif

		/* Clear button */
#if GTK_CHECK_VERSION(2,4,0)
		item = gtk_tool_button_new_from_stock(GTK_STOCK_CLEAR);
=======

		/* Clear button */
		item = gtk_tool_button_new_from_stock(GTK_STOCK_CLEAR);
		gtk_tool_item_set_is_important(item, TRUE);
>>>>>>> f3beef81
#if GTK_CHECK_VERSION(2,12,0)
		gtk_tool_item_set_tooltip_text(item, _("Clear"));
#else
		gtk_tool_item_set_tooltip(item, tooltips, _("Clear"), NULL);
#endif
		g_signal_connect(G_OBJECT(item), "clicked", G_CALLBACK(clear_cb), win);
		gtk_container_add(GTK_CONTAINER(toolbar), GTK_WIDGET(item));
<<<<<<< HEAD
#else
		gtk_toolbar_insert_stock(GTK_TOOLBAR(toolbar), GTK_STOCK_CLEAR,
		                         _("Clear"), NULL, G_CALLBACK(clear_cb),
		                         win, -1);
#endif

#if GTK_CHECK_VERSION(2,4,0)
		item = gtk_separator_tool_item_new();
		gtk_container_add(GTK_CONTAINER(toolbar), GTK_WIDGET(item));
#else
		gtk_toolbar_insert_space(GTK_TOOLBAR(toolbar), -1);
#endif

		/* Pause */
#if GTK_CHECK_VERSION(2,4,0)
		item = gtk_toggle_tool_button_new_from_stock(PIDGIN_STOCK_PAUSE);
=======

		item = gtk_separator_tool_item_new();
		gtk_container_add(GTK_CONTAINER(toolbar), GTK_WIDGET(item));

		/* Pause */
		item = gtk_toggle_tool_button_new_from_stock(PIDGIN_STOCK_PAUSE);
		gtk_tool_item_set_is_important(item, TRUE);
>>>>>>> f3beef81
#if GTK_CHECK_VERSION(2,12,0)
		gtk_tool_item_set_tooltip_text(item, _("Pause"));
#else
		gtk_tool_item_set_tooltip(item, tooltips, _("Pause"), NULL);
#endif
		g_signal_connect(G_OBJECT(item), "clicked", G_CALLBACK(pause_cb), win);
		gtk_container_add(GTK_CONTAINER(toolbar), GTK_WIDGET(item));
<<<<<<< HEAD
#else
		image = gtk_image_new_from_stock(PIDGIN_STOCK_PAUSE, GTK_ICON_SIZE_MENU);
		gtk_toolbar_append_element(GTK_TOOLBAR(toolbar),
		                                    GTK_TOOLBAR_CHILD_TOGGLEBUTTON,
		                                    NULL, _("Pause"), _("Pause"),
		                                    NULL, image,
		                                    G_CALLBACK(pause_cb), win);
#endif

#ifdef HAVE_REGEX_H
		/* regex stuff */
#if GTK_CHECK_VERSION(2,4,0)
		item = gtk_separator_tool_item_new();
		gtk_container_add(GTK_CONTAINER(toolbar), GTK_WIDGET(item));
#else
		gtk_toolbar_insert_space(GTK_TOOLBAR(toolbar), -1);
#endif

		/* regex toggle button */
#if GTK_CHECK_VERSION(2,4,0)
		item = gtk_toggle_tool_button_new_from_stock(GTK_STOCK_FIND);
=======

#ifdef HAVE_REGEX_H
		/* regex stuff */
		item = gtk_separator_tool_item_new();
		gtk_container_add(GTK_CONTAINER(toolbar), GTK_WIDGET(item));

		/* regex toggle button */
		item = gtk_toggle_tool_button_new_from_stock(GTK_STOCK_FIND);
		gtk_tool_item_set_is_important(item, TRUE);
		win->filter = GTK_WIDGET(item);
>>>>>>> f3beef81
		gtk_tool_button_set_label(GTK_TOOL_BUTTON(win->filter), _("Filter"));
#if GTK_CHECK_VERSION(2,12,0)
		gtk_tool_item_set_tooltip_text(GTK_TOOL_ITEM(win->filter), _("Filter"));
#else
		gtk_tooltips_set_tip(tooltips, win->filter, _("Filter"), NULL);
#endif
		g_signal_connect(G_OBJECT(win->filter), "clicked", G_CALLBACK(regex_filter_toggled_cb), win);
		gtk_container_add(GTK_CONTAINER(toolbar), GTK_WIDGET(win->filter));
<<<<<<< HEAD
		win->filter = GTK_WIDGET(item);
#else
		image = gtk_image_new_from_stock(GTK_STOCK_FIND, GTK_ICON_SIZE_MENU);
		win->filter =
			gtk_toolbar_append_element(GTK_TOOLBAR(toolbar),
									   GTK_TOOLBAR_CHILD_TOGGLEBUTTON,
									   NULL, _("Filter"), _("Filter"),
									   NULL, image,
									   G_CALLBACK(regex_filter_toggled_cb),
									   win);
#endif
=======
>>>>>>> f3beef81

		/* we purposely disable the toggle button here in case
		 * /purple/gtk/debug/expression has an empty string.  If it does not have
		 * an empty string, the change signal will get called and make the
		 * toggle button sensitive.
		 */
		gtk_widget_set_sensitive(win->filter, FALSE);
		gtk_toggle_tool_button_set_active(GTK_TOGGLE_TOOL_BUTTON(win->filter),
									 purple_prefs_get_bool(PIDGIN_PREFS_ROOT "/debug/filter"));
		purple_prefs_connect_callback(handle, PIDGIN_PREFS_ROOT "/debug/filter",
									regex_pref_filter_cb, win);

		/* regex entry */
		win->expression = gtk_entry_new();
<<<<<<< HEAD
#if GTK_CHECK_VERSION(2,4,0)
=======
>>>>>>> f3beef81
		item = gtk_tool_item_new();
#if GTK_CHECK_VERSION(2,12,0)
		gtk_widget_set_tooltip_text(win->expression, _("Right click for more options."));
#else
		gtk_tooltips_set_tip(tooltips, win->expression, _("Right click for more options."), NULL);
#endif
		gtk_container_add(GTK_CONTAINER(item), GTK_WIDGET(win->expression));
		gtk_container_add(GTK_CONTAINER(toolbar), GTK_WIDGET(item));
<<<<<<< HEAD
#else
		gtk_toolbar_append_element(GTK_TOOLBAR(toolbar),
								   GTK_TOOLBAR_CHILD_WIDGET, win->expression,
								   NULL, _("Right click for more options."),
								   NULL, NULL, NULL, NULL);
#endif
=======

>>>>>>> f3beef81
		/* this needs to be before the text is set from the pref if we want it
		 * to colorize a stored expression.
		 */
		g_signal_connect(G_OBJECT(win->expression), "changed",
						 G_CALLBACK(regex_changed_cb), win);
		gtk_entry_set_text(GTK_ENTRY(win->expression),
						   purple_prefs_get_string(PIDGIN_PREFS_ROOT "/debug/regex"));
		g_signal_connect(G_OBJECT(win->expression), "populate-popup",
						 G_CALLBACK(regex_popup_cb), win);
		g_signal_connect(G_OBJECT(win->expression), "key-release-event",
						 G_CALLBACK(regex_key_release_cb), win);
		purple_prefs_connect_callback(handle, PIDGIN_PREFS_ROOT "/debug/regex",
									regex_pref_expression_cb, win);

		/* connect the rest of our pref callbacks */
		win->invert = purple_prefs_get_bool(PIDGIN_PREFS_ROOT "/debug/invert");
		purple_prefs_connect_callback(handle, PIDGIN_PREFS_ROOT "/debug/invert",
									regex_pref_invert_cb, win);

		win->highlight = purple_prefs_get_bool(PIDGIN_PREFS_ROOT "/debug/highlight");
		purple_prefs_connect_callback(handle, PIDGIN_PREFS_ROOT "/debug/highlight",
									regex_pref_highlight_cb, win);

#endif /* HAVE_REGEX_H */

<<<<<<< HEAD
#if GTK_CHECK_VERSION(2,4,0)
		item = gtk_separator_tool_item_new();
		gtk_container_add(GTK_CONTAINER(toolbar), GTK_WIDGET(item));
#else
		gtk_toolbar_insert_space(GTK_TOOLBAR(toolbar), -1);
#endif

#if GTK_CHECK_VERSION(2,4,0)
		item = gtk_tool_item_new();
		gtk_container_add(GTK_CONTAINER(item), gtk_label_new(_("Level ")));
		gtk_container_add(GTK_CONTAINER(toolbar), GTK_WIDGET(item));
#else
		gtk_toolbar_append_element(GTK_TOOLBAR(toolbar),
		                           GTK_TOOLBAR_CHILD_WIDGET, gtk_label_new(_("Level ")),
		                           NULL, _("Select the debug filter level."),
		                           NULL, NULL, NULL, NULL);
#endif
		win->filterlevel = gtk_combo_box_new_text();
#if GTK_CHECK_VERSION(2,4,0)
=======
		item = gtk_separator_tool_item_new();
		gtk_container_add(GTK_CONTAINER(toolbar), GTK_WIDGET(item));

		item = gtk_tool_item_new();
		gtk_container_add(GTK_CONTAINER(item), gtk_label_new(_("Level ")));
		gtk_container_add(GTK_CONTAINER(toolbar), GTK_WIDGET(item));

		win->filterlevel = gtk_combo_box_new_text();
>>>>>>> f3beef81
		item = gtk_tool_item_new();
#if GTK_CHECK_VERSION(2,12,0)
		gtk_widget_set_tooltip_text(win->filterlevel, _("Select the debug filter level."));
#else
		gtk_tooltips_set_tip(tooltips, win->filterlevel, _("Select the debug filter level."), NULL);
#endif
		gtk_container_add(GTK_CONTAINER(item), win->filterlevel);
		gtk_container_add(GTK_CONTAINER(toolbar), GTK_WIDGET(item));
<<<<<<< HEAD
#else
		gtk_toolbar_append_element(GTK_TOOLBAR(toolbar),
		                           GTK_TOOLBAR_CHILD_WIDGET, win->filterlevel,
		                           NULL, _("Select the debug filter level."),
		                           NULL, NULL, NULL, NULL);
#endif
=======

>>>>>>> f3beef81
		gtk_combo_box_append_text(GTK_COMBO_BOX(win->filterlevel), _("All"));
		gtk_combo_box_append_text(GTK_COMBO_BOX(win->filterlevel), _("Misc"));
		gtk_combo_box_append_text(GTK_COMBO_BOX(win->filterlevel), _("Info"));
		gtk_combo_box_append_text(GTK_COMBO_BOX(win->filterlevel), _("Warning"));
		gtk_combo_box_append_text(GTK_COMBO_BOX(win->filterlevel), _("Error "));
		gtk_combo_box_append_text(GTK_COMBO_BOX(win->filterlevel), _("Fatal Error"));
		gtk_combo_box_set_active(GTK_COMBO_BOX(win->filterlevel),
					purple_prefs_get_int(PIDGIN_PREFS_ROOT "/debug/filterlevel"));
#ifdef HAVE_REGEX_H
		purple_prefs_connect_callback(handle, PIDGIN_PREFS_ROOT "/debug/filterlevel",
						filter_level_pref_changed, win);
#endif
		g_signal_connect(G_OBJECT(win->filterlevel), "changed",
						 G_CALLBACK(filter_level_changed_cb), NULL);
	}

	/* Add the gtkimhtml */
	frame = pidgin_create_imhtml(FALSE, &win->text, NULL, NULL);
	gtk_imhtml_set_format_functions(GTK_IMHTML(win->text),
									GTK_IMHTML_ALL ^ GTK_IMHTML_SMILEY ^ GTK_IMHTML_IMAGE);
	gtk_box_pack_start(GTK_BOX(vbox), frame, TRUE, TRUE, 0);
	gtk_widget_show(frame);

#ifdef HAVE_REGEX_H
	/* add the tag for regex highlighting */
	gtk_text_buffer_create_tag(GTK_IMHTML(win->text)->text_buffer, "regex",
							   "background", "#FFAFAF",
							   "weight", "bold",
							   NULL);
#endif /* HAVE_REGEX_H */

	gtk_widget_show_all(win->window);

	return win;
}

static gboolean
debug_enabled_timeout_cb(gpointer data)
{
	debug_enabled_timer = 0;

	if (data)
		pidgin_debug_window_show();
	else
		pidgin_debug_window_hide();

	return FALSE;
}

static void
debug_enabled_cb(const char *name, PurplePrefType type,
				 gconstpointer value, gpointer data)
{
	debug_enabled_timer = g_timeout_add(0, debug_enabled_timeout_cb, GINT_TO_POINTER(GPOINTER_TO_INT(value)));
}

static void
pidgin_glib_log_handler(const gchar *domain, GLogLevelFlags flags,
					  const gchar *msg, gpointer user_data)
{
	PurpleDebugLevel level;
	char *new_msg = NULL;
	char *new_domain = NULL;

	if ((flags & G_LOG_LEVEL_ERROR) == G_LOG_LEVEL_ERROR)
		level = PURPLE_DEBUG_ERROR;
	else if ((flags & G_LOG_LEVEL_CRITICAL) == G_LOG_LEVEL_CRITICAL)
		level = PURPLE_DEBUG_FATAL;
	else if ((flags & G_LOG_LEVEL_WARNING) == G_LOG_LEVEL_WARNING)
		level = PURPLE_DEBUG_WARNING;
	else if ((flags & G_LOG_LEVEL_MESSAGE) == G_LOG_LEVEL_MESSAGE)
		level = PURPLE_DEBUG_INFO;
	else if ((flags & G_LOG_LEVEL_INFO) == G_LOG_LEVEL_INFO)
		level = PURPLE_DEBUG_INFO;
	else if ((flags & G_LOG_LEVEL_DEBUG) == G_LOG_LEVEL_DEBUG)
		level = PURPLE_DEBUG_MISC;
	else
	{
		purple_debug_warning("gtkdebug",
				   "Unknown glib logging level in %d\n", flags);

		level = PURPLE_DEBUG_MISC; /* This will never happen. */
	}

	if (msg != NULL)
		new_msg = purple_utf8_try_convert(msg);

	if (domain != NULL)
		new_domain = purple_utf8_try_convert(domain);

	if (new_msg != NULL)
	{
		purple_debug(level, (new_domain != NULL ? new_domain : "g_log"),
				   "%s\n", new_msg);

		g_free(new_msg);
	}

	g_free(new_domain);
}

#ifdef _WIN32
static void
pidgin_glib_dummy_print_handler(const gchar *string)
{
}
#endif

void
pidgin_debug_init(void)
{
	/* Debug window preferences. */
	/*
	 * NOTE: This must be set before prefs are loaded, and the callbacks
	 *       set after they are loaded, since prefs sets the enabled
	 *       preference here and that loads the window, which calls the
	 *       configure event, which overrides the width and height! :P
	 */

	purple_prefs_add_none(PIDGIN_PREFS_ROOT "/debug");

	/* Controls printing to the debug window */
	purple_prefs_add_bool(PIDGIN_PREFS_ROOT "/debug/enabled", FALSE);
	purple_prefs_add_int(PIDGIN_PREFS_ROOT "/debug/filterlevel", PURPLE_DEBUG_ALL);
	purple_prefs_add_int(PIDGIN_PREFS_ROOT "/debug/style", GTK_TOOLBAR_BOTH_HORIZ);

	purple_prefs_add_bool(PIDGIN_PREFS_ROOT "/debug/toolbar", TRUE);
	purple_prefs_add_int(PIDGIN_PREFS_ROOT "/debug/width",  450);
	purple_prefs_add_int(PIDGIN_PREFS_ROOT "/debug/height", 250);

#ifdef HAVE_REGEX_H
	purple_prefs_add_string(PIDGIN_PREFS_ROOT "/debug/regex", "");
	purple_prefs_add_bool(PIDGIN_PREFS_ROOT "/debug/filter", FALSE);
	purple_prefs_add_bool(PIDGIN_PREFS_ROOT "/debug/invert", FALSE);
	purple_prefs_add_bool(PIDGIN_PREFS_ROOT "/debug/case_insensitive", FALSE);
	purple_prefs_add_bool(PIDGIN_PREFS_ROOT "/debug/highlight", FALSE);
#endif /* HAVE_REGEX_H */

	purple_prefs_connect_callback(NULL, PIDGIN_PREFS_ROOT "/debug/enabled",
								debug_enabled_cb, NULL);

#define REGISTER_G_LOG_HANDLER(name) \
	g_log_set_handler((name), G_LOG_LEVEL_MASK | G_LOG_FLAG_FATAL \
					  | G_LOG_FLAG_RECURSION, \
					  pidgin_glib_log_handler, NULL)

	/* Register the glib/gtk log handlers. */
	REGISTER_G_LOG_HANDLER(NULL);
	REGISTER_G_LOG_HANDLER("Gdk");
	REGISTER_G_LOG_HANDLER("Gtk");
	REGISTER_G_LOG_HANDLER("GdkPixbuf");
	REGISTER_G_LOG_HANDLER("GLib");
	REGISTER_G_LOG_HANDLER("GModule");
	REGISTER_G_LOG_HANDLER("GLib-GObject");
	REGISTER_G_LOG_HANDLER("GThread");
#ifdef USE_GSTREAMER
	REGISTER_G_LOG_HANDLER("GStreamer");
#endif

#ifdef _WIN32
	if (!purple_debug_is_enabled())
		g_set_print_handler(pidgin_glib_dummy_print_handler);
#endif
}

void
pidgin_debug_uninit(void)
{
	purple_debug_set_ui_ops(NULL);

	if (debug_enabled_timer != 0)
		g_source_remove(debug_enabled_timer);
}

void
pidgin_debug_window_show(void)
{
	if (debug_win == NULL)
		debug_win = debug_window_new();

	gtk_widget_show(debug_win->window);

	purple_prefs_set_bool(PIDGIN_PREFS_ROOT "/debug/enabled", TRUE);
}

void
pidgin_debug_window_hide(void)
{
	if (debug_win != NULL) {
		gtk_widget_destroy(debug_win->window);
		debug_window_destroy(NULL, NULL, NULL);
	}
}

static void
pidgin_debug_print(PurpleDebugLevel level, const char *category,
					 const char *arg_s)
{
#ifdef HAVE_REGEX_H
	GtkTreeIter iter;
#endif /* HAVE_REGEX_H */
	gchar *ts_s;
	gchar *esc_s, *cat_s, *tmp, *s;
	const char *mdate;
	time_t mtime;

	if (debug_win == NULL ||
		!purple_prefs_get_bool(PIDGIN_PREFS_ROOT "/debug/enabled"))
	{
		return;
	}

	mtime = time(NULL);
	mdate = purple_utf8_strftime("%H:%M:%S", localtime(&mtime));
	ts_s = g_strdup_printf("(%s) ", mdate);
	if (category == NULL)
		cat_s = g_strdup("");
	else
		cat_s = g_strdup_printf("<b>%s:</b> ", category);

	esc_s = g_markup_escape_text(arg_s, -1);

	s = g_strdup_printf("<font color=\"%s\">%s%s%s</font>",
						debug_fg_colors[level], ts_s, cat_s, esc_s);

	g_free(ts_s);
	g_free(cat_s);
	g_free(esc_s);

	tmp = purple_utf8_try_convert(s);
	g_free(s);
	s = tmp;

	if (level == PURPLE_DEBUG_FATAL) {
		tmp = g_strdup_printf("<b>%s</b>", s);
		g_free(s);
		s = tmp;
	}

#ifdef HAVE_REGEX_H
	/* add the text to the list store */
	gtk_list_store_append(debug_win->store, &iter);
	gtk_list_store_set(debug_win->store, &iter, 0, s, 1, level, -1);
#else /* HAVE_REGEX_H */
	if(!debug_win->paused && level >= purple_prefs_get_int(PIDGIN_PREFS_ROOT "/debug/filterlevel"))
		gtk_imhtml_append_text(GTK_IMHTML(debug_win->text), s, 0);
#endif /* !HAVE_REGEX_H */

	g_free(s);
}

static gboolean
pidgin_debug_is_enabled(PurpleDebugLevel level, const char *category)
{
	return (debug_win != NULL &&
			purple_prefs_get_bool(PIDGIN_PREFS_ROOT "/debug/enabled"));
}

static PurpleDebugUiOps ops =
{
	pidgin_debug_print,
	pidgin_debug_is_enabled,
	NULL,
	NULL,
	NULL,
	NULL
};

PurpleDebugUiOps *
pidgin_debug_get_ui_ops(void)
{
	return &ops;
}

void *
pidgin_debug_get_handle() {
	static int handle;

	return &handle;
}<|MERGE_RESOLUTION|>--- conflicted
+++ resolved
@@ -43,19 +43,6 @@
 
 #include <gdk/gdkkeysyms.h>
 
-/* TODO: I'm too lazy to change all these until we bump required GTK+ version */
-#if GTK_CHECK_VERSION(2,4,0)
-#undef GTK_TOGGLE_BUTTON
-#undef gtk_toggle_button_get_active
-#undef gtk_toggle_button_set_active
-#undef GtkToggleButton
-
-#define GTK_TOGGLE_BUTTON GTK_TOGGLE_TOOL_BUTTON
-#define gtk_toggle_button_get_active gtk_toggle_tool_button_get_active
-#define gtk_toggle_button_set_active gtk_toggle_tool_button_set_active
-#define GtkToggleButton GtkToggleToolButton
-#endif
-
 typedef struct
 {
 	GtkWidget *window;
@@ -692,20 +679,10 @@
 	GtkWidget *frame;
 	gint width, height;
 	void *handle;
-<<<<<<< HEAD
-#if GTK_CHECK_VERSION(2,4,0)
-=======
->>>>>>> f3beef81
 	GtkToolItem *item;
 #if !GTK_CHECK_VERSION(2,12,0)
 	GtkTooltips *tooltips;
 #endif
-<<<<<<< HEAD
-#else
-	GtkWidget *image;
-#endif
-=======
->>>>>>> f3beef81
 
 	win = g_new0(DebugWindow, 1);
 
@@ -746,11 +723,7 @@
 	if (purple_prefs_get_bool(PIDGIN_PREFS_ROOT "/debug/toolbar")) {
 		/* Setup our top button bar thingie. */
 		toolbar = gtk_toolbar_new();
-<<<<<<< HEAD
-#if GTK_CHECK_VERSION(2,4,0) && !GTK_CHECK_VERSION(2,12,0)
-=======
 #if !GTK_CHECK_VERSION(2,12,0)
->>>>>>> f3beef81
 		tooltips = gtk_tooltips_new();
 #endif
 #if !GTK_CHECK_VERSION(2,14,0)
@@ -770,13 +743,8 @@
 
 #ifndef HAVE_REGEX_H
 		/* Find button */
-<<<<<<< HEAD
-#if GTK_CHECK_VERSION(2,4,0)
-		item = gtk_tool_button_new_from_stock(GTK_STOCK_FIND);
-=======
 		item = gtk_tool_button_new_from_stock(GTK_STOCK_FIND);
 		gtk_tool_item_set_is_important(item, TRUE);
->>>>>>> f3beef81
 #if GTK_CHECK_VERSION(2,12,0)
 		gtk_tool_item_set_tooltip_text(item, _("Find"));
 #else
@@ -784,24 +752,11 @@
 #endif
 		g_signal_connect(G_OBJECT(item), "clicked", G_CALLBACK(find_cb), win);
 		gtk_container_add(GTK_CONTAINER(toolbar), GTK_WIDGET(item));
-<<<<<<< HEAD
-#else
-		gtk_toolbar_insert_stock(GTK_TOOLBAR(toolbar), GTK_STOCK_FIND,
-		                         _("Find"), NULL, G_CALLBACK(find_cb),
-		                         win, -1);
-#endif
-#endif /* HAVE_REGEX_H */
-
-		/* Save */
-#if GTK_CHECK_VERSION(2,4,0)
-		item = gtk_tool_button_new_from_stock(GTK_STOCK_SAVE);
-=======
 #endif /* HAVE_REGEX_H */
 
 		/* Save */
 		item = gtk_tool_button_new_from_stock(GTK_STOCK_SAVE);
 		gtk_tool_item_set_is_important(item, TRUE);
->>>>>>> f3beef81
 #if GTK_CHECK_VERSION(2,12,0)
 		gtk_tool_item_set_tooltip_text(item, _("Save"));
 #else
@@ -809,22 +764,10 @@
 #endif
 		g_signal_connect(G_OBJECT(item), "clicked", G_CALLBACK(save_cb), win);
 		gtk_container_add(GTK_CONTAINER(toolbar), GTK_WIDGET(item));
-<<<<<<< HEAD
-#else
-		gtk_toolbar_insert_stock(GTK_TOOLBAR(toolbar), GTK_STOCK_SAVE,
-		                         _("Save"), NULL, G_CALLBACK(save_cb),
-		                         win, -1);
-#endif
-
-		/* Clear button */
-#if GTK_CHECK_VERSION(2,4,0)
-		item = gtk_tool_button_new_from_stock(GTK_STOCK_CLEAR);
-=======
 
 		/* Clear button */
 		item = gtk_tool_button_new_from_stock(GTK_STOCK_CLEAR);
 		gtk_tool_item_set_is_important(item, TRUE);
->>>>>>> f3beef81
 #if GTK_CHECK_VERSION(2,12,0)
 		gtk_tool_item_set_tooltip_text(item, _("Clear"));
 #else
@@ -832,24 +775,6 @@
 #endif
 		g_signal_connect(G_OBJECT(item), "clicked", G_CALLBACK(clear_cb), win);
 		gtk_container_add(GTK_CONTAINER(toolbar), GTK_WIDGET(item));
-<<<<<<< HEAD
-#else
-		gtk_toolbar_insert_stock(GTK_TOOLBAR(toolbar), GTK_STOCK_CLEAR,
-		                         _("Clear"), NULL, G_CALLBACK(clear_cb),
-		                         win, -1);
-#endif
-
-#if GTK_CHECK_VERSION(2,4,0)
-		item = gtk_separator_tool_item_new();
-		gtk_container_add(GTK_CONTAINER(toolbar), GTK_WIDGET(item));
-#else
-		gtk_toolbar_insert_space(GTK_TOOLBAR(toolbar), -1);
-#endif
-
-		/* Pause */
-#if GTK_CHECK_VERSION(2,4,0)
-		item = gtk_toggle_tool_button_new_from_stock(PIDGIN_STOCK_PAUSE);
-=======
 
 		item = gtk_separator_tool_item_new();
 		gtk_container_add(GTK_CONTAINER(toolbar), GTK_WIDGET(item));
@@ -857,7 +782,6 @@
 		/* Pause */
 		item = gtk_toggle_tool_button_new_from_stock(PIDGIN_STOCK_PAUSE);
 		gtk_tool_item_set_is_important(item, TRUE);
->>>>>>> f3beef81
 #if GTK_CHECK_VERSION(2,12,0)
 		gtk_tool_item_set_tooltip_text(item, _("Pause"));
 #else
@@ -865,29 +789,6 @@
 #endif
 		g_signal_connect(G_OBJECT(item), "clicked", G_CALLBACK(pause_cb), win);
 		gtk_container_add(GTK_CONTAINER(toolbar), GTK_WIDGET(item));
-<<<<<<< HEAD
-#else
-		image = gtk_image_new_from_stock(PIDGIN_STOCK_PAUSE, GTK_ICON_SIZE_MENU);
-		gtk_toolbar_append_element(GTK_TOOLBAR(toolbar),
-		                                    GTK_TOOLBAR_CHILD_TOGGLEBUTTON,
-		                                    NULL, _("Pause"), _("Pause"),
-		                                    NULL, image,
-		                                    G_CALLBACK(pause_cb), win);
-#endif
-
-#ifdef HAVE_REGEX_H
-		/* regex stuff */
-#if GTK_CHECK_VERSION(2,4,0)
-		item = gtk_separator_tool_item_new();
-		gtk_container_add(GTK_CONTAINER(toolbar), GTK_WIDGET(item));
-#else
-		gtk_toolbar_insert_space(GTK_TOOLBAR(toolbar), -1);
-#endif
-
-		/* regex toggle button */
-#if GTK_CHECK_VERSION(2,4,0)
-		item = gtk_toggle_tool_button_new_from_stock(GTK_STOCK_FIND);
-=======
 
 #ifdef HAVE_REGEX_H
 		/* regex stuff */
@@ -898,7 +799,6 @@
 		item = gtk_toggle_tool_button_new_from_stock(GTK_STOCK_FIND);
 		gtk_tool_item_set_is_important(item, TRUE);
 		win->filter = GTK_WIDGET(item);
->>>>>>> f3beef81
 		gtk_tool_button_set_label(GTK_TOOL_BUTTON(win->filter), _("Filter"));
 #if GTK_CHECK_VERSION(2,12,0)
 		gtk_tool_item_set_tooltip_text(GTK_TOOL_ITEM(win->filter), _("Filter"));
@@ -907,20 +807,6 @@
 #endif
 		g_signal_connect(G_OBJECT(win->filter), "clicked", G_CALLBACK(regex_filter_toggled_cb), win);
 		gtk_container_add(GTK_CONTAINER(toolbar), GTK_WIDGET(win->filter));
-<<<<<<< HEAD
-		win->filter = GTK_WIDGET(item);
-#else
-		image = gtk_image_new_from_stock(GTK_STOCK_FIND, GTK_ICON_SIZE_MENU);
-		win->filter =
-			gtk_toolbar_append_element(GTK_TOOLBAR(toolbar),
-									   GTK_TOOLBAR_CHILD_TOGGLEBUTTON,
-									   NULL, _("Filter"), _("Filter"),
-									   NULL, image,
-									   G_CALLBACK(regex_filter_toggled_cb),
-									   win);
-#endif
-=======
->>>>>>> f3beef81
 
 		/* we purposely disable the toggle button here in case
 		 * /purple/gtk/debug/expression has an empty string.  If it does not have
@@ -935,10 +821,6 @@
 
 		/* regex entry */
 		win->expression = gtk_entry_new();
-<<<<<<< HEAD
-#if GTK_CHECK_VERSION(2,4,0)
-=======
->>>>>>> f3beef81
 		item = gtk_tool_item_new();
 #if GTK_CHECK_VERSION(2,12,0)
 		gtk_widget_set_tooltip_text(win->expression, _("Right click for more options."));
@@ -947,16 +829,7 @@
 #endif
 		gtk_container_add(GTK_CONTAINER(item), GTK_WIDGET(win->expression));
 		gtk_container_add(GTK_CONTAINER(toolbar), GTK_WIDGET(item));
-<<<<<<< HEAD
-#else
-		gtk_toolbar_append_element(GTK_TOOLBAR(toolbar),
-								   GTK_TOOLBAR_CHILD_WIDGET, win->expression,
-								   NULL, _("Right click for more options."),
-								   NULL, NULL, NULL, NULL);
-#endif
-=======
-
->>>>>>> f3beef81
+
 		/* this needs to be before the text is set from the pref if we want it
 		 * to colorize a stored expression.
 		 */
@@ -982,36 +855,14 @@
 
 #endif /* HAVE_REGEX_H */
 
-<<<<<<< HEAD
-#if GTK_CHECK_VERSION(2,4,0)
 		item = gtk_separator_tool_item_new();
 		gtk_container_add(GTK_CONTAINER(toolbar), GTK_WIDGET(item));
-#else
-		gtk_toolbar_insert_space(GTK_TOOLBAR(toolbar), -1);
-#endif
-
-#if GTK_CHECK_VERSION(2,4,0)
+
 		item = gtk_tool_item_new();
 		gtk_container_add(GTK_CONTAINER(item), gtk_label_new(_("Level ")));
 		gtk_container_add(GTK_CONTAINER(toolbar), GTK_WIDGET(item));
-#else
-		gtk_toolbar_append_element(GTK_TOOLBAR(toolbar),
-		                           GTK_TOOLBAR_CHILD_WIDGET, gtk_label_new(_("Level ")),
-		                           NULL, _("Select the debug filter level."),
-		                           NULL, NULL, NULL, NULL);
-#endif
+
 		win->filterlevel = gtk_combo_box_new_text();
-#if GTK_CHECK_VERSION(2,4,0)
-=======
-		item = gtk_separator_tool_item_new();
-		gtk_container_add(GTK_CONTAINER(toolbar), GTK_WIDGET(item));
-
-		item = gtk_tool_item_new();
-		gtk_container_add(GTK_CONTAINER(item), gtk_label_new(_("Level ")));
-		gtk_container_add(GTK_CONTAINER(toolbar), GTK_WIDGET(item));
-
-		win->filterlevel = gtk_combo_box_new_text();
->>>>>>> f3beef81
 		item = gtk_tool_item_new();
 #if GTK_CHECK_VERSION(2,12,0)
 		gtk_widget_set_tooltip_text(win->filterlevel, _("Select the debug filter level."));
@@ -1020,16 +871,7 @@
 #endif
 		gtk_container_add(GTK_CONTAINER(item), win->filterlevel);
 		gtk_container_add(GTK_CONTAINER(toolbar), GTK_WIDGET(item));
-<<<<<<< HEAD
-#else
-		gtk_toolbar_append_element(GTK_TOOLBAR(toolbar),
-		                           GTK_TOOLBAR_CHILD_WIDGET, win->filterlevel,
-		                           NULL, _("Select the debug filter level."),
-		                           NULL, NULL, NULL, NULL);
-#endif
-=======
-
->>>>>>> f3beef81
+
 		gtk_combo_box_append_text(GTK_COMBO_BOX(win->filterlevel), _("All"));
 		gtk_combo_box_append_text(GTK_COMBO_BOX(win->filterlevel), _("Misc"));
 		gtk_combo_box_append_text(GTK_COMBO_BOX(win->filterlevel), _("Info"));
