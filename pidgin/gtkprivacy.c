/**
 * @file gtkprivacy.c GTK+ Privacy UI
 * @ingroup pidgin
 */

/* pidgin
 *
 * Pidgin is the legal property of its developers, whose names are too numerous
 * to list here.  Please refer to the COPYRIGHT file distributed with this
 * source distribution.
 *
 * This program is free software; you can redistribute it and/or modify
 * it under the terms of the GNU General Public License as published by
 * the Free Software Foundation; either version 2 of the License, or
 * (at your option) any later version.
 *
 * This program is distributed in the hope that it will be useful,
 * but WITHOUT ANY WARRANTY; without even the implied warranty of
 * MERCHANTABILITY or FITNESS FOR A PARTICULAR PURPOSE.  See the
 * GNU General Public License for more details.
 *
 * You should have received a copy of the GNU General Public License
 * along with this program; if not, write to the Free Software
 * Foundation, Inc., 51 Franklin Street, Fifth Floor, Boston, MA  02111-1301  USA
 */
#include "internal.h"
#include "pidgin.h"

#include "connection.h"
#include "debug.h"
#include "privacy.h"
#include "request.h"
#include "util.h"

#include "gtkblist.h"
#include "gtkprivacy.h"
#include "gtkutils.h"

typedef struct
{
	GtkWidget *win;

	GtkWidget *type_menu;

	GtkWidget *add_button;
	GtkWidget *remove_button;
	GtkWidget *removeall_button;
	GtkWidget *close_button;

	GtkWidget *button_box;
	GtkWidget *allow_widget;
	GtkWidget *block_widget;

	GtkListStore *allow_store;
	GtkListStore *block_store;

	GtkWidget *allow_list;
	GtkWidget *block_list;

	gboolean in_allow_list;

	PurpleAccount *account;

} PidginPrivacyDialog;

typedef struct
{
	PurpleAccount *account;
	char *name;
	gboolean block;

} PidginPrivacyRequestData;

static struct
{
	const char *text;
	int num;

} const menu_entries[] =
{
	{ N_("Allow all users to contact me"),         PURPLE_PRIVACY_ALLOW_ALL },
	{ N_("Allow only the users on my buddy list"), PURPLE_PRIVACY_ALLOW_BUDDYLIST },
	{ N_("Allow only the users below"),            PURPLE_PRIVACY_ALLOW_USERS },
	{ N_("Block all users"),                       PURPLE_PRIVACY_DENY_ALL },
	{ N_("Block only the users below"),            PURPLE_PRIVACY_DENY_USERS }
};

static const size_t menu_entry_count = sizeof(menu_entries) / sizeof(*menu_entries);

static PidginPrivacyDialog *privacy_dialog = NULL;

static void
rebuild_allow_list(PidginPrivacyDialog *dialog)
{
	GSList *l;
	GtkTreeIter iter;

	gtk_list_store_clear(dialog->allow_store);

	for (l = dialog->account->permit; l != NULL; l = l->next) {
		gtk_list_store_append(dialog->allow_store, &iter);
		gtk_list_store_set(dialog->allow_store, &iter, 0, l->data, -1);
	}
}

static void
rebuild_block_list(PidginPrivacyDialog *dialog)
{
	GSList *l;
	GtkTreeIter iter;

	gtk_list_store_clear(dialog->block_store);

	for (l = dialog->account->deny; l != NULL; l = l->next) {
		gtk_list_store_append(dialog->block_store, &iter);
		gtk_list_store_set(dialog->block_store, &iter, 0, l->data, -1);
	}
}

static void
user_selected_cb(GtkTreeSelection *sel, PidginPrivacyDialog *dialog)
{
	gtk_widget_set_sensitive(dialog->remove_button, TRUE);
}

static GtkWidget *
build_list(PidginPrivacyDialog *dialog, GtkListStore *model,
		   GtkWidget **ret_treeview)
{
	GtkWidget *sw;
	GtkWidget *treeview;
	GtkCellRenderer *rend;
	GtkTreeViewColumn *column;
	GtkTreeSelection *sel;

	sw = gtk_scrolled_window_new(NULL, NULL);
	gtk_scrolled_window_set_policy(GTK_SCROLLED_WINDOW(sw),
					GTK_POLICY_AUTOMATIC,
					GTK_POLICY_AUTOMATIC);
	gtk_scrolled_window_set_shadow_type(GTK_SCROLLED_WINDOW(sw), GTK_SHADOW_IN);

	treeview = gtk_tree_view_new_with_model(GTK_TREE_MODEL(model));
	*ret_treeview = treeview;

	rend = gtk_cell_renderer_text_new();

	column = gtk_tree_view_column_new_with_attributes(NULL, rend,
													  "text", 0,
													  NULL);
	gtk_tree_view_column_set_clickable(GTK_TREE_VIEW_COLUMN(column), TRUE);
	gtk_tree_view_append_column(GTK_TREE_VIEW(treeview), column);
	gtk_tree_view_set_headers_visible(GTK_TREE_VIEW(treeview), FALSE);
	gtk_container_add(GTK_CONTAINER(sw), treeview);

	gtk_widget_show(treeview);

	sel = gtk_tree_view_get_selection(GTK_TREE_VIEW(treeview));

	g_signal_connect(G_OBJECT(sel), "changed",
					 G_CALLBACK(user_selected_cb), dialog);

	gtk_widget_set_size_request(sw, -1, 200);

	return sw;
}

static GtkWidget *
build_allow_list(PidginPrivacyDialog *dialog)
{
	GtkWidget *widget;
	GtkWidget *list;

	dialog->allow_store = gtk_list_store_new(1, G_TYPE_STRING);

	gtk_tree_sortable_set_sort_column_id(GTK_TREE_SORTABLE(dialog->allow_store), 0, GTK_SORT_ASCENDING);

	widget = build_list(dialog, dialog->allow_store, &list);

	dialog->allow_list = list;

	rebuild_allow_list(dialog);

	return widget;
}

static GtkWidget *
build_block_list(PidginPrivacyDialog *dialog)
{
	GtkWidget *widget;
	GtkWidget *list;

	dialog->block_store = gtk_list_store_new(1, G_TYPE_STRING);

	gtk_tree_sortable_set_sort_column_id(GTK_TREE_SORTABLE(dialog->block_store), 0, GTK_SORT_ASCENDING);

	widget = build_list(dialog, dialog->block_store, &list);

	dialog->block_list = list;

	rebuild_block_list(dialog);

	return widget;
}

static gint
destroy_cb(GtkWidget *w, GdkEvent *event, PidginPrivacyDialog *dialog)
{
	pidgin_privacy_dialog_hide();

	return 0;
}

static void
select_account_cb(GtkWidget *dropdown, PurpleAccount *account,
				  PidginPrivacyDialog *dialog)
{
	int i;

	dialog->account = account;

	for (i = 0; i < menu_entry_count; i++) {
		if (menu_entries[i].num == account->perm_deny) {
<<<<<<< HEAD
#if GTK_CHECK_VERSION(2,4,0)
			gtk_combo_box_set_active(GTK_COMBO_BOX(dialog->type_menu), i);
#else
			gtk_option_menu_set_history(GTK_OPTION_MENU(dialog->type_menu), i);
#endif
=======
			gtk_combo_box_set_active(GTK_COMBO_BOX(dialog->type_menu), i);
>>>>>>> f3beef81
			break;
		}
	}

	rebuild_allow_list(dialog);
	rebuild_block_list(dialog);
}

/*
 * TODO: Setting the permit/deny setting needs to go through privacy.c
 *       Even better: the privacy API needs to not suck.
 */
#if GTK_CHECK_VERSION(2,4,0)
static void
type_changed_cb(GtkComboBox *combo, PidginPrivacyDialog *dialog)
{
	int new_type = menu_entries[gtk_combo_box_get_active(combo)].num;
#else
static void
type_changed_cb(GtkComboBox *combo, PidginPrivacyDialog *dialog)
{
<<<<<<< HEAD
	int new_type = menu_entries[gtk_option_menu_get_history(optmenu)].num;
#endif
=======
	int new_type = menu_entries[gtk_combo_box_get_active(combo)].num;
>>>>>>> f3beef81

	dialog->account->perm_deny = new_type;
	serv_set_permit_deny(purple_account_get_connection(dialog->account));

	gtk_widget_hide(dialog->allow_widget);
	gtk_widget_hide(dialog->block_widget);
	gtk_widget_hide_all(dialog->button_box);

	if (new_type == PURPLE_PRIVACY_ALLOW_USERS) {
		gtk_widget_show(dialog->allow_widget);
		gtk_widget_show_all(dialog->button_box);
		dialog->in_allow_list = TRUE;
	}
	else if (new_type == PURPLE_PRIVACY_DENY_USERS) {
		gtk_widget_show(dialog->block_widget);
		gtk_widget_show_all(dialog->button_box);
		dialog->in_allow_list = FALSE;
	}

	gtk_widget_show_all(dialog->close_button);
	gtk_widget_show(dialog->button_box);

	purple_blist_schedule_save();
	pidgin_blist_refresh(purple_get_blist());
}

static void
add_cb(GtkWidget *button, PidginPrivacyDialog *dialog)
{
	if (dialog->in_allow_list)
		pidgin_request_add_permit(dialog->account, NULL);
	else
		pidgin_request_add_block(dialog->account, NULL);
}

static void
remove_cb(GtkWidget *button, PidginPrivacyDialog *dialog)
{
	GtkTreeIter iter;
	GtkTreeModel *model;
	GtkTreeSelection *sel;
	char *name;

	if (dialog->in_allow_list && dialog->allow_store == NULL)
		return;

	if (!dialog->in_allow_list && dialog->block_store == NULL)
		return;

	if (dialog->in_allow_list) {
		model = GTK_TREE_MODEL(dialog->allow_store);
		sel   = gtk_tree_view_get_selection(GTK_TREE_VIEW(dialog->allow_list));
	}
	else {
		model = GTK_TREE_MODEL(dialog->block_store);
		sel   = gtk_tree_view_get_selection(GTK_TREE_VIEW(dialog->block_list));
	}

	if (gtk_tree_selection_get_selected(sel, NULL, &iter))
		gtk_tree_model_get(model, &iter, 0, &name, -1);
	else
		return;

	if (dialog->in_allow_list)
		purple_privacy_permit_remove(dialog->account, name, FALSE);
	else
		purple_privacy_deny_remove(dialog->account, name, FALSE);

	g_free(name);
}

static void
removeall_cb(GtkWidget *button, PidginPrivacyDialog *dialog)
{
	GSList *l;
	if (dialog->in_allow_list)
		l = dialog->account->permit;
	else
		l = dialog->account->deny;
	while (l) {
		char *user;
		user = l->data;
		l = l->next;
		if (dialog->in_allow_list)
			purple_privacy_permit_remove(dialog->account, user, FALSE);
		else
			purple_privacy_deny_remove(dialog->account, user, FALSE);
	}
}

static void
close_cb(GtkWidget *button, PidginPrivacyDialog *dialog)
{
	gtk_widget_destroy(dialog->win);

	pidgin_privacy_dialog_hide();
}

static PidginPrivacyDialog *
privacy_dialog_new(void)
{
	PidginPrivacyDialog *dialog;
	GtkWidget *vbox;
	GtkWidget *button;
	GtkWidget *dropdown;
	GtkWidget *label;
<<<<<<< HEAD
#if !GTK_CHECK_VERSION(2,4,0)
	GtkWidget *menu;
#endif
	int selected = 0;
=======
	int selected = -1;
>>>>>>> f3beef81
	int i;

	dialog = g_new0(PidginPrivacyDialog, 1);

	dialog->win = pidgin_create_dialog(_("Privacy"), PIDGIN_HIG_BORDER, "privacy", TRUE);

	g_signal_connect(G_OBJECT(dialog->win), "delete_event",
					 G_CALLBACK(destroy_cb), dialog);

	/* Main vbox */
	vbox = pidgin_dialog_get_vbox_with_properties(GTK_DIALOG(dialog->win), FALSE, PIDGIN_HIG_BORDER);

	/* Description label */
	label = gtk_label_new(
		_("Changes to privacy settings take effect immediately."));

	gtk_box_pack_start(GTK_BOX(vbox), label, FALSE, FALSE, 0);
	gtk_misc_set_alignment(GTK_MISC(label), 0, 0.5);
	gtk_widget_show(label);

	/* Accounts drop-down */
	dropdown = pidgin_account_option_menu_new(NULL, FALSE,
												G_CALLBACK(select_account_cb), NULL, dialog);
	pidgin_add_widget_to_vbox(GTK_BOX(vbox), _("Set privacy for:"), NULL, dropdown, TRUE, NULL);
	dialog->account = pidgin_account_option_menu_get_selected(dropdown);

	/* Add the drop-down list with the allow/block types. */
<<<<<<< HEAD
#if GTK_CHECK_VERSION(2,4,0)
	dialog->type_menu = gtk_combo_box_new_text();
	gtk_box_pack_start(GTK_BOX(vbox), dialog->type_menu, FALSE, FALSE, 0);
	gtk_widget_show(dialog->type_menu);

	for (i = 0; i < menu_entry_count; i++) {
		gtk_combo_box_append_text(GTK_COMBO_BOX(dialog->type_menu),
		                          _(menu_entries[i].text));

		if (menu_entries[i].num == dialog->account->perm_deny)
			selected = i;
	}

	gtk_combo_box_set_active(GTK_COMBO_BOX(dialog->type_menu), selected);

	g_signal_connect(G_OBJECT(dialog->type_menu), "changed",
					 G_CALLBACK(type_changed_cb), dialog);
#else
	dialog->type_menu = gtk_option_menu_new();
=======
	dialog->type_menu = gtk_combo_box_new_text();
>>>>>>> f3beef81
	gtk_box_pack_start(GTK_BOX(vbox), dialog->type_menu, FALSE, FALSE, 0);
	gtk_widget_show(dialog->type_menu);

	for (i = 0; i < menu_entry_count; i++) {
		gtk_combo_box_append_text(GTK_COMBO_BOX(dialog->type_menu),
		                          _(menu_entries[i].text));

		if (menu_entries[i].num == dialog->account->perm_deny)
			selected = i;
	}

	gtk_combo_box_set_active(GTK_COMBO_BOX(dialog->type_menu), selected);

	g_signal_connect(G_OBJECT(dialog->type_menu), "changed",
					 G_CALLBACK(type_changed_cb), dialog);
#endif

	/* Build the treeview for the allow list. */
	dialog->allow_widget = build_allow_list(dialog);
	gtk_box_pack_start(GTK_BOX(vbox), dialog->allow_widget, TRUE, TRUE, 0);

	/* Build the treeview for the block list. */
	dialog->block_widget = build_block_list(dialog);
	gtk_box_pack_start(GTK_BOX(vbox), dialog->block_widget, TRUE, TRUE, 0);

	/* Add the button box for Add, Remove, Remove All */
	dialog->button_box = pidgin_dialog_get_action_area(GTK_DIALOG(dialog->win));

	/* Add button */
	button = pidgin_dialog_add_button(GTK_DIALOG(dialog->win), GTK_STOCK_ADD, G_CALLBACK(add_cb), dialog);
	dialog->add_button = button;

	/* Remove button */
	button = pidgin_dialog_add_button(GTK_DIALOG(dialog->win), GTK_STOCK_REMOVE, G_CALLBACK(remove_cb), dialog);
	dialog->remove_button = button;
	/* TODO: This button should be sensitive/invisitive more cleverly */
	gtk_widget_set_sensitive(button, FALSE);

	/* Remove All button */
	button = pidgin_dialog_add_button(GTK_DIALOG(dialog->win), _("Remove Al_l"), G_CALLBACK(removeall_cb), dialog);
	dialog->removeall_button = button;

	/* Close button */
	button = pidgin_dialog_add_button(GTK_DIALOG(dialog->win), GTK_STOCK_CLOSE, G_CALLBACK(close_cb), dialog);
	dialog->close_button = button;

<<<<<<< HEAD
#if GTK_CHECK_VERSION(2,4,0)
	type_changed_cb(GTK_COMBO_BOX(dialog->type_menu), dialog);
#else
	type_changed_cb(GTK_OPTION_MENU(dialog->type_menu), dialog);
#endif
=======
	type_changed_cb(GTK_COMBO_BOX(dialog->type_menu), dialog);
>>>>>>> f3beef81
#if 0
	if (dialog->account->perm_deny == PURPLE_PRIVACY_ALLOW_USERS) {
		gtk_widget_show(dialog->allow_widget);
		gtk_widget_show(dialog->button_box);
		dialog->in_allow_list = TRUE;
	}
	else if (dialog->account->perm_deny == PURPLE_PRIVACY_DENY_USERS) {
		gtk_widget_show(dialog->block_widget);
		gtk_widget_show(dialog->button_box);
		dialog->in_allow_list = FALSE;
	}
#endif
	return dialog;
}

void
pidgin_privacy_dialog_show(void)
{
	g_return_if_fail(purple_connections_get_all() != NULL);

	if (privacy_dialog == NULL)
		privacy_dialog = privacy_dialog_new();

	gtk_widget_show(privacy_dialog->win);
	gdk_window_raise(privacy_dialog->win->window);
}

void
pidgin_privacy_dialog_hide(void)
{
	if (privacy_dialog == NULL)
		return;

	g_object_unref(G_OBJECT(privacy_dialog->allow_store));
	g_object_unref(G_OBJECT(privacy_dialog->block_store));
	g_free(privacy_dialog);
	privacy_dialog = NULL;
}

static void
destroy_request_data(PidginPrivacyRequestData *data)
{
	g_free(data->name);
	g_free(data);
}

static void
confirm_permit_block_cb(PidginPrivacyRequestData *data, int option)
{
	if (data->block)
		purple_privacy_deny(data->account, data->name, FALSE, FALSE);
	else
		purple_privacy_allow(data->account, data->name, FALSE, FALSE);

	destroy_request_data(data);
}

static void
add_permit_block_cb(PidginPrivacyRequestData *data, const char *name)
{
	data->name = g_strdup(name);

	confirm_permit_block_cb(data, 0);
}

void
pidgin_request_add_permit(PurpleAccount *account, const char *name)
{
	PidginPrivacyRequestData *data;

	g_return_if_fail(account != NULL);

	data = g_new0(PidginPrivacyRequestData, 1);
	data->account = account;
	data->name    = g_strdup(name);
	data->block   = FALSE;

	if (name == NULL) {
		purple_request_input(account, _("Permit User"),
			_("Type a user you permit to contact you."),
			_("Please enter the name of the user you wish to be "
			  "able to contact you."),
			NULL, FALSE, FALSE, NULL,
			_("_Permit"), G_CALLBACK(add_permit_block_cb),
			_("Cancel"), G_CALLBACK(destroy_request_data),
			account, name, NULL,
			data);
	}
	else {
		char *primary = g_strdup_printf(_("Allow %s to contact you?"), name);
		char *secondary =
			g_strdup_printf(_("Are you sure you wish to allow "
							  "%s to contact you?"), name);


		purple_request_action(account, _("Permit User"), primary, secondary,
							0,
							account, name, NULL,
							data, 2,
							_("_Permit"), G_CALLBACK(confirm_permit_block_cb),
							_("Cancel"), G_CALLBACK(destroy_request_data));

		g_free(primary);
		g_free(secondary);
	}
}

void
pidgin_request_add_block(PurpleAccount *account, const char *name)
{
	PidginPrivacyRequestData *data;

	g_return_if_fail(account != NULL);

	data = g_new0(PidginPrivacyRequestData, 1);
	data->account = account;
	data->name    = g_strdup(name);
	data->block   = TRUE;

	if (name == NULL) {
		purple_request_input(account, _("Block User"),
			_("Type a user to block."),
			_("Please enter the name of the user you wish to block."),
			NULL, FALSE, FALSE, NULL,
			_("_Block"), G_CALLBACK(add_permit_block_cb),
			_("Cancel"), G_CALLBACK(destroy_request_data),
			account, name, NULL,
			data);
	}
	else {
		char *primary = g_strdup_printf(_("Block %s?"), name);
		char *secondary =
			g_strdup_printf(_("Are you sure you want to block %s?"), name);

		purple_request_action(account, _("Block User"), primary, secondary,
							0,
							account, name, NULL,
							data, 2,
							_("_Block"), G_CALLBACK(confirm_permit_block_cb),
							_("Cancel"), G_CALLBACK(destroy_request_data));

		g_free(primary);
		g_free(secondary);
	}
}

static void
pidgin_permit_added_removed(PurpleAccount *account, const char *name)
{
	if (privacy_dialog != NULL)
		rebuild_allow_list(privacy_dialog);
}

static void
pidgin_deny_added_removed(PurpleAccount *account, const char *name)
{
	if (privacy_dialog != NULL)
		rebuild_block_list(privacy_dialog);
}

static PurplePrivacyUiOps privacy_ops =
{
	pidgin_permit_added_removed,
	pidgin_permit_added_removed,
	pidgin_deny_added_removed,
	pidgin_deny_added_removed,
	NULL,
	NULL,
	NULL,
	NULL
};

PurplePrivacyUiOps *
pidgin_privacy_get_ui_ops(void)
{
	return &privacy_ops;
}

void
pidgin_privacy_init(void)
{
}<|MERGE_RESOLUTION|>--- conflicted
+++ resolved
@@ -220,15 +220,7 @@
 
 	for (i = 0; i < menu_entry_count; i++) {
 		if (menu_entries[i].num == account->perm_deny) {
-<<<<<<< HEAD
-#if GTK_CHECK_VERSION(2,4,0)
 			gtk_combo_box_set_active(GTK_COMBO_BOX(dialog->type_menu), i);
-#else
-			gtk_option_menu_set_history(GTK_OPTION_MENU(dialog->type_menu), i);
-#endif
-=======
-			gtk_combo_box_set_active(GTK_COMBO_BOX(dialog->type_menu), i);
->>>>>>> f3beef81
 			break;
 		}
 	}
@@ -241,21 +233,10 @@
  * TODO: Setting the permit/deny setting needs to go through privacy.c
  *       Even better: the privacy API needs to not suck.
  */
-#if GTK_CHECK_VERSION(2,4,0)
 static void
 type_changed_cb(GtkComboBox *combo, PidginPrivacyDialog *dialog)
 {
 	int new_type = menu_entries[gtk_combo_box_get_active(combo)].num;
-#else
-static void
-type_changed_cb(GtkComboBox *combo, PidginPrivacyDialog *dialog)
-{
-<<<<<<< HEAD
-	int new_type = menu_entries[gtk_option_menu_get_history(optmenu)].num;
-#endif
-=======
-	int new_type = menu_entries[gtk_combo_box_get_active(combo)].num;
->>>>>>> f3beef81
 
 	dialog->account->perm_deny = new_type;
 	serv_set_permit_deny(purple_account_get_connection(dialog->account));
@@ -362,14 +343,7 @@
 	GtkWidget *button;
 	GtkWidget *dropdown;
 	GtkWidget *label;
-<<<<<<< HEAD
-#if !GTK_CHECK_VERSION(2,4,0)
-	GtkWidget *menu;
-#endif
-	int selected = 0;
-=======
 	int selected = -1;
->>>>>>> f3beef81
 	int i;
 
 	dialog = g_new0(PidginPrivacyDialog, 1);
@@ -397,8 +371,6 @@
 	dialog->account = pidgin_account_option_menu_get_selected(dropdown);
 
 	/* Add the drop-down list with the allow/block types. */
-<<<<<<< HEAD
-#if GTK_CHECK_VERSION(2,4,0)
 	dialog->type_menu = gtk_combo_box_new_text();
 	gtk_box_pack_start(GTK_BOX(vbox), dialog->type_menu, FALSE, FALSE, 0);
 	gtk_widget_show(dialog->type_menu);
@@ -415,27 +387,6 @@
 
 	g_signal_connect(G_OBJECT(dialog->type_menu), "changed",
 					 G_CALLBACK(type_changed_cb), dialog);
-#else
-	dialog->type_menu = gtk_option_menu_new();
-=======
-	dialog->type_menu = gtk_combo_box_new_text();
->>>>>>> f3beef81
-	gtk_box_pack_start(GTK_BOX(vbox), dialog->type_menu, FALSE, FALSE, 0);
-	gtk_widget_show(dialog->type_menu);
-
-	for (i = 0; i < menu_entry_count; i++) {
-		gtk_combo_box_append_text(GTK_COMBO_BOX(dialog->type_menu),
-		                          _(menu_entries[i].text));
-
-		if (menu_entries[i].num == dialog->account->perm_deny)
-			selected = i;
-	}
-
-	gtk_combo_box_set_active(GTK_COMBO_BOX(dialog->type_menu), selected);
-
-	g_signal_connect(G_OBJECT(dialog->type_menu), "changed",
-					 G_CALLBACK(type_changed_cb), dialog);
-#endif
 
 	/* Build the treeview for the allow list. */
 	dialog->allow_widget = build_allow_list(dialog);
@@ -466,15 +417,7 @@
 	button = pidgin_dialog_add_button(GTK_DIALOG(dialog->win), GTK_STOCK_CLOSE, G_CALLBACK(close_cb), dialog);
 	dialog->close_button = button;
 
-<<<<<<< HEAD
-#if GTK_CHECK_VERSION(2,4,0)
 	type_changed_cb(GTK_COMBO_BOX(dialog->type_menu), dialog);
-#else
-	type_changed_cb(GTK_OPTION_MENU(dialog->type_menu), dialog);
-#endif
-=======
-	type_changed_cb(GTK_COMBO_BOX(dialog->type_menu), dialog);
->>>>>>> f3beef81
 #if 0
 	if (dialog->account->perm_deny == PURPLE_PRIVACY_ALLOW_USERS) {
 		gtk_widget_show(dialog->allow_widget);
