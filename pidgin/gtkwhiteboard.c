/*
 * pidgin
 *
 * Pidgin is the legal property of its developers, whose names are too numerous
 * to list here.  Please refer to the COPYRIGHT file distributed with this
 * source distribution.
 *
 * This program is free software; you can redistribute it and/or modify
 * it under the terms of the GNU General Public License as published by
 * the Free Software Foundation; either version 2 of the License, or
 * (at your option) any later version.
 *
 * This program is distributed in the hope that it will be useful,
 * but WITHOUT ANY WARRANTY; without even the implied warranty of
 * MERCHANTABILITY or FITNESS FOR A PARTICULAR PURPOSE.  See the
 * GNU General Public License for more details.
 *
 * You should have received a copy of the GNU General Public License
 * along with this program; if not, write to the Free Software
 * Foundation, Inc., 51 Franklin Street, Fifth Floor, Boston, MA  02111-1301  USA
 *
 */

#include "internal.h"
#include "blist.h"
#include "debug.h"

#include "gtkwhiteboard.h"
#include "gtkutils.h"

/******************************************************************************
 * Prototypes
 *****************************************************************************/
static void pidgin_whiteboard_create(PurpleWhiteboard *wb);

static void pidgin_whiteboard_destroy(PurpleWhiteboard *wb);
static gboolean whiteboard_close_cb(GtkWidget *widget, GdkEvent *event, PidginWhiteboard *gtkwb);

/*static void pidginwhiteboard_button_start_press(GtkButton *button, gpointer data); */

static gboolean pidgin_whiteboard_configure_event(GtkWidget *widget, GdkEventConfigure *event, gpointer data);
static gboolean pidgin_whiteboard_expose_event(GtkWidget *widget, GdkEventExpose *event, gpointer data);

static gboolean pidgin_whiteboard_brush_down(GtkWidget *widget, GdkEventButton *event, gpointer data);
static gboolean pidgin_whiteboard_brush_motion(GtkWidget *widget, GdkEventMotion *event, gpointer data);
static gboolean pidgin_whiteboard_brush_up(GtkWidget *widget, GdkEventButton *event, gpointer data);

static void pidgin_whiteboard_draw_brush_point(PurpleWhiteboard *wb,
												  int x, int y, int color, int size);
static void pidgin_whiteboard_draw_brush_line(PurpleWhiteboard *wb, int x0, int y0,
												int x1, int y1, int color, int size);

static void pidgin_whiteboard_set_dimensions(PurpleWhiteboard *wb, int width, int height);
static void pidgin_whiteboard_set_brush(PurpleWhiteboard *wb, int size, int color);
static void pidgin_whiteboard_clear(PurpleWhiteboard *wb);

static void pidgin_whiteboard_button_clear_press(GtkWidget *widget, gpointer data);
static void pidgin_whiteboard_button_save_press(GtkWidget *widget, gpointer data);

static void pidgin_whiteboard_set_canvas_as_icon(PidginWhiteboard *gtkwb);

static void pidgin_whiteboard_rgb24_to_rgb48(int color_rgb, GdkColor *color);

static void color_select_dialog(GtkWidget *widget, PidginWhiteboard *gtkwb);

/******************************************************************************
 * Globals
 *****************************************************************************/
/*
GList *buttonList = NULL;
GdkColor DefaultColor[PALETTE_NUM_COLORS];
*/

static int LastX;       /* Tracks last position of the mouse when drawing */
static int LastY;
static int MotionCount; /* Tracks how many brush motions made */
static int BrushState = BRUSH_STATE_UP;

static PurpleWhiteboardUiOps ui_ops =
{
	pidgin_whiteboard_create,
	pidgin_whiteboard_destroy,
	pidgin_whiteboard_set_dimensions,
	pidgin_whiteboard_set_brush,
	pidgin_whiteboard_draw_brush_point,
	pidgin_whiteboard_draw_brush_line,
	pidgin_whiteboard_clear,
	NULL,
	NULL,
	NULL,
	NULL
};

/******************************************************************************
 * API
 *****************************************************************************/
PurpleWhiteboardUiOps *pidgin_whiteboard_get_ui_ops(void)
{
	return &ui_ops;
}

static void pidgin_whiteboard_create(PurpleWhiteboard *wb)
{
	PurpleBuddy *buddy;
	GtkWidget *window;
	GtkWidget *drawing_area;
	GtkWidget *vbox_controls;
	GtkWidget *hbox_canvas_and_controls;

	/*
		--------------------------
		|[][][][palette[][][][][]|
		|------------------------|
		|       canvas     | con |
		|                  | trol|
		|                  | s   |
		|                  |     |
		|                  |     |
		--------------------------
	*/
	GtkWidget *clear_button;
	GtkWidget *save_button;
	GtkWidget *color_button;

	PidginWhiteboard *gtkwb = g_new0(PidginWhiteboard, 1);

	gtkwb->wb = wb;
	purple_whiteboard_set_ui_data(wb, gtkwb);

	/* Get dimensions (default?) for the whiteboard canvas */
	if (!purple_whiteboard_get_dimensions(wb, &gtkwb->width, &gtkwb->height))
	{
		/* Give some initial board-size */
		gtkwb->width = 300;
		gtkwb->height = 250;
	}

	if (!purple_whiteboard_get_brush(wb, &gtkwb->brush_size, &gtkwb->brush_color))
	{
		/* Give some initial brush-info */
		gtkwb->brush_size = 2;
		gtkwb->brush_color = 0xff0000;
	}

	/* Try and set window title as the name of the buddy, else just use their
	 * username
	 */
	buddy = purple_find_buddy(purple_whiteboard_get_account(wb), purple_whiteboard_get_who(wb));

	window = pidgin_create_window(buddy != NULL ? purple_buddy_get_contact_alias(buddy) : purple_whiteboard_get_who(wb), 0, NULL, FALSE);
	gtkwb->window = window;
	gtk_widget_set_name(window, purple_whiteboard_get_who(wb));

	g_signal_connect(G_OBJECT(window), "delete_event",
					 G_CALLBACK(whiteboard_close_cb), gtkwb);

#if 0
	int i;

	GtkWidget *hbox_palette;
	GtkWidget *vbox_palette_above_canvas_and_controls;
	GtkWidget *palette_color_box[PALETTE_NUM_COLORS];

	/* Create vertical box to place palette above the canvas and controls */
	vbox_palette_above_canvas_and_controls = gtk_vbox_new(FALSE, 0);
	gtk_container_add(GTK_CONTAINER(window), vbox_palette_above_canvas_and_controls);
	gtk_widget_show(vbox_palette_above_canvas_and_controls);

	/* Create horizontal box for the palette and all its entries */
	hbox_palette = gtk_hbox_new(FALSE, 0);
	gtk_box_pack_start(GTK_BOX(vbox_palette_above_canvas_and_controls),
			hbox_palette, FALSE, FALSE, PIDGIN_HIG_BORDER);
	gtk_widget_show(hbox_palette);

	/* Create horizontal box to seperate the canvas from the controls */
	hbox_canvas_and_controls = gtk_hbox_new(FALSE, 0);
	gtk_box_pack_start(GTK_BOX(vbox_palette_above_canvas_and_controls),
			hbox_canvas_and_controls, FALSE, FALSE, PIDGIN_HIG_BORDER);
	gtk_widget_show(hbox_canvas_and_controls);

	for(i = 0; i < PALETTE_NUM_COLORS; i++)
	{
		palette_color_box[i] = gtk_image_new_from_pixbuf(NULL);
		gtk_widget_set_size_request(palette_color_box[i], gtkwb->width / PALETTE_NUM_COLORS ,32);
		gtk_container_add(GTK_CONTAINER(hbox_palette), palette_color_box[i]);

		gtk_widget_show(palette_color_box[i]);
	}
#endif

	hbox_canvas_and_controls = gtk_hbox_new(FALSE, 0);
	gtk_widget_show(hbox_canvas_and_controls);

	gtk_container_add(GTK_CONTAINER(window), hbox_canvas_and_controls);
	gtk_container_set_border_width(GTK_CONTAINER(window), PIDGIN_HIG_BORDER);

	/* Create the drawing area */
	drawing_area = gtk_drawing_area_new();
	gtkwb->drawing_area = drawing_area;
	gtk_widget_set_size_request(GTK_WIDGET(drawing_area), gtkwb->width, gtkwb->height);
	gtk_box_pack_start(GTK_BOX(hbox_canvas_and_controls), drawing_area, TRUE, TRUE, PIDGIN_HIG_BOX_SPACE);

	gtk_widget_show(drawing_area);

	/* Signals used to handle backing pixmap */
	g_signal_connect(G_OBJECT(drawing_area), "expose_event",
					 G_CALLBACK(pidgin_whiteboard_expose_event), gtkwb);

	g_signal_connect(G_OBJECT(drawing_area), "configure_event",
					 G_CALLBACK(pidgin_whiteboard_configure_event), gtkwb);

	/* Event signals */
	g_signal_connect(G_OBJECT(drawing_area), "button_press_event",
					 G_CALLBACK(pidgin_whiteboard_brush_down), gtkwb);

	g_signal_connect(G_OBJECT(drawing_area), "motion_notify_event",
					 G_CALLBACK(pidgin_whiteboard_brush_motion), gtkwb);

	g_signal_connect(G_OBJECT(drawing_area), "button_release_event",
					 G_CALLBACK(pidgin_whiteboard_brush_up), gtkwb);

	gtk_widget_set_events(drawing_area,
						  GDK_EXPOSURE_MASK |
						  GDK_LEAVE_NOTIFY_MASK |
						  GDK_BUTTON_PRESS_MASK |
						  GDK_POINTER_MOTION_MASK |
						  GDK_BUTTON_RELEASE_MASK |
						  GDK_POINTER_MOTION_HINT_MASK);

	/* Create vertical box to contain the controls */
	vbox_controls = gtk_vbox_new(FALSE, 0);
	gtk_box_pack_start(GTK_BOX(hbox_canvas_and_controls),
					vbox_controls, FALSE, FALSE, PIDGIN_HIG_BOX_SPACE);
	gtk_widget_show(vbox_controls);

	/* Add a clear button */
	clear_button = gtk_button_new_from_stock(GTK_STOCK_CLEAR);
	gtk_box_pack_start(GTK_BOX(vbox_controls), clear_button, FALSE, FALSE, PIDGIN_HIG_BOX_SPACE);
	gtk_widget_show(clear_button);
	g_signal_connect(G_OBJECT(clear_button), "clicked",
					 G_CALLBACK(pidgin_whiteboard_button_clear_press), gtkwb);

	/* Add a save button */
	save_button = gtk_button_new_from_stock(GTK_STOCK_SAVE);
	gtk_box_pack_start(GTK_BOX(vbox_controls), save_button, FALSE, FALSE, PIDGIN_HIG_BOX_SPACE);
	gtk_widget_show(save_button);

	g_signal_connect(G_OBJECT(save_button), "clicked",
					 G_CALLBACK(pidgin_whiteboard_button_save_press), gtkwb);

	/* Add a color selector */
	color_button = gtk_button_new_from_stock(GTK_STOCK_SELECT_COLOR);
	gtk_box_pack_start(GTK_BOX(vbox_controls), color_button, FALSE, FALSE, PIDGIN_HIG_BOX_SPACE);
	gtk_widget_show(color_button);
	g_signal_connect(G_OBJECT(color_button), "clicked",
					 G_CALLBACK(color_select_dialog), gtkwb);

	/* Make all this (window) visible */
	gtk_widget_show(window);

	pidgin_whiteboard_set_canvas_as_icon(gtkwb);

	/* TODO Specific protocol/whiteboard assignment here? Needs a UI Op? */
	/* Set default brush size and color */
	/*
	ds->brush_size = DOODLE_BRUSH_MEDIUM;
	ds->brush_color = 0;
	*/
}

static void pidgin_whiteboard_destroy(PurpleWhiteboard *wb)
{
	PidginWhiteboard *gtkwb;
	GtkWidget *colour_dialog;

	g_return_if_fail(wb != NULL);
	gtkwb = purple_whiteboard_get_ui_data(wb);
	g_return_if_fail(gtkwb != NULL);

	/* TODO Ask if user wants to save picture before the session is closed */

	/* Clear graphical memory */
	if(gtkwb->pixbuf)
	{
		cairo_t *cr = g_object_get_data(G_OBJECT(gtkwb->pixbuf), "cairo-context");
		if (cr)
			cairo_destroy(cr);
		g_object_unref(gtkwb->pixbuf);
		gtkwb->pixbuf = NULL;
	}

	colour_dialog = g_object_get_data(G_OBJECT(gtkwb->window), "colour-dialog");
	if (colour_dialog) {
		gtk_widget_destroy(colour_dialog);
		g_object_set_data(G_OBJECT(gtkwb->window), "colour-dialog", NULL);
	}

	if(gtkwb->window)
	{
		gtk_widget_destroy(gtkwb->window);
		gtkwb->window = NULL;
	}
	g_free(gtkwb);
	purple_whiteboard_set_ui_data(wb, NULL);
}

static gboolean whiteboard_close_cb(GtkWidget *widget, GdkEvent *event, PidginWhiteboard *gtkwb)
{
	PurpleWhiteboard *wb;

	g_return_val_if_fail(gtkwb != NULL, FALSE);
	wb = gtkwb->wb;
	g_return_val_if_fail(wb != NULL, FALSE);

	purple_whiteboard_destroy(wb);

	return FALSE;
}

/*
 * Whiteboard start button on conversation window (move this code to gtkconv?
 * and use new prpl_info member?)
 */
#if 0
static void pidginwhiteboard_button_start_press(GtkButton *button, gpointer data)
{
	PurpleConversation *conv = data;
	PurpleAccount *account = purple_conversation_get_account(conv);
	PurpleConnection *gc = purple_account_get_connection(account);
	char *to = (char*)(purple_conversation_get_name(conv));

	/* Only handle this if local client requested Doodle session (else local
	 * client would have sent one)
	 */
	PurpleWhiteboard *wb = purple_whiteboard_get(account, to);

	/* Write a local message to this conversation showing that a request for a
	 * Doodle session has been made
	 */
	/* XXXX because otherwise gettext will see this string, even though it's
	 * in an #if 0 block. Remove the XXXX if you want to use this code.
	 * But, it really shouldn't be a Yahoo-specific string. ;) */
	purple_conv_im_write(PURPLE_CONV_IM(conv), "", XXXX_("Sent Doodle request."),
					   PURPLE_MESSAGE_NICK | PURPLE_MESSAGE_RECV, time(NULL));

	yahoo_doodle_command_send_request(gc, to);
	yahoo_doodle_command_send_ready(gc, to);

	/* Insert this 'session' in the list.  At this point, it's only a requested
	 * session.
	 */
	wb = purple_whiteboard_create(account, to, DOODLE_STATE_REQUESTING);
}
#endif

static gboolean pidgin_whiteboard_configure_event(GtkWidget *widget, GdkEventConfigure *event, gpointer data)
{
	PidginWhiteboard *gtkwb = (PidginWhiteboard*)data;
	GdkPixbuf *pixbuf = gtkwb->pixbuf;
	cairo_t *cr;
	GdkWindow *window = gtk_widget_get_window(widget);
	GtkAllocation allocation;

	if (pixbuf) {
		cr = g_object_get_data(G_OBJECT(pixbuf), "cairo-context");
		if (cr)
			cairo_destroy(cr);
		g_object_unref(pixbuf);
	}

	gtk_widget_get_allocation(widget, &allocation);

	pixbuf = gdk_pixbuf_new(GDK_COLORSPACE_RGB,
	    	                FALSE, gdk_visual_get_depth(GDK_VISUAL(window)),
	    	                allocation.width, allocation.height);

	gtkwb->pixbuf = pixbuf;

	cr = gdk_cairo_create(gtk_widget_get_window(widget));
	g_object_set_data(G_OBJECT(pixbuf), "cairo-context", cr);
	gdk_cairo_set_source_color(cr, &gtk_widget_get_style(widget)->white);
	cairo_rectangle(cr,
	                0, 0,
	                allocation.width, allocation.height);
	cairo_fill(cr);

	return TRUE;
}

static gboolean pidgin_whiteboard_expose_event(GtkWidget *widget, GdkEventExpose *event, gpointer data)
{
	PidginWhiteboard *gtkwb = (PidginWhiteboard*)(data);
	GdkPixbuf *pixbuf = gtkwb->pixbuf;
	cairo_t *cr;

	cr = gdk_cairo_create(gtk_widget_get_window(widget));
	gdk_cairo_set_source_pixbuf(cr, pixbuf, 0, 0);
	cairo_rectangle(cr,
	                event->area.x, event->area.y,
	                event->area.width, event->area.height);
	cairo_fill(cr);
	cairo_destroy(cr);

	return FALSE;
}

static gboolean pidgin_whiteboard_brush_down(GtkWidget *widget, GdkEventButton *event, gpointer data)
{
	PidginWhiteboard *gtkwb = (PidginWhiteboard*)data;
	GdkPixbuf *pixbuf = gtkwb->pixbuf;

	PurpleWhiteboard *wb = gtkwb->wb;
	GList *draw_list = purple_whiteboard_get_draw_list(wb);

	if(BrushState != BRUSH_STATE_UP)
	{
		/* Potential double-click DOWN to DOWN? */
		BrushState = BRUSH_STATE_DOWN;

		/* return FALSE; */
	}

	BrushState = BRUSH_STATE_DOWN;

	if(event->button == 1 && pixbuf != NULL)
	{
		/* Check if draw_list has contents; if so, clear it */
		if(draw_list)
		{
			purple_whiteboard_draw_list_destroy(draw_list);
			draw_list = NULL;
		}

		/* Set tracking variables */
		LastX = event->x;
		LastY = event->y;

		MotionCount = 0;

		draw_list = g_list_append(draw_list, GINT_TO_POINTER(LastX));
		draw_list = g_list_append(draw_list, GINT_TO_POINTER(LastY));

		pidgin_whiteboard_draw_brush_point(gtkwb->wb,
											 event->x, event->y,
											 gtkwb->brush_color, gtkwb->brush_size);
	}

	purple_whiteboard_set_draw_list(wb, draw_list);

	return TRUE;
}

static gboolean pidgin_whiteboard_brush_motion(GtkWidget *widget, GdkEventMotion *event, gpointer data)
{
	int x;
	int y;
	int dx;
	int dy;

	GdkModifierType state;

	PidginWhiteboard *gtkwb = (PidginWhiteboard*)data;
	GdkPixbuf *pixbuf = gtkwb->pixbuf;

	PurpleWhiteboard *wb = gtkwb->wb;
	GList *draw_list = purple_whiteboard_get_draw_list(wb);

	if(event->is_hint)
		gdk_window_get_pointer(event->window, &x, &y, &state);
	else
	{
		x = event->x;
		y = event->y;
		state = event->state;
	}

	if(state & GDK_BUTTON1_MASK && pixbuf != NULL)
	{
		if((BrushState != BRUSH_STATE_DOWN) && (BrushState != BRUSH_STATE_MOTION))
		{
			purple_debug_error("gtkwhiteboard", "***Bad brush state transition %d to MOTION\n", BrushState);

			BrushState = BRUSH_STATE_MOTION;

			return FALSE;
		}
		BrushState = BRUSH_STATE_MOTION;

		dx = x - LastX;
		dy = y - LastY;

		MotionCount++;

		/* NOTE 100 is a temporary constant for how many deltas/motions in a
		 * stroke (needs UI Ops?)
		 */
		if(MotionCount == 100)
		{
			draw_list = g_list_append(draw_list, GINT_TO_POINTER(dx));
			draw_list = g_list_append(draw_list, GINT_TO_POINTER(dy));

			/* Send draw list to the draw_list handler */
			purple_whiteboard_send_draw_list(gtkwb->wb, draw_list);

			/* The brush stroke is finished, clear the list for another one */
			if(draw_list)
			{
				purple_whiteboard_draw_list_destroy(draw_list);
				draw_list = NULL;
			}

			/* Reset motion tracking */
			MotionCount = 0;

			draw_list = g_list_append(draw_list, GINT_TO_POINTER(LastX));
			draw_list = g_list_append(draw_list, GINT_TO_POINTER(LastY));

			dx = x - LastX;
			dy = y - LastY;
		}

		draw_list = g_list_append(draw_list, GINT_TO_POINTER(dx));
		draw_list = g_list_append(draw_list, GINT_TO_POINTER(dy));

		pidgin_whiteboard_draw_brush_line(gtkwb->wb,
											LastX, LastY,
											x, y,
											gtkwb->brush_color, gtkwb->brush_size);

		/* Set tracking variables */
		LastX = x;
		LastY = y;
	}

	purple_whiteboard_set_draw_list(wb, draw_list);

	return TRUE;
}

static gboolean pidgin_whiteboard_brush_up(GtkWidget *widget, GdkEventButton *event, gpointer data)
{
	PidginWhiteboard *gtkwb = (PidginWhiteboard*)data;
	GdkPixbuf *pixbuf = gtkwb->pixbuf;

	PurpleWhiteboard *wb = gtkwb->wb;
	GList *draw_list = purple_whiteboard_get_draw_list(wb);

	if((BrushState != BRUSH_STATE_DOWN) && (BrushState != BRUSH_STATE_MOTION))
	{
		purple_debug_error("gtkwhiteboard", "***Bad brush state transition %d to UP\n", BrushState);

		BrushState = BRUSH_STATE_UP;

		return FALSE;
	}
	BrushState = BRUSH_STATE_UP;

	if(event->button == 1 && pixbuf != NULL)
	{
		/* If the brush was never moved, express two sets of two deltas That's a
		 * 'point,' but not for Yahoo!
		 */
		/* if((event->x == LastX) && (event->y == LastY)) */
		if(MotionCount == 0)
		{
			int index;

			/* For Yahoo!, a (0 0) indicates the end of drawing */
			/* FIXME: Yahoo Doodle specific! */
			for(index = 0; index < 2; index++)
			{
				draw_list = g_list_append(draw_list, 0);
				draw_list = g_list_append(draw_list, 0);
			}
		}
		/*
		else
			MotionCount = 0;
		*/

		/* Send draw list to prpl draw_list handler */
		purple_whiteboard_send_draw_list(gtkwb->wb, draw_list);

		pidgin_whiteboard_set_canvas_as_icon(gtkwb);

		/* The brush stroke is finished, clear the list for another one */
		if(draw_list)
			purple_whiteboard_draw_list_destroy(draw_list);

		purple_whiteboard_set_draw_list(wb, NULL);
	}

	return TRUE;
}

static void pidgin_whiteboard_draw_brush_point(PurpleWhiteboard *wb, int x, int y, int color, int size)
{
	PidginWhiteboard *gtkwb = purple_whiteboard_get_ui_data(wb);
	GtkWidget *widget = gtkwb->drawing_area;
	GdkPixbuf *pixbuf = gtkwb->pixbuf;

	cairo_t *gfx_con = g_object_get_data(G_OBJECT(pixbuf), "cairo-context");
	GdkColor col;

	/* Interpret and convert color */
	pidgin_whiteboard_rgb24_to_rgb48(color, &col);

	gdk_cairo_set_source_color(gfx_con, &col);

	/* Draw a circle */
	cairo_arc(gfx_con,
	          x, y,
	          size / 2.0,
	          0.0, 2.0 * M_PI);
	cairo_fill(gfx_con);

	gtk_widget_queue_draw_area(widget,
							   x - size / 2, y - size / 2,
							   size, size);
}

/* Uses Bresenham's algorithm (as provided by Wikipedia) */
static void pidgin_whiteboard_draw_brush_line(PurpleWhiteboard *wb, int x0, int y0, int x1, int y1, int color, int size)
{
	int temp;

	int xstep;
	int ystep;

	int dx;
	int dy;

	int error;
	int derror;

	int x;
	int y;

	gboolean steep = abs(y1 - y0) > abs(x1 - x0);

	if(steep)
	{
		temp = x0; x0 = y0; y0 = temp;
		temp = x1; x1 = y1; y1 = temp;
	}

	dx = abs(x1 - x0);
	dy = abs(y1 - y0);

	error = 0;
	derror = dy;

	x = x0;
	y = y0;

	if(x0 < x1)
		xstep = 1;
	else
		xstep = -1;

	if(y0 < y1)
		ystep = 1;
	else
		ystep = -1;

	if(steep)
		pidgin_whiteboard_draw_brush_point(wb, y, x, color, size);
	else
		pidgin_whiteboard_draw_brush_point(wb, x, y, color, size);

	while(x != x1)
	{
		x += xstep;
		error += derror;

		if((error * 2) >= dx)
		{
			y += ystep;
			error -= dx;
		}

		if(steep)
			pidgin_whiteboard_draw_brush_point(wb, y, x, color, size);
		else
			pidgin_whiteboard_draw_brush_point(wb, x, y, color, size);
	}
}

static void pidgin_whiteboard_set_dimensions(PurpleWhiteboard *wb, int width, int height)
{
	PidginWhiteboard *gtkwb = purple_whiteboard_get_ui_data(wb);

	gtkwb->width = width;
	gtkwb->height = height;
}

static void pidgin_whiteboard_set_brush(PurpleWhiteboard *wb, int size, int color)
{
	PidginWhiteboard *gtkwb = purple_whiteboard_get_ui_data(wb);

	gtkwb->brush_size = size;
	gtkwb->brush_color = color;
}

static void pidgin_whiteboard_clear(PurpleWhiteboard *wb)
{
<<<<<<< HEAD
	PidginWhiteboard *gtkwb = purple_whiteboard_get_ui_data(wb);
	GdkPixmap *pixmap = gtkwb->pixmap;
=======
	PidginWhiteboard *gtkwb = wb->ui_data;
	GdkPixbuf *pixbuf = gtkwb->pixbuf;
>>>>>>> f5fe60d1
	GtkWidget *drawing_area = gtkwb->drawing_area;
	cairo_t *cr = g_object_get_data(G_OBJECT(pixbuf), "cairo-context");
	GtkAllocation allocation;

	gtk_widget_get_allocation(drawing_area, &allocation);

	gdk_cairo_set_source_color(cr, &gtk_widget_get_style(drawing_area)->white);
	cairo_rectangle(cr,
	                0, 0,
	                allocation.width,
	                allocation.height);
	cairo_fill(cr);

	gtk_widget_queue_draw_area(drawing_area,
							   0, 0,
							   allocation.width,
							   allocation.height);
}

static void pidgin_whiteboard_button_clear_press(GtkWidget *widget, gpointer data)
{
	PidginWhiteboard *gtkwb = (PidginWhiteboard*)(data);

	/* Confirm whether the user really wants to clear */
	GtkWidget *dialog = gtk_message_dialog_new(GTK_WINDOW(gtkwb->window),
											   GTK_DIALOG_DESTROY_WITH_PARENT,
											   GTK_MESSAGE_QUESTION,
											   GTK_BUTTONS_YES_NO,
											   _("Do you really want to clear?"));
	gint response = gtk_dialog_run(GTK_DIALOG(dialog));
	gtk_widget_destroy(dialog);

	if (response == GTK_RESPONSE_YES)
	{
		pidgin_whiteboard_clear(gtkwb->wb);

		pidgin_whiteboard_set_canvas_as_icon(gtkwb);

		/* Do protocol specific clearing procedures */
		purple_whiteboard_send_clear(gtkwb->wb);
	}
}

static void pidgin_whiteboard_button_save_press(GtkWidget *widget, gpointer data)
{
	PidginWhiteboard *gtkwb = (PidginWhiteboard*)(data);
	GdkPixbuf *pixbuf;

	GtkWidget *dialog;

	int result;

	dialog = gtk_file_chooser_dialog_new (_("Save File"),
										  GTK_WINDOW(gtkwb->window),
										  GTK_FILE_CHOOSER_ACTION_SAVE,
										  GTK_STOCK_CANCEL, GTK_RESPONSE_CANCEL,
										  GTK_STOCK_SAVE, GTK_RESPONSE_ACCEPT,
										  NULL);

	/* gtk_file_chooser_set_do_overwrite_confirmation(GTK_FILE_CHOOSER(dialog), (gboolean)(TRUE)); */

	/* if(user_edited_a_new_document) */
	{
	/* gtk_file_chooser_set_current_folder(GTK_FILE_CHOOSER(dialog), default_folder_for_saving); */
		gtk_file_chooser_set_current_name(GTK_FILE_CHOOSER(dialog), "whiteboard.jpg");
	}
	/*
	else
		gtk_file_chooser_set_filename (GTK_FILE_CHOOSER (dialog), filename_for_existing_document);
	*/

	result = gtk_dialog_run(GTK_DIALOG(dialog));

	if(result == GTK_RESPONSE_ACCEPT)
	{
		char *filename;

		filename = gtk_file_chooser_get_filename(GTK_FILE_CHOOSER(dialog));

		gtk_widget_destroy(dialog);

		/* Makes an icon from the whiteboard's canvas 'image' */
		pixbuf = gtkwb->pixbuf;
/*
		pixbuf = gdk_pixbuf_get_from_drawable(NULL,
											  (GdkDrawable*)(gtkwb->pixmap),
											  gdk_drawable_get_colormap(gtkwb->pixmap),
											  0, 0,
											  0, 0,
											  gtkwb->width, gtkwb->height);
*/

		if(gdk_pixbuf_save(pixbuf, filename, "jpeg", NULL, "quality", "100", NULL))
			purple_debug_info("gtkwhiteboard", "File Saved...\n");
		else
			purple_debug_info("gtkwhiteboard", "File not Saved... Error\n");
		g_free(filename);
	}
	else if(result == GTK_RESPONSE_CANCEL)
	{
		gtk_widget_destroy(dialog);

		purple_debug_info("gtkwhiteboard", "File not Saved... Cancelled\n");
	}
}

static void pidgin_whiteboard_set_canvas_as_icon(PidginWhiteboard *gtkwb)
{
	GdkPixbuf *pixbuf;

	/* Makes an icon from the whiteboard's canvas 'image' */
	pixbuf = gtkwb->pixbuf;
/*
	pixbuf = gdk_pixbuf_get_from_drawable(NULL,
										  (GdkDrawable*)(gtkwb->pixmap),
										  gdk_drawable_get_colormap(gtkwb->pixmap),
										  0, 0,
										  0, 0,
										  gtkwb->width, gtkwb->height);
*/

	gtk_window_set_icon((GtkWindow*)(gtkwb->window), pixbuf);
}

static void pidgin_whiteboard_rgb24_to_rgb48(int color_rgb, GdkColor *color)
{
	color->red   = (color_rgb >> 8) | 0xFF;
	color->green = (color_rgb & 0xFF00) | 0xFF;
	color->blue  = ((color_rgb & 0xFF) << 8) | 0xFF;
}

static void
change_color_cb(GtkColorSelection *selection, PidginWhiteboard *gtkwb)
{
	GdkColor color;
	int old_size = 5;
	int old_color = 0;
	int new_color;
	PurpleWhiteboard *wb = gtkwb->wb;

	gtk_color_selection_get_current_color(selection, &color);
	new_color = (color.red & 0xFF00) << 8;
	new_color |= (color.green & 0xFF00);
	new_color |= (color.blue & 0xFF00) >> 8;

	purple_whiteboard_get_brush(wb, &old_size, &old_color);
	purple_whiteboard_send_brush(wb, old_size, new_color);
}

static void color_selection_dialog_destroy(GtkWidget *w, PidginWhiteboard *gtkwb)
{
	GtkWidget *dialog = g_object_get_data(G_OBJECT(gtkwb->window), "colour-dialog");
	gtk_widget_destroy(dialog);
	g_object_set_data(G_OBJECT(gtkwb->window), "colour-dialog", NULL);
}

static void color_select_dialog(GtkWidget *widget, PidginWhiteboard *gtkwb)
{
	GdkColor color;
	GtkColorSelectionDialog *dialog;
	GtkWidget *ok_button;

	dialog = (GtkColorSelectionDialog *)gtk_color_selection_dialog_new(_("Select color"));
	g_object_set_data(G_OBJECT(gtkwb->window), "colour-dialog", dialog);

	g_signal_connect(G_OBJECT(gtk_color_selection_dialog_get_color_selection(dialog)),
	                 "color-changed", G_CALLBACK(change_color_cb), gtkwb);

/*
	gtk_widget_destroy(dialog->cancel_button);
	gtk_widget_destroy(dialog->help_button);
*/
	g_object_get(G_OBJECT(dialog), "ok-button", &ok_button, NULL);

	g_signal_connect(G_OBJECT(ok_button), "clicked",
					G_CALLBACK(color_selection_dialog_destroy), gtkwb);

	gtk_color_selection_set_has_palette(GTK_COLOR_SELECTION(gtk_color_selection_dialog_get_color_selection(dialog)), TRUE);

	pidgin_whiteboard_rgb24_to_rgb48(gtkwb->brush_color, &color);
	gtk_color_selection_set_current_color(
		GTK_COLOR_SELECTION(gtk_color_selection_dialog_get_color_selection(dialog)), &color);

	gtk_widget_show_all(GTK_WIDGET(dialog));
}
<|MERGE_RESOLUTION|>--- conflicted
+++ resolved
@@ -704,13 +704,8 @@
 
 static void pidgin_whiteboard_clear(PurpleWhiteboard *wb)
 {
-<<<<<<< HEAD
 	PidginWhiteboard *gtkwb = purple_whiteboard_get_ui_data(wb);
-	GdkPixmap *pixmap = gtkwb->pixmap;
-=======
-	PidginWhiteboard *gtkwb = wb->ui_data;
 	GdkPixbuf *pixbuf = gtkwb->pixbuf;
->>>>>>> f5fe60d1
 	GtkWidget *drawing_area = gtkwb->drawing_area;
 	cairo_t *cr = g_object_get_data(G_OBJECT(pixbuf), "cairo-context");
 	GtkAllocation allocation;
