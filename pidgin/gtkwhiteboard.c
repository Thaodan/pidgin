--- conflicted
+++ resolved
@@ -27,8 +27,6 @@
 
 #include "gtkwhiteboard.h"
 #include "gtkutils.h"
-<<<<<<< HEAD
-=======
 
 #if GTK_CHECK_VERSION(3,0,0)
 #define GdkPixType GdkPixbuf
@@ -39,7 +37,6 @@
 	GdkPixType *pix;
 	cairo_t   *cr;
 };
->>>>>>> 7607e74f
 
 /******************************************************************************
  * Prototypes
@@ -136,10 +133,7 @@
 	GtkWidget *color_button;
 
 	PidginWhiteboard *gtkwb = g_new0(PidginWhiteboard, 1);
-<<<<<<< HEAD
-=======
 	gtkwb->priv = g_new0(PidginWhiteboardPrivate, 1);
->>>>>>> 7607e74f
 
 	gtkwb->wb = wb;
 	purple_whiteboard_set_ui_data(wb, gtkwb);
@@ -297,27 +291,11 @@
 	/* TODO Ask if user wants to save picture before the session is closed */
 
 	/* Clear graphical memory */
-<<<<<<< HEAD
-	if(gtkwb->pixmap)
-	{
-		cairo_t *cr = g_object_get_data(G_OBJECT(gtkwb->pixmap), "cairo-context");
-		if (cr)
-			cairo_destroy(cr);
-		g_object_unref(gtkwb->pixmap);
-		gtkwb->pixmap = NULL;
-=======
 	if (gtkwb->priv->pix) {
 		cairo_t *cr = gtkwb->priv->cr;
 		if (cr)
 			cairo_destroy(cr);
 		g_object_unref(gtkwb->priv->pix);
-	}
-
-	colour_dialog = g_object_get_data(G_OBJECT(gtkwb->window), "colour-dialog");
-	if (colour_dialog) {
-		gtk_widget_destroy(colour_dialog);
-		g_object_set_data(G_OBJECT(gtkwb->window), "colour-dialog", NULL);
->>>>>>> 7607e74f
 	}
 
 	colour_dialog = g_object_get_data(G_OBJECT(gtkwb->window), "colour-dialog");
@@ -389,30 +367,6 @@
 static gboolean pidgin_whiteboard_configure_event(GtkWidget *widget, GdkEventConfigure *event, gpointer data)
 {
 	PidginWhiteboard *gtkwb = (PidginWhiteboard*)data;
-<<<<<<< HEAD
-	GdkPixmap *pixmap = gtkwb->pixmap;
-	cairo_t *cr;
-
-	if (pixmap) {
-		cr = g_object_get_data(G_OBJECT(pixmap), "cairo-context");
-		if (cr)
-			cairo_destroy(cr);
-		g_object_unref(pixmap);
-	}
-
-	pixmap = gdk_pixmap_new(widget->window,
-							widget->allocation.width,
-							widget->allocation.height,
-							-1);
-	gtkwb->pixmap = pixmap;
-
-	cr = gdk_cairo_create(GDK_DRAWABLE(pixmap));
-	g_object_set_data(G_OBJECT(pixmap), "cairo-context", cr);
-	gdk_cairo_set_source_color(cr, &widget->style->white);
-	cairo_rectangle(cr,
-	                0, 0,
-	                widget->allocation.width, widget->allocation.height);
-=======
 	GdkPixType *pix = gtkwb->priv->pix;
 	cairo_t *cr;
 	GdkWindow *window = gtk_widget_get_window(widget);
@@ -450,7 +404,6 @@
 	cairo_rectangle(cr,
 	                0, 0,
 	                allocation.width, allocation.height);
->>>>>>> 7607e74f
 	cairo_fill(cr);
 
 	return TRUE;
@@ -459,13 +412,6 @@
 static gboolean pidgin_whiteboard_expose_event(GtkWidget *widget, GdkEventExpose *event, gpointer data)
 {
 	PidginWhiteboard *gtkwb = (PidginWhiteboard*)(data);
-<<<<<<< HEAD
-	GdkPixmap *pixmap = gtkwb->pixmap;
-	cairo_t *cr;
-
-	cr = gdk_cairo_create(GDK_DRAWABLE(widget->window));
-	gdk_cairo_set_source_pixmap(cr, pixmap, 0, 0);
-=======
 	GdkPixType *pix = gtkwb->priv->pix;
 	cairo_t *cr;
 
@@ -476,7 +422,6 @@
 	cr = gdk_cairo_create(GDK_DRAWABLE(widget->window));
 	gdk_cairo_set_source_pixmap(cr, pix, 0, 0);
 #endif
->>>>>>> 7607e74f
 	cairo_rectangle(cr,
 	                event->area.x, event->area.y,
 	                event->area.width, event->area.height);
@@ -489,10 +434,6 @@
 static gboolean pidgin_whiteboard_brush_down(GtkWidget *widget, GdkEventButton *event, gpointer data)
 {
 	PidginWhiteboard *gtkwb = (PidginWhiteboard*)data;
-<<<<<<< HEAD
-	GdkPixmap *pixmap = gtkwb->pixmap;
-=======
->>>>>>> 7607e74f
 
 	PurpleWhiteboard *wb = gtkwb->wb;
 	GList *draw_list = purple_whiteboard_get_draw_list(wb);
@@ -545,10 +486,6 @@
 	GdkModifierType state;
 
 	PidginWhiteboard *gtkwb = (PidginWhiteboard*)data;
-<<<<<<< HEAD
-	GdkPixmap *pixmap = gtkwb->pixmap;
-=======
->>>>>>> 7607e74f
 
 	PurpleWhiteboard *wb = gtkwb->wb;
 	GList *draw_list = purple_whiteboard_get_draw_list(wb);
@@ -633,10 +570,6 @@
 static gboolean pidgin_whiteboard_brush_up(GtkWidget *widget, GdkEventButton *event, gpointer data)
 {
 	PidginWhiteboard *gtkwb = (PidginWhiteboard*)data;
-<<<<<<< HEAD
-	GdkPixmap *pixmap = gtkwb->pixmap;
-=======
->>>>>>> 7607e74f
 
 	PurpleWhiteboard *wb = gtkwb->wb;
 	GList *draw_list = purple_whiteboard_get_draw_list(wb);
@@ -693,13 +626,7 @@
 {
 	PidginWhiteboard *gtkwb = purple_whiteboard_get_ui_data(wb);
 	GtkWidget *widget = gtkwb->drawing_area;
-<<<<<<< HEAD
-	GdkPixmap *pixmap = gtkwb->pixmap;
-
-	cairo_t *gfx_con = g_object_get_data(G_OBJECT(pixmap), "cairo-context");
-=======
 	cairo_t *gfx_con = gtkwb->priv->cr;
->>>>>>> 7607e74f
 	GdkColor col;
 
 	/* Interpret and convert color */
@@ -805,17 +732,6 @@
 static void pidgin_whiteboard_clear(PurpleWhiteboard *wb)
 {
 	PidginWhiteboard *gtkwb = purple_whiteboard_get_ui_data(wb);
-<<<<<<< HEAD
-	GdkPixmap *pixmap = gtkwb->pixmap;
-	GtkWidget *drawing_area = gtkwb->drawing_area;
-	cairo_t *cr = g_object_get_data(G_OBJECT(pixmap), "cairo-context");
-
-	gdk_cairo_set_source_color(cr, &drawing_area->style->white);
-	cairo_rectangle(cr,
-	                0, 0,
-	                drawing_area->allocation.width,
-	                drawing_area->allocation.height);
-=======
 	GtkWidget *drawing_area = gtkwb->drawing_area;
 	cairo_t *cr = gtkwb->priv->cr;
 	GtkAllocation allocation;
@@ -827,7 +743,6 @@
 	                0, 0,
 	                allocation.width,
 	                allocation.height);
->>>>>>> 7607e74f
 	cairo_fill(cr);
 
 	gtk_widget_queue_draw_area(drawing_area,
@@ -979,10 +894,7 @@
 {
 	GdkColor color;
 	GtkColorSelectionDialog *dialog;
-<<<<<<< HEAD
-=======
 	GtkWidget *ok_button;
->>>>>>> 7607e74f
 
 	dialog = (GtkColorSelectionDialog *)gtk_color_selection_dialog_new(_("Select color"));
 	g_object_set_data(G_OBJECT(gtkwb->window), "colour-dialog", dialog);
@@ -992,23 +904,14 @@
 
 	g_object_get(G_OBJECT(dialog), "ok-button", &ok_button, NULL);
 
-<<<<<<< HEAD
-	g_signal_connect(G_OBJECT(dialog->ok_button), "clicked",
-					G_CALLBACK(color_selection_dialog_destroy), gtkwb);
-=======
 	g_signal_connect(G_OBJECT(ok_button), "clicked",
 	                 G_CALLBACK(color_selection_dialog_destroy), gtkwb);
->>>>>>> 7607e74f
 
 	gtk_color_selection_set_has_palette(GTK_COLOR_SELECTION(gtk_color_selection_dialog_get_color_selection(dialog)), TRUE);
 
 	pidgin_whiteboard_rgb24_to_rgb48(gtkwb->brush_color, &color);
-<<<<<<< HEAD
-	gtk_color_selection_set_current_color(GTK_COLOR_SELECTION(dialog->colorsel), &color);
-=======
 	gtk_color_selection_set_current_color(
 		GTK_COLOR_SELECTION(gtk_color_selection_dialog_get_color_selection(dialog)), &color);
->>>>>>> 7607e74f
 
 	gtk_widget_show_all(GTK_WIDGET(dialog));
 }
