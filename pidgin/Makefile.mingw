#
# Makefile.mingw
#
# Description: Makefile for win32 (mingw) version of Pidgin
#

PIDGIN_TREE_TOP := ..
include $(PIDGIN_TREE_TOP)/libpurple/win32/global.mak

DEFINES := $(subst -DWIN32_LEAN_AND_MEAN,,$(DEFINES))

NEEDED_DLLS = $(GTKSPELL_TOP)/gtkspell/libgtkspell.dll

##
## VARIABLE DEFINITIONS
##
EXE_TARGET := pidgin
PIDGIN_TARGET := pidgin
EXE_NAME := $(EXE_TARGET).exe

WINAPP := -mwindows

LDFLAGS := $(WINAPP)

##
## INCLUDE PATHS
##
PURPLE_INCLUDE_PATHS =	\
			-I$(PURPLE_TOP) \
			-I$(PURPLE_TOP)/win32 \
			-I$(PIDGIN_TREE_TOP) \
			-I$(GTK_TOP)/include \
			-I$(GTK_TOP)/include/glib-2.0 \
			-I$(GTK_TOP)/lib/glib-2.0/include

INCLUDE_PATHS +=	\
			$(PURPLE_INCLUDE_PATHS) \
			-I$(PIDGIN_IDLETRACK_TOP) \
			-I$(PIDGIN_TOP) \
			-I$(PIDGIN_TOP)/win32 \
			-I$(GTK_TOP)/include/gtk-2.0 \
			-I$(GTK_TOP)/include/pango-1.0 \
			-I$(GTK_TOP)/include/atk-1.0 \
			-I$(GTK_TOP)/include/cairo \
			-I$(GTK_TOP)/lib/gtk-2.0/include \
			-I$(GTKSPELL_TOP) \
			-I$(ASPELL_TOP)/include

LIB_PATHS +=		-L$(GTK_TOP)/lib \
			-L$(PURPLE_TOP) \
			-L$(PIDGIN_TOP) \
			-L$(PIDGIN_IDLETRACK_TOP) \
			-L$(ASPELL_TOP)/lib

##
##  SOURCES, OBJECTS
##
PIDGIN_C_SRC =	\
			gtkaccount.c \
			gtkblist-theme-loader.c \
<<<<<<< HEAD
			gtkcellrendererexpander.c \
=======
			gtkblist-theme.c \
			gtkblist.c \
			gtkcellrendererexpander.c \
			gtkcellrendererprogress.c \
>>>>>>> c4a1e45c
			gtkcertmgr.c \
			gtkconn.c \
			gtkconv.c \
			gtkdebug.c \
			gtkdialogs.c \
			gtkdnd-hints.c \
			gtkdocklet.c \
			gtkeventloop.c \
			gtkft.c \
			gtkicon-theme-loader.c \
			gtkicon-theme.c \
			gtkidle.c \
			gtkimhtml.c \
			gtkimhtmltoolbar.c \
			gtklog.c \
			gtkmain.c \
			gtkmedia.c \
			gtkmenutray.c \
			gtknotify.c \
			gtkplugin.c \
			gtkpluginpref.c \
			gtkpounce.c \
			gtkprefs.c \
			gtkprivacy.c \
			gtkrequest.c \
			gtkroomlist.c \
			gtksavedstatuses.c \
			gtkscrollbook.c \
			gtksmiley.c \
			gtksound.c \
			gtksourceiter.c \
			gtksourceundomanager.c \
			gtkstatus-icon-theme.c \
			gtkstatusbox.c \
			gtkthemes.c \
			gtkutils.c \
			gtkwhiteboard.c \
			minidialog.c \
			pidginstock.c \
			pidgintooltip.c \
			win32/MinimizeToTray.c \
			win32/gtkdocklet-win32.c \
			win32/gtkwin32dep.c \
			win32/untar.c \
			win32/wspell.c

PIDGIN_RC_SRC = win32/pidgin_dll_rc.rc
PIDGIN_OBJECTS = $(PIDGIN_C_SRC:%.c=%.o) $(PIDGIN_RC_SRC:%.rc=%.o)

EXE_RC_SRC = win32/pidgin_exe_rc.rc
EXE_C_SRC = win32/winpidgin.c
EXE_OBJECTS = $(EXE_C_SRC:%.c=%.o) $(EXE_RC_SRC:%.rc=%.o)

##
## LIBRARIES
##

PIDGIN_LIBS =	\
		-lintl \
		-lglib-2.0 \
		-lgobject-2.0 \
		-lgthread-2.0 \
		-lpurple \
		-lz \
		-lidletrack \
		-lgtk-win32-2.0 \
		-latk-1.0 \
		-lpango-1.0 \
		-lgdk-win32-2.0 \
		-lgdk_pixbuf-2.0 \
		-lgdi32 \
		-lwinmm

include $(PIDGIN_COMMON_RULES)

##
## TARGET DEFINITIONS
##
.PHONY: all install install_shallow clean

all: $(EXE_TARGET).exe $(PIDGIN_TARGET).dll
	$(MAKE) -C $(PIDGIN_PLUGINS_TOP) -f $(MINGW_MAKEFILE)

win32/pidgin_exe_rc.rc: win32/pidgin_exe_rc.rc.in $(PIDGIN_TREE_TOP)/VERSION
	sed -e 's/@PIDGIN_VERSION@/$(PIDGIN_VERSION)/g' \
	    -e 's/@ORIGINAL_FILENAME@/$(EXE_NAME)/' \
	    $@.in > $@

install_shallow: $(PIDGIN_INSTALL_DIR) $(EXE_TARGET).exe $(PIDGIN_TARGET).dll
	cp $(EXE_TARGET).exe $(PIDGIN_TARGET).dll $(PIDGIN_INSTALL_DIR)
	cp $(NEEDED_DLLS) $(PIDGIN_INSTALL_DIR)

install: install_shallow all
	$(MAKE) -C $(PIDGIN_PLUGINS_TOP) -f $(MINGW_MAKEFILE) install
	$(MAKE) -C $(PIDGIN_PIXMAPS_TOP) -f $(MINGW_MAKEFILE) install
	$(MAKE) -C $(PIDGIN_IDLETRACK_TOP) -f $(MINGW_MAKEFILE) install

win32/pidgin_dll_rc.rc: win32/pidgin_dll_rc.rc.in $(PIDGIN_TREE_TOP)/VERSION
	sed -e 's/@PIDGIN_VERSION@/$(PIDGIN_VERSION)/g' \
	    $@.in > $@

$(EXE_OBJECTS) $(PIDGIN_OBJECTS): $(PIDGIN_CONFIG_H)

$(PIDGIN_TARGET).dll $(PIDGIN_TARGET).dll.a: $(PURPLE_DLL).a $(PIDGIN_IDLETRACK_DLL).a $(PIDGIN_OBJECTS)
	$(CC) -shared $(PIDGIN_OBJECTS) $(LIB_PATHS) $(PIDGIN_LIBS) $(DLL_LD_FLAGS) -Wl,--output-def,$(PIDGIN_TARGET).def,--out-implib,$(PIDGIN_TARGET).dll.a -o $(PIDGIN_TARGET).dll

$(EXE_TARGET).exe: $(PIDGIN_CONFIG_H) $(PIDGIN_DLL).a $(PIDGIN_IDLETRACK_DLL).a $(EXE_OBJECTS)
	$(CC) $(LDFLAGS) $(EXE_OBJECTS) -o $(EXE_TARGET).exe

##
## CLEAN RULES
##
clean:
	$(MAKE) -C $(PIDGIN_IDLETRACK_TOP) -f $(MINGW_MAKEFILE) clean
	$(MAKE) -C $(PIDGIN_PLUGINS_TOP) -f $(MINGW_MAKEFILE) clean
	$(MAKE) -C $(PIDGIN_PIXMAPS_TOP) -f $(MINGW_MAKEFILE) clean
	rm -f $(PIDGIN_OBJECTS) $(PIDGIN_RC_SRC) $(EXE_OBJECTS) $(EXE_RC_SRC)
	rm -f $(PIDGIN_TARGET).dll $(PIDGIN_TARGET).dll.a $(PIDGIN_TARGET).def
	rm -f $(EXE_TARGET).exe

include $(PIDGIN_COMMON_TARGETS)<|MERGE_RESOLUTION|>--- conflicted
+++ resolved
@@ -58,14 +58,9 @@
 PIDGIN_C_SRC =	\
 			gtkaccount.c \
 			gtkblist-theme-loader.c \
-<<<<<<< HEAD
-			gtkcellrendererexpander.c \
-=======
 			gtkblist-theme.c \
 			gtkblist.c \
 			gtkcellrendererexpander.c \
-			gtkcellrendererprogress.c \
->>>>>>> c4a1e45c
 			gtkcertmgr.c \
 			gtkconn.c \
 			gtkconv.c \
