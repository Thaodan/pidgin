/**
 * @file gtknotify.c GTK+ Notification API
 * @ingroup pidgin
 *
 * pidgin
 *
 * Pidgin is the legal property of its developers, whose names are too numerous
 * to list here.  Please refer to the COPYRIGHT file distributed with this
 * source distribution.
 *
 * This program is free software; you can redistribute it and/or modify
 * it under the terms of the GNU General Public License as published by
 * the Free Software Foundation; either version 2 of the License, or
 * (at your option) any later version.
 *
 * This program is distributed in the hope that it will be useful,
 * but WITHOUT ANY WARRANTY; without even the implied warranty of
 * MERCHANTABILITY or FITNESS FOR A PARTICULAR PURPOSE.  See the
 * GNU General Public License for more details.
 *
 * You should have received a copy of the GNU General Public License
 * along with this program; if not, write to the Free Software
 * Foundation, Inc., 59 Temple Place, Suite 330, Boston, MA  02111-1307  USA
 */
#include "internal.h"
#include "pidgin.h"

#include <gdk/gdkkeysyms.h>

#include "connection.h"
#include "debug.h"
#include "prefs.h"
#include "pidginstock.h"
#include "util.h"

#include "gtkblist.h"
#include "gtkimhtml.h"
#include "gtknotify.h"
#include "gtkutils.h"

typedef struct
{
	GtkWidget *window;
	int count;
} PidginUserInfo;

typedef struct
{
	PurpleAccount *account;
	char *url;
	GtkWidget *label;
	GtkTreeIter iter;
	int count;
} PidginNotifyMailData;

typedef struct
{
	PurpleAccount *account;
	GtkListStore *model;
	GtkWidget *treeview;
	GtkWidget *window;
	gpointer user_data;
	PurpleNotifySearchResults *results;

} PidginNotifySearchResultsData;

typedef struct
{
	PurpleNotifySearchButton *button;
	PidginNotifySearchResultsData *data;

} PidginNotifySearchResultsButtonData;

enum
{
	PIDGIN_MAIL_ICON,
	PIDGIN_MAIL_TEXT,
	PIDGIN_MAIL_DATA,
	COLUMNS_PIDGIN_MAIL
};

typedef struct _PidginMailDialog PidginMailDialog;

struct _PidginMailDialog
{
	GtkWidget *dialog;
	GtkWidget *treeview;
	GtkTreeStore *treemodel;
	GtkLabel *label;
	GtkWidget *open_button;
	int total_count;
	gboolean in_use;
};

static PidginMailDialog *mail_dialog = NULL;

static void *pidgin_notify_emails(PurpleConnection *gc, size_t count, gboolean detailed,
									const char **subjects,
									const char **froms, const char **tos,
									const char **urls);

static void
message_response_cb(GtkDialog *dialog, gint id, GtkWidget *widget)
{
	purple_notify_close(PURPLE_NOTIFY_MESSAGE, widget);
}

static void
email_response_cb(GtkDialog *dlg, gint id, PidginMailDialog *dialog)
{
	PidginNotifyMailData *data = NULL;
	GtkTreeIter iter;

	if (id == GTK_RESPONSE_YES)
	{
		GtkTreeSelection *selection;

		selection = gtk_tree_view_get_selection(GTK_TREE_VIEW(dialog->treeview));

		if (gtk_tree_selection_get_selected(selection, NULL, &iter))
		{
			gtk_tree_model_get(GTK_TREE_MODEL(dialog->treemodel), &iter,
								PIDGIN_MAIL_DATA, &data, -1);
			purple_notify_uri(NULL, data->url);

			gtk_tree_store_remove(dialog->treemodel, &iter);
			purple_notify_close(PURPLE_NOTIFY_EMAILS, data);

			if (gtk_tree_model_get_iter_first(GTK_TREE_MODEL(mail_dialog->treemodel), &iter))
				return;
		}
		else
			return;
	}
	else
	{
		while (gtk_tree_model_get_iter_first(GTK_TREE_MODEL(mail_dialog->treemodel), &iter))
		{
			gtk_tree_model_get(GTK_TREE_MODEL(dialog->treemodel), &iter,
								PIDGIN_MAIL_DATA, &data, -1);

			if (id == GTK_RESPONSE_ACCEPT)
				purple_notify_uri(NULL, data->url);

			gtk_tree_store_remove(dialog->treemodel, &iter);
			purple_notify_close(PURPLE_NOTIFY_EMAILS, data);
		}
	}
	gtk_widget_destroy(dialog->dialog);
	g_free(dialog);
	mail_dialog = NULL;
}

static void
reset_mail_dialog(GtkDialog *dialog)
{
	if (mail_dialog->in_use)
		return;
	gtk_widget_destroy(mail_dialog->dialog);
	g_free(mail_dialog);
	mail_dialog = NULL;
}

static void
formatted_close_cb(GtkWidget *win, GdkEvent *event, void *user_data)
{
	purple_notify_close(PURPLE_NOTIFY_FORMATTED, win);
}

static void
searchresults_close_cb(PidginNotifySearchResultsData *data, GdkEvent *event, gpointer user_data)
{
	purple_notify_close(PURPLE_NOTIFY_SEARCHRESULTS, data);
}

static void
searchresults_callback_wrapper_cb(GtkWidget *widget, PidginNotifySearchResultsButtonData *bd)
{
	PidginNotifySearchResultsData *data = bd->data;

	GtkTreeSelection *selection;
	GtkTreeModel *model;
	GtkTreeIter iter;
	PurpleNotifySearchButton *button;
	GList *row = NULL;
	gchar *str;
	int i;

	g_return_if_fail(data != NULL);

	selection = gtk_tree_view_get_selection(GTK_TREE_VIEW(data->treeview));

	if (gtk_tree_selection_get_selected(selection, &model, &iter))
	{
		for (i = 1; i < gtk_tree_model_get_n_columns(GTK_TREE_MODEL(model)); i++) {
			gtk_tree_model_get(GTK_TREE_MODEL(model), &iter, i, &str, -1);
			row = g_list_append(row, str);
		}
	}

	button = bd->button;
	button->callback(purple_account_get_connection(data->account), row, data->user_data);
	g_list_foreach(row, (GFunc)g_free, NULL);
	g_list_free(row);
}

static void *
pidgin_notify_message(PurpleNotifyMsgType type, const char *title,
						const char *primary, const char *secondary)
{
	GtkWidget *dialog;
	GtkWidget *hbox;
	GtkWidget *label;
	GtkWidget *img = NULL;
	char label_text[2048];
	const char *icon_name = NULL;
	char *primary_esc, *secondary_esc;

	switch (type)
	{
		case PURPLE_NOTIFY_MSG_ERROR:
			icon_name = PIDGIN_STOCK_DIALOG_ERROR;
			break;

		case PURPLE_NOTIFY_MSG_WARNING:
			icon_name = PIDGIN_STOCK_DIALOG_WARNING;
			break;

		case PURPLE_NOTIFY_MSG_INFO:
			icon_name = PIDGIN_STOCK_DIALOG_INFO;
			break;

		default:
			icon_name = NULL;
			break;
	}

	if (icon_name != NULL)
	{
		img = gtk_image_new_from_stock(icon_name, gtk_icon_size_from_name(PIDGIN_ICON_SIZE_TANGO_HUGE));
		gtk_misc_set_alignment(GTK_MISC(img), 0, 0);
	}

	dialog = gtk_dialog_new_with_buttons(title ? title : PIDGIN_ALERT_TITLE,
										 NULL, 0, GTK_STOCK_CLOSE,
										 GTK_RESPONSE_CLOSE, NULL);

	gtk_window_set_role(GTK_WINDOW(dialog), "notify_dialog");

	g_signal_connect(G_OBJECT(dialog), "response",
					 G_CALLBACK(message_response_cb), dialog);

	gtk_container_set_border_width(GTK_CONTAINER(dialog), PIDGIN_HIG_BORDER);
	gtk_window_set_resizable(GTK_WINDOW(dialog), FALSE);
	gtk_dialog_set_has_separator(GTK_DIALOG(dialog), FALSE);
	gtk_box_set_spacing(GTK_BOX(GTK_DIALOG(dialog)->vbox), PIDGIN_HIG_BORDER);
	gtk_container_set_border_width(GTK_CONTAINER(GTK_DIALOG(dialog)->vbox), PIDGIN_HIG_BOX_SPACE);

	hbox = gtk_hbox_new(FALSE, PIDGIN_HIG_BORDER);
	gtk_container_add(GTK_CONTAINER(GTK_DIALOG(dialog)->vbox), hbox);

	if (img != NULL)
		gtk_box_pack_start(GTK_BOX(hbox), img, FALSE, FALSE, 0);

	primary_esc = g_markup_escape_text(primary, -1);
	secondary_esc = (secondary != NULL) ? g_markup_escape_text(secondary, -1) : NULL;
	g_snprintf(label_text, sizeof(label_text),
			   "<span weight=\"bold\" size=\"larger\">%s</span>\n\n%s",
			   primary_esc, (secondary ? secondary_esc : ""));
	g_free(primary_esc);
	g_free(secondary_esc);

	label = gtk_label_new(NULL);

	gtk_label_set_markup(GTK_LABEL(label), label_text);
	gtk_label_set_line_wrap(GTK_LABEL(label), TRUE);
	gtk_misc_set_alignment(GTK_MISC(label), 0, 0);
	gtk_box_pack_start(GTK_BOX(hbox), label, FALSE, FALSE, 0);

	gtk_widget_show_all(dialog);

	return dialog;
}

static void
selection_changed_cb(GtkTreeSelection *sel, PidginMailDialog *dialog)
{
	GtkTreeIter iter;
	GtkTreeModel *model;
	PidginNotifyMailData *data;
	gboolean active = TRUE;

	if (gtk_tree_selection_get_selected(sel, &model, &iter) == FALSE)
		active = FALSE;
	else
	{
		gtk_tree_model_get(model, &iter, PIDGIN_MAIL_DATA, &data, -1);
		if (data->url == NULL)
			active = FALSE;
	}

	gtk_widget_set_sensitive(dialog->open_button, active);
}

static void *
pidgin_notify_email(PurpleConnection *gc, const char *subject, const char *from,
					  const char *to, const char *url)
{
	return pidgin_notify_emails(gc, 1, (subject != NULL),
								  (subject == NULL ? NULL : &subject),
								  (from    == NULL ? NULL : &from),
								  (to      == NULL ? NULL : &to),
								  (url     == NULL ? NULL : &url));
}

static int
mail_window_focus_cb(GtkWidget *widget, GdkEventFocus *focus, gpointer null)
{
	pidgin_set_urgent(GTK_WINDOW(widget), FALSE);
	return 0;
}

static GtkWidget *
pidgin_get_mail_dialog()
{
	if (mail_dialog == NULL) {
		GtkWidget *dialog = NULL;
		GtkWidget *label;
		GtkWidget *sw;
		GtkCellRenderer *rend;
		GtkTreeViewColumn *column;
		GtkWidget *button = NULL;
		GtkWidget *vbox = NULL;

		dialog = gtk_dialog_new_with_buttons(_("New Mail"), NULL, 0,
						     GTK_STOCK_CLOSE, GTK_RESPONSE_CLOSE,
						     NULL);
		gtk_window_set_role(GTK_WINDOW(dialog), "new_mail_detailed");
		g_signal_connect(G_OBJECT(dialog), "focus-in-event",
					G_CALLBACK(mail_window_focus_cb), NULL);

		gtk_dialog_add_button(GTK_DIALOG(dialog),
					 _("Open All Messages"), GTK_RESPONSE_ACCEPT);

		button = gtk_dialog_add_button(GTK_DIALOG(dialog),
						 PIDGIN_STOCK_OPEN_MAIL, GTK_RESPONSE_YES);

		/* Setup the dialog */
		gtk_container_set_border_width(GTK_CONTAINER(dialog), PIDGIN_HIG_BOX_SPACE);
		gtk_container_set_border_width(GTK_CONTAINER(GTK_DIALOG(dialog)->vbox), PIDGIN_HIG_BOX_SPACE);
		gtk_dialog_set_has_separator(GTK_DIALOG(dialog), FALSE);
		gtk_box_set_spacing(GTK_BOX(GTK_DIALOG(dialog)->vbox), PIDGIN_HIG_BORDER);

		/* Vertical box */
		vbox = GTK_DIALOG(dialog)->vbox;

		/* Golden ratio it up! */
		gtk_widget_set_size_request(dialog, 550, 400);

		sw = gtk_scrolled_window_new(NULL, NULL);
		gtk_scrolled_window_set_shadow_type (GTK_SCROLLED_WINDOW(sw), GTK_SHADOW_IN);
		gtk_scrolled_window_set_policy(GTK_SCROLLED_WINDOW(sw), GTK_POLICY_AUTOMATIC, GTK_POLICY_ALWAYS);

		mail_dialog = g_new0(PidginMailDialog, 1);
		mail_dialog->dialog = dialog;
		mail_dialog->open_button = button;

		mail_dialog->treemodel = gtk_tree_store_new(COLUMNS_PIDGIN_MAIL,
						GDK_TYPE_PIXBUF, G_TYPE_STRING, G_TYPE_POINTER);
		mail_dialog->treeview = gtk_tree_view_new_with_model(GTK_TREE_MODEL(mail_dialog->treemodel));
		gtk_tree_view_set_search_column(GTK_TREE_VIEW(mail_dialog->treeview), PIDGIN_MAIL_TEXT);
		gtk_tree_view_set_search_equal_func(GTK_TREE_VIEW(mail_dialog->treeview),
			             pidgin_tree_view_search_equal_func, NULL, NULL);

		g_signal_connect(G_OBJECT(dialog), "response",
						 G_CALLBACK(email_response_cb), mail_dialog);
		g_signal_connect(G_OBJECT(gtk_tree_view_get_selection(GTK_TREE_VIEW(mail_dialog->treeview))),
						 "changed", G_CALLBACK(selection_changed_cb), mail_dialog);

		gtk_tree_view_set_headers_visible(GTK_TREE_VIEW(mail_dialog->treeview), FALSE);
		gtk_tree_view_set_rules_hint(GTK_TREE_VIEW(mail_dialog->treeview), TRUE);
		gtk_container_add(GTK_CONTAINER(sw), mail_dialog->treeview);

		column = gtk_tree_view_column_new();
		gtk_tree_view_column_set_resizable(column, TRUE);
		rend = gtk_cell_renderer_pixbuf_new();
		gtk_tree_view_column_pack_start(column, rend, FALSE);
		gtk_tree_view_column_set_attributes(column, rend, "pixbuf", PIDGIN_MAIL_ICON, NULL);
		rend = gtk_cell_renderer_text_new();
		gtk_tree_view_column_pack_start(column, rend, TRUE);
		gtk_tree_view_column_set_attributes(column, rend, "markup", PIDGIN_MAIL_TEXT, NULL);
		gtk_tree_view_append_column(GTK_TREE_VIEW(mail_dialog->treeview), column);

		label = gtk_label_new(NULL);
		gtk_label_set_markup(GTK_LABEL(label), _("<span weight=\"bold\" size=\"larger\">You have mail!</span>"));
		gtk_label_set_line_wrap(GTK_LABEL(label), TRUE);
		gtk_misc_set_alignment(GTK_MISC(label), 0, 0);
		gtk_box_pack_start(GTK_BOX(vbox), label, FALSE, FALSE, 0);
		gtk_box_pack_start(GTK_BOX(vbox), sw, TRUE, TRUE, 0);
	}

	return mail_dialog->dialog;
}

/* count == 0 means this is a detailed mail notification.
 * count > 0 mean non-detailed.
 */
static void *
pidgin_notify_add_mail(GtkTreeStore *treemodel, PurpleAccount *account, char *notification, const char *url, int count)
{
	PidginNotifyMailData *data = NULL;
	GtkTreeIter iter;
	GdkPixbuf *icon;
	gboolean new_n = TRUE;

	icon = pidgin_create_prpl_icon(account, PIDGIN_PRPL_ICON_MEDIUM);

	if (count > 0) {
		/* Allow only one non-detailed email notification for each account */
		if (gtk_tree_model_get_iter_first(GTK_TREE_MODEL(treemodel), &iter)) {
			do {
				gtk_tree_model_get(GTK_TREE_MODEL(treemodel), &iter,
						PIDGIN_MAIL_DATA, &data, -1);
				if (data->account == account && data->count > 0) {
					new_n = FALSE;
					g_free(data->url);
					data->url = NULL;
					mail_dialog->total_count -= data->count;
					break;
				}
			} while (gtk_tree_model_iter_next(GTK_TREE_MODEL(treemodel), &iter));
		}
	}

	if (new_n) {
		data = g_new0(PidginNotifyMailData, 1);
		gtk_tree_store_append(treemodel, &iter, NULL);
	}

	if (url != NULL)
		data->url = g_strdup(url);

	gtk_tree_store_set(treemodel, &iter,
								PIDGIN_MAIL_ICON, icon,
								PIDGIN_MAIL_TEXT, notification,
								PIDGIN_MAIL_DATA, data,
								-1);
	data->iter = iter;              /* XXX: Do we use this for something? */
	data->account = account;
	data->count = count;
	gtk_tree_model_get(GTK_TREE_MODEL(treemodel), &iter,
						PIDGIN_MAIL_DATA, &data, -1);
	if (icon)
		g_object_unref(icon);
	return data;
}

static void *
pidgin_notify_emails(PurpleConnection *gc, size_t count, gboolean detailed,
					   const char **subjects, const char **froms,
					   const char **tos, const char **urls)
{
	GtkWidget *dialog = NULL;
	char *notification;
	PurpleAccount *account;
	PidginNotifyMailData *data = NULL;

	account = purple_connection_get_account(gc);
	dialog = pidgin_get_mail_dialog();  /* This creates mail_dialog if necessary */
 
	mail_dialog->total_count += count;
	if (detailed) {
		while (count--) {
			char *to_text = NULL;
			char *from_text = NULL;
			char *subject_text = NULL;
			char *tmp;
			gboolean first = TRUE;

			if (tos != NULL) {
				tmp = g_markup_escape_text(*tos, -1);
				to_text = g_strdup_printf("<b>%s</b>: %s\n", _("Account"), tmp);
				g_free(tmp);
				first = FALSE;
				tos++;
			}
			if (froms != NULL) {
				tmp = g_markup_escape_text(*froms, -1);
				from_text = g_strdup_printf("%s<b>%s</b>: %s\n", first ? "<br>" : "", _("Sender"), tmp);
				g_free(tmp);
				first = FALSE;
				froms++;
			}
			if (subjects != NULL) {
				tmp = g_markup_escape_text(*subjects, -1);
				subject_text = g_strdup_printf("%s<b>%s</b>: %s", first ? "<br>" : "", _("Subject"), tmp);
				g_free(tmp);
				first = FALSE;
				subjects++;
			}
#define SAFE(x) ((x) ? (x) : "")
			notification = g_strdup_printf("%s%s%s", SAFE(to_text), SAFE(from_text), SAFE(subject_text));
#undef SAFE
			g_free(to_text);
			g_free(from_text);
			g_free(subject_text);

			data = pidgin_notify_add_mail(mail_dialog->treemodel, account, notification, urls ? *urls : NULL, 0);
			g_free(notification);

			if (urls != NULL)
				urls++;
		}
	} else {
		notification = g_strdup_printf(ngettext("%s has %d new message.",
						   "%s has %d new messages.",
						   (int)count),
						   *tos, (int)count);
		data = pidgin_notify_add_mail(mail_dialog->treemodel, account, notification, urls ? *urls : NULL, count);
		g_free(notification);
	}

	if (!GTK_WIDGET_VISIBLE(dialog)) {
		GdkPixbuf *pixbuf = gtk_widget_render_icon(dialog, PIDGIN_STOCK_DIALOG_MAIL,
							   gtk_icon_size_from_name(PIDGIN_ICON_SIZE_TANGO_EXTRA_SMALL), NULL);
		char *label_text = g_strdup_printf(ngettext("<b>You have %d new e-mail.</b>",
							    "<b>You have %d new e-mails.</b>",
							    mail_dialog->total_count), mail_dialog->total_count);
		mail_dialog->in_use = TRUE;     /* So that _set_headline doesn't accidentally
										   remove the notifications when replacing an
										   old notification. */
		pidgin_blist_set_headline(label_text, 
					    pixbuf, G_CALLBACK(gtk_widget_show_all), dialog,
					    (GDestroyNotify)reset_mail_dialog);
		mail_dialog->in_use = FALSE;
		g_free(label_text);
		if (pixbuf)
			g_object_unref(pixbuf);
	} else if (!GTK_WIDGET_HAS_FOCUS(dialog))
		pidgin_set_urgent(GTK_WINDOW(dialog), TRUE);

	return NULL;
}

static gboolean
formatted_input_cb(GtkWidget *win, GdkEventKey *event, gpointer data)
{
	if (event->keyval == GDK_Escape)
	{
		purple_notify_close(PURPLE_NOTIFY_FORMATTED, win);

		return TRUE;
	}

	return FALSE;
}

static GtkIMHtmlOptions
notify_imhtml_options()
{
	GtkIMHtmlOptions options = 0;

	if (!purple_prefs_get_bool(PIDGIN_PREFS_ROOT "/conversations/show_incoming_formatting"))
		options |= GTK_IMHTML_NO_COLOURS | GTK_IMHTML_NO_FONTS | GTK_IMHTML_NO_SIZES;

	options |= GTK_IMHTML_NO_COMMENTS;
	options |= GTK_IMHTML_NO_TITLE;
	options |= GTK_IMHTML_NO_NEWLINE;
	options |= GTK_IMHTML_NO_SCROLL;
	return options;
}

static void *
pidgin_notify_formatted(const char *title, const char *primary,
						  const char *secondary, const char *text)
{
	GtkWidget *window;
	GtkWidget *vbox;
	GtkWidget *label;
	GtkWidget *button;
	GtkWidget *imhtml;
	GtkWidget *frame;
	char label_text[2048];
	char *linked_text, *primary_esc, *secondary_esc;

	window = pidgin_create_window(title, PIDGIN_HIG_BORDER, NULL, TRUE);
	gtk_window_set_type_hint(GTK_WINDOW(window), GDK_WINDOW_TYPE_HINT_DIALOG);

	g_signal_connect(G_OBJECT(window), "delete_event",
					 G_CALLBACK(formatted_close_cb), NULL);

	/* Setup the main vbox */
	vbox = gtk_vbox_new(FALSE, PIDGIN_HIG_BORDER);
	gtk_container_add(GTK_CONTAINER(window), vbox);
	gtk_widget_show(vbox);

	/* Setup the descriptive label */
	primary_esc = g_markup_escape_text(primary, -1);
	secondary_esc = (secondary != NULL) ? g_markup_escape_text(secondary, -1) : NULL;
	g_snprintf(label_text, sizeof(label_text),
			   "<span weight=\"bold\" size=\"larger\">%s</span>%s%s",
			   primary_esc,
			   (secondary ? "\n" : ""),
			   (secondary ? secondary_esc : ""));
	g_free(primary_esc);
	g_free(secondary_esc);

	label = gtk_label_new(NULL);

	gtk_label_set_markup(GTK_LABEL(label), label_text);
	gtk_label_set_line_wrap(GTK_LABEL(label), TRUE);
	gtk_misc_set_alignment(GTK_MISC(label), 0, 0);
	gtk_box_pack_start(GTK_BOX(vbox), label, FALSE, FALSE, 0);
	gtk_widget_show(label);

	/* Add the imhtml */
	frame = pidgin_create_imhtml(FALSE, &imhtml, NULL, NULL);
	gtk_widget_set_name(imhtml, "pidgin_notify_imhtml");
	gtk_imhtml_set_format_functions(GTK_IMHTML(imhtml),
			gtk_imhtml_get_format_functions(GTK_IMHTML(imhtml)) | GTK_IMHTML_IMAGE);
	gtk_widget_set_size_request(imhtml, 300, 250);
	gtk_box_pack_start(GTK_BOX(vbox), frame, TRUE, TRUE, 0);
	gtk_widget_show(frame);

	/* Add the Close button. */
	button = gtk_button_new_from_stock(GTK_STOCK_CLOSE);
	gtk_box_pack_start(GTK_BOX(vbox), button, FALSE, FALSE, 0);
	gtk_widget_show(button);

	g_signal_connect_swapped(G_OBJECT(button), "clicked",
							 G_CALLBACK(gtk_widget_destroy), window);
	g_signal_connect(G_OBJECT(window), "key_press_event",
					 G_CALLBACK(formatted_input_cb), NULL);

	/* Make sure URLs are clickable */
	linked_text = purple_markup_linkify(text);
	gtk_imhtml_append_text(GTK_IMHTML(imhtml), linked_text, notify_imhtml_options());
	g_free(linked_text);

	g_object_set_data(G_OBJECT(window), "info-widget", imhtml);

	/* Show the window */
	gtk_widget_show(window);

	return window;
}

static void
pidgin_notify_searchresults_new_rows(PurpleConnection *gc, PurpleNotifySearchResults *results,
									   void *data_)
{
	PidginNotifySearchResultsData *data = data_;
	GtkListStore *model = data->model;
	GtkTreeIter iter;
	GdkPixbuf *pixbuf;
	guint col_num;
	guint i;
	guint j;

	gtk_list_store_clear(data->model);

	pixbuf = pidgin_create_prpl_icon(purple_connection_get_account(gc), 0.5);

	/* +1 is for the automagically created Status column. */
	col_num = purple_notify_searchresults_get_columns_count(results) + 1;

	for (i = 0; i < purple_notify_searchresults_get_rows_count(results); i++) {
		GList *row = purple_notify_searchresults_row_get(results, i);

		gtk_list_store_append(model, &iter);
		gtk_list_store_set(model, &iter, 0, pixbuf, -1);

		for (j = 1; j < col_num; j++) {
			GValue v;
<<<<<<< HEAD
			char *escaped = g_markup_escape_text(g_list_nth_data(row, j - 1), -1);
=======
			char *data = g_list_nth_data(row, j - 1)1;
>>>>>>> 7728975c

			v.g_type = 0;
			g_value_init(&v, G_TYPE_STRING);
			g_value_set_string(&v, data);
			gtk_list_store_set_value(model, &iter, j, &v);
		}
	}

	if (pixbuf != NULL)
		g_object_unref(pixbuf);
}

static void *
pidgin_notify_searchresults(PurpleConnection *gc, const char *title,
							  const char *primary, const char *secondary,
							  PurpleNotifySearchResults *results, gpointer user_data)
{
	GtkWidget *window;
	GtkWidget *treeview;
	GtkWidget *close_button;
	GType *col_types;
	GtkListStore *model;
	GtkCellRenderer *renderer;
	guint col_num;
	guint i;

	GtkWidget *vbox;
	GtkWidget *button_area;
	GtkWidget *label;
	GtkWidget *sw;
	PidginNotifySearchResultsData *data;
	char *label_text;
	char *primary_esc, *secondary_esc;

	g_return_val_if_fail(gc != NULL, NULL);
	g_return_val_if_fail(results != NULL, NULL);

	data = g_malloc(sizeof(PidginNotifySearchResultsData));
	data->user_data = user_data;
	data->results = results;

	/* Create the window */
	window = pidgin_create_window(title ? title :_("Search Results"), PIDGIN_HIG_BORDER, NULL, TRUE);
	gtk_window_set_type_hint(GTK_WINDOW(window), GDK_WINDOW_TYPE_HINT_DIALOG);

	g_signal_connect_swapped(G_OBJECT(window), "delete_event",
							 G_CALLBACK(searchresults_close_cb), data);

	/* Setup the main vbox */
	vbox = gtk_vbox_new(FALSE, PIDGIN_HIG_BORDER);
	gtk_container_add(GTK_CONTAINER(window), vbox);
	gtk_widget_show(vbox);

	/* Setup the descriptive label */
	primary_esc = (primary != NULL) ? g_markup_escape_text(primary, -1) : NULL;
	secondary_esc = (secondary != NULL) ? g_markup_escape_text(secondary, -1) : NULL;
	label_text = g_strdup_printf(
			"<span weight=\"bold\" size=\"larger\">%s</span>%s%s",
			(primary ? primary_esc : ""),
			(primary && secondary ? "\n" : ""),
			(secondary ? secondary_esc : ""));
	g_free(primary_esc);
	g_free(secondary_esc);
	label = gtk_label_new(NULL);
	gtk_label_set_markup(GTK_LABEL(label), label_text);
	gtk_label_set_line_wrap(GTK_LABEL(label), TRUE);
	gtk_misc_set_alignment(GTK_MISC(label), 0, 0);
	gtk_box_pack_start(GTK_BOX(vbox), label, FALSE, FALSE, 0);
	gtk_widget_show(label);
	g_free(label_text);

	/* +1 is for the automagically created Status column. */
	col_num = purple_notify_searchresults_get_columns_count(results) + 1;

	/* Setup the list model */
	col_types = g_new0(GType, col_num);

	/* There always is this first column. */
	col_types[0] = GDK_TYPE_PIXBUF;
	for (i = 1; i < col_num; i++) {
		col_types[i] = G_TYPE_STRING;
	}
	model = gtk_list_store_newv(col_num, col_types);

	/* Setup the scrolled window containing the treeview */
	sw = gtk_scrolled_window_new(NULL, NULL);
	gtk_scrolled_window_set_policy(GTK_SCROLLED_WINDOW(sw),
								   GTK_POLICY_AUTOMATIC, GTK_POLICY_ALWAYS);
	gtk_scrolled_window_set_shadow_type(GTK_SCROLLED_WINDOW(sw),
										GTK_SHADOW_IN);
	gtk_box_pack_start(GTK_BOX(vbox), sw, TRUE, TRUE, 0);
	gtk_widget_show(sw);

	/* Setup the treeview */
	treeview = gtk_tree_view_new_with_model(GTK_TREE_MODEL(model));
	gtk_tree_view_set_rules_hint(GTK_TREE_VIEW(treeview), TRUE);
	gtk_widget_set_size_request(treeview, 500, 400);
	gtk_tree_selection_set_mode(gtk_tree_view_get_selection(GTK_TREE_VIEW(treeview)),
								GTK_SELECTION_SINGLE);
	gtk_tree_view_set_headers_visible(GTK_TREE_VIEW(treeview), TRUE);
	gtk_container_add(GTK_CONTAINER(sw), treeview);
	gtk_widget_show(treeview);

	renderer = gtk_cell_renderer_pixbuf_new();
	gtk_tree_view_insert_column_with_attributes(GTK_TREE_VIEW(treeview),
					-1, "", renderer, "pixbuf", 0, NULL);

	for (i = 1; i < col_num; i++) {
		renderer = gtk_cell_renderer_text_new();

		gtk_tree_view_insert_column_with_attributes(GTK_TREE_VIEW(treeview), -1,
				purple_notify_searchresults_column_get_title(results, i-1),
				renderer, "text", i, NULL);
	}

	/* Setup the button area */
	button_area = gtk_hbutton_box_new();
	gtk_box_pack_start(GTK_BOX(vbox), button_area, FALSE, FALSE, 0);
	gtk_button_box_set_layout(GTK_BUTTON_BOX(button_area), GTK_BUTTONBOX_END);
	gtk_box_set_spacing(GTK_BOX(button_area), PIDGIN_HIG_BORDER);
	gtk_widget_show(button_area);

	for (i = 0; i < g_list_length(results->buttons); i++) {
		PurpleNotifySearchButton *b = g_list_nth_data(results->buttons, i);
		GtkWidget *button = NULL;
		switch (b->type) {
			case PURPLE_NOTIFY_BUTTON_LABELED:
				if(b->label) {
					button = gtk_button_new_with_label(b->label);
				} else {
					purple_debug_warning("gtknotify", "Missing button label");
				}
				break;
			case PURPLE_NOTIFY_BUTTON_CONTINUE:
				button = gtk_button_new_from_stock(GTK_STOCK_GO_FORWARD);
				break;
			case PURPLE_NOTIFY_BUTTON_ADD:
				button = gtk_button_new_from_stock(GTK_STOCK_ADD);
				break;
			case PURPLE_NOTIFY_BUTTON_INFO:
				button = gtk_button_new_from_stock(PIDGIN_STOCK_TOOLBAR_USER_INFO);
				break;
			case PURPLE_NOTIFY_BUTTON_IM:
				button = gtk_button_new_from_stock(PIDGIN_STOCK_TOOLBAR_MESSAGE_NEW);
				break;
			case PURPLE_NOTIFY_BUTTON_JOIN:
				button = gtk_button_new_from_stock(PIDGIN_STOCK_CHAT);
				break;
			case PURPLE_NOTIFY_BUTTON_INVITE:
				button = gtk_button_new_from_stock(PIDGIN_STOCK_INVITE);
				break;
			default:
				purple_debug_warning("gtknotify", "Incorrect button type: %d\n", b->type);
		}
		if (button != NULL) {
			PidginNotifySearchResultsButtonData *bd;

			gtk_box_pack_start(GTK_BOX(button_area), button, FALSE, FALSE, 0);
			gtk_widget_show(button);

			bd = g_new0(PidginNotifySearchResultsButtonData, 1);
			bd->button = b;
			bd->data = data;

			g_signal_connect(G_OBJECT(button), "clicked",
			                 G_CALLBACK(searchresults_callback_wrapper_cb), bd);
			g_signal_connect_swapped(G_OBJECT(button), "destroy", G_CALLBACK(g_free), bd);
		}
	}

	/* Add the Close button */
	close_button = gtk_button_new_from_stock(GTK_STOCK_CLOSE);
	gtk_box_pack_start(GTK_BOX(button_area), close_button, FALSE, FALSE, 0);
	gtk_widget_show(close_button);

	g_signal_connect_swapped(G_OBJECT(close_button), "clicked",
	                         G_CALLBACK(searchresults_close_cb), data);

	data->account = gc->account;
	data->model = model;
	data->treeview = treeview;
	data->window = window;

	/* Insert rows. */
	pidgin_notify_searchresults_new_rows(gc, results, data);

	/* Show the window */
	gtk_widget_show(window);
	return data;
}

/** Xerox'ed from Finch! How the tables have turned!! ;) **/
/** User information. **/
static GHashTable *userinfo;

static char *
userinfo_hash(PurpleAccount *account, const char *who)
{
	char key[256];
	snprintf(key, sizeof(key), "%s - %s", purple_account_get_username(account), purple_normalize(account, who));
	return g_utf8_strup(key, -1);
}

static void
remove_userinfo(GtkWidget *widget, gpointer key)
{
	PidginUserInfo *pinfo = g_hash_table_lookup(userinfo, key);

	while (pinfo->count--)
		purple_notify_close(PURPLE_NOTIFY_USERINFO, widget);

	g_hash_table_remove(userinfo, key);
}

static void *
pidgin_notify_userinfo(PurpleConnection *gc, const char *who,
						 PurpleNotifyUserInfo *user_info)
{
	char *info;
	void *ui_handle;
	char *key = userinfo_hash(purple_connection_get_account(gc), who);
	PidginUserInfo *pinfo = NULL;

	if (!userinfo) {
		userinfo = g_hash_table_new_full(g_str_hash, g_str_equal, g_free, g_free);
	}

	info = purple_notify_user_info_get_text_with_newline(user_info, "<br />");
	pinfo = g_hash_table_lookup(userinfo, key);
	if (pinfo != NULL) {
		GtkIMHtml *imhtml = g_object_get_data(G_OBJECT(pinfo->window), "info-widget");
		char *linked_text = purple_markup_linkify(info);
		gtk_imhtml_clear(imhtml);
		gtk_imhtml_append_text(imhtml, linked_text, notify_imhtml_options());
		g_free(linked_text);
		g_free(key);
		ui_handle = pinfo->window;
		pinfo->count++;
	} else {
		char *primary = g_strdup_printf(_("Info for %s"), who);
		ui_handle = pidgin_notify_formatted(_("Buddy Information"), primary, NULL, info);
		g_signal_handlers_disconnect_by_func(G_OBJECT(ui_handle), G_CALLBACK(formatted_close_cb), NULL);
		g_signal_connect(G_OBJECT(ui_handle), "destroy", G_CALLBACK(remove_userinfo), key);
		g_free(primary);
		pinfo = g_new0(PidginUserInfo, 1);
		pinfo->window = ui_handle;
		pinfo->count = 1;
		g_hash_table_insert(userinfo, key, pinfo);
	}
	g_free(info);
	return ui_handle;
}

static void
pidgin_close_notify(PurpleNotifyType type, void *ui_handle)
{
	if (type == PURPLE_NOTIFY_EMAIL || type == PURPLE_NOTIFY_EMAILS)
	{
		PidginNotifyMailData *data = (PidginNotifyMailData *)ui_handle;

		g_free(data->url);
		g_free(data);
	}
	else if (type == PURPLE_NOTIFY_SEARCHRESULTS)
	{
		PidginNotifySearchResultsData *data = (PidginNotifySearchResultsData *)ui_handle;

		gtk_widget_destroy(data->window);
		purple_notify_searchresults_free(data->results);

		g_free(data);
	}
	else if (ui_handle != NULL)
		gtk_widget_destroy(GTK_WIDGET(ui_handle));
}

#ifndef _WIN32
static gint
uri_command(const char *command, gboolean sync)
{
	gchar *tmp;
	GError *error = NULL;
	gint ret = 0;

	purple_debug_misc("gtknotify", "Executing %s\n", command);

	if (!purple_program_is_valid(command))
	{
		tmp = g_strdup_printf(_("The browser command \"%s\" is invalid."),
							  command ? command : "(none)");
		purple_notify_error(NULL, NULL, _("Unable to open URL"), tmp);
		g_free(tmp);

	}
	else if (sync)
	{
		gint status;

		if (!g_spawn_command_line_sync(command, NULL, NULL, &status, &error))
		{
			tmp = g_strdup_printf(_("Error launching \"%s\": %s"),
										command, error->message);
			purple_notify_error(NULL, NULL, _("Unable to open URL"), tmp);
			g_free(tmp);
			g_error_free(error);
		}
		else
			ret = status;
	}
	else
	{
		if (!g_spawn_command_line_async(command, &error))
		{
			tmp = g_strdup_printf(_("Error launching \"%s\": %s"),
										command, error->message);
			purple_notify_error(NULL, NULL, _("Unable to open URL"), tmp);
			g_free(tmp);
			g_error_free(error);
		}
	}

	return ret;
}
#endif /* _WIN32 */

static void *
pidgin_notify_uri(const char *uri)
{
#ifndef _WIN32
	char *escaped = g_shell_quote(uri);
	char *command = NULL;
	char *remote_command = NULL;
	const char *web_browser;
	int place;

	web_browser = purple_prefs_get_string(PIDGIN_PREFS_ROOT "/browsers/browser");
	place = purple_prefs_get_int(PIDGIN_PREFS_ROOT "/browsers/place");

	/* if they are running gnome, use the gnome web browser */
	if (purple_running_gnome() == TRUE)
	{
		command = g_strdup_printf("gnome-open %s", escaped);
	}
	else if (purple_running_osx() == TRUE)
	{
		command = g_strdup_printf("open %s", escaped);
	}
	else if (!strcmp(web_browser, "epiphany") ||
		!strcmp(web_browser, "galeon"))
	{
		if (place == PIDGIN_BROWSER_NEW_WINDOW)
			command = g_strdup_printf("%s -w %s", web_browser, escaped);
		else if (place == PIDGIN_BROWSER_NEW_TAB)
			command = g_strdup_printf("%s -n %s", web_browser, escaped);
		else
			command = g_strdup_printf("%s %s", web_browser, escaped);
	}
	else if (!strcmp(web_browser, "gnome-open"))
	{
		command = g_strdup_printf("gnome-open %s", escaped);
	}
	else if (!strcmp(web_browser, "kfmclient"))
	{
		command = g_strdup_printf("kfmclient openURL %s", escaped);
		/*
		 * Does Konqueror have options to open in new tab
		 * and/or current window?
		 */
	}
	else if (!strcmp(web_browser, "mozilla") ||
			 !strcmp(web_browser, "mozilla-firebird") ||
			 !strcmp(web_browser, "firefox") ||
			 !strcmp(web_browser, "seamonkey"))
	{
		char *args = "";

		command = g_strdup_printf("%s %s", web_browser, escaped);

		/*
		 * Firefox 0.9 and higher require a "-a firefox" option when
		 * using -remote commands.  This breaks older versions of
		 * mozilla.  So we include this other handly little string
		 * when calling firefox.  If the API for remote calls changes
		 * any more in firefox then firefox should probably be split
		 * apart from mozilla-firebird and mozilla... but this is good
		 * for now.
		 */
		if (!strcmp(web_browser, "firefox"))
			args = "-a firefox";

		if (place == PIDGIN_BROWSER_NEW_WINDOW)
			remote_command = g_strdup_printf("%s %s -remote "
											 "openURL(%s,new-window)",
											 web_browser, args, escaped);
		else if (place == PIDGIN_BROWSER_NEW_TAB)
			remote_command = g_strdup_printf("%s %s -remote "
											 "openURL(%s,new-tab)",
											 web_browser, args, escaped);
		else if (place == PIDGIN_BROWSER_CURRENT)
			remote_command = g_strdup_printf("%s %s -remote "
											 "openURL(%s)",
											 web_browser, args, escaped);
	}
	else if (!strcmp(web_browser, "netscape"))
	{
		command = g_strdup_printf("netscape %s", escaped);

		if (place == PIDGIN_BROWSER_NEW_WINDOW)
		{
			remote_command = g_strdup_printf("netscape -remote "
											 "openURL(%s,new-window)",
											 escaped);
		}
		else if (place == PIDGIN_BROWSER_CURRENT)
		{
			remote_command = g_strdup_printf("netscape -remote "
											 "openURL(%s)", escaped);
		}
	}
	else if (!strcmp(web_browser, "opera"))
	{
		if (place == PIDGIN_BROWSER_NEW_WINDOW)
			command = g_strdup_printf("opera -newwindow %s", escaped);
		else if (place == PIDGIN_BROWSER_NEW_TAB)
			command = g_strdup_printf("opera -newpage %s", escaped);
		else if (place == PIDGIN_BROWSER_CURRENT)
		{
			remote_command = g_strdup_printf("opera -remote "
											 "openURL(%s)", escaped);
			command = g_strdup_printf("opera %s", escaped);
		}
		else
			command = g_strdup_printf("opera %s", escaped);

	}
	else if (!strcmp(web_browser, "custom"))
	{
		const char *web_command;

		web_command = purple_prefs_get_path(PIDGIN_PREFS_ROOT "/browsers/command");

		if (web_command == NULL || *web_command == '\0')
		{
			purple_notify_error(NULL, NULL, _("Unable to open URL"),
							  _("The 'Manual' browser command has been "
								"chosen, but no command has been set."));
			return NULL;
		}

		if (strstr(web_command, "%s"))
			command = purple_strreplace(web_command, "%s", escaped);
		else
		{
			/*
			 * There is no "%s" in the browser command.  Assume the user
			 * wanted the URL tacked on to the end of the command.
			 */
			command = g_strdup_printf("%s %s", web_command, escaped);
		}
	}

	g_free(escaped);

	if (remote_command != NULL)
	{
		/* try the remote command first */
		if (uri_command(remote_command, TRUE) != 0)
			uri_command(command, FALSE);

		g_free(remote_command);

	}
	else
		uri_command(command, FALSE);

	g_free(command);

#else /* !_WIN32 */
	winpidgin_notify_uri(uri);
#endif /* !_WIN32 */

	return NULL;
}

static PurpleNotifyUiOps ops =
{
	pidgin_notify_message,
	pidgin_notify_email,
	pidgin_notify_emails,
	pidgin_notify_formatted,
	pidgin_notify_searchresults,
	pidgin_notify_searchresults_new_rows,
	pidgin_notify_userinfo,
	pidgin_notify_uri,
	pidgin_close_notify,
	NULL,
	NULL,
	NULL,
	NULL
};

PurpleNotifyUiOps *
pidgin_notify_get_ui_ops(void)
{
	return &ops;
}<|MERGE_RESOLUTION|>--- conflicted
+++ resolved
@@ -672,11 +672,7 @@
 
 		for (j = 1; j < col_num; j++) {
 			GValue v;
-<<<<<<< HEAD
-			char *escaped = g_markup_escape_text(g_list_nth_data(row, j - 1), -1);
-=======
-			char *data = g_list_nth_data(row, j - 1)1;
->>>>>>> 7728975c
+			char *data = g_list_nth_data(row, j - 1);
 
 			v.g_type = 0;
 			g_value_init(&v, G_TYPE_STRING);
