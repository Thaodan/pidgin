/* pidgin
 *
 * Pidgin is the legal property of its developers, whose names are too numerous
 * to list here.  Please refer to the COPYRIGHT file distributed with this
 * source distribution.
 *
 * This program is free software; you can redistribute it and/or modify
 * it under the terms of the GNU General Public License as published by
 * the Free Software Foundation; either version 2 of the License, or
 * (at your option) any later version.
 *
 * This program is distributed in the hope that it will be useful,
 * but WITHOUT ANY WARRANTY; without even the implied warranty of
 * MERCHANTABILITY or FITNESS FOR A PARTICULAR PURPOSE.  See the
 * GNU General Public License for more details.
 *
 * You should have received a copy of the GNU General Public License
 * along with this program; if not, write to the Free Software
 * Foundation, Inc., 51 Franklin Street, Fifth Floor, Boston, MA  02111-1301  USA
 */
#include "internal.h"
#include "pidgin.h"

#include <gdk/gdkkeysyms.h>

#include "account.h"
#include "connection.h"
#include "debug.h"
#include "prefs.h"
#include "pidginstock.h"
#include "util.h"

#include "gtk3compat.h"
#include "gtkblist.h"
#include "gtknotify.h"
#include "gtkpounce.h"
#include "gtkutils.h"
#include "gtkwebview.h"

typedef struct
{
	GtkWidget *window;
	int count;
} PidginUserInfo;

typedef struct
{
	PurpleAccount *account;
	char *url;
	GtkWidget *label;
	int count;
	gboolean purple_has_handle;
} PidginNotifyMailData;

typedef struct
{
	PurpleAccount *account;
	PurplePounce *pounce;
	char *pouncee;
} PidginNotifyPounceData;


typedef struct
{
	PurpleAccount *account;
	GtkListStore *model;
	GtkWidget *treeview;
	GtkWidget *window;
	gpointer user_data;
	PurpleNotifySearchResults *results;

} PidginNotifySearchResultsData;

typedef struct
{
	PurpleNotifySearchButton *button;
	PidginNotifySearchResultsData *data;

} PidginNotifySearchResultsButtonData;

enum
{
	PIDGIN_MAIL_ICON,
	PIDGIN_MAIL_TEXT,
	PIDGIN_MAIL_DATA,
	COLUMNS_PIDGIN_MAIL
};

enum
{
	PIDGIN_POUNCE_ICON,
	PIDGIN_POUNCE_ALIAS,
	PIDGIN_POUNCE_EVENT,
	PIDGIN_POUNCE_TEXT,
	PIDGIN_POUNCE_DATE,
	PIDGIN_POUNCE_DATA,
	COLUMNS_PIDGIN_POUNCE
};


typedef struct _PidginNotifyDialog
{
	/*
	 * This must be first so PidginNotifyDialog can masquerade as the
	 * dialog widget.
	 */
	GtkWidget *dialog;
	GtkWidget *treeview;
	GtkTreeStore *treemodel;
	GtkLabel *label;
	GtkWidget *open_button;
	GtkWidget *dismiss_button;
	GtkWidget *edit_button;
	int total_count;
	gboolean in_use;
} PidginNotifyDialog;

typedef enum
{
	PIDGIN_NOTIFY_MAIL,
	PIDGIN_NOTIFY_POUNCE,
	PIDGIN_NOTIFY_TYPES
} PidginNotifyType;

static PidginNotifyDialog *mail_dialog = NULL;
static PidginNotifyDialog *pounce_dialog = NULL;

static PidginNotifyDialog *pidgin_create_notification_dialog(PidginNotifyType type);
static void *pidgin_notify_emails(PurpleConnection *gc, size_t count, gboolean detailed,
									const char **subjects,
									const char **froms, const char **tos,
									const char **urls);

static void pidgin_close_notify(PurpleNotifyType type, void *ui_handle);

static void
message_response_cb(GtkDialog *dialog, gint id, GtkWidget *widget)
{
	purple_notify_close(PURPLE_NOTIFY_MESSAGE, widget);
}

static void
pounce_response_close(PidginNotifyDialog *dialog)
{
	GtkTreeIter iter;
	PidginNotifyPounceData *pounce_data;

	while (gtk_tree_model_get_iter_first(
				GTK_TREE_MODEL(pounce_dialog->treemodel), &iter)) {
		gtk_tree_model_get(GTK_TREE_MODEL(pounce_dialog->treemodel), &iter,
				PIDGIN_POUNCE_DATA, &pounce_data,
				-1);
		gtk_tree_store_remove(dialog->treemodel, &iter);

		g_free(pounce_data->pouncee);
		g_free(pounce_data);
	}

	gtk_widget_destroy(pounce_dialog->dialog);
	g_free(pounce_dialog);
	pounce_dialog = NULL;
}

static void
delete_foreach(GtkTreeModel *model, GtkTreePath *path,
		GtkTreeIter *iter, gpointer data)
{
	PidginNotifyPounceData *pounce_data;

	gtk_tree_model_get(model, iter,
			PIDGIN_POUNCE_DATA, &pounce_data,
			-1);

	if (pounce_data != NULL) {
		g_free(pounce_data->pouncee);
		g_free(pounce_data);
	}
}

static void
open_im_foreach(GtkTreeModel *model, GtkTreePath *path,
		GtkTreeIter *iter, gpointer data)
{
	PidginNotifyPounceData *pounce_data;

	gtk_tree_model_get(model, iter,
			PIDGIN_POUNCE_DATA, &pounce_data,
			-1);

	if (pounce_data != NULL) {
		PurpleIMConversation *im;

		im = purple_im_conversation_new(pounce_data->account, pounce_data->pouncee);
		purple_conversation_present(PURPLE_CONVERSATION(im));
	}
}

static void
append_to_list(GtkTreeModel *model, GtkTreePath *path,
		GtkTreeIter *iter, gpointer data)
{
	GList **list = data;
	*list = g_list_prepend(*list, gtk_tree_path_copy(path));
}

static void
pounce_response_dismiss()
{
	GtkTreeModel *model = GTK_TREE_MODEL(pounce_dialog->treemodel);
	GtkTreeSelection *selection;
	GtkTreeIter iter;
	GtkTreeIter new_selection;
	GList *list = NULL;
	gboolean found_selection = FALSE;

	selection = gtk_tree_view_get_selection(GTK_TREE_VIEW(pounce_dialog->treeview));
	gtk_tree_selection_selected_foreach(selection, delete_foreach, pounce_dialog);
	gtk_tree_selection_selected_foreach(selection, append_to_list, &list);

	g_return_if_fail(list != NULL);

	if (list->next == NULL) {
		gtk_tree_model_get_iter(model, &new_selection, list->data);
		if (gtk_tree_model_iter_next(model, &new_selection))
			found_selection = TRUE;
		else {
			/* This is the last thing in the list */
			GtkTreePath *path;

			/* Because gtk_tree_model_iter_prev doesn't exist... */
			gtk_tree_model_get_iter(model, &new_selection, list->data);
			path = gtk_tree_model_get_path(model, &new_selection);
			if (gtk_tree_path_prev(path)) {
				gtk_tree_model_get_iter(model, &new_selection, path);
				found_selection = TRUE;
			}

			gtk_tree_path_free(path);
		}
	}

	while (list) {
		if (gtk_tree_model_get_iter(model, &iter, list->data)) {
			gtk_tree_store_remove(GTK_TREE_STORE(pounce_dialog->treemodel), &iter);
		}
		gtk_tree_path_free(list->data);
		list = g_list_delete_link(list, list);
	}

	if (gtk_tree_model_get_iter_first(model, &iter)) {
		if (found_selection)
			gtk_tree_selection_select_iter(selection, &new_selection);
		else
			gtk_tree_selection_select_iter(selection, &iter);
	} else
		pounce_response_close(pounce_dialog);
}

static void
pounce_response_open_ims()
{
	GtkTreeSelection *selection;

	selection = gtk_tree_view_get_selection(GTK_TREE_VIEW(pounce_dialog->treeview));
	gtk_tree_selection_selected_foreach(selection, open_im_foreach, pounce_dialog);

	pounce_response_dismiss();
}

static void
pounce_response_edit_cb(GtkTreeModel *model, GtkTreePath *path,
		GtkTreeIter *iter, gpointer data)
{
	PidginNotifyPounceData *pounce_data;
	PidginNotifyDialog *dialog = (PidginNotifyDialog*)data;
	PurplePounce *pounce;
	GList *list;

	list = purple_pounces_get_all();

	gtk_tree_model_get(GTK_TREE_MODEL(dialog->treemodel), iter,
			PIDGIN_POUNCE_DATA, &pounce_data,
			-1);

	for (; list != NULL; list = list->next) {
		pounce = list->data;
		if (pounce == pounce_data->pounce) {
			pidgin_pounce_editor_show(pounce_data->account, NULL, pounce_data->pounce);
			return;
		}
	}

	purple_debug_warning("gtknotify", "Pounce was destroyed.\n");
}

static void
pounce_response_cb(GtkDialog *dlg, gint id, PidginNotifyDialog *dialog)
{
	GtkTreeSelection *selection = NULL;

	switch (id) {
		case GTK_RESPONSE_CLOSE:
		case GTK_RESPONSE_DELETE_EVENT:
			pounce_response_close(dialog);
			break;
		case GTK_RESPONSE_YES:
			pounce_response_open_ims();
			break;
		case GTK_RESPONSE_NO:
			pounce_response_dismiss();
			break;
		case GTK_RESPONSE_APPLY:
			selection = gtk_tree_view_get_selection(GTK_TREE_VIEW(dialog->treeview));
			gtk_tree_selection_selected_foreach(selection, pounce_response_edit_cb,
					dialog);
			break;
	}
}

static void
pounce_row_selected_cb(GtkTreeView *tv, GtkTreePath *path,
	GtkTreeViewColumn *col, gpointer data)
{
	GtkTreeSelection *selection;
	int count;

	selection = gtk_tree_view_get_selection(GTK_TREE_VIEW(pounce_dialog->treeview));

	count = gtk_tree_selection_count_selected_rows(selection);

	if (count == 0) {
		gtk_widget_set_sensitive(pounce_dialog->open_button, FALSE);
		gtk_widget_set_sensitive(pounce_dialog->edit_button, FALSE);
		gtk_widget_set_sensitive(pounce_dialog->dismiss_button, FALSE);
	} else if (count == 1) {
		GList *pounces;
		GList *list;
		PidginNotifyPounceData *pounce_data;
		GtkTreeIter iter;

		list = gtk_tree_selection_get_selected_rows(selection, NULL);
		gtk_tree_model_get_iter(GTK_TREE_MODEL(pounce_dialog->treemodel),
				&iter, list->data);
		gtk_tree_model_get(GTK_TREE_MODEL(pounce_dialog->treemodel), &iter,
				PIDGIN_POUNCE_DATA, &pounce_data,
				-1);
		g_list_foreach(list, (GFunc)gtk_tree_path_free, NULL);
		g_list_free(list);

		pounces = purple_pounces_get_all();
		for (; pounces != NULL; pounces = pounces->next) {
			PurplePounce *pounce = pounces->data;
			if (pounce == pounce_data->pounce) {
				gtk_widget_set_sensitive(pounce_dialog->edit_button, TRUE);
				break;
			}
		}

		gtk_widget_set_sensitive(pounce_dialog->open_button, TRUE);
		gtk_widget_set_sensitive(pounce_dialog->dismiss_button, TRUE);
	} else {
		gtk_widget_set_sensitive(pounce_dialog->open_button, TRUE);
		gtk_widget_set_sensitive(pounce_dialog->edit_button, FALSE);
		gtk_widget_set_sensitive(pounce_dialog->dismiss_button, TRUE);
	}


}

static void
reset_mail_dialog(GtkDialog *unused)
{
	g_return_if_fail(mail_dialog != NULL);

	if (mail_dialog->in_use)
		return;
	gtk_widget_destroy(mail_dialog->dialog);
	g_free(mail_dialog);
	mail_dialog = NULL;
	purple_signal_emit(purple_notify_get_handle(), "displaying-emails-clear");
}

gboolean
pidgin_notify_emails_pending()
{
	return mail_dialog != NULL
		&& !gtk_widget_get_visible(mail_dialog->dialog);
}

void pidgin_notify_emails_present(void *data)
{
    if (pidgin_notify_emails_pending()) {
		gtk_widget_show_all(mail_dialog->dialog);
		mail_dialog->in_use = TRUE;
		pidgin_blist_set_headline(NULL, NULL, NULL, NULL, NULL);
		mail_dialog->in_use = FALSE;
	}
	purple_signal_emit(purple_notify_get_handle(), "displaying-emails-clear");
}

static void
email_response_cb(GtkDialog *unused, gint id, PidginNotifyDialog *unused2)
{
	PidginNotifyMailData *data = NULL;
	GtkTreeModel *model = GTK_TREE_MODEL(mail_dialog->treemodel);
	GtkTreeIter iter;

	if (id == GTK_RESPONSE_YES)
	{
		/* A single row activated. Remove that row. */
		GtkTreeSelection *selection;

		selection = gtk_tree_view_get_selection(GTK_TREE_VIEW(mail_dialog->treeview));

		if (gtk_tree_selection_get_selected(selection, NULL, &iter))
		{
			gtk_tree_model_get(model, &iter, PIDGIN_MAIL_DATA, &data, -1);
			purple_notify_uri(NULL, data->url);

			gtk_tree_store_remove(mail_dialog->treemodel, &iter);
			if (data->purple_has_handle)
				purple_notify_close(PURPLE_NOTIFY_EMAILS, data);
			else
				pidgin_close_notify(PURPLE_NOTIFY_EMAILS, data);

			if (gtk_tree_model_get_iter_first(model, &iter))
				return;
		}
		else
			return;
	}
	else
	{
		/* Remove all the rows */
		while (gtk_tree_model_get_iter_first(model, &iter))
		{
			gtk_tree_model_get(model, &iter, PIDGIN_MAIL_DATA, &data, -1);

			if (id == GTK_RESPONSE_ACCEPT)
				purple_notify_uri(NULL, data->url);

			gtk_tree_store_remove(mail_dialog->treemodel, &iter);
			if (data->purple_has_handle)
				purple_notify_close(PURPLE_NOTIFY_EMAILS, data);
			else
				pidgin_close_notify(PURPLE_NOTIFY_EMAILS, data);
		}
	}

	reset_mail_dialog(NULL);
}

static void
email_row_activated_cb(GtkTreeView *tv, GtkTreePath *path,
                       GtkTreeViewColumn *col, gpointer data)
{
	email_response_cb(NULL, GTK_RESPONSE_YES, NULL);
}

static gboolean
formatted_close_cb(GtkWidget *win, GdkEvent *event, void *user_data)
{
	purple_notify_close(PURPLE_NOTIFY_FORMATTED, win);
	return FALSE;
}

static gboolean
searchresults_close_cb(PidginNotifySearchResultsData *data, GdkEvent *event, gpointer user_data)
{
	purple_notify_close(PURPLE_NOTIFY_SEARCHRESULTS, data);
	return FALSE;
}

static void
searchresults_callback_wrapper_cb(GtkWidget *widget, PidginNotifySearchResultsButtonData *bd)
{
	PidginNotifySearchResultsData *data = bd->data;

	GtkTreeSelection *selection;
	GtkTreeModel *model;
	GtkTreeIter iter;
	PurpleNotifySearchButton *button;
	GList *row = NULL;
	gchar *str;
	int i;

	g_return_if_fail(data != NULL);

	selection = gtk_tree_view_get_selection(GTK_TREE_VIEW(data->treeview));

	if (gtk_tree_selection_get_selected(selection, &model, &iter))
	{
		for (i = 1; i < gtk_tree_model_get_n_columns(GTK_TREE_MODEL(model)); i++) {
			gtk_tree_model_get(GTK_TREE_MODEL(model), &iter, i, &str, -1);
			row = g_list_append(row, str);
		}
	}

	button = bd->button;
	button->callback(purple_account_get_connection(data->account), row, data->user_data);
	g_list_foreach(row, (GFunc)g_free, NULL);
	g_list_free(row);
}

/* copy-paste from gtkrequest.c */
static void
pidgin_widget_decorate_account(GtkWidget *cont, PurpleAccount *account)
{
	GtkWidget *image;
	GdkPixbuf *pixbuf;

	if (!account)
		return;

	pixbuf = pidgin_create_protocol_icon(account, PIDGIN_PROTOCOL_ICON_SMALL);
	image = gtk_image_new_from_pixbuf(pixbuf);
	g_object_unref(G_OBJECT(pixbuf));

	gtk_widget_set_tooltip_text(image,
		purple_account_get_username(account));

	if (GTK_IS_DIALOG(cont)) {
		gtk_box_pack_start(GTK_BOX(gtk_dialog_get_action_area(
			GTK_DIALOG(cont))), image, FALSE, TRUE, 0);
		gtk_box_reorder_child(GTK_BOX(gtk_dialog_get_action_area(
			GTK_DIALOG(cont))), image, 0);
	} else if (GTK_IS_BOX(cont)) {
		gtk_widget_set_halign(image, GTK_ALIGN_START);
		gtk_widget_set_valign(image, GTK_ALIGN_START);
		gtk_box_pack_end(GTK_BOX(cont), image, FALSE, TRUE, 0);
	}
	gtk_widget_show(image);
}

static void *
pidgin_notify_message(PurpleNotifyMessageType type, const char *title,
	const char *primary, const char *secondary,
	PurpleRequestCommonParameters *cpar)
{
	GtkWidget *dialog;
	GtkWidget *hbox;
	GtkWidget *label;
	GtkWidget *img = NULL;
	char label_text[2048];
	const char *icon_name = NULL;
	char *primary_esc, *secondary_esc;

	switch (type)
	{
		case PURPLE_NOTIFY_MSG_ERROR:
			icon_name = PIDGIN_STOCK_DIALOG_ERROR;
			break;

		case PURPLE_NOTIFY_MSG_WARNING:
			icon_name = PIDGIN_STOCK_DIALOG_WARNING;
			break;

		case PURPLE_NOTIFY_MSG_INFO:
			icon_name = PIDGIN_STOCK_DIALOG_INFO;
			break;

		default:
			icon_name = NULL;
			break;
	}

	if (icon_name != NULL)
	{
		img = gtk_image_new_from_stock(icon_name, gtk_icon_size_from_name(PIDGIN_ICON_SIZE_TANGO_HUGE));
		gtk_widget_set_halign(img, GTK_ALIGN_START);
		gtk_widget_set_valign(img, GTK_ALIGN_START);
	}

	dialog = gtk_dialog_new_with_buttons(title ? title : PIDGIN_ALERT_TITLE,
										 NULL, 0, GTK_STOCK_CLOSE,
										 GTK_RESPONSE_CLOSE, NULL);

	gtk_window_set_role(GTK_WINDOW(dialog), "notify_dialog");

	g_signal_connect(G_OBJECT(dialog), "response",
					 G_CALLBACK(message_response_cb), dialog);

	gtk_container_set_border_width(GTK_CONTAINER(dialog), PIDGIN_HIG_BORDER);
	gtk_window_set_resizable(GTK_WINDOW(dialog), FALSE);
	gtk_box_set_spacing(GTK_BOX(gtk_dialog_get_content_area(GTK_DIALOG(dialog))),
	                    PIDGIN_HIG_BORDER);
	gtk_container_set_border_width(GTK_CONTAINER(gtk_dialog_get_content_area(GTK_DIALOG(dialog))),
	                               PIDGIN_HIG_BOX_SPACE);

	hbox = gtk_box_new(GTK_ORIENTATION_HORIZONTAL, PIDGIN_HIG_BORDER);
	gtk_container_add(GTK_CONTAINER(gtk_dialog_get_content_area(GTK_DIALOG(dialog))),
	                  hbox);

	if (img != NULL)
		gtk_box_pack_start(GTK_BOX(hbox), img, FALSE, FALSE, 0);

	pidgin_widget_decorate_account(hbox,
		purple_request_cpar_get_account(cpar));

	primary_esc = g_markup_escape_text(primary, -1);
	secondary_esc = (secondary != NULL) ? g_markup_escape_text(secondary, -1) : NULL;
	g_snprintf(label_text, sizeof(label_text),
			   "<span weight=\"bold\" size=\"larger\">%s</span>%s%s",
			   primary_esc, (secondary ? "\n\n" : ""),
			   (secondary ? secondary_esc : ""));
	g_free(primary_esc);
	g_free(secondary_esc);

	label = gtk_label_new(NULL);

	gtk_label_set_markup(GTK_LABEL(label), label_text);
	gtk_label_set_line_wrap(GTK_LABEL(label), TRUE);
	gtk_label_set_selectable(GTK_LABEL(label), TRUE);
	gtk_label_set_xalign(GTK_LABEL(label), 0);
	gtk_label_set_yalign(GTK_LABEL(label), 0);
	gtk_box_pack_start(GTK_BOX(hbox), label, FALSE, FALSE, 0);

	g_object_set_data(G_OBJECT(dialog), "pidgin-parent-from",
		purple_request_cpar_get_parent_from(cpar));
	pidgin_auto_parent_window(dialog);

	gtk_widget_show_all(dialog);

	return dialog;
}

static void
selection_changed_cb(GtkTreeSelection *sel, PidginNotifyDialog *dialog)
{
	GtkTreeIter iter;
	GtkTreeModel *model;
	PidginNotifyMailData *data;
	gboolean active = TRUE;

	if (gtk_tree_selection_get_selected(sel, &model, &iter) == FALSE)
		active = FALSE;
	else
	{
		gtk_tree_model_get(model, &iter, PIDGIN_MAIL_DATA, &data, -1);
		if (data->url == NULL)
			active = FALSE;
	}

	gtk_widget_set_sensitive(dialog->open_button, active);
}

static void *
pidgin_notify_email(PurpleConnection *gc, const char *subject, const char *from,
					  const char *to, const char *url)
{
	return pidgin_notify_emails(gc, 1, (subject != NULL),
								  (subject == NULL ? NULL : &subject),
								  (from    == NULL ? NULL : &from),
								  (to      == NULL ? NULL : &to),
								  (url     == NULL ? NULL : &url));
}

static int
mail_window_focus_cb(GtkWidget *widget, GdkEventFocus *focus, gpointer null)
{
	pidgin_set_urgent(GTK_WINDOW(widget), FALSE);
	return 0;
}

/* count == 0 means this is a detailed mail notification.
 * count > 0 mean non-detailed.
 */
static void *
pidgin_notify_add_mail(GtkTreeStore *treemodel, PurpleAccount *account, char *notification, const char *url, int count, gboolean clear, gboolean *new_data)
{
	PidginNotifyMailData *data = NULL;
	GtkTreeIter iter;
	GdkPixbuf *icon;
	gboolean new_n = TRUE;

	if (count > 0 || clear) {
		/* Allow only one non-detailed email notification for each account */
		if (gtk_tree_model_get_iter_first(GTK_TREE_MODEL(treemodel), &iter)) {
			gboolean advanced;
			do {
				advanced = FALSE;
				gtk_tree_model_get(GTK_TREE_MODEL(treemodel), &iter,
						PIDGIN_MAIL_DATA, &data, -1);
				if (data && data->account == account) {
					if (clear) {
						advanced = gtk_tree_store_remove(treemodel, &iter);
						mail_dialog->total_count -= data->count;

						if (data->purple_has_handle)
							purple_notify_close(PURPLE_NOTIFY_EMAILS, data);
						else
							pidgin_close_notify(PURPLE_NOTIFY_EMAILS, data);
						/* We're completely done if we've processed all entries */
						if (!advanced)
							return NULL;
					} else if (data->count > 0) {
						new_n = FALSE;
						g_free(data->url);
						data->url = NULL;
						mail_dialog->total_count -= data->count;
						break;
					}
				}
			} while (advanced || gtk_tree_model_iter_next(GTK_TREE_MODEL(treemodel), &iter));
		}
	}

	if (clear)
		return NULL;

	icon = pidgin_create_protocol_icon(account, PIDGIN_PROTOCOL_ICON_MEDIUM);

	if (new_n) {
		data = g_new0(PidginNotifyMailData, 1);
		data->purple_has_handle = TRUE;
		gtk_tree_store_append(treemodel, &iter, NULL);
	}

	if (url != NULL)
		data->url = g_strdup(url);

	gtk_tree_store_set(treemodel, &iter,
								PIDGIN_MAIL_ICON, icon,
								PIDGIN_MAIL_TEXT, notification,
								PIDGIN_MAIL_DATA, data,
								-1);
	data->account = account;
	/* count == 0 indicates we're adding a single detailed e-mail */
	data->count = count > 0 ? count : 1;

	if (icon)
		g_object_unref(icon);

	if (new_data)
		*new_data = new_n;
	return data;
}

static void *
pidgin_notify_emails(PurpleConnection *gc, size_t count, gboolean detailed,
					   const char **subjects, const char **froms,
					   const char **tos, const char **urls)
{
	char *notification;
	PurpleAccount *account;
	PidginNotifyMailData *data = NULL, *data2;
	gboolean new_data = FALSE;
	GtkTreeSelection *sel;
	GtkTreeIter iter;

	/* Don't bother updating if there aren't new emails and we don't have any displayed currently */
	if (count == 0 && mail_dialog == NULL)
		return NULL;

	account = purple_connection_get_account(gc);
	if (mail_dialog == NULL)
		mail_dialog = pidgin_create_notification_dialog(PIDGIN_NOTIFY_MAIL);

	mail_dialog->total_count += count;
	if (detailed) {
		for ( ; count; --count) {
			char *to_text = NULL;
			char *from_text = NULL;
			char *subject_text = NULL;
			char *tmp;
			gboolean first = TRUE;

			if (tos != NULL) {
				tmp = g_markup_escape_text(*tos, -1);
				to_text = g_strdup_printf("<b>%s</b>: %s\n", _("Account"), tmp);
				g_free(tmp);
				first = FALSE;
				tos++;
			}
			if (froms != NULL) {
				tmp = g_markup_escape_text(*froms, -1);
				from_text = g_strdup_printf("%s<b>%s</b>: %s\n", first ? "<br>" : "", _("Sender"), tmp);
				g_free(tmp);
				first = FALSE;
				froms++;
			}
			if (subjects != NULL) {
				tmp = g_markup_escape_text(*subjects, -1);
				subject_text = g_strdup_printf("%s<b>%s</b>: %s", first ? "<br>" : "", _("Subject"), tmp);
				g_free(tmp);
				first = FALSE;
				subjects++;
			}
#define SAFE(x) ((x) ? (x) : "")
			notification = g_strdup_printf("%s%s%s", SAFE(to_text), SAFE(from_text), SAFE(subject_text));
#undef SAFE
			g_free(to_text);
			g_free(from_text);
			g_free(subject_text);
			(void)first;

			/* If we don't keep track of this, will leak "data" for each of the notifications except the last */
			data2 = pidgin_notify_add_mail(mail_dialog->treemodel, account, notification, urls ? *urls : NULL, 0, FALSE, &new_data);
			if (data2 && new_data) {
				if (data)
					data->purple_has_handle = FALSE;
				data = data2;
			}
			g_free(notification);

			if (urls != NULL)
				urls++;
		}
	} else {
		if (count > 0) {
			notification = g_strdup_printf(ngettext("%s has %d new message.",
							   "%s has %d new messages.",
							   (int)count),
							   *tos, (int)count);
			data2 = pidgin_notify_add_mail(mail_dialog->treemodel, account, notification, urls ? *urls : NULL, count, FALSE, &new_data);
			if (data2 && new_data) {
				if (data)
					data->purple_has_handle = FALSE;
				data = data2;
			}
			g_free(notification);
		} else {
			/* Clear out all mails for the account */
			pidgin_notify_add_mail(mail_dialog->treemodel, account, NULL, NULL, 0, TRUE, NULL);

			if (mail_dialog->total_count == 0) {
				/*
				 * There is no API to clear the headline specifically
				 * This will trigger reset_mail_dialog()
				 */
				pidgin_blist_set_headline(NULL, NULL, NULL, NULL, NULL);
				return NULL;
			}
		}
	}

	/* Select first item if nothing selected */
	sel = gtk_tree_view_get_selection(GTK_TREE_VIEW(mail_dialog->treeview));
	if ((gtk_tree_selection_count_selected_rows(sel) < 1)
		&& gtk_tree_model_get_iter_first(GTK_TREE_MODEL(mail_dialog->treemodel), &iter)) {
		gtk_tree_selection_select_iter(sel, &iter);
	}

	if (!gtk_widget_get_visible(mail_dialog->dialog)) {
		GdkPixbuf *pixbuf = gtk_widget_render_icon(mail_dialog->dialog, PIDGIN_STOCK_DIALOG_MAIL,
							   gtk_icon_size_from_name(PIDGIN_ICON_SIZE_TANGO_EXTRA_SMALL), NULL);
		char *label_text = g_strdup_printf(ngettext("<b>%d new email.</b>",
							    "<b>%d new emails.</b>",
							    mail_dialog->total_count), mail_dialog->total_count);
		mail_dialog->in_use = TRUE;     /* So that _set_headline doesn't accidentally
										   remove the notifications when replacing an
										   old notification. */
		pidgin_blist_set_headline(label_text,
					    pixbuf, G_CALLBACK(pidgin_notify_emails_present), mail_dialog->dialog,
					    (GDestroyNotify)reset_mail_dialog);
		mail_dialog->in_use = FALSE;
		g_free(label_text);
		if (pixbuf)
			g_object_unref(pixbuf);
	} else if (!gtk_widget_has_focus(mail_dialog->dialog))
		pidgin_set_urgent(GTK_WINDOW(mail_dialog->dialog), TRUE);

	return data;
}

static gboolean
formatted_input_cb(GtkWidget *win, GdkEventKey *event, gpointer data)
{
	if (event->keyval == GDK_KEY_Escape)
	{
		purple_notify_close(PURPLE_NOTIFY_FORMATTED, win);

		return TRUE;
	}

	return FALSE;
}

static void *
pidgin_notify_formatted(const char *title, const char *primary,
						  const char *secondary, const char *text)
{
	GtkWidget *window;
	GtkWidget *vbox;
	GtkWidget *label;
	GtkWidget *button;
	GtkWidget *web_view;
	GtkWidget *frame;
	char label_text[2048];
	char *linked_text, *primary_esc, *secondary_esc;

	window = gtk_dialog_new();
	gtk_window_set_title(GTK_WINDOW(window), title);
	gtk_window_set_resizable(GTK_WINDOW(window), TRUE);

	g_signal_connect(G_OBJECT(window), "delete_event",
					 G_CALLBACK(formatted_close_cb), NULL);

	/* Setup the main vbox */
	vbox = gtk_dialog_get_content_area(GTK_DIALOG(window));

	/* Setup the descriptive label */
	primary_esc = g_markup_escape_text(primary, -1);
	secondary_esc = (secondary != NULL) ? g_markup_escape_text(secondary, -1) : NULL;
	g_snprintf(label_text, sizeof(label_text),
			   "<span weight=\"bold\" size=\"larger\">%s</span>%s%s",
			   primary_esc,
			   (secondary ? "\n" : ""),
			   (secondary ? secondary_esc : ""));
	g_free(primary_esc);
	g_free(secondary_esc);

	label = gtk_label_new(NULL);

	gtk_label_set_markup(GTK_LABEL(label), label_text);
	gtk_label_set_line_wrap(GTK_LABEL(label), TRUE);
	gtk_label_set_selectable(GTK_LABEL(label), TRUE);
	gtk_label_set_xalign(GTK_LABEL(label), 0);
	gtk_label_set_yalign(GTK_LABEL(label), 0);
	gtk_box_pack_start(GTK_BOX(vbox), label, FALSE, FALSE, 0);
	gtk_widget_show(label);

	/* Add the webview */
	frame = pidgin_create_webview(FALSE, &web_view, NULL);
	gtk_widget_set_name(web_view, "pidgin_notify_webview");
	gtk_widget_set_size_request(web_view, 300, 250);
	gtk_box_pack_start(GTK_BOX(vbox), frame, TRUE, TRUE, 0);
	gtk_widget_show(frame);

	/* Add the Close button. */
	button = gtk_dialog_add_button(GTK_DIALOG(window), GTK_STOCK_CLOSE, GTK_RESPONSE_CLOSE);
	gtk_widget_grab_focus(button);

	g_signal_connect_swapped(G_OBJECT(button), "clicked",
							 G_CALLBACK(formatted_close_cb), window);
	g_signal_connect(G_OBJECT(window), "key_press_event",
					 G_CALLBACK(formatted_input_cb), NULL);

	/* Make sure URLs are clickable */
	linked_text = purple_markup_linkify(text);
	pidgin_webview_load_html_string(PIDGIN_WEBVIEW(web_view), linked_text);
	g_free(linked_text);

	g_object_set_data(G_OBJECT(window), "webview-widget", web_view);

	/* Show the window */
	pidgin_auto_parent_window(window);

	gtk_widget_show(window);

	return window;
}

static void
pidgin_notify_searchresults_new_rows(PurpleConnection *gc, PurpleNotifySearchResults *results,
									   void *data_)
{
	PidginNotifySearchResultsData *data = data_;
	GtkListStore *model = data->model;
	GtkTreeIter iter;
	GdkPixbuf *pixbuf;
	GList *row, *column;
	guint n;

	gtk_list_store_clear(data->model);

	pixbuf = pidgin_create_protocol_icon(purple_connection_get_account(gc), PIDGIN_PROTOCOL_ICON_SMALL);

	for (row = results->rows; row != NULL; row = row->next) {

		gtk_list_store_append(model, &iter);
		gtk_list_store_set(model, &iter, 0, pixbuf, -1);

		n = 1;
		for (column = row->data; column != NULL; column = column->next) {
			GValue v;

			v.g_type = 0;
			g_value_init(&v, G_TYPE_STRING);
			g_value_set_string(&v, column->data);
			gtk_list_store_set_value(model, &iter, n, &v);
			n++;
		}
	}

	if (pixbuf != NULL)
		g_object_unref(pixbuf);
}

static void *
pidgin_notify_searchresults(PurpleConnection *gc, const char *title,
							  const char *primary, const char *secondary,
							  PurpleNotifySearchResults *results, gpointer user_data)
{
	GtkWidget *window;
	GtkWidget *treeview;
	GtkWidget *close_button;
	GType *col_types;
	GtkListStore *model;
	GtkCellRenderer *renderer;
	guint col_num;
	GList *columniter;
	guint i;
	GList *l;

	GtkWidget *vbox;
	GtkWidget *label;
	PidginNotifySearchResultsData *data;
	char *label_text;
	char *primary_esc, *secondary_esc;

	g_return_val_if_fail(gc != NULL, NULL);
	g_return_val_if_fail(results != NULL, NULL);

	data = g_malloc(sizeof(PidginNotifySearchResultsData));
	data->user_data = user_data;
	data->results = results;

	/* Create the window */
	window = gtk_dialog_new();
	gtk_window_set_title(GTK_WINDOW(window), title ? title :_("Search Results"));
	gtk_container_set_border_width(GTK_CONTAINER(window), PIDGIN_HIG_BORDER);
	gtk_window_set_resizable(GTK_WINDOW(window), TRUE);

	g_signal_connect_swapped(G_OBJECT(window), "delete_event",
							 G_CALLBACK(searchresults_close_cb), data);

	/* Setup the main vbox */
	vbox = gtk_dialog_get_content_area(GTK_DIALOG(window));

	/* Setup the descriptive label */
	primary_esc = (primary != NULL) ? g_markup_escape_text(primary, -1) : NULL;
	secondary_esc = (secondary != NULL) ? g_markup_escape_text(secondary, -1) : NULL;
	label_text = g_strdup_printf(
			"<span weight=\"bold\" size=\"larger\">%s</span>%s%s",
			(primary ? primary_esc : ""),
			(primary && secondary ? "\n" : ""),
			(secondary ? secondary_esc : ""));
	g_free(primary_esc);
	g_free(secondary_esc);
	label = gtk_label_new(NULL);
	gtk_label_set_markup(GTK_LABEL(label), label_text);
	gtk_label_set_line_wrap(GTK_LABEL(label), TRUE);
	gtk_label_set_xalign(GTK_LABEL(label), 0);
	gtk_label_set_yalign(GTK_LABEL(label), 0);
	gtk_box_pack_start(GTK_BOX(vbox), label, FALSE, FALSE, 0);
	gtk_widget_show(label);
	g_free(label_text);

	/* +1 is for the automagically created Status column. */
	col_num = g_list_length(results->columns) + 1;

	/* Setup the list model */
	col_types = g_new0(GType, col_num);

	/* There always is this first column. */
	col_types[0] = GDK_TYPE_PIXBUF;
	for (i = 1; i < col_num; i++) {
		col_types[i] = G_TYPE_STRING;
	}
	model = gtk_list_store_newv(col_num, col_types);
	g_free(col_types);

	/* Setup the treeview */
	treeview = gtk_tree_view_new_with_model(GTK_TREE_MODEL(model));
	g_object_unref(G_OBJECT(model));
	gtk_tree_view_set_rules_hint(GTK_TREE_VIEW(treeview), TRUE);
	gtk_widget_set_size_request(treeview, 500, 400);
	gtk_tree_selection_set_mode(gtk_tree_view_get_selection(GTK_TREE_VIEW(treeview)),
								GTK_SELECTION_SINGLE);
	gtk_tree_view_set_headers_visible(GTK_TREE_VIEW(treeview), TRUE);
	gtk_box_pack_start(GTK_BOX(vbox),
		pidgin_make_scrollable(treeview, GTK_POLICY_AUTOMATIC, GTK_POLICY_ALWAYS, GTK_SHADOW_IN, -1, -1),
		TRUE, TRUE, 0);
	gtk_widget_show(treeview);

	renderer = gtk_cell_renderer_pixbuf_new();
	gtk_tree_view_insert_column_with_attributes(GTK_TREE_VIEW(treeview),
					-1, "", renderer, "pixbuf", 0, NULL);

	i = 1;
	for (columniter = results->columns; columniter != NULL; columniter = columniter->next) {
		PurpleNotifySearchColumn *column = columniter->data;
		renderer = gtk_cell_renderer_text_new();

		gtk_tree_view_insert_column_with_attributes(GTK_TREE_VIEW(treeview), -1,
				purple_notify_searchresult_column_get_title(column), renderer, "text", i, NULL);

		if (!purple_notify_searchresult_column_is_visible(column))
			gtk_tree_view_column_set_visible(gtk_tree_view_get_column(GTK_TREE_VIEW(treeview), i), FALSE);

		i++;
	}

	for (l = results->buttons; l; l = l->next) {
		PurpleNotifySearchButton *b = l->data;
		GtkWidget *button = NULL;
		switch (b->type) {
			case PURPLE_NOTIFY_BUTTON_LABELED:
				if(b->label) {
					button = gtk_dialog_add_button(GTK_DIALOG(window), b->label, GTK_RESPONSE_NONE);
				} else {
					purple_debug_warning("gtknotify", "Missing button label\n");
				}
				break;
			case PURPLE_NOTIFY_BUTTON_CONTINUE:
				button = gtk_dialog_add_button(GTK_DIALOG(window), GTK_STOCK_GO_FORWARD, GTK_RESPONSE_NONE);
				break;
			case PURPLE_NOTIFY_BUTTON_ADD:
				button = gtk_dialog_add_button(GTK_DIALOG(window), GTK_STOCK_ADD, GTK_RESPONSE_NONE);
				break;
			case PURPLE_NOTIFY_BUTTON_INFO:
				button = gtk_dialog_add_button(GTK_DIALOG(window), PIDGIN_STOCK_TOOLBAR_USER_INFO, GTK_RESPONSE_NONE);
				break;
			case PURPLE_NOTIFY_BUTTON_IM:
				button = gtk_dialog_add_button(GTK_DIALOG(window), PIDGIN_STOCK_TOOLBAR_MESSAGE_NEW, GTK_RESPONSE_NONE);
				break;
			case PURPLE_NOTIFY_BUTTON_JOIN:
				button = gtk_dialog_add_button(GTK_DIALOG(window), PIDGIN_STOCK_CHAT, GTK_RESPONSE_NONE);
				break;
			case PURPLE_NOTIFY_BUTTON_INVITE:
				button = gtk_dialog_add_button(GTK_DIALOG(window), PIDGIN_STOCK_INVITE, GTK_RESPONSE_NONE);
				break;
			default:
				purple_debug_warning("gtknotify", "Incorrect button type: %d\n", b->type);
		}
		if (button != NULL) {
			PidginNotifySearchResultsButtonData *bd;

			bd = g_new0(PidginNotifySearchResultsButtonData, 1);
			bd->button = b;
			bd->data = data;

			g_signal_connect(G_OBJECT(button), "clicked",
			                 G_CALLBACK(searchresults_callback_wrapper_cb), bd);
			g_signal_connect_swapped(G_OBJECT(button), "destroy", G_CALLBACK(g_free), bd);
		}
	}

	/* Add the Close button */
	close_button = gtk_dialog_add_button(GTK_DIALOG(window), GTK_STOCK_CLOSE, GTK_RESPONSE_CLOSE);

	g_signal_connect_swapped(G_OBJECT(close_button), "clicked",
	                         G_CALLBACK(searchresults_close_cb), data);

	data->account = purple_connection_get_account(gc);
	data->model = model;
	data->treeview = treeview;
	data->window = window;

	/* Insert rows. */
	pidgin_notify_searchresults_new_rows(gc, results, data);

	/* Show the window */
	pidgin_auto_parent_window(window);

	gtk_widget_show(window);
	return data;
}

/** Xerox'ed from Finch! How the tables have turned!! ;) **/
/** User information. **/
static GHashTable *userinfo;

static char *
userinfo_hash(PurpleAccount *account, const char *who)
{
	char key[256];
	snprintf(key, sizeof(key), "%s - %s", purple_account_get_username(account), purple_normalize(account, who));
	return g_utf8_strup(key, -1);
}

static void
remove_userinfo(GtkWidget *widget, gpointer key)
{
	PidginUserInfo *pinfo = g_hash_table_lookup(userinfo, key);

	while (pinfo->count--)
		purple_notify_close(PURPLE_NOTIFY_USERINFO, widget);

	g_hash_table_remove(userinfo, key);
}

static void *
pidgin_notify_userinfo(PurpleConnection *gc, const char *who,
						 PurpleNotifyUserInfo *user_info)
{
	char *info;
	void *ui_handle;
	char *key = userinfo_hash(purple_connection_get_account(gc), who);
	PidginUserInfo *pinfo = NULL;

	if (!userinfo) {
		userinfo = g_hash_table_new_full(g_str_hash, g_str_equal, g_free, g_free);
	}

	info = purple_notify_user_info_get_text_with_newline(user_info, "<br />");
	pinfo = g_hash_table_lookup(userinfo, key);
	if (pinfo != NULL) {
		GtkWidget *webview = g_object_get_data(G_OBJECT(pinfo->window), "webview-widget");
		char *linked_text = purple_markup_linkify(info);
		pidgin_webview_load_html_string(PIDGIN_WEBVIEW(webview), linked_text);
		g_free(linked_text);
		g_free(key);
		ui_handle = pinfo->window;
		pinfo->count++;
	} else {
		char *primary = g_strdup_printf(_("Info for %s"), who);
		ui_handle = pidgin_notify_formatted(_("Buddy Information"), primary, NULL, info);
		g_signal_handlers_disconnect_by_func(G_OBJECT(ui_handle), G_CALLBACK(formatted_close_cb), NULL);
		g_signal_connect(G_OBJECT(ui_handle), "destroy", G_CALLBACK(remove_userinfo), key);
		g_free(primary);
		pinfo = g_new0(PidginUserInfo, 1);
		pinfo->window = ui_handle;
		pinfo->count = 1;
		g_hash_table_insert(userinfo, key, pinfo);
	}
	g_free(info);
	return ui_handle;
}

static void
pidgin_close_notify(PurpleNotifyType type, void *ui_handle)
{
	if (type == PURPLE_NOTIFY_EMAIL || type == PURPLE_NOTIFY_EMAILS)
	{
		PidginNotifyMailData *data = (PidginNotifyMailData *)ui_handle;

		if (data) {
			g_free(data->url);
			g_free(data);
		}
	}
	else if (type == PURPLE_NOTIFY_SEARCHRESULTS)
	{
		PidginNotifySearchResultsData *data = (PidginNotifySearchResultsData *)ui_handle;

		gtk_widget_destroy(data->window);
		purple_notify_searchresults_free(data->results);

		g_free(data);
	}
	else if (ui_handle != NULL)
		gtk_widget_destroy(GTK_WIDGET(ui_handle));
}

#ifndef _WIN32
static gboolean
uri_command(GSList *arg_list, gboolean sync)
{
	gchar *tmp;
	GError *error = NULL;
	GSList *it;
	gchar **argv;
	gint argc, i;
	gchar *program;

	g_return_val_if_fail(arg_list != NULL, FALSE);

	program = arg_list->data;
	purple_debug_misc("gtknotify", "Executing %s (%s)\n", program,
		sync ? "sync" : "async");

	if (!purple_program_is_valid(program)) {
		purple_debug_error("gtknotify", "Command \"%s\" is invalid\n",
			program);
		tmp = g_strdup_printf(
			_("The browser command \"%s\" is invalid."),
			program ? program : "(null)");
		purple_notify_error(NULL, NULL, _("Unable to open URL"), tmp, NULL);
		g_free(tmp);

		return FALSE;
	}

	argc = g_slist_length(arg_list);
	argv = g_new(gchar*, argc + 1);
	i = 0;
	for (it = arg_list; it; it = g_slist_next(it)) {
		if (purple_debug_is_verbose()) {
			purple_debug_misc("gtknotify", "argv[%d] = \"%s\"\n",
				i, (gchar*)it->data);
		}
		argv[i++] = it->data;
	}
	argv[i] = NULL;

	if (sync) {
		gint exit_status = 0;

		if (g_spawn_sync(NULL, argv, NULL, G_SPAWN_SEARCH_PATH |
			G_SPAWN_STDOUT_TO_DEV_NULL | G_SPAWN_STDERR_TO_DEV_NULL,
			NULL, NULL, NULL, NULL, &exit_status, &error) &&
			exit_status == 0)
		{
			g_free(argv);
			return TRUE;
		}

		purple_debug_error("gtknotify",
			"Error launching \"%s\": %s (status: %d)\n", program,
			error ? error->message : "(null)", exit_status);
		tmp = g_strdup_printf(_("Error launching \"%s\": %s"), program,
			error ? error->message : "(null)");
		g_error_free(error);
		purple_notify_error(NULL, NULL, _("Unable to open URL"), tmp, NULL);
		g_free(tmp);

		g_free(argv);
		return FALSE;
	}

	if (g_spawn_async(NULL, argv, NULL, G_SPAWN_SEARCH_PATH |
		G_SPAWN_STDOUT_TO_DEV_NULL | G_SPAWN_STDERR_TO_DEV_NULL, NULL,
		NULL, NULL, &error))
	{
		g_free(argv);
		return TRUE;
	}

	purple_debug_warning("gtknotify", "Error launching \"%s\": %s\n",
		program, error ? error->message : "(null)");
	g_error_free(error);

	g_free(argv);
	return FALSE;
}
#endif /* _WIN32 */

static void *
pidgin_notify_uri(const char *uri)
{
#ifndef _WIN32
	const char *web_browser;
	int place;
	gchar *uri_escaped, *uri_custom = NULL;
	GSList *argv = NULL, *argv_remote = NULL;
	gchar **usercmd_argv = NULL;

	/* Replace some special characters like $ with their percent-encoded
	   value. This shouldn't be necessary because we shell-escape the entire
	   arg before exec'ing the browser, however, we had a report that a URL
	   containing $(xterm) was causing xterm to start on his system. This is
	   obviously a bug on his system, but it's pretty easy for us to protect
	   against it. */
	uri_escaped = g_uri_escape_string(uri, ":;/%#,+?=&@", FALSE);

	web_browser = purple_prefs_get_string(PIDGIN_PREFS_ROOT
		"/browsers/browser");
	place = purple_prefs_get_int(PIDGIN_PREFS_ROOT "/browsers/place");

	/* if they are running gnome, use the gnome web browser */
	if (purple_running_gnome() == TRUE) {
		char *tmp = g_find_program_in_path("xdg-open");
		if (tmp == NULL)
			argv = g_slist_append(argv, "gnome-open");
		else
			argv = g_slist_append(argv, "xdg-open");
		g_free(tmp);
		argv = g_slist_append(argv, uri_escaped);
	} else if (purple_running_osx() == TRUE) {
		argv = g_slist_append(argv, "open");
		argv = g_slist_append(argv, uri_escaped);
	} else if (purple_strequal(web_browser, "epiphany") ||
		purple_strequal(web_browser, "galeon"))
	{
		argv = g_slist_append(argv, (gpointer)web_browser);

		if (place == PIDGIN_BROWSER_NEW_WINDOW)
			argv = g_slist_append(argv, "-w");
		else if (place == PIDGIN_BROWSER_NEW_TAB)
			argv = g_slist_append(argv, "-n");

		argv = g_slist_append(argv, uri_escaped);
	} else if (purple_strequal(web_browser, "xdg-open")) {
		argv = g_slist_append(argv, "xdg-open");
		argv = g_slist_append(argv, uri_escaped);
	} else if (purple_strequal(web_browser, "gnome-open")) {
		argv = g_slist_append(argv, "gnome-open");
		argv = g_slist_append(argv, uri_escaped);
	} else if (purple_strequal(web_browser, "kfmclient")) {
		argv = g_slist_append(argv, "kfmclient");
		argv = g_slist_append(argv, "openURL");
		argv = g_slist_append(argv, uri_escaped);
		/*
		 * Does Konqueror have options to open in new tab
		 * and/or current window?
		 */
	} else if (purple_strequal(web_browser, "mozilla") ||
		purple_strequal(web_browser, "mozilla-firebird") ||
		purple_strequal(web_browser, "firefox") ||
		purple_strequal(web_browser, "seamonkey"))
	{
		argv = g_slist_append(argv, (gpointer)web_browser);
		argv = g_slist_append(argv, uri_escaped);

		g_assert(uri_custom == NULL);
		if (place == PIDGIN_BROWSER_NEW_WINDOW) {
			uri_custom = g_strdup_printf("openURL(%s,new-window)",
				uri_escaped);
		} else if (place == PIDGIN_BROWSER_NEW_TAB) {
			uri_custom = g_strdup_printf("openURL(%s,new-tab)",
				uri_escaped);
		}

		if (uri_custom != NULL) {
			argv_remote = g_slist_append(argv_remote,
				(gpointer)web_browser);

			/* Firefox 0.9 and higher require a "-a firefox" option
			 * when using -remote commands. This breaks older
			 * versions of mozilla. So we include this other handly
			 * little string when calling firefox. If the API for
			 * remote calls changes any more in firefox then firefox
			 * should probably be split apart from mozilla-firebird
			 * and mozilla... but this is good for now.
			 */
			if (purple_strequal(web_browser, "firefox")) {
				argv_remote = g_slist_append(argv_remote, "-a");
				argv_remote = g_slist_append(argv_remote,
					"firefox");
			}

			argv_remote = g_slist_append(argv_remote, "-remote");
			argv_remote = g_slist_append(argv_remote, uri_custom);
		}
<<<<<<< HEAD
	} else if (!strcmp(web_browser, "opera")) {
=======
	} else if (purple_strequal(web_browser, "netscape")) {
		argv = g_slist_append(argv, "netscape");
		argv = g_slist_append(argv, uri_escaped);

		if (place == PIDGIN_BROWSER_NEW_WINDOW) {
			uri_custom = g_strdup_printf("openURL(%s,new-window)",
				uri_escaped);
		} else if (place == PIDGIN_BROWSER_CURRENT) {
			uri_custom = g_strdup_printf("openURL(%s)",
				uri_escaped);
		}

		if (uri_custom) {
			argv_remote = g_slist_append(argv_remote, "netscape");
			argv_remote = g_slist_append(argv_remote, "-remote");
			argv_remote = g_slist_append(argv_remote, uri_custom);
		}
	} else if (purple_strequal(web_browser, "opera")) {
>>>>>>> 2f50dafa
		argv = g_slist_append(argv, "opera");

		if (place == PIDGIN_BROWSER_NEW_WINDOW)
			argv = g_slist_append(argv, "-newwindow");
		else if (place == PIDGIN_BROWSER_NEW_TAB)
			argv = g_slist_append(argv, "-newpage");
		/* `opera -remote "openURL(%s)"` command causes Pidgin to hang,
		 * if there is no Opera instance running.
		 */

		argv = g_slist_append(argv, uri_escaped);
	} else if (purple_strequal(web_browser, "google-chrome")) {
		/* Google Chrome doesn't have command-line arguments that
		 * control the opening of links from external calls. This is
		 * controlled solely from a preference within Google Chrome.
		 */
		argv = g_slist_append(argv, "google-chrome");
		argv = g_slist_append(argv, uri_escaped);
	} else if (purple_strequal(web_browser, "chrome")) {
		/* Chromium doesn't have command-line arguments that control
		 * the opening of links from external calls. This is controlled
		 * solely from a preference within Chromium.
		 */
		argv = g_slist_append(argv, "chrome");
		argv = g_slist_append(argv, uri_escaped);
	} else if (purple_strequal(web_browser, "chromium-browser")) {
		/* Chromium doesn't have command-line arguments that control the
		 * opening of links from external calls. This is controlled
		 * solely from a preference within Chromium.
		 */
		argv = g_slist_append(argv, "chromium-browser");
		argv = g_slist_append(argv, uri_escaped);
	} else if (purple_strequal(web_browser, "custom")) {
		GError *error = NULL;
		const char *usercmd_command;
		gint usercmd_argc, i;
		gboolean uri_added = FALSE;

		usercmd_command = purple_prefs_get_string(PIDGIN_PREFS_ROOT
			"/browsers/manual_command");

		if (usercmd_command == NULL || *usercmd_command == '\0') {
			purple_notify_error(NULL, NULL, _("Unable to open URL"),
				_("The 'Manual' browser command has been "
				"chosen, but no command has been set."), NULL);
			g_free(uri_escaped);
			return NULL;
		}

		if (!g_shell_parse_argv(usercmd_command, &usercmd_argc,
			&usercmd_argv, &error))
		{
			purple_notify_error(NULL, NULL, _("Unable to open URL: "
				"the 'Manual' browser command seems invalid."),
				error ? error->message : NULL, NULL);
			g_error_free(error);
			g_free(uri_escaped);
			return NULL;
		}

		for (i = 0; i < usercmd_argc; i++) {
			gchar *cmd_part = usercmd_argv[i];

			if (uri_added || strstr(cmd_part, "%s") == NULL) {
				argv = g_slist_append(argv, cmd_part);
				continue;
			}

			uri_custom = purple_strreplace(cmd_part, "%s",
				uri_escaped);
			argv = g_slist_append(argv, uri_custom);
			uri_added = TRUE;
		}

		/* There is no "%s" in the browser command. Assume the user
		 * wanted the URL tacked on to the end of the command.
		 */
		if (!uri_added)
			argv = g_slist_append(argv, uri_escaped);
	}

	if (argv_remote != NULL) {
		/* try the remote command first */
		if (!uri_command(argv_remote, TRUE))
			uri_command(argv, FALSE);
	} else
		uri_command(argv, FALSE);

	g_strfreev(usercmd_argv);
	g_free(uri_escaped);
	g_free(uri_custom);
	g_slist_free(argv);
	g_slist_free(argv_remote);

#else /* !_WIN32 */
	winpidgin_notify_uri(uri);
#endif /* !_WIN32 */

	return NULL;
}

void
pidgin_notify_pounce_add(PurpleAccount *account, PurplePounce *pounce,
		const char *alias, const char *event, const char *message, const char *date)
{
	GdkPixbuf *icon;
	GtkTreeIter iter;
	PidginNotifyPounceData *pounce_data;
	gboolean first = (pounce_dialog == NULL);

	if (pounce_dialog == NULL)
		pounce_dialog = pidgin_create_notification_dialog(PIDGIN_NOTIFY_POUNCE);

	icon = pidgin_create_protocol_icon(account, PIDGIN_PROTOCOL_ICON_SMALL);

	pounce_data = g_new(PidginNotifyPounceData, 1);

	pounce_data->account = account;
	pounce_data->pounce = pounce;
	pounce_data->pouncee = g_strdup(purple_pounce_get_pouncee(pounce));

	gtk_tree_store_append(pounce_dialog->treemodel, &iter, NULL);

	gtk_tree_store_set(pounce_dialog->treemodel, &iter,
			PIDGIN_POUNCE_ICON, icon,
			PIDGIN_POUNCE_ALIAS, alias,
			PIDGIN_POUNCE_EVENT, event,
			PIDGIN_POUNCE_TEXT, (message != NULL)? message : _("No message"),
			PIDGIN_POUNCE_DATE, date,
			PIDGIN_POUNCE_DATA, pounce_data,
			-1);

	if (first) {
		GtkTreeSelection *selection =
				gtk_tree_view_get_selection(GTK_TREE_VIEW(pounce_dialog->treeview));
		gtk_tree_selection_select_iter(selection, &iter);
	}

	if (icon)
		g_object_unref(icon);

	gtk_widget_show_all(pounce_dialog->dialog);

	return;
}

static PidginNotifyDialog *
pidgin_create_notification_dialog(PidginNotifyType type)
{
	GtkTreeStore *model = NULL;
	GtkWidget *dialog = NULL;
	GtkWidget *label = NULL;
	GtkCellRenderer *rend;
	GtkTreeViewColumn *column;
	GtkWidget *button = NULL;
	GtkWidget *vbox = NULL;
	GtkTreeSelection *sel;
	PidginNotifyDialog *spec_dialog = NULL;

	g_return_val_if_fail(type < PIDGIN_NOTIFY_TYPES, NULL);

	if (type == PIDGIN_NOTIFY_MAIL) {
		g_return_val_if_fail(mail_dialog == NULL, mail_dialog);

		model = gtk_tree_store_new(COLUMNS_PIDGIN_MAIL,
						GDK_TYPE_PIXBUF, G_TYPE_STRING, G_TYPE_POINTER);

	} else if (type == PIDGIN_NOTIFY_POUNCE) {
		g_return_val_if_fail(pounce_dialog == NULL, pounce_dialog);

		model = gtk_tree_store_new(COLUMNS_PIDGIN_POUNCE,
				GDK_TYPE_PIXBUF, G_TYPE_STRING, G_TYPE_STRING, G_TYPE_STRING,
				G_TYPE_STRING, G_TYPE_POINTER);
	}

	dialog = gtk_dialog_new();

	/* Vertical box */
	vbox = gtk_dialog_get_content_area(GTK_DIALOG(dialog));

	/* Setup the dialog */
	gtk_container_set_border_width(GTK_CONTAINER(dialog), PIDGIN_HIG_BOX_SPACE);
	gtk_container_set_border_width(GTK_CONTAINER(vbox), PIDGIN_HIG_BOX_SPACE);
	gtk_box_set_spacing(GTK_BOX(vbox), PIDGIN_HIG_BORDER);

	/* Golden ratio it up! */
	gtk_widget_set_size_request(dialog, 550, 400);

	spec_dialog = g_new0(PidginNotifyDialog, 1);
	spec_dialog->dialog = dialog;

	spec_dialog->treemodel = model;
	spec_dialog->treeview = gtk_tree_view_new_with_model(GTK_TREE_MODEL(model));
	g_object_unref(G_OBJECT(model));

	gtk_tree_view_set_rules_hint(GTK_TREE_VIEW(spec_dialog->treeview), TRUE);

	if (type == PIDGIN_NOTIFY_MAIL) {
		gtk_window_set_title(GTK_WINDOW(dialog), _("New Mail"));
		gtk_window_set_role(GTK_WINDOW(dialog), "new_mail_detailed");
		g_signal_connect(G_OBJECT(dialog), "focus-in-event",
					G_CALLBACK(mail_window_focus_cb), NULL);

		gtk_dialog_add_button(GTK_DIALOG(dialog),
					 _("Open All Messages"), GTK_RESPONSE_ACCEPT);

		button = gtk_dialog_add_button(GTK_DIALOG(dialog),
						 PIDGIN_STOCK_OPEN_MAIL, GTK_RESPONSE_YES);
		spec_dialog->open_button = button;

		gtk_tree_view_set_headers_visible(GTK_TREE_VIEW(spec_dialog->treeview), FALSE);

		gtk_tree_view_set_search_column(GTK_TREE_VIEW(spec_dialog->treeview), PIDGIN_MAIL_TEXT);
		gtk_tree_view_set_search_equal_func(GTK_TREE_VIEW(spec_dialog->treeview),
			             pidgin_tree_view_search_equal_func, NULL, NULL);
		sel = gtk_tree_view_get_selection(GTK_TREE_VIEW(spec_dialog->treeview));
		gtk_tree_selection_set_mode(sel, GTK_SELECTION_BROWSE);

		g_signal_connect(G_OBJECT(dialog), "response",
						 G_CALLBACK(email_response_cb), spec_dialog);
		g_signal_connect(G_OBJECT(sel), "changed",
		                 G_CALLBACK(selection_changed_cb), spec_dialog);
		g_signal_connect(G_OBJECT(spec_dialog->treeview), "row-activated", G_CALLBACK(email_row_activated_cb), NULL);

		column = gtk_tree_view_column_new();
		gtk_tree_view_column_set_resizable(column, TRUE);
		rend = gtk_cell_renderer_pixbuf_new();
		gtk_tree_view_column_pack_start(column, rend, FALSE);

		gtk_tree_view_column_set_attributes(column, rend, "pixbuf", PIDGIN_MAIL_ICON, NULL);
		rend = gtk_cell_renderer_text_new();
		gtk_tree_view_column_pack_start(column, rend, TRUE);
		gtk_tree_view_column_set_attributes(column, rend, "markup", PIDGIN_MAIL_TEXT, NULL);
		gtk_tree_view_append_column(GTK_TREE_VIEW(spec_dialog->treeview), column);

		label = gtk_label_new(NULL);
		gtk_label_set_markup(GTK_LABEL(label), _("<span weight=\"bold\" size=\"larger\">You have mail!</span>"));

	} else if (type == PIDGIN_NOTIFY_POUNCE) {
		gtk_window_set_title(GTK_WINDOW(dialog), _("New Pounces"));

		button = gtk_dialog_add_button(GTK_DIALOG(dialog),
						_("IM"), GTK_RESPONSE_YES);
		gtk_widget_set_sensitive(button, FALSE);
		spec_dialog->open_button = button;

		button = gtk_dialog_add_button(GTK_DIALOG(dialog),
						PIDGIN_STOCK_MODIFY, GTK_RESPONSE_APPLY);
		gtk_widget_set_sensitive(button, FALSE);
		spec_dialog->edit_button = button;

		/* Translators: Make sure you translate "Dismiss" differently than
		   "close"!  This string is used in the "You have pounced" dialog
		   that appears when one of your Buddy Pounces is triggered.  In
		   this context "Dismiss" means "I acknowledge that I've seen that
		   this pounce was triggered--remove it from this list."  Translating
		   it as "Remove" is acceptable if you can't think of a more precise
		   word. */
		button = gtk_dialog_add_button(GTK_DIALOG(dialog), _("Dismiss"),
				GTK_RESPONSE_NO);
		gtk_widget_set_sensitive(button, FALSE);
		spec_dialog->dismiss_button = button;

		g_signal_connect(G_OBJECT(dialog), "response",
						 G_CALLBACK(pounce_response_cb), spec_dialog);

		column = gtk_tree_view_column_new();
		gtk_tree_view_column_set_title(column, _("Buddy"));
		gtk_tree_view_column_set_resizable(column, TRUE);
		rend = gtk_cell_renderer_pixbuf_new();
		gtk_tree_view_column_pack_start(column, rend, FALSE);

		gtk_tree_view_column_set_attributes(column, rend, "pixbuf", PIDGIN_POUNCE_ICON, NULL);
		rend = gtk_cell_renderer_text_new();
		gtk_tree_view_column_pack_start(column, rend, FALSE);
		gtk_tree_view_column_add_attribute(column, rend, "text", PIDGIN_POUNCE_ALIAS);
		gtk_tree_view_append_column(GTK_TREE_VIEW(spec_dialog->treeview), column);

		column = gtk_tree_view_column_new();
		gtk_tree_view_column_set_title(column, _("Event"));
		gtk_tree_view_column_set_resizable(column, TRUE);
		rend = gtk_cell_renderer_text_new();
		gtk_tree_view_column_pack_start(column, rend, FALSE);
		gtk_tree_view_column_add_attribute(column, rend, "text", PIDGIN_POUNCE_EVENT);
		gtk_tree_view_append_column(GTK_TREE_VIEW(spec_dialog->treeview), column);

		column = gtk_tree_view_column_new();
		gtk_tree_view_column_set_title(column, _("Message"));
		gtk_tree_view_column_set_resizable(column, TRUE);
		rend = gtk_cell_renderer_text_new();
		gtk_tree_view_column_pack_start(column, rend, FALSE);
		gtk_tree_view_column_add_attribute(column, rend, "text", PIDGIN_POUNCE_TEXT);
		gtk_tree_view_append_column(GTK_TREE_VIEW(spec_dialog->treeview), column);

		column = gtk_tree_view_column_new();
		gtk_tree_view_column_set_title(column, _("Date"));
		gtk_tree_view_column_set_resizable(column, TRUE);
		rend = gtk_cell_renderer_text_new();
		gtk_tree_view_column_pack_start(column, rend, FALSE);
		gtk_tree_view_column_add_attribute(column, rend, "text", PIDGIN_POUNCE_DATE);
		gtk_tree_view_append_column(GTK_TREE_VIEW(spec_dialog->treeview), column);

		label = gtk_label_new(NULL);
		gtk_label_set_markup(GTK_LABEL(label), _("<span weight=\"bold\" size=\"larger\">You have pounced!</span>"));

		sel = gtk_tree_view_get_selection(GTK_TREE_VIEW(spec_dialog->treeview));
		gtk_tree_selection_set_mode(sel, GTK_SELECTION_MULTIPLE);
		g_signal_connect(G_OBJECT(sel), "changed",
			G_CALLBACK(pounce_row_selected_cb), NULL);
		g_signal_connect(G_OBJECT(spec_dialog->treeview), "row-activated",
			G_CALLBACK(pounce_response_open_ims), NULL);
	}

	gtk_dialog_add_button(GTK_DIALOG(dialog),
		GTK_STOCK_CLOSE, GTK_RESPONSE_CLOSE);

	gtk_label_set_line_wrap(GTK_LABEL(label), TRUE);
	gtk_label_set_xalign(GTK_LABEL(label), 0);
	gtk_label_set_yalign(GTK_LABEL(label), 0);
	gtk_box_pack_start(GTK_BOX(vbox), label, FALSE, FALSE, 0);
	gtk_box_pack_start(GTK_BOX(vbox),
		pidgin_make_scrollable(spec_dialog->treeview, GTK_POLICY_AUTOMATIC, GTK_POLICY_ALWAYS, GTK_SHADOW_IN, -1, -1),
		TRUE, TRUE, 2);

	return spec_dialog;
}

static void
signed_off_cb(PurpleConnection *gc, gpointer unused)
{
	/* Clear any pending emails for this account */
	pidgin_notify_emails(gc, 0, FALSE, NULL, NULL, NULL, NULL);

	if (mail_dialog != NULL && mail_dialog->total_count == 0)
		reset_mail_dialog(NULL);
}

static void*
pidgin_notify_get_handle(void)
{
	static int handle;
	return &handle;
}

void pidgin_notify_init(void)
{
	void *handle = pidgin_notify_get_handle();

	purple_signal_connect(purple_connections_get_handle(), "signed-off",
			handle, PURPLE_CALLBACK(signed_off_cb), NULL);
}

void pidgin_notify_uninit(void)
{
	purple_signals_disconnect_by_handle(pidgin_notify_get_handle());
}

static PurpleNotifyUiOps ops =
{
	pidgin_notify_message,
	pidgin_notify_email,
	pidgin_notify_emails,
	pidgin_notify_formatted,
	pidgin_notify_searchresults,
	pidgin_notify_searchresults_new_rows,
	pidgin_notify_userinfo,
	pidgin_notify_uri,
	pidgin_close_notify,
	NULL,
	NULL,
	NULL,
	NULL
};

PurpleNotifyUiOps *
pidgin_notify_get_ui_ops(void)
{
	return &ops;
}<|MERGE_RESOLUTION|>--- conflicted
+++ resolved
@@ -1424,28 +1424,7 @@
 			argv_remote = g_slist_append(argv_remote, "-remote");
 			argv_remote = g_slist_append(argv_remote, uri_custom);
 		}
-<<<<<<< HEAD
-	} else if (!strcmp(web_browser, "opera")) {
-=======
-	} else if (purple_strequal(web_browser, "netscape")) {
-		argv = g_slist_append(argv, "netscape");
-		argv = g_slist_append(argv, uri_escaped);
-
-		if (place == PIDGIN_BROWSER_NEW_WINDOW) {
-			uri_custom = g_strdup_printf("openURL(%s,new-window)",
-				uri_escaped);
-		} else if (place == PIDGIN_BROWSER_CURRENT) {
-			uri_custom = g_strdup_printf("openURL(%s)",
-				uri_escaped);
-		}
-
-		if (uri_custom) {
-			argv_remote = g_slist_append(argv_remote, "netscape");
-			argv_remote = g_slist_append(argv_remote, "-remote");
-			argv_remote = g_slist_append(argv_remote, uri_custom);
-		}
 	} else if (purple_strequal(web_browser, "opera")) {
->>>>>>> 2f50dafa
 		argv = g_slist_append(argv, "opera");
 
 		if (place == PIDGIN_BROWSER_NEW_WINDOW)
