/**
 * @file gtknotify.c GTK+ Notification API
 * @ingroup pidgin
 */

/* pidgin
 *
 * Pidgin is the legal property of its developers, whose names are too numerous
 * to list here.  Please refer to the COPYRIGHT file distributed with this
 * source distribution.
 *
 * This program is free software; you can redistribute it and/or modify
 * it under the terms of the GNU General Public License as published by
 * the Free Software Foundation; either version 2 of the License, or
 * (at your option) any later version.
 *
 * This program is distributed in the hope that it will be useful,
 * but WITHOUT ANY WARRANTY; without even the implied warranty of
 * MERCHANTABILITY or FITNESS FOR A PARTICULAR PURPOSE.  See the
 * GNU General Public License for more details.
 *
 * You should have received a copy of the GNU General Public License
 * along with this program; if not, write to the Free Software
 * Foundation, Inc., 51 Franklin Street, Fifth Floor, Boston, MA  02111-1301  USA
 */
#include "internal.h"
#include "pidgin.h"

#include <gdk/gdkkeysyms.h>

#include "account.h"
#include "connection.h"
#include "debug.h"
#include "prefs.h"
#include "pidginstock.h"
#include "util.h"

#include "gtkblist.h"
#include "gtknotify.h"
#include "gtkpounce.h"
#include "gtkutils.h"
#include "gtkwebview.h"

typedef struct
{
	GtkWidget *window;
	int count;
} PidginUserInfo;

typedef struct
{
	PurpleAccount *account;
	char *url;
	GtkWidget *label;
	int count;
	gboolean purple_has_handle;
} PidginNotifyMailData;

typedef struct
{
	PurpleAccount *account;
	PurplePounce *pounce;
	char *pouncee;
} PidginNotifyPounceData;


typedef struct
{
	PurpleAccount *account;
	GtkListStore *model;
	GtkWidget *treeview;
	GtkWidget *window;
	gpointer user_data;
	PurpleNotifySearchResults *results;

} PidginNotifySearchResultsData;

typedef struct
{
	PurpleNotifySearchButton *button;
	PidginNotifySearchResultsData *data;

} PidginNotifySearchResultsButtonData;

enum
{
	PIDGIN_MAIL_ICON,
	PIDGIN_MAIL_TEXT,
	PIDGIN_MAIL_DATA,
	COLUMNS_PIDGIN_MAIL
};

enum
{
	PIDGIN_POUNCE_ICON,
	PIDGIN_POUNCE_ALIAS,
	PIDGIN_POUNCE_EVENT,
	PIDGIN_POUNCE_TEXT,
	PIDGIN_POUNCE_DATE,
	PIDGIN_POUNCE_DATA,
	COLUMNS_PIDGIN_POUNCE
};


typedef struct _PidginNotifyDialog
{
	/*
	 * This must be first so PidginNotifyDialog can masquerade as the
	 * dialog widget.
	 */
	GtkWidget *dialog;
	GtkWidget *treeview;
	GtkTreeStore *treemodel;
	GtkLabel *label;
	GtkWidget *open_button;
	GtkWidget *dismiss_button;
	GtkWidget *edit_button;
	int total_count;
	gboolean in_use;
} PidginNotifyDialog;

typedef enum
{
	PIDGIN_NOTIFY_MAIL,
	PIDGIN_NOTIFY_POUNCE,
	PIDGIN_NOTIFY_TYPES
} PidginNotifyType;

static PidginNotifyDialog *mail_dialog = NULL;
static PidginNotifyDialog *pounce_dialog = NULL;

static PidginNotifyDialog *pidgin_create_notification_dialog(PidginNotifyType type);
static void *pidgin_notify_emails(PurpleConnection *gc, size_t count, gboolean detailed,
									const char **subjects,
									const char **froms, const char **tos,
									const char **urls);

static void pidgin_close_notify(PurpleNotifyType type, void *ui_handle);

static void
message_response_cb(GtkDialog *dialog, gint id, GtkWidget *widget)
{
	purple_notify_close(PURPLE_NOTIFY_MESSAGE, widget);
}

static void
pounce_response_close(PidginNotifyDialog *dialog)
{
	GtkTreeIter iter;
	PidginNotifyPounceData *pounce_data;

	while (gtk_tree_model_get_iter_first(
				GTK_TREE_MODEL(pounce_dialog->treemodel), &iter)) {
		gtk_tree_model_get(GTK_TREE_MODEL(pounce_dialog->treemodel), &iter,
				PIDGIN_POUNCE_DATA, &pounce_data,
				-1);
		gtk_tree_store_remove(dialog->treemodel, &iter);

		g_free(pounce_data->pouncee);
		g_free(pounce_data);
	}

	gtk_widget_destroy(pounce_dialog->dialog);
	g_free(pounce_dialog);
	pounce_dialog = NULL;
}

static void
delete_foreach(GtkTreeModel *model, GtkTreePath *path,
		GtkTreeIter *iter, gpointer data)
{
	PidginNotifyPounceData *pounce_data;

	gtk_tree_model_get(model, iter,
			PIDGIN_POUNCE_DATA, &pounce_data,
			-1);

	if (pounce_data != NULL) {
		g_free(pounce_data->pouncee);
		g_free(pounce_data);
	}
}

static void
open_im_foreach(GtkTreeModel *model, GtkTreePath *path,
		GtkTreeIter *iter, gpointer data)
{
	PidginNotifyPounceData *pounce_data;

	gtk_tree_model_get(model, iter,
			PIDGIN_POUNCE_DATA, &pounce_data,
			-1);

	if (pounce_data != NULL) {
		PurpleConversation *conv;

		conv = purple_conversation_new(PURPLE_CONV_TYPE_IM,
				pounce_data->account, pounce_data->pouncee);
		purple_conversation_present(conv);
	}
}

static void
append_to_list(GtkTreeModel *model, GtkTreePath *path,
		GtkTreeIter *iter, gpointer data)
{
	GList **list = data;
	*list = g_list_prepend(*list, gtk_tree_path_copy(path));
}

static void
pounce_response_dismiss()
{
	GtkTreeModel *model = GTK_TREE_MODEL(pounce_dialog->treemodel);
	GtkTreeSelection *selection;
	GtkTreeIter iter;
	GtkTreeIter new_selection;
	GList *list = NULL;
	gboolean found_selection = FALSE;

	selection = gtk_tree_view_get_selection(GTK_TREE_VIEW(pounce_dialog->treeview));
	gtk_tree_selection_selected_foreach(selection, delete_foreach, pounce_dialog);
	gtk_tree_selection_selected_foreach(selection, append_to_list, &list);

	g_return_if_fail(list != NULL);

	if (list->next == NULL) {
		gtk_tree_model_get_iter(model, &new_selection, list->data);
		if (gtk_tree_model_iter_next(model, &new_selection))
			found_selection = TRUE;
		else {
			/* This is the last thing in the list */
			GtkTreePath *path;

			/* Because gtk_tree_model_iter_prev doesn't exist... */
			gtk_tree_model_get_iter(model, &new_selection, list->data);
			path = gtk_tree_model_get_path(model, &new_selection);
			if (gtk_tree_path_prev(path)) {
				gtk_tree_model_get_iter(model, &new_selection, path);
				found_selection = TRUE;
			}

			gtk_tree_path_free(path);
		}
	}

	while (list) {
		if (gtk_tree_model_get_iter(model, &iter, list->data)) {
			gtk_tree_store_remove(GTK_TREE_STORE(pounce_dialog->treemodel), &iter);
		}
		gtk_tree_path_free(list->data);
		list = g_list_delete_link(list, list);
	}

	if (gtk_tree_model_get_iter_first(model, &iter)) {
		if (found_selection)
			gtk_tree_selection_select_iter(selection, &new_selection);
		else
			gtk_tree_selection_select_iter(selection, &iter);
	} else
		pounce_response_close(pounce_dialog);
}

static void
pounce_response_open_ims()
{
	GtkTreeSelection *selection;

	selection = gtk_tree_view_get_selection(GTK_TREE_VIEW(pounce_dialog->treeview));
	gtk_tree_selection_selected_foreach(selection, open_im_foreach, pounce_dialog);

	pounce_response_dismiss();
}

static void
pounce_response_edit_cb(GtkTreeModel *model, GtkTreePath *path,
		GtkTreeIter *iter, gpointer data)
{
	PidginNotifyPounceData *pounce_data;
	PidginNotifyDialog *dialog = (PidginNotifyDialog*)data;
	PurplePounce *pounce;
	GList *list;

	list = purple_pounces_get_all();

	gtk_tree_model_get(GTK_TREE_MODEL(dialog->treemodel), iter,
			PIDGIN_POUNCE_DATA, &pounce_data,
			-1);

	for (; list != NULL; list = list->next) {
		pounce = list->data;
		if (pounce == pounce_data->pounce) {
			pidgin_pounce_editor_show(pounce_data->account, NULL, pounce_data->pounce);
			return;
		}
	}

	purple_debug_warning("gtknotify", "Pounce was destroyed.\n");
}

static void
pounce_response_cb(GtkDialog *dlg, gint id, PidginNotifyDialog *dialog)
{
	GtkTreeSelection *selection = NULL;

	switch (id) {
		case GTK_RESPONSE_CLOSE:
		case GTK_RESPONSE_DELETE_EVENT:
			pounce_response_close(dialog);
			break;
		case GTK_RESPONSE_YES:
			pounce_response_open_ims();
			break;
		case GTK_RESPONSE_NO:
			pounce_response_dismiss();
			break;
		case GTK_RESPONSE_APPLY:
			selection = gtk_tree_view_get_selection(GTK_TREE_VIEW(dialog->treeview));
			gtk_tree_selection_selected_foreach(selection, pounce_response_edit_cb,
					dialog);
			break;
	}
}

static void
pounce_row_selected_cb(GtkTreeView *tv, GtkTreePath *path,
	GtkTreeViewColumn *col, gpointer data)
{
	GtkTreeSelection *selection;
	int count;

	selection = gtk_tree_view_get_selection(GTK_TREE_VIEW(pounce_dialog->treeview));

	count = gtk_tree_selection_count_selected_rows(selection);

	if (count == 0) {
		gtk_widget_set_sensitive(pounce_dialog->open_button, FALSE);
		gtk_widget_set_sensitive(pounce_dialog->edit_button, FALSE);
		gtk_widget_set_sensitive(pounce_dialog->dismiss_button, FALSE);
	} else if (count == 1) {
		GList *pounces;
		GList *list;
		PidginNotifyPounceData *pounce_data;
		GtkTreeIter iter;

		list = gtk_tree_selection_get_selected_rows(selection, NULL);
		gtk_tree_model_get_iter(GTK_TREE_MODEL(pounce_dialog->treemodel),
				&iter, list->data);
		gtk_tree_model_get(GTK_TREE_MODEL(pounce_dialog->treemodel), &iter,
				PIDGIN_POUNCE_DATA, &pounce_data,
				-1);
		g_list_foreach(list, (GFunc)gtk_tree_path_free, NULL);
		g_list_free(list);

		pounces = purple_pounces_get_all();
		for (; pounces != NULL; pounces = pounces->next) {
			PurplePounce *pounce = pounces->data;
			if (pounce == pounce_data->pounce) {
				gtk_widget_set_sensitive(pounce_dialog->edit_button, TRUE);
				break;
			}
		}

		gtk_widget_set_sensitive(pounce_dialog->open_button, TRUE);
		gtk_widget_set_sensitive(pounce_dialog->dismiss_button, TRUE);
	} else {
		gtk_widget_set_sensitive(pounce_dialog->open_button, TRUE);
		gtk_widget_set_sensitive(pounce_dialog->edit_button, FALSE);
		gtk_widget_set_sensitive(pounce_dialog->dismiss_button, TRUE);
	}


}

static void
reset_mail_dialog(GtkDialog *unused)
{
	if (mail_dialog->in_use)
		return;
	gtk_widget_destroy(mail_dialog->dialog);
	g_free(mail_dialog);
	mail_dialog = NULL;
}

static void
email_response_cb(GtkDialog *unused, gint id, PidginNotifyDialog *unused2)
{
	PidginNotifyMailData *data = NULL;
	GtkTreeModel *model = GTK_TREE_MODEL(mail_dialog->treemodel);
	GtkTreeIter iter;

	if (id == GTK_RESPONSE_YES)
	{
		/* A single row activated. Remove that row. */
		GtkTreeSelection *selection;

		selection = gtk_tree_view_get_selection(GTK_TREE_VIEW(mail_dialog->treeview));

		if (gtk_tree_selection_get_selected(selection, NULL, &iter))
		{
			gtk_tree_model_get(model, &iter, PIDGIN_MAIL_DATA, &data, -1);
			purple_notify_uri(NULL, data->url);

			gtk_tree_store_remove(mail_dialog->treemodel, &iter);
			if (data->purple_has_handle)
				purple_notify_close(PURPLE_NOTIFY_EMAILS, data);
			else
				pidgin_close_notify(PURPLE_NOTIFY_EMAILS, data);

			if (gtk_tree_model_get_iter_first(model, &iter))
				return;
		}
		else
			return;
	}
	else
	{
		/* Remove all the rows */
		while (gtk_tree_model_get_iter_first(model, &iter))
		{
			gtk_tree_model_get(model, &iter, PIDGIN_MAIL_DATA, &data, -1);

			if (id == GTK_RESPONSE_ACCEPT)
				purple_notify_uri(NULL, data->url);

			gtk_tree_store_remove(mail_dialog->treemodel, &iter);
			if (data->purple_has_handle)
				purple_notify_close(PURPLE_NOTIFY_EMAILS, data);
			else
				pidgin_close_notify(PURPLE_NOTIFY_EMAILS, data);
		}
	}

	reset_mail_dialog(NULL);
}

static void
email_row_activated_cb(GtkTreeView *tv, GtkTreePath *path,
                       GtkTreeViewColumn *col, gpointer data)
{
	email_response_cb(NULL, GTK_RESPONSE_YES, NULL);
}

static gboolean
formatted_close_cb(GtkWidget *win, GdkEvent *event, void *user_data)
{
	purple_notify_close(PURPLE_NOTIFY_FORMATTED, win);
	return FALSE;
}

static gboolean
searchresults_close_cb(PidginNotifySearchResultsData *data, GdkEvent *event, gpointer user_data)
{
	purple_notify_close(PURPLE_NOTIFY_SEARCHRESULTS, data);
	return FALSE;
}

static void
searchresults_callback_wrapper_cb(GtkWidget *widget, PidginNotifySearchResultsButtonData *bd)
{
	PidginNotifySearchResultsData *data = bd->data;

	GtkTreeSelection *selection;
	GtkTreeModel *model;
	GtkTreeIter iter;
	PurpleNotifySearchButton *button;
	GList *row = NULL;
	gchar *str;
	int i;

	g_return_if_fail(data != NULL);

	selection = gtk_tree_view_get_selection(GTK_TREE_VIEW(data->treeview));

	if (gtk_tree_selection_get_selected(selection, &model, &iter))
	{
		for (i = 1; i < gtk_tree_model_get_n_columns(GTK_TREE_MODEL(model)); i++) {
			gtk_tree_model_get(GTK_TREE_MODEL(model), &iter, i, &str, -1);
			row = g_list_append(row, str);
		}
	}

	button = bd->button;
	button->callback(purple_account_get_connection(data->account), row, data->user_data);
	g_list_foreach(row, (GFunc)g_free, NULL);
	g_list_free(row);
}

static void *
pidgin_notify_message(PurpleNotifyMsgType type, const char *title,
						const char *primary, const char *secondary)
{
	GtkWidget *dialog;
	GtkWidget *hbox;
	GtkWidget *label;
	GtkWidget *img = NULL;
	char label_text[2048];
	const char *icon_name = NULL;
	char *primary_esc, *secondary_esc;

	switch (type)
	{
		case PURPLE_NOTIFY_MSG_ERROR:
			icon_name = PIDGIN_STOCK_DIALOG_ERROR;
			break;

		case PURPLE_NOTIFY_MSG_WARNING:
			icon_name = PIDGIN_STOCK_DIALOG_WARNING;
			break;

		case PURPLE_NOTIFY_MSG_INFO:
			icon_name = PIDGIN_STOCK_DIALOG_INFO;
			break;

		default:
			icon_name = NULL;
			break;
	}

	if (icon_name != NULL)
	{
		img = gtk_image_new_from_stock(icon_name, gtk_icon_size_from_name(PIDGIN_ICON_SIZE_TANGO_HUGE));
		gtk_misc_set_alignment(GTK_MISC(img), 0, 0);
	}

	dialog = gtk_dialog_new_with_buttons(title ? title : PIDGIN_ALERT_TITLE,
										 NULL, 0, GTK_STOCK_CLOSE,
										 GTK_RESPONSE_CLOSE, NULL);

	gtk_window_set_role(GTK_WINDOW(dialog), "notify_dialog");

	g_signal_connect(G_OBJECT(dialog), "response",
					 G_CALLBACK(message_response_cb), dialog);

	gtk_container_set_border_width(GTK_CONTAINER(dialog), PIDGIN_HIG_BORDER);
	gtk_window_set_resizable(GTK_WINDOW(dialog), FALSE);
<<<<<<< HEAD
	gtk_dialog_set_has_separator(GTK_DIALOG(dialog), FALSE);
	gtk_box_set_spacing(GTK_BOX(GTK_DIALOG(dialog)->vbox), PIDGIN_HIG_BORDER);
	gtk_container_set_border_width(GTK_CONTAINER(GTK_DIALOG(dialog)->vbox), PIDGIN_HIG_BOX_SPACE);

	hbox = gtk_hbox_new(FALSE, PIDGIN_HIG_BORDER);
	gtk_container_add(GTK_CONTAINER(GTK_DIALOG(dialog)->vbox), hbox);
=======
	gtk_box_set_spacing(GTK_BOX(gtk_dialog_get_content_area(GTK_DIALOG(dialog))),
	                    PIDGIN_HIG_BORDER);
	gtk_container_set_border_width(GTK_CONTAINER(gtk_dialog_get_content_area(GTK_DIALOG(dialog))),
	                               PIDGIN_HIG_BOX_SPACE);

	hbox = gtk_hbox_new(FALSE, PIDGIN_HIG_BORDER);
	gtk_container_add(GTK_CONTAINER(gtk_dialog_get_content_area(GTK_DIALOG(dialog))),
	                  hbox);
>>>>>>> 3f79dae7

	if (img != NULL)
		gtk_box_pack_start(GTK_BOX(hbox), img, FALSE, FALSE, 0);

	primary_esc = g_markup_escape_text(primary, -1);
	secondary_esc = (secondary != NULL) ? g_markup_escape_text(secondary, -1) : NULL;
	g_snprintf(label_text, sizeof(label_text),
			   "<span weight=\"bold\" size=\"larger\">%s</span>%s%s",
			   primary_esc, (secondary ? "\n\n" : ""),
			   (secondary ? secondary_esc : ""));
	g_free(primary_esc);
	g_free(secondary_esc);

	label = gtk_label_new(NULL);

	gtk_label_set_markup(GTK_LABEL(label), label_text);
	gtk_label_set_line_wrap(GTK_LABEL(label), TRUE);
	gtk_label_set_selectable(GTK_LABEL(label), TRUE);
	gtk_misc_set_alignment(GTK_MISC(label), 0, 0);
	gtk_box_pack_start(GTK_BOX(hbox), label, FALSE, FALSE, 0);

	pidgin_auto_parent_window(dialog);

	gtk_widget_show_all(dialog);

	return dialog;
}

static void
selection_changed_cb(GtkTreeSelection *sel, PidginNotifyDialog *dialog)
{
	GtkTreeIter iter;
	GtkTreeModel *model;
	PidginNotifyMailData *data;
	gboolean active = TRUE;

	if (gtk_tree_selection_get_selected(sel, &model, &iter) == FALSE)
		active = FALSE;
	else
	{
		gtk_tree_model_get(model, &iter, PIDGIN_MAIL_DATA, &data, -1);
		if (data->url == NULL)
			active = FALSE;
	}

	gtk_widget_set_sensitive(dialog->open_button, active);
}

static void *
pidgin_notify_email(PurpleConnection *gc, const char *subject, const char *from,
					  const char *to, const char *url)
{
	return pidgin_notify_emails(gc, 1, (subject != NULL),
								  (subject == NULL ? NULL : &subject),
								  (from    == NULL ? NULL : &from),
								  (to      == NULL ? NULL : &to),
								  (url     == NULL ? NULL : &url));
}

static int
mail_window_focus_cb(GtkWidget *widget, GdkEventFocus *focus, gpointer null)
{
	pidgin_set_urgent(GTK_WINDOW(widget), FALSE);
	return 0;
}

/* count == 0 means this is a detailed mail notification.
 * count > 0 mean non-detailed.
 */
static void *
pidgin_notify_add_mail(GtkTreeStore *treemodel, PurpleAccount *account, char *notification, const char *url, int count, gboolean clear, gboolean *new_data)
{
	PidginNotifyMailData *data = NULL;
	GtkTreeIter iter;
	GdkPixbuf *icon;
	gboolean new_n = TRUE;

	if (count > 0 || clear) {
		/* Allow only one non-detailed email notification for each account */
		if (gtk_tree_model_get_iter_first(GTK_TREE_MODEL(treemodel), &iter)) {
			gboolean advanced;
			do {
				advanced = FALSE;
				gtk_tree_model_get(GTK_TREE_MODEL(treemodel), &iter,
						PIDGIN_MAIL_DATA, &data, -1);
				if (data && data->account == account) {
					if (clear) {
						advanced = gtk_tree_store_remove(treemodel, &iter);
						mail_dialog->total_count -= data->count;

						if (data->purple_has_handle)
							purple_notify_close(PURPLE_NOTIFY_EMAILS, data);
						else
							pidgin_close_notify(PURPLE_NOTIFY_EMAILS, data);
						/* We're completely done if we've processed all entries */
						if (!advanced)
							return NULL;
					} else if (data->count > 0) {
						new_n = FALSE;
						g_free(data->url);
						data->url = NULL;
						mail_dialog->total_count -= data->count;
						break;
					}
				}
			} while (advanced || gtk_tree_model_iter_next(GTK_TREE_MODEL(treemodel), &iter));
		}
	}

	if (clear)
		return NULL;

	icon = pidgin_create_prpl_icon(account, PIDGIN_PRPL_ICON_MEDIUM);

	if (new_n) {
		data = g_new0(PidginNotifyMailData, 1);
		data->purple_has_handle = TRUE;
		gtk_tree_store_append(treemodel, &iter, NULL);
	}

	if (url != NULL)
		data->url = g_strdup(url);

	gtk_tree_store_set(treemodel, &iter,
								PIDGIN_MAIL_ICON, icon,
								PIDGIN_MAIL_TEXT, notification,
								PIDGIN_MAIL_DATA, data,
								-1);
	data->account = account;
	/* count == 0 indicates we're adding a single detailed e-mail */
	data->count = count > 0 ? count : 1;

	if (icon)
		g_object_unref(icon);

	if (new_data)
		*new_data = new_n;
	return data;
}

static void *
pidgin_notify_emails(PurpleConnection *gc, size_t count, gboolean detailed,
					   const char **subjects, const char **froms,
					   const char **tos, const char **urls)
{
	char *notification;
	PurpleAccount *account;
	PidginNotifyMailData *data = NULL, *data2;
	gboolean new_data = FALSE;
	GtkTreeSelection *sel;
	GtkTreeIter iter;

	/* Don't bother updating if there aren't new emails and we don't have any displayed currently */
	if (count == 0 && mail_dialog == NULL)
		return NULL;

	account = purple_connection_get_account(gc);
	if (mail_dialog == NULL)
		mail_dialog = pidgin_create_notification_dialog(PIDGIN_NOTIFY_MAIL);

	mail_dialog->total_count += count;
	if (detailed) {
		for ( ; count; --count) {
			char *to_text = NULL;
			char *from_text = NULL;
			char *subject_text = NULL;
			char *tmp;
			gboolean first = TRUE;

			if (tos != NULL) {
				tmp = g_markup_escape_text(*tos, -1);
				to_text = g_strdup_printf("<b>%s</b>: %s\n", _("Account"), tmp);
				g_free(tmp);
				first = FALSE;
				tos++;
			}
			if (froms != NULL) {
				tmp = g_markup_escape_text(*froms, -1);
				from_text = g_strdup_printf("%s<b>%s</b>: %s\n", first ? "<br>" : "", _("Sender"), tmp);
				g_free(tmp);
				first = FALSE;
				froms++;
			}
			if (subjects != NULL) {
				tmp = g_markup_escape_text(*subjects, -1);
				subject_text = g_strdup_printf("%s<b>%s</b>: %s", first ? "<br>" : "", _("Subject"), tmp);
				g_free(tmp);
				first = FALSE;
				subjects++;
			}
#define SAFE(x) ((x) ? (x) : "")
			notification = g_strdup_printf("%s%s%s", SAFE(to_text), SAFE(from_text), SAFE(subject_text));
#undef SAFE
			g_free(to_text);
			g_free(from_text);
			g_free(subject_text);

			/* If we don't keep track of this, will leak "data" for each of the notifications except the last */
			data2 = pidgin_notify_add_mail(mail_dialog->treemodel, account, notification, urls ? *urls : NULL, 0, FALSE, &new_data);
			if (data2 && new_data) {
				if (data)
					data->purple_has_handle = FALSE;
				data = data2;
			}
			g_free(notification);

			if (urls != NULL)
				urls++;
		}
	} else {
		if (count > 0) {
			notification = g_strdup_printf(ngettext("%s has %d new message.",
							   "%s has %d new messages.",
							   (int)count),
							   *tos, (int)count);
			data2 = pidgin_notify_add_mail(mail_dialog->treemodel, account, notification, urls ? *urls : NULL, count, FALSE, &new_data);
			if (data2 && new_data) {
				if (data)
					data->purple_has_handle = FALSE;
				data = data2;
			}
			g_free(notification);
		} else {
			/* Clear out all mails for the account */
			pidgin_notify_add_mail(mail_dialog->treemodel, account, NULL, NULL, 0, TRUE, NULL);

			if (mail_dialog->total_count == 0) {
				/*
				 * There is no API to clear the headline specifically
				 * This will trigger reset_mail_dialog()
				 */
				pidgin_blist_set_headline(NULL, NULL, NULL, NULL, NULL);
				return NULL;
			}
		}
	}

	/* Select first item if nothing selected */
	sel = gtk_tree_view_get_selection(GTK_TREE_VIEW(mail_dialog->treeview));
	if ((gtk_tree_selection_count_selected_rows(sel) < 1)
		&& gtk_tree_model_get_iter_first(GTK_TREE_MODEL(mail_dialog->treemodel), &iter)) {
		gtk_tree_selection_select_iter(sel, &iter);
	}

<<<<<<< HEAD
	if (!GTK_WIDGET_VISIBLE(mail_dialog->dialog)) {
=======
	if (!gtk_widget_get_visible(mail_dialog->dialog)) {
>>>>>>> 3f79dae7
		GdkPixbuf *pixbuf = gtk_widget_render_icon(mail_dialog->dialog, PIDGIN_STOCK_DIALOG_MAIL,
							   gtk_icon_size_from_name(PIDGIN_ICON_SIZE_TANGO_EXTRA_SMALL), NULL);
		char *label_text = g_strdup_printf(ngettext("<b>%d new email.</b>",
							    "<b>%d new emails.</b>",
							    mail_dialog->total_count), mail_dialog->total_count);
		mail_dialog->in_use = TRUE;     /* So that _set_headline doesn't accidentally
										   remove the notifications when replacing an
										   old notification. */
		pidgin_blist_set_headline(label_text,
					    pixbuf, G_CALLBACK(gtk_widget_show_all), mail_dialog->dialog,
					    (GDestroyNotify)reset_mail_dialog);
		mail_dialog->in_use = FALSE;
		g_free(label_text);
		if (pixbuf)
			g_object_unref(pixbuf);
<<<<<<< HEAD
	} else if (!GTK_WIDGET_HAS_FOCUS(mail_dialog->dialog))
=======
	} else if (!gtk_widget_has_focus(mail_dialog->dialog))
>>>>>>> 3f79dae7
		pidgin_set_urgent(GTK_WINDOW(mail_dialog->dialog), TRUE);

	return data;
}

static gboolean
formatted_input_cb(GtkWidget *win, GdkEventKey *event, gpointer data)
{
	if (event->keyval == GDK_KEY_Escape)
	{
		purple_notify_close(PURPLE_NOTIFY_FORMATTED, win);

		return TRUE;
	}

	return FALSE;
}

static void *
pidgin_notify_formatted(const char *title, const char *primary,
						  const char *secondary, const char *text)
{
	GtkWidget *window;
	GtkWidget *vbox;
	GtkWidget *label;
	GtkWidget *button;
	GtkWidget *web_view;
	GtkWidget *frame;
	char label_text[2048];
	char *linked_text, *primary_esc, *secondary_esc;

	window = gtk_dialog_new();
	gtk_window_set_title(GTK_WINDOW(window), title);
<<<<<<< HEAD
	gtk_container_set_border_width(GTK_CONTAINER(window), PIDGIN_HIG_BORDER);
=======
#if !GTK_CHECK_VERSION(3,0,0)
	gtk_container_set_border_width(GTK_CONTAINER(window), PIDGIN_HIG_BORDER);
#endif
>>>>>>> 3f79dae7
	gtk_window_set_resizable(GTK_WINDOW(window), TRUE);

	g_signal_connect(G_OBJECT(window), "delete_event",
					 G_CALLBACK(formatted_close_cb), NULL);

	/* Setup the main vbox */
<<<<<<< HEAD
	vbox = GTK_DIALOG(window)->vbox;
=======
	vbox = gtk_dialog_get_content_area(GTK_DIALOG(window));
>>>>>>> 3f79dae7

	/* Setup the descriptive label */
	primary_esc = g_markup_escape_text(primary, -1);
	secondary_esc = (secondary != NULL) ? g_markup_escape_text(secondary, -1) : NULL;
	g_snprintf(label_text, sizeof(label_text),
			   "<span weight=\"bold\" size=\"larger\">%s</span>%s%s",
			   primary_esc,
			   (secondary ? "\n" : ""),
			   (secondary ? secondary_esc : ""));
	g_free(primary_esc);
	g_free(secondary_esc);

	label = gtk_label_new(NULL);

	gtk_label_set_markup(GTK_LABEL(label), label_text);
	gtk_label_set_line_wrap(GTK_LABEL(label), TRUE);
	gtk_label_set_selectable(GTK_LABEL(label), TRUE);
	gtk_misc_set_alignment(GTK_MISC(label), 0, 0);
	gtk_box_pack_start(GTK_BOX(vbox), label, FALSE, FALSE, 0);
	gtk_widget_show(label);

	/* Add the webview */
	frame = pidgin_create_webview(FALSE, &web_view, NULL, NULL);
	gtk_widget_set_name(web_view, "pidgin_notify_webview");
	gtk_widget_set_size_request(web_view, 300, 250);
	gtk_box_pack_start(GTK_BOX(vbox), frame, TRUE, TRUE, 0);
	gtk_widget_show(frame);

	/* Add the Close button. */
	button = gtk_dialog_add_button(GTK_DIALOG(window), GTK_STOCK_CLOSE, GTK_RESPONSE_CLOSE);
	gtk_widget_grab_focus(button);

	g_signal_connect_swapped(G_OBJECT(button), "clicked",
							 G_CALLBACK(formatted_close_cb), window);
	g_signal_connect(G_OBJECT(window), "key_press_event",
					 G_CALLBACK(formatted_input_cb), NULL);

	/* Make sure URLs are clickable */
	linked_text = purple_markup_linkify(text);
<<<<<<< HEAD
	webkit_web_view_load_html_string(WEBKIT_WEB_VIEW(web_view), linked_text, "");
=======
	gtk_webview_load_html_string(GTK_WEBVIEW(web_view), linked_text);
>>>>>>> 3f79dae7
	g_free(linked_text);

	g_object_set_data(G_OBJECT(window), "webview-widget", web_view);

	/* Show the window */
	pidgin_auto_parent_window(window);

	gtk_widget_show(window);

	return window;
}

static void
pidgin_notify_searchresults_new_rows(PurpleConnection *gc, PurpleNotifySearchResults *results,
									   void *data_)
{
	PidginNotifySearchResultsData *data = data_;
	GtkListStore *model = data->model;
	GtkTreeIter iter;
	GdkPixbuf *pixbuf;
	GList *row, *column;
	guint n;

	gtk_list_store_clear(data->model);

	pixbuf = pidgin_create_prpl_icon(purple_connection_get_account(gc), 0.5);

	for (row = results->rows; row != NULL; row = row->next) {

		gtk_list_store_append(model, &iter);
		gtk_list_store_set(model, &iter, 0, pixbuf, -1);

		n = 1;
		for (column = row->data; column != NULL; column = column->next) {
			GValue v;

			v.g_type = 0;
			g_value_init(&v, G_TYPE_STRING);
			g_value_set_string(&v, column->data);
			gtk_list_store_set_value(model, &iter, n, &v);
			n++;
		}
	}

	if (pixbuf != NULL)
		g_object_unref(pixbuf);
}

static void *
pidgin_notify_searchresults(PurpleConnection *gc, const char *title,
							  const char *primary, const char *secondary,
							  PurpleNotifySearchResults *results, gpointer user_data)
{
	GtkWidget *window;
	GtkWidget *treeview;
	GtkWidget *close_button;
	GType *col_types;
	GtkListStore *model;
	GtkCellRenderer *renderer;
	guint col_num;
	GList *columniter;
	guint i;
	GList *l;

	GtkWidget *vbox;
	GtkWidget *label;
	PidginNotifySearchResultsData *data;
	char *label_text;
	char *primary_esc, *secondary_esc;

	g_return_val_if_fail(gc != NULL, NULL);
	g_return_val_if_fail(results != NULL, NULL);

	data = g_malloc(sizeof(PidginNotifySearchResultsData));
	data->user_data = user_data;
	data->results = results;

	/* Create the window */
	window = gtk_dialog_new();
	gtk_window_set_title(GTK_WINDOW(window), title ? title :_("Search Results"));
	gtk_container_set_border_width(GTK_CONTAINER(window), PIDGIN_HIG_BORDER);
	gtk_window_set_resizable(GTK_WINDOW(window), TRUE);

	g_signal_connect_swapped(G_OBJECT(window), "delete_event",
							 G_CALLBACK(searchresults_close_cb), data);

	/* Setup the main vbox */
<<<<<<< HEAD
	vbox = GTK_DIALOG(window)->vbox;
=======
	vbox = gtk_dialog_get_content_area(GTK_DIALOG(window));
>>>>>>> 3f79dae7

	/* Setup the descriptive label */
	primary_esc = (primary != NULL) ? g_markup_escape_text(primary, -1) : NULL;
	secondary_esc = (secondary != NULL) ? g_markup_escape_text(secondary, -1) : NULL;
	label_text = g_strdup_printf(
			"<span weight=\"bold\" size=\"larger\">%s</span>%s%s",
			(primary ? primary_esc : ""),
			(primary && secondary ? "\n" : ""),
			(secondary ? secondary_esc : ""));
	g_free(primary_esc);
	g_free(secondary_esc);
	label = gtk_label_new(NULL);
	gtk_label_set_markup(GTK_LABEL(label), label_text);
	gtk_label_set_line_wrap(GTK_LABEL(label), TRUE);
	gtk_misc_set_alignment(GTK_MISC(label), 0, 0);
	gtk_box_pack_start(GTK_BOX(vbox), label, FALSE, FALSE, 0);
	gtk_widget_show(label);
	g_free(label_text);

	/* +1 is for the automagically created Status column. */
	col_num = g_list_length(results->columns) + 1;

	/* Setup the list model */
	col_types = g_new0(GType, col_num);

	/* There always is this first column. */
	col_types[0] = GDK_TYPE_PIXBUF;
	for (i = 1; i < col_num; i++) {
		col_types[i] = G_TYPE_STRING;
	}
	model = gtk_list_store_newv(col_num, col_types);
	g_free(col_types);

	/* Setup the treeview */
	treeview = gtk_tree_view_new_with_model(GTK_TREE_MODEL(model));
	g_object_unref(G_OBJECT(model));
	gtk_tree_view_set_rules_hint(GTK_TREE_VIEW(treeview), TRUE);
	gtk_widget_set_size_request(treeview, 500, 400);
	gtk_tree_selection_set_mode(gtk_tree_view_get_selection(GTK_TREE_VIEW(treeview)),
								GTK_SELECTION_SINGLE);
	gtk_tree_view_set_headers_visible(GTK_TREE_VIEW(treeview), TRUE);
	gtk_box_pack_start(GTK_BOX(vbox),
		pidgin_make_scrollable(treeview, GTK_POLICY_AUTOMATIC, GTK_POLICY_ALWAYS, GTK_SHADOW_IN, -1, -1),
		TRUE, TRUE, 0);
	gtk_widget_show(treeview);

	renderer = gtk_cell_renderer_pixbuf_new();
	gtk_tree_view_insert_column_with_attributes(GTK_TREE_VIEW(treeview),
					-1, "", renderer, "pixbuf", 0, NULL);

	i = 1;
	for (columniter = results->columns; columniter != NULL; columniter = columniter->next) {
		PurpleNotifySearchColumn *column = columniter->data;
		renderer = gtk_cell_renderer_text_new();

		gtk_tree_view_insert_column_with_attributes(GTK_TREE_VIEW(treeview), -1,
				purple_notify_searchresult_column_get_title(column), renderer, "text", i, NULL);

		if (!purple_notify_searchresult_column_is_visible(column))
			gtk_tree_view_column_set_visible(gtk_tree_view_get_column(GTK_TREE_VIEW(treeview), i), FALSE);

		i++;
	}

	for (l = results->buttons; l; l = l->next) {
		PurpleNotifySearchButton *b = l->data;
		GtkWidget *button = NULL;
		switch (b->type) {
			case PURPLE_NOTIFY_BUTTON_LABELED:
				if(b->label) {
					button = gtk_dialog_add_button(GTK_DIALOG(window), b->label, GTK_RESPONSE_NONE);
				} else {
					purple_debug_warning("gtknotify", "Missing button label\n");
				}
				break;
			case PURPLE_NOTIFY_BUTTON_CONTINUE:
				button = gtk_dialog_add_button(GTK_DIALOG(window), GTK_STOCK_GO_FORWARD, GTK_RESPONSE_NONE);
				break;
			case PURPLE_NOTIFY_BUTTON_ADD:
				button = gtk_dialog_add_button(GTK_DIALOG(window), GTK_STOCK_ADD, GTK_RESPONSE_NONE);
				break;
			case PURPLE_NOTIFY_BUTTON_INFO:
				button = gtk_dialog_add_button(GTK_DIALOG(window), PIDGIN_STOCK_TOOLBAR_USER_INFO, GTK_RESPONSE_NONE);
				break;
			case PURPLE_NOTIFY_BUTTON_IM:
				button = gtk_dialog_add_button(GTK_DIALOG(window), PIDGIN_STOCK_TOOLBAR_MESSAGE_NEW, GTK_RESPONSE_NONE);
				break;
			case PURPLE_NOTIFY_BUTTON_JOIN:
				button = gtk_dialog_add_button(GTK_DIALOG(window), PIDGIN_STOCK_CHAT, GTK_RESPONSE_NONE);
				break;
			case PURPLE_NOTIFY_BUTTON_INVITE:
				button = gtk_dialog_add_button(GTK_DIALOG(window), PIDGIN_STOCK_INVITE, GTK_RESPONSE_NONE);
				break;
			default:
				purple_debug_warning("gtknotify", "Incorrect button type: %d\n", b->type);
		}
		if (button != NULL) {
			PidginNotifySearchResultsButtonData *bd;

			bd = g_new0(PidginNotifySearchResultsButtonData, 1);
			bd->button = b;
			bd->data = data;

			g_signal_connect(G_OBJECT(button), "clicked",
			                 G_CALLBACK(searchresults_callback_wrapper_cb), bd);
			g_signal_connect_swapped(G_OBJECT(button), "destroy", G_CALLBACK(g_free), bd);
		}
	}

	/* Add the Close button */
	close_button = gtk_dialog_add_button(GTK_DIALOG(window), GTK_STOCK_CLOSE, GTK_RESPONSE_CLOSE);

	g_signal_connect_swapped(G_OBJECT(close_button), "clicked",
	                         G_CALLBACK(searchresults_close_cb), data);

	data->account = purple_connection_get_account(gc);
	data->model = model;
	data->treeview = treeview;
	data->window = window;

	/* Insert rows. */
	pidgin_notify_searchresults_new_rows(gc, results, data);

	/* Show the window */
	pidgin_auto_parent_window(window);

	gtk_widget_show(window);
	return data;
}

/** Xerox'ed from Finch! How the tables have turned!! ;) **/
/** User information. **/
static GHashTable *userinfo;

static char *
userinfo_hash(PurpleAccount *account, const char *who)
{
	char key[256];
	snprintf(key, sizeof(key), "%s - %s", purple_account_get_username(account), purple_normalize(account, who));
	return g_utf8_strup(key, -1);
}

static void
remove_userinfo(GtkWidget *widget, gpointer key)
{
	PidginUserInfo *pinfo = g_hash_table_lookup(userinfo, key);

	while (pinfo->count--)
		purple_notify_close(PURPLE_NOTIFY_USERINFO, widget);

	g_hash_table_remove(userinfo, key);
}

static void *
pidgin_notify_userinfo(PurpleConnection *gc, const char *who,
						 PurpleNotifyUserInfo *user_info)
{
	char *info;
	void *ui_handle;
	char *key = userinfo_hash(purple_connection_get_account(gc), who);
	PidginUserInfo *pinfo = NULL;

	if (!userinfo) {
		userinfo = g_hash_table_new_full(g_str_hash, g_str_equal, g_free, g_free);
	}

	info = purple_notify_user_info_get_text_with_newline(user_info, "<br />");
	pinfo = g_hash_table_lookup(userinfo, key);
	if (pinfo != NULL) {
		GtkWidget *webview = g_object_get_data(G_OBJECT(pinfo->window), "webview-widget");
		char *linked_text = purple_markup_linkify(info);
<<<<<<< HEAD
		gtk_webview_load_html_string_with_imgstore(GTK_WEBVIEW(webview), linked_text);
=======
		gtk_webview_load_html_string(GTK_WEBVIEW(webview), linked_text);
>>>>>>> 3f79dae7
		g_free(linked_text);
		g_free(key);
		ui_handle = pinfo->window;
		pinfo->count++;
	} else {
		char *primary = g_strdup_printf(_("Info for %s"), who);
		ui_handle = pidgin_notify_formatted(_("Buddy Information"), primary, NULL, info);
		g_signal_handlers_disconnect_by_func(G_OBJECT(ui_handle), G_CALLBACK(formatted_close_cb), NULL);
		g_signal_connect(G_OBJECT(ui_handle), "destroy", G_CALLBACK(remove_userinfo), key);
		g_free(primary);
		pinfo = g_new0(PidginUserInfo, 1);
		pinfo->window = ui_handle;
		pinfo->count = 1;
		g_hash_table_insert(userinfo, key, pinfo);
	}
	g_free(info);
	return ui_handle;
}

static void
pidgin_close_notify(PurpleNotifyType type, void *ui_handle)
{
	if (type == PURPLE_NOTIFY_EMAIL || type == PURPLE_NOTIFY_EMAILS)
	{
		PidginNotifyMailData *data = (PidginNotifyMailData *)ui_handle;

		if (data) {
			g_free(data->url);
			g_free(data);
		}
	}
	else if (type == PURPLE_NOTIFY_SEARCHRESULTS)
	{
		PidginNotifySearchResultsData *data = (PidginNotifySearchResultsData *)ui_handle;

		gtk_widget_destroy(data->window);
		purple_notify_searchresults_free(data->results);

		g_free(data);
	}
	else if (ui_handle != NULL)
		gtk_widget_destroy(GTK_WIDGET(ui_handle));
}

#ifndef _WIN32
static gint
uri_command(const char *command, gboolean sync)
{
	gchar *tmp;
	GError *error = NULL;
	gint ret = 0;

	purple_debug_misc("gtknotify", "Executing %s\n", command);

	if (!purple_program_is_valid(command))
	{
		tmp = g_strdup_printf(_("The browser command \"%s\" is invalid."),
							  command ? command : "(none)");
		purple_notify_error(NULL, NULL, _("Unable to open URL"), tmp);
		g_free(tmp);

	}
	else if (sync)
	{
		gint status;

		if (!g_spawn_command_line_sync(command, NULL, NULL, &status, &error))
		{
			tmp = g_strdup_printf(_("Error launching \"%s\": %s"),
										command, error->message);
			purple_notify_error(NULL, NULL, _("Unable to open URL"), tmp);
			g_free(tmp);
			g_error_free(error);
		}
		else
			ret = status;
	}
	else
	{
		if (!g_spawn_command_line_async(command, &error))
		{
			tmp = g_strdup_printf(_("Error launching \"%s\": %s"),
										command, error->message);
			purple_notify_error(NULL, NULL, _("Unable to open URL"), tmp);
			g_free(tmp);
			g_error_free(error);
		}
	}

	return ret;
}
#endif /* _WIN32 */

static void *
pidgin_notify_uri(const char *uri)
{
#ifndef _WIN32
	char *escaped = g_shell_quote(uri);
	char *command = NULL;
	char *remote_command = NULL;
	const char *web_browser;
	int place;

	web_browser = purple_prefs_get_string(PIDGIN_PREFS_ROOT "/browsers/browser");
	place = purple_prefs_get_int(PIDGIN_PREFS_ROOT "/browsers/place");

	/* if they are running gnome, use the gnome web browser */
	if (purple_running_gnome() == TRUE)
	{
		char *tmp = g_find_program_in_path("xdg-open");
		if (tmp == NULL)
			command = g_strdup_printf("gnome-open %s", escaped);
		else
			command = g_strdup_printf("xdg-open %s", escaped);
		g_free(tmp);
	}
	else if (purple_running_osx() == TRUE)
	{
		command = g_strdup_printf("open %s", escaped);
	}
	else if (!strcmp(web_browser, "epiphany") ||
		!strcmp(web_browser, "galeon"))
	{
		if (place == PIDGIN_BROWSER_NEW_WINDOW)
			command = g_strdup_printf("%s -w %s", web_browser, escaped);
		else if (place == PIDGIN_BROWSER_NEW_TAB)
			command = g_strdup_printf("%s -n %s", web_browser, escaped);
		else
			command = g_strdup_printf("%s %s", web_browser, escaped);
	}
	else if (!strcmp(web_browser, "xdg-open"))
	{
		command = g_strdup_printf("xdg-open %s", escaped);
	}
	else if (!strcmp(web_browser, "gnome-open"))
	{
		command = g_strdup_printf("gnome-open %s", escaped);
	}
	else if (!strcmp(web_browser, "kfmclient"))
	{
		command = g_strdup_printf("kfmclient openURL %s", escaped);
		/*
		 * Does Konqueror have options to open in new tab
		 * and/or current window?
		 */
	}
	else if (!strcmp(web_browser, "mozilla") ||
			 !strcmp(web_browser, "mozilla-firebird") ||
			 !strcmp(web_browser, "firefox") ||
			 !strcmp(web_browser, "seamonkey"))
	{
		char *args = "";

		command = g_strdup_printf("%s %s", web_browser, escaped);

		/*
		 * Firefox 0.9 and higher require a "-a firefox" option when
		 * using -remote commands.  This breaks older versions of
		 * mozilla.  So we include this other handly little string
		 * when calling firefox.  If the API for remote calls changes
		 * any more in firefox then firefox should probably be split
		 * apart from mozilla-firebird and mozilla... but this is good
		 * for now.
		 */
		if (!strcmp(web_browser, "firefox"))
			args = "-a firefox";

		if (place == PIDGIN_BROWSER_NEW_WINDOW)
			remote_command = g_strdup_printf("%s %s -remote "
											 "openURL(%s,new-window)",
											 web_browser, args, escaped);
		else if (place == PIDGIN_BROWSER_NEW_TAB)
			remote_command = g_strdup_printf("%s %s -remote "
											 "openURL(%s,new-tab)",
											 web_browser, args, escaped);
		else if (place == PIDGIN_BROWSER_CURRENT)
			remote_command = g_strdup_printf("%s %s -remote "
											 "openURL(%s)",
											 web_browser, args, escaped);
	}
	else if (!strcmp(web_browser, "netscape"))
	{
		command = g_strdup_printf("netscape %s", escaped);

		if (place == PIDGIN_BROWSER_NEW_WINDOW)
		{
			remote_command = g_strdup_printf("netscape -remote "
											 "openURL(%s,new-window)",
											 escaped);
		}
		else if (place == PIDGIN_BROWSER_CURRENT)
		{
			remote_command = g_strdup_printf("netscape -remote "
											 "openURL(%s)", escaped);
		}
	}
	else if (!strcmp(web_browser, "opera"))
	{
		if (place == PIDGIN_BROWSER_NEW_WINDOW)
			command = g_strdup_printf("opera -newwindow %s", escaped);
		else if (place == PIDGIN_BROWSER_NEW_TAB)
			command = g_strdup_printf("opera -newpage %s", escaped);
		else if (place == PIDGIN_BROWSER_CURRENT)
		{
			remote_command = g_strdup_printf("opera -remote "
											 "openURL(%s)", escaped);
			command = g_strdup_printf("opera %s", escaped);
		}
		else
			command = g_strdup_printf("opera %s", escaped);

	}
	else if (!strcmp(web_browser, "google-chrome"))
	{
		/* Google Chrome doesn't have command-line arguments that control the
		 * opening of links from external calls.  This is controlled solely from
		 * a preference within Google Chrome. */
		command = g_strdup_printf("google-chrome %s", escaped);
	}
	else if (!strcmp(web_browser, "chrome"))
	{
		/* Chromium doesn't have command-line arguments that control the
		 * opening of links from external calls.  This is controlled solely from
		 * a preference within Chromium. */
		command = g_strdup_printf("chrome %s", escaped);
	}
	else if (!strcmp(web_browser, "chromium-browser"))
	{
		/* Chromium doesn't have command-line arguments that control the
		 * opening of links from external calls.  This is controlled solely from
		 * a preference within Chromium. */
		command = g_strdup_printf("chromium-browser %s", escaped);
	}
	else if (!strcmp(web_browser, "custom"))
	{
		const char *web_command;

		web_command = purple_prefs_get_string(PIDGIN_PREFS_ROOT "/browsers/manual_command");

		if (web_command == NULL || *web_command == '\0')
		{
			purple_notify_error(NULL, NULL, _("Unable to open URL"),
							  _("The 'Manual' browser command has been "
								"chosen, but no command has been set."));
			return NULL;
		}

		if (strstr(web_command, "%s"))
			command = purple_strreplace(web_command, "%s", escaped);
		else
		{
			/*
			 * There is no "%s" in the browser command.  Assume the user
			 * wanted the URL tacked on to the end of the command.
			 */
			command = g_strdup_printf("%s %s", web_command, escaped);
		}
	}

	g_free(escaped);

	if (remote_command != NULL)
	{
		/* try the remote command first */
		if (uri_command(remote_command, TRUE) != 0)
			uri_command(command, FALSE);

		g_free(remote_command);

	}
	else
		uri_command(command, FALSE);

	g_free(command);

#else /* !_WIN32 */
	winpidgin_notify_uri(uri);
#endif /* !_WIN32 */

	return NULL;
}

void
pidgin_notify_pounce_add(PurpleAccount *account, PurplePounce *pounce,
		const char *alias, const char *event, const char *message, const char *date)
{
	GdkPixbuf *icon;
	GtkTreeIter iter;
	PidginNotifyPounceData *pounce_data;
	gboolean first = (pounce_dialog == NULL);

	if (pounce_dialog == NULL)
		pounce_dialog = pidgin_create_notification_dialog(PIDGIN_NOTIFY_POUNCE);

	icon = pidgin_create_prpl_icon(account, PIDGIN_PRPL_ICON_SMALL);

	pounce_data = g_new(PidginNotifyPounceData, 1);

	pounce_data->account = account;
	pounce_data->pounce = pounce;
	pounce_data->pouncee = g_strdup(purple_pounce_get_pouncee(pounce));

	gtk_tree_store_append(pounce_dialog->treemodel, &iter, NULL);

	gtk_tree_store_set(pounce_dialog->treemodel, &iter,
			PIDGIN_POUNCE_ICON, icon,
			PIDGIN_POUNCE_ALIAS, alias,
			PIDGIN_POUNCE_EVENT, event,
			PIDGIN_POUNCE_TEXT, (message != NULL)? message : _("No message"),
			PIDGIN_POUNCE_DATE, date,
			PIDGIN_POUNCE_DATA, pounce_data,
			-1);

	if (first) {
		GtkTreeSelection *selection =
				gtk_tree_view_get_selection(GTK_TREE_VIEW(pounce_dialog->treeview));
		gtk_tree_selection_select_iter(selection, &iter);
	}

	if (icon)
		g_object_unref(icon);

	gtk_widget_show_all(pounce_dialog->dialog);

	return;
}

static PidginNotifyDialog *
pidgin_create_notification_dialog(PidginNotifyType type)
{
	GtkTreeStore *model = NULL;
	GtkWidget *dialog = NULL;
	GtkWidget *label = NULL;
	GtkCellRenderer *rend;
	GtkTreeViewColumn *column;
	GtkWidget *button = NULL;
	GtkWidget *vbox = NULL;
	GtkTreeSelection *sel;
	PidginNotifyDialog *spec_dialog = NULL;

	g_return_val_if_fail(type < PIDGIN_NOTIFY_TYPES, NULL);

	if (type == PIDGIN_NOTIFY_MAIL) {
		g_return_val_if_fail(mail_dialog == NULL, mail_dialog);

		model = gtk_tree_store_new(COLUMNS_PIDGIN_MAIL,
						GDK_TYPE_PIXBUF, G_TYPE_STRING, G_TYPE_POINTER);

	} else if (type == PIDGIN_NOTIFY_POUNCE) {
		g_return_val_if_fail(pounce_dialog == NULL, pounce_dialog);

		model = gtk_tree_store_new(COLUMNS_PIDGIN_POUNCE,
				GDK_TYPE_PIXBUF, G_TYPE_STRING, G_TYPE_STRING, G_TYPE_STRING,
				G_TYPE_STRING, G_TYPE_POINTER);
	}

	dialog = gtk_dialog_new();

<<<<<<< HEAD
	/* Setup the dialog */
	gtk_container_set_border_width(GTK_CONTAINER(dialog), PIDGIN_HIG_BOX_SPACE);
	gtk_container_set_border_width(GTK_CONTAINER(GTK_DIALOG(dialog)->vbox), PIDGIN_HIG_BOX_SPACE);
	gtk_dialog_set_has_separator(GTK_DIALOG(dialog), FALSE);
	gtk_box_set_spacing(GTK_BOX(GTK_DIALOG(dialog)->vbox), PIDGIN_HIG_BORDER);

	/* Vertical box */
	vbox = GTK_DIALOG(dialog)->vbox;
=======
	/* Vertical box */
	vbox = gtk_dialog_get_content_area(GTK_DIALOG(dialog));

	/* Setup the dialog */
	gtk_container_set_border_width(GTK_CONTAINER(dialog), PIDGIN_HIG_BOX_SPACE);
	gtk_container_set_border_width(GTK_CONTAINER(vbox), PIDGIN_HIG_BOX_SPACE);
	gtk_box_set_spacing(GTK_BOX(vbox), PIDGIN_HIG_BORDER);
>>>>>>> 3f79dae7

	/* Golden ratio it up! */
	gtk_widget_set_size_request(dialog, 550, 400);

	spec_dialog = g_new0(PidginNotifyDialog, 1);
	spec_dialog->dialog = dialog;

	spec_dialog->treemodel = model;
	spec_dialog->treeview = gtk_tree_view_new_with_model(GTK_TREE_MODEL(model));
	g_object_unref(G_OBJECT(model));

	gtk_tree_view_set_rules_hint(GTK_TREE_VIEW(spec_dialog->treeview), TRUE);

	if (type == PIDGIN_NOTIFY_MAIL) {
		gtk_window_set_title(GTK_WINDOW(dialog), _("New Mail"));
		gtk_window_set_role(GTK_WINDOW(dialog), "new_mail_detailed");
		g_signal_connect(G_OBJECT(dialog), "focus-in-event",
					G_CALLBACK(mail_window_focus_cb), NULL);

		gtk_dialog_add_button(GTK_DIALOG(dialog),
					 _("Open All Messages"), GTK_RESPONSE_ACCEPT);

		button = gtk_dialog_add_button(GTK_DIALOG(dialog),
						 PIDGIN_STOCK_OPEN_MAIL, GTK_RESPONSE_YES);
		spec_dialog->open_button = button;

		gtk_tree_view_set_headers_visible(GTK_TREE_VIEW(spec_dialog->treeview), FALSE);

		gtk_tree_view_set_search_column(GTK_TREE_VIEW(spec_dialog->treeview), PIDGIN_MAIL_TEXT);
		gtk_tree_view_set_search_equal_func(GTK_TREE_VIEW(spec_dialog->treeview),
			             pidgin_tree_view_search_equal_func, NULL, NULL);
		sel = gtk_tree_view_get_selection(GTK_TREE_VIEW(spec_dialog->treeview));
		gtk_tree_selection_set_mode(sel, GTK_SELECTION_BROWSE);

		g_signal_connect(G_OBJECT(dialog), "response",
						 G_CALLBACK(email_response_cb), spec_dialog);
		g_signal_connect(G_OBJECT(sel), "changed",
		                 G_CALLBACK(selection_changed_cb), spec_dialog);
		g_signal_connect(G_OBJECT(spec_dialog->treeview), "row-activated", G_CALLBACK(email_row_activated_cb), NULL);

		column = gtk_tree_view_column_new();
		gtk_tree_view_column_set_resizable(column, TRUE);
		rend = gtk_cell_renderer_pixbuf_new();
		gtk_tree_view_column_pack_start(column, rend, FALSE);

		gtk_tree_view_column_set_attributes(column, rend, "pixbuf", PIDGIN_MAIL_ICON, NULL);
		rend = gtk_cell_renderer_text_new();
		gtk_tree_view_column_pack_start(column, rend, TRUE);
		gtk_tree_view_column_set_attributes(column, rend, "markup", PIDGIN_MAIL_TEXT, NULL);
		gtk_tree_view_append_column(GTK_TREE_VIEW(spec_dialog->treeview), column);

		label = gtk_label_new(NULL);
		gtk_label_set_markup(GTK_LABEL(label), _("<span weight=\"bold\" size=\"larger\">You have mail!</span>"));

	} else if (type == PIDGIN_NOTIFY_POUNCE) {
		gtk_window_set_title(GTK_WINDOW(dialog), _("New Pounces"));

		button = gtk_dialog_add_button(GTK_DIALOG(dialog),
						_("IM"), GTK_RESPONSE_YES);
		gtk_widget_set_sensitive(button, FALSE);
		spec_dialog->open_button = button;

		button = gtk_dialog_add_button(GTK_DIALOG(dialog),
						PIDGIN_STOCK_MODIFY, GTK_RESPONSE_APPLY);
		gtk_widget_set_sensitive(button, FALSE);
		spec_dialog->edit_button = button;

		/* Translators: Make sure you translate "Dismiss" differently than
		   "close"!  This string is used in the "You have pounced" dialog
		   that appears when one of your Buddy Pounces is triggered.  In
		   this context "Dismiss" means "I acknowledge that I've seen that
		   this pounce was triggered--remove it from this list."  Translating
		   it as "Remove" is acceptable if you can't think of a more precise
		   word. */
		button = gtk_dialog_add_button(GTK_DIALOG(dialog), _("Dismiss"),
				GTK_RESPONSE_NO);
		gtk_widget_set_sensitive(button, FALSE);
		spec_dialog->dismiss_button = button;

		g_signal_connect(G_OBJECT(dialog), "response",
						 G_CALLBACK(pounce_response_cb), spec_dialog);

		column = gtk_tree_view_column_new();
		gtk_tree_view_column_set_title(column, _("Buddy"));
		gtk_tree_view_column_set_resizable(column, TRUE);
		rend = gtk_cell_renderer_pixbuf_new();
		gtk_tree_view_column_pack_start(column, rend, FALSE);

		gtk_tree_view_column_set_attributes(column, rend, "pixbuf", PIDGIN_POUNCE_ICON, NULL);
		rend = gtk_cell_renderer_text_new();
		gtk_tree_view_column_pack_start(column, rend, FALSE);
		gtk_tree_view_column_add_attribute(column, rend, "text", PIDGIN_POUNCE_ALIAS);
		gtk_tree_view_append_column(GTK_TREE_VIEW(spec_dialog->treeview), column);

		column = gtk_tree_view_column_new();
		gtk_tree_view_column_set_title(column, _("Event"));
		gtk_tree_view_column_set_resizable(column, TRUE);
		rend = gtk_cell_renderer_text_new();
		gtk_tree_view_column_pack_start(column, rend, FALSE);
		gtk_tree_view_column_add_attribute(column, rend, "text", PIDGIN_POUNCE_EVENT);
		gtk_tree_view_append_column(GTK_TREE_VIEW(spec_dialog->treeview), column);

		column = gtk_tree_view_column_new();
		gtk_tree_view_column_set_title(column, _("Message"));
		gtk_tree_view_column_set_resizable(column, TRUE);
		rend = gtk_cell_renderer_text_new();
		gtk_tree_view_column_pack_start(column, rend, FALSE);
		gtk_tree_view_column_add_attribute(column, rend, "text", PIDGIN_POUNCE_TEXT);
		gtk_tree_view_append_column(GTK_TREE_VIEW(spec_dialog->treeview), column);

		column = gtk_tree_view_column_new();
		gtk_tree_view_column_set_title(column, _("Date"));
		gtk_tree_view_column_set_resizable(column, TRUE);
		rend = gtk_cell_renderer_text_new();
		gtk_tree_view_column_pack_start(column, rend, FALSE);
		gtk_tree_view_column_add_attribute(column, rend, "text", PIDGIN_POUNCE_DATE);
		gtk_tree_view_append_column(GTK_TREE_VIEW(spec_dialog->treeview), column);

		label = gtk_label_new(NULL);
		gtk_label_set_markup(GTK_LABEL(label), _("<span weight=\"bold\" size=\"larger\">You have pounced!</span>"));

		sel = gtk_tree_view_get_selection(GTK_TREE_VIEW(spec_dialog->treeview));
		gtk_tree_selection_set_mode(sel, GTK_SELECTION_MULTIPLE);
		g_signal_connect(G_OBJECT(sel), "changed",
			G_CALLBACK(pounce_row_selected_cb), NULL);
		g_signal_connect(G_OBJECT(spec_dialog->treeview), "row-activated",
			G_CALLBACK(pounce_response_open_ims), NULL);
	}

	button = gtk_dialog_add_button(GTK_DIALOG(dialog),
	                               GTK_STOCK_CLOSE, GTK_RESPONSE_CLOSE);

	gtk_label_set_line_wrap(GTK_LABEL(label), TRUE);
	gtk_misc_set_alignment(GTK_MISC(label), 0, 0);
	gtk_box_pack_start(GTK_BOX(vbox), label, FALSE, FALSE, 0);
	gtk_box_pack_start(GTK_BOX(vbox),
		pidgin_make_scrollable(spec_dialog->treeview, GTK_POLICY_AUTOMATIC, GTK_POLICY_ALWAYS, GTK_SHADOW_IN, -1, -1),
		TRUE, TRUE, 2);

	return spec_dialog;
}

static void
signed_off_cb(PurpleConnection *gc, gpointer unused)
{
	/* Clear any pending emails for this account */
	pidgin_notify_emails(gc, 0, FALSE, NULL, NULL, NULL, NULL);

	if (mail_dialog != NULL && mail_dialog->total_count == 0)
		reset_mail_dialog(NULL);
}

static void*
pidgin_notify_get_handle(void)
{
	static int handle;
	return &handle;
}

void pidgin_notify_init(void)
{
	void *handle = pidgin_notify_get_handle();

	purple_signal_connect(purple_connections_get_handle(), "signed-off",
			handle, PURPLE_CALLBACK(signed_off_cb), NULL);
}

void pidgin_notify_uninit(void)
{
	purple_signals_disconnect_by_handle(pidgin_notify_get_handle());
}

static PurpleNotifyUiOps ops =
{
	pidgin_notify_message,
	pidgin_notify_email,
	pidgin_notify_emails,
	pidgin_notify_formatted,
	pidgin_notify_searchresults,
	pidgin_notify_searchresults_new_rows,
	pidgin_notify_userinfo,
	pidgin_notify_uri,
	pidgin_close_notify,
	NULL,
	NULL,
	NULL,
	NULL
};

PurpleNotifyUiOps *
pidgin_notify_get_ui_ops(void)
{
	return &ops;
}<|MERGE_RESOLUTION|>--- conflicted
+++ resolved
@@ -534,14 +534,6 @@
 
 	gtk_container_set_border_width(GTK_CONTAINER(dialog), PIDGIN_HIG_BORDER);
 	gtk_window_set_resizable(GTK_WINDOW(dialog), FALSE);
-<<<<<<< HEAD
-	gtk_dialog_set_has_separator(GTK_DIALOG(dialog), FALSE);
-	gtk_box_set_spacing(GTK_BOX(GTK_DIALOG(dialog)->vbox), PIDGIN_HIG_BORDER);
-	gtk_container_set_border_width(GTK_CONTAINER(GTK_DIALOG(dialog)->vbox), PIDGIN_HIG_BOX_SPACE);
-
-	hbox = gtk_hbox_new(FALSE, PIDGIN_HIG_BORDER);
-	gtk_container_add(GTK_CONTAINER(GTK_DIALOG(dialog)->vbox), hbox);
-=======
 	gtk_box_set_spacing(GTK_BOX(gtk_dialog_get_content_area(GTK_DIALOG(dialog))),
 	                    PIDGIN_HIG_BORDER);
 	gtk_container_set_border_width(GTK_CONTAINER(gtk_dialog_get_content_area(GTK_DIALOG(dialog))),
@@ -550,7 +542,6 @@
 	hbox = gtk_hbox_new(FALSE, PIDGIN_HIG_BORDER);
 	gtk_container_add(GTK_CONTAINER(gtk_dialog_get_content_area(GTK_DIALOG(dialog))),
 	                  hbox);
->>>>>>> 3f79dae7
 
 	if (img != NULL)
 		gtk_box_pack_start(GTK_BOX(hbox), img, FALSE, FALSE, 0);
@@ -795,11 +786,7 @@
 		gtk_tree_selection_select_iter(sel, &iter);
 	}
 
-<<<<<<< HEAD
-	if (!GTK_WIDGET_VISIBLE(mail_dialog->dialog)) {
-=======
 	if (!gtk_widget_get_visible(mail_dialog->dialog)) {
->>>>>>> 3f79dae7
 		GdkPixbuf *pixbuf = gtk_widget_render_icon(mail_dialog->dialog, PIDGIN_STOCK_DIALOG_MAIL,
 							   gtk_icon_size_from_name(PIDGIN_ICON_SIZE_TANGO_EXTRA_SMALL), NULL);
 		char *label_text = g_strdup_printf(ngettext("<b>%d new email.</b>",
@@ -815,11 +802,7 @@
 		g_free(label_text);
 		if (pixbuf)
 			g_object_unref(pixbuf);
-<<<<<<< HEAD
-	} else if (!GTK_WIDGET_HAS_FOCUS(mail_dialog->dialog))
-=======
 	} else if (!gtk_widget_has_focus(mail_dialog->dialog))
->>>>>>> 3f79dae7
 		pidgin_set_urgent(GTK_WINDOW(mail_dialog->dialog), TRUE);
 
 	return data;
@@ -853,24 +836,16 @@
 
 	window = gtk_dialog_new();
 	gtk_window_set_title(GTK_WINDOW(window), title);
-<<<<<<< HEAD
-	gtk_container_set_border_width(GTK_CONTAINER(window), PIDGIN_HIG_BORDER);
-=======
 #if !GTK_CHECK_VERSION(3,0,0)
 	gtk_container_set_border_width(GTK_CONTAINER(window), PIDGIN_HIG_BORDER);
 #endif
->>>>>>> 3f79dae7
 	gtk_window_set_resizable(GTK_WINDOW(window), TRUE);
 
 	g_signal_connect(G_OBJECT(window), "delete_event",
 					 G_CALLBACK(formatted_close_cb), NULL);
 
 	/* Setup the main vbox */
-<<<<<<< HEAD
-	vbox = GTK_DIALOG(window)->vbox;
-=======
 	vbox = gtk_dialog_get_content_area(GTK_DIALOG(window));
->>>>>>> 3f79dae7
 
 	/* Setup the descriptive label */
 	primary_esc = g_markup_escape_text(primary, -1);
@@ -910,11 +885,7 @@
 
 	/* Make sure URLs are clickable */
 	linked_text = purple_markup_linkify(text);
-<<<<<<< HEAD
-	webkit_web_view_load_html_string(WEBKIT_WEB_VIEW(web_view), linked_text, "");
-=======
 	gtk_webview_load_html_string(GTK_WEBVIEW(web_view), linked_text);
->>>>>>> 3f79dae7
 	g_free(linked_text);
 
 	g_object_set_data(G_OBJECT(window), "webview-widget", web_view);
@@ -1002,11 +973,7 @@
 							 G_CALLBACK(searchresults_close_cb), data);
 
 	/* Setup the main vbox */
-<<<<<<< HEAD
-	vbox = GTK_DIALOG(window)->vbox;
-=======
 	vbox = gtk_dialog_get_content_area(GTK_DIALOG(window));
->>>>>>> 3f79dae7
 
 	/* Setup the descriptive label */
 	primary_esc = (primary != NULL) ? g_markup_escape_text(primary, -1) : NULL;
@@ -1178,11 +1145,7 @@
 	if (pinfo != NULL) {
 		GtkWidget *webview = g_object_get_data(G_OBJECT(pinfo->window), "webview-widget");
 		char *linked_text = purple_markup_linkify(info);
-<<<<<<< HEAD
-		gtk_webview_load_html_string_with_imgstore(GTK_WEBVIEW(webview), linked_text);
-=======
 		gtk_webview_load_html_string(GTK_WEBVIEW(webview), linked_text);
->>>>>>> 3f79dae7
 		g_free(linked_text);
 		g_free(key);
 		ui_handle = pinfo->window;
@@ -1541,16 +1504,6 @@
 
 	dialog = gtk_dialog_new();
 
-<<<<<<< HEAD
-	/* Setup the dialog */
-	gtk_container_set_border_width(GTK_CONTAINER(dialog), PIDGIN_HIG_BOX_SPACE);
-	gtk_container_set_border_width(GTK_CONTAINER(GTK_DIALOG(dialog)->vbox), PIDGIN_HIG_BOX_SPACE);
-	gtk_dialog_set_has_separator(GTK_DIALOG(dialog), FALSE);
-	gtk_box_set_spacing(GTK_BOX(GTK_DIALOG(dialog)->vbox), PIDGIN_HIG_BORDER);
-
-	/* Vertical box */
-	vbox = GTK_DIALOG(dialog)->vbox;
-=======
 	/* Vertical box */
 	vbox = gtk_dialog_get_content_area(GTK_DIALOG(dialog));
 
@@ -1558,7 +1511,6 @@
 	gtk_container_set_border_width(GTK_CONTAINER(dialog), PIDGIN_HIG_BOX_SPACE);
 	gtk_container_set_border_width(GTK_CONTAINER(vbox), PIDGIN_HIG_BOX_SPACE);
 	gtk_box_set_spacing(GTK_BOX(vbox), PIDGIN_HIG_BORDER);
->>>>>>> 3f79dae7
 
 	/* Golden ratio it up! */
 	gtk_widget_set_size_request(dialog, 550, 400);
