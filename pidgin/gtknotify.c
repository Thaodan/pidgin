/**
 * @file gtknotify.c GTK+ Notification API
 * @ingroup pidgin
 */

/* pidgin
 *
 * Pidgin is the legal property of its developers, whose names are too numerous
 * to list here.  Please refer to the COPYRIGHT file distributed with this
 * source distribution.
 *
 * This program is free software; you can redistribute it and/or modify
 * it under the terms of the GNU General Public License as published by
 * the Free Software Foundation; either version 2 of the License, or
 * (at your option) any later version.
 *
 * This program is distributed in the hope that it will be useful,
 * but WITHOUT ANY WARRANTY; without even the implied warranty of
 * MERCHANTABILITY or FITNESS FOR A PARTICULAR PURPOSE.  See the
 * GNU General Public License for more details.
 *
 * You should have received a copy of the GNU General Public License
 * along with this program; if not, write to the Free Software
 * Foundation, Inc., 51 Franklin Street, Fifth Floor, Boston, MA  02111-1301  USA
 */
#include "internal.h"
#include "pidgin.h"

#include <gdk/gdkkeysyms.h>

#include "account.h"
#include "connection.h"
#include "debug.h"
#include "prefs.h"
#include "pidginstock.h"
#include "util.h"

#include "gtkblist.h"
#include "gtknotify.h"
#include "gtkpounce.h"
#include "gtkutils.h"
#include "gtkwebview.h"

typedef struct
{
	GtkWidget *window;
	int count;
} PidginUserInfo;

typedef struct
{
	PurpleAccount *account;
	char *url;
	GtkWidget *label;
	int count;
	gboolean purple_has_handle;
} PidginNotifyMailData;

typedef struct
{
	PurpleAccount *account;
	PurplePounce *pounce;
	char *pouncee;
} PidginNotifyPounceData;


typedef struct
{
	PurpleAccount *account;
	GtkListStore *model;
	GtkWidget *treeview;
	GtkWidget *window;
	gpointer user_data;
	PurpleNotifySearchResults *results;

} PidginNotifySearchResultsData;

typedef struct
{
	PurpleNotifySearchButton *button;
	PidginNotifySearchResultsData *data;

} PidginNotifySearchResultsButtonData;

enum
{
	PIDGIN_MAIL_ICON,
	PIDGIN_MAIL_TEXT,
	PIDGIN_MAIL_DATA,
	COLUMNS_PIDGIN_MAIL
};

enum
{
	PIDGIN_POUNCE_ICON,
	PIDGIN_POUNCE_ALIAS,
	PIDGIN_POUNCE_EVENT,
	PIDGIN_POUNCE_TEXT,
	PIDGIN_POUNCE_DATE,
	PIDGIN_POUNCE_DATA,
	COLUMNS_PIDGIN_POUNCE
};


typedef struct _PidginNotifyDialog
{
	/*
	 * This must be first so PidginNotifyDialog can masquerade as the
	 * dialog widget.
	 */
	GtkWidget *dialog;
	GtkWidget *treeview;
	GtkTreeStore *treemodel;
	GtkLabel *label;
	GtkWidget *open_button;
	GtkWidget *dismiss_button;
	GtkWidget *edit_button;
	int total_count;
	gboolean in_use;
} PidginNotifyDialog;

typedef enum
{
	PIDGIN_NOTIFY_MAIL,
	PIDGIN_NOTIFY_POUNCE,
	PIDGIN_NOTIFY_TYPES
} PidginNotifyType;

static PidginNotifyDialog *mail_dialog = NULL;
static PidginNotifyDialog *pounce_dialog = NULL;

static PidginNotifyDialog *pidgin_create_notification_dialog(PidginNotifyType type);
static void *pidgin_notify_emails(PurpleConnection *gc, size_t count, gboolean detailed,
									const char **subjects,
									const char **froms, const char **tos,
									const char **urls);

static void pidgin_close_notify(PurpleNotifyType type, void *ui_handle);

static void
message_response_cb(GtkDialog *dialog, gint id, GtkWidget *widget)
{
	purple_notify_close(PURPLE_NOTIFY_MESSAGE, widget);
}

static void
pounce_response_close(PidginNotifyDialog *dialog)
{
	GtkTreeIter iter;
	PidginNotifyPounceData *pounce_data;

	while (gtk_tree_model_get_iter_first(
				GTK_TREE_MODEL(pounce_dialog->treemodel), &iter)) {
		gtk_tree_model_get(GTK_TREE_MODEL(pounce_dialog->treemodel), &iter,
				PIDGIN_POUNCE_DATA, &pounce_data,
				-1);
		gtk_tree_store_remove(dialog->treemodel, &iter);

		g_free(pounce_data->pouncee);
		g_free(pounce_data);
	}

	gtk_widget_destroy(pounce_dialog->dialog);
	g_free(pounce_dialog);
	pounce_dialog = NULL;
}

static void
delete_foreach(GtkTreeModel *model, GtkTreePath *path,
		GtkTreeIter *iter, gpointer data)
{
	PidginNotifyPounceData *pounce_data;

	gtk_tree_model_get(model, iter,
			PIDGIN_POUNCE_DATA, &pounce_data,
			-1);

	if (pounce_data != NULL) {
		g_free(pounce_data->pouncee);
		g_free(pounce_data);
	}
}

static void
open_im_foreach(GtkTreeModel *model, GtkTreePath *path,
		GtkTreeIter *iter, gpointer data)
{
	PidginNotifyPounceData *pounce_data;

	gtk_tree_model_get(model, iter,
			PIDGIN_POUNCE_DATA, &pounce_data,
			-1);

	if (pounce_data != NULL) {
		PurpleIMConversation *im;

		im = purple_im_conversation_new(pounce_data->account, pounce_data->pouncee);
		purple_conversation_present(PURPLE_CONVERSATION(im));
	}
}

static void
append_to_list(GtkTreeModel *model, GtkTreePath *path,
		GtkTreeIter *iter, gpointer data)
{
	GList **list = data;
	*list = g_list_prepend(*list, gtk_tree_path_copy(path));
}

static void
pounce_response_dismiss()
{
	GtkTreeModel *model = GTK_TREE_MODEL(pounce_dialog->treemodel);
	GtkTreeSelection *selection;
	GtkTreeIter iter;
	GtkTreeIter new_selection;
	GList *list = NULL;
	gboolean found_selection = FALSE;

	selection = gtk_tree_view_get_selection(GTK_TREE_VIEW(pounce_dialog->treeview));
	gtk_tree_selection_selected_foreach(selection, delete_foreach, pounce_dialog);
	gtk_tree_selection_selected_foreach(selection, append_to_list, &list);

	g_return_if_fail(list != NULL);

	if (list->next == NULL) {
		gtk_tree_model_get_iter(model, &new_selection, list->data);
		if (gtk_tree_model_iter_next(model, &new_selection))
			found_selection = TRUE;
		else {
			/* This is the last thing in the list */
			GtkTreePath *path;

			/* Because gtk_tree_model_iter_prev doesn't exist... */
			gtk_tree_model_get_iter(model, &new_selection, list->data);
			path = gtk_tree_model_get_path(model, &new_selection);
			if (gtk_tree_path_prev(path)) {
				gtk_tree_model_get_iter(model, &new_selection, path);
				found_selection = TRUE;
			}

			gtk_tree_path_free(path);
		}
	}

	while (list) {
		if (gtk_tree_model_get_iter(model, &iter, list->data)) {
			gtk_tree_store_remove(GTK_TREE_STORE(pounce_dialog->treemodel), &iter);
		}
		gtk_tree_path_free(list->data);
		list = g_list_delete_link(list, list);
	}

	if (gtk_tree_model_get_iter_first(model, &iter)) {
		if (found_selection)
			gtk_tree_selection_select_iter(selection, &new_selection);
		else
			gtk_tree_selection_select_iter(selection, &iter);
	} else
		pounce_response_close(pounce_dialog);
}

static void
pounce_response_open_ims()
{
	GtkTreeSelection *selection;

	selection = gtk_tree_view_get_selection(GTK_TREE_VIEW(pounce_dialog->treeview));
	gtk_tree_selection_selected_foreach(selection, open_im_foreach, pounce_dialog);

	pounce_response_dismiss();
}

static void
pounce_response_edit_cb(GtkTreeModel *model, GtkTreePath *path,
		GtkTreeIter *iter, gpointer data)
{
	PidginNotifyPounceData *pounce_data;
	PidginNotifyDialog *dialog = (PidginNotifyDialog*)data;
	PurplePounce *pounce;
	GList *list;

	list = purple_pounces_get_all();

	gtk_tree_model_get(GTK_TREE_MODEL(dialog->treemodel), iter,
			PIDGIN_POUNCE_DATA, &pounce_data,
			-1);

	for (; list != NULL; list = list->next) {
		pounce = list->data;
		if (pounce == pounce_data->pounce) {
			pidgin_pounce_editor_show(pounce_data->account, NULL, pounce_data->pounce);
			return;
		}
	}

	purple_debug_warning("gtknotify", "Pounce was destroyed.\n");
}

static void
pounce_response_cb(GtkDialog *dlg, gint id, PidginNotifyDialog *dialog)
{
	GtkTreeSelection *selection = NULL;

	switch (id) {
		case GTK_RESPONSE_CLOSE:
		case GTK_RESPONSE_DELETE_EVENT:
			pounce_response_close(dialog);
			break;
		case GTK_RESPONSE_YES:
			pounce_response_open_ims();
			break;
		case GTK_RESPONSE_NO:
			pounce_response_dismiss();
			break;
		case GTK_RESPONSE_APPLY:
			selection = gtk_tree_view_get_selection(GTK_TREE_VIEW(dialog->treeview));
			gtk_tree_selection_selected_foreach(selection, pounce_response_edit_cb,
					dialog);
			break;
	}
}

static void
pounce_row_selected_cb(GtkTreeView *tv, GtkTreePath *path,
	GtkTreeViewColumn *col, gpointer data)
{
	GtkTreeSelection *selection;
	int count;

	selection = gtk_tree_view_get_selection(GTK_TREE_VIEW(pounce_dialog->treeview));

	count = gtk_tree_selection_count_selected_rows(selection);

	if (count == 0) {
		gtk_widget_set_sensitive(pounce_dialog->open_button, FALSE);
		gtk_widget_set_sensitive(pounce_dialog->edit_button, FALSE);
		gtk_widget_set_sensitive(pounce_dialog->dismiss_button, FALSE);
	} else if (count == 1) {
		GList *pounces;
		GList *list;
		PidginNotifyPounceData *pounce_data;
		GtkTreeIter iter;

		list = gtk_tree_selection_get_selected_rows(selection, NULL);
		gtk_tree_model_get_iter(GTK_TREE_MODEL(pounce_dialog->treemodel),
				&iter, list->data);
		gtk_tree_model_get(GTK_TREE_MODEL(pounce_dialog->treemodel), &iter,
				PIDGIN_POUNCE_DATA, &pounce_data,
				-1);
		g_list_foreach(list, (GFunc)gtk_tree_path_free, NULL);
		g_list_free(list);

		pounces = purple_pounces_get_all();
		for (; pounces != NULL; pounces = pounces->next) {
			PurplePounce *pounce = pounces->data;
			if (pounce == pounce_data->pounce) {
				gtk_widget_set_sensitive(pounce_dialog->edit_button, TRUE);
				break;
			}
		}

		gtk_widget_set_sensitive(pounce_dialog->open_button, TRUE);
		gtk_widget_set_sensitive(pounce_dialog->dismiss_button, TRUE);
	} else {
		gtk_widget_set_sensitive(pounce_dialog->open_button, TRUE);
		gtk_widget_set_sensitive(pounce_dialog->edit_button, FALSE);
		gtk_widget_set_sensitive(pounce_dialog->dismiss_button, TRUE);
	}


}

static void
reset_mail_dialog(GtkDialog *unused)
{
	g_return_if_fail(mail_dialog != NULL);

	if (mail_dialog->in_use)
		return;
	gtk_widget_destroy(mail_dialog->dialog);
	g_free(mail_dialog);
	mail_dialog = NULL;
	purple_signal_emit(purple_notify_get_handle(), "displaying-emails-clear");
}

gboolean
pidgin_notify_emails_pending()
{
	return mail_dialog != NULL
		&& !gtk_widget_get_visible(mail_dialog->dialog);
}

void pidgin_notify_emails_present(void *data)
{
    if (pidgin_notify_emails_pending()) {
		gtk_widget_show_all(mail_dialog->dialog);
		mail_dialog->in_use = TRUE;
		pidgin_blist_set_headline(NULL, NULL, NULL, NULL, NULL);
		mail_dialog->in_use = FALSE;
	}
	purple_signal_emit(purple_notify_get_handle(), "displaying-emails-clear");
}

static void
email_response_cb(GtkDialog *unused, gint id, PidginNotifyDialog *unused2)
{
	PidginNotifyMailData *data = NULL;
	GtkTreeModel *model = GTK_TREE_MODEL(mail_dialog->treemodel);
	GtkTreeIter iter;

	if (id == GTK_RESPONSE_YES)
	{
		/* A single row activated. Remove that row. */
		GtkTreeSelection *selection;

		selection = gtk_tree_view_get_selection(GTK_TREE_VIEW(mail_dialog->treeview));

		if (gtk_tree_selection_get_selected(selection, NULL, &iter))
		{
			gtk_tree_model_get(model, &iter, PIDGIN_MAIL_DATA, &data, -1);
			purple_notify_uri(NULL, data->url);

			gtk_tree_store_remove(mail_dialog->treemodel, &iter);
			if (data->purple_has_handle)
				purple_notify_close(PURPLE_NOTIFY_EMAILS, data);
			else
				pidgin_close_notify(PURPLE_NOTIFY_EMAILS, data);

			if (gtk_tree_model_get_iter_first(model, &iter))
				return;
		}
		else
			return;
	}
	else
	{
		/* Remove all the rows */
		while (gtk_tree_model_get_iter_first(model, &iter))
		{
			gtk_tree_model_get(model, &iter, PIDGIN_MAIL_DATA, &data, -1);

			if (id == GTK_RESPONSE_ACCEPT)
				purple_notify_uri(NULL, data->url);

			gtk_tree_store_remove(mail_dialog->treemodel, &iter);
			if (data->purple_has_handle)
				purple_notify_close(PURPLE_NOTIFY_EMAILS, data);
			else
				pidgin_close_notify(PURPLE_NOTIFY_EMAILS, data);
		}
	}

	reset_mail_dialog(NULL);
}

static void
email_row_activated_cb(GtkTreeView *tv, GtkTreePath *path,
                       GtkTreeViewColumn *col, gpointer data)
{
	email_response_cb(NULL, GTK_RESPONSE_YES, NULL);
}

static gboolean
formatted_close_cb(GtkWidget *win, GdkEvent *event, void *user_data)
{
	purple_notify_close(PURPLE_NOTIFY_FORMATTED, win);
	return FALSE;
}

static gboolean
searchresults_close_cb(PidginNotifySearchResultsData *data, GdkEvent *event, gpointer user_data)
{
	purple_notify_close(PURPLE_NOTIFY_SEARCHRESULTS, data);
	return FALSE;
}

static void
searchresults_callback_wrapper_cb(GtkWidget *widget, PidginNotifySearchResultsButtonData *bd)
{
	PidginNotifySearchResultsData *data = bd->data;

	GtkTreeSelection *selection;
	GtkTreeModel *model;
	GtkTreeIter iter;
	PurpleNotifySearchButton *button;
	GList *row = NULL;
	gchar *str;
	int i;

	g_return_if_fail(data != NULL);

	selection = gtk_tree_view_get_selection(GTK_TREE_VIEW(data->treeview));

	if (gtk_tree_selection_get_selected(selection, &model, &iter))
	{
		for (i = 1; i < gtk_tree_model_get_n_columns(GTK_TREE_MODEL(model)); i++) {
			gtk_tree_model_get(GTK_TREE_MODEL(model), &iter, i, &str, -1);
			row = g_list_append(row, str);
		}
	}

	button = bd->button;
	button->callback(purple_account_get_connection(data->account), row, data->user_data);
	g_list_foreach(row, (GFunc)g_free, NULL);
	g_list_free(row);
}

/* copy-paste from gtkrequest.c */
static void
pidgin_widget_decorate_account(GtkWidget *cont, PurpleAccount *account)
{
	GtkWidget *image;
	GdkPixbuf *pixbuf;

	if (!account)
		return;

	pixbuf = pidgin_create_prpl_icon(account, PIDGIN_PRPL_ICON_SMALL);
	image = gtk_image_new_from_pixbuf(pixbuf);
	g_object_unref(G_OBJECT(pixbuf));

	gtk_widget_set_tooltip_text(image,
		purple_account_get_username(account));

	if (GTK_IS_DIALOG(cont)) {
		gtk_box_pack_start(GTK_BOX(gtk_dialog_get_action_area(
			GTK_DIALOG(cont))), image, FALSE, TRUE, 0);
		gtk_box_reorder_child(GTK_BOX(gtk_dialog_get_action_area(
			GTK_DIALOG(cont))), image, 0);
	} else if (GTK_IS_HBOX(cont)) {
		gtk_misc_set_alignment(GTK_MISC(image), 0, 0);
		gtk_box_pack_end(GTK_BOX(cont), image, FALSE, TRUE, 0);
	}
	gtk_widget_show(image);
}

static void *
pidgin_notify_message(PurpleNotifyMsgType type, const char *title,
	const char *primary, const char *secondary,
	PurpleRequestCommonParameters *cpar)
{
	GtkWidget *dialog;
	GtkWidget *hbox;
	GtkWidget *label;
	GtkWidget *img = NULL;
	char label_text[2048];
	const char *icon_name = NULL;
	char *primary_esc, *secondary_esc;

	switch (type)
	{
		case PURPLE_NOTIFY_MSG_ERROR:
			icon_name = PIDGIN_STOCK_DIALOG_ERROR;
			break;

		case PURPLE_NOTIFY_MSG_WARNING:
			icon_name = PIDGIN_STOCK_DIALOG_WARNING;
			break;

		case PURPLE_NOTIFY_MSG_INFO:
			icon_name = PIDGIN_STOCK_DIALOG_INFO;
			break;

		default:
			icon_name = NULL;
			break;
	}

	if (icon_name != NULL)
	{
		img = gtk_image_new_from_stock(icon_name, gtk_icon_size_from_name(PIDGIN_ICON_SIZE_TANGO_HUGE));
		gtk_misc_set_alignment(GTK_MISC(img), 0, 0);
	}

	dialog = gtk_dialog_new_with_buttons(title ? title : PIDGIN_ALERT_TITLE,
										 NULL, 0, GTK_STOCK_CLOSE,
										 GTK_RESPONSE_CLOSE, NULL);

	gtk_window_set_role(GTK_WINDOW(dialog), "notify_dialog");

	g_signal_connect(G_OBJECT(dialog), "response",
					 G_CALLBACK(message_response_cb), dialog);

	gtk_container_set_border_width(GTK_CONTAINER(dialog), PIDGIN_HIG_BORDER);
	gtk_window_set_resizable(GTK_WINDOW(dialog), FALSE);
	gtk_box_set_spacing(GTK_BOX(gtk_dialog_get_content_area(GTK_DIALOG(dialog))),
	                    PIDGIN_HIG_BORDER);
	gtk_container_set_border_width(GTK_CONTAINER(gtk_dialog_get_content_area(GTK_DIALOG(dialog))),
	                               PIDGIN_HIG_BOX_SPACE);

	hbox = gtk_hbox_new(FALSE, PIDGIN_HIG_BORDER);
	gtk_container_add(GTK_CONTAINER(gtk_dialog_get_content_area(GTK_DIALOG(dialog))),
	                  hbox);

	if (img != NULL)
		gtk_box_pack_start(GTK_BOX(hbox), img, FALSE, FALSE, 0);

	pidgin_widget_decorate_account(hbox,
		purple_request_cpar_get_account(cpar));

	primary_esc = g_markup_escape_text(primary, -1);
	secondary_esc = (secondary != NULL) ? g_markup_escape_text(secondary, -1) : NULL;
	g_snprintf(label_text, sizeof(label_text),
			   "<span weight=\"bold\" size=\"larger\">%s</span>%s%s",
			   primary_esc, (secondary ? "\n\n" : ""),
			   (secondary ? secondary_esc : ""));
	g_free(primary_esc);
	g_free(secondary_esc);

	label = gtk_label_new(NULL);

	gtk_label_set_markup(GTK_LABEL(label), label_text);
	gtk_label_set_line_wrap(GTK_LABEL(label), TRUE);
	gtk_label_set_selectable(GTK_LABEL(label), TRUE);
	gtk_misc_set_alignment(GTK_MISC(label), 0, 0);
	gtk_box_pack_start(GTK_BOX(hbox), label, FALSE, FALSE, 0);

	g_object_set_data(G_OBJECT(dialog), "pidgin-parent-from",
		purple_request_cpar_get_parent_from(cpar));
	pidgin_auto_parent_window(dialog);

	gtk_widget_show_all(dialog);

	return dialog;
}

static void
selection_changed_cb(GtkTreeSelection *sel, PidginNotifyDialog *dialog)
{
	GtkTreeIter iter;
	GtkTreeModel *model;
	PidginNotifyMailData *data;
	gboolean active = TRUE;

	if (gtk_tree_selection_get_selected(sel, &model, &iter) == FALSE)
		active = FALSE;
	else
	{
		gtk_tree_model_get(model, &iter, PIDGIN_MAIL_DATA, &data, -1);
		if (data->url == NULL)
			active = FALSE;
	}

	gtk_widget_set_sensitive(dialog->open_button, active);
}

static void *
pidgin_notify_email(PurpleConnection *gc, const char *subject, const char *from,
					  const char *to, const char *url)
{
	return pidgin_notify_emails(gc, 1, (subject != NULL),
								  (subject == NULL ? NULL : &subject),
								  (from    == NULL ? NULL : &from),
								  (to      == NULL ? NULL : &to),
								  (url     == NULL ? NULL : &url));
}

static int
mail_window_focus_cb(GtkWidget *widget, GdkEventFocus *focus, gpointer null)
{
	pidgin_set_urgent(GTK_WINDOW(widget), FALSE);
	return 0;
}

/* count == 0 means this is a detailed mail notification.
 * count > 0 mean non-detailed.
 */
static void *
pidgin_notify_add_mail(GtkTreeStore *treemodel, PurpleAccount *account, char *notification, const char *url, int count, gboolean clear, gboolean *new_data)
{
	PidginNotifyMailData *data = NULL;
	GtkTreeIter iter;
	GdkPixbuf *icon;
	gboolean new_n = TRUE;

	if (count > 0 || clear) {
		/* Allow only one non-detailed email notification for each account */
		if (gtk_tree_model_get_iter_first(GTK_TREE_MODEL(treemodel), &iter)) {
			gboolean advanced;
			do {
				advanced = FALSE;
				gtk_tree_model_get(GTK_TREE_MODEL(treemodel), &iter,
						PIDGIN_MAIL_DATA, &data, -1);
				if (data && data->account == account) {
					if (clear) {
						advanced = gtk_tree_store_remove(treemodel, &iter);
						mail_dialog->total_count -= data->count;

						if (data->purple_has_handle)
							purple_notify_close(PURPLE_NOTIFY_EMAILS, data);
						else
							pidgin_close_notify(PURPLE_NOTIFY_EMAILS, data);
						/* We're completely done if we've processed all entries */
						if (!advanced)
							return NULL;
					} else if (data->count > 0) {
						new_n = FALSE;
						g_free(data->url);
						data->url = NULL;
						mail_dialog->total_count -= data->count;
						break;
					}
				}
			} while (advanced || gtk_tree_model_iter_next(GTK_TREE_MODEL(treemodel), &iter));
		}
	}

	if (clear)
		return NULL;

	icon = pidgin_create_prpl_icon(account, PIDGIN_PRPL_ICON_MEDIUM);

	if (new_n) {
		data = g_new0(PidginNotifyMailData, 1);
		data->purple_has_handle = TRUE;
		gtk_tree_store_append(treemodel, &iter, NULL);
	}

	if (url != NULL)
		data->url = g_strdup(url);

	gtk_tree_store_set(treemodel, &iter,
								PIDGIN_MAIL_ICON, icon,
								PIDGIN_MAIL_TEXT, notification,
								PIDGIN_MAIL_DATA, data,
								-1);
	data->account = account;
	/* count == 0 indicates we're adding a single detailed e-mail */
	data->count = count > 0 ? count : 1;

	if (icon)
		g_object_unref(icon);

	if (new_data)
		*new_data = new_n;
	return data;
}

static void *
pidgin_notify_emails(PurpleConnection *gc, size_t count, gboolean detailed,
					   const char **subjects, const char **froms,
					   const char **tos, const char **urls)
{
	char *notification;
	PurpleAccount *account;
	PidginNotifyMailData *data = NULL, *data2;
	gboolean new_data = FALSE;
	GtkTreeSelection *sel;
	GtkTreeIter iter;

	/* Don't bother updating if there aren't new emails and we don't have any displayed currently */
	if (count == 0 && mail_dialog == NULL)
		return NULL;

	account = purple_connection_get_account(gc);
	if (mail_dialog == NULL)
		mail_dialog = pidgin_create_notification_dialog(PIDGIN_NOTIFY_MAIL);

	mail_dialog->total_count += count;
	if (detailed) {
		for ( ; count; --count) {
			char *to_text = NULL;
			char *from_text = NULL;
			char *subject_text = NULL;
			char *tmp;
			gboolean first = TRUE;

			if (tos != NULL) {
				tmp = g_markup_escape_text(*tos, -1);
				to_text = g_strdup_printf("<b>%s</b>: %s\n", _("Account"), tmp);
				g_free(tmp);
				first = FALSE;
				tos++;
			}
			if (froms != NULL) {
				tmp = g_markup_escape_text(*froms, -1);
				from_text = g_strdup_printf("%s<b>%s</b>: %s\n", first ? "<br>" : "", _("Sender"), tmp);
				g_free(tmp);
				first = FALSE;
				froms++;
			}
			if (subjects != NULL) {
				tmp = g_markup_escape_text(*subjects, -1);
				subject_text = g_strdup_printf("%s<b>%s</b>: %s", first ? "<br>" : "", _("Subject"), tmp);
				g_free(tmp);
				first = FALSE;
				subjects++;
			}
#define SAFE(x) ((x) ? (x) : "")
			notification = g_strdup_printf("%s%s%s", SAFE(to_text), SAFE(from_text), SAFE(subject_text));
#undef SAFE
			g_free(to_text);
			g_free(from_text);
			g_free(subject_text);

			/* If we don't keep track of this, will leak "data" for each of the notifications except the last */
			data2 = pidgin_notify_add_mail(mail_dialog->treemodel, account, notification, urls ? *urls : NULL, 0, FALSE, &new_data);
			if (data2 && new_data) {
				if (data)
					data->purple_has_handle = FALSE;
				data = data2;
			}
			g_free(notification);

			if (urls != NULL)
				urls++;
		}
	} else {
		if (count > 0) {
			notification = g_strdup_printf(ngettext("%s has %d new message.",
							   "%s has %d new messages.",
							   (int)count),
							   *tos, (int)count);
			data2 = pidgin_notify_add_mail(mail_dialog->treemodel, account, notification, urls ? *urls : NULL, count, FALSE, &new_data);
			if (data2 && new_data) {
				if (data)
					data->purple_has_handle = FALSE;
				data = data2;
			}
			g_free(notification);
		} else {
			/* Clear out all mails for the account */
			pidgin_notify_add_mail(mail_dialog->treemodel, account, NULL, NULL, 0, TRUE, NULL);

			if (mail_dialog->total_count == 0) {
				/*
				 * There is no API to clear the headline specifically
				 * This will trigger reset_mail_dialog()
				 */
				pidgin_blist_set_headline(NULL, NULL, NULL, NULL, NULL);
				return NULL;
			}
		}
	}

	/* Select first item if nothing selected */
	sel = gtk_tree_view_get_selection(GTK_TREE_VIEW(mail_dialog->treeview));
	if ((gtk_tree_selection_count_selected_rows(sel) < 1)
		&& gtk_tree_model_get_iter_first(GTK_TREE_MODEL(mail_dialog->treemodel), &iter)) {
		gtk_tree_selection_select_iter(sel, &iter);
	}

	if (!gtk_widget_get_visible(mail_dialog->dialog)) {
		GdkPixbuf *pixbuf = gtk_widget_render_icon(mail_dialog->dialog, PIDGIN_STOCK_DIALOG_MAIL,
							   gtk_icon_size_from_name(PIDGIN_ICON_SIZE_TANGO_EXTRA_SMALL), NULL);
		char *label_text = g_strdup_printf(ngettext("<b>%d new email.</b>",
							    "<b>%d new emails.</b>",
							    mail_dialog->total_count), mail_dialog->total_count);
		mail_dialog->in_use = TRUE;     /* So that _set_headline doesn't accidentally
										   remove the notifications when replacing an
										   old notification. */
		pidgin_blist_set_headline(label_text,
					    pixbuf, G_CALLBACK(pidgin_notify_emails_present), mail_dialog->dialog,
					    (GDestroyNotify)reset_mail_dialog);
		mail_dialog->in_use = FALSE;
		g_free(label_text);
		if (pixbuf)
			g_object_unref(pixbuf);
	} else if (!gtk_widget_has_focus(mail_dialog->dialog))
		pidgin_set_urgent(GTK_WINDOW(mail_dialog->dialog), TRUE);

	return data;
}

static gboolean
formatted_input_cb(GtkWidget *win, GdkEventKey *event, gpointer data)
{
	if (event->keyval == GDK_KEY_Escape)
	{
		purple_notify_close(PURPLE_NOTIFY_FORMATTED, win);

		return TRUE;
	}

	return FALSE;
}

static void *
pidgin_notify_formatted(const char *title, const char *primary,
						  const char *secondary, const char *text)
{
	GtkWidget *window;
	GtkWidget *vbox;
	GtkWidget *label;
	GtkWidget *button;
	GtkWidget *web_view;
	GtkWidget *frame;
	char label_text[2048];
	char *linked_text, *primary_esc, *secondary_esc;

	window = gtk_dialog_new();
	gtk_window_set_title(GTK_WINDOW(window), title);
#if !GTK_CHECK_VERSION(3,0,0)
	gtk_container_set_border_width(GTK_CONTAINER(window), PIDGIN_HIG_BORDER);
#endif
	gtk_window_set_resizable(GTK_WINDOW(window), TRUE);

	g_signal_connect(G_OBJECT(window), "delete_event",
					 G_CALLBACK(formatted_close_cb), NULL);

	/* Setup the main vbox */
	vbox = gtk_dialog_get_content_area(GTK_DIALOG(window));

	/* Setup the descriptive label */
	primary_esc = g_markup_escape_text(primary, -1);
	secondary_esc = (secondary != NULL) ? g_markup_escape_text(secondary, -1) : NULL;
	g_snprintf(label_text, sizeof(label_text),
			   "<span weight=\"bold\" size=\"larger\">%s</span>%s%s",
			   primary_esc,
			   (secondary ? "\n" : ""),
			   (secondary ? secondary_esc : ""));
	g_free(primary_esc);
	g_free(secondary_esc);

	label = gtk_label_new(NULL);

	gtk_label_set_markup(GTK_LABEL(label), label_text);
	gtk_label_set_line_wrap(GTK_LABEL(label), TRUE);
	gtk_label_set_selectable(GTK_LABEL(label), TRUE);
	gtk_misc_set_alignment(GTK_MISC(label), 0, 0);
	gtk_box_pack_start(GTK_BOX(vbox), label, FALSE, FALSE, 0);
	gtk_widget_show(label);

	/* Add the webview */
	frame = pidgin_create_webview(FALSE, &web_view, NULL);
	gtk_widget_set_name(web_view, "pidgin_notify_webview");
	gtk_widget_set_size_request(web_view, 300, 250);
	gtk_box_pack_start(GTK_BOX(vbox), frame, TRUE, TRUE, 0);
	gtk_widget_show(frame);

	/* Add the Close button. */
	button = gtk_dialog_add_button(GTK_DIALOG(window), GTK_STOCK_CLOSE, GTK_RESPONSE_CLOSE);
	gtk_widget_grab_focus(button);

	g_signal_connect_swapped(G_OBJECT(button), "clicked",
							 G_CALLBACK(formatted_close_cb), window);
	g_signal_connect(G_OBJECT(window), "key_press_event",
					 G_CALLBACK(formatted_input_cb), NULL);

	/* Make sure URLs are clickable */
	linked_text = purple_markup_linkify(text);
	gtk_webview_load_html_string(GTK_WEBVIEW(web_view), linked_text);
	g_free(linked_text);

	g_object_set_data(G_OBJECT(window), "webview-widget", web_view);

	/* Show the window */
	pidgin_auto_parent_window(window);

	gtk_widget_show(window);

	return window;
}

static void
pidgin_notify_searchresults_new_rows(PurpleConnection *gc, PurpleNotifySearchResults *results,
									   void *data_)
{
	PidginNotifySearchResultsData *data = data_;
	GtkListStore *model = data->model;
	GtkTreeIter iter;
	GdkPixbuf *pixbuf;
	GList *row, *column;
	guint n;

	gtk_list_store_clear(data->model);

	pixbuf = pidgin_create_prpl_icon(purple_connection_get_account(gc), PIDGIN_PRPL_ICON_SMALL);

	for (row = results->rows; row != NULL; row = row->next) {

		gtk_list_store_append(model, &iter);
		gtk_list_store_set(model, &iter, 0, pixbuf, -1);

		n = 1;
		for (column = row->data; column != NULL; column = column->next) {
			GValue v;

			v.g_type = 0;
			g_value_init(&v, G_TYPE_STRING);
			g_value_set_string(&v, column->data);
			gtk_list_store_set_value(model, &iter, n, &v);
			n++;
		}
	}

	if (pixbuf != NULL)
		g_object_unref(pixbuf);
}

static void *
pidgin_notify_searchresults(PurpleConnection *gc, const char *title,
							  const char *primary, const char *secondary,
							  PurpleNotifySearchResults *results, gpointer user_data)
{
	GtkWidget *window;
	GtkWidget *treeview;
	GtkWidget *close_button;
	GType *col_types;
	GtkListStore *model;
	GtkCellRenderer *renderer;
	guint col_num;
	GList *columniter;
	guint i;
	GList *l;

	GtkWidget *vbox;
	GtkWidget *label;
	PidginNotifySearchResultsData *data;
	char *label_text;
	char *primary_esc, *secondary_esc;

	g_return_val_if_fail(gc != NULL, NULL);
	g_return_val_if_fail(results != NULL, NULL);

	data = g_malloc(sizeof(PidginNotifySearchResultsData));
	data->user_data = user_data;
	data->results = results;

	/* Create the window */
	window = gtk_dialog_new();
	gtk_window_set_title(GTK_WINDOW(window), title ? title :_("Search Results"));
	gtk_container_set_border_width(GTK_CONTAINER(window), PIDGIN_HIG_BORDER);
	gtk_window_set_resizable(GTK_WINDOW(window), TRUE);

	g_signal_connect_swapped(G_OBJECT(window), "delete_event",
							 G_CALLBACK(searchresults_close_cb), data);

	/* Setup the main vbox */
	vbox = gtk_dialog_get_content_area(GTK_DIALOG(window));

	/* Setup the descriptive label */
	primary_esc = (primary != NULL) ? g_markup_escape_text(primary, -1) : NULL;
	secondary_esc = (secondary != NULL) ? g_markup_escape_text(secondary, -1) : NULL;
	label_text = g_strdup_printf(
			"<span weight=\"bold\" size=\"larger\">%s</span>%s%s",
			(primary ? primary_esc : ""),
			(primary && secondary ? "\n" : ""),
			(secondary ? secondary_esc : ""));
	g_free(primary_esc);
	g_free(secondary_esc);
	label = gtk_label_new(NULL);
	gtk_label_set_markup(GTK_LABEL(label), label_text);
	gtk_label_set_line_wrap(GTK_LABEL(label), TRUE);
	gtk_misc_set_alignment(GTK_MISC(label), 0, 0);
	gtk_box_pack_start(GTK_BOX(vbox), label, FALSE, FALSE, 0);
	gtk_widget_show(label);
	g_free(label_text);

	/* +1 is for the automagically created Status column. */
	col_num = g_list_length(results->columns) + 1;

	/* Setup the list model */
	col_types = g_new0(GType, col_num);

	/* There always is this first column. */
	col_types[0] = GDK_TYPE_PIXBUF;
	for (i = 1; i < col_num; i++) {
		col_types[i] = G_TYPE_STRING;
	}
	model = gtk_list_store_newv(col_num, col_types);
	g_free(col_types);

	/* Setup the treeview */
	treeview = gtk_tree_view_new_with_model(GTK_TREE_MODEL(model));
	g_object_unref(G_OBJECT(model));
	gtk_tree_view_set_rules_hint(GTK_TREE_VIEW(treeview), TRUE);
	gtk_widget_set_size_request(treeview, 500, 400);
	gtk_tree_selection_set_mode(gtk_tree_view_get_selection(GTK_TREE_VIEW(treeview)),
								GTK_SELECTION_SINGLE);
	gtk_tree_view_set_headers_visible(GTK_TREE_VIEW(treeview), TRUE);
	gtk_box_pack_start(GTK_BOX(vbox),
		pidgin_make_scrollable(treeview, GTK_POLICY_AUTOMATIC, GTK_POLICY_ALWAYS, GTK_SHADOW_IN, -1, -1),
		TRUE, TRUE, 0);
	gtk_widget_show(treeview);

	renderer = gtk_cell_renderer_pixbuf_new();
	gtk_tree_view_insert_column_with_attributes(GTK_TREE_VIEW(treeview),
					-1, "", renderer, "pixbuf", 0, NULL);

	i = 1;
	for (columniter = results->columns; columniter != NULL; columniter = columniter->next) {
		PurpleNotifySearchColumn *column = columniter->data;
		renderer = gtk_cell_renderer_text_new();

		gtk_tree_view_insert_column_with_attributes(GTK_TREE_VIEW(treeview), -1,
				purple_notify_searchresult_column_get_title(column), renderer, "text", i, NULL);

		if (!purple_notify_searchresult_column_is_visible(column))
			gtk_tree_view_column_set_visible(gtk_tree_view_get_column(GTK_TREE_VIEW(treeview), i), FALSE);

		i++;
	}

	for (l = results->buttons; l; l = l->next) {
		PurpleNotifySearchButton *b = l->data;
		GtkWidget *button = NULL;
		switch (b->type) {
			case PURPLE_NOTIFY_BUTTON_LABELED:
				if(b->label) {
					button = gtk_dialog_add_button(GTK_DIALOG(window), b->label, GTK_RESPONSE_NONE);
				} else {
					purple_debug_warning("gtknotify", "Missing button label\n");
				}
				break;
			case PURPLE_NOTIFY_BUTTON_CONTINUE:
				button = gtk_dialog_add_button(GTK_DIALOG(window), GTK_STOCK_GO_FORWARD, GTK_RESPONSE_NONE);
				break;
			case PURPLE_NOTIFY_BUTTON_ADD:
				button = gtk_dialog_add_button(GTK_DIALOG(window), GTK_STOCK_ADD, GTK_RESPONSE_NONE);
				break;
			case PURPLE_NOTIFY_BUTTON_INFO:
				button = gtk_dialog_add_button(GTK_DIALOG(window), PIDGIN_STOCK_TOOLBAR_USER_INFO, GTK_RESPONSE_NONE);
				break;
			case PURPLE_NOTIFY_BUTTON_IM:
				button = gtk_dialog_add_button(GTK_DIALOG(window), PIDGIN_STOCK_TOOLBAR_MESSAGE_NEW, GTK_RESPONSE_NONE);
				break;
			case PURPLE_NOTIFY_BUTTON_JOIN:
				button = gtk_dialog_add_button(GTK_DIALOG(window), PIDGIN_STOCK_CHAT, GTK_RESPONSE_NONE);
				break;
			case PURPLE_NOTIFY_BUTTON_INVITE:
				button = gtk_dialog_add_button(GTK_DIALOG(window), PIDGIN_STOCK_INVITE, GTK_RESPONSE_NONE);
				break;
			default:
				purple_debug_warning("gtknotify", "Incorrect button type: %d\n", b->type);
		}
		if (button != NULL) {
			PidginNotifySearchResultsButtonData *bd;

			bd = g_new0(PidginNotifySearchResultsButtonData, 1);
			bd->button = b;
			bd->data = data;

			g_signal_connect(G_OBJECT(button), "clicked",
			                 G_CALLBACK(searchresults_callback_wrapper_cb), bd);
			g_signal_connect_swapped(G_OBJECT(button), "destroy", G_CALLBACK(g_free), bd);
		}
	}

	/* Add the Close button */
	close_button = gtk_dialog_add_button(GTK_DIALOG(window), GTK_STOCK_CLOSE, GTK_RESPONSE_CLOSE);

	g_signal_connect_swapped(G_OBJECT(close_button), "clicked",
	                         G_CALLBACK(searchresults_close_cb), data);

	data->account = purple_connection_get_account(gc);
	data->model = model;
	data->treeview = treeview;
	data->window = window;

	/* Insert rows. */
	pidgin_notify_searchresults_new_rows(gc, results, data);

	/* Show the window */
	pidgin_auto_parent_window(window);

	gtk_widget_show(window);
	return data;
}

/** Xerox'ed from Finch! How the tables have turned!! ;) **/
/** User information. **/
static GHashTable *userinfo;

static char *
userinfo_hash(PurpleAccount *account, const char *who)
{
	char key[256];
	snprintf(key, sizeof(key), "%s - %s", purple_account_get_username(account), purple_normalize(account, who));
	return g_utf8_strup(key, -1);
}

static void
remove_userinfo(GtkWidget *widget, gpointer key)
{
	PidginUserInfo *pinfo = g_hash_table_lookup(userinfo, key);

	while (pinfo->count--)
		purple_notify_close(PURPLE_NOTIFY_USERINFO, widget);

	g_hash_table_remove(userinfo, key);
}

static void *
pidgin_notify_userinfo(PurpleConnection *gc, const char *who,
						 PurpleNotifyUserInfo *user_info)
{
	char *info;
	void *ui_handle;
	char *key = userinfo_hash(purple_connection_get_account(gc), who);
	PidginUserInfo *pinfo = NULL;

	if (!userinfo) {
		userinfo = g_hash_table_new_full(g_str_hash, g_str_equal, g_free, g_free);
	}

	info = purple_notify_user_info_get_text_with_newline(user_info, "<br />");
	pinfo = g_hash_table_lookup(userinfo, key);
	if (pinfo != NULL) {
		GtkWidget *webview = g_object_get_data(G_OBJECT(pinfo->window), "webview-widget");
		char *linked_text = purple_markup_linkify(info);
		gtk_webview_load_html_string(GTK_WEBVIEW(webview), linked_text);
		g_free(linked_text);
		g_free(key);
		ui_handle = pinfo->window;
		pinfo->count++;
	} else {
		char *primary = g_strdup_printf(_("Info for %s"), who);
		ui_handle = pidgin_notify_formatted(_("Buddy Information"), primary, NULL, info);
		g_signal_handlers_disconnect_by_func(G_OBJECT(ui_handle), G_CALLBACK(formatted_close_cb), NULL);
		g_signal_connect(G_OBJECT(ui_handle), "destroy", G_CALLBACK(remove_userinfo), key);
		g_free(primary);
		pinfo = g_new0(PidginUserInfo, 1);
		pinfo->window = ui_handle;
		pinfo->count = 1;
		g_hash_table_insert(userinfo, key, pinfo);
	}
	g_free(info);
	return ui_handle;
}

static void
pidgin_close_notify(PurpleNotifyType type, void *ui_handle)
{
	if (type == PURPLE_NOTIFY_EMAIL || type == PURPLE_NOTIFY_EMAILS)
	{
		PidginNotifyMailData *data = (PidginNotifyMailData *)ui_handle;

		if (data) {
			g_free(data->url);
			g_free(data);
		}
	}
	else if (type == PURPLE_NOTIFY_SEARCHRESULTS)
	{
		PidginNotifySearchResultsData *data = (PidginNotifySearchResultsData *)ui_handle;

		gtk_widget_destroy(data->window);
		purple_notify_searchresults_free(data->results);

		g_free(data);
	}
	else if (ui_handle != NULL)
		gtk_widget_destroy(GTK_WIDGET(ui_handle));
}

#ifndef _WIN32
static gboolean
uri_command(GSList *arg_list, gboolean sync)
{
	gchar *tmp;
	GError *error = NULL;
<<<<<<< HEAD
	gint ret = 0;

	purple_debug_misc("gtknotify", "Executing %s\n", command);

	if (!purple_program_is_valid(command))
	{
		tmp = g_strdup_printf(_("The browser command \"%s\" is invalid."),
							  command ? command : "(none)");
		purple_notify_error(NULL, NULL, _("Unable to open URL"), tmp, NULL);
=======
	GSList *it;
	gchar **argv;
	gint argc, i;
	gchar *program;

	g_return_val_if_fail(arg_list != NULL, FALSE);

	program = arg_list->data;
	purple_debug_misc("gtknotify", "Executing %s (%s)\n", program,
		sync ? "sync" : "async");

	if (!purple_program_is_valid(program)) {
		purple_debug_error("gtknotify", "Command \"%s\" is invalid\n",
			program);
		tmp = g_strdup_printf(
			_("The browser command \"%s\" is invalid."),
			program ? program : "(null)");
		purple_notify_error(NULL, NULL, _("Unable to open URL"), tmp);
>>>>>>> c2376507
		g_free(tmp);

		return FALSE;
	}

<<<<<<< HEAD
		if (!g_spawn_command_line_sync(command, NULL, NULL, &status, &error))
		{
			tmp = g_strdup_printf(_("Error launching \"%s\": %s"),
										command, error->message);
			purple_notify_error(NULL, NULL, _("Unable to open URL"), tmp, NULL);
			g_free(tmp);
			g_error_free(error);
=======
	argc = g_slist_length(arg_list);
	argv = g_new(gchar*, argc + 1);
	i = 0;
	for (it = arg_list; it; it = g_slist_next(it)) {
		if (purple_debug_is_verbose()) {
			purple_debug_misc("gtknotify", "argv[%d] = \"%s\"\n",
				i, (gchar*)it->data);
>>>>>>> c2376507
		}
		argv[i++] = it->data;
	}
	argv[i] = NULL;

	if (sync) {
		gint exit_status = 0;

		if (g_spawn_sync(NULL, argv, NULL, G_SPAWN_SEARCH_PATH |
			G_SPAWN_STDOUT_TO_DEV_NULL | G_SPAWN_STDERR_TO_DEV_NULL,
			NULL, NULL, NULL, NULL, &exit_status, &error) &&
			exit_status == 0)
		{
<<<<<<< HEAD
			tmp = g_strdup_printf(_("Error launching \"%s\": %s"),
										command, error->message);
			purple_notify_error(NULL, NULL, _("Unable to open URL"), tmp, NULL);
			g_free(tmp);
			g_error_free(error);
=======
			g_free(argv);
			return TRUE;
>>>>>>> c2376507
		}

		purple_debug_error("gtknotify",
			"Error launching \"%s\": %s (status: %d)\n", program,
			error ? error->message : "(null)", exit_status);
		tmp = g_strdup_printf(_("Error launching \"%s\": %s"), program,
			error ? error->message : "(null)");
		g_error_free(error);
		purple_notify_error(NULL, NULL, _("Unable to open URL"), tmp);
		g_free(tmp);

		g_free(argv);
		return FALSE;
	}

	if (g_spawn_async(NULL, argv, NULL, G_SPAWN_SEARCH_PATH |
		G_SPAWN_STDOUT_TO_DEV_NULL | G_SPAWN_STDERR_TO_DEV_NULL, NULL,
		NULL, NULL, &error))
	{
		g_free(argv);
		return TRUE;
	}

	purple_debug_warning("gtknotify", "Error launching \"%s\": %s\n",
		program, error ? error->message : "(null)");
	g_error_free(error);

	g_free(argv);
	return FALSE;
}
#endif /* _WIN32 */

static void *
pidgin_notify_uri(const char *uri)
{
#ifndef _WIN32
	const char *web_browser;
	int place;
	gchar *uri_escaped, *uri_custom = NULL;
	GSList *argv = NULL, *argv_remote = NULL;
	gchar **usercmd_argv = NULL;

	/* Replace some special characters like $ with their percent-encoded
	   value. This shouldn't be necessary because we shell-escape the entire
	   arg before exec'ing the browser, however, we had a report that a URL
	   containing $(xterm) was causing xterm to start on his system. This is
	   obviously a bug on his system, but it's pretty easy for us to protect
	   against it. */
	uri_escaped = g_uri_escape_string(uri, ":;/%#,+?=&@", FALSE);

	web_browser = purple_prefs_get_string(PIDGIN_PREFS_ROOT
		"/browsers/browser");
	place = purple_prefs_get_int(PIDGIN_PREFS_ROOT "/browsers/place");

	/* if they are running gnome, use the gnome web browser */
	if (purple_running_gnome() == TRUE) {
		char *tmp = g_find_program_in_path("xdg-open");
		if (tmp == NULL)
			argv = g_slist_append(argv, "gnome-open");
		else
			argv = g_slist_append(argv, "xdg-open");
		g_free(tmp);
		argv = g_slist_append(argv, uri_escaped);
	} else if (purple_running_osx() == TRUE) {
		argv = g_slist_append(argv, "open");
		argv = g_slist_append(argv, uri_escaped);
	} else if (!strcmp(web_browser, "epiphany") ||
		!strcmp(web_browser, "galeon"))
	{
		argv = g_slist_append(argv, (gpointer)web_browser);

		if (place == PIDGIN_BROWSER_NEW_WINDOW)
			argv = g_slist_append(argv, "-w");
		else if (place == PIDGIN_BROWSER_NEW_TAB)
			argv = g_slist_append(argv, "-n");

		argv = g_slist_append(argv, uri_escaped);
	} else if (!strcmp(web_browser, "xdg-open")) {
		argv = g_slist_append(argv, "xdg-open");
		argv = g_slist_append(argv, uri_escaped);
	} else if (!strcmp(web_browser, "gnome-open")) {
		argv = g_slist_append(argv, "gnome-open");
		argv = g_slist_append(argv, uri_escaped);
	} else if (!strcmp(web_browser, "kfmclient")) {
		argv = g_slist_append(argv, "kfmclient");
		argv = g_slist_append(argv, "openURL");
		argv = g_slist_append(argv, uri_escaped);
		/*
		 * Does Konqueror have options to open in new tab
		 * and/or current window?
		 */
	} else if (!strcmp(web_browser, "mozilla") ||
		!strcmp(web_browser, "mozilla-firebird") ||
		!strcmp(web_browser, "firefox") ||
		!strcmp(web_browser, "seamonkey"))
	{
		argv = g_slist_append(argv, (gpointer)web_browser);
		argv = g_slist_append(argv, uri_escaped);

		g_assert(uri_custom == NULL);
		if (place == PIDGIN_BROWSER_NEW_WINDOW) {
			uri_custom = g_strdup_printf("openURL(%s,new-window)",
				uri_escaped);
		} else if (place == PIDGIN_BROWSER_NEW_TAB) {
			uri_custom = g_strdup_printf("openURL(%s,new-tab)",
				uri_escaped);
		} else if (place == PIDGIN_BROWSER_CURRENT) {
			uri_custom = g_strdup_printf("openURL(%s)",
				uri_escaped);
		}

<<<<<<< HEAD
		if (place == PIDGIN_BROWSER_NEW_WINDOW)
			remote_command = g_strdup_printf("%s %s -remote "
											 "openURL(%s,new-window)",
											 web_browser, args, escaped);
		else if (place == PIDGIN_BROWSER_NEW_TAB)
			remote_command = g_strdup_printf("%s %s -remote "
											 "openURL(%s,new-tab)",
											 web_browser, args, escaped);
	}
	else if (!strcmp(web_browser, "opera"))
	{
=======
		if (uri_custom != NULL) {
			argv_remote = g_slist_append(argv_remote,
				(gpointer)web_browser);

			/* Firefox 0.9 and higher require a "-a firefox" option
			 * when using -remote commands. This breaks older
			 * versions of mozilla. So we include this other handly
			 * little string when calling firefox. If the API for
			 * remote calls changes any more in firefox then firefox
			 * should probably be split apart from mozilla-firebird
			 * and mozilla... but this is good for now.
			 */
			if (!strcmp(web_browser, "firefox")) {
				argv_remote = g_slist_append(argv_remote, "-a");
				argv_remote = g_slist_append(argv_remote,
					"firefox");
			}

			argv_remote = g_slist_append(argv_remote, "-remote");
			argv_remote = g_slist_append(argv_remote, uri_custom);
		}
	} else if (!strcmp(web_browser, "netscape")) {
		argv = g_slist_append(argv, "netscape");
		argv = g_slist_append(argv, uri_escaped);

		if (place == PIDGIN_BROWSER_NEW_WINDOW) {
			uri_custom = g_strdup_printf("openURL(%s,new-window)",
				uri_escaped);
		} else if (place == PIDGIN_BROWSER_CURRENT) {
			uri_custom = g_strdup_printf("openURL(%s)",
				uri_escaped);
		}

		if (uri_custom) {
			argv_remote = g_slist_append(argv_remote, "netscape");
			argv_remote = g_slist_append(argv_remote, "-remote");
			argv_remote = g_slist_append(argv_remote, uri_custom);
		}
	} else if (!strcmp(web_browser, "opera")) {
		argv = g_slist_append(argv, "opera");

>>>>>>> c2376507
		if (place == PIDGIN_BROWSER_NEW_WINDOW)
			argv = g_slist_append(argv, "-newwindow");
		else if (place == PIDGIN_BROWSER_NEW_TAB)
<<<<<<< HEAD
			command = g_strdup_printf("opera -newpage %s", escaped);
		else
			command = g_strdup_printf("opera %s", escaped);
=======
			argv = g_slist_append(argv, "-newpage");
		else if (place == PIDGIN_BROWSER_CURRENT)
			argv = g_slist_append(argv, "-activetab");
		/* `opera -remote "openURL(%s)"` command causes Pidgin's hang,
		 * if there is no Opera instance running.
		 */
>>>>>>> c2376507

		argv = g_slist_append(argv, uri_escaped);
	} else if (!strcmp(web_browser, "google-chrome")) {
		/* Google Chrome doesn't have command-line arguments that
		 * control the opening of links from external calls. This is
		 * controlled solely from a preference within Google Chrome.
		 */
		argv = g_slist_append(argv, "google-chrome");
		argv = g_slist_append(argv, uri_escaped);
	} else if (!strcmp(web_browser, "chrome")) {
		/* Chromium doesn't have command-line arguments that control
		 * the opening of links from external calls. This is controlled
		 * solely from a preference within Chromium.
		 */
		argv = g_slist_append(argv, "chrome");
		argv = g_slist_append(argv, uri_escaped);
	} else if (!strcmp(web_browser, "chromium-browser")) {
		/* Chromium doesn't have command-line arguments that control the
		 * opening of links from external calls. This is controlled
		 * solely from a preference within Chromium.
		 */
		argv = g_slist_append(argv, "chromium-browser");
		argv = g_slist_append(argv, uri_escaped);
	} else if (!strcmp(web_browser, "custom")) {
		GError *error = NULL;
		const char *usercmd_command;
		gint usercmd_argc, i;
		gboolean uri_added = FALSE;

		usercmd_command = purple_prefs_get_string(PIDGIN_PREFS_ROOT
			"/browsers/manual_command");

		if (usercmd_command == NULL || *usercmd_command == '\0') {
			purple_notify_error(NULL, NULL, _("Unable to open URL"),
				_("The 'Manual' browser command has been "
<<<<<<< HEAD
				"chosen, but no command has been set."), NULL);
=======
				"chosen, but no command has been set."));
			g_free(uri_escaped);
>>>>>>> c2376507
			return NULL;
		}

		if (!g_shell_parse_argv(usercmd_command, &usercmd_argc,
			&usercmd_argv, &error))
		{
			purple_notify_error(NULL, NULL, _("Unable to open URL: "
				"the 'Manual' browser command seems invalid."),
				error ? error->message : NULL);
			g_error_free(error);
			g_free(uri_escaped);
			return NULL;
		}

		for (i = 0; i < usercmd_argc; i++) {
			gchar *cmd_part = usercmd_argv[i];

			if (uri_added || strstr(cmd_part, "%s") == NULL) {
				argv = g_slist_append(argv, cmd_part);
				continue;
			}

			uri_custom = purple_strreplace(cmd_part, "%s",
				uri_escaped);
			argv = g_slist_append(argv, uri_custom);
			uri_added = TRUE;
		}

		/* There is no "%s" in the browser command. Assume the user
		 * wanted the URL tacked on to the end of the command.
		 */
		if (!uri_added)
			argv = g_slist_append(argv, uri_escaped);
	}

	if (argv_remote != NULL) {
		/* try the remote command first */
		if (!uri_command(argv_remote, TRUE))
			uri_command(argv, FALSE);
	} else
		uri_command(argv, FALSE);

	g_strfreev(usercmd_argv);
	g_free(uri_escaped);
	g_free(uri_custom);
	g_slist_free(argv);
	g_slist_free(argv_remote);

#else /* !_WIN32 */
	winpidgin_notify_uri(uri_escaped);
#endif /* !_WIN32 */

	return NULL;
}

void
pidgin_notify_pounce_add(PurpleAccount *account, PurplePounce *pounce,
		const char *alias, const char *event, const char *message, const char *date)
{
	GdkPixbuf *icon;
	GtkTreeIter iter;
	PidginNotifyPounceData *pounce_data;
	gboolean first = (pounce_dialog == NULL);

	if (pounce_dialog == NULL)
		pounce_dialog = pidgin_create_notification_dialog(PIDGIN_NOTIFY_POUNCE);

	icon = pidgin_create_prpl_icon(account, PIDGIN_PRPL_ICON_SMALL);

	pounce_data = g_new(PidginNotifyPounceData, 1);

	pounce_data->account = account;
	pounce_data->pounce = pounce;
	pounce_data->pouncee = g_strdup(purple_pounce_get_pouncee(pounce));

	gtk_tree_store_append(pounce_dialog->treemodel, &iter, NULL);

	gtk_tree_store_set(pounce_dialog->treemodel, &iter,
			PIDGIN_POUNCE_ICON, icon,
			PIDGIN_POUNCE_ALIAS, alias,
			PIDGIN_POUNCE_EVENT, event,
			PIDGIN_POUNCE_TEXT, (message != NULL)? message : _("No message"),
			PIDGIN_POUNCE_DATE, date,
			PIDGIN_POUNCE_DATA, pounce_data,
			-1);

	if (first) {
		GtkTreeSelection *selection =
				gtk_tree_view_get_selection(GTK_TREE_VIEW(pounce_dialog->treeview));
		gtk_tree_selection_select_iter(selection, &iter);
	}

	if (icon)
		g_object_unref(icon);

	gtk_widget_show_all(pounce_dialog->dialog);

	return;
}

static PidginNotifyDialog *
pidgin_create_notification_dialog(PidginNotifyType type)
{
	GtkTreeStore *model = NULL;
	GtkWidget *dialog = NULL;
	GtkWidget *label = NULL;
	GtkCellRenderer *rend;
	GtkTreeViewColumn *column;
	GtkWidget *button = NULL;
	GtkWidget *vbox = NULL;
	GtkTreeSelection *sel;
	PidginNotifyDialog *spec_dialog = NULL;

	g_return_val_if_fail(type < PIDGIN_NOTIFY_TYPES, NULL);

	if (type == PIDGIN_NOTIFY_MAIL) {
		g_return_val_if_fail(mail_dialog == NULL, mail_dialog);

		model = gtk_tree_store_new(COLUMNS_PIDGIN_MAIL,
						GDK_TYPE_PIXBUF, G_TYPE_STRING, G_TYPE_POINTER);

	} else if (type == PIDGIN_NOTIFY_POUNCE) {
		g_return_val_if_fail(pounce_dialog == NULL, pounce_dialog);

		model = gtk_tree_store_new(COLUMNS_PIDGIN_POUNCE,
				GDK_TYPE_PIXBUF, G_TYPE_STRING, G_TYPE_STRING, G_TYPE_STRING,
				G_TYPE_STRING, G_TYPE_POINTER);
	}

	dialog = gtk_dialog_new();

	/* Vertical box */
	vbox = gtk_dialog_get_content_area(GTK_DIALOG(dialog));

	/* Setup the dialog */
	gtk_container_set_border_width(GTK_CONTAINER(dialog), PIDGIN_HIG_BOX_SPACE);
	gtk_container_set_border_width(GTK_CONTAINER(vbox), PIDGIN_HIG_BOX_SPACE);
	gtk_box_set_spacing(GTK_BOX(vbox), PIDGIN_HIG_BORDER);

	/* Golden ratio it up! */
	gtk_widget_set_size_request(dialog, 550, 400);

	spec_dialog = g_new0(PidginNotifyDialog, 1);
	spec_dialog->dialog = dialog;

	spec_dialog->treemodel = model;
	spec_dialog->treeview = gtk_tree_view_new_with_model(GTK_TREE_MODEL(model));
	g_object_unref(G_OBJECT(model));

	gtk_tree_view_set_rules_hint(GTK_TREE_VIEW(spec_dialog->treeview), TRUE);

	if (type == PIDGIN_NOTIFY_MAIL) {
		gtk_window_set_title(GTK_WINDOW(dialog), _("New Mail"));
		gtk_window_set_role(GTK_WINDOW(dialog), "new_mail_detailed");
		g_signal_connect(G_OBJECT(dialog), "focus-in-event",
					G_CALLBACK(mail_window_focus_cb), NULL);

		gtk_dialog_add_button(GTK_DIALOG(dialog),
					 _("Open All Messages"), GTK_RESPONSE_ACCEPT);

		button = gtk_dialog_add_button(GTK_DIALOG(dialog),
						 PIDGIN_STOCK_OPEN_MAIL, GTK_RESPONSE_YES);
		spec_dialog->open_button = button;

		gtk_tree_view_set_headers_visible(GTK_TREE_VIEW(spec_dialog->treeview), FALSE);

		gtk_tree_view_set_search_column(GTK_TREE_VIEW(spec_dialog->treeview), PIDGIN_MAIL_TEXT);
		gtk_tree_view_set_search_equal_func(GTK_TREE_VIEW(spec_dialog->treeview),
			             pidgin_tree_view_search_equal_func, NULL, NULL);
		sel = gtk_tree_view_get_selection(GTK_TREE_VIEW(spec_dialog->treeview));
		gtk_tree_selection_set_mode(sel, GTK_SELECTION_BROWSE);

		g_signal_connect(G_OBJECT(dialog), "response",
						 G_CALLBACK(email_response_cb), spec_dialog);
		g_signal_connect(G_OBJECT(sel), "changed",
		                 G_CALLBACK(selection_changed_cb), spec_dialog);
		g_signal_connect(G_OBJECT(spec_dialog->treeview), "row-activated", G_CALLBACK(email_row_activated_cb), NULL);

		column = gtk_tree_view_column_new();
		gtk_tree_view_column_set_resizable(column, TRUE);
		rend = gtk_cell_renderer_pixbuf_new();
		gtk_tree_view_column_pack_start(column, rend, FALSE);

		gtk_tree_view_column_set_attributes(column, rend, "pixbuf", PIDGIN_MAIL_ICON, NULL);
		rend = gtk_cell_renderer_text_new();
		gtk_tree_view_column_pack_start(column, rend, TRUE);
		gtk_tree_view_column_set_attributes(column, rend, "markup", PIDGIN_MAIL_TEXT, NULL);
		gtk_tree_view_append_column(GTK_TREE_VIEW(spec_dialog->treeview), column);

		label = gtk_label_new(NULL);
		gtk_label_set_markup(GTK_LABEL(label), _("<span weight=\"bold\" size=\"larger\">You have mail!</span>"));

	} else if (type == PIDGIN_NOTIFY_POUNCE) {
		gtk_window_set_title(GTK_WINDOW(dialog), _("New Pounces"));

		button = gtk_dialog_add_button(GTK_DIALOG(dialog),
						_("IM"), GTK_RESPONSE_YES);
		gtk_widget_set_sensitive(button, FALSE);
		spec_dialog->open_button = button;

		button = gtk_dialog_add_button(GTK_DIALOG(dialog),
						PIDGIN_STOCK_MODIFY, GTK_RESPONSE_APPLY);
		gtk_widget_set_sensitive(button, FALSE);
		spec_dialog->edit_button = button;

		/* Translators: Make sure you translate "Dismiss" differently than
		   "close"!  This string is used in the "You have pounced" dialog
		   that appears when one of your Buddy Pounces is triggered.  In
		   this context "Dismiss" means "I acknowledge that I've seen that
		   this pounce was triggered--remove it from this list."  Translating
		   it as "Remove" is acceptable if you can't think of a more precise
		   word. */
		button = gtk_dialog_add_button(GTK_DIALOG(dialog), _("Dismiss"),
				GTK_RESPONSE_NO);
		gtk_widget_set_sensitive(button, FALSE);
		spec_dialog->dismiss_button = button;

		g_signal_connect(G_OBJECT(dialog), "response",
						 G_CALLBACK(pounce_response_cb), spec_dialog);

		column = gtk_tree_view_column_new();
		gtk_tree_view_column_set_title(column, _("Buddy"));
		gtk_tree_view_column_set_resizable(column, TRUE);
		rend = gtk_cell_renderer_pixbuf_new();
		gtk_tree_view_column_pack_start(column, rend, FALSE);

		gtk_tree_view_column_set_attributes(column, rend, "pixbuf", PIDGIN_POUNCE_ICON, NULL);
		rend = gtk_cell_renderer_text_new();
		gtk_tree_view_column_pack_start(column, rend, FALSE);
		gtk_tree_view_column_add_attribute(column, rend, "text", PIDGIN_POUNCE_ALIAS);
		gtk_tree_view_append_column(GTK_TREE_VIEW(spec_dialog->treeview), column);

		column = gtk_tree_view_column_new();
		gtk_tree_view_column_set_title(column, _("Event"));
		gtk_tree_view_column_set_resizable(column, TRUE);
		rend = gtk_cell_renderer_text_new();
		gtk_tree_view_column_pack_start(column, rend, FALSE);
		gtk_tree_view_column_add_attribute(column, rend, "text", PIDGIN_POUNCE_EVENT);
		gtk_tree_view_append_column(GTK_TREE_VIEW(spec_dialog->treeview), column);

		column = gtk_tree_view_column_new();
		gtk_tree_view_column_set_title(column, _("Message"));
		gtk_tree_view_column_set_resizable(column, TRUE);
		rend = gtk_cell_renderer_text_new();
		gtk_tree_view_column_pack_start(column, rend, FALSE);
		gtk_tree_view_column_add_attribute(column, rend, "text", PIDGIN_POUNCE_TEXT);
		gtk_tree_view_append_column(GTK_TREE_VIEW(spec_dialog->treeview), column);

		column = gtk_tree_view_column_new();
		gtk_tree_view_column_set_title(column, _("Date"));
		gtk_tree_view_column_set_resizable(column, TRUE);
		rend = gtk_cell_renderer_text_new();
		gtk_tree_view_column_pack_start(column, rend, FALSE);
		gtk_tree_view_column_add_attribute(column, rend, "text", PIDGIN_POUNCE_DATE);
		gtk_tree_view_append_column(GTK_TREE_VIEW(spec_dialog->treeview), column);

		label = gtk_label_new(NULL);
		gtk_label_set_markup(GTK_LABEL(label), _("<span weight=\"bold\" size=\"larger\">You have pounced!</span>"));

		sel = gtk_tree_view_get_selection(GTK_TREE_VIEW(spec_dialog->treeview));
		gtk_tree_selection_set_mode(sel, GTK_SELECTION_MULTIPLE);
		g_signal_connect(G_OBJECT(sel), "changed",
			G_CALLBACK(pounce_row_selected_cb), NULL);
		g_signal_connect(G_OBJECT(spec_dialog->treeview), "row-activated",
			G_CALLBACK(pounce_response_open_ims), NULL);
	}

	button = gtk_dialog_add_button(GTK_DIALOG(dialog),
	                               GTK_STOCK_CLOSE, GTK_RESPONSE_CLOSE);

	gtk_label_set_line_wrap(GTK_LABEL(label), TRUE);
	gtk_misc_set_alignment(GTK_MISC(label), 0, 0);
	gtk_box_pack_start(GTK_BOX(vbox), label, FALSE, FALSE, 0);
	gtk_box_pack_start(GTK_BOX(vbox),
		pidgin_make_scrollable(spec_dialog->treeview, GTK_POLICY_AUTOMATIC, GTK_POLICY_ALWAYS, GTK_SHADOW_IN, -1, -1),
		TRUE, TRUE, 2);

	return spec_dialog;
}

static void
signed_off_cb(PurpleConnection *gc, gpointer unused)
{
	/* Clear any pending emails for this account */
	pidgin_notify_emails(gc, 0, FALSE, NULL, NULL, NULL, NULL);

	if (mail_dialog != NULL && mail_dialog->total_count == 0)
		reset_mail_dialog(NULL);
}

static void*
pidgin_notify_get_handle(void)
{
	static int handle;
	return &handle;
}

void pidgin_notify_init(void)
{
	void *handle = pidgin_notify_get_handle();

	purple_signal_connect(purple_connections_get_handle(), "signed-off",
			handle, PURPLE_CALLBACK(signed_off_cb), NULL);
}

void pidgin_notify_uninit(void)
{
	purple_signals_disconnect_by_handle(pidgin_notify_get_handle());
}

static PurpleNotifyUiOps ops =
{
	pidgin_notify_message,
	pidgin_notify_email,
	pidgin_notify_emails,
	pidgin_notify_formatted,
	pidgin_notify_searchresults,
	pidgin_notify_searchresults_new_rows,
	pidgin_notify_userinfo,
	pidgin_notify_uri,
	pidgin_close_notify,
	NULL,
	NULL,
	NULL,
	NULL
};

PurpleNotifyUiOps *
pidgin_notify_get_ui_ops(void)
{
	return &ops;
}<|MERGE_RESOLUTION|>--- conflicted
+++ resolved
@@ -1251,17 +1251,6 @@
 {
 	gchar *tmp;
 	GError *error = NULL;
-<<<<<<< HEAD
-	gint ret = 0;
-
-	purple_debug_misc("gtknotify", "Executing %s\n", command);
-
-	if (!purple_program_is_valid(command))
-	{
-		tmp = g_strdup_printf(_("The browser command \"%s\" is invalid."),
-							  command ? command : "(none)");
-		purple_notify_error(NULL, NULL, _("Unable to open URL"), tmp, NULL);
-=======
 	GSList *it;
 	gchar **argv;
 	gint argc, i;
@@ -1279,22 +1268,12 @@
 		tmp = g_strdup_printf(
 			_("The browser command \"%s\" is invalid."),
 			program ? program : "(null)");
-		purple_notify_error(NULL, NULL, _("Unable to open URL"), tmp);
->>>>>>> c2376507
+		purple_notify_error(NULL, NULL, _("Unable to open URL"), tmp, NULL);
 		g_free(tmp);
 
 		return FALSE;
 	}
 
-<<<<<<< HEAD
-		if (!g_spawn_command_line_sync(command, NULL, NULL, &status, &error))
-		{
-			tmp = g_strdup_printf(_("Error launching \"%s\": %s"),
-										command, error->message);
-			purple_notify_error(NULL, NULL, _("Unable to open URL"), tmp, NULL);
-			g_free(tmp);
-			g_error_free(error);
-=======
 	argc = g_slist_length(arg_list);
 	argv = g_new(gchar*, argc + 1);
 	i = 0;
@@ -1302,7 +1281,6 @@
 		if (purple_debug_is_verbose()) {
 			purple_debug_misc("gtknotify", "argv[%d] = \"%s\"\n",
 				i, (gchar*)it->data);
->>>>>>> c2376507
 		}
 		argv[i++] = it->data;
 	}
@@ -1316,16 +1294,8 @@
 			NULL, NULL, NULL, NULL, &exit_status, &error) &&
 			exit_status == 0)
 		{
-<<<<<<< HEAD
-			tmp = g_strdup_printf(_("Error launching \"%s\": %s"),
-										command, error->message);
-			purple_notify_error(NULL, NULL, _("Unable to open URL"), tmp, NULL);
-			g_free(tmp);
-			g_error_free(error);
-=======
 			g_free(argv);
 			return TRUE;
->>>>>>> c2376507
 		}
 
 		purple_debug_error("gtknotify",
@@ -1334,7 +1304,7 @@
 		tmp = g_strdup_printf(_("Error launching \"%s\": %s"), program,
 			error ? error->message : "(null)");
 		g_error_free(error);
-		purple_notify_error(NULL, NULL, _("Unable to open URL"), tmp);
+		purple_notify_error(NULL, NULL, _("Unable to open URL"), tmp, NULL);
 		g_free(tmp);
 
 		g_free(argv);
@@ -1432,24 +1402,8 @@
 		} else if (place == PIDGIN_BROWSER_NEW_TAB) {
 			uri_custom = g_strdup_printf("openURL(%s,new-tab)",
 				uri_escaped);
-		} else if (place == PIDGIN_BROWSER_CURRENT) {
-			uri_custom = g_strdup_printf("openURL(%s)",
-				uri_escaped);
-		}
-
-<<<<<<< HEAD
-		if (place == PIDGIN_BROWSER_NEW_WINDOW)
-			remote_command = g_strdup_printf("%s %s -remote "
-											 "openURL(%s,new-window)",
-											 web_browser, args, escaped);
-		else if (place == PIDGIN_BROWSER_NEW_TAB)
-			remote_command = g_strdup_printf("%s %s -remote "
-											 "openURL(%s,new-tab)",
-											 web_browser, args, escaped);
-	}
-	else if (!strcmp(web_browser, "opera"))
-	{
-=======
+		}
+
 		if (uri_custom != NULL) {
 			argv_remote = g_slist_append(argv_remote,
 				(gpointer)web_browser);
@@ -1471,42 +1425,16 @@
 			argv_remote = g_slist_append(argv_remote, "-remote");
 			argv_remote = g_slist_append(argv_remote, uri_custom);
 		}
-	} else if (!strcmp(web_browser, "netscape")) {
-		argv = g_slist_append(argv, "netscape");
-		argv = g_slist_append(argv, uri_escaped);
-
-		if (place == PIDGIN_BROWSER_NEW_WINDOW) {
-			uri_custom = g_strdup_printf("openURL(%s,new-window)",
-				uri_escaped);
-		} else if (place == PIDGIN_BROWSER_CURRENT) {
-			uri_custom = g_strdup_printf("openURL(%s)",
-				uri_escaped);
-		}
-
-		if (uri_custom) {
-			argv_remote = g_slist_append(argv_remote, "netscape");
-			argv_remote = g_slist_append(argv_remote, "-remote");
-			argv_remote = g_slist_append(argv_remote, uri_custom);
-		}
 	} else if (!strcmp(web_browser, "opera")) {
 		argv = g_slist_append(argv, "opera");
 
->>>>>>> c2376507
 		if (place == PIDGIN_BROWSER_NEW_WINDOW)
 			argv = g_slist_append(argv, "-newwindow");
 		else if (place == PIDGIN_BROWSER_NEW_TAB)
-<<<<<<< HEAD
-			command = g_strdup_printf("opera -newpage %s", escaped);
-		else
-			command = g_strdup_printf("opera %s", escaped);
-=======
 			argv = g_slist_append(argv, "-newpage");
-		else if (place == PIDGIN_BROWSER_CURRENT)
-			argv = g_slist_append(argv, "-activetab");
-		/* `opera -remote "openURL(%s)"` command causes Pidgin's hang,
+		/* `opera -remote "openURL(%s)"` command causes Pidgin to hang,
 		 * if there is no Opera instance running.
 		 */
->>>>>>> c2376507
 
 		argv = g_slist_append(argv, uri_escaped);
 	} else if (!strcmp(web_browser, "google-chrome")) {
@@ -1542,12 +1470,8 @@
 		if (usercmd_command == NULL || *usercmd_command == '\0') {
 			purple_notify_error(NULL, NULL, _("Unable to open URL"),
 				_("The 'Manual' browser command has been "
-<<<<<<< HEAD
 				"chosen, but no command has been set."), NULL);
-=======
-				"chosen, but no command has been set."));
 			g_free(uri_escaped);
->>>>>>> c2376507
 			return NULL;
 		}
 
@@ -1556,7 +1480,7 @@
 		{
 			purple_notify_error(NULL, NULL, _("Unable to open URL: "
 				"the 'Manual' browser command seems invalid."),
-				error ? error->message : NULL);
+				error ? error->message : NULL, NULL);
 			g_error_free(error);
 			g_free(uri_escaped);
 			return NULL;
