/**
 * @file gtknotify.c GTK+ Notification API
 * @ingroup pidgin
 */

/* pidgin
 *
 * Pidgin is the legal property of its developers, whose names are too numerous
 * to list here.  Please refer to the COPYRIGHT file distributed with this
 * source distribution.
 *
 * This program is free software; you can redistribute it and/or modify
 * it under the terms of the GNU General Public License as published by
 * the Free Software Foundation; either version 2 of the License, or
 * (at your option) any later version.
 *
 * This program is distributed in the hope that it will be useful,
 * but WITHOUT ANY WARRANTY; without even the implied warranty of
 * MERCHANTABILITY or FITNESS FOR A PARTICULAR PURPOSE.  See the
 * GNU General Public License for more details.
 *
 * You should have received a copy of the GNU General Public License
 * along with this program; if not, write to the Free Software
 * Foundation, Inc., 51 Franklin Street, Fifth Floor, Boston, MA  02111-1301  USA
 */
#include "internal.h"
#include "pidgin.h"

#include <gdk/gdkkeysyms.h>

#include "account.h"
#include "connection.h"
#include "debug.h"
#include "prefs.h"
#include "pidginstock.h"
#include "util.h"

#include "gtkblist.h"
#include "gtknotify.h"
#include "gtkpounce.h"
#include "gtkutils.h"
#include "gtkwebview.h"

typedef struct
{
	GtkWidget *window;
	int count;
} PidginUserInfo;

typedef struct
{
	PurpleAccount *account;
	char *url;
	GtkWidget *label;
	int count;
	gboolean purple_has_handle;
} PidginNotifyMailData;

typedef struct
{
	PurpleAccount *account;
	PurplePounce *pounce;
	char *pouncee;
} PidginNotifyPounceData;


typedef struct
{
	PurpleAccount *account;
	GtkListStore *model;
	GtkWidget *treeview;
	GtkWidget *window;
	gpointer user_data;
	PurpleNotifySearchResults *results;

} PidginNotifySearchResultsData;

typedef struct
{
	PurpleNotifySearchButton *button;
	PidginNotifySearchResultsData *data;

} PidginNotifySearchResultsButtonData;

enum
{
	PIDGIN_MAIL_ICON,
	PIDGIN_MAIL_TEXT,
	PIDGIN_MAIL_DATA,
	COLUMNS_PIDGIN_MAIL
};

enum
{
	PIDGIN_POUNCE_ICON,
	PIDGIN_POUNCE_ALIAS,
	PIDGIN_POUNCE_EVENT,
	PIDGIN_POUNCE_TEXT,
	PIDGIN_POUNCE_DATE,
	PIDGIN_POUNCE_DATA,
	COLUMNS_PIDGIN_POUNCE
};


typedef struct _PidginNotifyDialog
{
	/*
	 * This must be first so PidginNotifyDialog can masquerade as the
	 * dialog widget.
	 */
	GtkWidget *dialog;
	GtkWidget *treeview;
	GtkTreeStore *treemodel;
	GtkLabel *label;
	GtkWidget *open_button;
	GtkWidget *dismiss_button;
	GtkWidget *edit_button;
	int total_count;
	gboolean in_use;
} PidginNotifyDialog;

typedef enum
{
	PIDGIN_NOTIFY_MAIL,
	PIDGIN_NOTIFY_POUNCE,
	PIDGIN_NOTIFY_TYPES
} PidginNotifyType;

static PidginNotifyDialog *mail_dialog = NULL;
static PidginNotifyDialog *pounce_dialog = NULL;

static PidginNotifyDialog *pidgin_create_notification_dialog(PidginNotifyType type);
static void *pidgin_notify_emails(PurpleConnection *gc, size_t count, gboolean detailed,
									const char **subjects,
									const char **froms, const char **tos,
									const char **urls);

static void pidgin_close_notify(PurpleNotifyType type, void *ui_handle);

static void
message_response_cb(GtkDialog *dialog, gint id, GtkWidget *widget)
{
	purple_notify_close(PURPLE_NOTIFY_MESSAGE, widget);
}

static void
pounce_response_close(PidginNotifyDialog *dialog)
{
	GtkTreeIter iter;
	PidginNotifyPounceData *pounce_data;

	while (gtk_tree_model_get_iter_first(
				GTK_TREE_MODEL(pounce_dialog->treemodel), &iter)) {
		gtk_tree_model_get(GTK_TREE_MODEL(pounce_dialog->treemodel), &iter,
				PIDGIN_POUNCE_DATA, &pounce_data,
				-1);
		gtk_tree_store_remove(dialog->treemodel, &iter);

		g_free(pounce_data->pouncee);
		g_free(pounce_data);
	}

	gtk_widget_destroy(pounce_dialog->dialog);
	g_free(pounce_dialog);
	pounce_dialog = NULL;
}

static void
delete_foreach(GtkTreeModel *model, GtkTreePath *path,
		GtkTreeIter *iter, gpointer data)
{
	PidginNotifyPounceData *pounce_data;

	gtk_tree_model_get(model, iter,
			PIDGIN_POUNCE_DATA, &pounce_data,
			-1);

	if (pounce_data != NULL) {
		g_free(pounce_data->pouncee);
		g_free(pounce_data);
	}
}

static void
open_im_foreach(GtkTreeModel *model, GtkTreePath *path,
		GtkTreeIter *iter, gpointer data)
{
	PidginNotifyPounceData *pounce_data;

	gtk_tree_model_get(model, iter,
			PIDGIN_POUNCE_DATA, &pounce_data,
			-1);

	if (pounce_data != NULL) {
		PurpleConversation *conv;

		conv = purple_conversation_new(PURPLE_CONV_TYPE_IM,
				pounce_data->account, pounce_data->pouncee);
		purple_conversation_present(conv);
	}
}

static void
append_to_list(GtkTreeModel *model, GtkTreePath *path,
		GtkTreeIter *iter, gpointer data)
{
	GList **list = data;
	*list = g_list_prepend(*list, gtk_tree_path_copy(path));
}

static void
pounce_response_dismiss()
{
	GtkTreeModel *model = GTK_TREE_MODEL(pounce_dialog->treemodel);
	GtkTreeSelection *selection;
	GtkTreeIter iter;
	GtkTreeIter new_selection;
	GList *list = NULL;
	gboolean found_selection = FALSE;

	selection = gtk_tree_view_get_selection(GTK_TREE_VIEW(pounce_dialog->treeview));
	gtk_tree_selection_selected_foreach(selection, delete_foreach, pounce_dialog);
	gtk_tree_selection_selected_foreach(selection, append_to_list, &list);

	g_return_if_fail(list != NULL);

	if (list->next == NULL) {
		gtk_tree_model_get_iter(model, &new_selection, list->data);
		if (gtk_tree_model_iter_next(model, &new_selection))
			found_selection = TRUE;
		else {
			/* This is the last thing in the list */
			GtkTreePath *path;

			/* Because gtk_tree_model_iter_prev doesn't exist... */
			gtk_tree_model_get_iter(model, &new_selection, list->data);
			path = gtk_tree_model_get_path(model, &new_selection);
			if (gtk_tree_path_prev(path)) {
				gtk_tree_model_get_iter(model, &new_selection, path);
				found_selection = TRUE;
			}

			gtk_tree_path_free(path);
		}
	}

	while (list) {
		if (gtk_tree_model_get_iter(model, &iter, list->data)) {
			gtk_tree_store_remove(GTK_TREE_STORE(pounce_dialog->treemodel), &iter);
		}
		gtk_tree_path_free(list->data);
		list = g_list_delete_link(list, list);
	}

	if (gtk_tree_model_get_iter_first(model, &iter)) {
		if (found_selection)
			gtk_tree_selection_select_iter(selection, &new_selection);
		else
			gtk_tree_selection_select_iter(selection, &iter);
	} else
		pounce_response_close(pounce_dialog);
}

static void
pounce_response_open_ims()
{
	GtkTreeSelection *selection;

	selection = gtk_tree_view_get_selection(GTK_TREE_VIEW(pounce_dialog->treeview));
	gtk_tree_selection_selected_foreach(selection, open_im_foreach, pounce_dialog);

	pounce_response_dismiss();
}

static void
pounce_response_edit_cb(GtkTreeModel *model, GtkTreePath *path,
		GtkTreeIter *iter, gpointer data)
{
	PidginNotifyPounceData *pounce_data;
	PidginNotifyDialog *dialog = (PidginNotifyDialog*)data;
	PurplePounce *pounce;
	GList *list;

	list = purple_pounces_get_all();

	gtk_tree_model_get(GTK_TREE_MODEL(dialog->treemodel), iter,
			PIDGIN_POUNCE_DATA, &pounce_data,
			-1);

	for (; list != NULL; list = list->next) {
		pounce = list->data;
		if (pounce == pounce_data->pounce) {
			pidgin_pounce_editor_show(pounce_data->account, NULL, pounce_data->pounce);
			return;
		}
	}

	purple_debug_warning("gtknotify", "Pounce was destroyed.\n");
}

static void
pounce_response_cb(GtkDialog *dlg, gint id, PidginNotifyDialog *dialog)
{
	GtkTreeSelection *selection = NULL;

	switch (id) {
		case GTK_RESPONSE_CLOSE:
		case GTK_RESPONSE_DELETE_EVENT:
			pounce_response_close(dialog);
			break;
		case GTK_RESPONSE_YES:
			pounce_response_open_ims();
			break;
		case GTK_RESPONSE_NO:
			pounce_response_dismiss();
			break;
		case GTK_RESPONSE_APPLY:
			selection = gtk_tree_view_get_selection(GTK_TREE_VIEW(dialog->treeview));
			gtk_tree_selection_selected_foreach(selection, pounce_response_edit_cb,
					dialog);
			break;
	}
}

static void
pounce_row_selected_cb(GtkTreeView *tv, GtkTreePath *path,
	GtkTreeViewColumn *col, gpointer data)
{
	GtkTreeSelection *selection;
	int count;

	selection = gtk_tree_view_get_selection(GTK_TREE_VIEW(pounce_dialog->treeview));

	count = gtk_tree_selection_count_selected_rows(selection);

	if (count == 0) {
		gtk_widget_set_sensitive(pounce_dialog->open_button, FALSE);
		gtk_widget_set_sensitive(pounce_dialog->edit_button, FALSE);
		gtk_widget_set_sensitive(pounce_dialog->dismiss_button, FALSE);
	} else if (count == 1) {
		GList *pounces;
		GList *list;
		PidginNotifyPounceData *pounce_data;
		GtkTreeIter iter;

		list = gtk_tree_selection_get_selected_rows(selection, NULL);
		gtk_tree_model_get_iter(GTK_TREE_MODEL(pounce_dialog->treemodel),
				&iter, list->data);
		gtk_tree_model_get(GTK_TREE_MODEL(pounce_dialog->treemodel), &iter,
				PIDGIN_POUNCE_DATA, &pounce_data,
				-1);
		g_list_foreach(list, (GFunc)gtk_tree_path_free, NULL);
		g_list_free(list);

		pounces = purple_pounces_get_all();
		for (; pounces != NULL; pounces = pounces->next) {
			PurplePounce *pounce = pounces->data;
			if (pounce == pounce_data->pounce) {
				gtk_widget_set_sensitive(pounce_dialog->edit_button, TRUE);
				break;
			}
		}

		gtk_widget_set_sensitive(pounce_dialog->open_button, TRUE);
		gtk_widget_set_sensitive(pounce_dialog->dismiss_button, TRUE);
	} else {
		gtk_widget_set_sensitive(pounce_dialog->open_button, TRUE);
		gtk_widget_set_sensitive(pounce_dialog->edit_button, FALSE);
		gtk_widget_set_sensitive(pounce_dialog->dismiss_button, TRUE);
	}


}

static void
reset_mail_dialog(GtkDialog *unused)
{
	if (mail_dialog->in_use)
		return;
	gtk_widget_destroy(mail_dialog->dialog);
	g_free(mail_dialog);
	mail_dialog = NULL;
}

static void
email_response_cb(GtkDialog *unused, gint id, PidginNotifyDialog *unused2)
{
	PidginNotifyMailData *data = NULL;
	GtkTreeModel *model = GTK_TREE_MODEL(mail_dialog->treemodel);
	GtkTreeIter iter;

	if (id == GTK_RESPONSE_YES)
	{
		/* A single row activated. Remove that row. */
		GtkTreeSelection *selection;

		selection = gtk_tree_view_get_selection(GTK_TREE_VIEW(mail_dialog->treeview));

		if (gtk_tree_selection_get_selected(selection, NULL, &iter))
		{
			gtk_tree_model_get(model, &iter, PIDGIN_MAIL_DATA, &data, -1);
			purple_notify_uri(NULL, data->url);

			gtk_tree_store_remove(mail_dialog->treemodel, &iter);
			if (data->purple_has_handle)
				purple_notify_close(PURPLE_NOTIFY_EMAILS, data);
			else
				pidgin_close_notify(PURPLE_NOTIFY_EMAILS, data);

			if (gtk_tree_model_get_iter_first(model, &iter))
				return;
		}
		else
			return;
	}
	else
	{
		/* Remove all the rows */
		while (gtk_tree_model_get_iter_first(model, &iter))
		{
			gtk_tree_model_get(model, &iter, PIDGIN_MAIL_DATA, &data, -1);

			if (id == GTK_RESPONSE_ACCEPT)
				purple_notify_uri(NULL, data->url);

			gtk_tree_store_remove(mail_dialog->treemodel, &iter);
			if (data->purple_has_handle)
				purple_notify_close(PURPLE_NOTIFY_EMAILS, data);
			else
				pidgin_close_notify(PURPLE_NOTIFY_EMAILS, data);
		}
	}

	reset_mail_dialog(NULL);
}

static void
email_row_activated_cb(GtkTreeView *tv, GtkTreePath *path,
                       GtkTreeViewColumn *col, gpointer data)
{
	email_response_cb(NULL, GTK_RESPONSE_YES, NULL);
}

static gboolean
formatted_close_cb(GtkWidget *win, GdkEvent *event, void *user_data)
{
	purple_notify_close(PURPLE_NOTIFY_FORMATTED, win);
	return FALSE;
}

static gboolean
searchresults_close_cb(PidginNotifySearchResultsData *data, GdkEvent *event, gpointer user_data)
{
	purple_notify_close(PURPLE_NOTIFY_SEARCHRESULTS, data);
	return FALSE;
}

static void
searchresults_callback_wrapper_cb(GtkWidget *widget, PidginNotifySearchResultsButtonData *bd)
{
	PidginNotifySearchResultsData *data = bd->data;

	GtkTreeSelection *selection;
	GtkTreeModel *model;
	GtkTreeIter iter;
	PurpleNotifySearchButton *button;
	GList *row = NULL;
	gchar *str;
	int i;

	g_return_if_fail(data != NULL);

	selection = gtk_tree_view_get_selection(GTK_TREE_VIEW(data->treeview));

	if (gtk_tree_selection_get_selected(selection, &model, &iter))
	{
		for (i = 1; i < gtk_tree_model_get_n_columns(GTK_TREE_MODEL(model)); i++) {
			gtk_tree_model_get(GTK_TREE_MODEL(model), &iter, i, &str, -1);
			row = g_list_append(row, str);
		}
	}

	button = bd->button;
	button->callback(purple_account_get_connection(data->account), row, data->user_data);
	g_list_foreach(row, (GFunc)g_free, NULL);
	g_list_free(row);
}

static void *
pidgin_notify_message(PurpleNotifyMsgType type, const char *title,
						const char *primary, const char *secondary)
{
	GtkWidget *dialog;
	GtkWidget *hbox;
	GtkWidget *label;
	GtkWidget *img = NULL;
	char label_text[2048];
	const char *icon_name = NULL;
	char *primary_esc, *secondary_esc;

	switch (type)
	{
		case PURPLE_NOTIFY_MSG_ERROR:
			icon_name = PIDGIN_STOCK_DIALOG_ERROR;
			break;

		case PURPLE_NOTIFY_MSG_WARNING:
			icon_name = PIDGIN_STOCK_DIALOG_WARNING;
			break;

		case PURPLE_NOTIFY_MSG_INFO:
			icon_name = PIDGIN_STOCK_DIALOG_INFO;
			break;

		default:
			icon_name = NULL;
			break;
	}

	if (icon_name != NULL)
	{
		img = gtk_image_new_from_stock(icon_name, gtk_icon_size_from_name(PIDGIN_ICON_SIZE_TANGO_HUGE));
		gtk_misc_set_alignment(GTK_MISC(img), 0, 0);
	}

	dialog = gtk_dialog_new_with_buttons(title ? title : PIDGIN_ALERT_TITLE,
										 NULL, 0, GTK_STOCK_CLOSE,
										 GTK_RESPONSE_CLOSE, NULL);

	gtk_window_set_role(GTK_WINDOW(dialog), "notify_dialog");

	g_signal_connect(G_OBJECT(dialog), "response",
					 G_CALLBACK(message_response_cb), dialog);

	gtk_container_set_border_width(GTK_CONTAINER(dialog), PIDGIN_HIG_BORDER);
	gtk_window_set_resizable(GTK_WINDOW(dialog), FALSE);
#if !GTK_CHECK_VERSION(2,22,0)
	gtk_dialog_set_has_separator(GTK_DIALOG(dialog), FALSE);
#endif
	gtk_box_set_spacing(GTK_BOX(GTK_DIALOG(dialog)->vbox), PIDGIN_HIG_BORDER);
	gtk_container_set_border_width(GTK_CONTAINER(GTK_DIALOG(dialog)->vbox), PIDGIN_HIG_BOX_SPACE);

	hbox = gtk_hbox_new(FALSE, PIDGIN_HIG_BORDER);
	gtk_container_add(GTK_CONTAINER(GTK_DIALOG(dialog)->vbox), hbox);

	if (img != NULL)
		gtk_box_pack_start(GTK_BOX(hbox), img, FALSE, FALSE, 0);

	primary_esc = g_markup_escape_text(primary, -1);
	secondary_esc = (secondary != NULL) ? g_markup_escape_text(secondary, -1) : NULL;
	g_snprintf(label_text, sizeof(label_text),
			   "<span weight=\"bold\" size=\"larger\">%s</span>%s%s",
			   primary_esc, (secondary ? "\n\n" : ""),
			   (secondary ? secondary_esc : ""));
	g_free(primary_esc);
	g_free(secondary_esc);

	label = gtk_label_new(NULL);

	gtk_label_set_markup(GTK_LABEL(label), label_text);
	gtk_label_set_line_wrap(GTK_LABEL(label), TRUE);
	gtk_label_set_selectable(GTK_LABEL(label), TRUE);
	gtk_misc_set_alignment(GTK_MISC(label), 0, 0);
	gtk_box_pack_start(GTK_BOX(hbox), label, FALSE, FALSE, 0);

	pidgin_auto_parent_window(dialog);

	gtk_widget_show_all(dialog);

	return dialog;
}

static void
selection_changed_cb(GtkTreeSelection *sel, PidginNotifyDialog *dialog)
{
	GtkTreeIter iter;
	GtkTreeModel *model;
	PidginNotifyMailData *data;
	gboolean active = TRUE;

	if (gtk_tree_selection_get_selected(sel, &model, &iter) == FALSE)
		active = FALSE;
	else
	{
		gtk_tree_model_get(model, &iter, PIDGIN_MAIL_DATA, &data, -1);
		if (data->url == NULL)
			active = FALSE;
	}

	gtk_widget_set_sensitive(dialog->open_button, active);
}

static void *
pidgin_notify_email(PurpleConnection *gc, const char *subject, const char *from,
					  const char *to, const char *url)
{
	return pidgin_notify_emails(gc, 1, (subject != NULL),
								  (subject == NULL ? NULL : &subject),
								  (from    == NULL ? NULL : &from),
								  (to      == NULL ? NULL : &to),
								  (url     == NULL ? NULL : &url));
}

static int
mail_window_focus_cb(GtkWidget *widget, GdkEventFocus *focus, gpointer null)
{
	pidgin_set_urgent(GTK_WINDOW(widget), FALSE);
	return 0;
}

/* count == 0 means this is a detailed mail notification.
 * count > 0 mean non-detailed.
 */
static void *
pidgin_notify_add_mail(GtkTreeStore *treemodel, PurpleAccount *account, char *notification, const char *url, int count, gboolean clear, gboolean *new_data)
{
	PidginNotifyMailData *data = NULL;
	GtkTreeIter iter;
	GdkPixbuf *icon;
	gboolean new_n = TRUE;

	if (count > 0 || clear) {
		/* Allow only one non-detailed email notification for each account */
		if (gtk_tree_model_get_iter_first(GTK_TREE_MODEL(treemodel), &iter)) {
			gboolean advanced;
			do {
				advanced = FALSE;
				gtk_tree_model_get(GTK_TREE_MODEL(treemodel), &iter,
						PIDGIN_MAIL_DATA, &data, -1);
				if (data && data->account == account) {
					if (clear) {
						advanced = gtk_tree_store_remove(treemodel, &iter);
						mail_dialog->total_count -= data->count;

						if (data->purple_has_handle)
							purple_notify_close(PURPLE_NOTIFY_EMAILS, data);
						else
							pidgin_close_notify(PURPLE_NOTIFY_EMAILS, data);
						/* We're completely done if we've processed all entries */
						if (!advanced)
							return NULL;
					} else if (data->count > 0) {
						new_n = FALSE;
						g_free(data->url);
						data->url = NULL;
						mail_dialog->total_count -= data->count;
						break;
					}
				}
			} while (advanced || gtk_tree_model_iter_next(GTK_TREE_MODEL(treemodel), &iter));
		}
	}

	if (clear)
		return NULL;

	icon = pidgin_create_prpl_icon(account, PIDGIN_PRPL_ICON_MEDIUM);

	if (new_n) {
		data = g_new0(PidginNotifyMailData, 1);
		data->purple_has_handle = TRUE;
		gtk_tree_store_append(treemodel, &iter, NULL);
	}

	if (url != NULL)
		data->url = g_strdup(url);

	gtk_tree_store_set(treemodel, &iter,
								PIDGIN_MAIL_ICON, icon,
								PIDGIN_MAIL_TEXT, notification,
								PIDGIN_MAIL_DATA, data,
								-1);
	data->account = account;
	/* count == 0 indicates we're adding a single detailed e-mail */
	data->count = count > 0 ? count : 1;

	if (icon)
		g_object_unref(icon);

	if (new_data)
		*new_data = new_n;
	return data;
}

static void *
pidgin_notify_emails(PurpleConnection *gc, size_t count, gboolean detailed,
					   const char **subjects, const char **froms,
					   const char **tos, const char **urls)
{
	char *notification;
	PurpleAccount *account;
	PidginNotifyMailData *data = NULL, *data2;
	gboolean new_data = FALSE;
	GtkTreeSelection *sel;
	GtkTreeIter iter;

	/* Don't bother updating if there aren't new emails and we don't have any displayed currently */
	if (count == 0 && mail_dialog == NULL)
		return NULL;

	account = purple_connection_get_account(gc);
	if (mail_dialog == NULL)
		mail_dialog = pidgin_create_notification_dialog(PIDGIN_NOTIFY_MAIL);

	mail_dialog->total_count += count;
	if (detailed) {
		for ( ; count; --count) {
			char *to_text = NULL;
			char *from_text = NULL;
			char *subject_text = NULL;
			char *tmp;
			gboolean first = TRUE;

			if (tos != NULL) {
				tmp = g_markup_escape_text(*tos, -1);
				to_text = g_strdup_printf("<b>%s</b>: %s\n", _("Account"), tmp);
				g_free(tmp);
				first = FALSE;
				tos++;
			}
			if (froms != NULL) {
				tmp = g_markup_escape_text(*froms, -1);
				from_text = g_strdup_printf("%s<b>%s</b>: %s\n", first ? "<br>" : "", _("Sender"), tmp);
				g_free(tmp);
				first = FALSE;
				froms++;
			}
			if (subjects != NULL) {
				tmp = g_markup_escape_text(*subjects, -1);
				subject_text = g_strdup_printf("%s<b>%s</b>: %s", first ? "<br>" : "", _("Subject"), tmp);
				g_free(tmp);
				first = FALSE;
				subjects++;
			}
#define SAFE(x) ((x) ? (x) : "")
			notification = g_strdup_printf("%s%s%s", SAFE(to_text), SAFE(from_text), SAFE(subject_text));
#undef SAFE
			g_free(to_text);
			g_free(from_text);
			g_free(subject_text);

			/* If we don't keep track of this, will leak "data" for each of the notifications except the last */
			data2 = pidgin_notify_add_mail(mail_dialog->treemodel, account, notification, urls ? *urls : NULL, 0, FALSE, &new_data);
			if (data2 && new_data) {
				if (data)
					data->purple_has_handle = FALSE;
				data = data2;
			}
			g_free(notification);

			if (urls != NULL)
				urls++;
		}
	} else {
		if (count > 0) {
			notification = g_strdup_printf(ngettext("%s has %d new message.",
							   "%s has %d new messages.",
							   (int)count),
							   *tos, (int)count);
			data2 = pidgin_notify_add_mail(mail_dialog->treemodel, account, notification, urls ? *urls : NULL, count, FALSE, &new_data);
			if (data2 && new_data) {
				if (data)
					data->purple_has_handle = FALSE;
				data = data2;
			}
			g_free(notification);
		} else {
			/* Clear out all mails for the account */
			pidgin_notify_add_mail(mail_dialog->treemodel, account, NULL, NULL, 0, TRUE, NULL);

			if (mail_dialog->total_count == 0) {
				/*
				 * There is no API to clear the headline specifically
				 * This will trigger reset_mail_dialog()
				 */
				pidgin_blist_set_headline(NULL, NULL, NULL, NULL, NULL);
				return NULL;
			}
		}
	}

<<<<<<< HEAD
	/* Select first item if nothing selected */
	sel = gtk_tree_view_get_selection(GTK_TREE_VIEW(mail_dialog->treeview));
	if ((gtk_tree_selection_count_selected_rows(sel) < 1)
		&& gtk_tree_model_get_iter_first(GTK_TREE_MODEL(mail_dialog->treemodel), &iter)) {
		gtk_tree_selection_select_iter(sel, &iter);
	}

=======
#if GTK_CHECK_VERSION(2,18,0)
	if (!gtk_widget_get_visible(mail_dialog->dialog)) {
#else
>>>>>>> bf855296
	if (!GTK_WIDGET_VISIBLE(mail_dialog->dialog)) {
#endif
		GdkPixbuf *pixbuf = gtk_widget_render_icon(mail_dialog->dialog, PIDGIN_STOCK_DIALOG_MAIL,
							   gtk_icon_size_from_name(PIDGIN_ICON_SIZE_TANGO_EXTRA_SMALL), NULL);
		char *label_text = g_strdup_printf(ngettext("<b>%d new email.</b>",
							    "<b>%d new emails.</b>",
							    mail_dialog->total_count), mail_dialog->total_count);
		mail_dialog->in_use = TRUE;     /* So that _set_headline doesn't accidentally
										   remove the notifications when replacing an
										   old notification. */
		pidgin_blist_set_headline(label_text,
					    pixbuf, G_CALLBACK(gtk_widget_show_all), mail_dialog->dialog,
					    (GDestroyNotify)reset_mail_dialog);
		mail_dialog->in_use = FALSE;
		g_free(label_text);
		if (pixbuf)
			g_object_unref(pixbuf);
#if GTK_CHECK_VERSION(2,18,0)
	} else if (!gtk_widget_has_focus(mail_dialog->dialog))
#else
	} else if (!GTK_WIDGET_HAS_FOCUS(mail_dialog->dialog))
#endif
		pidgin_set_urgent(GTK_WINDOW(mail_dialog->dialog), TRUE);

	return data;
}

static gboolean
formatted_input_cb(GtkWidget *win, GdkEventKey *event, gpointer data)
{
	if (event->keyval == GDK_Escape)
	{
		purple_notify_close(PURPLE_NOTIFY_FORMATTED, win);

		return TRUE;
	}

	return FALSE;
}

static void *
pidgin_notify_formatted(const char *title, const char *primary,
						  const char *secondary, const char *text)
{
	GtkWidget *window;
	GtkWidget *vbox;
	GtkWidget *label;
	GtkWidget *button;
	GtkWidget *web_view;
	GtkWidget *frame;
	char label_text[2048];
	char *linked_text, *primary_esc, *secondary_esc;

	window = gtk_dialog_new();
	gtk_window_set_title(GTK_WINDOW(window), title);
	gtk_container_set_border_width(GTK_CONTAINER(window), PIDGIN_HIG_BORDER);
	gtk_window_set_resizable(GTK_WINDOW(window), TRUE);

	g_signal_connect(G_OBJECT(window), "delete_event",
					 G_CALLBACK(formatted_close_cb), NULL);

	/* Setup the main vbox */
	vbox = GTK_DIALOG(window)->vbox;

	/* Setup the descriptive label */
	primary_esc = g_markup_escape_text(primary, -1);
	secondary_esc = (secondary != NULL) ? g_markup_escape_text(secondary, -1) : NULL;
	g_snprintf(label_text, sizeof(label_text),
			   "<span weight=\"bold\" size=\"larger\">%s</span>%s%s",
			   primary_esc,
			   (secondary ? "\n" : ""),
			   (secondary ? secondary_esc : ""));
	g_free(primary_esc);
	g_free(secondary_esc);

	label = gtk_label_new(NULL);

	gtk_label_set_markup(GTK_LABEL(label), label_text);
	gtk_label_set_line_wrap(GTK_LABEL(label), TRUE);
	gtk_label_set_selectable(GTK_LABEL(label), TRUE);
	gtk_misc_set_alignment(GTK_MISC(label), 0, 0);
	gtk_box_pack_start(GTK_BOX(vbox), label, FALSE, FALSE, 0);
	gtk_widget_show(label);

	/* Add the webview */
	frame = pidgin_create_webview(FALSE, &web_view, NULL, NULL);
	gtk_widget_set_name(web_view, "pidgin_notify_webview");
	gtk_widget_set_size_request(web_view, 300, 250);
	gtk_box_pack_start(GTK_BOX(vbox), frame, TRUE, TRUE, 0);
	gtk_widget_show(frame);

	/* Add the Close button. */
	button = gtk_dialog_add_button(GTK_DIALOG(window), GTK_STOCK_CLOSE, GTK_RESPONSE_CLOSE);
	gtk_widget_grab_focus(button);

	g_signal_connect_swapped(G_OBJECT(button), "clicked",
							 G_CALLBACK(formatted_close_cb), window);
	g_signal_connect(G_OBJECT(window), "key_press_event",
					 G_CALLBACK(formatted_input_cb), NULL);

	/* Make sure URLs are clickable */
	linked_text = purple_markup_linkify(text);
	webkit_web_view_load_html_string(WEBKIT_WEB_VIEW(web_view), linked_text, "");
	g_free(linked_text);

	g_object_set_data(G_OBJECT(window), "webview-widget", web_view);

	/* Show the window */
	pidgin_auto_parent_window(window);

	gtk_widget_show(window);

	return window;
}

static void
pidgin_notify_searchresults_new_rows(PurpleConnection *gc, PurpleNotifySearchResults *results,
									   void *data_)
{
	PidginNotifySearchResultsData *data = data_;
	GtkListStore *model = data->model;
	GtkTreeIter iter;
	GdkPixbuf *pixbuf;
	GList *row, *column;
	guint n;

	gtk_list_store_clear(data->model);

	pixbuf = pidgin_create_prpl_icon(purple_connection_get_account(gc), 0.5);

	for (row = results->rows; row != NULL; row = row->next) {

		gtk_list_store_append(model, &iter);
		gtk_list_store_set(model, &iter, 0, pixbuf, -1);

		n = 1;
		for (column = row->data; column != NULL; column = column->next) {
			GValue v;

			v.g_type = 0;
			g_value_init(&v, G_TYPE_STRING);
			g_value_set_string(&v, column->data);
			gtk_list_store_set_value(model, &iter, n, &v);
			n++;
		}
	}

	if (pixbuf != NULL)
		g_object_unref(pixbuf);
}

static void *
pidgin_notify_searchresults(PurpleConnection *gc, const char *title,
							  const char *primary, const char *secondary,
							  PurpleNotifySearchResults *results, gpointer user_data)
{
	GtkWidget *window;
	GtkWidget *treeview;
	GtkWidget *close_button;
	GType *col_types;
	GtkListStore *model;
	GtkCellRenderer *renderer;
	guint col_num;
	GList *columniter;
	guint i;
	GList *l;

	GtkWidget *vbox;
	GtkWidget *label;
	PidginNotifySearchResultsData *data;
	char *label_text;
	char *primary_esc, *secondary_esc;

	g_return_val_if_fail(gc != NULL, NULL);
	g_return_val_if_fail(results != NULL, NULL);

	data = g_malloc(sizeof(PidginNotifySearchResultsData));
	data->user_data = user_data;
	data->results = results;

	/* Create the window */
	window = gtk_dialog_new();
	gtk_window_set_title(GTK_WINDOW(window), title ? title :_("Search Results"));
	gtk_container_set_border_width(GTK_CONTAINER(window), PIDGIN_HIG_BORDER);
	gtk_window_set_resizable(GTK_WINDOW(window), TRUE);

	g_signal_connect_swapped(G_OBJECT(window), "delete_event",
							 G_CALLBACK(searchresults_close_cb), data);

	/* Setup the main vbox */
	vbox = GTK_DIALOG(window)->vbox;

	/* Setup the descriptive label */
	primary_esc = (primary != NULL) ? g_markup_escape_text(primary, -1) : NULL;
	secondary_esc = (secondary != NULL) ? g_markup_escape_text(secondary, -1) : NULL;
	label_text = g_strdup_printf(
			"<span weight=\"bold\" size=\"larger\">%s</span>%s%s",
			(primary ? primary_esc : ""),
			(primary && secondary ? "\n" : ""),
			(secondary ? secondary_esc : ""));
	g_free(primary_esc);
	g_free(secondary_esc);
	label = gtk_label_new(NULL);
	gtk_label_set_markup(GTK_LABEL(label), label_text);
	gtk_label_set_line_wrap(GTK_LABEL(label), TRUE);
	gtk_misc_set_alignment(GTK_MISC(label), 0, 0);
	gtk_box_pack_start(GTK_BOX(vbox), label, FALSE, FALSE, 0);
	gtk_widget_show(label);
	g_free(label_text);

	/* +1 is for the automagically created Status column. */
	col_num = g_list_length(results->columns) + 1;

	/* Setup the list model */
	col_types = g_new0(GType, col_num);

	/* There always is this first column. */
	col_types[0] = GDK_TYPE_PIXBUF;
	for (i = 1; i < col_num; i++) {
		col_types[i] = G_TYPE_STRING;
	}
	model = gtk_list_store_newv(col_num, col_types);
	g_free(col_types);

	/* Setup the treeview */
	treeview = gtk_tree_view_new_with_model(GTK_TREE_MODEL(model));
	g_object_unref(G_OBJECT(model));
	gtk_tree_view_set_rules_hint(GTK_TREE_VIEW(treeview), TRUE);
	gtk_widget_set_size_request(treeview, 500, 400);
	gtk_tree_selection_set_mode(gtk_tree_view_get_selection(GTK_TREE_VIEW(treeview)),
								GTK_SELECTION_SINGLE);
	gtk_tree_view_set_headers_visible(GTK_TREE_VIEW(treeview), TRUE);
	gtk_box_pack_start(GTK_BOX(vbox),
		pidgin_make_scrollable(treeview, GTK_POLICY_AUTOMATIC, GTK_POLICY_ALWAYS, GTK_SHADOW_IN, -1, -1),
		TRUE, TRUE, 0);
	gtk_widget_show(treeview);

	renderer = gtk_cell_renderer_pixbuf_new();
	gtk_tree_view_insert_column_with_attributes(GTK_TREE_VIEW(treeview),
					-1, "", renderer, "pixbuf", 0, NULL);

	i = 1;
	for (columniter = results->columns; columniter != NULL; columniter = columniter->next) {
		PurpleNotifySearchColumn *column = columniter->data;
		renderer = gtk_cell_renderer_text_new();

		gtk_tree_view_insert_column_with_attributes(GTK_TREE_VIEW(treeview), -1,
				purple_notify_searchresult_column_get_title(column), renderer, "text", i, NULL);

		if (!purple_notify_searchresult_column_is_visible(column))
			gtk_tree_view_column_set_visible(gtk_tree_view_get_column(GTK_TREE_VIEW(treeview), i), FALSE);

		i++;
	}

	for (l = results->buttons; l; l = l->next) {
		PurpleNotifySearchButton *b = l->data;
		GtkWidget *button = NULL;
		switch (b->type) {
			case PURPLE_NOTIFY_BUTTON_LABELED:
				if(b->label) {
					button = gtk_dialog_add_button(GTK_DIALOG(window), b->label, GTK_RESPONSE_NONE);
				} else {
					purple_debug_warning("gtknotify", "Missing button label\n");
				}
				break;
			case PURPLE_NOTIFY_BUTTON_CONTINUE:
				button = gtk_dialog_add_button(GTK_DIALOG(window), GTK_STOCK_GO_FORWARD, GTK_RESPONSE_NONE);
				break;
			case PURPLE_NOTIFY_BUTTON_ADD:
				button = gtk_dialog_add_button(GTK_DIALOG(window), GTK_STOCK_ADD, GTK_RESPONSE_NONE);
				break;
			case PURPLE_NOTIFY_BUTTON_INFO:
				button = gtk_dialog_add_button(GTK_DIALOG(window), PIDGIN_STOCK_TOOLBAR_USER_INFO, GTK_RESPONSE_NONE);
				break;
			case PURPLE_NOTIFY_BUTTON_IM:
				button = gtk_dialog_add_button(GTK_DIALOG(window), PIDGIN_STOCK_TOOLBAR_MESSAGE_NEW, GTK_RESPONSE_NONE);
				break;
			case PURPLE_NOTIFY_BUTTON_JOIN:
				button = gtk_dialog_add_button(GTK_DIALOG(window), PIDGIN_STOCK_CHAT, GTK_RESPONSE_NONE);
				break;
			case PURPLE_NOTIFY_BUTTON_INVITE:
				button = gtk_dialog_add_button(GTK_DIALOG(window), PIDGIN_STOCK_INVITE, GTK_RESPONSE_NONE);
				break;
			default:
				purple_debug_warning("gtknotify", "Incorrect button type: %d\n", b->type);
		}
		if (button != NULL) {
			PidginNotifySearchResultsButtonData *bd;

			bd = g_new0(PidginNotifySearchResultsButtonData, 1);
			bd->button = b;
			bd->data = data;

			g_signal_connect(G_OBJECT(button), "clicked",
			                 G_CALLBACK(searchresults_callback_wrapper_cb), bd);
			g_signal_connect_swapped(G_OBJECT(button), "destroy", G_CALLBACK(g_free), bd);
		}
	}

	/* Add the Close button */
	close_button = gtk_dialog_add_button(GTK_DIALOG(window), GTK_STOCK_CLOSE, GTK_RESPONSE_CLOSE);

	g_signal_connect_swapped(G_OBJECT(close_button), "clicked",
	                         G_CALLBACK(searchresults_close_cb), data);

	data->account = purple_connection_get_account(gc);
	data->model = model;
	data->treeview = treeview;
	data->window = window;

	/* Insert rows. */
	pidgin_notify_searchresults_new_rows(gc, results, data);

	/* Show the window */
	pidgin_auto_parent_window(window);

	gtk_widget_show(window);
	return data;
}

/** Xerox'ed from Finch! How the tables have turned!! ;) **/
/** User information. **/
static GHashTable *userinfo;

static char *
userinfo_hash(PurpleAccount *account, const char *who)
{
	char key[256];
	snprintf(key, sizeof(key), "%s - %s", purple_account_get_username(account), purple_normalize(account, who));
	return g_utf8_strup(key, -1);
}

static void
remove_userinfo(GtkWidget *widget, gpointer key)
{
	PidginUserInfo *pinfo = g_hash_table_lookup(userinfo, key);

	while (pinfo->count--)
		purple_notify_close(PURPLE_NOTIFY_USERINFO, widget);

	g_hash_table_remove(userinfo, key);
}

static void *
pidgin_notify_userinfo(PurpleConnection *gc, const char *who,
						 PurpleNotifyUserInfo *user_info)
{
	char *info;
	void *ui_handle;
	char *key = userinfo_hash(purple_connection_get_account(gc), who);
	PidginUserInfo *pinfo = NULL;

	if (!userinfo) {
		userinfo = g_hash_table_new_full(g_str_hash, g_str_equal, g_free, g_free);
	}

	info = purple_notify_user_info_get_text_with_newline(user_info, "<br />");
	pinfo = g_hash_table_lookup(userinfo, key);
	if (pinfo != NULL) {
		GtkWidget *webview = g_object_get_data(G_OBJECT(pinfo->window), "webview-widget");
		char *linked_text = purple_markup_linkify(info);
		gtk_webview_load_html_string_with_imgstore(GTK_WEBVIEW(webview), linked_text);
		g_free(linked_text);
		g_free(key);
		ui_handle = pinfo->window;
		pinfo->count++;
	} else {
		char *primary = g_strdup_printf(_("Info for %s"), who);
		ui_handle = pidgin_notify_formatted(_("Buddy Information"), primary, NULL, info);
		g_signal_handlers_disconnect_by_func(G_OBJECT(ui_handle), G_CALLBACK(formatted_close_cb), NULL);
		g_signal_connect(G_OBJECT(ui_handle), "destroy", G_CALLBACK(remove_userinfo), key);
		g_free(primary);
		pinfo = g_new0(PidginUserInfo, 1);
		pinfo->window = ui_handle;
		pinfo->count = 1;
		g_hash_table_insert(userinfo, key, pinfo);
	}
	g_free(info);
	return ui_handle;
}

static void
pidgin_close_notify(PurpleNotifyType type, void *ui_handle)
{
	if (type == PURPLE_NOTIFY_EMAIL || type == PURPLE_NOTIFY_EMAILS)
	{
		PidginNotifyMailData *data = (PidginNotifyMailData *)ui_handle;

		if (data) {
			g_free(data->url);
			g_free(data);
		}
	}
	else if (type == PURPLE_NOTIFY_SEARCHRESULTS)
	{
		PidginNotifySearchResultsData *data = (PidginNotifySearchResultsData *)ui_handle;

		gtk_widget_destroy(data->window);
		purple_notify_searchresults_free(data->results);

		g_free(data);
	}
	else if (ui_handle != NULL)
		gtk_widget_destroy(GTK_WIDGET(ui_handle));
}

#ifndef _WIN32
static gint
uri_command(const char *command, gboolean sync)
{
	gchar *tmp;
	GError *error = NULL;
	gint ret = 0;

	purple_debug_misc("gtknotify", "Executing %s\n", command);

	if (!purple_program_is_valid(command))
	{
		tmp = g_strdup_printf(_("The browser command \"%s\" is invalid."),
							  command ? command : "(none)");
		purple_notify_error(NULL, NULL, _("Unable to open URL"), tmp);
		g_free(tmp);

	}
	else if (sync)
	{
		gint status;

		if (!g_spawn_command_line_sync(command, NULL, NULL, &status, &error))
		{
			tmp = g_strdup_printf(_("Error launching \"%s\": %s"),
										command, error->message);
			purple_notify_error(NULL, NULL, _("Unable to open URL"), tmp);
			g_free(tmp);
			g_error_free(error);
		}
		else
			ret = status;
	}
	else
	{
		if (!g_spawn_command_line_async(command, &error))
		{
			tmp = g_strdup_printf(_("Error launching \"%s\": %s"),
										command, error->message);
			purple_notify_error(NULL, NULL, _("Unable to open URL"), tmp);
			g_free(tmp);
			g_error_free(error);
		}
	}

	return ret;
}
#endif /* _WIN32 */

static void *
pidgin_notify_uri(const char *uri)
{
#ifndef _WIN32
	char *escaped = g_shell_quote(uri);
	char *command = NULL;
	char *remote_command = NULL;
	const char *web_browser;
	int place;

	web_browser = purple_prefs_get_string(PIDGIN_PREFS_ROOT "/browsers/browser");
	place = purple_prefs_get_int(PIDGIN_PREFS_ROOT "/browsers/place");

	/* if they are running gnome, use the gnome web browser */
	if (purple_running_gnome() == TRUE)
	{
		char *tmp = g_find_program_in_path("xdg-open");
		if (tmp == NULL)
			command = g_strdup_printf("gnome-open %s", escaped);
		else
			command = g_strdup_printf("xdg-open %s", escaped);
		g_free(tmp);
	}
	else if (purple_running_osx() == TRUE)
	{
		command = g_strdup_printf("open %s", escaped);
	}
	else if (!strcmp(web_browser, "epiphany") ||
		!strcmp(web_browser, "galeon"))
	{
		if (place == PIDGIN_BROWSER_NEW_WINDOW)
			command = g_strdup_printf("%s -w %s", web_browser, escaped);
		else if (place == PIDGIN_BROWSER_NEW_TAB)
			command = g_strdup_printf("%s -n %s", web_browser, escaped);
		else
			command = g_strdup_printf("%s %s", web_browser, escaped);
	}
	else if (!strcmp(web_browser, "xdg-open"))
	{
		command = g_strdup_printf("xdg-open %s", escaped);
	}
	else if (!strcmp(web_browser, "gnome-open"))
	{
		command = g_strdup_printf("gnome-open %s", escaped);
	}
	else if (!strcmp(web_browser, "kfmclient"))
	{
		command = g_strdup_printf("kfmclient openURL %s", escaped);
		/*
		 * Does Konqueror have options to open in new tab
		 * and/or current window?
		 */
	}
	else if (!strcmp(web_browser, "mozilla") ||
			 !strcmp(web_browser, "mozilla-firebird") ||
			 !strcmp(web_browser, "firefox") ||
			 !strcmp(web_browser, "seamonkey"))
	{
		char *args = "";

		command = g_strdup_printf("%s %s", web_browser, escaped);

		/*
		 * Firefox 0.9 and higher require a "-a firefox" option when
		 * using -remote commands.  This breaks older versions of
		 * mozilla.  So we include this other handly little string
		 * when calling firefox.  If the API for remote calls changes
		 * any more in firefox then firefox should probably be split
		 * apart from mozilla-firebird and mozilla... but this is good
		 * for now.
		 */
		if (!strcmp(web_browser, "firefox"))
			args = "-a firefox";

		if (place == PIDGIN_BROWSER_NEW_WINDOW)
			remote_command = g_strdup_printf("%s %s -remote "
											 "openURL(%s,new-window)",
											 web_browser, args, escaped);
		else if (place == PIDGIN_BROWSER_NEW_TAB)
			remote_command = g_strdup_printf("%s %s -remote "
											 "openURL(%s,new-tab)",
											 web_browser, args, escaped);
		else if (place == PIDGIN_BROWSER_CURRENT)
			remote_command = g_strdup_printf("%s %s -remote "
											 "openURL(%s)",
											 web_browser, args, escaped);
	}
	else if (!strcmp(web_browser, "netscape"))
	{
		command = g_strdup_printf("netscape %s", escaped);

		if (place == PIDGIN_BROWSER_NEW_WINDOW)
		{
			remote_command = g_strdup_printf("netscape -remote "
											 "openURL(%s,new-window)",
											 escaped);
		}
		else if (place == PIDGIN_BROWSER_CURRENT)
		{
			remote_command = g_strdup_printf("netscape -remote "
											 "openURL(%s)", escaped);
		}
	}
	else if (!strcmp(web_browser, "opera"))
	{
		if (place == PIDGIN_BROWSER_NEW_WINDOW)
			command = g_strdup_printf("opera -newwindow %s", escaped);
		else if (place == PIDGIN_BROWSER_NEW_TAB)
			command = g_strdup_printf("opera -newpage %s", escaped);
		else if (place == PIDGIN_BROWSER_CURRENT)
		{
			remote_command = g_strdup_printf("opera -remote "
											 "openURL(%s)", escaped);
			command = g_strdup_printf("opera %s", escaped);
		}
		else
			command = g_strdup_printf("opera %s", escaped);

	}
	else if (!strcmp(web_browser, "google-chrome"))
	{
		/* Google Chrome doesn't have command-line arguments that control the
		 * opening of links from external calls.  This is controlled solely from
		 * a preference within Google Chrome. */
		command = g_strdup_printf("google-chrome %s", escaped);
	}
	else if (!strcmp(web_browser, "chrome"))
	{
		/* Chromium doesn't have command-line arguments that control the
		 * opening of links from external calls.  This is controlled solely from
		 * a preference within Chromium. */
		command = g_strdup_printf("chrome %s", escaped);
	}
	else if (!strcmp(web_browser, "chromium-browser"))
	{
		/* Chromium doesn't have command-line arguments that control the
		 * opening of links from external calls.  This is controlled solely from
		 * a preference within Chromium. */
		command = g_strdup_printf("chromium-browser %s", escaped);
	}
	else if (!strcmp(web_browser, "custom"))
	{
		const char *web_command;

		web_command = purple_prefs_get_string(PIDGIN_PREFS_ROOT "/browsers/manual_command");

		if (web_command == NULL || *web_command == '\0')
		{
			purple_notify_error(NULL, NULL, _("Unable to open URL"),
							  _("The 'Manual' browser command has been "
								"chosen, but no command has been set."));
			return NULL;
		}

		if (strstr(web_command, "%s"))
			command = purple_strreplace(web_command, "%s", escaped);
		else
		{
			/*
			 * There is no "%s" in the browser command.  Assume the user
			 * wanted the URL tacked on to the end of the command.
			 */
			command = g_strdup_printf("%s %s", web_command, escaped);
		}
	}

	g_free(escaped);

	if (remote_command != NULL)
	{
		/* try the remote command first */
		if (uri_command(remote_command, TRUE) != 0)
			uri_command(command, FALSE);

		g_free(remote_command);

	}
	else
		uri_command(command, FALSE);

	g_free(command);

#else /* !_WIN32 */
	winpidgin_notify_uri(uri);
#endif /* !_WIN32 */

	return NULL;
}

void
pidgin_notify_pounce_add(PurpleAccount *account, PurplePounce *pounce,
		const char *alias, const char *event, const char *message, const char *date)
{
	GdkPixbuf *icon;
	GtkTreeIter iter;
	PidginNotifyPounceData *pounce_data;
	gboolean first = (pounce_dialog == NULL);

	if (pounce_dialog == NULL)
		pounce_dialog = pidgin_create_notification_dialog(PIDGIN_NOTIFY_POUNCE);

	icon = pidgin_create_prpl_icon(account, PIDGIN_PRPL_ICON_SMALL);

	pounce_data = g_new(PidginNotifyPounceData, 1);

	pounce_data->account = account;
	pounce_data->pounce = pounce;
	pounce_data->pouncee = g_strdup(purple_pounce_get_pouncee(pounce));

	gtk_tree_store_append(pounce_dialog->treemodel, &iter, NULL);

	gtk_tree_store_set(pounce_dialog->treemodel, &iter,
			PIDGIN_POUNCE_ICON, icon,
			PIDGIN_POUNCE_ALIAS, alias,
			PIDGIN_POUNCE_EVENT, event,
			PIDGIN_POUNCE_TEXT, (message != NULL)? message : _("No message"),
			PIDGIN_POUNCE_DATE, date,
			PIDGIN_POUNCE_DATA, pounce_data,
			-1);

	if (first) {
		GtkTreeSelection *selection =
				gtk_tree_view_get_selection(GTK_TREE_VIEW(pounce_dialog->treeview));
		gtk_tree_selection_select_iter(selection, &iter);
	}

	if (icon)
		g_object_unref(icon);

	gtk_widget_show_all(pounce_dialog->dialog);

	return;
}

static PidginNotifyDialog *
pidgin_create_notification_dialog(PidginNotifyType type)
{
	GtkTreeStore *model = NULL;
	GtkWidget *dialog = NULL;
	GtkWidget *label = NULL;
	GtkCellRenderer *rend;
	GtkTreeViewColumn *column;
	GtkWidget *button = NULL;
	GtkWidget *vbox = NULL;
	GtkTreeSelection *sel;
	PidginNotifyDialog *spec_dialog = NULL;

	g_return_val_if_fail(type < PIDGIN_NOTIFY_TYPES, NULL);

	if (type == PIDGIN_NOTIFY_MAIL) {
		g_return_val_if_fail(mail_dialog == NULL, mail_dialog);

		model = gtk_tree_store_new(COLUMNS_PIDGIN_MAIL,
						GDK_TYPE_PIXBUF, G_TYPE_STRING, G_TYPE_POINTER);

	} else if (type == PIDGIN_NOTIFY_POUNCE) {
		g_return_val_if_fail(pounce_dialog == NULL, pounce_dialog);

		model = gtk_tree_store_new(COLUMNS_PIDGIN_POUNCE,
				GDK_TYPE_PIXBUF, G_TYPE_STRING, G_TYPE_STRING, G_TYPE_STRING,
				G_TYPE_STRING, G_TYPE_POINTER);
	}

	dialog = gtk_dialog_new();

	/* Setup the dialog */
	gtk_container_set_border_width(GTK_CONTAINER(dialog), PIDGIN_HIG_BOX_SPACE);
	gtk_container_set_border_width(GTK_CONTAINER(GTK_DIALOG(dialog)->vbox), PIDGIN_HIG_BOX_SPACE);
#if !GTK_CHECK_VERSION(2,22,0)
	gtk_dialog_set_has_separator(GTK_DIALOG(dialog), FALSE);
#endif
	gtk_box_set_spacing(GTK_BOX(GTK_DIALOG(dialog)->vbox), PIDGIN_HIG_BORDER);

	/* Vertical box */
	vbox = GTK_DIALOG(dialog)->vbox;

	/* Golden ratio it up! */
	gtk_widget_set_size_request(dialog, 550, 400);

	spec_dialog = g_new0(PidginNotifyDialog, 1);
	spec_dialog->dialog = dialog;

	spec_dialog->treemodel = model;
	spec_dialog->treeview = gtk_tree_view_new_with_model(GTK_TREE_MODEL(model));
	g_object_unref(G_OBJECT(model));

	gtk_tree_view_set_rules_hint(GTK_TREE_VIEW(spec_dialog->treeview), TRUE);

	if (type == PIDGIN_NOTIFY_MAIL) {
		gtk_window_set_title(GTK_WINDOW(dialog), _("New Mail"));
		gtk_window_set_role(GTK_WINDOW(dialog), "new_mail_detailed");
		g_signal_connect(G_OBJECT(dialog), "focus-in-event",
					G_CALLBACK(mail_window_focus_cb), NULL);

		gtk_dialog_add_button(GTK_DIALOG(dialog),
					 _("Open All Messages"), GTK_RESPONSE_ACCEPT);

		button = gtk_dialog_add_button(GTK_DIALOG(dialog),
						 PIDGIN_STOCK_OPEN_MAIL, GTK_RESPONSE_YES);
		spec_dialog->open_button = button;

		gtk_tree_view_set_headers_visible(GTK_TREE_VIEW(spec_dialog->treeview), FALSE);

		gtk_tree_view_set_search_column(GTK_TREE_VIEW(spec_dialog->treeview), PIDGIN_MAIL_TEXT);
		gtk_tree_view_set_search_equal_func(GTK_TREE_VIEW(spec_dialog->treeview),
			             pidgin_tree_view_search_equal_func, NULL, NULL);
		sel = gtk_tree_view_get_selection(GTK_TREE_VIEW(spec_dialog->treeview));
		gtk_tree_selection_set_mode(sel, GTK_SELECTION_BROWSE);

		g_signal_connect(G_OBJECT(dialog), "response",
						 G_CALLBACK(email_response_cb), spec_dialog);
		g_signal_connect(G_OBJECT(sel), "changed",
		                 G_CALLBACK(selection_changed_cb), spec_dialog);
		g_signal_connect(G_OBJECT(spec_dialog->treeview), "row-activated", G_CALLBACK(email_row_activated_cb), NULL);

		column = gtk_tree_view_column_new();
		gtk_tree_view_column_set_resizable(column, TRUE);
		rend = gtk_cell_renderer_pixbuf_new();
		gtk_tree_view_column_pack_start(column, rend, FALSE);

		gtk_tree_view_column_set_attributes(column, rend, "pixbuf", PIDGIN_MAIL_ICON, NULL);
		rend = gtk_cell_renderer_text_new();
		gtk_tree_view_column_pack_start(column, rend, TRUE);
		gtk_tree_view_column_set_attributes(column, rend, "markup", PIDGIN_MAIL_TEXT, NULL);
		gtk_tree_view_append_column(GTK_TREE_VIEW(spec_dialog->treeview), column);

		label = gtk_label_new(NULL);
		gtk_label_set_markup(GTK_LABEL(label), _("<span weight=\"bold\" size=\"larger\">You have mail!</span>"));

	} else if (type == PIDGIN_NOTIFY_POUNCE) {
		gtk_window_set_title(GTK_WINDOW(dialog), _("New Pounces"));

		button = gtk_dialog_add_button(GTK_DIALOG(dialog),
						_("IM"), GTK_RESPONSE_YES);
		gtk_widget_set_sensitive(button, FALSE);
		spec_dialog->open_button = button;

		button = gtk_dialog_add_button(GTK_DIALOG(dialog),
						PIDGIN_STOCK_MODIFY, GTK_RESPONSE_APPLY);
		gtk_widget_set_sensitive(button, FALSE);
		spec_dialog->edit_button = button;

		/* Translators: Make sure you translate "Dismiss" differently than
		   "close"!  This string is used in the "You have pounced" dialog
		   that appears when one of your Buddy Pounces is triggered.  In
		   this context "Dismiss" means "I acknowledge that I've seen that
		   this pounce was triggered--remove it from this list."  Translating
		   it as "Remove" is acceptable if you can't think of a more precise
		   word. */
		button = gtk_dialog_add_button(GTK_DIALOG(dialog), _("Dismiss"),
				GTK_RESPONSE_NO);
		gtk_widget_set_sensitive(button, FALSE);
		spec_dialog->dismiss_button = button;

		g_signal_connect(G_OBJECT(dialog), "response",
						 G_CALLBACK(pounce_response_cb), spec_dialog);

		column = gtk_tree_view_column_new();
		gtk_tree_view_column_set_title(column, _("Buddy"));
		gtk_tree_view_column_set_resizable(column, TRUE);
		rend = gtk_cell_renderer_pixbuf_new();
		gtk_tree_view_column_pack_start(column, rend, FALSE);

		gtk_tree_view_column_set_attributes(column, rend, "pixbuf", PIDGIN_POUNCE_ICON, NULL);
		rend = gtk_cell_renderer_text_new();
		gtk_tree_view_column_pack_start(column, rend, FALSE);
		gtk_tree_view_column_add_attribute(column, rend, "text", PIDGIN_POUNCE_ALIAS);
		gtk_tree_view_append_column(GTK_TREE_VIEW(spec_dialog->treeview), column);

		column = gtk_tree_view_column_new();
		gtk_tree_view_column_set_title(column, _("Event"));
		gtk_tree_view_column_set_resizable(column, TRUE);
		rend = gtk_cell_renderer_text_new();
		gtk_tree_view_column_pack_start(column, rend, FALSE);
		gtk_tree_view_column_add_attribute(column, rend, "text", PIDGIN_POUNCE_EVENT);
		gtk_tree_view_append_column(GTK_TREE_VIEW(spec_dialog->treeview), column);

		column = gtk_tree_view_column_new();
		gtk_tree_view_column_set_title(column, _("Message"));
		gtk_tree_view_column_set_resizable(column, TRUE);
		rend = gtk_cell_renderer_text_new();
		gtk_tree_view_column_pack_start(column, rend, FALSE);
		gtk_tree_view_column_add_attribute(column, rend, "text", PIDGIN_POUNCE_TEXT);
		gtk_tree_view_append_column(GTK_TREE_VIEW(spec_dialog->treeview), column);

		column = gtk_tree_view_column_new();
		gtk_tree_view_column_set_title(column, _("Date"));
		gtk_tree_view_column_set_resizable(column, TRUE);
		rend = gtk_cell_renderer_text_new();
		gtk_tree_view_column_pack_start(column, rend, FALSE);
		gtk_tree_view_column_add_attribute(column, rend, "text", PIDGIN_POUNCE_DATE);
		gtk_tree_view_append_column(GTK_TREE_VIEW(spec_dialog->treeview), column);

		label = gtk_label_new(NULL);
		gtk_label_set_markup(GTK_LABEL(label), _("<span weight=\"bold\" size=\"larger\">You have pounced!</span>"));

		sel = gtk_tree_view_get_selection(GTK_TREE_VIEW(spec_dialog->treeview));
		gtk_tree_selection_set_mode(sel, GTK_SELECTION_MULTIPLE);
		g_signal_connect(G_OBJECT(sel), "changed",
			G_CALLBACK(pounce_row_selected_cb), NULL);
		g_signal_connect(G_OBJECT(spec_dialog->treeview), "row-activated",
			G_CALLBACK(pounce_response_open_ims), NULL);
	}

	button = gtk_dialog_add_button(GTK_DIALOG(dialog),
	                               GTK_STOCK_CLOSE, GTK_RESPONSE_CLOSE);

	gtk_label_set_line_wrap(GTK_LABEL(label), TRUE);
	gtk_misc_set_alignment(GTK_MISC(label), 0, 0);
	gtk_box_pack_start(GTK_BOX(vbox), label, FALSE, FALSE, 0);
	gtk_box_pack_start(GTK_BOX(vbox),
		pidgin_make_scrollable(spec_dialog->treeview, GTK_POLICY_AUTOMATIC, GTK_POLICY_ALWAYS, GTK_SHADOW_IN, -1, -1),
		TRUE, TRUE, 2);

	return spec_dialog;
}

static void
signed_off_cb(PurpleConnection *gc, gpointer unused)
{
	/* Clear any pending emails for this account */
	pidgin_notify_emails(gc, 0, FALSE, NULL, NULL, NULL, NULL);

	if (mail_dialog != NULL && mail_dialog->total_count == 0)
		reset_mail_dialog(NULL);
}

static void*
pidgin_notify_get_handle(void)
{
	static int handle;
	return &handle;
}

void pidgin_notify_init(void)
{
	void *handle = pidgin_notify_get_handle();

	purple_signal_connect(purple_connections_get_handle(), "signed-off",
			handle, PURPLE_CALLBACK(signed_off_cb), NULL);
}

void pidgin_notify_uninit(void)
{
	purple_signals_disconnect_by_handle(pidgin_notify_get_handle());
}

static PurpleNotifyUiOps ops =
{
	pidgin_notify_message,
	pidgin_notify_email,
	pidgin_notify_emails,
	pidgin_notify_formatted,
	pidgin_notify_searchresults,
	pidgin_notify_searchresults_new_rows,
	pidgin_notify_userinfo,
	pidgin_notify_uri,
	pidgin_close_notify,
	NULL,
	NULL,
	NULL,
	NULL
};

PurpleNotifyUiOps *
pidgin_notify_get_ui_ops(void)
{
	return &ops;
}<|MERGE_RESOLUTION|>--- conflicted
+++ resolved
@@ -779,7 +779,6 @@
 		}
 	}
 
-<<<<<<< HEAD
 	/* Select first item if nothing selected */
 	sel = gtk_tree_view_get_selection(GTK_TREE_VIEW(mail_dialog->treeview));
 	if ((gtk_tree_selection_count_selected_rows(sel) < 1)
@@ -787,11 +786,9 @@
 		gtk_tree_selection_select_iter(sel, &iter);
 	}
 
-=======
 #if GTK_CHECK_VERSION(2,18,0)
 	if (!gtk_widget_get_visible(mail_dialog->dialog)) {
 #else
->>>>>>> bf855296
 	if (!GTK_WIDGET_VISIBLE(mail_dialog->dialog)) {
 #endif
 		GdkPixbuf *pixbuf = gtk_widget_render_icon(mail_dialog->dialog, PIDGIN_STOCK_DIALOG_MAIL,
