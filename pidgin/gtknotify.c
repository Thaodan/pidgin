/**
 * @file gtknotify.c GTK+ Notification API
 * @ingroup pidgin
 */

/* pidgin
 *
 * Pidgin is the legal property of its developers, whose names are too numerous
 * to list here.  Please refer to the COPYRIGHT file distributed with this
 * source distribution.
 *
 * This program is free software; you can redistribute it and/or modify
 * it under the terms of the GNU General Public License as published by
 * the Free Software Foundation; either version 2 of the License, or
 * (at your option) any later version.
 *
 * This program is distributed in the hope that it will be useful,
 * but WITHOUT ANY WARRANTY; without even the implied warranty of
 * MERCHANTABILITY or FITNESS FOR A PARTICULAR PURPOSE.  See the
 * GNU General Public License for more details.
 *
 * You should have received a copy of the GNU General Public License
 * along with this program; if not, write to the Free Software
 * Foundation, Inc., 51 Franklin Street, Fifth Floor, Boston, MA  02111-1301  USA
 */
#include "internal.h"
#include "pidgin.h"

#include <gdk/gdkkeysyms.h>

#include "account.h"
#include "connection.h"
#include "debug.h"
#include "prefs.h"
#include "pidginstock.h"
#include "util.h"

#include "gtkblist.h"
#include "gtknotify.h"
#include "gtkpounce.h"
#include "gtkutils.h"
#include "gtkwebview.h"

typedef struct
{
	GtkWidget *window;
	int count;
} PidginUserInfo;

typedef struct
{
	PurpleAccount *account;
	char *url;
	GtkWidget *label;
	int count;
	gboolean purple_has_handle;
} PidginNotifyMailData;

typedef struct
{
	PurpleAccount *account;
	PurplePounce *pounce;
	char *pouncee;
} PidginNotifyPounceData;


typedef struct
{
	PurpleAccount *account;
	GtkListStore *model;
	GtkWidget *treeview;
	GtkWidget *window;
	gpointer user_data;
	PurpleNotifySearchResults *results;

} PidginNotifySearchResultsData;

typedef struct
{
	PurpleNotifySearchButton *button;
	PidginNotifySearchResultsData *data;

} PidginNotifySearchResultsButtonData;

enum
{
	PIDGIN_MAIL_ICON,
	PIDGIN_MAIL_TEXT,
	PIDGIN_MAIL_DATA,
	COLUMNS_PIDGIN_MAIL
};

enum
{
	PIDGIN_POUNCE_ICON,
	PIDGIN_POUNCE_ALIAS,
	PIDGIN_POUNCE_EVENT,
	PIDGIN_POUNCE_TEXT,
	PIDGIN_POUNCE_DATE,
	PIDGIN_POUNCE_DATA,
	COLUMNS_PIDGIN_POUNCE
};


typedef struct _PidginNotifyDialog
{
	/*
	 * This must be first so PidginNotifyDialog can masquerade as the
	 * dialog widget.
	 */
	GtkWidget *dialog;
	GtkWidget *treeview;
	GtkTreeStore *treemodel;
	GtkLabel *label;
	GtkWidget *open_button;
	GtkWidget *dismiss_button;
	GtkWidget *edit_button;
	int total_count;
	gboolean in_use;
} PidginNotifyDialog;

typedef enum
{
	PIDGIN_NOTIFY_MAIL,
	PIDGIN_NOTIFY_POUNCE,
	PIDGIN_NOTIFY_TYPES
} PidginNotifyType;

static PidginNotifyDialog *mail_dialog = NULL;
static PidginNotifyDialog *pounce_dialog = NULL;

static PidginNotifyDialog *pidgin_create_notification_dialog(PidginNotifyType type);
static void *pidgin_notify_emails(PurpleConnection *gc, size_t count, gboolean detailed,
									const char **subjects,
									const char **froms, const char **tos,
									const char **urls);

static void pidgin_close_notify(PurpleNotifyType type, void *ui_handle);

static void
message_response_cb(GtkDialog *dialog, gint id, GtkWidget *widget)
{
	purple_notify_close(PURPLE_NOTIFY_MESSAGE, widget);
}

static void
pounce_response_close(PidginNotifyDialog *dialog)
{
	GtkTreeIter iter;
	PidginNotifyPounceData *pounce_data;

	while (gtk_tree_model_get_iter_first(
				GTK_TREE_MODEL(pounce_dialog->treemodel), &iter)) {
		gtk_tree_model_get(GTK_TREE_MODEL(pounce_dialog->treemodel), &iter,
				PIDGIN_POUNCE_DATA, &pounce_data,
				-1);
		gtk_tree_store_remove(dialog->treemodel, &iter);

		g_free(pounce_data->pouncee);
		g_free(pounce_data);
	}

	gtk_widget_destroy(pounce_dialog->dialog);
	g_free(pounce_dialog);
	pounce_dialog = NULL;
}

static void
delete_foreach(GtkTreeModel *model, GtkTreePath *path,
		GtkTreeIter *iter, gpointer data)
{
	PidginNotifyPounceData *pounce_data;

	gtk_tree_model_get(model, iter,
			PIDGIN_POUNCE_DATA, &pounce_data,
			-1);

	if (pounce_data != NULL) {
		g_free(pounce_data->pouncee);
		g_free(pounce_data);
	}
}

static void
open_im_foreach(GtkTreeModel *model, GtkTreePath *path,
		GtkTreeIter *iter, gpointer data)
{
	PidginNotifyPounceData *pounce_data;

	gtk_tree_model_get(model, iter,
			PIDGIN_POUNCE_DATA, &pounce_data,
			-1);

	if (pounce_data != NULL) {
		PurpleConversation *conv;

		conv = purple_conversation_new(PURPLE_CONV_TYPE_IM,
				pounce_data->account, pounce_data->pouncee);
		purple_conversation_present(conv);
	}
}

static void
append_to_list(GtkTreeModel *model, GtkTreePath *path,
		GtkTreeIter *iter, gpointer data)
{
	GList **list = data;
	*list = g_list_prepend(*list, gtk_tree_path_copy(path));
}

static void
pounce_response_dismiss()
{
	GtkTreeModel *model = GTK_TREE_MODEL(pounce_dialog->treemodel);
	GtkTreeSelection *selection;
	GtkTreeIter iter;
	GtkTreeIter new_selection;
	GList *list = NULL;
	gboolean found_selection = FALSE;

	selection = gtk_tree_view_get_selection(GTK_TREE_VIEW(pounce_dialog->treeview));
	gtk_tree_selection_selected_foreach(selection, delete_foreach, pounce_dialog);
	gtk_tree_selection_selected_foreach(selection, append_to_list, &list);

	g_return_if_fail(list != NULL);

	if (list->next == NULL) {
		gtk_tree_model_get_iter(model, &new_selection, list->data);
		if (gtk_tree_model_iter_next(model, &new_selection))
			found_selection = TRUE;
		else {
			/* This is the last thing in the list */
			GtkTreePath *path;

			/* Because gtk_tree_model_iter_prev doesn't exist... */
			gtk_tree_model_get_iter(model, &new_selection, list->data);
			path = gtk_tree_model_get_path(model, &new_selection);
			if (gtk_tree_path_prev(path)) {
				gtk_tree_model_get_iter(model, &new_selection, path);
				found_selection = TRUE;
			}

			gtk_tree_path_free(path);
		}
	}

	while (list) {
		if (gtk_tree_model_get_iter(model, &iter, list->data)) {
			gtk_tree_store_remove(GTK_TREE_STORE(pounce_dialog->treemodel), &iter);
		}
		gtk_tree_path_free(list->data);
		list = g_list_delete_link(list, list);
	}

	if (gtk_tree_model_get_iter_first(model, &iter)) {
		if (found_selection)
			gtk_tree_selection_select_iter(selection, &new_selection);
		else
			gtk_tree_selection_select_iter(selection, &iter);
	} else
		pounce_response_close(pounce_dialog);
}

static void
pounce_response_open_ims()
{
	GtkTreeSelection *selection;

	selection = gtk_tree_view_get_selection(GTK_TREE_VIEW(pounce_dialog->treeview));
	gtk_tree_selection_selected_foreach(selection, open_im_foreach, pounce_dialog);

	pounce_response_dismiss();
}

static void
pounce_response_edit_cb(GtkTreeModel *model, GtkTreePath *path,
		GtkTreeIter *iter, gpointer data)
{
	PidginNotifyPounceData *pounce_data;
	PidginNotifyDialog *dialog = (PidginNotifyDialog*)data;
	PurplePounce *pounce;
	GList *list;

	list = purple_pounces_get_all();

	gtk_tree_model_get(GTK_TREE_MODEL(dialog->treemodel), iter,
			PIDGIN_POUNCE_DATA, &pounce_data,
			-1);

	for (; list != NULL; list = list->next) {
		pounce = list->data;
		if (pounce == pounce_data->pounce) {
			pidgin_pounce_editor_show(pounce_data->account, NULL, pounce_data->pounce);
			return;
		}
	}

	purple_debug_warning("gtknotify", "Pounce was destroyed.\n");
}

static void
pounce_response_cb(GtkDialog *dlg, gint id, PidginNotifyDialog *dialog)
{
	GtkTreeSelection *selection = NULL;

	switch (id) {
		case GTK_RESPONSE_CLOSE:
		case GTK_RESPONSE_DELETE_EVENT:
			pounce_response_close(dialog);
			break;
		case GTK_RESPONSE_YES:
			pounce_response_open_ims();
			break;
		case GTK_RESPONSE_NO:
			pounce_response_dismiss();
			break;
		case GTK_RESPONSE_APPLY:
			selection = gtk_tree_view_get_selection(GTK_TREE_VIEW(dialog->treeview));
			gtk_tree_selection_selected_foreach(selection, pounce_response_edit_cb,
					dialog);
			break;
	}
}

static void
pounce_row_selected_cb(GtkTreeView *tv, GtkTreePath *path,
	GtkTreeViewColumn *col, gpointer data)
{
	GtkTreeSelection *selection;
	int count;

	selection = gtk_tree_view_get_selection(GTK_TREE_VIEW(pounce_dialog->treeview));

	count = gtk_tree_selection_count_selected_rows(selection);

	if (count == 0) {
		gtk_widget_set_sensitive(pounce_dialog->open_button, FALSE);
		gtk_widget_set_sensitive(pounce_dialog->edit_button, FALSE);
		gtk_widget_set_sensitive(pounce_dialog->dismiss_button, FALSE);
	} else if (count == 1) {
		GList *pounces;
		GList *list;
		PidginNotifyPounceData *pounce_data;
		GtkTreeIter iter;

		list = gtk_tree_selection_get_selected_rows(selection, NULL);
		gtk_tree_model_get_iter(GTK_TREE_MODEL(pounce_dialog->treemodel),
				&iter, list->data);
		gtk_tree_model_get(GTK_TREE_MODEL(pounce_dialog->treemodel), &iter,
				PIDGIN_POUNCE_DATA, &pounce_data,
				-1);
		g_list_foreach(list, (GFunc)gtk_tree_path_free, NULL);
		g_list_free(list);

		pounces = purple_pounces_get_all();
		for (; pounces != NULL; pounces = pounces->next) {
			PurplePounce *pounce = pounces->data;
			if (pounce == pounce_data->pounce) {
				gtk_widget_set_sensitive(pounce_dialog->edit_button, TRUE);
				break;
			}
		}

		gtk_widget_set_sensitive(pounce_dialog->open_button, TRUE);
		gtk_widget_set_sensitive(pounce_dialog->dismiss_button, TRUE);
	} else {
		gtk_widget_set_sensitive(pounce_dialog->open_button, TRUE);
		gtk_widget_set_sensitive(pounce_dialog->edit_button, FALSE);
		gtk_widget_set_sensitive(pounce_dialog->dismiss_button, TRUE);
	}


}

static void
reset_mail_dialog(GtkDialog *unused)
{
	if (mail_dialog->in_use)
		return;
	gtk_widget_destroy(mail_dialog->dialog);
	g_free(mail_dialog);
	mail_dialog = NULL;
}

static void
email_response_cb(GtkDialog *unused, gint id, PidginNotifyDialog *unused2)
{
	PidginNotifyMailData *data = NULL;
	GtkTreeModel *model = GTK_TREE_MODEL(mail_dialog->treemodel);
	GtkTreeIter iter;

	if (id == GTK_RESPONSE_YES)
	{
		/* A single row activated. Remove that row. */
		GtkTreeSelection *selection;

		selection = gtk_tree_view_get_selection(GTK_TREE_VIEW(mail_dialog->treeview));

		if (gtk_tree_selection_get_selected(selection, NULL, &iter))
		{
			gtk_tree_model_get(model, &iter, PIDGIN_MAIL_DATA, &data, -1);
			purple_notify_uri(NULL, data->url);

			gtk_tree_store_remove(mail_dialog->treemodel, &iter);
			if (data->purple_has_handle)
				purple_notify_close(PURPLE_NOTIFY_EMAILS, data);
			else
				pidgin_close_notify(PURPLE_NOTIFY_EMAILS, data);

			if (gtk_tree_model_get_iter_first(model, &iter))
				return;
		}
		else
			return;
	}
	else
	{
		/* Remove all the rows */
		while (gtk_tree_model_get_iter_first(model, &iter))
		{
			gtk_tree_model_get(model, &iter, PIDGIN_MAIL_DATA, &data, -1);

			if (id == GTK_RESPONSE_ACCEPT)
				purple_notify_uri(NULL, data->url);

			gtk_tree_store_remove(mail_dialog->treemodel, &iter);
			if (data->purple_has_handle)
				purple_notify_close(PURPLE_NOTIFY_EMAILS, data);
			else
				pidgin_close_notify(PURPLE_NOTIFY_EMAILS, data);
		}
	}

	reset_mail_dialog(NULL);
}

static void
email_row_activated_cb(GtkTreeView *tv, GtkTreePath *path,
                       GtkTreeViewColumn *col, gpointer data)
{
	email_response_cb(NULL, GTK_RESPONSE_YES, NULL);
}

static gboolean
formatted_close_cb(GtkWidget *win, GdkEvent *event, void *user_data)
{
	purple_notify_close(PURPLE_NOTIFY_FORMATTED, win);
	return FALSE;
}

static gboolean
searchresults_close_cb(PidginNotifySearchResultsData *data, GdkEvent *event, gpointer user_data)
{
	purple_notify_close(PURPLE_NOTIFY_SEARCHRESULTS, data);
	return FALSE;
}

static void
searchresults_callback_wrapper_cb(GtkWidget *widget, PidginNotifySearchResultsButtonData *bd)
{
	PidginNotifySearchResultsData *data = bd->data;

	GtkTreeSelection *selection;
	GtkTreeModel *model;
	GtkTreeIter iter;
	PurpleNotifySearchButton *button;
	GList *row = NULL;
	gchar *str;
	int i;

	g_return_if_fail(data != NULL);

	selection = gtk_tree_view_get_selection(GTK_TREE_VIEW(data->treeview));

	if (gtk_tree_selection_get_selected(selection, &model, &iter))
	{
		for (i = 1; i < gtk_tree_model_get_n_columns(GTK_TREE_MODEL(model)); i++) {
			gtk_tree_model_get(GTK_TREE_MODEL(model), &iter, i, &str, -1);
			row = g_list_append(row, str);
		}
	}

	button = bd->button;
	button->callback(purple_account_get_connection(data->account), row, data->user_data);
	g_list_foreach(row, (GFunc)g_free, NULL);
	g_list_free(row);
}

static void *
pidgin_notify_message(PurpleNotifyMsgType type, const char *title,
						const char *primary, const char *secondary)
{
	GtkWidget *dialog;
	GtkWidget *hbox;
	GtkWidget *label;
	GtkWidget *img = NULL;
	char label_text[2048];
	const char *icon_name = NULL;
	char *primary_esc, *secondary_esc;

	switch (type)
	{
		case PURPLE_NOTIFY_MSG_ERROR:
			icon_name = PIDGIN_STOCK_DIALOG_ERROR;
			break;

		case PURPLE_NOTIFY_MSG_WARNING:
			icon_name = PIDGIN_STOCK_DIALOG_WARNING;
			break;

		case PURPLE_NOTIFY_MSG_INFO:
			icon_name = PIDGIN_STOCK_DIALOG_INFO;
			break;

		default:
			icon_name = NULL;
			break;
	}

	if (icon_name != NULL)
	{
		img = gtk_image_new_from_stock(icon_name, gtk_icon_size_from_name(PIDGIN_ICON_SIZE_TANGO_HUGE));
		gtk_misc_set_alignment(GTK_MISC(img), 0, 0);
	}

	dialog = gtk_dialog_new_with_buttons(title ? title : PIDGIN_ALERT_TITLE,
										 NULL, 0, GTK_STOCK_CLOSE,
										 GTK_RESPONSE_CLOSE, NULL);

	gtk_window_set_role(GTK_WINDOW(dialog), "notify_dialog");

	g_signal_connect(G_OBJECT(dialog), "response",
					 G_CALLBACK(message_response_cb), dialog);

	gtk_container_set_border_width(GTK_CONTAINER(dialog), PIDGIN_HIG_BORDER);
	gtk_window_set_resizable(GTK_WINDOW(dialog), FALSE);
	/* TODO: not sure if there is a way to do this in gtk+ 3, or
	   if we want to... */
#if 0
	gtk_dialog_set_has_separator(GTK_DIALOG(dialog), FALSE);
#endif
	gtk_box_set_spacing(GTK_BOX(gtk_dialog_get_content_area(GTK_DIALOG(dialog))),
	                    PIDGIN_HIG_BORDER);
	gtk_container_set_border_width(GTK_CONTAINER(gtk_dialog_get_content_area(GTK_DIALOG(dialog))),
	                               PIDGIN_HIG_BOX_SPACE);

	hbox = gtk_hbox_new(FALSE, PIDGIN_HIG_BORDER);
	gtk_container_add(GTK_CONTAINER(gtk_dialog_get_content_area(GTK_DIALOG(dialog))),
	                  hbox);

	if (img != NULL)
		gtk_box_pack_start(GTK_BOX(hbox), img, FALSE, FALSE, 0);

	primary_esc = g_markup_escape_text(primary, -1);
	secondary_esc = (secondary != NULL) ? g_markup_escape_text(secondary, -1) : NULL;
	g_snprintf(label_text, sizeof(label_text),
			   "<span weight=\"bold\" size=\"larger\">%s</span>%s%s",
			   primary_esc, (secondary ? "\n\n" : ""),
			   (secondary ? secondary_esc : ""));
	g_free(primary_esc);
	g_free(secondary_esc);

	label = gtk_label_new(NULL);

	gtk_label_set_markup(GTK_LABEL(label), label_text);
	gtk_label_set_line_wrap(GTK_LABEL(label), TRUE);
	gtk_label_set_selectable(GTK_LABEL(label), TRUE);
	gtk_misc_set_alignment(GTK_MISC(label), 0, 0);
	gtk_box_pack_start(GTK_BOX(hbox), label, FALSE, FALSE, 0);

	pidgin_auto_parent_window(dialog);

	gtk_widget_show_all(dialog);

	return dialog;
}

static void
selection_changed_cb(GtkTreeSelection *sel, PidginNotifyDialog *dialog)
{
	GtkTreeIter iter;
	GtkTreeModel *model;
	PidginNotifyMailData *data;
	gboolean active = TRUE;

	if (gtk_tree_selection_get_selected(sel, &model, &iter) == FALSE)
		active = FALSE;
	else
	{
		gtk_tree_model_get(model, &iter, PIDGIN_MAIL_DATA, &data, -1);
		if (data->url == NULL)
			active = FALSE;
	}

	gtk_widget_set_sensitive(dialog->open_button, active);
}

static void *
pidgin_notify_email(PurpleConnection *gc, const char *subject, const char *from,
					  const char *to, const char *url)
{
	return pidgin_notify_emails(gc, 1, (subject != NULL),
								  (subject == NULL ? NULL : &subject),
								  (from    == NULL ? NULL : &from),
								  (to      == NULL ? NULL : &to),
								  (url     == NULL ? NULL : &url));
}

static int
mail_window_focus_cb(GtkWidget *widget, GdkEventFocus *focus, gpointer null)
{
	pidgin_set_urgent(GTK_WINDOW(widget), FALSE);
	return 0;
}

/* count == 0 means this is a detailed mail notification.
 * count > 0 mean non-detailed.
 */
static void *
pidgin_notify_add_mail(GtkTreeStore *treemodel, PurpleAccount *account, char *notification, const char *url, int count, gboolean clear, gboolean *new_data)
{
	PidginNotifyMailData *data = NULL;
	GtkTreeIter iter;
	GdkPixbuf *icon;
	gboolean new_n = TRUE;

	if (count > 0 || clear) {
		/* Allow only one non-detailed email notification for each account */
		if (gtk_tree_model_get_iter_first(GTK_TREE_MODEL(treemodel), &iter)) {
			gboolean advanced;
			do {
				advanced = FALSE;
				gtk_tree_model_get(GTK_TREE_MODEL(treemodel), &iter,
						PIDGIN_MAIL_DATA, &data, -1);
				if (data && data->account == account) {
					if (clear) {
						advanced = gtk_tree_store_remove(treemodel, &iter);
						mail_dialog->total_count -= data->count;

						if (data->purple_has_handle)
							purple_notify_close(PURPLE_NOTIFY_EMAILS, data);
						else
							pidgin_close_notify(PURPLE_NOTIFY_EMAILS, data);
						/* We're completely done if we've processed all entries */
						if (!advanced)
							return NULL;
					} else if (data->count > 0) {
						new_n = FALSE;
						g_free(data->url);
						data->url = NULL;
						mail_dialog->total_count -= data->count;
						break;
					}
				}
			} while (advanced || gtk_tree_model_iter_next(GTK_TREE_MODEL(treemodel), &iter));
		}
	}

	if (clear)
		return NULL;

	icon = pidgin_create_prpl_icon(account, PIDGIN_PRPL_ICON_MEDIUM);

	if (new_n) {
		data = g_new0(PidginNotifyMailData, 1);
		data->purple_has_handle = TRUE;
		gtk_tree_store_append(treemodel, &iter, NULL);
	}

	if (url != NULL)
		data->url = g_strdup(url);

	gtk_tree_store_set(treemodel, &iter,
								PIDGIN_MAIL_ICON, icon,
								PIDGIN_MAIL_TEXT, notification,
								PIDGIN_MAIL_DATA, data,
								-1);
	data->account = account;
	/* count == 0 indicates we're adding a single detailed e-mail */
	data->count = count > 0 ? count : 1;

	if (icon)
		g_object_unref(icon);

	if (new_data)
		*new_data = new_n;
	return data;
}

static void *
pidgin_notify_emails(PurpleConnection *gc, size_t count, gboolean detailed,
					   const char **subjects, const char **froms,
					   const char **tos, const char **urls)
{
	char *notification;
	PurpleAccount *account;
	PidginNotifyMailData *data = NULL, *data2;
	gboolean new_data = FALSE;
	GtkTreeSelection *sel;
	GtkTreeIter iter;

	/* Don't bother updating if there aren't new emails and we don't have any displayed currently */
	if (count == 0 && mail_dialog == NULL)
		return NULL;

	account = purple_connection_get_account(gc);
	if (mail_dialog == NULL)
		mail_dialog = pidgin_create_notification_dialog(PIDGIN_NOTIFY_MAIL);

	mail_dialog->total_count += count;
	if (detailed) {
		for ( ; count; --count) {
			char *to_text = NULL;
			char *from_text = NULL;
			char *subject_text = NULL;
			char *tmp;
			gboolean first = TRUE;

			if (tos != NULL) {
				tmp = g_markup_escape_text(*tos, -1);
				to_text = g_strdup_printf("<b>%s</b>: %s\n", _("Account"), tmp);
				g_free(tmp);
				first = FALSE;
				tos++;
			}
			if (froms != NULL) {
				tmp = g_markup_escape_text(*froms, -1);
				from_text = g_strdup_printf("%s<b>%s</b>: %s\n", first ? "<br>" : "", _("Sender"), tmp);
				g_free(tmp);
				first = FALSE;
				froms++;
			}
			if (subjects != NULL) {
				tmp = g_markup_escape_text(*subjects, -1);
				subject_text = g_strdup_printf("%s<b>%s</b>: %s", first ? "<br>" : "", _("Subject"), tmp);
				g_free(tmp);
				first = FALSE;
				subjects++;
			}
#define SAFE(x) ((x) ? (x) : "")
			notification = g_strdup_printf("%s%s%s", SAFE(to_text), SAFE(from_text), SAFE(subject_text));
#undef SAFE
			g_free(to_text);
			g_free(from_text);
			g_free(subject_text);

			/* If we don't keep track of this, will leak "data" for each of the notifications except the last */
			data2 = pidgin_notify_add_mail(mail_dialog->treemodel, account, notification, urls ? *urls : NULL, 0, FALSE, &new_data);
			if (data2 && new_data) {
				if (data)
					data->purple_has_handle = FALSE;
				data = data2;
			}
			g_free(notification);

			if (urls != NULL)
				urls++;
		}
	} else {
		if (count > 0) {
			notification = g_strdup_printf(ngettext("%s has %d new message.",
							   "%s has %d new messages.",
							   (int)count),
							   *tos, (int)count);
			data2 = pidgin_notify_add_mail(mail_dialog->treemodel, account, notification, urls ? *urls : NULL, count, FALSE, &new_data);
			if (data2 && new_data) {
				if (data)
					data->purple_has_handle = FALSE;
				data = data2;
			}
			g_free(notification);
		} else {
			/* Clear out all mails for the account */
			pidgin_notify_add_mail(mail_dialog->treemodel, account, NULL, NULL, 0, TRUE, NULL);

			if (mail_dialog->total_count == 0) {
				/*
				 * There is no API to clear the headline specifically
				 * This will trigger reset_mail_dialog()
				 */
				pidgin_blist_set_headline(NULL, NULL, NULL, NULL, NULL);
				return NULL;
			}
		}
	}

<<<<<<< HEAD
	/* Select first item if nothing selected */
	sel = gtk_tree_view_get_selection(GTK_TREE_VIEW(mail_dialog->treeview));
	if ((gtk_tree_selection_count_selected_rows(sel) < 1)
		&& gtk_tree_model_get_iter_first(GTK_TREE_MODEL(mail_dialog->treemodel), &iter)) {
		gtk_tree_selection_select_iter(sel, &iter);
	}

	if (!GTK_WIDGET_VISIBLE(mail_dialog->dialog)) {
=======
	if (!gtk_widget_get_visible(mail_dialog->dialog)) {
>>>>>>> f5fe60d1
		GdkPixbuf *pixbuf = gtk_widget_render_icon(mail_dialog->dialog, PIDGIN_STOCK_DIALOG_MAIL,
							   gtk_icon_size_from_name(PIDGIN_ICON_SIZE_TANGO_EXTRA_SMALL), NULL);
		char *label_text = g_strdup_printf(ngettext("<b>%d new email.</b>",
							    "<b>%d new emails.</b>",
							    mail_dialog->total_count), mail_dialog->total_count);
		mail_dialog->in_use = TRUE;     /* So that _set_headline doesn't accidentally
										   remove the notifications when replacing an
										   old notification. */
		pidgin_blist_set_headline(label_text,
					    pixbuf, G_CALLBACK(gtk_widget_show_all), mail_dialog->dialog,
					    (GDestroyNotify)reset_mail_dialog);
		mail_dialog->in_use = FALSE;
		g_free(label_text);
		if (pixbuf)
			g_object_unref(pixbuf);
	} else if (!gtk_widget_has_focus(mail_dialog->dialog))
		pidgin_set_urgent(GTK_WINDOW(mail_dialog->dialog), TRUE);

	return data;
}

static gboolean
formatted_input_cb(GtkWidget *win, GdkEventKey *event, gpointer data)
{
	if (event->keyval == GDK_KEY_Escape)
	{
		purple_notify_close(PURPLE_NOTIFY_FORMATTED, win);

		return TRUE;
	}

	return FALSE;
}

static void *
pidgin_notify_formatted(const char *title, const char *primary,
						  const char *secondary, const char *text)
{
	GtkWidget *window;
	GtkWidget *vbox;
	GtkWidget *label;
	GtkWidget *button;
	GtkWidget *web_view;
	GtkWidget *frame;
	char label_text[2048];
	char *linked_text, *primary_esc, *secondary_esc;

	window = gtk_dialog_new();
	gtk_window_set_title(GTK_WINDOW(window), title);
	gtk_container_set_border_width(GTK_CONTAINER(window), PIDGIN_HIG_BORDER);
	gtk_window_set_resizable(GTK_WINDOW(window), TRUE);

	g_signal_connect(G_OBJECT(window), "delete_event",
					 G_CALLBACK(formatted_close_cb), NULL);

	/* Setup the main vbox */
	vbox = gtk_dialog_get_content_area(GTK_DIALOG(window));

	/* Setup the descriptive label */
	primary_esc = g_markup_escape_text(primary, -1);
	secondary_esc = (secondary != NULL) ? g_markup_escape_text(secondary, -1) : NULL;
	g_snprintf(label_text, sizeof(label_text),
			   "<span weight=\"bold\" size=\"larger\">%s</span>%s%s",
			   primary_esc,
			   (secondary ? "\n" : ""),
			   (secondary ? secondary_esc : ""));
	g_free(primary_esc);
	g_free(secondary_esc);

	label = gtk_label_new(NULL);

	gtk_label_set_markup(GTK_LABEL(label), label_text);
	gtk_label_set_line_wrap(GTK_LABEL(label), TRUE);
	gtk_label_set_selectable(GTK_LABEL(label), TRUE);
	gtk_misc_set_alignment(GTK_MISC(label), 0, 0);
	gtk_box_pack_start(GTK_BOX(vbox), label, FALSE, FALSE, 0);
	gtk_widget_show(label);

	/* Add the webview */
	frame = pidgin_create_webview(FALSE, &web_view, NULL, NULL);
	gtk_widget_set_name(web_view, "pidgin_notify_webview");
	gtk_widget_set_size_request(web_view, 300, 250);
	gtk_box_pack_start(GTK_BOX(vbox), frame, TRUE, TRUE, 0);
	gtk_widget_show(frame);

	/* Add the Close button. */
	button = gtk_dialog_add_button(GTK_DIALOG(window), GTK_STOCK_CLOSE, GTK_RESPONSE_CLOSE);
	gtk_widget_grab_focus(button);

	g_signal_connect_swapped(G_OBJECT(button), "clicked",
							 G_CALLBACK(formatted_close_cb), window);
	g_signal_connect(G_OBJECT(window), "key_press_event",
					 G_CALLBACK(formatted_input_cb), NULL);

	/* Make sure URLs are clickable */
	linked_text = purple_markup_linkify(text);
	webkit_web_view_load_html_string(WEBKIT_WEB_VIEW(web_view), linked_text, "");
	g_free(linked_text);

	g_object_set_data(G_OBJECT(window), "webview-widget", web_view);

	/* Show the window */
	pidgin_auto_parent_window(window);

	gtk_widget_show(window);

	return window;
}

static void
pidgin_notify_searchresults_new_rows(PurpleConnection *gc, PurpleNotifySearchResults *results,
									   void *data_)
{
	PidginNotifySearchResultsData *data = data_;
	GtkListStore *model = data->model;
	GtkTreeIter iter;
	GdkPixbuf *pixbuf;
	GList *row, *column;
	guint n;

	gtk_list_store_clear(data->model);

	pixbuf = pidgin_create_prpl_icon(purple_connection_get_account(gc), 0.5);

	for (row = results->rows; row != NULL; row = row->next) {

		gtk_list_store_append(model, &iter);
		gtk_list_store_set(model, &iter, 0, pixbuf, -1);

		n = 1;
		for (column = row->data; column != NULL; column = column->next) {
			GValue v;

			v.g_type = 0;
			g_value_init(&v, G_TYPE_STRING);
			g_value_set_string(&v, column->data);
			gtk_list_store_set_value(model, &iter, n, &v);
			n++;
		}
	}

	if (pixbuf != NULL)
		g_object_unref(pixbuf);
}

static void *
pidgin_notify_searchresults(PurpleConnection *gc, const char *title,
							  const char *primary, const char *secondary,
							  PurpleNotifySearchResults *results, gpointer user_data)
{
	GtkWidget *window;
	GtkWidget *treeview;
	GtkWidget *close_button;
	GType *col_types;
	GtkListStore *model;
	GtkCellRenderer *renderer;
	guint col_num;
	GList *columniter;
	guint i;
	GList *l;

	GtkWidget *vbox;
	GtkWidget *label;
	PidginNotifySearchResultsData *data;
	char *label_text;
	char *primary_esc, *secondary_esc;

	g_return_val_if_fail(gc != NULL, NULL);
	g_return_val_if_fail(results != NULL, NULL);

	data = g_malloc(sizeof(PidginNotifySearchResultsData));
	data->user_data = user_data;
	data->results = results;

	/* Create the window */
	window = gtk_dialog_new();
	gtk_window_set_title(GTK_WINDOW(window), title ? title :_("Search Results"));
	gtk_container_set_border_width(GTK_CONTAINER(window), PIDGIN_HIG_BORDER);
	gtk_window_set_resizable(GTK_WINDOW(window), TRUE);

	g_signal_connect_swapped(G_OBJECT(window), "delete_event",
							 G_CALLBACK(searchresults_close_cb), data);

	/* Setup the main vbox */
	vbox = gtk_dialog_get_content_area(GTK_DIALOG(window));

	/* Setup the descriptive label */
	primary_esc = (primary != NULL) ? g_markup_escape_text(primary, -1) : NULL;
	secondary_esc = (secondary != NULL) ? g_markup_escape_text(secondary, -1) : NULL;
	label_text = g_strdup_printf(
			"<span weight=\"bold\" size=\"larger\">%s</span>%s%s",
			(primary ? primary_esc : ""),
			(primary && secondary ? "\n" : ""),
			(secondary ? secondary_esc : ""));
	g_free(primary_esc);
	g_free(secondary_esc);
	label = gtk_label_new(NULL);
	gtk_label_set_markup(GTK_LABEL(label), label_text);
	gtk_label_set_line_wrap(GTK_LABEL(label), TRUE);
	gtk_misc_set_alignment(GTK_MISC(label), 0, 0);
	gtk_box_pack_start(GTK_BOX(vbox), label, FALSE, FALSE, 0);
	gtk_widget_show(label);
	g_free(label_text);

	/* +1 is for the automagically created Status column. */
	col_num = g_list_length(results->columns) + 1;

	/* Setup the list model */
	col_types = g_new0(GType, col_num);

	/* There always is this first column. */
	col_types[0] = GDK_TYPE_PIXBUF;
	for (i = 1; i < col_num; i++) {
		col_types[i] = G_TYPE_STRING;
	}
	model = gtk_list_store_newv(col_num, col_types);
	g_free(col_types);

	/* Setup the treeview */
	treeview = gtk_tree_view_new_with_model(GTK_TREE_MODEL(model));
	g_object_unref(G_OBJECT(model));
	gtk_tree_view_set_rules_hint(GTK_TREE_VIEW(treeview), TRUE);
	gtk_widget_set_size_request(treeview, 500, 400);
	gtk_tree_selection_set_mode(gtk_tree_view_get_selection(GTK_TREE_VIEW(treeview)),
								GTK_SELECTION_SINGLE);
	gtk_tree_view_set_headers_visible(GTK_TREE_VIEW(treeview), TRUE);
	gtk_box_pack_start(GTK_BOX(vbox),
		pidgin_make_scrollable(treeview, GTK_POLICY_AUTOMATIC, GTK_POLICY_ALWAYS, GTK_SHADOW_IN, -1, -1),
		TRUE, TRUE, 0);
	gtk_widget_show(treeview);

	renderer = gtk_cell_renderer_pixbuf_new();
	gtk_tree_view_insert_column_with_attributes(GTK_TREE_VIEW(treeview),
					-1, "", renderer, "pixbuf", 0, NULL);

	i = 1;
	for (columniter = results->columns; columniter != NULL; columniter = columniter->next) {
		PurpleNotifySearchColumn *column = columniter->data;
		renderer = gtk_cell_renderer_text_new();

		gtk_tree_view_insert_column_with_attributes(GTK_TREE_VIEW(treeview), -1,
				purple_notify_searchresult_column_get_title(column), renderer, "text", i, NULL);

		if (!purple_notify_searchresult_column_is_visible(column))
			gtk_tree_view_column_set_visible(gtk_tree_view_get_column(GTK_TREE_VIEW(treeview), i), FALSE);

		i++;
	}

	for (l = results->buttons; l; l = l->next) {
		PurpleNotifySearchButton *b = l->data;
		GtkWidget *button = NULL;
		switch (b->type) {
			case PURPLE_NOTIFY_BUTTON_LABELED:
				if(b->label) {
					button = gtk_dialog_add_button(GTK_DIALOG(window), b->label, GTK_RESPONSE_NONE);
				} else {
					purple_debug_warning("gtknotify", "Missing button label\n");
				}
				break;
			case PURPLE_NOTIFY_BUTTON_CONTINUE:
				button = gtk_dialog_add_button(GTK_DIALOG(window), GTK_STOCK_GO_FORWARD, GTK_RESPONSE_NONE);
				break;
			case PURPLE_NOTIFY_BUTTON_ADD:
				button = gtk_dialog_add_button(GTK_DIALOG(window), GTK_STOCK_ADD, GTK_RESPONSE_NONE);
				break;
			case PURPLE_NOTIFY_BUTTON_INFO:
				button = gtk_dialog_add_button(GTK_DIALOG(window), PIDGIN_STOCK_TOOLBAR_USER_INFO, GTK_RESPONSE_NONE);
				break;
			case PURPLE_NOTIFY_BUTTON_IM:
				button = gtk_dialog_add_button(GTK_DIALOG(window), PIDGIN_STOCK_TOOLBAR_MESSAGE_NEW, GTK_RESPONSE_NONE);
				break;
			case PURPLE_NOTIFY_BUTTON_JOIN:
				button = gtk_dialog_add_button(GTK_DIALOG(window), PIDGIN_STOCK_CHAT, GTK_RESPONSE_NONE);
				break;
			case PURPLE_NOTIFY_BUTTON_INVITE:
				button = gtk_dialog_add_button(GTK_DIALOG(window), PIDGIN_STOCK_INVITE, GTK_RESPONSE_NONE);
				break;
			default:
				purple_debug_warning("gtknotify", "Incorrect button type: %d\n", b->type);
		}
		if (button != NULL) {
			PidginNotifySearchResultsButtonData *bd;

			bd = g_new0(PidginNotifySearchResultsButtonData, 1);
			bd->button = b;
			bd->data = data;

			g_signal_connect(G_OBJECT(button), "clicked",
			                 G_CALLBACK(searchresults_callback_wrapper_cb), bd);
			g_signal_connect_swapped(G_OBJECT(button), "destroy", G_CALLBACK(g_free), bd);
		}
	}

	/* Add the Close button */
	close_button = gtk_dialog_add_button(GTK_DIALOG(window), GTK_STOCK_CLOSE, GTK_RESPONSE_CLOSE);

	g_signal_connect_swapped(G_OBJECT(close_button), "clicked",
	                         G_CALLBACK(searchresults_close_cb), data);

	data->account = purple_connection_get_account(gc);
	data->model = model;
	data->treeview = treeview;
	data->window = window;

	/* Insert rows. */
	pidgin_notify_searchresults_new_rows(gc, results, data);

	/* Show the window */
	pidgin_auto_parent_window(window);

	gtk_widget_show(window);
	return data;
}

/** Xerox'ed from Finch! How the tables have turned!! ;) **/
/** User information. **/
static GHashTable *userinfo;

static char *
userinfo_hash(PurpleAccount *account, const char *who)
{
	char key[256];
	snprintf(key, sizeof(key), "%s - %s", purple_account_get_username(account), purple_normalize(account, who));
	return g_utf8_strup(key, -1);
}

static void
remove_userinfo(GtkWidget *widget, gpointer key)
{
	PidginUserInfo *pinfo = g_hash_table_lookup(userinfo, key);

	while (pinfo->count--)
		purple_notify_close(PURPLE_NOTIFY_USERINFO, widget);

	g_hash_table_remove(userinfo, key);
}

static void *
pidgin_notify_userinfo(PurpleConnection *gc, const char *who,
						 PurpleNotifyUserInfo *user_info)
{
	char *info;
	void *ui_handle;
	char *key = userinfo_hash(purple_connection_get_account(gc), who);
	PidginUserInfo *pinfo = NULL;

	if (!userinfo) {
		userinfo = g_hash_table_new_full(g_str_hash, g_str_equal, g_free, g_free);
	}

	info = purple_notify_user_info_get_text_with_newline(user_info, "<br />");
	pinfo = g_hash_table_lookup(userinfo, key);
	if (pinfo != NULL) {
		GtkWidget *webview = g_object_get_data(G_OBJECT(pinfo->window), "webview-widget");
		char *linked_text = purple_markup_linkify(info);
		gtk_webview_load_html_string_with_imgstore(GTK_WEBVIEW(webview), linked_text);
		g_free(linked_text);
		g_free(key);
		ui_handle = pinfo->window;
		pinfo->count++;
	} else {
		char *primary = g_strdup_printf(_("Info for %s"), who);
		ui_handle = pidgin_notify_formatted(_("Buddy Information"), primary, NULL, info);
		g_signal_handlers_disconnect_by_func(G_OBJECT(ui_handle), G_CALLBACK(formatted_close_cb), NULL);
		g_signal_connect(G_OBJECT(ui_handle), "destroy", G_CALLBACK(remove_userinfo), key);
		g_free(primary);
		pinfo = g_new0(PidginUserInfo, 1);
		pinfo->window = ui_handle;
		pinfo->count = 1;
		g_hash_table_insert(userinfo, key, pinfo);
	}
	g_free(info);
	return ui_handle;
}

static void
pidgin_close_notify(PurpleNotifyType type, void *ui_handle)
{
	if (type == PURPLE_NOTIFY_EMAIL || type == PURPLE_NOTIFY_EMAILS)
	{
		PidginNotifyMailData *data = (PidginNotifyMailData *)ui_handle;

		if (data) {
			g_free(data->url);
			g_free(data);
		}
	}
	else if (type == PURPLE_NOTIFY_SEARCHRESULTS)
	{
		PidginNotifySearchResultsData *data = (PidginNotifySearchResultsData *)ui_handle;

		gtk_widget_destroy(data->window);
		purple_notify_searchresults_free(data->results);

		g_free(data);
	}
	else if (ui_handle != NULL)
		gtk_widget_destroy(GTK_WIDGET(ui_handle));
}

#ifndef _WIN32
static gint
uri_command(const char *command, gboolean sync)
{
	gchar *tmp;
	GError *error = NULL;
	gint ret = 0;

	purple_debug_misc("gtknotify", "Executing %s\n", command);

	if (!purple_program_is_valid(command))
	{
		tmp = g_strdup_printf(_("The browser command \"%s\" is invalid."),
							  command ? command : "(none)");
		purple_notify_error(NULL, NULL, _("Unable to open URL"), tmp);
		g_free(tmp);

	}
	else if (sync)
	{
		gint status;

		if (!g_spawn_command_line_sync(command, NULL, NULL, &status, &error))
		{
			tmp = g_strdup_printf(_("Error launching \"%s\": %s"),
										command, error->message);
			purple_notify_error(NULL, NULL, _("Unable to open URL"), tmp);
			g_free(tmp);
			g_error_free(error);
		}
		else
			ret = status;
	}
	else
	{
		if (!g_spawn_command_line_async(command, &error))
		{
			tmp = g_strdup_printf(_("Error launching \"%s\": %s"),
										command, error->message);
			purple_notify_error(NULL, NULL, _("Unable to open URL"), tmp);
			g_free(tmp);
			g_error_free(error);
		}
	}

	return ret;
}
#endif /* _WIN32 */

static void *
pidgin_notify_uri(const char *uri)
{
#ifndef _WIN32
	char *escaped = g_shell_quote(uri);
	char *command = NULL;
	char *remote_command = NULL;
	const char *web_browser;
	int place;

	web_browser = purple_prefs_get_string(PIDGIN_PREFS_ROOT "/browsers/browser");
	place = purple_prefs_get_int(PIDGIN_PREFS_ROOT "/browsers/place");

	/* if they are running gnome, use the gnome web browser */
	if (purple_running_gnome() == TRUE)
	{
		char *tmp = g_find_program_in_path("xdg-open");
		if (tmp == NULL)
			command = g_strdup_printf("gnome-open %s", escaped);
		else
			command = g_strdup_printf("xdg-open %s", escaped);
		g_free(tmp);
	}
	else if (purple_running_osx() == TRUE)
	{
		command = g_strdup_printf("open %s", escaped);
	}
	else if (!strcmp(web_browser, "epiphany") ||
		!strcmp(web_browser, "galeon"))
	{
		if (place == PIDGIN_BROWSER_NEW_WINDOW)
			command = g_strdup_printf("%s -w %s", web_browser, escaped);
		else if (place == PIDGIN_BROWSER_NEW_TAB)
			command = g_strdup_printf("%s -n %s", web_browser, escaped);
		else
			command = g_strdup_printf("%s %s", web_browser, escaped);
	}
	else if (!strcmp(web_browser, "xdg-open"))
	{
		command = g_strdup_printf("xdg-open %s", escaped);
	}
	else if (!strcmp(web_browser, "gnome-open"))
	{
		command = g_strdup_printf("gnome-open %s", escaped);
	}
	else if (!strcmp(web_browser, "kfmclient"))
	{
		command = g_strdup_printf("kfmclient openURL %s", escaped);
		/*
		 * Does Konqueror have options to open in new tab
		 * and/or current window?
		 */
	}
	else if (!strcmp(web_browser, "mozilla") ||
			 !strcmp(web_browser, "mozilla-firebird") ||
			 !strcmp(web_browser, "firefox") ||
			 !strcmp(web_browser, "seamonkey"))
	{
		char *args = "";

		command = g_strdup_printf("%s %s", web_browser, escaped);

		/*
		 * Firefox 0.9 and higher require a "-a firefox" option when
		 * using -remote commands.  This breaks older versions of
		 * mozilla.  So we include this other handly little string
		 * when calling firefox.  If the API for remote calls changes
		 * any more in firefox then firefox should probably be split
		 * apart from mozilla-firebird and mozilla... but this is good
		 * for now.
		 */
		if (!strcmp(web_browser, "firefox"))
			args = "-a firefox";

		if (place == PIDGIN_BROWSER_NEW_WINDOW)
			remote_command = g_strdup_printf("%s %s -remote "
											 "openURL(%s,new-window)",
											 web_browser, args, escaped);
		else if (place == PIDGIN_BROWSER_NEW_TAB)
			remote_command = g_strdup_printf("%s %s -remote "
											 "openURL(%s,new-tab)",
											 web_browser, args, escaped);
		else if (place == PIDGIN_BROWSER_CURRENT)
			remote_command = g_strdup_printf("%s %s -remote "
											 "openURL(%s)",
											 web_browser, args, escaped);
	}
	else if (!strcmp(web_browser, "netscape"))
	{
		command = g_strdup_printf("netscape %s", escaped);

		if (place == PIDGIN_BROWSER_NEW_WINDOW)
		{
			remote_command = g_strdup_printf("netscape -remote "
											 "openURL(%s,new-window)",
											 escaped);
		}
		else if (place == PIDGIN_BROWSER_CURRENT)
		{
			remote_command = g_strdup_printf("netscape -remote "
											 "openURL(%s)", escaped);
		}
	}
	else if (!strcmp(web_browser, "opera"))
	{
		if (place == PIDGIN_BROWSER_NEW_WINDOW)
			command = g_strdup_printf("opera -newwindow %s", escaped);
		else if (place == PIDGIN_BROWSER_NEW_TAB)
			command = g_strdup_printf("opera -newpage %s", escaped);
		else if (place == PIDGIN_BROWSER_CURRENT)
		{
			remote_command = g_strdup_printf("opera -remote "
											 "openURL(%s)", escaped);
			command = g_strdup_printf("opera %s", escaped);
		}
		else
			command = g_strdup_printf("opera %s", escaped);

	}
	else if (!strcmp(web_browser, "google-chrome"))
	{
		/* Google Chrome doesn't have command-line arguments that control the
		 * opening of links from external calls.  This is controlled solely from
		 * a preference within Google Chrome. */
		command = g_strdup_printf("google-chrome %s", escaped);
	}
	else if (!strcmp(web_browser, "chrome"))
	{
		/* Chromium doesn't have command-line arguments that control the
		 * opening of links from external calls.  This is controlled solely from
		 * a preference within Chromium. */
		command = g_strdup_printf("chrome %s", escaped);
	}
	else if (!strcmp(web_browser, "chromium-browser"))
	{
		/* Chromium doesn't have command-line arguments that control the
		 * opening of links from external calls.  This is controlled solely from
		 * a preference within Chromium. */
		command = g_strdup_printf("chromium-browser %s", escaped);
	}
	else if (!strcmp(web_browser, "custom"))
	{
		const char *web_command;

		web_command = purple_prefs_get_string(PIDGIN_PREFS_ROOT "/browsers/manual_command");

		if (web_command == NULL || *web_command == '\0')
		{
			purple_notify_error(NULL, NULL, _("Unable to open URL"),
							  _("The 'Manual' browser command has been "
								"chosen, but no command has been set."));
			return NULL;
		}

		if (strstr(web_command, "%s"))
			command = purple_strreplace(web_command, "%s", escaped);
		else
		{
			/*
			 * There is no "%s" in the browser command.  Assume the user
			 * wanted the URL tacked on to the end of the command.
			 */
			command = g_strdup_printf("%s %s", web_command, escaped);
		}
	}

	g_free(escaped);

	if (remote_command != NULL)
	{
		/* try the remote command first */
		if (uri_command(remote_command, TRUE) != 0)
			uri_command(command, FALSE);

		g_free(remote_command);

	}
	else
		uri_command(command, FALSE);

	g_free(command);

#else /* !_WIN32 */
	winpidgin_notify_uri(uri);
#endif /* !_WIN32 */

	return NULL;
}

void
pidgin_notify_pounce_add(PurpleAccount *account, PurplePounce *pounce,
		const char *alias, const char *event, const char *message, const char *date)
{
	GdkPixbuf *icon;
	GtkTreeIter iter;
	PidginNotifyPounceData *pounce_data;
	gboolean first = (pounce_dialog == NULL);

	if (pounce_dialog == NULL)
		pounce_dialog = pidgin_create_notification_dialog(PIDGIN_NOTIFY_POUNCE);

	icon = pidgin_create_prpl_icon(account, PIDGIN_PRPL_ICON_SMALL);

	pounce_data = g_new(PidginNotifyPounceData, 1);

	pounce_data->account = account;
	pounce_data->pounce = pounce;
	pounce_data->pouncee = g_strdup(purple_pounce_get_pouncee(pounce));

	gtk_tree_store_append(pounce_dialog->treemodel, &iter, NULL);

	gtk_tree_store_set(pounce_dialog->treemodel, &iter,
			PIDGIN_POUNCE_ICON, icon,
			PIDGIN_POUNCE_ALIAS, alias,
			PIDGIN_POUNCE_EVENT, event,
			PIDGIN_POUNCE_TEXT, (message != NULL)? message : _("No message"),
			PIDGIN_POUNCE_DATE, date,
			PIDGIN_POUNCE_DATA, pounce_data,
			-1);

	if (first) {
		GtkTreeSelection *selection =
				gtk_tree_view_get_selection(GTK_TREE_VIEW(pounce_dialog->treeview));
		gtk_tree_selection_select_iter(selection, &iter);
	}

	if (icon)
		g_object_unref(icon);

	gtk_widget_show_all(pounce_dialog->dialog);

	return;
}

static PidginNotifyDialog *
pidgin_create_notification_dialog(PidginNotifyType type)
{
	GtkTreeStore *model = NULL;
	GtkWidget *dialog = NULL;
	GtkWidget *label = NULL;
	GtkCellRenderer *rend;
	GtkTreeViewColumn *column;
	GtkWidget *button = NULL;
	GtkWidget *vbox = NULL;
	GtkTreeSelection *sel;
	PidginNotifyDialog *spec_dialog = NULL;

	g_return_val_if_fail(type < PIDGIN_NOTIFY_TYPES, NULL);

	if (type == PIDGIN_NOTIFY_MAIL) {
		g_return_val_if_fail(mail_dialog == NULL, mail_dialog);

		model = gtk_tree_store_new(COLUMNS_PIDGIN_MAIL,
						GDK_TYPE_PIXBUF, G_TYPE_STRING, G_TYPE_POINTER);

	} else if (type == PIDGIN_NOTIFY_POUNCE) {
		g_return_val_if_fail(pounce_dialog == NULL, pounce_dialog);

		model = gtk_tree_store_new(COLUMNS_PIDGIN_POUNCE,
				GDK_TYPE_PIXBUF, G_TYPE_STRING, G_TYPE_STRING, G_TYPE_STRING,
				G_TYPE_STRING, G_TYPE_POINTER);
	}

	dialog = gtk_dialog_new();

	/* Setup the dialog */
	gtk_container_set_border_width(GTK_CONTAINER(dialog), PIDGIN_HIG_BOX_SPACE);
	gtk_container_set_border_width(GTK_CONTAINER(gtk_dialog_get_content_area(GTK_DIALOG(dialog))),
	                               PIDGIN_HIG_BOX_SPACE);
	/* TODO: not sure if this is possible (or necessary) in gtk+ 3 */
#if 0
	gtk_dialog_set_has_separator(GTK_DIALOG(dialog), FALSE);
#endif
	gtk_box_set_spacing(GTK_BOX(gtk_dialog_get_content_area(GTK_DIALOG(dialog))),
	                    PIDGIN_HIG_BORDER);

	/* Vertical box */
	vbox = gtk_dialog_get_content_area(GTK_DIALOG(dialog));

	/* Golden ratio it up! */
	gtk_widget_set_size_request(dialog, 550, 400);

	spec_dialog = g_new0(PidginNotifyDialog, 1);
	spec_dialog->dialog = dialog;

	spec_dialog->treemodel = model;
	spec_dialog->treeview = gtk_tree_view_new_with_model(GTK_TREE_MODEL(model));
	g_object_unref(G_OBJECT(model));

	gtk_tree_view_set_rules_hint(GTK_TREE_VIEW(spec_dialog->treeview), TRUE);

	if (type == PIDGIN_NOTIFY_MAIL) {
		gtk_window_set_title(GTK_WINDOW(dialog), _("New Mail"));
		gtk_window_set_role(GTK_WINDOW(dialog), "new_mail_detailed");
		g_signal_connect(G_OBJECT(dialog), "focus-in-event",
					G_CALLBACK(mail_window_focus_cb), NULL);

		gtk_dialog_add_button(GTK_DIALOG(dialog),
					 _("Open All Messages"), GTK_RESPONSE_ACCEPT);

		button = gtk_dialog_add_button(GTK_DIALOG(dialog),
						 PIDGIN_STOCK_OPEN_MAIL, GTK_RESPONSE_YES);
		spec_dialog->open_button = button;

		gtk_tree_view_set_headers_visible(GTK_TREE_VIEW(spec_dialog->treeview), FALSE);

		gtk_tree_view_set_search_column(GTK_TREE_VIEW(spec_dialog->treeview), PIDGIN_MAIL_TEXT);
		gtk_tree_view_set_search_equal_func(GTK_TREE_VIEW(spec_dialog->treeview),
			             pidgin_tree_view_search_equal_func, NULL, NULL);
		sel = gtk_tree_view_get_selection(GTK_TREE_VIEW(spec_dialog->treeview));
		gtk_tree_selection_set_mode(sel, GTK_SELECTION_BROWSE);

		g_signal_connect(G_OBJECT(dialog), "response",
						 G_CALLBACK(email_response_cb), spec_dialog);
		g_signal_connect(G_OBJECT(sel), "changed",
		                 G_CALLBACK(selection_changed_cb), spec_dialog);
		g_signal_connect(G_OBJECT(spec_dialog->treeview), "row-activated", G_CALLBACK(email_row_activated_cb), NULL);

		column = gtk_tree_view_column_new();
		gtk_tree_view_column_set_resizable(column, TRUE);
		rend = gtk_cell_renderer_pixbuf_new();
		gtk_tree_view_column_pack_start(column, rend, FALSE);

		gtk_tree_view_column_set_attributes(column, rend, "pixbuf", PIDGIN_MAIL_ICON, NULL);
		rend = gtk_cell_renderer_text_new();
		gtk_tree_view_column_pack_start(column, rend, TRUE);
		gtk_tree_view_column_set_attributes(column, rend, "markup", PIDGIN_MAIL_TEXT, NULL);
		gtk_tree_view_append_column(GTK_TREE_VIEW(spec_dialog->treeview), column);

		label = gtk_label_new(NULL);
		gtk_label_set_markup(GTK_LABEL(label), _("<span weight=\"bold\" size=\"larger\">You have mail!</span>"));

	} else if (type == PIDGIN_NOTIFY_POUNCE) {
		gtk_window_set_title(GTK_WINDOW(dialog), _("New Pounces"));

		button = gtk_dialog_add_button(GTK_DIALOG(dialog),
						_("IM"), GTK_RESPONSE_YES);
		gtk_widget_set_sensitive(button, FALSE);
		spec_dialog->open_button = button;

		button = gtk_dialog_add_button(GTK_DIALOG(dialog),
						PIDGIN_STOCK_MODIFY, GTK_RESPONSE_APPLY);
		gtk_widget_set_sensitive(button, FALSE);
		spec_dialog->edit_button = button;

		/* Translators: Make sure you translate "Dismiss" differently than
		   "close"!  This string is used in the "You have pounced" dialog
		   that appears when one of your Buddy Pounces is triggered.  In
		   this context "Dismiss" means "I acknowledge that I've seen that
		   this pounce was triggered--remove it from this list."  Translating
		   it as "Remove" is acceptable if you can't think of a more precise
		   word. */
		button = gtk_dialog_add_button(GTK_DIALOG(dialog), _("Dismiss"),
				GTK_RESPONSE_NO);
		gtk_widget_set_sensitive(button, FALSE);
		spec_dialog->dismiss_button = button;

		g_signal_connect(G_OBJECT(dialog), "response",
						 G_CALLBACK(pounce_response_cb), spec_dialog);

		column = gtk_tree_view_column_new();
		gtk_tree_view_column_set_title(column, _("Buddy"));
		gtk_tree_view_column_set_resizable(column, TRUE);
		rend = gtk_cell_renderer_pixbuf_new();
		gtk_tree_view_column_pack_start(column, rend, FALSE);

		gtk_tree_view_column_set_attributes(column, rend, "pixbuf", PIDGIN_POUNCE_ICON, NULL);
		rend = gtk_cell_renderer_text_new();
		gtk_tree_view_column_pack_start(column, rend, FALSE);
		gtk_tree_view_column_add_attribute(column, rend, "text", PIDGIN_POUNCE_ALIAS);
		gtk_tree_view_append_column(GTK_TREE_VIEW(spec_dialog->treeview), column);

		column = gtk_tree_view_column_new();
		gtk_tree_view_column_set_title(column, _("Event"));
		gtk_tree_view_column_set_resizable(column, TRUE);
		rend = gtk_cell_renderer_text_new();
		gtk_tree_view_column_pack_start(column, rend, FALSE);
		gtk_tree_view_column_add_attribute(column, rend, "text", PIDGIN_POUNCE_EVENT);
		gtk_tree_view_append_column(GTK_TREE_VIEW(spec_dialog->treeview), column);

		column = gtk_tree_view_column_new();
		gtk_tree_view_column_set_title(column, _("Message"));
		gtk_tree_view_column_set_resizable(column, TRUE);
		rend = gtk_cell_renderer_text_new();
		gtk_tree_view_column_pack_start(column, rend, FALSE);
		gtk_tree_view_column_add_attribute(column, rend, "text", PIDGIN_POUNCE_TEXT);
		gtk_tree_view_append_column(GTK_TREE_VIEW(spec_dialog->treeview), column);

		column = gtk_tree_view_column_new();
		gtk_tree_view_column_set_title(column, _("Date"));
		gtk_tree_view_column_set_resizable(column, TRUE);
		rend = gtk_cell_renderer_text_new();
		gtk_tree_view_column_pack_start(column, rend, FALSE);
		gtk_tree_view_column_add_attribute(column, rend, "text", PIDGIN_POUNCE_DATE);
		gtk_tree_view_append_column(GTK_TREE_VIEW(spec_dialog->treeview), column);

		label = gtk_label_new(NULL);
		gtk_label_set_markup(GTK_LABEL(label), _("<span weight=\"bold\" size=\"larger\">You have pounced!</span>"));

		sel = gtk_tree_view_get_selection(GTK_TREE_VIEW(spec_dialog->treeview));
		gtk_tree_selection_set_mode(sel, GTK_SELECTION_MULTIPLE);
		g_signal_connect(G_OBJECT(sel), "changed",
			G_CALLBACK(pounce_row_selected_cb), NULL);
		g_signal_connect(G_OBJECT(spec_dialog->treeview), "row-activated",
			G_CALLBACK(pounce_response_open_ims), NULL);
	}

	button = gtk_dialog_add_button(GTK_DIALOG(dialog),
	                               GTK_STOCK_CLOSE, GTK_RESPONSE_CLOSE);

	gtk_label_set_line_wrap(GTK_LABEL(label), TRUE);
	gtk_misc_set_alignment(GTK_MISC(label), 0, 0);
	gtk_box_pack_start(GTK_BOX(vbox), label, FALSE, FALSE, 0);
	gtk_box_pack_start(GTK_BOX(vbox),
		pidgin_make_scrollable(spec_dialog->treeview, GTK_POLICY_AUTOMATIC, GTK_POLICY_ALWAYS, GTK_SHADOW_IN, -1, -1),
		TRUE, TRUE, 2);

	return spec_dialog;
}

static void
signed_off_cb(PurpleConnection *gc, gpointer unused)
{
	/* Clear any pending emails for this account */
	pidgin_notify_emails(gc, 0, FALSE, NULL, NULL, NULL, NULL);

	if (mail_dialog != NULL && mail_dialog->total_count == 0)
		reset_mail_dialog(NULL);
}

static void*
pidgin_notify_get_handle(void)
{
	static int handle;
	return &handle;
}

void pidgin_notify_init(void)
{
	void *handle = pidgin_notify_get_handle();

	purple_signal_connect(purple_connections_get_handle(), "signed-off",
			handle, PURPLE_CALLBACK(signed_off_cb), NULL);
}

void pidgin_notify_uninit(void)
{
	purple_signals_disconnect_by_handle(pidgin_notify_get_handle());
}

static PurpleNotifyUiOps ops =
{
	pidgin_notify_message,
	pidgin_notify_email,
	pidgin_notify_emails,
	pidgin_notify_formatted,
	pidgin_notify_searchresults,
	pidgin_notify_searchresults_new_rows,
	pidgin_notify_userinfo,
	pidgin_notify_uri,
	pidgin_close_notify,
	NULL,
	NULL,
	NULL,
	NULL
};

PurpleNotifyUiOps *
pidgin_notify_get_ui_ops(void)
{
	return &ops;
}<|MERGE_RESOLUTION|>--- conflicted
+++ resolved
@@ -784,7 +784,6 @@
 		}
 	}
 
-<<<<<<< HEAD
 	/* Select first item if nothing selected */
 	sel = gtk_tree_view_get_selection(GTK_TREE_VIEW(mail_dialog->treeview));
 	if ((gtk_tree_selection_count_selected_rows(sel) < 1)
@@ -792,10 +791,7 @@
 		gtk_tree_selection_select_iter(sel, &iter);
 	}
 
-	if (!GTK_WIDGET_VISIBLE(mail_dialog->dialog)) {
-=======
 	if (!gtk_widget_get_visible(mail_dialog->dialog)) {
->>>>>>> f5fe60d1
 		GdkPixbuf *pixbuf = gtk_widget_render_icon(mail_dialog->dialog, PIDGIN_STOCK_DIALOG_MAIL,
 							   gtk_icon_size_from_name(PIDGIN_ICON_SIZE_TANGO_EXTRA_SMALL), NULL);
 		char *label_text = g_strdup_printf(ngettext("<b>%d new email.</b>",
