--- conflicted
+++ resolved
@@ -561,13 +561,9 @@
 #ifdef _WIN32
 		window_id = GDK_WINDOW_HWND(window);
 #elif defined(HAVE_X11)
-<<<<<<< HEAD
-		window_id = GDK_WINDOW_XWINDOW(window);
+		window_id = gdk_x11_window_get_xid(window);
 #elif defined(GDK_WINDOWING_QUARTZ)
 		window_id = (gulong) gdk_quartz_window_get_nsview(window);
-=======
-		window_id = gdk_x11_window_get_xid(window);
->>>>>>> f5fe60d1
 #else
 #		error "Unsupported windowing system"
 #endif
