--- conflicted
+++ resolved
@@ -157,9 +157,6 @@
 static void pidgin_conv_tab_pack(PidginWindow *win, PidginConversation *gtkconv);
 static gboolean infopane_press_cb(GtkWidget *widget, GdkEventButton *e, PidginConversation *conv);
 static gboolean alias_double_click_cb(GtkWidget *widget, GdkEventButton *event, PidginConversation *gtkconv);
-
-static void pidgin_conv_set_position_size(PidginWindow *win, int x, int y,
-		int width, int height);
 
 static void pidgin_conv_set_position_size(PidginWindow *win, int x, int y,
 		int width, int height);
@@ -6274,7 +6271,7 @@
 			(fields & PIDGIN_CONV_SET_TITLE) ||
     			(fields & PIDGIN_CONV_TOPIC))
 	{
-		char *title, *truncate = NULL, truncchar = '\0';
+		char *title;
 		PurpleConvIm *im = NULL;
 		PurpleAccount *account = purple_conversation_get_account(conv);
 	 	PurpleBuddy *buddy = NULL;
@@ -6282,11 +6279,7 @@
 		char *markup = NULL;
 		AtkObject *accessibility_obj;
 		/* I think this is a little longer than it needs to be but I'm lazy. */
-<<<<<<< HEAD
-		char *style, *status_style;
-=======
 		char *style;
->>>>>>> 9669b939
 
 		if (purple_conversation_get_type(conv) == PURPLE_CONV_TYPE_IM)
 			im = PURPLE_CONV_IM(conv);
@@ -6298,12 +6291,6 @@
 			title = g_strdup_printf("(%s)", purple_conversation_get_title(conv));
 		else
 			title = g_strdup(purple_conversation_get_title(conv));
-
-		if ((truncate = strchr(title, ' ')) || 
-		    (truncate = strchr(title, '@'))) {
-			truncchar = *truncate;
-			*truncate = '\0';
-		}
 
 		if (purple_conversation_get_type(conv) == PURPLE_CONV_TYPE_IM) {
 			buddy = purple_find_buddy(account, conv->name);
@@ -6354,35 +6341,15 @@
 			style = "color=\"#888a85\" weight=\"bold\"";
 		} else {
 			style = "";
-<<<<<<< HEAD
-		}
-		
-		if (p && purple_presence_is_status_primitive_active(p, PURPLE_STATUS_OFFLINE)) {
-			status_style = "strikethrough='true'";
-		} else if (p && !purple_presence_is_status_primitive_active(p, PURPLE_STATUS_AVAILABLE) &&
-			 !purple_presence_is_status_primitive_active(p, PURPLE_STATUS_INVISIBLE)) {
-			status_style = "style='italic'";
-		} else {
-			status_style = "";
-		}
-
-		if (*style != '\0' || *status_style != '\0')
-=======
 		}
 		
 		if (*style != '\0')
->>>>>>> 9669b939
 		{
 			char *html_title,*label;
 
 			html_title = g_markup_escape_text(title, -1);
-<<<<<<< HEAD
-			label = g_strdup_printf("<span %s %s>%s</span>",
-			                        style, status_style, html_title);
-=======
 			label = g_strdup_printf("<span %s>%s</span>",
 			                        style, html_title);
->>>>>>> 9669b939
 			g_free(html_title);
 			gtk_label_set_markup(GTK_LABEL(gtkconv->tab_label), label);
 			g_free(label);
@@ -6390,12 +6357,6 @@
 		else
 			gtk_label_set_text(GTK_LABEL(gtkconv->tab_label), title);
 		
-<<<<<<< HEAD
-		if (truncate)
-			*truncate = truncchar;
-
-=======
->>>>>>> 9669b939
 		if (pidgin_conv_window_is_active_conversation(conv))
 			update_typing_icon(gtkconv);
 
@@ -6643,17 +6604,10 @@
                               GDK_POINTER_MOTION_MASK | GDK_LEAVE_NOTIFY_MASK);
 	g_signal_connect(G_OBJECT(event), "button-press-event",
 					 G_CALLBACK(icon_menu), gtkconv);
-<<<<<<< HEAD
-        g_signal_connect(G_OBJECT(event), "motion-notify-event",
-                         G_CALLBACK(pidgin_conv_motion_cb), gtkconv);
-        g_signal_connect(G_OBJECT(event), "leave-notify-event",
-                         G_CALLBACK(pidgin_conv_leave_cb), gtkconv);
-=======
 	g_signal_connect(G_OBJECT(event), "motion-notify-event",
 			G_CALLBACK(pidgin_conv_motion_cb), gtkconv);
 	g_signal_connect(G_OBJECT(event), "leave-notify-event",
 			G_CALLBACK(pidgin_conv_leave_cb), gtkconv);
->>>>>>> 9669b939
 	gtk_widget_show(event);
 
 	gtkconv->u.im->icon = gtk_image_new_from_pixbuf(scale);
@@ -7225,41 +7179,23 @@
 
 	/* Conversations -> Chat */
 	purple_prefs_add_none(PIDGIN_PREFS_ROOT "/conversations/chat");
-<<<<<<< HEAD
-	purple_prefs_add_int(PIDGIN_PREFS_ROOT "/conversations/chat/entry_height", 50);
-	purple_prefs_add_int(PIDGIN_PREFS_ROOT "/conversations/chat/userlist_width", 80);
-	purple_prefs_add_int(PIDGIN_PREFS_ROOT "/conversations/chat/x", 0);
-	purple_prefs_add_int(PIDGIN_PREFS_ROOT "/conversations/chat/y", 0);
-	purple_prefs_add_int(PIDGIN_PREFS_ROOT "/conversations/chat/width", 0);
-	purple_prefs_add_int(PIDGIN_PREFS_ROOT "/conversations/chat/height", 0);
-=======
 	purple_prefs_add_int(PIDGIN_PREFS_ROOT "/conversations/chat/entry_height", 54);
 	purple_prefs_add_int(PIDGIN_PREFS_ROOT "/conversations/chat/userlist_width", 80);
 	purple_prefs_add_int(PIDGIN_PREFS_ROOT "/conversations/chat/x", 0);
 	purple_prefs_add_int(PIDGIN_PREFS_ROOT "/conversations/chat/y", 0);
 	purple_prefs_add_int(PIDGIN_PREFS_ROOT "/conversations/chat/width", 340);
 	purple_prefs_add_int(PIDGIN_PREFS_ROOT "/conversations/chat/height", 390);
->>>>>>> 9669b939
 
 	/* Conversations -> IM */
 	purple_prefs_add_none(PIDGIN_PREFS_ROOT "/conversations/im");
 	purple_prefs_add_int(PIDGIN_PREFS_ROOT "/conversations/im/x", 0);
 	purple_prefs_add_int(PIDGIN_PREFS_ROOT "/conversations/im/y", 0);
-<<<<<<< HEAD
-	purple_prefs_add_int(PIDGIN_PREFS_ROOT "/conversations/im/width", 0);
-	purple_prefs_add_int(PIDGIN_PREFS_ROOT "/conversations/im/height", 0);
-
-	purple_prefs_add_bool(PIDGIN_PREFS_ROOT "/conversations/im/animate_buddy_icons", TRUE);
-
-	purple_prefs_add_int(PIDGIN_PREFS_ROOT "/conversations/im/entry_height", 50);
-=======
 	purple_prefs_add_int(PIDGIN_PREFS_ROOT "/conversations/im/width", 340);
 	purple_prefs_add_int(PIDGIN_PREFS_ROOT "/conversations/im/height", 390);
 
 	purple_prefs_add_bool(PIDGIN_PREFS_ROOT "/conversations/im/animate_buddy_icons", TRUE);
 
 	purple_prefs_add_int(PIDGIN_PREFS_ROOT "/conversations/im/entry_height", 54);
->>>>>>> 9669b939
 	purple_prefs_add_bool(PIDGIN_PREFS_ROOT "/conversations/im/show_buddy_icons", TRUE);
 
 	purple_prefs_add_string(PIDGIN_PREFS_ROOT "/conversations/im/hide_new", "never");
@@ -8435,14 +8371,6 @@
 	if (gdk_window_get_state(w->window) & GDK_WINDOW_STATE_MAXIMIZED)
 		return FALSE;
 	
-<<<<<<< HEAD
-	/* don't save if nothing changed */
-	if (x == purple_prefs_get_int(PIDGIN_PREFS_ROOT "/conversations/im/x") &&
-			y == purple_prefs_get_int(PIDGIN_PREFS_ROOT "/conversations/im/y"))
-		return FALSE; /* carry on normally */
-		
-=======
->>>>>>> 9669b939
 	/* don't save off-screen positioning */
 	if (x + event->width < 0 ||
 	    y + event->height < 0 ||
@@ -8490,17 +8418,10 @@
 static void
 pidgin_conv_restore_position(PidginWindow *win) {
 	pidgin_conv_set_position_size(win,
-<<<<<<< HEAD
-			purple_prefs_get_int(PIDGIN_PREFS_ROOT "/conversations/x"),
-			purple_prefs_get_int(PIDGIN_PREFS_ROOT "/conversations/y"),
-			purple_prefs_get_int(PIDGIN_PREFS_ROOT "/conversations/width"),
-			purple_prefs_get_int(PIDGIN_PREFS_ROOT "/conversations/height"));
-=======
 		purple_prefs_get_int(PIDGIN_PREFS_ROOT "/conversations/im/x"),
 		purple_prefs_get_int(PIDGIN_PREFS_ROOT "/conversations/im/y"),
 		purple_prefs_get_int(PIDGIN_PREFS_ROOT "/conversations/im/width"),
 		purple_prefs_get_int(PIDGIN_PREFS_ROOT "/conversations/im/height"));
->>>>>>> 9669b939
 }
 
 PidginWindow *
@@ -8701,26 +8622,17 @@
 	/* Close button. */
 	gtkconv->close = gtk_event_box_new();
 	gtk_event_box_set_visible_window(GTK_EVENT_BOX(gtkconv->close), FALSE);
-<<<<<<< HEAD
-	close_image = gtk_label_new(NULL);
-	gtk_label_set_markup(GTK_LABEL(close_image),"<b>×</b>");
-=======
 	gtk_widget_set_events(gtkconv->close, GDK_ENTER_NOTIFY_MASK | GDK_LEAVE_NOTIFY_MASK);
 	close_image = gtk_label_new("×");
 	g_signal_connect(G_OBJECT(gtkconv->close), "enter-notify-event", G_CALLBACK(close_button_entered_cb), close_image);
 	g_signal_connect(G_OBJECT(gtkconv->close), "leave-notify-event", G_CALLBACK(close_button_left_cb), close_image);
->>>>>>> 9669b939
 	gtk_widget_show(close_image);
 	gtk_container_add(GTK_CONTAINER(gtkconv->close), close_image);
 	gtk_tooltips_set_tip(gtkconv->tooltips, gtkconv->close,
 	                     _("Close conversation"), NULL);
 
 	g_signal_connect(G_OBJECT(gtkconv->close), "button-press-event",
-<<<<<<< HEAD
-	                 G_CALLBACK(close_conv_cb), gtkconv);
-=======
 			 G_CALLBACK(close_conv_cb), gtkconv);
->>>>>>> 9669b939
 
 #if !GTK_CHECK_VERSION(2,6,0)
 	/*
@@ -8752,7 +8664,6 @@
 	gtk_misc_set_alignment(GTK_MISC(gtkconv->menu_label), 0, 0);
 
 	gtk_widget_show(gtkconv->menu_tabby);
-	gtk_widget_set_size_request(gtkconv->menu_tabby, 0, -1);
 
 	if (purple_conversation_get_type(conv) == PURPLE_CONV_TYPE_IM)
 		pidgin_conv_update_buddy_icon(conv);
@@ -9171,8 +9082,6 @@
 	PidginWindow *win;
 
 	win = pidgin_conv_window_new();
-	g_signal_connect(G_OBJECT(win->window), "configure_event", 
-			G_CALLBACK(gtk_conv_configure_cb), NULL);
 
 	g_signal_connect(G_OBJECT(win->window), "configure_event", 
 			G_CALLBACK(gtk_conv_configure_cb), NULL);
