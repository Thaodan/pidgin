--- conflicted
+++ resolved
@@ -2193,33 +2193,15 @@
 			}
 			break;
 
-<<<<<<< HEAD
-		case GDK_Page_Up:
-		case GDK_KP_Page_Up:
+		case GDK_KEY_Page_Up:
+		case GDK_KEY_KP_Page_Up:
 			gtk_webview_page_up(GTK_WEBVIEW(gtkconv->webview));
 			return TRUE;
 			break;
 
-		case GDK_Page_Down:
-		case GDK_KP_Page_Down:
-			gtk_webview_page_down(GTK_WEBVIEW(gtkconv->webview));
-=======
-		case GDK_KEY_Page_Up:
-		case GDK_KEY_KP_Page_Up:
-/* TODO WEBKIT: Write this. */
-#if 0
-			gtk_imhtml_page_up(GTK_IMHTML(gtkconv->imhtml));
-#endif /* if 0 */
-			return TRUE;
-			break;
-
 		case GDK_KEY_Page_Down:
 		case GDK_KEY_KP_Page_Down:
-/* TODO WEBKIT: Write this. */
-#if 0
-			gtk_imhtml_page_down(GTK_IMHTML(gtkconv->imhtml));
-#endif /* if 0 */
->>>>>>> 8bf04ef2
+			gtk_webview_page_down(GTK_WEBVIEW(gtkconv->webview));
 			return TRUE;
 			break;
 
