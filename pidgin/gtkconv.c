--- conflicted
+++ resolved
@@ -4600,12 +4600,8 @@
 	GtkPolicyType imhtml_sw_hscroll;
 
 	/* Setup the top part of the pane */
-<<<<<<< HEAD
-	vbox = gtk_vbox_new(FALSE, PIDGIN_HIG_BOX_SPACE);
-=======
 	gtkconv->topvbox = vbox = gtk_vbox_new(FALSE, PIDGIN_HIG_BOX_SPACE);
 	gtk_paned_pack1(GTK_PANED(paned), vbox, TRUE, TRUE);
->>>>>>> 5e465d5d
 	gtk_widget_show(vbox);
 
 	/* Setup the info pane */
@@ -7406,7 +7402,6 @@
 	pidgin_conv_update_fields(conv, PIDGIN_CONV_TOPIC);
 }
 
-<<<<<<< HEAD
 /* Message history stuff */
 
 /* Compare two PurpleConvMessage's, according to time in ascending order. */
@@ -7555,7 +7550,8 @@
 	}
 
 	return TRUE;
-=======
+}
+
 static void
 pidgin_gtkmedia_message_cb(PidginMedia *media, const char *msg, PurpleConversation *conv)
 {
@@ -7606,7 +7602,6 @@
 	gtk_widget_show(gtkmedia);
 	g_signal_connect_swapped(G_OBJECT(media), "got-hangup", G_CALLBACK(gtk_widget_destroy), gtkmedia);
 	g_signal_connect(G_OBJECT(gtkmedia), "message", G_CALLBACK(pidgin_gtkmedia_message_cb), conv);
->>>>>>> 5e465d5d
 }
 
 void *
