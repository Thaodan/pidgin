/**
 * @file gtkconv.c GTK+ Conversation API
 * @ingroup pidgin
 */

/* pidgin
 *
 * Pidgin is the legal property of its developers, whose names are too numerous
 * to list here.  Please refer to the COPYRIGHT file distributed with this
 * source distribution.
 *
 * This program is free software; you can redistribute it and/or modify
 * it under the terms of the GNU General Public License as published by
 * the Free Software Foundation; either version 2 of the License, or
 * (at your option) any later version.
 *
 * This program is distributed in the hope that it will be useful,
 * but WITHOUT ANY WARRANTY; without even the implied warranty of
 * MERCHANTABILITY or FITNESS FOR A PARTICULAR PURPOSE.  See the
 * GNU General Public License for more details.
 *
 * You should have received a copy of the GNU General Public License
 * along with this program; if not, write to the Free Software
 * Foundation, Inc., 51 Franklin Street, Fifth Floor, Boston, MA  02111-1301  USA
 *
 */
#define _PIDGIN_GTKCONV_C_

#include "internal.h"
#include "pidgin.h"

#ifndef _WIN32
# include <X11/Xlib.h>
#endif

#ifdef USE_GTKSPELL
# include <gtkspell/gtkspell.h>
# ifdef _WIN32
#  include "wspell.h"
# endif
#endif

#include <gdk/gdkkeysyms.h>

#include "account.h"
#include "cmds.h"
#include "core.h"
#include "debug.h"
#include "idle.h"
#include "imgstore.h"
#include "log.h"
#include "notify.h"
#include "prpl.h"
#include "request.h"
#include "theme-loader.h"
#include "theme-manager.h"
#include "util.h"
#include "version.h"

#include "gtkdnd-hints.h"
#include "gtkblist.h"
#include "gtkconv.h"
#include "gtkconvwin.h"
#include "gtkconv-theme.h"
#include "gtkconv-theme-loader.h"
#include "gtkdialogs.h"
#include "gtkimhtml.h"
#include "gtkimhtmltoolbar.h"
#include "gtklog.h"
#include "gtkmenutray.h"
#include "gtkpounce.h"
#include "gtkprefs.h"
#include "gtkprivacy.h"
#include "gtkthemes.h"
#include "gtkutils.h"
#include "gtkwebview.h"
#include "pidginstock.h"
#include "pidgintooltip.h"
#include "smileyparser.h"

#include "gtknickcolors.h"

#if !GTK_CHECK_VERSION(2,20,0)
#define gtk_widget_get_realized(x) GTK_WIDGET_REALIZED(x)

#if !GTK_CHECK_VERSION(2,18,0)
#define gtk_widget_get_visible(x) GTK_WIDGET_VISIBLE(x)
#define gtk_widget_is_drawable(x) GTK_WIDGET_DRAWABLE(x)
#endif
#endif

/**
 * A GTK+ Instant Message pane.
 */
struct _PidginImPane
{
	GtkWidget *block;
	GtkWidget *send_file;
	GtkWidget *sep1;
	GtkWidget *sep2;
	GtkWidget *check;
	GtkWidget *progress;
	guint32 typing_timer;

	/* Buddy icon stuff */
	GtkWidget *icon_container;
	GtkWidget *icon;
	gboolean show_icon;
	gboolean animate;
	GdkPixbufAnimation *anim;
	GdkPixbufAnimationIter *iter;
	guint32 icon_timer;
};

/**
 * GTK+ Chat panes.
 */
struct _PidginChatPane
{
	GtkWidget *count;
	GtkWidget *list;
	GtkWidget *topic_text;
};

#define CLOSE_CONV_TIMEOUT_SECS  (10 * 60)

#define AUTO_RESPONSE "&lt;AUTO-REPLY&gt; : "

typedef enum
{
	PIDGIN_CONV_SET_TITLE			= 1 << 0,
	PIDGIN_CONV_BUDDY_ICON			= 1 << 1,
	PIDGIN_CONV_MENU			= 1 << 2,
	PIDGIN_CONV_TAB_ICON			= 1 << 3,
	PIDGIN_CONV_TOPIC			= 1 << 4,
	PIDGIN_CONV_SMILEY_THEME		= 1 << 5,
	PIDGIN_CONV_COLORIZE_TITLE		= 1 << 6
}PidginConvFields;

enum {
	CONV_ICON_COLUMN,
	CONV_TEXT_COLUMN,
	CONV_EMBLEM_COLUMN,
	CONV_PROTOCOL_ICON_COLUMN,
	CONV_NUM_COLUMNS
} PidginInfopaneColumns;

#define	PIDGIN_CONV_ALL	((1 << 7) - 1)

/* XXX: These color defines shouldn't really be here. But the nick-color
 * generation algorithm uses them, so keeping these around until we fix that. */
#define DEFAULT_SEND_COLOR "#204a87"
#define DEFAULT_HIGHLIGHT_COLOR "#AF7F00"

#define BUDDYICON_SIZE_MIN    32
#define BUDDYICON_SIZE_MAX    96

/* Undef this to turn off "custom-smiley" debug messages */
#define DEBUG_CUSTOM_SMILEY

#define LUMINANCE(c) (float)((0.3*(c.red))+(0.59*(c.green))+(0.11*(c.blue)))

/* From http://www.w3.org/TR/AERT#color-contrast */
#define MIN_BRIGHTNESS_CONTRAST 75
#define MIN_COLOR_CONTRAST 200

#define NUM_NICK_COLORS 220
static GdkColor *nick_colors = NULL;
static guint nbr_nick_colors;

typedef struct {
	GtkWidget *window;

	GtkWidget *entry;
	GtkWidget *message;

	PurpleConversation *conv;

} InviteBuddyInfo;

static GtkWidget *invite_dialog = NULL;
static GtkWidget *warn_close_dialog = NULL;

static PidginWindow *hidden_convwin = NULL;
static GList *window_list = NULL;

/* Lists of status icons at all available sizes for use as window icons */
static GList *available_list = NULL;
static GList *away_list = NULL;
static GList *busy_list = NULL;
static GList *xa_list = NULL;
static GList *offline_list = NULL;
static GHashTable *prpl_lists = NULL;

static gboolean update_send_to_selection(PidginWindow *win);
static void generate_send_to_items(PidginWindow *win);

/* Prototypes. <-- because Paco-Paco hates this comment. */
static gboolean infopane_entry_activate(PidginConversation *gtkconv);
static void got_typing_keypress(PidginConversation *gtkconv, gboolean first);
static void gray_stuff_out(PidginConversation *gtkconv);
static void add_chat_buddy_common(PurpleConversation *conv, PurpleConvChatBuddy *cb, const char *old_name);
static gboolean tab_complete(PurpleConversation *conv);
static void pidgin_conv_updated(PurpleConversation *conv, PurpleConvUpdateType type);
static void conv_set_unseen(PurpleConversation *gtkconv, PidginUnseenState state);
static void gtkconv_set_unseen(PidginConversation *gtkconv, PidginUnseenState state);
static void update_typing_icon(PidginConversation *gtkconv);
static void update_typing_message(PidginConversation *gtkconv, const char *message);
gboolean pidgin_conv_has_focus(PurpleConversation *conv);
static GdkColor* generate_nick_colors(guint *numcolors, GdkColor background);
static gboolean color_is_visible(GdkColor foreground, GdkColor background, int color_contrast, int brightness_contrast);
static GtkTextTag *get_buddy_tag(PurpleConversation *conv, const char *who, PurpleMessageFlags flag, gboolean create);
static void pidgin_conv_update_fields(PurpleConversation *conv, PidginConvFields fields);
static void focus_out_from_menubar(GtkWidget *wid, PidginWindow *win);
static void pidgin_conv_tab_pack(PidginWindow *win, PidginConversation *gtkconv);
static gboolean infopane_press_cb(GtkWidget *widget, GdkEventButton *e, PidginConversation *conv);
static void hide_conv(PidginConversation *gtkconv, gboolean closetimer);

static void pidgin_conv_set_position_size(PidginWindow *win, int x, int y,
		int width, int height);
static gboolean pidgin_conv_xy_to_right_infopane(PidginWindow *win, int x, int y);

static const GdkColor *get_nick_color(PidginConversation *gtkconv, const char *name)
{
	static GdkColor col;
	GtkStyle *style = gtk_widget_get_style(gtkconv->webview);
	float scale;

	col = nick_colors[g_str_hash(name) % nbr_nick_colors];
	scale = ((1-(LUMINANCE(style->base[GTK_STATE_NORMAL]) / LUMINANCE(style->white))) *
		       (LUMINANCE(style->white)/MAX(MAX(col.red, col.blue), col.green)));

	/* The colors are chosen to look fine on white; we should never have to darken */
	if (scale > 1) {
		col.red   *= scale;
		col.green *= scale;
		col.blue  *= scale;
	}

	return &col;
}

static PurpleBlistNode *
get_conversation_blist_node(PurpleConversation *conv)
{
	PurpleAccount *account = purple_conversation_get_account(conv);
	PurpleBlistNode *node = NULL;

	switch (purple_conversation_get_type(conv)) {
		case PURPLE_CONV_TYPE_IM:
			node = PURPLE_BLIST_NODE(purple_find_buddy(account, purple_conversation_get_name(conv)));
			node = node ? node->parent : NULL;
			break;
		case PURPLE_CONV_TYPE_CHAT:
			node = PURPLE_BLIST_NODE(purple_blist_find_chat(account, purple_conversation_get_name(conv)));
			break;
		default:
			break;
	}
	return node;
}

/**************************************************************************
 * Callbacks
 **************************************************************************/

static gboolean
close_this_sucker(gpointer data)
{
	PidginConversation *gtkconv = data;
	GList *list = g_list_copy(gtkconv->convs);
	g_list_foreach(list, (GFunc)purple_conversation_destroy, NULL);
	g_list_free(list);
	return FALSE;
}

static gboolean
close_conv_cb(GtkButton *button, PidginConversation *gtkconv)
{
	/* We are going to destroy the conversations immediately only if the 'close immediately'
	 * preference is selected. Otherwise, close the conversation after a reasonable timeout
	 * (I am going to consider 10 minutes as a 'reasonable timeout' here.
	 * For chats, close immediately if the chat is not in the buddylist, or if the chat is
	 * not marked 'Persistent' */
	PurpleConversation *conv = gtkconv->active_conv;
	PurpleAccount *account = purple_conversation_get_account(conv);
	const char *name = purple_conversation_get_name(conv);

	switch (purple_conversation_get_type(conv)) {
		case PURPLE_CONV_TYPE_IM:
		{
			if (purple_prefs_get_bool(PIDGIN_PREFS_ROOT "/conversations/im/close_immediately"))
				close_this_sucker(gtkconv);
			else
				hide_conv(gtkconv, TRUE);
			break;
		}
		case PURPLE_CONV_TYPE_CHAT:
		{
			PurpleChat *chat = purple_blist_find_chat(account, name);
			if (!chat ||
					!purple_blist_node_get_bool(&chat->node, "gtk-persistent"))
				close_this_sucker(gtkconv);
			else
				hide_conv(gtkconv, FALSE);
			break;
		}
		default:
			;
	}

	return TRUE;
}

static gboolean
lbox_size_allocate_cb(GtkWidget *w, GtkAllocation *allocation, gpointer data)
{
	purple_prefs_set_int(PIDGIN_PREFS_ROOT "/conversations/chat/userlist_width", allocation->width == 1 ? 0 : allocation->width);

	return FALSE;
}

static void
default_formatize(PidginConversation *c)
{
	PurpleConversation *conv = c->active_conv;
	gtk_imhtml_setup_entry(GTK_IMHTML(c->entry), purple_conversation_get_features(conv));
}

static void
conversation_entry_clear(PidginConversation *gtkconv)
{
	GtkIMHtml *imhtml = GTK_IMHTML(gtkconv->entry);
	gtk_source_undo_manager_begin_not_undoable_action(imhtml->undo_manager);
	gtk_imhtml_clear(imhtml);
	gtk_source_undo_manager_end_not_undoable_action(imhtml->undo_manager);
}

static void
clear_formatting_cb(GtkIMHtml *imhtml, PidginConversation *gtkconv)
{
	default_formatize(gtkconv);
}

static const char *
pidgin_get_cmd_prefix(void)
{
	return "/";
}

static PurpleCmdRet
say_command_cb(PurpleConversation *conv,
              const char *cmd, char **args, char **error, void *data)
{
	if (purple_conversation_get_type(conv) == PURPLE_CONV_TYPE_IM)
		purple_conv_im_send(PURPLE_CONV_IM(conv), args[0]);
	else if (purple_conversation_get_type(conv) == PURPLE_CONV_TYPE_CHAT)
		purple_conv_chat_send(PURPLE_CONV_CHAT(conv), args[0]);

	return PURPLE_CMD_RET_OK;
}

static PurpleCmdRet
me_command_cb(PurpleConversation *conv,
              const char *cmd, char **args, char **error, void *data)
{
	char *tmp;

	tmp = g_strdup_printf("/me %s", args[0]);

	if (purple_conversation_get_type(conv) == PURPLE_CONV_TYPE_IM)
		purple_conv_im_send(PURPLE_CONV_IM(conv), tmp);
	else if (purple_conversation_get_type(conv) == PURPLE_CONV_TYPE_CHAT)
		purple_conv_chat_send(PURPLE_CONV_CHAT(conv), tmp);

	g_free(tmp);
	return PURPLE_CMD_RET_OK;
}

static PurpleCmdRet
debug_command_cb(PurpleConversation *conv,
                 const char *cmd, char **args, char **error, void *data)
{
	char *tmp, *markup;

	if (!g_ascii_strcasecmp(args[0], "version")) {
		tmp = g_strdup_printf("Using Pidgin v%s with libpurple v%s.",
				DISPLAY_VERSION, purple_core_get_version());
	} else if (!g_ascii_strcasecmp(args[0], "plugins")) {
		/* Show all the loaded plugins, including the protocol plugins and plugin loaders.
		 * This is intentional, since third party prpls are often sources of bugs, and some
		 * plugin loaders (e.g. mono) can also be buggy.
		 */
		GString *str = g_string_new("Loaded Plugins: ");
		const GList *plugins = purple_plugins_get_loaded();
		if (plugins) {
			for (; plugins; plugins = plugins->next) {
				str = g_string_append(str, purple_plugin_get_name(plugins->data));
				if (plugins->next)
					str = g_string_append(str, ", ");
			}
		} else {
			str = g_string_append(str, "(none)");
		}

		tmp = g_string_free(str, FALSE);
	} else if (!g_ascii_strcasecmp(args[0], "unsafe")) {
		if (purple_debug_is_unsafe()) {
			purple_debug_set_unsafe(FALSE);
			purple_conversation_write(conv, NULL, _("Unsafe debugging is now disabled."),
			                          PURPLE_MESSAGE_NO_LOG|PURPLE_MESSAGE_SYSTEM, time(NULL));
		} else {
			purple_debug_set_unsafe(TRUE);
			purple_conversation_write(conv, NULL, _("Unsafe debugging is now enabled."),
			                          PURPLE_MESSAGE_NO_LOG|PURPLE_MESSAGE_SYSTEM, time(NULL));
		}

		return PURPLE_CMD_RET_OK;
	} else if (!g_ascii_strcasecmp(args[0], "verbose")) {
		if (purple_debug_is_verbose()) {
			purple_debug_set_verbose(FALSE);
			purple_conversation_write(conv, NULL, _("Verbose debugging is now disabled."),
			                          PURPLE_MESSAGE_NO_LOG|PURPLE_MESSAGE_SYSTEM, time(NULL));
		} else {
			purple_debug_set_verbose(TRUE);
			purple_conversation_write(conv, NULL, _("Verbose debugging is now enabled."),
			                          PURPLE_MESSAGE_NO_LOG|PURPLE_MESSAGE_SYSTEM, time(NULL));
		}

		return PURPLE_CMD_RET_OK;
	} else {
		purple_conversation_write(conv, NULL, _("Supported debug options are: plugins version unsafe verbose"),
		                        PURPLE_MESSAGE_NO_LOG|PURPLE_MESSAGE_ERROR, time(NULL));
		return PURPLE_CMD_RET_OK;
	}

	markup = g_markup_escape_text(tmp, -1);
	if (purple_conversation_get_type(conv) == PURPLE_CONV_TYPE_IM)
		purple_conv_im_send(PURPLE_CONV_IM(conv), markup);
	else if (purple_conversation_get_type(conv) == PURPLE_CONV_TYPE_CHAT)
		purple_conv_chat_send(PURPLE_CONV_CHAT(conv), markup);

	g_free(tmp);
	g_free(markup);
	return PURPLE_CMD_RET_OK;
}

static void clear_conversation_scrollback_cb(PurpleConversation *conv,
                                             void *data)
{
	PidginConversation *gtkconv = NULL;

	gtkconv = PIDGIN_CONVERSATION(conv);

	if (PIDGIN_CONVERSATION(conv))
		webkit_web_view_load_html_string(WEBKIT_WEB_VIEW(gtkconv->webview), "", "");
}

static PurpleCmdRet
clear_command_cb(PurpleConversation *conv,
                 const char *cmd, char **args, char **error, void *data)
{
	purple_conversation_clear_message_history(conv);
	return PURPLE_CMD_RET_OK;
}

static PurpleCmdRet
clearall_command_cb(PurpleConversation *conv,
                 const char *cmd, char **args, char **error, void *data)
{
	purple_conversation_foreach(purple_conversation_clear_message_history);
	return PURPLE_CMD_RET_OK;
}

static PurpleCmdRet
help_command_cb(PurpleConversation *conv,
                 const char *cmd, char **args, char **error, void *data)
{
	GList *l, *text;
	GString *s;

	if (args[0] != NULL) {
		s = g_string_new("");
		text = purple_cmd_help(conv, args[0]);

		if (text) {
			for (l = text; l; l = l->next)
				if (l->next)
					g_string_append_printf(s, "%s\n", (char *)l->data);
				else
					g_string_append_printf(s, "%s", (char *)l->data);
		} else {
			g_string_append(s, _("No such command (in this context)."));
		}
	} else {
		s = g_string_new(_("Use \"/help &lt;command&gt;\" for help on a specific command.\n"
											 "The following commands are available in this context:\n"));

		text = purple_cmd_list(conv);
		for (l = text; l; l = l->next)
			if (l->next)
				g_string_append_printf(s, "%s, ", (char *)l->data);
			else
				g_string_append_printf(s, "%s.", (char *)l->data);
		g_list_free(text);
	}

	purple_conversation_write(conv, NULL, s->str, PURPLE_MESSAGE_NO_LOG, time(NULL));
	g_string_free(s, TRUE);

	return PURPLE_CMD_RET_OK;
}

static void
send_history_add(PidginConversation *gtkconv, const char *message)
{
	GList *first;

	first = g_list_first(gtkconv->send_history);
	g_free(first->data);
	first->data = g_strdup(message);
	gtkconv->send_history = g_list_prepend(first, NULL);
}

static gboolean
check_for_and_do_command(PurpleConversation *conv)
{
	PidginConversation *gtkconv;
	char *cmd;
	const char *prefix;
	GtkTextIter start;
	gboolean retval = FALSE;

	gtkconv = PIDGIN_CONVERSATION(conv);
	prefix = pidgin_get_cmd_prefix();

	cmd = gtk_imhtml_get_text(GTK_IMHTML(gtkconv->entry), NULL, NULL);
	gtk_text_buffer_get_start_iter(GTK_IMHTML(gtkconv->entry)->text_buffer, &start);

	if (cmd && (strncmp(cmd, prefix, strlen(prefix)) == 0)
	   && !gtk_text_iter_get_child_anchor(&start)) {
		PurpleCmdStatus status;
		char *error, *cmdline, *markup, *send_history;
		GtkTextIter end;

		send_history = gtk_imhtml_get_markup(GTK_IMHTML(gtkconv->entry));
		send_history_add(gtkconv, send_history);
		g_free(send_history);

		cmdline = cmd + strlen(prefix);

		if (strcmp(cmdline, "xyzzy") == 0) {
			purple_conversation_write(conv, "", "Nothing happens",
					PURPLE_MESSAGE_NO_LOG, time(NULL));
			g_free(cmd);
			return TRUE;
		}

		gtk_text_iter_forward_chars(&start, g_utf8_strlen(prefix, -1));
		gtk_text_buffer_get_end_iter(GTK_IMHTML(gtkconv->entry)->text_buffer, &end);
		markup = gtk_imhtml_get_markup_range(GTK_IMHTML(gtkconv->entry), &start, &end);
		status = purple_cmd_do_command(conv, cmdline, markup, &error);
		g_free(markup);

		switch (status) {
			case PURPLE_CMD_STATUS_OK:
				retval = TRUE;
				break;
			case PURPLE_CMD_STATUS_NOT_FOUND:
				{
					PurplePluginProtocolInfo *prpl_info = NULL;
					PurpleConnection *gc;

					if ((gc = purple_conversation_get_connection(conv)))
						prpl_info = PURPLE_PLUGIN_PROTOCOL_INFO(purple_connection_get_prpl(gc));

					if ((prpl_info != NULL) && (prpl_info->options & OPT_PROTO_SLASH_COMMANDS_NATIVE)) {
						char *spaceslash;

						/* If the first word in the entered text has a '/' in it, then the user
						 * probably didn't mean it as a command. So send the text as message. */
						spaceslash = cmdline;
						while (*spaceslash && *spaceslash != ' ' && *spaceslash != '/')
							spaceslash++;

						if (*spaceslash != '/') {
							purple_conversation_write(conv, "", _("Unknown command."), PURPLE_MESSAGE_NO_LOG, time(NULL));
							retval = TRUE;
						}
					}
					break;
				}
			case PURPLE_CMD_STATUS_WRONG_ARGS:
				purple_conversation_write(conv, "", _("Syntax Error:  You typed the wrong number of arguments "
								    "to that command."),
						PURPLE_MESSAGE_NO_LOG, time(NULL));
				retval = TRUE;
				break;
			case PURPLE_CMD_STATUS_FAILED:
				purple_conversation_write(conv, "", error ? error : _("Your command failed for an unknown reason."),
						PURPLE_MESSAGE_NO_LOG, time(NULL));
				g_free(error);
				retval = TRUE;
				break;
			case PURPLE_CMD_STATUS_WRONG_TYPE:
				if(purple_conversation_get_type(conv) == PURPLE_CONV_TYPE_IM)
					purple_conversation_write(conv, "", _("That command only works in chats, not IMs."),
							PURPLE_MESSAGE_NO_LOG, time(NULL));
				else
					purple_conversation_write(conv, "", _("That command only works in IMs, not chats."),
							PURPLE_MESSAGE_NO_LOG, time(NULL));
				retval = TRUE;
				break;
			case PURPLE_CMD_STATUS_WRONG_PRPL:
				purple_conversation_write(conv, "", _("That command doesn't work on this protocol."),
						PURPLE_MESSAGE_NO_LOG, time(NULL));
				retval = TRUE;
				break;
		}
	}

	g_free(cmd);
	return retval;
}

static void
send_cb(GtkWidget *widget, PidginConversation *gtkconv)
{
	PurpleConversation *conv = gtkconv->active_conv;
	PurpleAccount *account;
	PurpleConnection *gc;
	PurpleMessageFlags flags = 0;
	char *buf, *clean;

	account = purple_conversation_get_account(conv);

	if (check_for_and_do_command(conv)) {
		conversation_entry_clear(gtkconv);
		return;
	}

	if ((purple_conversation_get_type(conv) == PURPLE_CONV_TYPE_CHAT) &&
		purple_conv_chat_has_left(PURPLE_CONV_CHAT(conv)))
		return;

	if (!purple_account_is_connected(account))
		return;

	buf = gtk_imhtml_get_markup(GTK_IMHTML(gtkconv->entry));
	clean = gtk_imhtml_get_text(GTK_IMHTML(gtkconv->entry), NULL, NULL);

	gtk_widget_grab_focus(gtkconv->entry);

	if (!*clean) {
		g_free(buf);
		g_free(clean);
		return;
	}

	purple_idle_touch();

	/* XXX: is there a better way to tell if the message has images? */
	if (GTK_IMHTML(gtkconv->entry)->im_images != NULL)
		flags |= PURPLE_MESSAGE_IMAGES;

	gc = purple_account_get_connection(account);
	if (gc && (purple_conversation_get_features(conv) & PURPLE_CONNECTION_NO_NEWLINES)) {
		char **bufs;
		int i;

		bufs = gtk_imhtml_get_markup_lines(GTK_IMHTML(gtkconv->entry));
		for (i = 0; bufs[i]; i++) {
			send_history_add(gtkconv, bufs[i]);
			if (purple_conversation_get_type(conv) == PURPLE_CONV_TYPE_IM)
				purple_conv_im_send_with_flags(PURPLE_CONV_IM(conv), bufs[i], flags);
			else if (purple_conversation_get_type(conv) == PURPLE_CONV_TYPE_CHAT)
				purple_conv_chat_send_with_flags(PURPLE_CONV_CHAT(conv), bufs[i], flags);
		}

		g_strfreev(bufs);

	} else {
		send_history_add(gtkconv, buf);
		if (purple_conversation_get_type(conv) == PURPLE_CONV_TYPE_IM)
			purple_conv_im_send_with_flags(PURPLE_CONV_IM(conv), buf, flags);
		else if (purple_conversation_get_type(conv) == PURPLE_CONV_TYPE_CHAT)
			purple_conv_chat_send_with_flags(PURPLE_CONV_CHAT(conv), buf, flags);
	}

	g_free(clean);
	g_free(buf);

	conversation_entry_clear(gtkconv);
	gtkconv_set_unseen(gtkconv, PIDGIN_UNSEEN_NONE);
}

static void
add_remove_cb(GtkWidget *widget, PidginConversation *gtkconv)
{
	PurpleAccount *account;
	const char *name;
	PurpleConversation *conv = gtkconv->active_conv;

	account = purple_conversation_get_account(conv);
	name    = purple_conversation_get_name(conv);

	if (purple_conversation_get_type(conv) == PURPLE_CONV_TYPE_IM) {
		PurpleBuddy *b;

		b = purple_find_buddy(account, name);
		if (b != NULL)
			pidgin_dialogs_remove_buddy(b);
		else if (account != NULL && purple_account_is_connected(account))
			purple_blist_request_add_buddy(account, (char *)name, NULL, NULL);
	} else if (purple_conversation_get_type(conv) == PURPLE_CONV_TYPE_CHAT) {
		PurpleChat *c;

		c = purple_blist_find_chat(account, name);
		if (c != NULL)
			pidgin_dialogs_remove_chat(c);
		else if (account != NULL && purple_account_is_connected(account))
			purple_blist_request_add_chat(account, NULL, NULL, name);
	}

	gtk_widget_grab_focus(PIDGIN_CONVERSATION(conv)->entry);
}

static void chat_do_info(PidginConversation *gtkconv, const char *who)
{
	PurpleConversation *conv = gtkconv->active_conv;
	PurpleConnection *gc;

	if ((gc = purple_conversation_get_connection(conv))) {
		pidgin_retrieve_user_info_in_chat(gc, who, purple_conv_chat_get_id(PURPLE_CONV_CHAT(conv)));
	}
}


static void
info_cb(GtkWidget *widget, PidginConversation *gtkconv)
{
	PurpleConversation *conv = gtkconv->active_conv;

	if (purple_conversation_get_type(conv) == PURPLE_CONV_TYPE_IM) {
		pidgin_retrieve_user_info(purple_conversation_get_connection(conv),
					  purple_conversation_get_name(conv));
		gtk_widget_grab_focus(gtkconv->entry);
	} else if (purple_conversation_get_type(conv) == PURPLE_CONV_TYPE_CHAT) {
		/* Get info of the person currently selected in the GtkTreeView */
		PidginChatPane *gtkchat;
		GtkTreeIter iter;
		GtkTreeModel *model;
		GtkTreeSelection *sel;
		char *name;

		gtkchat = gtkconv->u.chat;

		model = gtk_tree_view_get_model(GTK_TREE_VIEW(gtkchat->list));
		sel   = gtk_tree_view_get_selection(GTK_TREE_VIEW(gtkchat->list));

		if (gtk_tree_selection_get_selected(sel, NULL, &iter))
			gtk_tree_model_get(GTK_TREE_MODEL(model), &iter, CHAT_USERS_NAME_COLUMN, &name, -1);
		else
			return;

		chat_do_info(gtkconv, name);
		g_free(name);
	}
}

static void
block_cb(GtkWidget *widget, PidginConversation *gtkconv)
{
	PurpleConversation *conv = gtkconv->active_conv;
	PurpleAccount *account;

	account = purple_conversation_get_account(conv);

	if (account != NULL && purple_account_is_connected(account))
		pidgin_request_add_block(account, purple_conversation_get_name(conv));

	gtk_widget_grab_focus(PIDGIN_CONVERSATION(conv)->entry);
}

static void
unblock_cb(GtkWidget *widget, PidginConversation *gtkconv)
{
	PurpleConversation *conv = gtkconv->active_conv;
	PurpleAccount *account;

	account = purple_conversation_get_account(conv);

	if (account != NULL && purple_account_is_connected(account))
		pidgin_request_add_permit(account, purple_conversation_get_name(conv));

	gtk_widget_grab_focus(PIDGIN_CONVERSATION(conv)->entry);
}

static gboolean
chat_invite_filter(const PidginBuddyCompletionEntry *entry, gpointer data)
{
	PurpleAccount *filter_account = data;
	PurpleAccount *account = NULL;

	if (entry->is_buddy) {
		if (PURPLE_BUDDY_IS_ONLINE(entry->entry.buddy))
			account = purple_buddy_get_account(entry->entry.buddy);
		else
			return FALSE;
	} else {
		account = entry->entry.logged_buddy->account;
	}
	if (account == filter_account)
		return TRUE;
	return FALSE;
}

static void
do_invite(GtkWidget *w, int resp, InviteBuddyInfo *info)
{
	const char *buddy, *message;
	PurpleConversation *conv;

	conv = info->conv;

	if (resp == GTK_RESPONSE_OK) {
		buddy   = gtk_entry_get_text(GTK_ENTRY(info->entry));
		message = gtk_entry_get_text(GTK_ENTRY(info->message));

		if (!g_ascii_strcasecmp(buddy, ""))
			return;

		serv_chat_invite(purple_conversation_get_connection(conv),
						 purple_conv_chat_get_id(PURPLE_CONV_CHAT(conv)),
						 message, buddy);
	}

	gtk_widget_destroy(invite_dialog);
	invite_dialog = NULL;

	g_free(info);
}

static void
invite_dnd_recv(GtkWidget *widget, GdkDragContext *dc, gint x, gint y,
				GtkSelectionData *sd, guint inf, guint t, gpointer data)
{
	InviteBuddyInfo *info = (InviteBuddyInfo *)data;
	const char *convprotocol;
	gboolean success = TRUE;

	convprotocol = purple_account_get_protocol_id(purple_conversation_get_account(info->conv));

	if (sd->target == gdk_atom_intern("PURPLE_BLIST_NODE", FALSE))
	{
		PurpleBlistNode *node = NULL;
		PurpleBuddy *buddy;

		memcpy(&node, sd->data, sizeof(node));

		if (PURPLE_BLIST_NODE_IS_CONTACT(node))
			buddy = purple_contact_get_priority_buddy((PurpleContact *)node);
		else if (PURPLE_BLIST_NODE_IS_BUDDY(node))
			buddy = (PurpleBuddy *)node;
		else
			return;

		if (strcmp(convprotocol, purple_account_get_protocol_id(purple_buddy_get_account(buddy))))
		{
			purple_notify_error(PIDGIN_CONVERSATION(info->conv), NULL,
							  _("That buddy is not on the same protocol as this "
								"chat."), NULL);
			success = FALSE;
		}
		else
			gtk_entry_set_text(GTK_ENTRY(info->entry), purple_buddy_get_name(buddy));

		gtk_drag_finish(dc, success, (dc->action == GDK_ACTION_MOVE), t);
	}
	else if (sd->target == gdk_atom_intern("application/x-im-contact", FALSE))
	{
		char *protocol = NULL;
		char *username = NULL;
		PurpleAccount *account;

		if (pidgin_parse_x_im_contact((const char *)sd->data, FALSE, &account,
										&protocol, &username, NULL))
		{
			if (account == NULL)
			{
				purple_notify_error(PIDGIN_CONVERSATION(info->conv), NULL,
					_("You are not currently signed on with an account that "
					  "can invite that buddy."), NULL);
			}
			else if (strcmp(convprotocol, purple_account_get_protocol_id(account)))
			{
				purple_notify_error(PIDGIN_CONVERSATION(info->conv), NULL,
								  _("That buddy is not on the same protocol as this "
									"chat."), NULL);
				success = FALSE;
			}
			else
			{
				gtk_entry_set_text(GTK_ENTRY(info->entry), username);
			}
		}

		g_free(username);
		g_free(protocol);

		gtk_drag_finish(dc, success, (dc->action == GDK_ACTION_MOVE), t);
	}
}

static const GtkTargetEntry dnd_targets[] =
{
	{"PURPLE_BLIST_NODE", GTK_TARGET_SAME_APP, 0},
	{"application/x-im-contact", 0, 1}
};

static void
invite_cb(GtkWidget *widget, PidginConversation *gtkconv)
{
	PurpleConversation *conv = gtkconv->active_conv;
	InviteBuddyInfo *info = NULL;

	if (invite_dialog == NULL) {
		PidginWindow *gtkwin;
		GtkWidget *label;
		GtkWidget *vbox, *hbox;
		GtkWidget *table;
		GtkWidget *img;

		img = gtk_image_new_from_stock(PIDGIN_STOCK_DIALOG_QUESTION,
		                               gtk_icon_size_from_name(PIDGIN_ICON_SIZE_TANGO_HUGE));

		info = g_new0(InviteBuddyInfo, 1);
		info->conv = conv;

		gtkwin    = pidgin_conv_get_window(gtkconv);

		/* Create the new dialog. */
		invite_dialog = gtk_dialog_new_with_buttons(
			_("Invite Buddy Into Chat Room"),
			GTK_WINDOW(gtkwin->window), 0,
			GTK_STOCK_CANCEL, GTK_RESPONSE_CANCEL,
			PIDGIN_STOCK_INVITE, GTK_RESPONSE_OK, NULL);

		gtk_dialog_set_default_response(GTK_DIALOG(invite_dialog),
		                                GTK_RESPONSE_OK);
		gtk_container_set_border_width(GTK_CONTAINER(invite_dialog), PIDGIN_HIG_BOX_SPACE);
		gtk_window_set_resizable(GTK_WINDOW(invite_dialog), FALSE);
#if !GTK_CHECK_VERSION(2,22,0)
		gtk_dialog_set_has_separator(GTK_DIALOG(invite_dialog), FALSE);
#endif

		info->window = GTK_WIDGET(invite_dialog);

		/* Setup the outside spacing. */
		vbox = GTK_DIALOG(invite_dialog)->vbox;

		gtk_box_set_spacing(GTK_BOX(vbox), PIDGIN_HIG_BORDER);
		gtk_container_set_border_width(GTK_CONTAINER(vbox), PIDGIN_HIG_BOX_SPACE);

		/* Setup the inner hbox and put the dialog's icon in it. */
		hbox = gtk_hbox_new(FALSE, PIDGIN_HIG_BORDER);
		gtk_container_add(GTK_CONTAINER(vbox), hbox);
		gtk_box_pack_start(GTK_BOX(hbox), img, FALSE, FALSE, 0);
		gtk_misc_set_alignment(GTK_MISC(img), 0, 0);

		/* Setup the right vbox. */
		vbox = gtk_vbox_new(FALSE, 0);
		gtk_container_add(GTK_CONTAINER(hbox), vbox);

		/* Put our happy label in it. */
		label = gtk_label_new(_("Please enter the name of the user you wish "
								"to invite, along with an optional invite "
								"message."));
		gtk_widget_set_size_request(label, 350, -1);
		gtk_label_set_line_wrap(GTK_LABEL(label), TRUE);
		gtk_misc_set_alignment(GTK_MISC(label), 0, 0);
		gtk_box_pack_start(GTK_BOX(vbox), label, FALSE, FALSE, 0);

		/* hbox for the table, and to give it some spacing on the left. */
		hbox = gtk_hbox_new(FALSE, PIDGIN_HIG_BOX_SPACE);
		gtk_container_add(GTK_CONTAINER(vbox), hbox);

		/* Setup the table we're going to use to lay stuff out. */
		table = gtk_table_new(2, 2, FALSE);
		gtk_table_set_row_spacings(GTK_TABLE(table), PIDGIN_HIG_BOX_SPACE);
		gtk_table_set_col_spacings(GTK_TABLE(table), PIDGIN_HIG_BOX_SPACE);
		gtk_container_set_border_width(GTK_CONTAINER(table), PIDGIN_HIG_BORDER);
		gtk_box_pack_start(GTK_BOX(vbox), table, FALSE, FALSE, 0);

		/* Now the Buddy label */
		label = gtk_label_new(NULL);
		gtk_label_set_markup_with_mnemonic(GTK_LABEL(label), _("_Buddy:"));
		gtk_misc_set_alignment(GTK_MISC(label), 0, 0);
		gtk_table_attach_defaults(GTK_TABLE(table), label, 0, 1, 0, 1);

		/* Now the Buddy drop-down entry field. */
		info->entry = gtk_entry_new();
		pidgin_setup_screenname_autocomplete_with_filter(info->entry, NULL, chat_invite_filter,
				purple_conversation_get_account(conv));
		gtk_table_attach_defaults(GTK_TABLE(table), info->entry, 1, 2, 0, 1);
		gtk_label_set_mnemonic_widget(GTK_LABEL(label), info->entry);

		/* Now the label for "Message" */
		label = gtk_label_new(NULL);
		gtk_label_set_markup_with_mnemonic(GTK_LABEL(label), _("_Message:"));
		gtk_misc_set_alignment(GTK_MISC(label), 0, 0);
		gtk_table_attach_defaults(GTK_TABLE(table), label, 0, 1, 1, 2);


		/* And finally, the Message entry field. */
		info->message = gtk_entry_new();
		gtk_entry_set_activates_default(GTK_ENTRY(info->message), TRUE);

		gtk_table_attach_defaults(GTK_TABLE(table), info->message, 1, 2, 1, 2);
		gtk_label_set_mnemonic_widget(GTK_LABEL(label), info->message);

		/* Connect the signals. */
		g_signal_connect(G_OBJECT(invite_dialog), "response",
						 G_CALLBACK(do_invite), info);
		/* Setup drag-and-drop */
		gtk_drag_dest_set(info->window,
						  GTK_DEST_DEFAULT_MOTION |
						  GTK_DEST_DEFAULT_DROP,
						  dnd_targets,
						  sizeof(dnd_targets) / sizeof(GtkTargetEntry),
						  GDK_ACTION_COPY);
		gtk_drag_dest_set(info->entry,
						  GTK_DEST_DEFAULT_MOTION |
						  GTK_DEST_DEFAULT_DROP,
						  dnd_targets,
						  sizeof(dnd_targets) / sizeof(GtkTargetEntry),
						  GDK_ACTION_COPY);

		g_signal_connect(G_OBJECT(info->window), "drag_data_received",
						 G_CALLBACK(invite_dnd_recv), info);
		g_signal_connect(G_OBJECT(info->entry), "drag_data_received",
						 G_CALLBACK(invite_dnd_recv), info);
	}

	gtk_widget_show_all(invite_dialog);

	if (info != NULL)
		gtk_widget_grab_focus(info->entry);
}

static void
menu_new_conv_cb(GtkAction *action, gpointer data)
{
	pidgin_dialogs_im();
}

static void
menu_join_chat_cb(GtkAction *action, gpointer data)
{
	pidgin_blist_joinchat_show();
}

static void
savelog_writefile_cb(void *user_data, const char *filename)
{
	/* TODO WEBKIT: I don't know how to support this using webkit yet. */
#if 0
	PurpleConversation *conv = (PurpleConversation *)user_data;
	FILE *fp;
	const char *name;
	char **lines;
	gchar *text;

	if ((fp = g_fopen(filename, "w+")) == NULL) {
		purple_notify_error(PIDGIN_CONVERSATION(conv), NULL, _("Unable to open file."), NULL);
		return;
	}

	name = purple_conversation_get_name(conv);
	fprintf(fp, "<html>\n<head>\n");
	fprintf(fp, "<meta http-equiv=\"content-type\" content=\"text/html; charset=UTF-8\">\n");
	fprintf(fp, "<title>%s</title>\n</head>\n<body>\n", name);
	fprintf(fp, _("<h1>Conversation with %s</h1>\n"), name);

	lines = gtk_imhtml_get_markup_lines(
		GTK_IMHTML(PIDGIN_CONVERSATION(conv)->imhtml));
	text = g_strjoinv("<br>\n", lines);
	fprintf(fp, "%s", text);
	g_free(text);
	g_strfreev(lines);

	fprintf(fp, "\n</body>\n</html>\n");
	fclose(fp);
#endif /* if 0 */
}

/*
 * It would be kinda cool if this gave the option of saving a
 * plaintext v. HTML file.
 */
static void
menu_save_as_cb(GtkAction *action, gpointer data)
{
	PidginWindow *win = data;
	PurpleConversation *conv = pidgin_conv_window_get_active_conversation(win);
	PurpleAccount *account = purple_conversation_get_account(conv);
	PurpleBuddy *buddy = purple_find_buddy(account, purple_conversation_get_name(conv));
	const char *name;
	gchar *buf;
	gchar *c;

	if (buddy != NULL)
		name = purple_buddy_get_contact_alias(buddy);
	else
		name = purple_normalize(account, purple_conversation_get_name(conv));

	buf = g_strdup_printf("%s.html", name);
	for (c = buf ; *c ; c++)
	{
		if (*c == '/' || *c == '\\')
			*c = ' ';
	}
	purple_request_file(PIDGIN_CONVERSATION(conv), _("Save Conversation"),
					  buf,
					  TRUE, G_CALLBACK(savelog_writefile_cb), NULL,
					  NULL, NULL, conv,
					  conv);

	g_free(buf);
}

static void
menu_view_log_cb(GtkAction *action, gpointer data)
{
	PidginWindow *win = data;
	PurpleConversation *conv;
	PurpleLogType type;
	PidginBuddyList *gtkblist;
	GdkCursor *cursor;
	const char *name;
	PurpleAccount *account;
	GSList *buddies;
	GSList *cur;

	conv = pidgin_conv_window_get_active_conversation(win);

	if (purple_conversation_get_type(conv) == PURPLE_CONV_TYPE_IM)
		type = PURPLE_LOG_IM;
	else if (purple_conversation_get_type(conv) == PURPLE_CONV_TYPE_CHAT)
		type = PURPLE_LOG_CHAT;
	else
		return;

	gtkblist = pidgin_blist_get_default_gtk_blist();

	cursor = gdk_cursor_new(GDK_WATCH);
	gdk_window_set_cursor(gtkblist->window->window, cursor);
	gdk_window_set_cursor(win->window->window, cursor);
	gdk_cursor_unref(cursor);

	name = purple_conversation_get_name(conv);
	account = purple_conversation_get_account(conv);

	buddies = purple_find_buddies(account, name);
	for (cur = buddies; cur != NULL; cur = cur->next)
	{
		PurpleBlistNode *node = cur->data;
		if ((node != NULL) && ((node->prev != NULL) || (node->next != NULL)))
		{
			pidgin_log_show_contact((PurpleContact *)node->parent);
			g_slist_free(buddies);
			gdk_window_set_cursor(gtkblist->window->window, NULL);
			gdk_window_set_cursor(win->window->window, NULL);
			return;
		}
	}
	g_slist_free(buddies);

	pidgin_log_show(type, name, account);

	gdk_window_set_cursor(gtkblist->window->window, NULL);
	gdk_window_set_cursor(win->window->window, NULL);
}

static void
menu_clear_cb(GtkAction *action, gpointer data)
{
	PidginWindow *win = data;
	PurpleConversation *conv;

	conv = pidgin_conv_window_get_active_conversation(win);
	purple_conversation_clear_message_history(conv);
}

static void
menu_find_cb(GtkAction *action, gpointer data)
{
	PidginWindow *gtkwin = data;
	PidginConversation *gtkconv = pidgin_conv_window_get_active_gtkconv(gtkwin);
	gtk_widget_show_all(gtkconv->quickfind.container);
	gtk_widget_grab_focus(gtkconv->quickfind.entry);
}

#ifdef USE_VV
static void
menu_initiate_media_call_cb(GtkAction *action, gpointer data)
{
	PidginWindow *win = (PidginWindow *)data;
	PurpleConversation *conv = pidgin_conv_window_get_active_conversation(win);
	PurpleAccount *account = purple_conversation_get_account(conv);

	purple_prpl_initiate_media(account,
			purple_conversation_get_name(conv),
			action == win->audio_call ? PURPLE_MEDIA_AUDIO :
			action == win->video_call ? PURPLE_MEDIA_VIDEO :
			action == win->audio_video_call ? PURPLE_MEDIA_AUDIO |
			PURPLE_MEDIA_VIDEO : PURPLE_MEDIA_NONE);
}
#endif

static void
menu_send_file_cb(GtkAction *action, gpointer data)
{
	PidginWindow *win = data;
	PurpleConversation *conv = pidgin_conv_window_get_active_conversation(win);

	if (purple_conversation_get_type(conv) == PURPLE_CONV_TYPE_IM) {
		serv_send_file(purple_conversation_get_connection(conv), purple_conversation_get_name(conv), NULL);
	}

}

static void
menu_get_attention_cb(GtkAction *ation, gpointer data)
{
	PidginWindow *win = data;
	PurpleConversation *conv = pidgin_conv_window_get_active_conversation(win);

	if (purple_conversation_get_type(conv) == PURPLE_CONV_TYPE_IM) {
		int index;
		if (widget == win->menu.get_attention)
			index = 0;
		else
			index = GPOINTER_TO_INT(g_object_get_data(G_OBJECT(widget), "index"));
		purple_prpl_send_attention(purple_conversation_get_connection(conv),
			purple_conversation_get_name(conv), index);
	}
}

static void
menu_add_pounce_cb(GtkAction *action, gpointer data)
{
	PidginWindow *win = data;
	PurpleConversation *conv;

	conv = pidgin_conv_window_get_active_gtkconv(win)->active_conv;

	pidgin_pounce_editor_show(purple_conversation_get_account(conv),
								purple_conversation_get_name(conv), NULL);
}

static void
menu_insert_link_cb(GtkAction *action, gpointer data)
{
	PidginWindow *win = data;
	PidginConversation *gtkconv;
	GtkIMHtmlToolbar *toolbar;

	gtkconv = pidgin_conv_window_get_active_gtkconv(win);
	toolbar = GTK_IMHTMLTOOLBAR(gtkconv->toolbar);

	gtk_toggle_button_set_active(GTK_TOGGLE_BUTTON(toolbar->link),
			!gtk_toggle_button_get_active(GTK_TOGGLE_BUTTON(toolbar->link)));
}

static void
menu_insert_image_cb(GtkAction *action, gpointer data)
{
	PidginWindow *win = data;
	PidginConversation *gtkconv;
	GtkIMHtmlToolbar *toolbar;

	gtkconv = pidgin_conv_window_get_active_gtkconv(win);
	toolbar = GTK_IMHTMLTOOLBAR(gtkconv->toolbar);

	gtk_toggle_button_set_active(GTK_TOGGLE_BUTTON(toolbar->image),
			!gtk_toggle_button_get_active(GTK_TOGGLE_BUTTON(toolbar->image)));
}


static void
menu_alias_cb(GtkAction *action, gpointer data)
{
	PidginWindow *win = data;
	PurpleConversation *conv;
	PurpleAccount *account;
	const char *name;

	conv    = pidgin_conv_window_get_active_conversation(win);
	account = purple_conversation_get_account(conv);
	name    = purple_conversation_get_name(conv);

	if (purple_conversation_get_type(conv) == PURPLE_CONV_TYPE_IM) {
		PurpleBuddy *b;

		b = purple_find_buddy(account, name);
		if (b != NULL)
			pidgin_dialogs_alias_buddy(b);
	} else if (purple_conversation_get_type(conv) == PURPLE_CONV_TYPE_CHAT) {
		PurpleChat *c;

		c = purple_blist_find_chat(account, name);
		if (c != NULL)
			pidgin_dialogs_alias_chat(c);
	}
}

static void
menu_get_info_cb(GtkAction *action, gpointer data)
{
	PidginWindow *win = data;
	PurpleConversation *conv;

	conv = pidgin_conv_window_get_active_conversation(win);

	info_cb(NULL, PIDGIN_CONVERSATION(conv));
}

static void
menu_invite_cb(GtkAction *action, gpointer data)
{
	PidginWindow *win = data;
	PurpleConversation *conv;

	conv = pidgin_conv_window_get_active_conversation(win);

	invite_cb(NULL, PIDGIN_CONVERSATION(conv));
}

static void
menu_block_cb(GtkAction *action, gpointer data)
{
	PidginWindow *win = data;
	PurpleConversation *conv;

	conv = pidgin_conv_window_get_active_conversation(win);

	block_cb(NULL, PIDGIN_CONVERSATION(conv));
}

static void
menu_unblock_cb(GtkAction *action, gpointer data)
{
	PidginWindow *win = data;
	PurpleConversation *conv;

	conv = pidgin_conv_window_get_active_conversation(win);

	unblock_cb(NULL, PIDGIN_CONVERSATION(conv));
}

static void
menu_add_remove_cb(GtkAction *action, gpointer data)
{
	PidginWindow *win = data;
	PurpleConversation *conv;

	conv = pidgin_conv_window_get_active_conversation(win);

	add_remove_cb(NULL, PIDGIN_CONVERSATION(conv));
}

static gboolean
close_already(gpointer data)
{
	purple_conversation_destroy(data);
	return FALSE;
}

static void
hide_conv(PidginConversation *gtkconv, gboolean closetimer)
{
	GList *list;

	purple_signal_emit(pidgin_conversations_get_handle(),
			"conversation-hiding", gtkconv);

	for (list = g_list_copy(gtkconv->convs); list; list = g_list_delete_link(list, list)) {
		PurpleConversation *conv = list->data;
		if (closetimer) {
			guint timer = GPOINTER_TO_INT(purple_conversation_get_data(conv, "close-timer"));
			if (timer)
				purple_timeout_remove(timer);
			timer = purple_timeout_add_seconds(CLOSE_CONV_TIMEOUT_SECS, close_already, conv);
			purple_conversation_set_data(conv, "close-timer", GINT_TO_POINTER(timer));
		}
#if 0
		/* I will miss you */
		purple_conversation_set_ui_ops(conv, NULL);
#else
		pidgin_conv_window_remove_gtkconv(gtkconv->win, gtkconv);
		pidgin_conv_window_add_gtkconv(hidden_convwin, gtkconv);
#endif
	}
}

static void
menu_close_conv_cb(GtkAction *action, gpointer data)
{
	PidginWindow *win = data;

	close_conv_cb(NULL, PIDGIN_CONVERSATION(pidgin_conv_window_get_active_conversation(win)));
}

static void
menu_logging_cb(GtkAction *action, gpointer data)
{
	PidginWindow *win = data;
	PurpleConversation *conv;
	gboolean logging;
	PurpleBlistNode *node;

	conv = pidgin_conv_window_get_active_conversation(win);

	if (conv == NULL)
		return;

	logging = gtk_toggle_action_get_active(GTK_TOGGLE_ACTION(action));

	if (logging == purple_conversation_is_logging(conv))
		return;

	node = get_conversation_blist_node(conv);

	if (logging)
	{
		/* Enable logging first so the message below can be logged. */
		purple_conversation_set_logging(conv, TRUE);

		purple_conversation_write(conv, NULL,
								_("Logging started. Future messages in this conversation will be logged."),
								PURPLE_MESSAGE_SYSTEM,
								time(NULL));
	}
	else
	{
		purple_conversation_write(conv, NULL,
								_("Logging stopped. Future messages in this conversation will not be logged."),
								PURPLE_MESSAGE_SYSTEM,
								time(NULL));

		/* Disable the logging second, so that the above message can be logged. */
		purple_conversation_set_logging(conv, FALSE);
	}

	/* Save the setting IFF it's different than the pref. */
	switch (purple_conversation_get_type(conv))
	{
		case PURPLE_CONV_TYPE_IM:
			if (logging == purple_prefs_get_bool("/purple/logging/log_ims"))
				purple_blist_node_remove_setting(node, "enable-logging");
			else
				purple_blist_node_set_bool(node, "enable-logging", logging);
			break;

		case PURPLE_CONV_TYPE_CHAT:
			if (logging == purple_prefs_get_bool("/purple/logging/log_chats"))
				purple_blist_node_remove_setting(node, "enable-logging");
			else
				purple_blist_node_set_bool(node, "enable-logging", logging);
			break;

		default:
			break;
	}
}

static void
menu_toolbar_cb(GtkAction *action, gpointer data)
{
	purple_prefs_set_bool(PIDGIN_PREFS_ROOT "/conversations/show_formatting_toolbar",
	                    gtk_toggle_action_get_active(GTK_TOGGLE_ACTION(action)));
}

static void
menu_sounds_cb(GtkAction *action, gpointer data)
{
	PidginWindow *win = data;
	PurpleConversation *conv;
	PidginConversation *gtkconv;
	PurpleBlistNode *node;

	conv = pidgin_conv_window_get_active_conversation(win);

	if (!conv)
		return;

	gtkconv = PIDGIN_CONVERSATION(conv);

	gtkconv->make_sound =
		gtk_toggle_action_get_active(GTK_TOGGLE_ACTION(action));
	node = get_conversation_blist_node(conv);
	if (node)
		purple_blist_node_set_bool(node, "gtk-mute-sound", !gtkconv->make_sound);
}

static void
menu_timestamps_cb(GtkAction *action, gpointer data)
{
	purple_prefs_set_bool(PIDGIN_PREFS_ROOT "/conversations/show_timestamps",
		gtk_toggle_action_get_active(GTK_TOGGLE_ACTION(action)));
}

static void
chat_do_im(PidginConversation *gtkconv, const char *who)
{
	PurpleConversation *conv = gtkconv->active_conv;
	PurpleAccount *account;
	PurpleConnection *gc;
	PurplePluginProtocolInfo *prpl_info = NULL;
	gchar *real_who = NULL;

	account = purple_conversation_get_account(conv);
	g_return_if_fail(account != NULL);

	gc = purple_account_get_connection(account);
	g_return_if_fail(gc != NULL);

	prpl_info = PURPLE_PLUGIN_PROTOCOL_INFO(purple_connection_get_prpl(gc));

	if (prpl_info && prpl_info->get_cb_real_name)
		real_who = prpl_info->get_cb_real_name(gc,
				purple_conv_chat_get_id(PURPLE_CONV_CHAT(conv)), who);

	if(!who && !real_who)
		return;

	pidgin_dialogs_im_with_user(account, real_who ? real_who : who);

	g_free(real_who);
}

static void pidgin_conv_chat_update_user(PurpleConversation *conv, const char *user);

static void
ignore_cb(GtkWidget *w, PidginConversation *gtkconv)
{
	PurpleConversation *conv = gtkconv->active_conv;
	PurpleConvChat *chat;
	const char *name;

	chat = PURPLE_CONV_CHAT(conv);
	name = g_object_get_data(G_OBJECT(w), "user_data");

	if (name == NULL)
		return;

	if (purple_conv_chat_is_user_ignored(chat, name))
		purple_conv_chat_unignore(chat, name);
	else
		purple_conv_chat_ignore(chat, name);

	pidgin_conv_chat_update_user(conv, name);
}

static void
menu_chat_im_cb(GtkWidget *w, PidginConversation *gtkconv)
{
	const char *who = g_object_get_data(G_OBJECT(w), "user_data");

	chat_do_im(gtkconv, who);
}

static void
menu_chat_send_file_cb(GtkWidget *w, PidginConversation *gtkconv)
{
	PurplePluginProtocolInfo *prpl_info;
	PurpleConversation *conv = gtkconv->active_conv;
	const char *who = g_object_get_data(G_OBJECT(w), "user_data");
	PurpleConnection *gc  = purple_conversation_get_connection(conv);
	gchar *real_who = NULL;

	g_return_if_fail(gc != NULL);

	prpl_info = PURPLE_PLUGIN_PROTOCOL_INFO(purple_connection_get_prpl(gc));

	if (prpl_info && prpl_info->get_cb_real_name)
		real_who = prpl_info->get_cb_real_name(gc,
				purple_conv_chat_get_id(PURPLE_CONV_CHAT(conv)), who);

	serv_send_file(gc, real_who ? real_who : who, NULL);
	g_free(real_who);
}

static void
menu_chat_info_cb(GtkWidget *w, PidginConversation *gtkconv)
{
	char *who;

	who = g_object_get_data(G_OBJECT(w), "user_data");

	chat_do_info(gtkconv, who);
}

static void
menu_chat_add_remove_cb(GtkWidget *w, PidginConversation *gtkconv)
{
	PurpleConversation *conv = gtkconv->active_conv;
	PurpleAccount *account;
	PurpleBuddy *b;
	char *name;

	account = purple_conversation_get_account(conv);
	name    = g_object_get_data(G_OBJECT(w), "user_data");
	b       = purple_find_buddy(account, name);

	if (b != NULL)
		pidgin_dialogs_remove_buddy(b);
	else if (account != NULL && purple_account_is_connected(account))
		purple_blist_request_add_buddy(account, name, NULL, NULL);

	gtk_widget_grab_focus(PIDGIN_CONVERSATION(conv)->entry);
}

static GtkTextMark *
get_mark_for_user(PidginConversation *gtkconv, const char *who)
{
	GtkTextBuffer *buf = gtk_text_view_get_buffer(GTK_TEXT_VIEW(gtkconv->webview));
	char *tmp = g_strconcat("user:", who, NULL);
	GtkTextMark *mark = gtk_text_buffer_get_mark(buf, tmp);

	g_free(tmp);
	return mark;
}

static void
menu_last_said_cb(GtkWidget *w, PidginConversation *gtkconv)
{
/* TODO WEBKIT: This doesn't work yet, of course... */
#if 0
	GtkTextMark *mark;
	const char *who;

	who = g_object_get_data(G_OBJECT(w), "user_data");
	mark = get_mark_for_user(gtkconv, who);

	if (mark != NULL)
		gtk_text_view_scroll_to_mark(GTK_TEXT_VIEW(gtkconv->imhtml), mark, 0.1, FALSE, 0, 0);
	else
		g_return_if_reached();
#endif /* if 0 */
}

static GtkWidget *
create_chat_menu(PurpleConversation *conv, const char *who, PurpleConnection *gc)
{
	static GtkWidget *menu = NULL;
	PurplePluginProtocolInfo *prpl_info = NULL;
	PurpleConvChat *chat = PURPLE_CONV_CHAT(conv);
	PurpleAccount *account = purple_conversation_get_account(conv);
	gboolean is_me = FALSE;
	GtkWidget *button;
	PurpleBuddy *buddy = NULL;

	if (gc != NULL)
		prpl_info = PURPLE_PLUGIN_PROTOCOL_INFO(purple_connection_get_prpl(gc));

	/*
	 * If a menu already exists, destroy it before creating a new one,
	 * thus freeing-up the memory it occupied.
	 */
	if (menu)
		gtk_widget_destroy(menu);

	if (!strcmp(purple_conv_chat_get_nick(chat), purple_normalize(account, who)))
		is_me = TRUE;

	menu = gtk_menu_new();

	if (!is_me) {
		button = pidgin_new_item_from_stock(menu, _("IM"), PIDGIN_STOCK_TOOLBAR_MESSAGE_NEW,
					G_CALLBACK(menu_chat_im_cb), PIDGIN_CONVERSATION(conv), 0, 0, NULL);

		if (gc == NULL)
			gtk_widget_set_sensitive(button, FALSE);
		else
			g_object_set_data_full(G_OBJECT(button), "user_data", g_strdup(who), g_free);


		if (prpl_info && prpl_info->send_file)
		{
			gboolean can_receive_file = TRUE;

			button = pidgin_new_item_from_stock(menu, _("Send File"),
				PIDGIN_STOCK_TOOLBAR_SEND_FILE, G_CALLBACK(menu_chat_send_file_cb),
				PIDGIN_CONVERSATION(conv), 0, 0, NULL);

			if (gc == NULL || prpl_info == NULL)
				can_receive_file = FALSE;
			else {
				gchar *real_who = NULL;
				if (prpl_info->get_cb_real_name)
					real_who = prpl_info->get_cb_real_name(gc,
						purple_conv_chat_get_id(PURPLE_CONV_CHAT(conv)), who);
				if (!(!prpl_info->can_receive_file || prpl_info->can_receive_file(gc, real_who ? real_who : who)))
					can_receive_file = FALSE;
				g_free(real_who);
			}

			if (!can_receive_file)
				gtk_widget_set_sensitive(button, FALSE);
			else
				g_object_set_data_full(G_OBJECT(button), "user_data", g_strdup(who), g_free);
		}


		if (purple_conv_chat_is_user_ignored(PURPLE_CONV_CHAT(conv), who))
			button = pidgin_new_item_from_stock(menu, _("Un-Ignore"), PIDGIN_STOCK_IGNORE,
							G_CALLBACK(ignore_cb), PIDGIN_CONVERSATION(conv), 0, 0, NULL);
		else
			button = pidgin_new_item_from_stock(menu, _("Ignore"), PIDGIN_STOCK_IGNORE,
							G_CALLBACK(ignore_cb), PIDGIN_CONVERSATION(conv), 0, 0, NULL);

		if (gc == NULL)
			gtk_widget_set_sensitive(button, FALSE);
		else
			g_object_set_data_full(G_OBJECT(button), "user_data", g_strdup(who), g_free);
	}

	if (prpl_info && (prpl_info->get_info || prpl_info->get_cb_info)) {
		button = pidgin_new_item_from_stock(menu, _("Info"), PIDGIN_STOCK_TOOLBAR_USER_INFO,
						G_CALLBACK(menu_chat_info_cb), PIDGIN_CONVERSATION(conv), 0, 0, NULL);

		if (gc == NULL)
			gtk_widget_set_sensitive(button, FALSE);
		else
			g_object_set_data_full(G_OBJECT(button), "user_data", g_strdup(who), g_free);
	}

	if (!is_me && prpl_info && !(prpl_info->options & OPT_PROTO_UNIQUE_CHATNAME)) {
		if ((buddy = purple_find_buddy(account, who)) != NULL)
			button = pidgin_new_item_from_stock(menu, _("Remove"), GTK_STOCK_REMOVE,
						G_CALLBACK(menu_chat_add_remove_cb), PIDGIN_CONVERSATION(conv), 0, 0, NULL);
		else
			button = pidgin_new_item_from_stock(menu, _("Add"), GTK_STOCK_ADD,
						G_CALLBACK(menu_chat_add_remove_cb), PIDGIN_CONVERSATION(conv), 0, 0, NULL);

		if (gc == NULL)
			gtk_widget_set_sensitive(button, FALSE);
		else
			g_object_set_data_full(G_OBJECT(button), "user_data", g_strdup(who), g_free);
	}

	button = pidgin_new_item_from_stock(menu, _("Last Said"), GTK_STOCK_INDEX,
						G_CALLBACK(menu_last_said_cb), PIDGIN_CONVERSATION(conv), 0, 0, NULL);
	g_object_set_data_full(G_OBJECT(button), "user_data", g_strdup(who), g_free);
	if (!get_mark_for_user(PIDGIN_CONVERSATION(conv), who))
		gtk_widget_set_sensitive(button, FALSE);

	if (buddy != NULL)
	{
		if (purple_account_is_connected(account))
			pidgin_append_blist_node_proto_menu(menu, purple_account_get_connection(account),
												  (PurpleBlistNode *)buddy);
		pidgin_append_blist_node_extended_menu(menu, (PurpleBlistNode *)buddy);
		gtk_widget_show_all(menu);
	}

	return menu;
}


static gint
gtkconv_chat_popup_menu_cb(GtkWidget *widget, PidginConversation *gtkconv)
{
	PurpleConversation *conv = gtkconv->active_conv;
	PidginChatPane *gtkchat;
	PurpleConnection *gc;
	PurpleAccount *account;
	GtkTreeSelection *sel;
	GtkTreeIter iter;
	GtkTreeModel *model;
	GtkWidget *menu;
	gchar *who;

	gtkconv = PIDGIN_CONVERSATION(conv);
	gtkchat = gtkconv->u.chat;
	account = purple_conversation_get_account(conv);
	gc      = purple_account_get_connection(account);

	model = gtk_tree_view_get_model(GTK_TREE_VIEW(gtkchat->list));

	sel = gtk_tree_view_get_selection(GTK_TREE_VIEW(gtkchat->list));
	if(!gtk_tree_selection_get_selected(sel, NULL, &iter))
		return FALSE;

	gtk_tree_model_get(GTK_TREE_MODEL(model), &iter, CHAT_USERS_NAME_COLUMN, &who, -1);
	menu = create_chat_menu (conv, who, gc);
	gtk_menu_popup(GTK_MENU(menu), NULL, NULL,
				   pidgin_treeview_popup_menu_position_func, widget,
				   0, GDK_CURRENT_TIME);
	g_free(who);

	return TRUE;
}


static gint
right_click_chat_cb(GtkWidget *widget, GdkEventButton *event,
					PidginConversation *gtkconv)
{
	PurpleConversation *conv = gtkconv->active_conv;
	PidginChatPane *gtkchat;
	PurpleConnection *gc;
	PurpleAccount *account;
	GtkTreePath *path;
	GtkTreeIter iter;
	GtkTreeModel *model;
	GtkTreeViewColumn *column;
	gchar *who;
	int x, y;

	gtkchat = gtkconv->u.chat;
	account = purple_conversation_get_account(conv);
	gc      = purple_account_get_connection(account);

	model = gtk_tree_view_get_model(GTK_TREE_VIEW(gtkchat->list));

	gtk_tree_view_get_path_at_pos(GTK_TREE_VIEW(gtkchat->list),
								  event->x, event->y, &path, &column, &x, &y);

	if (path == NULL)
		return FALSE;

	gtk_tree_selection_select_path(GTK_TREE_SELECTION(
			gtk_tree_view_get_selection(GTK_TREE_VIEW(gtkchat->list))), path);
	gtk_tree_view_set_cursor(GTK_TREE_VIEW(gtkchat->list),
							 path, NULL, FALSE);
	gtk_widget_grab_focus(GTK_WIDGET(gtkchat->list));

	gtk_tree_model_get_iter(GTK_TREE_MODEL(model), &iter, path);
	gtk_tree_model_get(GTK_TREE_MODEL(model), &iter, CHAT_USERS_NAME_COLUMN, &who, -1);

	/* emit chat-nick-clicked signal */
	if (event->type == GDK_BUTTON_PRESS) {
		gint plugin_return = GPOINTER_TO_INT(purple_signal_emit_return_1(
					pidgin_conversations_get_handle(), "chat-nick-clicked",
					conv, who, event->button));
		if (plugin_return)
			goto handled;
	}

	if (event->button == 1 && event->type == GDK_2BUTTON_PRESS) {
		chat_do_im(gtkconv, who);
	} else if (event->button == 2 && event->type == GDK_BUTTON_PRESS) {
		/* Move to user's anchor */
/* TODO WEBKIT: This isn't implemented yet. */
#if 0
		GtkTextMark *mark = get_mark_for_user(gtkconv, who);

		if(mark != NULL)
			gtk_text_view_scroll_to_mark(GTK_TEXT_VIEW(gtkconv->imhtml), mark, 0.1, FALSE, 0, 0);
#endif /* if 0 */
	} else if (event->button == 3 && event->type == GDK_BUTTON_PRESS) {
		GtkWidget *menu = create_chat_menu (conv, who, gc);
		gtk_menu_popup(GTK_MENU(menu), NULL, NULL, NULL, NULL,
					   event->button, event->time);
	}

handled:
	g_free(who);
	gtk_tree_path_free(path);

	return TRUE;
}

static void
activate_list_cb(GtkTreeView *list, GtkTreePath *path, GtkTreeViewColumn *column, PidginConversation *gtkconv)
{
	GtkTreeIter iter;
	GtkTreeModel *model;
	gchar *who;

	model = gtk_tree_view_get_model(GTK_TREE_VIEW(list));

	gtk_tree_model_get_iter(GTK_TREE_MODEL(model), &iter, path);
	gtk_tree_model_get(GTK_TREE_MODEL(model), &iter, CHAT_USERS_NAME_COLUMN, &who, -1);
	chat_do_im(gtkconv, who);

	g_free(who);
}

static void
move_to_next_unread_tab(PidginConversation *gtkconv, gboolean forward)
{
	PidginConversation *next_gtkconv = NULL, *most_active = NULL;
	PidginUnseenState unseen_state = PIDGIN_UNSEEN_NONE;
	PidginWindow *win;
	int initial, i, total, diff;

	win   = gtkconv->win;
	initial = gtk_notebook_page_num(GTK_NOTEBOOK(win->notebook),
	                                gtkconv->tab_cont);
	total = pidgin_conv_window_get_gtkconv_count(win);
	/* By adding total here, the moduli calculated later will always have two
	 * positive arguments. x % y where x < 0 is not guaranteed to return a
	 * positive number.
	 */
	diff = (forward ? 1 : -1) + total;

	for (i = (initial + diff) % total; i != initial; i = (i + diff) % total) {
		next_gtkconv = pidgin_conv_window_get_gtkconv_at_index(win, i);
		if (next_gtkconv->unseen_state > unseen_state) {
			most_active = next_gtkconv;
			unseen_state = most_active->unseen_state;
			if(PIDGIN_UNSEEN_NICK == unseen_state) /* highest possible state */
				break;
		}
	}

	if (most_active == NULL) { /* no new messages */
		i = (i + diff) % total;
		most_active = pidgin_conv_window_get_gtkconv_at_index(win, i);
	}

	if (most_active != NULL && most_active != gtkconv)
		pidgin_conv_window_switch_gtkconv(win, most_active);
}

static gboolean
gtkconv_cycle_focus(PidginConversation *gtkconv, GtkDirectionType dir)
{
	PurpleConversation *conv = gtkconv->active_conv;
	gboolean chat = purple_conversation_get_type(conv) == PURPLE_CONV_TYPE_CHAT;
	GtkWidget *next = NULL;
	struct {
		GtkWidget *from;
		GtkWidget *to;
	} transitions[] = {
		{gtkconv->entry, gtkconv->webview},
		{gtkconv->webview, chat ? gtkconv->u.chat->list : gtkconv->entry},
		{chat ? gtkconv->u.chat->list : NULL, gtkconv->entry},
		{NULL, NULL}
	}, *ptr;

	for (ptr = transitions; !next && ptr->from; ptr++) {
		GtkWidget *from, *to;
		if (dir == GTK_DIR_TAB_FORWARD) {
			from = ptr->from;
			to = ptr->to;
		} else {
			from = ptr->to;
			to = ptr->from;
		}
		if (gtk_widget_is_focus(from))
			next = to;
	}

	if (next)
		gtk_widget_grab_focus(next);
	return !!next;
}

static gboolean
conv_keypress_common(PidginConversation *gtkconv, GdkEventKey *event)
{
	PidginWindow *win;
	int curconv;

	win      = gtkconv->win;
	curconv = gtk_notebook_get_current_page(GTK_NOTEBOOK(win->notebook));

	/* clear any tooltips */
	pidgin_tooltip_destroy();

	/* If CTRL was held down... */
	if (event->state & GDK_CONTROL_MASK) {
		switch (event->keyval) {
			case GDK_Page_Down:
 			case GDK_KP_Page_Down:
			case ']':
				if (!pidgin_conv_window_get_gtkconv_at_index(win, curconv + 1))
					gtk_notebook_set_current_page(GTK_NOTEBOOK(win->notebook), 0);
				else
					gtk_notebook_set_current_page(GTK_NOTEBOOK(win->notebook), curconv + 1);
				return TRUE;
				break;

			case GDK_Page_Up:
 			case GDK_KP_Page_Up:
			case '[':
				if (!pidgin_conv_window_get_gtkconv_at_index(win, curconv - 1))
					gtk_notebook_set_current_page(GTK_NOTEBOOK(win->notebook), -1);
				else
					gtk_notebook_set_current_page(GTK_NOTEBOOK(win->notebook), curconv - 1);
				return TRUE;
				break;

			case GDK_Tab:
			case GDK_KP_Tab:
			case GDK_ISO_Left_Tab:
				if (event->state & GDK_SHIFT_MASK) {
					move_to_next_unread_tab(gtkconv, FALSE);
				} else {
					move_to_next_unread_tab(gtkconv, TRUE);
				}

				return TRUE;
				break;

			case GDK_comma:
				gtk_notebook_reorder_child(GTK_NOTEBOOK(win->notebook),
						gtk_notebook_get_nth_page(GTK_NOTEBOOK(win->notebook), curconv),
						curconv - 1);
				return TRUE;
				break;

			case GDK_period:
				gtk_notebook_reorder_child(GTK_NOTEBOOK(win->notebook),
						gtk_notebook_get_nth_page(GTK_NOTEBOOK(win->notebook), curconv),
						(curconv + 1) % gtk_notebook_get_n_pages(GTK_NOTEBOOK(win->notebook)));
				return TRUE;
				break;
			case GDK_F6:
				if (gtkconv_cycle_focus(gtkconv, event->state & GDK_SHIFT_MASK ? GTK_DIR_TAB_BACKWARD : GTK_DIR_TAB_FORWARD))
					return TRUE;
				break;
		} /* End of switch */
	}

	/* If ALT (or whatever) was held down... */
	else if (event->state & GDK_MOD1_MASK)
	{
		if (event->keyval > '0' && event->keyval <= '9')
		{
			guint switchto = event->keyval - '1';
			if (switchto < pidgin_conv_window_get_gtkconv_count(win))
				gtk_notebook_set_current_page(GTK_NOTEBOOK(win->notebook), switchto);

			return TRUE;
		}
	}

	/* If neither CTRL nor ALT were held down... */
	else
	{
		switch (event->keyval) {
		case GDK_F2:
			if (gtk_widget_is_focus(GTK_WIDGET(win->notebook))) {
				infopane_entry_activate(gtkconv);
				return TRUE;
			}
			break;
		case GDK_F6:
			if (gtkconv_cycle_focus(gtkconv, event->state & GDK_SHIFT_MASK ? GTK_DIR_TAB_BACKWARD : GTK_DIR_TAB_FORWARD))
				return TRUE;
			break;
		}
	}
	return FALSE;
}

static gboolean
entry_key_press_cb(GtkWidget *entry, GdkEventKey *event, gpointer data)
{
	PurpleConversation *conv;
	PidginConversation *gtkconv;

	gtkconv  = (PidginConversation *)data;
	conv     = gtkconv->active_conv;

	if (conv_keypress_common(gtkconv, event))
		return TRUE;

	/* If CTRL was held down... */
	if (event->state & GDK_CONTROL_MASK) {
		switch (event->keyval) {
			case GDK_Up:
				if (!gtkconv->send_history)
					break;

				if (gtkconv->entry != entry)
					break;

				if (!gtkconv->send_history->prev) {
					GtkTextIter start, end;

					g_free(gtkconv->send_history->data);

					gtk_text_buffer_get_start_iter(gtkconv->entry_buffer,
												   &start);
					gtk_text_buffer_get_end_iter(gtkconv->entry_buffer, &end);

					gtkconv->send_history->data =
						gtk_imhtml_get_markup(GTK_IMHTML(gtkconv->entry));
				}

				if (gtkconv->send_history->next && gtkconv->send_history->next->data) {
					GObject *object;
					GtkTextIter iter;
					GtkTextBuffer *buffer = gtk_text_view_get_buffer(GTK_TEXT_VIEW(gtkconv->entry));

					gtkconv->send_history = gtkconv->send_history->next;

					/* Block the signal to prevent application of default formatting. */
					object = g_object_ref(G_OBJECT(gtkconv->entry));
					g_signal_handlers_block_matched(object, G_SIGNAL_MATCH_DATA, 0, 0, NULL,
													NULL, gtkconv);
					/* Clear the formatting. */
					gtk_imhtml_clear_formatting(GTK_IMHTML(gtkconv->entry));
					/* Unblock the signal. */
					g_signal_handlers_unblock_matched(object, G_SIGNAL_MATCH_DATA, 0, 0, NULL,
													  NULL, gtkconv);
					g_object_unref(object);

					gtk_imhtml_clear(GTK_IMHTML(gtkconv->entry));
					gtk_imhtml_append_text_with_images(
						GTK_IMHTML(gtkconv->entry), gtkconv->send_history->data,
						0, NULL);
					/* this is mainly just a hack so the formatting at the
					 * cursor gets picked up. */
					gtk_text_buffer_get_end_iter(buffer, &iter);
					gtk_text_buffer_move_mark_by_name(buffer, "insert", &iter);
				}

				return TRUE;
				break;

			case GDK_Down:
				if (!gtkconv->send_history)
					break;

				if (gtkconv->entry != entry)
					break;

				if (gtkconv->send_history->prev && gtkconv->send_history->prev->data) {
					GObject *object;
					GtkTextIter iter;
					GtkTextBuffer *buffer = gtk_text_view_get_buffer(GTK_TEXT_VIEW(gtkconv->entry));

					gtkconv->send_history = gtkconv->send_history->prev;

					/* Block the signal to prevent application of default formatting. */
					object = g_object_ref(G_OBJECT(gtkconv->entry));
					g_signal_handlers_block_matched(object, G_SIGNAL_MATCH_DATA, 0, 0, NULL,
													NULL, gtkconv);
					/* Clear the formatting. */
					gtk_imhtml_clear_formatting(GTK_IMHTML(gtkconv->entry));
					/* Unblock the signal. */
					g_signal_handlers_unblock_matched(object, G_SIGNAL_MATCH_DATA, 0, 0, NULL,
													  NULL, gtkconv);
					g_object_unref(object);

					gtk_imhtml_clear(GTK_IMHTML(gtkconv->entry));
					gtk_imhtml_append_text_with_images(
						GTK_IMHTML(gtkconv->entry), gtkconv->send_history->data,
						0, NULL);
					/* this is mainly just a hack so the formatting at the
					 * cursor gets picked up. */
					if (*(char *)gtkconv->send_history->data) {
						gtk_text_buffer_get_end_iter(buffer, &iter);
						gtk_text_buffer_move_mark_by_name(buffer, "insert", &iter);
					} else {
						/* Restore the default formatting */
						default_formatize(gtkconv);
					}
				}

				return TRUE;
				break;
		} /* End of switch */
	}

	/* If ALT (or whatever) was held down... */
	else if (event->state & GDK_MOD1_MASK) 	{

	}

	/* If neither CTRL nor ALT were held down... */
	else {
		switch (event->keyval) {
		case GDK_Tab:
		case GDK_KP_Tab:
		case GDK_ISO_Left_Tab:
			if (gtkconv->entry != entry)
				break;
			{
				gint plugin_return;
				plugin_return = GPOINTER_TO_INT(purple_signal_emit_return_1(
							pidgin_conversations_get_handle(), "chat-nick-autocomplete",
							conv, event->state & GDK_SHIFT_MASK));
				return plugin_return ? TRUE : tab_complete(conv);
			}
			break;

		case GDK_Page_Up:
		case GDK_KP_Page_Up:
/* TODO WEBKIT: Write this. */
#if 0
			gtk_imhtml_page_up(GTK_IMHTML(gtkconv->imhtml));
#endif /* if 0 */
			return TRUE;
			break;

		case GDK_Page_Down:
		case GDK_KP_Page_Down:
/* TODO WEBKIT: Write this. */
#if 0
			gtk_imhtml_page_down(GTK_IMHTML(gtkconv->imhtml));
#endif /* if 0 */
			return TRUE;
			break;

		}
	}
	return FALSE;
}

/*
 * NOTE:
 *   This guy just kills a single right click from being propagated any
 *   further.  I  have no idea *why* we need this, but we do ...  It
 *   prevents right clicks on the GtkTextView in a convo dialog from
 *   going all the way down to the notebook.  I suspect a bug in
 *   GtkTextView, but I'm not ready to point any fingers yet.
 */
static gboolean
entry_stop_rclick_cb(GtkWidget *widget, GdkEventButton *event, gpointer data)
{
	if (event->button == 3 && event->type == GDK_BUTTON_PRESS) {
		/* Right single click */
		g_signal_stop_emission_by_name(G_OBJECT(widget), "button_press_event");

		return TRUE;
	}

	return FALSE;
}

/*
 * If someone tries to type into the conversation backlog of a
 * conversation window then we yank focus from the conversation backlog
 * and give it to the text entry box so that people can type
 * all the live long day and it will get entered into the entry box.
 */
static gboolean
refocus_entry_cb(GtkWidget *widget, GdkEventKey *event, gpointer data)
{
	PidginConversation *gtkconv = data;

	/* If we have a valid key for the conversation display, then exit */
	if ((event->state & GDK_CONTROL_MASK) ||
		(event->keyval == GDK_F6) ||
		(event->keyval == GDK_F10) ||
		(event->keyval == GDK_Shift_L) ||
		(event->keyval == GDK_Shift_R) ||
		(event->keyval == GDK_Control_L) ||
		(event->keyval == GDK_Control_R) ||
		(event->keyval == GDK_Escape) ||
		(event->keyval == GDK_Up) ||
		(event->keyval == GDK_Down) ||
		(event->keyval == GDK_Left) ||
		(event->keyval == GDK_Right) ||
		(event->keyval == GDK_Page_Up) ||
		(event->keyval == GDK_KP_Page_Up) ||
		(event->keyval == GDK_Page_Down) ||
		(event->keyval == GDK_KP_Page_Down) ||
		(event->keyval == GDK_Home) ||
		(event->keyval == GDK_End) ||
		(event->keyval == GDK_Tab) ||
		(event->keyval == GDK_KP_Tab) ||
		(event->keyval == GDK_ISO_Left_Tab))
	{
		if (event->type == GDK_KEY_PRESS)
			return conv_keypress_common(gtkconv, event);
		return FALSE;
	}

	if (event->type == GDK_KEY_RELEASE)
		gtk_widget_grab_focus(gtkconv->entry);

	gtk_widget_event(gtkconv->entry, (GdkEvent *)event);

	return TRUE;
}

static void
regenerate_options_items(PidginWindow *win);

void
pidgin_conv_switch_active_conversation(PurpleConversation *conv)
{
	PidginConversation *gtkconv;
	PurpleConversation *old_conv;
	GtkIMHtml *entry;
	const char *protocol_name;
	PurpleConnectionFlags features;

	g_return_if_fail(conv != NULL);

	gtkconv = PIDGIN_CONVERSATION(conv);
	old_conv = gtkconv->active_conv;

	purple_debug_info("gtkconv", "setting active conversation on toolbar %p\n",
		conv);
	gtk_imhtmltoolbar_switch_active_conversation(GTK_IMHTMLTOOLBAR(gtkconv->toolbar),
		conv);

	if (old_conv == conv)
		return;

	purple_conversation_close_logs(old_conv);
	gtkconv->active_conv = conv;

	purple_conversation_set_logging(conv,
		gtk_toggle_action_get_active(GTK_TOGGLE_ACTION(gtkconv->win->menu.logging)));

	entry = GTK_IMHTML(gtkconv->entry);
	protocol_name = purple_account_get_protocol_name(purple_conversation_get_account(conv));
	gtk_imhtml_set_protocol_name(entry, protocol_name);
	/* TODO WEBKIT: gtk_imhtml_set_protocol_name(GTK_IMHTML(gtkconv->imhtml), protocol_name); */

	features = purple_conversation_get_features(conv);
	if (!(features & PURPLE_CONNECTION_HTML))
		gtk_imhtml_clear_formatting(GTK_IMHTML(gtkconv->entry));
	else if (features & PURPLE_CONNECTION_FORMATTING_WBFO &&
	         !(purple_conversation_get_features(old_conv) & PURPLE_CONNECTION_FORMATTING_WBFO))
	{
		/* The old conversation allowed formatting on parts of the
		 * buffer, but the new one only allows it on the whole
		 * buffer.  This code saves the formatting from the current
		 * position of the cursor, clears the formatting, then
		 * applies the saved formatting to the entire buffer. */

		gboolean bold;
		gboolean italic;
		gboolean underline;
		char *fontface   = gtk_imhtml_get_current_fontface(entry);
		char *forecolor  = gtk_imhtml_get_current_forecolor(entry);
		char *backcolor  = gtk_imhtml_get_current_backcolor(entry);
		char *background = gtk_imhtml_get_current_background(entry);
		gint fontsize    = gtk_imhtml_get_current_fontsize(entry);
		gboolean bold2;
		gboolean italic2;
		gboolean underline2;

		gtk_imhtml_get_current_format(entry, &bold, &italic, &underline);

		/* Clear existing formatting */
		gtk_imhtml_clear_formatting(entry);

		/* Apply saved formatting to the whole buffer. */

		gtk_imhtml_get_current_format(entry, &bold2, &italic2, &underline2);

		if (bold != bold2)
			gtk_imhtml_toggle_bold(entry);

		if (italic != italic2)
			gtk_imhtml_toggle_italic(entry);

		if (underline != underline2)
			gtk_imhtml_toggle_underline(entry);

		gtk_imhtml_toggle_fontface(entry, fontface);

		if (!(features & PURPLE_CONNECTION_NO_FONTSIZE))
			gtk_imhtml_font_set_size(entry, fontsize);

		gtk_imhtml_toggle_forecolor(entry, forecolor);

		if (!(features & PURPLE_CONNECTION_NO_BGCOLOR))
		{
			gtk_imhtml_toggle_backcolor(entry, backcolor);
			gtk_imhtml_toggle_background(entry, background);
		}

		g_free(fontface);
		g_free(forecolor);
		g_free(backcolor);
		g_free(background);
	}
	else
	{
		/* This is done in default_formatize, which is called from clear_formatting_cb,
		 * which is (obviously) a clear_formatting signal handler.  However, if we're
		 * here, we didn't call gtk_imhtml_clear_formatting() (because we want to
		 * preserve the formatting exactly as it is), so we have to do this now. */
		gtk_imhtml_set_whole_buffer_formatting_only(entry,
			(features & PURPLE_CONNECTION_FORMATTING_WBFO));
	}

	purple_signal_emit(pidgin_conversations_get_handle(), "conversation-switched", conv);

	gray_stuff_out(gtkconv);
	update_typing_icon(gtkconv);
	g_object_set_data(G_OBJECT(entry), "transient_buddy", NULL);
	regenerate_options_items(gtkconv->win);

	gtk_window_set_title(GTK_WINDOW(gtkconv->win->window),
	                     gtk_label_get_text(GTK_LABEL(gtkconv->tab_label)));
}

static void
menu_conv_sel_send_cb(GObject *m, gpointer data)
{
	PurpleAccount *account = g_object_get_data(m, "purple_account");
	gchar *name = g_object_get_data(m, "purple_buddy_name");
	PurpleConversation *conv;

	if (gtk_check_menu_item_get_active((GtkCheckMenuItem*) m) == FALSE)
		return;

	conv = purple_conversation_new(PURPLE_CONV_TYPE_IM, account, name);
	pidgin_conv_switch_active_conversation(conv);
}

static void
insert_text_cb(GtkTextBuffer *textbuffer, GtkTextIter *position,
			   gchar *new_text, gint new_text_length, gpointer user_data)
{
	PidginConversation *gtkconv = (PidginConversation *)user_data;

	g_return_if_fail(gtkconv != NULL);

	if (!purple_prefs_get_bool("/purple/conversations/im/send_typing"))
		return;

	got_typing_keypress(gtkconv, (gtk_text_iter_is_start(position) &&
	                    gtk_text_iter_is_end(position)));
}

static void
delete_text_cb(GtkTextBuffer *textbuffer, GtkTextIter *start_pos,
			   GtkTextIter *end_pos, gpointer user_data)
{
	PidginConversation *gtkconv = (PidginConversation *)user_data;
	PurpleConversation *conv;
	PurpleConvIm *im;

	g_return_if_fail(gtkconv != NULL);

	conv = gtkconv->active_conv;

	if (!purple_prefs_get_bool("/purple/conversations/im/send_typing"))
		return;

	im = PURPLE_CONV_IM(conv);

	if (gtk_text_iter_is_start(start_pos) && gtk_text_iter_is_end(end_pos)) {

		/* We deleted all the text, so turn off typing. */
		purple_conv_im_stop_send_typed_timeout(im);

		serv_send_typing(purple_conversation_get_connection(conv),
						 purple_conversation_get_name(conv),
						 PURPLE_NOT_TYPING);
	}
	else {
		/* We're deleting, but not all of it, so it counts as typing. */
		got_typing_keypress(gtkconv, FALSE);
	}
}

/**************************************************************************
 * A bunch of buddy icon functions
 **************************************************************************/

static GList *get_prpl_icon_list(PurpleAccount *account)
{
	GList *l = NULL;
	PurplePlugin *prpl = purple_find_prpl(purple_account_get_protocol_id(account));
	PurplePluginProtocolInfo *prpl_info = PURPLE_PLUGIN_PROTOCOL_INFO(prpl);
	const char *prplname = prpl_info->list_icon(account, NULL);
	l = g_hash_table_lookup(prpl_lists, prplname);
	if (l)
		return l;

	l = g_list_prepend(l, pidgin_create_prpl_icon(account, PIDGIN_PRPL_ICON_LARGE));
	l = g_list_prepend(l, pidgin_create_prpl_icon(account, PIDGIN_PRPL_ICON_MEDIUM));
	l = g_list_prepend(l, pidgin_create_prpl_icon(account, PIDGIN_PRPL_ICON_SMALL));

	g_hash_table_insert(prpl_lists, g_strdup(prplname), l);
	return l;
}

static GList *
pidgin_conv_get_tab_icons(PurpleConversation *conv)
{
	PurpleAccount *account = NULL;
	const char *name = NULL;

	g_return_val_if_fail(conv != NULL, NULL);

	account = purple_conversation_get_account(conv);
	name = purple_conversation_get_name(conv);

	g_return_val_if_fail(account != NULL, NULL);
	g_return_val_if_fail(name != NULL, NULL);

	/* Use the buddy icon, if possible */
	if (purple_conversation_get_type(conv) == PURPLE_CONV_TYPE_IM) {
		PurpleBuddy *b = purple_find_buddy(account, name);
		if (b != NULL) {
			PurplePresence *p;
			p = purple_buddy_get_presence(b);
			if (purple_presence_is_status_primitive_active(p, PURPLE_STATUS_AWAY))
				return away_list;
			if (purple_presence_is_status_primitive_active(p, PURPLE_STATUS_UNAVAILABLE))
				return busy_list;
			if (purple_presence_is_status_primitive_active(p, PURPLE_STATUS_EXTENDED_AWAY))
				return xa_list;
			if (purple_presence_is_status_primitive_active(p, PURPLE_STATUS_OFFLINE))
				return offline_list;
			else
				return available_list;
		}
	}

	return get_prpl_icon_list(account);
}

static const char *
pidgin_conv_get_icon_stock(PurpleConversation *conv)
{
	PurpleAccount *account = NULL;
	const char *stock = NULL;

	g_return_val_if_fail(conv != NULL, NULL);

	account = purple_conversation_get_account(conv);
	g_return_val_if_fail(account != NULL, NULL);

	/* Use the buddy icon, if possible */
	if (purple_conversation_get_type(conv) == PURPLE_CONV_TYPE_IM) {
		const char *name = NULL;
		PurpleBuddy *b;
		name = purple_conversation_get_name(conv);
		b = purple_find_buddy(account, name);
		if (b != NULL) {
			PurplePresence *p = purple_buddy_get_presence(b);
			PurpleStatus *active = purple_presence_get_active_status(p);
			PurpleStatusType *type = purple_status_get_type(active);
			PurpleStatusPrimitive prim = purple_status_type_get_primitive(type);
			stock = pidgin_stock_id_from_status_primitive(prim);
		} else {
			stock = PIDGIN_STOCK_STATUS_PERSON;
		}
	} else {
		stock = PIDGIN_STOCK_STATUS_CHAT;
	}

	return stock;
}

static GdkPixbuf *
pidgin_conv_get_icon(PurpleConversation *conv, GtkWidget *parent, const char *icon_size)
{
	PurpleAccount *account = NULL;
	const char *name = NULL;
	const char *stock = NULL;
	GdkPixbuf *status = NULL;
	PurpleBlistUiOps *ops = purple_blist_get_ui_ops();
	GtkIconSize size;

	g_return_val_if_fail(conv != NULL, NULL);

	account = purple_conversation_get_account(conv);
	name = purple_conversation_get_name(conv);

	g_return_val_if_fail(account != NULL, NULL);
	g_return_val_if_fail(name != NULL, NULL);

	/* Use the buddy icon, if possible */
	if (purple_conversation_get_type(conv) == PURPLE_CONV_TYPE_IM) {
		PurpleBuddy *b = purple_find_buddy(account, name);
		if (b != NULL) {
			/* I hate this hack.  It fixes a bug where the pending message icon
			 * displays in the conv tab even though it shouldn't.
			 * A better solution would be great. */
			if (ops && ops->update)
				ops->update(NULL, (PurpleBlistNode*)b);
		}
	}

	stock = pidgin_conv_get_icon_stock(conv);
	size = gtk_icon_size_from_name(icon_size);
	status = gtk_widget_render_icon (parent, stock, size, "GtkWidget");
	return status;
}

GdkPixbuf *
pidgin_conv_get_tab_icon(PurpleConversation *conv, gboolean small_icon)
{
	const char *icon_size = small_icon ? PIDGIN_ICON_SIZE_TANGO_MICROSCOPIC : PIDGIN_ICON_SIZE_TANGO_EXTRA_SMALL;
	return pidgin_conv_get_icon(conv, PIDGIN_CONVERSATION(conv)->icon, icon_size);
}


static void
update_tab_icon(PurpleConversation *conv)
{
	PidginConversation *gtkconv;
	PidginWindow *win;
	GList *l;
	GdkPixbuf *emblem = NULL;
	const char *status = NULL;
	const char *infopane_status = NULL;

	g_return_if_fail(conv != NULL);

	gtkconv = PIDGIN_CONVERSATION(conv);
	win = gtkconv->win;
	if (conv != gtkconv->active_conv)
		return;

	status = infopane_status = pidgin_conv_get_icon_stock(conv);

	if (purple_conversation_get_type(conv) == PURPLE_CONV_TYPE_IM) {
		PurpleBuddy *b = purple_find_buddy(purple_conversation_get_account(conv), purple_conversation_get_name(conv));
		if (b)
			emblem = pidgin_blist_get_emblem((PurpleBlistNode*)b);
	}

	g_return_if_fail(status != NULL);

	g_object_set(G_OBJECT(gtkconv->icon), "stock", status, NULL);
	g_object_set(G_OBJECT(gtkconv->menu_icon), "stock", status, NULL);

	gtk_list_store_set(GTK_LIST_STORE(gtkconv->infopane_model),
			&(gtkconv->infopane_iter),
			CONV_ICON_COLUMN, infopane_status, -1);

	gtk_list_store_set(GTK_LIST_STORE(gtkconv->infopane_model),
			&(gtkconv->infopane_iter),
			CONV_EMBLEM_COLUMN, emblem, -1);
	if (emblem)
		g_object_unref(emblem);

	if (purple_prefs_get_bool(PIDGIN_PREFS_ROOT "/blist/show_protocol_icons")) {
		emblem = pidgin_create_prpl_icon(purple_conversation_get_account(gtkconv->active_conv), PIDGIN_PRPL_ICON_SMALL);
	} else {
		emblem = NULL;
	}

	gtk_list_store_set(GTK_LIST_STORE(gtkconv->infopane_model),
			&(gtkconv->infopane_iter),
			CONV_PROTOCOL_ICON_COLUMN, emblem, -1);
	if (emblem)
		g_object_unref(emblem);

	/* XXX seanegan Why do I have to do this? */
	gtk_widget_queue_resize(gtkconv->infopane);
	gtk_widget_queue_draw(gtkconv->infopane);

	if (pidgin_conv_window_is_active_conversation(conv) &&
		(purple_conversation_get_type(conv) != PURPLE_CONV_TYPE_IM ||
		 gtkconv->u.im->anim == NULL))
	{
		l = pidgin_conv_get_tab_icons(conv);

		gtk_window_set_icon_list(GTK_WINDOW(win->window), l);
	}
}

#if 0
/* This gets added as an idle handler when doing something that
 * redraws the icon. It sets the auto_resize gboolean to TRUE.
 * This way, when the size_allocate callback gets triggered, it notices
 * that this is an autoresize, and after the main loop iterates, it
 * gets set back to FALSE
 */
static gboolean reset_auto_resize_cb(gpointer data)
{
	PidginConversation *gtkconv = (PidginConversation *)data;
	gtkconv->auto_resize = FALSE;
	return FALSE;
}
#endif

static gboolean
redraw_icon(gpointer data)
{
	PidginConversation *gtkconv = (PidginConversation *)data;
	PurpleConversation *conv = gtkconv->active_conv;
	PurpleAccount *account;

	GdkPixbuf *buf;
	GdkPixbuf *scale;
	gint delay;
	int scale_width, scale_height;
	int size;

	gtkconv = PIDGIN_CONVERSATION(conv);
	account = purple_conversation_get_account(conv);

	if (!(account && purple_account_get_connection(account))) {
		gtkconv->u.im->icon_timer = 0;
		return FALSE;
	}

	gdk_pixbuf_animation_iter_advance(gtkconv->u.im->iter, NULL);
	buf = gdk_pixbuf_animation_iter_get_pixbuf(gtkconv->u.im->iter);

	scale_width = gdk_pixbuf_get_width(buf);
	scale_height = gdk_pixbuf_get_height(buf);

	gtk_widget_get_size_request(gtkconv->u.im->icon_container, NULL, &size);
	size = MIN(size, MIN(scale_width, scale_height));
	size = CLAMP(size, BUDDYICON_SIZE_MIN, BUDDYICON_SIZE_MAX);

	if (scale_width == scale_height) {
		scale_width = scale_height = size;
	} else if (scale_height > scale_width) {
		scale_width = size * scale_width / scale_height;
		scale_height = size;
	} else {
		scale_height = size * scale_height / scale_width;
		scale_width = size;
	}

	scale = gdk_pixbuf_scale_simple(buf, scale_width, scale_height,
		GDK_INTERP_BILINEAR);
	if (pidgin_gdk_pixbuf_is_opaque(scale))
		pidgin_gdk_pixbuf_make_round(scale);

	gtk_image_set_from_pixbuf(GTK_IMAGE(gtkconv->u.im->icon), scale);
	g_object_unref(G_OBJECT(scale));
	gtk_widget_queue_draw(gtkconv->u.im->icon);

	delay = gdk_pixbuf_animation_iter_get_delay_time(gtkconv->u.im->iter);

	if (delay < 100)
		delay = 100;

	gtkconv->u.im->icon_timer = g_timeout_add(delay, redraw_icon, gtkconv);

	return FALSE;
}

static void
start_anim(GtkObject *obj, PidginConversation *gtkconv)
{
	int delay;

	if (gtkconv->u.im->anim == NULL)
		return;

	if (gtkconv->u.im->icon_timer != 0)
		return;

	if (gdk_pixbuf_animation_is_static_image(gtkconv->u.im->anim))
		return;

	delay = gdk_pixbuf_animation_iter_get_delay_time(gtkconv->u.im->iter);

	if (delay < 100)
		delay = 100;

	gtkconv->u.im->icon_timer = g_timeout_add(delay, redraw_icon, gtkconv);
}

static void
remove_icon(GtkWidget *widget, PidginConversation *gtkconv)
{
	GList *children;
	GtkWidget *event;
	PurpleConversation *conv = gtkconv->active_conv;

	g_return_if_fail(conv != NULL);

	gtk_widget_set_size_request(gtkconv->u.im->icon_container, -1, BUDDYICON_SIZE_MIN);
	children = gtk_container_get_children(GTK_CONTAINER(gtkconv->u.im->icon_container));
	if (children) {
		/* We know there's only one child here. It'd be nice to shortcut to the
		   event box, but we can't change the PidginConversation until 3.0 */
		event = (GtkWidget *)children->data;
		gtk_container_remove(GTK_CONTAINER(gtkconv->u.im->icon_container), event);
		g_list_free(children);
	}

	if (gtkconv->u.im->anim != NULL)
		g_object_unref(G_OBJECT(gtkconv->u.im->anim));

	if (gtkconv->u.im->icon_timer != 0)
		g_source_remove(gtkconv->u.im->icon_timer);

	if (gtkconv->u.im->iter != NULL)
		g_object_unref(G_OBJECT(gtkconv->u.im->iter));

	gtkconv->u.im->icon_timer = 0;
	gtkconv->u.im->icon = NULL;
	gtkconv->u.im->anim = NULL;
	gtkconv->u.im->iter = NULL;
	gtkconv->u.im->show_icon = FALSE;
}

static void
saveicon_writefile_cb(void *user_data, const char *filename)
{
	PidginConversation *gtkconv = (PidginConversation *)user_data;
	PurpleConversation *conv = gtkconv->active_conv;
	PurpleBuddyIcon *icon;
	const void *data;
	size_t len;

	icon = purple_conv_im_get_icon(PURPLE_CONV_IM(conv));
	data = purple_buddy_icon_get_data(icon, &len);

	if ((len <= 0) || (data == NULL) || !purple_util_write_data_to_file_absolute(filename, data, len)) {
		purple_notify_error(gtkconv, NULL, _("Unable to save icon file to disk."), NULL);
	}
}

static void
custom_icon_sel_cb(const char *filename, gpointer data)
{
	if (filename) {
		const gchar *name;
		PurpleBuddy *buddy;
		PurpleContact *contact;
		PidginConversation *gtkconv = data;
		PurpleConversation *conv = gtkconv->active_conv;
		PurpleAccount *account = purple_conversation_get_account(conv);

		name = purple_conversation_get_name(conv);
		buddy = purple_find_buddy(account, name);
		if (!buddy) {
			purple_debug_info("custom-icon", "You can only set custom icons for people on your buddylist.\n");
			return;
		}
		contact = purple_buddy_get_contact(buddy);

		purple_buddy_icons_node_set_custom_icon_from_file((PurpleBlistNode*)contact, filename);
	}
}

static void
set_custom_icon_cb(GtkWidget *widget, PidginConversation *gtkconv)
{
	GtkWidget *win = pidgin_buddy_icon_chooser_new(GTK_WINDOW(gtkconv->win->window),
						custom_icon_sel_cb, gtkconv);
	gtk_widget_show_all(win);
}

static void
change_size_cb(GtkWidget *widget, PidginConversation *gtkconv)
{
	int size = 0;
	PurpleConversation *conv = gtkconv->active_conv;
	GSList *buddies;

	gtk_widget_get_size_request(gtkconv->u.im->icon_container, NULL, &size);

	if (size == BUDDYICON_SIZE_MAX) {
		size = BUDDYICON_SIZE_MIN;
	} else {
		size = BUDDYICON_SIZE_MAX;
	}

	gtk_widget_set_size_request(gtkconv->u.im->icon_container, -1, size);
	pidgin_conv_update_buddy_icon(conv);

	buddies = purple_find_buddies(purple_conversation_get_account(conv),
			purple_conversation_get_name(conv));
	for (; buddies; buddies = g_slist_delete_link(buddies, buddies)) {
		PurpleBuddy *buddy = buddies->data;
		PurpleContact *contact = purple_buddy_get_contact(buddy);
		purple_blist_node_set_int((PurpleBlistNode*)contact, "pidgin-infopane-iconsize", size);
	}
}

static void
remove_custom_icon_cb(GtkWidget *widget, PidginConversation *gtkconv)
{
	const gchar *name;
	PurpleBuddy *buddy;
	PurpleAccount *account;
	PurpleContact *contact;
	PurpleConversation *conv = gtkconv->active_conv;

	account = purple_conversation_get_account(conv);
	name = purple_conversation_get_name(conv);
	buddy = purple_find_buddy(account, name);
	if (!buddy) {
		return;
	}
	contact = purple_buddy_get_contact(buddy);

	purple_buddy_icons_node_set_custom_icon_from_file((PurpleBlistNode*)contact, NULL);
}

static void
icon_menu_save_cb(GtkWidget *widget, PidginConversation *gtkconv)
{
	PurpleConversation *conv = gtkconv->active_conv;
	const gchar *ext;
	gchar *buf;

	g_return_if_fail(conv != NULL);

	ext = purple_buddy_icon_get_extension(purple_conv_im_get_icon(PURPLE_CONV_IM(conv)));

	buf = g_strdup_printf("%s.%s", purple_normalize(purple_conversation_get_account(conv), purple_conversation_get_name(conv)), ext);

	purple_request_file(gtkconv, _("Save Icon"), buf, TRUE,
					 G_CALLBACK(saveicon_writefile_cb), NULL,
					purple_conversation_get_account(conv), NULL, conv,
					gtkconv);

	g_free(buf);
}

static void
stop_anim(GtkObject *obj, PidginConversation *gtkconv)
{
	if (gtkconv->u.im->icon_timer != 0)
		g_source_remove(gtkconv->u.im->icon_timer);

	gtkconv->u.im->icon_timer = 0;
}


static void
toggle_icon_animate_cb(GtkWidget *w, PidginConversation *gtkconv)
{
	gtkconv->u.im->animate =
		gtk_check_menu_item_get_active(GTK_CHECK_MENU_ITEM(w));

	if (gtkconv->u.im->animate)
		start_anim(NULL, gtkconv);
	else
		stop_anim(NULL, gtkconv);
}

static gboolean
icon_menu(GtkObject *obj, GdkEventButton *e, PidginConversation *gtkconv)
{
	static GtkWidget *menu = NULL;
	PurpleConversation *conv;
	PurpleBuddy *buddy;

	if (e->button == 1 && e->type == GDK_BUTTON_PRESS) {
		change_size_cb(NULL, gtkconv);
		return TRUE;
	}

	if (e->button != 3 || e->type != GDK_BUTTON_PRESS) {
		return FALSE;
	}

	/*
	 * If a menu already exists, destroy it before creating a new one,
	 * thus freeing-up the memory it occupied.
	 */
	if (menu != NULL)
		gtk_widget_destroy(menu);

	menu = gtk_menu_new();

	if (gtkconv->u.im->anim &&
		!(gdk_pixbuf_animation_is_static_image(gtkconv->u.im->anim)))
	{
		pidgin_new_check_item(menu, _("Animate"),
							G_CALLBACK(toggle_icon_animate_cb), gtkconv,
							gtkconv->u.im->icon_timer);
	}

	pidgin_new_item_from_stock(menu, _("Hide Icon"), NULL, G_CALLBACK(remove_icon),
							 gtkconv, 0, 0, NULL);

	pidgin_new_item_from_stock(menu, _("Save Icon As..."), GTK_STOCK_SAVE_AS,
							 G_CALLBACK(icon_menu_save_cb), gtkconv,
							 0, 0, NULL);

	pidgin_new_item_from_stock(menu, _("Set Custom Icon..."), NULL,
							 G_CALLBACK(set_custom_icon_cb), gtkconv,
							 0, 0, NULL);

	pidgin_new_item_from_stock(menu, _("Change Size"), NULL,
							 G_CALLBACK(change_size_cb), gtkconv,
							 0, 0, NULL);

	/* Is there a custom icon for this person? */
	conv = gtkconv->active_conv;
	buddy = purple_find_buddy(purple_conversation_get_account(conv),
	                          purple_conversation_get_name(conv));
	if (buddy)
	{
		PurpleContact *contact = purple_buddy_get_contact(buddy);
		if (contact && purple_buddy_icons_node_has_custom_icon((PurpleBlistNode*)contact))
		{
			pidgin_new_item_from_stock(menu, _("Remove Custom Icon"), NULL,
			                           G_CALLBACK(remove_custom_icon_cb), gtkconv,
			                           0, 0, NULL);
		}
	}

	gtk_menu_popup(GTK_MENU(menu), NULL, NULL, NULL, NULL, e->button, e->time);

	return TRUE;
}

/**************************************************************************
 * End of the bunch of buddy icon functions
 **************************************************************************/
void
pidgin_conv_present_conversation(PurpleConversation *conv)
{
	PidginConversation *gtkconv;
	GdkModifierType state;

	pidgin_conv_attach_to_conversation(conv);
	gtkconv = PIDGIN_CONVERSATION(conv);

	pidgin_conv_switch_active_conversation(conv);
	/* Switch the tab only if the user initiated the event by pressing
	 * a button or hitting a key. */
	if (gtk_get_current_event_state(&state))
		pidgin_conv_window_switch_gtkconv(gtkconv->win, gtkconv);
	gtk_window_present(GTK_WINDOW(gtkconv->win->window));
}

GList *
pidgin_conversations_find_unseen_list(PurpleConversationType type,
										PidginUnseenState min_state,
										gboolean hidden_only,
										guint max_count)
{
	GList *l;
	GList *r = NULL;
	guint c = 0;

	if (type == PURPLE_CONV_TYPE_IM) {
		l = purple_get_ims();
	} else if (type == PURPLE_CONV_TYPE_CHAT) {
		l = purple_get_chats();
	} else {
		l = purple_get_conversations();
	}

	for (; l != NULL && (max_count == 0 || c < max_count); l = l->next) {
		PurpleConversation *conv = (PurpleConversation*)l->data;
		PidginConversation *gtkconv = PIDGIN_CONVERSATION(conv);

		if(gtkconv == NULL || gtkconv->active_conv != conv)
			continue;

		if (gtkconv->unseen_state >= min_state
			&& (!hidden_only ||
				(hidden_only && gtkconv->win == hidden_convwin))) {

			r = g_list_prepend(r, conv);
			c++;
		}
	}

	return r;
}

static void
unseen_conv_menu_cb(GtkMenuItem *item, PurpleConversation *conv)
{
	g_return_if_fail(conv != NULL);
	pidgin_conv_present_conversation(conv);
}

static void
unseen_all_conv_menu_cb(GtkMenuItem *item, GList *list)
{
	g_return_if_fail(list != NULL);
	/* Do not free the list from here. It will be freed from the
	 * 'destroy' callback on the menuitem. */
	while (list) {
		pidgin_conv_present_conversation(list->data);
		list = list->next;
	}
}

guint
pidgin_conversations_fill_menu(GtkWidget *menu, GList *convs)
{
	GList *l;
	guint ret=0;

	g_return_val_if_fail(menu != NULL, 0);
	g_return_val_if_fail(convs != NULL, 0);

	for (l = convs; l != NULL ; l = l->next) {
		PurpleConversation *conv = (PurpleConversation*)l->data;
		PidginConversation *gtkconv = PIDGIN_CONVERSATION(conv);

		GtkWidget *icon = gtk_image_new_from_stock(pidgin_conv_get_icon_stock(conv),
				gtk_icon_size_from_name(PIDGIN_ICON_SIZE_TANGO_MICROSCOPIC));
		GtkWidget *item;
		gchar *text = g_strdup_printf("%s (%d)",
				gtk_label_get_text(GTK_LABEL(gtkconv->tab_label)),
				gtkconv->unseen_count);

		item = gtk_image_menu_item_new_with_label(text);
		gtk_image_menu_item_set_image(GTK_IMAGE_MENU_ITEM(item), icon);
		g_signal_connect(G_OBJECT(item), "activate", G_CALLBACK(unseen_conv_menu_cb), conv);
		gtk_menu_shell_append(GTK_MENU_SHELL(menu), item);
		g_free(text);
		ret++;
	}

	if (convs->next) {
		/* There are more than one conversation. Add an option to show all conversations. */
		GtkWidget *item;
		GList *list = g_list_copy(convs);

		pidgin_separator(menu);

		item = gtk_menu_item_new_with_label(_("Show All"));
		g_signal_connect(G_OBJECT(item), "activate", G_CALLBACK(unseen_all_conv_menu_cb), list);
		g_signal_connect_swapped(G_OBJECT(item), "destroy", G_CALLBACK(g_list_free), list);
		gtk_menu_shell_append(GTK_MENU_SHELL(menu), item);
	}

	return ret;
}

PidginWindow *
pidgin_conv_get_window(PidginConversation *gtkconv)
{
	g_return_val_if_fail(gtkconv != NULL, NULL);
	return gtkconv->win;
}

static GtkActionEntry menu_entries[] =
/* TODO: fill out tooltips... */
{
	/* Conversation menu */
	{ "ConversationMenu", NULL, N_("_Conversation"), NULL, NULL, NULL },
	{ "NewInstantMessage", PIDGIN_STOCK_TOOLBAR_MESSAGE_NEW, N_("New Instant _Message..."), "<control>M", NULL, G_CALLBACK(menu_new_conv_cb) },
	{ "JoinAChat", PIDGIN_STOCK_CHAT, N_("Join a _Chat..."), NULL, NULL, G_CALLBACK(menu_join_chat_cb) },
	{ "Find", GTK_STOCK_FIND, N_("_Find..."), NULL, NULL, G_CALLBACK(menu_find_cb) },
	{ "ViewLog", NULL, N_("View _Log"), NULL, NULL, G_CALLBACK(menu_view_log_cb) },
	{ "SaveAs", GTK_STOCK_SAVE_AS, N_("_Save As..."), NULL, NULL, G_CALLBACK(menu_save_as_cb) },
	{ "ClearScrollback", GTK_STOCK_CLEAR, N_("Clea_r Scrollback"), "<control>L", NULL, G_CALLBACK(menu_clear_cb) },

#ifdef USE_VV
	{ "MediaMenu", NULL, N_("M_edia"), NULL, NULL, NULL },
	{ "AudioCall", PIDGIN_STOCK_TOOLBAR_AUDIO_CALL, N_("_Audio Call"), NULL, NULL, G_CALLBACK(menu_initiate_media_call_cb) },
	{ "VideoCall", PIDGIN_STOCK_TOOLBAR_VIDEO_CALL, N_("_Video Call"), NULL, NULL, G_CALLBACK(menu_initiate_media_call_cb) },
	{ "AudioVideoCall", PIDGIN_STOCK_TOOLBAR_VIDEO_CALL, N_("Audio/Video _Call"), NULL, NULL, G_CALLBACK(menu_initiate_media_call_cb) },
#endif

	{ "SendFile", PIDGIN_STOCK_TOOLBAR_SEND_FILE, N_("Se_nd File..."), NULL, NULL, G_CALLBACK(menu_send_file_cb) },
	{ "GetAttention", PIDGIN_STOCK_TOOLBAR_SEND_ATTENTION, N_("Get _Attention"), NULL, NULL, G_CALLBACK(menu_get_attention_cb) },
	{ "AddBuddyPounce", NULL, N_("Add Buddy _Pounce..."), NULL, NULL, G_CALLBACK(menu_add_pounce_cb) },
	{ "GetInfo", PIDGIN_STOCK_TOOLBAR_USER_INFO, N_("_Get Info"), "<control>O", NULL, G_CALLBACK(menu_get_info_cb) },
	{ "Invite", NULL, N_("In_vite..."), NULL, NULL, G_CALLBACK(menu_invite_cb) },
	{ "MoreMenu", NULL, N_("M_ore"), NULL, NULL, NULL },
	{ "Alias", NULL, N_("Al_ias..."), NULL, NULL, G_CALLBACK(menu_alias_cb) },
	{ "Block", PIDGIN_STOCK_TOOLBAR_BLOCK, N_("_Block..."), NULL, NULL, G_CALLBACK(menu_block_cb) },
	{ "Unblock", PIDGIN_STOCK_TOOLBAR_UNBLOCK, N_("_Unblock..."), NULL, NULL, G_CALLBACK(menu_unblock_cb) },
	{ "Add", GTK_STOCK_ADD, N_("_Add..."), NULL, NULL, G_CALLBACK(menu_add_remove_cb) },
	{ "Remove", GTK_STOCK_REMOVE, N_("_Remove..."), NULL, NULL, G_CALLBACK(menu_add_remove_cb) },
	{ "InsertLink", PIDGIN_STOCK_TOOLBAR_INSERT_LINK, N_("Insert Lin_k..."), NULL, NULL, G_CALLBACK(menu_insert_link_cb) },
	{ "InsertImage", PIDGIN_STOCK_TOOLBAR_INSERT_IMAGE, N_("Insert Imag_e..."), NULL, NULL, G_CALLBACK(menu_insert_image_cb) },
	{ "Close", GTK_STOCK_CLOSE, N_("_Close"), NULL, NULL, G_CALLBACK(menu_close_conv_cb) },

	/* Options */
	{ "OptionsMenu", NULL, N_("_Options"), NULL, NULL, NULL },
};

/* Toggle items */
static const GtkToggleActionEntry menu_toggle_entries[] = {
	{ "EnableLogging", NULL, N_("Enable _Logging"), NULL, NULL, G_CALLBACK(menu_logging_cb), FALSE },
	{ "EnableSounds", NULL, N_("Enable _Sounds"), NULL, NULL, G_CALLBACK(menu_sounds_cb), FALSE },
	{ "ShowFormattingToolbars", NULL, N_("Show Formatting _Toolbars"), NULL, NULL, G_CALLBACK(menu_toolbar_cb), FALSE },
	{ "ShowTimestamps", NULL, N_("Show Ti_mestamps"), NULL, NULL, G_CALLBACK(menu_timestamps_cb), FALSE },
};

static const char *conversation_menu =
"<ui>"
	"<menubar name='Conversation'>"
		"<menu action='ConversationMenu'>"
			"<menuitem action='NewInstantMessage'/>"
			"<menuitem action='JoinAChat'/>"
			"<separator/>"
			"<menuitem action='Find'/>"
			"<menuitem action='ViewLog'/>"
			"<menuitem action='SaveAs'/>"
			"<menuitem action='ClearScrollback'/>"
			"<separator/>"
#ifdef USE_VV
			"<menu action='MediaMenu'>"
				"<menuitem action='AudioCall'/>"
				"<menuitem action='VideoCall'/>"
				"<menuitem action='AudioVideoCall'/>"
			"</menu>"
#endif
			"<menuitem action='SendFile'/>"
			"<menuitem action='GetAttention'/>"
			"<menuitem action='AddBuddyPounce'/>"
			"<menuitem action='GetInfo'/>"
			"<menuitem action='Invite'/>"
			"<menu action='MoreMenu'/>"
			"<separator/>"
			"<menuitem action='Alias'/>"
			"<menuitem action='Block'/>"
			"<menuitem action='Unblock'/>"
			"<menuitem action='Add'/>"
			"<menuitem action='Remove'/>"
			"<separator/>"
			"<menuitem action='InsertLink'/>"
			"<menuitem action='InsertImage'/>"
			"<separator/>"
			"<menuitem action='Close'/>"
		"</menu>"
		"<menu action='OptionsMenu'>"
			"<menuitem action='EnableLogging'/>"
			"<menuitem action='EnableSounds'/>"
			"<separator/>"
			"<menuitem action='ShowFormattingToolbars'/>"
			"<menuitem action='ShowTimestamps'/>"
		"</menu>"
	"</menubar>"
"</ui>";

static void
sound_method_pref_changed_cb(const char *name, PurplePrefType type,
							 gconstpointer value, gpointer data)
{
	PidginWindow *win = data;
	const char *method = value;

	if (!strcmp(method, "none"))
	{
		gtk_toggle_action_set_active(GTK_TOGGLE_ACTION(win->menu.sounds),
		                             FALSE);
		gtk_action_set_sensitive(win->menu.sounds, FALSE);
	}
	else
	{
		PidginConversation *gtkconv = pidgin_conv_window_get_active_gtkconv(win);

		if (gtkconv != NULL)
			gtk_toggle_action_set_active(GTK_TOGGLE_ACTION(win->menu.sounds),
			                             gtkconv->make_sound);
		gtk_action_set_sensitive(win->menu.sounds, TRUE);
	}
}

/* Returns TRUE if some items were added to the menu, FALSE otherwise */
static gboolean
populate_menu_with_options(GtkWidget *menu, PidginConversation *gtkconv, gboolean all)
{
	GList *list;
	PurpleConversation *conv;
	PurpleAccount *account;
	PurpleBlistNode *node = NULL;
	PurpleChat *chat = NULL;
	PurpleBuddy *buddy = NULL;
	gboolean ret;

	conv = gtkconv->active_conv;
	account = purple_conversation_get_account(conv);

	if (purple_conversation_get_type(conv) == PURPLE_CONV_TYPE_CHAT) {
		chat = purple_blist_find_chat(account, purple_conversation_get_name(conv));

		if ((chat == NULL) && (gtkconv->webview != NULL)) {
			chat = g_object_get_data(G_OBJECT(gtkconv->webview), "transient_chat");
		}

		if ((chat == NULL) && (gtkconv->webview != NULL)) {
			GHashTable *components;
			PurpleAccount *account = purple_conversation_get_account(conv);
			PurplePlugin *prpl = purple_find_prpl(purple_account_get_protocol_id(account));
			PurplePluginProtocolInfo *prpl_info = PURPLE_PLUGIN_PROTOCOL_INFO(prpl);
			if (purple_account_get_connection(account) != NULL &&
					PURPLE_PROTOCOL_PLUGIN_HAS_FUNC(prpl_info, chat_info_defaults)) {
				components = prpl_info->chat_info_defaults(purple_account_get_connection(account),
						purple_conversation_get_name(conv));
			} else {
				components = g_hash_table_new_full(g_str_hash, g_str_equal,
						g_free, g_free);
				g_hash_table_replace(components, g_strdup("channel"),
						g_strdup(purple_conversation_get_name(conv)));
			}
			chat = purple_chat_new(account, NULL, components);
			purple_blist_node_set_flags((PurpleBlistNode *)chat,
					PURPLE_BLIST_NODE_FLAG_NO_SAVE);
			g_object_set_data_full(G_OBJECT(gtkconv->webview), "transient_chat",
					chat, (GDestroyNotify)purple_blist_remove_chat);
		}
	} else {
		if (!purple_account_is_connected(account))
			return FALSE;

		buddy = purple_find_buddy(account, purple_conversation_get_name(conv));

		/* gotta remain bug-compatible :( libpurple < 2.0.2 didn't handle
		 * removing "isolated" buddy nodes well */
		if (purple_version_check(2, 0, 2) == NULL) {
			if ((buddy == NULL) && (gtkconv->webview != NULL)) {
				buddy = g_object_get_data(G_OBJECT(gtkconv->webview), "transient_buddy");
			}

			if ((buddy == NULL) && (gtkconv->webview != NULL)) {
				buddy = purple_buddy_new(account, purple_conversation_get_name(conv), NULL);
				purple_blist_node_set_flags((PurpleBlistNode *)buddy,
						PURPLE_BLIST_NODE_FLAG_NO_SAVE);
				g_object_set_data_full(G_OBJECT(gtkconv->webview), "transient_buddy",
						buddy, (GDestroyNotify)purple_buddy_destroy);
			}
		}
	}

	if (chat)
		node = (PurpleBlistNode *)chat;
	else if (buddy)
		node = (PurpleBlistNode *)buddy;

	/* Now add the stuff */
	if (all) {
		if (buddy)
			pidgin_blist_make_buddy_menu(menu, buddy, TRUE);
		else if (chat) {
			/* XXX: */
		}
	} else if (node) {
		if (purple_account_is_connected(account))
			pidgin_append_blist_node_proto_menu(menu, purple_account_get_connection(account), node);
		pidgin_append_blist_node_extended_menu(menu, node);
	}

	if ((list = gtk_container_get_children(GTK_CONTAINER(menu))) == NULL) {
		ret = FALSE;
	} else {
		g_list_free(list);
		ret = TRUE;
	}
	return ret;
}

static void
regenerate_media_items(PidginWindow *win)
{
#ifdef USE_VV
	PurpleAccount *account;
	PurpleConversation *conv;

	conv = pidgin_conv_window_get_active_conversation(win);

	if (conv == NULL) {
		purple_debug_error("gtkconv", "couldn't get active conversation"
				" when regenerating media items\n");
		return;
	}

	account = purple_conversation_get_account(conv);

	if (account == NULL) {
		purple_debug_error("gtkconv", "couldn't get account when"
				" regenerating media items\n");
		return;
	}

	/*
	 * Check if account support voice and/or calls, and
	 * if the current buddy	supports it.
	 */
	if (account != NULL && purple_conversation_get_type(conv)
			== PURPLE_CONV_TYPE_IM) {
		PurpleMediaCaps caps =
				purple_prpl_get_media_caps(account,
				purple_conversation_get_name(conv));

		gtk_action_set_sensitive(win->audio_call,
				caps & PURPLE_MEDIA_CAPS_AUDIO
				? TRUE : FALSE);
		gtk_action_set_sensitive(win->video_call,
				caps & PURPLE_MEDIA_CAPS_VIDEO
				? TRUE : FALSE);
		gtk_action_set_sensitive(win->audio_video_call, 
				caps & PURPLE_MEDIA_CAPS_AUDIO_VIDEO
				? TRUE : FALSE);
	} else if (purple_conversation_get_type(conv)
			== PURPLE_CONV_TYPE_CHAT) {
		/* for now, don't care about chats... */
		gtk_action_set_sensitive(win->audio_call, FALSE);
		gtk_action_set_sensitive(win->video_call, FALSE);
		gtk_action_set_sensitive(win->audio_video_call, FALSE);
	} else {
		gtk_action_set_sensitive(win->audio_call, FALSE);
		gtk_action_set_sensitive(win->video_call, FALSE);
		gtk_action_set_sensitive(win->audio_video_call, FALSE);
	}
#endif
}

static void
regenerate_attention_items(PidginWindow *win)
{
	GtkWidget *menu;
	PurpleConversation *conv;
	PurpleConnection *pc;
	PurplePlugin *prpl = NULL;
	PurplePluginProtocolInfo *prpl_info = NULL;
	GList *list;

	conv = pidgin_conv_window_get_active_conversation(win);
	if (!conv)
		return;

	/* Remove the previous entries */
	gtk_menu_item_set_submenu(GTK_MENU_ITEM(win->menu.get_attention), NULL);

	pc = purple_conversation_get_connection(conv);
	if (pc != NULL)
		prpl = purple_connection_get_prpl(pc);
	if (prpl != NULL)
		prpl_info = PURPLE_PLUGIN_PROTOCOL_INFO(prpl);

	if (prpl_info && PURPLE_PROTOCOL_PLUGIN_HAS_FUNC(prpl_info, get_attention_types)) {
		list = prpl_info->get_attention_types(purple_connection_get_account(pc));

		/* Multiple attention types */
		if (list && list->next) {
			int index = 0;

			menu = gtk_menu_new();
			while (list) {
				PurpleAttentionType *type;
				GtkWidget *menuitem;

				type = list->data;

				menuitem = gtk_menu_item_new_with_label(purple_attention_type_get_name(type));
				g_object_set_data(G_OBJECT(menuitem), "index", GINT_TO_POINTER(index));
				g_signal_connect(G_OBJECT(menuitem), "activate",
				                 G_CALLBACK(menu_get_attention_cb),
				                 win);
				gtk_menu_shell_append(GTK_MENU_SHELL(menu), menuitem);

				index++;
				list = g_list_delete_link(list, list);
			}

			gtk_menu_item_set_submenu(GTK_MENU_ITEM(win->menu.get_attention), menu);
			gtk_widget_show_all(menu);
		}
	}
}

static void
regenerate_options_items(PidginWindow *win)
{
	GtkWidget *menu;
	PidginConversation *gtkconv;
	GList *list;
	GtkWidget *more_menu;

	gtkconv = pidgin_conv_window_get_active_gtkconv(win);
	more_menu = gtk_ui_manager_get_widget(win->menu.ui,
	                                      "/Conversation/ConversationMenu/MoreMenu");
	gtk_widget_show(more_menu);
	menu = gtk_menu_item_get_submenu(GTK_MENU_ITEM(more_menu));

	/* Remove the previous entries */
	for (list = gtk_container_get_children(GTK_CONTAINER(menu)); list; )
	{
		GtkWidget *w = list->data;
		list = g_list_delete_link(list, list);
		gtk_widget_destroy(w);
	}

	if (!populate_menu_with_options(menu, gtkconv, FALSE))
	{
		GtkWidget *item = gtk_menu_item_new_with_label(_("No actions available"));
		gtk_menu_shell_append(GTK_MENU_SHELL(menu), item);
		gtk_widget_set_sensitive(item, FALSE);
	}

	gtk_widget_show_all(menu);
}

static void
remove_from_list(GtkWidget *widget, PidginWindow *win)
{
	GList *list = g_object_get_data(G_OBJECT(win->window), "plugin-actions");
	list = g_list_remove(list, widget);
	g_object_set_data(G_OBJECT(win->window), "plugin-actions", list);
}

static void
regenerate_plugins_items(PidginWindow *win)
{
	GList *action_items;
	GtkWidget *menu;
	GList *list;
	PidginConversation *gtkconv;
	PurpleConversation *conv;
	GtkWidget *item;

	if (win->window == NULL || win == hidden_convwin)
		return;

	gtkconv = pidgin_conv_window_get_active_gtkconv(win);
	if (gtkconv == NULL)
		return;

	conv = gtkconv->active_conv;
	action_items = g_object_get_data(G_OBJECT(win->window), "plugin-actions");

	/* Remove the old menuitems */
	while (action_items) {
		g_signal_handlers_disconnect_by_func(G_OBJECT(action_items->data),
					G_CALLBACK(remove_from_list), win);
		gtk_widget_destroy(action_items->data);
		action_items = g_list_delete_link(action_items, action_items);
	}

	item = gtk_ui_manager_get_widget(win->menu.ui, "/Conversation/OptionsMenu");
	menu = gtk_menu_item_get_submenu(GTK_MENU_ITEM(item));

	list = purple_conversation_get_extended_menu(conv);
	if (list) {
		action_items = g_list_prepend(NULL, (item = pidgin_separator(menu)));
		g_signal_connect(G_OBJECT(item), "destroy", G_CALLBACK(remove_from_list), win);
	}

	for(; list; list = g_list_delete_link(list, list)) {
		PurpleMenuAction *act = (PurpleMenuAction *) list->data;
		item = pidgin_append_menu_action(menu, act, conv);
		action_items = g_list_prepend(action_items, item);
		gtk_widget_show_all(item);
		g_signal_connect(G_OBJECT(item), "destroy", G_CALLBACK(remove_from_list), win);
	}
	g_object_set_data(G_OBJECT(win->window), "plugin-actions", action_items);
}

static void menubar_activated(GtkWidget *item, gpointer data)
{
	PidginWindow *win = data;
	regenerate_media_items(win);
	regenerate_options_items(win);
	regenerate_plugins_items(win);
	regenerate_attention_items(win);

	/* The following are to make sure the 'More' submenu is not regenerated every time
	 * the focus shifts from 'Conversations' to some other menu and back. */
	g_signal_handlers_block_by_func(G_OBJECT(item), G_CALLBACK(menubar_activated), data);
	g_signal_connect(G_OBJECT(win->menu.menubar), "deactivate", G_CALLBACK(focus_out_from_menubar), data);
}

static void
focus_out_from_menubar(GtkWidget *wid, PidginWindow *win)
{
	/* The menubar has been deactivated. Make sure the 'More' submenu is regenerated next time
	 * the 'Conversation' menu pops up. */
	GtkWidget *menuitem = gtk_ui_manager_get_widget(win->menu.ui, "/Conversation/ConversationMenu");
	g_signal_handlers_unblock_by_func(G_OBJECT(menuitem), G_CALLBACK(menubar_activated), win);
	g_signal_handlers_disconnect_by_func(G_OBJECT(win->menu.menubar),
				G_CALLBACK(focus_out_from_menubar), win);
}

static GtkWidget *
setup_menubar(PidginWindow *win)
{
	GtkAccelGroup *accel_group;
	const char *method;
	GtkActionGroup *action_group;
	GError *error;
	GtkWidget *menuitem;

	action_group = gtk_action_group_new("ConversationActions");
	gtk_action_group_add_actions(action_group,
	                             menu_entries,
	                             G_N_ELEMENTS(menu_entries),
	                             win);
	gtk_action_group_add_toggle_actions(action_group,
	                                    menu_toggle_entries,
	                                    G_N_ELEMENTS(menu_toggle_entries),
	                                    win);
#ifdef ENABLE_NLS
	gtk_action_group_set_translation_domain(action_group,
	                                        PACKAGE);
#endif

	win->menu.ui = gtk_ui_manager_new();
	gtk_ui_manager_insert_action_group(win->menu.ui, action_group, 0);

	accel_group = gtk_ui_manager_get_accel_group(win->menu.ui);
	gtk_window_add_accel_group(GTK_WINDOW(win->window), accel_group);
	g_signal_connect(G_OBJECT(accel_group), "accel-changed",
	                 G_CALLBACK(pidgin_save_accels_cb), NULL);

	error = NULL;
	if (!gtk_ui_manager_add_ui_from_string(win->menu.ui, conversation_menu, -1, &error))
	{
		g_message("building menus failed: %s", error->message);
		g_error_free(error);
		exit(EXIT_FAILURE);
	}

	win->menu.menubar =
		gtk_ui_manager_get_widget(win->menu.ui, "/Conversation");

	menuitem = gtk_ui_manager_get_widget(win->menu.ui, "/Conversation/ConversationMenu");
	g_signal_connect(G_OBJECT(menuitem), "activate", G_CALLBACK(menubar_activated), win);

	win->menu.view_log =
		gtk_ui_manager_get_action(win->menu.ui,
		                          "/Conversation/ConversationMenu/ViewLog");

#ifdef USE_VV
	win->audio_call =
		gtk_ui_manager_get_action(win->menu.ui,
					    "/Conversation/ConversationMenu/MediaMenu/AudioCall");
	win->video_call =
		gtk_ui_manager_get_action(win->menu.ui,
					    "/Conversation/ConversationMenu/MediaMenu/VideoCall");
	win->audio_video_call =
		gtk_ui_manager_get_action(win->menu.ui,
					    "/Conversation/ConversationMenu/MediaMenu/AudioVideoCall");
#endif

	/* --- */

	win->menu.send_file =
		gtk_ui_manager_get_action(win->menu.ui,
		                          "/Conversation/ConversationMenu/SendFile");

	win->menu.get_attention =
		gtk_ui_manager_get_action(win->menu.ui,
		                          "/Conversation/ConversationMenu/GetAttention");

<<<<<<< HEAD
	win->menu.get_attention =
		gtk_item_factory_get_widget(win->menu.item_factory,
			                    N_("/Conversation/Get Attention"));

=======
>>>>>>> bf855296
	win->menu.add_pounce =
		gtk_ui_manager_get_action(win->menu.ui,
		                          "/Conversation/ConversationMenu/AddBuddyPounce");

	/* --- */

	win->menu.get_info =
		gtk_ui_manager_get_action(win->menu.ui,
		                          "/Conversation/ConversationMenu/GetInfo");

	win->menu.invite =
		gtk_ui_manager_get_action(win->menu.ui,
		                          "/Conversation/ConversationMenu/Invite");

	/* --- */

	win->menu.alias =
		gtk_ui_manager_get_action(win->menu.ui,
		                          "/Conversation/ConversationMenu/Alias");

	win->menu.block =
		gtk_ui_manager_get_action(win->menu.ui,
		                          "/Conversation/ConversationMenu/Block");

	win->menu.unblock =
		gtk_ui_manager_get_action(win->menu.ui,
					    "/Conversation/ConversationMenu/Unblock");

	win->menu.add =
		gtk_ui_manager_get_action(win->menu.ui,
		                          "/Conversation/ConversationMenu/Add");

	win->menu.remove =
		gtk_ui_manager_get_action(win->menu.ui,
		                          "/Conversation/ConversationMenu/Remove");

	/* --- */

	win->menu.insert_link =
		gtk_ui_manager_get_action(win->menu.ui,
				"/Conversation/ConversationMenu/InsertLink");

	win->menu.insert_image =
		gtk_ui_manager_get_action(win->menu.ui,
				"/Conversation/ConversationMenu/InsertImage");

	/* --- */

	win->menu.logging =
		gtk_ui_manager_get_action(win->menu.ui,
		                          "/Conversation/OptionsMenu/EnableLogging");
	win->menu.sounds =
		gtk_ui_manager_get_action(win->menu.ui,
		                          "/Conversation/OptionsMenu/EnableSounds");
	method = purple_prefs_get_string(PIDGIN_PREFS_ROOT "/sound/method");
	if (method != NULL && !strcmp(method, "none"))
	{
		gtk_toggle_action_set_active(GTK_TOGGLE_ACTION(win->menu.sounds),
		                               FALSE);
		gtk_action_set_sensitive(win->menu.sounds, FALSE);
	}
	purple_prefs_connect_callback(win, PIDGIN_PREFS_ROOT "/sound/method",
				    sound_method_pref_changed_cb, win);

	win->menu.show_formatting_toolbar =
		gtk_ui_manager_get_action(win->menu.ui,
		                          "/Conversation/OptionsMenu/ShowFormattingToolbars");
	win->menu.show_timestamps =
		gtk_ui_manager_get_action(win->menu.ui,
		                          "/Conversation/OptionsMenu/ShowTimestamps");
	win->menu.show_icon = NULL;

	win->menu.tray = pidgin_menu_tray_new();
	gtk_menu_shell_append(GTK_MENU_SHELL(win->menu.menubar),
	                      win->menu.tray);
	gtk_widget_show(win->menu.tray);

	gtk_widget_show(win->menu.menubar);

	return win->menu.menubar;
}


/**************************************************************************
 * Utility functions
 **************************************************************************/

static void
got_typing_keypress(PidginConversation *gtkconv, gboolean first)
{
	PurpleConversation *conv = gtkconv->active_conv;
	PurpleConvIm *im;

	/*
	 * We know we got something, so we at least have to make sure we don't
	 * send PURPLE_TYPED any time soon.
	 */

	im = PURPLE_CONV_IM(conv);

	purple_conv_im_stop_send_typed_timeout(im);
	purple_conv_im_start_send_typed_timeout(im);

	/* Check if we need to send another PURPLE_TYPING message */
	if (first || (purple_conv_im_get_type_again(im) != 0 &&
				  time(NULL) > purple_conv_im_get_type_again(im)))
	{
		unsigned int timeout;
		timeout = serv_send_typing(purple_conversation_get_connection(conv),
								   purple_conversation_get_name(conv),
								   PURPLE_TYPING);
		purple_conv_im_set_type_again(im, timeout);
	}
}

#if 0
static gboolean
typing_animation(gpointer data) {
	PidginConversation *gtkconv = data;
	PidginWindow *gtkwin = gtkconv->win;
	const char *stock_id = NULL;

	if(gtkconv != pidgin_conv_window_get_active_gtkconv(gtkwin)) {
		return FALSE;
	}

	switch (rand() % 5) {
	case 0:
		stock_id = PIDGIN_STOCK_ANIMATION_TYPING0;
		break;
	case 1:
		stock_id = PIDGIN_STOCK_ANIMATION_TYPING1;
		break;
	case 2:
		stock_id = PIDGIN_STOCK_ANIMATION_TYPING2;
		break;
	case 3:
		stock_id = PIDGIN_STOCK_ANIMATION_TYPING3;
		break;
	case 4:
		stock_id = PIDGIN_STOCK_ANIMATION_TYPING4;
		break;
	}
	if (gtkwin->menu.typing_icon == NULL) {
		 gtkwin->menu.typing_icon = gtk_image_new_from_stock(stock_id, GTK_ICON_SIZE_MENU);
		 pidgin_menu_tray_append(PIDGIN_MENU_TRAY(gtkwin->menu.tray),
                                                                  gtkwin->menu.typing_icon,
                                                                  _("User is typing..."));
	} else {
		gtk_image_set_from_stock(GTK_IMAGE(gtkwin->menu.typing_icon), stock_id, GTK_ICON_SIZE_MENU);
	}
	gtk_widget_show(gtkwin->menu.typing_icon);
	return TRUE;
}
#endif

static void
update_typing_message(PidginConversation *gtkconv, const char *message)
{
	/* TODO WEBKIT: this is not handled at all */
#if 0
	GtkTextBuffer *buffer;
	GtkTextMark *stmark, *enmark;

	if (g_object_get_data(G_OBJECT(gtkconv->imhtml), "disable-typing-notification"))
		return;

	buffer = gtk_text_view_get_buffer(GTK_TEXT_VIEW(gtkconv->imhtml));
	stmark = gtk_text_buffer_get_mark(buffer, "typing-notification-start");
	enmark = gtk_text_buffer_get_mark(buffer, "typing-notification-end");
	if (stmark && enmark) {
		GtkTextIter start, end;
		gtk_text_buffer_get_iter_at_mark(buffer, &start, stmark);
		gtk_text_buffer_get_iter_at_mark(buffer, &end, enmark);
		gtk_text_buffer_delete_mark(buffer, stmark);
		gtk_text_buffer_delete_mark(buffer, enmark);
		gtk_text_buffer_delete(buffer, &start, &end);
	} else if (message && *message == '\n' && message[1] == ' ' && message[2] == '\0')
		message = NULL;

#ifdef RESERVE_LINE
	if (!message)
		message = "\n ";   /* The blank space is required to avoid a GTK+/Pango bug */
#endif

	if (message) {
		GtkTextIter iter;
		gtk_text_buffer_get_end_iter(buffer, &iter);
		gtk_text_buffer_create_mark(buffer, "typing-notification-start", &iter, TRUE);
		gtk_text_buffer_insert_with_tags_by_name(buffer, &iter, message, -1, "TYPING-NOTIFICATION", NULL);
		gtk_text_buffer_get_end_iter(buffer, &iter);
		gtk_text_buffer_create_mark(buffer, "typing-notification-end", &iter, TRUE);
	}
#endif /* if 0 */
}

static void
update_typing_icon(PidginConversation *gtkconv)
{
	PurpleConvIm *im = NULL;
	PurpleConversation *conv = gtkconv->active_conv;
	char *message = NULL;

	if (purple_conversation_get_type(conv) == PURPLE_CONV_TYPE_IM)
		im = PURPLE_CONV_IM(conv);

	if (im == NULL)
		return;

	if (purple_conv_im_get_typing_state(im) == PURPLE_NOT_TYPING) {
#ifdef RESERVE_LINE
		update_typing_message(gtkconv, NULL);
#else
		update_typing_message(gtkconv, "\n ");
#endif
		return;
	}

	if (purple_conv_im_get_typing_state(im) == PURPLE_TYPING) {
		message = g_strdup_printf(_("\n%s is typing..."), purple_conversation_get_title(conv));
	} else {
		message = g_strdup_printf(_("\n%s has stopped typing"), purple_conversation_get_title(conv));
	}

	update_typing_message(gtkconv, message);
	g_free(message);
}

static gboolean
update_send_to_selection(PidginWindow *win)
{
	PurpleAccount *account;
	PurpleConversation *conv;
	GtkWidget *menu;
	GList *child;
	PurpleBuddy *b;

	conv = pidgin_conv_window_get_active_conversation(win);

	if (conv == NULL)
		return FALSE;

	account = purple_conversation_get_account(conv);

	if (account == NULL)
		return FALSE;

	if (win->menu.send_to == NULL)
		return FALSE;

	if (!(b = purple_find_buddy(account, purple_conversation_get_name(conv))))
		return FALSE;

	gtk_widget_show(win->menu.send_to);

	menu = gtk_menu_item_get_submenu(GTK_MENU_ITEM(win->menu.send_to));

	for (child = gtk_container_get_children(GTK_CONTAINER(menu));
		 child != NULL;
		 child = g_list_delete_link(child, child)) {

		GtkWidget *item = child->data;
		PurpleBuddy *item_buddy;
		PurpleAccount *item_account = g_object_get_data(G_OBJECT(item), "purple_account");
		gchar *buddy_name = g_object_get_data(G_OBJECT(item),
		                                      "purple_buddy_name");
		item_buddy = purple_find_buddy(item_account, buddy_name);

		if (b == item_buddy) {
			gtk_check_menu_item_set_active(GTK_CHECK_MENU_ITEM(item), TRUE);
			g_list_free(child);
			break;
		}
	}

	return FALSE;
}

static gboolean
send_to_item_enter_notify_cb(GtkWidget *menuitem, GdkEventCrossing *event, GtkWidget *label)
{
	gtk_widget_set_sensitive(GTK_WIDGET(label), TRUE);
	return FALSE;
}

static gboolean
send_to_item_leave_notify_cb(GtkWidget *menuitem, GdkEventCrossing *event, GtkWidget *label)
{
	gtk_widget_set_sensitive(GTK_WIDGET(label), FALSE);
	return FALSE;
}

static void
create_sendto_item(GtkWidget *menu, GtkSizeGroup *sg, GSList **group, PurpleBuddy *buddy, PurpleAccount *account, const char *name)
{
	GtkWidget *box;
	GtkWidget *label;
	GtkWidget *image;
	GtkWidget *menuitem;
	GdkPixbuf *pixbuf;
	gchar *text;

	/* Create a pixmap for the protocol icon. */
	pixbuf = pidgin_create_prpl_icon(account, PIDGIN_PRPL_ICON_SMALL);

	/* Now convert it to GtkImage */
	if (pixbuf == NULL)
		image = gtk_image_new();
	else
	{
		image = gtk_image_new_from_pixbuf(pixbuf);
		g_object_unref(G_OBJECT(pixbuf));
	}

	gtk_size_group_add_widget(sg, image);

	/* Make our menu item */
	text = g_strdup_printf("%s (%s)", name, purple_account_get_name_for_display(account));
	menuitem = gtk_radio_menu_item_new_with_label(*group, text);
	g_free(text);
	*group = gtk_radio_menu_item_get_group(GTK_RADIO_MENU_ITEM(menuitem));

	/* Do some evil, see some evil, speak some evil. */
	box = gtk_hbox_new(FALSE, 0);

	label = gtk_bin_get_child(GTK_BIN(menuitem));
	g_object_ref(label);
	gtk_container_remove(GTK_CONTAINER(menuitem), label);

	gtk_box_pack_start(GTK_BOX(box), image, FALSE, FALSE, 0);
	gtk_box_pack_start(GTK_BOX(box), label, TRUE, TRUE, 4);

	if (buddy != NULL &&
	    !purple_presence_is_online(purple_buddy_get_presence(buddy)))
	{
		gtk_widget_set_sensitive(label, FALSE);

		/* Set the label sensitive when the menuitem is highlighted and
		 * insensitive again when the mouse leaves it. This way, it
		 * doesn't appear weird from the highlighting of the embossed
		 * (insensitive style) text.*/
		g_signal_connect(menuitem, "enter-notify-event",
				 G_CALLBACK(send_to_item_enter_notify_cb), label);
		g_signal_connect(menuitem, "leave-notify-event",
				 G_CALLBACK(send_to_item_leave_notify_cb), label);
	}

	g_object_unref(label);

	gtk_container_add(GTK_CONTAINER(menuitem), box);

	gtk_widget_show(label);
	gtk_widget_show(image);
	gtk_widget_show(box);

	/* Set our data and callbacks. */
	g_object_set_data(G_OBJECT(menuitem), "purple_account", account);
	g_object_set_data_full(G_OBJECT(menuitem), "purple_buddy_name", g_strdup(name), g_free);

	g_signal_connect(G_OBJECT(menuitem), "activate",
	                 G_CALLBACK(menu_conv_sel_send_cb), NULL);

	gtk_widget_show(menuitem);
	gtk_menu_shell_append(GTK_MENU_SHELL(menu), menuitem);
}

static gboolean
compare_buddy_presence(PurplePresence *p1, PurplePresence *p2)
{
	/* This is necessary because multiple PurpleBuddy's don't share the same
	 * PurplePresence anymore.
	 */
	PurpleBuddy *b1 = purple_presence_get_buddy(p1);
	PurpleBuddy *b2 = purple_presence_get_buddy(p2);
	if (purple_buddy_get_account(b1) == purple_buddy_get_account(b2) &&
			strcmp(purple_buddy_get_name(b1), purple_buddy_get_name(b2)) == 0)
		return FALSE;
	return TRUE;
}

static void
generate_send_to_items(PidginWindow *win)
{
	GtkWidget *menu;
	GSList *group = NULL;
	GtkSizeGroup *sg = gtk_size_group_new(GTK_SIZE_GROUP_HORIZONTAL);
	PidginConversation *gtkconv;
	GSList *l, *buds;

	g_return_if_fail(win != NULL);

	gtkconv = pidgin_conv_window_get_active_gtkconv(win);

	g_return_if_fail(gtkconv != NULL);

	if (win->menu.send_to != NULL)
		gtk_widget_destroy(win->menu.send_to);

	/* Build the Send To menu */
	win->menu.send_to = gtk_menu_item_new_with_mnemonic(_("S_end To"));
	gtk_widget_show(win->menu.send_to);

	menu = gtk_menu_new();
	gtk_menu_shell_insert(GTK_MENU_SHELL(win->menu.menubar),
	                      win->menu.send_to, 2);
	gtk_menu_item_set_submenu(GTK_MENU_ITEM(win->menu.send_to), menu);

	gtk_widget_show(menu);

	if (purple_conversation_get_type(gtkconv->active_conv) == PURPLE_CONV_TYPE_IM) {
		buds = purple_find_buddies(purple_conversation_get_account(gtkconv->active_conv), purple_conversation_get_name(gtkconv->active_conv));

		if (buds == NULL)
		{
			/* The user isn't on the buddy list. So we don't create any sendto menu. */
		}
		else
		{
			GList *list = NULL, *iter;
			for (l = buds; l != NULL; l = l->next)
			{
				PurpleBlistNode *node;

				node = PURPLE_BLIST_NODE(purple_buddy_get_contact(PURPLE_BUDDY(l->data)));

				for (node = node->child; node != NULL; node = node->next)
				{
					PurpleBuddy *buddy = (PurpleBuddy *)node;
					PurpleAccount *account;

					if (!PURPLE_BLIST_NODE_IS_BUDDY(node))
						continue;

					account = purple_buddy_get_account(buddy);
					/* TODO WEBKIT: (I'm not actually sure if this is webkit-related --Mark Doliner) */
					if (purple_account_is_connected(account) /*|| account == purple_conversation_get_account(gtkconv->active_conv)*/)
					{
						/* Use the PurplePresence to get unique buddies. */
						PurplePresence *presence = purple_buddy_get_presence(buddy);
						if (!g_list_find_custom(list, presence, (GCompareFunc)compare_buddy_presence))
							list = g_list_prepend(list, presence);
					}
				}
			}

			/* Create the sendto menu only if it has more than one item to show */
			if (list && list->next) {
				/* Loop over the list backwards so we get the items in the right order,
				 * since we did a g_list_prepend() earlier. */
				for (iter = g_list_last(list); iter != NULL; iter = iter->prev) {
					PurplePresence *pre = iter->data;
					PurpleBuddy *buddy = purple_presence_get_buddy(pre);
					create_sendto_item(menu, sg, &group, buddy,
							purple_buddy_get_account(buddy), purple_buddy_get_name(buddy));
				}
			}
			g_list_free(list);
			g_slist_free(buds);
		}
	}

	g_object_unref(sg);

	gtk_widget_show(win->menu.send_to);
	/* TODO: This should never be insensitive.  Possibly hidden or not. */
	if (!group)
		gtk_widget_set_sensitive(win->menu.send_to, FALSE);
	update_send_to_selection(win);
}

static const char *
get_chat_buddy_status_icon(PurpleConvChat *chat, const char *name, PurpleConvChatBuddyFlags flags)
{
	const char *image = NULL;

	if (flags & PURPLE_CBFLAGS_FOUNDER) {
		image = PIDGIN_STOCK_STATUS_FOUNDER;
	} else if (flags & PURPLE_CBFLAGS_OP) {
		image = PIDGIN_STOCK_STATUS_OPERATOR;
	} else if (flags & PURPLE_CBFLAGS_HALFOP) {
		image = PIDGIN_STOCK_STATUS_HALFOP;
	} else if (flags & PURPLE_CBFLAGS_VOICE) {
		image = PIDGIN_STOCK_STATUS_VOICE;
	} else if ((!flags) && purple_conv_chat_is_user_ignored(chat, name)) {
		image = PIDGIN_STOCK_STATUS_IGNORED;
	} else {
		return NULL;
	}
	return image;
}

static void
deleting_chat_buddy_cb(PurpleConvChatBuddy *cb)
{
	GtkTreeRowReference *ref = purple_conv_chat_cb_get_ui_data(cb);

	if (ref) {
		gtk_tree_row_reference_free(ref);
		purple_conv_chat_cb_set_ui_data(cb, NULL);
	}
}

static void
add_chat_buddy_common(PurpleConversation *conv, PurpleConvChatBuddy *cb, const char *old_name)
{
	PidginConversation *gtkconv;
	PidginChatPane *gtkchat;
	PurpleConvChat *chat;
	PurpleConnection *gc;
	PurplePluginProtocolInfo *prpl_info;
	GtkTreeModel *tm;
	GtkListStore *ls;
	GtkTreePath *newpath;
	const char *stock;
	GtkTreeIter iter;
	gboolean is_me = FALSE;
	gboolean is_buddy;
	const gchar *name, *alias;
	gchar *tmp, *alias_key;
	PurpleConvChatBuddyFlags flags;
	GdkColor *color = NULL;

	alias = purple_conv_chat_cb_get_alias(cb);
	name  = purple_conv_chat_cb_get_name(cb);
	flags = purple_conv_chat_cb_get_flags(cb);

	chat    = PURPLE_CONV_CHAT(conv);
	gtkconv = PIDGIN_CONVERSATION(conv);
	gtkchat = gtkconv->u.chat;
	gc      = purple_conversation_get_connection(conv);

	if (!gc || !(prpl_info = PURPLE_PLUGIN_PROTOCOL_INFO(purple_connection_get_prpl(gc))))
		return;

	tm = gtk_tree_view_get_model(GTK_TREE_VIEW(gtkchat->list));
	ls = GTK_LIST_STORE(tm);

	stock = get_chat_buddy_status_icon(chat, name, flags);

	if (!strcmp(purple_conv_chat_get_nick(chat), purple_normalize(purple_conversation_get_account(conv), old_name != NULL ? old_name : name)))
		is_me = TRUE;

	is_buddy = purple_conv_chat_cb_is_buddy(cb);

	tmp = g_utf8_casefold(alias, -1);
	alias_key = g_utf8_collate_key(tmp, -1);
	g_free(tmp);

	if (is_me) {
#if 0
		/* TODO WEBKIT: No tags in webkit stuff, yet. */
		GtkTextTag *tag = gtk_text_tag_table_lookup(
				gtk_text_buffer_get_tag_table(GTK_IMHTML(gtkconv->webview)->text_buffer),
				"send-name");
		g_object_get(tag, "foreground-gdk", &color, NULL);
#endif /* if 0 */
	} else {
		GtkTextTag *tag;
		if ((tag = get_buddy_tag(conv, name, 0, FALSE)))
			g_object_set(G_OBJECT(tag), "style", PANGO_STYLE_NORMAL, NULL);
		if ((tag = get_buddy_tag(conv, name, PURPLE_MESSAGE_NICK, FALSE)))
			g_object_set(G_OBJECT(tag), "style", PANGO_STYLE_NORMAL, NULL);
		color = (GdkColor*)get_nick_color(gtkconv, name);
	}

	gtk_list_store_insert_with_values(ls, &iter,
/*
* The GTK docs are mute about the effects of the "row" value for performance.
* X-Chat hardcodes their value to 0 (prepend) and -1 (append), so we will too.
* It *might* be faster to search the gtk_list_store and set row accurately,
* but no one in #gtk+ seems to know anything about it either.
* Inserting in the "wrong" location has no visible ill effects. - F.P.
*/
			-1, /* "row" */
			CHAT_USERS_ICON_STOCK_COLUMN,  stock,
			CHAT_USERS_ALIAS_COLUMN, alias,
			CHAT_USERS_ALIAS_KEY_COLUMN, alias_key,
			CHAT_USERS_NAME_COLUMN,  name,
			CHAT_USERS_FLAGS_COLUMN, flags,
			CHAT_USERS_COLOR_COLUMN, color,
			CHAT_USERS_WEIGHT_COLUMN, is_buddy ? PANGO_WEIGHT_BOLD : PANGO_WEIGHT_NORMAL,
			-1);

	if (purple_conv_chat_cb_get_ui_data(cb)) {
		GtkTreeRowReference *ref = purple_conv_chat_cb_get_ui_data(cb);
		gtk_tree_row_reference_free(ref);
	}

	newpath = gtk_tree_model_get_path(tm, &iter);
	purple_conv_chat_cb_set_ui_data(cb, gtk_tree_row_reference_new(tm, newpath));
	gtk_tree_path_free(newpath);

	if (is_me && color)
		gdk_color_free(color);
	g_free(alias_key);
}

/**
 * @param most_matched Used internally by this function.
 * @param entered The partial string that the user types before hitting the
 *        tab key.
 * @param entered_bytes The length of entered.
 * @param partial This is a return variable.  This will be set to a string
 *        containing the largest common string between all matches.  This will
 *        be inserted into the input box at the start of the word that the
 *        user is tab completing.  For example, if a chat room contains
 *        "AlfFan" and "AlfHater" and the user types "a<TAB>" then this will
 *        contain "Alf"
 * @param nick_partial Used internally by this function.  Shoudl be a
 *        temporary buffer that is entered_bytes+1 bytes long.
 * @param matches This is a return variable.  If the given name is a potential
 *        match for the entered string, then add a copy of the name to this
 *        list.  The caller is responsible for g_free'ing the data in this
 *        list.
 * @param name The buddy name or alias or slash command name that we're
 *        checking for a match.
 */
static void
tab_complete_process_item(int *most_matched, const char *entered, gsize entered_bytes, char **partial, char *nick_partial,
				  GList **matches, const char *name)
{
	memcpy(nick_partial, name, entered_bytes);
	if (purple_utf8_strcasecmp(nick_partial, entered))
		return;

	/* if we're here, it's a possible completion */

	if (*most_matched == -1) {
		/*
		 * this will only get called once, since from now
		 * on *most_matched is >= 0
		 */
		*most_matched = strlen(name);
		*partial = g_strdup(name);
	}
	else if (*most_matched) {
		char *tmp = g_strdup(name);

		while (purple_utf8_strcasecmp(tmp, *partial)) {
			(*partial)[*most_matched] = '\0';
			if (*most_matched < strlen(tmp))
				tmp[*most_matched] = '\0';
			(*most_matched)--;
		}
		(*most_matched)++;

		g_free(tmp);
	}

	*matches = g_list_insert_sorted(*matches, g_strdup(name),
								   (GCompareFunc)purple_utf8_strcasecmp);
}

static gboolean
tab_complete(PurpleConversation *conv)
{
	PidginConversation *gtkconv;
	GtkTextIter cursor, word_start, start_buffer;
	int start;
	int most_matched = -1;
	char *entered, *partial = NULL;
	char *text;
	char *nick_partial;
	const char *prefix;
	GList *matches = NULL;
	gboolean command = FALSE;
	gsize entered_bytes = 0;

	gtkconv = PIDGIN_CONVERSATION(conv);

	gtk_text_buffer_get_start_iter(gtkconv->entry_buffer, &start_buffer);
	gtk_text_buffer_get_iter_at_mark(gtkconv->entry_buffer, &cursor,
			gtk_text_buffer_get_insert(gtkconv->entry_buffer));

	word_start = cursor;

	/* if there's nothing there just return */
	if (!gtk_text_iter_compare(&cursor, &start_buffer))
		return (purple_conversation_get_type(conv) == PURPLE_CONV_TYPE_CHAT) ? TRUE : FALSE;

	text = gtk_text_buffer_get_text(gtkconv->entry_buffer, &start_buffer,
									&cursor, FALSE);

	/* if we're at the end of ": " we need to move back 2 spaces */
	start = strlen(text) - 1;

	if (start >= 1 && !strncmp(&text[start-1], ": ", 2)) {
		gtk_text_iter_backward_chars(&word_start, 2);
	}

	/* find the start of the word that we're tabbing.
	 * Using gtk_text_iter_backward_word_start won't work, because a nick can contain
	 * characters (e.g. '.', '/' etc.) that Pango may think are word separators. */
	while (gtk_text_iter_backward_char(&word_start)) {
		if (gtk_text_iter_get_char(&word_start) == ' ') {
			/* Reached the whitespace before the start of the word. Move forward once */
			gtk_text_iter_forward_char(&word_start);
			break;
		}
	}

	prefix = pidgin_get_cmd_prefix();
	if (gtk_text_iter_get_offset(&word_start) == 0 &&
			(strlen(text) >= strlen(prefix)) && !strncmp(text, prefix, strlen(prefix))) {
		command = TRUE;
		gtk_text_iter_forward_chars(&word_start, strlen(prefix));
	}

	g_free(text);

	entered = gtk_text_buffer_get_text(gtkconv->entry_buffer, &word_start,
									   &cursor, FALSE);
	entered_bytes = strlen(entered);

	if (!g_utf8_strlen(entered, -1)) {
		g_free(entered);
		return (purple_conversation_get_type(conv) == PURPLE_CONV_TYPE_CHAT) ? TRUE : FALSE;
	}

	nick_partial = g_malloc0(entered_bytes + 1);

	if (command) {
		GList *list = purple_cmd_list(conv);
		GList *l;

		/* Commands */
		for (l = list; l != NULL; l = l->next) {
			tab_complete_process_item(&most_matched, entered, entered_bytes, &partial, nick_partial,
									  &matches, l->data);
		}
		g_list_free(list);
	} else if (purple_conversation_get_type(conv) == PURPLE_CONV_TYPE_CHAT) {
		PurpleConvChat *chat = PURPLE_CONV_CHAT(conv);
		GList *l = purple_conv_chat_get_users(chat);
		GtkTreeModel *model = gtk_tree_view_get_model(GTK_TREE_VIEW(PIDGIN_CONVERSATION(conv)->u.chat->list));
		GtkTreeIter iter;
		int f;

		/* Users */
		for (; l != NULL; l = l->next) {
			tab_complete_process_item(&most_matched, entered, entered_bytes, &partial, nick_partial,
									  &matches, purple_conv_chat_cb_get_name((PurpleConvChatBuddy *)l->data));
		}


		/* Aliases */
		if (gtk_tree_model_get_iter_first(GTK_TREE_MODEL(model), &iter))
		{
			do {
				char *name;
				char *alias;

				gtk_tree_model_get(model, &iter,
						   CHAT_USERS_NAME_COLUMN, &name,
						   CHAT_USERS_ALIAS_COLUMN, &alias,
						   -1);

				if (name && alias && strcmp(name, alias))
					tab_complete_process_item(&most_matched, entered, entered_bytes, &partial, nick_partial,
										  &matches, alias);
				g_free(name);
				g_free(alias);

				f = gtk_tree_model_iter_next(model, &iter);
			} while (f != 0);
		}
	} else {
		g_free(nick_partial);
		g_free(entered);
		return FALSE;
	}

	g_free(nick_partial);

	/* we're only here if we're doing new style */

	/* if there weren't any matches, return */
	if (!matches) {
		/* if matches isn't set partials won't be either */
		g_free(entered);
		return (purple_conversation_get_type(conv) == PURPLE_CONV_TYPE_CHAT) ? TRUE : FALSE;
	}

	gtk_text_buffer_delete(gtkconv->entry_buffer, &word_start, &cursor);

	if (!matches->next) {
		/* there was only one match. fill it in. */
		gtk_text_buffer_get_start_iter(gtkconv->entry_buffer, &start_buffer);
		gtk_text_buffer_get_iter_at_mark(gtkconv->entry_buffer, &cursor,
				gtk_text_buffer_get_insert(gtkconv->entry_buffer));

		if (!gtk_text_iter_compare(&cursor, &start_buffer)) {
			char *tmp = g_strdup_printf("%s: ", (char *)matches->data);
			gtk_text_buffer_insert_at_cursor(gtkconv->entry_buffer, tmp, -1);
			g_free(tmp);
		}
		else
			gtk_text_buffer_insert_at_cursor(gtkconv->entry_buffer,
											 matches->data, -1);

		g_free(matches->data);
		matches = g_list_remove(matches, matches->data);
	}
	else {
		/*
		 * there were lots of matches, fill in as much as possible
		 * and display all of them
		 */
		char *addthis = g_malloc0(1);

		while (matches) {
			char *tmp = addthis;
			addthis = g_strconcat(tmp, matches->data, " ", NULL);
			g_free(tmp);
			g_free(matches->data);
			matches = g_list_remove(matches, matches->data);
		}

		purple_conversation_write(conv, NULL, addthis, PURPLE_MESSAGE_NO_LOG,
								time(NULL));
		gtk_text_buffer_insert_at_cursor(gtkconv->entry_buffer, partial, -1);
		g_free(addthis);
	}

	g_free(entered);
	g_free(partial);

	return TRUE;
}

static void topic_callback(GtkWidget *w, PidginConversation *gtkconv)
{
	PurplePluginProtocolInfo *prpl_info = NULL;
	PurpleConnection *gc;
	PurpleConversation *conv = gtkconv->active_conv;
	PidginChatPane *gtkchat;
	char *new_topic;
	const char *current_topic;

	gc      = purple_conversation_get_connection(conv);

	if(!gc || !(prpl_info = PURPLE_PLUGIN_PROTOCOL_INFO(purple_connection_get_prpl(gc))))
		return;

	if(prpl_info->set_chat_topic == NULL)
		return;

	gtkconv = PIDGIN_CONVERSATION(conv);
	gtkchat = gtkconv->u.chat;
	new_topic = g_strdup(gtk_entry_get_text(GTK_ENTRY(gtkchat->topic_text)));
	current_topic = purple_conv_chat_get_topic(PURPLE_CONV_CHAT(conv));

	if(current_topic && !g_utf8_collate(new_topic, current_topic)){
		g_free(new_topic);
		return;
	}

	if (current_topic)
		gtk_entry_set_text(GTK_ENTRY(gtkchat->topic_text), current_topic);
	else
		gtk_entry_set_text(GTK_ENTRY(gtkchat->topic_text), "");

	prpl_info->set_chat_topic(gc, purple_conv_chat_get_id(PURPLE_CONV_CHAT(conv)),
			new_topic);

	g_free(new_topic);
}

static gint
sort_chat_users(GtkTreeModel *model, GtkTreeIter *a, GtkTreeIter *b, gpointer userdata)
{
	PurpleConvChatBuddyFlags f1 = 0, f2 = 0;
	char *user1 = NULL, *user2 = NULL;
	gboolean buddy1 = FALSE, buddy2 = FALSE;
	gint ret = 0;

	gtk_tree_model_get(model, a,
	                   CHAT_USERS_ALIAS_KEY_COLUMN, &user1,
	                   CHAT_USERS_FLAGS_COLUMN, &f1,
	                   CHAT_USERS_WEIGHT_COLUMN, &buddy1,
	                   -1);
	gtk_tree_model_get(model, b,
	                   CHAT_USERS_ALIAS_KEY_COLUMN, &user2,
	                   CHAT_USERS_FLAGS_COLUMN, &f2,
	                   CHAT_USERS_WEIGHT_COLUMN, &buddy2,
	                   -1);

	/* Only sort by membership levels */
	f1 &= PURPLE_CBFLAGS_VOICE | PURPLE_CBFLAGS_HALFOP | PURPLE_CBFLAGS_OP |
			PURPLE_CBFLAGS_FOUNDER;
	f2 &= PURPLE_CBFLAGS_VOICE | PURPLE_CBFLAGS_HALFOP | PURPLE_CBFLAGS_OP |
			PURPLE_CBFLAGS_FOUNDER;

	if (user1 == NULL || user2 == NULL) {
		if (!(user1 == NULL && user2 == NULL))
			ret = (user1 == NULL) ? -1: 1;
	} else if (f1 != f2) {
		/* sort more important users first */
		ret = (f1 > f2) ? -1 : 1;
	} else if (buddy1 != buddy2) {
		ret = (buddy1 > buddy2) ? -1 : 1;
	} else {
		ret = strcmp(user1, user2);
	}

	g_free(user1);
	g_free(user2);

	return ret;
}

static void
update_chat_alias(PurpleBuddy *buddy, PurpleConversation *conv, PurpleConnection *gc, PurplePluginProtocolInfo *prpl_info)
{
	PidginConversation *gtkconv = PIDGIN_CONVERSATION(conv);
	PurpleConvChat *chat = PURPLE_CONV_CHAT(conv);
	PurpleAccount *account = purple_conversation_get_account(conv);
	GtkTreeModel *model;
	char *normalized_name;
	GtkTreeIter iter;
	int f;

	g_return_if_fail(buddy != NULL);
	g_return_if_fail(conv != NULL);

	/* This is safe because this callback is only used in chats, not IMs. */
	model = gtk_tree_view_get_model(GTK_TREE_VIEW(gtkconv->u.chat->list));

	if (!gtk_tree_model_get_iter_first(GTK_TREE_MODEL(model), &iter))
		return;

	normalized_name = g_strdup(purple_normalize(account, purple_buddy_get_name(buddy)));

	do {
		char *name;

		gtk_tree_model_get(model, &iter, CHAT_USERS_NAME_COLUMN, &name, -1);

		if (!strcmp(normalized_name, purple_normalize(account, name))) {
			const char *alias = name;
			char *tmp;
			char *alias_key = NULL;
			PurpleBuddy *buddy2;

			if (strcmp(purple_conv_chat_get_nick(chat), purple_normalize(account, name))) {
				/* This user is not me, so look into updating the alias. */

				if ((buddy2 = purple_find_buddy(account, name)) != NULL) {
					alias = purple_buddy_get_contact_alias(buddy2);
				}

				tmp = g_utf8_casefold(alias, -1);
				alias_key = g_utf8_collate_key(tmp, -1);
				g_free(tmp);

				gtk_list_store_set(GTK_LIST_STORE(model), &iter,
								CHAT_USERS_ALIAS_COLUMN, alias,
								CHAT_USERS_ALIAS_KEY_COLUMN, alias_key,
								-1);
				g_free(alias_key);
			}
			g_free(name);
			break;
		}

		f = gtk_tree_model_iter_next(model, &iter);

		g_free(name);
	} while (f != 0);

	g_free(normalized_name);
}

static void
blist_node_aliased_cb(PurpleBlistNode *node, const char *old_alias, PurpleConversation *conv)
{
	PurpleConnection *gc;
	PurplePluginProtocolInfo *prpl_info;

	g_return_if_fail(node != NULL);
	g_return_if_fail(conv != NULL);

	gc = purple_conversation_get_connection(conv);
	g_return_if_fail(gc != NULL);
	g_return_if_fail(purple_connection_get_prpl(gc) != NULL);
	prpl_info = PURPLE_PLUGIN_PROTOCOL_INFO(purple_connection_get_prpl(gc));

	if (prpl_info->options & OPT_PROTO_UNIQUE_CHATNAME)
		return;

	if (PURPLE_BLIST_NODE_IS_CONTACT(node))
	{
		PurpleBlistNode *bnode;

		for(bnode = node->child; bnode; bnode = bnode->next) {

			if(!PURPLE_BLIST_NODE_IS_BUDDY(bnode))
				continue;

			update_chat_alias((PurpleBuddy *)bnode, conv, gc, prpl_info);
		}
	}
	else if (PURPLE_BLIST_NODE_IS_BUDDY(node))
		update_chat_alias((PurpleBuddy *)node, conv, gc, prpl_info);
	else if (PURPLE_BLIST_NODE_IS_CHAT(node) &&
			purple_conversation_get_account(conv) == purple_chat_get_account((PurpleChat*)node))
	{
		if (old_alias == NULL || g_utf8_collate(old_alias, purple_conversation_get_title(conv)) == 0)
			pidgin_conv_update_fields(conv, PIDGIN_CONV_SET_TITLE);
	}
}

static void
buddy_cb_common(PurpleBuddy *buddy, PurpleConversation *conv, gboolean is_buddy)
{
	GtkTreeModel *model;
	char *normalized_name;
	GtkTreeIter iter;
	GtkTextTag *texttag;
	int f;

	g_return_if_fail(buddy != NULL);
	g_return_if_fail(conv != NULL);

	/* Do nothing if the buddy does not belong to the conv's account */
	if (purple_buddy_get_account(buddy) != purple_conversation_get_account(conv))
		return;

	/* This is safe because this callback is only used in chats, not IMs. */
	model = gtk_tree_view_get_model(GTK_TREE_VIEW(PIDGIN_CONVERSATION(conv)->u.chat->list));

	if (!gtk_tree_model_get_iter_first(GTK_TREE_MODEL(model), &iter))
		return;

	normalized_name = g_strdup(purple_normalize(purple_conversation_get_account(conv), purple_buddy_get_name(buddy)));

	do {
		char *name;

		gtk_tree_model_get(model, &iter, CHAT_USERS_NAME_COLUMN, &name, -1);

		if (!strcmp(normalized_name, purple_normalize(purple_conversation_get_account(conv), name))) {
			gtk_list_store_set(GTK_LIST_STORE(model), &iter,
			                   CHAT_USERS_WEIGHT_COLUMN, is_buddy ? PANGO_WEIGHT_BOLD : PANGO_WEIGHT_NORMAL, -1);
			g_free(name);
			break;
		}

		f = gtk_tree_model_iter_next(model, &iter);

		g_free(name);
	} while (f != 0);

	g_free(normalized_name);

	blist_node_aliased_cb((PurpleBlistNode *)buddy, NULL, conv);

	texttag = get_buddy_tag(conv, purple_buddy_get_name(buddy), 0, FALSE); /* XXX: do we want the normalized name? */
	if (texttag) {
		g_object_set(texttag, "weight", is_buddy ? PANGO_WEIGHT_BOLD : PANGO_WEIGHT_NORMAL, NULL);
	}
}

static void
buddy_added_cb(PurpleBlistNode *node, PurpleConversation *conv)
{
	if (!PURPLE_BLIST_NODE_IS_BUDDY(node))
		return;

	buddy_cb_common(PURPLE_BUDDY(node), conv, TRUE);
}

static void
buddy_removed_cb(PurpleBlistNode *node, PurpleConversation *conv)
{
	if (!PURPLE_BLIST_NODE_IS_BUDDY(node))
		return;

	/* If there's another buddy for the same "dude" on the list, do nothing. */
	if (purple_find_buddy(purple_buddy_get_account(PURPLE_BUDDY(node)),
		                  purple_buddy_get_name(PURPLE_BUDDY(node))) != NULL)
		return;

	buddy_cb_common(PURPLE_BUDDY(node), conv, FALSE);
}

static void send_menu_cb(GtkWidget *widget, PidginConversation *gtkconv)
{
	g_signal_emit_by_name(gtkconv->entry, "message_send");
}

static void
entry_popup_menu_cb(GtkIMHtml *imhtml, GtkMenu *menu, gpointer data)
{
	GtkWidget *menuitem;
	PidginConversation *gtkconv = data;

	g_return_if_fail(menu != NULL);
	g_return_if_fail(gtkconv != NULL);

	menuitem = pidgin_new_item_from_stock(NULL, _("_Send"), NULL,
										G_CALLBACK(send_menu_cb), gtkconv,
										0, 0, NULL);
	if (gtk_text_buffer_get_char_count(imhtml->text_buffer) == 0)
		gtk_widget_set_sensitive(menuitem, FALSE);
	gtk_menu_shell_insert(GTK_MENU_SHELL(menu), menuitem, 0);

	menuitem = gtk_separator_menu_item_new();
	gtk_widget_show(menuitem);
	gtk_menu_shell_insert(GTK_MENU_SHELL(menu), menuitem, 1);
}

static gboolean resize_imhtml_cb(PidginConversation *gtkconv)
{
	GtkTextBuffer *buffer;
	GtkTextIter iter;
	int lines;
	GdkRectangle oneline;
	int height, diff;
	int pad_top, pad_inside, pad_bottom;
	int total_height = (gtkconv->webview->allocation.height + gtkconv->entry->allocation.height);
	int max_height = total_height / 2;
	int min_lines = purple_prefs_get_int(PIDGIN_PREFS_ROOT "/conversations/minimum_entry_lines");
	int min_height;
	gboolean interior_focus;
	int focus_width;

	pad_top = gtk_text_view_get_pixels_above_lines(GTK_TEXT_VIEW(gtkconv->entry));
	pad_bottom = gtk_text_view_get_pixels_below_lines(GTK_TEXT_VIEW(gtkconv->entry));
	pad_inside = gtk_text_view_get_pixels_inside_wrap(GTK_TEXT_VIEW(gtkconv->entry));

	buffer = gtk_text_view_get_buffer(GTK_TEXT_VIEW(gtkconv->entry));
	gtk_text_buffer_get_start_iter(buffer, &iter);
	gtk_text_view_get_iter_location(GTK_TEXT_VIEW(gtkconv->entry), &iter, &oneline);

	lines = gtk_text_buffer_get_line_count(buffer);

	height = 0;
	do {
		int lineheight = 0;
		gtk_text_view_get_line_yrange(GTK_TEXT_VIEW(gtkconv->entry), &iter, NULL, &lineheight);
		height += lineheight;
		lines--;
	} while (gtk_text_iter_forward_line(&iter));
	height += lines * (oneline.height + pad_top + pad_bottom);

	/* Make sure there's enough room for at least min_lines. Allocate enough space to
	 * prevent scrolling when the second line is a continuation of the first line, or
	 * is the beginning of a new paragraph. */
	min_height = min_lines * (oneline.height + MAX(pad_inside, pad_top + pad_bottom));
	height = CLAMP(height, MIN(min_height, max_height), max_height);

	gtk_widget_style_get(gtkconv->entry,
	                     "interior-focus", &interior_focus,
	                     "focus-line-width", &focus_width,
	                     NULL);
	if (!interior_focus)
		height += 2 * focus_width;

	diff = height - gtkconv->entry->allocation.height;
	if (ABS(diff) < oneline.height / 2)
		return FALSE;

	gtk_widget_set_size_request(gtkconv->lower_hbox, -1,
		diff + gtkconv->lower_hbox->allocation.height);

	return FALSE;
}

static void
minimum_entry_lines_pref_cb(const char *name,
                            PurplePrefType type,
                            gconstpointer value,
                            gpointer data)
{
	GList *l = purple_get_conversations();
	PurpleConversation *conv;
	while (l != NULL)
	{
		conv = (PurpleConversation *)l->data;

		if (PIDGIN_IS_PIDGIN_CONVERSATION(conv))
			resize_imhtml_cb(PIDGIN_CONVERSATION(conv));

		l = l->next;
	}
}

static void
setup_chat_topic(PidginConversation *gtkconv, GtkWidget *vbox)
{
	PurpleConversation *conv = gtkconv->active_conv;
	PurpleConnection *gc = purple_conversation_get_connection(conv);
	PurplePluginProtocolInfo *prpl_info = PURPLE_PLUGIN_PROTOCOL_INFO(purple_connection_get_prpl(gc));
	if (prpl_info->options & OPT_PROTO_CHAT_TOPIC)
	{
		GtkWidget *hbox, *label;
		PidginChatPane *gtkchat = gtkconv->u.chat;

		hbox = gtk_hbox_new(FALSE, PIDGIN_HIG_BOX_SPACE);
		gtk_box_pack_start(GTK_BOX(vbox), hbox, FALSE, FALSE, 0);

		label = gtk_label_new(_("Topic:"));
		gtk_box_pack_start(GTK_BOX(hbox), label, FALSE, FALSE, 0);

		gtkchat->topic_text = gtk_entry_new();
		gtk_widget_set_size_request(gtkchat->topic_text, -1, BUDDYICON_SIZE_MIN);

		if(prpl_info->set_chat_topic == NULL) {
			gtk_editable_set_editable(GTK_EDITABLE(gtkchat->topic_text), FALSE);
		} else {
			g_signal_connect(GTK_OBJECT(gtkchat->topic_text), "activate",
					G_CALLBACK(topic_callback), gtkconv);
		}

		gtk_box_pack_start(GTK_BOX(hbox), gtkchat->topic_text, TRUE, TRUE, 0);
		g_signal_connect(G_OBJECT(gtkchat->topic_text), "key_press_event",
			             G_CALLBACK(entry_key_press_cb), gtkconv);
	}
}

static gboolean
pidgin_conv_userlist_create_tooltip(GtkWidget *tipwindow, GtkTreePath *path,
		gpointer userdata, int *w, int *h)
{
	PidginConversation *gtkconv = userdata;
	GtkTreeIter iter;
	GtkTreeModel *model = gtk_tree_view_get_model(GTK_TREE_VIEW(gtkconv->u.chat->list));
	PurpleConversation *conv = gtkconv->active_conv;
	PurpleBlistNode *node;
	PurplePluginProtocolInfo *prpl_info;
	PurpleAccount *account = purple_conversation_get_account(conv);
	char *who = NULL;

	if (purple_account_get_connection(account) == NULL)
		return FALSE;

	if (!gtk_tree_model_get_iter(GTK_TREE_MODEL(model), &iter, path))
		return FALSE;

	gtk_tree_model_get(GTK_TREE_MODEL(model), &iter, CHAT_USERS_NAME_COLUMN, &who, -1);

	prpl_info = PURPLE_PLUGIN_PROTOCOL_INFO(purple_connection_get_prpl(purple_account_get_connection(account)));
	node = (PurpleBlistNode*)(purple_find_buddy(purple_conversation_get_account(conv), who));
	if (node && prpl_info && (prpl_info->options & OPT_PROTO_UNIQUE_CHATNAME))
		pidgin_blist_draw_tooltip(node, gtkconv->infopane);

	g_free(who);
	return FALSE;
}

static void
setup_chat_userlist(PidginConversation *gtkconv, GtkWidget *hpaned)
{
	PidginChatPane *gtkchat = gtkconv->u.chat;
	GtkWidget *lbox, *list;
	GtkListStore *ls;
	GtkCellRenderer *rend;
	GtkTreeViewColumn *col;
	int ul_width;
	void *blist_handle = purple_blist_get_handle();
	PurpleConversation *conv = gtkconv->active_conv;

	/* Build the right pane. */
	lbox = gtk_vbox_new(FALSE, PIDGIN_HIG_BOX_SPACE);
	gtk_paned_pack2(GTK_PANED(hpaned), lbox, FALSE, TRUE);
	gtk_widget_show(lbox);

	/* Setup the label telling how many people are in the room. */
	gtkchat->count = gtk_label_new(_("0 people in room"));
	gtk_label_set_ellipsize(GTK_LABEL(gtkchat->count), PANGO_ELLIPSIZE_END);
	gtk_box_pack_start(GTK_BOX(lbox), gtkchat->count, FALSE, FALSE, 0);
	gtk_widget_show(gtkchat->count);

	/* Setup the list of users. */

	ls = gtk_list_store_new(CHAT_USERS_COLUMNS, GDK_TYPE_PIXBUF, G_TYPE_STRING,
							G_TYPE_STRING, G_TYPE_STRING, G_TYPE_INT,
							GDK_TYPE_COLOR, G_TYPE_INT, G_TYPE_STRING);
	gtk_tree_sortable_set_sort_func(GTK_TREE_SORTABLE(ls), CHAT_USERS_ALIAS_KEY_COLUMN,
									sort_chat_users, NULL, NULL);

	list = gtk_tree_view_new_with_model(GTK_TREE_MODEL(ls));

	/* Allow a user to specify gtkrc settings for the chat userlist only */
	gtk_widget_set_name(list, "pidgin_conv_userlist");

	rend = gtk_cell_renderer_pixbuf_new();
	g_object_set(G_OBJECT(rend),
				 "stock-size", gtk_icon_size_from_name(PIDGIN_ICON_SIZE_TANGO_EXTRA_SMALL),
				 NULL);
	col = gtk_tree_view_column_new_with_attributes(NULL, rend,
			"stock-id", CHAT_USERS_ICON_STOCK_COLUMN, NULL);
	gtk_tree_view_column_set_sizing(col, GTK_TREE_VIEW_COLUMN_AUTOSIZE);
	gtk_tree_view_append_column(GTK_TREE_VIEW(list), col);
	ul_width = purple_prefs_get_int(PIDGIN_PREFS_ROOT "/conversations/chat/userlist_width");
	gtk_widget_set_size_request(lbox, ul_width, -1);

	/* Hack to prevent completely collapsed userlist coming back with a 1 pixel width.
	 * I would have liked to use the GtkPaned "max-position", but for some reason that didn't work */
	if (ul_width == 0)
		gtk_paned_set_position(GTK_PANED(hpaned), 999999);

	g_signal_connect(G_OBJECT(list), "button_press_event",
					 G_CALLBACK(right_click_chat_cb), gtkconv);
	g_signal_connect(G_OBJECT(list), "row-activated",
					 G_CALLBACK(activate_list_cb), gtkconv);
	g_signal_connect(G_OBJECT(list), "popup-menu",
			 G_CALLBACK(gtkconv_chat_popup_menu_cb), gtkconv);
	g_signal_connect(G_OBJECT(lbox), "size-allocate", G_CALLBACK(lbox_size_allocate_cb), gtkconv);

	pidgin_tooltip_setup_for_treeview(list, gtkconv,
			pidgin_conv_userlist_create_tooltip, NULL);

	rend = gtk_cell_renderer_text_new();
	g_object_set(rend,
				 "foreground-set", TRUE,
				 "weight-set", TRUE,
				 NULL);
	g_object_set(G_OBJECT(rend), "editable", TRUE, NULL);

	col = gtk_tree_view_column_new_with_attributes(NULL, rend,
	                                               "text", CHAT_USERS_ALIAS_COLUMN,
	                                               "foreground-gdk", CHAT_USERS_COLOR_COLUMN,
	                                               "weight", CHAT_USERS_WEIGHT_COLUMN,
	                                               NULL);

	purple_signal_connect(blist_handle, "blist-node-added",
						gtkchat, PURPLE_CALLBACK(buddy_added_cb), conv);
	purple_signal_connect(blist_handle, "blist-node-removed",
						gtkchat, PURPLE_CALLBACK(buddy_removed_cb), conv);
	purple_signal_connect(blist_handle, "blist-node-aliased",
						gtkchat, PURPLE_CALLBACK(blist_node_aliased_cb), conv);

	gtk_tree_view_column_set_expand(col, TRUE);
	g_object_set(rend, "ellipsize", PANGO_ELLIPSIZE_END, NULL);

	gtk_tree_view_append_column(GTK_TREE_VIEW(list), col);

	gtk_tree_view_set_headers_visible(GTK_TREE_VIEW(list), FALSE);
	gtk_widget_show(list);

	gtkchat->list = list;

	gtk_box_pack_start(GTK_BOX(lbox),
		pidgin_make_scrollable(list, GTK_POLICY_AUTOMATIC, GTK_POLICY_AUTOMATIC, GTK_SHADOW_IN, -1, -1),
		TRUE, TRUE, 0);
}

static gboolean
pidgin_conv_create_tooltip(GtkWidget *tipwindow, gpointer userdata, int *w, int *h)
{
	PurpleBlistNode *node = NULL;
	PurpleConversation *conv;
	PidginConversation *gtkconv = userdata;

	conv = gtkconv->active_conv;
	if (purple_conversation_get_type(conv) == PURPLE_CONV_TYPE_CHAT) {
		node = (PurpleBlistNode*)(purple_blist_find_chat(purple_conversation_get_account(conv), purple_conversation_get_name(conv)));
		if (!node)
			node = g_object_get_data(G_OBJECT(gtkconv->webview), "transient_chat");
	} else {
		node = (PurpleBlistNode*)(purple_find_buddy(purple_conversation_get_account(conv), purple_conversation_get_name(conv)));
#if 0
		/* Using the transient blist nodes to show the tooltip doesn't quite work yet. */
		if (!node)
			node = g_object_get_data(G_OBJECT(gtkconv->webview), "transient_buddy");
#endif
	}

	if (node)
		pidgin_blist_draw_tooltip(node, gtkconv->infopane);
	return FALSE;
}

/* Quick Find {{{ */
static gboolean
pidgin_conv_end_quickfind(PidginConversation *gtkconv)
{
	gtk_widget_modify_base(gtkconv->quickfind.entry, GTK_STATE_NORMAL, NULL);

	webkit_web_view_unmark_text_matches(WEBKIT_WEB_VIEW(gtkconv->webview));
	gtk_widget_hide_all(gtkconv->quickfind.container);

	gtk_widget_grab_focus(gtkconv->entry);
	return TRUE;
}

static gboolean
quickfind_process_input(GtkWidget *entry, GdkEventKey *event, PidginConversation *gtkconv)
{
	switch (event->keyval) {
		case GDK_Return:
		case GDK_KP_Enter:
			if (webkit_web_view_search_text(WEBKIT_WEB_VIEW(gtkconv->webview), gtk_entry_get_text(GTK_ENTRY(entry)), FALSE, TRUE, TRUE)) {
				gtk_widget_modify_base(gtkconv->quickfind.entry, GTK_STATE_NORMAL, NULL);
			} else {
				GdkColor col;
				col.red = 0xffff;
				col.green = 0xafff;
				col.blue = 0xafff;
				gtk_widget_modify_base(gtkconv->quickfind.entry, GTK_STATE_NORMAL, &col);
			}
			break;
		case GDK_Escape:
			pidgin_conv_end_quickfind(gtkconv);
			break;
		default:
			return FALSE;
	}
	return TRUE;
}

static void
pidgin_conv_setup_quickfind(PidginConversation *gtkconv, GtkWidget *container)
{
	GtkWidget *widget = gtk_hbox_new(FALSE, 0);
	GtkWidget *label, *entry, *close;

	gtk_box_pack_start(GTK_BOX(container), widget, FALSE, FALSE, 0);

	close = pidgin_create_small_button(gtk_label_new("×"));
	gtk_box_pack_start(GTK_BOX(widget), close, FALSE, FALSE, 0);
#if GTK_CHECK_VERSION(2,12,0)
	gtk_widget_set_tooltip_text(close, _("Close Find bar"));
#else
	gtk_tooltips_set_tip(gtkconv->tooltips, close,
	                     _("Close Find bar"), NULL);
#endif

	label = gtk_label_new(_("Find:"));
	gtk_box_pack_start(GTK_BOX(widget), label, FALSE, FALSE, 10);

	entry = gtk_entry_new();
	gtk_box_pack_start(GTK_BOX(widget), entry, TRUE, TRUE, 0);

	gtkconv->quickfind.entry = entry;
	gtkconv->quickfind.container = widget;

	/* Hook to signals and stuff */
	g_signal_connect(G_OBJECT(entry), "key_press_event",
			G_CALLBACK(quickfind_process_input), gtkconv);
	g_signal_connect_swapped(G_OBJECT(close), "button-press-event",
			G_CALLBACK(pidgin_conv_end_quickfind), gtkconv);
}

/* }}} */

static char *
replace_header_tokens(PurpleConversation *conv, const char *text)
{
	PurpleAccount *account = purple_conversation_get_account(conv);
	GString *str;
	const char *cur = text;
	const char *prev = cur;

	if (text == NULL || *text == '\0')
		return NULL;

	str = g_string_new(NULL);
	while ((cur = strchr(cur, '%'))) {
		const char *replace = NULL;
		const char *fin = NULL;

		if (g_str_has_prefix(cur, "%chatName%")) {
			replace = purple_conversation_get_name(conv);

		} else if (g_str_has_prefix(cur, "%sourceName%")) {
			replace = purple_account_get_alias(account);
			if (replace == NULL)
				replace = purple_account_get_username(account);

		} else if (g_str_has_prefix(cur, "%destinationName%")) {
			PurpleBuddy *buddy = purple_find_buddy(account, purple_conversation_get_name(conv));
			if (buddy) {
				replace = purple_buddy_get_alias(buddy);
			} else {
				replace = purple_conversation_get_name(conv);
			}

		} else if (g_str_has_prefix(cur, "%incomingIconPath%")) {
			PurpleBuddyIcon *icon = purple_conv_im_get_icon(PURPLE_CONV_IM(conv));
			if (icon)
				replace = purple_buddy_icon_get_full_path(icon);

		} else if (g_str_has_prefix(cur, "%outgoingIconPath%")) {
			replace = purple_account_get_buddy_icon_path(account);

		} else if (g_str_has_prefix(cur, "%timeOpened")) {
			const char *tmp = cur + strlen("%timeOpened");
			char *format = NULL;
			if (*tmp == '{') {
				const char *end;
				tmp++;
				end = strstr(tmp, "}%");
				if (!end) /* Invalid string */
					continue;
				format = g_strndup(tmp, end - tmp);
				fin = end + 1;
			}
			replace = purple_utf8_strftime(format ? format : "%X", NULL);
			g_free(format);

		} else if (g_str_has_prefix(cur, "%dateOpened%")) {
			replace = purple_date_format_short(NULL);

		} else {
			cur++;
			continue;
		}

		/* Here we have a replacement to make */
		g_string_append_len(str, prev, cur - prev);
		if (replace)
			g_string_append(str, replace);

		/* And update the pointers */
		if (fin) {
			prev = cur = fin + 1;
		} else {
			prev = cur = strchr(cur + 1, '%') + 1;
		}
	}

	/* And wrap it up */
	g_string_append(str, prev);
	return g_string_free(str, FALSE);
}

static char *
replace_template_tokens(PidginConvTheme *theme, const char *header, const char *footer)
{
	GString *str;
	const char *text;
	char **ms;
	char *path;

	text = pidgin_conversation_theme_get_template(theme, PIDGIN_CONVERSATION_THEME_TEMPLATE_MAIN);
	if (text == NULL)
		return NULL;

	ms = g_strsplit(text, "%@", 6);
	if (ms[0] == NULL || ms[1] == NULL || ms[2] == NULL || ms[3] == NULL || ms[4] == NULL || ms[5] == NULL) {
		g_strfreev(ms);
		return NULL;
	}

	str = g_string_new(NULL);

	g_string_append(str, ms[0]);
	g_string_append(str, "file://");
	path = pidgin_conversation_theme_get_template_path(theme);
	g_string_append(str, path);
	g_free(path);

	g_string_append(str, ms[1]);

	text = pidgin_conversation_theme_get_template(theme, PIDGIN_CONVERSATION_THEME_TEMPLATE_BASESTYLE_CSS);
	g_string_append(str, text);

	g_string_append(str, ms[2]);

	g_string_append(str, "file://");
	path = pidgin_conversation_theme_get_css_path(theme);
	g_string_append(str, path);
	g_free(path);

	g_string_append(str, ms[3]);
	if (header)
		g_string_append(str, header);
	g_string_append(str, ms[4]);
	if (footer)
		g_string_append(str, footer);
	g_string_append(str, ms[5]);

	g_strfreev(ms);

	return g_string_free(str, FALSE);
}

static void
set_theme_webkit_settings(WebKitWebView *webview, PidginConvTheme *theme)
{
	WebKitWebSettings *settings;
	const GValue *val;

	g_object_get(G_OBJECT(webview), "settings", &settings, NULL);

	val = pidgin_conversation_theme_lookup(theme, "DefaultFontFamily", TRUE);
	if (val && G_VALUE_HOLDS_STRING(val))
		g_object_set(G_OBJECT(settings), "default-font-family", g_value_get_string(val), NULL);

	val = pidgin_conversation_theme_lookup(theme, "DefaultFontSize", TRUE);
	if (val && G_VALUE_HOLDS_INT(val))
		g_object_set(G_OBJECT(settings), "default-font-size", GINT_TO_POINTER(g_value_get_int(val)), NULL);

	val = pidgin_conversation_theme_lookup(theme, "DefaultBackgroundIsTransparent", TRUE);
	if (val && G_VALUE_HOLDS_BOOLEAN(val))
		/* this does not work :( */
		webkit_web_view_set_transparent(webview, g_value_get_boolean(val));
}

static void
conv_variant_changed_cb(GObject *gobject, GParamSpec *pspec, gpointer user_data)
{
	PidginConversation *gtkconv = user_data;
	const char *path;
	char *js;

	path = pidgin_conversation_theme_get_css_path(PIDGIN_CONV_THEME(gobject));
	js = g_strdup_printf("setStylesheet(\"mainStyle\", \"file://%s\");", path);
	gtk_webview_safe_execute_script(GTK_WEBVIEW(gtkconv->webview), js);
	g_free(js);
}

static GtkWidget *
setup_common_pane(PidginConversation *gtkconv)
{
	GtkWidget *vbox, *frame, *webview_sw, *event_box;
	GtkCellRenderer *rend;
	GtkTreePath *path;
	PurpleConversation *conv = gtkconv->active_conv;
	PurpleBuddy *buddy;
	gboolean chat = (purple_conversation_get_type(conv) == PURPLE_CONV_TYPE_CHAT);
	int buddyicon_size = 0;
	char *header, *footer;
	char *template;

	/* Setup the top part of the pane */
	vbox = gtk_vbox_new(FALSE, PIDGIN_HIG_BOX_SPACE);
	gtk_widget_show(vbox);

	/* Setup the info pane */
	event_box = gtk_event_box_new();
	gtk_event_box_set_visible_window(GTK_EVENT_BOX(event_box), FALSE);
	gtk_widget_show(event_box);
	gtkconv->infopane_hbox = gtk_hbox_new(FALSE, 0);
	gtk_box_pack_start(GTK_BOX(vbox), event_box, FALSE, FALSE, 0);
	gtk_container_add(GTK_CONTAINER(event_box), gtkconv->infopane_hbox);
	gtk_widget_show(gtkconv->infopane_hbox);
	gtk_widget_add_events(event_box,
	                      GDK_POINTER_MOTION_MASK | GDK_LEAVE_NOTIFY_MASK);
	g_signal_connect(G_OBJECT(event_box), "button-press-event",
	                 G_CALLBACK(infopane_press_cb), gtkconv);

	pidgin_tooltip_setup_for_widget(event_box, gtkconv,
		pidgin_conv_create_tooltip, NULL);

	gtkconv->infopane = gtk_cell_view_new();
	gtkconv->infopane_model = gtk_list_store_new(CONV_NUM_COLUMNS, G_TYPE_STRING, G_TYPE_STRING, GDK_TYPE_PIXBUF, GDK_TYPE_PIXBUF);
	gtk_cell_view_set_model(GTK_CELL_VIEW(gtkconv->infopane),
				GTK_TREE_MODEL(gtkconv->infopane_model));
	g_object_unref(gtkconv->infopane_model);
	gtk_list_store_append(gtkconv->infopane_model, &(gtkconv->infopane_iter));
	gtk_box_pack_start(GTK_BOX(gtkconv->infopane_hbox), gtkconv->infopane, TRUE, TRUE, 0);
	path = gtk_tree_path_new_from_string("0");
	gtk_cell_view_set_displayed_row(GTK_CELL_VIEW(gtkconv->infopane), path);
	gtk_tree_path_free(path);

	if (chat) {
		/* This empty widget is used to ensure that the infopane is consistently
		   sized for chat windows. The correct fix is to put an icon in the chat
		   window as well, because that would make "Set Custom Icon" consistent
		   for both the buddy list and the chat window, but PidginConversation
		   is pretty much stuck until 3.0. */
		GtkWidget *sizing_vbox;
		sizing_vbox = gtk_vbox_new(FALSE, 0);
		gtk_widget_set_size_request(sizing_vbox, -1, BUDDYICON_SIZE_MIN);
		gtk_box_pack_start(GTK_BOX(gtkconv->infopane_hbox), sizing_vbox, FALSE, FALSE, 0);
		gtk_widget_show(sizing_vbox);
	}
	else {
		gtkconv->u.im->icon_container = gtk_vbox_new(FALSE, 0);

		if ((buddy = purple_find_buddy(purple_conversation_get_account(conv),
						purple_conversation_get_name(conv))) != NULL) {
			PurpleContact *contact = purple_buddy_get_contact(buddy);
			if (contact) {
				buddyicon_size = purple_blist_node_get_int((PurpleBlistNode*)contact, "pidgin-infopane-iconsize");
			}
		}
		buddyicon_size = CLAMP(buddyicon_size, BUDDYICON_SIZE_MIN, BUDDYICON_SIZE_MAX);
		gtk_widget_set_size_request(gtkconv->u.im->icon_container, -1, buddyicon_size);

		gtk_box_pack_start(GTK_BOX(gtkconv->infopane_hbox),
				   gtkconv->u.im->icon_container, FALSE, FALSE, 0);

		gtk_widget_show(gtkconv->u.im->icon_container);
	}

	gtk_widget_show(gtkconv->infopane);

	rend = gtk_cell_renderer_pixbuf_new();
	gtk_cell_layout_pack_start(GTK_CELL_LAYOUT(gtkconv->infopane), rend, FALSE);
	gtk_cell_layout_set_attributes(GTK_CELL_LAYOUT(gtkconv->infopane), rend, "stock-id", CONV_ICON_COLUMN, NULL);
	g_object_set(rend, "xalign", 0.0, "xpad", 6, "ypad", 0,
			"stock-size", gtk_icon_size_from_name(PIDGIN_ICON_SIZE_TANGO_EXTRA_SMALL),
			NULL);

	rend = gtk_cell_renderer_text_new();
	gtk_cell_layout_pack_start(GTK_CELL_LAYOUT(gtkconv->infopane), rend, TRUE);
	gtk_cell_layout_set_attributes(GTK_CELL_LAYOUT(gtkconv->infopane), rend, "markup", CONV_TEXT_COLUMN, NULL);
	g_object_set(rend, "ypad", 0, "yalign", 0.5, NULL);

	g_object_set(rend, "ellipsize", PANGO_ELLIPSIZE_END, NULL);

	rend = gtk_cell_renderer_pixbuf_new();
	gtk_cell_layout_pack_start(GTK_CELL_LAYOUT(gtkconv->infopane), rend, FALSE);
	gtk_cell_layout_set_attributes(GTK_CELL_LAYOUT(gtkconv->infopane), rend, "pixbuf", CONV_PROTOCOL_ICON_COLUMN, NULL);
	g_object_set(rend, "xalign", 0.0, "xpad", 3, "ypad", 0, NULL);

	rend = gtk_cell_renderer_pixbuf_new();
	gtk_cell_layout_pack_start(GTK_CELL_LAYOUT(gtkconv->infopane), rend, FALSE);
	gtk_cell_layout_set_attributes(GTK_CELL_LAYOUT(gtkconv->infopane), rend, "pixbuf", CONV_EMBLEM_COLUMN, NULL);
	g_object_set(rend, "xalign", 0.0, "xpad", 6, "ypad", 0, NULL);

	/* Setup the webkit widget */
	frame = pidgin_create_webview(FALSE, &gtkconv->webview, NULL, &webview_sw);
	gtk_widget_set_size_request(gtkconv->webview, -1, 0);

	header = replace_header_tokens(conv,
		pidgin_conversation_theme_get_template(gtkconv->theme, PIDGIN_CONVERSATION_THEME_TEMPLATE_HEADER));
	footer = replace_header_tokens(conv,
		pidgin_conversation_theme_get_template(gtkconv->theme, PIDGIN_CONVERSATION_THEME_TEMPLATE_FOOTER));
	template = replace_template_tokens(gtkconv->theme, header, footer);
	g_free(header);
	g_free(footer);

	if (template != NULL) {
		char *basedir;
		char *baseuri;

		purple_debug_info("webkit", "template: %s\n", template);

		set_theme_webkit_settings(WEBKIT_WEB_VIEW(gtkconv->webview), gtkconv->theme);

		basedir = pidgin_conversation_theme_get_template_path(gtkconv->theme);
		baseuri = g_strdup_printf("file://%s", basedir);
		webkit_web_view_load_string(WEBKIT_WEB_VIEW(gtkconv->webview), template, "text/html", "UTF-8", baseuri);

		if (chat)
			gtk_webview_safe_execute_script(GTK_WEBVIEW(gtkconv->webview), "document.getElementById('Chat').className = 'groupchat'");

		g_signal_connect(G_OBJECT(gtkconv->theme), "notify::variant",
		                 G_CALLBACK(conv_variant_changed_cb), gtkconv);

		g_free(basedir);
		g_free(baseuri);
		g_free(template);
	}

	if (chat) {
		GtkWidget *hpaned;

		/* Add the topic */
		setup_chat_topic(gtkconv, vbox);

		/* Add the gtkimhtml frame */
		hpaned = gtk_hpaned_new();
		gtk_box_pack_start(GTK_BOX(vbox), hpaned, TRUE, TRUE, 0);
		gtk_widget_show(hpaned);
		gtk_paned_pack1(GTK_PANED(hpaned), frame, TRUE, TRUE);

		/* Now add the userlist */
		setup_chat_userlist(gtkconv, hpaned);
	} else {
		gtk_box_pack_start(GTK_BOX(vbox), frame, TRUE, TRUE, 0);
	}
	gtk_widget_show_all(frame);

	gtk_widget_set_name(gtkconv->webview, "pidgin_conv_webview");
	g_object_set_data(G_OBJECT(gtkconv->webview), "gtkconv", gtkconv);

	g_signal_connect_after(G_OBJECT(gtkconv->webview), "button_press_event",
	                       G_CALLBACK(entry_stop_rclick_cb), NULL);
	g_signal_connect(G_OBJECT(gtkconv->webview), "key_press_event",
	                 G_CALLBACK(refocus_entry_cb), gtkconv);
	g_signal_connect(G_OBJECT(gtkconv->webview), "key_release_event",
	                 G_CALLBACK(refocus_entry_cb), gtkconv);

	pidgin_conv_setup_quickfind(gtkconv, vbox);

	gtkconv->lower_hbox = gtk_hbox_new(FALSE, PIDGIN_HIG_BOX_SPACE);
	gtk_box_pack_start(GTK_BOX(vbox), gtkconv->lower_hbox, FALSE, FALSE, 0);
	gtk_widget_show(gtkconv->lower_hbox);

	/* Setup the toolbar, entry widget and all signals */
	frame = pidgin_create_imhtml(TRUE, &gtkconv->entry, &gtkconv->toolbar, NULL);
	gtk_box_pack_start(GTK_BOX(gtkconv->lower_hbox), frame, TRUE, TRUE, 0);
	gtk_widget_show(frame);

	gtk_widget_set_name(gtkconv->entry, "pidgin_conv_entry");
	gtk_imhtml_set_protocol_name(GTK_IMHTML(gtkconv->entry),
			purple_account_get_protocol_name(purple_conversation_get_account(conv)));

	g_signal_connect(G_OBJECT(gtkconv->entry), "populate-popup",
	                 G_CALLBACK(entry_popup_menu_cb), gtkconv);
	g_signal_connect(G_OBJECT(gtkconv->entry), "key_press_event",
	                 G_CALLBACK(entry_key_press_cb), gtkconv);
	g_signal_connect_after(G_OBJECT(gtkconv->entry), "message_send",
	                       G_CALLBACK(send_cb), gtkconv);
	g_signal_connect_after(G_OBJECT(gtkconv->entry), "button_press_event",
	                       G_CALLBACK(entry_stop_rclick_cb), NULL);

	gtkconv->entry_buffer =
		gtk_text_view_get_buffer(GTK_TEXT_VIEW(gtkconv->entry));
	g_object_set_data(G_OBJECT(gtkconv->entry_buffer), "user_data", gtkconv);

	if (!chat) {
		/* For sending typing notifications for IMs */
		g_signal_connect(G_OBJECT(gtkconv->entry_buffer), "insert_text",
						 G_CALLBACK(insert_text_cb), gtkconv);
		g_signal_connect(G_OBJECT(gtkconv->entry_buffer), "delete_range",
						 G_CALLBACK(delete_text_cb), gtkconv);
		gtkconv->u.im->typing_timer = 0;
		gtkconv->u.im->animate = purple_prefs_get_bool(PIDGIN_PREFS_ROOT "/conversations/im/animate_buddy_icons");
		gtkconv->u.im->show_icon = TRUE;
	}

	g_signal_connect_swapped(G_OBJECT(gtkconv->entry_buffer), "changed",
				 G_CALLBACK(resize_imhtml_cb), gtkconv);
	g_signal_connect_swapped(G_OBJECT(gtkconv->entry), "size-allocate",
				 G_CALLBACK(resize_imhtml_cb), gtkconv);

	default_formatize(gtkconv);
	g_signal_connect_after(G_OBJECT(gtkconv->entry), "format_function_clear",
	                       G_CALLBACK(clear_formatting_cb), gtkconv);
	return vbox;
}

static void
conv_dnd_recv(GtkWidget *widget, GdkDragContext *dc, guint x, guint y,
              GtkSelectionData *sd, guint info, guint t,
              PidginConversation *gtkconv)
{
	PurpleConversation *conv = gtkconv->active_conv;
	PidginWindow *win = gtkconv->win;
	PurpleConversation *c;
	PurpleAccount *convaccount = purple_conversation_get_account(conv);
	PurpleConnection *gc = purple_account_get_connection(convaccount);
	PurplePluginProtocolInfo *prpl_info = gc ? PURPLE_PLUGIN_PROTOCOL_INFO(purple_connection_get_prpl(gc)) : NULL;

	if (sd->target == gdk_atom_intern("PURPLE_BLIST_NODE", FALSE))
	{
		PurpleBlistNode *n = NULL;
		PurpleBuddy *b;
		PidginConversation *gtkconv = NULL;
		PurpleAccount *buddyaccount;
		const char *buddyname;

		n = *(PurpleBlistNode **)sd->data;

		if (PURPLE_BLIST_NODE_IS_CONTACT(n))
			b = purple_contact_get_priority_buddy((PurpleContact*)n);
		else if (PURPLE_BLIST_NODE_IS_BUDDY(n))
			b = (PurpleBuddy*)n;
		else
			return;

		buddyaccount = purple_buddy_get_account(b);
		buddyname = purple_buddy_get_name(b);
		/*
		 * If a buddy is dragged to a chat window of the same protocol,
		 * invite him to the chat.
		 */
		if (purple_conversation_get_type(conv) == PURPLE_CONV_TYPE_CHAT &&
				prpl_info && PURPLE_PROTOCOL_PLUGIN_HAS_FUNC(prpl_info, chat_invite) &&
				strcmp(purple_account_get_protocol_id(convaccount),
					purple_account_get_protocol_id(buddyaccount)) == 0) {
		    purple_conv_chat_invite_user(PURPLE_CONV_CHAT(conv), buddyname, NULL, TRUE);
		} else {
			/*
			 * If we already have an open conversation with this buddy, then
			 * just move the conv to this window.  Otherwise, create a new
			 * conv and add it to this window.
			 */
			c = purple_find_conversation_with_account(PURPLE_CONV_TYPE_IM, buddyname, buddyaccount);
			if (c != NULL) {
				PidginWindow *oldwin;
				gtkconv = PIDGIN_CONVERSATION(c);
				oldwin = gtkconv->win;
				if (oldwin != win) {
					pidgin_conv_window_remove_gtkconv(oldwin, gtkconv);
					pidgin_conv_window_add_gtkconv(win, gtkconv);
				}
			} else {
				c = purple_conversation_new(PURPLE_CONV_TYPE_IM, buddyaccount, buddyname);
				gtkconv = PIDGIN_CONVERSATION(c);
				if (gtkconv->win != win) {
					pidgin_conv_window_remove_gtkconv(gtkconv->win, gtkconv);
					pidgin_conv_window_add_gtkconv(win, gtkconv);
				}
			}

			/* Make this conversation the active conversation */
			pidgin_conv_window_switch_gtkconv(win, gtkconv);
		}

		gtk_drag_finish(dc, TRUE, (dc->action == GDK_ACTION_MOVE), t);
	}
	else if (sd->target == gdk_atom_intern("application/x-im-contact", FALSE))
	{
		char *protocol = NULL;
		char *username = NULL;
		PurpleAccount *account;
		PidginConversation *gtkconv;

		if (pidgin_parse_x_im_contact((const char *)sd->data, FALSE, &account,
						&protocol, &username, NULL))
		{
			if (account == NULL)
			{
				purple_notify_error(win, NULL,
					_("You are not currently signed on with an account that "
					  "can add that buddy."), NULL);
			} else {
				/*
				 * If a buddy is dragged to a chat window of the same protocol,
				 * invite him to the chat.
				 */
				if (purple_conversation_get_type(conv) == PURPLE_CONV_TYPE_CHAT &&
						prpl_info && PURPLE_PROTOCOL_PLUGIN_HAS_FUNC(prpl_info, chat_invite) &&
						strcmp(purple_account_get_protocol_id(convaccount), protocol) == 0) {
					purple_conv_chat_invite_user(PURPLE_CONV_CHAT(conv), username, NULL, TRUE);
				} else {
					c = purple_conversation_new(PURPLE_CONV_TYPE_IM, account, username);
					gtkconv = PIDGIN_CONVERSATION(c);
					if (gtkconv->win != win) {
						pidgin_conv_window_remove_gtkconv(gtkconv->win, gtkconv);
						pidgin_conv_window_add_gtkconv(win, gtkconv);
					}
				}
			}
		}

		g_free(username);
		g_free(protocol);

		gtk_drag_finish(dc, TRUE, (dc->action == GDK_ACTION_MOVE), t);
	}
	else if (sd->target == gdk_atom_intern("text/uri-list", FALSE)) {
		if (purple_conversation_get_type(conv) == PURPLE_CONV_TYPE_IM)
			pidgin_dnd_file_manage(sd, convaccount, purple_conversation_get_name(conv));
		gtk_drag_finish(dc, TRUE, (dc->action == GDK_ACTION_MOVE), t);
	}
	else
		gtk_drag_finish(dc, FALSE, FALSE, t);
}


static const GtkTargetEntry te[] =
{
	GTK_IMHTML_DND_TARGETS,
	{"PURPLE_BLIST_NODE", GTK_TARGET_SAME_APP, GTK_IMHTML_DRAG_NUM},
	{"application/x-im-contact", 0, GTK_IMHTML_DRAG_NUM + 1}
};

static PidginConversation *
pidgin_conv_find_gtkconv(PurpleConversation * conv)
{
	PurpleBuddy *bud = purple_find_buddy(purple_conversation_get_account(conv), purple_conversation_get_name(conv));
	PurpleContact *c;
	PurpleBlistNode *cn, *bn;

	if (!bud)
		return NULL;

	if (!(c = purple_buddy_get_contact(bud)))
		return NULL;

	cn = PURPLE_BLIST_NODE(c);
	for (bn = purple_blist_node_get_first_child(cn); bn; bn = purple_blist_node_get_sibling_next(bn)) {
		PurpleBuddy *b = PURPLE_BUDDY(bn);
		PurpleConversation *conv;
		if ((conv = purple_find_conversation_with_account(PURPLE_CONV_TYPE_IM, purple_buddy_get_name(b), purple_buddy_get_account(b)))) {
			if (PIDGIN_CONVERSATION(conv))
				return PIDGIN_CONVERSATION(conv);
		}
	}

	return NULL;
}

static void
buddy_update_cb(PurpleBlistNode *bnode, gpointer null)
{
	GList *list;

	g_return_if_fail(bnode);
	if (!PURPLE_BLIST_NODE_IS_BUDDY(bnode))
		return;

	for (list = pidgin_conv_windows_get_list(); list; list = list->next)
	{
		PidginWindow *win = list->data;
		PurpleConversation *conv = pidgin_conv_window_get_active_conversation(win);

		if (purple_conversation_get_type(conv) != PURPLE_CONV_TYPE_IM)
			continue;

		pidgin_conv_update_fields(conv, PIDGIN_CONV_MENU);
	}
}

static gboolean
ignore_middle_click(GtkWidget *widget, GdkEventButton *e, gpointer null)
{
	/* A click on the pane is propagated to the notebook containing the pane.
	 * So if Stu accidentally aims high and middle clicks on the pane-handle,
	 * it causes a conversation tab to close. Let's stop that from happening.
	 */
	if (e->button == 2 && e->type == GDK_BUTTON_PRESS)
		return TRUE;
	return FALSE;
}

static void set_typing_font(GtkWidget *widget, GtkStyle *style, PidginConversation *gtkconv)
{
/* TODO WEBKIT */
#if 0
	static PangoFontDescription *font_desc = NULL;
	static GdkColor *color = NULL;
	static gboolean enable = TRUE;

	if (font_desc == NULL) {
		char *string = NULL;
		gtk_widget_style_get(widget,
				"typing-notification-font", &string,
				"typing-notification-color", &color,
				"typing-notification-enable", &enable,
				NULL);
		font_desc = pango_font_description_from_string(string);
		g_free(string);
		if (color == NULL) {
			GdkColor def = {0, 0x8888, 0x8888, 0x8888};
			color = gdk_color_copy(&def);
		}
	}

	gtk_text_buffer_create_tag(GTK_IMHTML(widget)->text_buffer, "TYPING-NOTIFICATION",
			"foreground-gdk", color,
			"font-desc", font_desc,
			NULL);

	if (!enable) {
		g_object_set_data(G_OBJECT(widget), "disable-typing-notification", GINT_TO_POINTER(TRUE));
		/* or may be 'gtkconv->disable_typing = TRUE;' instead? */
	}

	g_signal_handlers_disconnect_by_func(G_OBJECT(widget), set_typing_font, gtkconv);
#endif /* if 0 */
}

/**************************************************************************
 * Conversation UI operations
 **************************************************************************/
static void
private_gtkconv_new(PurpleConversation *conv, gboolean hidden)
{
	PidginConversation *gtkconv;
	PurpleTheme *theme;
	PurpleConversationType conv_type = purple_conversation_get_type(conv);
	GtkWidget *pane = NULL;
	GtkWidget *tab_cont;
	PurpleBlistNode *convnode;

	if (conv_type == PURPLE_CONV_TYPE_IM && (gtkconv = pidgin_conv_find_gtkconv(conv))) {
		purple_conversation_set_ui_data(conv, gtkconv);
		if (!g_list_find(gtkconv->convs, conv))
			gtkconv->convs = g_list_prepend(gtkconv->convs, conv);
		pidgin_conv_switch_active_conversation(conv);
		return;
	}

	gtkconv = g_new0(PidginConversation, 1);
	purple_conversation_set_ui_data(conv, gtkconv);
	gtkconv->active_conv = conv;
	gtkconv->convs = g_list_prepend(gtkconv->convs, conv);
	gtkconv->send_history = g_list_append(NULL, NULL);

	/* Setup some initial variables. */
#if !GTK_CHECK_VERSION(2,12,0)
	gtkconv->tooltips = gtk_tooltips_new();
#endif
	gtkconv->unseen_state = PIDGIN_UNSEEN_NONE;
	gtkconv->unseen_count = 0;
	theme = purple_theme_manager_find_theme(purple_prefs_get_string(PIDGIN_PREFS_ROOT "/conversations/theme"), "conversation");
	if (!theme)
		theme = purple_theme_manager_find_theme("Default", "conversation");
	gtkconv->theme = PIDGIN_CONV_THEME(g_object_ref(theme));
	gtkconv->last_flags = 0;

	if (conv_type == PURPLE_CONV_TYPE_IM) {
		gtkconv->u.im = g_malloc0(sizeof(PidginImPane));
	} else if (conv_type == PURPLE_CONV_TYPE_CHAT) {
		gtkconv->u.chat = g_malloc0(sizeof(PidginChatPane));
	}
	pane = setup_common_pane(gtkconv);

	if (pane == NULL) {
		if (conv_type == PURPLE_CONV_TYPE_CHAT)
			g_free(gtkconv->u.chat);
		else if (conv_type == PURPLE_CONV_TYPE_IM)
			g_free(gtkconv->u.im);

		g_free(gtkconv);
		purple_conversation_set_ui_data(conv, NULL);
		return;
	}

	/* Setup drag-and-drop */
	gtk_drag_dest_set(pane,
	                  GTK_DEST_DEFAULT_MOTION |
	                  GTK_DEST_DEFAULT_DROP,
	                  te, sizeof(te) / sizeof(GtkTargetEntry),
	                  GDK_ACTION_COPY);
	gtk_drag_dest_set(pane,
	                  GTK_DEST_DEFAULT_MOTION |
	                  GTK_DEST_DEFAULT_DROP,
	                  te, sizeof(te) / sizeof(GtkTargetEntry),
	                  GDK_ACTION_COPY);
	gtk_drag_dest_set(gtkconv->webview, 0,
	                  te, sizeof(te) / sizeof(GtkTargetEntry),
	                  GDK_ACTION_COPY);

	gtk_drag_dest_set(gtkconv->entry, 0,
	                  te, sizeof(te) / sizeof(GtkTargetEntry),
	                  GDK_ACTION_COPY);

	g_signal_connect(G_OBJECT(pane), "button_press_event",
	                 G_CALLBACK(ignore_middle_click), NULL);
	g_signal_connect(G_OBJECT(pane), "drag_data_received",
	                 G_CALLBACK(conv_dnd_recv), gtkconv);
	g_signal_connect(G_OBJECT(gtkconv->webview), "drag_data_received",
	                 G_CALLBACK(conv_dnd_recv), gtkconv);
	g_signal_connect(G_OBJECT(gtkconv->entry), "drag_data_received",
	                 G_CALLBACK(conv_dnd_recv), gtkconv);

	g_signal_connect(gtkconv->webview, "style-set", G_CALLBACK(set_typing_font), gtkconv);

	/* Setup the container for the tab. */
	gtkconv->tab_cont = tab_cont = gtk_vbox_new(FALSE, PIDGIN_HIG_BOX_SPACE);
	g_object_set_data(G_OBJECT(tab_cont), "PidginConversation", gtkconv);
	gtk_container_set_border_width(GTK_CONTAINER(tab_cont), PIDGIN_HIG_BOX_SPACE);
	gtk_container_add(GTK_CONTAINER(tab_cont), pane);
	gtk_widget_show(pane);

	convnode = get_conversation_blist_node(conv);
	if (convnode == NULL || !purple_blist_node_get_bool(convnode, "gtk-mute-sound"))
		gtkconv->make_sound = TRUE;

	if (convnode != NULL) {
		gboolean logging = purple_blist_node_get_bool(convnode, "enable-logging");
		purple_conversation_set_logging(conv, logging);
	}

	if (purple_prefs_get_bool(PIDGIN_PREFS_ROOT "/conversations/show_formatting_toolbar"))
		gtk_widget_show(gtkconv->toolbar);
	else
		gtk_widget_hide(gtkconv->toolbar);

	if (purple_prefs_get_bool(PIDGIN_PREFS_ROOT "/conversations/im/show_buddy_icons"))
		gtk_widget_show(gtkconv->infopane_hbox);
	else
		gtk_widget_hide(gtkconv->infopane_hbox);


	g_signal_connect_swapped(G_OBJECT(pane), "focus",
	                         G_CALLBACK(gtk_widget_grab_focus),
	                         gtkconv->entry);

	if (hidden)
		pidgin_conv_window_add_gtkconv(hidden_convwin, gtkconv);
	else
		pidgin_conv_placement_place(gtkconv);

	if (nick_colors == NULL) {
		nbr_nick_colors = NUM_NICK_COLORS;
		nick_colors = generate_nick_colors(&nbr_nick_colors, gtk_widget_get_style(gtkconv->webview)->base[GTK_STATE_NORMAL]);
	}

	if (purple_conversation_get_features(conv) & PURPLE_CONNECTION_ALLOW_CUSTOM_SMILEY)
		pidgin_themes_smiley_themeize_custom(gtkconv->entry);
}

static void
pidgin_conv_new_hidden(PurpleConversation *conv)
{
	private_gtkconv_new(conv, TRUE);
}

void
pidgin_conv_new(PurpleConversation *conv)
{
	private_gtkconv_new(conv, FALSE);
	if (PIDGIN_IS_PIDGIN_CONVERSATION(conv))
		purple_signal_emit(pidgin_conversations_get_handle(),
				"conversation-displayed", PIDGIN_CONVERSATION(conv));
}

static void
received_im_msg_cb(PurpleAccount *account, char *sender, char *message,
				   PurpleConversation *conv, PurpleMessageFlags flags)
{
	PurpleConversationUiOps *ui_ops = pidgin_conversations_get_conv_ui_ops();
	gboolean hide = FALSE;
	guint timer;

	/* create hidden conv if hide_new pref is always */
	if (strcmp(purple_prefs_get_string(PIDGIN_PREFS_ROOT "/conversations/im/hide_new"), "always") == 0)
		hide = TRUE;

	/* create hidden conv if hide_new pref is away and account is away */
	if (strcmp(purple_prefs_get_string(PIDGIN_PREFS_ROOT "/conversations/im/hide_new"), "away") == 0 &&
	    !purple_status_is_available(purple_account_get_active_status(account)))
		hide = TRUE;

	if (conv && PIDGIN_IS_PIDGIN_CONVERSATION(conv) && !hide) {
		PidginConversation *gtkconv = PIDGIN_CONVERSATION(conv);
		if (gtkconv->win == hidden_convwin) {
			pidgin_conv_attach_to_conversation(gtkconv->active_conv);
		}
		return;
	}

	if (hide) {
		ui_ops->create_conversation = pidgin_conv_new_hidden;
		purple_conversation_new(PURPLE_CONV_TYPE_IM, account, sender);
		ui_ops->create_conversation = pidgin_conv_new;
	}

	/* Somebody wants to keep this conversation around, so don't time it out */
	if (conv) {
		timer = GPOINTER_TO_INT(purple_conversation_get_data(conv, "close-timer"));
		if (timer) {
			purple_timeout_remove(timer);
			purple_conversation_set_data(conv, "close-timer", GINT_TO_POINTER(0));
		}
	}
}

static void
pidgin_conv_destroy(PurpleConversation *conv)
{
	PidginConversation *gtkconv = PIDGIN_CONVERSATION(conv);

	gtkconv->convs = g_list_remove(gtkconv->convs, conv);
	/* Don't destroy ourselves until all our convos are gone */
	if (gtkconv->convs) {
		/* Make sure the destroyed conversation is not the active one */
		if (gtkconv->active_conv == conv) {
			gtkconv->active_conv = gtkconv->convs->data;
			purple_conversation_update(gtkconv->active_conv, PURPLE_CONV_UPDATE_FEATURES);
		}
		return;
	}

	pidgin_conv_window_remove_gtkconv(gtkconv->win, gtkconv);

	/* If the "Save Conversation" or "Save Icon" dialogs are open then close them */
	purple_request_close_with_handle(gtkconv);
	purple_notify_close_with_handle(gtkconv);

	gtk_widget_destroy(gtkconv->tab_cont);
	g_object_unref(gtkconv->tab_cont);

	if (purple_conversation_get_type(conv) == PURPLE_CONV_TYPE_IM) {
		if (gtkconv->u.im->icon_timer != 0)
			g_source_remove(gtkconv->u.im->icon_timer);

		if (gtkconv->u.im->anim != NULL)
			g_object_unref(G_OBJECT(gtkconv->u.im->anim));

		if (gtkconv->u.im->typing_timer != 0)
			g_source_remove(gtkconv->u.im->typing_timer);

		g_free(gtkconv->u.im);
	} else if (purple_conversation_get_type(conv) == PURPLE_CONV_TYPE_CHAT) {
		purple_signals_disconnect_by_handle(gtkconv->u.chat);
		g_free(gtkconv->u.chat);
	}

#if !GTK_CHECK_VERSION(2,12,0)
	gtk_object_sink(GTK_OBJECT(gtkconv->tooltips));
#endif

	gtkconv->send_history = g_list_first(gtkconv->send_history);
	g_list_foreach(gtkconv->send_history, (GFunc)g_free, NULL);
	g_list_free(gtkconv->send_history);

	if (gtkconv->attach.timer) {
		g_source_remove(gtkconv->attach.timer);
	}

	g_object_disconnect(G_OBJECT(gtkconv->theme), "any_signal::notify",
	                    conv_variant_changed_cb, gtkconv, NULL);
	g_object_unref(gtkconv->theme);

	g_free(gtkconv);
}


static void
pidgin_conv_write_im(PurpleConversation *conv, const char *who,
					  const char *message, PurpleMessageFlags flags,
					  time_t mtime)
{
	PidginConversation *gtkconv;

	gtkconv = PIDGIN_CONVERSATION(conv);

	if (conv != gtkconv->active_conv &&
	    flags & PURPLE_MESSAGE_ACTIVE_ONLY)
	{
		/* Plugins that want these messages suppressed should be
		 * calling purple_conv_im_write(), so they get suppressed here,
		 * before being written to the log. */
		purple_debug_info("gtkconv",
		                "Suppressing message for an inactive conversation in pidgin_conv_write_im()\n");
		return;
	}

	purple_conversation_write(conv, who, message, flags, mtime);
}

#if 0
static const char *
get_text_tag_color(GtkTextTag *tag)
{
	GdkColor *color = NULL;
	gboolean set = FALSE;
	static char colcode[] = "#XXXXXX";
	if (tag)
		g_object_get(G_OBJECT(tag), "foreground-set", &set, "foreground-gdk", &color, NULL);
	if (set && color)
		g_snprintf(colcode, sizeof(colcode), "#%02x%02x%02x",
				color->red >> 8, color->green >> 8, color->blue >> 8);
	else
		colcode[0] = '\0';
	if (color)
		gdk_color_free(color);
	return colcode;
}

/* The callback for an event on a link tag. */
static gboolean buddytag_event(GtkTextTag *tag, GObject *imhtml,
		GdkEvent *event, GtkTextIter *arg2, gpointer data)
{
	if (event->type == GDK_BUTTON_PRESS
			|| event->type == GDK_2BUTTON_PRESS) {
		GdkEventButton *btn_event = (GdkEventButton*) event;
		PurpleConversation *conv = data;
		char *buddyname;

		/* strlen("BUDDY " or "HILIT ") == 6 */
		g_return_val_if_fail((tag->name != NULL)
				&& (strlen(tag->name) > 6), FALSE);

		buddyname = (tag->name) + 6;

		/* emit chat-nick-clicked signal */
		if (event->type == GDK_BUTTON_PRESS) {
			gint plugin_return = GPOINTER_TO_INT(purple_signal_emit_return_1(
						pidgin_conversations_get_handle(), "chat-nick-clicked",
						data, buddyname, btn_event->button));
			if (plugin_return)
				return TRUE;
		}

		if (btn_event->button == 1 &&
				event->type == GDK_2BUTTON_PRESS) {
			chat_do_im(PIDGIN_CONVERSATION(conv), buddyname);
			return TRUE;
		} else if (btn_event->button == 2
				&& event->type == GDK_2BUTTON_PRESS) {
			chat_do_info(PIDGIN_CONVERSATION(conv), buddyname);

			return TRUE;
		} else if (btn_event->button == 3
				&& event->type == GDK_BUTTON_PRESS) {
			GtkTextIter start, end;

			/* we shouldn't display the popup
			 * if the user has selected something: */
			if (!gtk_text_buffer_get_selection_bounds(
						gtk_text_iter_get_buffer(arg2),
						&start, &end)) {
				GtkWidget *menu = NULL;
				PurpleConnection *gc =
					purple_conversation_get_connection(conv);


				menu = create_chat_menu(conv, buddyname, gc);
				gtk_menu_popup(GTK_MENU(menu), NULL, NULL,
						NULL, GTK_WIDGET(imhtml),
						btn_event->button,
						btn_event->time);

				/* Don't propagate the event any further */
				return TRUE;
			}
		}
	}

	return FALSE;
}
#endif

static GtkTextTag *get_buddy_tag(PurpleConversation *conv, const char *who, PurpleMessageFlags flag,
		gboolean create)
{
/* TODO WEBKIT */
#if 0
	PidginConversation *gtkconv = PIDGIN_CONVERSATION(conv);
	GtkTextTag *buddytag;
	gchar *str;
	gboolean highlight = (flag & PURPLE_MESSAGE_NICK);
	GtkTextBuffer *buffer = GTK_IMHTML(gtkconv->imhtml)->text_buffer;

	str = g_strdup_printf(highlight ? "HILIT %s" : "BUDDY %s", who);

	buddytag = gtk_text_tag_table_lookup(
			gtk_text_buffer_get_tag_table(buffer), str);

	if (buddytag == NULL && create) {
		if (highlight)
			buddytag = gtk_text_buffer_create_tag(buffer, str,
					"foreground", get_text_tag_color(gtk_text_tag_table_lookup(
							gtk_text_buffer_get_tag_table(buffer), "highlight-name")),
					"weight", PANGO_WEIGHT_BOLD,
					NULL);
		else
			buddytag = gtk_text_buffer_create_tag(
					buffer, str,
					"foreground-gdk", get_nick_color(gtkconv, who),
					"weight", purple_find_buddy(purple_conversation_get_account(conv), who) ? PANGO_WEIGHT_BOLD : PANGO_WEIGHT_NORMAL,
					NULL);

		g_object_set_data(G_OBJECT(buddytag), "cursor", "");
		g_signal_connect(G_OBJECT(buddytag), "event",
				G_CALLBACK(buddytag_event), conv);
	}

	g_free(str);

	return buddytag;
#endif /* if 0 */
	return NULL;
}

#if 0
static void pidgin_conv_calculate_newday(PidginConversation *gtkconv, time_t mtime)
{
	struct tm *tm = localtime(&mtime);

	tm->tm_hour = tm->tm_min = tm->tm_sec = 0;
	tm->tm_mday++;

	gtkconv->newday = mktime(tm);
}

/* Detect string direction and encapsulate the string in RLE/LRE/PDF unicode characters
   str - pointer to string (string is re-allocated and the pointer updated) */
static void
str_embed_direction_chars(char **str)
{
#ifdef HAVE_PANGO14
	char pre_str[4];
	char post_str[10];
	char *ret;

	if (PANGO_DIRECTION_RTL == pango_find_base_dir(*str, -1))
	{
		sprintf(pre_str, "%c%c%c",
				0xE2, 0x80, 0xAB);	/* RLE */
		sprintf(post_str, "%c%c%c%c%c%c%c%c%c",
				0xE2, 0x80, 0xAC,	/* PDF */
				0xE2, 0x80, 0x8E,	/* LRM */
				0xE2, 0x80, 0xAC);	/* PDF */
	}
	else
	{
		sprintf(pre_str, "%c%c%c",
				0xE2, 0x80, 0xAA);	/* LRE */
		sprintf(post_str, "%c%c%c%c%c%c%c%c%c",
				0xE2, 0x80, 0xAC,	/* PDF */
				0xE2, 0x80, 0x8F,	/* RLM */
				0xE2, 0x80, 0xAC);	/* PDF */
	}

	ret = g_strconcat(pre_str, *str, post_str, NULL);

	g_free(*str);
	*str = ret;
#endif
}
#endif

static char *
replace_message_tokens(
	const char *text,
	PurpleConversation *conv,
	const char *name,
	const char *alias,
	const char *message,
	PurpleMessageFlags flags,
	time_t mtime)
{
	GString *str;
	const char *cur = text;
	const char *prev = cur;

	if (text == NULL)
		return g_strdup("");

	str = g_string_new(NULL);
	while ((cur = strchr(cur, '%'))) {
		const char *replace = NULL;
		const char *fin = NULL;

		if (g_str_has_prefix(cur, "%message%")) {
			replace = message;

		} else if (g_str_has_prefix(cur, "%messageClasses%")) {
			replace = flags & PURPLE_MESSAGE_SEND ? "outgoing" :
				  flags & PURPLE_MESSAGE_RECV ? "incoming" : "event";

		} else if (g_str_has_prefix(cur, "%time")) {
			const char *tmp = cur + strlen("%time");
			char *format = NULL;
			if (*tmp == '{') {
				char *end;
				tmp++;
				end = strstr(tmp, "}%");
				if (!end) /* Invalid string */
					continue;
				format = g_strndup(tmp, end - tmp);
				fin = end + 1;
			}
			replace = purple_utf8_strftime(format ? format : "%X", NULL);
			g_free(format);

		} else if (g_str_has_prefix(cur, "%shortTime%")) {
			replace = purple_utf8_strftime("%H:%M", NULL);

		} else if (g_str_has_prefix(cur, "%userIconPath%")) {
			if (flags & PURPLE_MESSAGE_SEND) {
				if (purple_account_get_bool(purple_conversation_get_account(conv), "use-global-buddyicon", TRUE)) {
					replace = purple_prefs_get_path(PIDGIN_PREFS_ROOT "/accounts/buddyicon");
				} else {
					PurpleStoredImage *img = purple_buddy_icons_find_account_icon(purple_conversation_get_account(conv));
					replace = purple_imgstore_get_filename(img);
				}
				if (replace == NULL || !g_file_test(replace, G_FILE_TEST_EXISTS)) {
					replace = g_build_filename("Outgoing", "buddy_icon.png", NULL);
				}
			} else if (flags & PURPLE_MESSAGE_RECV) {
				PurpleBuddyIcon *icon = purple_conv_im_get_icon(PURPLE_CONV_IM(conv));
				if (icon)
					replace = purple_buddy_icon_get_full_path(icon);
				if (replace == NULL || !g_file_test(replace, G_FILE_TEST_EXISTS)) {
					replace = g_build_filename("Incoming", "buddy_icon.png", NULL);
				}
			}

		} else if (g_str_has_prefix(cur, "%senderScreenName%")) {
			replace = name;

		} else if (g_str_has_prefix(cur, "%sender%")) {
			replace = alias;

		} else if (g_str_has_prefix(cur, "%service%")) {
			replace = purple_account_get_protocol_name(purple_conversation_get_account(conv));

		} else if (g_str_has_prefix(cur, "%messageDirection%")) {
			replace = purple_markup_is_rtl(message) ? "rtl" : "ltr";

		} else {
			cur++;
			continue;
		}

		/* Here we have a replacement to make */
		g_string_append_len(str, prev, cur - prev);
		if (replace)
			g_string_append(str, replace);

		/* And update the pointers */
		if (fin) {
			prev = cur = fin + 1;
		} else {
			prev = cur = strchr(cur + 1, '%') + 1;
		}

	}

	/* And wrap it up */
	g_string_append(str, prev);

	return g_string_free(str, FALSE);
}

static void
pidgin_conv_write_conv(PurpleConversation *conv, const char *name, const char *alias,
						const char *message, PurpleMessageFlags flags,
						time_t mtime)
{
	PidginConversation *gtkconv;
	PurpleConnection *gc;
	PurpleAccount *account;
#if 0
	int gtk_font_options = 0;
	int gtk_font_options_all = 0;
	char buf2[BUF_LONG];
	gboolean show_date;
	char *mdate;
	char *str;
	char *with_font_tag;
	char *sml_attrib = NULL;
#endif
	size_t length;
	PurpleConversationType type;
	char *displaying;
	gboolean plugin_return;
#if 0
	gboolean is_rtl_message = FALSE;
#endif

	const char *message_html;
	char *msg;
	char *escape;
	char *script;
	char *smileyed;
	PurpleMessageFlags old_flags;
	const char *func = "appendMessage";

	g_return_if_fail(conv != NULL);
	gtkconv = PIDGIN_CONVERSATION(conv);
	g_return_if_fail(gtkconv != NULL);

	if (gtkconv->attach.timer) {
		/* We are currently in the process of filling up the buffer with the message
		 * history of the conversation. So we do not need to add the message here.
		 * Instead, this message will be added to the message-list, which in turn will
		 * be processed and displayed by the attach-callback.
		 */
		return;
	}

	if (conv != gtkconv->active_conv)
	{
		if (flags & PURPLE_MESSAGE_ACTIVE_ONLY)
		{
			/* Unless this had PURPLE_MESSAGE_NO_LOG, this message
			 * was logged.  Plugin writers: if this isn't what
			 * you wanted, call purple_conv_im_write() instead of
			 * purple_conversation_write(). */
			purple_debug_info("gtkconv",
			                "Suppressing message for an inactive conversation in pidgin_conv_write_conv()\n");
			return;
		}

		/* Set the active conversation to the one that just messaged us. */
		/* TODO: consider not doing this if the account is offline or something */
		if (flags & (PURPLE_MESSAGE_SEND | PURPLE_MESSAGE_RECV))
			pidgin_conv_switch_active_conversation(conv);
	}

	type = purple_conversation_get_type(conv);
	account = purple_conversation_get_account(conv);
	g_return_if_fail(account != NULL);
	gc = purple_account_get_connection(account);
	g_return_if_fail(gc != NULL || !(flags & (PURPLE_MESSAGE_SEND | PURPLE_MESSAGE_RECV)));

	/* Make sure URLs are clickable */
	if(flags & PURPLE_MESSAGE_NO_LINKIFY)
		displaying = g_strdup(message);
	else
		displaying = purple_markup_linkify(message);

	plugin_return = GPOINTER_TO_INT(purple_signal_emit_return_1(
							pidgin_conversations_get_handle(), (type == PURPLE_CONV_TYPE_IM ?
							"displaying-im-msg" : "displaying-chat-msg"),
							account, name, &displaying, conv, flags));
	if (plugin_return)
	{
		g_free(displaying);
		return;
	}
	length = strlen(displaying) + 1;

	old_flags = gtkconv->last_flags;
	if ((flags & PURPLE_MESSAGE_SEND) && (old_flags & PURPLE_MESSAGE_SEND)) {
		message_html = pidgin_conversation_theme_get_template(gtkconv->theme, PIDGIN_CONVERSATION_THEME_TEMPLATE_OUTGOING_NEXT_CONTENT);
		func = "appendNextMessage";
	} else if (flags & PURPLE_MESSAGE_SEND) {
		message_html = pidgin_conversation_theme_get_template(gtkconv->theme, PIDGIN_CONVERSATION_THEME_TEMPLATE_OUTGOING_CONTENT);
	} else if ((flags & PURPLE_MESSAGE_RECV) && (old_flags & PURPLE_MESSAGE_RECV)) {
		message_html = pidgin_conversation_theme_get_template(gtkconv->theme, PIDGIN_CONVERSATION_THEME_TEMPLATE_INCOMING_NEXT_CONTENT);
		func = "appendNextMessage";
	} else if (flags & PURPLE_MESSAGE_RECV) {
		message_html = pidgin_conversation_theme_get_template(gtkconv->theme, PIDGIN_CONVERSATION_THEME_TEMPLATE_INCOMING_CONTENT);
	} else {
		message_html = pidgin_conversation_theme_get_template(gtkconv->theme, PIDGIN_CONVERSATION_THEME_TEMPLATE_STATUS);
	}
	gtkconv->last_flags = flags;

	smileyed = smiley_parse_markup(message, purple_account_get_protocol_id(account));
	msg = replace_message_tokens(message_html, conv, name, alias, smileyed, flags, mtime);
	escape = gtk_webview_quote_js_string(msg);
	script = g_strdup_printf("%s(%s)", func, escape);

	purple_debug_info("webkit", "JS: %s\n", script);
	gtk_webview_safe_execute_script(GTK_WEBVIEW(gtkconv->webview), script);

	g_free(script);
	g_free(smileyed);
	g_free(msg);
	g_free(escape);

#if 0
	/* if the buffer is not empty add a <br> */
	if (!gtk_webview_is_empty(GTK_WEBVIEW(gtkconv->webview)))
		gtk_webview_append_html(GTK_WEBVIEW(gtkconv->webview), "<br />");

	/* First message in a conversation. */
	if (gtkconv->newday == 0)
		pidgin_conv_calculate_newday(gtkconv, mtime);

	/* Show the date on the first message in a new day, or if the message is
	 * older than 20 minutes. */
	show_date = (mtime >= gtkconv->newday) || (time(NULL) > mtime + 20*60);

	mdate = purple_signal_emit_return_1(pidgin_conversations_get_handle(),
	                                  "conversation-timestamp",
	                                  conv, mtime, show_date);

	if (mdate == NULL)
	{
		struct tm *tm = localtime(&mtime);
		const char *tmp;
		if (show_date)
			tmp = purple_date_format_long(tm);
		else
			tmp = purple_time_format(tm);
		mdate = g_strdup_printf("(%s)", tmp);
	}

	/* Bi-Directional support - set timestamp direction using unicode characters */
	is_rtl_message = purple_markup_is_rtl(message);
	/* Enforce direction only if message is RTL - doesn't effect LTR users */
	if (is_rtl_message)
		str_embed_direction_chars(&mdate);

	if (mtime >= gtkconv->newday)
		pidgin_conv_calculate_newday(gtkconv, mtime);

	sml_attrib = g_strdup_printf("sml=\"%s\"", purple_account_get_protocol_name(account));

	gtk_font_options |= GTK_IMHTML_NO_COMMENTS;

	if ((flags & PURPLE_MESSAGE_RECV) &&
			!purple_prefs_get_bool(PIDGIN_PREFS_ROOT "/conversations/show_incoming_formatting"))
		gtk_font_options |= GTK_IMHTML_NO_COLOURS | GTK_IMHTML_NO_FONTS | GTK_IMHTML_NO_SIZES | GTK_IMHTML_NO_FORMATTING;

	/* this is gonna crash one day, I can feel it. */
	if (PURPLE_PLUGIN_PROTOCOL_INFO(purple_find_prpl(purple_account_get_protocol_id(purple_conversation_get_account(conv))))->options &
	    OPT_PROTO_USE_POINTSIZE) {
		gtk_font_options |= GTK_IMHTML_USE_POINTSIZE;
	}

	if (!(flags & PURPLE_MESSAGE_RECV) && (purple_conversation_get_features(conv) & PURPLE_CONNECTION_ALLOW_CUSTOM_SMILEY))
	{
		/* We want to see our own smileys. Need to revert it after send*/
		pidgin_themes_smiley_themeize_custom(gtkconv->webview);
	}

	/* TODO: These colors should not be hardcoded so log.c can use them */
	if (flags & PURPLE_MESSAGE_RAW) {
		gtk_webview_append_html(GTK_WEBVIEW(gtkconv->webview), message);
	} else if (flags & PURPLE_MESSAGE_SYSTEM) {
		g_snprintf(buf2, sizeof(buf2),
			   "<font %s><font size=\"2\"><span class='timestamp'>%s</span></font><b>%s</b></font>",
			   sml_attrib ? sml_attrib : "", mdate, displaying);

		gtk_webview_append_html(GTK_WEBVIEW(gtkconv->webview), buf2);

	} else if (flags & PURPLE_MESSAGE_ERROR) {
		g_snprintf(buf2, sizeof(buf2),
			   "<font color=\"#ff0000\"><font %s><font size=\"2\"><span class='timestamp'>%s</span> </font><b>%s</b></font></font>",
			   sml_attrib ? sml_attrib : "", mdate, displaying);

		gtk_webview_append_html(GTK_WEBVIEW(gtkconv->webview), buf2);

	} else if (flags & PURPLE_MESSAGE_NO_LOG) {
		g_snprintf(buf2, BUF_LONG,
			   "<b><font %s color=\"#777777\">%s</font></b>",
			   sml_attrib ? sml_attrib : "", displaying);

		gtk_webview_append_html(GTK_WEBVIEW(gtkconv->webview), buf2);
	} else {
		char *new_message = g_memdup(displaying, length);
		char *alias_escaped = (alias ? g_markup_escape_text(alias, strlen(alias)) : g_strdup(""));
		/* The initial offset is to deal with
		 * escaped entities making the string longer */
		int tag_start_offset = 0;
		int tag_end_offset = 0;
		const char *tagname = NULL;

		/* Enforce direction on alias */
		if (is_rtl_message)
			str_embed_direction_chars(&alias_escaped);

		str = g_malloc(1024);
		if (flags & PURPLE_MESSAGE_WHISPER) {
			/* If we're whispering, it's not an autoresponse. */
			if (purple_message_meify(new_message, -1 )) {
				g_snprintf(str, 1024, "***%s", alias_escaped);
				tag_start_offset += 3;
				tagname = "whisper-action-name";
			}
			else {
				g_snprintf(str, 1024, "*%s*:", alias_escaped);
				tag_start_offset += 1;
				tag_end_offset = 2;
				tagname = "whisper-name";
			}
		} else {
			if (purple_message_meify(new_message, -1)) {
				if (flags & PURPLE_MESSAGE_AUTO_RESP) {
					g_snprintf(str, 1024, "%s ***%s", AUTO_RESPONSE, alias_escaped);
					tag_start_offset += strlen(AUTO_RESPONSE) - 6 + 4;
				} else {
					g_snprintf(str, 1024, "***%s", alias_escaped);
					tag_start_offset += 3;
				}

				if (flags & PURPLE_MESSAGE_NICK)
					tagname = "highlight-name";
				else
					tagname = "action-name";
			} else {
				if (flags & PURPLE_MESSAGE_AUTO_RESP) {
					g_snprintf(str, 1024, "%s %s", alias_escaped, AUTO_RESPONSE);
					tag_start_offset += strlen(AUTO_RESPONSE) - 6 + 1;
				} else {
					g_snprintf(str, 1024, "%s:", alias_escaped);
					tag_end_offset = 1;
				}

				if (flags & PURPLE_MESSAGE_NICK) {
					if (type == PURPLE_CONV_TYPE_IM) {
						tagname = "highlight-name";
					}
				} else if (flags & PURPLE_MESSAGE_RECV) {
					/* The tagname for chats is handled by get_buddy_tag */
					if (type == PURPLE_CONV_TYPE_IM) {
						tagname = "receive-name";
					}
				} else if (flags & PURPLE_MESSAGE_SEND) {
					tagname = "send-name";
				} else {
					purple_debug_error("gtkconv", "message missing flags\n");
				}
			}
		}

		g_free(alias_escaped);

		/* TODO WEBKIT */
#if 0
		if (tagname)
			tag = gtk_text_tag_table_lookup(gtk_text_buffer_get_tag_table(buffer), tagname);
		else
			tag = get_buddy_tag(conv, name, flags, TRUE);

		if (GTK_IMHTML(gtkconv->imhtml)->show_comments) {
		{
			/* The color for the timestamp has to be set in the font-tags, unfortunately.
			 * Applying the nick-tag to timestamps would work, but that can make it
			 * bold. I thought applying the "comment" tag again, which has "weight" set
			 * to PANGO_WEIGHT_NORMAL, would remove the boldness. But it doesn't. So
			 * this will have to do. I don't terribly like it.  -- sadrul */
			/* const char *color = get_text_tag_color(tag); */
			g_snprintf(buf2, BUF_LONG, "<FONT %s%s%s SIZE=\"2\"><!--%s --></FONT>",
					color ? "COLOR=\"" : "", color ? color : "", color ? "\"" : "", mdate);
			gtk_webview_append_html (GTK_WEBVIEW(gtkconv->webview), buf2);
		}
#endif /* if 0 */
		g_snprintf(buf2, BUF_LONG, "<font %s>%s</font> ", sml_attrib ? sml_attrib : "", str);
		gtk_webview_append_html(GTK_WEBVIEW(gtkconv->webview), buf2);

		g_free(str);

		if (gc) {
			char *pre = g_strdup_printf("<font %s>", sml_attrib ? sml_attrib : "");
			char *post = "</font>";
			with_font_tag = g_strdup_printf("%s%s%s", pre, new_message, post);
			g_free(pre);
		} else
			with_font_tag = g_memdup(new_message, length);

		gtk_webview_append_html(GTK_WEBVIEW(gtkconv->webview),
							 with_font_tag);

		g_free(with_font_tag);
		g_free(new_message);
	}

	g_free(mdate);
	g_free(sml_attrib);

#endif

	/* Tab highlighting stuff */
	if (!(flags & PURPLE_MESSAGE_SEND) && !pidgin_conv_has_focus(conv))
	{
		PidginUnseenState unseen = PIDGIN_UNSEEN_NONE;

		if ((flags & PURPLE_MESSAGE_NICK) == PURPLE_MESSAGE_NICK)
			unseen = PIDGIN_UNSEEN_NICK;
		else if (((flags & PURPLE_MESSAGE_SYSTEM) == PURPLE_MESSAGE_SYSTEM) ||
			  ((flags & PURPLE_MESSAGE_ERROR) == PURPLE_MESSAGE_ERROR))
			unseen = PIDGIN_UNSEEN_EVENT;
		else if ((flags & PURPLE_MESSAGE_NO_LOG) == PURPLE_MESSAGE_NO_LOG)
			unseen = PIDGIN_UNSEEN_NO_LOG;
		else
			unseen = PIDGIN_UNSEEN_TEXT;

		gtkconv_set_unseen(gtkconv, unseen);
	}

#if 0
	if (!(flags & PURPLE_MESSAGE_RECV) && (purple_conversation_get_features(conv) & PURPLE_CONNECTION_ALLOW_CUSTOM_SMILEY))
	{
		/* Restore the smiley-data */
		pidgin_themes_smiley_themeize(gtkconv->webview);
	}
#endif

	purple_signal_emit(pidgin_conversations_get_handle(),
		(type == PURPLE_CONV_TYPE_IM ? "displayed-im-msg" : "displayed-chat-msg"),
		account, name, displaying, conv, flags);
	g_free(displaying);
	update_typing_message(gtkconv, NULL);
}

static gboolean get_iter_from_chatbuddy(PurpleConvChatBuddy *cb, GtkTreeIter *iter)
{
	GtkTreeRowReference *ref = purple_conv_chat_cb_get_ui_data(cb);
	GtkTreePath *path;
	GtkTreeModel *model;

	if (!ref)
		return FALSE;

	if ((path = gtk_tree_row_reference_get_path(ref)) == NULL)
		return FALSE;

	model = gtk_tree_row_reference_get_model(ref);
	if (!gtk_tree_model_get_iter(GTK_TREE_MODEL(model), iter, path)) {
		gtk_tree_path_free(path);
		return FALSE;
	}

	gtk_tree_path_free(path);
	return TRUE;
}

static void
pidgin_conv_chat_add_users(PurpleConversation *conv, GList *cbuddies, gboolean new_arrivals)
{
	PurpleConvChat *chat;
	PidginConversation *gtkconv;
	PidginChatPane *gtkchat;
	GtkListStore *ls;
	GList *l;

	char tmp[BUF_LONG];
	int num_users;

	chat    = PURPLE_CONV_CHAT(conv);
	gtkconv = PIDGIN_CONVERSATION(conv);
	gtkchat = gtkconv->u.chat;

	num_users = g_list_length(purple_conv_chat_get_users(chat));

	g_snprintf(tmp, sizeof(tmp),
			   ngettext("%d person in room", "%d people in room",
						num_users),
			   num_users);

	gtk_label_set_text(GTK_LABEL(gtkchat->count), tmp);

	ls = GTK_LIST_STORE(gtk_tree_view_get_model(GTK_TREE_VIEW(gtkchat->list)));

	gtk_tree_sortable_set_sort_column_id(GTK_TREE_SORTABLE(ls),  GTK_TREE_SORTABLE_UNSORTED_SORT_COLUMN_ID,
										 GTK_TREE_SORTABLE_UNSORTED_SORT_COLUMN_ID);

	l = cbuddies;
	while (l != NULL) {
		add_chat_buddy_common(conv, (PurpleConvChatBuddy *)l->data, NULL);
		l = l->next;
	}

	/* Currently GTK+ maintains our sorted list after it's in the tree.
	 * This may change if it turns out we can manage it faster ourselves.
	 */
	gtk_tree_sortable_set_sort_column_id(GTK_TREE_SORTABLE(ls),  CHAT_USERS_ALIAS_KEY_COLUMN,
										 GTK_SORT_ASCENDING);
}

static void
pidgin_conv_chat_rename_user(PurpleConversation *conv, const char *old_name,
			      const char *new_name, const char *new_alias)
{
	PurpleConvChat *chat;
	PidginConversation *gtkconv;
	PidginChatPane *gtkchat;
	PurpleConvChatBuddy *old_cbuddy, *new_cbuddy;
	GtkTreeIter iter;
	GtkTreeModel *model;
	GtkTextTag *tag;

	chat    = PURPLE_CONV_CHAT(conv);
	gtkconv = PIDGIN_CONVERSATION(conv);
	gtkchat = gtkconv->u.chat;

	model = gtk_tree_view_get_model(GTK_TREE_VIEW(gtkchat->list));

	if (!gtk_tree_model_get_iter_first(GTK_TREE_MODEL(model), &iter))
		return;

	if ((tag = get_buddy_tag(conv, old_name, 0, FALSE)))
		g_object_set(G_OBJECT(tag), "style", PANGO_STYLE_ITALIC, NULL);
	if ((tag = get_buddy_tag(conv, old_name, PURPLE_MESSAGE_NICK, FALSE)))
		g_object_set(G_OBJECT(tag), "style", PANGO_STYLE_ITALIC, NULL);

	old_cbuddy = purple_conv_chat_cb_find(chat, old_name);
	if (!old_cbuddy)
		return;

	if (get_iter_from_chatbuddy(old_cbuddy, &iter)) {
		GtkTreeRowReference *ref = purple_conv_chat_cb_get_ui_data(old_cbuddy);

		gtk_list_store_remove(GTK_LIST_STORE(model), &iter);
		gtk_tree_row_reference_free(ref);
		purple_conv_chat_cb_set_ui_data(old_cbuddy, NULL);
	}

	g_return_if_fail(new_alias != NULL);

	new_cbuddy = purple_conv_chat_cb_find(chat, new_name);

	add_chat_buddy_common(conv, new_cbuddy, old_name);
}

static void
pidgin_conv_chat_remove_users(PurpleConversation *conv, GList *users)
{
	PurpleConvChat *chat;
	PidginConversation *gtkconv;
	PidginChatPane *gtkchat;
	GtkTreeIter iter;
	GtkTreeModel *model;
	GList *l;
	char tmp[BUF_LONG];
	int num_users;
	gboolean f;
	GtkTextTag *tag;

	chat    = PURPLE_CONV_CHAT(conv);
	gtkconv = PIDGIN_CONVERSATION(conv);
	gtkchat = gtkconv->u.chat;

	num_users = g_list_length(purple_conv_chat_get_users(chat));

	for (l = users; l != NULL; l = l->next) {
		model = gtk_tree_view_get_model(GTK_TREE_VIEW(gtkchat->list));

		if (!gtk_tree_model_get_iter_first(GTK_TREE_MODEL(model), &iter))
			/* XXX: Break? */
			continue;

		do {
			char *val;

			gtk_tree_model_get(GTK_TREE_MODEL(model), &iter,
							   CHAT_USERS_NAME_COLUMN, &val, -1);

			if (!purple_utf8_strcasecmp((char *)l->data, val)) {
				f = gtk_list_store_remove(GTK_LIST_STORE(model), &iter);
			}
			else
				f = gtk_tree_model_iter_next(GTK_TREE_MODEL(model), &iter);

			g_free(val);
		} while (f);

		if ((tag = get_buddy_tag(conv, l->data, 0, FALSE)))
			g_object_set(G_OBJECT(tag), "style", PANGO_STYLE_ITALIC, NULL);
		if ((tag = get_buddy_tag(conv, l->data, PURPLE_MESSAGE_NICK, FALSE)))
			g_object_set(G_OBJECT(tag), "style", PANGO_STYLE_ITALIC, NULL);
	}

	g_snprintf(tmp, sizeof(tmp),
			   ngettext("%d person in room", "%d people in room",
						num_users), num_users);

	gtk_label_set_text(GTK_LABEL(gtkchat->count), tmp);
}

static void
pidgin_conv_chat_update_user(PurpleConversation *conv, const char *user)
{
	PurpleConvChat *chat;
	PurpleConvChatBuddy *cbuddy;
	PidginConversation *gtkconv;
	PidginChatPane *gtkchat;
	GtkTreeIter iter;
	GtkTreeModel *model;

	chat    = PURPLE_CONV_CHAT(conv);
	gtkconv = PIDGIN_CONVERSATION(conv);
	gtkchat = gtkconv->u.chat;

	model = gtk_tree_view_get_model(GTK_TREE_VIEW(gtkchat->list));

	if (!gtk_tree_model_get_iter_first(GTK_TREE_MODEL(model), &iter))
		return;

	cbuddy = purple_conv_chat_cb_find(chat, user);
	if (get_iter_from_chatbuddy(cbuddy, &iter)) {
		GtkTreeRowReference *ref = purple_conv_chat_cb_get_ui_data(cbuddy);
		gtk_list_store_remove(GTK_LIST_STORE(model), &iter);
		gtk_tree_row_reference_free(ref);
		purple_conv_chat_cb_set_ui_data(cbuddy, NULL);
	}

	if (cbuddy)
		add_chat_buddy_common(conv, cbuddy, NULL);
}

gboolean
pidgin_conv_has_focus(PurpleConversation *conv)
{
	PidginConversation *gtkconv = PIDGIN_CONVERSATION(conv);
	PidginWindow *win;
	gboolean has_focus;

	win = gtkconv->win;

	g_object_get(G_OBJECT(win->window), "has-toplevel-focus", &has_focus, NULL);

	if (has_focus && pidgin_conv_window_is_active_conversation(conv))
		return TRUE;

	return FALSE;
}

static gboolean
add_custom_smiley_for_imhtml(GtkIMHtml *imhtml, const char *sml, const char *smile)
{
	GtkIMHtmlSmiley *smiley;

	smiley = gtk_imhtml_smiley_get(imhtml, sml, smile);

	if (smiley) {
		if (!(smiley->flags & GTK_IMHTML_SMILEY_CUSTOM)) {
			return FALSE;
		}
		gtk_imhtml_smiley_reload(smiley);
		return TRUE;
	}

	smiley = gtk_imhtml_smiley_create(NULL, smile, FALSE, GTK_IMHTML_SMILEY_CUSTOM);
	gtk_imhtml_associate_smiley(imhtml, sml, smiley);
	g_signal_connect_swapped(imhtml, "destroy", G_CALLBACK(gtk_imhtml_smiley_destroy), smiley);

	return TRUE;
}

static gboolean
add_custom_smiley_for_webview(GtkWebView *webview, const char *sml, const char *smile)
{
	/* TODO WEBKIT: Smileys need to be added to webkit stuff */
	return TRUE;
}

static gboolean
pidgin_conv_custom_smiley_add(PurpleConversation *conv, const char *smile, gboolean remote)
{
	PidginConversation *gtkconv;
	struct smiley_list *list;
	const char *sml = NULL, *conv_sml;

	if (!conv || !smile || !*smile) {
		return FALSE;
	}

	/* If smileys are off, return false */
	if (pidgin_themes_smileys_disabled())
		return FALSE;

	/* If possible add this smiley to the current theme.
	 * The addition is only temporary: custom smilies aren't saved to disk. */
	conv_sml = purple_account_get_protocol_name(purple_conversation_get_account(conv));
	gtkconv = PIDGIN_CONVERSATION(conv);

	for (list = (struct smiley_list *)current_smiley_theme->list; list; list = list->next) {
		if (!strcmp(list->sml, conv_sml)) {
			sml = list->sml;
			break;
		}
	}

	if (!add_custom_smiley_for_webview(GTK_WEBVIEW(gtkconv->webview), sml, smile))
		return FALSE;

	if (!remote)	/* If it's a local custom smiley, then add it for the entry */
		if (!add_custom_smiley_for_imhtml(GTK_IMHTML(gtkconv->entry), sml, smile))
			return FALSE;

	return TRUE;
}

static void
pidgin_conv_custom_smiley_write(PurpleConversation *conv, const char *smile,
                                      const guchar *data, gsize size)
{
/* TODO WEBKIT */
#if 0
	PidginConversation *gtkconv;
	GtkIMHtmlSmiley *smiley;
	const char *sml;
	GError *error = NULL;

	sml = purple_account_get_protocol_name(purple_conversation_get_account(conv));
	gtkconv = PIDGIN_CONVERSATION(conv);
	smiley = gtk_imhtml_smiley_get(GTK_IMHTML(gtkconv->imhtml), sml, smile);

	if (!smiley)
		return;

	smiley->data = g_realloc(smiley->data, smiley->datasize + size);
	g_memmove((guchar *)smiley->data + smiley->datasize, data, size);
	smiley->datasize += size;

	if (!smiley->loader)
		return;

	if (!gdk_pixbuf_loader_write(smiley->loader, data, size, &error) || error) {
		purple_debug_warning("gtkconv", "gdk_pixbuf_loader_write() "
				"failed with size=%" G_GSIZE_FORMAT ": %s\n", size,
				error ? error->message : "(no error message)");
		if (error)
			g_error_free(error);
		/* We must stop using the GdkPixbufLoader because trying to load
		   certain invalid GIFs with at least gdk-pixbuf 2.23.3 can return
		   a GdkPixbuf that will cause some operations (like
		   gdk_pixbuf_scale_simple()) to consume memory in an infinite loop.
		   But we also don't want to set smiley->loader to NULL because our
		   code might expect it to be set.  So create a new loader. */
		g_object_unref(G_OBJECT(smiley->loader));
		smiley->loader = gdk_pixbuf_loader_new();
	}
#endif /* if 0 */
}

static void
pidgin_conv_custom_smiley_close(PurpleConversation *conv, const char *smile)
{
/* TODO WEBKIT */
#if 0
	PidginConversation *gtkconv;
	GtkIMHtmlSmiley *smiley;
	const char *sml;
	GError *error = NULL;

	g_return_if_fail(conv  != NULL);
	g_return_if_fail(smile != NULL);

	sml = purple_account_get_protocol_name(purple_conversation_get_account(conv));
	gtkconv = PIDGIN_CONVERSATION(conv);
	smiley = gtk_imhtml_smiley_get(GTK_IMHTML(gtkconv->imhtml), sml, smile);

	if (!smiley)
		return;

	if (!smiley->loader)
		return;

	purple_debug_info("gtkconv", "About to close the smiley pixbuf\n");

	if (!gdk_pixbuf_loader_close(smiley->loader, &error) || error) {
		purple_debug_warning("gtkconv", "gdk_pixbuf_loader_close() "
				"failed: %s\n",
				error ? error->message : "(no error message)");
		if (error)
			g_error_free(error);
		/* We must stop using the GdkPixbufLoader because if we tried to
		   load certain invalid GIFs with all current versions of GDK (as
		   of 2011-06-15) then it's possible the loader will contain data
		   that could cause some operations (like gdk_pixbuf_scale_simple())
		   to consume memory in an infinite loop.  But we also don't want
		   to set smiley->loader to NULL because our code might expect it
		   to be set.  So create a new loader. */
		g_object_unref(G_OBJECT(smiley->loader));
		smiley->loader = gdk_pixbuf_loader_new();
	}
#endif /* if 0 */
}

static void
pidgin_conv_send_confirm(PurpleConversation *conv, const char *message)
{
	PidginConversation *gtkconv = PIDGIN_CONVERSATION(conv);

	gtk_imhtml_append_text(GTK_IMHTML(gtkconv->entry), message, 0);
}

/*
 * Makes sure all the menu items and all the buttons are hidden/shown and
 * sensitive/insensitive.  This is called after changing tabs and when an
 * account signs on or off.
 */
static void
gray_stuff_out(PidginConversation *gtkconv)
{
	PidginWindow *win;
	PurpleConversation *conv = gtkconv->active_conv;
	PurpleConnection *gc;
	PurplePluginProtocolInfo *prpl_info = NULL;
	GdkPixbuf *window_icon = NULL;
	GtkIMHtmlButtons buttons;
	PurpleAccount *account;

	win     = pidgin_conv_get_window(gtkconv);
	gc      = purple_conversation_get_connection(conv);
	account = purple_conversation_get_account(conv);

	if (gc != NULL)
		prpl_info = PURPLE_PLUGIN_PROTOCOL_INFO(purple_connection_get_prpl(gc));

	if (win->menu.send_to != NULL)
		update_send_to_selection(win);

	/*
	 * Handle hiding and showing stuff based on what type of conv this is.
	 * Stuff that Purple IMs support in general should be shown for IM
	 * conversations.  Stuff that Purple chats support in general should be
	 * shown for chat conversations.  It doesn't matter whether the PRPL
	 * supports it or not--that only affects if the button or menu item
	 * is sensitive or not.
	 */
	if (purple_conversation_get_type(conv) == PURPLE_CONV_TYPE_IM) {
		/* Show stuff that applies to IMs, hide stuff that applies to chats */

		/* Deal with menu items */
<<<<<<< HEAD
		gtk_widget_show(win->menu.view_log);
		gtk_widget_show(win->menu.send_file);
		gtk_widget_show(win->menu.get_attention);
		gtk_widget_show(win->menu.add_pounce);
		gtk_widget_show(win->menu.get_info);
		gtk_widget_hide(win->menu.invite);
		gtk_widget_show(win->menu.alias);
=======
		gtk_action_set_visible(win->menu.view_log, TRUE);
		gtk_action_set_visible(win->menu.send_file, TRUE);
		gtk_action_set_visible(win->menu.get_attention, TRUE);
		gtk_action_set_visible(win->menu.add_pounce, TRUE);
		gtk_action_set_visible(win->menu.get_info, TRUE);
		gtk_action_set_visible(win->menu.invite, FALSE);
		gtk_action_set_visible(win->menu.alias, TRUE);
>>>>>>> bf855296
		if (purple_privacy_check(account, purple_conversation_get_name(conv))) {
			gtk_action_set_visible(win->menu.unblock, FALSE);
			gtk_action_set_visible(win->menu.block, TRUE);
		} else {
			gtk_action_set_visible(win->menu.block, FALSE);
			gtk_action_set_visible(win->menu.unblock, TRUE);
		}

		if ((account == NULL) || purple_find_buddy(account, purple_conversation_get_name(conv)) == NULL) {
			gtk_action_set_visible(win->menu.add, TRUE);
			gtk_action_set_visible(win->menu.remove, FALSE);
		} else {
			gtk_action_set_visible(win->menu.remove, TRUE);
			gtk_action_set_visible(win->menu.add, FALSE);
		}

		gtk_action_set_visible(win->menu.insert_link, TRUE);
		gtk_action_set_visible(win->menu.insert_image, TRUE);
	} else if (purple_conversation_get_type(conv) == PURPLE_CONV_TYPE_CHAT) {
		/* Show stuff that applies to Chats, hide stuff that applies to IMs */

		/* Deal with menu items */
<<<<<<< HEAD
		gtk_widget_show(win->menu.view_log);
		gtk_widget_hide(win->menu.send_file);
		gtk_widget_hide(win->menu.get_attention);
		gtk_widget_hide(win->menu.add_pounce);
		gtk_widget_hide(win->menu.get_info);
		gtk_widget_show(win->menu.invite);
		gtk_widget_show(win->menu.alias);
		gtk_widget_hide(win->menu.block);
		gtk_widget_hide(win->menu.unblock);
=======
		gtk_action_set_visible(win->menu.view_log, TRUE);
		gtk_action_set_visible(win->menu.send_file, FALSE);
		gtk_action_set_visible(win->menu.get_attention, FALSE);
		gtk_action_set_visible(win->menu.add_pounce, FALSE);
		gtk_action_set_visible(win->menu.get_info, FALSE);
		gtk_action_set_visible(win->menu.invite, TRUE);
		gtk_action_set_visible(win->menu.alias, TRUE);
		gtk_action_set_visible(win->menu.block, FALSE);
		gtk_action_set_visible(win->menu.unblock, FALSE);
>>>>>>> bf855296

		if ((account == NULL) || purple_blist_find_chat(account, purple_conversation_get_name(conv)) == NULL) {
			/* If the chat is NOT in the buddy list */
			gtk_action_set_visible(win->menu.add, TRUE);
			gtk_action_set_visible(win->menu.remove, FALSE);
		} else {
			/* If the chat IS in the buddy list */
			gtk_action_set_visible(win->menu.add, FALSE);
			gtk_action_set_visible(win->menu.remove, TRUE);
		}

		gtk_action_set_visible(win->menu.insert_link, TRUE);
		gtk_action_set_visible(win->menu.insert_image, TRUE);
	}

	/*
	 * Handle graying stuff out based on whether an account is connected
	 * and what features that account supports.
	 */
	if ((gc != NULL) &&
		((purple_conversation_get_type(conv) != PURPLE_CONV_TYPE_CHAT) ||
		 !purple_conv_chat_has_left(PURPLE_CONV_CHAT(conv)) ))
	{
		PurpleConnectionFlags features = purple_conversation_get_features(conv);
		/* Account is online */
		/* Deal with the toolbar */
		if (features & PURPLE_CONNECTION_HTML)
		{
			buttons = GTK_IMHTML_ALL; /* Everything on */
			if (features & PURPLE_CONNECTION_NO_BGCOLOR)
				buttons &= ~GTK_IMHTML_BACKCOLOR;
			if (features & PURPLE_CONNECTION_NO_FONTSIZE)
			{
				buttons &= ~GTK_IMHTML_GROW;
				buttons &= ~GTK_IMHTML_SHRINK;
			}
			if (features & PURPLE_CONNECTION_NO_URLDESC)
				buttons &= ~GTK_IMHTML_LINKDESC;
		} else {
			buttons = GTK_IMHTML_SMILEY | GTK_IMHTML_IMAGE;
		}

		if (!(prpl_info->options & OPT_PROTO_IM_IMAGE)
		 && !(features & PURPLE_CONNECTION_NO_IMAGES)) {
			features |= PURPLE_CONNECTION_NO_IMAGES;
			purple_conversation_set_features(conv, features);
		}

		if (features & PURPLE_CONNECTION_NO_IMAGES)
			buttons &= ~GTK_IMHTML_IMAGE;

		if (features & PURPLE_CONNECTION_ALLOW_CUSTOM_SMILEY)
			buttons |= GTK_IMHTML_CUSTOM_SMILEY;
		else
			buttons &= ~GTK_IMHTML_CUSTOM_SMILEY;

		gtk_imhtml_set_format_functions(GTK_IMHTML(gtkconv->entry), buttons);
		if (account != NULL)
			gtk_imhtmltoolbar_associate_smileys(GTK_IMHTMLTOOLBAR(gtkconv->toolbar), purple_account_get_protocol_id(account));

		/* Deal with menu items */
		gtk_action_set_sensitive(win->menu.view_log, TRUE);
		gtk_action_set_sensitive(win->menu.add_pounce, TRUE);
		gtk_action_set_sensitive(win->menu.get_info, (prpl_info->get_info != NULL));
		gtk_action_set_sensitive(win->menu.invite, (prpl_info->chat_invite != NULL));
		gtk_action_set_sensitive(win->menu.insert_link, (features & PURPLE_CONNECTION_HTML));
		gtk_action_set_sensitive(win->menu.insert_image, !(features & PURPLE_CONNECTION_NO_IMAGES));

		if (purple_conversation_get_type(conv) == PURPLE_CONV_TYPE_IM)
		{
			gtk_action_set_sensitive(win->menu.add, (prpl_info->add_buddy != NULL));
			gtk_action_set_sensitive(win->menu.remove, (prpl_info->remove_buddy != NULL));
			gtk_action_set_sensitive(win->menu.send_file,
									 (prpl_info->send_file != NULL && (!prpl_info->can_receive_file ||
									  prpl_info->can_receive_file(gc, purple_conversation_get_name(conv)))));
<<<<<<< HEAD
			gtk_widget_set_sensitive(win->menu.get_attention, (prpl_info->send_attention != NULL));
			gtk_widget_set_sensitive(win->menu.alias,
=======
			gtk_action_set_sensitive(win->menu.get_attention, (prpl_info->send_attention != NULL));
			gtk_action_set_sensitive(win->menu.alias,
>>>>>>> bf855296
									 (account != NULL) &&
									 (purple_find_buddy(account, purple_conversation_get_name(conv)) != NULL));
		}
		else if (purple_conversation_get_type(conv) == PURPLE_CONV_TYPE_CHAT)
		{
			gtk_action_set_sensitive(win->menu.add, (prpl_info->join_chat != NULL));
			gtk_action_set_sensitive(win->menu.remove, (prpl_info->join_chat != NULL));
			gtk_action_set_sensitive(win->menu.alias,
									 (account != NULL) &&
									 (purple_blist_find_chat(account, purple_conversation_get_name(conv)) != NULL));
		}

	} else {
		/* Account is offline */
		/* Or it's a chat that we've left. */

		/* Then deal with menu items */
<<<<<<< HEAD
		gtk_widget_set_sensitive(win->menu.view_log, TRUE);
		gtk_widget_set_sensitive(win->menu.send_file, FALSE);
		gtk_widget_set_sensitive(win->menu.get_attention, FALSE);
		gtk_widget_set_sensitive(win->menu.add_pounce, TRUE);
		gtk_widget_set_sensitive(win->menu.get_info, FALSE);
		gtk_widget_set_sensitive(win->menu.invite, FALSE);
		gtk_widget_set_sensitive(win->menu.alias, FALSE);
		gtk_widget_set_sensitive(win->menu.add, FALSE);
		gtk_widget_set_sensitive(win->menu.remove, FALSE);
		gtk_widget_set_sensitive(win->menu.insert_link, TRUE);
		gtk_widget_set_sensitive(win->menu.insert_image, FALSE);
=======
		gtk_action_set_sensitive(win->menu.view_log, TRUE);
		gtk_action_set_sensitive(win->menu.send_file, FALSE);
		gtk_action_set_sensitive(win->menu.get_attention, FALSE);
		gtk_action_set_sensitive(win->menu.add_pounce, TRUE);
		gtk_action_set_sensitive(win->menu.get_info, FALSE);
		gtk_action_set_sensitive(win->menu.invite, FALSE);
		gtk_action_set_sensitive(win->menu.alias, FALSE);
		gtk_action_set_sensitive(win->menu.add, FALSE);
		gtk_action_set_sensitive(win->menu.remove, FALSE);
		gtk_action_set_sensitive(win->menu.insert_link, TRUE);
		gtk_action_set_sensitive(win->menu.insert_image, FALSE);
>>>>>>> bf855296
	}

	/*
	 * Update the window's icon
	 */
	if (pidgin_conv_window_is_active_conversation(conv))
	{
		GList *l = NULL;
		if ((purple_conversation_get_type(conv) == PURPLE_CONV_TYPE_IM) &&
				(gtkconv->u.im->anim))
		{
			PurpleBuddy *buddy = purple_find_buddy(purple_conversation_get_account(conv), purple_conversation_get_name(conv));
			window_icon =
				gdk_pixbuf_animation_get_static_image(gtkconv->u.im->anim);

			if (buddy &&  !PURPLE_BUDDY_IS_ONLINE(buddy))
				gdk_pixbuf_saturate_and_pixelate(window_icon, window_icon, 0.0, FALSE);

			g_object_ref(window_icon);
			l = g_list_append(l, window_icon);
		} else {
			l = pidgin_conv_get_tab_icons(conv);
		}
		gtk_window_set_icon_list(GTK_WINDOW(win->window), l);
		if (window_icon != NULL) {
			g_object_unref(G_OBJECT(window_icon));
			g_list_free(l);
		}
	}
}

static void
pidgin_conv_update_fields(PurpleConversation *conv, PidginConvFields fields)
{
	PidginConversation *gtkconv;
	PidginWindow *win;

	gtkconv = PIDGIN_CONVERSATION(conv);
	if (!gtkconv)
		return;
	win = pidgin_conv_get_window(gtkconv);
	if (!win)
		return;

	if (fields & PIDGIN_CONV_SET_TITLE)
	{
		purple_conversation_autoset_title(conv);
	}

	if (fields & PIDGIN_CONV_BUDDY_ICON)
	{
		if (purple_conversation_get_type(conv) == PURPLE_CONV_TYPE_IM)
			pidgin_conv_update_buddy_icon(conv);
	}

	if (fields & PIDGIN_CONV_MENU)
	{
		gray_stuff_out(PIDGIN_CONVERSATION(conv));
		generate_send_to_items(win);
		regenerate_plugins_items(win);
	}

	if (fields & PIDGIN_CONV_TAB_ICON)
	{
		update_tab_icon(conv);
		generate_send_to_items(win);		/* To update the icons in SendTo menu */
	}

	if ((fields & PIDGIN_CONV_TOPIC) &&
				purple_conversation_get_type(conv) == PURPLE_CONV_TYPE_CHAT)
	{
		const char *topic;
		PurpleConvChat *chat = PURPLE_CONV_CHAT(conv);
		PidginChatPane *gtkchat = gtkconv->u.chat;

		if (gtkchat->topic_text != NULL)
		{
			topic = purple_conv_chat_get_topic(chat);

			gtk_entry_set_text(GTK_ENTRY(gtkchat->topic_text), topic ? topic : "");
#if GTK_CHECK_VERSION(2,12,0)
			gtk_widget_set_tooltip_text(gtkchat->topic_text,
			                            topic ? topic : "");
#else
			gtk_tooltips_set_tip(gtkconv->tooltips, gtkchat->topic_text,
			                     topic ? topic : "", NULL);
#endif
		}
	}

#if 0
	if (fields & PIDGIN_CONV_SMILEY_THEME)
		pidgin_themes_smiley_themeize(PIDGIN_CONVERSATION(conv)->webview);
#endif

	if ((fields & PIDGIN_CONV_COLORIZE_TITLE) ||
			(fields & PIDGIN_CONV_SET_TITLE) ||
    			(fields & PIDGIN_CONV_TOPIC))
	{
		char *title;
		PurpleConvIm *im = NULL;
		PurpleAccount *account = purple_conversation_get_account(conv);
		PurpleBuddy *buddy = NULL;
		char *markup = NULL;
		AtkObject *accessibility_obj;
		/* I think this is a little longer than it needs to be but I'm lazy. */
		char *style;

		if (purple_conversation_get_type(conv) == PURPLE_CONV_TYPE_IM)
			im = PURPLE_CONV_IM(conv);

		if ((account == NULL) ||
			!purple_account_is_connected(account) ||
			((purple_conversation_get_type(conv) == PURPLE_CONV_TYPE_CHAT)
				&& purple_conv_chat_has_left(PURPLE_CONV_CHAT(conv))))
			title = g_strdup_printf("(%s)", purple_conversation_get_title(conv));
		else
			title = g_strdup(purple_conversation_get_title(conv));

		if (purple_conversation_get_type(conv) == PURPLE_CONV_TYPE_IM) {
			buddy = purple_find_buddy(account, purple_conversation_get_name(conv));
			if (buddy) {
				markup = pidgin_blist_get_name_markup(buddy, FALSE, FALSE);
			} else {
				markup = title;
			}
		} else if (purple_conversation_get_type(conv) == PURPLE_CONV_TYPE_CHAT) {
			const char *topic = gtkconv->u.chat->topic_text
				? gtk_entry_get_text(GTK_ENTRY(gtkconv->u.chat->topic_text))
				: NULL;
			char *esc = NULL, *tmp;
			esc = topic ? g_markup_escape_text(topic, -1) : NULL;
			tmp = g_markup_escape_text(purple_conversation_get_title(conv), -1);
			markup = g_strdup_printf("%s%s<span color='%s' size='smaller'>%s</span>",
						tmp, esc  && *esc ? "\n" : "",
						pidgin_get_dim_grey_string(gtkconv->infopane),
						esc ? esc : "");
			g_free(tmp);
			g_free(esc);
		}
		gtk_list_store_set(gtkconv->infopane_model, &(gtkconv->infopane_iter),
				CONV_TEXT_COLUMN, markup, -1);
	        /* XXX seanegan Why do I have to do this? */
		gtk_widget_queue_draw(gtkconv->infopane);

		if (title != markup)
			g_free(markup);

		if (!gtk_widget_get_realized(gtkconv->tab_label))
			gtk_widget_realize(gtkconv->tab_label);

		accessibility_obj = gtk_widget_get_accessible(gtkconv->tab_cont);
		if (im != NULL &&
		    purple_conv_im_get_typing_state(im) == PURPLE_TYPING) {
			atk_object_set_description(accessibility_obj, _("Typing"));
			style = "tab-label-typing";
		} else if (im != NULL &&
		         purple_conv_im_get_typing_state(im) == PURPLE_TYPED) {
			atk_object_set_description(accessibility_obj, _("Stopped Typing"));
			style = "tab-label-typed";
		} else if (gtkconv->unseen_state == PIDGIN_UNSEEN_NICK)	{
			atk_object_set_description(accessibility_obj, _("Nick Said"));
			style = "tab-label-attention";
		} else if (gtkconv->unseen_state == PIDGIN_UNSEEN_TEXT)	{
			atk_object_set_description(accessibility_obj, _("Unread Messages"));
			if (purple_conversation_get_type(gtkconv->active_conv) == PURPLE_CONV_TYPE_CHAT)
				style = "tab-label-unreadchat";
			else
				style = "tab-label-attention";
		} else if (gtkconv->unseen_state == PIDGIN_UNSEEN_EVENT) {
			atk_object_set_description(accessibility_obj, _("New Event"));
			style = "tab-label-event";
		} else {
			style = "tab-label";
		}

		gtk_widget_set_name(gtkconv->tab_label, style);
		gtk_label_set_text(GTK_LABEL(gtkconv->tab_label), title);
		gtk_widget_set_state(gtkconv->tab_label, GTK_STATE_ACTIVE);

		if (gtkconv->unseen_state == PIDGIN_UNSEEN_TEXT ||
				gtkconv->unseen_state == PIDGIN_UNSEEN_NICK ||
				gtkconv->unseen_state == PIDGIN_UNSEEN_EVENT) {
			PangoAttrList *list = pango_attr_list_new();
			PangoAttribute *attr = pango_attr_weight_new(PANGO_WEIGHT_BOLD);
			attr->start_index = 0;
			attr->end_index = -1;
			pango_attr_list_insert(list, attr);
			gtk_label_set_attributes(GTK_LABEL(gtkconv->tab_label), list);
			pango_attr_list_unref(list);
		} else
			gtk_label_set_attributes(GTK_LABEL(gtkconv->tab_label), NULL);

		if (pidgin_conv_window_is_active_conversation(conv))
			update_typing_icon(gtkconv);

		gtk_label_set_text(GTK_LABEL(gtkconv->menu_label), title);
		if (pidgin_conv_window_is_active_conversation(conv)) {
			const char* current_title = gtk_window_get_title(GTK_WINDOW(win->window));
			if (current_title == NULL || strcmp(current_title, title) != 0)
				gtk_window_set_title(GTK_WINDOW(win->window), title);
		}

		g_free(title);
	}
}

static void
pidgin_conv_updated(PurpleConversation *conv, PurpleConvUpdateType type)
{
	PidginConvFields flags = 0;

	g_return_if_fail(conv != NULL);

	if (type == PURPLE_CONV_UPDATE_ACCOUNT)
	{
		flags = PIDGIN_CONV_ALL;
	}
	else if (type == PURPLE_CONV_UPDATE_TYPING ||
	         type == PURPLE_CONV_UPDATE_UNSEEN ||
	         type == PURPLE_CONV_UPDATE_TITLE)
	{
		flags = PIDGIN_CONV_COLORIZE_TITLE;
	}
	else if (type == PURPLE_CONV_UPDATE_TOPIC)
	{
		flags = PIDGIN_CONV_TOPIC;
	}
	else if (type == PURPLE_CONV_ACCOUNT_ONLINE ||
	         type == PURPLE_CONV_ACCOUNT_OFFLINE)
	{
		flags = PIDGIN_CONV_MENU | PIDGIN_CONV_TAB_ICON | PIDGIN_CONV_SET_TITLE;
	}
	else if (type == PURPLE_CONV_UPDATE_AWAY)
	{
		flags = PIDGIN_CONV_TAB_ICON;
	}
	else if (type == PURPLE_CONV_UPDATE_ADD ||
	         type == PURPLE_CONV_UPDATE_REMOVE ||
	         type == PURPLE_CONV_UPDATE_CHATLEFT)
	{
		flags = PIDGIN_CONV_SET_TITLE | PIDGIN_CONV_MENU;
	}
	else if (type == PURPLE_CONV_UPDATE_ICON)
	{
		flags = PIDGIN_CONV_BUDDY_ICON;
	}
	else if (type == PURPLE_CONV_UPDATE_FEATURES)
	{
		flags = PIDGIN_CONV_MENU;
	}

	pidgin_conv_update_fields(conv, flags);
}

static void
wrote_msg_update_unseen_cb(PurpleAccount *account, const char *who, const char *message,
		PurpleConversation *conv, PurpleMessageFlags flags, gpointer null)
{
	PidginConversation *gtkconv = conv ? PIDGIN_CONVERSATION(conv) : NULL;
	if (conv == NULL || (gtkconv && gtkconv->win != hidden_convwin))
		return;
	if (flags & (PURPLE_MESSAGE_SEND | PURPLE_MESSAGE_RECV)) {
		PidginUnseenState unseen = PIDGIN_UNSEEN_NONE;

		if ((flags & PURPLE_MESSAGE_NICK) == PURPLE_MESSAGE_NICK)
			unseen = PIDGIN_UNSEEN_NICK;
		else if (((flags & PURPLE_MESSAGE_SYSTEM) == PURPLE_MESSAGE_SYSTEM) ||
			  ((flags & PURPLE_MESSAGE_ERROR) == PURPLE_MESSAGE_ERROR))
			unseen = PIDGIN_UNSEEN_EVENT;
		else if ((flags & PURPLE_MESSAGE_NO_LOG) == PURPLE_MESSAGE_NO_LOG)
			unseen = PIDGIN_UNSEEN_NO_LOG;
		else
			unseen = PIDGIN_UNSEEN_TEXT;

		conv_set_unseen(conv, unseen);
	}
}

static PurpleConversationUiOps conversation_ui_ops =
{
	pidgin_conv_new,
	pidgin_conv_destroy,              /* destroy_conversation */
	NULL,                              /* write_chat           */
	pidgin_conv_write_im,             /* write_im             */
	pidgin_conv_write_conv,           /* write_conv           */
	pidgin_conv_chat_add_users,       /* chat_add_users       */
	pidgin_conv_chat_rename_user,     /* chat_rename_user     */
	pidgin_conv_chat_remove_users,    /* chat_remove_users    */
	pidgin_conv_chat_update_user,     /* chat_update_user     */
	pidgin_conv_present_conversation, /* present              */
	pidgin_conv_has_focus,            /* has_focus            */
	pidgin_conv_custom_smiley_add,    /* custom_smiley_add    */
	pidgin_conv_custom_smiley_write,  /* custom_smiley_write  */
	pidgin_conv_custom_smiley_close,  /* custom_smiley_close  */
	pidgin_conv_send_confirm,         /* send_confirm         */
	NULL,
	NULL,
	NULL,
	NULL
};

PurpleConversationUiOps *
pidgin_conversations_get_conv_ui_ops(void)
{
	return &conversation_ui_ops;
}

/**************************************************************************
 * Public conversation utility functions
 **************************************************************************/
void
pidgin_conv_update_buddy_icon(PurpleConversation *conv)
{
	PidginConversation *gtkconv;
	PidginWindow *win;

	PurpleBuddy *buddy;

	PurpleStoredImage *custom_img = NULL;
	gconstpointer data = NULL;
	size_t len;

	GdkPixbuf *buf;

	GList *children;
	GtkWidget *event;
	GdkPixbuf *scale;
	int scale_width, scale_height;
	int size = 0;

	PurpleAccount *account;

	PurpleBuddyIcon *icon;

	g_return_if_fail(conv != NULL);
	g_return_if_fail(PIDGIN_IS_PIDGIN_CONVERSATION(conv));
	g_return_if_fail(purple_conversation_get_type(conv) == PURPLE_CONV_TYPE_IM);

	gtkconv = PIDGIN_CONVERSATION(conv);
	win = gtkconv->win;
	if (conv != gtkconv->active_conv)
		return;

	if (!gtkconv->u.im->show_icon)
		return;

	account = purple_conversation_get_account(conv);

	/* Remove the current icon stuff */
	children = gtk_container_get_children(GTK_CONTAINER(gtkconv->u.im->icon_container));
	if (children) {
		/* We know there's only one child here. It'd be nice to shortcut to the
		   event box, but we can't change the PidginConversation until 3.0 */
		event = (GtkWidget *)children->data;
		gtk_container_remove(GTK_CONTAINER(gtkconv->u.im->icon_container), event);
		g_list_free(children);
	}

	if (gtkconv->u.im->anim != NULL)
		g_object_unref(G_OBJECT(gtkconv->u.im->anim));

	gtkconv->u.im->anim = NULL;

	if (gtkconv->u.im->icon_timer != 0)
		g_source_remove(gtkconv->u.im->icon_timer);

	gtkconv->u.im->icon_timer = 0;

	if (gtkconv->u.im->iter != NULL)
		g_object_unref(G_OBJECT(gtkconv->u.im->iter));

	gtkconv->u.im->iter = NULL;

	if (!purple_prefs_get_bool(PIDGIN_PREFS_ROOT "/conversations/im/show_buddy_icons"))
		return;

	if (purple_conversation_get_connection(conv) == NULL)
		return;

	buddy = purple_find_buddy(account, purple_conversation_get_name(conv));
	if (buddy)
	{
		PurpleContact *contact = purple_buddy_get_contact(buddy);
		if (contact) {
			custom_img = purple_buddy_icons_node_find_custom_icon((PurpleBlistNode*)contact);
			if (custom_img) {
				/* There is a custom icon for this user */
				data = purple_imgstore_get_data(custom_img);
				len = purple_imgstore_get_size(custom_img);
			}
		}
	}

	if (data == NULL) {
		icon = purple_conv_im_get_icon(PURPLE_CONV_IM(conv));
		if (icon == NULL)
		{
			gtk_widget_set_size_request(gtkconv->u.im->icon_container,
			                            -1, BUDDYICON_SIZE_MIN);
			return;
		}

		data = purple_buddy_icon_get_data(icon, &len);
		if (data == NULL)
		{
			gtk_widget_set_size_request(gtkconv->u.im->icon_container,
			                            -1, BUDDYICON_SIZE_MIN);
			return;
		}
	}

	gtkconv->u.im->anim = pidgin_pixbuf_anim_from_data(data, len);
	purple_imgstore_unref(custom_img);

	if (!gtkconv->u.im->anim) {
		purple_debug_error("gtkconv", "Couldn't load icon for conv %s\n",
				purple_conversation_get_name(conv));
		return;
	}

	if (gdk_pixbuf_animation_is_static_image(gtkconv->u.im->anim)) {
		GdkPixbuf *stat;
		gtkconv->u.im->iter = NULL;
		stat = gdk_pixbuf_animation_get_static_image(gtkconv->u.im->anim);
		buf = gdk_pixbuf_add_alpha(stat, FALSE, 0, 0, 0);
	} else {
		GdkPixbuf *stat;
		gtkconv->u.im->iter =
			gdk_pixbuf_animation_get_iter(gtkconv->u.im->anim, NULL); /* LEAK */
		stat = gdk_pixbuf_animation_iter_get_pixbuf(gtkconv->u.im->iter);
		buf = gdk_pixbuf_add_alpha(stat, FALSE, 0, 0, 0);
		if (gtkconv->u.im->animate)
			start_anim(NULL, gtkconv);
	}

	scale_width = gdk_pixbuf_get_width(buf);
	scale_height = gdk_pixbuf_get_height(buf);

	gtk_widget_get_size_request(gtkconv->u.im->icon_container, NULL, &size);
	size = MIN(size, MIN(scale_width, scale_height));

	/* Some sanity checks */
	size = CLAMP(size, BUDDYICON_SIZE_MIN, BUDDYICON_SIZE_MAX);
	if (scale_width == scale_height) {
		scale_width = scale_height = size;
	} else if (scale_height > scale_width) {
		scale_width = size * scale_width / scale_height;
		scale_height = size;
	} else {
		scale_height = size * scale_height / scale_width;
		scale_width = size;
	}
	scale = gdk_pixbuf_scale_simple(buf, scale_width, scale_height,
				GDK_INTERP_BILINEAR);
	g_object_unref(buf);
	if (pidgin_gdk_pixbuf_is_opaque(scale))
		pidgin_gdk_pixbuf_make_round(scale);

	event = gtk_event_box_new();
	gtk_container_add(GTK_CONTAINER(gtkconv->u.im->icon_container), event);
	gtk_event_box_set_visible_window(GTK_EVENT_BOX(event), FALSE);
	gtk_widget_add_events(event,
                              GDK_POINTER_MOTION_MASK | GDK_LEAVE_NOTIFY_MASK);
	g_signal_connect(G_OBJECT(event), "button-press-event",
					 G_CALLBACK(icon_menu), gtkconv);

	pidgin_tooltip_setup_for_widget(event, gtkconv, pidgin_conv_create_tooltip, NULL);
	gtk_widget_show(event);

	gtkconv->u.im->icon = gtk_image_new_from_pixbuf(scale);
	gtk_container_add(GTK_CONTAINER(event), gtkconv->u.im->icon);
	gtk_widget_show(gtkconv->u.im->icon);

	g_object_unref(G_OBJECT(scale));

	/* The buddy icon code needs badly to be fixed. */
	if(pidgin_conv_window_is_active_conversation(conv))
	{
		buf = gdk_pixbuf_animation_get_static_image(gtkconv->u.im->anim);
		if (buddy && !PURPLE_BUDDY_IS_ONLINE(buddy))
			gdk_pixbuf_saturate_and_pixelate(buf, buf, 0.0, FALSE);
		gtk_window_set_icon(GTK_WINDOW(win->window), buf);
	}
}

void
pidgin_conv_update_buttons_by_protocol(PurpleConversation *conv)
{
	PidginWindow *win;

	if (!PIDGIN_IS_PIDGIN_CONVERSATION(conv))
		return;

	win = PIDGIN_CONVERSATION(conv)->win;

	if (win != NULL && pidgin_conv_window_is_active_conversation(conv))
		gray_stuff_out(PIDGIN_CONVERSATION(conv));
}

static gboolean
pidgin_conv_xy_to_right_infopane(PidginWindow *win, int x, int y)
{
	gint pane_x, pane_y, x_rel;
	PidginConversation *gtkconv;

	gdk_window_get_origin(win->notebook->window, &pane_x, &pane_y);
	x_rel = x - pane_x;
	gtkconv = pidgin_conv_window_get_active_gtkconv(win);
	return (x_rel > gtkconv->infopane->allocation.x + gtkconv->infopane->allocation.width / 2);
}

int
pidgin_conv_get_tab_at_xy(PidginWindow *win, int x, int y, gboolean *to_right)
{
	gint nb_x, nb_y, x_rel, y_rel;
	GtkNotebook *notebook;
	GtkWidget *page, *tab;
	gint i, page_num = -1;
	gint count;
	gboolean horiz;

	if (to_right)
		*to_right = FALSE;

	notebook = GTK_NOTEBOOK(win->notebook);

	gdk_window_get_origin(win->notebook->window, &nb_x, &nb_y);
	x_rel = x - nb_x;
	y_rel = y - nb_y;

	horiz = (gtk_notebook_get_tab_pos(notebook) == GTK_POS_TOP ||
			gtk_notebook_get_tab_pos(notebook) == GTK_POS_BOTTOM);

	count = gtk_notebook_get_n_pages(GTK_NOTEBOOK(notebook));

	for (i = 0; i < count; i++) {

		page = gtk_notebook_get_nth_page(GTK_NOTEBOOK(notebook), i);
		tab = gtk_notebook_get_tab_label(GTK_NOTEBOOK(notebook), page);

		/* Make sure the tab is not hidden beyond an arrow */
		if (!gtk_widget_is_drawable(tab) && gtk_notebook_get_show_tabs(notebook))
			continue;

		if (horiz) {
			if (x_rel >= tab->allocation.x - PIDGIN_HIG_BOX_SPACE &&
					x_rel <= tab->allocation.x + tab->allocation.width + PIDGIN_HIG_BOX_SPACE) {
				page_num = i;

				if (to_right && x_rel >= tab->allocation.x + tab->allocation.width/2)
					*to_right = TRUE;

				break;
			}
		} else {
			if (y_rel >= tab->allocation.y - PIDGIN_HIG_BOX_SPACE &&
					y_rel <= tab->allocation.y + tab->allocation.height + PIDGIN_HIG_BOX_SPACE) {
				page_num = i;

				if (to_right && y_rel >= tab->allocation.y + tab->allocation.height/2)
					*to_right = TRUE;

				break;
			}
		}
	}

	if (page_num == -1) {
		/* Add after the last tab */
		page_num = count - 1;
	}

	return page_num;
}

static void
close_on_tabs_pref_cb(const char *name, PurplePrefType type,
					  gconstpointer value, gpointer data)
{
	GList *l;
	PurpleConversation *conv;
	PidginConversation *gtkconv;

	for (l = purple_get_conversations(); l != NULL; l = l->next) {
		conv = (PurpleConversation *)l->data;

		if (!PIDGIN_IS_PIDGIN_CONVERSATION(conv))
			continue;

		gtkconv = PIDGIN_CONVERSATION(conv);

		if (value)
			gtk_widget_show(gtkconv->close);
		else
			gtk_widget_hide(gtkconv->close);
	}
}

static void
spellcheck_pref_cb(const char *name, PurplePrefType type,
				   gconstpointer value, gpointer data)
{
#ifdef USE_GTKSPELL
	GList *cl;
	PurpleConversation *conv;
	PidginConversation *gtkconv;
	GtkSpell *spell;

	for (cl = purple_get_conversations(); cl != NULL; cl = cl->next) {

		conv = (PurpleConversation *)cl->data;

		if (!PIDGIN_IS_PIDGIN_CONVERSATION(conv))
			continue;

		gtkconv = PIDGIN_CONVERSATION(conv);

		if (value)
			pidgin_setup_gtkspell(GTK_TEXT_VIEW(gtkconv->entry));
		else {
			spell = gtkspell_get_from_text_view(GTK_TEXT_VIEW(gtkconv->entry));
			if (spell)
				gtkspell_detach(spell);
		}
	}
#endif
}

static void
tab_side_pref_cb(const char *name, PurplePrefType type,
				 gconstpointer value, gpointer data)
{
	GList *gtkwins, *gtkconvs;
	GtkPositionType pos;
	PidginWindow *gtkwin;

	pos = GPOINTER_TO_INT(value);

	for (gtkwins = pidgin_conv_windows_get_list(); gtkwins != NULL; gtkwins = gtkwins->next) {
		gtkwin = gtkwins->data;
		gtk_notebook_set_tab_pos(GTK_NOTEBOOK(gtkwin->notebook), pos&~8);
		for (gtkconvs = gtkwin->gtkconvs; gtkconvs != NULL; gtkconvs = gtkconvs->next) {
			pidgin_conv_tab_pack(gtkwin, gtkconvs->data);
		}
	}
}

static void
show_timestamps_pref_cb(const char *name, PurplePrefType type,
						gconstpointer value, gpointer data)
{
	GList *l;
	PurpleConversation *conv;
	PidginConversation *gtkconv;
	PidginWindow *win;

	for (l = purple_get_conversations(); l != NULL; l = l->next)
	{
		conv = (PurpleConversation *)l->data;

		if (!PIDGIN_IS_PIDGIN_CONVERSATION(conv))
			continue;

		gtkconv = PIDGIN_CONVERSATION(conv);
		win     = gtkconv->win;

		gtk_toggle_action_set_active(
		        GTK_TOGGLE_ACTION(win->menu.show_timestamps),
		        (gboolean)GPOINTER_TO_INT(value));

/* TODO WEBKIT: Use WebKit version of this. */
#if 0
		gtk_imhtml_show_comments(GTK_IMHTML(gtkconv->imhtml),
			(gboolean)GPOINTER_TO_INT(value));
#endif /* if 0 */
	}
}

static void
show_formatting_toolbar_pref_cb(const char *name, PurplePrefType type,
								gconstpointer value, gpointer data)
{
	GList *l;
	PurpleConversation *conv;
	PidginConversation *gtkconv;
	PidginWindow *win;

	for (l = purple_get_conversations(); l != NULL; l = l->next)
	{
		conv = (PurpleConversation *)l->data;

		if (!PIDGIN_IS_PIDGIN_CONVERSATION(conv))
			continue;

		gtkconv = PIDGIN_CONVERSATION(conv);
		win     = gtkconv->win;

		gtk_toggle_action_set_active(
		        GTK_TOGGLE_ACTION(win->menu.show_formatting_toolbar),
		        (gboolean)GPOINTER_TO_INT(value));

		if ((gboolean)GPOINTER_TO_INT(value))
			gtk_widget_show(gtkconv->toolbar);
		else
			gtk_widget_hide(gtkconv->toolbar);

		g_idle_add((GSourceFunc)resize_imhtml_cb,gtkconv);
	}
}

static void
animate_buddy_icons_pref_cb(const char *name, PurplePrefType type,
							gconstpointer value, gpointer data)
{
	GList *l;
	PurpleConversation *conv;
	PidginConversation *gtkconv;
	PidginWindow *win;

	if (!purple_prefs_get_bool(PIDGIN_PREFS_ROOT "/conversations/im/show_buddy_icons"))
		return;

	/* Set the "animate" flag for each icon based on the new preference */
	for (l = purple_get_ims(); l != NULL; l = l->next) {
		conv = (PurpleConversation *)l->data;
		gtkconv = PIDGIN_CONVERSATION(conv);
		if (gtkconv)
			gtkconv->u.im->animate = GPOINTER_TO_INT(value);
	}

	/* Now either stop or start animation for the active conversation in each window */
	for (l = pidgin_conv_windows_get_list(); l != NULL; l = l->next) {
		win = l->data;
		conv = pidgin_conv_window_get_active_conversation(win);
		pidgin_conv_update_buddy_icon(conv);
	}
}

static void
show_buddy_icons_pref_cb(const char *name, PurplePrefType type,
						 gconstpointer value, gpointer data)
{
	GList *l;

	for (l = purple_get_conversations(); l != NULL; l = l->next) {
		PurpleConversation *conv = l->data;
		if (!PIDGIN_CONVERSATION(conv))
			continue;
		if (GPOINTER_TO_INT(value))
			gtk_widget_show(PIDGIN_CONVERSATION(conv)->infopane_hbox);
		else
			gtk_widget_hide(PIDGIN_CONVERSATION(conv)->infopane_hbox);

		if (purple_conversation_get_type(conv) == PURPLE_CONV_TYPE_IM) {
			pidgin_conv_update_buddy_icon(conv);
		}
	}

	/* Make the tabs show/hide correctly */
	for (l = pidgin_conv_windows_get_list(); l != NULL; l = l->next) {
		PidginWindow *win = l->data;
		if (pidgin_conv_window_get_gtkconv_count(win) == 1)
			gtk_notebook_set_show_tabs(GTK_NOTEBOOK(win->notebook),
						   GPOINTER_TO_INT(value) == 0);
	}
}

static void
show_protocol_icons_pref_cb(const char *name, PurplePrefType type,
						gconstpointer value, gpointer data)
{
	GList *l;
	for (l = purple_get_conversations(); l != NULL; l = l->next) {
		PurpleConversation *conv = l->data;
		if (PIDGIN_CONVERSATION(conv))
			update_tab_icon(conv);
	}
}

static void
conv_placement_usetabs_cb(const char *name, PurplePrefType type,
						  gconstpointer value, gpointer data)
{
	purple_prefs_trigger_callback(PIDGIN_PREFS_ROOT "/conversations/placement");
}

static void
account_status_changed_cb(PurpleAccount *account, PurpleStatus *oldstatus,
                          PurpleStatus *newstatus)
{
	GList *l;
	PurpleConversation *conv = NULL;
	PidginConversation *gtkconv;

	if(strcmp(purple_prefs_get_string(PIDGIN_PREFS_ROOT "/conversations/im/hide_new"), "away")!=0)
		return;

	if(purple_status_is_available(oldstatus) || !purple_status_is_available(newstatus))
		return;

	for (l = hidden_convwin->gtkconvs; l; ) {
		gtkconv = l->data;
		l = l->next;

		conv = gtkconv->active_conv;
		if (purple_conversation_get_type(conv) == PURPLE_CONV_TYPE_CHAT ||
				account != purple_conversation_get_account(conv))
			continue;

		pidgin_conv_attach_to_conversation(conv);

		/* TODO: do we need to do anything for any other conversations that are in the same gtkconv here?
		 * I'm a little concerned that not doing so will cause the "pending" indicator in the gtkblist not to be cleared. -DAA*/
		purple_conversation_update(conv, PURPLE_CONV_UPDATE_UNSEEN);
	}
}

static void
hide_new_pref_cb(const char *name, PurplePrefType type,
				 gconstpointer value, gpointer data)
{
	GList *l;
	PurpleConversation *conv = NULL;
	PidginConversation *gtkconv;
	gboolean when_away = FALSE;

	if(!hidden_convwin)
		return;

	if(strcmp(purple_prefs_get_string(PIDGIN_PREFS_ROOT "/conversations/im/hide_new"), "always")==0)
		return;

	if(strcmp(purple_prefs_get_string(PIDGIN_PREFS_ROOT "/conversations/im/hide_new"), "away")==0)
		when_away = TRUE;

	for (l = hidden_convwin->gtkconvs; l; )
	{
		gtkconv = l->data;
		l = l->next;

		conv = gtkconv->active_conv;

		if (purple_conversation_get_type(conv) == PURPLE_CONV_TYPE_CHAT ||
				gtkconv->unseen_count == 0 ||
				(when_away && !purple_status_is_available(
							purple_account_get_active_status(
							purple_conversation_get_account(conv)))))
			continue;

		pidgin_conv_attach_to_conversation(conv);
	}
}


static void
conv_placement_pref_cb(const char *name, PurplePrefType type,
					   gconstpointer value, gpointer data)
{
	PidginConvPlacementFunc func;

	if (strcmp(name, PIDGIN_PREFS_ROOT "/conversations/placement"))
		return;

	func = pidgin_conv_placement_get_fnc(value);

	if (func == NULL)
		return;

	pidgin_conv_placement_set_current_func(func);
}

static PidginConversation *
get_gtkconv_with_contact(PurpleContact *contact)
{
	PurpleBlistNode *node;

	node = ((PurpleBlistNode*)contact)->child;

	for (; node; node = node->next)
	{
		PurpleBuddy *buddy = (PurpleBuddy*)node;
		PurpleConversation *conv;
		conv = purple_find_conversation_with_account(PURPLE_CONV_TYPE_IM, purple_buddy_get_name(buddy), purple_buddy_get_account(buddy));
		if (conv)
			return PIDGIN_CONVERSATION(conv);
	}
	return NULL;
}

static void
account_signed_off_cb(PurpleConnection *gc, gpointer event)
{
	GList *iter;

	for (iter = purple_get_conversations(); iter; iter = iter->next)
	{
		PurpleConversation *conv = iter->data;

		/* This seems fine in theory, but we also need to cover the
		 * case of this account matching one of the other buddies in
		 * one of the contacts containing the buddy corresponding to
		 * a conversation.  It's easier to just update them all. */
		/* if (purple_conversation_get_account(conv) == account) */
			pidgin_conv_update_fields(conv, PIDGIN_CONV_TAB_ICON |
							PIDGIN_CONV_MENU | PIDGIN_CONV_COLORIZE_TITLE);

		if (PURPLE_CONNECTION_IS_CONNECTED(gc) &&
				purple_conversation_get_type(conv) == PURPLE_CONV_TYPE_CHAT &&
				purple_conversation_get_account(conv) == purple_connection_get_account(gc) &&
				purple_conversation_get_data(conv, "want-to-rejoin")) {
			GHashTable *comps = NULL;
			PurpleChat *chat = purple_blist_find_chat(purple_conversation_get_account(conv), purple_conversation_get_name(conv));
			if (chat == NULL) {
				PurplePluginProtocolInfo *prpl_info = PURPLE_PLUGIN_PROTOCOL_INFO(purple_connection_get_prpl(gc));
				
				if (prpl_info->chat_info_defaults != NULL)
					comps = prpl_info->chat_info_defaults(gc, purple_conversation_get_name(conv));
			} else {
				comps = purple_chat_get_components(chat);
			}
			serv_join_chat(gc, comps);
			if (chat == NULL && comps != NULL)
				g_hash_table_destroy(comps);
		}
	}
}

static void
account_signing_off(PurpleConnection *gc)
{
	GList *list = purple_get_chats();
	PurpleAccount *account = purple_connection_get_account(gc);

	/* We are about to sign off. See which chats we are currently in, and mark
	 * them for rejoin on reconnect. */
	while (list) {
		PurpleConversation *conv = list->data;
		if (!purple_conv_chat_has_left(PURPLE_CONV_CHAT(conv)) &&
				purple_conversation_get_account(conv) == account) {
			purple_conversation_set_data(conv, "want-to-rejoin", GINT_TO_POINTER(TRUE));
			purple_conversation_write(conv, NULL, _("The account has disconnected and you are no "
						"longer in this chat. You will be automatically rejoined in the chat when "
						"the account reconnects."),
					PURPLE_MESSAGE_SYSTEM, time(NULL));
		}
		list = list->next;
	}
}

static void
update_buddy_status_changed(PurpleBuddy *buddy, PurpleStatus *old, PurpleStatus *newstatus)
{
	PidginConversation *gtkconv;
	PurpleConversation *conv;

	gtkconv = get_gtkconv_with_contact(purple_buddy_get_contact(buddy));
	if (gtkconv)
	{
		conv = gtkconv->active_conv;
		pidgin_conv_update_fields(conv, PIDGIN_CONV_TAB_ICON
		                              | PIDGIN_CONV_COLORIZE_TITLE
		                              | PIDGIN_CONV_BUDDY_ICON);
		if ((purple_status_is_online(old) ^ purple_status_is_online(newstatus)) != 0)
			pidgin_conv_update_fields(conv, PIDGIN_CONV_MENU);
	}
}

static void
update_buddy_privacy_changed(PurpleBuddy *buddy)
{
	PidginConversation *gtkconv;
	PurpleConversation *conv;

	gtkconv = get_gtkconv_with_contact(purple_buddy_get_contact(buddy));
	if (gtkconv) {
		conv = gtkconv->active_conv;
		pidgin_conv_update_fields(conv, PIDGIN_CONV_TAB_ICON | PIDGIN_CONV_MENU);
	}
}

static void
update_buddy_idle_changed(PurpleBuddy *buddy, gboolean old, gboolean newidle)
{
	PurpleConversation *conv;

	conv = purple_find_conversation_with_account(PURPLE_CONV_TYPE_IM, purple_buddy_get_name(buddy), purple_buddy_get_account(buddy));
	if (conv)
		pidgin_conv_update_fields(conv, PIDGIN_CONV_TAB_ICON);
}

static void
update_buddy_icon(PurpleBuddy *buddy)
{
	PurpleConversation *conv;

	conv = purple_find_conversation_with_account(PURPLE_CONV_TYPE_IM, purple_buddy_get_name(buddy), purple_buddy_get_account(buddy));
	if (conv)
		pidgin_conv_update_fields(conv, PIDGIN_CONV_BUDDY_ICON);
}

static void
update_buddy_sign(PurpleBuddy *buddy, const char *which)
{
	PurplePresence *presence;
	PurpleStatus *on, *off;

	presence = purple_buddy_get_presence(buddy);
	if (!presence)
		return;
	off = purple_presence_get_status(presence, "offline");
	on = purple_presence_get_status(presence, "available");

	if (*(which+1) == 'f')
		update_buddy_status_changed(buddy, on, off);
	else
		update_buddy_status_changed(buddy, off, on);
}

static void
update_conversation_switched(PurpleConversation *conv)
{
	pidgin_conv_update_fields(conv, PIDGIN_CONV_TAB_ICON | PIDGIN_CONV_SET_TITLE |
					PIDGIN_CONV_MENU | PIDGIN_CONV_BUDDY_ICON);
}

static void
update_buddy_typing(PurpleAccount *account, const char *who)
{
	PurpleConversation *conv;
	PidginConversation *gtkconv;

	conv = purple_find_conversation_with_account(PURPLE_CONV_TYPE_IM, who, account);
	if (!conv)
		return;

	gtkconv = PIDGIN_CONVERSATION(conv);
	if (gtkconv && gtkconv->active_conv == conv)
		pidgin_conv_update_fields(conv, PIDGIN_CONV_COLORIZE_TITLE);
}

static void
update_chat(PurpleConversation *conv)
{
	pidgin_conv_update_fields(conv, PIDGIN_CONV_TOPIC |
					PIDGIN_CONV_MENU | PIDGIN_CONV_SET_TITLE);
}

static void
update_chat_topic(PurpleConversation *conv, const char *old, const char *new)
{
	pidgin_conv_update_fields(conv, PIDGIN_CONV_TOPIC);
}

/* Message history stuff */

/* Compare two PurpleConvMessage's, according to time in ascending order. */
static int
message_compare(gconstpointer p1, gconstpointer p2)
{
	const PurpleConvMessage *m1 = p1, *m2 = p2;
	return (purple_conversation_message_get_timestamp(m1) > purple_conversation_message_get_timestamp(m2));
}

/* Adds some message history to the gtkconv. This happens in a idle-callback. */
static gboolean
add_message_history_to_gtkconv(gpointer data)
{
	PidginConversation *gtkconv = data;
	int count = 0;
	int timer = gtkconv->attach.timer;
	time_t when = GPOINTER_TO_INT(g_object_get_data(G_OBJECT(gtkconv->entry), "attach-start-time"));
	gboolean im = (purple_conversation_get_type(gtkconv->active_conv) == PURPLE_CONV_TYPE_IM);

	gtkconv->attach.timer = 0;
	while (gtkconv->attach.current && count < 100) {  /* XXX: 100 is a random value here */
		PurpleConvMessage *msg = gtkconv->attach.current->data;
		if (!im && when && when < purple_conversation_message_get_timestamp(msg)) {
			gtk_webview_append_html(GTK_WEBVIEW(gtkconv->webview), "<BR><HR>");
			g_object_set_data(G_OBJECT(gtkconv->entry), "attach-start-time", NULL);
		}
		pidgin_conv_write_conv(
				purple_conversation_message_get_conv(msg),
				purple_conversation_message_get_sender(msg),
				purple_conversation_message_get_alias(msg),
				purple_conversation_message_get_message(msg),
				purple_conversation_message_get_flags(msg),
				purple_conversation_message_get_timestamp(msg));
		if (im) {
			gtkconv->attach.current = g_list_delete_link(gtkconv->attach.current, gtkconv->attach.current);
		} else {
			gtkconv->attach.current = gtkconv->attach.current->prev;
		}
		count++;
	}
	gtkconv->attach.timer = timer;
	if (gtkconv->attach.current)
		return TRUE;

	g_source_remove(gtkconv->attach.timer);
	gtkconv->attach.timer = 0;
	if (im) {
		/* Print any message that was sent while the old history was being added back. */
		GList *msgs = NULL;
		GList *iter = gtkconv->convs;
		for (; iter; iter = iter->next) {
			PurpleConversation *conv = iter->data;
			GList *history = purple_conversation_get_message_history(conv);
			for (; history; history = history->next) {
				PurpleConvMessage *msg = history->data;
				if (purple_conversation_message_get_timestamp(msg) > when)
					msgs = g_list_prepend(msgs, msg);
			}
		}
		msgs = g_list_sort(msgs, message_compare);
		for (; msgs; msgs = g_list_delete_link(msgs, msgs)) {
			PurpleConvMessage *msg = msgs->data;
			pidgin_conv_write_conv(
					purple_conversation_message_get_conv(msg),
					purple_conversation_message_get_sender(msg),
					purple_conversation_message_get_alias(msg),
					purple_conversation_message_get_message(msg),
					purple_conversation_message_get_flags(msg),
					purple_conversation_message_get_timestamp(msg));
		}
		gtk_webview_append_html(GTK_WEBVIEW(gtkconv->webview), "<BR><HR>");
		g_object_set_data(G_OBJECT(gtkconv->entry), "attach-start-time", NULL);
	}

	g_object_set_data(G_OBJECT(gtkconv->entry), "attach-start-time", NULL);
	purple_signal_emit(pidgin_conversations_get_handle(),
			"conversation-displayed", gtkconv);
	return FALSE;
}

static void
pidgin_conv_attach(PurpleConversation *conv)
{
	int timer;
	purple_conversation_set_data(conv, "unseen-count", NULL);
	purple_conversation_set_data(conv, "unseen-state", NULL);
	purple_conversation_set_ui_ops(conv, pidgin_conversations_get_conv_ui_ops());
	if (!PIDGIN_CONVERSATION(conv))
		private_gtkconv_new(conv, FALSE);
	timer = GPOINTER_TO_INT(purple_conversation_get_data(conv, "close-timer"));
	if (timer) {
		purple_timeout_remove(timer);
		purple_conversation_set_data(conv, "close-timer", NULL);
	}
}

gboolean pidgin_conv_attach_to_conversation(PurpleConversation *conv)
{
	GList *list;
	PidginConversation *gtkconv;

	if (PIDGIN_IS_PIDGIN_CONVERSATION(conv)) {
		/* This is pretty much always the case now. */
		gtkconv = PIDGIN_CONVERSATION(conv);
		if (gtkconv->win != hidden_convwin)
			return FALSE;
		pidgin_conv_window_remove_gtkconv(hidden_convwin, gtkconv);
		pidgin_conv_placement_place(gtkconv);
		purple_signal_emit(pidgin_conversations_get_handle(),
				"conversation-displayed", gtkconv);
		list = gtkconv->convs;
		while (list) {
			pidgin_conv_attach(list->data);
			list = list->next;
		}
		return TRUE;
	}

	pidgin_conv_attach(conv);
	gtkconv = PIDGIN_CONVERSATION(conv);

	list = purple_conversation_get_message_history(conv);
	if (list) {
		switch (purple_conversation_get_type(conv)) {
			case PURPLE_CONV_TYPE_IM:
			{
				GList *convs;
				list = g_list_copy(list);
				for (convs = purple_get_ims(); convs; convs = convs->next)
					if (convs->data != conv &&
							pidgin_conv_find_gtkconv(convs->data) == gtkconv) {
						pidgin_conv_attach(convs->data);
						list = g_list_concat(list, g_list_copy(purple_conversation_get_message_history(convs->data)));
					}
				list = g_list_sort(list, message_compare);
				gtkconv->attach.current = list;
				list = g_list_last(list);
				break;
			}
			case PURPLE_CONV_TYPE_CHAT:
				gtkconv->attach.current = g_list_last(list);
				break;
			default:
				g_return_val_if_reached(TRUE);
		}
		g_object_set_data(G_OBJECT(gtkconv->entry), "attach-start-time",
				GINT_TO_POINTER(purple_conversation_message_get_timestamp((PurpleConvMessage*)(list->data))));
		gtkconv->attach.timer = g_idle_add(add_message_history_to_gtkconv, gtkconv);
	} else {
		purple_signal_emit(pidgin_conversations_get_handle(),
				"conversation-displayed", gtkconv);
	}

	if (purple_conversation_get_type(conv) == PURPLE_CONV_TYPE_CHAT) {
		pidgin_conv_update_fields(conv, PIDGIN_CONV_TOPIC);
		pidgin_conv_chat_add_users(conv, purple_conv_chat_get_users(PURPLE_CONV_CHAT(conv)), TRUE);
	}

	return TRUE;
}

void *
pidgin_conversations_get_handle(void)
{
	static int handle;

	return &handle;
}

void
pidgin_conversations_init(void)
{
	void *handle = pidgin_conversations_get_handle();
	void *blist_handle = purple_blist_get_handle();

	/* Conversations */
	purple_prefs_add_none(PIDGIN_PREFS_ROOT "/conversations");
	purple_prefs_add_none(PIDGIN_PREFS_ROOT "/conversations/themes");
	purple_prefs_add_bool(PIDGIN_PREFS_ROOT "/conversations/use_smooth_scrolling", TRUE);
	purple_prefs_add_bool(PIDGIN_PREFS_ROOT "/conversations/close_on_tabs", TRUE);
	purple_prefs_add_bool(PIDGIN_PREFS_ROOT "/conversations/send_bold", FALSE);
	purple_prefs_add_bool(PIDGIN_PREFS_ROOT "/conversations/send_italic", FALSE);
	purple_prefs_add_bool(PIDGIN_PREFS_ROOT "/conversations/send_underline", FALSE);
	purple_prefs_add_bool(PIDGIN_PREFS_ROOT "/conversations/spellcheck", TRUE);
	purple_prefs_add_bool(PIDGIN_PREFS_ROOT "/conversations/show_incoming_formatting", TRUE);
	purple_prefs_add_bool(PIDGIN_PREFS_ROOT "/conversations/resize_custom_smileys", TRUE);
	purple_prefs_add_int(PIDGIN_PREFS_ROOT "/conversations/custom_smileys_size", 96);
	purple_prefs_add_int(PIDGIN_PREFS_ROOT "/conversations/minimum_entry_lines", 2);

	purple_prefs_add_bool(PIDGIN_PREFS_ROOT "/conversations/show_timestamps", TRUE);
	purple_prefs_add_bool(PIDGIN_PREFS_ROOT "/conversations/show_formatting_toolbar", TRUE);

	purple_prefs_add_string(PIDGIN_PREFS_ROOT "/conversations/placement", "last");
	purple_prefs_add_int(PIDGIN_PREFS_ROOT "/conversations/placement_number", 1);
	purple_prefs_add_string(PIDGIN_PREFS_ROOT "/conversations/bgcolor", "");
	purple_prefs_add_string(PIDGIN_PREFS_ROOT "/conversations/fgcolor", "");
	purple_prefs_add_string(PIDGIN_PREFS_ROOT "/conversations/font_face", "");
	purple_prefs_add_int(PIDGIN_PREFS_ROOT "/conversations/font_size", 3);
	purple_prefs_add_bool(PIDGIN_PREFS_ROOT "/conversations/tabs", TRUE);
	purple_prefs_add_int(PIDGIN_PREFS_ROOT "/conversations/tab_side", GTK_POS_TOP);
	purple_prefs_add_int(PIDGIN_PREFS_ROOT "/conversations/scrollback_lines", 4000);

#ifdef _WIN32
	purple_prefs_add_bool(PIDGIN_PREFS_ROOT "/conversations/use_theme_font", TRUE);
	purple_prefs_add_string(PIDGIN_PREFS_ROOT "/conversations/custom_font", "");
#endif

	/* Conversations -> Chat */
	purple_prefs_add_none(PIDGIN_PREFS_ROOT "/conversations/chat");
	purple_prefs_add_int(PIDGIN_PREFS_ROOT "/conversations/chat/entry_height", 54);
	purple_prefs_add_int(PIDGIN_PREFS_ROOT "/conversations/chat/userlist_width", 80);
	purple_prefs_add_int(PIDGIN_PREFS_ROOT "/conversations/chat/x", 0);
	purple_prefs_add_int(PIDGIN_PREFS_ROOT "/conversations/chat/y", 0);
	purple_prefs_add_int(PIDGIN_PREFS_ROOT "/conversations/chat/width", 340);
	purple_prefs_add_int(PIDGIN_PREFS_ROOT "/conversations/chat/height", 390);

	/* Conversations -> IM */
	purple_prefs_add_none(PIDGIN_PREFS_ROOT "/conversations/im");
	purple_prefs_add_int(PIDGIN_PREFS_ROOT "/conversations/im/x", 0);
	purple_prefs_add_int(PIDGIN_PREFS_ROOT "/conversations/im/y", 0);
	purple_prefs_add_int(PIDGIN_PREFS_ROOT "/conversations/im/width", 340);
	purple_prefs_add_int(PIDGIN_PREFS_ROOT "/conversations/im/height", 390);

	purple_prefs_add_bool(PIDGIN_PREFS_ROOT "/conversations/im/animate_buddy_icons", TRUE);

	purple_prefs_add_int(PIDGIN_PREFS_ROOT "/conversations/im/entry_height", 54);
	purple_prefs_add_bool(PIDGIN_PREFS_ROOT "/conversations/im/show_buddy_icons", TRUE);

	purple_prefs_add_string(PIDGIN_PREFS_ROOT "/conversations/im/hide_new", "never");
	purple_prefs_add_bool(PIDGIN_PREFS_ROOT "/conversations/im/close_immediately", TRUE);

#ifdef _WIN32
	purple_prefs_add_bool(PIDGIN_PREFS_ROOT "/win32/minimize_new_convs", FALSE);
#endif

	/* Connect callbacks. */
	purple_prefs_connect_callback(handle, PIDGIN_PREFS_ROOT "/conversations/close_on_tabs",
								close_on_tabs_pref_cb, NULL);
	purple_prefs_connect_callback(handle, PIDGIN_PREFS_ROOT "/conversations/show_timestamps",
								show_timestamps_pref_cb, NULL);
	purple_prefs_connect_callback(handle, PIDGIN_PREFS_ROOT "/conversations/show_formatting_toolbar",
								show_formatting_toolbar_pref_cb, NULL);
	purple_prefs_connect_callback(handle, PIDGIN_PREFS_ROOT "/conversations/spellcheck",
								spellcheck_pref_cb, NULL);
	purple_prefs_connect_callback(handle, PIDGIN_PREFS_ROOT "/conversations/tab_side",
								tab_side_pref_cb, NULL);

	purple_prefs_connect_callback(handle, PIDGIN_PREFS_ROOT "/conversations/tabs",
								conv_placement_usetabs_cb, NULL);

	purple_prefs_connect_callback(handle, PIDGIN_PREFS_ROOT "/conversations/placement",
								conv_placement_pref_cb, NULL);
	purple_prefs_trigger_callback(PIDGIN_PREFS_ROOT "/conversations/placement");

	purple_prefs_connect_callback(handle, PIDGIN_PREFS_ROOT "/conversations/minimum_entry_lines",
		minimum_entry_lines_pref_cb, NULL);

	/* IM callbacks */
	purple_prefs_connect_callback(handle, PIDGIN_PREFS_ROOT "/conversations/im/animate_buddy_icons",
								animate_buddy_icons_pref_cb, NULL);
	purple_prefs_connect_callback(handle, PIDGIN_PREFS_ROOT "/conversations/im/show_buddy_icons",
								show_buddy_icons_pref_cb, NULL);
	purple_prefs_connect_callback(handle, PIDGIN_PREFS_ROOT "/blist/show_protocol_icons",
								show_protocol_icons_pref_cb, NULL);
	purple_prefs_connect_callback(handle, PIDGIN_PREFS_ROOT "/conversations/im/hide_new",
                                hide_new_pref_cb, NULL);



	/**********************************************************************
	 * Register signals
	 **********************************************************************/
	purple_signal_register(handle, "conversation-dragging",
	                     purple_marshal_VOID__POINTER_POINTER, NULL, 2,
	                     purple_value_new(PURPLE_TYPE_BOXED,
	                                    "PidginWindow *"),
	                     purple_value_new(PURPLE_TYPE_BOXED,
	                                    "PidginWindow *"));

	purple_signal_register(handle, "conversation-timestamp",
#if SIZEOF_TIME_T == 4
	                     purple_marshal_POINTER__POINTER_INT_BOOLEAN,
#elif SIZEOF_TIME_T == 8
			     purple_marshal_POINTER__POINTER_INT64_BOOLEAN,
#else
#error Unkown size of time_t
#endif
	                     purple_value_new(PURPLE_TYPE_STRING), 3,
	                     purple_value_new(PURPLE_TYPE_SUBTYPE,
	                                    PURPLE_SUBTYPE_CONVERSATION),
#if SIZEOF_TIME_T == 4
	                     purple_value_new(PURPLE_TYPE_INT),
#elif SIZEOF_TIME_T == 8
	                     purple_value_new(PURPLE_TYPE_INT64),
#else
# error Unknown size of time_t
#endif
	                     purple_value_new(PURPLE_TYPE_BOOLEAN));

	purple_signal_register(handle, "displaying-im-msg",
						 purple_marshal_BOOLEAN__POINTER_POINTER_POINTER_POINTER_POINTER,
						 purple_value_new(PURPLE_TYPE_BOOLEAN), 5,
						 purple_value_new(PURPLE_TYPE_SUBTYPE,
										PURPLE_SUBTYPE_ACCOUNT),
						 purple_value_new(PURPLE_TYPE_STRING),
						 purple_value_new_outgoing(PURPLE_TYPE_STRING),
						 purple_value_new(PURPLE_TYPE_SUBTYPE,
										PURPLE_SUBTYPE_CONVERSATION),
						 purple_value_new(PURPLE_TYPE_INT));

	purple_signal_register(handle, "displayed-im-msg",
						 purple_marshal_VOID__POINTER_POINTER_POINTER_POINTER_UINT,
						 NULL, 5,
						 purple_value_new(PURPLE_TYPE_SUBTYPE,
										PURPLE_SUBTYPE_ACCOUNT),
						 purple_value_new(PURPLE_TYPE_STRING),
						 purple_value_new(PURPLE_TYPE_STRING),
						 purple_value_new(PURPLE_TYPE_SUBTYPE,
										PURPLE_SUBTYPE_CONVERSATION),
						 purple_value_new(PURPLE_TYPE_INT));

	purple_signal_register(handle, "displaying-chat-msg",
						 purple_marshal_BOOLEAN__POINTER_POINTER_POINTER_POINTER_POINTER,
						 purple_value_new(PURPLE_TYPE_BOOLEAN), 5,
						 purple_value_new(PURPLE_TYPE_SUBTYPE,
										PURPLE_SUBTYPE_ACCOUNT),
						 purple_value_new(PURPLE_TYPE_STRING),
						 purple_value_new_outgoing(PURPLE_TYPE_STRING),
						 purple_value_new(PURPLE_TYPE_SUBTYPE,
										PURPLE_SUBTYPE_CONVERSATION),
						 purple_value_new(PURPLE_TYPE_INT));

	purple_signal_register(handle, "displayed-chat-msg",
						 purple_marshal_VOID__POINTER_POINTER_POINTER_POINTER_UINT,
						 NULL, 5,
						 purple_value_new(PURPLE_TYPE_SUBTYPE,
										PURPLE_SUBTYPE_ACCOUNT),
						 purple_value_new(PURPLE_TYPE_STRING),
						 purple_value_new(PURPLE_TYPE_STRING),
						 purple_value_new(PURPLE_TYPE_SUBTYPE,
										PURPLE_SUBTYPE_CONVERSATION),
						 purple_value_new(PURPLE_TYPE_INT));

	purple_signal_register(handle, "conversation-switched",
						 purple_marshal_VOID__POINTER, NULL, 1,
						 purple_value_new(PURPLE_TYPE_SUBTYPE,
										PURPLE_SUBTYPE_CONVERSATION));

	purple_signal_register(handle, "conversation-hiding",
						 purple_marshal_VOID__POINTER, NULL, 1,
						 purple_value_new(PURPLE_TYPE_BOXED,
										"PidginConversation *"));

	purple_signal_register(handle, "conversation-displayed",
						 purple_marshal_VOID__POINTER, NULL, 1,
						 purple_value_new(PURPLE_TYPE_BOXED,
										"PidginConversation *"));

	purple_signal_register(handle, "chat-nick-autocomplete",
						 purple_marshal_BOOLEAN__POINTER_BOOLEAN,
						 purple_value_new(PURPLE_TYPE_BOOLEAN), 1,
						 purple_value_new(PURPLE_TYPE_SUBTYPE,
							 			PURPLE_SUBTYPE_CONVERSATION));

	purple_signal_register(handle, "chat-nick-clicked",
						 purple_marshal_BOOLEAN__POINTER_POINTER_UINT,
						 purple_value_new(PURPLE_TYPE_BOOLEAN), 3,
						 purple_value_new(PURPLE_TYPE_SUBTYPE,
							 			PURPLE_SUBTYPE_CONVERSATION),
						 purple_value_new(PURPLE_TYPE_STRING),
						 purple_value_new(PURPLE_TYPE_UINT));


	/**********************************************************************
	 * Register commands
	 **********************************************************************/
	purple_cmd_register("say", "S", PURPLE_CMD_P_DEFAULT,
	                  PURPLE_CMD_FLAG_CHAT | PURPLE_CMD_FLAG_IM, NULL,
	                  say_command_cb, _("say &lt;message&gt;:  Send a message normally as if you weren't using a command."), NULL);
	purple_cmd_register("me", "S", PURPLE_CMD_P_DEFAULT,
	                  PURPLE_CMD_FLAG_CHAT | PURPLE_CMD_FLAG_IM, NULL,
	                  me_command_cb, _("me &lt;action&gt;:  Send an IRC style action to a buddy or chat."), NULL);
	purple_cmd_register("debug", "w", PURPLE_CMD_P_DEFAULT,
	                  PURPLE_CMD_FLAG_CHAT | PURPLE_CMD_FLAG_IM, NULL,
	                  debug_command_cb, _("debug &lt;option&gt;:  Send various debug information to the current conversation."), NULL);
	purple_cmd_register("clear", "", PURPLE_CMD_P_DEFAULT,
	                  PURPLE_CMD_FLAG_CHAT | PURPLE_CMD_FLAG_IM, NULL,
	                  clear_command_cb, _("clear: Clears the conversation scrollback."), NULL);
	purple_cmd_register("clearall", "", PURPLE_CMD_P_DEFAULT,
	                  PURPLE_CMD_FLAG_CHAT | PURPLE_CMD_FLAG_IM, NULL,
	                  clearall_command_cb, _("clear: Clears all conversation scrollbacks."), NULL);
	purple_cmd_register("help", "w", PURPLE_CMD_P_DEFAULT,
	                  PURPLE_CMD_FLAG_CHAT | PURPLE_CMD_FLAG_IM | PURPLE_CMD_FLAG_ALLOW_WRONG_ARGS, NULL,
	                  help_command_cb, _("help &lt;command&gt;:  Help on a specific command."), NULL);

	/**********************************************************************
	 * UI operations
	 **********************************************************************/

	purple_signal_connect(purple_connections_get_handle(), "signed-on", handle,
						G_CALLBACK(account_signed_off_cb),
						GINT_TO_POINTER(PURPLE_CONV_ACCOUNT_ONLINE));
	purple_signal_connect(purple_connections_get_handle(), "signed-off", handle,
						G_CALLBACK(account_signed_off_cb),
						GINT_TO_POINTER(PURPLE_CONV_ACCOUNT_OFFLINE));
	purple_signal_connect(purple_connections_get_handle(), "signing-off", handle,
						G_CALLBACK(account_signing_off), NULL);

	purple_signal_connect(purple_conversations_get_handle(), "received-im-msg",
						handle, G_CALLBACK(received_im_msg_cb), NULL);
	purple_signal_connect(purple_conversations_get_handle(), "cleared-message-history",
	                      handle, G_CALLBACK(clear_conversation_scrollback_cb), NULL);

	purple_signal_connect(purple_conversations_get_handle(), "deleting-chat-buddy",
	                      handle, G_CALLBACK(deleting_chat_buddy_cb), NULL);

	purple_conversations_set_ui_ops(&conversation_ui_ops);

	hidden_convwin = pidgin_conv_window_new();
	window_list = g_list_remove(window_list, hidden_convwin);

	purple_signal_connect(purple_accounts_get_handle(), "account-status-changed",
                        handle, PURPLE_CALLBACK(account_status_changed_cb), NULL);

	/* Callbacks to update a conversation */
	purple_signal_connect(blist_handle, "blist-node-added", handle,
						G_CALLBACK(buddy_update_cb), NULL);
	purple_signal_connect(blist_handle, "blist-node-removed", handle,
						G_CALLBACK(buddy_update_cb), NULL);
	purple_signal_connect(blist_handle, "buddy-signed-on",
						handle, PURPLE_CALLBACK(update_buddy_sign), "on");
	purple_signal_connect(blist_handle, "buddy-signed-off",
						handle, PURPLE_CALLBACK(update_buddy_sign), "off");
	purple_signal_connect(blist_handle, "buddy-status-changed",
						handle, PURPLE_CALLBACK(update_buddy_status_changed), NULL);
	purple_signal_connect(blist_handle, "buddy-privacy-changed",
						handle, PURPLE_CALLBACK(update_buddy_privacy_changed), NULL);
	purple_signal_connect(blist_handle, "buddy-idle-changed",
						handle, PURPLE_CALLBACK(update_buddy_idle_changed), NULL);
	purple_signal_connect(blist_handle, "buddy-icon-changed",
						handle, PURPLE_CALLBACK(update_buddy_icon), NULL);
	purple_signal_connect(purple_conversations_get_handle(), "buddy-typing",
						handle, PURPLE_CALLBACK(update_buddy_typing), NULL);
	purple_signal_connect(purple_conversations_get_handle(), "buddy-typing-stopped",
						handle, PURPLE_CALLBACK(update_buddy_typing), NULL);
	purple_signal_connect(pidgin_conversations_get_handle(), "conversation-switched",
						handle, PURPLE_CALLBACK(update_conversation_switched), NULL);
	purple_signal_connect(purple_conversations_get_handle(), "chat-left", handle,
						PURPLE_CALLBACK(update_chat), NULL);
	purple_signal_connect(purple_conversations_get_handle(), "chat-joined", handle,
						PURPLE_CALLBACK(update_chat), NULL);
	purple_signal_connect(purple_conversations_get_handle(), "chat-topic-changed", handle,
						PURPLE_CALLBACK(update_chat_topic), NULL);
	purple_signal_connect_priority(purple_conversations_get_handle(), "conversation-updated", handle,
						PURPLE_CALLBACK(pidgin_conv_updated), NULL,
						PURPLE_SIGNAL_PRIORITY_LOWEST);
	purple_signal_connect(purple_conversations_get_handle(), "wrote-im-msg", handle,
			PURPLE_CALLBACK(wrote_msg_update_unseen_cb), NULL);
	purple_signal_connect(purple_conversations_get_handle(), "wrote-chat-msg", handle,
			PURPLE_CALLBACK(wrote_msg_update_unseen_cb), NULL);

	purple_theme_manager_register_type(g_object_new(PIDGIN_TYPE_CONV_THEME_LOADER, "type", "conversation", NULL));

	{
		/* Set default tab colors */
		GString *str = g_string_new(NULL);
		GtkSettings *settings = gtk_settings_get_default();
		GtkStyle *parent = gtk_rc_get_style_by_paths(settings, "tab-container.tab-label*", NULL, G_TYPE_NONE), *now;
		struct {
			const char *stylename;
			const char *labelname;
			const char *color;
		} styles[] = {
			{"pidgin_tab_label_typing_default", "tab-label-typing", "#4e9a06"},
			{"pidgin_tab_label_typed_default", "tab-label-typed", "#c4a000"},
			{"pidgin_tab_label_attention_default", "tab-label-attention", "#006aff"},
			{"pidgin_tab_label_unreadchat_default", "tab-label-unreadchat", "#cc0000"},
			{"pidgin_tab_label_event_default", "tab-label-event", "#888a85"},
			{NULL, NULL, NULL}
		};
		int iter;
		for (iter = 0; styles[iter].stylename; iter++) {
			now = gtk_rc_get_style_by_paths(settings, styles[iter].labelname, NULL, G_TYPE_NONE);
			if (parent == now ||
					(parent && now && parent->rc_style == now->rc_style)) {
				g_string_append_printf(str, "style \"%s\" {\n"
						"fg[ACTIVE] = \"%s\"\n"
						"}\n"
						"widget \"*%s\" style \"%s\"\n",
						styles[iter].stylename,
						styles[iter].color,
						styles[iter].labelname, styles[iter].stylename);
			}
		}
		gtk_rc_parse_string(str->str);
		g_string_free(str, TRUE);
		gtk_rc_reset_styles(settings);
	}
}

void
pidgin_conversations_uninit(void)
{
	purple_prefs_disconnect_by_handle(pidgin_conversations_get_handle());
	purple_signals_disconnect_by_handle(pidgin_conversations_get_handle());
	purple_signals_unregister_by_instance(pidgin_conversations_get_handle());
}
















/* down here is where gtkconvwin.c ought to start. except they share like every freaking function,
 * and touch each others' private members all day long */

/**
 * @file gtkconvwin.c GTK+ Conversation Window API
 * @ingroup pidgin
 *
 * pidgin
 *
 * Pidgin is the legal property of its developers, whose names are too numerous
 * to list here.  Please refer to the COPYRIGHT file distributed with this
 * source distribution.
 *
 * This program is free software; you can redistribute it and/or modify
 * it under the terms of the GNU General Public License as published by
 * the Free Software Foundation; either version 2 of the License, or
 * (at your option) any later version.
 *
 * This program is distributed in the hope that it will be useful,
 * but WITHOUT ANY WARRANTY; without even the implied warranty of
 * MERCHANTABILITY or FITNESS FOR A PARTICULAR PURPOSE.  See the
 * GNU General Public License for more details.
 *
 * You should have received a copy of the GNU General Public License
 * along with this program; if not, write to the Free Software
 * Foundation, Inc., 51 Franklin Street, Fifth Floor, Boston, MA  02111-1301  USA
 *
 */
#include "internal.h"
#include "pidgin.h"


#include <gdk/gdkkeysyms.h>

#include "account.h"
#include "cmds.h"
#include "debug.h"
#include "imgstore.h"
#include "log.h"
#include "notify.h"
#include "prpl.h"
#include "request.h"
#include "util.h"

#include "gtkdnd-hints.h"
#include "gtkblist.h"
#include "gtkconv.h"
#include "gtkdialogs.h"
#include "gtkmenutray.h"
#include "gtkpounce.h"
#include "gtkprefs.h"
#include "gtkprivacy.h"
#include "gtkutils.h"
#include "pidginstock.h"
#include "gtkimhtml.h"
#include "gtkimhtmltoolbar.h"

static void
do_close(GtkWidget *w, int resp, PidginWindow *win)
{
	gtk_widget_destroy(warn_close_dialog);
	warn_close_dialog = NULL;

	if (resp == GTK_RESPONSE_OK)
		pidgin_conv_window_destroy(win);
}

static void
build_warn_close_dialog(PidginWindow *gtkwin)
{
	GtkWidget *label, *vbox, *hbox, *img;

	g_return_if_fail(warn_close_dialog == NULL);

	warn_close_dialog = gtk_dialog_new_with_buttons(_("Confirm close"),
							GTK_WINDOW(gtkwin->window), GTK_DIALOG_MODAL,
							GTK_STOCK_CANCEL, GTK_RESPONSE_CANCEL,
							GTK_STOCK_CLOSE, GTK_RESPONSE_OK, NULL);

	gtk_dialog_set_default_response(GTK_DIALOG(warn_close_dialog),
	                                GTK_RESPONSE_OK);

	gtk_container_set_border_width(GTK_CONTAINER(warn_close_dialog),
	                               6);
	gtk_window_set_resizable(GTK_WINDOW(warn_close_dialog), FALSE);
#if !GTK_CHECK_VERSION(2,22,0)
	gtk_dialog_set_has_separator(GTK_DIALOG(warn_close_dialog), FALSE);
#endif

	/* Setup the outside spacing. */
	vbox = GTK_DIALOG(warn_close_dialog)->vbox;

	gtk_box_set_spacing(GTK_BOX(vbox), 12);
	gtk_container_set_border_width(GTK_CONTAINER(vbox), 6);

	img = gtk_image_new_from_stock(PIDGIN_STOCK_DIALOG_WARNING,
	                               gtk_icon_size_from_name(PIDGIN_ICON_SIZE_TANGO_HUGE));
	/* Setup the inner hbox and put the dialog's icon in it. */
	hbox = gtk_hbox_new(FALSE, 12);
	gtk_container_add(GTK_CONTAINER(vbox), hbox);
	gtk_box_pack_start(GTK_BOX(hbox), img, FALSE, FALSE, 0);
	gtk_misc_set_alignment(GTK_MISC(img), 0, 0);

	/* Setup the right vbox. */
	vbox = gtk_vbox_new(FALSE, 12);
	gtk_container_add(GTK_CONTAINER(hbox), vbox);

	label = gtk_label_new(_("You have unread messages. Are you sure you want to close the window?"));
	gtk_widget_set_size_request(label, 350, -1);
	gtk_label_set_line_wrap(GTK_LABEL(label), TRUE);
	gtk_misc_set_alignment(GTK_MISC(label), 0, 0);
	gtk_box_pack_start(GTK_BOX(vbox), label, FALSE, FALSE, 0);

	/* Connect the signals. */
	g_signal_connect(G_OBJECT(warn_close_dialog), "response",
	                 G_CALLBACK(do_close), gtkwin);

}

/**************************************************************************
 * Callbacks
 **************************************************************************/

static gboolean
close_win_cb(GtkWidget *w, GdkEventAny *e, gpointer d)
{
	PidginWindow *win = d;
	GList *l;

	/* If there are unread messages then show a warning dialog */
	for (l = pidgin_conv_window_get_gtkconvs(win);
	     l != NULL; l = l->next)
	{
		PidginConversation *gtkconv = l->data;
		if (purple_conversation_get_type(gtkconv->active_conv) == PURPLE_CONV_TYPE_IM &&
				gtkconv->unseen_state >= PIDGIN_UNSEEN_TEXT)
		{
			build_warn_close_dialog(win);
			gtk_widget_show_all(warn_close_dialog);

			return TRUE;
		}
	}

	pidgin_conv_window_destroy(win);

	return TRUE;
}

static void
conv_set_unseen(PurpleConversation *conv, PidginUnseenState state)
{
	int unseen_count = 0;
	PidginUnseenState unseen_state = PIDGIN_UNSEEN_NONE;

	if(purple_conversation_get_data(conv, "unseen-count"))
		unseen_count = GPOINTER_TO_INT(purple_conversation_get_data(conv, "unseen-count"));

	if(purple_conversation_get_data(conv, "unseen-state"))
		unseen_state = GPOINTER_TO_INT(purple_conversation_get_data(conv, "unseen-state"));

	if (state == PIDGIN_UNSEEN_NONE)
	{
		unseen_count = 0;
		unseen_state = PIDGIN_UNSEEN_NONE;
	}
	else
	{
		if (state >= PIDGIN_UNSEEN_TEXT)
			unseen_count++;

		if (state > unseen_state)
			unseen_state = state;
	}

	purple_conversation_set_data(conv, "unseen-count", GINT_TO_POINTER(unseen_count));
	purple_conversation_set_data(conv, "unseen-state", GINT_TO_POINTER(unseen_state));

	purple_conversation_update(conv, PURPLE_CONV_UPDATE_UNSEEN);
}

static void
gtkconv_set_unseen(PidginConversation *gtkconv, PidginUnseenState state)
{
	if (state == PIDGIN_UNSEEN_NONE)
	{
		gtkconv->unseen_count = 0;
		gtkconv->unseen_state = PIDGIN_UNSEEN_NONE;
	}
	else
	{
		if (state >= PIDGIN_UNSEEN_TEXT)
			gtkconv->unseen_count++;

		if (state > gtkconv->unseen_state)
			gtkconv->unseen_state = state;
	}

	purple_conversation_set_data(gtkconv->active_conv, "unseen-count", GINT_TO_POINTER(gtkconv->unseen_count));
	purple_conversation_set_data(gtkconv->active_conv, "unseen-state", GINT_TO_POINTER(gtkconv->unseen_state));

	purple_conversation_update(gtkconv->active_conv, PURPLE_CONV_UPDATE_UNSEEN);
}

/*
 * When a conversation window is focused, we know the user
 * has looked at it so we know there are no longer unseen
 * messages.
 */
static gboolean
focus_win_cb(GtkWidget *w, GdkEventFocus *e, gpointer d)
{
	PidginWindow *win = d;
	PidginConversation *gtkconv = pidgin_conv_window_get_active_gtkconv(win);

	if (gtkconv)
		gtkconv_set_unseen(gtkconv, PIDGIN_UNSEEN_NONE);

	return FALSE;
}

static void
notebook_init_grab(PidginWindow *gtkwin, GtkWidget *widget)
{
	static GdkCursor *cursor = NULL;

	gtkwin->in_drag = TRUE;

	if (gtkwin->drag_leave_signal) {
		g_signal_handler_disconnect(G_OBJECT(widget),
		                            gtkwin->drag_leave_signal);
		gtkwin->drag_leave_signal = 0;
	}

	if (cursor == NULL)
		cursor = gdk_cursor_new(GDK_FLEUR);

	/* Grab the pointer */
	gtk_grab_add(gtkwin->notebook);
#ifndef _WIN32
	/* Currently for win32 GTK+ (as of 2.2.1), gdk_pointer_is_grabbed will
	   always be true after a button press. */
	if (!gdk_pointer_is_grabbed())
#endif
		gdk_pointer_grab(gtkwin->notebook->window, FALSE,
		                 GDK_BUTTON1_MOTION_MASK | GDK_BUTTON_RELEASE_MASK,
		                 NULL, cursor, GDK_CURRENT_TIME);
}

static gboolean
notebook_motion_cb(GtkWidget *widget, GdkEventButton *e, PidginWindow *win)
{

	/*
	* Make sure the user moved the mouse far enough for the
	* drag to be initiated.
	*/
	if (win->in_predrag) {
		if (e->x_root <  win->drag_min_x ||
		    e->x_root >= win->drag_max_x ||
		    e->y_root <  win->drag_min_y ||
		    e->y_root >= win->drag_max_y) {

			    win->in_predrag = FALSE;
			    notebook_init_grab(win, widget);
		    }
	}
	else { /* Otherwise, draw the arrows. */
		PidginWindow *dest_win;
		GtkNotebook *dest_notebook;
		GtkWidget *tab;
		gint page_num;
		gboolean horiz_tabs = FALSE;
		gboolean to_right = FALSE;

		/* Get the window that the cursor is over. */
		dest_win = pidgin_conv_window_get_at_xy(e->x_root, e->y_root);

		if (dest_win == NULL) {
			dnd_hints_hide_all();

			return TRUE;
		}

		dest_notebook = GTK_NOTEBOOK(dest_win->notebook);

		if (gtk_notebook_get_show_tabs(dest_notebook)) {
			page_num = pidgin_conv_get_tab_at_xy(dest_win,
			                                      e->x_root, e->y_root, &to_right);
			to_right = to_right && (win != dest_win);
			tab = pidgin_conv_window_get_gtkconv_at_index(dest_win, page_num)->tabby;
		} else {
			page_num = 0;
			to_right = pidgin_conv_xy_to_right_infopane(dest_win, e->x_root, e->y_root);
			tab = pidgin_conv_window_get_gtkconv_at_index(dest_win, page_num)->infopane_hbox;
		}

		if (gtk_notebook_get_tab_pos(dest_notebook) == GTK_POS_TOP ||
				gtk_notebook_get_tab_pos(dest_notebook) == GTK_POS_BOTTOM) {
			horiz_tabs = TRUE;
		}

		if (gtk_notebook_get_show_tabs(dest_notebook) == FALSE && win == dest_win)
		{
			/* dragging a tab from a single-tabbed window over its own window */
			dnd_hints_hide_all();
			return TRUE;
		} else if (horiz_tabs) {
			if (((gpointer)win == (gpointer)dest_win && win->drag_tab < page_num) || to_right) {
				dnd_hints_show_relative(HINT_ARROW_DOWN, tab, HINT_POSITION_RIGHT, HINT_POSITION_TOP);
				dnd_hints_show_relative(HINT_ARROW_UP, tab, HINT_POSITION_RIGHT, HINT_POSITION_BOTTOM);
			} else {
				dnd_hints_show_relative(HINT_ARROW_DOWN, tab, HINT_POSITION_LEFT, HINT_POSITION_TOP);
				dnd_hints_show_relative(HINT_ARROW_UP, tab, HINT_POSITION_LEFT, HINT_POSITION_BOTTOM);
			}
		} else {
			if (((gpointer)win == (gpointer)dest_win && win->drag_tab < page_num) || to_right) {
				dnd_hints_show_relative(HINT_ARROW_RIGHT, tab, HINT_POSITION_LEFT, HINT_POSITION_BOTTOM);
				dnd_hints_show_relative(HINT_ARROW_LEFT, tab, HINT_POSITION_RIGHT, HINT_POSITION_BOTTOM);
			} else {
				dnd_hints_show_relative(HINT_ARROW_RIGHT, tab, HINT_POSITION_LEFT, HINT_POSITION_TOP);
				dnd_hints_show_relative(HINT_ARROW_LEFT, tab, HINT_POSITION_RIGHT, HINT_POSITION_TOP);
			}
		}
	}

	return TRUE;
}

static gboolean
notebook_leave_cb(GtkWidget *widget, GdkEventCrossing *e, PidginWindow *win)
{
	if (win->in_drag)
		return FALSE;

	if (e->x_root <  win->drag_min_x ||
	    e->x_root >= win->drag_max_x ||
	    e->y_root <  win->drag_min_y ||
	    e->y_root >= win->drag_max_y) {

		    win->in_predrag = FALSE;
		    notebook_init_grab(win, widget);
	    }

	return TRUE;
}

/*
 * THANK YOU GALEON!
 */

static gboolean
infopane_press_cb(GtkWidget *widget, GdkEventButton *e, PidginConversation *gtkconv)
{
	if (e->type == GDK_2BUTTON_PRESS && e->button == 1) {
		if (infopane_entry_activate(gtkconv))
			return TRUE;
	}

	if (e->type != GDK_BUTTON_PRESS)
		return FALSE;

	if (e->button == 1) {
		int nb_x, nb_y;

		if (gtkconv->win->in_drag)
			return TRUE;

		gtkconv->win->in_predrag = TRUE;
		gtkconv->win->drag_tab = gtk_notebook_page_num(GTK_NOTEBOOK(gtkconv->win->notebook), gtkconv->tab_cont);

		gdk_window_get_origin(gtkconv->infopane_hbox->window, &nb_x, &nb_y);

		gtkconv->win->drag_min_x = gtkconv->infopane_hbox->allocation.x + nb_x;
		gtkconv->win->drag_min_y = gtkconv->infopane_hbox->allocation.y + nb_y;
		gtkconv->win->drag_max_x = gtkconv->infopane_hbox->allocation.width + gtkconv->win->drag_min_x;
		gtkconv->win->drag_max_y = gtkconv->infopane_hbox->allocation.height + gtkconv->win->drag_min_y;

		gtkconv->win->drag_motion_signal = g_signal_connect(G_OBJECT(gtkconv->win->notebook), "motion_notify_event",
								    G_CALLBACK(notebook_motion_cb), gtkconv->win);
		gtkconv->win->drag_leave_signal = g_signal_connect(G_OBJECT(gtkconv->win->notebook), "leave_notify_event",
								    G_CALLBACK(notebook_leave_cb), gtkconv->win);
		return FALSE;
	}

	if (e->button == 3) {
		/* Right click was pressed. Popup the context menu. */
		GtkWidget *menu = gtk_menu_new(), *sub;
		gboolean populated = populate_menu_with_options(menu, gtkconv, TRUE);

		sub = gtk_menu_item_get_submenu(GTK_MENU_ITEM(gtkconv->win->menu.send_to));
		if (sub && gtk_widget_is_sensitive(gtkconv->win->menu.send_to)) {
			GtkWidget *item = gtk_menu_item_new_with_mnemonic(_("S_end To"));
			if (populated)
				pidgin_separator(menu);
			gtk_menu_shell_append(GTK_MENU_SHELL(menu), item);
			gtk_menu_item_set_submenu(GTK_MENU_ITEM(item), sub);
			gtk_widget_show(item);
			gtk_widget_show_all(sub);
		} else if (!populated) {
			gtk_widget_destroy(menu);
			return FALSE;
		}

		gtk_widget_show_all(menu);
		gtk_menu_popup(GTK_MENU(menu), NULL, NULL, NULL, NULL, e->button, e->time);
		return TRUE;
	}
	return FALSE;
}

static gboolean
notebook_press_cb(GtkWidget *widget, GdkEventButton *e, PidginWindow *win)
{
	gint nb_x, nb_y;
	int tab_clicked;
	GtkWidget *page;
	GtkWidget *tab;

	if (e->button == 2 && e->type == GDK_BUTTON_PRESS) {
		PidginConversation *gtkconv;
		tab_clicked = pidgin_conv_get_tab_at_xy(win, e->x_root, e->y_root, NULL);

		if (tab_clicked == -1)
			return FALSE;

		gtkconv = pidgin_conv_window_get_gtkconv_at_index(win, tab_clicked);
		close_conv_cb(NULL, gtkconv);
		return TRUE;
	}


	if (e->button != 1 || e->type != GDK_BUTTON_PRESS)
		return FALSE;


	if (win->in_drag) {
		purple_debug(PURPLE_DEBUG_WARNING, "gtkconv",
		           "Already in the middle of a window drag at tab_press_cb\n");
		return TRUE;
	}

	/*
	* Make sure a tab was actually clicked. The arrow buttons
	* mess things up.
	*/
	tab_clicked = pidgin_conv_get_tab_at_xy(win, e->x_root, e->y_root, NULL);

	if (tab_clicked == -1)
		return FALSE;

	/*
	* Get the relative position of the press event, with regards to
	* the position of the notebook.
	*/
	gdk_window_get_origin(win->notebook->window, &nb_x, &nb_y);

	/* Reset the min/max x/y */
	win->drag_min_x = 0;
	win->drag_min_y = 0;
	win->drag_max_x = 0;
	win->drag_max_y = 0;

	/* Find out which tab was dragged. */
	page = gtk_notebook_get_nth_page(GTK_NOTEBOOK(win->notebook), tab_clicked);
	tab = gtk_notebook_get_tab_label(GTK_NOTEBOOK(win->notebook), page);

	win->drag_min_x = tab->allocation.x      + nb_x;
	win->drag_min_y = tab->allocation.y      + nb_y;
	win->drag_max_x = tab->allocation.width  + win->drag_min_x;
	win->drag_max_y = tab->allocation.height + win->drag_min_y;

	/* Make sure the click occurred in the tab. */
	if (e->x_root <  win->drag_min_x ||
	    e->x_root >= win->drag_max_x ||
	    e->y_root <  win->drag_min_y ||
	    e->y_root >= win->drag_max_y) {

		    return FALSE;
	    }

	win->in_predrag = TRUE;
	win->drag_tab = tab_clicked;

	/* Connect the new motion signals. */
	win->drag_motion_signal =
		g_signal_connect(G_OBJECT(widget), "motion_notify_event",
		                 G_CALLBACK(notebook_motion_cb), win);

	win->drag_leave_signal =
		g_signal_connect(G_OBJECT(widget), "leave_notify_event",
		                 G_CALLBACK(notebook_leave_cb), win);

	return FALSE;
}

static gboolean
notebook_release_cb(GtkWidget *widget, GdkEventButton *e, PidginWindow *win)
{
	PidginWindow *dest_win;
	GtkNotebook *dest_notebook;
	PurpleConversation *conv;
	PidginConversation *gtkconv;
	gint dest_page_num = 0;
	gboolean new_window = FALSE;
	gboolean to_right = FALSE;

	/*
	* Don't check to make sure that the event's window matches the
	* widget's, because we may be getting an event passed on from the
	* close button.
	*/
	if (e->button != 1 && e->type != GDK_BUTTON_RELEASE)
		return FALSE;

	if (gdk_pointer_is_grabbed()) {
		gdk_pointer_ungrab(GDK_CURRENT_TIME);
		gtk_grab_remove(widget);
	}

	if (!win->in_predrag && !win->in_drag)
		return FALSE;

	/* Disconnect the motion signal. */
	if (win->drag_motion_signal) {
		g_signal_handler_disconnect(G_OBJECT(widget),
		                            win->drag_motion_signal);

		win->drag_motion_signal = 0;
	}

	/*
	* If we're in a pre-drag, we'll also need to disconnect the leave
	* signal.
	*/
	if (win->in_predrag) {
		win->in_predrag = FALSE;

		if (win->drag_leave_signal) {
			g_signal_handler_disconnect(G_OBJECT(widget),
			                            win->drag_leave_signal);

			win->drag_leave_signal = 0;
		}
	}

	/* If we're not in drag...        */
	/* We're perfectly normal people! */
	if (!win->in_drag)
		return FALSE;

	win->in_drag = FALSE;

	dnd_hints_hide_all();

	dest_win = pidgin_conv_window_get_at_xy(e->x_root, e->y_root);

	conv = pidgin_conv_window_get_active_conversation(win);

	if (dest_win == NULL) {
		/* If the current window doesn't have any other conversations,
		* there isn't much point transferring the conv to a new window. */
		if (pidgin_conv_window_get_gtkconv_count(win) > 1) {
			/* Make a new window to stick this to. */
			dest_win = pidgin_conv_window_new();
			new_window = TRUE;
		}
	}

	if (dest_win == NULL)
		return FALSE;

	purple_signal_emit(pidgin_conversations_get_handle(),
	                 "conversation-dragging", win, dest_win);

	/* Get the destination page number. */
	if (!new_window) {
		dest_notebook = GTK_NOTEBOOK(dest_win->notebook);
		if (gtk_notebook_get_show_tabs(dest_notebook)) {
			dest_page_num = pidgin_conv_get_tab_at_xy(dest_win,
			                                           e->x_root, e->y_root, &to_right);
		} else {
			dest_page_num = 0;
			to_right = pidgin_conv_xy_to_right_infopane(dest_win, e->x_root, e->y_root);
		}
	}

	gtkconv = pidgin_conv_window_get_gtkconv_at_index(win, win->drag_tab);

	if (win == dest_win) {
		gtk_notebook_reorder_child(GTK_NOTEBOOK(win->notebook), gtkconv->tab_cont, dest_page_num);
	} else {
		pidgin_conv_window_remove_gtkconv(win, gtkconv);
		pidgin_conv_window_add_gtkconv(dest_win, gtkconv);
		gtk_notebook_reorder_child(GTK_NOTEBOOK(dest_win->notebook), gtkconv->tab_cont, dest_page_num + to_right);
		pidgin_conv_window_switch_gtkconv(dest_win, gtkconv);
		if (new_window) {
			gint win_width, win_height;

			gtk_window_get_size(GTK_WINDOW(dest_win->window),
			                    &win_width, &win_height);
#ifdef _WIN32  /* only override window manager placement on Windows */
			gtk_window_move(GTK_WINDOW(dest_win->window),
			                e->x_root - (win_width  / 2),
			                e->y_root - (win_height / 2));
#endif

			pidgin_conv_window_show(dest_win);
		}
	}

	gtk_widget_grab_focus(PIDGIN_CONVERSATION(conv)->entry);

	return TRUE;
}


static void
before_switch_conv_cb(GtkNotebook *notebook, GtkWidget *page, gint page_num,
                      gpointer user_data)
{
	PidginWindow *win;
	PurpleConversation *conv;
	PidginConversation *gtkconv;

	win = user_data;
	conv = pidgin_conv_window_get_active_conversation(win);

	g_return_if_fail(conv != NULL);

	if (purple_conversation_get_type(conv) != PURPLE_CONV_TYPE_IM)
		return;

	gtkconv = PIDGIN_CONVERSATION(conv);

	if (gtkconv->u.im->typing_timer != 0) {
		g_source_remove(gtkconv->u.im->typing_timer);
		gtkconv->u.im->typing_timer = 0;
	}

	stop_anim(NULL, gtkconv);
}
static void
close_window(GtkWidget *w, PidginWindow *win)
{
	close_win_cb(w, NULL, win);
}

static void
detach_tab_cb(GtkWidget *w, GObject *menu)
{
	PidginWindow *win, *new_window;
	PidginConversation *gtkconv;

	gtkconv = g_object_get_data(menu, "clicked_tab");

	if (!gtkconv)
		return;

	win = pidgin_conv_get_window(gtkconv);
	/* Nothing to do if there's only one tab in the window */
	if (pidgin_conv_window_get_gtkconv_count(win) == 1)
		return;

	pidgin_conv_window_remove_gtkconv(win, gtkconv);

	new_window = pidgin_conv_window_new();
	pidgin_conv_window_add_gtkconv(new_window, gtkconv);
	pidgin_conv_window_show(new_window);
}

static void
close_others_cb(GtkWidget *w, GObject *menu)
{
	GList *iter;
	PidginConversation *gtkconv;
	PidginWindow *win;

	gtkconv = g_object_get_data(menu, "clicked_tab");

	if (!gtkconv)
		return;

	win = pidgin_conv_get_window(gtkconv);

	for (iter = pidgin_conv_window_get_gtkconvs(win); iter; )
	{
		PidginConversation *gconv = iter->data;
		iter = iter->next;

		if (gconv != gtkconv)
		{
			close_conv_cb(NULL, gconv);
		}
	}
}

static void close_tab_cb(GtkWidget *w, GObject *menu)
{
	PidginConversation *gtkconv;

	gtkconv = g_object_get_data(menu, "clicked_tab");

	if (gtkconv)
		close_conv_cb(NULL, gtkconv);
}

static gboolean
right_click_menu_cb(GtkNotebook *notebook, GdkEventButton *event, PidginWindow *win)
{
	GtkWidget *item, *menu;
	PidginConversation *gtkconv;

	if (event->type != GDK_BUTTON_PRESS || event->button != 3)
		return FALSE;

	gtkconv = pidgin_conv_window_get_gtkconv_at_index(win,
			pidgin_conv_get_tab_at_xy(win, event->x_root, event->y_root, NULL));

	if (g_object_get_data(G_OBJECT(notebook->menu), "clicked_tab"))
	{
		g_object_set_data(G_OBJECT(notebook->menu), "clicked_tab", gtkconv);
		return FALSE;
	}

	g_object_set_data(G_OBJECT(notebook->menu), "clicked_tab", gtkconv);

	menu = notebook->menu;
	pidgin_separator(GTK_WIDGET(menu));

	item = gtk_menu_item_new_with_label(_("Close other tabs"));
	gtk_widget_show(item);
	gtk_menu_shell_append(GTK_MENU_SHELL(menu), item);
	g_signal_connect(G_OBJECT(item), "activate",
					G_CALLBACK(close_others_cb), menu);

	item = gtk_menu_item_new_with_label(_("Close all tabs"));
	gtk_widget_show(item);
	gtk_menu_shell_append(GTK_MENU_SHELL(menu), item);
	g_signal_connect(G_OBJECT(item), "activate",
					G_CALLBACK(close_window), win);

	pidgin_separator(menu);

	item = gtk_menu_item_new_with_label(_("Detach this tab"));
	gtk_widget_show(item);
	gtk_menu_shell_append(GTK_MENU_SHELL(menu), item);
	g_signal_connect(G_OBJECT(item), "activate",
					G_CALLBACK(detach_tab_cb), menu);

	item = gtk_menu_item_new_with_label(_("Close this tab"));
	gtk_widget_show(item);
	gtk_menu_shell_append(GTK_MENU_SHELL(menu), item);
	g_signal_connect(G_OBJECT(item), "activate",
					G_CALLBACK(close_tab_cb), menu);

	return FALSE;
}

static void
remove_edit_entry(PidginConversation *gtkconv, GtkWidget *entry)
{
	g_signal_handlers_disconnect_matched(G_OBJECT(entry), G_SIGNAL_MATCH_DATA,
				0, 0, NULL, NULL, gtkconv);
	gtk_widget_show(gtkconv->infopane);
	gtk_widget_grab_focus(gtkconv->entry);
	gtk_widget_destroy(entry);
}

static gboolean
alias_focus_cb(GtkWidget *widget, GdkEventFocus *event, gpointer user_data)
{
	remove_edit_entry(user_data, widget);
	return FALSE;
}

static gboolean
alias_key_press_cb(GtkWidget *widget, GdkEventKey *event, gpointer user_data)
{
	if (event->keyval == GDK_Escape) {
		remove_edit_entry(user_data, widget);
		return TRUE;
	}
	return FALSE;
}

static void
alias_cb(GtkEntry *entry, gpointer user_data)
{
	PidginConversation *gtkconv;
	PurpleConversation *conv;
	PurpleAccount *account;
	const char *name;

	gtkconv = (PidginConversation *)user_data;
	if (gtkconv == NULL) {
		return;
	}
	conv    = gtkconv->active_conv;
	account = purple_conversation_get_account(conv);
	name    = purple_conversation_get_name(conv);

	if (purple_conversation_get_type(conv) == PURPLE_CONV_TYPE_IM) {
		PurpleBuddy *buddy;
		buddy = purple_find_buddy(account, name);
		if (buddy != NULL) {
			purple_blist_alias_buddy(buddy,
                                                 gtk_entry_get_text(entry));
		}
		serv_alias_buddy(buddy);
	} else if (purple_conversation_get_type(conv) == PURPLE_CONV_TYPE_CHAT) {
		gtk_entry_set_text(GTK_ENTRY(gtkconv->u.chat->topic_text), gtk_entry_get_text(entry));
		topic_callback(NULL, gtkconv);
	}
	remove_edit_entry(user_data, GTK_WIDGET(entry));
}

static gboolean
infopane_entry_activate(PidginConversation *gtkconv)
{
	GtkWidget *entry = NULL;
	PurpleConversation *conv = gtkconv->active_conv;
	const char *text = NULL;

	if (!gtk_widget_get_visible(gtkconv->infopane)) {
		/* There's already an entry for alias. Let's not create another one. */
		return FALSE;
	}

	if (!purple_account_is_connected(purple_conversation_get_account(gtkconv->active_conv))) {
		/* Do not allow aliasing someone on a disconnected account. */
		return FALSE;
	}

	if (purple_conversation_get_type(conv) == PURPLE_CONV_TYPE_IM) {
		PurpleBuddy *buddy = purple_find_buddy(purple_conversation_get_account(gtkconv->active_conv), purple_conversation_get_name(gtkconv->active_conv));
		if (!buddy)
			/* This buddy isn't in your buddy list, so we can't alias him */
			return FALSE;

		text = purple_buddy_get_contact_alias(buddy);
	} else if (purple_conversation_get_type(conv) == PURPLE_CONV_TYPE_CHAT) {
		PurpleConnection *gc;
		PurplePluginProtocolInfo *prpl_info = NULL;

		gc = purple_conversation_get_connection(conv);
		if (gc != NULL)
			prpl_info = PURPLE_PLUGIN_PROTOCOL_INFO(purple_connection_get_prpl(gc));
		if (prpl_info && prpl_info->set_chat_topic == NULL)
			/* This protocol doesn't support setting the chat room topic */
			return FALSE;

		text = purple_conv_chat_get_topic(PURPLE_CONV_CHAT(conv));
	}

	/* alias label */
	entry = gtk_entry_new();
	gtk_entry_set_has_frame(GTK_ENTRY(entry), FALSE);
	gtk_entry_set_width_chars(GTK_ENTRY(entry), 10);
	gtk_entry_set_alignment(GTK_ENTRY(entry), 0.5);

	gtk_box_pack_start(GTK_BOX(gtkconv->infopane_hbox), entry, TRUE, TRUE, 0);
	/* after the tab label */
	gtk_box_reorder_child(GTK_BOX(gtkconv->infopane_hbox), entry, 0);

	g_signal_connect(G_OBJECT(entry), "activate", G_CALLBACK(alias_cb), gtkconv);
	g_signal_connect(G_OBJECT(entry), "focus-out-event", G_CALLBACK(alias_focus_cb), gtkconv);
	g_signal_connect(G_OBJECT(entry), "key-press-event", G_CALLBACK(alias_key_press_cb), gtkconv);

	if (text != NULL)
		gtk_entry_set_text(GTK_ENTRY(entry), text);
	gtk_widget_show(entry);
	gtk_widget_hide(gtkconv->infopane);
	gtk_widget_grab_focus(entry);

	return TRUE;
}

static gboolean
window_keypress_cb(GtkWidget *widget, GdkEventKey *event, PidginWindow *win)
{
	PidginConversation *gtkconv = pidgin_conv_window_get_active_gtkconv(win);

	return conv_keypress_common(gtkconv, event);
}

static void
switch_conv_cb(GtkNotebook *notebook, GtkWidget *page, gint page_num,
               gpointer user_data)
{
	PidginWindow *win;
	PurpleConversation *conv;
	PidginConversation *gtkconv;
	const char *sound_method;

	win = user_data;
	gtkconv = pidgin_conv_window_get_gtkconv_at_index(win, page_num);
	conv = gtkconv->active_conv;

	g_return_if_fail(conv != NULL);

	/* clear unseen flag if conversation is not hidden */
	if(!pidgin_conv_is_hidden(gtkconv)) {
		gtkconv_set_unseen(gtkconv, PIDGIN_UNSEEN_NONE);
	}

	/* Update the menubar */

	gtk_toggle_action_set_active(GTK_TOGGLE_ACTION(gtkconv->win->menu.logging),
	                             purple_conversation_is_logging(conv));

	generate_send_to_items(win);
	regenerate_options_items(win);
	regenerate_plugins_items(win);

	pidgin_conv_switch_active_conversation(conv);

	sound_method = purple_prefs_get_string(PIDGIN_PREFS_ROOT "/sound/method");
	if (strcmp(sound_method, "none") != 0)
		gtk_toggle_action_set_active(GTK_TOGGLE_ACTION(win->menu.sounds),
		                             gtkconv->make_sound);

	gtk_toggle_action_set_active(GTK_TOGGLE_ACTION(win->menu.show_formatting_toolbar),
	                             purple_prefs_get_bool(PIDGIN_PREFS_ROOT "/conversations/show_formatting_toolbar"));

	gtk_toggle_action_set_active(GTK_TOGGLE_ACTION(win->menu.show_timestamps),
	                             purple_prefs_get_bool(PIDGIN_PREFS_ROOT "/conversations/show_timestamps"));

	/*
	 * We pause icons when they are not visible.  If this icon should
	 * be animated then start it back up again.
	 */
	if ((purple_conversation_get_type(conv) == PURPLE_CONV_TYPE_IM) &&
	    (gtkconv->u.im->animate))
		start_anim(NULL, gtkconv);

	purple_signal_emit(pidgin_conversations_get_handle(), "conversation-switched", conv);
}

/**************************************************************************
 * GTK+ window ops
 **************************************************************************/

GList *
pidgin_conv_windows_get_list()
{
	return window_list;
}

static GList*
make_status_icon_list(const char *stock, GtkWidget *w)
{
	GList *l = NULL;
	l = g_list_append(l, gtk_widget_render_icon (w, stock,
                                       gtk_icon_size_from_name(PIDGIN_ICON_SIZE_TANGO_EXTRA_SMALL), "GtkWindow"));
	l = g_list_append(l, gtk_widget_render_icon (w, stock,
                                       gtk_icon_size_from_name(PIDGIN_ICON_SIZE_TANGO_SMALL), "GtkWindow"));
	l = g_list_append(l, gtk_widget_render_icon (w, stock,
                                       gtk_icon_size_from_name(PIDGIN_ICON_SIZE_TANGO_MEDIUM), "GtkWindow"));
	l = g_list_append(l, gtk_widget_render_icon (w, stock,
                                       gtk_icon_size_from_name(PIDGIN_ICON_SIZE_TANGO_LARGE), "GtkWindow"));
	return l;
}

static void
create_icon_lists(GtkWidget *w)
{
	available_list = make_status_icon_list(PIDGIN_STOCK_STATUS_AVAILABLE, w);
	busy_list = make_status_icon_list(PIDGIN_STOCK_STATUS_BUSY, w);
	xa_list = make_status_icon_list(PIDGIN_STOCK_STATUS_XA, w);
	offline_list = make_status_icon_list(PIDGIN_STOCK_STATUS_OFFLINE, w);
	away_list = make_status_icon_list(PIDGIN_STOCK_STATUS_AWAY, w);
	prpl_lists = g_hash_table_new(g_str_hash, g_str_equal);
}

static void
plugin_changed_cb(PurplePlugin *p, gpointer data)
{
	regenerate_plugins_items(data);
}

static gboolean gtk_conv_configure_cb(GtkWidget *w, GdkEventConfigure *event, gpointer data) {
	int x, y;

	if (gtk_widget_get_visible(w))
		gtk_window_get_position(GTK_WINDOW(w), &x, &y);
	else
		return FALSE; /* carry on normally */

	/* Workaround for GTK+ bug # 169811 - "configure_event" is fired
	* when the window is being maximized */
	if (gdk_window_get_state(w->window) & GDK_WINDOW_STATE_MAXIMIZED)
		return FALSE;

	/* don't save off-screen positioning */
	if (x + event->width < 0 ||
	    y + event->height < 0 ||
	    x > gdk_screen_width() ||
	    y > gdk_screen_height())
		return FALSE; /* carry on normally */

	/* store the position */
	purple_prefs_set_int(PIDGIN_PREFS_ROOT "/conversations/im/x", x);
	purple_prefs_set_int(PIDGIN_PREFS_ROOT "/conversations/im/y", y);
	purple_prefs_set_int(PIDGIN_PREFS_ROOT "/conversations/im/width",  event->width);
	purple_prefs_set_int(PIDGIN_PREFS_ROOT "/conversations/im/height", event->height);

	/* continue to handle event normally */
	return FALSE;

}

static void
pidgin_conv_set_position_size(PidginWindow *win, int conv_x, int conv_y,
		int conv_width, int conv_height)
{
	 /* if the window exists, is hidden, we're saving positions, and the
          * position is sane... */
	if (win && win->window &&
			!gtk_widget_get_visible(win->window) && conv_width != 0) {

#ifdef _WIN32  /* only override window manager placement on Windows */
		/* ...check position is on screen... */
		if (conv_x >= gdk_screen_width())
			conv_x = gdk_screen_width() - 100;
		else if (conv_x + conv_width < 0)
			conv_x = 100;

		if (conv_y >= gdk_screen_height())
			conv_y = gdk_screen_height() - 100;
		else if (conv_y + conv_height < 0)
			conv_y = 100;

		/* ...and move it back. */
		gtk_window_move(GTK_WINDOW(win->window), conv_x, conv_y);
#endif
		gtk_window_resize(GTK_WINDOW(win->window), conv_width, conv_height);
	}
}

static void
pidgin_conv_restore_position(PidginWindow *win) {
	pidgin_conv_set_position_size(win,
		purple_prefs_get_int(PIDGIN_PREFS_ROOT "/conversations/im/x"),
		purple_prefs_get_int(PIDGIN_PREFS_ROOT "/conversations/im/y"),
		purple_prefs_get_int(PIDGIN_PREFS_ROOT "/conversations/im/width"),
		purple_prefs_get_int(PIDGIN_PREFS_ROOT "/conversations/im/height"));
}

PidginWindow *
pidgin_conv_window_new()
{
	PidginWindow *win;
	GtkPositionType pos;
	GtkWidget *testidea;
	GtkWidget *menubar;
	GdkModifierType state;

	win = g_malloc0(sizeof(PidginWindow));

	window_list = g_list_append(window_list, win);

	/* Create the window. */
	win->window = pidgin_create_window(NULL, 0, "conversation", TRUE);
	if (!gtk_get_current_event_state(&state))
		gtk_window_set_focus_on_map(GTK_WINDOW(win->window), FALSE);

	/* Etan: I really think this entire function call should happen only
	 * when we are on Windows but I was informed that back before we used
	 * to save the window position we stored the window size, so I'm
	 * leaving it for now. */
#if TRUE || defined(_WIN32)
	pidgin_conv_restore_position(win);
#endif

	if (available_list == NULL) {
		create_icon_lists(win->window);
	}

	g_signal_connect(G_OBJECT(win->window), "delete_event",
	                 G_CALLBACK(close_win_cb), win);
	g_signal_connect(G_OBJECT(win->window), "focus_in_event",
	                 G_CALLBACK(focus_win_cb), win);

	/* Intercept keystrokes from the menu items */
	g_signal_connect(G_OBJECT(win->window), "key_press_event",
					 G_CALLBACK(window_keypress_cb), win);


	/* Create the notebook. */
	win->notebook = gtk_notebook_new();

	pos = purple_prefs_get_int(PIDGIN_PREFS_ROOT "/conversations/tab_side");

#if 0
	gtk_notebook_set_tab_hborder(GTK_NOTEBOOK(win->notebook), 0);
	gtk_notebook_set_tab_vborder(GTK_NOTEBOOK(win->notebook), 0);
#endif
	gtk_notebook_set_tab_pos(GTK_NOTEBOOK(win->notebook), pos);
	gtk_notebook_set_scrollable(GTK_NOTEBOOK(win->notebook), TRUE);
	gtk_notebook_popup_enable(GTK_NOTEBOOK(win->notebook));
	gtk_notebook_set_show_tabs(GTK_NOTEBOOK(win->notebook), FALSE);
	gtk_notebook_set_show_border(GTK_NOTEBOOK(win->notebook), TRUE);

	g_signal_connect(G_OBJECT(win->notebook), "button-press-event",
					G_CALLBACK(right_click_menu_cb), win);

	gtk_widget_show(win->notebook);

	g_signal_connect(G_OBJECT(win->notebook), "switch_page",
	                 G_CALLBACK(before_switch_conv_cb), win);
	g_signal_connect_after(G_OBJECT(win->notebook), "switch_page",
	                       G_CALLBACK(switch_conv_cb), win);

	/* Setup the tab drag and drop signals. */
	gtk_widget_add_events(win->notebook,
	                      GDK_BUTTON1_MOTION_MASK | GDK_LEAVE_NOTIFY_MASK);
	g_signal_connect(G_OBJECT(win->notebook), "button_press_event",
	                 G_CALLBACK(notebook_press_cb), win);
	g_signal_connect(G_OBJECT(win->notebook), "button_release_event",
	                 G_CALLBACK(notebook_release_cb), win);

	testidea = gtk_vbox_new(FALSE, 0);

	/* Setup the menubar. */
	menubar = setup_menubar(win);
	gtk_box_pack_start(GTK_BOX(testidea), menubar, FALSE, TRUE, 0);

	gtk_box_pack_start(GTK_BOX(testidea), win->notebook, TRUE, TRUE, 0);

	gtk_container_add(GTK_CONTAINER(win->window), testidea);

	gtk_widget_show(testidea);

	/* Update the plugin actions when plugins are (un)loaded */
	purple_signal_connect(purple_plugins_get_handle(), "plugin-load",
			win, PURPLE_CALLBACK(plugin_changed_cb), win);
	purple_signal_connect(purple_plugins_get_handle(), "plugin-unload",
			win, PURPLE_CALLBACK(plugin_changed_cb), win);


#ifdef _WIN32
	g_signal_connect(G_OBJECT(win->window), "show",
	                 G_CALLBACK(winpidgin_ensure_onscreen), win->window);

	if (purple_prefs_get_bool(PIDGIN_PREFS_ROOT "/win32/minimize_new_convs")
			&& !gtk_get_current_event_state(&state))
		gtk_window_iconify(GTK_WINDOW(win->window));
#endif

	return win;
}

void
pidgin_conv_window_destroy(PidginWindow *win)
{
	purple_prefs_disconnect_by_handle(win);
	window_list = g_list_remove(window_list, win);

	/* Close the "Find" dialog if it's open */
	if (win->dialogs.search)
		gtk_widget_destroy(win->dialogs.search);

	if (win->gtkconvs) {
		while (win->gtkconvs) {
			gboolean last = (win->gtkconvs->next == NULL);
			close_conv_cb(NULL, win->gtkconvs->data);
			if (last)
				break;
		}
		return;
	}
	gtk_widget_destroy(win->window);

	g_object_unref(G_OBJECT(win->menu.ui));

	purple_notify_close_with_handle(win);
	purple_signals_disconnect_by_handle(win);

	g_free(win);
}

void
pidgin_conv_window_show(PidginWindow *win)
{
	gtk_widget_show(win->window);
}

void
pidgin_conv_window_hide(PidginWindow *win)
{
	gtk_widget_hide(win->window);
}

void
pidgin_conv_window_raise(PidginWindow *win)
{
	gdk_window_raise(GDK_WINDOW(win->window->window));
}

void
pidgin_conv_window_switch_gtkconv(PidginWindow *win, PidginConversation *gtkconv)
{
	gtk_notebook_set_current_page(GTK_NOTEBOOK(win->notebook),
	                              gtk_notebook_page_num(GTK_NOTEBOOK(win->notebook),
		                              gtkconv->tab_cont));
}

static gboolean
gtkconv_tab_set_tip(GtkWidget *widget, GdkEventCrossing *event, PidginConversation *gtkconv)
{
#if GTK_CHECK_VERSION(2, 12, 0)
#define gtk_tooltips_set_tip(tips, w, l, p)  gtk_widget_set_tooltip_text(w, l)
#endif
/* PANGO_VERSION_CHECK macro was introduced in 1.15. So we need this double check. */
#ifndef PANGO_VERSION_CHECK
#define pango_layout_is_ellipsized(l) TRUE
#elif !PANGO_VERSION_CHECK(1,16,0)
#define pango_layout_is_ellipsized(l) TRUE
#endif
	PangoLayout *layout;

	layout = gtk_label_get_layout(GTK_LABEL(gtkconv->tab_label));
	gtk_tooltips_set_tip(gtkconv->tooltips, widget,
			pango_layout_is_ellipsized(layout) ? gtk_label_get_text(GTK_LABEL(gtkconv->tab_label)) : NULL,
			NULL);
	return FALSE;
#if GTK_CHECK_VERSION(2, 12, 0)
#undef gtk_tooltips_set_tip
#endif
}

void
pidgin_conv_window_add_gtkconv(PidginWindow *win, PidginConversation *gtkconv)
{
	PurpleConversation *conv = gtkconv->active_conv;
	PidginConversation *focus_gtkconv;
	GtkWidget *tab_cont = gtkconv->tab_cont;
	PurpleConversationType conv_type;
	const gchar *tmp_lab;

	conv_type = purple_conversation_get_type(conv);

	win->gtkconvs = g_list_append(win->gtkconvs, gtkconv);
	gtkconv->win = win;

	if (win->gtkconvs && win->gtkconvs->next && win->gtkconvs->next->next == NULL)
		pidgin_conv_tab_pack(win, ((PidginConversation*)win->gtkconvs->data));


	/* Close button. */
	gtkconv->close = pidgin_create_small_button(gtk_label_new("×"));
#if GTK_CHECK_VERSION(2,12,0)
	gtk_widget_set_tooltip_text(gtkconv->close, _("Close conversation"));
#else
	gtk_tooltips_set_tip(gtkconv->tooltips, gtkconv->close,
	                     _("Close conversation"), NULL);
#endif

	g_signal_connect(gtkconv->close, "clicked", G_CALLBACK (close_conv_cb), gtkconv);

	/* Status icon. */
	gtkconv->icon = gtk_image_new();
	gtkconv->menu_icon = gtk_image_new();
	g_object_set(G_OBJECT(gtkconv->icon),
			"icon-size", gtk_icon_size_from_name(PIDGIN_ICON_SIZE_TANGO_MICROSCOPIC),
			NULL);
	g_object_set(G_OBJECT(gtkconv->menu_icon),
			"icon-size", gtk_icon_size_from_name(PIDGIN_ICON_SIZE_TANGO_MICROSCOPIC),
			NULL);
	gtk_widget_show(gtkconv->icon);
	update_tab_icon(conv);

	/* Tab label. */
	gtkconv->tab_label = gtk_label_new(tmp_lab = purple_conversation_get_title(conv));
	gtk_widget_set_name(gtkconv->tab_label, "tab-label");

	gtkconv->menu_tabby = gtk_hbox_new(FALSE, PIDGIN_HIG_BOX_SPACE);
	gtkconv->menu_label = gtk_label_new(tmp_lab);
	gtk_box_pack_start(GTK_BOX(gtkconv->menu_tabby), gtkconv->menu_icon, FALSE, FALSE, 0);

	gtk_widget_show_all(gtkconv->menu_icon);

	gtk_box_pack_start(GTK_BOX(gtkconv->menu_tabby), gtkconv->menu_label, TRUE, TRUE, 0);
	gtk_widget_show(gtkconv->menu_label);
	gtk_misc_set_alignment(GTK_MISC(gtkconv->menu_label), 0, 0);

	gtk_widget_show(gtkconv->menu_tabby);

	if (conv_type == PURPLE_CONV_TYPE_IM)
		pidgin_conv_update_buddy_icon(conv);

	/* Build and set conversations tab */
	pidgin_conv_tab_pack(win, gtkconv);

	gtk_notebook_set_menu_label(GTK_NOTEBOOK(win->notebook), tab_cont, gtkconv->menu_tabby);

	gtk_widget_show(tab_cont);

	if (pidgin_conv_window_get_gtkconv_count(win) == 1) {
		/* Er, bug in notebooks? Switch to the page manually. */
		gtk_notebook_set_current_page(GTK_NOTEBOOK(win->notebook), 0);
	} else {
		gtk_notebook_set_show_tabs(GTK_NOTEBOOK(win->notebook), TRUE);
	}

	focus_gtkconv = g_list_nth_data(pidgin_conv_window_get_gtkconvs(win),
	                             gtk_notebook_get_current_page(GTK_NOTEBOOK(win->notebook)));
	gtk_widget_grab_focus(focus_gtkconv->entry);

	if (pidgin_conv_window_get_gtkconv_count(win) == 1)
		update_send_to_selection(win);
}

static void
pidgin_conv_tab_pack(PidginWindow *win, PidginConversation *gtkconv)
{
	gboolean tabs_side = FALSE;
	gint angle = 0;
	GtkWidget *first, *third, *ebox;

	if (purple_prefs_get_int(PIDGIN_PREFS_ROOT "/conversations/tab_side") == GTK_POS_LEFT ||
	    purple_prefs_get_int(PIDGIN_PREFS_ROOT "/conversations/tab_side") == GTK_POS_RIGHT)
		tabs_side = TRUE;
	else if (purple_prefs_get_int(PIDGIN_PREFS_ROOT "/conversations/tab_side") == (GTK_POS_LEFT|8))
		angle = 90;
	else if (purple_prefs_get_int(PIDGIN_PREFS_ROOT "/conversations/tab_side") == (GTK_POS_RIGHT|8))
		angle = 270;

	if (!angle) {
		g_object_set(G_OBJECT(gtkconv->tab_label), "ellipsize", PANGO_ELLIPSIZE_END,  NULL);
		gtk_label_set_width_chars(GTK_LABEL(gtkconv->tab_label), 4);
	} else {
		g_object_set(G_OBJECT(gtkconv->tab_label), "ellipsize", PANGO_ELLIPSIZE_NONE, NULL);
		gtk_label_set_width_chars(GTK_LABEL(gtkconv->tab_label), -1);
	}

	if (tabs_side) {
		gtk_label_set_width_chars(
			GTK_LABEL(gtkconv->tab_label),
			MIN(g_utf8_strlen(gtk_label_get_text(GTK_LABEL(gtkconv->tab_label)), -1), 12)
		);
	}

	gtk_label_set_angle(GTK_LABEL(gtkconv->tab_label), angle);

#if 0
	gtk_misc_set_alignment(GTK_MISC(gtkconv->tab_label), 0.00, 0.5);
	gtk_misc_set_padding(GTK_MISC(gtkconv->tab_label), 4, 0);
#endif

	if (angle)
		gtkconv->tabby = gtk_vbox_new(FALSE, PIDGIN_HIG_BOX_SPACE);
	else
		gtkconv->tabby = gtk_hbox_new(FALSE, PIDGIN_HIG_BOX_SPACE);
	gtk_widget_set_name(gtkconv->tabby, "tab-container");

	/* select the correct ordering for verticle tabs */
	if (angle == 90) {
		first = gtkconv->close;
		third = gtkconv->icon;
	} else {
		first = gtkconv->icon;
		third = gtkconv->close;
	}

	ebox = gtk_event_box_new();
	gtk_event_box_set_visible_window(GTK_EVENT_BOX(ebox), FALSE);
	gtk_container_add(GTK_CONTAINER(ebox), gtkconv->tabby);
	g_signal_connect(G_OBJECT(ebox), "enter-notify-event",
			G_CALLBACK(gtkconv_tab_set_tip), gtkconv);

	if (gtkconv->tab_label->parent == NULL) {
		/* Pack if it's a new widget */
		gtk_box_pack_start(GTK_BOX(gtkconv->tabby), first,              FALSE, FALSE, 0);
		gtk_box_pack_start(GTK_BOX(gtkconv->tabby), gtkconv->tab_label, TRUE,  TRUE,  0);
		gtk_box_pack_start(GTK_BOX(gtkconv->tabby), third,              FALSE, FALSE, 0);

		/* Add this pane to the conversation's notebook. */
		gtk_notebook_append_page(GTK_NOTEBOOK(win->notebook), gtkconv->tab_cont, ebox);
	} else {
		/* reparent old widgets on preference changes */
		gtk_widget_reparent(first,              gtkconv->tabby);
		gtk_widget_reparent(gtkconv->tab_label, gtkconv->tabby);
		gtk_widget_reparent(third,              gtkconv->tabby);
		gtk_box_set_child_packing(GTK_BOX(gtkconv->tabby), first,              FALSE, FALSE, 0, GTK_PACK_START);
		gtk_box_set_child_packing(GTK_BOX(gtkconv->tabby), gtkconv->tab_label, TRUE,  TRUE,  0, GTK_PACK_START);
		gtk_box_set_child_packing(GTK_BOX(gtkconv->tabby), third,              FALSE, FALSE, 0, GTK_PACK_START);

		/* Reset the tabs label to the new version */
		gtk_notebook_set_tab_label(GTK_NOTEBOOK(win->notebook), gtkconv->tab_cont, ebox);
	}

	gtk_container_child_set(GTK_CONTAINER(win->notebook), gtkconv->tab_cont,
	                        "tab-expand", !tabs_side && !angle,
	                        "tab-fill", TRUE, NULL);

	if (pidgin_conv_window_get_gtkconv_count(win) == 1)
		gtk_notebook_set_show_tabs(GTK_NOTEBOOK(win->notebook),
					   purple_prefs_get_bool(PIDGIN_PREFS_ROOT "/conversations/tabs") &&
                                           (!purple_prefs_get_bool(PIDGIN_PREFS_ROOT "/conversations/im/show_buddy_icons") ||
                                           purple_prefs_get_int(PIDGIN_PREFS_ROOT "/conversations/tab_side") != GTK_POS_TOP));

	/* show the widgets */
/*	gtk_widget_show(gtkconv->icon); */
	gtk_widget_show(gtkconv->tab_label);
	if (purple_prefs_get_bool(PIDGIN_PREFS_ROOT "/conversations/close_on_tabs"))
		gtk_widget_show(gtkconv->close);
	gtk_widget_show(gtkconv->tabby);
	gtk_widget_show(ebox);
}

void
pidgin_conv_window_remove_gtkconv(PidginWindow *win, PidginConversation *gtkconv)
{
	unsigned int index;

	index = gtk_notebook_page_num(GTK_NOTEBOOK(win->notebook), gtkconv->tab_cont);

	g_object_ref_sink(G_OBJECT(gtkconv->tab_cont));

	gtk_notebook_remove_page(GTK_NOTEBOOK(win->notebook), index);

	win->gtkconvs = g_list_remove(win->gtkconvs, gtkconv);

	g_signal_handlers_disconnect_matched(win->window, G_SIGNAL_MATCH_DATA,
			0, 0, NULL, NULL, gtkconv);

	if (win->gtkconvs && win->gtkconvs->next == NULL)
		pidgin_conv_tab_pack(win, win->gtkconvs->data);

	if (!win->gtkconvs && win != hidden_convwin)
		pidgin_conv_window_destroy(win);
}

PidginConversation *
pidgin_conv_window_get_gtkconv_at_index(const PidginWindow *win, int index)
{
	GtkWidget *tab_cont;

	if (index == -1)
		index = 0;
	tab_cont = gtk_notebook_get_nth_page(GTK_NOTEBOOK(win->notebook), index);
	return tab_cont ? g_object_get_data(G_OBJECT(tab_cont), "PidginConversation") : NULL;
}

PidginConversation *
pidgin_conv_window_get_active_gtkconv(const PidginWindow *win)
{
	int index;
	GtkWidget *tab_cont;

	index = gtk_notebook_get_current_page(GTK_NOTEBOOK(win->notebook));
	if (index == -1)
		index = 0;
	tab_cont = gtk_notebook_get_nth_page(GTK_NOTEBOOK(win->notebook), index);
	if (!tab_cont)
		return NULL;
	return g_object_get_data(G_OBJECT(tab_cont), "PidginConversation");
}


PurpleConversation *
pidgin_conv_window_get_active_conversation(const PidginWindow *win)
{
	PidginConversation *gtkconv;

	gtkconv = pidgin_conv_window_get_active_gtkconv(win);
	return gtkconv ? gtkconv->active_conv : NULL;
}

gboolean
pidgin_conv_window_is_active_conversation(const PurpleConversation *conv)
{
	return conv == pidgin_conv_window_get_active_conversation(PIDGIN_CONVERSATION(conv)->win);
}

gboolean
pidgin_conv_window_has_focus(PidginWindow *win)
{
	gboolean has_focus = FALSE;

	g_object_get(G_OBJECT(win->window), "has-toplevel-focus", &has_focus, NULL);

	return has_focus;
}

PidginWindow *
pidgin_conv_window_get_at_xy(int x, int y)
{
	PidginWindow *win;
	GdkWindow *gdkwin;
	GList *l;

	gdkwin = gdk_window_at_pointer(&x, &y);

	if (gdkwin)
		gdkwin = gdk_window_get_toplevel(gdkwin);

	for (l = pidgin_conv_windows_get_list(); l != NULL; l = l->next) {
		win = l->data;

		if (gdkwin == win->window->window)
			return win;
	}

	return NULL;
}

GList *
pidgin_conv_window_get_gtkconvs(PidginWindow *win)
{
	return win->gtkconvs;
}

guint
pidgin_conv_window_get_gtkconv_count(PidginWindow *win)
{
	return g_list_length(win->gtkconvs);
}

PidginWindow *
pidgin_conv_window_first_with_type(PurpleConversationType type)
{
	GList *wins, *convs;
	PidginWindow *win;
	PidginConversation *conv;

	if (type == PURPLE_CONV_TYPE_UNKNOWN)
		return NULL;

	for (wins = pidgin_conv_windows_get_list(); wins != NULL; wins = wins->next) {
		win = wins->data;

		for (convs = win->gtkconvs;
		     convs != NULL;
		     convs = convs->next) {

			conv = convs->data;

			if (purple_conversation_get_type(conv->active_conv) == type)
				return win;
		}
	}

	return NULL;
}

PidginWindow *
pidgin_conv_window_last_with_type(PurpleConversationType type)
{
	GList *wins, *convs;
	PidginWindow *win;
	PidginConversation *conv;

	if (type == PURPLE_CONV_TYPE_UNKNOWN)
		return NULL;

	for (wins = g_list_last(pidgin_conv_windows_get_list());
	     wins != NULL;
	     wins = wins->prev) {

		win = wins->data;

		for (convs = win->gtkconvs;
		     convs != NULL;
		     convs = convs->next) {

			conv = convs->data;

			if (purple_conversation_get_type(conv->active_conv) == type)
				return win;
		}
	}

	return NULL;
}


/**************************************************************************
 * Conversation placement functions
 **************************************************************************/
typedef struct
{
	char *id;
	char *name;
	PidginConvPlacementFunc fnc;

} ConvPlacementData;

static GList *conv_placement_fncs = NULL;
static PidginConvPlacementFunc place_conv = NULL;

/* This one places conversations in the last made window. */
static void
conv_placement_last_created_win(PidginConversation *conv)
{
	PidginWindow *win;

	GList *l = g_list_last(pidgin_conv_windows_get_list());
	win = l ? l->data : NULL;;

	if (win == NULL) {
		win = pidgin_conv_window_new();

		g_signal_connect(G_OBJECT(win->window), "configure_event",
				G_CALLBACK(gtk_conv_configure_cb), NULL);

		pidgin_conv_window_add_gtkconv(win, conv);
		pidgin_conv_window_show(win);
	} else {
		pidgin_conv_window_add_gtkconv(win, conv);
	}
}

/* This one places conversations in the last made window of the same type. */
static gboolean
conv_placement_last_created_win_type_configured_cb(GtkWidget *w,
		GdkEventConfigure *event, PidginConversation *conv)
{
	int x, y;
	PurpleConversationType type = purple_conversation_get_type(conv->active_conv);
	GList *all;

	if (gtk_widget_get_visible(w))
		gtk_window_get_position(GTK_WINDOW(w), &x, &y);
	else
		return FALSE; /* carry on normally */

	/* Workaround for GTK+ bug # 169811 - "configure_event" is fired
	* when the window is being maximized */
	if (gdk_window_get_state(w->window) & GDK_WINDOW_STATE_MAXIMIZED)
		return FALSE;

	/* don't save off-screen positioning */
	if (x + event->width < 0 ||
	    y + event->height < 0 ||
	    x > gdk_screen_width() ||
	    y > gdk_screen_height())
		return FALSE; /* carry on normally */

	for (all = conv->convs; all != NULL; all = all->next) {
		if (type != purple_conversation_get_type(all->data)) {
			/* this window has different types of conversation, don't save */
			return FALSE;
		}
	}

	if (type == PURPLE_CONV_TYPE_IM) {
		purple_prefs_set_int(PIDGIN_PREFS_ROOT "/conversations/im/x", x);
		purple_prefs_set_int(PIDGIN_PREFS_ROOT "/conversations/im/y", y);
		purple_prefs_set_int(PIDGIN_PREFS_ROOT "/conversations/im/width",  event->width);
		purple_prefs_set_int(PIDGIN_PREFS_ROOT "/conversations/im/height", event->height);
	} else if (type == PURPLE_CONV_TYPE_CHAT) {
		purple_prefs_set_int(PIDGIN_PREFS_ROOT "/conversations/chat/x", x);
		purple_prefs_set_int(PIDGIN_PREFS_ROOT "/conversations/chat/y", y);
		purple_prefs_set_int(PIDGIN_PREFS_ROOT "/conversations/chat/width",  event->width);
		purple_prefs_set_int(PIDGIN_PREFS_ROOT "/conversations/chat/height", event->height);
	}

	return FALSE;
}

static void
conv_placement_last_created_win_type(PidginConversation *conv)
{
	PidginWindow *win;

	win = pidgin_conv_window_last_with_type(purple_conversation_get_type(conv->active_conv));

	if (win == NULL) {
		win = pidgin_conv_window_new();

		if (PURPLE_CONV_TYPE_IM == purple_conversation_get_type(conv->active_conv) ||
				purple_prefs_get_int(PIDGIN_PREFS_ROOT "/conversations/chat/width") == 0) {
			pidgin_conv_set_position_size(win,
				purple_prefs_get_int(PIDGIN_PREFS_ROOT "/conversations/im/x"),
				purple_prefs_get_int(PIDGIN_PREFS_ROOT "/conversations/im/y"),
				purple_prefs_get_int(PIDGIN_PREFS_ROOT "/conversations/im/width"),
				purple_prefs_get_int(PIDGIN_PREFS_ROOT "/conversations/im/height"));
		} else if (PURPLE_CONV_TYPE_CHAT == purple_conversation_get_type(conv->active_conv)) {
			pidgin_conv_set_position_size(win,
				purple_prefs_get_int(PIDGIN_PREFS_ROOT "/conversations/chat/x"),
				purple_prefs_get_int(PIDGIN_PREFS_ROOT "/conversations/chat/y"),
				purple_prefs_get_int(PIDGIN_PREFS_ROOT "/conversations/chat/width"),
				purple_prefs_get_int(PIDGIN_PREFS_ROOT "/conversations/chat/height"));
		}

		pidgin_conv_window_add_gtkconv(win, conv);
		pidgin_conv_window_show(win);

		g_signal_connect(G_OBJECT(win->window), "configure_event",
				G_CALLBACK(conv_placement_last_created_win_type_configured_cb), conv);
	} else
		pidgin_conv_window_add_gtkconv(win, conv);
}

/* This one places each conversation in its own window. */
static void
conv_placement_new_window(PidginConversation *conv)
{
	PidginWindow *win;

	win = pidgin_conv_window_new();

	g_signal_connect(G_OBJECT(win->window), "configure_event",
			G_CALLBACK(gtk_conv_configure_cb), NULL);

	pidgin_conv_window_add_gtkconv(win, conv);

	pidgin_conv_window_show(win);
}

static PurpleGroup *
conv_get_group(PidginConversation *conv)
{
	PurpleGroup *group = NULL;

	if (purple_conversation_get_type(conv->active_conv) == PURPLE_CONV_TYPE_IM) {
		PurpleBuddy *buddy;

		buddy = purple_find_buddy(purple_conversation_get_account(conv->active_conv),
		                        purple_conversation_get_name(conv->active_conv));

		if (buddy != NULL)
			group = purple_buddy_get_group(buddy);

	} else if (purple_conversation_get_type(conv->active_conv) == PURPLE_CONV_TYPE_CHAT) {
		PurpleChat *chat;

		chat = purple_blist_find_chat(purple_conversation_get_account(conv->active_conv),
		                            purple_conversation_get_name(conv->active_conv));

		if (chat != NULL)
			group = purple_chat_get_group(chat);
	}

	return group;
}

/*
 * This groups things by, well, group. Buddies from groups will always be
 * grouped together, and a buddy from a group not belonging to any currently
 * open windows will get a new window.
 */
static void
conv_placement_by_group(PidginConversation *conv)
{
	PurpleGroup *group = NULL;
	GList *wl, *cl;

	group = conv_get_group(conv);

	/* Go through the list of IMs and find one with this group. */
	for (wl = pidgin_conv_windows_get_list(); wl != NULL; wl = wl->next) {
		PidginWindow *win2;
		PidginConversation *conv2;
		PurpleGroup *group2 = NULL;

		win2 = wl->data;

		for (cl = win2->gtkconvs;
		     cl != NULL;
		     cl = cl->next) {
			conv2 = cl->data;

			group2 = conv_get_group(conv2);

			if (group == group2) {
				pidgin_conv_window_add_gtkconv(win2, conv);

				return;
			}
		}
	}

	/* Make a new window. */
	conv_placement_new_window(conv);
}

/* This groups things by account.  Otherwise, the same semantics as above */
static void
conv_placement_by_account(PidginConversation *conv)
{
	GList *wins, *convs;
	PurpleAccount *account;

	account = purple_conversation_get_account(conv->active_conv);

	/* Go through the list of IMs and find one with this group. */
	for (wins = pidgin_conv_windows_get_list(); wins != NULL; wins = wins->next) {
		PidginWindow *win2;
		PidginConversation *conv2;

		win2 = wins->data;

		for (convs = win2->gtkconvs;
		     convs != NULL;
		     convs = convs->next) {
			conv2 = convs->data;

			if (account == purple_conversation_get_account(conv2->active_conv)) {
				pidgin_conv_window_add_gtkconv(win2, conv);
				return;
			}
		}
	}

	/* Make a new window. */
	conv_placement_new_window(conv);
}

static ConvPlacementData *
get_conv_placement_data(const char *id)
{
	ConvPlacementData *data = NULL;
	GList *n;

	for (n = conv_placement_fncs; n; n = n->next) {
		data = n->data;
		if (!strcmp(data->id, id))
			return data;
	}

	return NULL;
}

static void
add_conv_placement_fnc(const char *id, const char *name,
                       PidginConvPlacementFunc fnc)
{
	ConvPlacementData *data;

	data = g_new(ConvPlacementData, 1);

	data->id = g_strdup(id);
	data->name = g_strdup(name);
	data->fnc  = fnc;

	conv_placement_fncs = g_list_append(conv_placement_fncs, data);
}

static void
ensure_default_funcs(void)
{
	if (conv_placement_fncs == NULL) {
		add_conv_placement_fnc("last", _("Last created window"),
		                       conv_placement_last_created_win);
		add_conv_placement_fnc("im_chat", _("Separate IM and Chat windows"),
		                       conv_placement_last_created_win_type);
		add_conv_placement_fnc("new", _("New window"),
		                       conv_placement_new_window);
		add_conv_placement_fnc("group", _("By group"),
		                       conv_placement_by_group);
		add_conv_placement_fnc("account", _("By account"),
		                       conv_placement_by_account);
	}
}

GList *
pidgin_conv_placement_get_options(void)
{
	GList *n, *list = NULL;
	ConvPlacementData *data;

	ensure_default_funcs();

	for (n = conv_placement_fncs; n; n = n->next) {
		data = n->data;
		list = g_list_append(list, data->name);
		list = g_list_append(list, data->id);
	}

	return list;
}


void
pidgin_conv_placement_add_fnc(const char *id, const char *name,
                            PidginConvPlacementFunc fnc)
{
	g_return_if_fail(id   != NULL);
	g_return_if_fail(name != NULL);
	g_return_if_fail(fnc  != NULL);

	ensure_default_funcs();

	add_conv_placement_fnc(id, name, fnc);
}

void
pidgin_conv_placement_remove_fnc(const char *id)
{
	ConvPlacementData *data = get_conv_placement_data(id);

	if (data == NULL)
		return;

	conv_placement_fncs = g_list_remove(conv_placement_fncs, data);

	g_free(data->id);
	g_free(data->name);
	g_free(data);
}

const char *
pidgin_conv_placement_get_name(const char *id)
{
	ConvPlacementData *data;

	ensure_default_funcs();

	data = get_conv_placement_data(id);

	if (data == NULL)
		return NULL;

	return data->name;
}

PidginConvPlacementFunc
pidgin_conv_placement_get_fnc(const char *id)
{
	ConvPlacementData *data;

	ensure_default_funcs();

	data = get_conv_placement_data(id);

	if (data == NULL)
		return NULL;

	return data->fnc;
}

void
pidgin_conv_placement_set_current_func(PidginConvPlacementFunc func)
{
	g_return_if_fail(func != NULL);

	/* If tabs are enabled, set the function, otherwise, NULL it out. */
	if (purple_prefs_get_bool(PIDGIN_PREFS_ROOT "/conversations/tabs"))
		place_conv = func;
	else
		place_conv = NULL;
}

PidginConvPlacementFunc
pidgin_conv_placement_get_current_func(void)
{
	return place_conv;
}

void
pidgin_conv_placement_place(PidginConversation *gtkconv)
{
	if (place_conv)
		place_conv(gtkconv);
	else
		conv_placement_new_window(gtkconv);
}

gboolean
pidgin_conv_is_hidden(PidginConversation *gtkconv)
{
	g_return_val_if_fail(gtkconv != NULL, FALSE);

	return (gtkconv->win == hidden_convwin);
}


/* Algorithm from http://www.w3.org/TR/AERT#color-contrast */
static gboolean
color_is_visible(GdkColor foreground, GdkColor background, int color_contrast, int brightness_contrast)
{
	gulong fg_brightness;
	gulong bg_brightness;
	gulong br_diff;
	gulong col_diff;
	int fred, fgreen, fblue, bred, bgreen, bblue;

	/* this algorithm expects colors between 0 and 255 for each of red green and blue.
	 * GTK on the other hand has values between 0 and 65535
	 * Err suggested I >> 8, which grabbed the high bits.
	 */

	fred = foreground.red >> 8 ;
	fgreen = foreground.green >> 8 ;
	fblue = foreground.blue >> 8 ;


	bred = background.red >> 8 ;
	bgreen = background.green >> 8 ;
	bblue = background.blue >> 8 ;

	fg_brightness = (fred * 299 + fgreen * 587 + fblue * 114) / 1000;
	bg_brightness = (bred * 299 + bgreen * 587 + bblue * 114) / 1000;
	br_diff = abs(fg_brightness - bg_brightness);

	col_diff = abs(fred - bred) + abs(fgreen - bgreen) + abs(fblue - bblue);

	return ((col_diff > color_contrast) && (br_diff > brightness_contrast));
}


static GdkColor*
generate_nick_colors(guint *color_count, GdkColor background)
{
	guint numcolors = *color_count;
	guint i = 0, j = 0;
	GdkColor *colors = g_new(GdkColor, numcolors);
	GdkColor nick_highlight;
	GdkColor send_color;
	time_t breakout_time;

	gdk_color_parse(DEFAULT_HIGHLIGHT_COLOR, &nick_highlight);
	gdk_color_parse(DEFAULT_SEND_COLOR, &send_color);

	srand(background.red + background.green + background.blue + 1);

	breakout_time = time(NULL) + 3;

	/* first we look through the list of "good" colors: colors that differ from every other color in the
	 * list.  only some of them will differ from the background color though. lets see if we can find
	 * numcolors of them that do
	 */
	while (i < numcolors && j < NUM_NICK_SEED_COLORS && time(NULL) < breakout_time)
	{
		GdkColor color = nick_seed_colors[j];

		if (color_is_visible(color, background,     MIN_COLOR_CONTRAST,     MIN_BRIGHTNESS_CONTRAST) &&
			color_is_visible(color, nick_highlight, MIN_COLOR_CONTRAST / 2, 0) &&
			color_is_visible(color, send_color,     MIN_COLOR_CONTRAST / 4, 0))
		{
			colors[i] = color;
			i++;
		}
		j++;
	}

	/* we might not have found numcolors in the last loop.  if we did, we'll never enter this one.
	 * if we did not, lets just find some colors that don't conflict with the background.  its
	 * expensive to find colors that not only don't conflict with the background, but also do not
	 * conflict with each other.
	 */
	while(i < numcolors && time(NULL) < breakout_time)
	{
		GdkColor color = { 0, rand() % 65536, rand() % 65536, rand() % 65536 };

		if (color_is_visible(color, background,     MIN_COLOR_CONTRAST,     MIN_BRIGHTNESS_CONTRAST) &&
			color_is_visible(color, nick_highlight, MIN_COLOR_CONTRAST / 2, 0) &&
			color_is_visible(color, send_color,     MIN_COLOR_CONTRAST / 4, 0))
		{
			colors[i] = color;
			i++;
		}
	}

	if (i < numcolors) {
		GdkColor *c = colors;
		purple_debug_warning("gtkconv", "Unable to generate enough random colors before timeout. %u colors found.\n", i);
		colors = g_memdup(c, i * sizeof(GdkColor));
		g_free(c);
		*color_count = i;
	}

	return colors;
}<|MERGE_RESOLUTION|>--- conflicted
+++ resolved
@@ -3631,13 +3631,6 @@
 		gtk_ui_manager_get_action(win->menu.ui,
 		                          "/Conversation/ConversationMenu/GetAttention");
 
-<<<<<<< HEAD
-	win->menu.get_attention =
-		gtk_item_factory_get_widget(win->menu.item_factory,
-			                    N_("/Conversation/Get Attention"));
-
-=======
->>>>>>> bf855296
 	win->menu.add_pounce =
 		gtk_ui_manager_get_action(win->menu.ui,
 		                          "/Conversation/ConversationMenu/AddBuddyPounce");
@@ -6997,15 +6990,6 @@
 		/* Show stuff that applies to IMs, hide stuff that applies to chats */
 
 		/* Deal with menu items */
-<<<<<<< HEAD
-		gtk_widget_show(win->menu.view_log);
-		gtk_widget_show(win->menu.send_file);
-		gtk_widget_show(win->menu.get_attention);
-		gtk_widget_show(win->menu.add_pounce);
-		gtk_widget_show(win->menu.get_info);
-		gtk_widget_hide(win->menu.invite);
-		gtk_widget_show(win->menu.alias);
-=======
 		gtk_action_set_visible(win->menu.view_log, TRUE);
 		gtk_action_set_visible(win->menu.send_file, TRUE);
 		gtk_action_set_visible(win->menu.get_attention, TRUE);
@@ -7013,7 +6997,6 @@
 		gtk_action_set_visible(win->menu.get_info, TRUE);
 		gtk_action_set_visible(win->menu.invite, FALSE);
 		gtk_action_set_visible(win->menu.alias, TRUE);
->>>>>>> bf855296
 		if (purple_privacy_check(account, purple_conversation_get_name(conv))) {
 			gtk_action_set_visible(win->menu.unblock, FALSE);
 			gtk_action_set_visible(win->menu.block, TRUE);
@@ -7036,17 +7019,6 @@
 		/* Show stuff that applies to Chats, hide stuff that applies to IMs */
 
 		/* Deal with menu items */
-<<<<<<< HEAD
-		gtk_widget_show(win->menu.view_log);
-		gtk_widget_hide(win->menu.send_file);
-		gtk_widget_hide(win->menu.get_attention);
-		gtk_widget_hide(win->menu.add_pounce);
-		gtk_widget_hide(win->menu.get_info);
-		gtk_widget_show(win->menu.invite);
-		gtk_widget_show(win->menu.alias);
-		gtk_widget_hide(win->menu.block);
-		gtk_widget_hide(win->menu.unblock);
-=======
 		gtk_action_set_visible(win->menu.view_log, TRUE);
 		gtk_action_set_visible(win->menu.send_file, FALSE);
 		gtk_action_set_visible(win->menu.get_attention, FALSE);
@@ -7056,7 +7028,6 @@
 		gtk_action_set_visible(win->menu.alias, TRUE);
 		gtk_action_set_visible(win->menu.block, FALSE);
 		gtk_action_set_visible(win->menu.unblock, FALSE);
->>>>>>> bf855296
 
 		if ((account == NULL) || purple_blist_find_chat(account, purple_conversation_get_name(conv)) == NULL) {
 			/* If the chat is NOT in the buddy list */
@@ -7132,13 +7103,8 @@
 			gtk_action_set_sensitive(win->menu.send_file,
 									 (prpl_info->send_file != NULL && (!prpl_info->can_receive_file ||
 									  prpl_info->can_receive_file(gc, purple_conversation_get_name(conv)))));
-<<<<<<< HEAD
-			gtk_widget_set_sensitive(win->menu.get_attention, (prpl_info->send_attention != NULL));
-			gtk_widget_set_sensitive(win->menu.alias,
-=======
 			gtk_action_set_sensitive(win->menu.get_attention, (prpl_info->send_attention != NULL));
 			gtk_action_set_sensitive(win->menu.alias,
->>>>>>> bf855296
 									 (account != NULL) &&
 									 (purple_find_buddy(account, purple_conversation_get_name(conv)) != NULL));
 		}
@@ -7156,19 +7122,6 @@
 		/* Or it's a chat that we've left. */
 
 		/* Then deal with menu items */
-<<<<<<< HEAD
-		gtk_widget_set_sensitive(win->menu.view_log, TRUE);
-		gtk_widget_set_sensitive(win->menu.send_file, FALSE);
-		gtk_widget_set_sensitive(win->menu.get_attention, FALSE);
-		gtk_widget_set_sensitive(win->menu.add_pounce, TRUE);
-		gtk_widget_set_sensitive(win->menu.get_info, FALSE);
-		gtk_widget_set_sensitive(win->menu.invite, FALSE);
-		gtk_widget_set_sensitive(win->menu.alias, FALSE);
-		gtk_widget_set_sensitive(win->menu.add, FALSE);
-		gtk_widget_set_sensitive(win->menu.remove, FALSE);
-		gtk_widget_set_sensitive(win->menu.insert_link, TRUE);
-		gtk_widget_set_sensitive(win->menu.insert_image, FALSE);
-=======
 		gtk_action_set_sensitive(win->menu.view_log, TRUE);
 		gtk_action_set_sensitive(win->menu.send_file, FALSE);
 		gtk_action_set_sensitive(win->menu.get_attention, FALSE);
@@ -7180,7 +7133,6 @@
 		gtk_action_set_sensitive(win->menu.remove, FALSE);
 		gtk_action_set_sensitive(win->menu.insert_link, TRUE);
 		gtk_action_set_sensitive(win->menu.insert_image, FALSE);
->>>>>>> bf855296
 	}
 
 	/*
