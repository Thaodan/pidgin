/* pidgin
 *
 * Pidgin is the legal property of its developers, whose names are too numerous
 * to list here.  Please refer to the COPYRIGHT file distributed with this
 * source distribution.
 *
 * This program is free software; you can redistribute it and/or modify
 * it under the terms of the GNU General Public License as published by
 * the Free Software Foundation; either version 2 of the License, or
 * (at your option) any later version.
 *
 * This program is distributed in the hope that it will be useful,
 * but WITHOUT ANY WARRANTY; without even the implied warranty of
 * MERCHANTABILITY or FITNESS FOR A PARTICULAR PURPOSE.  See the
 * GNU General Public License for more details.
 *
 * You should have received a copy of the GNU General Public License
 * along with this program; if not, write to the Free Software
 * Foundation, Inc., 51 Franklin Street, Fifth Floor, Boston, MA  02111-1301  USA
 *
 */
#define _PIDGIN_GTKCONV_C_

#include "internal.h"
#include "pidgin.h"

#ifndef _WIN32
# include <X11/Xlib.h>
#endif

#include <gdk/gdkkeysyms.h>

#include "account.h"
#include "cmds.h"
#include "core.h"
#include "debug.h"
#include "glibcompat.h"
#include "idle.h"
#include "image-store.h"
#include "log.h"
#include "notify.h"
#include "plugins.h"
#include "protocol.h"
#include "request.h"
#include "smiley-parser.h"
#include "theme-loader.h"
#include "theme-manager.h"
#include "util.h"
#include "version.h"

#include "gtkinternal.h"
#include "gtkdnd-hints.h"
#include "gtkblist.h"
#include "gtkconv.h"
#include "gtkconvwin.h"
#include "gtkconv-theme.h"
#include "gtkconv-theme-loader.h"
#include "gtkdialogs.h"
#include "gtklog.h"
#include "gtkmenutray.h"
#include "gtkpounce.h"
#include "gtkprefs.h"
#include "gtkprivacy.h"
#include "gtkutils.h"
#include "gtkwebview.h"
#include "pidginstock.h"
#include "pidgintooltip.h"

#include "gtknickcolors.h"

#define GTK_TOOLTIPS_VAR gtkconv->tooltips
#include "gtk3compat.h"

/*
 * A GTK+ Instant Message pane.
 */
struct _PidginImPane
{
	GtkWidget *block;
	GtkWidget *send_file;
	GtkWidget *sep1;
	GtkWidget *sep2;
	GtkWidget *check;
	GtkWidget *progress;
	guint32 typing_timer;

	/* Buddy icon stuff */
	GtkWidget *icon_container;
	GtkWidget *icon;
	gboolean show_icon;
	gboolean animate;
	GdkPixbufAnimation *anim;
	GdkPixbufAnimationIter *iter;
	guint32 icon_timer;
};

/*
 * GTK+ Chat panes.
 */
struct _PidginChatPane
{
	GtkWidget *count;
	GtkWidget *list;
	GtkWidget *topic_text;
};

#define CLOSE_CONV_TIMEOUT_SECS  (10 * 60)

#define AUTO_RESPONSE "&lt;AUTO-REPLY&gt; : "

typedef enum
{
	PIDGIN_CONV_SET_TITLE			= 1 << 0,
	PIDGIN_CONV_BUDDY_ICON			= 1 << 1,
	PIDGIN_CONV_MENU			= 1 << 2,
	PIDGIN_CONV_TAB_ICON			= 1 << 3,
	PIDGIN_CONV_TOPIC			= 1 << 4,
	PIDGIN_CONV_SMILEY_THEME		= 1 << 5,
	PIDGIN_CONV_COLORIZE_TITLE		= 1 << 6,
	PIDGIN_CONV_E2EE			= 1 << 7
}PidginConvFields;

enum {
	CONV_ICON_COLUMN,
	CONV_TEXT_COLUMN,
	CONV_EMBLEM_COLUMN,
	CONV_PROTOCOL_ICON_COLUMN,
	CONV_NUM_COLUMNS
} PidginInfopaneColumns;

#define	PIDGIN_CONV_ALL	((1 << 7) - 1)

/* XXX: These color defines shouldn't really be here. But the nick-color
 * generation algorithm uses them, so keeping these around until we fix that. */
#define DEFAULT_SEND_COLOR "#204a87"
#define DEFAULT_HIGHLIGHT_COLOR "#AF7F00"

#define BUDDYICON_SIZE_MIN    32
#define BUDDYICON_SIZE_MAX    96

#define LUMINANCE(c) (float)((0.3*(c.red))+(0.59*(c.green))+(0.11*(c.blue)))

/* From http://www.w3.org/TR/AERT#color-contrast
 * Range for color difference is 500
 * Range for brightness is 125
 */
#define MIN_BRIGHTNESS_CONTRAST 85
#define MIN_COLOR_CONTRAST 250

#define NICK_COLOR_GENERATE_COUNT 220
static GArray *generated_nick_colors = NULL;

/* These probably won't conflict with any WebKit values. */
#define PIDGIN_DRAG_BLIST_NODE (1337)
#define PIDGIN_DRAG_IM_CONTACT (31337)

static const GtkTargetEntry dnd_targets[] =
{
	{"PURPLE_BLIST_NODE", GTK_TARGET_SAME_APP, PIDGIN_DRAG_BLIST_NODE},
	{"application/x-im-contact", 0, PIDGIN_DRAG_IM_CONTACT}
};

static GtkTargetList *webkit_dnd_targets = NULL;

typedef struct {
	GtkWidget *window;

	GtkWidget *entry;
	GtkWidget *message;

	PurpleChatConversation *chat;

} InviteBuddyInfo;

static GtkWidget *invite_dialog = NULL;
static GtkWidget *warn_close_dialog = NULL;

static PidginConvWindow *hidden_convwin = NULL;
static GList *window_list = NULL;

/* Lists of status icons at all available sizes for use as window icons */
static GList *available_list = NULL;
static GList *away_list = NULL;
static GList *busy_list = NULL;
static GList *xa_list = NULL;
static GList *offline_list = NULL;
static GHashTable *protocol_lists = NULL;
static GHashTable *e2ee_stock = NULL;

static PurpleTheme *default_conv_theme = NULL;

static GRegex *image_store_tag_re = NULL;

static gboolean update_send_to_selection(PidginConvWindow *win);
static void generate_send_to_items(PidginConvWindow *win);

/* Prototypes. <-- because Paco-Paco hates this comment. */
static void load_conv_theme(PidginConversation *gtkconv);
static gboolean infopane_entry_activate(PidginConversation *gtkconv);
static void got_typing_keypress(PidginConversation *gtkconv, gboolean first);
static void gray_stuff_out(PidginConversation *gtkconv);
static void add_chat_user_common(PurpleChatConversation *chat, PurpleChatUser *cb, const char *old_name);
static gboolean tab_complete(PurpleConversation *conv);
static void pidgin_conv_updated(PurpleConversation *conv, PurpleConversationUpdateType type);
static void conv_set_unseen(PurpleConversation *gtkconv, PidginUnseenState state);
static void gtkconv_set_unseen(PidginConversation *gtkconv, PidginUnseenState state);
static void update_typing_icon(PidginConversation *gtkconv);
static void update_typing_message(PidginConversation *gtkconv, const char *message);
gboolean pidgin_conv_has_focus(PurpleConversation *conv);
static GArray* generate_nick_colors(guint numcolors, GdkColor background);
static gboolean color_is_visible(GdkColor foreground, GdkColor background, guint color_contrast, guint brightness_contrast);
static GtkTextTag *get_buddy_tag(PurpleChatConversation *chat, const char *who, PurpleMessageFlags flag, gboolean create);
static void pidgin_conv_update_fields(PurpleConversation *conv, PidginConvFields fields);
static void focus_out_from_menubar(GtkWidget *wid, PidginConvWindow *win);
static void pidgin_conv_tab_pack(PidginConvWindow *win, PidginConversation *gtkconv);
static gboolean infopane_press_cb(GtkWidget *widget, GdkEventButton *e, PidginConversation *conv);
static void hide_conv(PidginConversation *gtkconv, gboolean closetimer);

static void pidgin_conv_set_position_size(PidginConvWindow *win, int x, int y,
		int width, int height);
static gboolean pidgin_conv_xy_to_right_infopane(PidginConvWindow *win, int x, int y);

static const GdkColor *
get_nick_color(PidginConversation *gtkconv, const gchar *name)
{
	static GdkColor col;

	col = g_array_index(gtkconv->nick_colors, GdkColor,
		g_str_hash(name) % gtkconv->nick_colors->len);

	return &col;
}

static PurpleBlistNode *
get_conversation_blist_node(PurpleConversation *conv)
{
	PurpleAccount *account = purple_conversation_get_account(conv);
	PurpleBlistNode *node = NULL;

	if (PURPLE_IS_IM_CONVERSATION(conv)) {
		node = PURPLE_BLIST_NODE(purple_blist_find_buddy(account, purple_conversation_get_name(conv)));
		node = node ? node->parent : NULL;
	} else if (PURPLE_IS_CHAT_CONVERSATION(conv)) {
		node = PURPLE_BLIST_NODE(purple_blist_find_chat(account, purple_conversation_get_name(conv)));
	}

	return node;
}

/**************************************************************************
 * Callbacks
 **************************************************************************/

static gboolean
close_this_sucker(gpointer data)
{
	PidginConversation *gtkconv = data;
	GList *list = g_list_copy(gtkconv->convs);
	g_list_foreach(list, (GFunc)g_object_unref, NULL);
	g_list_free(list);
	return FALSE;
}

static gboolean
close_conv_cb(GtkButton *button, PidginConversation *gtkconv)
{
	/* We are going to destroy the conversations immediately only if the 'close immediately'
	 * preference is selected. Otherwise, close the conversation after a reasonable timeout
	 * (I am going to consider 10 minutes as a 'reasonable timeout' here.
	 * For chats, close immediately if the chat is not in the buddylist, or if the chat is
	 * not marked 'Persistent' */
	PurpleConversation *conv = gtkconv->active_conv;
	PurpleAccount *account = purple_conversation_get_account(conv);
	const char *name = purple_conversation_get_name(conv);

	if (PURPLE_IS_IM_CONVERSATION(conv)) {
		if (purple_prefs_get_bool(PIDGIN_PREFS_ROOT "/conversations/im/close_immediately"))
			close_this_sucker(gtkconv);
		else
			hide_conv(gtkconv, TRUE);
	} else if (PURPLE_IS_CHAT_CONVERSATION(conv)) {
		PurpleChat *chat = purple_blist_find_chat(account, name);
		if (!chat ||
				!purple_blist_node_get_bool(&chat->node, "gtk-persistent"))
			close_this_sucker(gtkconv);
		else
			hide_conv(gtkconv, FALSE);
	}

	return TRUE;
}

static gboolean
lbox_size_allocate_cb(GtkWidget *w, GtkAllocation *allocation, gpointer data)
{
	purple_prefs_set_int(PIDGIN_PREFS_ROOT "/conversations/chat/userlist_width", allocation->width == 1 ? 0 : allocation->width);

	return FALSE;
}

static void
default_formatize(PidginConversation *c)
{
	PurpleConversation *conv = c->active_conv;
	pidgin_webview_setup_entry(PIDGIN_WEBVIEW(c->entry), purple_conversation_get_features(conv));
}

static void
conversation_entry_clear(PidginConversation *gtkconv)
{
	PidginWebView *webview = PIDGIN_WEBVIEW(gtkconv->entry);

	//XXX: hotfix for not focused entry after sending a message
	//pidgin_webview_load_html_string(webview, "");
	pidgin_webview_load_html_string_with_selection(webview, "<div id='caret'></div>");

#if 0
	/* TODO WebKit */
	gtk_source_undo_manager_begin_not_undoable_action(webview->undo_manager);
	pidgin_webview_clear(webview);
	gtk_source_undo_manager_end_not_undoable_action(webview->undo_manager);
#endif
}

static void
clear_formatting_cb(PidginWebView *webview, PidginConversation *gtkconv)
{
	default_formatize(gtkconv);
}

static const char *
pidgin_get_cmd_prefix(void)
{
	return "/";
}

static PurpleCmdRet
say_command_cb(PurpleConversation *conv,
              const char *cmd, char **args, char **error, void *data)
{
	purple_conversation_send(conv, args[0]);

	return PURPLE_CMD_RET_OK;
}

static PurpleCmdRet
me_command_cb(PurpleConversation *conv,
              const char *cmd, char **args, char **error, void *data)
{
	char *tmp;

	tmp = g_strdup_printf("/me %s", args[0]);
	purple_conversation_send(conv, tmp);

	g_free(tmp);
	return PURPLE_CMD_RET_OK;
}

static PurpleCmdRet
debug_command_cb(PurpleConversation *conv,
                 const char *cmd, char **args, char **error, void *data)
{
	char *tmp, *markup;

	if (!g_ascii_strcasecmp(args[0], "version")) {
		tmp = g_strdup_printf("Using Pidgin v%s with libpurple v%s.",
				DISPLAY_VERSION, purple_core_get_version());
	} else if (!g_ascii_strcasecmp(args[0], "plugins")) {
		/* Show all the loaded plugins, including plugins marked internal.
		 * This is intentional, since third party protocols are often sources of bugs, and some
		 * plugin loaders can also be buggy.
		 */
		GString *str = g_string_new("Loaded Plugins: ");
		const GList *plugins = purple_plugins_get_loaded();
		if (plugins) {
			for (; plugins; plugins = plugins->next) {
				PurplePluginInfo *info = purple_plugin_get_info(PURPLE_PLUGIN(plugins->data));
				str = g_string_append(str, purple_plugin_info_get_name(info));

				if (plugins->next)
					str = g_string_append(str, ", ");
			}
		} else {
			str = g_string_append(str, "(none)");
		}

		tmp = g_string_free(str, FALSE);
	} else if (!g_ascii_strcasecmp(args[0], "unsafe")) {
		if (purple_debug_is_unsafe()) {
			purple_debug_set_unsafe(FALSE);
			purple_conversation_write(conv, NULL, _("Unsafe debugging is now disabled."),
			                          PURPLE_MESSAGE_NO_LOG|PURPLE_MESSAGE_SYSTEM, time(NULL));
		} else {
			purple_debug_set_unsafe(TRUE);
			purple_conversation_write(conv, NULL, _("Unsafe debugging is now enabled."),
			                          PURPLE_MESSAGE_NO_LOG|PURPLE_MESSAGE_SYSTEM, time(NULL));
		}

		return PURPLE_CMD_RET_OK;
	} else if (!g_ascii_strcasecmp(args[0], "verbose")) {
		if (purple_debug_is_verbose()) {
			purple_debug_set_verbose(FALSE);
			purple_conversation_write(conv, NULL, _("Verbose debugging is now disabled."),
			                          PURPLE_MESSAGE_NO_LOG|PURPLE_MESSAGE_SYSTEM, time(NULL));
		} else {
			purple_debug_set_verbose(TRUE);
			purple_conversation_write(conv, NULL, _("Verbose debugging is now enabled."),
			                          PURPLE_MESSAGE_NO_LOG|PURPLE_MESSAGE_SYSTEM, time(NULL));
		}

		return PURPLE_CMD_RET_OK;
	} else {
		purple_conversation_write(conv, NULL, _("Supported debug options are: plugins version unsafe verbose"),
		                        PURPLE_MESSAGE_NO_LOG|PURPLE_MESSAGE_ERROR, time(NULL));
		return PURPLE_CMD_RET_OK;
	}

	markup = g_markup_escape_text(tmp, -1);
	purple_conversation_send(conv, markup);

	g_free(tmp);
	g_free(markup);
	return PURPLE_CMD_RET_OK;
}

static void clear_conversation_scrollback_cb(PurpleConversation *conv,
                                             void *data)
{
	PidginConversation *gtkconv = PIDGIN_CONVERSATION(conv);

	if (PIDGIN_CONVERSATION(conv)) {
		load_conv_theme(gtkconv);
		gtkconv->last_flags = 0;
	}
}

static PurpleCmdRet
clear_command_cb(PurpleConversation *conv,
                 const char *cmd, char **args, char **error, void *data)
{
	purple_conversation_clear_message_history(conv);
	return PURPLE_CMD_RET_OK;
}

static PurpleCmdRet
clearall_command_cb(PurpleConversation *conv,
                 const char *cmd, char **args, char **error, void *data)
{
	GList *l;
	for (l = purple_conversations_get_all(); l != NULL; l = l->next)
		purple_conversation_clear_message_history(PURPLE_CONVERSATION(l->data));

	return PURPLE_CMD_RET_OK;
}

static PurpleCmdRet
help_command_cb(PurpleConversation *conv,
                 const char *cmd, char **args, char **error, void *data)
{
	GList *l, *text;
	GString *s;

	if (args[0] != NULL) {
		s = g_string_new("");
		text = purple_cmd_help(conv, args[0]);

		if (text) {
			for (l = text; l; l = l->next)
				if (l->next)
					g_string_append_printf(s, "%s\n", (char *)l->data);
				else
					g_string_append_printf(s, "%s", (char *)l->data);
		} else {
			g_string_append(s, _("No such command (in this context)."));
		}
	} else {
		s = g_string_new(_("Use \"/help &lt;command&gt;\" for help on a specific command.<br/>"
		                   "The following commands are available in this context:<br/>"));

		text = purple_cmd_list(conv);
		for (l = text; l; l = l->next)
			if (l->next)
				g_string_append_printf(s, "%s, ", (char *)l->data);
			else
				g_string_append_printf(s, "%s.", (char *)l->data);
		g_list_free(text);
	}

	purple_conversation_write(conv, NULL, s->str, PURPLE_MESSAGE_NO_LOG, time(NULL));
	g_string_free(s, TRUE);

	return PURPLE_CMD_RET_OK;
}

static void
send_history_add(PidginConversation *gtkconv, const char *message)
{
	GList *first;

	first = g_list_first(gtkconv->send_history);
	g_free(first->data);
	first->data = g_strdup(message);
	gtkconv->send_history = g_list_prepend(first, NULL);
}

static gboolean
check_for_and_do_command(PurpleConversation *conv)
{
	PidginConversation *gtkconv;
	char *cmd;
	const char *prefix;
	gboolean retval = FALSE;

	gtkconv = PIDGIN_CONVERSATION(conv);
	prefix = pidgin_get_cmd_prefix();

	cmd = pidgin_webview_get_body_text(PIDGIN_WEBVIEW(gtkconv->entry));

	if (cmd && purple_str_has_prefix(cmd, prefix)) {
		PurpleCmdStatus status;
		char *error, *cmdline, *markup, *send_history;

		send_history = pidgin_webview_get_body_html(PIDGIN_WEBVIEW(gtkconv->entry));
		send_history_add(gtkconv, send_history);
		g_free(send_history);

		cmdline = cmd + strlen(prefix);

		if (strcmp(cmdline, "xyzzy") == 0) {
			purple_conversation_write(conv, "", "Nothing happens",
					PURPLE_MESSAGE_NO_LOG, time(NULL));
			g_free(cmd);
			return TRUE;
		}

		/* TODO WebKit: Cut out prefix for markup... */
		markup = pidgin_webview_get_body_html(PIDGIN_WEBVIEW(gtkconv->entry));
		status = purple_cmd_do_command(conv, cmdline, markup, &error);
		g_free(markup);

		switch (status) {
			case PURPLE_CMD_STATUS_OK:
				retval = TRUE;
				break;
			case PURPLE_CMD_STATUS_NOT_FOUND:
				{
					PurpleProtocol *protocol = NULL;
					PurpleConnection *gc;

					if ((gc = purple_conversation_get_connection(conv)))
						protocol = purple_connection_get_protocol(gc);

					if ((protocol != NULL) && (purple_protocol_get_options(protocol) & OPT_PROTO_SLASH_COMMANDS_NATIVE)) {
						char *spaceslash;

						/* If the first word in the entered text has a '/' in it, then the user
						 * probably didn't mean it as a command. So send the text as message. */
						spaceslash = cmdline;
						while (*spaceslash && *spaceslash != ' ' && *spaceslash != '/')
							spaceslash++;

						if (*spaceslash != '/') {
							purple_conversation_write(conv, "", _("Unknown command."), PURPLE_MESSAGE_NO_LOG, time(NULL));
							retval = TRUE;
						}
					}
					break;
				}
			case PURPLE_CMD_STATUS_WRONG_ARGS:
				purple_conversation_write(conv, "", _("Syntax Error:  You typed the wrong number of arguments "
								    "to that command."),
						PURPLE_MESSAGE_NO_LOG, time(NULL));
				retval = TRUE;
				break;
			case PURPLE_CMD_STATUS_FAILED:
				purple_conversation_write(conv, "", error ? error : _("Your command failed for an unknown reason."),
						PURPLE_MESSAGE_NO_LOG, time(NULL));
				g_free(error);
				retval = TRUE;
				break;
			case PURPLE_CMD_STATUS_WRONG_TYPE:
				if(PURPLE_IS_IM_CONVERSATION(conv))
					purple_conversation_write(conv, "", _("That command only works in chats, not IMs."),
							PURPLE_MESSAGE_NO_LOG, time(NULL));
				else
					purple_conversation_write(conv, "", _("That command only works in IMs, not chats."),
							PURPLE_MESSAGE_NO_LOG, time(NULL));
				retval = TRUE;
				break;
			case PURPLE_CMD_STATUS_WRONG_PROTOCOL:
				purple_conversation_write(conv, "", _("That command doesn't work on this protocol."),
						PURPLE_MESSAGE_NO_LOG, time(NULL));
				retval = TRUE;
				break;
		}
	}

	g_free(cmd);

	return retval;
}

static void
send_cb(GtkWidget *widget, PidginConversation *gtkconv)
{
	PurpleConversation *conv = gtkconv->active_conv;
	PurpleAccount *account;
#if 0
	PurpleConnection *gc;
#endif
	PurpleMessageFlags flags = 0;
	char *buf;

	account = purple_conversation_get_account(conv);

	if (check_for_and_do_command(conv)) {
		conversation_entry_clear(gtkconv);
		return;
	}

	if (PURPLE_IS_CHAT_CONVERSATION(conv) &&
		purple_chat_conversation_has_left(PURPLE_CHAT_CONVERSATION(conv)))
		return;

	if (!purple_account_is_connected(account))
		return;

	if (pidgin_webview_is_empty(PIDGIN_WEBVIEW(gtkconv->entry)))
		return;

	buf = pidgin_webview_get_body_html(PIDGIN_WEBVIEW(gtkconv->entry));
	g_return_if_fail(buf != NULL);

	gtk_widget_grab_focus(gtkconv->entry);

	purple_idle_touch();

	/* XXX: is there a better way to tell if the message has images? */
	if (strstr(buf, "<img ") != NULL)
		flags |= PURPLE_MESSAGE_IMAGES;

#if 0
	gc = purple_account_get_connection(account);
	if (gc && (purple_conversation_get_features(conv) & PURPLE_CONNECTION_FLAG_NO_NEWLINES)) {
		/* TODO WebKit */
		char **bufs;
		int i;

		bufs = pidgin_webview_get_markup_lines(PIDGIN_WEBVIEW(gtkconv->entry));
		for (i = 0; bufs[i]; i++) {
			send_history_add(gtkconv, bufs[i]);
			purple_conversation_send_with_flags(conv, bufs[i], flags);
		}

		g_strfreev(bufs);
	} else
#endif
	{
		send_history_add(gtkconv, buf);
		purple_conversation_send_with_flags(conv, buf, flags);
	}

	g_free(buf);

	conversation_entry_clear(gtkconv);
	gtkconv_set_unseen(gtkconv, PIDGIN_UNSEEN_NONE);
	gtk_widget_grab_focus(gtkconv->entry); // XXX: doesn't work
}

static void
add_remove_cb(GtkWidget *widget, PidginConversation *gtkconv)
{
	PurpleAccount *account;
	const char *name;
	PurpleConversation *conv = gtkconv->active_conv;

	account = purple_conversation_get_account(conv);
	name    = purple_conversation_get_name(conv);

	if (PURPLE_IS_IM_CONVERSATION(conv)) {
		PurpleBuddy *b;

		b = purple_blist_find_buddy(account, name);
		if (b != NULL)
			pidgin_dialogs_remove_buddy(b);
		else if (account != NULL && purple_account_is_connected(account))
			purple_blist_request_add_buddy(account, (char *)name, NULL, NULL);
	} else if (PURPLE_IS_CHAT_CONVERSATION(conv)) {
		PurpleChat *c;

		c = purple_blist_find_chat(account, name);
		if (c != NULL)
			pidgin_dialogs_remove_chat(c);
		else if (account != NULL && purple_account_is_connected(account))
			purple_blist_request_add_chat(account, NULL, NULL, name);
	}

	gtk_widget_grab_focus(PIDGIN_CONVERSATION(conv)->entry);
}

static void chat_do_info(PidginConversation *gtkconv, const char *who)
{
	PurpleChatConversation *chat = PURPLE_CHAT_CONVERSATION(gtkconv->active_conv);
	PurpleConnection *gc;

	if ((gc = purple_conversation_get_connection(gtkconv->active_conv))) {
		pidgin_retrieve_user_info_in_chat(gc, who, purple_chat_conversation_get_id(chat));
	}
}


static void
info_cb(GtkWidget *widget, PidginConversation *gtkconv)
{
	PurpleConversation *conv = gtkconv->active_conv;

	if (PURPLE_IS_IM_CONVERSATION(conv)) {
		pidgin_retrieve_user_info(purple_conversation_get_connection(conv),
					  purple_conversation_get_name(conv));
		gtk_widget_grab_focus(gtkconv->entry);
	} else if (PURPLE_IS_CHAT_CONVERSATION(conv)) {
		/* Get info of the person currently selected in the GtkTreeView */
		PidginChatPane *gtkchat;
		GtkTreeIter iter;
		GtkTreeModel *model;
		GtkTreeSelection *sel;
		char *name;

		gtkchat = gtkconv->u.chat;

		model = gtk_tree_view_get_model(GTK_TREE_VIEW(gtkchat->list));
		sel   = gtk_tree_view_get_selection(GTK_TREE_VIEW(gtkchat->list));

		if (gtk_tree_selection_get_selected(sel, NULL, &iter))
			gtk_tree_model_get(GTK_TREE_MODEL(model), &iter, CHAT_USERS_NAME_COLUMN, &name, -1);
		else
			return;

		chat_do_info(gtkconv, name);
		g_free(name);
	}
}

static void
block_cb(GtkWidget *widget, PidginConversation *gtkconv)
{
	PurpleConversation *conv = gtkconv->active_conv;
	PurpleAccount *account;

	account = purple_conversation_get_account(conv);

	if (account != NULL && purple_account_is_connected(account))
		pidgin_request_add_block(account, purple_conversation_get_name(conv));

	gtk_widget_grab_focus(PIDGIN_CONVERSATION(conv)->entry);
}

static void
unblock_cb(GtkWidget *widget, PidginConversation *gtkconv)
{
	PurpleConversation *conv = gtkconv->active_conv;
	PurpleAccount *account;

	account = purple_conversation_get_account(conv);

	if (account != NULL && purple_account_is_connected(account))
		pidgin_request_add_permit(account, purple_conversation_get_name(conv));

	gtk_widget_grab_focus(PIDGIN_CONVERSATION(conv)->entry);
}

static gboolean
chat_invite_filter(const PidginBuddyCompletionEntry *entry, gpointer data)
{
	PurpleAccount *filter_account = data;
	PurpleAccount *account = NULL;

	if (entry->is_buddy) {
		if (PURPLE_BUDDY_IS_ONLINE(entry->entry.buddy))
			account = purple_buddy_get_account(entry->entry.buddy);
		else
			return FALSE;
	} else {
		account = entry->entry.logged_buddy->account;
	}
	if (account == filter_account)
		return TRUE;
	return FALSE;
}

static void
do_invite(GtkWidget *w, int resp, InviteBuddyInfo *info)
{
	const char *buddy, *message;
	PurpleChatConversation *chat;

	chat = info->chat;

	if (resp == GTK_RESPONSE_OK) {
		buddy   = gtk_entry_get_text(GTK_ENTRY(info->entry));
		message = gtk_entry_get_text(GTK_ENTRY(info->message));

		if (!g_ascii_strcasecmp(buddy, ""))
			return;

		purple_serv_chat_invite(purple_conversation_get_connection(PURPLE_CONVERSATION(chat)),
						 purple_chat_conversation_get_id(chat),
						 message, buddy);
	}

	gtk_widget_destroy(invite_dialog);
	invite_dialog = NULL;

	g_free(info);
}

static void
invite_dnd_recv(GtkWidget *widget, GdkDragContext *dc, gint x, gint y,
				GtkSelectionData *sd, guint dnd_info, guint t, gpointer data)
{
	InviteBuddyInfo *info = (InviteBuddyInfo *)data;
	const char *convprotocol;
	gboolean success = TRUE;

	convprotocol = purple_account_get_protocol_id(
			purple_conversation_get_account(PURPLE_CONVERSATION(info->chat)));

	if (dnd_info == PIDGIN_DRAG_BLIST_NODE)
	{
		PurpleBlistNode *node = NULL;
		PurpleBuddy *buddy;
		const guchar *data = gtk_selection_data_get_data(sd);

		memcpy(&node, data, sizeof(node));

		if (PURPLE_IS_CONTACT(node))
			buddy = purple_contact_get_priority_buddy((PurpleContact *)node);
		else if (PURPLE_IS_BUDDY(node))
			buddy = (PurpleBuddy *)node;
		else
			return;

		if (strcmp(convprotocol, purple_account_get_protocol_id(purple_buddy_get_account(buddy))))
		{
			purple_notify_error(PIDGIN_CONVERSATION(PURPLE_CONVERSATION(info->chat)),
				NULL, _("That buddy is not on the same protocol"
				" as this chat."), NULL,
				purple_request_cpar_from_conversation(PURPLE_CONVERSATION(info->chat)));
			success = FALSE;
		}
		else
			gtk_entry_set_text(GTK_ENTRY(info->entry), purple_buddy_get_name(buddy));

		gtk_drag_finish(dc, success,
		                gdk_drag_context_get_actions(dc) == GDK_ACTION_MOVE, t);
	}
	else if (dnd_info == PIDGIN_DRAG_IM_CONTACT)
	{
		char *protocol = NULL;
		char *username = NULL;
		PurpleAccount *account;

		if (pidgin_parse_x_im_contact((const char *) data, FALSE, &account,
										&protocol, &username, NULL))
		{
			if (account == NULL)
			{
				purple_notify_error(PIDGIN_CONVERSATION(PURPLE_CONVERSATION(info->chat)), NULL,
					_("You are not currently signed on with an account that "
					  "can invite that buddy."), NULL, NULL);
			}
			else if (strcmp(convprotocol, purple_account_get_protocol_id(account)))
			{
				purple_notify_error(
					PIDGIN_CONVERSATION(PURPLE_CONVERSATION(info->chat)), NULL,
					_("That buddy is not on the same "
					"protocol as this chat."), NULL,
					purple_request_cpar_from_account(
						account));
				success = FALSE;
			}
			else
			{
				gtk_entry_set_text(GTK_ENTRY(info->entry), username);
			}
		}

		g_free(username);
		g_free(protocol);

		gtk_drag_finish(dc, success,
		                gdk_drag_context_get_actions(dc) == GDK_ACTION_MOVE, t);
	}
}

static void
invite_cb(GtkWidget *widget, PidginConversation *gtkconv)
{
	PurpleChatConversation *chat = PURPLE_CHAT_CONVERSATION(gtkconv->active_conv);
	InviteBuddyInfo *info = NULL;

	if (invite_dialog == NULL) {
		PidginConvWindow *gtkwin;
		GtkWidget *label;
		GtkWidget *vbox, *hbox;
		GtkWidget *table;
		GtkWidget *img;

		img = gtk_image_new_from_stock(PIDGIN_STOCK_DIALOG_QUESTION,
		                               gtk_icon_size_from_name(PIDGIN_ICON_SIZE_TANGO_HUGE));

		info = g_new0(InviteBuddyInfo, 1);
		info->chat = chat;

		gtkwin    = pidgin_conv_get_window(gtkconv);

		/* Create the new dialog. */
		invite_dialog = gtk_dialog_new_with_buttons(
			_("Invite Buddy Into Chat Room"),
			GTK_WINDOW(gtkwin->window), 0,
			GTK_STOCK_CANCEL, GTK_RESPONSE_CANCEL,
			PIDGIN_STOCK_INVITE, GTK_RESPONSE_OK, NULL);

		gtk_dialog_set_default_response(GTK_DIALOG(invite_dialog),
		                                GTK_RESPONSE_OK);
		gtk_container_set_border_width(GTK_CONTAINER(invite_dialog), PIDGIN_HIG_BOX_SPACE);
		gtk_window_set_resizable(GTK_WINDOW(invite_dialog), FALSE);

		info->window = GTK_WIDGET(invite_dialog);

		/* Setup the outside spacing. */
		vbox = gtk_dialog_get_content_area(GTK_DIALOG(invite_dialog));

		gtk_box_set_spacing(GTK_BOX(vbox), PIDGIN_HIG_BORDER);
		gtk_container_set_border_width(GTK_CONTAINER(vbox), PIDGIN_HIG_BOX_SPACE);

		/* Setup the inner hbox and put the dialog's icon in it. */
		hbox = gtk_box_new(GTK_ORIENTATION_HORIZONTAL, PIDGIN_HIG_BORDER);
		gtk_container_add(GTK_CONTAINER(vbox), hbox);
		gtk_box_pack_start(GTK_BOX(hbox), img, FALSE, FALSE, 0);
		gtk_misc_set_alignment(GTK_MISC(img), 0, 0);

		/* Setup the right vbox. */
		vbox = gtk_box_new(GTK_ORIENTATION_VERTICAL, 0);
		gtk_container_add(GTK_CONTAINER(hbox), vbox);

		/* Put our happy label in it. */
		label = gtk_label_new(_("Please enter the name of the user you wish "
								"to invite, along with an optional invite "
								"message."));
		gtk_widget_set_size_request(label, 350, -1);
		gtk_label_set_line_wrap(GTK_LABEL(label), TRUE);
		gtk_misc_set_alignment(GTK_MISC(label), 0, 0);
		gtk_box_pack_start(GTK_BOX(vbox), label, FALSE, FALSE, 0);

		/* hbox for the table, and to give it some spacing on the left. */
		hbox = gtk_box_new(GTK_ORIENTATION_HORIZONTAL, PIDGIN_HIG_BOX_SPACE);
		gtk_container_add(GTK_CONTAINER(vbox), hbox);

		/* Setup the table we're going to use to lay stuff out. */
		table = gtk_table_new(2, 2, FALSE);
		gtk_table_set_row_spacings(GTK_TABLE(table), PIDGIN_HIG_BOX_SPACE);
		gtk_table_set_col_spacings(GTK_TABLE(table), PIDGIN_HIG_BOX_SPACE);
		gtk_container_set_border_width(GTK_CONTAINER(table), PIDGIN_HIG_BORDER);
		gtk_box_pack_start(GTK_BOX(vbox), table, FALSE, FALSE, 0);

		/* Now the Buddy label */
		label = gtk_label_new(NULL);
		gtk_label_set_markup_with_mnemonic(GTK_LABEL(label), _("_Buddy:"));
		gtk_misc_set_alignment(GTK_MISC(label), 0, 0);
		gtk_table_attach_defaults(GTK_TABLE(table), label, 0, 1, 0, 1);

		/* Now the Buddy drop-down entry field. */
		info->entry = gtk_entry_new();
		pidgin_setup_screenname_autocomplete(info->entry, NULL, chat_invite_filter,
				purple_conversation_get_account(PURPLE_CONVERSATION(chat)));
		gtk_table_attach_defaults(GTK_TABLE(table), info->entry, 1, 2, 0, 1);
		gtk_label_set_mnemonic_widget(GTK_LABEL(label), info->entry);

		/* Now the label for "Message" */
		label = gtk_label_new(NULL);
		gtk_label_set_markup_with_mnemonic(GTK_LABEL(label), _("_Message:"));
		gtk_misc_set_alignment(GTK_MISC(label), 0, 0);
		gtk_table_attach_defaults(GTK_TABLE(table), label, 0, 1, 1, 2);


		/* And finally, the Message entry field. */
		info->message = gtk_entry_new();
		gtk_entry_set_activates_default(GTK_ENTRY(info->message), TRUE);

		gtk_table_attach_defaults(GTK_TABLE(table), info->message, 1, 2, 1, 2);
		gtk_label_set_mnemonic_widget(GTK_LABEL(label), info->message);

		/* Connect the signals. */
		g_signal_connect(G_OBJECT(invite_dialog), "response",
						 G_CALLBACK(do_invite), info);
		/* Setup drag-and-drop */
		gtk_drag_dest_set(info->window,
						  GTK_DEST_DEFAULT_MOTION |
						  GTK_DEST_DEFAULT_DROP,
						  dnd_targets,
						  sizeof(dnd_targets) / sizeof(GtkTargetEntry),
						  GDK_ACTION_COPY);
		gtk_drag_dest_set(info->entry,
						  GTK_DEST_DEFAULT_MOTION |
						  GTK_DEST_DEFAULT_DROP,
						  dnd_targets,
						  sizeof(dnd_targets) / sizeof(GtkTargetEntry),
						  GDK_ACTION_COPY);

		g_signal_connect(G_OBJECT(info->window), "drag_data_received",
						 G_CALLBACK(invite_dnd_recv), info);
		g_signal_connect(G_OBJECT(info->entry), "drag_data_received",
						 G_CALLBACK(invite_dnd_recv), info);
	}

	gtk_widget_show_all(invite_dialog);

	if (info != NULL)
		gtk_widget_grab_focus(info->entry);
}

static void
menu_new_conv_cb(GtkAction *action, gpointer data)
{
	pidgin_dialogs_im();
}

static void
menu_join_chat_cb(GtkAction *action, gpointer data)
{
	pidgin_blist_joinchat_show();
}

static void
savelog_writefile_cb(void *user_data, const char *filename)
{
	PurpleConversation *conv = (PurpleConversation *)user_data;
	PidginWebView *webview;
	FILE *fp;
	const char *name;
	gchar *text;

	if ((fp = g_fopen(filename, "w+")) == NULL) {
		purple_notify_error(PIDGIN_CONVERSATION(conv), NULL,
			_("Unable to open file."), NULL,
			purple_request_cpar_from_conversation(conv));
		return;
	}

	webview = PIDGIN_WEBVIEW(PIDGIN_CONVERSATION(conv)->webview);
	name = purple_conversation_get_name(conv);
	fprintf(fp, "<html>\n");

	fprintf(fp, "<head>\n");
	fprintf(fp, "<meta http-equiv=\"content-type\" content=\"text/html; charset=UTF-8\">\n");
	fprintf(fp, "<title>%s</title>\n", name);
	text = pidgin_webview_get_head_html(webview);
	fprintf(fp, "%s", text);
	g_free(text);
	fprintf(fp, "</head>\n");

	fprintf(fp, "<body>\n");
	fprintf(fp, _("<h1>Conversation with %s</h1>\n"), name);
	text = pidgin_webview_get_body_html(webview);
	fprintf(fp, "%s", text);
	g_free(text);
	fprintf(fp, "\n</body>\n");

	fprintf(fp, "</html>\n");
	fclose(fp);
}

/*
 * It would be kinda cool if this gave the option of saving a
 * plaintext v. HTML file.
 */
static void
menu_save_as_cb(GtkAction *action, gpointer data)
{
	PidginConvWindow *win = data;
	PurpleConversation *conv = pidgin_conv_window_get_active_conversation(win);
	PurpleAccount *account = purple_conversation_get_account(conv);
	PurpleBuddy *buddy = purple_blist_find_buddy(account, purple_conversation_get_name(conv));
	const char *name;
	gchar *buf;
	gchar *c;

	if (buddy != NULL)
		name = purple_buddy_get_contact_alias(buddy);
	else
		name = purple_normalize(account, purple_conversation_get_name(conv));

	buf = g_strdup_printf("%s.html", name);
	for (c = buf ; *c ; c++)
	{
		if (*c == '/' || *c == '\\')
			*c = ' ';
	}
	purple_request_file(PIDGIN_CONVERSATION(conv), _("Save Conversation"),
		buf, TRUE, G_CALLBACK(savelog_writefile_cb), NULL,
		purple_request_cpar_from_conversation(conv), conv);

	g_free(buf);
}

static void
menu_view_log_cb(GtkAction *action, gpointer data)
{
	PidginConvWindow *win = data;
	PurpleConversation *conv;
	PurpleLogType type;
	PidginBuddyList *gtkblist;
	const char *name;
	PurpleAccount *account;
	GSList *buddies;
	GSList *cur;

	conv = pidgin_conv_window_get_active_conversation(win);

	if (PURPLE_IS_IM_CONVERSATION(conv))
		type = PURPLE_LOG_IM;
	else if (PURPLE_IS_CHAT_CONVERSATION(conv))
		type = PURPLE_LOG_CHAT;
	else
		return;

	gtkblist = pidgin_blist_get_default_gtk_blist();

	pidgin_set_cursor(gtkblist->window, GDK_WATCH);
	pidgin_set_cursor(win->window, GDK_WATCH);

	name = purple_conversation_get_name(conv);
	account = purple_conversation_get_account(conv);

	buddies = purple_blist_find_buddies(account, name);
	for (cur = buddies; cur != NULL; cur = cur->next)
	{
		PurpleBlistNode *node = cur->data;
		if ((node != NULL) && ((node->prev != NULL) || (node->next != NULL)))
		{
			pidgin_log_show_contact((PurpleContact *)node->parent);
			g_slist_free(buddies);
			pidgin_clear_cursor(gtkblist->window);
			pidgin_clear_cursor(win->window);
			return;
		}
	}
	g_slist_free(buddies);

	pidgin_log_show(type, name, account);

	pidgin_clear_cursor(gtkblist->window);
	pidgin_clear_cursor(win->window);
}

static void
menu_clear_cb(GtkAction *action, gpointer data)
{
	PidginConvWindow *win = data;
	PurpleConversation *conv;

	conv = pidgin_conv_window_get_active_conversation(win);
	purple_conversation_clear_message_history(conv);
}

static void
menu_find_cb(GtkAction *action, gpointer data)
{
	PidginConvWindow *gtkwin = data;
	PidginConversation *gtkconv = pidgin_conv_window_get_active_gtkconv(gtkwin);
	gtk_widget_show_all(gtkconv->quickfind_container);
	gtk_widget_grab_focus(gtkconv->quickfind_entry);
}

#ifdef USE_VV
static void
menu_initiate_media_call_cb(GtkAction *action, gpointer data)
{
	PidginConvWindow *win = (PidginConvWindow *)data;
	PurpleConversation *conv = pidgin_conv_window_get_active_conversation(win);
	PurpleAccount *account = purple_conversation_get_account(conv);

	purple_protocol_initiate_media(account,
			purple_conversation_get_name(conv),
			action == win->menu->audio_call ? PURPLE_MEDIA_AUDIO :
			action == win->menu->video_call ? PURPLE_MEDIA_VIDEO :
			action == win->menu->audio_video_call ? PURPLE_MEDIA_AUDIO |
			PURPLE_MEDIA_VIDEO : PURPLE_MEDIA_NONE);
}
#endif

static void
menu_send_file_cb(GtkAction *action, gpointer data)
{
	PidginConvWindow *win = data;
	PurpleConversation *conv = pidgin_conv_window_get_active_conversation(win);

	if (PURPLE_IS_IM_CONVERSATION(conv)) {
		purple_serv_send_file(purple_conversation_get_connection(conv), purple_conversation_get_name(conv), NULL);
	}

}

static void
menu_get_attention_cb(GObject *obj, gpointer data)
{
	PidginConvWindow *win = data;
	PurpleConversation *conv = pidgin_conv_window_get_active_conversation(win);

	if (PURPLE_IS_IM_CONVERSATION(conv)) {
		int index;
		if ((GtkAction *)obj == win->menu->get_attention)
			index = 0;
		else
			index = GPOINTER_TO_INT(g_object_get_data(G_OBJECT(obj), "index"));
		purple_protocol_send_attention(purple_conversation_get_connection(conv),
			purple_conversation_get_name(conv), index);
	}
}

static void
menu_add_pounce_cb(GtkAction *action, gpointer data)
{
	PidginConvWindow *win = data;
	PurpleConversation *conv;

	conv = pidgin_conv_window_get_active_gtkconv(win)->active_conv;

	pidgin_pounce_editor_show(purple_conversation_get_account(conv),
								purple_conversation_get_name(conv), NULL);
}

static void
menu_insert_link_cb(GtkAction *action, gpointer data)
{
	PidginConvWindow *win = data;
	PidginConversation *gtkconv;
	PidginWebView *entry;

	gtkconv = pidgin_conv_window_get_active_gtkconv(win);
	entry = PIDGIN_WEBVIEW(gtkconv->entry);

	pidgin_webview_activate_toolbar(entry, PIDGIN_WEBVIEW_ACTION_LINK);
}

static void
menu_insert_image_cb(GtkAction *action, gpointer data)
{
	PidginConvWindow *win = data;
	PidginConversation *gtkconv;
	PidginWebView *entry;

	gtkconv = pidgin_conv_window_get_active_gtkconv(win);
	entry = PIDGIN_WEBVIEW(gtkconv->entry);

	pidgin_webview_activate_toolbar(entry, PIDGIN_WEBVIEW_ACTION_IMAGE);
}

static void
menu_alias_cb(GtkAction *action, gpointer data)
{
	PidginConvWindow *win = data;
	PurpleConversation *conv;
	PurpleAccount *account;
	const char *name;

	conv    = pidgin_conv_window_get_active_conversation(win);
	account = purple_conversation_get_account(conv);
	name    = purple_conversation_get_name(conv);

	if (PURPLE_IS_IM_CONVERSATION(conv)) {
		PurpleBuddy *b;

		b = purple_blist_find_buddy(account, name);
		if (b != NULL)
			pidgin_dialogs_alias_buddy(b);
	} else if (PURPLE_IS_CHAT_CONVERSATION(conv)) {
		PurpleChat *c;

		c = purple_blist_find_chat(account, name);
		if (c != NULL)
			pidgin_dialogs_alias_chat(c);
	}
}

static void
menu_get_info_cb(GtkAction *action, gpointer data)
{
	PidginConvWindow *win = data;
	PurpleConversation *conv;

	conv = pidgin_conv_window_get_active_conversation(win);

	info_cb(NULL, PIDGIN_CONVERSATION(conv));
}

static void
menu_invite_cb(GtkAction *action, gpointer data)
{
	PidginConvWindow *win = data;
	PurpleConversation *conv;

	conv = pidgin_conv_window_get_active_conversation(win);

	invite_cb(NULL, PIDGIN_CONVERSATION(conv));
}

static void
menu_block_cb(GtkAction *action, gpointer data)
{
	PidginConvWindow *win = data;
	PurpleConversation *conv;

	conv = pidgin_conv_window_get_active_conversation(win);

	block_cb(NULL, PIDGIN_CONVERSATION(conv));
}

static void
menu_unblock_cb(GtkAction *action, gpointer data)
{
	PidginConvWindow *win = data;
	PurpleConversation *conv;

	conv = pidgin_conv_window_get_active_conversation(win);

	unblock_cb(NULL, PIDGIN_CONVERSATION(conv));
}

static void
menu_add_remove_cb(GtkAction *action, gpointer data)
{
	PidginConvWindow *win = data;
	PurpleConversation *conv;

	conv = pidgin_conv_window_get_active_conversation(win);

	add_remove_cb(NULL, PIDGIN_CONVERSATION(conv));
}

static gboolean
close_already(gpointer data)
{
	g_object_unref(data);
	return FALSE;
}

static void
hide_conv(PidginConversation *gtkconv, gboolean closetimer)
{
	GList *list;

	purple_signal_emit(pidgin_conversations_get_handle(),
			"conversation-hiding", gtkconv);

	for (list = g_list_copy(gtkconv->convs); list; list = g_list_delete_link(list, list)) {
		PurpleConversation *conv = list->data;
		if (closetimer) {
			guint timer = GPOINTER_TO_INT(g_object_get_data(G_OBJECT(conv), "close-timer"));
			if (timer)
				purple_timeout_remove(timer);
			timer = purple_timeout_add_seconds(CLOSE_CONV_TIMEOUT_SECS, close_already, conv);
			g_object_set_data(G_OBJECT(conv), "close-timer", GINT_TO_POINTER(timer));
		}
#if 0
		/* I will miss you */
		purple_conversation_set_ui_ops(conv, NULL);
#else
		pidgin_conv_window_remove_gtkconv(gtkconv->win, gtkconv);
		pidgin_conv_window_add_gtkconv(hidden_convwin, gtkconv);
#endif
	}
}

static void
menu_close_conv_cb(GtkAction *action, gpointer data)
{
	PidginConvWindow *win = data;

	close_conv_cb(NULL, PIDGIN_CONVERSATION(pidgin_conv_window_get_active_conversation(win)));
}

static void
menu_logging_cb(GtkAction *action, gpointer data)
{
	PidginConvWindow *win = data;
	PurpleConversation *conv;
	gboolean logging;
	PurpleBlistNode *node;

	conv = pidgin_conv_window_get_active_conversation(win);

	if (conv == NULL)
		return;

	logging = gtk_toggle_action_get_active(GTK_TOGGLE_ACTION(action));

	if (logging == purple_conversation_is_logging(conv))
		return;

	node = get_conversation_blist_node(conv);

	if (logging)
	{
		/* Enable logging first so the message below can be logged. */
		purple_conversation_set_logging(conv, TRUE);

		purple_conversation_write(conv, NULL,
								_("Logging started. Future messages in this conversation will be logged."),
								PURPLE_MESSAGE_SYSTEM,
								time(NULL));
	}
	else
	{
		purple_conversation_write(conv, NULL,
								_("Logging stopped. Future messages in this conversation will not be logged."),
								PURPLE_MESSAGE_SYSTEM,
								time(NULL));

		/* Disable the logging second, so that the above message can be logged. */
		purple_conversation_set_logging(conv, FALSE);
	}

	/* Save the setting IFF it's different than the pref. */
	if (PURPLE_IS_IM_CONVERSATION(conv)) {
		if (logging == purple_prefs_get_bool("/purple/logging/log_ims"))
			purple_blist_node_remove_setting(node, "enable-logging");
		else
			purple_blist_node_set_bool(node, "enable-logging", logging);
	} else if (PURPLE_IS_CHAT_CONVERSATION(conv)) {
		if (logging == purple_prefs_get_bool("/purple/logging/log_chats"))
			purple_blist_node_remove_setting(node, "enable-logging");
		else
			purple_blist_node_set_bool(node, "enable-logging", logging);
	}
}

static void
menu_toolbar_cb(GtkAction *action, gpointer data)
{
	purple_prefs_set_bool(PIDGIN_PREFS_ROOT "/conversations/show_formatting_toolbar",
	                    gtk_toggle_action_get_active(GTK_TOGGLE_ACTION(action)));
}

static void
menu_sounds_cb(GtkAction *action, gpointer data)
{
	PidginConvWindow *win = data;
	PurpleConversation *conv;
	PidginConversation *gtkconv;
	PurpleBlistNode *node;

	conv = pidgin_conv_window_get_active_conversation(win);

	if (!conv)
		return;

	gtkconv = PIDGIN_CONVERSATION(conv);

	gtkconv->make_sound =
		gtk_toggle_action_get_active(GTK_TOGGLE_ACTION(action));
	node = get_conversation_blist_node(conv);
	if (node)
		purple_blist_node_set_bool(node, "gtk-mute-sound", !gtkconv->make_sound);
}

static void
chat_do_im(PidginConversation *gtkconv, const char *who)
{
	PurpleConversation *conv = gtkconv->active_conv;
	PurpleAccount *account;
	PurpleConnection *gc;
	PurpleProtocol *protocol = NULL;
	gchar *real_who = NULL;

	account = purple_conversation_get_account(conv);
	g_return_if_fail(account != NULL);

	gc = purple_account_get_connection(account);
	g_return_if_fail(gc != NULL);

	protocol = purple_connection_get_protocol(gc);

	if (protocol)
		real_who = purple_protocol_chat_iface_get_user_real_name(protocol, gc,
				purple_chat_conversation_get_id(PURPLE_CHAT_CONVERSATION(conv)), who);

	if(!who && !real_who)
		return;

	pidgin_dialogs_im_with_user(account, real_who ? real_who : who);

	g_free(real_who);
}

static void pidgin_conv_chat_update_user(PurpleChatUser *chatuser);

static void
ignore_cb(GtkWidget *w, PidginConversation *gtkconv)
{
	PurpleChatConversation *chat = PURPLE_CHAT_CONVERSATION(gtkconv->active_conv);
	const char *name;

	name = g_object_get_data(G_OBJECT(w), "user_data");

	if (name == NULL)
		return;

	if (purple_chat_conversation_is_ignored_user(chat, name))
		purple_chat_conversation_unignore(chat, name);
	else
		purple_chat_conversation_ignore(chat, name);

	pidgin_conv_chat_update_user(purple_chat_conversation_find_user(chat, name));
}

static void
menu_chat_im_cb(GtkWidget *w, PidginConversation *gtkconv)
{
	const char *who = g_object_get_data(G_OBJECT(w), "user_data");

	chat_do_im(gtkconv, who);
}

static void
menu_chat_send_file_cb(GtkWidget *w, PidginConversation *gtkconv)
{
	PurpleProtocol *protocol;
	PurpleConversation *conv = gtkconv->active_conv;
	const char *who = g_object_get_data(G_OBJECT(w), "user_data");
	PurpleConnection *gc  = purple_conversation_get_connection(conv);
	gchar *real_who = NULL;

	g_return_if_fail(gc != NULL);

	protocol = purple_connection_get_protocol(gc);

	if (protocol)
		real_who = purple_protocol_chat_iface_get_user_real_name(protocol, gc,
				purple_chat_conversation_get_id(PURPLE_CHAT_CONVERSATION(conv)), who);

	purple_serv_send_file(gc, real_who ? real_who : who, NULL);
	g_free(real_who);
}

static void
menu_chat_info_cb(GtkWidget *w, PidginConversation *gtkconv)
{
	char *who;

	who = g_object_get_data(G_OBJECT(w), "user_data");

	chat_do_info(gtkconv, who);
}

static void
menu_chat_add_remove_cb(GtkWidget *w, PidginConversation *gtkconv)
{
	PurpleConversation *conv = gtkconv->active_conv;
	PurpleAccount *account;
	PurpleBuddy *b;
	char *name;

	account = purple_conversation_get_account(conv);
	name    = g_object_get_data(G_OBJECT(w), "user_data");
	b       = purple_blist_find_buddy(account, name);

	if (b != NULL)
		pidgin_dialogs_remove_buddy(b);
	else if (account != NULL && purple_account_is_connected(account))
		purple_blist_request_add_buddy(account, name, NULL, NULL);

	gtk_widget_grab_focus(PIDGIN_CONVERSATION(conv)->entry);
}

static char *
get_class_for_user(const char *who)
{
	return g_strconcat("-pidgin-user:", who, NULL);
}

static WebKitDOMNode *
get_mark_for_user(PidginConversation *gtkconv, const char *who)
{
	WebKitDOMDocument *doc;
	WebKitDOMNodeList *nodes;
	WebKitDOMNode *node = NULL;
	gulong len;
	char *tmp;

	doc = webkit_web_view_get_dom_document(WEBKIT_WEB_VIEW(gtkconv->webview));

	tmp = get_class_for_user(who);
	nodes = webkit_dom_document_get_elements_by_class_name(doc, tmp);
	g_free(tmp);

	if (nodes != NULL) {
		len = webkit_dom_node_list_get_length(nodes);
		if (len > 0)
			node = webkit_dom_node_list_item(nodes, len - 1);
	}

	g_object_unref(nodes);

	return node;
}

static void
menu_last_said_cb(GtkWidget *w, PidginConversation *gtkconv)
{
	WebKitDOMNode *node;
	const char *who;

	who = g_object_get_data(G_OBJECT(w), "user_data");
	node = get_mark_for_user(gtkconv, who);

	if (node != NULL)
		webkit_dom_element_scroll_into_view(WEBKIT_DOM_ELEMENT(node), TRUE);
	else
		g_return_if_reached();
}

static GtkWidget *
create_chat_menu(PurpleChatConversation *chat, const char *who, PurpleConnection *gc)
{
	static GtkWidget *menu = NULL;
	PurpleProtocol *protocol = NULL;
	PurpleConversation *conv = PURPLE_CONVERSATION(chat);
	PurpleAccount *account = purple_conversation_get_account(conv);
	gboolean is_me = FALSE;
	GtkWidget *button;
	PurpleBuddy *buddy = NULL;

	if (gc != NULL)
		protocol = purple_connection_get_protocol(gc);

	/*
	 * If a menu already exists, destroy it before creating a new one,
	 * thus freeing-up the memory it occupied.
	 */
	if (menu)
		gtk_widget_destroy(menu);

	if (!strcmp(purple_chat_conversation_get_nick(chat), purple_normalize(account, who)))
		is_me = TRUE;

	menu = gtk_menu_new();

	if (!is_me) {
		button = pidgin_new_item_from_stock(menu, _("IM"), PIDGIN_STOCK_TOOLBAR_MESSAGE_NEW,
					G_CALLBACK(menu_chat_im_cb), PIDGIN_CONVERSATION(conv), 0, 0, NULL);

		if (gc == NULL)
			gtk_widget_set_sensitive(button, FALSE);
		else
			g_object_set_data_full(G_OBJECT(button), "user_data", g_strdup(who), g_free);


		if (protocol && PURPLE_PROTOCOL_IMPLEMENTS(protocol, XFER_IFACE, send))
		{
			gboolean can_receive_file = TRUE;

			button = pidgin_new_item_from_stock(menu, _("Send File"),
				PIDGIN_STOCK_TOOLBAR_SEND_FILE, G_CALLBACK(menu_chat_send_file_cb),
				PIDGIN_CONVERSATION(conv), 0, 0, NULL);

			if (gc == NULL || protocol == NULL)
				can_receive_file = FALSE;
			else {
				gchar *real_who = NULL;
				real_who = purple_protocol_chat_iface_get_user_real_name(protocol, gc,
					purple_chat_conversation_get_id(chat), who);
				if (!(!PURPLE_PROTOCOL_IMPLEMENTS(protocol, XFER_IFACE, can_receive) ||
						purple_protocol_xfer_iface_can_receive(protocol, gc, real_who ? real_who : who)))
					can_receive_file = FALSE;
				g_free(real_who);
			}

			if (!can_receive_file)
				gtk_widget_set_sensitive(button, FALSE);
			else
				g_object_set_data_full(G_OBJECT(button), "user_data", g_strdup(who), g_free);
		}


		if (purple_chat_conversation_is_ignored_user(chat, who))
			button = pidgin_new_item_from_stock(menu, _("Un-Ignore"), PIDGIN_STOCK_IGNORE,
							G_CALLBACK(ignore_cb), PIDGIN_CONVERSATION(conv), 0, 0, NULL);
		else
			button = pidgin_new_item_from_stock(menu, _("Ignore"), PIDGIN_STOCK_IGNORE,
							G_CALLBACK(ignore_cb), PIDGIN_CONVERSATION(conv), 0, 0, NULL);

		if (gc == NULL)
			gtk_widget_set_sensitive(button, FALSE);
		else
			g_object_set_data_full(G_OBJECT(button), "user_data", g_strdup(who), g_free);
	}

	if (protocol && PURPLE_PROTOCOL_IMPLEMENTS(protocol, SERVER_IFACE, get_info)) {
		button = pidgin_new_item_from_stock(menu, _("Info"), PIDGIN_STOCK_TOOLBAR_USER_INFO,
						G_CALLBACK(menu_chat_info_cb), PIDGIN_CONVERSATION(conv), 0, 0, NULL);

		if (gc == NULL)
			gtk_widget_set_sensitive(button, FALSE);
		else
			g_object_set_data_full(G_OBJECT(button), "user_data", g_strdup(who), g_free);
	}

	if (!is_me && protocol && !(purple_protocol_get_options(protocol) & OPT_PROTO_UNIQUE_CHATNAME)) {
		if ((buddy = purple_blist_find_buddy(account, who)) != NULL)
			button = pidgin_new_item_from_stock(menu, _("Remove"), GTK_STOCK_REMOVE,
						G_CALLBACK(menu_chat_add_remove_cb), PIDGIN_CONVERSATION(conv), 0, 0, NULL);
		else
			button = pidgin_new_item_from_stock(menu, _("Add"), GTK_STOCK_ADD,
						G_CALLBACK(menu_chat_add_remove_cb), PIDGIN_CONVERSATION(conv), 0, 0, NULL);

		if (gc == NULL)
			gtk_widget_set_sensitive(button, FALSE);
		else
			g_object_set_data_full(G_OBJECT(button), "user_data", g_strdup(who), g_free);
	}

	button = pidgin_new_item_from_stock(menu, _("Last Said"), GTK_STOCK_INDEX,
						G_CALLBACK(menu_last_said_cb), PIDGIN_CONVERSATION(conv), 0, 0, NULL);
	g_object_set_data_full(G_OBJECT(button), "user_data", g_strdup(who), g_free);
	if (!get_mark_for_user(PIDGIN_CONVERSATION(conv), who))
		gtk_widget_set_sensitive(button, FALSE);

	if (buddy != NULL)
	{
		if (purple_account_is_connected(account))
			pidgin_append_blist_node_proto_menu(menu, purple_account_get_connection(account),
												  (PurpleBlistNode *)buddy);
		pidgin_append_blist_node_extended_menu(menu, (PurpleBlistNode *)buddy);
		gtk_widget_show_all(menu);
	}

	return menu;
}


static gint
gtkconv_chat_popup_menu_cb(GtkWidget *widget, PidginConversation *gtkconv)
{
	PurpleConversation *conv = gtkconv->active_conv;
	PidginChatPane *gtkchat;
	PurpleConnection *gc;
	PurpleAccount *account;
	GtkTreeSelection *sel;
	GtkTreeIter iter;
	GtkTreeModel *model;
	GtkWidget *menu;
	gchar *who;

	gtkconv = PIDGIN_CONVERSATION(conv);
	gtkchat = gtkconv->u.chat;
	account = purple_conversation_get_account(conv);
	gc      = purple_account_get_connection(account);

	model = gtk_tree_view_get_model(GTK_TREE_VIEW(gtkchat->list));

	sel = gtk_tree_view_get_selection(GTK_TREE_VIEW(gtkchat->list));
	if(!gtk_tree_selection_get_selected(sel, NULL, &iter))
		return FALSE;

	gtk_tree_model_get(GTK_TREE_MODEL(model), &iter, CHAT_USERS_NAME_COLUMN, &who, -1);
	menu = create_chat_menu (PURPLE_CHAT_CONVERSATION(conv), who, gc);
	gtk_menu_popup(GTK_MENU(menu), NULL, NULL,
				   pidgin_treeview_popup_menu_position_func, widget,
				   0, GDK_CURRENT_TIME);
	g_free(who);

	return TRUE;
}


static gint
right_click_chat_cb(GtkWidget *widget, GdkEventButton *event,
					PidginConversation *gtkconv)
{
	PurpleConversation *conv = gtkconv->active_conv;
	PidginChatPane *gtkchat;
	PurpleConnection *gc;
	PurpleAccount *account;
	GtkTreePath *path;
	GtkTreeIter iter;
	GtkTreeModel *model;
	GtkTreeViewColumn *column;
	gchar *who;
	int x, y;

	gtkchat = gtkconv->u.chat;
	account = purple_conversation_get_account(conv);
	gc      = purple_account_get_connection(account);

	model = gtk_tree_view_get_model(GTK_TREE_VIEW(gtkchat->list));

	gtk_tree_view_get_path_at_pos(GTK_TREE_VIEW(gtkchat->list),
								  event->x, event->y, &path, &column, &x, &y);

	if (path == NULL)
		return FALSE;

	gtk_tree_selection_select_path(GTK_TREE_SELECTION(
			gtk_tree_view_get_selection(GTK_TREE_VIEW(gtkchat->list))), path);
	gtk_tree_view_set_cursor(GTK_TREE_VIEW(gtkchat->list),
							 path, NULL, FALSE);
	gtk_widget_grab_focus(GTK_WIDGET(gtkchat->list));

	gtk_tree_model_get_iter(GTK_TREE_MODEL(model), &iter, path);
	gtk_tree_model_get(GTK_TREE_MODEL(model), &iter, CHAT_USERS_NAME_COLUMN, &who, -1);

	/* emit chat-nick-clicked signal */
	if (event->type == GDK_BUTTON_PRESS) {
		gint plugin_return = GPOINTER_TO_INT(purple_signal_emit_return_1(
					pidgin_conversations_get_handle(), "chat-nick-clicked",
					conv, who, event->button));
		if (plugin_return)
			goto handled;
	}

	if (event->button == 1 && event->type == GDK_2BUTTON_PRESS) {
		chat_do_im(gtkconv, who);
	} else if (event->button == 2 && event->type == GDK_BUTTON_PRESS) {
		/* Move to user's anchor */
		WebKitDOMNode *node = get_mark_for_user(gtkconv, who);

		if (node != NULL)
			webkit_dom_element_scroll_into_view(WEBKIT_DOM_ELEMENT(node), TRUE);

	} else if (event->button == 3 && event->type == GDK_BUTTON_PRESS) {
		GtkWidget *menu = create_chat_menu (PURPLE_CHAT_CONVERSATION(conv), who, gc);
		gtk_menu_popup(GTK_MENU(menu), NULL, NULL, NULL, NULL,
					   event->button, event->time);
	}

handled:
	g_free(who);
	gtk_tree_path_free(path);

	return TRUE;
}

static void
activate_list_cb(GtkTreeView *list, GtkTreePath *path, GtkTreeViewColumn *column, PidginConversation *gtkconv)
{
	GtkTreeIter iter;
	GtkTreeModel *model;
	gchar *who;

	model = gtk_tree_view_get_model(GTK_TREE_VIEW(list));

	gtk_tree_model_get_iter(GTK_TREE_MODEL(model), &iter, path);
	gtk_tree_model_get(GTK_TREE_MODEL(model), &iter, CHAT_USERS_NAME_COLUMN, &who, -1);
	chat_do_im(gtkconv, who);

	g_free(who);
}

static void
move_to_next_unread_tab(PidginConversation *gtkconv, gboolean forward)
{
	PidginConversation *next_gtkconv = NULL, *most_active = NULL;
	PidginUnseenState unseen_state = PIDGIN_UNSEEN_NONE;
	PidginConvWindow *win;
	int initial, i, total, diff;

	win   = gtkconv->win;
	initial = gtk_notebook_page_num(GTK_NOTEBOOK(win->notebook),
	                                gtkconv->tab_cont);
	total = pidgin_conv_window_get_gtkconv_count(win);
	/* By adding total here, the moduli calculated later will always have two
	 * positive arguments. x % y where x < 0 is not guaranteed to return a
	 * positive number.
	 */
	diff = (forward ? 1 : -1) + total;

	for (i = (initial + diff) % total; i != initial; i = (i + diff) % total) {
		next_gtkconv = pidgin_conv_window_get_gtkconv_at_index(win, i);
		if (next_gtkconv->unseen_state > unseen_state) {
			most_active = next_gtkconv;
			unseen_state = most_active->unseen_state;
			if(PIDGIN_UNSEEN_NICK == unseen_state) /* highest possible state */
				break;
		}
	}

	if (most_active == NULL) { /* no new messages */
		i = (i + diff) % total;
		most_active = pidgin_conv_window_get_gtkconv_at_index(win, i);
	}

	if (most_active != NULL && most_active != gtkconv)
		pidgin_conv_window_switch_gtkconv(win, most_active);
}

static gboolean
gtkconv_cycle_focus(PidginConversation *gtkconv, GtkDirectionType dir)
{
	PurpleConversation *conv = gtkconv->active_conv;
	gboolean chat = PURPLE_IS_CHAT_CONVERSATION(conv);
	GtkWidget *next = NULL;
	struct {
		GtkWidget *from;
		GtkWidget *to;
	} transitions[] = {
		{gtkconv->entry, gtkconv->webview},
		{gtkconv->webview, chat ? gtkconv->u.chat->list : gtkconv->entry},
		{chat ? gtkconv->u.chat->list : NULL, gtkconv->entry},
		{NULL, NULL}
	}, *ptr;

	for (ptr = transitions; !next && ptr->from; ptr++) {
		GtkWidget *from, *to;
		if (dir == GTK_DIR_TAB_FORWARD) {
			from = ptr->from;
			to = ptr->to;
		} else {
			from = ptr->to;
			to = ptr->from;
		}
		if (gtk_widget_is_focus(from))
			next = to;
	}

	if (next)
		gtk_widget_grab_focus(next);
	return !!next;
}

static void
update_typing_inserting(PidginConversation *gtkconv)
{
	gboolean is_empty;

	g_return_if_fail(gtkconv != NULL);

	is_empty = pidgin_webview_is_empty(PIDGIN_WEBVIEW(gtkconv->entry));

	got_typing_keypress(gtkconv, is_empty);
}

static gboolean
update_typing_deleting_cb(PidginConversation *gtkconv)
{
	PurpleIMConversation *im = PURPLE_IM_CONVERSATION(gtkconv->active_conv);
	gboolean is_empty = pidgin_webview_is_empty(PIDGIN_WEBVIEW(gtkconv->entry));

	if (!is_empty) {
		/* We deleted all the text, so turn off typing. */
		purple_im_conversation_stop_send_typed_timeout(im);

		purple_serv_send_typing(purple_conversation_get_connection(gtkconv->active_conv),
						 purple_conversation_get_name(gtkconv->active_conv),
						 PURPLE_IM_NOT_TYPING);
	}
	else {
		/* We're deleting, but not all of it, so it counts as typing. */
		got_typing_keypress(gtkconv, FALSE);
	}

	return FALSE;
}

static void
update_typing_deleting(PidginConversation *gtkconv)
{
	gboolean is_empty;

	g_return_if_fail(gtkconv != NULL);

	is_empty = pidgin_webview_is_empty(PIDGIN_WEBVIEW(gtkconv->entry));

	if (!is_empty)
		purple_timeout_add(0, (GSourceFunc)update_typing_deleting_cb, gtkconv);
}

static gboolean
conv_keypress_common(PidginConversation *gtkconv, GdkEventKey *event)
{
	PidginConvWindow *win;
	int curconv;

	win     = gtkconv->win;
	curconv = gtk_notebook_get_current_page(GTK_NOTEBOOK(win->notebook));

	/* clear any tooltips */
	pidgin_tooltip_destroy();

	/* If CTRL was held down... */
	if (event->state & GDK_CONTROL_MASK) {
		switch (event->keyval) {
			case GDK_KEY_Page_Down:
			case GDK_KEY_KP_Page_Down:
			case ']':
				if (!pidgin_conv_window_get_gtkconv_at_index(win, curconv + 1))
					gtk_notebook_set_current_page(GTK_NOTEBOOK(win->notebook), 0);
				else
					gtk_notebook_set_current_page(GTK_NOTEBOOK(win->notebook), curconv + 1);
				return TRUE;
				break;

			case GDK_KEY_Page_Up:
			case GDK_KEY_KP_Page_Up:
			case '[':
				if (!pidgin_conv_window_get_gtkconv_at_index(win, curconv - 1))
					gtk_notebook_set_current_page(GTK_NOTEBOOK(win->notebook), -1);
				else
					gtk_notebook_set_current_page(GTK_NOTEBOOK(win->notebook), curconv - 1);
				return TRUE;
				break;

			case GDK_KEY_Tab:
			case GDK_KEY_KP_Tab:
			case GDK_KEY_ISO_Left_Tab:
				if (event->state & GDK_SHIFT_MASK) {
					move_to_next_unread_tab(gtkconv, FALSE);
				} else {
					move_to_next_unread_tab(gtkconv, TRUE);
				}

				return TRUE;
				break;

			case GDK_KEY_comma:
				gtk_notebook_reorder_child(GTK_NOTEBOOK(win->notebook),
						gtk_notebook_get_nth_page(GTK_NOTEBOOK(win->notebook), curconv),
						curconv - 1);
				return TRUE;
				break;

			case GDK_KEY_period:
				gtk_notebook_reorder_child(GTK_NOTEBOOK(win->notebook),
						gtk_notebook_get_nth_page(GTK_NOTEBOOK(win->notebook), curconv),
						(curconv + 1) % gtk_notebook_get_n_pages(GTK_NOTEBOOK(win->notebook)));
				return TRUE;
				break;
			case GDK_KEY_F6:
				if (gtkconv_cycle_focus(gtkconv, event->state & GDK_SHIFT_MASK ? GTK_DIR_TAB_BACKWARD : GTK_DIR_TAB_FORWARD))
					return TRUE;
				break;
		} /* End of switch */
	}

	/* If ALT (or whatever) was held down... */
	else if (event->state & GDK_MOD1_MASK)
	{
		if (event->keyval > '0' && event->keyval <= '9')
		{
			guint switchto = event->keyval - '1';
			if (switchto < pidgin_conv_window_get_gtkconv_count(win))
				gtk_notebook_set_current_page(GTK_NOTEBOOK(win->notebook), switchto);

			return TRUE;
		}
	}

	/* If neither CTRL nor ALT were held down... */
	else
	{
		switch (event->keyval) {
		case GDK_KEY_F2:
			if (gtk_widget_is_focus(GTK_WIDGET(win->notebook))) {
				infopane_entry_activate(gtkconv);
				return TRUE;
			}
			break;
		case GDK_KEY_F6:
			if (gtkconv_cycle_focus(gtkconv, event->state & GDK_SHIFT_MASK ? GTK_DIR_TAB_BACKWARD : GTK_DIR_TAB_FORWARD))
				return TRUE;
			break;
		}
	}
	return FALSE;
}

static gboolean
entry_key_press_cb(GtkWidget *entry, GdkEventKey *event, gpointer data)
{
	PurpleConversation *conv;
	PidginConversation *gtkconv;

	gtkconv  = (PidginConversation *)data;
	conv     = gtkconv->active_conv;

	if (conv_keypress_common(gtkconv, event))
		return TRUE;

	/* If CTRL was held down... */
	if (event->state & GDK_CONTROL_MASK) {
		switch (event->keyval) {
			case GDK_KEY_Up:
				if (!gtkconv->send_history)
					break;

				if (gtkconv->entry != entry)
					break;

				if (!gtkconv->send_history->prev) {
					g_free(gtkconv->send_history->data);

					gtkconv->send_history->data =
						pidgin_webview_get_body_html(PIDGIN_WEBVIEW(gtkconv->entry));
				}

				if (gtkconv->send_history->next && gtkconv->send_history->next->data) {
					GObject *object;
#if 0
					/* TODO WebKit: maybe not necessary? */
					GtkTextIter iter;
					GtkTextBuffer *buffer = gtk_text_view_get_buffer(GTK_TEXT_VIEW(gtkconv->entry));
#endif

					gtkconv->send_history = gtkconv->send_history->next;

					/* Block the signal to prevent application of default formatting. */
					object = g_object_ref(G_OBJECT(gtkconv->entry));
					g_signal_handlers_block_matched(object, G_SIGNAL_MATCH_DATA,
					                                0, 0, NULL, NULL, gtkconv);
					/* Clear the formatting. */
					pidgin_webview_clear_formatting(PIDGIN_WEBVIEW(gtkconv->entry));
					/* Unblock the signal. */
					g_signal_handlers_unblock_matched(object, G_SIGNAL_MATCH_DATA,
					                                  0, 0, NULL, NULL, gtkconv);
					g_object_unref(object);

					pidgin_webview_load_html_string(PIDGIN_WEBVIEW(gtkconv->entry),
					                             gtkconv->send_history->data);
					/* this is mainly just a hack so the formatting at the
					 * cursor gets picked up. */
#if 0
					/* TODO WebKit: maybe not necessary? */
					gtk_text_buffer_get_end_iter(buffer, &iter);
					gtk_text_buffer_move_mark_by_name(buffer, "insert", &iter);
#endif
				}

				return TRUE;
				break;

			case GDK_KEY_Down:
				if (!gtkconv->send_history)
					break;

				if (gtkconv->entry != entry)
					break;

				if (gtkconv->send_history->prev && gtkconv->send_history->prev->data) {
					GObject *object;
#if 0
					/* TODO WebKit: maybe not necessary? */
					GtkTextIter iter;
					GtkTextBuffer *buffer = gtk_text_view_get_buffer(GTK_TEXT_VIEW(gtkconv->entry));
#endif

					gtkconv->send_history = gtkconv->send_history->prev;

					/* Block the signal to prevent application of default formatting. */
					object = g_object_ref(G_OBJECT(gtkconv->entry));
					g_signal_handlers_block_matched(object, G_SIGNAL_MATCH_DATA,
					                                0, 0, NULL, NULL, gtkconv);
					/* Clear the formatting. */
					pidgin_webview_clear_formatting(PIDGIN_WEBVIEW(gtkconv->entry));
					/* Unblock the signal. */
					g_signal_handlers_unblock_matched(object, G_SIGNAL_MATCH_DATA,
					                                  0, 0, NULL, NULL, gtkconv);
					g_object_unref(object);

					pidgin_webview_load_html_string(PIDGIN_WEBVIEW(gtkconv->entry),
					                             gtkconv->send_history->data);
					/* this is mainly just a hack so the formatting at the
					 * cursor gets picked up. */
					if (*(char *)gtkconv->send_history->data) {
#if 0
					/* TODO WebKit: maybe not necessary? */
						gtk_text_buffer_get_end_iter(buffer, &iter);
						gtk_text_buffer_move_mark_by_name(buffer, "insert", &iter);
#endif
					} else {
						/* Restore the default formatting */
						default_formatize(gtkconv);
					}
				}

				return TRUE;
				break;
		} /* End of switch */
	}

	/* If ALT (or whatever) was held down... */
	else if (event->state & GDK_MOD1_MASK) 	{

	}

	/* If neither CTRL nor ALT were held down... */
	else {
		switch (event->keyval) {
		case GDK_KEY_Tab:
		case GDK_KEY_KP_Tab:
		case GDK_KEY_ISO_Left_Tab:
			if (gtkconv->entry != entry)
				break;
			{
				gint plugin_return;
				plugin_return = GPOINTER_TO_INT(purple_signal_emit_return_1(
							pidgin_conversations_get_handle(), "chat-nick-autocomplete",
							conv, event->state & GDK_SHIFT_MASK));
				return plugin_return ? TRUE : tab_complete(conv);
			}
			break;

		case GDK_KEY_Page_Up:
		case GDK_KEY_KP_Page_Up:
			pidgin_webview_page_up(PIDGIN_WEBVIEW(gtkconv->webview));
			return TRUE;
			break;

		case GDK_KEY_Page_Down:
		case GDK_KEY_KP_Page_Down:
			pidgin_webview_page_down(PIDGIN_WEBVIEW(gtkconv->webview));
			return TRUE;
			break;

		case GDK_KEY_KP_Enter:
		case GDK_KEY_Return:
			send_cb(entry, gtkconv);
			return TRUE;
			break;

		}
	}

	if (PURPLE_IS_IM_CONVERSATION(conv) &&
			purple_prefs_get_bool("/purple/conversations/im/send_typing")) {

		switch (event->keyval) {
		case GDK_KEY_BackSpace:
		case GDK_KEY_Delete:
		case GDK_KEY_KP_Delete:
			update_typing_deleting(gtkconv);
			break;
		default:
			update_typing_inserting(gtkconv);
		}
	}

	return FALSE;
}

/*
 * NOTE:
 *   This guy just kills a single right click from being propagated any
 *   further.  I  have no idea *why* we need this, but we do ...  It
 *   prevents right clicks on the GtkTextView in a convo dialog from
 *   going all the way down to the notebook.  I suspect a bug in
 *   GtkTextView, but I'm not ready to point any fingers yet.
 */
static gboolean
entry_stop_rclick_cb(GtkWidget *widget, GdkEventButton *event, gpointer data)
{
	if (event->button == 3 && event->type == GDK_BUTTON_PRESS) {
		/* Right single click */
		g_signal_stop_emission_by_name(G_OBJECT(widget), "button_press_event");

		return TRUE;
	}

	return FALSE;
}

/*
 * If someone tries to type into the conversation backlog of a
 * conversation window then we yank focus from the conversation backlog
 * and give it to the text entry box so that people can type
 * all the live long day and it will get entered into the entry box.
 */
static gboolean
refocus_entry_cb(GtkWidget *widget, GdkEventKey *event, gpointer data)
{
	PidginConversation *gtkconv = data;

	/* If we have a valid key for the conversation display, then exit */
	if ((event->state & GDK_CONTROL_MASK) ||
		(event->keyval == GDK_KEY_F6) ||
		(event->keyval == GDK_KEY_F10) ||
		(event->keyval == GDK_KEY_Menu) ||
		(event->keyval == GDK_KEY_Shift_L) ||
		(event->keyval == GDK_KEY_Shift_R) ||
		(event->keyval == GDK_KEY_Control_L) ||
		(event->keyval == GDK_KEY_Control_R) ||
		(event->keyval == GDK_KEY_Escape) ||
		(event->keyval == GDK_KEY_Up) ||
		(event->keyval == GDK_KEY_Down) ||
		(event->keyval == GDK_KEY_Left) ||
		(event->keyval == GDK_KEY_Right) ||
		(event->keyval == GDK_KEY_Page_Up) ||
		(event->keyval == GDK_KEY_KP_Page_Up) ||
		(event->keyval == GDK_KEY_Page_Down) ||
		(event->keyval == GDK_KEY_KP_Page_Down) ||
		(event->keyval == GDK_KEY_Home) ||
		(event->keyval == GDK_KEY_End) ||
		(event->keyval == GDK_KEY_Tab) ||
		(event->keyval == GDK_KEY_KP_Tab) ||
		(event->keyval == GDK_KEY_ISO_Left_Tab))
	{
		if (event->type == GDK_KEY_PRESS)
			return conv_keypress_common(gtkconv, event);
		return FALSE;
	}

	gtk_widget_grab_focus(gtkconv->entry);
	gtk_widget_event(gtkconv->entry, (GdkEvent *)event);

	return TRUE;
}

static void
regenerate_options_items(PidginConvWindow *win);

void
pidgin_conv_switch_active_conversation(PurpleConversation *conv)
{
	PidginConversation *gtkconv;
	PurpleConversation *old_conv;
	PidginWebView *entry;
	PurpleConnectionFlags features;

	g_return_if_fail(conv != NULL);

	gtkconv = PIDGIN_CONVERSATION(conv);
	old_conv = gtkconv->active_conv;

	purple_debug_info("gtkconv", "setting active conversation on toolbar %p\n",
		conv);

	if (old_conv == conv)
		return;

	purple_conversation_close_logs(old_conv);
	gtkconv->active_conv = conv;

	pidgin_webview_switch_active_conversation(
		PIDGIN_WEBVIEW(gtkconv->entry), conv);
	pidgin_webview_switch_active_conversation(
		PIDGIN_WEBVIEW(gtkconv->webview), conv);
	purple_conversation_set_logging(conv,
		gtk_toggle_action_get_active(GTK_TOGGLE_ACTION(gtkconv->win->menu->logging)));

	entry = PIDGIN_WEBVIEW(gtkconv->entry);

	features = purple_conversation_get_features(conv);
	if (!(features & PURPLE_CONNECTION_FLAG_HTML))
		pidgin_webview_clear_formatting(PIDGIN_WEBVIEW(gtkconv->entry));
	else if (features & PURPLE_CONNECTION_FLAG_FORMATTING_WBFO &&
	         !(purple_conversation_get_features(old_conv) & PURPLE_CONNECTION_FLAG_FORMATTING_WBFO))
	{
		/* The old conversation allowed formatting on parts of the
		 * buffer, but the new one only allows it on the whole
		 * buffer.  This code saves the formatting from the current
		 * position of the cursor, clears the formatting, then
		 * applies the saved formatting to the entire buffer. */

		gboolean bold;
		gboolean italic;
		gboolean underline;
		gboolean strike;
		char *fontface   = pidgin_webview_get_current_fontface(entry);
		char *forecolor  = pidgin_webview_get_current_forecolor(entry);
		char *backcolor  = pidgin_webview_get_current_backcolor(entry);
#if 0
		/* TODO WebKit: Do we need this again? */
		char *background = pidgin_webview_get_current_background(entry);
#endif
		gint fontsize    = pidgin_webview_get_current_fontsize(entry);
		gboolean bold2;
		gboolean italic2;
		gboolean underline2;
		gboolean strike2;

		pidgin_webview_get_current_format(entry, &bold, &italic, &underline, &strike);

		/* Clear existing formatting */
		pidgin_webview_clear_formatting(entry);

		/* Apply saved formatting to the whole buffer. */

		pidgin_webview_get_current_format(entry, &bold2, &italic2, &underline2, &strike2);

		if (bold != bold2)
			pidgin_webview_toggle_bold(entry);

		if (italic != italic2)
			pidgin_webview_toggle_italic(entry);

		if (underline != underline2)
			pidgin_webview_toggle_underline(entry);

		if (strike != strike2)
			pidgin_webview_toggle_strike(entry);

		pidgin_webview_toggle_fontface(entry, fontface);

		if (!(features & PURPLE_CONNECTION_FLAG_NO_FONTSIZE))
			pidgin_webview_font_set_size(entry, fontsize);

		pidgin_webview_toggle_forecolor(entry, forecolor);

		if (!(features & PURPLE_CONNECTION_FLAG_NO_BGCOLOR))
		{
			pidgin_webview_toggle_backcolor(entry, backcolor);
#if 0
			pidgin_webview_toggle_background(entry, background);
#endif
		}

		g_free(fontface);
		g_free(forecolor);
		g_free(backcolor);
#if 0
		g_free(background);
#endif
	}
	else
	{
		/* This is done in default_formatize, which is called from clear_formatting_cb,
		 * which is (obviously) a clear_formatting signal handler.  However, if we're
		 * here, we didn't call pidgin_webview_clear_formatting() (because we want to
		 * preserve the formatting exactly as it is), so we have to do this now. */
		pidgin_webview_set_whole_buffer_formatting_only(entry,
			(features & PURPLE_CONNECTION_FLAG_FORMATTING_WBFO));
	}

	purple_signal_emit(pidgin_conversations_get_handle(), "conversation-switched", conv);

	gray_stuff_out(gtkconv);
	update_typing_icon(gtkconv);
	g_object_set_data(G_OBJECT(entry), "transient_buddy", NULL);
	regenerate_options_items(gtkconv->win);

	gtk_window_set_title(GTK_WINDOW(gtkconv->win->window),
	                     gtk_label_get_text(GTK_LABEL(gtkconv->tab_label)));
}

static void
menu_conv_sel_send_cb(GObject *m, gpointer data)
{
	PurpleAccount *account = g_object_get_data(m, "purple_account");
	gchar *name = g_object_get_data(m, "purple_buddy_name");
	PurpleIMConversation *im;

	if (gtk_check_menu_item_get_active((GtkCheckMenuItem*) m) == FALSE)
		return;

	im = purple_im_conversation_new(account, name);
	pidgin_conv_switch_active_conversation(PURPLE_CONVERSATION(im));
}

/**************************************************************************
 * A bunch of buddy icon functions
 **************************************************************************/

static GList *get_protocol_icon_list(PurpleAccount *account)
{
	GList *l = NULL;
	PurpleProtocol *protocol =
			purple_protocols_find(purple_account_get_protocol_id(account));
	const char *protoname = purple_protocol_class_list_icon(protocol, account, NULL);
	l = g_hash_table_lookup(protocol_lists, protoname);
	if (l)
		return l;

	l = g_list_prepend(l, pidgin_create_protocol_icon(account, PIDGIN_PROTOCOL_ICON_LARGE));
	l = g_list_prepend(l, pidgin_create_protocol_icon(account, PIDGIN_PROTOCOL_ICON_MEDIUM));
	l = g_list_prepend(l, pidgin_create_protocol_icon(account, PIDGIN_PROTOCOL_ICON_SMALL));

	g_hash_table_insert(protocol_lists, g_strdup(protoname), l);
	return l;
}

static GList *
pidgin_conv_get_tab_icons(PurpleConversation *conv)
{
	PurpleAccount *account = NULL;
	const char *name = NULL;

	g_return_val_if_fail(conv != NULL, NULL);

	account = purple_conversation_get_account(conv);
	name = purple_conversation_get_name(conv);

	g_return_val_if_fail(account != NULL, NULL);
	g_return_val_if_fail(name != NULL, NULL);

	/* Use the buddy icon, if possible */
	if (PURPLE_IS_IM_CONVERSATION(conv)) {
		PurpleBuddy *b = purple_blist_find_buddy(account, name);
		if (b != NULL) {
			PurplePresence *p;
			p = purple_buddy_get_presence(b);
			if (purple_presence_is_status_primitive_active(p, PURPLE_STATUS_AWAY))
				return away_list;
			if (purple_presence_is_status_primitive_active(p, PURPLE_STATUS_UNAVAILABLE))
				return busy_list;
			if (purple_presence_is_status_primitive_active(p, PURPLE_STATUS_EXTENDED_AWAY))
				return xa_list;
			if (purple_presence_is_status_primitive_active(p, PURPLE_STATUS_OFFLINE))
				return offline_list;
			else
				return available_list;
		}
	}

	return get_protocol_icon_list(account);
}

static const char *
pidgin_conv_get_icon_stock(PurpleConversation *conv)
{
	PurpleAccount *account = NULL;
	const char *stock = NULL;

	g_return_val_if_fail(conv != NULL, NULL);

	account = purple_conversation_get_account(conv);
	g_return_val_if_fail(account != NULL, NULL);

	/* Use the buddy icon, if possible */
	if (PURPLE_IS_IM_CONVERSATION(conv)) {
		const char *name = NULL;
		PurpleBuddy *b;
		name = purple_conversation_get_name(conv);
		b = purple_blist_find_buddy(account, name);
		if (b != NULL) {
			PurplePresence *p = purple_buddy_get_presence(b);
			PurpleStatus *active = purple_presence_get_active_status(p);
			PurpleStatusType *type = purple_status_get_status_type(active);
			PurpleStatusPrimitive prim = purple_status_type_get_primitive(type);
			stock = pidgin_stock_id_from_status_primitive(prim);
		} else {
			stock = PIDGIN_STOCK_STATUS_PERSON;
		}
	} else {
		stock = PIDGIN_STOCK_STATUS_CHAT;
	}

	return stock;
}

static GdkPixbuf *
pidgin_conv_get_icon(PurpleConversation *conv, GtkWidget *parent, const char *icon_size)
{
	PurpleAccount *account = NULL;
	const char *name = NULL;
	const char *stock = NULL;
	GdkPixbuf *status = NULL;
	PurpleBlistUiOps *ops = purple_blist_get_ui_ops();
	GtkIconSize size;

	g_return_val_if_fail(conv != NULL, NULL);

	account = purple_conversation_get_account(conv);
	name = purple_conversation_get_name(conv);

	g_return_val_if_fail(account != NULL, NULL);
	g_return_val_if_fail(name != NULL, NULL);

	/* Use the buddy icon, if possible */
	if (PURPLE_IS_IM_CONVERSATION(conv)) {
		PurpleBuddy *b = purple_blist_find_buddy(account, name);
		if (b != NULL) {
			/* I hate this hack.  It fixes a bug where the pending message icon
			 * displays in the conv tab even though it shouldn't.
			 * A better solution would be great. */
			if (ops && ops->update)
				ops->update(NULL, (PurpleBlistNode*)b);
		}
	}

	stock = pidgin_conv_get_icon_stock(conv);
	size = gtk_icon_size_from_name(icon_size);
	status = gtk_widget_render_icon (parent, stock, size, "GtkWidget");
	return status;
}

GdkPixbuf *
pidgin_conv_get_tab_icon(PurpleConversation *conv, gboolean small_icon)
{
	const char *icon_size = small_icon ? PIDGIN_ICON_SIZE_TANGO_MICROSCOPIC : PIDGIN_ICON_SIZE_TANGO_EXTRA_SMALL;
	return pidgin_conv_get_icon(conv, PIDGIN_CONVERSATION(conv)->icon, icon_size);
}


static void
update_tab_icon(PurpleConversation *conv)
{
	PidginConversation *gtkconv;
	PidginConvWindow *win;
	GList *l;
	GdkPixbuf *emblem = NULL;
	const char *status = NULL;
	const char *infopane_status = NULL;

	g_return_if_fail(conv != NULL);

	gtkconv = PIDGIN_CONVERSATION(conv);
	win = gtkconv->win;
	if (conv != gtkconv->active_conv)
		return;

	status = infopane_status = pidgin_conv_get_icon_stock(conv);

	if (PURPLE_IS_IM_CONVERSATION(conv)) {
		PurpleBuddy *b = purple_blist_find_buddy(purple_conversation_get_account(conv), purple_conversation_get_name(conv));
		if (b)
			emblem = pidgin_blist_get_emblem((PurpleBlistNode*)b);
	}

	g_return_if_fail(status != NULL);

	g_object_set(G_OBJECT(gtkconv->icon), "stock", status, NULL);
	g_object_set(G_OBJECT(gtkconv->menu_icon), "stock", status, NULL);

	gtk_list_store_set(GTK_LIST_STORE(gtkconv->infopane_model),
			&(gtkconv->infopane_iter),
			CONV_ICON_COLUMN, infopane_status, -1);

	gtk_list_store_set(GTK_LIST_STORE(gtkconv->infopane_model),
			&(gtkconv->infopane_iter),
			CONV_EMBLEM_COLUMN, emblem, -1);
	if (emblem)
		g_object_unref(emblem);

	if (purple_prefs_get_bool(PIDGIN_PREFS_ROOT "/blist/show_protocol_icons")) {
		emblem = pidgin_create_protocol_icon(purple_conversation_get_account(gtkconv->active_conv), PIDGIN_PROTOCOL_ICON_SMALL);
	} else {
		emblem = NULL;
	}

	gtk_list_store_set(GTK_LIST_STORE(gtkconv->infopane_model),
			&(gtkconv->infopane_iter),
			CONV_PROTOCOL_ICON_COLUMN, emblem, -1);
	if (emblem)
		g_object_unref(emblem);

	/* XXX seanegan Why do I have to do this? */
	gtk_widget_queue_resize(gtkconv->infopane);
	gtk_widget_queue_draw(gtkconv->infopane);

	if (pidgin_conv_window_is_active_conversation(conv) &&
		(!PURPLE_IS_IM_CONVERSATION(conv) || gtkconv->u.im->anim == NULL))
	{
		l = pidgin_conv_get_tab_icons(conv);

		gtk_window_set_icon_list(GTK_WINDOW(win->window), l);
	}
}

#if 0
/* This gets added as an idle handler when doing something that
 * redraws the icon. It sets the auto_resize gboolean to TRUE.
 * This way, when the size_allocate callback gets triggered, it notices
 * that this is an autoresize, and after the main loop iterates, it
 * gets set back to FALSE
 */
static gboolean reset_auto_resize_cb(gpointer data)
{
	PidginConversation *gtkconv = (PidginConversation *)data;
	gtkconv->auto_resize = FALSE;
	return FALSE;
}
#endif

static gboolean
redraw_icon(gpointer data)
{
	PidginConversation *gtkconv = (PidginConversation *)data;
	PurpleConversation *conv = gtkconv->active_conv;
	PurpleAccount *account;

	GdkPixbuf *buf;
	GdkPixbuf *scale;
	gint delay;
	int scale_width, scale_height;
	int size;

	gtkconv = PIDGIN_CONVERSATION(conv);
	account = purple_conversation_get_account(conv);

	if (!(account && purple_account_get_connection(account))) {
		gtkconv->u.im->icon_timer = 0;
		return FALSE;
	}

	gdk_pixbuf_animation_iter_advance(gtkconv->u.im->iter, NULL);
	buf = gdk_pixbuf_animation_iter_get_pixbuf(gtkconv->u.im->iter);

	scale_width = gdk_pixbuf_get_width(buf);
	scale_height = gdk_pixbuf_get_height(buf);

	gtk_widget_get_size_request(gtkconv->u.im->icon_container, NULL, &size);
	size = MIN(size, MIN(scale_width, scale_height));
	size = CLAMP(size, BUDDYICON_SIZE_MIN, BUDDYICON_SIZE_MAX);

	if (scale_width == scale_height) {
		scale_width = scale_height = size;
	} else if (scale_height > scale_width) {
		scale_width = size * scale_width / scale_height;
		scale_height = size;
	} else {
		scale_height = size * scale_height / scale_width;
		scale_width = size;
	}

	scale = gdk_pixbuf_scale_simple(buf, scale_width, scale_height,
		GDK_INTERP_BILINEAR);
	if (pidgin_gdk_pixbuf_is_opaque(scale))
		pidgin_gdk_pixbuf_make_round(scale);

	gtk_image_set_from_pixbuf(GTK_IMAGE(gtkconv->u.im->icon), scale);
	g_object_unref(G_OBJECT(scale));
	gtk_widget_queue_draw(gtkconv->u.im->icon);

	delay = gdk_pixbuf_animation_iter_get_delay_time(gtkconv->u.im->iter);

	if (delay < 100)
		delay = 100;

	gtkconv->u.im->icon_timer = g_timeout_add(delay, redraw_icon, gtkconv);

	return FALSE;
}

static void
start_anim(GtkWidget *widget, PidginConversation *gtkconv)
{
	int delay;

	if (gtkconv->u.im->anim == NULL)
		return;

	if (gtkconv->u.im->icon_timer != 0)
		return;

	if (gdk_pixbuf_animation_is_static_image(gtkconv->u.im->anim))
		return;

	delay = gdk_pixbuf_animation_iter_get_delay_time(gtkconv->u.im->iter);

	if (delay < 100)
		delay = 100;

	gtkconv->u.im->icon_timer = g_timeout_add(delay, redraw_icon, gtkconv);
}

static void
remove_icon(GtkWidget *widget, PidginConversation *gtkconv)
{
	GList *children;
	GtkWidget *event;
	PurpleConversation *conv = gtkconv->active_conv;

	g_return_if_fail(conv != NULL);

	gtk_widget_set_size_request(gtkconv->u.im->icon_container, -1, BUDDYICON_SIZE_MIN);
	children = gtk_container_get_children(GTK_CONTAINER(gtkconv->u.im->icon_container));
	if (children) {
		/* We know there's only one child here. It'd be nice to shortcut to the
		   event box, but we can't change the PidginConversation until 3.0 */
		event = (GtkWidget *)children->data;
		gtk_container_remove(GTK_CONTAINER(gtkconv->u.im->icon_container), event);
		g_list_free(children);
	}

	if (gtkconv->u.im->anim != NULL)
		g_object_unref(G_OBJECT(gtkconv->u.im->anim));

	if (gtkconv->u.im->icon_timer != 0)
		g_source_remove(gtkconv->u.im->icon_timer);

	if (gtkconv->u.im->iter != NULL)
		g_object_unref(G_OBJECT(gtkconv->u.im->iter));

	gtkconv->u.im->icon_timer = 0;
	gtkconv->u.im->icon = NULL;
	gtkconv->u.im->anim = NULL;
	gtkconv->u.im->iter = NULL;
	gtkconv->u.im->show_icon = FALSE;
}

static void
saveicon_writefile_cb(void *user_data, const char *filename)
{
	PidginConversation *gtkconv = (PidginConversation *)user_data;
	PurpleIMConversation *im = PURPLE_IM_CONVERSATION(gtkconv->active_conv);
	PurpleBuddyIcon *icon;
	const void *data;
	size_t len;

	icon = purple_im_conversation_get_icon(im);
	data = purple_buddy_icon_get_data(icon, &len);

	if ((len <= 0) || (data == NULL) || !purple_util_write_data_to_file_absolute(filename, data, len)) {
		purple_notify_error(gtkconv, NULL, _("Unable to save icon file to disk."), NULL, NULL);
	}
}

static void
custom_icon_sel_cb(const char *filename, gpointer data)
{
	if (filename) {
		const gchar *name;
		PurpleBuddy *buddy;
		PurpleContact *contact;
		PidginConversation *gtkconv = data;
		PurpleConversation *conv = gtkconv->active_conv;
		PurpleAccount *account = purple_conversation_get_account(conv);

		name = purple_conversation_get_name(conv);
		buddy = purple_blist_find_buddy(account, name);
		if (!buddy) {
			purple_debug_info("custom-icon", "You can only set custom icons for people on your buddylist.\n");
			return;
		}
		contact = purple_buddy_get_contact(buddy);

		purple_buddy_icons_node_set_custom_icon_from_file((PurpleBlistNode*)contact, filename);
	}
}

static void
set_custom_icon_cb(GtkWidget *widget, PidginConversation *gtkconv)
{
	GtkWidget *win = pidgin_buddy_icon_chooser_new(GTK_WINDOW(gtkconv->win->window),
						custom_icon_sel_cb, gtkconv);
	gtk_widget_show_all(win);
}

static void
change_size_cb(GtkWidget *widget, PidginConversation *gtkconv)
{
	int size = 0;
	PurpleConversation *conv = gtkconv->active_conv;
	GSList *buddies;

	gtk_widget_get_size_request(gtkconv->u.im->icon_container, NULL, &size);

	if (size == BUDDYICON_SIZE_MAX) {
		size = BUDDYICON_SIZE_MIN;
	} else {
		size = BUDDYICON_SIZE_MAX;
	}

	gtk_widget_set_size_request(gtkconv->u.im->icon_container, -1, size);
	pidgin_conv_update_buddy_icon(PURPLE_IM_CONVERSATION(conv));

	buddies = purple_blist_find_buddies(purple_conversation_get_account(conv),
			purple_conversation_get_name(conv));
	for (; buddies; buddies = g_slist_delete_link(buddies, buddies)) {
		PurpleBuddy *buddy = buddies->data;
		PurpleContact *contact = purple_buddy_get_contact(buddy);
		purple_blist_node_set_int((PurpleBlistNode*)contact, "pidgin-infopane-iconsize", size);
	}
}

static void
remove_custom_icon_cb(GtkWidget *widget, PidginConversation *gtkconv)
{
	const gchar *name;
	PurpleBuddy *buddy;
	PurpleAccount *account;
	PurpleContact *contact;
	PurpleConversation *conv = gtkconv->active_conv;

	account = purple_conversation_get_account(conv);
	name = purple_conversation_get_name(conv);
	buddy = purple_blist_find_buddy(account, name);
	if (!buddy) {
		return;
	}
	contact = purple_buddy_get_contact(buddy);

	purple_buddy_icons_node_set_custom_icon_from_file((PurpleBlistNode*)contact, NULL);
}

static void
icon_menu_save_cb(GtkWidget *widget, PidginConversation *gtkconv)
{
	PurpleConversation *conv = gtkconv->active_conv;
	const gchar *ext;
	gchar *buf;

	g_return_if_fail(conv != NULL);

	ext = purple_buddy_icon_get_extension(purple_im_conversation_get_icon(PURPLE_IM_CONVERSATION(conv)));

	buf = g_strdup_printf("%s.%s", purple_normalize(purple_conversation_get_account(conv), purple_conversation_get_name(conv)), ext);

	purple_request_file(gtkconv, _("Save Icon"), buf, TRUE,
		G_CALLBACK(saveicon_writefile_cb), NULL,
		purple_request_cpar_from_conversation(conv), gtkconv);

	g_free(buf);
}

static void
stop_anim(GtkWidget *widget, PidginConversation *gtkconv)
{
	if (gtkconv->u.im->icon_timer != 0)
		g_source_remove(gtkconv->u.im->icon_timer);

	gtkconv->u.im->icon_timer = 0;
}


static void
toggle_icon_animate_cb(GtkWidget *w, PidginConversation *gtkconv)
{
	gtkconv->u.im->animate =
		gtk_check_menu_item_get_active(GTK_CHECK_MENU_ITEM(w));

	if (gtkconv->u.im->animate)
		start_anim(NULL, gtkconv);
	else
		stop_anim(NULL, gtkconv);
}

static gboolean
icon_menu(GtkWidget *widget, GdkEventButton *e, PidginConversation *gtkconv)
{
	static GtkWidget *menu = NULL;
	PurpleConversation *conv;
	PurpleBuddy *buddy;

	if (e->button == 1 && e->type == GDK_BUTTON_PRESS) {
		change_size_cb(NULL, gtkconv);
		return TRUE;
	}

	if (e->button != 3 || e->type != GDK_BUTTON_PRESS) {
		return FALSE;
	}

	/*
	 * If a menu already exists, destroy it before creating a new one,
	 * thus freeing-up the memory it occupied.
	 */
	if (menu != NULL)
		gtk_widget_destroy(menu);

	menu = gtk_menu_new();

	if (gtkconv->u.im->anim &&
		!(gdk_pixbuf_animation_is_static_image(gtkconv->u.im->anim)))
	{
		pidgin_new_check_item(menu, _("Animate"),
							G_CALLBACK(toggle_icon_animate_cb), gtkconv,
							gtkconv->u.im->icon_timer);
	}

	pidgin_new_item_from_stock(menu, _("Hide Icon"), NULL, G_CALLBACK(remove_icon),
							 gtkconv, 0, 0, NULL);

	pidgin_new_item_from_stock(menu, _("Save Icon As..."), GTK_STOCK_SAVE_AS,
							 G_CALLBACK(icon_menu_save_cb), gtkconv,
							 0, 0, NULL);

	pidgin_new_item_from_stock(menu, _("Set Custom Icon..."), NULL,
							 G_CALLBACK(set_custom_icon_cb), gtkconv,
							 0, 0, NULL);

	pidgin_new_item_from_stock(menu, _("Change Size"), NULL,
							 G_CALLBACK(change_size_cb), gtkconv,
							 0, 0, NULL);

	/* Is there a custom icon for this person? */
	conv = gtkconv->active_conv;
	buddy = purple_blist_find_buddy(purple_conversation_get_account(conv),
	                          purple_conversation_get_name(conv));
	if (buddy)
	{
		PurpleContact *contact = purple_buddy_get_contact(buddy);
		if (contact && purple_buddy_icons_node_has_custom_icon((PurpleBlistNode*)contact))
		{
			pidgin_new_item_from_stock(menu, _("Remove Custom Icon"), NULL,
			                           G_CALLBACK(remove_custom_icon_cb), gtkconv,
			                           0, 0, NULL);
		}
	}

	gtk_menu_popup(GTK_MENU(menu), NULL, NULL, NULL, NULL, e->button, e->time);

	return TRUE;
}

/**************************************************************************
 * End of the bunch of buddy icon functions
 **************************************************************************/
void
pidgin_conv_present_conversation(PurpleConversation *conv)
{
	PidginConversation *gtkconv;
	GdkModifierType state;

	pidgin_conv_attach_to_conversation(conv);
	gtkconv = PIDGIN_CONVERSATION(conv);

	pidgin_conv_switch_active_conversation(conv);
	/* Switch the tab only if the user initiated the event by pressing
	 * a button or hitting a key. */
	if (gtk_get_current_event_state(&state))
		pidgin_conv_window_switch_gtkconv(gtkconv->win, gtkconv);
	gtk_window_present(GTK_WINDOW(gtkconv->win->window));
}

static GList *
pidgin_conversations_get_unseen(GList *l,
									PidginUnseenState min_state,
									gboolean hidden_only,
									guint max_count)
{
	GList *r = NULL;
	guint c = 0;

	for (; l != NULL && (max_count == 0 || c < max_count); l = l->next) {
		PurpleConversation *conv = (PurpleConversation*)l->data;
		PidginConversation *gtkconv = PIDGIN_CONVERSATION(conv);

		if(gtkconv == NULL || gtkconv->active_conv != conv)
			continue;

		if (gtkconv->unseen_state >= min_state
			&& (!hidden_only ||
				(hidden_only && gtkconv->win == hidden_convwin))) {

			r = g_list_prepend(r, conv);
			c++;
		}
	}

	return r;
}

GList *
pidgin_conversations_get_unseen_all(PidginUnseenState min_state,
										gboolean hidden_only,
										guint max_count)
{
	return pidgin_conversations_get_unseen(purple_conversations_get_all(),
			min_state, hidden_only, max_count);
}

GList *
pidgin_conversations_get_unseen_ims(PidginUnseenState min_state,
										gboolean hidden_only,
										guint max_count)
{
	return pidgin_conversations_get_unseen(purple_conversations_get_ims(),
			min_state, hidden_only, max_count);
}

GList *
pidgin_conversations_get_unseen_chats(PidginUnseenState min_state,
										gboolean hidden_only,
										guint max_count)
{
	return pidgin_conversations_get_unseen(purple_conversations_get_chats(),
			min_state, hidden_only, max_count);
}

static void
unseen_conv_menu_cb(GtkMenuItem *item, PurpleConversation *conv)
{
	g_return_if_fail(conv != NULL);
	pidgin_conv_present_conversation(conv);
}

static void
unseen_all_conv_menu_cb(GtkMenuItem *item, GList *list)
{
	g_return_if_fail(list != NULL);
	/* Do not free the list from here. It will be freed from the
	 * 'destroy' callback on the menuitem. */
	while (list) {
		pidgin_conv_present_conversation(list->data);
		list = list->next;
	}
}

guint
pidgin_conversations_fill_menu(GtkWidget *menu, GList *convs)
{
	GList *l;
	guint ret=0;

	g_return_val_if_fail(menu != NULL, 0);
	g_return_val_if_fail(convs != NULL, 0);

	for (l = convs; l != NULL ; l = l->next) {
		PurpleConversation *conv = (PurpleConversation*)l->data;
		PidginConversation *gtkconv = PIDGIN_CONVERSATION(conv);

		GtkWidget *icon = gtk_image_new_from_stock(pidgin_conv_get_icon_stock(conv),
				gtk_icon_size_from_name(PIDGIN_ICON_SIZE_TANGO_MICROSCOPIC));
		GtkWidget *item;
		gchar *text = g_strdup_printf("%s (%d)",
				gtk_label_get_text(GTK_LABEL(gtkconv->tab_label)),
				gtkconv->unseen_count);

		item = gtk_image_menu_item_new_with_label(text);
		gtk_image_menu_item_set_image(GTK_IMAGE_MENU_ITEM(item), icon);
		g_signal_connect(G_OBJECT(item), "activate", G_CALLBACK(unseen_conv_menu_cb), conv);
		gtk_menu_shell_append(GTK_MENU_SHELL(menu), item);
		g_free(text);
		ret++;
	}

	if (convs->next) {
		/* There are more than one conversation. Add an option to show all conversations. */
		GtkWidget *item;
		GList *list = g_list_copy(convs);

		pidgin_separator(menu);

		item = gtk_menu_item_new_with_label(_("Show All"));
		g_signal_connect(G_OBJECT(item), "activate", G_CALLBACK(unseen_all_conv_menu_cb), list);
		g_signal_connect_swapped(G_OBJECT(item), "destroy", G_CALLBACK(g_list_free), list);
		gtk_menu_shell_append(GTK_MENU_SHELL(menu), item);
	}

	return ret;
}

PidginConvWindow *
pidgin_conv_get_window(PidginConversation *gtkconv)
{
	g_return_val_if_fail(gtkconv != NULL, NULL);
	return gtkconv->win;
}

static GtkActionEntry menu_entries[] =
/* TODO: fill out tooltips... */
{
	/* Conversation menu */
	{ "ConversationMenu", NULL, N_("_Conversation"), NULL, NULL, NULL },
	{ "NewInstantMessage", PIDGIN_STOCK_TOOLBAR_MESSAGE_NEW, N_("New Instant _Message..."), "<control>M", NULL, G_CALLBACK(menu_new_conv_cb) },
	{ "JoinAChat", PIDGIN_STOCK_CHAT, N_("Join a _Chat..."), NULL, NULL, G_CALLBACK(menu_join_chat_cb) },
	{ "Find", GTK_STOCK_FIND, N_("_Find..."), NULL, NULL, G_CALLBACK(menu_find_cb) },
	{ "ViewLog", NULL, N_("View _Log"), NULL, NULL, G_CALLBACK(menu_view_log_cb) },
	{ "SaveAs", GTK_STOCK_SAVE_AS, N_("_Save As..."), NULL, NULL, G_CALLBACK(menu_save_as_cb) },
	{ "ClearScrollback", GTK_STOCK_CLEAR, N_("Clea_r Scrollback"), "<control>L", NULL, G_CALLBACK(menu_clear_cb) },

#ifdef USE_VV
	{ "MediaMenu", NULL, N_("M_edia"), NULL, NULL, NULL },
	{ "AudioCall", PIDGIN_STOCK_TOOLBAR_AUDIO_CALL, N_("_Audio Call"), NULL, NULL, G_CALLBACK(menu_initiate_media_call_cb) },
	{ "VideoCall", PIDGIN_STOCK_TOOLBAR_VIDEO_CALL, N_("_Video Call"), NULL, NULL, G_CALLBACK(menu_initiate_media_call_cb) },
	{ "AudioVideoCall", PIDGIN_STOCK_TOOLBAR_VIDEO_CALL, N_("Audio/Video _Call"), NULL, NULL, G_CALLBACK(menu_initiate_media_call_cb) },
#endif

	{ "SendFile", PIDGIN_STOCK_TOOLBAR_SEND_FILE, N_("Se_nd File..."), NULL, NULL, G_CALLBACK(menu_send_file_cb) },
	{ "GetAttention", PIDGIN_STOCK_TOOLBAR_SEND_ATTENTION, N_("Get _Attention"), NULL, NULL, G_CALLBACK(menu_get_attention_cb) },
	{ "AddBuddyPounce", NULL, N_("Add Buddy _Pounce..."), NULL, NULL, G_CALLBACK(menu_add_pounce_cb) },
	{ "GetInfo", PIDGIN_STOCK_TOOLBAR_USER_INFO, N_("_Get Info"), "<control>O", NULL, G_CALLBACK(menu_get_info_cb) },
	{ "Invite", NULL, N_("In_vite..."), NULL, NULL, G_CALLBACK(menu_invite_cb) },
	{ "MoreMenu", NULL, N_("M_ore"), NULL, NULL, NULL },
	{ "Alias", NULL, N_("Al_ias..."), NULL, NULL, G_CALLBACK(menu_alias_cb) },
	{ "Block", PIDGIN_STOCK_TOOLBAR_BLOCK, N_("_Block..."), NULL, NULL, G_CALLBACK(menu_block_cb) },
	{ "Unblock", PIDGIN_STOCK_TOOLBAR_UNBLOCK, N_("_Unblock..."), NULL, NULL, G_CALLBACK(menu_unblock_cb) },
	{ "Add", GTK_STOCK_ADD, N_("_Add..."), NULL, NULL, G_CALLBACK(menu_add_remove_cb) },
	{ "Remove", GTK_STOCK_REMOVE, N_("_Remove..."), NULL, NULL, G_CALLBACK(menu_add_remove_cb) },
	{ "InsertLink", PIDGIN_STOCK_TOOLBAR_INSERT_LINK, N_("Insert Lin_k..."), NULL, NULL, G_CALLBACK(menu_insert_link_cb) },
	{ "InsertImage", PIDGIN_STOCK_TOOLBAR_INSERT_IMAGE, N_("Insert Imag_e..."), NULL, NULL, G_CALLBACK(menu_insert_image_cb) },
	{ "Close", GTK_STOCK_CLOSE, N_("_Close"), NULL, NULL, G_CALLBACK(menu_close_conv_cb) },

	/* Options */
	{ "OptionsMenu", NULL, N_("_Options"), NULL, NULL, NULL },
};

/* Toggle items */
static const GtkToggleActionEntry menu_toggle_entries[] = {
	{ "EnableLogging", NULL, N_("Enable _Logging"), NULL, NULL, G_CALLBACK(menu_logging_cb), FALSE },
	{ "EnableSounds", NULL, N_("Enable _Sounds"), NULL, NULL, G_CALLBACK(menu_sounds_cb), FALSE },
	{ "ShowFormattingToolbars", NULL, N_("Show Formatting _Toolbars"), NULL, NULL, G_CALLBACK(menu_toolbar_cb), FALSE },
};

static const char *conversation_menu =
"<ui>"
	"<menubar name='Conversation'>"
		"<menu action='ConversationMenu'>"
			"<menuitem action='NewInstantMessage'/>"
			"<menuitem action='JoinAChat'/>"
			"<separator/>"
			"<menuitem action='Find'/>"
			"<menuitem action='ViewLog'/>"
			"<menuitem action='SaveAs'/>"
			"<menuitem action='ClearScrollback'/>"
			"<separator/>"
#ifdef USE_VV
			"<menu action='MediaMenu'>"
				"<menuitem action='AudioCall'/>"
				"<menuitem action='VideoCall'/>"
				"<menuitem action='AudioVideoCall'/>"
			"</menu>"
#endif
			"<menuitem action='SendFile'/>"
			"<menuitem action='GetAttention'/>"
			"<menuitem action='AddBuddyPounce'/>"
			"<menuitem action='GetInfo'/>"
			"<menuitem action='Invite'/>"
			"<menu action='MoreMenu'/>"
			"<separator/>"
			"<menuitem action='Alias'/>"
			"<menuitem action='Block'/>"
			"<menuitem action='Unblock'/>"
			"<menuitem action='Add'/>"
			"<menuitem action='Remove'/>"
			"<separator/>"
			"<menuitem action='InsertLink'/>"
			"<menuitem action='InsertImage'/>"
			"<separator/>"
			"<menuitem action='Close'/>"
		"</menu>"
		"<menu action='OptionsMenu'>"
			"<menuitem action='EnableLogging'/>"
			"<menuitem action='EnableSounds'/>"
			"<separator/>"
			"<menuitem action='ShowFormattingToolbars'/>"
		"</menu>"
	"</menubar>"
"</ui>";

static void
sound_method_pref_changed_cb(const char *name, PurplePrefType type,
							 gconstpointer value, gpointer data)
{
	PidginConvWindow *win = data;
	const char *method = value;

	if (!strcmp(method, "none"))
	{
		gtk_toggle_action_set_active(GTK_TOGGLE_ACTION(win->menu->sounds),
		                             FALSE);
		gtk_action_set_sensitive(win->menu->sounds, FALSE);
	}
	else
	{
		PidginConversation *gtkconv = pidgin_conv_window_get_active_gtkconv(win);

		if (gtkconv != NULL)
			gtk_toggle_action_set_active(GTK_TOGGLE_ACTION(win->menu->sounds),
			                             gtkconv->make_sound);
		gtk_action_set_sensitive(win->menu->sounds, TRUE);
	}
}

/* Returns TRUE if some items were added to the menu, FALSE otherwise */
static gboolean
populate_menu_with_options(GtkWidget *menu, PidginConversation *gtkconv, gboolean all)
{
	GList *list;
	PurpleConversation *conv;
	PurpleAccount *account;
	PurpleBlistNode *node = NULL;
	PurpleChat *chat = NULL;
	PurpleBuddy *buddy = NULL;
	gboolean ret;

	conv = gtkconv->active_conv;
	account = purple_conversation_get_account(conv);

	if (PURPLE_IS_CHAT_CONVERSATION(conv)) {
		chat = purple_blist_find_chat(account, purple_conversation_get_name(conv));

		if ((chat == NULL) && (gtkconv->webview != NULL)) {
			chat = g_object_get_data(G_OBJECT(gtkconv->webview), "transient_chat");
		}

		if ((chat == NULL) && (gtkconv->webview != NULL)) {
			GHashTable *components;
			PurpleAccount *account = purple_conversation_get_account(conv);
			PurpleProtocol *protocol =
					purple_protocols_find(purple_account_get_protocol_id(account));
			if (purple_account_get_connection(account) != NULL &&
					PURPLE_PROTOCOL_IMPLEMENTS(protocol, CHAT_IFACE, info_defaults)) {
				components = purple_protocol_chat_iface_info_defaults(protocol, purple_account_get_connection(account),
						purple_conversation_get_name(conv));
			} else {
				components = g_hash_table_new_full(g_str_hash, g_str_equal,
						g_free, g_free);
				g_hash_table_replace(components, g_strdup("channel"),
						g_strdup(purple_conversation_get_name(conv)));
			}
			chat = purple_chat_new(account, NULL, components);
			purple_blist_node_set_transient((PurpleBlistNode *)chat, TRUE);
			g_object_set_data_full(G_OBJECT(gtkconv->webview), "transient_chat",
					chat, (GDestroyNotify)purple_blist_remove_chat);
		}
	} else {
		if (!purple_account_is_connected(account))
			return FALSE;

		buddy = purple_blist_find_buddy(account, purple_conversation_get_name(conv));
		if (!buddy && gtkconv->webview) {
			buddy = g_object_get_data(G_OBJECT(gtkconv->webview), "transient_buddy");

			if (!buddy) {
				buddy = purple_buddy_new(account, purple_conversation_get_name(conv), NULL);
				purple_blist_node_set_transient((PurpleBlistNode *)buddy, TRUE);
				g_object_set_data_full(G_OBJECT(gtkconv->webview), "transient_buddy",
						buddy, (GDestroyNotify)g_object_unref);
			}
		}
	}

	if (chat)
		node = (PurpleBlistNode *)chat;
	else if (buddy)
		node = (PurpleBlistNode *)buddy;

	/* Now add the stuff */
	if (all) {
		if (buddy)
			pidgin_blist_make_buddy_menu(menu, buddy, TRUE);
		else if (chat) {
			/* XXX: */
		}
	} else if (node) {
		if (purple_account_is_connected(account))
			pidgin_append_blist_node_proto_menu(menu, purple_account_get_connection(account), node);
		pidgin_append_blist_node_extended_menu(menu, node);
	}

	if ((list = gtk_container_get_children(GTK_CONTAINER(menu))) == NULL) {
		ret = FALSE;
	} else {
		g_list_free(list);
		ret = TRUE;
	}
	return ret;
}

static void
regenerate_media_items(PidginConvWindow *win)
{
#ifdef USE_VV
	PurpleAccount *account;
	PurpleConversation *conv;

	conv = pidgin_conv_window_get_active_conversation(win);

	if (conv == NULL) {
		purple_debug_error("gtkconv", "couldn't get active conversation"
				" when regenerating media items\n");
		return;
	}

	account = purple_conversation_get_account(conv);

	if (account == NULL) {
		purple_debug_error("gtkconv", "couldn't get account when"
				" regenerating media items\n");
		return;
	}

	/*
	 * Check if account support voice and/or calls, and
	 * if the current buddy	supports it.
	 */
	if (account != NULL && PURPLE_IS_IM_CONVERSATION(conv)) {
		PurpleMediaCaps caps =
				purple_protocol_get_media_caps(account,
				purple_conversation_get_name(conv));

		gtk_action_set_sensitive(win->menu->audio_call,
				caps & PURPLE_MEDIA_CAPS_AUDIO
				? TRUE : FALSE);
		gtk_action_set_sensitive(win->menu->video_call,
				caps & PURPLE_MEDIA_CAPS_VIDEO
				? TRUE : FALSE);
		gtk_action_set_sensitive(win->menu->audio_video_call,
				caps & PURPLE_MEDIA_CAPS_AUDIO_VIDEO
				? TRUE : FALSE);
	} else if (PURPLE_IS_CHAT_CONVERSATION(conv)) {
		/* for now, don't care about chats... */
		gtk_action_set_sensitive(win->menu->audio_call, FALSE);
		gtk_action_set_sensitive(win->menu->video_call, FALSE);
		gtk_action_set_sensitive(win->menu->audio_video_call, FALSE);
	} else {
		gtk_action_set_sensitive(win->menu->audio_call, FALSE);
		gtk_action_set_sensitive(win->menu->video_call, FALSE);
		gtk_action_set_sensitive(win->menu->audio_video_call, FALSE);
	}
#endif
}

static void
regenerate_attention_items(PidginConvWindow *win)
{
	GtkWidget *attention;
	GtkWidget *menu;
	PurpleConversation *conv;
	PurpleConnection *pc;
	PurpleProtocol *protocol = NULL;
	GList *list;

	conv = pidgin_conv_window_get_active_conversation(win);
	if (!conv)
		return;

	attention = gtk_ui_manager_get_widget(win->menu->ui,
	                                      "/Conversation/ConversationMenu/GetAttention");

	/* Remove the previous entries */
	gtk_menu_item_set_submenu(GTK_MENU_ITEM(attention), NULL);

	pc = purple_conversation_get_connection(conv);
	if (pc != NULL)
		protocol = purple_connection_get_protocol(pc);

	if (protocol && PURPLE_PROTOCOL_IMPLEMENTS(protocol, ATTENTION_IFACE, get_types)) {
		list = purple_protocol_attention_iface_get_types(protocol, purple_connection_get_account(pc));

		/* Multiple attention types */
		if (list && list->next) {
			int index = 0;

			menu = gtk_menu_new();
			while (list) {
				PurpleAttentionType *type;
				GtkWidget *menuitem;

				type = list->data;

				menuitem = gtk_menu_item_new_with_label(purple_attention_type_get_name(type));
				g_object_set_data(G_OBJECT(menuitem), "index", GINT_TO_POINTER(index));
				g_signal_connect(G_OBJECT(menuitem), "activate",
				                 G_CALLBACK(menu_get_attention_cb),
				                 win);
				gtk_menu_shell_append(GTK_MENU_SHELL(menu), menuitem);

				index++;
				list = g_list_delete_link(list, list);
			}

			gtk_menu_item_set_submenu(GTK_MENU_ITEM(attention), menu);
			gtk_widget_show_all(menu);
		}
	}
}

static void
regenerate_options_items(PidginConvWindow *win)
{
	GtkWidget *menu;
	PidginConversation *gtkconv;
	GList *list;
	GtkWidget *more_menu;

	gtkconv = pidgin_conv_window_get_active_gtkconv(win);
	more_menu = gtk_ui_manager_get_widget(win->menu->ui,
	                                      "/Conversation/ConversationMenu/MoreMenu");
	gtk_widget_show(more_menu);
	menu = gtk_menu_item_get_submenu(GTK_MENU_ITEM(more_menu));

	/* Remove the previous entries */
	for (list = gtk_container_get_children(GTK_CONTAINER(menu)); list; )
	{
		GtkWidget *w = list->data;
		list = g_list_delete_link(list, list);
		gtk_widget_destroy(w);
	}

	if (!populate_menu_with_options(menu, gtkconv, FALSE))
	{
		GtkWidget *item = gtk_menu_item_new_with_label(_("No actions available"));
		gtk_menu_shell_append(GTK_MENU_SHELL(menu), item);
		gtk_widget_set_sensitive(item, FALSE);
	}

	gtk_widget_show_all(menu);
}

static void
remove_from_list(GtkWidget *widget, PidginConvWindow *win)
{
	GList *list = g_object_get_data(G_OBJECT(win->window), "plugin-actions");
	list = g_list_remove(list, widget);
	g_object_set_data(G_OBJECT(win->window), "plugin-actions", list);
}

static void
regenerate_plugins_items(PidginConvWindow *win)
{
	GList *action_items;
	GtkWidget *menu;
	GList *list;
	PidginConversation *gtkconv;
	PurpleConversation *conv;
	GtkWidget *item;

	if (win->window == NULL || win == hidden_convwin)
		return;

	gtkconv = pidgin_conv_window_get_active_gtkconv(win);
	if (gtkconv == NULL)
		return;

	conv = gtkconv->active_conv;
	action_items = g_object_get_data(G_OBJECT(win->window), "plugin-actions");

	/* Remove the old menuitems */
	while (action_items) {
		g_signal_handlers_disconnect_by_func(G_OBJECT(action_items->data),
					G_CALLBACK(remove_from_list), win);
		gtk_widget_destroy(action_items->data);
		action_items = g_list_delete_link(action_items, action_items);
	}

	item = gtk_ui_manager_get_widget(win->menu->ui, "/Conversation/OptionsMenu");
	menu = gtk_menu_item_get_submenu(GTK_MENU_ITEM(item));

	list = purple_conversation_get_extended_menu(conv);
	if (list) {
		action_items = g_list_prepend(NULL, (item = pidgin_separator(menu)));
		g_signal_connect(G_OBJECT(item), "destroy", G_CALLBACK(remove_from_list), win);
	}

	for(; list; list = g_list_delete_link(list, list)) {
		PurpleMenuAction *act = (PurpleMenuAction *) list->data;
		item = pidgin_append_menu_action(menu, act, conv);
		action_items = g_list_prepend(action_items, item);
		gtk_widget_show_all(item);
		g_signal_connect(G_OBJECT(item), "destroy", G_CALLBACK(remove_from_list), win);
	}
	g_object_set_data(G_OBJECT(win->window), "plugin-actions", action_items);
}

static void menubar_activated(GtkWidget *item, gpointer data)
{
	PidginConvWindow *win = data;
	regenerate_media_items(win);
	regenerate_options_items(win);
	regenerate_plugins_items(win);
	regenerate_attention_items(win);

	/* The following are to make sure the 'More' submenu is not regenerated every time
	 * the focus shifts from 'Conversations' to some other menu and back. */
	g_signal_handlers_block_by_func(G_OBJECT(item), G_CALLBACK(menubar_activated), data);
	g_signal_connect(G_OBJECT(win->menu->menubar), "deactivate", G_CALLBACK(focus_out_from_menubar), data);
}

static void
focus_out_from_menubar(GtkWidget *wid, PidginConvWindow *win)
{
	/* The menubar has been deactivated. Make sure the 'More' submenu is regenerated next time
	 * the 'Conversation' menu pops up. */
	GtkWidget *menuitem = gtk_ui_manager_get_widget(win->menu->ui, "/Conversation/ConversationMenu");
	g_signal_handlers_unblock_by_func(G_OBJECT(menuitem), G_CALLBACK(menubar_activated), win);
	g_signal_handlers_disconnect_by_func(G_OBJECT(win->menu->menubar),
				G_CALLBACK(focus_out_from_menubar), win);
}

static GtkWidget *
setup_menubar(PidginConvWindow *win)
{
	GtkAccelGroup *accel_group;
	const char *method;
	GtkActionGroup *action_group;
	GError *error;
	GtkWidget *menuitem;

	action_group = gtk_action_group_new("ConversationActions");
#ifdef ENABLE_NLS
	gtk_action_group_set_translation_domain(action_group, PACKAGE);
#endif
	gtk_action_group_add_actions(action_group,
	                             menu_entries,
	                             G_N_ELEMENTS(menu_entries),
	                             win);
	gtk_action_group_add_toggle_actions(action_group,
	                                    menu_toggle_entries,
	                                    G_N_ELEMENTS(menu_toggle_entries),
	                                    win);

	win->menu->ui = gtk_ui_manager_new();
	gtk_ui_manager_insert_action_group(win->menu->ui, action_group, 0);

	accel_group = gtk_ui_manager_get_accel_group(win->menu->ui);
	gtk_window_add_accel_group(GTK_WINDOW(win->window), accel_group);
	g_signal_connect(G_OBJECT(accel_group), "accel-changed",
	                 G_CALLBACK(pidgin_save_accels_cb), NULL);

	error = NULL;
	if (!gtk_ui_manager_add_ui_from_string(win->menu->ui, conversation_menu, -1, &error))
	{
		g_message("building menus failed: %s", error->message);
		g_error_free(error);
		exit(EXIT_FAILURE);
	}

	win->menu->menubar =
		gtk_ui_manager_get_widget(win->menu->ui, "/Conversation");

	/* Make sure the 'Conversation -> More' menuitems are regenerated whenever
	 * the 'Conversation' menu pops up because the entries can change after the
	 * conversation is created. */
	menuitem = gtk_ui_manager_get_widget(win->menu->ui, "/Conversation/ConversationMenu");
	g_signal_connect(G_OBJECT(menuitem), "activate", G_CALLBACK(menubar_activated), win);

	win->menu->view_log =
		gtk_ui_manager_get_action(win->menu->ui,
		                          "/Conversation/ConversationMenu/ViewLog");

#ifdef USE_VV
	win->menu->audio_call =
		gtk_ui_manager_get_action(win->menu->ui,
					    "/Conversation/ConversationMenu/MediaMenu/AudioCall");
	win->menu->video_call =
		gtk_ui_manager_get_action(win->menu->ui,
					    "/Conversation/ConversationMenu/MediaMenu/VideoCall");
	win->menu->audio_video_call =
		gtk_ui_manager_get_action(win->menu->ui,
					    "/Conversation/ConversationMenu/MediaMenu/AudioVideoCall");
#endif

	/* --- */

	win->menu->send_file =
		gtk_ui_manager_get_action(win->menu->ui,
		                          "/Conversation/ConversationMenu/SendFile");

	win->menu->get_attention =
		gtk_ui_manager_get_action(win->menu->ui,
		                          "/Conversation/ConversationMenu/GetAttention");

	win->menu->add_pounce =
		gtk_ui_manager_get_action(win->menu->ui,
		                          "/Conversation/ConversationMenu/AddBuddyPounce");

	/* --- */

	win->menu->get_info =
		gtk_ui_manager_get_action(win->menu->ui,
		                          "/Conversation/ConversationMenu/GetInfo");

	win->menu->invite =
		gtk_ui_manager_get_action(win->menu->ui,
		                          "/Conversation/ConversationMenu/Invite");

	/* --- */

	win->menu->alias =
		gtk_ui_manager_get_action(win->menu->ui,
		                          "/Conversation/ConversationMenu/Alias");

	win->menu->block =
		gtk_ui_manager_get_action(win->menu->ui,
		                          "/Conversation/ConversationMenu/Block");

	win->menu->unblock =
		gtk_ui_manager_get_action(win->menu->ui,
					    "/Conversation/ConversationMenu/Unblock");

	win->menu->add =
		gtk_ui_manager_get_action(win->menu->ui,
		                          "/Conversation/ConversationMenu/Add");

	win->menu->remove =
		gtk_ui_manager_get_action(win->menu->ui,
		                          "/Conversation/ConversationMenu/Remove");

	/* --- */

	win->menu->insert_link =
		gtk_ui_manager_get_action(win->menu->ui,
				"/Conversation/ConversationMenu/InsertLink");

	win->menu->insert_image =
		gtk_ui_manager_get_action(win->menu->ui,
				"/Conversation/ConversationMenu/InsertImage");

	/* --- */

	win->menu->logging =
		gtk_ui_manager_get_action(win->menu->ui,
		                          "/Conversation/OptionsMenu/EnableLogging");
	win->menu->sounds =
		gtk_ui_manager_get_action(win->menu->ui,
		                          "/Conversation/OptionsMenu/EnableSounds");
	method = purple_prefs_get_string(PIDGIN_PREFS_ROOT "/sound/method");
	if (method != NULL && !strcmp(method, "none"))
	{
		gtk_toggle_action_set_active(GTK_TOGGLE_ACTION(win->menu->sounds),
		                               FALSE);
		gtk_action_set_sensitive(win->menu->sounds, FALSE);
	}
	purple_prefs_connect_callback(win, PIDGIN_PREFS_ROOT "/sound/method",
				    sound_method_pref_changed_cb, win);

	win->menu->show_formatting_toolbar =
		gtk_ui_manager_get_action(win->menu->ui,
		                          "/Conversation/OptionsMenu/ShowFormattingToolbars");

	win->menu->tray = pidgin_menu_tray_new();
	gtk_menu_shell_append(GTK_MENU_SHELL(win->menu->menubar),
	                      win->menu->tray);
	gtk_widget_show(win->menu->tray);

	gtk_widget_show(win->menu->menubar);

	return win->menu->menubar;
}


/**************************************************************************
 * Utility functions
 **************************************************************************/

static void
got_typing_keypress(PidginConversation *gtkconv, gboolean first)
{
	PurpleConversation *conv = gtkconv->active_conv;
	PurpleIMConversation *im;

	/*
	 * We know we got something, so we at least have to make sure we don't
	 * send PURPLE_IM_TYPED any time soon.
	 */

	im = PURPLE_IM_CONVERSATION(conv);

	purple_im_conversation_stop_send_typed_timeout(im);
	purple_im_conversation_start_send_typed_timeout(im);

	/* Check if we need to send another PURPLE_IM_TYPING message */
	if (first || (purple_im_conversation_get_type_again(im) != 0 &&
				  time(NULL) > purple_im_conversation_get_type_again(im)))
	{
		unsigned int timeout;
		timeout = purple_serv_send_typing(purple_conversation_get_connection(conv),
								   purple_conversation_get_name(conv),
								   PURPLE_IM_TYPING);
		purple_im_conversation_set_type_again(im, timeout);
	}
}

#if 0
static gboolean
typing_animation(gpointer data) {
	PidginConversation *gtkconv = data;
	PidginConvWindow *gtkwin = gtkconv->win;
	const char *stock_id = NULL;

	if(gtkconv != pidgin_conv_window_get_active_gtkconv(gtkwin)) {
		return FALSE;
	}

	switch (rand() % 5) {
	case 0:
		stock_id = PIDGIN_STOCK_ANIMATION_TYPING0;
		break;
	case 1:
		stock_id = PIDGIN_STOCK_ANIMATION_TYPING1;
		break;
	case 2:
		stock_id = PIDGIN_STOCK_ANIMATION_TYPING2;
		break;
	case 3:
		stock_id = PIDGIN_STOCK_ANIMATION_TYPING3;
		break;
	case 4:
		stock_id = PIDGIN_STOCK_ANIMATION_TYPING4;
		break;
	}
	if (gtkwin->menu->typing_icon == NULL) {
		gtkwin->menu->typing_icon = gtk_image_new_from_stock(stock_id, GTK_ICON_SIZE_MENU);
		pidgin_menu_tray_append(PIDGIN_MENU_TRAY(gtkwin->menu->tray),
		                        gtkwin->menu->typing_icon,
		                        _("User is typing..."));
	} else {
		gtk_image_set_from_stock(GTK_IMAGE(gtkwin->menu->typing_icon), stock_id, GTK_ICON_SIZE_MENU);
	}
	gtk_widget_show(gtkwin->menu->typing_icon);
	return TRUE;
}
#endif

static void
update_typing_message(PidginConversation *gtkconv, const char *message)
{
	/* TODO WEBKIT: this is not handled at all */
#if 0
	GtkTextBuffer *buffer;
	GtkTextMark *stmark, *enmark;

	if (g_object_get_data(G_OBJECT(gtkconv->imhtml), "disable-typing-notification"))
		return;

	buffer = gtk_text_view_get_buffer(GTK_TEXT_VIEW(gtkconv->imhtml));
	stmark = gtk_text_buffer_get_mark(buffer, "typing-notification-start");
	enmark = gtk_text_buffer_get_mark(buffer, "typing-notification-end");
	if (stmark && enmark) {
		GtkTextIter start, end;
		gtk_text_buffer_get_iter_at_mark(buffer, &start, stmark);
		gtk_text_buffer_get_iter_at_mark(buffer, &end, enmark);
		gtk_text_buffer_delete_mark(buffer, stmark);
		gtk_text_buffer_delete_mark(buffer, enmark);
		gtk_text_buffer_delete(buffer, &start, &end);
	} else if (message && *message == '\n' && message[1] == ' ' && message[2] == '\0')
		message = NULL;

#ifdef RESERVE_LINE
	if (!message)
		message = "\n ";   /* The blank space is required to avoid a GTK+/Pango bug */
#endif

	if (message) {
		GtkTextIter iter;
		gtk_text_buffer_get_end_iter(buffer, &iter);
		gtk_text_buffer_create_mark(buffer, "typing-notification-start", &iter, TRUE);
		gtk_text_buffer_insert_with_tags_by_name(buffer, &iter, message, -1, "TYPING-NOTIFICATION", NULL);
		gtk_text_buffer_get_end_iter(buffer, &iter);
		gtk_text_buffer_create_mark(buffer, "typing-notification-end", &iter, TRUE);
	}
#endif /* if 0 */
}

static void
update_typing_icon(PidginConversation *gtkconv)
{
	PurpleIMConversation *im;
	char *message = NULL;

	if (!PURPLE_IS_IM_CONVERSATION(gtkconv->active_conv))
		return;

	im = PURPLE_IM_CONVERSATION(gtkconv->active_conv);

	if (purple_im_conversation_get_typing_state(im) == PURPLE_IM_NOT_TYPING) {
#ifdef RESERVE_LINE
		update_typing_message(gtkconv, NULL);
#else
		update_typing_message(gtkconv, "\n ");
#endif
		return;
	}

	if (purple_im_conversation_get_typing_state(im) == PURPLE_IM_TYPING) {
		message = g_strdup_printf(_("\n%s is typing..."), purple_conversation_get_title(PURPLE_CONVERSATION(im)));
	} else {
		message = g_strdup_printf(_("\n%s has stopped typing"), purple_conversation_get_title(PURPLE_CONVERSATION(im)));
	}

	update_typing_message(gtkconv, message);
	g_free(message);
}

static gboolean
update_send_to_selection(PidginConvWindow *win)
{
	PurpleAccount *account;
	PurpleConversation *conv;
	GtkWidget *menu;
	GList *child;
	PurpleBuddy *b;

	conv = pidgin_conv_window_get_active_conversation(win);

	if (conv == NULL)
		return FALSE;

	account = purple_conversation_get_account(conv);

	if (account == NULL)
		return FALSE;

	if (win->menu->send_to == NULL)
		return FALSE;

	if (!(b = purple_blist_find_buddy(account, purple_conversation_get_name(conv))))
		return FALSE;

	gtk_widget_show(win->menu->send_to);

	menu = gtk_menu_item_get_submenu(GTK_MENU_ITEM(win->menu->send_to));

	for (child = gtk_container_get_children(GTK_CONTAINER(menu));
		 child != NULL;
		 child = g_list_delete_link(child, child)) {

		GtkWidget *item = child->data;
		PurpleBuddy *item_buddy;
		PurpleAccount *item_account = g_object_get_data(G_OBJECT(item), "purple_account");
		gchar *buddy_name = g_object_get_data(G_OBJECT(item),
		                                      "purple_buddy_name");
		item_buddy = purple_blist_find_buddy(item_account, buddy_name);

		if (b == item_buddy) {
			gtk_check_menu_item_set_active(GTK_CHECK_MENU_ITEM(item), TRUE);
			g_list_free(child);
			break;
		}
	}

	return FALSE;
}

static gboolean
send_to_item_enter_notify_cb(GtkWidget *menuitem, GdkEventCrossing *event, GtkWidget *label)
{
	gtk_widget_set_sensitive(GTK_WIDGET(label), TRUE);
	return FALSE;
}

static gboolean
send_to_item_leave_notify_cb(GtkWidget *menuitem, GdkEventCrossing *event, GtkWidget *label)
{
	gtk_widget_set_sensitive(GTK_WIDGET(label), FALSE);
	return FALSE;
}

static GtkWidget *
e2ee_state_to_gtkimage(PurpleE2eeState *state)
{
	PurpleImage *img;

	img = _pidgin_e2ee_stock_icon_get(
		purple_e2ee_state_get_stock_icon(state));
	if (!img)
		return NULL;

	return gtk_image_new_from_pixbuf(pidgin_pixbuf_from_image(img));
}

static void
create_sendto_item(GtkWidget *menu, GtkSizeGroup *sg, GSList **group,
	PurpleBuddy *buddy, PurpleAccount *account, const char *name,
	gboolean e2ee_enabled)
{
	GtkWidget *box;
	GtkWidget *label;
	GtkWidget *image;
	GtkWidget *e2ee_image = NULL;
	GtkWidget *menuitem;
	GdkPixbuf *pixbuf;
	gchar *text;

	/* Create a pixmap for the protocol icon. */
	pixbuf = pidgin_create_protocol_icon(account, PIDGIN_PROTOCOL_ICON_SMALL);

	/* Now convert it to GtkImage */
	if (pixbuf == NULL)
		image = gtk_image_new();
	else
	{
		image = gtk_image_new_from_pixbuf(pixbuf);
		g_object_unref(G_OBJECT(pixbuf));
	}

	if (e2ee_enabled) {
		PurpleIMConversation *im;
		PurpleE2eeState *state = NULL;

		im = purple_conversations_find_im_with_account(
			purple_buddy_get_name(buddy), purple_buddy_get_account(buddy));
		if (im)
			state = purple_conversation_get_e2ee_state(PURPLE_CONVERSATION(im));
		if (state)
			e2ee_image = e2ee_state_to_gtkimage(state);
		else
			e2ee_image = gtk_image_new();
	}

	gtk_size_group_add_widget(sg, image);

	/* Make our menu item */
	text = g_strdup_printf("%s (%s)", name, purple_account_get_name_for_display(account));
	menuitem = gtk_radio_menu_item_new_with_label(*group, text);
	g_free(text);
	*group = gtk_radio_menu_item_get_group(GTK_RADIO_MENU_ITEM(menuitem));

	/* Do some evil, see some evil, speak some evil. */
	box = gtk_box_new(GTK_ORIENTATION_HORIZONTAL, 0);

	label = gtk_bin_get_child(GTK_BIN(menuitem));
	g_object_ref(label);
	gtk_container_remove(GTK_CONTAINER(menuitem), label);

	gtk_box_pack_start(GTK_BOX(box), image, FALSE, FALSE, 0);

	gtk_box_pack_start(GTK_BOX(box), label, TRUE, TRUE, 4);
	if (e2ee_image)
		gtk_box_pack_start(GTK_BOX(box), e2ee_image, FALSE, FALSE, 0);

	if (buddy != NULL &&
	    !purple_presence_is_online(purple_buddy_get_presence(buddy)))
	{
		gtk_widget_set_sensitive(label, FALSE);

		/* Set the label sensitive when the menuitem is highlighted and
		 * insensitive again when the mouse leaves it. This way, it
		 * doesn't appear weird from the highlighting of the embossed
		 * (insensitive style) text.*/
		g_signal_connect(menuitem, "enter-notify-event",
				 G_CALLBACK(send_to_item_enter_notify_cb), label);
		g_signal_connect(menuitem, "leave-notify-event",
				 G_CALLBACK(send_to_item_leave_notify_cb), label);
	}

	g_object_unref(label);

	gtk_container_add(GTK_CONTAINER(menuitem), box);

	gtk_widget_show(label);
	gtk_widget_show(image);
	if (e2ee_image)
		gtk_widget_show(e2ee_image);
	gtk_widget_show(box);

	/* Set our data and callbacks. */
	g_object_set_data(G_OBJECT(menuitem), "purple_account", account);
	g_object_set_data_full(G_OBJECT(menuitem), "purple_buddy_name", g_strdup(name), g_free);

	g_signal_connect(G_OBJECT(menuitem), "activate",
	                 G_CALLBACK(menu_conv_sel_send_cb), NULL);

	gtk_widget_show(menuitem);
	gtk_menu_shell_append(GTK_MENU_SHELL(menu), menuitem);
}

static gboolean
compare_buddy_presence(PurplePresence *p1, PurplePresence *p2)
{
	/* This is necessary because multiple PurpleBuddy's don't share the same
	 * PurplePresence anymore.
	 */
	PurpleBuddy *b1 = purple_buddy_presence_get_buddy(PURPLE_BUDDY_PRESENCE(p1));
	PurpleBuddy *b2 = purple_buddy_presence_get_buddy(PURPLE_BUDDY_PRESENCE(p2));
	if (purple_buddy_get_account(b1) == purple_buddy_get_account(b2) &&
			strcmp(purple_buddy_get_name(b1), purple_buddy_get_name(b2)) == 0)
		return FALSE;
	return TRUE;
}

static void
generate_send_to_items(PidginConvWindow *win)
{
	GtkWidget *menu;
	GSList *group = NULL;
	GtkSizeGroup *sg = gtk_size_group_new(GTK_SIZE_GROUP_HORIZONTAL);
	PidginConversation *gtkconv;
	GSList *l, *buds;

	g_return_if_fail(win != NULL);

	gtkconv = pidgin_conv_window_get_active_gtkconv(win);

	g_return_if_fail(gtkconv != NULL);

	if (win->menu->send_to != NULL)
		gtk_widget_destroy(win->menu->send_to);

	/* Build the Send To menu */
	win->menu->send_to = gtk_menu_item_new_with_mnemonic(_("S_end To"));
	gtk_widget_show(win->menu->send_to);

	menu = gtk_menu_new();
	gtk_menu_shell_insert(GTK_MENU_SHELL(win->menu->menubar),
	                      win->menu->send_to, 2);
	gtk_menu_item_set_submenu(GTK_MENU_ITEM(win->menu->send_to), menu);

	gtk_widget_show(menu);

	if (PURPLE_IS_IM_CONVERSATION(gtkconv->active_conv)) {
		buds = purple_blist_find_buddies(purple_conversation_get_account(gtkconv->active_conv), purple_conversation_get_name(gtkconv->active_conv));

		if (buds == NULL)
		{
			/* The user isn't on the buddy list. So we don't create any sendto menu. */
		}
		else
		{
			gboolean e2ee_enabled = FALSE;
			GList *list = NULL, *iter;
			for (l = buds; l != NULL; l = l->next)
			{
				PurpleBlistNode *node;

				node = PURPLE_BLIST_NODE(purple_buddy_get_contact(PURPLE_BUDDY(l->data)));

				for (node = node->child; node != NULL; node = node->next)
				{
					PurpleBuddy *buddy = (PurpleBuddy *)node;
					PurpleAccount *account;
					PurpleIMConversation *im;

					if (!PURPLE_IS_BUDDY(node))
						continue;

					im = purple_conversations_find_im_with_account(purple_buddy_get_name(buddy), purple_buddy_get_account(buddy));
					if (im && purple_conversation_get_e2ee_state(PURPLE_CONVERSATION(im)) != NULL)
						e2ee_enabled = TRUE;

					account = purple_buddy_get_account(buddy);
					/* TODO WEBKIT: (I'm not actually sure if this is webkit-related --Mark Doliner) */
					if (purple_account_is_connected(account) /*|| account == purple_conversation_get_account(gtkconv->active_conv)*/)
					{
						/* Use the PurplePresence to get unique buddies. */
						PurplePresence *presence = purple_buddy_get_presence(buddy);
						if (!g_list_find_custom(list, presence, (GCompareFunc)compare_buddy_presence))
							list = g_list_prepend(list, presence);
					}
				}
			}

			/* Create the sendto menu only if it has more than one item to show */
			if (list && list->next) {
				/* Loop over the list backwards so we get the items in the right order,
				 * since we did a g_list_prepend() earlier. */
				for (iter = g_list_last(list); iter != NULL; iter = iter->prev) {
					PurplePresence *pre = iter->data;
					PurpleBuddy *buddy = purple_buddy_presence_get_buddy(PURPLE_BUDDY_PRESENCE(pre));
					create_sendto_item(menu, sg, &group, buddy,
							purple_buddy_get_account(buddy), purple_buddy_get_name(buddy), e2ee_enabled);
				}
			}
			g_list_free(list);
			g_slist_free(buds);
		}
	}

	g_object_unref(sg);

	gtk_widget_show(win->menu->send_to);
	/* TODO: This should never be insensitive.  Possibly hidden or not. */
	if (!group)
		gtk_widget_set_sensitive(win->menu->send_to, FALSE);
	update_send_to_selection(win);
}

PurpleImage *
_pidgin_e2ee_stock_icon_get(const gchar *stock_name)
{
	gchar filename[100], *path;
	PurpleImage *image;

	/* core is quitting */
	if (e2ee_stock == NULL)
		return NULL;

	if (g_hash_table_lookup_extended(e2ee_stock, stock_name, NULL, (gpointer*)&image))
		return image;

	g_snprintf(filename, sizeof(filename), "%s.png", stock_name);
	path = g_build_filename(PURPLE_DATADIR, "pixmaps", "pidgin",
		"e2ee", "16", filename, NULL);
	image = purple_image_new_from_file(path, FALSE);
	g_free(path);

	g_hash_table_insert(e2ee_stock, g_strdup(stock_name), image);
	return image;
}

static void
generate_e2ee_controls(PidginConvWindow *win)
{
	PidginConversation *gtkconv;
	PurpleConversation *conv;
	PurpleE2eeState *state;
	PurpleE2eeProvider *provider;
	GtkWidget *menu;
	GList *menu_actions, *it;
	GtkWidget *e2ee_image;

	gtkconv = pidgin_conv_window_get_active_gtkconv(win);
	g_return_if_fail(gtkconv != NULL);

	conv = gtkconv->active_conv;
	g_return_if_fail(conv != NULL);

	if (win->menu->e2ee != NULL) {
		gtk_widget_destroy(win->menu->e2ee);
		win->menu->e2ee = NULL;
	}

	provider = purple_e2ee_provider_get_main();
	state = purple_conversation_get_e2ee_state(conv);
	if (state == NULL || provider == NULL)
		return;
	if (purple_e2ee_state_get_provider(state) != provider)
		return;

	win->menu->e2ee = gtk_image_menu_item_new_with_label(
		purple_e2ee_provider_get_name(provider));

	menu = gtk_menu_new();
	gtk_menu_shell_insert(GTK_MENU_SHELL(win->menu->menubar),
		win->menu->e2ee, 3);
	gtk_menu_item_set_submenu(GTK_MENU_ITEM(win->menu->e2ee), menu);

	e2ee_image = e2ee_state_to_gtkimage(state);
	if (e2ee_image) {
		gtk_image_menu_item_set_image(
			GTK_IMAGE_MENU_ITEM(win->menu->e2ee), e2ee_image);
	}

	gtk_widget_set_tooltip_text(win->menu->e2ee,
		purple_e2ee_state_get_name(state));

	menu_actions = purple_e2ee_provider_get_conv_menu_actions(provider, conv);
	for (it = menu_actions; it; it = g_list_next(it)) {
		PurpleMenuAction *action = it->data;

		gtk_widget_show_all(
			pidgin_append_menu_action(menu, action, conv));
	}
	g_list_free(menu_actions);

	gtk_widget_show(win->menu->e2ee);
	gtk_widget_show(menu);
}

static const char *
get_chat_user_status_icon(PurpleChatConversation *chat, const char *name, PurpleChatUserFlags flags)
{
	const char *image = NULL;

	if (flags & PURPLE_CHAT_USER_FOUNDER) {
		image = PIDGIN_STOCK_STATUS_FOUNDER;
	} else if (flags & PURPLE_CHAT_USER_OP) {
		image = PIDGIN_STOCK_STATUS_OPERATOR;
	} else if (flags & PURPLE_CHAT_USER_HALFOP) {
		image = PIDGIN_STOCK_STATUS_HALFOP;
	} else if (flags & PURPLE_CHAT_USER_VOICE) {
		image = PIDGIN_STOCK_STATUS_VOICE;
	} else if ((!flags) && purple_chat_conversation_is_ignored_user(chat, name)) {
		image = PIDGIN_STOCK_STATUS_IGNORED;
	} else {
		return NULL;
	}
	return image;
}

static void
deleting_chat_user_cb(PurpleChatUser *cb)
{
	GtkTreeRowReference *ref = purple_chat_user_get_ui_data(cb);

	if (ref) {
		gtk_tree_row_reference_free(ref);
		purple_chat_user_set_ui_data(cb, NULL);
	}
}

static void
add_chat_user_common(PurpleChatConversation *chat, PurpleChatUser *cb, const char *old_name)
{
	PidginConversation *gtkconv;
	PurpleConversation *conv;
	PidginChatPane *gtkchat;
	PurpleConnection *gc;
	PurpleProtocol *protocol;
	GtkTreeModel *tm;
	GtkListStore *ls;
	GtkTreePath *newpath;
	const char *stock;
	GtkTreeIter iter;
	gboolean is_me = FALSE;
	gboolean is_buddy;
	const gchar *name, *alias;
	gchar *tmp, *alias_key;
	PurpleChatUserFlags flags;
	GdkColor *color = NULL;

	alias = purple_chat_user_get_alias(cb);
	name  = purple_chat_user_get_name(cb);
	flags = purple_chat_user_get_flags(cb);

	conv    = PURPLE_CONVERSATION(chat);
	gtkconv = PIDGIN_CONVERSATION(conv);
	gtkchat = gtkconv->u.chat;
	gc      = purple_conversation_get_connection(conv);

	if (!gc || !(protocol = purple_connection_get_protocol(gc)))
		return;

	tm = gtk_tree_view_get_model(GTK_TREE_VIEW(gtkchat->list));
	ls = GTK_LIST_STORE(tm);

	stock = get_chat_user_status_icon(chat, name, flags);

	if (!strcmp(purple_chat_conversation_get_nick(chat), purple_normalize(purple_conversation_get_account(conv), old_name != NULL ? old_name : name)))
		is_me = TRUE;

	is_buddy = purple_chat_user_is_buddy(cb);

	tmp = g_utf8_casefold(alias, -1);
	alias_key = g_utf8_collate_key(tmp, -1);
	g_free(tmp);

	if (is_me) {
#if 0
		/* TODO WEBKIT: No tags in webkit stuff, yet. */
		GtkTextTag *tag = gtk_text_tag_table_lookup(
				gtk_text_buffer_get_tag_table(GTK_IMHTML(gtkconv->webview)->text_buffer),
				"send-name");
		g_object_get(tag, "foreground-gdk", &color, NULL);
#endif /* if 0 */
	} else {
		GtkTextTag *tag;
		if ((tag = get_buddy_tag(chat, name, 0, FALSE)))
			g_object_set(G_OBJECT(tag), "style", PANGO_STYLE_NORMAL, NULL);
		if ((tag = get_buddy_tag(chat, name, PURPLE_MESSAGE_NICK, FALSE)))
			g_object_set(G_OBJECT(tag), "style", PANGO_STYLE_NORMAL, NULL);
		color = (GdkColor*)get_nick_color(gtkconv, name);
	}

	gtk_list_store_insert_with_values(ls, &iter,
/*
* The GTK docs are mute about the effects of the "row" value for performance.
* X-Chat hardcodes their value to 0 (prepend) and -1 (append), so we will too.
* It *might* be faster to search the gtk_list_store and set row accurately,
* but no one in #gtk+ seems to know anything about it either.
* Inserting in the "wrong" location has no visible ill effects. - F.P.
*/
			-1, /* "row" */
			CHAT_USERS_ICON_STOCK_COLUMN,  stock,
			CHAT_USERS_ALIAS_COLUMN, alias,
			CHAT_USERS_ALIAS_KEY_COLUMN, alias_key,
			CHAT_USERS_NAME_COLUMN,  name,
			CHAT_USERS_FLAGS_COLUMN, flags,
			CHAT_USERS_COLOR_COLUMN, color,
			CHAT_USERS_WEIGHT_COLUMN, is_buddy ? PANGO_WEIGHT_BOLD : PANGO_WEIGHT_NORMAL,
			-1);

	if (purple_chat_user_get_ui_data(cb)) {
		GtkTreeRowReference *ref = purple_chat_user_get_ui_data(cb);
		gtk_tree_row_reference_free(ref);
	}

	newpath = gtk_tree_model_get_path(tm, &iter);
	purple_chat_user_set_ui_data(cb, gtk_tree_row_reference_new(tm, newpath));
	gtk_tree_path_free(newpath);

#if 0
	if (is_me && color)
		gdk_color_free(color);
#endif
	g_free(alias_key);
}

/*
 * tab_complete_process_item:
 * @most_matched: Used internally by this function.
 * @entered: The partial string that the user types before hitting the
 *        tab key.
 * @entered_chars: The length of entered.
 * @partial: This is a return variable.  This will be set to a string
 *        containing the largest common string between all matches.  This will
 *        be inserted into the input box at the start of the word that the
 *        user is tab completing.  For example, if a chat room contains
 *        "AlfFan" and "AlfHater" and the user types "a<TAB>" then this will
 *        contain "Alf"
 * @matches: This is a return variable.  If the given name is a potential
 *        match for the entered string, then add a copy of the name to this
 *        list.  The caller is responsible for g_free'ing the data in this
 *        list.
 * @name: The buddy name or alias or slash command name that we're
 *        checking for a match.
 */
static void
tab_complete_process_item(int *most_matched, const char *entered, gsize entered_chars, char **partial,
				  GList **matches, const char *name)
{
	char *nick_partial;
	gsize name_len = g_utf8_strlen(name, -1);

	if (entered_chars > name_len)
		return;

	nick_partial = g_utf8_substring(name, 0, entered_chars);
	if (purple_utf8_strcasecmp(nick_partial, entered)) {
		g_free(nick_partial);
		return;
	}
	g_free(nick_partial);

	/* if we're here, it's a possible completion */

	if (*most_matched == -1) {
		/*
		 * this will only get called once, since from now
		 * on *most_matched is >= 0
		 */
		*most_matched = name_len;
		*partial = g_strdup(name);
	}
	else if (*most_matched) {
		char *tmp = g_strdup(name);

		while (purple_utf8_strcasecmp(tmp, *partial)) {
			*(g_utf8_offset_to_pointer(*partial, *most_matched)) = '\0';
			if (*most_matched < (goffset)g_utf8_strlen(tmp, -1))
				*(g_utf8_offset_to_pointer(tmp, *most_matched)) = '\0';
			(*most_matched)--;
		}
		(*most_matched)++;

		g_free(tmp);
	}

	*matches = g_list_insert_sorted(*matches, g_strdup(name),
								   (GCompareFunc)purple_utf8_strcasecmp);
}

static gboolean
is_first_container(WebKitDOMNode *container)
{
	gchar *name;
	WebKitDOMNode *parent;

	while (container) {
		parent = webkit_dom_node_get_parent_node(container);
		if (parent) {
			name = webkit_dom_node_get_node_name(parent);
			
			if (!strcmp(name, "BODY")) {
				g_free(name);

				if (webkit_dom_node_get_previous_sibling(container) == NULL)
					return TRUE;
				else
					return FALSE;
			}
			g_free(name);
		}
		else
			break;

		container = parent;
	}

	return FALSE;
}

static gboolean
tab_complete(PurpleConversation *conv)
{
	PidginConversation *gtkconv;
	WebKitDOMNode *container;
	glong caret, word_start, content_len;
	int most_matched = -1, colon = 0;
	char *ch, *ch2 = NULL;
	char *entered, *partial = NULL;
	char *content, *sub1, *sub2, *modified;
	const char *prefix;
	GList *matches = NULL;
	gboolean command = FALSE;
	gsize entered_chars = 0;

	gtkconv = PIDGIN_CONVERSATION(conv);
	pidgin_webview_get_caret(PIDGIN_WEBVIEW(gtkconv->entry), &container, &caret);

	/* if there's nothing there just return */
	if (caret <= 0)
		return PURPLE_IS_CHAT_CONVERSATION(conv);

	content = webkit_dom_node_get_node_value(container);
	content_len = g_utf8_strlen(content, -1);

	/* if we're at the end of ":" or ": " we need to move back 1 or 2 spaces */
	if (caret >= 2) {
		ch = g_utf8_offset_to_pointer(content, caret - 2);
		ch2 = g_utf8_find_next_char(ch, NULL);
	}

	if (caret >= 2 && *ch == ':' && g_unichar_isspace(g_utf8_get_char(ch2)))
		colon = 2;
	else if (caret >= 1 && content[caret - 1] == ':')
		colon = 1;

	caret -= colon;
	word_start = caret;

	/* find the start of the word that we're tabbing. */
	ch = g_utf8_offset_to_pointer(content, caret);
	while ((ch = g_utf8_find_prev_char(content, ch))) {
		if (!g_unichar_isspace(g_utf8_get_char(ch)))
			--word_start;
		else
			break;
	}

	prefix = pidgin_get_cmd_prefix();
	if (word_start == 0 &&
			((gsize)caret >= strlen(prefix)) && !strncmp(content, prefix, strlen(prefix))) {
		command = TRUE;
		word_start += strlen(prefix);
	}

	entered = g_utf8_substring(content, word_start, caret);
	entered_chars = g_utf8_strlen(entered, -1);

	if (!entered_chars) {
		g_free(content);
		g_free(entered);
		return PURPLE_IS_CHAT_CONVERSATION(conv);
	}

	if (command) {
		GList *list = purple_cmd_list(conv);
		GList *l;

		/* Commands */
		for (l = list; l != NULL; l = l->next) {
			tab_complete_process_item(&most_matched, entered, entered_chars, &partial,
									  &matches, l->data);
		}
		g_list_free(list);
	} else if (PURPLE_IS_CHAT_CONVERSATION(conv)) {
		GList *l, *users;
		GtkTreeModel *model = gtk_tree_view_get_model(GTK_TREE_VIEW(PIDGIN_CONVERSATION(conv)->u.chat->list));
		GtkTreeIter iter;
		int f;

		/* Users */
		users = purple_chat_conversation_get_users(PURPLE_CHAT_CONVERSATION(conv));
		for (l = users; l != NULL; l = l->next) {
			tab_complete_process_item(&most_matched, entered, entered_chars, &partial,
									  &matches, purple_chat_user_get_name((PurpleChatUser *)l->data));
		}
		g_list_free(users);

		/* Aliases */
		if (gtk_tree_model_get_iter_first(GTK_TREE_MODEL(model), &iter))
		{
			do {
				char *name;
				char *alias;

				gtk_tree_model_get(model, &iter,
						   CHAT_USERS_NAME_COLUMN, &name,
						   CHAT_USERS_ALIAS_COLUMN, &alias,
						   -1);

				if (name && alias && strcmp(name, alias))
					tab_complete_process_item(&most_matched, entered, entered_chars, &partial,
										  &matches, alias);
				g_free(name);
				g_free(alias);

				f = gtk_tree_model_iter_next(model, &iter);
			} while (f != 0);
		}
	} else {
		g_free(content);
		g_free(entered);
		return FALSE;
	}

	/* if there weren't any matches, return */
	if (!matches) {
		/* if matches isn't set partials won't be either */
		g_free(content);
		g_free(entered);
		return PURPLE_IS_CHAT_CONVERSATION(conv);
	}

	sub1 = g_utf8_substring(content, 0, word_start);
	sub2 = g_utf8_substring(content, caret, content_len);

	if (!matches->next) {
		/* there was only one match. fill it in. */

		if (!colon && !word_start && is_first_container(container)) {
			char *tmp = NULL;
			if (caret < content_len) {
				tmp = g_strdup_printf("%s: ", (char *)matches->data);
			} else {
				char nbsp[6] = {0};
				g_unichar_to_utf8(0xA0, nbsp);
				tmp = g_strdup_printf("%s:%s", (char *)matches->data, nbsp);
			}

			modified = g_strdup_printf("%s%s", tmp, sub2);
			webkit_dom_node_set_node_value(container, modified, NULL);
			pidgin_webview_set_caret(PIDGIN_WEBVIEW(gtkconv->entry), container,
					g_utf8_strlen(tmp, -1));
			g_free(tmp);
			g_free(modified);
		}
		else {
			modified = g_strdup_printf("%s%s%s", sub1, (char *)matches->data, sub2);
			webkit_dom_node_set_node_value(container, modified, NULL);
			pidgin_webview_set_caret(PIDGIN_WEBVIEW(gtkconv->entry), container,
					word_start + g_utf8_strlen(matches->data, -1) + colon);
			g_free(modified);
		}

		g_free(matches->data);
		g_list_free(matches);
	}
	else {
		/*
		 * there were lots of matches, fill in as much as possible
		 * and display all of them
		 */
		char *addthis = g_malloc0(1);

		while (matches) {
			char *tmp = addthis;
			addthis = g_strconcat(tmp, matches->data, " ", NULL);
			g_free(tmp);
			g_free(matches->data);
			matches = g_list_remove(matches, matches->data);
		}

		purple_conversation_write(conv, NULL, addthis, PURPLE_MESSAGE_NO_LOG,
								time(NULL));

		modified = g_strdup_printf("%s%s%s", sub1, partial, sub2);
		webkit_dom_node_set_node_value(container, modified, NULL);
		pidgin_webview_set_caret(PIDGIN_WEBVIEW(gtkconv->entry), container,
				word_start + g_utf8_strlen(partial, -1) + colon);
		g_free(addthis);
		g_free(modified);
	}

	g_free(content);
	g_free(entered);
	g_free(partial);
	g_free(sub1);
	g_free(sub2);

	return TRUE;
}

static void topic_callback(GtkWidget *w, PidginConversation *gtkconv)
{
	PurpleProtocol *protocol = NULL;
	PurpleConnection *gc;
	PurpleConversation *conv = gtkconv->active_conv;
	PidginChatPane *gtkchat;
	char *new_topic;
	const char *current_topic;

	gc      = purple_conversation_get_connection(conv);

	if(!gc || !(protocol = purple_connection_get_protocol(gc)))
		return;

	if(!PURPLE_PROTOCOL_IMPLEMENTS(protocol, CHAT_IFACE, set_topic))
		return;

	gtkconv = PIDGIN_CONVERSATION(conv);
	gtkchat = gtkconv->u.chat;
	new_topic = g_strdup(gtk_entry_get_text(GTK_ENTRY(gtkchat->topic_text)));
	current_topic = purple_chat_conversation_get_topic(PURPLE_CHAT_CONVERSATION(conv));

	if(current_topic && !g_utf8_collate(new_topic, current_topic)){
		g_free(new_topic);
		return;
	}

	if (current_topic)
		gtk_entry_set_text(GTK_ENTRY(gtkchat->topic_text), current_topic);
	else
		gtk_entry_set_text(GTK_ENTRY(gtkchat->topic_text), "");

	purple_protocol_chat_iface_set_topic(protocol, gc, purple_chat_conversation_get_id(PURPLE_CHAT_CONVERSATION(conv)),
			new_topic);

	g_free(new_topic);
}

static gint
sort_chat_users(GtkTreeModel *model, GtkTreeIter *a, GtkTreeIter *b, gpointer userdata)
{
	PurpleChatUserFlags f1 = 0, f2 = 0;
	char *user1 = NULL, *user2 = NULL;
	gboolean buddy1 = FALSE, buddy2 = FALSE;
	gint ret = 0;

	gtk_tree_model_get(model, a,
	                   CHAT_USERS_ALIAS_KEY_COLUMN, &user1,
	                   CHAT_USERS_FLAGS_COLUMN, &f1,
	                   CHAT_USERS_WEIGHT_COLUMN, &buddy1,
	                   -1);
	gtk_tree_model_get(model, b,
	                   CHAT_USERS_ALIAS_KEY_COLUMN, &user2,
	                   CHAT_USERS_FLAGS_COLUMN, &f2,
	                   CHAT_USERS_WEIGHT_COLUMN, &buddy2,
	                   -1);

	/* Only sort by membership levels */
	f1 &= PURPLE_CHAT_USER_VOICE | PURPLE_CHAT_USER_HALFOP | PURPLE_CHAT_USER_OP |
			PURPLE_CHAT_USER_FOUNDER;
	f2 &= PURPLE_CHAT_USER_VOICE | PURPLE_CHAT_USER_HALFOP | PURPLE_CHAT_USER_OP |
			PURPLE_CHAT_USER_FOUNDER;

	if (user1 == NULL || user2 == NULL) {
		if (!(user1 == NULL && user2 == NULL))
			ret = (user1 == NULL) ? -1: 1;
	} else if (f1 != f2) {
		/* sort more important users first */
		ret = (f1 > f2) ? -1 : 1;
	} else if (buddy1 != buddy2) {
		ret = (buddy1 > buddy2) ? -1 : 1;
	} else {
		ret = strcmp(user1, user2);
	}

	g_free(user1);
	g_free(user2);

	return ret;
}

static void
update_chat_alias(PurpleBuddy *buddy, PurpleChatConversation *chat, PurpleConnection *gc, PurpleProtocol *protocol)
{
	PidginConversation *gtkconv = PIDGIN_CONVERSATION(PURPLE_CONVERSATION(chat));
	PurpleAccount *account = purple_conversation_get_account(PURPLE_CONVERSATION(chat));
	GtkTreeModel *model;
	char *normalized_name;
	GtkTreeIter iter;
	int f;

	g_return_if_fail(buddy != NULL);
	g_return_if_fail(chat != NULL);

	/* This is safe because this callback is only used in chats, not IMs. */
	model = gtk_tree_view_get_model(GTK_TREE_VIEW(gtkconv->u.chat->list));

	if (!gtk_tree_model_get_iter_first(GTK_TREE_MODEL(model), &iter))
		return;

	normalized_name = g_strdup(purple_normalize(account, purple_buddy_get_name(buddy)));

	do {
		char *name;

		gtk_tree_model_get(model, &iter, CHAT_USERS_NAME_COLUMN, &name, -1);

		if (!strcmp(normalized_name, purple_normalize(account, name))) {
			const char *alias = name;
			char *tmp;
			char *alias_key = NULL;
			PurpleBuddy *buddy2;

			if (strcmp(purple_chat_conversation_get_nick(chat), purple_normalize(account, name))) {
				/* This user is not me, so look into updating the alias. */

				if ((buddy2 = purple_blist_find_buddy(account, name)) != NULL) {
					alias = purple_buddy_get_contact_alias(buddy2);
				}

				tmp = g_utf8_casefold(alias, -1);
				alias_key = g_utf8_collate_key(tmp, -1);
				g_free(tmp);

				gtk_list_store_set(GTK_LIST_STORE(model), &iter,
								CHAT_USERS_ALIAS_COLUMN, alias,
								CHAT_USERS_ALIAS_KEY_COLUMN, alias_key,
								-1);
				g_free(alias_key);
			}
			g_free(name);
			break;
		}

		f = gtk_tree_model_iter_next(model, &iter);

		g_free(name);
	} while (f != 0);

	g_free(normalized_name);
}

static void
blist_node_aliased_cb(PurpleBlistNode *node, const char *old_alias, PurpleChatConversation *chat)
{
	PurpleConnection *gc;
	PurpleProtocol *protocol;
	PurpleConversation *conv = PURPLE_CONVERSATION(chat);

	g_return_if_fail(node != NULL);
	g_return_if_fail(conv != NULL);

	gc = purple_conversation_get_connection(conv);
	g_return_if_fail(gc != NULL);
	g_return_if_fail(purple_connection_get_protocol(gc) != NULL);
	protocol = purple_connection_get_protocol(gc);

	if (purple_protocol_get_options(protocol) & OPT_PROTO_UNIQUE_CHATNAME)
		return;

	if (PURPLE_IS_CONTACT(node))
	{
		PurpleBlistNode *bnode;

		for(bnode = node->child; bnode; bnode = bnode->next) {

			if(!PURPLE_IS_BUDDY(bnode))
				continue;

			update_chat_alias((PurpleBuddy *)bnode, chat, gc, protocol);
		}
	}
	else if (PURPLE_IS_BUDDY(node))
		update_chat_alias((PurpleBuddy *)node, chat, gc, protocol);
	else if (PURPLE_IS_CHAT(node) &&
			purple_conversation_get_account(conv) == purple_chat_get_account((PurpleChat*)node))
	{
		if (old_alias == NULL || g_utf8_collate(old_alias, purple_conversation_get_title(conv)) == 0)
			pidgin_conv_update_fields(conv, PIDGIN_CONV_SET_TITLE);
	}
}

static void
buddy_cb_common(PurpleBuddy *buddy, PurpleChatConversation *chat, gboolean is_buddy)
{
	GtkTreeModel *model;
	char *normalized_name;
	GtkTreeIter iter;
	GtkTextTag *texttag;
	PurpleConversation *conv = PURPLE_CONVERSATION(chat);
	int f;

	g_return_if_fail(buddy != NULL);
	g_return_if_fail(conv != NULL);

	/* Do nothing if the buddy does not belong to the conv's account */
	if (purple_buddy_get_account(buddy) != purple_conversation_get_account(conv))
		return;

	/* This is safe because this callback is only used in chats, not IMs. */
	model = gtk_tree_view_get_model(GTK_TREE_VIEW(PIDGIN_CONVERSATION(conv)->u.chat->list));

	if (!gtk_tree_model_get_iter_first(GTK_TREE_MODEL(model), &iter))
		return;

	normalized_name = g_strdup(purple_normalize(purple_conversation_get_account(conv), purple_buddy_get_name(buddy)));

	do {
		char *name;

		gtk_tree_model_get(model, &iter, CHAT_USERS_NAME_COLUMN, &name, -1);

		if (!strcmp(normalized_name, purple_normalize(purple_conversation_get_account(conv), name))) {
			gtk_list_store_set(GTK_LIST_STORE(model), &iter,
			                   CHAT_USERS_WEIGHT_COLUMN, is_buddy ? PANGO_WEIGHT_BOLD : PANGO_WEIGHT_NORMAL, -1);
			g_free(name);
			break;
		}

		f = gtk_tree_model_iter_next(model, &iter);

		g_free(name);
	} while (f != 0);

	g_free(normalized_name);

	blist_node_aliased_cb((PurpleBlistNode *)buddy, NULL, chat);

	texttag = get_buddy_tag(chat, purple_buddy_get_name(buddy), 0, FALSE); /* XXX: do we want the normalized name? */
	if (texttag) {
		g_object_set(texttag, "weight", is_buddy ? PANGO_WEIGHT_BOLD : PANGO_WEIGHT_NORMAL, NULL);
	}
}

static void
buddy_added_cb(PurpleBlistNode *node, PurpleChatConversation *chat)
{
	if (!PURPLE_IS_BUDDY(node))
		return;

	buddy_cb_common(PURPLE_BUDDY(node), chat, TRUE);
}

static void
buddy_removed_cb(PurpleBlistNode *node, PurpleChatConversation *chat)
{
	if (!PURPLE_IS_BUDDY(node))
		return;

	/* If there's another buddy for the same "dude" on the list, do nothing. */
	if (purple_blist_find_buddy(purple_buddy_get_account(PURPLE_BUDDY(node)),
		                  purple_buddy_get_name(PURPLE_BUDDY(node))) != NULL)
		return;

	buddy_cb_common(PURPLE_BUDDY(node), chat, FALSE);
}

static void
entry_popup_menu_cb(PidginWebView *webview, GtkMenu *menu, gpointer data)
{
	GtkWidget *menuitem;
	PidginConversation *gtkconv = data;
	gboolean is_empty;

	g_return_if_fail(menu != NULL);
	g_return_if_fail(gtkconv != NULL);

	menuitem = pidgin_new_item_from_stock(NULL, _("_Send"), NULL,
	                                      G_CALLBACK(send_cb), gtkconv,
	                                      0, 0, NULL);
	is_empty = pidgin_webview_is_empty(webview);
	if (is_empty)
		gtk_widget_set_sensitive(menuitem, FALSE);
	gtk_menu_shell_insert(GTK_MENU_SHELL(menu), menuitem, 0);

	menuitem = gtk_separator_menu_item_new();
	gtk_widget_show(menuitem);
	gtk_menu_shell_insert(GTK_MENU_SHELL(menu), menuitem, 1);
}

static gboolean
resize_webview_cb(PidginConversation *gtkconv)
{
#if 0
	/* TODO WebKit: entry sizing */
	GtkTextBuffer *buffer;
	GtkTextIter iter;
	int lines;
	GdkRectangle oneline;
	int height, diff;
	int pad_top, pad_inside, pad_bottom;
	int total_height;
	int max_height;
	int min_lines = purple_prefs_get_int(PIDGIN_PREFS_ROOT "/conversations/minimum_entry_lines");
	int min_height;
	gboolean interior_focus;
	int focus_width;
	GtkAllocation webview_allocation;
	GtkAllocation entry_allocation;
	GtkAllocation lower_hbox_allocation;

	gtk_widget_get_allocation(gtkconv->webview, &webview_allocation);
	gtk_widget_get_allocation(gtkconv->entry, &entry_allocation);
	gtk_widget_get_allocation(gtkconv->lower_hbox, &lower_hbox_allocation);
	total_height = webview_allocation.height + entry_allocation.height;
	max_height = total_height / 2;

	pad_top = gtk_text_view_get_pixels_above_lines(GTK_TEXT_VIEW(gtkconv->entry));
	pad_bottom = gtk_text_view_get_pixels_below_lines(GTK_TEXT_VIEW(gtkconv->entry));
	pad_inside = gtk_text_view_get_pixels_inside_wrap(GTK_TEXT_VIEW(gtkconv->entry));

	buffer = gtk_text_view_get_buffer(GTK_TEXT_VIEW(gtkconv->entry));
	gtk_text_buffer_get_start_iter(buffer, &iter);
	gtk_text_view_get_iter_location(GTK_TEXT_VIEW(gtkconv->entry), &iter, &oneline);

	lines = gtk_text_buffer_get_line_count(buffer);

	height = 0;
	do {
		int lineheight = 0;
		gtk_text_view_get_line_yrange(GTK_TEXT_VIEW(gtkconv->entry), &iter, NULL, &lineheight);
		height += lineheight;
		lines--;
	} while (gtk_text_iter_forward_line(&iter));
	height += lines * (oneline.height + pad_top + pad_bottom);

	/* Make sure there's enough room for at least min_lines. Allocate enough space to
	 * prevent scrolling when the second line is a continuation of the first line, or
	 * is the beginning of a new paragraph. */
	min_height = min_lines * (oneline.height + MAX(pad_inside, pad_top + pad_bottom));
	height = CLAMP(height, MIN(min_height, max_height), max_height);

	gtk_widget_style_get(gtkconv->entry,
	                     "interior-focus", &interior_focus,
	                     "focus-line-width", &focus_width,
	                     NULL);
	if (!interior_focus)
		height += 2 * focus_width;

	diff = height - entry_allocation.height;
	if (ABS(diff) < oneline.height / 2)
		return FALSE;

	purple_debug_info("pidgin", "resizing to %d, %d lines, diff %d\n",
	                  diff + lower_hbox_allocation.height, min_lines, diff);

	gtk_widget_set_size_request(gtkconv->lower_hbox, -1,
		diff + lower_hbox_allocation.height);
#endif
	gtk_widget_set_size_request(gtkconv->lower_hbox, -1, -1);

	return FALSE;
}

static void
minimum_entry_lines_pref_cb(const char *name,
                            PurplePrefType type,
                            gconstpointer value,
                            gpointer data)
{
	GList *l = purple_conversations_get_all();
	PurpleConversation *conv;
	while (l != NULL)
	{
		conv = (PurpleConversation *)l->data;

		if (PIDGIN_IS_PIDGIN_CONVERSATION(conv))
			resize_webview_cb(PIDGIN_CONVERSATION(conv));

		l = l->next;
	}
}

static void
setup_chat_topic(PidginConversation *gtkconv, GtkWidget *vbox)
{
	PurpleConversation *conv = gtkconv->active_conv;
	PurpleConnection *gc = purple_conversation_get_connection(conv);
	PurpleProtocol *protocol = purple_connection_get_protocol(gc);
	if (purple_protocol_get_options(protocol) & OPT_PROTO_CHAT_TOPIC)
	{
		GtkWidget *hbox, *label;
		PidginChatPane *gtkchat = gtkconv->u.chat;

		hbox = gtk_box_new(GTK_ORIENTATION_HORIZONTAL, PIDGIN_HIG_BOX_SPACE);
		gtk_box_pack_start(GTK_BOX(vbox), hbox, FALSE, FALSE, 0);

		label = gtk_label_new(_("Topic:"));
		gtk_box_pack_start(GTK_BOX(hbox), label, FALSE, FALSE, 0);

		gtkchat->topic_text = gtk_entry_new();
		gtk_widget_set_size_request(gtkchat->topic_text, -1, BUDDYICON_SIZE_MIN);

		if(!PURPLE_PROTOCOL_IMPLEMENTS(protocol, CHAT_IFACE, set_topic)) {
			gtk_editable_set_editable(GTK_EDITABLE(gtkchat->topic_text), FALSE);
		} else {
			g_signal_connect(G_OBJECT(gtkchat->topic_text), "activate",
					G_CALLBACK(topic_callback), gtkconv);
		}

		gtk_box_pack_start(GTK_BOX(hbox), gtkchat->topic_text, TRUE, TRUE, 0);
		g_signal_connect(G_OBJECT(gtkchat->topic_text), "key_press_event",
			             G_CALLBACK(entry_key_press_cb), gtkconv);
	}
}

static gboolean
pidgin_conv_userlist_create_tooltip(GtkWidget *tipwindow, GtkTreePath *path,
		gpointer userdata, int *w, int *h)
{
	PidginConversation *gtkconv = userdata;
	GtkTreeIter iter;
	GtkTreeModel *model = gtk_tree_view_get_model(GTK_TREE_VIEW(gtkconv->u.chat->list));
	PurpleConversation *conv = gtkconv->active_conv;
	PurpleBlistNode *node;
	PurpleProtocol *protocol;
	PurpleAccount *account = purple_conversation_get_account(conv);
	char *who = NULL;

	if (purple_account_get_connection(account) == NULL)
		return FALSE;

	if (!gtk_tree_model_get_iter(GTK_TREE_MODEL(model), &iter, path))
		return FALSE;

	gtk_tree_model_get(GTK_TREE_MODEL(model), &iter, CHAT_USERS_NAME_COLUMN, &who, -1);

	protocol = purple_connection_get_protocol(purple_account_get_connection(account));
	node = (PurpleBlistNode*)(purple_blist_find_buddy(purple_conversation_get_account(conv), who));
	if (node && protocol && (purple_protocol_get_options(protocol) & OPT_PROTO_UNIQUE_CHATNAME))
		pidgin_blist_draw_tooltip(node, gtkconv->infopane);

	g_free(who);
	return FALSE;
}

static void
setup_chat_userlist(PidginConversation *gtkconv, GtkWidget *hpaned)
{
	PidginChatPane *gtkchat = gtkconv->u.chat;
	GtkWidget *lbox, *list;
	GtkListStore *ls;
	GtkCellRenderer *rend;
	GtkTreeViewColumn *col;
	int ul_width;
	void *blist_handle = purple_blist_get_handle();
	PurpleConversation *conv = gtkconv->active_conv;

	/* Build the right pane. */
	lbox = gtk_box_new(GTK_ORIENTATION_VERTICAL, PIDGIN_HIG_BOX_SPACE);
	gtk_paned_pack2(GTK_PANED(hpaned), lbox, FALSE, TRUE);
	gtk_widget_show(lbox);

	/* Setup the label telling how many people are in the room. */
	gtkchat->count = gtk_label_new(_("0 people in room"));
	gtk_label_set_ellipsize(GTK_LABEL(gtkchat->count), PANGO_ELLIPSIZE_END);
	gtk_box_pack_start(GTK_BOX(lbox), gtkchat->count, FALSE, FALSE, 0);
	gtk_widget_show(gtkchat->count);

	/* Setup the list of users. */

	ls = gtk_list_store_new(CHAT_USERS_COLUMNS, GDK_TYPE_PIXBUF, G_TYPE_STRING,
							G_TYPE_STRING, G_TYPE_STRING, G_TYPE_INT,
							GDK_TYPE_COLOR, G_TYPE_INT, G_TYPE_STRING);
	gtk_tree_sortable_set_sort_func(GTK_TREE_SORTABLE(ls), CHAT_USERS_ALIAS_KEY_COLUMN,
									sort_chat_users, NULL, NULL);

	list = gtk_tree_view_new_with_model(GTK_TREE_MODEL(ls));

	/* Allow a user to specify gtkrc settings for the chat userlist only */
	gtk_widget_set_name(list, "pidgin_conv_userlist");

	rend = gtk_cell_renderer_pixbuf_new();
	g_object_set(G_OBJECT(rend),
				 "stock-size", gtk_icon_size_from_name(PIDGIN_ICON_SIZE_TANGO_EXTRA_SMALL),
				 NULL);
	col = gtk_tree_view_column_new_with_attributes(NULL, rend,
			"stock-id", CHAT_USERS_ICON_STOCK_COLUMN, NULL);
	gtk_tree_view_column_set_sizing(col, GTK_TREE_VIEW_COLUMN_AUTOSIZE);
	gtk_tree_view_append_column(GTK_TREE_VIEW(list), col);
	ul_width = purple_prefs_get_int(PIDGIN_PREFS_ROOT "/conversations/chat/userlist_width");
	gtk_widget_set_size_request(lbox, ul_width, -1);

	/* Hack to prevent completely collapsed userlist coming back with a 1 pixel width.
	 * I would have liked to use the GtkPaned "max-position", but for some reason that didn't work */
	if (ul_width == 0)
		gtk_paned_set_position(GTK_PANED(hpaned), 999999);

	g_signal_connect(G_OBJECT(list), "button_press_event",
					 G_CALLBACK(right_click_chat_cb), gtkconv);
	g_signal_connect(G_OBJECT(list), "row-activated",
					 G_CALLBACK(activate_list_cb), gtkconv);
	g_signal_connect(G_OBJECT(list), "popup-menu",
			 G_CALLBACK(gtkconv_chat_popup_menu_cb), gtkconv);
	g_signal_connect(G_OBJECT(lbox), "size-allocate", G_CALLBACK(lbox_size_allocate_cb), gtkconv);

	pidgin_tooltip_setup_for_treeview(list, gtkconv,
			pidgin_conv_userlist_create_tooltip, NULL);

	rend = gtk_cell_renderer_text_new();
	g_object_set(rend,
				 "foreground-set", TRUE,
				 "weight-set", TRUE,
				 NULL);
	g_object_set(G_OBJECT(rend), "editable", TRUE, NULL);

	col = gtk_tree_view_column_new_with_attributes(NULL, rend,
	                                               "text", CHAT_USERS_ALIAS_COLUMN,
	                                               "foreground-gdk", CHAT_USERS_COLOR_COLUMN,
	                                               "weight", CHAT_USERS_WEIGHT_COLUMN,
	                                               NULL);

	purple_signal_connect(blist_handle, "blist-node-added",
						gtkchat, PURPLE_CALLBACK(buddy_added_cb), conv);
	purple_signal_connect(blist_handle, "blist-node-removed",
						gtkchat, PURPLE_CALLBACK(buddy_removed_cb), conv);
	purple_signal_connect(blist_handle, "blist-node-aliased",
						gtkchat, PURPLE_CALLBACK(blist_node_aliased_cb), conv);

	gtk_tree_view_column_set_expand(col, TRUE);
	g_object_set(rend, "ellipsize", PANGO_ELLIPSIZE_END, NULL);

	gtk_tree_view_append_column(GTK_TREE_VIEW(list), col);

	gtk_tree_view_set_headers_visible(GTK_TREE_VIEW(list), FALSE);
	gtk_widget_show(list);

	gtkchat->list = list;

	gtk_box_pack_start(GTK_BOX(lbox),
		pidgin_make_scrollable(list, GTK_POLICY_AUTOMATIC, GTK_POLICY_AUTOMATIC, GTK_SHADOW_IN, -1, -1),
		TRUE, TRUE, 0);
}

static gboolean
pidgin_conv_create_tooltip(GtkWidget *tipwindow, gpointer userdata, int *w, int *h)
{
	PurpleBlistNode *node = NULL;
	PurpleConversation *conv;
	PidginConversation *gtkconv = userdata;

	conv = gtkconv->active_conv;
	if (PURPLE_IS_CHAT_CONVERSATION(conv)) {
		node = (PurpleBlistNode*)(purple_blist_find_chat(purple_conversation_get_account(conv), purple_conversation_get_name(conv)));
		if (!node)
			node = g_object_get_data(G_OBJECT(gtkconv->webview), "transient_chat");
	} else {
		node = (PurpleBlistNode*)(purple_blist_find_buddy(purple_conversation_get_account(conv), purple_conversation_get_name(conv)));
#if 0
		/* Using the transient blist nodes to show the tooltip doesn't quite work yet. */
		if (!node)
			node = g_object_get_data(G_OBJECT(gtkconv->webview), "transient_buddy");
#endif
	}

	if (node)
		pidgin_blist_draw_tooltip(node, gtkconv->infopane);
	return FALSE;
}

/* Quick Find {{{ */
static gboolean
pidgin_conv_end_quickfind(PidginConversation *gtkconv)
{
#if GTK_CHECK_VERSION(3,0,0)
	GtkStyleContext *context = gtk_widget_get_style_context(gtkconv->quickfind_entry);
	gtk_style_context_remove_class(context, "not-found");
#else
	gtk_widget_modify_base(gtkconv->quickfind_entry, GTK_STATE_NORMAL, NULL);
#endif

	webkit_web_view_unmark_text_matches(WEBKIT_WEB_VIEW(gtkconv->webview));
	gtk_widget_hide(gtkconv->quickfind_container);

	gtk_widget_grab_focus(gtkconv->entry);
	return TRUE;
}

static gboolean
quickfind_process_input(GtkWidget *entry, GdkEventKey *event, PidginConversation *gtkconv)
{
	switch (event->keyval) {
		case GDK_KEY_Return:
		case GDK_KEY_KP_Enter:
			if (webkit_web_view_search_text(WEBKIT_WEB_VIEW(gtkconv->webview), gtk_entry_get_text(GTK_ENTRY(entry)), FALSE, TRUE, TRUE)) {
#if GTK_CHECK_VERSION(3,0,0)
				GtkStyleContext *context = gtk_widget_get_style_context(gtkconv->quickfind_entry);
				gtk_style_context_remove_class(context, "not-found");
#else
				gtk_widget_modify_base(gtkconv->quickfind_entry, GTK_STATE_NORMAL, NULL);
#endif
			} else {
#if GTK_CHECK_VERSION(3,0,0)
				GtkStyleContext *context = gtk_widget_get_style_context(gtkconv->quickfind_entry);
				gtk_style_context_add_class(context, "not-found");
#else
				GdkColor col;
				col.red = 0xffff;
				col.green = 0xafff;
				col.blue = 0xafff;
				gtk_widget_modify_base(gtkconv->quickfind_entry, GTK_STATE_NORMAL, &col);
#endif
			}
			break;
		case GDK_KEY_Escape:
			pidgin_conv_end_quickfind(gtkconv);
			break;
		default:
			return FALSE;
	}
	return TRUE;
}

static void
pidgin_conv_setup_quickfind(PidginConversation *gtkconv, GtkWidget *container)
{
	GtkWidget *widget = gtk_box_new(GTK_ORIENTATION_HORIZONTAL, 0);
	GtkWidget *label, *entry, *close;
#if GTK_CHECK_VERSION(3,0,0)
	GtkStyleContext *context;
	GtkCssProvider *filter_css;
	const gchar filter_style[] =
		".not-found {"
			"color: @error_fg_color;"
			"text-shadow: 0 1px @error_text_shadow;"
			"background-image: none;"
			"background-color: @error_bg_color;"
		"}";
#endif

	gtk_box_pack_start(GTK_BOX(container), widget, FALSE, FALSE, 0);

	close = pidgin_create_small_button(gtk_label_new("×"));
	gtk_box_pack_start(GTK_BOX(widget), close, FALSE, FALSE, 0);
	gtk_widget_set_tooltip_text(close, _("Close Find bar"));

	label = gtk_label_new(_("Find:"));
	gtk_box_pack_start(GTK_BOX(widget), label, FALSE, FALSE, 10);

	entry = gtk_entry_new();
	gtk_box_pack_start(GTK_BOX(widget), entry, TRUE, TRUE, 0);
#if GTK_CHECK_VERSION(3,0,0)
	filter_css = gtk_css_provider_new();
	gtk_css_provider_load_from_data(filter_css, filter_style, -1, NULL);
	context = gtk_widget_get_style_context(entry);
	gtk_style_context_add_provider(context,
	                               GTK_STYLE_PROVIDER(filter_css),
	                               GTK_STYLE_PROVIDER_PRIORITY_APPLICATION);
#endif

	gtkconv->quickfind_entry = entry;
	gtkconv->quickfind_container = widget;

	/* Hook to signals and stuff */
	g_signal_connect(G_OBJECT(entry), "key-press-event",
			G_CALLBACK(quickfind_process_input), gtkconv);
	g_signal_connect_swapped(G_OBJECT(close), "button-press-event",
			G_CALLBACK(pidgin_conv_end_quickfind), gtkconv);
}

/* }}} */

static char *
replace_header_tokens(PurpleConversation *conv, const char *text)
{
	PurpleAccount *account = purple_conversation_get_account(conv);
	GString *str;
	const char *cur = text;
	const char *prev = cur;
	time_t mtime;
	struct tm *tm = NULL;

	if (text == NULL || *text == '\0')
		return NULL;

	str = g_string_new(NULL);
	while ((cur = strchr(cur, '%'))) {
		char *freeval = NULL;
		const char *replace = NULL;
		const char *fin = NULL;

		if (g_str_has_prefix(cur, "%chatName%")) {
			replace = purple_conversation_get_name(conv);

		} else if (g_str_has_prefix(cur, "%sourceName%")) {
			replace = purple_account_get_private_alias(account);
			if (replace == NULL)
				replace = purple_account_get_username(account);

		} else if (g_str_has_prefix(cur, "%destinationName%")) {
			PurpleBuddy *buddy = purple_blist_find_buddy(account, purple_conversation_get_name(conv));
			if (buddy) {
				replace = purple_buddy_get_alias(buddy);
			} else {
				replace = purple_conversation_get_name(conv);
			}

		} else if (g_str_has_prefix(cur, "%incomingIconPath%")) {
			PurpleBuddyIcon *icon = purple_im_conversation_get_icon(PURPLE_IM_CONVERSATION(conv));
			if (icon)
				replace = purple_buddy_icon_get_full_path(icon);

		} else if (g_str_has_prefix(cur, "%outgoingIconPath%")) {
			replace = purple_account_get_buddy_icon_path(account);

		} else if (g_str_has_prefix(cur, "%timeOpened")) {
			const char *tmp = cur + strlen("%timeOpened");

			if (*tmp == '{') {
				const char *end;
				tmp++;
				end = strstr(tmp, "}%");
				if (!end) /* Invalid string */
					continue;
				if (!tm) {
					mtime = time(NULL);
					tm = localtime(&mtime);
				}
				replace = freeval = purple_uts35_to_str(tmp, end - tmp, tm);
				fin = end + 1;
			} else {
				if (!tm) {
					mtime = time(NULL);
					tm = localtime(&mtime);
				}

				replace = purple_utf8_strftime("%X", tm);
			}

		} else if (g_str_has_prefix(cur, "%dateOpened%")) {
			if (!tm) {
				mtime = time(NULL);
				tm = localtime(&mtime);
			}

			replace = purple_date_format_short(tm);

		} else {
			cur++;
			continue;
		}

		/* Here we have a replacement to make */
		g_string_append_len(str, prev, cur - prev);
		if (replace)
			g_string_append(str, replace);

		/* And update the pointers */
		if (fin) {
			prev = cur = fin + 1;
		} else {
			prev = cur = strchr(cur + 1, '%') + 1;
		}
		g_free(freeval);
		freeval = NULL;
	}

	/* And wrap it up */
	g_string_append(str, prev);
	return g_string_free(str, FALSE);
}

static char *
replace_template_tokens(PidginConvTheme *theme, const char *header, const char *footer)
{
	GString *str;
	const char *text;
	char **ms;
	char *path;

	text = pidgin_conversation_theme_get_template(theme, PIDGIN_CONVERSATION_THEME_TEMPLATE_MAIN);
	if (text == NULL)
		return NULL;

	ms = g_strsplit(text, "%@", 6);
	if (ms[0] == NULL || ms[1] == NULL || ms[2] == NULL || ms[3] == NULL || ms[4] == NULL || ms[5] == NULL) {
		g_strfreev(ms);
		return NULL;
	}

	str = g_string_new(NULL);

	g_string_append(str, ms[0]);
	g_string_append(str, "file://");
	path = pidgin_conversation_theme_get_template_path(theme);
	g_string_append(str, path);
	g_free(path);

	g_string_append(str, ms[1]);

	text = pidgin_conversation_theme_get_template(theme, PIDGIN_CONVERSATION_THEME_TEMPLATE_BASESTYLE_CSS);
	g_string_append(str, text);

	g_string_append(str, ms[2]);

	g_string_append(str, "file://");
	path = pidgin_conversation_theme_get_css_path(theme);
	g_string_append(str, path);
	g_free(path);

	g_string_append(str, ms[3]);
	if (header)
		g_string_append(str, header);
	g_string_append(str, ms[4]);
	if (footer)
		g_string_append(str, footer);
	g_string_append(str, ms[5]);

	g_strfreev(ms);

	return g_string_free(str, FALSE);
}

static void
set_theme_webkit_settings(WebKitWebView *webview, PidginConvTheme *theme)
{
	WebKitWebSettings *settings;
	const GValue *val;
	
	g_object_get(G_OBJECT(webview), "settings", &settings, NULL);

	val = pidgin_conversation_theme_lookup(theme, "DefaultFontFamily", TRUE);
	if (val && G_VALUE_HOLDS_STRING(val))
	{
		const gchar *font_family = g_value_get_string(val);
#ifdef _WIN32
		/* XXX: a hack for not converting backslash to yen sign.
		 * See gtkwebview.c: pidgin_webview_new.
		 */
		if (g_ascii_strcasecmp(font_family, "sans-serif") == 0)
			font_family = NULL;
#endif
		if (font_family)
			g_object_set(G_OBJECT(settings), "default-font-family", font_family, NULL);
	}

	val = pidgin_conversation_theme_lookup(theme, "DefaultFontSize", TRUE);
	if (val && G_VALUE_HOLDS_INT(val))
		g_object_set(G_OBJECT(settings), "default-font-size", GINT_TO_POINTER(g_value_get_int(val)), NULL);

	val = pidgin_conversation_theme_lookup(theme, "DefaultBackgroundIsTransparent", TRUE);
	if (val && G_VALUE_HOLDS_BOOLEAN(val))
		/* this does not work :( */
		webkit_web_view_set_transparent(webview, g_value_get_boolean(val));
}

static void
conv_variant_changed_cb(GObject *gobject, GParamSpec *pspec, gpointer user_data)
{
	PidginConversation *gtkconv = user_data;
	char *path, *js;

	path = pidgin_conversation_theme_get_css_path(PIDGIN_CONV_THEME(gobject));
	js = g_strdup_printf("setStylesheet(\"mainStyle\", \"file://%s\");", path);
	g_free(path);
	pidgin_webview_safe_execute_script(PIDGIN_WEBVIEW(gtkconv->webview), js);
	g_free(js);
}

static void
load_conv_theme(PidginConversation *gtkconv)
{
	char *header, *footer;
	char *template;
	char *basedir, *baseuri;

	header = replace_header_tokens(gtkconv->active_conv,
		pidgin_conversation_theme_get_template(gtkconv->theme, PIDGIN_CONVERSATION_THEME_TEMPLATE_HEADER));
	footer = replace_header_tokens(gtkconv->active_conv,
		pidgin_conversation_theme_get_template(gtkconv->theme, PIDGIN_CONVERSATION_THEME_TEMPLATE_FOOTER));
	template = replace_template_tokens(gtkconv->theme, header, footer);
	g_free(header);
	g_free(footer);

	if (template == NULL)
		return;

	set_theme_webkit_settings(WEBKIT_WEB_VIEW(gtkconv->webview), gtkconv->theme);

	basedir = pidgin_conversation_theme_get_template_path(gtkconv->theme);
	baseuri = g_strdup_printf("file://%s", basedir);
	webkit_web_view_load_string(WEBKIT_WEB_VIEW(gtkconv->webview), template,
	                            "text/html", "UTF-8", baseuri);

	if (PURPLE_IS_CHAT_CONVERSATION(gtkconv->active_conv))
		pidgin_webview_safe_execute_script(PIDGIN_WEBVIEW(gtkconv->webview),
			"document.getElementById('Chat').className = 'groupchat'");

	g_signal_connect(G_OBJECT(gtkconv->theme), "notify::variant",
	                 G_CALLBACK(conv_variant_changed_cb), gtkconv);

	g_free(basedir);
	g_free(baseuri);
	g_free(template);
}

static GtkWidget *
setup_common_pane(PidginConversation *gtkconv)
{
	GtkWidget *vbox, *frame, *webview_sw, *event_box;
	GtkCellRenderer *rend;
	GtkTreePath *path;
	PurpleConversation *conv = gtkconv->active_conv;
	PurpleBuddy *buddy;
	gboolean chat = PURPLE_IS_CHAT_CONVERSATION(conv);
	int buddyicon_size = 0;

	/* Setup the top part of the pane */
	vbox = gtk_box_new(GTK_ORIENTATION_VERTICAL, PIDGIN_HIG_BOX_SPACE);
	gtk_widget_show(vbox);

	/* Setup the info pane */
	event_box = gtk_event_box_new();
	gtk_event_box_set_visible_window(GTK_EVENT_BOX(event_box), FALSE);
	gtk_widget_show(event_box);
	gtkconv->infopane_hbox = gtk_box_new(GTK_ORIENTATION_HORIZONTAL, 0);
	gtk_box_pack_start(GTK_BOX(vbox), event_box, FALSE, FALSE, 0);
	gtk_container_add(GTK_CONTAINER(event_box), gtkconv->infopane_hbox);
	gtk_widget_show(gtkconv->infopane_hbox);
	gtk_widget_add_events(event_box,
	                      GDK_POINTER_MOTION_MASK | GDK_LEAVE_NOTIFY_MASK);
	g_signal_connect(G_OBJECT(event_box), "button-press-event",
	                 G_CALLBACK(infopane_press_cb), gtkconv);

	pidgin_tooltip_setup_for_widget(event_box, gtkconv,
		pidgin_conv_create_tooltip, NULL);

	gtkconv->infopane = gtk_cell_view_new();
	gtkconv->infopane_model = gtk_list_store_new(CONV_NUM_COLUMNS, G_TYPE_STRING, G_TYPE_STRING, GDK_TYPE_PIXBUF, GDK_TYPE_PIXBUF);
	gtk_cell_view_set_model(GTK_CELL_VIEW(gtkconv->infopane),
				GTK_TREE_MODEL(gtkconv->infopane_model));
	g_object_unref(gtkconv->infopane_model);
	gtk_list_store_append(gtkconv->infopane_model, &(gtkconv->infopane_iter));
	gtk_box_pack_start(GTK_BOX(gtkconv->infopane_hbox), gtkconv->infopane, TRUE, TRUE, 0);
	path = gtk_tree_path_new_from_string("0");
	gtk_cell_view_set_displayed_row(GTK_CELL_VIEW(gtkconv->infopane), path);
	gtk_tree_path_free(path);

	if (chat) {
		/* This empty widget is used to ensure that the infopane is consistently
		   sized for chat windows. The correct fix is to put an icon in the chat
		   window as well, because that would make "Set Custom Icon" consistent
		   for both the buddy list and the chat window, but PidginConversation
		   is pretty much stuck until 3.0. */
		GtkWidget *sizing_vbox;
		sizing_vbox = gtk_box_new(GTK_ORIENTATION_VERTICAL, 0);
		gtk_widget_set_size_request(sizing_vbox, -1, BUDDYICON_SIZE_MIN);
		gtk_box_pack_start(GTK_BOX(gtkconv->infopane_hbox), sizing_vbox, FALSE, FALSE, 0);
		gtk_widget_show(sizing_vbox);
	}
	else {
		gtkconv->u.im->icon_container = gtk_box_new(GTK_ORIENTATION_VERTICAL, 0);

		if ((buddy = purple_blist_find_buddy(purple_conversation_get_account(conv),
						purple_conversation_get_name(conv))) != NULL) {
			PurpleContact *contact = purple_buddy_get_contact(buddy);
			if (contact) {
				buddyicon_size = purple_blist_node_get_int((PurpleBlistNode*)contact, "pidgin-infopane-iconsize");
			}
		}
		buddyicon_size = CLAMP(buddyicon_size, BUDDYICON_SIZE_MIN, BUDDYICON_SIZE_MAX);
		gtk_widget_set_size_request(gtkconv->u.im->icon_container, -1, buddyicon_size);

		gtk_box_pack_start(GTK_BOX(gtkconv->infopane_hbox),
				   gtkconv->u.im->icon_container, FALSE, FALSE, 0);

		gtk_widget_show(gtkconv->u.im->icon_container);
	}

	gtk_widget_show(gtkconv->infopane);

	rend = gtk_cell_renderer_pixbuf_new();
	gtk_cell_layout_pack_start(GTK_CELL_LAYOUT(gtkconv->infopane), rend, FALSE);
	gtk_cell_layout_set_attributes(GTK_CELL_LAYOUT(gtkconv->infopane), rend, "stock-id", CONV_ICON_COLUMN, NULL);
	g_object_set(rend, "xalign", 0.0, "xpad", 6, "ypad", 0,
			"stock-size", gtk_icon_size_from_name(PIDGIN_ICON_SIZE_TANGO_EXTRA_SMALL),
			NULL);

	rend = gtk_cell_renderer_text_new();
	gtk_cell_layout_pack_start(GTK_CELL_LAYOUT(gtkconv->infopane), rend, TRUE);
	gtk_cell_layout_set_attributes(GTK_CELL_LAYOUT(gtkconv->infopane), rend, "markup", CONV_TEXT_COLUMN, NULL);
	g_object_set(rend, "ypad", 0, "yalign", 0.5, NULL);

	g_object_set(rend, "ellipsize", PANGO_ELLIPSIZE_END, NULL);

	rend = gtk_cell_renderer_pixbuf_new();
	gtk_cell_layout_pack_start(GTK_CELL_LAYOUT(gtkconv->infopane), rend, FALSE);
	gtk_cell_layout_set_attributes(GTK_CELL_LAYOUT(gtkconv->infopane), rend, "pixbuf", CONV_PROTOCOL_ICON_COLUMN, NULL);
	g_object_set(rend, "xalign", 0.0, "xpad", 3, "ypad", 0, NULL);

	rend = gtk_cell_renderer_pixbuf_new();
	gtk_cell_layout_pack_start(GTK_CELL_LAYOUT(gtkconv->infopane), rend, FALSE);
	gtk_cell_layout_set_attributes(GTK_CELL_LAYOUT(gtkconv->infopane), rend, "pixbuf", CONV_EMBLEM_COLUMN, NULL);
	g_object_set(rend, "xalign", 0.0, "xpad", 6, "ypad", 0, NULL);

	/* Setup the webkit widget */
	frame = pidgin_create_webview(FALSE, &gtkconv->webview, &webview_sw);
	g_object_set(G_OBJECT(gtkconv->webview), "expand", TRUE, NULL);
	_pidgin_widget_set_accessible_name(frame, "Conversation Pane");

	load_conv_theme(gtkconv);

	if (chat) {
		GtkWidget *hpaned;

		/* Add the topic */
		setup_chat_topic(gtkconv, vbox);

		/* Add the gtkwebview frame */
		hpaned = gtk_paned_new(GTK_ORIENTATION_HORIZONTAL);
		gtk_box_pack_start(GTK_BOX(vbox), hpaned, TRUE, TRUE, 0);
		gtk_widget_show(hpaned);
		gtk_paned_pack1(GTK_PANED(hpaned), frame, TRUE, TRUE);

		/* Now add the userlist */
		setup_chat_userlist(gtkconv, hpaned);
	} else {
		gtk_box_pack_start(GTK_BOX(vbox), frame, TRUE, TRUE, 0);
	}
	gtk_widget_show_all(frame);

	gtk_widget_set_name(gtkconv->webview, "pidgin_conv_webview");
	g_object_set_data(G_OBJECT(gtkconv->webview), "gtkconv", gtkconv);

	g_signal_connect_after(G_OBJECT(gtkconv->webview), "button_press_event",
	                       G_CALLBACK(entry_stop_rclick_cb), NULL);
	g_signal_connect(G_OBJECT(gtkconv->webview), "key_press_event",
	                 G_CALLBACK(refocus_entry_cb), gtkconv);
	g_signal_connect(G_OBJECT(gtkconv->webview), "key_release_event",
	                 G_CALLBACK(refocus_entry_cb), gtkconv);

	pidgin_conv_setup_quickfind(gtkconv, vbox);

	gtkconv->lower_hbox = gtk_box_new(GTK_ORIENTATION_HORIZONTAL, PIDGIN_HIG_BOX_SPACE);
	gtk_box_pack_start(GTK_BOX(vbox), gtkconv->lower_hbox, FALSE, FALSE, 0);
	gtk_widget_show(gtkconv->lower_hbox);

	/* Setup the entry widget and all signals */
	frame = pidgin_create_webview(TRUE, &gtkconv->entry, NULL);
	gtk_box_pack_start(GTK_BOX(gtkconv->lower_hbox), frame, TRUE, TRUE, 0);
	gtk_widget_show(frame);

	_pidgin_widget_set_accessible_name(frame, "Message Input");
	gtk_widget_set_name(gtkconv->entry, "pidgin_conv_entry");

	g_signal_connect(G_OBJECT(gtkconv->entry), "populate-popup",
	                 G_CALLBACK(entry_popup_menu_cb), gtkconv);
	g_signal_connect(G_OBJECT(gtkconv->entry), "key-press-event",
	                 G_CALLBACK(entry_key_press_cb), gtkconv);
#if 0
	/* TODO WebKit: Why? */
	g_signal_connect_after(G_OBJECT(gtkconv->entry), "button-press-event",
	                       G_CALLBACK(entry_stop_rclick_cb), NULL);
#endif

	if (!chat) {
		/* For sending typing notifications for IMs */
		gtkconv->u.im->typing_timer = 0;
		gtkconv->u.im->animate = purple_prefs_get_bool(PIDGIN_PREFS_ROOT "/conversations/im/animate_buddy_icons");
		gtkconv->u.im->show_icon = TRUE;
	}

#if 0
	/* TODO WebKit: sizing stuff? */
	g_signal_connect_swapped(G_OBJECT(gtkconv->entry_buffer), "changed",
				 G_CALLBACK(resize_webview_cb), gtkconv);
	g_signal_connect_swapped(G_OBJECT(gtkconv->entry), "size-allocate",
				 G_CALLBACK(resize_webview_cb), gtkconv);
#endif

	default_formatize(gtkconv);
	g_signal_connect_after(G_OBJECT(gtkconv->entry), "format-cleared",
	                       G_CALLBACK(clear_formatting_cb), gtkconv);
	return vbox;
}

static void
conv_dnd_recv(GtkWidget *widget, GdkDragContext *dc, guint x, guint y,
              GtkSelectionData *sd, guint info, guint t,
              PidginConversation *gtkconv)
{
	PurpleConversation *conv = gtkconv->active_conv;
	PidginConvWindow *win = gtkconv->win;
	PurpleIMConversation *im;
	PurpleAccount *convaccount = purple_conversation_get_account(conv);
	PurpleConnection *gc = purple_account_get_connection(convaccount);
	PurpleProtocol *protocol = gc ? purple_connection_get_protocol(gc) : NULL;
	const guchar *data = gtk_selection_data_get_data(sd);

	if (info == PIDGIN_DRAG_BLIST_NODE)
	{
		PurpleBlistNode *n = NULL;
		PurpleBuddy *b;
		PidginConversation *gtkconv = NULL;
		PurpleAccount *buddyaccount;
		const char *buddyname;
		PurpleBlistNode **data_val = (gpointer)data;

		n = *data_val;

		if (PURPLE_IS_CONTACT(n))
			b = purple_contact_get_priority_buddy((PurpleContact*)n);
		else if (PURPLE_IS_BUDDY(n))
			b = (PurpleBuddy*)n;
		else
			return;

		buddyaccount = purple_buddy_get_account(b);
		buddyname = purple_buddy_get_name(b);
		/*
		 * If a buddy is dragged to a chat window of the same protocol,
		 * invite him to the chat.
		 */
		if (PURPLE_IS_CHAT_CONVERSATION(conv) &&
				protocol && PURPLE_PROTOCOL_IMPLEMENTS(protocol, CHAT_IFACE, invite) &&
				strcmp(purple_account_get_protocol_id(convaccount),
					purple_account_get_protocol_id(buddyaccount)) == 0) {
		    purple_chat_conversation_invite_user(PURPLE_CHAT_CONVERSATION(conv), buddyname, NULL, TRUE);
		} else {
			/*
			 * If we already have an open conversation with this buddy, then
			 * just move the conv to this window.  Otherwise, create a new
			 * conv and add it to this window.
			 */
			im = purple_conversations_find_im_with_account(buddyname, buddyaccount);
			if (im != NULL) {
				PidginConvWindow *oldwin;
				gtkconv = PIDGIN_CONVERSATION(PURPLE_CONVERSATION(im));
				oldwin = gtkconv->win;
				if (oldwin != win) {
					pidgin_conv_window_remove_gtkconv(oldwin, gtkconv);
					pidgin_conv_window_add_gtkconv(win, gtkconv);
				}
			} else {
				im = purple_im_conversation_new(buddyaccount, buddyname);
				gtkconv = PIDGIN_CONVERSATION(PURPLE_CONVERSATION(im));
				if (gtkconv->win != win) {
					pidgin_conv_window_remove_gtkconv(gtkconv->win, gtkconv);
					pidgin_conv_window_add_gtkconv(win, gtkconv);
				}
			}

			/* Make this conversation the active conversation */
			pidgin_conv_window_switch_gtkconv(win, gtkconv);
		}

		gtk_drag_finish(dc, TRUE,
		                gdk_drag_context_get_actions(dc) == GDK_ACTION_MOVE, t);
	}
	else if (info == PIDGIN_DRAG_IM_CONTACT)
	{
		char *protocol_id = NULL;
		char *username = NULL;
		PurpleAccount *account;
		PidginConversation *gtkconv;

		if (pidgin_parse_x_im_contact((const char *) data, FALSE, &account,
						&protocol_id, &username, NULL))
		{
			if (account == NULL)
			{
				purple_notify_error(win, NULL,
					_("You are not currently signed on with an account that "
					  "can add that buddy."), NULL, NULL);
			} else {
				/*
				 * If a buddy is dragged to a chat window of the same protocol,
				 * invite him to the chat.
				 */
				if (PURPLE_IS_CHAT_CONVERSATION(conv) &&
						protocol && PURPLE_PROTOCOL_IMPLEMENTS(protocol, CHAT_IFACE, invite) &&
						strcmp(purple_account_get_protocol_id(convaccount), protocol_id) == 0) {
					purple_chat_conversation_invite_user(PURPLE_CHAT_CONVERSATION(conv), username, NULL, TRUE);
				} else {
					im = purple_im_conversation_new(account, username);
					gtkconv = PIDGIN_CONVERSATION(PURPLE_CONVERSATION(im));
					if (gtkconv->win != win) {
						pidgin_conv_window_remove_gtkconv(gtkconv->win, gtkconv);
						pidgin_conv_window_add_gtkconv(win, gtkconv);
					}
				}
			}
		}

		g_free(username);
		g_free(protocol_id);

		gtk_drag_finish(dc, TRUE,
		                gdk_drag_context_get_actions(dc) == GDK_ACTION_MOVE, t);
	}
	else if (info == WEBKIT_WEB_VIEW_TARGET_INFO_URI_LIST) {
		if (PURPLE_IS_IM_CONVERSATION(conv))
			pidgin_dnd_file_manage(sd, convaccount, purple_conversation_get_name(conv));
		gtk_drag_finish(dc, TRUE,
		                gdk_drag_context_get_actions(dc) == GDK_ACTION_MOVE, t);
	}
	else
		gtk_drag_finish(dc, FALSE, FALSE, t);
}


static PidginConversation *
pidgin_conv_find_gtkconv(PurpleConversation * conv)
{
	PurpleBuddy *bud = purple_blist_find_buddy(purple_conversation_get_account(conv), purple_conversation_get_name(conv));
	PurpleContact *c;
	PurpleBlistNode *cn, *bn;

	if (!bud)
		return NULL;

	if (!(c = purple_buddy_get_contact(bud)))
		return NULL;

	cn = PURPLE_BLIST_NODE(c);
	for (bn = purple_blist_node_get_first_child(cn); bn; bn = purple_blist_node_get_sibling_next(bn)) {
		PurpleBuddy *b = PURPLE_BUDDY(bn);
		PurpleIMConversation *im;
		if ((im = purple_conversations_find_im_with_account(purple_buddy_get_name(b), purple_buddy_get_account(b)))) {
			if (PIDGIN_CONVERSATION(PURPLE_CONVERSATION(im)))
				return PIDGIN_CONVERSATION(PURPLE_CONVERSATION(im));
		}
	}

	return NULL;
}

static void
buddy_update_cb(PurpleBlistNode *bnode, gpointer null)
{
	GList *list;

	g_return_if_fail(bnode);
	if (!PURPLE_IS_BUDDY(bnode))
		return;

	for (list = pidgin_conv_windows_get_list(); list; list = list->next)
	{
		PidginConvWindow *win = list->data;
		PurpleConversation *conv = pidgin_conv_window_get_active_conversation(win);

		if (!PURPLE_IS_IM_CONVERSATION(conv))
			continue;

		pidgin_conv_update_fields(conv, PIDGIN_CONV_MENU);
	}
}

static gboolean
ignore_middle_click(GtkWidget *widget, GdkEventButton *e, gpointer null)
{
	/* A click on the pane is propagated to the notebook containing the pane.
	 * So if Stu accidentally aims high and middle clicks on the pane-handle,
	 * it causes a conversation tab to close. Let's stop that from happening.
	 */
	if (e->button == 2 && e->type == GDK_BUTTON_PRESS)
		return TRUE;
	return FALSE;
}

static void set_typing_font(GtkWidget *widget, GtkStyle *style, PidginConversation *gtkconv)
{
/* TODO WEBKIT */
#if 0
	static PangoFontDescription *font_desc = NULL;
	static GdkColor *color = NULL;
	static gboolean enable = TRUE;

	if (font_desc == NULL) {
		char *string = NULL;
		gtk_widget_style_get(widget,
				"typing-notification-font", &string,
				"typing-notification-color", &color,
				"typing-notification-enable", &enable,
				NULL);
		font_desc = pango_font_description_from_string(string);
		g_free(string);
		if (color == NULL) {
			GdkColor def = {0, 0x8888, 0x8888, 0x8888};
			color = gdk_color_copy(&def);
		}
	}

	gtk_text_buffer_create_tag(GTK_IMHTML(widget)->text_buffer, "TYPING-NOTIFICATION",
			"foreground-gdk", color,
			"font-desc", font_desc,
			NULL);

	if (!enable) {
		g_object_set_data(G_OBJECT(widget), "disable-typing-notification", GINT_TO_POINTER(TRUE));
		/* or may be 'gtkconv->disable_typing = TRUE;' instead? */
	}

	g_signal_handlers_disconnect_by_func(G_OBJECT(widget), set_typing_font, gtkconv);
#endif /* if 0 */
}

/**************************************************************************
 * Conversation UI operations
 **************************************************************************/
static void
private_gtkconv_new(PurpleConversation *conv, gboolean hidden)
{
	PidginConversation *gtkconv;
	const char *theme_name;
	PurpleTheme *theme = NULL;
	GtkWidget *pane = NULL;
	GtkWidget *tab_cont;
	PurpleBlistNode *convnode;
	GtkTargetList *targets;

	if (PURPLE_IS_IM_CONVERSATION(conv) && (gtkconv = pidgin_conv_find_gtkconv(conv))) {
		purple_conversation_set_ui_data(conv, gtkconv);
		if (!g_list_find(gtkconv->convs, conv))
			gtkconv->convs = g_list_prepend(gtkconv->convs, conv);
		pidgin_conv_switch_active_conversation(conv);
		return;
	}

	gtkconv = g_new0(PidginConversation, 1);
	purple_conversation_set_ui_data(conv, gtkconv);
	gtkconv->active_conv = conv;
	gtkconv->convs = g_list_prepend(gtkconv->convs, conv);
	gtkconv->send_history = g_list_append(NULL, NULL);

	/* Setup some initial variables. */
	gtkconv->unseen_state = PIDGIN_UNSEEN_NONE;
	gtkconv->unseen_count = 0;
	theme_name = purple_prefs_get_string(PIDGIN_PREFS_ROOT "/conversations/theme");
	if (theme_name && *theme_name)
		theme = purple_theme_manager_find_theme(theme_name, "conversation");
	if (!theme)
		theme = default_conv_theme;
	gtkconv->theme = PIDGIN_CONV_THEME(g_object_ref(theme));
	gtkconv->last_flags = 0;

	if (PURPLE_IS_IM_CONVERSATION(conv)) {
		gtkconv->u.im = g_malloc0(sizeof(PidginImPane));
	} else if (PURPLE_IS_CHAT_CONVERSATION(conv)) {
		gtkconv->u.chat = g_malloc0(sizeof(PidginChatPane));
	}
	pane = setup_common_pane(gtkconv);

	if (pane == NULL) {
		if (PURPLE_IS_CHAT_CONVERSATION(conv))
			g_free(gtkconv->u.chat);
		else if (PURPLE_IS_IM_CONVERSATION(conv))
			g_free(gtkconv->u.im);

		g_free(gtkconv);
		purple_conversation_set_ui_data(conv, NULL);
		return;
	}

	/* Setup drag-and-drop */
	gtk_drag_dest_set(pane, GTK_DEST_DEFAULT_MOTION | GTK_DEST_DEFAULT_DROP,
	                  NULL, 0, GDK_ACTION_COPY);
	targets = gtk_target_list_new(dnd_targets, G_N_ELEMENTS(dnd_targets));
	gtk_target_list_add(targets, gdk_atom_intern("text/uri-list", FALSE), 0,
	                    WEBKIT_WEB_VIEW_TARGET_INFO_URI_LIST);
	gtk_drag_dest_set_target_list(pane, targets);

	if (webkit_dnd_targets) {
		targets = webkit_dnd_targets;
	} else {
		GtkTargetEntry *entries;
		gint count;

		targets = webkit_web_view_get_paste_target_list(WEBKIT_WEB_VIEW(gtkconv->webview));
		entries = gtk_target_table_new_from_list(targets, &count);
		targets = gtk_target_list_new(entries, count);
		gtk_target_table_free(entries, count);

		gtk_target_list_add_table(targets, dnd_targets, G_N_ELEMENTS(dnd_targets));
		webkit_dnd_targets = targets;
	}

	gtk_drag_dest_set(gtkconv->webview, 0, NULL, 0, GDK_ACTION_COPY);
	gtk_drag_dest_set_target_list(gtkconv->webview, targets);

	gtk_drag_dest_set(gtkconv->entry, 0, NULL, 0, GDK_ACTION_COPY);
	gtk_drag_dest_set_target_list(gtkconv->entry, targets);

	g_signal_connect(G_OBJECT(pane), "button_press_event",
	                 G_CALLBACK(ignore_middle_click), NULL);
	g_signal_connect(G_OBJECT(pane), "drag-data-received",
	                 G_CALLBACK(conv_dnd_recv), gtkconv);
#if 0
	/* FIXME: WebKit confuses the dnd source when this is enabled */
	g_signal_connect(G_OBJECT(gtkconv->webview), "drag-data-received",
	                 G_CALLBACK(conv_dnd_recv), gtkconv);
	g_signal_connect(G_OBJECT(gtkconv->entry), "drag-data-received",
	                 G_CALLBACK(conv_dnd_recv), gtkconv);
#endif

	g_signal_connect(gtkconv->webview, "style-set", G_CALLBACK(set_typing_font), gtkconv);

	/* Setup the container for the tab. */
	gtkconv->tab_cont = tab_cont = gtk_box_new(GTK_ORIENTATION_VERTICAL, PIDGIN_HIG_BOX_SPACE);
	g_object_set_data(G_OBJECT(tab_cont), "PidginConversation", gtkconv);
	gtk_container_set_border_width(GTK_CONTAINER(tab_cont), PIDGIN_HIG_BOX_SPACE);
	gtk_container_add(GTK_CONTAINER(tab_cont), pane);
	gtk_widget_show(pane);

	convnode = get_conversation_blist_node(conv);
	if (convnode == NULL || !purple_blist_node_get_bool(convnode, "gtk-mute-sound"))
		gtkconv->make_sound = TRUE;

	if (convnode != NULL && purple_blist_node_has_setting(convnode, "enable-logging")) {
		gboolean logging = purple_blist_node_get_bool(convnode, "enable-logging");
		purple_conversation_set_logging(conv, logging);
	}

	if (purple_prefs_get_bool(PIDGIN_PREFS_ROOT "/conversations/show_formatting_toolbar"))
		pidgin_webview_show_toolbar(PIDGIN_WEBVIEW(gtkconv->entry));
	else
		pidgin_webview_hide_toolbar(PIDGIN_WEBVIEW(gtkconv->entry));
	pidgin_webview_switch_active_conversation(
		PIDGIN_WEBVIEW(gtkconv->entry), conv);
	pidgin_webview_switch_active_conversation(
		PIDGIN_WEBVIEW(gtkconv->webview), conv);

	if (purple_prefs_get_bool(PIDGIN_PREFS_ROOT "/conversations/im/show_buddy_icons"))
		gtk_widget_show(gtkconv->infopane_hbox);
	else
		gtk_widget_hide(gtkconv->infopane_hbox);


	g_signal_connect_swapped(G_OBJECT(pane), "focus",
	                         G_CALLBACK(gtk_widget_grab_focus),
	                         gtkconv->entry);

	if (hidden)
		pidgin_conv_window_add_gtkconv(hidden_convwin, gtkconv);
	else
		pidgin_conv_placement_place(gtkconv);

	if (generated_nick_colors == NULL) {
		generated_nick_colors = generate_nick_colors(NICK_COLOR_GENERATE_COUNT, gtk_widget_get_style(gtkconv->webview)->base[GTK_STATE_NORMAL]);
	}

	if(NULL == (gtkconv->nick_colors = pidgin_conversation_theme_get_nick_colors(gtkconv->theme)))
	{
		gtkconv->nick_colors = g_array_ref(generated_nick_colors);
	}
}

static void
pidgin_conv_new_hidden(PurpleConversation *conv)
{
	private_gtkconv_new(conv, TRUE);
}

void
pidgin_conv_new(PurpleConversation *conv)
{
	private_gtkconv_new(conv, FALSE);
	if (PIDGIN_IS_PIDGIN_CONVERSATION(conv))
		purple_signal_emit(pidgin_conversations_get_handle(),
				"conversation-displayed", PIDGIN_CONVERSATION(conv));
}

static void
received_im_msg_cb(PurpleAccount *account, char *sender, char *message,
				   PurpleConversation *conv, PurpleMessageFlags flags)
{
	PurpleConversationUiOps *ui_ops = pidgin_conversations_get_conv_ui_ops();
	gboolean hide = FALSE;
	guint timer;

	/* create hidden conv if hide_new pref is always */
	if (strcmp(purple_prefs_get_string(PIDGIN_PREFS_ROOT "/conversations/im/hide_new"), "always") == 0)
		hide = TRUE;

	/* create hidden conv if hide_new pref is away and account is away */
	if (strcmp(purple_prefs_get_string(PIDGIN_PREFS_ROOT "/conversations/im/hide_new"), "away") == 0 &&
	    !purple_status_is_available(purple_account_get_active_status(account)))
		hide = TRUE;

	if (conv && PIDGIN_IS_PIDGIN_CONVERSATION(conv) && !hide) {
		PidginConversation *gtkconv = PIDGIN_CONVERSATION(conv);
		if (gtkconv->win == hidden_convwin) {
			pidgin_conv_attach_to_conversation(gtkconv->active_conv);
		}
		return;
	}

	if (hide) {
		ui_ops->create_conversation = pidgin_conv_new_hidden;
		purple_im_conversation_new(account, sender);
		ui_ops->create_conversation = pidgin_conv_new;
	}

	/* Somebody wants to keep this conversation around, so don't time it out */
	if (conv) {
		timer = GPOINTER_TO_INT(g_object_get_data(G_OBJECT(conv), "close-timer"));
		if (timer) {
			purple_timeout_remove(timer);
			g_object_set_data(G_OBJECT(conv), "close-timer", GINT_TO_POINTER(0));
		}
	}
}

static void
pidgin_conv_destroy(PurpleConversation *conv)
{
	PidginConversation *gtkconv = PIDGIN_CONVERSATION(conv);

	gtkconv->convs = g_list_remove(gtkconv->convs, conv);
	/* Don't destroy ourselves until all our convos are gone */
	if (gtkconv->convs) {
		/* Make sure the destroyed conversation is not the active one */
		if (gtkconv->active_conv == conv) {
			gtkconv->active_conv = gtkconv->convs->data;
			purple_conversation_update(gtkconv->active_conv, PURPLE_CONVERSATION_UPDATE_FEATURES);
		}
		return;
	}

	pidgin_conv_window_remove_gtkconv(gtkconv->win, gtkconv);

	/* If the "Save Conversation" or "Save Icon" dialogs are open then close them */
	purple_request_close_with_handle(gtkconv);
	purple_notify_close_with_handle(gtkconv);

	gtk_widget_destroy(gtkconv->tab_cont);
	g_object_unref(gtkconv->tab_cont);

	if (PURPLE_IS_IM_CONVERSATION(conv)) {
		if (gtkconv->u.im->icon_timer != 0)
			g_source_remove(gtkconv->u.im->icon_timer);

		if (gtkconv->u.im->anim != NULL)
			g_object_unref(G_OBJECT(gtkconv->u.im->anim));

		if (gtkconv->u.im->typing_timer != 0)
			g_source_remove(gtkconv->u.im->typing_timer);

		g_free(gtkconv->u.im);
	} else if (PURPLE_IS_CHAT_CONVERSATION(conv)) {
		purple_signals_disconnect_by_handle(gtkconv->u.chat);
		g_free(gtkconv->u.chat);
	}

	gtkconv->send_history = g_list_first(gtkconv->send_history);
	g_list_foreach(gtkconv->send_history, (GFunc)g_free, NULL);
	g_list_free(gtkconv->send_history);

	if (gtkconv->attach_timer) {
		g_source_remove(gtkconv->attach_timer);
	}

	g_array_unref(gtkconv->nick_colors);

	g_object_disconnect(G_OBJECT(gtkconv->theme), "any_signal::notify",
	                    conv_variant_changed_cb, gtkconv, NULL);
	g_object_unref(gtkconv->theme);

	g_free(gtkconv);
}


static void
pidgin_conv_write_im(PurpleIMConversation *im, const char *who,
					  const char *message, PurpleMessageFlags flags,
					  time_t mtime)
{
	PidginConversation *gtkconv;
	PurpleConversation *conv = PURPLE_CONVERSATION(im);

	gtkconv = PIDGIN_CONVERSATION(conv);

	if (conv != gtkconv->active_conv &&
	    flags & PURPLE_MESSAGE_ACTIVE_ONLY)
	{
		/* Plugins that want these messages suppressed should be
		 * calling purple_im_conversation_write_message(), so they get suppressed here,
		 * before being written to the log. */
		purple_debug_info("gtkconv",
		                "Suppressing message for an inactive conversation in pidgin_conv_write_im()\n");
		return;
	}

	purple_conversation_write(conv, who, message, flags, mtime);
}

#if 0
static const char *
get_text_tag_color(GtkTextTag *tag)
{
	GdkColor *color = NULL;
	gboolean set = FALSE;
	static char colcode[] = "#XXXXXX";
	if (tag)
		g_object_get(G_OBJECT(tag), "foreground-set", &set, "foreground-gdk", &color, NULL);
	if (set && color)
		g_snprintf(colcode, sizeof(colcode), "#%02x%02x%02x",
				color->red >> 8, color->green >> 8, color->blue >> 8);
	else
		colcode[0] = '\0';
	if (color)
		gdk_color_free(color);
	return colcode;
}

/* The callback for an event on a link tag. */
static gboolean buddytag_event(GtkTextTag *tag, GObject *imhtml,
		GdkEvent *event, GtkTextIter *arg2, gpointer data)
{
	if (event->type == GDK_BUTTON_PRESS
			|| event->type == GDK_2BUTTON_PRESS) {
		GdkEventButton *btn_event = (GdkEventButton*) event;
		PurpleConversation *conv = data;
		char *buddyname;
		gchar *name;

		g_object_get(G_OBJECT(tag), "name", &name, NULL);

		/* strlen("BUDDY " or "HILIT ") == 6 */
		g_return_val_if_fail((name != NULL) && (strlen(name) > 6), FALSE);

		buddyname = name + 6;

		/* emit chat-nick-clicked signal */
		if (event->type == GDK_BUTTON_PRESS) {
			gint plugin_return = GPOINTER_TO_INT(purple_signal_emit_return_1(
						pidgin_conversations_get_handle(), "chat-nick-clicked",
						data, buddyname, btn_event->button));
			if (plugin_return) {
				g_free(name);
				return TRUE;
			}
		}

		if (btn_event->button == 1 && event->type == GDK_2BUTTON_PRESS) {
			chat_do_im(PIDGIN_CONVERSATION(conv), buddyname);
			g_free(name);

			return TRUE;
		} else if (btn_event->button == 2 && event->type == GDK_2BUTTON_PRESS) {
			chat_do_info(PIDGIN_CONVERSATION(conv), buddyname);
			g_free(name);

			return TRUE;
		} else if (btn_event->button == 3 && event->type == GDK_BUTTON_PRESS) {
			GtkTextIter start, end;

			/* we shouldn't display the popup
			 * if the user has selected something: */
			if (!gtk_text_buffer_get_selection_bounds(
						gtk_text_iter_get_buffer(arg2),
						&start, &end)) {
				GtkWidget *menu = NULL;
				PurpleConnection *gc =
					purple_conversation_get_connection(conv);


				menu = create_chat_menu(conv, buddyname, gc);
				gtk_menu_popup(GTK_MENU(menu), NULL, NULL,
						NULL, GTK_WIDGET(imhtml),
						btn_event->button,
						btn_event->time);

				g_free(name);

				/* Don't propagate the event any further */
				return TRUE;
			}
		}

		g_free(name);
	}

	return FALSE;
}
#endif

static GtkTextTag *get_buddy_tag(PurpleChatConversation *chat, const char *who, PurpleMessageFlags flag,
		gboolean create)
{
/* TODO WEBKIT */
#if 0
	PidginConversation *gtkconv = PIDGIN_CONVERSATION(conv);
	GtkTextTag *buddytag;
	gchar *str;
	gboolean highlight = (flag & PURPLE_MESSAGE_NICK);
	GtkTextBuffer *buffer = GTK_IMHTML(gtkconv->imhtml)->text_buffer;

	str = g_strdup_printf(highlight ? "HILIT %s" : "BUDDY %s", who);

	buddytag = gtk_text_tag_table_lookup(
			gtk_text_buffer_get_tag_table(buffer), str);

	if (buddytag == NULL && create) {
		if (highlight)
			buddytag = gtk_text_buffer_create_tag(buffer, str,
					"foreground", get_text_tag_color(gtk_text_tag_table_lookup(
							gtk_text_buffer_get_tag_table(buffer), "highlight-name")),
					"weight", PANGO_WEIGHT_BOLD,
					NULL);
		else
			buddytag = gtk_text_buffer_create_tag(
					buffer, str,
					"foreground-gdk", get_nick_color(gtkconv, who),
					"weight", purple_blist_find_buddy(purple_conversation_get_account(conv), who) ? PANGO_WEIGHT_BOLD : PANGO_WEIGHT_NORMAL,
					NULL);

		g_object_set_data(G_OBJECT(buddytag), "cursor", "");
		g_signal_connect(G_OBJECT(buddytag), "event",
				G_CALLBACK(buddytag_event), conv);
	}

	g_free(str);

	return buddytag;
#endif /* if 0 */
	return NULL;
}

#if 0
static void pidgin_conv_calculate_newday(PidginConversation *gtkconv, time_t mtime)
{
	struct tm *tm = localtime(&mtime);

	tm->tm_hour = tm->tm_min = tm->tm_sec = 0;
	tm->tm_mday++;

	gtkconv->newday = mktime(tm);
}

/* Detect string direction and encapsulate the string in RLE/LRE/PDF unicode characters
   str - pointer to string (string is re-allocated and the pointer updated) */
static void
str_embed_direction_chars(char **str)
{
#ifdef HAVE_PANGO14
	char pre_str[4];
	char post_str[10];
	char *ret;

	if (PANGO_DIRECTION_RTL == pango_find_base_dir(*str, -1))
	{
		sprintf(pre_str, "%c%c%c",
				0xE2, 0x80, 0xAB);	/* RLE */
		sprintf(post_str, "%c%c%c%c%c%c%c%c%c",
				0xE2, 0x80, 0xAC,	/* PDF */
				0xE2, 0x80, 0x8E,	/* LRM */
				0xE2, 0x80, 0xAC);	/* PDF */
	}
	else
	{
		sprintf(pre_str, "%c%c%c",
				0xE2, 0x80, 0xAA);	/* LRE */
		sprintf(post_str, "%c%c%c%c%c%c%c%c%c",
				0xE2, 0x80, 0xAC,	/* PDF */
				0xE2, 0x80, 0x8F,	/* RLM */
				0xE2, 0x80, 0xAC);	/* PDF */
	}

	ret = g_strconcat(pre_str, *str, post_str, NULL);

	g_free(*str);
	*str = ret;
#endif
}
#endif

static char *
replace_message_tokens(
	const char *text,
	PurpleConversation *conv,
	const char *name,
	const char *alias,
	const char *message,
	PurpleMessageFlags flags,
	time_t mtime)
{
	GString *str;
	const char *cur = text;
	const char *prev = cur;
	struct tm *tm = NULL;

	if (text == NULL || *text == '\0')
		return NULL;

	str = g_string_new(NULL);
	while ((cur = strchr(cur, '%'))) {
		const char *replace = NULL;
		const char *fin = NULL;
		gpointer freeval = NULL;

		if (g_str_has_prefix(cur, "%message%")) {
			replace = message;

		} else if (g_str_has_prefix(cur, "%messageClasses%")) {
			char *user;
			GString *classes = g_string_new(NULL);
#define ADD_CLASS(f, class) \
			if (flags & f) \
				g_string_append(classes, class);
			ADD_CLASS(PURPLE_MESSAGE_SEND, "outgoing ");
			ADD_CLASS(PURPLE_MESSAGE_RECV, "incoming ");
			ADD_CLASS(PURPLE_MESSAGE_SYSTEM, "event ");
			ADD_CLASS(PURPLE_MESSAGE_AUTO_RESP, "autoreply ");
			ADD_CLASS(PURPLE_MESSAGE_DELAYED, "history ");
			ADD_CLASS(PURPLE_MESSAGE_NICK, "mention ");
#undef ADD_CLASS
			user = get_class_for_user(name);
			g_string_append(classes, user);
			g_free(user);

			replace = freeval = g_string_free(classes, FALSE);

		} else if (g_str_has_prefix(cur, "%time")) {
			const char *tmp = cur + strlen("%time");

			if (*tmp == '{') {
				char *end;
				tmp++;
				end = strstr(tmp, "}%");
				if (!end) /* Invalid string */
					continue;
				if (!tm)
					tm = localtime(&mtime);
				replace = freeval = purple_uts35_to_str(tmp, end - tmp, tm);
				fin = end + 1;
			} else {
				if (!tm)
					tm = localtime(&mtime);

				replace = purple_utf8_strftime("%X", tm);
			}

		} else if (g_str_has_prefix(cur, "%shortTime%")) {
			if (!tm)
				tm = localtime(&mtime);

			replace = purple_utf8_strftime("%H:%M", tm);

		} else if (g_str_has_prefix(cur, "%userIconPath%")) {
			if (flags & PURPLE_MESSAGE_SEND) {
				if (purple_account_get_bool(purple_conversation_get_account(conv), "use-global-buddyicon", TRUE)) {
					replace = purple_prefs_get_path(PIDGIN_PREFS_ROOT "/accounts/buddyicon");
				} else {
					PurpleImage *img = purple_buddy_icons_find_account_icon(purple_conversation_get_account(conv));
					/* XXX: this may be NULL */
					replace = purple_image_get_path(img);
				}
				if (replace == NULL || !g_file_test(replace, G_FILE_TEST_EXISTS)) {
					replace = freeval = g_build_filename("Outgoing", "buddy_icon.png", NULL);
				}
			} else if (flags & PURPLE_MESSAGE_RECV) {
				PurpleBuddyIcon *icon = purple_im_conversation_get_icon(PURPLE_IM_CONVERSATION(conv));
				if (icon)
					replace = purple_buddy_icon_get_full_path(icon);
				if (replace == NULL || !g_file_test(replace, G_FILE_TEST_EXISTS)) {
					replace = freeval = g_build_filename("Incoming", "buddy_icon.png", NULL);
				}
			}

		} else if (g_str_has_prefix(cur, "%senderScreenName%")) {
			replace = name;

		} else if (g_str_has_prefix(cur, "%sender%")) {
			replace = alias;

		} else if (g_str_has_prefix(cur, "%senderColor%")) {
			const GdkColor *color = get_nick_color(PIDGIN_CONVERSATION(conv), name);
			replace = freeval = g_strdup_printf("#%02x%02x%02x", (color->red >> 8), (color->green >> 8), (color->blue >> 8));

		} else if (g_str_has_prefix(cur, "%service%")) {
			replace = purple_account_get_protocol_name(purple_conversation_get_account(conv));

		} else if (g_str_has_prefix(cur, "%messageDirection%")) {
			replace = purple_markup_is_rtl(message) ? "rtl" : "ltr";

		} else if (g_str_has_prefix(cur, "%status%")) {
			GString *classes = g_string_new(NULL);

			if (flags & PURPLE_MESSAGE_ERROR)
				g_string_append(classes, "error ");

			replace = freeval = g_string_free(classes, FALSE);

		} else if (g_str_has_prefix(cur, "%variant%")) {
			replace = pidgin_conversation_theme_get_variant(PIDGIN_CONVERSATION(conv)->theme);
			replace = freeval = g_strdup(replace);
			purple_util_chrreplace(freeval, ' ', '_');

		} else {
			cur++;
			continue;
		}

		/* Here we have a replacement to make */
		g_string_append_len(str, prev, cur - prev);
		if (replace)
			g_string_append(str, replace);
		g_free(freeval);
		replace = freeval = NULL;

		/* And update the pointers */
		if (fin) {
			prev = cur = fin + 1;
		} else {
			prev = cur = strchr(cur + 1, '%') + 1;
		}

	}

	/* And wrap it up */
	g_string_append(str, prev);

	return g_string_free(str, FALSE);
}

static gboolean
pidgin_conv_write_smiley(GString *out, PurpleSmiley *smiley,
	PurpleConversation *conv, gpointer _proto_name)
{
	PurpleImage *image;
	gchar *escaped_shortcut;
	gchar *uri;

	escaped_shortcut = g_markup_escape_text(
		purple_smiley_get_shortcut(smiley), -1);
	image = purple_smiley_get_image(smiley);
	uri = purple_image_store_get_uri(image);

	g_string_append_printf(out,
		"<img class=\"emoticon\" alt=\"%s\" title=\"%s\" "
		"src=\"%s\" />", escaped_shortcut,
		escaped_shortcut, uri);

	g_free(uri);
	g_free(escaped_shortcut);

	return TRUE;
}

static void
remote_image_got(PurpleImage *image, gpointer _conv)
{
	PurpleConversation *conv = _conv;
	PidginConversation *gtkconv = PIDGIN_CONVERSATION(conv);
	guint image_id;
	gchar *js;

	if (!gtkconv)
		return;

	image_id = purple_image_store_add_temporary(image);

	purple_debug_info("gtkconv", "Remote image %u is ready for display",
		image_id);

	js = g_strdup_printf("remoteImageIsReady(%u)", image_id);
	pidgin_webview_safe_execute_script(
		PIDGIN_WEBVIEW(gtkconv->webview), js);
	g_free(js);
}

static gboolean
box_remote_image_cb(const GMatchInfo *info, GString *result, gpointer _conv)
{
	PurpleConversation *conv = _conv;
	gchar *uri, *before, *after, *full, *alt;
	PurpleImage *image;
	guint img_id;

	uri = g_match_info_fetch(info, 2);
	image = purple_image_store_get_from_uri(uri);
	g_free(uri);

	full = g_match_info_fetch(info, 0);

	if (purple_image_is_ready(image)) {
		g_string_append(result, full);
		g_free(full);
		return FALSE;
	}

	/* search for alt */
	alt = strstr(full, "alt=\"");
	if (alt) {
		gchar *end;
		alt += strlen("alt=\"");
		end = strstr(alt, "\"");
		if (end)
			end[0] = '\0';
		else
			alt = NULL;
		if (alt && alt[0] == '\0')
			alt = NULL;
	}

	/* add for ever - we don't know, when transfer finishes */
	img_id = purple_image_store_add(image);

	before = g_match_info_fetch(info, 1);
	after = g_match_info_fetch(info, 3);

	g_string_append_printf(result, "<span class=\"pending-image "
		"pending-image-id-%u\">", img_id);

	if (alt)
		g_string_append(result, alt);
	else
		g_string_append(result, "&lt;img&gt;");

	g_string_append(result, before);
	g_string_append(result, "about:blank");
	g_string_append(result, after);

	g_string_append(result, "</span>");

	g_free(before);
	g_free(after);
	g_free(full);

	g_signal_connect_object(image, "ready",
		G_CALLBACK(remote_image_got), conv, 0);

	return FALSE;
}

static gchar *
box_remote_images(PurpleConversation *conv, const gchar *msg)
{
	return g_regex_replace_eval(image_store_tag_re, msg, -1, 0, 0,
		box_remote_image_cb, conv, NULL);
}

static void
pidgin_conv_write_conv(PurpleConversation *conv, const char *name, const char *alias,
						const char *message, PurpleMessageFlags flags,
						time_t mtime)
{
	PidginConversation *gtkconv;
	PurpleConnection *gc;
	PurpleAccount *account;
#if 0
	int gtk_font_options = 0;
	int gtk_font_options_all = 0;
	char buf2[BUF_LONG];
	gboolean show_date;
	char *mdate;
	char *str;
	char *with_font_tag;
	char *sml_attrib = NULL;
	size_t length;
#endif
	char *displaying;
	gboolean plugin_return;
#if 0
	gboolean is_rtl_message = FALSE;
#endif

	const char *message_html;
	char *msg;
	char *escape;
	char *script;
	char *smileyed;
	gchar *imgized;
	PurpleMessageFlags old_flags;
	const char *func = "appendMessage";

	g_return_if_fail(conv != NULL);
	gtkconv = PIDGIN_CONVERSATION(conv);
	g_return_if_fail(gtkconv != NULL);

	if (gtkconv->attach_timer) {
		/* We are currently in the process of filling up the buffer with the message
		 * history of the conversation. So we do not need to add the message here.
		 * Instead, this message will be added to the message-list, which in turn will
		 * be processed and displayed by the attach-callback.
		 */
		return;
	}

	if (conv != gtkconv->active_conv)
	{
		if (flags & PURPLE_MESSAGE_ACTIVE_ONLY)
		{
			/* Unless this had PURPLE_MESSAGE_NO_LOG, this message
			 * was logged.  Plugin writers: if this isn't what
			 * you wanted, call purple_im_conversation_write_message() instead of
			 * purple_conversation_write(). */
			purple_debug_info("gtkconv",
			                "Suppressing message for an inactive conversation in pidgin_conv_write_conv()\n");
			return;
		}

		/* Set the active conversation to the one that just messaged us. */
		/* TODO: consider not doing this if the account is offline or something */
		if (flags & (PURPLE_MESSAGE_SEND | PURPLE_MESSAGE_RECV))
			pidgin_conv_switch_active_conversation(conv);
	}

	account = purple_conversation_get_account(conv);
	g_return_if_fail(account != NULL);
	gc = purple_account_get_connection(account);
	g_return_if_fail(gc != NULL || !(flags & (PURPLE_MESSAGE_SEND | PURPLE_MESSAGE_RECV)));

	/* Make sure URLs are clickable */
	if(flags & PURPLE_MESSAGE_NO_LINKIFY)
		displaying = g_strdup(message);
	else
		displaying = purple_markup_linkify(message);

	plugin_return = GPOINTER_TO_INT(purple_signal_emit_return_1(
							pidgin_conversations_get_handle(), (PURPLE_IS_IM_CONVERSATION(conv) ?
							"displaying-im-msg" : "displaying-chat-msg"),
							account, name, &displaying, conv, flags));
	if (plugin_return)
	{
		g_free(displaying);
		return;
	}
#if 0
	length = strlen(displaying) + 1;
#endif

	old_flags = gtkconv->last_flags;
	if ((flags & PURPLE_MESSAGE_SEND) && (old_flags & PURPLE_MESSAGE_SEND)) {
		message_html = pidgin_conversation_theme_get_template(gtkconv->theme,
			PIDGIN_CONVERSATION_THEME_TEMPLATE_OUTGOING_NEXT_CONTENT);
		func = "appendNextMessage";

	} else if (flags & PURPLE_MESSAGE_SEND) {
		message_html = pidgin_conversation_theme_get_template(gtkconv->theme,
			PIDGIN_CONVERSATION_THEME_TEMPLATE_OUTGOING_CONTENT);

	} else if ((flags & PURPLE_MESSAGE_RECV) && (old_flags & PURPLE_MESSAGE_RECV)) {
		GList *history = purple_conversation_get_message_history(gtkconv->last_conversed);
		PurpleConversationMessage *last_msg = history ? (PurpleConversationMessage *)history->data : NULL;

		g_assert(history != NULL);
		g_assert(last_msg != NULL);

		/* If the senders are the same, use appendNextMessage */
		if (purple_strequal(purple_conversation_message_get_sender(last_msg), name)) {
			message_html = pidgin_conversation_theme_get_template(gtkconv->theme,
				PIDGIN_CONVERSATION_THEME_TEMPLATE_INCOMING_NEXT_CONTENT);
			func = "appendNextMessage";
		} else {
			message_html = pidgin_conversation_theme_get_template(gtkconv->theme,
				PIDGIN_CONVERSATION_THEME_TEMPLATE_INCOMING_CONTENT);
		}
	} else if (flags & PURPLE_MESSAGE_RECV) {
		message_html = pidgin_conversation_theme_get_template(gtkconv->theme,
			PIDGIN_CONVERSATION_THEME_TEMPLATE_INCOMING_CONTENT);

	} else {
		message_html = pidgin_conversation_theme_get_template(gtkconv->theme,
			PIDGIN_CONVERSATION_THEME_TEMPLATE_STATUS);
	}
	gtkconv->last_flags = flags;
	gtkconv->last_conversed = conv;

	smileyed = purple_smiley_parser_smileify(conv, displaying,
		(flags & PURPLE_MESSAGE_RECV), pidgin_conv_write_smiley,
		(gpointer)purple_account_get_protocol_name(account));
	imgized = box_remote_images(conv, smileyed);
	msg = replace_message_tokens(message_html, conv, name, alias, imgized, flags, mtime);
	escape = pidgin_webview_quote_js_string(msg ? msg : "");
	script = g_strdup_printf("%s(%s)", func, escape);

	purple_debug_info("webkit", "JS: %s\n", script);
	pidgin_webview_safe_execute_script(PIDGIN_WEBVIEW(gtkconv->webview), script);

	g_free(script);
	g_free(smileyed);
	g_free(imgized);
	g_free(msg);
	g_free(escape);

#if 0
	/* if the buffer is not empty add a <br> */
	if (!pidgin_webview_is_empty(PIDGIN_WEBVIEW(gtkconv->webview)))
		pidgin_webview_append_html(PIDGIN_WEBVIEW(gtkconv->webview), "<br />");

	/* First message in a conversation. */
	if (gtkconv->newday == 0)
		pidgin_conv_calculate_newday(gtkconv, mtime);

	/* Show the date on the first message in a new day, or if the message is
	 * older than 20 minutes. */
	show_date = (mtime >= gtkconv->newday) || (time(NULL) > mtime + 20*60);

	mdate = purple_signal_emit_return_1(pidgin_conversations_get_handle(),
	                                  "conversation-timestamp",
	                                  conv, mtime, show_date);

	if (mdate == NULL)
	{
		struct tm *tm = localtime(&mtime);
		const char *tmp;
		if (show_date)
			tmp = purple_date_format_long(tm);
		else
			tmp = purple_time_format(tm);
		mdate = g_strdup_printf("(%s)", tmp);
	}

	/* Bi-Directional support - set timestamp direction using unicode characters */
	is_rtl_message = purple_markup_is_rtl(message);
	/* Enforce direction only if message is RTL - doesn't effect LTR users */
	if (is_rtl_message)
		str_embed_direction_chars(&mdate);

	if (mtime >= gtkconv->newday)
		pidgin_conv_calculate_newday(gtkconv, mtime);

	sml_attrib = g_strdup_printf("sml=\"%s\"", purple_account_get_protocol_name(account));

	gtk_font_options |= GTK_IMHTML_NO_COMMENTS;

	if ((flags & PURPLE_MESSAGE_RECV) &&
			!purple_prefs_get_bool(PIDGIN_PREFS_ROOT "/conversations/show_incoming_formatting"))
		gtk_font_options |= GTK_IMHTML_NO_COLOURS | GTK_IMHTML_NO_FONTS | GTK_IMHTML_NO_SIZES | GTK_IMHTML_NO_FORMATTING;

	/* this is gonna crash one day, I can feel it. */
	if (purple_protocols_find(purple_account_get_protocol_id(purple_conversation_get_account(conv)))->options &
	    OPT_PROTO_USE_POINTSIZE) {
		gtk_font_options |= GTK_IMHTML_USE_POINTSIZE;
	}

	/* TODO: These colors should not be hardcoded so log.c can use them */
	if (flags & PURPLE_MESSAGE_RAW) {
		pidgin_webview_append_html(PIDGIN_WEBVIEW(gtkconv->webview), message);
	} else if (flags & PURPLE_MESSAGE_SYSTEM) {
		g_snprintf(buf2, sizeof(buf2),
			   "<font %s><font size=\"2\"><span class='timestamp'>%s</span></font><b>%s</b></font>",
			   sml_attrib ? sml_attrib : "", mdate, displaying);

		pidgin_webview_append_html(PIDGIN_WEBVIEW(gtkconv->webview), buf2);

	} else if (flags & PURPLE_MESSAGE_ERROR) {
		g_snprintf(buf2, sizeof(buf2),
			   "<font color=\"#ff0000\"><font %s><font size=\"2\"><span class='timestamp'>%s</span> </font><b>%s</b></font></font>",
			   sml_attrib ? sml_attrib : "", mdate, displaying);

		pidgin_webview_append_html(PIDGIN_WEBVIEW(gtkconv->webview), buf2);

	} else if (flags & PURPLE_MESSAGE_NO_LOG) {
		g_snprintf(buf2, BUF_LONG,
			   "<b><font %s color=\"#777777\">%s</font></b>",
			   sml_attrib ? sml_attrib : "", displaying);

		pidgin_webview_append_html(PIDGIN_WEBVIEW(gtkconv->webview), buf2);
	} else {
		char *new_message = g_memdup(displaying, length);
		char *alias_escaped = (alias ? g_markup_escape_text(alias, strlen(alias)) : g_strdup(""));
		/* The initial offset is to deal with
		 * escaped entities making the string longer */
		int tag_start_offset = 0;
		const char *tagname = NULL;

		/* Enforce direction on alias */
		if (is_rtl_message)
			str_embed_direction_chars(&alias_escaped);

		str = g_malloc(1024);
		if (flags & PURPLE_MESSAGE_WHISPER) {
			/* If we're whispering, it's not an autoresponse. */
			if (purple_message_meify(new_message, -1 )) {
				g_snprintf(str, 1024, "***%s", alias_escaped);
				tag_start_offset += 3;
				tagname = "whisper-action-name";
			}
			else {
				g_snprintf(str, 1024, "*%s*:", alias_escaped);
				tag_start_offset += 1;
#if 0
				tag_end_offset = 2;
#endif
				tagname = "whisper-name";
			}
		} else {
			if (purple_message_meify(new_message, -1)) {
				if (flags & PURPLE_MESSAGE_AUTO_RESP) {
					g_snprintf(str, 1024, "%s ***%s", AUTO_RESPONSE, alias_escaped);
					tag_start_offset += strlen(AUTO_RESPONSE) - 6 + 4;
				} else {
					g_snprintf(str, 1024, "***%s", alias_escaped);
					tag_start_offset += 3;
				}

				if (flags & PURPLE_MESSAGE_NICK)
					tagname = "highlight-name";
				else
					tagname = "action-name";
			} else {
				if (flags & PURPLE_MESSAGE_AUTO_RESP) {
					g_snprintf(str, 1024, "%s %s", alias_escaped, AUTO_RESPONSE);
					tag_start_offset += strlen(AUTO_RESPONSE) - 6 + 1;
				} else {
					g_snprintf(str, 1024, "%s:", alias_escaped);
#if 0
					tag_end_offset = 1;
#endif
				}

				if (flags & PURPLE_MESSAGE_NICK) {
					if (type == PURPLE_CONV_TYPE_IM) {
						tagname = "highlight-name";
					}
				} else if (flags & PURPLE_MESSAGE_RECV) {
					/* The tagname for chats is handled by get_buddy_tag */
					if (type == PURPLE_CONV_TYPE_IM) {
						tagname = "receive-name";
					}
				} else if (flags & PURPLE_MESSAGE_SEND) {
					tagname = "send-name";
				} else {
					purple_debug_error("gtkconv", "message missing flags\n");
				}
			}
		}

		g_free(alias_escaped);

		/* TODO WEBKIT */
#if 0
		if (tagname)
			tag = gtk_text_tag_table_lookup(gtk_text_buffer_get_tag_table(buffer), tagname);
		else
			tag = get_buddy_tag(conv, name, flags, TRUE);

		if (GTK_IMHTML(gtkconv->imhtml)->show_comments) {
		{
			/* The color for the timestamp has to be set in the font-tags, unfortunately.
			 * Applying the nick-tag to timestamps would work, but that can make it
			 * bold. I thought applying the "comment" tag again, which has "weight" set
			 * to PANGO_WEIGHT_NORMAL, would remove the boldness. But it doesn't. So
			 * this will have to do. I don't terribly like it.  -- sadrul */
			/* const char *color = get_text_tag_color(tag); */
			g_snprintf(buf2, BUF_LONG, "<FONT %s%s%s SIZE=\"2\"><!--%s --></FONT>",
					color ? "COLOR=\"" : "", color ? color : "", color ? "\"" : "", mdate);
			pidgin_webview_append_html (PIDGIN_WEBVIEW(gtkconv->webview), buf2);
		}
#endif /* if 0 */
		g_snprintf(buf2, BUF_LONG, "<font %s>%s</font> ", sml_attrib ? sml_attrib : "", str);
		pidgin_webview_append_html(PIDGIN_WEBVIEW(gtkconv->webview), buf2);

		g_free(str);

		if (gc) {
			char *pre = g_strdup_printf("<font %s>", sml_attrib ? sml_attrib : "");
			char *post = "</font>";
			with_font_tag = g_strdup_printf("%s%s%s", pre, new_message, post);
			g_free(pre);
		} else
			with_font_tag = g_memdup(new_message, length);

		pidgin_webview_append_html(PIDGIN_WEBVIEW(gtkconv->webview),
							 with_font_tag);

		g_free(with_font_tag);
		g_free(new_message);
	}

	g_free(mdate);
	g_free(sml_attrib);

#endif

	/* Tab highlighting stuff */
	if (!(flags & PURPLE_MESSAGE_SEND) && !pidgin_conv_has_focus(conv))
	{
		PidginUnseenState unseen = PIDGIN_UNSEEN_NONE;

		if ((flags & PURPLE_MESSAGE_NICK) == PURPLE_MESSAGE_NICK)
			unseen = PIDGIN_UNSEEN_NICK;
		else if (((flags & PURPLE_MESSAGE_SYSTEM) == PURPLE_MESSAGE_SYSTEM) ||
			  ((flags & PURPLE_MESSAGE_ERROR) == PURPLE_MESSAGE_ERROR))
			unseen = PIDGIN_UNSEEN_EVENT;
		else if ((flags & PURPLE_MESSAGE_NO_LOG) == PURPLE_MESSAGE_NO_LOG)
			unseen = PIDGIN_UNSEEN_NO_LOG;
		else
			unseen = PIDGIN_UNSEEN_TEXT;

		gtkconv_set_unseen(gtkconv, unseen);
	}

	/* on rejoin only request message history from after this message */
	if (flags & (PURPLE_MESSAGE_SEND | PURPLE_MESSAGE_RECV) &&
		PURPLE_IS_CHAT_CONVERSATION(conv)) {
		PurpleChat *chat = purple_blist_find_chat(
			purple_conversation_get_account(conv),
			purple_conversation_get_name(conv));
		if (chat) {
			GHashTable *comps = purple_chat_get_components(chat);
			time_t now, history_since, prev_history_since = 0;
			struct tm *history_since_tm;
			const char *history_since_s, *prev_history_since_s;

			history_since = mtime + 1;

			prev_history_since_s = g_hash_table_lookup(comps,
				"history_since");
			if (prev_history_since_s != NULL)
				prev_history_since = purple_str_to_time(
					prev_history_since_s, TRUE, NULL, NULL,
					NULL);

			now = time(NULL);
			/* in case of incorrectly stored timestamps */
			if (prev_history_since > now)
				prev_history_since = now;
			/* in case of delayed messages */
			if (history_since < prev_history_since)
				history_since = prev_history_since;

			history_since_tm = gmtime(&history_since);
			history_since_s = purple_utf8_strftime(
				"%Y-%m-%dT%H:%M:%SZ", history_since_tm);
			if (g_strcmp0(prev_history_since_s,
				history_since_s) != 0)
				g_hash_table_replace(comps,
					g_strdup("history_since"),
					g_strdup(history_since_s));
		}
	}

	purple_signal_emit(pidgin_conversations_get_handle(),
		(PURPLE_IS_IM_CONVERSATION(conv) ? "displayed-im-msg" : "displayed-chat-msg"),
		account, name, displaying, conv, flags);
	g_free(displaying);
	update_typing_message(gtkconv, NULL);
}

static gboolean get_iter_from_chatuser(PurpleChatUser *cb, GtkTreeIter *iter)
{
	GtkTreeRowReference *ref;
	GtkTreePath *path;
	GtkTreeModel *model;

	g_return_val_if_fail(cb != NULL, FALSE);

	ref = purple_chat_user_get_ui_data(cb);
	if (!ref)
		return FALSE;

	if ((path = gtk_tree_row_reference_get_path(ref)) == NULL)
		return FALSE;

	model = gtk_tree_row_reference_get_model(ref);
	if (!gtk_tree_model_get_iter(GTK_TREE_MODEL(model), iter, path)) {
		gtk_tree_path_free(path);
		return FALSE;
	}

	gtk_tree_path_free(path);
	return TRUE;
}

static void
pidgin_conv_chat_add_users(PurpleChatConversation *chat, GList *cbuddies, gboolean new_arrivals)
{
	PidginConversation *gtkconv;
	PidginChatPane *gtkchat;
	GtkListStore *ls;
	GList *l;

	char tmp[BUF_LONG];
	int num_users;

	gtkconv = PIDGIN_CONVERSATION(PURPLE_CONVERSATION(chat));
	gtkchat = gtkconv->u.chat;

	num_users = purple_chat_conversation_get_users_count(chat);

	g_snprintf(tmp, sizeof(tmp),
			   ngettext("%d person in room", "%d people in room",
						num_users),
			   num_users);

	gtk_label_set_text(GTK_LABEL(gtkchat->count), tmp);

	ls = GTK_LIST_STORE(gtk_tree_view_get_model(GTK_TREE_VIEW(gtkchat->list)));

	gtk_tree_sortable_set_sort_column_id(GTK_TREE_SORTABLE(ls),  GTK_TREE_SORTABLE_UNSORTED_SORT_COLUMN_ID,
										 GTK_TREE_SORTABLE_UNSORTED_SORT_COLUMN_ID);

	l = cbuddies;
	while (l != NULL) {
		add_chat_user_common(chat, (PurpleChatUser *)l->data, NULL);
		l = l->next;
	}

	/* Currently GTK+ maintains our sorted list after it's in the tree.
	 * This may change if it turns out we can manage it faster ourselves.
	 */
	gtk_tree_sortable_set_sort_column_id(GTK_TREE_SORTABLE(ls),  CHAT_USERS_ALIAS_KEY_COLUMN,
										 GTK_SORT_ASCENDING);
}

static void
pidgin_conv_chat_rename_user(PurpleChatConversation *chat, const char *old_name,
			      const char *new_name, const char *new_alias)
{
	PidginConversation *gtkconv;
	PidginChatPane *gtkchat;
	PurpleChatUser *old_chatuser, *new_chatuser;
	GtkTreeIter iter;
	GtkTreeModel *model;
	GtkTextTag *tag;

	gtkconv = PIDGIN_CONVERSATION(PURPLE_CONVERSATION(chat));
	gtkchat = gtkconv->u.chat;

	model = gtk_tree_view_get_model(GTK_TREE_VIEW(gtkchat->list));

	if (!gtk_tree_model_get_iter_first(GTK_TREE_MODEL(model), &iter))
		return;

	if ((tag = get_buddy_tag(chat, old_name, 0, FALSE)))
		g_object_set(G_OBJECT(tag), "style", PANGO_STYLE_ITALIC, NULL);
	if ((tag = get_buddy_tag(chat, old_name, PURPLE_MESSAGE_NICK, FALSE)))
		g_object_set(G_OBJECT(tag), "style", PANGO_STYLE_ITALIC, NULL);

	old_chatuser = purple_chat_conversation_find_user(chat, old_name);
	if (!old_chatuser)
		return;

	if (get_iter_from_chatuser(old_chatuser, &iter)) {
		GtkTreeRowReference *ref = purple_chat_user_get_ui_data(old_chatuser);

		gtk_list_store_remove(GTK_LIST_STORE(model), &iter);
		gtk_tree_row_reference_free(ref);
		purple_chat_user_set_ui_data(old_chatuser, NULL);
	}

	g_return_if_fail(new_alias != NULL);

	new_chatuser = purple_chat_conversation_find_user(chat, new_name);

	add_chat_user_common(chat, new_chatuser, old_name);
}

static void
pidgin_conv_chat_remove_users(PurpleChatConversation *chat, GList *users)
{
	PidginConversation *gtkconv;
	PidginChatPane *gtkchat;
	GtkTreeIter iter;
	GtkTreeModel *model;
	GList *l;
	char tmp[BUF_LONG];
	int num_users;
	gboolean f;
	GtkTextTag *tag;

	gtkconv = PIDGIN_CONVERSATION(PURPLE_CONVERSATION(chat));
	gtkchat = gtkconv->u.chat;

	num_users = purple_chat_conversation_get_users_count(chat);

	for (l = users; l != NULL; l = l->next) {
		model = gtk_tree_view_get_model(GTK_TREE_VIEW(gtkchat->list));

		if (!gtk_tree_model_get_iter_first(GTK_TREE_MODEL(model), &iter))
			/* XXX: Break? */
			continue;

		do {
			char *val;

			gtk_tree_model_get(GTK_TREE_MODEL(model), &iter,
							   CHAT_USERS_NAME_COLUMN, &val, -1);

			if (!purple_utf8_strcasecmp((char *)l->data, val)) {
				f = gtk_list_store_remove(GTK_LIST_STORE(model), &iter);
			}
			else
				f = gtk_tree_model_iter_next(GTK_TREE_MODEL(model), &iter);

			g_free(val);
		} while (f);

		if ((tag = get_buddy_tag(chat, l->data, 0, FALSE)))
			g_object_set(G_OBJECT(tag), "style", PANGO_STYLE_ITALIC, NULL);
		if ((tag = get_buddy_tag(chat, l->data, PURPLE_MESSAGE_NICK, FALSE)))
			g_object_set(G_OBJECT(tag), "style", PANGO_STYLE_ITALIC, NULL);
	}

	g_snprintf(tmp, sizeof(tmp),
			   ngettext("%d person in room", "%d people in room",
						num_users), num_users);

	gtk_label_set_text(GTK_LABEL(gtkchat->count), tmp);
}

static void
pidgin_conv_chat_update_user(PurpleChatUser *chatuser)
{
	PurpleChatConversation *chat;
	PidginConversation *gtkconv;
	PidginChatPane *gtkchat;
	GtkTreeIter iter;
	GtkTreeModel *model;

	if (!chatuser)
		return;

	chat = purple_chat_user_get_chat(chatuser);
	gtkconv = PIDGIN_CONVERSATION(PURPLE_CONVERSATION(chat));
	gtkchat = gtkconv->u.chat;

	model = gtk_tree_view_get_model(GTK_TREE_VIEW(gtkchat->list));

	if (!gtk_tree_model_get_iter_first(GTK_TREE_MODEL(model), &iter))
		return;

	if (get_iter_from_chatuser(chatuser, &iter)) {
		GtkTreeRowReference *ref = purple_chat_user_get_ui_data(chatuser);
		gtk_list_store_remove(GTK_LIST_STORE(model), &iter);
		gtk_tree_row_reference_free(ref);
		purple_chat_user_set_ui_data(chatuser, NULL);
	}

	if (chatuser)
		add_chat_user_common(chat, chatuser, NULL);
}

gboolean
pidgin_conv_has_focus(PurpleConversation *conv)
{
	PidginConversation *gtkconv = PIDGIN_CONVERSATION(conv);
	PidginConvWindow *win;
	gboolean has_focus;

	win = gtkconv->win;

	g_object_get(G_OBJECT(win->window), "has-toplevel-focus", &has_focus, NULL);

	if (has_focus && pidgin_conv_window_is_active_conversation(conv))
		return TRUE;

	return FALSE;
}

static void
pidgin_conv_send_confirm(PurpleConversation *conv, const char *message)
{
	PidginConversation *gtkconv = PIDGIN_CONVERSATION(conv);

	pidgin_webview_append_html(PIDGIN_WEBVIEW(gtkconv->webview), message);
}

/*
 * Makes sure all the menu items and all the buttons are hidden/shown and
 * sensitive/insensitive.  This is called after changing tabs and when an
 * account signs on or off.
 */
static void
gray_stuff_out(PidginConversation *gtkconv)
{
	PidginConvWindow *win;
	PurpleConversation *conv = gtkconv->active_conv;
	PurpleConnection *gc;
	PurpleProtocol *protocol = NULL;
	GdkPixbuf *window_icon = NULL;
	PidginWebViewButtons buttons;
	PurpleAccount *account;

	win     = pidgin_conv_get_window(gtkconv);
	gc      = purple_conversation_get_connection(conv);
	account = purple_conversation_get_account(conv);

	if (gc != NULL)
		protocol = purple_connection_get_protocol(gc);

	if (win->menu->send_to != NULL)
		update_send_to_selection(win);

	/*
	 * Handle hiding and showing stuff based on what type of conv this is.
	 * Stuff that Purple IMs support in general should be shown for IM
	 * conversations.  Stuff that Purple chats support in general should be
	 * shown for chat conversations.  It doesn't matter whether the protocol
	 * supports it or not--that only affects if the button or menu item
	 * is sensitive or not.
	 */
	if (PURPLE_IS_IM_CONVERSATION(conv)) {
		/* Show stuff that applies to IMs, hide stuff that applies to chats */

		/* Deal with menu items */
		gtk_action_set_visible(win->menu->view_log, TRUE);
		gtk_action_set_visible(win->menu->send_file, TRUE);
		gtk_action_set_visible(win->menu->get_attention, TRUE);
		gtk_action_set_visible(win->menu->add_pounce, TRUE);
		gtk_action_set_visible(win->menu->get_info, TRUE);
		gtk_action_set_visible(win->menu->invite, FALSE);
		gtk_action_set_visible(win->menu->alias, TRUE);
		if (purple_account_privacy_check(account, purple_conversation_get_name(conv))) {
			gtk_action_set_visible(win->menu->unblock, FALSE);
			gtk_action_set_visible(win->menu->block, TRUE);
		} else {
			gtk_action_set_visible(win->menu->block, FALSE);
			gtk_action_set_visible(win->menu->unblock, TRUE);
		}

		if (purple_blist_find_buddy(account, purple_conversation_get_name(conv)) == NULL) {
			gtk_action_set_visible(win->menu->add, TRUE);
			gtk_action_set_visible(win->menu->remove, FALSE);
		} else {
			gtk_action_set_visible(win->menu->remove, TRUE);
			gtk_action_set_visible(win->menu->add, FALSE);
		}

		gtk_action_set_visible(win->menu->insert_link, TRUE);
		gtk_action_set_visible(win->menu->insert_image, TRUE);
	} else if (PURPLE_IS_CHAT_CONVERSATION(conv)) {
		/* Show stuff that applies to Chats, hide stuff that applies to IMs */

		/* Deal with menu items */
		gtk_action_set_visible(win->menu->view_log, TRUE);
		gtk_action_set_visible(win->menu->send_file, FALSE);
		gtk_action_set_visible(win->menu->get_attention, FALSE);
		gtk_action_set_visible(win->menu->add_pounce, FALSE);
		gtk_action_set_visible(win->menu->get_info, FALSE);
		gtk_action_set_visible(win->menu->invite, TRUE);
		gtk_action_set_visible(win->menu->alias, TRUE);
		gtk_action_set_visible(win->menu->block, FALSE);
		gtk_action_set_visible(win->menu->unblock, FALSE);

		if ((account == NULL) || purple_blist_find_chat(account, purple_conversation_get_name(conv)) == NULL) {
			/* If the chat is NOT in the buddy list */
			gtk_action_set_visible(win->menu->add, TRUE);
			gtk_action_set_visible(win->menu->remove, FALSE);
		} else {
			/* If the chat IS in the buddy list */
			gtk_action_set_visible(win->menu->add, FALSE);
			gtk_action_set_visible(win->menu->remove, TRUE);
		}

		gtk_action_set_visible(win->menu->insert_link, TRUE);
		gtk_action_set_visible(win->menu->insert_image, TRUE);
	}

	/*
	 * Handle graying stuff out based on whether an account is connected
	 * and what features that account supports.
	 */
	if ((gc != NULL) &&
		(!PURPLE_IS_CHAT_CONVERSATION(conv) ||
		 !purple_chat_conversation_has_left(PURPLE_CHAT_CONVERSATION(conv)) ))
	{
		PurpleConnectionFlags features = purple_conversation_get_features(conv);
		/* Account is online */
		/* Deal with the toolbar */
		if (features & PURPLE_CONNECTION_FLAG_HTML)
		{
			buttons = PIDGIN_WEBVIEW_ALL; /* Everything on */
			if (features & PURPLE_CONNECTION_FLAG_NO_BGCOLOR)
				buttons &= ~PIDGIN_WEBVIEW_BACKCOLOR;
			if (features & PURPLE_CONNECTION_FLAG_NO_FONTSIZE)
			{
				buttons &= ~PIDGIN_WEBVIEW_GROW;
				buttons &= ~PIDGIN_WEBVIEW_SHRINK;
			}
			if (features & PURPLE_CONNECTION_FLAG_NO_URLDESC)
				buttons &= ~PIDGIN_WEBVIEW_LINKDESC;
		} else {
			buttons = PIDGIN_WEBVIEW_SMILEY | PIDGIN_WEBVIEW_IMAGE;
		}

<<<<<<< HEAD
		if (!(purple_protocol_get_options(protocol) & OPT_PROTO_IM_IMAGE)
		 && !(features & PURPLE_CONNECTION_FLAG_NO_IMAGES)) {
			features |= PURPLE_CONNECTION_FLAG_NO_IMAGES;
			purple_conversation_set_features(conv, features);
		}

=======
>>>>>>> 119911b9
		if (features & PURPLE_CONNECTION_FLAG_NO_IMAGES)
			buttons &= ~PIDGIN_WEBVIEW_IMAGE;

		if (features & PURPLE_CONNECTION_FLAG_ALLOW_CUSTOM_SMILEY)
			buttons |= PIDGIN_WEBVIEW_CUSTOM_SMILEY;
		else
			buttons &= ~PIDGIN_WEBVIEW_CUSTOM_SMILEY;

		pidgin_webview_set_format_functions(PIDGIN_WEBVIEW(gtkconv->entry), buttons);

		/* Deal with menu items */
		gtk_action_set_sensitive(win->menu->view_log, TRUE);
		gtk_action_set_sensitive(win->menu->add_pounce, TRUE);
		gtk_action_set_sensitive(win->menu->get_info, (PURPLE_PROTOCOL_IMPLEMENTS(protocol, SERVER_IFACE, get_info)));
		gtk_action_set_sensitive(win->menu->invite, (PURPLE_PROTOCOL_IMPLEMENTS(protocol, CHAT_IFACE, invite)));
		gtk_action_set_sensitive(win->menu->insert_link, (features & PURPLE_CONNECTION_FLAG_HTML));
		gtk_action_set_sensitive(win->menu->insert_image, !(features & PURPLE_CONNECTION_FLAG_NO_IMAGES));

		if (PURPLE_IS_IM_CONVERSATION(conv))
		{
			gtk_action_set_sensitive(win->menu->add, (PURPLE_PROTOCOL_IMPLEMENTS(protocol, SERVER_IFACE, add_buddy)));
			gtk_action_set_sensitive(win->menu->remove, (PURPLE_PROTOCOL_IMPLEMENTS(protocol, SERVER_IFACE, remove_buddy)));
			gtk_action_set_sensitive(win->menu->send_file,
									 (PURPLE_PROTOCOL_IMPLEMENTS(protocol, XFER_IFACE, send) &&
									 (!PURPLE_PROTOCOL_IMPLEMENTS(protocol, XFER_IFACE, can_receive) ||
									  purple_protocol_xfer_iface_can_receive(protocol, gc, purple_conversation_get_name(conv)))));
			gtk_action_set_sensitive(win->menu->get_attention, (PURPLE_PROTOCOL_IMPLEMENTS(protocol, ATTENTION_IFACE, send)));
			gtk_action_set_sensitive(win->menu->alias,
									 (account != NULL) &&
									 (purple_blist_find_buddy(account, purple_conversation_get_name(conv)) != NULL));
		}
		else if (PURPLE_IS_CHAT_CONVERSATION(conv))
		{
			gtk_action_set_sensitive(win->menu->add, (PURPLE_PROTOCOL_IMPLEMENTS(protocol, CHAT_IFACE, join)));
			gtk_action_set_sensitive(win->menu->remove, (PURPLE_PROTOCOL_IMPLEMENTS(protocol, CHAT_IFACE, join)));
			gtk_action_set_sensitive(win->menu->alias,
									 (account != NULL) &&
									 (purple_blist_find_chat(account, purple_conversation_get_name(conv)) != NULL));
		}

	} else {
		/* Account is offline */
		/* Or it's a chat that we've left. */

		/* Then deal with menu items */
		gtk_action_set_sensitive(win->menu->view_log, TRUE);
		gtk_action_set_sensitive(win->menu->send_file, FALSE);
		gtk_action_set_sensitive(win->menu->get_attention, FALSE);
		gtk_action_set_sensitive(win->menu->add_pounce, TRUE);
		gtk_action_set_sensitive(win->menu->get_info, FALSE);
		gtk_action_set_sensitive(win->menu->invite, FALSE);
		gtk_action_set_sensitive(win->menu->alias, FALSE);
		gtk_action_set_sensitive(win->menu->add, FALSE);
		gtk_action_set_sensitive(win->menu->remove, FALSE);
		gtk_action_set_sensitive(win->menu->insert_link, TRUE);
		gtk_action_set_sensitive(win->menu->insert_image, FALSE);
	}

	/*
	 * Update the window's icon
	 */
	if (pidgin_conv_window_is_active_conversation(conv))
	{
		GList *l = NULL;
		if (PURPLE_IS_IM_CONVERSATION(conv) &&
				(gtkconv->u.im->anim))
		{
			PurpleBuddy *buddy = purple_blist_find_buddy(purple_conversation_get_account(conv), purple_conversation_get_name(conv));
			window_icon =
				gdk_pixbuf_animation_get_static_image(gtkconv->u.im->anim);

			if (buddy &&  !PURPLE_BUDDY_IS_ONLINE(buddy))
				gdk_pixbuf_saturate_and_pixelate(window_icon, window_icon, 0.0, FALSE);

			g_object_ref(window_icon);
			l = g_list_append(l, window_icon);
		} else {
			l = pidgin_conv_get_tab_icons(conv);
		}
		gtk_window_set_icon_list(GTK_WINDOW(win->window), l);
		if (window_icon != NULL) {
			g_object_unref(G_OBJECT(window_icon));
			g_list_free(l);
		}
	}
}

static void
pidgin_conv_update_fields(PurpleConversation *conv, PidginConvFields fields)
{
	PidginConversation *gtkconv;
	PidginConvWindow *win;

	gtkconv = PIDGIN_CONVERSATION(conv);
	if (!gtkconv)
		return;
	win = pidgin_conv_get_window(gtkconv);
	if (!win)
		return;

	if (fields & PIDGIN_CONV_SET_TITLE)
	{
		purple_conversation_autoset_title(conv);
	}

	if (fields & PIDGIN_CONV_BUDDY_ICON)
	{
		if (PURPLE_IS_IM_CONVERSATION(conv))
			pidgin_conv_update_buddy_icon(PURPLE_IM_CONVERSATION(conv));
	}

	if (fields & PIDGIN_CONV_MENU)
	{
		gray_stuff_out(PIDGIN_CONVERSATION(conv));
		generate_send_to_items(win);
		regenerate_plugins_items(win);
	}

	if (fields & PIDGIN_CONV_E2EE)
		generate_e2ee_controls(win);

	if (fields & PIDGIN_CONV_TAB_ICON)
	{
		update_tab_icon(conv);
		generate_send_to_items(win);		/* To update the icons in SendTo menu */
	}

	if ((fields & PIDGIN_CONV_TOPIC) &&
				PURPLE_IS_CHAT_CONVERSATION(conv))
	{
		const char *topic;
		PidginChatPane *gtkchat = gtkconv->u.chat;

		if (gtkchat->topic_text != NULL)
		{
			topic = purple_chat_conversation_get_topic(PURPLE_CHAT_CONVERSATION(conv));

			gtk_entry_set_text(GTK_ENTRY(gtkchat->topic_text), topic ? topic : "");
			gtk_widget_set_tooltip_text(gtkchat->topic_text,
			                            topic ? topic : "");
		}
	}

	if ((fields & PIDGIN_CONV_COLORIZE_TITLE) ||
			(fields & PIDGIN_CONV_SET_TITLE) ||
			(fields & PIDGIN_CONV_TOPIC))
	{
		char *title;
		PurpleIMConversation *im = NULL;
		PurpleAccount *account = purple_conversation_get_account(conv);
		PurpleBuddy *buddy = NULL;
		char *markup = NULL;
		AtkObject *accessibility_obj;
		/* I think this is a little longer than it needs to be but I'm lazy. */
		char *style;

		if (PURPLE_IS_IM_CONVERSATION(conv))
			im = PURPLE_IM_CONVERSATION(conv);

		if ((account == NULL) ||
			!purple_account_is_connected(account) ||
			(PURPLE_IS_CHAT_CONVERSATION(conv)
				&& purple_chat_conversation_has_left(PURPLE_CHAT_CONVERSATION(conv))))
			title = g_strdup_printf("(%s)", purple_conversation_get_title(conv));
		else
			title = g_strdup(purple_conversation_get_title(conv));

		if (PURPLE_IS_IM_CONVERSATION(conv)) {
			buddy = purple_blist_find_buddy(account, purple_conversation_get_name(conv));
			if (buddy) {
				markup = pidgin_blist_get_name_markup(buddy, FALSE, FALSE);
			} else {
				markup = title;
			}
		} else if (PURPLE_IS_CHAT_CONVERSATION(conv)) {
			const char *topic = gtkconv->u.chat->topic_text
				? gtk_entry_get_text(GTK_ENTRY(gtkconv->u.chat->topic_text))
				: NULL;
			const char *title = purple_conversation_get_title(conv);
			const char *name = purple_conversation_get_name(conv);

			char *topic_esc, *unaliased, *unaliased_esc, *title_esc;

			topic_esc = topic ? g_markup_escape_text(topic, -1) : NULL;
			unaliased = g_utf8_collate(title, name) ? g_strdup_printf("(%s)", name) : NULL;
			unaliased_esc = unaliased ? g_markup_escape_text(unaliased, -1) : NULL;
			title_esc = g_markup_escape_text(title, -1);

			markup = g_strdup_printf("%s%s<span size='smaller'>%s</span>%s<span color='%s' size='smaller'>%s</span>",
						title_esc,
						unaliased_esc ? " " : "",
						unaliased_esc ? unaliased_esc : "",
						topic_esc  && *topic_esc ? "\n" : "",
						pidgin_get_dim_grey_string(gtkconv->infopane),
						topic_esc ? topic_esc : "");

			g_free(title_esc);
			g_free(topic_esc);
			g_free(unaliased);
			g_free(unaliased_esc);
		}
		gtk_list_store_set(gtkconv->infopane_model, &(gtkconv->infopane_iter),
				CONV_TEXT_COLUMN, markup, -1);
	        /* XXX seanegan Why do I have to do this? */
		gtk_widget_queue_draw(gtkconv->infopane);

		if (title != markup)
			g_free(markup);

		if (!gtk_widget_get_realized(gtkconv->tab_label))
			gtk_widget_realize(gtkconv->tab_label);

		accessibility_obj = gtk_widget_get_accessible(gtkconv->tab_cont);
		if (im != NULL &&
		    purple_im_conversation_get_typing_state(im) == PURPLE_IM_TYPING) {
			atk_object_set_description(accessibility_obj, _("Typing"));
			style = "tab-label-typing";
		} else if (im != NULL &&
		         purple_im_conversation_get_typing_state(im) == PURPLE_IM_TYPED) {
			atk_object_set_description(accessibility_obj, _("Stopped Typing"));
			style = "tab-label-typed";
		} else if (gtkconv->unseen_state == PIDGIN_UNSEEN_NICK)	{
			atk_object_set_description(accessibility_obj, _("Nick Said"));
			style = "tab-label-attention";
		} else if (gtkconv->unseen_state == PIDGIN_UNSEEN_TEXT)	{
			atk_object_set_description(accessibility_obj, _("Unread Messages"));
			if (PURPLE_IS_CHAT_CONVERSATION(gtkconv->active_conv))
				style = "tab-label-unreadchat";
			else
				style = "tab-label-attention";
		} else if (gtkconv->unseen_state == PIDGIN_UNSEEN_EVENT) {
			atk_object_set_description(accessibility_obj, _("New Event"));
			style = "tab-label-event";
		} else {
			style = "tab-label";
		}

		gtk_widget_set_name(gtkconv->tab_label, style);
		gtk_label_set_text(GTK_LABEL(gtkconv->tab_label), title);
		gtk_widget_set_state(gtkconv->tab_label, GTK_STATE_ACTIVE);

		if (gtkconv->unseen_state == PIDGIN_UNSEEN_TEXT ||
				gtkconv->unseen_state == PIDGIN_UNSEEN_NICK ||
				gtkconv->unseen_state == PIDGIN_UNSEEN_EVENT) {
			PangoAttrList *list = pango_attr_list_new();
			PangoAttribute *attr = pango_attr_weight_new(PANGO_WEIGHT_BOLD);
			attr->start_index = 0;
			attr->end_index = -1;
			pango_attr_list_insert(list, attr);
			gtk_label_set_attributes(GTK_LABEL(gtkconv->tab_label), list);
			pango_attr_list_unref(list);
		} else
			gtk_label_set_attributes(GTK_LABEL(gtkconv->tab_label), NULL);

		if (pidgin_conv_window_is_active_conversation(conv))
			update_typing_icon(gtkconv);

		gtk_label_set_text(GTK_LABEL(gtkconv->menu_label), title);
		if (pidgin_conv_window_is_active_conversation(conv)) {
			const char* current_title = gtk_window_get_title(GTK_WINDOW(win->window));
			if (current_title == NULL || g_strcmp0(current_title, title) != 0)
				gtk_window_set_title(GTK_WINDOW(win->window), title);
		}

		g_free(title);
	}
}

static void
pidgin_conv_updated(PurpleConversation *conv, PurpleConversationUpdateType type)
{
	PidginConvFields flags = 0;

	g_return_if_fail(conv != NULL);

	if (type == PURPLE_CONVERSATION_UPDATE_ACCOUNT)
	{
		flags = PIDGIN_CONV_ALL;
	}
	else if (type == PURPLE_CONVERSATION_UPDATE_TYPING ||
	         type == PURPLE_CONVERSATION_UPDATE_UNSEEN ||
	         type == PURPLE_CONVERSATION_UPDATE_TITLE)
	{
		flags = PIDGIN_CONV_COLORIZE_TITLE;
	}
	else if (type == PURPLE_CONVERSATION_UPDATE_TOPIC)
	{
		flags = PIDGIN_CONV_TOPIC;
	}
	else if (type == PURPLE_CONVERSATION_ACCOUNT_ONLINE ||
	         type == PURPLE_CONVERSATION_ACCOUNT_OFFLINE)
	{
		flags = PIDGIN_CONV_MENU | PIDGIN_CONV_TAB_ICON | PIDGIN_CONV_SET_TITLE;
	}
	else if (type == PURPLE_CONVERSATION_UPDATE_AWAY)
	{
		flags = PIDGIN_CONV_TAB_ICON;
	}
	else if (type == PURPLE_CONVERSATION_UPDATE_ADD ||
	         type == PURPLE_CONVERSATION_UPDATE_REMOVE ||
	         type == PURPLE_CONVERSATION_UPDATE_CHATLEFT)
	{
		flags = PIDGIN_CONV_SET_TITLE | PIDGIN_CONV_MENU;
	}
	else if (type == PURPLE_CONVERSATION_UPDATE_ICON)
	{
		flags = PIDGIN_CONV_BUDDY_ICON;
	}
	else if (type == PURPLE_CONVERSATION_UPDATE_FEATURES)
	{
		flags = PIDGIN_CONV_MENU;
	}
	else if (type == PURPLE_CONVERSATION_UPDATE_E2EE)
	{
		flags = PIDGIN_CONV_E2EE | PIDGIN_CONV_MENU;
	}

	pidgin_conv_update_fields(conv, flags);
}

static void
wrote_msg_update_unseen_cb(PurpleAccount *account, const char *who, const char *message,
		PurpleConversation *conv, PurpleMessageFlags flags, gpointer null)
{
	PidginConversation *gtkconv = conv ? PIDGIN_CONVERSATION(conv) : NULL;
	if (conv == NULL || (gtkconv && gtkconv->win != hidden_convwin))
		return;
	if (flags & (PURPLE_MESSAGE_SEND | PURPLE_MESSAGE_RECV)) {
		PidginUnseenState unseen = PIDGIN_UNSEEN_NONE;

		if ((flags & PURPLE_MESSAGE_NICK) == PURPLE_MESSAGE_NICK)
			unseen = PIDGIN_UNSEEN_NICK;
		else if (((flags & PURPLE_MESSAGE_SYSTEM) == PURPLE_MESSAGE_SYSTEM) ||
			  ((flags & PURPLE_MESSAGE_ERROR) == PURPLE_MESSAGE_ERROR))
			unseen = PIDGIN_UNSEEN_EVENT;
		else if ((flags & PURPLE_MESSAGE_NO_LOG) == PURPLE_MESSAGE_NO_LOG)
			unseen = PIDGIN_UNSEEN_NO_LOG;
		else
			unseen = PIDGIN_UNSEEN_TEXT;

		conv_set_unseen(conv, unseen);
	}
}

static PurpleConversationUiOps conversation_ui_ops =
{
	pidgin_conv_new,
	pidgin_conv_destroy,              /* destroy_conversation */
	NULL,                              /* write_chat           */
	pidgin_conv_write_im,             /* write_im             */
	pidgin_conv_write_conv,           /* write_conv           */
	pidgin_conv_chat_add_users,       /* chat_add_users       */
	pidgin_conv_chat_rename_user,     /* chat_rename_user     */
	pidgin_conv_chat_remove_users,    /* chat_remove_users    */
	pidgin_conv_chat_update_user,     /* chat_update_user     */
	pidgin_conv_present_conversation, /* present              */
	pidgin_conv_has_focus,            /* has_focus            */
	pidgin_conv_send_confirm,         /* send_confirm         */
	NULL,
	NULL,
	NULL,
	NULL
};

PurpleConversationUiOps *
pidgin_conversations_get_conv_ui_ops(void)
{
	return &conversation_ui_ops;
}

/**************************************************************************
 * Public conversation utility functions
 **************************************************************************/
void
pidgin_conv_update_buddy_icon(PurpleIMConversation *im)
{
	PidginConversation *gtkconv;
	PurpleConversation *conv;
	PidginConvWindow *win;

	PurpleBuddy *buddy;

	PurpleImage *custom_img = NULL;
	gconstpointer data = NULL;
	size_t len;

	GdkPixbuf *buf;

	GList *children;
	GtkWidget *event;
	GdkPixbuf *scale;
	int scale_width, scale_height;
	int size = 0;

	PurpleAccount *account;

	PurpleBuddyIcon *icon;

	conv = PURPLE_CONVERSATION(im);

	g_return_if_fail(conv != NULL);
	g_return_if_fail(PIDGIN_IS_PIDGIN_CONVERSATION(conv));

	gtkconv = PIDGIN_CONVERSATION(conv);
	win = gtkconv->win;
	if (conv != gtkconv->active_conv)
		return;

	if (!gtkconv->u.im->show_icon)
		return;

	account = purple_conversation_get_account(conv);

	/* Remove the current icon stuff */
	children = gtk_container_get_children(GTK_CONTAINER(gtkconv->u.im->icon_container));
	if (children) {
		/* We know there's only one child here. It'd be nice to shortcut to the
		   event box, but we can't change the PidginConversation until 3.0 */
		event = (GtkWidget *)children->data;
		gtk_container_remove(GTK_CONTAINER(gtkconv->u.im->icon_container), event);
		g_list_free(children);
	}

	if (gtkconv->u.im->anim != NULL)
		g_object_unref(G_OBJECT(gtkconv->u.im->anim));

	gtkconv->u.im->anim = NULL;

	if (gtkconv->u.im->icon_timer != 0)
		g_source_remove(gtkconv->u.im->icon_timer);

	gtkconv->u.im->icon_timer = 0;

	if (gtkconv->u.im->iter != NULL)
		g_object_unref(G_OBJECT(gtkconv->u.im->iter));

	gtkconv->u.im->iter = NULL;

	if (!purple_prefs_get_bool(PIDGIN_PREFS_ROOT "/conversations/im/show_buddy_icons"))
		return;

	if (purple_conversation_get_connection(conv) == NULL)
		return;

	buddy = purple_blist_find_buddy(account, purple_conversation_get_name(conv));
	if (buddy)
	{
		PurpleContact *contact = purple_buddy_get_contact(buddy);
		if (contact) {
			custom_img = purple_buddy_icons_node_find_custom_icon((PurpleBlistNode*)contact);
			if (custom_img) {
				/* There is a custom icon for this user */
				data = purple_image_get_data(custom_img);
				len = purple_image_get_size(custom_img);
			}
		}
	}

	if (data == NULL) {
		icon = purple_im_conversation_get_icon(im);
		if (icon == NULL)
		{
			gtk_widget_set_size_request(gtkconv->u.im->icon_container,
			                            -1, BUDDYICON_SIZE_MIN);
			return;
		}

		data = purple_buddy_icon_get_data(icon, &len);
		if (data == NULL)
		{
			gtk_widget_set_size_request(gtkconv->u.im->icon_container,
			                            -1, BUDDYICON_SIZE_MIN);
			return;
		}
	}

	gtkconv->u.im->anim = pidgin_pixbuf_anim_from_data(data, len);
	if (custom_img)
		g_object_unref(custom_img);

	if (!gtkconv->u.im->anim) {
		purple_debug_error("gtkconv", "Couldn't load icon for conv %s\n",
				purple_conversation_get_name(conv));
		return;
	}

	if (gdk_pixbuf_animation_is_static_image(gtkconv->u.im->anim)) {
		GdkPixbuf *stat;
		gtkconv->u.im->iter = NULL;
		stat = gdk_pixbuf_animation_get_static_image(gtkconv->u.im->anim);
		buf = gdk_pixbuf_add_alpha(stat, FALSE, 0, 0, 0);
	} else {
		GdkPixbuf *stat;
		gtkconv->u.im->iter =
			gdk_pixbuf_animation_get_iter(gtkconv->u.im->anim, NULL); /* LEAK */
		stat = gdk_pixbuf_animation_iter_get_pixbuf(gtkconv->u.im->iter);
		buf = gdk_pixbuf_add_alpha(stat, FALSE, 0, 0, 0);
		if (gtkconv->u.im->animate)
			start_anim(NULL, gtkconv);
	}

	scale_width = gdk_pixbuf_get_width(buf);
	scale_height = gdk_pixbuf_get_height(buf);

	gtk_widget_get_size_request(gtkconv->u.im->icon_container, NULL, &size);
	size = MIN(size, MIN(scale_width, scale_height));

	/* Some sanity checks */
	size = CLAMP(size, BUDDYICON_SIZE_MIN, BUDDYICON_SIZE_MAX);
	if (scale_width == scale_height) {
		scale_width = scale_height = size;
	} else if (scale_height > scale_width) {
		scale_width = size * scale_width / scale_height;
		scale_height = size;
	} else {
		scale_height = size * scale_height / scale_width;
		scale_width = size;
	}
	scale = gdk_pixbuf_scale_simple(buf, scale_width, scale_height,
				GDK_INTERP_BILINEAR);
	g_object_unref(buf);
	if (pidgin_gdk_pixbuf_is_opaque(scale))
		pidgin_gdk_pixbuf_make_round(scale);

	event = gtk_event_box_new();
	gtk_container_add(GTK_CONTAINER(gtkconv->u.im->icon_container), event);
	gtk_event_box_set_visible_window(GTK_EVENT_BOX(event), FALSE);
	gtk_widget_add_events(event,
	                      GDK_POINTER_MOTION_MASK | GDK_LEAVE_NOTIFY_MASK);
	g_signal_connect(G_OBJECT(event), "button-press-event",
					 G_CALLBACK(icon_menu), gtkconv);

	pidgin_tooltip_setup_for_widget(event, gtkconv, pidgin_conv_create_tooltip, NULL);
	gtk_widget_show(event);

	gtkconv->u.im->icon = gtk_image_new_from_pixbuf(scale);
	gtk_container_add(GTK_CONTAINER(event), gtkconv->u.im->icon);
	gtk_widget_show(gtkconv->u.im->icon);

	g_object_unref(G_OBJECT(scale));

	/* The buddy icon code needs badly to be fixed. */
	if(pidgin_conv_window_is_active_conversation(conv))
	{
		buf = gdk_pixbuf_animation_get_static_image(gtkconv->u.im->anim);
		if (buddy && !PURPLE_BUDDY_IS_ONLINE(buddy))
			gdk_pixbuf_saturate_and_pixelate(buf, buf, 0.0, FALSE);
		gtk_window_set_icon(GTK_WINDOW(win->window), buf);
	}
}

void
pidgin_conv_update_buttons_by_protocol(PurpleConversation *conv)
{
	PidginConvWindow *win;

	if (!PIDGIN_IS_PIDGIN_CONVERSATION(conv))
		return;

	win = PIDGIN_CONVERSATION(conv)->win;

	if (win != NULL && pidgin_conv_window_is_active_conversation(conv))
		gray_stuff_out(PIDGIN_CONVERSATION(conv));
}

static gboolean
pidgin_conv_xy_to_right_infopane(PidginConvWindow *win, int x, int y)
{
	gint pane_x, pane_y, x_rel;
	PidginConversation *gtkconv;
	GtkAllocation allocation;

	gdk_window_get_origin(gtk_widget_get_window(win->notebook),
	                      &pane_x, &pane_y);
	x_rel = x - pane_x;
	gtkconv = pidgin_conv_window_get_active_gtkconv(win);
	gtk_widget_get_allocation(gtkconv->infopane, &allocation);
	return (x_rel > allocation.x + allocation.width / 2);
}

int
pidgin_conv_get_tab_at_xy(PidginConvWindow *win, int x, int y, gboolean *to_right)
{
	gint nb_x, nb_y, x_rel, y_rel;
	GtkNotebook *notebook;
	GtkWidget *page, *tab;
	gint i, page_num = -1;
	gint count;
	gboolean horiz;

	if (to_right)
		*to_right = FALSE;

	notebook = GTK_NOTEBOOK(win->notebook);

	gdk_window_get_origin(gtk_widget_get_window(win->notebook), &nb_x, &nb_y);
	x_rel = x - nb_x;
	y_rel = y - nb_y;

	horiz = (gtk_notebook_get_tab_pos(notebook) == GTK_POS_TOP ||
			gtk_notebook_get_tab_pos(notebook) == GTK_POS_BOTTOM);

	count = gtk_notebook_get_n_pages(GTK_NOTEBOOK(notebook));

	for (i = 0; i < count; i++) {
		GtkAllocation allocation;

		page = gtk_notebook_get_nth_page(GTK_NOTEBOOK(notebook), i);
		tab = gtk_notebook_get_tab_label(GTK_NOTEBOOK(notebook), page);
		gtk_widget_get_allocation(tab, &allocation);

		/* Make sure the tab is not hidden beyond an arrow */
		if (!gtk_widget_is_drawable(tab) && gtk_notebook_get_show_tabs(notebook))
			continue;

		if (horiz) {
			if (x_rel >= allocation.x - PIDGIN_HIG_BOX_SPACE &&
					x_rel <= allocation.x + allocation.width + PIDGIN_HIG_BOX_SPACE) {
				page_num = i;

				if (to_right && x_rel >= allocation.x + allocation.width/2)
					*to_right = TRUE;

				break;
			}
		} else {
			if (y_rel >= allocation.y - PIDGIN_HIG_BOX_SPACE &&
					y_rel <= allocation.y + allocation.height + PIDGIN_HIG_BOX_SPACE) {
				page_num = i;

				if (to_right && y_rel >= allocation.y + allocation.height/2)
					*to_right = TRUE;

				break;
			}
		}
	}

	if (page_num == -1) {
		/* Add after the last tab */
		page_num = count - 1;
	}

	return page_num;
}

static void
close_on_tabs_pref_cb(const char *name, PurplePrefType type,
					  gconstpointer value, gpointer data)
{
	GList *l;
	PurpleConversation *conv;
	PidginConversation *gtkconv;

	for (l = purple_conversations_get_all(); l != NULL; l = l->next) {
		conv = (PurpleConversation *)l->data;

		if (!PIDGIN_IS_PIDGIN_CONVERSATION(conv))
			continue;

		gtkconv = PIDGIN_CONVERSATION(conv);

		if (value)
			gtk_widget_show(gtkconv->close);
		else
			gtk_widget_hide(gtkconv->close);
	}
}

static void
spellcheck_pref_cb(const char *name, PurplePrefType type,
				   gconstpointer value, gpointer data)
{
	GList *cl;
	PurpleConversation *conv;
	PidginConversation *gtkconv;

	for (cl = purple_conversations_get_all(); cl != NULL; cl = cl->next) {

		conv = (PurpleConversation *)cl->data;

		if (!PIDGIN_IS_PIDGIN_CONVERSATION(conv))
			continue;

		gtkconv = PIDGIN_CONVERSATION(conv);

		pidgin_webview_set_spellcheck(PIDGIN_WEBVIEW(gtkconv->entry),
		                              (gboolean)GPOINTER_TO_INT(value));
	}
}

static void
tab_side_pref_cb(const char *name, PurplePrefType type,
				 gconstpointer value, gpointer data)
{
	GList *gtkwins, *gtkconvs;
	GtkPositionType pos;
	PidginConvWindow *gtkwin;

	pos = GPOINTER_TO_INT(value);

	for (gtkwins = pidgin_conv_windows_get_list(); gtkwins != NULL; gtkwins = gtkwins->next) {
		gtkwin = gtkwins->data;
		gtk_notebook_set_tab_pos(GTK_NOTEBOOK(gtkwin->notebook), pos&~8);
		for (gtkconvs = gtkwin->gtkconvs; gtkconvs != NULL; gtkconvs = gtkconvs->next) {
			pidgin_conv_tab_pack(gtkwin, gtkconvs->data);
		}
	}
}

static void
show_formatting_toolbar_pref_cb(const char *name, PurplePrefType type,
								gconstpointer value, gpointer data)
{
	GList *l;
	PurpleConversation *conv;
	PidginConversation *gtkconv;
	PidginConvWindow *win;

	for (l = purple_conversations_get_all(); l != NULL; l = l->next)
	{
		conv = (PurpleConversation *)l->data;

		if (!PIDGIN_IS_PIDGIN_CONVERSATION(conv))
			continue;

		gtkconv = PIDGIN_CONVERSATION(conv);
		win     = gtkconv->win;

		gtk_toggle_action_set_active(
		        GTK_TOGGLE_ACTION(win->menu->show_formatting_toolbar),
		        (gboolean)GPOINTER_TO_INT(value));

		if ((gboolean)GPOINTER_TO_INT(value))
			pidgin_webview_show_toolbar(PIDGIN_WEBVIEW(gtkconv->entry));
		else
			pidgin_webview_hide_toolbar(PIDGIN_WEBVIEW(gtkconv->entry));

		g_idle_add((GSourceFunc)resize_webview_cb, gtkconv);
	}
}

static void
animate_buddy_icons_pref_cb(const char *name, PurplePrefType type,
							gconstpointer value, gpointer data)
{
	GList *l;
	PurpleConversation *conv;
	PidginConversation *gtkconv;
	PidginConvWindow *win;

	if (!purple_prefs_get_bool(PIDGIN_PREFS_ROOT "/conversations/im/show_buddy_icons"))
		return;

	/* Set the "animate" flag for each icon based on the new preference */
	for (l = purple_conversations_get_ims(); l != NULL; l = l->next) {
		conv = (PurpleConversation *)l->data;
		gtkconv = PIDGIN_CONVERSATION(conv);
		if (gtkconv)
			gtkconv->u.im->animate = GPOINTER_TO_INT(value);
	}

	/* Now either stop or start animation for the active conversation in each window */
	for (l = pidgin_conv_windows_get_list(); l != NULL; l = l->next) {
		win = l->data;
		conv = pidgin_conv_window_get_active_conversation(win);
		pidgin_conv_update_buddy_icon(PURPLE_IM_CONVERSATION(conv));
	}
}

static void
show_buddy_icons_pref_cb(const char *name, PurplePrefType type,
						 gconstpointer value, gpointer data)
{
	GList *l;

	for (l = purple_conversations_get_all(); l != NULL; l = l->next) {
		PurpleConversation *conv = l->data;
		if (!PIDGIN_CONVERSATION(conv))
			continue;
		if (GPOINTER_TO_INT(value))
			gtk_widget_show(PIDGIN_CONVERSATION(conv)->infopane_hbox);
		else
			gtk_widget_hide(PIDGIN_CONVERSATION(conv)->infopane_hbox);

		if (PURPLE_IS_IM_CONVERSATION(conv)) {
			pidgin_conv_update_buddy_icon(PURPLE_IM_CONVERSATION(conv));
		}
	}

	/* Make the tabs show/hide correctly */
	for (l = pidgin_conv_windows_get_list(); l != NULL; l = l->next) {
		PidginConvWindow *win = l->data;
		if (pidgin_conv_window_get_gtkconv_count(win) == 1)
			gtk_notebook_set_show_tabs(GTK_NOTEBOOK(win->notebook),
						   GPOINTER_TO_INT(value) == 0);
	}
}

static void
show_protocol_icons_pref_cb(const char *name, PurplePrefType type,
						gconstpointer value, gpointer data)
{
	GList *l;
	for (l = purple_conversations_get_all(); l != NULL; l = l->next) {
		PurpleConversation *conv = l->data;
		if (PIDGIN_CONVERSATION(conv))
			update_tab_icon(conv);
	}
}

static void
conv_placement_usetabs_cb(const char *name, PurplePrefType type,
						  gconstpointer value, gpointer data)
{
	purple_prefs_trigger_callback(PIDGIN_PREFS_ROOT "/conversations/placement");
}

static void
account_status_changed_cb(PurpleAccount *account, PurpleStatus *oldstatus,
                          PurpleStatus *newstatus)
{
	GList *l;
	PurpleConversation *conv = NULL;
	PidginConversation *gtkconv;

	if(strcmp(purple_prefs_get_string(PIDGIN_PREFS_ROOT "/conversations/im/hide_new"), "away")!=0)
		return;

	if(purple_status_is_available(oldstatus) || !purple_status_is_available(newstatus))
		return;

	for (l = hidden_convwin->gtkconvs; l; ) {
		gtkconv = l->data;
		l = l->next;

		conv = gtkconv->active_conv;
		if (PURPLE_IS_CHAT_CONVERSATION(conv) ||
				account != purple_conversation_get_account(conv))
			continue;

		pidgin_conv_attach_to_conversation(conv);

		/* TODO: do we need to do anything for any other conversations that are in the same gtkconv here?
		 * I'm a little concerned that not doing so will cause the "pending" indicator in the gtkblist not to be cleared. -DAA*/
		purple_conversation_update(conv, PURPLE_CONVERSATION_UPDATE_UNSEEN);
	}
}

static void
hide_new_pref_cb(const char *name, PurplePrefType type,
				 gconstpointer value, gpointer data)
{
	GList *l;
	PurpleConversation *conv = NULL;
	PidginConversation *gtkconv;
	gboolean when_away = FALSE;

	if(!hidden_convwin)
		return;

	if(strcmp(purple_prefs_get_string(PIDGIN_PREFS_ROOT "/conversations/im/hide_new"), "always")==0)
		return;

	if(strcmp(purple_prefs_get_string(PIDGIN_PREFS_ROOT "/conversations/im/hide_new"), "away")==0)
		when_away = TRUE;

	for (l = hidden_convwin->gtkconvs; l; )
	{
		gtkconv = l->data;
		l = l->next;

		conv = gtkconv->active_conv;

		if (PURPLE_IS_CHAT_CONVERSATION(conv) ||
				gtkconv->unseen_count == 0 ||
				(when_away && !purple_status_is_available(
							purple_account_get_active_status(
							purple_conversation_get_account(conv)))))
			continue;

		pidgin_conv_attach_to_conversation(conv);
	}
}


static void
conv_placement_pref_cb(const char *name, PurplePrefType type,
					   gconstpointer value, gpointer data)
{
	PidginConvPlacementFunc func;

	if (strcmp(name, PIDGIN_PREFS_ROOT "/conversations/placement"))
		return;

	func = pidgin_conv_placement_get_fnc(value);

	if (func == NULL)
		return;

	pidgin_conv_placement_set_current_func(func);
}

static PidginConversation *
get_gtkconv_with_contact(PurpleContact *contact)
{
	PurpleBlistNode *node;

	node = ((PurpleBlistNode*)contact)->child;

	for (; node; node = node->next)
	{
		PurpleBuddy *buddy = (PurpleBuddy*)node;
		PurpleIMConversation *im;
		im = purple_conversations_find_im_with_account(purple_buddy_get_name(buddy), purple_buddy_get_account(buddy));
		if (im)
			return PIDGIN_CONVERSATION(PURPLE_CONVERSATION(im));
	}
	return NULL;
}

static void
account_signed_off_cb(PurpleConnection *gc, gpointer event)
{
	GList *iter;

	for (iter = purple_conversations_get_all(); iter; iter = iter->next)
	{
		PurpleConversation *conv = iter->data;

		/* This seems fine in theory, but we also need to cover the
		 * case of this account matching one of the other buddies in
		 * one of the contacts containing the buddy corresponding to
		 * a conversation.  It's easier to just update them all. */
		/* if (purple_conversation_get_account(conv) == account) */
			pidgin_conv_update_fields(conv, PIDGIN_CONV_TAB_ICON |
							PIDGIN_CONV_MENU | PIDGIN_CONV_COLORIZE_TITLE);

		if (PURPLE_CONNECTION_IS_CONNECTED(gc) &&
				PURPLE_IS_CHAT_CONVERSATION(conv) &&
				purple_conversation_get_account(conv) == purple_connection_get_account(gc) &&
				g_object_get_data(G_OBJECT(conv), "want-to-rejoin")) {
			GHashTable *comps = NULL;
			PurpleChat *chat = purple_blist_find_chat(purple_conversation_get_account(conv), purple_conversation_get_name(conv));
			if (chat == NULL) {
				PurpleProtocol *protocol = purple_connection_get_protocol(gc);
				comps = purple_protocol_chat_iface_info_defaults(protocol, gc, purple_conversation_get_name(conv));
			} else {
				comps = purple_chat_get_components(chat);
			}
			purple_serv_join_chat(gc, comps);
			if (chat == NULL && comps != NULL)
				g_hash_table_destroy(comps);
		}
	}
}

static void
account_signing_off(PurpleConnection *gc)
{
	GList *list = purple_conversations_get_chats();
	PurpleAccount *account = purple_connection_get_account(gc);

	/* We are about to sign off. See which chats we are currently in, and mark
	 * them for rejoin on reconnect. */
	while (list) {
		PurpleConversation *conv = list->data;
		if (!purple_chat_conversation_has_left(PURPLE_CHAT_CONVERSATION(conv)) &&
				purple_conversation_get_account(conv) == account) {
			g_object_set_data(G_OBJECT(conv), "want-to-rejoin", GINT_TO_POINTER(TRUE));
			purple_conversation_write(conv, NULL, _("The account has disconnected and you are no "
						"longer in this chat. You will automatically rejoin the chat when "
						"the account reconnects."),
					PURPLE_MESSAGE_SYSTEM | PURPLE_MESSAGE_NO_LOG, time(NULL));
		}
		list = list->next;
	}
}

static void
update_buddy_status_changed(PurpleBuddy *buddy, PurpleStatus *old, PurpleStatus *newstatus)
{
	PidginConversation *gtkconv;
	PurpleConversation *conv;

	gtkconv = get_gtkconv_with_contact(purple_buddy_get_contact(buddy));
	if (gtkconv)
	{
		conv = gtkconv->active_conv;
		pidgin_conv_update_fields(conv, PIDGIN_CONV_TAB_ICON
		                              | PIDGIN_CONV_COLORIZE_TITLE
		                              | PIDGIN_CONV_BUDDY_ICON);
		if ((purple_status_is_online(old) ^ purple_status_is_online(newstatus)) != 0)
			pidgin_conv_update_fields(conv, PIDGIN_CONV_MENU);
	}
}

static void
update_buddy_privacy_changed(PurpleBuddy *buddy)
{
	PidginConversation *gtkconv;
	PurpleConversation *conv;

	gtkconv = get_gtkconv_with_contact(purple_buddy_get_contact(buddy));
	if (gtkconv) {
		conv = gtkconv->active_conv;
		pidgin_conv_update_fields(conv, PIDGIN_CONV_TAB_ICON | PIDGIN_CONV_MENU);
	}
}

static void
update_buddy_idle_changed(PurpleBuddy *buddy, gboolean old, gboolean newidle)
{
	PurpleIMConversation *im;

	im = purple_conversations_find_im_with_account(purple_buddy_get_name(buddy), purple_buddy_get_account(buddy));
	if (im)
		pidgin_conv_update_fields(PURPLE_CONVERSATION(im), PIDGIN_CONV_TAB_ICON);
}

static void
update_buddy_icon(PurpleBuddy *buddy)
{
	PurpleIMConversation *im;

	im = purple_conversations_find_im_with_account(purple_buddy_get_name(buddy), purple_buddy_get_account(buddy));
	if (im)
		pidgin_conv_update_fields(PURPLE_CONVERSATION(im), PIDGIN_CONV_BUDDY_ICON);
}

static void
update_buddy_sign(PurpleBuddy *buddy, const char *which)
{
	PurplePresence *presence;
	PurpleStatus *on, *off;

	presence = purple_buddy_get_presence(buddy);
	if (!presence)
		return;
	off = purple_presence_get_status(presence, "offline");
	on = purple_presence_get_status(presence, "available");

	if (*(which+1) == 'f')
		update_buddy_status_changed(buddy, on, off);
	else
		update_buddy_status_changed(buddy, off, on);
}

static void
update_conversation_switched(PurpleConversation *conv)
{
	pidgin_conv_update_fields(conv, PIDGIN_CONV_TAB_ICON |
		PIDGIN_CONV_SET_TITLE | PIDGIN_CONV_MENU |
		PIDGIN_CONV_BUDDY_ICON | PIDGIN_CONV_E2EE );
}

static void
update_buddy_typing(PurpleAccount *account, const char *who)
{
	PurpleConversation *conv;
	PidginConversation *gtkconv;

	conv = PURPLE_CONVERSATION(purple_conversations_find_im_with_account(who, account));
	if (!conv)
		return;

	gtkconv = PIDGIN_CONVERSATION(conv);
	if (gtkconv && gtkconv->active_conv == conv)
		pidgin_conv_update_fields(conv, PIDGIN_CONV_COLORIZE_TITLE);
}

static void
update_chat(PurpleChatConversation *chat)
{
	pidgin_conv_update_fields(PURPLE_CONVERSATION(chat), PIDGIN_CONV_TOPIC |
					PIDGIN_CONV_MENU | PIDGIN_CONV_SET_TITLE);
}

static void
update_chat_topic(PurpleChatConversation *chat, const char *old, const char *new)
{
	pidgin_conv_update_fields(PURPLE_CONVERSATION(chat), PIDGIN_CONV_TOPIC);
}

/* Message history stuff */

/* Compare two PurpleConversationMessage's, according to time in ascending order. */
static int
message_compare(gconstpointer p1, gconstpointer p2)
{
	const PurpleConversationMessage *m1 = p1, *m2 = p2;
	return (purple_conversation_message_get_timestamp(m1) > purple_conversation_message_get_timestamp(m2));
}

/* Adds some message history to the gtkconv. This happens in a idle-callback. */
static gboolean
add_message_history_to_gtkconv(gpointer data)
{
	PidginConversation *gtkconv = data;
	PidginWebView *webview = PIDGIN_WEBVIEW(gtkconv->webview);
	int count = 0;
	int timer = gtkconv->attach_timer;
	time_t when = GPOINTER_TO_INT(g_object_get_data(G_OBJECT(gtkconv->entry), "attach-start-time"));
	gboolean im = (PURPLE_IS_IM_CONVERSATION(gtkconv->active_conv));

	gtkconv->attach_timer = 0;
	while (gtkconv->attach_current && count < 100) {  /* XXX: 100 is a random value here */
		PurpleConversationMessage *msg = gtkconv->attach_current->data;
		if (!im && when && when < purple_conversation_message_get_timestamp(msg)) {
			pidgin_webview_append_html(webview, "<BR><HR>");
			pidgin_webview_scroll_to_end(webview, TRUE);
			g_object_set_data(G_OBJECT(gtkconv->entry), "attach-start-time", NULL);
		}
		pidgin_conv_write_conv(
				purple_conversation_message_get_conversation(msg),
				purple_conversation_message_get_sender(msg),
				purple_conversation_message_get_alias(msg),
				purple_conversation_message_get_message(msg),
				purple_conversation_message_get_flags(msg),
				purple_conversation_message_get_timestamp(msg));
		if (im) {
			gtkconv->attach_current = g_list_delete_link(gtkconv->attach_current, gtkconv->attach_current);
		} else {
			gtkconv->attach_current = gtkconv->attach_current->prev;
		}
		count++;
	}
	gtkconv->attach_timer = timer;
	if (gtkconv->attach_current)
		return TRUE;

	g_source_remove(gtkconv->attach_timer);
	gtkconv->attach_timer = 0;
	if (im) {
		/* Print any message that was sent while the old history was being added back. */
		GList *msgs = NULL;
		GList *iter = gtkconv->convs;
		for (; iter; iter = iter->next) {
			PurpleConversation *conv = iter->data;
			GList *history = purple_conversation_get_message_history(conv);
			for (; history; history = history->next) {
				PurpleConversationMessage *msg = history->data;
				if (purple_conversation_message_get_timestamp(msg) > when)
					msgs = g_list_prepend(msgs, msg);
			}
		}
		msgs = g_list_sort(msgs, message_compare);
		for (; msgs; msgs = g_list_delete_link(msgs, msgs)) {
			PurpleConversationMessage *msg = msgs->data;
			pidgin_conv_write_conv(
					purple_conversation_message_get_conversation(msg),
					purple_conversation_message_get_sender(msg),
					purple_conversation_message_get_alias(msg),
					purple_conversation_message_get_message(msg),
					purple_conversation_message_get_flags(msg),
					purple_conversation_message_get_timestamp(msg));
		}
		pidgin_webview_append_html(webview, "<BR><HR>");
		pidgin_webview_scroll_to_end(webview, TRUE);
		g_object_set_data(G_OBJECT(gtkconv->entry), "attach-start-time", NULL);
	}

	g_object_set_data(G_OBJECT(gtkconv->entry), "attach-start-time", NULL);
	purple_signal_emit(pidgin_conversations_get_handle(),
			"conversation-displayed", gtkconv);
	return FALSE;
}

static void
pidgin_conv_attach(PurpleConversation *conv)
{
	int timer;
	g_object_set_data(G_OBJECT(conv), "unseen-count", NULL);
	g_object_set_data(G_OBJECT(conv), "unseen-state", NULL);
	purple_conversation_set_ui_ops(conv, pidgin_conversations_get_conv_ui_ops());
	if (!PIDGIN_CONVERSATION(conv))
		private_gtkconv_new(conv, FALSE);
	timer = GPOINTER_TO_INT(g_object_get_data(G_OBJECT(conv), "close-timer"));
	if (timer) {
		purple_timeout_remove(timer);
		g_object_set_data(G_OBJECT(conv), "close-timer", NULL);
	}
}

gboolean pidgin_conv_attach_to_conversation(PurpleConversation *conv)
{
	GList *list;
	PidginConversation *gtkconv;

	if (PIDGIN_IS_PIDGIN_CONVERSATION(conv)) {
		/* This is pretty much always the case now. */
		gtkconv = PIDGIN_CONVERSATION(conv);
		if (gtkconv->win != hidden_convwin)
			return FALSE;
		pidgin_conv_window_remove_gtkconv(hidden_convwin, gtkconv);
		pidgin_conv_placement_place(gtkconv);
		purple_signal_emit(pidgin_conversations_get_handle(),
				"conversation-displayed", gtkconv);
		list = gtkconv->convs;
		while (list) {
			pidgin_conv_attach(list->data);
			list = list->next;
		}
		return TRUE;
	}

	pidgin_conv_attach(conv);
	gtkconv = PIDGIN_CONVERSATION(conv);

	list = purple_conversation_get_message_history(conv);
	if (list) {
		if (PURPLE_IS_IM_CONVERSATION(conv)) {
			GList *convs;
			list = g_list_copy(list);
			for (convs = purple_conversations_get_ims(); convs; convs = convs->next)
				if (convs->data != conv &&
						pidgin_conv_find_gtkconv(convs->data) == gtkconv) {
					pidgin_conv_attach(convs->data);
					list = g_list_concat(list, g_list_copy(purple_conversation_get_message_history(convs->data)));
				}
			list = g_list_sort(list, message_compare);
			gtkconv->attach_current = list;
			list = g_list_last(list);
		} else if (PURPLE_IS_CHAT_CONVERSATION(conv)) {
			gtkconv->attach_current = g_list_last(list);
		}
	
		g_object_set_data(G_OBJECT(gtkconv->entry), "attach-start-time",
				GINT_TO_POINTER(purple_conversation_message_get_timestamp((PurpleConversationMessage*)(list->data))));
		gtkconv->attach_timer = g_idle_add(add_message_history_to_gtkconv, gtkconv);
	} else {
		purple_signal_emit(pidgin_conversations_get_handle(),
				"conversation-displayed", gtkconv);
	}

	if (PURPLE_IS_CHAT_CONVERSATION(conv)) {
		GList *users;
		PurpleChatConversation *chat = PURPLE_CHAT_CONVERSATION(conv);
		pidgin_conv_update_fields(conv, PIDGIN_CONV_TOPIC);
		users = purple_chat_conversation_get_users(chat);
		pidgin_conv_chat_add_users(chat, users, TRUE);
		g_list_free(users);
	}

	return TRUE;
}

PurpleTheme *
pidgin_conversations_get_default_theme(void)
{
	return default_conv_theme;
}

void *
pidgin_conversations_get_handle(void)
{
	static int handle;

	return &handle;
}

static void
pidgin_conversations_pre_uninit(void);

void
pidgin_conversations_init(void)
{
	void *handle = pidgin_conversations_get_handle();
	void *blist_handle = purple_blist_get_handle();
	char *theme_dir;

	e2ee_stock = g_hash_table_new_full(g_str_hash, g_str_equal,
		g_free, g_object_unref);

	image_store_tag_re = g_regex_new("(<img [^>]*src=\")("
		PURPLE_IMAGE_STORE_PROTOCOL "[0-9]+)(\"[^>]*>)",
		G_REGEX_OPTIMIZE | G_REGEX_DOTALL, 0, NULL);

	/* Conversations */
	purple_prefs_add_none(PIDGIN_PREFS_ROOT "/conversations");
	purple_prefs_add_none(PIDGIN_PREFS_ROOT "/conversations/themes");
	purple_prefs_add_bool(PIDGIN_PREFS_ROOT "/conversations/use_smooth_scrolling", TRUE);
	purple_prefs_add_bool(PIDGIN_PREFS_ROOT "/conversations/close_on_tabs", TRUE);
	purple_prefs_add_bool(PIDGIN_PREFS_ROOT "/conversations/send_bold", FALSE);
	purple_prefs_add_bool(PIDGIN_PREFS_ROOT "/conversations/send_italic", FALSE);
	purple_prefs_add_bool(PIDGIN_PREFS_ROOT "/conversations/send_underline", FALSE);
	purple_prefs_add_bool(PIDGIN_PREFS_ROOT "/conversations/send_strike", FALSE);
	purple_prefs_add_bool(PIDGIN_PREFS_ROOT "/conversations/spellcheck", TRUE);
	purple_prefs_add_bool(PIDGIN_PREFS_ROOT "/conversations/show_incoming_formatting", TRUE);
	/* TODO: it's about *remote* smileys, not local ones */
	purple_prefs_add_bool(PIDGIN_PREFS_ROOT "/conversations/resize_custom_smileys", TRUE);
	purple_prefs_add_int(PIDGIN_PREFS_ROOT "/conversations/custom_smileys_size", 96);
	purple_prefs_add_int(PIDGIN_PREFS_ROOT "/conversations/minimum_entry_lines", 2);

	purple_prefs_add_bool(PIDGIN_PREFS_ROOT "/conversations/show_formatting_toolbar", TRUE);

	purple_prefs_add_string(PIDGIN_PREFS_ROOT "/conversations/placement", "last");
	purple_prefs_add_int(PIDGIN_PREFS_ROOT "/conversations/placement_number", 1);
	purple_prefs_add_string(PIDGIN_PREFS_ROOT "/conversations/bgcolor", "");
	purple_prefs_add_string(PIDGIN_PREFS_ROOT "/conversations/fgcolor", "");
	purple_prefs_add_string(PIDGIN_PREFS_ROOT "/conversations/font_face", "");
	purple_prefs_add_int(PIDGIN_PREFS_ROOT "/conversations/font_size", 3);
	purple_prefs_add_bool(PIDGIN_PREFS_ROOT "/conversations/tabs", TRUE);
	purple_prefs_add_int(PIDGIN_PREFS_ROOT "/conversations/tab_side", GTK_POS_TOP);
	purple_prefs_add_int(PIDGIN_PREFS_ROOT "/conversations/scrollback_lines", 4000);

#ifdef _WIN32
	purple_prefs_add_bool(PIDGIN_PREFS_ROOT "/conversations/use_theme_font", TRUE);
	purple_prefs_add_string(PIDGIN_PREFS_ROOT "/conversations/custom_font", "");
#endif

	/* Conversations -> Chat */
	purple_prefs_add_none(PIDGIN_PREFS_ROOT "/conversations/chat");
	purple_prefs_add_int(PIDGIN_PREFS_ROOT "/conversations/chat/entry_height", 54);
	purple_prefs_add_int(PIDGIN_PREFS_ROOT "/conversations/chat/userlist_width", 80);
	purple_prefs_add_int(PIDGIN_PREFS_ROOT "/conversations/chat/x", 0);
	purple_prefs_add_int(PIDGIN_PREFS_ROOT "/conversations/chat/y", 0);
	purple_prefs_add_int(PIDGIN_PREFS_ROOT "/conversations/chat/width", 340);
	purple_prefs_add_int(PIDGIN_PREFS_ROOT "/conversations/chat/height", 390);

	/* Conversations -> IM */
	purple_prefs_add_none(PIDGIN_PREFS_ROOT "/conversations/im");
	purple_prefs_add_int(PIDGIN_PREFS_ROOT "/conversations/im/x", 0);
	purple_prefs_add_int(PIDGIN_PREFS_ROOT "/conversations/im/y", 0);
	purple_prefs_add_int(PIDGIN_PREFS_ROOT "/conversations/im/width", 340);
	purple_prefs_add_int(PIDGIN_PREFS_ROOT "/conversations/im/height", 390);

	purple_prefs_add_bool(PIDGIN_PREFS_ROOT "/conversations/im/animate_buddy_icons", TRUE);

	purple_prefs_add_int(PIDGIN_PREFS_ROOT "/conversations/im/entry_height", 54);
	purple_prefs_add_bool(PIDGIN_PREFS_ROOT "/conversations/im/show_buddy_icons", TRUE);

	purple_prefs_add_string(PIDGIN_PREFS_ROOT "/conversations/im/hide_new", "never");
	purple_prefs_add_bool(PIDGIN_PREFS_ROOT "/conversations/im/close_immediately", TRUE);

#ifdef _WIN32
	purple_prefs_add_bool(PIDGIN_PREFS_ROOT "/win32/minimize_new_convs", FALSE);
#endif

	/* Connect callbacks. */
	purple_prefs_connect_callback(handle, PIDGIN_PREFS_ROOT "/conversations/close_on_tabs",
								close_on_tabs_pref_cb, NULL);
	purple_prefs_connect_callback(handle, PIDGIN_PREFS_ROOT "/conversations/show_formatting_toolbar",
								show_formatting_toolbar_pref_cb, NULL);
	purple_prefs_connect_callback(handle, PIDGIN_PREFS_ROOT "/conversations/spellcheck",
								spellcheck_pref_cb, NULL);
	purple_prefs_connect_callback(handle, PIDGIN_PREFS_ROOT "/conversations/tab_side",
								tab_side_pref_cb, NULL);

	purple_prefs_connect_callback(handle, PIDGIN_PREFS_ROOT "/conversations/tabs",
								conv_placement_usetabs_cb, NULL);

	purple_prefs_connect_callback(handle, PIDGIN_PREFS_ROOT "/conversations/placement",
								conv_placement_pref_cb, NULL);
	purple_prefs_trigger_callback(PIDGIN_PREFS_ROOT "/conversations/placement");

	purple_prefs_connect_callback(handle, PIDGIN_PREFS_ROOT "/conversations/minimum_entry_lines",
		minimum_entry_lines_pref_cb, NULL);

	/* IM callbacks */
	purple_prefs_connect_callback(handle, PIDGIN_PREFS_ROOT "/conversations/im/animate_buddy_icons",
								animate_buddy_icons_pref_cb, NULL);
	purple_prefs_connect_callback(handle, PIDGIN_PREFS_ROOT "/conversations/im/show_buddy_icons",
								show_buddy_icons_pref_cb, NULL);
	purple_prefs_connect_callback(handle, PIDGIN_PREFS_ROOT "/blist/show_protocol_icons",
								show_protocol_icons_pref_cb, NULL);
	purple_prefs_connect_callback(handle, PIDGIN_PREFS_ROOT "/conversations/im/hide_new",
								hide_new_pref_cb, NULL);

	/**********************************************************************
	 * Register signals
	 **********************************************************************/
	purple_signal_register(handle, "conversation-dragging",
	                     purple_marshal_VOID__POINTER_POINTER, G_TYPE_NONE, 2,
	                     G_TYPE_POINTER, /* pointer to a (PidginConvWindow *) */
	                     G_TYPE_POINTER); /* pointer to a (PidginConvWindow *) */

	purple_signal_register(handle, "conversation-timestamp",
#if SIZEOF_TIME_T == 4
	                     purple_marshal_POINTER__POINTER_INT_BOOLEAN,
#elif SIZEOF_TIME_T == 8
			     purple_marshal_POINTER__POINTER_INT64_BOOLEAN,
#else
#error Unkown size of time_t
#endif
	                     G_TYPE_STRING, 3, PURPLE_TYPE_CONVERSATION,
#if SIZEOF_TIME_T == 4
	                     G_TYPE_INT,
#elif SIZEOF_TIME_T == 8
	                     G_TYPE_INT64,
#else
# error Unknown size of time_t
#endif
	                     G_TYPE_BOOLEAN);

	purple_signal_register(handle, "displaying-im-msg",
						 purple_marshal_BOOLEAN__POINTER_POINTER_POINTER_POINTER_POINTER,
						 G_TYPE_BOOLEAN, 5, PURPLE_TYPE_ACCOUNT, G_TYPE_STRING,
						 G_TYPE_POINTER, /* pointer to a string */
						 PURPLE_TYPE_CONVERSATION, G_TYPE_INT);

	purple_signal_register(handle, "displayed-im-msg",
						 purple_marshal_VOID__POINTER_POINTER_POINTER_POINTER_UINT,
						 G_TYPE_NONE, 5, PURPLE_TYPE_ACCOUNT, G_TYPE_STRING,
						 G_TYPE_STRING, PURPLE_TYPE_CONVERSATION, G_TYPE_INT);

	purple_signal_register(handle, "displaying-chat-msg",
						 purple_marshal_BOOLEAN__POINTER_POINTER_POINTER_POINTER_POINTER,
						 G_TYPE_BOOLEAN, 5, PURPLE_TYPE_ACCOUNT, G_TYPE_STRING,
						 G_TYPE_POINTER, /* pointer to a string */
						 PURPLE_TYPE_CONVERSATION, G_TYPE_INT);

	purple_signal_register(handle, "displayed-chat-msg",
						 purple_marshal_VOID__POINTER_POINTER_POINTER_POINTER_UINT,
						 G_TYPE_NONE, 5, PURPLE_TYPE_ACCOUNT, G_TYPE_STRING,
						 G_TYPE_STRING, PURPLE_TYPE_CONVERSATION, G_TYPE_INT);

	purple_signal_register(handle, "conversation-switched",
						 purple_marshal_VOID__POINTER, G_TYPE_NONE, 1,
						 PURPLE_TYPE_CONVERSATION);

	purple_signal_register(handle, "conversation-hiding",
						 purple_marshal_VOID__POINTER, G_TYPE_NONE, 1,
						 G_TYPE_POINTER); /* (PidginConversation *) */

	purple_signal_register(handle, "conversation-displayed",
						 purple_marshal_VOID__POINTER, G_TYPE_NONE, 1,
						 G_TYPE_POINTER); /* (PidginConversation *) */

	purple_signal_register(handle, "chat-nick-autocomplete",
						 purple_marshal_BOOLEAN__POINTER_BOOLEAN,
						 G_TYPE_BOOLEAN, 1, PURPLE_TYPE_CONVERSATION);

	purple_signal_register(handle, "chat-nick-clicked",
						 purple_marshal_BOOLEAN__POINTER_POINTER_UINT,
						 G_TYPE_BOOLEAN, 3, PURPLE_TYPE_CONVERSATION,
						 G_TYPE_STRING, G_TYPE_UINT);

	purple_signal_register(handle, "conversation-window-created",
		purple_marshal_VOID__POINTER, G_TYPE_NONE, 1,
		G_TYPE_POINTER); /* (PidginConvWindow *) */


	/**********************************************************************
	 * Register commands
	 **********************************************************************/
	purple_cmd_register("say", "S", PURPLE_CMD_P_DEFAULT,
	                  PURPLE_CMD_FLAG_CHAT | PURPLE_CMD_FLAG_IM, NULL,
	                  say_command_cb, _("say &lt;message&gt;:  Send a message normally as if you weren't using a command."), NULL);
	purple_cmd_register("me", "S", PURPLE_CMD_P_DEFAULT,
	                  PURPLE_CMD_FLAG_CHAT | PURPLE_CMD_FLAG_IM, NULL,
	                  me_command_cb, _("me &lt;action&gt;:  Send an IRC style action to a buddy or chat."), NULL);
	purple_cmd_register("debug", "w", PURPLE_CMD_P_DEFAULT,
	                  PURPLE_CMD_FLAG_CHAT | PURPLE_CMD_FLAG_IM, NULL,
	                  debug_command_cb, _("debug &lt;option&gt;:  Send various debug information to the current conversation."), NULL);
	purple_cmd_register("clear", "", PURPLE_CMD_P_DEFAULT,
	                  PURPLE_CMD_FLAG_CHAT | PURPLE_CMD_FLAG_IM, NULL,
	                  clear_command_cb, _("clear: Clears the conversation scrollback."), NULL);
	purple_cmd_register("clearall", "", PURPLE_CMD_P_DEFAULT,
	                  PURPLE_CMD_FLAG_CHAT | PURPLE_CMD_FLAG_IM, NULL,
	                  clearall_command_cb, _("clear: Clears all conversation scrollbacks."), NULL);
	purple_cmd_register("help", "w", PURPLE_CMD_P_DEFAULT,
	                  PURPLE_CMD_FLAG_CHAT | PURPLE_CMD_FLAG_IM | PURPLE_CMD_FLAG_ALLOW_WRONG_ARGS, NULL,
	                  help_command_cb, _("help &lt;command&gt;:  Help on a specific command."), NULL);

	/**********************************************************************
	 * UI operations
	 **********************************************************************/

	purple_signal_connect(purple_connections_get_handle(), "signed-on", handle,
						G_CALLBACK(account_signed_off_cb),
						GINT_TO_POINTER(PURPLE_CONVERSATION_ACCOUNT_ONLINE));
	purple_signal_connect(purple_connections_get_handle(), "signed-off", handle,
						G_CALLBACK(account_signed_off_cb),
						GINT_TO_POINTER(PURPLE_CONVERSATION_ACCOUNT_OFFLINE));
	purple_signal_connect(purple_connections_get_handle(), "signing-off", handle,
						G_CALLBACK(account_signing_off), NULL);

	purple_signal_connect(purple_conversations_get_handle(), "received-im-msg",
						handle, G_CALLBACK(received_im_msg_cb), NULL);
	purple_signal_connect(purple_conversations_get_handle(), "cleared-message-history",
	                      handle, G_CALLBACK(clear_conversation_scrollback_cb), NULL);

	purple_signal_connect(purple_conversations_get_handle(), "deleting-chat-user",
	                      handle, G_CALLBACK(deleting_chat_user_cb), NULL);

	purple_conversations_set_ui_ops(&conversation_ui_ops);

	hidden_convwin = pidgin_conv_window_new();
	window_list = g_list_remove(window_list, hidden_convwin);

	purple_signal_connect(purple_accounts_get_handle(), "account-status-changed",
						handle, PURPLE_CALLBACK(account_status_changed_cb), NULL);

	purple_signal_connect_priority(purple_get_core(), "quitting", handle,
		PURPLE_CALLBACK(pidgin_conversations_pre_uninit), NULL, PURPLE_SIGNAL_PRIORITY_HIGHEST);

	/* Callbacks to update a conversation */
	purple_signal_connect(blist_handle, "blist-node-added", handle,
						G_CALLBACK(buddy_update_cb), NULL);
	purple_signal_connect(blist_handle, "blist-node-removed", handle,
						G_CALLBACK(buddy_update_cb), NULL);
	purple_signal_connect(blist_handle, "buddy-signed-on",
						handle, PURPLE_CALLBACK(update_buddy_sign), "on");
	purple_signal_connect(blist_handle, "buddy-signed-off",
						handle, PURPLE_CALLBACK(update_buddy_sign), "off");
	purple_signal_connect(blist_handle, "buddy-status-changed",
						handle, PURPLE_CALLBACK(update_buddy_status_changed), NULL);
	purple_signal_connect(blist_handle, "buddy-privacy-changed",
						handle, PURPLE_CALLBACK(update_buddy_privacy_changed), NULL);
	purple_signal_connect(blist_handle, "buddy-idle-changed",
						handle, PURPLE_CALLBACK(update_buddy_idle_changed), NULL);
	purple_signal_connect(blist_handle, "buddy-icon-changed",
						handle, PURPLE_CALLBACK(update_buddy_icon), NULL);
	purple_signal_connect(purple_conversations_get_handle(), "buddy-typing",
						handle, PURPLE_CALLBACK(update_buddy_typing), NULL);
	purple_signal_connect(purple_conversations_get_handle(), "buddy-typing-stopped",
						handle, PURPLE_CALLBACK(update_buddy_typing), NULL);
	purple_signal_connect(pidgin_conversations_get_handle(), "conversation-switched",
						handle, PURPLE_CALLBACK(update_conversation_switched), NULL);
	purple_signal_connect(purple_conversations_get_handle(), "chat-left", handle,
						PURPLE_CALLBACK(update_chat), NULL);
	purple_signal_connect(purple_conversations_get_handle(), "chat-joined", handle,
						PURPLE_CALLBACK(update_chat), NULL);
	purple_signal_connect(purple_conversations_get_handle(), "chat-topic-changed", handle,
						PURPLE_CALLBACK(update_chat_topic), NULL);
	purple_signal_connect_priority(purple_conversations_get_handle(), "conversation-updated", handle,
						PURPLE_CALLBACK(pidgin_conv_updated), NULL,
						PURPLE_SIGNAL_PRIORITY_LOWEST);
	purple_signal_connect(purple_conversations_get_handle(), "wrote-im-msg", handle,
			PURPLE_CALLBACK(wrote_msg_update_unseen_cb), NULL);
	purple_signal_connect(purple_conversations_get_handle(), "wrote-chat-msg", handle,
			PURPLE_CALLBACK(wrote_msg_update_unseen_cb), NULL);

	purple_theme_manager_register_type(g_object_new(PIDGIN_TYPE_CONV_THEME_LOADER, "type", "conversation", NULL));
#if defined(_WIN32) && !defined(USE_WIN32_FHS)
	theme_dir = g_build_filename(PURPLE_DATADIR, "theme", NULL);
#else
	theme_dir = g_build_filename(PURPLE_DATADIR, "pidgin", "theme", NULL);
#endif
	default_conv_theme = purple_theme_manager_load_theme(theme_dir, "conversation");
	g_free(theme_dir);

#if !GTK_CHECK_VERSION(3,0,0)
	{
		/* Set default tab colors */
		GString *str = g_string_new(NULL);
		GtkSettings *settings = gtk_settings_get_default();
		GtkStyle *parent = gtk_rc_get_style_by_paths(settings, "tab-container.tab-label*", NULL, G_TYPE_NONE), *now;
		struct {
			const char *stylename;
			const char *labelname;
			const char *color;
		} styles[] = {
			{"pidgin_tab_label_typing_default", "tab-label-typing", "#4e9a06"},
			{"pidgin_tab_label_typed_default", "tab-label-typed", "#c4a000"},
			{"pidgin_tab_label_attention_default", "tab-label-attention", "#006aff"},
			{"pidgin_tab_label_unreadchat_default", "tab-label-unreadchat", "#cc0000"},
			{"pidgin_tab_label_event_default", "tab-label-event", "#888a85"},
			{NULL, NULL, NULL}
		};
		int iter;
		for (iter = 0; styles[iter].stylename; iter++) {
			now = gtk_rc_get_style_by_paths(settings, styles[iter].labelname, NULL, G_TYPE_NONE);
			if (parent == now ||
					(parent && now && parent->rc_style == now->rc_style)) {
				g_string_append_printf(str, "style \"%s\" {\n"
						"fg[ACTIVE] = \"%s\"\n"
						"}\n"
						"widget \"*%s\" style \"%s\"\n",
						styles[iter].stylename,
						styles[iter].color,
						styles[iter].labelname, styles[iter].stylename);
			}
		}
		gtk_rc_parse_string(str->str);
		g_string_free(str, TRUE);
		gtk_rc_reset_styles(settings);
	}
#endif
}

static void
pidgin_conversations_pre_uninit(void)
{
	g_hash_table_destroy(e2ee_stock);
	e2ee_stock = NULL;
}

void
pidgin_conversations_uninit(void)
{
	purple_prefs_disconnect_by_handle(pidgin_conversations_get_handle());
	purple_signals_disconnect_by_handle(pidgin_conversations_get_handle());
	purple_signals_unregister_by_instance(pidgin_conversations_get_handle());

	g_regex_unref(image_store_tag_re);
	image_store_tag_re = NULL;
}

/**************************************************************************
 * PidginConversation GBoxed code
 **************************************************************************/
static PidginConversation *
pidgin_conversation_ref(PidginConversation *gtkconv)
{
	g_return_val_if_fail(gtkconv != NULL, NULL);

	gtkconv->box_count++;

	return gtkconv;
}

static void
pidgin_conversation_unref(PidginConversation *gtkconv)
{
	g_return_if_fail(gtkconv != NULL);
	g_return_if_fail(gtkconv->box_count >= 0);

	if (!gtkconv->box_count--)
		pidgin_conv_destroy(gtkconv->active_conv);
}

GType
pidgin_conversation_get_type(void)
{
	static GType type = 0;

	if (type == 0) {
		type = g_boxed_type_register_static("PidginConversation",
				(GBoxedCopyFunc)pidgin_conversation_ref,
				(GBoxedFreeFunc)pidgin_conversation_unref);
	}

	return type;
}
















/* down here is where gtkconvwin.c ought to start. except they share like every freaking function,
 * and touch each others' private members all day long */

/* pidgin
 *
 * Pidgin is the legal property of its developers, whose names are too numerous
 * to list here.  Please refer to the COPYRIGHT file distributed with this
 * source distribution.
 *
 * This program is free software; you can redistribute it and/or modify
 * it under the terms of the GNU General Public License as published by
 * the Free Software Foundation; either version 2 of the License, or
 * (at your option) any later version.
 *
 * This program is distributed in the hope that it will be useful,
 * but WITHOUT ANY WARRANTY; without even the implied warranty of
 * MERCHANTABILITY or FITNESS FOR A PARTICULAR PURPOSE.  See the
 * GNU General Public License for more details.
 *
 * You should have received a copy of the GNU General Public License
 * along with this program; if not, write to the Free Software
 * Foundation, Inc., 51 Franklin Street, Fifth Floor, Boston, MA  02111-1301  USA
 *
 */
#include "internal.h"
#include "pidgin.h"


#include <gdk/gdkkeysyms.h>

#include "account.h"
#include "cmds.h"
#include "debug.h"
#include "log.h"
#include "notify.h"
#include "protocol.h"
#include "request.h"
#include "util.h"

#include "gtkdnd-hints.h"
#include "gtkblist.h"
#include "gtkconv.h"
#include "gtkdialogs.h"
#include "gtkmenutray.h"
#include "gtkpounce.h"
#include "gtkprefs.h"
#include "gtkprivacy.h"
#include "gtkutils.h"
#include "pidginstock.h"

static void
do_close(GtkWidget *w, int resp, PidginConvWindow *win)
{
	gtk_widget_destroy(warn_close_dialog);
	warn_close_dialog = NULL;

	if (resp == GTK_RESPONSE_OK)
		pidgin_conv_window_destroy(win);
}

static void
build_warn_close_dialog(PidginConvWindow *gtkwin)
{
	GtkWidget *label, *vbox, *hbox, *img;

	g_return_if_fail(warn_close_dialog == NULL);

	warn_close_dialog = gtk_dialog_new_with_buttons(_("Confirm close"),
							GTK_WINDOW(gtkwin->window), GTK_DIALOG_MODAL,
							GTK_STOCK_CANCEL, GTK_RESPONSE_CANCEL,
							GTK_STOCK_CLOSE, GTK_RESPONSE_OK, NULL);

	gtk_dialog_set_default_response(GTK_DIALOG(warn_close_dialog),
	                                GTK_RESPONSE_OK);

	gtk_container_set_border_width(GTK_CONTAINER(warn_close_dialog),
	                               6);
	gtk_window_set_resizable(GTK_WINDOW(warn_close_dialog), FALSE);

	/* Setup the outside spacing. */
	vbox = gtk_dialog_get_content_area(GTK_DIALOG(warn_close_dialog));

	gtk_box_set_spacing(GTK_BOX(vbox), 12);
	gtk_container_set_border_width(GTK_CONTAINER(vbox), 6);

	img = gtk_image_new_from_stock(PIDGIN_STOCK_DIALOG_WARNING,
	                               gtk_icon_size_from_name(PIDGIN_ICON_SIZE_TANGO_HUGE));
	/* Setup the inner hbox and put the dialog's icon in it. */
	hbox = gtk_box_new(GTK_ORIENTATION_HORIZONTAL, 12);
	gtk_container_add(GTK_CONTAINER(vbox), hbox);
	gtk_box_pack_start(GTK_BOX(hbox), img, FALSE, FALSE, 0);
	gtk_misc_set_alignment(GTK_MISC(img), 0, 0);

	/* Setup the right vbox. */
	vbox = gtk_box_new(GTK_ORIENTATION_VERTICAL, 12);
	gtk_container_add(GTK_CONTAINER(hbox), vbox);

	label = gtk_label_new(_("You have unread messages. Are you sure you want to close the window?"));
	gtk_widget_set_size_request(label, 350, -1);
	gtk_label_set_line_wrap(GTK_LABEL(label), TRUE);
	gtk_misc_set_alignment(GTK_MISC(label), 0, 0);
	gtk_box_pack_start(GTK_BOX(vbox), label, FALSE, FALSE, 0);

	/* Connect the signals. */
	g_signal_connect(G_OBJECT(warn_close_dialog), "response",
	                 G_CALLBACK(do_close), gtkwin);

}

/**************************************************************************
 * Callbacks
 **************************************************************************/

static gboolean
close_win_cb(GtkWidget *w, GdkEventAny *e, gpointer d)
{
	PidginConvWindow *win = d;
	GList *l;

	/* If there are unread messages then show a warning dialog */
	for (l = pidgin_conv_window_get_gtkconvs(win);
	     l != NULL; l = l->next)
	{
		PidginConversation *gtkconv = l->data;
		if (PURPLE_IS_IM_CONVERSATION(gtkconv->active_conv) &&
				gtkconv->unseen_state >= PIDGIN_UNSEEN_TEXT)
		{
			build_warn_close_dialog(win);
			gtk_widget_show_all(warn_close_dialog);

			return TRUE;
		}
	}

	pidgin_conv_window_destroy(win);

	return TRUE;
}

static void
conv_set_unseen(PurpleConversation *conv, PidginUnseenState state)
{
	int unseen_count = 0;
	PidginUnseenState unseen_state = PIDGIN_UNSEEN_NONE;

	if(g_object_get_data(G_OBJECT(conv), "unseen-count"))
		unseen_count = GPOINTER_TO_INT(g_object_get_data(G_OBJECT(conv), "unseen-count"));

	if(g_object_get_data(G_OBJECT(conv), "unseen-state"))
		unseen_state = GPOINTER_TO_INT(g_object_get_data(G_OBJECT(conv), "unseen-state"));

	if (state == PIDGIN_UNSEEN_NONE)
	{
		unseen_count = 0;
		unseen_state = PIDGIN_UNSEEN_NONE;
	}
	else
	{
		if (state >= PIDGIN_UNSEEN_TEXT)
			unseen_count++;

		if (state > unseen_state)
			unseen_state = state;
	}

	g_object_set_data(G_OBJECT(conv), "unseen-count", GINT_TO_POINTER(unseen_count));
	g_object_set_data(G_OBJECT(conv), "unseen-state", GINT_TO_POINTER(unseen_state));

	purple_conversation_update(conv, PURPLE_CONVERSATION_UPDATE_UNSEEN);
}

static void
gtkconv_set_unseen(PidginConversation *gtkconv, PidginUnseenState state)
{
	if (state == PIDGIN_UNSEEN_NONE)
	{
		gtkconv->unseen_count = 0;
		gtkconv->unseen_state = PIDGIN_UNSEEN_NONE;
	}
	else
	{
		if (state >= PIDGIN_UNSEEN_TEXT)
			gtkconv->unseen_count++;

		if (state > gtkconv->unseen_state)
			gtkconv->unseen_state = state;
	}

	g_object_set_data(G_OBJECT(gtkconv->active_conv), "unseen-count", GINT_TO_POINTER(gtkconv->unseen_count));
	g_object_set_data(G_OBJECT(gtkconv->active_conv), "unseen-state", GINT_TO_POINTER(gtkconv->unseen_state));

	purple_conversation_update(gtkconv->active_conv, PURPLE_CONVERSATION_UPDATE_UNSEEN);
}

/*
 * When a conversation window is focused, we know the user
 * has looked at it so we know there are no longer unseen
 * messages.
 */
static gboolean
focus_win_cb(GtkWidget *w, GdkEventFocus *e, gpointer d)
{
	PidginConvWindow *win = d;
	PidginConversation *gtkconv = pidgin_conv_window_get_active_gtkconv(win);

	if (gtkconv)
		gtkconv_set_unseen(gtkconv, PIDGIN_UNSEEN_NONE);

	return FALSE;
}

static void
notebook_init_grab(PidginConvWindow *gtkwin, GtkWidget *widget, GdkEvent *event)
{
	static GdkCursor *cursor = NULL;
#if GTK_CHECK_VERSION(3,0,0)
	GdkDevice *device;
#endif

	gtkwin->in_drag = TRUE;

	if (gtkwin->drag_leave_signal) {
		g_signal_handler_disconnect(G_OBJECT(widget),
		                            gtkwin->drag_leave_signal);
		gtkwin->drag_leave_signal = 0;
	}

	if (cursor == NULL)
		cursor = gdk_cursor_new(GDK_FLEUR);

	/* Grab the pointer */
	gtk_grab_add(gtkwin->notebook);
#if GTK_CHECK_VERSION(3,0,0)
	device = gdk_event_get_device(event);
	if (!gdk_display_device_is_grabbed(gdk_device_get_display(device), device))
		gdk_device_grab(device, gtk_widget_get_window(gtkwin->notebook),
		                GDK_OWNERSHIP_WINDOW, FALSE,
		                GDK_BUTTON1_MOTION_MASK | GDK_BUTTON_RELEASE_MASK,
		                cursor, gdk_event_get_time(event));
#else
#ifndef _WIN32
	/* Currently for win32 GTK+ (as of 2.2.1), gdk_pointer_is_grabbed will
	   always be true after a button press. */
	if (!gdk_pointer_is_grabbed())
#endif
		gdk_pointer_grab(gtk_widget_get_window(gtkwin->notebook), FALSE,
		                 GDK_BUTTON1_MOTION_MASK | GDK_BUTTON_RELEASE_MASK,
		                 NULL, cursor, gdk_event_get_time(event));
#endif
}

static gboolean
notebook_motion_cb(GtkWidget *widget, GdkEventButton *e, PidginConvWindow *win)
{

	/*
	* Make sure the user moved the mouse far enough for the
	* drag to be initiated.
	*/
	if (win->in_predrag) {
		if (e->x_root <  win->drag_min_x ||
		    e->x_root >= win->drag_max_x ||
		    e->y_root <  win->drag_min_y ||
		    e->y_root >= win->drag_max_y) {

			    win->in_predrag = FALSE;
			    notebook_init_grab(win, widget, (GdkEvent *)e);
		    }
	}
	else { /* Otherwise, draw the arrows. */
		PidginConvWindow *dest_win;
		GtkNotebook *dest_notebook;
		GtkWidget *tab;
		gint page_num;
		gboolean horiz_tabs = FALSE;
		gboolean to_right = FALSE;

		/* Get the window that the cursor is over. */
		dest_win = pidgin_conv_window_get_at_event((GdkEvent *)e);

		if (dest_win == NULL) {
			pidgin_dnd_hints_hide_all();

			return TRUE;
		}

		dest_notebook = GTK_NOTEBOOK(dest_win->notebook);

		if (gtk_notebook_get_show_tabs(dest_notebook)) {
			page_num = pidgin_conv_get_tab_at_xy(dest_win,
			                                      e->x_root, e->y_root, &to_right);
			to_right = to_right && (win != dest_win);
			tab = pidgin_conv_window_get_gtkconv_at_index(dest_win, page_num)->tabby;
		} else {
			page_num = 0;
			to_right = pidgin_conv_xy_to_right_infopane(dest_win, e->x_root, e->y_root);
			tab = pidgin_conv_window_get_gtkconv_at_index(dest_win, page_num)->infopane_hbox;
		}

		if (gtk_notebook_get_tab_pos(dest_notebook) == GTK_POS_TOP ||
				gtk_notebook_get_tab_pos(dest_notebook) == GTK_POS_BOTTOM) {
			horiz_tabs = TRUE;
		}

		if (gtk_notebook_get_show_tabs(dest_notebook) == FALSE && win == dest_win)
		{
			/* dragging a tab from a single-tabbed window over its own window */
			pidgin_dnd_hints_hide_all();
			return TRUE;
		} else if (horiz_tabs) {
			if (((gpointer)win == (gpointer)dest_win && win->drag_tab < page_num) || to_right) {
				pidgin_dnd_hints_show_relative(HINT_ARROW_DOWN, tab, HINT_POSITION_RIGHT, HINT_POSITION_TOP);
				pidgin_dnd_hints_show_relative(HINT_ARROW_UP, tab, HINT_POSITION_RIGHT, HINT_POSITION_BOTTOM);
			} else {
				pidgin_dnd_hints_show_relative(HINT_ARROW_DOWN, tab, HINT_POSITION_LEFT, HINT_POSITION_TOP);
				pidgin_dnd_hints_show_relative(HINT_ARROW_UP, tab, HINT_POSITION_LEFT, HINT_POSITION_BOTTOM);
			}
		} else {
			if (((gpointer)win == (gpointer)dest_win && win->drag_tab < page_num) || to_right) {
				pidgin_dnd_hints_show_relative(HINT_ARROW_RIGHT, tab, HINT_POSITION_LEFT, HINT_POSITION_BOTTOM);
				pidgin_dnd_hints_show_relative(HINT_ARROW_LEFT, tab, HINT_POSITION_RIGHT, HINT_POSITION_BOTTOM);
			} else {
				pidgin_dnd_hints_show_relative(HINT_ARROW_RIGHT, tab, HINT_POSITION_LEFT, HINT_POSITION_TOP);
				pidgin_dnd_hints_show_relative(HINT_ARROW_LEFT, tab, HINT_POSITION_RIGHT, HINT_POSITION_TOP);
			}
		}
	}

	return TRUE;
}

static gboolean
notebook_leave_cb(GtkWidget *widget, GdkEventCrossing *e, PidginConvWindow *win)
{
	if (win->in_drag)
		return FALSE;

	if (e->x_root <  win->drag_min_x ||
	    e->x_root >= win->drag_max_x ||
	    e->y_root <  win->drag_min_y ||
	    e->y_root >= win->drag_max_y) {

		win->in_predrag = FALSE;
		notebook_init_grab(win, widget, (GdkEvent *)e);
	}

	return TRUE;
}

/*
 * THANK YOU GALEON!
 */

static gboolean
infopane_press_cb(GtkWidget *widget, GdkEventButton *e, PidginConversation *gtkconv)
{
	if (e->type == GDK_2BUTTON_PRESS && e->button == 1) {
		if (infopane_entry_activate(gtkconv))
			return TRUE;
	}

	if (e->type != GDK_BUTTON_PRESS)
		return FALSE;

	if (e->button == 1) {
		int nb_x, nb_y;
		GtkAllocation allocation;

		gtk_widget_get_allocation(gtkconv->infopane_hbox, &allocation);

		if (gtkconv->win->in_drag)
			return TRUE;

		gtkconv->win->in_predrag = TRUE;
		gtkconv->win->drag_tab = gtk_notebook_page_num(GTK_NOTEBOOK(gtkconv->win->notebook), gtkconv->tab_cont);

		gdk_window_get_origin(gtk_widget_get_window(gtkconv->infopane_hbox), &nb_x, &nb_y);

		gtkconv->win->drag_min_x = allocation.x + nb_x;
		gtkconv->win->drag_min_y = allocation.y + nb_y;
		gtkconv->win->drag_max_x = allocation.width + gtkconv->win->drag_min_x;
		gtkconv->win->drag_max_y = allocation.height + gtkconv->win->drag_min_y;

		gtkconv->win->drag_motion_signal = g_signal_connect(G_OBJECT(gtkconv->win->notebook), "motion_notify_event",
								    G_CALLBACK(notebook_motion_cb), gtkconv->win);
		gtkconv->win->drag_leave_signal = g_signal_connect(G_OBJECT(gtkconv->win->notebook), "leave_notify_event",
								    G_CALLBACK(notebook_leave_cb), gtkconv->win);
		return FALSE;
	}

	if (e->button == 3) {
		/* Right click was pressed. Popup the context menu. */
		GtkWidget *menu = gtk_menu_new(), *sub;
		gboolean populated = populate_menu_with_options(menu, gtkconv, TRUE);

		sub = gtk_menu_item_get_submenu(GTK_MENU_ITEM(gtkconv->win->menu->send_to));
		if (sub && gtk_widget_is_sensitive(gtkconv->win->menu->send_to)) {
			GtkWidget *item = gtk_menu_item_new_with_mnemonic(_("S_end To"));
			if (populated)
				pidgin_separator(menu);
			gtk_menu_shell_append(GTK_MENU_SHELL(menu), item);
			gtk_menu_item_set_submenu(GTK_MENU_ITEM(item), sub);
			gtk_widget_show(item);
			gtk_widget_show_all(sub);
		} else if (!populated) {
			gtk_widget_destroy(menu);
			return FALSE;
		}

		gtk_widget_show_all(menu);
		gtk_menu_popup(GTK_MENU(menu), NULL, NULL, NULL, NULL, e->button, e->time);
		return TRUE;
	}
	return FALSE;
}

static gboolean
notebook_press_cb(GtkWidget *widget, GdkEventButton *e, PidginConvWindow *win)
{
	gint nb_x, nb_y;
	int tab_clicked;
	GtkWidget *page;
	GtkWidget *tab;
	GtkAllocation allocation;

	if (e->button == 2 && e->type == GDK_BUTTON_PRESS) {
		PidginConversation *gtkconv;
		tab_clicked = pidgin_conv_get_tab_at_xy(win, e->x_root, e->y_root, NULL);

		if (tab_clicked == -1)
			return FALSE;

		gtkconv = pidgin_conv_window_get_gtkconv_at_index(win, tab_clicked);
		close_conv_cb(NULL, gtkconv);
		return TRUE;
	}


	if (e->button != 1 || e->type != GDK_BUTTON_PRESS)
		return FALSE;


	if (win->in_drag) {
		purple_debug(PURPLE_DEBUG_WARNING, "gtkconv",
		           "Already in the middle of a window drag at tab_press_cb\n");
		return TRUE;
	}

	/*
	* Make sure a tab was actually clicked. The arrow buttons
	* mess things up.
	*/
	tab_clicked = pidgin_conv_get_tab_at_xy(win, e->x_root, e->y_root, NULL);

	if (tab_clicked == -1)
		return FALSE;

	/*
	* Get the relative position of the press event, with regards to
	* the position of the notebook.
	*/
	gdk_window_get_origin(gtk_widget_get_window(win->notebook), &nb_x, &nb_y);

	/* Reset the min/max x/y */
	win->drag_min_x = 0;
	win->drag_min_y = 0;
	win->drag_max_x = 0;
	win->drag_max_y = 0;

	/* Find out which tab was dragged. */
	page = gtk_notebook_get_nth_page(GTK_NOTEBOOK(win->notebook), tab_clicked);
	tab = gtk_notebook_get_tab_label(GTK_NOTEBOOK(win->notebook), page);

	gtk_widget_get_allocation(tab, &allocation);

	win->drag_min_x = allocation.x      + nb_x;
	win->drag_min_y = allocation.y      + nb_y;
	win->drag_max_x = allocation.width  + win->drag_min_x;
	win->drag_max_y = allocation.height + win->drag_min_y;

	/* Make sure the click occurred in the tab. */
	if (e->x_root <  win->drag_min_x ||
	    e->x_root >= win->drag_max_x ||
	    e->y_root <  win->drag_min_y ||
	    e->y_root >= win->drag_max_y) {

		return FALSE;
	}

	win->in_predrag = TRUE;
	win->drag_tab = tab_clicked;

	/* Connect the new motion signals. */
	win->drag_motion_signal =
		g_signal_connect(G_OBJECT(widget), "motion_notify_event",
		                 G_CALLBACK(notebook_motion_cb), win);

	win->drag_leave_signal =
		g_signal_connect(G_OBJECT(widget), "leave_notify_event",
		                 G_CALLBACK(notebook_leave_cb), win);

	return FALSE;
}

static gboolean
notebook_release_cb(GtkWidget *widget, GdkEventButton *e, PidginConvWindow *win)
{
	PidginConvWindow *dest_win;
	GtkNotebook *dest_notebook;
	PidginConversation *active_gtkconv;
	PidginConversation *gtkconv;
	gint dest_page_num = 0;
	gboolean new_window = FALSE;
	gboolean to_right = FALSE;
#if GTK_CHECK_VERSION(3,0,0)
	GdkDevice *device;
#endif

	/*
	* Don't check to make sure that the event's window matches the
	* widget's, because we may be getting an event passed on from the
	* close button.
	*/
	if (e->button != 1 && e->type != GDK_BUTTON_RELEASE)
		return FALSE;

#if GTK_CHECK_VERSION(3,0,0)
	device = gdk_event_get_device((GdkEvent *)e);
	if (gdk_display_device_is_grabbed(gdk_device_get_display(device), device)) {
		gdk_device_ungrab(device, gdk_event_get_time((GdkEvent *)e));
		gtk_grab_remove(widget);
	}
#else
	if (gdk_pointer_is_grabbed()) {
		gdk_pointer_ungrab(gdk_event_get_time((GdkEvent *)e));
		gtk_grab_remove(widget);
	}
#endif

	if (!win->in_predrag && !win->in_drag)
		return FALSE;

	/* Disconnect the motion signal. */
	if (win->drag_motion_signal) {
		g_signal_handler_disconnect(G_OBJECT(widget),
		                            win->drag_motion_signal);

		win->drag_motion_signal = 0;
	}

	/*
	* If we're in a pre-drag, we'll also need to disconnect the leave
	* signal.
	*/
	if (win->in_predrag) {
		win->in_predrag = FALSE;

		if (win->drag_leave_signal) {
			g_signal_handler_disconnect(G_OBJECT(widget),
			                            win->drag_leave_signal);

			win->drag_leave_signal = 0;
		}
	}

	/* If we're not in drag...        */
	/* We're perfectly normal people! */
	if (!win->in_drag)
		return FALSE;

	win->in_drag = FALSE;

	pidgin_dnd_hints_hide_all();

	dest_win = pidgin_conv_window_get_at_event((GdkEvent *)e);

	active_gtkconv = pidgin_conv_window_get_active_gtkconv(win);

	if (dest_win == NULL) {
		/* If the current window doesn't have any other conversations,
		* there isn't much point transferring the conv to a new window. */
		if (pidgin_conv_window_get_gtkconv_count(win) > 1) {
			/* Make a new window to stick this to. */
			dest_win = pidgin_conv_window_new();
			new_window = TRUE;
		}
	}

	if (dest_win == NULL)
		return FALSE;

	purple_signal_emit(pidgin_conversations_get_handle(),
	                 "conversation-dragging", win, dest_win);

	/* Get the destination page number. */
	if (!new_window) {
		dest_notebook = GTK_NOTEBOOK(dest_win->notebook);
		if (gtk_notebook_get_show_tabs(dest_notebook)) {
			dest_page_num = pidgin_conv_get_tab_at_xy(dest_win,
			                                           e->x_root, e->y_root, &to_right);
		} else {
			dest_page_num = 0;
			to_right = pidgin_conv_xy_to_right_infopane(dest_win, e->x_root, e->y_root);
		}
	}

	gtkconv = pidgin_conv_window_get_gtkconv_at_index(win, win->drag_tab);

	if (win == dest_win) {
		gtk_notebook_reorder_child(GTK_NOTEBOOK(win->notebook), gtkconv->tab_cont, dest_page_num);
	} else {
		pidgin_conv_window_remove_gtkconv(win, gtkconv);
		pidgin_conv_window_add_gtkconv(dest_win, gtkconv);
		gtk_notebook_reorder_child(GTK_NOTEBOOK(dest_win->notebook), gtkconv->tab_cont, dest_page_num + to_right);
		pidgin_conv_window_switch_gtkconv(dest_win, gtkconv);
		if (new_window) {
			gint win_width, win_height;

			gtk_window_get_size(GTK_WINDOW(dest_win->window),
			                    &win_width, &win_height);
#ifdef _WIN32  /* only override window manager placement on Windows */
			gtk_window_move(GTK_WINDOW(dest_win->window),
			                e->x_root - (win_width  / 2),
			                e->y_root - (win_height / 2));
#endif

			pidgin_conv_window_show(dest_win);
		}
	}

	gtk_widget_grab_focus(active_gtkconv->entry);

	return TRUE;
}


static void
before_switch_conv_cb(GtkNotebook *notebook, GtkWidget *page, gint page_num,
                      gpointer user_data)
{
	PidginConvWindow *win;
	PurpleConversation *conv;
	PidginConversation *gtkconv;

	win = user_data;
	conv = pidgin_conv_window_get_active_conversation(win);

	g_return_if_fail(conv != NULL);

	if (!PURPLE_IS_IM_CONVERSATION(conv))
		return;

	gtkconv = PIDGIN_CONVERSATION(conv);

	if (gtkconv->u.im->typing_timer != 0) {
		g_source_remove(gtkconv->u.im->typing_timer);
		gtkconv->u.im->typing_timer = 0;
	}

	stop_anim(NULL, gtkconv);
}

static void
close_window(GtkWidget *w, PidginConvWindow *win)
{
	close_win_cb(w, NULL, win);
}

static void
detach_tab_cb(GtkWidget *w, PidginConvWindow *win)
{
	PidginConvWindow *new_window;
	PidginConversation *gtkconv;

	gtkconv = win->clicked_tab;

	if (!gtkconv)
		return;

	/* Nothing to do if there's only one tab in the window */
	if (pidgin_conv_window_get_gtkconv_count(win) == 1)
		return;

	pidgin_conv_window_remove_gtkconv(win, gtkconv);

	new_window = pidgin_conv_window_new();
	pidgin_conv_window_add_gtkconv(new_window, gtkconv);
	pidgin_conv_window_show(new_window);
}

static void
close_others_cb(GtkWidget *w, PidginConvWindow *win)
{
	GList *iter;
	PidginConversation *gtkconv;

	gtkconv = win->clicked_tab;

	if (!gtkconv)
		return;

	for (iter = pidgin_conv_window_get_gtkconvs(win); iter; )
	{
		PidginConversation *gconv = iter->data;
		iter = iter->next;

		if (gconv != gtkconv)
		{
			close_conv_cb(NULL, gconv);
		}
	}
}

static void
close_tab_cb(GtkWidget *w, PidginConvWindow *win)
{
	PidginConversation *gtkconv;

	gtkconv = win->clicked_tab;

	if (gtkconv)
		close_conv_cb(NULL, gtkconv);
}

static void
notebook_menu_switch_cb(GtkWidget *item, GtkWidget *child)
{
	GtkNotebook *notebook;
	int index;

	notebook = GTK_NOTEBOOK(gtk_widget_get_parent(child));
	index = gtk_notebook_page_num(notebook, child);
	gtk_notebook_set_current_page(notebook, index);
}

static void
notebook_menu_update_label_cb(GtkWidget *child, GParamSpec *pspec,
                              GtkNotebook *notebook)
{
	GtkWidget *item;
	GtkWidget *label;

	item = g_object_get_data(G_OBJECT(child), "popup-menu-item");
	label = gtk_bin_get_child(GTK_BIN(item));
	if (label)
		gtk_container_remove(GTK_CONTAINER(item), label);

	label = gtk_notebook_get_menu_label(notebook, child);
	if (label) {
		gtk_widget_show(label);
		gtk_container_add(GTK_CONTAINER(item), label);
		gtk_widget_show(item);
	} else {
		gtk_widget_hide(item);
	}
}

static void
notebook_add_tab_to_menu_cb(GtkNotebook *notebook, GtkWidget *child,
                            guint page_num, PidginConvWindow *win)
{
	GtkWidget *item;
	GtkWidget *label;

	item = gtk_menu_item_new();
	label = gtk_notebook_get_menu_label(notebook, child);
	if (label) {
		gtk_widget_show(label);
		gtk_container_add(GTK_CONTAINER(item), label);
		gtk_widget_show(item);
	}

	g_signal_connect(child, "child-notify::menu-label",
	                 G_CALLBACK(notebook_menu_update_label_cb), notebook); 
	g_signal_connect(item, "activate",
	                 G_CALLBACK(notebook_menu_switch_cb), child);
	g_object_set_data(G_OBJECT(child), "popup-menu-item", item);

	gtk_menu_shell_insert(GTK_MENU_SHELL(win->notebook_menu), item, page_num);
}

static void
notebook_remove_tab_from_menu_cb(GtkNotebook *notebook, GtkWidget *child,
                                 guint page_num, PidginConvWindow *win)
{
	GtkWidget *item;

	/* Disconnecting the "child-notify::menu-label" signal. */
	g_signal_handlers_disconnect_by_data(child, notebook);

	item = g_object_get_data(G_OBJECT(child), "popup-menu-item");
	gtk_container_remove(GTK_CONTAINER(win->notebook_menu), item);
}


static void
notebook_reorder_tab_in_menu_cb(GtkNotebook *notebook, GtkWidget *child,
                                guint page_num, PidginConvWindow *win)
{
	GtkWidget *item;

	item = g_object_get_data(G_OBJECT(child), "popup-menu-item");
	gtk_menu_reorder_child(GTK_MENU(win->notebook_menu), item, page_num);
}

static gboolean
notebook_right_click_menu_cb(GtkNotebook *notebook, GdkEventButton *event,
                             PidginConvWindow *win)
{
	GtkWidget *menu;
	PidginConversation *gtkconv;

	if (event->type != GDK_BUTTON_PRESS || event->button != 3)
		return FALSE;

	gtkconv = pidgin_conv_window_get_gtkconv_at_index(win,
			pidgin_conv_get_tab_at_xy(win, event->x_root, event->y_root, NULL));

	win->clicked_tab = gtkconv;

	menu = win->notebook_menu;

	gtk_menu_popup(GTK_MENU(menu), NULL, NULL, NULL, NULL, 3, event->time);

	return TRUE;
}

static void
remove_edit_entry(PidginConversation *gtkconv, GtkWidget *entry)
{
	g_signal_handlers_disconnect_matched(G_OBJECT(entry), G_SIGNAL_MATCH_DATA,
				0, 0, NULL, NULL, gtkconv);
	gtk_widget_show(gtkconv->infopane);
	gtk_widget_grab_focus(gtkconv->entry);
	gtk_widget_destroy(entry);
}

static gboolean
alias_focus_cb(GtkWidget *widget, GdkEventFocus *event, gpointer user_data)
{
	remove_edit_entry(user_data, widget);
	return FALSE;
}

static gboolean
alias_key_press_cb(GtkWidget *widget, GdkEventKey *event, gpointer user_data)
{
	if (event->keyval == GDK_KEY_Escape) {
		remove_edit_entry(user_data, widget);
		return TRUE;
	}
	return FALSE;
}

static void
alias_cb(GtkEntry *entry, gpointer user_data)
{
	PidginConversation *gtkconv;
	PurpleConversation *conv;
	PurpleAccount *account;
	const char *name;

	gtkconv = (PidginConversation *)user_data;
	if (gtkconv == NULL) {
		return;
	}
	conv    = gtkconv->active_conv;
	account = purple_conversation_get_account(conv);
	name    = purple_conversation_get_name(conv);

	if (PURPLE_IS_IM_CONVERSATION(conv)) {
		PurpleBuddy *buddy;
		buddy = purple_blist_find_buddy(account, name);
		if (buddy != NULL) {
			purple_buddy_set_local_alias(buddy, gtk_entry_get_text(entry));
		}
		purple_serv_alias_buddy(buddy);
	} else if (PURPLE_IS_CHAT_CONVERSATION(conv)) {
		gtk_entry_set_text(GTK_ENTRY(gtkconv->u.chat->topic_text), gtk_entry_get_text(entry));
		topic_callback(NULL, gtkconv);
	}
	remove_edit_entry(user_data, GTK_WIDGET(entry));
}

static gboolean
infopane_entry_activate(PidginConversation *gtkconv)
{
	GtkWidget *entry = NULL;
	PurpleConversation *conv = gtkconv->active_conv;
	const char *text = NULL;

	if (!gtk_widget_get_visible(gtkconv->infopane)) {
		/* There's already an entry for alias. Let's not create another one. */
		return FALSE;
	}

	if (!purple_account_is_connected(purple_conversation_get_account(gtkconv->active_conv))) {
		/* Do not allow aliasing someone on a disconnected account. */
		return FALSE;
	}

	if (PURPLE_IS_IM_CONVERSATION(conv)) {
		PurpleBuddy *buddy = purple_blist_find_buddy(purple_conversation_get_account(gtkconv->active_conv), purple_conversation_get_name(gtkconv->active_conv));
		if (!buddy)
			/* This buddy isn't in your buddy list, so we can't alias him */
			return FALSE;

		text = purple_buddy_get_contact_alias(buddy);
	} else if (PURPLE_IS_CHAT_CONVERSATION(conv)) {
		PurpleConnection *gc;
		PurpleProtocol *protocol = NULL;

		gc = purple_conversation_get_connection(conv);
		if (gc != NULL)
			protocol = purple_connection_get_protocol(gc);
		if (protocol && !PURPLE_PROTOCOL_IMPLEMENTS(protocol, CHAT_IFACE, set_topic))
			/* This protocol doesn't support setting the chat room topic */
			return FALSE;

		text = purple_chat_conversation_get_topic(PURPLE_CHAT_CONVERSATION(conv));
	}

	/* alias label */
	entry = gtk_entry_new();
	gtk_entry_set_has_frame(GTK_ENTRY(entry), FALSE);
	gtk_entry_set_width_chars(GTK_ENTRY(entry), 10);
	gtk_entry_set_alignment(GTK_ENTRY(entry), 0.5);

	gtk_box_pack_start(GTK_BOX(gtkconv->infopane_hbox), entry, TRUE, TRUE, 0);
	/* after the tab label */
	gtk_box_reorder_child(GTK_BOX(gtkconv->infopane_hbox), entry, 0);

	g_signal_connect(G_OBJECT(entry), "activate", G_CALLBACK(alias_cb), gtkconv);
	g_signal_connect(G_OBJECT(entry), "focus-out-event", G_CALLBACK(alias_focus_cb), gtkconv);
	g_signal_connect(G_OBJECT(entry), "key-press-event", G_CALLBACK(alias_key_press_cb), gtkconv);

	if (text != NULL)
		gtk_entry_set_text(GTK_ENTRY(entry), text);
	gtk_widget_show(entry);
	gtk_widget_hide(gtkconv->infopane);
	gtk_widget_grab_focus(entry);

	return TRUE;
}

static gboolean
window_keypress_cb(GtkWidget *widget, GdkEventKey *event, PidginConvWindow *win)
{
	PidginConversation *gtkconv = pidgin_conv_window_get_active_gtkconv(win);

	return conv_keypress_common(gtkconv, event);
}

static void
switch_conv_cb(GtkNotebook *notebook, GtkWidget *page, gint page_num,
               gpointer user_data)
{
	PidginConvWindow *win;
	PurpleConversation *conv;
	PidginConversation *gtkconv;
	const char *sound_method;

	win = user_data;
	gtkconv = pidgin_conv_window_get_gtkconv_at_index(win, page_num);
	conv = gtkconv->active_conv;

	g_return_if_fail(conv != NULL);

	/* clear unseen flag if conversation is not hidden */
	if(!pidgin_conv_is_hidden(gtkconv)) {
		gtkconv_set_unseen(gtkconv, PIDGIN_UNSEEN_NONE);
	}

	/* Update the menubar */

	gtk_toggle_action_set_active(GTK_TOGGLE_ACTION(gtkconv->win->menu->logging),
	                             purple_conversation_is_logging(conv));

	generate_send_to_items(win);
	generate_e2ee_controls(win);
	regenerate_options_items(win);
	regenerate_plugins_items(win);

	pidgin_conv_switch_active_conversation(conv);

	sound_method = purple_prefs_get_string(PIDGIN_PREFS_ROOT "/sound/method");
	if (strcmp(sound_method, "none") != 0)
		gtk_toggle_action_set_active(GTK_TOGGLE_ACTION(win->menu->sounds),
		                             gtkconv->make_sound);

	gtk_toggle_action_set_active(GTK_TOGGLE_ACTION(win->menu->show_formatting_toolbar),
	                             purple_prefs_get_bool(PIDGIN_PREFS_ROOT "/conversations/show_formatting_toolbar"));

	/*
	 * We pause icons when they are not visible.  If this icon should
	 * be animated then start it back up again.
	 */
	if (PURPLE_IS_IM_CONVERSATION(conv) &&
	    (gtkconv->u.im->animate))
		start_anim(NULL, gtkconv);

	purple_signal_emit(pidgin_conversations_get_handle(), "conversation-switched", conv);
}

/**************************************************************************
 * GTK+ window ops
 **************************************************************************/

GList *
pidgin_conv_windows_get_list()
{
	return window_list;
}

static GList*
make_status_icon_list(const char *stock, GtkWidget *w)
{
	GList *l = NULL;
	l = g_list_append(l,
		gtk_widget_render_icon(w, stock,
			gtk_icon_size_from_name(PIDGIN_ICON_SIZE_TANGO_EXTRA_SMALL), "GtkWindow"));
	l = g_list_append(l,
		gtk_widget_render_icon(w, stock,
			gtk_icon_size_from_name(PIDGIN_ICON_SIZE_TANGO_SMALL), "GtkWindow"));
	l = g_list_append(l,
		gtk_widget_render_icon(w, stock,
			gtk_icon_size_from_name(PIDGIN_ICON_SIZE_TANGO_MEDIUM), "GtkWindow"));
	l = g_list_append(l,
		gtk_widget_render_icon(w, stock,
			gtk_icon_size_from_name(PIDGIN_ICON_SIZE_TANGO_LARGE), "GtkWindow"));
	return l;
}

static void
create_icon_lists(GtkWidget *w)
{
	available_list = make_status_icon_list(PIDGIN_STOCK_STATUS_AVAILABLE, w);
	busy_list = make_status_icon_list(PIDGIN_STOCK_STATUS_BUSY, w);
	xa_list = make_status_icon_list(PIDGIN_STOCK_STATUS_XA, w);
	offline_list = make_status_icon_list(PIDGIN_STOCK_STATUS_OFFLINE, w);
	away_list = make_status_icon_list(PIDGIN_STOCK_STATUS_AWAY, w);
	protocol_lists = g_hash_table_new(g_str_hash, g_str_equal);
}

static void
plugin_changed_cb(PurplePlugin *p, gpointer data)
{
	regenerate_plugins_items(data);
}

static gboolean gtk_conv_configure_cb(GtkWidget *w, GdkEventConfigure *event, gpointer data) {
	int x, y;

	if (gtk_widget_get_visible(w))
		gtk_window_get_position(GTK_WINDOW(w), &x, &y);
	else
		return FALSE; /* carry on normally */

	/* Workaround for GTK+ bug # 169811 - "configure_event" is fired
	* when the window is being maximized */
	if (gdk_window_get_state(gtk_widget_get_window(w)) & GDK_WINDOW_STATE_MAXIMIZED)
		return FALSE;

	/* don't save off-screen positioning */
	if (x + event->width < 0 ||
	    y + event->height < 0 ||
	    x > gdk_screen_width() ||
	    y > gdk_screen_height())
		return FALSE; /* carry on normally */

	/* store the position */
	purple_prefs_set_int(PIDGIN_PREFS_ROOT "/conversations/im/x", x);
	purple_prefs_set_int(PIDGIN_PREFS_ROOT "/conversations/im/y", y);
	purple_prefs_set_int(PIDGIN_PREFS_ROOT "/conversations/im/width",  event->width);
	purple_prefs_set_int(PIDGIN_PREFS_ROOT "/conversations/im/height", event->height);

	/* continue to handle event normally */
	return FALSE;

}

static void
pidgin_conv_set_position_size(PidginConvWindow *win, int conv_x, int conv_y,
		int conv_width, int conv_height)
{
	/* if the window exists, is hidden, we're saving positions, and the
	 * position is sane... */
	if (win && win->window &&
			!gtk_widget_get_visible(win->window) && conv_width != 0) {

#ifdef _WIN32  /* only override window manager placement on Windows */
		/* ...check position is on screen... */
		if (conv_x >= gdk_screen_width())
			conv_x = gdk_screen_width() - 100;
		else if (conv_x + conv_width < 0)
			conv_x = 100;

		if (conv_y >= gdk_screen_height())
			conv_y = gdk_screen_height() - 100;
		else if (conv_y + conv_height < 0)
			conv_y = 100;

		/* ...and move it back. */
		gtk_window_move(GTK_WINDOW(win->window), conv_x, conv_y);
#endif
		gtk_window_resize(GTK_WINDOW(win->window), conv_width, conv_height);
	}
}

static void
pidgin_conv_restore_position(PidginConvWindow *win) {
	pidgin_conv_set_position_size(win,
		purple_prefs_get_int(PIDGIN_PREFS_ROOT "/conversations/im/x"),
		purple_prefs_get_int(PIDGIN_PREFS_ROOT "/conversations/im/y"),
		purple_prefs_get_int(PIDGIN_PREFS_ROOT "/conversations/im/width"),
		purple_prefs_get_int(PIDGIN_PREFS_ROOT "/conversations/im/height"));
}

PidginConvWindow *
pidgin_conv_window_new()
{
	PidginConvWindow *win;
	GtkPositionType pos;
	GtkWidget *testidea;
	GtkWidget *menubar;
	GtkWidget *menu;
	GtkWidget *item;
	GdkModifierType state;

	win = g_malloc0(sizeof(PidginConvWindow));
	win->menu = g_malloc0(sizeof(PidginConvWindowMenu));

	window_list = g_list_append(window_list, win);

	/* Create the window. */
	win->window = pidgin_create_window(NULL, 0, "conversation", TRUE);
	/*_pidgin_widget_set_accessible_name(win->window, "Conversations");*/
	if (!gtk_get_current_event_state(&state))
		gtk_window_set_focus_on_map(GTK_WINDOW(win->window), FALSE);

	/* Etan: I really think this entire function call should happen only
	 * when we are on Windows but I was informed that back before we used
	 * to save the window position we stored the window size, so I'm
	 * leaving it for now. */
#if TRUE || defined(_WIN32)
	pidgin_conv_restore_position(win);
#endif

	if (available_list == NULL) {
		create_icon_lists(win->window);
	}

	g_signal_connect(G_OBJECT(win->window), "delete_event",
	                 G_CALLBACK(close_win_cb), win);
	g_signal_connect(G_OBJECT(win->window), "focus_in_event",
	                 G_CALLBACK(focus_win_cb), win);

	/* Intercept keystrokes from the menu items */
	g_signal_connect(G_OBJECT(win->window), "key_press_event",
					 G_CALLBACK(window_keypress_cb), win);


	/* Create the notebook. */
	win->notebook = gtk_notebook_new();

	pos = purple_prefs_get_int(PIDGIN_PREFS_ROOT "/conversations/tab_side");

#if 0
	gtk_notebook_set_tab_hborder(GTK_NOTEBOOK(win->notebook), 0);
	gtk_notebook_set_tab_vborder(GTK_NOTEBOOK(win->notebook), 0);
#endif
	gtk_notebook_set_tab_pos(GTK_NOTEBOOK(win->notebook), pos);
	gtk_notebook_set_scrollable(GTK_NOTEBOOK(win->notebook), TRUE);
	gtk_notebook_set_show_tabs(GTK_NOTEBOOK(win->notebook), FALSE);
	gtk_notebook_set_show_border(GTK_NOTEBOOK(win->notebook), TRUE);

	menu = win->notebook_menu = gtk_menu_new();

	pidgin_separator(GTK_WIDGET(menu));

	item = gtk_menu_item_new_with_label(_("Close other tabs"));
	gtk_widget_show(item);
	gtk_menu_shell_append(GTK_MENU_SHELL(menu), item);
	g_signal_connect(G_OBJECT(item), "activate",
					G_CALLBACK(close_others_cb), win);

	item = gtk_menu_item_new_with_label(_("Close all tabs"));
	gtk_widget_show(item);
	gtk_menu_shell_append(GTK_MENU_SHELL(menu), item);
	g_signal_connect(G_OBJECT(item), "activate",
					G_CALLBACK(close_window), win);

	pidgin_separator(menu);

	item = gtk_menu_item_new_with_label(_("Detach this tab"));
	gtk_widget_show(item);
	gtk_menu_shell_append(GTK_MENU_SHELL(menu), item);
	g_signal_connect(G_OBJECT(item), "activate",
					G_CALLBACK(detach_tab_cb), win);

	item = gtk_menu_item_new_with_label(_("Close this tab"));
	gtk_widget_show(item);
	gtk_menu_shell_append(GTK_MENU_SHELL(menu), item);
	g_signal_connect(G_OBJECT(item), "activate",
					G_CALLBACK(close_tab_cb), win);

	g_signal_connect(G_OBJECT(win->notebook), "page-added",
	                 G_CALLBACK(notebook_add_tab_to_menu_cb), win);
	g_signal_connect(G_OBJECT(win->notebook), "page-removed",
	                 G_CALLBACK(notebook_remove_tab_from_menu_cb), win);
	g_signal_connect(G_OBJECT(win->notebook), "page-reordered",
	                 G_CALLBACK(notebook_reorder_tab_in_menu_cb), win);

	g_signal_connect(G_OBJECT(win->notebook), "button-press-event",
					G_CALLBACK(notebook_right_click_menu_cb), win);

	gtk_widget_show(win->notebook);

	g_signal_connect(G_OBJECT(win->notebook), "switch_page",
	                 G_CALLBACK(before_switch_conv_cb), win);
	g_signal_connect_after(G_OBJECT(win->notebook), "switch_page",
	                       G_CALLBACK(switch_conv_cb), win);

	/* Setup the tab drag and drop signals. */
	gtk_widget_add_events(win->notebook,
	                      GDK_BUTTON1_MOTION_MASK | GDK_LEAVE_NOTIFY_MASK);
	g_signal_connect(G_OBJECT(win->notebook), "button_press_event",
	                 G_CALLBACK(notebook_press_cb), win);
	g_signal_connect(G_OBJECT(win->notebook), "button_release_event",
	                 G_CALLBACK(notebook_release_cb), win);

	testidea = gtk_box_new(GTK_ORIENTATION_VERTICAL, 0);

	/* Setup the menubar. */
	menubar = setup_menubar(win);
	gtk_box_pack_start(GTK_BOX(testidea), menubar, FALSE, TRUE, 0);

	gtk_box_pack_start(GTK_BOX(testidea), win->notebook, TRUE, TRUE, 0);

	gtk_container_add(GTK_CONTAINER(win->window), testidea);

	gtk_widget_show(testidea);

	/* Update the plugin actions when plugins are (un)loaded */
	purple_signal_connect(purple_plugins_get_handle(), "plugin-load",
			win, PURPLE_CALLBACK(plugin_changed_cb), win);
	purple_signal_connect(purple_plugins_get_handle(), "plugin-unload",
			win, PURPLE_CALLBACK(plugin_changed_cb), win);


#ifdef _WIN32
	g_signal_connect(G_OBJECT(win->window), "show",
	                 G_CALLBACK(winpidgin_ensure_onscreen), win->window);

	if (purple_prefs_get_bool(PIDGIN_PREFS_ROOT "/win32/minimize_new_convs")
			&& !gtk_get_current_event_state(&state))
		gtk_window_iconify(GTK_WINDOW(win->window));
#endif

	purple_signal_emit(pidgin_conversations_get_handle(),
		"conversation-window-created", win);

	return win;
}

void
pidgin_conv_window_destroy(PidginConvWindow *win)
{
	if (win->gtkconvs) {
		GList *iter = win->gtkconvs;
		while (iter)
		{
			PidginConversation *gtkconv = iter->data;
			iter = iter->next;
			close_conv_cb(NULL, gtkconv);
		}
		return;
	}

	purple_prefs_disconnect_by_handle(win);
	window_list = g_list_remove(window_list, win);

	gtk_widget_destroy(win->notebook_menu);
	gtk_widget_destroy(win->window);

	g_object_unref(G_OBJECT(win->menu->ui));

	purple_notify_close_with_handle(win);
	purple_signals_disconnect_by_handle(win);

	g_free(win->menu);
	g_free(win);
}

void
pidgin_conv_window_show(PidginConvWindow *win)
{
	gtk_widget_show(win->window);
}

void
pidgin_conv_window_hide(PidginConvWindow *win)
{
	gtk_widget_hide(win->window);
}

void
pidgin_conv_window_raise(PidginConvWindow *win)
{
	gdk_window_raise(GDK_WINDOW(gtk_widget_get_window(win->window)));
}

void
pidgin_conv_window_switch_gtkconv(PidginConvWindow *win, PidginConversation *gtkconv)
{
	gtk_notebook_set_current_page(GTK_NOTEBOOK(win->notebook),
	                              gtk_notebook_page_num(GTK_NOTEBOOK(win->notebook),
		                              gtkconv->tab_cont));
}

static gboolean
gtkconv_tab_set_tip(GtkWidget *widget, GdkEventCrossing *event, PidginConversation *gtkconv)
{
/* PANGO_VERSION_CHECK macro was introduced in 1.15. So we need this double check. */
#ifndef PANGO_VERSION_CHECK
#define pango_layout_is_ellipsized(l) TRUE
#elif !PANGO_VERSION_CHECK(1,16,0)
#define pango_layout_is_ellipsized(l) TRUE
#endif
	PangoLayout *layout;

	layout = gtk_label_get_layout(GTK_LABEL(gtkconv->tab_label));
	if (pango_layout_is_ellipsized(layout))
		gtk_widget_set_tooltip_text(widget, gtk_label_get_text(GTK_LABEL(gtkconv->tab_label)));
	else
		gtk_widget_set_tooltip_text(widget, NULL);

	return FALSE;
}

#if GTK_CHECK_VERSION(3,0,0)
static void
set_default_tab_colors(GtkWidget *widget)
{
	GString *str;
	GtkCssProvider *provider;
	GError *error = NULL;
	int iter;

	struct {
		const char *labelname;
		const char *color;
	} styles[] = {
		{"tab-label-typing", "#4e9a06"},
		{"tab-label-typed", "#c4a000"},
		{"tab-label-attention", "#006aff"},
		{"tab-label-unreadchat", "#cc0000"},
		{"tab-label-event", "#888a85"},
		{NULL, NULL}
	};

	str = g_string_new(NULL);

	for (iter = 0; styles[iter].labelname; iter++) {
		g_string_append_printf(str,
		                       "#%s {\n"
		                       "	color: %s;\n"
		                       "}\n",
		                       styles[iter].labelname,
		                       styles[iter].color);
	}

	provider = gtk_css_provider_new();

	gtk_css_provider_load_from_data(provider, str->str, str->len, &error);

	gtk_style_context_add_provider(gtk_widget_get_style_context(widget),
	                               GTK_STYLE_PROVIDER(provider),
	                               GTK_STYLE_PROVIDER_PRIORITY_APPLICATION);

	if (error)
		g_error_free(error);
	g_string_free(str, TRUE);
}
#endif

void
pidgin_conv_window_add_gtkconv(PidginConvWindow *win, PidginConversation *gtkconv)
{
	PurpleConversation *conv = gtkconv->active_conv;
	PidginConversation *focus_gtkconv;
	GtkWidget *tab_cont = gtkconv->tab_cont;
	const gchar *tmp_lab;

	win->gtkconvs = g_list_append(win->gtkconvs, gtkconv);
	gtkconv->win = win;

	if (win->gtkconvs && win->gtkconvs->next && win->gtkconvs->next->next == NULL)
		pidgin_conv_tab_pack(win, ((PidginConversation*)win->gtkconvs->data));


	/* Close button. */
	gtkconv->close = pidgin_create_small_button(gtk_label_new("×"));
	gtk_widget_set_tooltip_text(gtkconv->close, _("Close conversation"));

	g_signal_connect(gtkconv->close, "clicked", G_CALLBACK (close_conv_cb), gtkconv);

	/* Status icon. */
	gtkconv->icon = gtk_image_new();
	gtkconv->menu_icon = gtk_image_new();
	g_object_set(G_OBJECT(gtkconv->icon),
			"icon-size", gtk_icon_size_from_name(PIDGIN_ICON_SIZE_TANGO_MICROSCOPIC),
			NULL);
	g_object_set(G_OBJECT(gtkconv->menu_icon),
			"icon-size", gtk_icon_size_from_name(PIDGIN_ICON_SIZE_TANGO_MICROSCOPIC),
			NULL);
	gtk_widget_show(gtkconv->icon);
	update_tab_icon(conv);

	/* Tab label. */
	gtkconv->tab_label = gtk_label_new(tmp_lab = purple_conversation_get_title(conv));
#if GTK_CHECK_VERSION(3,0,0)
	set_default_tab_colors(gtkconv->tab_label);
#endif
	gtk_widget_set_name(gtkconv->tab_label, "tab-label");

	gtkconv->menu_tabby = gtk_box_new(GTK_ORIENTATION_HORIZONTAL, PIDGIN_HIG_BOX_SPACE);
	gtkconv->menu_label = gtk_label_new(tmp_lab);
	gtk_box_pack_start(GTK_BOX(gtkconv->menu_tabby), gtkconv->menu_icon, FALSE, FALSE, 0);

	gtk_widget_show_all(gtkconv->menu_icon);

	gtk_box_pack_start(GTK_BOX(gtkconv->menu_tabby), gtkconv->menu_label, TRUE, TRUE, 0);
	gtk_widget_show(gtkconv->menu_label);
	gtk_misc_set_alignment(GTK_MISC(gtkconv->menu_label), 0, 0);

	gtk_widget_show(gtkconv->menu_tabby);

	if (PURPLE_IS_IM_CONVERSATION(conv))
		pidgin_conv_update_buddy_icon(PURPLE_IM_CONVERSATION(conv));

	/* Build and set conversations tab */
	pidgin_conv_tab_pack(win, gtkconv);

	gtk_notebook_set_menu_label(GTK_NOTEBOOK(win->notebook), tab_cont, gtkconv->menu_tabby);

	gtk_widget_show(tab_cont);

	if (pidgin_conv_window_get_gtkconv_count(win) == 1) {
		/* Er, bug in notebooks? Switch to the page manually. */
		gtk_notebook_set_current_page(GTK_NOTEBOOK(win->notebook), 0);
	} else {
		gtk_notebook_set_show_tabs(GTK_NOTEBOOK(win->notebook), TRUE);
	}

	focus_gtkconv = g_list_nth_data(pidgin_conv_window_get_gtkconvs(win),
	                             gtk_notebook_get_current_page(GTK_NOTEBOOK(win->notebook)));
	gtk_widget_grab_focus(focus_gtkconv->entry);

	if (pidgin_conv_window_get_gtkconv_count(win) == 1)
		update_send_to_selection(win);
}

static void
pidgin_conv_tab_pack(PidginConvWindow *win, PidginConversation *gtkconv)
{
	gboolean tabs_side = FALSE;
	gint angle = 0;
	GtkWidget *first, *third, *ebox;

	if (purple_prefs_get_int(PIDGIN_PREFS_ROOT "/conversations/tab_side") == GTK_POS_LEFT ||
	    purple_prefs_get_int(PIDGIN_PREFS_ROOT "/conversations/tab_side") == GTK_POS_RIGHT)
		tabs_side = TRUE;
	else if (purple_prefs_get_int(PIDGIN_PREFS_ROOT "/conversations/tab_side") == (GTK_POS_LEFT|8))
		angle = 90;
	else if (purple_prefs_get_int(PIDGIN_PREFS_ROOT "/conversations/tab_side") == (GTK_POS_RIGHT|8))
		angle = 270;

	if (!angle) {
		g_object_set(G_OBJECT(gtkconv->tab_label), "ellipsize", PANGO_ELLIPSIZE_END,  NULL);
		gtk_label_set_width_chars(GTK_LABEL(gtkconv->tab_label), 4);
	} else {
		g_object_set(G_OBJECT(gtkconv->tab_label), "ellipsize", PANGO_ELLIPSIZE_NONE, NULL);
		gtk_label_set_width_chars(GTK_LABEL(gtkconv->tab_label), -1);
	}

	if (tabs_side) {
		gtk_label_set_width_chars(
			GTK_LABEL(gtkconv->tab_label),
			MIN(g_utf8_strlen(gtk_label_get_text(GTK_LABEL(gtkconv->tab_label)), -1), 12)
		);
	}

	gtk_label_set_angle(GTK_LABEL(gtkconv->tab_label), angle);

#if 0
	gtk_misc_set_alignment(GTK_MISC(gtkconv->tab_label), 0.00, 0.5);
	gtk_misc_set_padding(GTK_MISC(gtkconv->tab_label), 4, 0);
#endif

	if (angle)
		gtkconv->tabby = gtk_box_new(GTK_ORIENTATION_VERTICAL, PIDGIN_HIG_BOX_SPACE);
	else
		gtkconv->tabby = gtk_box_new(GTK_ORIENTATION_HORIZONTAL, PIDGIN_HIG_BOX_SPACE);
	gtk_widget_set_name(gtkconv->tabby, "tab-container");

	/* select the correct ordering for verticle tabs */
	if (angle == 90) {
		first = gtkconv->close;
		third = gtkconv->icon;
	} else {
		first = gtkconv->icon;
		third = gtkconv->close;
	}

	ebox = gtk_event_box_new();
	gtk_event_box_set_visible_window(GTK_EVENT_BOX(ebox), FALSE);
	gtk_container_add(GTK_CONTAINER(ebox), gtkconv->tabby);
	g_signal_connect(G_OBJECT(ebox), "enter-notify-event",
			G_CALLBACK(gtkconv_tab_set_tip), gtkconv);

	if (gtk_widget_get_parent(gtkconv->tab_label) == NULL) {
		/* Pack if it's a new widget */
		gtk_box_pack_start(GTK_BOX(gtkconv->tabby), first,              FALSE, FALSE, 0);
		gtk_box_pack_start(GTK_BOX(gtkconv->tabby), gtkconv->tab_label, TRUE,  TRUE,  0);
		gtk_box_pack_start(GTK_BOX(gtkconv->tabby), third,              FALSE, FALSE, 0);

		/* Add this pane to the conversation's notebook. */
		gtk_notebook_append_page(GTK_NOTEBOOK(win->notebook), gtkconv->tab_cont, ebox);
	} else {
		/* reparent old widgets on preference changes */
		gtk_widget_reparent(first,              gtkconv->tabby);
		gtk_widget_reparent(gtkconv->tab_label, gtkconv->tabby);
		gtk_widget_reparent(third,              gtkconv->tabby);
		gtk_box_set_child_packing(GTK_BOX(gtkconv->tabby), first,              FALSE, FALSE, 0, GTK_PACK_START);
		gtk_box_set_child_packing(GTK_BOX(gtkconv->tabby), gtkconv->tab_label, TRUE,  TRUE,  0, GTK_PACK_START);
		gtk_box_set_child_packing(GTK_BOX(gtkconv->tabby), third,              FALSE, FALSE, 0, GTK_PACK_START);

		/* Reset the tabs label to the new version */
		gtk_notebook_set_tab_label(GTK_NOTEBOOK(win->notebook), gtkconv->tab_cont, ebox);
	}

	gtk_container_child_set(GTK_CONTAINER(win->notebook), gtkconv->tab_cont,
	                        "tab-expand", !tabs_side && !angle,
	                        "tab-fill", TRUE, NULL);

	if (pidgin_conv_window_get_gtkconv_count(win) == 1)
		gtk_notebook_set_show_tabs(GTK_NOTEBOOK(win->notebook),
					   purple_prefs_get_bool(PIDGIN_PREFS_ROOT "/conversations/tabs") &&
                                           (!purple_prefs_get_bool(PIDGIN_PREFS_ROOT "/conversations/im/show_buddy_icons") ||
                                           purple_prefs_get_int(PIDGIN_PREFS_ROOT "/conversations/tab_side") != GTK_POS_TOP));

	/* show the widgets */
/*	gtk_widget_show(gtkconv->icon); */
	gtk_widget_show(gtkconv->tab_label);
	if (purple_prefs_get_bool(PIDGIN_PREFS_ROOT "/conversations/close_on_tabs"))
		gtk_widget_show(gtkconv->close);
	gtk_widget_show(gtkconv->tabby);
	gtk_widget_show(ebox);
}

void
pidgin_conv_window_remove_gtkconv(PidginConvWindow *win, PidginConversation *gtkconv)
{
	unsigned int index;

	index = gtk_notebook_page_num(GTK_NOTEBOOK(win->notebook), gtkconv->tab_cont);

	g_object_ref_sink(G_OBJECT(gtkconv->tab_cont));

	gtk_notebook_remove_page(GTK_NOTEBOOK(win->notebook), index);

	win->gtkconvs = g_list_remove(win->gtkconvs, gtkconv);

	g_signal_handlers_disconnect_matched(win->window, G_SIGNAL_MATCH_DATA,
			0, 0, NULL, NULL, gtkconv);

	if (win->gtkconvs && win->gtkconvs->next == NULL)
		pidgin_conv_tab_pack(win, win->gtkconvs->data);

	if (!win->gtkconvs && win != hidden_convwin)
		pidgin_conv_window_destroy(win);
}

PidginConversation *
pidgin_conv_window_get_gtkconv_at_index(const PidginConvWindow *win, int index)
{
	GtkWidget *tab_cont;

	if (index == -1)
		index = 0;
	tab_cont = gtk_notebook_get_nth_page(GTK_NOTEBOOK(win->notebook), index);
	return tab_cont ? g_object_get_data(G_OBJECT(tab_cont), "PidginConversation") : NULL;
}

PidginConversation *
pidgin_conv_window_get_active_gtkconv(const PidginConvWindow *win)
{
	int index;
	GtkWidget *tab_cont;

	index = gtk_notebook_get_current_page(GTK_NOTEBOOK(win->notebook));
	if (index == -1)
		index = 0;
	tab_cont = gtk_notebook_get_nth_page(GTK_NOTEBOOK(win->notebook), index);
	if (!tab_cont)
		return NULL;
	return g_object_get_data(G_OBJECT(tab_cont), "PidginConversation");
}


PurpleConversation *
pidgin_conv_window_get_active_conversation(const PidginConvWindow *win)
{
	PidginConversation *gtkconv;

	gtkconv = pidgin_conv_window_get_active_gtkconv(win);
	return gtkconv ? gtkconv->active_conv : NULL;
}

gboolean
pidgin_conv_window_is_active_conversation(const PurpleConversation *conv)
{
	return conv == pidgin_conv_window_get_active_conversation(PIDGIN_CONVERSATION(conv)->win);
}

gboolean
pidgin_conv_window_has_focus(PidginConvWindow *win)
{
	gboolean has_focus = FALSE;

	g_object_get(G_OBJECT(win->window), "has-toplevel-focus", &has_focus, NULL);

	return has_focus;
}

PidginConvWindow *
pidgin_conv_window_get_at_event(GdkEvent *event)
{
	PidginConvWindow *win;
	GdkWindow *gdkwin;
	GList *l;
	int x, y;

#if GTK_CHECK_VERSION(3,0,0)
	gdkwin = gdk_device_get_window_at_position(gdk_event_get_device(event),
	                                           &x, &y);
#else
	gdkwin = gdk_window_at_pointer(&x, &y);
#endif

	if (gdkwin)
		gdkwin = gdk_window_get_toplevel(gdkwin);

	for (l = pidgin_conv_windows_get_list(); l != NULL; l = l->next) {
		win = l->data;

		if (gdkwin == gtk_widget_get_window(win->window))
			return win;
	}

	return NULL;
}

GList *
pidgin_conv_window_get_gtkconvs(PidginConvWindow *win)
{
	return win->gtkconvs;
}

guint
pidgin_conv_window_get_gtkconv_count(PidginConvWindow *win)
{
	return g_list_length(win->gtkconvs);
}

PidginConvWindow *
pidgin_conv_window_first_im(void)
{
	GList *wins, *convs;
	PidginConvWindow *win;
	PidginConversation *conv;

	for (wins = pidgin_conv_windows_get_list(); wins != NULL; wins = wins->next) {
		win = wins->data;

		for (convs = win->gtkconvs;
		     convs != NULL;
		     convs = convs->next) {

			conv = convs->data;

			if (PURPLE_IS_IM_CONVERSATION(conv->active_conv))
				return win;
		}
	}

	return NULL;
}

PidginConvWindow *
pidgin_conv_window_last_im(void)
{
	GList *wins, *convs;
	PidginConvWindow *win;
	PidginConversation *conv;

	for (wins = g_list_last(pidgin_conv_windows_get_list());
	     wins != NULL;
	     wins = wins->prev) {

		win = wins->data;

		for (convs = win->gtkconvs;
		     convs != NULL;
		     convs = convs->next) {

			conv = convs->data;

			if (PURPLE_IS_IM_CONVERSATION(conv->active_conv))
				return win;
		}
	}

	return NULL;
}

PidginConvWindow *
pidgin_conv_window_first_chat(void)
{
	GList *wins, *convs;
	PidginConvWindow *win;
	PidginConversation *conv;

	for (wins = pidgin_conv_windows_get_list(); wins != NULL; wins = wins->next) {
		win = wins->data;

		for (convs = win->gtkconvs;
		     convs != NULL;
		     convs = convs->next) {

			conv = convs->data;

			if (PURPLE_IS_CHAT_CONVERSATION(conv->active_conv))
				return win;
		}
	}

	return NULL;
}

PidginConvWindow *
pidgin_conv_window_last_chat(void)
{
	GList *wins, *convs;
	PidginConvWindow *win;
	PidginConversation *conv;

	for (wins = g_list_last(pidgin_conv_windows_get_list());
	     wins != NULL;
	     wins = wins->prev) {

		win = wins->data;

		for (convs = win->gtkconvs;
		     convs != NULL;
		     convs = convs->next) {

			conv = convs->data;

			if (PURPLE_IS_CHAT_CONVERSATION(conv->active_conv))
				return win;
		}
	}

	return NULL;
}


/**************************************************************************
 * Conversation placement functions
 **************************************************************************/
typedef struct
{
	char *id;
	char *name;
	PidginConvPlacementFunc fnc;

} ConvPlacementData;

static GList *conv_placement_fncs = NULL;
static PidginConvPlacementFunc place_conv = NULL;

/* This one places conversations in the last made window. */
static void
conv_placement_last_created_win(PidginConversation *conv)
{
	PidginConvWindow *win;

	GList *l = g_list_last(pidgin_conv_windows_get_list());
	win = l ? l->data : NULL;;

	if (win == NULL) {
		win = pidgin_conv_window_new();

		g_signal_connect(G_OBJECT(win->window), "configure_event",
				G_CALLBACK(gtk_conv_configure_cb), NULL);

		pidgin_conv_window_add_gtkconv(win, conv);
		pidgin_conv_window_show(win);
	} else {
		pidgin_conv_window_add_gtkconv(win, conv);
	}
}

/* This one places conversations in the last made window of the same type. */
static gboolean
conv_placement_last_created_win_type_configured_cb(GtkWidget *w,
		GdkEventConfigure *event, PidginConversation *conv)
{
	int x, y;
	GList *all;

	if (gtk_widget_get_visible(w))
		gtk_window_get_position(GTK_WINDOW(w), &x, &y);
	else
		return FALSE; /* carry on normally */

	/* Workaround for GTK+ bug # 169811 - "configure_event" is fired
	* when the window is being maximized */
	if (gdk_window_get_state(gtk_widget_get_window(w)) & GDK_WINDOW_STATE_MAXIMIZED)
		return FALSE;

	/* don't save off-screen positioning */
	if (x + event->width < 0 ||
	    y + event->height < 0 ||
	    x > gdk_screen_width() ||
	    y > gdk_screen_height())
		return FALSE; /* carry on normally */

	for (all = conv->convs; all != NULL; all = all->next) {
		if (PURPLE_IS_IM_CONVERSATION(conv->active_conv) != PURPLE_IS_IM_CONVERSATION(all->data)) {
			/* this window has different types of conversation, don't save */
			return FALSE;
		}
	}

	if (PURPLE_IS_IM_CONVERSATION(conv->active_conv)) {
		purple_prefs_set_int(PIDGIN_PREFS_ROOT "/conversations/im/x", x);
		purple_prefs_set_int(PIDGIN_PREFS_ROOT "/conversations/im/y", y);
		purple_prefs_set_int(PIDGIN_PREFS_ROOT "/conversations/im/width",  event->width);
		purple_prefs_set_int(PIDGIN_PREFS_ROOT "/conversations/im/height", event->height);
	} else if (PURPLE_IS_CHAT_CONVERSATION(conv->active_conv)) {
		purple_prefs_set_int(PIDGIN_PREFS_ROOT "/conversations/chat/x", x);
		purple_prefs_set_int(PIDGIN_PREFS_ROOT "/conversations/chat/y", y);
		purple_prefs_set_int(PIDGIN_PREFS_ROOT "/conversations/chat/width",  event->width);
		purple_prefs_set_int(PIDGIN_PREFS_ROOT "/conversations/chat/height", event->height);
	}

	return FALSE;
}

static void
conv_placement_last_created_win_type(PidginConversation *conv)
{
	PidginConvWindow *win;

	if (PURPLE_IS_IM_CONVERSATION(conv->active_conv))
		win = pidgin_conv_window_last_im();
	else
		win = pidgin_conv_window_last_chat();

	if (win == NULL) {
		win = pidgin_conv_window_new();

		if (PURPLE_IS_IM_CONVERSATION(conv->active_conv) ||
				purple_prefs_get_int(PIDGIN_PREFS_ROOT "/conversations/chat/width") == 0) {
			pidgin_conv_set_position_size(win,
				purple_prefs_get_int(PIDGIN_PREFS_ROOT "/conversations/im/x"),
				purple_prefs_get_int(PIDGIN_PREFS_ROOT "/conversations/im/y"),
				purple_prefs_get_int(PIDGIN_PREFS_ROOT "/conversations/im/width"),
				purple_prefs_get_int(PIDGIN_PREFS_ROOT "/conversations/im/height"));
		} else if (PURPLE_IS_CHAT_CONVERSATION(conv->active_conv)) {
			pidgin_conv_set_position_size(win,
				purple_prefs_get_int(PIDGIN_PREFS_ROOT "/conversations/chat/x"),
				purple_prefs_get_int(PIDGIN_PREFS_ROOT "/conversations/chat/y"),
				purple_prefs_get_int(PIDGIN_PREFS_ROOT "/conversations/chat/width"),
				purple_prefs_get_int(PIDGIN_PREFS_ROOT "/conversations/chat/height"));
		}

		pidgin_conv_window_add_gtkconv(win, conv);
		pidgin_conv_window_show(win);

		g_signal_connect(G_OBJECT(win->window), "configure_event",
				G_CALLBACK(conv_placement_last_created_win_type_configured_cb), conv);
	} else
		pidgin_conv_window_add_gtkconv(win, conv);
}

/* This one places each conversation in its own window. */
static void
conv_placement_new_window(PidginConversation *conv)
{
	PidginConvWindow *win;

	win = pidgin_conv_window_new();

	g_signal_connect(G_OBJECT(win->window), "configure_event",
			G_CALLBACK(gtk_conv_configure_cb), NULL);

	pidgin_conv_window_add_gtkconv(win, conv);

	pidgin_conv_window_show(win);
}

static PurpleGroup *
conv_get_group(PidginConversation *conv)
{
	PurpleGroup *group = NULL;

	if (PURPLE_IS_IM_CONVERSATION(conv->active_conv)) {
		PurpleBuddy *buddy;

		buddy = purple_blist_find_buddy(purple_conversation_get_account(conv->active_conv),
		                        purple_conversation_get_name(conv->active_conv));

		if (buddy != NULL)
			group = purple_buddy_get_group(buddy);

	} else if (PURPLE_IS_CHAT_CONVERSATION(conv->active_conv)) {
		PurpleChat *chat;

		chat = purple_blist_find_chat(purple_conversation_get_account(conv->active_conv),
		                            purple_conversation_get_name(conv->active_conv));

		if (chat != NULL)
			group = purple_chat_get_group(chat);
	}

	return group;
}

/*
 * This groups things by, well, group. Buddies from groups will always be
 * grouped together, and a buddy from a group not belonging to any currently
 * open windows will get a new window.
 */
static void
conv_placement_by_group(PidginConversation *conv)
{
	PurpleGroup *group = NULL;
	GList *wl, *cl;

	group = conv_get_group(conv);

	/* Go through the list of IMs and find one with this group. */
	for (wl = pidgin_conv_windows_get_list(); wl != NULL; wl = wl->next) {
		PidginConvWindow *win2;
		PidginConversation *conv2;
		PurpleGroup *group2 = NULL;

		win2 = wl->data;

		for (cl = win2->gtkconvs;
		     cl != NULL;
		     cl = cl->next) {
			conv2 = cl->data;

			group2 = conv_get_group(conv2);

			if (group == group2) {
				pidgin_conv_window_add_gtkconv(win2, conv);

				return;
			}
		}
	}

	/* Make a new window. */
	conv_placement_new_window(conv);
}

/* This groups things by account.  Otherwise, the same semantics as above */
static void
conv_placement_by_account(PidginConversation *conv)
{
	GList *wins, *convs;
	PurpleAccount *account;

	account = purple_conversation_get_account(conv->active_conv);

	/* Go through the list of IMs and find one with this group. */
	for (wins = pidgin_conv_windows_get_list(); wins != NULL; wins = wins->next) {
		PidginConvWindow *win2;
		PidginConversation *conv2;

		win2 = wins->data;

		for (convs = win2->gtkconvs;
		     convs != NULL;
		     convs = convs->next) {
			conv2 = convs->data;

			if (account == purple_conversation_get_account(conv2->active_conv)) {
				pidgin_conv_window_add_gtkconv(win2, conv);
				return;
			}
		}
	}

	/* Make a new window. */
	conv_placement_new_window(conv);
}

static ConvPlacementData *
get_conv_placement_data(const char *id)
{
	ConvPlacementData *data = NULL;
	GList *n;

	for (n = conv_placement_fncs; n; n = n->next) {
		data = n->data;
		if (!strcmp(data->id, id))
			return data;
	}

	return NULL;
}

static void
add_conv_placement_fnc(const char *id, const char *name,
                       PidginConvPlacementFunc fnc)
{
	ConvPlacementData *data;

	data = g_new(ConvPlacementData, 1);

	data->id = g_strdup(id);
	data->name = g_strdup(name);
	data->fnc  = fnc;

	conv_placement_fncs = g_list_append(conv_placement_fncs, data);
}

static void
ensure_default_funcs(void)
{
	if (conv_placement_fncs == NULL) {
		add_conv_placement_fnc("last", _("Last created window"),
		                       conv_placement_last_created_win);
		add_conv_placement_fnc("im_chat", _("Separate IM and Chat windows"),
		                       conv_placement_last_created_win_type);
		add_conv_placement_fnc("new", _("New window"),
		                       conv_placement_new_window);
		add_conv_placement_fnc("group", _("By group"),
		                       conv_placement_by_group);
		add_conv_placement_fnc("account", _("By account"),
		                       conv_placement_by_account);
	}
}

GList *
pidgin_conv_placement_get_options(void)
{
	GList *n, *list = NULL;
	ConvPlacementData *data;

	ensure_default_funcs();

	for (n = conv_placement_fncs; n; n = n->next) {
		data = n->data;
		list = g_list_append(list, data->name);
		list = g_list_append(list, data->id);
	}

	return list;
}


void
pidgin_conv_placement_add_fnc(const char *id, const char *name,
                            PidginConvPlacementFunc fnc)
{
	g_return_if_fail(id   != NULL);
	g_return_if_fail(name != NULL);
	g_return_if_fail(fnc  != NULL);

	ensure_default_funcs();

	add_conv_placement_fnc(id, name, fnc);
}

void
pidgin_conv_placement_remove_fnc(const char *id)
{
	ConvPlacementData *data = get_conv_placement_data(id);

	if (data == NULL)
		return;

	conv_placement_fncs = g_list_remove(conv_placement_fncs, data);

	g_free(data->id);
	g_free(data->name);
	g_free(data);
}

const char *
pidgin_conv_placement_get_name(const char *id)
{
	ConvPlacementData *data;

	ensure_default_funcs();

	data = get_conv_placement_data(id);

	if (data == NULL)
		return NULL;

	return data->name;
}

PidginConvPlacementFunc
pidgin_conv_placement_get_fnc(const char *id)
{
	ConvPlacementData *data;

	ensure_default_funcs();

	data = get_conv_placement_data(id);

	if (data == NULL)
		return NULL;

	return data->fnc;
}

void
pidgin_conv_placement_set_current_func(PidginConvPlacementFunc func)
{
	g_return_if_fail(func != NULL);

	/* If tabs are enabled, set the function, otherwise, NULL it out. */
	if (purple_prefs_get_bool(PIDGIN_PREFS_ROOT "/conversations/tabs"))
		place_conv = func;
	else
		place_conv = NULL;
}

PidginConvPlacementFunc
pidgin_conv_placement_get_current_func(void)
{
	return place_conv;
}

void
pidgin_conv_placement_place(PidginConversation *gtkconv)
{
	if (place_conv)
		place_conv(gtkconv);
	else
		conv_placement_new_window(gtkconv);
}

gboolean
pidgin_conv_is_hidden(PidginConversation *gtkconv)
{
	g_return_val_if_fail(gtkconv != NULL, FALSE);

	return (gtkconv->win == hidden_convwin);
}


/* Algorithm from http://www.w3.org/TR/AERT#color-contrast */
static gboolean
color_is_visible(GdkColor foreground, GdkColor background, guint color_contrast, guint brightness_contrast)
{
	gulong fg_brightness;
	gulong bg_brightness;
	gulong br_diff;
	gulong col_diff;
	int fred, fgreen, fblue, bred, bgreen, bblue;

	/* this algorithm expects colors between 0 and 255 for each of red green and blue.
	 * GTK on the other hand has values between 0 and 65535
	 * Err suggested I >> 8, which grabbed the high bits.
	 */

	fred = foreground.red >> 8 ;
	fgreen = foreground.green >> 8 ;
	fblue = foreground.blue >> 8 ;


	bred = background.red >> 8 ;
	bgreen = background.green >> 8 ;
	bblue = background.blue >> 8 ;

	fg_brightness = (fred * 299 + fgreen * 587 + fblue * 114) / 1000;
	bg_brightness = (bred * 299 + bgreen * 587 + bblue * 114) / 1000;
	br_diff = abs(fg_brightness - bg_brightness);

	col_diff = abs(fred - bred) + abs(fgreen - bgreen) + abs(fblue - bblue);

	return ((col_diff > color_contrast) && (br_diff > brightness_contrast));
}


static GArray*
generate_nick_colors(guint numcolors, GdkColor background)
{
	guint i = 0, j = 0;
	GArray *colors = g_array_new(FALSE, FALSE, sizeof(GdkColor));
	GdkColor nick_highlight;
	GdkColor send_color;
	time_t breakout_time;

	gdk_color_parse(DEFAULT_HIGHLIGHT_COLOR, &nick_highlight);
	gdk_color_parse(DEFAULT_SEND_COLOR, &send_color);

	srand(background.red + background.green + background.blue + 1);

	breakout_time = time(NULL) + 3;

	/* first we look through the list of "good" colors: colors that differ from every other color in the
	 * list.  only some of them will differ from the background color though. lets see if we can find
	 * numcolors of them that do
	 */
	while (i < numcolors && j < PIDGIN_NUM_NICK_SEED_COLORS && time(NULL) < breakout_time)
	{
		GdkColor color = nick_seed_colors[j];

		if (color_is_visible(color, background,     MIN_COLOR_CONTRAST,     MIN_BRIGHTNESS_CONTRAST) &&
			color_is_visible(color, nick_highlight, MIN_COLOR_CONTRAST / 2, 0) &&
			color_is_visible(color, send_color,     MIN_COLOR_CONTRAST / 4, 0))
		{
			g_array_append_val(colors, color);
			i++;
		}
		j++;
	}

	/* we might not have found numcolors in the last loop.  if we did, we'll never enter this one.
	 * if we did not, lets just find some colors that don't conflict with the background.  its
	 * expensive to find colors that not only don't conflict with the background, but also do not
	 * conflict with each other.
	 */
	while(i < numcolors && time(NULL) < breakout_time)
	{
		GdkColor color = { 0, rand() % 65536, rand() % 65536, rand() % 65536 };

		if (color_is_visible(color, background,     MIN_COLOR_CONTRAST,     MIN_BRIGHTNESS_CONTRAST) &&
			color_is_visible(color, nick_highlight, MIN_COLOR_CONTRAST / 2, 0) &&
			color_is_visible(color, send_color,     MIN_COLOR_CONTRAST / 4, 0))
		{
			g_array_append_val(colors, color);
			i++;
		}
	}

	if (i < numcolors) {
		purple_debug_warning("gtkconv", "Unable to generate enough random colors before timeout. %u colors found.\n", i);
	}

	return colors;
}

/**************************************************************************
 * PidginConvWindow GBoxed code
 **************************************************************************/
static PidginConvWindow *
pidgin_conv_window_ref(PidginConvWindow *win)
{
	g_return_val_if_fail(win != NULL, NULL);

	win->box_count++;

	return win;
}

static void
pidgin_conv_window_unref(PidginConvWindow *win)
{
	g_return_if_fail(win != NULL);
	g_return_if_fail(win->box_count >= 0);

	if (!win->box_count--)
		pidgin_conv_window_destroy(win);
}

GType
pidgin_conv_window_get_type(void)
{
	static GType type = 0;

	if (type == 0) {
		type = g_boxed_type_register_static("PidginConvWindow",
				(GBoxedCopyFunc)pidgin_conv_window_ref,
				(GBoxedFreeFunc)pidgin_conv_window_unref);
	}

	return type;
}<|MERGE_RESOLUTION|>--- conflicted
+++ resolved
@@ -607,7 +607,6 @@
 	PurpleAccount *account;
 #if 0
 	PurpleConnection *gc;
-#endif
 	PurpleMessageFlags flags = 0;
 	char *buf;
 
@@ -7405,15 +7404,6 @@
 			buttons = PIDGIN_WEBVIEW_SMILEY | PIDGIN_WEBVIEW_IMAGE;
 		}
 
-<<<<<<< HEAD
-		if (!(purple_protocol_get_options(protocol) & OPT_PROTO_IM_IMAGE)
-		 && !(features & PURPLE_CONNECTION_FLAG_NO_IMAGES)) {
-			features |= PURPLE_CONNECTION_FLAG_NO_IMAGES;
-			purple_conversation_set_features(conv, features);
-		}
-
-=======
->>>>>>> 119911b9
 		if (features & PURPLE_CONNECTION_FLAG_NO_IMAGES)
 			buttons &= ~PIDGIN_WEBVIEW_IMAGE;
 
