/**
 * @file gtkconv.c GTK+ Conversation API
 * @ingroup pidgin
 */

/* pidgin
 *
 * Pidgin is the legal property of its developers, whose names are too numerous
 * to list here.  Please refer to the COPYRIGHT file distributed with this
 * source distribution.
 *
 * This program is free software; you can redistribute it and/or modify
 * it under the terms of the GNU General Public License as published by
 * the Free Software Foundation; either version 2 of the License, or
 * (at your option) any later version.
 *
 * This program is distributed in the hope that it will be useful,
 * but WITHOUT ANY WARRANTY; without even the implied warranty of
 * MERCHANTABILITY or FITNESS FOR A PARTICULAR PURPOSE.  See the
 * GNU General Public License for more details.
 *
 * You should have received a copy of the GNU General Public License
 * along with this program; if not, write to the Free Software
 * Foundation, Inc., 51 Franklin Street, Fifth Floor, Boston, MA  02111-1301  USA
 *
 */
#define _PIDGIN_GTKCONV_C_

#include "internal.h"
#include "pidgin.h"

#ifndef _WIN32
# include <X11/Xlib.h>
#endif

#ifdef USE_GTKSPELL
# include <gtkspell/gtkspell.h>
# ifdef _WIN32
#  include "wspell.h"
# endif
#endif

#include <gdk/gdkkeysyms.h>

#include "account.h"
#include "cmds.h"
#include "core.h"
#include "debug.h"
#include "idle.h"
#include "imgstore.h"
#include "log.h"
#include "notify.h"
#include "prpl.h"
#include "request.h"
#include "theme-loader.h"
#include "theme-manager.h"
#include "util.h"
#include "version.h"

#include "gtkdnd-hints.h"
#include "gtkblist.h"
#include "gtkconv.h"
#include "gtkconvwin.h"
#include "gtkconv-theme.h"
#include "gtkconv-theme-loader.h"
#include "gtkdialogs.h"
#include "gtkimhtml.h"
#include "gtkimhtmltoolbar.h"
#include "gtklog.h"
#include "gtkmenutray.h"
#include "gtkpounce.h"
#include "gtkprefs.h"
#include "gtkprivacy.h"
#include "gtkthemes.h"
#include "gtkutils.h"
#include "gtkwebview.h"
#include "pidginstock.h"
#include "pidgintooltip.h"
#include "smileyparser.h"

#include "gtknickcolors.h"

/**
 * A GTK+ Instant Message pane.
 */
struct _PidginImPane
{
	GtkWidget *block;
	GtkWidget *send_file;
	GtkWidget *sep1;
	GtkWidget *sep2;
	GtkWidget *check;
	GtkWidget *progress;
	guint32 typing_timer;

	/* Buddy icon stuff */
	GtkWidget *icon_container;
	GtkWidget *icon;
	gboolean show_icon;
	gboolean animate;
	GdkPixbufAnimation *anim;
	GdkPixbufAnimationIter *iter;
	guint32 icon_timer;
};

/**
 * GTK+ Chat panes.
 */
struct _PidginChatPane
{
	GtkWidget *count;
	GtkWidget *list;
	GtkWidget *topic_text;
};

#define CLOSE_CONV_TIMEOUT_SECS  (10 * 60)

#define AUTO_RESPONSE "&lt;AUTO-REPLY&gt; : "

typedef enum
{
	PIDGIN_CONV_SET_TITLE			= 1 << 0,
	PIDGIN_CONV_BUDDY_ICON			= 1 << 1,
	PIDGIN_CONV_MENU			= 1 << 2,
	PIDGIN_CONV_TAB_ICON			= 1 << 3,
	PIDGIN_CONV_TOPIC			= 1 << 4,
	PIDGIN_CONV_SMILEY_THEME		= 1 << 5,
	PIDGIN_CONV_COLORIZE_TITLE		= 1 << 6
}PidginConvFields;

enum {
	CONV_ICON_COLUMN,
	CONV_TEXT_COLUMN,
	CONV_EMBLEM_COLUMN,
	CONV_PROTOCOL_ICON_COLUMN,
	CONV_NUM_COLUMNS
} PidginInfopaneColumns;

#define	PIDGIN_CONV_ALL	((1 << 7) - 1)

/* XXX: These color defines shouldn't really be here. But the nick-color
 * generation algorithm uses them, so keeping these around until we fix that. */
#define DEFAULT_SEND_COLOR "#204a87"
#define DEFAULT_HIGHLIGHT_COLOR "#AF7F00"

#define BUDDYICON_SIZE_MIN    32
#define BUDDYICON_SIZE_MAX    96

/* Undef this to turn off "custom-smiley" debug messages */
#define DEBUG_CUSTOM_SMILEY

#define LUMINANCE(c) (float)((0.3*(c.red))+(0.59*(c.green))+(0.11*(c.blue)))

/* From http://www.w3.org/TR/AERT#color-contrast */
#define MIN_BRIGHTNESS_CONTRAST 75
#define MIN_COLOR_CONTRAST 200

#define NUM_NICK_COLORS 220
static GdkColor *nick_colors = NULL;
static guint nbr_nick_colors;

typedef struct {
	GtkWidget *window;

	GtkWidget *entry;
	GtkWidget *message;

	PurpleConversation *conv;

} InviteBuddyInfo;

static GtkWidget *invite_dialog = NULL;
static GtkWidget *warn_close_dialog = NULL;

static PidginWindow *hidden_convwin = NULL;
static GList *window_list = NULL;

/* Lists of status icons at all available sizes for use as window icons */
static GList *available_list = NULL;
static GList *away_list = NULL;
static GList *busy_list = NULL;
static GList *xa_list = NULL;
static GList *offline_list = NULL;
static GHashTable *prpl_lists = NULL;

static gboolean update_send_to_selection(PidginWindow *win);
static void generate_send_to_items(PidginWindow *win);

/* Prototypes. <-- because Paco-Paco hates this comment. */
static gboolean infopane_entry_activate(PidginConversation *gtkconv);
static void got_typing_keypress(PidginConversation *gtkconv, gboolean first);
static void gray_stuff_out(PidginConversation *gtkconv);
static void add_chat_buddy_common(PurpleConversation *conv, PurpleConvChatBuddy *cb, const char *old_name);
static gboolean tab_complete(PurpleConversation *conv);
static void pidgin_conv_updated(PurpleConversation *conv, PurpleConvUpdateType type);
static void conv_set_unseen(PurpleConversation *gtkconv, PidginUnseenState state);
static void gtkconv_set_unseen(PidginConversation *gtkconv, PidginUnseenState state);
static void update_typing_icon(PidginConversation *gtkconv);
static void update_typing_message(PidginConversation *gtkconv, const char *message);
gboolean pidgin_conv_has_focus(PurpleConversation *conv);
static GdkColor* generate_nick_colors(guint *numcolors, GdkColor background);
static gboolean color_is_visible(GdkColor foreground, GdkColor background, int color_contrast, int brightness_contrast);
static GtkTextTag *get_buddy_tag(PurpleConversation *conv, const char *who, PurpleMessageFlags flag, gboolean create);
static void pidgin_conv_update_fields(PurpleConversation *conv, PidginConvFields fields);
static void focus_out_from_menubar(GtkWidget *wid, PidginWindow *win);
static void pidgin_conv_tab_pack(PidginWindow *win, PidginConversation *gtkconv);
static gboolean infopane_press_cb(GtkWidget *widget, GdkEventButton *e, PidginConversation *conv);
static void hide_conv(PidginConversation *gtkconv, gboolean closetimer);

static void pidgin_conv_set_position_size(PidginWindow *win, int x, int y,
		int width, int height);
static gboolean pidgin_conv_xy_to_right_infopane(PidginWindow *win, int x, int y);

static const GdkColor *get_nick_color(PidginConversation *gtkconv, const char *name)
{
	static GdkColor col;
	GtkStyle *style = gtk_widget_get_style(gtkconv->webview);
	float scale;

	col = nick_colors[g_str_hash(name) % nbr_nick_colors];
	scale = ((1-(LUMINANCE(style->base[GTK_STATE_NORMAL]) / LUMINANCE(style->white))) *
		       (LUMINANCE(style->white)/MAX(MAX(col.red, col.blue), col.green)));

	/* The colors are chosen to look fine on white; we should never have to darken */
	if (scale > 1) {
		col.red   *= scale;
		col.green *= scale;
		col.blue  *= scale;
	}

	return &col;
}

static PurpleBlistNode *
get_conversation_blist_node(PurpleConversation *conv)
{
	PurpleAccount *account = purple_conversation_get_account(conv);
	PurpleBlistNode *node = NULL;

	switch (purple_conversation_get_type(conv)) {
		case PURPLE_CONV_TYPE_IM:
			node = PURPLE_BLIST_NODE(purple_find_buddy(account, purple_conversation_get_name(conv)));
			node = node ? node->parent : NULL;
			break;
		case PURPLE_CONV_TYPE_CHAT:
			node = PURPLE_BLIST_NODE(purple_blist_find_chat(account, purple_conversation_get_name(conv)));
			break;
		default:
			break;
	}
	return node;
}

/**************************************************************************
 * Callbacks
 **************************************************************************/

static gboolean
close_this_sucker(gpointer data)
{
	PidginConversation *gtkconv = data;
	GList *list = g_list_copy(gtkconv->convs);
	g_list_foreach(list, (GFunc)purple_conversation_destroy, NULL);
	g_list_free(list);
	return FALSE;
}

static gboolean
close_conv_cb(GtkButton *button, PidginConversation *gtkconv)
{
	/* We are going to destroy the conversations immediately only if the 'close immediately'
	 * preference is selected. Otherwise, close the conversation after a reasonable timeout
	 * (I am going to consider 10 minutes as a 'reasonable timeout' here.
	 * For chats, close immediately if the chat is not in the buddylist, or if the chat is
	 * not marked 'Persistent' */
	PurpleConversation *conv = gtkconv->active_conv;
	PurpleAccount *account = purple_conversation_get_account(conv);
	const char *name = purple_conversation_get_name(conv);

	switch (purple_conversation_get_type(conv)) {
		case PURPLE_CONV_TYPE_IM:
		{
			if (purple_prefs_get_bool(PIDGIN_PREFS_ROOT "/conversations/im/close_immediately"))
				close_this_sucker(gtkconv);
			else
				hide_conv(gtkconv, TRUE);
			break;
		}
		case PURPLE_CONV_TYPE_CHAT:
		{
			PurpleChat *chat = purple_blist_find_chat(account, name);
			if (!chat ||
					!purple_blist_node_get_bool(&chat->node, "gtk-persistent"))
				close_this_sucker(gtkconv);
			else
				hide_conv(gtkconv, FALSE);
			break;
		}
		default:
			;
	}

	return TRUE;
}

static gboolean
lbox_size_allocate_cb(GtkWidget *w, GtkAllocation *allocation, gpointer data)
{
	purple_prefs_set_int(PIDGIN_PREFS_ROOT "/conversations/chat/userlist_width", allocation->width == 1 ? 0 : allocation->width);

	return FALSE;
}

static void
default_formatize(PidginConversation *c)
{
	PurpleConversation *conv = c->active_conv;
	gtk_imhtml_setup_entry(GTK_IMHTML(c->entry), purple_conversation_get_features(conv));
}

static void
conversation_entry_clear(PidginConversation *gtkconv)
{
	GtkIMHtml *imhtml = GTK_IMHTML(gtkconv->entry);
	gtk_source_undo_manager_begin_not_undoable_action(imhtml->undo_manager);
	gtk_imhtml_clear(imhtml);
	gtk_source_undo_manager_end_not_undoable_action(imhtml->undo_manager);
}

static void
clear_formatting_cb(GtkIMHtml *imhtml, PidginConversation *gtkconv)
{
	default_formatize(gtkconv);
}

static const char *
pidgin_get_cmd_prefix(void)
{
	return "/";
}

static PurpleCmdRet
say_command_cb(PurpleConversation *conv,
              const char *cmd, char **args, char **error, void *data)
{
	if (purple_conversation_get_type(conv) == PURPLE_CONV_TYPE_IM)
		purple_conv_im_send(PURPLE_CONV_IM(conv), args[0]);
	else if (purple_conversation_get_type(conv) == PURPLE_CONV_TYPE_CHAT)
		purple_conv_chat_send(PURPLE_CONV_CHAT(conv), args[0]);

	return PURPLE_CMD_RET_OK;
}

static PurpleCmdRet
me_command_cb(PurpleConversation *conv,
              const char *cmd, char **args, char **error, void *data)
{
	char *tmp;

	tmp = g_strdup_printf("/me %s", args[0]);

	if (purple_conversation_get_type(conv) == PURPLE_CONV_TYPE_IM)
		purple_conv_im_send(PURPLE_CONV_IM(conv), tmp);
	else if (purple_conversation_get_type(conv) == PURPLE_CONV_TYPE_CHAT)
		purple_conv_chat_send(PURPLE_CONV_CHAT(conv), tmp);

	g_free(tmp);
	return PURPLE_CMD_RET_OK;
}

static PurpleCmdRet
debug_command_cb(PurpleConversation *conv,
                 const char *cmd, char **args, char **error, void *data)
{
	char *tmp, *markup;

	if (!g_ascii_strcasecmp(args[0], "version")) {
		tmp = g_strdup_printf("Using Pidgin v%s with libpurple v%s.",
				DISPLAY_VERSION, purple_core_get_version());
	} else if (!g_ascii_strcasecmp(args[0], "plugins")) {
		/* Show all the loaded plugins, including the protocol plugins and plugin loaders.
		 * This is intentional, since third party prpls are often sources of bugs, and some
		 * plugin loaders (e.g. mono) can also be buggy.
		 */
		GString *str = g_string_new("Loaded Plugins: ");
		const GList *plugins = purple_plugins_get_loaded();
		if (plugins) {
			for (; plugins; plugins = plugins->next) {
				str = g_string_append(str, purple_plugin_get_name(plugins->data));
				if (plugins->next)
					str = g_string_append(str, ", ");
			}
		} else {
			str = g_string_append(str, "(none)");
		}

		tmp = g_string_free(str, FALSE);
	} else if (!g_ascii_strcasecmp(args[0], "unsafe")) {
		if (purple_debug_is_unsafe()) {
			purple_debug_set_unsafe(FALSE);
			purple_conversation_write(conv, NULL, _("Unsafe debugging is now disabled."),
			                          PURPLE_MESSAGE_NO_LOG|PURPLE_MESSAGE_SYSTEM, time(NULL));
		} else {
			purple_debug_set_unsafe(TRUE);
			purple_conversation_write(conv, NULL, _("Unsafe debugging is now enabled."),
			                          PURPLE_MESSAGE_NO_LOG|PURPLE_MESSAGE_SYSTEM, time(NULL));
		}

		return PURPLE_CMD_RET_OK;
	} else if (!g_ascii_strcasecmp(args[0], "verbose")) {
		if (purple_debug_is_verbose()) {
			purple_debug_set_verbose(FALSE);
			purple_conversation_write(conv, NULL, _("Verbose debugging is now disabled."),
			                          PURPLE_MESSAGE_NO_LOG|PURPLE_MESSAGE_SYSTEM, time(NULL));
		} else {
			purple_debug_set_verbose(TRUE);
			purple_conversation_write(conv, NULL, _("Verbose debugging is now enabled."),
			                          PURPLE_MESSAGE_NO_LOG|PURPLE_MESSAGE_SYSTEM, time(NULL));
		}

		return PURPLE_CMD_RET_OK;
	} else {
		purple_conversation_write(conv, NULL, _("Supported debug options are: plugins version unsafe verbose"),
		                        PURPLE_MESSAGE_NO_LOG|PURPLE_MESSAGE_ERROR, time(NULL));
		return PURPLE_CMD_RET_OK;
	}

	markup = g_markup_escape_text(tmp, -1);
	if (purple_conversation_get_type(conv) == PURPLE_CONV_TYPE_IM)
		purple_conv_im_send(PURPLE_CONV_IM(conv), markup);
	else if (purple_conversation_get_type(conv) == PURPLE_CONV_TYPE_CHAT)
		purple_conv_chat_send(PURPLE_CONV_CHAT(conv), markup);

	g_free(tmp);
	g_free(markup);
	return PURPLE_CMD_RET_OK;
}

static void clear_conversation_scrollback_cb(PurpleConversation *conv,
                                             void *data)
{
	PidginConversation *gtkconv = NULL;

	gtkconv = PIDGIN_CONVERSATION(conv);

	if (PIDGIN_CONVERSATION(conv))
		webkit_web_view_load_html_string(WEBKIT_WEB_VIEW(gtkconv->webview), "", "");
}

static PurpleCmdRet
clear_command_cb(PurpleConversation *conv,
                 const char *cmd, char **args, char **error, void *data)
{
	purple_conversation_clear_message_history(conv);
	return PURPLE_CMD_RET_OK;
}

static PurpleCmdRet
clearall_command_cb(PurpleConversation *conv,
                 const char *cmd, char **args, char **error, void *data)
{
	purple_conversation_foreach(purple_conversation_clear_message_history);
	return PURPLE_CMD_RET_OK;
}

static PurpleCmdRet
help_command_cb(PurpleConversation *conv,
                 const char *cmd, char **args, char **error, void *data)
{
	GList *l, *text;
	GString *s;

	if (args[0] != NULL) {
		s = g_string_new("");
		text = purple_cmd_help(conv, args[0]);

		if (text) {
			for (l = text; l; l = l->next)
				if (l->next)
					g_string_append_printf(s, "%s\n", (char *)l->data);
				else
					g_string_append_printf(s, "%s", (char *)l->data);
		} else {
			g_string_append(s, _("No such command (in this context)."));
		}
	} else {
		s = g_string_new(_("Use \"/help &lt;command&gt;\" for help on a specific command.\n"
											 "The following commands are available in this context:\n"));

		text = purple_cmd_list(conv);
		for (l = text; l; l = l->next)
			if (l->next)
				g_string_append_printf(s, "%s, ", (char *)l->data);
			else
				g_string_append_printf(s, "%s.", (char *)l->data);
		g_list_free(text);
	}

	purple_conversation_write(conv, NULL, s->str, PURPLE_MESSAGE_NO_LOG, time(NULL));
	g_string_free(s, TRUE);

	return PURPLE_CMD_RET_OK;
}

static void
send_history_add(PidginConversation *gtkconv, const char *message)
{
	GList *first;

	first = g_list_first(gtkconv->send_history);
	g_free(first->data);
	first->data = g_strdup(message);
	gtkconv->send_history = g_list_prepend(first, NULL);
}

static gboolean
check_for_and_do_command(PurpleConversation *conv)
{
	PidginConversation *gtkconv;
	char *cmd;
	const char *prefix;
	GtkTextIter start;
	gboolean retval = FALSE;

	gtkconv = PIDGIN_CONVERSATION(conv);
	prefix = pidgin_get_cmd_prefix();

	cmd = gtk_imhtml_get_text(GTK_IMHTML(gtkconv->entry), NULL, NULL);
	gtk_text_buffer_get_start_iter(GTK_IMHTML(gtkconv->entry)->text_buffer, &start);

	if (cmd && (strncmp(cmd, prefix, strlen(prefix)) == 0)
	   && !gtk_text_iter_get_child_anchor(&start)) {
		PurpleCmdStatus status;
		char *error, *cmdline, *markup, *send_history;
		GtkTextIter end;

		send_history = gtk_imhtml_get_markup(GTK_IMHTML(gtkconv->entry));
		send_history_add(gtkconv, send_history);
		g_free(send_history);

		cmdline = cmd + strlen(prefix);

		if (strcmp(cmdline, "xyzzy") == 0) {
			purple_conversation_write(conv, "", "Nothing happens",
					PURPLE_MESSAGE_NO_LOG, time(NULL));
			g_free(cmd);
			return TRUE;
		}

		gtk_text_iter_forward_chars(&start, g_utf8_strlen(prefix, -1));
		gtk_text_buffer_get_end_iter(GTK_IMHTML(gtkconv->entry)->text_buffer, &end);
		markup = gtk_imhtml_get_markup_range(GTK_IMHTML(gtkconv->entry), &start, &end);
		status = purple_cmd_do_command(conv, cmdline, markup, &error);
		g_free(markup);

		switch (status) {
			case PURPLE_CMD_STATUS_OK:
				retval = TRUE;
				break;
			case PURPLE_CMD_STATUS_NOT_FOUND:
				{
					PurplePluginProtocolInfo *prpl_info = NULL;
					PurpleConnection *gc;

					if ((gc = purple_conversation_get_connection(conv)))
						prpl_info = PURPLE_PLUGIN_PROTOCOL_INFO(purple_connection_get_prpl(gc));

					if ((prpl_info != NULL) && (prpl_info->options & OPT_PROTO_SLASH_COMMANDS_NATIVE)) {
						char *spaceslash;

						/* If the first word in the entered text has a '/' in it, then the user
						 * probably didn't mean it as a command. So send the text as message. */
						spaceslash = cmdline;
						while (*spaceslash && *spaceslash != ' ' && *spaceslash != '/')
							spaceslash++;

						if (*spaceslash != '/') {
							purple_conversation_write(conv, "", _("Unknown command."), PURPLE_MESSAGE_NO_LOG, time(NULL));
							retval = TRUE;
						}
					}
					break;
				}
			case PURPLE_CMD_STATUS_WRONG_ARGS:
				purple_conversation_write(conv, "", _("Syntax Error:  You typed the wrong number of arguments "
								    "to that command."),
						PURPLE_MESSAGE_NO_LOG, time(NULL));
				retval = TRUE;
				break;
			case PURPLE_CMD_STATUS_FAILED:
				purple_conversation_write(conv, "", error ? error : _("Your command failed for an unknown reason."),
						PURPLE_MESSAGE_NO_LOG, time(NULL));
				g_free(error);
				retval = TRUE;
				break;
			case PURPLE_CMD_STATUS_WRONG_TYPE:
				if(purple_conversation_get_type(conv) == PURPLE_CONV_TYPE_IM)
					purple_conversation_write(conv, "", _("That command only works in chats, not IMs."),
							PURPLE_MESSAGE_NO_LOG, time(NULL));
				else
					purple_conversation_write(conv, "", _("That command only works in IMs, not chats."),
							PURPLE_MESSAGE_NO_LOG, time(NULL));
				retval = TRUE;
				break;
			case PURPLE_CMD_STATUS_WRONG_PRPL:
				purple_conversation_write(conv, "", _("That command doesn't work on this protocol."),
						PURPLE_MESSAGE_NO_LOG, time(NULL));
				retval = TRUE;
				break;
		}
	}

	g_free(cmd);
	return retval;
}

static void
send_cb(GtkWidget *widget, PidginConversation *gtkconv)
{
	PurpleConversation *conv = gtkconv->active_conv;
	PurpleAccount *account;
	PurpleConnection *gc;
	PurpleMessageFlags flags = 0;
	char *buf, *clean;

	account = purple_conversation_get_account(conv);

	if (check_for_and_do_command(conv)) {
		conversation_entry_clear(gtkconv);
		return;
	}

	if ((purple_conversation_get_type(conv) == PURPLE_CONV_TYPE_CHAT) &&
		purple_conv_chat_has_left(PURPLE_CONV_CHAT(conv)))
		return;

	if (!purple_account_is_connected(account))
		return;

	buf = gtk_imhtml_get_markup(GTK_IMHTML(gtkconv->entry));
	clean = gtk_imhtml_get_text(GTK_IMHTML(gtkconv->entry), NULL, NULL);

	gtk_widget_grab_focus(gtkconv->entry);

	if (!*clean) {
		g_free(buf);
		g_free(clean);
		return;
	}

	purple_idle_touch();

	/* XXX: is there a better way to tell if the message has images? */
	if (GTK_IMHTML(gtkconv->entry)->im_images != NULL)
		flags |= PURPLE_MESSAGE_IMAGES;

	gc = purple_account_get_connection(account);
	if (gc && (purple_conversation_get_features(conv) & PURPLE_CONNECTION_NO_NEWLINES)) {
		char **bufs;
		int i;

		bufs = gtk_imhtml_get_markup_lines(GTK_IMHTML(gtkconv->entry));
		for (i = 0; bufs[i]; i++) {
			send_history_add(gtkconv, bufs[i]);
			if (purple_conversation_get_type(conv) == PURPLE_CONV_TYPE_IM)
				purple_conv_im_send_with_flags(PURPLE_CONV_IM(conv), bufs[i], flags);
			else if (purple_conversation_get_type(conv) == PURPLE_CONV_TYPE_CHAT)
				purple_conv_chat_send_with_flags(PURPLE_CONV_CHAT(conv), bufs[i], flags);
		}

		g_strfreev(bufs);

	} else {
		send_history_add(gtkconv, buf);
		if (purple_conversation_get_type(conv) == PURPLE_CONV_TYPE_IM)
			purple_conv_im_send_with_flags(PURPLE_CONV_IM(conv), buf, flags);
		else if (purple_conversation_get_type(conv) == PURPLE_CONV_TYPE_CHAT)
			purple_conv_chat_send_with_flags(PURPLE_CONV_CHAT(conv), buf, flags);
	}

	g_free(clean);
	g_free(buf);

	conversation_entry_clear(gtkconv);
	gtkconv_set_unseen(gtkconv, PIDGIN_UNSEEN_NONE);
}

static void
add_remove_cb(GtkWidget *widget, PidginConversation *gtkconv)
{
	PurpleAccount *account;
	const char *name;
	PurpleConversation *conv = gtkconv->active_conv;

	account = purple_conversation_get_account(conv);
	name    = purple_conversation_get_name(conv);

	if (purple_conversation_get_type(conv) == PURPLE_CONV_TYPE_IM) {
		PurpleBuddy *b;

		b = purple_find_buddy(account, name);
		if (b != NULL)
			pidgin_dialogs_remove_buddy(b);
		else if (account != NULL && purple_account_is_connected(account))
			purple_blist_request_add_buddy(account, (char *)name, NULL, NULL);
	} else if (purple_conversation_get_type(conv) == PURPLE_CONV_TYPE_CHAT) {
		PurpleChat *c;

		c = purple_blist_find_chat(account, name);
		if (c != NULL)
			pidgin_dialogs_remove_chat(c);
		else if (account != NULL && purple_account_is_connected(account))
			purple_blist_request_add_chat(account, NULL, NULL, name);
	}

	gtk_widget_grab_focus(PIDGIN_CONVERSATION(conv)->entry);
}

static void chat_do_info(PidginConversation *gtkconv, const char *who)
{
	PurpleConversation *conv = gtkconv->active_conv;
	PurpleConnection *gc;

	if ((gc = purple_conversation_get_connection(conv))) {
		pidgin_retrieve_user_info_in_chat(gc, who, purple_conv_chat_get_id(PURPLE_CONV_CHAT(conv)));
	}
}


static void
info_cb(GtkWidget *widget, PidginConversation *gtkconv)
{
	PurpleConversation *conv = gtkconv->active_conv;

	if (purple_conversation_get_type(conv) == PURPLE_CONV_TYPE_IM) {
		pidgin_retrieve_user_info(purple_conversation_get_connection(conv),
					  purple_conversation_get_name(conv));
		gtk_widget_grab_focus(gtkconv->entry);
	} else if (purple_conversation_get_type(conv) == PURPLE_CONV_TYPE_CHAT) {
		/* Get info of the person currently selected in the GtkTreeView */
		PidginChatPane *gtkchat;
		GtkTreeIter iter;
		GtkTreeModel *model;
		GtkTreeSelection *sel;
		char *name;

		gtkchat = gtkconv->u.chat;

		model = gtk_tree_view_get_model(GTK_TREE_VIEW(gtkchat->list));
		sel   = gtk_tree_view_get_selection(GTK_TREE_VIEW(gtkchat->list));

		if (gtk_tree_selection_get_selected(sel, NULL, &iter))
			gtk_tree_model_get(GTK_TREE_MODEL(model), &iter, CHAT_USERS_NAME_COLUMN, &name, -1);
		else
			return;

		chat_do_info(gtkconv, name);
		g_free(name);
	}
}

static void
block_cb(GtkWidget *widget, PidginConversation *gtkconv)
{
	PurpleConversation *conv = gtkconv->active_conv;
	PurpleAccount *account;

	account = purple_conversation_get_account(conv);

	if (account != NULL && purple_account_is_connected(account))
		pidgin_request_add_block(account, purple_conversation_get_name(conv));

	gtk_widget_grab_focus(PIDGIN_CONVERSATION(conv)->entry);
}

static void
unblock_cb(GtkWidget *widget, PidginConversation *gtkconv)
{
	PurpleConversation *conv = gtkconv->active_conv;
	PurpleAccount *account;

	account = purple_conversation_get_account(conv);

	if (account != NULL && purple_account_is_connected(account))
		pidgin_request_add_permit(account, purple_conversation_get_name(conv));

	gtk_widget_grab_focus(PIDGIN_CONVERSATION(conv)->entry);
}

static gboolean
chat_invite_filter(const PidginBuddyCompletionEntry *entry, gpointer data)
{
	PurpleAccount *filter_account = data;
	PurpleAccount *account = NULL;

	if (entry->is_buddy) {
		if (PURPLE_BUDDY_IS_ONLINE(entry->entry.buddy))
			account = purple_buddy_get_account(entry->entry.buddy);
		else
			return FALSE;
	} else {
		account = entry->entry.logged_buddy->account;
	}
	if (account == filter_account)
		return TRUE;
	return FALSE;
}

static void
do_invite(GtkWidget *w, int resp, InviteBuddyInfo *info)
{
	const char *buddy, *message;
	PurpleConversation *conv;

	conv = info->conv;

	if (resp == GTK_RESPONSE_OK) {
		buddy   = gtk_entry_get_text(GTK_ENTRY(info->entry));
		message = gtk_entry_get_text(GTK_ENTRY(info->message));

		if (!g_ascii_strcasecmp(buddy, ""))
			return;

		serv_chat_invite(purple_conversation_get_connection(conv),
						 purple_conv_chat_get_id(PURPLE_CONV_CHAT(conv)),
						 message, buddy);
	}

	gtk_widget_destroy(invite_dialog);
	invite_dialog = NULL;

	g_free(info);
}

static void
invite_dnd_recv(GtkWidget *widget, GdkDragContext *dc, gint x, gint y,
				GtkSelectionData *sd, guint inf, guint t, gpointer data)
{
	InviteBuddyInfo *info = (InviteBuddyInfo *)data;
	const char *convprotocol;
	gboolean success = TRUE;
	GdkAtom target = gtk_selection_data_get_target(sd);

	convprotocol = purple_account_get_protocol_id(purple_conversation_get_account(info->conv));

	if (target == gdk_atom_intern("PURPLE_BLIST_NODE", FALSE))
	{
		PurpleBlistNode *node = NULL;
		PurpleBuddy *buddy;
		const guchar *data = gtk_selection_data_get_data(sd);

		memcpy(&node, data, sizeof(node));

		if (PURPLE_BLIST_NODE_IS_CONTACT(node))
			buddy = purple_contact_get_priority_buddy((PurpleContact *)node);
		else if (PURPLE_BLIST_NODE_IS_BUDDY(node))
			buddy = (PurpleBuddy *)node;
		else
			return;

		if (strcmp(convprotocol, purple_account_get_protocol_id(purple_buddy_get_account(buddy))))
		{
			purple_notify_error(PIDGIN_CONVERSATION(info->conv), NULL,
							  _("That buddy is not on the same protocol as this "
								"chat."), NULL);
			success = FALSE;
		}
		else
			gtk_entry_set_text(GTK_ENTRY(info->entry), purple_buddy_get_name(buddy));

		gtk_drag_finish(dc, success,
		                gdk_drag_context_get_actions(dc) == GDK_ACTION_MOVE, t);
	}
	else if (target == gdk_atom_intern("application/x-im-contact", FALSE))
	{
		char *protocol = NULL;
		char *username = NULL;
		PurpleAccount *account;

		if (pidgin_parse_x_im_contact((const char *) data, FALSE, &account,
										&protocol, &username, NULL))
		{
			if (account == NULL)
			{
				purple_notify_error(PIDGIN_CONVERSATION(info->conv), NULL,
					_("You are not currently signed on with an account that "
					  "can invite that buddy."), NULL);
			}
			else if (strcmp(convprotocol, purple_account_get_protocol_id(account)))
			{
				purple_notify_error(PIDGIN_CONVERSATION(info->conv), NULL,
								  _("That buddy is not on the same protocol as this "
									"chat."), NULL);
				success = FALSE;
			}
			else
			{
				gtk_entry_set_text(GTK_ENTRY(info->entry), username);
			}
		}

		g_free(username);
		g_free(protocol);

		gtk_drag_finish(dc, success,
		                gdk_drag_context_get_actions(dc) == GDK_ACTION_MOVE, t);
	}
}

static const GtkTargetEntry dnd_targets[] =
{
	{"PURPLE_BLIST_NODE", GTK_TARGET_SAME_APP, 0},
	{"application/x-im-contact", 0, 1}
};

static void
invite_cb(GtkWidget *widget, PidginConversation *gtkconv)
{
	PurpleConversation *conv = gtkconv->active_conv;
	InviteBuddyInfo *info = NULL;

	if (invite_dialog == NULL) {
		PidginWindow *gtkwin;
		GtkWidget *label;
		GtkWidget *vbox, *hbox;
		GtkWidget *table;
		GtkWidget *img;

		img = gtk_image_new_from_stock(PIDGIN_STOCK_DIALOG_QUESTION,
		                               gtk_icon_size_from_name(PIDGIN_ICON_SIZE_TANGO_HUGE));

		info = g_new0(InviteBuddyInfo, 1);
		info->conv = conv;

		gtkwin    = pidgin_conv_get_window(gtkconv);

		/* Create the new dialog. */
		invite_dialog = gtk_dialog_new_with_buttons(
			_("Invite Buddy Into Chat Room"),
			GTK_WINDOW(gtkwin->window), 0,
			GTK_STOCK_CANCEL, GTK_RESPONSE_CANCEL,
			PIDGIN_STOCK_INVITE, GTK_RESPONSE_OK, NULL);

		gtk_dialog_set_default_response(GTK_DIALOG(invite_dialog),
		                                GTK_RESPONSE_OK);
		gtk_container_set_border_width(GTK_CONTAINER(invite_dialog), PIDGIN_HIG_BOX_SPACE);
		gtk_window_set_resizable(GTK_WINDOW(invite_dialog), FALSE);
		/* TODO: set no separator using GTK+ 3.0 */
#if 0
		gtk_dialog_set_has_separator(GTK_DIALOG(invite_dialog), FALSE);
#endif

		info->window = GTK_WIDGET(invite_dialog);

		/* Setup the outside spacing. */
		vbox = gtk_dialog_get_content_area(GTK_DIALOG(invite_dialog));

		gtk_box_set_spacing(GTK_BOX(vbox), PIDGIN_HIG_BORDER);
		gtk_container_set_border_width(GTK_CONTAINER(vbox), PIDGIN_HIG_BOX_SPACE);

		/* Setup the inner hbox and put the dialog's icon in it. */
		hbox = gtk_hbox_new(FALSE, PIDGIN_HIG_BORDER);
		gtk_container_add(GTK_CONTAINER(vbox), hbox);
		gtk_box_pack_start(GTK_BOX(hbox), img, FALSE, FALSE, 0);
		gtk_misc_set_alignment(GTK_MISC(img), 0, 0);

		/* Setup the right vbox. */
		vbox = gtk_vbox_new(FALSE, 0);
		gtk_container_add(GTK_CONTAINER(hbox), vbox);

		/* Put our happy label in it. */
		label = gtk_label_new(_("Please enter the name of the user you wish "
								"to invite, along with an optional invite "
								"message."));
		gtk_widget_set_size_request(label, 350, -1);
		gtk_label_set_line_wrap(GTK_LABEL(label), TRUE);
		gtk_misc_set_alignment(GTK_MISC(label), 0, 0);
		gtk_box_pack_start(GTK_BOX(vbox), label, FALSE, FALSE, 0);

		/* hbox for the table, and to give it some spacing on the left. */
		hbox = gtk_hbox_new(FALSE, PIDGIN_HIG_BOX_SPACE);
		gtk_container_add(GTK_CONTAINER(vbox), hbox);

		/* Setup the table we're going to use to lay stuff out. */
		table = gtk_table_new(2, 2, FALSE);
		gtk_table_set_row_spacings(GTK_TABLE(table), PIDGIN_HIG_BOX_SPACE);
		gtk_table_set_col_spacings(GTK_TABLE(table), PIDGIN_HIG_BOX_SPACE);
		gtk_container_set_border_width(GTK_CONTAINER(table), PIDGIN_HIG_BORDER);
		gtk_box_pack_start(GTK_BOX(vbox), table, FALSE, FALSE, 0);

		/* Now the Buddy label */
		label = gtk_label_new(NULL);
		gtk_label_set_markup_with_mnemonic(GTK_LABEL(label), _("_Buddy:"));
		gtk_misc_set_alignment(GTK_MISC(label), 0, 0);
		gtk_table_attach_defaults(GTK_TABLE(table), label, 0, 1, 0, 1);

		/* Now the Buddy drop-down entry field. */
		info->entry = gtk_entry_new();
		pidgin_setup_screenname_autocomplete_with_filter(info->entry, NULL, chat_invite_filter,
				purple_conversation_get_account(conv));
		gtk_table_attach_defaults(GTK_TABLE(table), info->entry, 1, 2, 0, 1);
		gtk_label_set_mnemonic_widget(GTK_LABEL(label), info->entry);

		/* Now the label for "Message" */
		label = gtk_label_new(NULL);
		gtk_label_set_markup_with_mnemonic(GTK_LABEL(label), _("_Message:"));
		gtk_misc_set_alignment(GTK_MISC(label), 0, 0);
		gtk_table_attach_defaults(GTK_TABLE(table), label, 0, 1, 1, 2);


		/* And finally, the Message entry field. */
		info->message = gtk_entry_new();
		gtk_entry_set_activates_default(GTK_ENTRY(info->message), TRUE);

		gtk_table_attach_defaults(GTK_TABLE(table), info->message, 1, 2, 1, 2);
		gtk_label_set_mnemonic_widget(GTK_LABEL(label), info->message);

		/* Connect the signals. */
		g_signal_connect(G_OBJECT(invite_dialog), "response",
						 G_CALLBACK(do_invite), info);
		/* Setup drag-and-drop */
		gtk_drag_dest_set(info->window,
						  GTK_DEST_DEFAULT_MOTION |
						  GTK_DEST_DEFAULT_DROP,
						  dnd_targets,
						  sizeof(dnd_targets) / sizeof(GtkTargetEntry),
						  GDK_ACTION_COPY);
		gtk_drag_dest_set(info->entry,
						  GTK_DEST_DEFAULT_MOTION |
						  GTK_DEST_DEFAULT_DROP,
						  dnd_targets,
						  sizeof(dnd_targets) / sizeof(GtkTargetEntry),
						  GDK_ACTION_COPY);

		g_signal_connect(G_OBJECT(info->window), "drag_data_received",
						 G_CALLBACK(invite_dnd_recv), info);
		g_signal_connect(G_OBJECT(info->entry), "drag_data_received",
						 G_CALLBACK(invite_dnd_recv), info);
	}

	gtk_widget_show_all(invite_dialog);

	if (info != NULL)
		gtk_widget_grab_focus(info->entry);
}

static void
menu_new_conv_cb(GtkAction *action, gpointer data)
{
	pidgin_dialogs_im();
}

static void
menu_join_chat_cb(gpointer data, guint action, GtkWidget *widget)
{
	pidgin_blist_joinchat_show();
}

static void
savelog_writefile_cb(void *user_data, const char *filename)
{
	/* TODO WEBKIT: I don't know how to support this using webkit yet. */
#if 0
	PurpleConversation *conv = (PurpleConversation *)user_data;
	FILE *fp;
	const char *name;
	char **lines;
	gchar *text;

	if ((fp = g_fopen(filename, "w+")) == NULL) {
		purple_notify_error(PIDGIN_CONVERSATION(conv), NULL, _("Unable to open file."), NULL);
		return;
	}

	name = purple_conversation_get_name(conv);
	fprintf(fp, "<html>\n<head>\n");
	fprintf(fp, "<meta http-equiv=\"content-type\" content=\"text/html; charset=UTF-8\">\n");
	fprintf(fp, "<title>%s</title>\n</head>\n<body>\n", name);
	fprintf(fp, _("<h1>Conversation with %s</h1>\n"), name);

	lines = gtk_imhtml_get_markup_lines(
		GTK_IMHTML(PIDGIN_CONVERSATION(conv)->imhtml));
	text = g_strjoinv("<br>\n", lines);
	fprintf(fp, "%s", text);
	g_free(text);
	g_strfreev(lines);

	fprintf(fp, "\n</body>\n</html>\n");
	fclose(fp);
#endif /* if 0 */
}

/*
 * It would be kinda cool if this gave the option of saving a
 * plaintext v. HTML file.
 */
static void
menu_save_as_cb(GtkAction *action, gpointer data)
{
	PidginWindow *win = data;
	PurpleConversation *conv = pidgin_conv_window_get_active_conversation(win);
	PurpleAccount *account = purple_conversation_get_account(conv);
	PurpleBuddy *buddy = purple_find_buddy(account, purple_conversation_get_name(conv));
	const char *name;
	gchar *buf;
	gchar *c;

	if (buddy != NULL)
		name = purple_buddy_get_contact_alias(buddy);
	else
		name = purple_normalize(account, purple_conversation_get_name(conv));

	buf = g_strdup_printf("%s.html", name);
	for (c = buf ; *c ; c++)
	{
		if (*c == '/' || *c == '\\')
			*c = ' ';
	}
	purple_request_file(PIDGIN_CONVERSATION(conv), _("Save Conversation"),
					  buf,
					  TRUE, G_CALLBACK(savelog_writefile_cb), NULL,
					  NULL, NULL, conv,
					  conv);

	g_free(buf);
}

static void
menu_view_log_cb(GtkAction *action, gpointer data)
{
	PidginWindow *win = data;
	PurpleConversation *conv;
	PurpleLogType type;
	PidginBuddyList *gtkblist;
	GdkCursor *cursor;
	const char *name;
	PurpleAccount *account;
	GSList *buddies;
	GSList *cur;

	conv = pidgin_conv_window_get_active_conversation(win);

	if (purple_conversation_get_type(conv) == PURPLE_CONV_TYPE_IM)
		type = PURPLE_LOG_IM;
	else if (purple_conversation_get_type(conv) == PURPLE_CONV_TYPE_CHAT)
		type = PURPLE_LOG_CHAT;
	else
		return;

	gtkblist = pidgin_blist_get_default_gtk_blist();

	cursor = gdk_cursor_new(GDK_WATCH);
	gdk_window_set_cursor(gtk_widget_get_window(gtkblist->window), cursor);
	gdk_window_set_cursor(gtk_widget_get_window(win->window), cursor);
	gdk_cursor_unref(cursor);
#if GTK_CHECK_VERSION(2,4,0) && !GTK_CHECK_VERSION(2,6,0) //FIXME: What?
	gdk_display_flush(gdk_drawable_get_display(GDK_DRAWABLE(widget->window)));
#endif

	name = purple_conversation_get_name(conv);
	account = purple_conversation_get_account(conv);

	buddies = purple_find_buddies(account, name);
	for (cur = buddies; cur != NULL; cur = cur->next)
	{
		PurpleBlistNode *node = cur->data;
		if ((node != NULL) && ((node->prev != NULL) || (node->next != NULL)))
		{
			pidgin_log_show_contact((PurpleContact *)node->parent);
			g_slist_free(buddies);
			gdk_window_set_cursor(gtk_widget_get_window(gtkblist->window), NULL);
			gdk_window_set_cursor(gtk_widget_get_window(win->window), NULL);
			return;
		}
	}
	g_slist_free(buddies);

	pidgin_log_show(type, name, account);

	gdk_window_set_cursor(gtk_widget_get_window(gtkblist->window), NULL);
	gdk_window_set_cursor(gtk_widget_get_window(win->window), NULL);
}

static void
menu_clear_cb(GtkAction *action, gpointer data)
{
	PidginWindow *win = data;
	PurpleConversation *conv;

	conv = pidgin_conv_window_get_active_conversation(win);
	purple_conversation_clear_message_history(conv);
}

static void
menu_find_cb(GtkAction *action, gpointer data)
{
	PidginWindow *gtkwin = data;
	PidginConversation *gtkconv = pidgin_conv_window_get_active_gtkconv(gtkwin);
	gtk_widget_show_all(gtkconv->quickfind.container);
	gtk_widget_grab_focus(gtkconv->quickfind.entry);
}

#ifdef USE_VV
static void
menu_initiate_media_call_cb(GtkAction *action, gpointer data)
{
	PidginWindow *win = (PidginWindow *)data;
	PurpleConversation *conv = pidgin_conv_window_get_active_conversation(win);
	PurpleAccount *account = purple_conversation_get_account(conv);

	purple_prpl_initiate_media(account,
			purple_conversation_get_name(conv),
			action == win->audio_call ? PURPLE_MEDIA_AUDIO :
			action == win->video_call ? PURPLE_MEDIA_VIDEO :
			action == win->audio_video_call ? PURPLE_MEDIA_AUDIO |
			PURPLE_MEDIA_VIDEO : PURPLE_MEDIA_NONE);
}
#endif

static void
menu_send_file_cb(GtkAction *action, gpointer data)
{
	PidginWindow *win = data;
	PurpleConversation *conv = pidgin_conv_window_get_active_conversation(win);

	if (purple_conversation_get_type(conv) == PURPLE_CONV_TYPE_IM) {
		serv_send_file(purple_conversation_get_connection(conv), purple_conversation_get_name(conv), NULL);
	}

}

static void
menu_get_attention_cb(GtkAction *ation, gpointer data)
{
	PidginWindow *win = data;
	PurpleConversation *conv = pidgin_conv_window_get_active_conversation(win);

	if (purple_conversation_get_type(conv) == PURPLE_CONV_TYPE_IM) {
		int index;
		if (widget == win->menu.get_attention)
			index = 0;
		else
			index = GPOINTER_TO_INT(g_object_get_data(G_OBJECT(widget), "index"));
		purple_prpl_send_attention(purple_conversation_get_connection(conv),
			purple_conversation_get_name(conv), index);
	}
}

static void
menu_add_pounce_cb(GtkAction *action, gpointer data)
{
	PidginWindow *win = data;
	PurpleConversation *conv;

	conv = pidgin_conv_window_get_active_gtkconv(win)->active_conv;

	pidgin_pounce_editor_show(purple_conversation_get_account(conv),
								purple_conversation_get_name(conv), NULL);
}

static void
menu_insert_link_cb(GtkAction *action, gpointer data)
{
	PidginWindow *win = data;
	PidginConversation *gtkconv;
	GtkIMHtmlToolbar *toolbar;

	gtkconv = pidgin_conv_window_get_active_gtkconv(win);
	toolbar = GTK_IMHTMLTOOLBAR(gtkconv->toolbar);

	gtk_toggle_button_set_active(GTK_TOGGLE_BUTTON(toolbar->link),
			!gtk_toggle_button_get_active(GTK_TOGGLE_BUTTON(toolbar->link)));
}

static void
menu_insert_image_cb(GtkAction *action, gpointer data)
{
	PidginWindow *win = data;
	PidginConversation *gtkconv;
	GtkIMHtmlToolbar *toolbar;

	gtkconv = pidgin_conv_window_get_active_gtkconv(win);
	toolbar = GTK_IMHTMLTOOLBAR(gtkconv->toolbar);

	gtk_toggle_button_set_active(GTK_TOGGLE_BUTTON(toolbar->image),
			!gtk_toggle_button_get_active(GTK_TOGGLE_BUTTON(toolbar->image)));
}


static void
menu_alias_cb(GtkAction *action, gpointer data)
{
	PidginWindow *win = data;
	PurpleConversation *conv;
	PurpleAccount *account;
	const char *name;

	conv    = pidgin_conv_window_get_active_conversation(win);
	account = purple_conversation_get_account(conv);
	name    = purple_conversation_get_name(conv);

	if (purple_conversation_get_type(conv) == PURPLE_CONV_TYPE_IM) {
		PurpleBuddy *b;

		b = purple_find_buddy(account, name);
		if (b != NULL)
			pidgin_dialogs_alias_buddy(b);
	} else if (purple_conversation_get_type(conv) == PURPLE_CONV_TYPE_CHAT) {
		PurpleChat *c;

		c = purple_blist_find_chat(account, name);
		if (c != NULL)
			pidgin_dialogs_alias_chat(c);
	}
}

static void
menu_get_info_cb(GtkAction *action, gpointer data)
{
	PidginWindow *win = data;
	PurpleConversation *conv;

	conv = pidgin_conv_window_get_active_conversation(win);

	info_cb(NULL, PIDGIN_CONVERSATION(conv));
}

static void
menu_invite_cb(GtkAction *action, gpointer data)
{
	PidginWindow *win = data;
	PurpleConversation *conv;

	conv = pidgin_conv_window_get_active_conversation(win);

	invite_cb(NULL, PIDGIN_CONVERSATION(conv));
}

static void
menu_block_cb(GtkAction *action, gpointer data)
{
	PidginWindow *win = data;
	PurpleConversation *conv;

	conv = pidgin_conv_window_get_active_conversation(win);

	block_cb(NULL, PIDGIN_CONVERSATION(conv));
}

static void
menu_unblock_cb(GtkAction *action, gpointer data)
{
	PidginWindow *win = data;
	PurpleConversation *conv;

	conv = pidgin_conv_window_get_active_conversation(win);

	unblock_cb(NULL, PIDGIN_CONVERSATION(conv));
}

static void
menu_add_remove_cb(GtkAction *action, gpointer data)
{
	PidginWindow *win = data;
	PurpleConversation *conv;

	conv = pidgin_conv_window_get_active_conversation(win);

	add_remove_cb(NULL, PIDGIN_CONVERSATION(conv));
}

static gboolean
close_already(gpointer data)
{
	purple_conversation_destroy(data);
	return FALSE;
}

static void
hide_conv(PidginConversation *gtkconv, gboolean closetimer)
{
	GList *list;

	purple_signal_emit(pidgin_conversations_get_handle(),
			"conversation-hiding", gtkconv);

	for (list = g_list_copy(gtkconv->convs); list; list = g_list_delete_link(list, list)) {
		PurpleConversation *conv = list->data;
		if (closetimer) {
			guint timer = GPOINTER_TO_INT(purple_conversation_get_data(conv, "close-timer"));
			if (timer)
				purple_timeout_remove(timer);
			timer = purple_timeout_add_seconds(CLOSE_CONV_TIMEOUT_SECS, close_already, conv);
			purple_conversation_set_data(conv, "close-timer", GINT_TO_POINTER(timer));
		}
#if 0
		/* I will miss you */
		purple_conversation_set_ui_ops(conv, NULL);
#else
		pidgin_conv_window_remove_gtkconv(gtkconv->win, gtkconv);
		pidgin_conv_window_add_gtkconv(hidden_convwin, gtkconv);
#endif
	}
}

static void
menu_close_conv_cb(GtkAction *action, gpointer data)
{
	PidginWindow *win = data;

	close_conv_cb(NULL, PIDGIN_CONVERSATION(pidgin_conv_window_get_active_conversation(win)));
}

static void
menu_logging_cb(GtkAction *action, gpointer data)
{
	PidginWindow *win = data;
	PurpleConversation *conv;
	gboolean logging;
	PurpleBlistNode *node;

	conv = pidgin_conv_window_get_active_conversation(win);

	if (conv == NULL)
		return;

	logging = gtk_toggle_action_get_active(GTK_TOGGLE_ACTION(action));

	if (logging == purple_conversation_is_logging(conv))
		return;

	node = get_conversation_blist_node(conv);

	if (logging)
	{
		/* Enable logging first so the message below can be logged. */
		purple_conversation_set_logging(conv, TRUE);

		purple_conversation_write(conv, NULL,
								_("Logging started. Future messages in this conversation will be logged."),
								PURPLE_MESSAGE_SYSTEM,
								time(NULL));
	}
	else
	{
		purple_conversation_write(conv, NULL,
								_("Logging stopped. Future messages in this conversation will not be logged."),
								PURPLE_MESSAGE_SYSTEM,
								time(NULL));

		/* Disable the logging second, so that the above message can be logged. */
		purple_conversation_set_logging(conv, FALSE);
	}

	/* Save the setting IFF it's different than the pref. */
	switch (purple_conversation_get_type(conv))
	{
		case PURPLE_CONV_TYPE_IM:
			if (logging == purple_prefs_get_bool("/purple/logging/log_ims"))
				purple_blist_node_remove_setting(node, "enable-logging");
			else
				purple_blist_node_set_bool(node, "enable-logging", logging);
			break;

		case PURPLE_CONV_TYPE_CHAT:
			if (logging == purple_prefs_get_bool("/purple/logging/log_chats"))
				purple_blist_node_remove_setting(node, "enable-logging");
			else
				purple_blist_node_set_bool(node, "enable-logging", logging);
			break;

		default:
			break;
	}
}

static void
menu_toolbar_cb(GtkAction *action, gpointer data)
{
	purple_prefs_set_bool(PIDGIN_PREFS_ROOT "/conversations/show_formatting_toolbar",
	                    gtk_toggle_action_get_active(GTK_TOGGLE_ACTION(action)));
}

static void
menu_sounds_cb(GtkAction *action, gpointer data)
{
	PidginWindow *win = data;
	PurpleConversation *conv;
	PidginConversation *gtkconv;
	PurpleBlistNode *node;

	conv = pidgin_conv_window_get_active_conversation(win);

	if (!conv)
		return;

	gtkconv = PIDGIN_CONVERSATION(conv);

	gtkconv->make_sound =
		gtk_toggle_action_get_active(GTK_TOGGLE_ACTION(action));
	node = get_conversation_blist_node(conv);
	if (node)
		purple_blist_node_set_bool(node, "gtk-mute-sound", !gtkconv->make_sound);
}

static void
menu_timestamps_cb(GtkAction *action, gpointer data)
{
	purple_prefs_set_bool(PIDGIN_PREFS_ROOT "/conversations/show_timestamps",
		gtk_toggle_action_get_active(GTK_TOGGLE_ACTION(action)));
}

static void
chat_do_im(PidginConversation *gtkconv, const char *who)
{
	PurpleConversation *conv = gtkconv->active_conv;
	PurpleAccount *account;
	PurpleConnection *gc;
	PurplePluginProtocolInfo *prpl_info = NULL;
	gchar *real_who = NULL;

	account = purple_conversation_get_account(conv);
	g_return_if_fail(account != NULL);

	gc = purple_account_get_connection(account);
	g_return_if_fail(gc != NULL);

	prpl_info = PURPLE_PLUGIN_PROTOCOL_INFO(purple_connection_get_prpl(gc));

	if (prpl_info && prpl_info->get_cb_real_name)
		real_who = prpl_info->get_cb_real_name(gc,
				purple_conv_chat_get_id(PURPLE_CONV_CHAT(conv)), who);

	if(!who && !real_who)
		return;

	pidgin_dialogs_im_with_user(account, real_who ? real_who : who);

	g_free(real_who);
}

static void pidgin_conv_chat_update_user(PurpleConversation *conv, const char *user);

static void
ignore_cb(GtkWidget *w, PidginConversation *gtkconv)
{
	PurpleConversation *conv = gtkconv->active_conv;
	PurpleConvChat *chat;
	const char *name;

	chat = PURPLE_CONV_CHAT(conv);
	name = g_object_get_data(G_OBJECT(w), "user_data");

	if (name == NULL)
		return;

	if (purple_conv_chat_is_user_ignored(chat, name))
		purple_conv_chat_unignore(chat, name);
	else
		purple_conv_chat_ignore(chat, name);

	pidgin_conv_chat_update_user(conv, name);
}

static void
menu_chat_im_cb(GtkWidget *w, PidginConversation *gtkconv)
{
	const char *who = g_object_get_data(G_OBJECT(w), "user_data");

	chat_do_im(gtkconv, who);
}

static void
menu_chat_send_file_cb(GtkWidget *w, PidginConversation *gtkconv)
{
	PurplePluginProtocolInfo *prpl_info;
	PurpleConversation *conv = gtkconv->active_conv;
	const char *who = g_object_get_data(G_OBJECT(w), "user_data");
	PurpleConnection *gc  = purple_conversation_get_connection(conv);
	gchar *real_who = NULL;

	g_return_if_fail(gc != NULL);

	prpl_info = PURPLE_PLUGIN_PROTOCOL_INFO(purple_connection_get_prpl(gc));

	if (prpl_info && prpl_info->get_cb_real_name)
		real_who = prpl_info->get_cb_real_name(gc,
				purple_conv_chat_get_id(PURPLE_CONV_CHAT(conv)), who);

	serv_send_file(gc, real_who ? real_who : who, NULL);
	g_free(real_who);
}

static void
menu_chat_info_cb(GtkWidget *w, PidginConversation *gtkconv)
{
	char *who;

	who = g_object_get_data(G_OBJECT(w), "user_data");

	chat_do_info(gtkconv, who);
}

static void
menu_chat_add_remove_cb(GtkWidget *w, PidginConversation *gtkconv)
{
	PurpleConversation *conv = gtkconv->active_conv;
	PurpleAccount *account;
	PurpleBuddy *b;
	char *name;

	account = purple_conversation_get_account(conv);
	name    = g_object_get_data(G_OBJECT(w), "user_data");
	b       = purple_find_buddy(account, name);

	if (b != NULL)
		pidgin_dialogs_remove_buddy(b);
	else if (account != NULL && purple_account_is_connected(account))
		purple_blist_request_add_buddy(account, name, NULL, NULL);

	gtk_widget_grab_focus(PIDGIN_CONVERSATION(conv)->entry);
}

static GtkTextMark *
get_mark_for_user(PidginConversation *gtkconv, const char *who)
{
	GtkTextBuffer *buf = gtk_text_view_get_buffer(GTK_TEXT_VIEW(gtkconv->webview));
	char *tmp = g_strconcat("user:", who, NULL);
	GtkTextMark *mark = gtk_text_buffer_get_mark(buf, tmp);

	g_free(tmp);
	return mark;
}

static void
menu_last_said_cb(GtkWidget *w, PidginConversation *gtkconv)
{
/* TODO WEBKIT: This doesn't work yet, of course... */
#if 0
	GtkTextMark *mark;
	const char *who;

	who = g_object_get_data(G_OBJECT(w), "user_data");
	mark = get_mark_for_user(gtkconv, who);

	if (mark != NULL)
		gtk_text_view_scroll_to_mark(GTK_TEXT_VIEW(gtkconv->imhtml), mark, 0.1, FALSE, 0, 0);
	else
		g_return_if_reached();
#endif /* if 0 */
}

static GtkWidget *
create_chat_menu(PurpleConversation *conv, const char *who, PurpleConnection *gc)
{
	static GtkWidget *menu = NULL;
	PurplePluginProtocolInfo *prpl_info = NULL;
	PurpleConvChat *chat = PURPLE_CONV_CHAT(conv);
	PurpleAccount *account = purple_conversation_get_account(conv);
	gboolean is_me = FALSE;
	GtkWidget *button;
	PurpleBuddy *buddy = NULL;

	if (gc != NULL)
		prpl_info = PURPLE_PLUGIN_PROTOCOL_INFO(purple_connection_get_prpl(gc));

	/*
	 * If a menu already exists, destroy it before creating a new one,
	 * thus freeing-up the memory it occupied.
	 */
	if (menu)
		gtk_widget_destroy(menu);

	if (!strcmp(purple_conv_chat_get_nick(chat), purple_normalize(account, who)))
		is_me = TRUE;

	menu = gtk_menu_new();

	if (!is_me) {
		button = pidgin_new_item_from_stock(menu, _("IM"), PIDGIN_STOCK_TOOLBAR_MESSAGE_NEW,
					G_CALLBACK(menu_chat_im_cb), PIDGIN_CONVERSATION(conv), 0, 0, NULL);

		if (gc == NULL)
			gtk_widget_set_sensitive(button, FALSE);
		else
			g_object_set_data_full(G_OBJECT(button), "user_data", g_strdup(who), g_free);


		if (prpl_info && prpl_info->send_file)
		{
			gboolean can_receive_file = TRUE;

			button = pidgin_new_item_from_stock(menu, _("Send File"),
				PIDGIN_STOCK_TOOLBAR_SEND_FILE, G_CALLBACK(menu_chat_send_file_cb),
				PIDGIN_CONVERSATION(conv), 0, 0, NULL);

			if (gc == NULL || prpl_info == NULL)
				can_receive_file = FALSE;
			else {
				gchar *real_who = NULL;
				if (prpl_info->get_cb_real_name)
					real_who = prpl_info->get_cb_real_name(gc,
						purple_conv_chat_get_id(PURPLE_CONV_CHAT(conv)), who);
				if (!(!prpl_info->can_receive_file || prpl_info->can_receive_file(gc, real_who ? real_who : who)))
					can_receive_file = FALSE;
				g_free(real_who);
			}

			if (!can_receive_file)
				gtk_widget_set_sensitive(button, FALSE);
			else
				g_object_set_data_full(G_OBJECT(button), "user_data", g_strdup(who), g_free);
		}


		if (purple_conv_chat_is_user_ignored(PURPLE_CONV_CHAT(conv), who))
			button = pidgin_new_item_from_stock(menu, _("Un-Ignore"), PIDGIN_STOCK_IGNORE,
							G_CALLBACK(ignore_cb), PIDGIN_CONVERSATION(conv), 0, 0, NULL);
		else
			button = pidgin_new_item_from_stock(menu, _("Ignore"), PIDGIN_STOCK_IGNORE,
							G_CALLBACK(ignore_cb), PIDGIN_CONVERSATION(conv), 0, 0, NULL);

		if (gc == NULL)
			gtk_widget_set_sensitive(button, FALSE);
		else
			g_object_set_data_full(G_OBJECT(button), "user_data", g_strdup(who), g_free);
	}

	if (prpl_info && (prpl_info->get_info || prpl_info->get_cb_info)) {
		button = pidgin_new_item_from_stock(menu, _("Info"), PIDGIN_STOCK_TOOLBAR_USER_INFO,
						G_CALLBACK(menu_chat_info_cb), PIDGIN_CONVERSATION(conv), 0, 0, NULL);

		if (gc == NULL)
			gtk_widget_set_sensitive(button, FALSE);
		else
			g_object_set_data_full(G_OBJECT(button), "user_data", g_strdup(who), g_free);
	}

	if (!is_me && prpl_info && !(prpl_info->options & OPT_PROTO_UNIQUE_CHATNAME)) {
		if ((buddy = purple_find_buddy(account, who)) != NULL)
			button = pidgin_new_item_from_stock(menu, _("Remove"), GTK_STOCK_REMOVE,
						G_CALLBACK(menu_chat_add_remove_cb), PIDGIN_CONVERSATION(conv), 0, 0, NULL);
		else
			button = pidgin_new_item_from_stock(menu, _("Add"), GTK_STOCK_ADD,
						G_CALLBACK(menu_chat_add_remove_cb), PIDGIN_CONVERSATION(conv), 0, 0, NULL);

		if (gc == NULL)
			gtk_widget_set_sensitive(button, FALSE);
		else
			g_object_set_data_full(G_OBJECT(button), "user_data", g_strdup(who), g_free);
	}

	button = pidgin_new_item_from_stock(menu, _("Last Said"), GTK_STOCK_INDEX,
						G_CALLBACK(menu_last_said_cb), PIDGIN_CONVERSATION(conv), 0, 0, NULL);
	g_object_set_data_full(G_OBJECT(button), "user_data", g_strdup(who), g_free);
	if (!get_mark_for_user(PIDGIN_CONVERSATION(conv), who))
		gtk_widget_set_sensitive(button, FALSE);

	if (buddy != NULL)
	{
		if (purple_account_is_connected(account))
			pidgin_append_blist_node_proto_menu(menu, purple_account_get_connection(account),
												  (PurpleBlistNode *)buddy);
		pidgin_append_blist_node_extended_menu(menu, (PurpleBlistNode *)buddy);
		gtk_widget_show_all(menu);
	}

	return menu;
}


static gint
gtkconv_chat_popup_menu_cb(GtkWidget *widget, PidginConversation *gtkconv)
{
	PurpleConversation *conv = gtkconv->active_conv;
	PidginChatPane *gtkchat;
	PurpleConnection *gc;
	PurpleAccount *account;
	GtkTreeSelection *sel;
	GtkTreeIter iter;
	GtkTreeModel *model;
	GtkWidget *menu;
	gchar *who;

	gtkconv = PIDGIN_CONVERSATION(conv);
	gtkchat = gtkconv->u.chat;
	account = purple_conversation_get_account(conv);
	gc      = purple_account_get_connection(account);

	model = gtk_tree_view_get_model(GTK_TREE_VIEW(gtkchat->list));

	sel = gtk_tree_view_get_selection(GTK_TREE_VIEW(gtkchat->list));
	if(!gtk_tree_selection_get_selected(sel, NULL, &iter))
		return FALSE;

	gtk_tree_model_get(GTK_TREE_MODEL(model), &iter, CHAT_USERS_NAME_COLUMN, &who, -1);
	menu = create_chat_menu (conv, who, gc);
	gtk_menu_popup(GTK_MENU(menu), NULL, NULL,
				   pidgin_treeview_popup_menu_position_func, widget,
				   0, GDK_CURRENT_TIME);
	g_free(who);

	return TRUE;
}


static gint
right_click_chat_cb(GtkWidget *widget, GdkEventButton *event,
					PidginConversation *gtkconv)
{
	PurpleConversation *conv = gtkconv->active_conv;
	PidginChatPane *gtkchat;
	PurpleConnection *gc;
	PurpleAccount *account;
	GtkTreePath *path;
	GtkTreeIter iter;
	GtkTreeModel *model;
	GtkTreeViewColumn *column;
	gchar *who;
	int x, y;

	gtkchat = gtkconv->u.chat;
	account = purple_conversation_get_account(conv);
	gc      = purple_account_get_connection(account);

	model = gtk_tree_view_get_model(GTK_TREE_VIEW(gtkchat->list));

	gtk_tree_view_get_path_at_pos(GTK_TREE_VIEW(gtkchat->list),
								  event->x, event->y, &path, &column, &x, &y);

	if (path == NULL)
		return FALSE;

	gtk_tree_selection_select_path(GTK_TREE_SELECTION(
			gtk_tree_view_get_selection(GTK_TREE_VIEW(gtkchat->list))), path);
	gtk_tree_view_set_cursor(GTK_TREE_VIEW(gtkchat->list),
							 path, NULL, FALSE);
	gtk_widget_grab_focus(GTK_WIDGET(gtkchat->list));

	gtk_tree_model_get_iter(GTK_TREE_MODEL(model), &iter, path);
	gtk_tree_model_get(GTK_TREE_MODEL(model), &iter, CHAT_USERS_NAME_COLUMN, &who, -1);

	/* emit chat-nick-clicked signal */
	if (event->type == GDK_BUTTON_PRESS) {
		gint plugin_return = GPOINTER_TO_INT(purple_signal_emit_return_1(
					pidgin_conversations_get_handle(), "chat-nick-clicked",
					conv, who, event->button));
		if (plugin_return)
			goto handled;
	}

	if (event->button == 1 && event->type == GDK_2BUTTON_PRESS) {
		chat_do_im(gtkconv, who);
	} else if (event->button == 2 && event->type == GDK_BUTTON_PRESS) {
		/* Move to user's anchor */
/* TODO WEBKIT: This isn't implemented yet. */
#if 0
		GtkTextMark *mark = get_mark_for_user(gtkconv, who);

		if(mark != NULL)
			gtk_text_view_scroll_to_mark(GTK_TEXT_VIEW(gtkconv->imhtml), mark, 0.1, FALSE, 0, 0);
#endif /* if 0 */
	} else if (event->button == 3 && event->type == GDK_BUTTON_PRESS) {
		GtkWidget *menu = create_chat_menu (conv, who, gc);
		gtk_menu_popup(GTK_MENU(menu), NULL, NULL, NULL, NULL,
					   event->button, event->time);
	}

handled:
	g_free(who);
	gtk_tree_path_free(path);

	return TRUE;
}

static void
activate_list_cb(GtkTreeView *list, GtkTreePath *path, GtkTreeViewColumn *column, PidginConversation *gtkconv)
{
	GtkTreeIter iter;
	GtkTreeModel *model;
	gchar *who;

	model = gtk_tree_view_get_model(GTK_TREE_VIEW(list));

	gtk_tree_model_get_iter(GTK_TREE_MODEL(model), &iter, path);
	gtk_tree_model_get(GTK_TREE_MODEL(model), &iter, CHAT_USERS_NAME_COLUMN, &who, -1);
	chat_do_im(gtkconv, who);

	g_free(who);
}

static void
move_to_next_unread_tab(PidginConversation *gtkconv, gboolean forward)
{
	PidginConversation *next_gtkconv = NULL, *most_active = NULL;
	PidginUnseenState unseen_state = PIDGIN_UNSEEN_NONE;
	PidginWindow *win;
	int initial, i, total, diff;

	win   = gtkconv->win;
	initial = gtk_notebook_page_num(GTK_NOTEBOOK(win->notebook),
	                                gtkconv->tab_cont);
	total = pidgin_conv_window_get_gtkconv_count(win);
	/* By adding total here, the moduli calculated later will always have two
	 * positive arguments. x % y where x < 0 is not guaranteed to return a
	 * positive number.
	 */
	diff = (forward ? 1 : -1) + total;

	for (i = (initial + diff) % total; i != initial; i = (i + diff) % total) {
		next_gtkconv = pidgin_conv_window_get_gtkconv_at_index(win, i);
		if (next_gtkconv->unseen_state > unseen_state) {
			most_active = next_gtkconv;
			unseen_state = most_active->unseen_state;
			if(PIDGIN_UNSEEN_NICK == unseen_state) /* highest possible state */
				break;
		}
	}

	if (most_active == NULL) { /* no new messages */
		i = (i + diff) % total;
		most_active = pidgin_conv_window_get_gtkconv_at_index(win, i);
	}

	if (most_active != NULL && most_active != gtkconv)
		pidgin_conv_window_switch_gtkconv(win, most_active);
}

static gboolean
gtkconv_cycle_focus(PidginConversation *gtkconv, GtkDirectionType dir)
{
	PurpleConversation *conv = gtkconv->active_conv;
	gboolean chat = purple_conversation_get_type(conv) == PURPLE_CONV_TYPE_CHAT;
	GtkWidget *next = NULL;
	struct {
		GtkWidget *from;
		GtkWidget *to;
	} transitions[] = {
		{gtkconv->entry, gtkconv->webview},
		{gtkconv->webview, chat ? gtkconv->u.chat->list : gtkconv->entry},
		{chat ? gtkconv->u.chat->list : NULL, gtkconv->entry},
		{NULL, NULL}
	}, *ptr;

	for (ptr = transitions; !next && ptr->from; ptr++) {
		GtkWidget *from, *to;
		if (dir == GTK_DIR_TAB_FORWARD) {
			from = ptr->from;
			to = ptr->to;
		} else {
			from = ptr->to;
			to = ptr->from;
		}
		if (gtk_widget_is_focus(from))
			next = to;
	}

	if (next)
		gtk_widget_grab_focus(next);
	return !!next;
}

static gboolean
conv_keypress_common(PidginConversation *gtkconv, GdkEventKey *event)
{
	PidginWindow *win;
	int curconv;

	win      = gtkconv->win;
	curconv = gtk_notebook_get_current_page(GTK_NOTEBOOK(win->notebook));

	/* clear any tooltips */
	pidgin_tooltip_destroy();

	/* If CTRL was held down... */
	if (event->state & GDK_CONTROL_MASK) {
		switch (event->keyval) {
			case GDK_KEY_Page_Down:
			case GDK_KEY_KP_Page_Down:
			case ']':
				if (!pidgin_conv_window_get_gtkconv_at_index(win, curconv + 1))
					gtk_notebook_set_current_page(GTK_NOTEBOOK(win->notebook), 0);
				else
					gtk_notebook_set_current_page(GTK_NOTEBOOK(win->notebook), curconv + 1);
				return TRUE;
				break;

			case GDK_KEY_Page_Up:
			case GDK_KEY_KP_Page_Up:
			case '[':
				if (!pidgin_conv_window_get_gtkconv_at_index(win, curconv - 1))
					gtk_notebook_set_current_page(GTK_NOTEBOOK(win->notebook), -1);
				else
					gtk_notebook_set_current_page(GTK_NOTEBOOK(win->notebook), curconv - 1);
				return TRUE;
				break;

			case GDK_KEY_Tab:
			case GDK_KEY_KP_Tab:
			case GDK_KEY_ISO_Left_Tab:
				if (event->state & GDK_SHIFT_MASK) {
					move_to_next_unread_tab(gtkconv, FALSE);
				} else {
					move_to_next_unread_tab(gtkconv, TRUE);
				}

				return TRUE;
				break;

			case GDK_KEY_comma:
				gtk_notebook_reorder_child(GTK_NOTEBOOK(win->notebook),
						gtk_notebook_get_nth_page(GTK_NOTEBOOK(win->notebook), curconv),
						curconv - 1);
				return TRUE;
				break;

			case GDK_KEY_period:
				gtk_notebook_reorder_child(GTK_NOTEBOOK(win->notebook),
						gtk_notebook_get_nth_page(GTK_NOTEBOOK(win->notebook), curconv),
						(curconv + 1) % gtk_notebook_get_n_pages(GTK_NOTEBOOK(win->notebook)));
				return TRUE;
				break;
			case GDK_KEY_F6:
				if (gtkconv_cycle_focus(gtkconv, event->state & GDK_SHIFT_MASK ? GTK_DIR_TAB_BACKWARD : GTK_DIR_TAB_FORWARD))
					return TRUE;
				break;
		} /* End of switch */
	}

	/* If ALT (or whatever) was held down... */
	else if (event->state & GDK_MOD1_MASK)
	{
		if (event->keyval > '0' && event->keyval <= '9')
		{
			guint switchto = event->keyval - '1';
			if (switchto < pidgin_conv_window_get_gtkconv_count(win))
				gtk_notebook_set_current_page(GTK_NOTEBOOK(win->notebook), switchto);

			return TRUE;
		}
	}

	/* If neither CTRL nor ALT were held down... */
	else
	{
		switch (event->keyval) {
		case GDK_KEY_F2:
			if (gtk_widget_is_focus(GTK_WIDGET(win->notebook))) {
				infopane_entry_activate(gtkconv);
				return TRUE;
			}
			break;
		case GDK_KEY_F6:
			if (gtkconv_cycle_focus(gtkconv, event->state & GDK_SHIFT_MASK ? GTK_DIR_TAB_BACKWARD : GTK_DIR_TAB_FORWARD))
				return TRUE;
			break;
		}
	}
	return FALSE;
}

static gboolean
entry_key_press_cb(GtkWidget *entry, GdkEventKey *event, gpointer data)
{
	PurpleConversation *conv;
	PidginConversation *gtkconv;

	gtkconv  = (PidginConversation *)data;
	conv     = gtkconv->active_conv;

	if (conv_keypress_common(gtkconv, event))
		return TRUE;

	/* If CTRL was held down... */
	if (event->state & GDK_CONTROL_MASK) {
		switch (event->keyval) {
			case GDK_KEY_Up:
				if (!gtkconv->send_history)
					break;

				if (gtkconv->entry != entry)
					break;

				if (!gtkconv->send_history->prev) {
					GtkTextIter start, end;

					g_free(gtkconv->send_history->data);

					gtk_text_buffer_get_start_iter(gtkconv->entry_buffer,
												   &start);
					gtk_text_buffer_get_end_iter(gtkconv->entry_buffer, &end);

					gtkconv->send_history->data =
						gtk_imhtml_get_markup(GTK_IMHTML(gtkconv->entry));
				}

				if (gtkconv->send_history->next && gtkconv->send_history->next->data) {
					GObject *object;
					GtkTextIter iter;
					GtkTextBuffer *buffer = gtk_text_view_get_buffer(GTK_TEXT_VIEW(gtkconv->entry));

					gtkconv->send_history = gtkconv->send_history->next;

					/* Block the signal to prevent application of default formatting. */
					object = g_object_ref(G_OBJECT(gtkconv->entry));
					g_signal_handlers_block_matched(object, G_SIGNAL_MATCH_DATA, 0, 0, NULL,
													NULL, gtkconv);
					/* Clear the formatting. */
					gtk_imhtml_clear_formatting(GTK_IMHTML(gtkconv->entry));
					/* Unblock the signal. */
					g_signal_handlers_unblock_matched(object, G_SIGNAL_MATCH_DATA, 0, 0, NULL,
													  NULL, gtkconv);
					g_object_unref(object);

					gtk_imhtml_clear(GTK_IMHTML(gtkconv->entry));
					gtk_imhtml_append_text_with_images(
						GTK_IMHTML(gtkconv->entry), gtkconv->send_history->data,
						0, NULL);
					/* this is mainly just a hack so the formatting at the
					 * cursor gets picked up. */
					gtk_text_buffer_get_end_iter(buffer, &iter);
					gtk_text_buffer_move_mark_by_name(buffer, "insert", &iter);
				}

				return TRUE;
				break;

			case GDK_KEY_Down:
				if (!gtkconv->send_history)
					break;

				if (gtkconv->entry != entry)
					break;

				if (gtkconv->send_history->prev && gtkconv->send_history->prev->data) {
					GObject *object;
					GtkTextIter iter;
					GtkTextBuffer *buffer = gtk_text_view_get_buffer(GTK_TEXT_VIEW(gtkconv->entry));

					gtkconv->send_history = gtkconv->send_history->prev;

					/* Block the signal to prevent application of default formatting. */
					object = g_object_ref(G_OBJECT(gtkconv->entry));
					g_signal_handlers_block_matched(object, G_SIGNAL_MATCH_DATA, 0, 0, NULL,
													NULL, gtkconv);
					/* Clear the formatting. */
					gtk_imhtml_clear_formatting(GTK_IMHTML(gtkconv->entry));
					/* Unblock the signal. */
					g_signal_handlers_unblock_matched(object, G_SIGNAL_MATCH_DATA, 0, 0, NULL,
													  NULL, gtkconv);
					g_object_unref(object);

					gtk_imhtml_clear(GTK_IMHTML(gtkconv->entry));
					gtk_imhtml_append_text_with_images(
						GTK_IMHTML(gtkconv->entry), gtkconv->send_history->data,
						0, NULL);
					/* this is mainly just a hack so the formatting at the
					 * cursor gets picked up. */
					if (*(char *)gtkconv->send_history->data) {
						gtk_text_buffer_get_end_iter(buffer, &iter);
						gtk_text_buffer_move_mark_by_name(buffer, "insert", &iter);
					} else {
						/* Restore the default formatting */
						default_formatize(gtkconv);
					}
				}

				return TRUE;
				break;
		} /* End of switch */
	}

	/* If ALT (or whatever) was held down... */
	else if (event->state & GDK_MOD1_MASK) 	{

	}

	/* If neither CTRL nor ALT were held down... */
	else {
		switch (event->keyval) {
		case GDK_KEY_Tab:
		case GDK_KEY_KP_Tab:
		case GDK_KEY_ISO_Left_Tab:
			if (gtkconv->entry != entry)
				break;
			{
				gint plugin_return;
				plugin_return = GPOINTER_TO_INT(purple_signal_emit_return_1(
							pidgin_conversations_get_handle(), "chat-nick-autocomplete",
							conv, event->state & GDK_SHIFT_MASK));
				return plugin_return ? TRUE : tab_complete(conv);
			}
			break;

<<<<<<< HEAD
		case GDK_Page_Up:
		case GDK_KP_Page_Up:
/* TODO WEBKIT: Write this. */
#if 0
=======
		case GDK_KEY_Page_Up:
		case GDK_KEY_KP_Page_Up:
>>>>>>> f5fe60d1
			gtk_imhtml_page_up(GTK_IMHTML(gtkconv->imhtml));
#endif /* if 0 */
			return TRUE;
			break;

<<<<<<< HEAD
		case GDK_Page_Down:
		case GDK_KP_Page_Down:
/* TODO WEBKIT: Write this. */
#if 0
=======
		case GDK_KEY_Page_Down:
		case GDK_KEY_KP_Page_Down:
>>>>>>> f5fe60d1
			gtk_imhtml_page_down(GTK_IMHTML(gtkconv->imhtml));
#endif /* if 0 */
			return TRUE;
			break;

		}
	}
	return FALSE;
}

/*
 * NOTE:
 *   This guy just kills a single right click from being propagated any
 *   further.  I  have no idea *why* we need this, but we do ...  It
 *   prevents right clicks on the GtkTextView in a convo dialog from
 *   going all the way down to the notebook.  I suspect a bug in
 *   GtkTextView, but I'm not ready to point any fingers yet.
 */
static gboolean
entry_stop_rclick_cb(GtkWidget *widget, GdkEventButton *event, gpointer data)
{
	if (event->button == 3 && event->type == GDK_BUTTON_PRESS) {
		/* Right single click */
		g_signal_stop_emission_by_name(G_OBJECT(widget), "button_press_event");

		return TRUE;
	}

	return FALSE;
}

/*
 * If someone tries to type into the conversation backlog of a
 * conversation window then we yank focus from the conversation backlog
 * and give it to the text entry box so that people can type
 * all the live long day and it will get entered into the entry box.
 */
static gboolean
refocus_entry_cb(GtkWidget *widget, GdkEventKey *event, gpointer data)
{
	PidginConversation *gtkconv = data;

	/* If we have a valid key for the conversation display, then exit */
	if ((event->state & GDK_CONTROL_MASK) ||
		(event->keyval == GDK_KEY_F6) ||
		(event->keyval == GDK_KEY_F10) ||
		(event->keyval == GDK_KEY_Shift_L) ||
		(event->keyval == GDK_KEY_Shift_R) ||
		(event->keyval == GDK_KEY_Control_L) ||
		(event->keyval == GDK_KEY_Control_R) ||
		(event->keyval == GDK_KEY_Escape) ||
		(event->keyval == GDK_KEY_Up) ||
		(event->keyval == GDK_KEY_Down) ||
		(event->keyval == GDK_KEY_Left) ||
		(event->keyval == GDK_KEY_Right) ||
		(event->keyval == GDK_KEY_Page_Up) ||
		(event->keyval == GDK_KEY_KP_Page_Up) ||
		(event->keyval == GDK_KEY_Page_Down) ||
		(event->keyval == GDK_KEY_KP_Page_Down) ||
		(event->keyval == GDK_KEY_Home) ||
		(event->keyval == GDK_KEY_End) ||
		(event->keyval == GDK_KEY_Tab) ||
		(event->keyval == GDK_KEY_KP_Tab) ||
		(event->keyval == GDK_KEY_ISO_Left_Tab))
	{
		if (event->type == GDK_KEY_PRESS)
			return conv_keypress_common(gtkconv, event);
		return FALSE;
	}

	if (event->type == GDK_KEY_RELEASE)
		gtk_widget_grab_focus(gtkconv->entry);

	gtk_widget_event(gtkconv->entry, (GdkEvent *)event);

	return TRUE;
}

static void
regenerate_options_items(PidginWindow *win);

void
pidgin_conv_switch_active_conversation(PurpleConversation *conv)
{
	PidginConversation *gtkconv;
	PurpleConversation *old_conv;
	GtkIMHtml *entry;
	const char *protocol_name;
	PurpleConnectionFlags features;

	g_return_if_fail(conv != NULL);

	gtkconv = PIDGIN_CONVERSATION(conv);
	old_conv = gtkconv->active_conv;

	purple_debug_info("gtkconv", "setting active conversation on toolbar %p\n",
		conv);
	gtk_imhtmltoolbar_switch_active_conversation(GTK_IMHTMLTOOLBAR(gtkconv->toolbar),
		conv);

	if (old_conv == conv)
		return;

	purple_conversation_close_logs(old_conv);
	gtkconv->active_conv = conv;

	purple_conversation_set_logging(conv,
		gtk_toggle_action_get_active(GTK_TOGGLE_ACTION(gtkconv->win->menu.logging)));

	entry = GTK_IMHTML(gtkconv->entry);
	protocol_name = purple_account_get_protocol_name(purple_conversation_get_account(conv));
	gtk_imhtml_set_protocol_name(entry, protocol_name);
	/* TODO WEBKIT: gtk_imhtml_set_protocol_name(GTK_IMHTML(gtkconv->imhtml), protocol_name); */

	features = purple_conversation_get_features(conv);
	if (!(features & PURPLE_CONNECTION_HTML))
		gtk_imhtml_clear_formatting(GTK_IMHTML(gtkconv->entry));
	else if (features & PURPLE_CONNECTION_FORMATTING_WBFO &&
	         !(purple_conversation_get_features(old_conv) & PURPLE_CONNECTION_FORMATTING_WBFO))
	{
		/* The old conversation allowed formatting on parts of the
		 * buffer, but the new one only allows it on the whole
		 * buffer.  This code saves the formatting from the current
		 * position of the cursor, clears the formatting, then
		 * applies the saved formatting to the entire buffer. */

		gboolean bold;
		gboolean italic;
		gboolean underline;
		char *fontface   = gtk_imhtml_get_current_fontface(entry);
		char *forecolor  = gtk_imhtml_get_current_forecolor(entry);
		char *backcolor  = gtk_imhtml_get_current_backcolor(entry);
		char *background = gtk_imhtml_get_current_background(entry);
		gint fontsize    = gtk_imhtml_get_current_fontsize(entry);
		gboolean bold2;
		gboolean italic2;
		gboolean underline2;

		gtk_imhtml_get_current_format(entry, &bold, &italic, &underline);

		/* Clear existing formatting */
		gtk_imhtml_clear_formatting(entry);

		/* Apply saved formatting to the whole buffer. */

		gtk_imhtml_get_current_format(entry, &bold2, &italic2, &underline2);

		if (bold != bold2)
			gtk_imhtml_toggle_bold(entry);

		if (italic != italic2)
			gtk_imhtml_toggle_italic(entry);

		if (underline != underline2)
			gtk_imhtml_toggle_underline(entry);

		gtk_imhtml_toggle_fontface(entry, fontface);

		if (!(features & PURPLE_CONNECTION_NO_FONTSIZE))
			gtk_imhtml_font_set_size(entry, fontsize);

		gtk_imhtml_toggle_forecolor(entry, forecolor);

		if (!(features & PURPLE_CONNECTION_NO_BGCOLOR))
		{
			gtk_imhtml_toggle_backcolor(entry, backcolor);
			gtk_imhtml_toggle_background(entry, background);
		}

		g_free(fontface);
		g_free(forecolor);
		g_free(backcolor);
		g_free(background);
	}
	else
	{
		/* This is done in default_formatize, which is called from clear_formatting_cb,
		 * which is (obviously) a clear_formatting signal handler.  However, if we're
		 * here, we didn't call gtk_imhtml_clear_formatting() (because we want to
		 * preserve the formatting exactly as it is), so we have to do this now. */
		gtk_imhtml_set_whole_buffer_formatting_only(entry,
			(features & PURPLE_CONNECTION_FORMATTING_WBFO));
	}

	purple_signal_emit(pidgin_conversations_get_handle(), "conversation-switched", conv);

	gray_stuff_out(gtkconv);
	update_typing_icon(gtkconv);
	g_object_set_data(G_OBJECT(entry), "transient_buddy", NULL);
	regenerate_options_items(gtkconv->win);

	gtk_window_set_title(GTK_WINDOW(gtkconv->win->window),
	                     gtk_label_get_text(GTK_LABEL(gtkconv->tab_label)));
}

static void
menu_conv_sel_send_cb(GObject *m, gpointer data)
{
	PurpleAccount *account = g_object_get_data(m, "purple_account");
	gchar *name = g_object_get_data(m, "purple_buddy_name");
	PurpleConversation *conv;

	if (gtk_check_menu_item_get_active((GtkCheckMenuItem*) m) == FALSE)
		return;

	conv = purple_conversation_new(PURPLE_CONV_TYPE_IM, account, name);
	pidgin_conv_switch_active_conversation(conv);
}

static void
insert_text_cb(GtkTextBuffer *textbuffer, GtkTextIter *position,
			   gchar *new_text, gint new_text_length, gpointer user_data)
{
	PidginConversation *gtkconv = (PidginConversation *)user_data;

	g_return_if_fail(gtkconv != NULL);

	if (!purple_prefs_get_bool("/purple/conversations/im/send_typing"))
		return;

	got_typing_keypress(gtkconv, (gtk_text_iter_is_start(position) &&
	                    gtk_text_iter_is_end(position)));
}

static void
delete_text_cb(GtkTextBuffer *textbuffer, GtkTextIter *start_pos,
			   GtkTextIter *end_pos, gpointer user_data)
{
	PidginConversation *gtkconv = (PidginConversation *)user_data;
	PurpleConversation *conv;
	PurpleConvIm *im;

	g_return_if_fail(gtkconv != NULL);

	conv = gtkconv->active_conv;

	if (!purple_prefs_get_bool("/purple/conversations/im/send_typing"))
		return;

	im = PURPLE_CONV_IM(conv);

	if (gtk_text_iter_is_start(start_pos) && gtk_text_iter_is_end(end_pos)) {

		/* We deleted all the text, so turn off typing. */
		purple_conv_im_stop_send_typed_timeout(im);

		serv_send_typing(purple_conversation_get_connection(conv),
						 purple_conversation_get_name(conv),
						 PURPLE_NOT_TYPING);
	}
	else {
		/* We're deleting, but not all of it, so it counts as typing. */
		got_typing_keypress(gtkconv, FALSE);
	}
}

/**************************************************************************
 * A bunch of buddy icon functions
 **************************************************************************/

static GList *get_prpl_icon_list(PurpleAccount *account)
{
	GList *l = NULL;
	PurplePlugin *prpl = purple_find_prpl(purple_account_get_protocol_id(account));
	PurplePluginProtocolInfo *prpl_info = PURPLE_PLUGIN_PROTOCOL_INFO(prpl);
	const char *prplname = prpl_info->list_icon(account, NULL);
	l = g_hash_table_lookup(prpl_lists, prplname);
	if (l)
		return l;

	l = g_list_prepend(l, pidgin_create_prpl_icon(account, PIDGIN_PRPL_ICON_LARGE));
	l = g_list_prepend(l, pidgin_create_prpl_icon(account, PIDGIN_PRPL_ICON_MEDIUM));
	l = g_list_prepend(l, pidgin_create_prpl_icon(account, PIDGIN_PRPL_ICON_SMALL));

	g_hash_table_insert(prpl_lists, g_strdup(prplname), l);
	return l;
}

static GList *
pidgin_conv_get_tab_icons(PurpleConversation *conv)
{
	PurpleAccount *account = NULL;
	const char *name = NULL;

	g_return_val_if_fail(conv != NULL, NULL);

	account = purple_conversation_get_account(conv);
	name = purple_conversation_get_name(conv);

	g_return_val_if_fail(account != NULL, NULL);
	g_return_val_if_fail(name != NULL, NULL);

	/* Use the buddy icon, if possible */
	if (purple_conversation_get_type(conv) == PURPLE_CONV_TYPE_IM) {
		PurpleBuddy *b = purple_find_buddy(account, name);
		if (b != NULL) {
			PurplePresence *p = purple_buddy_get_presence(b);
			if (purple_presence_is_status_primitive_active(p, PURPLE_STATUS_AWAY))
				return away_list;
			if (purple_presence_is_status_primitive_active(p, PURPLE_STATUS_UNAVAILABLE))
				return busy_list;
			if (purple_presence_is_status_primitive_active(p, PURPLE_STATUS_EXTENDED_AWAY))
				return xa_list;
			if (purple_presence_is_status_primitive_active(p, PURPLE_STATUS_OFFLINE))
				return offline_list;
			else
				return available_list;
		}
	}

	return get_prpl_icon_list(account);
}

static const char *
pidgin_conv_get_icon_stock(PurpleConversation *conv)
{
	PurpleAccount *account = NULL;
	const char *stock = NULL;

	g_return_val_if_fail(conv != NULL, NULL);

	account = purple_conversation_get_account(conv);
	g_return_val_if_fail(account != NULL, NULL);

	/* Use the buddy icon, if possible */
	if (purple_conversation_get_type(conv) == PURPLE_CONV_TYPE_IM) {
		const char *name = NULL;
		PurpleBuddy *b;
		name = purple_conversation_get_name(conv);
		b = purple_find_buddy(account, name);
		if (b != NULL) {
			PurplePresence *p = purple_buddy_get_presence(b);
			PurpleStatus *active = purple_presence_get_active_status(p);
			PurpleStatusType *type = purple_status_get_type(active);
			PurpleStatusPrimitive prim = purple_status_type_get_primitive(type);
			stock = pidgin_stock_id_from_status_primitive(prim);
		} else {
			stock = PIDGIN_STOCK_STATUS_PERSON;
		}
	} else {
		stock = PIDGIN_STOCK_STATUS_CHAT;
	}

	return stock;
}

static GdkPixbuf *
pidgin_conv_get_icon(PurpleConversation *conv, GtkWidget *parent, const char *icon_size)
{
	PurpleAccount *account = NULL;
	const char *name = NULL;
	const char *stock = NULL;
	GdkPixbuf *status = NULL;
	PurpleBlistUiOps *ops = purple_blist_get_ui_ops();
	GtkIconSize size;

	g_return_val_if_fail(conv != NULL, NULL);

	account = purple_conversation_get_account(conv);
	name = purple_conversation_get_name(conv);

	g_return_val_if_fail(account != NULL, NULL);
	g_return_val_if_fail(name != NULL, NULL);

	/* Use the buddy icon, if possible */
	if (purple_conversation_get_type(conv) == PURPLE_CONV_TYPE_IM) {
		PurpleBuddy *b = purple_find_buddy(account, name);
		if (b != NULL) {
			/* I hate this hack.  It fixes a bug where the pending message icon
			 * displays in the conv tab even though it shouldn't.
			 * A better solution would be great. */
			if (ops && ops->update)
				ops->update(NULL, (PurpleBlistNode*)b);
		}
	}

	stock = pidgin_conv_get_icon_stock(conv);
	size = gtk_icon_size_from_name(icon_size);
	status = gtk_widget_render_icon (parent, stock, size, "GtkWidget");
	return status;
}

GdkPixbuf *
pidgin_conv_get_tab_icon(PurpleConversation *conv, gboolean small_icon)
{
	const char *icon_size = small_icon ? PIDGIN_ICON_SIZE_TANGO_MICROSCOPIC : PIDGIN_ICON_SIZE_TANGO_EXTRA_SMALL;
	return pidgin_conv_get_icon(conv, PIDGIN_CONVERSATION(conv)->icon, icon_size);
}


static void
update_tab_icon(PurpleConversation *conv)
{
	PidginConversation *gtkconv;
	PidginWindow *win;
	GList *l;
	GdkPixbuf *emblem = NULL;
	const char *status = NULL;
	const char *infopane_status = NULL;

	g_return_if_fail(conv != NULL);

	gtkconv = PIDGIN_CONVERSATION(conv);
	win = gtkconv->win;
	if (conv != gtkconv->active_conv)
		return;

	status = infopane_status = pidgin_conv_get_icon_stock(conv);

	if (purple_conversation_get_type(conv) == PURPLE_CONV_TYPE_IM) {
		PurpleBuddy *b = purple_find_buddy(purple_conversation_get_account(conv), purple_conversation_get_name(conv));
		if (b)
			emblem = pidgin_blist_get_emblem((PurpleBlistNode*)b);
	}

	g_return_if_fail(status != NULL);

	g_object_set(G_OBJECT(gtkconv->icon), "stock", status, NULL);
	g_object_set(G_OBJECT(gtkconv->menu_icon), "stock", status, NULL);

	gtk_list_store_set(GTK_LIST_STORE(gtkconv->infopane_model),
			&(gtkconv->infopane_iter),
			CONV_ICON_COLUMN, infopane_status, -1);

	gtk_list_store_set(GTK_LIST_STORE(gtkconv->infopane_model),
			&(gtkconv->infopane_iter),
			CONV_EMBLEM_COLUMN, emblem, -1);
	if (emblem)
		g_object_unref(emblem);

	if (purple_prefs_get_bool(PIDGIN_PREFS_ROOT "/blist/show_protocol_icons")) {
		emblem = pidgin_create_prpl_icon(purple_conversation_get_account(gtkconv->active_conv), PIDGIN_PRPL_ICON_SMALL);
	} else {
		emblem = NULL;
	}

	gtk_list_store_set(GTK_LIST_STORE(gtkconv->infopane_model),
			&(gtkconv->infopane_iter),
			CONV_PROTOCOL_ICON_COLUMN, emblem, -1);
	if (emblem)
		g_object_unref(emblem);

	/* XXX seanegan Why do I have to do this? */
	gtk_widget_queue_resize(gtkconv->infopane);
	gtk_widget_queue_draw(gtkconv->infopane);

	if (pidgin_conv_window_is_active_conversation(conv) &&
		(purple_conversation_get_type(conv) != PURPLE_CONV_TYPE_IM ||
		 gtkconv->u.im->anim == NULL))
	{
		l = pidgin_conv_get_tab_icons(conv);

		gtk_window_set_icon_list(GTK_WINDOW(win->window), l);
	}
}

#if 0
/* This gets added as an idle handler when doing something that
 * redraws the icon. It sets the auto_resize gboolean to TRUE.
 * This way, when the size_allocate callback gets triggered, it notices
 * that this is an autoresize, and after the main loop iterates, it
 * gets set back to FALSE
 */
static gboolean reset_auto_resize_cb(gpointer data)
{
	PidginConversation *gtkconv = (PidginConversation *)data;
	gtkconv->auto_resize = FALSE;
	return FALSE;
}
#endif

static gboolean
redraw_icon(gpointer data)
{
	PidginConversation *gtkconv = (PidginConversation *)data;
	PurpleConversation *conv = gtkconv->active_conv;
	PurpleAccount *account;

	GdkPixbuf *buf;
	GdkPixbuf *scale;
	gint delay;
	int scale_width, scale_height;
	int size;

	gtkconv = PIDGIN_CONVERSATION(conv);
	account = purple_conversation_get_account(conv);

	if (!(account && purple_account_get_connection(account))) {
		gtkconv->u.im->icon_timer = 0;
		return FALSE;
	}

	gdk_pixbuf_animation_iter_advance(gtkconv->u.im->iter, NULL);
	buf = gdk_pixbuf_animation_iter_get_pixbuf(gtkconv->u.im->iter);

	scale_width = gdk_pixbuf_get_width(buf);
	scale_height = gdk_pixbuf_get_height(buf);

	gtk_widget_get_size_request(gtkconv->u.im->icon_container, NULL, &size);
	size = MIN(size, MIN(scale_width, scale_height));
	size = CLAMP(size, BUDDYICON_SIZE_MIN, BUDDYICON_SIZE_MAX);

	if (scale_width == scale_height) {
		scale_width = scale_height = size;
	} else if (scale_height > scale_width) {
		scale_width = size * scale_width / scale_height;
		scale_height = size;
	} else {
		scale_height = size * scale_height / scale_width;
		scale_width = size;
	}

	scale = gdk_pixbuf_scale_simple(buf, scale_width, scale_height,
		GDK_INTERP_BILINEAR);
	if (pidgin_gdk_pixbuf_is_opaque(scale))
		pidgin_gdk_pixbuf_make_round(scale);

	gtk_image_set_from_pixbuf(GTK_IMAGE(gtkconv->u.im->icon), scale);
	g_object_unref(G_OBJECT(scale));
	gtk_widget_queue_draw(gtkconv->u.im->icon);

	delay = gdk_pixbuf_animation_iter_get_delay_time(gtkconv->u.im->iter);

	if (delay < 100)
		delay = 100;

	gtkconv->u.im->icon_timer = g_timeout_add(delay, redraw_icon, gtkconv);

	return FALSE;
}

static void
start_anim(GtkWidget *widget, PidginConversation *gtkconv)
{
	int delay;

	if (gtkconv->u.im->anim == NULL)
		return;

	if (gtkconv->u.im->icon_timer != 0)
		return;

	if (gdk_pixbuf_animation_is_static_image(gtkconv->u.im->anim))
		return;

	delay = gdk_pixbuf_animation_iter_get_delay_time(gtkconv->u.im->iter);

	if (delay < 100)
		delay = 100;

	gtkconv->u.im->icon_timer = g_timeout_add(delay, redraw_icon, gtkconv);
}

static void
remove_icon(GtkWidget *widget, PidginConversation *gtkconv)
{
	GList *children;
	GtkWidget *event;
	PurpleConversation *conv = gtkconv->active_conv;

	g_return_if_fail(conv != NULL);

	gtk_widget_set_size_request(gtkconv->u.im->icon_container, -1, BUDDYICON_SIZE_MIN);
	children = gtk_container_get_children(GTK_CONTAINER(gtkconv->u.im->icon_container));
	if (children) {
		/* We know there's only one child here. It'd be nice to shortcut to the
		   event box, but we can't change the PidginConversation until 3.0 */
		event = (GtkWidget *)children->data;
		gtk_container_remove(GTK_CONTAINER(gtkconv->u.im->icon_container), event);
		g_list_free(children);
	}

	if (gtkconv->u.im->anim != NULL)
		g_object_unref(G_OBJECT(gtkconv->u.im->anim));

	if (gtkconv->u.im->icon_timer != 0)
		g_source_remove(gtkconv->u.im->icon_timer);

	if (gtkconv->u.im->iter != NULL)
		g_object_unref(G_OBJECT(gtkconv->u.im->iter));

	gtkconv->u.im->icon_timer = 0;
	gtkconv->u.im->icon = NULL;
	gtkconv->u.im->anim = NULL;
	gtkconv->u.im->iter = NULL;
	gtkconv->u.im->show_icon = FALSE;
}

static void
saveicon_writefile_cb(void *user_data, const char *filename)
{
	PidginConversation *gtkconv = (PidginConversation *)user_data;
	PurpleConversation *conv = gtkconv->active_conv;
	PurpleBuddyIcon *icon;
	const void *data;
	size_t len;

	icon = purple_conv_im_get_icon(PURPLE_CONV_IM(conv));
	data = purple_buddy_icon_get_data(icon, &len);

	if ((len <= 0) || (data == NULL) || !purple_util_write_data_to_file_absolute(filename, data, len)) {
		purple_notify_error(gtkconv, NULL, _("Unable to save icon file to disk."), NULL);
	}
}

static void
custom_icon_sel_cb(const char *filename, gpointer data)
{
	if (filename) {
		const gchar *name;
		PurpleBuddy *buddy;
		PurpleContact *contact;
		PidginConversation *gtkconv = data;
		PurpleConversation *conv = gtkconv->active_conv;
		PurpleAccount *account = purple_conversation_get_account(conv);

		name = purple_conversation_get_name(conv);
		buddy = purple_find_buddy(account, name);
		if (!buddy) {
			purple_debug_info("custom-icon", "You can only set custom icons for people on your buddylist.\n");
			return;
		}
		contact = purple_buddy_get_contact(buddy);

		purple_buddy_icons_node_set_custom_icon_from_file((PurpleBlistNode*)contact, filename);
	}
}

static void
set_custom_icon_cb(GtkWidget *widget, PidginConversation *gtkconv)
{
	GtkWidget *win = pidgin_buddy_icon_chooser_new(GTK_WINDOW(gtkconv->win->window),
						custom_icon_sel_cb, gtkconv);
	gtk_widget_show_all(win);
}

static void
change_size_cb(GtkWidget *widget, PidginConversation *gtkconv)
{
	int size = 0;
	PurpleConversation *conv = gtkconv->active_conv;
	GSList *buddies;

	gtk_widget_get_size_request(gtkconv->u.im->icon_container, NULL, &size);

	if (size == BUDDYICON_SIZE_MAX) {
		size = BUDDYICON_SIZE_MIN;
	} else {
		size = BUDDYICON_SIZE_MAX;
	}

	gtk_widget_set_size_request(gtkconv->u.im->icon_container, -1, size);
	pidgin_conv_update_buddy_icon(conv);

	buddies = purple_find_buddies(purple_conversation_get_account(conv),
			purple_conversation_get_name(conv));
	for (; buddies; buddies = g_slist_delete_link(buddies, buddies)) {
		PurpleBuddy *buddy = buddies->data;
		PurpleContact *contact = purple_buddy_get_contact(buddy);
		purple_blist_node_set_int((PurpleBlistNode*)contact, "pidgin-infopane-iconsize", size);
	}
}

static void
remove_custom_icon_cb(GtkWidget *widget, PidginConversation *gtkconv)
{
	const gchar *name;
	PurpleBuddy *buddy;
	PurpleAccount *account;
	PurpleContact *contact;
	PurpleConversation *conv = gtkconv->active_conv;

	account = purple_conversation_get_account(conv);
	name = purple_conversation_get_name(conv);
	buddy = purple_find_buddy(account, name);
	if (!buddy) {
		return;
	}
	contact = purple_buddy_get_contact(buddy);

	purple_buddy_icons_node_set_custom_icon_from_file((PurpleBlistNode*)contact, NULL);
}

static void
icon_menu_save_cb(GtkWidget *widget, PidginConversation *gtkconv)
{
	PurpleConversation *conv = gtkconv->active_conv;
	const gchar *ext;
	gchar *buf;

	g_return_if_fail(conv != NULL);

	ext = purple_buddy_icon_get_extension(purple_conv_im_get_icon(PURPLE_CONV_IM(conv)));

	buf = g_strdup_printf("%s.%s", purple_normalize(purple_conversation_get_account(conv), purple_conversation_get_name(conv)), ext);

	purple_request_file(gtkconv, _("Save Icon"), buf, TRUE,
					 G_CALLBACK(saveicon_writefile_cb), NULL,
					purple_conversation_get_account(conv), NULL, conv,
					gtkconv);

	g_free(buf);
}

static void
stop_anim(GtkWidget *widget, PidginConversation *gtkconv)
{
	if (gtkconv->u.im->icon_timer != 0)
		g_source_remove(gtkconv->u.im->icon_timer);

	gtkconv->u.im->icon_timer = 0;
}


static void
toggle_icon_animate_cb(GtkWidget *w, PidginConversation *gtkconv)
{
	gtkconv->u.im->animate =
		gtk_check_menu_item_get_active(GTK_CHECK_MENU_ITEM(w));

	if (gtkconv->u.im->animate)
		start_anim(NULL, gtkconv);
	else
		stop_anim(NULL, gtkconv);
}

static gboolean
icon_menu(GtkWidget *widget, GdkEventButton *e, PidginConversation *gtkconv)
{
	static GtkWidget *menu = NULL;
	PurpleConversation *conv;
	PurpleBuddy *buddy;

	if (e->button == 1 && e->type == GDK_BUTTON_PRESS) {
		change_size_cb(NULL, gtkconv);
		return TRUE;
	}

	if (e->button != 3 || e->type != GDK_BUTTON_PRESS) {
		return FALSE;
	}

	/*
	 * If a menu already exists, destroy it before creating a new one,
	 * thus freeing-up the memory it occupied.
	 */
	if (menu != NULL)
		gtk_widget_destroy(menu);

	menu = gtk_menu_new();

	if (gtkconv->u.im->anim &&
		!(gdk_pixbuf_animation_is_static_image(gtkconv->u.im->anim)))
	{
		pidgin_new_check_item(menu, _("Animate"),
							G_CALLBACK(toggle_icon_animate_cb), gtkconv,
							gtkconv->u.im->icon_timer);
	}

	pidgin_new_item_from_stock(menu, _("Hide Icon"), NULL, G_CALLBACK(remove_icon),
							 gtkconv, 0, 0, NULL);

	pidgin_new_item_from_stock(menu, _("Save Icon As..."), GTK_STOCK_SAVE_AS,
							 G_CALLBACK(icon_menu_save_cb), gtkconv,
							 0, 0, NULL);

	pidgin_new_item_from_stock(menu, _("Set Custom Icon..."), NULL,
							 G_CALLBACK(set_custom_icon_cb), gtkconv,
							 0, 0, NULL);

	pidgin_new_item_from_stock(menu, _("Change Size"), NULL,
							 G_CALLBACK(change_size_cb), gtkconv,
							 0, 0, NULL);

	/* Is there a custom icon for this person? */
	conv = gtkconv->active_conv;
	buddy = purple_find_buddy(purple_conversation_get_account(conv),
	                          purple_conversation_get_name(conv));
	if (buddy)
	{
		PurpleContact *contact = purple_buddy_get_contact(buddy);
		if (contact && purple_buddy_icons_node_has_custom_icon((PurpleBlistNode*)contact))
		{
			pidgin_new_item_from_stock(menu, _("Remove Custom Icon"), NULL,
			                           G_CALLBACK(remove_custom_icon_cb), gtkconv,
			                           0, 0, NULL);
		}
	}

	gtk_menu_popup(GTK_MENU(menu), NULL, NULL, NULL, NULL, e->button, e->time);

	return TRUE;
}

/**************************************************************************
 * End of the bunch of buddy icon functions
 **************************************************************************/
void
pidgin_conv_present_conversation(PurpleConversation *conv)
{
	PidginConversation *gtkconv;
	GdkModifierType state;

	pidgin_conv_attach_to_conversation(conv);
	gtkconv = PIDGIN_CONVERSATION(conv);

	pidgin_conv_switch_active_conversation(conv);
	/* Switch the tab only if the user initiated the event by pressing
	 * a button or hitting a key. */
	if (gtk_get_current_event_state(&state))
		pidgin_conv_window_switch_gtkconv(gtkconv->win, gtkconv);
	gtk_window_present(GTK_WINDOW(gtkconv->win->window));
}

GList *
pidgin_conversations_find_unseen_list(PurpleConversationType type,
										PidginUnseenState min_state,
										gboolean hidden_only,
										guint max_count)
{
	GList *l;
	GList *r = NULL;
	guint c = 0;

	if (type == PURPLE_CONV_TYPE_IM) {
		l = purple_get_ims();
	} else if (type == PURPLE_CONV_TYPE_CHAT) {
		l = purple_get_chats();
	} else {
		l = purple_get_conversations();
	}

	for (; l != NULL && (max_count == 0 || c < max_count); l = l->next) {
		PurpleConversation *conv = (PurpleConversation*)l->data;
		PidginConversation *gtkconv = PIDGIN_CONVERSATION(conv);

		if(gtkconv == NULL || gtkconv->active_conv != conv)
			continue;

		if (gtkconv->unseen_state >= min_state
			&& (!hidden_only ||
				(hidden_only && gtkconv->win == hidden_convwin))) {

			r = g_list_prepend(r, conv);
			c++;
		}
	}

	return r;
}

static void
unseen_conv_menu_cb(GtkMenuItem *item, PurpleConversation *conv)
{
	g_return_if_fail(conv != NULL);
	pidgin_conv_present_conversation(conv);
}

static void
unseen_all_conv_menu_cb(GtkMenuItem *item, GList *list)
{
	g_return_if_fail(list != NULL);
	/* Do not free the list from here. It will be freed from the
	 * 'destroy' callback on the menuitem. */
	while (list) {
		pidgin_conv_present_conversation(list->data);
		list = list->next;
	}
}

guint
pidgin_conversations_fill_menu(GtkWidget *menu, GList *convs)
{
	GList *l;
	guint ret=0;

	g_return_val_if_fail(menu != NULL, 0);
	g_return_val_if_fail(convs != NULL, 0);

	for (l = convs; l != NULL ; l = l->next) {
		PurpleConversation *conv = (PurpleConversation*)l->data;
		PidginConversation *gtkconv = PIDGIN_CONVERSATION(conv);

		GtkWidget *icon = gtk_image_new_from_stock(pidgin_conv_get_icon_stock(conv),
				gtk_icon_size_from_name(PIDGIN_ICON_SIZE_TANGO_MICROSCOPIC));
		GtkWidget *item;
		gchar *text = g_strdup_printf("%s (%d)",
				gtk_label_get_text(GTK_LABEL(gtkconv->tab_label)),
				gtkconv->unseen_count);

		item = gtk_image_menu_item_new_with_label(text);
		gtk_image_menu_item_set_image(GTK_IMAGE_MENU_ITEM(item), icon);
		g_signal_connect(G_OBJECT(item), "activate", G_CALLBACK(unseen_conv_menu_cb), conv);
		gtk_menu_shell_append(GTK_MENU_SHELL(menu), item);
		g_free(text);
		ret++;
	}

	if (convs->next) {
		/* There are more than one conversation. Add an option to show all conversations. */
		GtkWidget *item;
		GList *list = g_list_copy(convs);

		pidgin_separator(menu);

		item = gtk_menu_item_new_with_label(_("Show All"));
		g_signal_connect(G_OBJECT(item), "activate", G_CALLBACK(unseen_all_conv_menu_cb), list);
		g_signal_connect_swapped(G_OBJECT(item), "destroy", G_CALLBACK(g_list_free), list);
		gtk_menu_shell_append(GTK_MENU_SHELL(menu), item);
	}

	return ret;
}

PidginWindow *
pidgin_conv_get_window(PidginConversation *gtkconv)
{
	g_return_val_if_fail(gtkconv != NULL, NULL);
	return gtkconv->win;
}

#if 1

static GtkActionEntry menu_entries[] =
/* TODO: fill out tooltips... */
{
	/* Conversation menu */
	{ "ConversationMenu", NULL, N_("_Conversation"), NULL, NULL, NULL },
	{ "NewInstantMessage", PIDGIN_STOCK_TOOLBAR_MESSAGE_NEW, N_("New Instant _Message..."), "<control>M", NULL, G_CALLBACK(menu_new_conv_cb) },
	{ "Find", GTK_STOCK_FIND, N_("_Find..."), NULL, NULL, G_CALLBACK(menu_find_cb) },
	{ "ViewLog", NULL, N_("View _Log"), NULL, NULL, G_CALLBACK(menu_view_log_cb) },
	{ "SaveAs", GTK_STOCK_SAVE_AS, N_("_Save As..."), NULL, NULL, G_CALLBACK(menu_save_as_cb) },
	{ "ClearScrollback", GTK_STOCK_CLEAR, N_("Clea_r Scrollback"), "<control>L", NULL, G_CALLBACK(menu_clear_cb) },

#ifdef USE_VV
	{ "MediaMenu", NULL, N_("M_edia"), NULL, NULL, NULL },
	{ "AudioCall", PIDGIN_STOCK_TOOLBAR_AUDIO_CALL, N_("_Audio Call"), NULL, NULL, G_CALLBACK(menu_initiate_media_call_cb) },
	{ "VideoCall", PIDGIN_STOCK_TOOLBAR_VIDEO_CALL, N_("_Video Call"), NULL, NULL, G_CALLBACK(menu_initiate_media_call_cb) },
	{ "AudioVideoCall", PIDGIN_STOCK_TOOLBAR_VIDEO_CALL, N_("Audio/Video _Call"), NULL, NULL, G_CALLBACK(menu_initiate_media_call_cb) },
#endif

	{ "SendFile", PIDGIN_STOCK_TOOLBAR_SEND_FILE, N_("Se_nd File..."), NULL, NULL, G_CALLBACK(menu_send_file_cb) },
	{ "GetAttention", PIDGIN_STOCK_TOOLBAR_SEND_ATTENTION, N_("Get _Attention"), NULL, NULL, G_CALLBACK(menu_get_attention_cb) },
	{ "AddBuddyPounce", NULL, N_("Add Buddy _Pounce..."), NULL, NULL, G_CALLBACK(menu_add_pounce_cb) },
	{ "GetInfo", PIDGIN_STOCK_TOOLBAR_USER_INFO, N_("_Get Info"), "<control>O", NULL, G_CALLBACK(menu_get_info_cb) },
	{ "Invite", NULL, N_("In_vite..."), NULL, NULL, G_CALLBACK(menu_invite_cb) },
	{ "MoreMenu", NULL, N_("M_ore"), NULL, NULL, NULL },
	{ "Alias", NULL, N_("Al_ias..."), NULL, NULL, G_CALLBACK(menu_alias_cb) },
	{ "Block", PIDGIN_STOCK_TOOLBAR_BLOCK, N_("_Block..."), NULL, NULL, G_CALLBACK(menu_block_cb) },
	{ "Unblock", PIDGIN_STOCK_TOOLBAR_UNBLOCK, N_("_Unblock..."), NULL, NULL, G_CALLBACK(menu_unblock_cb) },
	{ "Add", GTK_STOCK_ADD, N_("_Add..."), NULL, NULL, G_CALLBACK(menu_add_remove_cb) },
	{ "Remove", GTK_STOCK_REMOVE, N_("_Remove..."), NULL, NULL, G_CALLBACK(menu_add_remove_cb) },
	{ "InsertLink", PIDGIN_STOCK_TOOLBAR_INSERT_LINK, N_("Insert Lin_k..."), NULL, NULL, G_CALLBACK(menu_insert_link_cb) },
	{ "InsertImage", PIDGIN_STOCK_TOOLBAR_INSERT_IMAGE, N_("Insert Imag_e..."), NULL, NULL, G_CALLBACK(menu_insert_image_cb) },
	{ "Close", GTK_STOCK_CLOSE, N_("_Close"), NULL, NULL, G_CALLBACK(menu_close_conv_cb) },

	/* Options */
	{ "OptionsMenu", NULL, N_("_Options"), NULL, NULL, NULL },
};

/* Toggle items */
static const GtkToggleActionEntry menu_toggle_entries[] = {
	{ "EnableLogging", NULL, N_("Enable _Logging"), NULL, NULL, G_CALLBACK(menu_logging_cb), FALSE },
	{ "EnableSounds", NULL, N_("Enable _Sounds"), NULL, NULL, G_CALLBACK(menu_sounds_cb), FALSE },
	{ "ShowFormattingToolbars", NULL, N_("Show Formatting _Toolbars"), NULL, NULL, G_CALLBACK(menu_toolbar_cb), FALSE },
	{ "ShowTimestamps", NULL, N_("Show Ti_mestamps"), NULL, NULL, G_CALLBACK(menu_timestamps_cb), FALSE },
};

static const char *conversation_menu =
"<ui>"
	"<menubar name='Conversation'>"
		"<menu action='ConversationMenu'>"
			"<menuitem action='NewInstantMessage'/>"
			"<separator/>"
			"<menuitem action='Find'/>"
			"<menuitem action='ViewLog'/>"
			"<menuitem action='SaveAs'/>"
			"<menuitem action='ClearScrollback'/>"
			"<separator/>"
#ifdef USE_VV
			"<menu action='MediaMenu'>"
				"<menuitem action='AudioCall'/>"
				"<menuitem action='VideoCall'/>"
				"<menuitem action='AudioVideoCall'/>"
			"</menu>"
#endif
			"<menuitem action='SendFile'/>"
			"<menuitem action='GetAttention'/>"
			"<menuitem action='AddBuddyPounce'/>"
			"<menuitem action='GetInfo'/>"
			"<menuitem action='Invite'/>"
			"<menu action='MoreMenu'/>"
			"<separator/>"
			"<menuitem action='Alias'/>"
			"<menuitem action='Block'/>"
			"<menuitem action='Unblock'/>"
			"<menuitem action='Add'/>"
			"<menuitem action='Remove'/>"
			"<separator/>"
			"<menuitem action='InsertLink'/>"
			"<menuitem action='InsertImage'/>"
			"<separator/>"
			"<menuitem action='Close'/>"
		"</menu>"
		"<menu action='OptionsMenu'>"
			"<menuitem action='EnableLogging'/>"
			"<menuitem action='EnableSounds'/>"
			"<separator/>"
			"<menuitem action='ShowFormattingToolbars'/>"
			"<menuitem action='ShowTimestamps'/>"
		"</menu>"
	"</menubar>"
"</ui>";

#else

static GtkItemFactoryEntry menu_items[] =
{
	/* Conversation menu */
	{ N_("/_Conversation"), NULL, NULL, 0, "<Branch>", NULL },

	{ N_("/Conversation/New Instant _Message..."), "<CTL>M", menu_new_conv_cb,
			0, "<StockItem>", PIDGIN_STOCK_TOOLBAR_MESSAGE_NEW },
	{ N_("/Conversation/Join a _Chat..."), NULL, menu_join_chat_cb,
			0, "<StockItem>", PIDGIN_STOCK_CHAT },

	{ "/Conversation/sep0", NULL, NULL, 0, "<Separator>", NULL },

	{ N_("/Conversation/_Find..."), NULL, menu_find_cb, 0,
			"<StockItem>", GTK_STOCK_FIND },
	{ N_("/Conversation/View _Log"), NULL, menu_view_log_cb, 0, "<Item>", NULL },
	{ N_("/Conversation/_Save As..."), NULL, menu_save_as_cb, 0,
			"<StockItem>", GTK_STOCK_SAVE_AS },
	{ N_("/Conversation/Clea_r Scrollback"), "<CTL>L", menu_clear_cb, 0, "<StockItem>", GTK_STOCK_CLEAR },

	{ "/Conversation/sep1", NULL, NULL, 0, "<Separator>", NULL },

#ifdef USE_VV
	{ N_("/Conversation/M_edia"), NULL, NULL, 0, "<Branch>", NULL },

	{ N_("/Conversation/Media/_Audio Call"), NULL, menu_initiate_media_call_cb, 0,
		"<StockItem>", PIDGIN_STOCK_TOOLBAR_AUDIO_CALL },
	{ N_("/Conversation/Media/_Video Call"), NULL, menu_initiate_media_call_cb, 1,
		"<StockItem>", PIDGIN_STOCK_TOOLBAR_VIDEO_CALL },
	{ N_("/Conversation/Media/Audio\\/Video _Call"), NULL, menu_initiate_media_call_cb, 2,
		"<StockItem>", PIDGIN_STOCK_TOOLBAR_VIDEO_CALL },
#endif

	{ N_("/Conversation/Se_nd File..."), NULL, menu_send_file_cb, 0, "<StockItem>", PIDGIN_STOCK_TOOLBAR_SEND_FILE },
	{ N_("/Conversation/Get _Attention"), NULL, menu_get_attention_cb, 0, "<StockItem>", PIDGIN_STOCK_TOOLBAR_SEND_ATTENTION },
	{ N_("/Conversation/Add Buddy _Pounce..."), NULL, menu_add_pounce_cb,
			0, "<Item>", NULL },
	{ N_("/Conversation/_Get Info"), "<CTL>O", menu_get_info_cb, 0,
			"<StockItem>", PIDGIN_STOCK_TOOLBAR_USER_INFO },
	{ N_("/Conversation/In_vite..."), NULL, menu_invite_cb, 0,
			"<Item>", NULL },
	{ N_("/Conversation/M_ore"), NULL, NULL, 0, "<Branch>", NULL },

	{ "/Conversation/sep2", NULL, NULL, 0, "<Separator>", NULL },

	{ N_("/Conversation/Al_ias..."), NULL, menu_alias_cb, 0,
			"<Item>", NULL },
	{ N_("/Conversation/_Block..."), NULL, menu_block_cb, 0,
			"<StockItem>", PIDGIN_STOCK_TOOLBAR_BLOCK },
	{ N_("/Conversation/_Unblock..."), NULL, menu_unblock_cb, 0,
			"<StockItem>", PIDGIN_STOCK_TOOLBAR_UNBLOCK },
	{ N_("/Conversation/_Add..."), NULL, menu_add_remove_cb, 0,
			"<StockItem>", GTK_STOCK_ADD },
	{ N_("/Conversation/_Remove..."), NULL, menu_add_remove_cb, 0,
			"<StockItem>", GTK_STOCK_REMOVE },

	{ "/Conversation/sep3", NULL, NULL, 0, "<Separator>", NULL },

	{ N_("/Conversation/Insert Lin_k..."), NULL, menu_insert_link_cb, 0,
		"<StockItem>", PIDGIN_STOCK_TOOLBAR_INSERT_LINK },
	{ N_("/Conversation/Insert Imag_e..."), NULL, menu_insert_image_cb, 0,
		"<StockItem>", PIDGIN_STOCK_TOOLBAR_INSERT_IMAGE },

	{ "/Conversation/sep4", NULL, NULL, 0, "<Separator>", NULL },


	{ N_("/Conversation/_Close"), NULL, menu_close_conv_cb, 0,
			"<StockItem>", GTK_STOCK_CLOSE },

	/* Options */
	{ N_("/_Options"), NULL, NULL, 0, "<Branch>", NULL },
	{ N_("/Options/Enable _Logging"), NULL, menu_logging_cb, 0, "<CheckItem>", NULL },
	{ N_("/Options/Enable _Sounds"), NULL, menu_sounds_cb, 0, "<CheckItem>", NULL },
	{ "/Options/sep0", NULL, NULL, 0, "<Separator>", NULL },
	{ N_("/Options/Show Formatting _Toolbars"), NULL, menu_toolbar_cb, 0, "<CheckItem>", NULL },
	{ N_("/Options/Show Ti_mestamps"), NULL, menu_timestamps_cb, 0, "<CheckItem>", NULL },
};
#endif

static void
sound_method_pref_changed_cb(const char *name, PurplePrefType type,
							 gconstpointer value, gpointer data)
{
	PidginWindow *win = data;
	const char *method = value;

	if (!strcmp(method, "none"))
	{
		gtk_toggle_action_set_active(GTK_TOGGLE_ACTION(win->menu.sounds),
		                             FALSE);
		gtk_action_set_sensitive(win->menu.sounds, FALSE);
	}
	else
	{
		PidginConversation *gtkconv = pidgin_conv_window_get_active_gtkconv(win);

		if (gtkconv != NULL)
			gtk_toggle_action_set_active(GTK_TOGGLE_ACTION(win->menu.sounds),
			                             gtkconv->make_sound);
		gtk_action_set_sensitive(win->menu.sounds, TRUE);
	}
}

/* Returns TRUE if some items were added to the menu, FALSE otherwise */
static gboolean
populate_menu_with_options(GtkWidget *menu, PidginConversation *gtkconv, gboolean all)
{
	GList *list;
	PurpleConversation *conv;
	PurpleAccount *account;
	PurpleBlistNode *node = NULL;
	PurpleChat *chat = NULL;
	PurpleBuddy *buddy = NULL;
	gboolean ret;

	conv = gtkconv->active_conv;
	account = purple_conversation_get_account(conv);

	if (purple_conversation_get_type(conv) == PURPLE_CONV_TYPE_CHAT) {
		chat = purple_blist_find_chat(account, purple_conversation_get_name(conv));

		if ((chat == NULL) && (gtkconv->webview != NULL)) {
			chat = g_object_get_data(G_OBJECT(gtkconv->webview), "transient_chat");
		}

		if ((chat == NULL) && (gtkconv->webview != NULL)) {
			GHashTable *components;
			PurpleAccount *account = purple_conversation_get_account(conv);
			PurplePlugin *prpl = purple_find_prpl(purple_account_get_protocol_id(account));
			PurplePluginProtocolInfo *prpl_info = PURPLE_PLUGIN_PROTOCOL_INFO(prpl);
			if (purple_account_get_connection(account) != NULL &&
					PURPLE_PROTOCOL_PLUGIN_HAS_FUNC(prpl_info, chat_info_defaults)) {
				components = prpl_info->chat_info_defaults(purple_account_get_connection(account),
						purple_conversation_get_name(conv));
			} else {
				components = g_hash_table_new_full(g_str_hash, g_str_equal,
						g_free, g_free);
				g_hash_table_replace(components, g_strdup("channel"),
						g_strdup(purple_conversation_get_name(conv)));
			}
			chat = purple_chat_new(account, NULL, components);
			purple_blist_node_set_flags((PurpleBlistNode *)chat,
					PURPLE_BLIST_NODE_FLAG_NO_SAVE);
			g_object_set_data_full(G_OBJECT(gtkconv->webview), "transient_chat",
					chat, (GDestroyNotify)purple_blist_remove_chat);
		}
	} else {
		if (!purple_account_is_connected(account))
			return FALSE;

		buddy = purple_find_buddy(account, purple_conversation_get_name(conv));

		/* gotta remain bug-compatible :( libpurple < 2.0.2 didn't handle
		 * removing "isolated" buddy nodes well */
		if (purple_version_check(2, 0, 2) == NULL) {
			if ((buddy == NULL) && (gtkconv->webview != NULL)) {
				buddy = g_object_get_data(G_OBJECT(gtkconv->webview), "transient_buddy");
			}

			if ((buddy == NULL) && (gtkconv->webview != NULL)) {
				buddy = purple_buddy_new(account, purple_conversation_get_name(conv), NULL);
				purple_blist_node_set_flags((PurpleBlistNode *)buddy,
						PURPLE_BLIST_NODE_FLAG_NO_SAVE);
				g_object_set_data_full(G_OBJECT(gtkconv->webview), "transient_buddy",
						buddy, (GDestroyNotify)purple_buddy_destroy);
			}
		}
	}

	if (chat)
		node = (PurpleBlistNode *)chat;
	else if (buddy)
		node = (PurpleBlistNode *)buddy;

	/* Now add the stuff */
	if (all) {
		if (buddy)
			pidgin_blist_make_buddy_menu(menu, buddy, TRUE);
		else if (chat) {
			/* XXX: */
		}
	} else if (node) {
		if (purple_account_is_connected(account))
			pidgin_append_blist_node_proto_menu(menu, purple_account_get_connection(account), node);
		pidgin_append_blist_node_extended_menu(menu, node);
	}

	if ((list = gtk_container_get_children(GTK_CONTAINER(menu))) == NULL) {
		ret = FALSE;
	} else {
		g_list_free(list);
		ret = TRUE;
	}
	return ret;
}

static void
regenerate_media_items(PidginWindow *win)
{
#ifdef USE_VV
	PurpleAccount *account;
	PurpleConversation *conv;

	conv = pidgin_conv_window_get_active_conversation(win);

	if (conv == NULL) {
		purple_debug_error("gtkconv", "couldn't get active conversation"
				" when regenerating media items\n");
		return;
	}

	account = purple_conversation_get_account(conv);

	if (account == NULL) {
		purple_debug_error("gtkconv", "couldn't get account when"
				" regenerating media items\n");
		return;
	}

	/*
	 * Check if account support voice and/or calls, and
	 * if the current buddy	supports it.
	 */
	if (account != NULL && purple_conversation_get_type(conv)
			== PURPLE_CONV_TYPE_IM) {
		PurpleMediaCaps caps =
				purple_prpl_get_media_caps(account,
				purple_conversation_get_name(conv));

		gtk_action_set_sensitive(win->audio_call,
				caps & PURPLE_MEDIA_CAPS_AUDIO
				? TRUE : FALSE);
		gtk_action_set_sensitive(win->video_call,
				caps & PURPLE_MEDIA_CAPS_VIDEO
				? TRUE : FALSE);
		gtk_action_set_sensitive(win->audio_video_call,
				caps & PURPLE_MEDIA_CAPS_AUDIO_VIDEO
				? TRUE : FALSE);
	} else if (purple_conversation_get_type(conv)
			== PURPLE_CONV_TYPE_CHAT) {
		/* for now, don't care about chats... */
		gtk_action_set_sensitive(win->audio_call, FALSE);
		gtk_action_set_sensitive(win->video_call, FALSE);
		gtk_action_set_sensitive(win->audio_video_call, FALSE);
	} else {
		gtk_action_set_sensitive(win->audio_call, FALSE);
		gtk_action_set_sensitive(win->video_call, FALSE);
		gtk_action_set_sensitive(win->audio_video_call, FALSE);
	}
#endif
}

static void
regenerate_attention_items(PidginWindow *win)
{
	GtkWidget *menu;
	PurpleConversation *conv;
	PurpleConnection *pc;
	PurplePlugin *prpl = NULL;
	PurplePluginProtocolInfo *prpl_info = NULL;
	GList *list;

	conv = pidgin_conv_window_get_active_conversation(win);
	if (!conv)
		return;

	/* Remove the previous entries */
	gtk_menu_item_set_submenu(GTK_MENU_ITEM(win->menu.get_attention), NULL);

	pc = purple_conversation_get_connection(conv);
	if (pc != NULL)
		prpl = purple_connection_get_prpl(pc);
	if (prpl != NULL)
		prpl_info = PURPLE_PLUGIN_PROTOCOL_INFO(prpl);

	if (prpl_info && PURPLE_PROTOCOL_PLUGIN_HAS_FUNC(prpl_info, get_attention_types)) {
		list = prpl_info->get_attention_types(purple_connection_get_account(pc));

		/* Multiple attention types */
		if (list && list->next) {
			int index = 0;

			menu = gtk_menu_new();
			while (list) {
				PurpleAttentionType *type;
				GtkWidget *menuitem;

				type = list->data;

				menuitem = gtk_menu_item_new_with_label(purple_attention_type_get_name(type));
				g_object_set_data(G_OBJECT(menuitem), "index", GINT_TO_POINTER(index));
				g_signal_connect(G_OBJECT(menuitem), "activate",
				                 G_CALLBACK(menu_get_attention_cb),
				                 win);
				gtk_menu_shell_append(GTK_MENU_SHELL(menu), menuitem);

				index++;
				list = g_list_delete_link(list, list);
			}

			gtk_menu_item_set_submenu(GTK_MENU_ITEM(win->menu.get_attention), menu);
			gtk_widget_show_all(menu);
		}
	}
}

static void
regenerate_options_items(PidginWindow *win)
{
	GtkWidget *menu;
	PidginConversation *gtkconv;
	GList *list;
#if GTK_CHECK_VERSION(2,6,0)
	GtkWidget *more_menu;

	gtkconv = pidgin_conv_window_get_active_gtkconv(win);
	more_menu = gtk_ui_manager_get_widget(win->menu.ui,
	                                      "/Conversation/ConversationMenu/MoreMenu");
	gtk_widget_show(more_menu);
	menu = gtk_menu_item_get_submenu(GTK_MENU_ITEM(more_menu));
#else
	gtkconv = pidgin_conv_window_get_active_gtkconv(win);
	menu = gtk_item_factory_get_widget(win->menu.item_factory, N_("/Conversation/More"));
#endif

	/* Remove the previous entries */
	for (list = gtk_container_get_children(GTK_CONTAINER(menu)); list; )
	{
		GtkWidget *w = list->data;
		list = g_list_delete_link(list, list);
		gtk_widget_destroy(w);
	}

	if (!populate_menu_with_options(menu, gtkconv, FALSE))
	{
		GtkWidget *item = gtk_menu_item_new_with_label(_("No actions available"));
		gtk_menu_shell_append(GTK_MENU_SHELL(menu), item);
		gtk_widget_set_sensitive(item, FALSE);
	}

	gtk_widget_show_all(menu);
}

static void
remove_from_list(GtkWidget *widget, PidginWindow *win)
{
	GList *list = g_object_get_data(G_OBJECT(win->window), "plugin-actions");
	list = g_list_remove(list, widget);
	g_object_set_data(G_OBJECT(win->window), "plugin-actions", list);
}

static void
regenerate_plugins_items(PidginWindow *win)
{
	GList *action_items;
	GtkWidget *menu;
	GList *list;
	PidginConversation *gtkconv;
	PurpleConversation *conv;
	GtkWidget *item;

	if (win->window == NULL || win == hidden_convwin)
		return;

	gtkconv = pidgin_conv_window_get_active_gtkconv(win);
	if (gtkconv == NULL)
		return;

	conv = gtkconv->active_conv;
	action_items = g_object_get_data(G_OBJECT(win->window), "plugin-actions");

	/* Remove the old menuitems */
	while (action_items) {
		g_signal_handlers_disconnect_by_func(G_OBJECT(action_items->data),
					G_CALLBACK(remove_from_list), win);
		gtk_widget_destroy(action_items->data);
		action_items = g_list_delete_link(action_items, action_items);
	}

#if GTK_CHECK_VERSION(2,6,0)
	item = gtk_ui_manager_get_widget(win->menu.ui, "/Conversation/OptionsMenu");
	menu = gtk_menu_item_get_submenu(GTK_MENU_ITEM(item));
#else
	menu = gtk_item_factory_get_widget(win->menu.item_factory, N_("/Options"));
#endif

	list = purple_conversation_get_extended_menu(conv);
	if (list) {
		action_items = g_list_prepend(NULL, (item = pidgin_separator(menu)));
		g_signal_connect(G_OBJECT(item), "destroy", G_CALLBACK(remove_from_list), win);
	}

	for(; list; list = g_list_delete_link(list, list)) {
		PurpleMenuAction *act = (PurpleMenuAction *) list->data;
		item = pidgin_append_menu_action(menu, act, conv);
		action_items = g_list_prepend(action_items, item);
		gtk_widget_show_all(item);
		g_signal_connect(G_OBJECT(item), "destroy", G_CALLBACK(remove_from_list), win);
	}
	g_object_set_data(G_OBJECT(win->window), "plugin-actions", action_items);
}

static void menubar_activated(GtkWidget *item, gpointer data)
{
	PidginWindow *win = data;
	regenerate_media_items(win);
	regenerate_options_items(win);
	regenerate_plugins_items(win);
	regenerate_attention_items(win);

	/* The following are to make sure the 'More' submenu is not regenerated every time
	 * the focus shifts from 'Conversations' to some other menu and back. */
	g_signal_handlers_block_by_func(G_OBJECT(item), G_CALLBACK(menubar_activated), data);
	g_signal_connect(G_OBJECT(win->menu.menubar), "deactivate", G_CALLBACK(focus_out_from_menubar), data);
}

static void
focus_out_from_menubar(GtkWidget *wid, PidginWindow *win)
{
	/* The menubar has been deactivated. Make sure the 'More' submenu is regenerated next time
	 * the 'Conversation' menu pops up. */
	GtkWidget *menuitem = gtk_ui_manager_get_widget(win->menu.ui, "/Conversation/ConversationMenu");
	g_signal_handlers_unblock_by_func(G_OBJECT(menuitem), G_CALLBACK(menubar_activated), win);
	g_signal_handlers_disconnect_by_func(G_OBJECT(win->menu.menubar),
				G_CALLBACK(focus_out_from_menubar), win);
}

static GtkWidget *
setup_menubar(PidginWindow *win)
{
	GtkAccelGroup *accel_group;
	const char *method;
	GtkActionGroup *action_group;
	GError *error;
	GtkWidget *menuitem;

	action_group = gtk_action_group_new("ConversationActions");
	gtk_action_group_add_actions(action_group,
	                             menu_entries,
	                             G_N_ELEMENTS(menu_entries),
	                             win);
	gtk_action_group_add_toggle_actions(action_group,
	                                    menu_toggle_entries,
	                                    G_N_ELEMENTS(menu_toggle_entries),
	                                    win);
#ifdef ENABLE_NLS
	gtk_action_group_set_translation_domain(action_group,
	                                        PACKAGE);
#endif

	win->menu.ui = gtk_ui_manager_new();
	gtk_ui_manager_insert_action_group(win->menu.ui, action_group, 0);

	accel_group = gtk_ui_manager_get_accel_group(win->menu.ui);
	gtk_window_add_accel_group(GTK_WINDOW(win->window), accel_group);
	g_signal_connect(G_OBJECT(accel_group), "accel-changed",
	                 G_CALLBACK(pidgin_save_accels_cb), NULL);

	error = NULL;
	if (!gtk_ui_manager_add_ui_from_string(win->menu.ui, conversation_menu, -1, &error))
	{
		g_message("building menus failed: %s", error->message);
		g_error_free(error);
		exit(EXIT_FAILURE);
	}

	win->menu.menubar =
		gtk_ui_manager_get_widget(win->menu.ui, "/Conversation");

	menuitem = gtk_ui_manager_get_widget(win->menu.ui, "/Conversation/ConversationMenu");
	g_signal_connect(G_OBJECT(menuitem), "activate", G_CALLBACK(menubar_activated), win);

	win->menu.view_log =
		gtk_ui_manager_get_action(win->menu.ui,
		                          "/Conversation/ConversationMenu/ViewLog");

#ifdef USE_VV
	win->audio_call =
		gtk_ui_manager_get_action(win->menu.ui,
					    "/Conversation/ConversationMenu/MediaMenu/AudioCall");
	win->video_call =
		gtk_ui_manager_get_action(win->menu.ui,
					    "/Conversation/ConversationMenu/MediaMenu/VideoCall");
	win->audio_video_call =
		gtk_ui_manager_get_action(win->menu.ui,
					    "/Conversation/ConversationMenu/MediaMenu/AudioVideoCall");
#endif

	/* --- */

	win->menu.send_file =
		gtk_ui_manager_get_action(win->menu.ui,
		                          "/Conversation/ConversationMenu/SendFile");

<<<<<<< HEAD
	win->menu.get_attention =
		gtk_item_factory_get_widget(win->menu.item_factory,
			                    N_("/Conversation/Get Attention"));
=======
	g_object_set_data(G_OBJECT(win->window), "get_attention",
		gtk_ui_manager_get_action(win->menu.ui,
			"/Conversation/ConversationMenu/GetAttention"));
>>>>>>> f5fe60d1

	win->menu.add_pounce =
		gtk_ui_manager_get_action(win->menu.ui,
		                          "/Conversation/ConversationMenu/AddBuddyPounce");

	/* --- */

	win->menu.get_info =
		gtk_ui_manager_get_action(win->menu.ui,
		                          "/Conversation/ConversationMenu/GetInfo");

	win->menu.invite =
		gtk_ui_manager_get_action(win->menu.ui,
		                          "/Conversation/ConversationMenu/Invite");

	/* --- */

	win->menu.alias =
		gtk_ui_manager_get_action(win->menu.ui,
		                          "/Conversation/ConversationMenu/Alias");

	win->menu.block =
		gtk_ui_manager_get_action(win->menu.ui,
		                          "/Conversation/ConversationMenu/Block");

	win->menu.unblock =
		gtk_ui_manager_get_action(win->menu.ui,
					    "/Conversation/ConversationMenu/Unblock");

	win->menu.add =
		gtk_ui_manager_get_action(win->menu.ui,
		                          "/Conversation/ConversationMenu/Add");

	win->menu.remove =
		gtk_ui_manager_get_action(win->menu.ui,
		                          "/Conversation/ConversationMenu/Remove");

	/* --- */

	win->menu.insert_link =
		gtk_ui_manager_get_action(win->menu.ui,
				"/Conversation/ConversationMenu/InsertLink");

	win->menu.insert_image =
		gtk_ui_manager_get_action(win->menu.ui,
				"/Conversation/ConversationMenu/InsertImage");

	/* --- */

	win->menu.logging =
		gtk_ui_manager_get_action(win->menu.ui,
		                          "/Conversation/OptionsMenu/EnableLogging");
	win->menu.sounds =
		gtk_ui_manager_get_action(win->menu.ui,
		                          "/Conversation/OptionsMenu/EnableSounds");
	method = purple_prefs_get_string(PIDGIN_PREFS_ROOT "/sound/method");
	if (method != NULL && !strcmp(method, "none"))
	{
		gtk_toggle_action_set_active(GTK_TOGGLE_ACTION(win->menu.sounds),
		                               FALSE);
		gtk_action_set_sensitive(win->menu.sounds, FALSE);
	}
	purple_prefs_connect_callback(win, PIDGIN_PREFS_ROOT "/sound/method",
				    sound_method_pref_changed_cb, win);

	win->menu.show_formatting_toolbar =
		gtk_ui_manager_get_action(win->menu.ui,
		                          "/Conversation/OptionsMenu/ShowFormattingToolbars");
	win->menu.show_timestamps =
		gtk_ui_manager_get_action(win->menu.ui,
		                          "/Conversation/OptionsMenu/ShowTimestamps");
	win->menu.show_icon = NULL;

	win->menu.tray = pidgin_menu_tray_new();
	gtk_menu_shell_append(GTK_MENU_SHELL(win->menu.menubar),
	                      win->menu.tray);
	gtk_widget_show(win->menu.tray);

	gtk_widget_show(win->menu.menubar);

	return win->menu.menubar;
}


/**************************************************************************
 * Utility functions
 **************************************************************************/

static void
got_typing_keypress(PidginConversation *gtkconv, gboolean first)
{
	PurpleConversation *conv = gtkconv->active_conv;
	PurpleConvIm *im;

	/*
	 * We know we got something, so we at least have to make sure we don't
	 * send PURPLE_TYPED any time soon.
	 */

	im = PURPLE_CONV_IM(conv);

	purple_conv_im_stop_send_typed_timeout(im);
	purple_conv_im_start_send_typed_timeout(im);

	/* Check if we need to send another PURPLE_TYPING message */
	if (first || (purple_conv_im_get_type_again(im) != 0 &&
				  time(NULL) > purple_conv_im_get_type_again(im)))
	{
		unsigned int timeout;
		timeout = serv_send_typing(purple_conversation_get_connection(conv),
								   purple_conversation_get_name(conv),
								   PURPLE_TYPING);
		purple_conv_im_set_type_again(im, timeout);
	}
}

#if 0
static gboolean
typing_animation(gpointer data) {
	PidginConversation *gtkconv = data;
	PidginWindow *gtkwin = gtkconv->win;
	const char *stock_id = NULL;

	if(gtkconv != pidgin_conv_window_get_active_gtkconv(gtkwin)) {
		return FALSE;
	}

	switch (rand() % 5) {
	case 0:
		stock_id = PIDGIN_STOCK_ANIMATION_TYPING0;
		break;
	case 1:
		stock_id = PIDGIN_STOCK_ANIMATION_TYPING1;
		break;
	case 2:
		stock_id = PIDGIN_STOCK_ANIMATION_TYPING2;
		break;
	case 3:
		stock_id = PIDGIN_STOCK_ANIMATION_TYPING3;
		break;
	case 4:
		stock_id = PIDGIN_STOCK_ANIMATION_TYPING4;
		break;
	}
	if (gtkwin->menu.typing_icon == NULL) {
		gtkwin->menu.typing_icon = gtk_image_new_from_stock(stock_id, GTK_ICON_SIZE_MENU);
		pidgin_menu_tray_append(PIDGIN_MENU_TRAY(gtkwin->menu.tray),
		                        gtkwin->menu.typing_icon,
		                        _("User is typing..."));
	} else {
		gtk_image_set_from_stock(GTK_IMAGE(gtkwin->menu.typing_icon), stock_id, GTK_ICON_SIZE_MENU);
	}
	gtk_widget_show(gtkwin->menu.typing_icon);
	return TRUE;
}
#endif

static void
update_typing_message(PidginConversation *gtkconv, const char *message)
{
	/* TODO WEBKIT: this is not handled at all */
#if 0
	GtkTextBuffer *buffer;
	GtkTextMark *stmark, *enmark;

	if (g_object_get_data(G_OBJECT(gtkconv->imhtml), "disable-typing-notification"))
		return;

	buffer = gtk_text_view_get_buffer(GTK_TEXT_VIEW(gtkconv->imhtml));
	stmark = gtk_text_buffer_get_mark(buffer, "typing-notification-start");
	enmark = gtk_text_buffer_get_mark(buffer, "typing-notification-end");
	if (stmark && enmark) {
		GtkTextIter start, end;
		gtk_text_buffer_get_iter_at_mark(buffer, &start, stmark);
		gtk_text_buffer_get_iter_at_mark(buffer, &end, enmark);
		gtk_text_buffer_delete_mark(buffer, stmark);
		gtk_text_buffer_delete_mark(buffer, enmark);
		gtk_text_buffer_delete(buffer, &start, &end);
	} else if (message && *message == '\n' && message[1] == ' ' && message[2] == '\0')
		message = NULL;

#ifdef RESERVE_LINE
	if (!message)
		message = "\n ";   /* The blank space is required to avoid a GTK+/Pango bug */
#endif

	if (message) {
		GtkTextIter iter;
		gtk_text_buffer_get_end_iter(buffer, &iter);
		gtk_text_buffer_create_mark(buffer, "typing-notification-start", &iter, TRUE);
		gtk_text_buffer_insert_with_tags_by_name(buffer, &iter, message, -1, "TYPING-NOTIFICATION", NULL);
		gtk_text_buffer_get_end_iter(buffer, &iter);
		gtk_text_buffer_create_mark(buffer, "typing-notification-end", &iter, TRUE);
	}
#endif /* if 0 */
}

static void
update_typing_icon(PidginConversation *gtkconv)
{
	PurpleConvIm *im = NULL;
	PurpleConversation *conv = gtkconv->active_conv;
	char *message = NULL;

	if (purple_conversation_get_type(conv) == PURPLE_CONV_TYPE_IM)
		im = PURPLE_CONV_IM(conv);

	if (im == NULL)
		return;

	if (purple_conv_im_get_typing_state(im) == PURPLE_NOT_TYPING) {
#ifdef RESERVE_LINE
		update_typing_message(gtkconv, NULL);
#else
		update_typing_message(gtkconv, "\n ");
#endif
		return;
	}

	if (purple_conv_im_get_typing_state(im) == PURPLE_TYPING) {
		message = g_strdup_printf(_("\n%s is typing..."), purple_conversation_get_title(conv));
	} else {
		message = g_strdup_printf(_("\n%s has stopped typing"), purple_conversation_get_title(conv));
	}

	update_typing_message(gtkconv, message);
	g_free(message);
}

static gboolean
update_send_to_selection(PidginWindow *win)
{
	PurpleAccount *account;
	PurpleConversation *conv;
	GtkWidget *menu;
	GList *child;
	PurpleBuddy *b;

	conv = pidgin_conv_window_get_active_conversation(win);

	if (conv == NULL)
		return FALSE;

	account = purple_conversation_get_account(conv);

	if (account == NULL)
		return FALSE;

	if (win->menu.send_to == NULL)
		return FALSE;

	if (!(b = purple_find_buddy(account, purple_conversation_get_name(conv))))
		return FALSE;

#if 0 /* TODO */
	gtk_widget_show(win->menu.send_to);

	menu = gtk_menu_item_get_submenu(GTK_MENU_ITEM(win->menu.send_to));

	for (child = gtk_container_get_children(GTK_CONTAINER(menu));
		 child != NULL;
		 child = g_list_delete_link(child, child)) {

		GtkWidget *item = child->data;
		PurpleBuddy *item_buddy;
		PurpleAccount *item_account = g_object_get_data(G_OBJECT(item), "purple_account");
		gchar *buddy_name = g_object_get_data(G_OBJECT(item),
		                                      "purple_buddy_name");
		item_buddy = purple_find_buddy(item_account, buddy_name);

		if (b == item_buddy) {
			gtk_check_menu_item_set_active(GTK_CHECK_MENU_ITEM(item), TRUE);
			g_list_free(child);
			break;
		}
	}
#endif

	return FALSE;
}

static gboolean
send_to_item_enter_notify_cb(GtkWidget *menuitem, GdkEventCrossing *event, GtkWidget *label)
{
	gtk_widget_set_sensitive(GTK_WIDGET(label), TRUE);
	return FALSE;
}

static gboolean
send_to_item_leave_notify_cb(GtkWidget *menuitem, GdkEventCrossing *event, GtkWidget *label)
{
	gtk_widget_set_sensitive(GTK_WIDGET(label), FALSE);
	return FALSE;
}

static void
create_sendto_item(GtkWidget *menu, GtkSizeGroup *sg, GSList **group, PurpleBuddy *buddy, PurpleAccount *account, const char *name)
{
	GtkWidget *box;
	GtkWidget *label;
	GtkWidget *image;
	GtkWidget *menuitem;
	GdkPixbuf *pixbuf;
	gchar *text;

	/* Create a pixmap for the protocol icon. */
	pixbuf = pidgin_create_prpl_icon(account, PIDGIN_PRPL_ICON_SMALL);

	/* Now convert it to GtkImage */
	if (pixbuf == NULL)
		image = gtk_image_new();
	else
	{
		image = gtk_image_new_from_pixbuf(pixbuf);
		g_object_unref(G_OBJECT(pixbuf));
	}

	gtk_size_group_add_widget(sg, image);

	/* Make our menu item */
	text = g_strdup_printf("%s (%s)", name, purple_account_get_name_for_display(account));
	menuitem = gtk_radio_menu_item_new_with_label(*group, text);
	g_free(text);
	*group = gtk_radio_menu_item_get_group(GTK_RADIO_MENU_ITEM(menuitem));

	/* Do some evil, see some evil, speak some evil. */
	box = gtk_hbox_new(FALSE, 0);

	label = gtk_bin_get_child(GTK_BIN(menuitem));
	g_object_ref(label);
	gtk_container_remove(GTK_CONTAINER(menuitem), label);

	gtk_box_pack_start(GTK_BOX(box), image, FALSE, FALSE, 0);
	gtk_box_pack_start(GTK_BOX(box), label, TRUE, TRUE, 4);

	if (buddy != NULL &&
	    !purple_presence_is_online(purple_buddy_get_presence(buddy)))
	{
		gtk_widget_set_sensitive(label, FALSE);

		/* Set the label sensitive when the menuitem is highlighted and
		 * insensitive again when the mouse leaves it. This way, it
		 * doesn't appear weird from the highlighting of the embossed
		 * (insensitive style) text.*/
		g_signal_connect(menuitem, "enter-notify-event",
				 G_CALLBACK(send_to_item_enter_notify_cb), label);
		g_signal_connect(menuitem, "leave-notify-event",
				 G_CALLBACK(send_to_item_leave_notify_cb), label);
	}

	g_object_unref(label);

	gtk_container_add(GTK_CONTAINER(menuitem), box);

	gtk_widget_show(label);
	gtk_widget_show(image);
	gtk_widget_show(box);

	/* Set our data and callbacks. */
	g_object_set_data(G_OBJECT(menuitem), "purple_account", account);
	g_object_set_data_full(G_OBJECT(menuitem), "purple_buddy_name", g_strdup(name), g_free);

	g_signal_connect(G_OBJECT(menuitem), "activate",
	                 G_CALLBACK(menu_conv_sel_send_cb), NULL);

	gtk_widget_show(menuitem);
	gtk_menu_shell_append(GTK_MENU_SHELL(menu), menuitem);
}

static gboolean
compare_buddy_presence(PurplePresence *p1, PurplePresence *p2)
{
	/* This is necessary because multiple PurpleBuddy's don't share the same
	 * PurplePresence anymore.
	 */
	PurpleBuddy *b1 = purple_presence_get_buddy(p1);
	PurpleBuddy *b2 = purple_presence_get_buddy(p2);
	if (purple_buddy_get_account(b1) == purple_buddy_get_account(b2) &&
			strcmp(purple_buddy_get_name(b1), purple_buddy_get_name(b2)) == 0)
		return FALSE;
	return TRUE;
}

static void
generate_send_to_items(PidginWindow *win)
{
#if 0 /* TODO */
	GtkWidget *menu;
	GSList *group = NULL;
	GtkSizeGroup *sg = gtk_size_group_new(GTK_SIZE_GROUP_HORIZONTAL);
	PidginConversation *gtkconv;
	GSList *l, *buds;

	g_return_if_fail(win != NULL);

	gtkconv = pidgin_conv_window_get_active_gtkconv(win);

	g_return_if_fail(gtkconv != NULL);

	if (win->menu.send_to != NULL)
		gtk_widget_destroy(win->menu.send_to);

	/* Build the Send To menu */
	win->menu.send_to = gtk_menu_item_new_with_mnemonic(_("S_end To"));
	gtk_widget_show(win->menu.send_to);

	menu = gtk_menu_new();
	gtk_menu_shell_insert(GTK_MENU_SHELL(win->menu.menubar),
	                      win->menu.send_to, 2);
	gtk_menu_item_set_submenu(GTK_MENU_ITEM(win->menu.send_to), menu);

	gtk_widget_show(menu);

	if (purple_conversation_get_type(gtkconv->active_conv) == PURPLE_CONV_TYPE_IM) {
		buds = purple_find_buddies(purple_conversation_get_account(gtkconv->active_conv), purple_conversation_get_name(gtkconv->active_conv));

		if (buds == NULL)
		{
			/* The user isn't on the buddy list. So we don't create any sendto menu. */
		}
		else
		{
			GList *list = NULL, *iter;
			for (l = buds; l != NULL; l = l->next)
			{
				PurpleBlistNode *node;

				node = PURPLE_BLIST_NODE(purple_buddy_get_contact(PURPLE_BUDDY(l->data)));

				for (node = node->child; node != NULL; node = node->next)
				{
					PurpleBuddy *buddy = (PurpleBuddy *)node;
					PurpleAccount *account;

					if (!PURPLE_BLIST_NODE_IS_BUDDY(node))
						continue;

					account = purple_buddy_get_account(buddy);
					/* TODO WEBKIT: (I'm not actually sure if this is webkit-related --Mark Doliner) */
					if (purple_account_is_connected(account) /*|| account == purple_conversation_get_account(gtkconv->active_conv)*/)
					{
						/* Use the PurplePresence to get unique buddies. */
						PurplePresence *presence = purple_buddy_get_presence(buddy);
						if (!g_list_find_custom(list, presence, (GCompareFunc)compare_buddy_presence))
							list = g_list_prepend(list, presence);
					}
				}
			}

			/* Create the sendto menu only if it has more than one item to show */
			if (list && list->next) {
				/* Loop over the list backwards so we get the items in the right order,
				 * since we did a g_list_prepend() earlier. */
				for (iter = g_list_last(list); iter != NULL; iter = iter->prev) {
					PurplePresence *pre = iter->data;
					PurpleBuddy *buddy = purple_presence_get_buddy(pre);
					create_sendto_item(menu, sg, &group, buddy,
							purple_buddy_get_account(buddy), purple_buddy_get_name(buddy));
				}
			}
			g_list_free(list);
			g_slist_free(buds);
		}
	}

	g_object_unref(sg);

	gtk_widget_show(win->menu.send_to);
	/* TODO: This should never be insensitive.  Possibly hidden or not. */
	if (!group)
		gtk_widget_set_sensitive(win->menu.send_to, FALSE);
	update_send_to_selection(win);
#endif
}

static const char *
get_chat_buddy_status_icon(PurpleConvChat *chat, const char *name, PurpleConvChatBuddyFlags flags)
{
	const char *image = NULL;

	if (flags & PURPLE_CBFLAGS_FOUNDER) {
		image = PIDGIN_STOCK_STATUS_FOUNDER;
	} else if (flags & PURPLE_CBFLAGS_OP) {
		image = PIDGIN_STOCK_STATUS_OPERATOR;
	} else if (flags & PURPLE_CBFLAGS_HALFOP) {
		image = PIDGIN_STOCK_STATUS_HALFOP;
	} else if (flags & PURPLE_CBFLAGS_VOICE) {
		image = PIDGIN_STOCK_STATUS_VOICE;
	} else if ((!flags) && purple_conv_chat_is_user_ignored(chat, name)) {
		image = PIDGIN_STOCK_STATUS_IGNORED;
	} else {
		return NULL;
	}
	return image;
}

static void
deleting_chat_buddy_cb(PurpleConvChatBuddy *cb)
{
	GtkTreeRowReference *ref = purple_conv_chat_cb_get_ui_data(cb);

	if (ref) {
		gtk_tree_row_reference_free(ref);
		purple_conv_chat_cb_set_ui_data(cb, NULL);
	}
}

static void
add_chat_buddy_common(PurpleConversation *conv, PurpleConvChatBuddy *cb, const char *old_name)
{
	PidginConversation *gtkconv;
	PidginChatPane *gtkchat;
	PurpleConvChat *chat;
	PurpleConnection *gc;
	PurplePluginProtocolInfo *prpl_info;
	GtkTreeModel *tm;
	GtkListStore *ls;
	GtkTreePath *newpath;
	const char *stock;
	GtkTreeIter iter;
	gboolean is_me = FALSE;
	gboolean is_buddy;
	const gchar *name, *alias;
	gchar *tmp, *alias_key;
	PurpleConvChatBuddyFlags flags;
	GdkColor *color = NULL;

	alias = purple_conv_chat_cb_get_alias(cb);
	name  = purple_conv_chat_cb_get_name(cb);
	flags = purple_conv_chat_cb_get_flags(cb);

	chat    = PURPLE_CONV_CHAT(conv);
	gtkconv = PIDGIN_CONVERSATION(conv);
	gtkchat = gtkconv->u.chat;
	gc      = purple_conversation_get_connection(conv);

	if (!gc || !(prpl_info = PURPLE_PLUGIN_PROTOCOL_INFO(purple_connection_get_prpl(gc))))
		return;

	tm = gtk_tree_view_get_model(GTK_TREE_VIEW(gtkchat->list));
	ls = GTK_LIST_STORE(tm);

	stock = get_chat_buddy_status_icon(chat, name, flags);

	if (!strcmp(purple_conv_chat_get_nick(chat), purple_normalize(purple_conversation_get_account(conv), old_name != NULL ? old_name : name)))
		is_me = TRUE;

	is_buddy = purple_conv_chat_cb_is_buddy(cb);

	tmp = g_utf8_casefold(alias, -1);
	alias_key = g_utf8_collate_key(tmp, -1);
	g_free(tmp);

	if (is_me) {
#if 0
		/* TODO WEBKIT: No tags in webkit stuff, yet. */
		GtkTextTag *tag = gtk_text_tag_table_lookup(
				gtk_text_buffer_get_tag_table(GTK_IMHTML(gtkconv->webview)->text_buffer),
				"send-name");
		g_object_get(tag, "foreground-gdk", &color, NULL);
#endif /* if 0 */
	} else {
		GtkTextTag *tag;
		if ((tag = get_buddy_tag(conv, name, 0, FALSE)))
			g_object_set(G_OBJECT(tag), "style", PANGO_STYLE_NORMAL, NULL);
		if ((tag = get_buddy_tag(conv, name, PURPLE_MESSAGE_NICK, FALSE)))
			g_object_set(G_OBJECT(tag), "style", PANGO_STYLE_NORMAL, NULL);
		color = (GdkColor*)get_nick_color(gtkconv, name);
	}

	gtk_list_store_insert_with_values(ls, &iter,
/*
* The GTK docs are mute about the effects of the "row" value for performance.
* X-Chat hardcodes their value to 0 (prepend) and -1 (append), so we will too.
* It *might* be faster to search the gtk_list_store and set row accurately,
* but no one in #gtk+ seems to know anything about it either.
* Inserting in the "wrong" location has no visible ill effects. - F.P.
*/
			-1, /* "row" */
			CHAT_USERS_ICON_STOCK_COLUMN,  stock,
			CHAT_USERS_ALIAS_COLUMN, alias,
			CHAT_USERS_ALIAS_KEY_COLUMN, alias_key,
			CHAT_USERS_NAME_COLUMN,  name,
			CHAT_USERS_FLAGS_COLUMN, flags,
			CHAT_USERS_COLOR_COLUMN, color,
			CHAT_USERS_WEIGHT_COLUMN, is_buddy ? PANGO_WEIGHT_BOLD : PANGO_WEIGHT_NORMAL,
			-1);

	if (purple_conv_chat_cb_get_ui_data(cb)) {
		GtkTreeRowReference *ref = purple_conv_chat_cb_get_ui_data(cb);
		gtk_tree_row_reference_free(ref);
	}

	newpath = gtk_tree_model_get_path(tm, &iter);
	purple_conv_chat_cb_set_ui_data(cb, gtk_tree_row_reference_new(tm, newpath));
	gtk_tree_path_free(newpath);

	if (is_me && color)
		gdk_color_free(color);
	g_free(alias_key);
}

/**
 * @param most_matched Used internally by this function.
 * @param entered The partial string that the user types before hitting the
 *        tab key.
 * @param entered_bytes The length of entered.
 * @param partial This is a return variable.  This will be set to a string
 *        containing the largest common string between all matches.  This will
 *        be inserted into the input box at the start of the word that the
 *        user is tab completing.  For example, if a chat room contains
 *        "AlfFan" and "AlfHater" and the user types "a<TAB>" then this will
 *        contain "Alf"
 * @param nick_partial Used internally by this function.  Shoudl be a
 *        temporary buffer that is entered_bytes+1 bytes long.
 * @param matches This is a return variable.  If the given name is a potential
 *        match for the entered string, then add a copy of the name to this
 *        list.  The caller is responsible for g_free'ing the data in this
 *        list.
 * @param name The buddy name or alias or slash command name that we're
 *        checking for a match.
 */
static void
tab_complete_process_item(int *most_matched, const char *entered, gsize entered_bytes, char **partial, char *nick_partial,
				  GList **matches, const char *name)
{
	memcpy(nick_partial, name, entered_bytes);
	if (purple_utf8_strcasecmp(nick_partial, entered))
		return;

	/* if we're here, it's a possible completion */

	if (*most_matched == -1) {
		/*
		 * this will only get called once, since from now
		 * on *most_matched is >= 0
		 */
		*most_matched = strlen(name);
		*partial = g_strdup(name);
	}
	else if (*most_matched) {
		char *tmp = g_strdup(name);

		while (purple_utf8_strcasecmp(tmp, *partial)) {
			(*partial)[*most_matched] = '\0';
			if (*most_matched < strlen(tmp))
				tmp[*most_matched] = '\0';
			(*most_matched)--;
		}
		(*most_matched)++;

		g_free(tmp);
	}

	*matches = g_list_insert_sorted(*matches, g_strdup(name),
								   (GCompareFunc)purple_utf8_strcasecmp);
}

static gboolean
tab_complete(PurpleConversation *conv)
{
	PidginConversation *gtkconv;
	GtkTextIter cursor, word_start, start_buffer;
	int start;
	int most_matched = -1;
	char *entered, *partial = NULL;
	char *text;
	char *nick_partial;
	const char *prefix;
	GList *matches = NULL;
	gboolean command = FALSE;
	gsize entered_bytes = 0;

	gtkconv = PIDGIN_CONVERSATION(conv);

	gtk_text_buffer_get_start_iter(gtkconv->entry_buffer, &start_buffer);
	gtk_text_buffer_get_iter_at_mark(gtkconv->entry_buffer, &cursor,
			gtk_text_buffer_get_insert(gtkconv->entry_buffer));

	word_start = cursor;

	/* if there's nothing there just return */
	if (!gtk_text_iter_compare(&cursor, &start_buffer))
		return (purple_conversation_get_type(conv) == PURPLE_CONV_TYPE_CHAT) ? TRUE : FALSE;

	text = gtk_text_buffer_get_text(gtkconv->entry_buffer, &start_buffer,
									&cursor, FALSE);

	/* if we're at the end of ": " we need to move back 2 spaces */
	start = strlen(text) - 1;

	if (start >= 1 && !strncmp(&text[start-1], ": ", 2)) {
		gtk_text_iter_backward_chars(&word_start, 2);
	}

	/* find the start of the word that we're tabbing.
	 * Using gtk_text_iter_backward_word_start won't work, because a nick can contain
	 * characters (e.g. '.', '/' etc.) that Pango may think are word separators. */
	while (gtk_text_iter_backward_char(&word_start)) {
		if (gtk_text_iter_get_char(&word_start) == ' ') {
			/* Reached the whitespace before the start of the word. Move forward once */
			gtk_text_iter_forward_char(&word_start);
			break;
		}
	}

	prefix = pidgin_get_cmd_prefix();
	if (gtk_text_iter_get_offset(&word_start) == 0 &&
			(strlen(text) >= strlen(prefix)) && !strncmp(text, prefix, strlen(prefix))) {
		command = TRUE;
		gtk_text_iter_forward_chars(&word_start, strlen(prefix));
	}

	g_free(text);

	entered = gtk_text_buffer_get_text(gtkconv->entry_buffer, &word_start,
									   &cursor, FALSE);
	entered_bytes = strlen(entered);

	if (!g_utf8_strlen(entered, -1)) {
		g_free(entered);
		return (purple_conversation_get_type(conv) == PURPLE_CONV_TYPE_CHAT) ? TRUE : FALSE;
	}

	nick_partial = g_malloc0(entered_bytes + 1);

	if (command) {
		GList *list = purple_cmd_list(conv);
		GList *l;

		/* Commands */
		for (l = list; l != NULL; l = l->next) {
			tab_complete_process_item(&most_matched, entered, entered_bytes, &partial, nick_partial,
									  &matches, l->data);
		}
		g_list_free(list);
	} else if (purple_conversation_get_type(conv) == PURPLE_CONV_TYPE_CHAT) {
		PurpleConvChat *chat = PURPLE_CONV_CHAT(conv);
		GList *l = purple_conv_chat_get_users(chat);
		GtkTreeModel *model = gtk_tree_view_get_model(GTK_TREE_VIEW(PIDGIN_CONVERSATION(conv)->u.chat->list));
		GtkTreeIter iter;
		int f;

		/* Users */
		for (; l != NULL; l = l->next) {
			tab_complete_process_item(&most_matched, entered, entered_bytes, &partial, nick_partial,
									  &matches, purple_conv_chat_cb_get_name((PurpleConvChatBuddy *)l->data));
		}


		/* Aliases */
		if (gtk_tree_model_get_iter_first(GTK_TREE_MODEL(model), &iter))
		{
			do {
				char *name;
				char *alias;

				gtk_tree_model_get(model, &iter,
						   CHAT_USERS_NAME_COLUMN, &name,
						   CHAT_USERS_ALIAS_COLUMN, &alias,
						   -1);

				if (name && alias && strcmp(name, alias))
					tab_complete_process_item(&most_matched, entered, entered_bytes, &partial, nick_partial,
										  &matches, alias);
				g_free(name);
				g_free(alias);

				f = gtk_tree_model_iter_next(model, &iter);
			} while (f != 0);
		}
	} else {
		g_free(nick_partial);
		g_free(entered);
		return FALSE;
	}

	g_free(nick_partial);

	/* we're only here if we're doing new style */

	/* if there weren't any matches, return */
	if (!matches) {
		/* if matches isn't set partials won't be either */
		g_free(entered);
		return (purple_conversation_get_type(conv) == PURPLE_CONV_TYPE_CHAT) ? TRUE : FALSE;
	}

	gtk_text_buffer_delete(gtkconv->entry_buffer, &word_start, &cursor);

	if (!matches->next) {
		/* there was only one match. fill it in. */
		gtk_text_buffer_get_start_iter(gtkconv->entry_buffer, &start_buffer);
		gtk_text_buffer_get_iter_at_mark(gtkconv->entry_buffer, &cursor,
				gtk_text_buffer_get_insert(gtkconv->entry_buffer));

		if (!gtk_text_iter_compare(&cursor, &start_buffer)) {
			char *tmp = g_strdup_printf("%s: ", (char *)matches->data);
			gtk_text_buffer_insert_at_cursor(gtkconv->entry_buffer, tmp, -1);
			g_free(tmp);
		}
		else
			gtk_text_buffer_insert_at_cursor(gtkconv->entry_buffer,
											 matches->data, -1);

		g_free(matches->data);
		matches = g_list_remove(matches, matches->data);
	}
	else {
		/*
		 * there were lots of matches, fill in as much as possible
		 * and display all of them
		 */
		char *addthis = g_malloc0(1);

		while (matches) {
			char *tmp = addthis;
			addthis = g_strconcat(tmp, matches->data, " ", NULL);
			g_free(tmp);
			g_free(matches->data);
			matches = g_list_remove(matches, matches->data);
		}

		purple_conversation_write(conv, NULL, addthis, PURPLE_MESSAGE_NO_LOG,
								time(NULL));
		gtk_text_buffer_insert_at_cursor(gtkconv->entry_buffer, partial, -1);
		g_free(addthis);
	}

	g_free(entered);
	g_free(partial);

	return TRUE;
}

static void topic_callback(GtkWidget *w, PidginConversation *gtkconv)
{
	PurplePluginProtocolInfo *prpl_info = NULL;
	PurpleConnection *gc;
	PurpleConversation *conv = gtkconv->active_conv;
	PidginChatPane *gtkchat;
	char *new_topic;
	const char *current_topic;

	gc      = purple_conversation_get_connection(conv);

	if(!gc || !(prpl_info = PURPLE_PLUGIN_PROTOCOL_INFO(purple_connection_get_prpl(gc))))
		return;

	if(prpl_info->set_chat_topic == NULL)
		return;

	gtkconv = PIDGIN_CONVERSATION(conv);
	gtkchat = gtkconv->u.chat;
	new_topic = g_strdup(gtk_entry_get_text(GTK_ENTRY(gtkchat->topic_text)));
	current_topic = purple_conv_chat_get_topic(PURPLE_CONV_CHAT(conv));

	if(current_topic && !g_utf8_collate(new_topic, current_topic)){
		g_free(new_topic);
		return;
	}

	if (current_topic)
		gtk_entry_set_text(GTK_ENTRY(gtkchat->topic_text), current_topic);
	else
		gtk_entry_set_text(GTK_ENTRY(gtkchat->topic_text), "");

	prpl_info->set_chat_topic(gc, purple_conv_chat_get_id(PURPLE_CONV_CHAT(conv)),
			new_topic);

	g_free(new_topic);
}

static gint
sort_chat_users(GtkTreeModel *model, GtkTreeIter *a, GtkTreeIter *b, gpointer userdata)
{
	PurpleConvChatBuddyFlags f1 = 0, f2 = 0;
	char *user1 = NULL, *user2 = NULL;
	gboolean buddy1 = FALSE, buddy2 = FALSE;
	gint ret = 0;

	gtk_tree_model_get(model, a,
	                   CHAT_USERS_ALIAS_KEY_COLUMN, &user1,
	                   CHAT_USERS_FLAGS_COLUMN, &f1,
	                   CHAT_USERS_WEIGHT_COLUMN, &buddy1,
	                   -1);
	gtk_tree_model_get(model, b,
	                   CHAT_USERS_ALIAS_KEY_COLUMN, &user2,
	                   CHAT_USERS_FLAGS_COLUMN, &f2,
	                   CHAT_USERS_WEIGHT_COLUMN, &buddy2,
	                   -1);

	/* Only sort by membership levels */
	f1 &= PURPLE_CBFLAGS_VOICE | PURPLE_CBFLAGS_HALFOP | PURPLE_CBFLAGS_OP |
			PURPLE_CBFLAGS_FOUNDER;
	f2 &= PURPLE_CBFLAGS_VOICE | PURPLE_CBFLAGS_HALFOP | PURPLE_CBFLAGS_OP |
			PURPLE_CBFLAGS_FOUNDER;

	if (user1 == NULL || user2 == NULL) {
		if (!(user1 == NULL && user2 == NULL))
			ret = (user1 == NULL) ? -1: 1;
	} else if (f1 != f2) {
		/* sort more important users first */
		ret = (f1 > f2) ? -1 : 1;
	} else if (buddy1 != buddy2) {
		ret = (buddy1 > buddy2) ? -1 : 1;
	} else {
		ret = strcmp(user1, user2);
	}

	g_free(user1);
	g_free(user2);

	return ret;
}

static void
update_chat_alias(PurpleBuddy *buddy, PurpleConversation *conv, PurpleConnection *gc, PurplePluginProtocolInfo *prpl_info)
{
	PidginConversation *gtkconv = PIDGIN_CONVERSATION(conv);
	PurpleConvChat *chat = PURPLE_CONV_CHAT(conv);
	PurpleAccount *account = purple_conversation_get_account(conv);
	GtkTreeModel *model;
	char *normalized_name;
	GtkTreeIter iter;
	int f;

	g_return_if_fail(buddy != NULL);
	g_return_if_fail(conv != NULL);

	/* This is safe because this callback is only used in chats, not IMs. */
	model = gtk_tree_view_get_model(GTK_TREE_VIEW(gtkconv->u.chat->list));

	if (!gtk_tree_model_get_iter_first(GTK_TREE_MODEL(model), &iter))
		return;

	normalized_name = g_strdup(purple_normalize(account, purple_buddy_get_name(buddy)));

	do {
		char *name;

		gtk_tree_model_get(model, &iter, CHAT_USERS_NAME_COLUMN, &name, -1);

		if (!strcmp(normalized_name, purple_normalize(account, name))) {
			const char *alias = name;
			char *tmp;
			char *alias_key = NULL;
			PurpleBuddy *buddy2;

			if (strcmp(purple_conv_chat_get_nick(chat), purple_normalize(account, name))) {
				/* This user is not me, so look into updating the alias. */

				if ((buddy2 = purple_find_buddy(account, name)) != NULL) {
					alias = purple_buddy_get_contact_alias(buddy2);
				}

				tmp = g_utf8_casefold(alias, -1);
				alias_key = g_utf8_collate_key(tmp, -1);
				g_free(tmp);

				gtk_list_store_set(GTK_LIST_STORE(model), &iter,
								CHAT_USERS_ALIAS_COLUMN, alias,
								CHAT_USERS_ALIAS_KEY_COLUMN, alias_key,
								-1);
				g_free(alias_key);
			}
			g_free(name);
			break;
		}

		f = gtk_tree_model_iter_next(model, &iter);

		g_free(name);
	} while (f != 0);

	g_free(normalized_name);
}

static void
blist_node_aliased_cb(PurpleBlistNode *node, const char *old_alias, PurpleConversation *conv)
{
	PurpleConnection *gc;
	PurplePluginProtocolInfo *prpl_info;

	g_return_if_fail(node != NULL);
	g_return_if_fail(conv != NULL);

	gc = purple_conversation_get_connection(conv);
	g_return_if_fail(gc != NULL);
	g_return_if_fail(purple_connection_get_prpl(gc) != NULL);
	prpl_info = PURPLE_PLUGIN_PROTOCOL_INFO(purple_connection_get_prpl(gc));

	if (prpl_info->options & OPT_PROTO_UNIQUE_CHATNAME)
		return;

	if (PURPLE_BLIST_NODE_IS_CONTACT(node))
	{
		PurpleBlistNode *bnode;

		for(bnode = node->child; bnode; bnode = bnode->next) {

			if(!PURPLE_BLIST_NODE_IS_BUDDY(bnode))
				continue;

			update_chat_alias((PurpleBuddy *)bnode, conv, gc, prpl_info);
		}
	}
	else if (PURPLE_BLIST_NODE_IS_BUDDY(node))
		update_chat_alias((PurpleBuddy *)node, conv, gc, prpl_info);
	else if (PURPLE_BLIST_NODE_IS_CHAT(node) &&
			purple_conversation_get_account(conv) == purple_chat_get_account((PurpleChat*)node))
	{
		if (old_alias == NULL || g_utf8_collate(old_alias, purple_conversation_get_title(conv)) == 0)
			pidgin_conv_update_fields(conv, PIDGIN_CONV_SET_TITLE);
	}
}

static void
buddy_cb_common(PurpleBuddy *buddy, PurpleConversation *conv, gboolean is_buddy)
{
	GtkTreeModel *model;
	char *normalized_name;
	GtkTreeIter iter;
	GtkTextTag *texttag;
	int f;

	g_return_if_fail(buddy != NULL);
	g_return_if_fail(conv != NULL);

	/* Do nothing if the buddy does not belong to the conv's account */
	if (purple_buddy_get_account(buddy) != purple_conversation_get_account(conv))
		return;

	/* This is safe because this callback is only used in chats, not IMs. */
	model = gtk_tree_view_get_model(GTK_TREE_VIEW(PIDGIN_CONVERSATION(conv)->u.chat->list));

	if (!gtk_tree_model_get_iter_first(GTK_TREE_MODEL(model), &iter))
		return;

	normalized_name = g_strdup(purple_normalize(purple_conversation_get_account(conv), purple_buddy_get_name(buddy)));

	do {
		char *name;

		gtk_tree_model_get(model, &iter, CHAT_USERS_NAME_COLUMN, &name, -1);

		if (!strcmp(normalized_name, purple_normalize(purple_conversation_get_account(conv), name))) {
			gtk_list_store_set(GTK_LIST_STORE(model), &iter,
			                   CHAT_USERS_WEIGHT_COLUMN, is_buddy ? PANGO_WEIGHT_BOLD : PANGO_WEIGHT_NORMAL, -1);
			g_free(name);
			break;
		}

		f = gtk_tree_model_iter_next(model, &iter);

		g_free(name);
	} while (f != 0);

	g_free(normalized_name);

	blist_node_aliased_cb((PurpleBlistNode *)buddy, NULL, conv);

	texttag = get_buddy_tag(conv, purple_buddy_get_name(buddy), 0, FALSE); /* XXX: do we want the normalized name? */
	if (texttag) {
		g_object_set(texttag, "weight", is_buddy ? PANGO_WEIGHT_BOLD : PANGO_WEIGHT_NORMAL, NULL);
	}
}

static void
buddy_added_cb(PurpleBlistNode *node, PurpleConversation *conv)
{
	if (!PURPLE_BLIST_NODE_IS_BUDDY(node))
		return;

	buddy_cb_common(PURPLE_BUDDY(node), conv, TRUE);
}

static void
buddy_removed_cb(PurpleBlistNode *node, PurpleConversation *conv)
{
	if (!PURPLE_BLIST_NODE_IS_BUDDY(node))
		return;

	/* If there's another buddy for the same "dude" on the list, do nothing. */
	if (purple_find_buddy(purple_buddy_get_account(PURPLE_BUDDY(node)),
		                  purple_buddy_get_name(PURPLE_BUDDY(node))) != NULL)
		return;

	buddy_cb_common(PURPLE_BUDDY(node), conv, FALSE);
}

static void send_menu_cb(GtkWidget *widget, PidginConversation *gtkconv)
{
	g_signal_emit_by_name(gtkconv->entry, "message_send");
}

static void
entry_popup_menu_cb(GtkIMHtml *imhtml, GtkMenu *menu, gpointer data)
{
	GtkWidget *menuitem;
	PidginConversation *gtkconv = data;

	g_return_if_fail(menu != NULL);
	g_return_if_fail(gtkconv != NULL);

	menuitem = pidgin_new_item_from_stock(NULL, _("_Send"), NULL,
										G_CALLBACK(send_menu_cb), gtkconv,
										0, 0, NULL);
	if (gtk_text_buffer_get_char_count(imhtml->text_buffer) == 0)
		gtk_widget_set_sensitive(menuitem, FALSE);
	gtk_menu_shell_insert(GTK_MENU_SHELL(menu), menuitem, 0);

	menuitem = gtk_separator_menu_item_new();
	gtk_widget_show(menuitem);
	gtk_menu_shell_insert(GTK_MENU_SHELL(menu), menuitem, 1);
}

static gboolean resize_imhtml_cb(PidginConversation *gtkconv)
{
	GtkTextBuffer *buffer;
	GtkTextIter iter;
	int lines;
	GdkRectangle oneline;
	int height, diff;
	int pad_top, pad_inside, pad_bottom;
<<<<<<< HEAD
	int total_height = (gtkconv->webview->allocation.height + gtkconv->entry->allocation.height);
	int max_height = total_height / 2;
=======
	int total_height;
	int max_height;
>>>>>>> f5fe60d1
	int min_lines = purple_prefs_get_int(PIDGIN_PREFS_ROOT "/conversations/minimum_entry_lines");
	int min_height;
	gboolean interior_focus;
	int focus_width;
	GtkAllocation imhtml_allocation;
	GtkAllocation entry_allocation;
	GtkAllocation lower_hbox_allocation;

	gtk_widget_get_allocation(gtkconv->imhtml, &imhtml_allocation);
	gtk_widget_get_allocation(gtkconv->entry, &entry_allocation);
	gtk_widget_get_allocation(gtkconv->lower_hbox, &lower_hbox_allocation);
	total_height = imhtml_allocation.height + entry_allocation.height;
	max_height = total_height / 2;

	pad_top = gtk_text_view_get_pixels_above_lines(GTK_TEXT_VIEW(gtkconv->entry));
	pad_bottom = gtk_text_view_get_pixels_below_lines(GTK_TEXT_VIEW(gtkconv->entry));
	pad_inside = gtk_text_view_get_pixels_inside_wrap(GTK_TEXT_VIEW(gtkconv->entry));

	buffer = gtk_text_view_get_buffer(GTK_TEXT_VIEW(gtkconv->entry));
	gtk_text_buffer_get_start_iter(buffer, &iter);
	gtk_text_view_get_iter_location(GTK_TEXT_VIEW(gtkconv->entry), &iter, &oneline);

	lines = gtk_text_buffer_get_line_count(buffer);

	height = 0;
	do {
		int lineheight = 0;
		gtk_text_view_get_line_yrange(GTK_TEXT_VIEW(gtkconv->entry), &iter, NULL, &lineheight);
		height += lineheight;
		lines--;
	} while (gtk_text_iter_forward_line(&iter));
	height += lines * (oneline.height + pad_top + pad_bottom);

	/* Make sure there's enough room for at least min_lines. Allocate enough space to
	 * prevent scrolling when the second line is a continuation of the first line, or
	 * is the beginning of a new paragraph. */
	min_height = min_lines * (oneline.height + MAX(pad_inside, pad_top + pad_bottom));
	height = CLAMP(height, MIN(min_height, max_height), max_height);

	gtk_widget_style_get(gtkconv->entry,
	                     "interior-focus", &interior_focus,
	                     "focus-line-width", &focus_width,
	                     NULL);
	if (!interior_focus)
		height += 2 * focus_width;

	diff = height - entry_allocation.height;
	if (ABS(diff) < oneline.height / 2)
		return FALSE;

	purple_debug_info("pidgin", "resizing to %d, %d lines, diff %d\n",
	                  diff + lower_hbox_allocation.height, min_lines, diff);

	gtk_widget_set_size_request(gtkconv->lower_hbox, -1,
		diff + lower_hbox_allocation.height);

	return FALSE;
}

static void
minimum_entry_lines_pref_cb(const char *name,
                            PurplePrefType type,
                            gconstpointer value,
                            gpointer data)
{
	GList *l = purple_get_conversations();
	PurpleConversation *conv;
	while (l != NULL)
	{
		conv = (PurpleConversation *)l->data;

		if (PIDGIN_IS_PIDGIN_CONVERSATION(conv))
			resize_imhtml_cb(PIDGIN_CONVERSATION(conv));

		l = l->next;
	}
}

static void
setup_chat_topic(PidginConversation *gtkconv, GtkWidget *vbox)
{
	PurpleConversation *conv = gtkconv->active_conv;
	PurpleConnection *gc = purple_conversation_get_connection(conv);
	PurplePluginProtocolInfo *prpl_info = PURPLE_PLUGIN_PROTOCOL_INFO(purple_connection_get_prpl(gc));
	if (prpl_info->options & OPT_PROTO_CHAT_TOPIC)
	{
		GtkWidget *hbox, *label;
		PidginChatPane *gtkchat = gtkconv->u.chat;

		hbox = gtk_hbox_new(FALSE, PIDGIN_HIG_BOX_SPACE);
		gtk_box_pack_start(GTK_BOX(vbox), hbox, FALSE, FALSE, 0);

		label = gtk_label_new(_("Topic:"));
		gtk_box_pack_start(GTK_BOX(hbox), label, FALSE, FALSE, 0);

		gtkchat->topic_text = gtk_entry_new();
		gtk_widget_set_size_request(gtkchat->topic_text, -1, BUDDYICON_SIZE_MIN);

		if(prpl_info->set_chat_topic == NULL) {
			gtk_editable_set_editable(GTK_EDITABLE(gtkchat->topic_text), FALSE);
		} else {
			g_signal_connect(GTK_WIDGET(gtkchat->topic_text), "activate",
					G_CALLBACK(topic_callback), gtkconv);
		}

		gtk_box_pack_start(GTK_BOX(hbox), gtkchat->topic_text, TRUE, TRUE, 0);
		g_signal_connect(G_OBJECT(gtkchat->topic_text), "key_press_event",
			             G_CALLBACK(entry_key_press_cb), gtkconv);
	}
}

static gboolean
pidgin_conv_userlist_create_tooltip(GtkWidget *tipwindow, GtkTreePath *path,
		gpointer userdata, int *w, int *h)
{
	PidginConversation *gtkconv = userdata;
	GtkTreeIter iter;
	GtkTreeModel *model = gtk_tree_view_get_model(GTK_TREE_VIEW(gtkconv->u.chat->list));
	PurpleConversation *conv = gtkconv->active_conv;
	PurpleBlistNode *node;
	PurplePluginProtocolInfo *prpl_info;
	PurpleAccount *account = purple_conversation_get_account(conv);
	char *who = NULL;

	if (purple_account_get_connection(account) == NULL)
		return FALSE;

	if (!gtk_tree_model_get_iter(GTK_TREE_MODEL(model), &iter, path))
		return FALSE;

	gtk_tree_model_get(GTK_TREE_MODEL(model), &iter, CHAT_USERS_NAME_COLUMN, &who, -1);

	prpl_info = PURPLE_PLUGIN_PROTOCOL_INFO(purple_connection_get_prpl(purple_account_get_connection(account)));
	node = (PurpleBlistNode*)(purple_find_buddy(purple_conversation_get_account(conv), who));
	if (node && prpl_info && (prpl_info->options & OPT_PROTO_UNIQUE_CHATNAME))
		pidgin_blist_draw_tooltip(node, gtkconv->infopane);

	g_free(who);
	return FALSE;
}

static void
setup_chat_userlist(PidginConversation *gtkconv, GtkWidget *hpaned)
{
	PidginChatPane *gtkchat = gtkconv->u.chat;
	GtkWidget *lbox, *list;
	GtkListStore *ls;
	GtkCellRenderer *rend;
	GtkTreeViewColumn *col;
	int ul_width;
	void *blist_handle = purple_blist_get_handle();
	PurpleConversation *conv = gtkconv->active_conv;

	/* Build the right pane. */
	lbox = gtk_vbox_new(FALSE, PIDGIN_HIG_BOX_SPACE);
	gtk_paned_pack2(GTK_PANED(hpaned), lbox, FALSE, TRUE);
	gtk_widget_show(lbox);

	/* Setup the label telling how many people are in the room. */
	gtkchat->count = gtk_label_new(_("0 people in room"));
	gtk_label_set_ellipsize(GTK_LABEL(gtkchat->count), PANGO_ELLIPSIZE_END);
	gtk_box_pack_start(GTK_BOX(lbox), gtkchat->count, FALSE, FALSE, 0);
	gtk_widget_show(gtkchat->count);

	/* Setup the list of users. */

	ls = gtk_list_store_new(CHAT_USERS_COLUMNS, GDK_TYPE_PIXBUF, G_TYPE_STRING,
							G_TYPE_STRING, G_TYPE_STRING, G_TYPE_INT,
							GDK_TYPE_COLOR, G_TYPE_INT, G_TYPE_STRING);
	gtk_tree_sortable_set_sort_func(GTK_TREE_SORTABLE(ls), CHAT_USERS_ALIAS_KEY_COLUMN,
									sort_chat_users, NULL, NULL);

	list = gtk_tree_view_new_with_model(GTK_TREE_MODEL(ls));

	/* Allow a user to specify gtkrc settings for the chat userlist only */
	gtk_widget_set_name(list, "pidgin_conv_userlist");

	rend = gtk_cell_renderer_pixbuf_new();
	g_object_set(G_OBJECT(rend),
				 "stock-size", gtk_icon_size_from_name(PIDGIN_ICON_SIZE_TANGO_EXTRA_SMALL),
				 NULL);
	col = gtk_tree_view_column_new_with_attributes(NULL, rend,
			"stock-id", CHAT_USERS_ICON_STOCK_COLUMN, NULL);
	gtk_tree_view_column_set_sizing(col, GTK_TREE_VIEW_COLUMN_AUTOSIZE);
	gtk_tree_view_append_column(GTK_TREE_VIEW(list), col);
	ul_width = purple_prefs_get_int(PIDGIN_PREFS_ROOT "/conversations/chat/userlist_width");
	gtk_widget_set_size_request(lbox, ul_width, -1);

	/* Hack to prevent completely collapsed userlist coming back with a 1 pixel width.
	 * I would have liked to use the GtkPaned "max-position", but for some reason that didn't work */
	if (ul_width == 0)
		gtk_paned_set_position(GTK_PANED(hpaned), 999999);

	g_signal_connect(G_OBJECT(list), "button_press_event",
					 G_CALLBACK(right_click_chat_cb), gtkconv);
	g_signal_connect(G_OBJECT(list), "row-activated",
					 G_CALLBACK(activate_list_cb), gtkconv);
	g_signal_connect(G_OBJECT(list), "popup-menu",
			 G_CALLBACK(gtkconv_chat_popup_menu_cb), gtkconv);
	g_signal_connect(G_OBJECT(lbox), "size-allocate", G_CALLBACK(lbox_size_allocate_cb), gtkconv);

	pidgin_tooltip_setup_for_treeview(list, gtkconv,
			pidgin_conv_userlist_create_tooltip, NULL);

	rend = gtk_cell_renderer_text_new();
	g_object_set(rend,
				 "foreground-set", TRUE,
				 "weight-set", TRUE,
				 NULL);
	g_object_set(G_OBJECT(rend), "editable", TRUE, NULL);

	col = gtk_tree_view_column_new_with_attributes(NULL, rend,
	                                               "text", CHAT_USERS_ALIAS_COLUMN,
	                                               "foreground-gdk", CHAT_USERS_COLOR_COLUMN,
	                                               "weight", CHAT_USERS_WEIGHT_COLUMN,
	                                               NULL);

	purple_signal_connect(blist_handle, "blist-node-added",
						gtkchat, PURPLE_CALLBACK(buddy_added_cb), conv);
	purple_signal_connect(blist_handle, "blist-node-removed",
						gtkchat, PURPLE_CALLBACK(buddy_removed_cb), conv);
	purple_signal_connect(blist_handle, "blist-node-aliased",
						gtkchat, PURPLE_CALLBACK(blist_node_aliased_cb), conv);

	gtk_tree_view_column_set_expand(col, TRUE);
	g_object_set(rend, "ellipsize", PANGO_ELLIPSIZE_END, NULL);

	gtk_tree_view_append_column(GTK_TREE_VIEW(list), col);

	gtk_tree_view_set_headers_visible(GTK_TREE_VIEW(list), FALSE);
	gtk_widget_show(list);

	gtkchat->list = list;

	gtk_box_pack_start(GTK_BOX(lbox),
		pidgin_make_scrollable(list, GTK_POLICY_AUTOMATIC, GTK_POLICY_AUTOMATIC, GTK_SHADOW_IN, -1, -1),
		TRUE, TRUE, 0);
}

static gboolean
pidgin_conv_create_tooltip(GtkWidget *tipwindow, gpointer userdata, int *w, int *h)
{
	PurpleBlistNode *node = NULL;
	PurpleConversation *conv;
	PidginConversation *gtkconv = userdata;

	conv = gtkconv->active_conv;
	if (purple_conversation_get_type(conv) == PURPLE_CONV_TYPE_CHAT) {
		node = (PurpleBlistNode*)(purple_blist_find_chat(purple_conversation_get_account(conv), purple_conversation_get_name(conv)));
		if (!node)
			node = g_object_get_data(G_OBJECT(gtkconv->webview), "transient_chat");
	} else {
		node = (PurpleBlistNode*)(purple_find_buddy(purple_conversation_get_account(conv), purple_conversation_get_name(conv)));
#if 0
		/* Using the transient blist nodes to show the tooltip doesn't quite work yet. */
		if (!node)
			node = g_object_get_data(G_OBJECT(gtkconv->webview), "transient_buddy");
#endif
	}

	if (node)
		pidgin_blist_draw_tooltip(node, gtkconv->infopane);
	return FALSE;
}

/* Quick Find {{{ */
static gboolean
pidgin_conv_end_quickfind(PidginConversation *gtkconv)
{
	gtk_widget_modify_base(gtkconv->quickfind.entry, GTK_STATE_NORMAL, NULL);

<<<<<<< HEAD
	webkit_web_view_unmark_text_matches(WEBKIT_WEB_VIEW(gtkconv->webview));
	gtk_widget_hide_all(gtkconv->quickfind.container);
=======
	gtk_imhtml_search_clear(GTK_IMHTML(gtkconv->imhtml));
	gtk_widget_hide(gtkconv->quickfind.container);
>>>>>>> f5fe60d1

	gtk_widget_grab_focus(gtkconv->entry);
	return TRUE;
}

static gboolean
quickfind_process_input(GtkWidget *entry, GdkEventKey *event, PidginConversation *gtkconv)
{
	switch (event->keyval) {
<<<<<<< HEAD
		case GDK_Return:
		case GDK_KP_Enter:
			if (webkit_web_view_search_text(WEBKIT_WEB_VIEW(gtkconv->webview), gtk_entry_get_text(GTK_ENTRY(entry)), FALSE, TRUE, TRUE)) {
=======
		case GDK_KEY_Return:
		case GDK_KEY_KP_Enter:
			if (gtk_imhtml_search_find(GTK_IMHTML(gtkconv->imhtml), gtk_entry_get_text(GTK_ENTRY(entry)))) {
>>>>>>> f5fe60d1
				gtk_widget_modify_base(gtkconv->quickfind.entry, GTK_STATE_NORMAL, NULL);
			} else {
				GdkColor col;
				col.red = 0xffff;
				col.green = 0xafff;
				col.blue = 0xafff;
				gtk_widget_modify_base(gtkconv->quickfind.entry, GTK_STATE_NORMAL, &col);
			}
			break;
		case GDK_KEY_Escape:
			pidgin_conv_end_quickfind(gtkconv);
			break;
		default:
			return FALSE;
	}
	return TRUE;
}

static void
pidgin_conv_setup_quickfind(PidginConversation *gtkconv, GtkWidget *container)
{
	GtkWidget *widget = gtk_hbox_new(FALSE, 0);
	GtkWidget *label, *entry, *close;

	gtk_box_pack_start(GTK_BOX(container), widget, FALSE, FALSE, 0);

	close = pidgin_create_small_button(gtk_label_new("×"));
	gtk_box_pack_start(GTK_BOX(widget), close, FALSE, FALSE, 0);
#if GTK_CHECK_VERSION(2,12,0)
	gtk_widget_set_tooltip_text(close, _("Close Find bar"));
#else
	gtk_tooltips_set_tip(gtkconv->tooltips, close,
	                     _("Close Find bar"), NULL);
#endif

	label = gtk_label_new(_("Find:"));
	gtk_box_pack_start(GTK_BOX(widget), label, FALSE, FALSE, 10);

	entry = gtk_entry_new();
	gtk_box_pack_start(GTK_BOX(widget), entry, TRUE, TRUE, 0);

	gtkconv->quickfind.entry = entry;
	gtkconv->quickfind.container = widget;

	/* Hook to signals and stuff */
	g_signal_connect(G_OBJECT(entry), "key_press_event",
			G_CALLBACK(quickfind_process_input), gtkconv);
	g_signal_connect_swapped(G_OBJECT(close), "button-press-event",
			G_CALLBACK(pidgin_conv_end_quickfind), gtkconv);
}

/* }}} */

static char *
replace_header_tokens(PurpleConversation *conv, const char *text)
{
	PurpleAccount *account = purple_conversation_get_account(conv);
	GString *str;
	const char *cur = text;
	const char *prev = cur;

	if (text == NULL || *text == '\0')
		return NULL;

	str = g_string_new(NULL);
	while ((cur = strchr(cur, '%'))) {
		const char *replace = NULL;
		const char *fin = NULL;

		if (g_str_has_prefix(cur, "%chatName%")) {
			replace = purple_conversation_get_name(conv);

		} else if (g_str_has_prefix(cur, "%sourceName%")) {
			replace = purple_account_get_alias(account);
			if (replace == NULL)
				replace = purple_account_get_username(account);

		} else if (g_str_has_prefix(cur, "%destinationName%")) {
			PurpleBuddy *buddy = purple_find_buddy(account, purple_conversation_get_name(conv));
			if (buddy) {
				replace = purple_buddy_get_alias(buddy);
			} else {
				replace = purple_conversation_get_name(conv);
			}

		} else if (g_str_has_prefix(cur, "%incomingIconPath%")) {
			PurpleBuddyIcon *icon = purple_conv_im_get_icon(PURPLE_CONV_IM(conv));
			if (icon)
				replace = purple_buddy_icon_get_full_path(icon);

		} else if (g_str_has_prefix(cur, "%outgoingIconPath%")) {
			replace = purple_account_get_buddy_icon_path(account);

		} else if (g_str_has_prefix(cur, "%timeOpened")) {
			const char *tmp = cur + strlen("%timeOpened");
			char *format = NULL;
			if (*tmp == '{') {
				const char *end;
				tmp++;
				end = strstr(tmp, "}%");
				if (!end) /* Invalid string */
					continue;
				format = g_strndup(tmp, end - tmp);
				fin = end + 1;
			}
			replace = purple_utf8_strftime(format ? format : "%X", NULL);
			g_free(format);

		} else if (g_str_has_prefix(cur, "%dateOpened%")) {
			replace = purple_date_format_short(NULL);

		} else {
			cur++;
			continue;
		}

		/* Here we have a replacement to make */
		g_string_append_len(str, prev, cur - prev);
		if (replace)
			g_string_append(str, replace);

		/* And update the pointers */
		if (fin) {
			prev = cur = fin + 1;
		} else {
			prev = cur = strchr(cur + 1, '%') + 1;
		}
	}

	/* And wrap it up */
	g_string_append(str, prev);
	return g_string_free(str, FALSE);
}

static char *
replace_template_tokens(PidginConvTheme *theme, const char *header, const char *footer)
{
	GString *str;
	const char *text;
	char **ms;
	char *path;

	text = pidgin_conversation_theme_get_template(theme, PIDGIN_CONVERSATION_THEME_TEMPLATE_MAIN);
	if (text == NULL)
		return NULL;

	ms = g_strsplit(text, "%@", 6);
	if (ms[0] == NULL || ms[1] == NULL || ms[2] == NULL || ms[3] == NULL || ms[4] == NULL || ms[5] == NULL) {
		g_strfreev(ms);
		return NULL;
	}

	str = g_string_new(NULL);

	g_string_append(str, ms[0]);
	g_string_append(str, "file://");
	path = pidgin_conversation_theme_get_template_path(theme);
	g_string_append(str, path);
	g_free(path);

	g_string_append(str, ms[1]);

	text = pidgin_conversation_theme_get_template(theme, PIDGIN_CONVERSATION_THEME_TEMPLATE_BASESTYLE_CSS);
	g_string_append(str, text);

	g_string_append(str, ms[2]);

	g_string_append(str, "file://");
	path = pidgin_conversation_theme_get_css_path(theme);
	g_string_append(str, path);
	g_free(path);

	g_string_append(str, ms[3]);
	if (header)
		g_string_append(str, header);
	g_string_append(str, ms[4]);
	if (footer)
		g_string_append(str, footer);
	g_string_append(str, ms[5]);

	g_strfreev(ms);

	return g_string_free(str, FALSE);
}

static void
set_theme_webkit_settings(WebKitWebView *webview, PidginConvTheme *theme)
{
	WebKitWebSettings *settings;
	const GValue *val;

	g_object_get(G_OBJECT(webview), "settings", &settings, NULL);

	val = pidgin_conversation_theme_lookup(theme, "DefaultFontFamily", TRUE);
	if (val && G_VALUE_HOLDS_STRING(val))
		g_object_set(G_OBJECT(settings), "default-font-family", g_value_get_string(val), NULL);

	val = pidgin_conversation_theme_lookup(theme, "DefaultFontSize", TRUE);
	if (val && G_VALUE_HOLDS_INT(val))
		g_object_set(G_OBJECT(settings), "default-font-size", GINT_TO_POINTER(g_value_get_int(val)), NULL);

	val = pidgin_conversation_theme_lookup(theme, "DefaultBackgroundIsTransparent", TRUE);
	if (val && G_VALUE_HOLDS_BOOLEAN(val))
		/* this does not work :( */
		webkit_web_view_set_transparent(webview, g_value_get_boolean(val));
}

static void
conv_variant_changed_cb(GObject *gobject, GParamSpec *pspec, gpointer user_data)
{
	PidginConversation *gtkconv = user_data;
	const char *path;
	char *js;

	path = pidgin_conversation_theme_get_css_path(PIDGIN_CONV_THEME(gobject));
	js = g_strdup_printf("setStylesheet(\"mainStyle\", \"file://%s\");", path);
	gtk_webview_safe_execute_script(GTK_WEBVIEW(gtkconv->webview), js);
	g_free(js);
}

static GtkWidget *
setup_common_pane(PidginConversation *gtkconv)
{
	GtkWidget *vbox, *frame, *webview_sw, *event_box;
	GtkCellRenderer *rend;
	GtkTreePath *path;
	PurpleConversation *conv = gtkconv->active_conv;
	PurpleBuddy *buddy;
	gboolean chat = (purple_conversation_get_type(conv) == PURPLE_CONV_TYPE_CHAT);
	int buddyicon_size = 0;
	char *header, *footer;
	char *template;

	/* Setup the top part of the pane */
	vbox = gtk_vbox_new(FALSE, PIDGIN_HIG_BOX_SPACE);
	gtk_widget_show(vbox);

	/* Setup the info pane */
	event_box = gtk_event_box_new();
	gtk_event_box_set_visible_window(GTK_EVENT_BOX(event_box), FALSE);
	gtk_widget_show(event_box);
	gtkconv->infopane_hbox = gtk_hbox_new(FALSE, 0);
	gtk_box_pack_start(GTK_BOX(vbox), event_box, FALSE, FALSE, 0);
	gtk_container_add(GTK_CONTAINER(event_box), gtkconv->infopane_hbox);
	gtk_widget_show(gtkconv->infopane_hbox);
	gtk_widget_add_events(event_box,
	                      GDK_POINTER_MOTION_MASK | GDK_LEAVE_NOTIFY_MASK);
	g_signal_connect(G_OBJECT(event_box), "button-press-event",
	                 G_CALLBACK(infopane_press_cb), gtkconv);

	pidgin_tooltip_setup_for_widget(event_box, gtkconv,
		pidgin_conv_create_tooltip, NULL);

	gtkconv->infopane = gtk_cell_view_new();
	gtkconv->infopane_model = gtk_list_store_new(CONV_NUM_COLUMNS, G_TYPE_STRING, G_TYPE_STRING, GDK_TYPE_PIXBUF, GDK_TYPE_PIXBUF);
	gtk_cell_view_set_model(GTK_CELL_VIEW(gtkconv->infopane),
				GTK_TREE_MODEL(gtkconv->infopane_model));
	g_object_unref(gtkconv->infopane_model);
	gtk_list_store_append(gtkconv->infopane_model, &(gtkconv->infopane_iter));
	gtk_box_pack_start(GTK_BOX(gtkconv->infopane_hbox), gtkconv->infopane, TRUE, TRUE, 0);
	path = gtk_tree_path_new_from_string("0");
	gtk_cell_view_set_displayed_row(GTK_CELL_VIEW(gtkconv->infopane), path);
	gtk_tree_path_free(path);

	if (chat) {
		/* This empty widget is used to ensure that the infopane is consistently
		   sized for chat windows. The correct fix is to put an icon in the chat
		   window as well, because that would make "Set Custom Icon" consistent
		   for both the buddy list and the chat window, but PidginConversation
		   is pretty much stuck until 3.0. */
		GtkWidget *sizing_vbox;
		sizing_vbox = gtk_vbox_new(FALSE, 0);
		gtk_widget_set_size_request(sizing_vbox, -1, BUDDYICON_SIZE_MIN);
		gtk_box_pack_start(GTK_BOX(gtkconv->infopane_hbox), sizing_vbox, FALSE, FALSE, 0);
		gtk_widget_show(sizing_vbox);
	}
	else {
		gtkconv->u.im->icon_container = gtk_vbox_new(FALSE, 0);

		if ((buddy = purple_find_buddy(purple_conversation_get_account(conv),
						purple_conversation_get_name(conv))) != NULL) {
			PurpleContact *contact = purple_buddy_get_contact(buddy);
			if (contact) {
				buddyicon_size = purple_blist_node_get_int((PurpleBlistNode*)contact, "pidgin-infopane-iconsize");
			}
		}
		buddyicon_size = CLAMP(buddyicon_size, BUDDYICON_SIZE_MIN, BUDDYICON_SIZE_MAX);
		gtk_widget_set_size_request(gtkconv->u.im->icon_container, -1, buddyicon_size);

		gtk_box_pack_start(GTK_BOX(gtkconv->infopane_hbox),
				   gtkconv->u.im->icon_container, FALSE, FALSE, 0);

		gtk_widget_show(gtkconv->u.im->icon_container);
	}

	gtk_widget_show(gtkconv->infopane);

	rend = gtk_cell_renderer_pixbuf_new();
	gtk_cell_layout_pack_start(GTK_CELL_LAYOUT(gtkconv->infopane), rend, FALSE);
	gtk_cell_layout_set_attributes(GTK_CELL_LAYOUT(gtkconv->infopane), rend, "stock-id", CONV_ICON_COLUMN, NULL);
	g_object_set(rend, "xalign", 0.0, "xpad", 6, "ypad", 0,
			"stock-size", gtk_icon_size_from_name(PIDGIN_ICON_SIZE_TANGO_EXTRA_SMALL),
			NULL);

	rend = gtk_cell_renderer_text_new();
	gtk_cell_layout_pack_start(GTK_CELL_LAYOUT(gtkconv->infopane), rend, TRUE);
	gtk_cell_layout_set_attributes(GTK_CELL_LAYOUT(gtkconv->infopane), rend, "markup", CONV_TEXT_COLUMN, NULL);
	g_object_set(rend, "ypad", 0, "yalign", 0.5, NULL);

	g_object_set(rend, "ellipsize", PANGO_ELLIPSIZE_END, NULL);

	rend = gtk_cell_renderer_pixbuf_new();
	gtk_cell_layout_pack_start(GTK_CELL_LAYOUT(gtkconv->infopane), rend, FALSE);
	gtk_cell_layout_set_attributes(GTK_CELL_LAYOUT(gtkconv->infopane), rend, "pixbuf", CONV_PROTOCOL_ICON_COLUMN, NULL);
	g_object_set(rend, "xalign", 0.0, "xpad", 3, "ypad", 0, NULL);

	rend = gtk_cell_renderer_pixbuf_new();
	gtk_cell_layout_pack_start(GTK_CELL_LAYOUT(gtkconv->infopane), rend, FALSE);
	gtk_cell_layout_set_attributes(GTK_CELL_LAYOUT(gtkconv->infopane), rend, "pixbuf", CONV_EMBLEM_COLUMN, NULL);
	g_object_set(rend, "xalign", 0.0, "xpad", 6, "ypad", 0, NULL);

	/* Setup the webkit widget */
	frame = pidgin_create_webview(FALSE, &gtkconv->webview, NULL, &webview_sw);
	gtk_widget_set_size_request(gtkconv->webview, -1, 0);

	header = replace_header_tokens(conv,
		pidgin_conversation_theme_get_template(gtkconv->theme, PIDGIN_CONVERSATION_THEME_TEMPLATE_HEADER));
	footer = replace_header_tokens(conv,
		pidgin_conversation_theme_get_template(gtkconv->theme, PIDGIN_CONVERSATION_THEME_TEMPLATE_FOOTER));
	template = replace_template_tokens(gtkconv->theme, header, footer);
	g_free(header);
	g_free(footer);

	if (template != NULL) {
		char *basedir;
		char *baseuri;

		purple_debug_info("webkit", "template: %s\n", template);

		set_theme_webkit_settings(WEBKIT_WEB_VIEW(gtkconv->webview), gtkconv->theme);

		basedir = pidgin_conversation_theme_get_template_path(gtkconv->theme);
		baseuri = g_strdup_printf("file://%s", basedir);
		webkit_web_view_load_string(WEBKIT_WEB_VIEW(gtkconv->webview), template, "text/html", "UTF-8", baseuri);

		if (chat)
			gtk_webview_safe_execute_script(GTK_WEBVIEW(gtkconv->webview), "document.getElementById('Chat').className = 'groupchat'");

		g_signal_connect(G_OBJECT(gtkconv->theme), "notify::variant",
		                 G_CALLBACK(conv_variant_changed_cb), gtkconv);

		g_free(basedir);
		g_free(baseuri);
		g_free(template);
	}

	if (chat) {
		GtkWidget *hpaned;

		/* Add the topic */
		setup_chat_topic(gtkconv, vbox);

		/* Add the gtkimhtml frame */
		hpaned = gtk_hpaned_new();
		gtk_box_pack_start(GTK_BOX(vbox), hpaned, TRUE, TRUE, 0);
		gtk_widget_show(hpaned);
		gtk_paned_pack1(GTK_PANED(hpaned), frame, TRUE, TRUE);

		/* Now add the userlist */
		setup_chat_userlist(gtkconv, hpaned);
	} else {
		gtk_box_pack_start(GTK_BOX(vbox), frame, TRUE, TRUE, 0);
	}
	gtk_widget_show_all(frame);

	gtk_widget_set_name(gtkconv->webview, "pidgin_conv_webview");
	g_object_set_data(G_OBJECT(gtkconv->webview), "gtkconv", gtkconv);

	g_signal_connect_after(G_OBJECT(gtkconv->webview), "button_press_event",
	                       G_CALLBACK(entry_stop_rclick_cb), NULL);
	g_signal_connect(G_OBJECT(gtkconv->webview), "key_press_event",
	                 G_CALLBACK(refocus_entry_cb), gtkconv);
	g_signal_connect(G_OBJECT(gtkconv->webview), "key_release_event",
	                 G_CALLBACK(refocus_entry_cb), gtkconv);

	pidgin_conv_setup_quickfind(gtkconv, vbox);

	gtkconv->lower_hbox = gtk_hbox_new(FALSE, PIDGIN_HIG_BOX_SPACE);
	gtk_box_pack_start(GTK_BOX(vbox), gtkconv->lower_hbox, FALSE, FALSE, 0);
	gtk_widget_show(gtkconv->lower_hbox);

	/* Setup the toolbar, entry widget and all signals */
	frame = pidgin_create_imhtml(TRUE, &gtkconv->entry, &gtkconv->toolbar, NULL);
	gtk_box_pack_start(GTK_BOX(gtkconv->lower_hbox), frame, TRUE, TRUE, 0);
	gtk_widget_show(frame);

	gtk_widget_set_name(gtkconv->entry, "pidgin_conv_entry");
	gtk_imhtml_set_protocol_name(GTK_IMHTML(gtkconv->entry),
			purple_account_get_protocol_name(purple_conversation_get_account(conv)));

	g_signal_connect(G_OBJECT(gtkconv->entry), "populate-popup",
	                 G_CALLBACK(entry_popup_menu_cb), gtkconv);
	g_signal_connect(G_OBJECT(gtkconv->entry), "key_press_event",
	                 G_CALLBACK(entry_key_press_cb), gtkconv);
	g_signal_connect_after(G_OBJECT(gtkconv->entry), "message_send",
	                       G_CALLBACK(send_cb), gtkconv);
	g_signal_connect_after(G_OBJECT(gtkconv->entry), "button_press_event",
	                       G_CALLBACK(entry_stop_rclick_cb), NULL);

	gtkconv->entry_buffer =
		gtk_text_view_get_buffer(GTK_TEXT_VIEW(gtkconv->entry));
	g_object_set_data(G_OBJECT(gtkconv->entry_buffer), "user_data", gtkconv);

	if (!chat) {
		/* For sending typing notifications for IMs */
		g_signal_connect(G_OBJECT(gtkconv->entry_buffer), "insert_text",
						 G_CALLBACK(insert_text_cb), gtkconv);
		g_signal_connect(G_OBJECT(gtkconv->entry_buffer), "delete_range",
						 G_CALLBACK(delete_text_cb), gtkconv);
		gtkconv->u.im->typing_timer = 0;
		gtkconv->u.im->animate = purple_prefs_get_bool(PIDGIN_PREFS_ROOT "/conversations/im/animate_buddy_icons");
		gtkconv->u.im->show_icon = TRUE;
	}

	g_signal_connect_swapped(G_OBJECT(gtkconv->entry_buffer), "changed",
				 G_CALLBACK(resize_imhtml_cb), gtkconv);
	g_signal_connect_swapped(G_OBJECT(gtkconv->entry), "size-allocate",
				 G_CALLBACK(resize_imhtml_cb), gtkconv);

	default_formatize(gtkconv);
	g_signal_connect_after(G_OBJECT(gtkconv->entry), "format_function_clear",
	                       G_CALLBACK(clear_formatting_cb), gtkconv);
	return vbox;
}

static void
conv_dnd_recv(GtkWidget *widget, GdkDragContext *dc, guint x, guint y,
              GtkSelectionData *sd, guint info, guint t,
              PidginConversation *gtkconv)
{
	PurpleConversation *conv = gtkconv->active_conv;
	PidginWindow *win = gtkconv->win;
	PurpleConversation *c;
	PurpleAccount *convaccount = purple_conversation_get_account(conv);
	PurpleConnection *gc = purple_account_get_connection(convaccount);
<<<<<<< HEAD
	PurplePluginProtocolInfo *prpl_info = gc ? PURPLE_PLUGIN_PROTOCOL_INFO(purple_connection_get_prpl(gc)) : NULL;
=======
	PurplePluginProtocolInfo *prpl_info = gc ? PURPLE_PLUGIN_PROTOCOL_INFO(gc->prpl) : NULL;
	GdkAtom target = gtk_selection_data_get_target(sd);
	const guchar *data = gtk_selection_data_get_data(sd);
>>>>>>> f5fe60d1

	if (target == gdk_atom_intern("PURPLE_BLIST_NODE", FALSE))
	{
		PurpleBlistNode *n = NULL;
		PurpleBuddy *b;
		PidginConversation *gtkconv = NULL;
		PurpleAccount *buddyaccount;
		const char *buddyname;

		n = *(PurpleBlistNode **) data;

		if (PURPLE_BLIST_NODE_IS_CONTACT(n))
			b = purple_contact_get_priority_buddy((PurpleContact*)n);
		else if (PURPLE_BLIST_NODE_IS_BUDDY(n))
			b = (PurpleBuddy*)n;
		else
			return;

		buddyaccount = purple_buddy_get_account(b);
		buddyname = purple_buddy_get_name(b);
		/*
		 * If a buddy is dragged to a chat window of the same protocol,
		 * invite him to the chat.
		 */
		if (purple_conversation_get_type(conv) == PURPLE_CONV_TYPE_CHAT &&
				prpl_info && PURPLE_PROTOCOL_PLUGIN_HAS_FUNC(prpl_info, chat_invite) &&
				strcmp(purple_account_get_protocol_id(convaccount),
					purple_account_get_protocol_id(buddyaccount)) == 0) {
		    purple_conv_chat_invite_user(PURPLE_CONV_CHAT(conv), buddyname, NULL, TRUE);
		} else {
			/*
			 * If we already have an open conversation with this buddy, then
			 * just move the conv to this window.  Otherwise, create a new
			 * conv and add it to this window.
			 */
			c = purple_find_conversation_with_account(PURPLE_CONV_TYPE_IM, buddyname, buddyaccount);
			if (c != NULL) {
				PidginWindow *oldwin;
				gtkconv = PIDGIN_CONVERSATION(c);
				oldwin = gtkconv->win;
				if (oldwin != win) {
					pidgin_conv_window_remove_gtkconv(oldwin, gtkconv);
					pidgin_conv_window_add_gtkconv(win, gtkconv);
				}
			} else {
				c = purple_conversation_new(PURPLE_CONV_TYPE_IM, buddyaccount, buddyname);
				gtkconv = PIDGIN_CONVERSATION(c);
				if (gtkconv->win != win) {
					pidgin_conv_window_remove_gtkconv(gtkconv->win, gtkconv);
					pidgin_conv_window_add_gtkconv(win, gtkconv);
				}
			}

			/* Make this conversation the active conversation */
			pidgin_conv_window_switch_gtkconv(win, gtkconv);
		}

		gtk_drag_finish(dc, TRUE,
		                gdk_drag_context_get_actions(dc) == GDK_ACTION_MOVE, t);
	}
	else if (target == gdk_atom_intern("application/x-im-contact", FALSE))
	{
		char *protocol = NULL;
		char *username = NULL;
		PurpleAccount *account;
		PidginConversation *gtkconv;

		if (pidgin_parse_x_im_contact((const char *) data, FALSE, &account,
						&protocol, &username, NULL))
		{
			if (account == NULL)
			{
				purple_notify_error(win, NULL,
					_("You are not currently signed on with an account that "
					  "can add that buddy."), NULL);
			} else {
				/*
				 * If a buddy is dragged to a chat window of the same protocol,
				 * invite him to the chat.
				 */
				if (purple_conversation_get_type(conv) == PURPLE_CONV_TYPE_CHAT &&
						prpl_info && PURPLE_PROTOCOL_PLUGIN_HAS_FUNC(prpl_info, chat_invite) &&
						strcmp(purple_account_get_protocol_id(convaccount), protocol) == 0) {
					purple_conv_chat_invite_user(PURPLE_CONV_CHAT(conv), username, NULL, TRUE);
				} else {
					c = purple_conversation_new(PURPLE_CONV_TYPE_IM, account, username);
					gtkconv = PIDGIN_CONVERSATION(c);
					if (gtkconv->win != win) {
						pidgin_conv_window_remove_gtkconv(gtkconv->win, gtkconv);
						pidgin_conv_window_add_gtkconv(win, gtkconv);
					}
				}
			}
		}

		g_free(username);
		g_free(protocol);

		gtk_drag_finish(dc, TRUE,
		                gdk_drag_context_get_actions(dc) == GDK_ACTION_MOVE, t);
	}
	else if (target == gdk_atom_intern("text/uri-list", FALSE)) {
		if (purple_conversation_get_type(conv) == PURPLE_CONV_TYPE_IM)
			pidgin_dnd_file_manage(sd, convaccount, purple_conversation_get_name(conv));
		gtk_drag_finish(dc, TRUE,
		                gdk_drag_context_get_actions(dc) == GDK_ACTION_MOVE, t);
	}
	else
		gtk_drag_finish(dc, FALSE, FALSE, t);
}


static const GtkTargetEntry te[] =
{
	GTK_IMHTML_DND_TARGETS,
	{"PURPLE_BLIST_NODE", GTK_TARGET_SAME_APP, GTK_IMHTML_DRAG_NUM},
	{"application/x-im-contact", 0, GTK_IMHTML_DRAG_NUM + 1}
};

static PidginConversation *
pidgin_conv_find_gtkconv(PurpleConversation * conv)
{
	PurpleBuddy *bud = purple_find_buddy(purple_conversation_get_account(conv), purple_conversation_get_name(conv));
	PurpleContact *c;
	PurpleBlistNode *cn, *bn;

	if (!bud)
		return NULL;

	if (!(c = purple_buddy_get_contact(bud)))
		return NULL;

	cn = PURPLE_BLIST_NODE(c);
	for (bn = purple_blist_node_get_first_child(cn); bn; bn = purple_blist_node_get_sibling_next(bn)) {
		PurpleBuddy *b = PURPLE_BUDDY(bn);
		PurpleConversation *conv;
		if ((conv = purple_find_conversation_with_account(PURPLE_CONV_TYPE_IM, purple_buddy_get_name(b), purple_buddy_get_account(b)))) {
			if (PIDGIN_CONVERSATION(conv))
				return PIDGIN_CONVERSATION(conv);
		}
	}

	return NULL;
}

static void
buddy_update_cb(PurpleBlistNode *bnode, gpointer null)
{
	GList *list;

	g_return_if_fail(bnode);
	if (!PURPLE_BLIST_NODE_IS_BUDDY(bnode))
		return;

	for (list = pidgin_conv_windows_get_list(); list; list = list->next)
	{
		PidginWindow *win = list->data;
		PurpleConversation *conv = pidgin_conv_window_get_active_conversation(win);

		if (purple_conversation_get_type(conv) != PURPLE_CONV_TYPE_IM)
			continue;

		pidgin_conv_update_fields(conv, PIDGIN_CONV_MENU);
	}
}

static gboolean
ignore_middle_click(GtkWidget *widget, GdkEventButton *e, gpointer null)
{
	/* A click on the pane is propagated to the notebook containing the pane.
	 * So if Stu accidentally aims high and middle clicks on the pane-handle,
	 * it causes a conversation tab to close. Let's stop that from happening.
	 */
	if (e->button == 2 && e->type == GDK_BUTTON_PRESS)
		return TRUE;
	return FALSE;
}

static void set_typing_font(GtkWidget *widget, GtkStyle *style, PidginConversation *gtkconv)
{
/* TODO WEBKIT */
#if 0
	static PangoFontDescription *font_desc = NULL;
	static GdkColor *color = NULL;
	static gboolean enable = TRUE;

	if (font_desc == NULL) {
		char *string = NULL;
		gtk_widget_style_get(widget,
				"typing-notification-font", &string,
				"typing-notification-color", &color,
				"typing-notification-enable", &enable,
				NULL);
		font_desc = pango_font_description_from_string(string);
		g_free(string);
		if (color == NULL) {
			GdkColor def = {0, 0x8888, 0x8888, 0x8888};
			color = gdk_color_copy(&def);
		}
	}

	gtk_text_buffer_create_tag(GTK_IMHTML(widget)->text_buffer, "TYPING-NOTIFICATION",
			"foreground-gdk", color,
			"font-desc", font_desc,
			NULL);

	if (!enable) {
		g_object_set_data(G_OBJECT(widget), "disable-typing-notification", GINT_TO_POINTER(TRUE));
		/* or may be 'gtkconv->disable_typing = TRUE;' instead? */
	}

	g_signal_handlers_disconnect_by_func(G_OBJECT(widget), set_typing_font, gtkconv);
#endif /* if 0 */
}

/**************************************************************************
 * Conversation UI operations
 **************************************************************************/
static void
private_gtkconv_new(PurpleConversation *conv, gboolean hidden)
{
	PidginConversation *gtkconv;
	PurpleTheme *theme;
	PurpleConversationType conv_type = purple_conversation_get_type(conv);
	GtkWidget *pane = NULL;
	GtkWidget *tab_cont;
	PurpleBlistNode *convnode;

	if (conv_type == PURPLE_CONV_TYPE_IM && (gtkconv = pidgin_conv_find_gtkconv(conv))) {
		purple_conversation_set_ui_data(conv, gtkconv);
		if (!g_list_find(gtkconv->convs, conv))
			gtkconv->convs = g_list_prepend(gtkconv->convs, conv);
		pidgin_conv_switch_active_conversation(conv);
		return;
	}

	gtkconv = g_new0(PidginConversation, 1);
	purple_conversation_set_ui_data(conv, gtkconv);
	gtkconv->active_conv = conv;
	gtkconv->convs = g_list_prepend(gtkconv->convs, conv);
	gtkconv->send_history = g_list_append(NULL, NULL);

	/* Setup some initial variables. */
#if !GTK_CHECK_VERSION(2,12,0)
	gtkconv->tooltips = gtk_tooltips_new();
#endif
	gtkconv->unseen_state = PIDGIN_UNSEEN_NONE;
	gtkconv->unseen_count = 0;
	theme = purple_theme_manager_find_theme(purple_prefs_get_string(PIDGIN_PREFS_ROOT "/conversations/theme"), "conversation");
	if (!theme)
		theme = purple_theme_manager_find_theme("Default", "conversation");
	gtkconv->theme = PIDGIN_CONV_THEME(g_object_ref(theme));
	gtkconv->last_flags = 0;

	if (conv_type == PURPLE_CONV_TYPE_IM) {
		gtkconv->u.im = g_malloc0(sizeof(PidginImPane));
	} else if (conv_type == PURPLE_CONV_TYPE_CHAT) {
		gtkconv->u.chat = g_malloc0(sizeof(PidginChatPane));
	}
	pane = setup_common_pane(gtkconv);

	if (pane == NULL) {
		if (conv_type == PURPLE_CONV_TYPE_CHAT)
			g_free(gtkconv->u.chat);
		else if (conv_type == PURPLE_CONV_TYPE_IM)
			g_free(gtkconv->u.im);

		g_free(gtkconv);
		purple_conversation_set_ui_data(conv, NULL);
		return;
	}

	/* Setup drag-and-drop */
	gtk_drag_dest_set(pane,
	                  GTK_DEST_DEFAULT_MOTION |
	                  GTK_DEST_DEFAULT_DROP,
	                  te, sizeof(te) / sizeof(GtkTargetEntry),
	                  GDK_ACTION_COPY);
	gtk_drag_dest_set(pane,
	                  GTK_DEST_DEFAULT_MOTION |
	                  GTK_DEST_DEFAULT_DROP,
	                  te, sizeof(te) / sizeof(GtkTargetEntry),
	                  GDK_ACTION_COPY);
	gtk_drag_dest_set(gtkconv->webview, 0,
	                  te, sizeof(te) / sizeof(GtkTargetEntry),
	                  GDK_ACTION_COPY);

	gtk_drag_dest_set(gtkconv->entry, 0,
	                  te, sizeof(te) / sizeof(GtkTargetEntry),
	                  GDK_ACTION_COPY);

	g_signal_connect(G_OBJECT(pane), "button_press_event",
	                 G_CALLBACK(ignore_middle_click), NULL);
	g_signal_connect(G_OBJECT(pane), "drag_data_received",
	                 G_CALLBACK(conv_dnd_recv), gtkconv);
	g_signal_connect(G_OBJECT(gtkconv->webview), "drag_data_received",
	                 G_CALLBACK(conv_dnd_recv), gtkconv);
	g_signal_connect(G_OBJECT(gtkconv->entry), "drag_data_received",
	                 G_CALLBACK(conv_dnd_recv), gtkconv);

	g_signal_connect(gtkconv->webview, "style-set", G_CALLBACK(set_typing_font), gtkconv);

	/* Setup the container for the tab. */
	gtkconv->tab_cont = tab_cont = gtk_vbox_new(FALSE, PIDGIN_HIG_BOX_SPACE);
	g_object_set_data(G_OBJECT(tab_cont), "PidginConversation", gtkconv);
	gtk_container_set_border_width(GTK_CONTAINER(tab_cont), PIDGIN_HIG_BOX_SPACE);
	gtk_container_add(GTK_CONTAINER(tab_cont), pane);
	gtk_widget_show(pane);

	convnode = get_conversation_blist_node(conv);
	if (convnode == NULL || !purple_blist_node_get_bool(convnode, "gtk-mute-sound"))
		gtkconv->make_sound = TRUE;

	if (convnode != NULL) {
		gboolean logging = purple_blist_node_get_bool(convnode, "enable-logging");
		purple_conversation_set_logging(conv, logging);
	}

	if (purple_prefs_get_bool(PIDGIN_PREFS_ROOT "/conversations/show_formatting_toolbar"))
		gtk_widget_show(gtkconv->toolbar);
	else
		gtk_widget_hide(gtkconv->toolbar);

	if (purple_prefs_get_bool(PIDGIN_PREFS_ROOT "/conversations/im/show_buddy_icons"))
		gtk_widget_show(gtkconv->infopane_hbox);
	else
		gtk_widget_hide(gtkconv->infopane_hbox);


	g_signal_connect_swapped(G_OBJECT(pane), "focus",
	                         G_CALLBACK(gtk_widget_grab_focus),
	                         gtkconv->entry);

	if (hidden)
		pidgin_conv_window_add_gtkconv(hidden_convwin, gtkconv);
	else
		pidgin_conv_placement_place(gtkconv);

	if (nick_colors == NULL) {
		nbr_nick_colors = NUM_NICK_COLORS;
		nick_colors = generate_nick_colors(&nbr_nick_colors, gtk_widget_get_style(gtkconv->webview)->base[GTK_STATE_NORMAL]);
	}

	if (purple_conversation_get_features(conv) & PURPLE_CONNECTION_ALLOW_CUSTOM_SMILEY)
		pidgin_themes_smiley_themeize_custom(gtkconv->entry);
}

static void
pidgin_conv_new_hidden(PurpleConversation *conv)
{
	private_gtkconv_new(conv, TRUE);
}

void
pidgin_conv_new(PurpleConversation *conv)
{
	private_gtkconv_new(conv, FALSE);
	if (PIDGIN_IS_PIDGIN_CONVERSATION(conv))
		purple_signal_emit(pidgin_conversations_get_handle(),
				"conversation-displayed", PIDGIN_CONVERSATION(conv));
}

static void
received_im_msg_cb(PurpleAccount *account, char *sender, char *message,
				   PurpleConversation *conv, PurpleMessageFlags flags)
{
	PurpleConversationUiOps *ui_ops = pidgin_conversations_get_conv_ui_ops();
	gboolean hide = FALSE;
	guint timer;

	/* create hidden conv if hide_new pref is always */
	if (strcmp(purple_prefs_get_string(PIDGIN_PREFS_ROOT "/conversations/im/hide_new"), "always") == 0)
		hide = TRUE;

	/* create hidden conv if hide_new pref is away and account is away */
	if (strcmp(purple_prefs_get_string(PIDGIN_PREFS_ROOT "/conversations/im/hide_new"), "away") == 0 &&
	    !purple_status_is_available(purple_account_get_active_status(account)))
		hide = TRUE;

	if (conv && PIDGIN_IS_PIDGIN_CONVERSATION(conv) && !hide) {
		PidginConversation *gtkconv = PIDGIN_CONVERSATION(conv);
		if (gtkconv->win == hidden_convwin) {
			pidgin_conv_attach_to_conversation(gtkconv->active_conv);
		}
		return;
	}

	if (hide) {
		ui_ops->create_conversation = pidgin_conv_new_hidden;
		purple_conversation_new(PURPLE_CONV_TYPE_IM, account, sender);
		ui_ops->create_conversation = pidgin_conv_new;
	}

	/* Somebody wants to keep this conversation around, so don't time it out */
	if (conv) {
		timer = GPOINTER_TO_INT(purple_conversation_get_data(conv, "close-timer"));
		if (timer) {
			purple_timeout_remove(timer);
			purple_conversation_set_data(conv, "close-timer", GINT_TO_POINTER(0));
		}
	}
}

static void
pidgin_conv_destroy(PurpleConversation *conv)
{
	PidginConversation *gtkconv = PIDGIN_CONVERSATION(conv);

	gtkconv->convs = g_list_remove(gtkconv->convs, conv);
	/* Don't destroy ourselves until all our convos are gone */
	if (gtkconv->convs) {
		/* Make sure the destroyed conversation is not the active one */
		if (gtkconv->active_conv == conv) {
			gtkconv->active_conv = gtkconv->convs->data;
			purple_conversation_update(gtkconv->active_conv, PURPLE_CONV_UPDATE_FEATURES);
		}
		return;
	}

	pidgin_conv_window_remove_gtkconv(gtkconv->win, gtkconv);

	/* If the "Save Conversation" or "Save Icon" dialogs are open then close them */
	purple_request_close_with_handle(gtkconv);
	purple_notify_close_with_handle(gtkconv);

	gtk_widget_destroy(gtkconv->tab_cont);
	g_object_unref(gtkconv->tab_cont);

	if (purple_conversation_get_type(conv) == PURPLE_CONV_TYPE_IM) {
		if (gtkconv->u.im->icon_timer != 0)
			g_source_remove(gtkconv->u.im->icon_timer);

		if (gtkconv->u.im->anim != NULL)
			g_object_unref(G_OBJECT(gtkconv->u.im->anim));

		if (gtkconv->u.im->typing_timer != 0)
			g_source_remove(gtkconv->u.im->typing_timer);

		g_free(gtkconv->u.im);
	} else if (purple_conversation_get_type(conv) == PURPLE_CONV_TYPE_CHAT) {
		purple_signals_disconnect_by_handle(gtkconv->u.chat);
		g_free(gtkconv->u.chat);
	}

#if !GTK_CHECK_VERSION(2,12,0)
	gtk_object_sink(GTK_OBJECT(gtkconv->tooltips));
#endif

	gtkconv->send_history = g_list_first(gtkconv->send_history);
	g_list_foreach(gtkconv->send_history, (GFunc)g_free, NULL);
	g_list_free(gtkconv->send_history);

	if (gtkconv->attach.timer) {
		g_source_remove(gtkconv->attach.timer);
	}

	g_object_disconnect(G_OBJECT(gtkconv->theme), "any_signal::notify",
	                    conv_variant_changed_cb, gtkconv, NULL);
	g_object_unref(gtkconv->theme);

	g_free(gtkconv);
}


static void
pidgin_conv_write_im(PurpleConversation *conv, const char *who,
					  const char *message, PurpleMessageFlags flags,
					  time_t mtime)
{
	PidginConversation *gtkconv;

	gtkconv = PIDGIN_CONVERSATION(conv);

	if (conv != gtkconv->active_conv &&
	    flags & PURPLE_MESSAGE_ACTIVE_ONLY)
	{
		/* Plugins that want these messages suppressed should be
		 * calling purple_conv_im_write(), so they get suppressed here,
		 * before being written to the log. */
		purple_debug_info("gtkconv",
		                "Suppressing message for an inactive conversation in pidgin_conv_write_im()\n");
		return;
	}

	purple_conversation_write(conv, who, message, flags, mtime);
}

#if 0
static const char *
get_text_tag_color(GtkTextTag *tag)
{
	GdkColor *color = NULL;
	gboolean set = FALSE;
	static char colcode[] = "#XXXXXX";
	if (tag)
		g_object_get(G_OBJECT(tag), "foreground-set", &set, "foreground-gdk", &color, NULL);
	if (set && color)
		g_snprintf(colcode, sizeof(colcode), "#%02x%02x%02x",
				color->red >> 8, color->green >> 8, color->blue >> 8);
	else
		colcode[0] = '\0';
	if (color)
		gdk_color_free(color);
	return colcode;
}

/* The callback for an event on a link tag. */
static gboolean buddytag_event(GtkTextTag *tag, GObject *imhtml,
		GdkEvent *event, GtkTextIter *arg2, gpointer data)
{
	if (event->type == GDK_BUTTON_PRESS
			|| event->type == GDK_2BUTTON_PRESS) {
		GdkEventButton *btn_event = (GdkEventButton*) event;
		PurpleConversation *conv = data;
		char *buddyname;
		gchar *name;

		g_object_get(G_OBJECT(tag), "name", &name, NULL);

		/* strlen("BUDDY " or "HILIT ") == 6 */
		g_return_val_if_fail((name != NULL) && (strlen(name) > 6), FALSE);

		buddyname = name + 6;

		/* emit chat-nick-clicked signal */
		if (event->type == GDK_BUTTON_PRESS) {
			gint plugin_return = GPOINTER_TO_INT(purple_signal_emit_return_1(
						pidgin_conversations_get_handle(), "chat-nick-clicked",
						data, buddyname, btn_event->button));
			if (plugin_return) {
				g_free(name);
				return TRUE;
			}
		}

		if (btn_event->button == 1 && event->type == GDK_2BUTTON_PRESS) {
			chat_do_im(PIDGIN_CONVERSATION(conv), buddyname);
			g_free(name);

			return TRUE;
		} else if (btn_event->button == 2 && event->type == GDK_2BUTTON_PRESS) {
			chat_do_info(PIDGIN_CONVERSATION(conv), buddyname);
			g_free(name);

			return TRUE;
		} else if (btn_event->button == 3 && event->type == GDK_BUTTON_PRESS) {
			GtkTextIter start, end;

			/* we shouldn't display the popup
			 * if the user has selected something: */
			if (!gtk_text_buffer_get_selection_bounds(
						gtk_text_iter_get_buffer(arg2),
						&start, &end)) {
				GtkWidget *menu = NULL;
				PurpleConnection *gc =
					purple_conversation_get_connection(conv);


				menu = create_chat_menu(conv, buddyname, gc);
				gtk_menu_popup(GTK_MENU(menu), NULL, NULL,
						NULL, GTK_WIDGET(imhtml),
						btn_event->button,
						btn_event->time);

				g_free(name);

				/* Don't propagate the event any further */
				return TRUE;
			}
		}

		g_free(name);
	}

	return FALSE;
}
#endif

static GtkTextTag *get_buddy_tag(PurpleConversation *conv, const char *who, PurpleMessageFlags flag,
		gboolean create)
{
/* TODO WEBKIT */
#if 0
	PidginConversation *gtkconv = PIDGIN_CONVERSATION(conv);
	GtkTextTag *buddytag;
	gchar *str;
	gboolean highlight = (flag & PURPLE_MESSAGE_NICK);
	GtkTextBuffer *buffer = GTK_IMHTML(gtkconv->imhtml)->text_buffer;

	str = g_strdup_printf(highlight ? "HILIT %s" : "BUDDY %s", who);

	buddytag = gtk_text_tag_table_lookup(
			gtk_text_buffer_get_tag_table(buffer), str);

	if (buddytag == NULL && create) {
		if (highlight)
			buddytag = gtk_text_buffer_create_tag(buffer, str,
					"foreground", get_text_tag_color(gtk_text_tag_table_lookup(
							gtk_text_buffer_get_tag_table(buffer), "highlight-name")),
					"weight", PANGO_WEIGHT_BOLD,
					NULL);
		else
			buddytag = gtk_text_buffer_create_tag(
					buffer, str,
					"foreground-gdk", get_nick_color(gtkconv, who),
					"weight", purple_find_buddy(purple_conversation_get_account(conv), who) ? PANGO_WEIGHT_BOLD : PANGO_WEIGHT_NORMAL,
					NULL);

		g_object_set_data(G_OBJECT(buddytag), "cursor", "");
		g_signal_connect(G_OBJECT(buddytag), "event",
				G_CALLBACK(buddytag_event), conv);
	}

	g_free(str);

	return buddytag;
#endif /* if 0 */
	return NULL;
}

#if 0
static void pidgin_conv_calculate_newday(PidginConversation *gtkconv, time_t mtime)
{
	struct tm *tm = localtime(&mtime);

	tm->tm_hour = tm->tm_min = tm->tm_sec = 0;
	tm->tm_mday++;

	gtkconv->newday = mktime(tm);
}

/* Detect string direction and encapsulate the string in RLE/LRE/PDF unicode characters
   str - pointer to string (string is re-allocated and the pointer updated) */
static void
str_embed_direction_chars(char **str)
{
#ifdef HAVE_PANGO14
	char pre_str[4];
	char post_str[10];
	char *ret;

	if (PANGO_DIRECTION_RTL == pango_find_base_dir(*str, -1))
	{
		sprintf(pre_str, "%c%c%c",
				0xE2, 0x80, 0xAB);	/* RLE */
		sprintf(post_str, "%c%c%c%c%c%c%c%c%c",
				0xE2, 0x80, 0xAC,	/* PDF */
				0xE2, 0x80, 0x8E,	/* LRM */
				0xE2, 0x80, 0xAC);	/* PDF */
	}
	else
	{
		sprintf(pre_str, "%c%c%c",
				0xE2, 0x80, 0xAA);	/* LRE */
		sprintf(post_str, "%c%c%c%c%c%c%c%c%c",
				0xE2, 0x80, 0xAC,	/* PDF */
				0xE2, 0x80, 0x8F,	/* RLM */
				0xE2, 0x80, 0xAC);	/* PDF */
	}

	ret = g_strconcat(pre_str, *str, post_str, NULL);

	g_free(*str);
	*str = ret;
#endif
}
#endif

static char *
replace_message_tokens(
	const char *text,
	PurpleConversation *conv,
	const char *name,
	const char *alias,
	const char *message,
	PurpleMessageFlags flags,
	time_t mtime)
{
	GString *str;
	const char *cur = text;
	const char *prev = cur;

	if (text == NULL)
		return g_strdup("");

	str = g_string_new(NULL);
	while ((cur = strchr(cur, '%'))) {
		const char *replace = NULL;
		const char *fin = NULL;

		if (g_str_has_prefix(cur, "%message%")) {
			replace = message;

		} else if (g_str_has_prefix(cur, "%messageClasses%")) {
			replace = flags & PURPLE_MESSAGE_SEND ? "outgoing" :
				  flags & PURPLE_MESSAGE_RECV ? "incoming" : "event";

		} else if (g_str_has_prefix(cur, "%time")) {
			const char *tmp = cur + strlen("%time");
			char *format = NULL;
			if (*tmp == '{') {
				char *end;
				tmp++;
				end = strstr(tmp, "}%");
				if (!end) /* Invalid string */
					continue;
				format = g_strndup(tmp, end - tmp);
				fin = end + 1;
			}
			replace = purple_utf8_strftime(format ? format : "%X", NULL);
			g_free(format);

		} else if (g_str_has_prefix(cur, "%shortTime%")) {
			replace = purple_utf8_strftime("%H:%M", NULL);

		} else if (g_str_has_prefix(cur, "%userIconPath%")) {
			if (flags & PURPLE_MESSAGE_SEND) {
				if (purple_account_get_bool(purple_conversation_get_account(conv), "use-global-buddyicon", TRUE)) {
					replace = purple_prefs_get_path(PIDGIN_PREFS_ROOT "/accounts/buddyicon");
				} else {
					PurpleStoredImage *img = purple_buddy_icons_find_account_icon(purple_conversation_get_account(conv));
					replace = purple_imgstore_get_filename(img);
				}
				if (replace == NULL || !g_file_test(replace, G_FILE_TEST_EXISTS)) {
					replace = g_build_filename("Outgoing", "buddy_icon.png", NULL);
				}
			} else if (flags & PURPLE_MESSAGE_RECV) {
				PurpleBuddyIcon *icon = purple_conv_im_get_icon(PURPLE_CONV_IM(conv));
				if (icon)
					replace = purple_buddy_icon_get_full_path(icon);
				if (replace == NULL || !g_file_test(replace, G_FILE_TEST_EXISTS)) {
					replace = g_build_filename("Incoming", "buddy_icon.png", NULL);
				}
			}

		} else if (g_str_has_prefix(cur, "%senderScreenName%")) {
			replace = name;

		} else if (g_str_has_prefix(cur, "%sender%")) {
			replace = alias;

		} else if (g_str_has_prefix(cur, "%service%")) {
			replace = purple_account_get_protocol_name(purple_conversation_get_account(conv));

		} else if (g_str_has_prefix(cur, "%messageDirection%")) {
			replace = purple_markup_is_rtl(message) ? "rtl" : "ltr";

		} else {
			cur++;
			continue;
		}

		/* Here we have a replacement to make */
		g_string_append_len(str, prev, cur - prev);
		if (replace)
			g_string_append(str, replace);

		/* And update the pointers */
		if (fin) {
			prev = cur = fin + 1;
		} else {
			prev = cur = strchr(cur + 1, '%') + 1;
		}

	}

	/* And wrap it up */
	g_string_append(str, prev);

	return g_string_free(str, FALSE);
}

static void
pidgin_conv_write_conv(PurpleConversation *conv, const char *name, const char *alias,
						const char *message, PurpleMessageFlags flags,
						time_t mtime)
{
	PidginConversation *gtkconv;
	PurpleConnection *gc;
	PurpleAccount *account;
#if 0
	int gtk_font_options = 0;
	int gtk_font_options_all = 0;
	char buf2[BUF_LONG];
	gboolean show_date;
	char *mdate;
	char *str;
	char *with_font_tag;
	char *sml_attrib = NULL;
#endif
	size_t length;
	PurpleConversationType type;
	char *displaying;
	gboolean plugin_return;
#if 0
	gboolean is_rtl_message = FALSE;
#endif

	const char *message_html;
	char *msg;
	char *escape;
	char *script;
	char *smileyed;
	PurpleMessageFlags old_flags;
	const char *func = "appendMessage";

	g_return_if_fail(conv != NULL);
	gtkconv = PIDGIN_CONVERSATION(conv);
	g_return_if_fail(gtkconv != NULL);

	if (gtkconv->attach.timer) {
		/* We are currently in the process of filling up the buffer with the message
		 * history of the conversation. So we do not need to add the message here.
		 * Instead, this message will be added to the message-list, which in turn will
		 * be processed and displayed by the attach-callback.
		 */
		return;
	}

	if (conv != gtkconv->active_conv)
	{
		if (flags & PURPLE_MESSAGE_ACTIVE_ONLY)
		{
			/* Unless this had PURPLE_MESSAGE_NO_LOG, this message
			 * was logged.  Plugin writers: if this isn't what
			 * you wanted, call purple_conv_im_write() instead of
			 * purple_conversation_write(). */
			purple_debug_info("gtkconv",
			                "Suppressing message for an inactive conversation in pidgin_conv_write_conv()\n");
			return;
		}

		/* Set the active conversation to the one that just messaged us. */
		/* TODO: consider not doing this if the account is offline or something */
		if (flags & (PURPLE_MESSAGE_SEND | PURPLE_MESSAGE_RECV))
			pidgin_conv_switch_active_conversation(conv);
	}

	type = purple_conversation_get_type(conv);
	account = purple_conversation_get_account(conv);
	g_return_if_fail(account != NULL);
	gc = purple_account_get_connection(account);
	g_return_if_fail(gc != NULL || !(flags & (PURPLE_MESSAGE_SEND | PURPLE_MESSAGE_RECV)));

	/* Make sure URLs are clickable */
	if(flags & PURPLE_MESSAGE_NO_LINKIFY)
		displaying = g_strdup(message);
	else
		displaying = purple_markup_linkify(message);

	plugin_return = GPOINTER_TO_INT(purple_signal_emit_return_1(
							pidgin_conversations_get_handle(), (type == PURPLE_CONV_TYPE_IM ?
							"displaying-im-msg" : "displaying-chat-msg"),
							account, name, &displaying, conv, flags));
	if (plugin_return)
	{
		g_free(displaying);
		return;
	}
	length = strlen(displaying) + 1;

	old_flags = gtkconv->last_flags;
	if ((flags & PURPLE_MESSAGE_SEND) && (old_flags & PURPLE_MESSAGE_SEND)) {
		message_html = pidgin_conversation_theme_get_template(gtkconv->theme, PIDGIN_CONVERSATION_THEME_TEMPLATE_OUTGOING_NEXT_CONTENT);
		func = "appendNextMessage";
	} else if (flags & PURPLE_MESSAGE_SEND) {
		message_html = pidgin_conversation_theme_get_template(gtkconv->theme, PIDGIN_CONVERSATION_THEME_TEMPLATE_OUTGOING_CONTENT);
	} else if ((flags & PURPLE_MESSAGE_RECV) && (old_flags & PURPLE_MESSAGE_RECV)) {
		message_html = pidgin_conversation_theme_get_template(gtkconv->theme, PIDGIN_CONVERSATION_THEME_TEMPLATE_INCOMING_NEXT_CONTENT);
		func = "appendNextMessage";
	} else if (flags & PURPLE_MESSAGE_RECV) {
		message_html = pidgin_conversation_theme_get_template(gtkconv->theme, PIDGIN_CONVERSATION_THEME_TEMPLATE_INCOMING_CONTENT);
	} else {
		message_html = pidgin_conversation_theme_get_template(gtkconv->theme, PIDGIN_CONVERSATION_THEME_TEMPLATE_STATUS);
	}
	gtkconv->last_flags = flags;

	smileyed = smiley_parse_markup(message, purple_account_get_protocol_id(account));
	msg = replace_message_tokens(message_html, conv, name, alias, smileyed, flags, mtime);
	escape = gtk_webview_quote_js_string(msg);
	script = g_strdup_printf("%s(%s)", func, escape);

	purple_debug_info("webkit", "JS: %s\n", script);
	gtk_webview_safe_execute_script(GTK_WEBVIEW(gtkconv->webview), script);

	g_free(script);
	g_free(smileyed);
	g_free(msg);
	g_free(escape);

#if 0
	/* if the buffer is not empty add a <br> */
	if (!gtk_webview_is_empty(GTK_WEBVIEW(gtkconv->webview)))
		gtk_webview_append_html(GTK_WEBVIEW(gtkconv->webview), "<br />");

	/* First message in a conversation. */
	if (gtkconv->newday == 0)
		pidgin_conv_calculate_newday(gtkconv, mtime);

	/* Show the date on the first message in a new day, or if the message is
	 * older than 20 minutes. */
	show_date = (mtime >= gtkconv->newday) || (time(NULL) > mtime + 20*60);

	mdate = purple_signal_emit_return_1(pidgin_conversations_get_handle(),
	                                  "conversation-timestamp",
	                                  conv, mtime, show_date);

	if (mdate == NULL)
	{
		struct tm *tm = localtime(&mtime);
		const char *tmp;
		if (show_date)
			tmp = purple_date_format_long(tm);
		else
			tmp = purple_time_format(tm);
		mdate = g_strdup_printf("(%s)", tmp);
	}

	/* Bi-Directional support - set timestamp direction using unicode characters */
	is_rtl_message = purple_markup_is_rtl(message);
	/* Enforce direction only if message is RTL - doesn't effect LTR users */
	if (is_rtl_message)
		str_embed_direction_chars(&mdate);

	if (mtime >= gtkconv->newday)
		pidgin_conv_calculate_newday(gtkconv, mtime);

	sml_attrib = g_strdup_printf("sml=\"%s\"", purple_account_get_protocol_name(account));

	gtk_font_options |= GTK_IMHTML_NO_COMMENTS;

	if ((flags & PURPLE_MESSAGE_RECV) &&
			!purple_prefs_get_bool(PIDGIN_PREFS_ROOT "/conversations/show_incoming_formatting"))
		gtk_font_options |= GTK_IMHTML_NO_COLOURS | GTK_IMHTML_NO_FONTS | GTK_IMHTML_NO_SIZES | GTK_IMHTML_NO_FORMATTING;

	/* this is gonna crash one day, I can feel it. */
	if (PURPLE_PLUGIN_PROTOCOL_INFO(purple_find_prpl(purple_account_get_protocol_id(purple_conversation_get_account(conv))))->options &
	    OPT_PROTO_USE_POINTSIZE) {
		gtk_font_options |= GTK_IMHTML_USE_POINTSIZE;
	}

	if (!(flags & PURPLE_MESSAGE_RECV) && (purple_conversation_get_features(conv) & PURPLE_CONNECTION_ALLOW_CUSTOM_SMILEY))
	{
		/* We want to see our own smileys. Need to revert it after send*/
		pidgin_themes_smiley_themeize_custom(gtkconv->webview);
	}

	/* TODO: These colors should not be hardcoded so log.c can use them */
	if (flags & PURPLE_MESSAGE_RAW) {
		gtk_webview_append_html(GTK_WEBVIEW(gtkconv->webview), message);
	} else if (flags & PURPLE_MESSAGE_SYSTEM) {
		g_snprintf(buf2, sizeof(buf2),
			   "<font %s><font size=\"2\"><span class='timestamp'>%s</span></font><b>%s</b></font>",
			   sml_attrib ? sml_attrib : "", mdate, displaying);

		gtk_webview_append_html(GTK_WEBVIEW(gtkconv->webview), buf2);

	} else if (flags & PURPLE_MESSAGE_ERROR) {
		g_snprintf(buf2, sizeof(buf2),
			   "<font color=\"#ff0000\"><font %s><font size=\"2\"><span class='timestamp'>%s</span> </font><b>%s</b></font></font>",
			   sml_attrib ? sml_attrib : "", mdate, displaying);

		gtk_webview_append_html(GTK_WEBVIEW(gtkconv->webview), buf2);

	} else if (flags & PURPLE_MESSAGE_NO_LOG) {
		g_snprintf(buf2, BUF_LONG,
			   "<b><font %s color=\"#777777\">%s</font></b>",
			   sml_attrib ? sml_attrib : "", displaying);

		gtk_webview_append_html(GTK_WEBVIEW(gtkconv->webview), buf2);
	} else {
		char *new_message = g_memdup(displaying, length);
		char *alias_escaped = (alias ? g_markup_escape_text(alias, strlen(alias)) : g_strdup(""));
		/* The initial offset is to deal with
		 * escaped entities making the string longer */
		int tag_start_offset = 0;
		int tag_end_offset = 0;
		const char *tagname = NULL;

		/* Enforce direction on alias */
		if (is_rtl_message)
			str_embed_direction_chars(&alias_escaped);

		str = g_malloc(1024);
		if (flags & PURPLE_MESSAGE_WHISPER) {
			/* If we're whispering, it's not an autoresponse. */
			if (purple_message_meify(new_message, -1 )) {
				g_snprintf(str, 1024, "***%s", alias_escaped);
				tag_start_offset += 3;
				tagname = "whisper-action-name";
			}
			else {
				g_snprintf(str, 1024, "*%s*:", alias_escaped);
				tag_start_offset += 1;
				tag_end_offset = 2;
				tagname = "whisper-name";
			}
		} else {
			if (purple_message_meify(new_message, -1)) {
				if (flags & PURPLE_MESSAGE_AUTO_RESP) {
					g_snprintf(str, 1024, "%s ***%s", AUTO_RESPONSE, alias_escaped);
					tag_start_offset += strlen(AUTO_RESPONSE) - 6 + 4;
				} else {
					g_snprintf(str, 1024, "***%s", alias_escaped);
					tag_start_offset += 3;
				}

				if (flags & PURPLE_MESSAGE_NICK)
					tagname = "highlight-name";
				else
					tagname = "action-name";
			} else {
				if (flags & PURPLE_MESSAGE_AUTO_RESP) {
					g_snprintf(str, 1024, "%s %s", alias_escaped, AUTO_RESPONSE);
					tag_start_offset += strlen(AUTO_RESPONSE) - 6 + 1;
				} else {
					g_snprintf(str, 1024, "%s:", alias_escaped);
					tag_end_offset = 1;
				}

				if (flags & PURPLE_MESSAGE_NICK) {
					if (type == PURPLE_CONV_TYPE_IM) {
						tagname = "highlight-name";
					}
				} else if (flags & PURPLE_MESSAGE_RECV) {
					/* The tagname for chats is handled by get_buddy_tag */
					if (type == PURPLE_CONV_TYPE_IM) {
						tagname = "receive-name";
					}
				} else if (flags & PURPLE_MESSAGE_SEND) {
					tagname = "send-name";
				} else {
					purple_debug_error("gtkconv", "message missing flags\n");
				}
			}
		}

		g_free(alias_escaped);

		/* TODO WEBKIT */
#if 0
		if (tagname)
			tag = gtk_text_tag_table_lookup(gtk_text_buffer_get_tag_table(buffer), tagname);
		else
			tag = get_buddy_tag(conv, name, flags, TRUE);

		if (GTK_IMHTML(gtkconv->imhtml)->show_comments) {
		{
			/* The color for the timestamp has to be set in the font-tags, unfortunately.
			 * Applying the nick-tag to timestamps would work, but that can make it
			 * bold. I thought applying the "comment" tag again, which has "weight" set
			 * to PANGO_WEIGHT_NORMAL, would remove the boldness. But it doesn't. So
			 * this will have to do. I don't terribly like it.  -- sadrul */
			/* const char *color = get_text_tag_color(tag); */
			g_snprintf(buf2, BUF_LONG, "<FONT %s%s%s SIZE=\"2\"><!--%s --></FONT>",
					color ? "COLOR=\"" : "", color ? color : "", color ? "\"" : "", mdate);
			gtk_webview_append_html (GTK_WEBVIEW(gtkconv->webview), buf2);
		}
#endif /* if 0 */
		g_snprintf(buf2, BUF_LONG, "<font %s>%s</font> ", sml_attrib ? sml_attrib : "", str);
		gtk_webview_append_html(GTK_WEBVIEW(gtkconv->webview), buf2);

		g_free(str);

		if (gc) {
			char *pre = g_strdup_printf("<font %s>", sml_attrib ? sml_attrib : "");
			char *post = "</font>";
			with_font_tag = g_strdup_printf("%s%s%s", pre, new_message, post);
			g_free(pre);
		} else
			with_font_tag = g_memdup(new_message, length);

		gtk_webview_append_html(GTK_WEBVIEW(gtkconv->webview),
							 with_font_tag);

		g_free(with_font_tag);
		g_free(new_message);
	}

	g_free(mdate);
	g_free(sml_attrib);

#endif

	/* Tab highlighting stuff */
	if (!(flags & PURPLE_MESSAGE_SEND) && !pidgin_conv_has_focus(conv))
	{
		PidginUnseenState unseen = PIDGIN_UNSEEN_NONE;

		if ((flags & PURPLE_MESSAGE_NICK) == PURPLE_MESSAGE_NICK)
			unseen = PIDGIN_UNSEEN_NICK;
		else if (((flags & PURPLE_MESSAGE_SYSTEM) == PURPLE_MESSAGE_SYSTEM) ||
			  ((flags & PURPLE_MESSAGE_ERROR) == PURPLE_MESSAGE_ERROR))
			unseen = PIDGIN_UNSEEN_EVENT;
		else if ((flags & PURPLE_MESSAGE_NO_LOG) == PURPLE_MESSAGE_NO_LOG)
			unseen = PIDGIN_UNSEEN_NO_LOG;
		else
			unseen = PIDGIN_UNSEEN_TEXT;

		gtkconv_set_unseen(gtkconv, unseen);
	}

#if 0
	if (!(flags & PURPLE_MESSAGE_RECV) && (purple_conversation_get_features(conv) & PURPLE_CONNECTION_ALLOW_CUSTOM_SMILEY))
	{
		/* Restore the smiley-data */
		pidgin_themes_smiley_themeize(gtkconv->webview);
	}
#endif

	purple_signal_emit(pidgin_conversations_get_handle(),
		(type == PURPLE_CONV_TYPE_IM ? "displayed-im-msg" : "displayed-chat-msg"),
		account, name, displaying, conv, flags);
	g_free(displaying);
	update_typing_message(gtkconv, NULL);
}

static gboolean get_iter_from_chatbuddy(PurpleConvChatBuddy *cb, GtkTreeIter *iter)
{
	GtkTreeRowReference *ref = purple_conv_chat_cb_get_ui_data(cb);
	GtkTreePath *path;
	GtkTreeModel *model;

	if (!ref)
		return FALSE;

	if ((path = gtk_tree_row_reference_get_path(ref)) == NULL)
		return FALSE;

	model = gtk_tree_row_reference_get_model(ref);
	if (!gtk_tree_model_get_iter(GTK_TREE_MODEL(model), iter, path)) {
		gtk_tree_path_free(path);
		return FALSE;
	}

	gtk_tree_path_free(path);
	return TRUE;
}

static void
pidgin_conv_chat_add_users(PurpleConversation *conv, GList *cbuddies, gboolean new_arrivals)
{
	PurpleConvChat *chat;
	PidginConversation *gtkconv;
	PidginChatPane *gtkchat;
	GtkListStore *ls;
	GList *l;

	char tmp[BUF_LONG];
	int num_users;

	chat    = PURPLE_CONV_CHAT(conv);
	gtkconv = PIDGIN_CONVERSATION(conv);
	gtkchat = gtkconv->u.chat;

	num_users = g_list_length(purple_conv_chat_get_users(chat));

	g_snprintf(tmp, sizeof(tmp),
			   ngettext("%d person in room", "%d people in room",
						num_users),
			   num_users);

	gtk_label_set_text(GTK_LABEL(gtkchat->count), tmp);

	ls = GTK_LIST_STORE(gtk_tree_view_get_model(GTK_TREE_VIEW(gtkchat->list)));

	gtk_tree_sortable_set_sort_column_id(GTK_TREE_SORTABLE(ls),  GTK_TREE_SORTABLE_UNSORTED_SORT_COLUMN_ID,
										 GTK_TREE_SORTABLE_UNSORTED_SORT_COLUMN_ID);

	l = cbuddies;
	while (l != NULL) {
		add_chat_buddy_common(conv, (PurpleConvChatBuddy *)l->data, NULL);
		l = l->next;
	}

	/* Currently GTK+ maintains our sorted list after it's in the tree.
	 * This may change if it turns out we can manage it faster ourselves.
	 */
	gtk_tree_sortable_set_sort_column_id(GTK_TREE_SORTABLE(ls),  CHAT_USERS_ALIAS_KEY_COLUMN,
										 GTK_SORT_ASCENDING);
}

static void
pidgin_conv_chat_rename_user(PurpleConversation *conv, const char *old_name,
			      const char *new_name, const char *new_alias)
{
	PurpleConvChat *chat;
	PidginConversation *gtkconv;
	PidginChatPane *gtkchat;
	PurpleConvChatBuddy *old_cbuddy, *new_cbuddy;
	GtkTreeIter iter;
	GtkTreeModel *model;
	GtkTextTag *tag;

	chat    = PURPLE_CONV_CHAT(conv);
	gtkconv = PIDGIN_CONVERSATION(conv);
	gtkchat = gtkconv->u.chat;

	model = gtk_tree_view_get_model(GTK_TREE_VIEW(gtkchat->list));

	if (!gtk_tree_model_get_iter_first(GTK_TREE_MODEL(model), &iter))
		return;

	if ((tag = get_buddy_tag(conv, old_name, 0, FALSE)))
		g_object_set(G_OBJECT(tag), "style", PANGO_STYLE_ITALIC, NULL);
	if ((tag = get_buddy_tag(conv, old_name, PURPLE_MESSAGE_NICK, FALSE)))
		g_object_set(G_OBJECT(tag), "style", PANGO_STYLE_ITALIC, NULL);

	old_cbuddy = purple_conv_chat_cb_find(chat, old_name);
	if (!old_cbuddy)
		return;

	if (get_iter_from_chatbuddy(old_cbuddy, &iter)) {
		GtkTreeRowReference *ref = purple_conv_chat_cb_get_ui_data(old_cbuddy);

		gtk_list_store_remove(GTK_LIST_STORE(model), &iter);
		gtk_tree_row_reference_free(ref);
		purple_conv_chat_cb_set_ui_data(old_cbuddy, NULL);
	}

	g_return_if_fail(new_alias != NULL);

	new_cbuddy = purple_conv_chat_cb_find(chat, new_name);

	add_chat_buddy_common(conv, new_cbuddy, old_name);
}

static void
pidgin_conv_chat_remove_users(PurpleConversation *conv, GList *users)
{
	PurpleConvChat *chat;
	PidginConversation *gtkconv;
	PidginChatPane *gtkchat;
	GtkTreeIter iter;
	GtkTreeModel *model;
	GList *l;
	char tmp[BUF_LONG];
	int num_users;
	gboolean f;
	GtkTextTag *tag;

	chat    = PURPLE_CONV_CHAT(conv);
	gtkconv = PIDGIN_CONVERSATION(conv);
	gtkchat = gtkconv->u.chat;

	num_users = g_list_length(purple_conv_chat_get_users(chat));

	for (l = users; l != NULL; l = l->next) {
		model = gtk_tree_view_get_model(GTK_TREE_VIEW(gtkchat->list));

		if (!gtk_tree_model_get_iter_first(GTK_TREE_MODEL(model), &iter))
			/* XXX: Break? */
			continue;

		do {
			char *val;

			gtk_tree_model_get(GTK_TREE_MODEL(model), &iter,
							   CHAT_USERS_NAME_COLUMN, &val, -1);

			if (!purple_utf8_strcasecmp((char *)l->data, val)) {
				f = gtk_list_store_remove(GTK_LIST_STORE(model), &iter);
			}
			else
				f = gtk_tree_model_iter_next(GTK_TREE_MODEL(model), &iter);

			g_free(val);
		} while (f);

		if ((tag = get_buddy_tag(conv, l->data, 0, FALSE)))
			g_object_set(G_OBJECT(tag), "style", PANGO_STYLE_ITALIC, NULL);
		if ((tag = get_buddy_tag(conv, l->data, PURPLE_MESSAGE_NICK, FALSE)))
			g_object_set(G_OBJECT(tag), "style", PANGO_STYLE_ITALIC, NULL);
	}

	g_snprintf(tmp, sizeof(tmp),
			   ngettext("%d person in room", "%d people in room",
						num_users), num_users);

	gtk_label_set_text(GTK_LABEL(gtkchat->count), tmp);
}

static void
pidgin_conv_chat_update_user(PurpleConversation *conv, const char *user)
{
	PurpleConvChat *chat;
	PurpleConvChatBuddy *cbuddy;
	PidginConversation *gtkconv;
	PidginChatPane *gtkchat;
	GtkTreeIter iter;
	GtkTreeModel *model;

	chat    = PURPLE_CONV_CHAT(conv);
	gtkconv = PIDGIN_CONVERSATION(conv);
	gtkchat = gtkconv->u.chat;

	model = gtk_tree_view_get_model(GTK_TREE_VIEW(gtkchat->list));

	if (!gtk_tree_model_get_iter_first(GTK_TREE_MODEL(model), &iter))
		return;

	cbuddy = purple_conv_chat_cb_find(chat, user);
	if (get_iter_from_chatbuddy(cbuddy, &iter)) {
		GtkTreeRowReference *ref = purple_conv_chat_cb_get_ui_data(cbuddy);
		gtk_list_store_remove(GTK_LIST_STORE(model), &iter);
		gtk_tree_row_reference_free(ref);
		purple_conv_chat_cb_set_ui_data(cbuddy, NULL);
	}

	if (cbuddy)
		add_chat_buddy_common(conv, cbuddy, NULL);
}

gboolean
pidgin_conv_has_focus(PurpleConversation *conv)
{
	PidginConversation *gtkconv = PIDGIN_CONVERSATION(conv);
	PidginWindow *win;
	gboolean has_focus;

	win = gtkconv->win;

	g_object_get(G_OBJECT(win->window), "has-toplevel-focus", &has_focus, NULL);

	if (has_focus && pidgin_conv_window_is_active_conversation(conv))
		return TRUE;

	return FALSE;
}

static gboolean
add_custom_smiley_for_imhtml(GtkIMHtml *imhtml, const char *sml, const char *smile)
{
	GtkIMHtmlSmiley *smiley;

	smiley = gtk_imhtml_smiley_get(imhtml, sml, smile);

	if (smiley) {
		if (!(smiley->flags & GTK_IMHTML_SMILEY_CUSTOM)) {
			return FALSE;
		}
		gtk_imhtml_smiley_reload(smiley);
		return TRUE;
	}

	smiley = gtk_imhtml_smiley_create(NULL, smile, FALSE, GTK_IMHTML_SMILEY_CUSTOM);
	gtk_imhtml_associate_smiley(imhtml, sml, smiley);
	g_signal_connect_swapped(imhtml, "destroy", G_CALLBACK(gtk_imhtml_smiley_destroy), smiley);

	return TRUE;
}

static gboolean
add_custom_smiley_for_webview(GtkWebView *webview, const char *sml, const char *smile)
{
	/* TODO WEBKIT: Smileys need to be added to webkit stuff */
	return TRUE;
}

static gboolean
pidgin_conv_custom_smiley_add(PurpleConversation *conv, const char *smile, gboolean remote)
{
	PidginConversation *gtkconv;
	struct smiley_list *list;
	const char *sml = NULL, *conv_sml;

	if (!conv || !smile || !*smile) {
		return FALSE;
	}

	/* If smileys are off, return false */
	if (pidgin_themes_smileys_disabled())
		return FALSE;

	/* If possible add this smiley to the current theme.
	 * The addition is only temporary: custom smilies aren't saved to disk. */
	conv_sml = purple_account_get_protocol_name(purple_conversation_get_account(conv));
	gtkconv = PIDGIN_CONVERSATION(conv);

	for (list = (struct smiley_list *)current_smiley_theme->list; list; list = list->next) {
		if (!strcmp(list->sml, conv_sml)) {
			sml = list->sml;
			break;
		}
	}

	if (!add_custom_smiley_for_webview(GTK_WEBVIEW(gtkconv->webview), sml, smile))
		return FALSE;

	if (!remote)	/* If it's a local custom smiley, then add it for the entry */
		if (!add_custom_smiley_for_imhtml(GTK_IMHTML(gtkconv->entry), sml, smile))
			return FALSE;

	return TRUE;
}

static void
pidgin_conv_custom_smiley_write(PurpleConversation *conv, const char *smile,
                                      const guchar *data, gsize size)
{
/* TODO WEBKIT */
#if 0
	PidginConversation *gtkconv;
	GtkIMHtmlSmiley *smiley;
	const char *sml;
	GError *error = NULL;

	sml = purple_account_get_protocol_name(purple_conversation_get_account(conv));
	gtkconv = PIDGIN_CONVERSATION(conv);
	smiley = gtk_imhtml_smiley_get(GTK_IMHTML(gtkconv->imhtml), sml, smile);

	if (!smiley)
		return;

	smiley->data = g_realloc(smiley->data, smiley->datasize + size);
	g_memmove((guchar *)smiley->data + smiley->datasize, data, size);
	smiley->datasize += size;

	if (!smiley->loader)
		return;

	if (!gdk_pixbuf_loader_write(smiley->loader, data, size, &error) || error) {
		purple_debug_warning("gtkconv", "gdk_pixbuf_loader_write() "
				"failed with size=%" G_GSIZE_FORMAT ": %s\n", size,
				error ? error->message : "(no error message)");
		if (error)
			g_error_free(error);
		/* We must stop using the GdkPixbufLoader because trying to load
		   certain invalid GIFs with at least gdk-pixbuf 2.23.3 can return
		   a GdkPixbuf that will cause some operations (like
		   gdk_pixbuf_scale_simple()) to consume memory in an infinite loop.
		   But we also don't want to set smiley->loader to NULL because our
		   code might expect it to be set.  So create a new loader. */
		g_object_unref(G_OBJECT(smiley->loader));
		smiley->loader = gdk_pixbuf_loader_new();
	}
#endif /* if 0 */
}

static void
pidgin_conv_custom_smiley_close(PurpleConversation *conv, const char *smile)
{
/* TODO WEBKIT */
#if 0
	PidginConversation *gtkconv;
	GtkIMHtmlSmiley *smiley;
	const char *sml;
	GError *error = NULL;

	g_return_if_fail(conv  != NULL);
	g_return_if_fail(smile != NULL);

	sml = purple_account_get_protocol_name(purple_conversation_get_account(conv));
	gtkconv = PIDGIN_CONVERSATION(conv);
	smiley = gtk_imhtml_smiley_get(GTK_IMHTML(gtkconv->imhtml), sml, smile);

	if (!smiley)
		return;

	if (!smiley->loader)
		return;

	purple_debug_info("gtkconv", "About to close the smiley pixbuf\n");

	if (!gdk_pixbuf_loader_close(smiley->loader, &error) || error) {
		purple_debug_warning("gtkconv", "gdk_pixbuf_loader_close() "
				"failed: %s\n",
				error ? error->message : "(no error message)");
		if (error)
			g_error_free(error);
		/* We must stop using the GdkPixbufLoader because if we tried to
		   load certain invalid GIFs with all current versions of GDK (as
		   of 2011-06-15) then it's possible the loader will contain data
		   that could cause some operations (like gdk_pixbuf_scale_simple())
		   to consume memory in an infinite loop.  But we also don't want
		   to set smiley->loader to NULL because our code might expect it
		   to be set.  So create a new loader. */
		g_object_unref(G_OBJECT(smiley->loader));
		smiley->loader = gdk_pixbuf_loader_new();
	}
#endif /* if 0 */
}

static void
pidgin_conv_send_confirm(PurpleConversation *conv, const char *message)
{
	PidginConversation *gtkconv = PIDGIN_CONVERSATION(conv);

	gtk_imhtml_append_text(GTK_IMHTML(gtkconv->entry), message, 0);
}

/*
 * Makes sure all the menu items and all the buttons are hidden/shown and
 * sensitive/insensitive.  This is called after changing tabs and when an
 * account signs on or off.
 */
static void
gray_stuff_out(PidginConversation *gtkconv)
{
	PidginWindow *win;
	PurpleConversation *conv = gtkconv->active_conv;
	PurpleConnection *gc;
	PurplePluginProtocolInfo *prpl_info = NULL;
	GdkPixbuf *window_icon = NULL;
	GtkIMHtmlButtons buttons;
	PurpleAccount *account;

	win     = pidgin_conv_get_window(gtkconv);
	gc      = purple_conversation_get_connection(conv);
	account = purple_conversation_get_account(conv);

	if (gc != NULL)
		prpl_info = PURPLE_PLUGIN_PROTOCOL_INFO(purple_connection_get_prpl(gc));

	if (win->menu.send_to != NULL)
		update_send_to_selection(win);

	/*
	 * Handle hiding and showing stuff based on what type of conv this is.
	 * Stuff that Purple IMs support in general should be shown for IM
	 * conversations.  Stuff that Purple chats support in general should be
	 * shown for chat conversations.  It doesn't matter whether the PRPL
	 * supports it or not--that only affects if the button or menu item
	 * is sensitive or not.
	 */
	if (purple_conversation_get_type(conv) == PURPLE_CONV_TYPE_IM) {
		/* Show stuff that applies to IMs, hide stuff that applies to chats */

		/* Deal with menu items */
<<<<<<< HEAD
		gtk_widget_show(win->menu.view_log);
		gtk_widget_show(win->menu.send_file);
		gtk_widget_show(win->menu.get_attention);
		gtk_widget_show(win->menu.add_pounce);
		gtk_widget_show(win->menu.get_info);
		gtk_widget_hide(win->menu.invite);
		gtk_widget_show(win->menu.alias);
=======
		gtk_action_set_visible(win->menu.view_log, TRUE);
		gtk_action_set_visible(win->menu.send_file, TRUE);
		gtk_action_set_visible(GTK_ACTION(g_object_get_data(G_OBJECT(win->window), "get_attention")), TRUE);
		gtk_action_set_visible(win->menu.add_pounce, TRUE);
		gtk_action_set_visible(win->menu.get_info, TRUE);
		gtk_action_set_visible(win->menu.invite, FALSE);
		gtk_action_set_visible(win->menu.alias, TRUE);
>>>>>>> f5fe60d1
		if (purple_privacy_check(account, purple_conversation_get_name(conv))) {
			gtk_action_set_visible(win->menu.unblock, FALSE);
			gtk_action_set_visible(win->menu.block, TRUE);
		} else {
			gtk_action_set_visible(win->menu.block, FALSE);
			gtk_action_set_visible(win->menu.unblock, TRUE);
		}

		if ((account == NULL) || purple_find_buddy(account, purple_conversation_get_name(conv)) == NULL) {
			gtk_action_set_visible(win->menu.add, TRUE);
			gtk_action_set_visible(win->menu.remove, FALSE);
		} else {
			gtk_action_set_visible(win->menu.remove, TRUE);
			gtk_action_set_visible(win->menu.add, FALSE);
		}

		gtk_action_set_visible(win->menu.insert_link, TRUE);
		gtk_action_set_visible(win->menu.insert_image, TRUE);
	} else if (purple_conversation_get_type(conv) == PURPLE_CONV_TYPE_CHAT) {
		/* Show stuff that applies to Chats, hide stuff that applies to IMs */

		/* Deal with menu items */
<<<<<<< HEAD
		gtk_widget_show(win->menu.view_log);
		gtk_widget_hide(win->menu.send_file);
		gtk_widget_hide(win->menu.get_attention);
		gtk_widget_hide(win->menu.add_pounce);
		gtk_widget_hide(win->menu.get_info);
		gtk_widget_show(win->menu.invite);
		gtk_widget_show(win->menu.alias);
		gtk_widget_hide(win->menu.block);
		gtk_widget_hide(win->menu.unblock);
=======
		gtk_action_set_visible(win->menu.view_log, TRUE);
		gtk_action_set_visible(win->menu.send_file, FALSE);
		gtk_action_set_visible(g_object_get_data(G_OBJECT(win->window), "get_attention"), FALSE);
		gtk_action_set_visible(win->menu.add_pounce, FALSE);
		gtk_action_set_visible(win->menu.get_info, FALSE);
		gtk_action_set_visible(win->menu.invite, TRUE);
		gtk_action_set_visible(win->menu.alias, TRUE);
		gtk_action_set_visible(win->menu.block, FALSE);
		gtk_action_set_visible(win->menu.unblock, FALSE);
>>>>>>> f5fe60d1

		if ((account == NULL) || purple_blist_find_chat(account, purple_conversation_get_name(conv)) == NULL) {
			/* If the chat is NOT in the buddy list */
			gtk_action_set_visible(win->menu.add, TRUE);
			gtk_action_set_visible(win->menu.remove, FALSE);
		} else {
			/* If the chat IS in the buddy list */
			gtk_action_set_visible(win->menu.add, FALSE);
			gtk_action_set_visible(win->menu.remove, TRUE);
		}

		gtk_action_set_visible(win->menu.insert_link, TRUE);
		gtk_action_set_visible(win->menu.insert_image, TRUE);
	}

	/*
	 * Handle graying stuff out based on whether an account is connected
	 * and what features that account supports.
	 */
	if ((gc != NULL) &&
		((purple_conversation_get_type(conv) != PURPLE_CONV_TYPE_CHAT) ||
		 !purple_conv_chat_has_left(PURPLE_CONV_CHAT(conv)) ))
	{
		PurpleConnectionFlags features = purple_conversation_get_features(conv);
		/* Account is online */
		/* Deal with the toolbar */
		if (features & PURPLE_CONNECTION_HTML)
		{
			buttons = GTK_IMHTML_ALL; /* Everything on */
			if (features & PURPLE_CONNECTION_NO_BGCOLOR)
				buttons &= ~GTK_IMHTML_BACKCOLOR;
			if (features & PURPLE_CONNECTION_NO_FONTSIZE)
			{
				buttons &= ~GTK_IMHTML_GROW;
				buttons &= ~GTK_IMHTML_SHRINK;
			}
			if (features & PURPLE_CONNECTION_NO_URLDESC)
				buttons &= ~GTK_IMHTML_LINKDESC;
		} else {
			buttons = GTK_IMHTML_SMILEY | GTK_IMHTML_IMAGE;
		}

		if (!(prpl_info->options & OPT_PROTO_IM_IMAGE)
		 && !(features & PURPLE_CONNECTION_NO_IMAGES)) {
			features |= PURPLE_CONNECTION_NO_IMAGES;
			purple_conversation_set_features(conv, features);
		}

		if (features & PURPLE_CONNECTION_NO_IMAGES)
			buttons &= ~GTK_IMHTML_IMAGE;

		if (features & PURPLE_CONNECTION_ALLOW_CUSTOM_SMILEY)
			buttons |= GTK_IMHTML_CUSTOM_SMILEY;
		else
			buttons &= ~GTK_IMHTML_CUSTOM_SMILEY;

		gtk_imhtml_set_format_functions(GTK_IMHTML(gtkconv->entry), buttons);
		if (account != NULL)
			gtk_imhtmltoolbar_associate_smileys(GTK_IMHTMLTOOLBAR(gtkconv->toolbar), purple_account_get_protocol_id(account));

		/* Deal with menu items */
<<<<<<< HEAD
		gtk_widget_set_sensitive(win->menu.view_log, TRUE);
		gtk_widget_set_sensitive(win->menu.add_pounce, TRUE);
		gtk_widget_set_sensitive(win->menu.get_info, (prpl_info->get_info != NULL));
		gtk_widget_set_sensitive(win->menu.invite, (prpl_info->chat_invite != NULL));
		gtk_widget_set_sensitive(win->menu.insert_link, (features & PURPLE_CONNECTION_HTML));
		gtk_widget_set_sensitive(win->menu.insert_image, !(features & PURPLE_CONNECTION_NO_IMAGES));

		if (purple_conversation_get_type(conv) == PURPLE_CONV_TYPE_IM)
		{
			gtk_widget_set_sensitive(win->menu.add, (prpl_info->add_buddy != NULL));
			gtk_widget_set_sensitive(win->menu.remove, (prpl_info->remove_buddy != NULL));
			gtk_widget_set_sensitive(win->menu.send_file,
									 (prpl_info->send_file != NULL && (!prpl_info->can_receive_file ||
									  prpl_info->can_receive_file(gc, purple_conversation_get_name(conv)))));
			gtk_widget_set_sensitive(win->menu.get_attention, (prpl_info->send_attention != NULL));
			gtk_widget_set_sensitive(win->menu.alias,
=======
		gtk_action_set_sensitive(win->menu.view_log, TRUE);
		gtk_action_set_sensitive(win->menu.add_pounce, TRUE);
		gtk_action_set_sensitive(win->menu.get_info, (prpl_info->get_info != NULL));
		gtk_action_set_sensitive(win->menu.invite, (prpl_info->chat_invite != NULL));
		gtk_action_set_sensitive(win->menu.insert_link, (conv->features & PURPLE_CONNECTION_HTML));
		gtk_action_set_sensitive(win->menu.insert_image, !(conv->features & PURPLE_CONNECTION_NO_IMAGES));

		if (purple_conversation_get_type(conv) == PURPLE_CONV_TYPE_IM)
		{
			gtk_action_set_sensitive(win->menu.add, (prpl_info->add_buddy != NULL) || (prpl_info->add_buddy_with_invite != NULL));
			gtk_action_set_sensitive(win->menu.remove, (prpl_info->remove_buddy != NULL));
			gtk_action_set_sensitive(win->menu.send_file,
									 (prpl_info->send_file != NULL && (!prpl_info->can_receive_file ||
									  prpl_info->can_receive_file(gc, purple_conversation_get_name(conv)))));
			gtk_action_set_sensitive(g_object_get_data(G_OBJECT(win->window), "get_attention"), (prpl_info->send_attention != NULL));
			gtk_action_set_sensitive(win->menu.alias,
>>>>>>> f5fe60d1
									 (account != NULL) &&
									 (purple_find_buddy(account, purple_conversation_get_name(conv)) != NULL));
		}
		else if (purple_conversation_get_type(conv) == PURPLE_CONV_TYPE_CHAT)
		{
			gtk_action_set_sensitive(win->menu.add, (prpl_info->join_chat != NULL));
			gtk_action_set_sensitive(win->menu.remove, (prpl_info->join_chat != NULL));
			gtk_action_set_sensitive(win->menu.alias,
									 (account != NULL) &&
									 (purple_blist_find_chat(account, purple_conversation_get_name(conv)) != NULL));
		}

	} else {
		/* Account is offline */
		/* Or it's a chat that we've left. */

		/* Then deal with menu items */
<<<<<<< HEAD
		gtk_widget_set_sensitive(win->menu.view_log, TRUE);
		gtk_widget_set_sensitive(win->menu.send_file, FALSE);
		gtk_widget_set_sensitive(win->menu.get_attention, FALSE);
		gtk_widget_set_sensitive(win->menu.add_pounce, TRUE);
		gtk_widget_set_sensitive(win->menu.get_info, FALSE);
		gtk_widget_set_sensitive(win->menu.invite, FALSE);
		gtk_widget_set_sensitive(win->menu.alias, FALSE);
		gtk_widget_set_sensitive(win->menu.add, FALSE);
		gtk_widget_set_sensitive(win->menu.remove, FALSE);
		gtk_widget_set_sensitive(win->menu.insert_link, TRUE);
		gtk_widget_set_sensitive(win->menu.insert_image, FALSE);
=======
		gtk_action_set_sensitive(win->menu.view_log, TRUE);
		gtk_action_set_sensitive(win->menu.send_file, FALSE);
		gtk_action_set_sensitive(g_object_get_data(G_OBJECT(win->window),
			"get_attention"), FALSE);
		gtk_action_set_sensitive(win->menu.add_pounce, TRUE);
		gtk_action_set_sensitive(win->menu.get_info, FALSE);
		gtk_action_set_sensitive(win->menu.invite, FALSE);
		gtk_action_set_sensitive(win->menu.alias, FALSE);
		gtk_action_set_sensitive(win->menu.add, FALSE);
		gtk_action_set_sensitive(win->menu.remove, FALSE);
		gtk_action_set_sensitive(win->menu.insert_link, TRUE);
		gtk_action_set_sensitive(win->menu.insert_image, FALSE);
>>>>>>> f5fe60d1
	}

	/*
	 * Update the window's icon
	 */
	if (pidgin_conv_window_is_active_conversation(conv))
	{
		GList *l = NULL;
		if ((purple_conversation_get_type(conv) == PURPLE_CONV_TYPE_IM) &&
				(gtkconv->u.im->anim))
		{
			PurpleBuddy *buddy = purple_find_buddy(purple_conversation_get_account(conv), purple_conversation_get_name(conv));
			window_icon =
				gdk_pixbuf_animation_get_static_image(gtkconv->u.im->anim);

			if (buddy &&  !PURPLE_BUDDY_IS_ONLINE(buddy))
				gdk_pixbuf_saturate_and_pixelate(window_icon, window_icon, 0.0, FALSE);

			g_object_ref(window_icon);
			l = g_list_append(l, window_icon);
		} else {
			l = pidgin_conv_get_tab_icons(conv);
		}
		gtk_window_set_icon_list(GTK_WINDOW(win->window), l);
		if (window_icon != NULL) {
			g_object_unref(G_OBJECT(window_icon));
			g_list_free(l);
		}
	}
}

static void
pidgin_conv_update_fields(PurpleConversation *conv, PidginConvFields fields)
{
	PidginConversation *gtkconv;
	PidginWindow *win;

	gtkconv = PIDGIN_CONVERSATION(conv);
	if (!gtkconv)
		return;
	win = pidgin_conv_get_window(gtkconv);
	if (!win)
		return;

	if (fields & PIDGIN_CONV_SET_TITLE)
	{
		purple_conversation_autoset_title(conv);
	}

	if (fields & PIDGIN_CONV_BUDDY_ICON)
	{
		if (purple_conversation_get_type(conv) == PURPLE_CONV_TYPE_IM)
			pidgin_conv_update_buddy_icon(conv);
	}

	if (fields & PIDGIN_CONV_MENU)
	{
		gray_stuff_out(PIDGIN_CONVERSATION(conv));
		generate_send_to_items(win);
		regenerate_plugins_items(win);
	}

	if (fields & PIDGIN_CONV_TAB_ICON)
	{
		update_tab_icon(conv);
		generate_send_to_items(win);		/* To update the icons in SendTo menu */
	}

	if ((fields & PIDGIN_CONV_TOPIC) &&
				purple_conversation_get_type(conv) == PURPLE_CONV_TYPE_CHAT)
	{
		const char *topic;
		PurpleConvChat *chat = PURPLE_CONV_CHAT(conv);
		PidginChatPane *gtkchat = gtkconv->u.chat;

		if (gtkchat->topic_text != NULL)
		{
			topic = purple_conv_chat_get_topic(chat);

			gtk_entry_set_text(GTK_ENTRY(gtkchat->topic_text), topic ? topic : "");
#if GTK_CHECK_VERSION(2,12,0)
			gtk_widget_set_tooltip_text(gtkchat->topic_text,
			                            topic ? topic : "");
#else
			gtk_tooltips_set_tip(gtkconv->tooltips, gtkchat->topic_text,
			                     topic ? topic : "", NULL);
#endif
		}
	}

#if 0
	if (fields & PIDGIN_CONV_SMILEY_THEME)
		pidgin_themes_smiley_themeize(PIDGIN_CONVERSATION(conv)->webview);
#endif

	if ((fields & PIDGIN_CONV_COLORIZE_TITLE) ||
			(fields & PIDGIN_CONV_SET_TITLE) ||
			(fields & PIDGIN_CONV_TOPIC))
	{
		char *title;
		PurpleConvIm *im = NULL;
		PurpleAccount *account = purple_conversation_get_account(conv);
		PurpleBuddy *buddy = NULL;
		char *markup = NULL;
		AtkObject *accessibility_obj;
		/* I think this is a little longer than it needs to be but I'm lazy. */
		char *style;

		if (purple_conversation_get_type(conv) == PURPLE_CONV_TYPE_IM)
			im = PURPLE_CONV_IM(conv);

		if ((account == NULL) ||
			!purple_account_is_connected(account) ||
			((purple_conversation_get_type(conv) == PURPLE_CONV_TYPE_CHAT)
				&& purple_conv_chat_has_left(PURPLE_CONV_CHAT(conv))))
			title = g_strdup_printf("(%s)", purple_conversation_get_title(conv));
		else
			title = g_strdup(purple_conversation_get_title(conv));

		if (purple_conversation_get_type(conv) == PURPLE_CONV_TYPE_IM) {
			buddy = purple_find_buddy(account, purple_conversation_get_name(conv));
			if (buddy) {
				markup = pidgin_blist_get_name_markup(buddy, FALSE, FALSE);
			} else {
				markup = title;
			}
		} else if (purple_conversation_get_type(conv) == PURPLE_CONV_TYPE_CHAT) {
			const char *topic = gtkconv->u.chat->topic_text
				? gtk_entry_get_text(GTK_ENTRY(gtkconv->u.chat->topic_text))
				: NULL;
			char *esc = NULL, *tmp;
			esc = topic ? g_markup_escape_text(topic, -1) : NULL;
			tmp = g_markup_escape_text(purple_conversation_get_title(conv), -1);
			markup = g_strdup_printf("%s%s<span color='%s' size='smaller'>%s</span>",
						tmp, esc  && *esc ? "\n" : "",
						pidgin_get_dim_grey_string(gtkconv->infopane),
						esc ? esc : "");
			g_free(tmp);
			g_free(esc);
		}
		gtk_list_store_set(gtkconv->infopane_model, &(gtkconv->infopane_iter),
				CONV_TEXT_COLUMN, markup, -1);
	        /* XXX seanegan Why do I have to do this? */
		gtk_widget_queue_draw(gtkconv->infopane);

		if (title != markup)
			g_free(markup);

		if (!gtk_widget_get_realized(gtkconv->tab_label))
			gtk_widget_realize(gtkconv->tab_label);

		accessibility_obj = gtk_widget_get_accessible(gtkconv->tab_cont);
		if (im != NULL &&
		    purple_conv_im_get_typing_state(im) == PURPLE_TYPING) {
			atk_object_set_description(accessibility_obj, _("Typing"));
			style = "tab-label-typing";
		} else if (im != NULL &&
		         purple_conv_im_get_typing_state(im) == PURPLE_TYPED) {
			atk_object_set_description(accessibility_obj, _("Stopped Typing"));
			style = "tab-label-typed";
		} else if (gtkconv->unseen_state == PIDGIN_UNSEEN_NICK)	{
			atk_object_set_description(accessibility_obj, _("Nick Said"));
			style = "tab-label-attention";
		} else if (gtkconv->unseen_state == PIDGIN_UNSEEN_TEXT)	{
			atk_object_set_description(accessibility_obj, _("Unread Messages"));
			if (purple_conversation_get_type(gtkconv->active_conv) == PURPLE_CONV_TYPE_CHAT)
				style = "tab-label-unreadchat";
			else
				style = "tab-label-attention";
		} else if (gtkconv->unseen_state == PIDGIN_UNSEEN_EVENT) {
			atk_object_set_description(accessibility_obj, _("New Event"));
			style = "tab-label-event";
		} else {
			style = "tab-label";
		}

		gtk_widget_set_name(gtkconv->tab_label, style);
		gtk_label_set_text(GTK_LABEL(gtkconv->tab_label), title);
		gtk_widget_set_state(gtkconv->tab_label, GTK_STATE_ACTIVE);

		if (gtkconv->unseen_state == PIDGIN_UNSEEN_TEXT ||
				gtkconv->unseen_state == PIDGIN_UNSEEN_NICK ||
				gtkconv->unseen_state == PIDGIN_UNSEEN_EVENT) {
			PangoAttrList *list = pango_attr_list_new();
			PangoAttribute *attr = pango_attr_weight_new(PANGO_WEIGHT_BOLD);
			attr->start_index = 0;
			attr->end_index = -1;
			pango_attr_list_insert(list, attr);
			gtk_label_set_attributes(GTK_LABEL(gtkconv->tab_label), list);
			pango_attr_list_unref(list);
		} else
			gtk_label_set_attributes(GTK_LABEL(gtkconv->tab_label), NULL);

		if (pidgin_conv_window_is_active_conversation(conv))
			update_typing_icon(gtkconv);

		gtk_label_set_text(GTK_LABEL(gtkconv->menu_label), title);
		if (pidgin_conv_window_is_active_conversation(conv)) {
			const char* current_title = gtk_window_get_title(GTK_WINDOW(win->window));
			if (current_title == NULL || strcmp(current_title, title) != 0)
				gtk_window_set_title(GTK_WINDOW(win->window), title);
		}

		g_free(title);
	}
}

static void
pidgin_conv_updated(PurpleConversation *conv, PurpleConvUpdateType type)
{
	PidginConvFields flags = 0;

	g_return_if_fail(conv != NULL);

	if (type == PURPLE_CONV_UPDATE_ACCOUNT)
	{
		flags = PIDGIN_CONV_ALL;
	}
	else if (type == PURPLE_CONV_UPDATE_TYPING ||
	         type == PURPLE_CONV_UPDATE_UNSEEN ||
	         type == PURPLE_CONV_UPDATE_TITLE)
	{
		flags = PIDGIN_CONV_COLORIZE_TITLE;
	}
	else if (type == PURPLE_CONV_UPDATE_TOPIC)
	{
		flags = PIDGIN_CONV_TOPIC;
	}
	else if (type == PURPLE_CONV_ACCOUNT_ONLINE ||
	         type == PURPLE_CONV_ACCOUNT_OFFLINE)
	{
		flags = PIDGIN_CONV_MENU | PIDGIN_CONV_TAB_ICON | PIDGIN_CONV_SET_TITLE;
	}
	else if (type == PURPLE_CONV_UPDATE_AWAY)
	{
		flags = PIDGIN_CONV_TAB_ICON;
	}
	else if (type == PURPLE_CONV_UPDATE_ADD ||
	         type == PURPLE_CONV_UPDATE_REMOVE ||
	         type == PURPLE_CONV_UPDATE_CHATLEFT)
	{
		flags = PIDGIN_CONV_SET_TITLE | PIDGIN_CONV_MENU;
	}
	else if (type == PURPLE_CONV_UPDATE_ICON)
	{
		flags = PIDGIN_CONV_BUDDY_ICON;
	}
	else if (type == PURPLE_CONV_UPDATE_FEATURES)
	{
		flags = PIDGIN_CONV_MENU;
	}

	pidgin_conv_update_fields(conv, flags);
}

static void
wrote_msg_update_unseen_cb(PurpleAccount *account, const char *who, const char *message,
		PurpleConversation *conv, PurpleMessageFlags flags, gpointer null)
{
	PidginConversation *gtkconv = conv ? PIDGIN_CONVERSATION(conv) : NULL;
	if (conv == NULL || (gtkconv && gtkconv->win != hidden_convwin))
		return;
	if (flags & (PURPLE_MESSAGE_SEND | PURPLE_MESSAGE_RECV)) {
		PidginUnseenState unseen = PIDGIN_UNSEEN_NONE;

		if ((flags & PURPLE_MESSAGE_NICK) == PURPLE_MESSAGE_NICK)
			unseen = PIDGIN_UNSEEN_NICK;
		else if (((flags & PURPLE_MESSAGE_SYSTEM) == PURPLE_MESSAGE_SYSTEM) ||
			  ((flags & PURPLE_MESSAGE_ERROR) == PURPLE_MESSAGE_ERROR))
			unseen = PIDGIN_UNSEEN_EVENT;
		else if ((flags & PURPLE_MESSAGE_NO_LOG) == PURPLE_MESSAGE_NO_LOG)
			unseen = PIDGIN_UNSEEN_NO_LOG;
		else
			unseen = PIDGIN_UNSEEN_TEXT;

		conv_set_unseen(conv, unseen);
	}
}

static PurpleConversationUiOps conversation_ui_ops =
{
	pidgin_conv_new,
	pidgin_conv_destroy,              /* destroy_conversation */
	NULL,                              /* write_chat           */
	pidgin_conv_write_im,             /* write_im             */
	pidgin_conv_write_conv,           /* write_conv           */
	pidgin_conv_chat_add_users,       /* chat_add_users       */
	pidgin_conv_chat_rename_user,     /* chat_rename_user     */
	pidgin_conv_chat_remove_users,    /* chat_remove_users    */
	pidgin_conv_chat_update_user,     /* chat_update_user     */
	pidgin_conv_present_conversation, /* present              */
	pidgin_conv_has_focus,            /* has_focus            */
	pidgin_conv_custom_smiley_add,    /* custom_smiley_add    */
	pidgin_conv_custom_smiley_write,  /* custom_smiley_write  */
	pidgin_conv_custom_smiley_close,  /* custom_smiley_close  */
	pidgin_conv_send_confirm,         /* send_confirm         */
	NULL,
	NULL,
	NULL,
	NULL
};

PurpleConversationUiOps *
pidgin_conversations_get_conv_ui_ops(void)
{
	return &conversation_ui_ops;
}

/**************************************************************************
 * Public conversation utility functions
 **************************************************************************/
void
pidgin_conv_update_buddy_icon(PurpleConversation *conv)
{
	PidginConversation *gtkconv;
	PidginWindow *win;

	PurpleBuddy *buddy;

	PurpleStoredImage *custom_img = NULL;
	gconstpointer data = NULL;
	size_t len;

	GdkPixbuf *buf;

	GList *children;
	GtkWidget *event;
	GdkPixbuf *scale;
	int scale_width, scale_height;
	int size = 0;

	PurpleAccount *account;

	PurpleBuddyIcon *icon;

	g_return_if_fail(conv != NULL);
	g_return_if_fail(PIDGIN_IS_PIDGIN_CONVERSATION(conv));
	g_return_if_fail(purple_conversation_get_type(conv) == PURPLE_CONV_TYPE_IM);

	gtkconv = PIDGIN_CONVERSATION(conv);
	win = gtkconv->win;
	if (conv != gtkconv->active_conv)
		return;

	if (!gtkconv->u.im->show_icon)
		return;

	account = purple_conversation_get_account(conv);

	/* Remove the current icon stuff */
	children = gtk_container_get_children(GTK_CONTAINER(gtkconv->u.im->icon_container));
	if (children) {
		/* We know there's only one child here. It'd be nice to shortcut to the
		   event box, but we can't change the PidginConversation until 3.0 */
		event = (GtkWidget *)children->data;
		gtk_container_remove(GTK_CONTAINER(gtkconv->u.im->icon_container), event);
		g_list_free(children);
	}

	if (gtkconv->u.im->anim != NULL)
		g_object_unref(G_OBJECT(gtkconv->u.im->anim));

	gtkconv->u.im->anim = NULL;

	if (gtkconv->u.im->icon_timer != 0)
		g_source_remove(gtkconv->u.im->icon_timer);

	gtkconv->u.im->icon_timer = 0;

	if (gtkconv->u.im->iter != NULL)
		g_object_unref(G_OBJECT(gtkconv->u.im->iter));

	gtkconv->u.im->iter = NULL;

	if (!purple_prefs_get_bool(PIDGIN_PREFS_ROOT "/conversations/im/show_buddy_icons"))
		return;

	if (purple_conversation_get_connection(conv) == NULL)
		return;

	buddy = purple_find_buddy(account, purple_conversation_get_name(conv));
	if (buddy)
	{
		PurpleContact *contact = purple_buddy_get_contact(buddy);
		if (contact) {
			custom_img = purple_buddy_icons_node_find_custom_icon((PurpleBlistNode*)contact);
			if (custom_img) {
				/* There is a custom icon for this user */
				data = purple_imgstore_get_data(custom_img);
				len = purple_imgstore_get_size(custom_img);
			}
		}
	}

	if (data == NULL) {
		icon = purple_conv_im_get_icon(PURPLE_CONV_IM(conv));
		if (icon == NULL)
		{
			gtk_widget_set_size_request(gtkconv->u.im->icon_container,
			                            -1, BUDDYICON_SIZE_MIN);
			return;
		}

		data = purple_buddy_icon_get_data(icon, &len);
		if (data == NULL)
		{
			gtk_widget_set_size_request(gtkconv->u.im->icon_container,
			                            -1, BUDDYICON_SIZE_MIN);
			return;
		}
	}

	gtkconv->u.im->anim = pidgin_pixbuf_anim_from_data(data, len);
	purple_imgstore_unref(custom_img);

	if (!gtkconv->u.im->anim) {
		purple_debug_error("gtkconv", "Couldn't load icon for conv %s\n",
				purple_conversation_get_name(conv));
		return;
	}

	if (gdk_pixbuf_animation_is_static_image(gtkconv->u.im->anim)) {
		GdkPixbuf *stat;
		gtkconv->u.im->iter = NULL;
		stat = gdk_pixbuf_animation_get_static_image(gtkconv->u.im->anim);
		buf = gdk_pixbuf_add_alpha(stat, FALSE, 0, 0, 0);
	} else {
		GdkPixbuf *stat;
		gtkconv->u.im->iter =
			gdk_pixbuf_animation_get_iter(gtkconv->u.im->anim, NULL); /* LEAK */
		stat = gdk_pixbuf_animation_iter_get_pixbuf(gtkconv->u.im->iter);
		buf = gdk_pixbuf_add_alpha(stat, FALSE, 0, 0, 0);
		if (gtkconv->u.im->animate)
			start_anim(NULL, gtkconv);
	}

	scale_width = gdk_pixbuf_get_width(buf);
	scale_height = gdk_pixbuf_get_height(buf);

	gtk_widget_get_size_request(gtkconv->u.im->icon_container, NULL, &size);
	size = MIN(size, MIN(scale_width, scale_height));

	/* Some sanity checks */
	size = CLAMP(size, BUDDYICON_SIZE_MIN, BUDDYICON_SIZE_MAX);
	if (scale_width == scale_height) {
		scale_width = scale_height = size;
	} else if (scale_height > scale_width) {
		scale_width = size * scale_width / scale_height;
		scale_height = size;
	} else {
		scale_height = size * scale_height / scale_width;
		scale_width = size;
	}
	scale = gdk_pixbuf_scale_simple(buf, scale_width, scale_height,
				GDK_INTERP_BILINEAR);
	g_object_unref(buf);
	if (pidgin_gdk_pixbuf_is_opaque(scale))
		pidgin_gdk_pixbuf_make_round(scale);

	event = gtk_event_box_new();
	gtk_container_add(GTK_CONTAINER(gtkconv->u.im->icon_container), event);
	gtk_event_box_set_visible_window(GTK_EVENT_BOX(event), FALSE);
	gtk_widget_add_events(event,
	                      GDK_POINTER_MOTION_MASK | GDK_LEAVE_NOTIFY_MASK);
	g_signal_connect(G_OBJECT(event), "button-press-event",
					 G_CALLBACK(icon_menu), gtkconv);

	pidgin_tooltip_setup_for_widget(event, gtkconv, pidgin_conv_create_tooltip, NULL);
	gtk_widget_show(event);

	gtkconv->u.im->icon = gtk_image_new_from_pixbuf(scale);
	gtk_container_add(GTK_CONTAINER(event), gtkconv->u.im->icon);
	gtk_widget_show(gtkconv->u.im->icon);

	g_object_unref(G_OBJECT(scale));

	/* The buddy icon code needs badly to be fixed. */
	if(pidgin_conv_window_is_active_conversation(conv))
	{
		buf = gdk_pixbuf_animation_get_static_image(gtkconv->u.im->anim);
		if (buddy && !PURPLE_BUDDY_IS_ONLINE(buddy))
			gdk_pixbuf_saturate_and_pixelate(buf, buf, 0.0, FALSE);
		gtk_window_set_icon(GTK_WINDOW(win->window), buf);
	}
}

void
pidgin_conv_update_buttons_by_protocol(PurpleConversation *conv)
{
	PidginWindow *win;

	if (!PIDGIN_IS_PIDGIN_CONVERSATION(conv))
		return;

	win = PIDGIN_CONVERSATION(conv)->win;

	if (win != NULL && pidgin_conv_window_is_active_conversation(conv))
		gray_stuff_out(PIDGIN_CONVERSATION(conv));
}

static gboolean
pidgin_conv_xy_to_right_infopane(PidginWindow *win, int x, int y)
{
	gint pane_x, pane_y, x_rel;
	PidginConversation *gtkconv;
	GtkAllocation allocation;

	gdk_window_get_origin(gtk_widget_get_window(win->notebook),
	                      &pane_x, &pane_y);
	x_rel = x - pane_x;
	gtkconv = pidgin_conv_window_get_active_gtkconv(win);
	gtk_widget_get_allocation(gtkconv->infopane, &allocation);
	return (x_rel > allocation.x + allocation.width / 2);
}

int
pidgin_conv_get_tab_at_xy(PidginWindow *win, int x, int y, gboolean *to_right)
{
	gint nb_x, nb_y, x_rel, y_rel;
	GtkNotebook *notebook;
	GtkWidget *page, *tab;
	gint i, page_num = -1;
	gint count;
	gboolean horiz;

	if (to_right)
		*to_right = FALSE;

	notebook = GTK_NOTEBOOK(win->notebook);

	gdk_window_get_origin(gtk_widget_get_window(win->notebook), &nb_x, &nb_y);
	x_rel = x - nb_x;
	y_rel = y - nb_y;

	horiz = (gtk_notebook_get_tab_pos(notebook) == GTK_POS_TOP ||
			gtk_notebook_get_tab_pos(notebook) == GTK_POS_BOTTOM);

	count = gtk_notebook_get_n_pages(GTK_NOTEBOOK(notebook));

	for (i = 0; i < count; i++) {
		GtkAllocation allocation;

		page = gtk_notebook_get_nth_page(GTK_NOTEBOOK(notebook), i);
		tab = gtk_notebook_get_tab_label(GTK_NOTEBOOK(notebook), page);
		gtk_widget_get_allocation(tab, &allocation);

		/* Make sure the tab is not hidden beyond an arrow */
		if (!gtk_widget_is_drawable(tab) && gtk_notebook_get_show_tabs(notebook))
			continue;

		if (horiz) {
			if (x_rel >= allocation.x - PIDGIN_HIG_BOX_SPACE &&
					x_rel <= allocation.x + allocation.width + PIDGIN_HIG_BOX_SPACE) {
				page_num = i;

				if (to_right && x_rel >= allocation.x + allocation.width/2)
					*to_right = TRUE;

				break;
			}
		} else {
			if (y_rel >= allocation.y - PIDGIN_HIG_BOX_SPACE &&
					y_rel <= allocation.y + allocation.height + PIDGIN_HIG_BOX_SPACE) {
				page_num = i;

				if (to_right && y_rel >= allocation.y + allocation.height/2)
					*to_right = TRUE;

				break;
			}
		}
	}

	if (page_num == -1) {
		/* Add after the last tab */
		page_num = count - 1;
	}

	return page_num;
}

static void
close_on_tabs_pref_cb(const char *name, PurplePrefType type,
					  gconstpointer value, gpointer data)
{
	GList *l;
	PurpleConversation *conv;
	PidginConversation *gtkconv;

	for (l = purple_get_conversations(); l != NULL; l = l->next) {
		conv = (PurpleConversation *)l->data;

		if (!PIDGIN_IS_PIDGIN_CONVERSATION(conv))
			continue;

		gtkconv = PIDGIN_CONVERSATION(conv);

		if (value)
			gtk_widget_show(gtkconv->close);
		else
			gtk_widget_hide(gtkconv->close);
	}
}

static void
spellcheck_pref_cb(const char *name, PurplePrefType type,
				   gconstpointer value, gpointer data)
{
#ifdef USE_GTKSPELL
	GList *cl;
	PurpleConversation *conv;
	PidginConversation *gtkconv;
	GtkSpell *spell;

	for (cl = purple_get_conversations(); cl != NULL; cl = cl->next) {

		conv = (PurpleConversation *)cl->data;

		if (!PIDGIN_IS_PIDGIN_CONVERSATION(conv))
			continue;

		gtkconv = PIDGIN_CONVERSATION(conv);

		if (value)
			pidgin_setup_gtkspell(GTK_TEXT_VIEW(gtkconv->entry));
		else {
			spell = gtkspell_get_from_text_view(GTK_TEXT_VIEW(gtkconv->entry));
			if (spell)
				gtkspell_detach(spell);
		}
	}
#endif
}

static void
tab_side_pref_cb(const char *name, PurplePrefType type,
				 gconstpointer value, gpointer data)
{
	GList *gtkwins, *gtkconvs;
	GtkPositionType pos;
	PidginWindow *gtkwin;

	pos = GPOINTER_TO_INT(value);

	for (gtkwins = pidgin_conv_windows_get_list(); gtkwins != NULL; gtkwins = gtkwins->next) {
		gtkwin = gtkwins->data;
		gtk_notebook_set_tab_pos(GTK_NOTEBOOK(gtkwin->notebook), pos&~8);
		for (gtkconvs = gtkwin->gtkconvs; gtkconvs != NULL; gtkconvs = gtkconvs->next) {
			pidgin_conv_tab_pack(gtkwin, gtkconvs->data);
		}
	}
}

static void
show_timestamps_pref_cb(const char *name, PurplePrefType type,
						gconstpointer value, gpointer data)
{
	GList *l;
	PurpleConversation *conv;
	PidginConversation *gtkconv;
	PidginWindow *win;

	for (l = purple_get_conversations(); l != NULL; l = l->next)
	{
		conv = (PurpleConversation *)l->data;

		if (!PIDGIN_IS_PIDGIN_CONVERSATION(conv))
			continue;

		gtkconv = PIDGIN_CONVERSATION(conv);
		win     = gtkconv->win;

		gtk_toggle_action_set_active(
		        GTK_TOGGLE_ACTION(win->menu.show_timestamps),
		        (gboolean)GPOINTER_TO_INT(value));

/* TODO WEBKIT: Use WebKit version of this. */
#if 0
		gtk_imhtml_show_comments(GTK_IMHTML(gtkconv->imhtml),
			(gboolean)GPOINTER_TO_INT(value));
#endif /* if 0 */
	}
}

static void
show_formatting_toolbar_pref_cb(const char *name, PurplePrefType type,
								gconstpointer value, gpointer data)
{
	GList *l;
	PurpleConversation *conv;
	PidginConversation *gtkconv;
	PidginWindow *win;

	for (l = purple_get_conversations(); l != NULL; l = l->next)
	{
		conv = (PurpleConversation *)l->data;

		if (!PIDGIN_IS_PIDGIN_CONVERSATION(conv))
			continue;

		gtkconv = PIDGIN_CONVERSATION(conv);
		win     = gtkconv->win;

		gtk_toggle_action_set_active(
		        GTK_TOGGLE_ACTION(win->menu.show_formatting_toolbar),
		        (gboolean)GPOINTER_TO_INT(value));

		if ((gboolean)GPOINTER_TO_INT(value))
			gtk_widget_show(gtkconv->toolbar);
		else
			gtk_widget_hide(gtkconv->toolbar);

		g_idle_add((GSourceFunc)resize_imhtml_cb,gtkconv);
	}
}

static void
animate_buddy_icons_pref_cb(const char *name, PurplePrefType type,
							gconstpointer value, gpointer data)
{
	GList *l;
	PurpleConversation *conv;
	PidginConversation *gtkconv;
	PidginWindow *win;

	if (!purple_prefs_get_bool(PIDGIN_PREFS_ROOT "/conversations/im/show_buddy_icons"))
		return;

	/* Set the "animate" flag for each icon based on the new preference */
	for (l = purple_get_ims(); l != NULL; l = l->next) {
		conv = (PurpleConversation *)l->data;
		gtkconv = PIDGIN_CONVERSATION(conv);
		if (gtkconv)
			gtkconv->u.im->animate = GPOINTER_TO_INT(value);
	}

	/* Now either stop or start animation for the active conversation in each window */
	for (l = pidgin_conv_windows_get_list(); l != NULL; l = l->next) {
		win = l->data;
		conv = pidgin_conv_window_get_active_conversation(win);
		pidgin_conv_update_buddy_icon(conv);
	}
}

static void
show_buddy_icons_pref_cb(const char *name, PurplePrefType type,
						 gconstpointer value, gpointer data)
{
	GList *l;

	for (l = purple_get_conversations(); l != NULL; l = l->next) {
		PurpleConversation *conv = l->data;
		if (!PIDGIN_CONVERSATION(conv))
			continue;
		if (GPOINTER_TO_INT(value))
			gtk_widget_show(PIDGIN_CONVERSATION(conv)->infopane_hbox);
		else
			gtk_widget_hide(PIDGIN_CONVERSATION(conv)->infopane_hbox);

		if (purple_conversation_get_type(conv) == PURPLE_CONV_TYPE_IM) {
			pidgin_conv_update_buddy_icon(conv);
		}
	}

	/* Make the tabs show/hide correctly */
	for (l = pidgin_conv_windows_get_list(); l != NULL; l = l->next) {
		PidginWindow *win = l->data;
		if (pidgin_conv_window_get_gtkconv_count(win) == 1)
			gtk_notebook_set_show_tabs(GTK_NOTEBOOK(win->notebook),
						   GPOINTER_TO_INT(value) == 0);
	}
}

static void
show_protocol_icons_pref_cb(const char *name, PurplePrefType type,
						gconstpointer value, gpointer data)
{
	GList *l;
	for (l = purple_get_conversations(); l != NULL; l = l->next) {
		PurpleConversation *conv = l->data;
		if (PIDGIN_CONVERSATION(conv))
			update_tab_icon(conv);
	}
}

static void
conv_placement_usetabs_cb(const char *name, PurplePrefType type,
						  gconstpointer value, gpointer data)
{
	purple_prefs_trigger_callback(PIDGIN_PREFS_ROOT "/conversations/placement");
}

static void
account_status_changed_cb(PurpleAccount *account, PurpleStatus *oldstatus,
                          PurpleStatus *newstatus)
{
	GList *l;
	PurpleConversation *conv = NULL;
	PidginConversation *gtkconv;

	if(strcmp(purple_prefs_get_string(PIDGIN_PREFS_ROOT "/conversations/im/hide_new"), "away")!=0)
		return;

	if(purple_status_is_available(oldstatus) || !purple_status_is_available(newstatus))
		return;

	for (l = hidden_convwin->gtkconvs; l; ) {
		gtkconv = l->data;
		l = l->next;

		conv = gtkconv->active_conv;
		if (purple_conversation_get_type(conv) == PURPLE_CONV_TYPE_CHAT ||
				account != purple_conversation_get_account(conv))
			continue;

		pidgin_conv_attach_to_conversation(conv);

		/* TODO: do we need to do anything for any other conversations that are in the same gtkconv here?
		 * I'm a little concerned that not doing so will cause the "pending" indicator in the gtkblist not to be cleared. -DAA*/
		purple_conversation_update(conv, PURPLE_CONV_UPDATE_UNSEEN);
	}
}

static void
hide_new_pref_cb(const char *name, PurplePrefType type,
				 gconstpointer value, gpointer data)
{
	GList *l;
	PurpleConversation *conv = NULL;
	PidginConversation *gtkconv;
	gboolean when_away = FALSE;

	if(!hidden_convwin)
		return;

	if(strcmp(purple_prefs_get_string(PIDGIN_PREFS_ROOT "/conversations/im/hide_new"), "always")==0)
		return;

	if(strcmp(purple_prefs_get_string(PIDGIN_PREFS_ROOT "/conversations/im/hide_new"), "away")==0)
		when_away = TRUE;

	for (l = hidden_convwin->gtkconvs; l; )
	{
		gtkconv = l->data;
		l = l->next;

		conv = gtkconv->active_conv;

		if (purple_conversation_get_type(conv) == PURPLE_CONV_TYPE_CHAT ||
				gtkconv->unseen_count == 0 ||
				(when_away && !purple_status_is_available(
							purple_account_get_active_status(
							purple_conversation_get_account(conv)))))
			continue;

		pidgin_conv_attach_to_conversation(conv);
	}
}


static void
conv_placement_pref_cb(const char *name, PurplePrefType type,
					   gconstpointer value, gpointer data)
{
	PidginConvPlacementFunc func;

	if (strcmp(name, PIDGIN_PREFS_ROOT "/conversations/placement"))
		return;

	func = pidgin_conv_placement_get_fnc(value);

	if (func == NULL)
		return;

	pidgin_conv_placement_set_current_func(func);
}

static PidginConversation *
get_gtkconv_with_contact(PurpleContact *contact)
{
	PurpleBlistNode *node;

	node = ((PurpleBlistNode*)contact)->child;

	for (; node; node = node->next)
	{
		PurpleBuddy *buddy = (PurpleBuddy*)node;
		PurpleConversation *conv;
		conv = purple_find_conversation_with_account(PURPLE_CONV_TYPE_IM, purple_buddy_get_name(buddy), purple_buddy_get_account(buddy));
		if (conv)
			return PIDGIN_CONVERSATION(conv);
	}
	return NULL;
}

static void
account_signed_off_cb(PurpleConnection *gc, gpointer event)
{
	GList *iter;

	for (iter = purple_get_conversations(); iter; iter = iter->next)
	{
		PurpleConversation *conv = iter->data;

		/* This seems fine in theory, but we also need to cover the
		 * case of this account matching one of the other buddies in
		 * one of the contacts containing the buddy corresponding to
		 * a conversation.  It's easier to just update them all. */
		/* if (purple_conversation_get_account(conv) == account) */
			pidgin_conv_update_fields(conv, PIDGIN_CONV_TAB_ICON |
							PIDGIN_CONV_MENU | PIDGIN_CONV_COLORIZE_TITLE);

		if (PURPLE_CONNECTION_IS_CONNECTED(gc) &&
				purple_conversation_get_type(conv) == PURPLE_CONV_TYPE_CHAT &&
				purple_conversation_get_account(conv) == purple_connection_get_account(gc) &&
				purple_conversation_get_data(conv, "want-to-rejoin")) {
			GHashTable *comps = NULL;
			PurpleChat *chat = purple_blist_find_chat(purple_conversation_get_account(conv), purple_conversation_get_name(conv));
			if (chat == NULL) {
				PurplePluginProtocolInfo *prpl_info = PURPLE_PLUGIN_PROTOCOL_INFO(purple_connection_get_prpl(gc));
				
				if (prpl_info->chat_info_defaults != NULL)
					comps = prpl_info->chat_info_defaults(gc, purple_conversation_get_name(conv));
			} else {
				comps = purple_chat_get_components(chat);
			}
			serv_join_chat(gc, comps);
			if (chat == NULL && comps != NULL)
				g_hash_table_destroy(comps);
		}
	}
}

static void
account_signing_off(PurpleConnection *gc)
{
	GList *list = purple_get_chats();
	PurpleAccount *account = purple_connection_get_account(gc);

	/* We are about to sign off. See which chats we are currently in, and mark
	 * them for rejoin on reconnect. */
	while (list) {
		PurpleConversation *conv = list->data;
		if (!purple_conv_chat_has_left(PURPLE_CONV_CHAT(conv)) &&
				purple_conversation_get_account(conv) == account) {
			purple_conversation_set_data(conv, "want-to-rejoin", GINT_TO_POINTER(TRUE));
			purple_conversation_write(conv, NULL, _("The account has disconnected and you are no "
						"longer in this chat. You will be automatically rejoined in the chat when "
						"the account reconnects."),
					PURPLE_MESSAGE_SYSTEM, time(NULL));
		}
		list = list->next;
	}
}

static void
update_buddy_status_changed(PurpleBuddy *buddy, PurpleStatus *old, PurpleStatus *newstatus)
{
	PidginConversation *gtkconv;
	PurpleConversation *conv;

	gtkconv = get_gtkconv_with_contact(purple_buddy_get_contact(buddy));
	if (gtkconv)
	{
		conv = gtkconv->active_conv;
		pidgin_conv_update_fields(conv, PIDGIN_CONV_TAB_ICON
		                              | PIDGIN_CONV_COLORIZE_TITLE
		                              | PIDGIN_CONV_BUDDY_ICON);
		if ((purple_status_is_online(old) ^ purple_status_is_online(newstatus)) != 0)
			pidgin_conv_update_fields(conv, PIDGIN_CONV_MENU);
	}
}

static void
update_buddy_privacy_changed(PurpleBuddy *buddy)
{
	PidginConversation *gtkconv;
	PurpleConversation *conv;

	gtkconv = get_gtkconv_with_contact(purple_buddy_get_contact(buddy));
	if (gtkconv) {
		conv = gtkconv->active_conv;
		pidgin_conv_update_fields(conv, PIDGIN_CONV_TAB_ICON | PIDGIN_CONV_MENU);
	}
}

static void
update_buddy_idle_changed(PurpleBuddy *buddy, gboolean old, gboolean newidle)
{
	PurpleConversation *conv;

	conv = purple_find_conversation_with_account(PURPLE_CONV_TYPE_IM, purple_buddy_get_name(buddy), purple_buddy_get_account(buddy));
	if (conv)
		pidgin_conv_update_fields(conv, PIDGIN_CONV_TAB_ICON);
}

static void
update_buddy_icon(PurpleBuddy *buddy)
{
	PurpleConversation *conv;

	conv = purple_find_conversation_with_account(PURPLE_CONV_TYPE_IM, purple_buddy_get_name(buddy), purple_buddy_get_account(buddy));
	if (conv)
		pidgin_conv_update_fields(conv, PIDGIN_CONV_BUDDY_ICON);
}

static void
update_buddy_sign(PurpleBuddy *buddy, const char *which)
{
	PurplePresence *presence;
	PurpleStatus *on, *off;

	presence = purple_buddy_get_presence(buddy);
	if (!presence)
		return;
	off = purple_presence_get_status(presence, "offline");
	on = purple_presence_get_status(presence, "available");

	if (*(which+1) == 'f')
		update_buddy_status_changed(buddy, on, off);
	else
		update_buddy_status_changed(buddy, off, on);
}

static void
update_conversation_switched(PurpleConversation *conv)
{
	pidgin_conv_update_fields(conv, PIDGIN_CONV_TAB_ICON | PIDGIN_CONV_SET_TITLE |
					PIDGIN_CONV_MENU | PIDGIN_CONV_BUDDY_ICON);
}

static void
update_buddy_typing(PurpleAccount *account, const char *who)
{
	PurpleConversation *conv;
	PidginConversation *gtkconv;

	conv = purple_find_conversation_with_account(PURPLE_CONV_TYPE_IM, who, account);
	if (!conv)
		return;

	gtkconv = PIDGIN_CONVERSATION(conv);
	if (gtkconv && gtkconv->active_conv == conv)
		pidgin_conv_update_fields(conv, PIDGIN_CONV_COLORIZE_TITLE);
}

static void
update_chat(PurpleConversation *conv)
{
	pidgin_conv_update_fields(conv, PIDGIN_CONV_TOPIC |
					PIDGIN_CONV_MENU | PIDGIN_CONV_SET_TITLE);
}

static void
update_chat_topic(PurpleConversation *conv, const char *old, const char *new)
{
	pidgin_conv_update_fields(conv, PIDGIN_CONV_TOPIC);
}

/* Message history stuff */

/* Compare two PurpleConvMessage's, according to time in ascending order. */
static int
message_compare(gconstpointer p1, gconstpointer p2)
{
	const PurpleConvMessage *m1 = p1, *m2 = p2;
	return (purple_conversation_message_get_timestamp(m1) > purple_conversation_message_get_timestamp(m2));
}

/* Adds some message history to the gtkconv. This happens in a idle-callback. */
static gboolean
add_message_history_to_gtkconv(gpointer data)
{
	PidginConversation *gtkconv = data;
	int count = 0;
	int timer = gtkconv->attach.timer;
	time_t when = GPOINTER_TO_INT(g_object_get_data(G_OBJECT(gtkconv->entry), "attach-start-time"));
	gboolean im = (purple_conversation_get_type(gtkconv->active_conv) == PURPLE_CONV_TYPE_IM);

	gtkconv->attach.timer = 0;
	while (gtkconv->attach.current && count < 100) {  /* XXX: 100 is a random value here */
		PurpleConvMessage *msg = gtkconv->attach.current->data;
		if (!im && when && when < purple_conversation_message_get_timestamp(msg)) {
			gtk_webview_append_html(GTK_WEBVIEW(gtkconv->webview), "<BR><HR>");
			g_object_set_data(G_OBJECT(gtkconv->entry), "attach-start-time", NULL);
		}
		pidgin_conv_write_conv(
				purple_conversation_message_get_conv(msg),
				purple_conversation_message_get_sender(msg),
				purple_conversation_message_get_alias(msg),
				purple_conversation_message_get_message(msg),
				purple_conversation_message_get_flags(msg),
				purple_conversation_message_get_timestamp(msg));
		if (im) {
			gtkconv->attach.current = g_list_delete_link(gtkconv->attach.current, gtkconv->attach.current);
		} else {
			gtkconv->attach.current = gtkconv->attach.current->prev;
		}
		count++;
	}
	gtkconv->attach.timer = timer;
	if (gtkconv->attach.current)
		return TRUE;

	g_source_remove(gtkconv->attach.timer);
	gtkconv->attach.timer = 0;
	if (im) {
		/* Print any message that was sent while the old history was being added back. */
		GList *msgs = NULL;
		GList *iter = gtkconv->convs;
		for (; iter; iter = iter->next) {
			PurpleConversation *conv = iter->data;
			GList *history = purple_conversation_get_message_history(conv);
			for (; history; history = history->next) {
				PurpleConvMessage *msg = history->data;
				if (purple_conversation_message_get_timestamp(msg) > when)
					msgs = g_list_prepend(msgs, msg);
			}
		}
		msgs = g_list_sort(msgs, message_compare);
		for (; msgs; msgs = g_list_delete_link(msgs, msgs)) {
			PurpleConvMessage *msg = msgs->data;
			pidgin_conv_write_conv(
					purple_conversation_message_get_conv(msg),
					purple_conversation_message_get_sender(msg),
					purple_conversation_message_get_alias(msg),
					purple_conversation_message_get_message(msg),
					purple_conversation_message_get_flags(msg),
					purple_conversation_message_get_timestamp(msg));
		}
		gtk_webview_append_html(GTK_WEBVIEW(gtkconv->webview), "<BR><HR>");
		g_object_set_data(G_OBJECT(gtkconv->entry), "attach-start-time", NULL);
	}

	g_object_set_data(G_OBJECT(gtkconv->entry), "attach-start-time", NULL);
	purple_signal_emit(pidgin_conversations_get_handle(),
			"conversation-displayed", gtkconv);
	return FALSE;
}

static void
pidgin_conv_attach(PurpleConversation *conv)
{
	int timer;
	purple_conversation_set_data(conv, "unseen-count", NULL);
	purple_conversation_set_data(conv, "unseen-state", NULL);
	purple_conversation_set_ui_ops(conv, pidgin_conversations_get_conv_ui_ops());
	if (!PIDGIN_CONVERSATION(conv))
		private_gtkconv_new(conv, FALSE);
	timer = GPOINTER_TO_INT(purple_conversation_get_data(conv, "close-timer"));
	if (timer) {
		purple_timeout_remove(timer);
		purple_conversation_set_data(conv, "close-timer", NULL);
	}
}

gboolean pidgin_conv_attach_to_conversation(PurpleConversation *conv)
{
	GList *list;
	PidginConversation *gtkconv;

	if (PIDGIN_IS_PIDGIN_CONVERSATION(conv)) {
		/* This is pretty much always the case now. */
		gtkconv = PIDGIN_CONVERSATION(conv);
		if (gtkconv->win != hidden_convwin)
			return FALSE;
		pidgin_conv_window_remove_gtkconv(hidden_convwin, gtkconv);
		pidgin_conv_placement_place(gtkconv);
		purple_signal_emit(pidgin_conversations_get_handle(),
				"conversation-displayed", gtkconv);
		list = gtkconv->convs;
		while (list) {
			pidgin_conv_attach(list->data);
			list = list->next;
		}
		return TRUE;
	}

	pidgin_conv_attach(conv);
	gtkconv = PIDGIN_CONVERSATION(conv);

	list = purple_conversation_get_message_history(conv);
	if (list) {
		switch (purple_conversation_get_type(conv)) {
			case PURPLE_CONV_TYPE_IM:
			{
				GList *convs;
				list = g_list_copy(list);
				for (convs = purple_get_ims(); convs; convs = convs->next)
					if (convs->data != conv &&
							pidgin_conv_find_gtkconv(convs->data) == gtkconv) {
						pidgin_conv_attach(convs->data);
						list = g_list_concat(list, g_list_copy(purple_conversation_get_message_history(convs->data)));
					}
				list = g_list_sort(list, message_compare);
				gtkconv->attach.current = list;
				list = g_list_last(list);
				break;
			}
			case PURPLE_CONV_TYPE_CHAT:
				gtkconv->attach.current = g_list_last(list);
				break;
			default:
				g_return_val_if_reached(TRUE);
		}
		g_object_set_data(G_OBJECT(gtkconv->entry), "attach-start-time",
				GINT_TO_POINTER(purple_conversation_message_get_timestamp((PurpleConvMessage*)(list->data))));
		gtkconv->attach.timer = g_idle_add(add_message_history_to_gtkconv, gtkconv);
	} else {
		purple_signal_emit(pidgin_conversations_get_handle(),
				"conversation-displayed", gtkconv);
	}

	if (purple_conversation_get_type(conv) == PURPLE_CONV_TYPE_CHAT) {
		pidgin_conv_update_fields(conv, PIDGIN_CONV_TOPIC);
		pidgin_conv_chat_add_users(conv, purple_conv_chat_get_users(PURPLE_CONV_CHAT(conv)), TRUE);
	}

	return TRUE;
}

void *
pidgin_conversations_get_handle(void)
{
	static int handle;

	return &handle;
}

void
pidgin_conversations_init(void)
{
	void *handle = pidgin_conversations_get_handle();
	void *blist_handle = purple_blist_get_handle();

	/* Conversations */
	purple_prefs_add_none(PIDGIN_PREFS_ROOT "/conversations");
	purple_prefs_add_none(PIDGIN_PREFS_ROOT "/conversations/themes");
	purple_prefs_add_bool(PIDGIN_PREFS_ROOT "/conversations/use_smooth_scrolling", TRUE);
	purple_prefs_add_bool(PIDGIN_PREFS_ROOT "/conversations/close_on_tabs", TRUE);
	purple_prefs_add_bool(PIDGIN_PREFS_ROOT "/conversations/send_bold", FALSE);
	purple_prefs_add_bool(PIDGIN_PREFS_ROOT "/conversations/send_italic", FALSE);
	purple_prefs_add_bool(PIDGIN_PREFS_ROOT "/conversations/send_underline", FALSE);
	purple_prefs_add_bool(PIDGIN_PREFS_ROOT "/conversations/spellcheck", TRUE);
	purple_prefs_add_bool(PIDGIN_PREFS_ROOT "/conversations/show_incoming_formatting", TRUE);
	purple_prefs_add_bool(PIDGIN_PREFS_ROOT "/conversations/resize_custom_smileys", TRUE);
	purple_prefs_add_int(PIDGIN_PREFS_ROOT "/conversations/custom_smileys_size", 96);
	purple_prefs_add_int(PIDGIN_PREFS_ROOT "/conversations/minimum_entry_lines", 2);

	purple_prefs_add_bool(PIDGIN_PREFS_ROOT "/conversations/show_timestamps", TRUE);
	purple_prefs_add_bool(PIDGIN_PREFS_ROOT "/conversations/show_formatting_toolbar", TRUE);

	purple_prefs_add_string(PIDGIN_PREFS_ROOT "/conversations/placement", "last");
	purple_prefs_add_int(PIDGIN_PREFS_ROOT "/conversations/placement_number", 1);
	purple_prefs_add_string(PIDGIN_PREFS_ROOT "/conversations/bgcolor", "");
	purple_prefs_add_string(PIDGIN_PREFS_ROOT "/conversations/fgcolor", "");
	purple_prefs_add_string(PIDGIN_PREFS_ROOT "/conversations/font_face", "");
	purple_prefs_add_int(PIDGIN_PREFS_ROOT "/conversations/font_size", 3);
	purple_prefs_add_bool(PIDGIN_PREFS_ROOT "/conversations/tabs", TRUE);
	purple_prefs_add_int(PIDGIN_PREFS_ROOT "/conversations/tab_side", GTK_POS_TOP);
	purple_prefs_add_int(PIDGIN_PREFS_ROOT "/conversations/scrollback_lines", 4000);

#ifdef _WIN32
	purple_prefs_add_bool(PIDGIN_PREFS_ROOT "/conversations/use_theme_font", TRUE);
	purple_prefs_add_string(PIDGIN_PREFS_ROOT "/conversations/custom_font", "");
#endif

	/* Conversations -> Chat */
	purple_prefs_add_none(PIDGIN_PREFS_ROOT "/conversations/chat");
	purple_prefs_add_int(PIDGIN_PREFS_ROOT "/conversations/chat/entry_height", 54);
	purple_prefs_add_int(PIDGIN_PREFS_ROOT "/conversations/chat/userlist_width", 80);
	purple_prefs_add_int(PIDGIN_PREFS_ROOT "/conversations/chat/x", 0);
	purple_prefs_add_int(PIDGIN_PREFS_ROOT "/conversations/chat/y", 0);
	purple_prefs_add_int(PIDGIN_PREFS_ROOT "/conversations/chat/width", 340);
	purple_prefs_add_int(PIDGIN_PREFS_ROOT "/conversations/chat/height", 390);

	/* Conversations -> IM */
	purple_prefs_add_none(PIDGIN_PREFS_ROOT "/conversations/im");
	purple_prefs_add_int(PIDGIN_PREFS_ROOT "/conversations/im/x", 0);
	purple_prefs_add_int(PIDGIN_PREFS_ROOT "/conversations/im/y", 0);
	purple_prefs_add_int(PIDGIN_PREFS_ROOT "/conversations/im/width", 340);
	purple_prefs_add_int(PIDGIN_PREFS_ROOT "/conversations/im/height", 390);

	purple_prefs_add_bool(PIDGIN_PREFS_ROOT "/conversations/im/animate_buddy_icons", TRUE);

	purple_prefs_add_int(PIDGIN_PREFS_ROOT "/conversations/im/entry_height", 54);
	purple_prefs_add_bool(PIDGIN_PREFS_ROOT "/conversations/im/show_buddy_icons", TRUE);

	purple_prefs_add_string(PIDGIN_PREFS_ROOT "/conversations/im/hide_new", "never");
	purple_prefs_add_bool(PIDGIN_PREFS_ROOT "/conversations/im/close_immediately", TRUE);

#ifdef _WIN32
	purple_prefs_add_bool(PIDGIN_PREFS_ROOT "/win32/minimize_new_convs", FALSE);
#endif

	/* Connect callbacks. */
	purple_prefs_connect_callback(handle, PIDGIN_PREFS_ROOT "/conversations/close_on_tabs",
								close_on_tabs_pref_cb, NULL);
	purple_prefs_connect_callback(handle, PIDGIN_PREFS_ROOT "/conversations/show_timestamps",
								show_timestamps_pref_cb, NULL);
	purple_prefs_connect_callback(handle, PIDGIN_PREFS_ROOT "/conversations/show_formatting_toolbar",
								show_formatting_toolbar_pref_cb, NULL);
	purple_prefs_connect_callback(handle, PIDGIN_PREFS_ROOT "/conversations/spellcheck",
								spellcheck_pref_cb, NULL);
	purple_prefs_connect_callback(handle, PIDGIN_PREFS_ROOT "/conversations/tab_side",
								tab_side_pref_cb, NULL);

	purple_prefs_connect_callback(handle, PIDGIN_PREFS_ROOT "/conversations/tabs",
								conv_placement_usetabs_cb, NULL);

	purple_prefs_connect_callback(handle, PIDGIN_PREFS_ROOT "/conversations/placement",
								conv_placement_pref_cb, NULL);
	purple_prefs_trigger_callback(PIDGIN_PREFS_ROOT "/conversations/placement");

	purple_prefs_connect_callback(handle, PIDGIN_PREFS_ROOT "/conversations/minimum_entry_lines",
		minimum_entry_lines_pref_cb, NULL);

	/* IM callbacks */
	purple_prefs_connect_callback(handle, PIDGIN_PREFS_ROOT "/conversations/im/animate_buddy_icons",
								animate_buddy_icons_pref_cb, NULL);
	purple_prefs_connect_callback(handle, PIDGIN_PREFS_ROOT "/conversations/im/show_buddy_icons",
								show_buddy_icons_pref_cb, NULL);
	purple_prefs_connect_callback(handle, PIDGIN_PREFS_ROOT "/blist/show_protocol_icons",
								show_protocol_icons_pref_cb, NULL);
	purple_prefs_connect_callback(handle, PIDGIN_PREFS_ROOT "/conversations/im/hide_new",
								hide_new_pref_cb, NULL);



	/**********************************************************************
	 * Register signals
	 **********************************************************************/
	purple_signal_register(handle, "conversation-dragging",
	                     purple_marshal_VOID__POINTER_POINTER, NULL, 2,
	                     purple_value_new(PURPLE_TYPE_BOXED,
	                                    "PidginWindow *"),
	                     purple_value_new(PURPLE_TYPE_BOXED,
	                                    "PidginWindow *"));

	purple_signal_register(handle, "conversation-timestamp",
#if SIZEOF_TIME_T == 4
	                     purple_marshal_POINTER__POINTER_INT_BOOLEAN,
#elif SIZEOF_TIME_T == 8
			     purple_marshal_POINTER__POINTER_INT64_BOOLEAN,
#else
#error Unkown size of time_t
#endif
	                     purple_value_new(PURPLE_TYPE_STRING), 3,
	                     purple_value_new(PURPLE_TYPE_SUBTYPE,
	                                    PURPLE_SUBTYPE_CONVERSATION),
#if SIZEOF_TIME_T == 4
	                     purple_value_new(PURPLE_TYPE_INT),
#elif SIZEOF_TIME_T == 8
	                     purple_value_new(PURPLE_TYPE_INT64),
#else
# error Unknown size of time_t
#endif
	                     purple_value_new(PURPLE_TYPE_BOOLEAN));

	purple_signal_register(handle, "displaying-im-msg",
						 purple_marshal_BOOLEAN__POINTER_POINTER_POINTER_POINTER_POINTER,
						 purple_value_new(PURPLE_TYPE_BOOLEAN), 5,
						 purple_value_new(PURPLE_TYPE_SUBTYPE,
										PURPLE_SUBTYPE_ACCOUNT),
						 purple_value_new(PURPLE_TYPE_STRING),
						 purple_value_new_outgoing(PURPLE_TYPE_STRING),
						 purple_value_new(PURPLE_TYPE_SUBTYPE,
										PURPLE_SUBTYPE_CONVERSATION),
						 purple_value_new(PURPLE_TYPE_INT));

	purple_signal_register(handle, "displayed-im-msg",
						 purple_marshal_VOID__POINTER_POINTER_POINTER_POINTER_UINT,
						 NULL, 5,
						 purple_value_new(PURPLE_TYPE_SUBTYPE,
										PURPLE_SUBTYPE_ACCOUNT),
						 purple_value_new(PURPLE_TYPE_STRING),
						 purple_value_new(PURPLE_TYPE_STRING),
						 purple_value_new(PURPLE_TYPE_SUBTYPE,
										PURPLE_SUBTYPE_CONVERSATION),
						 purple_value_new(PURPLE_TYPE_INT));

	purple_signal_register(handle, "displaying-chat-msg",
						 purple_marshal_BOOLEAN__POINTER_POINTER_POINTER_POINTER_POINTER,
						 purple_value_new(PURPLE_TYPE_BOOLEAN), 5,
						 purple_value_new(PURPLE_TYPE_SUBTYPE,
										PURPLE_SUBTYPE_ACCOUNT),
						 purple_value_new(PURPLE_TYPE_STRING),
						 purple_value_new_outgoing(PURPLE_TYPE_STRING),
						 purple_value_new(PURPLE_TYPE_SUBTYPE,
										PURPLE_SUBTYPE_CONVERSATION),
						 purple_value_new(PURPLE_TYPE_INT));

	purple_signal_register(handle, "displayed-chat-msg",
						 purple_marshal_VOID__POINTER_POINTER_POINTER_POINTER_UINT,
						 NULL, 5,
						 purple_value_new(PURPLE_TYPE_SUBTYPE,
										PURPLE_SUBTYPE_ACCOUNT),
						 purple_value_new(PURPLE_TYPE_STRING),
						 purple_value_new(PURPLE_TYPE_STRING),
						 purple_value_new(PURPLE_TYPE_SUBTYPE,
										PURPLE_SUBTYPE_CONVERSATION),
						 purple_value_new(PURPLE_TYPE_INT));

	purple_signal_register(handle, "conversation-switched",
						 purple_marshal_VOID__POINTER, NULL, 1,
						 purple_value_new(PURPLE_TYPE_SUBTYPE,
										PURPLE_SUBTYPE_CONVERSATION));

	purple_signal_register(handle, "conversation-hiding",
						 purple_marshal_VOID__POINTER, NULL, 1,
						 purple_value_new(PURPLE_TYPE_BOXED,
										"PidginConversation *"));

	purple_signal_register(handle, "conversation-displayed",
						 purple_marshal_VOID__POINTER, NULL, 1,
						 purple_value_new(PURPLE_TYPE_BOXED,
										"PidginConversation *"));

	purple_signal_register(handle, "chat-nick-autocomplete",
						 purple_marshal_BOOLEAN__POINTER_BOOLEAN,
						 purple_value_new(PURPLE_TYPE_BOOLEAN), 1,
						 purple_value_new(PURPLE_TYPE_SUBTYPE,
							 			PURPLE_SUBTYPE_CONVERSATION));

	purple_signal_register(handle, "chat-nick-clicked",
						 purple_marshal_BOOLEAN__POINTER_POINTER_UINT,
						 purple_value_new(PURPLE_TYPE_BOOLEAN), 3,
						 purple_value_new(PURPLE_TYPE_SUBTYPE,
							 			PURPLE_SUBTYPE_CONVERSATION),
						 purple_value_new(PURPLE_TYPE_STRING),
						 purple_value_new(PURPLE_TYPE_UINT));


	/**********************************************************************
	 * Register commands
	 **********************************************************************/
	purple_cmd_register("say", "S", PURPLE_CMD_P_DEFAULT,
	                  PURPLE_CMD_FLAG_CHAT | PURPLE_CMD_FLAG_IM, NULL,
	                  say_command_cb, _("say &lt;message&gt;:  Send a message normally as if you weren't using a command."), NULL);
	purple_cmd_register("me", "S", PURPLE_CMD_P_DEFAULT,
	                  PURPLE_CMD_FLAG_CHAT | PURPLE_CMD_FLAG_IM, NULL,
	                  me_command_cb, _("me &lt;action&gt;:  Send an IRC style action to a buddy or chat."), NULL);
	purple_cmd_register("debug", "w", PURPLE_CMD_P_DEFAULT,
	                  PURPLE_CMD_FLAG_CHAT | PURPLE_CMD_FLAG_IM, NULL,
	                  debug_command_cb, _("debug &lt;option&gt;:  Send various debug information to the current conversation."), NULL);
	purple_cmd_register("clear", "", PURPLE_CMD_P_DEFAULT,
	                  PURPLE_CMD_FLAG_CHAT | PURPLE_CMD_FLAG_IM, NULL,
	                  clear_command_cb, _("clear: Clears the conversation scrollback."), NULL);
	purple_cmd_register("clearall", "", PURPLE_CMD_P_DEFAULT,
	                  PURPLE_CMD_FLAG_CHAT | PURPLE_CMD_FLAG_IM, NULL,
	                  clearall_command_cb, _("clear: Clears all conversation scrollbacks."), NULL);
	purple_cmd_register("help", "w", PURPLE_CMD_P_DEFAULT,
	                  PURPLE_CMD_FLAG_CHAT | PURPLE_CMD_FLAG_IM | PURPLE_CMD_FLAG_ALLOW_WRONG_ARGS, NULL,
	                  help_command_cb, _("help &lt;command&gt;:  Help on a specific command."), NULL);

	/**********************************************************************
	 * UI operations
	 **********************************************************************/

	purple_signal_connect(purple_connections_get_handle(), "signed-on", handle,
						G_CALLBACK(account_signed_off_cb),
						GINT_TO_POINTER(PURPLE_CONV_ACCOUNT_ONLINE));
	purple_signal_connect(purple_connections_get_handle(), "signed-off", handle,
						G_CALLBACK(account_signed_off_cb),
						GINT_TO_POINTER(PURPLE_CONV_ACCOUNT_OFFLINE));
	purple_signal_connect(purple_connections_get_handle(), "signing-off", handle,
						G_CALLBACK(account_signing_off), NULL);

	purple_signal_connect(purple_conversations_get_handle(), "received-im-msg",
						handle, G_CALLBACK(received_im_msg_cb), NULL);
	purple_signal_connect(purple_conversations_get_handle(), "cleared-message-history",
	                      handle, G_CALLBACK(clear_conversation_scrollback_cb), NULL);

	purple_signal_connect(purple_conversations_get_handle(), "deleting-chat-buddy",
	                      handle, G_CALLBACK(deleting_chat_buddy_cb), NULL);

	purple_conversations_set_ui_ops(&conversation_ui_ops);

	hidden_convwin = pidgin_conv_window_new();
	window_list = g_list_remove(window_list, hidden_convwin);

	purple_signal_connect(purple_accounts_get_handle(), "account-status-changed",
						handle, PURPLE_CALLBACK(account_status_changed_cb), NULL);

	/* Callbacks to update a conversation */
	purple_signal_connect(blist_handle, "blist-node-added", handle,
						G_CALLBACK(buddy_update_cb), NULL);
	purple_signal_connect(blist_handle, "blist-node-removed", handle,
						G_CALLBACK(buddy_update_cb), NULL);
	purple_signal_connect(blist_handle, "buddy-signed-on",
						handle, PURPLE_CALLBACK(update_buddy_sign), "on");
	purple_signal_connect(blist_handle, "buddy-signed-off",
						handle, PURPLE_CALLBACK(update_buddy_sign), "off");
	purple_signal_connect(blist_handle, "buddy-status-changed",
						handle, PURPLE_CALLBACK(update_buddy_status_changed), NULL);
	purple_signal_connect(blist_handle, "buddy-privacy-changed",
						handle, PURPLE_CALLBACK(update_buddy_privacy_changed), NULL);
	purple_signal_connect(blist_handle, "buddy-idle-changed",
						handle, PURPLE_CALLBACK(update_buddy_idle_changed), NULL);
	purple_signal_connect(blist_handle, "buddy-icon-changed",
						handle, PURPLE_CALLBACK(update_buddy_icon), NULL);
	purple_signal_connect(purple_conversations_get_handle(), "buddy-typing",
						handle, PURPLE_CALLBACK(update_buddy_typing), NULL);
	purple_signal_connect(purple_conversations_get_handle(), "buddy-typing-stopped",
						handle, PURPLE_CALLBACK(update_buddy_typing), NULL);
	purple_signal_connect(pidgin_conversations_get_handle(), "conversation-switched",
						handle, PURPLE_CALLBACK(update_conversation_switched), NULL);
	purple_signal_connect(purple_conversations_get_handle(), "chat-left", handle,
						PURPLE_CALLBACK(update_chat), NULL);
	purple_signal_connect(purple_conversations_get_handle(), "chat-joined", handle,
						PURPLE_CALLBACK(update_chat), NULL);
	purple_signal_connect(purple_conversations_get_handle(), "chat-topic-changed", handle,
						PURPLE_CALLBACK(update_chat_topic), NULL);
	purple_signal_connect_priority(purple_conversations_get_handle(), "conversation-updated", handle,
						PURPLE_CALLBACK(pidgin_conv_updated), NULL,
						PURPLE_SIGNAL_PRIORITY_LOWEST);
	purple_signal_connect(purple_conversations_get_handle(), "wrote-im-msg", handle,
			PURPLE_CALLBACK(wrote_msg_update_unseen_cb), NULL);
	purple_signal_connect(purple_conversations_get_handle(), "wrote-chat-msg", handle,
			PURPLE_CALLBACK(wrote_msg_update_unseen_cb), NULL);

	purple_theme_manager_register_type(g_object_new(PIDGIN_TYPE_CONV_THEME_LOADER, "type", "conversation", NULL));

	{
		/* Set default tab colors */
		GString *str = g_string_new(NULL);
		GtkSettings *settings = gtk_settings_get_default();
		GtkStyle *parent = gtk_rc_get_style_by_paths(settings, "tab-container.tab-label*", NULL, G_TYPE_NONE), *now;
		struct {
			const char *stylename;
			const char *labelname;
			const char *color;
		} styles[] = {
			{"pidgin_tab_label_typing_default", "tab-label-typing", "#4e9a06"},
			{"pidgin_tab_label_typed_default", "tab-label-typed", "#c4a000"},
			{"pidgin_tab_label_attention_default", "tab-label-attention", "#006aff"},
			{"pidgin_tab_label_unreadchat_default", "tab-label-unreadchat", "#cc0000"},
			{"pidgin_tab_label_event_default", "tab-label-event", "#888a85"},
			{NULL, NULL, NULL}
		};
		int iter;
		for (iter = 0; styles[iter].stylename; iter++) {
			now = gtk_rc_get_style_by_paths(settings, styles[iter].labelname, NULL, G_TYPE_NONE);
			if (parent == now ||
					(parent && now && parent->rc_style == now->rc_style)) {
				g_string_append_printf(str, "style \"%s\" {\n"
						"fg[ACTIVE] = \"%s\"\n"
						"}\n"
						"widget \"*%s\" style \"%s\"\n",
						styles[iter].stylename,
						styles[iter].color,
						styles[iter].labelname, styles[iter].stylename);
			}
		}
		gtk_rc_parse_string(str->str);
		g_string_free(str, TRUE);
		gtk_rc_reset_styles(settings);
	}
}

void
pidgin_conversations_uninit(void)
{
	purple_prefs_disconnect_by_handle(pidgin_conversations_get_handle());
	purple_signals_disconnect_by_handle(pidgin_conversations_get_handle());
	purple_signals_unregister_by_instance(pidgin_conversations_get_handle());
}
















/* down here is where gtkconvwin.c ought to start. except they share like every freaking function,
 * and touch each others' private members all day long */

/**
 * @file gtkconvwin.c GTK+ Conversation Window API
 * @ingroup pidgin
 *
 * pidgin
 *
 * Pidgin is the legal property of its developers, whose names are too numerous
 * to list here.  Please refer to the COPYRIGHT file distributed with this
 * source distribution.
 *
 * This program is free software; you can redistribute it and/or modify
 * it under the terms of the GNU General Public License as published by
 * the Free Software Foundation; either version 2 of the License, or
 * (at your option) any later version.
 *
 * This program is distributed in the hope that it will be useful,
 * but WITHOUT ANY WARRANTY; without even the implied warranty of
 * MERCHANTABILITY or FITNESS FOR A PARTICULAR PURPOSE.  See the
 * GNU General Public License for more details.
 *
 * You should have received a copy of the GNU General Public License
 * along with this program; if not, write to the Free Software
 * Foundation, Inc., 51 Franklin Street, Fifth Floor, Boston, MA  02111-1301  USA
 *
 */
#include "internal.h"
#include "pidgin.h"


#include <gdk/gdkkeysyms.h>

#include "account.h"
#include "cmds.h"
#include "debug.h"
#include "imgstore.h"
#include "log.h"
#include "notify.h"
#include "prpl.h"
#include "request.h"
#include "util.h"

#include "gtkdnd-hints.h"
#include "gtkblist.h"
#include "gtkconv.h"
#include "gtkdialogs.h"
#include "gtkmenutray.h"
#include "gtkpounce.h"
#include "gtkprefs.h"
#include "gtkprivacy.h"
#include "gtkutils.h"
#include "pidginstock.h"
#include "gtkimhtml.h"
#include "gtkimhtmltoolbar.h"

static void
do_close(GtkWidget *w, int resp, PidginWindow *win)
{
	gtk_widget_destroy(warn_close_dialog);
	warn_close_dialog = NULL;

	if (resp == GTK_RESPONSE_OK)
		pidgin_conv_window_destroy(win);
}

static void
build_warn_close_dialog(PidginWindow *gtkwin)
{
	GtkWidget *label, *vbox, *hbox, *img;

	g_return_if_fail(warn_close_dialog == NULL);

	warn_close_dialog = gtk_dialog_new_with_buttons(_("Confirm close"),
							GTK_WINDOW(gtkwin->window), GTK_DIALOG_MODAL,
							GTK_STOCK_CANCEL, GTK_RESPONSE_CANCEL,
							GTK_STOCK_CLOSE, GTK_RESPONSE_OK, NULL);

	gtk_dialog_set_default_response(GTK_DIALOG(warn_close_dialog),
	                                GTK_RESPONSE_OK);

	gtk_container_set_border_width(GTK_CONTAINER(warn_close_dialog),
	                               6);
	gtk_window_set_resizable(GTK_WINDOW(warn_close_dialog), FALSE);

	/* TODO: figure out how to set no separator in GTK+ 3.0 */
#if 0
	gtk_dialog_set_has_separator(GTK_DIALOG(warn_close_dialog),
	                             FALSE);
#endif

	/* Setup the outside spacing. */
	vbox = gtk_dialog_get_content_area(GTK_DIALOG(warn_close_dialog));

	gtk_box_set_spacing(GTK_BOX(vbox), 12);
	gtk_container_set_border_width(GTK_CONTAINER(vbox), 6);

	img = gtk_image_new_from_stock(PIDGIN_STOCK_DIALOG_WARNING,
	                               gtk_icon_size_from_name(PIDGIN_ICON_SIZE_TANGO_HUGE));
	/* Setup the inner hbox and put the dialog's icon in it. */
	hbox = gtk_hbox_new(FALSE, 12);
	gtk_container_add(GTK_CONTAINER(vbox), hbox);
	gtk_box_pack_start(GTK_BOX(hbox), img, FALSE, FALSE, 0);
	gtk_misc_set_alignment(GTK_MISC(img), 0, 0);

	/* Setup the right vbox. */
	vbox = gtk_vbox_new(FALSE, 12);
	gtk_container_add(GTK_CONTAINER(hbox), vbox);

	label = gtk_label_new(_("You have unread messages. Are you sure you want to close the window?"));
	gtk_widget_set_size_request(label, 350, -1);
	gtk_label_set_line_wrap(GTK_LABEL(label), TRUE);
	gtk_misc_set_alignment(GTK_MISC(label), 0, 0);
	gtk_box_pack_start(GTK_BOX(vbox), label, FALSE, FALSE, 0);

	/* Connect the signals. */
	g_signal_connect(G_OBJECT(warn_close_dialog), "response",
	                 G_CALLBACK(do_close), gtkwin);

}

/**************************************************************************
 * Callbacks
 **************************************************************************/

static gboolean
close_win_cb(GtkWidget *w, GdkEventAny *e, gpointer d)
{
	PidginWindow *win = d;
	GList *l;

	/* If there are unread messages then show a warning dialog */
	for (l = pidgin_conv_window_get_gtkconvs(win);
	     l != NULL; l = l->next)
	{
		PidginConversation *gtkconv = l->data;
		if (purple_conversation_get_type(gtkconv->active_conv) == PURPLE_CONV_TYPE_IM &&
				gtkconv->unseen_state >= PIDGIN_UNSEEN_TEXT)
		{
			build_warn_close_dialog(win);
			gtk_widget_show_all(warn_close_dialog);

			return TRUE;
		}
	}

	pidgin_conv_window_destroy(win);

	return TRUE;
}

static void
conv_set_unseen(PurpleConversation *conv, PidginUnseenState state)
{
	int unseen_count = 0;
	PidginUnseenState unseen_state = PIDGIN_UNSEEN_NONE;

	if(purple_conversation_get_data(conv, "unseen-count"))
		unseen_count = GPOINTER_TO_INT(purple_conversation_get_data(conv, "unseen-count"));

	if(purple_conversation_get_data(conv, "unseen-state"))
		unseen_state = GPOINTER_TO_INT(purple_conversation_get_data(conv, "unseen-state"));

	if (state == PIDGIN_UNSEEN_NONE)
	{
		unseen_count = 0;
		unseen_state = PIDGIN_UNSEEN_NONE;
	}
	else
	{
		if (state >= PIDGIN_UNSEEN_TEXT)
			unseen_count++;

		if (state > unseen_state)
			unseen_state = state;
	}

	purple_conversation_set_data(conv, "unseen-count", GINT_TO_POINTER(unseen_count));
	purple_conversation_set_data(conv, "unseen-state", GINT_TO_POINTER(unseen_state));

	purple_conversation_update(conv, PURPLE_CONV_UPDATE_UNSEEN);
}

static void
gtkconv_set_unseen(PidginConversation *gtkconv, PidginUnseenState state)
{
	if (state == PIDGIN_UNSEEN_NONE)
	{
		gtkconv->unseen_count = 0;
		gtkconv->unseen_state = PIDGIN_UNSEEN_NONE;
	}
	else
	{
		if (state >= PIDGIN_UNSEEN_TEXT)
			gtkconv->unseen_count++;

		if (state > gtkconv->unseen_state)
			gtkconv->unseen_state = state;
	}

	purple_conversation_set_data(gtkconv->active_conv, "unseen-count", GINT_TO_POINTER(gtkconv->unseen_count));
	purple_conversation_set_data(gtkconv->active_conv, "unseen-state", GINT_TO_POINTER(gtkconv->unseen_state));

	purple_conversation_update(gtkconv->active_conv, PURPLE_CONV_UPDATE_UNSEEN);
}

/*
 * When a conversation window is focused, we know the user
 * has looked at it so we know there are no longer unseen
 * messages.
 */
static gboolean
focus_win_cb(GtkWidget *w, GdkEventFocus *e, gpointer d)
{
	PidginWindow *win = d;
	PidginConversation *gtkconv = pidgin_conv_window_get_active_gtkconv(win);

	if (gtkconv)
		gtkconv_set_unseen(gtkconv, PIDGIN_UNSEEN_NONE);

	return FALSE;
}

static void
notebook_init_grab(PidginWindow *gtkwin, GtkWidget *widget)
{
	static GdkCursor *cursor = NULL;

	gtkwin->in_drag = TRUE;

	if (gtkwin->drag_leave_signal) {
		g_signal_handler_disconnect(G_OBJECT(widget),
		                            gtkwin->drag_leave_signal);
		gtkwin->drag_leave_signal = 0;
	}

	if (cursor == NULL)
		cursor = gdk_cursor_new(GDK_FLEUR);

	/* Grab the pointer */
	gtk_grab_add(gtkwin->notebook);
#ifndef _WIN32
	/* Currently for win32 GTK+ (as of 2.2.1), gdk_pointer_is_grabbed will
	   always be true after a button press. */
	if (!gdk_pointer_is_grabbed())
#endif
		gdk_pointer_grab(gtk_widget_get_window(gtkwin->notebook), FALSE,
		                 GDK_BUTTON1_MOTION_MASK | GDK_BUTTON_RELEASE_MASK,
		                 NULL, cursor, GDK_CURRENT_TIME);
}

static gboolean
notebook_motion_cb(GtkWidget *widget, GdkEventButton *e, PidginWindow *win)
{

	/*
	* Make sure the user moved the mouse far enough for the
	* drag to be initiated.
	*/
	if (win->in_predrag) {
		if (e->x_root <  win->drag_min_x ||
		    e->x_root >= win->drag_max_x ||
		    e->y_root <  win->drag_min_y ||
		    e->y_root >= win->drag_max_y) {

			    win->in_predrag = FALSE;
			    notebook_init_grab(win, widget);
		    }
	}
	else { /* Otherwise, draw the arrows. */
		PidginWindow *dest_win;
		GtkNotebook *dest_notebook;
		GtkWidget *tab;
		gint page_num;
		gboolean horiz_tabs = FALSE;
		gboolean to_right = FALSE;

		/* Get the window that the cursor is over. */
		dest_win = pidgin_conv_window_get_at_xy(e->x_root, e->y_root);

		if (dest_win == NULL) {
			dnd_hints_hide_all();

			return TRUE;
		}

		dest_notebook = GTK_NOTEBOOK(dest_win->notebook);

		if (gtk_notebook_get_show_tabs(dest_notebook)) {
			page_num = pidgin_conv_get_tab_at_xy(dest_win,
			                                      e->x_root, e->y_root, &to_right);
			to_right = to_right && (win != dest_win);
			tab = pidgin_conv_window_get_gtkconv_at_index(dest_win, page_num)->tabby;
		} else {
			page_num = 0;
			to_right = pidgin_conv_xy_to_right_infopane(dest_win, e->x_root, e->y_root);
			tab = pidgin_conv_window_get_gtkconv_at_index(dest_win, page_num)->infopane_hbox;
		}

		if (gtk_notebook_get_tab_pos(dest_notebook) == GTK_POS_TOP ||
				gtk_notebook_get_tab_pos(dest_notebook) == GTK_POS_BOTTOM) {
			horiz_tabs = TRUE;
		}

		if (gtk_notebook_get_show_tabs(dest_notebook) == FALSE && win == dest_win)
		{
			/* dragging a tab from a single-tabbed window over its own window */
			dnd_hints_hide_all();
			return TRUE;
		} else if (horiz_tabs) {
			if (((gpointer)win == (gpointer)dest_win && win->drag_tab < page_num) || to_right) {
				dnd_hints_show_relative(HINT_ARROW_DOWN, tab, HINT_POSITION_RIGHT, HINT_POSITION_TOP);
				dnd_hints_show_relative(HINT_ARROW_UP, tab, HINT_POSITION_RIGHT, HINT_POSITION_BOTTOM);
			} else {
				dnd_hints_show_relative(HINT_ARROW_DOWN, tab, HINT_POSITION_LEFT, HINT_POSITION_TOP);
				dnd_hints_show_relative(HINT_ARROW_UP, tab, HINT_POSITION_LEFT, HINT_POSITION_BOTTOM);
			}
		} else {
			if (((gpointer)win == (gpointer)dest_win && win->drag_tab < page_num) || to_right) {
				dnd_hints_show_relative(HINT_ARROW_RIGHT, tab, HINT_POSITION_LEFT, HINT_POSITION_BOTTOM);
				dnd_hints_show_relative(HINT_ARROW_LEFT, tab, HINT_POSITION_RIGHT, HINT_POSITION_BOTTOM);
			} else {
				dnd_hints_show_relative(HINT_ARROW_RIGHT, tab, HINT_POSITION_LEFT, HINT_POSITION_TOP);
				dnd_hints_show_relative(HINT_ARROW_LEFT, tab, HINT_POSITION_RIGHT, HINT_POSITION_TOP);
			}
		}
	}

	return TRUE;
}

static gboolean
notebook_leave_cb(GtkWidget *widget, GdkEventCrossing *e, PidginWindow *win)
{
	if (win->in_drag)
		return FALSE;

	if (e->x_root <  win->drag_min_x ||
	    e->x_root >= win->drag_max_x ||
	    e->y_root <  win->drag_min_y ||
	    e->y_root >= win->drag_max_y) {

		    win->in_predrag = FALSE;
		    notebook_init_grab(win, widget);
	    }

	return TRUE;
}

/*
 * THANK YOU GALEON!
 */

static gboolean
infopane_press_cb(GtkWidget *widget, GdkEventButton *e, PidginConversation *gtkconv)
{
	if (e->type == GDK_2BUTTON_PRESS && e->button == 1) {
		if (infopane_entry_activate(gtkconv))
			return TRUE;
	}

	if (e->type != GDK_BUTTON_PRESS)
		return FALSE;

	if (e->button == 1) {
		int nb_x, nb_y;
		GtkAllocation allocation;

		gtk_widget_get_allocation(gtkconv->infopane_hbox, &allocation);

		if (gtkconv->win->in_drag)
			return TRUE;

		gtkconv->win->in_predrag = TRUE;
		gtkconv->win->drag_tab = gtk_notebook_page_num(GTK_NOTEBOOK(gtkconv->win->notebook), gtkconv->tab_cont);

		gdk_window_get_origin(gtk_widget_get_window(gtkconv->infopane_hbox), &nb_x, &nb_y);

		gtkconv->win->drag_min_x = allocation.x + nb_x;
		gtkconv->win->drag_min_y = allocation.y + nb_y;
		gtkconv->win->drag_max_x = allocation.width + gtkconv->win->drag_min_x;
		gtkconv->win->drag_max_y = allocation.height + gtkconv->win->drag_min_y;

		gtkconv->win->drag_motion_signal = g_signal_connect(G_OBJECT(gtkconv->win->notebook), "motion_notify_event",
								    G_CALLBACK(notebook_motion_cb), gtkconv->win);
		gtkconv->win->drag_leave_signal = g_signal_connect(G_OBJECT(gtkconv->win->notebook), "leave_notify_event",
								    G_CALLBACK(notebook_leave_cb), gtkconv->win);
		return FALSE;
	}

	if (e->button == 3) {
		/* Right click was pressed. Popup the context menu. */
		GtkWidget *menu = gtk_menu_new(), *sub;
		gboolean populated = populate_menu_with_options(menu, gtkconv, TRUE);
#if 0 /* TODO */
		sub = gtk_menu_item_get_submenu(GTK_MENU_ITEM(gtkconv->win->menu.send_to));

		if (sub && GTK_WIDGET_IS_SENSITIVE(gtkconv->win->menu.send_to)) {
			GtkWidget *item = gtk_menu_item_new_with_mnemonic(_("S_end To"));
			if (populated)
				pidgin_separator(menu);
			gtk_menu_shell_append(GTK_MENU_SHELL(menu), item);
			gtk_menu_item_set_submenu(GTK_MENU_ITEM(item), sub);
			gtk_widget_show(item);
			gtk_widget_show_all(sub);
		} else if (!populated) {
			gtk_widget_destroy(menu);
			return FALSE;
		}
#endif
		gtk_widget_show_all(menu);
		gtk_menu_popup(GTK_MENU(menu), NULL, NULL, NULL, NULL, e->button, e->time);
		return TRUE;
	}
	return FALSE;
}

static gboolean
notebook_press_cb(GtkWidget *widget, GdkEventButton *e, PidginWindow *win)
{
	gint nb_x, nb_y;
	int tab_clicked;
	GtkWidget *page;
	GtkWidget *tab;
	GtkAllocation allocation;

	if (e->button == 2 && e->type == GDK_BUTTON_PRESS) {
		PidginConversation *gtkconv;
		tab_clicked = pidgin_conv_get_tab_at_xy(win, e->x_root, e->y_root, NULL);

		if (tab_clicked == -1)
			return FALSE;

		gtkconv = pidgin_conv_window_get_gtkconv_at_index(win, tab_clicked);
		close_conv_cb(NULL, gtkconv);
		return TRUE;
	}


	if (e->button != 1 || e->type != GDK_BUTTON_PRESS)
		return FALSE;


	if (win->in_drag) {
		purple_debug(PURPLE_DEBUG_WARNING, "gtkconv",
		           "Already in the middle of a window drag at tab_press_cb\n");
		return TRUE;
	}

	/*
	* Make sure a tab was actually clicked. The arrow buttons
	* mess things up.
	*/
	tab_clicked = pidgin_conv_get_tab_at_xy(win, e->x_root, e->y_root, NULL);

	if (tab_clicked == -1)
		return FALSE;

	/*
	* Get the relative position of the press event, with regards to
	* the position of the notebook.
	*/
	gdk_window_get_origin(gtk_widget_get_window(win->notebook), &nb_x, &nb_y);

	/* Reset the min/max x/y */
	win->drag_min_x = 0;
	win->drag_min_y = 0;
	win->drag_max_x = 0;
	win->drag_max_y = 0;

	/* Find out which tab was dragged. */
	page = gtk_notebook_get_nth_page(GTK_NOTEBOOK(win->notebook), tab_clicked);
	tab = gtk_notebook_get_tab_label(GTK_NOTEBOOK(win->notebook), page);

	gtk_widget_get_allocation(tab, &allocation);

	win->drag_min_x = allocation.x      + nb_x;
	win->drag_min_y = allocation.y      + nb_y;
	win->drag_max_x = allocation.width  + win->drag_min_x;
	win->drag_max_y = allocation.height + win->drag_min_y;

	/* Make sure the click occurred in the tab. */
	if (e->x_root <  win->drag_min_x ||
	    e->x_root >= win->drag_max_x ||
	    e->y_root <  win->drag_min_y ||
	    e->y_root >= win->drag_max_y) {

		return FALSE;
	}

	win->in_predrag = TRUE;
	win->drag_tab = tab_clicked;

	/* Connect the new motion signals. */
	win->drag_motion_signal =
		g_signal_connect(G_OBJECT(widget), "motion_notify_event",
		                 G_CALLBACK(notebook_motion_cb), win);

	win->drag_leave_signal =
		g_signal_connect(G_OBJECT(widget), "leave_notify_event",
		                 G_CALLBACK(notebook_leave_cb), win);

	return FALSE;
}

static gboolean
notebook_release_cb(GtkWidget *widget, GdkEventButton *e, PidginWindow *win)
{
	PidginWindow *dest_win;
	GtkNotebook *dest_notebook;
	PurpleConversation *conv;
	PidginConversation *gtkconv;
	gint dest_page_num = 0;
	gboolean new_window = FALSE;
	gboolean to_right = FALSE;

	/*
	* Don't check to make sure that the event's window matches the
	* widget's, because we may be getting an event passed on from the
	* close button.
	*/
	if (e->button != 1 && e->type != GDK_BUTTON_RELEASE)
		return FALSE;

	if (gdk_pointer_is_grabbed()) {
		gdk_pointer_ungrab(GDK_CURRENT_TIME);
		gtk_grab_remove(widget);
	}

	if (!win->in_predrag && !win->in_drag)
		return FALSE;

	/* Disconnect the motion signal. */
	if (win->drag_motion_signal) {
		g_signal_handler_disconnect(G_OBJECT(widget),
		                            win->drag_motion_signal);

		win->drag_motion_signal = 0;
	}

	/*
	* If we're in a pre-drag, we'll also need to disconnect the leave
	* signal.
	*/
	if (win->in_predrag) {
		win->in_predrag = FALSE;

		if (win->drag_leave_signal) {
			g_signal_handler_disconnect(G_OBJECT(widget),
			                            win->drag_leave_signal);

			win->drag_leave_signal = 0;
		}
	}

	/* If we're not in drag...        */
	/* We're perfectly normal people! */
	if (!win->in_drag)
		return FALSE;

	win->in_drag = FALSE;

	dnd_hints_hide_all();

	dest_win = pidgin_conv_window_get_at_xy(e->x_root, e->y_root);

	conv = pidgin_conv_window_get_active_conversation(win);

	if (dest_win == NULL) {
		/* If the current window doesn't have any other conversations,
		* there isn't much point transferring the conv to a new window. */
		if (pidgin_conv_window_get_gtkconv_count(win) > 1) {
			/* Make a new window to stick this to. */
			dest_win = pidgin_conv_window_new();
			new_window = TRUE;
		}
	}

	if (dest_win == NULL)
		return FALSE;

	purple_signal_emit(pidgin_conversations_get_handle(),
	                 "conversation-dragging", win, dest_win);

	/* Get the destination page number. */
	if (!new_window) {
		dest_notebook = GTK_NOTEBOOK(dest_win->notebook);
		if (gtk_notebook_get_show_tabs(dest_notebook)) {
			dest_page_num = pidgin_conv_get_tab_at_xy(dest_win,
			                                           e->x_root, e->y_root, &to_right);
		} else {
			dest_page_num = 0;
			to_right = pidgin_conv_xy_to_right_infopane(dest_win, e->x_root, e->y_root);
		}
	}

	gtkconv = pidgin_conv_window_get_gtkconv_at_index(win, win->drag_tab);

	if (win == dest_win) {
		gtk_notebook_reorder_child(GTK_NOTEBOOK(win->notebook), gtkconv->tab_cont, dest_page_num);
	} else {
		pidgin_conv_window_remove_gtkconv(win, gtkconv);
		pidgin_conv_window_add_gtkconv(dest_win, gtkconv);
		gtk_notebook_reorder_child(GTK_NOTEBOOK(dest_win->notebook), gtkconv->tab_cont, dest_page_num + to_right);
		pidgin_conv_window_switch_gtkconv(dest_win, gtkconv);
		if (new_window) {
			gint win_width, win_height;

			gtk_window_get_size(GTK_WINDOW(dest_win->window),
			                    &win_width, &win_height);
#ifdef _WIN32  /* only override window manager placement on Windows */
			gtk_window_move(GTK_WINDOW(dest_win->window),
			                e->x_root - (win_width  / 2),
			                e->y_root - (win_height / 2));
#endif

			pidgin_conv_window_show(dest_win);
		}
	}

	gtk_widget_grab_focus(PIDGIN_CONVERSATION(conv)->entry);

	return TRUE;
}


static void
before_switch_conv_cb(GtkNotebook *notebook, GtkWidget *page, gint page_num,
                      gpointer user_data)
{
	PidginWindow *win;
	PurpleConversation *conv;
	PidginConversation *gtkconv;

	win = user_data;
	conv = pidgin_conv_window_get_active_conversation(win);

	g_return_if_fail(conv != NULL);

	if (purple_conversation_get_type(conv) != PURPLE_CONV_TYPE_IM)
		return;

	gtkconv = PIDGIN_CONVERSATION(conv);

	if (gtkconv->u.im->typing_timer != 0) {
		g_source_remove(gtkconv->u.im->typing_timer);
		gtkconv->u.im->typing_timer = 0;
	}

	stop_anim(NULL, gtkconv);
}
static void
close_window(GtkWidget *w, PidginWindow *win)
{
	close_win_cb(w, NULL, win);
}

static void
detach_tab_cb(GtkWidget *w, GObject *menu)
{
	PidginWindow *win, *new_window;
	PidginConversation *gtkconv;

	gtkconv = g_object_get_data(menu, "clicked_tab");

	if (!gtkconv)
		return;

	win = pidgin_conv_get_window(gtkconv);
	/* Nothing to do if there's only one tab in the window */
	if (pidgin_conv_window_get_gtkconv_count(win) == 1)
		return;

	pidgin_conv_window_remove_gtkconv(win, gtkconv);

	new_window = pidgin_conv_window_new();
	pidgin_conv_window_add_gtkconv(new_window, gtkconv);
	pidgin_conv_window_show(new_window);
}

static void
close_others_cb(GtkWidget *w, GObject *menu)
{
	GList *iter;
	PidginConversation *gtkconv;
	PidginWindow *win;

	gtkconv = g_object_get_data(menu, "clicked_tab");

	if (!gtkconv)
		return;

	win = pidgin_conv_get_window(gtkconv);

	for (iter = pidgin_conv_window_get_gtkconvs(win); iter; )
	{
		PidginConversation *gconv = iter->data;
		iter = iter->next;

		if (gconv != gtkconv)
		{
			close_conv_cb(NULL, gconv);
		}
	}
}

static void close_tab_cb(GtkWidget *w, GObject *menu)
{
	PidginConversation *gtkconv;

	gtkconv = g_object_get_data(menu, "clicked_tab");

	if (gtkconv)
		close_conv_cb(NULL, gtkconv);
}

/* TODO: I don't know if this doable in GTK+ 3.0 */
#if 0
static gboolean
right_click_menu_cb(GtkNotebook *notebook, GdkEventButton *event, PidginWindow *win)
{
	GtkWidget *item;
	PidginConversation *gtkconv;
	GtkWidget *menu = gtk_notebook_get_menu

	if (event->type != GDK_BUTTON_PRESS || event->button != 3)
		return FALSE;

	gtkconv = pidgin_conv_window_get_gtkconv_at_index(win,
			pidgin_conv_get_tab_at_xy(win, event->x_root, event->y_root, NULL));

	if (g_object_get_data(G_OBJECT(notebook->menu), "clicked_tab"))
	{
		g_object_set_data(G_OBJECT(notebook->menu), "clicked_tab", gtkconv);
		return FALSE;
	}

	g_object_set_data(G_OBJECT(notebook->menu), "clicked_tab", gtkconv);

	menu = notebook->menu;
	pidgin_separator(GTK_WIDGET(menu));

	item = gtk_menu_item_new_with_label(_("Close other tabs"));
	gtk_widget_show(item);
	gtk_menu_shell_append(GTK_MENU_SHELL(menu), item);
	g_signal_connect(G_OBJECT(item), "activate",
					G_CALLBACK(close_others_cb), menu);

	item = gtk_menu_item_new_with_label(_("Close all tabs"));
	gtk_widget_show(item);
	gtk_menu_shell_append(GTK_MENU_SHELL(menu), item);
	g_signal_connect(G_OBJECT(item), "activate",
					G_CALLBACK(close_window), win);

	pidgin_separator(menu);

	item = gtk_menu_item_new_with_label(_("Detach this tab"));
	gtk_widget_show(item);
	gtk_menu_shell_append(GTK_MENU_SHELL(menu), item);
	g_signal_connect(G_OBJECT(item), "activate",
					G_CALLBACK(detach_tab_cb), menu);

	item = gtk_menu_item_new_with_label(_("Close this tab"));
	gtk_widget_show(item);
	gtk_menu_shell_append(GTK_MENU_SHELL(menu), item);
	g_signal_connect(G_OBJECT(item), "activate",
					G_CALLBACK(close_tab_cb), menu);

	return FALSE;
}
#endif

static void
remove_edit_entry(PidginConversation *gtkconv, GtkWidget *entry)
{
	g_signal_handlers_disconnect_matched(G_OBJECT(entry), G_SIGNAL_MATCH_DATA,
				0, 0, NULL, NULL, gtkconv);
	gtk_widget_show(gtkconv->infopane);
	gtk_widget_grab_focus(gtkconv->entry);
	gtk_widget_destroy(entry);
}

static gboolean
alias_focus_cb(GtkWidget *widget, GdkEventFocus *event, gpointer user_data)
{
	remove_edit_entry(user_data, widget);
	return FALSE;
}

static gboolean
alias_key_press_cb(GtkWidget *widget, GdkEventKey *event, gpointer user_data)
{
	if (event->keyval == GDK_KEY_Escape) {
		remove_edit_entry(user_data, widget);
		return TRUE;
	}
	return FALSE;
}

static void
alias_cb(GtkEntry *entry, gpointer user_data)
{
	PidginConversation *gtkconv;
	PurpleConversation *conv;
	PurpleAccount *account;
	const char *name;

	gtkconv = (PidginConversation *)user_data;
	if (gtkconv == NULL) {
		return;
	}
	conv    = gtkconv->active_conv;
	account = purple_conversation_get_account(conv);
	name    = purple_conversation_get_name(conv);

	if (purple_conversation_get_type(conv) == PURPLE_CONV_TYPE_IM) {
		PurpleBuddy *buddy;
		buddy = purple_find_buddy(account, name);
		if (buddy != NULL) {
			purple_blist_alias_buddy(buddy, gtk_entry_get_text(entry));
		}
		serv_alias_buddy(buddy);
	} else if (purple_conversation_get_type(conv) == PURPLE_CONV_TYPE_CHAT) {
		gtk_entry_set_text(GTK_ENTRY(gtkconv->u.chat->topic_text), gtk_entry_get_text(entry));
		topic_callback(NULL, gtkconv);
	}
	remove_edit_entry(user_data, GTK_WIDGET(entry));
}

static gboolean
infopane_entry_activate(PidginConversation *gtkconv)
{
	GtkWidget *entry = NULL;
	PurpleConversation *conv = gtkconv->active_conv;
	const char *text = NULL;

	if (!gtk_widget_get_visible(gtkconv->infopane)) {
		/* There's already an entry for alias. Let's not create another one. */
		return FALSE;
	}

	if (!purple_account_is_connected(purple_conversation_get_account(gtkconv->active_conv))) {
		/* Do not allow aliasing someone on a disconnected account. */
		return FALSE;
	}

	if (purple_conversation_get_type(conv) == PURPLE_CONV_TYPE_IM) {
		PurpleBuddy *buddy = purple_find_buddy(purple_conversation_get_account(gtkconv->active_conv), purple_conversation_get_name(gtkconv->active_conv));
		if (!buddy)
			/* This buddy isn't in your buddy list, so we can't alias him */
			return FALSE;

		text = purple_buddy_get_contact_alias(buddy);
	} else if (purple_conversation_get_type(conv) == PURPLE_CONV_TYPE_CHAT) {
		PurpleConnection *gc;
		PurplePluginProtocolInfo *prpl_info = NULL;

		gc = purple_conversation_get_connection(conv);
		if (gc != NULL)
			prpl_info = PURPLE_PLUGIN_PROTOCOL_INFO(purple_connection_get_prpl(gc));
		if (prpl_info && prpl_info->set_chat_topic == NULL)
			/* This protocol doesn't support setting the chat room topic */
			return FALSE;

		text = purple_conv_chat_get_topic(PURPLE_CONV_CHAT(conv));
	}

	/* alias label */
	entry = gtk_entry_new();
	gtk_entry_set_has_frame(GTK_ENTRY(entry), FALSE);
	gtk_entry_set_width_chars(GTK_ENTRY(entry), 10);
	gtk_entry_set_alignment(GTK_ENTRY(entry), 0.5);

	gtk_box_pack_start(GTK_BOX(gtkconv->infopane_hbox), entry, TRUE, TRUE, 0);
	/* after the tab label */
	gtk_box_reorder_child(GTK_BOX(gtkconv->infopane_hbox), entry, 0);

	g_signal_connect(G_OBJECT(entry), "activate", G_CALLBACK(alias_cb), gtkconv);
	g_signal_connect(G_OBJECT(entry), "focus-out-event", G_CALLBACK(alias_focus_cb), gtkconv);
	g_signal_connect(G_OBJECT(entry), "key-press-event", G_CALLBACK(alias_key_press_cb), gtkconv);

	if (text != NULL)
		gtk_entry_set_text(GTK_ENTRY(entry), text);
	gtk_widget_show(entry);
	gtk_widget_hide(gtkconv->infopane);
	gtk_widget_grab_focus(entry);

	return TRUE;
}

static gboolean
window_keypress_cb(GtkWidget *widget, GdkEventKey *event, PidginWindow *win)
{
	PidginConversation *gtkconv = pidgin_conv_window_get_active_gtkconv(win);

	return conv_keypress_common(gtkconv, event);
}

static void
switch_conv_cb(GtkNotebook *notebook, GtkWidget *page, gint page_num,
               gpointer user_data)
{
	PidginWindow *win;
	PurpleConversation *conv;
	PidginConversation *gtkconv;
	const char *sound_method;

	win = user_data;
	gtkconv = pidgin_conv_window_get_gtkconv_at_index(win, page_num);
	conv = gtkconv->active_conv;

	g_return_if_fail(conv != NULL);

	/* clear unseen flag if conversation is not hidden */
	if(!pidgin_conv_is_hidden(gtkconv)) {
		gtkconv_set_unseen(gtkconv, PIDGIN_UNSEEN_NONE);
	}

	/* Update the menubar */

	gtk_toggle_action_set_active(GTK_TOGGLE_ACTION(gtkconv->win->menu.logging),
	                             purple_conversation_is_logging(conv));

	generate_send_to_items(win);
	regenerate_options_items(win);
	regenerate_plugins_items(win);

	pidgin_conv_switch_active_conversation(conv);

	sound_method = purple_prefs_get_string(PIDGIN_PREFS_ROOT "/sound/method");
	if (strcmp(sound_method, "none") != 0)
		gtk_toggle_action_set_active(GTK_TOGGLE_ACTION(win->menu.sounds),
		                             gtkconv->make_sound);

	gtk_toggle_action_set_active(GTK_TOGGLE_ACTION(win->menu.show_formatting_toolbar),
	                             purple_prefs_get_bool(PIDGIN_PREFS_ROOT "/conversations/show_formatting_toolbar"));

	gtk_toggle_action_set_active(GTK_TOGGLE_ACTION(win->menu.show_timestamps),
	                             purple_prefs_get_bool(PIDGIN_PREFS_ROOT "/conversations/show_timestamps"));

	/*
	 * We pause icons when they are not visible.  If this icon should
	 * be animated then start it back up again.
	 */
	if ((purple_conversation_get_type(conv) == PURPLE_CONV_TYPE_IM) &&
	    (gtkconv->u.im->animate))
		start_anim(NULL, gtkconv);

	purple_signal_emit(pidgin_conversations_get_handle(), "conversation-switched", conv);
}

/**************************************************************************
 * GTK+ window ops
 **************************************************************************/

GList *
pidgin_conv_windows_get_list()
{
	return window_list;
}

static GList*
make_status_icon_list(const char *stock, GtkWidget *w)
{
	GList *l = NULL;
	l = g_list_append(l,
		gtk_widget_render_icon(w, stock,
			gtk_icon_size_from_name(PIDGIN_ICON_SIZE_TANGO_EXTRA_SMALL), "GtkWindow"));
	l = g_list_append(l,
		gtk_widget_render_icon(w, stock,
			gtk_icon_size_from_name(PIDGIN_ICON_SIZE_TANGO_SMALL), "GtkWindow"));
	l = g_list_append(l,
		gtk_widget_render_icon(w, stock,
			gtk_icon_size_from_name(PIDGIN_ICON_SIZE_TANGO_MEDIUM), "GtkWindow"));
	l = g_list_append(l,
		gtk_widget_render_icon(w, stock,
			gtk_icon_size_from_name(PIDGIN_ICON_SIZE_TANGO_LARGE), "GtkWindow"));
	return l;
}

static void
create_icon_lists(GtkWidget *w)
{
	available_list = make_status_icon_list(PIDGIN_STOCK_STATUS_AVAILABLE, w);
	busy_list = make_status_icon_list(PIDGIN_STOCK_STATUS_BUSY, w);
	xa_list = make_status_icon_list(PIDGIN_STOCK_STATUS_XA, w);
	offline_list = make_status_icon_list(PIDGIN_STOCK_STATUS_OFFLINE, w);
	away_list = make_status_icon_list(PIDGIN_STOCK_STATUS_AWAY, w);
	prpl_lists = g_hash_table_new(g_str_hash, g_str_equal);
}

static void
plugin_changed_cb(PurplePlugin *p, gpointer data)
{
	regenerate_plugins_items(data);
}

static gboolean gtk_conv_configure_cb(GtkWidget *w, GdkEventConfigure *event, gpointer data) {
	int x, y;

	if (gtk_widget_get_visible(w))
		gtk_window_get_position(GTK_WINDOW(w), &x, &y);
	else
		return FALSE; /* carry on normally */

	/* Workaround for GTK+ bug # 169811 - "configure_event" is fired
	* when the window is being maximized */
	if (gdk_window_get_state(gtk_widget_get_window(w)) & GDK_WINDOW_STATE_MAXIMIZED)
		return FALSE;

	/* don't save off-screen positioning */
	if (x + event->width < 0 ||
	    y + event->height < 0 ||
	    x > gdk_screen_width() ||
	    y > gdk_screen_height())
		return FALSE; /* carry on normally */

	/* store the position */
	purple_prefs_set_int(PIDGIN_PREFS_ROOT "/conversations/im/x", x);
	purple_prefs_set_int(PIDGIN_PREFS_ROOT "/conversations/im/y", y);
	purple_prefs_set_int(PIDGIN_PREFS_ROOT "/conversations/im/width",  event->width);
	purple_prefs_set_int(PIDGIN_PREFS_ROOT "/conversations/im/height", event->height);

	/* continue to handle event normally */
	return FALSE;

}

static void
pidgin_conv_set_position_size(PidginWindow *win, int conv_x, int conv_y,
		int conv_width, int conv_height)
{
	/* if the window exists, is hidden, we're saving positions, and the
	 * position is sane... */
	if (win && win->window &&
			!gtk_widget_get_visible(win->window) && conv_width != 0) {

#ifdef _WIN32  /* only override window manager placement on Windows */
		/* ...check position is on screen... */
		if (conv_x >= gdk_screen_width())
			conv_x = gdk_screen_width() - 100;
		else if (conv_x + conv_width < 0)
			conv_x = 100;

		if (conv_y >= gdk_screen_height())
			conv_y = gdk_screen_height() - 100;
		else if (conv_y + conv_height < 0)
			conv_y = 100;

		/* ...and move it back. */
		gtk_window_move(GTK_WINDOW(win->window), conv_x, conv_y);
#endif
		gtk_window_resize(GTK_WINDOW(win->window), conv_width, conv_height);
	}
}

static void
pidgin_conv_restore_position(PidginWindow *win) {
	pidgin_conv_set_position_size(win,
		purple_prefs_get_int(PIDGIN_PREFS_ROOT "/conversations/im/x"),
		purple_prefs_get_int(PIDGIN_PREFS_ROOT "/conversations/im/y"),
		purple_prefs_get_int(PIDGIN_PREFS_ROOT "/conversations/im/width"),
		purple_prefs_get_int(PIDGIN_PREFS_ROOT "/conversations/im/height"));
}

PidginWindow *
pidgin_conv_window_new()
{
	PidginWindow *win;
	GtkPositionType pos;
	GtkWidget *testidea;
	GtkWidget *menubar;
	GdkModifierType state;

	win = g_malloc0(sizeof(PidginWindow));

	window_list = g_list_append(window_list, win);

	/* Create the window. */
	win->window = pidgin_create_window(NULL, 0, "conversation", TRUE);
	if (!gtk_get_current_event_state(&state))
		gtk_window_set_focus_on_map(GTK_WINDOW(win->window), FALSE);

	/* Etan: I really think this entire function call should happen only
	 * when we are on Windows but I was informed that back before we used
	 * to save the window position we stored the window size, so I'm
	 * leaving it for now. */
#if TRUE || defined(_WIN32)
	pidgin_conv_restore_position(win);
#endif

	if (available_list == NULL) {
		create_icon_lists(win->window);
	}

	g_signal_connect(G_OBJECT(win->window), "delete_event",
	                 G_CALLBACK(close_win_cb), win);
	g_signal_connect(G_OBJECT(win->window), "focus_in_event",
	                 G_CALLBACK(focus_win_cb), win);

	/* Intercept keystrokes from the menu items */
	g_signal_connect(G_OBJECT(win->window), "key_press_event",
					 G_CALLBACK(window_keypress_cb), win);


	/* Create the notebook. */
	win->notebook = gtk_notebook_new();

	pos = purple_prefs_get_int(PIDGIN_PREFS_ROOT "/conversations/tab_side");

#if 0
	gtk_notebook_set_tab_hborder(GTK_NOTEBOOK(win->notebook), 0);
	gtk_notebook_set_tab_vborder(GTK_NOTEBOOK(win->notebook), 0);
#endif
	gtk_notebook_set_tab_pos(GTK_NOTEBOOK(win->notebook), pos);
	gtk_notebook_set_scrollable(GTK_NOTEBOOK(win->notebook), TRUE);
	gtk_notebook_popup_enable(GTK_NOTEBOOK(win->notebook));
	gtk_notebook_set_show_tabs(GTK_NOTEBOOK(win->notebook), FALSE);
	gtk_notebook_set_show_border(GTK_NOTEBOOK(win->notebook), TRUE);

	/* TODO: figure out how to add custom stuff to the right-click menu in
	   GtkNotebook in GTK+ 3.0 */
#if 0
	g_signal_connect(G_OBJECT(win->notebook), "button-press-event",
					G_CALLBACK(right_click_menu_cb), win);
#endif

	gtk_widget_show(win->notebook);

	g_signal_connect(G_OBJECT(win->notebook), "switch_page",
	                 G_CALLBACK(before_switch_conv_cb), win);
	g_signal_connect_after(G_OBJECT(win->notebook), "switch_page",
	                       G_CALLBACK(switch_conv_cb), win);

	/* Setup the tab drag and drop signals. */
	gtk_widget_add_events(win->notebook,
	                      GDK_BUTTON1_MOTION_MASK | GDK_LEAVE_NOTIFY_MASK);
	g_signal_connect(G_OBJECT(win->notebook), "button_press_event",
	                 G_CALLBACK(notebook_press_cb), win);
	g_signal_connect(G_OBJECT(win->notebook), "button_release_event",
	                 G_CALLBACK(notebook_release_cb), win);

	testidea = gtk_vbox_new(FALSE, 0);

	/* Setup the menubar. */
	menubar = setup_menubar(win);
	gtk_box_pack_start(GTK_BOX(testidea), menubar, FALSE, TRUE, 0);

	gtk_box_pack_start(GTK_BOX(testidea), win->notebook, TRUE, TRUE, 0);

	gtk_container_add(GTK_CONTAINER(win->window), testidea);

	gtk_widget_show(testidea);

	/* Update the plugin actions when plugins are (un)loaded */
	purple_signal_connect(purple_plugins_get_handle(), "plugin-load",
			win, PURPLE_CALLBACK(plugin_changed_cb), win);
	purple_signal_connect(purple_plugins_get_handle(), "plugin-unload",
			win, PURPLE_CALLBACK(plugin_changed_cb), win);


#ifdef _WIN32
	g_signal_connect(G_OBJECT(win->window), "show",
	                 G_CALLBACK(winpidgin_ensure_onscreen), win->window);

	if (purple_prefs_get_bool(PIDGIN_PREFS_ROOT "/win32/minimize_new_convs")
			&& !gtk_get_current_event_state(&state))
		gtk_window_iconify(GTK_WINDOW(win->window));
#endif

	return win;
}

void
pidgin_conv_window_destroy(PidginWindow *win)
{
	purple_prefs_disconnect_by_handle(win);
	window_list = g_list_remove(window_list, win);

	/* Close the "Find" dialog if it's open */
	if (win->dialogs.search)
		gtk_widget_destroy(win->dialogs.search);

	if (win->gtkconvs) {
		while (win->gtkconvs) {
			gboolean last = (win->gtkconvs->next == NULL);
			close_conv_cb(NULL, win->gtkconvs->data);
			if (last)
				break;
		}
		return;
	}
	gtk_widget_destroy(win->window);

	g_object_unref(G_OBJECT(win->menu.ui));

	purple_notify_close_with_handle(win);
	purple_signals_disconnect_by_handle(win);

	g_free(win);
}

void
pidgin_conv_window_show(PidginWindow *win)
{
	gtk_widget_show(win->window);
}

void
pidgin_conv_window_hide(PidginWindow *win)
{
	gtk_widget_hide(win->window);
}

void
pidgin_conv_window_raise(PidginWindow *win)
{
	gdk_window_raise(GDK_WINDOW(gtk_widget_get_window(win->window)));
}

void
pidgin_conv_window_switch_gtkconv(PidginWindow *win, PidginConversation *gtkconv)
{
	gtk_notebook_set_current_page(GTK_NOTEBOOK(win->notebook),
	                              gtk_notebook_page_num(GTK_NOTEBOOK(win->notebook),
		                              gtkconv->tab_cont));
}

static gboolean
gtkconv_tab_set_tip(GtkWidget *widget, GdkEventCrossing *event, PidginConversation *gtkconv)
{
#if GTK_CHECK_VERSION(2, 12, 0)
#define gtk_tooltips_set_tip(tips, w, l, p)  gtk_widget_set_tooltip_text(w, l)
#endif
/* PANGO_VERSION_CHECK macro was introduced in 1.15. So we need this double check. */
#ifndef PANGO_VERSION_CHECK
#define pango_layout_is_ellipsized(l) TRUE
#elif !PANGO_VERSION_CHECK(1,16,0)
#define pango_layout_is_ellipsized(l) TRUE
#endif
	PangoLayout *layout;

	layout = gtk_label_get_layout(GTK_LABEL(gtkconv->tab_label));
	gtk_tooltips_set_tip(gtkconv->tooltips, widget,
			pango_layout_is_ellipsized(layout) ? gtk_label_get_text(GTK_LABEL(gtkconv->tab_label)) : NULL,
			NULL);
	return FALSE;
#if GTK_CHECK_VERSION(2, 12, 0)
#undef gtk_tooltips_set_tip
#endif
}

void
pidgin_conv_window_add_gtkconv(PidginWindow *win, PidginConversation *gtkconv)
{
	PurpleConversation *conv = gtkconv->active_conv;
	PidginConversation *focus_gtkconv;
	GtkWidget *tab_cont = gtkconv->tab_cont;
	PurpleConversationType conv_type;
	const gchar *tmp_lab;

	conv_type = purple_conversation_get_type(conv);

	win->gtkconvs = g_list_append(win->gtkconvs, gtkconv);
	gtkconv->win = win;

	if (win->gtkconvs && win->gtkconvs->next && win->gtkconvs->next->next == NULL)
		pidgin_conv_tab_pack(win, ((PidginConversation*)win->gtkconvs->data));


	/* Close button. */
	gtkconv->close = pidgin_create_small_button(gtk_label_new("×"));
#if GTK_CHECK_VERSION(2,12,0)
	gtk_widget_set_tooltip_text(gtkconv->close, _("Close conversation"));
#else
	gtk_tooltips_set_tip(gtkconv->tooltips, gtkconv->close,
	                     _("Close conversation"), NULL);
#endif

	g_signal_connect(gtkconv->close, "clicked", G_CALLBACK (close_conv_cb), gtkconv);

	/* Status icon. */
	gtkconv->icon = gtk_image_new();
	gtkconv->menu_icon = gtk_image_new();
	g_object_set(G_OBJECT(gtkconv->icon),
			"icon-size", gtk_icon_size_from_name(PIDGIN_ICON_SIZE_TANGO_MICROSCOPIC),
			NULL);
	g_object_set(G_OBJECT(gtkconv->menu_icon),
			"icon-size", gtk_icon_size_from_name(PIDGIN_ICON_SIZE_TANGO_MICROSCOPIC),
			NULL);
	gtk_widget_show(gtkconv->icon);
	update_tab_icon(conv);

	/* Tab label. */
	gtkconv->tab_label = gtk_label_new(tmp_lab = purple_conversation_get_title(conv));
	gtk_widget_set_name(gtkconv->tab_label, "tab-label");

	gtkconv->menu_tabby = gtk_hbox_new(FALSE, PIDGIN_HIG_BOX_SPACE);
	gtkconv->menu_label = gtk_label_new(tmp_lab);
	gtk_box_pack_start(GTK_BOX(gtkconv->menu_tabby), gtkconv->menu_icon, FALSE, FALSE, 0);

	gtk_widget_show_all(gtkconv->menu_icon);

	gtk_box_pack_start(GTK_BOX(gtkconv->menu_tabby), gtkconv->menu_label, TRUE, TRUE, 0);
	gtk_widget_show(gtkconv->menu_label);
	gtk_misc_set_alignment(GTK_MISC(gtkconv->menu_label), 0, 0);

	gtk_widget_show(gtkconv->menu_tabby);

	if (conv_type == PURPLE_CONV_TYPE_IM)
		pidgin_conv_update_buddy_icon(conv);

	/* Build and set conversations tab */
	pidgin_conv_tab_pack(win, gtkconv);

	gtk_notebook_set_menu_label(GTK_NOTEBOOK(win->notebook), tab_cont, gtkconv->menu_tabby);

	gtk_widget_show(tab_cont);

	if (pidgin_conv_window_get_gtkconv_count(win) == 1) {
		/* Er, bug in notebooks? Switch to the page manually. */
		gtk_notebook_set_current_page(GTK_NOTEBOOK(win->notebook), 0);
	} else {
		gtk_notebook_set_show_tabs(GTK_NOTEBOOK(win->notebook), TRUE);
	}

	focus_gtkconv = g_list_nth_data(pidgin_conv_window_get_gtkconvs(win),
	                             gtk_notebook_get_current_page(GTK_NOTEBOOK(win->notebook)));
	gtk_widget_grab_focus(focus_gtkconv->entry);

	if (pidgin_conv_window_get_gtkconv_count(win) == 1)
		update_send_to_selection(win);
}

static void
pidgin_conv_tab_pack(PidginWindow *win, PidginConversation *gtkconv)
{
	gboolean tabs_side = FALSE;
	gint angle = 0;
	GtkWidget *first, *third, *ebox;

	if (purple_prefs_get_int(PIDGIN_PREFS_ROOT "/conversations/tab_side") == GTK_POS_LEFT ||
	    purple_prefs_get_int(PIDGIN_PREFS_ROOT "/conversations/tab_side") == GTK_POS_RIGHT)
		tabs_side = TRUE;
	else if (purple_prefs_get_int(PIDGIN_PREFS_ROOT "/conversations/tab_side") == (GTK_POS_LEFT|8))
		angle = 90;
	else if (purple_prefs_get_int(PIDGIN_PREFS_ROOT "/conversations/tab_side") == (GTK_POS_RIGHT|8))
		angle = 270;

	if (!angle) {
		g_object_set(G_OBJECT(gtkconv->tab_label), "ellipsize", PANGO_ELLIPSIZE_END,  NULL);
		gtk_label_set_width_chars(GTK_LABEL(gtkconv->tab_label), 4);
	} else {
		g_object_set(G_OBJECT(gtkconv->tab_label), "ellipsize", PANGO_ELLIPSIZE_NONE, NULL);
		gtk_label_set_width_chars(GTK_LABEL(gtkconv->tab_label), -1);
	}

	if (tabs_side) {
		gtk_label_set_width_chars(
			GTK_LABEL(gtkconv->tab_label),
			MIN(g_utf8_strlen(gtk_label_get_text(GTK_LABEL(gtkconv->tab_label)), -1), 12)
		);
	}

	gtk_label_set_angle(GTK_LABEL(gtkconv->tab_label), angle);

#if 0
	gtk_misc_set_alignment(GTK_MISC(gtkconv->tab_label), 0.00, 0.5);
	gtk_misc_set_padding(GTK_MISC(gtkconv->tab_label), 4, 0);
#endif

	if (angle)
		gtkconv->tabby = gtk_vbox_new(FALSE, PIDGIN_HIG_BOX_SPACE);
	else
		gtkconv->tabby = gtk_hbox_new(FALSE, PIDGIN_HIG_BOX_SPACE);
	gtk_widget_set_name(gtkconv->tabby, "tab-container");

	/* select the correct ordering for verticle tabs */
	if (angle == 90) {
		first = gtkconv->close;
		third = gtkconv->icon;
	} else {
		first = gtkconv->icon;
		third = gtkconv->close;
	}

	ebox = gtk_event_box_new();
	gtk_event_box_set_visible_window(GTK_EVENT_BOX(ebox), FALSE);
	gtk_container_add(GTK_CONTAINER(ebox), gtkconv->tabby);
	g_signal_connect(G_OBJECT(ebox), "enter-notify-event",
			G_CALLBACK(gtkconv_tab_set_tip), gtkconv);

	if (gtk_widget_get_parent(gtkconv->tab_label) == NULL) {
		/* Pack if it's a new widget */
		gtk_box_pack_start(GTK_BOX(gtkconv->tabby), first,              FALSE, FALSE, 0);
		gtk_box_pack_start(GTK_BOX(gtkconv->tabby), gtkconv->tab_label, TRUE,  TRUE,  0);
		gtk_box_pack_start(GTK_BOX(gtkconv->tabby), third,              FALSE, FALSE, 0);

		/* Add this pane to the conversation's notebook. */
		gtk_notebook_append_page(GTK_NOTEBOOK(win->notebook), gtkconv->tab_cont, ebox);
	} else {
		/* reparent old widgets on preference changes */
		gtk_widget_reparent(first,              gtkconv->tabby);
		gtk_widget_reparent(gtkconv->tab_label, gtkconv->tabby);
		gtk_widget_reparent(third,              gtkconv->tabby);
		gtk_box_set_child_packing(GTK_BOX(gtkconv->tabby), first,              FALSE, FALSE, 0, GTK_PACK_START);
		gtk_box_set_child_packing(GTK_BOX(gtkconv->tabby), gtkconv->tab_label, TRUE,  TRUE,  0, GTK_PACK_START);
		gtk_box_set_child_packing(GTK_BOX(gtkconv->tabby), third,              FALSE, FALSE, 0, GTK_PACK_START);

		/* Reset the tabs label to the new version */
		gtk_notebook_set_tab_label(GTK_NOTEBOOK(win->notebook), gtkconv->tab_cont, ebox);
	}

	g_object_set(G_OBJECT(win->notebook), "expand", !tabs_side && !angle, NULL);

	if (pidgin_conv_window_get_gtkconv_count(win) == 1)
		gtk_notebook_set_show_tabs(GTK_NOTEBOOK(win->notebook),
					   purple_prefs_get_bool(PIDGIN_PREFS_ROOT "/conversations/tabs") &&
                                           (!purple_prefs_get_bool(PIDGIN_PREFS_ROOT "/conversations/im/show_buddy_icons") ||
                                           purple_prefs_get_int(PIDGIN_PREFS_ROOT "/conversations/tab_side") != GTK_POS_TOP));

	/* show the widgets */
/*	gtk_widget_show(gtkconv->icon); */
	gtk_widget_show(gtkconv->tab_label);
	if (purple_prefs_get_bool(PIDGIN_PREFS_ROOT "/conversations/close_on_tabs"))
		gtk_widget_show(gtkconv->close);
	gtk_widget_show(gtkconv->tabby);
	gtk_widget_show(ebox);
}

void
pidgin_conv_window_remove_gtkconv(PidginWindow *win, PidginConversation *gtkconv)
{
	unsigned int index;

	index = gtk_notebook_page_num(GTK_NOTEBOOK(win->notebook), gtkconv->tab_cont);

#if GTK_CHECK_VERSION(2,10,0)
	g_object_ref_sink(G_OBJECT(gtkconv->tab_cont));
#else
	g_object_ref(gtkconv->tab_cont);
	gtk_object_sink(GTK_OBJECT(gtkconv->tab_cont));
#endif

	gtk_notebook_remove_page(GTK_NOTEBOOK(win->notebook), index);

	win->gtkconvs = g_list_remove(win->gtkconvs, gtkconv);

	g_signal_handlers_disconnect_matched(win->window, G_SIGNAL_MATCH_DATA,
			0, 0, NULL, NULL, gtkconv);

	if (win->gtkconvs && win->gtkconvs->next == NULL)
		pidgin_conv_tab_pack(win, win->gtkconvs->data);

	if (!win->gtkconvs && win != hidden_convwin)
		pidgin_conv_window_destroy(win);
}

PidginConversation *
pidgin_conv_window_get_gtkconv_at_index(const PidginWindow *win, int index)
{
	GtkWidget *tab_cont;

	if (index == -1)
		index = 0;
	tab_cont = gtk_notebook_get_nth_page(GTK_NOTEBOOK(win->notebook), index);
	return tab_cont ? g_object_get_data(G_OBJECT(tab_cont), "PidginConversation") : NULL;
}

PidginConversation *
pidgin_conv_window_get_active_gtkconv(const PidginWindow *win)
{
	int index;
	GtkWidget *tab_cont;

	index = gtk_notebook_get_current_page(GTK_NOTEBOOK(win->notebook));
	if (index == -1)
		index = 0;
	tab_cont = gtk_notebook_get_nth_page(GTK_NOTEBOOK(win->notebook), index);
	if (!tab_cont)
		return NULL;
	return g_object_get_data(G_OBJECT(tab_cont), "PidginConversation");
}


PurpleConversation *
pidgin_conv_window_get_active_conversation(const PidginWindow *win)
{
	PidginConversation *gtkconv;

	gtkconv = pidgin_conv_window_get_active_gtkconv(win);
	return gtkconv ? gtkconv->active_conv : NULL;
}

gboolean
pidgin_conv_window_is_active_conversation(const PurpleConversation *conv)
{
	return conv == pidgin_conv_window_get_active_conversation(PIDGIN_CONVERSATION(conv)->win);
}

gboolean
pidgin_conv_window_has_focus(PidginWindow *win)
{
	gboolean has_focus = FALSE;

	g_object_get(G_OBJECT(win->window), "has-toplevel-focus", &has_focus, NULL);

	return has_focus;
}

PidginWindow *
pidgin_conv_window_get_at_xy(int x, int y)
{
	PidginWindow *win;
	GdkWindow *gdkwin;
	GList *l;

	gdkwin = gdk_window_at_pointer(&x, &y);

	if (gdkwin)
		gdkwin = gdk_window_get_toplevel(gdkwin);

	for (l = pidgin_conv_windows_get_list(); l != NULL; l = l->next) {
		win = l->data;

		if (gdkwin == gtk_widget_get_window(win->window))
			return win;
	}

	return NULL;
}

GList *
pidgin_conv_window_get_gtkconvs(PidginWindow *win)
{
	return win->gtkconvs;
}

guint
pidgin_conv_window_get_gtkconv_count(PidginWindow *win)
{
	return g_list_length(win->gtkconvs);
}

PidginWindow *
pidgin_conv_window_first_with_type(PurpleConversationType type)
{
	GList *wins, *convs;
	PidginWindow *win;
	PidginConversation *conv;

	if (type == PURPLE_CONV_TYPE_UNKNOWN)
		return NULL;

	for (wins = pidgin_conv_windows_get_list(); wins != NULL; wins = wins->next) {
		win = wins->data;

		for (convs = win->gtkconvs;
		     convs != NULL;
		     convs = convs->next) {

			conv = convs->data;

			if (purple_conversation_get_type(conv->active_conv) == type)
				return win;
		}
	}

	return NULL;
}

PidginWindow *
pidgin_conv_window_last_with_type(PurpleConversationType type)
{
	GList *wins, *convs;
	PidginWindow *win;
	PidginConversation *conv;

	if (type == PURPLE_CONV_TYPE_UNKNOWN)
		return NULL;

	for (wins = g_list_last(pidgin_conv_windows_get_list());
	     wins != NULL;
	     wins = wins->prev) {

		win = wins->data;

		for (convs = win->gtkconvs;
		     convs != NULL;
		     convs = convs->next) {

			conv = convs->data;

			if (purple_conversation_get_type(conv->active_conv) == type)
				return win;
		}
	}

	return NULL;
}


/**************************************************************************
 * Conversation placement functions
 **************************************************************************/
typedef struct
{
	char *id;
	char *name;
	PidginConvPlacementFunc fnc;

} ConvPlacementData;

static GList *conv_placement_fncs = NULL;
static PidginConvPlacementFunc place_conv = NULL;

/* This one places conversations in the last made window. */
static void
conv_placement_last_created_win(PidginConversation *conv)
{
	PidginWindow *win;

	GList *l = g_list_last(pidgin_conv_windows_get_list());
	win = l ? l->data : NULL;;

	if (win == NULL) {
		win = pidgin_conv_window_new();

		g_signal_connect(G_OBJECT(win->window), "configure_event",
				G_CALLBACK(gtk_conv_configure_cb), NULL);

		pidgin_conv_window_add_gtkconv(win, conv);
		pidgin_conv_window_show(win);
	} else {
		pidgin_conv_window_add_gtkconv(win, conv);
	}
}

/* This one places conversations in the last made window of the same type. */
static gboolean
conv_placement_last_created_win_type_configured_cb(GtkWidget *w,
		GdkEventConfigure *event, PidginConversation *conv)
{
	int x, y;
	PurpleConversationType type = purple_conversation_get_type(conv->active_conv);
	GList *all;

	if (gtk_widget_get_visible(w))
		gtk_window_get_position(GTK_WINDOW(w), &x, &y);
	else
		return FALSE; /* carry on normally */

	/* Workaround for GTK+ bug # 169811 - "configure_event" is fired
	* when the window is being maximized */
	if (gdk_window_get_state(gtk_widget_get_window(w)) & GDK_WINDOW_STATE_MAXIMIZED)
		return FALSE;

	/* don't save off-screen positioning */
	if (x + event->width < 0 ||
	    y + event->height < 0 ||
	    x > gdk_screen_width() ||
	    y > gdk_screen_height())
		return FALSE; /* carry on normally */

	for (all = conv->convs; all != NULL; all = all->next) {
		if (type != purple_conversation_get_type(all->data)) {
			/* this window has different types of conversation, don't save */
			return FALSE;
		}
	}

	if (type == PURPLE_CONV_TYPE_IM) {
		purple_prefs_set_int(PIDGIN_PREFS_ROOT "/conversations/im/x", x);
		purple_prefs_set_int(PIDGIN_PREFS_ROOT "/conversations/im/y", y);
		purple_prefs_set_int(PIDGIN_PREFS_ROOT "/conversations/im/width",  event->width);
		purple_prefs_set_int(PIDGIN_PREFS_ROOT "/conversations/im/height", event->height);
	} else if (type == PURPLE_CONV_TYPE_CHAT) {
		purple_prefs_set_int(PIDGIN_PREFS_ROOT "/conversations/chat/x", x);
		purple_prefs_set_int(PIDGIN_PREFS_ROOT "/conversations/chat/y", y);
		purple_prefs_set_int(PIDGIN_PREFS_ROOT "/conversations/chat/width",  event->width);
		purple_prefs_set_int(PIDGIN_PREFS_ROOT "/conversations/chat/height", event->height);
	}

	return FALSE;
}

static void
conv_placement_last_created_win_type(PidginConversation *conv)
{
	PidginWindow *win;

	win = pidgin_conv_window_last_with_type(purple_conversation_get_type(conv->active_conv));

	if (win == NULL) {
		win = pidgin_conv_window_new();

		if (PURPLE_CONV_TYPE_IM == purple_conversation_get_type(conv->active_conv) ||
				purple_prefs_get_int(PIDGIN_PREFS_ROOT "/conversations/chat/width") == 0) {
			pidgin_conv_set_position_size(win,
				purple_prefs_get_int(PIDGIN_PREFS_ROOT "/conversations/im/x"),
				purple_prefs_get_int(PIDGIN_PREFS_ROOT "/conversations/im/y"),
				purple_prefs_get_int(PIDGIN_PREFS_ROOT "/conversations/im/width"),
				purple_prefs_get_int(PIDGIN_PREFS_ROOT "/conversations/im/height"));
		} else if (PURPLE_CONV_TYPE_CHAT == purple_conversation_get_type(conv->active_conv)) {
			pidgin_conv_set_position_size(win,
				purple_prefs_get_int(PIDGIN_PREFS_ROOT "/conversations/chat/x"),
				purple_prefs_get_int(PIDGIN_PREFS_ROOT "/conversations/chat/y"),
				purple_prefs_get_int(PIDGIN_PREFS_ROOT "/conversations/chat/width"),
				purple_prefs_get_int(PIDGIN_PREFS_ROOT "/conversations/chat/height"));
		}

		pidgin_conv_window_add_gtkconv(win, conv);
		pidgin_conv_window_show(win);

		g_signal_connect(G_OBJECT(win->window), "configure_event",
				G_CALLBACK(conv_placement_last_created_win_type_configured_cb), conv);
	} else
		pidgin_conv_window_add_gtkconv(win, conv);
}

/* This one places each conversation in its own window. */
static void
conv_placement_new_window(PidginConversation *conv)
{
	PidginWindow *win;

	win = pidgin_conv_window_new();

	g_signal_connect(G_OBJECT(win->window), "configure_event",
			G_CALLBACK(gtk_conv_configure_cb), NULL);

	pidgin_conv_window_add_gtkconv(win, conv);

	pidgin_conv_window_show(win);
}

static PurpleGroup *
conv_get_group(PidginConversation *conv)
{
	PurpleGroup *group = NULL;

	if (purple_conversation_get_type(conv->active_conv) == PURPLE_CONV_TYPE_IM) {
		PurpleBuddy *buddy;

		buddy = purple_find_buddy(purple_conversation_get_account(conv->active_conv),
		                        purple_conversation_get_name(conv->active_conv));

		if (buddy != NULL)
			group = purple_buddy_get_group(buddy);

	} else if (purple_conversation_get_type(conv->active_conv) == PURPLE_CONV_TYPE_CHAT) {
		PurpleChat *chat;

		chat = purple_blist_find_chat(purple_conversation_get_account(conv->active_conv),
		                            purple_conversation_get_name(conv->active_conv));

		if (chat != NULL)
			group = purple_chat_get_group(chat);
	}

	return group;
}

/*
 * This groups things by, well, group. Buddies from groups will always be
 * grouped together, and a buddy from a group not belonging to any currently
 * open windows will get a new window.
 */
static void
conv_placement_by_group(PidginConversation *conv)
{
	PurpleGroup *group = NULL;
	GList *wl, *cl;

	group = conv_get_group(conv);

	/* Go through the list of IMs and find one with this group. */
	for (wl = pidgin_conv_windows_get_list(); wl != NULL; wl = wl->next) {
		PidginWindow *win2;
		PidginConversation *conv2;
		PurpleGroup *group2 = NULL;

		win2 = wl->data;

		for (cl = win2->gtkconvs;
		     cl != NULL;
		     cl = cl->next) {
			conv2 = cl->data;

			group2 = conv_get_group(conv2);

			if (group == group2) {
				pidgin_conv_window_add_gtkconv(win2, conv);

				return;
			}
		}
	}

	/* Make a new window. */
	conv_placement_new_window(conv);
}

/* This groups things by account.  Otherwise, the same semantics as above */
static void
conv_placement_by_account(PidginConversation *conv)
{
	GList *wins, *convs;
	PurpleAccount *account;

	account = purple_conversation_get_account(conv->active_conv);

	/* Go through the list of IMs and find one with this group. */
	for (wins = pidgin_conv_windows_get_list(); wins != NULL; wins = wins->next) {
		PidginWindow *win2;
		PidginConversation *conv2;

		win2 = wins->data;

		for (convs = win2->gtkconvs;
		     convs != NULL;
		     convs = convs->next) {
			conv2 = convs->data;

			if (account == purple_conversation_get_account(conv2->active_conv)) {
				pidgin_conv_window_add_gtkconv(win2, conv);
				return;
			}
		}
	}

	/* Make a new window. */
	conv_placement_new_window(conv);
}

static ConvPlacementData *
get_conv_placement_data(const char *id)
{
	ConvPlacementData *data = NULL;
	GList *n;

	for (n = conv_placement_fncs; n; n = n->next) {
		data = n->data;
		if (!strcmp(data->id, id))
			return data;
	}

	return NULL;
}

static void
add_conv_placement_fnc(const char *id, const char *name,
                       PidginConvPlacementFunc fnc)
{
	ConvPlacementData *data;

	data = g_new(ConvPlacementData, 1);

	data->id = g_strdup(id);
	data->name = g_strdup(name);
	data->fnc  = fnc;

	conv_placement_fncs = g_list_append(conv_placement_fncs, data);
}

static void
ensure_default_funcs(void)
{
	if (conv_placement_fncs == NULL) {
		add_conv_placement_fnc("last", _("Last created window"),
		                       conv_placement_last_created_win);
		add_conv_placement_fnc("im_chat", _("Separate IM and Chat windows"),
		                       conv_placement_last_created_win_type);
		add_conv_placement_fnc("new", _("New window"),
		                       conv_placement_new_window);
		add_conv_placement_fnc("group", _("By group"),
		                       conv_placement_by_group);
		add_conv_placement_fnc("account", _("By account"),
		                       conv_placement_by_account);
	}
}

GList *
pidgin_conv_placement_get_options(void)
{
	GList *n, *list = NULL;
	ConvPlacementData *data;

	ensure_default_funcs();

	for (n = conv_placement_fncs; n; n = n->next) {
		data = n->data;
		list = g_list_append(list, data->name);
		list = g_list_append(list, data->id);
	}

	return list;
}


void
pidgin_conv_placement_add_fnc(const char *id, const char *name,
                            PidginConvPlacementFunc fnc)
{
	g_return_if_fail(id   != NULL);
	g_return_if_fail(name != NULL);
	g_return_if_fail(fnc  != NULL);

	ensure_default_funcs();

	add_conv_placement_fnc(id, name, fnc);
}

void
pidgin_conv_placement_remove_fnc(const char *id)
{
	ConvPlacementData *data = get_conv_placement_data(id);

	if (data == NULL)
		return;

	conv_placement_fncs = g_list_remove(conv_placement_fncs, data);

	g_free(data->id);
	g_free(data->name);
	g_free(data);
}

const char *
pidgin_conv_placement_get_name(const char *id)
{
	ConvPlacementData *data;

	ensure_default_funcs();

	data = get_conv_placement_data(id);

	if (data == NULL)
		return NULL;

	return data->name;
}

PidginConvPlacementFunc
pidgin_conv_placement_get_fnc(const char *id)
{
	ConvPlacementData *data;

	ensure_default_funcs();

	data = get_conv_placement_data(id);

	if (data == NULL)
		return NULL;

	return data->fnc;
}

void
pidgin_conv_placement_set_current_func(PidginConvPlacementFunc func)
{
	g_return_if_fail(func != NULL);

	/* If tabs are enabled, set the function, otherwise, NULL it out. */
	if (purple_prefs_get_bool(PIDGIN_PREFS_ROOT "/conversations/tabs"))
		place_conv = func;
	else
		place_conv = NULL;
}

PidginConvPlacementFunc
pidgin_conv_placement_get_current_func(void)
{
	return place_conv;
}

void
pidgin_conv_placement_place(PidginConversation *gtkconv)
{
	if (place_conv)
		place_conv(gtkconv);
	else
		conv_placement_new_window(gtkconv);
}

gboolean
pidgin_conv_is_hidden(PidginConversation *gtkconv)
{
	g_return_val_if_fail(gtkconv != NULL, FALSE);

	return (gtkconv->win == hidden_convwin);
}


/* Algorithm from http://www.w3.org/TR/AERT#color-contrast */
static gboolean
color_is_visible(GdkColor foreground, GdkColor background, int color_contrast, int brightness_contrast)
{
	gulong fg_brightness;
	gulong bg_brightness;
	gulong br_diff;
	gulong col_diff;
	int fred, fgreen, fblue, bred, bgreen, bblue;

	/* this algorithm expects colors between 0 and 255 for each of red green and blue.
	 * GTK on the other hand has values between 0 and 65535
	 * Err suggested I >> 8, which grabbed the high bits.
	 */

	fred = foreground.red >> 8 ;
	fgreen = foreground.green >> 8 ;
	fblue = foreground.blue >> 8 ;


	bred = background.red >> 8 ;
	bgreen = background.green >> 8 ;
	bblue = background.blue >> 8 ;

	fg_brightness = (fred * 299 + fgreen * 587 + fblue * 114) / 1000;
	bg_brightness = (bred * 299 + bgreen * 587 + bblue * 114) / 1000;
	br_diff = abs(fg_brightness - bg_brightness);

	col_diff = abs(fred - bred) + abs(fgreen - bgreen) + abs(fblue - bblue);

	return ((col_diff > color_contrast) && (br_diff > brightness_contrast));
}


static GdkColor*
generate_nick_colors(guint *color_count, GdkColor background)
{
	guint numcolors = *color_count;
	guint i = 0, j = 0;
	GdkColor *colors = g_new(GdkColor, numcolors);
	GdkColor nick_highlight;
	GdkColor send_color;
	time_t breakout_time;

	gdk_color_parse(DEFAULT_HIGHLIGHT_COLOR, &nick_highlight);
	gdk_color_parse(DEFAULT_SEND_COLOR, &send_color);

	srand(background.red + background.green + background.blue + 1);

	breakout_time = time(NULL) + 3;

	/* first we look through the list of "good" colors: colors that differ from every other color in the
	 * list.  only some of them will differ from the background color though. lets see if we can find
	 * numcolors of them that do
	 */
	while (i < numcolors && j < NUM_NICK_SEED_COLORS && time(NULL) < breakout_time)
	{
		GdkColor color = nick_seed_colors[j];

		if (color_is_visible(color, background,     MIN_COLOR_CONTRAST,     MIN_BRIGHTNESS_CONTRAST) &&
			color_is_visible(color, nick_highlight, MIN_COLOR_CONTRAST / 2, 0) &&
			color_is_visible(color, send_color,     MIN_COLOR_CONTRAST / 4, 0))
		{
			colors[i] = color;
			i++;
		}
		j++;
	}

	/* we might not have found numcolors in the last loop.  if we did, we'll never enter this one.
	 * if we did not, lets just find some colors that don't conflict with the background.  its
	 * expensive to find colors that not only don't conflict with the background, but also do not
	 * conflict with each other.
	 */
	while(i < numcolors && time(NULL) < breakout_time)
	{
		GdkColor color = { 0, rand() % 65536, rand() % 65536, rand() % 65536 };

		if (color_is_visible(color, background,     MIN_COLOR_CONTRAST,     MIN_BRIGHTNESS_CONTRAST) &&
			color_is_visible(color, nick_highlight, MIN_COLOR_CONTRAST / 2, 0) &&
			color_is_visible(color, send_color,     MIN_COLOR_CONTRAST / 4, 0))
		{
			colors[i] = color;
			i++;
		}
	}

	if (i < numcolors) {
		GdkColor *c = colors;
		purple_debug_warning("gtkconv", "Unable to generate enough random colors before timeout. %u colors found.\n", i);
		colors = g_memdup(c, i * sizeof(GdkColor));
		g_free(c);
		*color_count = i;
	}

	return colors;
}<|MERGE_RESOLUTION|>--- conflicted
+++ resolved
@@ -2192,29 +2192,19 @@
 			}
 			break;
 
-<<<<<<< HEAD
-		case GDK_Page_Up:
-		case GDK_KP_Page_Up:
+		case GDK_KEY_Page_Up:
+		case GDK_KEY_KP_Page_Up:
 /* TODO WEBKIT: Write this. */
 #if 0
-=======
-		case GDK_KEY_Page_Up:
-		case GDK_KEY_KP_Page_Up:
->>>>>>> f5fe60d1
 			gtk_imhtml_page_up(GTK_IMHTML(gtkconv->imhtml));
 #endif /* if 0 */
 			return TRUE;
 			break;
 
-<<<<<<< HEAD
-		case GDK_Page_Down:
-		case GDK_KP_Page_Down:
+		case GDK_KEY_Page_Down:
+		case GDK_KEY_KP_Page_Down:
 /* TODO WEBKIT: Write this. */
 #if 0
-=======
-		case GDK_KEY_Page_Down:
-		case GDK_KEY_KP_Page_Down:
->>>>>>> f5fe60d1
 			gtk_imhtml_page_down(GTK_IMHTML(gtkconv->imhtml));
 #endif /* if 0 */
 			return TRUE;
@@ -3724,15 +3714,9 @@
 		gtk_ui_manager_get_action(win->menu.ui,
 		                          "/Conversation/ConversationMenu/SendFile");
 
-<<<<<<< HEAD
 	win->menu.get_attention =
-		gtk_item_factory_get_widget(win->menu.item_factory,
-			                    N_("/Conversation/Get Attention"));
-=======
-	g_object_set_data(G_OBJECT(win->window), "get_attention",
 		gtk_ui_manager_get_action(win->menu.ui,
-			"/Conversation/ConversationMenu/GetAttention"));
->>>>>>> f5fe60d1
+			"/Conversation/ConversationMenu/GetAttention");
 
 	win->menu.add_pounce =
 		gtk_ui_manager_get_action(win->menu.ui,
@@ -4858,25 +4842,20 @@
 	GdkRectangle oneline;
 	int height, diff;
 	int pad_top, pad_inside, pad_bottom;
-<<<<<<< HEAD
-	int total_height = (gtkconv->webview->allocation.height + gtkconv->entry->allocation.height);
-	int max_height = total_height / 2;
-=======
 	int total_height;
 	int max_height;
->>>>>>> f5fe60d1
 	int min_lines = purple_prefs_get_int(PIDGIN_PREFS_ROOT "/conversations/minimum_entry_lines");
 	int min_height;
 	gboolean interior_focus;
 	int focus_width;
-	GtkAllocation imhtml_allocation;
+	GtkAllocation webview_allocation;
 	GtkAllocation entry_allocation;
 	GtkAllocation lower_hbox_allocation;
 
-	gtk_widget_get_allocation(gtkconv->imhtml, &imhtml_allocation);
+	gtk_widget_get_allocation(gtkconv->webview, &webview_allocation);
 	gtk_widget_get_allocation(gtkconv->entry, &entry_allocation);
 	gtk_widget_get_allocation(gtkconv->lower_hbox, &lower_hbox_allocation);
-	total_height = imhtml_allocation.height + entry_allocation.height;
+	total_height = webview_allocation.height + entry_allocation.height;
 	max_height = total_height / 2;
 
 	pad_top = gtk_text_view_get_pixels_above_lines(GTK_TEXT_VIEW(gtkconv->entry));
@@ -5136,13 +5115,8 @@
 {
 	gtk_widget_modify_base(gtkconv->quickfind.entry, GTK_STATE_NORMAL, NULL);
 
-<<<<<<< HEAD
 	webkit_web_view_unmark_text_matches(WEBKIT_WEB_VIEW(gtkconv->webview));
-	gtk_widget_hide_all(gtkconv->quickfind.container);
-=======
-	gtk_imhtml_search_clear(GTK_IMHTML(gtkconv->imhtml));
 	gtk_widget_hide(gtkconv->quickfind.container);
->>>>>>> f5fe60d1
 
 	gtk_widget_grab_focus(gtkconv->entry);
 	return TRUE;
@@ -5152,15 +5126,9 @@
 quickfind_process_input(GtkWidget *entry, GdkEventKey *event, PidginConversation *gtkconv)
 {
 	switch (event->keyval) {
-<<<<<<< HEAD
-		case GDK_Return:
-		case GDK_KP_Enter:
-			if (webkit_web_view_search_text(WEBKIT_WEB_VIEW(gtkconv->webview), gtk_entry_get_text(GTK_ENTRY(entry)), FALSE, TRUE, TRUE)) {
-=======
 		case GDK_KEY_Return:
 		case GDK_KEY_KP_Enter:
-			if (gtk_imhtml_search_find(GTK_IMHTML(gtkconv->imhtml), gtk_entry_get_text(GTK_ENTRY(entry)))) {
->>>>>>> f5fe60d1
+			if (webkit_web_view_search_text(WEBKIT_WEB_VIEW(gtkconv->webview), gtk_entry_get_text(GTK_ENTRY(entry)), FALSE, TRUE, TRUE)) {
 				gtk_widget_modify_base(gtkconv->quickfind.entry, GTK_STATE_NORMAL, NULL);
 			} else {
 				GdkColor col;
@@ -5606,13 +5574,9 @@
 	PurpleConversation *c;
 	PurpleAccount *convaccount = purple_conversation_get_account(conv);
 	PurpleConnection *gc = purple_account_get_connection(convaccount);
-<<<<<<< HEAD
 	PurplePluginProtocolInfo *prpl_info = gc ? PURPLE_PLUGIN_PROTOCOL_INFO(purple_connection_get_prpl(gc)) : NULL;
-=======
-	PurplePluginProtocolInfo *prpl_info = gc ? PURPLE_PLUGIN_PROTOCOL_INFO(gc->prpl) : NULL;
 	GdkAtom target = gtk_selection_data_get_target(sd);
 	const guchar *data = gtk_selection_data_get_data(sd);
->>>>>>> f5fe60d1
 
 	if (target == gdk_atom_intern("PURPLE_BLIST_NODE", FALSE))
 	{
@@ -7142,23 +7106,13 @@
 		/* Show stuff that applies to IMs, hide stuff that applies to chats */
 
 		/* Deal with menu items */
-<<<<<<< HEAD
-		gtk_widget_show(win->menu.view_log);
-		gtk_widget_show(win->menu.send_file);
-		gtk_widget_show(win->menu.get_attention);
-		gtk_widget_show(win->menu.add_pounce);
-		gtk_widget_show(win->menu.get_info);
-		gtk_widget_hide(win->menu.invite);
-		gtk_widget_show(win->menu.alias);
-=======
 		gtk_action_set_visible(win->menu.view_log, TRUE);
 		gtk_action_set_visible(win->menu.send_file, TRUE);
-		gtk_action_set_visible(GTK_ACTION(g_object_get_data(G_OBJECT(win->window), "get_attention")), TRUE);
+		gtk_action_set_visible(win->menu.get_attention, TRUE);
 		gtk_action_set_visible(win->menu.add_pounce, TRUE);
 		gtk_action_set_visible(win->menu.get_info, TRUE);
 		gtk_action_set_visible(win->menu.invite, FALSE);
 		gtk_action_set_visible(win->menu.alias, TRUE);
->>>>>>> f5fe60d1
 		if (purple_privacy_check(account, purple_conversation_get_name(conv))) {
 			gtk_action_set_visible(win->menu.unblock, FALSE);
 			gtk_action_set_visible(win->menu.block, TRUE);
@@ -7181,27 +7135,15 @@
 		/* Show stuff that applies to Chats, hide stuff that applies to IMs */
 
 		/* Deal with menu items */
-<<<<<<< HEAD
-		gtk_widget_show(win->menu.view_log);
-		gtk_widget_hide(win->menu.send_file);
-		gtk_widget_hide(win->menu.get_attention);
-		gtk_widget_hide(win->menu.add_pounce);
-		gtk_widget_hide(win->menu.get_info);
-		gtk_widget_show(win->menu.invite);
-		gtk_widget_show(win->menu.alias);
-		gtk_widget_hide(win->menu.block);
-		gtk_widget_hide(win->menu.unblock);
-=======
 		gtk_action_set_visible(win->menu.view_log, TRUE);
 		gtk_action_set_visible(win->menu.send_file, FALSE);
-		gtk_action_set_visible(g_object_get_data(G_OBJECT(win->window), "get_attention"), FALSE);
+		gtk_action_set_visible(win->menu.get_attention, FALSE);
 		gtk_action_set_visible(win->menu.add_pounce, FALSE);
 		gtk_action_set_visible(win->menu.get_info, FALSE);
 		gtk_action_set_visible(win->menu.invite, TRUE);
 		gtk_action_set_visible(win->menu.alias, TRUE);
 		gtk_action_set_visible(win->menu.block, FALSE);
 		gtk_action_set_visible(win->menu.unblock, FALSE);
->>>>>>> f5fe60d1
 
 		if ((account == NULL) || purple_blist_find_chat(account, purple_conversation_get_name(conv)) == NULL) {
 			/* If the chat is NOT in the buddy list */
@@ -7263,41 +7205,22 @@
 			gtk_imhtmltoolbar_associate_smileys(GTK_IMHTMLTOOLBAR(gtkconv->toolbar), purple_account_get_protocol_id(account));
 
 		/* Deal with menu items */
-<<<<<<< HEAD
-		gtk_widget_set_sensitive(win->menu.view_log, TRUE);
-		gtk_widget_set_sensitive(win->menu.add_pounce, TRUE);
-		gtk_widget_set_sensitive(win->menu.get_info, (prpl_info->get_info != NULL));
-		gtk_widget_set_sensitive(win->menu.invite, (prpl_info->chat_invite != NULL));
-		gtk_widget_set_sensitive(win->menu.insert_link, (features & PURPLE_CONNECTION_HTML));
-		gtk_widget_set_sensitive(win->menu.insert_image, !(features & PURPLE_CONNECTION_NO_IMAGES));
-
-		if (purple_conversation_get_type(conv) == PURPLE_CONV_TYPE_IM)
-		{
-			gtk_widget_set_sensitive(win->menu.add, (prpl_info->add_buddy != NULL));
-			gtk_widget_set_sensitive(win->menu.remove, (prpl_info->remove_buddy != NULL));
-			gtk_widget_set_sensitive(win->menu.send_file,
-									 (prpl_info->send_file != NULL && (!prpl_info->can_receive_file ||
-									  prpl_info->can_receive_file(gc, purple_conversation_get_name(conv)))));
-			gtk_widget_set_sensitive(win->menu.get_attention, (prpl_info->send_attention != NULL));
-			gtk_widget_set_sensitive(win->menu.alias,
-=======
 		gtk_action_set_sensitive(win->menu.view_log, TRUE);
 		gtk_action_set_sensitive(win->menu.add_pounce, TRUE);
 		gtk_action_set_sensitive(win->menu.get_info, (prpl_info->get_info != NULL));
 		gtk_action_set_sensitive(win->menu.invite, (prpl_info->chat_invite != NULL));
-		gtk_action_set_sensitive(win->menu.insert_link, (conv->features & PURPLE_CONNECTION_HTML));
-		gtk_action_set_sensitive(win->menu.insert_image, !(conv->features & PURPLE_CONNECTION_NO_IMAGES));
+		gtk_action_set_sensitive(win->menu.insert_link, (features & PURPLE_CONNECTION_HTML));
+		gtk_action_set_sensitive(win->menu.insert_image, !(features & PURPLE_CONNECTION_NO_IMAGES));
 
 		if (purple_conversation_get_type(conv) == PURPLE_CONV_TYPE_IM)
 		{
-			gtk_action_set_sensitive(win->menu.add, (prpl_info->add_buddy != NULL) || (prpl_info->add_buddy_with_invite != NULL));
+			gtk_action_set_sensitive(win->menu.add, (prpl_info->add_buddy != NULL));
 			gtk_action_set_sensitive(win->menu.remove, (prpl_info->remove_buddy != NULL));
 			gtk_action_set_sensitive(win->menu.send_file,
 									 (prpl_info->send_file != NULL && (!prpl_info->can_receive_file ||
 									  prpl_info->can_receive_file(gc, purple_conversation_get_name(conv)))));
-			gtk_action_set_sensitive(g_object_get_data(G_OBJECT(win->window), "get_attention"), (prpl_info->send_attention != NULL));
+			gtk_action_set_sensitive(win->menu.get_attention, (prpl_info->send_attention != NULL));
 			gtk_action_set_sensitive(win->menu.alias,
->>>>>>> f5fe60d1
 									 (account != NULL) &&
 									 (purple_find_buddy(account, purple_conversation_get_name(conv)) != NULL));
 		}
@@ -7315,23 +7238,9 @@
 		/* Or it's a chat that we've left. */
 
 		/* Then deal with menu items */
-<<<<<<< HEAD
-		gtk_widget_set_sensitive(win->menu.view_log, TRUE);
-		gtk_widget_set_sensitive(win->menu.send_file, FALSE);
-		gtk_widget_set_sensitive(win->menu.get_attention, FALSE);
-		gtk_widget_set_sensitive(win->menu.add_pounce, TRUE);
-		gtk_widget_set_sensitive(win->menu.get_info, FALSE);
-		gtk_widget_set_sensitive(win->menu.invite, FALSE);
-		gtk_widget_set_sensitive(win->menu.alias, FALSE);
-		gtk_widget_set_sensitive(win->menu.add, FALSE);
-		gtk_widget_set_sensitive(win->menu.remove, FALSE);
-		gtk_widget_set_sensitive(win->menu.insert_link, TRUE);
-		gtk_widget_set_sensitive(win->menu.insert_image, FALSE);
-=======
 		gtk_action_set_sensitive(win->menu.view_log, TRUE);
 		gtk_action_set_sensitive(win->menu.send_file, FALSE);
-		gtk_action_set_sensitive(g_object_get_data(G_OBJECT(win->window),
-			"get_attention"), FALSE);
+		gtk_action_set_sensitive(win->menu.get_attention, FALSE);
 		gtk_action_set_sensitive(win->menu.add_pounce, TRUE);
 		gtk_action_set_sensitive(win->menu.get_info, FALSE);
 		gtk_action_set_sensitive(win->menu.invite, FALSE);
@@ -7340,7 +7249,6 @@
 		gtk_action_set_sensitive(win->menu.remove, FALSE);
 		gtk_action_set_sensitive(win->menu.insert_link, TRUE);
 		gtk_action_set_sensitive(win->menu.insert_image, FALSE);
->>>>>>> f5fe60d1
 	}
 
 	/*
