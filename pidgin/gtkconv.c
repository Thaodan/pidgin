--- conflicted
+++ resolved
@@ -5781,21 +5781,18 @@
 
 		buddyname = name + 6;
 
-<<<<<<< HEAD
-		if (btn_event->button == 1 && event->type == GDK_2BUTTON_PRESS) {
-=======
 		/* emit chat-nick-clicked signal */
 		if (event->type == GDK_BUTTON_PRESS) {
 			gint plugin_return = GPOINTER_TO_INT(purple_signal_emit_return_1(
 						pidgin_conversations_get_handle(), "chat-nick-clicked",
 						data, buddyname, btn_event->button));
-			if (plugin_return)
+			if (plugin_return) {
+				g_free(name);
 				return TRUE;
-		}
-
-		if (btn_event->button == 1 &&
-				event->type == GDK_2BUTTON_PRESS) {
->>>>>>> 17b9d29e
+			}
+		}
+
+		if (btn_event->button == 1 && event->type == GDK_2BUTTON_PRESS) {
 			chat_do_im(PIDGIN_CONVERSATION(conv), buddyname);
 			g_free(name);
 
@@ -6793,15 +6790,9 @@
 
 		if (purple_conversation_get_type(conv) == PURPLE_CONV_TYPE_IM)
 		{
-<<<<<<< HEAD
-			gtk_action_set_sensitive(win->menu.add, (prpl_info->add_buddy != NULL));
+			gtk_action_set_sensitive(win->menu.add, (prpl_info->add_buddy != NULL) || (prpl_info->add_buddy_with_invite != NULL));
 			gtk_action_set_sensitive(win->menu.remove, (prpl_info->remove_buddy != NULL));
 			gtk_action_set_sensitive(win->menu.send_file,
-=======
-			gtk_widget_set_sensitive(win->menu.add, (prpl_info->add_buddy != NULL) || (prpl_info->add_buddy_with_invite != NULL));
-			gtk_widget_set_sensitive(win->menu.remove, (prpl_info->remove_buddy != NULL));
-			gtk_widget_set_sensitive(win->menu.send_file,
->>>>>>> 17b9d29e
 									 (prpl_info->send_file != NULL && (!prpl_info->can_receive_file ||
 									  prpl_info->can_receive_file(gc, purple_conversation_get_name(conv)))));
 			gtk_action_set_sensitive(g_object_get_data(G_OBJECT(win->window), "get_attention"), (prpl_info->send_attention != NULL));
