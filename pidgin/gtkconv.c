--- conflicted
+++ resolved
@@ -79,15 +79,6 @@
 #include "smileyparser.h"
 
 #include "gtknickcolors.h"
-
-#if !GTK_CHECK_VERSION(2,20,0)
-#define gtk_widget_get_realized(x) GTK_WIDGET_REALIZED(x)
-
-#if !GTK_CHECK_VERSION(2,18,0)
-#define gtk_widget_get_visible(x) GTK_WIDGET_VISIBLE(x)
-#define gtk_widget_is_drawable(x) GTK_WIDGET_DRAWABLE(x)
-#endif
-#endif
 
 /**
  * A GTK+ Instant Message pane.
@@ -955,12 +946,8 @@
 		                                GTK_RESPONSE_OK);
 		gtk_container_set_border_width(GTK_CONTAINER(invite_dialog), PIDGIN_HIG_BOX_SPACE);
 		gtk_window_set_resizable(GTK_WINDOW(invite_dialog), FALSE);
-<<<<<<< HEAD
 		/* TODO: set no separator using GTK+ 3.0 */
 #if 0
-=======
-#if !GTK_CHECK_VERSION(2,22,0)
->>>>>>> a236fb22
 		gtk_dialog_set_has_separator(GTK_DIALOG(invite_dialog), FALSE);
 #endif
 
@@ -1167,12 +1154,6 @@
 	gdk_window_set_cursor(gtk_widget_get_window(gtkblist->window), cursor);
 	gdk_window_set_cursor(gtk_widget_get_window(win->window), cursor);
 	gdk_cursor_unref(cursor);
-<<<<<<< HEAD
-#if GTK_CHECK_VERSION(2,4,0) && !GTK_CHECK_VERSION(2,6,0) //FIXME: What?
-	gdk_display_flush(gdk_drawable_get_display(GDK_DRAWABLE(widget->window)));
-#endif
-=======
->>>>>>> a236fb22
 
 	name = purple_conversation_get_name(conv);
 	account = purple_conversation_get_account(conv);
@@ -1257,11 +1238,7 @@
 		if ((GtkAction *)obj == win->menu.get_attention)
 			index = 0;
 		else
-<<<<<<< HEAD
-			index = GPOINTER_TO_INT(g_object_get_data(obj, "index"));
-=======
 			index = GPOINTER_TO_INT(g_object_get_data(G_OBJECT(obj), "index"));
->>>>>>> a236fb22
 		purple_prpl_send_attention(purple_conversation_get_connection(conv),
 			purple_conversation_get_name(conv), index);
 	}
@@ -2516,7 +2493,8 @@
 	if (purple_conversation_get_type(conv) == PURPLE_CONV_TYPE_IM) {
 		PurpleBuddy *b = purple_find_buddy(account, name);
 		if (b != NULL) {
-			PurplePresence *p = purple_buddy_get_presence(b);
+			PurplePresence *p;
+			p = purple_buddy_get_presence(b);
 			if (purple_presence_is_status_primitive_active(p, PURPLE_STATUS_AWAY))
 				return away_list;
 			if (purple_presence_is_status_primitive_active(p, PURPLE_STATUS_UNAVAILABLE))
@@ -3141,15 +3119,13 @@
 	return gtkconv->win;
 }
 
-<<<<<<< HEAD
-#if 1
-
 static GtkActionEntry menu_entries[] =
 /* TODO: fill out tooltips... */
 {
 	/* Conversation menu */
 	{ "ConversationMenu", NULL, N_("_Conversation"), NULL, NULL, NULL },
 	{ "NewInstantMessage", PIDGIN_STOCK_TOOLBAR_MESSAGE_NEW, N_("New Instant _Message..."), "<control>M", NULL, G_CALLBACK(menu_new_conv_cb) },
+	{ "JoinAChat", PIDGIN_STOCK_CHAT, N_("Join a _Chat..."), NULL, NULL, G_CALLBACK(menu_join_chat_cb) },
 	{ "Find", GTK_STOCK_FIND, N_("_Find..."), NULL, NULL, G_CALLBACK(menu_find_cb) },
 	{ "ViewLog", NULL, N_("View _Log"), NULL, NULL, G_CALLBACK(menu_view_log_cb) },
 	{ "SaveAs", GTK_STOCK_SAVE_AS, N_("_Save As..."), NULL, NULL, G_CALLBACK(menu_save_as_cb) },
@@ -3180,106 +3156,6 @@
 	/* Options */
 	{ "OptionsMenu", NULL, N_("_Options"), NULL, NULL, NULL },
 };
-
-/* Toggle items */
-static const GtkToggleActionEntry menu_toggle_entries[] = {
-	{ "EnableLogging", NULL, N_("Enable _Logging"), NULL, NULL, G_CALLBACK(menu_logging_cb), FALSE },
-	{ "EnableSounds", NULL, N_("Enable _Sounds"), NULL, NULL, G_CALLBACK(menu_sounds_cb), FALSE },
-	{ "ShowFormattingToolbars", NULL, N_("Show Formatting _Toolbars"), NULL, NULL, G_CALLBACK(menu_toolbar_cb), FALSE },
-	{ "ShowTimestamps", NULL, N_("Show Ti_mestamps"), NULL, NULL, G_CALLBACK(menu_timestamps_cb), FALSE },
-};
-
-static const char *conversation_menu =
-"<ui>"
-	"<menubar name='Conversation'>"
-		"<menu action='ConversationMenu'>"
-			"<menuitem action='NewInstantMessage'/>"
-			"<separator/>"
-			"<menuitem action='Find'/>"
-			"<menuitem action='ViewLog'/>"
-			"<menuitem action='SaveAs'/>"
-			"<menuitem action='ClearScrollback'/>"
-			"<separator/>"
-#ifdef USE_VV
-			"<menu action='MediaMenu'>"
-				"<menuitem action='AudioCall'/>"
-				"<menuitem action='VideoCall'/>"
-				"<menuitem action='AudioVideoCall'/>"
-			"</menu>"
-#endif
-			"<menuitem action='SendFile'/>"
-			"<menuitem action='GetAttention'/>"
-			"<menuitem action='AddBuddyPounce'/>"
-			"<menuitem action='GetInfo'/>"
-			"<menuitem action='Invite'/>"
-			"<menu action='MoreMenu'/>"
-			"<separator/>"
-			"<menuitem action='Alias'/>"
-			"<menuitem action='Block'/>"
-			"<menuitem action='Unblock'/>"
-			"<menuitem action='Add'/>"
-			"<menuitem action='Remove'/>"
-			"<separator/>"
-			"<menuitem action='InsertLink'/>"
-			"<menuitem action='InsertImage'/>"
-			"<separator/>"
-			"<menuitem action='Close'/>"
-		"</menu>"
-		"<menu action='OptionsMenu'>"
-			"<menuitem action='EnableLogging'/>"
-			"<menuitem action='EnableSounds'/>"
-			"<separator/>"
-			"<menuitem action='ShowFormattingToolbars'/>"
-			"<menuitem action='ShowTimestamps'/>"
-		"</menu>"
-	"</menubar>"
-"</ui>";
-
-#else
-
-static GtkItemFactoryEntry menu_items[] =
-=======
-static GtkActionEntry menu_entries[] =
-/* TODO: fill out tooltips... */
->>>>>>> a236fb22
-{
-	/* Conversation menu */
-	{ "ConversationMenu", NULL, N_("_Conversation"), NULL, NULL, NULL },
-	{ "NewInstantMessage", PIDGIN_STOCK_TOOLBAR_MESSAGE_NEW, N_("New Instant _Message..."), "<control>M", NULL, G_CALLBACK(menu_new_conv_cb) },
-	{ "JoinAChat", PIDGIN_STOCK_CHAT, N_("Join a _Chat..."), NULL, NULL, G_CALLBACK(menu_join_chat_cb) },
-	{ "Find", GTK_STOCK_FIND, N_("_Find..."), NULL, NULL, G_CALLBACK(menu_find_cb) },
-	{ "ViewLog", NULL, N_("View _Log"), NULL, NULL, G_CALLBACK(menu_view_log_cb) },
-	{ "SaveAs", GTK_STOCK_SAVE_AS, N_("_Save As..."), NULL, NULL, G_CALLBACK(menu_save_as_cb) },
-	{ "ClearScrollback", GTK_STOCK_CLEAR, N_("Clea_r Scrollback"), "<control>L", NULL, G_CALLBACK(menu_clear_cb) },
-
-#ifdef USE_VV
-	{ "MediaMenu", NULL, N_("M_edia"), NULL, NULL, NULL },
-	{ "AudioCall", PIDGIN_STOCK_TOOLBAR_AUDIO_CALL, N_("_Audio Call"), NULL, NULL, G_CALLBACK(menu_initiate_media_call_cb) },
-	{ "VideoCall", PIDGIN_STOCK_TOOLBAR_VIDEO_CALL, N_("_Video Call"), NULL, NULL, G_CALLBACK(menu_initiate_media_call_cb) },
-	{ "AudioVideoCall", PIDGIN_STOCK_TOOLBAR_VIDEO_CALL, N_("Audio/Video _Call"), NULL, NULL, G_CALLBACK(menu_initiate_media_call_cb) },
-#endif
-
-	{ "SendFile", PIDGIN_STOCK_TOOLBAR_SEND_FILE, N_("Se_nd File..."), NULL, NULL, G_CALLBACK(menu_send_file_cb) },
-	{ "GetAttention", PIDGIN_STOCK_TOOLBAR_SEND_ATTENTION, N_("Get _Attention"), NULL, NULL, G_CALLBACK(menu_get_attention_cb) },
-	{ "AddBuddyPounce", NULL, N_("Add Buddy _Pounce..."), NULL, NULL, G_CALLBACK(menu_add_pounce_cb) },
-	{ "GetInfo", PIDGIN_STOCK_TOOLBAR_USER_INFO, N_("_Get Info"), "<control>O", NULL, G_CALLBACK(menu_get_info_cb) },
-	{ "Invite", NULL, N_("In_vite..."), NULL, NULL, G_CALLBACK(menu_invite_cb) },
-	{ "MoreMenu", NULL, N_("M_ore"), NULL, NULL, NULL },
-	{ "Alias", NULL, N_("Al_ias..."), NULL, NULL, G_CALLBACK(menu_alias_cb) },
-	{ "Block", PIDGIN_STOCK_TOOLBAR_BLOCK, N_("_Block..."), NULL, NULL, G_CALLBACK(menu_block_cb) },
-	{ "Unblock", PIDGIN_STOCK_TOOLBAR_UNBLOCK, N_("_Unblock..."), NULL, NULL, G_CALLBACK(menu_unblock_cb) },
-	{ "Add", GTK_STOCK_ADD, N_("_Add..."), NULL, NULL, G_CALLBACK(menu_add_remove_cb) },
-	{ "Remove", GTK_STOCK_REMOVE, N_("_Remove..."), NULL, NULL, G_CALLBACK(menu_add_remove_cb) },
-	{ "InsertLink", PIDGIN_STOCK_TOOLBAR_INSERT_LINK, N_("Insert Lin_k..."), NULL, NULL, G_CALLBACK(menu_insert_link_cb) },
-	{ "InsertImage", PIDGIN_STOCK_TOOLBAR_INSERT_IMAGE, N_("Insert Imag_e..."), NULL, NULL, G_CALLBACK(menu_insert_image_cb) },
-	{ "Close", GTK_STOCK_CLOSE, N_("_Close"), NULL, NULL, G_CALLBACK(menu_close_conv_cb) },
-
-	/* Options */
-	{ "OptionsMenu", NULL, N_("_Options"), NULL, NULL, NULL },
-};
-<<<<<<< HEAD
-#endif
-=======
 
 /* Toggle items */
 static const GtkToggleActionEntry menu_toggle_entries[] = {
@@ -3335,7 +3211,6 @@
 		"</menu>"
 	"</menubar>"
 "</ui>";
->>>>>>> a236fb22
 
 static void
 sound_method_pref_changed_cb(const char *name, PurplePrefType type,
@@ -3574,10 +3449,6 @@
 	GtkWidget *menu;
 	PidginConversation *gtkconv;
 	GList *list;
-<<<<<<< HEAD
-#if GTK_CHECK_VERSION(2,6,0)
-=======
->>>>>>> a236fb22
 	GtkWidget *more_menu;
 
 	gtkconv = pidgin_conv_window_get_active_gtkconv(win);
@@ -3585,13 +3456,6 @@
 	                                      "/Conversation/ConversationMenu/MoreMenu");
 	gtk_widget_show(more_menu);
 	menu = gtk_menu_item_get_submenu(GTK_MENU_ITEM(more_menu));
-<<<<<<< HEAD
-#else
-	gtkconv = pidgin_conv_window_get_active_gtkconv(win);
-	menu = gtk_item_factory_get_widget(win->menu.item_factory, N_("/Conversation/More"));
-#endif
-=======
->>>>>>> a236fb22
 
 	/* Remove the previous entries */
 	for (list = gtk_container_get_children(GTK_CONTAINER(menu)); list; )
@@ -3647,17 +3511,8 @@
 		action_items = g_list_delete_link(action_items, action_items);
 	}
 
-<<<<<<< HEAD
-#if GTK_CHECK_VERSION(2,6,0)
 	item = gtk_ui_manager_get_widget(win->menu.ui, "/Conversation/OptionsMenu");
 	menu = gtk_menu_item_get_submenu(GTK_MENU_ITEM(item));
-#else
-	menu = gtk_item_factory_get_widget(win->menu.item_factory, N_("/Options"));
-#endif
-=======
-	item = gtk_ui_manager_get_widget(win->menu.ui, "/Conversation/OptionsMenu");
-	menu = gtk_menu_item_get_submenu(GTK_MENU_ITEM(item));
->>>>>>> a236fb22
 
 	list = purple_conversation_get_extended_menu(conv);
 	if (list) {
@@ -3738,15 +3593,6 @@
 		g_error_free(error);
 		exit(EXIT_FAILURE);
 	}
-<<<<<<< HEAD
-
-	win->menu.menubar =
-		gtk_ui_manager_get_widget(win->menu.ui, "/Conversation");
-
-	menuitem = gtk_ui_manager_get_widget(win->menu.ui, "/Conversation/ConversationMenu");
-	g_signal_connect(G_OBJECT(menuitem), "activate", G_CALLBACK(menubar_activated), win);
-
-=======
 
 	win->menu.menubar =
 		gtk_ui_manager_get_widget(win->menu.ui, "/Conversation");
@@ -3757,7 +3603,6 @@
 	menuitem = gtk_ui_manager_get_widget(win->menu.ui, "/Conversation/ConversationMenu");
 	g_signal_connect(G_OBJECT(menuitem), "activate", G_CALLBACK(menubar_activated), win);
 
->>>>>>> a236fb22
 	win->menu.view_log =
 		gtk_ui_manager_get_action(win->menu.ui,
 		                          "/Conversation/ConversationMenu/ViewLog");
@@ -3782,11 +3627,7 @@
 
 	win->menu.get_attention =
 		gtk_ui_manager_get_action(win->menu.ui,
-<<<<<<< HEAD
-			"/Conversation/ConversationMenu/GetAttention");
-=======
 		                          "/Conversation/ConversationMenu/GetAttention");
->>>>>>> a236fb22
 
 	win->menu.add_pounce =
 		gtk_ui_manager_get_action(win->menu.ui,
@@ -3858,10 +3699,6 @@
 	win->menu.show_timestamps =
 		gtk_ui_manager_get_action(win->menu.ui,
 		                          "/Conversation/OptionsMenu/ShowTimestamps");
-<<<<<<< HEAD
-	win->menu.show_icon = NULL;
-=======
->>>>>>> a236fb22
 
 	win->menu.tray = pidgin_menu_tray_new();
 	gtk_menu_shell_append(GTK_MENU_SHELL(win->menu.menubar),
@@ -4044,10 +3881,7 @@
 	if (!(b = purple_find_buddy(account, purple_conversation_get_name(conv))))
 		return FALSE;
 
-<<<<<<< HEAD
 #if 0 /* TODO */
-=======
->>>>>>> a236fb22
 	gtk_widget_show(win->menu.send_to);
 
 	menu = gtk_menu_item_get_submenu(GTK_MENU_ITEM(win->menu.send_to));
@@ -5021,7 +4855,7 @@
 		if(prpl_info->set_chat_topic == NULL) {
 			gtk_editable_set_editable(GTK_EDITABLE(gtkchat->topic_text), FALSE);
 		} else {
-			g_signal_connect(GTK_WIDGET(gtkchat->topic_text), "activate",
+			g_signal_connect(G_OBJECT(gtkchat->topic_text), "activate",
 					G_CALLBACK(topic_callback), gtkconv);
 		}
 
@@ -9057,16 +8891,11 @@
 	gtk_container_set_border_width(GTK_CONTAINER(warn_close_dialog),
 	                               6);
 	gtk_window_set_resizable(GTK_WINDOW(warn_close_dialog), FALSE);
-<<<<<<< HEAD
 
 	/* TODO: figure out how to set no separator in GTK+ 3.0 */
 #if 0
 	gtk_dialog_set_has_separator(GTK_DIALOG(warn_close_dialog),
 	                             FALSE);
-=======
-#if !GTK_CHECK_VERSION(2,22,0)
-	gtk_dialog_set_has_separator(GTK_DIALOG(warn_close_dialog), FALSE);
->>>>>>> a236fb22
 #endif
 
 	/* Setup the outside spacing. */
@@ -9372,12 +9201,7 @@
 		/* Right click was pressed. Popup the context menu. */
 		GtkWidget *menu = gtk_menu_new(), *sub;
 		gboolean populated = populate_menu_with_options(menu, gtkconv, TRUE);
-<<<<<<< HEAD
 #if 0 /* TODO */
-		sub = gtk_menu_item_get_submenu(GTK_MENU_ITEM(gtkconv->win->menu.send_to));
-=======
->>>>>>> a236fb22
-
 		sub = gtk_menu_item_get_submenu(GTK_MENU_ITEM(gtkconv->win->menu.send_to));
 		if (sub && gtk_widget_is_sensitive(gtkconv->win->menu.send_to)) {
 			GtkWidget *item = gtk_menu_item_new_with_mnemonic(_("S_end To"));
@@ -10395,13 +10219,9 @@
 		gtk_notebook_set_tab_label(GTK_NOTEBOOK(win->notebook), gtkconv->tab_cont, ebox);
 	}
 
-<<<<<<< HEAD
-	g_object_set(G_OBJECT(win->notebook), "expand", !tabs_side && !angle, NULL);
-=======
 	gtk_container_child_set(GTK_CONTAINER(win->notebook), gtkconv->tab_cont,
 	                        "tab-expand", !tabs_side && !angle,
 	                        "tab-fill", TRUE, NULL);
->>>>>>> a236fb22
 
 	if (pidgin_conv_window_get_gtkconv_count(win) == 1)
 		gtk_notebook_set_show_tabs(GTK_NOTEBOOK(win->notebook),
@@ -10425,16 +10245,7 @@
 
 	index = gtk_notebook_page_num(GTK_NOTEBOOK(win->notebook), gtkconv->tab_cont);
 
-<<<<<<< HEAD
-#if GTK_CHECK_VERSION(2,10,0)
 	g_object_ref_sink(G_OBJECT(gtkconv->tab_cont));
-#else
-	g_object_ref(gtkconv->tab_cont);
-	gtk_object_sink(GTK_OBJECT(gtkconv->tab_cont));
-#endif
-=======
-	g_object_ref_sink(G_OBJECT(gtkconv->tab_cont));
->>>>>>> a236fb22
 
 	gtk_notebook_remove_page(GTK_NOTEBOOK(win->notebook), index);
 
