/**
 * @file gtkconv.c GTK+ Conversation API
 * @ingroup pidgin
 */

/* pidgin
 *
 * Pidgin is the legal property of its developers, whose names are too numerous
 * to list here.  Please refer to the COPYRIGHT file distributed with this
 * source distribution.
 *
 * This program is free software; you can redistribute it and/or modify
 * it under the terms of the GNU General Public License as published by
 * the Free Software Foundation; either version 2 of the License, or
 * (at your option) any later version.
 *
 * This program is distributed in the hope that it will be useful,
 * but WITHOUT ANY WARRANTY; without even the implied warranty of
 * MERCHANTABILITY or FITNESS FOR A PARTICULAR PURPOSE.  See the
 * GNU General Public License for more details.
 *
 * You should have received a copy of the GNU General Public License
 * along with this program; if not, write to the Free Software
 * Foundation, Inc., 51 Franklin Street, Fifth Floor, Boston, MA  02111-1301  USA
 *
 */
#define _PIDGIN_GTKCONV_C_

#include "internal.h"
#include "pidgin.h"

#ifndef _WIN32
# include <X11/Xlib.h>
#endif

#ifdef USE_GTKSPELL
# include <gtkspell/gtkspell.h>
# ifdef _WIN32
#  include "wspell.h"
# endif
#endif

#include <gdk/gdkkeysyms.h>

#include "account.h"
#include "cmds.h"
#include "core.h"
#include "debug.h"
#include "idle.h"
#include "imgstore.h"
#include "log.h"
#include "notify.h"
#include "prpl.h"
#include "request.h"
#include "util.h"
#include "version.h"

#include "gtkdnd-hints.h"
#include "gtkblist.h"
#include "gtkconv.h"
#include "gtkconvwin.h"
#include "gtkdialogs.h"
#include "gtkimhtml.h"
#include "gtkimhtmltoolbar.h"
#include "gtklog.h"
#include "gtkmenutray.h"
#include "gtkpounce.h"
#include "gtkprefs.h"
#include "gtkprivacy.h"
#include "gtkthemes.h"
#include "gtkutils.h"
#include "pidginstock.h"
#include "pidgintooltip.h"

#include "gtknickcolors.h"

#define CLOSE_CONV_TIMEOUT_SECS  (10 * 60)

#define AUTO_RESPONSE "&lt;AUTO-REPLY&gt; : "

typedef  enum
{
	PIDGIN_CONV_SET_TITLE 			= 1 << 0,
	PIDGIN_CONV_BUDDY_ICON			= 1 << 1,
	PIDGIN_CONV_MENU			= 1 << 2,
	PIDGIN_CONV_TAB_ICON			= 1 << 3,
	PIDGIN_CONV_TOPIC			= 1 << 4,
	PIDGIN_CONV_SMILEY_THEME		= 1 << 5,
	PIDGIN_CONV_COLORIZE_TITLE		= 1 << 6
}PidginConvFields;

enum {
	CONV_ICON_COLUMN,
	CONV_TEXT_COLUMN,
	CONV_EMBLEM_COLUMN,
	CONV_PROTOCOL_ICON_COLUMN,
	CONV_NUM_COLUMNS
} PidginInfopaneColumns;

#define	PIDGIN_CONV_ALL	((1 << 7) - 1)

/* XXX: These color defines shouldn't really be here. But the nick-color
 * generation algorithm uses them, so keeping these around until we fix that. */
#define DEFAULT_SEND_COLOR "#204a87"
#define DEFAULT_HIGHLIGHT_COLOR "#AF7F00"

#define BUDDYICON_SIZE_MIN    32
#define BUDDYICON_SIZE_MAX    96

/* Undef this to turn off "custom-smiley" debug messages */
#define DEBUG_CUSTOM_SMILEY

#define LUMINANCE(c) (float)((0.3*(c.red))+(0.59*(c.green))+(0.11*(c.blue)))

/* From http://www.w3.org/TR/AERT#color-contrast */
#define MIN_BRIGHTNESS_CONTRAST 75
#define MIN_COLOR_CONTRAST 200

#define NUM_NICK_COLORS 220
static GdkColor *nick_colors = NULL;
static guint nbr_nick_colors;

typedef struct {
	GtkWidget *window;

	GtkWidget *entry;
	GtkWidget *message;

	PurpleConversation *conv;

} InviteBuddyInfo;

static GtkWidget *invite_dialog = NULL;
static GtkWidget *warn_close_dialog = NULL;

static PidginWindow *hidden_convwin = NULL;
static GList *window_list = NULL;

/* Lists of status icons at all available sizes for use as window icons */
static GList *available_list = NULL;
static GList *away_list = NULL;
static GList *busy_list = NULL;
static GList *xa_list = NULL;
static GList *login_list = NULL;
static GList *logout_list = NULL;
static GList *offline_list = NULL;
static GHashTable *prpl_lists = NULL;

static gboolean update_send_to_selection(PidginWindow *win);
static void generate_send_to_items(PidginWindow *win);

/* Prototypes. <-- because Paco-Paco hates this comment. */
static gboolean infopane_entry_activate(PidginConversation *gtkconv);
static void got_typing_keypress(PidginConversation *gtkconv, gboolean first);
static void gray_stuff_out(PidginConversation *gtkconv);
static void add_chat_buddy_common(PurpleConversation *conv, PurpleConvChatBuddy *cb, const char *old_name);
static gboolean tab_complete(PurpleConversation *conv);
static void pidgin_conv_updated(PurpleConversation *conv, PurpleConvUpdateType type);
static void conv_set_unseen(PurpleConversation *gtkconv, PidginUnseenState state);
static void gtkconv_set_unseen(PidginConversation *gtkconv, PidginUnseenState state);
static void update_typing_icon(PidginConversation *gtkconv);
static void update_typing_message(PidginConversation *gtkconv, const char *message);
static const char *item_factory_translate_func (const char *path, gpointer func_data);
gboolean pidgin_conv_has_focus(PurpleConversation *conv);
static GdkColor* generate_nick_colors(guint *numcolors, GdkColor background);
static gboolean color_is_visible(GdkColor foreground, GdkColor background, int color_contrast, int brightness_contrast);
static GtkTextTag *get_buddy_tag(PurpleConversation *conv, const char *who, PurpleMessageFlags flag, gboolean create);
static void pidgin_conv_update_fields(PurpleConversation *conv, PidginConvFields fields);
static void focus_out_from_menubar(GtkWidget *wid, PidginWindow *win);
static void pidgin_conv_tab_pack(PidginWindow *win, PidginConversation *gtkconv);
static gboolean infopane_press_cb(GtkWidget *widget, GdkEventButton *e, PidginConversation *conv);
static void hide_conv(PidginConversation *gtkconv, gboolean closetimer);

static void pidgin_conv_set_position_size(PidginWindow *win, int x, int y,
		int width, int height);
static gboolean pidgin_conv_xy_to_right_infopane(PidginWindow *win, int x, int y);

static const GdkColor *get_nick_color(PidginConversation *gtkconv, const char *name)
{
	static GdkColor col;
	GtkStyle *style = gtk_widget_get_style(gtkconv->imhtml);
	float scale;

	col = nick_colors[g_str_hash(name) % nbr_nick_colors];
	scale = ((1-(LUMINANCE(style->base[GTK_STATE_NORMAL]) / LUMINANCE(style->white))) *
		       (LUMINANCE(style->white)/MAX(MAX(col.red, col.blue), col.green)));

	/* The colors are chosen to look fine on white; we should never have to darken */
	if (scale > 1) {
		col.red   *= scale;
		col.green *= scale;
		col.blue  *= scale;
	}

	return &col;
}

static PurpleBlistNode *
get_conversation_blist_node(PurpleConversation *conv)
{
	PurpleBlistNode *node = NULL;

	switch (purple_conversation_get_type(conv)) {
		case PURPLE_CONV_TYPE_IM:
			node = PURPLE_BLIST_NODE(purple_find_buddy(conv->account, conv->name));
			node = node ? node->parent : NULL;
			break;
		case PURPLE_CONV_TYPE_CHAT:
			node = PURPLE_BLIST_NODE(purple_blist_find_chat(conv->account, conv->name));
			break;
		default:
			break;
	}
	return node;
}

/**************************************************************************
 * Callbacks
 **************************************************************************/

static gboolean
close_this_sucker(gpointer data)
{
	PidginConversation *gtkconv = data;
	GList *list = g_list_copy(gtkconv->convs);
	g_list_foreach(list, (GFunc)purple_conversation_destroy, NULL);
	g_list_free(list);
	return FALSE;
}

static gboolean
close_conv_cb(GtkWidget *w, GdkEventButton *dontuse, PidginConversation *gtkconv)
{
	/* We are going to destroy the conversations immediately only if the 'close immediately'
	 * preference is selected. Otherwise, close the conversation after a reasonable timeout
	 * (I am going to consider 10 minutes as a 'reasonable timeout' here.
	 * For chats, close immediately if the chat is not in the buddylist, or if the chat is
	 * not marked 'Persistent' */
	PurpleConversation *conv = gtkconv->active_conv;
	PurpleAccount *account = purple_conversation_get_account(conv);
	const char *name = purple_conversation_get_name(conv);

	switch (purple_conversation_get_type(conv)) {
		case PURPLE_CONV_TYPE_IM:
		{
			if (purple_prefs_get_bool(PIDGIN_PREFS_ROOT "/conversations/im/close_immediately"))
				close_this_sucker(gtkconv);
			else
				hide_conv(gtkconv, TRUE);
			break;
		}
		case PURPLE_CONV_TYPE_CHAT:
		{
			PurpleChat *chat = purple_blist_find_chat(account, name);
			if (!chat ||
					!purple_blist_node_get_bool(&chat->node, "gtk-persistent"))
				close_this_sucker(gtkconv);
			else
				hide_conv(gtkconv, FALSE);
			break;
		}
		default:
			;
	}

	return TRUE;
}

static gboolean
lbox_size_allocate_cb(GtkWidget *w, GtkAllocation *allocation, gpointer data)
{
	purple_prefs_set_int(PIDGIN_PREFS_ROOT "/conversations/chat/userlist_width", allocation->width == 1 ? 0 : allocation->width);

	return FALSE;
}

static void
default_formatize(PidginConversation *c)
{
	PurpleConversation *conv = c->active_conv;
	gtk_imhtml_setup_entry(GTK_IMHTML(c->entry), conv->features);
}

static void
clear_formatting_cb(GtkIMHtml *imhtml, PidginConversation *gtkconv)
{
	default_formatize(gtkconv);
}

static const char *
pidgin_get_cmd_prefix(void)
{
	return "/";
}

static PurpleCmdRet
say_command_cb(PurpleConversation *conv,
              const char *cmd, char **args, char **error, void *data)
{
	if (purple_conversation_get_type(conv) == PURPLE_CONV_TYPE_IM)
		purple_conv_im_send(PURPLE_CONV_IM(conv), args[0]);
	else if (purple_conversation_get_type(conv) == PURPLE_CONV_TYPE_CHAT)
		purple_conv_chat_send(PURPLE_CONV_CHAT(conv), args[0]);

	return PURPLE_CMD_RET_OK;
}

static PurpleCmdRet
me_command_cb(PurpleConversation *conv,
              const char *cmd, char **args, char **error, void *data)
{
	char *tmp;

	tmp = g_strdup_printf("/me %s", args[0]);

	if (purple_conversation_get_type(conv) == PURPLE_CONV_TYPE_IM)
		purple_conv_im_send(PURPLE_CONV_IM(conv), tmp);
	else if (purple_conversation_get_type(conv) == PURPLE_CONV_TYPE_CHAT)
		purple_conv_chat_send(PURPLE_CONV_CHAT(conv), tmp);

	g_free(tmp);
	return PURPLE_CMD_RET_OK;
}

static PurpleCmdRet
debug_command_cb(PurpleConversation *conv,
                 const char *cmd, char **args, char **error, void *data)
{
	char *tmp, *markup;

	if (!g_ascii_strcasecmp(args[0], "version")) {
		tmp = g_strdup_printf("Using Pidgin v%s with libpurple v%s.",
				DISPLAY_VERSION, purple_core_get_version());
	} else if (!g_ascii_strcasecmp(args[0], "plugins")) {
		/* Show all the loaded plugins, including the protocol plugins and plugin loaders.
		 * This is intentional, since third party prpls are often sources of bugs, and some
		 * plugin loaders (e.g. mono) can also be buggy.
		 */
		GString *str = g_string_new("Loaded Plugins: ");
		const GList *plugins = purple_plugins_get_loaded();
		if (plugins) {
			for (; plugins; plugins = plugins->next) {
				str = g_string_append(str, purple_plugin_get_name(plugins->data));
				if (plugins->next)
					str = g_string_append(str, ", ");
			}
		} else {
			str = g_string_append(str, "(none)");
		}

		tmp = g_string_free(str, FALSE);
	} else {
		purple_conversation_write(conv, NULL, _("Supported debug options are: plugins version"),
		                        PURPLE_MESSAGE_NO_LOG|PURPLE_MESSAGE_ERROR, time(NULL));
		return PURPLE_CMD_RET_OK;
	}

	markup = g_markup_escape_text(tmp, -1);
	if (purple_conversation_get_type(conv) == PURPLE_CONV_TYPE_IM)
		purple_conv_im_send(PURPLE_CONV_IM(conv), markup);
	else if (purple_conversation_get_type(conv) == PURPLE_CONV_TYPE_CHAT)
		purple_conv_chat_send(PURPLE_CONV_CHAT(conv), markup);

	g_free(tmp);
	g_free(markup);
	return PURPLE_CMD_RET_OK;
}

static void clear_conversation_scrollback(PurpleConversation *conv)
{
	PidginConversation *gtkconv = NULL;
	GList *iter;

	gtkconv = PIDGIN_CONVERSATION(conv);

	gtk_imhtml_clear(GTK_IMHTML(gtkconv->imhtml));
	for (iter = gtkconv->convs; iter; iter = iter->next)
		purple_conversation_clear_message_history(iter->data);
}

static PurpleCmdRet
clear_command_cb(PurpleConversation *conv,
                 const char *cmd, char **args, char **error, void *data)
{
	clear_conversation_scrollback(conv);
	return PURPLE_CMD_RET_OK;
}

static PurpleCmdRet
clearall_command_cb(PurpleConversation *conv,
                 const char *cmd, char **args, char **error, void *data)
{
	purple_conversation_foreach(clear_conversation_scrollback);
	return PURPLE_CMD_RET_OK;
}

static PurpleCmdRet
help_command_cb(PurpleConversation *conv,
                 const char *cmd, char **args, char **error, void *data)
{
	GList *l, *text;
	GString *s;

	if (args[0] != NULL) {
		s = g_string_new("");
		text = purple_cmd_help(conv, args[0]);

		if (text) {
			for (l = text; l; l = l->next)
				if (l->next)
					g_string_append_printf(s, "%s\n", (char *)l->data);
				else
					g_string_append_printf(s, "%s", (char *)l->data);
		} else {
			g_string_append(s, _("No such command (in this context)."));
		}
	} else {
		s = g_string_new(_("Use \"/help &lt;command&gt;\" for help on a specific command.\n"
											 "The following commands are available in this context:\n"));

		text = purple_cmd_list(conv);
		for (l = text; l; l = l->next)
			if (l->next)
				g_string_append_printf(s, "%s, ", (char *)l->data);
			else
				g_string_append_printf(s, "%s.", (char *)l->data);
		g_list_free(text);
	}

	purple_conversation_write(conv, NULL, s->str, PURPLE_MESSAGE_NO_LOG, time(NULL));
	g_string_free(s, TRUE);

	return PURPLE_CMD_RET_OK;
}

static void
send_history_add(PidginConversation *gtkconv, const char *message)
{
	GList *first;

	first = g_list_first(gtkconv->send_history);
	g_free(first->data);
	first->data = g_strdup(message);
	gtkconv->send_history = g_list_prepend(first, NULL);
}

static gboolean
check_for_and_do_command(PurpleConversation *conv)
{
	PidginConversation *gtkconv;
	char *cmd;
	const char *prefix;
	GtkTextIter start;
	gboolean retval = FALSE;

	gtkconv = PIDGIN_CONVERSATION(conv);
	prefix = pidgin_get_cmd_prefix();

	cmd = gtk_imhtml_get_text(GTK_IMHTML(gtkconv->entry), NULL, NULL);
	gtk_text_buffer_get_start_iter(GTK_IMHTML(gtkconv->entry)->text_buffer, &start);

	if (cmd && (strncmp(cmd, prefix, strlen(prefix)) == 0)
	   && !gtk_text_iter_get_child_anchor(&start)) {
		PurpleCmdStatus status;
		char *error, *cmdline, *markup, *send_history;
		GtkTextIter end;

		send_history = gtk_imhtml_get_markup(GTK_IMHTML(gtkconv->entry));
		send_history_add(gtkconv, send_history);
		g_free(send_history);

		cmdline = cmd + strlen(prefix);

		if (strcmp(cmdline, "xyzzy") == 0) {
			purple_conversation_write(conv, "", "Nothing happens",
					PURPLE_MESSAGE_NO_LOG, time(NULL));
			g_free(cmd);
			return TRUE;
		}

		gtk_text_iter_forward_chars(&start, g_utf8_strlen(prefix, -1));
		gtk_text_buffer_get_end_iter(GTK_IMHTML(gtkconv->entry)->text_buffer, &end);
		markup = gtk_imhtml_get_markup_range(GTK_IMHTML(gtkconv->entry), &start, &end);
		status = purple_cmd_do_command(conv, cmdline, markup, &error);
		g_free(markup);

		switch (status) {
			case PURPLE_CMD_STATUS_OK:
				retval = TRUE;
				break;
			case PURPLE_CMD_STATUS_NOT_FOUND:
				{
					PurplePluginProtocolInfo *prpl_info = NULL;
					PurpleConnection *gc;

					if ((gc = purple_conversation_get_gc(conv)))
						prpl_info = PURPLE_PLUGIN_PROTOCOL_INFO(gc->prpl);

					if ((prpl_info != NULL) && (prpl_info->options & OPT_PROTO_SLASH_COMMANDS_NATIVE)) {
						char *firstspace;
						char *slash;

						firstspace = strchr(cmdline, ' ');
						if (firstspace != NULL) {
							slash = strrchr(firstspace, '/');
						} else {
							slash = strchr(cmdline, '/');
						}

						if (slash == NULL) {
							purple_conversation_write(conv, "", _("Unknown command."), PURPLE_MESSAGE_NO_LOG, time(NULL));
							retval = TRUE;
						}
					}
					break;
				}
			case PURPLE_CMD_STATUS_WRONG_ARGS:
				purple_conversation_write(conv, "", _("Syntax Error:  You typed the wrong number of arguments "
								    "to that command."),
						PURPLE_MESSAGE_NO_LOG, time(NULL));
				retval = TRUE;
				break;
			case PURPLE_CMD_STATUS_FAILED:
				purple_conversation_write(conv, "", error ? error : _("Your command failed for an unknown reason."),
						PURPLE_MESSAGE_NO_LOG, time(NULL));
				g_free(error);
				retval = TRUE;
				break;
			case PURPLE_CMD_STATUS_WRONG_TYPE:
				if(purple_conversation_get_type(conv) == PURPLE_CONV_TYPE_IM)
					purple_conversation_write(conv, "", _("That command only works in chats, not IMs."),
							PURPLE_MESSAGE_NO_LOG, time(NULL));
				else
					purple_conversation_write(conv, "", _("That command only works in IMs, not chats."),
							PURPLE_MESSAGE_NO_LOG, time(NULL));
				retval = TRUE;
				break;
			case PURPLE_CMD_STATUS_WRONG_PRPL:
				purple_conversation_write(conv, "", _("That command doesn't work on this protocol."),
						PURPLE_MESSAGE_NO_LOG, time(NULL));
				retval = TRUE;
				break;
		}
	}

	g_free(cmd);
	return retval;
}

static void
send_cb(GtkWidget *widget, PidginConversation *gtkconv)
{
	PurpleConversation *conv = gtkconv->active_conv;
	PurpleAccount *account;
	PurpleConnection *gc;
	PurpleMessageFlags flags = 0;
	char *buf, *clean;

	account = purple_conversation_get_account(conv);

	if (check_for_and_do_command(conv)) {
		gtk_imhtml_clear(GTK_IMHTML(gtkconv->entry));
		return;
	}

	if ((purple_conversation_get_type(conv) == PURPLE_CONV_TYPE_CHAT) &&
		purple_conv_chat_has_left(PURPLE_CONV_CHAT(conv)))
		return;

	if (!purple_account_is_connected(account))
		return;

	buf = gtk_imhtml_get_markup(GTK_IMHTML(gtkconv->entry));
	clean = gtk_imhtml_get_text(GTK_IMHTML(gtkconv->entry), NULL, NULL);

	gtk_widget_grab_focus(gtkconv->entry);

	if (strlen(clean) == 0) {
		g_free(buf);
		g_free(clean);
		return;
	}

	purple_idle_touch();

	/* XXX: is there a better way to tell if the message has images? */
	if (GTK_IMHTML(gtkconv->entry)->im_images != NULL)
		flags |= PURPLE_MESSAGE_IMAGES;

	gc = purple_account_get_connection(account);
	if (gc && (conv->features & PURPLE_CONNECTION_NO_NEWLINES)) {
		char **bufs;
		int i;

		bufs = gtk_imhtml_get_markup_lines(GTK_IMHTML(gtkconv->entry));
		for (i = 0; bufs[i]; i++) {
			send_history_add(gtkconv, bufs[i]);
			if (purple_conversation_get_type(conv) == PURPLE_CONV_TYPE_IM)
				purple_conv_im_send_with_flags(PURPLE_CONV_IM(conv), bufs[i], flags);
			else if (purple_conversation_get_type(conv) == PURPLE_CONV_TYPE_CHAT)
				purple_conv_chat_send_with_flags(PURPLE_CONV_CHAT(conv), bufs[i], flags);
		}

		g_strfreev(bufs);

	} else {
		send_history_add(gtkconv, buf);
		if (purple_conversation_get_type(conv) == PURPLE_CONV_TYPE_IM)
			purple_conv_im_send_with_flags(PURPLE_CONV_IM(conv), buf, flags);
		else if (purple_conversation_get_type(conv) == PURPLE_CONV_TYPE_CHAT)
			purple_conv_chat_send_with_flags(PURPLE_CONV_CHAT(conv), buf, flags);
	}

	g_free(clean);
	g_free(buf);

	gtk_imhtml_clear(GTK_IMHTML(gtkconv->entry));
	gtkconv_set_unseen(gtkconv, PIDGIN_UNSEEN_NONE);
}

static void
add_remove_cb(GtkWidget *widget, PidginConversation *gtkconv)
{
	PurpleAccount *account;
	const char *name;
	PurpleConversation *conv = gtkconv->active_conv;

	account = purple_conversation_get_account(conv);
	name    = purple_conversation_get_name(conv);

	if (purple_conversation_get_type(conv) == PURPLE_CONV_TYPE_IM) {
		PurpleBuddy *b;

		b = purple_find_buddy(account, name);
		if (b != NULL)
			pidgin_dialogs_remove_buddy(b);
		else if (account != NULL && purple_account_is_connected(account))
			purple_blist_request_add_buddy(account, (char *)name, NULL, NULL);
	} else if (purple_conversation_get_type(conv) == PURPLE_CONV_TYPE_CHAT) {
		PurpleChat *c;

		c = purple_blist_find_chat(account, name);
		if (c != NULL)
			pidgin_dialogs_remove_chat(c);
		else if (account != NULL && purple_account_is_connected(account))
			purple_blist_request_add_chat(account, NULL, NULL, name);
	}

	gtk_widget_grab_focus(PIDGIN_CONVERSATION(conv)->entry);
}

static void chat_do_info(PidginConversation *gtkconv, const char *who)
{
	PurpleConversation *conv = gtkconv->active_conv;
	PurpleConnection *gc;

	if ((gc = purple_conversation_get_gc(conv))) {
		pidgin_retrieve_user_info_in_chat(gc, who, purple_conv_chat_get_id(PURPLE_CONV_CHAT(conv)));
	}
}


static void
info_cb(GtkWidget *widget, PidginConversation *gtkconv)
{
	PurpleConversation *conv = gtkconv->active_conv;

	if (purple_conversation_get_type(conv) == PURPLE_CONV_TYPE_IM) {
		pidgin_retrieve_user_info(purple_conversation_get_gc(conv),
					  purple_conversation_get_name(conv));
		gtk_widget_grab_focus(gtkconv->entry);
	} else if (purple_conversation_get_type(conv) == PURPLE_CONV_TYPE_CHAT) {
		/* Get info of the person currently selected in the GtkTreeView */
		PidginChatPane *gtkchat;
		GtkTreeIter iter;
		GtkTreeModel *model;
		GtkTreeSelection *sel;
		char *name;

		gtkchat = gtkconv->u.chat;

		model = gtk_tree_view_get_model(GTK_TREE_VIEW(gtkchat->list));
		sel   = gtk_tree_view_get_selection(GTK_TREE_VIEW(gtkchat->list));

		if (gtk_tree_selection_get_selected(sel, NULL, &iter))
			gtk_tree_model_get(GTK_TREE_MODEL(model), &iter, CHAT_USERS_NAME_COLUMN, &name, -1);
		else
			return;

		chat_do_info(gtkconv, name);
		g_free(name);
	}
}

static void
block_cb(GtkWidget *widget, PidginConversation *gtkconv)
{
	PurpleConversation *conv = gtkconv->active_conv;
	PurpleAccount *account;

	account = purple_conversation_get_account(conv);

	if (account != NULL && purple_account_is_connected(account))
		pidgin_request_add_block(account, purple_conversation_get_name(conv));

	gtk_widget_grab_focus(PIDGIN_CONVERSATION(conv)->entry);
}

static void
unblock_cb(GtkWidget *widget, PidginConversation *gtkconv)
{
	PurpleConversation *conv = gtkconv->active_conv;
	PurpleAccount *account;

	account = purple_conversation_get_account(conv);

	if (account != NULL && purple_account_is_connected(account))
		pidgin_request_add_permit(account, purple_conversation_get_name(conv));

	gtk_widget_grab_focus(PIDGIN_CONVERSATION(conv)->entry);
}

static gboolean
chat_invite_filter(const PidginBuddyCompletionEntry *entry, gpointer data)
{
	PurpleAccount *filter_account = data;
	PurpleAccount *account = NULL;

	if (entry->is_buddy) {
		if (PURPLE_BUDDY_IS_ONLINE(entry->entry.buddy))
			account = purple_buddy_get_account(entry->entry.buddy);
		else
			return FALSE;
	} else {
		account = entry->entry.logged_buddy->account;
	}
	if (account == filter_account)
		return TRUE;
	return FALSE;
}

static void
do_invite(GtkWidget *w, int resp, InviteBuddyInfo *info)
{
	const char *buddy, *message;
	PidginConversation *gtkconv;

	gtkconv = PIDGIN_CONVERSATION(info->conv);

	if (resp == GTK_RESPONSE_OK) {
		buddy   = gtk_entry_get_text(GTK_ENTRY(info->entry));
		message = gtk_entry_get_text(GTK_ENTRY(info->message));

		if (!g_ascii_strcasecmp(buddy, ""))
			return;

		serv_chat_invite(purple_conversation_get_gc(info->conv),
						 purple_conv_chat_get_id(PURPLE_CONV_CHAT(info->conv)),
						 message, buddy);
	}

	gtk_widget_destroy(invite_dialog);
	invite_dialog = NULL;

	g_free(info);
}

static void
invite_dnd_recv(GtkWidget *widget, GdkDragContext *dc, gint x, gint y,
				GtkSelectionData *sd, guint inf, guint t, gpointer data)
{
	InviteBuddyInfo *info = (InviteBuddyInfo *)data;
	const char *convprotocol;
	gboolean success = TRUE;

	convprotocol = purple_account_get_protocol_id(purple_conversation_get_account(info->conv));

	if (sd->target == gdk_atom_intern("PURPLE_BLIST_NODE", FALSE))
	{
		PurpleBlistNode *node = NULL;
		PurpleBuddy *buddy;

		memcpy(&node, sd->data, sizeof(node));

		if (PURPLE_BLIST_NODE_IS_CONTACT(node))
			buddy = purple_contact_get_priority_buddy((PurpleContact *)node);
		else if (PURPLE_BLIST_NODE_IS_BUDDY(node))
			buddy = (PurpleBuddy *)node;
		else
			return;

		if (strcmp(convprotocol, purple_account_get_protocol_id(buddy->account)))
		{
			purple_notify_error(PIDGIN_CONVERSATION(info->conv), NULL,
							  _("That buddy is not on the same protocol as this "
								"chat."), NULL);
			success = FALSE;
		}
		else
			gtk_entry_set_text(GTK_ENTRY(info->entry), purple_buddy_get_name(buddy));

		gtk_drag_finish(dc, success, (dc->action == GDK_ACTION_MOVE), t);
	}
	else if (sd->target == gdk_atom_intern("application/x-im-contact", FALSE))
	{
		char *protocol = NULL;
		char *username = NULL;
		PurpleAccount *account;

		if (pidgin_parse_x_im_contact((const char *)sd->data, FALSE, &account,
										&protocol, &username, NULL))
		{
			if (account == NULL)
			{
				purple_notify_error(PIDGIN_CONVERSATION(info->conv), NULL,
					_("You are not currently signed on with an account that "
					  "can invite that buddy."), NULL);
			}
			else if (strcmp(convprotocol, purple_account_get_protocol_id(account)))
			{
				purple_notify_error(PIDGIN_CONVERSATION(info->conv), NULL,
								  _("That buddy is not on the same protocol as this "
									"chat."), NULL);
				success = FALSE;
			}
			else
			{
				gtk_entry_set_text(GTK_ENTRY(info->entry), username);
			}
		}

		g_free(username);
		g_free(protocol);

		gtk_drag_finish(dc, success, (dc->action == GDK_ACTION_MOVE), t);
	}
}

static const GtkTargetEntry dnd_targets[] =
{
	{"PURPLE_BLIST_NODE", GTK_TARGET_SAME_APP, 0},
	{"application/x-im-contact", 0, 1}
};

static void
invite_cb(GtkWidget *widget, PidginConversation *gtkconv)
{
	PurpleConversation *conv = gtkconv->active_conv;
	InviteBuddyInfo *info = NULL;

	if (invite_dialog == NULL) {
		PurpleConnection *gc;
		PidginWindow *gtkwin;
		GtkWidget *label;
		GtkWidget *vbox, *hbox;
		GtkWidget *table;
		GtkWidget *img;

		img = gtk_image_new_from_stock(PIDGIN_STOCK_DIALOG_QUESTION,
		                               gtk_icon_size_from_name(PIDGIN_ICON_SIZE_TANGO_HUGE));

		info = g_new0(InviteBuddyInfo, 1);
		info->conv = conv;

		gc        = purple_conversation_get_gc(conv);
		gtkwin    = pidgin_conv_get_window(gtkconv);

		/* Create the new dialog. */
		invite_dialog = gtk_dialog_new_with_buttons(
			_("Invite Buddy Into Chat Room"),
			GTK_WINDOW(gtkwin->window), 0,
			GTK_STOCK_CANCEL, GTK_RESPONSE_CANCEL,
			PIDGIN_STOCK_INVITE, GTK_RESPONSE_OK, NULL);

		gtk_dialog_set_default_response(GTK_DIALOG(invite_dialog),
		                                GTK_RESPONSE_OK);
		gtk_container_set_border_width(GTK_CONTAINER(invite_dialog), PIDGIN_HIG_BOX_SPACE);
		gtk_window_set_resizable(GTK_WINDOW(invite_dialog), FALSE);
		gtk_dialog_set_has_separator(GTK_DIALOG(invite_dialog), FALSE);

		info->window = GTK_WIDGET(invite_dialog);

		/* Setup the outside spacing. */
		vbox = GTK_DIALOG(invite_dialog)->vbox;

		gtk_box_set_spacing(GTK_BOX(vbox), PIDGIN_HIG_BORDER);
		gtk_container_set_border_width(GTK_CONTAINER(vbox), PIDGIN_HIG_BOX_SPACE);

		/* Setup the inner hbox and put the dialog's icon in it. */
		hbox = gtk_hbox_new(FALSE, PIDGIN_HIG_BORDER);
		gtk_container_add(GTK_CONTAINER(vbox), hbox);
		gtk_box_pack_start(GTK_BOX(hbox), img, FALSE, FALSE, 0);
		gtk_misc_set_alignment(GTK_MISC(img), 0, 0);

		/* Setup the right vbox. */
		vbox = gtk_vbox_new(FALSE, 0);
		gtk_container_add(GTK_CONTAINER(hbox), vbox);

		/* Put our happy label in it. */
		label = gtk_label_new(_("Please enter the name of the user you wish "
								"to invite, along with an optional invite "
								"message."));
		gtk_widget_set_size_request(label, 350, -1);
		gtk_label_set_line_wrap(GTK_LABEL(label), TRUE);
		gtk_misc_set_alignment(GTK_MISC(label), 0, 0);
		gtk_box_pack_start(GTK_BOX(vbox), label, FALSE, FALSE, 0);

		/* hbox for the table, and to give it some spacing on the left. */
		hbox = gtk_hbox_new(FALSE, PIDGIN_HIG_BOX_SPACE);
		gtk_container_add(GTK_CONTAINER(vbox), hbox);

		/* Setup the table we're going to use to lay stuff out. */
		table = gtk_table_new(2, 2, FALSE);
		gtk_table_set_row_spacings(GTK_TABLE(table), PIDGIN_HIG_BOX_SPACE);
		gtk_table_set_col_spacings(GTK_TABLE(table), PIDGIN_HIG_BOX_SPACE);
		gtk_container_set_border_width(GTK_CONTAINER(table), PIDGIN_HIG_BORDER);
		gtk_box_pack_start(GTK_BOX(vbox), table, FALSE, FALSE, 0);

		/* Now the Buddy label */
		label = gtk_label_new(NULL);
		gtk_label_set_markup_with_mnemonic(GTK_LABEL(label), _("_Buddy:"));
		gtk_misc_set_alignment(GTK_MISC(label), 0, 0);
		gtk_table_attach_defaults(GTK_TABLE(table), label, 0, 1, 0, 1);

		/* Now the Buddy drop-down entry field. */
		info->entry = gtk_entry_new();
		pidgin_setup_screenname_autocomplete_with_filter(info->entry, NULL, chat_invite_filter,
				purple_conversation_get_account(conv));
		gtk_table_attach_defaults(GTK_TABLE(table), info->entry, 1, 2, 0, 1);
		gtk_label_set_mnemonic_widget(GTK_LABEL(label), info->entry);

		/* Now the label for "Message" */
		label = gtk_label_new(NULL);
		gtk_label_set_markup_with_mnemonic(GTK_LABEL(label), _("_Message:"));
		gtk_misc_set_alignment(GTK_MISC(label), 0, 0);
		gtk_table_attach_defaults(GTK_TABLE(table), label, 0, 1, 1, 2);


		/* And finally, the Message entry field. */
		info->message = gtk_entry_new();
		gtk_entry_set_activates_default(GTK_ENTRY(info->message), TRUE);

		gtk_table_attach_defaults(GTK_TABLE(table), info->message, 1, 2, 1, 2);
		gtk_label_set_mnemonic_widget(GTK_LABEL(label), info->message);

		/* Connect the signals. */
		g_signal_connect(G_OBJECT(invite_dialog), "response",
						 G_CALLBACK(do_invite), info);
		/* Setup drag-and-drop */
		gtk_drag_dest_set(info->window,
						  GTK_DEST_DEFAULT_MOTION |
						  GTK_DEST_DEFAULT_DROP,
						  dnd_targets,
						  sizeof(dnd_targets) / sizeof(GtkTargetEntry),
						  GDK_ACTION_COPY);
		gtk_drag_dest_set(info->entry,
						  GTK_DEST_DEFAULT_MOTION |
						  GTK_DEST_DEFAULT_DROP,
						  dnd_targets,
						  sizeof(dnd_targets) / sizeof(GtkTargetEntry),
						  GDK_ACTION_COPY);

		g_signal_connect(G_OBJECT(info->window), "drag_data_received",
						 G_CALLBACK(invite_dnd_recv), info);
		g_signal_connect(G_OBJECT(info->entry), "drag_data_received",
						 G_CALLBACK(invite_dnd_recv), info);
	}

	gtk_widget_show_all(invite_dialog);

	if (info != NULL)
		gtk_widget_grab_focus(info->entry);
}

static void
menu_new_conv_cb(gpointer data, guint action, GtkWidget *widget)
{
	pidgin_dialogs_im();
}

static void
menu_join_chat_cb(gpointer data, guint action, GtkWidget *widget)
{
	pidgin_blist_joinchat_show();
}

static void
savelog_writefile_cb(void *user_data, const char *filename)
{
	PurpleConversation *conv = (PurpleConversation *)user_data;
	FILE *fp;
	const char *name;
	char **lines;
	gchar *text;

	if ((fp = g_fopen(filename, "w+")) == NULL) {
		purple_notify_error(PIDGIN_CONVERSATION(conv), NULL, _("Unable to open file."), NULL);
		return;
	}

	name = purple_conversation_get_name(conv);
	fprintf(fp, "<html>\n<head>\n");
	fprintf(fp, "<meta http-equiv=\"content-type\" content=\"text/html; charset=UTF-8\">\n");
	fprintf(fp, "<title>%s</title>\n</head>\n<body>\n", name);
	fprintf(fp, _("<h1>Conversation with %s</h1>\n"), name);

	lines = gtk_imhtml_get_markup_lines(
		GTK_IMHTML(PIDGIN_CONVERSATION(conv)->imhtml));
	text = g_strjoinv("<br>\n", lines);
	fprintf(fp, "%s", text);
	g_free(text);
	g_strfreev(lines);

	fprintf(fp, "\n</body>\n</html>\n");
	fclose(fp);
}

/*
 * It would be kinda cool if this gave the option of saving a
 * plaintext v. HTML file.
 */
static void
menu_save_as_cb(gpointer data, guint action, GtkWidget *widget)
{
	PidginWindow *win = data;
	PurpleConversation *conv = pidgin_conv_window_get_active_conversation(win);
	PurpleBuddy *buddy = purple_find_buddy(conv->account, conv->name);
	const char *name;
	gchar *buf;
	gchar *c;

	if (buddy != NULL)
		name = purple_buddy_get_contact_alias(buddy);
	else
		name = purple_normalize(conv->account, conv->name);

	buf = g_strdup_printf("%s.html", name);
	for (c = buf ; *c ; c++)
	{
		if (*c == '/' || *c == '\\')
			*c = ' ';
	}
	purple_request_file(PIDGIN_CONVERSATION(conv), _("Save Conversation"),
					  buf,
					  TRUE, G_CALLBACK(savelog_writefile_cb), NULL,
					  NULL, NULL, conv,
					  conv);

	g_free(buf);
}

static void
menu_view_log_cb(gpointer data, guint action, GtkWidget *widget)
{
	PidginWindow *win = data;
	PurpleConversation *conv;
	PurpleLogType type;
	PidginBuddyList *gtkblist;
	GdkCursor *cursor;
	const char *name;
	PurpleAccount *account;
	GSList *buddies;
	GSList *cur;

	conv = pidgin_conv_window_get_active_conversation(win);

	if (purple_conversation_get_type(conv) == PURPLE_CONV_TYPE_IM)
		type = PURPLE_LOG_IM;
	else if (purple_conversation_get_type(conv) == PURPLE_CONV_TYPE_CHAT)
		type = PURPLE_LOG_CHAT;
	else
		return;

	gtkblist = pidgin_blist_get_default_gtk_blist();

	cursor = gdk_cursor_new(GDK_WATCH);
	gdk_window_set_cursor(gtkblist->window->window, cursor);
	gdk_window_set_cursor(win->window->window, cursor);
	gdk_cursor_unref(cursor);
	gdk_display_flush(gdk_drawable_get_display(GDK_DRAWABLE(widget->window)));

	name = purple_conversation_get_name(conv);
	account = purple_conversation_get_account(conv);

	buddies = purple_find_buddies(account, name);
	for (cur = buddies; cur != NULL; cur = cur->next)
	{
		PurpleBlistNode *node = cur->data;
		if ((node != NULL) && ((node->prev != NULL) || (node->next != NULL)))
		{
			pidgin_log_show_contact((PurpleContact *)node->parent);
			g_slist_free(buddies);
			gdk_window_set_cursor(gtkblist->window->window, NULL);
			gdk_window_set_cursor(win->window->window, NULL);
			return;
		}
	}
	g_slist_free(buddies);

	pidgin_log_show(type, name, account);

	gdk_window_set_cursor(gtkblist->window->window, NULL);
	gdk_window_set_cursor(win->window->window, NULL);
}

static void
menu_clear_cb(gpointer data, guint action, GtkWidget *widget)
{
	PidginWindow *win = data;
	PurpleConversation *conv;

	conv = pidgin_conv_window_get_active_conversation(win);
	clear_conversation_scrollback(conv);
}

static void
menu_find_cb(gpointer data, guint action, GtkWidget *widget)
{
	PidginWindow *gtkwin = data;
	PidginConversation *gtkconv = pidgin_conv_window_get_active_gtkconv(gtkwin);
	gtk_widget_show_all(gtkconv->quickfind.container);
	gtk_widget_grab_focus(gtkconv->quickfind.entry);
}

#ifdef USE_VV
static void 
menu_initiate_media_call_cb(gpointer data, guint action, GtkWidget *widget)
{
	PidginWindow *win = (PidginWindow *)data;
	PurpleConversation *conv = pidgin_conv_window_get_active_conversation(win);
	PurpleAccount *account = purple_conversation_get_account(conv);

	purple_prpl_initiate_media(account,
			purple_conversation_get_name(conv),
			action == 0 ? PURPLE_MEDIA_AUDIO :
			action == 1 ? PURPLE_MEDIA_VIDEO :
			action == 2 ? PURPLE_MEDIA_AUDIO |
			PURPLE_MEDIA_VIDEO : PURPLE_MEDIA_NONE);
}
#endif

static void
menu_send_file_cb(gpointer data, guint action, GtkWidget *widget)
{
	PidginWindow *win = data;
	PurpleConversation *conv = pidgin_conv_window_get_active_conversation(win);

	if (purple_conversation_get_type(conv) == PURPLE_CONV_TYPE_IM) {
		serv_send_file(purple_conversation_get_gc(conv), purple_conversation_get_name(conv), NULL);
	}

}

static void
menu_get_attention_cb(gpointer data, guint action, GtkWidget *widget)
{
	PidginWindow *win = data;
	PurpleConversation *conv = pidgin_conv_window_get_active_conversation(win);

	if (purple_conversation_get_type(conv) == PURPLE_CONV_TYPE_IM) {
		purple_prpl_send_attention(purple_conversation_get_gc(conv), 
			purple_conversation_get_name(conv), 0);
	}
}

static void
menu_add_pounce_cb(gpointer data, guint action, GtkWidget *widget)
{
	PidginWindow *win = data;
	PurpleConversation *conv;

	conv = pidgin_conv_window_get_active_gtkconv(win)->active_conv;

	pidgin_pounce_editor_show(purple_conversation_get_account(conv),
								purple_conversation_get_name(conv), NULL);
}

static void
menu_insert_link_cb(gpointer data, guint action, GtkWidget *widget)
{
	PidginWindow *win = data;
	PidginConversation *gtkconv;
	GtkIMHtmlToolbar *toolbar;

	gtkconv = pidgin_conv_window_get_active_gtkconv(win);
	toolbar = GTK_IMHTMLTOOLBAR(gtkconv->toolbar);

	gtk_toggle_button_set_active(GTK_TOGGLE_BUTTON(toolbar->link),
			!gtk_toggle_button_get_active(GTK_TOGGLE_BUTTON(toolbar->link)));
}

static void
menu_insert_image_cb(gpointer data, guint action, GtkWidget *widget)
{
	PidginWindow *win = data;
	PurpleConversation *conv;
	PidginConversation *gtkconv;
	GtkIMHtmlToolbar *toolbar;

	gtkconv = pidgin_conv_window_get_active_gtkconv(win);
	conv    = gtkconv->active_conv;
	toolbar = GTK_IMHTMLTOOLBAR(gtkconv->toolbar);

	gtk_toggle_button_set_active(GTK_TOGGLE_BUTTON(toolbar->image),
			!gtk_toggle_button_get_active(GTK_TOGGLE_BUTTON(toolbar->image)));
}


static void
menu_alias_cb(gpointer data, guint action, GtkWidget *widget)
{
	PidginWindow *win = data;
	PurpleConversation *conv;
	PurpleAccount *account;
	const char *name;

	conv    = pidgin_conv_window_get_active_conversation(win);
	account = purple_conversation_get_account(conv);
	name    = purple_conversation_get_name(conv);

	if (purple_conversation_get_type(conv) == PURPLE_CONV_TYPE_IM) {
		PurpleBuddy *b;

		b = purple_find_buddy(account, name);
		if (b != NULL)
			pidgin_dialogs_alias_buddy(b);
	} else if (purple_conversation_get_type(conv) == PURPLE_CONV_TYPE_CHAT) {
		PurpleChat *c;

		c = purple_blist_find_chat(account, name);
		if (c != NULL)
			pidgin_dialogs_alias_chat(c);
	}
}

static void
menu_get_info_cb(gpointer data, guint action, GtkWidget *widget)
{
	PidginWindow *win = data;
	PurpleConversation *conv;

	conv = pidgin_conv_window_get_active_conversation(win);

	info_cb(NULL, PIDGIN_CONVERSATION(conv));
}

static void
menu_invite_cb(gpointer data, guint action, GtkWidget *widget)
{
	PidginWindow *win = data;
	PurpleConversation *conv;

	conv = pidgin_conv_window_get_active_conversation(win);

	invite_cb(NULL, PIDGIN_CONVERSATION(conv));
}

static void
menu_block_cb(gpointer data, guint action, GtkWidget *widget)
{
	PidginWindow *win = data;
	PurpleConversation *conv;

	conv = pidgin_conv_window_get_active_conversation(win);

	block_cb(NULL, PIDGIN_CONVERSATION(conv));
}

static void
menu_unblock_cb(gpointer data, guint action, GtkWidget *widget)
{
	PidginWindow *win = data;
	PurpleConversation *conv;

	conv = pidgin_conv_window_get_active_conversation(win);

	unblock_cb(NULL, PIDGIN_CONVERSATION(conv));
}

static void
menu_add_remove_cb(gpointer data, guint action, GtkWidget *widget)
{
	PidginWindow *win = data;
	PurpleConversation *conv;

	conv = pidgin_conv_window_get_active_conversation(win);

	add_remove_cb(NULL, PIDGIN_CONVERSATION(conv));
}

static gboolean
close_already(gpointer data)
{
	purple_conversation_destroy(data);
	return FALSE;
}

static void
hide_conv(PidginConversation *gtkconv, gboolean closetimer)
{
	GList *list;

	purple_signal_emit(pidgin_conversations_get_handle(),
			"conversation-hiding", gtkconv);

	for (list = g_list_copy(gtkconv->convs); list; list = g_list_delete_link(list, list)) {
		PurpleConversation *conv = list->data;
		if (closetimer) {
			guint timer = GPOINTER_TO_INT(purple_conversation_get_data(conv, "close-timer"));
			if (timer)
				purple_timeout_remove(timer);
			timer = purple_timeout_add_seconds(CLOSE_CONV_TIMEOUT_SECS, close_already, conv);
			purple_conversation_set_data(conv, "close-timer", GINT_TO_POINTER(timer));
		}
#if 0
		/* I will miss you */
		purple_conversation_set_ui_ops(conv, NULL);
#else
		pidgin_conv_window_remove_gtkconv(gtkconv->win, gtkconv);
		pidgin_conv_window_add_gtkconv(hidden_convwin, gtkconv);
#endif
	}
}

static void
menu_close_conv_cb(gpointer data, guint action, GtkWidget *widget)
{
	PidginWindow *win = data;

	close_conv_cb(NULL, NULL, PIDGIN_CONVERSATION(pidgin_conv_window_get_active_conversation(win)));
}

static void
menu_logging_cb(gpointer data, guint action, GtkWidget *widget)
{
	PidginWindow *win = data;
	PurpleConversation *conv;
	gboolean logging;
	PurpleBlistNode *node;

	conv = pidgin_conv_window_get_active_conversation(win);

	if (conv == NULL)
		return;

	logging = gtk_check_menu_item_get_active(GTK_CHECK_MENU_ITEM(widget));

	if (logging == purple_conversation_is_logging(conv))
		return;

	node = get_conversation_blist_node(conv);

	if (logging)
	{
		/* Enable logging first so the message below can be logged. */
		purple_conversation_set_logging(conv, TRUE);

		purple_conversation_write(conv, NULL,
								_("Logging started. Future messages in this conversation will be logged."),
								conv->logs ? (PURPLE_MESSAGE_SYSTEM) :
								             (PURPLE_MESSAGE_SYSTEM | PURPLE_MESSAGE_NO_LOG),
								time(NULL));
	}
	else
	{
		purple_conversation_write(conv, NULL,
								_("Logging stopped. Future messages in this conversation will not be logged."),
								conv->logs ? (PURPLE_MESSAGE_SYSTEM) :
								             (PURPLE_MESSAGE_SYSTEM | PURPLE_MESSAGE_NO_LOG),
								time(NULL));

		/* Disable the logging second, so that the above message can be logged. */
		purple_conversation_set_logging(conv, FALSE);
	}

	/* Save the setting IFF it's different than the pref. */
	switch (conv->type)
	{
		case PURPLE_CONV_TYPE_IM:
			if (logging == purple_prefs_get_bool("/purple/logging/log_ims"))
				purple_blist_node_remove_setting(node, "enable-logging");
			else
				purple_blist_node_set_bool(node, "enable-logging", logging);
			break;

		case PURPLE_CONV_TYPE_CHAT:
			if (logging == purple_prefs_get_bool("/purple/logging/log_chats"))
				purple_blist_node_remove_setting(node, "enable-logging");
			else
				purple_blist_node_set_bool(node, "enable-logging", logging);
			break;

		default:
			break;
	}
}

static void
menu_toolbar_cb(gpointer data, guint action, GtkWidget *widget)
{
	purple_prefs_set_bool(PIDGIN_PREFS_ROOT "/conversations/show_formatting_toolbar",
	                    gtk_check_menu_item_get_active(GTK_CHECK_MENU_ITEM(widget)));
}

static void
menu_sounds_cb(gpointer data, guint action, GtkWidget *widget)
{
	PidginWindow *win = data;
	PurpleConversation *conv;
	PidginConversation *gtkconv;
	PurpleBlistNode *node;

	conv = pidgin_conv_window_get_active_conversation(win);

	if (!conv)
		return;

	gtkconv = PIDGIN_CONVERSATION(conv);

	gtkconv->make_sound =
		gtk_check_menu_item_get_active(GTK_CHECK_MENU_ITEM(widget));
	node = get_conversation_blist_node(conv);
	if (node)
		purple_blist_node_set_bool(node, "gtk-mute-sound", !gtkconv->make_sound);
}

static void
menu_timestamps_cb(gpointer data, guint action, GtkWidget *widget)
{
	purple_prefs_set_bool(PIDGIN_PREFS_ROOT "/conversations/show_timestamps",
		gtk_check_menu_item_get_active(GTK_CHECK_MENU_ITEM(widget)));
}

static void
chat_do_im(PidginConversation *gtkconv, const char *who)
{
	PurpleConversation *conv = gtkconv->active_conv;
	PurpleAccount *account;
	PurpleConnection *gc;
	PurplePluginProtocolInfo *prpl_info = NULL;
	gchar *real_who = NULL;

	account = purple_conversation_get_account(conv);
	g_return_if_fail(account != NULL);

	gc = purple_account_get_connection(account);
	g_return_if_fail(gc != NULL);

	prpl_info = PURPLE_PLUGIN_PROTOCOL_INFO(gc->prpl);

	if (prpl_info && prpl_info->get_cb_real_name)
		real_who = prpl_info->get_cb_real_name(gc,
				purple_conv_chat_get_id(PURPLE_CONV_CHAT(conv)), who);

	if(!who && !real_who)
		return;

	pidgin_dialogs_im_with_user(account, real_who ? real_who : who);

	g_free(real_who);
}

static void pidgin_conv_chat_update_user(PurpleConversation *conv, const char *user);

static void
ignore_cb(GtkWidget *w, PidginConversation *gtkconv)
{
	PurpleConversation *conv = gtkconv->active_conv;
	PurpleConvChat *chat;
	const char *name;

	chat = PURPLE_CONV_CHAT(conv);
	name = g_object_get_data(G_OBJECT(w), "user_data");

	if (name == NULL)
		return;

	if (purple_conv_chat_is_user_ignored(chat, name))
		purple_conv_chat_unignore(chat, name);
	else
		purple_conv_chat_ignore(chat, name);

	pidgin_conv_chat_update_user(conv, name);
}

static void
menu_chat_im_cb(GtkWidget *w, PidginConversation *gtkconv)
{
	const char *who = g_object_get_data(G_OBJECT(w), "user_data");

	chat_do_im(gtkconv, who);
}

static void
menu_chat_send_file_cb(GtkWidget *w, PidginConversation *gtkconv)
{
	PurplePluginProtocolInfo *prpl_info;
	PurpleConversation *conv = gtkconv->active_conv;
	const char *who = g_object_get_data(G_OBJECT(w), "user_data");
	PurpleConnection *gc  = purple_conversation_get_gc(conv);
	gchar *real_who = NULL;

	g_return_if_fail(gc != NULL);

	prpl_info = PURPLE_PLUGIN_PROTOCOL_INFO(gc->prpl);

	if (prpl_info && prpl_info->get_cb_real_name)
		real_who = prpl_info->get_cb_real_name(gc,
				purple_conv_chat_get_id(PURPLE_CONV_CHAT(conv)), who);

	serv_send_file(gc, real_who ? real_who : who, NULL);
	g_free(real_who);
}

static void
menu_chat_info_cb(GtkWidget *w, PidginConversation *gtkconv)
{
	char *who;

	who = g_object_get_data(G_OBJECT(w), "user_data");

	chat_do_info(gtkconv, who);
}

static void
menu_chat_get_away_cb(GtkWidget *w, PidginConversation *gtkconv)
{
	PurpleConversation *conv = gtkconv->active_conv;
	PurplePluginProtocolInfo *prpl_info = NULL;
	PurpleConnection *gc;
	char *who;

	gc  = purple_conversation_get_gc(conv);
	who = g_object_get_data(G_OBJECT(w), "user_data");

	if (gc != NULL) {
		prpl_info = PURPLE_PLUGIN_PROTOCOL_INFO(gc->prpl);

		/*
		 * May want to expand this to work similarly to menu_info_cb?
		 */

		if (prpl_info->get_cb_away != NULL)
		{
			prpl_info->get_cb_away(gc,
				purple_conv_chat_get_id(PURPLE_CONV_CHAT(conv)), who);
		}
	}
}

static void
menu_chat_add_remove_cb(GtkWidget *w, PidginConversation *gtkconv)
{
	PurpleConversation *conv = gtkconv->active_conv;
	PurpleAccount *account;
	PurpleBuddy *b;
	char *name;

	account = purple_conversation_get_account(conv);
	name    = g_object_get_data(G_OBJECT(w), "user_data");
	b       = purple_find_buddy(account, name);

	if (b != NULL)
		pidgin_dialogs_remove_buddy(b);
	else if (account != NULL && purple_account_is_connected(account))
		purple_blist_request_add_buddy(account, name, NULL, NULL);

	gtk_widget_grab_focus(PIDGIN_CONVERSATION(conv)->entry);
}

static GtkTextMark *
get_mark_for_user(PidginConversation *gtkconv, const char *who)
{
	GtkTextBuffer *buf = gtk_text_view_get_buffer(GTK_TEXT_VIEW(gtkconv->imhtml));
	char *tmp = g_strconcat("user:", who, NULL);
	GtkTextMark *mark = gtk_text_buffer_get_mark(buf, tmp);

	g_free(tmp);
	return mark;
}

static void
menu_last_said_cb(GtkWidget *w, PidginConversation *gtkconv)
{
	GtkTextMark *mark;
	const char *who;

	who = g_object_get_data(G_OBJECT(w), "user_data");
	mark = get_mark_for_user(gtkconv, who);

	if (mark != NULL)
		gtk_text_view_scroll_to_mark(GTK_TEXT_VIEW(gtkconv->imhtml), mark, 0.1, FALSE, 0, 0);
	else
		g_return_if_reached();
}

static GtkWidget *
create_chat_menu(PurpleConversation *conv, const char *who, PurpleConnection *gc)
{
	static GtkWidget *menu = NULL;
	PurplePluginProtocolInfo *prpl_info = NULL;
	PurpleConvChat *chat = PURPLE_CONV_CHAT(conv);
	gboolean is_me = FALSE;
	GtkWidget *button;
	PurpleBuddy *buddy = NULL;

	if (gc != NULL)
		prpl_info = PURPLE_PLUGIN_PROTOCOL_INFO(gc->prpl);

	/*
	 * If a menu already exists, destroy it before creating a new one,
	 * thus freeing-up the memory it occupied.
	 */
	if (menu)
		gtk_widget_destroy(menu);

	if (!strcmp(chat->nick, purple_normalize(conv->account, who)))
		is_me = TRUE;

	menu = gtk_menu_new();

	if (!is_me) {
		button = pidgin_new_item_from_stock(menu, _("IM"), PIDGIN_STOCK_TOOLBAR_MESSAGE_NEW,
					G_CALLBACK(menu_chat_im_cb), PIDGIN_CONVERSATION(conv), 0, 0, NULL);

		if (gc == NULL)
			gtk_widget_set_sensitive(button, FALSE);
		else
			g_object_set_data_full(G_OBJECT(button), "user_data", g_strdup(who), g_free);


		if (prpl_info && prpl_info->send_file)
		{
			gboolean can_receive_file = TRUE;

			button = pidgin_new_item_from_stock(menu, _("Send File"),
				PIDGIN_STOCK_TOOLBAR_SEND_FILE, G_CALLBACK(menu_chat_send_file_cb),
				PIDGIN_CONVERSATION(conv), 0, 0, NULL);

			if (gc == NULL || prpl_info == NULL)
				can_receive_file = FALSE;
			else {
				gchar *real_who = NULL;
				if (prpl_info->get_cb_real_name)
					real_who = prpl_info->get_cb_real_name(gc,
						purple_conv_chat_get_id(PURPLE_CONV_CHAT(conv)), who);
				if (!(!prpl_info->can_receive_file || prpl_info->can_receive_file(gc, real_who ? real_who : who)))
					can_receive_file = FALSE;
				g_free(real_who);
			}

			if (!can_receive_file)
				gtk_widget_set_sensitive(button, FALSE);
			else
				g_object_set_data_full(G_OBJECT(button), "user_data", g_strdup(who), g_free);
		}


		if (purple_conv_chat_is_user_ignored(PURPLE_CONV_CHAT(conv), who))
			button = pidgin_new_item_from_stock(menu, _("Un-Ignore"), PIDGIN_STOCK_IGNORE,
							G_CALLBACK(ignore_cb), PIDGIN_CONVERSATION(conv), 0, 0, NULL);
		else
			button = pidgin_new_item_from_stock(menu, _("Ignore"), PIDGIN_STOCK_IGNORE,
							G_CALLBACK(ignore_cb), PIDGIN_CONVERSATION(conv), 0, 0, NULL);

		if (gc == NULL)
			gtk_widget_set_sensitive(button, FALSE);
		else
			g_object_set_data_full(G_OBJECT(button), "user_data", g_strdup(who), g_free);
	}

	if (prpl_info && (prpl_info->get_info || prpl_info->get_cb_info)) {
		button = pidgin_new_item_from_stock(menu, _("Info"), PIDGIN_STOCK_TOOLBAR_USER_INFO,
						G_CALLBACK(menu_chat_info_cb), PIDGIN_CONVERSATION(conv), 0, 0, NULL);

		if (gc == NULL)
			gtk_widget_set_sensitive(button, FALSE);
		else
			g_object_set_data_full(G_OBJECT(button), "user_data", g_strdup(who), g_free);
	}

	if (prpl_info && prpl_info->get_cb_away) {
		button = pidgin_new_item_from_stock(menu, _("Get Away Message"), PIDGIN_STOCK_AWAY,
					G_CALLBACK(menu_chat_get_away_cb), PIDGIN_CONVERSATION(conv), 0, 0, NULL);

		if (gc == NULL)
			gtk_widget_set_sensitive(button, FALSE);
		else
			g_object_set_data_full(G_OBJECT(button), "user_data", g_strdup(who), g_free);
	}

	if (!is_me && prpl_info && !(prpl_info->options & OPT_PROTO_UNIQUE_CHATNAME)) {
		if ((buddy = purple_find_buddy(conv->account, who)) != NULL)
			button = pidgin_new_item_from_stock(menu, _("Remove"), GTK_STOCK_REMOVE,
						G_CALLBACK(menu_chat_add_remove_cb), PIDGIN_CONVERSATION(conv), 0, 0, NULL);
		else
			button = pidgin_new_item_from_stock(menu, _("Add"), GTK_STOCK_ADD,
						G_CALLBACK(menu_chat_add_remove_cb), PIDGIN_CONVERSATION(conv), 0, 0, NULL);

		if (gc == NULL)
			gtk_widget_set_sensitive(button, FALSE);
		else
			g_object_set_data_full(G_OBJECT(button), "user_data", g_strdup(who), g_free);
	}

	button = pidgin_new_item_from_stock(menu, _("Last Said"), GTK_STOCK_INDEX,
						G_CALLBACK(menu_last_said_cb), PIDGIN_CONVERSATION(conv), 0, 0, NULL);
	g_object_set_data_full(G_OBJECT(button), "user_data", g_strdup(who), g_free);
	if (!get_mark_for_user(PIDGIN_CONVERSATION(conv), who))
		gtk_widget_set_sensitive(button, FALSE);

	if (buddy != NULL)
	{
		if (purple_account_is_connected(conv->account))
			pidgin_append_blist_node_proto_menu(menu, conv->account->gc,
												  (PurpleBlistNode *)buddy);
		pidgin_append_blist_node_extended_menu(menu, (PurpleBlistNode *)buddy);
		gtk_widget_show_all(menu);
	}

	return menu;
}


static gint
gtkconv_chat_popup_menu_cb(GtkWidget *widget, PidginConversation *gtkconv)
{
	PurpleConversation *conv = gtkconv->active_conv;
	PidginChatPane *gtkchat;
	PurpleConnection *gc;
	PurpleAccount *account;
	GtkTreeSelection *sel;
	GtkTreeIter iter;
	GtkTreeModel *model;
	GtkWidget *menu;
	gchar *who;

	gtkconv = PIDGIN_CONVERSATION(conv);
	gtkchat = gtkconv->u.chat;
	account = purple_conversation_get_account(conv);
	gc      = account->gc;

	model = gtk_tree_view_get_model(GTK_TREE_VIEW(gtkchat->list));

	sel = gtk_tree_view_get_selection(GTK_TREE_VIEW(gtkchat->list));
	if(!gtk_tree_selection_get_selected(sel, NULL, &iter))
		return FALSE;

	gtk_tree_model_get(GTK_TREE_MODEL(model), &iter, CHAT_USERS_NAME_COLUMN, &who, -1);
	menu = create_chat_menu (conv, who, gc);
	gtk_menu_popup(GTK_MENU(menu), NULL, NULL,
				   pidgin_treeview_popup_menu_position_func, widget,
				   0, GDK_CURRENT_TIME);
	g_free(who);

	return TRUE;
}


static gint
right_click_chat_cb(GtkWidget *widget, GdkEventButton *event,
					PidginConversation *gtkconv)
{
	PurpleConversation *conv = gtkconv->active_conv;
	PidginChatPane *gtkchat;
	PurpleConnection *gc;
	PurpleAccount *account;
	GtkTreePath *path;
	GtkTreeIter iter;
	GtkTreeModel *model;
	GtkTreeViewColumn *column;
	gchar *who;
	int x, y;

	gtkchat = gtkconv->u.chat;
	account = purple_conversation_get_account(conv);
	gc      = account->gc;

	model = gtk_tree_view_get_model(GTK_TREE_VIEW(gtkchat->list));

	gtk_tree_view_get_path_at_pos(GTK_TREE_VIEW(gtkchat->list),
								  event->x, event->y, &path, &column, &x, &y);

	if (path == NULL)
		return FALSE;

	gtk_tree_selection_select_path(GTK_TREE_SELECTION(
			gtk_tree_view_get_selection(GTK_TREE_VIEW(gtkchat->list))), path);
	gtk_tree_view_set_cursor(GTK_TREE_VIEW(gtkchat->list),
							 path, NULL, FALSE);
	gtk_widget_grab_focus(GTK_WIDGET(gtkchat->list));

	gtk_tree_model_get_iter(GTK_TREE_MODEL(model), &iter, path);
	gtk_tree_model_get(GTK_TREE_MODEL(model), &iter, CHAT_USERS_NAME_COLUMN, &who, -1);

	if (event->button == 1 && event->type == GDK_2BUTTON_PRESS) {
		chat_do_im(gtkconv, who);
	} else if (event->button == 2 && event->type == GDK_BUTTON_PRESS) {
		/* Move to user's anchor */
		GtkTextMark *mark = get_mark_for_user(gtkconv, who);

		if(mark != NULL)
			gtk_text_view_scroll_to_mark(GTK_TEXT_VIEW(gtkconv->imhtml), mark, 0.1, FALSE, 0, 0);
	} else if (event->button == 3 && event->type == GDK_BUTTON_PRESS) {
		GtkWidget *menu = create_chat_menu (conv, who, gc);
		gtk_menu_popup(GTK_MENU(menu), NULL, NULL, NULL, NULL,
					   event->button, event->time);
	}

	g_free(who);
	gtk_tree_path_free(path);

	return TRUE;
}

static void
activate_list_cb(GtkTreeView *list, GtkTreePath *path, GtkTreeViewColumn *column, PidginConversation *gtkconv)
{
	GtkTreeIter iter;
	GtkTreeModel *model;
	gchar *who;

	model = gtk_tree_view_get_model(GTK_TREE_VIEW(list));

	gtk_tree_model_get_iter(GTK_TREE_MODEL(model), &iter, path);
	gtk_tree_model_get(GTK_TREE_MODEL(model), &iter, CHAT_USERS_NAME_COLUMN, &who, -1);
	chat_do_im(gtkconv, who);

	g_free(who);
}

static void
move_to_next_unread_tab(PidginConversation *gtkconv, gboolean forward)
{
	PidginConversation *next_gtkconv = NULL, *most_active = NULL;
	PidginUnseenState unseen_state = PIDGIN_UNSEEN_NONE;
	PidginWindow *win;
	int initial, i, total, diff;

	win   = gtkconv->win;
	initial = gtk_notebook_page_num(GTK_NOTEBOOK(win->notebook),
	                                gtkconv->tab_cont);
	total = pidgin_conv_window_get_gtkconv_count(win);
	/* By adding total here, the moduli calculated later will always have two
	 * positive arguments. x % y where x < 0 is not guaranteed to return a
	 * positive number.
	 */
	diff = (forward ? 1 : -1) + total;

	for (i = (initial + diff) % total; i != initial; i = (i + diff) % total) {
		next_gtkconv = pidgin_conv_window_get_gtkconv_at_index(win, i);
		if (next_gtkconv->unseen_state > unseen_state) {
			most_active = next_gtkconv;
			unseen_state = most_active->unseen_state;
			if(PIDGIN_UNSEEN_NICK == unseen_state) /* highest possible state */
				break;
		}
	}

	if (most_active == NULL) { /* no new messages */
		i = (i + diff) % total;
		most_active = pidgin_conv_window_get_gtkconv_at_index(win, i);
	}

	if (most_active != NULL && most_active != gtkconv)
		pidgin_conv_window_switch_gtkconv(win, most_active);
}

static gboolean
gtkconv_cycle_focus(PidginConversation *gtkconv, GtkDirectionType dir)
{
	PurpleConversation *conv = gtkconv->active_conv;
	gboolean chat = purple_conversation_get_type(conv) == PURPLE_CONV_TYPE_CHAT;
	GtkWidget *next = NULL;
	struct {
		GtkWidget *from;
		GtkWidget *to;
	} transitions[] = {
		{gtkconv->entry, gtkconv->imhtml},
		{gtkconv->imhtml, chat ? gtkconv->u.chat->list : gtkconv->entry},
		{chat ? gtkconv->u.chat->list : NULL, gtkconv->entry},
		{NULL, NULL}
	}, *ptr;

	for (ptr = transitions; !next && ptr->from; ptr++) {
		GtkWidget *from, *to;
		if (dir == GTK_DIR_TAB_FORWARD) {
			from = ptr->from;
			to = ptr->to;
		} else {
			from = ptr->to;
			to = ptr->from;
		}
		if (gtk_widget_is_focus(from))
			next = to;
	}

	if (next)
		gtk_widget_grab_focus(next);
	return !!next;
}

static gboolean
conv_keypress_common(PidginConversation *gtkconv, GdkEventKey *event)
{
	PidginWindow *win;
	PurpleConversation *conv;
	int curconv;

	conv     = gtkconv->active_conv;
	win      = gtkconv->win;
	curconv = gtk_notebook_get_current_page(GTK_NOTEBOOK(win->notebook));

	/* clear any tooltips */
	pidgin_tooltip_destroy();

	/* If CTRL was held down... */
	if (event->state & GDK_CONTROL_MASK) {
		switch (event->keyval) {
			case GDK_Page_Down:
			case ']':
				if (!pidgin_conv_window_get_gtkconv_at_index(win, curconv + 1))
					gtk_notebook_set_current_page(GTK_NOTEBOOK(win->notebook), 0);
				else
					gtk_notebook_set_current_page(GTK_NOTEBOOK(win->notebook), curconv + 1);
				return TRUE;
				break;

			case GDK_Page_Up:
			case '[':
				if (!pidgin_conv_window_get_gtkconv_at_index(win, curconv - 1))
					gtk_notebook_set_current_page(GTK_NOTEBOOK(win->notebook), -1);
				else
					gtk_notebook_set_current_page(GTK_NOTEBOOK(win->notebook), curconv - 1);
				return TRUE;
				break;

			case GDK_Tab:
			case GDK_KP_Tab:
			case GDK_ISO_Left_Tab:
				if (event->state & GDK_SHIFT_MASK) {
					move_to_next_unread_tab(gtkconv, FALSE);
				} else {
					move_to_next_unread_tab(gtkconv, TRUE);
				}

				return TRUE;
				break;

			case GDK_comma:
				gtk_notebook_reorder_child(GTK_NOTEBOOK(win->notebook),
						gtk_notebook_get_nth_page(GTK_NOTEBOOK(win->notebook), curconv),
						curconv - 1);
				return TRUE;
				break;

			case GDK_period:
				gtk_notebook_reorder_child(GTK_NOTEBOOK(win->notebook),
						gtk_notebook_get_nth_page(GTK_NOTEBOOK(win->notebook), curconv),
						(curconv + 1) % gtk_notebook_get_n_pages(GTK_NOTEBOOK(win->notebook)));
				return TRUE;
				break;
			case GDK_F6:
				if (gtkconv_cycle_focus(gtkconv, event->state & GDK_SHIFT_MASK ? GTK_DIR_TAB_BACKWARD : GTK_DIR_TAB_FORWARD))
					return TRUE;
				break;
		} /* End of switch */
	}

	/* If ALT (or whatever) was held down... */
	else if (event->state & GDK_MOD1_MASK)
	{
		if (event->keyval > '0' && event->keyval <= '9')
		{
			guint switchto = event->keyval - '1';
			if (switchto < pidgin_conv_window_get_gtkconv_count(win))
				gtk_notebook_set_current_page(GTK_NOTEBOOK(win->notebook), switchto);

			return TRUE;
		}
	}

	/* If neither CTRL nor ALT were held down... */
	else
	{
		switch (event->keyval) {
		case GDK_F2:
			if (gtk_widget_is_focus(GTK_WIDGET(win->notebook))) {
				infopane_entry_activate(gtkconv);
				return TRUE;
			}
			break;
		case GDK_F6:
			if (gtkconv_cycle_focus(gtkconv, event->state & GDK_SHIFT_MASK ? GTK_DIR_TAB_BACKWARD : GTK_DIR_TAB_FORWARD))
				return TRUE;
			break;
		}
	}
	return FALSE;
}

static gboolean
entry_key_press_cb(GtkWidget *entry, GdkEventKey *event, gpointer data)
{
	PidginWindow *win;
	PurpleConversation *conv;
	PidginConversation *gtkconv;

	gtkconv  = (PidginConversation *)data;
	conv     = gtkconv->active_conv;
	win      = gtkconv->win;

	if (conv_keypress_common(gtkconv, event))
		return TRUE;

	/* If CTRL was held down... */
	if (event->state & GDK_CONTROL_MASK) {
		switch (event->keyval) {
			case GDK_Up:
				if (!gtkconv->send_history)
					break;

				if (gtkconv->entry != entry)
					break;

				if (!gtkconv->send_history->prev) {
					GtkTextIter start, end;

					g_free(gtkconv->send_history->data);

					gtk_text_buffer_get_start_iter(gtkconv->entry_buffer,
												   &start);
					gtk_text_buffer_get_end_iter(gtkconv->entry_buffer, &end);

					gtkconv->send_history->data =
						gtk_imhtml_get_markup(GTK_IMHTML(gtkconv->entry));
				}

				if (gtkconv->send_history->next && gtkconv->send_history->next->data) {
					GObject *object;
					GtkTextIter iter;
					GtkTextBuffer *buffer = gtk_text_view_get_buffer(GTK_TEXT_VIEW(gtkconv->entry));

					gtkconv->send_history = gtkconv->send_history->next;

					/* Block the signal to prevent application of default formatting. */
					object = g_object_ref(G_OBJECT(gtkconv->entry));
					g_signal_handlers_block_matched(object, G_SIGNAL_MATCH_DATA, 0, 0, NULL,
													NULL, gtkconv);
					/* Clear the formatting. */
					gtk_imhtml_clear_formatting(GTK_IMHTML(gtkconv->entry));
					/* Unblock the signal. */
					g_signal_handlers_unblock_matched(object, G_SIGNAL_MATCH_DATA, 0, 0, NULL,
													  NULL, gtkconv);
					g_object_unref(object);

					gtk_imhtml_clear(GTK_IMHTML(gtkconv->entry));
					gtk_imhtml_append_text_with_images(
						GTK_IMHTML(gtkconv->entry), gtkconv->send_history->data,
						0, NULL);
					/* this is mainly just a hack so the formatting at the
					 * cursor gets picked up. */
					gtk_text_buffer_get_end_iter(buffer, &iter);
					gtk_text_buffer_move_mark_by_name(buffer, "insert", &iter);
				}

				return TRUE;
				break;

			case GDK_Down:
				if (!gtkconv->send_history)
					break;

				if (gtkconv->entry != entry)
					break;

				if (gtkconv->send_history->prev && gtkconv->send_history->prev->data) {
					GObject *object;
					GtkTextIter iter;
					GtkTextBuffer *buffer = gtk_text_view_get_buffer(GTK_TEXT_VIEW(gtkconv->entry));

					gtkconv->send_history = gtkconv->send_history->prev;

					/* Block the signal to prevent application of default formatting. */
					object = g_object_ref(G_OBJECT(gtkconv->entry));
					g_signal_handlers_block_matched(object, G_SIGNAL_MATCH_DATA, 0, 0, NULL,
													NULL, gtkconv);
					/* Clear the formatting. */
					gtk_imhtml_clear_formatting(GTK_IMHTML(gtkconv->entry));
					/* Unblock the signal. */
					g_signal_handlers_unblock_matched(object, G_SIGNAL_MATCH_DATA, 0, 0, NULL,
													  NULL, gtkconv);
					g_object_unref(object);

					gtk_imhtml_clear(GTK_IMHTML(gtkconv->entry));
					gtk_imhtml_append_text_with_images(
						GTK_IMHTML(gtkconv->entry), gtkconv->send_history->data,
						0, NULL);
					/* this is mainly just a hack so the formatting at the
					 * cursor gets picked up. */
					if (*(char *)gtkconv->send_history->data) {
						gtk_text_buffer_get_end_iter(buffer, &iter);
						gtk_text_buffer_move_mark_by_name(buffer, "insert", &iter);
					} else {
						/* Restore the default formatting */
						default_formatize(gtkconv);
					}
				}

				return TRUE;
				break;
		} /* End of switch */
	}

	/* If ALT (or whatever) was held down... */
	else if (event->state & GDK_MOD1_MASK) 	{

	}

	/* If neither CTRL nor ALT were held down... */
	else {
		switch (event->keyval) {
		case GDK_Tab:
		case GDK_KP_Tab:
		case GDK_ISO_Left_Tab:
			if (gtkconv->entry != entry)
				break;
			return tab_complete(conv);
			break;

		case GDK_Page_Up:
			gtk_imhtml_page_up(GTK_IMHTML(gtkconv->imhtml));
			return TRUE;
			break;

		case GDK_Page_Down:
			gtk_imhtml_page_down(GTK_IMHTML(gtkconv->imhtml));
			return TRUE;
			break;

		}
	}
	return FALSE;
}

/*
 * NOTE:
 *   This guy just kills a single right click from being propagated any
 *   further.  I  have no idea *why* we need this, but we do ...  It
 *   prevents right clicks on the GtkTextView in a convo dialog from
 *   going all the way down to the notebook.  I suspect a bug in
 *   GtkTextView, but I'm not ready to point any fingers yet.
 */
static gboolean
entry_stop_rclick_cb(GtkWidget *widget, GdkEventButton *event, gpointer data)
{
	if (event->button == 3 && event->type == GDK_BUTTON_PRESS) {
		/* Right single click */
		g_signal_stop_emission_by_name(G_OBJECT(widget), "button_press_event");

		return TRUE;
	}

	return FALSE;
}

/*
 * If someone tries to type into the conversation backlog of a
 * conversation window then we yank focus from the conversation backlog
 * and give it to the text entry box so that people can type
 * all the live long day and it will get entered into the entry box.
 */
static gboolean
refocus_entry_cb(GtkWidget *widget, GdkEventKey *event, gpointer data)
{
	PidginConversation *gtkconv = data;

	/* If we have a valid key for the conversation display, then exit */
	if ((event->state & GDK_CONTROL_MASK) ||
		(event->keyval == GDK_F6) ||
		(event->keyval == GDK_F10) ||
		(event->keyval == GDK_Shift_L) ||
		(event->keyval == GDK_Shift_R) ||
		(event->keyval == GDK_Control_L) ||
		(event->keyval == GDK_Control_R) ||
		(event->keyval == GDK_Escape) ||
		(event->keyval == GDK_Up) ||
		(event->keyval == GDK_Down) ||
		(event->keyval == GDK_Left) ||
		(event->keyval == GDK_Right) ||
		(event->keyval == GDK_Page_Up) ||
		(event->keyval == GDK_Page_Down) ||
		(event->keyval == GDK_Home) ||
		(event->keyval == GDK_End) ||
		(event->keyval == GDK_Tab) ||
		(event->keyval == GDK_KP_Tab) ||
		(event->keyval == GDK_ISO_Left_Tab))
	{
		if (event->type == GDK_KEY_PRESS)
			return conv_keypress_common(gtkconv, event);
		return FALSE;
	}

	if (event->type == GDK_KEY_RELEASE)
		gtk_widget_grab_focus(gtkconv->entry);

	gtk_widget_event(gtkconv->entry, (GdkEvent *)event);

	return TRUE;
}

static void
regenerate_options_items(PidginWindow *win);

void
pidgin_conv_switch_active_conversation(PurpleConversation *conv)
{
	PidginConversation *gtkconv;
	PurpleConversation *old_conv;
	GtkIMHtml *entry;
	const char *protocol_name;

	g_return_if_fail(conv != NULL);

	gtkconv = PIDGIN_CONVERSATION(conv);
	old_conv = gtkconv->active_conv;

	purple_debug_info("gtkconv", "setting active conversation on toolbar %p\n",
		conv);
	gtk_imhtmltoolbar_switch_active_conversation(GTK_IMHTMLTOOLBAR(gtkconv->toolbar), 
		conv);
	
	if (old_conv == conv)
		return;

	purple_conversation_close_logs(old_conv);
	gtkconv->active_conv = conv;

	purple_conversation_set_logging(conv,
		gtk_check_menu_item_get_active(GTK_CHECK_MENU_ITEM(gtkconv->win->menu.logging)));

	entry = GTK_IMHTML(gtkconv->entry);
	protocol_name = purple_account_get_protocol_name(conv->account);
	gtk_imhtml_set_protocol_name(entry, protocol_name);
	gtk_imhtml_set_protocol_name(GTK_IMHTML(gtkconv->imhtml), protocol_name);

	if (!(conv->features & PURPLE_CONNECTION_HTML))
		gtk_imhtml_clear_formatting(GTK_IMHTML(gtkconv->entry));
	else if (conv->features & PURPLE_CONNECTION_FORMATTING_WBFO &&
	         !(old_conv->features & PURPLE_CONNECTION_FORMATTING_WBFO))
	{
		/* The old conversation allowed formatting on parts of the
		 * buffer, but the new one only allows it on the whole
		 * buffer.  This code saves the formatting from the current
		 * position of the cursor, clears the formatting, then
		 * applies the saved formatting to the entire buffer. */

		gboolean bold;
		gboolean italic;
		gboolean underline;
		char *fontface   = gtk_imhtml_get_current_fontface(entry);
		char *forecolor  = gtk_imhtml_get_current_forecolor(entry);
		char *backcolor  = gtk_imhtml_get_current_backcolor(entry);
		char *background = gtk_imhtml_get_current_background(entry);
		gint fontsize    = gtk_imhtml_get_current_fontsize(entry);
		gboolean bold2;
		gboolean italic2;
		gboolean underline2;

		gtk_imhtml_get_current_format(entry, &bold, &italic, &underline);

		/* Clear existing formatting */
		gtk_imhtml_clear_formatting(entry);

		/* Apply saved formatting to the whole buffer. */

		gtk_imhtml_get_current_format(entry, &bold2, &italic2, &underline2);

		if (bold != bold2)
			gtk_imhtml_toggle_bold(entry);

		if (italic != italic2)
			gtk_imhtml_toggle_italic(entry);

		if (underline != underline2)
			gtk_imhtml_toggle_underline(entry);

		gtk_imhtml_toggle_fontface(entry, fontface);

		if (!(conv->features & PURPLE_CONNECTION_NO_FONTSIZE))
			gtk_imhtml_font_set_size(entry, fontsize);

		gtk_imhtml_toggle_forecolor(entry, forecolor);

		if (!(conv->features & PURPLE_CONNECTION_NO_BGCOLOR))
		{
			gtk_imhtml_toggle_backcolor(entry, backcolor);
			gtk_imhtml_toggle_background(entry, background);
		}

		g_free(fontface);
		g_free(forecolor);
		g_free(backcolor);
		g_free(background);
	}
	else
	{
		/* This is done in default_formatize, which is called from clear_formatting_cb,
		 * which is (obviously) a clear_formatting signal handler.  However, if we're
		 * here, we didn't call gtk_imhtml_clear_formatting() (because we want to
		 * preserve the formatting exactly as it is), so we have to do this now. */
		gtk_imhtml_set_whole_buffer_formatting_only(entry,
			(conv->features & PURPLE_CONNECTION_FORMATTING_WBFO));
	}

	purple_signal_emit(pidgin_conversations_get_handle(), "conversation-switched", conv);

	gray_stuff_out(gtkconv);
	update_typing_icon(gtkconv);
	g_object_set_data(G_OBJECT(entry), "transient_buddy", NULL);
	regenerate_options_items(gtkconv->win);

	gtk_window_set_title(GTK_WINDOW(gtkconv->win->window),
	                     gtk_label_get_text(GTK_LABEL(gtkconv->tab_label)));
}

static void
menu_conv_sel_send_cb(GObject *m, gpointer data)
{
	PurpleAccount *account = g_object_get_data(m, "purple_account");
	gchar *name = g_object_get_data(m, "purple_buddy_name");
	PurpleConversation *conv;

	if (gtk_check_menu_item_get_active((GtkCheckMenuItem*) m) == FALSE)
		return;

	conv = purple_conversation_new(PURPLE_CONV_TYPE_IM, account, name);
	pidgin_conv_switch_active_conversation(conv);
}

static void
insert_text_cb(GtkTextBuffer *textbuffer, GtkTextIter *position,
			   gchar *new_text, gint new_text_length, gpointer user_data)
{
	PidginConversation *gtkconv = (PidginConversation *)user_data;
	PurpleConversation *conv;

	g_return_if_fail(gtkconv != NULL);

	conv = gtkconv->active_conv;

	if (!purple_prefs_get_bool("/purple/conversations/im/send_typing"))
		return;

	got_typing_keypress(gtkconv, (gtk_text_iter_is_start(position) &&
	                    gtk_text_iter_is_end(position)));
}

static void
delete_text_cb(GtkTextBuffer *textbuffer, GtkTextIter *start_pos,
			   GtkTextIter *end_pos, gpointer user_data)
{
	PidginConversation *gtkconv = (PidginConversation *)user_data;
	PurpleConversation *conv;
	PurpleConvIm *im;

	g_return_if_fail(gtkconv != NULL);

	conv = gtkconv->active_conv;

	if (!purple_prefs_get_bool("/purple/conversations/im/send_typing"))
		return;

	im = PURPLE_CONV_IM(conv);

	if (gtk_text_iter_is_start(start_pos) && gtk_text_iter_is_end(end_pos)) {

		/* We deleted all the text, so turn off typing. */
		purple_conv_im_stop_send_typed_timeout(im);

		serv_send_typing(purple_conversation_get_gc(conv),
						 purple_conversation_get_name(conv),
						 PURPLE_NOT_TYPING);
	}
	else {
		/* We're deleting, but not all of it, so it counts as typing. */
		got_typing_keypress(gtkconv, FALSE);
	}
}

/**************************************************************************
 * A bunch of buddy icon functions
 **************************************************************************/

static GList *get_prpl_icon_list(PurpleAccount *account)
{
	GList *l = NULL;
	PurplePlugin *prpl = purple_find_prpl(purple_account_get_protocol_id(account));
	PurplePluginProtocolInfo *prpl_info = PURPLE_PLUGIN_PROTOCOL_INFO(prpl);
	const char *prplname = prpl_info->list_icon(account, NULL);
	l = g_hash_table_lookup(prpl_lists, prplname);
	if (l)
		return l;

	l = g_list_prepend(l, pidgin_create_prpl_icon(account, PIDGIN_PRPL_ICON_LARGE));
	l = g_list_prepend(l, pidgin_create_prpl_icon(account, PIDGIN_PRPL_ICON_MEDIUM));
	l = g_list_prepend(l, pidgin_create_prpl_icon(account, PIDGIN_PRPL_ICON_SMALL));

	g_hash_table_insert(prpl_lists, g_strdup(prplname), l);
	return l;
}

static GList *
pidgin_conv_get_tab_icons(PurpleConversation *conv)
{
	PurpleAccount *account = NULL;
	const char *name = NULL;

	g_return_val_if_fail(conv != NULL, NULL);

	account = purple_conversation_get_account(conv);
	name = purple_conversation_get_name(conv);

	g_return_val_if_fail(account != NULL, NULL);
	g_return_val_if_fail(name != NULL, NULL);

	/* Use the buddy icon, if possible */
	if (purple_conversation_get_type(conv) == PURPLE_CONV_TYPE_IM) {
		PurpleBuddy *b = purple_find_buddy(account, name);
		if (b != NULL) {
                	PurplePresence *p;
	                p = purple_buddy_get_presence(b);
			if (purple_presence_is_status_primitive_active(p, PURPLE_STATUS_AWAY))
				return away_list;
			if (purple_presence_is_status_primitive_active(p, PURPLE_STATUS_UNAVAILABLE))
				return busy_list;
			if (purple_presence_is_status_primitive_active(p, PURPLE_STATUS_EXTENDED_AWAY))
				return xa_list;
			if (purple_presence_is_status_primitive_active(p, PURPLE_STATUS_OFFLINE))
				return offline_list;
			else
				return available_list;
		}
	}

	return get_prpl_icon_list(account);
}

static const char *
pidgin_conv_get_icon_stock(PurpleConversation *conv)
{
	PurpleAccount *account = NULL;
	const char *stock = NULL;

	g_return_val_if_fail(conv != NULL, NULL);

	account = purple_conversation_get_account(conv);
	g_return_val_if_fail(account != NULL, NULL);

	/* Use the buddy icon, if possible */
	if (purple_conversation_get_type(conv) == PURPLE_CONV_TYPE_IM) {
		const char *name = NULL;
		PurpleBuddy *b;
		name = purple_conversation_get_name(conv);
		b = purple_find_buddy(account, name);
		if (b != NULL) {
			PurplePresence *p = purple_buddy_get_presence(b);
			PurpleStatus *active = purple_presence_get_active_status(p);
			PurpleStatusType *type = purple_status_get_type(active);
			PurpleStatusPrimitive prim = purple_status_type_get_primitive(type);
			stock = pidgin_stock_id_from_status_primitive(prim);
		} else {
			stock = PIDGIN_STOCK_STATUS_PERSON;
		}
	} else {
		stock = PIDGIN_STOCK_STATUS_CHAT;
	}

	return stock;
}

static GdkPixbuf *
pidgin_conv_get_icon(PurpleConversation *conv, GtkWidget *parent, const char *icon_size)
{
	PurpleAccount *account = NULL;
	const char *name = NULL;
	const char *stock = NULL;
	GdkPixbuf *status = NULL;
	PurpleBlistUiOps *ops = purple_blist_get_ui_ops();
	GtkIconSize size;

	g_return_val_if_fail(conv != NULL, NULL);

	account = purple_conversation_get_account(conv);
	name = purple_conversation_get_name(conv);

	g_return_val_if_fail(account != NULL, NULL);
	g_return_val_if_fail(name != NULL, NULL);

	/* Use the buddy icon, if possible */
	if (purple_conversation_get_type(conv) == PURPLE_CONV_TYPE_IM) {
		PurpleBuddy *b = purple_find_buddy(account, name);
		if (b != NULL) {
			/* I hate this hack.  It fixes a bug where the pending message icon
			 * displays in the conv tab even though it shouldn't.
			 * A better solution would be great. */
			if (ops && ops->update)
				ops->update(NULL, (PurpleBlistNode*)b);
		}
	}

	stock = pidgin_conv_get_icon_stock(conv);
	size = gtk_icon_size_from_name(icon_size);
	status = gtk_widget_render_icon (parent, stock, size, "GtkWidget");
	return status;
}

GdkPixbuf *
pidgin_conv_get_tab_icon(PurpleConversation *conv, gboolean small_icon)
{
	const char *icon_size = small_icon ? PIDGIN_ICON_SIZE_TANGO_MICROSCOPIC : PIDGIN_ICON_SIZE_TANGO_EXTRA_SMALL;
	return pidgin_conv_get_icon(conv, PIDGIN_CONVERSATION(conv)->icon, icon_size);
}


static void
update_tab_icon(PurpleConversation *conv)
{
	PidginConversation *gtkconv;
	PidginWindow *win;
	GList *l;
	GdkPixbuf *emblem = NULL;
	const char *status = NULL;
	const char *infopane_status = NULL;

	g_return_if_fail(conv != NULL);

	gtkconv = PIDGIN_CONVERSATION(conv);
	win = gtkconv->win;
	if (conv != gtkconv->active_conv)
		return;

	status = infopane_status = pidgin_conv_get_icon_stock(conv);

	if (purple_conversation_get_type(conv) == PURPLE_CONV_TYPE_IM) {
		PurpleBuddy *b = purple_find_buddy(conv->account, conv->name);
		if (b)
			emblem = pidgin_blist_get_emblem((PurpleBlistNode*)b);
	}

	g_return_if_fail(status != NULL);

	g_object_set(G_OBJECT(gtkconv->icon), "stock", status, NULL);
	g_object_set(G_OBJECT(gtkconv->menu_icon), "stock", status, NULL);

	gtk_list_store_set(GTK_LIST_STORE(gtkconv->infopane_model),
			&(gtkconv->infopane_iter),
			CONV_ICON_COLUMN, infopane_status, -1);

	gtk_list_store_set(GTK_LIST_STORE(gtkconv->infopane_model),
			&(gtkconv->infopane_iter),
			CONV_EMBLEM_COLUMN, emblem, -1);
	if (emblem)
		g_object_unref(emblem);

	if (purple_prefs_get_bool(PIDGIN_PREFS_ROOT "/blist/show_protocol_icons")) {
		emblem = pidgin_create_prpl_icon(gtkconv->active_conv->account, PIDGIN_PRPL_ICON_SMALL);
	} else {
		emblem = NULL;
	}

	gtk_list_store_set(GTK_LIST_STORE(gtkconv->infopane_model),
			&(gtkconv->infopane_iter),
			CONV_PROTOCOL_ICON_COLUMN, emblem, -1);
	if (emblem)
		g_object_unref(emblem);

	/* XXX seanegan Why do I have to do this? */
	gtk_widget_queue_resize(gtkconv->infopane);
	gtk_widget_queue_draw(gtkconv->infopane);

	if (pidgin_conv_window_is_active_conversation(conv) &&
		(purple_conversation_get_type(conv) != PURPLE_CONV_TYPE_IM ||
		 gtkconv->u.im->anim == NULL))
	{
		l = pidgin_conv_get_tab_icons(conv);

		gtk_window_set_icon_list(GTK_WINDOW(win->window), l);
	}
}

#if 0
/* This gets added as an idle handler when doing something that
 * redraws the icon. It sets the auto_resize gboolean to TRUE.
 * This way, when the size_allocate callback gets triggered, it notices
 * that this is an autoresize, and after the main loop iterates, it
 * gets set back to FALSE
 */
static gboolean reset_auto_resize_cb(gpointer data)
{
	PidginConversation *gtkconv = (PidginConversation *)data;
	gtkconv->auto_resize = FALSE;
	return FALSE;
}
#endif

static gboolean
redraw_icon(gpointer data)
{
	PidginConversation *gtkconv = (PidginConversation *)data;
	PurpleConversation *conv = gtkconv->active_conv;
	PurpleAccount *account;
	PurplePluginProtocolInfo *prpl_info = NULL;

	GdkPixbuf *buf;
	GdkPixbuf *scale;
	gint delay;
	int scale_width, scale_height;
	int size;

	gtkconv = PIDGIN_CONVERSATION(conv);
	account = purple_conversation_get_account(conv);

	if(account && account->gc) {
		prpl_info = PURPLE_PLUGIN_PROTOCOL_INFO(account->gc->prpl);
	} else {
		gtkconv->u.im->icon_timer = 0;
		return FALSE;
	}

	gdk_pixbuf_animation_iter_advance(gtkconv->u.im->iter, NULL);
	buf = gdk_pixbuf_animation_iter_get_pixbuf(gtkconv->u.im->iter);

	scale_width = gdk_pixbuf_get_width(buf);
	scale_height = gdk_pixbuf_get_height(buf);

	gtk_widget_get_size_request(gtkconv->u.im->icon_container, NULL, &size);
	size = MIN(size, MIN(scale_width, scale_height));
	size = CLAMP(size, BUDDYICON_SIZE_MIN, BUDDYICON_SIZE_MAX);

	if (scale_width == scale_height) {
		scale_width = scale_height = size;
	} else if (scale_height > scale_width) {
		scale_width = size * scale_width / scale_height;
		scale_height = size;
	} else {
		scale_height = size * scale_height / scale_width;
		scale_width = size;
	}

	scale = gdk_pixbuf_scale_simple(buf, scale_width, scale_height,
		GDK_INTERP_BILINEAR);
	if (pidgin_gdk_pixbuf_is_opaque(scale))
		pidgin_gdk_pixbuf_make_round(scale);

	gtk_image_set_from_pixbuf(GTK_IMAGE(gtkconv->u.im->icon), scale);
	g_object_unref(G_OBJECT(scale));
	gtk_widget_queue_draw(gtkconv->u.im->icon);

	delay = gdk_pixbuf_animation_iter_get_delay_time(gtkconv->u.im->iter);

	if (delay < 100)
		delay = 100;

	gtkconv->u.im->icon_timer = g_timeout_add(delay, redraw_icon, gtkconv);

	return FALSE;
}

static void
start_anim(GtkObject *obj, PidginConversation *gtkconv)
{
	int delay;

	if (gtkconv->u.im->anim == NULL)
		return;

	if (gtkconv->u.im->icon_timer != 0)
		return;

	if (gdk_pixbuf_animation_is_static_image(gtkconv->u.im->anim))
		return;

	delay = gdk_pixbuf_animation_iter_get_delay_time(gtkconv->u.im->iter);

	if (delay < 100)
		delay = 100;

	gtkconv->u.im->icon_timer = g_timeout_add(delay, redraw_icon, gtkconv);
}

static void
remove_icon(GtkWidget *widget, PidginConversation *gtkconv)
{
	GList *children;
	GtkWidget *event;
	PurpleConversation *conv = gtkconv->active_conv;
	PidginWindow *gtkwin;

	g_return_if_fail(conv != NULL);

	gtk_widget_set_size_request(gtkconv->u.im->icon_container, -1, BUDDYICON_SIZE_MIN);
	children = gtk_container_get_children(GTK_CONTAINER(gtkconv->u.im->icon_container));
	if (children) {
		/* We know there's only one child here. It'd be nice to shortcut to the
		   event box, but we can't change the PidginConversation until 3.0 */
		event = (GtkWidget *)children->data;
		gtk_container_remove(GTK_CONTAINER(gtkconv->u.im->icon_container), event);
		g_list_free(children);
	}

	if (gtkconv->u.im->anim != NULL)
		g_object_unref(G_OBJECT(gtkconv->u.im->anim));

	if (gtkconv->u.im->icon_timer != 0)
		g_source_remove(gtkconv->u.im->icon_timer);

	if (gtkconv->u.im->iter != NULL)
		g_object_unref(G_OBJECT(gtkconv->u.im->iter));

	gtkconv->u.im->icon_timer = 0;
	gtkconv->u.im->icon = NULL;
	gtkconv->u.im->anim = NULL;
	gtkconv->u.im->iter = NULL;
	gtkconv->u.im->show_icon = FALSE;

	gtkwin = gtkconv->win;
}

static void
saveicon_writefile_cb(void *user_data, const char *filename)
{
	PidginConversation *gtkconv = (PidginConversation *)user_data;
	PurpleConversation *conv = gtkconv->active_conv;
	PurpleBuddyIcon *icon;
	const void *data;
	size_t len;

	icon = purple_conv_im_get_icon(PURPLE_CONV_IM(conv));
	data = purple_buddy_icon_get_data(icon, &len);

	if ((len <= 0) || (data == NULL) || !purple_util_write_data_to_file_absolute(filename, data, len)) {
		purple_notify_error(gtkconv, NULL, _("Unable to save icon file to disk."), NULL);
	}
}

static void
custom_icon_sel_cb(const char *filename, gpointer data)
{
	if (filename) {
		const gchar *name;
		PurpleBuddy *buddy;
		PurpleContact *contact;
		PidginConversation *gtkconv = data;
		PurpleConversation *conv = gtkconv->active_conv;
		PurpleAccount *account = purple_conversation_get_account(conv);

		name = purple_conversation_get_name(conv);
		buddy = purple_find_buddy(account, name);
		if (!buddy) {
			purple_debug_info("custom-icon", "You can only set custom icons for people on your buddylist.\n");
			return;
		}
		contact = purple_buddy_get_contact(buddy);

		purple_buddy_icons_node_set_custom_icon_from_file((PurpleBlistNode*)contact, filename);
	}
}

static void
set_custom_icon_cb(GtkWidget *widget, PidginConversation *gtkconv)
{
	GtkWidget *win = pidgin_buddy_icon_chooser_new(GTK_WINDOW(gtkconv->win->window),
						custom_icon_sel_cb, gtkconv);
	gtk_widget_show_all(win);
}

static void
change_size_cb(GtkWidget *widget, PidginConversation *gtkconv)
{
	int size = 0;
	PurpleConversation *conv = gtkconv->active_conv;
	GSList *buddies;

	gtk_widget_get_size_request(gtkconv->u.im->icon_container, NULL, &size);

	if (size == BUDDYICON_SIZE_MAX) {
		size = BUDDYICON_SIZE_MIN;
	} else {
		size = BUDDYICON_SIZE_MAX;
	}

	gtk_widget_set_size_request(gtkconv->u.im->icon_container, -1, size);
	pidgin_conv_update_buddy_icon(conv);

	buddies = purple_find_buddies(purple_conversation_get_account(conv),
			purple_conversation_get_name(conv));
	for (; buddies; buddies = g_slist_delete_link(buddies, buddies)) {
		PurpleBuddy *buddy = buddies->data;
		PurpleContact *contact = purple_buddy_get_contact(buddy);
		purple_blist_node_set_int((PurpleBlistNode*)contact, "pidgin-infopane-iconsize", size);
	}
}

static void
remove_custom_icon_cb(GtkWidget *widget, PidginConversation *gtkconv)
{
	const gchar *name;
	PurpleBuddy *buddy;
	PurpleAccount *account;
	PurpleContact *contact;
	PurpleConversation *conv = gtkconv->active_conv;

	account = purple_conversation_get_account(conv);
	name = purple_conversation_get_name(conv);
	buddy = purple_find_buddy(account, name);
	if (!buddy) {
		return;
	}
	contact = purple_buddy_get_contact(buddy);

	purple_buddy_icons_node_set_custom_icon_from_file((PurpleBlistNode*)contact, NULL);
}

static void
icon_menu_save_cb(GtkWidget *widget, PidginConversation *gtkconv)
{
	PurpleConversation *conv = gtkconv->active_conv;
	const gchar *ext;
	gchar *buf;

	g_return_if_fail(conv != NULL);

	ext = purple_buddy_icon_get_extension(purple_conv_im_get_icon(PURPLE_CONV_IM(conv)));

	buf = g_strdup_printf("%s.%s", purple_normalize(conv->account, conv->name), ext);

	purple_request_file(gtkconv, _("Save Icon"), buf, TRUE,
					 G_CALLBACK(saveicon_writefile_cb), NULL,
					conv->account, NULL, conv,
					gtkconv);

	g_free(buf);
}

static void
stop_anim(GtkObject *obj, PidginConversation *gtkconv)
{
	if (gtkconv->u.im->icon_timer != 0)
		g_source_remove(gtkconv->u.im->icon_timer);

	gtkconv->u.im->icon_timer = 0;
}


static void
toggle_icon_animate_cb(GtkWidget *w, PidginConversation *gtkconv)
{
	gtkconv->u.im->animate =
		gtk_check_menu_item_get_active(GTK_CHECK_MENU_ITEM(w));

	if (gtkconv->u.im->animate)
		start_anim(NULL, gtkconv);
	else
		stop_anim(NULL, gtkconv);
}

static gboolean
icon_menu(GtkObject *obj, GdkEventButton *e, PidginConversation *gtkconv)
{
	static GtkWidget *menu = NULL;
	PurpleConversation *conv;
	PurpleBuddy *buddy;

	if (e->button == 1 && e->type == GDK_BUTTON_PRESS) {
		change_size_cb(NULL, gtkconv);
		return TRUE;
	}

	if (e->button != 3 || e->type != GDK_BUTTON_PRESS) {
		return FALSE;
	}

	/*
	 * If a menu already exists, destroy it before creating a new one,
	 * thus freeing-up the memory it occupied.
	 */
	if (menu != NULL)
		gtk_widget_destroy(menu);

	menu = gtk_menu_new();

	if (gtkconv->u.im->anim &&
		!(gdk_pixbuf_animation_is_static_image(gtkconv->u.im->anim)))
	{
		pidgin_new_check_item(menu, _("Animate"),
							G_CALLBACK(toggle_icon_animate_cb), gtkconv,
							gtkconv->u.im->icon_timer);
	}

	pidgin_new_item_from_stock(menu, _("Hide Icon"), NULL, G_CALLBACK(remove_icon),
							 gtkconv, 0, 0, NULL);

	pidgin_new_item_from_stock(menu, _("Save Icon As..."), GTK_STOCK_SAVE_AS,
							 G_CALLBACK(icon_menu_save_cb), gtkconv,
							 0, 0, NULL);

	pidgin_new_item_from_stock(menu, _("Set Custom Icon..."), NULL,
							 G_CALLBACK(set_custom_icon_cb), gtkconv,
							 0, 0, NULL);

	pidgin_new_item_from_stock(menu, _("Change Size"), NULL,
							 G_CALLBACK(change_size_cb), gtkconv,
							 0, 0, NULL);

	/* Is there a custom icon for this person? */
	conv = gtkconv->active_conv;
	buddy = purple_find_buddy(purple_conversation_get_account(conv),
	                          purple_conversation_get_name(conv));
	if (buddy)
	{
		PurpleContact *contact = purple_buddy_get_contact(buddy);
		if (contact && purple_buddy_icons_node_has_custom_icon((PurpleBlistNode*)contact))
		{
			pidgin_new_item_from_stock(menu, _("Remove Custom Icon"), NULL,
			                           G_CALLBACK(remove_custom_icon_cb), gtkconv,
			                           0, 0, NULL);
		}
	}

	gtk_menu_popup(GTK_MENU(menu), NULL, NULL, NULL, NULL, e->button, e->time);

	return TRUE;
}

/**************************************************************************
 * End of the bunch of buddy icon functions
 **************************************************************************/
void
pidgin_conv_present_conversation(PurpleConversation *conv)
{
	PidginConversation *gtkconv;
	GdkModifierType state;

	pidgin_conv_attach_to_conversation(conv);
	gtkconv = PIDGIN_CONVERSATION(conv);

	pidgin_conv_switch_active_conversation(conv);
	/* Switch the tab only if the user initiated the event by pressing
	 * a button or hitting a key. */
	if (gtk_get_current_event_state(&state))
		pidgin_conv_window_switch_gtkconv(gtkconv->win, gtkconv);
	gtk_window_present(GTK_WINDOW(gtkconv->win->window));
}

GList *
pidgin_conversations_find_unseen_list(PurpleConversationType type,
										PidginUnseenState min_state,
										gboolean hidden_only,
										guint max_count)
{
	GList *l;
	GList *r = NULL;
	guint c = 0;

	if (type == PURPLE_CONV_TYPE_IM) {
		l = purple_get_ims();
	} else if (type == PURPLE_CONV_TYPE_CHAT) {
		l = purple_get_chats();
	} else {
		l = purple_get_conversations();
	}

	for (; l != NULL && (max_count == 0 || c < max_count); l = l->next) {
		PurpleConversation *conv = (PurpleConversation*)l->data;
		PidginConversation *gtkconv = PIDGIN_CONVERSATION(conv);

		if(gtkconv == NULL || gtkconv->active_conv != conv)
			continue;

		if (gtkconv->unseen_state >= min_state
			&& (!hidden_only ||
				(hidden_only && gtkconv->win == hidden_convwin))) {

			r = g_list_prepend(r, conv);
			c++;
		}
	}

	return r;
}

static void
unseen_conv_menu_cb(GtkMenuItem *item, PurpleConversation *conv)
{
	g_return_if_fail(conv != NULL);
	pidgin_conv_present_conversation(conv);
}

static void
unseen_all_conv_menu_cb(GtkMenuItem *item, GList *list)
{
	g_return_if_fail(list != NULL);
	/* Do not free the list from here. It will be freed from the
	 * 'destroy' callback on the menuitem. */
	while (list) {
		pidgin_conv_present_conversation(list->data);
		list = list->next;
	}
}

guint
pidgin_conversations_fill_menu(GtkWidget *menu, GList *convs)
{
	GList *l;
	guint ret=0;

	g_return_val_if_fail(menu != NULL, 0);
	g_return_val_if_fail(convs != NULL, 0);

	for (l = convs; l != NULL ; l = l->next) {
		PurpleConversation *conv = (PurpleConversation*)l->data;
		PidginConversation *gtkconv = PIDGIN_CONVERSATION(conv);

		GtkWidget *icon = gtk_image_new_from_stock(pidgin_conv_get_icon_stock(conv),
				gtk_icon_size_from_name(PIDGIN_ICON_SIZE_TANGO_MICROSCOPIC));
		GtkWidget *item;
		gchar *text = g_strdup_printf("%s (%d)",
				gtk_label_get_text(GTK_LABEL(gtkconv->tab_label)),
				gtkconv->unseen_count);

		item = gtk_image_menu_item_new_with_label(text);
		gtk_image_menu_item_set_image(GTK_IMAGE_MENU_ITEM(item), icon);
		g_signal_connect(G_OBJECT(item), "activate", G_CALLBACK(unseen_conv_menu_cb), conv);
		gtk_menu_shell_append(GTK_MENU_SHELL(menu), item);
		g_free(text);
		ret++;
	}

	if (convs->next) {
		/* There are more than one conversation. Add an option to show all conversations. */
		GtkWidget *item;
		GList *list = g_list_copy(convs);

		pidgin_separator(menu);

		item = gtk_menu_item_new_with_label(_("Show All"));
		g_signal_connect(G_OBJECT(item), "activate", G_CALLBACK(unseen_all_conv_menu_cb), list);
		g_signal_connect_swapped(G_OBJECT(item), "destroy", G_CALLBACK(g_list_free), list);
		gtk_menu_shell_append(GTK_MENU_SHELL(menu), item);
	}

	return ret;
}

PidginWindow *
pidgin_conv_get_window(PidginConversation *gtkconv)
{
	g_return_val_if_fail(gtkconv != NULL, NULL);
	return gtkconv->win;
}

static GtkItemFactoryEntry menu_items[] =
{
	/* Conversation menu */
	{ N_("/_Conversation"), NULL, NULL, 0, "<Branch>", NULL },

	{ N_("/Conversation/New Instant _Message..."), "<CTL>M", menu_new_conv_cb,
			0, "<StockItem>", PIDGIN_STOCK_TOOLBAR_MESSAGE_NEW },
	{ N_("/Conversation/Join a _Chat..."), NULL, menu_join_chat_cb,
			0, "<StockItem>", PIDGIN_STOCK_CHAT },

	{ "/Conversation/sep0", NULL, NULL, 0, "<Separator>", NULL },

	{ N_("/Conversation/_Find..."), NULL, menu_find_cb, 0,
			"<StockItem>", GTK_STOCK_FIND },
	{ N_("/Conversation/View _Log"), NULL, menu_view_log_cb, 0, "<Item>", NULL },
	{ N_("/Conversation/_Save As..."), NULL, menu_save_as_cb, 0,
			"<StockItem>", GTK_STOCK_SAVE_AS },
	{ N_("/Conversation/Clea_r Scrollback"), "<CTL>L", menu_clear_cb, 0, "<StockItem>", GTK_STOCK_CLEAR },

	{ "/Conversation/sep1", NULL, NULL, 0, "<Separator>", NULL },

#ifdef USE_VV
	{ N_("/Conversation/M_edia"), NULL, NULL, 0, "<Branch>", NULL },

	{ N_("/Conversation/Media/_Audio Call"), NULL, menu_initiate_media_call_cb, 0,
		"<StockItem>", PIDGIN_STOCK_TOOLBAR_AUDIO_CALL },
	{ N_("/Conversation/Media/_Video Call"), NULL, menu_initiate_media_call_cb, 1,
		"<StockItem>", PIDGIN_STOCK_TOOLBAR_VIDEO_CALL },
	{ N_("/Conversation/Media/Audio\\/Video _Call"), NULL, menu_initiate_media_call_cb, 2,
		"<StockItem>", PIDGIN_STOCK_TOOLBAR_VIDEO_CALL },
#endif

	{ N_("/Conversation/Se_nd File..."), NULL, menu_send_file_cb, 0, "<StockItem>", PIDGIN_STOCK_TOOLBAR_SEND_FILE },
	{ N_("/Conversation/Get _Attention"), NULL, menu_get_attention_cb, 0, "<StockItem>", PIDGIN_STOCK_TOOLBAR_SEND_ATTENTION },
	{ N_("/Conversation/Add Buddy _Pounce..."), NULL, menu_add_pounce_cb,
			0, "<Item>", NULL },
	{ N_("/Conversation/_Get Info"), "<CTL>O", menu_get_info_cb, 0,
			"<StockItem>", PIDGIN_STOCK_TOOLBAR_USER_INFO },
	{ N_("/Conversation/In_vite..."), NULL, menu_invite_cb, 0,
			"<Item>", NULL },
	{ N_("/Conversation/M_ore"), NULL, NULL, 0, "<Branch>", NULL },

	{ "/Conversation/sep2", NULL, NULL, 0, "<Separator>", NULL },

	{ N_("/Conversation/Al_ias..."), NULL, menu_alias_cb, 0,
			"<Item>", NULL },
	{ N_("/Conversation/_Block..."), NULL, menu_block_cb, 0,
			"<StockItem>", PIDGIN_STOCK_TOOLBAR_BLOCK },
	{ N_("/Conversation/_Unblock..."), NULL, menu_unblock_cb, 0,
			"<StockItem>", PIDGIN_STOCK_TOOLBAR_UNBLOCK },
	{ N_("/Conversation/_Add..."), NULL, menu_add_remove_cb, 0,
			"<StockItem>", GTK_STOCK_ADD },
	{ N_("/Conversation/_Remove..."), NULL, menu_add_remove_cb, 0,
			"<StockItem>", GTK_STOCK_REMOVE },

	{ "/Conversation/sep3", NULL, NULL, 0, "<Separator>", NULL },

	{ N_("/Conversation/Insert Lin_k..."), NULL, menu_insert_link_cb, 0,
		"<StockItem>", PIDGIN_STOCK_TOOLBAR_INSERT_LINK },
	{ N_("/Conversation/Insert Imag_e..."), NULL, menu_insert_image_cb, 0,
		"<StockItem>", PIDGIN_STOCK_TOOLBAR_INSERT_IMAGE },

	{ "/Conversation/sep4", NULL, NULL, 0, "<Separator>", NULL },


	{ N_("/Conversation/_Close"), NULL, menu_close_conv_cb, 0,
			"<StockItem>", GTK_STOCK_CLOSE },

	/* Options */
	{ N_("/_Options"), NULL, NULL, 0, "<Branch>", NULL },
	{ N_("/Options/Enable _Logging"), NULL, menu_logging_cb, 0, "<CheckItem>", NULL },
	{ N_("/Options/Enable _Sounds"), NULL, menu_sounds_cb, 0, "<CheckItem>", NULL },
	{ "/Options/sep0", NULL, NULL, 0, "<Separator>", NULL },
	{ N_("/Options/Show Formatting _Toolbars"), NULL, menu_toolbar_cb, 0, "<CheckItem>", NULL },
	{ N_("/Options/Show Ti_mestamps"), NULL, menu_timestamps_cb, 0, "<CheckItem>", NULL },
};

static const int menu_item_count =
sizeof(menu_items) / sizeof(*menu_items);

static const char *
item_factory_translate_func (const char *path, gpointer func_data)
{
	return _(path);
}

static void
sound_method_pref_changed_cb(const char *name, PurplePrefType type,
							 gconstpointer value, gpointer data)
{
	PidginWindow *win = data;
	const char *method = value;

	if (!strcmp(method, "none"))
	{
		gtk_check_menu_item_set_active(GTK_CHECK_MENU_ITEM(win->menu.sounds),
		                               FALSE);
		gtk_widget_set_sensitive(win->menu.sounds, FALSE);
	}
	else
	{
		PidginConversation *gtkconv = pidgin_conv_window_get_active_gtkconv(win);

		if (gtkconv != NULL)
			gtk_check_menu_item_set_active(GTK_CHECK_MENU_ITEM(win->menu.sounds),
			                               gtkconv->make_sound);
		gtk_widget_set_sensitive(win->menu.sounds, TRUE);

	}
}

/* Returns TRUE if some items were added to the menu, FALSE otherwise */
static gboolean
populate_menu_with_options(GtkWidget *menu, PidginConversation *gtkconv, gboolean all)
{
	GList *list;
	PurpleConversation *conv;
	PurpleBlistNode *node = NULL;
	PurpleChat *chat = NULL;
	PurpleBuddy *buddy = NULL;
	gboolean ret;

	conv = gtkconv->active_conv;

	if (purple_conversation_get_type(conv) == PURPLE_CONV_TYPE_CHAT) {
		chat = purple_blist_find_chat(conv->account, conv->name);

		if ((chat == NULL) && (gtkconv->imhtml != NULL)) {
			chat = g_object_get_data(G_OBJECT(gtkconv->imhtml), "transient_chat");
		}

		if ((chat == NULL) && (gtkconv->imhtml != NULL)) {
			GHashTable *components;
			PurpleAccount *account = purple_conversation_get_account(conv);
			PurplePlugin *prpl = purple_find_prpl(purple_account_get_protocol_id(account));
			PurplePluginProtocolInfo *prpl_info = PURPLE_PLUGIN_PROTOCOL_INFO(prpl);
			if (purple_account_get_connection(account) != NULL &&
					PURPLE_PROTOCOL_PLUGIN_HAS_FUNC(prpl_info, chat_info_defaults)) {
				components = prpl_info->chat_info_defaults(purple_account_get_connection(account),
						purple_conversation_get_name(conv));
			} else {
				components = g_hash_table_new_full(g_str_hash, g_str_equal,
						g_free, g_free);
				g_hash_table_replace(components, g_strdup("channel"),
						g_strdup(purple_conversation_get_name(conv)));
			}
			chat = purple_chat_new(conv->account, NULL, components);
			purple_blist_node_set_flags((PurpleBlistNode *)chat,
					PURPLE_BLIST_NODE_FLAG_NO_SAVE);
			g_object_set_data_full(G_OBJECT(gtkconv->imhtml), "transient_chat",
					chat, (GDestroyNotify)purple_blist_remove_chat);
		}
	} else {
		if (!purple_account_is_connected(conv->account))
			return FALSE;

		buddy = purple_find_buddy(conv->account, conv->name);

		/* gotta remain bug-compatible :( libpurple < 2.0.2 didn't handle
		 * removing "isolated" buddy nodes well */
		if (purple_version_check(2, 0, 2) == NULL) {
			if ((buddy == NULL) && (gtkconv->imhtml != NULL)) {
				buddy = g_object_get_data(G_OBJECT(gtkconv->imhtml), "transient_buddy");
			}

			if ((buddy == NULL) && (gtkconv->imhtml != NULL)) {
				buddy = purple_buddy_new(conv->account, conv->name, NULL);
				purple_blist_node_set_flags((PurpleBlistNode *)buddy,
						PURPLE_BLIST_NODE_FLAG_NO_SAVE);
				g_object_set_data_full(G_OBJECT(gtkconv->imhtml), "transient_buddy",
						buddy, (GDestroyNotify)purple_buddy_destroy);
			}
		}
	}

	if (chat)
		node = (PurpleBlistNode *)chat;
	else if (buddy)
		node = (PurpleBlistNode *)buddy;

	/* Now add the stuff */
	if (all) {
		if (buddy)
			pidgin_blist_make_buddy_menu(menu, buddy, TRUE);
		else if (chat) {
			/* XXX: */
		}
	} else if (node) {
		if (purple_account_is_connected(conv->account))
			pidgin_append_blist_node_proto_menu(menu, conv->account->gc, node);
		pidgin_append_blist_node_extended_menu(menu, node);
	}

	if ((list = gtk_container_get_children(GTK_CONTAINER(menu))) == NULL) {
		ret = FALSE;
	} else {
		g_list_free(list);
		ret = TRUE;
	}
	return ret;
}

static void
regenerate_media_items(PidginWindow *win)
{
#ifdef USE_VV
	PurpleAccount *account;
	PurpleConversation *conv;

	conv = pidgin_conv_window_get_active_conversation(win);

	if (conv == NULL) {
		purple_debug_error("gtkconv", "couldn't get active conversation"
				" when regenerating media items\n");
		return;
	}

	account = purple_conversation_get_account(conv);

	if (account == NULL) {
		purple_debug_error("gtkconv", "couldn't get account when"
				" regenerating media items\n");
		return;
	}

	/*
	 * Check if account support voice and/or calls, and
	 * if the current buddy	supports it.
	 */
	if (account != NULL && purple_conversation_get_type(conv)
			== PURPLE_CONV_TYPE_IM) {
		PurpleMediaCaps caps =
				purple_prpl_get_media_caps(account,
				purple_conversation_get_name(conv));

		gtk_widget_set_sensitive(win->audio_call,
				caps & PURPLE_MEDIA_CAPS_AUDIO
				? TRUE : FALSE);
		gtk_widget_set_sensitive(win->video_call,
				caps & PURPLE_MEDIA_CAPS_VIDEO
				? TRUE : FALSE);
		gtk_widget_set_sensitive(win->audio_video_call, 
				caps & PURPLE_MEDIA_CAPS_AUDIO_VIDEO
				? TRUE : FALSE);
	} else if (purple_conversation_get_type(conv)
			== PURPLE_CONV_TYPE_CHAT) {
		/* for now, don't care about chats... */
		gtk_widget_set_sensitive(win->audio_call, FALSE);
		gtk_widget_set_sensitive(win->video_call, FALSE);
		gtk_widget_set_sensitive(win->audio_video_call, FALSE);
	} else {
		gtk_widget_set_sensitive(win->audio_call, FALSE);
		gtk_widget_set_sensitive(win->video_call, FALSE);
		gtk_widget_set_sensitive(win->audio_video_call, FALSE);
	}							
#endif
}

static void
regenerate_options_items(PidginWindow *win)
{
	GtkWidget *menu;
	PidginConversation *gtkconv;
	GList *list;

	gtkconv = pidgin_conv_window_get_active_gtkconv(win);
	menu = gtk_item_factory_get_widget(win->menu.item_factory, N_("/Conversation/More"));

	/* Remove the previous entries */
	for (list = gtk_container_get_children(GTK_CONTAINER(menu)); list; )
	{
		GtkWidget *w = list->data;
		list = g_list_delete_link(list, list);
		gtk_widget_destroy(w);
	}

	if (!populate_menu_with_options(menu, gtkconv, FALSE))
	{
		GtkWidget *item = gtk_menu_item_new_with_label(_("No actions available"));
		gtk_menu_shell_append(GTK_MENU_SHELL(menu), item);
		gtk_widget_set_sensitive(item, FALSE);
	}

	gtk_widget_show_all(menu);
}

static void
remove_from_list(GtkWidget *widget, PidginWindow *win)
{
	GList *list = g_object_get_data(G_OBJECT(win->window), "plugin-actions");
	list = g_list_remove(list, widget);
	g_object_set_data(G_OBJECT(win->window), "plugin-actions", list);
}

static void
regenerate_plugins_items(PidginWindow *win)
{
	GList *action_items;
	GtkWidget *menu;
	GList *list;
	PidginConversation *gtkconv;
	PurpleConversation *conv;
	GtkWidget *item;

	if (win->window == NULL || win == hidden_convwin)
		return;

	gtkconv = pidgin_conv_window_get_active_gtkconv(win);
	if (gtkconv == NULL)
		return;

	conv = gtkconv->active_conv;
	action_items = g_object_get_data(G_OBJECT(win->window), "plugin-actions");

	/* Remove the old menuitems */
	while (action_items) {
		g_signal_handlers_disconnect_by_func(G_OBJECT(action_items->data),
					G_CALLBACK(remove_from_list), win);
		gtk_widget_destroy(action_items->data);
		action_items = g_list_delete_link(action_items, action_items);
	}

	menu = gtk_item_factory_get_widget(win->menu.item_factory, N_("/Options"));

	list = purple_conversation_get_extended_menu(conv);
	if (list) {
		action_items = g_list_prepend(NULL, (item = pidgin_separator(menu)));
		g_signal_connect(G_OBJECT(item), "destroy", G_CALLBACK(remove_from_list), win);
	}

	for(; list; list = g_list_delete_link(list, list)) {
		PurpleMenuAction *act = (PurpleMenuAction *) list->data;
		item = pidgin_append_menu_action(menu, act, conv);
		action_items = g_list_prepend(action_items, item);
		gtk_widget_show_all(item);
		g_signal_connect(G_OBJECT(item), "destroy", G_CALLBACK(remove_from_list), win);
	}
	g_object_set_data(G_OBJECT(win->window), "plugin-actions", action_items);
}

static void menubar_activated(GtkWidget *item, gpointer data)
{
	PidginWindow *win = data;
	regenerate_media_items(win);
	regenerate_options_items(win);
	regenerate_plugins_items(win);

	/* The following are to make sure the 'More' submenu is not regenerated every time
	 * the focus shifts from 'Conversations' to some other menu and back. */
	g_signal_handlers_block_by_func(G_OBJECT(item), G_CALLBACK(menubar_activated), data);
	g_signal_connect(G_OBJECT(win->menu.menubar), "deactivate", G_CALLBACK(focus_out_from_menubar), data);
}

static void
focus_out_from_menubar(GtkWidget *wid, PidginWindow *win)
{
	/* The menubar has been deactivated. Make sure the 'More' submenu is regenerated next time
	 * the 'Conversation' menu pops up. */
	GtkWidget *menuitem = gtk_item_factory_get_item(win->menu.item_factory, N_("/Conversation"));
	g_signal_handlers_unblock_by_func(G_OBJECT(menuitem), G_CALLBACK(menubar_activated), win);
	g_signal_handlers_disconnect_by_func(G_OBJECT(win->menu.menubar),
				G_CALLBACK(focus_out_from_menubar), win);
}

static GtkWidget *
setup_menubar(PidginWindow *win)
{
	GtkAccelGroup *accel_group;
	const char *method;
	GtkWidget *menuitem;

	accel_group = gtk_accel_group_new ();
	gtk_window_add_accel_group(GTK_WINDOW(win->window), accel_group);
	g_object_unref(accel_group);

	win->menu.item_factory =
		gtk_item_factory_new(GTK_TYPE_MENU_BAR, "<main>", accel_group);

	gtk_item_factory_set_translate_func(win->menu.item_factory,
	                                    (GtkTranslateFunc)item_factory_translate_func,
	                                    NULL, NULL);

	gtk_item_factory_create_items(win->menu.item_factory, menu_item_count,
	                              menu_items, win);
	g_signal_connect(G_OBJECT(accel_group), "accel-changed",
	                 G_CALLBACK(pidgin_save_accels_cb), NULL);

	/* Make sure the 'Conversation -> More' menuitems are regenerated whenever
	 * the 'Conversation' menu pops up because the entries can change after the
	 * conversation is created. */
	menuitem = gtk_item_factory_get_item(win->menu.item_factory, N_("/Conversation"));
	g_signal_connect(G_OBJECT(menuitem), "activate", G_CALLBACK(menubar_activated), win);

	win->menu.menubar =
		gtk_item_factory_get_widget(win->menu.item_factory, "<main>");

	win->menu.view_log =
		gtk_item_factory_get_widget(win->menu.item_factory,
		                            N_("/Conversation/View Log"));

#ifdef USE_VV
	win->audio_call =
		gtk_item_factory_get_widget(win->menu.item_factory,
					    N_("/Conversation/Media/Audio Call"));
	win->video_call =
		gtk_item_factory_get_widget(win->menu.item_factory,
					    N_("/Conversation/Media/Video Call"));
	win->audio_video_call =
		gtk_item_factory_get_widget(win->menu.item_factory,
					    N_("/Conversation/Media/Audio\\/Video Call"));
#endif
	
	/* --- */

	win->menu.send_file =
		gtk_item_factory_get_widget(win->menu.item_factory,
		                            N_("/Conversation/Send File..."));

	g_object_set_data(G_OBJECT(win->window), "get_attention",
		gtk_item_factory_get_widget(win->menu.item_factory,
			                    N_("/Conversation/Get Attention")));
	win->menu.add_pounce =
		gtk_item_factory_get_widget(win->menu.item_factory,
		                            N_("/Conversation/Add Buddy Pounce..."));

	/* --- */

	win->menu.get_info =
		gtk_item_factory_get_widget(win->menu.item_factory,
		                            N_("/Conversation/Get Info"));

	win->menu.invite =
		gtk_item_factory_get_widget(win->menu.item_factory,
		                            N_("/Conversation/Invite..."));

	/* --- */

	win->menu.alias =
		gtk_item_factory_get_widget(win->menu.item_factory,
		                            N_("/Conversation/Alias..."));

	win->menu.block =
		gtk_item_factory_get_widget(win->menu.item_factory,
		                            N_("/Conversation/Block..."));

	win->menu.unblock =
		gtk_item_factory_get_widget(win->menu.item_factory,
					    N_("/Conversation/Unblock..."));

	win->menu.add =
		gtk_item_factory_get_widget(win->menu.item_factory,
		                            N_("/Conversation/Add..."));

	win->menu.remove =
		gtk_item_factory_get_widget(win->menu.item_factory,
		                            N_("/Conversation/Remove..."));

	/* --- */

	win->menu.insert_link =
		gtk_item_factory_get_widget(win->menu.item_factory,
				N_("/Conversation/Insert Link..."));

	win->menu.insert_image =
		gtk_item_factory_get_widget(win->menu.item_factory,
				N_("/Conversation/Insert Image..."));

	/* --- */

	win->menu.logging =
		gtk_item_factory_get_widget(win->menu.item_factory,
		                            N_("/Options/Enable Logging"));
	win->menu.sounds =
		gtk_item_factory_get_widget(win->menu.item_factory,
		                            N_("/Options/Enable Sounds"));
	method = purple_prefs_get_string(PIDGIN_PREFS_ROOT "/sound/method");
	if (method != NULL && !strcmp(method, "none"))
	{
		gtk_check_menu_item_set_active(GTK_CHECK_MENU_ITEM(win->menu.sounds),
		                               FALSE);
		gtk_widget_set_sensitive(win->menu.sounds, FALSE);
	}
	purple_prefs_connect_callback(win, PIDGIN_PREFS_ROOT "/sound/method",
				    sound_method_pref_changed_cb, win);

	win->menu.show_formatting_toolbar =
		gtk_item_factory_get_widget(win->menu.item_factory,
		                            N_("/Options/Show Formatting Toolbars"));
	win->menu.show_timestamps =
		gtk_item_factory_get_widget(win->menu.item_factory,
		                            N_("/Options/Show Timestamps"));
	win->menu.show_icon = NULL;

	win->menu.tray = pidgin_menu_tray_new();
	gtk_menu_shell_append(GTK_MENU_SHELL(win->menu.menubar),
	                      win->menu.tray);
	gtk_widget_show(win->menu.tray);

	gtk_widget_show(win->menu.menubar);

	return win->menu.menubar;
}


/**************************************************************************
 * Utility functions
 **************************************************************************/

static void
got_typing_keypress(PidginConversation *gtkconv, gboolean first)
{
	PurpleConversation *conv = gtkconv->active_conv;
	PurpleConvIm *im;

	/*
	 * We know we got something, so we at least have to make sure we don't
	 * send PURPLE_TYPED any time soon.
	 */

	im = PURPLE_CONV_IM(conv);

	purple_conv_im_stop_send_typed_timeout(im);
	purple_conv_im_start_send_typed_timeout(im);

	/* Check if we need to send another PURPLE_TYPING message */
	if (first || (purple_conv_im_get_type_again(im) != 0 &&
				  time(NULL) > purple_conv_im_get_type_again(im)))
	{
		unsigned int timeout;
		timeout = serv_send_typing(purple_conversation_get_gc(conv),
								   purple_conversation_get_name(conv),
								   PURPLE_TYPING);
		purple_conv_im_set_type_again(im, timeout);
	}
}

#if 0
static gboolean
typing_animation(gpointer data) {
	PidginConversation *gtkconv = data;
	PidginWindow *gtkwin = gtkconv->win;
	const char *stock_id = NULL;

	if(gtkconv != pidgin_conv_window_get_active_gtkconv(gtkwin)) {
		return FALSE;
	}

	switch (rand() % 5) {
	case 0:
		stock_id = PIDGIN_STOCK_ANIMATION_TYPING0;
		break;
	case 1:
		stock_id = PIDGIN_STOCK_ANIMATION_TYPING1;
		break;
	case 2:
		stock_id = PIDGIN_STOCK_ANIMATION_TYPING2;
		break;
	case 3:
		stock_id = PIDGIN_STOCK_ANIMATION_TYPING3;
		break;
	case 4:
		stock_id = PIDGIN_STOCK_ANIMATION_TYPING4;
		break;
	}
	if (gtkwin->menu.typing_icon == NULL) {
		 gtkwin->menu.typing_icon = gtk_image_new_from_stock(stock_id, GTK_ICON_SIZE_MENU);
		 pidgin_menu_tray_append(PIDGIN_MENU_TRAY(gtkwin->menu.tray),
                                                                  gtkwin->menu.typing_icon,
                                                                  _("User is typing..."));
	} else {
		gtk_image_set_from_stock(GTK_IMAGE(gtkwin->menu.typing_icon), stock_id, GTK_ICON_SIZE_MENU);
	}
	gtk_widget_show(gtkwin->menu.typing_icon);
	return TRUE;
}
#endif

static void
update_typing_message(PidginConversation *gtkconv, const char *message)
{
	GtkTextBuffer *buffer;
	GtkTextMark *stmark, *enmark;

	if (g_object_get_data(G_OBJECT(gtkconv->imhtml), "disable-typing-notification"))
		return;

	buffer = gtk_text_view_get_buffer(GTK_TEXT_VIEW(gtkconv->imhtml));
	stmark = gtk_text_buffer_get_mark(buffer, "typing-notification-start");
	enmark = gtk_text_buffer_get_mark(buffer, "typing-notification-end");
	if (stmark && enmark) {
		GtkTextIter start, end;
		gtk_text_buffer_get_iter_at_mark(buffer, &start, stmark);
		gtk_text_buffer_get_iter_at_mark(buffer, &end, enmark);
		gtk_text_buffer_delete_mark(buffer, stmark);
		gtk_text_buffer_delete_mark(buffer, enmark);
		gtk_text_buffer_delete(buffer, &start, &end);
	} else if (message && *message == '\n' && message[1] == ' ' && message[2] == '\0')
		message = NULL;

#ifdef RESERVE_LINE
	if (!message)
		message = "\n ";   /* The blank space is required to avoid a GTK+/Pango bug */
#endif

	if (message) {
		GtkTextIter iter;
		gtk_text_buffer_get_end_iter(buffer, &iter);
		gtk_text_buffer_create_mark(buffer, "typing-notification-start", &iter, TRUE);
		gtk_text_buffer_insert_with_tags_by_name(buffer, &iter, message, -1, "TYPING-NOTIFICATION", NULL);
		gtk_text_buffer_get_end_iter(buffer, &iter);
		gtk_text_buffer_create_mark(buffer, "typing-notification-end", &iter, TRUE);
	}
}

static void
update_typing_icon(PidginConversation *gtkconv)
{
	PidginWindow *gtkwin;
	PurpleConvIm *im = NULL;
	PurpleConversation *conv = gtkconv->active_conv;
	char *message = NULL;

	gtkwin = gtkconv->win;

	if (purple_conversation_get_type(conv) == PURPLE_CONV_TYPE_IM)
		im = PURPLE_CONV_IM(conv);

	if (im == NULL)
		return;

	if (purple_conv_im_get_typing_state(im) == PURPLE_NOT_TYPING) {
#ifdef RESERVE_LINE
		update_typing_message(gtkconv, NULL);
#else
		update_typing_message(gtkconv, "\n ");
#endif
		return;
	}

	if (purple_conv_im_get_typing_state(im) == PURPLE_TYPING) {
		message = g_strdup_printf(_("\n%s is typing..."), purple_conversation_get_title(conv));
	} else {
		message = g_strdup_printf(_("\n%s has stopped typing"), purple_conversation_get_title(conv));
	}

	update_typing_message(gtkconv, message);
	g_free(message);
}

static gboolean
update_send_to_selection(PidginWindow *win)
{
	PurpleAccount *account;
	PurpleConversation *conv;
	GtkWidget *menu;
	GList *child;
	PurpleBuddy *b;

	conv = pidgin_conv_window_get_active_conversation(win);

	if (conv == NULL)
		return FALSE;

	account = purple_conversation_get_account(conv);

	if (account == NULL)
		return FALSE;

	if (win->menu.send_to == NULL)
		return FALSE;

	if (!(b = purple_find_buddy(account, conv->name)))
		return FALSE;


	gtk_widget_show(win->menu.send_to);

	menu = gtk_menu_item_get_submenu(GTK_MENU_ITEM(win->menu.send_to));

	for (child = gtk_container_get_children(GTK_CONTAINER(menu));
		 child != NULL;
		 child = g_list_delete_link(child, child)) {

		GtkWidget *item = child->data;
		PurpleBuddy *item_buddy;
		PurpleAccount *item_account = g_object_get_data(G_OBJECT(item), "purple_account");
		gchar *buddy_name = g_object_get_data(G_OBJECT(item),
		                                      "purple_buddy_name");
		item_buddy = purple_find_buddy(item_account, buddy_name);

		if (b == item_buddy) {
			gtk_check_menu_item_set_active(GTK_CHECK_MENU_ITEM(item), TRUE);
			g_list_free(child);
			break;
		}
	}

	return FALSE;
}

static gboolean
send_to_item_enter_notify_cb(GtkWidget *menuitem, GdkEventCrossing *event, GtkWidget *label)
{
	gtk_widget_set_sensitive(GTK_WIDGET(label), TRUE);
	return FALSE;
}

static gboolean
send_to_item_leave_notify_cb(GtkWidget *menuitem, GdkEventCrossing *event, GtkWidget *label)
{
	gtk_widget_set_sensitive(GTK_WIDGET(label), FALSE);
	return FALSE;
}

static void
create_sendto_item(GtkWidget *menu, GtkSizeGroup *sg, GSList **group, PurpleBuddy *buddy, PurpleAccount *account, const char *name)
{
	GtkWidget *box;
	GtkWidget *label;
	GtkWidget *image;
	GtkWidget *menuitem;
	GdkPixbuf *pixbuf;
	gchar *text;

	/* Create a pixmap for the protocol icon. */
	pixbuf = pidgin_create_prpl_icon(account, PIDGIN_PRPL_ICON_SMALL);

	/* Now convert it to GtkImage */
	if (pixbuf == NULL)
		image = gtk_image_new();
	else
	{
		image = gtk_image_new_from_pixbuf(pixbuf);
		g_object_unref(G_OBJECT(pixbuf));
	}

	gtk_size_group_add_widget(sg, image);

	/* Make our menu item */
	text = g_strdup_printf("%s (%s)", name, purple_account_get_name_for_display(account));
	menuitem = gtk_radio_menu_item_new_with_label(*group, text);
	g_free(text);
	*group = gtk_radio_menu_item_get_group(GTK_RADIO_MENU_ITEM(menuitem));

	/* Do some evil, see some evil, speak some evil. */
	box = gtk_hbox_new(FALSE, 0);

	label = gtk_bin_get_child(GTK_BIN(menuitem));
	g_object_ref(label);
	gtk_container_remove(GTK_CONTAINER(menuitem), label);

	gtk_box_pack_start(GTK_BOX(box), image, FALSE, FALSE, 0);
	gtk_box_pack_start(GTK_BOX(box), label, TRUE, TRUE, 4);

	if (buddy != NULL &&
	    !purple_presence_is_online(purple_buddy_get_presence(buddy)))
	{
		gtk_widget_set_sensitive(label, FALSE);

		/* Set the label sensitive when the menuitem is highlighted and
		 * insensitive again when the mouse leaves it. This way, it
		 * doesn't appear weird from the highlighting of the embossed
		 * (insensitive style) text.*/
		g_signal_connect(menuitem, "enter-notify-event",
				 G_CALLBACK(send_to_item_enter_notify_cb), label);
		g_signal_connect(menuitem, "leave-notify-event",
				 G_CALLBACK(send_to_item_leave_notify_cb), label);
	}

	g_object_unref(label);

	gtk_container_add(GTK_CONTAINER(menuitem), box);

	gtk_widget_show(label);
	gtk_widget_show(image);
	gtk_widget_show(box);

	/* Set our data and callbacks. */
	g_object_set_data(G_OBJECT(menuitem), "purple_account", account);
	g_object_set_data_full(G_OBJECT(menuitem), "purple_buddy_name", g_strdup(name), g_free);

	g_signal_connect(G_OBJECT(menuitem), "activate",
	                 G_CALLBACK(menu_conv_sel_send_cb), NULL);

	gtk_widget_show(menuitem);
	gtk_menu_shell_append(GTK_MENU_SHELL(menu), menuitem);
}

static gboolean
compare_buddy_presence(PurplePresence *p1, PurplePresence *p2)
{
	/* This is necessary because multiple PurpleBuddy's don't share the same
	 * PurplePresence anymore.
	 */
	PurpleBuddy *b1 = purple_presence_get_buddy(p1);
	PurpleBuddy *b2 = purple_presence_get_buddy(p2);
	if (purple_buddy_get_account(b1) == purple_buddy_get_account(b2) &&
			strcmp(purple_buddy_get_name(b1), purple_buddy_get_name(b2)) == 0)
		return FALSE;
	return TRUE;
}

static void
generate_send_to_items(PidginWindow *win)
{
	GtkWidget *menu;
	GSList *group = NULL;
	GtkSizeGroup *sg = gtk_size_group_new(GTK_SIZE_GROUP_HORIZONTAL);
	PidginConversation *gtkconv;
	GSList *l, *buds;

	g_return_if_fail(win != NULL);

	gtkconv = pidgin_conv_window_get_active_gtkconv(win);

	g_return_if_fail(gtkconv != NULL);

	if (win->menu.send_to != NULL)
		gtk_widget_destroy(win->menu.send_to);

	/* Build the Send To menu */
	win->menu.send_to = gtk_menu_item_new_with_mnemonic(_("S_end To"));
	gtk_widget_show(win->menu.send_to);

	menu = gtk_menu_new();
	gtk_menu_shell_insert(GTK_MENU_SHELL(win->menu.menubar),
	                      win->menu.send_to, 2);
	gtk_menu_item_set_submenu(GTK_MENU_ITEM(win->menu.send_to), menu);

	gtk_widget_show(menu);

	if (gtkconv->active_conv->type == PURPLE_CONV_TYPE_IM) {
		buds = purple_find_buddies(gtkconv->active_conv->account, gtkconv->active_conv->name);

		if (buds == NULL)
		{
			/* The user isn't on the buddy list. So we don't create any sendto menu. */
		}
		else
		{
			GList *list = NULL, *iter;
			for (l = buds; l != NULL; l = l->next)
			{
				PurpleBlistNode *node;

				node = PURPLE_BLIST_NODE(purple_buddy_get_contact(PURPLE_BUDDY(l->data)));

				for (node = node->child; node != NULL; node = node->next)
				{
					PurpleBuddy *buddy = (PurpleBuddy *)node;
					PurpleAccount *account;

					if (!PURPLE_BLIST_NODE_IS_BUDDY(node))
						continue;

					account = purple_buddy_get_account(buddy);
					if (purple_account_is_connected(account))
					{
						/* Use the PurplePresence to get unique buddies. */
						PurplePresence *presence = purple_buddy_get_presence(buddy);
						if (!g_list_find_custom(list, presence, (GCompareFunc)compare_buddy_presence))
							list = g_list_prepend(list, presence);
					}
				}
			}

			/* Create the sendto menu only if it has more than one item to show */
			if (list && list->next) {
				/* Loop over the list backwards so we get the items in the right order,
				 * since we did a g_list_prepend() earlier. */
				for (iter = g_list_last(list); iter != NULL; iter = iter->prev) {
					PurplePresence *pre = iter->data;
					PurpleBuddy *buddy = purple_presence_get_buddy(pre);
					create_sendto_item(menu, sg, &group, buddy,
							purple_buddy_get_account(buddy), purple_buddy_get_name(buddy));
				}
			}
			g_list_free(list);
			g_slist_free(buds);
		}
	}

	g_object_unref(sg);

	gtk_widget_show(win->menu.send_to);
	/* TODO: This should never be insensitive.  Possibly hidden or not. */
	if (!group)
		gtk_widget_set_sensitive(win->menu.send_to, FALSE);
	update_send_to_selection(win);
}

static const char *
get_chat_buddy_status_icon(PurpleConvChat *chat, const char *name, PurpleConvChatBuddyFlags flags)
{
	const char *image = NULL;

	if (flags & PURPLE_CBFLAGS_FOUNDER) {
		image = PIDGIN_STOCK_STATUS_FOUNDER;
	} else if (flags & PURPLE_CBFLAGS_OP) {
		image = PIDGIN_STOCK_STATUS_OPERATOR;
	} else if (flags & PURPLE_CBFLAGS_HALFOP) {
		image = PIDGIN_STOCK_STATUS_HALFOP;
	} else if (flags & PURPLE_CBFLAGS_VOICE) {
		image = PIDGIN_STOCK_STATUS_VOICE;
	} else if ((!flags) && purple_conv_chat_is_user_ignored(chat, name)) {
		image = PIDGIN_STOCK_STATUS_IGNORED;
	} else {
		return NULL;
	}
	return image;
}

static void
add_chat_buddy_common(PurpleConversation *conv, PurpleConvChatBuddy *cb, const char *old_name)
{
	PidginConversation *gtkconv;
	PidginChatPane *gtkchat;
	PurpleConvChat *chat;
	PurpleConnection *gc;
	PurplePluginProtocolInfo *prpl_info;
	GtkListStore *ls;
	const char *stock;
	GtkTreeIter iter;
	gboolean is_me = FALSE;
	gboolean is_buddy;
	gchar *tmp, *alias_key, *name, *alias;
	int flags;
	GdkColor *color = NULL;

	alias = cb->alias;
	name  = cb->name;
	flags = GPOINTER_TO_INT(cb->flags);

	chat    = PURPLE_CONV_CHAT(conv);
	gtkconv = PIDGIN_CONVERSATION(conv);
	gtkchat = gtkconv->u.chat;
	gc      = purple_conversation_get_gc(conv);

	if (!gc || !(prpl_info = PURPLE_PLUGIN_PROTOCOL_INFO(gc->prpl)))
		return;

	ls = GTK_LIST_STORE(gtk_tree_view_get_model(GTK_TREE_VIEW(gtkchat->list)));

	stock = get_chat_buddy_status_icon(chat, name, flags);

	if (!strcmp(chat->nick, purple_normalize(conv->account, old_name != NULL ? old_name : name)))
		is_me = TRUE;

	is_buddy = cb->buddy;

	tmp = g_utf8_casefold(alias, -1);
	alias_key = g_utf8_collate_key(tmp, -1);
	g_free(tmp);

	if (is_me) {
		GtkTextTag *tag = gtk_text_tag_table_lookup(
				gtk_text_buffer_get_tag_table(GTK_IMHTML(gtkconv->imhtml)->text_buffer),
				"send-name");
		g_object_get(tag, "foreground-gdk", &color, NULL);
	} else {
		GtkTextTag *tag;
		if ((tag = get_buddy_tag(conv, name, 0, FALSE)))
			g_object_set(G_OBJECT(tag), "style", PANGO_STYLE_NORMAL, NULL);
		if ((tag = get_buddy_tag(conv, name, PURPLE_MESSAGE_NICK, FALSE)))
			g_object_set(G_OBJECT(tag), "style", PANGO_STYLE_NORMAL, NULL);
		color = (GdkColor*)get_nick_color(gtkconv, name);
	}

	gtk_list_store_insert_with_values(ls, &iter,
/*
* The GTK docs are mute about the effects of the "row" value for performance.
* X-Chat hardcodes their value to 0 (prepend) and -1 (append), so we will too.
* It *might* be faster to search the gtk_list_store and set row accurately,
* but no one in #gtk+ seems to know anything about it either.
* Inserting in the "wrong" location has no visible ill effects. - F.P.
*/
			-1, /* "row" */
			CHAT_USERS_ICON_STOCK_COLUMN,  stock,
			CHAT_USERS_ALIAS_COLUMN, alias,
			CHAT_USERS_ALIAS_KEY_COLUMN, alias_key,
			CHAT_USERS_NAME_COLUMN,  name,
			CHAT_USERS_FLAGS_COLUMN, flags,
			CHAT_USERS_COLOR_COLUMN, color,
			CHAT_USERS_WEIGHT_COLUMN, is_buddy ? PANGO_WEIGHT_BOLD : PANGO_WEIGHT_NORMAL,
			-1);

	if (is_me && color)
		gdk_color_free(color);
	g_free(alias_key);
}

static void
tab_complete_process_item(int *most_matched, char *entered, gsize entered_bytes, char **partial, char *nick_partial,
				  GList **matches, gboolean command, char *name)
{
	memcpy(nick_partial, name, entered_bytes);
	if (purple_utf8_strcasecmp(nick_partial, entered))
		return;

	/* if we're here, it's a possible completion */

	if (*most_matched == -1) {
		/*
		 * this will only get called once, since from now
		 * on *most_matched is >= 0
		 */
		*most_matched = strlen(name);
		*partial = g_strdup(name);
	}
	else if (*most_matched) {
		char *tmp = g_strdup(name);

		while (purple_utf8_strcasecmp(tmp, *partial)) {
			(*partial)[*most_matched] = '\0';
			if (*most_matched < strlen(tmp))
				tmp[*most_matched] = '\0';
			(*most_matched)--;
		}
		(*most_matched)++;

		g_free(tmp);
	}

	*matches = g_list_insert_sorted(*matches, g_strdup(name),
								   (GCompareFunc)purple_utf8_strcasecmp);
}

static gboolean
tab_complete(PurpleConversation *conv)
{
	PidginConversation *gtkconv;
	GtkTextIter cursor, word_start, start_buffer;
	int start;
	int most_matched = -1;
	char *entered, *partial = NULL;
	char *text;
	char *nick_partial;
	const char *prefix;
	GList *matches = NULL;
	gboolean command = FALSE;
	gsize entered_bytes = 0;

	gtkconv = PIDGIN_CONVERSATION(conv);

	gtk_text_buffer_get_start_iter(gtkconv->entry_buffer, &start_buffer);
	gtk_text_buffer_get_iter_at_mark(gtkconv->entry_buffer, &cursor,
			gtk_text_buffer_get_insert(gtkconv->entry_buffer));

	word_start = cursor;

	/* if there's nothing there just return */
	if (!gtk_text_iter_compare(&cursor, &start_buffer))
		return (purple_conversation_get_type(conv) == PURPLE_CONV_TYPE_CHAT) ? TRUE : FALSE;

	text = gtk_text_buffer_get_text(gtkconv->entry_buffer, &start_buffer,
									&cursor, FALSE);

	/* if we're at the end of ": " we need to move back 2 spaces */
	start = strlen(text) - 1;

	if (start >= 1 && !strncmp(&text[start-1], ": ", 2)) {
		gtk_text_iter_backward_chars(&word_start, 2);
	}

	/* find the start of the word that we're tabbing.
	 * Using gtk_text_iter_backward_word_start won't work, because a nick can contain
	 * characters (e.g. '.', '/' etc.) that Pango may think are word separators. */
	while (gtk_text_iter_backward_char(&word_start)) {
		if (gtk_text_iter_get_char(&word_start) == ' ') {
			/* Reached the whitespace before the start of the word. Move forward once */
			gtk_text_iter_forward_char(&word_start);
			break;
		}
	}

	prefix = pidgin_get_cmd_prefix();
	if (gtk_text_iter_get_offset(&word_start) == 0 &&
			(strlen(text) >= strlen(prefix)) && !strncmp(text, prefix, strlen(prefix))) {
		command = TRUE;
		gtk_text_iter_forward_chars(&word_start, strlen(prefix));
	}

	g_free(text);

	entered = gtk_text_buffer_get_text(gtkconv->entry_buffer, &word_start,
									   &cursor, FALSE);
	entered_bytes = strlen(entered);

	if (!g_utf8_strlen(entered, -1)) {
		g_free(entered);
		return (purple_conversation_get_type(conv) == PURPLE_CONV_TYPE_CHAT) ? TRUE : FALSE;
	}

	nick_partial = g_malloc0(entered_bytes + 1);

	if (command) {
		GList *list = purple_cmd_list(conv);
		GList *l;

		/* Commands */
		for (l = list; l != NULL; l = l->next) {
			tab_complete_process_item(&most_matched, entered, entered_bytes, &partial, nick_partial,
									  &matches, TRUE, l->data);
		}
		g_list_free(list);
	} else if (purple_conversation_get_type(conv) == PURPLE_CONV_TYPE_CHAT) {
		PurpleConvChat *chat = PURPLE_CONV_CHAT(conv);
		GList *l = purple_conv_chat_get_users(chat);
		GtkTreeModel *model = gtk_tree_view_get_model(GTK_TREE_VIEW(PIDGIN_CONVERSATION(conv)->u.chat->list));
		GtkTreeIter iter;
		int f;

		/* Users */
		for (; l != NULL; l = l->next) {
			tab_complete_process_item(&most_matched, entered, entered_bytes, &partial, nick_partial,
									  &matches, FALSE, ((PurpleConvChatBuddy *)l->data)->name);
		}


		/* Aliases */
		if (gtk_tree_model_get_iter_first(GTK_TREE_MODEL(model), &iter))
		{
			do {
				char *name;
				char *alias;

				gtk_tree_model_get(model, &iter,
						   CHAT_USERS_NAME_COLUMN, &name,
						   CHAT_USERS_ALIAS_COLUMN, &alias,
						   -1);

				if (name && alias && strcmp(name, alias))
					tab_complete_process_item(&most_matched, entered, entered_bytes, &partial, nick_partial,
										  &matches, FALSE, alias);
				g_free(name);
				g_free(alias);

				f = gtk_tree_model_iter_next(model, &iter);
			} while (f != 0);
		}
	} else {
		g_free(nick_partial);
		g_free(entered);
		return FALSE;
	}

	g_free(nick_partial);

	/* we're only here if we're doing new style */

	/* if there weren't any matches, return */
	if (!matches) {
		/* if matches isn't set partials won't be either */
		g_free(entered);
		return (purple_conversation_get_type(conv) == PURPLE_CONV_TYPE_CHAT) ? TRUE : FALSE;
	}

	gtk_text_buffer_delete(gtkconv->entry_buffer, &word_start, &cursor);

	if (!matches->next) {
		/* there was only one match. fill it in. */
		gtk_text_buffer_get_start_iter(gtkconv->entry_buffer, &start_buffer);
		gtk_text_buffer_get_iter_at_mark(gtkconv->entry_buffer, &cursor,
				gtk_text_buffer_get_insert(gtkconv->entry_buffer));

		if (!gtk_text_iter_compare(&cursor, &start_buffer)) {
			char *tmp = g_strdup_printf("%s: ", (char *)matches->data);
			gtk_text_buffer_insert_at_cursor(gtkconv->entry_buffer, tmp, -1);
			g_free(tmp);
		}
		else
			gtk_text_buffer_insert_at_cursor(gtkconv->entry_buffer,
											 matches->data, -1);

		g_free(matches->data);
		matches = g_list_remove(matches, matches->data);
	}
	else {
		/*
		 * there were lots of matches, fill in as much as possible
		 * and display all of them
		 */
		char *addthis = g_malloc0(1);

		while (matches) {
			char *tmp = addthis;
			addthis = g_strconcat(tmp, matches->data, " ", NULL);
			g_free(tmp);
			g_free(matches->data);
			matches = g_list_remove(matches, matches->data);
		}

		purple_conversation_write(conv, NULL, addthis, PURPLE_MESSAGE_NO_LOG,
								time(NULL));
		gtk_text_buffer_insert_at_cursor(gtkconv->entry_buffer, partial, -1);
		g_free(addthis);
	}

	g_free(entered);
	g_free(partial);

	return TRUE;
}

static void topic_callback(GtkWidget *w, PidginConversation *gtkconv)
{
	PurplePluginProtocolInfo *prpl_info = NULL;
	PurpleConnection *gc;
	PurpleConversation *conv = gtkconv->active_conv;
	PidginChatPane *gtkchat;
	char *new_topic;
	const char *current_topic;

	gc      = purple_conversation_get_gc(conv);

	if(!gc || !(prpl_info = PURPLE_PLUGIN_PROTOCOL_INFO(gc->prpl)))
		return;

	if(prpl_info->set_chat_topic == NULL)
		return;

	gtkconv = PIDGIN_CONVERSATION(conv);
	gtkchat = gtkconv->u.chat;
	new_topic = g_strdup(gtk_entry_get_text(GTK_ENTRY(gtkchat->topic_text)));
	current_topic = purple_conv_chat_get_topic(PURPLE_CONV_CHAT(conv));

	if(current_topic && !g_utf8_collate(new_topic, current_topic)){
		g_free(new_topic);
		return;
	}

	if (current_topic)
		gtk_entry_set_text(GTK_ENTRY(gtkchat->topic_text), current_topic);
	else
		gtk_entry_set_text(GTK_ENTRY(gtkchat->topic_text), "");

	prpl_info->set_chat_topic(gc, purple_conv_chat_get_id(PURPLE_CONV_CHAT(conv)),
			new_topic);

	g_free(new_topic);
}

static gint
sort_chat_users(GtkTreeModel *model, GtkTreeIter *a, GtkTreeIter *b, gpointer userdata)
{
	PurpleConvChatBuddyFlags f1 = 0, f2 = 0;
	char *user1 = NULL, *user2 = NULL;
	gboolean buddy1 = FALSE, buddy2 = FALSE;
	gint ret = 0;

	gtk_tree_model_get(model, a,
	                   CHAT_USERS_ALIAS_KEY_COLUMN, &user1,
	                   CHAT_USERS_FLAGS_COLUMN, &f1,
	                   CHAT_USERS_WEIGHT_COLUMN, &buddy1,
	                   -1);
	gtk_tree_model_get(model, b,
	                   CHAT_USERS_ALIAS_KEY_COLUMN, &user2,
	                   CHAT_USERS_FLAGS_COLUMN, &f2,
	                   CHAT_USERS_WEIGHT_COLUMN, &buddy2,
	                   -1);

	if (user1 == NULL || user2 == NULL) {
		if (!(user1 == NULL && user2 == NULL))
			ret = (user1 == NULL) ? -1: 1;
	} else if (f1 != f2) {
		/* sort more important users first */
		ret = (f1 > f2) ? -1 : 1;
	} else if (buddy1 != buddy2) {
		ret = (buddy1 > buddy2) ? -1 : 1;
	} else {
		ret = strcmp(user1, user2);
	}

	g_free(user1);
	g_free(user2);

	return ret;
}

static void
update_chat_alias(PurpleBuddy *buddy, PurpleConversation *conv, PurpleConnection *gc, PurplePluginProtocolInfo *prpl_info)
{
	PidginConversation *gtkconv = PIDGIN_CONVERSATION(conv);
	PurpleConvChat *chat = PURPLE_CONV_CHAT(conv);
	GtkTreeModel *model;
	char *normalized_name;
	GtkTreeIter iter;
	int f;

	g_return_if_fail(buddy != NULL);
	g_return_if_fail(conv != NULL);

	/* This is safe because this callback is only used in chats, not IMs. */
	model = gtk_tree_view_get_model(GTK_TREE_VIEW(gtkconv->u.chat->list));

	if (!gtk_tree_model_get_iter_first(GTK_TREE_MODEL(model), &iter))
		return;

	normalized_name = g_strdup(purple_normalize(conv->account, buddy->name));

	do {
		char *name;

		gtk_tree_model_get(model, &iter, CHAT_USERS_NAME_COLUMN, &name, -1);

		if (!strcmp(normalized_name, purple_normalize(conv->account, name))) {
			const char *alias = name;
			char *tmp;
			char *alias_key = NULL;
			PurpleBuddy *buddy2;

			if (strcmp(chat->nick, purple_normalize(conv->account, name))) {
				/* This user is not me, so look into updating the alias. */

				if ((buddy2 = purple_find_buddy(conv->account, name)) != NULL) {
					alias = purple_buddy_get_contact_alias(buddy2);
				}

				tmp = g_utf8_casefold(alias, -1);
				alias_key = g_utf8_collate_key(tmp, -1);
				g_free(tmp);

				gtk_list_store_set(GTK_LIST_STORE(model), &iter,
								CHAT_USERS_ALIAS_COLUMN, alias,
								CHAT_USERS_ALIAS_KEY_COLUMN, alias_key,
								-1);
				g_free(alias_key);
			}
			g_free(name);
			break;
		}

		f = gtk_tree_model_iter_next(model, &iter);

		g_free(name);
	} while (f != 0);

	g_free(normalized_name);
}

static void
blist_node_aliased_cb(PurpleBlistNode *node, const char *old_alias, PurpleConversation *conv)
{
	PurpleConnection *gc;
	PurplePluginProtocolInfo *prpl_info;

	g_return_if_fail(node != NULL);
	g_return_if_fail(conv != NULL);

	gc = purple_conversation_get_gc(conv);
	g_return_if_fail(gc != NULL);
	g_return_if_fail(gc->prpl != NULL);
	prpl_info = PURPLE_PLUGIN_PROTOCOL_INFO(gc->prpl);

	if (prpl_info->options & OPT_PROTO_UNIQUE_CHATNAME)
		return;

	if (PURPLE_BLIST_NODE_IS_CONTACT(node))
	{
		PurpleBlistNode *bnode;

		for(bnode = node->child; bnode; bnode = bnode->next) {

			if(!PURPLE_BLIST_NODE_IS_BUDDY(bnode))
				continue;

			update_chat_alias((PurpleBuddy *)bnode, conv, gc, prpl_info);
		}
	}
	else if (PURPLE_BLIST_NODE_IS_BUDDY(node))
		update_chat_alias((PurpleBuddy *)node, conv, gc, prpl_info);
	else if (PURPLE_BLIST_NODE_IS_CHAT(node) &&
			purple_conversation_get_account(conv) == ((PurpleChat*)node)->account)
	{
		if (old_alias == NULL || g_utf8_collate(old_alias, purple_conversation_get_title(conv)) == 0)
			pidgin_conv_update_fields(conv, PIDGIN_CONV_SET_TITLE);
	}
}

static void
buddy_cb_common(PurpleBuddy *buddy, PurpleConversation *conv, gboolean is_buddy)
{
	GtkTreeModel *model;
	char *normalized_name;
	GtkTreeIter iter;
	GtkTextTag *texttag;
	int f;

	g_return_if_fail(buddy != NULL);
	g_return_if_fail(conv != NULL);

	/* Do nothing if the buddy does not belong to the conv's account */
	if (purple_buddy_get_account(buddy) != purple_conversation_get_account(conv))
		return;

	/* This is safe because this callback is only used in chats, not IMs. */
	model = gtk_tree_view_get_model(GTK_TREE_VIEW(PIDGIN_CONVERSATION(conv)->u.chat->list));

	if (!gtk_tree_model_get_iter_first(GTK_TREE_MODEL(model), &iter))
		return;

	normalized_name = g_strdup(purple_normalize(conv->account, buddy->name));

	do {
		char *name;

		gtk_tree_model_get(model, &iter, CHAT_USERS_NAME_COLUMN, &name, -1);

		if (!strcmp(normalized_name, purple_normalize(conv->account, name))) {
			gtk_list_store_set(GTK_LIST_STORE(model), &iter,
			                   CHAT_USERS_WEIGHT_COLUMN, is_buddy ? PANGO_WEIGHT_BOLD : PANGO_WEIGHT_NORMAL, -1);
			g_free(name);
			break;
		}

		f = gtk_tree_model_iter_next(model, &iter);

		g_free(name);
	} while (f != 0);

	g_free(normalized_name);

	blist_node_aliased_cb((PurpleBlistNode *)buddy, NULL, conv);

	texttag = get_buddy_tag(conv, purple_buddy_get_name(buddy), 0, FALSE); /* XXX: do we want the normalized name? */
	if (texttag) {
		g_object_set(texttag, "weight", is_buddy ? PANGO_WEIGHT_BOLD : PANGO_WEIGHT_NORMAL, NULL);
	}
}

static void
buddy_added_cb(PurpleBlistNode *node, PurpleConversation *conv)
{
	if (!PURPLE_BLIST_NODE_IS_BUDDY(node))
		return;

	buddy_cb_common(PURPLE_BUDDY(node), conv, TRUE);
}

static void
buddy_removed_cb(PurpleBlistNode *node, PurpleConversation *conv)
{
	if (!PURPLE_BLIST_NODE_IS_BUDDY(node))
		return;

	/* If there's another buddy for the same "dude" on the list, do nothing. */
	if (purple_find_buddy(purple_buddy_get_account(PURPLE_BUDDY(node)),
		                  purple_buddy_get_name(PURPLE_BUDDY(node))) != NULL)
		return;

	buddy_cb_common(PURPLE_BUDDY(node), conv, FALSE);
}

static void send_menu_cb(GtkWidget *widget, PidginConversation *gtkconv)
{
	g_signal_emit_by_name(gtkconv->entry, "message_send");
}

static void
entry_popup_menu_cb(GtkIMHtml *imhtml, GtkMenu *menu, gpointer data)
{
	GtkWidget *menuitem;
	PidginConversation *gtkconv = data;

	g_return_if_fail(menu != NULL);
	g_return_if_fail(gtkconv != NULL);

	menuitem = pidgin_new_item_from_stock(NULL, _("_Send"), NULL,
										G_CALLBACK(send_menu_cb), gtkconv,
										0, 0, NULL);
	if (gtk_text_buffer_get_char_count(imhtml->text_buffer) == 0)
		gtk_widget_set_sensitive(menuitem, FALSE);
	gtk_menu_shell_insert(GTK_MENU_SHELL(menu), menuitem, 0);

	menuitem = gtk_separator_menu_item_new();
	gtk_widget_show(menuitem);
	gtk_menu_shell_insert(GTK_MENU_SHELL(menu), menuitem, 1);
}

static gboolean resize_imhtml_cb(PidginConversation *gtkconv)
{
	GtkTextBuffer *buffer;
	GtkTextIter iter;
	int lines;
	GdkRectangle oneline;
	int height, diff;
	int pad_top, pad_inside, pad_bottom;
	int total_height = (gtkconv->imhtml->allocation.height + gtkconv->entry->allocation.height);
	int max_height = total_height / 2;
	int min_lines = purple_prefs_get_int(PIDGIN_PREFS_ROOT "/conversations/minimum_entry_lines");
	int min_height;
	gboolean interior_focus;
	int focus_width;

	pad_top = gtk_text_view_get_pixels_above_lines(GTK_TEXT_VIEW(gtkconv->entry));
	pad_bottom = gtk_text_view_get_pixels_below_lines(GTK_TEXT_VIEW(gtkconv->entry));
	pad_inside = gtk_text_view_get_pixels_inside_wrap(GTK_TEXT_VIEW(gtkconv->entry));

	buffer = gtk_text_view_get_buffer(GTK_TEXT_VIEW(gtkconv->entry));
	gtk_text_buffer_get_start_iter(buffer, &iter);
	gtk_text_view_get_iter_location(GTK_TEXT_VIEW(gtkconv->entry), &iter, &oneline);

	lines = gtk_text_buffer_get_line_count(buffer);

	height = 0;
	do {
		int lineheight = 0;
		gtk_text_view_get_line_yrange(GTK_TEXT_VIEW(gtkconv->entry), &iter, NULL, &lineheight);
		height += lineheight;
		lines--;
	} while (gtk_text_iter_forward_line(&iter));
	height += lines * (oneline.height + pad_top + pad_bottom);

	/* Make sure there's enough room for at least min_lines. Allocate enough space to
	 * prevent scrolling when the second line is a continuation of the first line, or
	 * is the beginning of a new paragraph. */
	min_height = min_lines * (oneline.height + MAX(pad_inside, pad_top + pad_bottom));
	height = CLAMP(height, MIN(min_height, max_height), max_height);

	gtk_widget_style_get(gtkconv->entry,
	                     "interior-focus", &interior_focus,
	                     "focus-line-width", &focus_width,
	                     NULL);
	if (!interior_focus)
		height += 2 * focus_width;

	diff = height - gtkconv->entry->allocation.height;
	if (ABS(diff) < oneline.height / 2)
		return FALSE;

	gtk_widget_set_size_request(gtkconv->lower_hbox, -1,
		diff + gtkconv->lower_hbox->allocation.height);

	return FALSE;
}

static void
minimum_entry_lines_pref_cb(const char *name,
                            PurplePrefType type,
                            gconstpointer value,
                            gpointer data)
{
	GList *l = purple_get_conversations();
	PurpleConversation *conv;
	while (l != NULL)
	{
		conv = (PurpleConversation *)l->data;

		if (PIDGIN_IS_PIDGIN_CONVERSATION(conv))
			resize_imhtml_cb(PIDGIN_CONVERSATION(conv));

		l = l->next;
	}
}

static void
setup_chat_topic(PidginConversation *gtkconv, GtkWidget *vbox)
{
	PurpleConversation *conv = gtkconv->active_conv;
	PurpleConnection *gc = purple_conversation_get_gc(conv);
	PurplePluginProtocolInfo *prpl_info = PURPLE_PLUGIN_PROTOCOL_INFO(gc->prpl);
	if (prpl_info->options & OPT_PROTO_CHAT_TOPIC)
	{
		GtkWidget *hbox, *label;
		PidginChatPane *gtkchat = gtkconv->u.chat;

		hbox = gtk_hbox_new(FALSE, PIDGIN_HIG_BOX_SPACE);
		gtk_box_pack_start(GTK_BOX(vbox), hbox, FALSE, FALSE, 0);

		label = gtk_label_new(_("Topic:"));
		gtk_box_pack_start(GTK_BOX(hbox), label, FALSE, FALSE, 0);

		gtkchat->topic_text = gtk_entry_new();
		gtk_widget_set_size_request(gtkchat->topic_text, -1, BUDDYICON_SIZE_MIN);

		if(prpl_info->set_chat_topic == NULL) {
			gtk_editable_set_editable(GTK_EDITABLE(gtkchat->topic_text), FALSE);
		} else {
			g_signal_connect(GTK_OBJECT(gtkchat->topic_text), "activate",
					G_CALLBACK(topic_callback), gtkconv);
		}

		gtk_box_pack_start(GTK_BOX(hbox), gtkchat->topic_text, TRUE, TRUE, 0);
		g_signal_connect(G_OBJECT(gtkchat->topic_text), "key_press_event",
			             G_CALLBACK(entry_key_press_cb), gtkconv);
	}
}

static gboolean
pidgin_conv_userlist_create_tooltip(GtkWidget *tipwindow, GtkTreePath *path,
		gpointer userdata, int *w, int *h)
{
	PidginConversation *gtkconv = userdata;
	GtkTreeIter iter;
	GtkTreeModel *model = gtk_tree_view_get_model(GTK_TREE_VIEW(gtkconv->u.chat->list));
	PurpleConversation *conv = gtkconv->active_conv;
	PurpleBlistNode *node;
	PurplePluginProtocolInfo *prpl_info;
	PurpleAccount *account = purple_conversation_get_account(conv);
	char *who = NULL;

	if (account->gc == NULL)
		return FALSE;

	if (!gtk_tree_model_get_iter(GTK_TREE_MODEL(model), &iter, path))
		return FALSE;

	gtk_tree_model_get(GTK_TREE_MODEL(model), &iter, CHAT_USERS_NAME_COLUMN, &who, -1);

	prpl_info = PURPLE_PLUGIN_PROTOCOL_INFO(account->gc->prpl);
	node = (PurpleBlistNode*)(purple_find_buddy(conv->account, who));
	if (node && prpl_info && (prpl_info->options & OPT_PROTO_UNIQUE_CHATNAME))
		pidgin_blist_draw_tooltip(node, gtkconv->infopane);

	g_free(who);
	return FALSE;
}

static void
setup_chat_userlist(PidginConversation *gtkconv, GtkWidget *hpaned)
{
	PidginChatPane *gtkchat = gtkconv->u.chat;
	GtkWidget *lbox, *sw, *list;
	GtkListStore *ls;
	GtkCellRenderer *rend;
	GtkTreeViewColumn *col;
	int ul_width;
	void *blist_handle = purple_blist_get_handle();
	PurpleConversation *conv = gtkconv->active_conv;

	/* Build the right pane. */
	lbox = gtk_vbox_new(FALSE, PIDGIN_HIG_BOX_SPACE);
	gtk_paned_pack2(GTK_PANED(hpaned), lbox, FALSE, TRUE);
	gtk_widget_show(lbox);

	/* Setup the label telling how many people are in the room. */
	gtkchat->count = gtk_label_new(_("0 people in room"));
	gtk_label_set_ellipsize(GTK_LABEL(gtkchat->count), PANGO_ELLIPSIZE_END);
	gtk_box_pack_start(GTK_BOX(lbox), gtkchat->count, FALSE, FALSE, 0);
	gtk_widget_show(gtkchat->count);

	/* Setup the list of users. */
	sw = gtk_scrolled_window_new(NULL, NULL);
	gtk_scrolled_window_set_policy(GTK_SCROLLED_WINDOW(sw),
								   GTK_POLICY_AUTOMATIC, GTK_POLICY_AUTOMATIC);
	gtk_scrolled_window_set_shadow_type(GTK_SCROLLED_WINDOW(sw), GTK_SHADOW_IN);
	gtk_box_pack_start(GTK_BOX(lbox), sw, TRUE, TRUE, 0);
	gtk_widget_show(sw);

	ls = gtk_list_store_new(CHAT_USERS_COLUMNS, GDK_TYPE_PIXBUF, G_TYPE_STRING,
							G_TYPE_STRING, G_TYPE_STRING, G_TYPE_INT,
							GDK_TYPE_COLOR, G_TYPE_INT, G_TYPE_STRING);
	gtk_tree_sortable_set_sort_func(GTK_TREE_SORTABLE(ls), CHAT_USERS_ALIAS_KEY_COLUMN,
									sort_chat_users, NULL, NULL);

	list = gtk_tree_view_new_with_model(GTK_TREE_MODEL(ls));

	/* Allow a user to specify gtkrc settings for the chat userlist only */
	gtk_widget_set_name(list, "pidgin_conv_userlist");

	rend = gtk_cell_renderer_pixbuf_new();
	g_object_set(G_OBJECT(rend),
				 "stock-size", gtk_icon_size_from_name(PIDGIN_ICON_SIZE_TANGO_EXTRA_SMALL),
				 NULL);
	col = gtk_tree_view_column_new_with_attributes(NULL, rend,
			"stock-id", CHAT_USERS_ICON_STOCK_COLUMN, NULL);
	gtk_tree_view_column_set_sizing(col, GTK_TREE_VIEW_COLUMN_AUTOSIZE);
	gtk_tree_view_append_column(GTK_TREE_VIEW(list), col);
	ul_width = purple_prefs_get_int(PIDGIN_PREFS_ROOT "/conversations/chat/userlist_width");
	gtk_widget_set_size_request(lbox, ul_width, -1);

	/* Hack to prevent completely collapsed userlist coming back with a 1 pixel width.
	 * I would have liked to use the GtkPaned "max-position", but for some reason that didn't work */
	if (ul_width == 0)
		gtk_paned_set_position(GTK_PANED(hpaned), 999999);

	g_signal_connect(G_OBJECT(list), "button_press_event",
					 G_CALLBACK(right_click_chat_cb), gtkconv);
	g_signal_connect(G_OBJECT(list), "row-activated",
					 G_CALLBACK(activate_list_cb), gtkconv);
	g_signal_connect(G_OBJECT(list), "popup-menu",
			 G_CALLBACK(gtkconv_chat_popup_menu_cb), gtkconv);
	g_signal_connect(G_OBJECT(lbox), "size-allocate", G_CALLBACK(lbox_size_allocate_cb), gtkconv);

	pidgin_tooltip_setup_for_treeview(list, gtkconv,
			pidgin_conv_userlist_create_tooltip, NULL);

	rend = gtk_cell_renderer_text_new();
	g_object_set(rend,
				 "foreground-set", TRUE,
				 "weight-set", TRUE,
				 NULL);
	g_object_set(G_OBJECT(rend), "editable", TRUE, NULL);

	col = gtk_tree_view_column_new_with_attributes(NULL, rend,
	                                               "text", CHAT_USERS_ALIAS_COLUMN,
	                                               "foreground-gdk", CHAT_USERS_COLOR_COLUMN,
	                                               "weight", CHAT_USERS_WEIGHT_COLUMN,
	                                               NULL);

	purple_signal_connect(blist_handle, "blist-node-added",
						gtkchat, PURPLE_CALLBACK(buddy_added_cb), conv);
	purple_signal_connect(blist_handle, "blist-node-removed",
						gtkchat, PURPLE_CALLBACK(buddy_removed_cb), conv);
	purple_signal_connect(blist_handle, "blist-node-aliased",
						gtkchat, PURPLE_CALLBACK(blist_node_aliased_cb), conv);

	gtk_tree_view_column_set_expand(col, TRUE);
	g_object_set(rend, "ellipsize", PANGO_ELLIPSIZE_END, NULL);

	gtk_tree_view_append_column(GTK_TREE_VIEW(list), col);

	gtk_tree_view_set_headers_visible(GTK_TREE_VIEW(list), FALSE);
	gtk_widget_show(list);

	gtkchat->list = list;

	gtk_container_add(GTK_CONTAINER(sw), list);
}

static gboolean
pidgin_conv_create_tooltip(GtkWidget *tipwindow, gpointer userdata, int *w, int *h)
{
	PurpleBlistNode *node = NULL;
	PurpleConversation *conv;
	PidginConversation *gtkconv = userdata;

	conv = gtkconv->active_conv;
	if (purple_conversation_get_type(conv) == PURPLE_CONV_TYPE_CHAT) {
		node = (PurpleBlistNode*)(purple_blist_find_chat(conv->account, conv->name));
		if (!node)
			node = g_object_get_data(G_OBJECT(gtkconv->imhtml), "transient_chat");
	} else {
		node = (PurpleBlistNode*)(purple_find_buddy(conv->account, conv->name));
#if 0
		/* Using the transient blist nodes to show the tooltip doesn't quite work yet. */
		if (!node)
			node = g_object_get_data(G_OBJECT(gtkconv->imhtml), "transient_buddy");
#endif
	}

	if (node)
		pidgin_blist_draw_tooltip(node, gtkconv->infopane);
	return FALSE;
}

/* Close button {{{ */
static gboolean
close_button_left_cb(GtkWidget *widget, GdkEventCrossing *event, GtkLabel *label)
{
	static GdkCursor *ptr = NULL;
	if (ptr == NULL) {
		ptr = gdk_cursor_new(GDK_LEFT_PTR);
	}

	gtk_label_set_markup(label, "×");
	gdk_window_set_cursor(event->window, ptr);
	return FALSE;
}

static gboolean
close_button_entered_cb(GtkWidget *widget, GdkEventCrossing *event, GtkLabel *label)
{
	static GdkCursor *hand = NULL;
	if (hand == NULL) {
		hand = gdk_cursor_new(GDK_HAND2);
	}

	gtk_label_set_markup(label, "<u>×</u>");
	gdk_window_set_cursor(event->window, hand);
	return FALSE;
}

static GtkWidget *
create_close_button(void)
{
	GtkWidget *ebox = gtk_event_box_new();
	GtkWidget *close_image;

	gtk_event_box_set_visible_window(GTK_EVENT_BOX(ebox), FALSE);
	gtk_widget_set_events(ebox, GDK_ENTER_NOTIFY_MASK | GDK_LEAVE_NOTIFY_MASK);
	close_image = gtk_label_new("×");
	g_signal_connect(G_OBJECT(ebox), "enter-notify-event", G_CALLBACK(close_button_entered_cb), close_image);
	g_signal_connect(G_OBJECT(ebox), "leave-notify-event", G_CALLBACK(close_button_left_cb), close_image);
	gtk_widget_show(close_image);
	gtk_container_add(GTK_CONTAINER(ebox), close_image);

	return ebox;
}

/* }}} */

/* Quick Find {{{ */
static gboolean
pidgin_conv_end_quickfind(PidginConversation *gtkconv)
{
	gtk_widget_modify_base(gtkconv->quickfind.entry, GTK_STATE_NORMAL, NULL);

	gtk_imhtml_search_clear(GTK_IMHTML(gtkconv->imhtml));
	gtk_widget_hide_all(gtkconv->quickfind.container);

	gtk_widget_grab_focus(gtkconv->entry);
	return TRUE;
}

static gboolean
quickfind_process_input(GtkWidget *entry, GdkEventKey *event, PidginConversation *gtkconv)
{
	switch (event->keyval) {
		case GDK_Return:
		case GDK_KP_Enter:
			if (gtk_imhtml_search_find(GTK_IMHTML(gtkconv->imhtml), gtk_entry_get_text(GTK_ENTRY(entry)))) {
				gtk_widget_modify_base(gtkconv->quickfind.entry, GTK_STATE_NORMAL, NULL);
			} else {
				GdkColor col;
				col.red = 0xffff;
				col.green = 0xafff;
				col.blue = 0xafff;
				gtk_widget_modify_base(gtkconv->quickfind.entry, GTK_STATE_NORMAL, &col);
			}
			break;
		case GDK_Escape:
			pidgin_conv_end_quickfind(gtkconv);
			break;
		default:
			return FALSE;
	}
	return TRUE;
}

static void
pidgin_conv_setup_quickfind(PidginConversation *gtkconv, GtkWidget *container)
{
	GtkWidget *widget = gtk_hbox_new(FALSE, 0);
	GtkWidget *label, *entry, *close;

	gtk_box_pack_start(GTK_BOX(container), widget, FALSE, FALSE, 0);

	close = create_close_button();
	gtk_box_pack_start(GTK_BOX(widget), close, FALSE, FALSE, 0);
	gtk_tooltips_set_tip(gtkconv->tooltips, close,
	                     _("Close Find bar"), NULL);

	label = gtk_label_new(_("Find:"));
	gtk_box_pack_start(GTK_BOX(widget), label, FALSE, FALSE, 10);

	entry = gtk_entry_new();
	gtk_box_pack_start(GTK_BOX(widget), entry, TRUE, TRUE, 0);

	gtkconv->quickfind.entry = entry;
	gtkconv->quickfind.container = widget;

	/* Hook to signals and stuff */
	g_signal_connect(G_OBJECT(entry), "key_press_event",
			G_CALLBACK(quickfind_process_input), gtkconv);
	g_signal_connect_swapped(G_OBJECT(close), "button-press-event",
			G_CALLBACK(pidgin_conv_end_quickfind), gtkconv);
}

/* }}} */

static GtkWidget *
setup_common_pane(PidginConversation *gtkconv)
{
	GtkWidget *vbox, *frame, *imhtml_sw, *event_box;
	GtkCellRenderer *rend;
	GtkTreePath *path;
	PurpleConversation *conv = gtkconv->active_conv;
	PurpleBuddy *buddy;
	gboolean chat = (conv->type == PURPLE_CONV_TYPE_CHAT);
	GtkPolicyType imhtml_sw_hscroll;
	int buddyicon_size = 0;

	/* Setup the top part of the pane */
	vbox = gtk_vbox_new(FALSE, PIDGIN_HIG_BOX_SPACE);
	gtk_widget_show(vbox);

	/* Setup the info pane */
	event_box = gtk_event_box_new();
	gtk_event_box_set_visible_window(GTK_EVENT_BOX(event_box), FALSE);
	gtk_widget_show(event_box);
	gtkconv->infopane_hbox = gtk_hbox_new(FALSE, 0);
	gtk_box_pack_start(GTK_BOX(vbox), event_box, FALSE, FALSE, 0);
	gtk_container_add(GTK_CONTAINER(event_box), gtkconv->infopane_hbox);
	gtk_widget_show(gtkconv->infopane_hbox);
	gtk_widget_add_events(event_box,
	                      GDK_POINTER_MOTION_MASK | GDK_LEAVE_NOTIFY_MASK);
	g_signal_connect(G_OBJECT(event_box), "button-press-event",
	                 G_CALLBACK(infopane_press_cb), gtkconv);

	pidgin_tooltip_setup_for_widget(event_box, gtkconv,
		pidgin_conv_create_tooltip, NULL);

	gtkconv->infopane = gtk_cell_view_new();
	gtkconv->infopane_model = gtk_list_store_new(CONV_NUM_COLUMNS, G_TYPE_STRING, G_TYPE_STRING, GDK_TYPE_PIXBUF, GDK_TYPE_PIXBUF);
	gtk_cell_view_set_model(GTK_CELL_VIEW(gtkconv->infopane),
				GTK_TREE_MODEL(gtkconv->infopane_model));
	g_object_unref(gtkconv->infopane_model);
	gtk_list_store_append(gtkconv->infopane_model, &(gtkconv->infopane_iter));
	gtk_box_pack_start(GTK_BOX(gtkconv->infopane_hbox), gtkconv->infopane, TRUE, TRUE, 0);
	path = gtk_tree_path_new_from_string("0");
	gtk_cell_view_set_displayed_row(GTK_CELL_VIEW(gtkconv->infopane), path);
	gtk_tree_path_free(path);

	if (chat) {
		/* This empty widget is used to ensure that the infopane is consistently
		   sized for chat windows. The correct fix is to put an icon in the chat
		   window as well, because that would make "Set Custom Icon" consistent
		   for both the buddy list and the chat window, but PidginConversation
		   is pretty much stuck until 3.0. */
		GtkWidget *sizing_vbox;
		sizing_vbox = gtk_vbox_new(FALSE, 0);
		gtk_widget_set_size_request(sizing_vbox, -1, BUDDYICON_SIZE_MIN);
		gtk_box_pack_start(GTK_BOX(gtkconv->infopane_hbox), sizing_vbox, FALSE, FALSE, 0);
		gtk_widget_show(sizing_vbox);
	}
	else {
		gtkconv->u.im->icon_container = gtk_vbox_new(FALSE, 0);

		if ((buddy = purple_find_buddy(purple_conversation_get_account(conv),
						purple_conversation_get_name(conv))) != NULL) {
			PurpleContact *contact = purple_buddy_get_contact(buddy);
			if (contact) {
				buddyicon_size = purple_blist_node_get_int((PurpleBlistNode*)contact, "pidgin-infopane-iconsize");
			}
		}
		buddyicon_size = CLAMP(buddyicon_size, BUDDYICON_SIZE_MIN, BUDDYICON_SIZE_MAX);
		gtk_widget_set_size_request(gtkconv->u.im->icon_container, -1, buddyicon_size);

		gtk_box_pack_start(GTK_BOX(gtkconv->infopane_hbox),
				   gtkconv->u.im->icon_container, FALSE, FALSE, 0);

		gtk_widget_show(gtkconv->u.im->icon_container);
	}

	gtk_widget_show(gtkconv->infopane);

	rend = gtk_cell_renderer_pixbuf_new();
	gtk_cell_layout_pack_start(GTK_CELL_LAYOUT(gtkconv->infopane), rend, FALSE);
	gtk_cell_layout_set_attributes(GTK_CELL_LAYOUT(gtkconv->infopane), rend, "stock-id", CONV_ICON_COLUMN, NULL);
	g_object_set(rend, "xalign", 0.0, "xpad", 6, "ypad", 0,
			"stock-size", gtk_icon_size_from_name(PIDGIN_ICON_SIZE_TANGO_EXTRA_SMALL),
			NULL);

	rend = gtk_cell_renderer_text_new();
	gtk_cell_layout_pack_start(GTK_CELL_LAYOUT(gtkconv->infopane), rend, TRUE);
	gtk_cell_layout_set_attributes(GTK_CELL_LAYOUT(gtkconv->infopane), rend, "markup", CONV_TEXT_COLUMN, NULL);
	g_object_set(rend, "ypad", 0, "yalign", 0.5, NULL);

	g_object_set(rend, "ellipsize", PANGO_ELLIPSIZE_END, NULL);

	rend = gtk_cell_renderer_pixbuf_new();
	gtk_cell_layout_pack_start(GTK_CELL_LAYOUT(gtkconv->infopane), rend, FALSE);
	gtk_cell_layout_set_attributes(GTK_CELL_LAYOUT(gtkconv->infopane), rend, "pixbuf", CONV_PROTOCOL_ICON_COLUMN, NULL);
	g_object_set(rend, "xalign", 0.0, "xpad", 3, "ypad", 0, NULL);

	rend = gtk_cell_renderer_pixbuf_new();
	gtk_cell_layout_pack_start(GTK_CELL_LAYOUT(gtkconv->infopane), rend, FALSE);
	gtk_cell_layout_set_attributes(GTK_CELL_LAYOUT(gtkconv->infopane), rend, "pixbuf", CONV_EMBLEM_COLUMN, NULL);
	g_object_set(rend, "xalign", 0.0, "xpad", 6, "ypad", 0, NULL);

	/* Setup the gtkimhtml widget */
	frame = pidgin_create_imhtml(FALSE, &gtkconv->imhtml, NULL, &imhtml_sw);
	gtk_widget_set_size_request(gtkconv->imhtml, -1, 0);
	if (chat) {
		GtkWidget *hpaned;

		/* Add the topic */
		setup_chat_topic(gtkconv, vbox);

		/* Add the gtkimhtml frame */
		hpaned = gtk_hpaned_new();
		gtk_box_pack_start(GTK_BOX(vbox), hpaned, TRUE, TRUE, 0);
		gtk_widget_show(hpaned);
		gtk_paned_pack1(GTK_PANED(hpaned), frame, TRUE, TRUE);

		/* Now add the userlist */
		setup_chat_userlist(gtkconv, hpaned);
	} else {
		gtk_box_pack_start(GTK_BOX(vbox), frame, TRUE, TRUE, 0);
	}
	gtk_widget_show(frame);

	gtk_widget_set_name(gtkconv->imhtml, "pidgin_conv_imhtml");
	gtk_imhtml_show_comments(GTK_IMHTML(gtkconv->imhtml),TRUE);
	g_object_set_data(G_OBJECT(gtkconv->imhtml), "gtkconv", gtkconv);

	gtk_scrolled_window_get_policy(GTK_SCROLLED_WINDOW(imhtml_sw),
	                               &imhtml_sw_hscroll, NULL);
	gtk_scrolled_window_set_policy(GTK_SCROLLED_WINDOW(imhtml_sw),
	                               imhtml_sw_hscroll, GTK_POLICY_ALWAYS);

	g_signal_connect_after(G_OBJECT(gtkconv->imhtml), "button_press_event",
	                       G_CALLBACK(entry_stop_rclick_cb), NULL);
	g_signal_connect(G_OBJECT(gtkconv->imhtml), "key_press_event",
	                 G_CALLBACK(refocus_entry_cb), gtkconv);
	g_signal_connect(G_OBJECT(gtkconv->imhtml), "key_release_event",
	                 G_CALLBACK(refocus_entry_cb), gtkconv);

	pidgin_conv_setup_quickfind(gtkconv, vbox);

	gtkconv->lower_hbox = gtk_hbox_new(FALSE, PIDGIN_HIG_BOX_SPACE);
	gtk_box_pack_start(GTK_BOX(vbox), gtkconv->lower_hbox, FALSE, FALSE, 0);
	gtk_widget_show(gtkconv->lower_hbox);

	/* Setup the toolbar, entry widget and all signals */
	frame = pidgin_create_imhtml(TRUE, &gtkconv->entry, &gtkconv->toolbar, NULL);
	gtk_box_pack_start(GTK_BOX(gtkconv->lower_hbox), frame, TRUE, TRUE, 0);
	gtk_widget_show(frame);

	gtk_widget_set_name(gtkconv->entry, "pidgin_conv_entry");
	gtk_imhtml_set_protocol_name(GTK_IMHTML(gtkconv->entry),
			purple_account_get_protocol_name(conv->account));

	g_signal_connect(G_OBJECT(gtkconv->entry), "populate-popup",
	                 G_CALLBACK(entry_popup_menu_cb), gtkconv);
	g_signal_connect(G_OBJECT(gtkconv->entry), "key_press_event",
	                 G_CALLBACK(entry_key_press_cb), gtkconv);
	g_signal_connect_after(G_OBJECT(gtkconv->entry), "message_send",
	                       G_CALLBACK(send_cb), gtkconv);
	g_signal_connect_after(G_OBJECT(gtkconv->entry), "button_press_event",
	                       G_CALLBACK(entry_stop_rclick_cb), NULL);

	gtkconv->entry_buffer =
		gtk_text_view_get_buffer(GTK_TEXT_VIEW(gtkconv->entry));
	g_object_set_data(G_OBJECT(gtkconv->entry_buffer), "user_data", gtkconv);

	if (!chat) {
		/* For sending typing notifications for IMs */
		g_signal_connect(G_OBJECT(gtkconv->entry_buffer), "insert_text",
						 G_CALLBACK(insert_text_cb), gtkconv);
		g_signal_connect(G_OBJECT(gtkconv->entry_buffer), "delete_range",
						 G_CALLBACK(delete_text_cb), gtkconv);
		gtkconv->u.im->typing_timer = 0;
		gtkconv->u.im->animate = purple_prefs_get_bool(PIDGIN_PREFS_ROOT "/conversations/im/animate_buddy_icons");
		gtkconv->u.im->show_icon = TRUE;
	}

	g_signal_connect_swapped(G_OBJECT(gtkconv->entry_buffer), "changed",
				 G_CALLBACK(resize_imhtml_cb), gtkconv);
	g_signal_connect_swapped(G_OBJECT(gtkconv->entry), "size-allocate",
				 G_CALLBACK(resize_imhtml_cb), gtkconv);

	default_formatize(gtkconv);
	g_signal_connect_after(G_OBJECT(gtkconv->entry), "format_function_clear",
	                       G_CALLBACK(clear_formatting_cb), gtkconv);
	return vbox;
}

static void
conv_dnd_recv(GtkWidget *widget, GdkDragContext *dc, guint x, guint y,
              GtkSelectionData *sd, guint info, guint t,
              PidginConversation *gtkconv)
{
	PurpleConversation *conv = gtkconv->active_conv;
	PidginWindow *win = gtkconv->win;
	PurpleConversation *c;
	PurpleAccount *convaccount = purple_conversation_get_account(conv);
	PurpleConnection *gc = purple_account_get_connection(convaccount);
	PurplePluginProtocolInfo *prpl_info = gc ? PURPLE_PLUGIN_PROTOCOL_INFO(gc->prpl) : NULL;

	if (sd->target == gdk_atom_intern("PURPLE_BLIST_NODE", FALSE))
	{
		PurpleBlistNode *n = NULL;
		PurpleBuddy *b;
		PidginConversation *gtkconv = NULL;
		PurpleAccount *buddyaccount;
		const char *buddyname;

		n = *(PurpleBlistNode **)sd->data;

		if (PURPLE_BLIST_NODE_IS_CONTACT(n))
			b = purple_contact_get_priority_buddy((PurpleContact*)n);
		else if (PURPLE_BLIST_NODE_IS_BUDDY(n))
			b = (PurpleBuddy*)n;
		else
			return;

		buddyaccount = purple_buddy_get_account(b);
		buddyname = purple_buddy_get_name(b);
		/*
		 * If a buddy is dragged to a chat window of the same protocol,
		 * invite him to the chat.
		 */
		if (purple_conversation_get_type(conv) == PURPLE_CONV_TYPE_CHAT &&
				prpl_info && PURPLE_PROTOCOL_PLUGIN_HAS_FUNC(prpl_info, chat_invite) &&
				strcmp(purple_account_get_protocol_id(convaccount),
					purple_account_get_protocol_id(buddyaccount)) == 0) {
		    purple_conv_chat_invite_user(PURPLE_CONV_CHAT(conv), buddyname, NULL, TRUE);
		} else {
			/*
			 * If we already have an open conversation with this buddy, then
			 * just move the conv to this window.  Otherwise, create a new
			 * conv and add it to this window.
			 */
			c = purple_find_conversation_with_account(PURPLE_CONV_TYPE_IM, buddyname, buddyaccount);
			if (c != NULL) {
				PidginWindow *oldwin;
				gtkconv = PIDGIN_CONVERSATION(c);
				oldwin = gtkconv->win;
				if (oldwin != win) {
					pidgin_conv_window_remove_gtkconv(oldwin, gtkconv);
					pidgin_conv_window_add_gtkconv(win, gtkconv);
				}
			} else {
				c = purple_conversation_new(PURPLE_CONV_TYPE_IM, buddyaccount, buddyname);
				gtkconv = PIDGIN_CONVERSATION(c);
				if (gtkconv->win != win) {
					pidgin_conv_window_remove_gtkconv(gtkconv->win, gtkconv);
					pidgin_conv_window_add_gtkconv(win, gtkconv);
				}
			}

			/* Make this conversation the active conversation */
			pidgin_conv_window_switch_gtkconv(win, gtkconv);
		}

		gtk_drag_finish(dc, TRUE, (dc->action == GDK_ACTION_MOVE), t);
	}
	else if (sd->target == gdk_atom_intern("application/x-im-contact", FALSE))
	{
		char *protocol = NULL;
		char *username = NULL;
		PurpleAccount *account;
		PidginConversation *gtkconv;

		if (pidgin_parse_x_im_contact((const char *)sd->data, FALSE, &account,
						&protocol, &username, NULL))
		{
			if (account == NULL)
			{
				purple_notify_error(win, NULL,
					_("You are not currently signed on with an account that "
					  "can add that buddy."), NULL);
			} else {
				/*
				 * If a buddy is dragged to a chat window of the same protocol,
				 * invite him to the chat.
				 */
				if (purple_conversation_get_type(conv) == PURPLE_CONV_TYPE_CHAT &&
						prpl_info && PURPLE_PROTOCOL_PLUGIN_HAS_FUNC(prpl_info, chat_invite) &&
						strcmp(purple_account_get_protocol_id(convaccount), protocol) == 0) {
					purple_conv_chat_invite_user(PURPLE_CONV_CHAT(conv), username, NULL, TRUE);
				} else {
					c = purple_conversation_new(PURPLE_CONV_TYPE_IM, account, username);
					gtkconv = PIDGIN_CONVERSATION(c);
					if (gtkconv->win != win) {
						pidgin_conv_window_remove_gtkconv(gtkconv->win, gtkconv);
						pidgin_conv_window_add_gtkconv(win, gtkconv);
					}
				}
			}
		}

		g_free(username);
		g_free(protocol);

		gtk_drag_finish(dc, TRUE, (dc->action == GDK_ACTION_MOVE), t);
	}
	else if (sd->target == gdk_atom_intern("text/uri-list", FALSE)) {
		if (purple_conversation_get_type(conv) == PURPLE_CONV_TYPE_IM)
			pidgin_dnd_file_manage(sd, convaccount, purple_conversation_get_name(conv));
		gtk_drag_finish(dc, TRUE, (dc->action == GDK_ACTION_MOVE), t);
	}
	else
		gtk_drag_finish(dc, FALSE, FALSE, t);
}


static const GtkTargetEntry te[] =
{
	GTK_IMHTML_DND_TARGETS,
	{"PURPLE_BLIST_NODE", GTK_TARGET_SAME_APP, GTK_IMHTML_DRAG_NUM},
	{"application/x-im-contact", 0, GTK_IMHTML_DRAG_NUM + 1}
};

static PidginConversation *
pidgin_conv_find_gtkconv(PurpleConversation * conv)
{
	PurpleBuddy *bud = purple_find_buddy(conv->account, conv->name);
	PurpleContact *c;
	PurpleBlistNode *cn, *bn;

	if (!bud)
		return NULL;

	if (!(c = purple_buddy_get_contact(bud)))
		return NULL;

	cn = PURPLE_BLIST_NODE(c);
	for (bn = purple_blist_node_get_first_child(cn); bn; bn = purple_blist_node_get_sibling_next(bn)) {
		PurpleBuddy *b = PURPLE_BUDDY(bn);
		PurpleConversation *conv;
		if ((conv = purple_find_conversation_with_account(PURPLE_CONV_TYPE_IM, b->name, b->account))) {
			if (conv->ui_data)
				return conv->ui_data;
		}
	}

	return NULL;
}

static void
buddy_update_cb(PurpleBlistNode *bnode, gpointer null)
{
	GList *list;

	g_return_if_fail(bnode);
	if (!PURPLE_BLIST_NODE_IS_BUDDY(bnode))
		return;

	for (list = pidgin_conv_windows_get_list(); list; list = list->next)
	{
		PidginWindow *win = list->data;
		PurpleConversation *conv = pidgin_conv_window_get_active_conversation(win);

		if (purple_conversation_get_type(conv) != PURPLE_CONV_TYPE_IM)
			continue;

		pidgin_conv_update_fields(conv, PIDGIN_CONV_MENU);
	}
}

static gboolean
ignore_middle_click(GtkWidget *widget, GdkEventButton *e, gpointer null)
{
	/* A click on the pane is propagated to the notebook containing the pane.
	 * So if Stu accidentally aims high and middle clicks on the pane-handle,
	 * it causes a conversation tab to close. Let's stop that from happening.
	 */
	if (e->button == 2 && e->type == GDK_BUTTON_PRESS)
		return TRUE;
	return FALSE;
}

static void set_typing_font(GtkWidget *widget, GtkStyle *style, PidginConversation *gtkconv)
{
	static PangoFontDescription *font_desc = NULL;
	static GdkColor *color = NULL;
	static gboolean enable = TRUE;

	if (font_desc == NULL) {
		char *string = NULL;
		gtk_widget_style_get(widget,
				"typing-notification-font", &string,
				"typing-notification-color", &color,
				"typing-notification-enable", &enable,
				NULL);
		font_desc = pango_font_description_from_string(string);
		g_free(string);
		if (color == NULL) {
			GdkColor def = {0, 0x8888, 0x8888, 0x8888};
			color = gdk_color_copy(&def);
		}
	}

	gtk_text_buffer_create_tag(GTK_IMHTML(widget)->text_buffer, "TYPING-NOTIFICATION",
			"foreground-gdk", color,
			"font-desc", font_desc,
			NULL);

	if (!enable) {
		g_object_set_data(G_OBJECT(widget), "disable-typing-notification", GINT_TO_POINTER(TRUE));
		/* or may be 'gtkconv->disable_typing = TRUE;' instead? */
	}

	g_signal_handlers_disconnect_by_func(G_OBJECT(widget), set_typing_font, gtkconv);
}

/**************************************************************************
 * Conversation UI operations
 **************************************************************************/
static void
private_gtkconv_new(PurpleConversation *conv, gboolean hidden)
{
	PidginConversation *gtkconv;
	PurpleConversationType conv_type = purple_conversation_get_type(conv);
	GtkWidget *pane = NULL;
	GtkWidget *tab_cont;
	PurpleBlistNode *convnode;
	PurpleValue *value;

	if (conv_type == PURPLE_CONV_TYPE_IM && (gtkconv = pidgin_conv_find_gtkconv(conv))) {
		conv->ui_data = gtkconv;
		if (!g_list_find(gtkconv->convs, conv))
			gtkconv->convs = g_list_prepend(gtkconv->convs, conv);
		pidgin_conv_switch_active_conversation(conv);
		return;
	}

	gtkconv = g_new0(PidginConversation, 1);
	conv->ui_data = gtkconv;
	gtkconv->active_conv = conv;
	gtkconv->convs = g_list_prepend(gtkconv->convs, conv);
	gtkconv->send_history = g_list_append(NULL, NULL);

	/* Setup some initial variables. */
	gtkconv->tooltips = gtk_tooltips_new();
	gtkconv->unseen_state = PIDGIN_UNSEEN_NONE;
	gtkconv->unseen_count = 0;

	if (conv_type == PURPLE_CONV_TYPE_IM) {
		gtkconv->u.im = g_malloc0(sizeof(PidginImPane));
	} else if (conv_type == PURPLE_CONV_TYPE_CHAT) {
		gtkconv->u.chat = g_malloc0(sizeof(PidginChatPane));
	}
	pane = setup_common_pane(gtkconv);

	gtk_imhtml_set_format_functions(GTK_IMHTML(gtkconv->imhtml),
			gtk_imhtml_get_format_functions(GTK_IMHTML(gtkconv->imhtml)) | GTK_IMHTML_IMAGE);

	if (pane == NULL) {
		if (conv_type == PURPLE_CONV_TYPE_CHAT)
			g_free(gtkconv->u.chat);
		else if (conv_type == PURPLE_CONV_TYPE_IM)
			g_free(gtkconv->u.im);

		g_free(gtkconv);
		conv->ui_data = NULL;
		return;
	}

	/* Setup drag-and-drop */
	gtk_drag_dest_set(pane,
	                  GTK_DEST_DEFAULT_MOTION |
	                  GTK_DEST_DEFAULT_DROP,
	                  te, sizeof(te) / sizeof(GtkTargetEntry),
	                  GDK_ACTION_COPY);
	gtk_drag_dest_set(pane,
	                  GTK_DEST_DEFAULT_MOTION |
	                  GTK_DEST_DEFAULT_DROP,
	                  te, sizeof(te) / sizeof(GtkTargetEntry),
	                  GDK_ACTION_COPY);
	gtk_drag_dest_set(gtkconv->imhtml, 0,
	                  te, sizeof(te) / sizeof(GtkTargetEntry),
	                  GDK_ACTION_COPY);

	gtk_drag_dest_set(gtkconv->entry, 0,
	                  te, sizeof(te) / sizeof(GtkTargetEntry),
	                  GDK_ACTION_COPY);

	g_signal_connect(G_OBJECT(pane), "button_press_event",
	                 G_CALLBACK(ignore_middle_click), NULL);
	g_signal_connect(G_OBJECT(pane), "drag_data_received",
	                 G_CALLBACK(conv_dnd_recv), gtkconv);
	g_signal_connect(G_OBJECT(gtkconv->imhtml), "drag_data_received",
	                 G_CALLBACK(conv_dnd_recv), gtkconv);
	g_signal_connect(G_OBJECT(gtkconv->entry), "drag_data_received",
	                 G_CALLBACK(conv_dnd_recv), gtkconv);

	g_signal_connect(gtkconv->imhtml, "style-set", G_CALLBACK(set_typing_font), gtkconv);

	/* Setup the container for the tab. */
	gtkconv->tab_cont = tab_cont = gtk_vbox_new(FALSE, PIDGIN_HIG_BOX_SPACE);
	g_object_set_data(G_OBJECT(tab_cont), "PidginConversation", gtkconv);
	gtk_container_set_border_width(GTK_CONTAINER(tab_cont), PIDGIN_HIG_BOX_SPACE);
	gtk_container_add(GTK_CONTAINER(tab_cont), pane);
	gtk_widget_show(pane);

	convnode = get_conversation_blist_node(conv);
	if (convnode == NULL || !purple_blist_node_get_bool(convnode, "gtk-mute-sound"))
		gtkconv->make_sound = TRUE;

	if (convnode != NULL &&
	    (value = g_hash_table_lookup(convnode->settings, "enable-logging")) &&
	    purple_value_get_type(value) == PURPLE_TYPE_BOOLEAN)
	{
		purple_conversation_set_logging(conv, purple_value_get_boolean(value));
	}

	if (purple_prefs_get_bool(PIDGIN_PREFS_ROOT "/conversations/show_formatting_toolbar"))
		gtk_widget_show(gtkconv->toolbar);
	else
		gtk_widget_hide(gtkconv->toolbar);

	if (purple_prefs_get_bool(PIDGIN_PREFS_ROOT "/conversations/im/show_buddy_icons"))
		gtk_widget_show(gtkconv->infopane_hbox);
	else
		gtk_widget_hide(gtkconv->infopane_hbox);

	gtk_imhtml_show_comments(GTK_IMHTML(gtkconv->imhtml),
		purple_prefs_get_bool(PIDGIN_PREFS_ROOT "/conversations/show_timestamps"));
	gtk_imhtml_set_protocol_name(GTK_IMHTML(gtkconv->imhtml),
								 purple_account_get_protocol_name(conv->account));

	g_signal_connect_swapped(G_OBJECT(pane), "focus",
	                         G_CALLBACK(gtk_widget_grab_focus),
	                         gtkconv->entry);

	if (hidden)
		pidgin_conv_window_add_gtkconv(hidden_convwin, gtkconv);
	else
		pidgin_conv_placement_place(gtkconv);

	if (nick_colors == NULL) {
		nbr_nick_colors = NUM_NICK_COLORS;
		nick_colors = generate_nick_colors(&nbr_nick_colors, gtk_widget_get_style(gtkconv->imhtml)->base[GTK_STATE_NORMAL]);
	}

	if (conv->features & PURPLE_CONNECTION_ALLOW_CUSTOM_SMILEY)
		pidgin_themes_smiley_themeize_custom(gtkconv->entry);
}

static void
pidgin_conv_new_hidden(PurpleConversation *conv)
{
	private_gtkconv_new(conv, TRUE);
}

void
pidgin_conv_new(PurpleConversation *conv)
{
	private_gtkconv_new(conv, FALSE);
	if (PIDGIN_IS_PIDGIN_CONVERSATION(conv))
		purple_signal_emit(pidgin_conversations_get_handle(),
				"conversation-displayed", PIDGIN_CONVERSATION(conv));
}

static void
received_im_msg_cb(PurpleAccount *account, char *sender, char *message,
				   PurpleConversation *conv, PurpleMessageFlags flags)
{
	PurpleConversationUiOps *ui_ops = pidgin_conversations_get_conv_ui_ops();
	gboolean hide = FALSE;
	guint timer;

	/* create hidden conv if hide_new pref is always */
	if (strcmp(purple_prefs_get_string(PIDGIN_PREFS_ROOT "/conversations/im/hide_new"), "always") == 0)
		hide = TRUE;

	/* create hidden conv if hide_new pref is away and account is away */
	if (strcmp(purple_prefs_get_string(PIDGIN_PREFS_ROOT "/conversations/im/hide_new"), "away") == 0 &&
	    !purple_status_is_available(purple_account_get_active_status(account)))
		hide = TRUE;

	if (conv && PIDGIN_IS_PIDGIN_CONVERSATION(conv) && !hide) {
		PidginConversation *gtkconv = PIDGIN_CONVERSATION(conv);
		if (gtkconv->win == hidden_convwin) {
			pidgin_conv_attach_to_conversation(gtkconv->active_conv);
		}
		return;
	}

	if (hide) {
		ui_ops->create_conversation = pidgin_conv_new_hidden;
		purple_conversation_new(PURPLE_CONV_TYPE_IM, account, sender);
		ui_ops->create_conversation = pidgin_conv_new;
	}

	/* Somebody wants to keep this conversation around, so don't time it out */
	if (conv) {
		timer = GPOINTER_TO_INT(purple_conversation_get_data(conv, "close-timer"));
		if (timer) {
			purple_timeout_remove(timer);
			purple_conversation_set_data(conv, "close-timer", GINT_TO_POINTER(0));
		}
	}
}

static void
pidgin_conv_destroy(PurpleConversation *conv)
{
	PidginConversation *gtkconv = PIDGIN_CONVERSATION(conv);

	gtkconv->convs = g_list_remove(gtkconv->convs, conv);
	/* Don't destroy ourselves until all our convos are gone */
	if (gtkconv->convs) {
		/* Make sure the destroyed conversation is not the active one */
		if (gtkconv->active_conv == conv) {
			gtkconv->active_conv = gtkconv->convs->data;
			purple_conversation_update(gtkconv->active_conv, PURPLE_CONV_UPDATE_FEATURES);
		}
		return;
	}

	pidgin_conv_window_remove_gtkconv(gtkconv->win, gtkconv);

	/* If the "Save Conversation" or "Save Icon" dialogs are open then close them */
	purple_request_close_with_handle(gtkconv);
	purple_notify_close_with_handle(gtkconv);

	gtk_widget_destroy(gtkconv->tab_cont);
	g_object_unref(gtkconv->tab_cont);

	if (purple_conversation_get_type(conv) == PURPLE_CONV_TYPE_IM) {
		if (gtkconv->u.im->icon_timer != 0)
			g_source_remove(gtkconv->u.im->icon_timer);

		if (gtkconv->u.im->anim != NULL)
			g_object_unref(G_OBJECT(gtkconv->u.im->anim));

		if (gtkconv->u.im->typing_timer != 0)
			g_source_remove(gtkconv->u.im->typing_timer);

		g_free(gtkconv->u.im);
	} else if (purple_conversation_get_type(conv) == PURPLE_CONV_TYPE_CHAT) {
		purple_signals_disconnect_by_handle(gtkconv->u.chat);
		g_free(gtkconv->u.chat);
	}

	gtk_object_sink(GTK_OBJECT(gtkconv->tooltips));

	gtkconv->send_history = g_list_first(gtkconv->send_history);
	g_list_foreach(gtkconv->send_history, (GFunc)g_free, NULL);
	g_list_free(gtkconv->send_history);

	if (gtkconv->attach.timer) {
		g_source_remove(gtkconv->attach.timer);
	}

	g_free(gtkconv);
}


static void
pidgin_conv_write_im(PurpleConversation *conv, const char *who,
					  const char *message, PurpleMessageFlags flags,
					  time_t mtime)
{
	PidginConversation *gtkconv;

	gtkconv = PIDGIN_CONVERSATION(conv);

	if (conv != gtkconv->active_conv &&
	    flags & PURPLE_MESSAGE_ACTIVE_ONLY)
	{
		/* Plugins that want these messages suppressed should be
		 * calling purple_conv_im_write(), so they get suppressed here,
		 * before being written to the log. */
		purple_debug_info("gtkconv",
		                "Suppressing message for an inactive conversation in pidgin_conv_write_im()\n");
		return;
	}

	purple_conversation_write(conv, who, message, flags, mtime);
}

static const char *
get_text_tag_color(GtkTextTag *tag)
{
	GdkColor *color = NULL;
	gboolean set = FALSE;
	static char colcode[] = "#XXXXXX";
	if (tag)
		g_object_get(G_OBJECT(tag), "foreground-set", &set, "foreground-gdk", &color, NULL);
	if (set && color)
		g_snprintf(colcode, sizeof(colcode), "#%02x%02x%02x",
				color->red >> 8, color->green >> 8, color->blue >> 8);
	else
		colcode[0] = '\0';
	if (color)
		gdk_color_free(color);
	return colcode;
}

/* The callback for an event on a link tag. */
static gboolean buddytag_event(GtkTextTag *tag, GObject *imhtml,
		GdkEvent *event, GtkTextIter *arg2, gpointer data)
{
	if (event->type == GDK_BUTTON_PRESS
			|| event->type == GDK_2BUTTON_PRESS) {
		GdkEventButton *btn_event = (GdkEventButton*) event;
		PurpleConversation *conv = data;
		char *buddyname;

		/* strlen("BUDDY " or "HILIT ") == 6 */
		g_return_val_if_fail((tag->name != NULL)
				&& (strlen(tag->name) > 6), FALSE);

		buddyname = (tag->name) + 6;

		if (btn_event->button == 2
				&& event->type == GDK_2BUTTON_PRESS) {
			chat_do_info(PIDGIN_CONVERSATION(conv), buddyname);

			return TRUE;
		} else if (btn_event->button == 3
				&& event->type == GDK_BUTTON_PRESS) {
			GtkTextIter start, end;

			/* we shouldn't display the popup
			 * if the user has selected something: */
			if (!gtk_text_buffer_get_selection_bounds(
						gtk_text_iter_get_buffer(arg2),
						&start, &end)) {
				GtkWidget *menu = NULL;
				PurpleConnection *gc =
					purple_conversation_get_gc(conv);


				menu = create_chat_menu(conv, buddyname, gc);
				gtk_menu_popup(GTK_MENU(menu), NULL, NULL,
						NULL, GTK_WIDGET(imhtml),
						btn_event->button,
						btn_event->time);

				/* Don't propagate the event any further */
				return TRUE;
			}
		}
	}

	return FALSE;
}

static GtkTextTag *get_buddy_tag(PurpleConversation *conv, const char *who, PurpleMessageFlags flag,
		gboolean create)
{
	PidginConversation *gtkconv = PIDGIN_CONVERSATION(conv);
	GtkTextTag *buddytag;
	gchar *str;
	gboolean highlight = (flag & PURPLE_MESSAGE_NICK);
	GtkTextBuffer *buffer = GTK_IMHTML(gtkconv->imhtml)->text_buffer;

	str = g_strdup_printf(highlight ? "HILIT %s" : "BUDDY %s", who);

	buddytag = gtk_text_tag_table_lookup(
			gtk_text_buffer_get_tag_table(buffer), str);

	if (buddytag == NULL && create) {
		if (highlight)
			buddytag = gtk_text_buffer_create_tag(buffer, str,
					"foreground", get_text_tag_color(gtk_text_tag_table_lookup(
							gtk_text_buffer_get_tag_table(buffer), "highlight-name")),
					"weight", PANGO_WEIGHT_BOLD,
					NULL);
		else
			buddytag = gtk_text_buffer_create_tag(
					buffer, str,
					"foreground-gdk", get_nick_color(gtkconv, who),
					"weight", purple_find_buddy(purple_conversation_get_account(conv), who) ? PANGO_WEIGHT_BOLD : PANGO_WEIGHT_NORMAL,
					NULL);

		g_signal_connect(G_OBJECT(buddytag), "event",
				G_CALLBACK(buddytag_event), conv);
	}

	g_free(str);

	return buddytag;
}

static void pidgin_conv_calculate_newday(PidginConversation *gtkconv, time_t mtime)
{
	struct tm *tm = localtime(&mtime);

	tm->tm_hour = tm->tm_min = tm->tm_sec = 0;
	tm->tm_mday++;

	gtkconv->newday = mktime(tm);
}

/* Detect string direction and encapsulate the string in RLE/LRE/PDF unicode characters
   str - pointer to string (string is re-allocated and the pointer updated) */
static void
str_embed_direction_chars(char **str)
{
#ifdef HAVE_PANGO14
	char pre_str[4];
	char post_str[10];
	char *ret;

	if (PANGO_DIRECTION_RTL == pango_find_base_dir(*str, -1))
	{
		sprintf(pre_str, "%c%c%c",
				0xE2, 0x80, 0xAB);	/* RLE */
		sprintf(post_str, "%c%c%c%c%c%c%c%c%c",
				0xE2, 0x80, 0xAC,	/* PDF */
				0xE2, 0x80, 0x8E,	/* LRM */
				0xE2, 0x80, 0xAC);	/* PDF */
	}
	else
	{
		sprintf(pre_str, "%c%c%c",
				0xE2, 0x80, 0xAA);	/* LRE */
		sprintf(post_str, "%c%c%c%c%c%c%c%c%c",
				0xE2, 0x80, 0xAC,	/* PDF */
				0xE2, 0x80, 0x8F,	/* RLM */
				0xE2, 0x80, 0xAC);	/* PDF */
	}

	ret = g_strconcat(pre_str, *str, post_str, NULL);

	g_free(*str);
	*str = ret;
#endif
}

static void
pidgin_conv_write_conv(PurpleConversation *conv, const char *name, const char *alias,
						const char *message, PurpleMessageFlags flags,
						time_t mtime)
{
	PidginConversation *gtkconv;
	PidginWindow *win;
	PurpleConnection *gc;
	PurpleAccount *account;
	PurplePluginProtocolInfo *prpl_info;
	int gtk_font_options = 0;
	int gtk_font_options_all = 0;
	int max_scrollback_lines;
	int line_count;
	char buf2[BUF_LONG];
	gboolean show_date;
	char *mdate;
	char *str;
	char *with_font_tag;
	char *sml_attrib = NULL;
	size_t length;
	PurpleConversationType type;
	char *displaying;
	gboolean plugin_return;
	char *bracket;
	int tag_count = 0;
	gboolean is_rtl_message = FALSE;

	g_return_if_fail(conv != NULL);
	gtkconv = PIDGIN_CONVERSATION(conv);
	g_return_if_fail(gtkconv != NULL);

	if (gtkconv->attach.timer) {
		/* We are currently in the process of filling up the buffer with the message
		 * history of the conversation. So we do not need to add the message here.
		 * Instead, this message will be added to the message-list, which in turn will
		 * be processed and displayed by the attach-callback.
		 */
		return;
	}

	if (conv != gtkconv->active_conv)
	{
		if (flags & PURPLE_MESSAGE_ACTIVE_ONLY)
		{
			/* Unless this had PURPLE_MESSAGE_NO_LOG, this message
			 * was logged.  Plugin writers: if this isn't what
			 * you wanted, call purple_conv_im_write() instead of
			 * purple_conversation_write(). */
			purple_debug_info("gtkconv",
			                "Suppressing message for an inactive conversation in pidgin_conv_write_conv()\n");
			return;
		}

		/* Set the active conversation to the one that just messaged us. */
		/* TODO: consider not doing this if the account is offline or something */
		if (flags & (PURPLE_MESSAGE_SEND | PURPLE_MESSAGE_RECV))
			pidgin_conv_switch_active_conversation(conv);
	}

	type = purple_conversation_get_type(conv);
	account = purple_conversation_get_account(conv);
	g_return_if_fail(account != NULL);
	gc = purple_account_get_connection(account);
	g_return_if_fail(gc != NULL || !(flags & (PURPLE_MESSAGE_SEND | PURPLE_MESSAGE_RECV)));

	/* Make sure URLs are clickable */
	if(flags & PURPLE_MESSAGE_NO_LINKIFY)
		displaying = g_strdup(message);
	else
		displaying = purple_markup_linkify(message);

	plugin_return = GPOINTER_TO_INT(purple_signal_emit_return_1(
							pidgin_conversations_get_handle(), (type == PURPLE_CONV_TYPE_IM ?
							"displaying-im-msg" : "displaying-chat-msg"),
							account, name, &displaying, conv, flags));
	if (plugin_return)
	{
		g_free(displaying);
		return;
	}
	length = strlen(displaying) + 1;

	/* Awful hack to work around GtkIMHtml's inefficient rendering of messages with lots of formatting changes.
	 * If a message has over 100 '<' characters, strip formatting before appending it. Hopefully nobody actually
	 * needs that much formatting, anyway.
	 */
	for (bracket = strchr(displaying, '<'); bracket && *(bracket + 1); bracket = strchr(bracket + 1, '<'))
		tag_count++;

	if (tag_count > 100) {
		char *tmp = displaying;
		displaying = purple_markup_strip_html(tmp);
		g_free(tmp);
	}

	win = gtkconv->win;
	prpl_info = gc ? PURPLE_PLUGIN_PROTOCOL_INFO(gc->prpl) : NULL;

	line_count = gtk_text_buffer_get_line_count(
			gtk_text_view_get_buffer(GTK_TEXT_VIEW(
				gtkconv->imhtml)));

	max_scrollback_lines = purple_prefs_get_int(
		PIDGIN_PREFS_ROOT "/conversations/scrollback_lines");
	/* If we're sitting at more than 100 lines more than the
	   max scrollback, trim down to max scrollback */
	if (max_scrollback_lines > 0
			&& line_count > (max_scrollback_lines + 100)) {
		GtkTextBuffer *text_buffer = gtk_text_view_get_buffer(
			GTK_TEXT_VIEW(gtkconv->imhtml));
		GtkTextIter start, end;

		gtk_text_buffer_get_start_iter(text_buffer, &start);
		gtk_text_buffer_get_iter_at_line(text_buffer, &end,
			(line_count - max_scrollback_lines));
		gtk_imhtml_delete(GTK_IMHTML(gtkconv->imhtml), &start, &end);
	}

	if (type == PURPLE_CONV_TYPE_CHAT)
	{
		/* Create anchor for user */
		GtkTextIter iter;
		char *tmp = g_strconcat("user:", name, NULL);

		gtk_text_buffer_get_end_iter(gtk_text_view_get_buffer(GTK_TEXT_VIEW(gtkconv->imhtml)), &iter);
		gtk_text_buffer_create_mark(gtk_text_view_get_buffer(GTK_TEXT_VIEW(gtkconv->imhtml)),
								tmp, &iter, TRUE);
		g_free(tmp);
	}

	if (purple_prefs_get_bool(PIDGIN_PREFS_ROOT "/conversations/use_smooth_scrolling"))
		gtk_font_options_all |= GTK_IMHTML_USE_SMOOTHSCROLLING;

	if (gtk_text_buffer_get_char_count(gtk_text_view_get_buffer(GTK_TEXT_VIEW(gtkconv->imhtml))))
		gtk_imhtml_append_text(GTK_IMHTML(gtkconv->imhtml), "<BR>", gtk_font_options_all | GTK_IMHTML_NO_SCROLL);

	/* First message in a conversation. */
	if (gtkconv->newday == 0)
		pidgin_conv_calculate_newday(gtkconv, mtime);

	/* Show the date on the first message in a new day, or if the message is
	 * older than 20 minutes. */
	show_date = (mtime >= gtkconv->newday) || (time(NULL) > mtime + 20*60);

	mdate = purple_signal_emit_return_1(pidgin_conversations_get_handle(),
	                                  "conversation-timestamp",
	                                  conv, mtime, show_date);

	if (mdate == NULL)
	{
		struct tm *tm = localtime(&mtime);
		const char *tmp;
		if (show_date)
			tmp = purple_date_format_long(tm);
		else
			tmp = purple_time_format(tm);
		mdate = g_strdup_printf("(%s)", tmp);
	}

	/* Bi-Directional support - set timestamp direction using unicode characters */
	is_rtl_message = purple_markup_is_rtl(message);
	/* Enforce direction only if message is RTL - doesn't effect LTR users */
	if (is_rtl_message)
		str_embed_direction_chars(&mdate);

	if (mtime >= gtkconv->newday)
		pidgin_conv_calculate_newday(gtkconv, mtime);

	sml_attrib = g_strdup_printf("sml=\"%s\"", purple_account_get_protocol_name(account));

	gtk_font_options |= GTK_IMHTML_NO_COMMENTS;

	if ((flags & PURPLE_MESSAGE_RECV) &&
			!purple_prefs_get_bool(PIDGIN_PREFS_ROOT "/conversations/show_incoming_formatting"))
		gtk_font_options |= GTK_IMHTML_NO_COLOURS | GTK_IMHTML_NO_FONTS | GTK_IMHTML_NO_SIZES | GTK_IMHTML_NO_FORMATTING;

	/* this is gonna crash one day, I can feel it. */
	if (PURPLE_PLUGIN_PROTOCOL_INFO(purple_find_prpl(purple_account_get_protocol_id(conv->account)))->options &
	    OPT_PROTO_USE_POINTSIZE) {
		gtk_font_options |= GTK_IMHTML_USE_POINTSIZE;
	}

	if (!(flags & PURPLE_MESSAGE_RECV) && (conv->features & PURPLE_CONNECTION_ALLOW_CUSTOM_SMILEY))
	{
		/* We want to see our own smileys. Need to revert it after send*/
		pidgin_themes_smiley_themeize_custom(gtkconv->imhtml);
	}

	/* TODO: These colors should not be hardcoded so log.c can use them */
	if (flags & PURPLE_MESSAGE_RAW) {
		gtk_imhtml_append_text(GTK_IMHTML(gtkconv->imhtml), message, gtk_font_options_all);
	} else if (flags & PURPLE_MESSAGE_SYSTEM) {
		g_snprintf(buf2, sizeof(buf2),
			   "<FONT %s><FONT SIZE=\"2\"><!--%s --></FONT><B>%s</B></FONT>",
			   sml_attrib ? sml_attrib : "", mdate, displaying);

		gtk_imhtml_append_text(GTK_IMHTML(gtkconv->imhtml), buf2, gtk_font_options_all);

	} else if (flags & PURPLE_MESSAGE_ERROR) {
		g_snprintf(buf2, sizeof(buf2),
			   "<FONT COLOR=\"#ff0000\"><FONT %s><FONT SIZE=\"2\"><!--%s --></FONT><B>%s</B></FONT></FONT>",
			   sml_attrib ? sml_attrib : "", mdate, displaying);

		gtk_imhtml_append_text(GTK_IMHTML(gtkconv->imhtml), buf2, gtk_font_options_all);

	} else if (flags & PURPLE_MESSAGE_NO_LOG) {
		g_snprintf(buf2, BUF_LONG,
			   "<B><FONT %s COLOR=\"#777777\">%s</FONT></B>",
			   sml_attrib ? sml_attrib : "", displaying);

		gtk_imhtml_append_text(GTK_IMHTML(gtkconv->imhtml), buf2, gtk_font_options_all);
	} else {
		char *new_message = g_memdup(displaying, length);
		char *alias_escaped = (alias ? g_markup_escape_text(alias, strlen(alias)) : g_strdup(""));
		/* The initial offset is to deal with
		 * escaped entities making the string longer */
		int tag_start_offset = 0;
		int tag_end_offset = 0;
		const char *tagname = NULL;

		GtkTextIter start, end;
		GtkTextMark *mark;
		GtkTextTag *tag;
		GtkTextBuffer *buffer = GTK_IMHTML(gtkconv->imhtml)->text_buffer;

		/* Enforce direction on alias */
		if (is_rtl_message)
			str_embed_direction_chars(&alias_escaped);

		str = g_malloc(1024);
		if (flags & PURPLE_MESSAGE_WHISPER) {
			/* If we're whispering, it's not an autoresponse. */
			if (purple_message_meify(new_message, -1 )) {
				g_snprintf(str, 1024, "***%s", alias_escaped);
				tag_start_offset += 3;
				tagname = "whisper-action-name";
			}
			else {
				g_snprintf(str, 1024, "*%s*:", alias_escaped);
				tag_start_offset += 1;
				tag_end_offset = 2;
				tagname = "whisper-name";
			}
		} else {
			if (purple_message_meify(new_message, -1)) {
				if (flags & PURPLE_MESSAGE_AUTO_RESP) {
					g_snprintf(str, 1024, "%s ***%s", AUTO_RESPONSE, alias_escaped);
					tag_start_offset += strlen(AUTO_RESPONSE) - 6 + 4;
				} else {
					g_snprintf(str, 1024, "***%s", alias_escaped);
					tag_start_offset += 3;
				}

				if (flags & PURPLE_MESSAGE_NICK)
					tagname = "highlight-name";
				else
					tagname = "action-name";
			} else {
				if (flags & PURPLE_MESSAGE_AUTO_RESP) {
					g_snprintf(str, 1024, "%s %s", alias_escaped, AUTO_RESPONSE);
					tag_start_offset += strlen(AUTO_RESPONSE) - 6 + 1;
				} else {
					g_snprintf(str, 1024, "%s:", alias_escaped);
					tag_end_offset = 1;
				}

				if (flags & PURPLE_MESSAGE_NICK) {
					if (type == PURPLE_CONV_TYPE_IM) {
						tagname = "highlight-name";
					}
				} else if (flags & PURPLE_MESSAGE_RECV) {
					/* The tagname for chats is handled by get_buddy_tag */
					if (type == PURPLE_CONV_TYPE_IM) {
						tagname = "receive-name";
					}
				} else if (flags & PURPLE_MESSAGE_SEND) {
					tagname = "send-name";
				} else {
					purple_debug_error("gtkconv", "message missing flags\n");
				}
			}
		}

		g_free(alias_escaped);

		if (tagname)
			tag = gtk_text_tag_table_lookup(gtk_text_buffer_get_tag_table(buffer), tagname);
		else
			tag = get_buddy_tag(conv, name, flags, TRUE);

		if (GTK_IMHTML(gtkconv->imhtml)->show_comments) {
			/* The color for the timestamp has to be set in the font-tags, unfortunately.
			 * Applying the nick-tag to timestamps would work, but that can make it
			 * bold. I thought applying the "comment" tag again, which has "weight" set
			 * to PANGO_WEIGHT_NORMAL, would remove the boldness. But it doesn't. So
			 * this will have to do. I don't terribly like it.  -- sadrul */
			const char *color = get_text_tag_color(tag);
			g_snprintf(buf2, BUF_LONG, "<FONT %s%s%s SIZE=\"2\"><!--%s --></FONT>",
					color ? "COLOR=\"" : "", color ? color : "", color ? "\"" : "", mdate);
			gtk_imhtml_append_text(GTK_IMHTML(gtkconv->imhtml), buf2, gtk_font_options_all | GTK_IMHTML_NO_SCROLL);
		}

		gtk_text_buffer_get_end_iter(buffer, &end);
		mark = gtk_text_buffer_create_mark(buffer, NULL, &end, TRUE);

		g_snprintf(buf2, BUF_LONG, "<FONT %s>%s</FONT> ", sml_attrib ? sml_attrib : "", str);
		gtk_imhtml_append_text(GTK_IMHTML(gtkconv->imhtml), buf2, gtk_font_options_all | GTK_IMHTML_NO_SCROLL);

		gtk_text_buffer_get_end_iter(buffer, &end);
		gtk_text_buffer_get_iter_at_mark(buffer, &start, mark);
		gtk_text_buffer_apply_tag(buffer, tag, &start, &end);
		gtk_text_buffer_delete_mark(buffer, mark);

		g_free(str);

		if(gc){
			char *pre = g_strdup_printf("<font %s>", sml_attrib ? sml_attrib : "");
			char *post = "</font>";
			int pre_len = strlen(pre);
			int post_len = strlen(post);

			with_font_tag = g_malloc(length + pre_len + post_len + 1);

			strcpy(with_font_tag, pre);
			memcpy(with_font_tag + pre_len, new_message, length);
			strcpy(with_font_tag + pre_len + length, post);

			length += pre_len + post_len;
			g_free(pre);
		} else
			with_font_tag = g_memdup(new_message, length);

		gtk_imhtml_append_text(GTK_IMHTML(gtkconv->imhtml),
							 with_font_tag, gtk_font_options | gtk_font_options_all);

		g_free(with_font_tag);
		g_free(new_message);
	}

	g_free(mdate);
	g_free(sml_attrib);

	/* Tab highlighting stuff */
	if (!(flags & PURPLE_MESSAGE_SEND) && !pidgin_conv_has_focus(conv))
	{
		PidginUnseenState unseen = PIDGIN_UNSEEN_NONE;

		if ((flags & PURPLE_MESSAGE_NICK) == PURPLE_MESSAGE_NICK)
			unseen = PIDGIN_UNSEEN_NICK;
		else if (((flags & PURPLE_MESSAGE_SYSTEM) == PURPLE_MESSAGE_SYSTEM) ||
			  ((flags & PURPLE_MESSAGE_ERROR) == PURPLE_MESSAGE_ERROR))
			unseen = PIDGIN_UNSEEN_EVENT;
		else if ((flags & PURPLE_MESSAGE_NO_LOG) == PURPLE_MESSAGE_NO_LOG)
			unseen = PIDGIN_UNSEEN_NO_LOG;
		else
			unseen = PIDGIN_UNSEEN_TEXT;

		gtkconv_set_unseen(gtkconv, unseen);
	}

	if (!(flags & PURPLE_MESSAGE_RECV) && (conv->features & PURPLE_CONNECTION_ALLOW_CUSTOM_SMILEY))
	{
		/* Restore the smiley-data */
		pidgin_themes_smiley_themeize(gtkconv->imhtml);
	}

	purple_signal_emit(pidgin_conversations_get_handle(),
		(type == PURPLE_CONV_TYPE_IM ? "displayed-im-msg" : "displayed-chat-msg"),
		account, name, displaying, conv, flags);
	g_free(displaying);
	update_typing_message(gtkconv, NULL);
}

static void
pidgin_conv_chat_add_users(PurpleConversation *conv, GList *cbuddies, gboolean new_arrivals)
{
	PurpleConvChat *chat;
	PidginConversation *gtkconv;
	PidginChatPane *gtkchat;
	GtkListStore *ls;
	GList *l;

	char tmp[BUF_LONG];
	int num_users;

	chat    = PURPLE_CONV_CHAT(conv);
	gtkconv = PIDGIN_CONVERSATION(conv);
	gtkchat = gtkconv->u.chat;

	num_users = g_list_length(purple_conv_chat_get_users(chat));

	g_snprintf(tmp, sizeof(tmp),
			   ngettext("%d person in room", "%d people in room",
						num_users),
			   num_users);

	gtk_label_set_text(GTK_LABEL(gtkchat->count), tmp);

	ls = GTK_LIST_STORE(gtk_tree_view_get_model(GTK_TREE_VIEW(gtkchat->list)));

	gtk_tree_sortable_set_sort_column_id(GTK_TREE_SORTABLE(ls),  GTK_TREE_SORTABLE_UNSORTED_SORT_COLUMN_ID,
										 GTK_TREE_SORTABLE_UNSORTED_SORT_COLUMN_ID);

	l = cbuddies;
	while (l != NULL) {
		add_chat_buddy_common(conv, (PurpleConvChatBuddy *)l->data, NULL);
		l = l->next;
	}

	/* Currently GTK+ maintains our sorted list after it's in the tree.
	 * This may change if it turns out we can manage it faster ourselves.
 	 */
	gtk_tree_sortable_set_sort_column_id(GTK_TREE_SORTABLE(ls),  CHAT_USERS_ALIAS_KEY_COLUMN,
										 GTK_SORT_ASCENDING);
}

static void
pidgin_conv_chat_rename_user(PurpleConversation *conv, const char *old_name,
			      const char *new_name, const char *new_alias)
{
	PurpleConvChat *chat;
	PidginConversation *gtkconv;
	PidginChatPane *gtkchat;
	PurpleConvChatBuddyFlags flags;
	PurpleConvChatBuddy *cbuddy;
	GtkTreeIter iter;
	GtkTreeModel *model;
	GtkTextTag *tag;
	int f = 1;

	chat    = PURPLE_CONV_CHAT(conv);
	gtkconv = PIDGIN_CONVERSATION(conv);
	gtkchat = gtkconv->u.chat;

	model = gtk_tree_view_get_model(GTK_TREE_VIEW(gtkchat->list));

	if (!gtk_tree_model_get_iter_first(GTK_TREE_MODEL(model), &iter))
		return;

	while (f != 0) {
		char *val;

		gtk_tree_model_get(GTK_TREE_MODEL(model), &iter, CHAT_USERS_NAME_COLUMN, &val, CHAT_USERS_FLAGS_COLUMN, &flags, -1);

		if (!purple_utf8_strcasecmp(old_name, val)) {
			gtk_list_store_remove(GTK_LIST_STORE(model), &iter);
			g_free(val);
			break;
		}

		f = gtk_tree_model_iter_next(GTK_TREE_MODEL(model), &iter);

		g_free(val);
	}

	if ((tag = get_buddy_tag(conv, old_name, 0, FALSE)))
		g_object_set(G_OBJECT(tag), "style", PANGO_STYLE_ITALIC, NULL);
	if ((tag = get_buddy_tag(conv, old_name, PURPLE_MESSAGE_NICK, FALSE)))
		g_object_set(G_OBJECT(tag), "style", PANGO_STYLE_ITALIC, NULL);

	if (!purple_conv_chat_find_user(chat, old_name))
		return;

	g_return_if_fail(new_alias != NULL);

	cbuddy = purple_conv_chat_cb_find(chat, new_name);

	add_chat_buddy_common(conv, cbuddy, old_name);
}

static void
pidgin_conv_chat_remove_users(PurpleConversation *conv, GList *users)
{
	PurpleConvChat *chat;
	PidginConversation *gtkconv;
	PidginChatPane *gtkchat;
	GtkTreeIter iter;
	GtkTreeModel *model;
	GList *l;
	char tmp[BUF_LONG];
	int num_users;
	gboolean f;
	GtkTextTag *tag;

	chat    = PURPLE_CONV_CHAT(conv);
	gtkconv = PIDGIN_CONVERSATION(conv);
	gtkchat = gtkconv->u.chat;

	num_users = g_list_length(purple_conv_chat_get_users(chat));

	for (l = users; l != NULL; l = l->next) {
		model = gtk_tree_view_get_model(GTK_TREE_VIEW(gtkchat->list));

		if (!gtk_tree_model_get_iter_first(GTK_TREE_MODEL(model), &iter))
			continue;

		do {
			char *val;

			gtk_tree_model_get(GTK_TREE_MODEL(model), &iter,
							   CHAT_USERS_NAME_COLUMN, &val, -1);

			if (!purple_utf8_strcasecmp((char *)l->data, val)) {
				f = gtk_list_store_remove(GTK_LIST_STORE(model), &iter);
			}
			else
				f = gtk_tree_model_iter_next(GTK_TREE_MODEL(model), &iter);

			g_free(val);
		} while (f);

		if ((tag = get_buddy_tag(conv, l->data, 0, FALSE)))
			g_object_set(G_OBJECT(tag), "style", PANGO_STYLE_ITALIC, NULL);
		if ((tag = get_buddy_tag(conv, l->data, PURPLE_MESSAGE_NICK, FALSE)))
			g_object_set(G_OBJECT(tag), "style", PANGO_STYLE_ITALIC, NULL);
	}

	g_snprintf(tmp, sizeof(tmp),
			   ngettext("%d person in room", "%d people in room",
						num_users), num_users);

	gtk_label_set_text(GTK_LABEL(gtkchat->count), tmp);
}

static void
pidgin_conv_chat_update_user(PurpleConversation *conv, const char *user)
{
	PurpleConvChat *chat;
	PurpleConvChatBuddyFlags flags;
	PurpleConvChatBuddy *cbuddy;
	PidginConversation *gtkconv;
	PidginChatPane *gtkchat;
	GtkTreeIter iter;
	GtkTreeModel *model;
	int f = 1;
	char *alias = NULL;

	chat    = PURPLE_CONV_CHAT(conv);
	gtkconv = PIDGIN_CONVERSATION(conv);
	gtkchat = gtkconv->u.chat;

	model = gtk_tree_view_get_model(GTK_TREE_VIEW(gtkchat->list));

	if (!gtk_tree_model_get_iter_first(GTK_TREE_MODEL(model), &iter))
		return;

	while (f != 0) {
		char *val;

		gtk_tree_model_get(GTK_TREE_MODEL(model), &iter, CHAT_USERS_NAME_COLUMN, &val, -1);

		if (!purple_utf8_strcasecmp(user, val)) {
			gtk_tree_model_get(GTK_TREE_MODEL(model), &iter, CHAT_USERS_ALIAS_COLUMN, &alias, -1);
			gtk_list_store_remove(GTK_LIST_STORE(model), &iter);
			g_free(val);
			break;
		}

		f = gtk_tree_model_iter_next(GTK_TREE_MODEL(model), &iter);

		g_free(val);
	}

	if (!purple_conv_chat_find_user(chat, user))
	{
		g_free(alias);
		return;
	}

	g_return_if_fail(alias != NULL);

	flags = purple_conv_chat_user_get_flags(chat, user);

	cbuddy = purple_conv_chat_cb_find(chat, user);
	if (cbuddy)
		add_chat_buddy_common(conv, cbuddy, NULL);
	g_free(alias);
}

gboolean
pidgin_conv_has_focus(PurpleConversation *conv)
{
	PidginConversation *gtkconv = PIDGIN_CONVERSATION(conv);
	PidginWindow *win;
	gboolean has_focus;

	win = gtkconv->win;

	g_object_get(G_OBJECT(win->window), "has-toplevel-focus", &has_focus, NULL);

	if (has_focus && pidgin_conv_window_is_active_conversation(conv))
		return TRUE;

	return FALSE;
}

static gboolean
add_custom_smiley_for_imhtml(GtkIMHtml *imhtml, const char *sml, const char *smile)
{
	GtkIMHtmlSmiley *smiley;

	smiley = gtk_imhtml_smiley_get(imhtml, sml, smile);

	if (smiley) {
		if (!(smiley->flags & GTK_IMHTML_SMILEY_CUSTOM)) {
			return FALSE;
		}
		gtk_imhtml_smiley_reload(smiley);
		return TRUE;
	}

	smiley = gtk_imhtml_smiley_create(NULL, smile, FALSE, GTK_IMHTML_SMILEY_CUSTOM);
	gtk_imhtml_associate_smiley(imhtml, sml, smiley);
	g_signal_connect_swapped(imhtml, "destroy", G_CALLBACK(gtk_imhtml_smiley_destroy), smiley);

	return TRUE;
}

static gboolean
pidgin_conv_custom_smiley_add(PurpleConversation *conv, const char *smile, gboolean remote)
{
	PidginConversation *gtkconv;
	struct smiley_list *list;
	const char *sml = NULL, *conv_sml;

	if (!conv || !smile || !*smile) {
		return FALSE;
	}

	/* If smileys are off, return false */
	if (pidgin_themes_smileys_disabled())
		return FALSE;

	/* If possible add this smiley to the current theme.
	 * The addition is only temporary: custom smilies aren't saved to disk. */
	conv_sml = purple_account_get_protocol_name(conv->account);
	gtkconv = PIDGIN_CONVERSATION(conv);

	for (list = (struct smiley_list *)current_smiley_theme->list; list; list = list->next) {
		if (!strcmp(list->sml, conv_sml)) {
			sml = list->sml;
			break;
		}
	}

	if (!add_custom_smiley_for_imhtml(GTK_IMHTML(gtkconv->imhtml), sml, smile))
		return FALSE;

	if (!remote)	/* If it's a local custom smiley, then add it for the entry */
		if (!add_custom_smiley_for_imhtml(GTK_IMHTML(gtkconv->entry), sml, smile))
			return FALSE;

	return TRUE;
}

static void
pidgin_conv_custom_smiley_write(PurpleConversation *conv, const char *smile,
                                      const guchar *data, gsize size)
{
	PidginConversation *gtkconv;
	GtkIMHtmlSmiley *smiley;
	GdkPixbufLoader *loader;
	const char *sml;

	sml = purple_account_get_protocol_name(conv->account);
	gtkconv = PIDGIN_CONVERSATION(conv);
	smiley = gtk_imhtml_smiley_get(GTK_IMHTML(gtkconv->imhtml), sml, smile);

	if (!smiley)
		return;

	smiley->data = g_realloc(smiley->data, smiley->datasize + size);
	g_memmove((guchar *)smiley->data + smiley->datasize, data, size);
	smiley->datasize += size;

	loader = smiley->loader;
	if (!loader)
		return;

	gdk_pixbuf_loader_write(loader, data, size, NULL);
}

static void
pidgin_conv_custom_smiley_close(PurpleConversation *conv, const char *smile)
{
	PidginConversation *gtkconv;
	GtkIMHtmlSmiley *smiley;
	GdkPixbufLoader *loader;
	const char *sml;

	g_return_if_fail(conv  != NULL);
	g_return_if_fail(smile != NULL);

	sml = purple_account_get_protocol_name(conv->account);
	gtkconv = PIDGIN_CONVERSATION(conv);
	smiley = gtk_imhtml_smiley_get(GTK_IMHTML(gtkconv->imhtml), sml, smile);

	if (!smiley)
		return;

	loader = smiley->loader;

	if (!loader)
		return;



	purple_debug_info("gtkconv", "About to close the smiley pixbuf\n");

	gdk_pixbuf_loader_close(loader, NULL);

}

static void
pidgin_conv_send_confirm(PurpleConversation *conv, const char *message)
{
	PidginConversation *gtkconv = PIDGIN_CONVERSATION(conv);

	gtk_imhtml_append_text(GTK_IMHTML(gtkconv->entry), message, 0);
}

/*
 * Makes sure all the menu items and all the buttons are hidden/shown and
 * sensitive/insensitive.  This is called after changing tabs and when an
 * account signs on or off.
 */
static void
gray_stuff_out(PidginConversation *gtkconv)
{
	PidginWindow *win;
	PurpleConversation *conv = gtkconv->active_conv;
	PurpleConnection *gc;
	PurplePluginProtocolInfo *prpl_info = NULL;
	GdkPixbuf *window_icon = NULL;
	GtkIMHtmlButtons buttons;
	PurpleAccount *account;

	win     = pidgin_conv_get_window(gtkconv);
	gc      = purple_conversation_get_gc(conv);
	account = purple_conversation_get_account(conv);

	if (gc != NULL)
		prpl_info = PURPLE_PLUGIN_PROTOCOL_INFO(gc->prpl);

	if (win->menu.send_to != NULL)
		update_send_to_selection(win);

	/*
	 * Handle hiding and showing stuff based on what type of conv this is.
	 * Stuff that Purple IMs support in general should be shown for IM
	 * conversations.  Stuff that Purple chats support in general should be
	 * shown for chat conversations.  It doesn't matter whether the PRPL
	 * supports it or not--that only affects if the button or menu item
	 * is sensitive or not.
	 */
	if (purple_conversation_get_type(conv) == PURPLE_CONV_TYPE_IM) {
		/* Show stuff that applies to IMs, hide stuff that applies to chats */

		/* Deal with menu items */
		gtk_widget_show(win->menu.view_log);
		gtk_widget_show(win->menu.send_file);
		gtk_widget_show(g_object_get_data(G_OBJECT(win->window), "get_attention"));
		gtk_widget_show(win->menu.add_pounce);
		gtk_widget_show(win->menu.get_info);
		gtk_widget_hide(win->menu.invite);
		gtk_widget_show(win->menu.alias);
 		if (purple_privacy_check(account, purple_conversation_get_name(conv))) {
 			gtk_widget_hide(win->menu.unblock);
 			gtk_widget_show(win->menu.block);
 		} else {
 			gtk_widget_hide(win->menu.block);
 			gtk_widget_show(win->menu.unblock);
 		}

		if ((account == NULL) || purple_find_buddy(account, purple_conversation_get_name(conv)) == NULL) {
			gtk_widget_show(win->menu.add);
			gtk_widget_hide(win->menu.remove);
		} else {
			gtk_widget_show(win->menu.remove);
			gtk_widget_hide(win->menu.add);
		}

		gtk_widget_show(win->menu.insert_link);
		gtk_widget_show(win->menu.insert_image);
	} else if (purple_conversation_get_type(conv) == PURPLE_CONV_TYPE_CHAT) {
		/* Show stuff that applies to Chats, hide stuff that applies to IMs */

		/* Deal with menu items */
		gtk_widget_show(win->menu.view_log);
		gtk_widget_hide(win->menu.send_file);
		gtk_widget_hide(g_object_get_data(G_OBJECT(win->window), "get_attention"));
		gtk_widget_hide(win->menu.add_pounce);
		gtk_widget_hide(win->menu.get_info);
		gtk_widget_show(win->menu.invite);
		gtk_widget_show(win->menu.alias);
		gtk_widget_hide(win->menu.block);
		gtk_widget_hide(win->menu.unblock);

		if ((account == NULL) || purple_blist_find_chat(account, purple_conversation_get_name(conv)) == NULL) {
			/* If the chat is NOT in the buddy list */
			gtk_widget_show(win->menu.add);
			gtk_widget_hide(win->menu.remove);
		} else {
			/* If the chat IS in the buddy list */
			gtk_widget_hide(win->menu.add);
			gtk_widget_show(win->menu.remove);
		}

		gtk_widget_show(win->menu.insert_link);
		gtk_widget_show(win->menu.insert_image);
	}

	/*
	 * Handle graying stuff out based on whether an account is connected
	 * and what features that account supports.
	 */
	if ((gc != NULL) &&
		((purple_conversation_get_type(conv) != PURPLE_CONV_TYPE_CHAT) ||
		 !purple_conv_chat_has_left(PURPLE_CONV_CHAT(conv)) ))
	{
		/* Account is online */
		/* Deal with the toolbar */
		if (conv->features & PURPLE_CONNECTION_HTML)
		{
			buttons = GTK_IMHTML_ALL; /* Everything on */
			if (conv->features & PURPLE_CONNECTION_NO_BGCOLOR)
				buttons &= ~GTK_IMHTML_BACKCOLOR;
			if (conv->features & PURPLE_CONNECTION_NO_FONTSIZE)
			{
				buttons &= ~GTK_IMHTML_GROW;
				buttons &= ~GTK_IMHTML_SHRINK;
			}
			if (conv->features & PURPLE_CONNECTION_NO_URLDESC)
				buttons &= ~GTK_IMHTML_LINKDESC;
		} else {
			buttons = GTK_IMHTML_SMILEY | GTK_IMHTML_IMAGE;
		}

		if (!(prpl_info->options & OPT_PROTO_IM_IMAGE))
			conv->features |= PURPLE_CONNECTION_NO_IMAGES;

		if(conv->features & PURPLE_CONNECTION_NO_IMAGES)
			buttons &= ~GTK_IMHTML_IMAGE;

		if (conv->features & PURPLE_CONNECTION_ALLOW_CUSTOM_SMILEY)
			buttons |= GTK_IMHTML_CUSTOM_SMILEY;
		else
			buttons &= ~GTK_IMHTML_CUSTOM_SMILEY;
		
		gtk_imhtml_set_format_functions(GTK_IMHTML(gtkconv->entry), buttons);
		if (account != NULL)
			gtk_imhtmltoolbar_associate_smileys(GTK_IMHTMLTOOLBAR(gtkconv->toolbar), purple_account_get_protocol_id(account));

		/* Deal with menu items */
		gtk_widget_set_sensitive(win->menu.view_log, TRUE);
		gtk_widget_set_sensitive(win->menu.add_pounce, TRUE);
		gtk_widget_set_sensitive(win->menu.get_info, (prpl_info->get_info != NULL));
		gtk_widget_set_sensitive(win->menu.invite, (prpl_info->chat_invite != NULL));
		gtk_widget_set_sensitive(win->menu.insert_link, (conv->features & PURPLE_CONNECTION_HTML));
		gtk_widget_set_sensitive(win->menu.insert_image, !(conv->features & PURPLE_CONNECTION_NO_IMAGES));

		if (purple_conversation_get_type(conv) == PURPLE_CONV_TYPE_IM)
		{
			gtk_widget_set_sensitive(win->menu.add, (prpl_info->add_buddy != NULL));
			gtk_widget_set_sensitive(win->menu.remove, (prpl_info->remove_buddy != NULL));
			gtk_widget_set_sensitive(win->menu.send_file,
									 (prpl_info->send_file != NULL && (!prpl_info->can_receive_file ||
									  prpl_info->can_receive_file(gc, purple_conversation_get_name(conv)))));
			gtk_widget_set_sensitive(g_object_get_data(G_OBJECT(win->window), "get_attention"), (prpl_info->send_attention != NULL));
			gtk_widget_set_sensitive(win->menu.alias,
									 (account != NULL) &&
									 (purple_find_buddy(account, purple_conversation_get_name(conv)) != NULL));
		}
		else if (purple_conversation_get_type(conv) == PURPLE_CONV_TYPE_CHAT)
		{
			gtk_widget_set_sensitive(win->menu.add, (prpl_info->join_chat != NULL));
			gtk_widget_set_sensitive(win->menu.remove, (prpl_info->join_chat != NULL));
			gtk_widget_set_sensitive(win->menu.alias,
									 (account != NULL) &&
									 (purple_blist_find_chat(account, purple_conversation_get_name(conv)) != NULL));
		}

	} else {
		/* Account is offline */
		/* Or it's a chat that we've left. */

		/* Then deal with menu items */
		gtk_widget_set_sensitive(win->menu.view_log, TRUE);
		gtk_widget_set_sensitive(win->menu.send_file, FALSE);
		gtk_widget_set_sensitive(g_object_get_data(G_OBJECT(win->window),
			"get_attention"), FALSE);
		gtk_widget_set_sensitive(win->menu.add_pounce, TRUE);
		gtk_widget_set_sensitive(win->menu.get_info, FALSE);
		gtk_widget_set_sensitive(win->menu.invite, FALSE);
		gtk_widget_set_sensitive(win->menu.alias, FALSE);
		gtk_widget_set_sensitive(win->menu.add, FALSE);
		gtk_widget_set_sensitive(win->menu.remove, FALSE);
		gtk_widget_set_sensitive(win->menu.insert_link, TRUE);
		gtk_widget_set_sensitive(win->menu.insert_image, FALSE);
	}

	/*
	 * Update the window's icon
	 */
	if (pidgin_conv_window_is_active_conversation(conv))
	{
		GList *l = NULL;
		if ((purple_conversation_get_type(conv) == PURPLE_CONV_TYPE_IM) &&
				(gtkconv->u.im->anim))
		{
			PurpleBuddy *buddy = purple_find_buddy(conv->account, conv->name);
			window_icon =
				gdk_pixbuf_animation_get_static_image(gtkconv->u.im->anim);

			if (buddy &&  !PURPLE_BUDDY_IS_ONLINE(buddy))
				gdk_pixbuf_saturate_and_pixelate(window_icon, window_icon, 0.0, FALSE);

			g_object_ref(window_icon);
			l = g_list_append(l, window_icon);
		} else {
			l = pidgin_conv_get_tab_icons(conv);
		}
		gtk_window_set_icon_list(GTK_WINDOW(win->window), l);
		if (window_icon != NULL) {
			g_object_unref(G_OBJECT(window_icon));
			g_list_free(l);
		}
	}
}

static void
pidgin_conv_update_fields(PurpleConversation *conv, PidginConvFields fields)
{
	PidginConversation *gtkconv;
	PidginWindow *win;

	gtkconv = PIDGIN_CONVERSATION(conv);
	if (!gtkconv)
		return;
	win = pidgin_conv_get_window(gtkconv);
	if (!win)
		return;

	if (fields & PIDGIN_CONV_SET_TITLE)
	{
		purple_conversation_autoset_title(conv);
	}

	if (fields & PIDGIN_CONV_BUDDY_ICON)
	{
		if (purple_conversation_get_type(conv) == PURPLE_CONV_TYPE_IM)
			pidgin_conv_update_buddy_icon(conv);
	}

	if (fields & PIDGIN_CONV_MENU)
	{
		gray_stuff_out(PIDGIN_CONVERSATION(conv));
		generate_send_to_items(win);
	}

	if (fields & PIDGIN_CONV_TAB_ICON)
	{
		update_tab_icon(conv);
		generate_send_to_items(win);		/* To update the icons in SendTo menu */
	}

	if ((fields & PIDGIN_CONV_TOPIC) &&
				purple_conversation_get_type(conv) == PURPLE_CONV_TYPE_CHAT)
	{
		const char *topic;
		PurpleConvChat *chat = PURPLE_CONV_CHAT(conv);
		PidginChatPane *gtkchat = gtkconv->u.chat;

		if (gtkchat->topic_text != NULL)
		{
			topic = purple_conv_chat_get_topic(chat);

			gtk_entry_set_text(GTK_ENTRY(gtkchat->topic_text), topic ? topic : "");
			gtk_tooltips_set_tip(gtkconv->tooltips, gtkchat->topic_text,
			                     topic ? topic : "", NULL);
		}
	}

	if (fields & PIDGIN_CONV_SMILEY_THEME)
		pidgin_themes_smiley_themeize(PIDGIN_CONVERSATION(conv)->imhtml);

	if ((fields & PIDGIN_CONV_COLORIZE_TITLE) ||
			(fields & PIDGIN_CONV_SET_TITLE) ||
    			(fields & PIDGIN_CONV_TOPIC))
	{
		char *title;
		PurpleConvIm *im = NULL;
		PurpleAccount *account = purple_conversation_get_account(conv);
	 	PurpleBuddy *buddy = NULL;
		PurplePresence *p = NULL;
		char *markup = NULL;
		AtkObject *accessibility_obj;
		/* I think this is a little longer than it needs to be but I'm lazy. */
		char *style;

		if (purple_conversation_get_type(conv) == PURPLE_CONV_TYPE_IM)
			im = PURPLE_CONV_IM(conv);

		if ((account == NULL) ||
			!purple_account_is_connected(account) ||
			((purple_conversation_get_type(conv) == PURPLE_CONV_TYPE_CHAT)
				&& purple_conv_chat_has_left(PURPLE_CONV_CHAT(conv))))
			title = g_strdup_printf("(%s)", purple_conversation_get_title(conv));
		else
			title = g_strdup(purple_conversation_get_title(conv));

		if (purple_conversation_get_type(conv) == PURPLE_CONV_TYPE_IM) {
			buddy = purple_find_buddy(account, conv->name);
			if (buddy) {
				p = purple_buddy_get_presence(buddy);
				markup = pidgin_blist_get_name_markup(buddy, FALSE, FALSE);
			} else {
				markup = title;
			}
		} else if (purple_conversation_get_type(conv) == PURPLE_CONV_TYPE_CHAT) {
			const char *topic = gtkconv->u.chat->topic_text
				? gtk_entry_get_text(GTK_ENTRY(gtkconv->u.chat->topic_text))
				: NULL;
			char *esc = NULL, *tmp;
			esc = topic ? g_markup_escape_text(topic, -1) : NULL;
			tmp = g_markup_escape_text(purple_conversation_get_title(conv), -1);
			markup = g_strdup_printf("%s%s<span color='%s' size='smaller'>%s</span>",
						tmp, esc  && *esc ? "\n" : "",
						pidgin_get_dim_grey_string(gtkconv->infopane),
						esc ? esc : "");
			g_free(tmp);
			g_free(esc);
		}
		gtk_list_store_set(gtkconv->infopane_model, &(gtkconv->infopane_iter),
				CONV_TEXT_COLUMN, markup, -1);
	        /* XXX seanegan Why do I have to do this? */
		gtk_widget_queue_draw(gtkconv->infopane);

		if (title != markup)
			g_free(markup);

		if (!GTK_WIDGET_REALIZED(gtkconv->tab_label))
			gtk_widget_realize(gtkconv->tab_label);

		accessibility_obj = gtk_widget_get_accessible(gtkconv->tab_cont);
		if (im != NULL &&
		    purple_conv_im_get_typing_state(im) == PURPLE_TYPING) {
			atk_object_set_description(accessibility_obj, _("Typing"));
			style = "tab-label-typing";
		} else if (im != NULL &&
		         purple_conv_im_get_typing_state(im) == PURPLE_TYPED) {
			atk_object_set_description(accessibility_obj, _("Stopped Typing"));
			style = "tab-label-typed";
		} else if (gtkconv->unseen_state == PIDGIN_UNSEEN_NICK)	{
			atk_object_set_description(accessibility_obj, _("Nick Said"));
			style = "tab-label-attention";
		} else if (gtkconv->unseen_state == PIDGIN_UNSEEN_TEXT)	{
			atk_object_set_description(accessibility_obj, _("Unread Messages"));
			if (gtkconv->active_conv->type == PURPLE_CONV_TYPE_CHAT)
				style = "tab-label-unreadchat";
			else
				style = "tab-label-attention";
		} else if (gtkconv->unseen_state == PIDGIN_UNSEEN_EVENT) {
			atk_object_set_description(accessibility_obj, _("New Event"));
			style = "tab-label-event";
		} else {
			style = NULL;
		}

		gtk_widget_set_name(gtkconv->tab_label, style);
		gtk_label_set_text(GTK_LABEL(gtkconv->tab_label), title);
		gtk_widget_set_state(gtkconv->tab_label, GTK_STATE_ACTIVE);

		if (gtkconv->unseen_state == PIDGIN_UNSEEN_TEXT ||
				gtkconv->unseen_state == PIDGIN_UNSEEN_NICK ||
				gtkconv->unseen_state == PIDGIN_UNSEEN_EVENT) {
			PangoAttrList *list = pango_attr_list_new();
			PangoAttribute *attr = pango_attr_weight_new(PANGO_WEIGHT_BOLD);
			attr->start_index = 0;
			attr->end_index = -1;
			pango_attr_list_insert(list, attr);
			gtk_label_set_attributes(GTK_LABEL(gtkconv->tab_label), list);
			pango_attr_list_unref(list);
		} else
			gtk_label_set_attributes(GTK_LABEL(gtkconv->tab_label), NULL);

		if (pidgin_conv_window_is_active_conversation(conv))
			update_typing_icon(gtkconv);

		gtk_label_set_text(GTK_LABEL(gtkconv->menu_label), title);
		if (pidgin_conv_window_is_active_conversation(conv)) {
			const char* current_title = gtk_window_get_title(GTK_WINDOW(win->window));
			if (current_title == NULL || strcmp(current_title, title) != 0)
				gtk_window_set_title(GTK_WINDOW(win->window), title);
		}

		g_free(title);
	}
}

static void
pidgin_conv_updated(PurpleConversation *conv, PurpleConvUpdateType type)
{
	PidginConvFields flags = 0;

	g_return_if_fail(conv != NULL);

	if (type == PURPLE_CONV_UPDATE_ACCOUNT)
	{
		flags = PIDGIN_CONV_ALL;
	}
	else if (type == PURPLE_CONV_UPDATE_TYPING ||
	         type == PURPLE_CONV_UPDATE_UNSEEN ||
	         type == PURPLE_CONV_UPDATE_TITLE)
	{
		flags = PIDGIN_CONV_COLORIZE_TITLE;
	}
	else if (type == PURPLE_CONV_UPDATE_TOPIC)
	{
		flags = PIDGIN_CONV_TOPIC;
	}
	else if (type == PURPLE_CONV_ACCOUNT_ONLINE ||
	         type == PURPLE_CONV_ACCOUNT_OFFLINE)
	{
		flags = PIDGIN_CONV_MENU | PIDGIN_CONV_TAB_ICON | PIDGIN_CONV_SET_TITLE;
	}
	else if (type == PURPLE_CONV_UPDATE_AWAY)
	{
		flags = PIDGIN_CONV_TAB_ICON;
	}
	else if (type == PURPLE_CONV_UPDATE_ADD ||
	         type == PURPLE_CONV_UPDATE_REMOVE ||
	         type == PURPLE_CONV_UPDATE_CHATLEFT)
	{
		flags = PIDGIN_CONV_SET_TITLE | PIDGIN_CONV_MENU;
	}
	else if (type == PURPLE_CONV_UPDATE_ICON)
	{
		flags = PIDGIN_CONV_BUDDY_ICON;
	}
	else if (type == PURPLE_CONV_UPDATE_FEATURES)
	{
		flags = PIDGIN_CONV_MENU;
	}

	pidgin_conv_update_fields(conv, flags);
}

static void
wrote_msg_update_unseen_cb(PurpleAccount *account, const char *who, const char *message,
		PurpleConversation *conv, PurpleMessageFlags flags, gpointer null)
{
	PidginConversation *gtkconv = conv ? PIDGIN_CONVERSATION(conv) : NULL;
	if (conv == NULL || (gtkconv && gtkconv->win != hidden_convwin))
		return;
	if (flags & (PURPLE_MESSAGE_SEND | PURPLE_MESSAGE_RECV)) {
		PidginUnseenState unseen = PIDGIN_UNSEEN_NONE;

		if ((flags & PURPLE_MESSAGE_NICK) == PURPLE_MESSAGE_NICK)
			unseen = PIDGIN_UNSEEN_NICK;
		else if (((flags & PURPLE_MESSAGE_SYSTEM) == PURPLE_MESSAGE_SYSTEM) ||
			  ((flags & PURPLE_MESSAGE_ERROR) == PURPLE_MESSAGE_ERROR))
			unseen = PIDGIN_UNSEEN_EVENT;
		else if ((flags & PURPLE_MESSAGE_NO_LOG) == PURPLE_MESSAGE_NO_LOG)
			unseen = PIDGIN_UNSEEN_NO_LOG;
		else
			unseen = PIDGIN_UNSEEN_TEXT;

		conv_set_unseen(conv, unseen);
	}
}


static PurpleConversationUiOps conversation_ui_ops =
{
	pidgin_conv_new,
	pidgin_conv_destroy,              /* destroy_conversation */
	NULL,                              /* write_chat           */
	pidgin_conv_write_im,             /* write_im             */
	pidgin_conv_write_conv,           /* write_conv           */
	pidgin_conv_chat_add_users,       /* chat_add_users       */
	pidgin_conv_chat_rename_user,     /* chat_rename_user     */
	pidgin_conv_chat_remove_users,    /* chat_remove_users    */
	pidgin_conv_chat_update_user,     /* chat_update_user     */
	pidgin_conv_present_conversation, /* present              */
	pidgin_conv_has_focus,            /* has_focus            */
	pidgin_conv_custom_smiley_add,    /* custom_smiley_add    */
	pidgin_conv_custom_smiley_write,  /* custom_smiley_write  */
	pidgin_conv_custom_smiley_close,  /* custom_smiley_close  */
	pidgin_conv_send_confirm,         /* send_confirm         */
	NULL,
	NULL,
	NULL,
	NULL
};

PurpleConversationUiOps *
pidgin_conversations_get_conv_ui_ops(void)
{
	return &conversation_ui_ops;
}

/**************************************************************************
 * Public conversation utility functions
 **************************************************************************/
void
pidgin_conv_update_buddy_icon(PurpleConversation *conv)
{
	PidginConversation *gtkconv;
	PidginWindow *win;

	PurpleBuddy *buddy;

	GdkPixbufLoader *loader;
	GdkPixbufAnimation *anim;
	GError *err = NULL;

	PurpleStoredImage *custom_img = NULL;
	gconstpointer data = NULL;
	size_t len;

	GdkPixbuf *buf;

	GList *children;
	GtkWidget *event;
	GdkPixbuf *scale;
	int scale_width, scale_height;
	int size = 0;

	PurpleAccount *account;
	PurplePluginProtocolInfo *prpl_info = NULL;

	PurpleBuddyIcon *icon;

	g_return_if_fail(conv != NULL);
	g_return_if_fail(PIDGIN_IS_PIDGIN_CONVERSATION(conv));
	g_return_if_fail(purple_conversation_get_type(conv) == PURPLE_CONV_TYPE_IM);

	gtkconv = PIDGIN_CONVERSATION(conv);
	win = gtkconv->win;
	if (conv != gtkconv->active_conv)
		return;

	if (!gtkconv->u.im->show_icon)
		return;

	account = purple_conversation_get_account(conv);
	if(account && account->gc)
		prpl_info = PURPLE_PLUGIN_PROTOCOL_INFO(account->gc->prpl);

	/* Remove the current icon stuff */
	children = gtk_container_get_children(GTK_CONTAINER(gtkconv->u.im->icon_container));
	if (children) {
		/* We know there's only one child here. It'd be nice to shortcut to the
		   event box, but we can't change the PidginConversation until 3.0 */
		event = (GtkWidget *)children->data;
		gtk_container_remove(GTK_CONTAINER(gtkconv->u.im->icon_container), event);
		g_list_free(children);
	}

	if (gtkconv->u.im->anim != NULL)
		g_object_unref(G_OBJECT(gtkconv->u.im->anim));

	gtkconv->u.im->anim = NULL;

	if (gtkconv->u.im->icon_timer != 0)
		g_source_remove(gtkconv->u.im->icon_timer);

	gtkconv->u.im->icon_timer = 0;

	if (gtkconv->u.im->iter != NULL)
		g_object_unref(G_OBJECT(gtkconv->u.im->iter));

	gtkconv->u.im->iter = NULL;

	if (!purple_prefs_get_bool(PIDGIN_PREFS_ROOT "/conversations/im/show_buddy_icons"))
		return;

	if (purple_conversation_get_gc(conv) == NULL)
		return;

	buddy = purple_find_buddy(account, purple_conversation_get_name(conv));
	if (buddy)
	{
		PurpleContact *contact = purple_buddy_get_contact(buddy);
		if (contact) {
			custom_img = purple_buddy_icons_node_find_custom_icon((PurpleBlistNode*)contact);
			if (custom_img) {
				/* There is a custom icon for this user */
				data = purple_imgstore_get_data(custom_img);
				len = purple_imgstore_get_size(custom_img);
			}
		}
	}

	if (data == NULL) {
		icon = purple_conv_im_get_icon(PURPLE_CONV_IM(conv));

		if (icon == NULL)
		{
			gtk_widget_set_size_request(gtkconv->u.im->icon_container,
			                            -1, BUDDYICON_SIZE_MIN);
			return;
		}

		data = purple_buddy_icon_get_data(icon, &len);

		if (data == NULL)
		{
			gtk_widget_set_size_request(gtkconv->u.im->icon_container,
			                            -1, BUDDYICON_SIZE_MIN);
			return;
		}
	}

	loader = gdk_pixbuf_loader_new();
	gdk_pixbuf_loader_write(loader, data, len, NULL);
	gdk_pixbuf_loader_close(loader, &err);

	purple_imgstore_unref(custom_img);

	anim = gdk_pixbuf_loader_get_animation(loader);
	if (anim)
		g_object_ref(G_OBJECT(anim));
	g_object_unref(loader);

	if (!anim)
		return;
	gtkconv->u.im->anim = anim;

	if (err) {
		purple_debug(PURPLE_DEBUG_ERROR, "gtkconv",
				   "Buddy icon error: %s\n", err->message);
		g_error_free(err);
	}

	if (gdk_pixbuf_animation_is_static_image(gtkconv->u.im->anim)) {
		GdkPixbuf *stat;
		gtkconv->u.im->iter = NULL;
		stat = gdk_pixbuf_animation_get_static_image(gtkconv->u.im->anim);
		buf = gdk_pixbuf_add_alpha(stat, FALSE, 0, 0, 0);
	} else {
		GdkPixbuf *stat;
		gtkconv->u.im->iter =
			gdk_pixbuf_animation_get_iter(gtkconv->u.im->anim, NULL); /* LEAK */
		stat = gdk_pixbuf_animation_iter_get_pixbuf(gtkconv->u.im->iter);
		buf = gdk_pixbuf_add_alpha(stat, FALSE, 0, 0, 0);
		if (gtkconv->u.im->animate)
			start_anim(NULL, gtkconv);
	}

	scale_width = gdk_pixbuf_get_width(buf);
	scale_height = gdk_pixbuf_get_height(buf);

	gtk_widget_get_size_request(gtkconv->u.im->icon_container, NULL, &size);
	size = MIN(size, MIN(scale_width, scale_height));

	/* Some sanity checks */
	size = CLAMP(size, BUDDYICON_SIZE_MIN, BUDDYICON_SIZE_MAX);
	if (scale_width == scale_height) {
		scale_width = scale_height = size;
	} else if (scale_height > scale_width) {
		scale_width = size * scale_width / scale_height;
		scale_height = size;
	} else {
		scale_height = size * scale_height / scale_width;
		scale_width = size;
	}
	scale = gdk_pixbuf_scale_simple(buf, scale_width, scale_height,
				GDK_INTERP_BILINEAR);
	g_object_unref(buf);
	if (pidgin_gdk_pixbuf_is_opaque(scale))
		pidgin_gdk_pixbuf_make_round(scale);

	event = gtk_event_box_new();
	gtk_container_add(GTK_CONTAINER(gtkconv->u.im->icon_container), event);
	gtk_event_box_set_visible_window(GTK_EVENT_BOX(event), FALSE);
	gtk_widget_add_events(event,
                              GDK_POINTER_MOTION_MASK | GDK_LEAVE_NOTIFY_MASK);
	g_signal_connect(G_OBJECT(event), "button-press-event",
					 G_CALLBACK(icon_menu), gtkconv);

	pidgin_tooltip_setup_for_widget(event, gtkconv, pidgin_conv_create_tooltip, NULL);
	gtk_widget_show(event);

	gtkconv->u.im->icon = gtk_image_new_from_pixbuf(scale);
	gtk_container_add(GTK_CONTAINER(event), gtkconv->u.im->icon);
	gtk_widget_show(gtkconv->u.im->icon);

	g_object_unref(G_OBJECT(scale));

	/* The buddy icon code needs badly to be fixed. */
	if(pidgin_conv_window_is_active_conversation(conv))
	{
		buf = gdk_pixbuf_animation_get_static_image(gtkconv->u.im->anim);
		if (buddy && !PURPLE_BUDDY_IS_ONLINE(buddy))
			gdk_pixbuf_saturate_and_pixelate(buf, buf, 0.0, FALSE);
		gtk_window_set_icon(GTK_WINDOW(win->window), buf);
	}
}

void
pidgin_conv_update_buttons_by_protocol(PurpleConversation *conv)
{
	PidginWindow *win;

	if (!PIDGIN_IS_PIDGIN_CONVERSATION(conv))
		return;

	win = PIDGIN_CONVERSATION(conv)->win;

	if (win != NULL && pidgin_conv_window_is_active_conversation(conv))
		gray_stuff_out(PIDGIN_CONVERSATION(conv));
}

static gboolean
pidgin_conv_xy_to_right_infopane(PidginWindow *win, int x, int y)
{
	gint pane_x, pane_y, x_rel;
	PidginConversation *gtkconv;

	gdk_window_get_origin(win->notebook->window, &pane_x, &pane_y);
	x_rel = x - pane_x;
	gtkconv = pidgin_conv_window_get_active_gtkconv(win);
	return (x_rel > gtkconv->infopane->allocation.x + gtkconv->infopane->allocation.width / 2);
}

int
pidgin_conv_get_tab_at_xy(PidginWindow *win, int x, int y, gboolean *to_right)
{
	gint nb_x, nb_y, x_rel, y_rel;
	GtkNotebook *notebook;
	GtkWidget *page, *tab;
	gint i, page_num = -1;
	gint count;
	gboolean horiz;

	if (to_right)
		*to_right = FALSE;

	notebook = GTK_NOTEBOOK(win->notebook);

	gdk_window_get_origin(win->notebook->window, &nb_x, &nb_y);
	x_rel = x - nb_x;
	y_rel = y - nb_y;

	horiz = (gtk_notebook_get_tab_pos(notebook) == GTK_POS_TOP ||
			gtk_notebook_get_tab_pos(notebook) == GTK_POS_BOTTOM);

	count = gtk_notebook_get_n_pages(GTK_NOTEBOOK(notebook));

	for (i = 0; i < count; i++) {

		page = gtk_notebook_get_nth_page(GTK_NOTEBOOK(notebook), i);
		tab = gtk_notebook_get_tab_label(GTK_NOTEBOOK(notebook), page);

		/* Make sure the tab is not hidden beyond an arrow */
		if (!GTK_WIDGET_DRAWABLE(tab) && gtk_notebook_get_show_tabs(notebook))
			continue;

		if (horiz) {
			if (x_rel >= tab->allocation.x - PIDGIN_HIG_BOX_SPACE &&
					x_rel <= tab->allocation.x + tab->allocation.width + PIDGIN_HIG_BOX_SPACE) {
				page_num = i;

				if (to_right && x_rel >= tab->allocation.x + tab->allocation.width/2)
					*to_right = TRUE;

				break;
			}
		} else {
			if (y_rel >= tab->allocation.y - PIDGIN_HIG_BOX_SPACE &&
					y_rel <= tab->allocation.y + tab->allocation.height + PIDGIN_HIG_BOX_SPACE) {
				page_num = i;

				if (to_right && y_rel >= tab->allocation.y + tab->allocation.height/2)
					*to_right = TRUE;

				break;
			}
		}
	}

	if (page_num == -1) {
		/* Add after the last tab */
		page_num = count - 1;
	}

	return page_num;
}

static void
close_on_tabs_pref_cb(const char *name, PurplePrefType type,
					  gconstpointer value, gpointer data)
{
	GList *l;
	PurpleConversation *conv;
	PidginConversation *gtkconv;

	for (l = purple_get_conversations(); l != NULL; l = l->next) {
		conv = (PurpleConversation *)l->data;

		if (!PIDGIN_IS_PIDGIN_CONVERSATION(conv))
			continue;

		gtkconv = PIDGIN_CONVERSATION(conv);

		if (value)
			gtk_widget_show(gtkconv->close);
		else
			gtk_widget_hide(gtkconv->close);
	}
}

static void
spellcheck_pref_cb(const char *name, PurplePrefType type,
				   gconstpointer value, gpointer data)
{
#ifdef USE_GTKSPELL
	GList *cl;
	PurpleConversation *conv;
	PidginConversation *gtkconv;
	GtkSpell *spell;

	for (cl = purple_get_conversations(); cl != NULL; cl = cl->next) {

		conv = (PurpleConversation *)cl->data;

		if (!PIDGIN_IS_PIDGIN_CONVERSATION(conv))
			continue;

		gtkconv = PIDGIN_CONVERSATION(conv);

		if (value)
			pidgin_setup_gtkspell(GTK_TEXT_VIEW(gtkconv->entry));
		else {
			spell = gtkspell_get_from_text_view(GTK_TEXT_VIEW(gtkconv->entry));
			if (spell)
				gtkspell_detach(spell);
		}
	}
#endif
}

static void
tab_side_pref_cb(const char *name, PurplePrefType type,
				 gconstpointer value, gpointer data)
{
	GList *gtkwins, *gtkconvs;
	GtkPositionType pos;
	PidginWindow *gtkwin;

	pos = GPOINTER_TO_INT(value);

	for (gtkwins = pidgin_conv_windows_get_list(); gtkwins != NULL; gtkwins = gtkwins->next) {
		gtkwin = gtkwins->data;
		gtk_notebook_set_tab_pos(GTK_NOTEBOOK(gtkwin->notebook), pos&~8);
		for (gtkconvs = gtkwin->gtkconvs; gtkconvs != NULL; gtkconvs = gtkconvs->next) {
			pidgin_conv_tab_pack(gtkwin, gtkconvs->data);
		}
	}
}

static void
show_timestamps_pref_cb(const char *name, PurplePrefType type,
						gconstpointer value, gpointer data)
{
	GList *l;
	PurpleConversation *conv;
	PidginConversation *gtkconv;
	PidginWindow *win;

	for (l = purple_get_conversations(); l != NULL; l = l->next)
	{
		conv = (PurpleConversation *)l->data;

		if (!PIDGIN_IS_PIDGIN_CONVERSATION(conv))
			continue;

		gtkconv = PIDGIN_CONVERSATION(conv);
		win     = gtkconv->win;

		gtk_check_menu_item_set_active(
		        GTK_CHECK_MENU_ITEM(win->menu.show_timestamps),
		        (gboolean)GPOINTER_TO_INT(value));

		gtk_imhtml_show_comments(GTK_IMHTML(gtkconv->imhtml),
			(gboolean)GPOINTER_TO_INT(value));
	}
}

static void
show_formatting_toolbar_pref_cb(const char *name, PurplePrefType type,
								gconstpointer value, gpointer data)
{
	GList *l;
	PurpleConversation *conv;
	PidginConversation *gtkconv;
	PidginWindow *win;

	for (l = purple_get_conversations(); l != NULL; l = l->next)
	{
		conv = (PurpleConversation *)l->data;

		if (!PIDGIN_IS_PIDGIN_CONVERSATION(conv))
			continue;

		gtkconv = PIDGIN_CONVERSATION(conv);
		win     = gtkconv->win;

		gtk_check_menu_item_set_active(
		        GTK_CHECK_MENU_ITEM(win->menu.show_formatting_toolbar),
		        (gboolean)GPOINTER_TO_INT(value));

		if ((gboolean)GPOINTER_TO_INT(value))
			gtk_widget_show(gtkconv->toolbar);
		else
			gtk_widget_hide(gtkconv->toolbar);

		g_idle_add((GSourceFunc)resize_imhtml_cb,gtkconv);
	}
}

static void
animate_buddy_icons_pref_cb(const char *name, PurplePrefType type,
							gconstpointer value, gpointer data)
{
	GList *l;
	PurpleConversation *conv;
	PidginConversation *gtkconv;
	PidginWindow *win;

	if (!purple_prefs_get_bool(PIDGIN_PREFS_ROOT "/conversations/im/show_buddy_icons"))
		return;

	/* Set the "animate" flag for each icon based on the new preference */
	for (l = purple_get_ims(); l != NULL; l = l->next) {
		conv = (PurpleConversation *)l->data;
		gtkconv = PIDGIN_CONVERSATION(conv);
		if (gtkconv)
			gtkconv->u.im->animate = GPOINTER_TO_INT(value);
	}

	/* Now either stop or start animation for the active conversation in each window */
	for (l = pidgin_conv_windows_get_list(); l != NULL; l = l->next) {
		win = l->data;
		conv = pidgin_conv_window_get_active_conversation(win);
		pidgin_conv_update_buddy_icon(conv);
	}
}

static void
show_buddy_icons_pref_cb(const char *name, PurplePrefType type,
						 gconstpointer value, gpointer data)
{
	GList *l;

	for (l = purple_get_conversations(); l != NULL; l = l->next) {
		PurpleConversation *conv = l->data;
		if (!PIDGIN_CONVERSATION(conv))
			continue;
		if (GPOINTER_TO_INT(value))
			gtk_widget_show(PIDGIN_CONVERSATION(conv)->infopane_hbox);
		else
			gtk_widget_hide(PIDGIN_CONVERSATION(conv)->infopane_hbox);

		if (purple_conversation_get_type(conv) == PURPLE_CONV_TYPE_IM) {
			pidgin_conv_update_buddy_icon(conv);
		}
	}

	/* Make the tabs show/hide correctly */
	for (l = pidgin_conv_windows_get_list(); l != NULL; l = l->next) {
		PidginWindow *win = l->data;
		if (pidgin_conv_window_get_gtkconv_count(win) == 1)
			gtk_notebook_set_show_tabs(GTK_NOTEBOOK(win->notebook),
						   GPOINTER_TO_INT(value) == 0);
	}
}

static void
show_protocol_icons_pref_cb(const char *name, PurplePrefType type,
						gconstpointer value, gpointer data)
{
	GList *l;
	for (l = purple_get_conversations(); l != NULL; l = l->next) {
		PurpleConversation *conv = l->data;
		if (PIDGIN_CONVERSATION(conv))
			update_tab_icon(conv);
	}
}

static void
conv_placement_usetabs_cb(const char *name, PurplePrefType type,
						  gconstpointer value, gpointer data)
{
	purple_prefs_trigger_callback(PIDGIN_PREFS_ROOT "/conversations/placement");
}

static void
account_status_changed_cb(PurpleAccount *account, PurpleStatus *oldstatus,
                          PurpleStatus *newstatus)
{
	GList *l;
	PurpleConversation *conv = NULL;
	PidginConversation *gtkconv;

	if(strcmp(purple_prefs_get_string(PIDGIN_PREFS_ROOT "/conversations/im/hide_new"), "away")!=0)
		return;

	if(purple_status_is_available(oldstatus) || !purple_status_is_available(newstatus))
		return;

	for (l = hidden_convwin->gtkconvs; l; ) {
		gtkconv = l->data;
		l = l->next;

		conv = gtkconv->active_conv;
		if (purple_conversation_get_type(conv) == PURPLE_CONV_TYPE_CHAT ||
				account != purple_conversation_get_account(conv))
			continue;

		pidgin_conv_attach_to_conversation(conv);

		/* TODO: do we need to do anything for any other conversations that are in the same gtkconv here?
		 * I'm a little concerned that not doing so will cause the "pending" indicator in the gtkblist not to be cleared. -DAA*/
		purple_conversation_update(conv, PURPLE_CONV_UPDATE_UNSEEN);
	}
}

static void
hide_new_pref_cb(const char *name, PurplePrefType type,
				 gconstpointer value, gpointer data)
{
	GList *l;
	PurpleConversation *conv = NULL;
	PidginConversation *gtkconv;
	gboolean when_away = FALSE;

	if(!hidden_convwin)
		return;

	if(strcmp(purple_prefs_get_string(PIDGIN_PREFS_ROOT "/conversations/im/hide_new"), "always")==0)
		return;

	if(strcmp(purple_prefs_get_string(PIDGIN_PREFS_ROOT "/conversations/im/hide_new"), "away")==0)
		when_away = TRUE;

	for (l = hidden_convwin->gtkconvs; l; )
	{
		gtkconv = l->data;
		l = l->next;

		conv = gtkconv->active_conv;

		if (conv->type == PURPLE_CONV_TYPE_CHAT ||
				gtkconv->unseen_count == 0 ||
				(when_away && !purple_status_is_available(
							purple_account_get_active_status(
							purple_conversation_get_account(conv)))))
			continue;

		pidgin_conv_attach_to_conversation(conv);
	}
}


static void
conv_placement_pref_cb(const char *name, PurplePrefType type,
					   gconstpointer value, gpointer data)
{
	PidginConvPlacementFunc func;

	if (strcmp(name, PIDGIN_PREFS_ROOT "/conversations/placement"))
		return;

	func = pidgin_conv_placement_get_fnc(value);

	if (func == NULL)
		return;

	pidgin_conv_placement_set_current_func(func);
}

static PidginConversation *
get_gtkconv_with_contact(PurpleContact *contact)
{
	PurpleBlistNode *node;

	node = ((PurpleBlistNode*)contact)->child;

	for (; node; node = node->next)
	{
		PurpleBuddy *buddy = (PurpleBuddy*)node;
		PurpleConversation *conv;
		conv = purple_find_conversation_with_account(PURPLE_CONV_TYPE_IM, buddy->name, buddy->account);
		if (conv)
			return PIDGIN_CONVERSATION(conv);
	}
	return NULL;
}

static void
account_signed_off_cb(PurpleConnection *gc, gpointer event)
{
	GList *iter;

	for (iter = purple_get_conversations(); iter; iter = iter->next)
	{
		PurpleConversation *conv = iter->data;

		/* This seems fine in theory, but we also need to cover the
		 * case of this account matching one of the other buddies in
		 * one of the contacts containing the buddy corresponding to
		 * a conversation.  It's easier to just update them all. */
		/* if (purple_conversation_get_account(conv) == account) */
			pidgin_conv_update_fields(conv, PIDGIN_CONV_TAB_ICON |
							PIDGIN_CONV_MENU | PIDGIN_CONV_COLORIZE_TITLE);

		if (PURPLE_CONNECTION_IS_CONNECTED(gc) &&
				conv->type == PURPLE_CONV_TYPE_CHAT &&
				conv->account == gc->account &&
				purple_conversation_get_data(conv, "want-to-rejoin")) {
			GHashTable *comps = NULL;
			PurpleChat *chat = purple_blist_find_chat(conv->account, conv->name);
			if (chat == NULL) {
				if (PURPLE_PLUGIN_PROTOCOL_INFO(gc->prpl)->chat_info_defaults != NULL)
					comps = PURPLE_PLUGIN_PROTOCOL_INFO(gc->prpl)->chat_info_defaults(gc, conv->name);
			} else {
				comps = chat->components;
			}
			serv_join_chat(gc, comps);
			if (chat == NULL && comps != NULL)
				g_hash_table_destroy(comps);
		}
	}
}

static void
account_signing_off(PurpleConnection *gc)
{
	GList *list = purple_get_chats();
	PurpleAccount *account = purple_connection_get_account(gc);

	/* We are about to sign off. See which chats we are currently in, and mark
	 * them for rejoin on reconnect. */
	while (list) {
		PurpleConversation *conv = list->data;
		if (!purple_conv_chat_has_left(PURPLE_CONV_CHAT(conv)) &&
				purple_conversation_get_account(conv) == account) {
			purple_conversation_set_data(conv, "want-to-rejoin", GINT_TO_POINTER(TRUE));
			purple_conversation_write(conv, NULL, _("The account has disconnected and you are no "
						"longer in this chat. You will be automatically rejoined in the chat when "
						"the account reconnects."),
					PURPLE_MESSAGE_SYSTEM, time(NULL));
		}
		list = list->next;
	}
}

struct _status_timeout_user {
	gchar *name;
	PurpleAccount *account;
};

static gboolean
update_buddy_status_timeout(struct _status_timeout_user *user)
{
	/* To remove the signing-on/off door icon */
	PurpleConversation *conv;

	conv = purple_find_conversation_with_account(PURPLE_CONV_TYPE_IM, user->name, user->account);
	if (conv)
		pidgin_conv_update_fields(conv, PIDGIN_CONV_TAB_ICON);

	g_free(user->name);
	g_free(user);

	return FALSE;
}

static void
update_buddy_status_changed(PurpleBuddy *buddy, PurpleStatus *old, PurpleStatus *newstatus)
{
	PidginConversation *gtkconv;
	PurpleConversation *conv;
	struct _status_timeout_user *user;

	gtkconv = get_gtkconv_with_contact(purple_buddy_get_contact(buddy));
	if (gtkconv)
	{
		conv = gtkconv->active_conv;
		pidgin_conv_update_fields(conv, PIDGIN_CONV_TAB_ICON
		                              | PIDGIN_CONV_COLORIZE_TITLE
		                              | PIDGIN_CONV_BUDDY_ICON);
		if ((purple_status_is_online(old) ^ purple_status_is_online(newstatus)) != 0)
			pidgin_conv_update_fields(conv, PIDGIN_CONV_MENU);
	}

	user = g_malloc(sizeof(struct _status_timeout_user));
	user->name = g_strdup(buddy->name);
	user->account = buddy->account;

	/* In case a conversation is started after the buddy has signed-on/off */
	purple_timeout_add_seconds(11, (GSourceFunc)update_buddy_status_timeout, user);
}

static void
update_buddy_privacy_changed(PurpleBuddy *buddy)
{
	PidginConversation *gtkconv;
	PurpleConversation *conv;

	gtkconv = get_gtkconv_with_contact(purple_buddy_get_contact(buddy));
	if (gtkconv) {
		conv = gtkconv->active_conv;
		pidgin_conv_update_fields(conv, PIDGIN_CONV_TAB_ICON | PIDGIN_CONV_MENU);
	}
}

static void
update_buddy_idle_changed(PurpleBuddy *buddy, gboolean old, gboolean newidle)
{
	PurpleConversation *conv;

	conv = purple_find_conversation_with_account(PURPLE_CONV_TYPE_IM, buddy->name, buddy->account);
	if (conv)
		pidgin_conv_update_fields(conv, PIDGIN_CONV_TAB_ICON);
}

static void
update_buddy_icon(PurpleBuddy *buddy)
{
	PurpleConversation *conv;

	conv = purple_find_conversation_with_account(PURPLE_CONV_TYPE_IM, buddy->name, buddy->account);
	if (conv)
		pidgin_conv_update_fields(conv, PIDGIN_CONV_BUDDY_ICON);
}

static void
update_buddy_sign(PurpleBuddy *buddy, const char *which)
{
	PurplePresence *presence;
	PurpleStatus *on, *off;

	presence = purple_buddy_get_presence(buddy);
	if (!presence)
		return;
	off = purple_presence_get_status(presence, "offline");
	on = purple_presence_get_status(presence, "available");

	if (*(which+1) == 'f')
		update_buddy_status_changed(buddy, on, off);
	else
		update_buddy_status_changed(buddy, off, on);
}

static void
update_conversation_switched(PurpleConversation *conv)
{
	pidgin_conv_update_fields(conv, PIDGIN_CONV_TAB_ICON | PIDGIN_CONV_SET_TITLE |
					PIDGIN_CONV_MENU | PIDGIN_CONV_BUDDY_ICON);
}

static void
update_buddy_typing(PurpleAccount *account, const char *who)
{
	PurpleConversation *conv;
	PidginConversation *gtkconv;

	conv = purple_find_conversation_with_account(PURPLE_CONV_TYPE_IM, who, account);
	if (!conv)
		return;

	gtkconv = PIDGIN_CONVERSATION(conv);
	if (gtkconv && gtkconv->active_conv == conv)
		pidgin_conv_update_fields(conv, PIDGIN_CONV_COLORIZE_TITLE);
}

static void
update_chat(PurpleConversation *conv)
{
	pidgin_conv_update_fields(conv, PIDGIN_CONV_TOPIC |
					PIDGIN_CONV_MENU | PIDGIN_CONV_SET_TITLE);
}

static void
update_chat_topic(PurpleConversation *conv, const char *old, const char *new)
{
	pidgin_conv_update_fields(conv, PIDGIN_CONV_TOPIC);
}

/* Message history stuff */

/* Compare two PurpleConvMessage's, according to time in ascending order. */
static int
message_compare(gconstpointer p1, gconstpointer p2)
{
	const PurpleConvMessage *m1 = p1, *m2 = p2;
	return (m1->when > m2->when);
}

/* Adds some message history to the gtkconv. This happens in a idle-callback. */
static gboolean
add_message_history_to_gtkconv(gpointer data)
{
	PidginConversation *gtkconv = data;
	int count = 0;
	int timer = gtkconv->attach.timer;
	time_t when = GPOINTER_TO_INT(g_object_get_data(G_OBJECT(gtkconv->entry), "attach-start-time"));
	gboolean im = (gtkconv->active_conv->type == PURPLE_CONV_TYPE_IM);

	gtkconv->attach.timer = 0;
	while (gtkconv->attach.current && count < 100) {  /* XXX: 100 is a random value here */
		PurpleConvMessage *msg = gtkconv->attach.current->data;
		if (!im && when && when < msg->when) {
			gtk_imhtml_append_text(GTK_IMHTML(gtkconv->imhtml), "<BR><HR>", 0);
			g_object_set_data(G_OBJECT(gtkconv->entry), "attach-start-time", NULL);
		}
		pidgin_conv_write_conv(msg->conv, msg->who, msg->alias, msg->what, msg->flags, msg->when);
		if (im) {
			gtkconv->attach.current = g_list_delete_link(gtkconv->attach.current, gtkconv->attach.current);
		} else {
			gtkconv->attach.current = gtkconv->attach.current->prev;
		}
		count++;
	}
	gtkconv->attach.timer = timer;
	if (gtkconv->attach.current)
		return TRUE;

	g_source_remove(gtkconv->attach.timer);
	gtkconv->attach.timer = 0;
	if (im) {
		/* Print any message that was sent while the old history was being added back. */
		GList *msgs = NULL;
		GList *iter = gtkconv->convs;
		for (; iter; iter = iter->next) {
			PurpleConversation *conv = iter->data;
			GList *history = purple_conversation_get_message_history(conv);
			for (; history; history = history->next) {
				PurpleConvMessage *msg = history->data;
				if (msg->when > when)
					msgs = g_list_prepend(msgs, msg);
			}
		}
		msgs = g_list_sort(msgs, message_compare);
		for (; msgs; msgs = g_list_delete_link(msgs, msgs)) {
			PurpleConvMessage *msg = msgs->data;
			pidgin_conv_write_conv(msg->conv, msg->who, msg->alias, msg->what, msg->flags, msg->when);
		}
		gtk_imhtml_append_text(GTK_IMHTML(gtkconv->imhtml), "<BR><HR>", 0);
		g_object_set_data(G_OBJECT(gtkconv->entry), "attach-start-time", NULL);
	}

	g_object_set_data(G_OBJECT(gtkconv->entry), "attach-start-time", NULL);
	purple_signal_emit(pidgin_conversations_get_handle(),
			"conversation-displayed", gtkconv);
	return FALSE;
}

static void
pidgin_conv_attach(PurpleConversation *conv)
{
	int timer;
	purple_conversation_set_data(conv, "unseen-count", NULL);
	purple_conversation_set_data(conv, "unseen-state", NULL);
	purple_conversation_set_ui_ops(conv, pidgin_conversations_get_conv_ui_ops());
	if (!PIDGIN_CONVERSATION(conv))
		private_gtkconv_new(conv, FALSE);
	timer = GPOINTER_TO_INT(purple_conversation_get_data(conv, "close-timer"));
	if (timer) {
		purple_timeout_remove(timer);
		purple_conversation_set_data(conv, "close-timer", NULL);
	}
}

gboolean pidgin_conv_attach_to_conversation(PurpleConversation *conv)
{
	GList *list;
	PidginConversation *gtkconv;

	if (PIDGIN_IS_PIDGIN_CONVERSATION(conv)) {
		/* This is pretty much always the case now. */
		gtkconv = PIDGIN_CONVERSATION(conv);
		if (gtkconv->win != hidden_convwin)
			return FALSE;
		pidgin_conv_window_remove_gtkconv(hidden_convwin, gtkconv);
		pidgin_conv_placement_place(gtkconv);
		purple_signal_emit(pidgin_conversations_get_handle(),
				"conversation-displayed", gtkconv);
		list = gtkconv->convs;
		while (list) {
			pidgin_conv_attach(list->data);
			list = list->next;
		}
		return TRUE;
	}

	pidgin_conv_attach(conv);
	gtkconv = PIDGIN_CONVERSATION(conv);

	list = purple_conversation_get_message_history(conv);
	if (list) {
		switch (purple_conversation_get_type(conv)) {
			case PURPLE_CONV_TYPE_IM:
			{
				GList *convs;
				list = g_list_copy(list);
				for (convs = purple_get_ims(); convs; convs = convs->next)
					if (convs->data != conv &&
							pidgin_conv_find_gtkconv(convs->data) == gtkconv) {
						pidgin_conv_attach(convs->data);
						list = g_list_concat(list, g_list_copy(purple_conversation_get_message_history(convs->data)));
					}
				list = g_list_sort(list, message_compare);
				gtkconv->attach.current = list;
				list = g_list_last(list);
				break;
			}
			case PURPLE_CONV_TYPE_CHAT:
				gtkconv->attach.current = g_list_last(list);
				break;
			default:
				g_return_val_if_reached(TRUE);
		}
		g_object_set_data(G_OBJECT(gtkconv->entry), "attach-start-time",
				GINT_TO_POINTER(((PurpleConvMessage*)(list->data))->when));
		gtkconv->attach.timer = g_idle_add(add_message_history_to_gtkconv, gtkconv);
	} else {
		purple_signal_emit(pidgin_conversations_get_handle(),
				"conversation-displayed", gtkconv);
	}

	if (conv->type == PURPLE_CONV_TYPE_CHAT) {
		pidgin_conv_update_fields(conv, PIDGIN_CONV_TOPIC);
		pidgin_conv_chat_add_users(conv, PURPLE_CONV_CHAT(conv)->in_room, TRUE);
	}

	return TRUE;
}

void *
pidgin_conversations_get_handle(void)
{
	static int handle;

	return &handle;
}

void
pidgin_conversations_init(void)
{
	void *handle = pidgin_conversations_get_handle();
	void *blist_handle = purple_blist_get_handle();

	/* Conversations */
	purple_prefs_add_none(PIDGIN_PREFS_ROOT "/conversations");
	purple_prefs_add_bool(PIDGIN_PREFS_ROOT "/conversations/use_smooth_scrolling", TRUE);
	purple_prefs_add_bool(PIDGIN_PREFS_ROOT "/conversations/close_on_tabs", TRUE);
	purple_prefs_add_bool(PIDGIN_PREFS_ROOT "/conversations/send_bold", FALSE);
	purple_prefs_add_bool(PIDGIN_PREFS_ROOT "/conversations/send_italic", FALSE);
	purple_prefs_add_bool(PIDGIN_PREFS_ROOT "/conversations/send_underline", FALSE);
	purple_prefs_add_bool(PIDGIN_PREFS_ROOT "/conversations/spellcheck", TRUE);
	purple_prefs_add_bool(PIDGIN_PREFS_ROOT "/conversations/show_incoming_formatting", TRUE);
	purple_prefs_add_int(PIDGIN_PREFS_ROOT "/conversations/minimum_entry_lines", 2);

	purple_prefs_add_bool(PIDGIN_PREFS_ROOT "/conversations/show_timestamps", TRUE);
	purple_prefs_add_bool(PIDGIN_PREFS_ROOT "/conversations/show_formatting_toolbar", TRUE);

	purple_prefs_add_string(PIDGIN_PREFS_ROOT "/conversations/placement", "last");
	purple_prefs_add_int(PIDGIN_PREFS_ROOT "/conversations/placement_number", 1);
	purple_prefs_add_string(PIDGIN_PREFS_ROOT "/conversations/bgcolor", "");
	purple_prefs_add_string(PIDGIN_PREFS_ROOT "/conversations/fgcolor", "");
	purple_prefs_add_string(PIDGIN_PREFS_ROOT "/conversations/font_face", "");
	purple_prefs_add_int(PIDGIN_PREFS_ROOT "/conversations/font_size", 3);
	purple_prefs_add_bool(PIDGIN_PREFS_ROOT "/conversations/tabs", TRUE);
	purple_prefs_add_int(PIDGIN_PREFS_ROOT "/conversations/tab_side", GTK_POS_TOP);
	purple_prefs_add_int(PIDGIN_PREFS_ROOT "/conversations/scrollback_lines", 4000);

#ifdef _WIN32
	purple_prefs_add_bool(PIDGIN_PREFS_ROOT "/conversations/use_theme_font", TRUE);
	purple_prefs_add_string(PIDGIN_PREFS_ROOT "/conversations/custom_font", "");
#endif

	/* Conversations -> Chat */
	purple_prefs_add_none(PIDGIN_PREFS_ROOT "/conversations/chat");
	purple_prefs_add_int(PIDGIN_PREFS_ROOT "/conversations/chat/entry_height", 54);
	purple_prefs_add_int(PIDGIN_PREFS_ROOT "/conversations/chat/userlist_width", 80);
	purple_prefs_add_int(PIDGIN_PREFS_ROOT "/conversations/chat/x", 0);
	purple_prefs_add_int(PIDGIN_PREFS_ROOT "/conversations/chat/y", 0);
	purple_prefs_add_int(PIDGIN_PREFS_ROOT "/conversations/chat/width", 340);
	purple_prefs_add_int(PIDGIN_PREFS_ROOT "/conversations/chat/height", 390);

	/* Conversations -> IM */
	purple_prefs_add_none(PIDGIN_PREFS_ROOT "/conversations/im");
	purple_prefs_add_int(PIDGIN_PREFS_ROOT "/conversations/im/x", 0);
	purple_prefs_add_int(PIDGIN_PREFS_ROOT "/conversations/im/y", 0);
	purple_prefs_add_int(PIDGIN_PREFS_ROOT "/conversations/im/width", 340);
	purple_prefs_add_int(PIDGIN_PREFS_ROOT "/conversations/im/height", 390);

	purple_prefs_add_bool(PIDGIN_PREFS_ROOT "/conversations/im/animate_buddy_icons", TRUE);

	purple_prefs_add_int(PIDGIN_PREFS_ROOT "/conversations/im/entry_height", 54);
	purple_prefs_add_bool(PIDGIN_PREFS_ROOT "/conversations/im/show_buddy_icons", TRUE);

	purple_prefs_add_string(PIDGIN_PREFS_ROOT "/conversations/im/hide_new", "never");
	purple_prefs_add_bool(PIDGIN_PREFS_ROOT "/conversations/im/close_immediately", TRUE);

#ifdef _WIN32
	purple_prefs_add_bool(PIDGIN_PREFS_ROOT "/win32/minimize_new_convs", FALSE);
#endif

	/* Connect callbacks. */
	purple_prefs_connect_callback(handle, PIDGIN_PREFS_ROOT "/conversations/close_on_tabs",
								close_on_tabs_pref_cb, NULL);
	purple_prefs_connect_callback(handle, PIDGIN_PREFS_ROOT "/conversations/show_timestamps",
								show_timestamps_pref_cb, NULL);
	purple_prefs_connect_callback(handle, PIDGIN_PREFS_ROOT "/conversations/show_formatting_toolbar",
								show_formatting_toolbar_pref_cb, NULL);
	purple_prefs_connect_callback(handle, PIDGIN_PREFS_ROOT "/conversations/spellcheck",
								spellcheck_pref_cb, NULL);
	purple_prefs_connect_callback(handle, PIDGIN_PREFS_ROOT "/conversations/tab_side",
								tab_side_pref_cb, NULL);

	purple_prefs_connect_callback(handle, PIDGIN_PREFS_ROOT "/conversations/tabs",
								conv_placement_usetabs_cb, NULL);

	purple_prefs_connect_callback(handle, PIDGIN_PREFS_ROOT "/conversations/placement",
								conv_placement_pref_cb, NULL);
	purple_prefs_trigger_callback(PIDGIN_PREFS_ROOT "/conversations/placement");

	purple_prefs_connect_callback(handle, PIDGIN_PREFS_ROOT "/conversations/minimum_entry_lines",
		minimum_entry_lines_pref_cb, NULL);

	/* IM callbacks */
	purple_prefs_connect_callback(handle, PIDGIN_PREFS_ROOT "/conversations/im/animate_buddy_icons",
								animate_buddy_icons_pref_cb, NULL);
	purple_prefs_connect_callback(handle, PIDGIN_PREFS_ROOT "/conversations/im/show_buddy_icons",
								show_buddy_icons_pref_cb, NULL);
	purple_prefs_connect_callback(handle, PIDGIN_PREFS_ROOT "/blist/show_protocol_icons",
								show_protocol_icons_pref_cb, NULL);
	purple_prefs_connect_callback(handle, PIDGIN_PREFS_ROOT "/conversations/im/hide_new",
                                hide_new_pref_cb, NULL);



	/**********************************************************************
	 * Register signals
	 **********************************************************************/
	purple_signal_register(handle, "conversation-dragging",
	                     purple_marshal_VOID__POINTER_POINTER, NULL, 2,
	                     purple_value_new(PURPLE_TYPE_BOXED,
	                                    "PidginWindow *"),
	                     purple_value_new(PURPLE_TYPE_BOXED,
	                                    "PidginWindow *"));

	purple_signal_register(handle, "conversation-timestamp",
#if SIZEOF_TIME_T == 4
	                     purple_marshal_POINTER__POINTER_INT_BOOLEAN,
#elif SIZEOF_TIME_T == 8
			     purple_marshal_POINTER__POINTER_INT64_BOOLEAN,
#else
#error Unkown size of time_t
#endif
	                     purple_value_new(PURPLE_TYPE_STRING), 3,
	                     purple_value_new(PURPLE_TYPE_SUBTYPE,
	                                    PURPLE_SUBTYPE_CONVERSATION),
#if SIZEOF_TIME_T == 4
	                     purple_value_new(PURPLE_TYPE_INT),
#elif SIZEOF_TIME_T == 8
	                     purple_value_new(PURPLE_TYPE_INT64),
#else
# error Unknown size of time_t
#endif
	                     purple_value_new(PURPLE_TYPE_BOOLEAN));

	purple_signal_register(handle, "displaying-im-msg",
						 purple_marshal_BOOLEAN__POINTER_POINTER_POINTER_POINTER_POINTER,
						 purple_value_new(PURPLE_TYPE_BOOLEAN), 5,
						 purple_value_new(PURPLE_TYPE_SUBTYPE,
										PURPLE_SUBTYPE_ACCOUNT),
						 purple_value_new(PURPLE_TYPE_STRING),
						 purple_value_new_outgoing(PURPLE_TYPE_STRING),
						 purple_value_new(PURPLE_TYPE_SUBTYPE,
										PURPLE_SUBTYPE_CONVERSATION),
						 purple_value_new(PURPLE_TYPE_INT));

	purple_signal_register(handle, "displayed-im-msg",
						 purple_marshal_VOID__POINTER_POINTER_POINTER_POINTER_UINT,
						 NULL, 5,
						 purple_value_new(PURPLE_TYPE_SUBTYPE,
										PURPLE_SUBTYPE_ACCOUNT),
						 purple_value_new(PURPLE_TYPE_STRING),
						 purple_value_new(PURPLE_TYPE_STRING),
						 purple_value_new(PURPLE_TYPE_SUBTYPE,
										PURPLE_SUBTYPE_CONVERSATION),
						 purple_value_new(PURPLE_TYPE_INT));

	purple_signal_register(handle, "displaying-chat-msg",
						 purple_marshal_BOOLEAN__POINTER_POINTER_POINTER_POINTER_POINTER,
						 purple_value_new(PURPLE_TYPE_BOOLEAN), 5,
						 purple_value_new(PURPLE_TYPE_SUBTYPE,
										PURPLE_SUBTYPE_ACCOUNT),
						 purple_value_new(PURPLE_TYPE_STRING),
						 purple_value_new_outgoing(PURPLE_TYPE_STRING),
						 purple_value_new(PURPLE_TYPE_SUBTYPE,
										PURPLE_SUBTYPE_CONVERSATION),
						 purple_value_new(PURPLE_TYPE_INT));

	purple_signal_register(handle, "displayed-chat-msg",
						 purple_marshal_VOID__POINTER_POINTER_POINTER_POINTER_UINT,
						 NULL, 5,
						 purple_value_new(PURPLE_TYPE_SUBTYPE,
										PURPLE_SUBTYPE_ACCOUNT),
						 purple_value_new(PURPLE_TYPE_STRING),
						 purple_value_new(PURPLE_TYPE_STRING),
						 purple_value_new(PURPLE_TYPE_SUBTYPE,
										PURPLE_SUBTYPE_CONVERSATION),
						 purple_value_new(PURPLE_TYPE_INT));

	purple_signal_register(handle, "conversation-switched",
						 purple_marshal_VOID__POINTER, NULL, 1,
						 purple_value_new(PURPLE_TYPE_SUBTYPE,
										PURPLE_SUBTYPE_CONVERSATION));

	purple_signal_register(handle, "conversation-hiding",
						 purple_marshal_VOID__POINTER, NULL, 1,
						 purple_value_new(PURPLE_TYPE_BOXED,
										"PidginConversation *"));

	purple_signal_register(handle, "conversation-displayed",
						 purple_marshal_VOID__POINTER, NULL, 1,
						 purple_value_new(PURPLE_TYPE_BOXED,
										"PidginConversation *"));

	/**********************************************************************
	 * Register commands
	 **********************************************************************/
	purple_cmd_register("say", "S", PURPLE_CMD_P_DEFAULT,
	                  PURPLE_CMD_FLAG_CHAT | PURPLE_CMD_FLAG_IM, NULL,
	                  say_command_cb, _("say &lt;message&gt;:  Send a message normally as if you weren't using a command."), NULL);
	purple_cmd_register("me", "S", PURPLE_CMD_P_DEFAULT,
	                  PURPLE_CMD_FLAG_CHAT | PURPLE_CMD_FLAG_IM, NULL,
	                  me_command_cb, _("me &lt;action&gt;:  Send an IRC style action to a buddy or chat."), NULL);
	purple_cmd_register("debug", "w", PURPLE_CMD_P_DEFAULT,
	                  PURPLE_CMD_FLAG_CHAT | PURPLE_CMD_FLAG_IM, NULL,
	                  debug_command_cb, _("debug &lt;option&gt;:  Send various debug information to the current conversation."), NULL);
	purple_cmd_register("clear", "", PURPLE_CMD_P_DEFAULT,
	                  PURPLE_CMD_FLAG_CHAT | PURPLE_CMD_FLAG_IM, NULL,
	                  clear_command_cb, _("clear: Clears the conversation scrollback."), NULL);
	purple_cmd_register("clearall", "", PURPLE_CMD_P_DEFAULT,
	                  PURPLE_CMD_FLAG_CHAT | PURPLE_CMD_FLAG_IM, NULL,
	                  clearall_command_cb, _("clear: Clears all conversation scrollbacks."), NULL);
	purple_cmd_register("help", "w", PURPLE_CMD_P_DEFAULT,
	                  PURPLE_CMD_FLAG_CHAT | PURPLE_CMD_FLAG_IM | PURPLE_CMD_FLAG_ALLOW_WRONG_ARGS, NULL,
	                  help_command_cb, _("help &lt;command&gt;:  Help on a specific command."), NULL);

	/**********************************************************************
	 * UI operations
	 **********************************************************************/

	purple_signal_connect(purple_connections_get_handle(), "signed-on", handle,
						G_CALLBACK(account_signed_off_cb),
						GINT_TO_POINTER(PURPLE_CONV_ACCOUNT_ONLINE));
	purple_signal_connect(purple_connections_get_handle(), "signed-off", handle,
						G_CALLBACK(account_signed_off_cb),
						GINT_TO_POINTER(PURPLE_CONV_ACCOUNT_OFFLINE));
	purple_signal_connect(purple_connections_get_handle(), "signing-off", handle,
						G_CALLBACK(account_signing_off), NULL);

	purple_signal_connect(purple_conversations_get_handle(), "received-im-msg",
						handle, G_CALLBACK(received_im_msg_cb), NULL);

	purple_conversations_set_ui_ops(&conversation_ui_ops);

	hidden_convwin = pidgin_conv_window_new();
	window_list = g_list_remove(window_list, hidden_convwin);

	purple_signal_connect(purple_accounts_get_handle(), "account-status-changed",
                        handle, PURPLE_CALLBACK(account_status_changed_cb), NULL);

	/* Callbacks to update a conversation */
	purple_signal_connect(blist_handle, "blist-node-added", handle,
						G_CALLBACK(buddy_update_cb), NULL);
	purple_signal_connect(blist_handle, "blist-node-removed", handle,
						G_CALLBACK(buddy_update_cb), NULL);
	purple_signal_connect(blist_handle, "buddy-signed-on",
						handle, PURPLE_CALLBACK(update_buddy_sign), "on");
	purple_signal_connect(blist_handle, "buddy-signed-off",
						handle, PURPLE_CALLBACK(update_buddy_sign), "off");
	purple_signal_connect(blist_handle, "buddy-status-changed",
						handle, PURPLE_CALLBACK(update_buddy_status_changed), NULL);
	purple_signal_connect(blist_handle, "buddy-privacy-changed",
						handle, PURPLE_CALLBACK(update_buddy_privacy_changed), NULL);
	purple_signal_connect(blist_handle, "buddy-idle-changed",
						handle, PURPLE_CALLBACK(update_buddy_idle_changed), NULL);
	purple_signal_connect(blist_handle, "buddy-icon-changed",
						handle, PURPLE_CALLBACK(update_buddy_icon), NULL);
	purple_signal_connect(purple_conversations_get_handle(), "buddy-typing",
						handle, PURPLE_CALLBACK(update_buddy_typing), NULL);
	purple_signal_connect(purple_conversations_get_handle(), "buddy-typing-stopped",
						handle, PURPLE_CALLBACK(update_buddy_typing), NULL);
	purple_signal_connect(pidgin_conversations_get_handle(), "conversation-switched",
						handle, PURPLE_CALLBACK(update_conversation_switched), NULL);
	purple_signal_connect(purple_conversations_get_handle(), "chat-left", handle,
						PURPLE_CALLBACK(update_chat), NULL);
	purple_signal_connect(purple_conversations_get_handle(), "chat-joined", handle,
						PURPLE_CALLBACK(update_chat), NULL);
	purple_signal_connect(purple_conversations_get_handle(), "chat-topic-changed", handle,
						PURPLE_CALLBACK(update_chat_topic), NULL);
	purple_signal_connect_priority(purple_conversations_get_handle(), "conversation-updated", handle,
						PURPLE_CALLBACK(pidgin_conv_updated), NULL,
						PURPLE_SIGNAL_PRIORITY_LOWEST);
	purple_signal_connect(purple_conversations_get_handle(), "wrote-im-msg", handle,
			PURPLE_CALLBACK(wrote_msg_update_unseen_cb), NULL);
	purple_signal_connect(purple_conversations_get_handle(), "wrote-chat-msg", handle,
			PURPLE_CALLBACK(wrote_msg_update_unseen_cb), NULL);

	{
		/* Set default tab colors */
		GString *str = g_string_new(NULL);
		GtkSettings *settings = gtk_settings_get_default();
		GtkStyle *parent = gtk_rc_get_style_by_paths(settings, "tab-container.tab-label*", NULL, G_TYPE_NONE), *now;
		struct {
			const char *stylename;
			const char *labelname;
			const char *color;
		} styles[] = {
			{"pidgin_tab_label_typing_default", "tab-label-typing", "#4e9a06"},
			{"pidgin_tab_label_typed_default", "tab-label-typed", "#c4a000"},
			{"pidgin_tab_label_attention_default", "tab-label-attention", "#006aff"},
			{"pidgin_tab_label_unreadchat_default", "tab-label-unreadchat", "#cc0000"},
			{"pidgin_tab_label_event_default", "tab-label-event", "#888a85"},
			{NULL, NULL, NULL}
		};
		int iter;
		for (iter = 0; styles[iter].stylename; iter++) {
			now = gtk_rc_get_style_by_paths(settings, styles[iter].labelname, NULL, G_TYPE_NONE);
			if (parent == now ||
					(parent && now && parent->rc_style == now->rc_style)) {
				g_string_append_printf(str, "style \"%s\" {\n"
						"fg[ACTIVE] = \"%s\"\n"
						"}\n"
						"widget \"*%s\" style \"%s\"\n",
						styles[iter].stylename,
						styles[iter].color,
						styles[iter].labelname, styles[iter].stylename);
			}
		}
		gtk_rc_parse_string(str->str);
		g_string_free(str, TRUE);
		gtk_rc_reset_styles(settings);
	}
}

void
pidgin_conversations_uninit(void)
{
	purple_prefs_disconnect_by_handle(pidgin_conversations_get_handle());
	purple_signals_disconnect_by_handle(pidgin_conversations_get_handle());
	purple_signals_unregister_by_instance(pidgin_conversations_get_handle());
}
















/* down here is where gtkconvwin.c ought to start. except they share like every freaking function,
 * and touch each others' private members all day long */

/**
 * @file gtkconvwin.c GTK+ Conversation Window API
 * @ingroup pidgin
 *
 * pidgin
 *
 * Pidgin is the legal property of its developers, whose names are too numerous
 * to list here.  Please refer to the COPYRIGHT file distributed with this
 * source distribution.
 *
 * This program is free software; you can redistribute it and/or modify
 * it under the terms of the GNU General Public License as published by
 * the Free Software Foundation; either version 2 of the License, or
 * (at your option) any later version.
 *
 * This program is distributed in the hope that it will be useful,
 * but WITHOUT ANY WARRANTY; without even the implied warranty of
 * MERCHANTABILITY or FITNESS FOR A PARTICULAR PURPOSE.  See the
 * GNU General Public License for more details.
 *
 * You should have received a copy of the GNU General Public License
 * along with this program; if not, write to the Free Software
 * Foundation, Inc., 51 Franklin Street, Fifth Floor, Boston, MA  02111-1301  USA
 *
 */
#include "internal.h"
#include "pidgin.h"


#include <gdk/gdkkeysyms.h>

#include "account.h"
#include "cmds.h"
#include "debug.h"
#include "imgstore.h"
#include "log.h"
#include "notify.h"
#include "prpl.h"
#include "request.h"
#include "util.h"

#include "gtkdnd-hints.h"
#include "gtkblist.h"
#include "gtkconv.h"
#include "gtkdialogs.h"
#include "gtkmenutray.h"
#include "gtkpounce.h"
#include "gtkprefs.h"
#include "gtkprivacy.h"
#include "gtkutils.h"
#include "pidginstock.h"
#include "gtkimhtml.h"
#include "gtkimhtmltoolbar.h"

static void
do_close(GtkWidget *w, int resp, PidginWindow *win)
{
	gtk_widget_destroy(warn_close_dialog);
	warn_close_dialog = NULL;

	if (resp == GTK_RESPONSE_OK)
		pidgin_conv_window_destroy(win);
}

static void
build_warn_close_dialog(PidginWindow *gtkwin)
{
	GtkWidget *label, *vbox, *hbox, *img;

	g_return_if_fail(warn_close_dialog == NULL);

	warn_close_dialog = gtk_dialog_new_with_buttons(_("Confirm close"),
							GTK_WINDOW(gtkwin->window), GTK_DIALOG_MODAL,
							GTK_STOCK_CANCEL, GTK_RESPONSE_CANCEL,
							GTK_STOCK_CLOSE, GTK_RESPONSE_OK, NULL);

	gtk_dialog_set_default_response(GTK_DIALOG(warn_close_dialog),
	                                GTK_RESPONSE_OK);

	gtk_container_set_border_width(GTK_CONTAINER(warn_close_dialog),
	                               6);
	gtk_window_set_resizable(GTK_WINDOW(warn_close_dialog), FALSE);
	gtk_dialog_set_has_separator(GTK_DIALOG(warn_close_dialog),
	                             FALSE);

	/* Setup the outside spacing. */
	vbox = GTK_DIALOG(warn_close_dialog)->vbox;

	gtk_box_set_spacing(GTK_BOX(vbox), 12);
	gtk_container_set_border_width(GTK_CONTAINER(vbox), 6);

	img = gtk_image_new_from_stock(PIDGIN_STOCK_DIALOG_WARNING,
	                               gtk_icon_size_from_name(PIDGIN_ICON_SIZE_TANGO_HUGE));
	/* Setup the inner hbox and put the dialog's icon in it. */
	hbox = gtk_hbox_new(FALSE, 12);
	gtk_container_add(GTK_CONTAINER(vbox), hbox);
	gtk_box_pack_start(GTK_BOX(hbox), img, FALSE, FALSE, 0);
	gtk_misc_set_alignment(GTK_MISC(img), 0, 0);

	/* Setup the right vbox. */
	vbox = gtk_vbox_new(FALSE, 12);
	gtk_container_add(GTK_CONTAINER(hbox), vbox);

	label = gtk_label_new(_("You have unread messages. Are you sure you want to close the window?"));
	gtk_widget_set_size_request(label, 350, -1);
	gtk_label_set_line_wrap(GTK_LABEL(label), TRUE);
	gtk_misc_set_alignment(GTK_MISC(label), 0, 0);
	gtk_box_pack_start(GTK_BOX(vbox), label, FALSE, FALSE, 0);

	/* Connect the signals. */
	g_signal_connect(G_OBJECT(warn_close_dialog), "response",
	                 G_CALLBACK(do_close), gtkwin);

}

/**************************************************************************
 * Callbacks
 **************************************************************************/

static gboolean
close_win_cb(GtkWidget *w, GdkEventAny *e, gpointer d)
{
	PidginWindow *win = d;
	GList *l;

	/* If there are unread messages then show a warning dialog */
	for (l = pidgin_conv_window_get_gtkconvs(win);
	     l != NULL; l = l->next)
	{
		PidginConversation *gtkconv = l->data;
		if (purple_conversation_get_type(gtkconv->active_conv) == PURPLE_CONV_TYPE_IM &&
				gtkconv->unseen_state >= PIDGIN_UNSEEN_TEXT)
		{
			build_warn_close_dialog(win);
			gtk_widget_show_all(warn_close_dialog);

			return TRUE;
		}
	}

	pidgin_conv_window_destroy(win);

	return TRUE;
}

static void
conv_set_unseen(PurpleConversation *conv, PidginUnseenState state)
{
	int unseen_count = 0;
	PidginUnseenState unseen_state = PIDGIN_UNSEEN_NONE;

	if(purple_conversation_get_data(conv, "unseen-count"))
		unseen_count = GPOINTER_TO_INT(purple_conversation_get_data(conv, "unseen-count"));

	if(purple_conversation_get_data(conv, "unseen-state"))
		unseen_state = GPOINTER_TO_INT(purple_conversation_get_data(conv, "unseen-state"));

	if (state == PIDGIN_UNSEEN_NONE)
	{
		unseen_count = 0;
		unseen_state = PIDGIN_UNSEEN_NONE;
	}
	else
	{
		if (state >= PIDGIN_UNSEEN_TEXT)
			unseen_count++;

		if (state > unseen_state)
			unseen_state = state;
	}

	purple_conversation_set_data(conv, "unseen-count", GINT_TO_POINTER(unseen_count));
	purple_conversation_set_data(conv, "unseen-state", GINT_TO_POINTER(unseen_state));

	purple_conversation_update(conv, PURPLE_CONV_UPDATE_UNSEEN);
}

static void
gtkconv_set_unseen(PidginConversation *gtkconv, PidginUnseenState state)
{
	if (state == PIDGIN_UNSEEN_NONE)
	{
		gtkconv->unseen_count = 0;
		gtkconv->unseen_state = PIDGIN_UNSEEN_NONE;
	}
	else
	{
		if (state >= PIDGIN_UNSEEN_TEXT)
			gtkconv->unseen_count++;

		if (state > gtkconv->unseen_state)
			gtkconv->unseen_state = state;
	}

	purple_conversation_set_data(gtkconv->active_conv, "unseen-count", GINT_TO_POINTER(gtkconv->unseen_count));
	purple_conversation_set_data(gtkconv->active_conv, "unseen-state", GINT_TO_POINTER(gtkconv->unseen_state));

	purple_conversation_update(gtkconv->active_conv, PURPLE_CONV_UPDATE_UNSEEN);
}

/*
 * When a conversation window is focused, we know the user
 * has looked at it so we know there are no longer unseen
 * messages.
 */
static gboolean
focus_win_cb(GtkWidget *w, GdkEventFocus *e, gpointer d)
{
	PidginWindow *win = d;
	PidginConversation *gtkconv = pidgin_conv_window_get_active_gtkconv(win);

	if (gtkconv)
		gtkconv_set_unseen(gtkconv, PIDGIN_UNSEEN_NONE);

	return FALSE;
}

static void
notebook_init_grab(PidginWindow *gtkwin, GtkWidget *widget)
{
	static GdkCursor *cursor = NULL;

	gtkwin->in_drag = TRUE;

	if (gtkwin->drag_leave_signal) {
		g_signal_handler_disconnect(G_OBJECT(widget),
		                            gtkwin->drag_leave_signal);
		gtkwin->drag_leave_signal = 0;
	}

	if (cursor == NULL)
		cursor = gdk_cursor_new(GDK_FLEUR);

	/* Grab the pointer */
	gtk_grab_add(gtkwin->notebook);
#ifndef _WIN32
	/* Currently for win32 GTK+ (as of 2.2.1), gdk_pointer_is_grabbed will
	   always be true after a button press. */
	if (!gdk_pointer_is_grabbed())
#endif
		gdk_pointer_grab(gtkwin->notebook->window, FALSE,
		                 GDK_BUTTON1_MOTION_MASK | GDK_BUTTON_RELEASE_MASK,
		                 NULL, cursor, GDK_CURRENT_TIME);
}

static gboolean
notebook_motion_cb(GtkWidget *widget, GdkEventButton *e, PidginWindow *win)
{

	/*
	* Make sure the user moved the mouse far enough for the
	* drag to be initiated.
	*/
	if (win->in_predrag) {
		if (e->x_root <  win->drag_min_x ||
		    e->x_root >= win->drag_max_x ||
		    e->y_root <  win->drag_min_y ||
		    e->y_root >= win->drag_max_y) {

			    win->in_predrag = FALSE;
			    notebook_init_grab(win, widget);
		    }
	}
	else { /* Otherwise, draw the arrows. */
		PidginWindow *dest_win;
		GtkNotebook *dest_notebook;
		GtkWidget *tab;
		gint page_num;
		gboolean horiz_tabs = FALSE;
		gboolean to_right = FALSE;

		/* Get the window that the cursor is over. */
		dest_win = pidgin_conv_window_get_at_xy(e->x_root, e->y_root);

		if (dest_win == NULL) {
			dnd_hints_hide_all();

			return TRUE;
		}

		dest_notebook = GTK_NOTEBOOK(dest_win->notebook);

		if (gtk_notebook_get_show_tabs(dest_notebook)) {
			page_num = pidgin_conv_get_tab_at_xy(dest_win,
			                                      e->x_root, e->y_root, &to_right);
			to_right = to_right && (win != dest_win);
			tab = pidgin_conv_window_get_gtkconv_at_index(dest_win, page_num)->tabby;
		} else {
			page_num = 0;
			to_right = pidgin_conv_xy_to_right_infopane(dest_win, e->x_root, e->y_root);
			tab = pidgin_conv_window_get_gtkconv_at_index(dest_win, page_num)->infopane_hbox;
		}

		if (gtk_notebook_get_tab_pos(dest_notebook) == GTK_POS_TOP ||
				gtk_notebook_get_tab_pos(dest_notebook) == GTK_POS_BOTTOM) {
			horiz_tabs = TRUE;
		}

		if (gtk_notebook_get_show_tabs(dest_notebook) == FALSE && win == dest_win)
		{
			/* dragging a tab from a single-tabbed window over its own window */
			dnd_hints_hide_all();
			return TRUE;
		} else if (horiz_tabs) {
			if (((gpointer)win == (gpointer)dest_win && win->drag_tab < page_num) || to_right) {
				dnd_hints_show_relative(HINT_ARROW_DOWN, tab, HINT_POSITION_RIGHT, HINT_POSITION_TOP);
				dnd_hints_show_relative(HINT_ARROW_UP, tab, HINT_POSITION_RIGHT, HINT_POSITION_BOTTOM);
			} else {
				dnd_hints_show_relative(HINT_ARROW_DOWN, tab, HINT_POSITION_LEFT, HINT_POSITION_TOP);
				dnd_hints_show_relative(HINT_ARROW_UP, tab, HINT_POSITION_LEFT, HINT_POSITION_BOTTOM);
			}
		} else {
			if (((gpointer)win == (gpointer)dest_win && win->drag_tab < page_num) || to_right) {
				dnd_hints_show_relative(HINT_ARROW_RIGHT, tab, HINT_POSITION_LEFT, HINT_POSITION_BOTTOM);
				dnd_hints_show_relative(HINT_ARROW_LEFT, tab, HINT_POSITION_RIGHT, HINT_POSITION_BOTTOM);
			} else {
				dnd_hints_show_relative(HINT_ARROW_RIGHT, tab, HINT_POSITION_LEFT, HINT_POSITION_TOP);
				dnd_hints_show_relative(HINT_ARROW_LEFT, tab, HINT_POSITION_RIGHT, HINT_POSITION_TOP);
			}
		}
	}

	return TRUE;
}

static gboolean
notebook_leave_cb(GtkWidget *widget, GdkEventCrossing *e, PidginWindow *win)
{
	if (win->in_drag)
		return FALSE;

	if (e->x_root <  win->drag_min_x ||
	    e->x_root >= win->drag_max_x ||
	    e->y_root <  win->drag_min_y ||
	    e->y_root >= win->drag_max_y) {

		    win->in_predrag = FALSE;
		    notebook_init_grab(win, widget);
	    }

	return TRUE;
}

/*
 * THANK YOU GALEON!
 */

static gboolean
infopane_press_cb(GtkWidget *widget, GdkEventButton *e, PidginConversation *gtkconv)
{
	if (e->type == GDK_2BUTTON_PRESS && e->button == 1) {
		if (infopane_entry_activate(gtkconv))
			return TRUE;
	}

	if (e->type != GDK_BUTTON_PRESS)
		return FALSE;

	if (e->button == 1) {
		int nb_x, nb_y;

		if (gtkconv->win->in_drag)
			return TRUE;

		gtkconv->win->in_predrag = TRUE;
		gtkconv->win->drag_tab = gtk_notebook_page_num(GTK_NOTEBOOK(gtkconv->win->notebook), gtkconv->tab_cont);

		gdk_window_get_origin(gtkconv->infopane_hbox->window, &nb_x, &nb_y);

		gtkconv->win->drag_min_x = gtkconv->infopane_hbox->allocation.x + nb_x;
		gtkconv->win->drag_min_y = gtkconv->infopane_hbox->allocation.y + nb_y;
		gtkconv->win->drag_max_x = gtkconv->infopane_hbox->allocation.width + gtkconv->win->drag_min_x;
		gtkconv->win->drag_max_y = gtkconv->infopane_hbox->allocation.height + gtkconv->win->drag_min_y;

		gtkconv->win->drag_motion_signal = g_signal_connect(G_OBJECT(gtkconv->win->notebook), "motion_notify_event",
								    G_CALLBACK(notebook_motion_cb), gtkconv->win);
		gtkconv->win->drag_leave_signal = g_signal_connect(G_OBJECT(gtkconv->win->notebook), "leave_notify_event",
								    G_CALLBACK(notebook_leave_cb), gtkconv->win);
		return FALSE;
	}

	if (e->button == 3) {
		/* Right click was pressed. Popup the context menu. */
		GtkWidget *menu = gtk_menu_new(), *sub;
		gboolean populated = populate_menu_with_options(menu, gtkconv, TRUE);
		sub = gtk_menu_item_get_submenu(GTK_MENU_ITEM(gtkconv->win->menu.send_to));

		if (sub && GTK_WIDGET_IS_SENSITIVE(gtkconv->win->menu.send_to)) {
			GtkWidget *item = gtk_menu_item_new_with_mnemonic(_("S_end To"));
			if (populated)
				pidgin_separator(menu);
			gtk_menu_shell_append(GTK_MENU_SHELL(menu), item);
			gtk_menu_item_set_submenu(GTK_MENU_ITEM(item), sub);
			gtk_widget_show(item);
			gtk_widget_show_all(sub);
		} else if (!populated) {
			gtk_widget_destroy(menu);
			return FALSE;
		}

		gtk_widget_show_all(menu);
		gtk_menu_popup(GTK_MENU(menu), NULL, NULL, NULL, NULL, e->button, e->time);
		return TRUE;
	}
	return FALSE;
}

static gboolean
notebook_press_cb(GtkWidget *widget, GdkEventButton *e, PidginWindow *win)
{
	gint nb_x, nb_y, x_rel, y_rel;
	int tab_clicked;
	GtkWidget *page;
	GtkWidget *tab;

	if (e->button == 2 && e->type == GDK_BUTTON_PRESS) {
		PidginConversation *gtkconv;
		tab_clicked = pidgin_conv_get_tab_at_xy(win, e->x_root, e->y_root, NULL);

		if (tab_clicked == -1)
			return FALSE;

		gtkconv = pidgin_conv_window_get_gtkconv_at_index(win, tab_clicked);
		close_conv_cb(NULL, NULL, gtkconv);
		return TRUE;
	}


	if (e->button != 1 || e->type != GDK_BUTTON_PRESS)
		return FALSE;


	if (win->in_drag) {
		purple_debug(PURPLE_DEBUG_WARNING, "gtkconv",
		           "Already in the middle of a window drag at tab_press_cb\n");
		return TRUE;
	}

	/*
	* Make sure a tab was actually clicked. The arrow buttons
	* mess things up.
	*/
	tab_clicked = pidgin_conv_get_tab_at_xy(win, e->x_root, e->y_root, NULL);

	if (tab_clicked == -1)
		return FALSE;

	/*
	* Get the relative position of the press event, with regards to
	* the position of the notebook.
	*/
	gdk_window_get_origin(win->notebook->window, &nb_x, &nb_y);

	x_rel = e->x_root - nb_x;
	y_rel = e->y_root - nb_y;

	/* Reset the min/max x/y */
	win->drag_min_x = 0;
	win->drag_min_y = 0;
	win->drag_max_x = 0;
	win->drag_max_y = 0;

	/* Find out which tab was dragged. */
	page = gtk_notebook_get_nth_page(GTK_NOTEBOOK(win->notebook), tab_clicked);
	tab = gtk_notebook_get_tab_label(GTK_NOTEBOOK(win->notebook), page);

	win->drag_min_x = tab->allocation.x      + nb_x;
	win->drag_min_y = tab->allocation.y      + nb_y;
	win->drag_max_x = tab->allocation.width  + win->drag_min_x;
	win->drag_max_y = tab->allocation.height + win->drag_min_y;

	/* Make sure the click occurred in the tab. */
	if (e->x_root <  win->drag_min_x ||
	    e->x_root >= win->drag_max_x ||
	    e->y_root <  win->drag_min_y ||
	    e->y_root >= win->drag_max_y) {

		    return FALSE;
	    }

	win->in_predrag = TRUE;
	win->drag_tab = tab_clicked;

	/* Connect the new motion signals. */
	win->drag_motion_signal =
		g_signal_connect(G_OBJECT(widget), "motion_notify_event",
		                 G_CALLBACK(notebook_motion_cb), win);

	win->drag_leave_signal =
		g_signal_connect(G_OBJECT(widget), "leave_notify_event",
		                 G_CALLBACK(notebook_leave_cb), win);

	return FALSE;
}

static gboolean
notebook_release_cb(GtkWidget *widget, GdkEventButton *e, PidginWindow *win)
{
	PidginWindow *dest_win;
	GtkNotebook *dest_notebook;
	PurpleConversation *conv;
	PidginConversation *gtkconv;
	gint dest_page_num = 0;
	gboolean new_window = FALSE;
	gboolean to_right = FALSE;

	/*
	* Don't check to make sure that the event's window matches the
	* widget's, because we may be getting an event passed on from the
	* close button.
	*/
	if (e->button != 1 && e->type != GDK_BUTTON_RELEASE)
		return FALSE;

	if (gdk_pointer_is_grabbed()) {
		gdk_pointer_ungrab(GDK_CURRENT_TIME);
		gtk_grab_remove(widget);
	}

	if (!win->in_predrag && !win->in_drag)
		return FALSE;

	/* Disconnect the motion signal. */
	if (win->drag_motion_signal) {
		g_signal_handler_disconnect(G_OBJECT(widget),
		                            win->drag_motion_signal);

		win->drag_motion_signal = 0;
	}

	/*
	* If we're in a pre-drag, we'll also need to disconnect the leave
	* signal.
	*/
	if (win->in_predrag) {
		win->in_predrag = FALSE;

		if (win->drag_leave_signal) {
			g_signal_handler_disconnect(G_OBJECT(widget),
			                            win->drag_leave_signal);

			win->drag_leave_signal = 0;
		}
	}

	/* If we're not in drag...        */
	/* We're perfectly normal people! */
	if (!win->in_drag)
		return FALSE;

	win->in_drag = FALSE;

	dnd_hints_hide_all();

	dest_win = pidgin_conv_window_get_at_xy(e->x_root, e->y_root);

	conv = pidgin_conv_window_get_active_conversation(win);

	if (dest_win == NULL) {
		/* If the current window doesn't have any other conversations,
		* there isn't much point transferring the conv to a new window. */
		if (pidgin_conv_window_get_gtkconv_count(win) > 1) {
			/* Make a new window to stick this to. */
			dest_win = pidgin_conv_window_new();
			new_window = TRUE;
		}
	}

	if (dest_win == NULL)
		return FALSE;

	purple_signal_emit(pidgin_conversations_get_handle(),
	                 "conversation-dragging", win, dest_win);

	/* Get the destination page number. */
	if (!new_window) {
		dest_notebook = GTK_NOTEBOOK(dest_win->notebook);
		if (gtk_notebook_get_show_tabs(dest_notebook)) {
			dest_page_num = pidgin_conv_get_tab_at_xy(dest_win,
			                                           e->x_root, e->y_root, &to_right);
		} else {
			dest_page_num = 0;
			to_right = pidgin_conv_xy_to_right_infopane(dest_win, e->x_root, e->y_root);
		}
	}

	gtkconv = pidgin_conv_window_get_gtkconv_at_index(win, win->drag_tab);

	if (win == dest_win) {
		gtk_notebook_reorder_child(GTK_NOTEBOOK(win->notebook), gtkconv->tab_cont, dest_page_num);
	} else {
		pidgin_conv_window_remove_gtkconv(win, gtkconv);
		pidgin_conv_window_add_gtkconv(dest_win, gtkconv);
		gtk_notebook_reorder_child(GTK_NOTEBOOK(dest_win->notebook), gtkconv->tab_cont, dest_page_num + to_right);
		pidgin_conv_window_switch_gtkconv(dest_win, gtkconv);
		if (new_window) {
			gint win_width, win_height;

			gtk_window_get_size(GTK_WINDOW(dest_win->window),
			                    &win_width, &win_height);
#ifdef _WIN32  /* only override window manager placement on Windows */
			gtk_window_move(GTK_WINDOW(dest_win->window),
			                e->x_root - (win_width  / 2),
			                e->y_root - (win_height / 2));
#endif

			pidgin_conv_window_show(dest_win);
		}
	}

	gtk_widget_grab_focus(PIDGIN_CONVERSATION(conv)->entry);

	return TRUE;
}


static void
before_switch_conv_cb(GtkNotebook *notebook, GtkWidget *page, gint page_num,
                      gpointer user_data)
{
	PidginWindow *win;
	PurpleConversation *conv;
	PidginConversation *gtkconv;

	win = user_data;
	conv = pidgin_conv_window_get_active_conversation(win);

	g_return_if_fail(conv != NULL);

	if (purple_conversation_get_type(conv) != PURPLE_CONV_TYPE_IM)
		return;

	gtkconv = PIDGIN_CONVERSATION(conv);

	if (gtkconv->u.im->typing_timer != 0) {
		g_source_remove(gtkconv->u.im->typing_timer);
		gtkconv->u.im->typing_timer = 0;
	}

	stop_anim(NULL, gtkconv);
}
static void
close_window(GtkWidget *w, PidginWindow *win)
{
	close_win_cb(w, NULL, win);
}

static void
detach_tab_cb(GtkWidget *w, GObject *menu)
{
	PidginWindow *win, *new_window;
	PidginConversation *gtkconv;

	gtkconv = g_object_get_data(menu, "clicked_tab");

	if (!gtkconv)
		return;

	win = pidgin_conv_get_window(gtkconv);
	/* Nothing to do if there's only one tab in the window */
	if (pidgin_conv_window_get_gtkconv_count(win) == 1)
		return;

	pidgin_conv_window_remove_gtkconv(win, gtkconv);

	new_window = pidgin_conv_window_new();
	pidgin_conv_window_add_gtkconv(new_window, gtkconv);
	pidgin_conv_window_show(new_window);
}

static void
close_others_cb(GtkWidget *w, GObject *menu)
{
	GList *iter;
	PidginConversation *gtkconv;
	PidginWindow *win;

	gtkconv = g_object_get_data(menu, "clicked_tab");

	if (!gtkconv)
		return;

	win = pidgin_conv_get_window(gtkconv);

	for (iter = pidgin_conv_window_get_gtkconvs(win); iter; )
	{
		PidginConversation *gconv = iter->data;
		iter = iter->next;

		if (gconv != gtkconv)
		{
			close_conv_cb(NULL, NULL, gconv);
		}
	}
}

static void close_tab_cb(GtkWidget *w, GObject *menu)
{
	PidginConversation *gtkconv;

	gtkconv = g_object_get_data(menu, "clicked_tab");

	if (gtkconv)
		close_conv_cb(NULL, NULL, gtkconv);
}

static gboolean
right_click_menu_cb(GtkNotebook *notebook, GdkEventButton *event, PidginWindow *win)
{
	GtkWidget *item, *menu;
	PidginConversation *gtkconv;

	if (event->type != GDK_BUTTON_PRESS || event->button != 3)
		return FALSE;

	gtkconv = pidgin_conv_window_get_gtkconv_at_index(win,
			pidgin_conv_get_tab_at_xy(win, event->x_root, event->y_root, NULL));

	if (g_object_get_data(G_OBJECT(notebook->menu), "clicked_tab"))
	{
		g_object_set_data(G_OBJECT(notebook->menu), "clicked_tab", gtkconv);
		return FALSE;
	}

	g_object_set_data(G_OBJECT(notebook->menu), "clicked_tab", gtkconv);

	menu = notebook->menu;
	pidgin_separator(GTK_WIDGET(menu));

	item = gtk_menu_item_new_with_label(_("Close other tabs"));
	gtk_widget_show(item);
	gtk_menu_shell_append(GTK_MENU_SHELL(menu), item);
	g_signal_connect(G_OBJECT(item), "activate",
					G_CALLBACK(close_others_cb), menu);

	item = gtk_menu_item_new_with_label(_("Close all tabs"));
	gtk_widget_show(item);
	gtk_menu_shell_append(GTK_MENU_SHELL(menu), item);
	g_signal_connect(G_OBJECT(item), "activate",
					G_CALLBACK(close_window), win);

	pidgin_separator(menu);

	item = gtk_menu_item_new_with_label(_("Detach this tab"));
	gtk_widget_show(item);
	gtk_menu_shell_append(GTK_MENU_SHELL(menu), item);
	g_signal_connect(G_OBJECT(item), "activate",
					G_CALLBACK(detach_tab_cb), menu);

	item = gtk_menu_item_new_with_label(_("Close this tab"));
	gtk_widget_show(item);
	gtk_menu_shell_append(GTK_MENU_SHELL(menu), item);
	g_signal_connect(G_OBJECT(item), "activate",
					G_CALLBACK(close_tab_cb), menu);

	return FALSE;
}

static void
remove_edit_entry(PidginConversation *gtkconv, GtkWidget *entry)
{
	g_signal_handlers_disconnect_matched(G_OBJECT(entry), G_SIGNAL_MATCH_DATA,
				0, 0, NULL, NULL, gtkconv);
	gtk_widget_show(gtkconv->infopane);
	gtk_widget_grab_focus(gtkconv->entry);
	gtk_widget_destroy(entry);
}

static gboolean
alias_focus_cb(GtkWidget *widget, GdkEventFocus *event, gpointer user_data)
{
	remove_edit_entry(user_data, widget);
	return FALSE;
}

static gboolean
alias_key_press_cb(GtkWidget *widget, GdkEventKey *event, gpointer user_data)
{
	if (event->keyval == GDK_Escape) {
		remove_edit_entry(user_data, widget);
		return TRUE;
	}
	return FALSE;
}

static void
alias_cb(GtkEntry *entry, gpointer user_data)
{
	PidginConversation *gtkconv;
	PurpleConversation *conv;
	PurpleAccount *account;
	const char *name;

	gtkconv = (PidginConversation *)user_data;
	if (gtkconv == NULL) {
		return;
	}
	conv    = gtkconv->active_conv;
	account = purple_conversation_get_account(conv);
	name    = purple_conversation_get_name(conv);

	if (purple_conversation_get_type(conv) == PURPLE_CONV_TYPE_IM) {
		PurpleBuddy *buddy;
		buddy = purple_find_buddy(account, name);
		if (buddy != NULL) {
			purple_blist_alias_buddy(buddy,
                                                 gtk_entry_get_text(entry));
		}
		serv_alias_buddy(buddy);
	} else if (purple_conversation_get_type(conv) == PURPLE_CONV_TYPE_CHAT) {
		gtk_entry_set_text(GTK_ENTRY(gtkconv->u.chat->topic_text), gtk_entry_get_text(entry));
		topic_callback(NULL, gtkconv);
	}
	remove_edit_entry(user_data, GTK_WIDGET(entry));
}

static gboolean
infopane_entry_activate(PidginConversation *gtkconv)
{
	GtkWidget *entry = NULL;
	PurpleConversation *conv = gtkconv->active_conv;
	const char *text = NULL;

	if (!GTK_WIDGET_VISIBLE(gtkconv->infopane)) {
		/* There's already an entry for alias. Let's not create another one. */
		return FALSE;
	}

	if (!purple_account_is_connected(gtkconv->active_conv->account)) {
		/* Do not allow aliasing someone on a disconnected account. */
		return FALSE;
	}

	if (purple_conversation_get_type(conv) == PURPLE_CONV_TYPE_IM) {
		PurpleBuddy *buddy = purple_find_buddy(gtkconv->active_conv->account, gtkconv->active_conv->name);
		if (!buddy)
			/* This buddy isn't in your buddy list, so we can't alias him */
			return FALSE;

		text = purple_buddy_get_contact_alias(buddy);
	} else if (purple_conversation_get_type(conv) == PURPLE_CONV_TYPE_CHAT) {
		PurpleConnection *gc;
		PurplePluginProtocolInfo *prpl_info = NULL;

		gc = purple_conversation_get_gc(conv);
		if (gc != NULL)
			prpl_info = PURPLE_PLUGIN_PROTOCOL_INFO(gc->prpl);
		if (prpl_info && prpl_info->set_chat_topic == NULL)
			/* This protocol doesn't support setting the chat room topic */
			return FALSE;

		text = purple_conv_chat_get_topic(PURPLE_CONV_CHAT(conv));
	}

	/* alias label */
	entry = gtk_entry_new();
	gtk_entry_set_has_frame(GTK_ENTRY(entry), FALSE);
	gtk_entry_set_width_chars(GTK_ENTRY(entry), 10);
	gtk_entry_set_alignment(GTK_ENTRY(entry), 0.5);

	gtk_box_pack_start(GTK_BOX(gtkconv->infopane_hbox), entry, TRUE, TRUE, 0);
	/* after the tab label */
	gtk_box_reorder_child(GTK_BOX(gtkconv->infopane_hbox), entry, 0);

	g_signal_connect(G_OBJECT(entry), "activate", G_CALLBACK(alias_cb), gtkconv);
	g_signal_connect(G_OBJECT(entry), "focus-out-event", G_CALLBACK(alias_focus_cb), gtkconv);
	g_signal_connect(G_OBJECT(entry), "key-press-event", G_CALLBACK(alias_key_press_cb), gtkconv);

	if (text != NULL)
		gtk_entry_set_text(GTK_ENTRY(entry), text);
	gtk_widget_show(entry);
	gtk_widget_hide(gtkconv->infopane);
	gtk_widget_grab_focus(entry);

	return TRUE;
}

static gboolean
window_keypress_cb(GtkWidget *widget, GdkEventKey *event, PidginWindow *win)
{
	PidginConversation *gtkconv = pidgin_conv_window_get_active_gtkconv(win);

	return conv_keypress_common(gtkconv, event);
}

static void
switch_conv_cb(GtkNotebook *notebook, GtkWidget *page, gint page_num,
               gpointer user_data)
{
	PidginWindow *win;
	PurpleConversation *conv;
	PidginConversation *gtkconv;
	const char *sound_method;

	win = user_data;
	gtkconv = pidgin_conv_window_get_gtkconv_at_index(win, page_num);
	conv = gtkconv->active_conv;

	g_return_if_fail(conv != NULL);

	/* clear unseen flag if conversation is not hidden */
	if(!pidgin_conv_is_hidden(gtkconv)) {
		gtkconv_set_unseen(gtkconv, PIDGIN_UNSEEN_NONE);
	}

	/* Update the menubar */

	gtk_check_menu_item_set_active(GTK_CHECK_MENU_ITEM(gtkconv->win->menu.logging),
	                               purple_conversation_is_logging(conv));

	generate_send_to_items(win);
	regenerate_options_items(win);
	regenerate_plugins_items(win);

	pidgin_conv_switch_active_conversation(conv);

	sound_method = purple_prefs_get_string(PIDGIN_PREFS_ROOT "/sound/method");
	if (strcmp(sound_method, "none") != 0)
		gtk_check_menu_item_set_active(GTK_CHECK_MENU_ITEM(win->menu.sounds),
		                               gtkconv->make_sound);

	gtk_check_menu_item_set_active(GTK_CHECK_MENU_ITEM(win->menu.show_formatting_toolbar),
	                               purple_prefs_get_bool(PIDGIN_PREFS_ROOT "/conversations/show_formatting_toolbar"));

	gtk_check_menu_item_set_active(GTK_CHECK_MENU_ITEM(win->menu.show_timestamps),
	                               purple_prefs_get_bool(PIDGIN_PREFS_ROOT "/conversations/show_timestamps"));

	/*
	 * We pause icons when they are not visible.  If this icon should
	 * be animated then start it back up again.
	 */
	if ((purple_conversation_get_type(conv) == PURPLE_CONV_TYPE_IM) &&
	    (gtkconv->u.im->animate))
		start_anim(NULL, gtkconv);

	purple_signal_emit(pidgin_conversations_get_handle(), "conversation-switched", conv);
}

/**************************************************************************
 * GTK+ window ops
 **************************************************************************/

GList *
pidgin_conv_windows_get_list()
{
	return window_list;
}

static GList*
make_status_icon_list(const char *stock, GtkWidget *w)
{
	GList *l = NULL;
	l = g_list_append(l, gtk_widget_render_icon (w, stock,
                                       gtk_icon_size_from_name(PIDGIN_ICON_SIZE_TANGO_EXTRA_SMALL), "GtkWindow"));
	l = g_list_append(l, gtk_widget_render_icon (w, stock,
                                       gtk_icon_size_from_name(PIDGIN_ICON_SIZE_TANGO_SMALL), "GtkWindow"));
	l = g_list_append(l, gtk_widget_render_icon (w, stock,
                                       gtk_icon_size_from_name(PIDGIN_ICON_SIZE_TANGO_MEDIUM), "GtkWindow"));
	l = g_list_append(l, gtk_widget_render_icon (w, stock,
                                       gtk_icon_size_from_name(PIDGIN_ICON_SIZE_TANGO_LARGE), "GtkWindow"));
	return l;
}

static void
create_icon_lists(GtkWidget *w)
{
	available_list = make_status_icon_list(PIDGIN_STOCK_STATUS_AVAILABLE, w);
	busy_list = make_status_icon_list(PIDGIN_STOCK_STATUS_BUSY, w);
	xa_list = make_status_icon_list(PIDGIN_STOCK_STATUS_XA, w);
	login_list = make_status_icon_list(PIDGIN_STOCK_STATUS_LOGIN, w);
	logout_list = make_status_icon_list(PIDGIN_STOCK_STATUS_LOGOUT, w);
	offline_list = make_status_icon_list(PIDGIN_STOCK_STATUS_OFFLINE, w);
	away_list = make_status_icon_list(PIDGIN_STOCK_STATUS_AWAY, w);
	prpl_lists = g_hash_table_new(g_str_hash, g_str_equal);
}

static void
plugin_changed_cb(PurplePlugin *p, gpointer data)
{
	regenerate_plugins_items(data);
}

static gboolean gtk_conv_configure_cb(GtkWidget *w, GdkEventConfigure *event, gpointer data) {
	int x, y;

	if (GTK_WIDGET_VISIBLE(w))
		gtk_window_get_position(GTK_WINDOW(w), &x, &y);
	else
		return FALSE; /* carry on normally */

	/* Workaround for GTK+ bug # 169811 - "configure_event" is fired
	* when the window is being maximized */
	if (gdk_window_get_state(w->window) & GDK_WINDOW_STATE_MAXIMIZED)
		return FALSE;

	/* don't save off-screen positioning */
	if (x + event->width < 0 ||
	    y + event->height < 0 ||
	    x > gdk_screen_width() ||
	    y > gdk_screen_height())
		return FALSE; /* carry on normally */

	/* store the position */
	purple_prefs_set_int(PIDGIN_PREFS_ROOT "/conversations/im/x", x);
	purple_prefs_set_int(PIDGIN_PREFS_ROOT "/conversations/im/y", y);
	purple_prefs_set_int(PIDGIN_PREFS_ROOT "/conversations/im/width",  event->width);
	purple_prefs_set_int(PIDGIN_PREFS_ROOT "/conversations/im/height", event->height);

	/* continue to handle event normally */
	return FALSE;

}

static void
pidgin_conv_set_position_size(PidginWindow *win, int conv_x, int conv_y,
		int conv_width, int conv_height)
{
	 /* if the window exists, is hidden, we're saving positions, and the
          * position is sane... */
	if (win && win->window &&
			!GTK_WIDGET_VISIBLE(win->window) && conv_width != 0) {

		/* ...check position is on screen... */
		if (conv_x >= gdk_screen_width())
			conv_x = gdk_screen_width() - 100;
		else if (conv_x + conv_width < 0)
			conv_x = 100;

		if (conv_y >= gdk_screen_height())
			conv_y = gdk_screen_height() - 100;
		else if (conv_y + conv_height < 0)
			conv_y = 100;

		/* ...and move it back. */
#ifdef _WIN32  /* only override window manager placement on Windows */
		gtk_window_move(GTK_WINDOW(win->window), conv_x, conv_y);
#endif
		gtk_window_resize(GTK_WINDOW(win->window), conv_width, conv_height);
	}
}

static void
pidgin_conv_restore_position(PidginWindow *win) {
	pidgin_conv_set_position_size(win,
		purple_prefs_get_int(PIDGIN_PREFS_ROOT "/conversations/im/x"),
		purple_prefs_get_int(PIDGIN_PREFS_ROOT "/conversations/im/y"),
		purple_prefs_get_int(PIDGIN_PREFS_ROOT "/conversations/im/width"),
		purple_prefs_get_int(PIDGIN_PREFS_ROOT "/conversations/im/height"));
}

PidginWindow *
pidgin_conv_window_new()
{
	PidginWindow *win;
	GtkPositionType pos;
	GtkWidget *testidea;
	GtkWidget *menubar;
	GdkModifierType state;

	win = g_malloc0(sizeof(PidginWindow));

	window_list = g_list_append(window_list, win);

	/* Create the window. */
	win->window = pidgin_create_window(NULL, 0, "conversation", TRUE);
	if (!gtk_get_current_event_state(&state))
		gtk_window_set_focus_on_map(GTK_WINDOW(win->window), FALSE);

	/* Etan: I really think this entire function call should happen only
	 * when we are on Windows but I was informed that back before we used
	 * to save the window position we stored the window size, so I'm
	 * leaving it for now. */
#if TRUE || defined(_WIN32)
	pidgin_conv_restore_position(win);
#endif

	if (available_list == NULL) {
		create_icon_lists(win->window);
	}

	g_signal_connect(G_OBJECT(win->window), "delete_event",
	                 G_CALLBACK(close_win_cb), win);
	g_signal_connect(G_OBJECT(win->window), "focus_in_event",
	                 G_CALLBACK(focus_win_cb), win);

	/* Intercept keystrokes from the menu items */
	g_signal_connect(G_OBJECT(win->window), "key_press_event",
					 G_CALLBACK(window_keypress_cb), win);


	/* Create the notebook. */
	win->notebook = gtk_notebook_new();

	pos = purple_prefs_get_int(PIDGIN_PREFS_ROOT "/conversations/tab_side");

#if 0
	gtk_notebook_set_tab_hborder(GTK_NOTEBOOK(win->notebook), 0);
	gtk_notebook_set_tab_vborder(GTK_NOTEBOOK(win->notebook), 0);
#endif
	gtk_notebook_set_tab_pos(GTK_NOTEBOOK(win->notebook), pos);
	gtk_notebook_set_scrollable(GTK_NOTEBOOK(win->notebook), TRUE);
	gtk_notebook_popup_enable(GTK_NOTEBOOK(win->notebook));
	gtk_notebook_set_show_tabs(GTK_NOTEBOOK(win->notebook), FALSE);
	gtk_notebook_set_show_border(GTK_NOTEBOOK(win->notebook), TRUE);

	g_signal_connect(G_OBJECT(win->notebook), "button-press-event",
					G_CALLBACK(right_click_menu_cb), win);

	gtk_widget_show(win->notebook);

	g_signal_connect(G_OBJECT(win->notebook), "switch_page",
	                 G_CALLBACK(before_switch_conv_cb), win);
	g_signal_connect_after(G_OBJECT(win->notebook), "switch_page",
	                       G_CALLBACK(switch_conv_cb), win);

	/* Setup the tab drag and drop signals. */
	gtk_widget_add_events(win->notebook,
	                      GDK_BUTTON1_MOTION_MASK | GDK_LEAVE_NOTIFY_MASK);
	g_signal_connect(G_OBJECT(win->notebook), "button_press_event",
	                 G_CALLBACK(notebook_press_cb), win);
	g_signal_connect(G_OBJECT(win->notebook), "button_release_event",
	                 G_CALLBACK(notebook_release_cb), win);

	testidea = gtk_vbox_new(FALSE, 0);

	/* Setup the menubar. */
	menubar = setup_menubar(win);
	gtk_box_pack_start(GTK_BOX(testidea), menubar, FALSE, TRUE, 0);

	gtk_box_pack_start(GTK_BOX(testidea), win->notebook, TRUE, TRUE, 0);

	gtk_container_add(GTK_CONTAINER(win->window), testidea);

	gtk_widget_show(testidea);

	/* Update the plugin actions when plugins are (un)loaded */
	purple_signal_connect(purple_plugins_get_handle(), "plugin-load",
			win, PURPLE_CALLBACK(plugin_changed_cb), win);
	purple_signal_connect(purple_plugins_get_handle(), "plugin-unload",
			win, PURPLE_CALLBACK(plugin_changed_cb), win);


#ifdef _WIN32
	g_signal_connect(G_OBJECT(win->window), "show",
	                 G_CALLBACK(winpidgin_ensure_onscreen), win->window);

	if (purple_prefs_get_bool(PIDGIN_PREFS_ROOT "/win32/minimize_new_convs")
			&& !gtk_get_current_event_state(&state))
		gtk_window_iconify(GTK_WINDOW(win->window));
#endif

	return win;
}

void
pidgin_conv_window_destroy(PidginWindow *win)
{
	purple_prefs_disconnect_by_handle(win);
	window_list = g_list_remove(window_list, win);

	/* Close the "Find" dialog if it's open */
	if (win->dialogs.search)
		gtk_widget_destroy(win->dialogs.search);

	if (win->gtkconvs) {
		while (win->gtkconvs) {
			gboolean last = (win->gtkconvs->next == NULL);
			close_conv_cb(NULL, NULL, win->gtkconvs->data);
			if (last)
				break;
		}
		return;
	}
	gtk_widget_destroy(win->window);

	g_object_unref(G_OBJECT(win->menu.item_factory));

	purple_notify_close_with_handle(win);
	purple_signals_disconnect_by_handle(win);

	g_free(win);
}

void
pidgin_conv_window_show(PidginWindow *win)
{
	gtk_widget_show(win->window);
}

void
pidgin_conv_window_hide(PidginWindow *win)
{
	gtk_widget_hide(win->window);
}

void
pidgin_conv_window_raise(PidginWindow *win)
{
	gdk_window_raise(GDK_WINDOW(win->window->window));
}

void
pidgin_conv_window_switch_gtkconv(PidginWindow *win, PidginConversation *gtkconv)
{
	gtk_notebook_set_current_page(GTK_NOTEBOOK(win->notebook),
	                              gtk_notebook_page_num(GTK_NOTEBOOK(win->notebook),
		                              gtkconv->tab_cont));
}

<<<<<<< HEAD
static gboolean
close_button_left_cb(GtkWidget *widget, GdkEventCrossing *event, GtkLabel *label)
{
	static GdkCursor *ptr = NULL;
	if (ptr == NULL) {
		ptr = gdk_cursor_new(GDK_LEFT_PTR);
	}

	gtk_label_set_markup(label, "×");
	gdk_window_set_cursor(event->window, ptr);
	return FALSE;
}

static gboolean
close_button_entered_cb(GtkWidget *widget, GdkEventCrossing *event, GtkLabel *label)
{
	static GdkCursor *hand = NULL;
	if (hand == NULL) {
		hand = gdk_cursor_new(GDK_HAND2);
	}

	gtk_label_set_markup(label, "<u>×</u>");
	gdk_window_set_cursor(event->window, hand);
	return FALSE;
}

static gboolean
gtkconv_tab_set_tip(GtkWidget *widget, GdkEventCrossing *event, PidginConversation *gtkconv)
{
#if GTK_CHECK_VERSION(2, 12, 0)
#define gtk_tooltips_set_tip(tips, w, l, p)  gtk_widget_set_tooltip_text(w, l)
#endif
	PangoLayout *layout;

	layout = gtk_label_get_layout(GTK_LABEL(gtkconv->tab_label));
	gtk_tooltips_set_tip(gtkconv->tooltips, widget,
			pango_layout_is_ellipsized(layout) ? gtk_label_get_text(GTK_LABEL(gtkconv->tab_label)) : NULL,
			NULL);
	return FALSE;
#if GTK_CHECK_VERSION(2, 12, 0)
#undef gtk_tooltips_set_tip
#endif
}

=======
>>>>>>> 0bf62bf8
void
pidgin_conv_window_add_gtkconv(PidginWindow *win, PidginConversation *gtkconv)
{
	PurpleConversation *conv = gtkconv->active_conv;
	PidginConversation *focus_gtkconv;
	GtkWidget *tab_cont = gtkconv->tab_cont;
	PurpleConversationType conv_type;
	const gchar *tmp_lab;

	conv_type = purple_conversation_get_type(conv);

	win->gtkconvs = g_list_append(win->gtkconvs, gtkconv);
	gtkconv->win = win;

	if (win->gtkconvs && win->gtkconvs->next && win->gtkconvs->next->next == NULL)
		pidgin_conv_tab_pack(win, ((PidginConversation*)win->gtkconvs->data));


	/* Close button. */
	gtkconv->close = create_close_button();
	gtk_tooltips_set_tip(gtkconv->tooltips, gtkconv->close,
	                     _("Close conversation"), NULL);

	g_signal_connect(G_OBJECT(gtkconv->close), "button-press-event",
			 G_CALLBACK(close_conv_cb), gtkconv);

	/* Status icon. */
	gtkconv->icon = gtk_image_new();
	gtkconv->menu_icon = gtk_image_new();
	g_object_set(G_OBJECT(gtkconv->icon),
			"icon-size", gtk_icon_size_from_name(PIDGIN_ICON_SIZE_TANGO_MICROSCOPIC),
			NULL);
	g_object_set(G_OBJECT(gtkconv->menu_icon),
			"icon-size", gtk_icon_size_from_name(PIDGIN_ICON_SIZE_TANGO_MICROSCOPIC),
			NULL);
	gtk_widget_show(gtkconv->icon);
	update_tab_icon(conv);

	/* Tab label. */
	gtkconv->tab_label = gtk_label_new(tmp_lab = purple_conversation_get_title(conv));
	gtk_widget_set_name(gtkconv->tab_label, "tab-label");

	gtkconv->menu_tabby = gtk_hbox_new(FALSE, PIDGIN_HIG_BOX_SPACE);
	gtkconv->menu_label = gtk_label_new(tmp_lab);
	gtk_box_pack_start(GTK_BOX(gtkconv->menu_tabby), gtkconv->menu_icon, FALSE, FALSE, 0);

	gtk_widget_show_all(gtkconv->menu_icon);

	gtk_box_pack_start(GTK_BOX(gtkconv->menu_tabby), gtkconv->menu_label, TRUE, TRUE, 0);
	gtk_widget_show(gtkconv->menu_label);
	gtk_misc_set_alignment(GTK_MISC(gtkconv->menu_label), 0, 0);

	gtk_widget_show(gtkconv->menu_tabby);

	if (purple_conversation_get_type(conv) == PURPLE_CONV_TYPE_IM)
		pidgin_conv_update_buddy_icon(conv);

	/* Build and set conversations tab */
	pidgin_conv_tab_pack(win, gtkconv);

	gtk_notebook_set_menu_label(GTK_NOTEBOOK(win->notebook), tab_cont, gtkconv->menu_tabby);

	gtk_widget_show(tab_cont);

	if (pidgin_conv_window_get_gtkconv_count(win) == 1) {
		/* Er, bug in notebooks? Switch to the page manually. */
		gtk_notebook_set_current_page(GTK_NOTEBOOK(win->notebook), 0);
	} else {
		gtk_notebook_set_show_tabs(GTK_NOTEBOOK(win->notebook), TRUE);
	}

	focus_gtkconv = g_list_nth_data(pidgin_conv_window_get_gtkconvs(win),
	                             gtk_notebook_get_current_page(GTK_NOTEBOOK(win->notebook)));
	gtk_widget_grab_focus(focus_gtkconv->entry);

	if (pidgin_conv_window_get_gtkconv_count(win) == 1)
		update_send_to_selection(win);
}

static void
pidgin_conv_tab_pack(PidginWindow *win, PidginConversation *gtkconv)
{
	gboolean tabs_side = FALSE;
	gint angle = 0;
	GtkWidget *first, *third, *ebox;

	if (purple_prefs_get_int(PIDGIN_PREFS_ROOT "/conversations/tab_side") == GTK_POS_LEFT ||
	    purple_prefs_get_int(PIDGIN_PREFS_ROOT "/conversations/tab_side") == GTK_POS_RIGHT)
		tabs_side = TRUE;
	else if (purple_prefs_get_int(PIDGIN_PREFS_ROOT "/conversations/tab_side") == (GTK_POS_LEFT|8))
		angle = 90;
	else if (purple_prefs_get_int(PIDGIN_PREFS_ROOT "/conversations/tab_side") == (GTK_POS_RIGHT|8))
		angle = 270;

	if (!angle) {
		g_object_set(G_OBJECT(gtkconv->tab_label), "ellipsize", PANGO_ELLIPSIZE_END,  NULL);
		gtk_label_set_width_chars(GTK_LABEL(gtkconv->tab_label), 4);
	} else {
		g_object_set(G_OBJECT(gtkconv->tab_label), "ellipsize", PANGO_ELLIPSIZE_NONE, NULL);
		gtk_label_set_width_chars(GTK_LABEL(gtkconv->tab_label), -1);
	}

	if (tabs_side) {
		gtk_label_set_width_chars(
			GTK_LABEL(gtkconv->tab_label),
			MIN(g_utf8_strlen(gtk_label_get_text(GTK_LABEL(gtkconv->tab_label)), -1), 12)
		);
	}

	gtk_label_set_angle(GTK_LABEL(gtkconv->tab_label), angle);

#if 0
	gtk_misc_set_alignment(GTK_MISC(gtkconv->tab_label), 0.00, 0.5);
	gtk_misc_set_padding(GTK_MISC(gtkconv->tab_label), 4, 0);
#endif

	if (angle)
		gtkconv->tabby = gtk_vbox_new(FALSE, PIDGIN_HIG_BOX_SPACE);
	else
		gtkconv->tabby = gtk_hbox_new(FALSE, PIDGIN_HIG_BOX_SPACE);
	gtk_widget_set_name(gtkconv->tabby, "tab-container");

	/* select the correct ordering for verticle tabs */
	if (angle == 90) {
		first = gtkconv->close;
		third = gtkconv->icon;
	} else {
		first = gtkconv->icon;
		third = gtkconv->close;
	}

	ebox = gtk_event_box_new();
	gtk_event_box_set_visible_window(GTK_EVENT_BOX(ebox), FALSE);
	gtk_container_add(GTK_CONTAINER(ebox), gtkconv->tabby);
	g_signal_connect(G_OBJECT(ebox), "enter-notify-event",
			G_CALLBACK(gtkconv_tab_set_tip), gtkconv);

	if (gtkconv->tab_label->parent == NULL) {
		/* Pack if it's a new widget */
		gtk_box_pack_start(GTK_BOX(gtkconv->tabby), first,              FALSE, FALSE, 0);
		gtk_box_pack_start(GTK_BOX(gtkconv->tabby), gtkconv->tab_label, TRUE,  TRUE,  0);
		gtk_box_pack_start(GTK_BOX(gtkconv->tabby), third,              FALSE, FALSE, 0);

		/* Add this pane to the conversation's notebook. */
		gtk_notebook_append_page(GTK_NOTEBOOK(win->notebook), gtkconv->tab_cont, ebox);
	} else {
		/* reparent old widgets on preference changes */
		gtk_widget_reparent(first,              gtkconv->tabby);
		gtk_widget_reparent(gtkconv->tab_label, gtkconv->tabby);
		gtk_widget_reparent(third,              gtkconv->tabby);
		gtk_box_set_child_packing(GTK_BOX(gtkconv->tabby), first,              FALSE, FALSE, 0, GTK_PACK_START);
		gtk_box_set_child_packing(GTK_BOX(gtkconv->tabby), gtkconv->tab_label, TRUE,  TRUE,  0, GTK_PACK_START);
		gtk_box_set_child_packing(GTK_BOX(gtkconv->tabby), third,              FALSE, FALSE, 0, GTK_PACK_START);

		/* Reset the tabs label to the new version */
		gtk_notebook_set_tab_label(GTK_NOTEBOOK(win->notebook), gtkconv->tab_cont, ebox);
	}

	gtk_notebook_set_tab_label_packing(GTK_NOTEBOOK(win->notebook), gtkconv->tab_cont,
					   !tabs_side && !angle,
					   TRUE, GTK_PACK_START);

	if (pidgin_conv_window_get_gtkconv_count(win) == 1)
		gtk_notebook_set_show_tabs(GTK_NOTEBOOK(win->notebook),
					   purple_prefs_get_bool(PIDGIN_PREFS_ROOT "/conversations/tabs") &&
                                           (!purple_prefs_get_bool(PIDGIN_PREFS_ROOT "/conversations/im/show_buddy_icons") ||
                                           purple_prefs_get_int(PIDGIN_PREFS_ROOT "/conversations/tab_side") != GTK_POS_TOP));

	/* show the widgets */
/*	gtk_widget_show(gtkconv->icon); */
	gtk_widget_show(gtkconv->tab_label);
	if (purple_prefs_get_bool(PIDGIN_PREFS_ROOT "/conversations/close_on_tabs"))
		gtk_widget_show(gtkconv->close);
	gtk_widget_show(gtkconv->tabby);
	gtk_widget_show(ebox);
}

void
pidgin_conv_window_remove_gtkconv(PidginWindow *win, PidginConversation *gtkconv)
{
	unsigned int index;
	PurpleConversationType conv_type;

	conv_type = purple_conversation_get_type(gtkconv->active_conv);
	index = gtk_notebook_page_num(GTK_NOTEBOOK(win->notebook), gtkconv->tab_cont);

	g_object_ref(gtkconv->tab_cont);
	gtk_object_sink(GTK_OBJECT(gtkconv->tab_cont));

	gtk_notebook_remove_page(GTK_NOTEBOOK(win->notebook), index);

	win->gtkconvs = g_list_remove(win->gtkconvs, gtkconv);

	g_signal_handlers_disconnect_matched(win->window, G_SIGNAL_MATCH_DATA,
			0, 0, NULL, NULL, gtkconv);

	if (win->gtkconvs && win->gtkconvs->next == NULL)
		pidgin_conv_tab_pack(win, win->gtkconvs->data);

	if (!win->gtkconvs && win != hidden_convwin)
		pidgin_conv_window_destroy(win);
}

PidginConversation *
pidgin_conv_window_get_gtkconv_at_index(const PidginWindow *win, int index)
{
	GtkWidget *tab_cont;

	if (index == -1)
		index = 0;
	tab_cont = gtk_notebook_get_nth_page(GTK_NOTEBOOK(win->notebook), index);
	return tab_cont ? g_object_get_data(G_OBJECT(tab_cont), "PidginConversation") : NULL;
}

PidginConversation *
pidgin_conv_window_get_active_gtkconv(const PidginWindow *win)
{
	int index;
	GtkWidget *tab_cont;

	index = gtk_notebook_get_current_page(GTK_NOTEBOOK(win->notebook));
	if (index == -1)
		index = 0;
	tab_cont = gtk_notebook_get_nth_page(GTK_NOTEBOOK(win->notebook), index);
	if (!tab_cont)
		return NULL;
	return g_object_get_data(G_OBJECT(tab_cont), "PidginConversation");
}


PurpleConversation *
pidgin_conv_window_get_active_conversation(const PidginWindow *win)
{
	PidginConversation *gtkconv;

	gtkconv = pidgin_conv_window_get_active_gtkconv(win);
	return gtkconv ? gtkconv->active_conv : NULL;
}

gboolean
pidgin_conv_window_is_active_conversation(const PurpleConversation *conv)
{
	return conv == pidgin_conv_window_get_active_conversation(PIDGIN_CONVERSATION(conv)->win);
}

gboolean
pidgin_conv_window_has_focus(PidginWindow *win)
{
	gboolean has_focus = FALSE;

	g_object_get(G_OBJECT(win->window), "has-toplevel-focus", &has_focus, NULL);

	return has_focus;
}

PidginWindow *
pidgin_conv_window_get_at_xy(int x, int y)
{
	PidginWindow *win;
	GdkWindow *gdkwin;
	GList *l;

	gdkwin = gdk_window_at_pointer(&x, &y);

	if (gdkwin)
		gdkwin = gdk_window_get_toplevel(gdkwin);

	for (l = pidgin_conv_windows_get_list(); l != NULL; l = l->next) {
		win = l->data;

		if (gdkwin == win->window->window)
			return win;
	}

	return NULL;
}

GList *
pidgin_conv_window_get_gtkconvs(PidginWindow *win)
{
	return win->gtkconvs;
}

guint
pidgin_conv_window_get_gtkconv_count(PidginWindow *win)
{
	return g_list_length(win->gtkconvs);
}

PidginWindow *
pidgin_conv_window_first_with_type(PurpleConversationType type)
{
	GList *wins, *convs;
	PidginWindow *win;
	PidginConversation *conv;

	if (type == PURPLE_CONV_TYPE_UNKNOWN)
		return NULL;

	for (wins = pidgin_conv_windows_get_list(); wins != NULL; wins = wins->next) {
		win = wins->data;

		for (convs = win->gtkconvs;
		     convs != NULL;
		     convs = convs->next) {

			conv = convs->data;

			if (purple_conversation_get_type(conv->active_conv) == type)
				return win;
		}
	}

	return NULL;
}

PidginWindow *
pidgin_conv_window_last_with_type(PurpleConversationType type)
{
	GList *wins, *convs;
	PidginWindow *win;
	PidginConversation *conv;

	if (type == PURPLE_CONV_TYPE_UNKNOWN)
		return NULL;

	for (wins = g_list_last(pidgin_conv_windows_get_list());
	     wins != NULL;
	     wins = wins->prev) {

		win = wins->data;

		for (convs = win->gtkconvs;
		     convs != NULL;
		     convs = convs->next) {

			conv = convs->data;

			if (purple_conversation_get_type(conv->active_conv) == type)
				return win;
		}
	}

	return NULL;
}


/**************************************************************************
 * Conversation placement functions
 **************************************************************************/
typedef struct
{
	char *id;
	char *name;
	PidginConvPlacementFunc fnc;

} ConvPlacementData;

static GList *conv_placement_fncs = NULL;
static PidginConvPlacementFunc place_conv = NULL;

/* This one places conversations in the last made window. */
static void
conv_placement_last_created_win(PidginConversation *conv)
{
	PidginWindow *win;

	GList *l = g_list_last(pidgin_conv_windows_get_list());
	win = l ? l->data : NULL;;

	if (win == NULL) {
		win = pidgin_conv_window_new();

		g_signal_connect(G_OBJECT(win->window), "configure_event",
				G_CALLBACK(gtk_conv_configure_cb), NULL);

		pidgin_conv_window_add_gtkconv(win, conv);
		pidgin_conv_window_show(win);
	} else {
		pidgin_conv_window_add_gtkconv(win, conv);
	}
}

/* This one places conversations in the last made window of the same type. */
static gboolean
conv_placement_last_created_win_type_configured_cb(GtkWidget *w,
		GdkEventConfigure *event, PidginConversation *conv)
{
	int x, y;
	PurpleConversationType type = purple_conversation_get_type(conv->active_conv);
	GList *all;

	if (GTK_WIDGET_VISIBLE(w))
		gtk_window_get_position(GTK_WINDOW(w), &x, &y);
	else
		return FALSE; /* carry on normally */

	/* Workaround for GTK+ bug # 169811 - "configure_event" is fired
	* when the window is being maximized */
	if (gdk_window_get_state(w->window) & GDK_WINDOW_STATE_MAXIMIZED)
		return FALSE;

	/* don't save off-screen positioning */
	if (x + event->width < 0 ||
	    y + event->height < 0 ||
	    x > gdk_screen_width() ||
	    y > gdk_screen_height())
		return FALSE; /* carry on normally */

	for (all = conv->convs; all != NULL; all = all->next) {
		if (type != purple_conversation_get_type(all->data)) {
			/* this window has different types of conversation, don't save */
			return FALSE;
		}
	}

	if (type == PURPLE_CONV_TYPE_IM) {
		purple_prefs_set_int(PIDGIN_PREFS_ROOT "/conversations/im/x", x);
		purple_prefs_set_int(PIDGIN_PREFS_ROOT "/conversations/im/y", y);
		purple_prefs_set_int(PIDGIN_PREFS_ROOT "/conversations/im/width",  event->width);
		purple_prefs_set_int(PIDGIN_PREFS_ROOT "/conversations/im/height", event->height);
	} else if (type == PURPLE_CONV_TYPE_CHAT) {
		purple_prefs_set_int(PIDGIN_PREFS_ROOT "/conversations/chat/x", x);
		purple_prefs_set_int(PIDGIN_PREFS_ROOT "/conversations/chat/y", y);
		purple_prefs_set_int(PIDGIN_PREFS_ROOT "/conversations/chat/width",  event->width);
		purple_prefs_set_int(PIDGIN_PREFS_ROOT "/conversations/chat/height", event->height);
	}

	return FALSE;
}

static void
conv_placement_last_created_win_type(PidginConversation *conv)
{
	PidginWindow *win;

	win = pidgin_conv_window_last_with_type(purple_conversation_get_type(conv->active_conv));

	if (win == NULL) {
		win = pidgin_conv_window_new();

		if (PURPLE_CONV_TYPE_IM == purple_conversation_get_type(conv->active_conv) ||
				purple_prefs_get_int(PIDGIN_PREFS_ROOT "/conversations/chat/width") == 0) {
			pidgin_conv_set_position_size(win,
				purple_prefs_get_int(PIDGIN_PREFS_ROOT "/conversations/im/x"),
				purple_prefs_get_int(PIDGIN_PREFS_ROOT "/conversations/im/y"),
				purple_prefs_get_int(PIDGIN_PREFS_ROOT "/conversations/im/width"),
				purple_prefs_get_int(PIDGIN_PREFS_ROOT "/conversations/im/height"));
		} else if (PURPLE_CONV_TYPE_CHAT == purple_conversation_get_type(conv->active_conv)) {
			pidgin_conv_set_position_size(win,
				purple_prefs_get_int(PIDGIN_PREFS_ROOT "/conversations/chat/x"),
				purple_prefs_get_int(PIDGIN_PREFS_ROOT "/conversations/chat/y"),
				purple_prefs_get_int(PIDGIN_PREFS_ROOT "/conversations/chat/width"),
				purple_prefs_get_int(PIDGIN_PREFS_ROOT "/conversations/chat/height"));
		}

		pidgin_conv_window_add_gtkconv(win, conv);
		pidgin_conv_window_show(win);

		g_signal_connect(G_OBJECT(win->window), "configure_event",
				G_CALLBACK(conv_placement_last_created_win_type_configured_cb), conv);
	} else
		pidgin_conv_window_add_gtkconv(win, conv);
}

/* This one places each conversation in its own window. */
static void
conv_placement_new_window(PidginConversation *conv)
{
	PidginWindow *win;

	win = pidgin_conv_window_new();

	g_signal_connect(G_OBJECT(win->window), "configure_event",
			G_CALLBACK(gtk_conv_configure_cb), NULL);

	pidgin_conv_window_add_gtkconv(win, conv);

	pidgin_conv_window_show(win);
}

static PurpleGroup *
conv_get_group(PidginConversation *conv)
{
	PurpleGroup *group = NULL;

	if (purple_conversation_get_type(conv->active_conv) == PURPLE_CONV_TYPE_IM) {
		PurpleBuddy *buddy;

		buddy = purple_find_buddy(purple_conversation_get_account(conv->active_conv),
		                        purple_conversation_get_name(conv->active_conv));

		if (buddy != NULL)
			group = purple_buddy_get_group(buddy);

	} else if (purple_conversation_get_type(conv->active_conv) == PURPLE_CONV_TYPE_CHAT) {
		PurpleChat *chat;

		chat = purple_blist_find_chat(purple_conversation_get_account(conv->active_conv),
		                            purple_conversation_get_name(conv->active_conv));

		if (chat != NULL)
			group = purple_chat_get_group(chat);
	}

	return group;
}

/*
 * This groups things by, well, group. Buddies from groups will always be
 * grouped together, and a buddy from a group not belonging to any currently
 * open windows will get a new window.
 */
static void
conv_placement_by_group(PidginConversation *conv)
{
	PurpleConversationType type;
	PurpleGroup *group = NULL;
	GList *wl, *cl;

	type = purple_conversation_get_type(conv->active_conv);

	group = conv_get_group(conv);

	/* Go through the list of IMs and find one with this group. */
	for (wl = pidgin_conv_windows_get_list(); wl != NULL; wl = wl->next) {
		PidginWindow *win2;
		PidginConversation *conv2;
		PurpleGroup *group2 = NULL;

		win2 = wl->data;

		for (cl = win2->gtkconvs;
		     cl != NULL;
		     cl = cl->next) {
			conv2 = cl->data;

			group2 = conv_get_group(conv2);

			if (group == group2) {
				pidgin_conv_window_add_gtkconv(win2, conv);

				return;
			}
		}
	}

	/* Make a new window. */
	conv_placement_new_window(conv);
}

/* This groups things by account.  Otherwise, the same semantics as above */
static void
conv_placement_by_account(PidginConversation *conv)
{
	PurpleConversationType type;
	GList *wins, *convs;
	PurpleAccount *account;

	account = purple_conversation_get_account(conv->active_conv);
	type = purple_conversation_get_type(conv->active_conv);

	/* Go through the list of IMs and find one with this group. */
	for (wins = pidgin_conv_windows_get_list(); wins != NULL; wins = wins->next) {
		PidginWindow *win2;
		PidginConversation *conv2;

		win2 = wins->data;

		for (convs = win2->gtkconvs;
		     convs != NULL;
		     convs = convs->next) {
			conv2 = convs->data;

			if (account == purple_conversation_get_account(conv2->active_conv)) {
				pidgin_conv_window_add_gtkconv(win2, conv);
				return;
			}
		}
	}

	/* Make a new window. */
	conv_placement_new_window(conv);
}

static ConvPlacementData *
get_conv_placement_data(const char *id)
{
	ConvPlacementData *data = NULL;
	GList *n;

	for (n = conv_placement_fncs; n; n = n->next) {
		data = n->data;
		if (!strcmp(data->id, id))
			return data;
	}

	return NULL;
}

static void
add_conv_placement_fnc(const char *id, const char *name,
                       PidginConvPlacementFunc fnc)
{
	ConvPlacementData *data;

	data = g_new(ConvPlacementData, 1);

	data->id = g_strdup(id);
	data->name = g_strdup(name);
	data->fnc  = fnc;

	conv_placement_fncs = g_list_append(conv_placement_fncs, data);
}

static void
ensure_default_funcs(void)
{
	if (conv_placement_fncs == NULL) {
		add_conv_placement_fnc("last", _("Last created window"),
		                       conv_placement_last_created_win);
		add_conv_placement_fnc("im_chat", _("Separate IM and Chat windows"),
		                       conv_placement_last_created_win_type);
		add_conv_placement_fnc("new", _("New window"),
		                       conv_placement_new_window);
		add_conv_placement_fnc("group", _("By group"),
		                       conv_placement_by_group);
		add_conv_placement_fnc("account", _("By account"),
		                       conv_placement_by_account);
	}
}

GList *
pidgin_conv_placement_get_options(void)
{
	GList *n, *list = NULL;
	ConvPlacementData *data;

	ensure_default_funcs();

	for (n = conv_placement_fncs; n; n = n->next) {
		data = n->data;
		list = g_list_append(list, data->name);
		list = g_list_append(list, data->id);
	}

	return list;
}


void
pidgin_conv_placement_add_fnc(const char *id, const char *name,
                            PidginConvPlacementFunc fnc)
{
	g_return_if_fail(id   != NULL);
	g_return_if_fail(name != NULL);
	g_return_if_fail(fnc  != NULL);

	ensure_default_funcs();

	add_conv_placement_fnc(id, name, fnc);
}

void
pidgin_conv_placement_remove_fnc(const char *id)
{
	ConvPlacementData *data = get_conv_placement_data(id);

	if (data == NULL)
		return;

	conv_placement_fncs = g_list_remove(conv_placement_fncs, data);

	g_free(data->id);
	g_free(data->name);
	g_free(data);
}

const char *
pidgin_conv_placement_get_name(const char *id)
{
	ConvPlacementData *data;

	ensure_default_funcs();

	data = get_conv_placement_data(id);

	if (data == NULL)
		return NULL;

	return data->name;
}

PidginConvPlacementFunc
pidgin_conv_placement_get_fnc(const char *id)
{
	ConvPlacementData *data;

	ensure_default_funcs();

	data = get_conv_placement_data(id);

	if (data == NULL)
		return NULL;

	return data->fnc;
}

void
pidgin_conv_placement_set_current_func(PidginConvPlacementFunc func)
{
	g_return_if_fail(func != NULL);

	/* If tabs are enabled, set the function, otherwise, NULL it out. */
	if (purple_prefs_get_bool(PIDGIN_PREFS_ROOT "/conversations/tabs"))
		place_conv = func;
	else
		place_conv = NULL;
}

PidginConvPlacementFunc
pidgin_conv_placement_get_current_func(void)
{
	return place_conv;
}

void
pidgin_conv_placement_place(PidginConversation *gtkconv)
{
	if (place_conv)
		place_conv(gtkconv);
	else
		conv_placement_new_window(gtkconv);
}

gboolean
pidgin_conv_is_hidden(PidginConversation *gtkconv)
{
	g_return_val_if_fail(gtkconv != NULL, FALSE);

	return (gtkconv->win == hidden_convwin);
}


/* Algorithm from http://www.w3.org/TR/AERT#color-contrast */
static gboolean
color_is_visible(GdkColor foreground, GdkColor background, int color_contrast, int brightness_contrast)
{
	gulong fg_brightness;
	gulong bg_brightness;
	gulong br_diff;
	gulong col_diff;
	int fred, fgreen, fblue, bred, bgreen, bblue;

	/* this algorithm expects colors between 0 and 255 for each of red green and blue.
	 * GTK on the other hand has values between 0 and 65535
	 * Err suggested I >> 8, which grabbed the high bits.
	 */

	fred = foreground.red >> 8 ;
	fgreen = foreground.green >> 8 ;
	fblue = foreground.blue >> 8 ;


	bred = background.red >> 8 ;
	bgreen = background.green >> 8 ;
	bblue = background.blue >> 8 ;

	fg_brightness = (fred * 299 + fgreen * 587 + fblue * 114) / 1000;
	bg_brightness = (bred * 299 + bgreen * 587 + bblue * 114) / 1000;
	br_diff = abs(fg_brightness - bg_brightness);

	col_diff = abs(fred - bred) + abs(fgreen - bgreen) + abs(fblue - bblue);

	return ((col_diff > color_contrast) && (br_diff > brightness_contrast));
}


static GdkColor*
generate_nick_colors(guint *color_count, GdkColor background)
{
	guint numcolors = *color_count;
	guint i = 0, j = 0;
	GdkColor *colors = g_new(GdkColor, numcolors);
	GdkColor nick_highlight;
	GdkColor send_color;
	time_t breakout_time;

	gdk_color_parse(DEFAULT_HIGHLIGHT_COLOR, &nick_highlight);
	gdk_color_parse(DEFAULT_SEND_COLOR, &send_color);

	srand(background.red + background.green + background.blue + 1);

	breakout_time = time(NULL) + 3;

	/* first we look through the list of "good" colors: colors that differ from every other color in the
	 * list.  only some of them will differ from the background color though. lets see if we can find
	 * numcolors of them that do
	 */
	while (i < numcolors && j < NUM_NICK_SEED_COLORS && time(NULL) < breakout_time)
	{
		GdkColor color = nick_seed_colors[j];

		if (color_is_visible(color, background,     MIN_COLOR_CONTRAST,     MIN_BRIGHTNESS_CONTRAST) &&
			color_is_visible(color, nick_highlight, MIN_COLOR_CONTRAST / 2, 0) &&
			color_is_visible(color, send_color,     MIN_COLOR_CONTRAST / 4, 0))
		{
			colors[i] = color;
			i++;
		}
		j++;
	}

	/* we might not have found numcolors in the last loop.  if we did, we'll never enter this one.
	 * if we did not, lets just find some colors that don't conflict with the background.  its
	 * expensive to find colors that not only don't conflict with the background, but also do not
	 * conflict with each other.
	 */
	while(i < numcolors && time(NULL) < breakout_time)
	{
		GdkColor color = { 0, rand() % 65536, rand() % 65536, rand() % 65536 };

		if (color_is_visible(color, background,     MIN_COLOR_CONTRAST,     MIN_BRIGHTNESS_CONTRAST) &&
			color_is_visible(color, nick_highlight, MIN_COLOR_CONTRAST / 2, 0) &&
			color_is_visible(color, send_color,     MIN_COLOR_CONTRAST / 4, 0))
		{
			colors[i] = color;
			i++;
		}
	}

	if (i < numcolors) {
		GdkColor *c = colors;
		purple_debug_warning("gtkconv", "Unable to generate enough random colors before timeout. %u colors found.\n", i);
		colors = g_memdup(c, i * sizeof(GdkColor));
		g_free(c);
		*color_count = i;
	}

	return colors;
}<|MERGE_RESOLUTION|>--- conflicted
+++ resolved
@@ -2229,7 +2229,7 @@
 		conv);
 	gtk_imhtmltoolbar_switch_active_conversation(GTK_IMHTMLTOOLBAR(gtkconv->toolbar), 
 		conv);
-	
+
 	if (old_conv == conv)
 		return;
 
@@ -6920,7 +6920,6 @@
 		conv_set_unseen(conv, unseen);
 	}
 }
-
 
 static PurpleConversationUiOps conversation_ui_ops =
 {
@@ -9441,33 +9440,6 @@
 		                              gtkconv->tab_cont));
 }
 
-<<<<<<< HEAD
-static gboolean
-close_button_left_cb(GtkWidget *widget, GdkEventCrossing *event, GtkLabel *label)
-{
-	static GdkCursor *ptr = NULL;
-	if (ptr == NULL) {
-		ptr = gdk_cursor_new(GDK_LEFT_PTR);
-	}
-
-	gtk_label_set_markup(label, "×");
-	gdk_window_set_cursor(event->window, ptr);
-	return FALSE;
-}
-
-static gboolean
-close_button_entered_cb(GtkWidget *widget, GdkEventCrossing *event, GtkLabel *label)
-{
-	static GdkCursor *hand = NULL;
-	if (hand == NULL) {
-		hand = gdk_cursor_new(GDK_HAND2);
-	}
-
-	gtk_label_set_markup(label, "<u>×</u>");
-	gdk_window_set_cursor(event->window, hand);
-	return FALSE;
-}
-
 static gboolean
 gtkconv_tab_set_tip(GtkWidget *widget, GdkEventCrossing *event, PidginConversation *gtkconv)
 {
@@ -9486,8 +9458,6 @@
 #endif
 }
 
-=======
->>>>>>> 0bf62bf8
 void
 pidgin_conv_window_add_gtkconv(PidginWindow *win, PidginConversation *gtkconv)
 {
