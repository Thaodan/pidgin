--- conflicted
+++ resolved
@@ -534,15 +534,9 @@
 
 		cmdline = cmd + strlen(prefix);
 
-<<<<<<< HEAD
-		if (strcmp(cmdline, "xyzzy") == 0) {
+		if (purple_strequal(cmdline, "xyzzy")) {
 			purple_conversation_write_system_message(conv,
 				"Nothing happens", PURPLE_MESSAGE_NO_LOG);
-=======
-		if (purple_strequal(cmdline, "xyzzy")) {
-			purple_conversation_write(conv, "", "Nothing happens",
-					PURPLE_MESSAGE_NO_LOG, time(NULL));
->>>>>>> 2f50dafa
 			g_free(cmd);
 			return TRUE;
 		}
@@ -860,11 +854,7 @@
 		else
 			return;
 
-<<<<<<< HEAD
-		if (strcmp(convprotocol, purple_account_get_protocol_id(purple_buddy_get_account(buddy))))
-=======
-		if (!purple_strequal(convprotocol, purple_account_get_protocol_id(buddy->account)))
->>>>>>> 2f50dafa
+		if (!purple_strequal(convprotocol, purple_account_get_protocol_id(purple_buddy_get_account(buddy))))
 		{
 			purple_notify_error(PIDGIN_CONVERSATION(PURPLE_CONVERSATION(info->chat)),
 				NULL, _("That buddy is not on the same protocol"
@@ -1672,11 +1662,7 @@
 	if (menu)
 		gtk_widget_destroy(menu);
 
-<<<<<<< HEAD
-	if (!strcmp(purple_chat_conversation_get_nick(chat), purple_normalize(account, who)))
-=======
-	if (purple_strequal(chat->nick, purple_normalize(conv->account, who)))
->>>>>>> 2f50dafa
+	if (purple_strequal(purple_chat_conversation_get_nick(chat), purple_normalize(account, who)))
 		is_me = TRUE;
 
 	menu = gtk_menu_new();
@@ -4330,11 +4316,7 @@
 
 	stock = get_chat_user_status_icon(chat, name, flags);
 
-<<<<<<< HEAD
-	if (!strcmp(purple_chat_conversation_get_nick(chat), purple_normalize(purple_conversation_get_account(conv), old_name != NULL ? old_name : name)))
-=======
-	if (purple_strequal(chat->nick, purple_normalize(conv->account, old_name != NULL ? old_name : name)))
->>>>>>> 2f50dafa
+	if (purple_strequal(purple_chat_conversation_get_nick(chat), purple_normalize(purple_conversation_get_account(conv), old_name != NULL ? old_name : name)))
 		is_me = TRUE;
 
 	is_buddy = purple_chat_user_is_buddy(cb);
@@ -4469,7 +4451,7 @@
 		if (parent) {
 			name = webkit_dom_node_get_node_name(parent);
 			
-			if (!strcmp(name, "BODY")) {
+			if (purple_strequal(name, "BODY")) {
 				g_free(name);
 
 				if (webkit_dom_node_get_previous_sibling(container) == NULL)
@@ -4588,13 +4570,8 @@
 						   CHAT_USERS_ALIAS_COLUMN, &alias,
 						   -1);
 
-<<<<<<< HEAD
-				if (name && alias && strcmp(name, alias))
+				if (name && alias && !purple_strequal(name, alias))
 					tab_complete_process_item(&most_matched, entered, entered_chars, &partial,
-=======
-				if (name && alias && !purple_strequal(name, alias))
-					tab_complete_process_item(&most_matched, entered, entered_bytes, &partial, nick_partial,
->>>>>>> 2f50dafa
 										  &matches, alias);
 				g_free(name);
 				g_free(alias);
@@ -4790,21 +4767,13 @@
 
 		gtk_tree_model_get(model, &iter, CHAT_USERS_NAME_COLUMN, &name, -1);
 
-<<<<<<< HEAD
-		if (!strcmp(normalized_name, purple_normalize(account, name))) {
-=======
-		if (purple_strequal(normalized_name, purple_normalize(conv->account, name))) {
->>>>>>> 2f50dafa
+		if (purple_strequal(normalized_name, purple_normalize(account, name))) {
 			const char *alias = name;
 			char *tmp;
 			char *alias_key = NULL;
 			PurpleBuddy *buddy2;
 
-<<<<<<< HEAD
-			if (strcmp(purple_chat_conversation_get_nick(chat), purple_normalize(account, name))) {
-=======
-			if (!purple_strequal(chat->nick, purple_normalize(conv->account, name))) {
->>>>>>> 2f50dafa
+			if (!purple_strequal(purple_chat_conversation_get_nick(chat), purple_normalize(account, name))) {
 				/* This user is not me, so look into updating the alias. */
 
 				if ((buddy2 = purple_blist_find_buddy(account, name)) != NULL) {
@@ -4903,11 +4872,7 @@
 
 		gtk_tree_model_get(model, &iter, CHAT_USERS_NAME_COLUMN, &name, -1);
 
-<<<<<<< HEAD
-		if (!strcmp(normalized_name, purple_normalize(purple_conversation_get_account(conv), name))) {
-=======
-		if (purple_strequal(normalized_name, purple_normalize(conv->account, name))) {
->>>>>>> 2f50dafa
+		if (purple_strequal(normalized_name, purple_normalize(purple_conversation_get_account(conv), name))) {
 			gtk_list_store_set(GTK_LIST_STORE(model), &iter,
 			                   CHAT_USERS_WEIGHT_COLUMN, is_buddy ? PANGO_WEIGHT_BOLD : PANGO_WEIGHT_NORMAL, -1);
 			g_free(name);
@@ -5776,19 +5741,11 @@
 		 * If a buddy is dragged to a chat window of the same protocol,
 		 * invite him to the chat.
 		 */
-<<<<<<< HEAD
 		if (PURPLE_IS_CHAT_CONVERSATION(conv) &&
 				protocol && PURPLE_PROTOCOL_IMPLEMENTS(protocol, CHAT_IFACE, invite) &&
-				strcmp(purple_account_get_protocol_id(convaccount),
-					purple_account_get_protocol_id(buddyaccount)) == 0) {
-		    purple_chat_conversation_invite_user(PURPLE_CHAT_CONVERSATION(conv), buddyname, NULL, TRUE);
-=======
-		if (purple_conversation_get_type(conv) == PURPLE_CONV_TYPE_CHAT &&
-				prpl_info && PURPLE_PROTOCOL_PLUGIN_HAS_FUNC(prpl_info, chat_invite) &&
 				purple_strequal(purple_account_get_protocol_id(convaccount),
 					purple_account_get_protocol_id(buddyaccount))) {
-		    purple_conv_chat_invite_user(PURPLE_CONV_CHAT(conv), buddyname, NULL, TRUE);
->>>>>>> 2f50dafa
+		    purple_chat_conversation_invite_user(PURPLE_CHAT_CONVERSATION(conv), buddyname, NULL, TRUE);
 		} else {
 			/*
 			 * If we already have an open conversation with this buddy, then
@@ -5840,17 +5797,10 @@
 				 * If a buddy is dragged to a chat window of the same protocol,
 				 * invite him to the chat.
 				 */
-<<<<<<< HEAD
 				if (PURPLE_IS_CHAT_CONVERSATION(conv) &&
 						protocol && PURPLE_PROTOCOL_IMPLEMENTS(protocol, CHAT_IFACE, invite) &&
-						strcmp(purple_account_get_protocol_id(convaccount), protocol_id) == 0) {
+						purple_strequal(purple_account_get_protocol_id(convaccount), protocol_id)) {
 					purple_chat_conversation_invite_user(PURPLE_CHAT_CONVERSATION(conv), username, NULL, TRUE);
-=======
-				if (purple_conversation_get_type(conv) == PURPLE_CONV_TYPE_CHAT &&
-						prpl_info && PURPLE_PROTOCOL_PLUGIN_HAS_FUNC(prpl_info, chat_invite) &&
-						purple_strequal(purple_account_get_protocol_id(convaccount), protocol)) {
-					purple_conv_chat_invite_user(PURPLE_CONV_CHAT(conv), username, NULL, TRUE);
->>>>>>> 2f50dafa
 				} else {
 					im = purple_im_conversation_new(account, username);
 					gtkconv = PIDGIN_CONVERSATION(PURPLE_CONVERSATION(im));
@@ -7102,8 +7052,8 @@
 			history_since_tm = gmtime(&history_since);
 			history_since_s = purple_utf8_strftime(
 				"%Y-%m-%dT%H:%M:%SZ", history_since_tm);
-			if (g_strcmp0(prev_history_since_s,
-				history_since_s) != 0)
+			if (!purple_strequal(prev_history_since_s,
+				history_since_s))
 				g_hash_table_replace(comps,
 					g_strdup("history_since"),
 					g_strdup(history_since_s));
@@ -7328,149 +7278,6 @@
 	return FALSE;
 }
 
-<<<<<<< HEAD
-=======
-static gboolean
-add_custom_smiley_for_imhtml(GtkIMHtml *imhtml, const char *sml, const char *smile)
-{
-	GtkIMHtmlSmiley *smiley;
-
-	smiley = gtk_imhtml_smiley_get(imhtml, sml, smile);
-
-	if (smiley) {
-		if (!(smiley->flags & GTK_IMHTML_SMILEY_CUSTOM)) {
-			return FALSE;
-		}
-		gtk_imhtml_smiley_reload(smiley);
-		return TRUE;
-	}
-
-	smiley = gtk_imhtml_smiley_create(NULL, smile, FALSE, GTK_IMHTML_SMILEY_CUSTOM);
-	gtk_imhtml_associate_smiley(imhtml, sml, smiley);
-	g_signal_connect_swapped(imhtml, "destroy", G_CALLBACK(gtk_imhtml_smiley_destroy), smiley);
-
-	return TRUE;
-}
-
-static gboolean
-pidgin_conv_custom_smiley_add(PurpleConversation *conv, const char *smile, gboolean remote)
-{
-	PidginConversation *gtkconv;
-	struct smiley_list *list;
-	const char *sml = NULL, *conv_sml;
-
-	if (!conv || !smile || !*smile) {
-		return FALSE;
-	}
-
-	/* If smileys are off, return false */
-	if (pidgin_themes_smileys_disabled())
-		return FALSE;
-
-	/* If possible add this smiley to the current theme.
-	 * The addition is only temporary: custom smilies aren't saved to disk. */
-	conv_sml = purple_account_get_protocol_name(conv->account);
-	gtkconv = PIDGIN_CONVERSATION(conv);
-
-	for (list = (struct smiley_list *)current_smiley_theme->list; list; list = list->next) {
-		if (purple_strequal(list->sml, conv_sml)) {
-			sml = list->sml;
-			break;
-		}
-	}
-
-	if (!add_custom_smiley_for_imhtml(GTK_IMHTML(gtkconv->imhtml), sml, smile))
-		return FALSE;
-
-	if (!remote)	/* If it's a local custom smiley, then add it for the entry */
-		if (!add_custom_smiley_for_imhtml(GTK_IMHTML(gtkconv->entry), sml, smile))
-			return FALSE;
-
-	return TRUE;
-}
-
-static void
-pidgin_conv_custom_smiley_write(PurpleConversation *conv, const char *smile,
-                                      const guchar *data, gsize size)
-{
-	PidginConversation *gtkconv;
-	GtkIMHtmlSmiley *smiley;
-	const char *sml;
-	GError *error = NULL;
-
-	sml = purple_account_get_protocol_name(conv->account);
-	gtkconv = PIDGIN_CONVERSATION(conv);
-	smiley = gtk_imhtml_smiley_get(GTK_IMHTML(gtkconv->imhtml), sml, smile);
-
-	if (!smiley)
-		return;
-
-	smiley->data = g_realloc(smiley->data, smiley->datasize + size);
-	g_memmove((guchar *)smiley->data + smiley->datasize, data, size);
-	smiley->datasize += size;
-
-	if (!smiley->loader)
-		return;
-
-	if (!gdk_pixbuf_loader_write(smiley->loader, data, size, &error) || error) {
-		purple_debug_warning("gtkconv", "gdk_pixbuf_loader_write() "
-				"failed with size=%zu: %s\n", size,
-				error ? error->message : "(no error message)");
-		if (error)
-			g_error_free(error);
-		/* We must stop using the GdkPixbufLoader because trying to load
-		   certain invalid GIFs with at least gdk-pixbuf 2.23.3 can return
-		   a GdkPixbuf that will cause some operations (like
-		   gdk_pixbuf_scale_simple()) to consume memory in an infinite loop.
-		   But we also don't want to set smiley->loader to NULL because our
-		   code might expect it to be set.  So create a new loader. */
-		g_object_unref(G_OBJECT(smiley->loader));
-		smiley->loader = gdk_pixbuf_loader_new();
-	}
-}
-
-static void
-pidgin_conv_custom_smiley_close(PurpleConversation *conv, const char *smile)
-{
-	PidginConversation *gtkconv;
-	GtkIMHtmlSmiley *smiley;
-	const char *sml;
-	GError *error = NULL;
-
-	g_return_if_fail(conv  != NULL);
-	g_return_if_fail(smile != NULL);
-
-	sml = purple_account_get_protocol_name(conv->account);
-	gtkconv = PIDGIN_CONVERSATION(conv);
-	smiley = gtk_imhtml_smiley_get(GTK_IMHTML(gtkconv->imhtml), sml, smile);
-
-	if (!smiley)
-		return;
-
-	if (!smiley->loader)
-		return;
-
-	purple_debug_info("gtkconv", "About to close the smiley pixbuf\n");
-
-	if (!gdk_pixbuf_loader_close(smiley->loader, &error) || error) {
-		purple_debug_warning("gtkconv", "gdk_pixbuf_loader_close() "
-				"failed: %s\n",
-				error ? error->message : "(no error message)");
-		if (error)
-			g_error_free(error);
-		/* We must stop using the GdkPixbufLoader because if we tried to
-		   load certain invalid GIFs with all current versions of GDK (as
-		   of 2011-06-15) then it's possible the loader will contain data
-		   that could cause some operations (like gdk_pixbuf_scale_simple())
-		   to consume memory in an infinite loop.  But we also don't want
-		   to set smiley->loader to NULL because our code might expect it
-		   to be set.  So create a new loader. */
-		g_object_unref(G_OBJECT(smiley->loader));
-		smiley->loader = gdk_pixbuf_loader_new();
-	}
-}
-
->>>>>>> 2f50dafa
 static void
 pidgin_conv_send_confirm(PurpleConversation *conv, const char *message)
 {
@@ -7857,11 +7664,7 @@
 		gtk_label_set_text(GTK_LABEL(gtkconv->menu_label), title);
 		if (pidgin_conv_window_is_active_conversation(conv)) {
 			const char* current_title = gtk_window_get_title(GTK_WINDOW(win->window));
-<<<<<<< HEAD
-			if (current_title == NULL || g_strcmp0(current_title, title) != 0)
-=======
 			if (current_title == NULL || !purple_strequal(current_title, title))
->>>>>>> 2f50dafa
 				gtk_window_set_title(GTK_WINDOW(win->window), title);
 		}
 
@@ -10175,18 +9978,9 @@
 	pidgin_conv_switch_active_conversation(conv);
 
 	sound_method = purple_prefs_get_string(PIDGIN_PREFS_ROOT "/sound/method");
-<<<<<<< HEAD
-	if (strcmp(sound_method, "none") != 0)
+	if (!purple_strequal(sound_method, "none"))
 		gtk_toggle_action_set_active(GTK_TOGGLE_ACTION(win->menu->sounds),
 		                             gtkconv->make_sound);
-=======
-	if (!purple_strequal(sound_method, "none"))
-		gtk_check_menu_item_set_active(GTK_CHECK_MENU_ITEM(win->menu.sounds),
-		                               gtkconv->make_sound);
-
-	gtk_check_menu_item_set_active(GTK_CHECK_MENU_ITEM(win->menu.show_formatting_toolbar),
-	                               purple_prefs_get_bool(PIDGIN_PREFS_ROOT "/conversations/show_formatting_toolbar"));
->>>>>>> 2f50dafa
 
 	gtk_toggle_action_set_active(GTK_TOGGLE_ACTION(win->menu->show_formatting_toolbar),
 	                             purple_prefs_get_bool(PIDGIN_PREFS_ROOT "/conversations/show_formatting_toolbar"));
