--- conflicted
+++ resolved
@@ -2186,28 +2186,6 @@
 
 	/* If we have a valid key for the conversation display, then exit */
 	if ((event->state & GDK_CONTROL_MASK) ||
-<<<<<<< HEAD
-		(event->keyval == GDK_F6) ||
-		(event->keyval == GDK_F10) ||
-		(event->keyval == GDK_Shift_L) ||
-		(event->keyval == GDK_Shift_R) ||
-		(event->keyval == GDK_Control_L) ||
-		(event->keyval == GDK_Control_R) ||
-		(event->keyval == GDK_Escape) ||
-		(event->keyval == GDK_Up) ||
-		(event->keyval == GDK_Down) ||
-		(event->keyval == GDK_Left) ||
-		(event->keyval == GDK_Right) ||
-		(event->keyval == GDK_Page_Up) ||
-		(event->keyval == GDK_KP_Page_Up) ||
-		(event->keyval == GDK_Page_Down) ||
-		(event->keyval == GDK_KP_Page_Down) ||
-		(event->keyval == GDK_Home) ||
-		(event->keyval == GDK_End) ||
-		(event->keyval == GDK_Tab) ||
-		(event->keyval == GDK_KP_Tab) ||
-		(event->keyval == GDK_ISO_Left_Tab))
-=======
 		(event->keyval == GDK_KEY_F6) ||
 		(event->keyval == GDK_KEY_F10) ||
 		(event->keyval == GDK_KEY_Shift_L) ||
@@ -2228,7 +2206,6 @@
 		(event->keyval == GDK_KEY_Tab) ||
 		(event->keyval == GDK_KEY_KP_Tab) ||
 		(event->keyval == GDK_KEY_ISO_Left_Tab))
->>>>>>> 70bf168d
 	{
 		if (event->type == GDK_KEY_PRESS)
 			return conv_keypress_common(gtkconv, event);
@@ -2459,12 +2436,7 @@
 	if (purple_conversation_get_type(conv) == PURPLE_CONV_TYPE_IM) {
 		PurpleBuddy *b = purple_find_buddy(account, name);
 		if (b != NULL) {
-<<<<<<< HEAD
-			PurplePresence *p;
-			p = purple_buddy_get_presence(b);
-=======
 			PurplePresence *p = purple_buddy_get_presence(b);
->>>>>>> 70bf168d
 			if (purple_presence_is_status_primitive_active(p, PURPLE_STATUS_AWAY))
 				return away_list;
 			if (purple_presence_is_status_primitive_active(p, PURPLE_STATUS_UNAVAILABLE))
@@ -6643,21 +6615,6 @@
 		/* Show stuff that applies to IMs, hide stuff that applies to chats */
 
 		/* Deal with menu items */
-<<<<<<< HEAD
-		gtk_widget_show(win->menu.view_log);
-		gtk_widget_show(win->menu.send_file);
-		gtk_widget_show(g_object_get_data(G_OBJECT(win->window), "get_attention"));
-		gtk_widget_show(win->menu.add_pounce);
-		gtk_widget_show(win->menu.get_info);
-		gtk_widget_hide(win->menu.invite);
-		gtk_widget_show(win->menu.alias);
-		if (purple_privacy_check(account, purple_conversation_get_name(conv))) {
-			gtk_widget_hide(win->menu.unblock);
-			gtk_widget_show(win->menu.block);
-		} else {
-			gtk_widget_hide(win->menu.block);
-			gtk_widget_show(win->menu.unblock);
-=======
 		gtk_action_set_visible(win->menu.view_log, TRUE);
 		gtk_action_set_visible(win->menu.send_file, TRUE);
 		gtk_action_set_visible(GTK_ACTION(g_object_get_data(G_OBJECT(win->window), "get_attention")), TRUE);
@@ -6671,7 +6628,6 @@
 		} else {
 			gtk_action_set_visible(win->menu.block, FALSE);
 			gtk_action_set_visible(win->menu.unblock, TRUE);
->>>>>>> 70bf168d
 		}
 
 		if ((account == NULL) || purple_find_buddy(account, purple_conversation_get_name(conv)) == NULL) {
