/**
 * @file gtkconv.c GTK+ Conversation API
 * @ingroup pidgin
 */

/* pidgin
 *
 * Pidgin is the legal property of its developers, whose names are too numerous
 * to list here.  Please refer to the COPYRIGHT file distributed with this
 * source distribution.
 *
 * This program is free software; you can redistribute it and/or modify
 * it under the terms of the GNU General Public License as published by
 * the Free Software Foundation; either version 2 of the License, or
 * (at your option) any later version.
 *
 * This program is distributed in the hope that it will be useful,
 * but WITHOUT ANY WARRANTY; without even the implied warranty of
 * MERCHANTABILITY or FITNESS FOR A PARTICULAR PURPOSE.  See the
 * GNU General Public License for more details.
 *
 * You should have received a copy of the GNU General Public License
 * along with this program; if not, write to the Free Software
 * Foundation, Inc., 51 Franklin Street, Fifth Floor, Boston, MA  02111-1301  USA
 *
 */
#define _PIDGIN_GTKCONV_C_

#include "internal.h"
#include "pidgin.h"

#ifndef _WIN32
# include <X11/Xlib.h>
#endif

#ifdef USE_GTKSPELL
# include <gtkspell/gtkspell.h>
# ifdef _WIN32
#  include "wspell.h"
# endif
#endif

#include <gdk/gdkkeysyms.h>

#include "account.h"
#include "cmds.h"
#include "core.h"
#include "debug.h"
#include "idle.h"
#include "imgstore.h"
#include "log.h"
#include "notify.h"
#include "prpl.h"
#include "request.h"
#include "theme-loader.h"
#include "theme-manager.h"
#include "util.h"
#include "version.h"

#include "gtkdnd-hints.h"
#include "gtkblist.h"
#include "gtkconv.h"
#include "gtkconvwin.h"
#include "gtkconv-theme.h"
#include "gtkconv-theme-loader.h"
#include "gtkdialogs.h"
#include "gtkimhtml.h"
#include "gtkimhtmltoolbar.h"
#include "gtklog.h"
#include "gtkmenutray.h"
#include "gtkpounce.h"
#include "gtkprefs.h"
#include "gtkprivacy.h"
#include "gtkthemes.h"
#include "gtkutils.h"
#include "gtkwebview.h"
#include "pidginstock.h"
#include "pidgintooltip.h"
#include "smileyparser.h"

#include "gtknickcolors.h"

/**
 * A GTK+ Instant Message pane.
 */
struct _PidginImPane
{
	GtkWidget *block;
	GtkWidget *send_file;
	GtkWidget *sep1;
	GtkWidget *sep2;
	GtkWidget *check;
	GtkWidget *progress;
	guint32 typing_timer;

	/* Buddy icon stuff */
	GtkWidget *icon_container;
	GtkWidget *icon;
	gboolean show_icon;
	gboolean animate;
	GdkPixbufAnimation *anim;
	GdkPixbufAnimationIter *iter;
	guint32 icon_timer;
};

/**
 * GTK+ Chat panes.
 */
struct _PidginChatPane
{
	GtkWidget *count;
	GtkWidget *list;
	GtkWidget *topic_text;
};

#define CLOSE_CONV_TIMEOUT_SECS  (10 * 60)

#define AUTO_RESPONSE "&lt;AUTO-REPLY&gt; : "

typedef enum
{
	PIDGIN_CONV_SET_TITLE			= 1 << 0,
	PIDGIN_CONV_BUDDY_ICON			= 1 << 1,
	PIDGIN_CONV_MENU			= 1 << 2,
	PIDGIN_CONV_TAB_ICON			= 1 << 3,
	PIDGIN_CONV_TOPIC			= 1 << 4,
	PIDGIN_CONV_SMILEY_THEME		= 1 << 5,
	PIDGIN_CONV_COLORIZE_TITLE		= 1 << 6
}PidginConvFields;

enum {
	CONV_ICON_COLUMN,
	CONV_TEXT_COLUMN,
	CONV_EMBLEM_COLUMN,
	CONV_PROTOCOL_ICON_COLUMN,
	CONV_NUM_COLUMNS
} PidginInfopaneColumns;

#define	PIDGIN_CONV_ALL	((1 << 7) - 1)

/* XXX: These color defines shouldn't really be here. But the nick-color
 * generation algorithm uses them, so keeping these around until we fix that. */
#define DEFAULT_SEND_COLOR "#204a87"
#define DEFAULT_HIGHLIGHT_COLOR "#AF7F00"

#define BUDDYICON_SIZE_MIN    32
#define BUDDYICON_SIZE_MAX    96

/* Undef this to turn off "custom-smiley" debug messages */
#define DEBUG_CUSTOM_SMILEY

#define LUMINANCE(c) (float)((0.3*(c.red))+(0.59*(c.green))+(0.11*(c.blue)))

/* From http://www.w3.org/TR/AERT#color-contrast */
#define MIN_BRIGHTNESS_CONTRAST 75
#define MIN_COLOR_CONTRAST 200

#define NUM_NICK_COLORS 220
static GdkColor *nick_colors = NULL;
static guint nbr_nick_colors;

typedef struct {
	GtkWidget *window;

	GtkWidget *entry;
	GtkWidget *message;

	PurpleConversation *conv;

} InviteBuddyInfo;

static GtkWidget *invite_dialog = NULL;
static GtkWidget *warn_close_dialog = NULL;

static PidginWindow *hidden_convwin = NULL;
static GList *window_list = NULL;

/* Lists of status icons at all available sizes for use as window icons */
static GList *available_list = NULL;
static GList *away_list = NULL;
static GList *busy_list = NULL;
static GList *xa_list = NULL;
static GList *offline_list = NULL;
static GHashTable *prpl_lists = NULL;

static gboolean update_send_to_selection(PidginWindow *win);
static void generate_send_to_items(PidginWindow *win);

/* Prototypes. <-- because Paco-Paco hates this comment. */
static gboolean infopane_entry_activate(PidginConversation *gtkconv);
static void got_typing_keypress(PidginConversation *gtkconv, gboolean first);
static void gray_stuff_out(PidginConversation *gtkconv);
static void add_chat_buddy_common(PurpleConversation *conv, PurpleConvChatBuddy *cb, const char *old_name);
static gboolean tab_complete(PurpleConversation *conv);
static void pidgin_conv_updated(PurpleConversation *conv, PurpleConvUpdateType type);
static void conv_set_unseen(PurpleConversation *gtkconv, PidginUnseenState state);
static void gtkconv_set_unseen(PidginConversation *gtkconv, PidginUnseenState state);
static void update_typing_icon(PidginConversation *gtkconv);
static void update_typing_message(PidginConversation *gtkconv, const char *message);
gboolean pidgin_conv_has_focus(PurpleConversation *conv);
static GdkColor* generate_nick_colors(guint *numcolors, GdkColor background);
static gboolean color_is_visible(GdkColor foreground, GdkColor background, int color_contrast, int brightness_contrast);
static GtkTextTag *get_buddy_tag(PurpleConversation *conv, const char *who, PurpleMessageFlags flag, gboolean create);
static void pidgin_conv_update_fields(PurpleConversation *conv, PidginConvFields fields);
static void focus_out_from_menubar(GtkWidget *wid, PidginWindow *win);
static void pidgin_conv_tab_pack(PidginWindow *win, PidginConversation *gtkconv);
static gboolean infopane_press_cb(GtkWidget *widget, GdkEventButton *e, PidginConversation *conv);
static void hide_conv(PidginConversation *gtkconv, gboolean closetimer);

static void pidgin_conv_set_position_size(PidginWindow *win, int x, int y,
		int width, int height);
static gboolean pidgin_conv_xy_to_right_infopane(PidginWindow *win, int x, int y);

static const GdkColor *get_nick_color(PidginConversation *gtkconv, const char *name)
{
	static GdkColor col;
	GtkStyle *style = gtk_widget_get_style(gtkconv->webview);
	float scale;

	col = nick_colors[g_str_hash(name) % nbr_nick_colors];
	scale = ((1-(LUMINANCE(style->base[GTK_STATE_NORMAL]) / LUMINANCE(style->white))) *
		       (LUMINANCE(style->white)/MAX(MAX(col.red, col.blue), col.green)));

	/* The colors are chosen to look fine on white; we should never have to darken */
	if (scale > 1) {
		col.red   *= scale;
		col.green *= scale;
		col.blue  *= scale;
	}

	return &col;
}

static PurpleBlistNode *
get_conversation_blist_node(PurpleConversation *conv)
{
	PurpleAccount *account = purple_conversation_get_account(conv);
	PurpleBlistNode *node = NULL;

	switch (purple_conversation_get_type(conv)) {
		case PURPLE_CONV_TYPE_IM:
			node = PURPLE_BLIST_NODE(purple_find_buddy(account, purple_conversation_get_name(conv)));
			node = node ? node->parent : NULL;
			break;
		case PURPLE_CONV_TYPE_CHAT:
			node = PURPLE_BLIST_NODE(purple_blist_find_chat(account, purple_conversation_get_name(conv)));
			break;
		default:
			break;
	}
	return node;
}

/**************************************************************************
 * Callbacks
 **************************************************************************/

static gboolean
close_this_sucker(gpointer data)
{
	PidginConversation *gtkconv = data;
	GList *list = g_list_copy(gtkconv->convs);
	g_list_foreach(list, (GFunc)purple_conversation_destroy, NULL);
	g_list_free(list);
	return FALSE;
}

static gboolean
close_conv_cb(GtkButton *button, PidginConversation *gtkconv)
{
	/* We are going to destroy the conversations immediately only if the 'close immediately'
	 * preference is selected. Otherwise, close the conversation after a reasonable timeout
	 * (I am going to consider 10 minutes as a 'reasonable timeout' here.
	 * For chats, close immediately if the chat is not in the buddylist, or if the chat is
	 * not marked 'Persistent' */
	PurpleConversation *conv = gtkconv->active_conv;
	PurpleAccount *account = purple_conversation_get_account(conv);
	const char *name = purple_conversation_get_name(conv);

	switch (purple_conversation_get_type(conv)) {
		case PURPLE_CONV_TYPE_IM:
		{
			if (purple_prefs_get_bool(PIDGIN_PREFS_ROOT "/conversations/im/close_immediately"))
				close_this_sucker(gtkconv);
			else
				hide_conv(gtkconv, TRUE);
			break;
		}
		case PURPLE_CONV_TYPE_CHAT:
		{
			PurpleChat *chat = purple_blist_find_chat(account, name);
			if (!chat ||
					!purple_blist_node_get_bool(&chat->node, "gtk-persistent"))
				close_this_sucker(gtkconv);
			else
				hide_conv(gtkconv, FALSE);
			break;
		}
		default:
			;
	}

	return TRUE;
}

static gboolean
lbox_size_allocate_cb(GtkWidget *w, GtkAllocation *allocation, gpointer data)
{
	purple_prefs_set_int(PIDGIN_PREFS_ROOT "/conversations/chat/userlist_width", allocation->width == 1 ? 0 : allocation->width);

	return FALSE;
}

static void
default_formatize(PidginConversation *c)
{
	PurpleConversation *conv = c->active_conv;
	gtk_imhtml_setup_entry(GTK_IMHTML(c->entry), purple_conversation_get_features(conv));
}

static void
conversation_entry_clear(PidginConversation *gtkconv)
{
	GtkIMHtml *imhtml = GTK_IMHTML(gtkconv->entry);
	gtk_source_undo_manager_begin_not_undoable_action(imhtml->undo_manager);
	gtk_imhtml_clear(imhtml);
	gtk_source_undo_manager_end_not_undoable_action(imhtml->undo_manager);
}

static void
clear_formatting_cb(GtkIMHtml *imhtml, PidginConversation *gtkconv)
{
	default_formatize(gtkconv);
}

static const char *
pidgin_get_cmd_prefix(void)
{
	return "/";
}

static PurpleCmdRet
say_command_cb(PurpleConversation *conv,
              const char *cmd, char **args, char **error, void *data)
{
	if (purple_conversation_get_type(conv) == PURPLE_CONV_TYPE_IM)
		purple_conv_im_send(PURPLE_CONV_IM(conv), args[0]);
	else if (purple_conversation_get_type(conv) == PURPLE_CONV_TYPE_CHAT)
		purple_conv_chat_send(PURPLE_CONV_CHAT(conv), args[0]);

	return PURPLE_CMD_RET_OK;
}

static PurpleCmdRet
me_command_cb(PurpleConversation *conv,
              const char *cmd, char **args, char **error, void *data)
{
	char *tmp;

	tmp = g_strdup_printf("/me %s", args[0]);

	if (purple_conversation_get_type(conv) == PURPLE_CONV_TYPE_IM)
		purple_conv_im_send(PURPLE_CONV_IM(conv), tmp);
	else if (purple_conversation_get_type(conv) == PURPLE_CONV_TYPE_CHAT)
		purple_conv_chat_send(PURPLE_CONV_CHAT(conv), tmp);

	g_free(tmp);
	return PURPLE_CMD_RET_OK;
}

static PurpleCmdRet
debug_command_cb(PurpleConversation *conv,
                 const char *cmd, char **args, char **error, void *data)
{
	char *tmp, *markup;

	if (!g_ascii_strcasecmp(args[0], "version")) {
		tmp = g_strdup_printf("Using Pidgin v%s with libpurple v%s.",
				DISPLAY_VERSION, purple_core_get_version());
	} else if (!g_ascii_strcasecmp(args[0], "plugins")) {
		/* Show all the loaded plugins, including the protocol plugins and plugin loaders.
		 * This is intentional, since third party prpls are often sources of bugs, and some
		 * plugin loaders (e.g. mono) can also be buggy.
		 */
		GString *str = g_string_new("Loaded Plugins: ");
		const GList *plugins = purple_plugins_get_loaded();
		if (plugins) {
			for (; plugins; plugins = plugins->next) {
				str = g_string_append(str, purple_plugin_get_name(plugins->data));
				if (plugins->next)
					str = g_string_append(str, ", ");
			}
		} else {
			str = g_string_append(str, "(none)");
		}

		tmp = g_string_free(str, FALSE);
	} else if (!g_ascii_strcasecmp(args[0], "unsafe")) {
		if (purple_debug_is_unsafe()) {
			purple_debug_set_unsafe(FALSE);
			purple_conversation_write(conv, NULL, _("Unsafe debugging is now disabled."),
			                          PURPLE_MESSAGE_NO_LOG|PURPLE_MESSAGE_SYSTEM, time(NULL));
		} else {
			purple_debug_set_unsafe(TRUE);
			purple_conversation_write(conv, NULL, _("Unsafe debugging is now enabled."),
			                          PURPLE_MESSAGE_NO_LOG|PURPLE_MESSAGE_SYSTEM, time(NULL));
		}

		return PURPLE_CMD_RET_OK;
	} else if (!g_ascii_strcasecmp(args[0], "verbose")) {
		if (purple_debug_is_verbose()) {
			purple_debug_set_verbose(FALSE);
			purple_conversation_write(conv, NULL, _("Verbose debugging is now disabled."),
			                          PURPLE_MESSAGE_NO_LOG|PURPLE_MESSAGE_SYSTEM, time(NULL));
		} else {
			purple_debug_set_verbose(TRUE);
			purple_conversation_write(conv, NULL, _("Verbose debugging is now enabled."),
			                          PURPLE_MESSAGE_NO_LOG|PURPLE_MESSAGE_SYSTEM, time(NULL));
		}

		return PURPLE_CMD_RET_OK;
	} else {
		purple_conversation_write(conv, NULL, _("Supported debug options are: plugins version unsafe verbose"),
		                        PURPLE_MESSAGE_NO_LOG|PURPLE_MESSAGE_ERROR, time(NULL));
		return PURPLE_CMD_RET_OK;
	}

	markup = g_markup_escape_text(tmp, -1);
	if (purple_conversation_get_type(conv) == PURPLE_CONV_TYPE_IM)
		purple_conv_im_send(PURPLE_CONV_IM(conv), markup);
	else if (purple_conversation_get_type(conv) == PURPLE_CONV_TYPE_CHAT)
		purple_conv_chat_send(PURPLE_CONV_CHAT(conv), markup);

	g_free(tmp);
	g_free(markup);
	return PURPLE_CMD_RET_OK;
}

static void clear_conversation_scrollback_cb(PurpleConversation *conv,
                                             void *data)
{
	PidginConversation *gtkconv = NULL;

	gtkconv = PIDGIN_CONVERSATION(conv);

	if (PIDGIN_CONVERSATION(conv))
		webkit_web_view_load_html_string(WEBKIT_WEB_VIEW(gtkconv->webview), "", "");
}

static PurpleCmdRet
clear_command_cb(PurpleConversation *conv,
                 const char *cmd, char **args, char **error, void *data)
{
	purple_conversation_clear_message_history(conv);
	return PURPLE_CMD_RET_OK;
}

static PurpleCmdRet
clearall_command_cb(PurpleConversation *conv,
                 const char *cmd, char **args, char **error, void *data)
{
	purple_conversation_foreach(purple_conversation_clear_message_history);
	return PURPLE_CMD_RET_OK;
}

static PurpleCmdRet
help_command_cb(PurpleConversation *conv,
                 const char *cmd, char **args, char **error, void *data)
{
	GList *l, *text;
	GString *s;

	if (args[0] != NULL) {
		s = g_string_new("");
		text = purple_cmd_help(conv, args[0]);

		if (text) {
			for (l = text; l; l = l->next)
				if (l->next)
					g_string_append_printf(s, "%s\n", (char *)l->data);
				else
					g_string_append_printf(s, "%s", (char *)l->data);
		} else {
			g_string_append(s, _("No such command (in this context)."));
		}
	} else {
		s = g_string_new(_("Use \"/help &lt;command&gt;\" for help on a specific command.\n"
											 "The following commands are available in this context:\n"));

		text = purple_cmd_list(conv);
		for (l = text; l; l = l->next)
			if (l->next)
				g_string_append_printf(s, "%s, ", (char *)l->data);
			else
				g_string_append_printf(s, "%s.", (char *)l->data);
		g_list_free(text);
	}

	purple_conversation_write(conv, NULL, s->str, PURPLE_MESSAGE_NO_LOG, time(NULL));
	g_string_free(s, TRUE);

	return PURPLE_CMD_RET_OK;
}

static void
send_history_add(PidginConversation *gtkconv, const char *message)
{
	GList *first;

	first = g_list_first(gtkconv->send_history);
	g_free(first->data);
	first->data = g_strdup(message);
	gtkconv->send_history = g_list_prepend(first, NULL);
}

static gboolean
check_for_and_do_command(PurpleConversation *conv)
{
	PidginConversation *gtkconv;
	char *cmd;
	const char *prefix;
	GtkTextIter start;
	gboolean retval = FALSE;

	gtkconv = PIDGIN_CONVERSATION(conv);
	prefix = pidgin_get_cmd_prefix();

	cmd = gtk_imhtml_get_text(GTK_IMHTML(gtkconv->entry), NULL, NULL);
	gtk_text_buffer_get_start_iter(GTK_IMHTML(gtkconv->entry)->text_buffer, &start);

	if (cmd && (strncmp(cmd, prefix, strlen(prefix)) == 0)
	   && !gtk_text_iter_get_child_anchor(&start)) {
		PurpleCmdStatus status;
		char *error, *cmdline, *markup, *send_history;
		GtkTextIter end;

		send_history = gtk_imhtml_get_markup(GTK_IMHTML(gtkconv->entry));
		send_history_add(gtkconv, send_history);
		g_free(send_history);

		cmdline = cmd + strlen(prefix);

		if (strcmp(cmdline, "xyzzy") == 0) {
			purple_conversation_write(conv, "", "Nothing happens",
					PURPLE_MESSAGE_NO_LOG, time(NULL));
			g_free(cmd);
			return TRUE;
		}

		gtk_text_iter_forward_chars(&start, g_utf8_strlen(prefix, -1));
		gtk_text_buffer_get_end_iter(GTK_IMHTML(gtkconv->entry)->text_buffer, &end);
		markup = gtk_imhtml_get_markup_range(GTK_IMHTML(gtkconv->entry), &start, &end);
		status = purple_cmd_do_command(conv, cmdline, markup, &error);
		g_free(markup);

		switch (status) {
			case PURPLE_CMD_STATUS_OK:
				retval = TRUE;
				break;
			case PURPLE_CMD_STATUS_NOT_FOUND:
				{
					PurplePluginProtocolInfo *prpl_info = NULL;
					PurpleConnection *gc;

					if ((gc = purple_conversation_get_gc(conv)))
						prpl_info = PURPLE_PLUGIN_PROTOCOL_INFO(gc->prpl);

					if ((prpl_info != NULL) && (prpl_info->options & OPT_PROTO_SLASH_COMMANDS_NATIVE)) {
						char *spaceslash;

						/* If the first word in the entered text has a '/' in it, then the user
						 * probably didn't mean it as a command. So send the text as message. */
						spaceslash = cmdline;
						while (*spaceslash && *spaceslash != ' ' && *spaceslash != '/')
							spaceslash++;

						if (*spaceslash != '/') {
							purple_conversation_write(conv, "", _("Unknown command."), PURPLE_MESSAGE_NO_LOG, time(NULL));
							retval = TRUE;
						}
					}
					break;
				}
			case PURPLE_CMD_STATUS_WRONG_ARGS:
				purple_conversation_write(conv, "", _("Syntax Error:  You typed the wrong number of arguments "
								    "to that command."),
						PURPLE_MESSAGE_NO_LOG, time(NULL));
				retval = TRUE;
				break;
			case PURPLE_CMD_STATUS_FAILED:
				purple_conversation_write(conv, "", error ? error : _("Your command failed for an unknown reason."),
						PURPLE_MESSAGE_NO_LOG, time(NULL));
				g_free(error);
				retval = TRUE;
				break;
			case PURPLE_CMD_STATUS_WRONG_TYPE:
				if(purple_conversation_get_type(conv) == PURPLE_CONV_TYPE_IM)
					purple_conversation_write(conv, "", _("That command only works in chats, not IMs."),
							PURPLE_MESSAGE_NO_LOG, time(NULL));
				else
					purple_conversation_write(conv, "", _("That command only works in IMs, not chats."),
							PURPLE_MESSAGE_NO_LOG, time(NULL));
				retval = TRUE;
				break;
			case PURPLE_CMD_STATUS_WRONG_PRPL:
				purple_conversation_write(conv, "", _("That command doesn't work on this protocol."),
						PURPLE_MESSAGE_NO_LOG, time(NULL));
				retval = TRUE;
				break;
		}
	}

	g_free(cmd);
	return retval;
}

static void
send_cb(GtkWidget *widget, PidginConversation *gtkconv)
{
	PurpleConversation *conv = gtkconv->active_conv;
	PurpleAccount *account;
	PurpleConnection *gc;
	PurpleMessageFlags flags = 0;
	char *buf, *clean;

	account = purple_conversation_get_account(conv);

	if (check_for_and_do_command(conv)) {
		conversation_entry_clear(gtkconv);
		return;
	}

	if ((purple_conversation_get_type(conv) == PURPLE_CONV_TYPE_CHAT) &&
		purple_conv_chat_has_left(PURPLE_CONV_CHAT(conv)))
		return;

	if (!purple_account_is_connected(account))
		return;

	buf = gtk_imhtml_get_markup(GTK_IMHTML(gtkconv->entry));
	clean = gtk_imhtml_get_text(GTK_IMHTML(gtkconv->entry), NULL, NULL);

	gtk_widget_grab_focus(gtkconv->entry);

	if (!*clean) {
		g_free(buf);
		g_free(clean);
		return;
	}

	purple_idle_touch();

	/* XXX: is there a better way to tell if the message has images? */
	if (GTK_IMHTML(gtkconv->entry)->im_images != NULL)
		flags |= PURPLE_MESSAGE_IMAGES;

	gc = purple_account_get_connection(account);
	if (gc && (purple_conversation_get_features(conv) & PURPLE_CONNECTION_NO_NEWLINES)) {
		char **bufs;
		int i;

		bufs = gtk_imhtml_get_markup_lines(GTK_IMHTML(gtkconv->entry));
		for (i = 0; bufs[i]; i++) {
			send_history_add(gtkconv, bufs[i]);
			if (purple_conversation_get_type(conv) == PURPLE_CONV_TYPE_IM)
				purple_conv_im_send_with_flags(PURPLE_CONV_IM(conv), bufs[i], flags);
			else if (purple_conversation_get_type(conv) == PURPLE_CONV_TYPE_CHAT)
				purple_conv_chat_send_with_flags(PURPLE_CONV_CHAT(conv), bufs[i], flags);
		}

		g_strfreev(bufs);

	} else {
		send_history_add(gtkconv, buf);
		if (purple_conversation_get_type(conv) == PURPLE_CONV_TYPE_IM)
			purple_conv_im_send_with_flags(PURPLE_CONV_IM(conv), buf, flags);
		else if (purple_conversation_get_type(conv) == PURPLE_CONV_TYPE_CHAT)
			purple_conv_chat_send_with_flags(PURPLE_CONV_CHAT(conv), buf, flags);
	}

	g_free(clean);
	g_free(buf);

	conversation_entry_clear(gtkconv);
	gtkconv_set_unseen(gtkconv, PIDGIN_UNSEEN_NONE);
}

static void
add_remove_cb(GtkWidget *widget, PidginConversation *gtkconv)
{
	PurpleAccount *account;
	const char *name;
	PurpleConversation *conv = gtkconv->active_conv;

	account = purple_conversation_get_account(conv);
	name    = purple_conversation_get_name(conv);

	if (purple_conversation_get_type(conv) == PURPLE_CONV_TYPE_IM) {
		PurpleBuddy *b;

		b = purple_find_buddy(account, name);
		if (b != NULL)
			pidgin_dialogs_remove_buddy(b);
		else if (account != NULL && purple_account_is_connected(account))
			purple_blist_request_add_buddy(account, (char *)name, NULL, NULL);
	} else if (purple_conversation_get_type(conv) == PURPLE_CONV_TYPE_CHAT) {
		PurpleChat *c;

		c = purple_blist_find_chat(account, name);
		if (c != NULL)
			pidgin_dialogs_remove_chat(c);
		else if (account != NULL && purple_account_is_connected(account))
			purple_blist_request_add_chat(account, NULL, NULL, name);
	}

	gtk_widget_grab_focus(PIDGIN_CONVERSATION(conv)->entry);
}

static void chat_do_info(PidginConversation *gtkconv, const char *who)
{
	PurpleConversation *conv = gtkconv->active_conv;
	PurpleConnection *gc;

	if ((gc = purple_conversation_get_gc(conv))) {
		pidgin_retrieve_user_info_in_chat(gc, who, purple_conv_chat_get_id(PURPLE_CONV_CHAT(conv)));
	}
}


static void
info_cb(GtkWidget *widget, PidginConversation *gtkconv)
{
	PurpleConversation *conv = gtkconv->active_conv;

	if (purple_conversation_get_type(conv) == PURPLE_CONV_TYPE_IM) {
		pidgin_retrieve_user_info(purple_conversation_get_gc(conv),
					  purple_conversation_get_name(conv));
		gtk_widget_grab_focus(gtkconv->entry);
	} else if (purple_conversation_get_type(conv) == PURPLE_CONV_TYPE_CHAT) {
		/* Get info of the person currently selected in the GtkTreeView */
		PidginChatPane *gtkchat;
		GtkTreeIter iter;
		GtkTreeModel *model;
		GtkTreeSelection *sel;
		char *name;

		gtkchat = gtkconv->u.chat;

		model = gtk_tree_view_get_model(GTK_TREE_VIEW(gtkchat->list));
		sel   = gtk_tree_view_get_selection(GTK_TREE_VIEW(gtkchat->list));

		if (gtk_tree_selection_get_selected(sel, NULL, &iter))
			gtk_tree_model_get(GTK_TREE_MODEL(model), &iter, CHAT_USERS_NAME_COLUMN, &name, -1);
		else
			return;

		chat_do_info(gtkconv, name);
		g_free(name);
	}
}

static void
block_cb(GtkWidget *widget, PidginConversation *gtkconv)
{
	PurpleConversation *conv = gtkconv->active_conv;
	PurpleAccount *account;

	account = purple_conversation_get_account(conv);

	if (account != NULL && purple_account_is_connected(account))
		pidgin_request_add_block(account, purple_conversation_get_name(conv));

	gtk_widget_grab_focus(PIDGIN_CONVERSATION(conv)->entry);
}

static void
unblock_cb(GtkWidget *widget, PidginConversation *gtkconv)
{
	PurpleConversation *conv = gtkconv->active_conv;
	PurpleAccount *account;

	account = purple_conversation_get_account(conv);

	if (account != NULL && purple_account_is_connected(account))
		pidgin_request_add_permit(account, purple_conversation_get_name(conv));

	gtk_widget_grab_focus(PIDGIN_CONVERSATION(conv)->entry);
}

static gboolean
chat_invite_filter(const PidginBuddyCompletionEntry *entry, gpointer data)
{
	PurpleAccount *filter_account = data;
	PurpleAccount *account = NULL;

	if (entry->is_buddy) {
		if (PURPLE_BUDDY_IS_ONLINE(entry->entry.buddy))
			account = purple_buddy_get_account(entry->entry.buddy);
		else
			return FALSE;
	} else {
		account = entry->entry.logged_buddy->account;
	}
	if (account == filter_account)
		return TRUE;
	return FALSE;
}

static void
do_invite(GtkWidget *w, int resp, InviteBuddyInfo *info)
{
	const char *buddy, *message;
	PurpleConversation *conv;

	conv = info->conv;

	if (resp == GTK_RESPONSE_OK) {
		buddy   = gtk_entry_get_text(GTK_ENTRY(info->entry));
		message = gtk_entry_get_text(GTK_ENTRY(info->message));

		if (!g_ascii_strcasecmp(buddy, ""))
			return;

		serv_chat_invite(purple_conversation_get_gc(conv),
						 purple_conv_chat_get_id(PURPLE_CONV_CHAT(conv)),
						 message, buddy);
	}

	gtk_widget_destroy(invite_dialog);
	invite_dialog = NULL;

	g_free(info);
}

static void
invite_dnd_recv(GtkWidget *widget, GdkDragContext *dc, gint x, gint y,
				GtkSelectionData *sd, guint inf, guint t, gpointer data)
{
	InviteBuddyInfo *info = (InviteBuddyInfo *)data;
	const char *convprotocol;
	gboolean success = TRUE;

	convprotocol = purple_account_get_protocol_id(purple_conversation_get_account(info->conv));

	if (sd->target == gdk_atom_intern("PURPLE_BLIST_NODE", FALSE))
	{
		PurpleBlistNode *node = NULL;
		PurpleBuddy *buddy;

		memcpy(&node, sd->data, sizeof(node));

		if (PURPLE_BLIST_NODE_IS_CONTACT(node))
			buddy = purple_contact_get_priority_buddy((PurpleContact *)node);
		else if (PURPLE_BLIST_NODE_IS_BUDDY(node))
			buddy = (PurpleBuddy *)node;
		else
			return;

		if (strcmp(convprotocol, purple_account_get_protocol_id(buddy->account)))
		{
			purple_notify_error(PIDGIN_CONVERSATION(info->conv), NULL,
							  _("That buddy is not on the same protocol as this "
								"chat."), NULL);
			success = FALSE;
		}
		else
			gtk_entry_set_text(GTK_ENTRY(info->entry), purple_buddy_get_name(buddy));

		gtk_drag_finish(dc, success, (dc->action == GDK_ACTION_MOVE), t);
	}
	else if (sd->target == gdk_atom_intern("application/x-im-contact", FALSE))
	{
		char *protocol = NULL;
		char *username = NULL;
		PurpleAccount *account;

		if (pidgin_parse_x_im_contact((const char *)sd->data, FALSE, &account,
										&protocol, &username, NULL))
		{
			if (account == NULL)
			{
				purple_notify_error(PIDGIN_CONVERSATION(info->conv), NULL,
					_("You are not currently signed on with an account that "
					  "can invite that buddy."), NULL);
			}
			else if (strcmp(convprotocol, purple_account_get_protocol_id(account)))
			{
				purple_notify_error(PIDGIN_CONVERSATION(info->conv), NULL,
								  _("That buddy is not on the same protocol as this "
									"chat."), NULL);
				success = FALSE;
			}
			else
			{
				gtk_entry_set_text(GTK_ENTRY(info->entry), username);
			}
		}

		g_free(username);
		g_free(protocol);

		gtk_drag_finish(dc, success, (dc->action == GDK_ACTION_MOVE), t);
	}
}

static const GtkTargetEntry dnd_targets[] =
{
	{"PURPLE_BLIST_NODE", GTK_TARGET_SAME_APP, 0},
	{"application/x-im-contact", 0, 1}
};

static void
invite_cb(GtkWidget *widget, PidginConversation *gtkconv)
{
	PurpleConversation *conv = gtkconv->active_conv;
	InviteBuddyInfo *info = NULL;

	if (invite_dialog == NULL) {
		PidginWindow *gtkwin;
		GtkWidget *label;
		GtkWidget *vbox, *hbox;
		GtkWidget *table;
		GtkWidget *img;

		img = gtk_image_new_from_stock(PIDGIN_STOCK_DIALOG_QUESTION,
		                               gtk_icon_size_from_name(PIDGIN_ICON_SIZE_TANGO_HUGE));

		info = g_new0(InviteBuddyInfo, 1);
		info->conv = conv;

		gtkwin    = pidgin_conv_get_window(gtkconv);

		/* Create the new dialog. */
		invite_dialog = gtk_dialog_new_with_buttons(
			_("Invite Buddy Into Chat Room"),
			GTK_WINDOW(gtkwin->window), 0,
			GTK_STOCK_CANCEL, GTK_RESPONSE_CANCEL,
			PIDGIN_STOCK_INVITE, GTK_RESPONSE_OK, NULL);

		gtk_dialog_set_default_response(GTK_DIALOG(invite_dialog),
		                                GTK_RESPONSE_OK);
		gtk_container_set_border_width(GTK_CONTAINER(invite_dialog), PIDGIN_HIG_BOX_SPACE);
		gtk_window_set_resizable(GTK_WINDOW(invite_dialog), FALSE);
		gtk_dialog_set_has_separator(GTK_DIALOG(invite_dialog), FALSE);

		info->window = GTK_WIDGET(invite_dialog);

		/* Setup the outside spacing. */
		vbox = GTK_DIALOG(invite_dialog)->vbox;

		gtk_box_set_spacing(GTK_BOX(vbox), PIDGIN_HIG_BORDER);
		gtk_container_set_border_width(GTK_CONTAINER(vbox), PIDGIN_HIG_BOX_SPACE);

		/* Setup the inner hbox and put the dialog's icon in it. */
		hbox = gtk_hbox_new(FALSE, PIDGIN_HIG_BORDER);
		gtk_container_add(GTK_CONTAINER(vbox), hbox);
		gtk_box_pack_start(GTK_BOX(hbox), img, FALSE, FALSE, 0);
		gtk_misc_set_alignment(GTK_MISC(img), 0, 0);

		/* Setup the right vbox. */
		vbox = gtk_vbox_new(FALSE, 0);
		gtk_container_add(GTK_CONTAINER(hbox), vbox);

		/* Put our happy label in it. */
		label = gtk_label_new(_("Please enter the name of the user you wish "
								"to invite, along with an optional invite "
								"message."));
		gtk_widget_set_size_request(label, 350, -1);
		gtk_label_set_line_wrap(GTK_LABEL(label), TRUE);
		gtk_misc_set_alignment(GTK_MISC(label), 0, 0);
		gtk_box_pack_start(GTK_BOX(vbox), label, FALSE, FALSE, 0);

		/* hbox for the table, and to give it some spacing on the left. */
		hbox = gtk_hbox_new(FALSE, PIDGIN_HIG_BOX_SPACE);
		gtk_container_add(GTK_CONTAINER(vbox), hbox);

		/* Setup the table we're going to use to lay stuff out. */
		table = gtk_table_new(2, 2, FALSE);
		gtk_table_set_row_spacings(GTK_TABLE(table), PIDGIN_HIG_BOX_SPACE);
		gtk_table_set_col_spacings(GTK_TABLE(table), PIDGIN_HIG_BOX_SPACE);
		gtk_container_set_border_width(GTK_CONTAINER(table), PIDGIN_HIG_BORDER);
		gtk_box_pack_start(GTK_BOX(vbox), table, FALSE, FALSE, 0);

		/* Now the Buddy label */
		label = gtk_label_new(NULL);
		gtk_label_set_markup_with_mnemonic(GTK_LABEL(label), _("_Buddy:"));
		gtk_misc_set_alignment(GTK_MISC(label), 0, 0);
		gtk_table_attach_defaults(GTK_TABLE(table), label, 0, 1, 0, 1);

		/* Now the Buddy drop-down entry field. */
		info->entry = gtk_entry_new();
		pidgin_setup_screenname_autocomplete_with_filter(info->entry, NULL, chat_invite_filter,
				purple_conversation_get_account(conv));
		gtk_table_attach_defaults(GTK_TABLE(table), info->entry, 1, 2, 0, 1);
		gtk_label_set_mnemonic_widget(GTK_LABEL(label), info->entry);

		/* Now the label for "Message" */
		label = gtk_label_new(NULL);
		gtk_label_set_markup_with_mnemonic(GTK_LABEL(label), _("_Message:"));
		gtk_misc_set_alignment(GTK_MISC(label), 0, 0);
		gtk_table_attach_defaults(GTK_TABLE(table), label, 0, 1, 1, 2);


		/* And finally, the Message entry field. */
		info->message = gtk_entry_new();
		gtk_entry_set_activates_default(GTK_ENTRY(info->message), TRUE);

		gtk_table_attach_defaults(GTK_TABLE(table), info->message, 1, 2, 1, 2);
		gtk_label_set_mnemonic_widget(GTK_LABEL(label), info->message);

		/* Connect the signals. */
		g_signal_connect(G_OBJECT(invite_dialog), "response",
						 G_CALLBACK(do_invite), info);
		/* Setup drag-and-drop */
		gtk_drag_dest_set(info->window,
						  GTK_DEST_DEFAULT_MOTION |
						  GTK_DEST_DEFAULT_DROP,
						  dnd_targets,
						  sizeof(dnd_targets) / sizeof(GtkTargetEntry),
						  GDK_ACTION_COPY);
		gtk_drag_dest_set(info->entry,
						  GTK_DEST_DEFAULT_MOTION |
						  GTK_DEST_DEFAULT_DROP,
						  dnd_targets,
						  sizeof(dnd_targets) / sizeof(GtkTargetEntry),
						  GDK_ACTION_COPY);

		g_signal_connect(G_OBJECT(info->window), "drag_data_received",
						 G_CALLBACK(invite_dnd_recv), info);
		g_signal_connect(G_OBJECT(info->entry), "drag_data_received",
						 G_CALLBACK(invite_dnd_recv), info);
	}

	gtk_widget_show_all(invite_dialog);

	if (info != NULL)
		gtk_widget_grab_focus(info->entry);
}

static void
menu_new_conv_cb(GtkAction *action, gpointer data)
{
	pidgin_dialogs_im();
}

static void
menu_join_chat_cb(gpointer data, guint action, GtkWidget *widget)
{
	pidgin_blist_joinchat_show();
}

static void
savelog_writefile_cb(void *user_data, const char *filename)
{
	/* TODO WEBKIT: I don't know how to support this using webkit yet. */
#if 0
	PurpleConversation *conv = (PurpleConversation *)user_data;
	FILE *fp;
	const char *name;
	char **lines;
	gchar *text;

	if ((fp = g_fopen(filename, "w+")) == NULL) {
		purple_notify_error(PIDGIN_CONVERSATION(conv), NULL, _("Unable to open file."), NULL);
		return;
	}

	name = purple_conversation_get_name(conv);
	fprintf(fp, "<html>\n<head>\n");
	fprintf(fp, "<meta http-equiv=\"content-type\" content=\"text/html; charset=UTF-8\">\n");
	fprintf(fp, "<title>%s</title>\n</head>\n<body>\n", name);
	fprintf(fp, _("<h1>Conversation with %s</h1>\n"), name);

	lines = gtk_imhtml_get_markup_lines(
		GTK_IMHTML(PIDGIN_CONVERSATION(conv)->imhtml));
	text = g_strjoinv("<br>\n", lines);
	fprintf(fp, "%s", text);
	g_free(text);
	g_strfreev(lines);

	fprintf(fp, "\n</body>\n</html>\n");
	fclose(fp);
#endif /* if 0 */
}

/*
 * It would be kinda cool if this gave the option of saving a
 * plaintext v. HTML file.
 */
static void
menu_save_as_cb(GtkAction *action, gpointer data)
{
	PidginWindow *win = data;
	PurpleConversation *conv = pidgin_conv_window_get_active_conversation(win);
	PurpleAccount *account = purple_conversation_get_account(conv);
	PurpleBuddy *buddy = purple_find_buddy(account, purple_conversation_get_name(conv));
	const char *name;
	gchar *buf;
	gchar *c;

	if (buddy != NULL)
		name = purple_buddy_get_contact_alias(buddy);
	else
		name = purple_normalize(account, purple_conversation_get_name(conv));

	buf = g_strdup_printf("%s.html", name);
	for (c = buf ; *c ; c++)
	{
		if (*c == '/' || *c == '\\')
			*c = ' ';
	}
	purple_request_file(PIDGIN_CONVERSATION(conv), _("Save Conversation"),
					  buf,
					  TRUE, G_CALLBACK(savelog_writefile_cb), NULL,
					  NULL, NULL, conv,
					  conv);

	g_free(buf);
}

static void
menu_view_log_cb(GtkAction *action, gpointer data)
{
	PidginWindow *win = data;
	PurpleConversation *conv;
	PurpleLogType type;
	PidginBuddyList *gtkblist;
	GdkCursor *cursor;
	const char *name;
	PurpleAccount *account;
	GSList *buddies;
	GSList *cur;

	conv = pidgin_conv_window_get_active_conversation(win);

	if (purple_conversation_get_type(conv) == PURPLE_CONV_TYPE_IM)
		type = PURPLE_LOG_IM;
	else if (purple_conversation_get_type(conv) == PURPLE_CONV_TYPE_CHAT)
		type = PURPLE_LOG_CHAT;
	else
		return;

	gtkblist = pidgin_blist_get_default_gtk_blist();

	cursor = gdk_cursor_new(GDK_WATCH);
	gdk_window_set_cursor(gtkblist->window->window, cursor);
	gdk_window_set_cursor(win->window->window, cursor);
	gdk_cursor_unref(cursor);
#if GTK_CHECK_VERSION(2,4,0) && !GTK_CHECK_VERSION(2,6,0) //FIXME: What?
	gdk_display_flush(gdk_drawable_get_display(GDK_DRAWABLE(widget->window)));
#endif

	name = purple_conversation_get_name(conv);
	account = purple_conversation_get_account(conv);

	buddies = purple_find_buddies(account, name);
	for (cur = buddies; cur != NULL; cur = cur->next)
	{
		PurpleBlistNode *node = cur->data;
		if ((node != NULL) && ((node->prev != NULL) || (node->next != NULL)))
		{
			pidgin_log_show_contact((PurpleContact *)node->parent);
			g_slist_free(buddies);
			gdk_window_set_cursor(gtkblist->window->window, NULL);
			gdk_window_set_cursor(win->window->window, NULL);
			return;
		}
	}
	g_slist_free(buddies);

	pidgin_log_show(type, name, account);

	gdk_window_set_cursor(gtkblist->window->window, NULL);
	gdk_window_set_cursor(win->window->window, NULL);
}

static void
menu_clear_cb(GtkAction *action, gpointer data)
{
	PidginWindow *win = data;
	PurpleConversation *conv;

	conv = pidgin_conv_window_get_active_conversation(win);
	purple_conversation_clear_message_history(conv);
}

static void
menu_find_cb(GtkAction *action, gpointer data)
{
	PidginWindow *gtkwin = data;
	PidginConversation *gtkconv = pidgin_conv_window_get_active_gtkconv(gtkwin);
	gtk_widget_show_all(gtkconv->quickfind.container);
	gtk_widget_grab_focus(gtkconv->quickfind.entry);
}

#ifdef USE_VV
<<<<<<< HEAD
static void
menu_initiate_media_call_cb(gpointer data, guint action, GtkWidget *widget)
=======
static void 
menu_initiate_media_call_cb(GtkAction *action, gpointer data)
>>>>>>> 1b967b34
{
	PidginWindow *win = (PidginWindow *)data;
	PurpleConversation *conv = pidgin_conv_window_get_active_conversation(win);
	PurpleAccount *account = purple_conversation_get_account(conv);

	purple_prpl_initiate_media(account,
			purple_conversation_get_name(conv),
			action == win->audio_call ? PURPLE_MEDIA_AUDIO :
			action == win->video_call ? PURPLE_MEDIA_VIDEO :
			action == win->audio_video_call ? PURPLE_MEDIA_AUDIO |
			PURPLE_MEDIA_VIDEO : PURPLE_MEDIA_NONE);
}
#endif

static void
menu_send_file_cb(GtkAction *action, gpointer data)
{
	PidginWindow *win = data;
	PurpleConversation *conv = pidgin_conv_window_get_active_conversation(win);

	if (purple_conversation_get_type(conv) == PURPLE_CONV_TYPE_IM) {
		serv_send_file(purple_conversation_get_gc(conv), purple_conversation_get_name(conv), NULL);
	}

}

static void
menu_get_attention_cb(GtkAction *ation, gpointer data)
{
	PidginWindow *win = data;
	PurpleConversation *conv = pidgin_conv_window_get_active_conversation(win);

	if (purple_conversation_get_type(conv) == PURPLE_CONV_TYPE_IM) {
		purple_prpl_send_attention(purple_conversation_get_gc(conv),
			purple_conversation_get_name(conv), 0);
	}
}

static void
menu_add_pounce_cb(GtkAction *action, gpointer data)
{
	PidginWindow *win = data;
	PurpleConversation *conv;

	conv = pidgin_conv_window_get_active_gtkconv(win)->active_conv;

	pidgin_pounce_editor_show(purple_conversation_get_account(conv),
								purple_conversation_get_name(conv), NULL);
}

static void
menu_insert_link_cb(GtkAction *action, gpointer data)
{
	PidginWindow *win = data;
	PidginConversation *gtkconv;
	GtkIMHtmlToolbar *toolbar;

	gtkconv = pidgin_conv_window_get_active_gtkconv(win);
	toolbar = GTK_IMHTMLTOOLBAR(gtkconv->toolbar);

	gtk_toggle_button_set_active(GTK_TOGGLE_BUTTON(toolbar->link),
			!gtk_toggle_button_get_active(GTK_TOGGLE_BUTTON(toolbar->link)));
}

static void
menu_insert_image_cb(GtkAction *action, gpointer data)
{
	PidginWindow *win = data;
	PidginConversation *gtkconv;
	GtkIMHtmlToolbar *toolbar;

	gtkconv = pidgin_conv_window_get_active_gtkconv(win);
	toolbar = GTK_IMHTMLTOOLBAR(gtkconv->toolbar);

	gtk_toggle_button_set_active(GTK_TOGGLE_BUTTON(toolbar->image),
			!gtk_toggle_button_get_active(GTK_TOGGLE_BUTTON(toolbar->image)));
}


static void
menu_alias_cb(GtkAction *action, gpointer data)
{
	PidginWindow *win = data;
	PurpleConversation *conv;
	PurpleAccount *account;
	const char *name;

	conv    = pidgin_conv_window_get_active_conversation(win);
	account = purple_conversation_get_account(conv);
	name    = purple_conversation_get_name(conv);

	if (purple_conversation_get_type(conv) == PURPLE_CONV_TYPE_IM) {
		PurpleBuddy *b;

		b = purple_find_buddy(account, name);
		if (b != NULL)
			pidgin_dialogs_alias_buddy(b);
	} else if (purple_conversation_get_type(conv) == PURPLE_CONV_TYPE_CHAT) {
		PurpleChat *c;

		c = purple_blist_find_chat(account, name);
		if (c != NULL)
			pidgin_dialogs_alias_chat(c);
	}
}

static void
menu_get_info_cb(GtkAction *action, gpointer data)
{
	PidginWindow *win = data;
	PurpleConversation *conv;

	conv = pidgin_conv_window_get_active_conversation(win);

	info_cb(NULL, PIDGIN_CONVERSATION(conv));
}

static void
menu_invite_cb(GtkAction *action, gpointer data)
{
	PidginWindow *win = data;
	PurpleConversation *conv;

	conv = pidgin_conv_window_get_active_conversation(win);

	invite_cb(NULL, PIDGIN_CONVERSATION(conv));
}

static void
menu_block_cb(GtkAction *action, gpointer data)
{
	PidginWindow *win = data;
	PurpleConversation *conv;

	conv = pidgin_conv_window_get_active_conversation(win);

	block_cb(NULL, PIDGIN_CONVERSATION(conv));
}

static void
menu_unblock_cb(GtkAction *action, gpointer data)
{
	PidginWindow *win = data;
	PurpleConversation *conv;

	conv = pidgin_conv_window_get_active_conversation(win);

	unblock_cb(NULL, PIDGIN_CONVERSATION(conv));
}

static void
menu_add_remove_cb(GtkAction *action, gpointer data)
{
	PidginWindow *win = data;
	PurpleConversation *conv;

	conv = pidgin_conv_window_get_active_conversation(win);

	add_remove_cb(NULL, PIDGIN_CONVERSATION(conv));
}

static gboolean
close_already(gpointer data)
{
	purple_conversation_destroy(data);
	return FALSE;
}

static void
hide_conv(PidginConversation *gtkconv, gboolean closetimer)
{
	GList *list;

	purple_signal_emit(pidgin_conversations_get_handle(),
			"conversation-hiding", gtkconv);

	for (list = g_list_copy(gtkconv->convs); list; list = g_list_delete_link(list, list)) {
		PurpleConversation *conv = list->data;
		if (closetimer) {
			guint timer = GPOINTER_TO_INT(purple_conversation_get_data(conv, "close-timer"));
			if (timer)
				purple_timeout_remove(timer);
			timer = purple_timeout_add_seconds(CLOSE_CONV_TIMEOUT_SECS, close_already, conv);
			purple_conversation_set_data(conv, "close-timer", GINT_TO_POINTER(timer));
		}
#if 0
		/* I will miss you */
		purple_conversation_set_ui_ops(conv, NULL);
#else
		pidgin_conv_window_remove_gtkconv(gtkconv->win, gtkconv);
		pidgin_conv_window_add_gtkconv(hidden_convwin, gtkconv);
#endif
	}
}

static void
menu_close_conv_cb(GtkAction *action, gpointer data)
{
	PidginWindow *win = data;

	close_conv_cb(NULL, PIDGIN_CONVERSATION(pidgin_conv_window_get_active_conversation(win)));
}

static void
menu_logging_cb(GtkAction *action, gpointer data)
{
	PidginWindow *win = data;
	PurpleConversation *conv;
	gboolean logging;
	PurpleBlistNode *node;

	conv = pidgin_conv_window_get_active_conversation(win);

	if (conv == NULL)
		return;

	logging = gtk_toggle_action_get_active(GTK_TOGGLE_ACTION(action));

	if (logging == purple_conversation_is_logging(conv))
		return;

	node = get_conversation_blist_node(conv);

	if (logging)
	{
		/* Enable logging first so the message below can be logged. */
		purple_conversation_set_logging(conv, TRUE);

		purple_conversation_write(conv, NULL,
								_("Logging started. Future messages in this conversation will be logged."),
								PURPLE_MESSAGE_SYSTEM,
								time(NULL));
	}
	else
	{
		purple_conversation_write(conv, NULL,
								_("Logging stopped. Future messages in this conversation will not be logged."),
								PURPLE_MESSAGE_SYSTEM,
								time(NULL));

		/* Disable the logging second, so that the above message can be logged. */
		purple_conversation_set_logging(conv, FALSE);
	}

	/* Save the setting IFF it's different than the pref. */
	switch (purple_conversation_get_type(conv))
	{
		case PURPLE_CONV_TYPE_IM:
			if (logging == purple_prefs_get_bool("/purple/logging/log_ims"))
				purple_blist_node_remove_setting(node, "enable-logging");
			else
				purple_blist_node_set_bool(node, "enable-logging", logging);
			break;

		case PURPLE_CONV_TYPE_CHAT:
			if (logging == purple_prefs_get_bool("/purple/logging/log_chats"))
				purple_blist_node_remove_setting(node, "enable-logging");
			else
				purple_blist_node_set_bool(node, "enable-logging", logging);
			break;

		default:
			break;
	}
}

static void
menu_toolbar_cb(GtkAction *action, gpointer data)
{
	purple_prefs_set_bool(PIDGIN_PREFS_ROOT "/conversations/show_formatting_toolbar",
	                    gtk_toggle_action_get_active(GTK_TOGGLE_ACTION(action)));
}

static void
menu_sounds_cb(GtkAction *action, gpointer data)
{
	PidginWindow *win = data;
	PurpleConversation *conv;
	PidginConversation *gtkconv;
	PurpleBlistNode *node;

	conv = pidgin_conv_window_get_active_conversation(win);

	if (!conv)
		return;

	gtkconv = PIDGIN_CONVERSATION(conv);

	gtkconv->make_sound =
		gtk_toggle_action_get_active(GTK_TOGGLE_ACTION(action));
	node = get_conversation_blist_node(conv);
	if (node)
		purple_blist_node_set_bool(node, "gtk-mute-sound", !gtkconv->make_sound);
}

static void
menu_timestamps_cb(GtkAction *action, gpointer data)
{
	purple_prefs_set_bool(PIDGIN_PREFS_ROOT "/conversations/show_timestamps",
		gtk_toggle_action_get_active(GTK_TOGGLE_ACTION(action)));
}

static void
chat_do_im(PidginConversation *gtkconv, const char *who)
{
	PurpleConversation *conv = gtkconv->active_conv;
	PurpleAccount *account;
	PurpleConnection *gc;
	PurplePluginProtocolInfo *prpl_info = NULL;
	gchar *real_who = NULL;

	account = purple_conversation_get_account(conv);
	g_return_if_fail(account != NULL);

	gc = purple_account_get_connection(account);
	g_return_if_fail(gc != NULL);

	prpl_info = PURPLE_PLUGIN_PROTOCOL_INFO(gc->prpl);

	if (prpl_info && prpl_info->get_cb_real_name)
		real_who = prpl_info->get_cb_real_name(gc,
				purple_conv_chat_get_id(PURPLE_CONV_CHAT(conv)), who);

	if(!who && !real_who)
		return;

	pidgin_dialogs_im_with_user(account, real_who ? real_who : who);

	g_free(real_who);
}

static void pidgin_conv_chat_update_user(PurpleConversation *conv, const char *user);

static void
ignore_cb(GtkWidget *w, PidginConversation *gtkconv)
{
	PurpleConversation *conv = gtkconv->active_conv;
	PurpleConvChat *chat;
	const char *name;

	chat = PURPLE_CONV_CHAT(conv);
	name = g_object_get_data(G_OBJECT(w), "user_data");

	if (name == NULL)
		return;

	if (purple_conv_chat_is_user_ignored(chat, name))
		purple_conv_chat_unignore(chat, name);
	else
		purple_conv_chat_ignore(chat, name);

	pidgin_conv_chat_update_user(conv, name);
}

static void
menu_chat_im_cb(GtkWidget *w, PidginConversation *gtkconv)
{
	const char *who = g_object_get_data(G_OBJECT(w), "user_data");

	chat_do_im(gtkconv, who);
}

static void
menu_chat_send_file_cb(GtkWidget *w, PidginConversation *gtkconv)
{
	PurplePluginProtocolInfo *prpl_info;
	PurpleConversation *conv = gtkconv->active_conv;
	const char *who = g_object_get_data(G_OBJECT(w), "user_data");
	PurpleConnection *gc  = purple_conversation_get_gc(conv);
	gchar *real_who = NULL;

	g_return_if_fail(gc != NULL);

	prpl_info = PURPLE_PLUGIN_PROTOCOL_INFO(gc->prpl);

	if (prpl_info && prpl_info->get_cb_real_name)
		real_who = prpl_info->get_cb_real_name(gc,
				purple_conv_chat_get_id(PURPLE_CONV_CHAT(conv)), who);

	serv_send_file(gc, real_who ? real_who : who, NULL);
	g_free(real_who);
}

static void
menu_chat_info_cb(GtkWidget *w, PidginConversation *gtkconv)
{
	char *who;

	who = g_object_get_data(G_OBJECT(w), "user_data");

	chat_do_info(gtkconv, who);
}

static void
menu_chat_add_remove_cb(GtkWidget *w, PidginConversation *gtkconv)
{
	PurpleConversation *conv = gtkconv->active_conv;
	PurpleAccount *account;
	PurpleBuddy *b;
	char *name;

	account = purple_conversation_get_account(conv);
	name    = g_object_get_data(G_OBJECT(w), "user_data");
	b       = purple_find_buddy(account, name);

	if (b != NULL)
		pidgin_dialogs_remove_buddy(b);
	else if (account != NULL && purple_account_is_connected(account))
		purple_blist_request_add_buddy(account, name, NULL, NULL);

	gtk_widget_grab_focus(PIDGIN_CONVERSATION(conv)->entry);
}

static GtkTextMark *
get_mark_for_user(PidginConversation *gtkconv, const char *who)
{
	GtkTextBuffer *buf = gtk_text_view_get_buffer(GTK_TEXT_VIEW(gtkconv->webview));
	char *tmp = g_strconcat("user:", who, NULL);
	GtkTextMark *mark = gtk_text_buffer_get_mark(buf, tmp);

	g_free(tmp);
	return mark;
}

static void
menu_last_said_cb(GtkWidget *w, PidginConversation *gtkconv)
{
/* TODO WEBKIT: This doesn't work yet, of course... */
#if 0
	GtkTextMark *mark;
	const char *who;

	who = g_object_get_data(G_OBJECT(w), "user_data");
	mark = get_mark_for_user(gtkconv, who);

	if (mark != NULL)
		gtk_text_view_scroll_to_mark(GTK_TEXT_VIEW(gtkconv->imhtml), mark, 0.1, FALSE, 0, 0);
	else
		g_return_if_reached();
#endif /* if 0 */
}

static GtkWidget *
create_chat_menu(PurpleConversation *conv, const char *who, PurpleConnection *gc)
{
	static GtkWidget *menu = NULL;
	PurplePluginProtocolInfo *prpl_info = NULL;
	PurpleConvChat *chat = PURPLE_CONV_CHAT(conv);
	PurpleAccount *account = purple_conversation_get_account(conv);
	gboolean is_me = FALSE;
	GtkWidget *button;
	PurpleBuddy *buddy = NULL;

	if (gc != NULL)
		prpl_info = PURPLE_PLUGIN_PROTOCOL_INFO(gc->prpl);

	/*
	 * If a menu already exists, destroy it before creating a new one,
	 * thus freeing-up the memory it occupied.
	 */
	if (menu)
		gtk_widget_destroy(menu);

	if (!strcmp(purple_conv_chat_get_nick(chat), purple_normalize(account, who)))
		is_me = TRUE;

	menu = gtk_menu_new();

	if (!is_me) {
		button = pidgin_new_item_from_stock(menu, _("IM"), PIDGIN_STOCK_TOOLBAR_MESSAGE_NEW,
					G_CALLBACK(menu_chat_im_cb), PIDGIN_CONVERSATION(conv), 0, 0, NULL);

		if (gc == NULL)
			gtk_widget_set_sensitive(button, FALSE);
		else
			g_object_set_data_full(G_OBJECT(button), "user_data", g_strdup(who), g_free);


		if (prpl_info && prpl_info->send_file)
		{
			gboolean can_receive_file = TRUE;

			button = pidgin_new_item_from_stock(menu, _("Send File"),
				PIDGIN_STOCK_TOOLBAR_SEND_FILE, G_CALLBACK(menu_chat_send_file_cb),
				PIDGIN_CONVERSATION(conv), 0, 0, NULL);

			if (gc == NULL || prpl_info == NULL)
				can_receive_file = FALSE;
			else {
				gchar *real_who = NULL;
				if (prpl_info->get_cb_real_name)
					real_who = prpl_info->get_cb_real_name(gc,
						purple_conv_chat_get_id(PURPLE_CONV_CHAT(conv)), who);
				if (!(!prpl_info->can_receive_file || prpl_info->can_receive_file(gc, real_who ? real_who : who)))
					can_receive_file = FALSE;
				g_free(real_who);
			}

			if (!can_receive_file)
				gtk_widget_set_sensitive(button, FALSE);
			else
				g_object_set_data_full(G_OBJECT(button), "user_data", g_strdup(who), g_free);
		}


		if (purple_conv_chat_is_user_ignored(PURPLE_CONV_CHAT(conv), who))
			button = pidgin_new_item_from_stock(menu, _("Un-Ignore"), PIDGIN_STOCK_IGNORE,
							G_CALLBACK(ignore_cb), PIDGIN_CONVERSATION(conv), 0, 0, NULL);
		else
			button = pidgin_new_item_from_stock(menu, _("Ignore"), PIDGIN_STOCK_IGNORE,
							G_CALLBACK(ignore_cb), PIDGIN_CONVERSATION(conv), 0, 0, NULL);

		if (gc == NULL)
			gtk_widget_set_sensitive(button, FALSE);
		else
			g_object_set_data_full(G_OBJECT(button), "user_data", g_strdup(who), g_free);
	}

	if (prpl_info && (prpl_info->get_info || prpl_info->get_cb_info)) {
		button = pidgin_new_item_from_stock(menu, _("Info"), PIDGIN_STOCK_TOOLBAR_USER_INFO,
						G_CALLBACK(menu_chat_info_cb), PIDGIN_CONVERSATION(conv), 0, 0, NULL);

		if (gc == NULL)
			gtk_widget_set_sensitive(button, FALSE);
		else
			g_object_set_data_full(G_OBJECT(button), "user_data", g_strdup(who), g_free);
	}

	if (!is_me && prpl_info && !(prpl_info->options & OPT_PROTO_UNIQUE_CHATNAME)) {
		if ((buddy = purple_find_buddy(account, who)) != NULL)
			button = pidgin_new_item_from_stock(menu, _("Remove"), GTK_STOCK_REMOVE,
						G_CALLBACK(menu_chat_add_remove_cb), PIDGIN_CONVERSATION(conv), 0, 0, NULL);
		else
			button = pidgin_new_item_from_stock(menu, _("Add"), GTK_STOCK_ADD,
						G_CALLBACK(menu_chat_add_remove_cb), PIDGIN_CONVERSATION(conv), 0, 0, NULL);

		if (gc == NULL)
			gtk_widget_set_sensitive(button, FALSE);
		else
			g_object_set_data_full(G_OBJECT(button), "user_data", g_strdup(who), g_free);
	}

	button = pidgin_new_item_from_stock(menu, _("Last Said"), GTK_STOCK_INDEX,
						G_CALLBACK(menu_last_said_cb), PIDGIN_CONVERSATION(conv), 0, 0, NULL);
	g_object_set_data_full(G_OBJECT(button), "user_data", g_strdup(who), g_free);
	if (!get_mark_for_user(PIDGIN_CONVERSATION(conv), who))
		gtk_widget_set_sensitive(button, FALSE);

	if (buddy != NULL)
	{
		if (purple_account_is_connected(account))
			pidgin_append_blist_node_proto_menu(menu, purple_account_get_connection(account),
												  (PurpleBlistNode *)buddy);
		pidgin_append_blist_node_extended_menu(menu, (PurpleBlistNode *)buddy);
		gtk_widget_show_all(menu);
	}

	return menu;
}


static gint
gtkconv_chat_popup_menu_cb(GtkWidget *widget, PidginConversation *gtkconv)
{
	PurpleConversation *conv = gtkconv->active_conv;
	PidginChatPane *gtkchat;
	PurpleConnection *gc;
	PurpleAccount *account;
	GtkTreeSelection *sel;
	GtkTreeIter iter;
	GtkTreeModel *model;
	GtkWidget *menu;
	gchar *who;

	gtkconv = PIDGIN_CONVERSATION(conv);
	gtkchat = gtkconv->u.chat;
	account = purple_conversation_get_account(conv);
	gc      = purple_account_get_connection(account);

	model = gtk_tree_view_get_model(GTK_TREE_VIEW(gtkchat->list));

	sel = gtk_tree_view_get_selection(GTK_TREE_VIEW(gtkchat->list));
	if(!gtk_tree_selection_get_selected(sel, NULL, &iter))
		return FALSE;

	gtk_tree_model_get(GTK_TREE_MODEL(model), &iter, CHAT_USERS_NAME_COLUMN, &who, -1);
	menu = create_chat_menu (conv, who, gc);
	gtk_menu_popup(GTK_MENU(menu), NULL, NULL,
				   pidgin_treeview_popup_menu_position_func, widget,
				   0, GDK_CURRENT_TIME);
	g_free(who);

	return TRUE;
}


static gint
right_click_chat_cb(GtkWidget *widget, GdkEventButton *event,
					PidginConversation *gtkconv)
{
	PurpleConversation *conv = gtkconv->active_conv;
	PidginChatPane *gtkchat;
	PurpleConnection *gc;
	PurpleAccount *account;
	GtkTreePath *path;
	GtkTreeIter iter;
	GtkTreeModel *model;
	GtkTreeViewColumn *column;
	gchar *who;
	int x, y;

	gtkchat = gtkconv->u.chat;
	account = purple_conversation_get_account(conv);
	gc      = purple_account_get_connection(account);

	model = gtk_tree_view_get_model(GTK_TREE_VIEW(gtkchat->list));

	gtk_tree_view_get_path_at_pos(GTK_TREE_VIEW(gtkchat->list),
								  event->x, event->y, &path, &column, &x, &y);

	if (path == NULL)
		return FALSE;

	gtk_tree_selection_select_path(GTK_TREE_SELECTION(
			gtk_tree_view_get_selection(GTK_TREE_VIEW(gtkchat->list))), path);
	gtk_tree_view_set_cursor(GTK_TREE_VIEW(gtkchat->list),
							 path, NULL, FALSE);
	gtk_widget_grab_focus(GTK_WIDGET(gtkchat->list));

	gtk_tree_model_get_iter(GTK_TREE_MODEL(model), &iter, path);
	gtk_tree_model_get(GTK_TREE_MODEL(model), &iter, CHAT_USERS_NAME_COLUMN, &who, -1);

	/* emit chat-nick-clicked signal */
	if (event->type == GDK_BUTTON_PRESS) {
		gint plugin_return = GPOINTER_TO_INT(purple_signal_emit_return_1(
					pidgin_conversations_get_handle(), "chat-nick-clicked",
					conv, who, event->button));
		if (plugin_return)
			goto handled;
	}

	if (event->button == 1 && event->type == GDK_2BUTTON_PRESS) {
		chat_do_im(gtkconv, who);
	} else if (event->button == 2 && event->type == GDK_BUTTON_PRESS) {
		/* Move to user's anchor */
/* TODO WEBKIT: This isn't implemented yet. */
#if 0
		GtkTextMark *mark = get_mark_for_user(gtkconv, who);

		if(mark != NULL)
			gtk_text_view_scroll_to_mark(GTK_TEXT_VIEW(gtkconv->imhtml), mark, 0.1, FALSE, 0, 0);
#endif /* if 0 */
	} else if (event->button == 3 && event->type == GDK_BUTTON_PRESS) {
		GtkWidget *menu = create_chat_menu (conv, who, gc);
		gtk_menu_popup(GTK_MENU(menu), NULL, NULL, NULL, NULL,
					   event->button, event->time);
	}

handled:
	g_free(who);
	gtk_tree_path_free(path);

	return TRUE;
}

static void
activate_list_cb(GtkTreeView *list, GtkTreePath *path, GtkTreeViewColumn *column, PidginConversation *gtkconv)
{
	GtkTreeIter iter;
	GtkTreeModel *model;
	gchar *who;

	model = gtk_tree_view_get_model(GTK_TREE_VIEW(list));

	gtk_tree_model_get_iter(GTK_TREE_MODEL(model), &iter, path);
	gtk_tree_model_get(GTK_TREE_MODEL(model), &iter, CHAT_USERS_NAME_COLUMN, &who, -1);
	chat_do_im(gtkconv, who);

	g_free(who);
}

static void
move_to_next_unread_tab(PidginConversation *gtkconv, gboolean forward)
{
	PidginConversation *next_gtkconv = NULL, *most_active = NULL;
	PidginUnseenState unseen_state = PIDGIN_UNSEEN_NONE;
	PidginWindow *win;
	int initial, i, total, diff;

	win   = gtkconv->win;
	initial = gtk_notebook_page_num(GTK_NOTEBOOK(win->notebook),
	                                gtkconv->tab_cont);
	total = pidgin_conv_window_get_gtkconv_count(win);
	/* By adding total here, the moduli calculated later will always have two
	 * positive arguments. x % y where x < 0 is not guaranteed to return a
	 * positive number.
	 */
	diff = (forward ? 1 : -1) + total;

	for (i = (initial + diff) % total; i != initial; i = (i + diff) % total) {
		next_gtkconv = pidgin_conv_window_get_gtkconv_at_index(win, i);
		if (next_gtkconv->unseen_state > unseen_state) {
			most_active = next_gtkconv;
			unseen_state = most_active->unseen_state;
			if(PIDGIN_UNSEEN_NICK == unseen_state) /* highest possible state */
				break;
		}
	}

	if (most_active == NULL) { /* no new messages */
		i = (i + diff) % total;
		most_active = pidgin_conv_window_get_gtkconv_at_index(win, i);
	}

	if (most_active != NULL && most_active != gtkconv)
		pidgin_conv_window_switch_gtkconv(win, most_active);
}

static gboolean
gtkconv_cycle_focus(PidginConversation *gtkconv, GtkDirectionType dir)
{
	PurpleConversation *conv = gtkconv->active_conv;
	gboolean chat = purple_conversation_get_type(conv) == PURPLE_CONV_TYPE_CHAT;
	GtkWidget *next = NULL;
	struct {
		GtkWidget *from;
		GtkWidget *to;
	} transitions[] = {
		{gtkconv->entry, gtkconv->webview},
		{gtkconv->webview, chat ? gtkconv->u.chat->list : gtkconv->entry},
		{chat ? gtkconv->u.chat->list : NULL, gtkconv->entry},
		{NULL, NULL}
	}, *ptr;

	for (ptr = transitions; !next && ptr->from; ptr++) {
		GtkWidget *from, *to;
		if (dir == GTK_DIR_TAB_FORWARD) {
			from = ptr->from;
			to = ptr->to;
		} else {
			from = ptr->to;
			to = ptr->from;
		}
		if (gtk_widget_is_focus(from))
			next = to;
	}

	if (next)
		gtk_widget_grab_focus(next);
	return !!next;
}

static gboolean
conv_keypress_common(PidginConversation *gtkconv, GdkEventKey *event)
{
	PidginWindow *win;
	int curconv;

	win      = gtkconv->win;
	curconv = gtk_notebook_get_current_page(GTK_NOTEBOOK(win->notebook));

	/* clear any tooltips */
	pidgin_tooltip_destroy();

	/* If CTRL was held down... */
	if (event->state & GDK_CONTROL_MASK) {
		switch (event->keyval) {
			case GDK_Page_Down:
 			case GDK_KP_Page_Down:
			case ']':
				if (!pidgin_conv_window_get_gtkconv_at_index(win, curconv + 1))
					gtk_notebook_set_current_page(GTK_NOTEBOOK(win->notebook), 0);
				else
					gtk_notebook_set_current_page(GTK_NOTEBOOK(win->notebook), curconv + 1);
				return TRUE;
				break;

			case GDK_Page_Up:
 			case GDK_KP_Page_Up:
			case '[':
				if (!pidgin_conv_window_get_gtkconv_at_index(win, curconv - 1))
					gtk_notebook_set_current_page(GTK_NOTEBOOK(win->notebook), -1);
				else
					gtk_notebook_set_current_page(GTK_NOTEBOOK(win->notebook), curconv - 1);
				return TRUE;
				break;

			case GDK_Tab:
			case GDK_KP_Tab:
			case GDK_ISO_Left_Tab:
				if (event->state & GDK_SHIFT_MASK) {
					move_to_next_unread_tab(gtkconv, FALSE);
				} else {
					move_to_next_unread_tab(gtkconv, TRUE);
				}

				return TRUE;
				break;

			case GDK_comma:
				gtk_notebook_reorder_child(GTK_NOTEBOOK(win->notebook),
						gtk_notebook_get_nth_page(GTK_NOTEBOOK(win->notebook), curconv),
						curconv - 1);
				return TRUE;
				break;

			case GDK_period:
				gtk_notebook_reorder_child(GTK_NOTEBOOK(win->notebook),
						gtk_notebook_get_nth_page(GTK_NOTEBOOK(win->notebook), curconv),
						(curconv + 1) % gtk_notebook_get_n_pages(GTK_NOTEBOOK(win->notebook)));
				return TRUE;
				break;
			case GDK_F6:
				if (gtkconv_cycle_focus(gtkconv, event->state & GDK_SHIFT_MASK ? GTK_DIR_TAB_BACKWARD : GTK_DIR_TAB_FORWARD))
					return TRUE;
				break;
		} /* End of switch */
	}

	/* If ALT (or whatever) was held down... */
	else if (event->state & GDK_MOD1_MASK)
	{
		if (event->keyval > '0' && event->keyval <= '9')
		{
			guint switchto = event->keyval - '1';
			if (switchto < pidgin_conv_window_get_gtkconv_count(win))
				gtk_notebook_set_current_page(GTK_NOTEBOOK(win->notebook), switchto);

			return TRUE;
		}
	}

	/* If neither CTRL nor ALT were held down... */
	else
	{
		switch (event->keyval) {
		case GDK_F2:
			if (gtk_widget_is_focus(GTK_WIDGET(win->notebook))) {
				infopane_entry_activate(gtkconv);
				return TRUE;
			}
			break;
		case GDK_F6:
			if (gtkconv_cycle_focus(gtkconv, event->state & GDK_SHIFT_MASK ? GTK_DIR_TAB_BACKWARD : GTK_DIR_TAB_FORWARD))
				return TRUE;
			break;
		}
	}
	return FALSE;
}

static gboolean
entry_key_press_cb(GtkWidget *entry, GdkEventKey *event, gpointer data)
{
	PurpleConversation *conv;
	PidginConversation *gtkconv;

	gtkconv  = (PidginConversation *)data;
	conv     = gtkconv->active_conv;

	if (conv_keypress_common(gtkconv, event))
		return TRUE;

	/* If CTRL was held down... */
	if (event->state & GDK_CONTROL_MASK) {
		switch (event->keyval) {
			case GDK_Up:
				if (!gtkconv->send_history)
					break;

				if (gtkconv->entry != entry)
					break;

				if (!gtkconv->send_history->prev) {
					GtkTextIter start, end;

					g_free(gtkconv->send_history->data);

					gtk_text_buffer_get_start_iter(gtkconv->entry_buffer,
												   &start);
					gtk_text_buffer_get_end_iter(gtkconv->entry_buffer, &end);

					gtkconv->send_history->data =
						gtk_imhtml_get_markup(GTK_IMHTML(gtkconv->entry));
				}

				if (gtkconv->send_history->next && gtkconv->send_history->next->data) {
					GObject *object;
					GtkTextIter iter;
					GtkTextBuffer *buffer = gtk_text_view_get_buffer(GTK_TEXT_VIEW(gtkconv->entry));

					gtkconv->send_history = gtkconv->send_history->next;

					/* Block the signal to prevent application of default formatting. */
					object = g_object_ref(G_OBJECT(gtkconv->entry));
					g_signal_handlers_block_matched(object, G_SIGNAL_MATCH_DATA, 0, 0, NULL,
													NULL, gtkconv);
					/* Clear the formatting. */
					gtk_imhtml_clear_formatting(GTK_IMHTML(gtkconv->entry));
					/* Unblock the signal. */
					g_signal_handlers_unblock_matched(object, G_SIGNAL_MATCH_DATA, 0, 0, NULL,
													  NULL, gtkconv);
					g_object_unref(object);

					gtk_imhtml_clear(GTK_IMHTML(gtkconv->entry));
					gtk_imhtml_append_text_with_images(
						GTK_IMHTML(gtkconv->entry), gtkconv->send_history->data,
						0, NULL);
					/* this is mainly just a hack so the formatting at the
					 * cursor gets picked up. */
					gtk_text_buffer_get_end_iter(buffer, &iter);
					gtk_text_buffer_move_mark_by_name(buffer, "insert", &iter);
				}

				return TRUE;
				break;

			case GDK_Down:
				if (!gtkconv->send_history)
					break;

				if (gtkconv->entry != entry)
					break;

				if (gtkconv->send_history->prev && gtkconv->send_history->prev->data) {
					GObject *object;
					GtkTextIter iter;
					GtkTextBuffer *buffer = gtk_text_view_get_buffer(GTK_TEXT_VIEW(gtkconv->entry));

					gtkconv->send_history = gtkconv->send_history->prev;

					/* Block the signal to prevent application of default formatting. */
					object = g_object_ref(G_OBJECT(gtkconv->entry));
					g_signal_handlers_block_matched(object, G_SIGNAL_MATCH_DATA, 0, 0, NULL,
													NULL, gtkconv);
					/* Clear the formatting. */
					gtk_imhtml_clear_formatting(GTK_IMHTML(gtkconv->entry));
					/* Unblock the signal. */
					g_signal_handlers_unblock_matched(object, G_SIGNAL_MATCH_DATA, 0, 0, NULL,
													  NULL, gtkconv);
					g_object_unref(object);

					gtk_imhtml_clear(GTK_IMHTML(gtkconv->entry));
					gtk_imhtml_append_text_with_images(
						GTK_IMHTML(gtkconv->entry), gtkconv->send_history->data,
						0, NULL);
					/* this is mainly just a hack so the formatting at the
					 * cursor gets picked up. */
					if (*(char *)gtkconv->send_history->data) {
						gtk_text_buffer_get_end_iter(buffer, &iter);
						gtk_text_buffer_move_mark_by_name(buffer, "insert", &iter);
					} else {
						/* Restore the default formatting */
						default_formatize(gtkconv);
					}
				}

				return TRUE;
				break;
		} /* End of switch */
	}

	/* If ALT (or whatever) was held down... */
	else if (event->state & GDK_MOD1_MASK) 	{

	}

	/* If neither CTRL nor ALT were held down... */
	else {
		switch (event->keyval) {
		case GDK_Tab:
		case GDK_KP_Tab:
		case GDK_ISO_Left_Tab:
			if (gtkconv->entry != entry)
				break;
			{
				gint plugin_return;
				plugin_return = GPOINTER_TO_INT(purple_signal_emit_return_1(
							pidgin_conversations_get_handle(), "chat-nick-autocomplete",
							conv, event->state & GDK_SHIFT_MASK));
				return plugin_return ? TRUE : tab_complete(conv);
			}
			break;

		case GDK_Page_Up:
		case GDK_KP_Page_Up:
/* TODO WEBKIT: Write this. */
#if 0
			gtk_imhtml_page_up(GTK_IMHTML(gtkconv->imhtml));
#endif /* if 0 */
			return TRUE;
			break;

		case GDK_Page_Down:
		case GDK_KP_Page_Down:
/* TODO WEBKIT: Write this. */
#if 0
			gtk_imhtml_page_down(GTK_IMHTML(gtkconv->imhtml));
#endif /* if 0 */
			return TRUE;
			break;

		}
	}
	return FALSE;
}

/*
 * NOTE:
 *   This guy just kills a single right click from being propagated any
 *   further.  I  have no idea *why* we need this, but we do ...  It
 *   prevents right clicks on the GtkTextView in a convo dialog from
 *   going all the way down to the notebook.  I suspect a bug in
 *   GtkTextView, but I'm not ready to point any fingers yet.
 */
static gboolean
entry_stop_rclick_cb(GtkWidget *widget, GdkEventButton *event, gpointer data)
{
	if (event->button == 3 && event->type == GDK_BUTTON_PRESS) {
		/* Right single click */
		g_signal_stop_emission_by_name(G_OBJECT(widget), "button_press_event");

		return TRUE;
	}

	return FALSE;
}

/*
 * If someone tries to type into the conversation backlog of a
 * conversation window then we yank focus from the conversation backlog
 * and give it to the text entry box so that people can type
 * all the live long day and it will get entered into the entry box.
 */
static gboolean
refocus_entry_cb(GtkWidget *widget, GdkEventKey *event, gpointer data)
{
	PidginConversation *gtkconv = data;

	/* If we have a valid key for the conversation display, then exit */
	if ((event->state & GDK_CONTROL_MASK) ||
		(event->keyval == GDK_F6) ||
		(event->keyval == GDK_F10) ||
		(event->keyval == GDK_Shift_L) ||
		(event->keyval == GDK_Shift_R) ||
		(event->keyval == GDK_Control_L) ||
		(event->keyval == GDK_Control_R) ||
		(event->keyval == GDK_Escape) ||
		(event->keyval == GDK_Up) ||
		(event->keyval == GDK_Down) ||
		(event->keyval == GDK_Left) ||
		(event->keyval == GDK_Right) ||
		(event->keyval == GDK_Page_Up) ||
		(event->keyval == GDK_KP_Page_Up) ||
		(event->keyval == GDK_Page_Down) ||
		(event->keyval == GDK_KP_Page_Down) ||
		(event->keyval == GDK_Home) ||
		(event->keyval == GDK_End) ||
		(event->keyval == GDK_Tab) ||
		(event->keyval == GDK_KP_Tab) ||
		(event->keyval == GDK_ISO_Left_Tab))
	{
		if (event->type == GDK_KEY_PRESS)
			return conv_keypress_common(gtkconv, event);
		return FALSE;
	}

	if (event->type == GDK_KEY_RELEASE)
		gtk_widget_grab_focus(gtkconv->entry);

	gtk_widget_event(gtkconv->entry, (GdkEvent *)event);

	return TRUE;
}

static void
regenerate_options_items(PidginWindow *win);

void
pidgin_conv_switch_active_conversation(PurpleConversation *conv)
{
	PidginConversation *gtkconv;
	PurpleConversation *old_conv;
	GtkIMHtml *entry;
	const char *protocol_name;
	PurpleConnectionFlags features;

	g_return_if_fail(conv != NULL);

	gtkconv = PIDGIN_CONVERSATION(conv);
	old_conv = gtkconv->active_conv;

	purple_debug_info("gtkconv", "setting active conversation on toolbar %p\n",
		conv);
	gtk_imhtmltoolbar_switch_active_conversation(GTK_IMHTMLTOOLBAR(gtkconv->toolbar),
		conv);

	if (old_conv == conv)
		return;

	purple_conversation_close_logs(old_conv);
	gtkconv->active_conv = conv;

	purple_conversation_set_logging(conv,
		gtk_toggle_action_get_active(GTK_TOGGLE_ACTION(gtkconv->win->menu.logging)));

	entry = GTK_IMHTML(gtkconv->entry);
	protocol_name = purple_account_get_protocol_name(purple_conversation_get_account(conv));
	gtk_imhtml_set_protocol_name(entry, protocol_name);
	/* TODO WEBKIT: gtk_imhtml_set_protocol_name(GTK_IMHTML(gtkconv->imhtml), protocol_name); */

	features = purple_conversation_get_features(conv);
	if (!(features & PURPLE_CONNECTION_HTML))
		gtk_imhtml_clear_formatting(GTK_IMHTML(gtkconv->entry));
	else if (features & PURPLE_CONNECTION_FORMATTING_WBFO &&
	         !(purple_conversation_get_features(old_conv) & PURPLE_CONNECTION_FORMATTING_WBFO))
	{
		/* The old conversation allowed formatting on parts of the
		 * buffer, but the new one only allows it on the whole
		 * buffer.  This code saves the formatting from the current
		 * position of the cursor, clears the formatting, then
		 * applies the saved formatting to the entire buffer. */

		gboolean bold;
		gboolean italic;
		gboolean underline;
		char *fontface   = gtk_imhtml_get_current_fontface(entry);
		char *forecolor  = gtk_imhtml_get_current_forecolor(entry);
		char *backcolor  = gtk_imhtml_get_current_backcolor(entry);
		char *background = gtk_imhtml_get_current_background(entry);
		gint fontsize    = gtk_imhtml_get_current_fontsize(entry);
		gboolean bold2;
		gboolean italic2;
		gboolean underline2;

		gtk_imhtml_get_current_format(entry, &bold, &italic, &underline);

		/* Clear existing formatting */
		gtk_imhtml_clear_formatting(entry);

		/* Apply saved formatting to the whole buffer. */

		gtk_imhtml_get_current_format(entry, &bold2, &italic2, &underline2);

		if (bold != bold2)
			gtk_imhtml_toggle_bold(entry);

		if (italic != italic2)
			gtk_imhtml_toggle_italic(entry);

		if (underline != underline2)
			gtk_imhtml_toggle_underline(entry);

		gtk_imhtml_toggle_fontface(entry, fontface);

		if (!(features & PURPLE_CONNECTION_NO_FONTSIZE))
			gtk_imhtml_font_set_size(entry, fontsize);

		gtk_imhtml_toggle_forecolor(entry, forecolor);

		if (!(features & PURPLE_CONNECTION_NO_BGCOLOR))
		{
			gtk_imhtml_toggle_backcolor(entry, backcolor);
			gtk_imhtml_toggle_background(entry, background);
		}

		g_free(fontface);
		g_free(forecolor);
		g_free(backcolor);
		g_free(background);
	}
	else
	{
		/* This is done in default_formatize, which is called from clear_formatting_cb,
		 * which is (obviously) a clear_formatting signal handler.  However, if we're
		 * here, we didn't call gtk_imhtml_clear_formatting() (because we want to
		 * preserve the formatting exactly as it is), so we have to do this now. */
		gtk_imhtml_set_whole_buffer_formatting_only(entry,
			(features & PURPLE_CONNECTION_FORMATTING_WBFO));
	}

	purple_signal_emit(pidgin_conversations_get_handle(), "conversation-switched", conv);

	gray_stuff_out(gtkconv);
	update_typing_icon(gtkconv);
	g_object_set_data(G_OBJECT(entry), "transient_buddy", NULL);
	regenerate_options_items(gtkconv->win);

	gtk_window_set_title(GTK_WINDOW(gtkconv->win->window),
	                     gtk_label_get_text(GTK_LABEL(gtkconv->tab_label)));
}

static void
menu_conv_sel_send_cb(GObject *m, gpointer data)
{
	PurpleAccount *account = g_object_get_data(m, "purple_account");
	gchar *name = g_object_get_data(m, "purple_buddy_name");
	PurpleConversation *conv;

	if (gtk_check_menu_item_get_active((GtkCheckMenuItem*) m) == FALSE)
		return;

	conv = purple_conversation_new(PURPLE_CONV_TYPE_IM, account, name);
	pidgin_conv_switch_active_conversation(conv);
}

static void
insert_text_cb(GtkTextBuffer *textbuffer, GtkTextIter *position,
			   gchar *new_text, gint new_text_length, gpointer user_data)
{
	PidginConversation *gtkconv = (PidginConversation *)user_data;

	g_return_if_fail(gtkconv != NULL);

	if (!purple_prefs_get_bool("/purple/conversations/im/send_typing"))
		return;

	got_typing_keypress(gtkconv, (gtk_text_iter_is_start(position) &&
	                    gtk_text_iter_is_end(position)));
}

static void
delete_text_cb(GtkTextBuffer *textbuffer, GtkTextIter *start_pos,
			   GtkTextIter *end_pos, gpointer user_data)
{
	PidginConversation *gtkconv = (PidginConversation *)user_data;
	PurpleConversation *conv;
	PurpleConvIm *im;

	g_return_if_fail(gtkconv != NULL);

	conv = gtkconv->active_conv;

	if (!purple_prefs_get_bool("/purple/conversations/im/send_typing"))
		return;

	im = PURPLE_CONV_IM(conv);

	if (gtk_text_iter_is_start(start_pos) && gtk_text_iter_is_end(end_pos)) {

		/* We deleted all the text, so turn off typing. */
		purple_conv_im_stop_send_typed_timeout(im);

		serv_send_typing(purple_conversation_get_gc(conv),
						 purple_conversation_get_name(conv),
						 PURPLE_NOT_TYPING);
	}
	else {
		/* We're deleting, but not all of it, so it counts as typing. */
		got_typing_keypress(gtkconv, FALSE);
	}
}

/**************************************************************************
 * A bunch of buddy icon functions
 **************************************************************************/

static GList *get_prpl_icon_list(PurpleAccount *account)
{
	GList *l = NULL;
	PurplePlugin *prpl = purple_find_prpl(purple_account_get_protocol_id(account));
	PurplePluginProtocolInfo *prpl_info = PURPLE_PLUGIN_PROTOCOL_INFO(prpl);
	const char *prplname = prpl_info->list_icon(account, NULL);
	l = g_hash_table_lookup(prpl_lists, prplname);
	if (l)
		return l;

	l = g_list_prepend(l, pidgin_create_prpl_icon(account, PIDGIN_PRPL_ICON_LARGE));
	l = g_list_prepend(l, pidgin_create_prpl_icon(account, PIDGIN_PRPL_ICON_MEDIUM));
	l = g_list_prepend(l, pidgin_create_prpl_icon(account, PIDGIN_PRPL_ICON_SMALL));

	g_hash_table_insert(prpl_lists, g_strdup(prplname), l);
	return l;
}

static GList *
pidgin_conv_get_tab_icons(PurpleConversation *conv)
{
	PurpleAccount *account = NULL;
	const char *name = NULL;

	g_return_val_if_fail(conv != NULL, NULL);

	account = purple_conversation_get_account(conv);
	name = purple_conversation_get_name(conv);

	g_return_val_if_fail(account != NULL, NULL);
	g_return_val_if_fail(name != NULL, NULL);

	/* Use the buddy icon, if possible */
	if (purple_conversation_get_type(conv) == PURPLE_CONV_TYPE_IM) {
		PurpleBuddy *b = purple_find_buddy(account, name);
		if (b != NULL) {
			PurplePresence *p;
			p = purple_buddy_get_presence(b);
			if (purple_presence_is_status_primitive_active(p, PURPLE_STATUS_AWAY))
				return away_list;
			if (purple_presence_is_status_primitive_active(p, PURPLE_STATUS_UNAVAILABLE))
				return busy_list;
			if (purple_presence_is_status_primitive_active(p, PURPLE_STATUS_EXTENDED_AWAY))
				return xa_list;
			if (purple_presence_is_status_primitive_active(p, PURPLE_STATUS_OFFLINE))
				return offline_list;
			else
				return available_list;
		}
	}

	return get_prpl_icon_list(account);
}

static const char *
pidgin_conv_get_icon_stock(PurpleConversation *conv)
{
	PurpleAccount *account = NULL;
	const char *stock = NULL;

	g_return_val_if_fail(conv != NULL, NULL);

	account = purple_conversation_get_account(conv);
	g_return_val_if_fail(account != NULL, NULL);

	/* Use the buddy icon, if possible */
	if (purple_conversation_get_type(conv) == PURPLE_CONV_TYPE_IM) {
		const char *name = NULL;
		PurpleBuddy *b;
		name = purple_conversation_get_name(conv);
		b = purple_find_buddy(account, name);
		if (b != NULL) {
			PurplePresence *p = purple_buddy_get_presence(b);
			PurpleStatus *active = purple_presence_get_active_status(p);
			PurpleStatusType *type = purple_status_get_type(active);
			PurpleStatusPrimitive prim = purple_status_type_get_primitive(type);
			stock = pidgin_stock_id_from_status_primitive(prim);
		} else {
			stock = PIDGIN_STOCK_STATUS_PERSON;
		}
	} else {
		stock = PIDGIN_STOCK_STATUS_CHAT;
	}

	return stock;
}

static GdkPixbuf *
pidgin_conv_get_icon(PurpleConversation *conv, GtkWidget *parent, const char *icon_size)
{
	PurpleAccount *account = NULL;
	const char *name = NULL;
	const char *stock = NULL;
	GdkPixbuf *status = NULL;
	PurpleBlistUiOps *ops = purple_blist_get_ui_ops();
	GtkIconSize size;

	g_return_val_if_fail(conv != NULL, NULL);

	account = purple_conversation_get_account(conv);
	name = purple_conversation_get_name(conv);

	g_return_val_if_fail(account != NULL, NULL);
	g_return_val_if_fail(name != NULL, NULL);

	/* Use the buddy icon, if possible */
	if (purple_conversation_get_type(conv) == PURPLE_CONV_TYPE_IM) {
		PurpleBuddy *b = purple_find_buddy(account, name);
		if (b != NULL) {
			/* I hate this hack.  It fixes a bug where the pending message icon
			 * displays in the conv tab even though it shouldn't.
			 * A better solution would be great. */
			if (ops && ops->update)
				ops->update(NULL, (PurpleBlistNode*)b);
		}
	}

	stock = pidgin_conv_get_icon_stock(conv);
	size = gtk_icon_size_from_name(icon_size);
	status = gtk_widget_render_icon (parent, stock, size, "GtkWidget");
	return status;
}

GdkPixbuf *
pidgin_conv_get_tab_icon(PurpleConversation *conv, gboolean small_icon)
{
	const char *icon_size = small_icon ? PIDGIN_ICON_SIZE_TANGO_MICROSCOPIC : PIDGIN_ICON_SIZE_TANGO_EXTRA_SMALL;
	return pidgin_conv_get_icon(conv, PIDGIN_CONVERSATION(conv)->icon, icon_size);
}


static void
update_tab_icon(PurpleConversation *conv)
{
	PidginConversation *gtkconv;
	PidginWindow *win;
	GList *l;
	GdkPixbuf *emblem = NULL;
	const char *status = NULL;
	const char *infopane_status = NULL;

	g_return_if_fail(conv != NULL);

	gtkconv = PIDGIN_CONVERSATION(conv);
	win = gtkconv->win;
	if (conv != gtkconv->active_conv)
		return;

	status = infopane_status = pidgin_conv_get_icon_stock(conv);

	if (purple_conversation_get_type(conv) == PURPLE_CONV_TYPE_IM) {
		PurpleBuddy *b = purple_find_buddy(purple_conversation_get_account(conv), purple_conversation_get_name(conv));
		if (b)
			emblem = pidgin_blist_get_emblem((PurpleBlistNode*)b);
	}

	g_return_if_fail(status != NULL);

	g_object_set(G_OBJECT(gtkconv->icon), "stock", status, NULL);
	g_object_set(G_OBJECT(gtkconv->menu_icon), "stock", status, NULL);

	gtk_list_store_set(GTK_LIST_STORE(gtkconv->infopane_model),
			&(gtkconv->infopane_iter),
			CONV_ICON_COLUMN, infopane_status, -1);

	gtk_list_store_set(GTK_LIST_STORE(gtkconv->infopane_model),
			&(gtkconv->infopane_iter),
			CONV_EMBLEM_COLUMN, emblem, -1);
	if (emblem)
		g_object_unref(emblem);

	if (purple_prefs_get_bool(PIDGIN_PREFS_ROOT "/blist/show_protocol_icons")) {
		emblem = pidgin_create_prpl_icon(purple_conversation_get_account(gtkconv->active_conv), PIDGIN_PRPL_ICON_SMALL);
	} else {
		emblem = NULL;
	}

	gtk_list_store_set(GTK_LIST_STORE(gtkconv->infopane_model),
			&(gtkconv->infopane_iter),
			CONV_PROTOCOL_ICON_COLUMN, emblem, -1);
	if (emblem)
		g_object_unref(emblem);

	/* XXX seanegan Why do I have to do this? */
	gtk_widget_queue_resize(gtkconv->infopane);
	gtk_widget_queue_draw(gtkconv->infopane);

	if (pidgin_conv_window_is_active_conversation(conv) &&
		(purple_conversation_get_type(conv) != PURPLE_CONV_TYPE_IM ||
		 gtkconv->u.im->anim == NULL))
	{
		l = pidgin_conv_get_tab_icons(conv);

		gtk_window_set_icon_list(GTK_WINDOW(win->window), l);
	}
}

#if 0
/* This gets added as an idle handler when doing something that
 * redraws the icon. It sets the auto_resize gboolean to TRUE.
 * This way, when the size_allocate callback gets triggered, it notices
 * that this is an autoresize, and after the main loop iterates, it
 * gets set back to FALSE
 */
static gboolean reset_auto_resize_cb(gpointer data)
{
	PidginConversation *gtkconv = (PidginConversation *)data;
	gtkconv->auto_resize = FALSE;
	return FALSE;
}
#endif

static gboolean
redraw_icon(gpointer data)
{
	PidginConversation *gtkconv = (PidginConversation *)data;
	PurpleConversation *conv = gtkconv->active_conv;
	PurpleAccount *account;

	GdkPixbuf *buf;
	GdkPixbuf *scale;
	gint delay;
	int scale_width, scale_height;
	int size;

	gtkconv = PIDGIN_CONVERSATION(conv);
	account = purple_conversation_get_account(conv);

	if (!(account && purple_account_get_connection(account))) {
		gtkconv->u.im->icon_timer = 0;
		return FALSE;
	}

	gdk_pixbuf_animation_iter_advance(gtkconv->u.im->iter, NULL);
	buf = gdk_pixbuf_animation_iter_get_pixbuf(gtkconv->u.im->iter);

	scale_width = gdk_pixbuf_get_width(buf);
	scale_height = gdk_pixbuf_get_height(buf);

	gtk_widget_get_size_request(gtkconv->u.im->icon_container, NULL, &size);
	size = MIN(size, MIN(scale_width, scale_height));
	size = CLAMP(size, BUDDYICON_SIZE_MIN, BUDDYICON_SIZE_MAX);

	if (scale_width == scale_height) {
		scale_width = scale_height = size;
	} else if (scale_height > scale_width) {
		scale_width = size * scale_width / scale_height;
		scale_height = size;
	} else {
		scale_height = size * scale_height / scale_width;
		scale_width = size;
	}

	scale = gdk_pixbuf_scale_simple(buf, scale_width, scale_height,
		GDK_INTERP_BILINEAR);
	if (pidgin_gdk_pixbuf_is_opaque(scale))
		pidgin_gdk_pixbuf_make_round(scale);

	gtk_image_set_from_pixbuf(GTK_IMAGE(gtkconv->u.im->icon), scale);
	g_object_unref(G_OBJECT(scale));
	gtk_widget_queue_draw(gtkconv->u.im->icon);

	delay = gdk_pixbuf_animation_iter_get_delay_time(gtkconv->u.im->iter);

	if (delay < 100)
		delay = 100;

	gtkconv->u.im->icon_timer = g_timeout_add(delay, redraw_icon, gtkconv);

	return FALSE;
}

static void
start_anim(GtkObject *obj, PidginConversation *gtkconv)
{
	int delay;

	if (gtkconv->u.im->anim == NULL)
		return;

	if (gtkconv->u.im->icon_timer != 0)
		return;

	if (gdk_pixbuf_animation_is_static_image(gtkconv->u.im->anim))
		return;

	delay = gdk_pixbuf_animation_iter_get_delay_time(gtkconv->u.im->iter);

	if (delay < 100)
		delay = 100;

	gtkconv->u.im->icon_timer = g_timeout_add(delay, redraw_icon, gtkconv);
}

static void
remove_icon(GtkWidget *widget, PidginConversation *gtkconv)
{
	GList *children;
	GtkWidget *event;
	PurpleConversation *conv = gtkconv->active_conv;

	g_return_if_fail(conv != NULL);

	gtk_widget_set_size_request(gtkconv->u.im->icon_container, -1, BUDDYICON_SIZE_MIN);
	children = gtk_container_get_children(GTK_CONTAINER(gtkconv->u.im->icon_container));
	if (children) {
		/* We know there's only one child here. It'd be nice to shortcut to the
		   event box, but we can't change the PidginConversation until 3.0 */
		event = (GtkWidget *)children->data;
		gtk_container_remove(GTK_CONTAINER(gtkconv->u.im->icon_container), event);
		g_list_free(children);
	}

	if (gtkconv->u.im->anim != NULL)
		g_object_unref(G_OBJECT(gtkconv->u.im->anim));

	if (gtkconv->u.im->icon_timer != 0)
		g_source_remove(gtkconv->u.im->icon_timer);

	if (gtkconv->u.im->iter != NULL)
		g_object_unref(G_OBJECT(gtkconv->u.im->iter));

	gtkconv->u.im->icon_timer = 0;
	gtkconv->u.im->icon = NULL;
	gtkconv->u.im->anim = NULL;
	gtkconv->u.im->iter = NULL;
	gtkconv->u.im->show_icon = FALSE;
}

static void
saveicon_writefile_cb(void *user_data, const char *filename)
{
	PidginConversation *gtkconv = (PidginConversation *)user_data;
	PurpleConversation *conv = gtkconv->active_conv;
	PurpleBuddyIcon *icon;
	const void *data;
	size_t len;

	icon = purple_conv_im_get_icon(PURPLE_CONV_IM(conv));
	data = purple_buddy_icon_get_data(icon, &len);

	if ((len <= 0) || (data == NULL) || !purple_util_write_data_to_file_absolute(filename, data, len)) {
		purple_notify_error(gtkconv, NULL, _("Unable to save icon file to disk."), NULL);
	}
}

static void
custom_icon_sel_cb(const char *filename, gpointer data)
{
	if (filename) {
		const gchar *name;
		PurpleBuddy *buddy;
		PurpleContact *contact;
		PidginConversation *gtkconv = data;
		PurpleConversation *conv = gtkconv->active_conv;
		PurpleAccount *account = purple_conversation_get_account(conv);

		name = purple_conversation_get_name(conv);
		buddy = purple_find_buddy(account, name);
		if (!buddy) {
			purple_debug_info("custom-icon", "You can only set custom icons for people on your buddylist.\n");
			return;
		}
		contact = purple_buddy_get_contact(buddy);

		purple_buddy_icons_node_set_custom_icon_from_file((PurpleBlistNode*)contact, filename);
	}
}

static void
set_custom_icon_cb(GtkWidget *widget, PidginConversation *gtkconv)
{
	GtkWidget *win = pidgin_buddy_icon_chooser_new(GTK_WINDOW(gtkconv->win->window),
						custom_icon_sel_cb, gtkconv);
	gtk_widget_show_all(win);
}

static void
change_size_cb(GtkWidget *widget, PidginConversation *gtkconv)
{
	int size = 0;
	PurpleConversation *conv = gtkconv->active_conv;
	GSList *buddies;

	gtk_widget_get_size_request(gtkconv->u.im->icon_container, NULL, &size);

	if (size == BUDDYICON_SIZE_MAX) {
		size = BUDDYICON_SIZE_MIN;
	} else {
		size = BUDDYICON_SIZE_MAX;
	}

	gtk_widget_set_size_request(gtkconv->u.im->icon_container, -1, size);
	pidgin_conv_update_buddy_icon(conv);

	buddies = purple_find_buddies(purple_conversation_get_account(conv),
			purple_conversation_get_name(conv));
	for (; buddies; buddies = g_slist_delete_link(buddies, buddies)) {
		PurpleBuddy *buddy = buddies->data;
		PurpleContact *contact = purple_buddy_get_contact(buddy);
		purple_blist_node_set_int((PurpleBlistNode*)contact, "pidgin-infopane-iconsize", size);
	}
}

static void
remove_custom_icon_cb(GtkWidget *widget, PidginConversation *gtkconv)
{
	const gchar *name;
	PurpleBuddy *buddy;
	PurpleAccount *account;
	PurpleContact *contact;
	PurpleConversation *conv = gtkconv->active_conv;

	account = purple_conversation_get_account(conv);
	name = purple_conversation_get_name(conv);
	buddy = purple_find_buddy(account, name);
	if (!buddy) {
		return;
	}
	contact = purple_buddy_get_contact(buddy);

	purple_buddy_icons_node_set_custom_icon_from_file((PurpleBlistNode*)contact, NULL);
}

static void
icon_menu_save_cb(GtkWidget *widget, PidginConversation *gtkconv)
{
	PurpleConversation *conv = gtkconv->active_conv;
	const gchar *ext;
	gchar *buf;

	g_return_if_fail(conv != NULL);

	ext = purple_buddy_icon_get_extension(purple_conv_im_get_icon(PURPLE_CONV_IM(conv)));

	buf = g_strdup_printf("%s.%s", purple_normalize(purple_conversation_get_account(conv), purple_conversation_get_name(conv)), ext);

	purple_request_file(gtkconv, _("Save Icon"), buf, TRUE,
					 G_CALLBACK(saveicon_writefile_cb), NULL,
					purple_conversation_get_account(conv), NULL, conv,
					gtkconv);

	g_free(buf);
}

static void
stop_anim(GtkObject *obj, PidginConversation *gtkconv)
{
	if (gtkconv->u.im->icon_timer != 0)
		g_source_remove(gtkconv->u.im->icon_timer);

	gtkconv->u.im->icon_timer = 0;
}


static void
toggle_icon_animate_cb(GtkWidget *w, PidginConversation *gtkconv)
{
	gtkconv->u.im->animate =
		gtk_check_menu_item_get_active(GTK_CHECK_MENU_ITEM(w));

	if (gtkconv->u.im->animate)
		start_anim(NULL, gtkconv);
	else
		stop_anim(NULL, gtkconv);
}

static gboolean
icon_menu(GtkObject *obj, GdkEventButton *e, PidginConversation *gtkconv)
{
	static GtkWidget *menu = NULL;
	PurpleConversation *conv;
	PurpleBuddy *buddy;

	if (e->button == 1 && e->type == GDK_BUTTON_PRESS) {
		change_size_cb(NULL, gtkconv);
		return TRUE;
	}

	if (e->button != 3 || e->type != GDK_BUTTON_PRESS) {
		return FALSE;
	}

	/*
	 * If a menu already exists, destroy it before creating a new one,
	 * thus freeing-up the memory it occupied.
	 */
	if (menu != NULL)
		gtk_widget_destroy(menu);

	menu = gtk_menu_new();

	if (gtkconv->u.im->anim &&
		!(gdk_pixbuf_animation_is_static_image(gtkconv->u.im->anim)))
	{
		pidgin_new_check_item(menu, _("Animate"),
							G_CALLBACK(toggle_icon_animate_cb), gtkconv,
							gtkconv->u.im->icon_timer);
	}

	pidgin_new_item_from_stock(menu, _("Hide Icon"), NULL, G_CALLBACK(remove_icon),
							 gtkconv, 0, 0, NULL);

	pidgin_new_item_from_stock(menu, _("Save Icon As..."), GTK_STOCK_SAVE_AS,
							 G_CALLBACK(icon_menu_save_cb), gtkconv,
							 0, 0, NULL);

	pidgin_new_item_from_stock(menu, _("Set Custom Icon..."), NULL,
							 G_CALLBACK(set_custom_icon_cb), gtkconv,
							 0, 0, NULL);

	pidgin_new_item_from_stock(menu, _("Change Size"), NULL,
							 G_CALLBACK(change_size_cb), gtkconv,
							 0, 0, NULL);

	/* Is there a custom icon for this person? */
	conv = gtkconv->active_conv;
	buddy = purple_find_buddy(purple_conversation_get_account(conv),
	                          purple_conversation_get_name(conv));
	if (buddy)
	{
		PurpleContact *contact = purple_buddy_get_contact(buddy);
		if (contact && purple_buddy_icons_node_has_custom_icon((PurpleBlistNode*)contact))
		{
			pidgin_new_item_from_stock(menu, _("Remove Custom Icon"), NULL,
			                           G_CALLBACK(remove_custom_icon_cb), gtkconv,
			                           0, 0, NULL);
		}
	}

	gtk_menu_popup(GTK_MENU(menu), NULL, NULL, NULL, NULL, e->button, e->time);

	return TRUE;
}

/**************************************************************************
 * End of the bunch of buddy icon functions
 **************************************************************************/
void
pidgin_conv_present_conversation(PurpleConversation *conv)
{
	PidginConversation *gtkconv;
	GdkModifierType state;

	pidgin_conv_attach_to_conversation(conv);
	gtkconv = PIDGIN_CONVERSATION(conv);

	pidgin_conv_switch_active_conversation(conv);
	/* Switch the tab only if the user initiated the event by pressing
	 * a button or hitting a key. */
	if (gtk_get_current_event_state(&state))
		pidgin_conv_window_switch_gtkconv(gtkconv->win, gtkconv);
	gtk_window_present(GTK_WINDOW(gtkconv->win->window));
}

GList *
pidgin_conversations_find_unseen_list(PurpleConversationType type,
										PidginUnseenState min_state,
										gboolean hidden_only,
										guint max_count)
{
	GList *l;
	GList *r = NULL;
	guint c = 0;

	if (type == PURPLE_CONV_TYPE_IM) {
		l = purple_get_ims();
	} else if (type == PURPLE_CONV_TYPE_CHAT) {
		l = purple_get_chats();
	} else {
		l = purple_get_conversations();
	}

	for (; l != NULL && (max_count == 0 || c < max_count); l = l->next) {
		PurpleConversation *conv = (PurpleConversation*)l->data;
		PidginConversation *gtkconv = PIDGIN_CONVERSATION(conv);

		if(gtkconv == NULL || gtkconv->active_conv != conv)
			continue;

		if (gtkconv->unseen_state >= min_state
			&& (!hidden_only ||
				(hidden_only && gtkconv->win == hidden_convwin))) {

			r = g_list_prepend(r, conv);
			c++;
		}
	}

	return r;
}

static void
unseen_conv_menu_cb(GtkMenuItem *item, PurpleConversation *conv)
{
	g_return_if_fail(conv != NULL);
	pidgin_conv_present_conversation(conv);
}

static void
unseen_all_conv_menu_cb(GtkMenuItem *item, GList *list)
{
	g_return_if_fail(list != NULL);
	/* Do not free the list from here. It will be freed from the
	 * 'destroy' callback on the menuitem. */
	while (list) {
		pidgin_conv_present_conversation(list->data);
		list = list->next;
	}
}

guint
pidgin_conversations_fill_menu(GtkWidget *menu, GList *convs)
{
	GList *l;
	guint ret=0;

	g_return_val_if_fail(menu != NULL, 0);
	g_return_val_if_fail(convs != NULL, 0);

	for (l = convs; l != NULL ; l = l->next) {
		PurpleConversation *conv = (PurpleConversation*)l->data;
		PidginConversation *gtkconv = PIDGIN_CONVERSATION(conv);

		GtkWidget *icon = gtk_image_new_from_stock(pidgin_conv_get_icon_stock(conv),
				gtk_icon_size_from_name(PIDGIN_ICON_SIZE_TANGO_MICROSCOPIC));
		GtkWidget *item;
		gchar *text = g_strdup_printf("%s (%d)",
				gtk_label_get_text(GTK_LABEL(gtkconv->tab_label)),
				gtkconv->unseen_count);

		item = gtk_image_menu_item_new_with_label(text);
		gtk_image_menu_item_set_image(GTK_IMAGE_MENU_ITEM(item), icon);
		g_signal_connect(G_OBJECT(item), "activate", G_CALLBACK(unseen_conv_menu_cb), conv);
		gtk_menu_shell_append(GTK_MENU_SHELL(menu), item);
		g_free(text);
		ret++;
	}

	if (convs->next) {
		/* There are more than one conversation. Add an option to show all conversations. */
		GtkWidget *item;
		GList *list = g_list_copy(convs);

		pidgin_separator(menu);

		item = gtk_menu_item_new_with_label(_("Show All"));
		g_signal_connect(G_OBJECT(item), "activate", G_CALLBACK(unseen_all_conv_menu_cb), list);
		g_signal_connect_swapped(G_OBJECT(item), "destroy", G_CALLBACK(g_list_free), list);
		gtk_menu_shell_append(GTK_MENU_SHELL(menu), item);
	}

	return ret;
}

PidginWindow *
pidgin_conv_get_window(PidginConversation *gtkconv)
{
	g_return_val_if_fail(gtkconv != NULL, NULL);
	return gtkconv->win;
}

#if 1

static GtkActionEntry menu_entries[] =
/* TODO: fill out tooltips... */
{
	/* Conversation menu */
	{ "ConversationMenu", NULL, N_("_Conversation"), NULL, NULL, NULL },
	{ "NewInstantMessage", PIDGIN_STOCK_TOOLBAR_MESSAGE_NEW, N_("New Instant _Message..."), "<control>M", NULL, G_CALLBACK(menu_new_conv_cb) },
	{ "Find", GTK_STOCK_FIND, N_("_Find..."), NULL, NULL, G_CALLBACK(menu_find_cb) },
	{ "ViewLog", NULL, N_("View _Log"), NULL, NULL, G_CALLBACK(menu_view_log_cb) },
	{ "SaveAs", GTK_STOCK_SAVE_AS, N_("_Save As..."), NULL, NULL, G_CALLBACK(menu_save_as_cb) },
	{ "ClearScrollback", GTK_STOCK_CLEAR, N_("Clea_r Scrollback"), "<control>L", NULL, G_CALLBACK(menu_clear_cb) },

#ifdef USE_VV
	{ "MediaMenu", NULL, N_("M_edia"), NULL, NULL, NULL },
	{ "AudioCall", PIDGIN_STOCK_TOOLBAR_AUDIO_CALL, N_("_Audio Call"), NULL, NULL, G_CALLBACK(menu_initiate_media_call_cb) },
	{ "VideoCall", PIDGIN_STOCK_TOOLBAR_VIDEO_CALL, N_("_Video Call"), NULL, NULL, G_CALLBACK(menu_initiate_media_call_cb) },
	{ "AudioVideoCall", PIDGIN_STOCK_TOOLBAR_VIDEO_CALL, N_("Audio\\/Video _Call"), NULL, NULL, G_CALLBACK(menu_initiate_media_call_cb) },
#endif

	{ "SendFile", PIDGIN_STOCK_TOOLBAR_SEND_FILE, N_("Se_nd File..."), NULL, NULL, G_CALLBACK(menu_send_file_cb) },
	{ "GetAttention", PIDGIN_STOCK_TOOLBAR_SEND_ATTENTION, N_("Get _Attention"), NULL, NULL, G_CALLBACK(menu_get_attention_cb) },
	{ "AddBuddyPounce", NULL, N_("Add Buddy _Pounce..."), NULL, NULL, G_CALLBACK(menu_add_pounce_cb) },
	{ "GetInfo", PIDGIN_STOCK_TOOLBAR_USER_INFO, N_("_Get Info"), "<control>O", NULL, G_CALLBACK(menu_get_info_cb) },
	{ "Invite", NULL, N_("In_vite..."), NULL, NULL, G_CALLBACK(menu_invite_cb) },
	{ "MoreMenu", NULL, N_("M_ore"), NULL, NULL, NULL },
	{ "Alias", NULL, N_("Al_ias..."), NULL, NULL, G_CALLBACK(menu_alias_cb) },
	{ "Block", PIDGIN_STOCK_TOOLBAR_BLOCK, N_("_Block..."), NULL, NULL, G_CALLBACK(menu_block_cb) },
	{ "Unblock", PIDGIN_STOCK_TOOLBAR_UNBLOCK, N_("_Unblock..."), NULL, NULL, G_CALLBACK(menu_unblock_cb) },
	{ "Add", GTK_STOCK_ADD, N_("_Add..."), NULL, NULL, G_CALLBACK(menu_add_remove_cb) },
	{ "Remove", GTK_STOCK_REMOVE, N_("_Remove..."), NULL, NULL, G_CALLBACK(menu_add_remove_cb) },
	{ "InsertLink", PIDGIN_STOCK_TOOLBAR_INSERT_LINK, N_("Insert Lin_k..."), NULL, NULL, G_CALLBACK(menu_insert_link_cb) },
	{ "InsertImage", PIDGIN_STOCK_TOOLBAR_INSERT_IMAGE, N_("Insert Imag_e..."), NULL, NULL, G_CALLBACK(menu_insert_image_cb) },
	{ "Close", GTK_STOCK_CLOSE, N_("_Close"), NULL, NULL, G_CALLBACK(menu_close_conv_cb) },

	/* Options */
	{ "OptionsMenu", NULL, N_("_Options"), NULL, NULL, NULL },
};

/* Toggle items */
static const GtkToggleActionEntry menu_toggle_entries[] = {
	{ "EnableLogging", NULL, N_("Enable _Logging"), NULL, NULL, G_CALLBACK(menu_logging_cb), FALSE },
	{ "EnableSounds", NULL, N_("Enable _Sounds"), NULL, NULL, G_CALLBACK(menu_sounds_cb), FALSE },
	{ "ShowFormattingToolbars", NULL, N_("Show Formatting _Toolbars"), NULL, NULL, G_CALLBACK(menu_toolbar_cb), FALSE },
	{ "ShowTimestamps", NULL, N_("Show Ti_mestamps"), NULL, NULL, G_CALLBACK(menu_timestamps_cb), FALSE },
};

static const char *conversation_menu =
"<ui>"
	"<menubar name='Conversation'>"
		"<menu action='ConversationMenu'>"
			"<menuitem action='NewInstantMessage'/>"
			"<separator/>"
			"<menuitem action='Find'/>"
			"<menuitem action='ViewLog'/>"
			"<menuitem action='SaveAs'/>"
			"<menuitem action='ClearScrollback'/>"
			"<separator/>"
#ifdef USE_VV
			"<menu action='MediaMenu'>"
				"<menuitem action='AudioCall'/>"
				"<menuitem action='VideoCall'/>"
				"<menuitem action='AudioVideoCall'/>"
			"</menu>"
#endif
			"<menuitem action='SendFile'/>"
			"<menuitem action='GetAttention'/>"
			"<menuitem action='AddBuddyPounce'/>"
			"<menuitem action='GetInfo'/>"
			"<menuitem action='Invite'/>"
			"<menu action='MoreMenu'/>"
			"<separator/>"
			"<menuitem action='Alias'/>"
			"<menuitem action='Block'/>"
			"<menuitem action='Unblock'/>"
			"<menuitem action='Add'/>"
			"<menuitem action='Remove'/>"
			"<separator/>"
			"<menuitem action='InsertLink'/>"
			"<menuitem action='InsertImage'/>"
			"<separator/>"
			"<menuitem action='Close'/>"
		"</menu>"
		"<menu action='OptionsMenu'>"
			"<menuitem action='EnableLogging'/>"
			"<menuitem action='EnableSounds'/>"
			"<separator/>"
			"<menuitem action='ShowFormattingToolbars'/>"
			"<menuitem action='ShowTimestamps'/>"
		"</menu>"
	"</menubar>"
"</ui>";

#else

static GtkItemFactoryEntry menu_items[] =
{
	/* Conversation menu */
	{ N_("/_Conversation"), NULL, NULL, 0, "<Branch>", NULL },

	{ N_("/Conversation/New Instant _Message..."), "<CTL>M", menu_new_conv_cb,
			0, "<StockItem>", PIDGIN_STOCK_TOOLBAR_MESSAGE_NEW },
	{ N_("/Conversation/Join a _Chat..."), NULL, menu_join_chat_cb,
			0, "<StockItem>", PIDGIN_STOCK_CHAT },

	{ "/Conversation/sep0", NULL, NULL, 0, "<Separator>", NULL },

	{ N_("/Conversation/_Find..."), NULL, menu_find_cb, 0,
			"<StockItem>", GTK_STOCK_FIND },
	{ N_("/Conversation/View _Log"), NULL, menu_view_log_cb, 0, "<Item>", NULL },
	{ N_("/Conversation/_Save As..."), NULL, menu_save_as_cb, 0,
			"<StockItem>", GTK_STOCK_SAVE_AS },
	{ N_("/Conversation/Clea_r Scrollback"), "<CTL>L", menu_clear_cb, 0, "<StockItem>", GTK_STOCK_CLEAR },

	{ "/Conversation/sep1", NULL, NULL, 0, "<Separator>", NULL },

#ifdef USE_VV
	{ N_("/Conversation/M_edia"), NULL, NULL, 0, "<Branch>", NULL },

	{ N_("/Conversation/Media/_Audio Call"), NULL, menu_initiate_media_call_cb, 0,
		"<StockItem>", PIDGIN_STOCK_TOOLBAR_AUDIO_CALL },
	{ N_("/Conversation/Media/_Video Call"), NULL, menu_initiate_media_call_cb, 1,
		"<StockItem>", PIDGIN_STOCK_TOOLBAR_VIDEO_CALL },
	{ N_("/Conversation/Media/Audio\\/Video _Call"), NULL, menu_initiate_media_call_cb, 2,
		"<StockItem>", PIDGIN_STOCK_TOOLBAR_VIDEO_CALL },
#endif

	{ N_("/Conversation/Se_nd File..."), NULL, menu_send_file_cb, 0, "<StockItem>", PIDGIN_STOCK_TOOLBAR_SEND_FILE },
	{ N_("/Conversation/Get _Attention"), NULL, menu_get_attention_cb, 0, "<StockItem>", PIDGIN_STOCK_TOOLBAR_SEND_ATTENTION },
	{ N_("/Conversation/Add Buddy _Pounce..."), NULL, menu_add_pounce_cb,
			0, "<Item>", NULL },
	{ N_("/Conversation/_Get Info"), "<CTL>O", menu_get_info_cb, 0,
			"<StockItem>", PIDGIN_STOCK_TOOLBAR_USER_INFO },
	{ N_("/Conversation/In_vite..."), NULL, menu_invite_cb, 0,
			"<Item>", NULL },
	{ N_("/Conversation/M_ore"), NULL, NULL, 0, "<Branch>", NULL },

	{ "/Conversation/sep2", NULL, NULL, 0, "<Separator>", NULL },

	{ N_("/Conversation/Al_ias..."), NULL, menu_alias_cb, 0,
			"<Item>", NULL },
	{ N_("/Conversation/_Block..."), NULL, menu_block_cb, 0,
			"<StockItem>", PIDGIN_STOCK_TOOLBAR_BLOCK },
	{ N_("/Conversation/_Unblock..."), NULL, menu_unblock_cb, 0,
			"<StockItem>", PIDGIN_STOCK_TOOLBAR_UNBLOCK },
	{ N_("/Conversation/_Add..."), NULL, menu_add_remove_cb, 0,
			"<StockItem>", GTK_STOCK_ADD },
	{ N_("/Conversation/_Remove..."), NULL, menu_add_remove_cb, 0,
			"<StockItem>", GTK_STOCK_REMOVE },

	{ "/Conversation/sep3", NULL, NULL, 0, "<Separator>", NULL },

	{ N_("/Conversation/Insert Lin_k..."), NULL, menu_insert_link_cb, 0,
		"<StockItem>", PIDGIN_STOCK_TOOLBAR_INSERT_LINK },
	{ N_("/Conversation/Insert Imag_e..."), NULL, menu_insert_image_cb, 0,
		"<StockItem>", PIDGIN_STOCK_TOOLBAR_INSERT_IMAGE },

	{ "/Conversation/sep4", NULL, NULL, 0, "<Separator>", NULL },


	{ N_("/Conversation/_Close"), NULL, menu_close_conv_cb, 0,
			"<StockItem>", GTK_STOCK_CLOSE },

	/* Options */
	{ N_("/_Options"), NULL, NULL, 0, "<Branch>", NULL },
	{ N_("/Options/Enable _Logging"), NULL, menu_logging_cb, 0, "<CheckItem>", NULL },
	{ N_("/Options/Enable _Sounds"), NULL, menu_sounds_cb, 0, "<CheckItem>", NULL },
	{ "/Options/sep0", NULL, NULL, 0, "<Separator>", NULL },
	{ N_("/Options/Show Formatting _Toolbars"), NULL, menu_toolbar_cb, 0, "<CheckItem>", NULL },
	{ N_("/Options/Show Ti_mestamps"), NULL, menu_timestamps_cb, 0, "<CheckItem>", NULL },
};
#endif

static void
sound_method_pref_changed_cb(const char *name, PurplePrefType type,
							 gconstpointer value, gpointer data)
{
	PidginWindow *win = data;
	const char *method = value;

	if (!strcmp(method, "none"))
	{
		gtk_toggle_action_set_active(GTK_TOGGLE_ACTION(win->menu.sounds),
		                             FALSE);
		gtk_action_set_sensitive(win->menu.sounds, FALSE);
	}
	else
	{
		PidginConversation *gtkconv = pidgin_conv_window_get_active_gtkconv(win);

		if (gtkconv != NULL)
			gtk_toggle_action_set_active(GTK_TOGGLE_ACTION(win->menu.sounds),
			                             gtkconv->make_sound);
		gtk_action_set_sensitive(win->menu.sounds, TRUE);
	}
}

/* Returns TRUE if some items were added to the menu, FALSE otherwise */
static gboolean
populate_menu_with_options(GtkWidget *menu, PidginConversation *gtkconv, gboolean all)
{
	GList *list;
	PurpleConversation *conv;
	PurpleAccount *account;
	PurpleBlistNode *node = NULL;
	PurpleChat *chat = NULL;
	PurpleBuddy *buddy = NULL;
	gboolean ret;

	conv = gtkconv->active_conv;
	account = purple_conversation_get_account(conv);

	if (purple_conversation_get_type(conv) == PURPLE_CONV_TYPE_CHAT) {
		chat = purple_blist_find_chat(account, purple_conversation_get_name(conv));

		if ((chat == NULL) && (gtkconv->webview != NULL)) {
			chat = g_object_get_data(G_OBJECT(gtkconv->webview), "transient_chat");
		}

		if ((chat == NULL) && (gtkconv->webview != NULL)) {
			GHashTable *components;
			PurpleAccount *account = purple_conversation_get_account(conv);
			PurplePlugin *prpl = purple_find_prpl(purple_account_get_protocol_id(account));
			PurplePluginProtocolInfo *prpl_info = PURPLE_PLUGIN_PROTOCOL_INFO(prpl);
			if (purple_account_get_connection(account) != NULL &&
					PURPLE_PROTOCOL_PLUGIN_HAS_FUNC(prpl_info, chat_info_defaults)) {
				components = prpl_info->chat_info_defaults(purple_account_get_connection(account),
						purple_conversation_get_name(conv));
			} else {
				components = g_hash_table_new_full(g_str_hash, g_str_equal,
						g_free, g_free);
				g_hash_table_replace(components, g_strdup("channel"),
						g_strdup(purple_conversation_get_name(conv)));
			}
			chat = purple_chat_new(account, NULL, components);
			purple_blist_node_set_flags((PurpleBlistNode *)chat,
					PURPLE_BLIST_NODE_FLAG_NO_SAVE);
			g_object_set_data_full(G_OBJECT(gtkconv->webview), "transient_chat",
					chat, (GDestroyNotify)purple_blist_remove_chat);
		}
	} else {
		if (!purple_account_is_connected(account))
			return FALSE;

		buddy = purple_find_buddy(account, purple_conversation_get_name(conv));

		/* gotta remain bug-compatible :( libpurple < 2.0.2 didn't handle
		 * removing "isolated" buddy nodes well */
		if (purple_version_check(2, 0, 2) == NULL) {
			if ((buddy == NULL) && (gtkconv->webview != NULL)) {
				buddy = g_object_get_data(G_OBJECT(gtkconv->webview), "transient_buddy");
			}

			if ((buddy == NULL) && (gtkconv->webview != NULL)) {
				buddy = purple_buddy_new(account, purple_conversation_get_name(conv), NULL);
				purple_blist_node_set_flags((PurpleBlistNode *)buddy,
						PURPLE_BLIST_NODE_FLAG_NO_SAVE);
				g_object_set_data_full(G_OBJECT(gtkconv->webview), "transient_buddy",
						buddy, (GDestroyNotify)purple_buddy_destroy);
			}
		}
	}

	if (chat)
		node = (PurpleBlistNode *)chat;
	else if (buddy)
		node = (PurpleBlistNode *)buddy;

	/* Now add the stuff */
	if (all) {
		if (buddy)
			pidgin_blist_make_buddy_menu(menu, buddy, TRUE);
		else if (chat) {
			/* XXX: */
		}
	} else if (node) {
		if (purple_account_is_connected(account))
			pidgin_append_blist_node_proto_menu(menu, purple_account_get_connection(account), node);
		pidgin_append_blist_node_extended_menu(menu, node);
	}

	if ((list = gtk_container_get_children(GTK_CONTAINER(menu))) == NULL) {
		ret = FALSE;
	} else {
		g_list_free(list);
		ret = TRUE;
	}
	return ret;
}

static void
regenerate_media_items(PidginWindow *win)
{
#ifdef USE_VV
	PurpleAccount *account;
	PurpleConversation *conv;

	conv = pidgin_conv_window_get_active_conversation(win);

	if (conv == NULL) {
		purple_debug_error("gtkconv", "couldn't get active conversation"
				" when regenerating media items\n");
		return;
	}

	account = purple_conversation_get_account(conv);

	if (account == NULL) {
		purple_debug_error("gtkconv", "couldn't get account when"
				" regenerating media items\n");
		return;
	}

	/*
	 * Check if account support voice and/or calls, and
	 * if the current buddy	supports it.
	 */
	if (account != NULL && purple_conversation_get_type(conv)
			== PURPLE_CONV_TYPE_IM) {
		PurpleMediaCaps caps =
				purple_prpl_get_media_caps(account,
				purple_conversation_get_name(conv));

		gtk_action_set_sensitive(win->audio_call,
				caps & PURPLE_MEDIA_CAPS_AUDIO
				? TRUE : FALSE);
		gtk_action_set_sensitive(win->video_call,
				caps & PURPLE_MEDIA_CAPS_VIDEO
				? TRUE : FALSE);
<<<<<<< HEAD
		gtk_widget_set_sensitive(win->audio_video_call,
=======
		gtk_action_set_sensitive(win->audio_video_call, 
>>>>>>> 1b967b34
				caps & PURPLE_MEDIA_CAPS_AUDIO_VIDEO
				? TRUE : FALSE);
	} else if (purple_conversation_get_type(conv)
			== PURPLE_CONV_TYPE_CHAT) {
		/* for now, don't care about chats... */
		gtk_action_set_sensitive(win->audio_call, FALSE);
		gtk_action_set_sensitive(win->video_call, FALSE);
		gtk_action_set_sensitive(win->audio_video_call, FALSE);
	} else {
<<<<<<< HEAD
		gtk_widget_set_sensitive(win->audio_call, FALSE);
		gtk_widget_set_sensitive(win->video_call, FALSE);
		gtk_widget_set_sensitive(win->audio_video_call, FALSE);
	}
=======
		gtk_action_set_sensitive(win->audio_call, FALSE);
		gtk_action_set_sensitive(win->video_call, FALSE);
		gtk_action_set_sensitive(win->audio_video_call, FALSE);
	}							
>>>>>>> 1b967b34
#endif
}

static void
regenerate_options_items(PidginWindow *win)
{
#if GTK_CHECK_VERSION(2,6,0)
#else
	GtkWidget *menu;
	PidginConversation *gtkconv;
	GList *list;

	gtkconv = pidgin_conv_window_get_active_gtkconv(win);
	menu = gtk_item_factory_get_widget(win->menu.item_factory, N_("/Conversation/More"));

	/* Remove the previous entries */
	for (list = gtk_container_get_children(GTK_CONTAINER(menu)); list; )
	{
		GtkWidget *w = list->data;
		list = g_list_delete_link(list, list);
		gtk_widget_destroy(w);
	}

	if (!populate_menu_with_options(menu, gtkconv, FALSE))
	{
		GtkWidget *item = gtk_menu_item_new_with_label(_("No actions available"));
		gtk_menu_shell_append(GTK_MENU_SHELL(menu), item);
		gtk_widget_set_sensitive(item, FALSE);
	}

	gtk_widget_show_all(menu);
#endif
}

static void
remove_from_list(GtkWidget *widget, PidginWindow *win)
{
	GList *list = g_object_get_data(G_OBJECT(win->window), "plugin-actions");
	list = g_list_remove(list, widget);
	g_object_set_data(G_OBJECT(win->window), "plugin-actions", list);
}

static void
regenerate_plugins_items(PidginWindow *win)
{
#if GTK_CHECK_VERSION(2,6,0)
#else
	GList *action_items;
	GtkWidget *menu;
	GList *list;
	PidginConversation *gtkconv;
	PurpleConversation *conv;
	GtkWidget *item;

	if (win->window == NULL || win == hidden_convwin)
		return;

	gtkconv = pidgin_conv_window_get_active_gtkconv(win);
	if (gtkconv == NULL)
		return;

	conv = gtkconv->active_conv;
	action_items = g_object_get_data(G_OBJECT(win->window), "plugin-actions");

	/* Remove the old menuitems */
	while (action_items) {
		g_signal_handlers_disconnect_by_func(G_OBJECT(action_items->data),
					G_CALLBACK(remove_from_list), win);
		gtk_widget_destroy(action_items->data);
		action_items = g_list_delete_link(action_items, action_items);
	}

	menu = gtk_item_factory_get_widget(win->menu.item_factory, N_("/Options"));

	list = purple_conversation_get_extended_menu(conv);
	if (list) {
		action_items = g_list_prepend(NULL, (item = pidgin_separator(menu)));
		g_signal_connect(G_OBJECT(item), "destroy", G_CALLBACK(remove_from_list), win);
	}

	for(; list; list = g_list_delete_link(list, list)) {
		PurpleMenuAction *act = (PurpleMenuAction *) list->data;
		item = pidgin_append_menu_action(menu, act, conv);
		action_items = g_list_prepend(action_items, item);
		gtk_widget_show_all(item);
		g_signal_connect(G_OBJECT(item), "destroy", G_CALLBACK(remove_from_list), win);
	}
	g_object_set_data(G_OBJECT(win->window), "plugin-actions", action_items);
#endif
}

#if 0
static void menubar_activated(GtkWidget *item, gpointer data)
{
	PidginWindow *win = data;
	regenerate_media_items(win);
	regenerate_options_items(win);
	regenerate_plugins_items(win);

	/* The following are to make sure the 'More' submenu is not regenerated every time
	 * the focus shifts from 'Conversations' to some other menu and back. */
	g_signal_handlers_block_by_func(G_OBJECT(item), G_CALLBACK(menubar_activated), data);
	g_signal_connect(G_OBJECT(win->menu.menubar), "deactivate", G_CALLBACK(focus_out_from_menubar), data);
}

static void
focus_out_from_menubar(GtkWidget *wid, PidginWindow *win)
{
	/* The menubar has been deactivated. Make sure the 'More' submenu is regenerated next time
	 * the 'Conversation' menu pops up. */
	GtkWidget *menuitem = gtk_item_factory_get_item(win->menu.item_factory, N_("/Conversation"));
	g_signal_handlers_unblock_by_func(G_OBJECT(menuitem), G_CALLBACK(menubar_activated), win);
	g_signal_handlers_disconnect_by_func(G_OBJECT(win->menu.menubar),
				G_CALLBACK(focus_out_from_menubar), win);
}
#endif

static GtkWidget *
setup_menubar(PidginWindow *win)
{
	GtkAccelGroup *accel_group;
	const char *method;
	GtkActionGroup *action_group;
	GError *error;

	action_group = gtk_action_group_new("ConversationActions");
	gtk_action_group_add_actions(action_group,
	                             menu_entries,
	                             G_N_ELEMENTS(menu_entries),
	                             win);
	gtk_action_group_add_toggle_actions(action_group,
	                                    menu_toggle_entries,
	                                    G_N_ELEMENTS(menu_toggle_entries),
	                                    win);
#ifdef ENABLE_NLS
	gtk_action_group_set_translation_domain(action_group,
	                                        PACKAGE);
#endif

	win->menu.ui = gtk_ui_manager_new();
	gtk_ui_manager_insert_action_group(win->menu.ui, action_group, 0);

	accel_group = gtk_ui_manager_get_accel_group(win->menu.ui);
	gtk_window_add_accel_group(GTK_WINDOW(win->window), accel_group);
	g_signal_connect(G_OBJECT(accel_group), "accel-changed",
	                 G_CALLBACK(pidgin_save_accels_cb), NULL);

	error = NULL;
	if (!gtk_ui_manager_add_ui_from_string(win->menu.ui, conversation_menu, -1, &error))
	{
		g_message("building menus failed: %s", error->message);
		g_error_free(error);
		exit(EXIT_FAILURE);
	}

	win->menu.menubar =
		gtk_ui_manager_get_widget(win->menu.ui, "/Conversation");

	win->menu.view_log =
		gtk_ui_manager_get_action(win->menu.ui,
		                          "/Conversation/ConversationMenu/ViewLog");

#ifdef USE_VV
	win->audio_call =
		gtk_ui_manager_get_action(win->menu.ui,
					    "/Conversation/ConversationMenu/MediaMenu/AudioCall");
	win->video_call =
		gtk_ui_manager_get_action(win->menu.ui,
					    "/Conversation/ConversationMenu/MediaMenu/VideoCall");
	win->audio_video_call =
		gtk_ui_manager_get_action(win->menu.ui,
					    "/Conversation/ConversationMenu/MediaMenu/AudioVideoCall");
#endif

	/* --- */

	win->menu.send_file =
		gtk_ui_manager_get_action(win->menu.ui,
		                          "/Conversation/ConversationMenu/SendFile");

	win->menu.add_pounce =
		gtk_ui_manager_get_action(win->menu.ui,
		                          "/Conversation/ConversationMenu/AddBuddyPounce");

	/* --- */

	win->menu.get_info =
		gtk_ui_manager_get_action(win->menu.ui,
		                          "/Conversation/ConversationMenu/GetInfo");

	win->menu.invite =
		gtk_ui_manager_get_action(win->menu.ui,
		                          "/Conversation/ConversationMenu/Invite");

	/* --- */

	win->menu.alias =
		gtk_ui_manager_get_action(win->menu.ui,
		                          "/Conversation/ConversationMenu/Alias");

	win->menu.block =
		gtk_ui_manager_get_action(win->menu.ui,
		                          "/Conversation/ConversationMenu/Block");

	win->menu.unblock =
		gtk_ui_manager_get_action(win->menu.ui,
					    "/Conversation/ConversationMenu/Unblock");

	win->menu.add =
		gtk_ui_manager_get_action(win->menu.ui,
		                          "/Conversation/ConversationMenu/Add");

	win->menu.remove =
		gtk_ui_manager_get_action(win->menu.ui,
		                          "/Conversation/ConversationMenu/Remove");

	/* --- */

	win->menu.insert_link =
		gtk_ui_manager_get_action(win->menu.ui,
				"/Conversation/ConversationMenu/InsertLink");

	win->menu.insert_image =
		gtk_ui_manager_get_action(win->menu.ui,
				"/Conversation/ConversationMenu/InsertImage");

	/* --- */

	win->menu.logging =
		gtk_ui_manager_get_action(win->menu.ui,
		                          "/Conversation/OptionsMenu/EnableLogging");
	win->menu.sounds =
		gtk_ui_manager_get_action(win->menu.ui,
		                          "/Conversation/OptionsMenu/EnableSounds");
	method = purple_prefs_get_string(PIDGIN_PREFS_ROOT "/sound/method");
	if (method != NULL && !strcmp(method, "none"))
	{
		gtk_toggle_action_set_active(GTK_TOGGLE_ACTION(win->menu.sounds),
		                               FALSE);
		gtk_action_set_sensitive(win->menu.sounds, FALSE);
	}
	purple_prefs_connect_callback(win, PIDGIN_PREFS_ROOT "/sound/method",
				    sound_method_pref_changed_cb, win);

	win->menu.show_formatting_toolbar =
		gtk_ui_manager_get_action(win->menu.ui,
		                          "/Conversation/OptionsMenu/ShowFormattingToolbars");
	win->menu.show_timestamps =
		gtk_ui_manager_get_action(win->menu.ui,
		                          "/Conversation/OptionsMenu/ShowTimestamps");
	win->menu.show_icon = NULL;

	win->menu.tray = pidgin_menu_tray_new();
	gtk_menu_shell_append(GTK_MENU_SHELL(win->menu.menubar),
	                      win->menu.tray);
	gtk_widget_show(win->menu.tray);

	gtk_widget_show(win->menu.menubar);

	return win->menu.menubar;
}


/**************************************************************************
 * Utility functions
 **************************************************************************/

static void
got_typing_keypress(PidginConversation *gtkconv, gboolean first)
{
	PurpleConversation *conv = gtkconv->active_conv;
	PurpleConvIm *im;

	/*
	 * We know we got something, so we at least have to make sure we don't
	 * send PURPLE_TYPED any time soon.
	 */

	im = PURPLE_CONV_IM(conv);

	purple_conv_im_stop_send_typed_timeout(im);
	purple_conv_im_start_send_typed_timeout(im);

	/* Check if we need to send another PURPLE_TYPING message */
	if (first || (purple_conv_im_get_type_again(im) != 0 &&
				  time(NULL) > purple_conv_im_get_type_again(im)))
	{
		unsigned int timeout;
		timeout = serv_send_typing(purple_conversation_get_gc(conv),
								   purple_conversation_get_name(conv),
								   PURPLE_TYPING);
		purple_conv_im_set_type_again(im, timeout);
	}
}

#if 0
static gboolean
typing_animation(gpointer data) {
	PidginConversation *gtkconv = data;
	PidginWindow *gtkwin = gtkconv->win;
	const char *stock_id = NULL;

	if(gtkconv != pidgin_conv_window_get_active_gtkconv(gtkwin)) {
		return FALSE;
	}

	switch (rand() % 5) {
	case 0:
		stock_id = PIDGIN_STOCK_ANIMATION_TYPING0;
		break;
	case 1:
		stock_id = PIDGIN_STOCK_ANIMATION_TYPING1;
		break;
	case 2:
		stock_id = PIDGIN_STOCK_ANIMATION_TYPING2;
		break;
	case 3:
		stock_id = PIDGIN_STOCK_ANIMATION_TYPING3;
		break;
	case 4:
		stock_id = PIDGIN_STOCK_ANIMATION_TYPING4;
		break;
	}
	if (gtkwin->menu.typing_icon == NULL) {
		 gtkwin->menu.typing_icon = gtk_image_new_from_stock(stock_id, GTK_ICON_SIZE_MENU);
		 pidgin_menu_tray_append(PIDGIN_MENU_TRAY(gtkwin->menu.tray),
                                                                  gtkwin->menu.typing_icon,
                                                                  _("User is typing..."));
	} else {
		gtk_image_set_from_stock(GTK_IMAGE(gtkwin->menu.typing_icon), stock_id, GTK_ICON_SIZE_MENU);
	}
	gtk_widget_show(gtkwin->menu.typing_icon);
	return TRUE;
}
#endif

static void
update_typing_message(PidginConversation *gtkconv, const char *message)
{
	/* TODO WEBKIT: this is not handled at all */
#if 0
	GtkTextBuffer *buffer;
	GtkTextMark *stmark, *enmark;

	if (g_object_get_data(G_OBJECT(gtkconv->imhtml), "disable-typing-notification"))
		return;

	buffer = gtk_text_view_get_buffer(GTK_TEXT_VIEW(gtkconv->imhtml));
	stmark = gtk_text_buffer_get_mark(buffer, "typing-notification-start");
	enmark = gtk_text_buffer_get_mark(buffer, "typing-notification-end");
	if (stmark && enmark) {
		GtkTextIter start, end;
		gtk_text_buffer_get_iter_at_mark(buffer, &start, stmark);
		gtk_text_buffer_get_iter_at_mark(buffer, &end, enmark);
		gtk_text_buffer_delete_mark(buffer, stmark);
		gtk_text_buffer_delete_mark(buffer, enmark);
		gtk_text_buffer_delete(buffer, &start, &end);
	} else if (message && *message == '\n' && message[1] == ' ' && message[2] == '\0')
		message = NULL;

#ifdef RESERVE_LINE
	if (!message)
		message = "\n ";   /* The blank space is required to avoid a GTK+/Pango bug */
#endif

	if (message) {
		GtkTextIter iter;
		gtk_text_buffer_get_end_iter(buffer, &iter);
		gtk_text_buffer_create_mark(buffer, "typing-notification-start", &iter, TRUE);
		gtk_text_buffer_insert_with_tags_by_name(buffer, &iter, message, -1, "TYPING-NOTIFICATION", NULL);
		gtk_text_buffer_get_end_iter(buffer, &iter);
		gtk_text_buffer_create_mark(buffer, "typing-notification-end", &iter, TRUE);
	}
#endif /* if 0 */
}

static void
update_typing_icon(PidginConversation *gtkconv)
{
	PurpleConvIm *im = NULL;
	PurpleConversation *conv = gtkconv->active_conv;
	char *message = NULL;

	if (purple_conversation_get_type(conv) == PURPLE_CONV_TYPE_IM)
		im = PURPLE_CONV_IM(conv);

	if (im == NULL)
		return;

	if (purple_conv_im_get_typing_state(im) == PURPLE_NOT_TYPING) {
#ifdef RESERVE_LINE
		update_typing_message(gtkconv, NULL);
#else
		update_typing_message(gtkconv, "\n ");
#endif
		return;
	}

	if (purple_conv_im_get_typing_state(im) == PURPLE_TYPING) {
		message = g_strdup_printf(_("\n%s is typing..."), purple_conversation_get_title(conv));
	} else {
		message = g_strdup_printf(_("\n%s has stopped typing"), purple_conversation_get_title(conv));
	}

	update_typing_message(gtkconv, message);
	g_free(message);
}

static gboolean
update_send_to_selection(PidginWindow *win)
{
	PurpleAccount *account;
	PurpleConversation *conv;
	GtkWidget *menu;
	GList *child;
	PurpleBuddy *b;

	conv = pidgin_conv_window_get_active_conversation(win);

	if (conv == NULL)
		return FALSE;

	account = purple_conversation_get_account(conv);

	if (account == NULL)
		return FALSE;

	if (win->menu.send_to == NULL)
		return FALSE;

	if (!(b = purple_find_buddy(account, purple_conversation_get_name(conv))))
		return FALSE;

#if 0 /* TODO */
	gtk_widget_show(win->menu.send_to);

	menu = gtk_menu_item_get_submenu(GTK_MENU_ITEM(win->menu.send_to));

	for (child = gtk_container_get_children(GTK_CONTAINER(menu));
		 child != NULL;
		 child = g_list_delete_link(child, child)) {

		GtkWidget *item = child->data;
		PurpleBuddy *item_buddy;
		PurpleAccount *item_account = g_object_get_data(G_OBJECT(item), "purple_account");
		gchar *buddy_name = g_object_get_data(G_OBJECT(item),
		                                      "purple_buddy_name");
		item_buddy = purple_find_buddy(item_account, buddy_name);

		if (b == item_buddy) {
			gtk_check_menu_item_set_active(GTK_CHECK_MENU_ITEM(item), TRUE);
			g_list_free(child);
			break;
		}
	}
#endif

	return FALSE;
}

static gboolean
send_to_item_enter_notify_cb(GtkWidget *menuitem, GdkEventCrossing *event, GtkWidget *label)
{
	gtk_widget_set_sensitive(GTK_WIDGET(label), TRUE);
	return FALSE;
}

static gboolean
send_to_item_leave_notify_cb(GtkWidget *menuitem, GdkEventCrossing *event, GtkWidget *label)
{
	gtk_widget_set_sensitive(GTK_WIDGET(label), FALSE);
	return FALSE;
}

static void
create_sendto_item(GtkWidget *menu, GtkSizeGroup *sg, GSList **group, PurpleBuddy *buddy, PurpleAccount *account, const char *name)
{
	GtkWidget *box;
	GtkWidget *label;
	GtkWidget *image;
	GtkWidget *menuitem;
	GdkPixbuf *pixbuf;
	gchar *text;

	/* Create a pixmap for the protocol icon. */
	pixbuf = pidgin_create_prpl_icon(account, PIDGIN_PRPL_ICON_SMALL);

	/* Now convert it to GtkImage */
	if (pixbuf == NULL)
		image = gtk_image_new();
	else
	{
		image = gtk_image_new_from_pixbuf(pixbuf);
		g_object_unref(G_OBJECT(pixbuf));
	}

	gtk_size_group_add_widget(sg, image);

	/* Make our menu item */
	text = g_strdup_printf("%s (%s)", name, purple_account_get_name_for_display(account));
	menuitem = gtk_radio_menu_item_new_with_label(*group, text);
	g_free(text);
	*group = gtk_radio_menu_item_get_group(GTK_RADIO_MENU_ITEM(menuitem));

	/* Do some evil, see some evil, speak some evil. */
	box = gtk_hbox_new(FALSE, 0);

	label = gtk_bin_get_child(GTK_BIN(menuitem));
	g_object_ref(label);
	gtk_container_remove(GTK_CONTAINER(menuitem), label);

	gtk_box_pack_start(GTK_BOX(box), image, FALSE, FALSE, 0);
	gtk_box_pack_start(GTK_BOX(box), label, TRUE, TRUE, 4);

	if (buddy != NULL &&
	    !purple_presence_is_online(purple_buddy_get_presence(buddy)))
	{
		gtk_widget_set_sensitive(label, FALSE);

		/* Set the label sensitive when the menuitem is highlighted and
		 * insensitive again when the mouse leaves it. This way, it
		 * doesn't appear weird from the highlighting of the embossed
		 * (insensitive style) text.*/
		g_signal_connect(menuitem, "enter-notify-event",
				 G_CALLBACK(send_to_item_enter_notify_cb), label);
		g_signal_connect(menuitem, "leave-notify-event",
				 G_CALLBACK(send_to_item_leave_notify_cb), label);
	}

	g_object_unref(label);

	gtk_container_add(GTK_CONTAINER(menuitem), box);

	gtk_widget_show(label);
	gtk_widget_show(image);
	gtk_widget_show(box);

	/* Set our data and callbacks. */
	g_object_set_data(G_OBJECT(menuitem), "purple_account", account);
	g_object_set_data_full(G_OBJECT(menuitem), "purple_buddy_name", g_strdup(name), g_free);

	g_signal_connect(G_OBJECT(menuitem), "activate",
	                 G_CALLBACK(menu_conv_sel_send_cb), NULL);

	gtk_widget_show(menuitem);
	gtk_menu_shell_append(GTK_MENU_SHELL(menu), menuitem);
}

static gboolean
compare_buddy_presence(PurplePresence *p1, PurplePresence *p2)
{
	/* This is necessary because multiple PurpleBuddy's don't share the same
	 * PurplePresence anymore.
	 */
	PurpleBuddy *b1 = purple_presence_get_buddy(p1);
	PurpleBuddy *b2 = purple_presence_get_buddy(p2);
	if (purple_buddy_get_account(b1) == purple_buddy_get_account(b2) &&
			strcmp(purple_buddy_get_name(b1), purple_buddy_get_name(b2)) == 0)
		return FALSE;
	return TRUE;
}

static void
generate_send_to_items(PidginWindow *win)
{
#if 0 /* TODO */
	GtkWidget *menu;
	GSList *group = NULL;
	GtkSizeGroup *sg = gtk_size_group_new(GTK_SIZE_GROUP_HORIZONTAL);
	PidginConversation *gtkconv;
	GSList *l, *buds;

	g_return_if_fail(win != NULL);

	gtkconv = pidgin_conv_window_get_active_gtkconv(win);

	g_return_if_fail(gtkconv != NULL);

	if (win->menu.send_to != NULL)
		gtk_widget_destroy(win->menu.send_to);

	/* Build the Send To menu */
	win->menu.send_to = gtk_menu_item_new_with_mnemonic(_("S_end To"));
	gtk_widget_show(win->menu.send_to);

	menu = gtk_menu_new();
	gtk_menu_shell_insert(GTK_MENU_SHELL(win->menu.menubar),
	                      win->menu.send_to, 2);
	gtk_menu_item_set_submenu(GTK_MENU_ITEM(win->menu.send_to), menu);

	gtk_widget_show(menu);

	if (purple_conversation_get_type(gtkconv->active_conv) == PURPLE_CONV_TYPE_IM) {
		buds = purple_find_buddies(purple_conversation_get_account(gtkconv->active_conv), purple_conversation_get_name(gtkconv->active_conv));

		if (buds == NULL)
		{
			/* The user isn't on the buddy list. So we don't create any sendto menu. */
		}
		else
		{
			GList *list = NULL, *iter;
			for (l = buds; l != NULL; l = l->next)
			{
				PurpleBlistNode *node;

				node = PURPLE_BLIST_NODE(purple_buddy_get_contact(PURPLE_BUDDY(l->data)));

				for (node = node->child; node != NULL; node = node->next)
				{
					PurpleBuddy *buddy = (PurpleBuddy *)node;
					PurpleAccount *account;

					if (!PURPLE_BLIST_NODE_IS_BUDDY(node))
						continue;

					account = purple_buddy_get_account(buddy);
					/* TODO WEBKIT: (I'm not actually sure if this is webkit-related --Mark Doliner) */
					if (purple_account_is_connected(account) /*|| account == purple_conversation_get_account(gtkconv->active_conv)*/)
					{
						/* Use the PurplePresence to get unique buddies. */
						PurplePresence *presence = purple_buddy_get_presence(buddy);
						if (!g_list_find_custom(list, presence, (GCompareFunc)compare_buddy_presence))
							list = g_list_prepend(list, presence);
					}
				}
			}

			/* Create the sendto menu only if it has more than one item to show */
			if (list && list->next) {
				/* Loop over the list backwards so we get the items in the right order,
				 * since we did a g_list_prepend() earlier. */
				for (iter = g_list_last(list); iter != NULL; iter = iter->prev) {
					PurplePresence *pre = iter->data;
					PurpleBuddy *buddy = purple_presence_get_buddy(pre);
					create_sendto_item(menu, sg, &group, buddy,
							purple_buddy_get_account(buddy), purple_buddy_get_name(buddy));
				}
			}
			g_list_free(list);
			g_slist_free(buds);
		}
	}

	g_object_unref(sg);

	gtk_widget_show(win->menu.send_to);
	/* TODO: This should never be insensitive.  Possibly hidden or not. */
	if (!group)
		gtk_widget_set_sensitive(win->menu.send_to, FALSE);
	update_send_to_selection(win);
#endif
}

static const char *
get_chat_buddy_status_icon(PurpleConvChat *chat, const char *name, PurpleConvChatBuddyFlags flags)
{
	const char *image = NULL;

	if (flags & PURPLE_CBFLAGS_FOUNDER) {
		image = PIDGIN_STOCK_STATUS_FOUNDER;
	} else if (flags & PURPLE_CBFLAGS_OP) {
		image = PIDGIN_STOCK_STATUS_OPERATOR;
	} else if (flags & PURPLE_CBFLAGS_HALFOP) {
		image = PIDGIN_STOCK_STATUS_HALFOP;
	} else if (flags & PURPLE_CBFLAGS_VOICE) {
		image = PIDGIN_STOCK_STATUS_VOICE;
	} else if ((!flags) && purple_conv_chat_is_user_ignored(chat, name)) {
		image = PIDGIN_STOCK_STATUS_IGNORED;
	} else {
		return NULL;
	}
	return image;
}

static void
deleting_chat_buddy_cb(PurpleConvChatBuddy *cb)
{
	GtkTreeRowReference *ref = purple_conv_chat_cb_get_ui_data(cb);

	if (ref) {
		gtk_tree_row_reference_free(ref);
		purple_conv_chat_cb_set_ui_data(cb, NULL);
	}
}

static void
add_chat_buddy_common(PurpleConversation *conv, PurpleConvChatBuddy *cb, const char *old_name)
{
	PidginConversation *gtkconv;
	PidginChatPane *gtkchat;
	PurpleConvChat *chat;
	PurpleConnection *gc;
	PurplePluginProtocolInfo *prpl_info;
	GtkTreeModel *tm;
	GtkListStore *ls;
	GtkTreePath *newpath;
	const char *stock;
	GtkTreeIter iter;
	gboolean is_me = FALSE;
	gboolean is_buddy;
	const gchar *name, *alias;
	gchar *tmp, *alias_key;
	PurpleConvChatBuddyFlags flags;
	GdkColor *color = NULL;

	alias = purple_conv_chat_cb_get_alias(cb);
	name  = purple_conv_chat_cb_get_name(cb);
	flags = purple_conv_chat_cb_get_flags(cb);

	chat    = PURPLE_CONV_CHAT(conv);
	gtkconv = PIDGIN_CONVERSATION(conv);
	gtkchat = gtkconv->u.chat;
	gc      = purple_conversation_get_gc(conv);

	if (!gc || !(prpl_info = PURPLE_PLUGIN_PROTOCOL_INFO(gc->prpl)))
		return;

	tm = gtk_tree_view_get_model(GTK_TREE_VIEW(gtkchat->list));
	ls = GTK_LIST_STORE(tm);

	stock = get_chat_buddy_status_icon(chat, name, flags);

	if (!strcmp(purple_conv_chat_get_nick(chat), purple_normalize(purple_conversation_get_account(conv), old_name != NULL ? old_name : name)))
		is_me = TRUE;

	is_buddy = purple_conv_chat_cb_is_buddy(cb);

	tmp = g_utf8_casefold(alias, -1);
	alias_key = g_utf8_collate_key(tmp, -1);
	g_free(tmp);

	if (is_me) {
#if 0
		/* TODO WEBKIT: No tags in webkit stuff, yet. */
		GtkTextTag *tag = gtk_text_tag_table_lookup(
				gtk_text_buffer_get_tag_table(GTK_IMHTML(gtkconv->webview)->text_buffer),
				"send-name");
		g_object_get(tag, "foreground-gdk", &color, NULL);
#endif /* if 0 */
	} else {
		GtkTextTag *tag;
		if ((tag = get_buddy_tag(conv, name, 0, FALSE)))
			g_object_set(G_OBJECT(tag), "style", PANGO_STYLE_NORMAL, NULL);
		if ((tag = get_buddy_tag(conv, name, PURPLE_MESSAGE_NICK, FALSE)))
			g_object_set(G_OBJECT(tag), "style", PANGO_STYLE_NORMAL, NULL);
		color = (GdkColor*)get_nick_color(gtkconv, name);
	}

	gtk_list_store_insert_with_values(ls, &iter,
/*
* The GTK docs are mute about the effects of the "row" value for performance.
* X-Chat hardcodes their value to 0 (prepend) and -1 (append), so we will too.
* It *might* be faster to search the gtk_list_store and set row accurately,
* but no one in #gtk+ seems to know anything about it either.
* Inserting in the "wrong" location has no visible ill effects. - F.P.
*/
			-1, /* "row" */
			CHAT_USERS_ICON_STOCK_COLUMN,  stock,
			CHAT_USERS_ALIAS_COLUMN, alias,
			CHAT_USERS_ALIAS_KEY_COLUMN, alias_key,
			CHAT_USERS_NAME_COLUMN,  name,
			CHAT_USERS_FLAGS_COLUMN, flags,
			CHAT_USERS_COLOR_COLUMN, color,
			CHAT_USERS_WEIGHT_COLUMN, is_buddy ? PANGO_WEIGHT_BOLD : PANGO_WEIGHT_NORMAL,
			-1);

	if (purple_conv_chat_cb_get_ui_data(cb)) {
		GtkTreeRowReference *ref = purple_conv_chat_cb_get_ui_data(cb);
		gtk_tree_row_reference_free(ref);
	}

	newpath = gtk_tree_model_get_path(tm, &iter);
	purple_conv_chat_cb_set_ui_data(cb, gtk_tree_row_reference_new(tm, newpath));
	gtk_tree_path_free(newpath);

	if (is_me && color)
		gdk_color_free(color);
	g_free(alias_key);
}

/**
 * @param most_matched Used internally by this function.
 * @param entered The partial string that the user types before hitting the
 *        tab key.
 * @param entered_bytes The length of entered.
 * @param partial This is a return variable.  This will be set to a string
 *        containing the largest common string between all matches.  This will
 *        be inserted into the input box at the start of the word that the
 *        user is tab completing.  For example, if a chat room contains
 *        "AlfFan" and "AlfHater" and the user types "a<TAB>" then this will
 *        contain "Alf"
 * @param nick_partial Used internally by this function.  Shoudl be a
 *        temporary buffer that is entered_bytes+1 bytes long.
 * @param matches This is a return variable.  If the given name is a potential
 *        match for the entered string, then add a copy of the name to this
 *        list.  The caller is responsible for g_free'ing the data in this
 *        list.
 * @param name The buddy name or alias or slash command name that we're
 *        checking for a match.
 */
static void
tab_complete_process_item(int *most_matched, const char *entered, gsize entered_bytes, char **partial, char *nick_partial,
				  GList **matches, const char *name)
{
	memcpy(nick_partial, name, entered_bytes);
	if (purple_utf8_strcasecmp(nick_partial, entered))
		return;

	/* if we're here, it's a possible completion */

	if (*most_matched == -1) {
		/*
		 * this will only get called once, since from now
		 * on *most_matched is >= 0
		 */
		*most_matched = strlen(name);
		*partial = g_strdup(name);
	}
	else if (*most_matched) {
		char *tmp = g_strdup(name);

		while (purple_utf8_strcasecmp(tmp, *partial)) {
			(*partial)[*most_matched] = '\0';
			if (*most_matched < strlen(tmp))
				tmp[*most_matched] = '\0';
			(*most_matched)--;
		}
		(*most_matched)++;

		g_free(tmp);
	}

	*matches = g_list_insert_sorted(*matches, g_strdup(name),
								   (GCompareFunc)purple_utf8_strcasecmp);
}

static gboolean
tab_complete(PurpleConversation *conv)
{
	PidginConversation *gtkconv;
	GtkTextIter cursor, word_start, start_buffer;
	int start;
	int most_matched = -1;
	char *entered, *partial = NULL;
	char *text;
	char *nick_partial;
	const char *prefix;
	GList *matches = NULL;
	gboolean command = FALSE;
	gsize entered_bytes = 0;

	gtkconv = PIDGIN_CONVERSATION(conv);

	gtk_text_buffer_get_start_iter(gtkconv->entry_buffer, &start_buffer);
	gtk_text_buffer_get_iter_at_mark(gtkconv->entry_buffer, &cursor,
			gtk_text_buffer_get_insert(gtkconv->entry_buffer));

	word_start = cursor;

	/* if there's nothing there just return */
	if (!gtk_text_iter_compare(&cursor, &start_buffer))
		return (purple_conversation_get_type(conv) == PURPLE_CONV_TYPE_CHAT) ? TRUE : FALSE;

	text = gtk_text_buffer_get_text(gtkconv->entry_buffer, &start_buffer,
									&cursor, FALSE);

	/* if we're at the end of ": " we need to move back 2 spaces */
	start = strlen(text) - 1;

	if (start >= 1 && !strncmp(&text[start-1], ": ", 2)) {
		gtk_text_iter_backward_chars(&word_start, 2);
	}

	/* find the start of the word that we're tabbing.
	 * Using gtk_text_iter_backward_word_start won't work, because a nick can contain
	 * characters (e.g. '.', '/' etc.) that Pango may think are word separators. */
	while (gtk_text_iter_backward_char(&word_start)) {
		if (gtk_text_iter_get_char(&word_start) == ' ') {
			/* Reached the whitespace before the start of the word. Move forward once */
			gtk_text_iter_forward_char(&word_start);
			break;
		}
	}

	prefix = pidgin_get_cmd_prefix();
	if (gtk_text_iter_get_offset(&word_start) == 0 &&
			(strlen(text) >= strlen(prefix)) && !strncmp(text, prefix, strlen(prefix))) {
		command = TRUE;
		gtk_text_iter_forward_chars(&word_start, strlen(prefix));
	}

	g_free(text);

	entered = gtk_text_buffer_get_text(gtkconv->entry_buffer, &word_start,
									   &cursor, FALSE);
	entered_bytes = strlen(entered);

	if (!g_utf8_strlen(entered, -1)) {
		g_free(entered);
		return (purple_conversation_get_type(conv) == PURPLE_CONV_TYPE_CHAT) ? TRUE : FALSE;
	}

	nick_partial = g_malloc0(entered_bytes + 1);

	if (command) {
		GList *list = purple_cmd_list(conv);
		GList *l;

		/* Commands */
		for (l = list; l != NULL; l = l->next) {
			tab_complete_process_item(&most_matched, entered, entered_bytes, &partial, nick_partial,
									  &matches, l->data);
		}
		g_list_free(list);
	} else if (purple_conversation_get_type(conv) == PURPLE_CONV_TYPE_CHAT) {
		PurpleConvChat *chat = PURPLE_CONV_CHAT(conv);
		GList *l = purple_conv_chat_get_users(chat);
		GtkTreeModel *model = gtk_tree_view_get_model(GTK_TREE_VIEW(PIDGIN_CONVERSATION(conv)->u.chat->list));
		GtkTreeIter iter;
		int f;

		/* Users */
		for (; l != NULL; l = l->next) {
			tab_complete_process_item(&most_matched, entered, entered_bytes, &partial, nick_partial,
									  &matches, purple_conv_chat_cb_get_name((PurpleConvChatBuddy *)l->data));
		}


		/* Aliases */
		if (gtk_tree_model_get_iter_first(GTK_TREE_MODEL(model), &iter))
		{
			do {
				char *name;
				char *alias;

				gtk_tree_model_get(model, &iter,
						   CHAT_USERS_NAME_COLUMN, &name,
						   CHAT_USERS_ALIAS_COLUMN, &alias,
						   -1);

				if (name && alias && strcmp(name, alias))
					tab_complete_process_item(&most_matched, entered, entered_bytes, &partial, nick_partial,
										  &matches, alias);
				g_free(name);
				g_free(alias);

				f = gtk_tree_model_iter_next(model, &iter);
			} while (f != 0);
		}
	} else {
		g_free(nick_partial);
		g_free(entered);
		return FALSE;
	}

	g_free(nick_partial);

	/* we're only here if we're doing new style */

	/* if there weren't any matches, return */
	if (!matches) {
		/* if matches isn't set partials won't be either */
		g_free(entered);
		return (purple_conversation_get_type(conv) == PURPLE_CONV_TYPE_CHAT) ? TRUE : FALSE;
	}

	gtk_text_buffer_delete(gtkconv->entry_buffer, &word_start, &cursor);

	if (!matches->next) {
		/* there was only one match. fill it in. */
		gtk_text_buffer_get_start_iter(gtkconv->entry_buffer, &start_buffer);
		gtk_text_buffer_get_iter_at_mark(gtkconv->entry_buffer, &cursor,
				gtk_text_buffer_get_insert(gtkconv->entry_buffer));

		if (!gtk_text_iter_compare(&cursor, &start_buffer)) {
			char *tmp = g_strdup_printf("%s: ", (char *)matches->data);
			gtk_text_buffer_insert_at_cursor(gtkconv->entry_buffer, tmp, -1);
			g_free(tmp);
		}
		else
			gtk_text_buffer_insert_at_cursor(gtkconv->entry_buffer,
											 matches->data, -1);

		g_free(matches->data);
		matches = g_list_remove(matches, matches->data);
	}
	else {
		/*
		 * there were lots of matches, fill in as much as possible
		 * and display all of them
		 */
		char *addthis = g_malloc0(1);

		while (matches) {
			char *tmp = addthis;
			addthis = g_strconcat(tmp, matches->data, " ", NULL);
			g_free(tmp);
			g_free(matches->data);
			matches = g_list_remove(matches, matches->data);
		}

		purple_conversation_write(conv, NULL, addthis, PURPLE_MESSAGE_NO_LOG,
								time(NULL));
		gtk_text_buffer_insert_at_cursor(gtkconv->entry_buffer, partial, -1);
		g_free(addthis);
	}

	g_free(entered);
	g_free(partial);

	return TRUE;
}

static void topic_callback(GtkWidget *w, PidginConversation *gtkconv)
{
	PurplePluginProtocolInfo *prpl_info = NULL;
	PurpleConnection *gc;
	PurpleConversation *conv = gtkconv->active_conv;
	PidginChatPane *gtkchat;
	char *new_topic;
	const char *current_topic;

	gc      = purple_conversation_get_gc(conv);

	if(!gc || !(prpl_info = PURPLE_PLUGIN_PROTOCOL_INFO(gc->prpl)))
		return;

	if(prpl_info->set_chat_topic == NULL)
		return;

	gtkconv = PIDGIN_CONVERSATION(conv);
	gtkchat = gtkconv->u.chat;
	new_topic = g_strdup(gtk_entry_get_text(GTK_ENTRY(gtkchat->topic_text)));
	current_topic = purple_conv_chat_get_topic(PURPLE_CONV_CHAT(conv));

	if(current_topic && !g_utf8_collate(new_topic, current_topic)){
		g_free(new_topic);
		return;
	}

	if (current_topic)
		gtk_entry_set_text(GTK_ENTRY(gtkchat->topic_text), current_topic);
	else
		gtk_entry_set_text(GTK_ENTRY(gtkchat->topic_text), "");

	prpl_info->set_chat_topic(gc, purple_conv_chat_get_id(PURPLE_CONV_CHAT(conv)),
			new_topic);

	g_free(new_topic);
}

static gint
sort_chat_users(GtkTreeModel *model, GtkTreeIter *a, GtkTreeIter *b, gpointer userdata)
{
	PurpleConvChatBuddyFlags f1 = 0, f2 = 0;
	char *user1 = NULL, *user2 = NULL;
	gboolean buddy1 = FALSE, buddy2 = FALSE;
	gint ret = 0;

	gtk_tree_model_get(model, a,
	                   CHAT_USERS_ALIAS_KEY_COLUMN, &user1,
	                   CHAT_USERS_FLAGS_COLUMN, &f1,
	                   CHAT_USERS_WEIGHT_COLUMN, &buddy1,
	                   -1);
	gtk_tree_model_get(model, b,
	                   CHAT_USERS_ALIAS_KEY_COLUMN, &user2,
	                   CHAT_USERS_FLAGS_COLUMN, &f2,
	                   CHAT_USERS_WEIGHT_COLUMN, &buddy2,
	                   -1);

	/* Only sort by membership levels */
	f1 &= PURPLE_CBFLAGS_VOICE | PURPLE_CBFLAGS_HALFOP | PURPLE_CBFLAGS_OP |
			PURPLE_CBFLAGS_FOUNDER;
	f2 &= PURPLE_CBFLAGS_VOICE | PURPLE_CBFLAGS_HALFOP | PURPLE_CBFLAGS_OP |
			PURPLE_CBFLAGS_FOUNDER;

	if (user1 == NULL || user2 == NULL) {
		if (!(user1 == NULL && user2 == NULL))
			ret = (user1 == NULL) ? -1: 1;
	} else if (f1 != f2) {
		/* sort more important users first */
		ret = (f1 > f2) ? -1 : 1;
	} else if (buddy1 != buddy2) {
		ret = (buddy1 > buddy2) ? -1 : 1;
	} else {
		ret = strcmp(user1, user2);
	}

	g_free(user1);
	g_free(user2);

	return ret;
}

static void
update_chat_alias(PurpleBuddy *buddy, PurpleConversation *conv, PurpleConnection *gc, PurplePluginProtocolInfo *prpl_info)
{
	PidginConversation *gtkconv = PIDGIN_CONVERSATION(conv);
	PurpleConvChat *chat = PURPLE_CONV_CHAT(conv);
	PurpleAccount *account = purple_conversation_get_account(conv);
	GtkTreeModel *model;
	char *normalized_name;
	GtkTreeIter iter;
	int f;

	g_return_if_fail(buddy != NULL);
	g_return_if_fail(conv != NULL);

	/* This is safe because this callback is only used in chats, not IMs. */
	model = gtk_tree_view_get_model(GTK_TREE_VIEW(gtkconv->u.chat->list));

	if (!gtk_tree_model_get_iter_first(GTK_TREE_MODEL(model), &iter))
		return;

	normalized_name = g_strdup(purple_normalize(account, buddy->name));

	do {
		char *name;

		gtk_tree_model_get(model, &iter, CHAT_USERS_NAME_COLUMN, &name, -1);

		if (!strcmp(normalized_name, purple_normalize(account, name))) {
			const char *alias = name;
			char *tmp;
			char *alias_key = NULL;
			PurpleBuddy *buddy2;

			if (strcmp(purple_conv_chat_get_nick(chat), purple_normalize(account, name))) {
				/* This user is not me, so look into updating the alias. */

				if ((buddy2 = purple_find_buddy(account, name)) != NULL) {
					alias = purple_buddy_get_contact_alias(buddy2);
				}

				tmp = g_utf8_casefold(alias, -1);
				alias_key = g_utf8_collate_key(tmp, -1);
				g_free(tmp);

				gtk_list_store_set(GTK_LIST_STORE(model), &iter,
								CHAT_USERS_ALIAS_COLUMN, alias,
								CHAT_USERS_ALIAS_KEY_COLUMN, alias_key,
								-1);
				g_free(alias_key);
			}
			g_free(name);
			break;
		}

		f = gtk_tree_model_iter_next(model, &iter);

		g_free(name);
	} while (f != 0);

	g_free(normalized_name);
}

static void
blist_node_aliased_cb(PurpleBlistNode *node, const char *old_alias, PurpleConversation *conv)
{
	PurpleConnection *gc;
	PurplePluginProtocolInfo *prpl_info;

	g_return_if_fail(node != NULL);
	g_return_if_fail(conv != NULL);

	gc = purple_conversation_get_gc(conv);
	g_return_if_fail(gc != NULL);
	g_return_if_fail(gc->prpl != NULL);
	prpl_info = PURPLE_PLUGIN_PROTOCOL_INFO(gc->prpl);

	if (prpl_info->options & OPT_PROTO_UNIQUE_CHATNAME)
		return;

	if (PURPLE_BLIST_NODE_IS_CONTACT(node))
	{
		PurpleBlistNode *bnode;

		for(bnode = node->child; bnode; bnode = bnode->next) {

			if(!PURPLE_BLIST_NODE_IS_BUDDY(bnode))
				continue;

			update_chat_alias((PurpleBuddy *)bnode, conv, gc, prpl_info);
		}
	}
	else if (PURPLE_BLIST_NODE_IS_BUDDY(node))
		update_chat_alias((PurpleBuddy *)node, conv, gc, prpl_info);
	else if (PURPLE_BLIST_NODE_IS_CHAT(node) &&
			purple_conversation_get_account(conv) == ((PurpleChat*)node)->account)
	{
		if (old_alias == NULL || g_utf8_collate(old_alias, purple_conversation_get_title(conv)) == 0)
			pidgin_conv_update_fields(conv, PIDGIN_CONV_SET_TITLE);
	}
}

static void
buddy_cb_common(PurpleBuddy *buddy, PurpleConversation *conv, gboolean is_buddy)
{
	GtkTreeModel *model;
	char *normalized_name;
	GtkTreeIter iter;
	GtkTextTag *texttag;
	int f;

	g_return_if_fail(buddy != NULL);
	g_return_if_fail(conv != NULL);

	/* Do nothing if the buddy does not belong to the conv's account */
	if (purple_buddy_get_account(buddy) != purple_conversation_get_account(conv))
		return;

	/* This is safe because this callback is only used in chats, not IMs. */
	model = gtk_tree_view_get_model(GTK_TREE_VIEW(PIDGIN_CONVERSATION(conv)->u.chat->list));

	if (!gtk_tree_model_get_iter_first(GTK_TREE_MODEL(model), &iter))
		return;

	normalized_name = g_strdup(purple_normalize(purple_conversation_get_account(conv), buddy->name));

	do {
		char *name;

		gtk_tree_model_get(model, &iter, CHAT_USERS_NAME_COLUMN, &name, -1);

		if (!strcmp(normalized_name, purple_normalize(purple_conversation_get_account(conv), name))) {
			gtk_list_store_set(GTK_LIST_STORE(model), &iter,
			                   CHAT_USERS_WEIGHT_COLUMN, is_buddy ? PANGO_WEIGHT_BOLD : PANGO_WEIGHT_NORMAL, -1);
			g_free(name);
			break;
		}

		f = gtk_tree_model_iter_next(model, &iter);

		g_free(name);
	} while (f != 0);

	g_free(normalized_name);

	blist_node_aliased_cb((PurpleBlistNode *)buddy, NULL, conv);

	texttag = get_buddy_tag(conv, purple_buddy_get_name(buddy), 0, FALSE); /* XXX: do we want the normalized name? */
	if (texttag) {
		g_object_set(texttag, "weight", is_buddy ? PANGO_WEIGHT_BOLD : PANGO_WEIGHT_NORMAL, NULL);
	}
}

static void
buddy_added_cb(PurpleBlistNode *node, PurpleConversation *conv)
{
	if (!PURPLE_BLIST_NODE_IS_BUDDY(node))
		return;

	buddy_cb_common(PURPLE_BUDDY(node), conv, TRUE);
}

static void
buddy_removed_cb(PurpleBlistNode *node, PurpleConversation *conv)
{
	if (!PURPLE_BLIST_NODE_IS_BUDDY(node))
		return;

	/* If there's another buddy for the same "dude" on the list, do nothing. */
	if (purple_find_buddy(purple_buddy_get_account(PURPLE_BUDDY(node)),
		                  purple_buddy_get_name(PURPLE_BUDDY(node))) != NULL)
		return;

	buddy_cb_common(PURPLE_BUDDY(node), conv, FALSE);
}

static void send_menu_cb(GtkWidget *widget, PidginConversation *gtkconv)
{
	g_signal_emit_by_name(gtkconv->entry, "message_send");
}

static void
entry_popup_menu_cb(GtkIMHtml *imhtml, GtkMenu *menu, gpointer data)
{
	GtkWidget *menuitem;
	PidginConversation *gtkconv = data;

	g_return_if_fail(menu != NULL);
	g_return_if_fail(gtkconv != NULL);

	menuitem = pidgin_new_item_from_stock(NULL, _("_Send"), NULL,
										G_CALLBACK(send_menu_cb), gtkconv,
										0, 0, NULL);
	if (gtk_text_buffer_get_char_count(imhtml->text_buffer) == 0)
		gtk_widget_set_sensitive(menuitem, FALSE);
	gtk_menu_shell_insert(GTK_MENU_SHELL(menu), menuitem, 0);

	menuitem = gtk_separator_menu_item_new();
	gtk_widget_show(menuitem);
	gtk_menu_shell_insert(GTK_MENU_SHELL(menu), menuitem, 1);
}

static gboolean resize_imhtml_cb(PidginConversation *gtkconv)
{
	GtkTextBuffer *buffer;
	GtkTextIter iter;
	int lines;
	GdkRectangle oneline;
	int height, diff;
	int pad_top, pad_inside, pad_bottom;
	int total_height = (gtkconv->webview->allocation.height + gtkconv->entry->allocation.height);
	int max_height = total_height / 2;
	int min_lines = purple_prefs_get_int(PIDGIN_PREFS_ROOT "/conversations/minimum_entry_lines");
	int min_height;
	gboolean interior_focus;
	int focus_width;

	pad_top = gtk_text_view_get_pixels_above_lines(GTK_TEXT_VIEW(gtkconv->entry));
	pad_bottom = gtk_text_view_get_pixels_below_lines(GTK_TEXT_VIEW(gtkconv->entry));
	pad_inside = gtk_text_view_get_pixels_inside_wrap(GTK_TEXT_VIEW(gtkconv->entry));

	buffer = gtk_text_view_get_buffer(GTK_TEXT_VIEW(gtkconv->entry));
	gtk_text_buffer_get_start_iter(buffer, &iter);
	gtk_text_view_get_iter_location(GTK_TEXT_VIEW(gtkconv->entry), &iter, &oneline);

	lines = gtk_text_buffer_get_line_count(buffer);

	height = 0;
	do {
		int lineheight = 0;
		gtk_text_view_get_line_yrange(GTK_TEXT_VIEW(gtkconv->entry), &iter, NULL, &lineheight);
		height += lineheight;
		lines--;
	} while (gtk_text_iter_forward_line(&iter));
	height += lines * (oneline.height + pad_top + pad_bottom);

	/* Make sure there's enough room for at least min_lines. Allocate enough space to
	 * prevent scrolling when the second line is a continuation of the first line, or
	 * is the beginning of a new paragraph. */
	min_height = min_lines * (oneline.height + MAX(pad_inside, pad_top + pad_bottom));
	height = CLAMP(height, MIN(min_height, max_height), max_height);

	gtk_widget_style_get(gtkconv->entry,
	                     "interior-focus", &interior_focus,
	                     "focus-line-width", &focus_width,
	                     NULL);
	if (!interior_focus)
		height += 2 * focus_width;

	diff = height - gtkconv->entry->allocation.height;
	if (ABS(diff) < oneline.height / 2)
		return FALSE;

	gtk_widget_set_size_request(gtkconv->lower_hbox, -1,
		diff + gtkconv->lower_hbox->allocation.height);

	return FALSE;
}

static void
minimum_entry_lines_pref_cb(const char *name,
                            PurplePrefType type,
                            gconstpointer value,
                            gpointer data)
{
	GList *l = purple_get_conversations();
	PurpleConversation *conv;
	while (l != NULL)
	{
		conv = (PurpleConversation *)l->data;

		if (PIDGIN_IS_PIDGIN_CONVERSATION(conv))
			resize_imhtml_cb(PIDGIN_CONVERSATION(conv));

		l = l->next;
	}
}

static void
setup_chat_topic(PidginConversation *gtkconv, GtkWidget *vbox)
{
	PurpleConversation *conv = gtkconv->active_conv;
	PurpleConnection *gc = purple_conversation_get_gc(conv);
	PurplePluginProtocolInfo *prpl_info = PURPLE_PLUGIN_PROTOCOL_INFO(gc->prpl);
	if (prpl_info->options & OPT_PROTO_CHAT_TOPIC)
	{
		GtkWidget *hbox, *label;
		PidginChatPane *gtkchat = gtkconv->u.chat;

		hbox = gtk_hbox_new(FALSE, PIDGIN_HIG_BOX_SPACE);
		gtk_box_pack_start(GTK_BOX(vbox), hbox, FALSE, FALSE, 0);

		label = gtk_label_new(_("Topic:"));
		gtk_box_pack_start(GTK_BOX(hbox), label, FALSE, FALSE, 0);

		gtkchat->topic_text = gtk_entry_new();
		gtk_widget_set_size_request(gtkchat->topic_text, -1, BUDDYICON_SIZE_MIN);

		if(prpl_info->set_chat_topic == NULL) {
			gtk_editable_set_editable(GTK_EDITABLE(gtkchat->topic_text), FALSE);
		} else {
			g_signal_connect(GTK_OBJECT(gtkchat->topic_text), "activate",
					G_CALLBACK(topic_callback), gtkconv);
		}

		gtk_box_pack_start(GTK_BOX(hbox), gtkchat->topic_text, TRUE, TRUE, 0);
		g_signal_connect(G_OBJECT(gtkchat->topic_text), "key_press_event",
			             G_CALLBACK(entry_key_press_cb), gtkconv);
	}
}

static gboolean
pidgin_conv_userlist_create_tooltip(GtkWidget *tipwindow, GtkTreePath *path,
		gpointer userdata, int *w, int *h)
{
	PidginConversation *gtkconv = userdata;
	GtkTreeIter iter;
	GtkTreeModel *model = gtk_tree_view_get_model(GTK_TREE_VIEW(gtkconv->u.chat->list));
	PurpleConversation *conv = gtkconv->active_conv;
	PurpleBlistNode *node;
	PurplePluginProtocolInfo *prpl_info;
	PurpleAccount *account = purple_conversation_get_account(conv);
	char *who = NULL;

	if (purple_account_get_connection(account) == NULL)
		return FALSE;

	if (!gtk_tree_model_get_iter(GTK_TREE_MODEL(model), &iter, path))
		return FALSE;

	gtk_tree_model_get(GTK_TREE_MODEL(model), &iter, CHAT_USERS_NAME_COLUMN, &who, -1);

	prpl_info = PURPLE_PLUGIN_PROTOCOL_INFO(purple_account_get_connection(account)->prpl);
	node = (PurpleBlistNode*)(purple_find_buddy(purple_conversation_get_account(conv), who));
	if (node && prpl_info && (prpl_info->options & OPT_PROTO_UNIQUE_CHATNAME))
		pidgin_blist_draw_tooltip(node, gtkconv->infopane);

	g_free(who);
	return FALSE;
}

static void
setup_chat_userlist(PidginConversation *gtkconv, GtkWidget *hpaned)
{
	PidginChatPane *gtkchat = gtkconv->u.chat;
	GtkWidget *lbox, *list;
	GtkListStore *ls;
	GtkCellRenderer *rend;
	GtkTreeViewColumn *col;
	int ul_width;
	void *blist_handle = purple_blist_get_handle();
	PurpleConversation *conv = gtkconv->active_conv;

	/* Build the right pane. */
	lbox = gtk_vbox_new(FALSE, PIDGIN_HIG_BOX_SPACE);
	gtk_paned_pack2(GTK_PANED(hpaned), lbox, FALSE, TRUE);
	gtk_widget_show(lbox);

	/* Setup the label telling how many people are in the room. */
	gtkchat->count = gtk_label_new(_("0 people in room"));
	gtk_label_set_ellipsize(GTK_LABEL(gtkchat->count), PANGO_ELLIPSIZE_END);
	gtk_box_pack_start(GTK_BOX(lbox), gtkchat->count, FALSE, FALSE, 0);
	gtk_widget_show(gtkchat->count);

	/* Setup the list of users. */

	ls = gtk_list_store_new(CHAT_USERS_COLUMNS, GDK_TYPE_PIXBUF, G_TYPE_STRING,
							G_TYPE_STRING, G_TYPE_STRING, G_TYPE_INT,
							GDK_TYPE_COLOR, G_TYPE_INT, G_TYPE_STRING);
	gtk_tree_sortable_set_sort_func(GTK_TREE_SORTABLE(ls), CHAT_USERS_ALIAS_KEY_COLUMN,
									sort_chat_users, NULL, NULL);

	list = gtk_tree_view_new_with_model(GTK_TREE_MODEL(ls));

	/* Allow a user to specify gtkrc settings for the chat userlist only */
	gtk_widget_set_name(list, "pidgin_conv_userlist");

	rend = gtk_cell_renderer_pixbuf_new();
	g_object_set(G_OBJECT(rend),
				 "stock-size", gtk_icon_size_from_name(PIDGIN_ICON_SIZE_TANGO_EXTRA_SMALL),
				 NULL);
	col = gtk_tree_view_column_new_with_attributes(NULL, rend,
			"stock-id", CHAT_USERS_ICON_STOCK_COLUMN, NULL);
	gtk_tree_view_column_set_sizing(col, GTK_TREE_VIEW_COLUMN_AUTOSIZE);
	gtk_tree_view_append_column(GTK_TREE_VIEW(list), col);
	ul_width = purple_prefs_get_int(PIDGIN_PREFS_ROOT "/conversations/chat/userlist_width");
	gtk_widget_set_size_request(lbox, ul_width, -1);

	/* Hack to prevent completely collapsed userlist coming back with a 1 pixel width.
	 * I would have liked to use the GtkPaned "max-position", but for some reason that didn't work */
	if (ul_width == 0)
		gtk_paned_set_position(GTK_PANED(hpaned), 999999);

	g_signal_connect(G_OBJECT(list), "button_press_event",
					 G_CALLBACK(right_click_chat_cb), gtkconv);
	g_signal_connect(G_OBJECT(list), "row-activated",
					 G_CALLBACK(activate_list_cb), gtkconv);
	g_signal_connect(G_OBJECT(list), "popup-menu",
			 G_CALLBACK(gtkconv_chat_popup_menu_cb), gtkconv);
	g_signal_connect(G_OBJECT(lbox), "size-allocate", G_CALLBACK(lbox_size_allocate_cb), gtkconv);

	pidgin_tooltip_setup_for_treeview(list, gtkconv,
			pidgin_conv_userlist_create_tooltip, NULL);

	rend = gtk_cell_renderer_text_new();
	g_object_set(rend,
				 "foreground-set", TRUE,
				 "weight-set", TRUE,
				 NULL);
	g_object_set(G_OBJECT(rend), "editable", TRUE, NULL);

	col = gtk_tree_view_column_new_with_attributes(NULL, rend,
	                                               "text", CHAT_USERS_ALIAS_COLUMN,
	                                               "foreground-gdk", CHAT_USERS_COLOR_COLUMN,
	                                               "weight", CHAT_USERS_WEIGHT_COLUMN,
	                                               NULL);

	purple_signal_connect(blist_handle, "blist-node-added",
						gtkchat, PURPLE_CALLBACK(buddy_added_cb), conv);
	purple_signal_connect(blist_handle, "blist-node-removed",
						gtkchat, PURPLE_CALLBACK(buddy_removed_cb), conv);
	purple_signal_connect(blist_handle, "blist-node-aliased",
						gtkchat, PURPLE_CALLBACK(blist_node_aliased_cb), conv);

	gtk_tree_view_column_set_expand(col, TRUE);
	g_object_set(rend, "ellipsize", PANGO_ELLIPSIZE_END, NULL);

	gtk_tree_view_append_column(GTK_TREE_VIEW(list), col);

	gtk_tree_view_set_headers_visible(GTK_TREE_VIEW(list), FALSE);
	gtk_widget_show(list);

	gtkchat->list = list;

	gtk_box_pack_start(GTK_BOX(lbox),
		pidgin_make_scrollable(list, GTK_POLICY_AUTOMATIC, GTK_POLICY_AUTOMATIC, GTK_SHADOW_IN, -1, -1),
		TRUE, TRUE, 0);
}

static gboolean
pidgin_conv_create_tooltip(GtkWidget *tipwindow, gpointer userdata, int *w, int *h)
{
	PurpleBlistNode *node = NULL;
	PurpleConversation *conv;
	PidginConversation *gtkconv = userdata;

	conv = gtkconv->active_conv;
	if (purple_conversation_get_type(conv) == PURPLE_CONV_TYPE_CHAT) {
		node = (PurpleBlistNode*)(purple_blist_find_chat(purple_conversation_get_account(conv), purple_conversation_get_name(conv)));
		if (!node)
			node = g_object_get_data(G_OBJECT(gtkconv->webview), "transient_chat");
	} else {
		node = (PurpleBlistNode*)(purple_find_buddy(purple_conversation_get_account(conv), purple_conversation_get_name(conv)));
#if 0
		/* Using the transient blist nodes to show the tooltip doesn't quite work yet. */
		if (!node)
			node = g_object_get_data(G_OBJECT(gtkconv->webview), "transient_buddy");
#endif
	}

	if (node)
		pidgin_blist_draw_tooltip(node, gtkconv->infopane);
	return FALSE;
}

/* Quick Find {{{ */
static gboolean
pidgin_conv_end_quickfind(PidginConversation *gtkconv)
{
	gtk_widget_modify_base(gtkconv->quickfind.entry, GTK_STATE_NORMAL, NULL);

	webkit_web_view_unmark_text_matches(WEBKIT_WEB_VIEW(gtkconv->webview));
	gtk_widget_hide_all(gtkconv->quickfind.container);

	gtk_widget_grab_focus(gtkconv->entry);
	return TRUE;
}

static gboolean
quickfind_process_input(GtkWidget *entry, GdkEventKey *event, PidginConversation *gtkconv)
{
	switch (event->keyval) {
		case GDK_Return:
		case GDK_KP_Enter:
			if (webkit_web_view_search_text(WEBKIT_WEB_VIEW(gtkconv->webview), gtk_entry_get_text(GTK_ENTRY(entry)), FALSE, TRUE, TRUE)) {
				gtk_widget_modify_base(gtkconv->quickfind.entry, GTK_STATE_NORMAL, NULL);
			} else {
				GdkColor col;
				col.red = 0xffff;
				col.green = 0xafff;
				col.blue = 0xafff;
				gtk_widget_modify_base(gtkconv->quickfind.entry, GTK_STATE_NORMAL, &col);
			}
			break;
		case GDK_Escape:
			pidgin_conv_end_quickfind(gtkconv);
			break;
		default:
			return FALSE;
	}
	return TRUE;
}

static void
pidgin_conv_setup_quickfind(PidginConversation *gtkconv, GtkWidget *container)
{
	GtkWidget *widget = gtk_hbox_new(FALSE, 0);
	GtkWidget *label, *entry, *close;

	gtk_box_pack_start(GTK_BOX(container), widget, FALSE, FALSE, 0);

	close = pidgin_create_small_button(gtk_label_new("×"));
	gtk_box_pack_start(GTK_BOX(widget), close, FALSE, FALSE, 0);
#if GTK_CHECK_VERSION(2,12,0)
	gtk_widget_set_tooltip_text(close, _("Close Find bar"));
#else
	gtk_tooltips_set_tip(gtkconv->tooltips, close,
	                     _("Close Find bar"), NULL);
#endif

	label = gtk_label_new(_("Find:"));
	gtk_box_pack_start(GTK_BOX(widget), label, FALSE, FALSE, 10);

	entry = gtk_entry_new();
	gtk_box_pack_start(GTK_BOX(widget), entry, TRUE, TRUE, 0);

	gtkconv->quickfind.entry = entry;
	gtkconv->quickfind.container = widget;

	/* Hook to signals and stuff */
	g_signal_connect(G_OBJECT(entry), "key_press_event",
			G_CALLBACK(quickfind_process_input), gtkconv);
	g_signal_connect_swapped(G_OBJECT(close), "button-press-event",
			G_CALLBACK(pidgin_conv_end_quickfind), gtkconv);
}

/* }}} */

static char *
replace_header_tokens(PurpleConversation *conv, const char *text)
{
	PurpleAccount *account = purple_conversation_get_account(conv);
	GString *str;
	const char *cur = text;
	const char *prev = cur;

	if (text == NULL || *text == '\0')
		return NULL;

	str = g_string_new(NULL);
	while ((cur = strchr(cur, '%'))) {
		const char *replace = NULL;
		const char *fin = NULL;

		if (g_str_has_prefix(cur, "%chatName%")) {
			replace = purple_conversation_get_name(conv);

		} else if (g_str_has_prefix(cur, "%sourceName%")) {
			replace = purple_account_get_alias(account);
			if (replace == NULL)
				replace = purple_account_get_username(account);

		} else if (g_str_has_prefix(cur, "%destinationName%")) {
			PurpleBuddy *buddy = purple_find_buddy(account, purple_conversation_get_name(conv));
			if (buddy) {
				replace = purple_buddy_get_alias(buddy);
			} else {
				replace = purple_conversation_get_name(conv);
			}

		} else if (g_str_has_prefix(cur, "%incomingIconPath%")) {
			PurpleBuddyIcon *icon = purple_conv_im_get_icon(PURPLE_CONV_IM(conv));
			if (icon)
				replace = purple_buddy_icon_get_full_path(icon);

		} else if (g_str_has_prefix(cur, "%outgoingIconPath%")) {
			replace = purple_account_get_buddy_icon_path(account);

		} else if (g_str_has_prefix(cur, "%timeOpened")) {
			const char *tmp = cur + strlen("%timeOpened");
			char *format = NULL;
			if (*tmp == '{') {
				const char *end;
				tmp++;
				end = strstr(tmp, "}%");
				if (!end) /* Invalid string */
					continue;
				format = g_strndup(tmp, end - tmp);
				fin = end + 1;
			}
			replace = purple_utf8_strftime(format ? format : "%X", NULL);
			g_free(format);

		} else {
			continue;
		}

		/* Here we have a replacement to make */
		g_string_append_len(str, prev, cur - prev);
		if (replace)
			g_string_append(str, replace);

		/* And update the pointers */
		if (fin) {
			prev = cur = fin + 1;
		} else {
			prev = cur = strchr(cur + 1, '%') + 1;
		}
	}

	/* And wrap it up */
	g_string_append(str, prev);
	return g_string_free(str, FALSE);
}

static char *
replace_template_tokens(PidginConvTheme *theme, const char *header, const char *footer)
{
	GString *str;
	const char *text;
	char **ms;
	char *path;

	text = pidgin_conversation_theme_get_template(theme, PIDGIN_CONVERSATION_THEME_TEMPLATE_MAIN);
	if (text == NULL)
		return NULL;

	ms = g_strsplit(text, "%@", 6);
	if (ms[0] == NULL || ms[1] == NULL || ms[2] == NULL || ms[3] == NULL || ms[4] == NULL || ms[5] == NULL) {
		g_strfreev(ms);
		return NULL;
	}

	str = g_string_new(NULL);

	g_string_append(str, ms[0]);
	g_string_append(str, "file://");
	path = pidgin_conversation_theme_get_template_path(theme);
	g_string_append(str, path);
	g_free(path);

	g_string_append(str, ms[1]);

	text = pidgin_conversation_theme_get_template(theme, PIDGIN_CONVERSATION_THEME_TEMPLATE_BASESTYLE_CSS);
	g_string_append(str, text);

	g_string_append(str, ms[2]);

	g_string_append(str, "file://");
	path = pidgin_conversation_theme_get_css_path(theme);
	g_string_append(str, path);
	g_free(path);

	g_string_append(str, ms[3]);
	if (header)
		g_string_append(str, header);
	g_string_append(str, ms[4]);
	if (footer)
		g_string_append(str, footer);
	g_string_append(str, ms[5]);

	g_strfreev(ms);

	return g_string_free(str, FALSE);
}

static void
set_theme_webkit_settings(WebKitWebView *webview, PidginConvTheme *theme)
{
	WebKitWebSettings *settings;
	const GValue *val;

	g_object_get(G_OBJECT(webview), "settings", &settings, NULL);

	val = pidgin_conversation_theme_lookup(theme, "DefaultFontFamily", TRUE);
	if (val && G_VALUE_HOLDS_STRING(val))
		g_object_set(G_OBJECT(settings), "default-font-family", g_value_get_string(val), NULL);

	val = pidgin_conversation_theme_lookup(theme, "DefaultFontSize", TRUE);
	if (val && G_VALUE_HOLDS_INT(val))
		g_object_set(G_OBJECT(settings), "default-font-size", GINT_TO_POINTER(g_value_get_int(val)), NULL);

	val = pidgin_conversation_theme_lookup(theme, "DefaultBackgroundIsTransparent", TRUE);
	if (val && G_VALUE_HOLDS_BOOLEAN(val))
		/* this does not work :( */
		webkit_web_view_set_transparent(webview, g_value_get_boolean(val));
}

static void
conv_variant_changed_cb(GObject *gobject, GParamSpec *pspec, gpointer user_data)
{
	PidginConversation *gtkconv = user_data;
	const char *path;
	char *js;

	path = pidgin_conversation_theme_get_css_path(PIDGIN_CONV_THEME(gobject));
	js = g_strdup_printf("setStylesheet(\"mainStyle\", \"file://%s\");", path);
	gtk_webview_safe_execute_script(GTK_WEBVIEW(gtkconv->webview), js);
	g_free(js);
}

static GtkWidget *
setup_common_pane(PidginConversation *gtkconv)
{
	GtkWidget *vbox, *frame, *webview_sw, *event_box;
	GtkCellRenderer *rend;
	GtkTreePath *path;
	PurpleConversation *conv = gtkconv->active_conv;
	PurpleBuddy *buddy;
	gboolean chat = (purple_conversation_get_type(conv) == PURPLE_CONV_TYPE_CHAT);
	int buddyicon_size = 0;
	char *header, *footer;
	char *template;

	/* Setup the top part of the pane */
	vbox = gtk_vbox_new(FALSE, PIDGIN_HIG_BOX_SPACE);
	gtk_widget_show(vbox);

	/* Setup the info pane */
	event_box = gtk_event_box_new();
	gtk_event_box_set_visible_window(GTK_EVENT_BOX(event_box), FALSE);
	gtk_widget_show(event_box);
	gtkconv->infopane_hbox = gtk_hbox_new(FALSE, 0);
	gtk_box_pack_start(GTK_BOX(vbox), event_box, FALSE, FALSE, 0);
	gtk_container_add(GTK_CONTAINER(event_box), gtkconv->infopane_hbox);
	gtk_widget_show(gtkconv->infopane_hbox);
	gtk_widget_add_events(event_box,
	                      GDK_POINTER_MOTION_MASK | GDK_LEAVE_NOTIFY_MASK);
	g_signal_connect(G_OBJECT(event_box), "button-press-event",
	                 G_CALLBACK(infopane_press_cb), gtkconv);

	pidgin_tooltip_setup_for_widget(event_box, gtkconv,
		pidgin_conv_create_tooltip, NULL);

	gtkconv->infopane = gtk_cell_view_new();
	gtkconv->infopane_model = gtk_list_store_new(CONV_NUM_COLUMNS, G_TYPE_STRING, G_TYPE_STRING, GDK_TYPE_PIXBUF, GDK_TYPE_PIXBUF);
	gtk_cell_view_set_model(GTK_CELL_VIEW(gtkconv->infopane),
				GTK_TREE_MODEL(gtkconv->infopane_model));
	g_object_unref(gtkconv->infopane_model);
	gtk_list_store_append(gtkconv->infopane_model, &(gtkconv->infopane_iter));
	gtk_box_pack_start(GTK_BOX(gtkconv->infopane_hbox), gtkconv->infopane, TRUE, TRUE, 0);
	path = gtk_tree_path_new_from_string("0");
	gtk_cell_view_set_displayed_row(GTK_CELL_VIEW(gtkconv->infopane), path);
	gtk_tree_path_free(path);

	if (chat) {
		/* This empty widget is used to ensure that the infopane is consistently
		   sized for chat windows. The correct fix is to put an icon in the chat
		   window as well, because that would make "Set Custom Icon" consistent
		   for both the buddy list and the chat window, but PidginConversation
		   is pretty much stuck until 3.0. */
		GtkWidget *sizing_vbox;
		sizing_vbox = gtk_vbox_new(FALSE, 0);
		gtk_widget_set_size_request(sizing_vbox, -1, BUDDYICON_SIZE_MIN);
		gtk_box_pack_start(GTK_BOX(gtkconv->infopane_hbox), sizing_vbox, FALSE, FALSE, 0);
		gtk_widget_show(sizing_vbox);
	}
	else {
		gtkconv->u.im->icon_container = gtk_vbox_new(FALSE, 0);

		if ((buddy = purple_find_buddy(purple_conversation_get_account(conv),
						purple_conversation_get_name(conv))) != NULL) {
			PurpleContact *contact = purple_buddy_get_contact(buddy);
			if (contact) {
				buddyicon_size = purple_blist_node_get_int((PurpleBlistNode*)contact, "pidgin-infopane-iconsize");
			}
		}
		buddyicon_size = CLAMP(buddyicon_size, BUDDYICON_SIZE_MIN, BUDDYICON_SIZE_MAX);
		gtk_widget_set_size_request(gtkconv->u.im->icon_container, -1, buddyicon_size);

		gtk_box_pack_start(GTK_BOX(gtkconv->infopane_hbox),
				   gtkconv->u.im->icon_container, FALSE, FALSE, 0);

		gtk_widget_show(gtkconv->u.im->icon_container);
	}

	gtk_widget_show(gtkconv->infopane);

	rend = gtk_cell_renderer_pixbuf_new();
	gtk_cell_layout_pack_start(GTK_CELL_LAYOUT(gtkconv->infopane), rend, FALSE);
	gtk_cell_layout_set_attributes(GTK_CELL_LAYOUT(gtkconv->infopane), rend, "stock-id", CONV_ICON_COLUMN, NULL);
	g_object_set(rend, "xalign", 0.0, "xpad", 6, "ypad", 0,
			"stock-size", gtk_icon_size_from_name(PIDGIN_ICON_SIZE_TANGO_EXTRA_SMALL),
			NULL);

	rend = gtk_cell_renderer_text_new();
	gtk_cell_layout_pack_start(GTK_CELL_LAYOUT(gtkconv->infopane), rend, TRUE);
	gtk_cell_layout_set_attributes(GTK_CELL_LAYOUT(gtkconv->infopane), rend, "markup", CONV_TEXT_COLUMN, NULL);
	g_object_set(rend, "ypad", 0, "yalign", 0.5, NULL);

	g_object_set(rend, "ellipsize", PANGO_ELLIPSIZE_END, NULL);

	rend = gtk_cell_renderer_pixbuf_new();
	gtk_cell_layout_pack_start(GTK_CELL_LAYOUT(gtkconv->infopane), rend, FALSE);
	gtk_cell_layout_set_attributes(GTK_CELL_LAYOUT(gtkconv->infopane), rend, "pixbuf", CONV_PROTOCOL_ICON_COLUMN, NULL);
	g_object_set(rend, "xalign", 0.0, "xpad", 3, "ypad", 0, NULL);

	rend = gtk_cell_renderer_pixbuf_new();
	gtk_cell_layout_pack_start(GTK_CELL_LAYOUT(gtkconv->infopane), rend, FALSE);
	gtk_cell_layout_set_attributes(GTK_CELL_LAYOUT(gtkconv->infopane), rend, "pixbuf", CONV_EMBLEM_COLUMN, NULL);
	g_object_set(rend, "xalign", 0.0, "xpad", 6, "ypad", 0, NULL);

	/* Setup the webkit widget */
	frame = pidgin_create_webview(FALSE, &gtkconv->webview, NULL, &webview_sw);
	gtk_widget_set_size_request(gtkconv->webview, -1, 0);

	header = replace_header_tokens(conv,
		pidgin_conversation_theme_get_template(gtkconv->theme, PIDGIN_CONVERSATION_THEME_TEMPLATE_HEADER));
	footer = replace_header_tokens(conv,
		pidgin_conversation_theme_get_template(gtkconv->theme, PIDGIN_CONVERSATION_THEME_TEMPLATE_FOOTER));
	template = replace_template_tokens(gtkconv->theme, header, footer);
	g_free(header);
	g_free(footer);

	if (template != NULL) {
		char *basedir;
		char *baseuri;

		purple_debug_info("webkit", "template: %s\n", template);

		set_theme_webkit_settings(WEBKIT_WEB_VIEW(gtkconv->webview), gtkconv->theme);

		basedir = pidgin_conversation_theme_get_template_path(gtkconv->theme);
		baseuri = g_strdup_printf("file://%s", basedir);
		webkit_web_view_load_string(WEBKIT_WEB_VIEW(gtkconv->webview), template, "text/html", "UTF-8", baseuri);

		if (chat)
			gtk_webview_safe_execute_script(GTK_WEBVIEW(gtkconv->webview), "document.getElementById('Chat').className = 'groupchat'");

		g_signal_connect(G_OBJECT(gtkconv->theme), "notify::variant",
		                 G_CALLBACK(conv_variant_changed_cb), gtkconv);

		g_free(basedir);
		g_free(baseuri);
		g_free(template);
	}

	if (chat) {
		GtkWidget *hpaned;

		/* Add the topic */
		setup_chat_topic(gtkconv, vbox);

		/* Add the gtkimhtml frame */
		hpaned = gtk_hpaned_new();
		gtk_box_pack_start(GTK_BOX(vbox), hpaned, TRUE, TRUE, 0);
		gtk_widget_show(hpaned);
		gtk_paned_pack1(GTK_PANED(hpaned), frame, TRUE, TRUE);

		/* Now add the userlist */
		setup_chat_userlist(gtkconv, hpaned);
	} else {
		gtk_box_pack_start(GTK_BOX(vbox), frame, TRUE, TRUE, 0);
	}
	gtk_widget_show_all(frame);

	gtk_widget_set_name(gtkconv->webview, "pidgin_conv_webview");
	g_object_set_data(G_OBJECT(gtkconv->webview), "gtkconv", gtkconv);

	g_signal_connect_after(G_OBJECT(gtkconv->webview), "button_press_event",
	                       G_CALLBACK(entry_stop_rclick_cb), NULL);
	g_signal_connect(G_OBJECT(gtkconv->webview), "key_press_event",
	                 G_CALLBACK(refocus_entry_cb), gtkconv);
	g_signal_connect(G_OBJECT(gtkconv->webview), "key_release_event",
	                 G_CALLBACK(refocus_entry_cb), gtkconv);

	pidgin_conv_setup_quickfind(gtkconv, vbox);

	gtkconv->lower_hbox = gtk_hbox_new(FALSE, PIDGIN_HIG_BOX_SPACE);
	gtk_box_pack_start(GTK_BOX(vbox), gtkconv->lower_hbox, FALSE, FALSE, 0);
	gtk_widget_show(gtkconv->lower_hbox);

	/* Setup the toolbar, entry widget and all signals */
	frame = pidgin_create_imhtml(TRUE, &gtkconv->entry, &gtkconv->toolbar, NULL);
	gtk_box_pack_start(GTK_BOX(gtkconv->lower_hbox), frame, TRUE, TRUE, 0);
	gtk_widget_show(frame);

	gtk_widget_set_name(gtkconv->entry, "pidgin_conv_entry");
	gtk_imhtml_set_protocol_name(GTK_IMHTML(gtkconv->entry),
			purple_account_get_protocol_name(purple_conversation_get_account(conv)));

	g_signal_connect(G_OBJECT(gtkconv->entry), "populate-popup",
	                 G_CALLBACK(entry_popup_menu_cb), gtkconv);
	g_signal_connect(G_OBJECT(gtkconv->entry), "key_press_event",
	                 G_CALLBACK(entry_key_press_cb), gtkconv);
	g_signal_connect_after(G_OBJECT(gtkconv->entry), "message_send",
	                       G_CALLBACK(send_cb), gtkconv);
	g_signal_connect_after(G_OBJECT(gtkconv->entry), "button_press_event",
	                       G_CALLBACK(entry_stop_rclick_cb), NULL);

	gtkconv->entry_buffer =
		gtk_text_view_get_buffer(GTK_TEXT_VIEW(gtkconv->entry));
	g_object_set_data(G_OBJECT(gtkconv->entry_buffer), "user_data", gtkconv);

	if (!chat) {
		/* For sending typing notifications for IMs */
		g_signal_connect(G_OBJECT(gtkconv->entry_buffer), "insert_text",
						 G_CALLBACK(insert_text_cb), gtkconv);
		g_signal_connect(G_OBJECT(gtkconv->entry_buffer), "delete_range",
						 G_CALLBACK(delete_text_cb), gtkconv);
		gtkconv->u.im->typing_timer = 0;
		gtkconv->u.im->animate = purple_prefs_get_bool(PIDGIN_PREFS_ROOT "/conversations/im/animate_buddy_icons");
		gtkconv->u.im->show_icon = TRUE;
	}

	g_signal_connect_swapped(G_OBJECT(gtkconv->entry_buffer), "changed",
				 G_CALLBACK(resize_imhtml_cb), gtkconv);
	g_signal_connect_swapped(G_OBJECT(gtkconv->entry), "size-allocate",
				 G_CALLBACK(resize_imhtml_cb), gtkconv);

	default_formatize(gtkconv);
	g_signal_connect_after(G_OBJECT(gtkconv->entry), "format_function_clear",
	                       G_CALLBACK(clear_formatting_cb), gtkconv);
	return vbox;
}

static void
conv_dnd_recv(GtkWidget *widget, GdkDragContext *dc, guint x, guint y,
              GtkSelectionData *sd, guint info, guint t,
              PidginConversation *gtkconv)
{
	PurpleConversation *conv = gtkconv->active_conv;
	PidginWindow *win = gtkconv->win;
	PurpleConversation *c;
	PurpleAccount *convaccount = purple_conversation_get_account(conv);
	PurpleConnection *gc = purple_account_get_connection(convaccount);
	PurplePluginProtocolInfo *prpl_info = gc ? PURPLE_PLUGIN_PROTOCOL_INFO(gc->prpl) : NULL;

	if (sd->target == gdk_atom_intern("PURPLE_BLIST_NODE", FALSE))
	{
		PurpleBlistNode *n = NULL;
		PurpleBuddy *b;
		PidginConversation *gtkconv = NULL;
		PurpleAccount *buddyaccount;
		const char *buddyname;

		n = *(PurpleBlistNode **)sd->data;

		if (PURPLE_BLIST_NODE_IS_CONTACT(n))
			b = purple_contact_get_priority_buddy((PurpleContact*)n);
		else if (PURPLE_BLIST_NODE_IS_BUDDY(n))
			b = (PurpleBuddy*)n;
		else
			return;

		buddyaccount = purple_buddy_get_account(b);
		buddyname = purple_buddy_get_name(b);
		/*
		 * If a buddy is dragged to a chat window of the same protocol,
		 * invite him to the chat.
		 */
		if (purple_conversation_get_type(conv) == PURPLE_CONV_TYPE_CHAT &&
				prpl_info && PURPLE_PROTOCOL_PLUGIN_HAS_FUNC(prpl_info, chat_invite) &&
				strcmp(purple_account_get_protocol_id(convaccount),
					purple_account_get_protocol_id(buddyaccount)) == 0) {
		    purple_conv_chat_invite_user(PURPLE_CONV_CHAT(conv), buddyname, NULL, TRUE);
		} else {
			/*
			 * If we already have an open conversation with this buddy, then
			 * just move the conv to this window.  Otherwise, create a new
			 * conv and add it to this window.
			 */
			c = purple_find_conversation_with_account(PURPLE_CONV_TYPE_IM, buddyname, buddyaccount);
			if (c != NULL) {
				PidginWindow *oldwin;
				gtkconv = PIDGIN_CONVERSATION(c);
				oldwin = gtkconv->win;
				if (oldwin != win) {
					pidgin_conv_window_remove_gtkconv(oldwin, gtkconv);
					pidgin_conv_window_add_gtkconv(win, gtkconv);
				}
			} else {
				c = purple_conversation_new(PURPLE_CONV_TYPE_IM, buddyaccount, buddyname);
				gtkconv = PIDGIN_CONVERSATION(c);
				if (gtkconv->win != win) {
					pidgin_conv_window_remove_gtkconv(gtkconv->win, gtkconv);
					pidgin_conv_window_add_gtkconv(win, gtkconv);
				}
			}

			/* Make this conversation the active conversation */
			pidgin_conv_window_switch_gtkconv(win, gtkconv);
		}

		gtk_drag_finish(dc, TRUE, (dc->action == GDK_ACTION_MOVE), t);
	}
	else if (sd->target == gdk_atom_intern("application/x-im-contact", FALSE))
	{
		char *protocol = NULL;
		char *username = NULL;
		PurpleAccount *account;
		PidginConversation *gtkconv;

		if (pidgin_parse_x_im_contact((const char *)sd->data, FALSE, &account,
						&protocol, &username, NULL))
		{
			if (account == NULL)
			{
				purple_notify_error(win, NULL,
					_("You are not currently signed on with an account that "
					  "can add that buddy."), NULL);
			} else {
				/*
				 * If a buddy is dragged to a chat window of the same protocol,
				 * invite him to the chat.
				 */
				if (purple_conversation_get_type(conv) == PURPLE_CONV_TYPE_CHAT &&
						prpl_info && PURPLE_PROTOCOL_PLUGIN_HAS_FUNC(prpl_info, chat_invite) &&
						strcmp(purple_account_get_protocol_id(convaccount), protocol) == 0) {
					purple_conv_chat_invite_user(PURPLE_CONV_CHAT(conv), username, NULL, TRUE);
				} else {
					c = purple_conversation_new(PURPLE_CONV_TYPE_IM, account, username);
					gtkconv = PIDGIN_CONVERSATION(c);
					if (gtkconv->win != win) {
						pidgin_conv_window_remove_gtkconv(gtkconv->win, gtkconv);
						pidgin_conv_window_add_gtkconv(win, gtkconv);
					}
				}
			}
		}

		g_free(username);
		g_free(protocol);

		gtk_drag_finish(dc, TRUE, (dc->action == GDK_ACTION_MOVE), t);
	}
	else if (sd->target == gdk_atom_intern("text/uri-list", FALSE)) {
		if (purple_conversation_get_type(conv) == PURPLE_CONV_TYPE_IM)
			pidgin_dnd_file_manage(sd, convaccount, purple_conversation_get_name(conv));
		gtk_drag_finish(dc, TRUE, (dc->action == GDK_ACTION_MOVE), t);
	}
	else
		gtk_drag_finish(dc, FALSE, FALSE, t);
}


static const GtkTargetEntry te[] =
{
	GTK_IMHTML_DND_TARGETS,
	{"PURPLE_BLIST_NODE", GTK_TARGET_SAME_APP, GTK_IMHTML_DRAG_NUM},
	{"application/x-im-contact", 0, GTK_IMHTML_DRAG_NUM + 1}
};

static PidginConversation *
pidgin_conv_find_gtkconv(PurpleConversation * conv)
{
	PurpleBuddy *bud = purple_find_buddy(purple_conversation_get_account(conv), purple_conversation_get_name(conv));
	PurpleContact *c;
	PurpleBlistNode *cn, *bn;

	if (!bud)
		return NULL;

	if (!(c = purple_buddy_get_contact(bud)))
		return NULL;

	cn = PURPLE_BLIST_NODE(c);
	for (bn = purple_blist_node_get_first_child(cn); bn; bn = purple_blist_node_get_sibling_next(bn)) {
		PurpleBuddy *b = PURPLE_BUDDY(bn);
		PurpleConversation *conv;
		if ((conv = purple_find_conversation_with_account(PURPLE_CONV_TYPE_IM, b->name, b->account))) {
			if (PIDGIN_CONVERSATION(conv))
				return PIDGIN_CONVERSATION(conv);
		}
	}

	return NULL;
}

static void
buddy_update_cb(PurpleBlistNode *bnode, gpointer null)
{
	GList *list;

	g_return_if_fail(bnode);
	if (!PURPLE_BLIST_NODE_IS_BUDDY(bnode))
		return;

	for (list = pidgin_conv_windows_get_list(); list; list = list->next)
	{
		PidginWindow *win = list->data;
		PurpleConversation *conv = pidgin_conv_window_get_active_conversation(win);

		if (purple_conversation_get_type(conv) != PURPLE_CONV_TYPE_IM)
			continue;

		pidgin_conv_update_fields(conv, PIDGIN_CONV_MENU);
	}
}

static gboolean
ignore_middle_click(GtkWidget *widget, GdkEventButton *e, gpointer null)
{
	/* A click on the pane is propagated to the notebook containing the pane.
	 * So if Stu accidentally aims high and middle clicks on the pane-handle,
	 * it causes a conversation tab to close. Let's stop that from happening.
	 */
	if (e->button == 2 && e->type == GDK_BUTTON_PRESS)
		return TRUE;
	return FALSE;
}

static void set_typing_font(GtkWidget *widget, GtkStyle *style, PidginConversation *gtkconv)
{
/* TODO WEBKIT */
#if 0
	static PangoFontDescription *font_desc = NULL;
	static GdkColor *color = NULL;
	static gboolean enable = TRUE;

	if (font_desc == NULL) {
		char *string = NULL;
		gtk_widget_style_get(widget,
				"typing-notification-font", &string,
				"typing-notification-color", &color,
				"typing-notification-enable", &enable,
				NULL);
		font_desc = pango_font_description_from_string(string);
		g_free(string);
		if (color == NULL) {
			GdkColor def = {0, 0x8888, 0x8888, 0x8888};
			color = gdk_color_copy(&def);
		}
	}

	gtk_text_buffer_create_tag(GTK_IMHTML(widget)->text_buffer, "TYPING-NOTIFICATION",
			"foreground-gdk", color,
			"font-desc", font_desc,
			NULL);

	if (!enable) {
		g_object_set_data(G_OBJECT(widget), "disable-typing-notification", GINT_TO_POINTER(TRUE));
		/* or may be 'gtkconv->disable_typing = TRUE;' instead? */
	}

	g_signal_handlers_disconnect_by_func(G_OBJECT(widget), set_typing_font, gtkconv);
#endif /* if 0 */
}

/**************************************************************************
 * Conversation UI operations
 **************************************************************************/
static void
private_gtkconv_new(PurpleConversation *conv, gboolean hidden)
{
	PidginConversation *gtkconv;
	PurpleTheme *theme;
	PurpleConversationType conv_type = purple_conversation_get_type(conv);
	GtkWidget *pane = NULL;
	GtkWidget *tab_cont;
	PurpleBlistNode *convnode;
	PurpleValue *value;

	if (conv_type == PURPLE_CONV_TYPE_IM && (gtkconv = pidgin_conv_find_gtkconv(conv))) {
		purple_conversation_set_ui_data(conv, gtkconv);
		if (!g_list_find(gtkconv->convs, conv))
			gtkconv->convs = g_list_prepend(gtkconv->convs, conv);
		pidgin_conv_switch_active_conversation(conv);
		return;
	}

	gtkconv = g_new0(PidginConversation, 1);
	purple_conversation_set_ui_data(conv, gtkconv);
	gtkconv->active_conv = conv;
	gtkconv->convs = g_list_prepend(gtkconv->convs, conv);
	gtkconv->send_history = g_list_append(NULL, NULL);

	/* Setup some initial variables. */
#if !GTK_CHECK_VERSION(2,12,0)
	gtkconv->tooltips = gtk_tooltips_new();
#endif
	gtkconv->unseen_state = PIDGIN_UNSEEN_NONE;
	gtkconv->unseen_count = 0;
	theme = purple_theme_manager_find_theme(purple_prefs_get_string(PIDGIN_PREFS_ROOT "/conversations/theme"), "conversation");
	if (!theme)
		theme = purple_theme_manager_find_theme("Default", "conversation");
	gtkconv->theme = PIDGIN_CONV_THEME(g_object_ref(theme));
	gtkconv->last_flags = 0;

	if (conv_type == PURPLE_CONV_TYPE_IM) {
		gtkconv->u.im = g_malloc0(sizeof(PidginImPane));
	} else if (conv_type == PURPLE_CONV_TYPE_CHAT) {
		gtkconv->u.chat = g_malloc0(sizeof(PidginChatPane));
	}
	pane = setup_common_pane(gtkconv);

	if (pane == NULL) {
		if (conv_type == PURPLE_CONV_TYPE_CHAT)
			g_free(gtkconv->u.chat);
		else if (conv_type == PURPLE_CONV_TYPE_IM)
			g_free(gtkconv->u.im);

		g_free(gtkconv);
		purple_conversation_set_ui_data(conv, NULL);
		return;
	}

	/* Setup drag-and-drop */
	gtk_drag_dest_set(pane,
	                  GTK_DEST_DEFAULT_MOTION |
	                  GTK_DEST_DEFAULT_DROP,
	                  te, sizeof(te) / sizeof(GtkTargetEntry),
	                  GDK_ACTION_COPY);
	gtk_drag_dest_set(pane,
	                  GTK_DEST_DEFAULT_MOTION |
	                  GTK_DEST_DEFAULT_DROP,
	                  te, sizeof(te) / sizeof(GtkTargetEntry),
	                  GDK_ACTION_COPY);
	gtk_drag_dest_set(gtkconv->webview, 0,
	                  te, sizeof(te) / sizeof(GtkTargetEntry),
	                  GDK_ACTION_COPY);

	gtk_drag_dest_set(gtkconv->entry, 0,
	                  te, sizeof(te) / sizeof(GtkTargetEntry),
	                  GDK_ACTION_COPY);

	g_signal_connect(G_OBJECT(pane), "button_press_event",
	                 G_CALLBACK(ignore_middle_click), NULL);
	g_signal_connect(G_OBJECT(pane), "drag_data_received",
	                 G_CALLBACK(conv_dnd_recv), gtkconv);
	g_signal_connect(G_OBJECT(gtkconv->webview), "drag_data_received",
	                 G_CALLBACK(conv_dnd_recv), gtkconv);
	g_signal_connect(G_OBJECT(gtkconv->entry), "drag_data_received",
	                 G_CALLBACK(conv_dnd_recv), gtkconv);

	g_signal_connect(gtkconv->webview, "style-set", G_CALLBACK(set_typing_font), gtkconv);

	/* Setup the container for the tab. */
	gtkconv->tab_cont = tab_cont = gtk_vbox_new(FALSE, PIDGIN_HIG_BOX_SPACE);
	g_object_set_data(G_OBJECT(tab_cont), "PidginConversation", gtkconv);
	gtk_container_set_border_width(GTK_CONTAINER(tab_cont), PIDGIN_HIG_BOX_SPACE);
	gtk_container_add(GTK_CONTAINER(tab_cont), pane);
	gtk_widget_show(pane);

	convnode = get_conversation_blist_node(conv);
	if (convnode == NULL || !purple_blist_node_get_bool(convnode, "gtk-mute-sound"))
		gtkconv->make_sound = TRUE;

	if (convnode != NULL &&
	    (value = g_hash_table_lookup(convnode->settings, "enable-logging")) &&
	    purple_value_get_type(value) == PURPLE_TYPE_BOOLEAN)
	{
		purple_conversation_set_logging(conv, purple_value_get_boolean(value));
	}

	if (purple_prefs_get_bool(PIDGIN_PREFS_ROOT "/conversations/show_formatting_toolbar"))
		gtk_widget_show(gtkconv->toolbar);
	else
		gtk_widget_hide(gtkconv->toolbar);

	if (purple_prefs_get_bool(PIDGIN_PREFS_ROOT "/conversations/im/show_buddy_icons"))
		gtk_widget_show(gtkconv->infopane_hbox);
	else
		gtk_widget_hide(gtkconv->infopane_hbox);


	g_signal_connect_swapped(G_OBJECT(pane), "focus",
	                         G_CALLBACK(gtk_widget_grab_focus),
	                         gtkconv->entry);

	if (hidden)
		pidgin_conv_window_add_gtkconv(hidden_convwin, gtkconv);
	else
		pidgin_conv_placement_place(gtkconv);

	if (nick_colors == NULL) {
		nbr_nick_colors = NUM_NICK_COLORS;
		nick_colors = generate_nick_colors(&nbr_nick_colors, gtk_widget_get_style(gtkconv->webview)->base[GTK_STATE_NORMAL]);
	}

	if (purple_conversation_get_features(conv) & PURPLE_CONNECTION_ALLOW_CUSTOM_SMILEY)
		pidgin_themes_smiley_themeize_custom(gtkconv->entry);
}

static void
pidgin_conv_new_hidden(PurpleConversation *conv)
{
	private_gtkconv_new(conv, TRUE);
}

void
pidgin_conv_new(PurpleConversation *conv)
{
	private_gtkconv_new(conv, FALSE);
	if (PIDGIN_IS_PIDGIN_CONVERSATION(conv))
		purple_signal_emit(pidgin_conversations_get_handle(),
				"conversation-displayed", PIDGIN_CONVERSATION(conv));
}

static void
received_im_msg_cb(PurpleAccount *account, char *sender, char *message,
				   PurpleConversation *conv, PurpleMessageFlags flags)
{
	PurpleConversationUiOps *ui_ops = pidgin_conversations_get_conv_ui_ops();
	gboolean hide = FALSE;
	guint timer;

	/* create hidden conv if hide_new pref is always */
	if (strcmp(purple_prefs_get_string(PIDGIN_PREFS_ROOT "/conversations/im/hide_new"), "always") == 0)
		hide = TRUE;

	/* create hidden conv if hide_new pref is away and account is away */
	if (strcmp(purple_prefs_get_string(PIDGIN_PREFS_ROOT "/conversations/im/hide_new"), "away") == 0 &&
	    !purple_status_is_available(purple_account_get_active_status(account)))
		hide = TRUE;

	if (conv && PIDGIN_IS_PIDGIN_CONVERSATION(conv) && !hide) {
		PidginConversation *gtkconv = PIDGIN_CONVERSATION(conv);
		if (gtkconv->win == hidden_convwin) {
			pidgin_conv_attach_to_conversation(gtkconv->active_conv);
		}
		return;
	}

	if (hide) {
		ui_ops->create_conversation = pidgin_conv_new_hidden;
		purple_conversation_new(PURPLE_CONV_TYPE_IM, account, sender);
		ui_ops->create_conversation = pidgin_conv_new;
	}

	/* Somebody wants to keep this conversation around, so don't time it out */
	if (conv) {
		timer = GPOINTER_TO_INT(purple_conversation_get_data(conv, "close-timer"));
		if (timer) {
			purple_timeout_remove(timer);
			purple_conversation_set_data(conv, "close-timer", GINT_TO_POINTER(0));
		}
	}
}

static void
pidgin_conv_destroy(PurpleConversation *conv)
{
	PidginConversation *gtkconv = PIDGIN_CONVERSATION(conv);

	gtkconv->convs = g_list_remove(gtkconv->convs, conv);
	/* Don't destroy ourselves until all our convos are gone */
	if (gtkconv->convs) {
		/* Make sure the destroyed conversation is not the active one */
		if (gtkconv->active_conv == conv) {
			gtkconv->active_conv = gtkconv->convs->data;
			purple_conversation_update(gtkconv->active_conv, PURPLE_CONV_UPDATE_FEATURES);
		}
		return;
	}

	pidgin_conv_window_remove_gtkconv(gtkconv->win, gtkconv);

	/* If the "Save Conversation" or "Save Icon" dialogs are open then close them */
	purple_request_close_with_handle(gtkconv);
	purple_notify_close_with_handle(gtkconv);

	gtk_widget_destroy(gtkconv->tab_cont);
	g_object_unref(gtkconv->tab_cont);

	if (purple_conversation_get_type(conv) == PURPLE_CONV_TYPE_IM) {
		if (gtkconv->u.im->icon_timer != 0)
			g_source_remove(gtkconv->u.im->icon_timer);

		if (gtkconv->u.im->anim != NULL)
			g_object_unref(G_OBJECT(gtkconv->u.im->anim));

		if (gtkconv->u.im->typing_timer != 0)
			g_source_remove(gtkconv->u.im->typing_timer);

		g_free(gtkconv->u.im);
	} else if (purple_conversation_get_type(conv) == PURPLE_CONV_TYPE_CHAT) {
		purple_signals_disconnect_by_handle(gtkconv->u.chat);
		g_free(gtkconv->u.chat);
	}

#if !GTK_CHECK_VERSION(2,12,0)
	gtk_object_sink(GTK_OBJECT(gtkconv->tooltips));
#endif

	gtkconv->send_history = g_list_first(gtkconv->send_history);
	g_list_foreach(gtkconv->send_history, (GFunc)g_free, NULL);
	g_list_free(gtkconv->send_history);

	if (gtkconv->attach.timer) {
		g_source_remove(gtkconv->attach.timer);
	}

	g_object_disconnect(G_OBJECT(gtkconv->theme), "any_signal::notify",
	                    conv_variant_changed_cb, gtkconv, NULL);
	g_object_unref(gtkconv->theme);

	g_free(gtkconv);
}


static void
pidgin_conv_write_im(PurpleConversation *conv, const char *who,
					  const char *message, PurpleMessageFlags flags,
					  time_t mtime)
{
	PidginConversation *gtkconv;

	gtkconv = PIDGIN_CONVERSATION(conv);

	if (conv != gtkconv->active_conv &&
	    flags & PURPLE_MESSAGE_ACTIVE_ONLY)
	{
		/* Plugins that want these messages suppressed should be
		 * calling purple_conv_im_write(), so they get suppressed here,
		 * before being written to the log. */
		purple_debug_info("gtkconv",
		                "Suppressing message for an inactive conversation in pidgin_conv_write_im()\n");
		return;
	}

	purple_conversation_write(conv, who, message, flags, mtime);
}

#if 0
static const char *
get_text_tag_color(GtkTextTag *tag)
{
	GdkColor *color = NULL;
	gboolean set = FALSE;
	static char colcode[] = "#XXXXXX";
	if (tag)
		g_object_get(G_OBJECT(tag), "foreground-set", &set, "foreground-gdk", &color, NULL);
	if (set && color)
		g_snprintf(colcode, sizeof(colcode), "#%02x%02x%02x",
				color->red >> 8, color->green >> 8, color->blue >> 8);
	else
		colcode[0] = '\0';
	if (color)
		gdk_color_free(color);
	return colcode;
}

/* The callback for an event on a link tag. */
static gboolean buddytag_event(GtkTextTag *tag, GObject *imhtml,
		GdkEvent *event, GtkTextIter *arg2, gpointer data)
{
	if (event->type == GDK_BUTTON_PRESS
			|| event->type == GDK_2BUTTON_PRESS) {
		GdkEventButton *btn_event = (GdkEventButton*) event;
		PurpleConversation *conv = data;
		char *buddyname;

		/* strlen("BUDDY " or "HILIT ") == 6 */
		g_return_val_if_fail((tag->name != NULL)
				&& (strlen(tag->name) > 6), FALSE);

		buddyname = (tag->name) + 6;

		/* emit chat-nick-clicked signal */
		if (event->type == GDK_BUTTON_PRESS) {
			gint plugin_return = GPOINTER_TO_INT(purple_signal_emit_return_1(
						pidgin_conversations_get_handle(), "chat-nick-clicked",
						data, buddyname, btn_event->button));
			if (plugin_return)
				return TRUE;
		}

		if (btn_event->button == 1 &&
				event->type == GDK_2BUTTON_PRESS) {
			chat_do_im(PIDGIN_CONVERSATION(conv), buddyname);
			return TRUE;
		} else if (btn_event->button == 2
				&& event->type == GDK_2BUTTON_PRESS) {
			chat_do_info(PIDGIN_CONVERSATION(conv), buddyname);

			return TRUE;
		} else if (btn_event->button == 3
				&& event->type == GDK_BUTTON_PRESS) {
			GtkTextIter start, end;

			/* we shouldn't display the popup
			 * if the user has selected something: */
			if (!gtk_text_buffer_get_selection_bounds(
						gtk_text_iter_get_buffer(arg2),
						&start, &end)) {
				GtkWidget *menu = NULL;
				PurpleConnection *gc =
					purple_conversation_get_gc(conv);


				menu = create_chat_menu(conv, buddyname, gc);
				gtk_menu_popup(GTK_MENU(menu), NULL, NULL,
						NULL, GTK_WIDGET(imhtml),
						btn_event->button,
						btn_event->time);

				/* Don't propagate the event any further */
				return TRUE;
			}
		}
	}

	return FALSE;
}
#endif

static GtkTextTag *get_buddy_tag(PurpleConversation *conv, const char *who, PurpleMessageFlags flag,
		gboolean create)
{
/* TODO WEBKIT */
#if 0
	PidginConversation *gtkconv = PIDGIN_CONVERSATION(conv);
	GtkTextTag *buddytag;
	gchar *str;
	gboolean highlight = (flag & PURPLE_MESSAGE_NICK);
	GtkTextBuffer *buffer = GTK_IMHTML(gtkconv->imhtml)->text_buffer;

	str = g_strdup_printf(highlight ? "HILIT %s" : "BUDDY %s", who);

	buddytag = gtk_text_tag_table_lookup(
			gtk_text_buffer_get_tag_table(buffer), str);

	if (buddytag == NULL && create) {
		if (highlight)
			buddytag = gtk_text_buffer_create_tag(buffer, str,
					"foreground", get_text_tag_color(gtk_text_tag_table_lookup(
							gtk_text_buffer_get_tag_table(buffer), "highlight-name")),
					"weight", PANGO_WEIGHT_BOLD,
					NULL);
		else
			buddytag = gtk_text_buffer_create_tag(
					buffer, str,
					"foreground-gdk", get_nick_color(gtkconv, who),
					"weight", purple_find_buddy(purple_conversation_get_account(conv), who) ? PANGO_WEIGHT_BOLD : PANGO_WEIGHT_NORMAL,
					NULL);

		g_object_set_data(G_OBJECT(buddytag), "cursor", "");
		g_signal_connect(G_OBJECT(buddytag), "event",
				G_CALLBACK(buddytag_event), conv);
	}

	g_free(str);

	return buddytag;
#endif /* if 0 */
	return NULL;
}

#if 0
static void pidgin_conv_calculate_newday(PidginConversation *gtkconv, time_t mtime)
{
	struct tm *tm = localtime(&mtime);

	tm->tm_hour = tm->tm_min = tm->tm_sec = 0;
	tm->tm_mday++;

	gtkconv->newday = mktime(tm);
}

/* Detect string direction and encapsulate the string in RLE/LRE/PDF unicode characters
   str - pointer to string (string is re-allocated and the pointer updated) */
static void
str_embed_direction_chars(char **str)
{
#ifdef HAVE_PANGO14
	char pre_str[4];
	char post_str[10];
	char *ret;

	if (PANGO_DIRECTION_RTL == pango_find_base_dir(*str, -1))
	{
		sprintf(pre_str, "%c%c%c",
				0xE2, 0x80, 0xAB);	/* RLE */
		sprintf(post_str, "%c%c%c%c%c%c%c%c%c",
				0xE2, 0x80, 0xAC,	/* PDF */
				0xE2, 0x80, 0x8E,	/* LRM */
				0xE2, 0x80, 0xAC);	/* PDF */
	}
	else
	{
		sprintf(pre_str, "%c%c%c",
				0xE2, 0x80, 0xAA);	/* LRE */
		sprintf(post_str, "%c%c%c%c%c%c%c%c%c",
				0xE2, 0x80, 0xAC,	/* PDF */
				0xE2, 0x80, 0x8F,	/* RLM */
				0xE2, 0x80, 0xAC);	/* PDF */
	}

	ret = g_strconcat(pre_str, *str, post_str, NULL);

	g_free(*str);
	*str = ret;
#endif
}
#endif

static char *
replace_message_tokens(
	const char *text,
	PurpleConversation *conv,
	const char *name,
	const char *alias,
	const char *message,
	PurpleMessageFlags flags,
	time_t mtime)
{
	GString *str;
	const char *cur = text;
	const char *prev = cur;

	if (text == NULL)
		return g_strdup("");

	str = g_string_new(NULL);
	while ((cur = strchr(cur, '%'))) {
		const char *replace = NULL;
		const char *fin = NULL;

		if (g_str_has_prefix(cur, "%message%")) {
			replace = message;

		} else if (g_str_has_prefix(cur, "%messageClasses%")) {
			replace = flags & PURPLE_MESSAGE_SEND ? "outgoing" :
				  flags & PURPLE_MESSAGE_RECV ? "incoming" : "event";

		} else if (g_str_has_prefix(cur, "%time")) {
			const char *tmp = cur + strlen("%time");
			char *format = NULL;
			if (*tmp == '{') {
				char *end;
				tmp++;
				end = strstr(tmp, "}%");
				if (!end) /* Invalid string */
					continue;
				format = g_strndup(tmp, end - tmp);
				fin = end + 1;
			}
			replace = purple_utf8_strftime(format ? format : "%X", NULL);
			g_free(format);

		} else if (g_str_has_prefix(cur, "%userIconPath%")) {
			if (flags & PURPLE_MESSAGE_SEND) {
				if (purple_account_get_bool(purple_conversation_get_account(conv), "use-global-buddyicon", TRUE)) {
					replace = purple_prefs_get_path(PIDGIN_PREFS_ROOT "/accounts/buddyicon");
				} else {
					PurpleStoredImage *img = purple_buddy_icons_find_account_icon(purple_conversation_get_account(conv));
					replace = purple_imgstore_get_filename(img);
				}
				if (replace == NULL || !g_file_test(replace, G_FILE_TEST_EXISTS)) {
					replace = g_build_filename("Outgoing", "buddy_icon.png", NULL);
				}
			} else if (flags & PURPLE_MESSAGE_RECV) {
				PurpleBuddyIcon *icon = purple_conv_im_get_icon(PURPLE_CONV_IM(conv));
				if (icon)
					replace = purple_buddy_icon_get_full_path(icon);
				if (replace == NULL || !g_file_test(replace, G_FILE_TEST_EXISTS)) {
					replace = g_build_filename("Incoming", "buddy_icon.png", NULL);
				}
			}

		} else if (g_str_has_prefix(cur, "%senderScreenName%")) {
			replace = name;

		} else if (g_str_has_prefix(cur, "%sender%")) {
			replace = alias;

		} else if (g_str_has_prefix(cur, "%service%")) {
			replace = purple_account_get_protocol_name(purple_conversation_get_account(conv));

		} else {
			cur++;
			continue;
		}

		/* Here we have a replacement to make */
		g_string_append_len(str, prev, cur - prev);
		if (replace)
			g_string_append(str, replace);

		/* And update the pointers */
		if (fin) {
			prev = cur = fin + 1;
		} else {
			prev = cur = strchr(cur + 1, '%') + 1;
		}

	}

	/* And wrap it up */
	g_string_append(str, prev);

	return g_string_free(str, FALSE);
}

static void
pidgin_conv_write_conv(PurpleConversation *conv, const char *name, const char *alias,
						const char *message, PurpleMessageFlags flags,
						time_t mtime)
{
	PidginConversation *gtkconv;
	PurpleConnection *gc;
	PurpleAccount *account;
#if 0
	int gtk_font_options = 0;
	int gtk_font_options_all = 0;
	char buf2[BUF_LONG];
	gboolean show_date;
	char *mdate;
	char *str;
	char *with_font_tag;
	char *sml_attrib = NULL;
#endif
	size_t length;
	PurpleConversationType type;
	char *displaying;
	gboolean plugin_return;
#if 0
	gboolean is_rtl_message = FALSE;
#endif

	const char *message_html;
	char *msg;
	char *escape;
	char *script;
	char *smileyed;
	PurpleMessageFlags old_flags;
	const char *func = "appendMessage";

	g_return_if_fail(conv != NULL);
	gtkconv = PIDGIN_CONVERSATION(conv);
	g_return_if_fail(gtkconv != NULL);

	if (gtkconv->attach.timer) {
		/* We are currently in the process of filling up the buffer with the message
		 * history of the conversation. So we do not need to add the message here.
		 * Instead, this message will be added to the message-list, which in turn will
		 * be processed and displayed by the attach-callback.
		 */
		return;
	}

	if (conv != gtkconv->active_conv)
	{
		if (flags & PURPLE_MESSAGE_ACTIVE_ONLY)
		{
			/* Unless this had PURPLE_MESSAGE_NO_LOG, this message
			 * was logged.  Plugin writers: if this isn't what
			 * you wanted, call purple_conv_im_write() instead of
			 * purple_conversation_write(). */
			purple_debug_info("gtkconv",
			                "Suppressing message for an inactive conversation in pidgin_conv_write_conv()\n");
			return;
		}

		/* Set the active conversation to the one that just messaged us. */
		/* TODO: consider not doing this if the account is offline or something */
		if (flags & (PURPLE_MESSAGE_SEND | PURPLE_MESSAGE_RECV))
			pidgin_conv_switch_active_conversation(conv);
	}

	type = purple_conversation_get_type(conv);
	account = purple_conversation_get_account(conv);
	g_return_if_fail(account != NULL);
	gc = purple_account_get_connection(account);
	g_return_if_fail(gc != NULL || !(flags & (PURPLE_MESSAGE_SEND | PURPLE_MESSAGE_RECV)));

	/* Make sure URLs are clickable */
	if(flags & PURPLE_MESSAGE_NO_LINKIFY)
		displaying = g_strdup(message);
	else
		displaying = purple_markup_linkify(message);

	plugin_return = GPOINTER_TO_INT(purple_signal_emit_return_1(
							pidgin_conversations_get_handle(), (type == PURPLE_CONV_TYPE_IM ?
							"displaying-im-msg" : "displaying-chat-msg"),
							account, name, &displaying, conv, flags));
	if (plugin_return)
	{
		g_free(displaying);
		return;
	}
	length = strlen(displaying) + 1;

	old_flags = gtkconv->last_flags;
	if ((flags & PURPLE_MESSAGE_SEND) && (old_flags & PURPLE_MESSAGE_SEND)) {
		message_html = pidgin_conversation_theme_get_template(gtkconv->theme, PIDGIN_CONVERSATION_THEME_TEMPLATE_OUTGOING_NEXT_CONTENT);
		func = "appendNextMessage";
	} else if (flags & PURPLE_MESSAGE_SEND) {
		message_html = pidgin_conversation_theme_get_template(gtkconv->theme, PIDGIN_CONVERSATION_THEME_TEMPLATE_OUTGOING_CONTENT);
	} else if ((flags & PURPLE_MESSAGE_RECV) && (old_flags & PURPLE_MESSAGE_RECV)) {
		message_html = pidgin_conversation_theme_get_template(gtkconv->theme, PIDGIN_CONVERSATION_THEME_TEMPLATE_INCOMING_NEXT_CONTENT);
		func = "appendNextMessage";
	} else if (flags & PURPLE_MESSAGE_RECV) {
		message_html = pidgin_conversation_theme_get_template(gtkconv->theme, PIDGIN_CONVERSATION_THEME_TEMPLATE_INCOMING_CONTENT);
	} else {
		message_html = pidgin_conversation_theme_get_template(gtkconv->theme, PIDGIN_CONVERSATION_THEME_TEMPLATE_STATUS);
	}
	gtkconv->last_flags = flags;

	smileyed = smiley_parse_markup(message, purple_account_get_protocol_id(account));
	msg = replace_message_tokens(message_html, conv, name, alias, smileyed, flags, mtime);
	escape = gtk_webview_quote_js_string(msg);
	script = g_strdup_printf("%s(%s)", func, escape);

	purple_debug_info("webkit", "JS: %s\n", script);
	gtk_webview_safe_execute_script(GTK_WEBVIEW(gtkconv->webview), script);

	g_free(script);
	g_free(smileyed);
	g_free(msg);
	g_free(escape);

#if 0
	/* if the buffer is not empty add a <br> */
	if (!gtk_webview_is_empty(GTK_WEBVIEW(gtkconv->webview)))
		gtk_webview_append_html(GTK_WEBVIEW(gtkconv->webview), "<br />");

	/* First message in a conversation. */
	if (gtkconv->newday == 0)
		pidgin_conv_calculate_newday(gtkconv, mtime);

	/* Show the date on the first message in a new day, or if the message is
	 * older than 20 minutes. */
	show_date = (mtime >= gtkconv->newday) || (time(NULL) > mtime + 20*60);

	mdate = purple_signal_emit_return_1(pidgin_conversations_get_handle(),
	                                  "conversation-timestamp",
	                                  conv, mtime, show_date);

	if (mdate == NULL)
	{
		struct tm *tm = localtime(&mtime);
		const char *tmp;
		if (show_date)
			tmp = purple_date_format_long(tm);
		else
			tmp = purple_time_format(tm);
		mdate = g_strdup_printf("(%s)", tmp);
	}

	/* Bi-Directional support - set timestamp direction using unicode characters */
	is_rtl_message = purple_markup_is_rtl(message);
	/* Enforce direction only if message is RTL - doesn't effect LTR users */
	if (is_rtl_message)
		str_embed_direction_chars(&mdate);

	if (mtime >= gtkconv->newday)
		pidgin_conv_calculate_newday(gtkconv, mtime);

	sml_attrib = g_strdup_printf("sml=\"%s\"", purple_account_get_protocol_name(account));

	gtk_font_options |= GTK_IMHTML_NO_COMMENTS;

	if ((flags & PURPLE_MESSAGE_RECV) &&
			!purple_prefs_get_bool(PIDGIN_PREFS_ROOT "/conversations/show_incoming_formatting"))
		gtk_font_options |= GTK_IMHTML_NO_COLOURS | GTK_IMHTML_NO_FONTS | GTK_IMHTML_NO_SIZES | GTK_IMHTML_NO_FORMATTING;

	/* this is gonna crash one day, I can feel it. */
	if (PURPLE_PLUGIN_PROTOCOL_INFO(purple_find_prpl(purple_account_get_protocol_id(purple_conversation_get_account(conv))))->options &
	    OPT_PROTO_USE_POINTSIZE) {
		gtk_font_options |= GTK_IMHTML_USE_POINTSIZE;
	}

	if (!(flags & PURPLE_MESSAGE_RECV) && (purple_conversation_get_features(conv) & PURPLE_CONNECTION_ALLOW_CUSTOM_SMILEY))
	{
		/* We want to see our own smileys. Need to revert it after send*/
		pidgin_themes_smiley_themeize_custom(gtkconv->webview);
	}

	/* TODO: These colors should not be hardcoded so log.c can use them */
	if (flags & PURPLE_MESSAGE_RAW) {
		gtk_webview_append_html(GTK_WEBVIEW(gtkconv->webview), message);
	} else if (flags & PURPLE_MESSAGE_SYSTEM) {
		g_snprintf(buf2, sizeof(buf2),
			   "<font %s><font size=\"2\"><span class='timestamp'>%s</span></font><b>%s</b></font>",
			   sml_attrib ? sml_attrib : "", mdate, displaying);

		gtk_webview_append_html(GTK_WEBVIEW(gtkconv->webview), buf2);

	} else if (flags & PURPLE_MESSAGE_ERROR) {
		g_snprintf(buf2, sizeof(buf2),
			   "<font color=\"#ff0000\"><font %s><font size=\"2\"><span class='timestamp'>%s</span> </font><b>%s</b></font></font>",
			   sml_attrib ? sml_attrib : "", mdate, displaying);

		gtk_webview_append_html(GTK_WEBVIEW(gtkconv->webview), buf2);

	} else if (flags & PURPLE_MESSAGE_NO_LOG) {
		g_snprintf(buf2, BUF_LONG,
			   "<b><font %s color=\"#777777\">%s</font></b>",
			   sml_attrib ? sml_attrib : "", displaying);

		gtk_webview_append_html(GTK_WEBVIEW(gtkconv->webview), buf2);
	} else {
		char *new_message = g_memdup(displaying, length);
		char *alias_escaped = (alias ? g_markup_escape_text(alias, strlen(alias)) : g_strdup(""));
		/* The initial offset is to deal with
		 * escaped entities making the string longer */
		int tag_start_offset = 0;
		int tag_end_offset = 0;
		const char *tagname = NULL;

		/* Enforce direction on alias */
		if (is_rtl_message)
			str_embed_direction_chars(&alias_escaped);

		str = g_malloc(1024);
		if (flags & PURPLE_MESSAGE_WHISPER) {
			/* If we're whispering, it's not an autoresponse. */
			if (purple_message_meify(new_message, -1 )) {
				g_snprintf(str, 1024, "***%s", alias_escaped);
				tag_start_offset += 3;
				tagname = "whisper-action-name";
			}
			else {
				g_snprintf(str, 1024, "*%s*:", alias_escaped);
				tag_start_offset += 1;
				tag_end_offset = 2;
				tagname = "whisper-name";
			}
		} else {
			if (purple_message_meify(new_message, -1)) {
				if (flags & PURPLE_MESSAGE_AUTO_RESP) {
					g_snprintf(str, 1024, "%s ***%s", AUTO_RESPONSE, alias_escaped);
					tag_start_offset += strlen(AUTO_RESPONSE) - 6 + 4;
				} else {
					g_snprintf(str, 1024, "***%s", alias_escaped);
					tag_start_offset += 3;
				}

				if (flags & PURPLE_MESSAGE_NICK)
					tagname = "highlight-name";
				else
					tagname = "action-name";
			} else {
				if (flags & PURPLE_MESSAGE_AUTO_RESP) {
					g_snprintf(str, 1024, "%s %s", alias_escaped, AUTO_RESPONSE);
					tag_start_offset += strlen(AUTO_RESPONSE) - 6 + 1;
				} else {
					g_snprintf(str, 1024, "%s:", alias_escaped);
					tag_end_offset = 1;
				}

				if (flags & PURPLE_MESSAGE_NICK) {
					if (type == PURPLE_CONV_TYPE_IM) {
						tagname = "highlight-name";
					}
				} else if (flags & PURPLE_MESSAGE_RECV) {
					/* The tagname for chats is handled by get_buddy_tag */
					if (type == PURPLE_CONV_TYPE_IM) {
						tagname = "receive-name";
					}
				} else if (flags & PURPLE_MESSAGE_SEND) {
					tagname = "send-name";
				} else {
					purple_debug_error("gtkconv", "message missing flags\n");
				}
			}
		}

		g_free(alias_escaped);

		/* TODO WEBKIT */
#if 0
		if (tagname)
			tag = gtk_text_tag_table_lookup(gtk_text_buffer_get_tag_table(buffer), tagname);
		else
			tag = get_buddy_tag(conv, name, flags, TRUE);

		if (GTK_IMHTML(gtkconv->imhtml)->show_comments) {
		{
			/* The color for the timestamp has to be set in the font-tags, unfortunately.
			 * Applying the nick-tag to timestamps would work, but that can make it
			 * bold. I thought applying the "comment" tag again, which has "weight" set
			 * to PANGO_WEIGHT_NORMAL, would remove the boldness. But it doesn't. So
			 * this will have to do. I don't terribly like it.  -- sadrul */
			/* const char *color = get_text_tag_color(tag); */
			g_snprintf(buf2, BUF_LONG, "<FONT %s%s%s SIZE=\"2\"><!--%s --></FONT>",
					color ? "COLOR=\"" : "", color ? color : "", color ? "\"" : "", mdate);
			gtk_webview_append_html (GTK_WEBVIEW(gtkconv->webview), buf2);
		}
#endif /* if 0 */
		g_snprintf(buf2, BUF_LONG, "<font %s>%s</font> ", sml_attrib ? sml_attrib : "", str);
		gtk_webview_append_html(GTK_WEBVIEW(gtkconv->webview), buf2);

		g_free(str);

		if (gc) {
			char *pre = g_strdup_printf("<font %s>", sml_attrib ? sml_attrib : "");
			char *post = "</font>";
			with_font_tag = g_strdup_printf("%s%s%s", pre, new_message, post);
			g_free(pre);
		} else
			with_font_tag = g_memdup(new_message, length);

		gtk_webview_append_html(GTK_WEBVIEW(gtkconv->webview),
							 with_font_tag);

		g_free(with_font_tag);
		g_free(new_message);
	}

	g_free(mdate);
	g_free(sml_attrib);

#endif

	/* Tab highlighting stuff */
	if (!(flags & PURPLE_MESSAGE_SEND) && !pidgin_conv_has_focus(conv))
	{
		PidginUnseenState unseen = PIDGIN_UNSEEN_NONE;

		if ((flags & PURPLE_MESSAGE_NICK) == PURPLE_MESSAGE_NICK)
			unseen = PIDGIN_UNSEEN_NICK;
		else if (((flags & PURPLE_MESSAGE_SYSTEM) == PURPLE_MESSAGE_SYSTEM) ||
			  ((flags & PURPLE_MESSAGE_ERROR) == PURPLE_MESSAGE_ERROR))
			unseen = PIDGIN_UNSEEN_EVENT;
		else if ((flags & PURPLE_MESSAGE_NO_LOG) == PURPLE_MESSAGE_NO_LOG)
			unseen = PIDGIN_UNSEEN_NO_LOG;
		else
			unseen = PIDGIN_UNSEEN_TEXT;

		gtkconv_set_unseen(gtkconv, unseen);
	}

#if 0
	if (!(flags & PURPLE_MESSAGE_RECV) && (purple_conversation_get_features(conv) & PURPLE_CONNECTION_ALLOW_CUSTOM_SMILEY))
	{
		/* Restore the smiley-data */
		pidgin_themes_smiley_themeize(gtkconv->webview);
	}
#endif

	purple_signal_emit(pidgin_conversations_get_handle(),
		(type == PURPLE_CONV_TYPE_IM ? "displayed-im-msg" : "displayed-chat-msg"),
		account, name, displaying, conv, flags);
	g_free(displaying);
	update_typing_message(gtkconv, NULL);
}

static gboolean get_iter_from_chatbuddy(PurpleConvChatBuddy *cb, GtkTreeIter *iter)
{
	GtkTreeRowReference *ref = purple_conv_chat_cb_get_ui_data(cb);
	GtkTreePath *path;
	GtkTreeModel *model;

	if (!ref)
		return FALSE;

	if ((path = gtk_tree_row_reference_get_path(ref)) == NULL)
		return FALSE;

	model = gtk_tree_row_reference_get_model(ref);
	if (!gtk_tree_model_get_iter(GTK_TREE_MODEL(model), iter, path)) {
		gtk_tree_path_free(path);
		return FALSE;
	}

	gtk_tree_path_free(path);
	return TRUE;
}

static void
pidgin_conv_chat_add_users(PurpleConversation *conv, GList *cbuddies, gboolean new_arrivals)
{
	PurpleConvChat *chat;
	PidginConversation *gtkconv;
	PidginChatPane *gtkchat;
	GtkListStore *ls;
	GList *l;

	char tmp[BUF_LONG];
	int num_users;

	chat    = PURPLE_CONV_CHAT(conv);
	gtkconv = PIDGIN_CONVERSATION(conv);
	gtkchat = gtkconv->u.chat;

	num_users = g_list_length(purple_conv_chat_get_users(chat));

	g_snprintf(tmp, sizeof(tmp),
			   ngettext("%d person in room", "%d people in room",
						num_users),
			   num_users);

	gtk_label_set_text(GTK_LABEL(gtkchat->count), tmp);

	ls = GTK_LIST_STORE(gtk_tree_view_get_model(GTK_TREE_VIEW(gtkchat->list)));

	gtk_tree_sortable_set_sort_column_id(GTK_TREE_SORTABLE(ls),  GTK_TREE_SORTABLE_UNSORTED_SORT_COLUMN_ID,
										 GTK_TREE_SORTABLE_UNSORTED_SORT_COLUMN_ID);

	l = cbuddies;
	while (l != NULL) {
		add_chat_buddy_common(conv, (PurpleConvChatBuddy *)l->data, NULL);
		l = l->next;
	}

	/* Currently GTK+ maintains our sorted list after it's in the tree.
	 * This may change if it turns out we can manage it faster ourselves.
	 */
	gtk_tree_sortable_set_sort_column_id(GTK_TREE_SORTABLE(ls),  CHAT_USERS_ALIAS_KEY_COLUMN,
										 GTK_SORT_ASCENDING);
}

static void
pidgin_conv_chat_rename_user(PurpleConversation *conv, const char *old_name,
			      const char *new_name, const char *new_alias)
{
	PurpleConvChat *chat;
	PidginConversation *gtkconv;
	PidginChatPane *gtkchat;
	PurpleConvChatBuddy *old_cbuddy, *new_cbuddy;
	GtkTreeIter iter;
	GtkTreeModel *model;
	GtkTextTag *tag;

	chat    = PURPLE_CONV_CHAT(conv);
	gtkconv = PIDGIN_CONVERSATION(conv);
	gtkchat = gtkconv->u.chat;

	model = gtk_tree_view_get_model(GTK_TREE_VIEW(gtkchat->list));

	if (!gtk_tree_model_get_iter_first(GTK_TREE_MODEL(model), &iter))
		return;

	old_cbuddy = purple_conv_chat_cb_find(chat, old_name);
	if (get_iter_from_chatbuddy(old_cbuddy, &iter)) {
		GtkTreeRowReference *ref = purple_conv_chat_cb_get_ui_data(old_cbuddy);

		gtk_list_store_remove(GTK_LIST_STORE(model), &iter);
		gtk_tree_row_reference_free(ref);
		purple_conv_chat_cb_set_ui_data(old_cbuddy, NULL);
	}

	if ((tag = get_buddy_tag(conv, old_name, 0, FALSE)))
		g_object_set(G_OBJECT(tag), "style", PANGO_STYLE_ITALIC, NULL);
	if ((tag = get_buddy_tag(conv, old_name, PURPLE_MESSAGE_NICK, FALSE)))
		g_object_set(G_OBJECT(tag), "style", PANGO_STYLE_ITALIC, NULL);

	if (!old_cbuddy)
		return;

	g_return_if_fail(new_alias != NULL);

	new_cbuddy = purple_conv_chat_cb_find(chat, new_name);

	add_chat_buddy_common(conv, new_cbuddy, old_name);
}

static void
pidgin_conv_chat_remove_users(PurpleConversation *conv, GList *users)
{
	PurpleConvChat *chat;
	PidginConversation *gtkconv;
	PidginChatPane *gtkchat;
	GtkTreeIter iter;
	GtkTreeModel *model;
	GList *l;
	char tmp[BUF_LONG];
	int num_users;
	gboolean f;
	GtkTextTag *tag;

	chat    = PURPLE_CONV_CHAT(conv);
	gtkconv = PIDGIN_CONVERSATION(conv);
	gtkchat = gtkconv->u.chat;

	num_users = g_list_length(purple_conv_chat_get_users(chat));

	for (l = users; l != NULL; l = l->next) {
		model = gtk_tree_view_get_model(GTK_TREE_VIEW(gtkchat->list));

		if (!gtk_tree_model_get_iter_first(GTK_TREE_MODEL(model), &iter))
			/* XXX: Break? */
			continue;

		do {
			char *val;

			gtk_tree_model_get(GTK_TREE_MODEL(model), &iter,
							   CHAT_USERS_NAME_COLUMN, &val, -1);

			if (!purple_utf8_strcasecmp((char *)l->data, val)) {
				f = gtk_list_store_remove(GTK_LIST_STORE(model), &iter);
			}
			else
				f = gtk_tree_model_iter_next(GTK_TREE_MODEL(model), &iter);

			g_free(val);
		} while (f);

		if ((tag = get_buddy_tag(conv, l->data, 0, FALSE)))
			g_object_set(G_OBJECT(tag), "style", PANGO_STYLE_ITALIC, NULL);
		if ((tag = get_buddy_tag(conv, l->data, PURPLE_MESSAGE_NICK, FALSE)))
			g_object_set(G_OBJECT(tag), "style", PANGO_STYLE_ITALIC, NULL);
	}

	g_snprintf(tmp, sizeof(tmp),
			   ngettext("%d person in room", "%d people in room",
						num_users), num_users);

	gtk_label_set_text(GTK_LABEL(gtkchat->count), tmp);
}

static void
pidgin_conv_chat_update_user(PurpleConversation *conv, const char *user)
{
	PurpleConvChat *chat;
	PurpleConvChatBuddy *cbuddy;
	PidginConversation *gtkconv;
	PidginChatPane *gtkchat;
	GtkTreeIter iter;
	GtkTreeModel *model;

	chat    = PURPLE_CONV_CHAT(conv);
	gtkconv = PIDGIN_CONVERSATION(conv);
	gtkchat = gtkconv->u.chat;

	model = gtk_tree_view_get_model(GTK_TREE_VIEW(gtkchat->list));

	if (!gtk_tree_model_get_iter_first(GTK_TREE_MODEL(model), &iter))
		return;

	cbuddy = purple_conv_chat_cb_find(chat, user);
	if (get_iter_from_chatbuddy(cbuddy, &iter)) {
		GtkTreeRowReference *ref = purple_conv_chat_cb_get_ui_data(cbuddy);
		gtk_list_store_remove(GTK_LIST_STORE(model), &iter);
		gtk_tree_row_reference_free(ref);
		purple_conv_chat_cb_set_ui_data(cbuddy, NULL);
	}

	if (cbuddy)
		add_chat_buddy_common(conv, cbuddy, NULL);
}

gboolean
pidgin_conv_has_focus(PurpleConversation *conv)
{
	PidginConversation *gtkconv = PIDGIN_CONVERSATION(conv);
	PidginWindow *win;
	gboolean has_focus;

	win = gtkconv->win;

	g_object_get(G_OBJECT(win->window), "has-toplevel-focus", &has_focus, NULL);

	if (has_focus && pidgin_conv_window_is_active_conversation(conv))
		return TRUE;

	return FALSE;
}

static gboolean
add_custom_smiley_for_imhtml(GtkIMHtml *imhtml, const char *sml, const char *smile)
{
	GtkIMHtmlSmiley *smiley;

	smiley = gtk_imhtml_smiley_get(imhtml, sml, smile);

	if (smiley) {
		if (!(smiley->flags & GTK_IMHTML_SMILEY_CUSTOM)) {
			return FALSE;
		}
		gtk_imhtml_smiley_reload(smiley);
		return TRUE;
	}

	smiley = gtk_imhtml_smiley_create(NULL, smile, FALSE, GTK_IMHTML_SMILEY_CUSTOM);
	gtk_imhtml_associate_smiley(imhtml, sml, smiley);
	g_signal_connect_swapped(imhtml, "destroy", G_CALLBACK(gtk_imhtml_smiley_destroy), smiley);

	return TRUE;
}

static gboolean
add_custom_smiley_for_webview(GtkWebView *webview, const char *sml, const char *smile)
{
	/* TODO WEBKIT: Smileys need to be added to webkit stuff */
	return TRUE;
}

static gboolean
pidgin_conv_custom_smiley_add(PurpleConversation *conv, const char *smile, gboolean remote)
{
	PidginConversation *gtkconv;
	struct smiley_list *list;
	const char *sml = NULL, *conv_sml;

	if (!conv || !smile || !*smile) {
		return FALSE;
	}

	/* If smileys are off, return false */
	if (pidgin_themes_smileys_disabled())
		return FALSE;

	/* If possible add this smiley to the current theme.
	 * The addition is only temporary: custom smilies aren't saved to disk. */
	conv_sml = purple_account_get_protocol_name(purple_conversation_get_account(conv));
	gtkconv = PIDGIN_CONVERSATION(conv);

	for (list = (struct smiley_list *)current_smiley_theme->list; list; list = list->next) {
		if (!strcmp(list->sml, conv_sml)) {
			sml = list->sml;
			break;
		}
	}

	if (!add_custom_smiley_for_webview(GTK_WEBVIEW(gtkconv->webview), sml, smile))
		return FALSE;

	if (!remote)	/* If it's a local custom smiley, then add it for the entry */
		if (!add_custom_smiley_for_imhtml(GTK_IMHTML(gtkconv->entry), sml, smile))
			return FALSE;

	return TRUE;
}

static void
pidgin_conv_custom_smiley_write(PurpleConversation *conv, const char *smile,
                                      const guchar *data, gsize size)
{
/* TODO WEBKIT */
#if 0
	PidginConversation *gtkconv;
	GtkIMHtmlSmiley *smiley;
	const char *sml;
	GError *error = NULL;

	sml = purple_account_get_protocol_name(purple_conversation_get_account(conv));
	gtkconv = PIDGIN_CONVERSATION(conv);
	smiley = gtk_imhtml_smiley_get(GTK_IMHTML(gtkconv->imhtml), sml, smile);

	if (!smiley)
		return;

	smiley->data = g_realloc(smiley->data, smiley->datasize + size);
	g_memmove((guchar *)smiley->data + smiley->datasize, data, size);
	smiley->datasize += size;

	if (!smiley->loader)
		return;

	if (!gdk_pixbuf_loader_write(smiley->loader, data, size, &error) || error) {
		purple_debug_warning("gtkconv", "gdk_pixbuf_loader_write() "
				"failed with size=%" G_GSIZE_FORMAT ": %s\n", size,
				error ? error->message : "(no error message)");
		if (error)
			g_error_free(error);
		/* We must stop using the GdkPixbufLoader because trying to load
		   certain invalid GIFs with at least gdk-pixbuf 2.23.3 can return
		   a GdkPixbuf that will cause some operations (like
		   gdk_pixbuf_scale_simple()) to consume memory in an infinite loop.
		   But we also don't want to set smiley->loader to NULL because our
		   code might expect it to be set.  So create a new loader. */
		g_object_unref(G_OBJECT(smiley->loader));
		smiley->loader = gdk_pixbuf_loader_new();
	}
#endif /* if 0 */
}

static void
pidgin_conv_custom_smiley_close(PurpleConversation *conv, const char *smile)
{
/* TODO WEBKIT */
#if 0
	PidginConversation *gtkconv;
	GtkIMHtmlSmiley *smiley;
	const char *sml;
	GError *error = NULL;

	g_return_if_fail(conv  != NULL);
	g_return_if_fail(smile != NULL);

	sml = purple_account_get_protocol_name(purple_conversation_get_account(conv));
	gtkconv = PIDGIN_CONVERSATION(conv);
	smiley = gtk_imhtml_smiley_get(GTK_IMHTML(gtkconv->imhtml), sml, smile);

	if (!smiley)
		return;

	if (!smiley->loader)
		return;

	purple_debug_info("gtkconv", "About to close the smiley pixbuf\n");

	if (!gdk_pixbuf_loader_close(smiley->loader, &error) || error) {
		purple_debug_warning("gtkconv", "gdk_pixbuf_loader_close() "
				"failed: %s\n",
				error ? error->message : "(no error message)");
		if (error)
			g_error_free(error);
		/* We must stop using the GdkPixbufLoader because if we tried to
		   load certain invalid GIFs with all current versions of GDK (as
		   of 2011-06-15) then it's possible the loader will contain data
		   that could cause some operations (like gdk_pixbuf_scale_simple())
		   to consume memory in an infinite loop.  But we also don't want
		   to set smiley->loader to NULL because our code might expect it
		   to be set.  So create a new loader. */
		g_object_unref(G_OBJECT(smiley->loader));
		smiley->loader = gdk_pixbuf_loader_new();
	}
#endif /* if 0 */
}

static void
pidgin_conv_send_confirm(PurpleConversation *conv, const char *message)
{
	PidginConversation *gtkconv = PIDGIN_CONVERSATION(conv);

	gtk_imhtml_append_text(GTK_IMHTML(gtkconv->entry), message, 0);
}

/*
 * Makes sure all the menu items and all the buttons are hidden/shown and
 * sensitive/insensitive.  This is called after changing tabs and when an
 * account signs on or off.
 */
static void
gray_stuff_out(PidginConversation *gtkconv)
{
	PidginWindow *win;
	PurpleConversation *conv = gtkconv->active_conv;
	PurpleConnection *gc;
	PurplePluginProtocolInfo *prpl_info = NULL;
	GdkPixbuf *window_icon = NULL;
	GtkIMHtmlButtons buttons;
	PurpleAccount *account;

	win     = pidgin_conv_get_window(gtkconv);
	gc      = purple_conversation_get_gc(conv);
	account = purple_conversation_get_account(conv);

	if (gc != NULL)
		prpl_info = PURPLE_PLUGIN_PROTOCOL_INFO(gc->prpl);

	if (win->menu.send_to != NULL)
		update_send_to_selection(win);

	/*
	 * Handle hiding and showing stuff based on what type of conv this is.
	 * Stuff that Purple IMs support in general should be shown for IM
	 * conversations.  Stuff that Purple chats support in general should be
	 * shown for chat conversations.  It doesn't matter whether the PRPL
	 * supports it or not--that only affects if the button or menu item
	 * is sensitive or not.
	 */
	if (purple_conversation_get_type(conv) == PURPLE_CONV_TYPE_IM) {
		/* Show stuff that applies to IMs, hide stuff that applies to chats */

		/* Deal with menu items */
<<<<<<< HEAD
		gtk_widget_show(win->menu.view_log);
		gtk_widget_show(win->menu.send_file);
		gtk_widget_show(g_object_get_data(G_OBJECT(win->window), "get_attention"));
		gtk_widget_show(win->menu.add_pounce);
		gtk_widget_show(win->menu.get_info);
		gtk_widget_hide(win->menu.invite);
		gtk_widget_show(win->menu.alias);
		if (purple_privacy_check(account, purple_conversation_get_name(conv))) {
			gtk_widget_hide(win->menu.unblock);
			gtk_widget_show(win->menu.block);
		} else {
			gtk_widget_hide(win->menu.block);
			gtk_widget_show(win->menu.unblock);
		}
=======
		gtk_action_set_visible(win->menu.view_log, TRUE);
		gtk_action_set_visible(win->menu.send_file, TRUE);
		gtk_action_set_visible(g_object_get_data(G_OBJECT(win->window), "get_attention"), TRUE);
		gtk_action_set_visible(win->menu.add_pounce, TRUE);
		gtk_action_set_visible(win->menu.get_info, TRUE);
		gtk_action_set_visible(win->menu.invite, FALSE);
		gtk_action_set_visible(win->menu.alias, TRUE);
 		if (purple_privacy_check(account, purple_conversation_get_name(conv))) {
 			gtk_action_set_visible(win->menu.unblock, FALSE);
 			gtk_action_set_visible(win->menu.block, TRUE);
 		} else {
 			gtk_action_set_visible(win->menu.block, FALSE);
 			gtk_action_set_visible(win->menu.unblock, TRUE);
 		}
>>>>>>> 1b967b34

		if ((account == NULL) || purple_find_buddy(account, purple_conversation_get_name(conv)) == NULL) {
			gtk_action_set_visible(win->menu.add, TRUE);
			gtk_action_set_visible(win->menu.remove, FALSE);
		} else {
			gtk_action_set_visible(win->menu.remove, TRUE);
			gtk_action_set_visible(win->menu.add, FALSE);
		}

		gtk_action_set_visible(win->menu.insert_link, TRUE);
		gtk_action_set_visible(win->menu.insert_image, TRUE);
	} else if (purple_conversation_get_type(conv) == PURPLE_CONV_TYPE_CHAT) {
		/* Show stuff that applies to Chats, hide stuff that applies to IMs */

		/* Deal with menu items */
		gtk_action_set_visible(win->menu.view_log, TRUE);
		gtk_action_set_visible(win->menu.send_file, FALSE);
		gtk_action_set_visible(g_object_get_data(G_OBJECT(win->window), "get_attention"), FALSE);
		gtk_action_set_visible(win->menu.add_pounce, FALSE);
		gtk_action_set_visible(win->menu.get_info, FALSE);
		gtk_action_set_visible(win->menu.invite, TRUE);
		gtk_action_set_visible(win->menu.alias, TRUE);
		gtk_action_set_visible(win->menu.block, FALSE);
		gtk_action_set_visible(win->menu.unblock, FALSE);

		if ((account == NULL) || purple_blist_find_chat(account, purple_conversation_get_name(conv)) == NULL) {
			/* If the chat is NOT in the buddy list */
			gtk_action_set_visible(win->menu.add, TRUE);
			gtk_action_set_visible(win->menu.remove, FALSE);
		} else {
			/* If the chat IS in the buddy list */
			gtk_action_set_visible(win->menu.add, FALSE);
			gtk_action_set_visible(win->menu.remove, TRUE);
		}

		gtk_action_set_visible(win->menu.insert_link, TRUE);
		gtk_action_set_visible(win->menu.insert_image, TRUE);
	}

	/*
	 * Handle graying stuff out based on whether an account is connected
	 * and what features that account supports.
	 */
	if ((gc != NULL) &&
		((purple_conversation_get_type(conv) != PURPLE_CONV_TYPE_CHAT) ||
		 !purple_conv_chat_has_left(PURPLE_CONV_CHAT(conv)) ))
	{
		PurpleConnectionFlags features = purple_conversation_get_features(conv);
		/* Account is online */
		/* Deal with the toolbar */
		if (features & PURPLE_CONNECTION_HTML)
		{
			buttons = GTK_IMHTML_ALL; /* Everything on */
			if (features & PURPLE_CONNECTION_NO_BGCOLOR)
				buttons &= ~GTK_IMHTML_BACKCOLOR;
			if (features & PURPLE_CONNECTION_NO_FONTSIZE)
			{
				buttons &= ~GTK_IMHTML_GROW;
				buttons &= ~GTK_IMHTML_SHRINK;
			}
			if (features & PURPLE_CONNECTION_NO_URLDESC)
				buttons &= ~GTK_IMHTML_LINKDESC;
		} else {
			buttons = GTK_IMHTML_SMILEY | GTK_IMHTML_IMAGE;
		}

		if (!(prpl_info->options & OPT_PROTO_IM_IMAGE)
		 && !(features & PURPLE_CONNECTION_NO_IMAGES)) {
			features |= PURPLE_CONNECTION_NO_IMAGES;
			purple_conversation_set_features(conv, features);
		}

		if (features & PURPLE_CONNECTION_NO_IMAGES)
			buttons &= ~GTK_IMHTML_IMAGE;

		if (features & PURPLE_CONNECTION_ALLOW_CUSTOM_SMILEY)
			buttons |= GTK_IMHTML_CUSTOM_SMILEY;
		else
			buttons &= ~GTK_IMHTML_CUSTOM_SMILEY;

		gtk_imhtml_set_format_functions(GTK_IMHTML(gtkconv->entry), buttons);
		if (account != NULL)
			gtk_imhtmltoolbar_associate_smileys(GTK_IMHTMLTOOLBAR(gtkconv->toolbar), purple_account_get_protocol_id(account));

		/* Deal with menu items */
<<<<<<< HEAD
		gtk_widget_set_sensitive(win->menu.view_log, TRUE);
		gtk_widget_set_sensitive(win->menu.add_pounce, TRUE);
		gtk_widget_set_sensitive(win->menu.get_info, (prpl_info->get_info != NULL));
		gtk_widget_set_sensitive(win->menu.invite, (prpl_info->chat_invite != NULL));
		gtk_widget_set_sensitive(win->menu.insert_link, (features & PURPLE_CONNECTION_HTML));
		gtk_widget_set_sensitive(win->menu.insert_image, !(features & PURPLE_CONNECTION_NO_IMAGES));
=======
		gtk_action_set_sensitive(win->menu.view_log, TRUE);
		gtk_action_set_sensitive(win->menu.add_pounce, TRUE);
		gtk_action_set_sensitive(win->menu.get_info, (prpl_info->get_info != NULL));
		gtk_action_set_sensitive(win->menu.invite, (prpl_info->chat_invite != NULL));
		gtk_action_set_sensitive(win->menu.insert_link, (conv->features & PURPLE_CONNECTION_HTML));
		gtk_action_set_sensitive(win->menu.insert_image, !(conv->features & PURPLE_CONNECTION_NO_IMAGES));
>>>>>>> 1b967b34

		if (purple_conversation_get_type(conv) == PURPLE_CONV_TYPE_IM)
		{
			gtk_action_set_sensitive(win->menu.add, (prpl_info->add_buddy != NULL));
			gtk_action_set_sensitive(win->menu.remove, (prpl_info->remove_buddy != NULL));
			gtk_action_set_sensitive(win->menu.send_file,
									 (prpl_info->send_file != NULL && (!prpl_info->can_receive_file ||
									  prpl_info->can_receive_file(gc, purple_conversation_get_name(conv)))));
			gtk_action_set_sensitive(g_object_get_data(G_OBJECT(win->window), "get_attention"), (prpl_info->send_attention != NULL));
			gtk_action_set_sensitive(win->menu.alias,
									 (account != NULL) &&
									 (purple_find_buddy(account, purple_conversation_get_name(conv)) != NULL));
		}
		else if (purple_conversation_get_type(conv) == PURPLE_CONV_TYPE_CHAT)
		{
			gtk_action_set_sensitive(win->menu.add, (prpl_info->join_chat != NULL));
			gtk_action_set_sensitive(win->menu.remove, (prpl_info->join_chat != NULL));
			gtk_action_set_sensitive(win->menu.alias,
									 (account != NULL) &&
									 (purple_blist_find_chat(account, purple_conversation_get_name(conv)) != NULL));
		}

	} else {
		/* Account is offline */
		/* Or it's a chat that we've left. */

		/* Then deal with menu items */
		gtk_action_set_sensitive(win->menu.view_log, TRUE);
		gtk_action_set_sensitive(win->menu.send_file, FALSE);
		gtk_action_set_sensitive(g_object_get_data(G_OBJECT(win->window),
			"get_attention"), FALSE);
		gtk_action_set_sensitive(win->menu.add_pounce, TRUE);
		gtk_action_set_sensitive(win->menu.get_info, FALSE);
		gtk_action_set_sensitive(win->menu.invite, FALSE);
		gtk_action_set_sensitive(win->menu.alias, FALSE);
		gtk_action_set_sensitive(win->menu.add, FALSE);
		gtk_action_set_sensitive(win->menu.remove, FALSE);
		gtk_action_set_sensitive(win->menu.insert_link, TRUE);
		gtk_action_set_sensitive(win->menu.insert_image, FALSE);
	}

	/*
	 * Update the window's icon
	 */
	if (pidgin_conv_window_is_active_conversation(conv))
	{
		GList *l = NULL;
		if ((purple_conversation_get_type(conv) == PURPLE_CONV_TYPE_IM) &&
				(gtkconv->u.im->anim))
		{
			PurpleBuddy *buddy = purple_find_buddy(purple_conversation_get_account(conv), purple_conversation_get_name(conv));
			window_icon =
				gdk_pixbuf_animation_get_static_image(gtkconv->u.im->anim);

			if (buddy &&  !PURPLE_BUDDY_IS_ONLINE(buddy))
				gdk_pixbuf_saturate_and_pixelate(window_icon, window_icon, 0.0, FALSE);

			g_object_ref(window_icon);
			l = g_list_append(l, window_icon);
		} else {
			l = pidgin_conv_get_tab_icons(conv);
		}
		gtk_window_set_icon_list(GTK_WINDOW(win->window), l);
		if (window_icon != NULL) {
			g_object_unref(G_OBJECT(window_icon));
			g_list_free(l);
		}
	}
}

static void
pidgin_conv_update_fields(PurpleConversation *conv, PidginConvFields fields)
{
	PidginConversation *gtkconv;
	PidginWindow *win;

	gtkconv = PIDGIN_CONVERSATION(conv);
	if (!gtkconv)
		return;
	win = pidgin_conv_get_window(gtkconv);
	if (!win)
		return;

	if (fields & PIDGIN_CONV_SET_TITLE)
	{
		purple_conversation_autoset_title(conv);
	}

	if (fields & PIDGIN_CONV_BUDDY_ICON)
	{
		if (purple_conversation_get_type(conv) == PURPLE_CONV_TYPE_IM)
			pidgin_conv_update_buddy_icon(conv);
	}

	if (fields & PIDGIN_CONV_MENU)
	{
		gray_stuff_out(PIDGIN_CONVERSATION(conv));
		generate_send_to_items(win);
	}

	if (fields & PIDGIN_CONV_TAB_ICON)
	{
		update_tab_icon(conv);
		generate_send_to_items(win);		/* To update the icons in SendTo menu */
	}

	if ((fields & PIDGIN_CONV_TOPIC) &&
				purple_conversation_get_type(conv) == PURPLE_CONV_TYPE_CHAT)
	{
		const char *topic;
		PurpleConvChat *chat = PURPLE_CONV_CHAT(conv);
		PidginChatPane *gtkchat = gtkconv->u.chat;

		if (gtkchat->topic_text != NULL)
		{
			topic = purple_conv_chat_get_topic(chat);

			gtk_entry_set_text(GTK_ENTRY(gtkchat->topic_text), topic ? topic : "");
#if GTK_CHECK_VERSION(2,12,0)
			gtk_widget_set_tooltip_text(gtkchat->topic_text,
			                            topic ? topic : "");
#else
			gtk_tooltips_set_tip(gtkconv->tooltips, gtkchat->topic_text,
			                     topic ? topic : "", NULL);
#endif
		}
	}

#if 0
	if (fields & PIDGIN_CONV_SMILEY_THEME)
		pidgin_themes_smiley_themeize(PIDGIN_CONVERSATION(conv)->webview);
#endif

	if ((fields & PIDGIN_CONV_COLORIZE_TITLE) ||
			(fields & PIDGIN_CONV_SET_TITLE) ||
    			(fields & PIDGIN_CONV_TOPIC))
	{
		char *title;
		PurpleConvIm *im = NULL;
		PurpleAccount *account = purple_conversation_get_account(conv);
		PurpleBuddy *buddy = NULL;
		char *markup = NULL;
		AtkObject *accessibility_obj;
		/* I think this is a little longer than it needs to be but I'm lazy. */
		char *style;

		if (purple_conversation_get_type(conv) == PURPLE_CONV_TYPE_IM)
			im = PURPLE_CONV_IM(conv);

		if ((account == NULL) ||
			!purple_account_is_connected(account) ||
			((purple_conversation_get_type(conv) == PURPLE_CONV_TYPE_CHAT)
				&& purple_conv_chat_has_left(PURPLE_CONV_CHAT(conv))))
			title = g_strdup_printf("(%s)", purple_conversation_get_title(conv));
		else
			title = g_strdup(purple_conversation_get_title(conv));

		if (purple_conversation_get_type(conv) == PURPLE_CONV_TYPE_IM) {
			buddy = purple_find_buddy(account, purple_conversation_get_name(conv));
			if (buddy) {
				markup = pidgin_blist_get_name_markup(buddy, FALSE, FALSE);
			} else {
				markup = title;
			}
		} else if (purple_conversation_get_type(conv) == PURPLE_CONV_TYPE_CHAT) {
			const char *topic = gtkconv->u.chat->topic_text
				? gtk_entry_get_text(GTK_ENTRY(gtkconv->u.chat->topic_text))
				: NULL;
			char *esc = NULL, *tmp;
			esc = topic ? g_markup_escape_text(topic, -1) : NULL;
			tmp = g_markup_escape_text(purple_conversation_get_title(conv), -1);
			markup = g_strdup_printf("%s%s<span color='%s' size='smaller'>%s</span>",
						tmp, esc  && *esc ? "\n" : "",
						pidgin_get_dim_grey_string(gtkconv->infopane),
						esc ? esc : "");
			g_free(tmp);
			g_free(esc);
		}
		gtk_list_store_set(gtkconv->infopane_model, &(gtkconv->infopane_iter),
				CONV_TEXT_COLUMN, markup, -1);
	        /* XXX seanegan Why do I have to do this? */
		gtk_widget_queue_draw(gtkconv->infopane);

		if (title != markup)
			g_free(markup);

		if (!GTK_WIDGET_REALIZED(gtkconv->tab_label))
			gtk_widget_realize(gtkconv->tab_label);

		accessibility_obj = gtk_widget_get_accessible(gtkconv->tab_cont);
		if (im != NULL &&
		    purple_conv_im_get_typing_state(im) == PURPLE_TYPING) {
			atk_object_set_description(accessibility_obj, _("Typing"));
			style = "tab-label-typing";
		} else if (im != NULL &&
		         purple_conv_im_get_typing_state(im) == PURPLE_TYPED) {
			atk_object_set_description(accessibility_obj, _("Stopped Typing"));
			style = "tab-label-typed";
		} else if (gtkconv->unseen_state == PIDGIN_UNSEEN_NICK)	{
			atk_object_set_description(accessibility_obj, _("Nick Said"));
			style = "tab-label-attention";
		} else if (gtkconv->unseen_state == PIDGIN_UNSEEN_TEXT)	{
			atk_object_set_description(accessibility_obj, _("Unread Messages"));
			if (purple_conversation_get_type(gtkconv->active_conv) == PURPLE_CONV_TYPE_CHAT)
				style = "tab-label-unreadchat";
			else
				style = "tab-label-attention";
		} else if (gtkconv->unseen_state == PIDGIN_UNSEEN_EVENT) {
			atk_object_set_description(accessibility_obj, _("New Event"));
			style = "tab-label-event";
		} else {
			style = "tab-label";
		}

		gtk_widget_set_name(gtkconv->tab_label, style);
		gtk_label_set_text(GTK_LABEL(gtkconv->tab_label), title);
		gtk_widget_set_state(gtkconv->tab_label, GTK_STATE_ACTIVE);

		if (gtkconv->unseen_state == PIDGIN_UNSEEN_TEXT ||
				gtkconv->unseen_state == PIDGIN_UNSEEN_NICK ||
				gtkconv->unseen_state == PIDGIN_UNSEEN_EVENT) {
			PangoAttrList *list = pango_attr_list_new();
			PangoAttribute *attr = pango_attr_weight_new(PANGO_WEIGHT_BOLD);
			attr->start_index = 0;
			attr->end_index = -1;
			pango_attr_list_insert(list, attr);
			gtk_label_set_attributes(GTK_LABEL(gtkconv->tab_label), list);
			pango_attr_list_unref(list);
		} else
			gtk_label_set_attributes(GTK_LABEL(gtkconv->tab_label), NULL);

		if (pidgin_conv_window_is_active_conversation(conv))
			update_typing_icon(gtkconv);

		gtk_label_set_text(GTK_LABEL(gtkconv->menu_label), title);
		if (pidgin_conv_window_is_active_conversation(conv)) {
			const char* current_title = gtk_window_get_title(GTK_WINDOW(win->window));
			if (current_title == NULL || strcmp(current_title, title) != 0)
				gtk_window_set_title(GTK_WINDOW(win->window), title);
		}

		g_free(title);
	}
}

static void
pidgin_conv_updated(PurpleConversation *conv, PurpleConvUpdateType type)
{
	PidginConvFields flags = 0;

	g_return_if_fail(conv != NULL);

	if (type == PURPLE_CONV_UPDATE_ACCOUNT)
	{
		flags = PIDGIN_CONV_ALL;
	}
	else if (type == PURPLE_CONV_UPDATE_TYPING ||
	         type == PURPLE_CONV_UPDATE_UNSEEN ||
	         type == PURPLE_CONV_UPDATE_TITLE)
	{
		flags = PIDGIN_CONV_COLORIZE_TITLE;
	}
	else if (type == PURPLE_CONV_UPDATE_TOPIC)
	{
		flags = PIDGIN_CONV_TOPIC;
	}
	else if (type == PURPLE_CONV_ACCOUNT_ONLINE ||
	         type == PURPLE_CONV_ACCOUNT_OFFLINE)
	{
		flags = PIDGIN_CONV_MENU | PIDGIN_CONV_TAB_ICON | PIDGIN_CONV_SET_TITLE;
	}
	else if (type == PURPLE_CONV_UPDATE_AWAY)
	{
		flags = PIDGIN_CONV_TAB_ICON;
	}
	else if (type == PURPLE_CONV_UPDATE_ADD ||
	         type == PURPLE_CONV_UPDATE_REMOVE ||
	         type == PURPLE_CONV_UPDATE_CHATLEFT)
	{
		flags = PIDGIN_CONV_SET_TITLE | PIDGIN_CONV_MENU;
	}
	else if (type == PURPLE_CONV_UPDATE_ICON)
	{
		flags = PIDGIN_CONV_BUDDY_ICON;
	}
	else if (type == PURPLE_CONV_UPDATE_FEATURES)
	{
		flags = PIDGIN_CONV_MENU;
	}

	pidgin_conv_update_fields(conv, flags);
}

static void
wrote_msg_update_unseen_cb(PurpleAccount *account, const char *who, const char *message,
		PurpleConversation *conv, PurpleMessageFlags flags, gpointer null)
{
	PidginConversation *gtkconv = conv ? PIDGIN_CONVERSATION(conv) : NULL;
	if (conv == NULL || (gtkconv && gtkconv->win != hidden_convwin))
		return;
	if (flags & (PURPLE_MESSAGE_SEND | PURPLE_MESSAGE_RECV)) {
		PidginUnseenState unseen = PIDGIN_UNSEEN_NONE;

		if ((flags & PURPLE_MESSAGE_NICK) == PURPLE_MESSAGE_NICK)
			unseen = PIDGIN_UNSEEN_NICK;
		else if (((flags & PURPLE_MESSAGE_SYSTEM) == PURPLE_MESSAGE_SYSTEM) ||
			  ((flags & PURPLE_MESSAGE_ERROR) == PURPLE_MESSAGE_ERROR))
			unseen = PIDGIN_UNSEEN_EVENT;
		else if ((flags & PURPLE_MESSAGE_NO_LOG) == PURPLE_MESSAGE_NO_LOG)
			unseen = PIDGIN_UNSEEN_NO_LOG;
		else
			unseen = PIDGIN_UNSEEN_TEXT;

		conv_set_unseen(conv, unseen);
	}
}

static PurpleConversationUiOps conversation_ui_ops =
{
	pidgin_conv_new,
	pidgin_conv_destroy,              /* destroy_conversation */
	NULL,                              /* write_chat           */
	pidgin_conv_write_im,             /* write_im             */
	pidgin_conv_write_conv,           /* write_conv           */
	pidgin_conv_chat_add_users,       /* chat_add_users       */
	pidgin_conv_chat_rename_user,     /* chat_rename_user     */
	pidgin_conv_chat_remove_users,    /* chat_remove_users    */
	pidgin_conv_chat_update_user,     /* chat_update_user     */
	pidgin_conv_present_conversation, /* present              */
	pidgin_conv_has_focus,            /* has_focus            */
	pidgin_conv_custom_smiley_add,    /* custom_smiley_add    */
	pidgin_conv_custom_smiley_write,  /* custom_smiley_write  */
	pidgin_conv_custom_smiley_close,  /* custom_smiley_close  */
	pidgin_conv_send_confirm,         /* send_confirm         */
	NULL,
	NULL,
	NULL,
	NULL
};

PurpleConversationUiOps *
pidgin_conversations_get_conv_ui_ops(void)
{
	return &conversation_ui_ops;
}

/**************************************************************************
 * Public conversation utility functions
 **************************************************************************/
void
pidgin_conv_update_buddy_icon(PurpleConversation *conv)
{
	PidginConversation *gtkconv;
	PidginWindow *win;

	PurpleBuddy *buddy;

	PurpleStoredImage *custom_img = NULL;
	gconstpointer data = NULL;
	size_t len;

	GdkPixbuf *buf;

	GList *children;
	GtkWidget *event;
	GdkPixbuf *scale;
	int scale_width, scale_height;
	int size = 0;

	PurpleAccount *account;

	PurpleBuddyIcon *icon;

	g_return_if_fail(conv != NULL);
	g_return_if_fail(PIDGIN_IS_PIDGIN_CONVERSATION(conv));
	g_return_if_fail(purple_conversation_get_type(conv) == PURPLE_CONV_TYPE_IM);

	gtkconv = PIDGIN_CONVERSATION(conv);
	win = gtkconv->win;
	if (conv != gtkconv->active_conv)
		return;

	if (!gtkconv->u.im->show_icon)
		return;

	account = purple_conversation_get_account(conv);

	/* Remove the current icon stuff */
	children = gtk_container_get_children(GTK_CONTAINER(gtkconv->u.im->icon_container));
	if (children) {
		/* We know there's only one child here. It'd be nice to shortcut to the
		   event box, but we can't change the PidginConversation until 3.0 */
		event = (GtkWidget *)children->data;
		gtk_container_remove(GTK_CONTAINER(gtkconv->u.im->icon_container), event);
		g_list_free(children);
	}

	if (gtkconv->u.im->anim != NULL)
		g_object_unref(G_OBJECT(gtkconv->u.im->anim));

	gtkconv->u.im->anim = NULL;

	if (gtkconv->u.im->icon_timer != 0)
		g_source_remove(gtkconv->u.im->icon_timer);

	gtkconv->u.im->icon_timer = 0;

	if (gtkconv->u.im->iter != NULL)
		g_object_unref(G_OBJECT(gtkconv->u.im->iter));

	gtkconv->u.im->iter = NULL;

	if (!purple_prefs_get_bool(PIDGIN_PREFS_ROOT "/conversations/im/show_buddy_icons"))
		return;

	if (purple_conversation_get_gc(conv) == NULL)
		return;

	buddy = purple_find_buddy(account, purple_conversation_get_name(conv));
	if (buddy)
	{
		PurpleContact *contact = purple_buddy_get_contact(buddy);
		if (contact) {
			custom_img = purple_buddy_icons_node_find_custom_icon((PurpleBlistNode*)contact);
			if (custom_img) {
				/* There is a custom icon for this user */
				data = purple_imgstore_get_data(custom_img);
				len = purple_imgstore_get_size(custom_img);
			}
		}
	}

	if (data == NULL) {
		icon = purple_conv_im_get_icon(PURPLE_CONV_IM(conv));
		if (icon == NULL)
		{
			gtk_widget_set_size_request(gtkconv->u.im->icon_container,
			                            -1, BUDDYICON_SIZE_MIN);
			return;
		}

		data = purple_buddy_icon_get_data(icon, &len);
		if (data == NULL)
		{
			gtk_widget_set_size_request(gtkconv->u.im->icon_container,
			                            -1, BUDDYICON_SIZE_MIN);
			return;
		}
	}

	gtkconv->u.im->anim = pidgin_pixbuf_anim_from_data(data, len);
	purple_imgstore_unref(custom_img);

	if (!gtkconv->u.im->anim) {
		purple_debug_error("gtkconv", "Couldn't load icon for conv %s\n",
				purple_conversation_get_name(conv));
		return;
	}

	if (gdk_pixbuf_animation_is_static_image(gtkconv->u.im->anim)) {
		GdkPixbuf *stat;
		gtkconv->u.im->iter = NULL;
		stat = gdk_pixbuf_animation_get_static_image(gtkconv->u.im->anim);
		buf = gdk_pixbuf_add_alpha(stat, FALSE, 0, 0, 0);
	} else {
		GdkPixbuf *stat;
		gtkconv->u.im->iter =
			gdk_pixbuf_animation_get_iter(gtkconv->u.im->anim, NULL); /* LEAK */
		stat = gdk_pixbuf_animation_iter_get_pixbuf(gtkconv->u.im->iter);
		buf = gdk_pixbuf_add_alpha(stat, FALSE, 0, 0, 0);
		if (gtkconv->u.im->animate)
			start_anim(NULL, gtkconv);
	}

	scale_width = gdk_pixbuf_get_width(buf);
	scale_height = gdk_pixbuf_get_height(buf);

	gtk_widget_get_size_request(gtkconv->u.im->icon_container, NULL, &size);
	size = MIN(size, MIN(scale_width, scale_height));

	/* Some sanity checks */
	size = CLAMP(size, BUDDYICON_SIZE_MIN, BUDDYICON_SIZE_MAX);
	if (scale_width == scale_height) {
		scale_width = scale_height = size;
	} else if (scale_height > scale_width) {
		scale_width = size * scale_width / scale_height;
		scale_height = size;
	} else {
		scale_height = size * scale_height / scale_width;
		scale_width = size;
	}
	scale = gdk_pixbuf_scale_simple(buf, scale_width, scale_height,
				GDK_INTERP_BILINEAR);
	g_object_unref(buf);
	if (pidgin_gdk_pixbuf_is_opaque(scale))
		pidgin_gdk_pixbuf_make_round(scale);

	event = gtk_event_box_new();
	gtk_container_add(GTK_CONTAINER(gtkconv->u.im->icon_container), event);
	gtk_event_box_set_visible_window(GTK_EVENT_BOX(event), FALSE);
	gtk_widget_add_events(event,
                              GDK_POINTER_MOTION_MASK | GDK_LEAVE_NOTIFY_MASK);
	g_signal_connect(G_OBJECT(event), "button-press-event",
					 G_CALLBACK(icon_menu), gtkconv);

	pidgin_tooltip_setup_for_widget(event, gtkconv, pidgin_conv_create_tooltip, NULL);
	gtk_widget_show(event);

	gtkconv->u.im->icon = gtk_image_new_from_pixbuf(scale);
	gtk_container_add(GTK_CONTAINER(event), gtkconv->u.im->icon);
	gtk_widget_show(gtkconv->u.im->icon);

	g_object_unref(G_OBJECT(scale));

	/* The buddy icon code needs badly to be fixed. */
	if(pidgin_conv_window_is_active_conversation(conv))
	{
		buf = gdk_pixbuf_animation_get_static_image(gtkconv->u.im->anim);
		if (buddy && !PURPLE_BUDDY_IS_ONLINE(buddy))
			gdk_pixbuf_saturate_and_pixelate(buf, buf, 0.0, FALSE);
		gtk_window_set_icon(GTK_WINDOW(win->window), buf);
	}
}

void
pidgin_conv_update_buttons_by_protocol(PurpleConversation *conv)
{
	PidginWindow *win;

	if (!PIDGIN_IS_PIDGIN_CONVERSATION(conv))
		return;

	win = PIDGIN_CONVERSATION(conv)->win;

	if (win != NULL && pidgin_conv_window_is_active_conversation(conv))
		gray_stuff_out(PIDGIN_CONVERSATION(conv));
}

static gboolean
pidgin_conv_xy_to_right_infopane(PidginWindow *win, int x, int y)
{
	gint pane_x, pane_y, x_rel;
	PidginConversation *gtkconv;

	gdk_window_get_origin(win->notebook->window, &pane_x, &pane_y);
	x_rel = x - pane_x;
	gtkconv = pidgin_conv_window_get_active_gtkconv(win);
	return (x_rel > gtkconv->infopane->allocation.x + gtkconv->infopane->allocation.width / 2);
}

int
pidgin_conv_get_tab_at_xy(PidginWindow *win, int x, int y, gboolean *to_right)
{
	gint nb_x, nb_y, x_rel, y_rel;
	GtkNotebook *notebook;
	GtkWidget *page, *tab;
	gint i, page_num = -1;
	gint count;
	gboolean horiz;

	if (to_right)
		*to_right = FALSE;

	notebook = GTK_NOTEBOOK(win->notebook);

	gdk_window_get_origin(win->notebook->window, &nb_x, &nb_y);
	x_rel = x - nb_x;
	y_rel = y - nb_y;

	horiz = (gtk_notebook_get_tab_pos(notebook) == GTK_POS_TOP ||
			gtk_notebook_get_tab_pos(notebook) == GTK_POS_BOTTOM);

	count = gtk_notebook_get_n_pages(GTK_NOTEBOOK(notebook));

	for (i = 0; i < count; i++) {

		page = gtk_notebook_get_nth_page(GTK_NOTEBOOK(notebook), i);
		tab = gtk_notebook_get_tab_label(GTK_NOTEBOOK(notebook), page);

		/* Make sure the tab is not hidden beyond an arrow */
		if (!GTK_WIDGET_DRAWABLE(tab) && gtk_notebook_get_show_tabs(notebook))
			continue;

		if (horiz) {
			if (x_rel >= tab->allocation.x - PIDGIN_HIG_BOX_SPACE &&
					x_rel <= tab->allocation.x + tab->allocation.width + PIDGIN_HIG_BOX_SPACE) {
				page_num = i;

				if (to_right && x_rel >= tab->allocation.x + tab->allocation.width/2)
					*to_right = TRUE;

				break;
			}
		} else {
			if (y_rel >= tab->allocation.y - PIDGIN_HIG_BOX_SPACE &&
					y_rel <= tab->allocation.y + tab->allocation.height + PIDGIN_HIG_BOX_SPACE) {
				page_num = i;

				if (to_right && y_rel >= tab->allocation.y + tab->allocation.height/2)
					*to_right = TRUE;

				break;
			}
		}
	}

	if (page_num == -1) {
		/* Add after the last tab */
		page_num = count - 1;
	}

	return page_num;
}

static void
close_on_tabs_pref_cb(const char *name, PurplePrefType type,
					  gconstpointer value, gpointer data)
{
	GList *l;
	PurpleConversation *conv;
	PidginConversation *gtkconv;

	for (l = purple_get_conversations(); l != NULL; l = l->next) {
		conv = (PurpleConversation *)l->data;

		if (!PIDGIN_IS_PIDGIN_CONVERSATION(conv))
			continue;

		gtkconv = PIDGIN_CONVERSATION(conv);

		if (value)
			gtk_widget_show(gtkconv->close);
		else
			gtk_widget_hide(gtkconv->close);
	}
}

static void
spellcheck_pref_cb(const char *name, PurplePrefType type,
				   gconstpointer value, gpointer data)
{
#ifdef USE_GTKSPELL
	GList *cl;
	PurpleConversation *conv;
	PidginConversation *gtkconv;
	GtkSpell *spell;

	for (cl = purple_get_conversations(); cl != NULL; cl = cl->next) {

		conv = (PurpleConversation *)cl->data;

		if (!PIDGIN_IS_PIDGIN_CONVERSATION(conv))
			continue;

		gtkconv = PIDGIN_CONVERSATION(conv);

		if (value)
			pidgin_setup_gtkspell(GTK_TEXT_VIEW(gtkconv->entry));
		else {
			spell = gtkspell_get_from_text_view(GTK_TEXT_VIEW(gtkconv->entry));
			if (spell)
				gtkspell_detach(spell);
		}
	}
#endif
}

static void
tab_side_pref_cb(const char *name, PurplePrefType type,
				 gconstpointer value, gpointer data)
{
	GList *gtkwins, *gtkconvs;
	GtkPositionType pos;
	PidginWindow *gtkwin;

	pos = GPOINTER_TO_INT(value);

	for (gtkwins = pidgin_conv_windows_get_list(); gtkwins != NULL; gtkwins = gtkwins->next) {
		gtkwin = gtkwins->data;
		gtk_notebook_set_tab_pos(GTK_NOTEBOOK(gtkwin->notebook), pos&~8);
		for (gtkconvs = gtkwin->gtkconvs; gtkconvs != NULL; gtkconvs = gtkconvs->next) {
			pidgin_conv_tab_pack(gtkwin, gtkconvs->data);
		}
	}
}

static void
show_timestamps_pref_cb(const char *name, PurplePrefType type,
						gconstpointer value, gpointer data)
{
	GList *l;
	PurpleConversation *conv;
	PidginConversation *gtkconv;
	PidginWindow *win;

	for (l = purple_get_conversations(); l != NULL; l = l->next)
	{
		conv = (PurpleConversation *)l->data;

		if (!PIDGIN_IS_PIDGIN_CONVERSATION(conv))
			continue;

		gtkconv = PIDGIN_CONVERSATION(conv);
		win     = gtkconv->win;

		gtk_toggle_action_set_active(
		        GTK_TOGGLE_ACTION(win->menu.show_timestamps),
		        (gboolean)GPOINTER_TO_INT(value));

/* TODO WEBKIT: Use WebKit version of this. */
#if 0
		gtk_imhtml_show_comments(GTK_IMHTML(gtkconv->imhtml),
			(gboolean)GPOINTER_TO_INT(value));
#endif /* if 0 */
	}
}

static void
show_formatting_toolbar_pref_cb(const char *name, PurplePrefType type,
								gconstpointer value, gpointer data)
{
	GList *l;
	PurpleConversation *conv;
	PidginConversation *gtkconv;
	PidginWindow *win;

	for (l = purple_get_conversations(); l != NULL; l = l->next)
	{
		conv = (PurpleConversation *)l->data;

		if (!PIDGIN_IS_PIDGIN_CONVERSATION(conv))
			continue;

		gtkconv = PIDGIN_CONVERSATION(conv);
		win     = gtkconv->win;

		gtk_toggle_action_set_active(
		        GTK_TOGGLE_ACTION(win->menu.show_formatting_toolbar),
		        (gboolean)GPOINTER_TO_INT(value));

		if ((gboolean)GPOINTER_TO_INT(value))
			gtk_widget_show(gtkconv->toolbar);
		else
			gtk_widget_hide(gtkconv->toolbar);

		g_idle_add((GSourceFunc)resize_imhtml_cb,gtkconv);
	}
}

static void
animate_buddy_icons_pref_cb(const char *name, PurplePrefType type,
							gconstpointer value, gpointer data)
{
	GList *l;
	PurpleConversation *conv;
	PidginConversation *gtkconv;
	PidginWindow *win;

	if (!purple_prefs_get_bool(PIDGIN_PREFS_ROOT "/conversations/im/show_buddy_icons"))
		return;

	/* Set the "animate" flag for each icon based on the new preference */
	for (l = purple_get_ims(); l != NULL; l = l->next) {
		conv = (PurpleConversation *)l->data;
		gtkconv = PIDGIN_CONVERSATION(conv);
		if (gtkconv)
			gtkconv->u.im->animate = GPOINTER_TO_INT(value);
	}

	/* Now either stop or start animation for the active conversation in each window */
	for (l = pidgin_conv_windows_get_list(); l != NULL; l = l->next) {
		win = l->data;
		conv = pidgin_conv_window_get_active_conversation(win);
		pidgin_conv_update_buddy_icon(conv);
	}
}

static void
show_buddy_icons_pref_cb(const char *name, PurplePrefType type,
						 gconstpointer value, gpointer data)
{
	GList *l;

	for (l = purple_get_conversations(); l != NULL; l = l->next) {
		PurpleConversation *conv = l->data;
		if (!PIDGIN_CONVERSATION(conv))
			continue;
		if (GPOINTER_TO_INT(value))
			gtk_widget_show(PIDGIN_CONVERSATION(conv)->infopane_hbox);
		else
			gtk_widget_hide(PIDGIN_CONVERSATION(conv)->infopane_hbox);

		if (purple_conversation_get_type(conv) == PURPLE_CONV_TYPE_IM) {
			pidgin_conv_update_buddy_icon(conv);
		}
	}

	/* Make the tabs show/hide correctly */
	for (l = pidgin_conv_windows_get_list(); l != NULL; l = l->next) {
		PidginWindow *win = l->data;
		if (pidgin_conv_window_get_gtkconv_count(win) == 1)
			gtk_notebook_set_show_tabs(GTK_NOTEBOOK(win->notebook),
						   GPOINTER_TO_INT(value) == 0);
	}
}

static void
show_protocol_icons_pref_cb(const char *name, PurplePrefType type,
						gconstpointer value, gpointer data)
{
	GList *l;
	for (l = purple_get_conversations(); l != NULL; l = l->next) {
		PurpleConversation *conv = l->data;
		if (PIDGIN_CONVERSATION(conv))
			update_tab_icon(conv);
	}
}

static void
conv_placement_usetabs_cb(const char *name, PurplePrefType type,
						  gconstpointer value, gpointer data)
{
	purple_prefs_trigger_callback(PIDGIN_PREFS_ROOT "/conversations/placement");
}

static void
account_status_changed_cb(PurpleAccount *account, PurpleStatus *oldstatus,
                          PurpleStatus *newstatus)
{
	GList *l;
	PurpleConversation *conv = NULL;
	PidginConversation *gtkconv;

	if(strcmp(purple_prefs_get_string(PIDGIN_PREFS_ROOT "/conversations/im/hide_new"), "away")!=0)
		return;

	if(purple_status_is_available(oldstatus) || !purple_status_is_available(newstatus))
		return;

	for (l = hidden_convwin->gtkconvs; l; ) {
		gtkconv = l->data;
		l = l->next;

		conv = gtkconv->active_conv;
		if (purple_conversation_get_type(conv) == PURPLE_CONV_TYPE_CHAT ||
				account != purple_conversation_get_account(conv))
			continue;

		pidgin_conv_attach_to_conversation(conv);

		/* TODO: do we need to do anything for any other conversations that are in the same gtkconv here?
		 * I'm a little concerned that not doing so will cause the "pending" indicator in the gtkblist not to be cleared. -DAA*/
		purple_conversation_update(conv, PURPLE_CONV_UPDATE_UNSEEN);
	}
}

static void
hide_new_pref_cb(const char *name, PurplePrefType type,
				 gconstpointer value, gpointer data)
{
	GList *l;
	PurpleConversation *conv = NULL;
	PidginConversation *gtkconv;
	gboolean when_away = FALSE;

	if(!hidden_convwin)
		return;

	if(strcmp(purple_prefs_get_string(PIDGIN_PREFS_ROOT "/conversations/im/hide_new"), "always")==0)
		return;

	if(strcmp(purple_prefs_get_string(PIDGIN_PREFS_ROOT "/conversations/im/hide_new"), "away")==0)
		when_away = TRUE;

	for (l = hidden_convwin->gtkconvs; l; )
	{
		gtkconv = l->data;
		l = l->next;

		conv = gtkconv->active_conv;

		if (purple_conversation_get_type(conv) == PURPLE_CONV_TYPE_CHAT ||
				gtkconv->unseen_count == 0 ||
				(when_away && !purple_status_is_available(
							purple_account_get_active_status(
							purple_conversation_get_account(conv)))))
			continue;

		pidgin_conv_attach_to_conversation(conv);
	}
}


static void
conv_placement_pref_cb(const char *name, PurplePrefType type,
					   gconstpointer value, gpointer data)
{
	PidginConvPlacementFunc func;

	if (strcmp(name, PIDGIN_PREFS_ROOT "/conversations/placement"))
		return;

	func = pidgin_conv_placement_get_fnc(value);

	if (func == NULL)
		return;

	pidgin_conv_placement_set_current_func(func);
}

static PidginConversation *
get_gtkconv_with_contact(PurpleContact *contact)
{
	PurpleBlistNode *node;

	node = ((PurpleBlistNode*)contact)->child;

	for (; node; node = node->next)
	{
		PurpleBuddy *buddy = (PurpleBuddy*)node;
		PurpleConversation *conv;
		conv = purple_find_conversation_with_account(PURPLE_CONV_TYPE_IM, buddy->name, buddy->account);
		if (conv)
			return PIDGIN_CONVERSATION(conv);
	}
	return NULL;
}

static void
account_signed_off_cb(PurpleConnection *gc, gpointer event)
{
	GList *iter;

	for (iter = purple_get_conversations(); iter; iter = iter->next)
	{
		PurpleConversation *conv = iter->data;

		/* This seems fine in theory, but we also need to cover the
		 * case of this account matching one of the other buddies in
		 * one of the contacts containing the buddy corresponding to
		 * a conversation.  It's easier to just update them all. */
		/* if (purple_conversation_get_account(conv) == account) */
			pidgin_conv_update_fields(conv, PIDGIN_CONV_TAB_ICON |
							PIDGIN_CONV_MENU | PIDGIN_CONV_COLORIZE_TITLE);

		if (PURPLE_CONNECTION_IS_CONNECTED(gc) &&
				purple_conversation_get_type(conv) == PURPLE_CONV_TYPE_CHAT &&
				purple_conversation_get_account(conv) == gc->account &&
				purple_conversation_get_data(conv, "want-to-rejoin")) {
			GHashTable *comps = NULL;
			PurpleChat *chat = purple_blist_find_chat(purple_conversation_get_account(conv), purple_conversation_get_name(conv));
			if (chat == NULL) {
				if (PURPLE_PLUGIN_PROTOCOL_INFO(gc->prpl)->chat_info_defaults != NULL)
					comps = PURPLE_PLUGIN_PROTOCOL_INFO(gc->prpl)->chat_info_defaults(gc, purple_conversation_get_name(conv));
			} else {
				comps = chat->components;
			}
			serv_join_chat(gc, comps);
			if (chat == NULL && comps != NULL)
				g_hash_table_destroy(comps);
		}
	}
}

static void
account_signing_off(PurpleConnection *gc)
{
	GList *list = purple_get_chats();
	PurpleAccount *account = purple_connection_get_account(gc);

	/* We are about to sign off. See which chats we are currently in, and mark
	 * them for rejoin on reconnect. */
	while (list) {
		PurpleConversation *conv = list->data;
		if (!purple_conv_chat_has_left(PURPLE_CONV_CHAT(conv)) &&
				purple_conversation_get_account(conv) == account) {
			purple_conversation_set_data(conv, "want-to-rejoin", GINT_TO_POINTER(TRUE));
			purple_conversation_write(conv, NULL, _("The account has disconnected and you are no "
						"longer in this chat. You will be automatically rejoined in the chat when "
						"the account reconnects."),
					PURPLE_MESSAGE_SYSTEM, time(NULL));
		}
		list = list->next;
	}
}

static void
update_buddy_status_changed(PurpleBuddy *buddy, PurpleStatus *old, PurpleStatus *newstatus)
{
	PidginConversation *gtkconv;
	PurpleConversation *conv;

	gtkconv = get_gtkconv_with_contact(purple_buddy_get_contact(buddy));
	if (gtkconv)
	{
		conv = gtkconv->active_conv;
		pidgin_conv_update_fields(conv, PIDGIN_CONV_TAB_ICON
		                              | PIDGIN_CONV_COLORIZE_TITLE
		                              | PIDGIN_CONV_BUDDY_ICON);
		if ((purple_status_is_online(old) ^ purple_status_is_online(newstatus)) != 0)
			pidgin_conv_update_fields(conv, PIDGIN_CONV_MENU);
	}
}

static void
update_buddy_privacy_changed(PurpleBuddy *buddy)
{
	PidginConversation *gtkconv;
	PurpleConversation *conv;

	gtkconv = get_gtkconv_with_contact(purple_buddy_get_contact(buddy));
	if (gtkconv) {
		conv = gtkconv->active_conv;
		pidgin_conv_update_fields(conv, PIDGIN_CONV_TAB_ICON | PIDGIN_CONV_MENU);
	}
}

static void
update_buddy_idle_changed(PurpleBuddy *buddy, gboolean old, gboolean newidle)
{
	PurpleConversation *conv;

	conv = purple_find_conversation_with_account(PURPLE_CONV_TYPE_IM, buddy->name, buddy->account);
	if (conv)
		pidgin_conv_update_fields(conv, PIDGIN_CONV_TAB_ICON);
}

static void
update_buddy_icon(PurpleBuddy *buddy)
{
	PurpleConversation *conv;

	conv = purple_find_conversation_with_account(PURPLE_CONV_TYPE_IM, buddy->name, buddy->account);
	if (conv)
		pidgin_conv_update_fields(conv, PIDGIN_CONV_BUDDY_ICON);
}

static void
update_buddy_sign(PurpleBuddy *buddy, const char *which)
{
	PurplePresence *presence;
	PurpleStatus *on, *off;

	presence = purple_buddy_get_presence(buddy);
	if (!presence)
		return;
	off = purple_presence_get_status(presence, "offline");
	on = purple_presence_get_status(presence, "available");

	if (*(which+1) == 'f')
		update_buddy_status_changed(buddy, on, off);
	else
		update_buddy_status_changed(buddy, off, on);
}

static void
update_conversation_switched(PurpleConversation *conv)
{
	pidgin_conv_update_fields(conv, PIDGIN_CONV_TAB_ICON | PIDGIN_CONV_SET_TITLE |
					PIDGIN_CONV_MENU | PIDGIN_CONV_BUDDY_ICON);
}

static void
update_buddy_typing(PurpleAccount *account, const char *who)
{
	PurpleConversation *conv;
	PidginConversation *gtkconv;

	conv = purple_find_conversation_with_account(PURPLE_CONV_TYPE_IM, who, account);
	if (!conv)
		return;

	gtkconv = PIDGIN_CONVERSATION(conv);
	if (gtkconv && gtkconv->active_conv == conv)
		pidgin_conv_update_fields(conv, PIDGIN_CONV_COLORIZE_TITLE);
}

static void
update_chat(PurpleConversation *conv)
{
	pidgin_conv_update_fields(conv, PIDGIN_CONV_TOPIC |
					PIDGIN_CONV_MENU | PIDGIN_CONV_SET_TITLE);
}

static void
update_chat_topic(PurpleConversation *conv, const char *old, const char *new)
{
	pidgin_conv_update_fields(conv, PIDGIN_CONV_TOPIC);
}

/* Message history stuff */

/* Compare two PurpleConvMessage's, according to time in ascending order. */
static int
message_compare(gconstpointer p1, gconstpointer p2)
{
	const PurpleConvMessage *m1 = p1, *m2 = p2;
	return (m1->when > m2->when);
}

/* Adds some message history to the gtkconv. This happens in a idle-callback. */
static gboolean
add_message_history_to_gtkconv(gpointer data)
{
	PidginConversation *gtkconv = data;
	int count = 0;
	int timer = gtkconv->attach.timer;
	time_t when = GPOINTER_TO_INT(g_object_get_data(G_OBJECT(gtkconv->entry), "attach-start-time"));
	gboolean im = (purple_conversation_get_type(gtkconv->active_conv) == PURPLE_CONV_TYPE_IM);

	gtkconv->attach.timer = 0;
	while (gtkconv->attach.current && count < 100) {  /* XXX: 100 is a random value here */
		PurpleConvMessage *msg = gtkconv->attach.current->data;
		if (!im && when && when < msg->when) {
			gtk_webview_append_html(GTK_WEBVIEW(gtkconv->webview), "<BR><HR>");
			g_object_set_data(G_OBJECT(gtkconv->entry), "attach-start-time", NULL);
		}
		pidgin_conv_write_conv(msg->conv, msg->who, msg->alias, msg->what, msg->flags, msg->when);
		if (im) {
			gtkconv->attach.current = g_list_delete_link(gtkconv->attach.current, gtkconv->attach.current);
		} else {
			gtkconv->attach.current = gtkconv->attach.current->prev;
		}
		count++;
	}
	gtkconv->attach.timer = timer;
	if (gtkconv->attach.current)
		return TRUE;

	g_source_remove(gtkconv->attach.timer);
	gtkconv->attach.timer = 0;
	if (im) {
		/* Print any message that was sent while the old history was being added back. */
		GList *msgs = NULL;
		GList *iter = gtkconv->convs;
		for (; iter; iter = iter->next) {
			PurpleConversation *conv = iter->data;
			GList *history = purple_conversation_get_message_history(conv);
			for (; history; history = history->next) {
				PurpleConvMessage *msg = history->data;
				if (msg->when > when)
					msgs = g_list_prepend(msgs, msg);
			}
		}
		msgs = g_list_sort(msgs, message_compare);
		for (; msgs; msgs = g_list_delete_link(msgs, msgs)) {
			PurpleConvMessage *msg = msgs->data;
			pidgin_conv_write_conv(msg->conv, msg->who, msg->alias, msg->what, msg->flags, msg->when);
		}
		gtk_webview_append_html(GTK_WEBVIEW(gtkconv->webview), "<BR><HR>");
		g_object_set_data(G_OBJECT(gtkconv->entry), "attach-start-time", NULL);
	}

	g_object_set_data(G_OBJECT(gtkconv->entry), "attach-start-time", NULL);
	purple_signal_emit(pidgin_conversations_get_handle(),
			"conversation-displayed", gtkconv);
	return FALSE;
}

static void
pidgin_conv_attach(PurpleConversation *conv)
{
	int timer;
	purple_conversation_set_data(conv, "unseen-count", NULL);
	purple_conversation_set_data(conv, "unseen-state", NULL);
	purple_conversation_set_ui_ops(conv, pidgin_conversations_get_conv_ui_ops());
	if (!PIDGIN_CONVERSATION(conv))
		private_gtkconv_new(conv, FALSE);
	timer = GPOINTER_TO_INT(purple_conversation_get_data(conv, "close-timer"));
	if (timer) {
		purple_timeout_remove(timer);
		purple_conversation_set_data(conv, "close-timer", NULL);
	}
}

gboolean pidgin_conv_attach_to_conversation(PurpleConversation *conv)
{
	GList *list;
	PidginConversation *gtkconv;

	if (PIDGIN_IS_PIDGIN_CONVERSATION(conv)) {
		/* This is pretty much always the case now. */
		gtkconv = PIDGIN_CONVERSATION(conv);
		if (gtkconv->win != hidden_convwin)
			return FALSE;
		pidgin_conv_window_remove_gtkconv(hidden_convwin, gtkconv);
		pidgin_conv_placement_place(gtkconv);
		purple_signal_emit(pidgin_conversations_get_handle(),
				"conversation-displayed", gtkconv);
		list = gtkconv->convs;
		while (list) {
			pidgin_conv_attach(list->data);
			list = list->next;
		}
		return TRUE;
	}

	pidgin_conv_attach(conv);
	gtkconv = PIDGIN_CONVERSATION(conv);

	list = purple_conversation_get_message_history(conv);
	if (list) {
		switch (purple_conversation_get_type(conv)) {
			case PURPLE_CONV_TYPE_IM:
			{
				GList *convs;
				list = g_list_copy(list);
				for (convs = purple_get_ims(); convs; convs = convs->next)
					if (convs->data != conv &&
							pidgin_conv_find_gtkconv(convs->data) == gtkconv) {
						pidgin_conv_attach(convs->data);
						list = g_list_concat(list, g_list_copy(purple_conversation_get_message_history(convs->data)));
					}
				list = g_list_sort(list, message_compare);
				gtkconv->attach.current = list;
				list = g_list_last(list);
				break;
			}
			case PURPLE_CONV_TYPE_CHAT:
				gtkconv->attach.current = g_list_last(list);
				break;
			default:
				g_return_val_if_reached(TRUE);
		}
		g_object_set_data(G_OBJECT(gtkconv->entry), "attach-start-time",
				GINT_TO_POINTER(((PurpleConvMessage*)(list->data))->when));
		gtkconv->attach.timer = g_idle_add(add_message_history_to_gtkconv, gtkconv);
	} else {
		purple_signal_emit(pidgin_conversations_get_handle(),
				"conversation-displayed", gtkconv);
	}

	if (purple_conversation_get_type(conv) == PURPLE_CONV_TYPE_CHAT) {
		pidgin_conv_update_fields(conv, PIDGIN_CONV_TOPIC);
		pidgin_conv_chat_add_users(conv, purple_conv_chat_get_users(PURPLE_CONV_CHAT(conv)), TRUE);
	}

	return TRUE;
}

void *
pidgin_conversations_get_handle(void)
{
	static int handle;

	return &handle;
}

void
pidgin_conversations_init(void)
{
	void *handle = pidgin_conversations_get_handle();
	void *blist_handle = purple_blist_get_handle();

	/* Conversations */
	purple_prefs_add_none(PIDGIN_PREFS_ROOT "/conversations");
	purple_prefs_add_none(PIDGIN_PREFS_ROOT "/conversations/themes");
	purple_prefs_add_bool(PIDGIN_PREFS_ROOT "/conversations/use_smooth_scrolling", TRUE);
	purple_prefs_add_bool(PIDGIN_PREFS_ROOT "/conversations/close_on_tabs", TRUE);
	purple_prefs_add_bool(PIDGIN_PREFS_ROOT "/conversations/send_bold", FALSE);
	purple_prefs_add_bool(PIDGIN_PREFS_ROOT "/conversations/send_italic", FALSE);
	purple_prefs_add_bool(PIDGIN_PREFS_ROOT "/conversations/send_underline", FALSE);
	purple_prefs_add_bool(PIDGIN_PREFS_ROOT "/conversations/spellcheck", TRUE);
	purple_prefs_add_bool(PIDGIN_PREFS_ROOT "/conversations/show_incoming_formatting", TRUE);
	purple_prefs_add_bool(PIDGIN_PREFS_ROOT "/conversations/resize_custom_smileys", TRUE);
	purple_prefs_add_int(PIDGIN_PREFS_ROOT "/conversations/custom_smileys_size", 96);
	purple_prefs_add_int(PIDGIN_PREFS_ROOT "/conversations/minimum_entry_lines", 2);

	purple_prefs_add_bool(PIDGIN_PREFS_ROOT "/conversations/show_timestamps", TRUE);
	purple_prefs_add_bool(PIDGIN_PREFS_ROOT "/conversations/show_formatting_toolbar", TRUE);

	purple_prefs_add_string(PIDGIN_PREFS_ROOT "/conversations/placement", "last");
	purple_prefs_add_int(PIDGIN_PREFS_ROOT "/conversations/placement_number", 1);
	purple_prefs_add_string(PIDGIN_PREFS_ROOT "/conversations/bgcolor", "");
	purple_prefs_add_string(PIDGIN_PREFS_ROOT "/conversations/fgcolor", "");
	purple_prefs_add_string(PIDGIN_PREFS_ROOT "/conversations/font_face", "");
	purple_prefs_add_int(PIDGIN_PREFS_ROOT "/conversations/font_size", 3);
	purple_prefs_add_bool(PIDGIN_PREFS_ROOT "/conversations/tabs", TRUE);
	purple_prefs_add_int(PIDGIN_PREFS_ROOT "/conversations/tab_side", GTK_POS_TOP);
	purple_prefs_add_int(PIDGIN_PREFS_ROOT "/conversations/scrollback_lines", 4000);

#ifdef _WIN32
	purple_prefs_add_bool(PIDGIN_PREFS_ROOT "/conversations/use_theme_font", TRUE);
	purple_prefs_add_string(PIDGIN_PREFS_ROOT "/conversations/custom_font", "");
#endif

	/* Conversations -> Chat */
	purple_prefs_add_none(PIDGIN_PREFS_ROOT "/conversations/chat");
	purple_prefs_add_int(PIDGIN_PREFS_ROOT "/conversations/chat/entry_height", 54);
	purple_prefs_add_int(PIDGIN_PREFS_ROOT "/conversations/chat/userlist_width", 80);
	purple_prefs_add_int(PIDGIN_PREFS_ROOT "/conversations/chat/x", 0);
	purple_prefs_add_int(PIDGIN_PREFS_ROOT "/conversations/chat/y", 0);
	purple_prefs_add_int(PIDGIN_PREFS_ROOT "/conversations/chat/width", 340);
	purple_prefs_add_int(PIDGIN_PREFS_ROOT "/conversations/chat/height", 390);

	/* Conversations -> IM */
	purple_prefs_add_none(PIDGIN_PREFS_ROOT "/conversations/im");
	purple_prefs_add_int(PIDGIN_PREFS_ROOT "/conversations/im/x", 0);
	purple_prefs_add_int(PIDGIN_PREFS_ROOT "/conversations/im/y", 0);
	purple_prefs_add_int(PIDGIN_PREFS_ROOT "/conversations/im/width", 340);
	purple_prefs_add_int(PIDGIN_PREFS_ROOT "/conversations/im/height", 390);

	purple_prefs_add_bool(PIDGIN_PREFS_ROOT "/conversations/im/animate_buddy_icons", TRUE);

	purple_prefs_add_int(PIDGIN_PREFS_ROOT "/conversations/im/entry_height", 54);
	purple_prefs_add_bool(PIDGIN_PREFS_ROOT "/conversations/im/show_buddy_icons", TRUE);

	purple_prefs_add_string(PIDGIN_PREFS_ROOT "/conversations/im/hide_new", "never");
	purple_prefs_add_bool(PIDGIN_PREFS_ROOT "/conversations/im/close_immediately", TRUE);

#ifdef _WIN32
	purple_prefs_add_bool(PIDGIN_PREFS_ROOT "/win32/minimize_new_convs", FALSE);
#endif

	/* Connect callbacks. */
	purple_prefs_connect_callback(handle, PIDGIN_PREFS_ROOT "/conversations/close_on_tabs",
								close_on_tabs_pref_cb, NULL);
	purple_prefs_connect_callback(handle, PIDGIN_PREFS_ROOT "/conversations/show_timestamps",
								show_timestamps_pref_cb, NULL);
	purple_prefs_connect_callback(handle, PIDGIN_PREFS_ROOT "/conversations/show_formatting_toolbar",
								show_formatting_toolbar_pref_cb, NULL);
	purple_prefs_connect_callback(handle, PIDGIN_PREFS_ROOT "/conversations/spellcheck",
								spellcheck_pref_cb, NULL);
	purple_prefs_connect_callback(handle, PIDGIN_PREFS_ROOT "/conversations/tab_side",
								tab_side_pref_cb, NULL);

	purple_prefs_connect_callback(handle, PIDGIN_PREFS_ROOT "/conversations/tabs",
								conv_placement_usetabs_cb, NULL);

	purple_prefs_connect_callback(handle, PIDGIN_PREFS_ROOT "/conversations/placement",
								conv_placement_pref_cb, NULL);
	purple_prefs_trigger_callback(PIDGIN_PREFS_ROOT "/conversations/placement");

	purple_prefs_connect_callback(handle, PIDGIN_PREFS_ROOT "/conversations/minimum_entry_lines",
		minimum_entry_lines_pref_cb, NULL);

	/* IM callbacks */
	purple_prefs_connect_callback(handle, PIDGIN_PREFS_ROOT "/conversations/im/animate_buddy_icons",
								animate_buddy_icons_pref_cb, NULL);
	purple_prefs_connect_callback(handle, PIDGIN_PREFS_ROOT "/conversations/im/show_buddy_icons",
								show_buddy_icons_pref_cb, NULL);
	purple_prefs_connect_callback(handle, PIDGIN_PREFS_ROOT "/blist/show_protocol_icons",
								show_protocol_icons_pref_cb, NULL);
	purple_prefs_connect_callback(handle, PIDGIN_PREFS_ROOT "/conversations/im/hide_new",
                                hide_new_pref_cb, NULL);



	/**********************************************************************
	 * Register signals
	 **********************************************************************/
	purple_signal_register(handle, "conversation-dragging",
	                     purple_marshal_VOID__POINTER_POINTER, NULL, 2,
	                     purple_value_new(PURPLE_TYPE_BOXED,
	                                    "PidginWindow *"),
	                     purple_value_new(PURPLE_TYPE_BOXED,
	                                    "PidginWindow *"));

	purple_signal_register(handle, "conversation-timestamp",
#if SIZEOF_TIME_T == 4
	                     purple_marshal_POINTER__POINTER_INT_BOOLEAN,
#elif SIZEOF_TIME_T == 8
			     purple_marshal_POINTER__POINTER_INT64_BOOLEAN,
#else
#error Unkown size of time_t
#endif
	                     purple_value_new(PURPLE_TYPE_STRING), 3,
	                     purple_value_new(PURPLE_TYPE_SUBTYPE,
	                                    PURPLE_SUBTYPE_CONVERSATION),
#if SIZEOF_TIME_T == 4
	                     purple_value_new(PURPLE_TYPE_INT),
#elif SIZEOF_TIME_T == 8
	                     purple_value_new(PURPLE_TYPE_INT64),
#else
# error Unknown size of time_t
#endif
	                     purple_value_new(PURPLE_TYPE_BOOLEAN));

	purple_signal_register(handle, "displaying-im-msg",
						 purple_marshal_BOOLEAN__POINTER_POINTER_POINTER_POINTER_POINTER,
						 purple_value_new(PURPLE_TYPE_BOOLEAN), 5,
						 purple_value_new(PURPLE_TYPE_SUBTYPE,
										PURPLE_SUBTYPE_ACCOUNT),
						 purple_value_new(PURPLE_TYPE_STRING),
						 purple_value_new_outgoing(PURPLE_TYPE_STRING),
						 purple_value_new(PURPLE_TYPE_SUBTYPE,
										PURPLE_SUBTYPE_CONVERSATION),
						 purple_value_new(PURPLE_TYPE_INT));

	purple_signal_register(handle, "displayed-im-msg",
						 purple_marshal_VOID__POINTER_POINTER_POINTER_POINTER_UINT,
						 NULL, 5,
						 purple_value_new(PURPLE_TYPE_SUBTYPE,
										PURPLE_SUBTYPE_ACCOUNT),
						 purple_value_new(PURPLE_TYPE_STRING),
						 purple_value_new(PURPLE_TYPE_STRING),
						 purple_value_new(PURPLE_TYPE_SUBTYPE,
										PURPLE_SUBTYPE_CONVERSATION),
						 purple_value_new(PURPLE_TYPE_INT));

	purple_signal_register(handle, "displaying-chat-msg",
						 purple_marshal_BOOLEAN__POINTER_POINTER_POINTER_POINTER_POINTER,
						 purple_value_new(PURPLE_TYPE_BOOLEAN), 5,
						 purple_value_new(PURPLE_TYPE_SUBTYPE,
										PURPLE_SUBTYPE_ACCOUNT),
						 purple_value_new(PURPLE_TYPE_STRING),
						 purple_value_new_outgoing(PURPLE_TYPE_STRING),
						 purple_value_new(PURPLE_TYPE_SUBTYPE,
										PURPLE_SUBTYPE_CONVERSATION),
						 purple_value_new(PURPLE_TYPE_INT));

	purple_signal_register(handle, "displayed-chat-msg",
						 purple_marshal_VOID__POINTER_POINTER_POINTER_POINTER_UINT,
						 NULL, 5,
						 purple_value_new(PURPLE_TYPE_SUBTYPE,
										PURPLE_SUBTYPE_ACCOUNT),
						 purple_value_new(PURPLE_TYPE_STRING),
						 purple_value_new(PURPLE_TYPE_STRING),
						 purple_value_new(PURPLE_TYPE_SUBTYPE,
										PURPLE_SUBTYPE_CONVERSATION),
						 purple_value_new(PURPLE_TYPE_INT));

	purple_signal_register(handle, "conversation-switched",
						 purple_marshal_VOID__POINTER, NULL, 1,
						 purple_value_new(PURPLE_TYPE_SUBTYPE,
										PURPLE_SUBTYPE_CONVERSATION));

	purple_signal_register(handle, "conversation-hiding",
						 purple_marshal_VOID__POINTER, NULL, 1,
						 purple_value_new(PURPLE_TYPE_BOXED,
										"PidginConversation *"));

	purple_signal_register(handle, "conversation-displayed",
						 purple_marshal_VOID__POINTER, NULL, 1,
						 purple_value_new(PURPLE_TYPE_BOXED,
										"PidginConversation *"));

	purple_signal_register(handle, "chat-nick-autocomplete",
						 purple_marshal_BOOLEAN__POINTER_BOOLEAN,
						 purple_value_new(PURPLE_TYPE_BOOLEAN), 1,
						 purple_value_new(PURPLE_TYPE_SUBTYPE,
							 			PURPLE_SUBTYPE_CONVERSATION));

	purple_signal_register(handle, "chat-nick-clicked",
						 purple_marshal_BOOLEAN__POINTER_POINTER_UINT,
						 purple_value_new(PURPLE_TYPE_BOOLEAN), 3,
						 purple_value_new(PURPLE_TYPE_SUBTYPE,
							 			PURPLE_SUBTYPE_CONVERSATION),
						 purple_value_new(PURPLE_TYPE_STRING),
						 purple_value_new(PURPLE_TYPE_UINT));


	/**********************************************************************
	 * Register commands
	 **********************************************************************/
	purple_cmd_register("say", "S", PURPLE_CMD_P_DEFAULT,
	                  PURPLE_CMD_FLAG_CHAT | PURPLE_CMD_FLAG_IM, NULL,
	                  say_command_cb, _("say &lt;message&gt;:  Send a message normally as if you weren't using a command."), NULL);
	purple_cmd_register("me", "S", PURPLE_CMD_P_DEFAULT,
	                  PURPLE_CMD_FLAG_CHAT | PURPLE_CMD_FLAG_IM, NULL,
	                  me_command_cb, _("me &lt;action&gt;:  Send an IRC style action to a buddy or chat."), NULL);
	purple_cmd_register("debug", "w", PURPLE_CMD_P_DEFAULT,
	                  PURPLE_CMD_FLAG_CHAT | PURPLE_CMD_FLAG_IM, NULL,
	                  debug_command_cb, _("debug &lt;option&gt;:  Send various debug information to the current conversation."), NULL);
	purple_cmd_register("clear", "", PURPLE_CMD_P_DEFAULT,
	                  PURPLE_CMD_FLAG_CHAT | PURPLE_CMD_FLAG_IM, NULL,
	                  clear_command_cb, _("clear: Clears the conversation scrollback."), NULL);
	purple_cmd_register("clearall", "", PURPLE_CMD_P_DEFAULT,
	                  PURPLE_CMD_FLAG_CHAT | PURPLE_CMD_FLAG_IM, NULL,
	                  clearall_command_cb, _("clear: Clears all conversation scrollbacks."), NULL);
	purple_cmd_register("help", "w", PURPLE_CMD_P_DEFAULT,
	                  PURPLE_CMD_FLAG_CHAT | PURPLE_CMD_FLAG_IM | PURPLE_CMD_FLAG_ALLOW_WRONG_ARGS, NULL,
	                  help_command_cb, _("help &lt;command&gt;:  Help on a specific command."), NULL);

	/**********************************************************************
	 * UI operations
	 **********************************************************************/

	purple_signal_connect(purple_connections_get_handle(), "signed-on", handle,
						G_CALLBACK(account_signed_off_cb),
						GINT_TO_POINTER(PURPLE_CONV_ACCOUNT_ONLINE));
	purple_signal_connect(purple_connections_get_handle(), "signed-off", handle,
						G_CALLBACK(account_signed_off_cb),
						GINT_TO_POINTER(PURPLE_CONV_ACCOUNT_OFFLINE));
	purple_signal_connect(purple_connections_get_handle(), "signing-off", handle,
						G_CALLBACK(account_signing_off), NULL);

	purple_signal_connect(purple_conversations_get_handle(), "received-im-msg",
						handle, G_CALLBACK(received_im_msg_cb), NULL);
	purple_signal_connect(purple_conversations_get_handle(), "cleared-message-history",
	                      handle, G_CALLBACK(clear_conversation_scrollback_cb), NULL);

	purple_signal_connect(purple_conversations_get_handle(), "deleting-chat-buddy",
	                      handle, G_CALLBACK(deleting_chat_buddy_cb), NULL);

	purple_conversations_set_ui_ops(&conversation_ui_ops);

	hidden_convwin = pidgin_conv_window_new();
	window_list = g_list_remove(window_list, hidden_convwin);

	purple_signal_connect(purple_accounts_get_handle(), "account-status-changed",
                        handle, PURPLE_CALLBACK(account_status_changed_cb), NULL);

	/* Callbacks to update a conversation */
	purple_signal_connect(blist_handle, "blist-node-added", handle,
						G_CALLBACK(buddy_update_cb), NULL);
	purple_signal_connect(blist_handle, "blist-node-removed", handle,
						G_CALLBACK(buddy_update_cb), NULL);
	purple_signal_connect(blist_handle, "buddy-signed-on",
						handle, PURPLE_CALLBACK(update_buddy_sign), "on");
	purple_signal_connect(blist_handle, "buddy-signed-off",
						handle, PURPLE_CALLBACK(update_buddy_sign), "off");
	purple_signal_connect(blist_handle, "buddy-status-changed",
						handle, PURPLE_CALLBACK(update_buddy_status_changed), NULL);
	purple_signal_connect(blist_handle, "buddy-privacy-changed",
						handle, PURPLE_CALLBACK(update_buddy_privacy_changed), NULL);
	purple_signal_connect(blist_handle, "buddy-idle-changed",
						handle, PURPLE_CALLBACK(update_buddy_idle_changed), NULL);
	purple_signal_connect(blist_handle, "buddy-icon-changed",
						handle, PURPLE_CALLBACK(update_buddy_icon), NULL);
	purple_signal_connect(purple_conversations_get_handle(), "buddy-typing",
						handle, PURPLE_CALLBACK(update_buddy_typing), NULL);
	purple_signal_connect(purple_conversations_get_handle(), "buddy-typing-stopped",
						handle, PURPLE_CALLBACK(update_buddy_typing), NULL);
	purple_signal_connect(pidgin_conversations_get_handle(), "conversation-switched",
						handle, PURPLE_CALLBACK(update_conversation_switched), NULL);
	purple_signal_connect(purple_conversations_get_handle(), "chat-left", handle,
						PURPLE_CALLBACK(update_chat), NULL);
	purple_signal_connect(purple_conversations_get_handle(), "chat-joined", handle,
						PURPLE_CALLBACK(update_chat), NULL);
	purple_signal_connect(purple_conversations_get_handle(), "chat-topic-changed", handle,
						PURPLE_CALLBACK(update_chat_topic), NULL);
	purple_signal_connect_priority(purple_conversations_get_handle(), "conversation-updated", handle,
						PURPLE_CALLBACK(pidgin_conv_updated), NULL,
						PURPLE_SIGNAL_PRIORITY_LOWEST);
	purple_signal_connect(purple_conversations_get_handle(), "wrote-im-msg", handle,
			PURPLE_CALLBACK(wrote_msg_update_unseen_cb), NULL);
	purple_signal_connect(purple_conversations_get_handle(), "wrote-chat-msg", handle,
			PURPLE_CALLBACK(wrote_msg_update_unseen_cb), NULL);

	purple_theme_manager_register_type(g_object_new(PIDGIN_TYPE_CONV_THEME_LOADER, "type", "conversation", NULL));

	{
		/* Set default tab colors */
		GString *str = g_string_new(NULL);
		GtkSettings *settings = gtk_settings_get_default();
		GtkStyle *parent = gtk_rc_get_style_by_paths(settings, "tab-container.tab-label*", NULL, G_TYPE_NONE), *now;
		struct {
			const char *stylename;
			const char *labelname;
			const char *color;
		} styles[] = {
			{"pidgin_tab_label_typing_default", "tab-label-typing", "#4e9a06"},
			{"pidgin_tab_label_typed_default", "tab-label-typed", "#c4a000"},
			{"pidgin_tab_label_attention_default", "tab-label-attention", "#006aff"},
			{"pidgin_tab_label_unreadchat_default", "tab-label-unreadchat", "#cc0000"},
			{"pidgin_tab_label_event_default", "tab-label-event", "#888a85"},
			{NULL, NULL, NULL}
		};
		int iter;
		for (iter = 0; styles[iter].stylename; iter++) {
			now = gtk_rc_get_style_by_paths(settings, styles[iter].labelname, NULL, G_TYPE_NONE);
			if (parent == now ||
					(parent && now && parent->rc_style == now->rc_style)) {
				g_string_append_printf(str, "style \"%s\" {\n"
						"fg[ACTIVE] = \"%s\"\n"
						"}\n"
						"widget \"*%s\" style \"%s\"\n",
						styles[iter].stylename,
						styles[iter].color,
						styles[iter].labelname, styles[iter].stylename);
			}
		}
		gtk_rc_parse_string(str->str);
		g_string_free(str, TRUE);
		gtk_rc_reset_styles(settings);
	}
}

void
pidgin_conversations_uninit(void)
{
	purple_prefs_disconnect_by_handle(pidgin_conversations_get_handle());
	purple_signals_disconnect_by_handle(pidgin_conversations_get_handle());
	purple_signals_unregister_by_instance(pidgin_conversations_get_handle());
}
















/* down here is where gtkconvwin.c ought to start. except they share like every freaking function,
 * and touch each others' private members all day long */

/**
 * @file gtkconvwin.c GTK+ Conversation Window API
 * @ingroup pidgin
 *
 * pidgin
 *
 * Pidgin is the legal property of its developers, whose names are too numerous
 * to list here.  Please refer to the COPYRIGHT file distributed with this
 * source distribution.
 *
 * This program is free software; you can redistribute it and/or modify
 * it under the terms of the GNU General Public License as published by
 * the Free Software Foundation; either version 2 of the License, or
 * (at your option) any later version.
 *
 * This program is distributed in the hope that it will be useful,
 * but WITHOUT ANY WARRANTY; without even the implied warranty of
 * MERCHANTABILITY or FITNESS FOR A PARTICULAR PURPOSE.  See the
 * GNU General Public License for more details.
 *
 * You should have received a copy of the GNU General Public License
 * along with this program; if not, write to the Free Software
 * Foundation, Inc., 51 Franklin Street, Fifth Floor, Boston, MA  02111-1301  USA
 *
 */
#include "internal.h"
#include "pidgin.h"


#include <gdk/gdkkeysyms.h>

#include "account.h"
#include "cmds.h"
#include "debug.h"
#include "imgstore.h"
#include "log.h"
#include "notify.h"
#include "prpl.h"
#include "request.h"
#include "util.h"

#include "gtkdnd-hints.h"
#include "gtkblist.h"
#include "gtkconv.h"
#include "gtkdialogs.h"
#include "gtkmenutray.h"
#include "gtkpounce.h"
#include "gtkprefs.h"
#include "gtkprivacy.h"
#include "gtkutils.h"
#include "pidginstock.h"
#include "gtkimhtml.h"
#include "gtkimhtmltoolbar.h"

static void
do_close(GtkWidget *w, int resp, PidginWindow *win)
{
	gtk_widget_destroy(warn_close_dialog);
	warn_close_dialog = NULL;

	if (resp == GTK_RESPONSE_OK)
		pidgin_conv_window_destroy(win);
}

static void
build_warn_close_dialog(PidginWindow *gtkwin)
{
	GtkWidget *label, *vbox, *hbox, *img;

	g_return_if_fail(warn_close_dialog == NULL);

	warn_close_dialog = gtk_dialog_new_with_buttons(_("Confirm close"),
							GTK_WINDOW(gtkwin->window), GTK_DIALOG_MODAL,
							GTK_STOCK_CANCEL, GTK_RESPONSE_CANCEL,
							GTK_STOCK_CLOSE, GTK_RESPONSE_OK, NULL);

	gtk_dialog_set_default_response(GTK_DIALOG(warn_close_dialog),
	                                GTK_RESPONSE_OK);

	gtk_container_set_border_width(GTK_CONTAINER(warn_close_dialog),
	                               6);
	gtk_window_set_resizable(GTK_WINDOW(warn_close_dialog), FALSE);
	gtk_dialog_set_has_separator(GTK_DIALOG(warn_close_dialog),
	                             FALSE);

	/* Setup the outside spacing. */
	vbox = GTK_DIALOG(warn_close_dialog)->vbox;

	gtk_box_set_spacing(GTK_BOX(vbox), 12);
	gtk_container_set_border_width(GTK_CONTAINER(vbox), 6);

	img = gtk_image_new_from_stock(PIDGIN_STOCK_DIALOG_WARNING,
	                               gtk_icon_size_from_name(PIDGIN_ICON_SIZE_TANGO_HUGE));
	/* Setup the inner hbox and put the dialog's icon in it. */
	hbox = gtk_hbox_new(FALSE, 12);
	gtk_container_add(GTK_CONTAINER(vbox), hbox);
	gtk_box_pack_start(GTK_BOX(hbox), img, FALSE, FALSE, 0);
	gtk_misc_set_alignment(GTK_MISC(img), 0, 0);

	/* Setup the right vbox. */
	vbox = gtk_vbox_new(FALSE, 12);
	gtk_container_add(GTK_CONTAINER(hbox), vbox);

	label = gtk_label_new(_("You have unread messages. Are you sure you want to close the window?"));
	gtk_widget_set_size_request(label, 350, -1);
	gtk_label_set_line_wrap(GTK_LABEL(label), TRUE);
	gtk_misc_set_alignment(GTK_MISC(label), 0, 0);
	gtk_box_pack_start(GTK_BOX(vbox), label, FALSE, FALSE, 0);

	/* Connect the signals. */
	g_signal_connect(G_OBJECT(warn_close_dialog), "response",
	                 G_CALLBACK(do_close), gtkwin);

}

/**************************************************************************
 * Callbacks
 **************************************************************************/

static gboolean
close_win_cb(GtkWidget *w, GdkEventAny *e, gpointer d)
{
	PidginWindow *win = d;
	GList *l;

	/* If there are unread messages then show a warning dialog */
	for (l = pidgin_conv_window_get_gtkconvs(win);
	     l != NULL; l = l->next)
	{
		PidginConversation *gtkconv = l->data;
		if (purple_conversation_get_type(gtkconv->active_conv) == PURPLE_CONV_TYPE_IM &&
				gtkconv->unseen_state >= PIDGIN_UNSEEN_TEXT)
		{
			build_warn_close_dialog(win);
			gtk_widget_show_all(warn_close_dialog);

			return TRUE;
		}
	}

	pidgin_conv_window_destroy(win);

	return TRUE;
}

static void
conv_set_unseen(PurpleConversation *conv, PidginUnseenState state)
{
	int unseen_count = 0;
	PidginUnseenState unseen_state = PIDGIN_UNSEEN_NONE;

	if(purple_conversation_get_data(conv, "unseen-count"))
		unseen_count = GPOINTER_TO_INT(purple_conversation_get_data(conv, "unseen-count"));

	if(purple_conversation_get_data(conv, "unseen-state"))
		unseen_state = GPOINTER_TO_INT(purple_conversation_get_data(conv, "unseen-state"));

	if (state == PIDGIN_UNSEEN_NONE)
	{
		unseen_count = 0;
		unseen_state = PIDGIN_UNSEEN_NONE;
	}
	else
	{
		if (state >= PIDGIN_UNSEEN_TEXT)
			unseen_count++;

		if (state > unseen_state)
			unseen_state = state;
	}

	purple_conversation_set_data(conv, "unseen-count", GINT_TO_POINTER(unseen_count));
	purple_conversation_set_data(conv, "unseen-state", GINT_TO_POINTER(unseen_state));

	purple_conversation_update(conv, PURPLE_CONV_UPDATE_UNSEEN);
}

static void
gtkconv_set_unseen(PidginConversation *gtkconv, PidginUnseenState state)
{
	if (state == PIDGIN_UNSEEN_NONE)
	{
		gtkconv->unseen_count = 0;
		gtkconv->unseen_state = PIDGIN_UNSEEN_NONE;
	}
	else
	{
		if (state >= PIDGIN_UNSEEN_TEXT)
			gtkconv->unseen_count++;

		if (state > gtkconv->unseen_state)
			gtkconv->unseen_state = state;
	}

	purple_conversation_set_data(gtkconv->active_conv, "unseen-count", GINT_TO_POINTER(gtkconv->unseen_count));
	purple_conversation_set_data(gtkconv->active_conv, "unseen-state", GINT_TO_POINTER(gtkconv->unseen_state));

	purple_conversation_update(gtkconv->active_conv, PURPLE_CONV_UPDATE_UNSEEN);
}

/*
 * When a conversation window is focused, we know the user
 * has looked at it so we know there are no longer unseen
 * messages.
 */
static gboolean
focus_win_cb(GtkWidget *w, GdkEventFocus *e, gpointer d)
{
	PidginWindow *win = d;
	PidginConversation *gtkconv = pidgin_conv_window_get_active_gtkconv(win);

	if (gtkconv)
		gtkconv_set_unseen(gtkconv, PIDGIN_UNSEEN_NONE);

	return FALSE;
}

static void
notebook_init_grab(PidginWindow *gtkwin, GtkWidget *widget)
{
	static GdkCursor *cursor = NULL;

	gtkwin->in_drag = TRUE;

	if (gtkwin->drag_leave_signal) {
		g_signal_handler_disconnect(G_OBJECT(widget),
		                            gtkwin->drag_leave_signal);
		gtkwin->drag_leave_signal = 0;
	}

	if (cursor == NULL)
		cursor = gdk_cursor_new(GDK_FLEUR);

	/* Grab the pointer */
	gtk_grab_add(gtkwin->notebook);
#ifndef _WIN32
	/* Currently for win32 GTK+ (as of 2.2.1), gdk_pointer_is_grabbed will
	   always be true after a button press. */
	if (!gdk_pointer_is_grabbed())
#endif
		gdk_pointer_grab(gtkwin->notebook->window, FALSE,
		                 GDK_BUTTON1_MOTION_MASK | GDK_BUTTON_RELEASE_MASK,
		                 NULL, cursor, GDK_CURRENT_TIME);
}

static gboolean
notebook_motion_cb(GtkWidget *widget, GdkEventButton *e, PidginWindow *win)
{

	/*
	* Make sure the user moved the mouse far enough for the
	* drag to be initiated.
	*/
	if (win->in_predrag) {
		if (e->x_root <  win->drag_min_x ||
		    e->x_root >= win->drag_max_x ||
		    e->y_root <  win->drag_min_y ||
		    e->y_root >= win->drag_max_y) {

			    win->in_predrag = FALSE;
			    notebook_init_grab(win, widget);
		    }
	}
	else { /* Otherwise, draw the arrows. */
		PidginWindow *dest_win;
		GtkNotebook *dest_notebook;
		GtkWidget *tab;
		gint page_num;
		gboolean horiz_tabs = FALSE;
		gboolean to_right = FALSE;

		/* Get the window that the cursor is over. */
		dest_win = pidgin_conv_window_get_at_xy(e->x_root, e->y_root);

		if (dest_win == NULL) {
			dnd_hints_hide_all();

			return TRUE;
		}

		dest_notebook = GTK_NOTEBOOK(dest_win->notebook);

		if (gtk_notebook_get_show_tabs(dest_notebook)) {
			page_num = pidgin_conv_get_tab_at_xy(dest_win,
			                                      e->x_root, e->y_root, &to_right);
			to_right = to_right && (win != dest_win);
			tab = pidgin_conv_window_get_gtkconv_at_index(dest_win, page_num)->tabby;
		} else {
			page_num = 0;
			to_right = pidgin_conv_xy_to_right_infopane(dest_win, e->x_root, e->y_root);
			tab = pidgin_conv_window_get_gtkconv_at_index(dest_win, page_num)->infopane_hbox;
		}

		if (gtk_notebook_get_tab_pos(dest_notebook) == GTK_POS_TOP ||
				gtk_notebook_get_tab_pos(dest_notebook) == GTK_POS_BOTTOM) {
			horiz_tabs = TRUE;
		}

		if (gtk_notebook_get_show_tabs(dest_notebook) == FALSE && win == dest_win)
		{
			/* dragging a tab from a single-tabbed window over its own window */
			dnd_hints_hide_all();
			return TRUE;
		} else if (horiz_tabs) {
			if (((gpointer)win == (gpointer)dest_win && win->drag_tab < page_num) || to_right) {
				dnd_hints_show_relative(HINT_ARROW_DOWN, tab, HINT_POSITION_RIGHT, HINT_POSITION_TOP);
				dnd_hints_show_relative(HINT_ARROW_UP, tab, HINT_POSITION_RIGHT, HINT_POSITION_BOTTOM);
			} else {
				dnd_hints_show_relative(HINT_ARROW_DOWN, tab, HINT_POSITION_LEFT, HINT_POSITION_TOP);
				dnd_hints_show_relative(HINT_ARROW_UP, tab, HINT_POSITION_LEFT, HINT_POSITION_BOTTOM);
			}
		} else {
			if (((gpointer)win == (gpointer)dest_win && win->drag_tab < page_num) || to_right) {
				dnd_hints_show_relative(HINT_ARROW_RIGHT, tab, HINT_POSITION_LEFT, HINT_POSITION_BOTTOM);
				dnd_hints_show_relative(HINT_ARROW_LEFT, tab, HINT_POSITION_RIGHT, HINT_POSITION_BOTTOM);
			} else {
				dnd_hints_show_relative(HINT_ARROW_RIGHT, tab, HINT_POSITION_LEFT, HINT_POSITION_TOP);
				dnd_hints_show_relative(HINT_ARROW_LEFT, tab, HINT_POSITION_RIGHT, HINT_POSITION_TOP);
			}
		}
	}

	return TRUE;
}

static gboolean
notebook_leave_cb(GtkWidget *widget, GdkEventCrossing *e, PidginWindow *win)
{
	if (win->in_drag)
		return FALSE;

	if (e->x_root <  win->drag_min_x ||
	    e->x_root >= win->drag_max_x ||
	    e->y_root <  win->drag_min_y ||
	    e->y_root >= win->drag_max_y) {

		    win->in_predrag = FALSE;
		    notebook_init_grab(win, widget);
	    }

	return TRUE;
}

/*
 * THANK YOU GALEON!
 */

static gboolean
infopane_press_cb(GtkWidget *widget, GdkEventButton *e, PidginConversation *gtkconv)
{
	if (e->type == GDK_2BUTTON_PRESS && e->button == 1) {
		if (infopane_entry_activate(gtkconv))
			return TRUE;
	}

	if (e->type != GDK_BUTTON_PRESS)
		return FALSE;

	if (e->button == 1) {
		int nb_x, nb_y;

		if (gtkconv->win->in_drag)
			return TRUE;

		gtkconv->win->in_predrag = TRUE;
		gtkconv->win->drag_tab = gtk_notebook_page_num(GTK_NOTEBOOK(gtkconv->win->notebook), gtkconv->tab_cont);

		gdk_window_get_origin(gtkconv->infopane_hbox->window, &nb_x, &nb_y);

		gtkconv->win->drag_min_x = gtkconv->infopane_hbox->allocation.x + nb_x;
		gtkconv->win->drag_min_y = gtkconv->infopane_hbox->allocation.y + nb_y;
		gtkconv->win->drag_max_x = gtkconv->infopane_hbox->allocation.width + gtkconv->win->drag_min_x;
		gtkconv->win->drag_max_y = gtkconv->infopane_hbox->allocation.height + gtkconv->win->drag_min_y;

		gtkconv->win->drag_motion_signal = g_signal_connect(G_OBJECT(gtkconv->win->notebook), "motion_notify_event",
								    G_CALLBACK(notebook_motion_cb), gtkconv->win);
		gtkconv->win->drag_leave_signal = g_signal_connect(G_OBJECT(gtkconv->win->notebook), "leave_notify_event",
								    G_CALLBACK(notebook_leave_cb), gtkconv->win);
		return FALSE;
	}

	if (e->button == 3) {
		/* Right click was pressed. Popup the context menu. */
		GtkWidget *menu = gtk_menu_new(), *sub;
		gboolean populated = populate_menu_with_options(menu, gtkconv, TRUE);
#if 0 /* TODO */
		sub = gtk_menu_item_get_submenu(GTK_MENU_ITEM(gtkconv->win->menu.send_to));

		if (sub && GTK_WIDGET_IS_SENSITIVE(gtkconv->win->menu.send_to)) {
			GtkWidget *item = gtk_menu_item_new_with_mnemonic(_("S_end To"));
			if (populated)
				pidgin_separator(menu);
			gtk_menu_shell_append(GTK_MENU_SHELL(menu), item);
			gtk_menu_item_set_submenu(GTK_MENU_ITEM(item), sub);
			gtk_widget_show(item);
			gtk_widget_show_all(sub);
		} else if (!populated) {
			gtk_widget_destroy(menu);
			return FALSE;
		}
#endif
		gtk_widget_show_all(menu);
		gtk_menu_popup(GTK_MENU(menu), NULL, NULL, NULL, NULL, e->button, e->time);
		return TRUE;
	}
	return FALSE;
}

static gboolean
notebook_press_cb(GtkWidget *widget, GdkEventButton *e, PidginWindow *win)
{
	gint nb_x, nb_y;
	int tab_clicked;
	GtkWidget *page;
	GtkWidget *tab;

	if (e->button == 2 && e->type == GDK_BUTTON_PRESS) {
		PidginConversation *gtkconv;
		tab_clicked = pidgin_conv_get_tab_at_xy(win, e->x_root, e->y_root, NULL);

		if (tab_clicked == -1)
			return FALSE;

		gtkconv = pidgin_conv_window_get_gtkconv_at_index(win, tab_clicked);
		close_conv_cb(NULL, gtkconv);
		return TRUE;
	}


	if (e->button != 1 || e->type != GDK_BUTTON_PRESS)
		return FALSE;


	if (win->in_drag) {
		purple_debug(PURPLE_DEBUG_WARNING, "gtkconv",
		           "Already in the middle of a window drag at tab_press_cb\n");
		return TRUE;
	}

	/*
	* Make sure a tab was actually clicked. The arrow buttons
	* mess things up.
	*/
	tab_clicked = pidgin_conv_get_tab_at_xy(win, e->x_root, e->y_root, NULL);

	if (tab_clicked == -1)
		return FALSE;

	/*
	* Get the relative position of the press event, with regards to
	* the position of the notebook.
	*/
	gdk_window_get_origin(win->notebook->window, &nb_x, &nb_y);

	/* Reset the min/max x/y */
	win->drag_min_x = 0;
	win->drag_min_y = 0;
	win->drag_max_x = 0;
	win->drag_max_y = 0;

	/* Find out which tab was dragged. */
	page = gtk_notebook_get_nth_page(GTK_NOTEBOOK(win->notebook), tab_clicked);
	tab = gtk_notebook_get_tab_label(GTK_NOTEBOOK(win->notebook), page);

	win->drag_min_x = tab->allocation.x      + nb_x;
	win->drag_min_y = tab->allocation.y      + nb_y;
	win->drag_max_x = tab->allocation.width  + win->drag_min_x;
	win->drag_max_y = tab->allocation.height + win->drag_min_y;

	/* Make sure the click occurred in the tab. */
	if (e->x_root <  win->drag_min_x ||
	    e->x_root >= win->drag_max_x ||
	    e->y_root <  win->drag_min_y ||
	    e->y_root >= win->drag_max_y) {

		    return FALSE;
	    }

	win->in_predrag = TRUE;
	win->drag_tab = tab_clicked;

	/* Connect the new motion signals. */
	win->drag_motion_signal =
		g_signal_connect(G_OBJECT(widget), "motion_notify_event",
		                 G_CALLBACK(notebook_motion_cb), win);

	win->drag_leave_signal =
		g_signal_connect(G_OBJECT(widget), "leave_notify_event",
		                 G_CALLBACK(notebook_leave_cb), win);

	return FALSE;
}

static gboolean
notebook_release_cb(GtkWidget *widget, GdkEventButton *e, PidginWindow *win)
{
	PidginWindow *dest_win;
	GtkNotebook *dest_notebook;
	PurpleConversation *conv;
	PidginConversation *gtkconv;
	gint dest_page_num = 0;
	gboolean new_window = FALSE;
	gboolean to_right = FALSE;

	/*
	* Don't check to make sure that the event's window matches the
	* widget's, because we may be getting an event passed on from the
	* close button.
	*/
	if (e->button != 1 && e->type != GDK_BUTTON_RELEASE)
		return FALSE;

	if (gdk_pointer_is_grabbed()) {
		gdk_pointer_ungrab(GDK_CURRENT_TIME);
		gtk_grab_remove(widget);
	}

	if (!win->in_predrag && !win->in_drag)
		return FALSE;

	/* Disconnect the motion signal. */
	if (win->drag_motion_signal) {
		g_signal_handler_disconnect(G_OBJECT(widget),
		                            win->drag_motion_signal);

		win->drag_motion_signal = 0;
	}

	/*
	* If we're in a pre-drag, we'll also need to disconnect the leave
	* signal.
	*/
	if (win->in_predrag) {
		win->in_predrag = FALSE;

		if (win->drag_leave_signal) {
			g_signal_handler_disconnect(G_OBJECT(widget),
			                            win->drag_leave_signal);

			win->drag_leave_signal = 0;
		}
	}

	/* If we're not in drag...        */
	/* We're perfectly normal people! */
	if (!win->in_drag)
		return FALSE;

	win->in_drag = FALSE;

	dnd_hints_hide_all();

	dest_win = pidgin_conv_window_get_at_xy(e->x_root, e->y_root);

	conv = pidgin_conv_window_get_active_conversation(win);

	if (dest_win == NULL) {
		/* If the current window doesn't have any other conversations,
		* there isn't much point transferring the conv to a new window. */
		if (pidgin_conv_window_get_gtkconv_count(win) > 1) {
			/* Make a new window to stick this to. */
			dest_win = pidgin_conv_window_new();
			new_window = TRUE;
		}
	}

	if (dest_win == NULL)
		return FALSE;

	purple_signal_emit(pidgin_conversations_get_handle(),
	                 "conversation-dragging", win, dest_win);

	/* Get the destination page number. */
	if (!new_window) {
		dest_notebook = GTK_NOTEBOOK(dest_win->notebook);
		if (gtk_notebook_get_show_tabs(dest_notebook)) {
			dest_page_num = pidgin_conv_get_tab_at_xy(dest_win,
			                                           e->x_root, e->y_root, &to_right);
		} else {
			dest_page_num = 0;
			to_right = pidgin_conv_xy_to_right_infopane(dest_win, e->x_root, e->y_root);
		}
	}

	gtkconv = pidgin_conv_window_get_gtkconv_at_index(win, win->drag_tab);

	if (win == dest_win) {
		gtk_notebook_reorder_child(GTK_NOTEBOOK(win->notebook), gtkconv->tab_cont, dest_page_num);
	} else {
		pidgin_conv_window_remove_gtkconv(win, gtkconv);
		pidgin_conv_window_add_gtkconv(dest_win, gtkconv);
		gtk_notebook_reorder_child(GTK_NOTEBOOK(dest_win->notebook), gtkconv->tab_cont, dest_page_num + to_right);
		pidgin_conv_window_switch_gtkconv(dest_win, gtkconv);
		if (new_window) {
			gint win_width, win_height;

			gtk_window_get_size(GTK_WINDOW(dest_win->window),
			                    &win_width, &win_height);
#ifdef _WIN32  /* only override window manager placement on Windows */
			gtk_window_move(GTK_WINDOW(dest_win->window),
			                e->x_root - (win_width  / 2),
			                e->y_root - (win_height / 2));
#endif

			pidgin_conv_window_show(dest_win);
		}
	}

	gtk_widget_grab_focus(PIDGIN_CONVERSATION(conv)->entry);

	return TRUE;
}


static void
before_switch_conv_cb(GtkNotebook *notebook, GtkWidget *page, gint page_num,
                      gpointer user_data)
{
	PidginWindow *win;
	PurpleConversation *conv;
	PidginConversation *gtkconv;

	win = user_data;
	conv = pidgin_conv_window_get_active_conversation(win);

	g_return_if_fail(conv != NULL);

	if (purple_conversation_get_type(conv) != PURPLE_CONV_TYPE_IM)
		return;

	gtkconv = PIDGIN_CONVERSATION(conv);

	if (gtkconv->u.im->typing_timer != 0) {
		g_source_remove(gtkconv->u.im->typing_timer);
		gtkconv->u.im->typing_timer = 0;
	}

	stop_anim(NULL, gtkconv);
}
static void
close_window(GtkWidget *w, PidginWindow *win)
{
	close_win_cb(w, NULL, win);
}

static void
detach_tab_cb(GtkWidget *w, GObject *menu)
{
	PidginWindow *win, *new_window;
	PidginConversation *gtkconv;

	gtkconv = g_object_get_data(menu, "clicked_tab");

	if (!gtkconv)
		return;

	win = pidgin_conv_get_window(gtkconv);
	/* Nothing to do if there's only one tab in the window */
	if (pidgin_conv_window_get_gtkconv_count(win) == 1)
		return;

	pidgin_conv_window_remove_gtkconv(win, gtkconv);

	new_window = pidgin_conv_window_new();
	pidgin_conv_window_add_gtkconv(new_window, gtkconv);
	pidgin_conv_window_show(new_window);
}

static void
close_others_cb(GtkWidget *w, GObject *menu)
{
	GList *iter;
	PidginConversation *gtkconv;
	PidginWindow *win;

	gtkconv = g_object_get_data(menu, "clicked_tab");

	if (!gtkconv)
		return;

	win = pidgin_conv_get_window(gtkconv);

	for (iter = pidgin_conv_window_get_gtkconvs(win); iter; )
	{
		PidginConversation *gconv = iter->data;
		iter = iter->next;

		if (gconv != gtkconv)
		{
			close_conv_cb(NULL, gconv);
		}
	}
}

static void close_tab_cb(GtkWidget *w, GObject *menu)
{
	PidginConversation *gtkconv;

	gtkconv = g_object_get_data(menu, "clicked_tab");

	if (gtkconv)
		close_conv_cb(NULL, gtkconv);
}

static gboolean
right_click_menu_cb(GtkNotebook *notebook, GdkEventButton *event, PidginWindow *win)
{
	GtkWidget *item, *menu;
	PidginConversation *gtkconv;

	if (event->type != GDK_BUTTON_PRESS || event->button != 3)
		return FALSE;

	gtkconv = pidgin_conv_window_get_gtkconv_at_index(win,
			pidgin_conv_get_tab_at_xy(win, event->x_root, event->y_root, NULL));

	if (g_object_get_data(G_OBJECT(notebook->menu), "clicked_tab"))
	{
		g_object_set_data(G_OBJECT(notebook->menu), "clicked_tab", gtkconv);
		return FALSE;
	}

	g_object_set_data(G_OBJECT(notebook->menu), "clicked_tab", gtkconv);

	menu = notebook->menu;
	pidgin_separator(GTK_WIDGET(menu));

	item = gtk_menu_item_new_with_label(_("Close other tabs"));
	gtk_widget_show(item);
	gtk_menu_shell_append(GTK_MENU_SHELL(menu), item);
	g_signal_connect(G_OBJECT(item), "activate",
					G_CALLBACK(close_others_cb), menu);

	item = gtk_menu_item_new_with_label(_("Close all tabs"));
	gtk_widget_show(item);
	gtk_menu_shell_append(GTK_MENU_SHELL(menu), item);
	g_signal_connect(G_OBJECT(item), "activate",
					G_CALLBACK(close_window), win);

	pidgin_separator(menu);

	item = gtk_menu_item_new_with_label(_("Detach this tab"));
	gtk_widget_show(item);
	gtk_menu_shell_append(GTK_MENU_SHELL(menu), item);
	g_signal_connect(G_OBJECT(item), "activate",
					G_CALLBACK(detach_tab_cb), menu);

	item = gtk_menu_item_new_with_label(_("Close this tab"));
	gtk_widget_show(item);
	gtk_menu_shell_append(GTK_MENU_SHELL(menu), item);
	g_signal_connect(G_OBJECT(item), "activate",
					G_CALLBACK(close_tab_cb), menu);

	return FALSE;
}

static void
remove_edit_entry(PidginConversation *gtkconv, GtkWidget *entry)
{
	g_signal_handlers_disconnect_matched(G_OBJECT(entry), G_SIGNAL_MATCH_DATA,
				0, 0, NULL, NULL, gtkconv);
	gtk_widget_show(gtkconv->infopane);
	gtk_widget_grab_focus(gtkconv->entry);
	gtk_widget_destroy(entry);
}

static gboolean
alias_focus_cb(GtkWidget *widget, GdkEventFocus *event, gpointer user_data)
{
	remove_edit_entry(user_data, widget);
	return FALSE;
}

static gboolean
alias_key_press_cb(GtkWidget *widget, GdkEventKey *event, gpointer user_data)
{
	if (event->keyval == GDK_Escape) {
		remove_edit_entry(user_data, widget);
		return TRUE;
	}
	return FALSE;
}

static void
alias_cb(GtkEntry *entry, gpointer user_data)
{
	PidginConversation *gtkconv;
	PurpleConversation *conv;
	PurpleAccount *account;
	const char *name;

	gtkconv = (PidginConversation *)user_data;
	if (gtkconv == NULL) {
		return;
	}
	conv    = gtkconv->active_conv;
	account = purple_conversation_get_account(conv);
	name    = purple_conversation_get_name(conv);

	if (purple_conversation_get_type(conv) == PURPLE_CONV_TYPE_IM) {
		PurpleBuddy *buddy;
		buddy = purple_find_buddy(account, name);
		if (buddy != NULL) {
			purple_blist_alias_buddy(buddy,
                                                 gtk_entry_get_text(entry));
		}
		serv_alias_buddy(buddy);
	} else if (purple_conversation_get_type(conv) == PURPLE_CONV_TYPE_CHAT) {
		gtk_entry_set_text(GTK_ENTRY(gtkconv->u.chat->topic_text), gtk_entry_get_text(entry));
		topic_callback(NULL, gtkconv);
	}
	remove_edit_entry(user_data, GTK_WIDGET(entry));
}

static gboolean
infopane_entry_activate(PidginConversation *gtkconv)
{
	GtkWidget *entry = NULL;
	PurpleConversation *conv = gtkconv->active_conv;
	const char *text = NULL;

	if (!GTK_WIDGET_VISIBLE(gtkconv->infopane)) {
		/* There's already an entry for alias. Let's not create another one. */
		return FALSE;
	}

	if (!purple_account_is_connected(purple_conversation_get_account(gtkconv->active_conv))) {
		/* Do not allow aliasing someone on a disconnected account. */
		return FALSE;
	}

	if (purple_conversation_get_type(conv) == PURPLE_CONV_TYPE_IM) {
		PurpleBuddy *buddy = purple_find_buddy(purple_conversation_get_account(gtkconv->active_conv), purple_conversation_get_name(gtkconv->active_conv));
		if (!buddy)
			/* This buddy isn't in your buddy list, so we can't alias him */
			return FALSE;

		text = purple_buddy_get_contact_alias(buddy);
	} else if (purple_conversation_get_type(conv) == PURPLE_CONV_TYPE_CHAT) {
		PurpleConnection *gc;
		PurplePluginProtocolInfo *prpl_info = NULL;

		gc = purple_conversation_get_gc(conv);
		if (gc != NULL)
			prpl_info = PURPLE_PLUGIN_PROTOCOL_INFO(gc->prpl);
		if (prpl_info && prpl_info->set_chat_topic == NULL)
			/* This protocol doesn't support setting the chat room topic */
			return FALSE;

		text = purple_conv_chat_get_topic(PURPLE_CONV_CHAT(conv));
	}

	/* alias label */
	entry = gtk_entry_new();
	gtk_entry_set_has_frame(GTK_ENTRY(entry), FALSE);
	gtk_entry_set_width_chars(GTK_ENTRY(entry), 10);
	gtk_entry_set_alignment(GTK_ENTRY(entry), 0.5);

	gtk_box_pack_start(GTK_BOX(gtkconv->infopane_hbox), entry, TRUE, TRUE, 0);
	/* after the tab label */
	gtk_box_reorder_child(GTK_BOX(gtkconv->infopane_hbox), entry, 0);

	g_signal_connect(G_OBJECT(entry), "activate", G_CALLBACK(alias_cb), gtkconv);
	g_signal_connect(G_OBJECT(entry), "focus-out-event", G_CALLBACK(alias_focus_cb), gtkconv);
	g_signal_connect(G_OBJECT(entry), "key-press-event", G_CALLBACK(alias_key_press_cb), gtkconv);

	if (text != NULL)
		gtk_entry_set_text(GTK_ENTRY(entry), text);
	gtk_widget_show(entry);
	gtk_widget_hide(gtkconv->infopane);
	gtk_widget_grab_focus(entry);

	return TRUE;
}

static gboolean
window_keypress_cb(GtkWidget *widget, GdkEventKey *event, PidginWindow *win)
{
	PidginConversation *gtkconv = pidgin_conv_window_get_active_gtkconv(win);

	return conv_keypress_common(gtkconv, event);
}

static void
switch_conv_cb(GtkNotebook *notebook, GtkWidget *page, gint page_num,
               gpointer user_data)
{
	PidginWindow *win;
	PurpleConversation *conv;
	PidginConversation *gtkconv;
	const char *sound_method;

	win = user_data;
	gtkconv = pidgin_conv_window_get_gtkconv_at_index(win, page_num);
	conv = gtkconv->active_conv;

	g_return_if_fail(conv != NULL);

	/* clear unseen flag if conversation is not hidden */
	if(!pidgin_conv_is_hidden(gtkconv)) {
		gtkconv_set_unseen(gtkconv, PIDGIN_UNSEEN_NONE);
	}

	/* Update the menubar */

	gtk_toggle_action_set_active(GTK_TOGGLE_ACTION(gtkconv->win->menu.logging),
	                             purple_conversation_is_logging(conv));

	generate_send_to_items(win);
	regenerate_options_items(win);
	regenerate_plugins_items(win);

	pidgin_conv_switch_active_conversation(conv);

	sound_method = purple_prefs_get_string(PIDGIN_PREFS_ROOT "/sound/method");
	if (strcmp(sound_method, "none") != 0)
		gtk_toggle_action_set_active(GTK_TOGGLE_ACTION(win->menu.sounds),
		                             gtkconv->make_sound);

	gtk_toggle_action_set_active(GTK_TOGGLE_ACTION(win->menu.show_formatting_toolbar),
	                             purple_prefs_get_bool(PIDGIN_PREFS_ROOT "/conversations/show_formatting_toolbar"));

	gtk_toggle_action_set_active(GTK_TOGGLE_ACTION(win->menu.show_timestamps),
	                             purple_prefs_get_bool(PIDGIN_PREFS_ROOT "/conversations/show_timestamps"));

	/*
	 * We pause icons when they are not visible.  If this icon should
	 * be animated then start it back up again.
	 */
	if ((purple_conversation_get_type(conv) == PURPLE_CONV_TYPE_IM) &&
	    (gtkconv->u.im->animate))
		start_anim(NULL, gtkconv);

	purple_signal_emit(pidgin_conversations_get_handle(), "conversation-switched", conv);
}

/**************************************************************************
 * GTK+ window ops
 **************************************************************************/

GList *
pidgin_conv_windows_get_list()
{
	return window_list;
}

static GList*
make_status_icon_list(const char *stock, GtkWidget *w)
{
	GList *l = NULL;
	l = g_list_append(l, gtk_widget_render_icon (w, stock,
                                       gtk_icon_size_from_name(PIDGIN_ICON_SIZE_TANGO_EXTRA_SMALL), "GtkWindow"));
	l = g_list_append(l, gtk_widget_render_icon (w, stock,
                                       gtk_icon_size_from_name(PIDGIN_ICON_SIZE_TANGO_SMALL), "GtkWindow"));
	l = g_list_append(l, gtk_widget_render_icon (w, stock,
                                       gtk_icon_size_from_name(PIDGIN_ICON_SIZE_TANGO_MEDIUM), "GtkWindow"));
	l = g_list_append(l, gtk_widget_render_icon (w, stock,
                                       gtk_icon_size_from_name(PIDGIN_ICON_SIZE_TANGO_LARGE), "GtkWindow"));
	return l;
}

static void
create_icon_lists(GtkWidget *w)
{
	available_list = make_status_icon_list(PIDGIN_STOCK_STATUS_AVAILABLE, w);
	busy_list = make_status_icon_list(PIDGIN_STOCK_STATUS_BUSY, w);
	xa_list = make_status_icon_list(PIDGIN_STOCK_STATUS_XA, w);
	offline_list = make_status_icon_list(PIDGIN_STOCK_STATUS_OFFLINE, w);
	away_list = make_status_icon_list(PIDGIN_STOCK_STATUS_AWAY, w);
	prpl_lists = g_hash_table_new(g_str_hash, g_str_equal);
}

static void
plugin_changed_cb(PurplePlugin *p, gpointer data)
{
	regenerate_plugins_items(data);
}

static gboolean gtk_conv_configure_cb(GtkWidget *w, GdkEventConfigure *event, gpointer data) {
	int x, y;

	if (GTK_WIDGET_VISIBLE(w))
		gtk_window_get_position(GTK_WINDOW(w), &x, &y);
	else
		return FALSE; /* carry on normally */

	/* Workaround for GTK+ bug # 169811 - "configure_event" is fired
	* when the window is being maximized */
	if (gdk_window_get_state(w->window) & GDK_WINDOW_STATE_MAXIMIZED)
		return FALSE;

	/* don't save off-screen positioning */
	if (x + event->width < 0 ||
	    y + event->height < 0 ||
	    x > gdk_screen_width() ||
	    y > gdk_screen_height())
		return FALSE; /* carry on normally */

	/* store the position */
	purple_prefs_set_int(PIDGIN_PREFS_ROOT "/conversations/im/x", x);
	purple_prefs_set_int(PIDGIN_PREFS_ROOT "/conversations/im/y", y);
	purple_prefs_set_int(PIDGIN_PREFS_ROOT "/conversations/im/width",  event->width);
	purple_prefs_set_int(PIDGIN_PREFS_ROOT "/conversations/im/height", event->height);

	/* continue to handle event normally */
	return FALSE;

}

static void
pidgin_conv_set_position_size(PidginWindow *win, int conv_x, int conv_y,
		int conv_width, int conv_height)
{
	 /* if the window exists, is hidden, we're saving positions, and the
          * position is sane... */
	if (win && win->window &&
			!GTK_WIDGET_VISIBLE(win->window) && conv_width != 0) {

#ifdef _WIN32  /* only override window manager placement on Windows */
		/* ...check position is on screen... */
		if (conv_x >= gdk_screen_width())
			conv_x = gdk_screen_width() - 100;
		else if (conv_x + conv_width < 0)
			conv_x = 100;

		if (conv_y >= gdk_screen_height())
			conv_y = gdk_screen_height() - 100;
		else if (conv_y + conv_height < 0)
			conv_y = 100;

		/* ...and move it back. */
		gtk_window_move(GTK_WINDOW(win->window), conv_x, conv_y);
#endif
		gtk_window_resize(GTK_WINDOW(win->window), conv_width, conv_height);
	}
}

static void
pidgin_conv_restore_position(PidginWindow *win) {
	pidgin_conv_set_position_size(win,
		purple_prefs_get_int(PIDGIN_PREFS_ROOT "/conversations/im/x"),
		purple_prefs_get_int(PIDGIN_PREFS_ROOT "/conversations/im/y"),
		purple_prefs_get_int(PIDGIN_PREFS_ROOT "/conversations/im/width"),
		purple_prefs_get_int(PIDGIN_PREFS_ROOT "/conversations/im/height"));
}

PidginWindow *
pidgin_conv_window_new()
{
	PidginWindow *win;
	GtkPositionType pos;
	GtkWidget *testidea;
	GtkWidget *menubar;
	GdkModifierType state;

	win = g_malloc0(sizeof(PidginWindow));

	window_list = g_list_append(window_list, win);

	/* Create the window. */
	win->window = pidgin_create_window(NULL, 0, "conversation", TRUE);
	if (!gtk_get_current_event_state(&state))
		gtk_window_set_focus_on_map(GTK_WINDOW(win->window), FALSE);

	/* Etan: I really think this entire function call should happen only
	 * when we are on Windows but I was informed that back before we used
	 * to save the window position we stored the window size, so I'm
	 * leaving it for now. */
#if TRUE || defined(_WIN32)
	pidgin_conv_restore_position(win);
#endif

	if (available_list == NULL) {
		create_icon_lists(win->window);
	}

	g_signal_connect(G_OBJECT(win->window), "delete_event",
	                 G_CALLBACK(close_win_cb), win);
	g_signal_connect(G_OBJECT(win->window), "focus_in_event",
	                 G_CALLBACK(focus_win_cb), win);

	/* Intercept keystrokes from the menu items */
	g_signal_connect(G_OBJECT(win->window), "key_press_event",
					 G_CALLBACK(window_keypress_cb), win);


	/* Create the notebook. */
	win->notebook = gtk_notebook_new();

	pos = purple_prefs_get_int(PIDGIN_PREFS_ROOT "/conversations/tab_side");

#if 0
	gtk_notebook_set_tab_hborder(GTK_NOTEBOOK(win->notebook), 0);
	gtk_notebook_set_tab_vborder(GTK_NOTEBOOK(win->notebook), 0);
#endif
	gtk_notebook_set_tab_pos(GTK_NOTEBOOK(win->notebook), pos);
	gtk_notebook_set_scrollable(GTK_NOTEBOOK(win->notebook), TRUE);
	gtk_notebook_popup_enable(GTK_NOTEBOOK(win->notebook));
	gtk_notebook_set_show_tabs(GTK_NOTEBOOK(win->notebook), FALSE);
	gtk_notebook_set_show_border(GTK_NOTEBOOK(win->notebook), TRUE);

	g_signal_connect(G_OBJECT(win->notebook), "button-press-event",
					G_CALLBACK(right_click_menu_cb), win);

	gtk_widget_show(win->notebook);

	g_signal_connect(G_OBJECT(win->notebook), "switch_page",
	                 G_CALLBACK(before_switch_conv_cb), win);
	g_signal_connect_after(G_OBJECT(win->notebook), "switch_page",
	                       G_CALLBACK(switch_conv_cb), win);

	/* Setup the tab drag and drop signals. */
	gtk_widget_add_events(win->notebook,
	                      GDK_BUTTON1_MOTION_MASK | GDK_LEAVE_NOTIFY_MASK);
	g_signal_connect(G_OBJECT(win->notebook), "button_press_event",
	                 G_CALLBACK(notebook_press_cb), win);
	g_signal_connect(G_OBJECT(win->notebook), "button_release_event",
	                 G_CALLBACK(notebook_release_cb), win);

	testidea = gtk_vbox_new(FALSE, 0);

	/* Setup the menubar. */
	menubar = setup_menubar(win);
	gtk_box_pack_start(GTK_BOX(testidea), menubar, FALSE, TRUE, 0);

	gtk_box_pack_start(GTK_BOX(testidea), win->notebook, TRUE, TRUE, 0);

	gtk_container_add(GTK_CONTAINER(win->window), testidea);

	gtk_widget_show(testidea);

	/* Update the plugin actions when plugins are (un)loaded */
	purple_signal_connect(purple_plugins_get_handle(), "plugin-load",
			win, PURPLE_CALLBACK(plugin_changed_cb), win);
	purple_signal_connect(purple_plugins_get_handle(), "plugin-unload",
			win, PURPLE_CALLBACK(plugin_changed_cb), win);


#ifdef _WIN32
	g_signal_connect(G_OBJECT(win->window), "show",
	                 G_CALLBACK(winpidgin_ensure_onscreen), win->window);

	if (purple_prefs_get_bool(PIDGIN_PREFS_ROOT "/win32/minimize_new_convs")
			&& !gtk_get_current_event_state(&state))
		gtk_window_iconify(GTK_WINDOW(win->window));
#endif

	return win;
}

void
pidgin_conv_window_destroy(PidginWindow *win)
{
	purple_prefs_disconnect_by_handle(win);
	window_list = g_list_remove(window_list, win);

	/* Close the "Find" dialog if it's open */
	if (win->dialogs.search)
		gtk_widget_destroy(win->dialogs.search);

	if (win->gtkconvs) {
		while (win->gtkconvs) {
			gboolean last = (win->gtkconvs->next == NULL);
			close_conv_cb(NULL, win->gtkconvs->data);
			if (last)
				break;
		}
		return;
	}
	gtk_widget_destroy(win->window);

	g_object_unref(G_OBJECT(win->menu.ui));

	purple_notify_close_with_handle(win);
	purple_signals_disconnect_by_handle(win);

	g_free(win);
}

void
pidgin_conv_window_show(PidginWindow *win)
{
	gtk_widget_show(win->window);
}

void
pidgin_conv_window_hide(PidginWindow *win)
{
	gtk_widget_hide(win->window);
}

void
pidgin_conv_window_raise(PidginWindow *win)
{
	gdk_window_raise(GDK_WINDOW(win->window->window));
}

void
pidgin_conv_window_switch_gtkconv(PidginWindow *win, PidginConversation *gtkconv)
{
	gtk_notebook_set_current_page(GTK_NOTEBOOK(win->notebook),
	                              gtk_notebook_page_num(GTK_NOTEBOOK(win->notebook),
		                              gtkconv->tab_cont));
}

static gboolean
gtkconv_tab_set_tip(GtkWidget *widget, GdkEventCrossing *event, PidginConversation *gtkconv)
{
#if GTK_CHECK_VERSION(2, 12, 0)
#define gtk_tooltips_set_tip(tips, w, l, p)  gtk_widget_set_tooltip_text(w, l)
#endif
/* PANGO_VERSION_CHECK macro was introduced in 1.15. So we need this double check. */
#ifndef PANGO_VERSION_CHECK
#define pango_layout_is_ellipsized(l) TRUE
#elif !PANGO_VERSION_CHECK(1,16,0)
#define pango_layout_is_ellipsized(l) TRUE
#endif
	PangoLayout *layout;

	layout = gtk_label_get_layout(GTK_LABEL(gtkconv->tab_label));
	gtk_tooltips_set_tip(gtkconv->tooltips, widget,
			pango_layout_is_ellipsized(layout) ? gtk_label_get_text(GTK_LABEL(gtkconv->tab_label)) : NULL,
			NULL);
	return FALSE;
#if GTK_CHECK_VERSION(2, 12, 0)
#undef gtk_tooltips_set_tip
#endif
}

void
pidgin_conv_window_add_gtkconv(PidginWindow *win, PidginConversation *gtkconv)
{
	PurpleConversation *conv = gtkconv->active_conv;
	PidginConversation *focus_gtkconv;
	GtkWidget *tab_cont = gtkconv->tab_cont;
	PurpleConversationType conv_type;
	const gchar *tmp_lab;

	conv_type = purple_conversation_get_type(conv);

	win->gtkconvs = g_list_append(win->gtkconvs, gtkconv);
	gtkconv->win = win;

	if (win->gtkconvs && win->gtkconvs->next && win->gtkconvs->next->next == NULL)
		pidgin_conv_tab_pack(win, ((PidginConversation*)win->gtkconvs->data));


	/* Close button. */
	gtkconv->close = pidgin_create_small_button(gtk_label_new("×"));
#if GTK_CHECK_VERSION(2,12,0)
	gtk_widget_set_tooltip_text(gtkconv->close, _("Close conversation"));
#else
	gtk_tooltips_set_tip(gtkconv->tooltips, gtkconv->close,
	                     _("Close conversation"), NULL);
#endif

	g_signal_connect(gtkconv->close, "clicked", G_CALLBACK (close_conv_cb), gtkconv);

	/* Status icon. */
	gtkconv->icon = gtk_image_new();
	gtkconv->menu_icon = gtk_image_new();
	g_object_set(G_OBJECT(gtkconv->icon),
			"icon-size", gtk_icon_size_from_name(PIDGIN_ICON_SIZE_TANGO_MICROSCOPIC),
			NULL);
	g_object_set(G_OBJECT(gtkconv->menu_icon),
			"icon-size", gtk_icon_size_from_name(PIDGIN_ICON_SIZE_TANGO_MICROSCOPIC),
			NULL);
	gtk_widget_show(gtkconv->icon);
	update_tab_icon(conv);

	/* Tab label. */
	gtkconv->tab_label = gtk_label_new(tmp_lab = purple_conversation_get_title(conv));
	gtk_widget_set_name(gtkconv->tab_label, "tab-label");

	gtkconv->menu_tabby = gtk_hbox_new(FALSE, PIDGIN_HIG_BOX_SPACE);
	gtkconv->menu_label = gtk_label_new(tmp_lab);
	gtk_box_pack_start(GTK_BOX(gtkconv->menu_tabby), gtkconv->menu_icon, FALSE, FALSE, 0);

	gtk_widget_show_all(gtkconv->menu_icon);

	gtk_box_pack_start(GTK_BOX(gtkconv->menu_tabby), gtkconv->menu_label, TRUE, TRUE, 0);
	gtk_widget_show(gtkconv->menu_label);
	gtk_misc_set_alignment(GTK_MISC(gtkconv->menu_label), 0, 0);

	gtk_widget_show(gtkconv->menu_tabby);

	if (conv_type == PURPLE_CONV_TYPE_IM)
		pidgin_conv_update_buddy_icon(conv);

	/* Build and set conversations tab */
	pidgin_conv_tab_pack(win, gtkconv);

	gtk_notebook_set_menu_label(GTK_NOTEBOOK(win->notebook), tab_cont, gtkconv->menu_tabby);

	gtk_widget_show(tab_cont);

	if (pidgin_conv_window_get_gtkconv_count(win) == 1) {
		/* Er, bug in notebooks? Switch to the page manually. */
		gtk_notebook_set_current_page(GTK_NOTEBOOK(win->notebook), 0);
	} else {
		gtk_notebook_set_show_tabs(GTK_NOTEBOOK(win->notebook), TRUE);
	}

	focus_gtkconv = g_list_nth_data(pidgin_conv_window_get_gtkconvs(win),
	                             gtk_notebook_get_current_page(GTK_NOTEBOOK(win->notebook)));
	gtk_widget_grab_focus(focus_gtkconv->entry);

	if (pidgin_conv_window_get_gtkconv_count(win) == 1)
		update_send_to_selection(win);
}

static void
pidgin_conv_tab_pack(PidginWindow *win, PidginConversation *gtkconv)
{
	gboolean tabs_side = FALSE;
	gint angle = 0;
	GtkWidget *first, *third, *ebox;

	if (purple_prefs_get_int(PIDGIN_PREFS_ROOT "/conversations/tab_side") == GTK_POS_LEFT ||
	    purple_prefs_get_int(PIDGIN_PREFS_ROOT "/conversations/tab_side") == GTK_POS_RIGHT)
		tabs_side = TRUE;
	else if (purple_prefs_get_int(PIDGIN_PREFS_ROOT "/conversations/tab_side") == (GTK_POS_LEFT|8))
		angle = 90;
	else if (purple_prefs_get_int(PIDGIN_PREFS_ROOT "/conversations/tab_side") == (GTK_POS_RIGHT|8))
		angle = 270;

	if (!angle) {
		g_object_set(G_OBJECT(gtkconv->tab_label), "ellipsize", PANGO_ELLIPSIZE_END,  NULL);
		gtk_label_set_width_chars(GTK_LABEL(gtkconv->tab_label), 4);
	} else {
		g_object_set(G_OBJECT(gtkconv->tab_label), "ellipsize", PANGO_ELLIPSIZE_NONE, NULL);
		gtk_label_set_width_chars(GTK_LABEL(gtkconv->tab_label), -1);
	}

	if (tabs_side) {
		gtk_label_set_width_chars(
			GTK_LABEL(gtkconv->tab_label),
			MIN(g_utf8_strlen(gtk_label_get_text(GTK_LABEL(gtkconv->tab_label)), -1), 12)
		);
	}

	gtk_label_set_angle(GTK_LABEL(gtkconv->tab_label), angle);

#if 0
	gtk_misc_set_alignment(GTK_MISC(gtkconv->tab_label), 0.00, 0.5);
	gtk_misc_set_padding(GTK_MISC(gtkconv->tab_label), 4, 0);
#endif

	if (angle)
		gtkconv->tabby = gtk_vbox_new(FALSE, PIDGIN_HIG_BOX_SPACE);
	else
		gtkconv->tabby = gtk_hbox_new(FALSE, PIDGIN_HIG_BOX_SPACE);
	gtk_widget_set_name(gtkconv->tabby, "tab-container");

	/* select the correct ordering for verticle tabs */
	if (angle == 90) {
		first = gtkconv->close;
		third = gtkconv->icon;
	} else {
		first = gtkconv->icon;
		third = gtkconv->close;
	}

	ebox = gtk_event_box_new();
	gtk_event_box_set_visible_window(GTK_EVENT_BOX(ebox), FALSE);
	gtk_container_add(GTK_CONTAINER(ebox), gtkconv->tabby);
	g_signal_connect(G_OBJECT(ebox), "enter-notify-event",
			G_CALLBACK(gtkconv_tab_set_tip), gtkconv);

	if (gtkconv->tab_label->parent == NULL) {
		/* Pack if it's a new widget */
		gtk_box_pack_start(GTK_BOX(gtkconv->tabby), first,              FALSE, FALSE, 0);
		gtk_box_pack_start(GTK_BOX(gtkconv->tabby), gtkconv->tab_label, TRUE,  TRUE,  0);
		gtk_box_pack_start(GTK_BOX(gtkconv->tabby), third,              FALSE, FALSE, 0);

		/* Add this pane to the conversation's notebook. */
		gtk_notebook_append_page(GTK_NOTEBOOK(win->notebook), gtkconv->tab_cont, ebox);
	} else {
		/* reparent old widgets on preference changes */
		gtk_widget_reparent(first,              gtkconv->tabby);
		gtk_widget_reparent(gtkconv->tab_label, gtkconv->tabby);
		gtk_widget_reparent(third,              gtkconv->tabby);
		gtk_box_set_child_packing(GTK_BOX(gtkconv->tabby), first,              FALSE, FALSE, 0, GTK_PACK_START);
		gtk_box_set_child_packing(GTK_BOX(gtkconv->tabby), gtkconv->tab_label, TRUE,  TRUE,  0, GTK_PACK_START);
		gtk_box_set_child_packing(GTK_BOX(gtkconv->tabby), third,              FALSE, FALSE, 0, GTK_PACK_START);

		/* Reset the tabs label to the new version */
		gtk_notebook_set_tab_label(GTK_NOTEBOOK(win->notebook), gtkconv->tab_cont, ebox);
	}

	gtk_notebook_set_tab_label_packing(GTK_NOTEBOOK(win->notebook), gtkconv->tab_cont,
					   !tabs_side && !angle,
					   TRUE, GTK_PACK_START);

	if (pidgin_conv_window_get_gtkconv_count(win) == 1)
		gtk_notebook_set_show_tabs(GTK_NOTEBOOK(win->notebook),
					   purple_prefs_get_bool(PIDGIN_PREFS_ROOT "/conversations/tabs") &&
                                           (!purple_prefs_get_bool(PIDGIN_PREFS_ROOT "/conversations/im/show_buddy_icons") ||
                                           purple_prefs_get_int(PIDGIN_PREFS_ROOT "/conversations/tab_side") != GTK_POS_TOP));

	/* show the widgets */
/*	gtk_widget_show(gtkconv->icon); */
	gtk_widget_show(gtkconv->tab_label);
	if (purple_prefs_get_bool(PIDGIN_PREFS_ROOT "/conversations/close_on_tabs"))
		gtk_widget_show(gtkconv->close);
	gtk_widget_show(gtkconv->tabby);
	gtk_widget_show(ebox);
}

void
pidgin_conv_window_remove_gtkconv(PidginWindow *win, PidginConversation *gtkconv)
{
	unsigned int index;

	index = gtk_notebook_page_num(GTK_NOTEBOOK(win->notebook), gtkconv->tab_cont);

#if GTK_CHECK_VERSION(2,10,0)
	g_object_ref_sink(G_OBJECT(gtkconv->tab_cont));
#else
	g_object_ref(gtkconv->tab_cont);
	gtk_object_sink(GTK_OBJECT(gtkconv->tab_cont));
#endif

	gtk_notebook_remove_page(GTK_NOTEBOOK(win->notebook), index);

	win->gtkconvs = g_list_remove(win->gtkconvs, gtkconv);

	g_signal_handlers_disconnect_matched(win->window, G_SIGNAL_MATCH_DATA,
			0, 0, NULL, NULL, gtkconv);

	if (win->gtkconvs && win->gtkconvs->next == NULL)
		pidgin_conv_tab_pack(win, win->gtkconvs->data);

	if (!win->gtkconvs && win != hidden_convwin)
		pidgin_conv_window_destroy(win);
}

PidginConversation *
pidgin_conv_window_get_gtkconv_at_index(const PidginWindow *win, int index)
{
	GtkWidget *tab_cont;

	if (index == -1)
		index = 0;
	tab_cont = gtk_notebook_get_nth_page(GTK_NOTEBOOK(win->notebook), index);
	return tab_cont ? g_object_get_data(G_OBJECT(tab_cont), "PidginConversation") : NULL;
}

PidginConversation *
pidgin_conv_window_get_active_gtkconv(const PidginWindow *win)
{
	int index;
	GtkWidget *tab_cont;

	index = gtk_notebook_get_current_page(GTK_NOTEBOOK(win->notebook));
	if (index == -1)
		index = 0;
	tab_cont = gtk_notebook_get_nth_page(GTK_NOTEBOOK(win->notebook), index);
	if (!tab_cont)
		return NULL;
	return g_object_get_data(G_OBJECT(tab_cont), "PidginConversation");
}


PurpleConversation *
pidgin_conv_window_get_active_conversation(const PidginWindow *win)
{
	PidginConversation *gtkconv;

	gtkconv = pidgin_conv_window_get_active_gtkconv(win);
	return gtkconv ? gtkconv->active_conv : NULL;
}

gboolean
pidgin_conv_window_is_active_conversation(const PurpleConversation *conv)
{
	return conv == pidgin_conv_window_get_active_conversation(PIDGIN_CONVERSATION(conv)->win);
}

gboolean
pidgin_conv_window_has_focus(PidginWindow *win)
{
	gboolean has_focus = FALSE;

	g_object_get(G_OBJECT(win->window), "has-toplevel-focus", &has_focus, NULL);

	return has_focus;
}

PidginWindow *
pidgin_conv_window_get_at_xy(int x, int y)
{
	PidginWindow *win;
	GdkWindow *gdkwin;
	GList *l;

	gdkwin = gdk_window_at_pointer(&x, &y);

	if (gdkwin)
		gdkwin = gdk_window_get_toplevel(gdkwin);

	for (l = pidgin_conv_windows_get_list(); l != NULL; l = l->next) {
		win = l->data;

		if (gdkwin == win->window->window)
			return win;
	}

	return NULL;
}

GList *
pidgin_conv_window_get_gtkconvs(PidginWindow *win)
{
	return win->gtkconvs;
}

guint
pidgin_conv_window_get_gtkconv_count(PidginWindow *win)
{
	return g_list_length(win->gtkconvs);
}

PidginWindow *
pidgin_conv_window_first_with_type(PurpleConversationType type)
{
	GList *wins, *convs;
	PidginWindow *win;
	PidginConversation *conv;

	if (type == PURPLE_CONV_TYPE_UNKNOWN)
		return NULL;

	for (wins = pidgin_conv_windows_get_list(); wins != NULL; wins = wins->next) {
		win = wins->data;

		for (convs = win->gtkconvs;
		     convs != NULL;
		     convs = convs->next) {

			conv = convs->data;

			if (purple_conversation_get_type(conv->active_conv) == type)
				return win;
		}
	}

	return NULL;
}

PidginWindow *
pidgin_conv_window_last_with_type(PurpleConversationType type)
{
	GList *wins, *convs;
	PidginWindow *win;
	PidginConversation *conv;

	if (type == PURPLE_CONV_TYPE_UNKNOWN)
		return NULL;

	for (wins = g_list_last(pidgin_conv_windows_get_list());
	     wins != NULL;
	     wins = wins->prev) {

		win = wins->data;

		for (convs = win->gtkconvs;
		     convs != NULL;
		     convs = convs->next) {

			conv = convs->data;

			if (purple_conversation_get_type(conv->active_conv) == type)
				return win;
		}
	}

	return NULL;
}


/**************************************************************************
 * Conversation placement functions
 **************************************************************************/
typedef struct
{
	char *id;
	char *name;
	PidginConvPlacementFunc fnc;

} ConvPlacementData;

static GList *conv_placement_fncs = NULL;
static PidginConvPlacementFunc place_conv = NULL;

/* This one places conversations in the last made window. */
static void
conv_placement_last_created_win(PidginConversation *conv)
{
	PidginWindow *win;

	GList *l = g_list_last(pidgin_conv_windows_get_list());
	win = l ? l->data : NULL;;

	if (win == NULL) {
		win = pidgin_conv_window_new();

		g_signal_connect(G_OBJECT(win->window), "configure_event",
				G_CALLBACK(gtk_conv_configure_cb), NULL);

		pidgin_conv_window_add_gtkconv(win, conv);
		pidgin_conv_window_show(win);
	} else {
		pidgin_conv_window_add_gtkconv(win, conv);
	}
}

/* This one places conversations in the last made window of the same type. */
static gboolean
conv_placement_last_created_win_type_configured_cb(GtkWidget *w,
		GdkEventConfigure *event, PidginConversation *conv)
{
	int x, y;
	PurpleConversationType type = purple_conversation_get_type(conv->active_conv);
	GList *all;

	if (GTK_WIDGET_VISIBLE(w))
		gtk_window_get_position(GTK_WINDOW(w), &x, &y);
	else
		return FALSE; /* carry on normally */

	/* Workaround for GTK+ bug # 169811 - "configure_event" is fired
	* when the window is being maximized */
	if (gdk_window_get_state(w->window) & GDK_WINDOW_STATE_MAXIMIZED)
		return FALSE;

	/* don't save off-screen positioning */
	if (x + event->width < 0 ||
	    y + event->height < 0 ||
	    x > gdk_screen_width() ||
	    y > gdk_screen_height())
		return FALSE; /* carry on normally */

	for (all = conv->convs; all != NULL; all = all->next) {
		if (type != purple_conversation_get_type(all->data)) {
			/* this window has different types of conversation, don't save */
			return FALSE;
		}
	}

	if (type == PURPLE_CONV_TYPE_IM) {
		purple_prefs_set_int(PIDGIN_PREFS_ROOT "/conversations/im/x", x);
		purple_prefs_set_int(PIDGIN_PREFS_ROOT "/conversations/im/y", y);
		purple_prefs_set_int(PIDGIN_PREFS_ROOT "/conversations/im/width",  event->width);
		purple_prefs_set_int(PIDGIN_PREFS_ROOT "/conversations/im/height", event->height);
	} else if (type == PURPLE_CONV_TYPE_CHAT) {
		purple_prefs_set_int(PIDGIN_PREFS_ROOT "/conversations/chat/x", x);
		purple_prefs_set_int(PIDGIN_PREFS_ROOT "/conversations/chat/y", y);
		purple_prefs_set_int(PIDGIN_PREFS_ROOT "/conversations/chat/width",  event->width);
		purple_prefs_set_int(PIDGIN_PREFS_ROOT "/conversations/chat/height", event->height);
	}

	return FALSE;
}

static void
conv_placement_last_created_win_type(PidginConversation *conv)
{
	PidginWindow *win;

	win = pidgin_conv_window_last_with_type(purple_conversation_get_type(conv->active_conv));

	if (win == NULL) {
		win = pidgin_conv_window_new();

		if (PURPLE_CONV_TYPE_IM == purple_conversation_get_type(conv->active_conv) ||
				purple_prefs_get_int(PIDGIN_PREFS_ROOT "/conversations/chat/width") == 0) {
			pidgin_conv_set_position_size(win,
				purple_prefs_get_int(PIDGIN_PREFS_ROOT "/conversations/im/x"),
				purple_prefs_get_int(PIDGIN_PREFS_ROOT "/conversations/im/y"),
				purple_prefs_get_int(PIDGIN_PREFS_ROOT "/conversations/im/width"),
				purple_prefs_get_int(PIDGIN_PREFS_ROOT "/conversations/im/height"));
		} else if (PURPLE_CONV_TYPE_CHAT == purple_conversation_get_type(conv->active_conv)) {
			pidgin_conv_set_position_size(win,
				purple_prefs_get_int(PIDGIN_PREFS_ROOT "/conversations/chat/x"),
				purple_prefs_get_int(PIDGIN_PREFS_ROOT "/conversations/chat/y"),
				purple_prefs_get_int(PIDGIN_PREFS_ROOT "/conversations/chat/width"),
				purple_prefs_get_int(PIDGIN_PREFS_ROOT "/conversations/chat/height"));
		}

		pidgin_conv_window_add_gtkconv(win, conv);
		pidgin_conv_window_show(win);

		g_signal_connect(G_OBJECT(win->window), "configure_event",
				G_CALLBACK(conv_placement_last_created_win_type_configured_cb), conv);
	} else
		pidgin_conv_window_add_gtkconv(win, conv);
}

/* This one places each conversation in its own window. */
static void
conv_placement_new_window(PidginConversation *conv)
{
	PidginWindow *win;

	win = pidgin_conv_window_new();

	g_signal_connect(G_OBJECT(win->window), "configure_event",
			G_CALLBACK(gtk_conv_configure_cb), NULL);

	pidgin_conv_window_add_gtkconv(win, conv);

	pidgin_conv_window_show(win);
}

static PurpleGroup *
conv_get_group(PidginConversation *conv)
{
	PurpleGroup *group = NULL;

	if (purple_conversation_get_type(conv->active_conv) == PURPLE_CONV_TYPE_IM) {
		PurpleBuddy *buddy;

		buddy = purple_find_buddy(purple_conversation_get_account(conv->active_conv),
		                        purple_conversation_get_name(conv->active_conv));

		if (buddy != NULL)
			group = purple_buddy_get_group(buddy);

	} else if (purple_conversation_get_type(conv->active_conv) == PURPLE_CONV_TYPE_CHAT) {
		PurpleChat *chat;

		chat = purple_blist_find_chat(purple_conversation_get_account(conv->active_conv),
		                            purple_conversation_get_name(conv->active_conv));

		if (chat != NULL)
			group = purple_chat_get_group(chat);
	}

	return group;
}

/*
 * This groups things by, well, group. Buddies from groups will always be
 * grouped together, and a buddy from a group not belonging to any currently
 * open windows will get a new window.
 */
static void
conv_placement_by_group(PidginConversation *conv)
{
	PurpleGroup *group = NULL;
	GList *wl, *cl;

	group = conv_get_group(conv);

	/* Go through the list of IMs and find one with this group. */
	for (wl = pidgin_conv_windows_get_list(); wl != NULL; wl = wl->next) {
		PidginWindow *win2;
		PidginConversation *conv2;
		PurpleGroup *group2 = NULL;

		win2 = wl->data;

		for (cl = win2->gtkconvs;
		     cl != NULL;
		     cl = cl->next) {
			conv2 = cl->data;

			group2 = conv_get_group(conv2);

			if (group == group2) {
				pidgin_conv_window_add_gtkconv(win2, conv);

				return;
			}
		}
	}

	/* Make a new window. */
	conv_placement_new_window(conv);
}

/* This groups things by account.  Otherwise, the same semantics as above */
static void
conv_placement_by_account(PidginConversation *conv)
{
	GList *wins, *convs;
	PurpleAccount *account;

	account = purple_conversation_get_account(conv->active_conv);

	/* Go through the list of IMs and find one with this group. */
	for (wins = pidgin_conv_windows_get_list(); wins != NULL; wins = wins->next) {
		PidginWindow *win2;
		PidginConversation *conv2;

		win2 = wins->data;

		for (convs = win2->gtkconvs;
		     convs != NULL;
		     convs = convs->next) {
			conv2 = convs->data;

			if (account == purple_conversation_get_account(conv2->active_conv)) {
				pidgin_conv_window_add_gtkconv(win2, conv);
				return;
			}
		}
	}

	/* Make a new window. */
	conv_placement_new_window(conv);
}

static ConvPlacementData *
get_conv_placement_data(const char *id)
{
	ConvPlacementData *data = NULL;
	GList *n;

	for (n = conv_placement_fncs; n; n = n->next) {
		data = n->data;
		if (!strcmp(data->id, id))
			return data;
	}

	return NULL;
}

static void
add_conv_placement_fnc(const char *id, const char *name,
                       PidginConvPlacementFunc fnc)
{
	ConvPlacementData *data;

	data = g_new(ConvPlacementData, 1);

	data->id = g_strdup(id);
	data->name = g_strdup(name);
	data->fnc  = fnc;

	conv_placement_fncs = g_list_append(conv_placement_fncs, data);
}

static void
ensure_default_funcs(void)
{
	if (conv_placement_fncs == NULL) {
		add_conv_placement_fnc("last", _("Last created window"),
		                       conv_placement_last_created_win);
		add_conv_placement_fnc("im_chat", _("Separate IM and Chat windows"),
		                       conv_placement_last_created_win_type);
		add_conv_placement_fnc("new", _("New window"),
		                       conv_placement_new_window);
		add_conv_placement_fnc("group", _("By group"),
		                       conv_placement_by_group);
		add_conv_placement_fnc("account", _("By account"),
		                       conv_placement_by_account);
	}
}

GList *
pidgin_conv_placement_get_options(void)
{
	GList *n, *list = NULL;
	ConvPlacementData *data;

	ensure_default_funcs();

	for (n = conv_placement_fncs; n; n = n->next) {
		data = n->data;
		list = g_list_append(list, data->name);
		list = g_list_append(list, data->id);
	}

	return list;
}


void
pidgin_conv_placement_add_fnc(const char *id, const char *name,
                            PidginConvPlacementFunc fnc)
{
	g_return_if_fail(id   != NULL);
	g_return_if_fail(name != NULL);
	g_return_if_fail(fnc  != NULL);

	ensure_default_funcs();

	add_conv_placement_fnc(id, name, fnc);
}

void
pidgin_conv_placement_remove_fnc(const char *id)
{
	ConvPlacementData *data = get_conv_placement_data(id);

	if (data == NULL)
		return;

	conv_placement_fncs = g_list_remove(conv_placement_fncs, data);

	g_free(data->id);
	g_free(data->name);
	g_free(data);
}

const char *
pidgin_conv_placement_get_name(const char *id)
{
	ConvPlacementData *data;

	ensure_default_funcs();

	data = get_conv_placement_data(id);

	if (data == NULL)
		return NULL;

	return data->name;
}

PidginConvPlacementFunc
pidgin_conv_placement_get_fnc(const char *id)
{
	ConvPlacementData *data;

	ensure_default_funcs();

	data = get_conv_placement_data(id);

	if (data == NULL)
		return NULL;

	return data->fnc;
}

void
pidgin_conv_placement_set_current_func(PidginConvPlacementFunc func)
{
	g_return_if_fail(func != NULL);

	/* If tabs are enabled, set the function, otherwise, NULL it out. */
	if (purple_prefs_get_bool(PIDGIN_PREFS_ROOT "/conversations/tabs"))
		place_conv = func;
	else
		place_conv = NULL;
}

PidginConvPlacementFunc
pidgin_conv_placement_get_current_func(void)
{
	return place_conv;
}

void
pidgin_conv_placement_place(PidginConversation *gtkconv)
{
	if (place_conv)
		place_conv(gtkconv);
	else
		conv_placement_new_window(gtkconv);
}

gboolean
pidgin_conv_is_hidden(PidginConversation *gtkconv)
{
	g_return_val_if_fail(gtkconv != NULL, FALSE);

	return (gtkconv->win == hidden_convwin);
}


/* Algorithm from http://www.w3.org/TR/AERT#color-contrast */
static gboolean
color_is_visible(GdkColor foreground, GdkColor background, int color_contrast, int brightness_contrast)
{
	gulong fg_brightness;
	gulong bg_brightness;
	gulong br_diff;
	gulong col_diff;
	int fred, fgreen, fblue, bred, bgreen, bblue;

	/* this algorithm expects colors between 0 and 255 for each of red green and blue.
	 * GTK on the other hand has values between 0 and 65535
	 * Err suggested I >> 8, which grabbed the high bits.
	 */

	fred = foreground.red >> 8 ;
	fgreen = foreground.green >> 8 ;
	fblue = foreground.blue >> 8 ;


	bred = background.red >> 8 ;
	bgreen = background.green >> 8 ;
	bblue = background.blue >> 8 ;

	fg_brightness = (fred * 299 + fgreen * 587 + fblue * 114) / 1000;
	bg_brightness = (bred * 299 + bgreen * 587 + bblue * 114) / 1000;
	br_diff = abs(fg_brightness - bg_brightness);

	col_diff = abs(fred - bred) + abs(fgreen - bgreen) + abs(fblue - bblue);

	return ((col_diff > color_contrast) && (br_diff > brightness_contrast));
}


static GdkColor*
generate_nick_colors(guint *color_count, GdkColor background)
{
	guint numcolors = *color_count;
	guint i = 0, j = 0;
	GdkColor *colors = g_new(GdkColor, numcolors);
	GdkColor nick_highlight;
	GdkColor send_color;
	time_t breakout_time;

	gdk_color_parse(DEFAULT_HIGHLIGHT_COLOR, &nick_highlight);
	gdk_color_parse(DEFAULT_SEND_COLOR, &send_color);

	srand(background.red + background.green + background.blue + 1);

	breakout_time = time(NULL) + 3;

	/* first we look through the list of "good" colors: colors that differ from every other color in the
	 * list.  only some of them will differ from the background color though. lets see if we can find
	 * numcolors of them that do
	 */
	while (i < numcolors && j < NUM_NICK_SEED_COLORS && time(NULL) < breakout_time)
	{
		GdkColor color = nick_seed_colors[j];

		if (color_is_visible(color, background,     MIN_COLOR_CONTRAST,     MIN_BRIGHTNESS_CONTRAST) &&
			color_is_visible(color, nick_highlight, MIN_COLOR_CONTRAST / 2, 0) &&
			color_is_visible(color, send_color,     MIN_COLOR_CONTRAST / 4, 0))
		{
			colors[i] = color;
			i++;
		}
		j++;
	}

	/* we might not have found numcolors in the last loop.  if we did, we'll never enter this one.
	 * if we did not, lets just find some colors that don't conflict with the background.  its
	 * expensive to find colors that not only don't conflict with the background, but also do not
	 * conflict with each other.
	 */
	while(i < numcolors && time(NULL) < breakout_time)
	{
		GdkColor color = { 0, rand() % 65536, rand() % 65536, rand() % 65536 };

		if (color_is_visible(color, background,     MIN_COLOR_CONTRAST,     MIN_BRIGHTNESS_CONTRAST) &&
			color_is_visible(color, nick_highlight, MIN_COLOR_CONTRAST / 2, 0) &&
			color_is_visible(color, send_color,     MIN_COLOR_CONTRAST / 4, 0))
		{
			colors[i] = color;
			i++;
		}
	}

	if (i < numcolors) {
		GdkColor *c = colors;
		purple_debug_warning("gtkconv", "Unable to generate enough random colors before timeout. %u colors found.\n", i);
		colors = g_memdup(c, i * sizeof(GdkColor));
		g_free(c);
		*color_count = i;
	}

	return colors;
}<|MERGE_RESOLUTION|>--- conflicted
+++ resolved
@@ -1194,13 +1194,8 @@
 }
 
 #ifdef USE_VV
-<<<<<<< HEAD
-static void
-menu_initiate_media_call_cb(gpointer data, guint action, GtkWidget *widget)
-=======
-static void 
+static void
 menu_initiate_media_call_cb(GtkAction *action, gpointer data)
->>>>>>> 1b967b34
 {
 	PidginWindow *win = (PidginWindow *)data;
 	PurpleConversation *conv = pidgin_conv_window_get_active_conversation(win);
@@ -3449,11 +3444,7 @@
 		gtk_action_set_sensitive(win->video_call,
 				caps & PURPLE_MEDIA_CAPS_VIDEO
 				? TRUE : FALSE);
-<<<<<<< HEAD
-		gtk_widget_set_sensitive(win->audio_video_call,
-=======
-		gtk_action_set_sensitive(win->audio_video_call, 
->>>>>>> 1b967b34
+		gtk_widget_set_sensitive(win->audio_video_call, 
 				caps & PURPLE_MEDIA_CAPS_AUDIO_VIDEO
 				? TRUE : FALSE);
 	} else if (purple_conversation_get_type(conv)
@@ -3463,17 +3454,10 @@
 		gtk_action_set_sensitive(win->video_call, FALSE);
 		gtk_action_set_sensitive(win->audio_video_call, FALSE);
 	} else {
-<<<<<<< HEAD
-		gtk_widget_set_sensitive(win->audio_call, FALSE);
-		gtk_widget_set_sensitive(win->video_call, FALSE);
-		gtk_widget_set_sensitive(win->audio_video_call, FALSE);
-	}
-=======
 		gtk_action_set_sensitive(win->audio_call, FALSE);
 		gtk_action_set_sensitive(win->video_call, FALSE);
 		gtk_action_set_sensitive(win->audio_video_call, FALSE);
-	}							
->>>>>>> 1b967b34
+	}
 #endif
 }
 
@@ -7010,22 +6994,6 @@
 		/* Show stuff that applies to IMs, hide stuff that applies to chats */
 
 		/* Deal with menu items */
-<<<<<<< HEAD
-		gtk_widget_show(win->menu.view_log);
-		gtk_widget_show(win->menu.send_file);
-		gtk_widget_show(g_object_get_data(G_OBJECT(win->window), "get_attention"));
-		gtk_widget_show(win->menu.add_pounce);
-		gtk_widget_show(win->menu.get_info);
-		gtk_widget_hide(win->menu.invite);
-		gtk_widget_show(win->menu.alias);
-		if (purple_privacy_check(account, purple_conversation_get_name(conv))) {
-			gtk_widget_hide(win->menu.unblock);
-			gtk_widget_show(win->menu.block);
-		} else {
-			gtk_widget_hide(win->menu.block);
-			gtk_widget_show(win->menu.unblock);
-		}
-=======
 		gtk_action_set_visible(win->menu.view_log, TRUE);
 		gtk_action_set_visible(win->menu.send_file, TRUE);
 		gtk_action_set_visible(g_object_get_data(G_OBJECT(win->window), "get_attention"), TRUE);
@@ -7033,14 +7001,13 @@
 		gtk_action_set_visible(win->menu.get_info, TRUE);
 		gtk_action_set_visible(win->menu.invite, FALSE);
 		gtk_action_set_visible(win->menu.alias, TRUE);
- 		if (purple_privacy_check(account, purple_conversation_get_name(conv))) {
- 			gtk_action_set_visible(win->menu.unblock, FALSE);
- 			gtk_action_set_visible(win->menu.block, TRUE);
- 		} else {
- 			gtk_action_set_visible(win->menu.block, FALSE);
- 			gtk_action_set_visible(win->menu.unblock, TRUE);
- 		}
->>>>>>> 1b967b34
+		if (purple_privacy_check(account, purple_conversation_get_name(conv))) {
+			gtk_action_set_visible(win->menu.unblock, FALSE);
+			gtk_action_set_visible(win->menu.block, TRUE);
+		} else {
+			gtk_action_set_visible(win->menu.block, FALSE);
+			gtk_action_set_visible(win->menu.unblock, TRUE);
+		}
 
 		if ((account == NULL) || purple_find_buddy(account, purple_conversation_get_name(conv)) == NULL) {
 			gtk_action_set_visible(win->menu.add, TRUE);
@@ -7126,21 +7093,12 @@
 			gtk_imhtmltoolbar_associate_smileys(GTK_IMHTMLTOOLBAR(gtkconv->toolbar), purple_account_get_protocol_id(account));
 
 		/* Deal with menu items */
-<<<<<<< HEAD
-		gtk_widget_set_sensitive(win->menu.view_log, TRUE);
-		gtk_widget_set_sensitive(win->menu.add_pounce, TRUE);
-		gtk_widget_set_sensitive(win->menu.get_info, (prpl_info->get_info != NULL));
-		gtk_widget_set_sensitive(win->menu.invite, (prpl_info->chat_invite != NULL));
-		gtk_widget_set_sensitive(win->menu.insert_link, (features & PURPLE_CONNECTION_HTML));
-		gtk_widget_set_sensitive(win->menu.insert_image, !(features & PURPLE_CONNECTION_NO_IMAGES));
-=======
 		gtk_action_set_sensitive(win->menu.view_log, TRUE);
 		gtk_action_set_sensitive(win->menu.add_pounce, TRUE);
 		gtk_action_set_sensitive(win->menu.get_info, (prpl_info->get_info != NULL));
 		gtk_action_set_sensitive(win->menu.invite, (prpl_info->chat_invite != NULL));
-		gtk_action_set_sensitive(win->menu.insert_link, (conv->features & PURPLE_CONNECTION_HTML));
-		gtk_action_set_sensitive(win->menu.insert_image, !(conv->features & PURPLE_CONNECTION_NO_IMAGES));
->>>>>>> 1b967b34
+		gtk_action_set_sensitive(win->menu.insert_link, (features & PURPLE_CONNECTION_HTML));
+		gtk_action_set_sensitive(win->menu.insert_image, !(features & PURPLE_CONNECTION_NO_IMAGES));
 
 		if (purple_conversation_get_type(conv) == PURPLE_CONV_TYPE_IM)
 		{
