/**
 * @file gtkconv.c GTK+ Conversation API
 * @ingroup pidgin
 */

/* pidgin
 *
 * Pidgin is the legal property of its developers, whose names are too numerous
 * to list here.  Please refer to the COPYRIGHT file distributed with this
 * source distribution.
 *
 * This program is free software; you can redistribute it and/or modify
 * it under the terms of the GNU General Public License as published by
 * the Free Software Foundation; either version 2 of the License, or
 * (at your option) any later version.
 *
 * This program is distributed in the hope that it will be useful,
 * but WITHOUT ANY WARRANTY; without even the implied warranty of
 * MERCHANTABILITY or FITNESS FOR A PARTICULAR PURPOSE.  See the
 * GNU General Public License for more details.
 *
 * You should have received a copy of the GNU General Public License
 * along with this program; if not, write to the Free Software
 * Foundation, Inc., 51 Franklin Street, Fifth Floor, Boston, MA  02111-1301  USA
 *
 */
#define _PIDGIN_GTKCONV_C_

#include "internal.h"
#include "pidgin.h"

#ifndef _WIN32
# include <X11/Xlib.h>
#endif

#include <gdk/gdkkeysyms.h>

#include "account.h"
#include "cmds.h"
#include "core.h"
#include "debug.h"
#include "idle.h"
#include "imgstore.h"
#include "log.h"
#include "notify.h"
#include "plugins.h"
#include "protocol.h"
#include "request.h"
#include "theme-loader.h"
#include "theme-manager.h"
#include "util.h"
#include "version.h"

#include "gtkinternal.h"
#include "gtkdnd-hints.h"
#include "gtkblist.h"
#include "gtkconv.h"
#include "gtkconvwin.h"
#include "gtkconv-theme.h"
#include "gtkconv-theme-loader.h"
#include "gtkdialogs.h"
#include "gtklog.h"
#include "gtkmenutray.h"
#include "gtkpounce.h"
#include "gtkprefs.h"
#include "gtkprivacy.h"
#include "gtkthemes.h"
#include "gtkutils.h"
#include "gtkwebview.h"
#include "pidginstock.h"
#include "pidgintooltip.h"
#include "smileyparser.h"

#include "gtknickcolors.h"

#define GTK_TOOLTIPS_VAR gtkconv->tooltips
#include "gtk3compat.h"

/**
 * A GTK+ Instant Message pane.
 */
struct _PidginImPane
{
	GtkWidget *block;
	GtkWidget *send_file;
	GtkWidget *sep1;
	GtkWidget *sep2;
	GtkWidget *check;
	GtkWidget *progress;
	guint32 typing_timer;

	/* Buddy icon stuff */
	GtkWidget *icon_container;
	GtkWidget *icon;
	gboolean show_icon;
	gboolean animate;
	GdkPixbufAnimation *anim;
	GdkPixbufAnimationIter *iter;
	guint32 icon_timer;
};

/**
 * GTK+ Chat panes.
 */
struct _PidginChatPane
{
	GtkWidget *count;
	GtkWidget *list;
	GtkWidget *topic_text;
};

#define CLOSE_CONV_TIMEOUT_SECS  (10 * 60)

#define AUTO_RESPONSE "&lt;AUTO-REPLY&gt; : "

typedef enum
{
	PIDGIN_CONV_SET_TITLE			= 1 << 0,
	PIDGIN_CONV_BUDDY_ICON			= 1 << 1,
	PIDGIN_CONV_MENU			= 1 << 2,
	PIDGIN_CONV_TAB_ICON			= 1 << 3,
	PIDGIN_CONV_TOPIC			= 1 << 4,
	PIDGIN_CONV_SMILEY_THEME		= 1 << 5,
	PIDGIN_CONV_COLORIZE_TITLE		= 1 << 6,
	PIDGIN_CONV_E2EE			= 1 << 7
}PidginConvFields;

enum {
	CONV_ICON_COLUMN,
	CONV_TEXT_COLUMN,
	CONV_EMBLEM_COLUMN,
	CONV_PROTOCOL_ICON_COLUMN,
	CONV_NUM_COLUMNS
} PidginInfopaneColumns;

#define	PIDGIN_CONV_ALL	((1 << 7) - 1)

/* XXX: These color defines shouldn't really be here. But the nick-color
 * generation algorithm uses them, so keeping these around until we fix that. */
#define DEFAULT_SEND_COLOR "#204a87"
#define DEFAULT_HIGHLIGHT_COLOR "#AF7F00"

#define BUDDYICON_SIZE_MIN    32
#define BUDDYICON_SIZE_MAX    96

/* Undef this to turn off "custom-smiley" debug messages */
#define DEBUG_CUSTOM_SMILEY

#define LUMINANCE(c) (float)((0.3*(c.red))+(0.59*(c.green))+(0.11*(c.blue)))

/* From http://www.w3.org/TR/AERT#color-contrast */
#define MIN_BRIGHTNESS_CONTRAST 75
#define MIN_COLOR_CONTRAST 200

#define NICK_COLOR_GENERATE_COUNT 220
static GArray *generated_nick_colors = NULL;

/* These probably won't conflict with any WebKit values. */
#define PIDGIN_DRAG_BLIST_NODE (1337)
#define PIDGIN_DRAG_IM_CONTACT (31337)

static const GtkTargetEntry dnd_targets[] =
{
	{"PURPLE_BLIST_NODE", GTK_TARGET_SAME_APP, PIDGIN_DRAG_BLIST_NODE},
	{"application/x-im-contact", 0, PIDGIN_DRAG_IM_CONTACT}
};

static GtkTargetList *webkit_dnd_targets = NULL;

typedef struct {
	GtkWidget *window;

	GtkWidget *entry;
	GtkWidget *message;

	PurpleChatConversation *chat;

} InviteBuddyInfo;

static GtkWidget *invite_dialog = NULL;
static GtkWidget *warn_close_dialog = NULL;

static PidginWindow *hidden_convwin = NULL;
static GList *window_list = NULL;

/* Lists of status icons at all available sizes for use as window icons */
static GList *available_list = NULL;
static GList *away_list = NULL;
static GList *busy_list = NULL;
static GList *xa_list = NULL;
static GList *offline_list = NULL;
<<<<<<< HEAD
static GHashTable *protocol_lists = NULL;
=======
static GHashTable *prpl_lists = NULL;
static GHashTable *e2ee_stock = NULL;
>>>>>>> e653f3b9

static PurpleTheme *default_conv_theme = NULL;

static gboolean update_send_to_selection(PidginWindow *win);
static void generate_send_to_items(PidginWindow *win);

/* Prototypes. <-- because Paco-Paco hates this comment. */
static void load_conv_theme(PidginConversation *gtkconv);
static gboolean infopane_entry_activate(PidginConversation *gtkconv);
#if 0
static void got_typing_keypress(PidginConversation *gtkconv, gboolean first);
#endif
static void gray_stuff_out(PidginConversation *gtkconv);
static void add_chat_user_common(PurpleChatConversation *chat, PurpleChatUser *cb, const char *old_name);
static gboolean tab_complete(PurpleConversation *conv);
static void pidgin_conv_updated(PurpleConversation *conv, PurpleConversationUpdateType type);
static void conv_set_unseen(PurpleConversation *gtkconv, PidginUnseenState state);
static void gtkconv_set_unseen(PidginConversation *gtkconv, PidginUnseenState state);
static void update_typing_icon(PidginConversation *gtkconv);
static void update_typing_message(PidginConversation *gtkconv, const char *message);
gboolean pidgin_conv_has_focus(PurpleConversation *conv);
static GArray* generate_nick_colors(guint numcolors, GdkColor background);
static gboolean color_is_visible(GdkColor foreground, GdkColor background, guint color_contrast, guint brightness_contrast);
static GtkTextTag *get_buddy_tag(PurpleChatConversation *chat, const char *who, PurpleMessageFlags flag, gboolean create);
static void pidgin_conv_update_fields(PurpleConversation *conv, PidginConvFields fields);
static void focus_out_from_menubar(GtkWidget *wid, PidginWindow *win);
static void pidgin_conv_tab_pack(PidginWindow *win, PidginConversation *gtkconv);
static gboolean infopane_press_cb(GtkWidget *widget, GdkEventButton *e, PidginConversation *conv);
static void hide_conv(PidginConversation *gtkconv, gboolean closetimer);

static void pidgin_conv_set_position_size(PidginWindow *win, int x, int y,
		int width, int height);
static gboolean pidgin_conv_xy_to_right_infopane(PidginWindow *win, int x, int y);

static const GdkColor *get_nick_color(PidginConversation *gtkconv, const char *name)
{
	static GdkColor col;
	GtkStyle *style = gtk_widget_get_style(gtkconv->webview);
	float scale;

	col = g_array_index(gtkconv->nick_colors, GdkColor, g_str_hash(name) % gtkconv->nick_colors->len);
	scale = ((1-(LUMINANCE(style->base[GTK_STATE_NORMAL]) / LUMINANCE(style->white))) *
		       (LUMINANCE(style->white)/MAX(MAX(col.red, col.blue), col.green)));

	/* The colors are chosen to look fine on white; we should never have to darken */
	if (scale > 1) {
		col.red   *= scale;
		col.green *= scale;
		col.blue  *= scale;
	}

	return &col;
}

static PurpleBlistNode *
get_conversation_blist_node(PurpleConversation *conv)
{
	PurpleAccount *account = purple_conversation_get_account(conv);
	PurpleBlistNode *node = NULL;

	if (PURPLE_IS_IM_CONVERSATION(conv)) {
		node = PURPLE_BLIST_NODE(purple_blist_find_buddy(account, purple_conversation_get_name(conv)));
		node = node ? node->parent : NULL;
	} else {
		node = PURPLE_BLIST_NODE(purple_blist_find_chat(account, purple_conversation_get_name(conv)));
	}

	return node;
}

/**************************************************************************
 * Callbacks
 **************************************************************************/

static gboolean
close_this_sucker(gpointer data)
{
	PidginConversation *gtkconv = data;
	GList *list = g_list_copy(gtkconv->convs);
	g_list_foreach(list, (GFunc)g_object_unref, NULL);
	g_list_free(list);
	return FALSE;
}

static gboolean
close_conv_cb(GtkButton *button, PidginConversation *gtkconv)
{
	/* We are going to destroy the conversations immediately only if the 'close immediately'
	 * preference is selected. Otherwise, close the conversation after a reasonable timeout
	 * (I am going to consider 10 minutes as a 'reasonable timeout' here.
	 * For chats, close immediately if the chat is not in the buddylist, or if the chat is
	 * not marked 'Persistent' */
	PurpleConversation *conv = gtkconv->active_conv;
	PurpleAccount *account = purple_conversation_get_account(conv);
	const char *name = purple_conversation_get_name(conv);

	if (PURPLE_IS_IM_CONVERSATION(conv)) {
		if (purple_prefs_get_bool(PIDGIN_PREFS_ROOT "/conversations/im/close_immediately"))
			close_this_sucker(gtkconv);
		else
			hide_conv(gtkconv, TRUE);
	} else {
		PurpleChat *chat = purple_blist_find_chat(account, name);
		if (!chat ||
				!purple_blist_node_get_bool(&chat->node, "gtk-persistent"))
			close_this_sucker(gtkconv);
		else
			hide_conv(gtkconv, FALSE);
	}

	return TRUE;
}

static gboolean
lbox_size_allocate_cb(GtkWidget *w, GtkAllocation *allocation, gpointer data)
{
	purple_prefs_set_int(PIDGIN_PREFS_ROOT "/conversations/chat/userlist_width", allocation->width == 1 ? 0 : allocation->width);

	return FALSE;
}

static void
default_formatize(PidginConversation *c)
{
	PurpleConversation *conv = c->active_conv;
	gtk_webview_setup_entry(GTK_WEBVIEW(c->entry), purple_conversation_get_features(conv));
}

static void
conversation_entry_clear(PidginConversation *gtkconv)
{
	GtkWebView *webview = GTK_WEBVIEW(gtkconv->entry);

	//XXX: hotfix for not focused entry after sending a message
	//gtk_webview_load_html_string(webview, "");
	gtk_webview_load_html_string_with_selection(webview, "<div id='caret'></div>");

#if 0
	/* TODO WebKit */
	gtk_source_undo_manager_begin_not_undoable_action(webview->undo_manager);
	gtk_webview_clear(webview);
	gtk_source_undo_manager_end_not_undoable_action(webview->undo_manager);
#endif
}

static void
clear_formatting_cb(GtkWebView *webview, PidginConversation *gtkconv)
{
	default_formatize(gtkconv);
}

static const char *
pidgin_get_cmd_prefix(void)
{
	return "/";
}

static PurpleCmdRet
say_command_cb(PurpleConversation *conv,
              const char *cmd, char **args, char **error, void *data)
{
	purple_conversation_send(conv, args[0]);

	return PURPLE_CMD_RET_OK;
}

static PurpleCmdRet
me_command_cb(PurpleConversation *conv,
              const char *cmd, char **args, char **error, void *data)
{
	char *tmp;

	tmp = g_strdup_printf("/me %s", args[0]);
	purple_conversation_send(conv, tmp);

	g_free(tmp);
	return PURPLE_CMD_RET_OK;
}

static PurpleCmdRet
debug_command_cb(PurpleConversation *conv,
                 const char *cmd, char **args, char **error, void *data)
{
	char *tmp, *markup;

	if (!g_ascii_strcasecmp(args[0], "version")) {
		tmp = g_strdup_printf("Using Pidgin v%s with libpurple v%s.",
				DISPLAY_VERSION, purple_core_get_version());
	} else if (!g_ascii_strcasecmp(args[0], "plugins")) {
		/* Show all the loaded plugins, including plugins marked internal.
		 * This is intentional, since third party protocols are often sources of bugs, and some
		 * plugin loaders can also be buggy.
		 */
		GString *str = g_string_new("Loaded Plugins: ");
		const GList *plugins = purple_plugins_get_loaded();
		if (plugins) {
			for (; plugins; plugins = plugins->next) {
				PurplePluginInfo *info = purple_plugin_get_info(PURPLE_PLUGIN(plugins->data));
				str = g_string_append(str, purple_plugin_info_get_name(info));

				if (plugins->next)
					str = g_string_append(str, ", ");
			}
		} else {
			str = g_string_append(str, "(none)");
		}

		tmp = g_string_free(str, FALSE);
	} else if (!g_ascii_strcasecmp(args[0], "unsafe")) {
		if (purple_debug_is_unsafe()) {
			purple_debug_set_unsafe(FALSE);
			purple_conversation_write(conv, NULL, _("Unsafe debugging is now disabled."),
			                          PURPLE_MESSAGE_NO_LOG|PURPLE_MESSAGE_SYSTEM, time(NULL));
		} else {
			purple_debug_set_unsafe(TRUE);
			purple_conversation_write(conv, NULL, _("Unsafe debugging is now enabled."),
			                          PURPLE_MESSAGE_NO_LOG|PURPLE_MESSAGE_SYSTEM, time(NULL));
		}

		return PURPLE_CMD_RET_OK;
	} else if (!g_ascii_strcasecmp(args[0], "verbose")) {
		if (purple_debug_is_verbose()) {
			purple_debug_set_verbose(FALSE);
			purple_conversation_write(conv, NULL, _("Verbose debugging is now disabled."),
			                          PURPLE_MESSAGE_NO_LOG|PURPLE_MESSAGE_SYSTEM, time(NULL));
		} else {
			purple_debug_set_verbose(TRUE);
			purple_conversation_write(conv, NULL, _("Verbose debugging is now enabled."),
			                          PURPLE_MESSAGE_NO_LOG|PURPLE_MESSAGE_SYSTEM, time(NULL));
		}

		return PURPLE_CMD_RET_OK;
	} else {
		purple_conversation_write(conv, NULL, _("Supported debug options are: plugins version unsafe verbose"),
		                        PURPLE_MESSAGE_NO_LOG|PURPLE_MESSAGE_ERROR, time(NULL));
		return PURPLE_CMD_RET_OK;
	}

	markup = g_markup_escape_text(tmp, -1);
	purple_conversation_send(conv, markup);

	g_free(tmp);
	g_free(markup);
	return PURPLE_CMD_RET_OK;
}

static void clear_conversation_scrollback_cb(PurpleConversation *conv,
                                             void *data)
{
	PidginConversation *gtkconv = PIDGIN_CONVERSATION(conv);

	if (PIDGIN_CONVERSATION(conv)) {
		load_conv_theme(gtkconv);
		gtkconv->last_flags = 0;
	}
}

static PurpleCmdRet
clear_command_cb(PurpleConversation *conv,
                 const char *cmd, char **args, char **error, void *data)
{
	purple_conversation_clear_message_history(conv);
	return PURPLE_CMD_RET_OK;
}

static PurpleCmdRet
clearall_command_cb(PurpleConversation *conv,
                 const char *cmd, char **args, char **error, void *data)
{
	GList *l;
	for (l = purple_conversations_get_all(); l != NULL; l = l->next)
		purple_conversation_clear_message_history(PURPLE_CONVERSATION(l->data));

	return PURPLE_CMD_RET_OK;
}

static PurpleCmdRet
help_command_cb(PurpleConversation *conv,
                 const char *cmd, char **args, char **error, void *data)
{
	GList *l, *text;
	GString *s;

	if (args[0] != NULL) {
		s = g_string_new("");
		text = purple_cmd_help(conv, args[0]);

		if (text) {
			for (l = text; l; l = l->next)
				if (l->next)
					g_string_append_printf(s, "%s\n", (char *)l->data);
				else
					g_string_append_printf(s, "%s", (char *)l->data);
		} else {
			g_string_append(s, _("No such command (in this context)."));
		}
	} else {
		s = g_string_new(_("Use \"/help &lt;command&gt;\" for help on a specific command.<br/>"
		                   "The following commands are available in this context:<br/>"));

		text = purple_cmd_list(conv);
		for (l = text; l; l = l->next)
			if (l->next)
				g_string_append_printf(s, "%s, ", (char *)l->data);
			else
				g_string_append_printf(s, "%s.", (char *)l->data);
		g_list_free(text);
	}

	purple_conversation_write(conv, NULL, s->str, PURPLE_MESSAGE_NO_LOG, time(NULL));
	g_string_free(s, TRUE);

	return PURPLE_CMD_RET_OK;
}

static void
send_history_add(PidginConversation *gtkconv, const char *message)
{
	GList *first;

	first = g_list_first(gtkconv->send_history);
	g_free(first->data);
	first->data = g_strdup(message);
	gtkconv->send_history = g_list_prepend(first, NULL);
}

static gboolean
check_for_and_do_command(PurpleConversation *conv)
{
	PidginConversation *gtkconv;
	char *cmd;
	const char *prefix;
	gboolean retval = FALSE;

	gtkconv = PIDGIN_CONVERSATION(conv);
	prefix = pidgin_get_cmd_prefix();

	cmd = gtk_webview_get_body_text(GTK_WEBVIEW(gtkconv->entry));

	if (cmd && purple_str_has_prefix(cmd, prefix)) {
		PurpleCmdStatus status;
		char *error, *cmdline, *markup, *send_history;

		send_history = gtk_webview_get_body_html(GTK_WEBVIEW(gtkconv->entry));
		send_history_add(gtkconv, send_history);
		g_free(send_history);

		cmdline = cmd + strlen(prefix);

		if (strcmp(cmdline, "xyzzy") == 0) {
			purple_conversation_write(conv, "", "Nothing happens",
					PURPLE_MESSAGE_NO_LOG, time(NULL));
			g_free(cmd);
			return TRUE;
		}

		/* TODO WebKit: Cut out prefix for markup... */
		markup = gtk_webview_get_body_html(GTK_WEBVIEW(gtkconv->entry));
		status = purple_cmd_do_command(conv, cmdline, markup, &error);
		g_free(markup);

		switch (status) {
			case PURPLE_CMD_STATUS_OK:
				retval = TRUE;
				break;
			case PURPLE_CMD_STATUS_NOT_FOUND:
				{
					PurpleProtocol *protocol = NULL;
					PurpleConnection *gc;

					if ((gc = purple_conversation_get_connection(conv)))
						protocol = purple_connection_get_protocol(gc);

					if ((protocol != NULL) && (purple_protocol_get_options(protocol) & OPT_PROTO_SLASH_COMMANDS_NATIVE)) {
						char *spaceslash;

						/* If the first word in the entered text has a '/' in it, then the user
						 * probably didn't mean it as a command. So send the text as message. */
						spaceslash = cmdline;
						while (*spaceslash && *spaceslash != ' ' && *spaceslash != '/')
							spaceslash++;

						if (*spaceslash != '/') {
							purple_conversation_write(conv, "", _("Unknown command."), PURPLE_MESSAGE_NO_LOG, time(NULL));
							retval = TRUE;
						}
					}
					break;
				}
			case PURPLE_CMD_STATUS_WRONG_ARGS:
				purple_conversation_write(conv, "", _("Syntax Error:  You typed the wrong number of arguments "
								    "to that command."),
						PURPLE_MESSAGE_NO_LOG, time(NULL));
				retval = TRUE;
				break;
			case PURPLE_CMD_STATUS_FAILED:
				purple_conversation_write(conv, "", error ? error : _("Your command failed for an unknown reason."),
						PURPLE_MESSAGE_NO_LOG, time(NULL));
				g_free(error);
				retval = TRUE;
				break;
			case PURPLE_CMD_STATUS_WRONG_TYPE:
				if(PURPLE_IS_IM_CONVERSATION(conv))
					purple_conversation_write(conv, "", _("That command only works in chats, not IMs."),
							PURPLE_MESSAGE_NO_LOG, time(NULL));
				else
					purple_conversation_write(conv, "", _("That command only works in IMs, not chats."),
							PURPLE_MESSAGE_NO_LOG, time(NULL));
				retval = TRUE;
				break;
			case PURPLE_CMD_STATUS_WRONG_PROTOCOL:
				purple_conversation_write(conv, "", _("That command doesn't work on this protocol."),
						PURPLE_MESSAGE_NO_LOG, time(NULL));
				retval = TRUE;
				break;
		}
	}

	g_free(cmd);

	return retval;
}

static void
send_cb(GtkWidget *widget, PidginConversation *gtkconv)
{
	PurpleConversation *conv = gtkconv->active_conv;
	PurpleAccount *account;
	PurpleConnection *gc;
	PurpleMessageFlags flags = 0;
	char *buf, *clean;

	account = purple_conversation_get_account(conv);

	if (check_for_and_do_command(conv)) {
		conversation_entry_clear(gtkconv);
		return;
	}

	if (PURPLE_IS_CHAT_CONVERSATION(conv) &&
		purple_chat_conversation_has_left(PURPLE_CHAT_CONVERSATION(conv)))
		return;

	if (!purple_account_is_connected(account))
		return;

	buf = gtk_webview_get_body_html(GTK_WEBVIEW(gtkconv->entry));
	clean = gtk_webview_get_body_text(GTK_WEBVIEW(gtkconv->entry));

	gtk_widget_grab_focus(gtkconv->entry);

	if (!*clean) {
		g_free(buf);
		g_free(clean);
		return;
	}

	purple_idle_touch();

#if 0
	/* TODO WebKit: Image stuff... */
	/* XXX: is there a better way to tell if the message has images? */
	if (GTK_WEBVIEW(gtkconv->entry)->im_images != NULL)
		flags |= PURPLE_MESSAGE_IMAGES;
#endif

	gc = NULL/*purple_account_get_connection(account)*/;
	if (gc && (purple_conversation_get_features(conv) & PURPLE_CONNECTION_FLAG_NO_NEWLINES)) {
#if 0
		/* TODO WebKit */
		char **bufs;
		int i;

		bufs = gtk_webview_get_markup_lines(GTK_WEBVIEW(gtkconv->entry));
		for (i = 0; bufs[i]; i++) {
			send_history_add(gtkconv, bufs[i]);
			purple_conversation_send_with_flags(conv, bufs[i], flags);
		}

		g_strfreev(bufs);
#endif

	} else {
		send_history_add(gtkconv, buf);
		purple_conversation_send_with_flags(conv, buf, flags);
	}

	g_free(clean);
	g_free(buf);

	conversation_entry_clear(gtkconv);
	gtkconv_set_unseen(gtkconv, PIDGIN_UNSEEN_NONE);
	gtk_widget_grab_focus(gtkconv->entry); // XXX: doesn't work
}

static void
add_remove_cb(GtkWidget *widget, PidginConversation *gtkconv)
{
	PurpleAccount *account;
	const char *name;
	PurpleConversation *conv = gtkconv->active_conv;

	account = purple_conversation_get_account(conv);
	name    = purple_conversation_get_name(conv);

	if (PURPLE_IS_IM_CONVERSATION(conv)) {
		PurpleBuddy *b;

		b = purple_blist_find_buddy(account, name);
		if (b != NULL)
			pidgin_dialogs_remove_buddy(b);
		else if (account != NULL && purple_account_is_connected(account))
			purple_blist_request_add_buddy(account, (char *)name, NULL, NULL);
	} else {
		PurpleChat *c;

		c = purple_blist_find_chat(account, name);
		if (c != NULL)
			pidgin_dialogs_remove_chat(c);
		else if (account != NULL && purple_account_is_connected(account))
			purple_blist_request_add_chat(account, NULL, NULL, name);
	}

	gtk_widget_grab_focus(PIDGIN_CONVERSATION(conv)->entry);
}

static void chat_do_info(PidginConversation *gtkconv, const char *who)
{
	PurpleChatConversation *chat = PURPLE_CHAT_CONVERSATION(gtkconv->active_conv);
	PurpleConnection *gc;

	if ((gc = purple_conversation_get_connection(gtkconv->active_conv))) {
		pidgin_retrieve_user_info_in_chat(gc, who, purple_chat_conversation_get_id(chat));
	}
}


static void
info_cb(GtkWidget *widget, PidginConversation *gtkconv)
{
	PurpleConversation *conv = gtkconv->active_conv;

	if (PURPLE_IS_IM_CONVERSATION(conv)) {
		pidgin_retrieve_user_info(purple_conversation_get_connection(conv),
					  purple_conversation_get_name(conv));
		gtk_widget_grab_focus(gtkconv->entry);
	} else {
		/* Get info of the person currently selected in the GtkTreeView */
		PidginChatPane *gtkchat;
		GtkTreeIter iter;
		GtkTreeModel *model;
		GtkTreeSelection *sel;
		char *name;

		gtkchat = gtkconv->u.chat;

		model = gtk_tree_view_get_model(GTK_TREE_VIEW(gtkchat->list));
		sel   = gtk_tree_view_get_selection(GTK_TREE_VIEW(gtkchat->list));

		if (gtk_tree_selection_get_selected(sel, NULL, &iter))
			gtk_tree_model_get(GTK_TREE_MODEL(model), &iter, CHAT_USERS_NAME_COLUMN, &name, -1);
		else
			return;

		chat_do_info(gtkconv, name);
		g_free(name);
	}
}

static void
block_cb(GtkWidget *widget, PidginConversation *gtkconv)
{
	PurpleConversation *conv = gtkconv->active_conv;
	PurpleAccount *account;

	account = purple_conversation_get_account(conv);

	if (account != NULL && purple_account_is_connected(account))
		pidgin_request_add_block(account, purple_conversation_get_name(conv));

	gtk_widget_grab_focus(PIDGIN_CONVERSATION(conv)->entry);
}

static void
unblock_cb(GtkWidget *widget, PidginConversation *gtkconv)
{
	PurpleConversation *conv = gtkconv->active_conv;
	PurpleAccount *account;

	account = purple_conversation_get_account(conv);

	if (account != NULL && purple_account_is_connected(account))
		pidgin_request_add_permit(account, purple_conversation_get_name(conv));

	gtk_widget_grab_focus(PIDGIN_CONVERSATION(conv)->entry);
}

static gboolean
chat_invite_filter(const PidginBuddyCompletionEntry *entry, gpointer data)
{
	PurpleAccount *filter_account = data;
	PurpleAccount *account = NULL;

	if (entry->is_buddy) {
		if (PURPLE_BUDDY_IS_ONLINE(entry->entry.buddy))
			account = purple_buddy_get_account(entry->entry.buddy);
		else
			return FALSE;
	} else {
		account = entry->entry.logged_buddy->account;
	}
	if (account == filter_account)
		return TRUE;
	return FALSE;
}

static void
do_invite(GtkWidget *w, int resp, InviteBuddyInfo *info)
{
	const char *buddy, *message;
	PurpleChatConversation *chat;

	chat = info->chat;

	if (resp == GTK_RESPONSE_OK) {
		buddy   = gtk_entry_get_text(GTK_ENTRY(info->entry));
		message = gtk_entry_get_text(GTK_ENTRY(info->message));

		if (!g_ascii_strcasecmp(buddy, ""))
			return;

		serv_chat_invite(purple_conversation_get_connection(PURPLE_CONVERSATION(chat)),
						 purple_chat_conversation_get_id(chat),
						 message, buddy);
	}

	gtk_widget_destroy(invite_dialog);
	invite_dialog = NULL;

	g_free(info);
}

static void
invite_dnd_recv(GtkWidget *widget, GdkDragContext *dc, gint x, gint y,
				GtkSelectionData *sd, guint dnd_info, guint t, gpointer data)
{
	InviteBuddyInfo *info = (InviteBuddyInfo *)data;
	const char *convprotocol;
	gboolean success = TRUE;

	convprotocol = purple_account_get_protocol_id(
			purple_conversation_get_account(PURPLE_CONVERSATION(info->chat)));

	if (dnd_info == PIDGIN_DRAG_BLIST_NODE)
	{
		PurpleBlistNode *node = NULL;
		PurpleBuddy *buddy;
		const guchar *data = gtk_selection_data_get_data(sd);

		memcpy(&node, data, sizeof(node));

		if (PURPLE_IS_CONTACT(node))
			buddy = purple_contact_get_priority_buddy((PurpleContact *)node);
		else if (PURPLE_IS_BUDDY(node))
			buddy = (PurpleBuddy *)node;
		else
			return;

		if (strcmp(convprotocol, purple_account_get_protocol_id(purple_buddy_get_account(buddy))))
		{
			purple_notify_error(PIDGIN_CONVERSATION(PURPLE_CONVERSATION(info->chat)),
				NULL, _("That buddy is not on the same protocol"
				" as this chat."), NULL,
				purple_request_cpar_from_conversation(PURPLE_CONVERSATION(info->chat)));
			success = FALSE;
		}
		else
			gtk_entry_set_text(GTK_ENTRY(info->entry), purple_buddy_get_name(buddy));

		gtk_drag_finish(dc, success,
		                gdk_drag_context_get_actions(dc) == GDK_ACTION_MOVE, t);
	}
	else if (dnd_info == PIDGIN_DRAG_IM_CONTACT)
	{
		char *protocol = NULL;
		char *username = NULL;
		PurpleAccount *account;

		if (pidgin_parse_x_im_contact((const char *) data, FALSE, &account,
										&protocol, &username, NULL))
		{
			if (account == NULL)
			{
				purple_notify_error(PIDGIN_CONVERSATION(PURPLE_CONVERSATION(info->chat)), NULL,
					_("You are not currently signed on with an account that "
					  "can invite that buddy."), NULL, NULL);
			}
			else if (strcmp(convprotocol, purple_account_get_protocol_id(account)))
			{
				purple_notify_error(
					PIDGIN_CONVERSATION(PURPLE_CONVERSATION(info->chat)), NULL,
					_("That buddy is not on the same "
					"protocol as this chat."), NULL,
					purple_request_cpar_from_account(
						account));
				success = FALSE;
			}
			else
			{
				gtk_entry_set_text(GTK_ENTRY(info->entry), username);
			}
		}

		g_free(username);
		g_free(protocol);

		gtk_drag_finish(dc, success,
		                gdk_drag_context_get_actions(dc) == GDK_ACTION_MOVE, t);
	}
}

static void
invite_cb(GtkWidget *widget, PidginConversation *gtkconv)
{
	PurpleChatConversation *chat = PURPLE_CHAT_CONVERSATION(gtkconv->active_conv);
	InviteBuddyInfo *info = NULL;

	if (invite_dialog == NULL) {
		PidginWindow *gtkwin;
		GtkWidget *label;
		GtkWidget *vbox, *hbox;
		GtkWidget *table;
		GtkWidget *img;

		img = gtk_image_new_from_stock(PIDGIN_STOCK_DIALOG_QUESTION,
		                               gtk_icon_size_from_name(PIDGIN_ICON_SIZE_TANGO_HUGE));

		info = g_new0(InviteBuddyInfo, 1);
		info->chat = chat;

		gtkwin    = pidgin_conv_get_window(gtkconv);

		/* Create the new dialog. */
		invite_dialog = gtk_dialog_new_with_buttons(
			_("Invite Buddy Into Chat Room"),
			GTK_WINDOW(gtkwin->window), 0,
			GTK_STOCK_CANCEL, GTK_RESPONSE_CANCEL,
			PIDGIN_STOCK_INVITE, GTK_RESPONSE_OK, NULL);

		gtk_dialog_set_default_response(GTK_DIALOG(invite_dialog),
		                                GTK_RESPONSE_OK);
		gtk_container_set_border_width(GTK_CONTAINER(invite_dialog), PIDGIN_HIG_BOX_SPACE);
		gtk_window_set_resizable(GTK_WINDOW(invite_dialog), FALSE);

		info->window = GTK_WIDGET(invite_dialog);

		/* Setup the outside spacing. */
		vbox = gtk_dialog_get_content_area(GTK_DIALOG(invite_dialog));

		gtk_box_set_spacing(GTK_BOX(vbox), PIDGIN_HIG_BORDER);
		gtk_container_set_border_width(GTK_CONTAINER(vbox), PIDGIN_HIG_BOX_SPACE);

		/* Setup the inner hbox and put the dialog's icon in it. */
		hbox = gtk_hbox_new(FALSE, PIDGIN_HIG_BORDER);
		gtk_container_add(GTK_CONTAINER(vbox), hbox);
		gtk_box_pack_start(GTK_BOX(hbox), img, FALSE, FALSE, 0);
		gtk_misc_set_alignment(GTK_MISC(img), 0, 0);

		/* Setup the right vbox. */
		vbox = gtk_vbox_new(FALSE, 0);
		gtk_container_add(GTK_CONTAINER(hbox), vbox);

		/* Put our happy label in it. */
		label = gtk_label_new(_("Please enter the name of the user you wish "
								"to invite, along with an optional invite "
								"message."));
		gtk_widget_set_size_request(label, 350, -1);
		gtk_label_set_line_wrap(GTK_LABEL(label), TRUE);
		gtk_misc_set_alignment(GTK_MISC(label), 0, 0);
		gtk_box_pack_start(GTK_BOX(vbox), label, FALSE, FALSE, 0);

		/* hbox for the table, and to give it some spacing on the left. */
		hbox = gtk_hbox_new(FALSE, PIDGIN_HIG_BOX_SPACE);
		gtk_container_add(GTK_CONTAINER(vbox), hbox);

		/* Setup the table we're going to use to lay stuff out. */
		table = gtk_table_new(2, 2, FALSE);
		gtk_table_set_row_spacings(GTK_TABLE(table), PIDGIN_HIG_BOX_SPACE);
		gtk_table_set_col_spacings(GTK_TABLE(table), PIDGIN_HIG_BOX_SPACE);
		gtk_container_set_border_width(GTK_CONTAINER(table), PIDGIN_HIG_BORDER);
		gtk_box_pack_start(GTK_BOX(vbox), table, FALSE, FALSE, 0);

		/* Now the Buddy label */
		label = gtk_label_new(NULL);
		gtk_label_set_markup_with_mnemonic(GTK_LABEL(label), _("_Buddy:"));
		gtk_misc_set_alignment(GTK_MISC(label), 0, 0);
		gtk_table_attach_defaults(GTK_TABLE(table), label, 0, 1, 0, 1);

		/* Now the Buddy drop-down entry field. */
		info->entry = gtk_entry_new();
		pidgin_setup_screenname_autocomplete(info->entry, NULL, chat_invite_filter,
				purple_conversation_get_account(PURPLE_CONVERSATION(chat)));
		gtk_table_attach_defaults(GTK_TABLE(table), info->entry, 1, 2, 0, 1);
		gtk_label_set_mnemonic_widget(GTK_LABEL(label), info->entry);

		/* Now the label for "Message" */
		label = gtk_label_new(NULL);
		gtk_label_set_markup_with_mnemonic(GTK_LABEL(label), _("_Message:"));
		gtk_misc_set_alignment(GTK_MISC(label), 0, 0);
		gtk_table_attach_defaults(GTK_TABLE(table), label, 0, 1, 1, 2);


		/* And finally, the Message entry field. */
		info->message = gtk_entry_new();
		gtk_entry_set_activates_default(GTK_ENTRY(info->message), TRUE);

		gtk_table_attach_defaults(GTK_TABLE(table), info->message, 1, 2, 1, 2);
		gtk_label_set_mnemonic_widget(GTK_LABEL(label), info->message);

		/* Connect the signals. */
		g_signal_connect(G_OBJECT(invite_dialog), "response",
						 G_CALLBACK(do_invite), info);
		/* Setup drag-and-drop */
		gtk_drag_dest_set(info->window,
						  GTK_DEST_DEFAULT_MOTION |
						  GTK_DEST_DEFAULT_DROP,
						  dnd_targets,
						  sizeof(dnd_targets) / sizeof(GtkTargetEntry),
						  GDK_ACTION_COPY);
		gtk_drag_dest_set(info->entry,
						  GTK_DEST_DEFAULT_MOTION |
						  GTK_DEST_DEFAULT_DROP,
						  dnd_targets,
						  sizeof(dnd_targets) / sizeof(GtkTargetEntry),
						  GDK_ACTION_COPY);

		g_signal_connect(G_OBJECT(info->window), "drag_data_received",
						 G_CALLBACK(invite_dnd_recv), info);
		g_signal_connect(G_OBJECT(info->entry), "drag_data_received",
						 G_CALLBACK(invite_dnd_recv), info);
	}

	gtk_widget_show_all(invite_dialog);

	if (info != NULL)
		gtk_widget_grab_focus(info->entry);
}

static void
menu_new_conv_cb(GtkAction *action, gpointer data)
{
	pidgin_dialogs_im();
}

static void
menu_join_chat_cb(GtkAction *action, gpointer data)
{
	pidgin_blist_joinchat_show();
}

static void
savelog_writefile_cb(void *user_data, const char *filename)
{
	PurpleConversation *conv = (PurpleConversation *)user_data;
	GtkWebView *webview;
	FILE *fp;
	const char *name;
	gchar *text;

	if ((fp = g_fopen(filename, "w+")) == NULL) {
		purple_notify_error(PIDGIN_CONVERSATION(conv), NULL,
			_("Unable to open file."), NULL,
			purple_request_cpar_from_conversation(conv));
		return;
	}

	webview = GTK_WEBVIEW(PIDGIN_CONVERSATION(conv)->webview);
	name = purple_conversation_get_name(conv);
	fprintf(fp, "<html>\n");

	fprintf(fp, "<head>\n");
	fprintf(fp, "<meta http-equiv=\"content-type\" content=\"text/html; charset=UTF-8\">\n");
	fprintf(fp, "<title>%s</title>\n", name);
	text = gtk_webview_get_head_html(webview);
	fprintf(fp, "%s", text);
	g_free(text);
	fprintf(fp, "</head>\n");

	fprintf(fp, "<body>\n");
	fprintf(fp, _("<h1>Conversation with %s</h1>\n"), name);
	text = gtk_webview_get_body_html(webview);
	fprintf(fp, "%s", text);
	g_free(text);
	fprintf(fp, "\n</body>\n");

	fprintf(fp, "</html>\n");
	fclose(fp);
}

/*
 * It would be kinda cool if this gave the option of saving a
 * plaintext v. HTML file.
 */
static void
menu_save_as_cb(GtkAction *action, gpointer data)
{
	PidginWindow *win = data;
	PurpleConversation *conv = pidgin_conv_window_get_active_conversation(win);
	PurpleAccount *account = purple_conversation_get_account(conv);
	PurpleBuddy *buddy = purple_blist_find_buddy(account, purple_conversation_get_name(conv));
	const char *name;
	gchar *buf;
	gchar *c;

	if (buddy != NULL)
		name = purple_buddy_get_contact_alias(buddy);
	else
		name = purple_normalize(account, purple_conversation_get_name(conv));

	buf = g_strdup_printf("%s.html", name);
	for (c = buf ; *c ; c++)
	{
		if (*c == '/' || *c == '\\')
			*c = ' ';
	}
	purple_request_file(PIDGIN_CONVERSATION(conv), _("Save Conversation"),
		buf, TRUE, G_CALLBACK(savelog_writefile_cb), NULL,
		purple_request_cpar_from_conversation(conv), conv);

	g_free(buf);
}

static void
menu_view_log_cb(GtkAction *action, gpointer data)
{
	PidginWindow *win = data;
	PurpleConversation *conv;
	PurpleLogType type;
	PidginBuddyList *gtkblist;
	const char *name;
	PurpleAccount *account;
	GSList *buddies;
	GSList *cur;

	conv = pidgin_conv_window_get_active_conversation(win);
	type = PURPLE_IS_IM_CONVERSATION(conv) ? PURPLE_LOG_IM : PURPLE_LOG_CHAT;

	gtkblist = pidgin_blist_get_default_gtk_blist();

	pidgin_set_cursor(gtkblist->window, GDK_WATCH);
	pidgin_set_cursor(win->window, GDK_WATCH);

	name = purple_conversation_get_name(conv);
	account = purple_conversation_get_account(conv);

	buddies = purple_blist_find_buddies(account, name);
	for (cur = buddies; cur != NULL; cur = cur->next)
	{
		PurpleBlistNode *node = cur->data;
		if ((node != NULL) && ((node->prev != NULL) || (node->next != NULL)))
		{
			pidgin_log_show_contact((PurpleContact *)node->parent);
			g_slist_free(buddies);
			pidgin_clear_cursor(gtkblist->window);
			pidgin_clear_cursor(win->window);
			return;
		}
	}
	g_slist_free(buddies);

	pidgin_log_show(type, name, account);

	pidgin_clear_cursor(gtkblist->window);
	pidgin_clear_cursor(win->window);
}

static void
menu_clear_cb(GtkAction *action, gpointer data)
{
	PidginWindow *win = data;
	PurpleConversation *conv;

	conv = pidgin_conv_window_get_active_conversation(win);
	purple_conversation_clear_message_history(conv);
}

static void
menu_find_cb(GtkAction *action, gpointer data)
{
	PidginWindow *gtkwin = data;
	PidginConversation *gtkconv = pidgin_conv_window_get_active_gtkconv(gtkwin);
	gtk_widget_show_all(gtkconv->quickfind_container);
	gtk_widget_grab_focus(gtkconv->quickfind_entry);
}

#ifdef USE_VV
static void
menu_initiate_media_call_cb(GtkAction *action, gpointer data)
{
	PidginWindow *win = (PidginWindow *)data;
	PurpleConversation *conv = pidgin_conv_window_get_active_conversation(win);
	PurpleAccount *account = purple_conversation_get_account(conv);

	purple_protocol_initiate_media(account,
			purple_conversation_get_name(conv),
			action == win->menu->audio_call ? PURPLE_MEDIA_AUDIO :
			action == win->menu->video_call ? PURPLE_MEDIA_VIDEO :
			action == win->menu->audio_video_call ? PURPLE_MEDIA_AUDIO |
			PURPLE_MEDIA_VIDEO : PURPLE_MEDIA_NONE);
}
#endif

static void
menu_send_file_cb(GtkAction *action, gpointer data)
{
	PidginWindow *win = data;
	PurpleConversation *conv = pidgin_conv_window_get_active_conversation(win);

	if (PURPLE_IS_IM_CONVERSATION(conv)) {
		serv_send_file(purple_conversation_get_connection(conv), purple_conversation_get_name(conv), NULL);
	}

}

static void
menu_get_attention_cb(GObject *obj, gpointer data)
{
	PidginWindow *win = data;
	PurpleConversation *conv = pidgin_conv_window_get_active_conversation(win);

	if (PURPLE_IS_IM_CONVERSATION(conv)) {
		int index;
		if ((GtkAction *)obj == win->menu->get_attention)
			index = 0;
		else
			index = GPOINTER_TO_INT(g_object_get_data(G_OBJECT(obj), "index"));
		purple_protocol_send_attention(purple_conversation_get_connection(conv),
			purple_conversation_get_name(conv), index);
	}
}

static void
menu_add_pounce_cb(GtkAction *action, gpointer data)
{
	PidginWindow *win = data;
	PurpleConversation *conv;

	conv = pidgin_conv_window_get_active_gtkconv(win)->active_conv;

	pidgin_pounce_editor_show(purple_conversation_get_account(conv),
								purple_conversation_get_name(conv), NULL);
}

static void
menu_insert_link_cb(GtkAction *action, gpointer data)
{
	PidginWindow *win = data;
	PidginConversation *gtkconv;
	GtkWebView *entry;

	gtkconv = pidgin_conv_window_get_active_gtkconv(win);
	entry = GTK_WEBVIEW(gtkconv->entry);

	gtk_webview_activate_toolbar(entry, GTK_WEBVIEW_ACTION_LINK);
}

static void
menu_insert_image_cb(GtkAction *action, gpointer data)
{
	PidginWindow *win = data;
	PidginConversation *gtkconv;
	GtkWebView *entry;

	gtkconv = pidgin_conv_window_get_active_gtkconv(win);
	entry = GTK_WEBVIEW(gtkconv->entry);

	gtk_webview_activate_toolbar(entry, GTK_WEBVIEW_ACTION_IMAGE);
}

static void
menu_alias_cb(GtkAction *action, gpointer data)
{
	PidginWindow *win = data;
	PurpleConversation *conv;
	PurpleAccount *account;
	const char *name;

	conv    = pidgin_conv_window_get_active_conversation(win);
	account = purple_conversation_get_account(conv);
	name    = purple_conversation_get_name(conv);

	if (PURPLE_IS_IM_CONVERSATION(conv)) {
		PurpleBuddy *b;

		b = purple_blist_find_buddy(account, name);
		if (b != NULL)
			pidgin_dialogs_alias_buddy(b);
	} else {
		PurpleChat *c;

		c = purple_blist_find_chat(account, name);
		if (c != NULL)
			pidgin_dialogs_alias_chat(c);
	}
}

static void
menu_get_info_cb(GtkAction *action, gpointer data)
{
	PidginWindow *win = data;
	PurpleConversation *conv;

	conv = pidgin_conv_window_get_active_conversation(win);

	info_cb(NULL, PIDGIN_CONVERSATION(conv));
}

static void
menu_invite_cb(GtkAction *action, gpointer data)
{
	PidginWindow *win = data;
	PurpleConversation *conv;

	conv = pidgin_conv_window_get_active_conversation(win);

	invite_cb(NULL, PIDGIN_CONVERSATION(conv));
}

static void
menu_block_cb(GtkAction *action, gpointer data)
{
	PidginWindow *win = data;
	PurpleConversation *conv;

	conv = pidgin_conv_window_get_active_conversation(win);

	block_cb(NULL, PIDGIN_CONVERSATION(conv));
}

static void
menu_unblock_cb(GtkAction *action, gpointer data)
{
	PidginWindow *win = data;
	PurpleConversation *conv;

	conv = pidgin_conv_window_get_active_conversation(win);

	unblock_cb(NULL, PIDGIN_CONVERSATION(conv));
}

static void
menu_add_remove_cb(GtkAction *action, gpointer data)
{
	PidginWindow *win = data;
	PurpleConversation *conv;

	conv = pidgin_conv_window_get_active_conversation(win);

	add_remove_cb(NULL, PIDGIN_CONVERSATION(conv));
}

static gboolean
close_already(gpointer data)
{
	g_object_unref(data);
	return FALSE;
}

static void
hide_conv(PidginConversation *gtkconv, gboolean closetimer)
{
	GList *list;

	purple_signal_emit(pidgin_conversations_get_handle(),
			"conversation-hiding", gtkconv);

	for (list = g_list_copy(gtkconv->convs); list; list = g_list_delete_link(list, list)) {
		PurpleConversation *conv = list->data;
		if (closetimer) {
			guint timer = GPOINTER_TO_INT(g_object_get_data(G_OBJECT(conv), "close-timer"));
			if (timer)
				purple_timeout_remove(timer);
			timer = purple_timeout_add_seconds(CLOSE_CONV_TIMEOUT_SECS, close_already, conv);
			g_object_set_data(G_OBJECT(conv), "close-timer", GINT_TO_POINTER(timer));
		}
#if 0
		/* I will miss you */
		purple_conversation_set_ui_ops(conv, NULL);
#else
		pidgin_conv_window_remove_gtkconv(gtkconv->win, gtkconv);
		pidgin_conv_window_add_gtkconv(hidden_convwin, gtkconv);
#endif
	}
}

static void
menu_close_conv_cb(GtkAction *action, gpointer data)
{
	PidginWindow *win = data;

	close_conv_cb(NULL, PIDGIN_CONVERSATION(pidgin_conv_window_get_active_conversation(win)));
}

static void
menu_logging_cb(GtkAction *action, gpointer data)
{
	PidginWindow *win = data;
	PurpleConversation *conv;
	gboolean logging;
	PurpleBlistNode *node;

	conv = pidgin_conv_window_get_active_conversation(win);

	if (conv == NULL)
		return;

	logging = gtk_toggle_action_get_active(GTK_TOGGLE_ACTION(action));

	if (logging == purple_conversation_is_logging(conv))
		return;

	node = get_conversation_blist_node(conv);

	if (logging)
	{
		/* Enable logging first so the message below can be logged. */
		purple_conversation_set_logging(conv, TRUE);

		purple_conversation_write(conv, NULL,
								_("Logging started. Future messages in this conversation will be logged."),
								PURPLE_MESSAGE_SYSTEM,
								time(NULL));
	}
	else
	{
		purple_conversation_write(conv, NULL,
								_("Logging stopped. Future messages in this conversation will not be logged."),
								PURPLE_MESSAGE_SYSTEM,
								time(NULL));

		/* Disable the logging second, so that the above message can be logged. */
		purple_conversation_set_logging(conv, FALSE);
	}

	/* Save the setting IFF it's different than the pref. */
	if (PURPLE_IS_IM_CONVERSATION(conv)) {
		if (logging == purple_prefs_get_bool("/purple/logging/log_ims"))
			purple_blist_node_remove_setting(node, "enable-logging");
		else
			purple_blist_node_set_bool(node, "enable-logging", logging);
	} else {
		if (logging == purple_prefs_get_bool("/purple/logging/log_chats"))
			purple_blist_node_remove_setting(node, "enable-logging");
		else
			purple_blist_node_set_bool(node, "enable-logging", logging);
	}
}

static void
menu_toolbar_cb(GtkAction *action, gpointer data)
{
	purple_prefs_set_bool(PIDGIN_PREFS_ROOT "/conversations/show_formatting_toolbar",
	                    gtk_toggle_action_get_active(GTK_TOGGLE_ACTION(action)));
}

static void
menu_sounds_cb(GtkAction *action, gpointer data)
{
	PidginWindow *win = data;
	PurpleConversation *conv;
	PidginConversation *gtkconv;
	PurpleBlistNode *node;

	conv = pidgin_conv_window_get_active_conversation(win);

	if (!conv)
		return;

	gtkconv = PIDGIN_CONVERSATION(conv);

	gtkconv->make_sound =
		gtk_toggle_action_get_active(GTK_TOGGLE_ACTION(action));
	node = get_conversation_blist_node(conv);
	if (node)
		purple_blist_node_set_bool(node, "gtk-mute-sound", !gtkconv->make_sound);
}

static void
chat_do_im(PidginConversation *gtkconv, const char *who)
{
	PurpleConversation *conv = gtkconv->active_conv;
	PurpleAccount *account;
	PurpleConnection *gc;
	PurpleProtocol *protocol = NULL;
	gchar *real_who = NULL;

	account = purple_conversation_get_account(conv);
	g_return_if_fail(account != NULL);

	gc = purple_account_get_connection(account);
	g_return_if_fail(gc != NULL);

	protocol = purple_connection_get_protocol(gc);

	if (protocol)
		real_who = purple_protocol_chat_iface_get_user_real_name(protocol, gc,
				purple_chat_conversation_get_id(PURPLE_CHAT_CONVERSATION(conv)), who);

	if(!who && !real_who)
		return;

	pidgin_dialogs_im_with_user(account, real_who ? real_who : who);

	g_free(real_who);
}

static void pidgin_conv_chat_update_user(PurpleChatUser *chatuser);

static void
ignore_cb(GtkWidget *w, PidginConversation *gtkconv)
{
	PurpleChatConversation *chat = PURPLE_CHAT_CONVERSATION(gtkconv->active_conv);
	const char *name;

	name = g_object_get_data(G_OBJECT(w), "user_data");

	if (name == NULL)
		return;

	if (purple_chat_conversation_is_ignored_user(chat, name))
		purple_chat_conversation_unignore(chat, name);
	else
		purple_chat_conversation_ignore(chat, name);

	pidgin_conv_chat_update_user(purple_chat_conversation_find_user(chat, name));
}

static void
menu_chat_im_cb(GtkWidget *w, PidginConversation *gtkconv)
{
	const char *who = g_object_get_data(G_OBJECT(w), "user_data");

	chat_do_im(gtkconv, who);
}

static void
menu_chat_send_file_cb(GtkWidget *w, PidginConversation *gtkconv)
{
	PurpleProtocol *protocol;
	PurpleConversation *conv = gtkconv->active_conv;
	const char *who = g_object_get_data(G_OBJECT(w), "user_data");
	PurpleConnection *gc  = purple_conversation_get_connection(conv);
	gchar *real_who = NULL;

	g_return_if_fail(gc != NULL);

	protocol = purple_connection_get_protocol(gc);

	if (protocol)
		real_who = purple_protocol_chat_iface_get_user_real_name(protocol, gc,
				purple_chat_conversation_get_id(PURPLE_CHAT_CONVERSATION(conv)), who);

	serv_send_file(gc, real_who ? real_who : who, NULL);
	g_free(real_who);
}

static void
menu_chat_info_cb(GtkWidget *w, PidginConversation *gtkconv)
{
	char *who;

	who = g_object_get_data(G_OBJECT(w), "user_data");

	chat_do_info(gtkconv, who);
}

static void
menu_chat_add_remove_cb(GtkWidget *w, PidginConversation *gtkconv)
{
	PurpleConversation *conv = gtkconv->active_conv;
	PurpleAccount *account;
	PurpleBuddy *b;
	char *name;

	account = purple_conversation_get_account(conv);
	name    = g_object_get_data(G_OBJECT(w), "user_data");
	b       = purple_blist_find_buddy(account, name);

	if (b != NULL)
		pidgin_dialogs_remove_buddy(b);
	else if (account != NULL && purple_account_is_connected(account))
		purple_blist_request_add_buddy(account, name, NULL, NULL);

	gtk_widget_grab_focus(PIDGIN_CONVERSATION(conv)->entry);
}

static char *
get_class_for_user(const char *who)
{
	return g_strconcat("-pidgin-user:", who, NULL);
}

static WebKitDOMNode *
get_mark_for_user(PidginConversation *gtkconv, const char *who)
{
	WebKitDOMDocument *doc;
	WebKitDOMNodeList *nodes;
	WebKitDOMNode *node = NULL;
	gulong len;
	char *tmp;

	doc = webkit_web_view_get_dom_document(WEBKIT_WEB_VIEW(gtkconv->webview));

	tmp = get_class_for_user(who);
	nodes = webkit_dom_document_get_elements_by_class_name(doc, tmp);
	g_free(tmp);

	if (nodes != NULL) {
		len = webkit_dom_node_list_get_length(nodes);
		if (len > 0)
			node = webkit_dom_node_list_item(nodes, len - 1);
	}

	g_object_unref(nodes);

	return node;
}

static void
menu_last_said_cb(GtkWidget *w, PidginConversation *gtkconv)
{
	WebKitDOMNode *node;
	const char *who;

	who = g_object_get_data(G_OBJECT(w), "user_data");
	node = get_mark_for_user(gtkconv, who);

	if (node != NULL)
		webkit_dom_element_scroll_into_view(WEBKIT_DOM_ELEMENT(node), TRUE);
	else
		g_return_if_reached();
}

static GtkWidget *
create_chat_menu(PurpleChatConversation *chat, const char *who, PurpleConnection *gc)
{
	static GtkWidget *menu = NULL;
	PurpleProtocol *protocol = NULL;
	PurpleConversation *conv = PURPLE_CONVERSATION(chat);
	PurpleAccount *account = purple_conversation_get_account(conv);
	gboolean is_me = FALSE;
	GtkWidget *button;
	PurpleBuddy *buddy = NULL;

	if (gc != NULL)
		protocol = purple_connection_get_protocol(gc);

	/*
	 * If a menu already exists, destroy it before creating a new one,
	 * thus freeing-up the memory it occupied.
	 */
	if (menu)
		gtk_widget_destroy(menu);

	if (!strcmp(purple_chat_conversation_get_nick(chat), purple_normalize(account, who)))
		is_me = TRUE;

	menu = gtk_menu_new();

	if (!is_me) {
		button = pidgin_new_item_from_stock(menu, _("IM"), PIDGIN_STOCK_TOOLBAR_MESSAGE_NEW,
					G_CALLBACK(menu_chat_im_cb), PIDGIN_CONVERSATION(conv), 0, 0, NULL);

		if (gc == NULL)
			gtk_widget_set_sensitive(button, FALSE);
		else
			g_object_set_data_full(G_OBJECT(button), "user_data", g_strdup(who), g_free);


		if (protocol && PURPLE_PROTOCOL_IMPLEMENTS(protocol, XFER_IFACE, send))
		{
			gboolean can_receive_file = TRUE;

			button = pidgin_new_item_from_stock(menu, _("Send File"),
				PIDGIN_STOCK_TOOLBAR_SEND_FILE, G_CALLBACK(menu_chat_send_file_cb),
				PIDGIN_CONVERSATION(conv), 0, 0, NULL);

			if (gc == NULL || protocol == NULL)
				can_receive_file = FALSE;
			else {
				gchar *real_who = NULL;
				real_who = purple_protocol_chat_iface_get_user_real_name(protocol, gc,
					purple_chat_conversation_get_id(chat), who);
				if (!(!PURPLE_PROTOCOL_IMPLEMENTS(protocol, XFER_IFACE, can_receive) ||
						purple_protocol_xfer_iface_can_receive(protocol, gc, real_who ? real_who : who)))
					can_receive_file = FALSE;
				g_free(real_who);
			}

			if (!can_receive_file)
				gtk_widget_set_sensitive(button, FALSE);
			else
				g_object_set_data_full(G_OBJECT(button), "user_data", g_strdup(who), g_free);
		}


		if (purple_chat_conversation_is_ignored_user(chat, who))
			button = pidgin_new_item_from_stock(menu, _("Un-Ignore"), PIDGIN_STOCK_IGNORE,
							G_CALLBACK(ignore_cb), PIDGIN_CONVERSATION(conv), 0, 0, NULL);
		else
			button = pidgin_new_item_from_stock(menu, _("Ignore"), PIDGIN_STOCK_IGNORE,
							G_CALLBACK(ignore_cb), PIDGIN_CONVERSATION(conv), 0, 0, NULL);

		if (gc == NULL)
			gtk_widget_set_sensitive(button, FALSE);
		else
			g_object_set_data_full(G_OBJECT(button), "user_data", g_strdup(who), g_free);
	}

	if (protocol && PURPLE_PROTOCOL_IMPLEMENTS(protocol, SERVER_IFACE, get_info)) {
		button = pidgin_new_item_from_stock(menu, _("Info"), PIDGIN_STOCK_TOOLBAR_USER_INFO,
						G_CALLBACK(menu_chat_info_cb), PIDGIN_CONVERSATION(conv), 0, 0, NULL);

		if (gc == NULL)
			gtk_widget_set_sensitive(button, FALSE);
		else
			g_object_set_data_full(G_OBJECT(button), "user_data", g_strdup(who), g_free);
	}

	if (!is_me && protocol && !(purple_protocol_get_options(protocol) & OPT_PROTO_UNIQUE_CHATNAME)) {
		if ((buddy = purple_blist_find_buddy(account, who)) != NULL)
			button = pidgin_new_item_from_stock(menu, _("Remove"), GTK_STOCK_REMOVE,
						G_CALLBACK(menu_chat_add_remove_cb), PIDGIN_CONVERSATION(conv), 0, 0, NULL);
		else
			button = pidgin_new_item_from_stock(menu, _("Add"), GTK_STOCK_ADD,
						G_CALLBACK(menu_chat_add_remove_cb), PIDGIN_CONVERSATION(conv), 0, 0, NULL);

		if (gc == NULL)
			gtk_widget_set_sensitive(button, FALSE);
		else
			g_object_set_data_full(G_OBJECT(button), "user_data", g_strdup(who), g_free);
	}

	button = pidgin_new_item_from_stock(menu, _("Last Said"), GTK_STOCK_INDEX,
						G_CALLBACK(menu_last_said_cb), PIDGIN_CONVERSATION(conv), 0, 0, NULL);
	g_object_set_data_full(G_OBJECT(button), "user_data", g_strdup(who), g_free);
	if (!get_mark_for_user(PIDGIN_CONVERSATION(conv), who))
		gtk_widget_set_sensitive(button, FALSE);

	if (buddy != NULL)
	{
		if (purple_account_is_connected(account))
			pidgin_append_blist_node_proto_menu(menu, purple_account_get_connection(account),
												  (PurpleBlistNode *)buddy);
		pidgin_append_blist_node_extended_menu(menu, (PurpleBlistNode *)buddy);
		gtk_widget_show_all(menu);
	}

	return menu;
}


static gint
gtkconv_chat_popup_menu_cb(GtkWidget *widget, PidginConversation *gtkconv)
{
	PurpleConversation *conv = gtkconv->active_conv;
	PidginChatPane *gtkchat;
	PurpleConnection *gc;
	PurpleAccount *account;
	GtkTreeSelection *sel;
	GtkTreeIter iter;
	GtkTreeModel *model;
	GtkWidget *menu;
	gchar *who;

	gtkconv = PIDGIN_CONVERSATION(conv);
	gtkchat = gtkconv->u.chat;
	account = purple_conversation_get_account(conv);
	gc      = purple_account_get_connection(account);

	model = gtk_tree_view_get_model(GTK_TREE_VIEW(gtkchat->list));

	sel = gtk_tree_view_get_selection(GTK_TREE_VIEW(gtkchat->list));
	if(!gtk_tree_selection_get_selected(sel, NULL, &iter))
		return FALSE;

	gtk_tree_model_get(GTK_TREE_MODEL(model), &iter, CHAT_USERS_NAME_COLUMN, &who, -1);
	menu = create_chat_menu (PURPLE_CHAT_CONVERSATION(conv), who, gc);
	gtk_menu_popup(GTK_MENU(menu), NULL, NULL,
				   pidgin_treeview_popup_menu_position_func, widget,
				   0, GDK_CURRENT_TIME);
	g_free(who);

	return TRUE;
}


static gint
right_click_chat_cb(GtkWidget *widget, GdkEventButton *event,
					PidginConversation *gtkconv)
{
	PurpleConversation *conv = gtkconv->active_conv;
	PidginChatPane *gtkchat;
	PurpleConnection *gc;
	PurpleAccount *account;
	GtkTreePath *path;
	GtkTreeIter iter;
	GtkTreeModel *model;
	GtkTreeViewColumn *column;
	gchar *who;
	int x, y;

	gtkchat = gtkconv->u.chat;
	account = purple_conversation_get_account(conv);
	gc      = purple_account_get_connection(account);

	model = gtk_tree_view_get_model(GTK_TREE_VIEW(gtkchat->list));

	gtk_tree_view_get_path_at_pos(GTK_TREE_VIEW(gtkchat->list),
								  event->x, event->y, &path, &column, &x, &y);

	if (path == NULL)
		return FALSE;

	gtk_tree_selection_select_path(GTK_TREE_SELECTION(
			gtk_tree_view_get_selection(GTK_TREE_VIEW(gtkchat->list))), path);
	gtk_tree_view_set_cursor(GTK_TREE_VIEW(gtkchat->list),
							 path, NULL, FALSE);
	gtk_widget_grab_focus(GTK_WIDGET(gtkchat->list));

	gtk_tree_model_get_iter(GTK_TREE_MODEL(model), &iter, path);
	gtk_tree_model_get(GTK_TREE_MODEL(model), &iter, CHAT_USERS_NAME_COLUMN, &who, -1);

	/* emit chat-nick-clicked signal */
	if (event->type == GDK_BUTTON_PRESS) {
		gint plugin_return = GPOINTER_TO_INT(purple_signal_emit_return_1(
					pidgin_conversations_get_handle(), "chat-nick-clicked",
					conv, who, event->button));
		if (plugin_return)
			goto handled;
	}

	if (event->button == 1 && event->type == GDK_2BUTTON_PRESS) {
		chat_do_im(gtkconv, who);
	} else if (event->button == 2 && event->type == GDK_BUTTON_PRESS) {
		/* Move to user's anchor */
		WebKitDOMNode *node = get_mark_for_user(gtkconv, who);

		if (node != NULL)
			webkit_dom_element_scroll_into_view(WEBKIT_DOM_ELEMENT(node), TRUE);

	} else if (event->button == 3 && event->type == GDK_BUTTON_PRESS) {
		GtkWidget *menu = create_chat_menu (PURPLE_CHAT_CONVERSATION(conv), who, gc);
		gtk_menu_popup(GTK_MENU(menu), NULL, NULL, NULL, NULL,
					   event->button, event->time);
	}

handled:
	g_free(who);
	gtk_tree_path_free(path);

	return TRUE;
}

static void
activate_list_cb(GtkTreeView *list, GtkTreePath *path, GtkTreeViewColumn *column, PidginConversation *gtkconv)
{
	GtkTreeIter iter;
	GtkTreeModel *model;
	gchar *who;

	model = gtk_tree_view_get_model(GTK_TREE_VIEW(list));

	gtk_tree_model_get_iter(GTK_TREE_MODEL(model), &iter, path);
	gtk_tree_model_get(GTK_TREE_MODEL(model), &iter, CHAT_USERS_NAME_COLUMN, &who, -1);
	chat_do_im(gtkconv, who);

	g_free(who);
}

static void
move_to_next_unread_tab(PidginConversation *gtkconv, gboolean forward)
{
	PidginConversation *next_gtkconv = NULL, *most_active = NULL;
	PidginUnseenState unseen_state = PIDGIN_UNSEEN_NONE;
	PidginWindow *win;
	int initial, i, total, diff;

	win   = gtkconv->win;
	initial = gtk_notebook_page_num(GTK_NOTEBOOK(win->notebook),
	                                gtkconv->tab_cont);
	total = pidgin_conv_window_get_gtkconv_count(win);
	/* By adding total here, the moduli calculated later will always have two
	 * positive arguments. x % y where x < 0 is not guaranteed to return a
	 * positive number.
	 */
	diff = (forward ? 1 : -1) + total;

	for (i = (initial + diff) % total; i != initial; i = (i + diff) % total) {
		next_gtkconv = pidgin_conv_window_get_gtkconv_at_index(win, i);
		if (next_gtkconv->unseen_state > unseen_state) {
			most_active = next_gtkconv;
			unseen_state = most_active->unseen_state;
			if(PIDGIN_UNSEEN_NICK == unseen_state) /* highest possible state */
				break;
		}
	}

	if (most_active == NULL) { /* no new messages */
		i = (i + diff) % total;
		most_active = pidgin_conv_window_get_gtkconv_at_index(win, i);
	}

	if (most_active != NULL && most_active != gtkconv)
		pidgin_conv_window_switch_gtkconv(win, most_active);
}

static gboolean
gtkconv_cycle_focus(PidginConversation *gtkconv, GtkDirectionType dir)
{
	PurpleConversation *conv = gtkconv->active_conv;
	gboolean chat = PURPLE_IS_CHAT_CONVERSATION(conv);
	GtkWidget *next = NULL;
	struct {
		GtkWidget *from;
		GtkWidget *to;
	} transitions[] = {
		{gtkconv->entry, gtkconv->webview},
		{gtkconv->webview, chat ? gtkconv->u.chat->list : gtkconv->entry},
		{chat ? gtkconv->u.chat->list : NULL, gtkconv->entry},
		{NULL, NULL}
	}, *ptr;

	for (ptr = transitions; !next && ptr->from; ptr++) {
		GtkWidget *from, *to;
		if (dir == GTK_DIR_TAB_FORWARD) {
			from = ptr->from;
			to = ptr->to;
		} else {
			from = ptr->to;
			to = ptr->from;
		}
		if (gtk_widget_is_focus(from))
			next = to;
	}

	if (next)
		gtk_widget_grab_focus(next);
	return !!next;
}

static gboolean
conv_keypress_common(PidginConversation *gtkconv, GdkEventKey *event)
{
	PidginWindow *win;
	int curconv;

	win     = gtkconv->win;
	curconv = gtk_notebook_get_current_page(GTK_NOTEBOOK(win->notebook));

	/* clear any tooltips */
	pidgin_tooltip_destroy();

	/* If CTRL was held down... */
	if (event->state & GDK_CONTROL_MASK) {
		switch (event->keyval) {
			case GDK_KEY_Page_Down:
			case GDK_KEY_KP_Page_Down:
			case ']':
				if (!pidgin_conv_window_get_gtkconv_at_index(win, curconv + 1))
					gtk_notebook_set_current_page(GTK_NOTEBOOK(win->notebook), 0);
				else
					gtk_notebook_set_current_page(GTK_NOTEBOOK(win->notebook), curconv + 1);
				return TRUE;
				break;

			case GDK_KEY_Page_Up:
			case GDK_KEY_KP_Page_Up:
			case '[':
				if (!pidgin_conv_window_get_gtkconv_at_index(win, curconv - 1))
					gtk_notebook_set_current_page(GTK_NOTEBOOK(win->notebook), -1);
				else
					gtk_notebook_set_current_page(GTK_NOTEBOOK(win->notebook), curconv - 1);
				return TRUE;
				break;

			case GDK_KEY_Tab:
			case GDK_KEY_KP_Tab:
			case GDK_KEY_ISO_Left_Tab:
				if (event->state & GDK_SHIFT_MASK) {
					move_to_next_unread_tab(gtkconv, FALSE);
				} else {
					move_to_next_unread_tab(gtkconv, TRUE);
				}

				return TRUE;
				break;

			case GDK_KEY_comma:
				gtk_notebook_reorder_child(GTK_NOTEBOOK(win->notebook),
						gtk_notebook_get_nth_page(GTK_NOTEBOOK(win->notebook), curconv),
						curconv - 1);
				return TRUE;
				break;

			case GDK_KEY_period:
				gtk_notebook_reorder_child(GTK_NOTEBOOK(win->notebook),
						gtk_notebook_get_nth_page(GTK_NOTEBOOK(win->notebook), curconv),
						(curconv + 1) % gtk_notebook_get_n_pages(GTK_NOTEBOOK(win->notebook)));
				return TRUE;
				break;
			case GDK_KEY_F6:
				if (gtkconv_cycle_focus(gtkconv, event->state & GDK_SHIFT_MASK ? GTK_DIR_TAB_BACKWARD : GTK_DIR_TAB_FORWARD))
					return TRUE;
				break;
		} /* End of switch */
	}

	/* If ALT (or whatever) was held down... */
	else if (event->state & GDK_MOD1_MASK)
	{
		if (event->keyval > '0' && event->keyval <= '9')
		{
			guint switchto = event->keyval - '1';
			if (switchto < pidgin_conv_window_get_gtkconv_count(win))
				gtk_notebook_set_current_page(GTK_NOTEBOOK(win->notebook), switchto);

			return TRUE;
		}
	}

	/* If neither CTRL nor ALT were held down... */
	else
	{
		switch (event->keyval) {
		case GDK_KEY_F2:
			if (gtk_widget_is_focus(GTK_WIDGET(win->notebook))) {
				infopane_entry_activate(gtkconv);
				return TRUE;
			}
			break;
		case GDK_KEY_F6:
			if (gtkconv_cycle_focus(gtkconv, event->state & GDK_SHIFT_MASK ? GTK_DIR_TAB_BACKWARD : GTK_DIR_TAB_FORWARD))
				return TRUE;
			break;
		}
	}
	return FALSE;
}

static gboolean
entry_key_press_cb(GtkWidget *entry, GdkEventKey *event, gpointer data)
{
	PurpleConversation *conv;
	PidginConversation *gtkconv;

	gtkconv  = (PidginConversation *)data;
	conv     = gtkconv->active_conv;

	if (conv_keypress_common(gtkconv, event))
		return TRUE;

	/* If CTRL was held down... */
	if (event->state & GDK_CONTROL_MASK) {
		switch (event->keyval) {
			case GDK_KEY_Up:
				if (!gtkconv->send_history)
					break;

				if (gtkconv->entry != entry)
					break;

				if (!gtkconv->send_history->prev) {
					g_free(gtkconv->send_history->data);

					gtkconv->send_history->data =
						gtk_webview_get_body_html(GTK_WEBVIEW(gtkconv->entry));
				}

				if (gtkconv->send_history->next && gtkconv->send_history->next->data) {
					GObject *object;
#if 0
					/* TODO WebKit: maybe not necessary? */
					GtkTextIter iter;
					GtkTextBuffer *buffer = gtk_text_view_get_buffer(GTK_TEXT_VIEW(gtkconv->entry));
#endif

					gtkconv->send_history = gtkconv->send_history->next;

					/* Block the signal to prevent application of default formatting. */
					object = g_object_ref(G_OBJECT(gtkconv->entry));
					g_signal_handlers_block_matched(object, G_SIGNAL_MATCH_DATA,
					                                0, 0, NULL, NULL, gtkconv);
					/* Clear the formatting. */
					gtk_webview_clear_formatting(GTK_WEBVIEW(gtkconv->entry));
					/* Unblock the signal. */
					g_signal_handlers_unblock_matched(object, G_SIGNAL_MATCH_DATA,
					                                  0, 0, NULL, NULL, gtkconv);
					g_object_unref(object);

					gtk_webview_load_html_string(GTK_WEBVIEW(gtkconv->entry),
					                             gtkconv->send_history->data);
					/* this is mainly just a hack so the formatting at the
					 * cursor gets picked up. */
#if 0
					/* TODO WebKit: maybe not necessary? */
					gtk_text_buffer_get_end_iter(buffer, &iter);
					gtk_text_buffer_move_mark_by_name(buffer, "insert", &iter);
#endif
				}

				return TRUE;
				break;

			case GDK_KEY_Down:
				if (!gtkconv->send_history)
					break;

				if (gtkconv->entry != entry)
					break;

				if (gtkconv->send_history->prev && gtkconv->send_history->prev->data) {
					GObject *object;
#if 0
					/* TODO WebKit: maybe not necessary? */
					GtkTextIter iter;
					GtkTextBuffer *buffer = gtk_text_view_get_buffer(GTK_TEXT_VIEW(gtkconv->entry));
#endif

					gtkconv->send_history = gtkconv->send_history->prev;

					/* Block the signal to prevent application of default formatting. */
					object = g_object_ref(G_OBJECT(gtkconv->entry));
					g_signal_handlers_block_matched(object, G_SIGNAL_MATCH_DATA,
					                                0, 0, NULL, NULL, gtkconv);
					/* Clear the formatting. */
					gtk_webview_clear_formatting(GTK_WEBVIEW(gtkconv->entry));
					/* Unblock the signal. */
					g_signal_handlers_unblock_matched(object, G_SIGNAL_MATCH_DATA,
					                                  0, 0, NULL, NULL, gtkconv);
					g_object_unref(object);

					gtk_webview_load_html_string(GTK_WEBVIEW(gtkconv->entry),
					                             gtkconv->send_history->data);
					/* this is mainly just a hack so the formatting at the
					 * cursor gets picked up. */
					if (*(char *)gtkconv->send_history->data) {
#if 0
					/* TODO WebKit: maybe not necessary? */
						gtk_text_buffer_get_end_iter(buffer, &iter);
						gtk_text_buffer_move_mark_by_name(buffer, "insert", &iter);
#endif
					} else {
						/* Restore the default formatting */
						default_formatize(gtkconv);
					}
				}

				return TRUE;
				break;
		} /* End of switch */
	}

	/* If ALT (or whatever) was held down... */
	else if (event->state & GDK_MOD1_MASK) 	{

	}

	/* If neither CTRL nor ALT were held down... */
	else {
		switch (event->keyval) {
		case GDK_KEY_Tab:
		case GDK_KEY_KP_Tab:
		case GDK_KEY_ISO_Left_Tab:
			if (gtkconv->entry != entry)
				break;
			{
				gint plugin_return;
				plugin_return = GPOINTER_TO_INT(purple_signal_emit_return_1(
							pidgin_conversations_get_handle(), "chat-nick-autocomplete",
							conv, event->state & GDK_SHIFT_MASK));
				return plugin_return ? TRUE : tab_complete(conv);
			}
			break;

		case GDK_KEY_Page_Up:
		case GDK_KEY_KP_Page_Up:
			gtk_webview_page_up(GTK_WEBVIEW(gtkconv->webview));
			return TRUE;
			break;

		case GDK_KEY_Page_Down:
		case GDK_KEY_KP_Page_Down:
			gtk_webview_page_down(GTK_WEBVIEW(gtkconv->webview));
			return TRUE;
			break;

		case GDK_KEY_KP_Enter:
		case GDK_KEY_Return:
			send_cb(entry, gtkconv);
			return TRUE;
			break;

		}
	}
	return FALSE;
}

/*
 * NOTE:
 *   This guy just kills a single right click from being propagated any
 *   further.  I  have no idea *why* we need this, but we do ...  It
 *   prevents right clicks on the GtkTextView in a convo dialog from
 *   going all the way down to the notebook.  I suspect a bug in
 *   GtkTextView, but I'm not ready to point any fingers yet.
 */
static gboolean
entry_stop_rclick_cb(GtkWidget *widget, GdkEventButton *event, gpointer data)
{
	if (event->button == 3 && event->type == GDK_BUTTON_PRESS) {
		/* Right single click */
		g_signal_stop_emission_by_name(G_OBJECT(widget), "button_press_event");

		return TRUE;
	}

	return FALSE;
}

/*
 * If someone tries to type into the conversation backlog of a
 * conversation window then we yank focus from the conversation backlog
 * and give it to the text entry box so that people can type
 * all the live long day and it will get entered into the entry box.
 */
static gboolean
refocus_entry_cb(GtkWidget *widget, GdkEventKey *event, gpointer data)
{
	PidginConversation *gtkconv = data;

	/* If we have a valid key for the conversation display, then exit */
	if ((event->state & GDK_CONTROL_MASK) ||
		(event->keyval == GDK_KEY_F6) ||
		(event->keyval == GDK_KEY_F10) ||
		(event->keyval == GDK_KEY_Menu) ||
		(event->keyval == GDK_KEY_Shift_L) ||
		(event->keyval == GDK_KEY_Shift_R) ||
		(event->keyval == GDK_KEY_Control_L) ||
		(event->keyval == GDK_KEY_Control_R) ||
		(event->keyval == GDK_KEY_Escape) ||
		(event->keyval == GDK_KEY_Up) ||
		(event->keyval == GDK_KEY_Down) ||
		(event->keyval == GDK_KEY_Left) ||
		(event->keyval == GDK_KEY_Right) ||
		(event->keyval == GDK_KEY_Page_Up) ||
		(event->keyval == GDK_KEY_KP_Page_Up) ||
		(event->keyval == GDK_KEY_Page_Down) ||
		(event->keyval == GDK_KEY_KP_Page_Down) ||
		(event->keyval == GDK_KEY_Home) ||
		(event->keyval == GDK_KEY_End) ||
		(event->keyval == GDK_KEY_Tab) ||
		(event->keyval == GDK_KEY_KP_Tab) ||
		(event->keyval == GDK_KEY_ISO_Left_Tab))
	{
		if (event->type == GDK_KEY_PRESS)
			return conv_keypress_common(gtkconv, event);
		return FALSE;
	}

	gtk_widget_grab_focus(gtkconv->entry);
	gtk_widget_event(gtkconv->entry, (GdkEvent *)event);

	return TRUE;
}

static void
regenerate_options_items(PidginWindow *win);

void
pidgin_conv_switch_active_conversation(PurpleConversation *conv)
{
	PidginConversation *gtkconv;
	PurpleConversation *old_conv;
	GtkWebView *entry;
	const char *protocol_name;
	PurpleConnectionFlags features;

	g_return_if_fail(conv != NULL);

	gtkconv = PIDGIN_CONVERSATION(conv);
	old_conv = gtkconv->active_conv;

	purple_debug_info("gtkconv", "setting active conversation on toolbar %p\n",
		conv);

	if (old_conv == conv)
		return;

	purple_conversation_close_logs(old_conv);
	gtkconv->active_conv = conv;

	purple_conversation_set_logging(conv,
		gtk_toggle_action_get_active(GTK_TOGGLE_ACTION(gtkconv->win->menu->logging)));

	entry = GTK_WEBVIEW(gtkconv->entry);
	protocol_name = purple_account_get_protocol_name(purple_conversation_get_account(conv));
	gtk_webview_set_protocol_name(entry, protocol_name);
	gtk_webview_set_protocol_name(GTK_WEBVIEW(gtkconv->webview), protocol_name);

	features = purple_conversation_get_features(conv);
	if (!(features & PURPLE_CONNECTION_FLAG_HTML))
		gtk_webview_clear_formatting(GTK_WEBVIEW(gtkconv->entry));
	else if (features & PURPLE_CONNECTION_FLAG_FORMATTING_WBFO &&
	         !(purple_conversation_get_features(old_conv) & PURPLE_CONNECTION_FLAG_FORMATTING_WBFO))
	{
		/* The old conversation allowed formatting on parts of the
		 * buffer, but the new one only allows it on the whole
		 * buffer.  This code saves the formatting from the current
		 * position of the cursor, clears the formatting, then
		 * applies the saved formatting to the entire buffer. */

		gboolean bold;
		gboolean italic;
		gboolean underline;
		gboolean strike;
		char *fontface   = gtk_webview_get_current_fontface(entry);
		char *forecolor  = gtk_webview_get_current_forecolor(entry);
		char *backcolor  = gtk_webview_get_current_backcolor(entry);
#if 0
		/* TODO WebKit: Do we need this again? */
		char *background = gtk_webview_get_current_background(entry);
#endif
		gint fontsize    = gtk_webview_get_current_fontsize(entry);
		gboolean bold2;
		gboolean italic2;
		gboolean underline2;
		gboolean strike2;

		gtk_webview_get_current_format(entry, &bold, &italic, &underline, &strike);

		/* Clear existing formatting */
		gtk_webview_clear_formatting(entry);

		/* Apply saved formatting to the whole buffer. */

		gtk_webview_get_current_format(entry, &bold2, &italic2, &underline2, &strike2);

		if (bold != bold2)
			gtk_webview_toggle_bold(entry);

		if (italic != italic2)
			gtk_webview_toggle_italic(entry);

		if (underline != underline2)
			gtk_webview_toggle_underline(entry);

		if (strike != strike2)
			gtk_webview_toggle_strike(entry);

		gtk_webview_toggle_fontface(entry, fontface);

		if (!(features & PURPLE_CONNECTION_FLAG_NO_FONTSIZE))
			gtk_webview_font_set_size(entry, fontsize);

		gtk_webview_toggle_forecolor(entry, forecolor);

		if (!(features & PURPLE_CONNECTION_FLAG_NO_BGCOLOR))
		{
			gtk_webview_toggle_backcolor(entry, backcolor);
#if 0
			gtk_webview_toggle_background(entry, background);
#endif
		}

		g_free(fontface);
		g_free(forecolor);
		g_free(backcolor);
#if 0
		g_free(background);
#endif
	}
	else
	{
		/* This is done in default_formatize, which is called from clear_formatting_cb,
		 * which is (obviously) a clear_formatting signal handler.  However, if we're
		 * here, we didn't call gtk_imhtml_clear_formatting() (because we want to
		 * preserve the formatting exactly as it is), so we have to do this now. */
		gtk_webview_set_whole_buffer_formatting_only(entry,
			(features & PURPLE_CONNECTION_FLAG_FORMATTING_WBFO));
	}

	purple_signal_emit(pidgin_conversations_get_handle(), "conversation-switched", conv);

	gray_stuff_out(gtkconv);
	update_typing_icon(gtkconv);
	g_object_set_data(G_OBJECT(entry), "transient_buddy", NULL);
	regenerate_options_items(gtkconv->win);

	gtk_window_set_title(GTK_WINDOW(gtkconv->win->window),
	                     gtk_label_get_text(GTK_LABEL(gtkconv->tab_label)));
}

static void
menu_conv_sel_send_cb(GObject *m, gpointer data)
{
	PurpleAccount *account = g_object_get_data(m, "purple_account");
	gchar *name = g_object_get_data(m, "purple_buddy_name");
	PurpleIMConversation *im;

	if (gtk_check_menu_item_get_active((GtkCheckMenuItem*) m) == FALSE)
		return;

	im = purple_im_conversation_new(account, name);
	pidgin_conv_switch_active_conversation(PURPLE_CONVERSATION(im));
}

#if 0
static void
insert_text_cb(GtkTextBuffer *textbuffer, GtkTextIter *position,
			   gchar *new_text, gint new_text_length, gpointer user_data)
{
	PidginConversation *gtkconv = (PidginConversation *)user_data;

	g_return_if_fail(gtkconv != NULL);

	if (!purple_prefs_get_bool("/purple/conversations/im/send_typing"))
		return;

	got_typing_keypress(gtkconv, (gtk_text_iter_is_start(position) &&
	                    gtk_text_iter_is_end(position)));
}

static void
delete_text_cb(GtkTextBuffer *textbuffer, GtkTextIter *start_pos,
			   GtkTextIter *end_pos, gpointer user_data)
{
	PidginConversation *gtkconv = (PidginConversation *)user_data;
	PurpleConversation *conv;
	PurpleIMConversation *im;

	g_return_if_fail(gtkconv != NULL);

	conv = gtkconv->active_conv;

	if (!purple_prefs_get_bool("/purple/conversations/im/send_typing"))
		return;

	im = PURPLE_CONV_IM(conv);

	if (gtk_text_iter_is_start(start_pos) && gtk_text_iter_is_end(end_pos)) {

		/* We deleted all the text, so turn off typing. */
		purple_im_conversation_stop_send_typed_timeout(im);

		serv_send_typing(purple_conversation_get_connection(conv),
						 purple_conversation_get_name(conv),
						 PURPLE_IM_NOT_TYPING);
	}
	else {
		/* We're deleting, but not all of it, so it counts as typing. */
		got_typing_keypress(gtkconv, FALSE);
	}
}
#endif

/**************************************************************************
 * A bunch of buddy icon functions
 **************************************************************************/

static GList *get_protocol_icon_list(PurpleAccount *account)
{
	GList *l = NULL;
	PurpleProtocol *protocol =
			purple_protocols_find(purple_account_get_protocol_id(account));
	const char *protoname = purple_protocol_class_list_icon(protocol, account, NULL);
	l = g_hash_table_lookup(protocol_lists, protoname);
	if (l)
		return l;

	l = g_list_prepend(l, pidgin_create_protocol_icon(account, PIDGIN_PROTOCOL_ICON_LARGE));
	l = g_list_prepend(l, pidgin_create_protocol_icon(account, PIDGIN_PROTOCOL_ICON_MEDIUM));
	l = g_list_prepend(l, pidgin_create_protocol_icon(account, PIDGIN_PROTOCOL_ICON_SMALL));

	g_hash_table_insert(protocol_lists, g_strdup(protoname), l);
	return l;
}

static GList *
pidgin_conv_get_tab_icons(PurpleConversation *conv)
{
	PurpleAccount *account = NULL;
	const char *name = NULL;

	g_return_val_if_fail(conv != NULL, NULL);

	account = purple_conversation_get_account(conv);
	name = purple_conversation_get_name(conv);

	g_return_val_if_fail(account != NULL, NULL);
	g_return_val_if_fail(name != NULL, NULL);

	/* Use the buddy icon, if possible */
	if (PURPLE_IS_IM_CONVERSATION(conv)) {
		PurpleBuddy *b = purple_blist_find_buddy(account, name);
		if (b != NULL) {
			PurplePresence *p;
			p = purple_buddy_get_presence(b);
			if (purple_presence_is_status_primitive_active(p, PURPLE_STATUS_AWAY))
				return away_list;
			if (purple_presence_is_status_primitive_active(p, PURPLE_STATUS_UNAVAILABLE))
				return busy_list;
			if (purple_presence_is_status_primitive_active(p, PURPLE_STATUS_EXTENDED_AWAY))
				return xa_list;
			if (purple_presence_is_status_primitive_active(p, PURPLE_STATUS_OFFLINE))
				return offline_list;
			else
				return available_list;
		}
	}

	return get_protocol_icon_list(account);
}

static const char *
pidgin_conv_get_icon_stock(PurpleConversation *conv)
{
	PurpleAccount *account = NULL;
	const char *stock = NULL;

	g_return_val_if_fail(conv != NULL, NULL);

	account = purple_conversation_get_account(conv);
	g_return_val_if_fail(account != NULL, NULL);

	/* Use the buddy icon, if possible */
	if (PURPLE_IS_IM_CONVERSATION(conv)) {
		const char *name = NULL;
		PurpleBuddy *b;
		name = purple_conversation_get_name(conv);
		b = purple_blist_find_buddy(account, name);
		if (b != NULL) {
			PurplePresence *p = purple_buddy_get_presence(b);
			PurpleStatus *active = purple_presence_get_active_status(p);
			PurpleStatusType *type = purple_status_get_status_type(active);
			PurpleStatusPrimitive prim = purple_status_type_get_primitive(type);
			stock = pidgin_stock_id_from_status_primitive(prim);
		} else {
			stock = PIDGIN_STOCK_STATUS_PERSON;
		}
	} else {
		stock = PIDGIN_STOCK_STATUS_CHAT;
	}

	return stock;
}

static GdkPixbuf *
pidgin_conv_get_icon(PurpleConversation *conv, GtkWidget *parent, const char *icon_size)
{
	PurpleAccount *account = NULL;
	const char *name = NULL;
	const char *stock = NULL;
	GdkPixbuf *status = NULL;
	PurpleBlistUiOps *ops = purple_blist_get_ui_ops();
	GtkIconSize size;

	g_return_val_if_fail(conv != NULL, NULL);

	account = purple_conversation_get_account(conv);
	name = purple_conversation_get_name(conv);

	g_return_val_if_fail(account != NULL, NULL);
	g_return_val_if_fail(name != NULL, NULL);

	/* Use the buddy icon, if possible */
	if (PURPLE_IS_IM_CONVERSATION(conv)) {
		PurpleBuddy *b = purple_blist_find_buddy(account, name);
		if (b != NULL) {
			/* I hate this hack.  It fixes a bug where the pending message icon
			 * displays in the conv tab even though it shouldn't.
			 * A better solution would be great. */
			if (ops && ops->update)
				ops->update(NULL, (PurpleBlistNode*)b);
		}
	}

	stock = pidgin_conv_get_icon_stock(conv);
	size = gtk_icon_size_from_name(icon_size);
	status = gtk_widget_render_icon (parent, stock, size, "GtkWidget");
	return status;
}

GdkPixbuf *
pidgin_conv_get_tab_icon(PurpleConversation *conv, gboolean small_icon)
{
	const char *icon_size = small_icon ? PIDGIN_ICON_SIZE_TANGO_MICROSCOPIC : PIDGIN_ICON_SIZE_TANGO_EXTRA_SMALL;
	return pidgin_conv_get_icon(conv, PIDGIN_CONVERSATION(conv)->icon, icon_size);
}


static void
update_tab_icon(PurpleConversation *conv)
{
	PidginConversation *gtkconv;
	PidginWindow *win;
	GList *l;
	GdkPixbuf *emblem = NULL;
	const char *status = NULL;
	const char *infopane_status = NULL;

	g_return_if_fail(conv != NULL);

	gtkconv = PIDGIN_CONVERSATION(conv);
	win = gtkconv->win;
	if (conv != gtkconv->active_conv)
		return;

	status = infopane_status = pidgin_conv_get_icon_stock(conv);

	if (PURPLE_IS_IM_CONVERSATION(conv)) {
		PurpleBuddy *b = purple_blist_find_buddy(purple_conversation_get_account(conv), purple_conversation_get_name(conv));
		if (b)
			emblem = pidgin_blist_get_emblem((PurpleBlistNode*)b);
	}

	g_return_if_fail(status != NULL);

	g_object_set(G_OBJECT(gtkconv->icon), "stock", status, NULL);
	g_object_set(G_OBJECT(gtkconv->menu_icon), "stock", status, NULL);

	gtk_list_store_set(GTK_LIST_STORE(gtkconv->infopane_model),
			&(gtkconv->infopane_iter),
			CONV_ICON_COLUMN, infopane_status, -1);

	gtk_list_store_set(GTK_LIST_STORE(gtkconv->infopane_model),
			&(gtkconv->infopane_iter),
			CONV_EMBLEM_COLUMN, emblem, -1);
	if (emblem)
		g_object_unref(emblem);

	if (purple_prefs_get_bool(PIDGIN_PREFS_ROOT "/blist/show_protocol_icons")) {
		emblem = pidgin_create_protocol_icon(purple_conversation_get_account(gtkconv->active_conv), PIDGIN_PROTOCOL_ICON_SMALL);
	} else {
		emblem = NULL;
	}

	gtk_list_store_set(GTK_LIST_STORE(gtkconv->infopane_model),
			&(gtkconv->infopane_iter),
			CONV_PROTOCOL_ICON_COLUMN, emblem, -1);
	if (emblem)
		g_object_unref(emblem);

	/* XXX seanegan Why do I have to do this? */
	gtk_widget_queue_resize(gtkconv->infopane);
	gtk_widget_queue_draw(gtkconv->infopane);

	if (pidgin_conv_window_is_active_conversation(conv) &&
		(PURPLE_IS_CHAT_CONVERSATION(conv) || gtkconv->u.im->anim == NULL))
	{
		l = pidgin_conv_get_tab_icons(conv);

		gtk_window_set_icon_list(GTK_WINDOW(win->window), l);
	}
}

#if 0
/* This gets added as an idle handler when doing something that
 * redraws the icon. It sets the auto_resize gboolean to TRUE.
 * This way, when the size_allocate callback gets triggered, it notices
 * that this is an autoresize, and after the main loop iterates, it
 * gets set back to FALSE
 */
static gboolean reset_auto_resize_cb(gpointer data)
{
	PidginConversation *gtkconv = (PidginConversation *)data;
	gtkconv->auto_resize = FALSE;
	return FALSE;
}
#endif

static gboolean
redraw_icon(gpointer data)
{
	PidginConversation *gtkconv = (PidginConversation *)data;
	PurpleConversation *conv = gtkconv->active_conv;
	PurpleAccount *account;

	GdkPixbuf *buf;
	GdkPixbuf *scale;
	gint delay;
	int scale_width, scale_height;
	int size;

	gtkconv = PIDGIN_CONVERSATION(conv);
	account = purple_conversation_get_account(conv);

	if (!(account && purple_account_get_connection(account))) {
		gtkconv->u.im->icon_timer = 0;
		return FALSE;
	}

	gdk_pixbuf_animation_iter_advance(gtkconv->u.im->iter, NULL);
	buf = gdk_pixbuf_animation_iter_get_pixbuf(gtkconv->u.im->iter);

	scale_width = gdk_pixbuf_get_width(buf);
	scale_height = gdk_pixbuf_get_height(buf);

	gtk_widget_get_size_request(gtkconv->u.im->icon_container, NULL, &size);
	size = MIN(size, MIN(scale_width, scale_height));
	size = CLAMP(size, BUDDYICON_SIZE_MIN, BUDDYICON_SIZE_MAX);

	if (scale_width == scale_height) {
		scale_width = scale_height = size;
	} else if (scale_height > scale_width) {
		scale_width = size * scale_width / scale_height;
		scale_height = size;
	} else {
		scale_height = size * scale_height / scale_width;
		scale_width = size;
	}

	scale = gdk_pixbuf_scale_simple(buf, scale_width, scale_height,
		GDK_INTERP_BILINEAR);
	if (pidgin_gdk_pixbuf_is_opaque(scale))
		pidgin_gdk_pixbuf_make_round(scale);

	gtk_image_set_from_pixbuf(GTK_IMAGE(gtkconv->u.im->icon), scale);
	g_object_unref(G_OBJECT(scale));
	gtk_widget_queue_draw(gtkconv->u.im->icon);

	delay = gdk_pixbuf_animation_iter_get_delay_time(gtkconv->u.im->iter);

	if (delay < 100)
		delay = 100;

	gtkconv->u.im->icon_timer = g_timeout_add(delay, redraw_icon, gtkconv);

	return FALSE;
}

static void
start_anim(GtkWidget *widget, PidginConversation *gtkconv)
{
	int delay;

	if (gtkconv->u.im->anim == NULL)
		return;

	if (gtkconv->u.im->icon_timer != 0)
		return;

	if (gdk_pixbuf_animation_is_static_image(gtkconv->u.im->anim))
		return;

	delay = gdk_pixbuf_animation_iter_get_delay_time(gtkconv->u.im->iter);

	if (delay < 100)
		delay = 100;

	gtkconv->u.im->icon_timer = g_timeout_add(delay, redraw_icon, gtkconv);
}

static void
remove_icon(GtkWidget *widget, PidginConversation *gtkconv)
{
	GList *children;
	GtkWidget *event;
	PurpleConversation *conv = gtkconv->active_conv;

	g_return_if_fail(conv != NULL);

	gtk_widget_set_size_request(gtkconv->u.im->icon_container, -1, BUDDYICON_SIZE_MIN);
	children = gtk_container_get_children(GTK_CONTAINER(gtkconv->u.im->icon_container));
	if (children) {
		/* We know there's only one child here. It'd be nice to shortcut to the
		   event box, but we can't change the PidginConversation until 3.0 */
		event = (GtkWidget *)children->data;
		gtk_container_remove(GTK_CONTAINER(gtkconv->u.im->icon_container), event);
		g_list_free(children);
	}

	if (gtkconv->u.im->anim != NULL)
		g_object_unref(G_OBJECT(gtkconv->u.im->anim));

	if (gtkconv->u.im->icon_timer != 0)
		g_source_remove(gtkconv->u.im->icon_timer);

	if (gtkconv->u.im->iter != NULL)
		g_object_unref(G_OBJECT(gtkconv->u.im->iter));

	gtkconv->u.im->icon_timer = 0;
	gtkconv->u.im->icon = NULL;
	gtkconv->u.im->anim = NULL;
	gtkconv->u.im->iter = NULL;
	gtkconv->u.im->show_icon = FALSE;
}

static void
saveicon_writefile_cb(void *user_data, const char *filename)
{
	PidginConversation *gtkconv = (PidginConversation *)user_data;
	PurpleIMConversation *im = PURPLE_IM_CONVERSATION(gtkconv->active_conv);
	PurpleBuddyIcon *icon;
	const void *data;
	size_t len;

	icon = purple_im_conversation_get_icon(im);
	data = purple_buddy_icon_get_data(icon, &len);

	if ((len <= 0) || (data == NULL) || !purple_util_write_data_to_file_absolute(filename, data, len)) {
		purple_notify_error(gtkconv, NULL, _("Unable to save icon file to disk."), NULL, NULL);
	}
}

static void
custom_icon_sel_cb(const char *filename, gpointer data)
{
	if (filename) {
		const gchar *name;
		PurpleBuddy *buddy;
		PurpleContact *contact;
		PidginConversation *gtkconv = data;
		PurpleConversation *conv = gtkconv->active_conv;
		PurpleAccount *account = purple_conversation_get_account(conv);

		name = purple_conversation_get_name(conv);
		buddy = purple_blist_find_buddy(account, name);
		if (!buddy) {
			purple_debug_info("custom-icon", "You can only set custom icons for people on your buddylist.\n");
			return;
		}
		contact = purple_buddy_get_contact(buddy);

		purple_buddy_icons_node_set_custom_icon_from_file((PurpleBlistNode*)contact, filename);
	}
}

static void
set_custom_icon_cb(GtkWidget *widget, PidginConversation *gtkconv)
{
	GtkWidget *win = pidgin_buddy_icon_chooser_new(GTK_WINDOW(gtkconv->win->window),
						custom_icon_sel_cb, gtkconv);
	gtk_widget_show_all(win);
}

static void
change_size_cb(GtkWidget *widget, PidginConversation *gtkconv)
{
	int size = 0;
	PurpleConversation *conv = gtkconv->active_conv;
	GSList *buddies;

	gtk_widget_get_size_request(gtkconv->u.im->icon_container, NULL, &size);

	if (size == BUDDYICON_SIZE_MAX) {
		size = BUDDYICON_SIZE_MIN;
	} else {
		size = BUDDYICON_SIZE_MAX;
	}

	gtk_widget_set_size_request(gtkconv->u.im->icon_container, -1, size);
	pidgin_conv_update_buddy_icon(PURPLE_IM_CONVERSATION(conv));

	buddies = purple_blist_find_buddies(purple_conversation_get_account(conv),
			purple_conversation_get_name(conv));
	for (; buddies; buddies = g_slist_delete_link(buddies, buddies)) {
		PurpleBuddy *buddy = buddies->data;
		PurpleContact *contact = purple_buddy_get_contact(buddy);
		purple_blist_node_set_int((PurpleBlistNode*)contact, "pidgin-infopane-iconsize", size);
	}
}

static void
remove_custom_icon_cb(GtkWidget *widget, PidginConversation *gtkconv)
{
	const gchar *name;
	PurpleBuddy *buddy;
	PurpleAccount *account;
	PurpleContact *contact;
	PurpleConversation *conv = gtkconv->active_conv;

	account = purple_conversation_get_account(conv);
	name = purple_conversation_get_name(conv);
	buddy = purple_blist_find_buddy(account, name);
	if (!buddy) {
		return;
	}
	contact = purple_buddy_get_contact(buddy);

	purple_buddy_icons_node_set_custom_icon_from_file((PurpleBlistNode*)contact, NULL);
}

static void
icon_menu_save_cb(GtkWidget *widget, PidginConversation *gtkconv)
{
	PurpleConversation *conv = gtkconv->active_conv;
	const gchar *ext;
	gchar *buf;

	g_return_if_fail(conv != NULL);

	ext = purple_buddy_icon_get_extension(purple_im_conversation_get_icon(PURPLE_IM_CONVERSATION(conv)));

	buf = g_strdup_printf("%s.%s", purple_normalize(purple_conversation_get_account(conv), purple_conversation_get_name(conv)), ext);

	purple_request_file(gtkconv, _("Save Icon"), buf, TRUE,
		G_CALLBACK(saveicon_writefile_cb), NULL,
		purple_request_cpar_from_conversation(conv), gtkconv);

	g_free(buf);
}

static void
stop_anim(GtkWidget *widget, PidginConversation *gtkconv)
{
	if (gtkconv->u.im->icon_timer != 0)
		g_source_remove(gtkconv->u.im->icon_timer);

	gtkconv->u.im->icon_timer = 0;
}


static void
toggle_icon_animate_cb(GtkWidget *w, PidginConversation *gtkconv)
{
	gtkconv->u.im->animate =
		gtk_check_menu_item_get_active(GTK_CHECK_MENU_ITEM(w));

	if (gtkconv->u.im->animate)
		start_anim(NULL, gtkconv);
	else
		stop_anim(NULL, gtkconv);
}

static gboolean
icon_menu(GtkWidget *widget, GdkEventButton *e, PidginConversation *gtkconv)
{
	static GtkWidget *menu = NULL;
	PurpleConversation *conv;
	PurpleBuddy *buddy;

	if (e->button == 1 && e->type == GDK_BUTTON_PRESS) {
		change_size_cb(NULL, gtkconv);
		return TRUE;
	}

	if (e->button != 3 || e->type != GDK_BUTTON_PRESS) {
		return FALSE;
	}

	/*
	 * If a menu already exists, destroy it before creating a new one,
	 * thus freeing-up the memory it occupied.
	 */
	if (menu != NULL)
		gtk_widget_destroy(menu);

	menu = gtk_menu_new();

	if (gtkconv->u.im->anim &&
		!(gdk_pixbuf_animation_is_static_image(gtkconv->u.im->anim)))
	{
		pidgin_new_check_item(menu, _("Animate"),
							G_CALLBACK(toggle_icon_animate_cb), gtkconv,
							gtkconv->u.im->icon_timer);
	}

	pidgin_new_item_from_stock(menu, _("Hide Icon"), NULL, G_CALLBACK(remove_icon),
							 gtkconv, 0, 0, NULL);

	pidgin_new_item_from_stock(menu, _("Save Icon As..."), GTK_STOCK_SAVE_AS,
							 G_CALLBACK(icon_menu_save_cb), gtkconv,
							 0, 0, NULL);

	pidgin_new_item_from_stock(menu, _("Set Custom Icon..."), NULL,
							 G_CALLBACK(set_custom_icon_cb), gtkconv,
							 0, 0, NULL);

	pidgin_new_item_from_stock(menu, _("Change Size"), NULL,
							 G_CALLBACK(change_size_cb), gtkconv,
							 0, 0, NULL);

	/* Is there a custom icon for this person? */
	conv = gtkconv->active_conv;
	buddy = purple_blist_find_buddy(purple_conversation_get_account(conv),
	                          purple_conversation_get_name(conv));
	if (buddy)
	{
		PurpleContact *contact = purple_buddy_get_contact(buddy);
		if (contact && purple_buddy_icons_node_has_custom_icon((PurpleBlistNode*)contact))
		{
			pidgin_new_item_from_stock(menu, _("Remove Custom Icon"), NULL,
			                           G_CALLBACK(remove_custom_icon_cb), gtkconv,
			                           0, 0, NULL);
		}
	}

	gtk_menu_popup(GTK_MENU(menu), NULL, NULL, NULL, NULL, e->button, e->time);

	return TRUE;
}

/**************************************************************************
 * End of the bunch of buddy icon functions
 **************************************************************************/
void
pidgin_conv_present_conversation(PurpleConversation *conv)
{
	PidginConversation *gtkconv;
	GdkModifierType state;

	pidgin_conv_attach_to_conversation(conv);
	gtkconv = PIDGIN_CONVERSATION(conv);

	pidgin_conv_switch_active_conversation(conv);
	/* Switch the tab only if the user initiated the event by pressing
	 * a button or hitting a key. */
	if (gtk_get_current_event_state(&state))
		pidgin_conv_window_switch_gtkconv(gtkconv->win, gtkconv);
	gtk_window_present(GTK_WINDOW(gtkconv->win->window));
}

static GList *
pidgin_conversations_get_unseen(GList *l,
									PidginUnseenState min_state,
									gboolean hidden_only,
									guint max_count)
{
	GList *r = NULL;
	guint c = 0;

	for (; l != NULL && (max_count == 0 || c < max_count); l = l->next) {
		PurpleConversation *conv = (PurpleConversation*)l->data;
		PidginConversation *gtkconv = PIDGIN_CONVERSATION(conv);

		if(gtkconv == NULL || gtkconv->active_conv != conv)
			continue;

		if (gtkconv->unseen_state >= min_state
			&& (!hidden_only ||
				(hidden_only && gtkconv->win == hidden_convwin))) {

			r = g_list_prepend(r, conv);
			c++;
		}
	}

	return r;
}

GList *
pidgin_conversations_get_unseen_all(PidginUnseenState min_state,
										gboolean hidden_only,
										guint max_count)
{
	return pidgin_conversations_get_unseen(purple_conversations_get_all(),
			min_state, hidden_only, max_count);
}

GList *
pidgin_conversations_get_unseen_ims(PidginUnseenState min_state,
										gboolean hidden_only,
										guint max_count)
{
	return pidgin_conversations_get_unseen(purple_conversations_get_ims(),
			min_state, hidden_only, max_count);
}

GList *
pidgin_conversations_get_unseen_chats(PidginUnseenState min_state,
										gboolean hidden_only,
										guint max_count)
{
	return pidgin_conversations_get_unseen(purple_conversations_get_chats(),
			min_state, hidden_only, max_count);
}

static void
unseen_conv_menu_cb(GtkMenuItem *item, PurpleConversation *conv)
{
	g_return_if_fail(conv != NULL);
	pidgin_conv_present_conversation(conv);
}

static void
unseen_all_conv_menu_cb(GtkMenuItem *item, GList *list)
{
	g_return_if_fail(list != NULL);
	/* Do not free the list from here. It will be freed from the
	 * 'destroy' callback on the menuitem. */
	while (list) {
		pidgin_conv_present_conversation(list->data);
		list = list->next;
	}
}

guint
pidgin_conversations_fill_menu(GtkWidget *menu, GList *convs)
{
	GList *l;
	guint ret=0;

	g_return_val_if_fail(menu != NULL, 0);
	g_return_val_if_fail(convs != NULL, 0);

	for (l = convs; l != NULL ; l = l->next) {
		PurpleConversation *conv = (PurpleConversation*)l->data;
		PidginConversation *gtkconv = PIDGIN_CONVERSATION(conv);

		GtkWidget *icon = gtk_image_new_from_stock(pidgin_conv_get_icon_stock(conv),
				gtk_icon_size_from_name(PIDGIN_ICON_SIZE_TANGO_MICROSCOPIC));
		GtkWidget *item;
		gchar *text = g_strdup_printf("%s (%d)",
				gtk_label_get_text(GTK_LABEL(gtkconv->tab_label)),
				gtkconv->unseen_count);

		item = gtk_image_menu_item_new_with_label(text);
		gtk_image_menu_item_set_image(GTK_IMAGE_MENU_ITEM(item), icon);
		g_signal_connect(G_OBJECT(item), "activate", G_CALLBACK(unseen_conv_menu_cb), conv);
		gtk_menu_shell_append(GTK_MENU_SHELL(menu), item);
		g_free(text);
		ret++;
	}

	if (convs->next) {
		/* There are more than one conversation. Add an option to show all conversations. */
		GtkWidget *item;
		GList *list = g_list_copy(convs);

		pidgin_separator(menu);

		item = gtk_menu_item_new_with_label(_("Show All"));
		g_signal_connect(G_OBJECT(item), "activate", G_CALLBACK(unseen_all_conv_menu_cb), list);
		g_signal_connect_swapped(G_OBJECT(item), "destroy", G_CALLBACK(g_list_free), list);
		gtk_menu_shell_append(GTK_MENU_SHELL(menu), item);
	}

	return ret;
}

PidginWindow *
pidgin_conv_get_window(PidginConversation *gtkconv)
{
	g_return_val_if_fail(gtkconv != NULL, NULL);
	return gtkconv->win;
}

static GtkActionEntry menu_entries[] =
/* TODO: fill out tooltips... */
{
	/* Conversation menu */
	{ "ConversationMenu", NULL, N_("_Conversation"), NULL, NULL, NULL },
	{ "NewInstantMessage", PIDGIN_STOCK_TOOLBAR_MESSAGE_NEW, N_("New Instant _Message..."), "<control>M", NULL, G_CALLBACK(menu_new_conv_cb) },
	{ "JoinAChat", PIDGIN_STOCK_CHAT, N_("Join a _Chat..."), NULL, NULL, G_CALLBACK(menu_join_chat_cb) },
	{ "Find", GTK_STOCK_FIND, N_("_Find..."), NULL, NULL, G_CALLBACK(menu_find_cb) },
	{ "ViewLog", NULL, N_("View _Log"), NULL, NULL, G_CALLBACK(menu_view_log_cb) },
	{ "SaveAs", GTK_STOCK_SAVE_AS, N_("_Save As..."), NULL, NULL, G_CALLBACK(menu_save_as_cb) },
	{ "ClearScrollback", GTK_STOCK_CLEAR, N_("Clea_r Scrollback"), "<control>L", NULL, G_CALLBACK(menu_clear_cb) },

#ifdef USE_VV
	{ "MediaMenu", NULL, N_("M_edia"), NULL, NULL, NULL },
	{ "AudioCall", PIDGIN_STOCK_TOOLBAR_AUDIO_CALL, N_("_Audio Call"), NULL, NULL, G_CALLBACK(menu_initiate_media_call_cb) },
	{ "VideoCall", PIDGIN_STOCK_TOOLBAR_VIDEO_CALL, N_("_Video Call"), NULL, NULL, G_CALLBACK(menu_initiate_media_call_cb) },
	{ "AudioVideoCall", PIDGIN_STOCK_TOOLBAR_VIDEO_CALL, N_("Audio/Video _Call"), NULL, NULL, G_CALLBACK(menu_initiate_media_call_cb) },
#endif

	{ "SendFile", PIDGIN_STOCK_TOOLBAR_SEND_FILE, N_("Se_nd File..."), NULL, NULL, G_CALLBACK(menu_send_file_cb) },
	{ "GetAttention", PIDGIN_STOCK_TOOLBAR_SEND_ATTENTION, N_("Get _Attention"), NULL, NULL, G_CALLBACK(menu_get_attention_cb) },
	{ "AddBuddyPounce", NULL, N_("Add Buddy _Pounce..."), NULL, NULL, G_CALLBACK(menu_add_pounce_cb) },
	{ "GetInfo", PIDGIN_STOCK_TOOLBAR_USER_INFO, N_("_Get Info"), "<control>O", NULL, G_CALLBACK(menu_get_info_cb) },
	{ "Invite", NULL, N_("In_vite..."), NULL, NULL, G_CALLBACK(menu_invite_cb) },
	{ "MoreMenu", NULL, N_("M_ore"), NULL, NULL, NULL },
	{ "Alias", NULL, N_("Al_ias..."), NULL, NULL, G_CALLBACK(menu_alias_cb) },
	{ "Block", PIDGIN_STOCK_TOOLBAR_BLOCK, N_("_Block..."), NULL, NULL, G_CALLBACK(menu_block_cb) },
	{ "Unblock", PIDGIN_STOCK_TOOLBAR_UNBLOCK, N_("_Unblock..."), NULL, NULL, G_CALLBACK(menu_unblock_cb) },
	{ "Add", GTK_STOCK_ADD, N_("_Add..."), NULL, NULL, G_CALLBACK(menu_add_remove_cb) },
	{ "Remove", GTK_STOCK_REMOVE, N_("_Remove..."), NULL, NULL, G_CALLBACK(menu_add_remove_cb) },
	{ "InsertLink", PIDGIN_STOCK_TOOLBAR_INSERT_LINK, N_("Insert Lin_k..."), NULL, NULL, G_CALLBACK(menu_insert_link_cb) },
	{ "InsertImage", PIDGIN_STOCK_TOOLBAR_INSERT_IMAGE, N_("Insert Imag_e..."), NULL, NULL, G_CALLBACK(menu_insert_image_cb) },
	{ "Close", GTK_STOCK_CLOSE, N_("_Close"), NULL, NULL, G_CALLBACK(menu_close_conv_cb) },

	/* Options */
	{ "OptionsMenu", NULL, N_("_Options"), NULL, NULL, NULL },
};

/* Toggle items */
static const GtkToggleActionEntry menu_toggle_entries[] = {
	{ "EnableLogging", NULL, N_("Enable _Logging"), NULL, NULL, G_CALLBACK(menu_logging_cb), FALSE },
	{ "EnableSounds", NULL, N_("Enable _Sounds"), NULL, NULL, G_CALLBACK(menu_sounds_cb), FALSE },
	{ "ShowFormattingToolbars", NULL, N_("Show Formatting _Toolbars"), NULL, NULL, G_CALLBACK(menu_toolbar_cb), FALSE },
};

static const char *conversation_menu =
"<ui>"
	"<menubar name='Conversation'>"
		"<menu action='ConversationMenu'>"
			"<menuitem action='NewInstantMessage'/>"
			"<menuitem action='JoinAChat'/>"
			"<separator/>"
			"<menuitem action='Find'/>"
			"<menuitem action='ViewLog'/>"
			"<menuitem action='SaveAs'/>"
			"<menuitem action='ClearScrollback'/>"
			"<separator/>"
#ifdef USE_VV
			"<menu action='MediaMenu'>"
				"<menuitem action='AudioCall'/>"
				"<menuitem action='VideoCall'/>"
				"<menuitem action='AudioVideoCall'/>"
			"</menu>"
#endif
			"<menuitem action='SendFile'/>"
			"<menuitem action='GetAttention'/>"
			"<menuitem action='AddBuddyPounce'/>"
			"<menuitem action='GetInfo'/>"
			"<menuitem action='Invite'/>"
			"<menu action='MoreMenu'/>"
			"<separator/>"
			"<menuitem action='Alias'/>"
			"<menuitem action='Block'/>"
			"<menuitem action='Unblock'/>"
			"<menuitem action='Add'/>"
			"<menuitem action='Remove'/>"
			"<separator/>"
			"<menuitem action='InsertLink'/>"
			"<menuitem action='InsertImage'/>"
			"<separator/>"
			"<menuitem action='Close'/>"
		"</menu>"
		"<menu action='OptionsMenu'>"
			"<menuitem action='EnableLogging'/>"
			"<menuitem action='EnableSounds'/>"
			"<separator/>"
			"<menuitem action='ShowFormattingToolbars'/>"
		"</menu>"
	"</menubar>"
"</ui>";

static void
sound_method_pref_changed_cb(const char *name, PurplePrefType type,
							 gconstpointer value, gpointer data)
{
	PidginWindow *win = data;
	const char *method = value;

	if (!strcmp(method, "none"))
	{
		gtk_toggle_action_set_active(GTK_TOGGLE_ACTION(win->menu->sounds),
		                             FALSE);
		gtk_action_set_sensitive(win->menu->sounds, FALSE);
	}
	else
	{
		PidginConversation *gtkconv = pidgin_conv_window_get_active_gtkconv(win);

		if (gtkconv != NULL)
			gtk_toggle_action_set_active(GTK_TOGGLE_ACTION(win->menu->sounds),
			                             gtkconv->make_sound);
		gtk_action_set_sensitive(win->menu->sounds, TRUE);
	}
}

/* Returns TRUE if some items were added to the menu, FALSE otherwise */
static gboolean
populate_menu_with_options(GtkWidget *menu, PidginConversation *gtkconv, gboolean all)
{
	GList *list;
	PurpleConversation *conv;
	PurpleAccount *account;
	PurpleBlistNode *node = NULL;
	PurpleChat *chat = NULL;
	PurpleBuddy *buddy = NULL;
	gboolean ret;

	conv = gtkconv->active_conv;
	account = purple_conversation_get_account(conv);

	if (PURPLE_IS_CHAT_CONVERSATION(conv)) {
		chat = purple_blist_find_chat(account, purple_conversation_get_name(conv));

		if ((chat == NULL) && (gtkconv->webview != NULL)) {
			chat = g_object_get_data(G_OBJECT(gtkconv->webview), "transient_chat");
		}

		if ((chat == NULL) && (gtkconv->webview != NULL)) {
			GHashTable *components;
			PurpleAccount *account = purple_conversation_get_account(conv);
			PurpleProtocol *protocol =
					purple_protocols_find(purple_account_get_protocol_id(account));
			if (purple_account_get_connection(account) != NULL &&
					PURPLE_PROTOCOL_IMPLEMENTS(protocol, CHAT_IFACE, info_defaults)) {
				components = purple_protocol_chat_iface_info_defaults(protocol, purple_account_get_connection(account),
						purple_conversation_get_name(conv));
			} else {
				components = g_hash_table_new_full(g_str_hash, g_str_equal,
						g_free, g_free);
				g_hash_table_replace(components, g_strdup("channel"),
						g_strdup(purple_conversation_get_name(conv)));
			}
			chat = purple_chat_new(account, NULL, components);
			purple_blist_node_set_transient((PurpleBlistNode *)chat, TRUE);
			g_object_set_data_full(G_OBJECT(gtkconv->webview), "transient_chat",
					chat, (GDestroyNotify)purple_blist_remove_chat);
		}
	} else {
		if (!purple_account_is_connected(account))
			return FALSE;

		buddy = purple_blist_find_buddy(account, purple_conversation_get_name(conv));
		if (!buddy && gtkconv->webview) {
			buddy = g_object_get_data(G_OBJECT(gtkconv->webview), "transient_buddy");

			if (!buddy) {
				buddy = purple_buddy_new(account, purple_conversation_get_name(conv), NULL);
				purple_blist_node_set_transient((PurpleBlistNode *)buddy, TRUE);
				g_object_set_data_full(G_OBJECT(gtkconv->webview), "transient_buddy",
						buddy, (GDestroyNotify)g_object_unref);
			}
		}
	}

	if (chat)
		node = (PurpleBlistNode *)chat;
	else if (buddy)
		node = (PurpleBlistNode *)buddy;

	/* Now add the stuff */
	if (all) {
		if (buddy)
			pidgin_blist_make_buddy_menu(menu, buddy, TRUE);
		else if (chat) {
			/* XXX: */
		}
	} else if (node) {
		if (purple_account_is_connected(account))
			pidgin_append_blist_node_proto_menu(menu, purple_account_get_connection(account), node);
		pidgin_append_blist_node_extended_menu(menu, node);
	}

	if ((list = gtk_container_get_children(GTK_CONTAINER(menu))) == NULL) {
		ret = FALSE;
	} else {
		g_list_free(list);
		ret = TRUE;
	}
	return ret;
}

static void
regenerate_media_items(PidginWindow *win)
{
#ifdef USE_VV
	PurpleAccount *account;
	PurpleConversation *conv;

	conv = pidgin_conv_window_get_active_conversation(win);

	if (conv == NULL) {
		purple_debug_error("gtkconv", "couldn't get active conversation"
				" when regenerating media items\n");
		return;
	}

	account = purple_conversation_get_account(conv);

	if (account == NULL) {
		purple_debug_error("gtkconv", "couldn't get account when"
				" regenerating media items\n");
		return;
	}

	/*
	 * Check if account support voice and/or calls, and
	 * if the current buddy	supports it.
	 */
	if (account != NULL && PURPLE_IS_IM_CONVERSATION(conv)) {
		PurpleMediaCaps caps =
				purple_protocol_get_media_caps(account,
				purple_conversation_get_name(conv));

		gtk_action_set_sensitive(win->menu->audio_call,
				caps & PURPLE_MEDIA_CAPS_AUDIO
				? TRUE : FALSE);
		gtk_action_set_sensitive(win->menu->video_call,
				caps & PURPLE_MEDIA_CAPS_VIDEO
				? TRUE : FALSE);
		gtk_action_set_sensitive(win->menu->audio_video_call,
				caps & PURPLE_MEDIA_CAPS_AUDIO_VIDEO
				? TRUE : FALSE);
	} else if (PURPLE_IS_CHAT_CONVERSATION(conv)) {
		/* for now, don't care about chats... */
		gtk_action_set_sensitive(win->menu->audio_call, FALSE);
		gtk_action_set_sensitive(win->menu->video_call, FALSE);
		gtk_action_set_sensitive(win->menu->audio_video_call, FALSE);
	} else {
		gtk_action_set_sensitive(win->menu->audio_call, FALSE);
		gtk_action_set_sensitive(win->menu->video_call, FALSE);
		gtk_action_set_sensitive(win->menu->audio_video_call, FALSE);
	}
#endif
}

static void
regenerate_attention_items(PidginWindow *win)
{
	GtkWidget *attention;
	GtkWidget *menu;
	PurpleConversation *conv;
	PurpleConnection *pc;
	PurpleProtocol *protocol = NULL;
	GList *list;

	conv = pidgin_conv_window_get_active_conversation(win);
	if (!conv)
		return;

	attention = gtk_ui_manager_get_widget(win->menu->ui,
	                                      "/Conversation/ConversationMenu/GetAttention");

	/* Remove the previous entries */
	gtk_menu_item_set_submenu(GTK_MENU_ITEM(attention), NULL);

	pc = purple_conversation_get_connection(conv);
	if (pc != NULL)
		protocol = purple_connection_get_protocol(pc);

	if (protocol && PURPLE_PROTOCOL_IMPLEMENTS(protocol, ATTENTION_IFACE, get_types)) {
		list = purple_protocol_attention_iface_get_types(protocol, purple_connection_get_account(pc));

		/* Multiple attention types */
		if (list && list->next) {
			int index = 0;

			menu = gtk_menu_new();
			while (list) {
				PurpleAttentionType *type;
				GtkWidget *menuitem;

				type = list->data;

				menuitem = gtk_menu_item_new_with_label(purple_attention_type_get_name(type));
				g_object_set_data(G_OBJECT(menuitem), "index", GINT_TO_POINTER(index));
				g_signal_connect(G_OBJECT(menuitem), "activate",
				                 G_CALLBACK(menu_get_attention_cb),
				                 win);
				gtk_menu_shell_append(GTK_MENU_SHELL(menu), menuitem);

				index++;
				list = g_list_delete_link(list, list);
			}

			gtk_menu_item_set_submenu(GTK_MENU_ITEM(attention), menu);
			gtk_widget_show_all(menu);
		}
	}
}

static void
regenerate_options_items(PidginWindow *win)
{
	GtkWidget *menu;
	PidginConversation *gtkconv;
	GList *list;
	GtkWidget *more_menu;

	gtkconv = pidgin_conv_window_get_active_gtkconv(win);
	more_menu = gtk_ui_manager_get_widget(win->menu->ui,
	                                      "/Conversation/ConversationMenu/MoreMenu");
	gtk_widget_show(more_menu);
	menu = gtk_menu_item_get_submenu(GTK_MENU_ITEM(more_menu));

	/* Remove the previous entries */
	for (list = gtk_container_get_children(GTK_CONTAINER(menu)); list; )
	{
		GtkWidget *w = list->data;
		list = g_list_delete_link(list, list);
		gtk_widget_destroy(w);
	}

	if (!populate_menu_with_options(menu, gtkconv, FALSE))
	{
		GtkWidget *item = gtk_menu_item_new_with_label(_("No actions available"));
		gtk_menu_shell_append(GTK_MENU_SHELL(menu), item);
		gtk_widget_set_sensitive(item, FALSE);
	}

	gtk_widget_show_all(menu);
}

static void
remove_from_list(GtkWidget *widget, PidginWindow *win)
{
	GList *list = g_object_get_data(G_OBJECT(win->window), "plugin-actions");
	list = g_list_remove(list, widget);
	g_object_set_data(G_OBJECT(win->window), "plugin-actions", list);
}

static void
regenerate_plugins_items(PidginWindow *win)
{
	GList *action_items;
	GtkWidget *menu;
	GList *list;
	PidginConversation *gtkconv;
	PurpleConversation *conv;
	GtkWidget *item;

	if (win->window == NULL || win == hidden_convwin)
		return;

	gtkconv = pidgin_conv_window_get_active_gtkconv(win);
	if (gtkconv == NULL)
		return;

	conv = gtkconv->active_conv;
	action_items = g_object_get_data(G_OBJECT(win->window), "plugin-actions");

	/* Remove the old menuitems */
	while (action_items) {
		g_signal_handlers_disconnect_by_func(G_OBJECT(action_items->data),
					G_CALLBACK(remove_from_list), win);
		gtk_widget_destroy(action_items->data);
		action_items = g_list_delete_link(action_items, action_items);
	}

	item = gtk_ui_manager_get_widget(win->menu->ui, "/Conversation/OptionsMenu");
	menu = gtk_menu_item_get_submenu(GTK_MENU_ITEM(item));

	list = purple_conversation_get_extended_menu(conv);
	if (list) {
		action_items = g_list_prepend(NULL, (item = pidgin_separator(menu)));
		g_signal_connect(G_OBJECT(item), "destroy", G_CALLBACK(remove_from_list), win);
	}

	for(; list; list = g_list_delete_link(list, list)) {
		PurpleMenuAction *act = (PurpleMenuAction *) list->data;
		item = pidgin_append_menu_action(menu, act, conv);
		action_items = g_list_prepend(action_items, item);
		gtk_widget_show_all(item);
		g_signal_connect(G_OBJECT(item), "destroy", G_CALLBACK(remove_from_list), win);
	}
	g_object_set_data(G_OBJECT(win->window), "plugin-actions", action_items);
}

static void menubar_activated(GtkWidget *item, gpointer data)
{
	PidginWindow *win = data;
	regenerate_media_items(win);
	regenerate_options_items(win);
	regenerate_plugins_items(win);
	regenerate_attention_items(win);

	/* The following are to make sure the 'More' submenu is not regenerated every time
	 * the focus shifts from 'Conversations' to some other menu and back. */
	g_signal_handlers_block_by_func(G_OBJECT(item), G_CALLBACK(menubar_activated), data);
	g_signal_connect(G_OBJECT(win->menu->menubar), "deactivate", G_CALLBACK(focus_out_from_menubar), data);
}

static void
focus_out_from_menubar(GtkWidget *wid, PidginWindow *win)
{
	/* The menubar has been deactivated. Make sure the 'More' submenu is regenerated next time
	 * the 'Conversation' menu pops up. */
	GtkWidget *menuitem = gtk_ui_manager_get_widget(win->menu->ui, "/Conversation/ConversationMenu");
	g_signal_handlers_unblock_by_func(G_OBJECT(menuitem), G_CALLBACK(menubar_activated), win);
	g_signal_handlers_disconnect_by_func(G_OBJECT(win->menu->menubar),
				G_CALLBACK(focus_out_from_menubar), win);
}

static GtkWidget *
setup_menubar(PidginWindow *win)
{
	GtkAccelGroup *accel_group;
	const char *method;
	GtkActionGroup *action_group;
	GError *error;
	GtkWidget *menuitem;

	action_group = gtk_action_group_new("ConversationActions");
#ifdef ENABLE_NLS
	gtk_action_group_set_translation_domain(action_group, PACKAGE);
#endif
	gtk_action_group_add_actions(action_group,
	                             menu_entries,
	                             G_N_ELEMENTS(menu_entries),
	                             win);
	gtk_action_group_add_toggle_actions(action_group,
	                                    menu_toggle_entries,
	                                    G_N_ELEMENTS(menu_toggle_entries),
	                                    win);

	win->menu->ui = gtk_ui_manager_new();
	gtk_ui_manager_insert_action_group(win->menu->ui, action_group, 0);

	accel_group = gtk_ui_manager_get_accel_group(win->menu->ui);
	gtk_window_add_accel_group(GTK_WINDOW(win->window), accel_group);
	g_signal_connect(G_OBJECT(accel_group), "accel-changed",
	                 G_CALLBACK(pidgin_save_accels_cb), NULL);

	error = NULL;
	if (!gtk_ui_manager_add_ui_from_string(win->menu->ui, conversation_menu, -1, &error))
	{
		g_message("building menus failed: %s", error->message);
		g_error_free(error);
		exit(EXIT_FAILURE);
	}

	win->menu->menubar =
		gtk_ui_manager_get_widget(win->menu->ui, "/Conversation");

	/* Make sure the 'Conversation -> More' menuitems are regenerated whenever
	 * the 'Conversation' menu pops up because the entries can change after the
	 * conversation is created. */
	menuitem = gtk_ui_manager_get_widget(win->menu->ui, "/Conversation/ConversationMenu");
	g_signal_connect(G_OBJECT(menuitem), "activate", G_CALLBACK(menubar_activated), win);

	win->menu->view_log =
		gtk_ui_manager_get_action(win->menu->ui,
		                          "/Conversation/ConversationMenu/ViewLog");

#ifdef USE_VV
	win->menu->audio_call =
		gtk_ui_manager_get_action(win->menu->ui,
					    "/Conversation/ConversationMenu/MediaMenu/AudioCall");
	win->menu->video_call =
		gtk_ui_manager_get_action(win->menu->ui,
					    "/Conversation/ConversationMenu/MediaMenu/VideoCall");
	win->menu->audio_video_call =
		gtk_ui_manager_get_action(win->menu->ui,
					    "/Conversation/ConversationMenu/MediaMenu/AudioVideoCall");
#endif

	/* --- */

	win->menu->send_file =
		gtk_ui_manager_get_action(win->menu->ui,
		                          "/Conversation/ConversationMenu/SendFile");

	win->menu->get_attention =
		gtk_ui_manager_get_action(win->menu->ui,
		                          "/Conversation/ConversationMenu/GetAttention");

	win->menu->add_pounce =
		gtk_ui_manager_get_action(win->menu->ui,
		                          "/Conversation/ConversationMenu/AddBuddyPounce");

	/* --- */

	win->menu->get_info =
		gtk_ui_manager_get_action(win->menu->ui,
		                          "/Conversation/ConversationMenu/GetInfo");

	win->menu->invite =
		gtk_ui_manager_get_action(win->menu->ui,
		                          "/Conversation/ConversationMenu/Invite");

	/* --- */

	win->menu->alias =
		gtk_ui_manager_get_action(win->menu->ui,
		                          "/Conversation/ConversationMenu/Alias");

	win->menu->block =
		gtk_ui_manager_get_action(win->menu->ui,
		                          "/Conversation/ConversationMenu/Block");

	win->menu->unblock =
		gtk_ui_manager_get_action(win->menu->ui,
					    "/Conversation/ConversationMenu/Unblock");

	win->menu->add =
		gtk_ui_manager_get_action(win->menu->ui,
		                          "/Conversation/ConversationMenu/Add");

	win->menu->remove =
		gtk_ui_manager_get_action(win->menu->ui,
		                          "/Conversation/ConversationMenu/Remove");

	/* --- */

	win->menu->insert_link =
		gtk_ui_manager_get_action(win->menu->ui,
				"/Conversation/ConversationMenu/InsertLink");

	win->menu->insert_image =
		gtk_ui_manager_get_action(win->menu->ui,
				"/Conversation/ConversationMenu/InsertImage");

	/* --- */

	win->menu->logging =
		gtk_ui_manager_get_action(win->menu->ui,
		                          "/Conversation/OptionsMenu/EnableLogging");
	win->menu->sounds =
		gtk_ui_manager_get_action(win->menu->ui,
		                          "/Conversation/OptionsMenu/EnableSounds");
	method = purple_prefs_get_string(PIDGIN_PREFS_ROOT "/sound/method");
	if (method != NULL && !strcmp(method, "none"))
	{
		gtk_toggle_action_set_active(GTK_TOGGLE_ACTION(win->menu->sounds),
		                               FALSE);
		gtk_action_set_sensitive(win->menu->sounds, FALSE);
	}
	purple_prefs_connect_callback(win, PIDGIN_PREFS_ROOT "/sound/method",
				    sound_method_pref_changed_cb, win);

	win->menu->show_formatting_toolbar =
		gtk_ui_manager_get_action(win->menu->ui,
		                          "/Conversation/OptionsMenu/ShowFormattingToolbars");

	win->menu->tray = pidgin_menu_tray_new();
	gtk_menu_shell_append(GTK_MENU_SHELL(win->menu->menubar),
	                      win->menu->tray);
	gtk_widget_show(win->menu->tray);

	gtk_widget_show(win->menu->menubar);

	return win->menu->menubar;
}


/**************************************************************************
 * Utility functions
 **************************************************************************/

#if 0
static void
got_typing_keypress(PidginConversation *gtkconv, gboolean first)
{
	PurpleConversation *conv = gtkconv->active_conv;
	PurpleIMConversation *im;

	/*
	 * We know we got something, so we at least have to make sure we don't
	 * send PURPLE_IM_TYPED any time soon.
	 */

	im = PURPLE_CONV_IM(conv);

	purple_im_conversation_stop_send_typed_timeout(im);
	purple_im_conversation_start_send_typed_timeout(im);

	/* Check if we need to send another PURPLE_IM_TYPING message */
	if (first || (purple_im_conversation_get_type_again(im) != 0 &&
				  time(NULL) > purple_im_conversation_get_type_again(im)))
	{
		unsigned int timeout;
		timeout = serv_send_typing(purple_conversation_get_connection(conv),
								   purple_conversation_get_name(conv),
								   PURPLE_IM_TYPING);
		purple_im_conversation_set_type_again(im, timeout);
	}
}

static gboolean
typing_animation(gpointer data) {
	PidginConversation *gtkconv = data;
	PidginWindow *gtkwin = gtkconv->win;
	const char *stock_id = NULL;

	if(gtkconv != pidgin_conv_window_get_active_gtkconv(gtkwin)) {
		return FALSE;
	}

	switch (rand() % 5) {
	case 0:
		stock_id = PIDGIN_STOCK_ANIMATION_TYPING0;
		break;
	case 1:
		stock_id = PIDGIN_STOCK_ANIMATION_TYPING1;
		break;
	case 2:
		stock_id = PIDGIN_STOCK_ANIMATION_TYPING2;
		break;
	case 3:
		stock_id = PIDGIN_STOCK_ANIMATION_TYPING3;
		break;
	case 4:
		stock_id = PIDGIN_STOCK_ANIMATION_TYPING4;
		break;
	}
	if (gtkwin->menu->typing_icon == NULL) {
		gtkwin->menu->typing_icon = gtk_image_new_from_stock(stock_id, GTK_ICON_SIZE_MENU);
		pidgin_menu_tray_append(PIDGIN_MENU_TRAY(gtkwin->menu->tray),
		                        gtkwin->menu->typing_icon,
		                        _("User is typing..."));
	} else {
		gtk_image_set_from_stock(GTK_IMAGE(gtkwin->menu->typing_icon), stock_id, GTK_ICON_SIZE_MENU);
	}
	gtk_widget_show(gtkwin->menu->typing_icon);
	return TRUE;
}
#endif

static void
update_typing_message(PidginConversation *gtkconv, const char *message)
{
	/* TODO WEBKIT: this is not handled at all */
#if 0
	GtkTextBuffer *buffer;
	GtkTextMark *stmark, *enmark;

	if (g_object_get_data(G_OBJECT(gtkconv->imhtml), "disable-typing-notification"))
		return;

	buffer = gtk_text_view_get_buffer(GTK_TEXT_VIEW(gtkconv->imhtml));
	stmark = gtk_text_buffer_get_mark(buffer, "typing-notification-start");
	enmark = gtk_text_buffer_get_mark(buffer, "typing-notification-end");
	if (stmark && enmark) {
		GtkTextIter start, end;
		gtk_text_buffer_get_iter_at_mark(buffer, &start, stmark);
		gtk_text_buffer_get_iter_at_mark(buffer, &end, enmark);
		gtk_text_buffer_delete_mark(buffer, stmark);
		gtk_text_buffer_delete_mark(buffer, enmark);
		gtk_text_buffer_delete(buffer, &start, &end);
	} else if (message && *message == '\n' && message[1] == ' ' && message[2] == '\0')
		message = NULL;

#ifdef RESERVE_LINE
	if (!message)
		message = "\n ";   /* The blank space is required to avoid a GTK+/Pango bug */
#endif

	if (message) {
		GtkTextIter iter;
		gtk_text_buffer_get_end_iter(buffer, &iter);
		gtk_text_buffer_create_mark(buffer, "typing-notification-start", &iter, TRUE);
		gtk_text_buffer_insert_with_tags_by_name(buffer, &iter, message, -1, "TYPING-NOTIFICATION", NULL);
		gtk_text_buffer_get_end_iter(buffer, &iter);
		gtk_text_buffer_create_mark(buffer, "typing-notification-end", &iter, TRUE);
	}
#endif /* if 0 */
}

static void
update_typing_icon(PidginConversation *gtkconv)
{
	PurpleIMConversation *im;
	char *message = NULL;

	if (!PURPLE_IS_IM_CONVERSATION(gtkconv->active_conv))
		return;

	im = PURPLE_IM_CONVERSATION(gtkconv->active_conv);

	if (purple_im_conversation_get_typing_state(im) == PURPLE_IM_NOT_TYPING) {
#ifdef RESERVE_LINE
		update_typing_message(gtkconv, NULL);
#else
		update_typing_message(gtkconv, "\n ");
#endif
		return;
	}

	if (purple_im_conversation_get_typing_state(im) == PURPLE_IM_TYPING) {
		message = g_strdup_printf(_("\n%s is typing..."), purple_conversation_get_title(PURPLE_CONVERSATION(im)));
	} else {
		message = g_strdup_printf(_("\n%s has stopped typing"), purple_conversation_get_title(PURPLE_CONVERSATION(im)));
	}

	update_typing_message(gtkconv, message);
	g_free(message);
}

static gboolean
update_send_to_selection(PidginWindow *win)
{
	PurpleAccount *account;
	PurpleConversation *conv;
	GtkWidget *menu;
	GList *child;
	PurpleBuddy *b;

	conv = pidgin_conv_window_get_active_conversation(win);

	if (conv == NULL)
		return FALSE;

	account = purple_conversation_get_account(conv);

	if (account == NULL)
		return FALSE;

	if (win->menu->send_to == NULL)
		return FALSE;

	if (!(b = purple_blist_find_buddy(account, purple_conversation_get_name(conv))))
		return FALSE;

	gtk_widget_show(win->menu->send_to);

	menu = gtk_menu_item_get_submenu(GTK_MENU_ITEM(win->menu->send_to));

	for (child = gtk_container_get_children(GTK_CONTAINER(menu));
		 child != NULL;
		 child = g_list_delete_link(child, child)) {

		GtkWidget *item = child->data;
		PurpleBuddy *item_buddy;
		PurpleAccount *item_account = g_object_get_data(G_OBJECT(item), "purple_account");
		gchar *buddy_name = g_object_get_data(G_OBJECT(item),
		                                      "purple_buddy_name");
		item_buddy = purple_blist_find_buddy(item_account, buddy_name);

		if (b == item_buddy) {
			gtk_check_menu_item_set_active(GTK_CHECK_MENU_ITEM(item), TRUE);
			g_list_free(child);
			break;
		}
	}

	return FALSE;
}

static gboolean
send_to_item_enter_notify_cb(GtkWidget *menuitem, GdkEventCrossing *event, GtkWidget *label)
{
	gtk_widget_set_sensitive(GTK_WIDGET(label), TRUE);
	return FALSE;
}

static gboolean
send_to_item_leave_notify_cb(GtkWidget *menuitem, GdkEventCrossing *event, GtkWidget *label)
{
	gtk_widget_set_sensitive(GTK_WIDGET(label), FALSE);
	return FALSE;
}

static GtkWidget *
e2ee_state_to_gtkimage(PurpleE2eeState *state)
{
	PurpleStoredImage *img;

	img = _pidgin_e2ee_stock_icon_get(
		purple_e2ee_state_get_stock_icon(state));
	if (!img)
		return NULL;

	return gtk_image_new_from_pixbuf(pidgin_pixbuf_from_imgstore(img));
}

static void
create_sendto_item(GtkWidget *menu, GtkSizeGroup *sg, GSList **group,
	PurpleBuddy *buddy, PurpleAccount *account, const char *name,
	gboolean e2ee_enabled)
{
	GtkWidget *box;
	GtkWidget *label;
	GtkWidget *image;
	GtkWidget *e2ee_image = NULL;
	GtkWidget *menuitem;
	GdkPixbuf *pixbuf;
	gchar *text;

	/* Create a pixmap for the protocol icon. */
	pixbuf = pidgin_create_protocol_icon(account, PIDGIN_PROTOCOL_ICON_SMALL);

	/* Now convert it to GtkImage */
	if (pixbuf == NULL)
		image = gtk_image_new();
	else
	{
		image = gtk_image_new_from_pixbuf(pixbuf);
		g_object_unref(G_OBJECT(pixbuf));
	}

	if (e2ee_enabled) {
		PurpleIMConversation *im;
		PurpleE2eeState *state = NULL;

		im = purple_conversations_find_im_with_account(
			purple_buddy_get_name(buddy), purple_buddy_get_account(buddy));
		if (im)
			state = purple_conversation_get_e2ee_state(PURPLE_CONVERSATION(im));
		if (state)
			e2ee_image = e2ee_state_to_gtkimage(state);
		else
			e2ee_image = gtk_image_new();
	}

	gtk_size_group_add_widget(sg, image);

	/* Make our menu item */
	text = g_strdup_printf("%s (%s)", name, purple_account_get_name_for_display(account));
	menuitem = gtk_radio_menu_item_new_with_label(*group, text);
	g_free(text);
	*group = gtk_radio_menu_item_get_group(GTK_RADIO_MENU_ITEM(menuitem));

	/* Do some evil, see some evil, speak some evil. */
	box = gtk_hbox_new(FALSE, 0);

	label = gtk_bin_get_child(GTK_BIN(menuitem));
	g_object_ref(label);
	gtk_container_remove(GTK_CONTAINER(menuitem), label);

	gtk_box_pack_start(GTK_BOX(box), image, FALSE, FALSE, 0);

	gtk_box_pack_start(GTK_BOX(box), label, TRUE, TRUE, 4);
	if (e2ee_image)
		gtk_box_pack_start(GTK_BOX(box), e2ee_image, FALSE, FALSE, 0);

	if (buddy != NULL &&
	    !purple_presence_is_online(purple_buddy_get_presence(buddy)))
	{
		gtk_widget_set_sensitive(label, FALSE);

		/* Set the label sensitive when the menuitem is highlighted and
		 * insensitive again when the mouse leaves it. This way, it
		 * doesn't appear weird from the highlighting of the embossed
		 * (insensitive style) text.*/
		g_signal_connect(menuitem, "enter-notify-event",
				 G_CALLBACK(send_to_item_enter_notify_cb), label);
		g_signal_connect(menuitem, "leave-notify-event",
				 G_CALLBACK(send_to_item_leave_notify_cb), label);
	}

	g_object_unref(label);

	gtk_container_add(GTK_CONTAINER(menuitem), box);

	gtk_widget_show(label);
	gtk_widget_show(image);
	if (e2ee_image)
		gtk_widget_show(e2ee_image);
	gtk_widget_show(box);

	/* Set our data and callbacks. */
	g_object_set_data(G_OBJECT(menuitem), "purple_account", account);
	g_object_set_data_full(G_OBJECT(menuitem), "purple_buddy_name", g_strdup(name), g_free);

	g_signal_connect(G_OBJECT(menuitem), "activate",
	                 G_CALLBACK(menu_conv_sel_send_cb), NULL);

	gtk_widget_show(menuitem);
	gtk_menu_shell_append(GTK_MENU_SHELL(menu), menuitem);
}

static gboolean
compare_buddy_presence(PurplePresence *p1, PurplePresence *p2)
{
	/* This is necessary because multiple PurpleBuddy's don't share the same
	 * PurplePresence anymore.
	 */
	PurpleBuddy *b1 = purple_buddy_presence_get_buddy(PURPLE_BUDDY_PRESENCE(p1));
	PurpleBuddy *b2 = purple_buddy_presence_get_buddy(PURPLE_BUDDY_PRESENCE(p2));
	if (purple_buddy_get_account(b1) == purple_buddy_get_account(b2) &&
			strcmp(purple_buddy_get_name(b1), purple_buddy_get_name(b2)) == 0)
		return FALSE;
	return TRUE;
}

static void
generate_send_to_items(PidginWindow *win)
{
	GtkWidget *menu;
	GSList *group = NULL;
	GtkSizeGroup *sg = gtk_size_group_new(GTK_SIZE_GROUP_HORIZONTAL);
	PidginConversation *gtkconv;
	GSList *l, *buds;

	g_return_if_fail(win != NULL);

	gtkconv = pidgin_conv_window_get_active_gtkconv(win);

	g_return_if_fail(gtkconv != NULL);

	if (win->menu->send_to != NULL)
		gtk_widget_destroy(win->menu->send_to);

	/* Build the Send To menu */
	win->menu->send_to = gtk_menu_item_new_with_mnemonic(_("S_end To"));
	gtk_widget_show(win->menu->send_to);

	menu = gtk_menu_new();
	gtk_menu_shell_insert(GTK_MENU_SHELL(win->menu->menubar),
	                      win->menu->send_to, 2);
	gtk_menu_item_set_submenu(GTK_MENU_ITEM(win->menu->send_to), menu);

	gtk_widget_show(menu);

	if (PURPLE_IS_IM_CONVERSATION(gtkconv->active_conv)) {
		buds = purple_blist_find_buddies(purple_conversation_get_account(gtkconv->active_conv), purple_conversation_get_name(gtkconv->active_conv));

		if (buds == NULL)
		{
			/* The user isn't on the buddy list. So we don't create any sendto menu. */
		}
		else
		{
			gboolean e2ee_enabled = FALSE;
			GList *list = NULL, *iter;
			for (l = buds; l != NULL; l = l->next)
			{
				PurpleBlistNode *node;

				node = PURPLE_BLIST_NODE(purple_buddy_get_contact(PURPLE_BUDDY(l->data)));

				for (node = node->child; node != NULL; node = node->next)
				{
					PurpleBuddy *buddy = (PurpleBuddy *)node;
					PurpleAccount *account;
					PurpleIMConversation *im;

					if (!PURPLE_IS_BUDDY(node))
						continue;

					im = purple_conversations_find_im_with_account(purple_buddy_get_name(buddy), purple_buddy_get_account(buddy));
					if (im && purple_conversation_get_e2ee_state(PURPLE_CONVERSATION(im)) != NULL)
						e2ee_enabled = TRUE;

					account = purple_buddy_get_account(buddy);
					/* TODO WEBKIT: (I'm not actually sure if this is webkit-related --Mark Doliner) */
					if (purple_account_is_connected(account) /*|| account == purple_conversation_get_account(gtkconv->active_conv)*/)
					{
						/* Use the PurplePresence to get unique buddies. */
						PurplePresence *presence = purple_buddy_get_presence(buddy);
						if (!g_list_find_custom(list, presence, (GCompareFunc)compare_buddy_presence))
							list = g_list_prepend(list, presence);
					}
				}
			}

			/* Create the sendto menu only if it has more than one item to show */
			if (list && list->next) {
				/* Loop over the list backwards so we get the items in the right order,
				 * since we did a g_list_prepend() earlier. */
				for (iter = g_list_last(list); iter != NULL; iter = iter->prev) {
					PurplePresence *pre = iter->data;
					PurpleBuddy *buddy = purple_buddy_presence_get_buddy(PURPLE_BUDDY_PRESENCE(pre));
					create_sendto_item(menu, sg, &group, buddy,
							purple_buddy_get_account(buddy), purple_buddy_get_name(buddy), e2ee_enabled);
				}
			}
			g_list_free(list);
			g_slist_free(buds);
		}
	}

	g_object_unref(sg);

	gtk_widget_show(win->menu->send_to);
	/* TODO: This should never be insensitive.  Possibly hidden or not. */
	if (!group)
		gtk_widget_set_sensitive(win->menu->send_to, FALSE);
	update_send_to_selection(win);
}

PurpleStoredImage *
_pidgin_e2ee_stock_icon_get(const gchar *stock_name)
{
	gchar filename[100], *path;
	PurpleStoredImage *image;

	/* core is quitting */
	if (e2ee_stock == NULL)
		return NULL;

	if (g_hash_table_lookup_extended(e2ee_stock, stock_name, NULL, (gpointer*)&image))
		return image;

	g_snprintf(filename, sizeof(filename), "%s.png", stock_name);
	path = g_build_filename(DATADIR, "pixmaps", "pidgin", "e2ee", "16",
		filename, NULL);
	image = purple_imgstore_new_from_file(path);
	g_free(path);

	g_hash_table_insert(e2ee_stock, g_strdup(stock_name), image);
	return image;
}

static void
generate_e2ee_controls(PidginWindow *win)
{
	PidginConversation *gtkconv;
	PurpleConversation *conv;
	PurpleE2eeState *state;
	PurpleE2eeProvider *provider;
	GtkWidget *menu;
	PurpleE2eeConvMenuCallback menu_cb;
	GList *menu_actions = NULL, *it;
	GtkWidget *e2ee_image;

	gtkconv = pidgin_conv_window_get_active_gtkconv(win);
	g_return_if_fail(gtkconv != NULL);

	conv = gtkconv->active_conv;
	g_return_if_fail(conv != NULL);

	if (win->menu->e2ee != NULL) {
		gtk_widget_destroy(win->menu->e2ee);
		win->menu->e2ee = NULL;
	}

	provider = purple_e2ee_provider_get_main();
	state = purple_conversation_get_e2ee_state(conv);
	if (state == NULL || provider == NULL)
		return;
	if (purple_e2ee_state_get_provider(state) != provider)
		return;

	win->menu->e2ee = gtk_image_menu_item_new_with_label(
		purple_e2ee_provider_get_name(provider));

	menu = gtk_menu_new();
	gtk_menu_shell_insert(GTK_MENU_SHELL(win->menu->menubar),
		win->menu->e2ee, 3);
	gtk_menu_item_set_submenu(GTK_MENU_ITEM(win->menu->e2ee), menu);

	e2ee_image = e2ee_state_to_gtkimage(state);
	if (e2ee_image) {
		gtk_image_menu_item_set_image(
			GTK_IMAGE_MENU_ITEM(win->menu->e2ee), e2ee_image);
	}

	gtk_widget_set_tooltip_text(win->menu->e2ee,
		purple_e2ee_state_get_name(state));

	menu_cb = purple_e2ee_provider_get_conv_menu_cb(provider);
	if (menu_cb)
		menu_actions = menu_cb(conv);

	for (it = g_list_first(menu_actions); it; it = g_list_next(it)) {
		PurpleMenuAction *action = it->data;

		gtk_widget_show_all(
			pidgin_append_menu_action(menu, action, conv));
	}
	g_list_free(menu_actions);

	gtk_widget_show(win->menu->e2ee);
	gtk_widget_show(menu);
}

static const char *
get_chat_user_status_icon(PurpleChatConversation *chat, const char *name, PurpleChatUserFlags flags)
{
	const char *image = NULL;

	if (flags & PURPLE_CHAT_USER_FOUNDER) {
		image = PIDGIN_STOCK_STATUS_FOUNDER;
	} else if (flags & PURPLE_CHAT_USER_OP) {
		image = PIDGIN_STOCK_STATUS_OPERATOR;
	} else if (flags & PURPLE_CHAT_USER_HALFOP) {
		image = PIDGIN_STOCK_STATUS_HALFOP;
	} else if (flags & PURPLE_CHAT_USER_VOICE) {
		image = PIDGIN_STOCK_STATUS_VOICE;
	} else if ((!flags) && purple_chat_conversation_is_ignored_user(chat, name)) {
		image = PIDGIN_STOCK_STATUS_IGNORED;
	} else {
		return NULL;
	}
	return image;
}

static void
deleting_chat_user_cb(PurpleChatUser *cb)
{
	GtkTreeRowReference *ref = purple_chat_user_get_ui_data(cb);

	if (ref) {
		gtk_tree_row_reference_free(ref);
		purple_chat_user_set_ui_data(cb, NULL);
	}
}

static void
add_chat_user_common(PurpleChatConversation *chat, PurpleChatUser *cb, const char *old_name)
{
	PidginConversation *gtkconv;
	PurpleConversation *conv;
	PidginChatPane *gtkchat;
	PurpleConnection *gc;
	PurpleProtocol *protocol;
	GtkTreeModel *tm;
	GtkListStore *ls;
	GtkTreePath *newpath;
	const char *stock;
	GtkTreeIter iter;
	gboolean is_me = FALSE;
	gboolean is_buddy;
	const gchar *name, *alias;
	gchar *tmp, *alias_key;
	PurpleChatUserFlags flags;
	GdkColor *color = NULL;

	alias = purple_chat_user_get_alias(cb);
	name  = purple_chat_user_get_name(cb);
	flags = purple_chat_user_get_flags(cb);

	conv    = PURPLE_CONVERSATION(chat);
	gtkconv = PIDGIN_CONVERSATION(conv);
	gtkchat = gtkconv->u.chat;
	gc      = purple_conversation_get_connection(conv);

	if (!gc || !(protocol = purple_connection_get_protocol(gc)))
		return;

	tm = gtk_tree_view_get_model(GTK_TREE_VIEW(gtkchat->list));
	ls = GTK_LIST_STORE(tm);

	stock = get_chat_user_status_icon(chat, name, flags);

	if (!strcmp(purple_chat_conversation_get_nick(chat), purple_normalize(purple_conversation_get_account(conv), old_name != NULL ? old_name : name)))
		is_me = TRUE;

	is_buddy = purple_chat_user_is_buddy(cb);

	tmp = g_utf8_casefold(alias, -1);
	alias_key = g_utf8_collate_key(tmp, -1);
	g_free(tmp);

	if (is_me) {
#if 0
		/* TODO WEBKIT: No tags in webkit stuff, yet. */
		GtkTextTag *tag = gtk_text_tag_table_lookup(
				gtk_text_buffer_get_tag_table(GTK_IMHTML(gtkconv->webview)->text_buffer),
				"send-name");
		g_object_get(tag, "foreground-gdk", &color, NULL);
#endif /* if 0 */
	} else {
		GtkTextTag *tag;
		if ((tag = get_buddy_tag(chat, name, 0, FALSE)))
			g_object_set(G_OBJECT(tag), "style", PANGO_STYLE_NORMAL, NULL);
		if ((tag = get_buddy_tag(chat, name, PURPLE_MESSAGE_NICK, FALSE)))
			g_object_set(G_OBJECT(tag), "style", PANGO_STYLE_NORMAL, NULL);
		color = (GdkColor*)get_nick_color(gtkconv, name);
	}

	gtk_list_store_insert_with_values(ls, &iter,
/*
* The GTK docs are mute about the effects of the "row" value for performance.
* X-Chat hardcodes their value to 0 (prepend) and -1 (append), so we will too.
* It *might* be faster to search the gtk_list_store and set row accurately,
* but no one in #gtk+ seems to know anything about it either.
* Inserting in the "wrong" location has no visible ill effects. - F.P.
*/
			-1, /* "row" */
			CHAT_USERS_ICON_STOCK_COLUMN,  stock,
			CHAT_USERS_ALIAS_COLUMN, alias,
			CHAT_USERS_ALIAS_KEY_COLUMN, alias_key,
			CHAT_USERS_NAME_COLUMN,  name,
			CHAT_USERS_FLAGS_COLUMN, flags,
			CHAT_USERS_COLOR_COLUMN, color,
			CHAT_USERS_WEIGHT_COLUMN, is_buddy ? PANGO_WEIGHT_BOLD : PANGO_WEIGHT_NORMAL,
			-1);

	if (purple_chat_user_get_ui_data(cb)) {
		GtkTreeRowReference *ref = purple_chat_user_get_ui_data(cb);
		gtk_tree_row_reference_free(ref);
	}

	newpath = gtk_tree_model_get_path(tm, &iter);
	purple_chat_user_set_ui_data(cb, gtk_tree_row_reference_new(tm, newpath));
	gtk_tree_path_free(newpath);

	if (is_me && color)
		gdk_color_free(color);
	g_free(alias_key);
}

#if 0
/**
 * @param most_matched Used internally by this function.
 * @param entered The partial string that the user types before hitting the
 *        tab key.
 * @param entered_bytes The length of entered.
 * @param partial This is a return variable.  This will be set to a string
 *        containing the largest common string between all matches.  This will
 *        be inserted into the input box at the start of the word that the
 *        user is tab completing.  For example, if a chat room contains
 *        "AlfFan" and "AlfHater" and the user types "a<TAB>" then this will
 *        contain "Alf"
 * @param nick_partial Used internally by this function.  Shoudl be a
 *        temporary buffer that is entered_bytes+1 bytes long.
 * @param matches This is a return variable.  If the given name is a potential
 *        match for the entered string, then add a copy of the name to this
 *        list.  The caller is responsible for g_free'ing the data in this
 *        list.
 * @param name The buddy name or alias or slash command name that we're
 *        checking for a match.
 */
static void
tab_complete_process_item(int *most_matched, const char *entered, gsize entered_bytes, char **partial, char *nick_partial,
				  GList **matches, const char *name)
{
	memcpy(nick_partial, name, entered_bytes);
	if (purple_utf8_strcasecmp(nick_partial, entered))
		return;

	/* if we're here, it's a possible completion */

	if (*most_matched == -1) {
		/*
		 * this will only get called once, since from now
		 * on *most_matched is >= 0
		 */
		*most_matched = strlen(name);
		*partial = g_strdup(name);
	}
	else if (*most_matched) {
		char *tmp = g_strdup(name);

		while (purple_utf8_strcasecmp(tmp, *partial)) {
			(*partial)[*most_matched] = '\0';
			if (*most_matched < strlen(tmp))
				tmp[*most_matched] = '\0';
			(*most_matched)--;
		}
		(*most_matched)++;

		g_free(tmp);
	}

	*matches = g_list_insert_sorted(*matches, g_strdup(name),
								   (GCompareFunc)purple_utf8_strcasecmp);
}
#endif

static gboolean
tab_complete(PurpleConversation *conv)
{
#if 0
	/* TODO WebKit */
	PidginConversation *gtkconv;
	GtkTextIter cursor, word_start, start_buffer;
	int start;
	int most_matched = -1;
	char *entered, *partial = NULL;
	char *text;
	char *nick_partial;
	const char *prefix;
	GList *matches = NULL;
	gboolean command = FALSE;
	gsize entered_bytes = 0;

	gtkconv = PIDGIN_CONVERSATION(conv);

	gtk_text_buffer_get_start_iter(gtkconv->entry_buffer, &start_buffer);
	gtk_text_buffer_get_iter_at_mark(gtkconv->entry_buffer, &cursor,
			gtk_text_buffer_get_insert(gtkconv->entry_buffer));

	word_start = cursor;

	/* if there's nothing there just return */
	if (!gtk_text_iter_compare(&cursor, &start_buffer))
		return PURPLE_IS_CHAT_CONVERSATION(conv);

	text = gtk_text_buffer_get_text(gtkconv->entry_buffer, &start_buffer,
									&cursor, FALSE);

	/* if we're at the end of ": " we need to move back 2 spaces */
	start = strlen(text) - 1;

	if (start >= 1 && !strncmp(&text[start-1], ": ", 2)) {
		gtk_text_iter_backward_chars(&word_start, 2);
	}

	/* find the start of the word that we're tabbing.
	 * Using gtk_text_iter_backward_word_start won't work, because a nick can contain
	 * characters (e.g. '.', '/' etc.) that Pango may think are word separators. */
	while (gtk_text_iter_backward_char(&word_start)) {
		if (gtk_text_iter_get_char(&word_start) == ' ') {
			/* Reached the whitespace before the start of the word. Move forward once */
			gtk_text_iter_forward_char(&word_start);
			break;
		}
	}

	prefix = pidgin_get_cmd_prefix();
	if (gtk_text_iter_get_offset(&word_start) == 0 &&
			(strlen(text) >= strlen(prefix)) && !strncmp(text, prefix, strlen(prefix))) {
		command = TRUE;
		gtk_text_iter_forward_chars(&word_start, strlen(prefix));
	}

	g_free(text);

	entered = gtk_text_buffer_get_text(gtkconv->entry_buffer, &word_start,
									   &cursor, FALSE);
	entered_bytes = strlen(entered);

	if (!g_utf8_strlen(entered, -1)) {
		g_free(entered);
		return PURPLE_IS_CHAT_CONVERSATION(conv);
	}

	nick_partial = g_malloc0(entered_bytes + 1);

	if (command) {
		GList *list = purple_cmd_list(conv);
		GList *l;

		/* Commands */
		for (l = list; l != NULL; l = l->next) {
			tab_complete_process_item(&most_matched, entered, entered_bytes, &partial, nick_partial,
									  &matches, l->data);
		}
		g_list_free(list);
	} else if (PURPLE_IS_CHAT_CONVERSATION(conv)) {
		PurpleChatConversation *chat = PURPLE_CONV_CHAT(conv);
		GList *l = purple_chat_conversation_get_users(chat);
		GtkTreeModel *model = gtk_tree_view_get_model(GTK_TREE_VIEW(PIDGIN_CONVERSATION(conv)->u.chat->list));
		GtkTreeIter iter;
		int f;

		/* Users */
		for (; l != NULL; l = l->next) {
			tab_complete_process_item(&most_matched, entered, entered_bytes, &partial, nick_partial,
									  &matches, purple_chat_user_get_name((PurpleChatUser *)l->data));
		}


		/* Aliases */
		if (gtk_tree_model_get_iter_first(GTK_TREE_MODEL(model), &iter))
		{
			do {
				char *name;
				char *alias;

				gtk_tree_model_get(model, &iter,
						   CHAT_USERS_NAME_COLUMN, &name,
						   CHAT_USERS_ALIAS_COLUMN, &alias,
						   -1);

				if (name && alias && strcmp(name, alias))
					tab_complete_process_item(&most_matched, entered, entered_bytes, &partial, nick_partial,
										  &matches, alias);
				g_free(name);
				g_free(alias);

				f = gtk_tree_model_iter_next(model, &iter);
			} while (f != 0);
		}
	} else {
		g_free(nick_partial);
		g_free(entered);
		return FALSE;
	}

	g_free(nick_partial);

	/* we're only here if we're doing new style */

	/* if there weren't any matches, return */
	if (!matches) {
		/* if matches isn't set partials won't be either */
		g_free(entered);
		return PURPLE_IS_CHAT_CONVERSATION(conv);
	}

	gtk_text_buffer_delete(gtkconv->entry_buffer, &word_start, &cursor);

	if (!matches->next) {
		/* there was only one match. fill it in. */
		gtk_text_buffer_get_start_iter(gtkconv->entry_buffer, &start_buffer);
		gtk_text_buffer_get_iter_at_mark(gtkconv->entry_buffer, &cursor,
				gtk_text_buffer_get_insert(gtkconv->entry_buffer));

		if (!gtk_text_iter_compare(&cursor, &start_buffer)) {
			char *tmp = g_strdup_printf("%s: ", (char *)matches->data);
			gtk_text_buffer_insert_at_cursor(gtkconv->entry_buffer, tmp, -1);
			g_free(tmp);
		}
		else
			gtk_text_buffer_insert_at_cursor(gtkconv->entry_buffer,
											 matches->data, -1);

		g_free(matches->data);
		g_list_free(matches);
	}
	else {
		/*
		 * there were lots of matches, fill in as much as possible
		 * and display all of them
		 */
		char *addthis = g_malloc0(1);

		while (matches) {
			char *tmp = addthis;
			addthis = g_strconcat(tmp, matches->data, " ", NULL);
			g_free(tmp);
			g_free(matches->data);
			matches = g_list_remove(matches, matches->data);
		}

		purple_conversation_write(conv, NULL, addthis, PURPLE_MESSAGE_NO_LOG,
								time(NULL));
		gtk_text_buffer_insert_at_cursor(gtkconv->entry_buffer, partial, -1);
		g_free(addthis);
	}

	g_free(entered);
	g_free(partial);
#endif
	return TRUE;
}

static void topic_callback(GtkWidget *w, PidginConversation *gtkconv)
{
	PurpleProtocol *protocol = NULL;
	PurpleConnection *gc;
	PurpleConversation *conv = gtkconv->active_conv;
	PidginChatPane *gtkchat;
	char *new_topic;
	const char *current_topic;

	gc      = purple_conversation_get_connection(conv);

	if(!gc || !(protocol = purple_connection_get_protocol(gc)))
		return;

	if(!PURPLE_PROTOCOL_IMPLEMENTS(protocol, CHAT_IFACE, set_topic))
		return;

	gtkconv = PIDGIN_CONVERSATION(conv);
	gtkchat = gtkconv->u.chat;
	new_topic = g_strdup(gtk_entry_get_text(GTK_ENTRY(gtkchat->topic_text)));
	current_topic = purple_chat_conversation_get_topic(PURPLE_CHAT_CONVERSATION(conv));

	if(current_topic && !g_utf8_collate(new_topic, current_topic)){
		g_free(new_topic);
		return;
	}

	if (current_topic)
		gtk_entry_set_text(GTK_ENTRY(gtkchat->topic_text), current_topic);
	else
		gtk_entry_set_text(GTK_ENTRY(gtkchat->topic_text), "");

	purple_protocol_chat_iface_set_topic(protocol, gc, purple_chat_conversation_get_id(PURPLE_CHAT_CONVERSATION(conv)),
			new_topic);

	g_free(new_topic);
}

static gint
sort_chat_users(GtkTreeModel *model, GtkTreeIter *a, GtkTreeIter *b, gpointer userdata)
{
	PurpleChatUserFlags f1 = 0, f2 = 0;
	char *user1 = NULL, *user2 = NULL;
	gboolean buddy1 = FALSE, buddy2 = FALSE;
	gint ret = 0;

	gtk_tree_model_get(model, a,
	                   CHAT_USERS_ALIAS_KEY_COLUMN, &user1,
	                   CHAT_USERS_FLAGS_COLUMN, &f1,
	                   CHAT_USERS_WEIGHT_COLUMN, &buddy1,
	                   -1);
	gtk_tree_model_get(model, b,
	                   CHAT_USERS_ALIAS_KEY_COLUMN, &user2,
	                   CHAT_USERS_FLAGS_COLUMN, &f2,
	                   CHAT_USERS_WEIGHT_COLUMN, &buddy2,
	                   -1);

	/* Only sort by membership levels */
	f1 &= PURPLE_CHAT_USER_VOICE | PURPLE_CHAT_USER_HALFOP | PURPLE_CHAT_USER_OP |
			PURPLE_CHAT_USER_FOUNDER;
	f2 &= PURPLE_CHAT_USER_VOICE | PURPLE_CHAT_USER_HALFOP | PURPLE_CHAT_USER_OP |
			PURPLE_CHAT_USER_FOUNDER;

	if (user1 == NULL || user2 == NULL) {
		if (!(user1 == NULL && user2 == NULL))
			ret = (user1 == NULL) ? -1: 1;
	} else if (f1 != f2) {
		/* sort more important users first */
		ret = (f1 > f2) ? -1 : 1;
	} else if (buddy1 != buddy2) {
		ret = (buddy1 > buddy2) ? -1 : 1;
	} else {
		ret = strcmp(user1, user2);
	}

	g_free(user1);
	g_free(user2);

	return ret;
}

static void
update_chat_alias(PurpleBuddy *buddy, PurpleChatConversation *chat, PurpleConnection *gc, PurpleProtocol *protocol)
{
	PidginConversation *gtkconv = PIDGIN_CONVERSATION(PURPLE_CONVERSATION(chat));
	PurpleAccount *account = purple_conversation_get_account(PURPLE_CONVERSATION(chat));
	GtkTreeModel *model;
	char *normalized_name;
	GtkTreeIter iter;
	int f;

	g_return_if_fail(buddy != NULL);
	g_return_if_fail(chat != NULL);

	/* This is safe because this callback is only used in chats, not IMs. */
	model = gtk_tree_view_get_model(GTK_TREE_VIEW(gtkconv->u.chat->list));

	if (!gtk_tree_model_get_iter_first(GTK_TREE_MODEL(model), &iter))
		return;

	normalized_name = g_strdup(purple_normalize(account, purple_buddy_get_name(buddy)));

	do {
		char *name;

		gtk_tree_model_get(model, &iter, CHAT_USERS_NAME_COLUMN, &name, -1);

		if (!strcmp(normalized_name, purple_normalize(account, name))) {
			const char *alias = name;
			char *tmp;
			char *alias_key = NULL;
			PurpleBuddy *buddy2;

			if (strcmp(purple_chat_conversation_get_nick(chat), purple_normalize(account, name))) {
				/* This user is not me, so look into updating the alias. */

				if ((buddy2 = purple_blist_find_buddy(account, name)) != NULL) {
					alias = purple_buddy_get_contact_alias(buddy2);
				}

				tmp = g_utf8_casefold(alias, -1);
				alias_key = g_utf8_collate_key(tmp, -1);
				g_free(tmp);

				gtk_list_store_set(GTK_LIST_STORE(model), &iter,
								CHAT_USERS_ALIAS_COLUMN, alias,
								CHAT_USERS_ALIAS_KEY_COLUMN, alias_key,
								-1);
				g_free(alias_key);
			}
			g_free(name);
			break;
		}

		f = gtk_tree_model_iter_next(model, &iter);

		g_free(name);
	} while (f != 0);

	g_free(normalized_name);
}

static void
blist_node_aliased_cb(PurpleBlistNode *node, const char *old_alias, PurpleChatConversation *chat)
{
	PurpleConnection *gc;
	PurpleProtocol *protocol;
	PurpleConversation *conv = PURPLE_CONVERSATION(chat);

	g_return_if_fail(node != NULL);
	g_return_if_fail(conv != NULL);

	gc = purple_conversation_get_connection(conv);
	g_return_if_fail(gc != NULL);
	g_return_if_fail(purple_connection_get_protocol(gc) != NULL);
	protocol = purple_connection_get_protocol(gc);

	if (purple_protocol_get_options(protocol) & OPT_PROTO_UNIQUE_CHATNAME)
		return;

	if (PURPLE_IS_CONTACT(node))
	{
		PurpleBlistNode *bnode;

		for(bnode = node->child; bnode; bnode = bnode->next) {

			if(!PURPLE_IS_BUDDY(bnode))
				continue;

			update_chat_alias((PurpleBuddy *)bnode, chat, gc, protocol);
		}
	}
	else if (PURPLE_IS_BUDDY(node))
		update_chat_alias((PurpleBuddy *)node, chat, gc, protocol);
	else if (PURPLE_IS_CHAT(node) &&
			purple_conversation_get_account(conv) == purple_chat_get_account((PurpleChat*)node))
	{
		if (old_alias == NULL || g_utf8_collate(old_alias, purple_conversation_get_title(conv)) == 0)
			pidgin_conv_update_fields(conv, PIDGIN_CONV_SET_TITLE);
	}
}

static void
buddy_cb_common(PurpleBuddy *buddy, PurpleChatConversation *chat, gboolean is_buddy)
{
	GtkTreeModel *model;
	char *normalized_name;
	GtkTreeIter iter;
	GtkTextTag *texttag;
	PurpleConversation *conv = PURPLE_CONVERSATION(chat);
	int f;

	g_return_if_fail(buddy != NULL);
	g_return_if_fail(conv != NULL);

	/* Do nothing if the buddy does not belong to the conv's account */
	if (purple_buddy_get_account(buddy) != purple_conversation_get_account(conv))
		return;

	/* This is safe because this callback is only used in chats, not IMs. */
	model = gtk_tree_view_get_model(GTK_TREE_VIEW(PIDGIN_CONVERSATION(conv)->u.chat->list));

	if (!gtk_tree_model_get_iter_first(GTK_TREE_MODEL(model), &iter))
		return;

	normalized_name = g_strdup(purple_normalize(purple_conversation_get_account(conv), purple_buddy_get_name(buddy)));

	do {
		char *name;

		gtk_tree_model_get(model, &iter, CHAT_USERS_NAME_COLUMN, &name, -1);

		if (!strcmp(normalized_name, purple_normalize(purple_conversation_get_account(conv), name))) {
			gtk_list_store_set(GTK_LIST_STORE(model), &iter,
			                   CHAT_USERS_WEIGHT_COLUMN, is_buddy ? PANGO_WEIGHT_BOLD : PANGO_WEIGHT_NORMAL, -1);
			g_free(name);
			break;
		}

		f = gtk_tree_model_iter_next(model, &iter);

		g_free(name);
	} while (f != 0);

	g_free(normalized_name);

	blist_node_aliased_cb((PurpleBlistNode *)buddy, NULL, chat);

	texttag = get_buddy_tag(chat, purple_buddy_get_name(buddy), 0, FALSE); /* XXX: do we want the normalized name? */
	if (texttag) {
		g_object_set(texttag, "weight", is_buddy ? PANGO_WEIGHT_BOLD : PANGO_WEIGHT_NORMAL, NULL);
	}
}

static void
buddy_added_cb(PurpleBlistNode *node, PurpleChatConversation *chat)
{
	if (!PURPLE_IS_BUDDY(node))
		return;

	buddy_cb_common(PURPLE_BUDDY(node), chat, TRUE);
}

static void
buddy_removed_cb(PurpleBlistNode *node, PurpleChatConversation *chat)
{
	if (!PURPLE_IS_BUDDY(node))
		return;

	/* If there's another buddy for the same "dude" on the list, do nothing. */
	if (purple_blist_find_buddy(purple_buddy_get_account(PURPLE_BUDDY(node)),
		                  purple_buddy_get_name(PURPLE_BUDDY(node))) != NULL)
		return;

	buddy_cb_common(PURPLE_BUDDY(node), chat, FALSE);
}

static void
entry_popup_menu_cb(GtkWebView *webview, GtkMenu *menu, gpointer data)
{
	GtkWidget *menuitem;
	PidginConversation *gtkconv = data;
	char *tmp;

	g_return_if_fail(menu != NULL);
	g_return_if_fail(gtkconv != NULL);

	menuitem = pidgin_new_item_from_stock(NULL, _("_Send"), NULL,
	                                      G_CALLBACK(send_cb), gtkconv,
	                                      0, 0, NULL);
	tmp = gtk_webview_get_body_text(webview);
	if (!tmp || !*tmp)
		gtk_widget_set_sensitive(menuitem, FALSE);
	g_free(tmp);
	gtk_menu_shell_insert(GTK_MENU_SHELL(menu), menuitem, 0);

	menuitem = gtk_separator_menu_item_new();
	gtk_widget_show(menuitem);
	gtk_menu_shell_insert(GTK_MENU_SHELL(menu), menuitem, 1);
}

static gboolean
resize_webview_cb(PidginConversation *gtkconv)
{
#if 0
	/* TODO WebKit: entry sizing */
	GtkTextBuffer *buffer;
	GtkTextIter iter;
	int lines;
	GdkRectangle oneline;
	int height, diff;
	int pad_top, pad_inside, pad_bottom;
	int total_height;
	int max_height;
	int min_lines = purple_prefs_get_int(PIDGIN_PREFS_ROOT "/conversations/minimum_entry_lines");
	int min_height;
	gboolean interior_focus;
	int focus_width;
	GtkAllocation webview_allocation;
	GtkAllocation entry_allocation;
	GtkAllocation lower_hbox_allocation;

	gtk_widget_get_allocation(gtkconv->webview, &webview_allocation);
	gtk_widget_get_allocation(gtkconv->entry, &entry_allocation);
	gtk_widget_get_allocation(gtkconv->lower_hbox, &lower_hbox_allocation);
	total_height = webview_allocation.height + entry_allocation.height;
	max_height = total_height / 2;

	pad_top = gtk_text_view_get_pixels_above_lines(GTK_TEXT_VIEW(gtkconv->entry));
	pad_bottom = gtk_text_view_get_pixels_below_lines(GTK_TEXT_VIEW(gtkconv->entry));
	pad_inside = gtk_text_view_get_pixels_inside_wrap(GTK_TEXT_VIEW(gtkconv->entry));

	buffer = gtk_text_view_get_buffer(GTK_TEXT_VIEW(gtkconv->entry));
	gtk_text_buffer_get_start_iter(buffer, &iter);
	gtk_text_view_get_iter_location(GTK_TEXT_VIEW(gtkconv->entry), &iter, &oneline);

	lines = gtk_text_buffer_get_line_count(buffer);

	height = 0;
	do {
		int lineheight = 0;
		gtk_text_view_get_line_yrange(GTK_TEXT_VIEW(gtkconv->entry), &iter, NULL, &lineheight);
		height += lineheight;
		lines--;
	} while (gtk_text_iter_forward_line(&iter));
	height += lines * (oneline.height + pad_top + pad_bottom);

	/* Make sure there's enough room for at least min_lines. Allocate enough space to
	 * prevent scrolling when the second line is a continuation of the first line, or
	 * is the beginning of a new paragraph. */
	min_height = min_lines * (oneline.height + MAX(pad_inside, pad_top + pad_bottom));
	height = CLAMP(height, MIN(min_height, max_height), max_height);

	gtk_widget_style_get(gtkconv->entry,
	                     "interior-focus", &interior_focus,
	                     "focus-line-width", &focus_width,
	                     NULL);
	if (!interior_focus)
		height += 2 * focus_width;

	diff = height - entry_allocation.height;
	if (ABS(diff) < oneline.height / 2)
		return FALSE;

	purple_debug_info("pidgin", "resizing to %d, %d lines, diff %d\n",
	                  diff + lower_hbox_allocation.height, min_lines, diff);

	gtk_widget_set_size_request(gtkconv->lower_hbox, -1,
		diff + lower_hbox_allocation.height);
#endif
	gtk_widget_set_size_request(gtkconv->lower_hbox, -1, -1);

	return FALSE;
}

static void
minimum_entry_lines_pref_cb(const char *name,
                            PurplePrefType type,
                            gconstpointer value,
                            gpointer data)
{
	GList *l = purple_conversations_get_all();
	PurpleConversation *conv;
	while (l != NULL)
	{
		conv = (PurpleConversation *)l->data;

		if (PIDGIN_IS_PIDGIN_CONVERSATION(conv))
			resize_webview_cb(PIDGIN_CONVERSATION(conv));

		l = l->next;
	}
}

static void
setup_chat_topic(PidginConversation *gtkconv, GtkWidget *vbox)
{
	PurpleConversation *conv = gtkconv->active_conv;
	PurpleConnection *gc = purple_conversation_get_connection(conv);
	PurpleProtocol *protocol = purple_connection_get_protocol(gc);
	if (purple_protocol_get_options(protocol) & OPT_PROTO_CHAT_TOPIC)
	{
		GtkWidget *hbox, *label;
		PidginChatPane *gtkchat = gtkconv->u.chat;

		hbox = gtk_hbox_new(FALSE, PIDGIN_HIG_BOX_SPACE);
		gtk_box_pack_start(GTK_BOX(vbox), hbox, FALSE, FALSE, 0);

		label = gtk_label_new(_("Topic:"));
		gtk_box_pack_start(GTK_BOX(hbox), label, FALSE, FALSE, 0);

		gtkchat->topic_text = gtk_entry_new();
		gtk_widget_set_size_request(gtkchat->topic_text, -1, BUDDYICON_SIZE_MIN);

		if(!PURPLE_PROTOCOL_IMPLEMENTS(protocol, CHAT_IFACE, set_topic)) {
			gtk_editable_set_editable(GTK_EDITABLE(gtkchat->topic_text), FALSE);
		} else {
			g_signal_connect(G_OBJECT(gtkchat->topic_text), "activate",
					G_CALLBACK(topic_callback), gtkconv);
		}

		gtk_box_pack_start(GTK_BOX(hbox), gtkchat->topic_text, TRUE, TRUE, 0);
		g_signal_connect(G_OBJECT(gtkchat->topic_text), "key_press_event",
			             G_CALLBACK(entry_key_press_cb), gtkconv);
	}
}

static gboolean
pidgin_conv_userlist_create_tooltip(GtkWidget *tipwindow, GtkTreePath *path,
		gpointer userdata, int *w, int *h)
{
	PidginConversation *gtkconv = userdata;
	GtkTreeIter iter;
	GtkTreeModel *model = gtk_tree_view_get_model(GTK_TREE_VIEW(gtkconv->u.chat->list));
	PurpleConversation *conv = gtkconv->active_conv;
	PurpleBlistNode *node;
	PurpleProtocol *protocol;
	PurpleAccount *account = purple_conversation_get_account(conv);
	char *who = NULL;

	if (purple_account_get_connection(account) == NULL)
		return FALSE;

	if (!gtk_tree_model_get_iter(GTK_TREE_MODEL(model), &iter, path))
		return FALSE;

	gtk_tree_model_get(GTK_TREE_MODEL(model), &iter, CHAT_USERS_NAME_COLUMN, &who, -1);

	protocol = purple_connection_get_protocol(purple_account_get_connection(account));
	node = (PurpleBlistNode*)(purple_blist_find_buddy(purple_conversation_get_account(conv), who));
	if (node && protocol && (purple_protocol_get_options(protocol) & OPT_PROTO_UNIQUE_CHATNAME))
		pidgin_blist_draw_tooltip(node, gtkconv->infopane);

	g_free(who);
	return FALSE;
}

static void
setup_chat_userlist(PidginConversation *gtkconv, GtkWidget *hpaned)
{
	PidginChatPane *gtkchat = gtkconv->u.chat;
	GtkWidget *lbox, *list;
	GtkListStore *ls;
	GtkCellRenderer *rend;
	GtkTreeViewColumn *col;
	int ul_width;
	void *blist_handle = purple_blist_get_handle();
	PurpleConversation *conv = gtkconv->active_conv;

	/* Build the right pane. */
	lbox = gtk_vbox_new(FALSE, PIDGIN_HIG_BOX_SPACE);
	gtk_paned_pack2(GTK_PANED(hpaned), lbox, FALSE, TRUE);
	gtk_widget_show(lbox);

	/* Setup the label telling how many people are in the room. */
	gtkchat->count = gtk_label_new(_("0 people in room"));
	gtk_label_set_ellipsize(GTK_LABEL(gtkchat->count), PANGO_ELLIPSIZE_END);
	gtk_box_pack_start(GTK_BOX(lbox), gtkchat->count, FALSE, FALSE, 0);
	gtk_widget_show(gtkchat->count);

	/* Setup the list of users. */

	ls = gtk_list_store_new(CHAT_USERS_COLUMNS, GDK_TYPE_PIXBUF, G_TYPE_STRING,
							G_TYPE_STRING, G_TYPE_STRING, G_TYPE_INT,
							GDK_TYPE_COLOR, G_TYPE_INT, G_TYPE_STRING);
	gtk_tree_sortable_set_sort_func(GTK_TREE_SORTABLE(ls), CHAT_USERS_ALIAS_KEY_COLUMN,
									sort_chat_users, NULL, NULL);

	list = gtk_tree_view_new_with_model(GTK_TREE_MODEL(ls));

	/* Allow a user to specify gtkrc settings for the chat userlist only */
	gtk_widget_set_name(list, "pidgin_conv_userlist");

	rend = gtk_cell_renderer_pixbuf_new();
	g_object_set(G_OBJECT(rend),
				 "stock-size", gtk_icon_size_from_name(PIDGIN_ICON_SIZE_TANGO_EXTRA_SMALL),
				 NULL);
	col = gtk_tree_view_column_new_with_attributes(NULL, rend,
			"stock-id", CHAT_USERS_ICON_STOCK_COLUMN, NULL);
	gtk_tree_view_column_set_sizing(col, GTK_TREE_VIEW_COLUMN_AUTOSIZE);
	gtk_tree_view_append_column(GTK_TREE_VIEW(list), col);
	ul_width = purple_prefs_get_int(PIDGIN_PREFS_ROOT "/conversations/chat/userlist_width");
	gtk_widget_set_size_request(lbox, ul_width, -1);

	/* Hack to prevent completely collapsed userlist coming back with a 1 pixel width.
	 * I would have liked to use the GtkPaned "max-position", but for some reason that didn't work */
	if (ul_width == 0)
		gtk_paned_set_position(GTK_PANED(hpaned), 999999);

	g_signal_connect(G_OBJECT(list), "button_press_event",
					 G_CALLBACK(right_click_chat_cb), gtkconv);
	g_signal_connect(G_OBJECT(list), "row-activated",
					 G_CALLBACK(activate_list_cb), gtkconv);
	g_signal_connect(G_OBJECT(list), "popup-menu",
			 G_CALLBACK(gtkconv_chat_popup_menu_cb), gtkconv);
	g_signal_connect(G_OBJECT(lbox), "size-allocate", G_CALLBACK(lbox_size_allocate_cb), gtkconv);

	pidgin_tooltip_setup_for_treeview(list, gtkconv,
			pidgin_conv_userlist_create_tooltip, NULL);

	rend = gtk_cell_renderer_text_new();
	g_object_set(rend,
				 "foreground-set", TRUE,
				 "weight-set", TRUE,
				 NULL);
	g_object_set(G_OBJECT(rend), "editable", TRUE, NULL);

	col = gtk_tree_view_column_new_with_attributes(NULL, rend,
	                                               "text", CHAT_USERS_ALIAS_COLUMN,
	                                               "foreground-gdk", CHAT_USERS_COLOR_COLUMN,
	                                               "weight", CHAT_USERS_WEIGHT_COLUMN,
	                                               NULL);

	purple_signal_connect(blist_handle, "blist-node-added",
						gtkchat, PURPLE_CALLBACK(buddy_added_cb), conv);
	purple_signal_connect(blist_handle, "blist-node-removed",
						gtkchat, PURPLE_CALLBACK(buddy_removed_cb), conv);
	purple_signal_connect(blist_handle, "blist-node-aliased",
						gtkchat, PURPLE_CALLBACK(blist_node_aliased_cb), conv);

	gtk_tree_view_column_set_expand(col, TRUE);
	g_object_set(rend, "ellipsize", PANGO_ELLIPSIZE_END, NULL);

	gtk_tree_view_append_column(GTK_TREE_VIEW(list), col);

	gtk_tree_view_set_headers_visible(GTK_TREE_VIEW(list), FALSE);
	gtk_widget_show(list);

	gtkchat->list = list;

	gtk_box_pack_start(GTK_BOX(lbox),
		pidgin_make_scrollable(list, GTK_POLICY_AUTOMATIC, GTK_POLICY_AUTOMATIC, GTK_SHADOW_IN, -1, -1),
		TRUE, TRUE, 0);
}

static gboolean
pidgin_conv_create_tooltip(GtkWidget *tipwindow, gpointer userdata, int *w, int *h)
{
	PurpleBlistNode *node = NULL;
	PurpleConversation *conv;
	PidginConversation *gtkconv = userdata;

	conv = gtkconv->active_conv;
	if (PURPLE_IS_CHAT_CONVERSATION(conv)) {
		node = (PurpleBlistNode*)(purple_blist_find_chat(purple_conversation_get_account(conv), purple_conversation_get_name(conv)));
		if (!node)
			node = g_object_get_data(G_OBJECT(gtkconv->webview), "transient_chat");
	} else {
		node = (PurpleBlistNode*)(purple_blist_find_buddy(purple_conversation_get_account(conv), purple_conversation_get_name(conv)));
#if 0
		/* Using the transient blist nodes to show the tooltip doesn't quite work yet. */
		if (!node)
			node = g_object_get_data(G_OBJECT(gtkconv->webview), "transient_buddy");
#endif
	}

	if (node)
		pidgin_blist_draw_tooltip(node, gtkconv->infopane);
	return FALSE;
}

/* Quick Find {{{ */
static gboolean
pidgin_conv_end_quickfind(PidginConversation *gtkconv)
{
	gtk_widget_modify_base(gtkconv->quickfind_entry, GTK_STATE_NORMAL, NULL);

	webkit_web_view_unmark_text_matches(WEBKIT_WEB_VIEW(gtkconv->webview));
	gtk_widget_hide(gtkconv->quickfind_container);

	gtk_widget_grab_focus(gtkconv->entry);
	return TRUE;
}

static gboolean
quickfind_process_input(GtkWidget *entry, GdkEventKey *event, PidginConversation *gtkconv)
{
	switch (event->keyval) {
		case GDK_KEY_Return:
		case GDK_KEY_KP_Enter:
			if (webkit_web_view_search_text(WEBKIT_WEB_VIEW(gtkconv->webview), gtk_entry_get_text(GTK_ENTRY(entry)), FALSE, TRUE, TRUE)) {
				gtk_widget_modify_base(gtkconv->quickfind_entry, GTK_STATE_NORMAL, NULL);
			} else {
				GdkColor col;
				col.red = 0xffff;
				col.green = 0xafff;
				col.blue = 0xafff;
				gtk_widget_modify_base(gtkconv->quickfind_entry, GTK_STATE_NORMAL, &col);
			}
			break;
		case GDK_KEY_Escape:
			pidgin_conv_end_quickfind(gtkconv);
			break;
		default:
			return FALSE;
	}
	return TRUE;
}

static void
pidgin_conv_setup_quickfind(PidginConversation *gtkconv, GtkWidget *container)
{
	GtkWidget *widget = gtk_hbox_new(FALSE, 0);
	GtkWidget *label, *entry, *close;

	gtk_box_pack_start(GTK_BOX(container), widget, FALSE, FALSE, 0);

	close = pidgin_create_small_button(gtk_label_new("×"));
	gtk_box_pack_start(GTK_BOX(widget), close, FALSE, FALSE, 0);
	gtk_widget_set_tooltip_text(close, _("Close Find bar"));

	label = gtk_label_new(_("Find:"));
	gtk_box_pack_start(GTK_BOX(widget), label, FALSE, FALSE, 10);

	entry = gtk_entry_new();
	gtk_box_pack_start(GTK_BOX(widget), entry, TRUE, TRUE, 0);

	gtkconv->quickfind_entry = entry;
	gtkconv->quickfind_container = widget;

	/* Hook to signals and stuff */
	g_signal_connect(G_OBJECT(entry), "key_press_event",
			G_CALLBACK(quickfind_process_input), gtkconv);
	g_signal_connect_swapped(G_OBJECT(close), "button-press-event",
			G_CALLBACK(pidgin_conv_end_quickfind), gtkconv);
}

/* }}} */

static char *
replace_header_tokens(PurpleConversation *conv, const char *text)
{
	PurpleAccount *account = purple_conversation_get_account(conv);
	GString *str;
	const char *cur = text;
	const char *prev = cur;
	time_t mtime;
	struct tm *tm = NULL;

	if (text == NULL || *text == '\0')
		return NULL;

	str = g_string_new(NULL);
	while ((cur = strchr(cur, '%'))) {
		char *freeval = NULL;
		const char *replace = NULL;
		const char *fin = NULL;

		if (g_str_has_prefix(cur, "%chatName%")) {
			replace = purple_conversation_get_name(conv);

		} else if (g_str_has_prefix(cur, "%sourceName%")) {
			replace = purple_account_get_private_alias(account);
			if (replace == NULL)
				replace = purple_account_get_username(account);

		} else if (g_str_has_prefix(cur, "%destinationName%")) {
			PurpleBuddy *buddy = purple_blist_find_buddy(account, purple_conversation_get_name(conv));
			if (buddy) {
				replace = purple_buddy_get_alias(buddy);
			} else {
				replace = purple_conversation_get_name(conv);
			}

		} else if (g_str_has_prefix(cur, "%incomingIconPath%")) {
			PurpleBuddyIcon *icon = purple_im_conversation_get_icon(PURPLE_IM_CONVERSATION(conv));
			if (icon)
				replace = purple_buddy_icon_get_full_path(icon);

		} else if (g_str_has_prefix(cur, "%outgoingIconPath%")) {
			replace = purple_account_get_buddy_icon_path(account);

		} else if (g_str_has_prefix(cur, "%timeOpened")) {
			const char *tmp = cur + strlen("%timeOpened");

			if (*tmp == '{') {
				const char *end;
				tmp++;
				end = strstr(tmp, "}%");
				if (!end) /* Invalid string */
					continue;
				if (!tm) {
					mtime = time(NULL);
					tm = localtime(&mtime);
				}
				replace = freeval = purple_uts35_to_str(tmp, end - tmp, tm);
				fin = end + 1;
			} else {
				if (!tm) {
					mtime = time(NULL);
					tm = localtime(&mtime);
				}

				replace = purple_utf8_strftime("%X", tm);
			}

		} else if (g_str_has_prefix(cur, "%dateOpened%")) {
			if (!tm) {
				mtime = time(NULL);
				tm = localtime(&mtime);
			}

			replace = purple_date_format_short(tm);

		} else {
			cur++;
			continue;
		}

		/* Here we have a replacement to make */
		g_string_append_len(str, prev, cur - prev);
		if (replace)
			g_string_append(str, replace);

		/* And update the pointers */
		if (fin) {
			prev = cur = fin + 1;
		} else {
			prev = cur = strchr(cur + 1, '%') + 1;
		}
		g_free(freeval);
		freeval = NULL;
	}

	/* And wrap it up */
	g_string_append(str, prev);
	return g_string_free(str, FALSE);
}

static char *
replace_template_tokens(PidginConvTheme *theme, const char *header, const char *footer)
{
	GString *str;
	const char *text;
	char **ms;
	char *path;

	text = pidgin_conversation_theme_get_template(theme, PIDGIN_CONVERSATION_THEME_TEMPLATE_MAIN);
	if (text == NULL)
		return NULL;

	ms = g_strsplit(text, "%@", 6);
	if (ms[0] == NULL || ms[1] == NULL || ms[2] == NULL || ms[3] == NULL || ms[4] == NULL || ms[5] == NULL) {
		g_strfreev(ms);
		return NULL;
	}

	str = g_string_new(NULL);

	g_string_append(str, ms[0]);
	g_string_append(str, "file://");
	path = pidgin_conversation_theme_get_template_path(theme);
	g_string_append(str, path);
	g_free(path);

	g_string_append(str, ms[1]);

	text = pidgin_conversation_theme_get_template(theme, PIDGIN_CONVERSATION_THEME_TEMPLATE_BASESTYLE_CSS);
	g_string_append(str, text);

	g_string_append(str, ms[2]);

	g_string_append(str, "file://");
	path = pidgin_conversation_theme_get_css_path(theme);
	g_string_append(str, path);
	g_free(path);

	g_string_append(str, ms[3]);
	if (header)
		g_string_append(str, header);
	g_string_append(str, ms[4]);
	if (footer)
		g_string_append(str, footer);
	g_string_append(str, ms[5]);

	g_strfreev(ms);

	return g_string_free(str, FALSE);
}

static void
set_theme_webkit_settings(WebKitWebView *webview, PidginConvTheme *theme)
{
	WebKitWebSettings *settings;
	const GValue *val;
	
	g_object_get(G_OBJECT(webview), "settings", &settings, NULL);

	val = pidgin_conversation_theme_lookup(theme, "DefaultFontFamily", TRUE);
	if (val && G_VALUE_HOLDS_STRING(val))
	{
		const gchar *font_family = g_value_get_string(val);
#ifdef _WIN32
		/* XXX: a hack for not converting backslash to yen sign.
		 * See gtkwebview.c: gtk_webview_new.
		 */
		if (g_ascii_strcasecmp(font_family, "sans-serif") == 0)
			font_family = NULL;
#endif
		if (font_family)
			g_object_set(G_OBJECT(settings), "default-font-family", font_family, NULL);
	}

	val = pidgin_conversation_theme_lookup(theme, "DefaultFontSize", TRUE);
	if (val && G_VALUE_HOLDS_INT(val))
		g_object_set(G_OBJECT(settings), "default-font-size", GINT_TO_POINTER(g_value_get_int(val)), NULL);

	val = pidgin_conversation_theme_lookup(theme, "DefaultBackgroundIsTransparent", TRUE);
	if (val && G_VALUE_HOLDS_BOOLEAN(val))
		/* this does not work :( */
		webkit_web_view_set_transparent(webview, g_value_get_boolean(val));
}

static void
conv_variant_changed_cb(GObject *gobject, GParamSpec *pspec, gpointer user_data)
{
	PidginConversation *gtkconv = user_data;
	char *path, *js;

	path = pidgin_conversation_theme_get_css_path(PIDGIN_CONV_THEME(gobject));
	js = g_strdup_printf("setStylesheet(\"mainStyle\", \"file://%s\");", path);
	g_free(path);
	gtk_webview_safe_execute_script(GTK_WEBVIEW(gtkconv->webview), js);
	g_free(js);
}

static void
load_conv_theme(PidginConversation *gtkconv)
{
	char *header, *footer;
	char *template;
	char *basedir, *baseuri;

	header = replace_header_tokens(gtkconv->active_conv,
		pidgin_conversation_theme_get_template(gtkconv->theme, PIDGIN_CONVERSATION_THEME_TEMPLATE_HEADER));
	footer = replace_header_tokens(gtkconv->active_conv,
		pidgin_conversation_theme_get_template(gtkconv->theme, PIDGIN_CONVERSATION_THEME_TEMPLATE_FOOTER));
	template = replace_template_tokens(gtkconv->theme, header, footer);
	g_free(header);
	g_free(footer);

	if (template == NULL)
		return;

	set_theme_webkit_settings(WEBKIT_WEB_VIEW(gtkconv->webview), gtkconv->theme);

	basedir = pidgin_conversation_theme_get_template_path(gtkconv->theme);
	baseuri = g_strdup_printf("file://%s", basedir);
	webkit_web_view_load_string(WEBKIT_WEB_VIEW(gtkconv->webview), template,
	                            "text/html", "UTF-8", baseuri);

	if (PURPLE_IS_CHAT_CONVERSATION(gtkconv->active_conv))
		gtk_webview_safe_execute_script(GTK_WEBVIEW(gtkconv->webview),
			"document.getElementById('Chat').className = 'groupchat'");

	g_signal_connect(G_OBJECT(gtkconv->theme), "notify::variant",
	                 G_CALLBACK(conv_variant_changed_cb), gtkconv);

	g_free(basedir);
	g_free(baseuri);
	g_free(template);
}

static GtkWidget *
setup_common_pane(PidginConversation *gtkconv)
{
	GtkWidget *vbox, *frame, *webview_sw, *event_box;
	GtkCellRenderer *rend;
	GtkTreePath *path;
	PurpleConversation *conv = gtkconv->active_conv;
	PurpleBuddy *buddy;
	gboolean chat = PURPLE_IS_CHAT_CONVERSATION(conv);
	int buddyicon_size = 0;

	/* Setup the top part of the pane */
	vbox = gtk_vbox_new(FALSE, PIDGIN_HIG_BOX_SPACE);
	gtk_widget_show(vbox);

	/* Setup the info pane */
	event_box = gtk_event_box_new();
	gtk_event_box_set_visible_window(GTK_EVENT_BOX(event_box), FALSE);
	gtk_widget_show(event_box);
	gtkconv->infopane_hbox = gtk_hbox_new(FALSE, 0);
	gtk_box_pack_start(GTK_BOX(vbox), event_box, FALSE, FALSE, 0);
	gtk_container_add(GTK_CONTAINER(event_box), gtkconv->infopane_hbox);
	gtk_widget_show(gtkconv->infopane_hbox);
	gtk_widget_add_events(event_box,
	                      GDK_POINTER_MOTION_MASK | GDK_LEAVE_NOTIFY_MASK);
	g_signal_connect(G_OBJECT(event_box), "button-press-event",
	                 G_CALLBACK(infopane_press_cb), gtkconv);

	pidgin_tooltip_setup_for_widget(event_box, gtkconv,
		pidgin_conv_create_tooltip, NULL);

	gtkconv->infopane = gtk_cell_view_new();
	gtkconv->infopane_model = gtk_list_store_new(CONV_NUM_COLUMNS, G_TYPE_STRING, G_TYPE_STRING, GDK_TYPE_PIXBUF, GDK_TYPE_PIXBUF);
	gtk_cell_view_set_model(GTK_CELL_VIEW(gtkconv->infopane),
				GTK_TREE_MODEL(gtkconv->infopane_model));
	g_object_unref(gtkconv->infopane_model);
	gtk_list_store_append(gtkconv->infopane_model, &(gtkconv->infopane_iter));
	gtk_box_pack_start(GTK_BOX(gtkconv->infopane_hbox), gtkconv->infopane, TRUE, TRUE, 0);
	path = gtk_tree_path_new_from_string("0");
	gtk_cell_view_set_displayed_row(GTK_CELL_VIEW(gtkconv->infopane), path);
	gtk_tree_path_free(path);

	if (chat) {
		/* This empty widget is used to ensure that the infopane is consistently
		   sized for chat windows. The correct fix is to put an icon in the chat
		   window as well, because that would make "Set Custom Icon" consistent
		   for both the buddy list and the chat window, but PidginConversation
		   is pretty much stuck until 3.0. */
		GtkWidget *sizing_vbox;
		sizing_vbox = gtk_vbox_new(FALSE, 0);
		gtk_widget_set_size_request(sizing_vbox, -1, BUDDYICON_SIZE_MIN);
		gtk_box_pack_start(GTK_BOX(gtkconv->infopane_hbox), sizing_vbox, FALSE, FALSE, 0);
		gtk_widget_show(sizing_vbox);
	}
	else {
		gtkconv->u.im->icon_container = gtk_vbox_new(FALSE, 0);

		if ((buddy = purple_blist_find_buddy(purple_conversation_get_account(conv),
						purple_conversation_get_name(conv))) != NULL) {
			PurpleContact *contact = purple_buddy_get_contact(buddy);
			if (contact) {
				buddyicon_size = purple_blist_node_get_int((PurpleBlistNode*)contact, "pidgin-infopane-iconsize");
			}
		}
		buddyicon_size = CLAMP(buddyicon_size, BUDDYICON_SIZE_MIN, BUDDYICON_SIZE_MAX);
		gtk_widget_set_size_request(gtkconv->u.im->icon_container, -1, buddyicon_size);

		gtk_box_pack_start(GTK_BOX(gtkconv->infopane_hbox),
				   gtkconv->u.im->icon_container, FALSE, FALSE, 0);

		gtk_widget_show(gtkconv->u.im->icon_container);
	}

	gtk_widget_show(gtkconv->infopane);

	rend = gtk_cell_renderer_pixbuf_new();
	gtk_cell_layout_pack_start(GTK_CELL_LAYOUT(gtkconv->infopane), rend, FALSE);
	gtk_cell_layout_set_attributes(GTK_CELL_LAYOUT(gtkconv->infopane), rend, "stock-id", CONV_ICON_COLUMN, NULL);
	g_object_set(rend, "xalign", 0.0, "xpad", 6, "ypad", 0,
			"stock-size", gtk_icon_size_from_name(PIDGIN_ICON_SIZE_TANGO_EXTRA_SMALL),
			NULL);

	rend = gtk_cell_renderer_text_new();
	gtk_cell_layout_pack_start(GTK_CELL_LAYOUT(gtkconv->infopane), rend, TRUE);
	gtk_cell_layout_set_attributes(GTK_CELL_LAYOUT(gtkconv->infopane), rend, "markup", CONV_TEXT_COLUMN, NULL);
	g_object_set(rend, "ypad", 0, "yalign", 0.5, NULL);

	g_object_set(rend, "ellipsize", PANGO_ELLIPSIZE_END, NULL);

	rend = gtk_cell_renderer_pixbuf_new();
	gtk_cell_layout_pack_start(GTK_CELL_LAYOUT(gtkconv->infopane), rend, FALSE);
	gtk_cell_layout_set_attributes(GTK_CELL_LAYOUT(gtkconv->infopane), rend, "pixbuf", CONV_PROTOCOL_ICON_COLUMN, NULL);
	g_object_set(rend, "xalign", 0.0, "xpad", 3, "ypad", 0, NULL);

	rend = gtk_cell_renderer_pixbuf_new();
	gtk_cell_layout_pack_start(GTK_CELL_LAYOUT(gtkconv->infopane), rend, FALSE);
	gtk_cell_layout_set_attributes(GTK_CELL_LAYOUT(gtkconv->infopane), rend, "pixbuf", CONV_EMBLEM_COLUMN, NULL);
	g_object_set(rend, "xalign", 0.0, "xpad", 6, "ypad", 0, NULL);

	/* Setup the webkit widget */
	frame = pidgin_create_webview(FALSE, &gtkconv->webview, &webview_sw);
	gtk_widget_set_size_request(gtkconv->webview, -1, 0);

	load_conv_theme(gtkconv);

	if (chat) {
		GtkWidget *hpaned;

		/* Add the topic */
		setup_chat_topic(gtkconv, vbox);

		/* Add the gtkwebview frame */
		hpaned = gtk_hpaned_new();
		gtk_box_pack_start(GTK_BOX(vbox), hpaned, TRUE, TRUE, 0);
		gtk_widget_show(hpaned);
		gtk_paned_pack1(GTK_PANED(hpaned), frame, TRUE, TRUE);

		/* Now add the userlist */
		setup_chat_userlist(gtkconv, hpaned);
	} else {
		gtk_box_pack_start(GTK_BOX(vbox), frame, TRUE, TRUE, 0);
	}
	gtk_widget_show_all(frame);

	gtk_widget_set_name(gtkconv->webview, "pidgin_conv_webview");
	g_object_set_data(G_OBJECT(gtkconv->webview), "gtkconv", gtkconv);

	g_signal_connect_after(G_OBJECT(gtkconv->webview), "button_press_event",
	                       G_CALLBACK(entry_stop_rclick_cb), NULL);
	g_signal_connect(G_OBJECT(gtkconv->webview), "key_press_event",
	                 G_CALLBACK(refocus_entry_cb), gtkconv);
	g_signal_connect(G_OBJECT(gtkconv->webview), "key_release_event",
	                 G_CALLBACK(refocus_entry_cb), gtkconv);

	pidgin_conv_setup_quickfind(gtkconv, vbox);

	gtkconv->lower_hbox = gtk_hbox_new(FALSE, PIDGIN_HIG_BOX_SPACE);
	gtk_box_pack_start(GTK_BOX(vbox), gtkconv->lower_hbox, FALSE, FALSE, 0);
	gtk_widget_show(gtkconv->lower_hbox);

	/* Setup the entry widget and all signals */
	frame = pidgin_create_webview(TRUE, &gtkconv->entry, NULL);
	gtk_box_pack_start(GTK_BOX(gtkconv->lower_hbox), frame, TRUE, TRUE, 0);
	gtk_widget_show(frame);

	gtk_widget_set_name(gtkconv->entry, "pidgin_conv_entry");
	gtk_webview_set_protocol_name(GTK_WEBVIEW(gtkconv->entry),
			purple_account_get_protocol_name(purple_conversation_get_account(conv)));

	g_signal_connect(G_OBJECT(gtkconv->entry), "populate-popup",
	                 G_CALLBACK(entry_popup_menu_cb), gtkconv);
	g_signal_connect(G_OBJECT(gtkconv->entry), "key-press-event",
	                 G_CALLBACK(entry_key_press_cb), gtkconv);
#if 0
	/* TODO WebKit: Why? */
	g_signal_connect_after(G_OBJECT(gtkconv->entry), "button-press-event",
	                       G_CALLBACK(entry_stop_rclick_cb), NULL);
#endif

	if (!chat) {
		/* For sending typing notifications for IMs */
#if 0
		/* TODO WebKit */
		g_signal_connect(G_OBJECT(gtkconv->entry_buffer), "insert_text",
						 G_CALLBACK(insert_text_cb), gtkconv);
		g_signal_connect(G_OBJECT(gtkconv->entry_buffer), "delete_range",
						 G_CALLBACK(delete_text_cb), gtkconv);
#endif
		gtkconv->u.im->typing_timer = 0;
		gtkconv->u.im->animate = purple_prefs_get_bool(PIDGIN_PREFS_ROOT "/conversations/im/animate_buddy_icons");
		gtkconv->u.im->show_icon = TRUE;
	}

#if 0
	/* TODO WebKit: sizing stuff? */
	g_signal_connect_swapped(G_OBJECT(gtkconv->entry_buffer), "changed",
				 G_CALLBACK(resize_webview_cb), gtkconv);
	g_signal_connect_swapped(G_OBJECT(gtkconv->entry), "size-allocate",
				 G_CALLBACK(resize_webview_cb), gtkconv);
#endif

	default_formatize(gtkconv);
	g_signal_connect_after(G_OBJECT(gtkconv->entry), "format-cleared",
	                       G_CALLBACK(clear_formatting_cb), gtkconv);
	return vbox;
}

static void
conv_dnd_recv(GtkWidget *widget, GdkDragContext *dc, guint x, guint y,
              GtkSelectionData *sd, guint info, guint t,
              PidginConversation *gtkconv)
{
	PurpleConversation *conv = gtkconv->active_conv;
	PidginWindow *win = gtkconv->win;
	PurpleIMConversation *im;
	PurpleAccount *convaccount = purple_conversation_get_account(conv);
	PurpleConnection *gc = purple_account_get_connection(convaccount);
	PurpleProtocol *protocol = gc ? purple_connection_get_protocol(gc) : NULL;
	const guchar *data = gtk_selection_data_get_data(sd);

	if (info == PIDGIN_DRAG_BLIST_NODE)
	{
		PurpleBlistNode *n = NULL;
		PurpleBuddy *b;
		PidginConversation *gtkconv = NULL;
		PurpleAccount *buddyaccount;
		const char *buddyname;

		n = *(PurpleBlistNode **) data;

		if (PURPLE_IS_CONTACT(n))
			b = purple_contact_get_priority_buddy((PurpleContact*)n);
		else if (PURPLE_IS_BUDDY(n))
			b = (PurpleBuddy*)n;
		else
			return;

		buddyaccount = purple_buddy_get_account(b);
		buddyname = purple_buddy_get_name(b);
		/*
		 * If a buddy is dragged to a chat window of the same protocol,
		 * invite him to the chat.
		 */
		if (PURPLE_IS_CHAT_CONVERSATION(conv) &&
				protocol && PURPLE_PROTOCOL_IMPLEMENTS(protocol, CHAT_IFACE, invite) &&
				strcmp(purple_account_get_protocol_id(convaccount),
					purple_account_get_protocol_id(buddyaccount)) == 0) {
		    purple_chat_conversation_invite_user(PURPLE_CHAT_CONVERSATION(conv), buddyname, NULL, TRUE);
		} else {
			/*
			 * If we already have an open conversation with this buddy, then
			 * just move the conv to this window.  Otherwise, create a new
			 * conv and add it to this window.
			 */
			im = purple_conversations_find_im_with_account(buddyname, buddyaccount);
			if (im != NULL) {
				PidginWindow *oldwin;
				gtkconv = PIDGIN_CONVERSATION(PURPLE_CONVERSATION(im));
				oldwin = gtkconv->win;
				if (oldwin != win) {
					pidgin_conv_window_remove_gtkconv(oldwin, gtkconv);
					pidgin_conv_window_add_gtkconv(win, gtkconv);
				}
			} else {
				im = purple_im_conversation_new(buddyaccount, buddyname);
				gtkconv = PIDGIN_CONVERSATION(PURPLE_CONVERSATION(im));
				if (gtkconv->win != win) {
					pidgin_conv_window_remove_gtkconv(gtkconv->win, gtkconv);
					pidgin_conv_window_add_gtkconv(win, gtkconv);
				}
			}

			/* Make this conversation the active conversation */
			pidgin_conv_window_switch_gtkconv(win, gtkconv);
		}

		gtk_drag_finish(dc, TRUE,
		                gdk_drag_context_get_actions(dc) == GDK_ACTION_MOVE, t);
	}
	else if (info == PIDGIN_DRAG_IM_CONTACT)
	{
		char *protocol_id = NULL;
		char *username = NULL;
		PurpleAccount *account;
		PidginConversation *gtkconv;

		if (pidgin_parse_x_im_contact((const char *) data, FALSE, &account,
						&protocol_id, &username, NULL))
		{
			if (account == NULL)
			{
				purple_notify_error(win, NULL,
					_("You are not currently signed on with an account that "
					  "can add that buddy."), NULL, NULL);
			} else {
				/*
				 * If a buddy is dragged to a chat window of the same protocol,
				 * invite him to the chat.
				 */
				if (PURPLE_IS_CHAT_CONVERSATION(conv) &&
						protocol && PURPLE_PROTOCOL_IMPLEMENTS(protocol, CHAT_IFACE, invite) &&
						strcmp(purple_account_get_protocol_id(convaccount), protocol_id) == 0) {
					purple_chat_conversation_invite_user(PURPLE_CHAT_CONVERSATION(conv), username, NULL, TRUE);
				} else {
					im = purple_im_conversation_new(account, username);
					gtkconv = PIDGIN_CONVERSATION(PURPLE_CONVERSATION(im));
					if (gtkconv->win != win) {
						pidgin_conv_window_remove_gtkconv(gtkconv->win, gtkconv);
						pidgin_conv_window_add_gtkconv(win, gtkconv);
					}
				}
			}
		}

		g_free(username);
		g_free(protocol_id);

		gtk_drag_finish(dc, TRUE,
		                gdk_drag_context_get_actions(dc) == GDK_ACTION_MOVE, t);
	}
	else if (info == WEBKIT_WEB_VIEW_TARGET_INFO_URI_LIST) {
		if (PURPLE_IS_IM_CONVERSATION(conv))
			pidgin_dnd_file_manage(sd, convaccount, purple_conversation_get_name(conv));
		gtk_drag_finish(dc, TRUE,
		                gdk_drag_context_get_actions(dc) == GDK_ACTION_MOVE, t);
	}
	else
		gtk_drag_finish(dc, FALSE, FALSE, t);
}


static PidginConversation *
pidgin_conv_find_gtkconv(PurpleConversation * conv)
{
	PurpleBuddy *bud = purple_blist_find_buddy(purple_conversation_get_account(conv), purple_conversation_get_name(conv));
	PurpleContact *c;
	PurpleBlistNode *cn, *bn;

	if (!bud)
		return NULL;

	if (!(c = purple_buddy_get_contact(bud)))
		return NULL;

	cn = PURPLE_BLIST_NODE(c);
	for (bn = purple_blist_node_get_first_child(cn); bn; bn = purple_blist_node_get_sibling_next(bn)) {
		PurpleBuddy *b = PURPLE_BUDDY(bn);
		PurpleIMConversation *im;
		if ((im = purple_conversations_find_im_with_account(purple_buddy_get_name(b), purple_buddy_get_account(b)))) {
			if (PIDGIN_CONVERSATION(PURPLE_CONVERSATION(im)))
				return PIDGIN_CONVERSATION(PURPLE_CONVERSATION(im));
		}
	}

	return NULL;
}

static void
buddy_update_cb(PurpleBlistNode *bnode, gpointer null)
{
	GList *list;

	g_return_if_fail(bnode);
	if (!PURPLE_IS_BUDDY(bnode))
		return;

	for (list = pidgin_conv_windows_get_list(); list; list = list->next)
	{
		PidginWindow *win = list->data;
		PurpleConversation *conv = pidgin_conv_window_get_active_conversation(win);

		if (PURPLE_IS_CHAT_CONVERSATION(conv))
			continue;

		pidgin_conv_update_fields(conv, PIDGIN_CONV_MENU);
	}
}

static gboolean
ignore_middle_click(GtkWidget *widget, GdkEventButton *e, gpointer null)
{
	/* A click on the pane is propagated to the notebook containing the pane.
	 * So if Stu accidentally aims high and middle clicks on the pane-handle,
	 * it causes a conversation tab to close. Let's stop that from happening.
	 */
	if (e->button == 2 && e->type == GDK_BUTTON_PRESS)
		return TRUE;
	return FALSE;
}

static void set_typing_font(GtkWidget *widget, GtkStyle *style, PidginConversation *gtkconv)
{
/* TODO WEBKIT */
#if 0
	static PangoFontDescription *font_desc = NULL;
	static GdkColor *color = NULL;
	static gboolean enable = TRUE;

	if (font_desc == NULL) {
		char *string = NULL;
		gtk_widget_style_get(widget,
				"typing-notification-font", &string,
				"typing-notification-color", &color,
				"typing-notification-enable", &enable,
				NULL);
		font_desc = pango_font_description_from_string(string);
		g_free(string);
		if (color == NULL) {
			GdkColor def = {0, 0x8888, 0x8888, 0x8888};
			color = gdk_color_copy(&def);
		}
	}

	gtk_text_buffer_create_tag(GTK_IMHTML(widget)->text_buffer, "TYPING-NOTIFICATION",
			"foreground-gdk", color,
			"font-desc", font_desc,
			NULL);

	if (!enable) {
		g_object_set_data(G_OBJECT(widget), "disable-typing-notification", GINT_TO_POINTER(TRUE));
		/* or may be 'gtkconv->disable_typing = TRUE;' instead? */
	}

	g_signal_handlers_disconnect_by_func(G_OBJECT(widget), set_typing_font, gtkconv);
#endif /* if 0 */
}

/**************************************************************************
 * Conversation UI operations
 **************************************************************************/
static void
private_gtkconv_new(PurpleConversation *conv, gboolean hidden)
{
	PidginConversation *gtkconv;
	const char *theme_name;
	PurpleTheme *theme = NULL;
	gboolean is_chat = PURPLE_IS_CHAT_CONVERSATION(conv);
	GtkWidget *pane = NULL;
	GtkWidget *tab_cont;
	PurpleBlistNode *convnode;
	GtkTargetList *targets;

	if (!is_chat && (gtkconv = pidgin_conv_find_gtkconv(conv))) {
		purple_conversation_set_ui_data(conv, gtkconv);
		if (!g_list_find(gtkconv->convs, conv))
			gtkconv->convs = g_list_prepend(gtkconv->convs, conv);
		pidgin_conv_switch_active_conversation(conv);
		return;
	}

	gtkconv = g_new0(PidginConversation, 1);
	purple_conversation_set_ui_data(conv, gtkconv);
	gtkconv->active_conv = conv;
	gtkconv->convs = g_list_prepend(gtkconv->convs, conv);
	gtkconv->send_history = g_list_append(NULL, NULL);

	/* Setup some initial variables. */
	gtkconv->unseen_state = PIDGIN_UNSEEN_NONE;
	gtkconv->unseen_count = 0;
	theme_name = purple_prefs_get_string(PIDGIN_PREFS_ROOT "/conversations/theme");
	if (theme_name && *theme_name)
		theme = purple_theme_manager_find_theme(theme_name, "conversation");
	if (!theme)
		theme = default_conv_theme;
	gtkconv->theme = PIDGIN_CONV_THEME(g_object_ref(theme));
	gtkconv->last_flags = 0;


	if (!is_chat) {
		gtkconv->u.im = g_malloc0(sizeof(PidginImPane));
	} else {
		gtkconv->u.chat = g_malloc0(sizeof(PidginChatPane));
	}
	pane = setup_common_pane(gtkconv);

	if (pane == NULL) {
		if (is_chat)
			g_free(gtkconv->u.chat);
		else
			g_free(gtkconv->u.im);

		g_free(gtkconv);
		purple_conversation_set_ui_data(conv, NULL);
		return;
	}

	/* Setup drag-and-drop */
	gtk_drag_dest_set(pane, GTK_DEST_DEFAULT_MOTION | GTK_DEST_DEFAULT_DROP,
	                  NULL, 0, GDK_ACTION_COPY);
	targets = gtk_target_list_new(dnd_targets, G_N_ELEMENTS(dnd_targets));
	gtk_target_list_add(targets, gdk_atom_intern("text/uri-list", FALSE), 0,
	                    WEBKIT_WEB_VIEW_TARGET_INFO_URI_LIST);
	gtk_drag_dest_set_target_list(pane, targets);

	if (webkit_dnd_targets) {
		targets = webkit_dnd_targets;
	} else {
		GtkTargetEntry *entries;
		gint count;

		targets = webkit_web_view_get_paste_target_list(WEBKIT_WEB_VIEW(gtkconv->webview));
		entries = gtk_target_table_new_from_list(targets, &count);
		targets = gtk_target_list_new(entries, count);
		gtk_target_table_free(entries, count);

		gtk_target_list_add_table(targets, dnd_targets, G_N_ELEMENTS(dnd_targets));
		webkit_dnd_targets = targets;
	}

	gtk_drag_dest_set(gtkconv->webview, 0, NULL, 0, GDK_ACTION_COPY);
	gtk_drag_dest_set_target_list(gtkconv->webview, targets);

	gtk_drag_dest_set(gtkconv->entry, 0, NULL, 0, GDK_ACTION_COPY);
	gtk_drag_dest_set_target_list(gtkconv->entry, targets);

	g_signal_connect(G_OBJECT(pane), "button_press_event",
	                 G_CALLBACK(ignore_middle_click), NULL);
	g_signal_connect(G_OBJECT(pane), "drag-data-received",
	                 G_CALLBACK(conv_dnd_recv), gtkconv);
#if 0
	/* FIXME: WebKit confuses the dnd source when this is enabled */
	g_signal_connect(G_OBJECT(gtkconv->webview), "drag-data-received",
	                 G_CALLBACK(conv_dnd_recv), gtkconv);
	g_signal_connect(G_OBJECT(gtkconv->entry), "drag-data-received",
	                 G_CALLBACK(conv_dnd_recv), gtkconv);
#endif

	g_signal_connect(gtkconv->webview, "style-set", G_CALLBACK(set_typing_font), gtkconv);

	/* Setup the container for the tab. */
	gtkconv->tab_cont = tab_cont = gtk_vbox_new(FALSE, PIDGIN_HIG_BOX_SPACE);
	g_object_set_data(G_OBJECT(tab_cont), "PidginConversation", gtkconv);
	gtk_container_set_border_width(GTK_CONTAINER(tab_cont), PIDGIN_HIG_BOX_SPACE);
	gtk_container_add(GTK_CONTAINER(tab_cont), pane);
	gtk_widget_show(pane);

	convnode = get_conversation_blist_node(conv);
	if (convnode == NULL || !purple_blist_node_get_bool(convnode, "gtk-mute-sound"))
		gtkconv->make_sound = TRUE;

	if (convnode != NULL && purple_blist_node_has_setting(convnode, "enable-logging")) {
		gboolean logging = purple_blist_node_get_bool(convnode, "enable-logging");
		purple_conversation_set_logging(conv, logging);
	}

	if (purple_prefs_get_bool(PIDGIN_PREFS_ROOT "/conversations/show_formatting_toolbar"))
		gtk_webview_show_toolbar(GTK_WEBVIEW(gtkconv->entry));
	else
		gtk_webview_hide_toolbar(GTK_WEBVIEW(gtkconv->entry));

	if (purple_prefs_get_bool(PIDGIN_PREFS_ROOT "/conversations/im/show_buddy_icons"))
		gtk_widget_show(gtkconv->infopane_hbox);
	else
		gtk_widget_hide(gtkconv->infopane_hbox);


	g_signal_connect_swapped(G_OBJECT(pane), "focus",
	                         G_CALLBACK(gtk_widget_grab_focus),
	                         gtkconv->entry);

	if (hidden)
		pidgin_conv_window_add_gtkconv(hidden_convwin, gtkconv);
	else
		pidgin_conv_placement_place(gtkconv);

	if (generated_nick_colors == NULL) {
		generated_nick_colors = generate_nick_colors(NICK_COLOR_GENERATE_COUNT, gtk_widget_get_style(gtkconv->webview)->base[GTK_STATE_NORMAL]);
	}

	if(NULL == (gtkconv->nick_colors = pidgin_conversation_theme_get_nick_colors(gtkconv->theme)))
	{
		gtkconv->nick_colors = g_array_ref(generated_nick_colors);
	}

	if (purple_conversation_get_features(conv) & PURPLE_CONNECTION_FLAG_ALLOW_CUSTOM_SMILEY)
		pidgin_themes_smiley_themeize_custom(gtkconv->entry);
}

static void
pidgin_conv_new_hidden(PurpleConversation *conv)
{
	private_gtkconv_new(conv, TRUE);
}

void
pidgin_conv_new(PurpleConversation *conv)
{
	private_gtkconv_new(conv, FALSE);
	if (PIDGIN_IS_PIDGIN_CONVERSATION(conv))
		purple_signal_emit(pidgin_conversations_get_handle(),
				"conversation-displayed", PIDGIN_CONVERSATION(conv));
}

static void
received_im_msg_cb(PurpleAccount *account, char *sender, char *message,
				   PurpleConversation *conv, PurpleMessageFlags flags)
{
	PurpleConversationUiOps *ui_ops = pidgin_conversations_get_conv_ui_ops();
	gboolean hide = FALSE;
	guint timer;

	/* create hidden conv if hide_new pref is always */
	if (strcmp(purple_prefs_get_string(PIDGIN_PREFS_ROOT "/conversations/im/hide_new"), "always") == 0)
		hide = TRUE;

	/* create hidden conv if hide_new pref is away and account is away */
	if (strcmp(purple_prefs_get_string(PIDGIN_PREFS_ROOT "/conversations/im/hide_new"), "away") == 0 &&
	    !purple_status_is_available(purple_account_get_active_status(account)))
		hide = TRUE;

	if (conv && PIDGIN_IS_PIDGIN_CONVERSATION(conv) && !hide) {
		PidginConversation *gtkconv = PIDGIN_CONVERSATION(conv);
		if (gtkconv->win == hidden_convwin) {
			pidgin_conv_attach_to_conversation(gtkconv->active_conv);
		}
		return;
	}

	if (hide) {
		ui_ops->create_conversation = pidgin_conv_new_hidden;
		purple_im_conversation_new(account, sender);
		ui_ops->create_conversation = pidgin_conv_new;
	}

	/* Somebody wants to keep this conversation around, so don't time it out */
	if (conv) {
		timer = GPOINTER_TO_INT(g_object_get_data(G_OBJECT(conv), "close-timer"));
		if (timer) {
			purple_timeout_remove(timer);
			g_object_set_data(G_OBJECT(conv), "close-timer", GINT_TO_POINTER(0));
		}
	}
}

static void
pidgin_conv_destroy(PurpleConversation *conv)
{
	PidginConversation *gtkconv = PIDGIN_CONVERSATION(conv);

	gtkconv->convs = g_list_remove(gtkconv->convs, conv);
	/* Don't destroy ourselves until all our convos are gone */
	if (gtkconv->convs) {
		/* Make sure the destroyed conversation is not the active one */
		if (gtkconv->active_conv == conv) {
			gtkconv->active_conv = gtkconv->convs->data;
			purple_conversation_update(gtkconv->active_conv, PURPLE_CONVERSATION_UPDATE_FEATURES);
		}
		return;
	}

	pidgin_conv_window_remove_gtkconv(gtkconv->win, gtkconv);

	/* If the "Save Conversation" or "Save Icon" dialogs are open then close them */
	purple_request_close_with_handle(gtkconv);
	purple_notify_close_with_handle(gtkconv);

	gtk_widget_destroy(gtkconv->tab_cont);
	g_object_unref(gtkconv->tab_cont);

	if (PURPLE_IS_IM_CONVERSATION(conv)) {
		if (gtkconv->u.im->icon_timer != 0)
			g_source_remove(gtkconv->u.im->icon_timer);

		if (gtkconv->u.im->anim != NULL)
			g_object_unref(G_OBJECT(gtkconv->u.im->anim));

		if (gtkconv->u.im->typing_timer != 0)
			g_source_remove(gtkconv->u.im->typing_timer);

		g_free(gtkconv->u.im);
	} else {
		purple_signals_disconnect_by_handle(gtkconv->u.chat);
		g_free(gtkconv->u.chat);
	}

	gtkconv->send_history = g_list_first(gtkconv->send_history);
	g_list_foreach(gtkconv->send_history, (GFunc)g_free, NULL);
	g_list_free(gtkconv->send_history);

	if (gtkconv->attach_timer) {
		g_source_remove(gtkconv->attach_timer);
	}

	g_array_unref(gtkconv->nick_colors);

	g_object_disconnect(G_OBJECT(gtkconv->theme), "any_signal::notify",
	                    conv_variant_changed_cb, gtkconv, NULL);
	g_object_unref(gtkconv->theme);

	g_free(gtkconv);
}


static void
pidgin_conv_write_im(PurpleIMConversation *im, const char *who,
					  const char *message, PurpleMessageFlags flags,
					  time_t mtime)
{
	PidginConversation *gtkconv;
	PurpleConversation *conv = PURPLE_CONVERSATION(im);

	gtkconv = PIDGIN_CONVERSATION(conv);

	if (conv != gtkconv->active_conv &&
	    flags & PURPLE_MESSAGE_ACTIVE_ONLY)
	{
		/* Plugins that want these messages suppressed should be
		 * calling purple_im_conversation_write_message(), so they get suppressed here,
		 * before being written to the log. */
		purple_debug_info("gtkconv",
		                "Suppressing message for an inactive conversation in pidgin_conv_write_im()\n");
		return;
	}

	purple_conversation_write(conv, who, message, flags, mtime);
}

#if 0
static const char *
get_text_tag_color(GtkTextTag *tag)
{
	GdkColor *color = NULL;
	gboolean set = FALSE;
	static char colcode[] = "#XXXXXX";
	if (tag)
		g_object_get(G_OBJECT(tag), "foreground-set", &set, "foreground-gdk", &color, NULL);
	if (set && color)
		g_snprintf(colcode, sizeof(colcode), "#%02x%02x%02x",
				color->red >> 8, color->green >> 8, color->blue >> 8);
	else
		colcode[0] = '\0';
	if (color)
		gdk_color_free(color);
	return colcode;
}

/* The callback for an event on a link tag. */
static gboolean buddytag_event(GtkTextTag *tag, GObject *imhtml,
		GdkEvent *event, GtkTextIter *arg2, gpointer data)
{
	if (event->type == GDK_BUTTON_PRESS
			|| event->type == GDK_2BUTTON_PRESS) {
		GdkEventButton *btn_event = (GdkEventButton*) event;
		PurpleConversation *conv = data;
		char *buddyname;
		gchar *name;

		g_object_get(G_OBJECT(tag), "name", &name, NULL);

		/* strlen("BUDDY " or "HILIT ") == 6 */
		g_return_val_if_fail((name != NULL) && (strlen(name) > 6), FALSE);

		buddyname = name + 6;

		/* emit chat-nick-clicked signal */
		if (event->type == GDK_BUTTON_PRESS) {
			gint plugin_return = GPOINTER_TO_INT(purple_signal_emit_return_1(
						pidgin_conversations_get_handle(), "chat-nick-clicked",
						data, buddyname, btn_event->button));
			if (plugin_return) {
				g_free(name);
				return TRUE;
			}
		}

		if (btn_event->button == 1 && event->type == GDK_2BUTTON_PRESS) {
			chat_do_im(PIDGIN_CONVERSATION(conv), buddyname);
			g_free(name);

			return TRUE;
		} else if (btn_event->button == 2 && event->type == GDK_2BUTTON_PRESS) {
			chat_do_info(PIDGIN_CONVERSATION(conv), buddyname);
			g_free(name);

			return TRUE;
		} else if (btn_event->button == 3 && event->type == GDK_BUTTON_PRESS) {
			GtkTextIter start, end;

			/* we shouldn't display the popup
			 * if the user has selected something: */
			if (!gtk_text_buffer_get_selection_bounds(
						gtk_text_iter_get_buffer(arg2),
						&start, &end)) {
				GtkWidget *menu = NULL;
				PurpleConnection *gc =
					purple_conversation_get_connection(conv);


				menu = create_chat_menu(conv, buddyname, gc);
				gtk_menu_popup(GTK_MENU(menu), NULL, NULL,
						NULL, GTK_WIDGET(imhtml),
						btn_event->button,
						btn_event->time);

				g_free(name);

				/* Don't propagate the event any further */
				return TRUE;
			}
		}

		g_free(name);
	}

	return FALSE;
}
#endif

static GtkTextTag *get_buddy_tag(PurpleChatConversation *chat, const char *who, PurpleMessageFlags flag,
		gboolean create)
{
/* TODO WEBKIT */
#if 0
	PidginConversation *gtkconv = PIDGIN_CONVERSATION(conv);
	GtkTextTag *buddytag;
	gchar *str;
	gboolean highlight = (flag & PURPLE_MESSAGE_NICK);
	GtkTextBuffer *buffer = GTK_IMHTML(gtkconv->imhtml)->text_buffer;

	str = g_strdup_printf(highlight ? "HILIT %s" : "BUDDY %s", who);

	buddytag = gtk_text_tag_table_lookup(
			gtk_text_buffer_get_tag_table(buffer), str);

	if (buddytag == NULL && create) {
		if (highlight)
			buddytag = gtk_text_buffer_create_tag(buffer, str,
					"foreground", get_text_tag_color(gtk_text_tag_table_lookup(
							gtk_text_buffer_get_tag_table(buffer), "highlight-name")),
					"weight", PANGO_WEIGHT_BOLD,
					NULL);
		else
			buddytag = gtk_text_buffer_create_tag(
					buffer, str,
					"foreground-gdk", get_nick_color(gtkconv, who),
					"weight", purple_blist_find_buddy(purple_conversation_get_account(conv), who) ? PANGO_WEIGHT_BOLD : PANGO_WEIGHT_NORMAL,
					NULL);

		g_object_set_data(G_OBJECT(buddytag), "cursor", "");
		g_signal_connect(G_OBJECT(buddytag), "event",
				G_CALLBACK(buddytag_event), conv);
	}

	g_free(str);

	return buddytag;
#endif /* if 0 */
	return NULL;
}

#if 0
static void pidgin_conv_calculate_newday(PidginConversation *gtkconv, time_t mtime)
{
	struct tm *tm = localtime(&mtime);

	tm->tm_hour = tm->tm_min = tm->tm_sec = 0;
	tm->tm_mday++;

	gtkconv->newday = mktime(tm);
}

/* Detect string direction and encapsulate the string in RLE/LRE/PDF unicode characters
   str - pointer to string (string is re-allocated and the pointer updated) */
static void
str_embed_direction_chars(char **str)
{
#ifdef HAVE_PANGO14
	char pre_str[4];
	char post_str[10];
	char *ret;

	if (PANGO_DIRECTION_RTL == pango_find_base_dir(*str, -1))
	{
		sprintf(pre_str, "%c%c%c",
				0xE2, 0x80, 0xAB);	/* RLE */
		sprintf(post_str, "%c%c%c%c%c%c%c%c%c",
				0xE2, 0x80, 0xAC,	/* PDF */
				0xE2, 0x80, 0x8E,	/* LRM */
				0xE2, 0x80, 0xAC);	/* PDF */
	}
	else
	{
		sprintf(pre_str, "%c%c%c",
				0xE2, 0x80, 0xAA);	/* LRE */
		sprintf(post_str, "%c%c%c%c%c%c%c%c%c",
				0xE2, 0x80, 0xAC,	/* PDF */
				0xE2, 0x80, 0x8F,	/* RLM */
				0xE2, 0x80, 0xAC);	/* PDF */
	}

	ret = g_strconcat(pre_str, *str, post_str, NULL);

	g_free(*str);
	*str = ret;
#endif
}
#endif

static char *
replace_message_tokens(
	const char *text,
	PurpleConversation *conv,
	const char *name,
	const char *alias,
	const char *message,
	PurpleMessageFlags flags,
	time_t mtime)
{
	GString *str;
	const char *cur = text;
	const char *prev = cur;
	struct tm *tm = NULL;

	if (text == NULL || *text == '\0')
		return NULL;

	str = g_string_new(NULL);
	while ((cur = strchr(cur, '%'))) {
		const char *replace = NULL;
		const char *fin = NULL;
		gpointer freeval = NULL;

		if (g_str_has_prefix(cur, "%message%")) {
			replace = message;

		} else if (g_str_has_prefix(cur, "%messageClasses%")) {
			char *user;
			GString *classes = g_string_new(NULL);
#define ADD_CLASS(f, class) \
			if (flags & f) \
				g_string_append(classes, class);
			ADD_CLASS(PURPLE_MESSAGE_SEND, "outgoing ");
			ADD_CLASS(PURPLE_MESSAGE_RECV, "incoming ");
			ADD_CLASS(PURPLE_MESSAGE_SYSTEM, "event ");
			ADD_CLASS(PURPLE_MESSAGE_AUTO_RESP, "autoreply ");
			ADD_CLASS(PURPLE_MESSAGE_DELAYED, "history ");
			ADD_CLASS(PURPLE_MESSAGE_NICK, "mention ");
#undef ADD_CLASS
			user = get_class_for_user(name);
			g_string_append(classes, user);
			g_free(user);

			replace = freeval = g_string_free(classes, FALSE);

		} else if (g_str_has_prefix(cur, "%time")) {
			const char *tmp = cur + strlen("%time");

			if (*tmp == '{') {
				char *end;
				tmp++;
				end = strstr(tmp, "}%");
				if (!end) /* Invalid string */
					continue;
				if (!tm)
					tm = localtime(&mtime);
				replace = freeval = purple_uts35_to_str(tmp, end - tmp, tm);
				fin = end + 1;
			} else {
				if (!tm)
					tm = localtime(&mtime);

				replace = purple_utf8_strftime("%X", tm);
			}

		} else if (g_str_has_prefix(cur, "%shortTime%")) {
			if (!tm)
				tm = localtime(&mtime);

			replace = purple_utf8_strftime("%H:%M", tm);

		} else if (g_str_has_prefix(cur, "%userIconPath%")) {
			if (flags & PURPLE_MESSAGE_SEND) {
				if (purple_account_get_bool(purple_conversation_get_account(conv), "use-global-buddyicon", TRUE)) {
					replace = purple_prefs_get_path(PIDGIN_PREFS_ROOT "/accounts/buddyicon");
				} else {
					PurpleStoredImage *img = purple_buddy_icons_find_account_icon(purple_conversation_get_account(conv));
					replace = purple_imgstore_get_filename(img);
				}
				if (replace == NULL || !g_file_test(replace, G_FILE_TEST_EXISTS)) {
					replace = freeval = g_build_filename("Outgoing", "buddy_icon.png", NULL);
				}
			} else if (flags & PURPLE_MESSAGE_RECV) {
				PurpleBuddyIcon *icon = purple_im_conversation_get_icon(PURPLE_IM_CONVERSATION(conv));
				if (icon)
					replace = purple_buddy_icon_get_full_path(icon);
				if (replace == NULL || !g_file_test(replace, G_FILE_TEST_EXISTS)) {
					replace = freeval = g_build_filename("Incoming", "buddy_icon.png", NULL);
				}
			}

		} else if (g_str_has_prefix(cur, "%senderScreenName%")) {
			replace = name;

		} else if (g_str_has_prefix(cur, "%sender%")) {
			replace = alias;

		} else if (g_str_has_prefix(cur, "%senderColor%")) {
			const GdkColor *color = get_nick_color(PIDGIN_CONVERSATION(conv), name);
			replace = freeval = g_strdup_printf("#%02x%02x%02x", (color->red >> 8), (color->green >> 8), (color->blue >> 8));

		} else if (g_str_has_prefix(cur, "%service%")) {
			replace = purple_account_get_protocol_name(purple_conversation_get_account(conv));

		} else if (g_str_has_prefix(cur, "%messageDirection%")) {
			replace = purple_markup_is_rtl(message) ? "rtl" : "ltr";

		} else if (g_str_has_prefix(cur, "%status%")) {
			GString *classes = g_string_new(NULL);

			if (flags & PURPLE_MESSAGE_ERROR)
				g_string_append(classes, "error ");

			replace = freeval = g_string_free(classes, FALSE);

		} else if (g_str_has_prefix(cur, "%variant%")) {
			replace = pidgin_conversation_theme_get_variant(PIDGIN_CONVERSATION(conv)->theme);
			replace = freeval = g_strdup(replace);
			purple_util_chrreplace(freeval, ' ', '_');

		} else {
			cur++;
			continue;
		}

		/* Here we have a replacement to make */
		g_string_append_len(str, prev, cur - prev);
		if (replace)
			g_string_append(str, replace);
		g_free(freeval);
		replace = freeval = NULL;

		/* And update the pointers */
		if (fin) {
			prev = cur = fin + 1;
		} else {
			prev = cur = strchr(cur + 1, '%') + 1;
		}

	}

	/* And wrap it up */
	g_string_append(str, prev);

	return g_string_free(str, FALSE);
}

static void
pidgin_conv_write_conv(PurpleConversation *conv, const char *name, const char *alias,
						const char *message, PurpleMessageFlags flags,
						time_t mtime)
{
	PidginConversation *gtkconv;
	PurpleConnection *gc;
	PurpleAccount *account;
#if 0
	int gtk_font_options = 0;
	int gtk_font_options_all = 0;
	char buf2[BUF_LONG];
	gboolean show_date;
	char *mdate;
	char *str;
	char *with_font_tag;
	char *sml_attrib = NULL;
	size_t length;
#endif
	char *displaying;
	gboolean plugin_return;
#if 0
	gboolean is_rtl_message = FALSE;
#endif

	const char *message_html;
	char *msg;
	char *escape;
	char *script;
	char *smileyed;
	PurpleMessageFlags old_flags;
	const char *func = "appendMessage";

	g_return_if_fail(conv != NULL);
	gtkconv = PIDGIN_CONVERSATION(conv);
	g_return_if_fail(gtkconv != NULL);

	if (gtkconv->attach_timer) {
		/* We are currently in the process of filling up the buffer with the message
		 * history of the conversation. So we do not need to add the message here.
		 * Instead, this message will be added to the message-list, which in turn will
		 * be processed and displayed by the attach-callback.
		 */
		return;
	}

	if (conv != gtkconv->active_conv)
	{
		if (flags & PURPLE_MESSAGE_ACTIVE_ONLY)
		{
			/* Unless this had PURPLE_MESSAGE_NO_LOG, this message
			 * was logged.  Plugin writers: if this isn't what
			 * you wanted, call purple_im_conversation_write_message() instead of
			 * purple_conversation_write(). */
			purple_debug_info("gtkconv",
			                "Suppressing message for an inactive conversation in pidgin_conv_write_conv()\n");
			return;
		}

		/* Set the active conversation to the one that just messaged us. */
		/* TODO: consider not doing this if the account is offline or something */
		if (flags & (PURPLE_MESSAGE_SEND | PURPLE_MESSAGE_RECV))
			pidgin_conv_switch_active_conversation(conv);
	}

	account = purple_conversation_get_account(conv);
	g_return_if_fail(account != NULL);
	gc = purple_account_get_connection(account);
	g_return_if_fail(gc != NULL || !(flags & (PURPLE_MESSAGE_SEND | PURPLE_MESSAGE_RECV)));

	/* Make sure URLs are clickable */
	if(flags & PURPLE_MESSAGE_NO_LINKIFY)
		displaying = g_strdup(message);
	else
		displaying = purple_markup_linkify(message);

	plugin_return = GPOINTER_TO_INT(purple_signal_emit_return_1(
							pidgin_conversations_get_handle(), (PURPLE_IS_IM_CONVERSATION(conv) ?
							"displaying-im-msg" : "displaying-chat-msg"),
							account, name, &displaying, conv, flags));
	if (plugin_return)
	{
		g_free(displaying);
		return;
	}
#if 0
	length = strlen(displaying) + 1;
#endif

	old_flags = gtkconv->last_flags;
	if ((flags & PURPLE_MESSAGE_SEND) && (old_flags & PURPLE_MESSAGE_SEND)) {
		message_html = pidgin_conversation_theme_get_template(gtkconv->theme,
			PIDGIN_CONVERSATION_THEME_TEMPLATE_OUTGOING_NEXT_CONTENT);
		func = "appendNextMessage";

	} else if (flags & PURPLE_MESSAGE_SEND) {
		message_html = pidgin_conversation_theme_get_template(gtkconv->theme,
			PIDGIN_CONVERSATION_THEME_TEMPLATE_OUTGOING_CONTENT);

	} else if ((flags & PURPLE_MESSAGE_RECV) && (old_flags & PURPLE_MESSAGE_RECV)) {
		GList *history = purple_conversation_get_message_history(gtkconv->last_conversed);
		PurpleConversationMessage *last_msg = history ? (PurpleConversationMessage *)history->data : NULL;

		g_assert(history != NULL);
		g_assert(last_msg != NULL);

		/* If the senders are the same, use appendNextMessage */
		if (purple_strequal(purple_conversation_message_get_sender(last_msg), name)) {
			message_html = pidgin_conversation_theme_get_template(gtkconv->theme,
				PIDGIN_CONVERSATION_THEME_TEMPLATE_INCOMING_NEXT_CONTENT);
			func = "appendNextMessage";
		} else {
			message_html = pidgin_conversation_theme_get_template(gtkconv->theme,
				PIDGIN_CONVERSATION_THEME_TEMPLATE_INCOMING_CONTENT);
		}
	} else if (flags & PURPLE_MESSAGE_RECV) {
		message_html = pidgin_conversation_theme_get_template(gtkconv->theme,
			PIDGIN_CONVERSATION_THEME_TEMPLATE_INCOMING_CONTENT);

	} else {
		message_html = pidgin_conversation_theme_get_template(gtkconv->theme,
			PIDGIN_CONVERSATION_THEME_TEMPLATE_STATUS);
	}
	gtkconv->last_flags = flags;
	gtkconv->last_conversed = conv;

	smileyed = smiley_parse_markup(displaying, purple_account_get_protocol_id(account));
	msg = replace_message_tokens(message_html, conv, name, alias, smileyed, flags, mtime);
	escape = gtk_webview_quote_js_string(msg ? msg : "");
	script = g_strdup_printf("%s(%s)", func, escape);

	purple_debug_info("webkit", "JS: %s\n", script);
	gtk_webview_safe_execute_script(GTK_WEBVIEW(gtkconv->webview), script);

	g_free(script);
	g_free(smileyed);
	g_free(msg);
	g_free(escape);

#if 0
	/* if the buffer is not empty add a <br> */
	if (!gtk_webview_is_empty(GTK_WEBVIEW(gtkconv->webview)))
		gtk_webview_append_html(GTK_WEBVIEW(gtkconv->webview), "<br />");

	/* First message in a conversation. */
	if (gtkconv->newday == 0)
		pidgin_conv_calculate_newday(gtkconv, mtime);

	/* Show the date on the first message in a new day, or if the message is
	 * older than 20 minutes. */
	show_date = (mtime >= gtkconv->newday) || (time(NULL) > mtime + 20*60);

	mdate = purple_signal_emit_return_1(pidgin_conversations_get_handle(),
	                                  "conversation-timestamp",
	                                  conv, mtime, show_date);

	if (mdate == NULL)
	{
		struct tm *tm = localtime(&mtime);
		const char *tmp;
		if (show_date)
			tmp = purple_date_format_long(tm);
		else
			tmp = purple_time_format(tm);
		mdate = g_strdup_printf("(%s)", tmp);
	}

	/* Bi-Directional support - set timestamp direction using unicode characters */
	is_rtl_message = purple_markup_is_rtl(message);
	/* Enforce direction only if message is RTL - doesn't effect LTR users */
	if (is_rtl_message)
		str_embed_direction_chars(&mdate);

	if (mtime >= gtkconv->newday)
		pidgin_conv_calculate_newday(gtkconv, mtime);

	sml_attrib = g_strdup_printf("sml=\"%s\"", purple_account_get_protocol_name(account));

	gtk_font_options |= GTK_IMHTML_NO_COMMENTS;

	if ((flags & PURPLE_MESSAGE_RECV) &&
			!purple_prefs_get_bool(PIDGIN_PREFS_ROOT "/conversations/show_incoming_formatting"))
		gtk_font_options |= GTK_IMHTML_NO_COLOURS | GTK_IMHTML_NO_FONTS | GTK_IMHTML_NO_SIZES | GTK_IMHTML_NO_FORMATTING;

	/* this is gonna crash one day, I can feel it. */
	if (purple_protocols_find(purple_account_get_protocol_id(purple_conversation_get_account(conv)))->options &
	    OPT_PROTO_USE_POINTSIZE) {
		gtk_font_options |= GTK_IMHTML_USE_POINTSIZE;
	}

	if (!(flags & PURPLE_MESSAGE_RECV) && (purple_conversation_get_features(conv) & PURPLE_CONNECTION_FLAG_ALLOW_CUSTOM_SMILEY))
	{
		/* We want to see our own smileys. Need to revert it after send*/
		pidgin_themes_smiley_themeize_custom(gtkconv->webview);
	}

	/* TODO: These colors should not be hardcoded so log.c can use them */
	if (flags & PURPLE_MESSAGE_RAW) {
		gtk_webview_append_html(GTK_WEBVIEW(gtkconv->webview), message);
	} else if (flags & PURPLE_MESSAGE_SYSTEM) {
		g_snprintf(buf2, sizeof(buf2),
			   "<font %s><font size=\"2\"><span class='timestamp'>%s</span></font><b>%s</b></font>",
			   sml_attrib ? sml_attrib : "", mdate, displaying);

		gtk_webview_append_html(GTK_WEBVIEW(gtkconv->webview), buf2);

	} else if (flags & PURPLE_MESSAGE_ERROR) {
		g_snprintf(buf2, sizeof(buf2),
			   "<font color=\"#ff0000\"><font %s><font size=\"2\"><span class='timestamp'>%s</span> </font><b>%s</b></font></font>",
			   sml_attrib ? sml_attrib : "", mdate, displaying);

		gtk_webview_append_html(GTK_WEBVIEW(gtkconv->webview), buf2);

	} else if (flags & PURPLE_MESSAGE_NO_LOG) {
		g_snprintf(buf2, BUF_LONG,
			   "<b><font %s color=\"#777777\">%s</font></b>",
			   sml_attrib ? sml_attrib : "", displaying);

		gtk_webview_append_html(GTK_WEBVIEW(gtkconv->webview), buf2);
	} else {
		char *new_message = g_memdup(displaying, length);
		char *alias_escaped = (alias ? g_markup_escape_text(alias, strlen(alias)) : g_strdup(""));
		/* The initial offset is to deal with
		 * escaped entities making the string longer */
		int tag_start_offset = 0;
		int tag_end_offset = 0;
		const char *tagname = NULL;

		/* Enforce direction on alias */
		if (is_rtl_message)
			str_embed_direction_chars(&alias_escaped);

		str = g_malloc(1024);
		if (flags & PURPLE_MESSAGE_WHISPER) {
			/* If we're whispering, it's not an autoresponse. */
			if (purple_message_meify(new_message, -1 )) {
				g_snprintf(str, 1024, "***%s", alias_escaped);
				tag_start_offset += 3;
				tagname = "whisper-action-name";
			}
			else {
				g_snprintf(str, 1024, "*%s*:", alias_escaped);
				tag_start_offset += 1;
				tag_end_offset = 2;
				tagname = "whisper-name";
			}
		} else {
			if (purple_message_meify(new_message, -1)) {
				if (flags & PURPLE_MESSAGE_AUTO_RESP) {
					g_snprintf(str, 1024, "%s ***%s", AUTO_RESPONSE, alias_escaped);
					tag_start_offset += strlen(AUTO_RESPONSE) - 6 + 4;
				} else {
					g_snprintf(str, 1024, "***%s", alias_escaped);
					tag_start_offset += 3;
				}

				if (flags & PURPLE_MESSAGE_NICK)
					tagname = "highlight-name";
				else
					tagname = "action-name";
			} else {
				if (flags & PURPLE_MESSAGE_AUTO_RESP) {
					g_snprintf(str, 1024, "%s %s", alias_escaped, AUTO_RESPONSE);
					tag_start_offset += strlen(AUTO_RESPONSE) - 6 + 1;
				} else {
					g_snprintf(str, 1024, "%s:", alias_escaped);
					tag_end_offset = 1;
				}

				if (flags & PURPLE_MESSAGE_NICK) {
					if (type == PURPLE_CONV_TYPE_IM) {
						tagname = "highlight-name";
					}
				} else if (flags & PURPLE_MESSAGE_RECV) {
					/* The tagname for chats is handled by get_buddy_tag */
					if (type == PURPLE_CONV_TYPE_IM) {
						tagname = "receive-name";
					}
				} else if (flags & PURPLE_MESSAGE_SEND) {
					tagname = "send-name";
				} else {
					purple_debug_error("gtkconv", "message missing flags\n");
				}
			}
		}

		g_free(alias_escaped);

		/* TODO WEBKIT */
#if 0
		if (tagname)
			tag = gtk_text_tag_table_lookup(gtk_text_buffer_get_tag_table(buffer), tagname);
		else
			tag = get_buddy_tag(conv, name, flags, TRUE);

		if (GTK_IMHTML(gtkconv->imhtml)->show_comments) {
		{
			/* The color for the timestamp has to be set in the font-tags, unfortunately.
			 * Applying the nick-tag to timestamps would work, but that can make it
			 * bold. I thought applying the "comment" tag again, which has "weight" set
			 * to PANGO_WEIGHT_NORMAL, would remove the boldness. But it doesn't. So
			 * this will have to do. I don't terribly like it.  -- sadrul */
			/* const char *color = get_text_tag_color(tag); */
			g_snprintf(buf2, BUF_LONG, "<FONT %s%s%s SIZE=\"2\"><!--%s --></FONT>",
					color ? "COLOR=\"" : "", color ? color : "", color ? "\"" : "", mdate);
			gtk_webview_append_html (GTK_WEBVIEW(gtkconv->webview), buf2);
		}
#endif /* if 0 */
		g_snprintf(buf2, BUF_LONG, "<font %s>%s</font> ", sml_attrib ? sml_attrib : "", str);
		gtk_webview_append_html(GTK_WEBVIEW(gtkconv->webview), buf2);

		g_free(str);

		if (gc) {
			char *pre = g_strdup_printf("<font %s>", sml_attrib ? sml_attrib : "");
			char *post = "</font>";
			with_font_tag = g_strdup_printf("%s%s%s", pre, new_message, post);
			g_free(pre);
		} else
			with_font_tag = g_memdup(new_message, length);

		gtk_webview_append_html(GTK_WEBVIEW(gtkconv->webview),
							 with_font_tag);

		g_free(with_font_tag);
		g_free(new_message);
	}

	g_free(mdate);
	g_free(sml_attrib);

#endif

	/* Tab highlighting stuff */
	if (!(flags & PURPLE_MESSAGE_SEND) && !pidgin_conv_has_focus(conv))
	{
		PidginUnseenState unseen = PIDGIN_UNSEEN_NONE;

		if ((flags & PURPLE_MESSAGE_NICK) == PURPLE_MESSAGE_NICK)
			unseen = PIDGIN_UNSEEN_NICK;
		else if (((flags & PURPLE_MESSAGE_SYSTEM) == PURPLE_MESSAGE_SYSTEM) ||
			  ((flags & PURPLE_MESSAGE_ERROR) == PURPLE_MESSAGE_ERROR))
			unseen = PIDGIN_UNSEEN_EVENT;
		else if ((flags & PURPLE_MESSAGE_NO_LOG) == PURPLE_MESSAGE_NO_LOG)
			unseen = PIDGIN_UNSEEN_NO_LOG;
		else
			unseen = PIDGIN_UNSEEN_TEXT;

		gtkconv_set_unseen(gtkconv, unseen);
	}

#if 0
	if (!(flags & PURPLE_MESSAGE_RECV) && (purple_conversation_get_features(conv) & PURPLE_CONNECTION_FLAG_ALLOW_CUSTOM_SMILEY))
	{
		/* Restore the smiley-data */
		pidgin_themes_smiley_themeize(gtkconv->webview);
	}
#endif


	/* on rejoin only request message history from after this message */
	if (flags & (PURPLE_MESSAGE_SEND | PURPLE_MESSAGE_RECV) &&
		PURPLE_IS_CHAT_CONVERSATION(conv)) {
		PurpleChat *chat = purple_blist_find_chat(
			purple_conversation_get_account(conv),
			purple_conversation_get_name(conv));
		if (chat) {
			GHashTable *comps = purple_chat_get_components(chat);
			time_t now, history_since, prev_history_since = 0;
			struct tm *history_since_tm;
			const char *history_since_s, *prev_history_since_s;

			history_since = mtime + 1;

			prev_history_since_s = g_hash_table_lookup(comps,
				"history_since");
			if (prev_history_since_s != NULL)
				prev_history_since = purple_str_to_time(
					prev_history_since_s, TRUE, NULL, NULL,
					NULL);

			now = time(NULL);
			/* in case of incorrectly stored timestamps */
			if (prev_history_since > now)
				prev_history_since = now;
			/* in case of delayed messages */
			if (history_since < prev_history_since)
				history_since = prev_history_since;

			history_since_tm = gmtime(&history_since);
			history_since_s = purple_utf8_strftime(
				"%Y-%m-%dT%H:%M:%SZ", history_since_tm);
			if (g_strcmp0(prev_history_since_s,
				history_since_s) != 0)
				g_hash_table_replace(comps,
					g_strdup("history_since"),
					g_strdup(history_since_s));
		}
	}

	purple_signal_emit(pidgin_conversations_get_handle(),
		(PURPLE_IS_IM_CONVERSATION(conv) ? "displayed-im-msg" : "displayed-chat-msg"),
		account, name, displaying, conv, flags);
	g_free(displaying);
	update_typing_message(gtkconv, NULL);
}

static gboolean get_iter_from_chatuser(PurpleChatUser *cb, GtkTreeIter *iter)
{
	GtkTreeRowReference *ref;
	GtkTreePath *path;
	GtkTreeModel *model;

	g_return_val_if_fail(cb != NULL, FALSE);

	ref = purple_chat_user_get_ui_data(cb);
	if (!ref)
		return FALSE;

	if ((path = gtk_tree_row_reference_get_path(ref)) == NULL)
		return FALSE;

	model = gtk_tree_row_reference_get_model(ref);
	if (!gtk_tree_model_get_iter(GTK_TREE_MODEL(model), iter, path)) {
		gtk_tree_path_free(path);
		return FALSE;
	}

	gtk_tree_path_free(path);
	return TRUE;
}

static void
pidgin_conv_chat_add_users(PurpleChatConversation *chat, GList *cbuddies, gboolean new_arrivals)
{
	PidginConversation *gtkconv;
	PidginChatPane *gtkchat;
	GtkListStore *ls;
	GList *l;

	char tmp[BUF_LONG];
	int num_users;

	gtkconv = PIDGIN_CONVERSATION(PURPLE_CONVERSATION(chat));
	gtkchat = gtkconv->u.chat;

	num_users = g_list_length(purple_chat_conversation_get_users(chat));

	g_snprintf(tmp, sizeof(tmp),
			   ngettext("%d person in room", "%d people in room",
						num_users),
			   num_users);

	gtk_label_set_text(GTK_LABEL(gtkchat->count), tmp);

	ls = GTK_LIST_STORE(gtk_tree_view_get_model(GTK_TREE_VIEW(gtkchat->list)));

	gtk_tree_sortable_set_sort_column_id(GTK_TREE_SORTABLE(ls),  GTK_TREE_SORTABLE_UNSORTED_SORT_COLUMN_ID,
										 GTK_TREE_SORTABLE_UNSORTED_SORT_COLUMN_ID);

	l = cbuddies;
	while (l != NULL) {
		add_chat_user_common(chat, (PurpleChatUser *)l->data, NULL);
		l = l->next;
	}

	/* Currently GTK+ maintains our sorted list after it's in the tree.
	 * This may change if it turns out we can manage it faster ourselves.
	 */
	gtk_tree_sortable_set_sort_column_id(GTK_TREE_SORTABLE(ls),  CHAT_USERS_ALIAS_KEY_COLUMN,
										 GTK_SORT_ASCENDING);
}

static void
pidgin_conv_chat_rename_user(PurpleChatConversation *chat, const char *old_name,
			      const char *new_name, const char *new_alias)
{
	PidginConversation *gtkconv;
	PidginChatPane *gtkchat;
	PurpleChatUser *old_chatuser, *new_chatuser;
	GtkTreeIter iter;
	GtkTreeModel *model;
	GtkTextTag *tag;

	gtkconv = PIDGIN_CONVERSATION(PURPLE_CONVERSATION(chat));
	gtkchat = gtkconv->u.chat;

	model = gtk_tree_view_get_model(GTK_TREE_VIEW(gtkchat->list));

	if (!gtk_tree_model_get_iter_first(GTK_TREE_MODEL(model), &iter))
		return;

	if ((tag = get_buddy_tag(chat, old_name, 0, FALSE)))
		g_object_set(G_OBJECT(tag), "style", PANGO_STYLE_ITALIC, NULL);
	if ((tag = get_buddy_tag(chat, old_name, PURPLE_MESSAGE_NICK, FALSE)))
		g_object_set(G_OBJECT(tag), "style", PANGO_STYLE_ITALIC, NULL);

	old_chatuser = purple_chat_conversation_find_user(chat, old_name);
	if (!old_chatuser)
		return;

	if (get_iter_from_chatuser(old_chatuser, &iter)) {
		GtkTreeRowReference *ref = purple_chat_user_get_ui_data(old_chatuser);

		gtk_list_store_remove(GTK_LIST_STORE(model), &iter);
		gtk_tree_row_reference_free(ref);
		purple_chat_user_set_ui_data(old_chatuser, NULL);
	}

	g_return_if_fail(new_alias != NULL);

	new_chatuser = purple_chat_conversation_find_user(chat, new_name);

	add_chat_user_common(chat, new_chatuser, old_name);
}

static void
pidgin_conv_chat_remove_users(PurpleChatConversation *chat, GList *users)
{
	PidginConversation *gtkconv;
	PidginChatPane *gtkchat;
	GtkTreeIter iter;
	GtkTreeModel *model;
	GList *l;
	char tmp[BUF_LONG];
	int num_users;
	gboolean f;
	GtkTextTag *tag;

	gtkconv = PIDGIN_CONVERSATION(PURPLE_CONVERSATION(chat));
	gtkchat = gtkconv->u.chat;

	num_users = g_list_length(purple_chat_conversation_get_users(chat));

	for (l = users; l != NULL; l = l->next) {
		model = gtk_tree_view_get_model(GTK_TREE_VIEW(gtkchat->list));

		if (!gtk_tree_model_get_iter_first(GTK_TREE_MODEL(model), &iter))
			/* XXX: Break? */
			continue;

		do {
			char *val;

			gtk_tree_model_get(GTK_TREE_MODEL(model), &iter,
							   CHAT_USERS_NAME_COLUMN, &val, -1);

			if (!purple_utf8_strcasecmp((char *)l->data, val)) {
				f = gtk_list_store_remove(GTK_LIST_STORE(model), &iter);
			}
			else
				f = gtk_tree_model_iter_next(GTK_TREE_MODEL(model), &iter);

			g_free(val);
		} while (f);

		if ((tag = get_buddy_tag(chat, l->data, 0, FALSE)))
			g_object_set(G_OBJECT(tag), "style", PANGO_STYLE_ITALIC, NULL);
		if ((tag = get_buddy_tag(chat, l->data, PURPLE_MESSAGE_NICK, FALSE)))
			g_object_set(G_OBJECT(tag), "style", PANGO_STYLE_ITALIC, NULL);
	}

	g_snprintf(tmp, sizeof(tmp),
			   ngettext("%d person in room", "%d people in room",
						num_users), num_users);

	gtk_label_set_text(GTK_LABEL(gtkchat->count), tmp);
}

static void
pidgin_conv_chat_update_user(PurpleChatUser *chatuser)
{
	PurpleChatConversation *chat;
	PidginConversation *gtkconv;
	PidginChatPane *gtkchat;
	GtkTreeIter iter;
	GtkTreeModel *model;

	if (!chatuser)
		return;

	chat = purple_chat_user_get_chat(chatuser);
	gtkconv = PIDGIN_CONVERSATION(PURPLE_CONVERSATION(chat));
	gtkchat = gtkconv->u.chat;

	model = gtk_tree_view_get_model(GTK_TREE_VIEW(gtkchat->list));

	if (!gtk_tree_model_get_iter_first(GTK_TREE_MODEL(model), &iter))
		return;

	if (get_iter_from_chatuser(chatuser, &iter)) {
		GtkTreeRowReference *ref = purple_chat_user_get_ui_data(chatuser);
		gtk_list_store_remove(GTK_LIST_STORE(model), &iter);
		gtk_tree_row_reference_free(ref);
		purple_chat_user_set_ui_data(chatuser, NULL);
	}

	if (chatuser)
		add_chat_user_common(chat, chatuser, NULL);
}

gboolean
pidgin_conv_has_focus(PurpleConversation *conv)
{
	PidginConversation *gtkconv = PIDGIN_CONVERSATION(conv);
	PidginWindow *win;
	gboolean has_focus;

	win = gtkconv->win;

	g_object_get(G_OBJECT(win->window), "has-toplevel-focus", &has_focus, NULL);

	if (has_focus && pidgin_conv_window_is_active_conversation(conv))
		return TRUE;

	return FALSE;
}

static gboolean
add_custom_smiley_for_webview(GtkWebView *webview, const char *sml, const char *smile)
{
	GtkWebViewSmiley *smiley;

	smiley = gtk_webview_smiley_find(webview, sml, smile);

	if (smiley) {
		if (!(gtk_webview_smiley_get_flags(smiley) & GTK_WEBVIEW_SMILEY_CUSTOM))
			return FALSE;

		gtk_webview_smiley_reload(smiley);
		return TRUE;
	}

	smiley = gtk_webview_smiley_create(NULL, smile, FALSE,
	                                   GTK_WEBVIEW_SMILEY_CUSTOM);
	gtk_webview_associate_smiley(webview, sml, smiley);
	g_signal_connect_swapped(webview, "destroy",
	                         G_CALLBACK(gtk_webview_smiley_destroy), smiley);

	return TRUE;
}

static gboolean
pidgin_conv_custom_smiley_add(PurpleConversation *conv, const char *smile, gboolean remote)
{
	PidginConversation *gtkconv;
	struct smiley_list *list;
	const char *sml = NULL, *conv_sml;

	if (!conv || !smile || !*smile) {
		return FALSE;
	}

	/* If smileys are off, return false */
	if (pidgin_themes_smileys_disabled())
		return FALSE;

	/* If possible add this smiley to the current theme.
	 * The addition is only temporary: custom smilies aren't saved to disk. */
	conv_sml = purple_account_get_protocol_name(purple_conversation_get_account(conv));
	gtkconv = PIDGIN_CONVERSATION(conv);

	for (list = (struct smiley_list *)current_smiley_theme->list; list; list = list->next) {
		if (!strcmp(list->sml, conv_sml)) {
			sml = list->sml;
			break;
		}
	}

	if (!add_custom_smiley_for_webview(GTK_WEBVIEW(gtkconv->webview), sml, smile))
		return FALSE;

	if (!remote)	/* If it's a local custom smiley, then add it for the entry */
		if (!add_custom_smiley_for_webview(GTK_WEBVIEW(gtkconv->entry), sml, smile))
			return FALSE;

	return TRUE;
}

static void
pidgin_conv_custom_smiley_write(PurpleConversation *conv, const char *smile,
                                      const guchar *data, gsize size)
{
/* TODO WEBKIT */
#if 0
	PidginConversation *gtkconv;
	GtkIMHtmlSmiley *smiley;
	const char *sml;
	GError *error = NULL;

	sml = purple_account_get_protocol_name(purple_conversation_get_account(conv));
	gtkconv = PIDGIN_CONVERSATION(conv);
	smiley = gtk_imhtml_smiley_get(GTK_IMHTML(gtkconv->imhtml), sml, smile);

	if (!smiley)
		return;

	smiley->data = g_realloc(smiley->data, smiley->datasize + size);
	g_memmove((guchar *)smiley->data + smiley->datasize, data, size);
	smiley->datasize += size;

	if (!smiley->loader)
		return;

	if (!gdk_pixbuf_loader_write(smiley->loader, data, size, &error) || error) {
		purple_debug_warning("gtkconv", "gdk_pixbuf_loader_write() "
				"failed with size=%" G_GSIZE_FORMAT ": %s\n", size,
				error ? error->message : "(no error message)");
		if (error)
			g_error_free(error);
		/* We must stop using the GdkPixbufLoader because trying to load
		   certain invalid GIFs with at least gdk-pixbuf 2.23.3 can return
		   a GdkPixbuf that will cause some operations (like
		   gdk_pixbuf_scale_simple()) to consume memory in an infinite loop.
		   But we also don't want to set smiley->loader to NULL because our
		   code might expect it to be set.  So create a new loader. */
		g_object_unref(G_OBJECT(smiley->loader));
		smiley->loader = gdk_pixbuf_loader_new();
	}
#endif /* if 0 */
}

static void
pidgin_conv_custom_smiley_close(PurpleConversation *conv, const char *smile)
{
/* TODO WEBKIT */
#if 0
	PidginConversation *gtkconv;
	GtkIMHtmlSmiley *smiley;
	const char *sml;
	GError *error = NULL;

	g_return_if_fail(conv  != NULL);
	g_return_if_fail(smile != NULL);

	sml = purple_account_get_protocol_name(purple_conversation_get_account(conv));
	gtkconv = PIDGIN_CONVERSATION(conv);
	smiley = gtk_imhtml_smiley_get(GTK_IMHTML(gtkconv->imhtml), sml, smile);

	if (!smiley)
		return;

	if (!smiley->loader)
		return;

	purple_debug_info("gtkconv", "About to close the smiley pixbuf\n");

	if (!gdk_pixbuf_loader_close(smiley->loader, &error) || error) {
		purple_debug_warning("gtkconv", "gdk_pixbuf_loader_close() "
				"failed: %s\n",
				error ? error->message : "(no error message)");
		if (error)
			g_error_free(error);
		/* We must stop using the GdkPixbufLoader because if we tried to
		   load certain invalid GIFs with all current versions of GDK (as
		   of 2011-06-15) then it's possible the loader will contain data
		   that could cause some operations (like gdk_pixbuf_scale_simple())
		   to consume memory in an infinite loop.  But we also don't want
		   to set smiley->loader to NULL because our code might expect it
		   to be set.  So create a new loader. */
		g_object_unref(G_OBJECT(smiley->loader));
		smiley->loader = gdk_pixbuf_loader_new();
	}
#endif /* if 0 */
}

static void
pidgin_conv_send_confirm(PurpleConversation *conv, const char *message)
{
	PidginConversation *gtkconv = PIDGIN_CONVERSATION(conv);

	gtk_webview_append_html(GTK_WEBVIEW(gtkconv->webview), message);
}

/*
 * Makes sure all the menu items and all the buttons are hidden/shown and
 * sensitive/insensitive.  This is called after changing tabs and when an
 * account signs on or off.
 */
static void
gray_stuff_out(PidginConversation *gtkconv)
{
	PidginWindow *win;
	PurpleConversation *conv = gtkconv->active_conv;
	PurpleConnection *gc;
	PurpleProtocol *protocol = NULL;
	GdkPixbuf *window_icon = NULL;
	GtkWebViewButtons buttons;
	PurpleAccount *account;

	win     = pidgin_conv_get_window(gtkconv);
	gc      = purple_conversation_get_connection(conv);
	account = purple_conversation_get_account(conv);

	if (gc != NULL)
		protocol = purple_connection_get_protocol(gc);

	if (win->menu->send_to != NULL)
		update_send_to_selection(win);

	/*
	 * Handle hiding and showing stuff based on what type of conv this is.
	 * Stuff that Purple IMs support in general should be shown for IM
	 * conversations.  Stuff that Purple chats support in general should be
	 * shown for chat conversations.  It doesn't matter whether the protocol
	 * supports it or not--that only affects if the button or menu item
	 * is sensitive or not.
	 */
	if (PURPLE_IS_IM_CONVERSATION(conv)) {
		/* Show stuff that applies to IMs, hide stuff that applies to chats */

		/* Deal with menu items */
		gtk_action_set_visible(win->menu->view_log, TRUE);
		gtk_action_set_visible(win->menu->send_file, TRUE);
		gtk_action_set_visible(win->menu->get_attention, TRUE);
		gtk_action_set_visible(win->menu->add_pounce, TRUE);
		gtk_action_set_visible(win->menu->get_info, TRUE);
		gtk_action_set_visible(win->menu->invite, FALSE);
		gtk_action_set_visible(win->menu->alias, TRUE);
		if (purple_account_privacy_check(account, purple_conversation_get_name(conv))) {
			gtk_action_set_visible(win->menu->unblock, FALSE);
			gtk_action_set_visible(win->menu->block, TRUE);
		} else {
			gtk_action_set_visible(win->menu->block, FALSE);
			gtk_action_set_visible(win->menu->unblock, TRUE);
		}

		if (purple_blist_find_buddy(account, purple_conversation_get_name(conv)) == NULL) {
			gtk_action_set_visible(win->menu->add, TRUE);
			gtk_action_set_visible(win->menu->remove, FALSE);
		} else {
			gtk_action_set_visible(win->menu->remove, TRUE);
			gtk_action_set_visible(win->menu->add, FALSE);
		}

		gtk_action_set_visible(win->menu->insert_link, TRUE);
		gtk_action_set_visible(win->menu->insert_image, TRUE);
	} else {
		/* Show stuff that applies to Chats, hide stuff that applies to IMs */

		/* Deal with menu items */
		gtk_action_set_visible(win->menu->view_log, TRUE);
		gtk_action_set_visible(win->menu->send_file, FALSE);
		gtk_action_set_visible(win->menu->get_attention, FALSE);
		gtk_action_set_visible(win->menu->add_pounce, FALSE);
		gtk_action_set_visible(win->menu->get_info, FALSE);
		gtk_action_set_visible(win->menu->invite, TRUE);
		gtk_action_set_visible(win->menu->alias, TRUE);
		gtk_action_set_visible(win->menu->block, FALSE);
		gtk_action_set_visible(win->menu->unblock, FALSE);

		if ((account == NULL) || purple_blist_find_chat(account, purple_conversation_get_name(conv)) == NULL) {
			/* If the chat is NOT in the buddy list */
			gtk_action_set_visible(win->menu->add, TRUE);
			gtk_action_set_visible(win->menu->remove, FALSE);
		} else {
			/* If the chat IS in the buddy list */
			gtk_action_set_visible(win->menu->add, FALSE);
			gtk_action_set_visible(win->menu->remove, TRUE);
		}

		gtk_action_set_visible(win->menu->insert_link, TRUE);
		gtk_action_set_visible(win->menu->insert_image, TRUE);
	}

	/*
	 * Handle graying stuff out based on whether an account is connected
	 * and what features that account supports.
	 */
	if ((gc != NULL) &&
		(PURPLE_IS_IM_CONVERSATION(conv) ||
		 !purple_chat_conversation_has_left(PURPLE_CHAT_CONVERSATION(conv)) ))
	{
		PurpleConnectionFlags features = purple_conversation_get_features(conv);
		/* Account is online */
		/* Deal with the toolbar */
		if (features & PURPLE_CONNECTION_FLAG_HTML)
		{
			buttons = GTK_WEBVIEW_ALL; /* Everything on */
			if (features & PURPLE_CONNECTION_FLAG_NO_BGCOLOR)
				buttons &= ~GTK_WEBVIEW_BACKCOLOR;
			if (features & PURPLE_CONNECTION_FLAG_NO_FONTSIZE)
			{
				buttons &= ~GTK_WEBVIEW_GROW;
				buttons &= ~GTK_WEBVIEW_SHRINK;
			}
			if (features & PURPLE_CONNECTION_FLAG_NO_URLDESC)
				buttons &= ~GTK_WEBVIEW_LINKDESC;
		} else {
			buttons = GTK_WEBVIEW_SMILEY | GTK_WEBVIEW_IMAGE;
		}

		if (!(purple_protocol_get_options(protocol) & OPT_PROTO_IM_IMAGE)
		 && !(features & PURPLE_CONNECTION_FLAG_NO_IMAGES)) {
			features |= PURPLE_CONNECTION_FLAG_NO_IMAGES;
			purple_conversation_set_features(conv, features);
		}

		if (features & PURPLE_CONNECTION_FLAG_NO_IMAGES)
			buttons &= ~GTK_WEBVIEW_IMAGE;

		if (features & PURPLE_CONNECTION_FLAG_ALLOW_CUSTOM_SMILEY)
			buttons |= GTK_WEBVIEW_CUSTOM_SMILEY;
		else
			buttons &= ~GTK_WEBVIEW_CUSTOM_SMILEY;

		gtk_webview_set_format_functions(GTK_WEBVIEW(gtkconv->entry), buttons);
		if (account != NULL)
			gtk_webview_set_protocol_name(GTK_WEBVIEW(gtkconv->entry), purple_account_get_protocol_id(account));

		/* Deal with menu items */
		gtk_action_set_sensitive(win->menu->view_log, TRUE);
		gtk_action_set_sensitive(win->menu->add_pounce, TRUE);
		gtk_action_set_sensitive(win->menu->get_info, (PURPLE_PROTOCOL_IMPLEMENTS(protocol, SERVER_IFACE, get_info)));
		gtk_action_set_sensitive(win->menu->invite, (PURPLE_PROTOCOL_IMPLEMENTS(protocol, CHAT_IFACE, invite)));
		gtk_action_set_sensitive(win->menu->insert_link, (features & PURPLE_CONNECTION_FLAG_HTML));
		gtk_action_set_sensitive(win->menu->insert_image, !(features & PURPLE_CONNECTION_FLAG_NO_IMAGES));

		if (PURPLE_IS_IM_CONVERSATION(conv))
		{
			gtk_action_set_sensitive(win->menu->add, (PURPLE_PROTOCOL_IMPLEMENTS(protocol, SERVER_IFACE, add_buddy)));
			gtk_action_set_sensitive(win->menu->remove, (PURPLE_PROTOCOL_IMPLEMENTS(protocol, SERVER_IFACE, remove_buddy)));
			gtk_action_set_sensitive(win->menu->send_file,
									 (PURPLE_PROTOCOL_IMPLEMENTS(protocol, XFER_IFACE, send) &&
									 (!PURPLE_PROTOCOL_IMPLEMENTS(protocol, XFER_IFACE, can_receive) ||
									  purple_protocol_xfer_iface_can_receive(protocol, gc, purple_conversation_get_name(conv)))));
			gtk_action_set_sensitive(win->menu->get_attention, (PURPLE_PROTOCOL_IMPLEMENTS(protocol, ATTENTION_IFACE, send)));
			gtk_action_set_sensitive(win->menu->alias,
									 (account != NULL) &&
									 (purple_blist_find_buddy(account, purple_conversation_get_name(conv)) != NULL));
		}
		else
		{
			gtk_action_set_sensitive(win->menu->add, (PURPLE_PROTOCOL_IMPLEMENTS(protocol, CHAT_IFACE, join)));
			gtk_action_set_sensitive(win->menu->remove, (PURPLE_PROTOCOL_IMPLEMENTS(protocol, CHAT_IFACE, join)));
			gtk_action_set_sensitive(win->menu->alias,
									 (account != NULL) &&
									 (purple_blist_find_chat(account, purple_conversation_get_name(conv)) != NULL));
		}

	} else {
		/* Account is offline */
		/* Or it's a chat that we've left. */

		/* Then deal with menu items */
		gtk_action_set_sensitive(win->menu->view_log, TRUE);
		gtk_action_set_sensitive(win->menu->send_file, FALSE);
		gtk_action_set_sensitive(win->menu->get_attention, FALSE);
		gtk_action_set_sensitive(win->menu->add_pounce, TRUE);
		gtk_action_set_sensitive(win->menu->get_info, FALSE);
		gtk_action_set_sensitive(win->menu->invite, FALSE);
		gtk_action_set_sensitive(win->menu->alias, FALSE);
		gtk_action_set_sensitive(win->menu->add, FALSE);
		gtk_action_set_sensitive(win->menu->remove, FALSE);
		gtk_action_set_sensitive(win->menu->insert_link, TRUE);
		gtk_action_set_sensitive(win->menu->insert_image, FALSE);
	}

	/*
	 * Update the window's icon
	 */
	if (pidgin_conv_window_is_active_conversation(conv))
	{
		GList *l = NULL;
		if (PURPLE_IS_IM_CONVERSATION(conv) &&
				(gtkconv->u.im->anim))
		{
			PurpleBuddy *buddy = purple_blist_find_buddy(purple_conversation_get_account(conv), purple_conversation_get_name(conv));
			window_icon =
				gdk_pixbuf_animation_get_static_image(gtkconv->u.im->anim);

			if (buddy &&  !PURPLE_BUDDY_IS_ONLINE(buddy))
				gdk_pixbuf_saturate_and_pixelate(window_icon, window_icon, 0.0, FALSE);

			g_object_ref(window_icon);
			l = g_list_append(l, window_icon);
		} else {
			l = pidgin_conv_get_tab_icons(conv);
		}
		gtk_window_set_icon_list(GTK_WINDOW(win->window), l);
		if (window_icon != NULL) {
			g_object_unref(G_OBJECT(window_icon));
			g_list_free(l);
		}
	}
}

static void
pidgin_conv_update_fields(PurpleConversation *conv, PidginConvFields fields)
{
	PidginConversation *gtkconv;
	PidginWindow *win;

	gtkconv = PIDGIN_CONVERSATION(conv);
	if (!gtkconv)
		return;
	win = pidgin_conv_get_window(gtkconv);
	if (!win)
		return;

	if (fields & PIDGIN_CONV_SET_TITLE)
	{
		purple_conversation_autoset_title(conv);
	}

	if (fields & PIDGIN_CONV_BUDDY_ICON)
	{
		if (PURPLE_IS_IM_CONVERSATION(conv))
			pidgin_conv_update_buddy_icon(PURPLE_IM_CONVERSATION(conv));
	}

	if (fields & PIDGIN_CONV_MENU)
	{
		gray_stuff_out(PIDGIN_CONVERSATION(conv));
		generate_send_to_items(win);
		regenerate_plugins_items(win);
	}

	if (fields & PIDGIN_CONV_E2EE)
		generate_e2ee_controls(win);

	if (fields & PIDGIN_CONV_TAB_ICON)
	{
		update_tab_icon(conv);
		generate_send_to_items(win);		/* To update the icons in SendTo menu */
	}

	if ((fields & PIDGIN_CONV_TOPIC) &&
				PURPLE_IS_CHAT_CONVERSATION(conv))
	{
		const char *topic;
		PidginChatPane *gtkchat = gtkconv->u.chat;

		if (gtkchat->topic_text != NULL)
		{
			topic = purple_chat_conversation_get_topic(PURPLE_CHAT_CONVERSATION(conv));

			gtk_entry_set_text(GTK_ENTRY(gtkchat->topic_text), topic ? topic : "");
			gtk_widget_set_tooltip_text(gtkchat->topic_text,
			                            topic ? topic : "");
		}
	}

#if 0
	if (fields & PIDGIN_CONV_SMILEY_THEME)
		pidgin_themes_smiley_themeize(PIDGIN_CONVERSATION(conv)->webview);
#endif

	if ((fields & PIDGIN_CONV_COLORIZE_TITLE) ||
			(fields & PIDGIN_CONV_SET_TITLE) ||
			(fields & PIDGIN_CONV_TOPIC))
	{
		char *title;
		PurpleIMConversation *im = NULL;
		PurpleAccount *account = purple_conversation_get_account(conv);
		PurpleBuddy *buddy = NULL;
		char *markup = NULL;
		AtkObject *accessibility_obj;
		/* I think this is a little longer than it needs to be but I'm lazy. */
		char *style;

		if (PURPLE_IS_IM_CONVERSATION(conv))
			im = PURPLE_IM_CONVERSATION(conv);

		if ((account == NULL) ||
			!purple_account_is_connected(account) ||
			(PURPLE_IS_CHAT_CONVERSATION(conv)
				&& purple_chat_conversation_has_left(PURPLE_CHAT_CONVERSATION(conv))))
			title = g_strdup_printf("(%s)", purple_conversation_get_title(conv));
		else
			title = g_strdup(purple_conversation_get_title(conv));

		if (PURPLE_IS_IM_CONVERSATION(conv)) {
			buddy = purple_blist_find_buddy(account, purple_conversation_get_name(conv));
			if (buddy) {
				markup = pidgin_blist_get_name_markup(buddy, FALSE, FALSE);
			} else {
				markup = title;
			}
		} else if (PURPLE_IS_CHAT_CONVERSATION(conv)) {
			const char *topic = gtkconv->u.chat->topic_text
				? gtk_entry_get_text(GTK_ENTRY(gtkconv->u.chat->topic_text))
				: NULL;
			const char *title = purple_conversation_get_title(conv);
			const char *name = purple_conversation_get_name(conv);

			char *topic_esc, *unaliased, *unaliased_esc, *title_esc;

			topic_esc = topic ? g_markup_escape_text(topic, -1) : NULL;
			unaliased = g_utf8_collate(title, name) ? g_strdup_printf("(%s)", name) : NULL;
			unaliased_esc = unaliased ? g_markup_escape_text(unaliased, -1) : NULL;
			title_esc = g_markup_escape_text(title, -1);

			markup = g_strdup_printf("%s%s<span size='smaller'>%s</span>%s<span color='%s' size='smaller'>%s</span>",
						title_esc,
						unaliased_esc ? " " : "",
						unaliased_esc ? unaliased_esc : "",
						topic_esc  && *topic_esc ? "\n" : "",
						pidgin_get_dim_grey_string(gtkconv->infopane),
						topic_esc ? topic_esc : "");

			g_free(title_esc);
			g_free(topic_esc);
			g_free(unaliased);
			g_free(unaliased_esc);
		}
		gtk_list_store_set(gtkconv->infopane_model, &(gtkconv->infopane_iter),
				CONV_TEXT_COLUMN, markup, -1);
	        /* XXX seanegan Why do I have to do this? */
		gtk_widget_queue_draw(gtkconv->infopane);

		if (title != markup)
			g_free(markup);

		if (!gtk_widget_get_realized(gtkconv->tab_label))
			gtk_widget_realize(gtkconv->tab_label);

		accessibility_obj = gtk_widget_get_accessible(gtkconv->tab_cont);
		if (im != NULL &&
		    purple_im_conversation_get_typing_state(im) == PURPLE_IM_TYPING) {
			atk_object_set_description(accessibility_obj, _("Typing"));
			style = "tab-label-typing";
		} else if (im != NULL &&
		         purple_im_conversation_get_typing_state(im) == PURPLE_IM_TYPED) {
			atk_object_set_description(accessibility_obj, _("Stopped Typing"));
			style = "tab-label-typed";
		} else if (gtkconv->unseen_state == PIDGIN_UNSEEN_NICK)	{
			atk_object_set_description(accessibility_obj, _("Nick Said"));
			style = "tab-label-attention";
		} else if (gtkconv->unseen_state == PIDGIN_UNSEEN_TEXT)	{
			atk_object_set_description(accessibility_obj, _("Unread Messages"));
			if (PURPLE_IS_CHAT_CONVERSATION(gtkconv->active_conv))
				style = "tab-label-unreadchat";
			else
				style = "tab-label-attention";
		} else if (gtkconv->unseen_state == PIDGIN_UNSEEN_EVENT) {
			atk_object_set_description(accessibility_obj, _("New Event"));
			style = "tab-label-event";
		} else {
			style = "tab-label";
		}

		gtk_widget_set_name(gtkconv->tab_label, style);
		gtk_label_set_text(GTK_LABEL(gtkconv->tab_label), title);
		gtk_widget_set_state(gtkconv->tab_label, GTK_STATE_ACTIVE);

		if (gtkconv->unseen_state == PIDGIN_UNSEEN_TEXT ||
				gtkconv->unseen_state == PIDGIN_UNSEEN_NICK ||
				gtkconv->unseen_state == PIDGIN_UNSEEN_EVENT) {
			PangoAttrList *list = pango_attr_list_new();
			PangoAttribute *attr = pango_attr_weight_new(PANGO_WEIGHT_BOLD);
			attr->start_index = 0;
			attr->end_index = -1;
			pango_attr_list_insert(list, attr);
			gtk_label_set_attributes(GTK_LABEL(gtkconv->tab_label), list);
			pango_attr_list_unref(list);
		} else
			gtk_label_set_attributes(GTK_LABEL(gtkconv->tab_label), NULL);

		if (pidgin_conv_window_is_active_conversation(conv))
			update_typing_icon(gtkconv);

		gtk_label_set_text(GTK_LABEL(gtkconv->menu_label), title);
		if (pidgin_conv_window_is_active_conversation(conv)) {
			const char* current_title = gtk_window_get_title(GTK_WINDOW(win->window));
			if (current_title == NULL || strcmp(current_title, title) != 0)
				gtk_window_set_title(GTK_WINDOW(win->window), title);
		}

		g_free(title);
	}
}

static void
pidgin_conv_updated(PurpleConversation *conv, PurpleConversationUpdateType type)
{
	PidginConvFields flags = 0;

	g_return_if_fail(conv != NULL);

	if (type == PURPLE_CONVERSATION_UPDATE_ACCOUNT)
	{
		flags = PIDGIN_CONV_ALL;
	}
	else if (type == PURPLE_CONVERSATION_UPDATE_TYPING ||
	         type == PURPLE_CONVERSATION_UPDATE_UNSEEN ||
	         type == PURPLE_CONVERSATION_UPDATE_TITLE)
	{
		flags = PIDGIN_CONV_COLORIZE_TITLE;
	}
	else if (type == PURPLE_CONVERSATION_UPDATE_TOPIC)
	{
		flags = PIDGIN_CONV_TOPIC;
	}
	else if (type == PURPLE_CONVERSATION_ACCOUNT_ONLINE ||
	         type == PURPLE_CONVERSATION_ACCOUNT_OFFLINE)
	{
		flags = PIDGIN_CONV_MENU | PIDGIN_CONV_TAB_ICON | PIDGIN_CONV_SET_TITLE;
	}
	else if (type == PURPLE_CONVERSATION_UPDATE_AWAY)
	{
		flags = PIDGIN_CONV_TAB_ICON;
	}
	else if (type == PURPLE_CONVERSATION_UPDATE_ADD ||
	         type == PURPLE_CONVERSATION_UPDATE_REMOVE ||
	         type == PURPLE_CONVERSATION_UPDATE_CHATLEFT)
	{
		flags = PIDGIN_CONV_SET_TITLE | PIDGIN_CONV_MENU;
	}
	else if (type == PURPLE_CONVERSATION_UPDATE_ICON)
	{
		flags = PIDGIN_CONV_BUDDY_ICON;
	}
	else if (type == PURPLE_CONVERSATION_UPDATE_FEATURES)
	{
		flags = PIDGIN_CONV_MENU;
	}
	else if (type == PURPLE_CONVERSATION_UPDATE_E2EE)
	{
		flags = PIDGIN_CONV_E2EE | PIDGIN_CONV_MENU;
	}

	pidgin_conv_update_fields(conv, flags);
}

static void
wrote_msg_update_unseen_cb(PurpleAccount *account, const char *who, const char *message,
		PurpleConversation *conv, PurpleMessageFlags flags, gpointer null)
{
	PidginConversation *gtkconv = conv ? PIDGIN_CONVERSATION(conv) : NULL;
	if (conv == NULL || (gtkconv && gtkconv->win != hidden_convwin))
		return;
	if (flags & (PURPLE_MESSAGE_SEND | PURPLE_MESSAGE_RECV)) {
		PidginUnseenState unseen = PIDGIN_UNSEEN_NONE;

		if ((flags & PURPLE_MESSAGE_NICK) == PURPLE_MESSAGE_NICK)
			unseen = PIDGIN_UNSEEN_NICK;
		else if (((flags & PURPLE_MESSAGE_SYSTEM) == PURPLE_MESSAGE_SYSTEM) ||
			  ((flags & PURPLE_MESSAGE_ERROR) == PURPLE_MESSAGE_ERROR))
			unseen = PIDGIN_UNSEEN_EVENT;
		else if ((flags & PURPLE_MESSAGE_NO_LOG) == PURPLE_MESSAGE_NO_LOG)
			unseen = PIDGIN_UNSEEN_NO_LOG;
		else
			unseen = PIDGIN_UNSEEN_TEXT;

		conv_set_unseen(conv, unseen);
	}
}

static PurpleConversationUiOps conversation_ui_ops =
{
	pidgin_conv_new,
	pidgin_conv_destroy,              /* destroy_conversation */
	NULL,                              /* write_chat           */
	pidgin_conv_write_im,             /* write_im             */
	pidgin_conv_write_conv,           /* write_conv           */
	pidgin_conv_chat_add_users,       /* chat_add_users       */
	pidgin_conv_chat_rename_user,     /* chat_rename_user     */
	pidgin_conv_chat_remove_users,    /* chat_remove_users    */
	pidgin_conv_chat_update_user,     /* chat_update_user     */
	pidgin_conv_present_conversation, /* present              */
	pidgin_conv_has_focus,            /* has_focus            */
	pidgin_conv_custom_smiley_add,    /* custom_smiley_add    */
	pidgin_conv_custom_smiley_write,  /* custom_smiley_write  */
	pidgin_conv_custom_smiley_close,  /* custom_smiley_close  */
	pidgin_conv_send_confirm,         /* send_confirm         */
	NULL,
	NULL,
	NULL,
	NULL
};

PurpleConversationUiOps *
pidgin_conversations_get_conv_ui_ops(void)
{
	return &conversation_ui_ops;
}

/**************************************************************************
 * Public conversation utility functions
 **************************************************************************/
void
pidgin_conv_update_buddy_icon(PurpleIMConversation *im)
{
	PidginConversation *gtkconv;
	PurpleConversation *conv;
	PidginWindow *win;

	PurpleBuddy *buddy;

	PurpleStoredImage *custom_img = NULL;
	gconstpointer data = NULL;
	size_t len;

	GdkPixbuf *buf;

	GList *children;
	GtkWidget *event;
	GdkPixbuf *scale;
	int scale_width, scale_height;
	int size = 0;

	PurpleAccount *account;

	PurpleBuddyIcon *icon;

	conv = PURPLE_CONVERSATION(im);

	g_return_if_fail(conv != NULL);
	g_return_if_fail(PIDGIN_IS_PIDGIN_CONVERSATION(conv));

	gtkconv = PIDGIN_CONVERSATION(conv);
	win = gtkconv->win;
	if (conv != gtkconv->active_conv)
		return;

	if (!gtkconv->u.im->show_icon)
		return;

	account = purple_conversation_get_account(conv);

	/* Remove the current icon stuff */
	children = gtk_container_get_children(GTK_CONTAINER(gtkconv->u.im->icon_container));
	if (children) {
		/* We know there's only one child here. It'd be nice to shortcut to the
		   event box, but we can't change the PidginConversation until 3.0 */
		event = (GtkWidget *)children->data;
		gtk_container_remove(GTK_CONTAINER(gtkconv->u.im->icon_container), event);
		g_list_free(children);
	}

	if (gtkconv->u.im->anim != NULL)
		g_object_unref(G_OBJECT(gtkconv->u.im->anim));

	gtkconv->u.im->anim = NULL;

	if (gtkconv->u.im->icon_timer != 0)
		g_source_remove(gtkconv->u.im->icon_timer);

	gtkconv->u.im->icon_timer = 0;

	if (gtkconv->u.im->iter != NULL)
		g_object_unref(G_OBJECT(gtkconv->u.im->iter));

	gtkconv->u.im->iter = NULL;

	if (!purple_prefs_get_bool(PIDGIN_PREFS_ROOT "/conversations/im/show_buddy_icons"))
		return;

	if (purple_conversation_get_connection(conv) == NULL)
		return;

	buddy = purple_blist_find_buddy(account, purple_conversation_get_name(conv));
	if (buddy)
	{
		PurpleContact *contact = purple_buddy_get_contact(buddy);
		if (contact) {
			custom_img = purple_buddy_icons_node_find_custom_icon((PurpleBlistNode*)contact);
			if (custom_img) {
				/* There is a custom icon for this user */
				data = purple_imgstore_get_data(custom_img);
				len = purple_imgstore_get_size(custom_img);
			}
		}
	}

	if (data == NULL) {
		icon = purple_im_conversation_get_icon(im);
		if (icon == NULL)
		{
			gtk_widget_set_size_request(gtkconv->u.im->icon_container,
			                            -1, BUDDYICON_SIZE_MIN);
			return;
		}

		data = purple_buddy_icon_get_data(icon, &len);
		if (data == NULL)
		{
			gtk_widget_set_size_request(gtkconv->u.im->icon_container,
			                            -1, BUDDYICON_SIZE_MIN);
			return;
		}
	}

	gtkconv->u.im->anim = pidgin_pixbuf_anim_from_data(data, len);
	purple_imgstore_unref(custom_img);

	if (!gtkconv->u.im->anim) {
		purple_debug_error("gtkconv", "Couldn't load icon for conv %s\n",
				purple_conversation_get_name(conv));
		return;
	}

	if (gdk_pixbuf_animation_is_static_image(gtkconv->u.im->anim)) {
		GdkPixbuf *stat;
		gtkconv->u.im->iter = NULL;
		stat = gdk_pixbuf_animation_get_static_image(gtkconv->u.im->anim);
		buf = gdk_pixbuf_add_alpha(stat, FALSE, 0, 0, 0);
	} else {
		GdkPixbuf *stat;
		gtkconv->u.im->iter =
			gdk_pixbuf_animation_get_iter(gtkconv->u.im->anim, NULL); /* LEAK */
		stat = gdk_pixbuf_animation_iter_get_pixbuf(gtkconv->u.im->iter);
		buf = gdk_pixbuf_add_alpha(stat, FALSE, 0, 0, 0);
		if (gtkconv->u.im->animate)
			start_anim(NULL, gtkconv);
	}

	scale_width = gdk_pixbuf_get_width(buf);
	scale_height = gdk_pixbuf_get_height(buf);

	gtk_widget_get_size_request(gtkconv->u.im->icon_container, NULL, &size);
	size = MIN(size, MIN(scale_width, scale_height));

	/* Some sanity checks */
	size = CLAMP(size, BUDDYICON_SIZE_MIN, BUDDYICON_SIZE_MAX);
	if (scale_width == scale_height) {
		scale_width = scale_height = size;
	} else if (scale_height > scale_width) {
		scale_width = size * scale_width / scale_height;
		scale_height = size;
	} else {
		scale_height = size * scale_height / scale_width;
		scale_width = size;
	}
	scale = gdk_pixbuf_scale_simple(buf, scale_width, scale_height,
				GDK_INTERP_BILINEAR);
	g_object_unref(buf);
	if (pidgin_gdk_pixbuf_is_opaque(scale))
		pidgin_gdk_pixbuf_make_round(scale);

	event = gtk_event_box_new();
	gtk_container_add(GTK_CONTAINER(gtkconv->u.im->icon_container), event);
	gtk_event_box_set_visible_window(GTK_EVENT_BOX(event), FALSE);
	gtk_widget_add_events(event,
	                      GDK_POINTER_MOTION_MASK | GDK_LEAVE_NOTIFY_MASK);
	g_signal_connect(G_OBJECT(event), "button-press-event",
					 G_CALLBACK(icon_menu), gtkconv);

	pidgin_tooltip_setup_for_widget(event, gtkconv, pidgin_conv_create_tooltip, NULL);
	gtk_widget_show(event);

	gtkconv->u.im->icon = gtk_image_new_from_pixbuf(scale);
	gtk_container_add(GTK_CONTAINER(event), gtkconv->u.im->icon);
	gtk_widget_show(gtkconv->u.im->icon);

	g_object_unref(G_OBJECT(scale));

	/* The buddy icon code needs badly to be fixed. */
	if(pidgin_conv_window_is_active_conversation(conv))
	{
		buf = gdk_pixbuf_animation_get_static_image(gtkconv->u.im->anim);
		if (buddy && !PURPLE_BUDDY_IS_ONLINE(buddy))
			gdk_pixbuf_saturate_and_pixelate(buf, buf, 0.0, FALSE);
		gtk_window_set_icon(GTK_WINDOW(win->window), buf);
	}
}

void
pidgin_conv_update_buttons_by_protocol(PurpleConversation *conv)
{
	PidginWindow *win;

	if (!PIDGIN_IS_PIDGIN_CONVERSATION(conv))
		return;

	win = PIDGIN_CONVERSATION(conv)->win;

	if (win != NULL && pidgin_conv_window_is_active_conversation(conv))
		gray_stuff_out(PIDGIN_CONVERSATION(conv));
}

static gboolean
pidgin_conv_xy_to_right_infopane(PidginWindow *win, int x, int y)
{
	gint pane_x, pane_y, x_rel;
	PidginConversation *gtkconv;
	GtkAllocation allocation;

	gdk_window_get_origin(gtk_widget_get_window(win->notebook),
	                      &pane_x, &pane_y);
	x_rel = x - pane_x;
	gtkconv = pidgin_conv_window_get_active_gtkconv(win);
	gtk_widget_get_allocation(gtkconv->infopane, &allocation);
	return (x_rel > allocation.x + allocation.width / 2);
}

int
pidgin_conv_get_tab_at_xy(PidginWindow *win, int x, int y, gboolean *to_right)
{
	gint nb_x, nb_y, x_rel, y_rel;
	GtkNotebook *notebook;
	GtkWidget *page, *tab;
	gint i, page_num = -1;
	gint count;
	gboolean horiz;

	if (to_right)
		*to_right = FALSE;

	notebook = GTK_NOTEBOOK(win->notebook);

	gdk_window_get_origin(gtk_widget_get_window(win->notebook), &nb_x, &nb_y);
	x_rel = x - nb_x;
	y_rel = y - nb_y;

	horiz = (gtk_notebook_get_tab_pos(notebook) == GTK_POS_TOP ||
			gtk_notebook_get_tab_pos(notebook) == GTK_POS_BOTTOM);

	count = gtk_notebook_get_n_pages(GTK_NOTEBOOK(notebook));

	for (i = 0; i < count; i++) {
		GtkAllocation allocation;

		page = gtk_notebook_get_nth_page(GTK_NOTEBOOK(notebook), i);
		tab = gtk_notebook_get_tab_label(GTK_NOTEBOOK(notebook), page);
		gtk_widget_get_allocation(tab, &allocation);

		/* Make sure the tab is not hidden beyond an arrow */
		if (!gtk_widget_is_drawable(tab) && gtk_notebook_get_show_tabs(notebook))
			continue;

		if (horiz) {
			if (x_rel >= allocation.x - PIDGIN_HIG_BOX_SPACE &&
					x_rel <= allocation.x + allocation.width + PIDGIN_HIG_BOX_SPACE) {
				page_num = i;

				if (to_right && x_rel >= allocation.x + allocation.width/2)
					*to_right = TRUE;

				break;
			}
		} else {
			if (y_rel >= allocation.y - PIDGIN_HIG_BOX_SPACE &&
					y_rel <= allocation.y + allocation.height + PIDGIN_HIG_BOX_SPACE) {
				page_num = i;

				if (to_right && y_rel >= allocation.y + allocation.height/2)
					*to_right = TRUE;

				break;
			}
		}
	}

	if (page_num == -1) {
		/* Add after the last tab */
		page_num = count - 1;
	}

	return page_num;
}

static void
close_on_tabs_pref_cb(const char *name, PurplePrefType type,
					  gconstpointer value, gpointer data)
{
	GList *l;
	PurpleConversation *conv;
	PidginConversation *gtkconv;

	for (l = purple_conversations_get_all(); l != NULL; l = l->next) {
		conv = (PurpleConversation *)l->data;

		if (!PIDGIN_IS_PIDGIN_CONVERSATION(conv))
			continue;

		gtkconv = PIDGIN_CONVERSATION(conv);

		if (value)
			gtk_widget_show(gtkconv->close);
		else
			gtk_widget_hide(gtkconv->close);
	}
}

static void
spellcheck_pref_cb(const char *name, PurplePrefType type,
				   gconstpointer value, gpointer data)
{
	GList *cl;
	PurpleConversation *conv;
	PidginConversation *gtkconv;

	for (cl = purple_conversations_get_all(); cl != NULL; cl = cl->next) {

		conv = (PurpleConversation *)cl->data;

		if (!PIDGIN_IS_PIDGIN_CONVERSATION(conv))
			continue;

		gtkconv = PIDGIN_CONVERSATION(conv);

		pidgin_webview_set_spellcheck(GTK_WEBVIEW(gtkconv->entry),
		                              (gboolean)GPOINTER_TO_INT(value));
	}
}

static void
tab_side_pref_cb(const char *name, PurplePrefType type,
				 gconstpointer value, gpointer data)
{
	GList *gtkwins, *gtkconvs;
	GtkPositionType pos;
	PidginWindow *gtkwin;

	pos = GPOINTER_TO_INT(value);

	for (gtkwins = pidgin_conv_windows_get_list(); gtkwins != NULL; gtkwins = gtkwins->next) {
		gtkwin = gtkwins->data;
		gtk_notebook_set_tab_pos(GTK_NOTEBOOK(gtkwin->notebook), pos&~8);
		for (gtkconvs = gtkwin->gtkconvs; gtkconvs != NULL; gtkconvs = gtkconvs->next) {
			pidgin_conv_tab_pack(gtkwin, gtkconvs->data);
		}
	}
}

static void
show_formatting_toolbar_pref_cb(const char *name, PurplePrefType type,
								gconstpointer value, gpointer data)
{
	GList *l;
	PurpleConversation *conv;
	PidginConversation *gtkconv;
	PidginWindow *win;

	for (l = purple_conversations_get_all(); l != NULL; l = l->next)
	{
		conv = (PurpleConversation *)l->data;

		if (!PIDGIN_IS_PIDGIN_CONVERSATION(conv))
			continue;

		gtkconv = PIDGIN_CONVERSATION(conv);
		win     = gtkconv->win;

		gtk_toggle_action_set_active(
		        GTK_TOGGLE_ACTION(win->menu->show_formatting_toolbar),
		        (gboolean)GPOINTER_TO_INT(value));

		if ((gboolean)GPOINTER_TO_INT(value))
			gtk_webview_show_toolbar(GTK_WEBVIEW(gtkconv->entry));
		else
			gtk_webview_hide_toolbar(GTK_WEBVIEW(gtkconv->entry));

		g_idle_add((GSourceFunc)resize_webview_cb, gtkconv);
	}
}

static void
animate_buddy_icons_pref_cb(const char *name, PurplePrefType type,
							gconstpointer value, gpointer data)
{
	GList *l;
	PurpleConversation *conv;
	PidginConversation *gtkconv;
	PidginWindow *win;

	if (!purple_prefs_get_bool(PIDGIN_PREFS_ROOT "/conversations/im/show_buddy_icons"))
		return;

	/* Set the "animate" flag for each icon based on the new preference */
	for (l = purple_conversations_get_ims(); l != NULL; l = l->next) {
		conv = (PurpleConversation *)l->data;
		gtkconv = PIDGIN_CONVERSATION(conv);
		if (gtkconv)
			gtkconv->u.im->animate = GPOINTER_TO_INT(value);
	}

	/* Now either stop or start animation for the active conversation in each window */
	for (l = pidgin_conv_windows_get_list(); l != NULL; l = l->next) {
		win = l->data;
		conv = pidgin_conv_window_get_active_conversation(win);
		pidgin_conv_update_buddy_icon(PURPLE_IM_CONVERSATION(conv));
	}
}

static void
show_buddy_icons_pref_cb(const char *name, PurplePrefType type,
						 gconstpointer value, gpointer data)
{
	GList *l;

	for (l = purple_conversations_get_all(); l != NULL; l = l->next) {
		PurpleConversation *conv = l->data;
		if (!PIDGIN_CONVERSATION(conv))
			continue;
		if (GPOINTER_TO_INT(value))
			gtk_widget_show(PIDGIN_CONVERSATION(conv)->infopane_hbox);
		else
			gtk_widget_hide(PIDGIN_CONVERSATION(conv)->infopane_hbox);

		if (PURPLE_IS_IM_CONVERSATION(conv)) {
			pidgin_conv_update_buddy_icon(PURPLE_IM_CONVERSATION(conv));
		}
	}

	/* Make the tabs show/hide correctly */
	for (l = pidgin_conv_windows_get_list(); l != NULL; l = l->next) {
		PidginWindow *win = l->data;
		if (pidgin_conv_window_get_gtkconv_count(win) == 1)
			gtk_notebook_set_show_tabs(GTK_NOTEBOOK(win->notebook),
						   GPOINTER_TO_INT(value) == 0);
	}
}

static void
show_protocol_icons_pref_cb(const char *name, PurplePrefType type,
						gconstpointer value, gpointer data)
{
	GList *l;
	for (l = purple_conversations_get_all(); l != NULL; l = l->next) {
		PurpleConversation *conv = l->data;
		if (PIDGIN_CONVERSATION(conv))
			update_tab_icon(conv);
	}
}

static void
conv_placement_usetabs_cb(const char *name, PurplePrefType type,
						  gconstpointer value, gpointer data)
{
	purple_prefs_trigger_callback(PIDGIN_PREFS_ROOT "/conversations/placement");
}

static void
account_status_changed_cb(PurpleAccount *account, PurpleStatus *oldstatus,
                          PurpleStatus *newstatus)
{
	GList *l;
	PurpleConversation *conv = NULL;
	PidginConversation *gtkconv;

	if(strcmp(purple_prefs_get_string(PIDGIN_PREFS_ROOT "/conversations/im/hide_new"), "away")!=0)
		return;

	if(purple_status_is_available(oldstatus) || !purple_status_is_available(newstatus))
		return;

	for (l = hidden_convwin->gtkconvs; l; ) {
		gtkconv = l->data;
		l = l->next;

		conv = gtkconv->active_conv;
		if (PURPLE_IS_CHAT_CONVERSATION(conv) ||
				account != purple_conversation_get_account(conv))
			continue;

		pidgin_conv_attach_to_conversation(conv);

		/* TODO: do we need to do anything for any other conversations that are in the same gtkconv here?
		 * I'm a little concerned that not doing so will cause the "pending" indicator in the gtkblist not to be cleared. -DAA*/
		purple_conversation_update(conv, PURPLE_CONVERSATION_UPDATE_UNSEEN);
	}
}

static void
hide_new_pref_cb(const char *name, PurplePrefType type,
				 gconstpointer value, gpointer data)
{
	GList *l;
	PurpleConversation *conv = NULL;
	PidginConversation *gtkconv;
	gboolean when_away = FALSE;

	if(!hidden_convwin)
		return;

	if(strcmp(purple_prefs_get_string(PIDGIN_PREFS_ROOT "/conversations/im/hide_new"), "always")==0)
		return;

	if(strcmp(purple_prefs_get_string(PIDGIN_PREFS_ROOT "/conversations/im/hide_new"), "away")==0)
		when_away = TRUE;

	for (l = hidden_convwin->gtkconvs; l; )
	{
		gtkconv = l->data;
		l = l->next;

		conv = gtkconv->active_conv;

		if (PURPLE_IS_CHAT_CONVERSATION(conv) ||
				gtkconv->unseen_count == 0 ||
				(when_away && !purple_status_is_available(
							purple_account_get_active_status(
							purple_conversation_get_account(conv)))))
			continue;

		pidgin_conv_attach_to_conversation(conv);
	}
}


static void
conv_placement_pref_cb(const char *name, PurplePrefType type,
					   gconstpointer value, gpointer data)
{
	PidginConvPlacementFunc func;

	if (strcmp(name, PIDGIN_PREFS_ROOT "/conversations/placement"))
		return;

	func = pidgin_conv_placement_get_fnc(value);

	if (func == NULL)
		return;

	pidgin_conv_placement_set_current_func(func);
}

static PidginConversation *
get_gtkconv_with_contact(PurpleContact *contact)
{
	PurpleBlistNode *node;

	node = ((PurpleBlistNode*)contact)->child;

	for (; node; node = node->next)
	{
		PurpleBuddy *buddy = (PurpleBuddy*)node;
		PurpleIMConversation *im;
		im = purple_conversations_find_im_with_account(purple_buddy_get_name(buddy), purple_buddy_get_account(buddy));
		if (im)
			return PIDGIN_CONVERSATION(PURPLE_CONVERSATION(im));
	}
	return NULL;
}

static void
account_signed_off_cb(PurpleConnection *gc, gpointer event)
{
	GList *iter;

	for (iter = purple_conversations_get_all(); iter; iter = iter->next)
	{
		PurpleConversation *conv = iter->data;

		/* This seems fine in theory, but we also need to cover the
		 * case of this account matching one of the other buddies in
		 * one of the contacts containing the buddy corresponding to
		 * a conversation.  It's easier to just update them all. */
		/* if (purple_conversation_get_account(conv) == account) */
			pidgin_conv_update_fields(conv, PIDGIN_CONV_TAB_ICON |
							PIDGIN_CONV_MENU | PIDGIN_CONV_COLORIZE_TITLE);

		if (PURPLE_CONNECTION_IS_CONNECTED(gc) &&
				PURPLE_IS_CHAT_CONVERSATION(conv) &&
				purple_conversation_get_account(conv) == purple_connection_get_account(gc) &&
				g_object_get_data(G_OBJECT(conv), "want-to-rejoin")) {
			GHashTable *comps = NULL;
			PurpleChat *chat = purple_blist_find_chat(purple_conversation_get_account(conv), purple_conversation_get_name(conv));
			if (chat == NULL) {
				PurpleProtocol *protocol = purple_connection_get_protocol(gc);
				comps = purple_protocol_chat_iface_info_defaults(protocol, gc, purple_conversation_get_name(conv));
			} else {
				comps = purple_chat_get_components(chat);
			}
			serv_join_chat(gc, comps);
			if (chat == NULL && comps != NULL)
				g_hash_table_destroy(comps);
		}
	}
}

static void
account_signing_off(PurpleConnection *gc)
{
	GList *list = purple_conversations_get_chats();
	PurpleAccount *account = purple_connection_get_account(gc);

	/* We are about to sign off. See which chats we are currently in, and mark
	 * them for rejoin on reconnect. */
	while (list) {
		PurpleConversation *conv = list->data;
		if (!purple_chat_conversation_has_left(PURPLE_CHAT_CONVERSATION(conv)) &&
				purple_conversation_get_account(conv) == account) {
			g_object_set_data(G_OBJECT(conv), "want-to-rejoin", GINT_TO_POINTER(TRUE));
			purple_conversation_write(conv, NULL, _("The account has disconnected and you are no "
						"longer in this chat. You will automatically rejoin the chat when "
						"the account reconnects."),
					PURPLE_MESSAGE_SYSTEM | PURPLE_MESSAGE_NO_LOG, time(NULL));
		}
		list = list->next;
	}
}

static void
update_buddy_status_changed(PurpleBuddy *buddy, PurpleStatus *old, PurpleStatus *newstatus)
{
	PidginConversation *gtkconv;
	PurpleConversation *conv;

	gtkconv = get_gtkconv_with_contact(purple_buddy_get_contact(buddy));
	if (gtkconv)
	{
		conv = gtkconv->active_conv;
		pidgin_conv_update_fields(conv, PIDGIN_CONV_TAB_ICON
		                              | PIDGIN_CONV_COLORIZE_TITLE
		                              | PIDGIN_CONV_BUDDY_ICON);
		if ((purple_status_is_online(old) ^ purple_status_is_online(newstatus)) != 0)
			pidgin_conv_update_fields(conv, PIDGIN_CONV_MENU);
	}
}

static void
update_buddy_privacy_changed(PurpleBuddy *buddy)
{
	PidginConversation *gtkconv;
	PurpleConversation *conv;

	gtkconv = get_gtkconv_with_contact(purple_buddy_get_contact(buddy));
	if (gtkconv) {
		conv = gtkconv->active_conv;
		pidgin_conv_update_fields(conv, PIDGIN_CONV_TAB_ICON | PIDGIN_CONV_MENU);
	}
}

static void
update_buddy_idle_changed(PurpleBuddy *buddy, gboolean old, gboolean newidle)
{
	PurpleIMConversation *im;

	im = purple_conversations_find_im_with_account(purple_buddy_get_name(buddy), purple_buddy_get_account(buddy));
	if (im)
		pidgin_conv_update_fields(PURPLE_CONVERSATION(im), PIDGIN_CONV_TAB_ICON);
}

static void
update_buddy_icon(PurpleBuddy *buddy)
{
	PurpleIMConversation *im;

	im = purple_conversations_find_im_with_account(purple_buddy_get_name(buddy), purple_buddy_get_account(buddy));
	if (im)
		pidgin_conv_update_fields(PURPLE_CONVERSATION(im), PIDGIN_CONV_BUDDY_ICON);
}

static void
update_buddy_sign(PurpleBuddy *buddy, const char *which)
{
	PurplePresence *presence;
	PurpleStatus *on, *off;

	presence = purple_buddy_get_presence(buddy);
	if (!presence)
		return;
	off = purple_presence_get_status(presence, "offline");
	on = purple_presence_get_status(presence, "available");

	if (*(which+1) == 'f')
		update_buddy_status_changed(buddy, on, off);
	else
		update_buddy_status_changed(buddy, off, on);
}

static void
update_conversation_switched(PurpleConversation *conv)
{
	pidgin_conv_update_fields(conv, PIDGIN_CONV_TAB_ICON |
		PIDGIN_CONV_SET_TITLE | PIDGIN_CONV_MENU |
		PIDGIN_CONV_BUDDY_ICON | PIDGIN_CONV_E2EE );
}

static void
update_buddy_typing(PurpleAccount *account, const char *who)
{
	PurpleConversation *conv;
	PidginConversation *gtkconv;

	conv = PURPLE_CONVERSATION(purple_conversations_find_im_with_account(who, account));
	if (!conv)
		return;

	gtkconv = PIDGIN_CONVERSATION(conv);
	if (gtkconv && gtkconv->active_conv == conv)
		pidgin_conv_update_fields(conv, PIDGIN_CONV_COLORIZE_TITLE);
}

static void
update_chat(PurpleChatConversation *chat)
{
	pidgin_conv_update_fields(PURPLE_CONVERSATION(chat), PIDGIN_CONV_TOPIC |
					PIDGIN_CONV_MENU | PIDGIN_CONV_SET_TITLE);
}

static void
update_chat_topic(PurpleChatConversation *chat, const char *old, const char *new)
{
	pidgin_conv_update_fields(PURPLE_CONVERSATION(chat), PIDGIN_CONV_TOPIC);
}

/* Message history stuff */

/* Compare two PurpleConversationMessage's, according to time in ascending order. */
static int
message_compare(gconstpointer p1, gconstpointer p2)
{
	const PurpleConversationMessage *m1 = p1, *m2 = p2;
	return (purple_conversation_message_get_timestamp(m1) > purple_conversation_message_get_timestamp(m2));
}

/* Adds some message history to the gtkconv. This happens in a idle-callback. */
static gboolean
add_message_history_to_gtkconv(gpointer data)
{
	PidginConversation *gtkconv = data;
	GtkWebView *webview = GTK_WEBVIEW(gtkconv->webview);
	int count = 0;
	int timer = gtkconv->attach_timer;
	time_t when = GPOINTER_TO_INT(g_object_get_data(G_OBJECT(gtkconv->entry), "attach-start-time"));
	gboolean im = (PURPLE_IS_IM_CONVERSATION(gtkconv->active_conv));

	gtkconv->attach_timer = 0;
	while (gtkconv->attach_current && count < 100) {  /* XXX: 100 is a random value here */
		PurpleConversationMessage *msg = gtkconv->attach_current->data;
		if (!im && when && when < purple_conversation_message_get_timestamp(msg)) {
			gtk_webview_append_html(webview, "<BR><HR>");
			gtk_webview_scroll_to_end(webview, TRUE);
			g_object_set_data(G_OBJECT(gtkconv->entry), "attach-start-time", NULL);
		}
		pidgin_conv_write_conv(
				purple_conversation_message_get_conversation(msg),
				purple_conversation_message_get_sender(msg),
				purple_conversation_message_get_alias(msg),
				purple_conversation_message_get_message(msg),
				purple_conversation_message_get_flags(msg),
				purple_conversation_message_get_timestamp(msg));
		if (im) {
			gtkconv->attach_current = g_list_delete_link(gtkconv->attach_current, gtkconv->attach_current);
		} else {
			gtkconv->attach_current = gtkconv->attach_current->prev;
		}
		count++;
	}
	gtkconv->attach_timer = timer;
	if (gtkconv->attach_current)
		return TRUE;

	g_source_remove(gtkconv->attach_timer);
	gtkconv->attach_timer = 0;
	if (im) {
		/* Print any message that was sent while the old history was being added back. */
		GList *msgs = NULL;
		GList *iter = gtkconv->convs;
		for (; iter; iter = iter->next) {
			PurpleConversation *conv = iter->data;
			GList *history = purple_conversation_get_message_history(conv);
			for (; history; history = history->next) {
				PurpleConversationMessage *msg = history->data;
				if (purple_conversation_message_get_timestamp(msg) > when)
					msgs = g_list_prepend(msgs, msg);
			}
		}
		msgs = g_list_sort(msgs, message_compare);
		for (; msgs; msgs = g_list_delete_link(msgs, msgs)) {
			PurpleConversationMessage *msg = msgs->data;
			pidgin_conv_write_conv(
					purple_conversation_message_get_conversation(msg),
					purple_conversation_message_get_sender(msg),
					purple_conversation_message_get_alias(msg),
					purple_conversation_message_get_message(msg),
					purple_conversation_message_get_flags(msg),
					purple_conversation_message_get_timestamp(msg));
		}
		gtk_webview_append_html(webview, "<BR><HR>");
		gtk_webview_scroll_to_end(webview, TRUE);
		g_object_set_data(G_OBJECT(gtkconv->entry), "attach-start-time", NULL);
	}

	g_object_set_data(G_OBJECT(gtkconv->entry), "attach-start-time", NULL);
	purple_signal_emit(pidgin_conversations_get_handle(),
			"conversation-displayed", gtkconv);
	return FALSE;
}

static void
pidgin_conv_attach(PurpleConversation *conv)
{
	int timer;
	g_object_set_data(G_OBJECT(conv), "unseen-count", NULL);
	g_object_set_data(G_OBJECT(conv), "unseen-state", NULL);
	purple_conversation_set_ui_ops(conv, pidgin_conversations_get_conv_ui_ops());
	purple_conversation_set_ui_data(conv, NULL);
	private_gtkconv_new(conv, FALSE);
	timer = GPOINTER_TO_INT(g_object_get_data(G_OBJECT(conv), "close-timer"));
	if (timer) {
		purple_timeout_remove(timer);
		g_object_set_data(G_OBJECT(conv), "close-timer", NULL);
	}
}

gboolean pidgin_conv_attach_to_conversation(PurpleConversation *conv)
{
	GList *list;
	PidginConversation *gtkconv;

	if (PIDGIN_IS_PIDGIN_CONVERSATION(conv)) {
		/* This is pretty much always the case now. */
		gtkconv = PIDGIN_CONVERSATION(conv);
		if (gtkconv->win != hidden_convwin)
			return FALSE;
		pidgin_conv_window_remove_gtkconv(hidden_convwin, gtkconv);
		pidgin_conv_placement_place(gtkconv);
		purple_signal_emit(pidgin_conversations_get_handle(),
				"conversation-displayed", gtkconv);
		list = gtkconv->convs;
		while (list) {
			pidgin_conv_attach(list->data);
			list = list->next;
		}
		return TRUE;
	}

	pidgin_conv_attach(conv);
	gtkconv = PIDGIN_CONVERSATION(conv);

	list = purple_conversation_get_message_history(conv);
	if (list) {
		if (PURPLE_IS_IM_CONVERSATION(conv)) {
			GList *convs;
			list = g_list_copy(list);
			for (convs = purple_conversations_get_ims(); convs; convs = convs->next)
				if (convs->data != conv &&
						pidgin_conv_find_gtkconv(convs->data) == gtkconv) {
					pidgin_conv_attach(convs->data);
					list = g_list_concat(list, g_list_copy(purple_conversation_get_message_history(convs->data)));
				}
			list = g_list_sort(list, message_compare);
			gtkconv->attach_current = list;
			list = g_list_last(list);
		} else {
			gtkconv->attach_current = g_list_last(list);
		}
	
		g_object_set_data(G_OBJECT(gtkconv->entry), "attach-start-time",
				GINT_TO_POINTER(purple_conversation_message_get_timestamp((PurpleConversationMessage*)(list->data))));
		gtkconv->attach_timer = g_idle_add(add_message_history_to_gtkconv, gtkconv);
	} else {
		purple_signal_emit(pidgin_conversations_get_handle(),
				"conversation-displayed", gtkconv);
	}

	if (PURPLE_IS_CHAT_CONVERSATION(conv)) {
		PurpleChatConversation *chat = PURPLE_CHAT_CONVERSATION(conv);
		pidgin_conv_update_fields(conv, PIDGIN_CONV_TOPIC);
		pidgin_conv_chat_add_users(chat, purple_chat_conversation_get_users(chat), TRUE);
	}

	return TRUE;
}

PurpleTheme *
pidgin_conversations_get_default_theme(void)
{
	return default_conv_theme;
}

void *
pidgin_conversations_get_handle(void)
{
	static int handle;

	return &handle;
}

static void
e2ee_stock_delete_value(gpointer value)
{
	PurpleStoredImage *img = value;

	purple_imgstore_unref(img);
}

static void
pidgin_conversations_pre_uninit(void);

void
pidgin_conversations_init(void)
{
	void *handle = pidgin_conversations_get_handle();
	void *blist_handle = purple_blist_get_handle();
	char *theme_dir;

	e2ee_stock = g_hash_table_new_full(g_str_hash, g_str_equal, g_free,
		e2ee_stock_delete_value);

	/* Conversations */
	purple_prefs_add_none(PIDGIN_PREFS_ROOT "/conversations");
	purple_prefs_add_none(PIDGIN_PREFS_ROOT "/conversations/themes");
	purple_prefs_add_bool(PIDGIN_PREFS_ROOT "/conversations/use_smooth_scrolling", TRUE);
	purple_prefs_add_bool(PIDGIN_PREFS_ROOT "/conversations/close_on_tabs", TRUE);
	purple_prefs_add_bool(PIDGIN_PREFS_ROOT "/conversations/send_bold", FALSE);
	purple_prefs_add_bool(PIDGIN_PREFS_ROOT "/conversations/send_italic", FALSE);
	purple_prefs_add_bool(PIDGIN_PREFS_ROOT "/conversations/send_underline", FALSE);
	purple_prefs_add_bool(PIDGIN_PREFS_ROOT "/conversations/send_strike", FALSE);
	purple_prefs_add_bool(PIDGIN_PREFS_ROOT "/conversations/spellcheck", TRUE);
	purple_prefs_add_bool(PIDGIN_PREFS_ROOT "/conversations/show_incoming_formatting", TRUE);
	purple_prefs_add_bool(PIDGIN_PREFS_ROOT "/conversations/resize_custom_smileys", TRUE);
	purple_prefs_add_int(PIDGIN_PREFS_ROOT "/conversations/custom_smileys_size", 96);
	purple_prefs_add_int(PIDGIN_PREFS_ROOT "/conversations/minimum_entry_lines", 2);

	purple_prefs_add_bool(PIDGIN_PREFS_ROOT "/conversations/show_formatting_toolbar", TRUE);

	purple_prefs_add_string(PIDGIN_PREFS_ROOT "/conversations/placement", "last");
	purple_prefs_add_int(PIDGIN_PREFS_ROOT "/conversations/placement_number", 1);
	purple_prefs_add_string(PIDGIN_PREFS_ROOT "/conversations/bgcolor", "");
	purple_prefs_add_string(PIDGIN_PREFS_ROOT "/conversations/fgcolor", "");
	purple_prefs_add_string(PIDGIN_PREFS_ROOT "/conversations/font_face", "");
	purple_prefs_add_int(PIDGIN_PREFS_ROOT "/conversations/font_size", 3);
	purple_prefs_add_bool(PIDGIN_PREFS_ROOT "/conversations/tabs", TRUE);
	purple_prefs_add_int(PIDGIN_PREFS_ROOT "/conversations/tab_side", GTK_POS_TOP);
	purple_prefs_add_int(PIDGIN_PREFS_ROOT "/conversations/scrollback_lines", 4000);

#ifdef _WIN32
	purple_prefs_add_bool(PIDGIN_PREFS_ROOT "/conversations/use_theme_font", TRUE);
	purple_prefs_add_string(PIDGIN_PREFS_ROOT "/conversations/custom_font", "");
#endif

	/* Conversations -> Chat */
	purple_prefs_add_none(PIDGIN_PREFS_ROOT "/conversations/chat");
	purple_prefs_add_int(PIDGIN_PREFS_ROOT "/conversations/chat/entry_height", 54);
	purple_prefs_add_int(PIDGIN_PREFS_ROOT "/conversations/chat/userlist_width", 80);
	purple_prefs_add_int(PIDGIN_PREFS_ROOT "/conversations/chat/x", 0);
	purple_prefs_add_int(PIDGIN_PREFS_ROOT "/conversations/chat/y", 0);
	purple_prefs_add_int(PIDGIN_PREFS_ROOT "/conversations/chat/width", 340);
	purple_prefs_add_int(PIDGIN_PREFS_ROOT "/conversations/chat/height", 390);

	/* Conversations -> IM */
	purple_prefs_add_none(PIDGIN_PREFS_ROOT "/conversations/im");
	purple_prefs_add_int(PIDGIN_PREFS_ROOT "/conversations/im/x", 0);
	purple_prefs_add_int(PIDGIN_PREFS_ROOT "/conversations/im/y", 0);
	purple_prefs_add_int(PIDGIN_PREFS_ROOT "/conversations/im/width", 340);
	purple_prefs_add_int(PIDGIN_PREFS_ROOT "/conversations/im/height", 390);

	purple_prefs_add_bool(PIDGIN_PREFS_ROOT "/conversations/im/animate_buddy_icons", TRUE);

	purple_prefs_add_int(PIDGIN_PREFS_ROOT "/conversations/im/entry_height", 54);
	purple_prefs_add_bool(PIDGIN_PREFS_ROOT "/conversations/im/show_buddy_icons", TRUE);

	purple_prefs_add_string(PIDGIN_PREFS_ROOT "/conversations/im/hide_new", "never");
	purple_prefs_add_bool(PIDGIN_PREFS_ROOT "/conversations/im/close_immediately", TRUE);

#ifdef _WIN32
	purple_prefs_add_bool(PIDGIN_PREFS_ROOT "/win32/minimize_new_convs", FALSE);
#endif

	/* Connect callbacks. */
	purple_prefs_connect_callback(handle, PIDGIN_PREFS_ROOT "/conversations/close_on_tabs",
								close_on_tabs_pref_cb, NULL);
	purple_prefs_connect_callback(handle, PIDGIN_PREFS_ROOT "/conversations/show_formatting_toolbar",
								show_formatting_toolbar_pref_cb, NULL);
	purple_prefs_connect_callback(handle, PIDGIN_PREFS_ROOT "/conversations/spellcheck",
								spellcheck_pref_cb, NULL);
	purple_prefs_connect_callback(handle, PIDGIN_PREFS_ROOT "/conversations/tab_side",
								tab_side_pref_cb, NULL);

	purple_prefs_connect_callback(handle, PIDGIN_PREFS_ROOT "/conversations/tabs",
								conv_placement_usetabs_cb, NULL);

	purple_prefs_connect_callback(handle, PIDGIN_PREFS_ROOT "/conversations/placement",
								conv_placement_pref_cb, NULL);
	purple_prefs_trigger_callback(PIDGIN_PREFS_ROOT "/conversations/placement");

	purple_prefs_connect_callback(handle, PIDGIN_PREFS_ROOT "/conversations/minimum_entry_lines",
		minimum_entry_lines_pref_cb, NULL);

	/* IM callbacks */
	purple_prefs_connect_callback(handle, PIDGIN_PREFS_ROOT "/conversations/im/animate_buddy_icons",
								animate_buddy_icons_pref_cb, NULL);
	purple_prefs_connect_callback(handle, PIDGIN_PREFS_ROOT "/conversations/im/show_buddy_icons",
								show_buddy_icons_pref_cb, NULL);
	purple_prefs_connect_callback(handle, PIDGIN_PREFS_ROOT "/blist/show_protocol_icons",
								show_protocol_icons_pref_cb, NULL);
	purple_prefs_connect_callback(handle, PIDGIN_PREFS_ROOT "/conversations/im/hide_new",
								hide_new_pref_cb, NULL);

	/**********************************************************************
	 * Register signals
	 **********************************************************************/
	purple_signal_register(handle, "conversation-dragging",
	                     purple_marshal_VOID__POINTER_POINTER, G_TYPE_NONE, 2,
	                     G_TYPE_POINTER, /* pointer to a (PidginWindow *) */
	                     G_TYPE_POINTER); /* pointer to a (PidginWindow *) */

	purple_signal_register(handle, "conversation-timestamp",
#if SIZEOF_TIME_T == 4
	                     purple_marshal_POINTER__POINTER_INT_BOOLEAN,
#elif SIZEOF_TIME_T == 8
			     purple_marshal_POINTER__POINTER_INT64_BOOLEAN,
#else
#error Unkown size of time_t
#endif
	                     G_TYPE_STRING, 3, PURPLE_TYPE_CONVERSATION,
#if SIZEOF_TIME_T == 4
	                     G_TYPE_INT,
#elif SIZEOF_TIME_T == 8
	                     G_TYPE_INT64,
#else
# error Unknown size of time_t
#endif
	                     G_TYPE_BOOLEAN);

	purple_signal_register(handle, "displaying-im-msg",
						 purple_marshal_BOOLEAN__POINTER_POINTER_POINTER_POINTER_POINTER,
						 G_TYPE_BOOLEAN, 5, PURPLE_TYPE_ACCOUNT, G_TYPE_STRING,
						 G_TYPE_POINTER, /* pointer to a string */
						 PURPLE_TYPE_CONVERSATION, G_TYPE_INT);

	purple_signal_register(handle, "displayed-im-msg",
						 purple_marshal_VOID__POINTER_POINTER_POINTER_POINTER_UINT,
						 G_TYPE_NONE, 5, PURPLE_TYPE_ACCOUNT, G_TYPE_STRING,
						 G_TYPE_STRING, PURPLE_TYPE_CONVERSATION, G_TYPE_INT);

	purple_signal_register(handle, "displaying-chat-msg",
						 purple_marshal_BOOLEAN__POINTER_POINTER_POINTER_POINTER_POINTER,
						 G_TYPE_BOOLEAN, 5, PURPLE_TYPE_ACCOUNT, G_TYPE_STRING,
						 G_TYPE_POINTER, /* pointer to a string */
						 PURPLE_TYPE_CONVERSATION, G_TYPE_INT);

	purple_signal_register(handle, "displayed-chat-msg",
						 purple_marshal_VOID__POINTER_POINTER_POINTER_POINTER_UINT,
						 G_TYPE_NONE, 5, PURPLE_TYPE_ACCOUNT, G_TYPE_STRING,
						 G_TYPE_STRING, PURPLE_TYPE_CONVERSATION, G_TYPE_INT);

	purple_signal_register(handle, "conversation-switched",
						 purple_marshal_VOID__POINTER, G_TYPE_NONE, 1,
						 PURPLE_TYPE_CONVERSATION);

	purple_signal_register(handle, "conversation-hiding",
						 purple_marshal_VOID__POINTER, G_TYPE_NONE, 1,
						 G_TYPE_POINTER); /* (PidginConversation *) */

	purple_signal_register(handle, "conversation-displayed",
						 purple_marshal_VOID__POINTER, G_TYPE_NONE, 1,
						 G_TYPE_POINTER); /* (PidginConversation *) */

	purple_signal_register(handle, "chat-nick-autocomplete",
						 purple_marshal_BOOLEAN__POINTER_BOOLEAN,
						 G_TYPE_BOOLEAN, 1, PURPLE_TYPE_CONVERSATION);

	purple_signal_register(handle, "chat-nick-clicked",
						 purple_marshal_BOOLEAN__POINTER_POINTER_UINT,
						 G_TYPE_BOOLEAN, 3, PURPLE_TYPE_CONVERSATION,
						 G_TYPE_STRING, G_TYPE_UINT);


	/**********************************************************************
	 * Register commands
	 **********************************************************************/
	purple_cmd_register("say", "S", PURPLE_CMD_P_DEFAULT,
	                  PURPLE_CMD_FLAG_CHAT | PURPLE_CMD_FLAG_IM, NULL,
	                  say_command_cb, _("say &lt;message&gt;:  Send a message normally as if you weren't using a command."), NULL);
	purple_cmd_register("me", "S", PURPLE_CMD_P_DEFAULT,
	                  PURPLE_CMD_FLAG_CHAT | PURPLE_CMD_FLAG_IM, NULL,
	                  me_command_cb, _("me &lt;action&gt;:  Send an IRC style action to a buddy or chat."), NULL);
	purple_cmd_register("debug", "w", PURPLE_CMD_P_DEFAULT,
	                  PURPLE_CMD_FLAG_CHAT | PURPLE_CMD_FLAG_IM, NULL,
	                  debug_command_cb, _("debug &lt;option&gt;:  Send various debug information to the current conversation."), NULL);
	purple_cmd_register("clear", "", PURPLE_CMD_P_DEFAULT,
	                  PURPLE_CMD_FLAG_CHAT | PURPLE_CMD_FLAG_IM, NULL,
	                  clear_command_cb, _("clear: Clears the conversation scrollback."), NULL);
	purple_cmd_register("clearall", "", PURPLE_CMD_P_DEFAULT,
	                  PURPLE_CMD_FLAG_CHAT | PURPLE_CMD_FLAG_IM, NULL,
	                  clearall_command_cb, _("clear: Clears all conversation scrollbacks."), NULL);
	purple_cmd_register("help", "w", PURPLE_CMD_P_DEFAULT,
	                  PURPLE_CMD_FLAG_CHAT | PURPLE_CMD_FLAG_IM | PURPLE_CMD_FLAG_ALLOW_WRONG_ARGS, NULL,
	                  help_command_cb, _("help &lt;command&gt;:  Help on a specific command."), NULL);

	/**********************************************************************
	 * UI operations
	 **********************************************************************/

	purple_signal_connect(purple_connections_get_handle(), "signed-on", handle,
						G_CALLBACK(account_signed_off_cb),
						GINT_TO_POINTER(PURPLE_CONVERSATION_ACCOUNT_ONLINE));
	purple_signal_connect(purple_connections_get_handle(), "signed-off", handle,
						G_CALLBACK(account_signed_off_cb),
						GINT_TO_POINTER(PURPLE_CONVERSATION_ACCOUNT_OFFLINE));
	purple_signal_connect(purple_connections_get_handle(), "signing-off", handle,
						G_CALLBACK(account_signing_off), NULL);

	purple_signal_connect(purple_conversations_get_handle(), "received-im-msg",
						handle, G_CALLBACK(received_im_msg_cb), NULL);
	purple_signal_connect(purple_conversations_get_handle(), "cleared-message-history",
	                      handle, G_CALLBACK(clear_conversation_scrollback_cb), NULL);

	purple_signal_connect(purple_conversations_get_handle(), "deleting-chat-user",
	                      handle, G_CALLBACK(deleting_chat_user_cb), NULL);

	purple_conversations_set_ui_ops(&conversation_ui_ops);

	hidden_convwin = pidgin_conv_window_new();
	window_list = g_list_remove(window_list, hidden_convwin);

	purple_signal_connect(purple_accounts_get_handle(), "account-status-changed",
						handle, PURPLE_CALLBACK(account_status_changed_cb), NULL);

	purple_signal_connect_priority(purple_get_core(), "quitting", handle,
		PURPLE_CALLBACK(pidgin_conversations_pre_uninit), NULL, PURPLE_SIGNAL_PRIORITY_HIGHEST);

	/* Callbacks to update a conversation */
	purple_signal_connect(blist_handle, "blist-node-added", handle,
						G_CALLBACK(buddy_update_cb), NULL);
	purple_signal_connect(blist_handle, "blist-node-removed", handle,
						G_CALLBACK(buddy_update_cb), NULL);
	purple_signal_connect(blist_handle, "buddy-signed-on",
						handle, PURPLE_CALLBACK(update_buddy_sign), "on");
	purple_signal_connect(blist_handle, "buddy-signed-off",
						handle, PURPLE_CALLBACK(update_buddy_sign), "off");
	purple_signal_connect(blist_handle, "buddy-status-changed",
						handle, PURPLE_CALLBACK(update_buddy_status_changed), NULL);
	purple_signal_connect(blist_handle, "buddy-privacy-changed",
						handle, PURPLE_CALLBACK(update_buddy_privacy_changed), NULL);
	purple_signal_connect(blist_handle, "buddy-idle-changed",
						handle, PURPLE_CALLBACK(update_buddy_idle_changed), NULL);
	purple_signal_connect(blist_handle, "buddy-icon-changed",
						handle, PURPLE_CALLBACK(update_buddy_icon), NULL);
	purple_signal_connect(purple_conversations_get_handle(), "buddy-typing",
						handle, PURPLE_CALLBACK(update_buddy_typing), NULL);
	purple_signal_connect(purple_conversations_get_handle(), "buddy-typing-stopped",
						handle, PURPLE_CALLBACK(update_buddy_typing), NULL);
	purple_signal_connect(pidgin_conversations_get_handle(), "conversation-switched",
						handle, PURPLE_CALLBACK(update_conversation_switched), NULL);
	purple_signal_connect(purple_conversations_get_handle(), "chat-left", handle,
						PURPLE_CALLBACK(update_chat), NULL);
	purple_signal_connect(purple_conversations_get_handle(), "chat-joined", handle,
						PURPLE_CALLBACK(update_chat), NULL);
	purple_signal_connect(purple_conversations_get_handle(), "chat-topic-changed", handle,
						PURPLE_CALLBACK(update_chat_topic), NULL);
	purple_signal_connect_priority(purple_conversations_get_handle(), "conversation-updated", handle,
						PURPLE_CALLBACK(pidgin_conv_updated), NULL,
						PURPLE_SIGNAL_PRIORITY_LOWEST);
	purple_signal_connect(purple_conversations_get_handle(), "wrote-im-msg", handle,
			PURPLE_CALLBACK(wrote_msg_update_unseen_cb), NULL);
	purple_signal_connect(purple_conversations_get_handle(), "wrote-chat-msg", handle,
			PURPLE_CALLBACK(wrote_msg_update_unseen_cb), NULL);

	purple_theme_manager_register_type(g_object_new(PIDGIN_TYPE_CONV_THEME_LOADER, "type", "conversation", NULL));
#ifdef _WIN32
	theme_dir = g_build_filename(DATADIR, "theme", NULL);
#else
	theme_dir = g_build_filename(DATADIR, "pidgin", "theme", NULL);
#endif
	default_conv_theme = purple_theme_manager_load_theme(theme_dir, "conversation");
	g_free(theme_dir);

#if !GTK_CHECK_VERSION(3,0,0)
	{
		/* Set default tab colors */
		GString *str = g_string_new(NULL);
		GtkSettings *settings = gtk_settings_get_default();
		GtkStyle *parent = gtk_rc_get_style_by_paths(settings, "tab-container.tab-label*", NULL, G_TYPE_NONE), *now;
		struct {
			const char *stylename;
			const char *labelname;
			const char *color;
		} styles[] = {
			{"pidgin_tab_label_typing_default", "tab-label-typing", "#4e9a06"},
			{"pidgin_tab_label_typed_default", "tab-label-typed", "#c4a000"},
			{"pidgin_tab_label_attention_default", "tab-label-attention", "#006aff"},
			{"pidgin_tab_label_unreadchat_default", "tab-label-unreadchat", "#cc0000"},
			{"pidgin_tab_label_event_default", "tab-label-event", "#888a85"},
			{NULL, NULL, NULL}
		};
		int iter;
		for (iter = 0; styles[iter].stylename; iter++) {
			now = gtk_rc_get_style_by_paths(settings, styles[iter].labelname, NULL, G_TYPE_NONE);
			if (parent == now ||
					(parent && now && parent->rc_style == now->rc_style)) {
				g_string_append_printf(str, "style \"%s\" {\n"
						"fg[ACTIVE] = \"%s\"\n"
						"}\n"
						"widget \"*%s\" style \"%s\"\n",
						styles[iter].stylename,
						styles[iter].color,
						styles[iter].labelname, styles[iter].stylename);
			}
		}
		gtk_rc_parse_string(str->str);
		g_string_free(str, TRUE);
		gtk_rc_reset_styles(settings);
	}
#endif
}

static void
pidgin_conversations_pre_uninit(void)
{
	g_hash_table_destroy(e2ee_stock);
	e2ee_stock = NULL;
}

void
pidgin_conversations_uninit(void)
{
	purple_prefs_disconnect_by_handle(pidgin_conversations_get_handle());
	purple_signals_disconnect_by_handle(pidgin_conversations_get_handle());
	purple_signals_unregister_by_instance(pidgin_conversations_get_handle());
}
















/* down here is where gtkconvwin.c ought to start. except they share like every freaking function,
 * and touch each others' private members all day long */

/**
 * @file gtkconvwin.c GTK+ Conversation Window API
 * @ingroup pidgin
 *
 * pidgin
 *
 * Pidgin is the legal property of its developers, whose names are too numerous
 * to list here.  Please refer to the COPYRIGHT file distributed with this
 * source distribution.
 *
 * This program is free software; you can redistribute it and/or modify
 * it under the terms of the GNU General Public License as published by
 * the Free Software Foundation; either version 2 of the License, or
 * (at your option) any later version.
 *
 * This program is distributed in the hope that it will be useful,
 * but WITHOUT ANY WARRANTY; without even the implied warranty of
 * MERCHANTABILITY or FITNESS FOR A PARTICULAR PURPOSE.  See the
 * GNU General Public License for more details.
 *
 * You should have received a copy of the GNU General Public License
 * along with this program; if not, write to the Free Software
 * Foundation, Inc., 51 Franklin Street, Fifth Floor, Boston, MA  02111-1301  USA
 *
 */
#include "internal.h"
#include "pidgin.h"


#include <gdk/gdkkeysyms.h>

#include "account.h"
#include "cmds.h"
#include "debug.h"
#include "imgstore.h"
#include "log.h"
#include "notify.h"
#include "protocol.h"
#include "request.h"
#include "util.h"

#include "gtkdnd-hints.h"
#include "gtkblist.h"
#include "gtkconv.h"
#include "gtkdialogs.h"
#include "gtkmenutray.h"
#include "gtkpounce.h"
#include "gtkprefs.h"
#include "gtkprivacy.h"
#include "gtkutils.h"
#include "pidginstock.h"

static void
do_close(GtkWidget *w, int resp, PidginWindow *win)
{
	gtk_widget_destroy(warn_close_dialog);
	warn_close_dialog = NULL;

	if (resp == GTK_RESPONSE_OK)
		pidgin_conv_window_destroy(win);
}

static void
build_warn_close_dialog(PidginWindow *gtkwin)
{
	GtkWidget *label, *vbox, *hbox, *img;

	g_return_if_fail(warn_close_dialog == NULL);

	warn_close_dialog = gtk_dialog_new_with_buttons(_("Confirm close"),
							GTK_WINDOW(gtkwin->window), GTK_DIALOG_MODAL,
							GTK_STOCK_CANCEL, GTK_RESPONSE_CANCEL,
							GTK_STOCK_CLOSE, GTK_RESPONSE_OK, NULL);

	gtk_dialog_set_default_response(GTK_DIALOG(warn_close_dialog),
	                                GTK_RESPONSE_OK);

	gtk_container_set_border_width(GTK_CONTAINER(warn_close_dialog),
	                               6);
	gtk_window_set_resizable(GTK_WINDOW(warn_close_dialog), FALSE);

	/* Setup the outside spacing. */
	vbox = gtk_dialog_get_content_area(GTK_DIALOG(warn_close_dialog));

	gtk_box_set_spacing(GTK_BOX(vbox), 12);
	gtk_container_set_border_width(GTK_CONTAINER(vbox), 6);

	img = gtk_image_new_from_stock(PIDGIN_STOCK_DIALOG_WARNING,
	                               gtk_icon_size_from_name(PIDGIN_ICON_SIZE_TANGO_HUGE));
	/* Setup the inner hbox and put the dialog's icon in it. */
	hbox = gtk_hbox_new(FALSE, 12);
	gtk_container_add(GTK_CONTAINER(vbox), hbox);
	gtk_box_pack_start(GTK_BOX(hbox), img, FALSE, FALSE, 0);
	gtk_misc_set_alignment(GTK_MISC(img), 0, 0);

	/* Setup the right vbox. */
	vbox = gtk_vbox_new(FALSE, 12);
	gtk_container_add(GTK_CONTAINER(hbox), vbox);

	label = gtk_label_new(_("You have unread messages. Are you sure you want to close the window?"));
	gtk_widget_set_size_request(label, 350, -1);
	gtk_label_set_line_wrap(GTK_LABEL(label), TRUE);
	gtk_misc_set_alignment(GTK_MISC(label), 0, 0);
	gtk_box_pack_start(GTK_BOX(vbox), label, FALSE, FALSE, 0);

	/* Connect the signals. */
	g_signal_connect(G_OBJECT(warn_close_dialog), "response",
	                 G_CALLBACK(do_close), gtkwin);

}

/**************************************************************************
 * Callbacks
 **************************************************************************/

static gboolean
close_win_cb(GtkWidget *w, GdkEventAny *e, gpointer d)
{
	PidginWindow *win = d;
	GList *l;

	/* If there are unread messages then show a warning dialog */
	for (l = pidgin_conv_window_get_gtkconvs(win);
	     l != NULL; l = l->next)
	{
		PidginConversation *gtkconv = l->data;
		if (PURPLE_IS_IM_CONVERSATION(gtkconv->active_conv) &&
				gtkconv->unseen_state >= PIDGIN_UNSEEN_TEXT)
		{
			build_warn_close_dialog(win);
			gtk_widget_show_all(warn_close_dialog);

			return TRUE;
		}
	}

	pidgin_conv_window_destroy(win);

	return TRUE;
}

static void
conv_set_unseen(PurpleConversation *conv, PidginUnseenState state)
{
	int unseen_count = 0;
	PidginUnseenState unseen_state = PIDGIN_UNSEEN_NONE;

	if(g_object_get_data(G_OBJECT(conv), "unseen-count"))
		unseen_count = GPOINTER_TO_INT(g_object_get_data(G_OBJECT(conv), "unseen-count"));

	if(g_object_get_data(G_OBJECT(conv), "unseen-state"))
		unseen_state = GPOINTER_TO_INT(g_object_get_data(G_OBJECT(conv), "unseen-state"));

	if (state == PIDGIN_UNSEEN_NONE)
	{
		unseen_count = 0;
		unseen_state = PIDGIN_UNSEEN_NONE;
	}
	else
	{
		if (state >= PIDGIN_UNSEEN_TEXT)
			unseen_count++;

		if (state > unseen_state)
			unseen_state = state;
	}

	g_object_set_data(G_OBJECT(conv), "unseen-count", GINT_TO_POINTER(unseen_count));
	g_object_set_data(G_OBJECT(conv), "unseen-state", GINT_TO_POINTER(unseen_state));

	purple_conversation_update(conv, PURPLE_CONVERSATION_UPDATE_UNSEEN);
}

static void
gtkconv_set_unseen(PidginConversation *gtkconv, PidginUnseenState state)
{
	if (state == PIDGIN_UNSEEN_NONE)
	{
		gtkconv->unseen_count = 0;
		gtkconv->unseen_state = PIDGIN_UNSEEN_NONE;
	}
	else
	{
		if (state >= PIDGIN_UNSEEN_TEXT)
			gtkconv->unseen_count++;

		if (state > gtkconv->unseen_state)
			gtkconv->unseen_state = state;
	}

	g_object_set_data(G_OBJECT(gtkconv->active_conv), "unseen-count", GINT_TO_POINTER(gtkconv->unseen_count));
	g_object_set_data(G_OBJECT(gtkconv->active_conv), "unseen-state", GINT_TO_POINTER(gtkconv->unseen_state));

	purple_conversation_update(gtkconv->active_conv, PURPLE_CONVERSATION_UPDATE_UNSEEN);
}

/*
 * When a conversation window is focused, we know the user
 * has looked at it so we know there are no longer unseen
 * messages.
 */
static gboolean
focus_win_cb(GtkWidget *w, GdkEventFocus *e, gpointer d)
{
	PidginWindow *win = d;
	PidginConversation *gtkconv = pidgin_conv_window_get_active_gtkconv(win);

	if (gtkconv)
		gtkconv_set_unseen(gtkconv, PIDGIN_UNSEEN_NONE);

	return FALSE;
}

static void
notebook_init_grab(PidginWindow *gtkwin, GtkWidget *widget, GdkEvent *event)
{
	static GdkCursor *cursor = NULL;
#if GTK_CHECK_VERSION(3,0,0)
	GdkDevice *device;
#endif

	gtkwin->in_drag = TRUE;

	if (gtkwin->drag_leave_signal) {
		g_signal_handler_disconnect(G_OBJECT(widget),
		                            gtkwin->drag_leave_signal);
		gtkwin->drag_leave_signal = 0;
	}

	if (cursor == NULL)
		cursor = gdk_cursor_new(GDK_FLEUR);

	/* Grab the pointer */
	gtk_grab_add(gtkwin->notebook);
#if GTK_CHECK_VERSION(3,0,0)
	device = gdk_event_get_device(event);
	if (!gdk_display_device_is_grabbed(gdk_device_get_display(device), device))
		gdk_device_grab(device, gtk_widget_get_window(gtkwin->notebook),
		                GDK_OWNERSHIP_WINDOW, FALSE,
		                GDK_BUTTON1_MOTION_MASK | GDK_BUTTON_RELEASE_MASK,
		                cursor, gdk_event_get_time(event));
#else
#ifndef _WIN32
	/* Currently for win32 GTK+ (as of 2.2.1), gdk_pointer_is_grabbed will
	   always be true after a button press. */
	if (!gdk_pointer_is_grabbed())
#endif
		gdk_pointer_grab(gtk_widget_get_window(gtkwin->notebook), FALSE,
		                 GDK_BUTTON1_MOTION_MASK | GDK_BUTTON_RELEASE_MASK,
		                 NULL, cursor, gdk_event_get_time(event));
#endif
}

static gboolean
notebook_motion_cb(GtkWidget *widget, GdkEventButton *e, PidginWindow *win)
{

	/*
	* Make sure the user moved the mouse far enough for the
	* drag to be initiated.
	*/
	if (win->in_predrag) {
		if (e->x_root <  win->drag_min_x ||
		    e->x_root >= win->drag_max_x ||
		    e->y_root <  win->drag_min_y ||
		    e->y_root >= win->drag_max_y) {

			    win->in_predrag = FALSE;
			    notebook_init_grab(win, widget, (GdkEvent *)e);
		    }
	}
	else { /* Otherwise, draw the arrows. */
		PidginWindow *dest_win;
		GtkNotebook *dest_notebook;
		GtkWidget *tab;
		gint page_num;
		gboolean horiz_tabs = FALSE;
		gboolean to_right = FALSE;

		/* Get the window that the cursor is over. */
		dest_win = pidgin_conv_window_get_at_event((GdkEvent *)e);

		if (dest_win == NULL) {
			dnd_hints_hide_all();

			return TRUE;
		}

		dest_notebook = GTK_NOTEBOOK(dest_win->notebook);

		if (gtk_notebook_get_show_tabs(dest_notebook)) {
			page_num = pidgin_conv_get_tab_at_xy(dest_win,
			                                      e->x_root, e->y_root, &to_right);
			to_right = to_right && (win != dest_win);
			tab = pidgin_conv_window_get_gtkconv_at_index(dest_win, page_num)->tabby;
		} else {
			page_num = 0;
			to_right = pidgin_conv_xy_to_right_infopane(dest_win, e->x_root, e->y_root);
			tab = pidgin_conv_window_get_gtkconv_at_index(dest_win, page_num)->infopane_hbox;
		}

		if (gtk_notebook_get_tab_pos(dest_notebook) == GTK_POS_TOP ||
				gtk_notebook_get_tab_pos(dest_notebook) == GTK_POS_BOTTOM) {
			horiz_tabs = TRUE;
		}

		if (gtk_notebook_get_show_tabs(dest_notebook) == FALSE && win == dest_win)
		{
			/* dragging a tab from a single-tabbed window over its own window */
			dnd_hints_hide_all();
			return TRUE;
		} else if (horiz_tabs) {
			if (((gpointer)win == (gpointer)dest_win && win->drag_tab < page_num) || to_right) {
				dnd_hints_show_relative(HINT_ARROW_DOWN, tab, HINT_POSITION_RIGHT, HINT_POSITION_TOP);
				dnd_hints_show_relative(HINT_ARROW_UP, tab, HINT_POSITION_RIGHT, HINT_POSITION_BOTTOM);
			} else {
				dnd_hints_show_relative(HINT_ARROW_DOWN, tab, HINT_POSITION_LEFT, HINT_POSITION_TOP);
				dnd_hints_show_relative(HINT_ARROW_UP, tab, HINT_POSITION_LEFT, HINT_POSITION_BOTTOM);
			}
		} else {
			if (((gpointer)win == (gpointer)dest_win && win->drag_tab < page_num) || to_right) {
				dnd_hints_show_relative(HINT_ARROW_RIGHT, tab, HINT_POSITION_LEFT, HINT_POSITION_BOTTOM);
				dnd_hints_show_relative(HINT_ARROW_LEFT, tab, HINT_POSITION_RIGHT, HINT_POSITION_BOTTOM);
			} else {
				dnd_hints_show_relative(HINT_ARROW_RIGHT, tab, HINT_POSITION_LEFT, HINT_POSITION_TOP);
				dnd_hints_show_relative(HINT_ARROW_LEFT, tab, HINT_POSITION_RIGHT, HINT_POSITION_TOP);
			}
		}
	}

	return TRUE;
}

static gboolean
notebook_leave_cb(GtkWidget *widget, GdkEventCrossing *e, PidginWindow *win)
{
	if (win->in_drag)
		return FALSE;

	if (e->x_root <  win->drag_min_x ||
	    e->x_root >= win->drag_max_x ||
	    e->y_root <  win->drag_min_y ||
	    e->y_root >= win->drag_max_y) {

		win->in_predrag = FALSE;
		notebook_init_grab(win, widget, (GdkEvent *)e);
	}

	return TRUE;
}

/*
 * THANK YOU GALEON!
 */

static gboolean
infopane_press_cb(GtkWidget *widget, GdkEventButton *e, PidginConversation *gtkconv)
{
	if (e->type == GDK_2BUTTON_PRESS && e->button == 1) {
		if (infopane_entry_activate(gtkconv))
			return TRUE;
	}

	if (e->type != GDK_BUTTON_PRESS)
		return FALSE;

	if (e->button == 1) {
		int nb_x, nb_y;
		GtkAllocation allocation;

		gtk_widget_get_allocation(gtkconv->infopane_hbox, &allocation);

		if (gtkconv->win->in_drag)
			return TRUE;

		gtkconv->win->in_predrag = TRUE;
		gtkconv->win->drag_tab = gtk_notebook_page_num(GTK_NOTEBOOK(gtkconv->win->notebook), gtkconv->tab_cont);

		gdk_window_get_origin(gtk_widget_get_window(gtkconv->infopane_hbox), &nb_x, &nb_y);

		gtkconv->win->drag_min_x = allocation.x + nb_x;
		gtkconv->win->drag_min_y = allocation.y + nb_y;
		gtkconv->win->drag_max_x = allocation.width + gtkconv->win->drag_min_x;
		gtkconv->win->drag_max_y = allocation.height + gtkconv->win->drag_min_y;

		gtkconv->win->drag_motion_signal = g_signal_connect(G_OBJECT(gtkconv->win->notebook), "motion_notify_event",
								    G_CALLBACK(notebook_motion_cb), gtkconv->win);
		gtkconv->win->drag_leave_signal = g_signal_connect(G_OBJECT(gtkconv->win->notebook), "leave_notify_event",
								    G_CALLBACK(notebook_leave_cb), gtkconv->win);
		return FALSE;
	}

	if (e->button == 3) {
		/* Right click was pressed. Popup the context menu. */
		GtkWidget *menu = gtk_menu_new(), *sub;
		gboolean populated = populate_menu_with_options(menu, gtkconv, TRUE);

		sub = gtk_menu_item_get_submenu(GTK_MENU_ITEM(gtkconv->win->menu->send_to));
		if (sub && gtk_widget_is_sensitive(gtkconv->win->menu->send_to)) {
			GtkWidget *item = gtk_menu_item_new_with_mnemonic(_("S_end To"));
			if (populated)
				pidgin_separator(menu);
			gtk_menu_shell_append(GTK_MENU_SHELL(menu), item);
			gtk_menu_item_set_submenu(GTK_MENU_ITEM(item), sub);
			gtk_widget_show(item);
			gtk_widget_show_all(sub);
		} else if (!populated) {
			gtk_widget_destroy(menu);
			return FALSE;
		}

		gtk_widget_show_all(menu);
		gtk_menu_popup(GTK_MENU(menu), NULL, NULL, NULL, NULL, e->button, e->time);
		return TRUE;
	}
	return FALSE;
}

static gboolean
notebook_press_cb(GtkWidget *widget, GdkEventButton *e, PidginWindow *win)
{
	gint nb_x, nb_y;
	int tab_clicked;
	GtkWidget *page;
	GtkWidget *tab;
	GtkAllocation allocation;

	if (e->button == 2 && e->type == GDK_BUTTON_PRESS) {
		PidginConversation *gtkconv;
		tab_clicked = pidgin_conv_get_tab_at_xy(win, e->x_root, e->y_root, NULL);

		if (tab_clicked == -1)
			return FALSE;

		gtkconv = pidgin_conv_window_get_gtkconv_at_index(win, tab_clicked);
		close_conv_cb(NULL, gtkconv);
		return TRUE;
	}


	if (e->button != 1 || e->type != GDK_BUTTON_PRESS)
		return FALSE;


	if (win->in_drag) {
		purple_debug(PURPLE_DEBUG_WARNING, "gtkconv",
		           "Already in the middle of a window drag at tab_press_cb\n");
		return TRUE;
	}

	/*
	* Make sure a tab was actually clicked. The arrow buttons
	* mess things up.
	*/
	tab_clicked = pidgin_conv_get_tab_at_xy(win, e->x_root, e->y_root, NULL);

	if (tab_clicked == -1)
		return FALSE;

	/*
	* Get the relative position of the press event, with regards to
	* the position of the notebook.
	*/
	gdk_window_get_origin(gtk_widget_get_window(win->notebook), &nb_x, &nb_y);

	/* Reset the min/max x/y */
	win->drag_min_x = 0;
	win->drag_min_y = 0;
	win->drag_max_x = 0;
	win->drag_max_y = 0;

	/* Find out which tab was dragged. */
	page = gtk_notebook_get_nth_page(GTK_NOTEBOOK(win->notebook), tab_clicked);
	tab = gtk_notebook_get_tab_label(GTK_NOTEBOOK(win->notebook), page);

	gtk_widget_get_allocation(tab, &allocation);

	win->drag_min_x = allocation.x      + nb_x;
	win->drag_min_y = allocation.y      + nb_y;
	win->drag_max_x = allocation.width  + win->drag_min_x;
	win->drag_max_y = allocation.height + win->drag_min_y;

	/* Make sure the click occurred in the tab. */
	if (e->x_root <  win->drag_min_x ||
	    e->x_root >= win->drag_max_x ||
	    e->y_root <  win->drag_min_y ||
	    e->y_root >= win->drag_max_y) {

		return FALSE;
	}

	win->in_predrag = TRUE;
	win->drag_tab = tab_clicked;

	/* Connect the new motion signals. */
	win->drag_motion_signal =
		g_signal_connect(G_OBJECT(widget), "motion_notify_event",
		                 G_CALLBACK(notebook_motion_cb), win);

	win->drag_leave_signal =
		g_signal_connect(G_OBJECT(widget), "leave_notify_event",
		                 G_CALLBACK(notebook_leave_cb), win);

	return FALSE;
}

static gboolean
notebook_release_cb(GtkWidget *widget, GdkEventButton *e, PidginWindow *win)
{
	PidginWindow *dest_win;
	GtkNotebook *dest_notebook;
	PidginConversation *active_gtkconv;
	PidginConversation *gtkconv;
	gint dest_page_num = 0;
	gboolean new_window = FALSE;
	gboolean to_right = FALSE;
#if GTK_CHECK_VERSION(3,0,0)
	GdkDevice *device;
#endif

	/*
	* Don't check to make sure that the event's window matches the
	* widget's, because we may be getting an event passed on from the
	* close button.
	*/
	if (e->button != 1 && e->type != GDK_BUTTON_RELEASE)
		return FALSE;

#if GTK_CHECK_VERSION(3,0,0)
	device = gdk_event_get_device((GdkEvent *)e);
	if (gdk_display_device_is_grabbed(gdk_device_get_display(device), device)) {
		gdk_device_ungrab(device, gdk_event_get_time((GdkEvent *)e));
		gtk_grab_remove(widget);
	}
#else
	if (gdk_pointer_is_grabbed()) {
		gdk_pointer_ungrab(gdk_event_get_time((GdkEvent *)e));
		gtk_grab_remove(widget);
	}
#endif

	if (!win->in_predrag && !win->in_drag)
		return FALSE;

	/* Disconnect the motion signal. */
	if (win->drag_motion_signal) {
		g_signal_handler_disconnect(G_OBJECT(widget),
		                            win->drag_motion_signal);

		win->drag_motion_signal = 0;
	}

	/*
	* If we're in a pre-drag, we'll also need to disconnect the leave
	* signal.
	*/
	if (win->in_predrag) {
		win->in_predrag = FALSE;

		if (win->drag_leave_signal) {
			g_signal_handler_disconnect(G_OBJECT(widget),
			                            win->drag_leave_signal);

			win->drag_leave_signal = 0;
		}
	}

	/* If we're not in drag...        */
	/* We're perfectly normal people! */
	if (!win->in_drag)
		return FALSE;

	win->in_drag = FALSE;

	dnd_hints_hide_all();

	dest_win = pidgin_conv_window_get_at_event((GdkEvent *)e);

	active_gtkconv = pidgin_conv_window_get_active_gtkconv(win);

	if (dest_win == NULL) {
		/* If the current window doesn't have any other conversations,
		* there isn't much point transferring the conv to a new window. */
		if (pidgin_conv_window_get_gtkconv_count(win) > 1) {
			/* Make a new window to stick this to. */
			dest_win = pidgin_conv_window_new();
			new_window = TRUE;
		}
	}

	if (dest_win == NULL)
		return FALSE;

	purple_signal_emit(pidgin_conversations_get_handle(),
	                 "conversation-dragging", win, dest_win);

	/* Get the destination page number. */
	if (!new_window) {
		dest_notebook = GTK_NOTEBOOK(dest_win->notebook);
		if (gtk_notebook_get_show_tabs(dest_notebook)) {
			dest_page_num = pidgin_conv_get_tab_at_xy(dest_win,
			                                           e->x_root, e->y_root, &to_right);
		} else {
			dest_page_num = 0;
			to_right = pidgin_conv_xy_to_right_infopane(dest_win, e->x_root, e->y_root);
		}
	}

	gtkconv = pidgin_conv_window_get_gtkconv_at_index(win, win->drag_tab);

	if (win == dest_win) {
		gtk_notebook_reorder_child(GTK_NOTEBOOK(win->notebook), gtkconv->tab_cont, dest_page_num);
	} else {
		pidgin_conv_window_remove_gtkconv(win, gtkconv);
		pidgin_conv_window_add_gtkconv(dest_win, gtkconv);
		gtk_notebook_reorder_child(GTK_NOTEBOOK(dest_win->notebook), gtkconv->tab_cont, dest_page_num + to_right);
		pidgin_conv_window_switch_gtkconv(dest_win, gtkconv);
		if (new_window) {
			gint win_width, win_height;

			gtk_window_get_size(GTK_WINDOW(dest_win->window),
			                    &win_width, &win_height);
#ifdef _WIN32  /* only override window manager placement on Windows */
			gtk_window_move(GTK_WINDOW(dest_win->window),
			                e->x_root - (win_width  / 2),
			                e->y_root - (win_height / 2));
#endif

			pidgin_conv_window_show(dest_win);
		}
	}

	gtk_widget_grab_focus(active_gtkconv->entry);

	return TRUE;
}


static void
before_switch_conv_cb(GtkNotebook *notebook, GtkWidget *page, gint page_num,
                      gpointer user_data)
{
	PidginWindow *win;
	PurpleConversation *conv;
	PidginConversation *gtkconv;

	win = user_data;
	conv = pidgin_conv_window_get_active_conversation(win);

	g_return_if_fail(conv != NULL);

	if (PURPLE_IS_CHAT_CONVERSATION(conv))
		return;

	gtkconv = PIDGIN_CONVERSATION(conv);

	if (gtkconv->u.im->typing_timer != 0) {
		g_source_remove(gtkconv->u.im->typing_timer);
		gtkconv->u.im->typing_timer = 0;
	}

	stop_anim(NULL, gtkconv);
}

static void
close_window(GtkWidget *w, PidginWindow *win)
{
	close_win_cb(w, NULL, win);
}

static void
detach_tab_cb(GtkWidget *w, PidginWindow *win)
{
	PidginWindow *new_window;
	PidginConversation *gtkconv;

	gtkconv = win->clicked_tab;

	if (!gtkconv)
		return;

	/* Nothing to do if there's only one tab in the window */
	if (pidgin_conv_window_get_gtkconv_count(win) == 1)
		return;

	pidgin_conv_window_remove_gtkconv(win, gtkconv);

	new_window = pidgin_conv_window_new();
	pidgin_conv_window_add_gtkconv(new_window, gtkconv);
	pidgin_conv_window_show(new_window);
}

static void
close_others_cb(GtkWidget *w, PidginWindow *win)
{
	GList *iter;
	PidginConversation *gtkconv;

	gtkconv = win->clicked_tab;

	if (!gtkconv)
		return;

	for (iter = pidgin_conv_window_get_gtkconvs(win); iter; )
	{
		PidginConversation *gconv = iter->data;
		iter = iter->next;

		if (gconv != gtkconv)
		{
			close_conv_cb(NULL, gconv);
		}
	}
}

static void
close_tab_cb(GtkWidget *w, PidginWindow *win)
{
	PidginConversation *gtkconv;

	gtkconv = win->clicked_tab;

	if (gtkconv)
		close_conv_cb(NULL, gtkconv);
}

static void
notebook_menu_switch_cb(GtkWidget *item, GtkWidget *child)
{
	GtkNotebook *notebook;
	int index;

	notebook = GTK_NOTEBOOK(gtk_widget_get_parent(child));
	index = gtk_notebook_page_num(notebook, child);
	gtk_notebook_set_current_page(notebook, index);
}

static void
notebook_menu_update_label_cb(GtkWidget *child, GParamSpec *pspec,
                              GtkNotebook *notebook)
{
	GtkWidget *item;
	GtkWidget *label;

	item = g_object_get_data(G_OBJECT(child), "popup-menu-item");
	label = gtk_bin_get_child(GTK_BIN(item));
	if (label)
		gtk_container_remove(GTK_CONTAINER(item), label);

	label = gtk_notebook_get_menu_label(notebook, child);
	if (label) {
		gtk_widget_show(label);
		gtk_container_add(GTK_CONTAINER(item), label);
		gtk_widget_show(item);
	} else {
		gtk_widget_hide(item);
	}
}

static void
notebook_add_tab_to_menu_cb(GtkNotebook *notebook, GtkWidget *child,
                            guint page_num, PidginWindow *win)
{
	GtkWidget *item;
	GtkWidget *label;

	item = gtk_menu_item_new();
	label = gtk_notebook_get_menu_label(notebook, child);
	if (label) {
		gtk_widget_show(label);
		gtk_container_add(GTK_CONTAINER(item), label);
		gtk_widget_show(item);
	}

	g_signal_connect(child, "child-notify::menu-label",
	                 G_CALLBACK(notebook_menu_update_label_cb), notebook); 
	g_signal_connect(item, "activate",
	                 G_CALLBACK(notebook_menu_switch_cb), child);
	g_object_set_data(G_OBJECT(child), "popup-menu-item", item);

	gtk_menu_shell_insert(GTK_MENU_SHELL(win->notebook_menu), item, page_num);
}

static void
notebook_remove_tab_from_menu_cb(GtkNotebook *notebook, GtkWidget *child,
                                 guint page_num, PidginWindow *win)
{
	GtkWidget *item;

	item = g_object_get_data(G_OBJECT(child), "popup-menu-item");
	gtk_container_remove(GTK_CONTAINER(win->notebook_menu), item);
}


static void
notebook_reorder_tab_in_menu_cb(GtkNotebook *notebook, GtkWidget *child,
                                guint page_num, PidginWindow *win)
{
	GtkWidget *item;

	item = g_object_get_data(G_OBJECT(child), "popup-menu-item");
	gtk_menu_reorder_child(GTK_MENU(win->notebook_menu), item, page_num);
}

static gboolean
notebook_right_click_menu_cb(GtkNotebook *notebook, GdkEventButton *event,
                             PidginWindow *win)
{
	GtkWidget *menu;
	PidginConversation *gtkconv;

	if (event->type != GDK_BUTTON_PRESS || event->button != 3)
		return FALSE;

	gtkconv = pidgin_conv_window_get_gtkconv_at_index(win,
			pidgin_conv_get_tab_at_xy(win, event->x_root, event->y_root, NULL));

	win->clicked_tab = gtkconv;

	menu = win->notebook_menu;

	gtk_menu_popup(GTK_MENU(menu), NULL, NULL, NULL, NULL, 3, event->time);

	return TRUE;
}

static void
remove_edit_entry(PidginConversation *gtkconv, GtkWidget *entry)
{
	g_signal_handlers_disconnect_matched(G_OBJECT(entry), G_SIGNAL_MATCH_DATA,
				0, 0, NULL, NULL, gtkconv);
	gtk_widget_show(gtkconv->infopane);
	gtk_widget_grab_focus(gtkconv->entry);
	gtk_widget_destroy(entry);
}

static gboolean
alias_focus_cb(GtkWidget *widget, GdkEventFocus *event, gpointer user_data)
{
	remove_edit_entry(user_data, widget);
	return FALSE;
}

static gboolean
alias_key_press_cb(GtkWidget *widget, GdkEventKey *event, gpointer user_data)
{
	if (event->keyval == GDK_KEY_Escape) {
		remove_edit_entry(user_data, widget);
		return TRUE;
	}
	return FALSE;
}

static void
alias_cb(GtkEntry *entry, gpointer user_data)
{
	PidginConversation *gtkconv;
	PurpleConversation *conv;
	PurpleAccount *account;
	const char *name;

	gtkconv = (PidginConversation *)user_data;
	if (gtkconv == NULL) {
		return;
	}
	conv    = gtkconv->active_conv;
	account = purple_conversation_get_account(conv);
	name    = purple_conversation_get_name(conv);

	if (PURPLE_IS_IM_CONVERSATION(conv)) {
		PurpleBuddy *buddy;
		buddy = purple_blist_find_buddy(account, name);
		if (buddy != NULL) {
			purple_buddy_set_local_alias(buddy, gtk_entry_get_text(entry));
		}
		serv_alias_buddy(buddy);
	} else {
		gtk_entry_set_text(GTK_ENTRY(gtkconv->u.chat->topic_text), gtk_entry_get_text(entry));
		topic_callback(NULL, gtkconv);
	}
	remove_edit_entry(user_data, GTK_WIDGET(entry));
}

static gboolean
infopane_entry_activate(PidginConversation *gtkconv)
{
	GtkWidget *entry = NULL;
	PurpleConversation *conv = gtkconv->active_conv;
	const char *text = NULL;

	if (!gtk_widget_get_visible(gtkconv->infopane)) {
		/* There's already an entry for alias. Let's not create another one. */
		return FALSE;
	}

	if (!purple_account_is_connected(purple_conversation_get_account(gtkconv->active_conv))) {
		/* Do not allow aliasing someone on a disconnected account. */
		return FALSE;
	}

	if (PURPLE_IS_IM_CONVERSATION(conv)) {
		PurpleBuddy *buddy = purple_blist_find_buddy(purple_conversation_get_account(gtkconv->active_conv), purple_conversation_get_name(gtkconv->active_conv));
		if (!buddy)
			/* This buddy isn't in your buddy list, so we can't alias him */
			return FALSE;

		text = purple_buddy_get_contact_alias(buddy);
	} else {
		PurpleConnection *gc;
		PurpleProtocol *protocol = NULL;

		gc = purple_conversation_get_connection(conv);
		if (gc != NULL)
			protocol = purple_connection_get_protocol(gc);
		if (protocol && !PURPLE_PROTOCOL_IMPLEMENTS(protocol, CHAT_IFACE, set_topic))
			/* This protocol doesn't support setting the chat room topic */
			return FALSE;

		text = purple_chat_conversation_get_topic(PURPLE_CHAT_CONVERSATION(conv));
	}

	/* alias label */
	entry = gtk_entry_new();
	gtk_entry_set_has_frame(GTK_ENTRY(entry), FALSE);
	gtk_entry_set_width_chars(GTK_ENTRY(entry), 10);
	gtk_entry_set_alignment(GTK_ENTRY(entry), 0.5);

	gtk_box_pack_start(GTK_BOX(gtkconv->infopane_hbox), entry, TRUE, TRUE, 0);
	/* after the tab label */
	gtk_box_reorder_child(GTK_BOX(gtkconv->infopane_hbox), entry, 0);

	g_signal_connect(G_OBJECT(entry), "activate", G_CALLBACK(alias_cb), gtkconv);
	g_signal_connect(G_OBJECT(entry), "focus-out-event", G_CALLBACK(alias_focus_cb), gtkconv);
	g_signal_connect(G_OBJECT(entry), "key-press-event", G_CALLBACK(alias_key_press_cb), gtkconv);

	if (text != NULL)
		gtk_entry_set_text(GTK_ENTRY(entry), text);
	gtk_widget_show(entry);
	gtk_widget_hide(gtkconv->infopane);
	gtk_widget_grab_focus(entry);

	return TRUE;
}

static gboolean
window_keypress_cb(GtkWidget *widget, GdkEventKey *event, PidginWindow *win)
{
	PidginConversation *gtkconv = pidgin_conv_window_get_active_gtkconv(win);

	return conv_keypress_common(gtkconv, event);
}

static void
switch_conv_cb(GtkNotebook *notebook, GtkWidget *page, gint page_num,
               gpointer user_data)
{
	PidginWindow *win;
	PurpleConversation *conv;
	PidginConversation *gtkconv;
	const char *sound_method;

	win = user_data;
	gtkconv = pidgin_conv_window_get_gtkconv_at_index(win, page_num);
	conv = gtkconv->active_conv;

	g_return_if_fail(conv != NULL);

	/* clear unseen flag if conversation is not hidden */
	if(!pidgin_conv_is_hidden(gtkconv)) {
		gtkconv_set_unseen(gtkconv, PIDGIN_UNSEEN_NONE);
	}

	/* Update the menubar */

	gtk_toggle_action_set_active(GTK_TOGGLE_ACTION(gtkconv->win->menu->logging),
	                             purple_conversation_is_logging(conv));

	generate_send_to_items(win);
	generate_e2ee_controls(win);
	regenerate_options_items(win);
	regenerate_plugins_items(win);

	pidgin_conv_switch_active_conversation(conv);

	sound_method = purple_prefs_get_string(PIDGIN_PREFS_ROOT "/sound/method");
	if (strcmp(sound_method, "none") != 0)
		gtk_toggle_action_set_active(GTK_TOGGLE_ACTION(win->menu->sounds),
		                             gtkconv->make_sound);

	gtk_toggle_action_set_active(GTK_TOGGLE_ACTION(win->menu->show_formatting_toolbar),
	                             purple_prefs_get_bool(PIDGIN_PREFS_ROOT "/conversations/show_formatting_toolbar"));

	/*
	 * We pause icons when they are not visible.  If this icon should
	 * be animated then start it back up again.
	 */
	if (PURPLE_IS_IM_CONVERSATION(conv) &&
	    (gtkconv->u.im->animate))
		start_anim(NULL, gtkconv);

	purple_signal_emit(pidgin_conversations_get_handle(), "conversation-switched", conv);
}

/**************************************************************************
 * GTK+ window ops
 **************************************************************************/

GList *
pidgin_conv_windows_get_list()
{
	return window_list;
}

static GList*
make_status_icon_list(const char *stock, GtkWidget *w)
{
	GList *l = NULL;
	l = g_list_append(l,
		gtk_widget_render_icon(w, stock,
			gtk_icon_size_from_name(PIDGIN_ICON_SIZE_TANGO_EXTRA_SMALL), "GtkWindow"));
	l = g_list_append(l,
		gtk_widget_render_icon(w, stock,
			gtk_icon_size_from_name(PIDGIN_ICON_SIZE_TANGO_SMALL), "GtkWindow"));
	l = g_list_append(l,
		gtk_widget_render_icon(w, stock,
			gtk_icon_size_from_name(PIDGIN_ICON_SIZE_TANGO_MEDIUM), "GtkWindow"));
	l = g_list_append(l,
		gtk_widget_render_icon(w, stock,
			gtk_icon_size_from_name(PIDGIN_ICON_SIZE_TANGO_LARGE), "GtkWindow"));
	return l;
}

static void
create_icon_lists(GtkWidget *w)
{
	available_list = make_status_icon_list(PIDGIN_STOCK_STATUS_AVAILABLE, w);
	busy_list = make_status_icon_list(PIDGIN_STOCK_STATUS_BUSY, w);
	xa_list = make_status_icon_list(PIDGIN_STOCK_STATUS_XA, w);
	offline_list = make_status_icon_list(PIDGIN_STOCK_STATUS_OFFLINE, w);
	away_list = make_status_icon_list(PIDGIN_STOCK_STATUS_AWAY, w);
	protocol_lists = g_hash_table_new(g_str_hash, g_str_equal);
}

static void
plugin_changed_cb(PurplePlugin *p, gpointer data)
{
	regenerate_plugins_items(data);
}

static gboolean gtk_conv_configure_cb(GtkWidget *w, GdkEventConfigure *event, gpointer data) {
	int x, y;

	if (gtk_widget_get_visible(w))
		gtk_window_get_position(GTK_WINDOW(w), &x, &y);
	else
		return FALSE; /* carry on normally */

	/* Workaround for GTK+ bug # 169811 - "configure_event" is fired
	* when the window is being maximized */
	if (gdk_window_get_state(gtk_widget_get_window(w)) & GDK_WINDOW_STATE_MAXIMIZED)
		return FALSE;

	/* don't save off-screen positioning */
	if (x + event->width < 0 ||
	    y + event->height < 0 ||
	    x > gdk_screen_width() ||
	    y > gdk_screen_height())
		return FALSE; /* carry on normally */

	/* store the position */
	purple_prefs_set_int(PIDGIN_PREFS_ROOT "/conversations/im/x", x);
	purple_prefs_set_int(PIDGIN_PREFS_ROOT "/conversations/im/y", y);
	purple_prefs_set_int(PIDGIN_PREFS_ROOT "/conversations/im/width",  event->width);
	purple_prefs_set_int(PIDGIN_PREFS_ROOT "/conversations/im/height", event->height);

	/* continue to handle event normally */
	return FALSE;

}

static void
pidgin_conv_set_position_size(PidginWindow *win, int conv_x, int conv_y,
		int conv_width, int conv_height)
{
	/* if the window exists, is hidden, we're saving positions, and the
	 * position is sane... */
	if (win && win->window &&
			!gtk_widget_get_visible(win->window) && conv_width != 0) {

#ifdef _WIN32  /* only override window manager placement on Windows */
		/* ...check position is on screen... */
		if (conv_x >= gdk_screen_width())
			conv_x = gdk_screen_width() - 100;
		else if (conv_x + conv_width < 0)
			conv_x = 100;

		if (conv_y >= gdk_screen_height())
			conv_y = gdk_screen_height() - 100;
		else if (conv_y + conv_height < 0)
			conv_y = 100;

		/* ...and move it back. */
		gtk_window_move(GTK_WINDOW(win->window), conv_x, conv_y);
#endif
		gtk_window_resize(GTK_WINDOW(win->window), conv_width, conv_height);
	}
}

static void
pidgin_conv_restore_position(PidginWindow *win) {
	pidgin_conv_set_position_size(win,
		purple_prefs_get_int(PIDGIN_PREFS_ROOT "/conversations/im/x"),
		purple_prefs_get_int(PIDGIN_PREFS_ROOT "/conversations/im/y"),
		purple_prefs_get_int(PIDGIN_PREFS_ROOT "/conversations/im/width"),
		purple_prefs_get_int(PIDGIN_PREFS_ROOT "/conversations/im/height"));
}

PidginWindow *
pidgin_conv_window_new()
{
	PidginWindow *win;
	GtkPositionType pos;
	GtkWidget *testidea;
	GtkWidget *menubar;
	GtkWidget *menu;
	GtkWidget *item;
	GdkModifierType state;

	win = g_malloc0(sizeof(PidginWindow));
	win->menu = g_malloc0(sizeof(PidginWindowMenu));

	window_list = g_list_append(window_list, win);

	/* Create the window. */
	win->window = pidgin_create_window(NULL, 0, "conversation", TRUE);
	if (!gtk_get_current_event_state(&state))
		gtk_window_set_focus_on_map(GTK_WINDOW(win->window), FALSE);

	/* Etan: I really think this entire function call should happen only
	 * when we are on Windows but I was informed that back before we used
	 * to save the window position we stored the window size, so I'm
	 * leaving it for now. */
#if TRUE || defined(_WIN32)
	pidgin_conv_restore_position(win);
#endif

	if (available_list == NULL) {
		create_icon_lists(win->window);
	}

	g_signal_connect(G_OBJECT(win->window), "delete_event",
	                 G_CALLBACK(close_win_cb), win);
	g_signal_connect(G_OBJECT(win->window), "focus_in_event",
	                 G_CALLBACK(focus_win_cb), win);

	/* Intercept keystrokes from the menu items */
	g_signal_connect(G_OBJECT(win->window), "key_press_event",
					 G_CALLBACK(window_keypress_cb), win);


	/* Create the notebook. */
	win->notebook = gtk_notebook_new();

	pos = purple_prefs_get_int(PIDGIN_PREFS_ROOT "/conversations/tab_side");

#if 0
	gtk_notebook_set_tab_hborder(GTK_NOTEBOOK(win->notebook), 0);
	gtk_notebook_set_tab_vborder(GTK_NOTEBOOK(win->notebook), 0);
#endif
	gtk_notebook_set_tab_pos(GTK_NOTEBOOK(win->notebook), pos);
	gtk_notebook_set_scrollable(GTK_NOTEBOOK(win->notebook), TRUE);
	gtk_notebook_set_show_tabs(GTK_NOTEBOOK(win->notebook), FALSE);
	gtk_notebook_set_show_border(GTK_NOTEBOOK(win->notebook), TRUE);

	menu = win->notebook_menu = gtk_menu_new();

	pidgin_separator(GTK_WIDGET(menu));

	item = gtk_menu_item_new_with_label(_("Close other tabs"));
	gtk_widget_show(item);
	gtk_menu_shell_append(GTK_MENU_SHELL(menu), item);
	g_signal_connect(G_OBJECT(item), "activate",
					G_CALLBACK(close_others_cb), win);

	item = gtk_menu_item_new_with_label(_("Close all tabs"));
	gtk_widget_show(item);
	gtk_menu_shell_append(GTK_MENU_SHELL(menu), item);
	g_signal_connect(G_OBJECT(item), "activate",
					G_CALLBACK(close_window), win);

	pidgin_separator(menu);

	item = gtk_menu_item_new_with_label(_("Detach this tab"));
	gtk_widget_show(item);
	gtk_menu_shell_append(GTK_MENU_SHELL(menu), item);
	g_signal_connect(G_OBJECT(item), "activate",
					G_CALLBACK(detach_tab_cb), win);

	item = gtk_menu_item_new_with_label(_("Close this tab"));
	gtk_widget_show(item);
	gtk_menu_shell_append(GTK_MENU_SHELL(menu), item);
	g_signal_connect(G_OBJECT(item), "activate",
					G_CALLBACK(close_tab_cb), win);

	g_signal_connect(G_OBJECT(win->notebook), "page-added",
	                 G_CALLBACK(notebook_add_tab_to_menu_cb), win);
	g_signal_connect(G_OBJECT(win->notebook), "page-removed",
	                 G_CALLBACK(notebook_remove_tab_from_menu_cb), win);
	g_signal_connect(G_OBJECT(win->notebook), "page-reordered",
	                 G_CALLBACK(notebook_reorder_tab_in_menu_cb), win);

	g_signal_connect(G_OBJECT(win->notebook), "button-press-event",
					G_CALLBACK(notebook_right_click_menu_cb), win);

	gtk_widget_show(win->notebook);

	g_signal_connect(G_OBJECT(win->notebook), "switch_page",
	                 G_CALLBACK(before_switch_conv_cb), win);
	g_signal_connect_after(G_OBJECT(win->notebook), "switch_page",
	                       G_CALLBACK(switch_conv_cb), win);

	/* Setup the tab drag and drop signals. */
	gtk_widget_add_events(win->notebook,
	                      GDK_BUTTON1_MOTION_MASK | GDK_LEAVE_NOTIFY_MASK);
	g_signal_connect(G_OBJECT(win->notebook), "button_press_event",
	                 G_CALLBACK(notebook_press_cb), win);
	g_signal_connect(G_OBJECT(win->notebook), "button_release_event",
	                 G_CALLBACK(notebook_release_cb), win);

	testidea = gtk_vbox_new(FALSE, 0);

	/* Setup the menubar. */
	menubar = setup_menubar(win);
	gtk_box_pack_start(GTK_BOX(testidea), menubar, FALSE, TRUE, 0);

	gtk_box_pack_start(GTK_BOX(testidea), win->notebook, TRUE, TRUE, 0);

	gtk_container_add(GTK_CONTAINER(win->window), testidea);

	gtk_widget_show(testidea);

	/* Update the plugin actions when plugins are (un)loaded */
	purple_signal_connect(purple_plugins_get_handle(), "plugin-load",
			win, PURPLE_CALLBACK(plugin_changed_cb), win);
	purple_signal_connect(purple_plugins_get_handle(), "plugin-unload",
			win, PURPLE_CALLBACK(plugin_changed_cb), win);


#ifdef _WIN32
	g_signal_connect(G_OBJECT(win->window), "show",
	                 G_CALLBACK(winpidgin_ensure_onscreen), win->window);

	if (purple_prefs_get_bool(PIDGIN_PREFS_ROOT "/win32/minimize_new_convs")
			&& !gtk_get_current_event_state(&state))
		gtk_window_iconify(GTK_WINDOW(win->window));
#endif

	return win;
}

void
pidgin_conv_window_destroy(PidginWindow *win)
{
	if (win->gtkconvs) {
		GList *iter = win->gtkconvs;
		while (iter)
		{
			PidginConversation *gtkconv = iter->data;
			iter = iter->next;
			close_conv_cb(NULL, gtkconv);
		}
		return;
	}

	purple_prefs_disconnect_by_handle(win);
	window_list = g_list_remove(window_list, win);

	gtk_widget_destroy(win->notebook_menu);
	gtk_widget_destroy(win->window);

	g_object_unref(G_OBJECT(win->menu->ui));

	purple_notify_close_with_handle(win);
	purple_signals_disconnect_by_handle(win);

	g_free(win->menu);
	g_free(win);
}

void
pidgin_conv_window_show(PidginWindow *win)
{
	gtk_widget_show(win->window);
}

void
pidgin_conv_window_hide(PidginWindow *win)
{
	gtk_widget_hide(win->window);
}

void
pidgin_conv_window_raise(PidginWindow *win)
{
	gdk_window_raise(GDK_WINDOW(gtk_widget_get_window(win->window)));
}

void
pidgin_conv_window_switch_gtkconv(PidginWindow *win, PidginConversation *gtkconv)
{
	gtk_notebook_set_current_page(GTK_NOTEBOOK(win->notebook),
	                              gtk_notebook_page_num(GTK_NOTEBOOK(win->notebook),
		                              gtkconv->tab_cont));
}

static gboolean
gtkconv_tab_set_tip(GtkWidget *widget, GdkEventCrossing *event, PidginConversation *gtkconv)
{
/* PANGO_VERSION_CHECK macro was introduced in 1.15. So we need this double check. */
#ifndef PANGO_VERSION_CHECK
#define pango_layout_is_ellipsized(l) TRUE
#elif !PANGO_VERSION_CHECK(1,16,0)
#define pango_layout_is_ellipsized(l) TRUE
#endif
	PangoLayout *layout;

	layout = gtk_label_get_layout(GTK_LABEL(gtkconv->tab_label));
	if (pango_layout_is_ellipsized(layout))
		gtk_widget_set_tooltip_text(widget, gtk_label_get_text(GTK_LABEL(gtkconv->tab_label)));
	else
		gtk_widget_set_tooltip_text(widget, NULL);

	return FALSE;
}

#if GTK_CHECK_VERSION(3,0,0)
static void
set_default_tab_colors(GtkWidget *widget)
{
	GString *str;
	GtkCssProvider *provider;
	GError *error = NULL;
	int iter;

	struct {
		const char *labelname;
		const char *color;
	} styles[] = {
		{"tab-label-typing", "#4e9a06"},
		{"tab-label-typed", "#c4a000"},
		{"tab-label-attention", "#006aff"},
		{"tab-label-unreadchat", "#cc0000"},
		{"tab-label-event", "#888a85"},
		{NULL, NULL}
	};

	str = g_string_new(NULL);

	for (iter = 0; styles[iter].labelname; iter++) {
		g_string_append_printf(str,
		                       "#%s {\n"
		                       "	color: %s;\n"
		                       "}\n",
		                       styles[iter].labelname,
		                       styles[iter].color);
	}

	provider = gtk_css_provider_new();

	gtk_css_provider_load_from_data(provider, str->str, str->len, &error);

	gtk_style_context_add_provider(gtk_widget_get_style_context(widget),
	                               GTK_STYLE_PROVIDER(provider),
	                               GTK_STYLE_PROVIDER_PRIORITY_APPLICATION);

	if (error)
		g_error_free(error);
	g_string_free(str, TRUE);
}
#endif

void
pidgin_conv_window_add_gtkconv(PidginWindow *win, PidginConversation *gtkconv)
{
	PurpleConversation *conv = gtkconv->active_conv;
	PidginConversation *focus_gtkconv;
	GtkWidget *tab_cont = gtkconv->tab_cont;
	const gchar *tmp_lab;

	win->gtkconvs = g_list_append(win->gtkconvs, gtkconv);
	gtkconv->win = win;

	if (win->gtkconvs && win->gtkconvs->next && win->gtkconvs->next->next == NULL)
		pidgin_conv_tab_pack(win, ((PidginConversation*)win->gtkconvs->data));


	/* Close button. */
	gtkconv->close = pidgin_create_small_button(gtk_label_new("×"));
	gtk_widget_set_tooltip_text(gtkconv->close, _("Close conversation"));

	g_signal_connect(gtkconv->close, "clicked", G_CALLBACK (close_conv_cb), gtkconv);

	/* Status icon. */
	gtkconv->icon = gtk_image_new();
	gtkconv->menu_icon = gtk_image_new();
	g_object_set(G_OBJECT(gtkconv->icon),
			"icon-size", gtk_icon_size_from_name(PIDGIN_ICON_SIZE_TANGO_MICROSCOPIC),
			NULL);
	g_object_set(G_OBJECT(gtkconv->menu_icon),
			"icon-size", gtk_icon_size_from_name(PIDGIN_ICON_SIZE_TANGO_MICROSCOPIC),
			NULL);
	gtk_widget_show(gtkconv->icon);
	update_tab_icon(conv);

	/* Tab label. */
	gtkconv->tab_label = gtk_label_new(tmp_lab = purple_conversation_get_title(conv));
#if GTK_CHECK_VERSION(3,0,0)
	set_default_tab_colors(gtkconv->tab_label);
#endif
	gtk_widget_set_name(gtkconv->tab_label, "tab-label");

	gtkconv->menu_tabby = gtk_hbox_new(FALSE, PIDGIN_HIG_BOX_SPACE);
	gtkconv->menu_label = gtk_label_new(tmp_lab);
	gtk_box_pack_start(GTK_BOX(gtkconv->menu_tabby), gtkconv->menu_icon, FALSE, FALSE, 0);

	gtk_widget_show_all(gtkconv->menu_icon);

	gtk_box_pack_start(GTK_BOX(gtkconv->menu_tabby), gtkconv->menu_label, TRUE, TRUE, 0);
	gtk_widget_show(gtkconv->menu_label);
	gtk_misc_set_alignment(GTK_MISC(gtkconv->menu_label), 0, 0);

	gtk_widget_show(gtkconv->menu_tabby);

	if (PURPLE_IS_IM_CONVERSATION(conv))
		pidgin_conv_update_buddy_icon(PURPLE_IM_CONVERSATION(conv));

	/* Build and set conversations tab */
	pidgin_conv_tab_pack(win, gtkconv);

	gtk_notebook_set_menu_label(GTK_NOTEBOOK(win->notebook), tab_cont, gtkconv->menu_tabby);

	gtk_widget_show(tab_cont);

	if (pidgin_conv_window_get_gtkconv_count(win) == 1) {
		/* Er, bug in notebooks? Switch to the page manually. */
		gtk_notebook_set_current_page(GTK_NOTEBOOK(win->notebook), 0);
	} else {
		gtk_notebook_set_show_tabs(GTK_NOTEBOOK(win->notebook), TRUE);
	}

	focus_gtkconv = g_list_nth_data(pidgin_conv_window_get_gtkconvs(win),
	                             gtk_notebook_get_current_page(GTK_NOTEBOOK(win->notebook)));
	gtk_widget_grab_focus(focus_gtkconv->entry);

	if (pidgin_conv_window_get_gtkconv_count(win) == 1)
		update_send_to_selection(win);
}

static void
pidgin_conv_tab_pack(PidginWindow *win, PidginConversation *gtkconv)
{
	gboolean tabs_side = FALSE;
	gint angle = 0;
	GtkWidget *first, *third, *ebox;

	if (purple_prefs_get_int(PIDGIN_PREFS_ROOT "/conversations/tab_side") == GTK_POS_LEFT ||
	    purple_prefs_get_int(PIDGIN_PREFS_ROOT "/conversations/tab_side") == GTK_POS_RIGHT)
		tabs_side = TRUE;
	else if (purple_prefs_get_int(PIDGIN_PREFS_ROOT "/conversations/tab_side") == (GTK_POS_LEFT|8))
		angle = 90;
	else if (purple_prefs_get_int(PIDGIN_PREFS_ROOT "/conversations/tab_side") == (GTK_POS_RIGHT|8))
		angle = 270;

	if (!angle) {
		g_object_set(G_OBJECT(gtkconv->tab_label), "ellipsize", PANGO_ELLIPSIZE_END,  NULL);
		gtk_label_set_width_chars(GTK_LABEL(gtkconv->tab_label), 4);
	} else {
		g_object_set(G_OBJECT(gtkconv->tab_label), "ellipsize", PANGO_ELLIPSIZE_NONE, NULL);
		gtk_label_set_width_chars(GTK_LABEL(gtkconv->tab_label), -1);
	}

	if (tabs_side) {
		gtk_label_set_width_chars(
			GTK_LABEL(gtkconv->tab_label),
			MIN(g_utf8_strlen(gtk_label_get_text(GTK_LABEL(gtkconv->tab_label)), -1), 12)
		);
	}

	gtk_label_set_angle(GTK_LABEL(gtkconv->tab_label), angle);

#if 0
	gtk_misc_set_alignment(GTK_MISC(gtkconv->tab_label), 0.00, 0.5);
	gtk_misc_set_padding(GTK_MISC(gtkconv->tab_label), 4, 0);
#endif

	if (angle)
		gtkconv->tabby = gtk_vbox_new(FALSE, PIDGIN_HIG_BOX_SPACE);
	else
		gtkconv->tabby = gtk_hbox_new(FALSE, PIDGIN_HIG_BOX_SPACE);
	gtk_widget_set_name(gtkconv->tabby, "tab-container");

	/* select the correct ordering for verticle tabs */
	if (angle == 90) {
		first = gtkconv->close;
		third = gtkconv->icon;
	} else {
		first = gtkconv->icon;
		third = gtkconv->close;
	}

	ebox = gtk_event_box_new();
	gtk_event_box_set_visible_window(GTK_EVENT_BOX(ebox), FALSE);
	gtk_container_add(GTK_CONTAINER(ebox), gtkconv->tabby);
	g_signal_connect(G_OBJECT(ebox), "enter-notify-event",
			G_CALLBACK(gtkconv_tab_set_tip), gtkconv);

	if (gtk_widget_get_parent(gtkconv->tab_label) == NULL) {
		/* Pack if it's a new widget */
		gtk_box_pack_start(GTK_BOX(gtkconv->tabby), first,              FALSE, FALSE, 0);
		gtk_box_pack_start(GTK_BOX(gtkconv->tabby), gtkconv->tab_label, TRUE,  TRUE,  0);
		gtk_box_pack_start(GTK_BOX(gtkconv->tabby), third,              FALSE, FALSE, 0);

		/* Add this pane to the conversation's notebook. */
		gtk_notebook_append_page(GTK_NOTEBOOK(win->notebook), gtkconv->tab_cont, ebox);
	} else {
		/* reparent old widgets on preference changes */
		gtk_widget_reparent(first,              gtkconv->tabby);
		gtk_widget_reparent(gtkconv->tab_label, gtkconv->tabby);
		gtk_widget_reparent(third,              gtkconv->tabby);
		gtk_box_set_child_packing(GTK_BOX(gtkconv->tabby), first,              FALSE, FALSE, 0, GTK_PACK_START);
		gtk_box_set_child_packing(GTK_BOX(gtkconv->tabby), gtkconv->tab_label, TRUE,  TRUE,  0, GTK_PACK_START);
		gtk_box_set_child_packing(GTK_BOX(gtkconv->tabby), third,              FALSE, FALSE, 0, GTK_PACK_START);

		/* Reset the tabs label to the new version */
		gtk_notebook_set_tab_label(GTK_NOTEBOOK(win->notebook), gtkconv->tab_cont, ebox);
	}

	gtk_container_child_set(GTK_CONTAINER(win->notebook), gtkconv->tab_cont,
	                        "tab-expand", !tabs_side && !angle,
	                        "tab-fill", TRUE, NULL);

	if (pidgin_conv_window_get_gtkconv_count(win) == 1)
		gtk_notebook_set_show_tabs(GTK_NOTEBOOK(win->notebook),
					   purple_prefs_get_bool(PIDGIN_PREFS_ROOT "/conversations/tabs") &&
                                           (!purple_prefs_get_bool(PIDGIN_PREFS_ROOT "/conversations/im/show_buddy_icons") ||
                                           purple_prefs_get_int(PIDGIN_PREFS_ROOT "/conversations/tab_side") != GTK_POS_TOP));

	/* show the widgets */
/*	gtk_widget_show(gtkconv->icon); */
	gtk_widget_show(gtkconv->tab_label);
	if (purple_prefs_get_bool(PIDGIN_PREFS_ROOT "/conversations/close_on_tabs"))
		gtk_widget_show(gtkconv->close);
	gtk_widget_show(gtkconv->tabby);
	gtk_widget_show(ebox);
}

void
pidgin_conv_window_remove_gtkconv(PidginWindow *win, PidginConversation *gtkconv)
{
	unsigned int index;

	index = gtk_notebook_page_num(GTK_NOTEBOOK(win->notebook), gtkconv->tab_cont);

	g_object_ref_sink(G_OBJECT(gtkconv->tab_cont));

	gtk_notebook_remove_page(GTK_NOTEBOOK(win->notebook), index);

	win->gtkconvs = g_list_remove(win->gtkconvs, gtkconv);

	g_signal_handlers_disconnect_matched(win->window, G_SIGNAL_MATCH_DATA,
			0, 0, NULL, NULL, gtkconv);

	if (win->gtkconvs && win->gtkconvs->next == NULL)
		pidgin_conv_tab_pack(win, win->gtkconvs->data);

	if (!win->gtkconvs && win != hidden_convwin)
		pidgin_conv_window_destroy(win);
}

PidginConversation *
pidgin_conv_window_get_gtkconv_at_index(const PidginWindow *win, int index)
{
	GtkWidget *tab_cont;

	if (index == -1)
		index = 0;
	tab_cont = gtk_notebook_get_nth_page(GTK_NOTEBOOK(win->notebook), index);
	return tab_cont ? g_object_get_data(G_OBJECT(tab_cont), "PidginConversation") : NULL;
}

PidginConversation *
pidgin_conv_window_get_active_gtkconv(const PidginWindow *win)
{
	int index;
	GtkWidget *tab_cont;

	index = gtk_notebook_get_current_page(GTK_NOTEBOOK(win->notebook));
	if (index == -1)
		index = 0;
	tab_cont = gtk_notebook_get_nth_page(GTK_NOTEBOOK(win->notebook), index);
	if (!tab_cont)
		return NULL;
	return g_object_get_data(G_OBJECT(tab_cont), "PidginConversation");
}


PurpleConversation *
pidgin_conv_window_get_active_conversation(const PidginWindow *win)
{
	PidginConversation *gtkconv;

	gtkconv = pidgin_conv_window_get_active_gtkconv(win);
	return gtkconv ? gtkconv->active_conv : NULL;
}

gboolean
pidgin_conv_window_is_active_conversation(const PurpleConversation *conv)
{
	return conv == pidgin_conv_window_get_active_conversation(PIDGIN_CONVERSATION(conv)->win);
}

gboolean
pidgin_conv_window_has_focus(PidginWindow *win)
{
	gboolean has_focus = FALSE;

	g_object_get(G_OBJECT(win->window), "has-toplevel-focus", &has_focus, NULL);

	return has_focus;
}

PidginWindow *
pidgin_conv_window_get_at_event(GdkEvent *event)
{
	PidginWindow *win;
	GdkWindow *gdkwin;
	GList *l;
	int x, y;

#if GTK_CHECK_VERSION(3,0,0)
	gdkwin = gdk_device_get_window_at_position(gdk_event_get_device(event),
	                                           &x, &y);
#else
	gdkwin = gdk_window_at_pointer(&x, &y);
#endif

	if (gdkwin)
		gdkwin = gdk_window_get_toplevel(gdkwin);

	for (l = pidgin_conv_windows_get_list(); l != NULL; l = l->next) {
		win = l->data;

		if (gdkwin == gtk_widget_get_window(win->window))
			return win;
	}

	return NULL;
}

GList *
pidgin_conv_window_get_gtkconvs(PidginWindow *win)
{
	return win->gtkconvs;
}

guint
pidgin_conv_window_get_gtkconv_count(PidginWindow *win)
{
	return g_list_length(win->gtkconvs);
}

PidginWindow *
pidgin_conv_window_first_im(void)
{
	GList *wins, *convs;
	PidginWindow *win;
	PidginConversation *conv;

	for (wins = pidgin_conv_windows_get_list(); wins != NULL; wins = wins->next) {
		win = wins->data;

		for (convs = win->gtkconvs;
		     convs != NULL;
		     convs = convs->next) {

			conv = convs->data;

			if (PURPLE_IS_IM_CONVERSATION(conv->active_conv))
				return win;
		}
	}

	return NULL;
}

PidginWindow *
pidgin_conv_window_last_im(void)
{
	GList *wins, *convs;
	PidginWindow *win;
	PidginConversation *conv;

	for (wins = g_list_last(pidgin_conv_windows_get_list());
	     wins != NULL;
	     wins = wins->prev) {

		win = wins->data;

		for (convs = win->gtkconvs;
		     convs != NULL;
		     convs = convs->next) {

			conv = convs->data;

			if (PURPLE_IS_IM_CONVERSATION(conv->active_conv))
				return win;
		}
	}

	return NULL;
}

PidginWindow *
pidgin_conv_window_first_chat(void)
{
	GList *wins, *convs;
	PidginWindow *win;
	PidginConversation *conv;

	for (wins = pidgin_conv_windows_get_list(); wins != NULL; wins = wins->next) {
		win = wins->data;

		for (convs = win->gtkconvs;
		     convs != NULL;
		     convs = convs->next) {

			conv = convs->data;

			if (PURPLE_IS_CHAT_CONVERSATION(conv->active_conv))
				return win;
		}
	}

	return NULL;
}

PidginWindow *
pidgin_conv_window_last_chat(void)
{
	GList *wins, *convs;
	PidginWindow *win;
	PidginConversation *conv;

	for (wins = g_list_last(pidgin_conv_windows_get_list());
	     wins != NULL;
	     wins = wins->prev) {

		win = wins->data;

		for (convs = win->gtkconvs;
		     convs != NULL;
		     convs = convs->next) {

			conv = convs->data;

			if (PURPLE_IS_CHAT_CONVERSATION(conv->active_conv))
				return win;
		}
	}

	return NULL;
}


/**************************************************************************
 * Conversation placement functions
 **************************************************************************/
typedef struct
{
	char *id;
	char *name;
	PidginConvPlacementFunc fnc;

} ConvPlacementData;

static GList *conv_placement_fncs = NULL;
static PidginConvPlacementFunc place_conv = NULL;

/* This one places conversations in the last made window. */
static void
conv_placement_last_created_win(PidginConversation *conv)
{
	PidginWindow *win;

	GList *l = g_list_last(pidgin_conv_windows_get_list());
	win = l ? l->data : NULL;;

	if (win == NULL) {
		win = pidgin_conv_window_new();

		g_signal_connect(G_OBJECT(win->window), "configure_event",
				G_CALLBACK(gtk_conv_configure_cb), NULL);

		pidgin_conv_window_add_gtkconv(win, conv);
		pidgin_conv_window_show(win);
	} else {
		pidgin_conv_window_add_gtkconv(win, conv);
	}
}

/* This one places conversations in the last made window of the same type. */
static gboolean
conv_placement_last_created_win_type_configured_cb(GtkWidget *w,
		GdkEventConfigure *event, PidginConversation *conv)
{
	int x, y;
	GList *all;

	if (gtk_widget_get_visible(w))
		gtk_window_get_position(GTK_WINDOW(w), &x, &y);
	else
		return FALSE; /* carry on normally */

	/* Workaround for GTK+ bug # 169811 - "configure_event" is fired
	* when the window is being maximized */
	if (gdk_window_get_state(gtk_widget_get_window(w)) & GDK_WINDOW_STATE_MAXIMIZED)
		return FALSE;

	/* don't save off-screen positioning */
	if (x + event->width < 0 ||
	    y + event->height < 0 ||
	    x > gdk_screen_width() ||
	    y > gdk_screen_height())
		return FALSE; /* carry on normally */

	for (all = conv->convs; all != NULL; all = all->next) {
		if (PURPLE_IS_IM_CONVERSATION(conv->active_conv) != PURPLE_IS_IM_CONVERSATION(all->data)) {
			/* this window has different types of conversation, don't save */
			return FALSE;
		}
	}

	if (PURPLE_IS_IM_CONVERSATION(conv->active_conv)) {
		purple_prefs_set_int(PIDGIN_PREFS_ROOT "/conversations/im/x", x);
		purple_prefs_set_int(PIDGIN_PREFS_ROOT "/conversations/im/y", y);
		purple_prefs_set_int(PIDGIN_PREFS_ROOT "/conversations/im/width",  event->width);
		purple_prefs_set_int(PIDGIN_PREFS_ROOT "/conversations/im/height", event->height);
	} else {
		purple_prefs_set_int(PIDGIN_PREFS_ROOT "/conversations/chat/x", x);
		purple_prefs_set_int(PIDGIN_PREFS_ROOT "/conversations/chat/y", y);
		purple_prefs_set_int(PIDGIN_PREFS_ROOT "/conversations/chat/width",  event->width);
		purple_prefs_set_int(PIDGIN_PREFS_ROOT "/conversations/chat/height", event->height);
	}

	return FALSE;
}

static void
conv_placement_last_created_win_type(PidginConversation *conv)
{
	PidginWindow *win;

	if (PURPLE_IS_IM_CONVERSATION(conv->active_conv))
		win = pidgin_conv_window_last_im();
	else
		win = pidgin_conv_window_last_chat();

	if (win == NULL) {
		win = pidgin_conv_window_new();

		if (PURPLE_IS_IM_CONVERSATION(conv->active_conv) ||
				purple_prefs_get_int(PIDGIN_PREFS_ROOT "/conversations/chat/width") == 0) {
			pidgin_conv_set_position_size(win,
				purple_prefs_get_int(PIDGIN_PREFS_ROOT "/conversations/im/x"),
				purple_prefs_get_int(PIDGIN_PREFS_ROOT "/conversations/im/y"),
				purple_prefs_get_int(PIDGIN_PREFS_ROOT "/conversations/im/width"),
				purple_prefs_get_int(PIDGIN_PREFS_ROOT "/conversations/im/height"));
		} else if (PURPLE_IS_CHAT_CONVERSATION(conv->active_conv)) {
			pidgin_conv_set_position_size(win,
				purple_prefs_get_int(PIDGIN_PREFS_ROOT "/conversations/chat/x"),
				purple_prefs_get_int(PIDGIN_PREFS_ROOT "/conversations/chat/y"),
				purple_prefs_get_int(PIDGIN_PREFS_ROOT "/conversations/chat/width"),
				purple_prefs_get_int(PIDGIN_PREFS_ROOT "/conversations/chat/height"));
		}

		pidgin_conv_window_add_gtkconv(win, conv);
		pidgin_conv_window_show(win);

		g_signal_connect(G_OBJECT(win->window), "configure_event",
				G_CALLBACK(conv_placement_last_created_win_type_configured_cb), conv);
	} else
		pidgin_conv_window_add_gtkconv(win, conv);
}

/* This one places each conversation in its own window. */
static void
conv_placement_new_window(PidginConversation *conv)
{
	PidginWindow *win;

	win = pidgin_conv_window_new();

	g_signal_connect(G_OBJECT(win->window), "configure_event",
			G_CALLBACK(gtk_conv_configure_cb), NULL);

	pidgin_conv_window_add_gtkconv(win, conv);

	pidgin_conv_window_show(win);
}

static PurpleGroup *
conv_get_group(PidginConversation *conv)
{
	PurpleGroup *group = NULL;

	if (PURPLE_IS_IM_CONVERSATION(conv->active_conv)) {
		PurpleBuddy *buddy;

		buddy = purple_blist_find_buddy(purple_conversation_get_account(conv->active_conv),
		                        purple_conversation_get_name(conv->active_conv));

		if (buddy != NULL)
			group = purple_buddy_get_group(buddy);

	} else {
		PurpleChat *chat;

		chat = purple_blist_find_chat(purple_conversation_get_account(conv->active_conv),
		                            purple_conversation_get_name(conv->active_conv));

		if (chat != NULL)
			group = purple_chat_get_group(chat);
	}

	return group;
}

/*
 * This groups things by, well, group. Buddies from groups will always be
 * grouped together, and a buddy from a group not belonging to any currently
 * open windows will get a new window.
 */
static void
conv_placement_by_group(PidginConversation *conv)
{
	PurpleGroup *group = NULL;
	GList *wl, *cl;

	group = conv_get_group(conv);

	/* Go through the list of IMs and find one with this group. */
	for (wl = pidgin_conv_windows_get_list(); wl != NULL; wl = wl->next) {
		PidginWindow *win2;
		PidginConversation *conv2;
		PurpleGroup *group2 = NULL;

		win2 = wl->data;

		for (cl = win2->gtkconvs;
		     cl != NULL;
		     cl = cl->next) {
			conv2 = cl->data;

			group2 = conv_get_group(conv2);

			if (group == group2) {
				pidgin_conv_window_add_gtkconv(win2, conv);

				return;
			}
		}
	}

	/* Make a new window. */
	conv_placement_new_window(conv);
}

/* This groups things by account.  Otherwise, the same semantics as above */
static void
conv_placement_by_account(PidginConversation *conv)
{
	GList *wins, *convs;
	PurpleAccount *account;

	account = purple_conversation_get_account(conv->active_conv);

	/* Go through the list of IMs and find one with this group. */
	for (wins = pidgin_conv_windows_get_list(); wins != NULL; wins = wins->next) {
		PidginWindow *win2;
		PidginConversation *conv2;

		win2 = wins->data;

		for (convs = win2->gtkconvs;
		     convs != NULL;
		     convs = convs->next) {
			conv2 = convs->data;

			if (account == purple_conversation_get_account(conv2->active_conv)) {
				pidgin_conv_window_add_gtkconv(win2, conv);
				return;
			}
		}
	}

	/* Make a new window. */
	conv_placement_new_window(conv);
}

static ConvPlacementData *
get_conv_placement_data(const char *id)
{
	ConvPlacementData *data = NULL;
	GList *n;

	for (n = conv_placement_fncs; n; n = n->next) {
		data = n->data;
		if (!strcmp(data->id, id))
			return data;
	}

	return NULL;
}

static void
add_conv_placement_fnc(const char *id, const char *name,
                       PidginConvPlacementFunc fnc)
{
	ConvPlacementData *data;

	data = g_new(ConvPlacementData, 1);

	data->id = g_strdup(id);
	data->name = g_strdup(name);
	data->fnc  = fnc;

	conv_placement_fncs = g_list_append(conv_placement_fncs, data);
}

static void
ensure_default_funcs(void)
{
	if (conv_placement_fncs == NULL) {
		add_conv_placement_fnc("last", _("Last created window"),
		                       conv_placement_last_created_win);
		add_conv_placement_fnc("im_chat", _("Separate IM and Chat windows"),
		                       conv_placement_last_created_win_type);
		add_conv_placement_fnc("new", _("New window"),
		                       conv_placement_new_window);
		add_conv_placement_fnc("group", _("By group"),
		                       conv_placement_by_group);
		add_conv_placement_fnc("account", _("By account"),
		                       conv_placement_by_account);
	}
}

GList *
pidgin_conv_placement_get_options(void)
{
	GList *n, *list = NULL;
	ConvPlacementData *data;

	ensure_default_funcs();

	for (n = conv_placement_fncs; n; n = n->next) {
		data = n->data;
		list = g_list_append(list, data->name);
		list = g_list_append(list, data->id);
	}

	return list;
}


void
pidgin_conv_placement_add_fnc(const char *id, const char *name,
                            PidginConvPlacementFunc fnc)
{
	g_return_if_fail(id   != NULL);
	g_return_if_fail(name != NULL);
	g_return_if_fail(fnc  != NULL);

	ensure_default_funcs();

	add_conv_placement_fnc(id, name, fnc);
}

void
pidgin_conv_placement_remove_fnc(const char *id)
{
	ConvPlacementData *data = get_conv_placement_data(id);

	if (data == NULL)
		return;

	conv_placement_fncs = g_list_remove(conv_placement_fncs, data);

	g_free(data->id);
	g_free(data->name);
	g_free(data);
}

const char *
pidgin_conv_placement_get_name(const char *id)
{
	ConvPlacementData *data;

	ensure_default_funcs();

	data = get_conv_placement_data(id);

	if (data == NULL)
		return NULL;

	return data->name;
}

PidginConvPlacementFunc
pidgin_conv_placement_get_fnc(const char *id)
{
	ConvPlacementData *data;

	ensure_default_funcs();

	data = get_conv_placement_data(id);

	if (data == NULL)
		return NULL;

	return data->fnc;
}

void
pidgin_conv_placement_set_current_func(PidginConvPlacementFunc func)
{
	g_return_if_fail(func != NULL);

	/* If tabs are enabled, set the function, otherwise, NULL it out. */
	if (purple_prefs_get_bool(PIDGIN_PREFS_ROOT "/conversations/tabs"))
		place_conv = func;
	else
		place_conv = NULL;
}

PidginConvPlacementFunc
pidgin_conv_placement_get_current_func(void)
{
	return place_conv;
}

void
pidgin_conv_placement_place(PidginConversation *gtkconv)
{
	if (place_conv)
		place_conv(gtkconv);
	else
		conv_placement_new_window(gtkconv);
}

gboolean
pidgin_conv_is_hidden(PidginConversation *gtkconv)
{
	g_return_val_if_fail(gtkconv != NULL, FALSE);

	return (gtkconv->win == hidden_convwin);
}


/* Algorithm from http://www.w3.org/TR/AERT#color-contrast */
static gboolean
color_is_visible(GdkColor foreground, GdkColor background, guint color_contrast, guint brightness_contrast)
{
	gulong fg_brightness;
	gulong bg_brightness;
	gulong br_diff;
	gulong col_diff;
	int fred, fgreen, fblue, bred, bgreen, bblue;

	/* this algorithm expects colors between 0 and 255 for each of red green and blue.
	 * GTK on the other hand has values between 0 and 65535
	 * Err suggested I >> 8, which grabbed the high bits.
	 */

	fred = foreground.red >> 8 ;
	fgreen = foreground.green >> 8 ;
	fblue = foreground.blue >> 8 ;


	bred = background.red >> 8 ;
	bgreen = background.green >> 8 ;
	bblue = background.blue >> 8 ;

	fg_brightness = (fred * 299 + fgreen * 587 + fblue * 114) / 1000;
	bg_brightness = (bred * 299 + bgreen * 587 + bblue * 114) / 1000;
	br_diff = abs(fg_brightness - bg_brightness);

	col_diff = abs(fred - bred) + abs(fgreen - bgreen) + abs(fblue - bblue);

	return ((col_diff > color_contrast) && (br_diff > brightness_contrast));
}


static GArray*
generate_nick_colors(guint numcolors, GdkColor background)
{
	guint i = 0, j = 0;
	GArray *colors = g_array_new(FALSE, FALSE, sizeof(GdkColor));
	GdkColor nick_highlight;
	GdkColor send_color;
	time_t breakout_time;

	gdk_color_parse(DEFAULT_HIGHLIGHT_COLOR, &nick_highlight);
	gdk_color_parse(DEFAULT_SEND_COLOR, &send_color);

	srand(background.red + background.green + background.blue + 1);

	breakout_time = time(NULL) + 3;

	/* first we look through the list of "good" colors: colors that differ from every other color in the
	 * list.  only some of them will differ from the background color though. lets see if we can find
	 * numcolors of them that do
	 */
	while (i < numcolors && j < NUM_NICK_SEED_COLORS && time(NULL) < breakout_time)
	{
		GdkColor color = nick_seed_colors[j];

		if (color_is_visible(color, background,     MIN_COLOR_CONTRAST,     MIN_BRIGHTNESS_CONTRAST) &&
			color_is_visible(color, nick_highlight, MIN_COLOR_CONTRAST / 2, 0) &&
			color_is_visible(color, send_color,     MIN_COLOR_CONTRAST / 4, 0))
		{
			g_array_append_val(colors, color);
			i++;
		}
		j++;
	}

	/* we might not have found numcolors in the last loop.  if we did, we'll never enter this one.
	 * if we did not, lets just find some colors that don't conflict with the background.  its
	 * expensive to find colors that not only don't conflict with the background, but also do not
	 * conflict with each other.
	 */
	while(i < numcolors && time(NULL) < breakout_time)
	{
		GdkColor color = { 0, rand() % 65536, rand() % 65536, rand() % 65536 };

		if (color_is_visible(color, background,     MIN_COLOR_CONTRAST,     MIN_BRIGHTNESS_CONTRAST) &&
			color_is_visible(color, nick_highlight, MIN_COLOR_CONTRAST / 2, 0) &&
			color_is_visible(color, send_color,     MIN_COLOR_CONTRAST / 4, 0))
		{
			g_array_append_val(colors, color);
			i++;
		}
	}

	if (i < numcolors) {
		purple_debug_warning("gtkconv", "Unable to generate enough random colors before timeout. %u colors found.\n", i);
	}

	return colors;
}<|MERGE_RESOLUTION|>--- conflicted
+++ resolved
@@ -189,12 +189,8 @@
 static GList *busy_list = NULL;
 static GList *xa_list = NULL;
 static GList *offline_list = NULL;
-<<<<<<< HEAD
 static GHashTable *protocol_lists = NULL;
-=======
-static GHashTable *prpl_lists = NULL;
 static GHashTable *e2ee_stock = NULL;
->>>>>>> e653f3b9
 
 static PurpleTheme *default_conv_theme = NULL;
 
