/**
 * @file gtkutils.c GTK+ utility functions
 * @ingroup pidgin
 */

/* pidgin
 *
 * Pidgin is the legal property of its developers, whose names are too numerous
 * to list here.  Please refer to the COPYRIGHT file distributed with this
 * source distribution.
 *
 * This program is free software; you can redistribute it and/or modify
 * it under the terms of the GNU General Public License as published by
 * the Free Software Foundation; either version 2 of the License, or
 * (at your option) any later version.
 *
 * This program is distributed in the hope that it will be useful,
 * but WITHOUT ANY WARRANTY; without even the implied warranty of
 * MERCHANTABILITY or FITNESS FOR A PARTICULAR PURPOSE.  See the
 * GNU General Public License for more details.
 *
 * You should have received a copy of the GNU General Public License
 * along with this program; if not, write to the Free Software
 * Foundation, Inc., 51 Franklin Street, Fifth Floor, Boston, MA  02111-1301  USA
 */
#define _PIDGIN_GTKUTILS_C_

#include "internal.h"
#include "pidgin.h"

#ifdef _WIN32
# ifdef small
#  undef small
# endif
#endif /*_WIN32*/

#ifdef USE_GTKSPELL
# include <gtkspell/gtkspell.h>
# ifdef _WIN32
#  include "wspell.h"
# endif
#endif

#include <gdk/gdkkeysyms.h>

#include "conversation.h"
#include "debug.h"
#include "desktopitem.h"
#include "imgstore.h"
#include "notify.h"
#include "prefs.h"
#include "protocol.h"
#include "request.h"
#include "signals.h"
#include "sound.h"
#include "util.h"

#include "gtkaccount.h"
#include "gtkprefs.h"

#include "gtkconv.h"
#include "gtkdialogs.h"
#include "pidginstock.h"
#include "gtkthemes.h"
#include "gtkutils.h"
#include "gtkwebview.h"
#include "gtkwebviewtoolbar.h"
#include "pidgin/minidialog.h"

#include "gtk3compat.h"

enum {
	AOP_ICON_COLUMN,
	AOP_NAME_COLUMN,
	AOP_DATA_COLUMN,
	AOP_COLUMN_COUNT
};

typedef struct {
	GtkTreeModel *model;
	gint default_item;
} AopMenu;

static guint accels_save_timer = 0;
static GSList *registered_url_handlers = NULL;

static gboolean
url_clicked_idle_cb(gpointer data)
{
	purple_notify_uri(NULL, data);
	g_free(data);
	return FALSE;
}

static gboolean
url_clicked_cb(GtkWebView *unused, const char *uri)
{
	g_idle_add(url_clicked_idle_cb, g_strdup(uri));
	return TRUE;
}

void
pidgin_setup_webview(GtkWidget *webview)
{
	g_return_if_fail(webview != NULL);
	g_return_if_fail(GTK_IS_WEBVIEW(webview));

	pidgin_themes_smiley_themeize(webview);

#ifdef _WIN32
	if (!purple_prefs_get_bool(PIDGIN_PREFS_ROOT "/conversations/use_theme_font")) {
		WebKitWebSettings *settings = webkit_web_settings_new();
		g_object_set(G_OBJECT(settings), "default-font-size",
		             purple_prefs_get_int(PIDGIN_PREFS_ROOT "/conversations/font_size"),
		             NULL);
		g_object_set(G_OBJECT(settings), "default-font-family",
		             purple_prefs_get_string(PIDGIN_PREFS_ROOT "/conversations/custom_font"),
		             NULL);

		webkit_web_view_set_settings(WEBKIT_WEB_VIEW(webview), settings);
		g_object_unref(settings);
	}
#endif
}

static
void pidgin_window_init(GtkWindow *wnd, const char *title, guint border_width, const char *role, gboolean resizable)
{
	if (title)
		gtk_window_set_title(wnd, title);
#ifdef _WIN32
	else
		gtk_window_set_title(wnd, PIDGIN_ALERT_TITLE);
#endif
	gtk_container_set_border_width(GTK_CONTAINER(wnd), border_width);
	if (role)
		gtk_window_set_role(wnd, role);
	gtk_window_set_resizable(wnd, resizable);
}

GtkWidget *
pidgin_create_window(const char *title, guint border_width, const char *role, gboolean resizable)
{
	GtkWindow *wnd = NULL;

	wnd = GTK_WINDOW(gtk_window_new(GTK_WINDOW_TOPLEVEL));
	pidgin_window_init(wnd, title, border_width, role, resizable);

	return GTK_WIDGET(wnd);
}

GtkWidget *
pidgin_create_small_button(GtkWidget *image)
{
	GtkWidget *button;

	button = gtk_button_new();
	gtk_button_set_relief(GTK_BUTTON(button), GTK_RELIEF_NONE);

	/* don't allow focus on the close button */
	gtk_button_set_focus_on_click(GTK_BUTTON(button), FALSE);

	/* set style to make it as small as possible */
	gtk_widget_set_name(button, "pidgin-small-close-button");

	gtk_widget_show(image);

	gtk_container_add(GTK_CONTAINER(button), image);

	return button;
}

GtkWidget *
pidgin_create_dialog(const char *title, guint border_width, const char *role, gboolean resizable)
{
	GtkWindow *wnd = NULL;

	wnd = GTK_WINDOW(gtk_dialog_new());
	pidgin_window_init(wnd, title, border_width, role, resizable);

	return GTK_WIDGET(wnd);
}

GtkWidget *
pidgin_dialog_get_vbox_with_properties(GtkDialog *dialog, gboolean homogeneous, gint spacing)
{
	GtkBox *vbox = GTK_BOX(gtk_dialog_get_content_area(GTK_DIALOG(dialog)));
	gtk_box_set_homogeneous(vbox, homogeneous);
	gtk_box_set_spacing(vbox, spacing);
	return GTK_WIDGET(vbox);
}

GtkWidget *pidgin_dialog_get_vbox(GtkDialog *dialog)
{
	return gtk_dialog_get_content_area(GTK_DIALOG(dialog));
}

GtkWidget *pidgin_dialog_get_action_area(GtkDialog *dialog)
{
	return gtk_dialog_get_action_area(GTK_DIALOG(dialog));
}

GtkWidget *pidgin_dialog_add_button(GtkDialog *dialog, const char *label,
		GCallback callback, gpointer callbackdata)
{
	GtkWidget *button = gtk_button_new_from_stock(label);
	GtkWidget *bbox = pidgin_dialog_get_action_area(dialog);
	gtk_box_pack_start(GTK_BOX(bbox), button, FALSE, FALSE, 0);
	if (callback)
		g_signal_connect(G_OBJECT(button), "clicked", callback, callbackdata);
	gtk_widget_show(button);
	return button;
}

GtkWidget *
pidgin_create_webview(gboolean editable, GtkWidget **webview_ret, GtkWidget **sw_ret)
{
	GtkWidget *frame;
	GtkWidget *webview;
	GtkWidget *sep;
	GtkWidget *sw;
	GtkWidget *toolbar = NULL;
	GtkWidget *vbox;

	frame = gtk_frame_new(NULL);
	gtk_frame_set_shadow_type(GTK_FRAME(frame), GTK_SHADOW_IN);

	vbox = gtk_vbox_new(FALSE, 0);
	gtk_container_add(GTK_CONTAINER(frame), vbox);
	gtk_widget_show(vbox);

	if (editable) {
		toolbar = gtk_webviewtoolbar_new();
		gtk_box_pack_start(GTK_BOX(vbox), toolbar, FALSE, FALSE, 0);
		gtk_widget_show(toolbar);

		sep = gtk_hseparator_new();
		gtk_box_pack_start(GTK_BOX(vbox), sep, FALSE, FALSE, 0);
		g_signal_connect_swapped(G_OBJECT(toolbar), "show", G_CALLBACK(gtk_widget_show), sep);
		g_signal_connect_swapped(G_OBJECT(toolbar), "hide", G_CALLBACK(gtk_widget_hide), sep);
		gtk_widget_show(sep);
	}

	webview = gtk_webview_new(editable);
	if (editable && purple_prefs_get_bool(PIDGIN_PREFS_ROOT "/conversations/spellcheck"))
		pidgin_webview_set_spellcheck(GTK_WEBVIEW(webview), TRUE);
	gtk_widget_show(webview);

	if (editable) {
		gtk_webviewtoolbar_attach(GTK_WEBVIEWTOOLBAR(toolbar), webview);
		gtk_webviewtoolbar_associate_smileys(GTK_WEBVIEWTOOLBAR(toolbar), "default");
		gtk_webview_set_toolbar(GTK_WEBVIEW(webview), toolbar);
	}
	pidgin_setup_webview(webview);

	sw = pidgin_make_scrollable(webview, GTK_POLICY_AUTOMATIC, GTK_POLICY_AUTOMATIC, GTK_SHADOW_NONE, -1, -1);
	gtk_box_pack_start(GTK_BOX(vbox), sw, TRUE, TRUE, 0);

	gtk_webview_set_vadjustment(GTK_WEBVIEW(webview),
			gtk_scrolled_window_get_vadjustment(GTK_SCROLLED_WINDOW(sw)));

	if (webview_ret != NULL)
		*webview_ret = webview;

	if (sw_ret != NULL)
		*sw_ret = sw;

	return frame;
}

void
pidgin_set_sensitive_if_input(GtkWidget *entry, GtkWidget *dialog)
{
	const char *text = gtk_entry_get_text(GTK_ENTRY(entry));
	gtk_dialog_set_response_sensitive(GTK_DIALOG(dialog), GTK_RESPONSE_OK,
									  (*text != '\0'));
}

void
pidgin_toggle_sensitive(GtkWidget *widget, GtkWidget *to_toggle)
{
	gboolean sensitivity;

	if (to_toggle == NULL)
		return;

	sensitivity = gtk_widget_get_sensitive(to_toggle);

	gtk_widget_set_sensitive(to_toggle, !sensitivity);
}

void
pidgin_toggle_sensitive_array(GtkWidget *w, GPtrArray *data)
{
	gboolean sensitivity;
	gpointer element;
	guint i;

	for (i=0; i < data->len; i++) {
		element = g_ptr_array_index(data,i);
		if (element == NULL)
			continue;

		sensitivity = gtk_widget_get_sensitive(element);

		gtk_widget_set_sensitive(element, !sensitivity);
	}
}

void
pidgin_toggle_showhide(GtkWidget *widget, GtkWidget *to_toggle)
{
	if (to_toggle == NULL)
		return;

	if (gtk_widget_get_visible(to_toggle))
		gtk_widget_hide(to_toggle);
	else
		gtk_widget_show(to_toggle);
}

GtkWidget *pidgin_separator(GtkWidget *menu)
{
	GtkWidget *menuitem;

	menuitem = gtk_separator_menu_item_new();
	gtk_widget_show(menuitem);
	gtk_menu_shell_append(GTK_MENU_SHELL(menu), menuitem);
	return menuitem;
}

GtkWidget *pidgin_new_item(GtkWidget *menu, const char *str)
{
	GtkWidget *menuitem;
	GtkWidget *label;

	menuitem = gtk_menu_item_new();
	if (menu)
		gtk_menu_shell_append(GTK_MENU_SHELL(menu), menuitem);
	gtk_widget_show(menuitem);

	label = gtk_label_new(str);
	gtk_misc_set_alignment(GTK_MISC(label), 0, 0.5);
	gtk_label_set_pattern(GTK_LABEL(label), "_");
	gtk_container_add(GTK_CONTAINER(menuitem), label);
	gtk_widget_show(label);
/* FIXME: Go back and fix this
	gtk_widget_add_accelerator(menuitem, "activate", accel, str[0],
				   GDK_MOD1_MASK, GTK_ACCEL_LOCKED);
*/
	pidgin_set_accessible_label (menuitem, label);
	return menuitem;
}

GtkWidget *pidgin_new_check_item(GtkWidget *menu, const char *str,
		GCallback cb, gpointer data, gboolean checked)
{
	GtkWidget *menuitem;
	menuitem = gtk_check_menu_item_new_with_mnemonic(str);

	if (menu)
		gtk_menu_shell_append(GTK_MENU_SHELL(menu), menuitem);

	gtk_check_menu_item_set_active(GTK_CHECK_MENU_ITEM(menuitem), checked);

	if (cb)
		g_signal_connect(G_OBJECT(menuitem), "activate", cb, data);

	gtk_widget_show_all(menuitem);

	return menuitem;
}

GtkWidget *
pidgin_pixbuf_toolbar_button_from_stock(const char *icon)
{
	GtkWidget *button, *image, *bbox;

	button = gtk_toggle_button_new();
	gtk_button_set_relief(GTK_BUTTON(button), GTK_RELIEF_NONE);

	bbox = gtk_vbox_new(FALSE, 0);

	gtk_container_add (GTK_CONTAINER(button), bbox);

	image = gtk_image_new_from_stock(icon, gtk_icon_size_from_name(PIDGIN_ICON_SIZE_TANGO_EXTRA_SMALL));
	gtk_box_pack_start(GTK_BOX(bbox), image, FALSE, FALSE, 0);

	gtk_widget_show_all(bbox);

	return button;
}

GtkWidget *
pidgin_pixbuf_button_from_stock(const char *text, const char *icon,
							  PidginButtonOrientation style)
{
	GtkWidget *button, *image, *label, *bbox, *ibox, *lbox = NULL;

	button = gtk_button_new();

	if (style == PIDGIN_BUTTON_HORIZONTAL) {
		bbox = gtk_hbox_new(FALSE, 0);
		ibox = gtk_hbox_new(FALSE, 0);
		if (text)
			lbox = gtk_hbox_new(FALSE, 0);
	} else {
		bbox = gtk_vbox_new(FALSE, 0);
		ibox = gtk_vbox_new(FALSE, 0);
		if (text)
			lbox = gtk_vbox_new(FALSE, 0);
	}

	gtk_container_add(GTK_CONTAINER(button), bbox);

	if (icon) {
		gtk_box_pack_start(GTK_BOX(bbox), ibox, TRUE, TRUE, 0);
		image = gtk_image_new_from_stock(icon, GTK_ICON_SIZE_BUTTON);
		gtk_box_pack_end(GTK_BOX(ibox), image, FALSE, TRUE, 0);
	}

	if (text) {
		gtk_box_pack_start(GTK_BOX(bbox), lbox, TRUE, TRUE, 0);
		label = gtk_label_new(NULL);
		gtk_label_set_text_with_mnemonic(GTK_LABEL(label), text);
		gtk_label_set_mnemonic_widget(GTK_LABEL(label), button);
		gtk_box_pack_start(GTK_BOX(lbox), label, FALSE, TRUE, 0);
		pidgin_set_accessible_label (button, label);
	}

	gtk_widget_show_all(bbox);

	return button;
}


GtkWidget *pidgin_new_item_from_stock(GtkWidget *menu, const char *str, const char *icon, GCallback cb, gpointer data, guint accel_key, guint accel_mods, char *mod)
{
	GtkWidget *menuitem;
	/*
	GtkWidget *hbox;
	GtkWidget *label;
	*/
	GtkWidget *image;

	if (icon == NULL)
		menuitem = gtk_menu_item_new_with_mnemonic(str);
	else
		menuitem = gtk_image_menu_item_new_with_mnemonic(str);

	if (menu)
		gtk_menu_shell_append(GTK_MENU_SHELL(menu), menuitem);

	if (cb)
		g_signal_connect(G_OBJECT(menuitem), "activate", cb, data);

	if (icon != NULL) {
		image = gtk_image_new_from_stock(icon, gtk_icon_size_from_name(PIDGIN_ICON_SIZE_TANGO_EXTRA_SMALL));
		gtk_image_menu_item_set_image(GTK_IMAGE_MENU_ITEM(menuitem), image);
	}
/* FIXME: this isn't right
	if (mod) {
		label = gtk_label_new(mod);
		gtk_box_pack_end(GTK_BOX(hbox), label, FALSE, FALSE, 2);
		gtk_widget_show(label);
	}
*/
/*
	if (accel_key) {
		gtk_widget_add_accelerator(menuitem, "activate", accel, accel_key,
					   accel_mods, GTK_ACCEL_LOCKED);
	}
*/

	gtk_widget_show_all(menuitem);

	return menuitem;
}

GtkWidget *
pidgin_make_frame(GtkWidget *parent, const char *title)
{
	GtkWidget *vbox, *vbox2, *label, *hbox;
	char *labeltitle;

	vbox = gtk_vbox_new(FALSE, PIDGIN_HIG_BOX_SPACE);
	gtk_box_pack_start(GTK_BOX(parent), vbox, FALSE, FALSE, 0);
	gtk_widget_show(vbox);

	label = gtk_label_new(NULL);

	labeltitle = g_strdup_printf("<span weight=\"bold\">%s</span>", title);
	gtk_label_set_markup(GTK_LABEL(label), labeltitle);
	g_free(labeltitle);

	gtk_misc_set_alignment(GTK_MISC(label), 0, 0);
	gtk_box_pack_start(GTK_BOX(vbox), label, FALSE, FALSE, 0);
	gtk_widget_show(label);
	pidgin_set_accessible_label (vbox, label);

	hbox = gtk_hbox_new(FALSE, PIDGIN_HIG_BOX_SPACE);
	gtk_box_pack_start (GTK_BOX (vbox), hbox, FALSE, FALSE, 0);
	gtk_widget_show(hbox);

	label = gtk_label_new("    ");
	gtk_box_pack_start(GTK_BOX(hbox), label, FALSE, FALSE, 0);
	gtk_widget_show(label);

	vbox2 = gtk_vbox_new(FALSE, PIDGIN_HIG_BOX_SPACE);
	gtk_box_pack_start(GTK_BOX(hbox), vbox2, FALSE, FALSE, 0);
	gtk_widget_show(vbox2);

	g_object_set_data(G_OBJECT(vbox2), "main-vbox", vbox);

	return vbox2;
}

static gpointer
aop_option_menu_get_selected(GtkWidget *optmenu)
{
	gpointer data = NULL;
	GtkTreeIter iter;

	g_return_val_if_fail(optmenu != NULL, NULL);

	if (gtk_combo_box_get_active_iter(GTK_COMBO_BOX(optmenu), &iter))
		gtk_tree_model_get(gtk_combo_box_get_model(GTK_COMBO_BOX(optmenu)),
		                   &iter, AOP_DATA_COLUMN, &data, -1);

	return data;
}

static void
aop_menu_cb(GtkWidget *optmenu, GCallback cb)
{
	if (cb != NULL) {
		((void (*)(GtkWidget *, gpointer, gpointer))cb)(optmenu,
			aop_option_menu_get_selected(optmenu),
			g_object_get_data(G_OBJECT(optmenu), "user_data"));
	}
}

static void
aop_option_menu_replace_menu(GtkWidget *optmenu, AopMenu *new_aop_menu)
{
	gtk_combo_box_set_model(GTK_COMBO_BOX(optmenu), new_aop_menu->model);
	gtk_combo_box_set_active(GTK_COMBO_BOX(optmenu), new_aop_menu->default_item);
	g_free(new_aop_menu);
}

static GdkPixbuf *
pidgin_create_icon_from_protocol(PurpleProtocol *protocol, PidginProtocolIconSize size, PurpleAccount *account)
{
	const char *protoname = NULL;
	char *tmp;
	char *filename = NULL;
	GdkPixbuf *pixbuf;

	protoname = purple_protocol_class_list_icon(protocol, account, NULL);
	if (protoname == NULL)
		return NULL;

	/*
	 * Status icons will be themeable too, and then it will look up
	 * protoname from the theme
	 */
	tmp = g_strconcat(protoname, ".png", NULL);

	filename = g_build_filename(DATADIR, "pixmaps", "pidgin", "protocols",
				    size == PIDGIN_PROTOCOL_ICON_SMALL ? "16" :
				    size == PIDGIN_PROTOCOL_ICON_MEDIUM ? "22" : "48",
				    tmp, NULL);
	g_free(tmp);

	pixbuf = pidgin_pixbuf_new_from_file(filename);
	g_free(filename);

	return pixbuf;
}

static GtkWidget *
aop_option_menu_new(AopMenu *aop_menu, GCallback cb, gpointer user_data)
{
	GtkWidget *optmenu = NULL;
	GtkCellRenderer *cr = NULL;

	optmenu = gtk_combo_box_new();
	gtk_widget_show(optmenu);
	gtk_cell_layout_pack_start(GTK_CELL_LAYOUT(optmenu), cr = gtk_cell_renderer_pixbuf_new(), FALSE);
	gtk_cell_layout_add_attribute(GTK_CELL_LAYOUT(optmenu), cr, "pixbuf", AOP_ICON_COLUMN);
	gtk_cell_layout_pack_start(GTK_CELL_LAYOUT(optmenu), cr = gtk_cell_renderer_text_new(), TRUE);
	gtk_cell_layout_add_attribute(GTK_CELL_LAYOUT(optmenu), cr, "text", AOP_NAME_COLUMN);

	aop_option_menu_replace_menu(optmenu, aop_menu);
	g_object_set_data(G_OBJECT(optmenu), "user_data", user_data);

	g_signal_connect(G_OBJECT(optmenu), "changed", G_CALLBACK(aop_menu_cb), cb);

	return optmenu;
}

static void
aop_option_menu_select_by_data(GtkWidget *optmenu, gpointer data)
{
	GtkTreeModel *model;
	GtkTreeIter iter;
	gpointer iter_data;
	model = gtk_combo_box_get_model(GTK_COMBO_BOX(optmenu));
	if (gtk_tree_model_get_iter_first(model, &iter)) {
		do {
			gtk_tree_model_get(model, &iter, AOP_DATA_COLUMN, &iter_data, -1);
			if (iter_data == data) {
				gtk_combo_box_set_active_iter(GTK_COMBO_BOX(optmenu), &iter);
				return;
			}
		} while (gtk_tree_model_iter_next(model, &iter));
	}
}

static AopMenu *
create_protocols_menu(const char *default_proto_id)
{
	AopMenu *aop_menu = NULL;
	PurpleProtocol *protocol;
	GdkPixbuf *pixbuf = NULL;
	GtkTreeIter iter;
	GtkListStore *ls;
	GList *list, *p;
	int i;

	ls = gtk_list_store_new(AOP_COLUMN_COUNT, GDK_TYPE_PIXBUF, G_TYPE_STRING, G_TYPE_POINTER);

	aop_menu = g_malloc0(sizeof(AopMenu));
	aop_menu->default_item = 0;
	aop_menu->model = GTK_TREE_MODEL(ls);

	list = purple_protocols_get_all();

	for (p = list, i = 0;
		 p != NULL;
		 p = p->next, i++) {

		protocol = PURPLE_PROTOCOL(p->data);

		pixbuf = pidgin_create_icon_from_protocol(protocol, PIDGIN_PROTOCOL_ICON_SMALL, NULL);

		gtk_list_store_append(ls, &iter);
		gtk_list_store_set(ls, &iter,
		                   AOP_ICON_COLUMN, pixbuf,
		                   AOP_NAME_COLUMN, purple_protocol_get_name(protocol),
		                   AOP_DATA_COLUMN, purple_protocol_get_id(protocol),
		                   -1);

		if (pixbuf)
			g_object_unref(pixbuf);

		if (default_proto_id != NULL && !strcmp(purple_protocol_get_id(protocol), default_proto_id))
			aop_menu->default_item = i;
	}
	g_list_free(list);

	return aop_menu;
}

GtkWidget *
pidgin_protocol_option_menu_new(const char *id, GCallback cb,
								  gpointer user_data)
{
	return aop_option_menu_new(create_protocols_menu(id), cb, user_data);
}

const char *
pidgin_protocol_option_menu_get_selected(GtkWidget *optmenu)
{
	return (const char *)aop_option_menu_get_selected(optmenu);
}

PurpleAccount *
pidgin_account_option_menu_get_selected(GtkWidget *optmenu)
{
	return (PurpleAccount *)aop_option_menu_get_selected(optmenu);
}

static AopMenu *
create_account_menu(PurpleAccount *default_account,
					PurpleFilterAccountFunc filter_func, gboolean show_all)
{
	AopMenu *aop_menu = NULL;
	PurpleAccount *account;
	GdkPixbuf *pixbuf = NULL;
	GList *list;
	GList *p;
	GtkListStore *ls;
	GtkTreeIter iter;
	int i;
	char buf[256];

	if (show_all)
		list = purple_accounts_get_all();
	else
		list = purple_connections_get_all();

	ls = gtk_list_store_new(AOP_COLUMN_COUNT, GDK_TYPE_PIXBUF, G_TYPE_STRING, G_TYPE_POINTER);

	aop_menu = g_malloc0(sizeof(AopMenu));
	aop_menu->default_item = 0;
	aop_menu->model = GTK_TREE_MODEL(ls);

	for (p = list, i = 0; p != NULL; p = p->next, i++) {
		if (show_all)
			account = (PurpleAccount *)p->data;
		else {
			PurpleConnection *gc = (PurpleConnection *)p->data;

			account = purple_connection_get_account(gc);
		}

		if (filter_func && !filter_func(account)) {
			i--;
			continue;
		}

		pixbuf = pidgin_create_protocol_icon(account, PIDGIN_PROTOCOL_ICON_SMALL);

		if (pixbuf) {
			if (purple_account_is_disconnected(account) && show_all &&
					purple_connections_get_all())
				gdk_pixbuf_saturate_and_pixelate(pixbuf, pixbuf, 0.0, FALSE);
		}

		if (purple_account_get_private_alias(account)) {
			g_snprintf(buf, sizeof(buf), "%s (%s) (%s)",
					   purple_account_get_username(account),
					   purple_account_get_private_alias(account),
					   purple_account_get_protocol_name(account));
		} else {
			g_snprintf(buf, sizeof(buf), "%s (%s)",
					   purple_account_get_username(account),
					   purple_account_get_protocol_name(account));
		}

		gtk_list_store_append(ls, &iter);
		gtk_list_store_set(ls, &iter, 
		                   AOP_ICON_COLUMN, pixbuf,
		                   AOP_NAME_COLUMN, buf,
		                   AOP_DATA_COLUMN, account,
		                   -1);

		if (pixbuf)
			g_object_unref(pixbuf);

		if (default_account && account == default_account)
			aop_menu->default_item = i;
	}

	return aop_menu;
}

static void
regenerate_account_menu(GtkWidget *optmenu)
{
	gboolean show_all;
	PurpleAccount *account;
	PurpleFilterAccountFunc filter_func;

	account = (PurpleAccount *)aop_option_menu_get_selected(optmenu);
	show_all = GPOINTER_TO_INT(g_object_get_data(G_OBJECT(optmenu), "show_all"));
	filter_func = g_object_get_data(G_OBJECT(optmenu), "filter_func");

	aop_option_menu_replace_menu(optmenu, create_account_menu(account, filter_func, show_all));
}

static void
account_menu_sign_on_off_cb(PurpleConnection *gc, GtkWidget *optmenu)
{
	regenerate_account_menu(optmenu);
}

static void
account_menu_added_removed_cb(PurpleAccount *account, GtkWidget *optmenu)
{
	regenerate_account_menu(optmenu);
}

static gboolean
account_menu_destroyed_cb(GtkWidget *optmenu, GdkEvent *event,
						  void *user_data)
{
	purple_signals_disconnect_by_handle(optmenu);

	return FALSE;
}

void
pidgin_account_option_menu_set_selected(GtkWidget *optmenu, PurpleAccount *account)
{
	aop_option_menu_select_by_data(optmenu, account);
}

GtkWidget *
pidgin_account_option_menu_new(PurpleAccount *default_account,
								 gboolean show_all, GCallback cb,
								 PurpleFilterAccountFunc filter_func,
								 gpointer user_data)
{
	GtkWidget *optmenu;

	/* Create the option menu */
	optmenu = aop_option_menu_new(create_account_menu(default_account, filter_func, show_all), cb, user_data);

	g_signal_connect(G_OBJECT(optmenu), "destroy",
					 G_CALLBACK(account_menu_destroyed_cb), NULL);

	/* Register the purple sign on/off event callbacks. */
	purple_signal_connect(purple_connections_get_handle(), "signed-on",
						optmenu, PURPLE_CALLBACK(account_menu_sign_on_off_cb),
						optmenu);
	purple_signal_connect(purple_connections_get_handle(), "signed-off",
						optmenu, PURPLE_CALLBACK(account_menu_sign_on_off_cb),
						optmenu);
	purple_signal_connect(purple_accounts_get_handle(), "account-added",
						optmenu, PURPLE_CALLBACK(account_menu_added_removed_cb),
						optmenu);
	purple_signal_connect(purple_accounts_get_handle(), "account-removed",
						optmenu, PURPLE_CALLBACK(account_menu_added_removed_cb),
						optmenu);

	/* Set some data. */
	g_object_set_data(G_OBJECT(optmenu), "user_data", user_data);
	g_object_set_data(G_OBJECT(optmenu), "show_all", GINT_TO_POINTER(show_all));
	g_object_set_data(G_OBJECT(optmenu), "filter_func", filter_func);

	return optmenu;
}

void
pidgin_setup_gtkspell(GtkTextView *textview)
{
#ifdef USE_GTKSPELL
	GError *error = NULL;
	char *locale = NULL;

	g_return_if_fail(textview != NULL);
	g_return_if_fail(GTK_IS_TEXT_VIEW(textview));

	if (gtkspell_new_attach(textview, locale, &error) == NULL && error)
	{
		purple_debug_warning("gtkspell", "Failed to setup GtkSpell: %s\n",
						   error->message);
		g_error_free(error);
	}
#endif /* USE_GTKSPELL */
}

void
pidgin_save_accels_cb(GtkAccelGroup *accel_group, guint arg1,
                         GdkModifierType arg2, GClosure *arg3,
                         gpointer data)
{
	purple_debug(PURPLE_DEBUG_MISC, "accels",
	           "accel changed, scheduling save.\n");

	if (!accels_save_timer)
		accels_save_timer = purple_timeout_add_seconds(5, pidgin_save_accels,
		                                  NULL);
}

gboolean
pidgin_save_accels(gpointer data)
{
	char *filename = NULL;

	filename = g_build_filename(purple_user_dir(), G_DIR_SEPARATOR_S,
	                            "accels", NULL);
	purple_debug(PURPLE_DEBUG_MISC, "accels", "saving accels to %s\n", filename);
	gtk_accel_map_save(filename);
	g_free(filename);

	accels_save_timer = 0;
	return FALSE;
}

void
pidgin_load_accels()
{
	char *filename = NULL;

	filename = g_build_filename(purple_user_dir(), G_DIR_SEPARATOR_S,
	                            "accels", NULL);
	gtk_accel_map_load(filename);
	g_free(filename);
}

static void
show_retrieveing_info(PurpleConnection *conn, const char *name)
{
	PurpleNotifyUserInfo *info = purple_notify_user_info_new();
	purple_notify_user_info_add_pair_plaintext(info, _("Information"), _("Retrieving..."));
	purple_notify_userinfo(conn, name, info, NULL, NULL);
	purple_notify_user_info_destroy(info);
}

void pidgin_retrieve_user_info(PurpleConnection *conn, const char *name)
{
	show_retrieveing_info(conn, name);
	serv_get_info(conn, name);
}

void pidgin_retrieve_user_info_in_chat(PurpleConnection *conn, const char *name, int chat)
{
	char *who = NULL;
	PurpleProtocol *protocol = NULL;

	if (chat < 0) {
		pidgin_retrieve_user_info(conn, name);
		return;
	}

	protocol = purple_connection_get_protocol(conn);
	if (protocol != NULL)
		who = purple_protocol_chat_iface_get_user_real_name(protocol, conn, chat, name);

	pidgin_retrieve_user_info(conn, who ? who : name);
	g_free(who);
}

gboolean
pidgin_parse_x_im_contact(const char *msg, gboolean all_accounts,
							PurpleAccount **ret_account, char **ret_protocol,
							char **ret_username, char **ret_alias)
{
	char *protocol_id = NULL;
	char *username    = NULL;
	char *alias       = NULL;
	char *str;
	char *s;
	gboolean valid;

	g_return_val_if_fail(msg          != NULL, FALSE);
	g_return_val_if_fail(ret_protocol != NULL, FALSE);
	g_return_val_if_fail(ret_username != NULL, FALSE);

	s = str = g_strdup(msg);

	while (*s != '\r' && *s != '\n' && *s != '\0')
	{
		char *key, *value;

		key = s;

		/* Grab the key */
		while (*s != '\r' && *s != '\n' && *s != '\0' && *s != ' ')
			s++;

		if (*s == '\r') s++;

		if (*s == '\n')
		{
			s++;
			continue;
		}

		if (*s != '\0') *s++ = '\0';

		/* Clear past any whitespace */
		while (*s != '\0' && *s == ' ')
			s++;

		/* Now let's grab until the end of the line. */
		value = s;

		while (*s != '\r' && *s != '\n' && *s != '\0')
			s++;

		if (*s == '\r') *s++ = '\0';
		if (*s == '\n') *s++ = '\0';

		if (strchr(key, ':') != NULL)
		{
			if (!g_ascii_strcasecmp(key, "X-IM-Username:"))
				username = g_strdup(value);
			else if (!g_ascii_strcasecmp(key, "X-IM-Protocol:"))
				protocol_id = g_strdup(value);
			else if (!g_ascii_strcasecmp(key, "X-IM-Alias:"))
				alias = g_strdup(value);
		}
	}

	if (username != NULL && protocol_id != NULL)
	{
		valid = TRUE;

		*ret_username = username;
		*ret_protocol = protocol_id;

		if (ret_alias != NULL)
			*ret_alias = alias;

		/* Check for a compatible account. */
		if (ret_account != NULL)
		{
			GList *list;
			PurpleAccount *account = NULL;
			GList *l;
			const char *protoname;

			if (all_accounts)
				list = purple_accounts_get_all();
			else
				list = purple_connections_get_all();

			for (l = list; l != NULL; l = l->next)
			{
				PurpleConnection *gc;
				PurpleProtocol *protocol = NULL;

				if (all_accounts)
				{
					account = (PurpleAccount *)l->data;

					protocol = purple_protocols_find(
						purple_account_get_protocol_id(account));

					if (protocol == NULL)
					{
						account = NULL;

						continue;
					}
				}
				else
				{
					gc = (PurpleConnection *)l->data;
					account = purple_connection_get_account(gc);

					protocol = purple_connection_get_protocol(gc);
				}

				protoname = purple_protocol_class_list_icon(protocol, account, NULL);

				if (!strcmp(protoname, protocol_id))
					break;

				account = NULL;
			}

			/* Special case for AIM and ICQ */
			if (account == NULL && (!strcmp(protocol_id, "aim") ||
									!strcmp(protocol_id, "icq")))
			{
				for (l = list; l != NULL; l = l->next)
				{
					PurpleConnection *gc;
					PurpleProtocol *protocol = NULL;

					if (all_accounts)
					{
						account = (PurpleAccount *)l->data;

						protocol = purple_protocols_find(
							purple_account_get_protocol_id(account));

						if (protocol == NULL)
						{
							account = NULL;

							continue;
						}
					}
					else
					{
						gc = (PurpleConnection *)l->data;
						account = purple_connection_get_account(gc);

						protocol = purple_connection_get_protocol(gc);
					}

					protoname = purple_protocol_class_list_icon(protocol, account, NULL);

					if (!strcmp(protoname, "aim") || !strcmp(protoname, "icq"))
						break;

					account = NULL;
				}
			}

			*ret_account = account;
		}
	}
	else
	{
		valid = FALSE;

		g_free(username);
		g_free(protocol_id);
		g_free(alias);
	}

	g_free(str);

	return valid;
}

void
pidgin_set_accessible_label (GtkWidget *w, GtkWidget *l)
{
	AtkObject *acc;
	const gchar *label_text;
	const gchar *existing_name;

	acc = gtk_widget_get_accessible (w);

	/* If this object has no name, set it's name with the label text */
	existing_name = atk_object_get_name (acc);
	if (!existing_name) {
		label_text = gtk_label_get_text (GTK_LABEL(l));
		if (label_text)
			atk_object_set_name (acc, label_text);
	}

	pidgin_set_accessible_relations(w, l);
}

void
pidgin_set_accessible_relations (GtkWidget *w, GtkWidget *l)
{
	AtkObject *acc, *label;
	AtkObject *rel_obj[1];
	AtkRelationSet *set;
	AtkRelation *relation;

	acc = gtk_widget_get_accessible (w);
	label = gtk_widget_get_accessible (l);

	/* Make sure mnemonics work */
	gtk_label_set_mnemonic_widget(GTK_LABEL(l), w);

	/* Create the labeled-by relation */
	set = atk_object_ref_relation_set (acc);
	rel_obj[0] = label;
	relation = atk_relation_new (rel_obj, 1, ATK_RELATION_LABELLED_BY);
	atk_relation_set_add (set, relation);
	g_object_unref (relation);
	g_object_unref(set);

	/* Create the label-for relation */
	set = atk_object_ref_relation_set (label);
	rel_obj[0] = acc;
	relation = atk_relation_new (rel_obj, 1, ATK_RELATION_LABEL_FOR);
	atk_relation_set_add (set, relation);
	g_object_unref (relation);
	g_object_unref(set);
}

void
pidgin_menu_position_func_helper(GtkMenu *menu,
							gint *x,
							gint *y,
							gboolean *push_in,
							gpointer data)
{
	GtkWidget *widget;
	GtkRequisition requisition;
	GdkScreen *screen;
	GdkRectangle monitor;
	gint monitor_num;
	gint space_left, space_right, space_above, space_below;
	gint needed_width;
	gint needed_height;
	gint xthickness;
	gint ythickness;
	gboolean rtl;

	g_return_if_fail(GTK_IS_MENU(menu));

	widget     = GTK_WIDGET(menu);
	screen     = gtk_widget_get_screen(widget);
	xthickness = gtk_widget_get_style(widget)->xthickness;
	ythickness = gtk_widget_get_style(widget)->ythickness;
	rtl        = (gtk_widget_get_direction(widget) == GTK_TEXT_DIR_RTL);

	/*
	 * We need the requisition to figure out the right place to
	 * popup the menu. In fact, we always need to ask here, since
	 * if a size_request was queued while we weren't popped up,
	 * the requisition won't have been recomputed yet.
	 */
	gtk_widget_get_preferred_size(widget, NULL, &requisition);

	monitor_num = gdk_screen_get_monitor_at_point (screen, *x, *y);

	*push_in = FALSE;

	/*
	 * The placement of popup menus horizontally works like this (with
	 * RTL in parentheses)
	 *
	 * - If there is enough room to the right (left) of the mouse cursor,
	 *   position the menu there.
	 *
	 * - Otherwise, if if there is enough room to the left (right) of the
	 *   mouse cursor, position the menu there.
	 *
	 * - Otherwise if the menu is smaller than the monitor, position it
	 *   on the side of the mouse cursor that has the most space available
	 *
	 * - Otherwise (if there is simply not enough room for the menu on the
	 *   monitor), position it as far left (right) as possible.
	 *
	 * Positioning in the vertical direction is similar: first try below
	 * mouse cursor, then above.
	 */
	gdk_screen_get_monitor_geometry (screen, monitor_num, &monitor);

	space_left = *x - monitor.x;
	space_right = monitor.x + monitor.width - *x - 1;
	space_above = *y - monitor.y;
	space_below = monitor.y + monitor.height - *y - 1;

	/* position horizontally */

	/* the amount of space we need to position the menu. Note the
	 * menu is offset "xthickness" pixels
	 */
	needed_width = requisition.width - xthickness;

	if (needed_width <= space_left ||
	    needed_width <= space_right)
	{
		if ((rtl  && needed_width <= space_left) ||
		    (!rtl && needed_width >  space_right))
		{
			/* position left */
			*x = *x + xthickness - requisition.width + 1;
		}
		else
		{
			/* position right */
			*x = *x - xthickness;
		}

		/* x is clamped on-screen further down */
	}
	else if (requisition.width <= monitor.width)
	{
		/* the menu is too big to fit on either side of the mouse
		 * cursor, but smaller than the monitor. Position it on
		 * the side that has the most space
		 */
		if (space_left > space_right)
		{
			/* left justify */
			*x = monitor.x;
		}
		else
		{
			/* right justify */
			*x = monitor.x + monitor.width - requisition.width;
		}
	}
	else /* menu is simply too big for the monitor */
	{
		if (rtl)
		{
			/* right justify */
			*x = monitor.x + monitor.width - requisition.width;
		}
		else
		{
			/* left justify */
			*x = monitor.x;
		}
	}

	/* Position vertically. The algorithm is the same as above, but
	 * simpler because we don't have to take RTL into account.
	 */
	needed_height = requisition.height - ythickness;

	if (needed_height <= space_above ||
	    needed_height <= space_below)
	{
		if (needed_height <= space_below)
			*y = *y - ythickness;
		else
			*y = *y + ythickness - requisition.height + 1;

		*y = CLAMP (*y, monitor.y,
			   monitor.y + monitor.height - requisition.height);
	}
	else if (needed_height > space_below && needed_height > space_above)
	{
		if (space_below >= space_above)
			*y = monitor.y + monitor.height - requisition.height;
		else
			*y = monitor.y;
	}
	else
	{
		*y = monitor.y;
	}
}


void
pidgin_treeview_popup_menu_position_func(GtkMenu *menu,
										   gint *x,
										   gint *y,
										   gboolean *push_in,
										   gpointer data)
{
	GtkWidget *widget = GTK_WIDGET(data);
	GtkTreeView *tv = GTK_TREE_VIEW(data);
	GtkTreePath *path;
	GtkTreeViewColumn *col;
	GdkRectangle rect;
	gint ythickness = gtk_widget_get_style(GTK_WIDGET(menu))->ythickness;

	gdk_window_get_origin (gtk_widget_get_window(widget), x, y);
	gtk_tree_view_get_cursor (tv, &path, &col);
	gtk_tree_view_get_cell_area (tv, path, col, &rect);

	*x += rect.x+rect.width;
	*y += rect.y+rect.height+ythickness;
	pidgin_menu_position_func_helper(menu, x, y, push_in, data);
}

enum {
	DND_FILE_TRANSFER,
	DND_IM_IMAGE,
	DND_BUDDY_ICON
};

typedef struct {
	char *filename;
	PurpleAccount *account;
	char *who;
} _DndData;

static void dnd_image_ok_callback(_DndData *data, int choice)
{
	const gchar *shortname;
	gchar *filedata;
	size_t size;
	GStatBuf st;
	GError *err = NULL;
	PurpleConversation *conv;
	PidginConversation *gtkconv;
	int id;
	PurpleBuddy *buddy;
	PurpleContact *contact;
	switch (choice) {
	case DND_BUDDY_ICON:
		if (g_stat(data->filename, &st)) {
			char *str;

			str = g_strdup_printf(_("The following error has occurred loading %s: %s"),
						data->filename, g_strerror(errno));
			purple_notify_error(NULL, NULL,
				_("Failed to load image"), str, NULL);
			g_free(str);

			break;
		}

		buddy = purple_blist_find_buddy(data->account, data->who);
		if (!buddy) {
			purple_debug_info("custom-icon", "You can only set custom icons for people on your buddylist.\n");
			break;
		}
		contact = purple_buddy_get_contact(buddy);
		purple_buddy_icons_node_set_custom_icon_from_file((PurpleBlistNode*)contact, data->filename);
		break;
	case DND_FILE_TRANSFER:
		serv_send_file(purple_account_get_connection(data->account), data->who, data->filename);
		break;
	case DND_IM_IMAGE:
		conv = PURPLE_CONVERSATION(purple_im_conversation_new(data->account, data->who));
		gtkconv = PIDGIN_CONVERSATION(conv);

		if (!g_file_get_contents(data->filename, &filedata, &size,
					 &err)) {
			char *str;

			str = g_strdup_printf(_("The following error has occurred loading %s: %s"), data->filename, err->message);
			purple_notify_error(NULL, NULL,
				_("Failed to load image"), str, NULL);

			g_error_free(err);
			g_free(str);

			break;
		}
		shortname = strrchr(data->filename, G_DIR_SEPARATOR);
		shortname = shortname ? shortname + 1 : data->filename;
		id = purple_imgstore_new_with_id(filedata, size, shortname);

		gtk_webview_insert_image(GTK_WEBVIEW(gtkconv->entry), id);
		purple_imgstore_unref_by_id(id);

		break;
	}
	g_free(data->filename);
	g_free(data->who);
	g_free(data);
}

static void dnd_image_cancel_callback(_DndData *data, int choice)
{
	g_free(data->filename);
	g_free(data->who);
	g_free(data);
}

static void dnd_set_icon_ok_cb(_DndData *data)
{
	dnd_image_ok_callback(data, DND_BUDDY_ICON);
}

static void dnd_set_icon_cancel_cb(_DndData *data)
{
	g_free(data->filename);
	g_free(data->who);
	g_free(data);
}

void
pidgin_dnd_file_manage(GtkSelectionData *sd, PurpleAccount *account, const char *who)
{
	GdkPixbuf *pb;
	GList *files = purple_uri_list_extract_filenames((const gchar *) gtk_selection_data_get_data(sd));
	PurpleConnection *gc = purple_account_get_connection(account);
	PurpleProtocol *protocol = NULL;
#ifndef _WIN32
	PurpleDesktopItem *item;
#endif
	gchar *filename = NULL;
	gchar *basename = NULL;

	g_return_if_fail(account != NULL);
	g_return_if_fail(who != NULL);

	for ( ; files; files = g_list_delete_link(files, files)) {
		g_free(filename);
		g_free(basename);

		filename = files->data;
		basename = g_path_get_basename(filename);

		/* XXX - Make ft API support creating a transfer with more than one file */
		if (!g_file_test(filename, G_FILE_TEST_EXISTS)) {
			continue;
		}

		/* XXX - make ft api suupport sending a directory */
		/* Are we dealing with a directory? */
		if (g_file_test(filename, G_FILE_TEST_IS_DIR)) {
			char *str, *str2;

			str = g_strdup_printf(_("Cannot send folder %s."), basename);
			str2 = g_strdup_printf(_("%s cannot transfer a folder. You will need to send the files within individually."), PIDGIN_NAME);

			purple_notify_error(NULL, NULL, str, str2,
				purple_request_cpar_from_connection(gc));

			g_free(str);
			g_free(str2);
			continue;
		}

		/* Are we dealing with an image? */
		pb = pidgin_pixbuf_new_from_file(filename);
		if (pb) {
			_DndData *data = g_malloc(sizeof(_DndData));
			gboolean ft = FALSE, im = FALSE;

			data->who = g_strdup(who);
			data->filename = g_strdup(filename);
			data->account = account;

			if (gc)
				protocol = purple_connection_get_protocol(gc);

			if (protocol && purple_protocol_get_options(protocol) & OPT_PROTO_IM_IMAGE)
				im = TRUE;

			if (protocol && PURPLE_PROTOCOL_IMPLEMENTS(protocol, XFER_IFACE, can_receive))
				ft = purple_protocol_xfer_iface_can_receive(protocol, gc, who);
			else if (protocol && PURPLE_PROTOCOL_IMPLEMENTS(protocol, XFER_IFACE, send))
				ft = TRUE;

			if (im && ft)
				purple_request_choice(NULL, NULL,
						    _("You have dragged an image"),
						    _("You can send this image as a file transfer, "
						      "embed it into this message, or use it as the buddy icon for this user."),
						    DND_FILE_TRANSFER, _("OK"), (GCallback)dnd_image_ok_callback,
						    _("Cancel"), (GCallback)dnd_image_cancel_callback,
							purple_request_cpar_from_account(account),
							data,
							_("Set as buddy icon"), DND_BUDDY_ICON,
						    _("Send image file"), DND_FILE_TRANSFER,
						    _("Insert in message"), DND_IM_IMAGE,
							NULL);
			else if (!(im || ft))
				purple_request_yes_no(NULL, NULL, _("You have dragged an image"),
							_("Would you like to set it as the buddy icon for this user?"),
							PURPLE_DEFAULT_ACTION_NONE,
							purple_request_cpar_from_account(account),
							data, (GCallback)dnd_set_icon_ok_cb, (GCallback)dnd_set_icon_cancel_cb);
			else
				purple_request_choice(NULL, NULL,
						    _("You have dragged an image"),
						    (ft ? _("You can send this image as a file transfer, or use it as the buddy icon for this user.") :
						    _("You can insert this image into this message, or use it as the buddy icon for this user")),
						    GINT_TO_POINTER(ft ? DND_FILE_TRANSFER : DND_IM_IMAGE),
							_("OK"), (GCallback)dnd_image_ok_callback,
						    _("Cancel"), (GCallback)dnd_image_cancel_callback,
							purple_request_cpar_from_account(account),
							data,
						    _("Set as buddy icon"), DND_BUDDY_ICON,
						    (ft ? _("Send image file") : _("Insert in message")), (ft ? DND_FILE_TRANSFER : DND_IM_IMAGE),
							NULL);
			g_object_unref(G_OBJECT(pb));

			g_free(basename);
			while (files) {
				g_free(files->data);
				files = g_list_delete_link(files, files);
			}
			return;
		}

#ifndef _WIN32
		/* Are we trying to send a .desktop file? */
		else if (purple_str_has_suffix(basename, ".desktop") && (item = purple_desktop_item_new_from_file(filename))) {
			PurpleDesktopItemType dtype;
			char key[64];
			const char *itemname = NULL;

			const char * const *langs;
			langs = g_get_language_names();
			if (langs[0]) {
				g_snprintf(key, sizeof(key), "Name[%s]", langs[0]);
				itemname = purple_desktop_item_get_string(item, key);
			}

			if (!itemname)
				itemname = purple_desktop_item_get_string(item, "Name");

			dtype = purple_desktop_item_get_entry_type(item);
			switch (dtype) {
				PurpleConversation *conv;
				PidginConversation *gtkconv;

			case PURPLE_DESKTOP_ITEM_TYPE_LINK:
				conv = PURPLE_CONVERSATION(purple_im_conversation_new(account, who));
				gtkconv =  PIDGIN_CONVERSATION(conv);
				gtk_webview_insert_link(GTK_WEBVIEW(gtkconv->entry),
				                        purple_desktop_item_get_string(item, "URL"),
				                        itemname);
				break;
			default:
				/* I don't know if we really want to do anything here.  Most of
				 * the desktop item types are crap like "MIME Type" (I have no
				 * clue how that would be a desktop item) and "Comment"...
				 * nothing we can really send.  The only logical one is
				 * "Application," but do we really want to send a binary and
				 * nothing else? Probably not.  I'll just give an error and
				 * return. */
				/* The original patch sent the icon used by the launcher.  That's probably wrong */
				purple_notify_error(NULL, NULL, _("Cannot send launcher"),
				                    _("You dragged a desktop launcher. Most "
				                      "likely you wanted to send the target "
				                      "of this launcher instead of this "
				                      "launcher itself."), NULL);
				break;
			}
			purple_desktop_item_unref(item);
			g_free(basename);
			while (files) {
				g_free(files->data);
				files = g_list_delete_link(files, files);
			}
			return;
		}
#endif /* _WIN32 */

		/* Everything is fine, let's send */
		serv_send_file(gc, who, filename);
	}

	g_free(filename);
	g_free(basename);
}

void pidgin_buddy_icon_get_scale_size(GdkPixbuf *buf, PurpleBuddyIconSpec *spec, PurpleIconScaleRules rules, int *width, int *height)
{
	*width = gdk_pixbuf_get_width(buf);
	*height = gdk_pixbuf_get_height(buf);

	if ((spec == NULL) || !(spec->scale_rules & rules))
		return;

	purple_buddy_icon_spec_get_scaled_size(spec, width, height);

	/* and now for some arbitrary sanity checks */
	if(*width > 100)
		*width = 100;
	if(*height > 100)
		*height = 100;
}

GdkPixbuf * pidgin_create_status_icon(PurpleStatusPrimitive prim, GtkWidget *w, const char *size)
{
	GtkIconSize icon_size = gtk_icon_size_from_name(size);
	GdkPixbuf *pixbuf = NULL;
	const char *stock = pidgin_stock_id_from_status_primitive(prim);

	pixbuf = gtk_widget_render_icon (w, stock ? stock : PIDGIN_STOCK_STATUS_AVAILABLE,
			icon_size, "GtkWidget");
	return pixbuf;
}

static const char *
stock_id_from_status_primitive_idle(PurpleStatusPrimitive prim, gboolean idle)
{
	const char *stock = NULL;
	switch (prim) {
		case PURPLE_STATUS_UNSET:
			stock = NULL;
			break;
		case PURPLE_STATUS_UNAVAILABLE:
			stock = idle ? PIDGIN_STOCK_STATUS_BUSY_I : PIDGIN_STOCK_STATUS_BUSY;
			break;
		case PURPLE_STATUS_AWAY:
			stock = idle ? PIDGIN_STOCK_STATUS_AWAY_I : PIDGIN_STOCK_STATUS_AWAY;
			break;
		case PURPLE_STATUS_EXTENDED_AWAY:
			stock = idle ? PIDGIN_STOCK_STATUS_XA_I : PIDGIN_STOCK_STATUS_XA;
			break;
		case PURPLE_STATUS_INVISIBLE:
			stock = PIDGIN_STOCK_STATUS_INVISIBLE;
			break;
		case PURPLE_STATUS_OFFLINE:
			stock = idle ? PIDGIN_STOCK_STATUS_OFFLINE_I : PIDGIN_STOCK_STATUS_OFFLINE;
			break;
		default:
			stock = idle ? PIDGIN_STOCK_STATUS_AVAILABLE_I : PIDGIN_STOCK_STATUS_AVAILABLE;
			break;
	}
	return stock;
}

const char *
pidgin_stock_id_from_status_primitive(PurpleStatusPrimitive prim)
{
	return stock_id_from_status_primitive_idle(prim, FALSE);
}

const char *
pidgin_stock_id_from_presence(PurplePresence *presence)
{
	PurpleStatus *status;
	PurpleStatusType *type;
	PurpleStatusPrimitive prim;
	gboolean idle;

	g_return_val_if_fail(presence, NULL);

	status = purple_presence_get_active_status(presence);
	type = purple_status_get_status_type(status);
	prim = purple_status_type_get_primitive(type);

	idle = purple_presence_is_idle(presence);

	return stock_id_from_status_primitive_idle(prim, idle);
}

GdkPixbuf *
pidgin_create_protocol_icon(PurpleAccount *account, PidginProtocolIconSize size)
{
	PurpleProtocol *protocol;

	g_return_val_if_fail(account != NULL, NULL);

	protocol = purple_protocols_find(purple_account_get_protocol_id(account));
	if (protocol == NULL)
		return NULL;
	return pidgin_create_icon_from_protocol(protocol, size, account);
}

static void
menu_action_cb(GtkMenuItem *item, gpointer object)
{
	gpointer data;
	void (*callback)(gpointer, gpointer);

	callback = g_object_get_data(G_OBJECT(item), "purplecallback");
	data = g_object_get_data(G_OBJECT(item), "purplecallbackdata");

	if (callback)
		callback(object, data);
}

GtkWidget *
pidgin_append_menu_action(GtkWidget *menu, PurpleMenuAction *act,
                            gpointer object)
{
	GtkWidget *menuitem;
	GList *list;

	if (act == NULL) {
		return pidgin_separator(menu);
	}

	list = purple_menu_action_get_children(act);
	menuitem = gtk_menu_item_new_with_mnemonic(purple_menu_action_get_label(act));

	if (list == NULL) {
		PurpleCallback callback;

		callback = purple_menu_action_get_callback(act);

		if (callback != NULL) {
			g_object_set_data(G_OBJECT(menuitem),
							  "purplecallback",
							  callback);
			g_object_set_data(G_OBJECT(menuitem),
							  "purplecallbackdata",
							  purple_menu_action_get_data(act));
			g_signal_connect(G_OBJECT(menuitem), "activate",
							 G_CALLBACK(menu_action_cb),
							 object);
		} else {
			gtk_widget_set_sensitive(menuitem, FALSE);
		}

		gtk_menu_shell_append(GTK_MENU_SHELL(menu), menuitem);
	} else {
		GList *l = NULL;
		GtkWidget *submenu = NULL;
		GtkAccelGroup *group;

		gtk_menu_shell_append(GTK_MENU_SHELL(menu), menuitem);

		submenu = gtk_menu_new();
		gtk_menu_item_set_submenu(GTK_MENU_ITEM(menuitem), submenu);

		group = gtk_menu_get_accel_group(GTK_MENU(menu));
		if (group) {
			char *path = g_strdup_printf("%s/%s",
				gtk_menu_item_get_accel_path(GTK_MENU_ITEM(menuitem)),
				purple_menu_action_get_label(act));
			gtk_menu_set_accel_path(GTK_MENU(submenu), path);
			g_free(path);
			gtk_menu_set_accel_group(GTK_MENU(submenu), group);
		}

		for (l = list; l; l = l->next) {
			PurpleMenuAction *act = (PurpleMenuAction *)l->data;

			pidgin_append_menu_action(submenu, act, object);
		}
		g_list_free(list);
		purple_menu_action_set_children(act, NULL);
	}
	purple_menu_action_free(act);
	return menuitem;
}

enum {
	COMPLETION_DISPLAYED_COLUMN,  /* displayed completion value */
	COMPLETION_BUDDY_COLUMN,      /* buddy name */
	COMPLETION_NORMALIZED_COLUMN, /* UTF-8 normalized & casefolded buddy name */
	COMPLETION_COMPARISON_COLUMN, /* UTF-8 normalized & casefolded value for comparison */
	COMPLETION_ACCOUNT_COLUMN,    /* account */
	COMPLETION_COLUMN_COUNT
};

typedef struct
{
	GtkWidget *entry;
	GtkWidget *accountopt;

	PidginFilterBuddyCompletionEntryFunc filter_func;
	gpointer filter_func_user_data;

	GtkListStore *store;
} PidginCompletionData;

static gboolean buddyname_completion_match_func(GtkEntryCompletion *completion,
		const gchar *key, GtkTreeIter *iter, gpointer user_data)
{
	GtkTreeModel *model;
	GValue val1;
	GValue val2;
	const char *tmp;

	model = gtk_entry_completion_get_model(completion);

	val1.g_type = 0;
	gtk_tree_model_get_value(model, iter, COMPLETION_NORMALIZED_COLUMN, &val1);
	tmp = g_value_get_string(&val1);
	if (tmp != NULL && purple_str_has_prefix(tmp, key))
	{
		g_value_unset(&val1);
		return TRUE;
	}
	g_value_unset(&val1);

	val2.g_type = 0;
	gtk_tree_model_get_value(model, iter, COMPLETION_COMPARISON_COLUMN, &val2);
	tmp = g_value_get_string(&val2);
	if (tmp != NULL && purple_str_has_prefix(tmp, key))
	{
		g_value_unset(&val2);
		return TRUE;
	}
	g_value_unset(&val2);

	return FALSE;
}

static gboolean buddyname_completion_match_selected_cb(GtkEntryCompletion *completion,
		GtkTreeModel *model, GtkTreeIter *iter, PidginCompletionData *data)
{
	GValue val;
	GtkWidget *optmenu = data->accountopt;
	PurpleAccount *account;

	val.g_type = 0;
	gtk_tree_model_get_value(model, iter, COMPLETION_BUDDY_COLUMN, &val);
	gtk_entry_set_text(GTK_ENTRY(data->entry), g_value_get_string(&val));
	g_value_unset(&val);

	gtk_tree_model_get_value(model, iter, COMPLETION_ACCOUNT_COLUMN, &val);
	account = g_value_get_pointer(&val);
	g_value_unset(&val);

	if (account == NULL)
		return TRUE;

	if (optmenu != NULL)
		aop_option_menu_select_by_data(optmenu, account);

	return TRUE;
}

static void
add_buddyname_autocomplete_entry(GtkListStore *store, const char *buddy_alias, const char *contact_alias,
								  const PurpleAccount *account, const char *buddyname)
{
	GtkTreeIter iter;
	gboolean completion_added = FALSE;
	gchar *normalized_buddyname;
	gchar *tmp;

	tmp = g_utf8_normalize(buddyname, -1, G_NORMALIZE_DEFAULT);
	normalized_buddyname = g_utf8_casefold(tmp, -1);
	g_free(tmp);

	/* There's no sense listing things like: 'xxx "xxx"'
	   when the name and buddy alias match. */
	if (buddy_alias && strcmp(buddy_alias, buddyname)) {
		char *completion_entry = g_strdup_printf("%s \"%s\"", buddyname, buddy_alias);
		char *tmp2 = g_utf8_normalize(buddy_alias, -1, G_NORMALIZE_DEFAULT);

		tmp = g_utf8_casefold(tmp2, -1);
		g_free(tmp2);

		gtk_list_store_append(store, &iter);
		gtk_list_store_set(store, &iter,
				COMPLETION_DISPLAYED_COLUMN, completion_entry,
				COMPLETION_BUDDY_COLUMN, buddyname,
				COMPLETION_NORMALIZED_COLUMN, normalized_buddyname,
				COMPLETION_COMPARISON_COLUMN, tmp,
				COMPLETION_ACCOUNT_COLUMN, account,
				-1);
		g_free(completion_entry);
		g_free(tmp);
		completion_added = TRUE;
	}

	/* There's no sense listing things like: 'xxx "xxx"'
	   when the name and contact alias match. */
	if (contact_alias && strcmp(contact_alias, buddyname)) {
		/* We don't want duplicates when the contact and buddy alias match. */
		if (!buddy_alias || strcmp(contact_alias, buddy_alias)) {
			char *completion_entry = g_strdup_printf("%s \"%s\"",
							buddyname, contact_alias);
			char *tmp2 = g_utf8_normalize(contact_alias, -1, G_NORMALIZE_DEFAULT);

			tmp = g_utf8_casefold(tmp2, -1);
			g_free(tmp2);

			gtk_list_store_append(store, &iter);
			gtk_list_store_set(store, &iter,
					COMPLETION_DISPLAYED_COLUMN, completion_entry,
					COMPLETION_BUDDY_COLUMN, buddyname,
					COMPLETION_NORMALIZED_COLUMN, normalized_buddyname,
					COMPLETION_COMPARISON_COLUMN, tmp,
					COMPLETION_ACCOUNT_COLUMN, account,
					-1);
			g_free(completion_entry);
			g_free(tmp);
			completion_added = TRUE;
		}
	}

	if (completion_added == FALSE) {
		/* Add the buddy's name. */
		gtk_list_store_append(store, &iter);
		gtk_list_store_set(store, &iter,
				COMPLETION_DISPLAYED_COLUMN, buddyname,
				COMPLETION_BUDDY_COLUMN, buddyname,
				COMPLETION_NORMALIZED_COLUMN, normalized_buddyname,
				COMPLETION_COMPARISON_COLUMN, NULL,
				COMPLETION_ACCOUNT_COLUMN, account,
				-1);
	}

	g_free(normalized_buddyname);
}

static void get_log_set_name(PurpleLogSet *set, gpointer value, PidginCompletionData *data)
{
	PidginFilterBuddyCompletionEntryFunc filter_func = data->filter_func;
	gpointer user_data = data->filter_func_user_data;

	/* 1. Don't show buddies because we will have gotten them already.
	 * 2. The boxes that use this autocomplete code handle only IMs. */
	if (!set->buddy && set->type == PURPLE_LOG_IM) {
		PidginBuddyCompletionEntry entry;
		entry.is_buddy = FALSE;
		entry.entry.logged_buddy = set;

		if (filter_func(&entry, user_data)) {
			add_buddyname_autocomplete_entry(data->store,
												NULL, NULL, set->account, set->name);
		}
	}
}

static void
add_completion_list(PidginCompletionData *data)
{
	PurpleBlistNode *gnode, *cnode, *bnode;
	PidginFilterBuddyCompletionEntryFunc filter_func = data->filter_func;
	gpointer user_data = data->filter_func_user_data;
	GHashTable *sets;
	gchar *alias;

	gtk_list_store_clear(data->store);

	for (gnode = purple_blist_get_buddy_list()->root; gnode != NULL; gnode = gnode->next)
	{
		if (!PURPLE_IS_GROUP(gnode))
			continue;

		for (cnode = gnode->child; cnode != NULL; cnode = cnode->next)
		{
			if (!PURPLE_IS_CONTACT(cnode))
				continue;

			g_object_get(cnode, "alias", &alias, NULL);

			for (bnode = cnode->child; bnode != NULL; bnode = bnode->next)
			{
				PidginBuddyCompletionEntry entry;
				entry.is_buddy = TRUE;
				entry.entry.buddy = (PurpleBuddy *) bnode;

				if (filter_func(&entry, user_data)) {
					add_buddyname_autocomplete_entry(data->store,
														alias,
														purple_buddy_get_contact_alias(entry.entry.buddy),
														purple_buddy_get_account(entry.entry.buddy),
														purple_buddy_get_name(entry.entry.buddy)
													 );
				}
			}

			g_free(alias);
		}
	}

	sets = purple_log_get_log_sets();
	g_hash_table_foreach(sets, (GHFunc)get_log_set_name, data);
	g_hash_table_destroy(sets);

}

static void
buddyname_autocomplete_destroyed_cb(GtkWidget *widget, gpointer data)
{
	g_free(data);
	purple_signals_disconnect_by_handle(widget);
}

static void
repopulate_autocomplete(gpointer something, gpointer data)
{
	add_completion_list(data);
}

void
pidgin_setup_screenname_autocomplete(GtkWidget *entry, GtkWidget *accountopt, PidginFilterBuddyCompletionEntryFunc filter_func, gpointer user_data)
{
	PidginCompletionData *data;

	/*
	 * Store the displayed completion value, the buddy name, the UTF-8
	 * normalized & casefolded buddy name, the UTF-8 normalized &
	 * casefolded value for comparison, and the account.
	 */
	GtkListStore *store;

	GtkEntryCompletion *completion;

	data = g_new0(PidginCompletionData, 1);
	store = gtk_list_store_new(COMPLETION_COLUMN_COUNT, G_TYPE_STRING,
	                           G_TYPE_STRING, G_TYPE_STRING, G_TYPE_STRING,
	                           G_TYPE_POINTER);

	data->entry = entry;
	data->accountopt = accountopt;
	if (filter_func == NULL) {
		data->filter_func = pidgin_screenname_autocomplete_default_filter;
		data->filter_func_user_data = NULL;
	} else {
		data->filter_func = filter_func;
		data->filter_func_user_data = user_data;
	}
	data->store = store;

	add_completion_list(data);

	/* Sort the completion list by buddy name */
	gtk_tree_sortable_set_sort_column_id(GTK_TREE_SORTABLE(store),
	                                     COMPLETION_BUDDY_COLUMN,
	                                     GTK_SORT_ASCENDING);

	completion = gtk_entry_completion_new();
	gtk_entry_completion_set_match_func(completion, buddyname_completion_match_func, NULL, NULL);

	g_signal_connect(G_OBJECT(completion), "match-selected",
		G_CALLBACK(buddyname_completion_match_selected_cb), data);

	gtk_entry_set_completion(GTK_ENTRY(entry), completion);
	g_object_unref(completion);

	gtk_entry_completion_set_model(completion, GTK_TREE_MODEL(store));
	g_object_unref(store);

	gtk_entry_completion_set_text_column(completion, COMPLETION_DISPLAYED_COLUMN);

	purple_signal_connect(purple_connections_get_handle(), "signed-on", entry,
						PURPLE_CALLBACK(repopulate_autocomplete), data);
	purple_signal_connect(purple_connections_get_handle(), "signed-off", entry,
						PURPLE_CALLBACK(repopulate_autocomplete), data);

	purple_signal_connect(purple_accounts_get_handle(), "account-added", entry,
						PURPLE_CALLBACK(repopulate_autocomplete), data);
	purple_signal_connect(purple_accounts_get_handle(), "account-removed", entry,
						PURPLE_CALLBACK(repopulate_autocomplete), data);

	g_signal_connect(G_OBJECT(entry), "destroy", G_CALLBACK(buddyname_autocomplete_destroyed_cb), data);
}

gboolean
pidgin_screenname_autocomplete_default_filter(const PidginBuddyCompletionEntry *completion_entry, gpointer all_accounts) {
	gboolean all = GPOINTER_TO_INT(all_accounts);

	if (completion_entry->is_buddy) {
		return all || purple_account_is_connected(purple_buddy_get_account(completion_entry->entry.buddy));
	} else {
		return all || (completion_entry->entry.logged_buddy->account != NULL && purple_account_is_connected(completion_entry->entry.logged_buddy->account));
	}
}

void pidgin_set_cursor(GtkWidget *widget, GdkCursorType cursor_type)
{
	GdkCursor *cursor;

	g_return_if_fail(widget != NULL);
	if (gtk_widget_get_window(widget) == NULL)
		return;

	cursor = gdk_cursor_new(cursor_type);
	gdk_window_set_cursor(gtk_widget_get_window(widget), cursor);
	gdk_cursor_unref(cursor);

	gdk_display_flush(gdk_window_get_display(gtk_widget_get_window(widget)));
}

void pidgin_clear_cursor(GtkWidget *widget)
{
	g_return_if_fail(widget != NULL);
	if (gtk_widget_get_window(widget) == NULL)
		return;

	gdk_window_set_cursor(gtk_widget_get_window(widget), NULL);
}

struct _icon_chooser {
	GtkWidget *icon_filesel;
	GtkWidget *icon_preview;
	GtkWidget *icon_text;

	void (*callback)(const char*,gpointer);
	gpointer data;
};

static void
icon_filesel_choose_cb(GtkWidget *widget, gint response, struct _icon_chooser *dialog)
{
	char *filename, *current_folder;

	if (response != GTK_RESPONSE_ACCEPT) {
		if (response == GTK_RESPONSE_CANCEL) {
			gtk_widget_destroy(dialog->icon_filesel);
		}
		dialog->icon_filesel = NULL;
		if (dialog->callback)
			dialog->callback(NULL, dialog->data);
		g_free(dialog);
		return;
	}

	filename = gtk_file_chooser_get_filename(GTK_FILE_CHOOSER(dialog->icon_filesel));
	current_folder = gtk_file_chooser_get_current_folder(GTK_FILE_CHOOSER(dialog->icon_filesel));
	if (current_folder != NULL) {
		purple_prefs_set_path(PIDGIN_PREFS_ROOT "/filelocations/last_icon_folder", current_folder);
		g_free(current_folder);
	}


	if (dialog->callback)
		dialog->callback(filename, dialog->data);
	gtk_widget_destroy(dialog->icon_filesel);
	g_free(filename);
	g_free(dialog);
}


static void
icon_preview_change_cb(GtkFileChooser *widget, struct _icon_chooser *dialog)
{
	GdkPixbuf *pixbuf;
	int height, width;
	char *basename, *markup, *size;
	GStatBuf st;
	char *filename;

	filename = gtk_file_chooser_get_preview_filename(
					GTK_FILE_CHOOSER(dialog->icon_filesel));

	if (!filename || g_stat(filename, &st) || !(pixbuf = pidgin_pixbuf_new_from_file_at_size(filename, 128, 128)))
	{
		gtk_image_set_from_pixbuf(GTK_IMAGE(dialog->icon_preview), NULL);
		gtk_label_set_markup(GTK_LABEL(dialog->icon_text), "");
		g_free(filename);
		return;
	}

	gdk_pixbuf_get_file_info(filename, &width, &height);
	basename = g_path_get_basename(filename);
	size = purple_str_size_to_units(st.st_size);
	markup = g_strdup_printf(_("<b>File:</b> %s\n"
							   "<b>File size:</b> %s\n"
							   "<b>Image size:</b> %dx%d"),
							 basename, size, width, height);

	gtk_image_set_from_pixbuf(GTK_IMAGE(dialog->icon_preview), pixbuf);
	gtk_label_set_markup(GTK_LABEL(dialog->icon_text), markup);

	g_object_unref(G_OBJECT(pixbuf));
	g_free(filename);
	g_free(basename);
	g_free(size);
	g_free(markup);
}


GtkWidget *pidgin_buddy_icon_chooser_new(GtkWindow *parent, void(*callback)(const char *, gpointer), gpointer data) {
	struct _icon_chooser *dialog = g_new0(struct _icon_chooser, 1);

	GtkWidget *vbox;
	const char *current_folder;

	dialog->callback = callback;
	dialog->data = data;

	current_folder = purple_prefs_get_path(PIDGIN_PREFS_ROOT "/filelocations/last_icon_folder");

	dialog->icon_filesel = gtk_file_chooser_dialog_new(_("Buddy Icon"),
							   parent,
							   GTK_FILE_CHOOSER_ACTION_OPEN,
							   GTK_STOCK_CANCEL, GTK_RESPONSE_CANCEL,
							   GTK_STOCK_OPEN, GTK_RESPONSE_ACCEPT,
							   NULL);
	gtk_dialog_set_default_response(GTK_DIALOG(dialog->icon_filesel), GTK_RESPONSE_ACCEPT);
	if ((current_folder != NULL) && (*current_folder != '\0'))
		gtk_file_chooser_set_current_folder(GTK_FILE_CHOOSER(dialog->icon_filesel),
						    current_folder);

	dialog->icon_preview = gtk_image_new();
	dialog->icon_text = gtk_label_new(NULL);

	vbox = gtk_vbox_new(FALSE, PIDGIN_HIG_BOX_SPACE);
	gtk_widget_set_size_request(GTK_WIDGET(vbox), -1, 50);
	gtk_box_pack_start(GTK_BOX(vbox), GTK_WIDGET(dialog->icon_preview), TRUE, FALSE, 0);
	gtk_box_pack_end(GTK_BOX(vbox), GTK_WIDGET(dialog->icon_text), FALSE, FALSE, 0);
	gtk_widget_show_all(vbox);

	gtk_file_chooser_set_preview_widget(GTK_FILE_CHOOSER(dialog->icon_filesel), vbox);
	gtk_file_chooser_set_preview_widget_active(GTK_FILE_CHOOSER(dialog->icon_filesel), TRUE);
	gtk_file_chooser_set_use_preview_label(GTK_FILE_CHOOSER(dialog->icon_filesel), FALSE);

	g_signal_connect(G_OBJECT(dialog->icon_filesel), "update-preview",
					 G_CALLBACK(icon_preview_change_cb), dialog);
	g_signal_connect(G_OBJECT(dialog->icon_filesel), "response",
					 G_CALLBACK(icon_filesel_choose_cb), dialog);
	icon_preview_change_cb(NULL, dialog);

#ifdef _WIN32
	g_signal_connect(G_OBJECT(dialog->icon_filesel), "show",
		G_CALLBACK(winpidgin_ensure_onscreen), dialog->icon_filesel);
#endif

	return dialog->icon_filesel;
}

/**
 * @return True if any string from array a exists in array b.
 */
static gboolean
str_array_match(char **a, char **b)
{
	int i, j;

	if (!a || !b)
		return FALSE;
	for (i = 0; a[i] != NULL; i++)
		for (j = 0; b[j] != NULL; j++)
			if (!g_ascii_strcasecmp(a[i], b[j]))
				return TRUE;
	return FALSE;
}

gpointer
pidgin_convert_buddy_icon(PurpleProtocol *protocol, const char *path, size_t *len)
{
	PurpleBuddyIconSpec *spec;
	int orig_width, orig_height, new_width, new_height;
	GdkPixbufFormat *format;
	char **pixbuf_formats;
	char **protocol_formats;
	GError *error = NULL;
	gchar *contents;
	gsize length;
	GdkPixbuf *pixbuf, *original;
	float scale_factor;
	int i;
	gchar *tmp;

	spec = purple_protocol_get_icon_spec(protocol);
	g_return_val_if_fail(spec->format != NULL, NULL);

	format = gdk_pixbuf_get_file_info(path, &orig_width, &orig_height);
	if (format == NULL) {
		purple_debug_warning("buddyicon", "Could not get file info of %s\n", path);
		return NULL;
	}

	pixbuf_formats = gdk_pixbuf_format_get_extensions(format);
	protocol_formats = g_strsplit(spec->format, ",", 0);

	if (str_array_match(pixbuf_formats, protocol_formats) && /* This is an acceptable format AND */
		 (!(spec->scale_rules & PURPLE_ICON_SCALE_SEND) || /* The protocol doesn't scale before it sends OR */
		  (spec->min_width <= orig_width && spec->max_width >= orig_width &&
		   spec->min_height <= orig_height && spec->max_height >= orig_height))) /* The icon is the correct size */
	{
		g_strfreev(pixbuf_formats);

		if (!g_file_get_contents(path, &contents, &length, &error)) {
			purple_debug_warning("buddyicon", "Could not get file contents "
					"of %s: %s\n", path, error->message);
			g_strfreev(protocol_formats);
			return NULL;
		}

		if (spec->max_filesize == 0 || length < spec->max_filesize) {
			/* The supplied image fits the file size, dimensions and type
			   constraints.  Great!  Return it without making any changes. */
			if (len)
				*len = length;
			g_strfreev(protocol_formats);
			return contents;
		}

		/* The image was too big.  Fall-through and try scaling it down. */
		g_free(contents);
	} else {
		g_strfreev(pixbuf_formats);
	}

	/* The original image wasn't compatible.  Scale it or convert file type. */
	pixbuf = gdk_pixbuf_new_from_file(path, &error);
	if (error) {
		purple_debug_warning("buddyicon", "Could not open icon '%s' for "
				"conversion: %s\n", path, error->message);
		g_error_free(error);
		g_strfreev(protocol_formats);
		return NULL;
	}
	original = g_object_ref(G_OBJECT(pixbuf));

	new_width = orig_width;
	new_height = orig_height;

	/* Make sure the image is the correct dimensions */
	if (spec->scale_rules & PURPLE_ICON_SCALE_SEND &&
		(orig_width < spec->min_width || orig_width > spec->max_width ||
		 orig_height < spec->min_height || orig_height > spec->max_height))
	{
		purple_buddy_icon_spec_get_scaled_size(spec, &new_width, &new_height);

		g_object_unref(G_OBJECT(pixbuf));
		pixbuf = gdk_pixbuf_scale_simple(original, new_width, new_height, GDK_INTERP_HYPER);
	}

	scale_factor = 1;
	do {
		for (i = 0; protocol_formats[i]; i++) {
			int quality = 100;
			do {
				const char *key = NULL;
				const char *value = NULL;
				gchar tmp_buf[4];

				purple_debug_info("buddyicon", "Converting buddy icon to %s\n", protocol_formats[i]);

				if (g_str_equal(protocol_formats[i], "png")) {
					key = "compression";
					value = "9";
				} else if (g_str_equal(protocol_formats[i], "jpeg")) {
					sprintf(tmp_buf, "%u", quality);
					key = "quality";
					value = tmp_buf;
				}

				if (!gdk_pixbuf_save_to_buffer(pixbuf, &contents, &length,
						protocol_formats[i], &error, key, value, NULL))
				{
					/* The NULL checking of error is necessary due to this bug:
					 * http://bugzilla.gnome.org/show_bug.cgi?id=405539 */
					purple_debug_warning("buddyicon",
							"Could not convert to %s: %s\n", protocol_formats[i],
							(error && error->message) ? error->message : "Unknown error");
					g_error_free(error);
					error = NULL;

					/* We couldn't convert to this image type.  Try the next
					   image type. */
					break;
				}

				if (spec->max_filesize == 0 || length <= spec->max_filesize) {
					/* We were able to save the image as this image type and
					   have it be within the size constraints.  Great!  Return
					   the image. */
					purple_debug_info("buddyicon", "Converted image from "
							"%dx%d to %dx%d, format=%s, quality=%u, "
							"filesize=%" G_GSIZE_FORMAT "\n",
							orig_width, orig_height, new_width, new_height,
							protocol_formats[i], quality, length);
					if (len)
						*len = length;
					g_strfreev(protocol_formats);
					g_object_unref(G_OBJECT(pixbuf));
					g_object_unref(G_OBJECT(original));
					return contents;
				}

				g_free(contents);

				if (!g_str_equal(protocol_formats[i], "jpeg")) {
					/* File size was too big and we can't lower the quality,
					   so skip to the next image type. */
					break;
				}

				/* File size was too big, but we're dealing with jpeg so try
				   lowering the quality. */
				quality -= 5;
			} while (quality >= 70);
		}

		/* We couldn't save the image in any format that was below the max
		   file size.  Maybe we can reduce the image dimensions? */
		scale_factor *= 0.8;
		new_width = orig_width * scale_factor;
		new_height = orig_height * scale_factor;
		g_object_unref(G_OBJECT(pixbuf));
		pixbuf = gdk_pixbuf_scale_simple(original, new_width, new_height, GDK_INTERP_HYPER);
	} while ((new_width > 10 || new_height > 10) && new_width > spec->min_width && new_height > spec->min_height);
	g_strfreev(protocol_formats);
	g_object_unref(G_OBJECT(pixbuf));
	g_object_unref(G_OBJECT(original));

	tmp = g_strdup_printf(_("The file '%s' is too large for %s.  Please try a smaller image.\n"),
<<<<<<< HEAD
			path, purple_protocol_get_name(protocol));
	purple_notify_error(NULL, _("Icon Error"), _("Could not set icon"), tmp);
=======
			path, plugin->info->name);
	purple_notify_error(NULL, _("Icon Error"), _("Could not set icon"), tmp, NULL);
>>>>>>> f1969037
	g_free(tmp);

	return NULL;
}

char *pidgin_make_pretty_arrows(const char *str)
{
	char *ret;
	char **split = g_strsplit(str, "->", -1);
	ret = g_strjoinv("\342\207\250", split);
	g_strfreev(split);

	split = g_strsplit(ret, "<-", -1);
	g_free(ret);
	ret = g_strjoinv("\342\207\246", split);
	g_strfreev(split);

	return ret;
}

void pidgin_set_urgent(GtkWindow *window, gboolean urgent)
{
#if defined _WIN32
	winpidgin_window_flash(window, urgent);
#else
	gtk_window_set_urgency_hint(window, urgent);
#endif
}

static GSList *minidialogs = NULL;

static void *
pidgin_utils_get_handle(void)
{
	static int handle;

	return &handle;
}

static void connection_signed_off_cb(PurpleConnection *gc)
{
	GSList *list, *l_next;
	for (list = minidialogs; list; list = l_next) {
		l_next = list->next;
		if (g_object_get_data(G_OBJECT(list->data), "gc") == gc) {
				gtk_widget_destroy(GTK_WIDGET(list->data));
		}
	}
}

static void alert_killed_cb(GtkWidget *widget)
{
	minidialogs = g_slist_remove(minidialogs, widget);
}

struct _old_button_clicked_cb_data
{
	PidginUtilMiniDialogCallback cb;
	gpointer data;
};

static void
old_mini_dialog_button_clicked_cb(PidginMiniDialog *mini_dialog,
                                  GtkButton *button,
                                  gpointer user_data)
{
	struct _old_button_clicked_cb_data *data = user_data;
	data->cb(data->data, button);
}

static void
old_mini_dialog_destroy_cb(GtkWidget *dialog,
                           GList *cb_datas)
{
	while (cb_datas != NULL)
	{
		g_free(cb_datas->data);
		cb_datas = g_list_delete_link(cb_datas, cb_datas);
	}
}

static void
mini_dialog_init(PidginMiniDialog *mini_dialog, PurpleConnection *gc, void *user_data, va_list args)
{
	const char *button_text;
	GList *cb_datas = NULL;
	static gboolean first_call = TRUE;

	if (first_call) {
		first_call = FALSE;
		purple_signal_connect(purple_connections_get_handle(), "signed-off",
		                      pidgin_utils_get_handle(),
		                      PURPLE_CALLBACK(connection_signed_off_cb), NULL);
	}

	g_object_set_data(G_OBJECT(mini_dialog), "gc" ,gc);
	g_signal_connect(G_OBJECT(mini_dialog), "destroy",
		G_CALLBACK(alert_killed_cb), NULL);

	while ((button_text = va_arg(args, char*))) {
		struct _old_button_clicked_cb_data *data = NULL;
		PidginMiniDialogCallback wrapper_cb = NULL;
		PidginUtilMiniDialogCallback callback =
			va_arg(args, PidginUtilMiniDialogCallback);

		if (callback != NULL) {
			data = g_new0(struct _old_button_clicked_cb_data, 1);
			data->cb = callback;
			data->data = user_data;
			wrapper_cb = old_mini_dialog_button_clicked_cb;
		}
		pidgin_mini_dialog_add_button(mini_dialog, button_text,
			wrapper_cb, data);
		cb_datas = g_list_append(cb_datas, data);
	}

	g_signal_connect(G_OBJECT(mini_dialog), "destroy",
		G_CALLBACK(old_mini_dialog_destroy_cb), cb_datas);
}

#define INIT_AND_RETURN_MINI_DIALOG(mini_dialog) \
	va_list args; \
	va_start(args, user_data); \
	mini_dialog_init(mini_dialog, gc, user_data, args); \
	va_end(args); \
	return GTK_WIDGET(mini_dialog);

GtkWidget *
pidgin_make_mini_dialog(PurpleConnection *gc,
                        const char *icon_name,
                        const char *primary,
                        const char *secondary,
                        void *user_data,
                        ...)
{
	PidginMiniDialog *mini_dialog = pidgin_mini_dialog_new(primary, secondary, icon_name);
	INIT_AND_RETURN_MINI_DIALOG(mini_dialog);
}

GtkWidget *
pidgin_make_mini_dialog_with_custom_icon(PurpleConnection *gc,
					GdkPixbuf *custom_icon,
					const char *primary,
					const char *secondary,
					void *user_data,
					...)
{
	PidginMiniDialog *mini_dialog = pidgin_mini_dialog_new_with_custom_icon(primary, secondary, custom_icon);
	INIT_AND_RETURN_MINI_DIALOG(mini_dialog);
}

/*
 * "This is so dead sexy."
 * "Two thumbs up."
 * "Best movie of the year."
 *
 * This is the function that handles CTRL+F searching in the buddy list.
 * It finds the top-most buddy/group/chat/whatever containing the
 * entered string.
 *
 * It's somewhat ineffecient, because we strip all the HTML from the
 * "name" column of the buddy list (because the GtkTreeModel does not
 * contain the screen name in a non-markedup format).  But the alternative
 * is to add an extra column to the GtkTreeModel.  And this function is
 * used rarely, so it shouldn't matter TOO much.
 */
gboolean pidgin_tree_view_search_equal_func(GtkTreeModel *model, gint column,
			const gchar *key, GtkTreeIter *iter, gpointer data)
{
	gchar *enteredstring;
	gchar *tmp;
	gchar *withmarkup;
	gchar *nomarkup;
	gchar *normalized;
	gboolean result;
	size_t i;
	size_t len;
	PangoLogAttr *log_attrs;
	gchar *word;

	if (g_ascii_strcasecmp(key, "Global Thermonuclear War") == 0)
	{
		purple_notify_info(NULL, "WOPR", "Wouldn't you prefer a nice "
			"game of chess?", NULL, NULL);
		return FALSE;
	}

	gtk_tree_model_get(model, iter, column, &withmarkup, -1);
	if (withmarkup == NULL)   /* This is probably a separator */
		return TRUE;

	tmp = g_utf8_normalize(key, -1, G_NORMALIZE_DEFAULT);
	enteredstring = g_utf8_casefold(tmp, -1);
	g_free(tmp);

	nomarkup = purple_markup_strip_html(withmarkup);
	tmp = g_utf8_normalize(nomarkup, -1, G_NORMALIZE_DEFAULT);
	g_free(nomarkup);
	normalized = g_utf8_casefold(tmp, -1);
	g_free(tmp);

	if (purple_str_has_prefix(normalized, enteredstring))
	{
		g_free(withmarkup);
		g_free(enteredstring);
		g_free(normalized);
		return FALSE;
	}


	/* Use Pango to separate by words. */
	len = g_utf8_strlen(normalized, -1);
	log_attrs = g_new(PangoLogAttr, len + 1);

	pango_get_log_attrs(normalized, strlen(normalized), -1, NULL, log_attrs, len + 1);

	word = normalized;
	result = TRUE;
	for (i = 0; i < (len - 1) ; i++)
	{
		if (log_attrs[i].is_word_start &&
		    purple_str_has_prefix(word, enteredstring))
		{
			result = FALSE;
			break;
		}
		word = g_utf8_next_char(word);
	}
	g_free(log_attrs);

/* The non-Pango version. */
#if 0
	word = normalized;
	result = TRUE;
	while (word[0] != '\0')
	{
		gunichar c = g_utf8_get_char(word);
		if (!g_unichar_isalnum(c))
		{
			word = g_utf8_find_next_char(word, NULL);
			if (purple_str_has_prefix(word, enteredstring))
			{
				result = FALSE;
				break;
			}
		}
		else
			word = g_utf8_find_next_char(word, NULL);
	}
#endif

	g_free(withmarkup);
	g_free(enteredstring);
	g_free(normalized);

	return result;
}


gboolean pidgin_gdk_pixbuf_is_opaque(GdkPixbuf *pixbuf) {
	int height, rowstride, i;
	unsigned char *pixels;
	unsigned char *row;

	if (!gdk_pixbuf_get_has_alpha(pixbuf))
		return TRUE;

	height = gdk_pixbuf_get_height (pixbuf);
	rowstride = gdk_pixbuf_get_rowstride (pixbuf);
	pixels = gdk_pixbuf_get_pixels (pixbuf);

	row = pixels;
	for (i = 3; i < rowstride; i+=4) {
		if (row[i] < 0xfe)
			return FALSE;
	}

	for (i = 1; i < height - 1; i++) {
		row = pixels + (i * rowstride);
		if (row[3] < 0xfe || row[rowstride - 1] < 0xfe) {
			return FALSE;
	    }
	}

	row = pixels + ((height - 1) * rowstride);
	for (i = 3; i < rowstride; i += 4) {
		if (row[i] < 0xfe)
			return FALSE;
	}

	return TRUE;
}

void pidgin_gdk_pixbuf_make_round(GdkPixbuf *pixbuf) {
	int width, height, rowstride;
	guchar *pixels;
	if (!gdk_pixbuf_get_has_alpha(pixbuf))
		return;
	width = gdk_pixbuf_get_width(pixbuf);
	height = gdk_pixbuf_get_height(pixbuf);
	rowstride = gdk_pixbuf_get_rowstride(pixbuf);
	pixels = gdk_pixbuf_get_pixels(pixbuf);

	if (width < 6 || height < 6)
		return;
	/* Top left */
	pixels[3] = 0;
	pixels[7] = 0x80;
	pixels[11] = 0xC0;
	pixels[rowstride + 3] = 0x80;
	pixels[rowstride * 2 + 3] = 0xC0;

	/* Top right */
	pixels[width * 4 - 1] = 0;
	pixels[width * 4 - 5] = 0x80;
	pixels[width * 4 - 9] = 0xC0;
	pixels[rowstride + (width * 4) - 1] = 0x80;
	pixels[(2 * rowstride) + (width * 4) - 1] = 0xC0;

	/* Bottom left */
	pixels[(height - 1) * rowstride + 3] = 0;
	pixels[(height - 1) * rowstride + 7] = 0x80;
	pixels[(height - 1) * rowstride + 11] = 0xC0;
	pixels[(height - 2) * rowstride + 3] = 0x80;
	pixels[(height - 3) * rowstride + 3] = 0xC0;

	/* Bottom right */
	pixels[height * rowstride - 1] = 0;
	pixels[(height - 1) * rowstride - 1] = 0x80;
	pixels[(height - 2) * rowstride - 1] = 0xC0;
	pixels[height * rowstride - 5] = 0x80;
	pixels[height * rowstride - 9] = 0xC0;
}

const char *pidgin_get_dim_grey_string(GtkWidget *widget) {
	static char dim_grey_string[8] = "";
	GtkStyle *style;

	if (!widget)
		return "dim grey";

	style = gtk_widget_get_style(widget);
	if (!style)
		return "dim grey";

	snprintf(dim_grey_string, sizeof(dim_grey_string), "#%02x%02x%02x",
	style->text_aa[GTK_STATE_NORMAL].red >> 8,
	style->text_aa[GTK_STATE_NORMAL].green >> 8,
	style->text_aa[GTK_STATE_NORMAL].blue >> 8);
	return dim_grey_string;
}

static void
combo_box_changed_cb(GtkComboBoxText *combo_box, GtkEntry *entry)
{
	char *text = gtk_combo_box_text_get_active_text(combo_box);
	gtk_entry_set_text(entry, text ? text : "");
	g_free(text);
}

static gboolean
entry_key_pressed_cb(GtkWidget *entry, GdkEventKey *key, GtkComboBoxText *combo)
{
	if (key->keyval == GDK_KEY_Down || key->keyval == GDK_KEY_Up) {
		gtk_combo_box_popup(GTK_COMBO_BOX(combo));
		return TRUE;
	}
	return FALSE;
}

GtkWidget *
pidgin_text_combo_box_entry_new(const char *default_item, GList *items)
{
	GtkComboBoxText *ret = NULL;
	GtkWidget *the_entry = NULL;

#if GTK_CHECK_VERSION(2,24,0)
	ret = GTK_COMBO_BOX_TEXT(gtk_combo_box_text_new_with_entry());
	the_entry = gtk_bin_get_child(GTK_BIN(ret));
#else
	ret = GTK_COMBO_BOX(gtk_combo_box_entry_new_text());
	the_entry = gtk_entry_new();
	gtk_container_add(GTK_CONTAINER(ret), the_entry);
#endif

	if (default_item)
		gtk_entry_set_text(GTK_ENTRY(the_entry), default_item);

	for (; items != NULL ; items = items->next) {
		char *text = items->data;
		if (text && *text)
			gtk_combo_box_text_append_text(ret, text);
	}

	g_signal_connect(G_OBJECT(ret), "changed", (GCallback)combo_box_changed_cb, the_entry);
	g_signal_connect_after(G_OBJECT(the_entry), "key-press-event", G_CALLBACK(entry_key_pressed_cb), ret);

	return GTK_WIDGET(ret);
}

const char *pidgin_text_combo_box_entry_get_text(GtkWidget *widget)
{
	return gtk_entry_get_text(GTK_ENTRY(gtk_bin_get_child(GTK_BIN((widget)))));
}

void pidgin_text_combo_box_entry_set_text(GtkWidget *widget, const char *text)
{
	gtk_entry_set_text(GTK_ENTRY(gtk_bin_get_child(GTK_BIN((widget)))), (text));
}

GtkWidget *
pidgin_add_widget_to_vbox(GtkBox *vbox, const char *widget_label, GtkSizeGroup *sg, GtkWidget *widget, gboolean expand, GtkWidget **p_label)
{
	GtkWidget *hbox;
	GtkWidget *label = NULL;

	if (widget_label) {
		hbox = gtk_hbox_new(FALSE, 5);
		gtk_widget_show(hbox);
		gtk_box_pack_start(vbox, hbox, FALSE, FALSE, 0);

		label = gtk_label_new_with_mnemonic(widget_label);
		gtk_widget_show(label);
		if (sg) {
			gtk_misc_set_alignment(GTK_MISC(label), 0, 0.5);
			gtk_size_group_add_widget(sg, label);
		}
		gtk_box_pack_start(GTK_BOX(hbox), label, FALSE, FALSE, 0);
	} else {
		hbox = GTK_WIDGET(vbox);
	}

	gtk_widget_show(widget);
	gtk_box_pack_start(GTK_BOX(hbox), widget, expand, TRUE, 0);
	if (label) {
		gtk_label_set_mnemonic_widget(GTK_LABEL(label), widget);
		pidgin_set_accessible_label (widget, label);
	}

	if (p_label)
		(*p_label) = label;
	return hbox;
}

gboolean pidgin_auto_parent_window(GtkWidget *widget)
{
#if 0
	/* This looks at the most recent window that received focus, and makes
	 * that the parent window. */
#ifndef _WIN32
	static GdkAtom _WindowTime = GDK_NONE;
	static GdkAtom _Cardinal = GDK_NONE;
	GList *windows = NULL;
	GtkWidget *parent = NULL;
	time_t window_time = 0;

	windows = gtk_window_list_toplevels();

	if (_WindowTime == GDK_NONE) {
		_WindowTime = gdk_x11_xatom_to_atom(gdk_x11_get_xatom_by_name("_NET_WM_USER_TIME"));
	}
	if (_Cardinal == GDK_NONE) {
		_Cardinal = gdk_atom_intern("CARDINAL", FALSE);
	}

	while (windows) {
		GtkWidget *window = windows->data;
		guchar *data = NULL;
		int al = 0;
		time_t value;

		windows = g_list_delete_link(windows, windows);

		if (window == widget ||
				!gtk_widget_get_visible(window))
			continue;

		if (!gdk_property_get(window->window, _WindowTime, _Cardinal, 0, sizeof(time_t), FALSE,
				NULL, NULL, &al, &data))
			continue;
		value = *(time_t *)data;
		if (window_time < value) {
			window_time = value;
			parent = window;
		}
		g_free(data);
	}
	if (windows)
		g_list_free(windows);
	if (parent) {
		if (!gtk_get_current_event() && gtk_window_has_toplevel_focus(GTK_WINDOW(parent))) {
			/* The window is in focus, and the new window was not triggered by a keypress/click
			 * event. So do not set it transient, to avoid focus stealing and all that.
			 */
			return FALSE;
		}
		gtk_window_set_transient_for(GTK_WINDOW(widget), GTK_WINDOW(parent));
		return TRUE;
	}
	return FALSE;
#endif
#else
	/* This finds the currently active window and makes that the parent window. */
	GList *windows = NULL;
	GtkWindow *parent = NULL;
	GdkEvent *event = gtk_get_current_event();
	GdkWindow *menu = NULL;

	if (event == NULL)
		/* The window was not triggered by a user action. */
		return FALSE;

	/* We need to special case events from a popup menu. */
	if (event->type == GDK_BUTTON_RELEASE) {
		/* XXX: Neither of the following works:
			menu = event->button.window;
			menu = gdk_window_get_parent(event->button.window);
			menu = gdk_window_get_toplevel(event->button.window);
		*/
	} else if (event->type == GDK_KEY_PRESS)
		menu = event->key.window;

	windows = gtk_window_list_toplevels();
	while (windows) {
		GtkWindow *window = GTK_WINDOW(windows->data);
		windows = g_list_delete_link(windows, windows);

		if (GPOINTER_TO_INT(g_object_get_data(G_OBJECT(window),
			"pidgin-window-is-closing")))
		{
			parent = gtk_window_get_transient_for(window);
			break;
		}

		if (GTK_WIDGET(window) == widget ||
				!gtk_widget_get_visible(GTK_WIDGET(window))) {
			continue;
		}

		if (gtk_window_has_toplevel_focus(window) ||
				(menu && menu == gtk_widget_get_window(GTK_WIDGET(window)))) {
			parent = window;
			break;
		}
	}
	if (windows)
		g_list_free(windows);
	if (parent) {
		gtk_window_set_transient_for(GTK_WINDOW(widget), parent);
		return TRUE;
	}
	return FALSE;
#endif
}

static GObject *pidgin_pixbuf_from_data_helper(const guchar *buf, gsize count, gboolean animated)
{
	GObject *pixbuf;
	GdkPixbufLoader *loader;
	GError *error = NULL;

	loader = gdk_pixbuf_loader_new();

	if (!gdk_pixbuf_loader_write(loader, buf, count, &error) || error) {
		purple_debug_warning("gtkutils", "gdk_pixbuf_loader_write() "
				"failed with size=%" G_GSIZE_FORMAT ": %s\n", count,
				error ? error->message : "(no error message)");
		if (error)
			g_error_free(error);
		g_object_unref(G_OBJECT(loader));
		return NULL;
	}

	if (!gdk_pixbuf_loader_close(loader, &error) || error) {
		purple_debug_warning("gtkutils", "gdk_pixbuf_loader_close() "
				"failed for image of size %" G_GSIZE_FORMAT ": %s\n", count,
				error ? error->message : "(no error message)");
		if (error)
			g_error_free(error);
		g_object_unref(G_OBJECT(loader));
		return NULL;
	}

	if (animated)
		pixbuf = G_OBJECT(gdk_pixbuf_loader_get_animation(loader));
	else
		pixbuf = G_OBJECT(gdk_pixbuf_loader_get_pixbuf(loader));
	if (!pixbuf) {
		purple_debug_warning("gtkutils", "%s() returned NULL for image "
				"of size %" G_GSIZE_FORMAT "\n",
				animated ? "gdk_pixbuf_loader_get_animation"
					: "gdk_pixbuf_loader_get_pixbuf", count);
		g_object_unref(G_OBJECT(loader));
		return NULL;
	}

	g_object_ref(pixbuf);
	g_object_unref(G_OBJECT(loader));

	return pixbuf;
}

GdkPixbuf *pidgin_pixbuf_from_data(const guchar *buf, gsize count)
{
	return GDK_PIXBUF(pidgin_pixbuf_from_data_helper(buf, count, FALSE));
}

GdkPixbufAnimation *pidgin_pixbuf_anim_from_data(const guchar *buf, gsize count)
{
	return GDK_PIXBUF_ANIMATION(pidgin_pixbuf_from_data_helper(buf, count, TRUE));
}

GdkPixbuf *pidgin_pixbuf_from_imgstore(PurpleStoredImage *image)
{
	return pidgin_pixbuf_from_data(purple_imgstore_get_data(image),
			purple_imgstore_get_size(image));
}

GdkPixbuf *pidgin_pixbuf_new_from_file(const gchar *filename)
{
	GdkPixbuf *pixbuf;
	GError *error = NULL;

	pixbuf = gdk_pixbuf_new_from_file(filename, &error);
	if (!pixbuf || error) {
		purple_debug_warning("gtkutils", "gdk_pixbuf_new_from_file() "
				"returned %s for file %s: %s\n",
				pixbuf ? "something" : "nothing",
				filename,
				error ? error->message : "(no error message)");
		if (error)
			g_error_free(error);
		if (pixbuf)
			g_object_unref(G_OBJECT(pixbuf));
		return NULL;
	}

	return pixbuf;
}

GdkPixbuf *pidgin_pixbuf_new_from_file_at_size(const char *filename, int width, int height)
{
	GdkPixbuf *pixbuf;
	GError *error = NULL;

	pixbuf = gdk_pixbuf_new_from_file_at_size(filename,
			width, height, &error);
	if (!pixbuf || error) {
		purple_debug_warning("gtkutils", "gdk_pixbuf_new_from_file_at_size() "
				"returned %s for file %s: %s\n",
				pixbuf ? "something" : "nothing",
				filename,
				error ? error->message : "(no error message)");
		if (error)
			g_error_free(error);
		if (pixbuf)
			g_object_unref(G_OBJECT(pixbuf));
		return NULL;
	}

	return pixbuf;
}

GdkPixbuf *pidgin_pixbuf_new_from_file_at_scale(const char *filename, int width, int height, gboolean preserve_aspect_ratio)
{
	GdkPixbuf *pixbuf;
	GError *error = NULL;

	pixbuf = gdk_pixbuf_new_from_file_at_scale(filename,
			width, height, preserve_aspect_ratio, &error);
	if (!pixbuf || error) {
		purple_debug_warning("gtkutils", "gdk_pixbuf_new_from_file_at_scale() "
				"returned %s for file %s: %s\n",
				pixbuf ? "something" : "nothing",
				filename,
				error ? error->message : "(no error message)");
		if (error)
			g_error_free(error);
		if (pixbuf)
			g_object_unref(G_OBJECT(pixbuf));
		return NULL;
	}

	return pixbuf;
}

static void
url_copy(GtkWidget *w, gchar *url)
{
	GtkClipboard *clipboard;

	clipboard = gtk_widget_get_clipboard(w, GDK_SELECTION_PRIMARY);
	gtk_clipboard_set_text(clipboard, url, -1);

	clipboard = gtk_widget_get_clipboard(w, GDK_SELECTION_CLIPBOARD);
	gtk_clipboard_set_text(clipboard, url, -1);
}

static gboolean
link_context_menu(GtkWebView *webview, WebKitDOMHTMLAnchorElement *link, GtkWidget *menu)
{
	GtkWidget *img, *item;
	char *url;

	url = webkit_dom_html_anchor_element_get_href(link);

	/* Open Link */
	img = gtk_image_new_from_stock(GTK_STOCK_JUMP_TO, GTK_ICON_SIZE_MENU);
	item = gtk_image_menu_item_new_with_mnemonic(_("_Open Link"));
	gtk_image_menu_item_set_image(GTK_IMAGE_MENU_ITEM(item), img);
	g_signal_connect_swapped(G_OBJECT(item), "activate",
	                         G_CALLBACK(gtk_webview_activate_anchor), link);
	gtk_menu_shell_append(GTK_MENU_SHELL(menu), item);

	/* Copy Link Location */
	img = gtk_image_new_from_stock(GTK_STOCK_COPY, GTK_ICON_SIZE_MENU);
	item = gtk_image_menu_item_new_with_mnemonic(_("_Copy Link Location"));
	gtk_image_menu_item_set_image(GTK_IMAGE_MENU_ITEM(item), img);
	/* The signal owns url now: */
	g_signal_connect_data(G_OBJECT(item), "activate", G_CALLBACK(url_copy),
	                      (gpointer)url, (GClosureNotify)g_free, 0);
	gtk_menu_shell_append(GTK_MENU_SHELL(menu), item);

	return TRUE;
}

static gboolean
copy_email_address(GtkWebView *webview, WebKitDOMHTMLAnchorElement *link, GtkWidget *menu)
{
	GtkWidget *img, *item;
	char *text;
	char *address;
#define MAILTOSIZE  (sizeof("mailto:") - 1)

	text = webkit_dom_html_anchor_element_get_href(link);
	if (!text || strlen(text) <= MAILTOSIZE) {
		g_free(text);
		return FALSE;
	}
	address = text + MAILTOSIZE;

	/* Copy Email Address */
	img = gtk_image_new_from_stock(GTK_STOCK_COPY, GTK_ICON_SIZE_MENU);
	item = gtk_image_menu_item_new_with_mnemonic(_("_Copy Email Address"));
	gtk_image_menu_item_set_image(GTK_IMAGE_MENU_ITEM(item), img);
	g_signal_connect_data(G_OBJECT(item), "activate", G_CALLBACK(url_copy),
	                      g_strdup(address), (GClosureNotify)g_free, 0);
	gtk_menu_shell_append(GTK_MENU_SHELL(menu), item);

	g_free(text);

	return TRUE;
}

static void
file_open_uri(GtkWebView *webview, const char *uri)
{
	/* Copied from gtkft.c:open_button_cb */
#ifdef _WIN32
	/* If using Win32... */
	int code;
	if (purple_str_has_prefix(uri, "file://"))
	{
		gchar *escaped = g_shell_quote(uri);
		gchar *param = g_strconcat("/select,\"", uri, "\"", NULL);
		wchar_t *wc_param = g_utf8_to_utf16(param, -1, NULL, NULL, NULL);

		code = (int)ShellExecuteW(NULL, L"OPEN", L"explorer.exe", wc_param, NULL, SW_NORMAL);

		g_free(wc_param);
		g_free(param);
		g_free(escaped);
	} else {
		wchar_t *wc_filename = g_utf8_to_utf16(
				uri, -1, NULL, NULL, NULL);

		code = (int)ShellExecuteW(NULL, NULL, wc_filename, NULL, NULL,
				SW_SHOW);

		g_free(wc_filename);
	}

	if (code == SE_ERR_ASSOCINCOMPLETE || code == SE_ERR_NOASSOC)
	{
		purple_notify_error(webview, NULL,
				_("There is no application configured to open this type of file."), NULL);
	}
	else if (code < 32)
	{
		purple_notify_error(webview, NULL,
				_("An error occurred while opening the file."), NULL);
		purple_debug_warning("gtkutils", "filename: %s; code: %d\n", uri, code);
	}
#else
	char *command = NULL;
	char *tmp = NULL;
	GError *error = NULL;

	if (purple_running_gnome())
	{
		char *escaped = g_shell_quote(uri);
		command = g_strdup_printf("gnome-open %s", escaped);
		g_free(escaped);
	}
	else if (purple_running_kde())
	{
		char *escaped = g_shell_quote(uri);

		if (purple_str_has_suffix(uri, ".desktop"))
			command = g_strdup_printf("kfmclient openURL %s 'text/plain'", escaped);
		else
			command = g_strdup_printf("kfmclient openURL %s", escaped);
		g_free(escaped);
	}
	else
	{
		purple_notify_uri(NULL, uri);
		return;
	}

	if (purple_program_is_valid(command))
	{
		gint exit_status;
		if (!g_spawn_command_line_sync(command, NULL, NULL, &exit_status, &error))
		{
			tmp = g_strdup_printf(_("Error launching %s: %s"),
							uri, error->message);
			purple_notify_error(webview, NULL, _("Unable to open file."), tmp, NULL);
			g_free(tmp);
			g_error_free(error);
		}
		if (exit_status != 0)
		{
			char *primary = g_strdup_printf(_("Error running %s"), command);
			char *secondary = g_strdup_printf(_("Process returned error code %d"),
									exit_status);
			purple_notify_error(webview, NULL, primary, secondary, NULL);
			g_free(tmp);
		}
	}
#endif
}

#define FILELINKSIZE  (sizeof("file://") - 1)
static gboolean
file_clicked_cb(GtkWebView *webview, const char *uri)
{
	file_open_uri(webview, uri + FILELINKSIZE);
	return TRUE;
}

static gboolean
open_containing_cb(GtkWebView *webview, const char *uri)
{
	char *dir = g_path_get_dirname(uri + FILELINKSIZE);
	file_open_uri(webview, dir);
	g_free(dir);
	return TRUE;
}

static gboolean
file_context_menu(GtkWebView *webview, WebKitDOMHTMLAnchorElement *link, GtkWidget *menu)
{
	GtkWidget *img, *item;
	char *url;

	url = webkit_dom_html_anchor_element_get_href(link);

	/* Open File */
	img = gtk_image_new_from_stock(GTK_STOCK_JUMP_TO, GTK_ICON_SIZE_MENU);
	item = gtk_image_menu_item_new_with_mnemonic(_("_Open File"));
	gtk_image_menu_item_set_image(GTK_IMAGE_MENU_ITEM(item), img);
	g_signal_connect_swapped(G_OBJECT(item), "activate",
	                         G_CALLBACK(gtk_webview_activate_anchor), link);
	gtk_menu_shell_append(GTK_MENU_SHELL(menu), item);

	/* Open Containing Directory */
	img = gtk_image_new_from_stock(GTK_STOCK_DIRECTORY, GTK_ICON_SIZE_MENU);
	item = gtk_image_menu_item_new_with_mnemonic(_("Open _Containing Directory"));
	gtk_image_menu_item_set_image(GTK_IMAGE_MENU_ITEM(item), img);
	/* The signal owns url now: */
	g_signal_connect_data(G_OBJECT(item), "activate",
	                      G_CALLBACK(open_containing_cb), (gpointer)url,
	                      (GClosureNotify)g_free, 0);
	gtk_menu_shell_append(GTK_MENU_SHELL(menu), item);

	return TRUE;
}

#define AUDIOLINKSIZE  (sizeof("audio://") - 1)
static gboolean
audio_clicked_cb(GtkWebView *webview, const char *uri)
{
	PidginConversation *conv = g_object_get_data(G_OBJECT(webview), "gtkconv");
	if (!conv) /* no playback in debug window */
		return TRUE;
	purple_sound_play_file(uri + AUDIOLINKSIZE, NULL);
	return TRUE;
}

static void
savefile_write_cb(gpointer user_data, char *file)
{
	char *temp_file = user_data;
	gchar *contents;
	gsize length;
	GError *error = NULL;

	if (!g_file_get_contents(temp_file, &contents, &length, &error)) {
		purple_debug_error("gtkutils", "Unable to read contents of %s: %s\n",
		                   temp_file, error->message);
		g_error_free(error);
		g_free(temp_file);
		return;
	}
	g_free(temp_file);

	if (!purple_util_write_data_to_file_absolute(file, contents, length)) {
		purple_debug_error("gtkutils", "Unable to write contents to %s\n",
		                   file);
	}
}

static gboolean
save_file_cb(GtkWidget *item, const char *url)
{
	PidginConversation *gtkconv = g_object_get_data(G_OBJECT(item), "gtkconv");
	PurpleConversation *conv;
	if (!gtkconv)
		return TRUE;
	conv = gtkconv->active_conv;
	purple_request_file(conv, _("Save File"), NULL, TRUE,
		G_CALLBACK(savefile_write_cb), G_CALLBACK(g_free),
		purple_request_cpar_from_conversation(conv),
		(gpointer)g_strdup(url));
	return TRUE;
}

static gboolean
audio_context_menu(GtkWebView *webview, WebKitDOMHTMLAnchorElement *link, GtkWidget *menu)
{
	GtkWidget *img, *item;
	char *url;
	PidginConversation *conv = g_object_get_data(G_OBJECT(webview), "gtkconv");
	if (!conv) /* No menu in debug window */
		return TRUE;

	url = webkit_dom_html_anchor_element_get_href(link);

	/* Play Sound */
	img = gtk_image_new_from_stock(GTK_STOCK_MEDIA_PLAY, GTK_ICON_SIZE_MENU);
	item = gtk_image_menu_item_new_with_mnemonic(_("_Play Sound"));
	gtk_image_menu_item_set_image(GTK_IMAGE_MENU_ITEM(item), img);
	g_signal_connect_swapped(G_OBJECT(item), "activate",
	                         G_CALLBACK(gtk_webview_activate_anchor), link);
	gtk_menu_shell_append(GTK_MENU_SHELL(menu), item);

	/* Save File */
	img = gtk_image_new_from_stock(GTK_STOCK_SAVE, GTK_ICON_SIZE_MENU);
	item = gtk_image_menu_item_new_with_mnemonic(_("_Save File"));
	gtk_image_menu_item_set_image(GTK_IMAGE_MENU_ITEM(item), img);
	g_signal_connect_data(G_OBJECT(item), "activate",
	                      G_CALLBACK(save_file_cb), g_strdup(url+AUDIOLINKSIZE),
	                      (GClosureNotify)g_free, 0);
	g_object_set_data(G_OBJECT(item), "gtkconv", conv);
	gtk_menu_shell_append(GTK_MENU_SHELL(menu), item);

	g_free(url);

	return TRUE;
}

/* XXX: The following two functions are for demonstration purposes only! */
static gboolean
open_dialog(GtkWebView *webview, const char *url)
{
	const char *str;

	if (!url || strlen(url) < sizeof("open://")) {
		return FALSE;
	}

	str = url + sizeof("open://") - 1;

	if (strcmp(str, "accounts") == 0)
		pidgin_accounts_window_show();
	else if (strcmp(str, "prefs") == 0)
		pidgin_prefs_show();
	else
		return FALSE;
	return TRUE;
}

static gboolean
dummy(GtkWebView *webview, WebKitDOMHTMLAnchorElement *link, GtkWidget *menu)
{
	return TRUE;
}

static gboolean
register_gnome_url_handlers(void)
{
	char *tmp;
	char *err;
	char *c;
	char *start;

	tmp = g_find_program_in_path("gconftool-2");
	if (tmp == NULL)
		return FALSE;

	g_free(tmp);
	tmp = NULL;

	if (!g_spawn_command_line_sync("gconftool-2 --all-dirs /desktop/gnome/url-handlers",
	                               &tmp, &err, NULL, NULL))
	{
		g_free(tmp);
		g_free(err);
		g_return_val_if_reached(FALSE);
	}
	g_free(err);
	err = NULL;

	for (c = start = tmp ; *c ; c++)
	{
		/* Skip leading spaces. */
		if (c == start && *c == ' ')
			start = c + 1;
		else if (*c == '\n')
		{
			*c = '\0';
			if (g_str_has_prefix(start, "/desktop/gnome/url-handlers/"))
			{
				char *cmd;
				char *tmp2 = NULL;
				char *protocol;

				/* If there is an enabled boolean, honor it. */
				cmd = g_strdup_printf("gconftool-2 -g %s/enabled", start);
				if (g_spawn_command_line_sync(cmd, &tmp2, &err, NULL, NULL))
				{
					g_free(err);
					err = NULL;
					if (!strcmp(tmp2, "false\n"))
					{
						g_free(tmp2);
						g_free(cmd);
						start = c + 1;
						continue;
					}
				}
				g_free(cmd);
				g_free(tmp2);

				start += sizeof("/desktop/gnome/url-handlers/") - 1;

				protocol = g_strdup_printf("%s:", start);
				registered_url_handlers = g_slist_prepend(registered_url_handlers, protocol);
				gtk_webview_class_register_protocol(protocol, url_clicked_cb, link_context_menu);
			}
			start = c + 1;
		}
	}
	g_free(tmp);

	return (registered_url_handlers != NULL);
}

#ifdef _WIN32
static void
winpidgin_register_win32_url_handlers(void)
{
	int idx = 0;
	LONG ret = ERROR_SUCCESS;

	do {
		DWORD nameSize = 256;
		wchar_t start[256];
		ret = RegEnumKeyExW(HKEY_CLASSES_ROOT, idx++, start, &nameSize,
							NULL, NULL, NULL, NULL);
		if (ret == ERROR_SUCCESS) {
			HKEY reg_key = NULL;
			ret = RegOpenKeyExW(HKEY_CLASSES_ROOT, start, 0, KEY_READ, &reg_key);
			if (ret == ERROR_SUCCESS) {
				ret = RegQueryValueExW(reg_key, L"URL Protocol", NULL, NULL, NULL, NULL);
				if (ret == ERROR_SUCCESS) {
					gchar *utf8 = g_utf16_to_utf8(start, -1, NULL, NULL, NULL);
					gchar *protocol = g_strdup_printf("%s:", utf8);
					g_free(utf8);
					registered_url_handlers = g_slist_prepend(registered_url_handlers, protocol);
					/* We still pass everything to the "http" "open" handler for security reasons */
					gtk_webview_class_register_protocol(protocol, url_clicked_cb, link_context_menu);
				}
				RegCloseKey(reg_key);
			}
			ret = ERROR_SUCCESS;
		}
	} while (ret == ERROR_SUCCESS);

	if (ret != ERROR_NO_MORE_ITEMS)
		purple_debug_error("winpidgin", "Error iterating HKEY_CLASSES_ROOT subkeys: %ld\n",
						   ret);
}
#endif

GtkWidget *
pidgin_make_scrollable(GtkWidget *child, GtkPolicyType hscrollbar_policy, GtkPolicyType vscrollbar_policy, GtkShadowType shadow_type, int width, int height)
{
	GtkWidget *sw = gtk_scrolled_window_new(NULL, NULL);

	if (G_LIKELY(sw)) {
		gtk_widget_show(sw);
		gtk_scrolled_window_set_policy(GTK_SCROLLED_WINDOW(sw), hscrollbar_policy, vscrollbar_policy);
		gtk_scrolled_window_set_shadow_type(GTK_SCROLLED_WINDOW(sw), shadow_type);
		if (width != -1 || height != -1)
			gtk_widget_set_size_request(sw, width, height);
		if (child) {
#if GTK_CHECK_VERSION(3,0,0)
			if (GTK_IS_SCROLLABLE(child))
#else
			if (GTK_WIDGET_GET_CLASS(child)->set_scroll_adjustments_signal)
#endif
				gtk_container_add(GTK_CONTAINER(sw), child);
			else
				gtk_scrolled_window_add_with_viewport(GTK_SCROLLED_WINDOW(sw), child);
		}
		return sw;
	}

	return child;
}

void pidgin_utils_init(void)
{
	gtk_webview_class_register_protocol("http://", url_clicked_cb, link_context_menu);
	gtk_webview_class_register_protocol("https://", url_clicked_cb, link_context_menu);
	gtk_webview_class_register_protocol("ftp://", url_clicked_cb, link_context_menu);
	gtk_webview_class_register_protocol("gopher://", url_clicked_cb, link_context_menu);
	gtk_webview_class_register_protocol("mailto:", url_clicked_cb, copy_email_address);

	gtk_webview_class_register_protocol("file://", file_clicked_cb, file_context_menu);
	gtk_webview_class_register_protocol("audio://", audio_clicked_cb, audio_context_menu);

	/* Example custom URL handler. */
	gtk_webview_class_register_protocol("open://", open_dialog, dummy);

	/* If we're under GNOME, try registering the system URL handlers. */
	if (purple_running_gnome())
		register_gnome_url_handlers();

	/* Used to make small buttons */
	gtk_rc_parse_string("style \"pidgin-small-close-button\"\n"
	                    "{\n"
	                    "GtkWidget::focus-padding = 0\n"
	                    "GtkWidget::focus-line-width = 0\n"
	                    "xthickness = 0\n"
	                    "ythickness = 0\n"
	                    "GtkContainer::border-width = 0\n"
	                    "GtkButton::inner-border = {0, 0, 0, 0}\n"
	                    "GtkButton::default-border = {0, 0, 0, 0}\n"
	                    "}\n"
	                    "widget \"*.pidgin-small-close-button\" style \"pidgin-small-close-button\"");

#ifdef _WIN32
	winpidgin_register_win32_url_handlers();
#endif

}

void pidgin_utils_uninit(void)
{
	gtk_webview_class_register_protocol("open://", NULL, NULL);

	/* If we have GNOME handlers registered, unregister them. */
	if (registered_url_handlers)
	{
		GSList *l;
		for (l = registered_url_handlers; l; l = l->next)
		{
			gtk_webview_class_register_protocol((char *)l->data, NULL, NULL);
			g_free(l->data);
		}
		g_slist_free(registered_url_handlers);
		registered_url_handlers = NULL;
		return;
	}

	gtk_webview_class_register_protocol("audio://", NULL, NULL);
	gtk_webview_class_register_protocol("file://", NULL, NULL);

	gtk_webview_class_register_protocol("http://", NULL, NULL);
	gtk_webview_class_register_protocol("https://", NULL, NULL);
	gtk_webview_class_register_protocol("ftp://", NULL, NULL);
	gtk_webview_class_register_protocol("mailto:", NULL, NULL);
	gtk_webview_class_register_protocol("gopher://", NULL, NULL);
}<|MERGE_RESOLUTION|>--- conflicted
+++ resolved
@@ -2411,13 +2411,8 @@
 	g_object_unref(G_OBJECT(original));
 
 	tmp = g_strdup_printf(_("The file '%s' is too large for %s.  Please try a smaller image.\n"),
-<<<<<<< HEAD
 			path, purple_protocol_get_name(protocol));
-	purple_notify_error(NULL, _("Icon Error"), _("Could not set icon"), tmp);
-=======
-			path, plugin->info->name);
 	purple_notify_error(NULL, _("Icon Error"), _("Could not set icon"), tmp, NULL);
->>>>>>> f1969037
 	g_free(tmp);
 
 	return NULL;
