/* pidgin
 *
 * Pidgin is the legal property of its developers, whose names are too numerous
 * to list here.  Please refer to the COPYRIGHT file distributed with this
 * source distribution.
 *
 * This program is free software; you can redistribute it and/or modify
 * it under the terms of the GNU General Public License as published by
 * the Free Software Foundation; either version 2 of the License, or
 * (at your option) any later version.
 *
 * This program is distributed in the hope that it will be useful,
 * but WITHOUT ANY WARRANTY; without even the implied warranty of
 * MERCHANTABILITY or FITNESS FOR A PARTICULAR PURPOSE.  See the
 * GNU General Public License for more details.
 *
 * You should have received a copy of the GNU General Public License
 * along with this program; if not, write to the Free Software
 * Foundation, Inc., 51 Franklin Street, Fifth Floor, Boston, MA  02111-1301  USA
 */
#define _PIDGIN_GTKUTILS_C_

#include "internal.h"
#include "glibcompat.h"
#include "pidgin.h"

#ifdef _WIN32
#  undef small
#  include <shellapi.h>
#endif /*_WIN32*/

#include <gdk/gdkkeysyms.h>

#include "conversation.h"
#include "debug.h"
#include "desktopitem.h"
#include "notify.h"
#include "prefs.h"
#include "protocol.h"
#include "request.h"
#include "signals.h"
#include "sound.h"
#include "util.h"

#include "gtkaccount.h"
#include "gtkprefs.h"

#include "gtkconv.h"
#include "gtkdialogs.h"
#include "pidginstock.h"
#include "gtkrequest.h"
#include "gtkutils.h"
#include "gtkwebview.h"
#include "gtkwebviewtoolbar.h"
#include "pidgin/minidialog.h"

#include "gtk3compat.h"


/******************************************************************************
 * Enums
 *****************************************************************************/

enum {
	AOP_ICON_COLUMN,
	AOP_NAME_COLUMN,
	AOP_DATA_COLUMN,
	AOP_COLUMN_COUNT
};

enum {
	DND_FILE_TRANSFER,
	DND_IM_IMAGE,
	DND_BUDDY_ICON
};

enum {
	COMPLETION_DISPLAYED_COLUMN,  /* displayed completion value */
	COMPLETION_BUDDY_COLUMN,      /* buddy name */
	COMPLETION_NORMALIZED_COLUMN, /* UTF-8 normalized & casefolded buddy name */
	COMPLETION_COMPARISON_COLUMN, /* UTF-8 normalized & casefolded value for comparison */
	COMPLETION_ACCOUNT_COLUMN,    /* account */
	COMPLETION_COLUMN_COUNT
};

/******************************************************************************
 * Structs
 *****************************************************************************/

typedef struct {
	GtkTreeModel *model;
	gint default_item;
} AopMenu;

typedef struct {
	char *filename;
	PurpleAccount *account;
	char *who;
} _DndData;

typedef struct
{
	GtkWidget *entry;
	GtkWidget *accountopt;

	PidginFilterBuddyCompletionEntryFunc filter_func;
	gpointer filter_func_user_data;

	GtkListStore *store;
} PidginCompletionData;

struct _icon_chooser {
	GtkWidget *icon_filesel;
	GtkWidget *icon_preview;
	GtkWidget *icon_text;

	void (*callback)(const char*,gpointer);
	gpointer data;
};

struct _old_button_clicked_cb_data
{
	PidginUtilMiniDialogCallback cb;
	gpointer data;
};

/******************************************************************************
 * Globals
 *****************************************************************************/

static guint accels_save_timer = 0;
static GSList *registered_url_handlers = NULL;
static GSList *minidialogs = NULL;

/******************************************************************************
 * Code
 *****************************************************************************/

static gboolean
url_clicked_idle_cb(gpointer data)
{
	purple_notify_uri(NULL, data);
	g_free(data);
	return FALSE;
}

static gboolean
url_clicked_cb(PidginWebView *unused, const char *uri)
{
	g_idle_add(url_clicked_idle_cb, g_strdup(uri));
	return TRUE;
}

void
pidgin_setup_webview(GtkWidget *webview)
{
	g_return_if_fail(webview != NULL);
	g_return_if_fail(PIDGIN_IS_WEBVIEW(webview));

#ifdef _WIN32
	if (!purple_prefs_get_bool(PIDGIN_PREFS_ROOT "/conversations/use_theme_font")) {
		WebKitWebSettings *settings = webkit_web_settings_new();
		g_object_set(G_OBJECT(settings), "default-font-size",
		             purple_prefs_get_int(PIDGIN_PREFS_ROOT "/conversations/font_size"),
		             NULL);
		g_object_set(G_OBJECT(settings), "default-font-family",
		             purple_prefs_get_string(PIDGIN_PREFS_ROOT "/conversations/custom_font"),
		             NULL);

		webkit_web_view_set_settings(WEBKIT_WEB_VIEW(webview), settings);
		g_object_unref(settings);
	}
#endif
}

static
void pidgin_window_init(GtkWindow *wnd, const char *title, guint border_width, const char *role, gboolean resizable)
{
	if (title)
		gtk_window_set_title(wnd, title);
#ifdef _WIN32
	else
		gtk_window_set_title(wnd, PIDGIN_ALERT_TITLE);
#endif
	gtk_container_set_border_width(GTK_CONTAINER(wnd), border_width);
	if (role)
		gtk_window_set_role(wnd, role);
	gtk_window_set_resizable(wnd, resizable);
}

GtkWidget *
pidgin_create_window(const char *title, guint border_width, const char *role, gboolean resizable)
{
	GtkWindow *wnd = NULL;

	wnd = GTK_WINDOW(gtk_window_new(GTK_WINDOW_TOPLEVEL));
	pidgin_window_init(wnd, title, border_width, role, resizable);

	return GTK_WIDGET(wnd);
}

GtkWidget *
pidgin_create_small_button(GtkWidget *image)
{
	GtkWidget *button;

	button = gtk_button_new();
	gtk_button_set_relief(GTK_BUTTON(button), GTK_RELIEF_NONE);

	/* don't allow focus on the close button */
	gtk_button_set_focus_on_click(GTK_BUTTON(button), FALSE);

	/* set style to make it as small as possible */
#if !GTK_CHECK_VERSION(3,0,0)
	gtk_widget_set_name(button, "pidgin-small-close-button");
#endif

	gtk_widget_show(image);

	gtk_container_add(GTK_CONTAINER(button), image);

	return button;
}

GtkWidget *
pidgin_create_dialog(const char *title, guint border_width, const char *role, gboolean resizable)
{
	GtkWindow *wnd = NULL;

	wnd = GTK_WINDOW(gtk_dialog_new());
	pidgin_window_init(wnd, title, border_width, role, resizable);

	return GTK_WIDGET(wnd);
}

GtkWidget *
pidgin_dialog_get_vbox_with_properties(GtkDialog *dialog, gboolean homogeneous, gint spacing)
{
	GtkBox *vbox = GTK_BOX(gtk_dialog_get_content_area(GTK_DIALOG(dialog)));
	gtk_box_set_homogeneous(vbox, homogeneous);
	gtk_box_set_spacing(vbox, spacing);
	return GTK_WIDGET(vbox);
}

GtkWidget *pidgin_dialog_get_vbox(GtkDialog *dialog)
{
	return gtk_dialog_get_content_area(GTK_DIALOG(dialog));
}

GtkWidget *pidgin_dialog_get_action_area(GtkDialog *dialog)
{
	return gtk_dialog_get_action_area(GTK_DIALOG(dialog));
}

GtkWidget *pidgin_dialog_add_button(GtkDialog *dialog, const char *label,
		GCallback callback, gpointer callbackdata)
{
	GtkWidget *button = gtk_button_new_from_stock(label);
	GtkWidget *bbox = pidgin_dialog_get_action_area(dialog);
	gtk_box_pack_start(GTK_BOX(bbox), button, FALSE, FALSE, 0);
	if (callback)
		g_signal_connect(G_OBJECT(button), "clicked", callback, callbackdata);
	gtk_widget_show(button);
	return button;
}

GtkWidget *
pidgin_create_webview(gboolean editable, GtkWidget **webview_ret, GtkWidget **sw_ret)
{
	GtkWidget *frame;
	GtkWidget *webview;
	GtkWidget *sep;
	GtkWidget *sw;
	GtkWidget *toolbar = NULL;
	GtkWidget *vbox;

	frame = gtk_frame_new(NULL);
	gtk_frame_set_shadow_type(GTK_FRAME(frame), GTK_SHADOW_IN);

	vbox = gtk_box_new(GTK_ORIENTATION_VERTICAL, 0);
	gtk_container_add(GTK_CONTAINER(frame), vbox);
	gtk_widget_show(vbox);

	if (editable) {
		toolbar = pidgin_webviewtoolbar_new();
		gtk_box_pack_start(GTK_BOX(vbox), toolbar, FALSE, FALSE, 0);
		gtk_widget_show(toolbar);

		sep = gtk_separator_new(GTK_ORIENTATION_HORIZONTAL);
		gtk_box_pack_start(GTK_BOX(vbox), sep, FALSE, FALSE, 0);
		g_signal_connect_swapped(G_OBJECT(toolbar), "show", G_CALLBACK(gtk_widget_show), sep);
		g_signal_connect_swapped(G_OBJECT(toolbar), "hide", G_CALLBACK(gtk_widget_hide), sep);
		gtk_widget_show(sep);
	}

	webview = pidgin_webview_new(editable);
	if (editable && purple_prefs_get_bool(PIDGIN_PREFS_ROOT "/conversations/spellcheck"))
		pidgin_webview_set_spellcheck(PIDGIN_WEBVIEW(webview), TRUE);
	gtk_widget_show(webview);

	if (editable) {
		pidgin_webviewtoolbar_attach(PIDGIN_WEBVIEWTOOLBAR(toolbar), webview);
		pidgin_webview_set_toolbar(PIDGIN_WEBVIEW(webview), toolbar);
	}
	pidgin_setup_webview(webview);

	sw = pidgin_make_scrollable(webview, GTK_POLICY_AUTOMATIC, GTK_POLICY_AUTOMATIC, GTK_SHADOW_NONE, -1, -1);
	gtk_box_pack_start(GTK_BOX(vbox), sw, TRUE, TRUE, 0);

	pidgin_webview_set_vadjustment(PIDGIN_WEBVIEW(webview),
			gtk_scrolled_window_get_vadjustment(GTK_SCROLLED_WINDOW(sw)));

	if (webview_ret != NULL)
		*webview_ret = webview;

	if (sw_ret != NULL)
		*sw_ret = sw;

	return frame;
}

void
pidgin_set_sensitive_if_input(GtkWidget *entry, GtkWidget *dialog)
{
	const char *text = gtk_entry_get_text(GTK_ENTRY(entry));
	gtk_dialog_set_response_sensitive(GTK_DIALOG(dialog), GTK_RESPONSE_OK,
									  (*text != '\0'));
}

void
pidgin_toggle_sensitive(GtkWidget *widget, GtkWidget *to_toggle)
{
	gboolean sensitivity;

	if (to_toggle == NULL)
		return;

	sensitivity = gtk_widget_get_sensitive(to_toggle);

	gtk_widget_set_sensitive(to_toggle, !sensitivity);
}

void
pidgin_toggle_sensitive_array(GtkWidget *w, GPtrArray *data)
{
	gboolean sensitivity;
	gpointer element;
	guint i;

	for (i=0; i < data->len; i++) {
		element = g_ptr_array_index(data,i);
		if (element == NULL)
			continue;

		sensitivity = gtk_widget_get_sensitive(element);

		gtk_widget_set_sensitive(element, !sensitivity);
	}
}

void
pidgin_toggle_showhide(GtkWidget *widget, GtkWidget *to_toggle)
{
	if (to_toggle == NULL)
		return;

	if (gtk_widget_get_visible(to_toggle))
		gtk_widget_hide(to_toggle);
	else
		gtk_widget_show(to_toggle);
}

GtkWidget *pidgin_separator(GtkWidget *menu)
{
	GtkWidget *menuitem;

	menuitem = gtk_separator_menu_item_new();
	gtk_widget_show(menuitem);
	gtk_menu_shell_append(GTK_MENU_SHELL(menu), menuitem);
	return menuitem;
}

GtkWidget *pidgin_new_item(GtkWidget *menu, const char *str)
{
	GtkWidget *menuitem;
	GtkWidget *label;

	menuitem = gtk_menu_item_new();
	if (menu)
		gtk_menu_shell_append(GTK_MENU_SHELL(menu), menuitem);
	gtk_widget_show(menuitem);

	label = gtk_label_new(str);
	gtk_misc_set_alignment(GTK_MISC(label), 0, 0.5);
	gtk_label_set_pattern(GTK_LABEL(label), "_");
	gtk_container_add(GTK_CONTAINER(menuitem), label);
	gtk_widget_show(label);
/* FIXME: Go back and fix this
	gtk_widget_add_accelerator(menuitem, "activate", accel, str[0],
				   GDK_MOD1_MASK, GTK_ACCEL_LOCKED);
*/
	pidgin_set_accessible_label(menuitem, GTK_LABEL(label));
	return menuitem;
}

GtkWidget *pidgin_new_check_item(GtkWidget *menu, const char *str,
		GCallback cb, gpointer data, gboolean checked)
{
	GtkWidget *menuitem;
	menuitem = gtk_check_menu_item_new_with_mnemonic(str);

	if (menu)
		gtk_menu_shell_append(GTK_MENU_SHELL(menu), menuitem);

	gtk_check_menu_item_set_active(GTK_CHECK_MENU_ITEM(menuitem), checked);

	if (cb)
		g_signal_connect(G_OBJECT(menuitem), "activate", cb, data);

	gtk_widget_show_all(menuitem);

	return menuitem;
}

GtkWidget *
pidgin_pixbuf_toolbar_button_from_stock(const char *icon)
{
	GtkWidget *button, *image, *bbox;

	button = gtk_toggle_button_new();
	gtk_button_set_relief(GTK_BUTTON(button), GTK_RELIEF_NONE);

	bbox = gtk_box_new(GTK_ORIENTATION_VERTICAL, 0);

	gtk_container_add (GTK_CONTAINER(button), bbox);

	image = gtk_image_new_from_stock(icon, gtk_icon_size_from_name(PIDGIN_ICON_SIZE_TANGO_EXTRA_SMALL));
	gtk_box_pack_start(GTK_BOX(bbox), image, FALSE, FALSE, 0);

	gtk_widget_show_all(bbox);

	return button;
}

GtkWidget *
pidgin_pixbuf_button_from_stock(const char *text, const char *icon,
							  PidginButtonOrientation style)
{
	GtkWidget *button, *image, *bbox, *ibox, *lbox = NULL;

	button = gtk_button_new();

	if (style == PIDGIN_BUTTON_HORIZONTAL) {
		bbox = gtk_box_new(GTK_ORIENTATION_HORIZONTAL, 0);
		ibox = gtk_box_new(GTK_ORIENTATION_HORIZONTAL, 0);
		if (text)
			lbox = gtk_box_new(GTK_ORIENTATION_HORIZONTAL, 0);
	} else {
		bbox = gtk_box_new(GTK_ORIENTATION_VERTICAL, 0);
		ibox = gtk_box_new(GTK_ORIENTATION_VERTICAL, 0);
		if (text)
			lbox = gtk_box_new(GTK_ORIENTATION_VERTICAL, 0);
	}

	gtk_container_add(GTK_CONTAINER(button), bbox);

	if (icon) {
		gtk_box_pack_start(GTK_BOX(bbox), ibox, TRUE, TRUE, 0);
		image = gtk_image_new_from_stock(icon, GTK_ICON_SIZE_BUTTON);
		gtk_box_pack_end(GTK_BOX(ibox), image, FALSE, TRUE, 0);
	}

	if (text) {
		GtkLabel *label;

		gtk_box_pack_start(GTK_BOX(bbox), lbox, TRUE, TRUE, 0);
		label = GTK_LABEL(gtk_label_new(NULL));
		gtk_label_set_text_with_mnemonic(label, text);
		gtk_label_set_mnemonic_widget(label, button);
		gtk_box_pack_start(GTK_BOX(lbox), GTK_WIDGET(label),
			FALSE, TRUE, 0);
		pidgin_set_accessible_label(button, label);
	}

	gtk_widget_show_all(bbox);

	return button;
}


GtkWidget *pidgin_new_item_from_stock(GtkWidget *menu, const char *str, const char *icon, GCallback cb, gpointer data, guint accel_key, guint accel_mods, char *mod)
{
	GtkWidget *menuitem;
	/*
	GtkWidget *hbox;
	GtkWidget *label;
	*/
	GtkWidget *image;

	if (icon == NULL)
		menuitem = gtk_menu_item_new_with_mnemonic(str);
	else
		menuitem = gtk_image_menu_item_new_with_mnemonic(str);

	if (menu)
		gtk_menu_shell_append(GTK_MENU_SHELL(menu), menuitem);

	if (cb)
		g_signal_connect(G_OBJECT(menuitem), "activate", cb, data);

	if (icon != NULL) {
		image = gtk_image_new_from_stock(icon, gtk_icon_size_from_name(PIDGIN_ICON_SIZE_TANGO_EXTRA_SMALL));
		gtk_image_menu_item_set_image(GTK_IMAGE_MENU_ITEM(menuitem), image);
	}
/* FIXME: this isn't right
	if (mod) {
		label = gtk_label_new(mod);
		gtk_box_pack_end(GTK_BOX(hbox), label, FALSE, FALSE, 2);
		gtk_widget_show(label);
	}
*/
/*
	if (accel_key) {
		gtk_widget_add_accelerator(menuitem, "activate", accel, accel_key,
					   accel_mods, GTK_ACCEL_LOCKED);
	}
*/

	gtk_widget_show_all(menuitem);

	return menuitem;
}

GtkWidget *
pidgin_make_frame(GtkWidget *parent, const char *title)
{
	GtkWidget *vbox, *vbox2, *hbox;
	GtkLabel *label;
	char *labeltitle;

	vbox = gtk_box_new(GTK_ORIENTATION_VERTICAL, PIDGIN_HIG_BOX_SPACE);
	gtk_box_pack_start(GTK_BOX(parent), vbox, FALSE, FALSE, 0);
	gtk_widget_show(vbox);

	label = GTK_LABEL(gtk_label_new(NULL));

	labeltitle = g_strdup_printf("<span weight=\"bold\">%s</span>", title);
	gtk_label_set_markup(label, labeltitle);
	g_free(labeltitle);

	gtk_misc_set_alignment(GTK_MISC(label), 0, 0);
	gtk_box_pack_start(GTK_BOX(vbox), GTK_WIDGET(label), FALSE, FALSE, 0);
	gtk_widget_show(GTK_WIDGET(label));
	pidgin_set_accessible_label(vbox, label);

	hbox = gtk_box_new(GTK_ORIENTATION_HORIZONTAL, PIDGIN_HIG_BOX_SPACE);
	gtk_box_pack_start (GTK_BOX (vbox), hbox, FALSE, FALSE, 0);
	gtk_widget_show(hbox);

	label = GTK_LABEL(gtk_label_new("    "));
	gtk_box_pack_start(GTK_BOX(hbox), GTK_WIDGET(label), FALSE, FALSE, 0);
	gtk_widget_show(GTK_WIDGET(label));

	vbox2 = gtk_box_new(GTK_ORIENTATION_VERTICAL, PIDGIN_HIG_BOX_SPACE);
	gtk_box_pack_start(GTK_BOX(hbox), vbox2, FALSE, FALSE, 0);
	gtk_widget_show(vbox2);

	g_object_set_data(G_OBJECT(vbox2), "main-vbox", vbox);

	return vbox2;
}

static gpointer
aop_option_menu_get_selected(GtkWidget *optmenu)
{
	gpointer data = NULL;
	GtkTreeIter iter;

	g_return_val_if_fail(optmenu != NULL, NULL);

	if (gtk_combo_box_get_active_iter(GTK_COMBO_BOX(optmenu), &iter))
		gtk_tree_model_get(gtk_combo_box_get_model(GTK_COMBO_BOX(optmenu)),
		                   &iter, AOP_DATA_COLUMN, &data, -1);

	return data;
}

static void
aop_menu_cb(GtkWidget *optmenu, GCallback cb)
{
	if (cb != NULL) {
		((void (*)(GtkWidget *, gpointer, gpointer))cb)(optmenu,
			aop_option_menu_get_selected(optmenu),
			g_object_get_data(G_OBJECT(optmenu), "user_data"));
	}
}

static void
aop_option_menu_replace_menu(GtkWidget *optmenu, AopMenu *new_aop_menu)
{
	gtk_combo_box_set_model(GTK_COMBO_BOX(optmenu), new_aop_menu->model);
	gtk_combo_box_set_active(GTK_COMBO_BOX(optmenu), new_aop_menu->default_item);
	g_free(new_aop_menu);
}

static GdkPixbuf *
pidgin_create_icon_from_protocol(PurpleProtocol *protocol, PidginProtocolIconSize size, PurpleAccount *account)
{
	const char *protoname = NULL;
	char *tmp;
	char *filename = NULL;
	GdkPixbuf *pixbuf;

	protoname = purple_protocol_class_list_icon(protocol, account, NULL);
	if (protoname == NULL)
		return NULL;

	/*
	 * Status icons will be themeable too, and then it will look up
	 * protoname from the theme
	 */
	tmp = g_strconcat(protoname, ".png", NULL);

	filename = g_build_filename(PURPLE_DATADIR,
		"pixmaps", "pidgin", "protocols",
		(size == PIDGIN_PROTOCOL_ICON_SMALL) ? "16" :
			((size == PIDGIN_PROTOCOL_ICON_MEDIUM) ? "22" : "48"),
		tmp, NULL);
	g_free(tmp);

	pixbuf = pidgin_pixbuf_new_from_file(filename);
	g_free(filename);

	return pixbuf;
}

static GtkWidget *
aop_option_menu_new(AopMenu *aop_menu, GCallback cb, gpointer user_data)
{
	GtkWidget *optmenu = NULL;
	GtkCellRenderer *cr = NULL;

	optmenu = gtk_combo_box_new();
	gtk_widget_show(optmenu);
	gtk_cell_layout_pack_start(GTK_CELL_LAYOUT(optmenu), cr = gtk_cell_renderer_pixbuf_new(), FALSE);
	gtk_cell_layout_add_attribute(GTK_CELL_LAYOUT(optmenu), cr, "pixbuf", AOP_ICON_COLUMN);
	gtk_cell_layout_pack_start(GTK_CELL_LAYOUT(optmenu), cr = gtk_cell_renderer_text_new(), TRUE);
	gtk_cell_layout_add_attribute(GTK_CELL_LAYOUT(optmenu), cr, "text", AOP_NAME_COLUMN);

	aop_option_menu_replace_menu(optmenu, aop_menu);
	g_object_set_data(G_OBJECT(optmenu), "user_data", user_data);

	g_signal_connect(G_OBJECT(optmenu), "changed", G_CALLBACK(aop_menu_cb), cb);

	return optmenu;
}

static void
aop_option_menu_select_by_data(GtkWidget *optmenu, gpointer data)
{
	GtkTreeModel *model;
	GtkTreeIter iter;
	gpointer iter_data;
	model = gtk_combo_box_get_model(GTK_COMBO_BOX(optmenu));
	if (gtk_tree_model_get_iter_first(model, &iter)) {
		do {
			gtk_tree_model_get(model, &iter, AOP_DATA_COLUMN, &iter_data, -1);
			if (iter_data == data) {
				gtk_combo_box_set_active_iter(GTK_COMBO_BOX(optmenu), &iter);
				return;
			}
		} while (gtk_tree_model_iter_next(model, &iter));
	}
}

static AopMenu *
create_protocols_menu(const char *default_proto_id)
{
	AopMenu *aop_menu = NULL;
	PurpleProtocol *protocol;
	GdkPixbuf *pixbuf = NULL;
	GtkTreeIter iter;
	GtkListStore *ls;
	GList *list, *p;
	int i;

	ls = gtk_list_store_new(AOP_COLUMN_COUNT, GDK_TYPE_PIXBUF, G_TYPE_STRING, G_TYPE_POINTER);

	aop_menu = g_malloc0(sizeof(AopMenu));
	aop_menu->default_item = 0;
	aop_menu->model = GTK_TREE_MODEL(ls);

	list = purple_protocols_get_all();

	for (p = list, i = 0;
		 p != NULL;
		 p = p->next, i++) {

		protocol = PURPLE_PROTOCOL(p->data);

		pixbuf = pidgin_create_icon_from_protocol(protocol, PIDGIN_PROTOCOL_ICON_SMALL, NULL);

		gtk_list_store_append(ls, &iter);
		gtk_list_store_set(ls, &iter,
		                   AOP_ICON_COLUMN, pixbuf,
		                   AOP_NAME_COLUMN, purple_protocol_get_name(protocol),
		                   AOP_DATA_COLUMN, purple_protocol_get_id(protocol),
		                   -1);

		if (pixbuf)
			g_object_unref(pixbuf);

		if (default_proto_id != NULL && !strcmp(purple_protocol_get_id(protocol), default_proto_id))
			aop_menu->default_item = i;
	}
	g_list_free(list);

	return aop_menu;
}

GtkWidget *
pidgin_protocol_option_menu_new(const char *id, GCallback cb,
								  gpointer user_data)
{
	return aop_option_menu_new(create_protocols_menu(id), cb, user_data);
}

const char *
pidgin_protocol_option_menu_get_selected(GtkWidget *optmenu)
{
	return (const char *)aop_option_menu_get_selected(optmenu);
}

PurpleAccount *
pidgin_account_option_menu_get_selected(GtkWidget *optmenu)
{
	return (PurpleAccount *)aop_option_menu_get_selected(optmenu);
}

static AopMenu *
create_account_menu(PurpleAccount *default_account,
					PurpleFilterAccountFunc filter_func, gboolean show_all)
{
	AopMenu *aop_menu = NULL;
	PurpleAccount *account;
	GdkPixbuf *pixbuf = NULL;
	GList *list;
	GList *p;
	GtkListStore *ls;
	GtkTreeIter iter;
	int i;
	char buf[256];

	if (show_all)
		list = purple_accounts_get_all();
	else
		list = purple_connections_get_all();

	ls = gtk_list_store_new(AOP_COLUMN_COUNT, GDK_TYPE_PIXBUF, G_TYPE_STRING, G_TYPE_POINTER);

	aop_menu = g_malloc0(sizeof(AopMenu));
	aop_menu->default_item = 0;
	aop_menu->model = GTK_TREE_MODEL(ls);

	for (p = list, i = 0; p != NULL; p = p->next, i++) {
		if (show_all)
			account = (PurpleAccount *)p->data;
		else {
			PurpleConnection *gc = (PurpleConnection *)p->data;

			account = purple_connection_get_account(gc);
		}

		if (filter_func && !filter_func(account)) {
			i--;
			continue;
		}

		pixbuf = pidgin_create_protocol_icon(account, PIDGIN_PROTOCOL_ICON_SMALL);

		if (pixbuf) {
			if (purple_account_is_disconnected(account) && show_all &&
					purple_connections_get_all())
				gdk_pixbuf_saturate_and_pixelate(pixbuf, pixbuf, 0.0, FALSE);
		}

		if (purple_account_get_private_alias(account)) {
			g_snprintf(buf, sizeof(buf), "%s (%s) (%s)",
					   purple_account_get_username(account),
					   purple_account_get_private_alias(account),
					   purple_account_get_protocol_name(account));
		} else {
			g_snprintf(buf, sizeof(buf), "%s (%s)",
					   purple_account_get_username(account),
					   purple_account_get_protocol_name(account));
		}

		gtk_list_store_append(ls, &iter);
		gtk_list_store_set(ls, &iter, 
		                   AOP_ICON_COLUMN, pixbuf,
		                   AOP_NAME_COLUMN, buf,
		                   AOP_DATA_COLUMN, account,
		                   -1);

		if (pixbuf)
			g_object_unref(pixbuf);

		if (default_account && account == default_account)
			aop_menu->default_item = i;
	}

	return aop_menu;
}

static void
regenerate_account_menu(GtkWidget *optmenu)
{
	gboolean show_all;
	PurpleAccount *account;
	PurpleFilterAccountFunc filter_func;

	account = (PurpleAccount *)aop_option_menu_get_selected(optmenu);
	show_all = GPOINTER_TO_INT(g_object_get_data(G_OBJECT(optmenu), "show_all"));
	filter_func = g_object_get_data(G_OBJECT(optmenu), "filter_func");

	aop_option_menu_replace_menu(optmenu, create_account_menu(account, filter_func, show_all));
}

static void
account_menu_sign_on_off_cb(PurpleConnection *gc, GtkWidget *optmenu)
{
	regenerate_account_menu(optmenu);
}

static void
account_menu_added_removed_cb(PurpleAccount *account, GtkWidget *optmenu)
{
	regenerate_account_menu(optmenu);
}

static gboolean
account_menu_destroyed_cb(GtkWidget *optmenu, GdkEvent *event,
						  void *user_data)
{
	purple_signals_disconnect_by_handle(optmenu);

	return FALSE;
}

void
pidgin_account_option_menu_set_selected(GtkWidget *optmenu, PurpleAccount *account)
{
	aop_option_menu_select_by_data(optmenu, account);
}

GtkWidget *
pidgin_account_option_menu_new(PurpleAccount *default_account,
								 gboolean show_all, GCallback cb,
								 PurpleFilterAccountFunc filter_func,
								 gpointer user_data)
{
	GtkWidget *optmenu;

	/* Create the option menu */
	optmenu = aop_option_menu_new(create_account_menu(default_account, filter_func, show_all), cb, user_data);

	g_signal_connect(G_OBJECT(optmenu), "destroy",
					 G_CALLBACK(account_menu_destroyed_cb), NULL);

	/* Register the purple sign on/off event callbacks. */
	purple_signal_connect(purple_connections_get_handle(), "signed-on",
						optmenu, PURPLE_CALLBACK(account_menu_sign_on_off_cb),
						optmenu);
	purple_signal_connect(purple_connections_get_handle(), "signed-off",
						optmenu, PURPLE_CALLBACK(account_menu_sign_on_off_cb),
						optmenu);
	purple_signal_connect(purple_accounts_get_handle(), "account-added",
						optmenu, PURPLE_CALLBACK(account_menu_added_removed_cb),
						optmenu);
	purple_signal_connect(purple_accounts_get_handle(), "account-removed",
						optmenu, PURPLE_CALLBACK(account_menu_added_removed_cb),
						optmenu);

	/* Set some data. */
	g_object_set_data(G_OBJECT(optmenu), "user_data", user_data);
	g_object_set_data(G_OBJECT(optmenu), "show_all", GINT_TO_POINTER(show_all));
	g_object_set_data(G_OBJECT(optmenu), "filter_func", filter_func);

	return optmenu;
}

void
pidgin_save_accels_cb(GtkAccelGroup *accel_group, guint arg1,
                         GdkModifierType arg2, GClosure *arg3,
                         gpointer data)
{
	purple_debug(PURPLE_DEBUG_MISC, "accels",
	           "accel changed, scheduling save.\n");

	if (!accels_save_timer)
		accels_save_timer = purple_timeout_add_seconds(5, pidgin_save_accels,
		                                  NULL);
}

gboolean
pidgin_save_accels(gpointer data)
{
	char *filename = NULL;

	filename = g_build_filename(purple_user_dir(), G_DIR_SEPARATOR_S,
	                            "accels", NULL);
	purple_debug(PURPLE_DEBUG_MISC, "accels", "saving accels to %s\n", filename);
	gtk_accel_map_save(filename);
	g_free(filename);

	accels_save_timer = 0;
	return FALSE;
}

void
pidgin_load_accels()
{
	char *filename = NULL;

	filename = g_build_filename(purple_user_dir(), G_DIR_SEPARATOR_S,
	                            "accels", NULL);
	gtk_accel_map_load(filename);
	g_free(filename);
}

static void
show_retrieveing_info(PurpleConnection *conn, const char *name)
{
	PurpleNotifyUserInfo *info = purple_notify_user_info_new();
	purple_notify_user_info_add_pair_plaintext(info, _("Information"), _("Retrieving..."));
	purple_notify_userinfo(conn, name, info, NULL, NULL);
	purple_notify_user_info_destroy(info);
}

void pidgin_retrieve_user_info(PurpleConnection *conn, const char *name)
{
	show_retrieveing_info(conn, name);
	purple_serv_get_info(conn, name);
}

void pidgin_retrieve_user_info_in_chat(PurpleConnection *conn, const char *name, int chat)
{
	char *who = NULL;
	PurpleProtocol *protocol = NULL;

	if (chat < 0) {
		pidgin_retrieve_user_info(conn, name);
		return;
	}

	protocol = purple_connection_get_protocol(conn);
	if (protocol != NULL)
		who = purple_protocol_chat_iface_get_user_real_name(protocol, conn, chat, name);

	pidgin_retrieve_user_info(conn, who ? who : name);
	g_free(who);
}

gboolean
pidgin_parse_x_im_contact(const char *msg, gboolean all_accounts,
							PurpleAccount **ret_account, char **ret_protocol,
							char **ret_username, char **ret_alias)
{
	char *protocol = NULL;
	char *username = NULL;
	char *alias    = NULL;
	char *str;
	char *s;
	gboolean valid;

	g_return_val_if_fail(msg          != NULL, FALSE);
	g_return_val_if_fail(ret_protocol != NULL, FALSE);
	g_return_val_if_fail(ret_username != NULL, FALSE);

	s = str = g_strdup(msg);

	while (*s != '\r' && *s != '\n' && *s != '\0')
	{
		char *key, *value;

		key = s;

		/* Grab the key */
		while (*s != '\r' && *s != '\n' && *s != '\0' && *s != ' ')
			s++;

		if (*s == '\r') s++;

		if (*s == '\n')
		{
			s++;
			continue;
		}

		if (*s != '\0') *s++ = '\0';

		/* Clear past any whitespace */
		while (*s != '\0' && *s == ' ')
			s++;

		/* Now let's grab until the end of the line. */
		value = s;

		while (*s != '\r' && *s != '\n' && *s != '\0')
			s++;

		if (*s == '\r') *s++ = '\0';
		if (*s == '\n') *s++ = '\0';

		if (strchr(key, ':') != NULL)
		{
			if (!g_ascii_strcasecmp(key, "X-IM-Username:"))
				username = g_strdup(value);
			else if (!g_ascii_strcasecmp(key, "X-IM-Protocol:"))
				protocol = g_strdup(value);
			else if (!g_ascii_strcasecmp(key, "X-IM-Alias:"))
				alias = g_strdup(value);
		}
	}

	if (username != NULL && protocol != NULL)
	{
		valid = TRUE;

		*ret_username = username;
		*ret_protocol = protocol;

		if (ret_alias != NULL)
			*ret_alias = alias;

		/* Check for a compatible account. */
		if (ret_account != NULL)
		{
			GList *list;
			PurpleAccount *account = NULL;
			GList *l;
			const char *protoname;

			if (all_accounts)
				list = purple_accounts_get_all();
			else
				list = purple_connections_get_all();

			for (l = list; l != NULL; l = l->next)
			{
				PurpleConnection *gc;
				PurpleProtocol *proto = NULL;

				if (all_accounts)
				{
					account = (PurpleAccount *)l->data;

					proto = purple_protocols_find(
						purple_account_get_protocol_id(account));

					if (proto == NULL)
					{
						account = NULL;

						continue;
					}
				}
				else
				{
					gc = (PurpleConnection *)l->data;
					account = purple_connection_get_account(gc);

					proto = purple_connection_get_protocol(gc);
				}

				protoname = purple_protocol_class_list_icon(proto, account, NULL);

				if (!strcmp(protoname, protocol))
					break;

				account = NULL;
			}

			/* Special case for AIM and ICQ */
			if (account == NULL && (!strcmp(protocol, "aim") ||
									!strcmp(protocol, "icq")))
			{
				for (l = list; l != NULL; l = l->next)
				{
					PurpleConnection *gc;
					PurpleProtocol *proto = NULL;

					if (all_accounts)
					{
						account = (PurpleAccount *)l->data;

						proto = purple_protocols_find(
							purple_account_get_protocol_id(account));

						if (proto == NULL)
						{
							account = NULL;

							continue;
						}
					}
					else
					{
						gc = (PurpleConnection *)l->data;
						account = purple_connection_get_account(gc);

						proto = purple_connection_get_protocol(gc);
					}

					protoname = purple_protocol_class_list_icon(proto, account, NULL);

					if (!strcmp(protoname, "aim") || !strcmp(protoname, "icq"))
						break;

					account = NULL;
				}
			}

			*ret_account = account;
		}
	}
	else
	{
		valid = FALSE;

		g_free(username);
		g_free(protocol);
		g_free(alias);
	}

	g_free(str);

	return valid;
}

void
pidgin_set_accessible_label(GtkWidget *w, GtkLabel *l)
{
	AtkObject *acc;
	const gchar *label_text;
	const gchar *existing_name;

	acc = gtk_widget_get_accessible (w);

	/* If this object has no name, set it's name with the label text */
	existing_name = atk_object_get_name (acc);
	if (!existing_name) {
		label_text = gtk_label_get_text(l);
		if (label_text)
			atk_object_set_name (acc, label_text);
	}

	pidgin_set_accessible_relations(w, l);
}

void
pidgin_set_accessible_relations (GtkWidget *w, GtkLabel *l)
{
	AtkObject *acc, *label;
	AtkObject *rel_obj[1];
	AtkRelationSet *set;
	AtkRelation *relation;

	acc = gtk_widget_get_accessible (w);
	label = gtk_widget_get_accessible(GTK_WIDGET(l));

	/* Make sure mnemonics work */
	gtk_label_set_mnemonic_widget(l, w);

	/* Create the labeled-by relation */
	set = atk_object_ref_relation_set (acc);
	rel_obj[0] = label;
	relation = atk_relation_new (rel_obj, 1, ATK_RELATION_LABELLED_BY);
	atk_relation_set_add (set, relation);
	g_object_unref (relation);
	g_object_unref(set);

	/* Create the label-for relation */
	set = atk_object_ref_relation_set (label);
	rel_obj[0] = acc;
	relation = atk_relation_new (rel_obj, 1, ATK_RELATION_LABEL_FOR);
	atk_relation_set_add (set, relation);
	g_object_unref (relation);
	g_object_unref(set);
}

void
pidgin_menu_position_func_helper(GtkMenu *menu,
							gint *x,
							gint *y,
							gboolean *push_in,
							gpointer data)
{
	GtkWidget *widget;
	GtkRequisition requisition;
	GdkScreen *screen;
	GdkRectangle monitor;
	gint monitor_num;
	gint space_left, space_right, space_above, space_below;
	gint needed_width;
	gint needed_height;
	gint xthickness;
	gint ythickness;
	gboolean rtl;

	g_return_if_fail(GTK_IS_MENU(menu));

	widget     = GTK_WIDGET(menu);
	screen     = gtk_widget_get_screen(widget);
	xthickness = gtk_widget_get_style(widget)->xthickness;
	ythickness = gtk_widget_get_style(widget)->ythickness;
	rtl        = (gtk_widget_get_direction(widget) == GTK_TEXT_DIR_RTL);

	/*
	 * We need the requisition to figure out the right place to
	 * popup the menu. In fact, we always need to ask here, since
	 * if a size_request was queued while we weren't popped up,
	 * the requisition won't have been recomputed yet.
	 */
	gtk_widget_get_preferred_size(widget, NULL, &requisition);

	monitor_num = gdk_screen_get_monitor_at_point (screen, *x, *y);

	*push_in = FALSE;

	/*
	 * The placement of popup menus horizontally works like this (with
	 * RTL in parentheses)
	 *
	 * - If there is enough room to the right (left) of the mouse cursor,
	 *   position the menu there.
	 *
	 * - Otherwise, if if there is enough room to the left (right) of the
	 *   mouse cursor, position the menu there.
	 *
	 * - Otherwise if the menu is smaller than the monitor, position it
	 *   on the side of the mouse cursor that has the most space available
	 *
	 * - Otherwise (if there is simply not enough room for the menu on the
	 *   monitor), position it as far left (right) as possible.
	 *
	 * Positioning in the vertical direction is similar: first try below
	 * mouse cursor, then above.
	 */
	gdk_screen_get_monitor_geometry (screen, monitor_num, &monitor);

	space_left = *x - monitor.x;
	space_right = monitor.x + monitor.width - *x - 1;
	space_above = *y - monitor.y;
	space_below = monitor.y + monitor.height - *y - 1;

	/* position horizontally */

	/* the amount of space we need to position the menu. Note the
	 * menu is offset "xthickness" pixels
	 */
	needed_width = requisition.width - xthickness;

	if (needed_width <= space_left ||
	    needed_width <= space_right)
	{
		if ((rtl  && needed_width <= space_left) ||
		    (!rtl && needed_width >  space_right))
		{
			/* position left */
			*x = *x + xthickness - requisition.width + 1;
		}
		else
		{
			/* position right */
			*x = *x - xthickness;
		}

		/* x is clamped on-screen further down */
	}
	else if (requisition.width <= monitor.width)
	{
		/* the menu is too big to fit on either side of the mouse
		 * cursor, but smaller than the monitor. Position it on
		 * the side that has the most space
		 */
		if (space_left > space_right)
		{
			/* left justify */
			*x = monitor.x;
		}
		else
		{
			/* right justify */
			*x = monitor.x + monitor.width - requisition.width;
		}
	}
	else /* menu is simply too big for the monitor */
	{
		if (rtl)
		{
			/* right justify */
			*x = monitor.x + monitor.width - requisition.width;
		}
		else
		{
			/* left justify */
			*x = monitor.x;
		}
	}

	/* Position vertically. The algorithm is the same as above, but
	 * simpler because we don't have to take RTL into account.
	 */
	needed_height = requisition.height - ythickness;

	if (needed_height <= space_above ||
	    needed_height <= space_below)
	{
		if (needed_height <= space_below)
			*y = *y - ythickness;
		else
			*y = *y + ythickness - requisition.height + 1;

		*y = CLAMP (*y, monitor.y,
			   monitor.y + monitor.height - requisition.height);
	}
	else if (needed_height > space_below && needed_height > space_above)
	{
		if (space_below >= space_above)
			*y = monitor.y + monitor.height - requisition.height;
		else
			*y = monitor.y;
	}
	else
	{
		*y = monitor.y;
	}
}


void
pidgin_treeview_popup_menu_position_func(GtkMenu *menu,
										   gint *x,
										   gint *y,
										   gboolean *push_in,
										   gpointer data)
{
	GtkWidget *widget = GTK_WIDGET(data);
	GtkTreeView *tv = GTK_TREE_VIEW(data);
	GtkTreePath *path;
	GtkTreeViewColumn *col;
	GdkRectangle rect;
	gint ythickness = gtk_widget_get_style(GTK_WIDGET(menu))->ythickness;

	gdk_window_get_origin (gtk_widget_get_window(widget), x, y);
	gtk_tree_view_get_cursor (tv, &path, &col);
	gtk_tree_view_get_cell_area (tv, path, col, &rect);

	*x += rect.x+rect.width;
	*y += rect.y+rect.height+ythickness;
	pidgin_menu_position_func_helper(menu, x, y, push_in, data);
}

static void dnd_image_ok_callback(_DndData *data, int choice)
{
	const gchar *shortname;
	gchar *filedata;
	size_t size;
	GStatBuf st;
	GError *err = NULL;
	PurpleConversation *conv;
	PidginConversation *gtkconv;
	PurpleBuddy *buddy;
	PurpleContact *contact;
	PurpleImage *img;

	switch (choice) {
	case DND_BUDDY_ICON:
		if (g_stat(data->filename, &st)) {
			char *str;

			str = g_strdup_printf(_("The following error has occurred loading %s: %s"),
						data->filename, g_strerror(errno));
			purple_notify_error(NULL, NULL,
				_("Failed to load image"), str, NULL);
			g_free(str);

			break;
		}

		buddy = purple_blist_find_buddy(data->account, data->who);
		if (!buddy) {
			purple_debug_info("custom-icon", "You can only set custom icons for people on your buddylist.\n");
			break;
		}
		contact = purple_buddy_get_contact(buddy);
		purple_buddy_icons_node_set_custom_icon_from_file((PurpleBlistNode*)contact, data->filename);
		break;
	case DND_FILE_TRANSFER:
		purple_serv_send_file(purple_account_get_connection(data->account), data->who, data->filename);
		break;
	case DND_IM_IMAGE:
		conv = PURPLE_CONVERSATION(purple_im_conversation_new(data->account, data->who));
		gtkconv = PIDGIN_CONVERSATION(conv);

		if (!g_file_get_contents(data->filename, &filedata, &size,
					 &err)) {
			char *str;

			str = g_strdup_printf(_("The following error has occurred loading %s: %s"), data->filename, err->message);
			purple_notify_error(NULL, NULL,
				_("Failed to load image"), str, NULL);

			g_error_free(err);
			g_free(str);

			break;
		}
		shortname = strrchr(data->filename, G_DIR_SEPARATOR);
		shortname = shortname ? shortname + 1 : data->filename;
		img = purple_image_new_from_data(filedata, size);
		purple_image_set_friendly_filename(img, shortname);

		pidgin_webview_insert_image(PIDGIN_WEBVIEW(gtkconv->entry), img);
		g_object_unref(img);

		break;
	}
	g_free(data->filename);
	g_free(data->who);
	g_free(data);
}

static void dnd_image_cancel_callback(_DndData *data, int choice)
{
	g_free(data->filename);
	g_free(data->who);
	g_free(data);
}

static void dnd_set_icon_ok_cb(_DndData *data)
{
	dnd_image_ok_callback(data, DND_BUDDY_ICON);
}

static void dnd_set_icon_cancel_cb(_DndData *data)
{
	g_free(data->filename);
	g_free(data->who);
	g_free(data);
}

void
pidgin_dnd_file_manage(GtkSelectionData *sd, PurpleAccount *account, const char *who)
{
	GdkPixbuf *pb;
	GList *files = purple_uri_list_extract_filenames((const gchar *) gtk_selection_data_get_data(sd));
	PurpleConnection *gc = purple_account_get_connection(account);
	PurpleProtocol *protocol = NULL;
#ifndef _WIN32
	PurpleDesktopItem *item;
#endif
	gchar *filename = NULL;
	gchar *basename = NULL;

	g_return_if_fail(account != NULL);
	g_return_if_fail(who != NULL);

	for ( ; files; files = g_list_delete_link(files, files)) {
		g_free(filename);
		g_free(basename);

		filename = files->data;
		basename = g_path_get_basename(filename);

		/* XXX - Make ft API support creating a transfer with more than one file */
		if (!g_file_test(filename, G_FILE_TEST_EXISTS)) {
			continue;
		}

		/* XXX - make ft api suupport sending a directory */
		/* Are we dealing with a directory? */
		if (g_file_test(filename, G_FILE_TEST_IS_DIR)) {
			char *str, *str2;

			str = g_strdup_printf(_("Cannot send folder %s."), basename);
			str2 = g_strdup_printf(_("%s cannot transfer a folder. You will need to send the files within individually."), PIDGIN_NAME);

			purple_notify_error(NULL, NULL, str, str2,
				purple_request_cpar_from_connection(gc));

			g_free(str);
			g_free(str2);
			continue;
		}

		/* Are we dealing with an image? */
		pb = pidgin_pixbuf_new_from_file(filename);
		if (pb) {
			_DndData *data = g_malloc(sizeof(_DndData));
			gboolean ft = FALSE, im = FALSE;

			data->who = g_strdup(who);
			data->filename = g_strdup(filename);
			data->account = account;

			if (gc)
				protocol = purple_connection_get_protocol(gc);

<<<<<<< HEAD
			if (protocol && purple_protocol_get_options(protocol) & OPT_PROTO_IM_IMAGE)
=======
			if (!(purple_connection_get_flags(gc) & PURPLE_CONNECTION_FLAG_NO_IMAGES))
>>>>>>> 119911b9
				im = TRUE;

			if (protocol && PURPLE_PROTOCOL_IMPLEMENTS(protocol, XFER_IFACE, can_receive))
				ft = purple_protocol_xfer_iface_can_receive(protocol, gc, who);
			else if (protocol && PURPLE_PROTOCOL_IMPLEMENTS(protocol, XFER_IFACE, send))
				ft = TRUE;

			if (im && ft)
				purple_request_choice(NULL, NULL,
						    _("You have dragged an image"),
						    _("You can send this image as a file transfer, "
						      "embed it into this message, or use it as the buddy icon for this user."),
						    DND_FILE_TRANSFER, _("OK"), (GCallback)dnd_image_ok_callback,
						    _("Cancel"), (GCallback)dnd_image_cancel_callback,
							purple_request_cpar_from_account(account),
							data,
							_("Set as buddy icon"), DND_BUDDY_ICON,
						    _("Send image file"), DND_FILE_TRANSFER,
						    _("Insert in message"), DND_IM_IMAGE,
							NULL);
			else if (!(im || ft))
				purple_request_yes_no(NULL, NULL, _("You have dragged an image"),
							_("Would you like to set it as the buddy icon for this user?"),
							PURPLE_DEFAULT_ACTION_NONE,
							purple_request_cpar_from_account(account),
							data, (GCallback)dnd_set_icon_ok_cb, (GCallback)dnd_set_icon_cancel_cb);
			else
				purple_request_choice(NULL, NULL,
						    _("You have dragged an image"),
						    (ft ? _("You can send this image as a file transfer, or use it as the buddy icon for this user.") :
						    _("You can insert this image into this message, or use it as the buddy icon for this user")),
						    GINT_TO_POINTER(ft ? DND_FILE_TRANSFER : DND_IM_IMAGE),
							_("OK"), (GCallback)dnd_image_ok_callback,
						    _("Cancel"), (GCallback)dnd_image_cancel_callback,
							purple_request_cpar_from_account(account),
							data,
						    _("Set as buddy icon"), DND_BUDDY_ICON,
						    (ft ? _("Send image file") : _("Insert in message")), (ft ? DND_FILE_TRANSFER : DND_IM_IMAGE),
							NULL);
			g_object_unref(G_OBJECT(pb));

			g_free(basename);
			while (files) {
				g_free(files->data);
				files = g_list_delete_link(files, files);
			}
			return;
		}

#ifndef _WIN32
		/* Are we trying to send a .desktop file? */
		else if (purple_str_has_suffix(basename, ".desktop") && (item = purple_desktop_item_new_from_file(filename))) {
			PurpleDesktopItemType dtype;
			char key[64];
			const char *itemname = NULL;

			const char * const *langs;
			langs = g_get_language_names();
			if (langs[0]) {
				g_snprintf(key, sizeof(key), "Name[%s]", langs[0]);
				itemname = purple_desktop_item_get_string(item, key);
			}

			if (!itemname)
				itemname = purple_desktop_item_get_string(item, "Name");

			dtype = purple_desktop_item_get_entry_type(item);
			switch (dtype) {
				PurpleConversation *conv;
				PidginConversation *gtkconv;

			case PURPLE_DESKTOP_ITEM_TYPE_LINK:
				conv = PURPLE_CONVERSATION(purple_im_conversation_new(account, who));
				gtkconv =  PIDGIN_CONVERSATION(conv);
				pidgin_webview_insert_link(PIDGIN_WEBVIEW(gtkconv->entry),
				                        purple_desktop_item_get_string(item, "URL"),
				                        itemname);
				break;
			default:
				/* I don't know if we really want to do anything here.  Most of
				 * the desktop item types are crap like "MIME Type" (I have no
				 * clue how that would be a desktop item) and "Comment"...
				 * nothing we can really send.  The only logical one is
				 * "Application," but do we really want to send a binary and
				 * nothing else? Probably not.  I'll just give an error and
				 * return. */
				/* The original patch sent the icon used by the launcher.  That's probably wrong */
				purple_notify_error(NULL, NULL, _("Cannot send launcher"),
				                    _("You dragged a desktop launcher. Most "
				                      "likely you wanted to send the target "
				                      "of this launcher instead of this "
				                      "launcher itself."), NULL);
				break;
			}
			purple_desktop_item_unref(item);
			g_free(basename);
			while (files) {
				g_free(files->data);
				files = g_list_delete_link(files, files);
			}
			return;
		}
#endif /* _WIN32 */

		/* Everything is fine, let's send */
		purple_serv_send_file(gc, who, filename);
	}

	g_free(filename);
	g_free(basename);
}

void pidgin_buddy_icon_get_scale_size(GdkPixbuf *buf, PurpleBuddyIconSpec *spec, PurpleIconScaleRules rules, int *width, int *height)
{
	*width = gdk_pixbuf_get_width(buf);
	*height = gdk_pixbuf_get_height(buf);

	if ((spec == NULL) || !(spec->scale_rules & rules))
		return;

	purple_buddy_icon_spec_get_scaled_size(spec, width, height);

	/* and now for some arbitrary sanity checks */
	if(*width > 100)
		*width = 100;
	if(*height > 100)
		*height = 100;
}

GdkPixbuf * pidgin_create_status_icon(PurpleStatusPrimitive prim, GtkWidget *w, const char *size)
{
	GtkIconSize icon_size = gtk_icon_size_from_name(size);
	GdkPixbuf *pixbuf = NULL;
	const char *stock = pidgin_stock_id_from_status_primitive(prim);

	pixbuf = gtk_widget_render_icon (w, stock ? stock : PIDGIN_STOCK_STATUS_AVAILABLE,
			icon_size, "GtkWidget");
	return pixbuf;
}

static const char *
stock_id_from_status_primitive_idle(PurpleStatusPrimitive prim, gboolean idle)
{
	const char *stock = NULL;
	switch (prim) {
		case PURPLE_STATUS_UNSET:
			stock = NULL;
			break;
		case PURPLE_STATUS_UNAVAILABLE:
			stock = idle ? PIDGIN_STOCK_STATUS_BUSY_I : PIDGIN_STOCK_STATUS_BUSY;
			break;
		case PURPLE_STATUS_AWAY:
			stock = idle ? PIDGIN_STOCK_STATUS_AWAY_I : PIDGIN_STOCK_STATUS_AWAY;
			break;
		case PURPLE_STATUS_EXTENDED_AWAY:
			stock = idle ? PIDGIN_STOCK_STATUS_XA_I : PIDGIN_STOCK_STATUS_XA;
			break;
		case PURPLE_STATUS_INVISIBLE:
			stock = PIDGIN_STOCK_STATUS_INVISIBLE;
			break;
		case PURPLE_STATUS_OFFLINE:
			stock = idle ? PIDGIN_STOCK_STATUS_OFFLINE_I : PIDGIN_STOCK_STATUS_OFFLINE;
			break;
		default:
			stock = idle ? PIDGIN_STOCK_STATUS_AVAILABLE_I : PIDGIN_STOCK_STATUS_AVAILABLE;
			break;
	}
	return stock;
}

const char *
pidgin_stock_id_from_status_primitive(PurpleStatusPrimitive prim)
{
	return stock_id_from_status_primitive_idle(prim, FALSE);
}

const char *
pidgin_stock_id_from_presence(PurplePresence *presence)
{
	PurpleStatus *status;
	PurpleStatusType *type;
	PurpleStatusPrimitive prim;
	gboolean idle;

	g_return_val_if_fail(presence, NULL);

	status = purple_presence_get_active_status(presence);
	type = purple_status_get_status_type(status);
	prim = purple_status_type_get_primitive(type);

	idle = purple_presence_is_idle(presence);

	return stock_id_from_status_primitive_idle(prim, idle);
}

GdkPixbuf *
pidgin_create_protocol_icon(PurpleAccount *account, PidginProtocolIconSize size)
{
	PurpleProtocol *protocol;

	g_return_val_if_fail(account != NULL, NULL);

	protocol = purple_protocols_find(purple_account_get_protocol_id(account));
	if (protocol == NULL)
		return NULL;
	return pidgin_create_icon_from_protocol(protocol, size, account);
}

static void
menu_action_cb(GtkMenuItem *item, gpointer object)
{
	gpointer data;
	void (*callback)(gpointer, gpointer);

	callback = g_object_get_data(G_OBJECT(item), "purplecallback");
	data = g_object_get_data(G_OBJECT(item), "purplecallbackdata");

	if (callback)
		callback(object, data);
}

GtkWidget *
pidgin_append_menu_action(GtkWidget *menu, PurpleMenuAction *act,
                            gpointer object)
{
	GtkWidget *menuitem;
	GList *list;
	const gchar *stock_id;
	GtkWidget *icon_image = NULL;

	if (act == NULL) {
		return pidgin_separator(menu);
	}

	stock_id = purple_menu_action_get_stock_icon(act);
	if (stock_id) {
		icon_image = gtk_image_new_from_stock(stock_id,
			gtk_icon_size_from_name(
				PIDGIN_ICON_SIZE_TANGO_EXTRA_SMALL));
	}

	if (icon_image) {
		menuitem = gtk_image_menu_item_new_with_mnemonic(
			purple_menu_action_get_label(act));
		gtk_image_menu_item_set_image(GTK_IMAGE_MENU_ITEM(menuitem),
			icon_image);
	} else {
		menuitem = gtk_menu_item_new_with_mnemonic(
			purple_menu_action_get_label(act));
	}

	list = purple_menu_action_get_children(act);

	if (list == NULL) {
		PurpleCallback callback;

		callback = purple_menu_action_get_callback(act);

		if (callback != NULL) {
			g_object_set_data(G_OBJECT(menuitem),
							  "purplecallback",
							  callback);
			g_object_set_data(G_OBJECT(menuitem),
							  "purplecallbackdata",
							  purple_menu_action_get_data(act));
			g_signal_connect(G_OBJECT(menuitem), "activate",
							 G_CALLBACK(menu_action_cb),
							 object);
		} else {
			gtk_widget_set_sensitive(menuitem, FALSE);
		}

		gtk_menu_shell_append(GTK_MENU_SHELL(menu), menuitem);
	} else {
		GList *l = NULL;
		GtkWidget *submenu = NULL;
		GtkAccelGroup *group;

		gtk_menu_shell_append(GTK_MENU_SHELL(menu), menuitem);

		submenu = gtk_menu_new();
		gtk_menu_item_set_submenu(GTK_MENU_ITEM(menuitem), submenu);

		group = gtk_menu_get_accel_group(GTK_MENU(menu));
		if (group) {
			char *path = g_strdup_printf("%s/%s",
				gtk_menu_item_get_accel_path(GTK_MENU_ITEM(menuitem)),
				purple_menu_action_get_label(act));
			gtk_menu_set_accel_path(GTK_MENU(submenu), path);
			g_free(path);
			gtk_menu_set_accel_group(GTK_MENU(submenu), group);
		}

		for (l = list; l; l = l->next) {
			PurpleMenuAction *act = (PurpleMenuAction *)l->data;

			pidgin_append_menu_action(submenu, act, object);
		}
		g_list_free(list);
		purple_menu_action_set_children(act, NULL);
	}
	purple_menu_action_free(act);
	return menuitem;
}

static gboolean buddyname_completion_match_func(GtkEntryCompletion *completion,
		const gchar *key, GtkTreeIter *iter, gpointer user_data)
{
	GtkTreeModel *model;
	GValue val1;
	GValue val2;
	const char *tmp;

	model = gtk_entry_completion_get_model(completion);

	val1.g_type = 0;
	gtk_tree_model_get_value(model, iter, COMPLETION_NORMALIZED_COLUMN, &val1);
	tmp = g_value_get_string(&val1);
	if (tmp != NULL && purple_str_has_prefix(tmp, key))
	{
		g_value_unset(&val1);
		return TRUE;
	}
	g_value_unset(&val1);

	val2.g_type = 0;
	gtk_tree_model_get_value(model, iter, COMPLETION_COMPARISON_COLUMN, &val2);
	tmp = g_value_get_string(&val2);
	if (tmp != NULL && purple_str_has_prefix(tmp, key))
	{
		g_value_unset(&val2);
		return TRUE;
	}
	g_value_unset(&val2);

	return FALSE;
}

static gboolean buddyname_completion_match_selected_cb(GtkEntryCompletion *completion,
		GtkTreeModel *model, GtkTreeIter *iter, PidginCompletionData *data)
{
	GValue val;
	GtkWidget *optmenu = data->accountopt;
	PurpleAccount *account;

	val.g_type = 0;
	gtk_tree_model_get_value(model, iter, COMPLETION_BUDDY_COLUMN, &val);
	gtk_entry_set_text(GTK_ENTRY(data->entry), g_value_get_string(&val));
	g_value_unset(&val);

	gtk_tree_model_get_value(model, iter, COMPLETION_ACCOUNT_COLUMN, &val);
	account = g_value_get_pointer(&val);
	g_value_unset(&val);

	if (account == NULL)
		return TRUE;

	if (optmenu != NULL)
		aop_option_menu_select_by_data(optmenu, account);

	return TRUE;
}

static void
add_buddyname_autocomplete_entry(GtkListStore *store, const char *buddy_alias, const char *contact_alias,
								  const PurpleAccount *account, const char *buddyname)
{
	GtkTreeIter iter;
	gboolean completion_added = FALSE;
	gchar *normalized_buddyname;
	gchar *tmp;

	tmp = g_utf8_normalize(buddyname, -1, G_NORMALIZE_DEFAULT);
	normalized_buddyname = g_utf8_casefold(tmp, -1);
	g_free(tmp);

	/* There's no sense listing things like: 'xxx "xxx"'
	   when the name and buddy alias match. */
	if (buddy_alias && strcmp(buddy_alias, buddyname)) {
		char *completion_entry = g_strdup_printf("%s \"%s\"", buddyname, buddy_alias);
		char *tmp2 = g_utf8_normalize(buddy_alias, -1, G_NORMALIZE_DEFAULT);

		tmp = g_utf8_casefold(tmp2, -1);
		g_free(tmp2);

		gtk_list_store_append(store, &iter);
		gtk_list_store_set(store, &iter,
				COMPLETION_DISPLAYED_COLUMN, completion_entry,
				COMPLETION_BUDDY_COLUMN, buddyname,
				COMPLETION_NORMALIZED_COLUMN, normalized_buddyname,
				COMPLETION_COMPARISON_COLUMN, tmp,
				COMPLETION_ACCOUNT_COLUMN, account,
				-1);
		g_free(completion_entry);
		g_free(tmp);
		completion_added = TRUE;
	}

	/* There's no sense listing things like: 'xxx "xxx"'
	   when the name and contact alias match. */
	if (contact_alias && strcmp(contact_alias, buddyname)) {
		/* We don't want duplicates when the contact and buddy alias match. */
		if (!buddy_alias || strcmp(contact_alias, buddy_alias)) {
			char *completion_entry = g_strdup_printf("%s \"%s\"",
							buddyname, contact_alias);
			char *tmp2 = g_utf8_normalize(contact_alias, -1, G_NORMALIZE_DEFAULT);

			tmp = g_utf8_casefold(tmp2, -1);
			g_free(tmp2);

			gtk_list_store_append(store, &iter);
			gtk_list_store_set(store, &iter,
					COMPLETION_DISPLAYED_COLUMN, completion_entry,
					COMPLETION_BUDDY_COLUMN, buddyname,
					COMPLETION_NORMALIZED_COLUMN, normalized_buddyname,
					COMPLETION_COMPARISON_COLUMN, tmp,
					COMPLETION_ACCOUNT_COLUMN, account,
					-1);
			g_free(completion_entry);
			g_free(tmp);
			completion_added = TRUE;
		}
	}

	if (completion_added == FALSE) {
		/* Add the buddy's name. */
		gtk_list_store_append(store, &iter);
		gtk_list_store_set(store, &iter,
				COMPLETION_DISPLAYED_COLUMN, buddyname,
				COMPLETION_BUDDY_COLUMN, buddyname,
				COMPLETION_NORMALIZED_COLUMN, normalized_buddyname,
				COMPLETION_COMPARISON_COLUMN, NULL,
				COMPLETION_ACCOUNT_COLUMN, account,
				-1);
	}

	g_free(normalized_buddyname);
}

static void get_log_set_name(PurpleLogSet *set, gpointer value, PidginCompletionData *data)
{
	PidginFilterBuddyCompletionEntryFunc filter_func = data->filter_func;
	gpointer user_data = data->filter_func_user_data;

	/* 1. Don't show buddies because we will have gotten them already.
	 * 2. The boxes that use this autocomplete code handle only IMs. */
	if (!set->buddy && set->type == PURPLE_LOG_IM) {
		PidginBuddyCompletionEntry entry;
		entry.is_buddy = FALSE;
		entry.entry.logged_buddy = set;

		if (filter_func(&entry, user_data)) {
			add_buddyname_autocomplete_entry(data->store,
												NULL, NULL, set->account, set->name);
		}
	}
}

static void
add_completion_list(PidginCompletionData *data)
{
	PurpleBlistNode *gnode, *cnode, *bnode;
	PidginFilterBuddyCompletionEntryFunc filter_func = data->filter_func;
	gpointer user_data = data->filter_func_user_data;
	GHashTable *sets;
	gchar *alias;

	gtk_list_store_clear(data->store);

	for (gnode = purple_blist_get_buddy_list()->root; gnode != NULL; gnode = gnode->next)
	{
		if (!PURPLE_IS_GROUP(gnode))
			continue;

		for (cnode = gnode->child; cnode != NULL; cnode = cnode->next)
		{
			if (!PURPLE_IS_CONTACT(cnode))
				continue;

			g_object_get(cnode, "alias", &alias, NULL);

			for (bnode = cnode->child; bnode != NULL; bnode = bnode->next)
			{
				PidginBuddyCompletionEntry entry;
				entry.is_buddy = TRUE;
				entry.entry.buddy = (PurpleBuddy *) bnode;

				if (filter_func(&entry, user_data)) {
					add_buddyname_autocomplete_entry(data->store,
														alias,
														purple_buddy_get_contact_alias(entry.entry.buddy),
														purple_buddy_get_account(entry.entry.buddy),
														purple_buddy_get_name(entry.entry.buddy)
													 );
				}
			}

			g_free(alias);
		}
	}

	sets = purple_log_get_log_sets();
	g_hash_table_foreach(sets, (GHFunc)get_log_set_name, data);
	g_hash_table_destroy(sets);

}

static void
buddyname_autocomplete_destroyed_cb(GtkWidget *widget, gpointer data)
{
	g_free(data);
	purple_signals_disconnect_by_handle(widget);
}

static void
repopulate_autocomplete(gpointer something, gpointer data)
{
	add_completion_list(data);
}

void
pidgin_setup_screenname_autocomplete(GtkWidget *entry, GtkWidget *accountopt, PidginFilterBuddyCompletionEntryFunc filter_func, gpointer user_data)
{
	PidginCompletionData *data;

	/*
	 * Store the displayed completion value, the buddy name, the UTF-8
	 * normalized & casefolded buddy name, the UTF-8 normalized &
	 * casefolded value for comparison, and the account.
	 */
	GtkListStore *store;

	GtkEntryCompletion *completion;

	data = g_new0(PidginCompletionData, 1);
	store = gtk_list_store_new(COMPLETION_COLUMN_COUNT, G_TYPE_STRING,
	                           G_TYPE_STRING, G_TYPE_STRING, G_TYPE_STRING,
	                           G_TYPE_POINTER);

	data->entry = entry;
	data->accountopt = accountopt;
	if (filter_func == NULL) {
		data->filter_func = pidgin_screenname_autocomplete_default_filter;
		data->filter_func_user_data = NULL;
	} else {
		data->filter_func = filter_func;
		data->filter_func_user_data = user_data;
	}
	data->store = store;

	add_completion_list(data);

	/* Sort the completion list by buddy name */
	gtk_tree_sortable_set_sort_column_id(GTK_TREE_SORTABLE(store),
	                                     COMPLETION_BUDDY_COLUMN,
	                                     GTK_SORT_ASCENDING);

	completion = gtk_entry_completion_new();
	gtk_entry_completion_set_match_func(completion, buddyname_completion_match_func, NULL, NULL);

	g_signal_connect(G_OBJECT(completion), "match-selected",
		G_CALLBACK(buddyname_completion_match_selected_cb), data);

	gtk_entry_set_completion(GTK_ENTRY(entry), completion);
	g_object_unref(completion);

	gtk_entry_completion_set_model(completion, GTK_TREE_MODEL(store));
	g_object_unref(store);

	gtk_entry_completion_set_text_column(completion, COMPLETION_DISPLAYED_COLUMN);

	purple_signal_connect(purple_connections_get_handle(), "signed-on", entry,
						PURPLE_CALLBACK(repopulate_autocomplete), data);
	purple_signal_connect(purple_connections_get_handle(), "signed-off", entry,
						PURPLE_CALLBACK(repopulate_autocomplete), data);

	purple_signal_connect(purple_accounts_get_handle(), "account-added", entry,
						PURPLE_CALLBACK(repopulate_autocomplete), data);
	purple_signal_connect(purple_accounts_get_handle(), "account-removed", entry,
						PURPLE_CALLBACK(repopulate_autocomplete), data);

	g_signal_connect(G_OBJECT(entry), "destroy", G_CALLBACK(buddyname_autocomplete_destroyed_cb), data);
}

gboolean
pidgin_screenname_autocomplete_default_filter(const PidginBuddyCompletionEntry *completion_entry, gpointer all_accounts) {
	gboolean all = GPOINTER_TO_INT(all_accounts);

	if (completion_entry->is_buddy) {
		return all || purple_account_is_connected(purple_buddy_get_account(completion_entry->entry.buddy));
	} else {
		return all || (completion_entry->entry.logged_buddy->account != NULL && purple_account_is_connected(completion_entry->entry.logged_buddy->account));
	}
}

void pidgin_set_cursor(GtkWidget *widget, GdkCursorType cursor_type)
{
	GdkCursor *cursor;

	g_return_if_fail(widget != NULL);
	if (gtk_widget_get_window(widget) == NULL)
		return;

	cursor = gdk_cursor_new(cursor_type);
	gdk_window_set_cursor(gtk_widget_get_window(widget), cursor);

#if GTK_CHECK_VERSION(3,0,0)
	g_object_unref(cursor);
#else
	gdk_cursor_unref(cursor);
#endif

	gdk_display_flush(gdk_window_get_display(gtk_widget_get_window(widget)));
}

void pidgin_clear_cursor(GtkWidget *widget)
{
	g_return_if_fail(widget != NULL);
	if (gtk_widget_get_window(widget) == NULL)
		return;

	gdk_window_set_cursor(gtk_widget_get_window(widget), NULL);
}

static void
icon_filesel_choose_cb(GtkWidget *widget, gint response, struct _icon_chooser *dialog)
{
	char *filename, *current_folder;

	if (response != GTK_RESPONSE_ACCEPT) {
		if (response == GTK_RESPONSE_CANCEL) {
			gtk_widget_destroy(dialog->icon_filesel);
		}
		dialog->icon_filesel = NULL;
		if (dialog->callback)
			dialog->callback(NULL, dialog->data);
		g_free(dialog);
		return;
	}

	filename = gtk_file_chooser_get_filename(GTK_FILE_CHOOSER(dialog->icon_filesel));
	current_folder = gtk_file_chooser_get_current_folder(GTK_FILE_CHOOSER(dialog->icon_filesel));
	if (current_folder != NULL) {
		purple_prefs_set_path(PIDGIN_PREFS_ROOT "/filelocations/last_icon_folder", current_folder);
		g_free(current_folder);
	}


	if (dialog->callback)
		dialog->callback(filename, dialog->data);
	gtk_widget_destroy(dialog->icon_filesel);
	g_free(filename);
	g_free(dialog);
}


static void
icon_preview_change_cb(GtkFileChooser *widget, struct _icon_chooser *dialog)
{
	GdkPixbuf *pixbuf;
	int height, width;
	char *basename, *markup, *size;
	GStatBuf st;
	char *filename;

	filename = gtk_file_chooser_get_preview_filename(
					GTK_FILE_CHOOSER(dialog->icon_filesel));

	if (!filename || g_stat(filename, &st) || !(pixbuf = pidgin_pixbuf_new_from_file_at_size(filename, 128, 128)))
	{
		gtk_image_set_from_pixbuf(GTK_IMAGE(dialog->icon_preview), NULL);
		gtk_label_set_markup(GTK_LABEL(dialog->icon_text), "");
		g_free(filename);
		return;
	}

	gdk_pixbuf_get_file_info(filename, &width, &height);
	basename = g_path_get_basename(filename);
	size = purple_str_size_to_units(st.st_size);
	markup = g_strdup_printf(_("<b>File:</b> %s\n"
							   "<b>File size:</b> %s\n"
							   "<b>Image size:</b> %dx%d"),
							 basename, size, width, height);

	gtk_image_set_from_pixbuf(GTK_IMAGE(dialog->icon_preview), pixbuf);
	gtk_label_set_markup(GTK_LABEL(dialog->icon_text), markup);

	g_object_unref(G_OBJECT(pixbuf));
	g_free(filename);
	g_free(basename);
	g_free(size);
	g_free(markup);
}


GtkWidget *pidgin_buddy_icon_chooser_new(GtkWindow *parent, void(*callback)(const char *, gpointer), gpointer data) {
	struct _icon_chooser *dialog = g_new0(struct _icon_chooser, 1);

	GtkWidget *vbox;
	const char *current_folder;

	dialog->callback = callback;
	dialog->data = data;

	current_folder = purple_prefs_get_path(PIDGIN_PREFS_ROOT "/filelocations/last_icon_folder");

	dialog->icon_filesel = gtk_file_chooser_dialog_new(_("Buddy Icon"),
							   parent,
							   GTK_FILE_CHOOSER_ACTION_OPEN,
							   GTK_STOCK_CANCEL, GTK_RESPONSE_CANCEL,
							   GTK_STOCK_OPEN, GTK_RESPONSE_ACCEPT,
							   NULL);
	gtk_dialog_set_default_response(GTK_DIALOG(dialog->icon_filesel), GTK_RESPONSE_ACCEPT);
	if ((current_folder != NULL) && (*current_folder != '\0'))
		gtk_file_chooser_set_current_folder(GTK_FILE_CHOOSER(dialog->icon_filesel),
						    current_folder);

	dialog->icon_preview = gtk_image_new();
	dialog->icon_text = gtk_label_new(NULL);

	vbox = gtk_box_new(GTK_ORIENTATION_VERTICAL, PIDGIN_HIG_BOX_SPACE);
	gtk_widget_set_size_request(GTK_WIDGET(vbox), -1, 50);
	gtk_box_pack_start(GTK_BOX(vbox), GTK_WIDGET(dialog->icon_preview), TRUE, FALSE, 0);
	gtk_box_pack_end(GTK_BOX(vbox), GTK_WIDGET(dialog->icon_text), FALSE, FALSE, 0);
	gtk_widget_show_all(vbox);

	gtk_file_chooser_set_preview_widget(GTK_FILE_CHOOSER(dialog->icon_filesel), vbox);
	gtk_file_chooser_set_preview_widget_active(GTK_FILE_CHOOSER(dialog->icon_filesel), TRUE);
	gtk_file_chooser_set_use_preview_label(GTK_FILE_CHOOSER(dialog->icon_filesel), FALSE);

	g_signal_connect(G_OBJECT(dialog->icon_filesel), "update-preview",
					 G_CALLBACK(icon_preview_change_cb), dialog);
	g_signal_connect(G_OBJECT(dialog->icon_filesel), "response",
					 G_CALLBACK(icon_filesel_choose_cb), dialog);
	icon_preview_change_cb(NULL, dialog);

#ifdef _WIN32
	g_signal_connect(G_OBJECT(dialog->icon_filesel), "show",
		G_CALLBACK(winpidgin_ensure_onscreen), dialog->icon_filesel);
#endif

	return dialog->icon_filesel;
}

/*
 * str_array_match:
 *
 * Returns: %TRUE if any string from array @a exists in array @b.
 */
static gboolean
str_array_match(char **a, char **b)
{
	int i, j;

	if (!a || !b)
		return FALSE;
	for (i = 0; a[i] != NULL; i++)
		for (j = 0; b[j] != NULL; j++)
			if (!g_ascii_strcasecmp(a[i], b[j]))
				return TRUE;
	return FALSE;
}

gpointer
pidgin_convert_buddy_icon(PurpleProtocol *protocol, const char *path, size_t *len)
{
	PurpleBuddyIconSpec *spec;
	int orig_width, orig_height, new_width, new_height;
	GdkPixbufFormat *format;
	char **pixbuf_formats;
	char **protocol_formats;
	GError *error = NULL;
	gchar *contents;
	gsize length;
	GdkPixbuf *pixbuf, *original;
	float scale_factor;
	int i;
	gchar *tmp;

	spec = purple_protocol_get_icon_spec(protocol);
	g_return_val_if_fail(spec->format != NULL, NULL);

	format = gdk_pixbuf_get_file_info(path, &orig_width, &orig_height);
	if (format == NULL) {
		purple_debug_warning("buddyicon", "Could not get file info of %s\n", path);
		return NULL;
	}

	pixbuf_formats = gdk_pixbuf_format_get_extensions(format);
	protocol_formats = g_strsplit(spec->format, ",", 0);

	if (str_array_match(pixbuf_formats, protocol_formats) && /* This is an acceptable format AND */
		 (!(spec->scale_rules & PURPLE_ICON_SCALE_SEND) || /* The protocol doesn't scale before it sends OR */
		  (spec->min_width <= orig_width && spec->max_width >= orig_width &&
		   spec->min_height <= orig_height && spec->max_height >= orig_height))) /* The icon is the correct size */
	{
		g_strfreev(pixbuf_formats);

		if (!g_file_get_contents(path, &contents, &length, &error)) {
			purple_debug_warning("buddyicon", "Could not get file contents "
					"of %s: %s\n", path, error->message);
			g_strfreev(protocol_formats);
			return NULL;
		}

		if (spec->max_filesize == 0 || length < spec->max_filesize) {
			/* The supplied image fits the file size, dimensions and type
			   constraints.  Great!  Return it without making any changes. */
			if (len)
				*len = length;
			g_strfreev(protocol_formats);
			return contents;
		}

		/* The image was too big.  Fall-through and try scaling it down. */
		g_free(contents);
	} else {
		g_strfreev(pixbuf_formats);
	}

	/* The original image wasn't compatible.  Scale it or convert file type. */
	pixbuf = gdk_pixbuf_new_from_file(path, &error);
	if (error) {
		purple_debug_warning("buddyicon", "Could not open icon '%s' for "
				"conversion: %s\n", path, error->message);
		g_error_free(error);
		g_strfreev(protocol_formats);
		return NULL;
	}
	original = g_object_ref(G_OBJECT(pixbuf));

	new_width = orig_width;
	new_height = orig_height;

	/* Make sure the image is the correct dimensions */
	if (spec->scale_rules & PURPLE_ICON_SCALE_SEND &&
		(orig_width < spec->min_width || orig_width > spec->max_width ||
		 orig_height < spec->min_height || orig_height > spec->max_height))
	{
		purple_buddy_icon_spec_get_scaled_size(spec, &new_width, &new_height);

		g_object_unref(G_OBJECT(pixbuf));
		pixbuf = gdk_pixbuf_scale_simple(original, new_width, new_height, GDK_INTERP_HYPER);
	}

	scale_factor = 1;
	do {
		for (i = 0; protocol_formats[i]; i++) {
			int quality = 100;
			do {
				const char *key = NULL;
				const char *value = NULL;
				gchar tmp_buf[4];

				purple_debug_info("buddyicon", "Converting buddy icon to %s\n", protocol_formats[i]);

				if (g_str_equal(protocol_formats[i], "png")) {
					key = "compression";
					value = "9";
				} else if (g_str_equal(protocol_formats[i], "jpeg")) {
					sprintf(tmp_buf, "%u", quality);
					key = "quality";
					value = tmp_buf;
				}

				if (!gdk_pixbuf_save_to_buffer(pixbuf, &contents, &length,
						protocol_formats[i], &error, key, value, NULL))
				{
					/* The NULL checking of error is necessary due to this bug:
					 * http://bugzilla.gnome.org/show_bug.cgi?id=405539 */
					purple_debug_warning("buddyicon",
							"Could not convert to %s: %s\n", protocol_formats[i],
							(error && error->message) ? error->message : "Unknown error");
					g_error_free(error);
					error = NULL;

					/* We couldn't convert to this image type.  Try the next
					   image type. */
					break;
				}

				if (spec->max_filesize == 0 || length <= spec->max_filesize) {
					/* We were able to save the image as this image type and
					   have it be within the size constraints.  Great!  Return
					   the image. */
					purple_debug_info("buddyicon", "Converted image from "
							"%dx%d to %dx%d, format=%s, quality=%u, "
							"filesize=%" G_GSIZE_FORMAT "\n",
							orig_width, orig_height, new_width, new_height,
							protocol_formats[i], quality, length);
					if (len)
						*len = length;
					g_strfreev(protocol_formats);
					g_object_unref(G_OBJECT(pixbuf));
					g_object_unref(G_OBJECT(original));
					return contents;
				}

				g_free(contents);

				if (!g_str_equal(protocol_formats[i], "jpeg")) {
					/* File size was too big and we can't lower the quality,
					   so skip to the next image type. */
					break;
				}

				/* File size was too big, but we're dealing with jpeg so try
				   lowering the quality. */
				quality -= 5;
			} while (quality >= 70);
		}

		/* We couldn't save the image in any format that was below the max
		   file size.  Maybe we can reduce the image dimensions? */
		scale_factor *= 0.8;
		new_width = orig_width * scale_factor;
		new_height = orig_height * scale_factor;
		g_object_unref(G_OBJECT(pixbuf));
		pixbuf = gdk_pixbuf_scale_simple(original, new_width, new_height, GDK_INTERP_HYPER);
	} while ((new_width > 10 || new_height > 10) && new_width > spec->min_width && new_height > spec->min_height);
	g_strfreev(protocol_formats);
	g_object_unref(G_OBJECT(pixbuf));
	g_object_unref(G_OBJECT(original));

	tmp = g_strdup_printf(_("The file '%s' is too large for %s.  Please try a smaller image.\n"),
			path, purple_protocol_get_name(protocol));
	purple_notify_error(NULL, _("Icon Error"), _("Could not set icon"), tmp, NULL);
	g_free(tmp);

	return NULL;
}

char *pidgin_make_pretty_arrows(const char *str)
{
	char *ret;
	char **split = g_strsplit(str, "->", -1);
	ret = g_strjoinv("\342\207\250", split);
	g_strfreev(split);

	split = g_strsplit(ret, "<-", -1);
	g_free(ret);
	ret = g_strjoinv("\342\207\246", split);
	g_strfreev(split);

	return ret;
}

void pidgin_set_urgent(GtkWindow *window, gboolean urgent)
{
#if defined _WIN32
	winpidgin_window_flash(window, urgent);
#else
	gtk_window_set_urgency_hint(window, urgent);
#endif
}

static void *
pidgin_utils_get_handle(void)
{
	static int handle;

	return &handle;
}

static void connection_signed_off_cb(PurpleConnection *gc)
{
	GSList *list, *l_next;
	for (list = minidialogs; list; list = l_next) {
		l_next = list->next;
		if (g_object_get_data(G_OBJECT(list->data), "gc") == gc) {
				gtk_widget_destroy(GTK_WIDGET(list->data));
		}
	}
}

static void alert_killed_cb(GtkWidget *widget)
{
	minidialogs = g_slist_remove(minidialogs, widget);
}

static void
old_mini_dialog_button_clicked_cb(PidginMiniDialog *mini_dialog,
                                  GtkButton *button,
                                  gpointer user_data)
{
	struct _old_button_clicked_cb_data *data = user_data;
	data->cb(data->data, button);
}

static void
old_mini_dialog_destroy_cb(GtkWidget *dialog,
                           GList *cb_datas)
{
	while (cb_datas != NULL)
	{
		g_free(cb_datas->data);
		cb_datas = g_list_delete_link(cb_datas, cb_datas);
	}
}

static void
mini_dialog_init(PidginMiniDialog *mini_dialog, PurpleConnection *gc, void *user_data, va_list args)
{
	const char *button_text;
	GList *cb_datas = NULL;
	static gboolean first_call = TRUE;

	if (first_call) {
		first_call = FALSE;
		purple_signal_connect(purple_connections_get_handle(), "signed-off",
		                      pidgin_utils_get_handle(),
		                      PURPLE_CALLBACK(connection_signed_off_cb), NULL);
	}

	g_object_set_data(G_OBJECT(mini_dialog), "gc" ,gc);
	g_signal_connect(G_OBJECT(mini_dialog), "destroy",
		G_CALLBACK(alert_killed_cb), NULL);

	while ((button_text = va_arg(args, char*))) {
		struct _old_button_clicked_cb_data *data = NULL;
		PidginMiniDialogCallback wrapper_cb = NULL;
		PidginUtilMiniDialogCallback callback =
			va_arg(args, PidginUtilMiniDialogCallback);

		if (callback != NULL) {
			data = g_new0(struct _old_button_clicked_cb_data, 1);
			data->cb = callback;
			data->data = user_data;
			wrapper_cb = old_mini_dialog_button_clicked_cb;
		}
		pidgin_mini_dialog_add_button(mini_dialog, button_text,
			wrapper_cb, data);
		cb_datas = g_list_append(cb_datas, data);
	}

	g_signal_connect(G_OBJECT(mini_dialog), "destroy",
		G_CALLBACK(old_mini_dialog_destroy_cb), cb_datas);
}

#define INIT_AND_RETURN_MINI_DIALOG(mini_dialog) \
	va_list args; \
	va_start(args, user_data); \
	mini_dialog_init(mini_dialog, gc, user_data, args); \
	va_end(args); \
	return GTK_WIDGET(mini_dialog);

GtkWidget *
pidgin_make_mini_dialog(PurpleConnection *gc,
                        const char *icon_name,
                        const char *primary,
                        const char *secondary,
                        void *user_data,
                        ...)
{
	PidginMiniDialog *mini_dialog = pidgin_mini_dialog_new(primary, secondary, icon_name);
	INIT_AND_RETURN_MINI_DIALOG(mini_dialog);
}

GtkWidget *
pidgin_make_mini_dialog_with_custom_icon(PurpleConnection *gc,
					GdkPixbuf *custom_icon,
					const char *primary,
					const char *secondary,
					void *user_data,
					...)
{
	PidginMiniDialog *mini_dialog = pidgin_mini_dialog_new_with_custom_icon(primary, secondary, custom_icon);
	INIT_AND_RETURN_MINI_DIALOG(mini_dialog);
}

/*
 * "This is so dead sexy."
 * "Two thumbs up."
 * "Best movie of the year."
 *
 * This is the function that handles CTRL+F searching in the buddy list.
 * It finds the top-most buddy/group/chat/whatever containing the
 * entered string.
 *
 * It's somewhat ineffecient, because we strip all the HTML from the
 * "name" column of the buddy list (because the GtkTreeModel does not
 * contain the screen name in a non-markedup format).  But the alternative
 * is to add an extra column to the GtkTreeModel.  And this function is
 * used rarely, so it shouldn't matter TOO much.
 */
gboolean pidgin_tree_view_search_equal_func(GtkTreeModel *model, gint column,
			const gchar *key, GtkTreeIter *iter, gpointer data)
{
	gchar *enteredstring;
	gchar *tmp;
	gchar *withmarkup;
	gchar *nomarkup;
	gchar *normalized;
	gboolean result;
	size_t i;
	size_t len;
	PangoLogAttr *log_attrs;
	gchar *word;

	if (g_ascii_strcasecmp(key, "Global Thermonuclear War") == 0)
	{
		purple_notify_info(NULL, "WOPR", "Wouldn't you prefer a nice "
			"game of chess?", NULL, NULL);
		return FALSE;
	}

	gtk_tree_model_get(model, iter, column, &withmarkup, -1);
	if (withmarkup == NULL)   /* This is probably a separator */
		return TRUE;

	tmp = g_utf8_normalize(key, -1, G_NORMALIZE_DEFAULT);
	enteredstring = g_utf8_casefold(tmp, -1);
	g_free(tmp);

	nomarkup = purple_markup_strip_html(withmarkup);
	tmp = g_utf8_normalize(nomarkup, -1, G_NORMALIZE_DEFAULT);
	g_free(nomarkup);
	normalized = g_utf8_casefold(tmp, -1);
	g_free(tmp);

	if (purple_str_has_prefix(normalized, enteredstring))
	{
		g_free(withmarkup);
		g_free(enteredstring);
		g_free(normalized);
		return FALSE;
	}


	/* Use Pango to separate by words. */
	len = g_utf8_strlen(normalized, -1);
	log_attrs = g_new(PangoLogAttr, len + 1);

	pango_get_log_attrs(normalized, strlen(normalized), -1, NULL, log_attrs, len + 1);

	word = normalized;
	result = TRUE;
	for (i = 0; i < (len - 1) ; i++)
	{
		if (log_attrs[i].is_word_start &&
		    purple_str_has_prefix(word, enteredstring))
		{
			result = FALSE;
			break;
		}
		word = g_utf8_next_char(word);
	}
	g_free(log_attrs);

/* The non-Pango version. */
#if 0
	word = normalized;
	result = TRUE;
	while (word[0] != '\0')
	{
		gunichar c = g_utf8_get_char(word);
		if (!g_unichar_isalnum(c))
		{
			word = g_utf8_find_next_char(word, NULL);
			if (purple_str_has_prefix(word, enteredstring))
			{
				result = FALSE;
				break;
			}
		}
		else
			word = g_utf8_find_next_char(word, NULL);
	}
#endif

	g_free(withmarkup);
	g_free(enteredstring);
	g_free(normalized);

	return result;
}


gboolean pidgin_gdk_pixbuf_is_opaque(GdkPixbuf *pixbuf) {
	int height, rowstride, i;
	unsigned char *pixels;
	unsigned char *row;

	if (!gdk_pixbuf_get_has_alpha(pixbuf))
		return TRUE;

	height = gdk_pixbuf_get_height (pixbuf);
	rowstride = gdk_pixbuf_get_rowstride (pixbuf);
	pixels = gdk_pixbuf_get_pixels (pixbuf);

	row = pixels;
	for (i = 3; i < rowstride; i+=4) {
		if (row[i] < 0xfe)
			return FALSE;
	}

	for (i = 1; i < height - 1; i++) {
		row = pixels + (i * rowstride);
		if (row[3] < 0xfe || row[rowstride - 1] < 0xfe) {
			return FALSE;
	    }
	}

	row = pixels + ((height - 1) * rowstride);
	for (i = 3; i < rowstride; i += 4) {
		if (row[i] < 0xfe)
			return FALSE;
	}

	return TRUE;
}

void pidgin_gdk_pixbuf_make_round(GdkPixbuf *pixbuf) {
	int width, height, rowstride;
	guchar *pixels;
	if (!gdk_pixbuf_get_has_alpha(pixbuf))
		return;
	width = gdk_pixbuf_get_width(pixbuf);
	height = gdk_pixbuf_get_height(pixbuf);
	rowstride = gdk_pixbuf_get_rowstride(pixbuf);
	pixels = gdk_pixbuf_get_pixels(pixbuf);

	if (width < 6 || height < 6)
		return;
	/* Top left */
	pixels[3] = 0;
	pixels[7] = 0x80;
	pixels[11] = 0xC0;
	pixels[rowstride + 3] = 0x80;
	pixels[rowstride * 2 + 3] = 0xC0;

	/* Top right */
	pixels[width * 4 - 1] = 0;
	pixels[width * 4 - 5] = 0x80;
	pixels[width * 4 - 9] = 0xC0;
	pixels[rowstride + (width * 4) - 1] = 0x80;
	pixels[(2 * rowstride) + (width * 4) - 1] = 0xC0;

	/* Bottom left */
	pixels[(height - 1) * rowstride + 3] = 0;
	pixels[(height - 1) * rowstride + 7] = 0x80;
	pixels[(height - 1) * rowstride + 11] = 0xC0;
	pixels[(height - 2) * rowstride + 3] = 0x80;
	pixels[(height - 3) * rowstride + 3] = 0xC0;

	/* Bottom right */
	pixels[height * rowstride - 1] = 0;
	pixels[(height - 1) * rowstride - 1] = 0x80;
	pixels[(height - 2) * rowstride - 1] = 0xC0;
	pixels[height * rowstride - 5] = 0x80;
	pixels[height * rowstride - 9] = 0xC0;
}

const char *pidgin_get_dim_grey_string(GtkWidget *widget) {
	static char dim_grey_string[8] = "";
	GtkStyle *style;

	if (!widget)
		return "dim grey";

	style = gtk_widget_get_style(widget);
	if (!style)
		return "dim grey";

	snprintf(dim_grey_string, sizeof(dim_grey_string), "#%02x%02x%02x",
	style->text_aa[GTK_STATE_NORMAL].red >> 8,
	style->text_aa[GTK_STATE_NORMAL].green >> 8,
	style->text_aa[GTK_STATE_NORMAL].blue >> 8);
	return dim_grey_string;
}

static void
combo_box_changed_cb(GtkComboBoxText *combo_box, GtkEntry *entry)
{
	char *text = gtk_combo_box_text_get_active_text(combo_box);
	gtk_entry_set_text(entry, text ? text : "");
	g_free(text);
}

static gboolean
entry_key_pressed_cb(GtkWidget *entry, GdkEventKey *key, GtkComboBoxText *combo)
{
	if (key->keyval == GDK_KEY_Down || key->keyval == GDK_KEY_Up) {
		gtk_combo_box_popup(GTK_COMBO_BOX(combo));
		return TRUE;
	}
	return FALSE;
}

GtkWidget *
pidgin_text_combo_box_entry_new(const char *default_item, GList *items)
{
	GtkComboBoxText *ret = NULL;
	GtkWidget *the_entry = NULL;

#if GTK_CHECK_VERSION(2,24,0)
	ret = GTK_COMBO_BOX_TEXT(gtk_combo_box_text_new_with_entry());
	the_entry = gtk_bin_get_child(GTK_BIN(ret));
#else
	ret = GTK_COMBO_BOX(gtk_combo_box_entry_new_text());
	the_entry = gtk_entry_new();
	gtk_container_add(GTK_CONTAINER(ret), the_entry);
#endif

	if (default_item)
		gtk_entry_set_text(GTK_ENTRY(the_entry), default_item);

	for (; items != NULL ; items = items->next) {
		char *text = items->data;
		if (text && *text)
			gtk_combo_box_text_append_text(ret, text);
	}

	g_signal_connect(G_OBJECT(ret), "changed", (GCallback)combo_box_changed_cb, the_entry);
	g_signal_connect_after(G_OBJECT(the_entry), "key-press-event", G_CALLBACK(entry_key_pressed_cb), ret);

	return GTK_WIDGET(ret);
}

const char *pidgin_text_combo_box_entry_get_text(GtkWidget *widget)
{
	return gtk_entry_get_text(GTK_ENTRY(gtk_bin_get_child(GTK_BIN((widget)))));
}

void pidgin_text_combo_box_entry_set_text(GtkWidget *widget, const char *text)
{
	gtk_entry_set_text(GTK_ENTRY(gtk_bin_get_child(GTK_BIN((widget)))), (text));
}

GtkWidget *
pidgin_add_widget_to_vbox(GtkBox *vbox, const char *widget_label, GtkSizeGroup *sg, GtkWidget *widget, gboolean expand, GtkWidget **p_label)
{
	GtkWidget *hbox;
	GtkWidget *label = NULL;

	if (widget_label) {
		hbox = gtk_box_new(GTK_ORIENTATION_HORIZONTAL, 5);
		gtk_widget_show(hbox);
		gtk_box_pack_start(vbox, hbox, FALSE, FALSE, 0);

		label = gtk_label_new_with_mnemonic(widget_label);
		gtk_widget_show(label);
		if (sg) {
			gtk_misc_set_alignment(GTK_MISC(label), 0, 0.5);
			gtk_size_group_add_widget(sg, label);
		}
		gtk_box_pack_start(GTK_BOX(hbox), label, FALSE, FALSE, 0);
	} else {
		hbox = GTK_WIDGET(vbox);
	}

	gtk_widget_show(widget);
	gtk_box_pack_start(GTK_BOX(hbox), widget, expand, TRUE, 0);
	if (label) {
		gtk_label_set_mnemonic_widget(GTK_LABEL(label), widget);
		pidgin_set_accessible_label(widget, GTK_LABEL(label));
	}

	if (p_label)
		(*p_label) = label;
	return hbox;
}

gboolean pidgin_auto_parent_window(GtkWidget *widget)
{
#if 0
	/* This looks at the most recent window that received focus, and makes
	 * that the parent window. */
#ifndef _WIN32
	static GdkAtom _WindowTime = GDK_NONE;
	static GdkAtom _Cardinal = GDK_NONE;
	GList *windows = NULL;
	GtkWidget *parent = NULL;
	time_t window_time = 0;

	windows = gtk_window_list_toplevels();

	if (_WindowTime == GDK_NONE) {
		_WindowTime = gdk_x11_xatom_to_atom(gdk_x11_get_xatom_by_name("_NET_WM_USER_TIME"));
	}
	if (_Cardinal == GDK_NONE) {
		_Cardinal = gdk_atom_intern("CARDINAL", FALSE);
	}

	while (windows) {
		GtkWidget *window = windows->data;
		guchar *data = NULL;
		int al = 0;
		time_t value;

		windows = g_list_delete_link(windows, windows);

		if (window == widget ||
				!gtk_widget_get_visible(window))
			continue;

		if (!gdk_property_get(window->window, _WindowTime, _Cardinal, 0, sizeof(time_t), FALSE,
				NULL, NULL, &al, &data))
			continue;
		value = *(time_t *)data;
		if (window_time < value) {
			window_time = value;
			parent = window;
		}
		g_free(data);
	}
	if (windows)
		g_list_free(windows);
	if (parent) {
		if (!gtk_get_current_event() && gtk_window_has_toplevel_focus(GTK_WINDOW(parent))) {
			/* The window is in focus, and the new window was not triggered by a keypress/click
			 * event. So do not set it transient, to avoid focus stealing and all that.
			 */
			return FALSE;
		}
		gtk_window_set_transient_for(GTK_WINDOW(widget), GTK_WINDOW(parent));
		return TRUE;
	}
	return FALSE;
#endif
#else
	/* This finds the currently active window and makes that the parent window. */
	GList *windows = NULL;
	GtkWindow *parent = NULL;
	GdkEvent *event = gtk_get_current_event();
	GdkWindow *menu = NULL;
	gpointer parent_from;
	PurpleNotifyType notify_type;

	parent_from = g_object_get_data(G_OBJECT(widget), "pidgin-parent-from");
	if (purple_request_is_valid_ui_handle(parent_from, NULL)) {
		
		gtk_window_set_transient_for(GTK_WINDOW(widget),
			gtk_window_get_transient_for(
				pidgin_request_get_dialog_window(parent_from)));
		return TRUE;
	}
	if (purple_notify_is_valid_ui_handle(parent_from, &notify_type) &&
		notify_type == PURPLE_NOTIFY_MESSAGE)
	{
		gtk_window_set_transient_for(GTK_WINDOW(widget),
			gtk_window_get_transient_for(GTK_WINDOW(parent_from)));
		return TRUE;
	}

	if (event == NULL)
		/* The window was not triggered by a user action. */
		return FALSE;

	/* We need to special case events from a popup menu. */
	if (event->type == GDK_BUTTON_RELEASE) {
		/* XXX: Neither of the following works:
			menu = event->button.window;
			menu = gdk_window_get_parent(event->button.window);
			menu = gdk_window_get_toplevel(event->button.window);
		*/
	} else if (event->type == GDK_KEY_PRESS)
		menu = event->key.window;

	windows = gtk_window_list_toplevels();
	while (windows) {
		GtkWindow *window = GTK_WINDOW(windows->data);
		windows = g_list_delete_link(windows, windows);

		if (GPOINTER_TO_INT(g_object_get_data(G_OBJECT(window),
			"pidgin-window-is-closing")))
		{
			parent = gtk_window_get_transient_for(window);
			break;
		}

		if (GTK_WIDGET(window) == widget ||
				!gtk_widget_get_visible(GTK_WIDGET(window))) {
			continue;
		}

		if (gtk_window_has_toplevel_focus(window) ||
				(menu && menu == gtk_widget_get_window(GTK_WIDGET(window)))) {
			parent = window;
			break;
		}
	}
	if (windows)
		g_list_free(windows);
	if (parent) {
		gtk_window_set_transient_for(GTK_WINDOW(widget), parent);
		return TRUE;
	}
	return FALSE;
#endif
}

static GObject *pidgin_pixbuf_from_data_helper(const guchar *buf, gsize count, gboolean animated)
{
	GObject *pixbuf;
	GdkPixbufLoader *loader;
	GError *error = NULL;

	loader = gdk_pixbuf_loader_new();

	if (!gdk_pixbuf_loader_write(loader, buf, count, &error) || error) {
		purple_debug_warning("gtkutils", "gdk_pixbuf_loader_write() "
				"failed with size=%" G_GSIZE_FORMAT ": %s\n", count,
				error ? error->message : "(no error message)");
		if (error)
			g_error_free(error);
		g_object_unref(G_OBJECT(loader));
		return NULL;
	}

	if (!gdk_pixbuf_loader_close(loader, &error) || error) {
		purple_debug_warning("gtkutils", "gdk_pixbuf_loader_close() "
				"failed for image of size %" G_GSIZE_FORMAT ": %s\n", count,
				error ? error->message : "(no error message)");
		if (error)
			g_error_free(error);
		g_object_unref(G_OBJECT(loader));
		return NULL;
	}

	if (animated)
		pixbuf = G_OBJECT(gdk_pixbuf_loader_get_animation(loader));
	else
		pixbuf = G_OBJECT(gdk_pixbuf_loader_get_pixbuf(loader));
	if (!pixbuf) {
		purple_debug_warning("gtkutils", "%s() returned NULL for image "
				"of size %" G_GSIZE_FORMAT "\n",
				animated ? "gdk_pixbuf_loader_get_animation"
					: "gdk_pixbuf_loader_get_pixbuf", count);
		g_object_unref(G_OBJECT(loader));
		return NULL;
	}

	g_object_ref(pixbuf);
	g_object_unref(G_OBJECT(loader));

	return pixbuf;
}

GdkPixbuf *pidgin_pixbuf_from_data(const guchar *buf, gsize count)
{
	return GDK_PIXBUF(pidgin_pixbuf_from_data_helper(buf, count, FALSE));
}

GdkPixbufAnimation *pidgin_pixbuf_anim_from_data(const guchar *buf, gsize count)
{
	return GDK_PIXBUF_ANIMATION(pidgin_pixbuf_from_data_helper(buf, count, TRUE));
}

GdkPixbuf *
pidgin_pixbuf_from_image(PurpleImage *image)
{
	return pidgin_pixbuf_from_data(purple_image_get_data(image),
		purple_image_get_size(image));
}

GdkPixbuf *pidgin_pixbuf_new_from_file(const gchar *filename)
{
	GdkPixbuf *pixbuf;
	GError *error = NULL;

	g_return_val_if_fail(filename != NULL, NULL);
	g_return_val_if_fail(filename[0] != '\0', NULL);

	pixbuf = gdk_pixbuf_new_from_file(filename, &error);
	if (!pixbuf || error) {
		purple_debug_warning("gtkutils", "gdk_pixbuf_new_from_file() "
				"returned %s for file %s: %s\n",
				pixbuf ? "something" : "nothing",
				filename,
				error ? error->message : "(no error message)");
		if (error)
			g_error_free(error);
		if (pixbuf)
			g_object_unref(G_OBJECT(pixbuf));
		return NULL;
	}

	return pixbuf;
}

GdkPixbuf *pidgin_pixbuf_new_from_file_at_size(const char *filename, int width, int height)
{
	GdkPixbuf *pixbuf;
	GError *error = NULL;

	g_return_val_if_fail(filename != NULL, NULL);
	g_return_val_if_fail(filename[0] != '\0', NULL);

	pixbuf = gdk_pixbuf_new_from_file_at_size(filename,
			width, height, &error);
	if (!pixbuf || error) {
		purple_debug_warning("gtkutils", "gdk_pixbuf_new_from_file_at_size() "
				"returned %s for file %s: %s\n",
				pixbuf ? "something" : "nothing",
				filename,
				error ? error->message : "(no error message)");
		if (error)
			g_error_free(error);
		if (pixbuf)
			g_object_unref(G_OBJECT(pixbuf));
		return NULL;
	}

	return pixbuf;
}

GdkPixbuf *pidgin_pixbuf_new_from_file_at_scale(const char *filename, int width, int height, gboolean preserve_aspect_ratio)
{
	GdkPixbuf *pixbuf;
	GError *error = NULL;

	g_return_val_if_fail(filename != NULL, NULL);
	g_return_val_if_fail(filename[0] != '\0', NULL);

	pixbuf = gdk_pixbuf_new_from_file_at_scale(filename,
			width, height, preserve_aspect_ratio, &error);
	if (!pixbuf || error) {
		purple_debug_warning("gtkutils", "gdk_pixbuf_new_from_file_at_scale() "
				"returned %s for file %s: %s\n",
				pixbuf ? "something" : "nothing",
				filename,
				error ? error->message : "(no error message)");
		if (error)
			g_error_free(error);
		if (pixbuf)
			g_object_unref(G_OBJECT(pixbuf));
		return NULL;
	}

	return pixbuf;
}

GdkPixbuf *
pidgin_pixbuf_scale_down(GdkPixbuf *src, guint max_width, guint max_height,
	GdkInterpType interp_type, gboolean preserve_ratio)
{
	guint cur_w, cur_h;
	GdkPixbuf *dst;

	g_return_val_if_fail(src != NULL, NULL);

	if (max_width == 0 || max_height == 0) {
		g_object_unref(src);
		g_return_val_if_reached(NULL);
	}

	cur_w = gdk_pixbuf_get_width(src);
	cur_h = gdk_pixbuf_get_height(src);

	if (cur_w <= max_width && cur_h <= max_height)
		return src;

	/* cur_ratio = cur_w / cur_h
	 * max_ratio = max_w / max_h
	 */

	if (!preserve_ratio) {
		cur_w = MIN(cur_w, max_width);
		cur_h = MIN(cur_h, max_height);
	} else if ((guint64)cur_w * max_height > (guint64)max_width * cur_h) {
		/* cur_w / cur_h > max_width / max_height */
		cur_h = (guint64)max_width * cur_h / cur_w;
		cur_w = max_width;
	} else {
		cur_w = (guint64)max_height * cur_w / cur_h;
		cur_h = max_height;
	}

	if (cur_w <= 0)
		cur_w = 1;
	if (cur_h <= 0)
		cur_h = 1;

	dst = gdk_pixbuf_scale_simple(src, cur_w, cur_h, interp_type);
	g_object_unref(src);

	return dst;
}

static void
url_copy(GtkWidget *w, gchar *url)
{
	GtkClipboard *clipboard;

	clipboard = gtk_widget_get_clipboard(w, GDK_SELECTION_PRIMARY);
	gtk_clipboard_set_text(clipboard, url, -1);

	clipboard = gtk_widget_get_clipboard(w, GDK_SELECTION_CLIPBOARD);
	gtk_clipboard_set_text(clipboard, url, -1);
}

static gboolean
link_context_menu(PidginWebView *webview, WebKitDOMHTMLAnchorElement *link, GtkWidget *menu)
{
	GtkWidget *img, *item;
	char *url;

	url = webkit_dom_html_anchor_element_get_href(link);

	/* Open Link */
	img = gtk_image_new_from_stock(GTK_STOCK_JUMP_TO, GTK_ICON_SIZE_MENU);
	item = gtk_image_menu_item_new_with_mnemonic(_("_Open Link"));
	gtk_image_menu_item_set_image(GTK_IMAGE_MENU_ITEM(item), img);
	g_signal_connect_swapped(G_OBJECT(item), "activate",
	                         G_CALLBACK(pidgin_webview_activate_anchor), link);
	gtk_menu_shell_append(GTK_MENU_SHELL(menu), item);

	/* Copy Link Location */
	img = gtk_image_new_from_stock(GTK_STOCK_COPY, GTK_ICON_SIZE_MENU);
	item = gtk_image_menu_item_new_with_mnemonic(_("_Copy Link Location"));
	gtk_image_menu_item_set_image(GTK_IMAGE_MENU_ITEM(item), img);
	/* The signal owns url now: */
	g_signal_connect_data(G_OBJECT(item), "activate", G_CALLBACK(url_copy),
	                      (gpointer)url, (GClosureNotify)g_free, 0);
	gtk_menu_shell_append(GTK_MENU_SHELL(menu), item);

	return TRUE;
}

static gboolean
copy_email_address(PidginWebView *webview, WebKitDOMHTMLAnchorElement *link, GtkWidget *menu)
{
	GtkWidget *img, *item;
	char *text;
	char *address;
#define MAILTOSIZE  (sizeof("mailto:") - 1)

	text = webkit_dom_html_anchor_element_get_href(link);
	if (!text || strlen(text) <= MAILTOSIZE) {
		g_free(text);
		return FALSE;
	}
	address = text + MAILTOSIZE;

	/* Copy Email Address */
	img = gtk_image_new_from_stock(GTK_STOCK_COPY, GTK_ICON_SIZE_MENU);
	item = gtk_image_menu_item_new_with_mnemonic(_("_Copy Email Address"));
	gtk_image_menu_item_set_image(GTK_IMAGE_MENU_ITEM(item), img);
	g_signal_connect_data(G_OBJECT(item), "activate", G_CALLBACK(url_copy),
	                      g_strdup(address), (GClosureNotify)g_free, 0);
	gtk_menu_shell_append(GTK_MENU_SHELL(menu), item);

	g_free(text);

	return TRUE;
}

/*
 * open_file:
 * @filename: The path to a file. Specifically this is the link target
 *        from a link in an IM window with the leading "file://" removed.
 */
static void
open_file(PidginWebView *webview, const char *filename)
{
	/* Copied from gtkft.c:open_button_cb */
#ifdef _WIN32
	/* If using Win32... */
	int code;
	/* Escape URI by replacing double-quote with 2 double-quotes. */
	gchar *escaped = purple_strreplace(filename, "\"", "\"\"");
	gchar *param = g_strconcat("/select,\"", escaped, "\"", NULL);
	wchar_t *wc_param = g_utf8_to_utf16(param, -1, NULL, NULL, NULL);

	/* TODO: Better to use SHOpenFolderAndSelectItems()? */
	code = (int)ShellExecuteW(NULL, L"OPEN", L"explorer.exe", wc_param, NULL, SW_NORMAL);

	g_free(wc_param);
	g_free(param);
	g_free(escaped);

	if (code == SE_ERR_ASSOCINCOMPLETE || code == SE_ERR_NOASSOC)
	{
		purple_notify_error(webview, NULL,
				_("There is no application configured to open this type of file."),
				NULL, NULL);
	}
	else if (code < 32)
	{
		purple_notify_error(webview, NULL,
				_("An error occurred while opening the file."), NULL, NULL);
		purple_debug_warning("gtkutils", "filename: %s; code: %d\n",
				filename, code);
	}
#else
	char *command = NULL;
	char *tmp = NULL;
	GError *error = NULL;

	if (purple_running_gnome())
	{
		char *escaped = g_shell_quote(filename);
		command = g_strdup_printf("gnome-open %s", escaped);
		g_free(escaped);
	}
	else if (purple_running_kde())
	{
		char *escaped = g_shell_quote(filename);

		if (purple_str_has_suffix(filename, ".desktop"))
			command = g_strdup_printf("kfmclient openURL %s 'text/plain'", escaped);
		else
			command = g_strdup_printf("kfmclient openURL %s", escaped);
		g_free(escaped);
	}
	else
	{
		purple_notify_uri(NULL, filename);
		return;
	}

	if (purple_program_is_valid(command))
	{
		gint exit_status;
		if (!g_spawn_command_line_sync(command, NULL, NULL, &exit_status, &error))
		{
			tmp = g_strdup_printf(_("Error launching %s: %s"),
							filename, error->message);
			purple_notify_error(webview, NULL, _("Unable to open file."), tmp, NULL);
			g_free(tmp);
			g_error_free(error);
		}
		if (exit_status != 0)
		{
			char *primary = g_strdup_printf(_("Error running %s"), command);
			char *secondary = g_strdup_printf(_("Process returned error code %d"),
									exit_status);
			purple_notify_error(webview, NULL, primary, secondary, NULL);
			g_free(tmp);
		}
	}
#endif
}

#define FILELINKSIZE  (sizeof("file://") - 1)
static gboolean
file_clicked_cb(PidginWebView *webview, const char *uri)
{
	/* Strip "file://" from the URI. */
	open_file(webview, uri + FILELINKSIZE);
	return TRUE;
}

static gboolean
open_containing_cb(PidginWebView *webview, const char *uri)
{
	char *dir = g_path_get_dirname(uri + FILELINKSIZE);
	open_file(webview, dir);
	g_free(dir);
	return TRUE;
}

static gboolean
file_context_menu(PidginWebView *webview, WebKitDOMHTMLAnchorElement *link, GtkWidget *menu)
{
	GtkWidget *img, *item;
	char *url;

	url = webkit_dom_html_anchor_element_get_href(link);

	/* Open File */
	img = gtk_image_new_from_stock(GTK_STOCK_JUMP_TO, GTK_ICON_SIZE_MENU);
	item = gtk_image_menu_item_new_with_mnemonic(_("_Open File"));
	gtk_image_menu_item_set_image(GTK_IMAGE_MENU_ITEM(item), img);
	g_signal_connect_swapped(G_OBJECT(item), "activate",
	                         G_CALLBACK(pidgin_webview_activate_anchor), link);
	gtk_menu_shell_append(GTK_MENU_SHELL(menu), item);

	/* Open Containing Directory */
	img = gtk_image_new_from_stock(GTK_STOCK_DIRECTORY, GTK_ICON_SIZE_MENU);
	item = gtk_image_menu_item_new_with_mnemonic(_("Open _Containing Directory"));
	gtk_image_menu_item_set_image(GTK_IMAGE_MENU_ITEM(item), img);
	/* The signal owns url now: */
	g_signal_connect_data(G_OBJECT(item), "activate",
	                      G_CALLBACK(open_containing_cb), (gpointer)url,
	                      (GClosureNotify)g_free, 0);
	gtk_menu_shell_append(GTK_MENU_SHELL(menu), item);

	return TRUE;
}

#define AUDIOLINKSIZE  (sizeof("audio://") - 1)
static gboolean
audio_clicked_cb(PidginWebView *webview, const char *uri)
{
	PidginConversation *conv = g_object_get_data(G_OBJECT(webview), "gtkconv");
	if (!conv) /* no playback in debug window */
		return TRUE;
	purple_sound_play_file(uri + AUDIOLINKSIZE, NULL);
	return TRUE;
}

static void
savefile_write_cb(gpointer user_data, char *file)
{
	char *temp_file = user_data;
	gchar *contents;
	gsize length;
	GError *error = NULL;

	if (!g_file_get_contents(temp_file, &contents, &length, &error)) {
		purple_debug_error("gtkutils", "Unable to read contents of %s: %s\n",
		                   temp_file, error->message);
		g_error_free(error);
		g_free(temp_file);
		return;
	}
	g_free(temp_file);

	if (!purple_util_write_data_to_file_absolute(file, contents, length)) {
		purple_debug_error("gtkutils", "Unable to write contents to %s\n",
		                   file);
	}
}

static gboolean
save_file_cb(GtkWidget *item, const char *url)
{
	PidginConversation *gtkconv = g_object_get_data(G_OBJECT(item), "gtkconv");
	PurpleConversation *conv;
	if (!gtkconv)
		return TRUE;
	conv = gtkconv->active_conv;
	purple_request_file(conv, _("Save File"), NULL, TRUE,
		G_CALLBACK(savefile_write_cb), G_CALLBACK(g_free),
		purple_request_cpar_from_conversation(conv),
		(gpointer)g_strdup(url));
	return TRUE;
}

static gboolean
audio_context_menu(PidginWebView *webview, WebKitDOMHTMLAnchorElement *link, GtkWidget *menu)
{
	GtkWidget *img, *item;
	char *url;
	PidginConversation *conv = g_object_get_data(G_OBJECT(webview), "gtkconv");
	if (!conv) /* No menu in debug window */
		return TRUE;

	url = webkit_dom_html_anchor_element_get_href(link);

	/* Play Sound */
	img = gtk_image_new_from_stock(GTK_STOCK_MEDIA_PLAY, GTK_ICON_SIZE_MENU);
	item = gtk_image_menu_item_new_with_mnemonic(_("_Play Sound"));
	gtk_image_menu_item_set_image(GTK_IMAGE_MENU_ITEM(item), img);
	g_signal_connect_swapped(G_OBJECT(item), "activate",
	                         G_CALLBACK(pidgin_webview_activate_anchor), link);
	gtk_menu_shell_append(GTK_MENU_SHELL(menu), item);

	/* Save File */
	img = gtk_image_new_from_stock(GTK_STOCK_SAVE, GTK_ICON_SIZE_MENU);
	item = gtk_image_menu_item_new_with_mnemonic(_("_Save File"));
	gtk_image_menu_item_set_image(GTK_IMAGE_MENU_ITEM(item), img);
	g_signal_connect_data(G_OBJECT(item), "activate",
	                      G_CALLBACK(save_file_cb), g_strdup(url+AUDIOLINKSIZE),
	                      (GClosureNotify)g_free, 0);
	g_object_set_data(G_OBJECT(item), "gtkconv", conv);
	gtk_menu_shell_append(GTK_MENU_SHELL(menu), item);

	g_free(url);

	return TRUE;
}

/* XXX: The following two functions are for demonstration purposes only! */
static gboolean
open_dialog(PidginWebView *webview, const char *url)
{
	const char *str;

	if (!url || strlen(url) < sizeof("open://")) {
		return FALSE;
	}

	str = url + sizeof("open://") - 1;

	if (strcmp(str, "accounts") == 0)
		pidgin_accounts_window_show();
	else if (strcmp(str, "prefs") == 0)
		pidgin_prefs_show();
	else
		return FALSE;
	return TRUE;
}

static gboolean
dummy(PidginWebView *webview, WebKitDOMHTMLAnchorElement *link, GtkWidget *menu)
{
	return TRUE;
}

static gboolean
register_gnome_url_handlers(void)
{
	char *tmp;
	char *err;
	char *c;
	char *start;

	tmp = g_find_program_in_path("gconftool-2");
	if (tmp == NULL)
		return FALSE;

	g_free(tmp);
	tmp = NULL;

	if (!g_spawn_command_line_sync("gconftool-2 --all-dirs /desktop/gnome/url-handlers",
	                               &tmp, &err, NULL, NULL))
	{
		g_free(tmp);
		g_free(err);
		g_return_val_if_reached(FALSE);
	}
	g_free(err);
	err = NULL;

	for (c = start = tmp ; *c ; c++)
	{
		/* Skip leading spaces. */
		if (c == start && *c == ' ')
			start = c + 1;
		else if (*c == '\n')
		{
			*c = '\0';
			if (g_str_has_prefix(start, "/desktop/gnome/url-handlers/"))
			{
				char *cmd;
				char *tmp2 = NULL;
				char *protocol;

				/* If there is an enabled boolean, honor it. */
				cmd = g_strdup_printf("gconftool-2 -g %s/enabled", start);
				if (g_spawn_command_line_sync(cmd, &tmp2, &err, NULL, NULL))
				{
					g_free(err);
					err = NULL;
					if (!strcmp(tmp2, "false\n"))
					{
						g_free(tmp2);
						g_free(cmd);
						start = c + 1;
						continue;
					}
				}
				g_free(cmd);
				g_free(tmp2);

				start += sizeof("/desktop/gnome/url-handlers/") - 1;

				protocol = g_strdup_printf("%s:", start);
				registered_url_handlers = g_slist_prepend(registered_url_handlers, protocol);
				pidgin_webview_class_register_protocol(protocol, url_clicked_cb, link_context_menu);
			}
			start = c + 1;
		}
	}
	g_free(tmp);

	return (registered_url_handlers != NULL);
}

#ifdef _WIN32
static void
winpidgin_register_win32_url_handlers(void)
{
	int idx = 0;
	LONG ret = ERROR_SUCCESS;

	do {
		DWORD nameSize = 256;
		wchar_t start[256];
		ret = RegEnumKeyExW(HKEY_CLASSES_ROOT, idx++, start, &nameSize,
							NULL, NULL, NULL, NULL);
		if (ret == ERROR_SUCCESS) {
			HKEY reg_key = NULL;
			ret = RegOpenKeyExW(HKEY_CLASSES_ROOT, start, 0, KEY_READ, &reg_key);
			if (ret == ERROR_SUCCESS) {
				ret = RegQueryValueExW(reg_key, L"URL Protocol", NULL, NULL, NULL, NULL);
				if (ret == ERROR_SUCCESS) {
					gchar *utf8 = g_utf16_to_utf8(start, -1, NULL, NULL, NULL);
					gchar *protocol = g_strdup_printf("%s:", utf8);
					g_free(utf8);
					registered_url_handlers = g_slist_prepend(registered_url_handlers, protocol);
					/* We still pass everything to the "http" "open" handler for security reasons */
					pidgin_webview_class_register_protocol(protocol, url_clicked_cb, link_context_menu);
				}
				RegCloseKey(reg_key);
			}
			ret = ERROR_SUCCESS;
		}
	} while (ret == ERROR_SUCCESS);

	if (ret != ERROR_NO_MORE_ITEMS)
		purple_debug_error("winpidgin", "Error iterating HKEY_CLASSES_ROOT subkeys: %ld\n",
						   ret);
}
#endif

GtkWidget *
pidgin_make_scrollable(GtkWidget *child, GtkPolicyType hscrollbar_policy, GtkPolicyType vscrollbar_policy, GtkShadowType shadow_type, int width, int height)
{
	GtkWidget *sw = gtk_scrolled_window_new(NULL, NULL);

	if (G_LIKELY(sw)) {
		gtk_widget_show(sw);
		gtk_scrolled_window_set_policy(GTK_SCROLLED_WINDOW(sw), hscrollbar_policy, vscrollbar_policy);
		gtk_scrolled_window_set_shadow_type(GTK_SCROLLED_WINDOW(sw), shadow_type);
		if (width != -1 || height != -1)
			gtk_widget_set_size_request(sw, width, height);
		if (child) {
#if GTK_CHECK_VERSION(3,8,0)
			gtk_container_add(GTK_CONTAINER(sw), child);
#else
#if GTK_CHECK_VERSION(3,0,0)
			if (GTK_IS_SCROLLABLE(child))
#else
			if (GTK_WIDGET_GET_CLASS(child)->set_scroll_adjustments_signal)
#endif /* GTK_CHECK_VERSION(3,0,0) */
				gtk_container_add(GTK_CONTAINER(sw), child);
			else
				gtk_scrolled_window_add_with_viewport(GTK_SCROLLED_WINDOW(sw), child);
#endif /* GTK_CHECK_VERSION(3,8,0) */
		}
		return sw;
	}

	return child;
}

void pidgin_utils_init(void)
{
	pidgin_webview_class_register_protocol("http://", url_clicked_cb, link_context_menu);
	pidgin_webview_class_register_protocol("https://", url_clicked_cb, link_context_menu);
	pidgin_webview_class_register_protocol("ftp://", url_clicked_cb, link_context_menu);
	pidgin_webview_class_register_protocol("gopher://", url_clicked_cb, link_context_menu);
	pidgin_webview_class_register_protocol("mailto:", url_clicked_cb, copy_email_address);

	pidgin_webview_class_register_protocol("file://", file_clicked_cb, file_context_menu);
	pidgin_webview_class_register_protocol("audio://", audio_clicked_cb, audio_context_menu);

	/* Example custom URL handler. */
	pidgin_webview_class_register_protocol("open://", open_dialog, dummy);

	/* If we're under GNOME, try registering the system URL handlers. */
	if (purple_running_gnome())
		register_gnome_url_handlers();

	/* Used to make small buttons */
#if !GTK_CHECK_VERSION(3,0,0)
	gtk_rc_parse_string("style \"pidgin-small-close-button\"\n"
	                    "{\n"
	                    "GtkWidget::focus-padding = 0\n"
	                    "GtkWidget::focus-line-width = 0\n"
	                    "xthickness = 0\n"
	                    "ythickness = 0\n"
	                    "GtkContainer::border-width = 0\n"
	                    "GtkButton::inner-border = {0, 0, 0, 0}\n"
	                    "GtkButton::default-border = {0, 0, 0, 0}\n"
	                    "}\n"
	                    "widget \"*.pidgin-small-close-button\" style \"pidgin-small-close-button\"");
#endif

#ifdef _WIN32
	winpidgin_register_win32_url_handlers();
#endif

}

void pidgin_utils_uninit(void)
{
	pidgin_webview_class_register_protocol("open://", NULL, NULL);

	/* If we have GNOME handlers registered, unregister them. */
	if (registered_url_handlers)
	{
		GSList *l;
		for (l = registered_url_handlers; l; l = l->next)
		{
			pidgin_webview_class_register_protocol((char *)l->data, NULL, NULL);
			g_free(l->data);
		}
		g_slist_free(registered_url_handlers);
		registered_url_handlers = NULL;
		return;
	}

	pidgin_webview_class_register_protocol("audio://", NULL, NULL);
	pidgin_webview_class_register_protocol("file://", NULL, NULL);

	pidgin_webview_class_register_protocol("http://", NULL, NULL);
	pidgin_webview_class_register_protocol("https://", NULL, NULL);
	pidgin_webview_class_register_protocol("ftp://", NULL, NULL);
	pidgin_webview_class_register_protocol("mailto:", NULL, NULL);
	pidgin_webview_class_register_protocol("gopher://", NULL, NULL);
}<|MERGE_RESOLUTION|>--- conflicted
+++ resolved
@@ -1508,11 +1508,7 @@
 			if (gc)
 				protocol = purple_connection_get_protocol(gc);
 
-<<<<<<< HEAD
-			if (protocol && purple_protocol_get_options(protocol) & OPT_PROTO_IM_IMAGE)
-=======
 			if (!(purple_connection_get_flags(gc) & PURPLE_CONNECTION_FLAG_NO_IMAGES))
->>>>>>> 119911b9
 				im = TRUE;
 
 			if (protocol && PURPLE_PROTOCOL_IMPLEMENTS(protocol, XFER_IFACE, can_receive))
