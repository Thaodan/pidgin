--- conflicted
+++ resolved
@@ -500,7 +500,6 @@
 	return item;
 }
 
-<<<<<<< HEAD
 static GdkPixbuf *
 pidgin_create_prpl_icon_from_prpl(PurplePlugin *prpl, PidginPrplIconSize size, PurpleAccount *account)
 {
@@ -534,29 +533,10 @@
 	return pixbuf;
 }
 
-GtkWidget *
-pidgin_protocol_option_menu_new(const char *id, GCallback cb,
-								  gpointer user_data)
-=======
 static GtkWidget *
 aop_option_menu_new(AopMenu *aop_menu, GCallback cb, gpointer user_data)
->>>>>>> f2691936
 {
 	GtkWidget *optmenu;
-<<<<<<< HEAD
-	GtkWidget *menu;
-	GdkPixbuf *pixbuf;
-	GtkWidget *image;
-	GList *p;
-	GtkSizeGroup *sg;
-	char *filename;
-	int i, selected_index = -1;
-	const char *gtalk_name = NULL;
-
-	if (purple_find_prpl("prpl-jabber"))
-		gtalk_name = _("Google Talk");
-=======
->>>>>>> f2691936
 
 	optmenu = gtk_option_menu_new();
 	gtk_widget_show(optmenu);
@@ -601,25 +581,6 @@
 			break;
 		}
 	}
-}
-
-static GdkPixbuf *
-get_prpl_pixbuf(PurplePluginProtocolInfo *prpl_info)
-{
-	const char *proto_name;
-	GdkPixbuf *pixbuf = NULL;
-	char *filename;
-	char buf[256];
-
-	proto_name = prpl_info->list_icon(NULL, NULL);
-	g_return_val_if_fail(proto_name != NULL, NULL);
-
-	g_snprintf(buf, sizeof(buf), "%s.png", proto_name);
-	filename = g_build_filename(DATADIR, "pixmaps", "pidgin", "protocols", "16", buf, NULL);
-	pixbuf = gdk_pixbuf_new_from_file(filename, NULL);
-	g_free(filename);
-
-	return pixbuf;
 }
 
 static AopMenu *
@@ -665,15 +626,10 @@
 			gtalk_name = NULL;
 		}
 
-<<<<<<< HEAD
-		/* Load the image. */
 		pixbuf = pidgin_create_prpl_icon_from_prpl(plugin, PIDGIN_PRPL_ICON_SMALL, NULL);
-=======
-		pixbuf = get_prpl_pixbuf(prpl_info);
 
 		gtk_menu_shell_append(GTK_MENU_SHELL(aop_menu->menu),
 			aop_menu_item_new(sg, pixbuf, plugin->info->name, plugin->info->id));
->>>>>>> f2691936
 
 		if (pixbuf)
 			g_object_unref(pixbuf);
@@ -708,11 +664,9 @@
 	PurpleAccount *account;
 	GdkPixbuf *pixbuf = NULL;
 	GList *list;
+	GList *p;
 	GtkSizeGroup *sg;
-<<<<<<< HEAD
-=======
 	int i;
->>>>>>> f2691936
 	char buf[256];
 
 	if (show_all)
@@ -726,12 +680,14 @@
 	gtk_widget_show(aop_menu->menu);
 	sg = gtk_size_group_new(GTK_SIZE_GROUP_HORIZONTAL);
 
-	for (i = 0; list != NULL; list = list->next, i++) {
+	for (p = list, i = 0; p != NULL; p = p->next, i++) {
+		PurplePluginProtocolInfo *prpl_info = NULL;
+		PurplePlugin *plugin;
 
 		if (show_all)
-			account = (PurpleAccount *)list->data;
+			account = (PurpleAccount *)p->data;
 		else {
-			PurpleConnection *gc = (PurpleConnection *)list->data;
+			PurpleConnection *gc = (PurpleConnection *)p->data;
 
 			account = purple_connection_get_account(gc);
 		}
@@ -741,41 +697,14 @@
 			continue;
 		}
 
-<<<<<<< HEAD
-		/* Create the item. */
-		item = gtk_menu_item_new();
-
-		/* Create the hbox. */
-		hbox = gtk_hbox_new(FALSE, 4);
-		gtk_container_add(GTK_CONTAINER(item), hbox);
-		gtk_widget_show(hbox);
+		plugin = purple_find_prpl(purple_account_get_protocol_id(account));
 
 		pixbuf = pidgin_create_prpl_icon(account, PIDGIN_PRPL_ICON_SMALL);
 
-		if (pixbuf != NULL) {
+		if (pixbuf) {
 			if (purple_account_is_disconnected(account) && show_all &&
 					purple_connections_get_all())
 				gdk_pixbuf_saturate_and_pixelate(pixbuf, pixbuf, 0.0, FALSE);
-
-			image = gtk_image_new_from_pixbuf(pixbuf);
-
-			g_object_unref(G_OBJECT(pixbuf));
-=======
-		plugin = purple_find_prpl(purple_account_get_protocol_id(account));
-
-		if (plugin)
-			prpl_info = PURPLE_PLUGIN_PROTOCOL_INFO(plugin);
-
-		/* Load the image. */
-		if (prpl_info) {
-			pixbuf = get_prpl_pixbuf(prpl_info);
-
-			if (pixbuf) {
-				if (purple_account_is_disconnected(account) && show_all &&
-						purple_connections_get_all())
-					gdk_pixbuf_saturate_and_pixelate(pixbuf, pixbuf, 0.0, FALSE);
-			}
->>>>>>> f2691936
 		}
 
 		if (purple_account_get_alias(account)) {
@@ -957,15 +886,6 @@
 	                            "accels", NULL);
 	gtk_accel_map_load(filename);
 	g_free(filename);
-}
-
-void pidgin_retrieve_user_info(PurpleConnection *conn, const char *name)
-{
-	PurpleNotifyUserInfo *info = purple_notify_user_info_new();
-	purple_notify_user_info_add_pair(info, _("Information"), _("Retrieving..."));
-	purple_notify_userinfo(conn, name, info, NULL, NULL);
-	purple_notify_user_info_destroy(info);
-	serv_get_info(conn, name);
 }
 
 gboolean
@@ -1664,16 +1584,17 @@
 
 }
 
+
 GdkPixbuf *
 pidgin_create_prpl_icon(PurpleAccount *account, PidginPrplIconSize size)
 {
 	PurplePlugin *prpl;
+
 	g_return_val_if_fail(account != NULL, NULL);
 
 	prpl = purple_find_prpl(purple_account_get_protocol_id(account));
 	if (prpl == NULL)
 		return NULL;
-
 	return pidgin_create_prpl_icon_from_prpl(prpl, size, account);
 }
 
@@ -1695,8 +1616,10 @@
                             gpointer object)
 {
 	GtkWidget *menuitem;
-	if (act == NULL)
+
+	if (act == NULL) {
 		return pidgin_separator(menu);
+	}
 
 	if (act->children == NULL) {
 		menuitem = gtk_menu_item_new_with_mnemonic(act->label);
