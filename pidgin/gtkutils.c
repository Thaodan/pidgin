--- conflicted
+++ resolved
@@ -1868,14 +1868,9 @@
 
 		group = gtk_menu_get_accel_group(GTK_MENU(menu));
 		if (group) {
-<<<<<<< HEAD
-			char *path = g_strdup_printf("%s/%s", GTK_MENU_ITEM(menuitem)->accel_path,
-					purple_menu_action_get_label(act));
-=======
 			char *path = g_strdup_printf("%s/%s",
 				gtk_menu_item_get_accel_path(GTK_MENU_ITEM(menuitem)),
-				act->label);
->>>>>>> f5fe60d1
+				purple_menu_action_get_label(act));
 			gtk_menu_set_accel_path(GTK_MENU(submenu), path);
 			g_free(path);
 			gtk_menu_set_accel_group(GTK_MENU(submenu), group);
