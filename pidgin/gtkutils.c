--- conflicted
+++ resolved
@@ -660,13 +660,7 @@
 		if (gtalk_name && strcmp(gtalk_name, plugin->info->name) < 0) {
 			char *filename = g_build_filename(DATADIR, "pixmaps", "pidgin", "protocols",
 			                                  "16", "google-talk.png", NULL);
-<<<<<<< HEAD
-			pixbuf = gdk_pixbuf_new_from_file(filename, NULL);
-=======
-			GtkWidget *item;
-
 			pixbuf = pidgin_pixbuf_new_from_file(filename);
->>>>>>> 17b9d29e
 			g_free(filename);
 
 			gtk_list_store_append(ls, &iter);
@@ -682,13 +676,7 @@
 		if (facebook_name && strcmp(facebook_name, plugin->info->name) < 0) {
 			char *filename = g_build_filename(DATADIR, "pixmaps", "pidgin", "protocols",
 			                                  "16", "facebook.png", NULL);
-<<<<<<< HEAD
-			pixbuf = gdk_pixbuf_new_from_file(filename, NULL);
-=======
-			GtkWidget *item;
-
 			pixbuf = pidgin_pixbuf_new_from_file(filename);
->>>>>>> 17b9d29e
 			g_free(filename);
 
 			gtk_list_store_append(ls, &iter);
@@ -879,8 +867,6 @@
 	g_object_set_data(G_OBJECT(optmenu), "filter_func", filter_func);
 
 	return optmenu;
-}
-
 void
 pidgin_setup_gtkspell(GtkTextView *textview)
 {
