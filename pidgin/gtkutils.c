/* pidgin
 *
 * Pidgin is the legal property of its developers, whose names are too numerous
 * to list here.  Please refer to the COPYRIGHT file distributed with this
 * source distribution.
 *
 * This program is free software; you can redistribute it and/or modify
 * it under the terms of the GNU General Public License as published by
 * the Free Software Foundation; either version 2 of the License, or
 * (at your option) any later version.
 *
 * This program is distributed in the hope that it will be useful,
 * but WITHOUT ANY WARRANTY; without even the implied warranty of
 * MERCHANTABILITY or FITNESS FOR A PARTICULAR PURPOSE.  See the
 * GNU General Public License for more details.
 *
 * You should have received a copy of the GNU General Public License
 * along with this program; if not, write to the Free Software
 * Foundation, Inc., 51 Franklin Street, Fifth Floor, Boston, MA  02111-1301  USA
 */
#define _PIDGIN_GTKUTILS_C_

#include "internal.h"
#include "glibcompat.h"
#include "pidgin.h"

#ifdef _WIN32
# ifdef small
#  undef small
# endif
#endif /*_WIN32*/

#ifdef USE_GTKSPELL
# include <gtkspell/gtkspell.h>
# ifdef _WIN32
#  include "win32/wspell.h"
# endif
#endif

#include <gdk/gdkkeysyms.h>

#include "conversation.h"
#include "debug.h"
#include "desktopitem.h"
#include "notify.h"
#include "prefs.h"
#include "protocol.h"
#include "request.h"
#include "signals.h"
#include "sound.h"
#include "util.h"

#include "gtkaccount.h"
#include "gtkprefs.h"

#include "gtkconv.h"
#include "gtkdialogs.h"
#include "pidginstock.h"
#include "gtkrequest.h"
#include "gtkutils.h"
#include "gtkwebview.h"
#include "gtkwebviewtoolbar.h"
#include "pidgin/minidialog.h"

#include "gtk3compat.h"


/******************************************************************************
 * Enums
 *****************************************************************************/

enum {
	AOP_ICON_COLUMN,
	AOP_NAME_COLUMN,
	AOP_DATA_COLUMN,
	AOP_COLUMN_COUNT
};

enum {
	DND_FILE_TRANSFER,
	DND_IM_IMAGE,
	DND_BUDDY_ICON
};

enum {
	COMPLETION_DISPLAYED_COLUMN,  /* displayed completion value */
	COMPLETION_BUDDY_COLUMN,      /* buddy name */
	COMPLETION_NORMALIZED_COLUMN, /* UTF-8 normalized & casefolded buddy name */
	COMPLETION_COMPARISON_COLUMN, /* UTF-8 normalized & casefolded value for comparison */
	COMPLETION_ACCOUNT_COLUMN,    /* account */
	COMPLETION_COLUMN_COUNT
};

/******************************************************************************
 * Structs
 *****************************************************************************/

typedef struct {
	GtkTreeModel *model;
	gint default_item;
} AopMenu;

typedef struct {
	char *filename;
	PurpleAccount *account;
	char *who;
} _DndData;

typedef struct
{
	GtkWidget *entry;
	GtkWidget *accountopt;

	PidginFilterBuddyCompletionEntryFunc filter_func;
	gpointer filter_func_user_data;

	GtkListStore *store;
} PidginCompletionData;

struct _icon_chooser {
	GtkWidget *icon_filesel;
	GtkWidget *icon_preview;
	GtkWidget *icon_text;

	void (*callback)(const char*,gpointer);
	gpointer data;
};

struct _old_button_clicked_cb_data
{
	PidginUtilMiniDialogCallback cb;
	gpointer data;
};

/******************************************************************************
 * Globals
 *****************************************************************************/

static guint accels_save_timer = 0;
static GSList *registered_url_handlers = NULL;
static GSList *minidialogs = NULL;

/******************************************************************************
 * Code
 *****************************************************************************/

static gboolean
url_clicked_idle_cb(gpointer data)
{
	purple_notify_uri(NULL, data);
	g_free(data);
	return FALSE;
}

static gboolean
url_clicked_cb(PidginWebView *unused, const char *uri)
{
	g_idle_add(url_clicked_idle_cb, g_strdup(uri));
	return TRUE;
}

void
pidgin_setup_webview(GtkWidget *webview)
{
	g_return_if_fail(webview != NULL);
	g_return_if_fail(PIDGIN_IS_WEBVIEW(webview));

#ifdef _WIN32
	if (!purple_prefs_get_bool(PIDGIN_PREFS_ROOT "/conversations/use_theme_font")) {
		WebKitWebSettings *settings = webkit_web_settings_new();
		g_object_set(G_OBJECT(settings), "default-font-size",
		             purple_prefs_get_int(PIDGIN_PREFS_ROOT "/conversations/font_size"),
		             NULL);
		g_object_set(G_OBJECT(settings), "default-font-family",
		             purple_prefs_get_string(PIDGIN_PREFS_ROOT "/conversations/custom_font"),
		             NULL);

		webkit_web_view_set_settings(WEBKIT_WEB_VIEW(webview), settings);
		g_object_unref(settings);
	}
#endif
}

static
void pidgin_window_init(GtkWindow *wnd, const char *title, guint border_width, const char *role, gboolean resizable)
{
	if (title)
		gtk_window_set_title(wnd, title);
#ifdef _WIN32
	else
		gtk_window_set_title(wnd, PIDGIN_ALERT_TITLE);
#endif
	gtk_container_set_border_width(GTK_CONTAINER(wnd), border_width);
	if (role)
		gtk_window_set_role(wnd, role);
	gtk_window_set_resizable(wnd, resizable);
}

GtkWidget *
pidgin_create_window(const char *title, guint border_width, const char *role, gboolean resizable)
{
	GtkWindow *wnd = NULL;

	wnd = GTK_WINDOW(gtk_window_new(GTK_WINDOW_TOPLEVEL));
	pidgin_window_init(wnd, title, border_width, role, resizable);

	return GTK_WIDGET(wnd);
}

GtkWidget *
pidgin_create_small_button(GtkWidget *image)
{
	GtkWidget *button;

	button = gtk_button_new();
	gtk_button_set_relief(GTK_BUTTON(button), GTK_RELIEF_NONE);

	/* don't allow focus on the close button */
	gtk_button_set_focus_on_click(GTK_BUTTON(button), FALSE);

	/* set style to make it as small as possible */
#if !GTK_CHECK_VERSION(3,0,0)
	gtk_widget_set_name(button, "pidgin-small-close-button");
#endif

	gtk_widget_show(image);

	gtk_container_add(GTK_CONTAINER(button), image);

	return button;
}

GtkWidget *
pidgin_create_dialog(const char *title, guint border_width, const char *role, gboolean resizable)
{
	GtkWindow *wnd = NULL;

	wnd = GTK_WINDOW(gtk_dialog_new());
	pidgin_window_init(wnd, title, border_width, role, resizable);

	return GTK_WIDGET(wnd);
}

GtkWidget *
pidgin_dialog_get_vbox_with_properties(GtkDialog *dialog, gboolean homogeneous, gint spacing)
{
	GtkBox *vbox = GTK_BOX(gtk_dialog_get_content_area(GTK_DIALOG(dialog)));
	gtk_box_set_homogeneous(vbox, homogeneous);
	gtk_box_set_spacing(vbox, spacing);
	return GTK_WIDGET(vbox);
}

GtkWidget *pidgin_dialog_get_vbox(GtkDialog *dialog)
{
	return gtk_dialog_get_content_area(GTK_DIALOG(dialog));
}

GtkWidget *pidgin_dialog_get_action_area(GtkDialog *dialog)
{
	return gtk_dialog_get_action_area(GTK_DIALOG(dialog));
}

GtkWidget *pidgin_dialog_add_button(GtkDialog *dialog, const char *label,
		GCallback callback, gpointer callbackdata)
{
	GtkWidget *button = gtk_button_new_from_stock(label);
	GtkWidget *bbox = pidgin_dialog_get_action_area(dialog);
	gtk_box_pack_start(GTK_BOX(bbox), button, FALSE, FALSE, 0);
	if (callback)
		g_signal_connect(G_OBJECT(button), "clicked", callback, callbackdata);
	gtk_widget_show(button);
	return button;
}

GtkWidget *
pidgin_create_webview(gboolean editable, GtkWidget **webview_ret, GtkWidget **sw_ret)
{
	GtkWidget *frame;
	GtkWidget *webview;
	GtkWidget *sep;
	GtkWidget *sw;
	GtkWidget *toolbar = NULL;
	GtkWidget *vbox;

	frame = gtk_frame_new(NULL);
	gtk_frame_set_shadow_type(GTK_FRAME(frame), GTK_SHADOW_IN);

	vbox = gtk_box_new(GTK_ORIENTATION_VERTICAL, 0);
	gtk_container_add(GTK_CONTAINER(frame), vbox);
	gtk_widget_show(vbox);

	if (editable) {
		toolbar = pidgin_webviewtoolbar_new();
		gtk_box_pack_start(GTK_BOX(vbox), toolbar, FALSE, FALSE, 0);
		gtk_widget_show(toolbar);

		sep = gtk_separator_new(GTK_ORIENTATION_HORIZONTAL);
		gtk_box_pack_start(GTK_BOX(vbox), sep, FALSE, FALSE, 0);
		g_signal_connect_swapped(G_OBJECT(toolbar), "show", G_CALLBACK(gtk_widget_show), sep);
		g_signal_connect_swapped(G_OBJECT(toolbar), "hide", G_CALLBACK(gtk_widget_hide), sep);
		gtk_widget_show(sep);
	}

	webview = pidgin_webview_new(editable);
	if (editable && purple_prefs_get_bool(PIDGIN_PREFS_ROOT "/conversations/spellcheck"))
		pidgin_webview_set_spellcheck(PIDGIN_WEBVIEW(webview), TRUE);
	gtk_widget_show(webview);

	if (editable) {
		pidgin_webviewtoolbar_attach(PIDGIN_WEBVIEWTOOLBAR(toolbar), webview);
		pidgin_webview_set_toolbar(PIDGIN_WEBVIEW(webview), toolbar);
	}
	pidgin_setup_webview(webview);

	sw = pidgin_make_scrollable(webview, GTK_POLICY_AUTOMATIC, GTK_POLICY_AUTOMATIC, GTK_SHADOW_NONE, -1, -1);
	gtk_box_pack_start(GTK_BOX(vbox), sw, TRUE, TRUE, 0);

	pidgin_webview_set_vadjustment(PIDGIN_WEBVIEW(webview),
			gtk_scrolled_window_get_vadjustment(GTK_SCROLLED_WINDOW(sw)));

	if (webview_ret != NULL)
		*webview_ret = webview;

	if (sw_ret != NULL)
		*sw_ret = sw;

	return frame;
}

void
pidgin_set_sensitive_if_input(GtkWidget *entry, GtkWidget *dialog)
{
	const char *text = gtk_entry_get_text(GTK_ENTRY(entry));
	gtk_dialog_set_response_sensitive(GTK_DIALOG(dialog), GTK_RESPONSE_OK,
									  (*text != '\0'));
}

void
pidgin_toggle_sensitive(GtkWidget *widget, GtkWidget *to_toggle)
{
	gboolean sensitivity;

	if (to_toggle == NULL)
		return;

	sensitivity = gtk_widget_get_sensitive(to_toggle);

	gtk_widget_set_sensitive(to_toggle, !sensitivity);
}

void
pidgin_toggle_sensitive_array(GtkWidget *w, GPtrArray *data)
{
	gboolean sensitivity;
	gpointer element;
	guint i;

	for (i=0; i < data->len; i++) {
		element = g_ptr_array_index(data,i);
		if (element == NULL)
			continue;

		sensitivity = gtk_widget_get_sensitive(element);

		gtk_widget_set_sensitive(element, !sensitivity);
	}
}

void
pidgin_toggle_showhide(GtkWidget *widget, GtkWidget *to_toggle)
{
	if (to_toggle == NULL)
		return;

	if (gtk_widget_get_visible(to_toggle))
		gtk_widget_hide(to_toggle);
	else
		gtk_widget_show(to_toggle);
}

GtkWidget *pidgin_separator(GtkWidget *menu)
{
	GtkWidget *menuitem;

	menuitem = gtk_separator_menu_item_new();
	gtk_widget_show(menuitem);
	gtk_menu_shell_append(GTK_MENU_SHELL(menu), menuitem);
	return menuitem;
}

GtkWidget *pidgin_new_item(GtkWidget *menu, const char *str)
{
	GtkWidget *menuitem;
	GtkWidget *label;

	menuitem = gtk_menu_item_new();
	if (menu)
		gtk_menu_shell_append(GTK_MENU_SHELL(menu), menuitem);
	gtk_widget_show(menuitem);

	label = gtk_label_new(str);
	gtk_misc_set_alignment(GTK_MISC(label), 0, 0.5);
	gtk_label_set_pattern(GTK_LABEL(label), "_");
	gtk_container_add(GTK_CONTAINER(menuitem), label);
	gtk_widget_show(label);
/* FIXME: Go back and fix this
	gtk_widget_add_accelerator(menuitem, "activate", accel, str[0],
				   GDK_MOD1_MASK, GTK_ACCEL_LOCKED);
*/
	pidgin_set_accessible_label(menuitem, GTK_LABEL(label));
	return menuitem;
}

GtkWidget *pidgin_new_check_item(GtkWidget *menu, const char *str,
		GCallback cb, gpointer data, gboolean checked)
{
	GtkWidget *menuitem;
	menuitem = gtk_check_menu_item_new_with_mnemonic(str);

	if (menu)
		gtk_menu_shell_append(GTK_MENU_SHELL(menu), menuitem);

	gtk_check_menu_item_set_active(GTK_CHECK_MENU_ITEM(menuitem), checked);

	if (cb)
		g_signal_connect(G_OBJECT(menuitem), "activate", cb, data);

	gtk_widget_show_all(menuitem);

	return menuitem;
}

GtkWidget *
pidgin_pixbuf_toolbar_button_from_stock(const char *icon)
{
	GtkWidget *button, *image, *bbox;

	button = gtk_toggle_button_new();
	gtk_button_set_relief(GTK_BUTTON(button), GTK_RELIEF_NONE);

	bbox = gtk_box_new(GTK_ORIENTATION_VERTICAL, 0);

	gtk_container_add (GTK_CONTAINER(button), bbox);

	image = gtk_image_new_from_stock(icon, gtk_icon_size_from_name(PIDGIN_ICON_SIZE_TANGO_EXTRA_SMALL));
	gtk_box_pack_start(GTK_BOX(bbox), image, FALSE, FALSE, 0);

	gtk_widget_show_all(bbox);

	return button;
}

GtkWidget *
pidgin_pixbuf_button_from_stock(const char *text, const char *icon,
							  PidginButtonOrientation style)
{
	GtkWidget *button, *image, *bbox, *ibox, *lbox = NULL;

	button = gtk_button_new();

	if (style == PIDGIN_BUTTON_HORIZONTAL) {
		bbox = gtk_box_new(GTK_ORIENTATION_HORIZONTAL, 0);
		ibox = gtk_box_new(GTK_ORIENTATION_HORIZONTAL, 0);
		if (text)
			lbox = gtk_box_new(GTK_ORIENTATION_HORIZONTAL, 0);
	} else {
		bbox = gtk_box_new(GTK_ORIENTATION_VERTICAL, 0);
		ibox = gtk_box_new(GTK_ORIENTATION_VERTICAL, 0);
		if (text)
			lbox = gtk_box_new(GTK_ORIENTATION_VERTICAL, 0);
	}

	gtk_container_add(GTK_CONTAINER(button), bbox);

	if (icon) {
		gtk_box_pack_start(GTK_BOX(bbox), ibox, TRUE, TRUE, 0);
		image = gtk_image_new_from_stock(icon, GTK_ICON_SIZE_BUTTON);
		gtk_box_pack_end(GTK_BOX(ibox), image, FALSE, TRUE, 0);
	}

	if (text) {
		GtkLabel *label;

		gtk_box_pack_start(GTK_BOX(bbox), lbox, TRUE, TRUE, 0);
		label = GTK_LABEL(gtk_label_new(NULL));
		gtk_label_set_text_with_mnemonic(label, text);
		gtk_label_set_mnemonic_widget(label, button);
		gtk_box_pack_start(GTK_BOX(lbox), GTK_WIDGET(label),
			FALSE, TRUE, 0);
		pidgin_set_accessible_label(button, label);
	}

	gtk_widget_show_all(bbox);

	return button;
}


GtkWidget *pidgin_new_item_from_stock(GtkWidget *menu, const char *str, const char *icon, GCallback cb, gpointer data, guint accel_key, guint accel_mods, char *mod)
{
	GtkWidget *menuitem;
	/*
	GtkWidget *hbox;
	GtkWidget *label;
	*/
	GtkWidget *image;

	if (icon == NULL)
		menuitem = gtk_menu_item_new_with_mnemonic(str);
	else
		menuitem = gtk_image_menu_item_new_with_mnemonic(str);

	if (menu)
		gtk_menu_shell_append(GTK_MENU_SHELL(menu), menuitem);

	if (cb)
		g_signal_connect(G_OBJECT(menuitem), "activate", cb, data);

	if (icon != NULL) {
		image = gtk_image_new_from_stock(icon, gtk_icon_size_from_name(PIDGIN_ICON_SIZE_TANGO_EXTRA_SMALL));
		gtk_image_menu_item_set_image(GTK_IMAGE_MENU_ITEM(menuitem), image);
	}
/* FIXME: this isn't right
	if (mod) {
		label = gtk_label_new(mod);
		gtk_box_pack_end(GTK_BOX(hbox), label, FALSE, FALSE, 2);
		gtk_widget_show(label);
	}
*/
/*
	if (accel_key) {
		gtk_widget_add_accelerator(menuitem, "activate", accel, accel_key,
					   accel_mods, GTK_ACCEL_LOCKED);
	}
*/

	gtk_widget_show_all(menuitem);

	return menuitem;
}

GtkWidget *
pidgin_make_frame(GtkWidget *parent, const char *title)
{
	GtkWidget *vbox, *vbox2, *hbox;
	GtkLabel *label;
	char *labeltitle;

	vbox = gtk_box_new(GTK_ORIENTATION_VERTICAL, PIDGIN_HIG_BOX_SPACE);
	gtk_box_pack_start(GTK_BOX(parent), vbox, FALSE, FALSE, 0);
	gtk_widget_show(vbox);

	label = GTK_LABEL(gtk_label_new(NULL));

	labeltitle = g_strdup_printf("<span weight=\"bold\">%s</span>", title);
	gtk_label_set_markup(label, labeltitle);
	g_free(labeltitle);

	gtk_misc_set_alignment(GTK_MISC(label), 0, 0);
	gtk_box_pack_start(GTK_BOX(vbox), GTK_WIDGET(label), FALSE, FALSE, 0);
	gtk_widget_show(GTK_WIDGET(label));
	pidgin_set_accessible_label(vbox, label);

	hbox = gtk_box_new(GTK_ORIENTATION_HORIZONTAL, PIDGIN_HIG_BOX_SPACE);
	gtk_box_pack_start (GTK_BOX (vbox), hbox, FALSE, FALSE, 0);
	gtk_widget_show(hbox);

	label = GTK_LABEL(gtk_label_new("    "));
	gtk_box_pack_start(GTK_BOX(hbox), GTK_WIDGET(label), FALSE, FALSE, 0);
	gtk_widget_show(GTK_WIDGET(label));

	vbox2 = gtk_box_new(GTK_ORIENTATION_VERTICAL, PIDGIN_HIG_BOX_SPACE);
	gtk_box_pack_start(GTK_BOX(hbox), vbox2, FALSE, FALSE, 0);
	gtk_widget_show(vbox2);

	g_object_set_data(G_OBJECT(vbox2), "main-vbox", vbox);

	return vbox2;
}

static gpointer
aop_option_menu_get_selected(GtkWidget *optmenu)
{
	gpointer data = NULL;
	GtkTreeIter iter;

	g_return_val_if_fail(optmenu != NULL, NULL);

	if (gtk_combo_box_get_active_iter(GTK_COMBO_BOX(optmenu), &iter))
		gtk_tree_model_get(gtk_combo_box_get_model(GTK_COMBO_BOX(optmenu)),
		                   &iter, AOP_DATA_COLUMN, &data, -1);

	return data;
}

static void
aop_menu_cb(GtkWidget *optmenu, GCallback cb)
{
	if (cb != NULL) {
		((void (*)(GtkWidget *, gpointer, gpointer))cb)(optmenu,
			aop_option_menu_get_selected(optmenu),
			g_object_get_data(G_OBJECT(optmenu), "user_data"));
	}
}

static void
aop_option_menu_replace_menu(GtkWidget *optmenu, AopMenu *new_aop_menu)
{
	gtk_combo_box_set_model(GTK_COMBO_BOX(optmenu), new_aop_menu->model);
	gtk_combo_box_set_active(GTK_COMBO_BOX(optmenu), new_aop_menu->default_item);
	g_free(new_aop_menu);
}

static GdkPixbuf *
pidgin_create_icon_from_protocol(PurpleProtocol *protocol, PidginProtocolIconSize size, PurpleAccount *account)
{
	const char *protoname = NULL;
	char *tmp;
	char *filename = NULL;
	GdkPixbuf *pixbuf;

	protoname = purple_protocol_class_list_icon(protocol, account, NULL);
	if (protoname == NULL)
		return NULL;

	/*
	 * Status icons will be themeable too, and then it will look up
	 * protoname from the theme
	 */
	tmp = g_strconcat(protoname, ".png", NULL);

<<<<<<< HEAD
	filename = g_build_filename(DATADIR, "pixmaps", "pidgin", "protocols",
				    size == PIDGIN_PROTOCOL_ICON_SMALL ? "16" :
				    size == PIDGIN_PROTOCOL_ICON_MEDIUM ? "22" : "48",
				    tmp, NULL);
=======
	filename = g_build_filename(PURPLE_DATADIR,
		"pixmaps", "pidgin", "protocols",
		(size == PIDGIN_PRPL_ICON_SMALL) ? "16" :
			((size == PIDGIN_PRPL_ICON_MEDIUM) ? "22" : "48"),
		tmp, NULL);
>>>>>>> 262e0381
	g_free(tmp);

	pixbuf = pidgin_pixbuf_new_from_file(filename);
	g_free(filename);

	return pixbuf;
}

static GtkWidget *
aop_option_menu_new(AopMenu *aop_menu, GCallback cb, gpointer user_data)
{
	GtkWidget *optmenu = NULL;
	GtkCellRenderer *cr = NULL;

	optmenu = gtk_combo_box_new();
	gtk_widget_show(optmenu);
	gtk_cell_layout_pack_start(GTK_CELL_LAYOUT(optmenu), cr = gtk_cell_renderer_pixbuf_new(), FALSE);
	gtk_cell_layout_add_attribute(GTK_CELL_LAYOUT(optmenu), cr, "pixbuf", AOP_ICON_COLUMN);
	gtk_cell_layout_pack_start(GTK_CELL_LAYOUT(optmenu), cr = gtk_cell_renderer_text_new(), TRUE);
	gtk_cell_layout_add_attribute(GTK_CELL_LAYOUT(optmenu), cr, "text", AOP_NAME_COLUMN);

	aop_option_menu_replace_menu(optmenu, aop_menu);
	g_object_set_data(G_OBJECT(optmenu), "user_data", user_data);

	g_signal_connect(G_OBJECT(optmenu), "changed", G_CALLBACK(aop_menu_cb), cb);

	return optmenu;
}

static void
aop_option_menu_select_by_data(GtkWidget *optmenu, gpointer data)
{
	GtkTreeModel *model;
	GtkTreeIter iter;
	gpointer iter_data;
	model = gtk_combo_box_get_model(GTK_COMBO_BOX(optmenu));
	if (gtk_tree_model_get_iter_first(model, &iter)) {
		do {
			gtk_tree_model_get(model, &iter, AOP_DATA_COLUMN, &iter_data, -1);
			if (iter_data == data) {
				gtk_combo_box_set_active_iter(GTK_COMBO_BOX(optmenu), &iter);
				return;
			}
		} while (gtk_tree_model_iter_next(model, &iter));
	}
}

static AopMenu *
create_protocols_menu(const char *default_proto_id)
{
	AopMenu *aop_menu = NULL;
	PurpleProtocol *protocol;
	GdkPixbuf *pixbuf = NULL;
	GtkTreeIter iter;
	GtkListStore *ls;
	GList *list, *p;
	int i;

	ls = gtk_list_store_new(AOP_COLUMN_COUNT, GDK_TYPE_PIXBUF, G_TYPE_STRING, G_TYPE_POINTER);

	aop_menu = g_malloc0(sizeof(AopMenu));
	aop_menu->default_item = 0;
	aop_menu->model = GTK_TREE_MODEL(ls);

	list = purple_protocols_get_all();

	for (p = list, i = 0;
		 p != NULL;
		 p = p->next, i++) {

		protocol = PURPLE_PROTOCOL(p->data);

		pixbuf = pidgin_create_icon_from_protocol(protocol, PIDGIN_PROTOCOL_ICON_SMALL, NULL);

		gtk_list_store_append(ls, &iter);
		gtk_list_store_set(ls, &iter,
		                   AOP_ICON_COLUMN, pixbuf,
		                   AOP_NAME_COLUMN, purple_protocol_get_name(protocol),
		                   AOP_DATA_COLUMN, purple_protocol_get_id(protocol),
		                   -1);

		if (pixbuf)
			g_object_unref(pixbuf);

		if (default_proto_id != NULL && !strcmp(purple_protocol_get_id(protocol), default_proto_id))
			aop_menu->default_item = i;
	}
	g_list_free(list);

	return aop_menu;
}

GtkWidget *
pidgin_protocol_option_menu_new(const char *id, GCallback cb,
								  gpointer user_data)
{
	return aop_option_menu_new(create_protocols_menu(id), cb, user_data);
}

const char *
pidgin_protocol_option_menu_get_selected(GtkWidget *optmenu)
{
	return (const char *)aop_option_menu_get_selected(optmenu);
}

PurpleAccount *
pidgin_account_option_menu_get_selected(GtkWidget *optmenu)
{
	return (PurpleAccount *)aop_option_menu_get_selected(optmenu);
}

static AopMenu *
create_account_menu(PurpleAccount *default_account,
					PurpleFilterAccountFunc filter_func, gboolean show_all)
{
	AopMenu *aop_menu = NULL;
	PurpleAccount *account;
	GdkPixbuf *pixbuf = NULL;
	GList *list;
	GList *p;
	GtkListStore *ls;
	GtkTreeIter iter;
	int i;
	char buf[256];

	if (show_all)
		list = purple_accounts_get_all();
	else
		list = purple_connections_get_all();

	ls = gtk_list_store_new(AOP_COLUMN_COUNT, GDK_TYPE_PIXBUF, G_TYPE_STRING, G_TYPE_POINTER);

	aop_menu = g_malloc0(sizeof(AopMenu));
	aop_menu->default_item = 0;
	aop_menu->model = GTK_TREE_MODEL(ls);

	for (p = list, i = 0; p != NULL; p = p->next, i++) {
		if (show_all)
			account = (PurpleAccount *)p->data;
		else {
			PurpleConnection *gc = (PurpleConnection *)p->data;

			account = purple_connection_get_account(gc);
		}

		if (filter_func && !filter_func(account)) {
			i--;
			continue;
		}

		pixbuf = pidgin_create_protocol_icon(account, PIDGIN_PROTOCOL_ICON_SMALL);

		if (pixbuf) {
			if (purple_account_is_disconnected(account) && show_all &&
					purple_connections_get_all())
				gdk_pixbuf_saturate_and_pixelate(pixbuf, pixbuf, 0.0, FALSE);
		}

		if (purple_account_get_private_alias(account)) {
			g_snprintf(buf, sizeof(buf), "%s (%s) (%s)",
					   purple_account_get_username(account),
					   purple_account_get_private_alias(account),
					   purple_account_get_protocol_name(account));
		} else {
			g_snprintf(buf, sizeof(buf), "%s (%s)",
					   purple_account_get_username(account),
					   purple_account_get_protocol_name(account));
		}

		gtk_list_store_append(ls, &iter);
		gtk_list_store_set(ls, &iter, 
		                   AOP_ICON_COLUMN, pixbuf,
		                   AOP_NAME_COLUMN, buf,
		                   AOP_DATA_COLUMN, account,
		                   -1);

		if (pixbuf)
			g_object_unref(pixbuf);

		if (default_account && account == default_account)
			aop_menu->default_item = i;
	}

	return aop_menu;
}

static void
regenerate_account_menu(GtkWidget *optmenu)
{
	gboolean show_all;
	PurpleAccount *account;
	PurpleFilterAccountFunc filter_func;

	account = (PurpleAccount *)aop_option_menu_get_selected(optmenu);
	show_all = GPOINTER_TO_INT(g_object_get_data(G_OBJECT(optmenu), "show_all"));
	filter_func = g_object_get_data(G_OBJECT(optmenu), "filter_func");

	aop_option_menu_replace_menu(optmenu, create_account_menu(account, filter_func, show_all));
}

static void
account_menu_sign_on_off_cb(PurpleConnection *gc, GtkWidget *optmenu)
{
	regenerate_account_menu(optmenu);
}

static void
account_menu_added_removed_cb(PurpleAccount *account, GtkWidget *optmenu)
{
	regenerate_account_menu(optmenu);
}

static gboolean
account_menu_destroyed_cb(GtkWidget *optmenu, GdkEvent *event,
						  void *user_data)
{
	purple_signals_disconnect_by_handle(optmenu);

	return FALSE;
}

void
pidgin_account_option_menu_set_selected(GtkWidget *optmenu, PurpleAccount *account)
{
	aop_option_menu_select_by_data(optmenu, account);
}

GtkWidget *
pidgin_account_option_menu_new(PurpleAccount *default_account,
								 gboolean show_all, GCallback cb,
								 PurpleFilterAccountFunc filter_func,
								 gpointer user_data)
{
	GtkWidget *optmenu;

	/* Create the option menu */
	optmenu = aop_option_menu_new(create_account_menu(default_account, filter_func, show_all), cb, user_data);

	g_signal_connect(G_OBJECT(optmenu), "destroy",
					 G_CALLBACK(account_menu_destroyed_cb), NULL);

	/* Register the purple sign on/off event callbacks. */
	purple_signal_connect(purple_connections_get_handle(), "signed-on",
						optmenu, PURPLE_CALLBACK(account_menu_sign_on_off_cb),
						optmenu);
	purple_signal_connect(purple_connections_get_handle(), "signed-off",
						optmenu, PURPLE_CALLBACK(account_menu_sign_on_off_cb),
						optmenu);
	purple_signal_connect(purple_accounts_get_handle(), "account-added",
						optmenu, PURPLE_CALLBACK(account_menu_added_removed_cb),
						optmenu);
	purple_signal_connect(purple_accounts_get_handle(), "account-removed",
						optmenu, PURPLE_CALLBACK(account_menu_added_removed_cb),
						optmenu);

	/* Set some data. */
	g_object_set_data(G_OBJECT(optmenu), "user_data", user_data);
	g_object_set_data(G_OBJECT(optmenu), "show_all", GINT_TO_POINTER(show_all));
	g_object_set_data(G_OBJECT(optmenu), "filter_func", filter_func);

	return optmenu;
}

void
pidgin_setup_gtkspell(GtkTextView *textview)
{
#ifdef USE_GTKSPELL
	GError *error = NULL;
	char *locale = NULL;

	g_return_if_fail(textview != NULL);
	g_return_if_fail(GTK_IS_TEXT_VIEW(textview));

	if (gtkspell_new_attach(textview, locale, &error) == NULL && error)
	{
		purple_debug_warning("gtkspell", "Failed to setup GtkSpell: %s\n",
						   error->message);
		g_error_free(error);
	}
#endif /* USE_GTKSPELL */
}

void
pidgin_save_accels_cb(GtkAccelGroup *accel_group, guint arg1,
                         GdkModifierType arg2, GClosure *arg3,
                         gpointer data)
{
	purple_debug(PURPLE_DEBUG_MISC, "accels",
	           "accel changed, scheduling save.\n");

	if (!accels_save_timer)
		accels_save_timer = purple_timeout_add_seconds(5, pidgin_save_accels,
		                                  NULL);
}

gboolean
pidgin_save_accels(gpointer data)
{
	char *filename = NULL;

	filename = g_build_filename(purple_user_dir(), G_DIR_SEPARATOR_S,
	                            "accels", NULL);
	purple_debug(PURPLE_DEBUG_MISC, "accels", "saving accels to %s\n", filename);
	gtk_accel_map_save(filename);
	g_free(filename);

	accels_save_timer = 0;
	return FALSE;
}

void
pidgin_load_accels()
{
	char *filename = NULL;

	filename = g_build_filename(purple_user_dir(), G_DIR_SEPARATOR_S,
	                            "accels", NULL);
	gtk_accel_map_load(filename);
	g_free(filename);
}

static void
show_retrieveing_info(PurpleConnection *conn, const char *name)
{
	PurpleNotifyUserInfo *info = purple_notify_user_info_new();
	purple_notify_user_info_add_pair_plaintext(info, _("Information"), _("Retrieving..."));
	purple_notify_userinfo(conn, name, info, NULL, NULL);
	purple_notify_user_info_destroy(info);
}

void pidgin_retrieve_user_info(PurpleConnection *conn, const char *name)
{
	show_retrieveing_info(conn, name);
	purple_serv_get_info(conn, name);
}

void pidgin_retrieve_user_info_in_chat(PurpleConnection *conn, const char *name, int chat)
{
	char *who = NULL;
	PurpleProtocol *protocol = NULL;

	if (chat < 0) {
		pidgin_retrieve_user_info(conn, name);
		return;
	}

	protocol = purple_connection_get_protocol(conn);
	if (protocol != NULL)
		who = purple_protocol_chat_iface_get_user_real_name(protocol, conn, chat, name);

	pidgin_retrieve_user_info(conn, who ? who : name);
	g_free(who);
}

gboolean
pidgin_parse_x_im_contact(const char *msg, gboolean all_accounts,
							PurpleAccount **ret_account, char **ret_protocol,
							char **ret_username, char **ret_alias)
{
	char *protocol = NULL;
	char *username = NULL;
	char *alias    = NULL;
	char *str;
	char *s;
	gboolean valid;

	g_return_val_if_fail(msg          != NULL, FALSE);
	g_return_val_if_fail(ret_protocol != NULL, FALSE);
	g_return_val_if_fail(ret_username != NULL, FALSE);

	s = str = g_strdup(msg);

	while (*s != '\r' && *s != '\n' && *s != '\0')
	{
		char *key, *value;

		key = s;

		/* Grab the key */
		while (*s != '\r' && *s != '\n' && *s != '\0' && *s != ' ')
			s++;

		if (*s == '\r') s++;

		if (*s == '\n')
		{
			s++;
			continue;
		}

		if (*s != '\0') *s++ = '\0';

		/* Clear past any whitespace */
		while (*s != '\0' && *s == ' ')
			s++;

		/* Now let's grab until the end of the line. */
		value = s;

		while (*s != '\r' && *s != '\n' && *s != '\0')
			s++;

		if (*s == '\r') *s++ = '\0';
		if (*s == '\n') *s++ = '\0';

		if (strchr(key, ':') != NULL)
		{
			if (!g_ascii_strcasecmp(key, "X-IM-Username:"))
				username = g_strdup(value);
			else if (!g_ascii_strcasecmp(key, "X-IM-Protocol:"))
				protocol = g_strdup(value);
			else if (!g_ascii_strcasecmp(key, "X-IM-Alias:"))
				alias = g_strdup(value);
		}
	}

	if (username != NULL && protocol != NULL)
	{
		valid = TRUE;

		*ret_username = username;
		*ret_protocol = protocol;

		if (ret_alias != NULL)
			*ret_alias = alias;

		/* Check for a compatible account. */
		if (ret_account != NULL)
		{
			GList *list;
			PurpleAccount *account = NULL;
			GList *l;
			const char *protoname;

			if (all_accounts)
				list = purple_accounts_get_all();
			else
				list = purple_connections_get_all();

			for (l = list; l != NULL; l = l->next)
			{
				PurpleConnection *gc;
				PurpleProtocol *proto = NULL;

				if (all_accounts)
				{
					account = (PurpleAccount *)l->data;

					proto = purple_protocols_find(
						purple_account_get_protocol_id(account));

					if (proto == NULL)
					{
						account = NULL;

						continue;
					}
				}
				else
				{
					gc = (PurpleConnection *)l->data;
					account = purple_connection_get_account(gc);

					proto = purple_connection_get_protocol(gc);
				}

				protoname = purple_protocol_class_list_icon(proto, account, NULL);

				if (!strcmp(protoname, protocol))
					break;

				account = NULL;
			}

			/* Special case for AIM and ICQ */
			if (account == NULL && (!strcmp(protocol, "aim") ||
									!strcmp(protocol, "icq")))
			{
				for (l = list; l != NULL; l = l->next)
				{
					PurpleConnection *gc;
					PurpleProtocol *proto = NULL;

					if (all_accounts)
					{
						account = (PurpleAccount *)l->data;

						proto = purple_protocols_find(
							purple_account_get_protocol_id(account));

						if (proto == NULL)
						{
							account = NULL;

							continue;
						}
					}
					else
					{
						gc = (PurpleConnection *)l->data;
						account = purple_connection_get_account(gc);

						proto = purple_connection_get_protocol(gc);
					}

					protoname = purple_protocol_class_list_icon(proto, account, NULL);

					if (!strcmp(protoname, "aim") || !strcmp(protoname, "icq"))
						break;

					account = NULL;
				}
			}

			*ret_account = account;
		}
	}
	else
	{
		valid = FALSE;

		g_free(username);
		g_free(protocol);
		g_free(alias);
	}

	g_free(str);

	return valid;
}

void
pidgin_set_accessible_label(GtkWidget *w, GtkLabel *l)
{
	AtkObject *acc;
	const gchar *label_text;
	const gchar *existing_name;

	acc = gtk_widget_get_accessible (w);

	/* If this object has no name, set it's name with the label text */
	existing_name = atk_object_get_name (acc);
	if (!existing_name) {
		label_text = gtk_label_get_text(l);
		if (label_text)
			atk_object_set_name (acc, label_text);
	}

	pidgin_set_accessible_relations(w, l);
}

void
pidgin_set_accessible_relations (GtkWidget *w, GtkLabel *l)
{
	AtkObject *acc, *label;
	AtkObject *rel_obj[1];
	AtkRelationSet *set;
	AtkRelation *relation;

	acc = gtk_widget_get_accessible (w);
	label = gtk_widget_get_accessible(GTK_WIDGET(l));

	/* Make sure mnemonics work */
	gtk_label_set_mnemonic_widget(l, w);

	/* Create the labeled-by relation */
	set = atk_object_ref_relation_set (acc);
	rel_obj[0] = label;
	relation = atk_relation_new (rel_obj, 1, ATK_RELATION_LABELLED_BY);
	atk_relation_set_add (set, relation);
	g_object_unref (relation);
	g_object_unref(set);

	/* Create the label-for relation */
	set = atk_object_ref_relation_set (label);
	rel_obj[0] = acc;
	relation = atk_relation_new (rel_obj, 1, ATK_RELATION_LABEL_FOR);
	atk_relation_set_add (set, relation);
	g_object_unref (relation);
	g_object_unref(set);
}

void
pidgin_menu_position_func_helper(GtkMenu *menu,
							gint *x,
							gint *y,
							gboolean *push_in,
							gpointer data)
{
	GtkWidget *widget;
	GtkRequisition requisition;
	GdkScreen *screen;
	GdkRectangle monitor;
	gint monitor_num;
	gint space_left, space_right, space_above, space_below;
	gint needed_width;
	gint needed_height;
	gint xthickness;
	gint ythickness;
	gboolean rtl;

	g_return_if_fail(GTK_IS_MENU(menu));

	widget     = GTK_WIDGET(menu);
	screen     = gtk_widget_get_screen(widget);
	xthickness = gtk_widget_get_style(widget)->xthickness;
	ythickness = gtk_widget_get_style(widget)->ythickness;
	rtl        = (gtk_widget_get_direction(widget) == GTK_TEXT_DIR_RTL);

	/*
	 * We need the requisition to figure out the right place to
	 * popup the menu. In fact, we always need to ask here, since
	 * if a size_request was queued while we weren't popped up,
	 * the requisition won't have been recomputed yet.
	 */
	gtk_widget_get_preferred_size(widget, NULL, &requisition);

	monitor_num = gdk_screen_get_monitor_at_point (screen, *x, *y);

	*push_in = FALSE;

	/*
	 * The placement of popup menus horizontally works like this (with
	 * RTL in parentheses)
	 *
	 * - If there is enough room to the right (left) of the mouse cursor,
	 *   position the menu there.
	 *
	 * - Otherwise, if if there is enough room to the left (right) of the
	 *   mouse cursor, position the menu there.
	 *
	 * - Otherwise if the menu is smaller than the monitor, position it
	 *   on the side of the mouse cursor that has the most space available
	 *
	 * - Otherwise (if there is simply not enough room for the menu on the
	 *   monitor), position it as far left (right) as possible.
	 *
	 * Positioning in the vertical direction is similar: first try below
	 * mouse cursor, then above.
	 */
	gdk_screen_get_monitor_geometry (screen, monitor_num, &monitor);

	space_left = *x - monitor.x;
	space_right = monitor.x + monitor.width - *x - 1;
	space_above = *y - monitor.y;
	space_below = monitor.y + monitor.height - *y - 1;

	/* position horizontally */

	/* the amount of space we need to position the menu. Note the
	 * menu is offset "xthickness" pixels
	 */
	needed_width = requisition.width - xthickness;

	if (needed_width <= space_left ||
	    needed_width <= space_right)
	{
		if ((rtl  && needed_width <= space_left) ||
		    (!rtl && needed_width >  space_right))
		{
			/* position left */
			*x = *x + xthickness - requisition.width + 1;
		}
		else
		{
			/* position right */
			*x = *x - xthickness;
		}

		/* x is clamped on-screen further down */
	}
	else if (requisition.width <= monitor.width)
	{
		/* the menu is too big to fit on either side of the mouse
		 * cursor, but smaller than the monitor. Position it on
		 * the side that has the most space
		 */
		if (space_left > space_right)
		{
			/* left justify */
			*x = monitor.x;
		}
		else
		{
			/* right justify */
			*x = monitor.x + monitor.width - requisition.width;
		}
	}
	else /* menu is simply too big for the monitor */
	{
		if (rtl)
		{
			/* right justify */
			*x = monitor.x + monitor.width - requisition.width;
		}
		else
		{
			/* left justify */
			*x = monitor.x;
		}
	}

	/* Position vertically. The algorithm is the same as above, but
	 * simpler because we don't have to take RTL into account.
	 */
	needed_height = requisition.height - ythickness;

	if (needed_height <= space_above ||
	    needed_height <= space_below)
	{
		if (needed_height <= space_below)
			*y = *y - ythickness;
		else
			*y = *y + ythickness - requisition.height + 1;

		*y = CLAMP (*y, monitor.y,
			   monitor.y + monitor.height - requisition.height);
	}
	else if (needed_height > space_below && needed_height > space_above)
	{
		if (space_below >= space_above)
			*y = monitor.y + monitor.height - requisition.height;
		else
			*y = monitor.y;
	}
	else
	{
		*y = monitor.y;
	}
}


void
pidgin_treeview_popup_menu_position_func(GtkMenu *menu,
										   gint *x,
										   gint *y,
										   gboolean *push_in,
										   gpointer data)
{
	GtkWidget *widget = GTK_WIDGET(data);
	GtkTreeView *tv = GTK_TREE_VIEW(data);
	GtkTreePath *path;
	GtkTreeViewColumn *col;
	GdkRectangle rect;
	gint ythickness = gtk_widget_get_style(GTK_WIDGET(menu))->ythickness;

	gdk_window_get_origin (gtk_widget_get_window(widget), x, y);
	gtk_tree_view_get_cursor (tv, &path, &col);
	gtk_tree_view_get_cell_area (tv, path, col, &rect);

	*x += rect.x+rect.width;
	*y += rect.y+rect.height+ythickness;
	pidgin_menu_position_func_helper(menu, x, y, push_in, data);
}

static void dnd_image_ok_callback(_DndData *data, int choice)
{
	const gchar *shortname;
	gchar *filedata;
	size_t size;
	GStatBuf st;
	GError *err = NULL;
	PurpleConversation *conv;
	PidginConversation *gtkconv;
	PurpleBuddy *buddy;
	PurpleContact *contact;
	PurpleImage *img;

	switch (choice) {
	case DND_BUDDY_ICON:
		if (g_stat(data->filename, &st)) {
			char *str;

			str = g_strdup_printf(_("The following error has occurred loading %s: %s"),
						data->filename, g_strerror(errno));
			purple_notify_error(NULL, NULL,
				_("Failed to load image"), str, NULL);
			g_free(str);

			break;
		}

		buddy = purple_blist_find_buddy(data->account, data->who);
		if (!buddy) {
			purple_debug_info("custom-icon", "You can only set custom icons for people on your buddylist.\n");
			break;
		}
		contact = purple_buddy_get_contact(buddy);
		purple_buddy_icons_node_set_custom_icon_from_file((PurpleBlistNode*)contact, data->filename);
		break;
	case DND_FILE_TRANSFER:
		purple_serv_send_file(purple_account_get_connection(data->account), data->who, data->filename);
		break;
	case DND_IM_IMAGE:
		conv = PURPLE_CONVERSATION(purple_im_conversation_new(data->account, data->who));
		gtkconv = PIDGIN_CONVERSATION(conv);

		if (!g_file_get_contents(data->filename, &filedata, &size,
					 &err)) {
			char *str;

			str = g_strdup_printf(_("The following error has occurred loading %s: %s"), data->filename, err->message);
			purple_notify_error(NULL, NULL,
				_("Failed to load image"), str, NULL);

			g_error_free(err);
			g_free(str);

			break;
		}
		shortname = strrchr(data->filename, G_DIR_SEPARATOR);
		shortname = shortname ? shortname + 1 : data->filename;
		img = purple_image_new_from_data(filedata, size);
		purple_image_set_friendly_filename(img, shortname);

		pidgin_webview_insert_image(PIDGIN_WEBVIEW(gtkconv->entry), img);
		g_object_unref(img);

		break;
	}
	g_free(data->filename);
	g_free(data->who);
	g_free(data);
}

static void dnd_image_cancel_callback(_DndData *data, int choice)
{
	g_free(data->filename);
	g_free(data->who);
	g_free(data);
}

static void dnd_set_icon_ok_cb(_DndData *data)
{
	dnd_image_ok_callback(data, DND_BUDDY_ICON);
}

static void dnd_set_icon_cancel_cb(_DndData *data)
{
	g_free(data->filename);
	g_free(data->who);
	g_free(data);
}

void
pidgin_dnd_file_manage(GtkSelectionData *sd, PurpleAccount *account, const char *who)
{
	GdkPixbuf *pb;
	GList *files = purple_uri_list_extract_filenames((const gchar *) gtk_selection_data_get_data(sd));
	PurpleConnection *gc = purple_account_get_connection(account);
	PurpleProtocol *protocol = NULL;
#ifndef _WIN32
	PurpleDesktopItem *item;
#endif
	gchar *filename = NULL;
	gchar *basename = NULL;

	g_return_if_fail(account != NULL);
	g_return_if_fail(who != NULL);

	for ( ; files; files = g_list_delete_link(files, files)) {
		g_free(filename);
		g_free(basename);

		filename = files->data;
		basename = g_path_get_basename(filename);

		/* XXX - Make ft API support creating a transfer with more than one file */
		if (!g_file_test(filename, G_FILE_TEST_EXISTS)) {
			continue;
		}

		/* XXX - make ft api suupport sending a directory */
		/* Are we dealing with a directory? */
		if (g_file_test(filename, G_FILE_TEST_IS_DIR)) {
			char *str, *str2;

			str = g_strdup_printf(_("Cannot send folder %s."), basename);
			str2 = g_strdup_printf(_("%s cannot transfer a folder. You will need to send the files within individually."), PIDGIN_NAME);

			purple_notify_error(NULL, NULL, str, str2,
				purple_request_cpar_from_connection(gc));

			g_free(str);
			g_free(str2);
			continue;
		}

		/* Are we dealing with an image? */
		pb = pidgin_pixbuf_new_from_file(filename);
		if (pb) {
			_DndData *data = g_malloc(sizeof(_DndData));
			gboolean ft = FALSE, im = FALSE;

			data->who = g_strdup(who);
			data->filename = g_strdup(filename);
			data->account = account;

			if (gc)
				protocol = purple_connection_get_protocol(gc);

			if (protocol && purple_protocol_get_options(protocol) & OPT_PROTO_IM_IMAGE)
				im = TRUE;

			if (protocol && PURPLE_PROTOCOL_IMPLEMENTS(protocol, XFER_IFACE, can_receive))
				ft = purple_protocol_xfer_iface_can_receive(protocol, gc, who);
			else if (protocol && PURPLE_PROTOCOL_IMPLEMENTS(protocol, XFER_IFACE, send))
				ft = TRUE;

			if (im && ft)
				purple_request_choice(NULL, NULL,
						    _("You have dragged an image"),
						    _("You can send this image as a file transfer, "
						      "embed it into this message, or use it as the buddy icon for this user."),
						    DND_FILE_TRANSFER, _("OK"), (GCallback)dnd_image_ok_callback,
						    _("Cancel"), (GCallback)dnd_image_cancel_callback,
							purple_request_cpar_from_account(account),
							data,
							_("Set as buddy icon"), DND_BUDDY_ICON,
						    _("Send image file"), DND_FILE_TRANSFER,
						    _("Insert in message"), DND_IM_IMAGE,
							NULL);
			else if (!(im || ft))
				purple_request_yes_no(NULL, NULL, _("You have dragged an image"),
							_("Would you like to set it as the buddy icon for this user?"),
							PURPLE_DEFAULT_ACTION_NONE,
							purple_request_cpar_from_account(account),
							data, (GCallback)dnd_set_icon_ok_cb, (GCallback)dnd_set_icon_cancel_cb);
			else
				purple_request_choice(NULL, NULL,
						    _("You have dragged an image"),
						    (ft ? _("You can send this image as a file transfer, or use it as the buddy icon for this user.") :
						    _("You can insert this image into this message, or use it as the buddy icon for this user")),
						    GINT_TO_POINTER(ft ? DND_FILE_TRANSFER : DND_IM_IMAGE),
							_("OK"), (GCallback)dnd_image_ok_callback,
						    _("Cancel"), (GCallback)dnd_image_cancel_callback,
							purple_request_cpar_from_account(account),
							data,
						    _("Set as buddy icon"), DND_BUDDY_ICON,
						    (ft ? _("Send image file") : _("Insert in message")), (ft ? DND_FILE_TRANSFER : DND_IM_IMAGE),
							NULL);
			g_object_unref(G_OBJECT(pb));

			g_free(basename);
			while (files) {
				g_free(files->data);
				files = g_list_delete_link(files, files);
			}
			return;
		}

#ifndef _WIN32
		/* Are we trying to send a .desktop file? */
		else if (purple_str_has_suffix(basename, ".desktop") && (item = purple_desktop_item_new_from_file(filename))) {
			PurpleDesktopItemType dtype;
			char key[64];
			const char *itemname = NULL;

			const char * const *langs;
			langs = g_get_language_names();
			if (langs[0]) {
				g_snprintf(key, sizeof(key), "Name[%s]", langs[0]);
				itemname = purple_desktop_item_get_string(item, key);
			}

			if (!itemname)
				itemname = purple_desktop_item_get_string(item, "Name");

			dtype = purple_desktop_item_get_entry_type(item);
			switch (dtype) {
				PurpleConversation *conv;
				PidginConversation *gtkconv;

			case PURPLE_DESKTOP_ITEM_TYPE_LINK:
				conv = PURPLE_CONVERSATION(purple_im_conversation_new(account, who));
				gtkconv =  PIDGIN_CONVERSATION(conv);
				pidgin_webview_insert_link(PIDGIN_WEBVIEW(gtkconv->entry),
				                        purple_desktop_item_get_string(item, "URL"),
				                        itemname);
				break;
			default:
				/* I don't know if we really want to do anything here.  Most of
				 * the desktop item types are crap like "MIME Type" (I have no
				 * clue how that would be a desktop item) and "Comment"...
				 * nothing we can really send.  The only logical one is
				 * "Application," but do we really want to send a binary and
				 * nothing else? Probably not.  I'll just give an error and
				 * return. */
				/* The original patch sent the icon used by the launcher.  That's probably wrong */
				purple_notify_error(NULL, NULL, _("Cannot send launcher"),
				                    _("You dragged a desktop launcher. Most "
				                      "likely you wanted to send the target "
				                      "of this launcher instead of this "
				                      "launcher itself."), NULL);
				break;
			}
			purple_desktop_item_unref(item);
			g_free(basename);
			while (files) {
				g_free(files->data);
				files = g_list_delete_link(files, files);
			}
			return;
		}
#endif /* _WIN32 */

		/* Everything is fine, let's send */
		purple_serv_send_file(gc, who, filename);
	}

	g_free(filename);
	g_free(basename);
}

void pidgin_buddy_icon_get_scale_size(GdkPixbuf *buf, PurpleBuddyIconSpec *spec, PurpleIconScaleRules rules, int *width, int *height)
{
	*width = gdk_pixbuf_get_width(buf);
	*height = gdk_pixbuf_get_height(buf);

	if ((spec == NULL) || !(spec->scale_rules & rules))
		return;

	purple_buddy_icon_spec_get_scaled_size(spec, width, height);

	/* and now for some arbitrary sanity checks */
	if(*width > 100)
		*width = 100;
	if(*height > 100)
		*height = 100;
}

GdkPixbuf * pidgin_create_status_icon(PurpleStatusPrimitive prim, GtkWidget *w, const char *size)
{
	GtkIconSize icon_size = gtk_icon_size_from_name(size);
	GdkPixbuf *pixbuf = NULL;
	const char *stock = pidgin_stock_id_from_status_primitive(prim);

	pixbuf = gtk_widget_render_icon (w, stock ? stock : PIDGIN_STOCK_STATUS_AVAILABLE,
			icon_size, "GtkWidget");
	return pixbuf;
}

static const char *
stock_id_from_status_primitive_idle(PurpleStatusPrimitive prim, gboolean idle)
{
	const char *stock = NULL;
	switch (prim) {
		case PURPLE_STATUS_UNSET:
			stock = NULL;
			break;
		case PURPLE_STATUS_UNAVAILABLE:
			stock = idle ? PIDGIN_STOCK_STATUS_BUSY_I : PIDGIN_STOCK_STATUS_BUSY;
			break;
		case PURPLE_STATUS_AWAY:
			stock = idle ? PIDGIN_STOCK_STATUS_AWAY_I : PIDGIN_STOCK_STATUS_AWAY;
			break;
		case PURPLE_STATUS_EXTENDED_AWAY:
			stock = idle ? PIDGIN_STOCK_STATUS_XA_I : PIDGIN_STOCK_STATUS_XA;
			break;
		case PURPLE_STATUS_INVISIBLE:
			stock = PIDGIN_STOCK_STATUS_INVISIBLE;
			break;
		case PURPLE_STATUS_OFFLINE:
			stock = idle ? PIDGIN_STOCK_STATUS_OFFLINE_I : PIDGIN_STOCK_STATUS_OFFLINE;
			break;
		default:
			stock = idle ? PIDGIN_STOCK_STATUS_AVAILABLE_I : PIDGIN_STOCK_STATUS_AVAILABLE;
			break;
	}
	return stock;
}

const char *
pidgin_stock_id_from_status_primitive(PurpleStatusPrimitive prim)
{
	return stock_id_from_status_primitive_idle(prim, FALSE);
}

const char *
pidgin_stock_id_from_presence(PurplePresence *presence)
{
	PurpleStatus *status;
	PurpleStatusType *type;
	PurpleStatusPrimitive prim;
	gboolean idle;

	g_return_val_if_fail(presence, NULL);

	status = purple_presence_get_active_status(presence);
	type = purple_status_get_status_type(status);
	prim = purple_status_type_get_primitive(type);

	idle = purple_presence_is_idle(presence);

	return stock_id_from_status_primitive_idle(prim, idle);
}

GdkPixbuf *
pidgin_create_protocol_icon(PurpleAccount *account, PidginProtocolIconSize size)
{
	PurpleProtocol *protocol;

	g_return_val_if_fail(account != NULL, NULL);

	protocol = purple_protocols_find(purple_account_get_protocol_id(account));
	if (protocol == NULL)
		return NULL;
	return pidgin_create_icon_from_protocol(protocol, size, account);
}

static void
menu_action_cb(GtkMenuItem *item, gpointer object)
{
	gpointer data;
	void (*callback)(gpointer, gpointer);

	callback = g_object_get_data(G_OBJECT(item), "purplecallback");
	data = g_object_get_data(G_OBJECT(item), "purplecallbackdata");

	if (callback)
		callback(object, data);
}

GtkWidget *
pidgin_append_menu_action(GtkWidget *menu, PurpleMenuAction *act,
                            gpointer object)
{
	GtkWidget *menuitem;
	GList *list;
	const gchar *stock_id;
	GtkWidget *icon_image = NULL;

	if (act == NULL) {
		return pidgin_separator(menu);
	}

	stock_id = purple_menu_action_get_stock_icon(act);
	if (stock_id) {
		icon_image = gtk_image_new_from_stock(stock_id,
			gtk_icon_size_from_name(
				PIDGIN_ICON_SIZE_TANGO_EXTRA_SMALL));
	}

	if (icon_image) {
		menuitem = gtk_image_menu_item_new_with_mnemonic(
			purple_menu_action_get_label(act));
		gtk_image_menu_item_set_image(GTK_IMAGE_MENU_ITEM(menuitem),
			icon_image);
	} else {
		menuitem = gtk_menu_item_new_with_mnemonic(
			purple_menu_action_get_label(act));
	}

	list = purple_menu_action_get_children(act);

	if (list == NULL) {
		PurpleCallback callback;

		callback = purple_menu_action_get_callback(act);

		if (callback != NULL) {
			g_object_set_data(G_OBJECT(menuitem),
							  "purplecallback",
							  callback);
			g_object_set_data(G_OBJECT(menuitem),
							  "purplecallbackdata",
							  purple_menu_action_get_data(act));
			g_signal_connect(G_OBJECT(menuitem), "activate",
							 G_CALLBACK(menu_action_cb),
							 object);
		} else {
			gtk_widget_set_sensitive(menuitem, FALSE);
		}

		gtk_menu_shell_append(GTK_MENU_SHELL(menu), menuitem);
	} else {
		GList *l = NULL;
		GtkWidget *submenu = NULL;
		GtkAccelGroup *group;

		gtk_menu_shell_append(GTK_MENU_SHELL(menu), menuitem);

		submenu = gtk_menu_new();
		gtk_menu_item_set_submenu(GTK_MENU_ITEM(menuitem), submenu);

		group = gtk_menu_get_accel_group(GTK_MENU(menu));
		if (group) {
			char *path = g_strdup_printf("%s/%s",
				gtk_menu_item_get_accel_path(GTK_MENU_ITEM(menuitem)),
				purple_menu_action_get_label(act));
			gtk_menu_set_accel_path(GTK_MENU(submenu), path);
			g_free(path);
			gtk_menu_set_accel_group(GTK_MENU(submenu), group);
		}

		for (l = list; l; l = l->next) {
			PurpleMenuAction *act = (PurpleMenuAction *)l->data;

			pidgin_append_menu_action(submenu, act, object);
		}
		g_list_free(list);
		purple_menu_action_set_children(act, NULL);
	}
	purple_menu_action_free(act);
	return menuitem;
}

static gboolean buddyname_completion_match_func(GtkEntryCompletion *completion,
		const gchar *key, GtkTreeIter *iter, gpointer user_data)
{
	GtkTreeModel *model;
	GValue val1;
	GValue val2;
	const char *tmp;

	model = gtk_entry_completion_get_model(completion);

	val1.g_type = 0;
	gtk_tree_model_get_value(model, iter, COMPLETION_NORMALIZED_COLUMN, &val1);
	tmp = g_value_get_string(&val1);
	if (tmp != NULL && purple_str_has_prefix(tmp, key))
	{
		g_value_unset(&val1);
		return TRUE;
	}
	g_value_unset(&val1);

	val2.g_type = 0;
	gtk_tree_model_get_value(model, iter, COMPLETION_COMPARISON_COLUMN, &val2);
	tmp = g_value_get_string(&val2);
	if (tmp != NULL && purple_str_has_prefix(tmp, key))
	{
		g_value_unset(&val2);
		return TRUE;
	}
	g_value_unset(&val2);

	return FALSE;
}

static gboolean buddyname_completion_match_selected_cb(GtkEntryCompletion *completion,
		GtkTreeModel *model, GtkTreeIter *iter, PidginCompletionData *data)
{
	GValue val;
	GtkWidget *optmenu = data->accountopt;
	PurpleAccount *account;

	val.g_type = 0;
	gtk_tree_model_get_value(model, iter, COMPLETION_BUDDY_COLUMN, &val);
	gtk_entry_set_text(GTK_ENTRY(data->entry), g_value_get_string(&val));
	g_value_unset(&val);

	gtk_tree_model_get_value(model, iter, COMPLETION_ACCOUNT_COLUMN, &val);
	account = g_value_get_pointer(&val);
	g_value_unset(&val);

	if (account == NULL)
		return TRUE;

	if (optmenu != NULL)
		aop_option_menu_select_by_data(optmenu, account);

	return TRUE;
}

static void
add_buddyname_autocomplete_entry(GtkListStore *store, const char *buddy_alias, const char *contact_alias,
								  const PurpleAccount *account, const char *buddyname)
{
	GtkTreeIter iter;
	gboolean completion_added = FALSE;
	gchar *normalized_buddyname;
	gchar *tmp;

	tmp = g_utf8_normalize(buddyname, -1, G_NORMALIZE_DEFAULT);
	normalized_buddyname = g_utf8_casefold(tmp, -1);
	g_free(tmp);

	/* There's no sense listing things like: 'xxx "xxx"'
	   when the name and buddy alias match. */
	if (buddy_alias && strcmp(buddy_alias, buddyname)) {
		char *completion_entry = g_strdup_printf("%s \"%s\"", buddyname, buddy_alias);
		char *tmp2 = g_utf8_normalize(buddy_alias, -1, G_NORMALIZE_DEFAULT);

		tmp = g_utf8_casefold(tmp2, -1);
		g_free(tmp2);

		gtk_list_store_append(store, &iter);
		gtk_list_store_set(store, &iter,
				COMPLETION_DISPLAYED_COLUMN, completion_entry,
				COMPLETION_BUDDY_COLUMN, buddyname,
				COMPLETION_NORMALIZED_COLUMN, normalized_buddyname,
				COMPLETION_COMPARISON_COLUMN, tmp,
				COMPLETION_ACCOUNT_COLUMN, account,
				-1);
		g_free(completion_entry);
		g_free(tmp);
		completion_added = TRUE;
	}

	/* There's no sense listing things like: 'xxx "xxx"'
	   when the name and contact alias match. */
	if (contact_alias && strcmp(contact_alias, buddyname)) {
		/* We don't want duplicates when the contact and buddy alias match. */
		if (!buddy_alias || strcmp(contact_alias, buddy_alias)) {
			char *completion_entry = g_strdup_printf("%s \"%s\"",
							buddyname, contact_alias);
			char *tmp2 = g_utf8_normalize(contact_alias, -1, G_NORMALIZE_DEFAULT);

			tmp = g_utf8_casefold(tmp2, -1);
			g_free(tmp2);

			gtk_list_store_append(store, &iter);
			gtk_list_store_set(store, &iter,
					COMPLETION_DISPLAYED_COLUMN, completion_entry,
					COMPLETION_BUDDY_COLUMN, buddyname,
					COMPLETION_NORMALIZED_COLUMN, normalized_buddyname,
					COMPLETION_COMPARISON_COLUMN, tmp,
					COMPLETION_ACCOUNT_COLUMN, account,
					-1);
			g_free(completion_entry);
			g_free(tmp);
			completion_added = TRUE;
		}
	}

	if (completion_added == FALSE) {
		/* Add the buddy's name. */
		gtk_list_store_append(store, &iter);
		gtk_list_store_set(store, &iter,
				COMPLETION_DISPLAYED_COLUMN, buddyname,
				COMPLETION_BUDDY_COLUMN, buddyname,
				COMPLETION_NORMALIZED_COLUMN, normalized_buddyname,
				COMPLETION_COMPARISON_COLUMN, NULL,
				COMPLETION_ACCOUNT_COLUMN, account,
				-1);
	}

	g_free(normalized_buddyname);
}

static void get_log_set_name(PurpleLogSet *set, gpointer value, PidginCompletionData *data)
{
	PidginFilterBuddyCompletionEntryFunc filter_func = data->filter_func;
	gpointer user_data = data->filter_func_user_data;

	/* 1. Don't show buddies because we will have gotten them already.
	 * 2. The boxes that use this autocomplete code handle only IMs. */
	if (!set->buddy && set->type == PURPLE_LOG_IM) {
		PidginBuddyCompletionEntry entry;
		entry.is_buddy = FALSE;
		entry.entry.logged_buddy = set;

		if (filter_func(&entry, user_data)) {
			add_buddyname_autocomplete_entry(data->store,
												NULL, NULL, set->account, set->name);
		}
	}
}

static void
add_completion_list(PidginCompletionData *data)
{
	PurpleBlistNode *gnode, *cnode, *bnode;
	PidginFilterBuddyCompletionEntryFunc filter_func = data->filter_func;
	gpointer user_data = data->filter_func_user_data;
	GHashTable *sets;
	gchar *alias;

	gtk_list_store_clear(data->store);

	for (gnode = purple_blist_get_buddy_list()->root; gnode != NULL; gnode = gnode->next)
	{
		if (!PURPLE_IS_GROUP(gnode))
			continue;

		for (cnode = gnode->child; cnode != NULL; cnode = cnode->next)
		{
			if (!PURPLE_IS_CONTACT(cnode))
				continue;

			g_object_get(cnode, "alias", &alias, NULL);

			for (bnode = cnode->child; bnode != NULL; bnode = bnode->next)
			{
				PidginBuddyCompletionEntry entry;
				entry.is_buddy = TRUE;
				entry.entry.buddy = (PurpleBuddy *) bnode;

				if (filter_func(&entry, user_data)) {
					add_buddyname_autocomplete_entry(data->store,
														alias,
														purple_buddy_get_contact_alias(entry.entry.buddy),
														purple_buddy_get_account(entry.entry.buddy),
														purple_buddy_get_name(entry.entry.buddy)
													 );
				}
			}

			g_free(alias);
		}
	}

	sets = purple_log_get_log_sets();
	g_hash_table_foreach(sets, (GHFunc)get_log_set_name, data);
	g_hash_table_destroy(sets);

}

static void
buddyname_autocomplete_destroyed_cb(GtkWidget *widget, gpointer data)
{
	g_free(data);
	purple_signals_disconnect_by_handle(widget);
}

static void
repopulate_autocomplete(gpointer something, gpointer data)
{
	add_completion_list(data);
}

void
pidgin_setup_screenname_autocomplete(GtkWidget *entry, GtkWidget *accountopt, PidginFilterBuddyCompletionEntryFunc filter_func, gpointer user_data)
{
	PidginCompletionData *data;

	/*
	 * Store the displayed completion value, the buddy name, the UTF-8
	 * normalized & casefolded buddy name, the UTF-8 normalized &
	 * casefolded value for comparison, and the account.
	 */
	GtkListStore *store;

	GtkEntryCompletion *completion;

	data = g_new0(PidginCompletionData, 1);
	store = gtk_list_store_new(COMPLETION_COLUMN_COUNT, G_TYPE_STRING,
	                           G_TYPE_STRING, G_TYPE_STRING, G_TYPE_STRING,
	                           G_TYPE_POINTER);

	data->entry = entry;
	data->accountopt = accountopt;
	if (filter_func == NULL) {
		data->filter_func = pidgin_screenname_autocomplete_default_filter;
		data->filter_func_user_data = NULL;
	} else {
		data->filter_func = filter_func;
		data->filter_func_user_data = user_data;
	}
	data->store = store;

	add_completion_list(data);

	/* Sort the completion list by buddy name */
	gtk_tree_sortable_set_sort_column_id(GTK_TREE_SORTABLE(store),
	                                     COMPLETION_BUDDY_COLUMN,
	                                     GTK_SORT_ASCENDING);

	completion = gtk_entry_completion_new();
	gtk_entry_completion_set_match_func(completion, buddyname_completion_match_func, NULL, NULL);

	g_signal_connect(G_OBJECT(completion), "match-selected",
		G_CALLBACK(buddyname_completion_match_selected_cb), data);

	gtk_entry_set_completion(GTK_ENTRY(entry), completion);
	g_object_unref(completion);

	gtk_entry_completion_set_model(completion, GTK_TREE_MODEL(store));
	g_object_unref(store);

	gtk_entry_completion_set_text_column(completion, COMPLETION_DISPLAYED_COLUMN);

	purple_signal_connect(purple_connections_get_handle(), "signed-on", entry,
						PURPLE_CALLBACK(repopulate_autocomplete), data);
	purple_signal_connect(purple_connections_get_handle(), "signed-off", entry,
						PURPLE_CALLBACK(repopulate_autocomplete), data);

	purple_signal_connect(purple_accounts_get_handle(), "account-added", entry,
						PURPLE_CALLBACK(repopulate_autocomplete), data);
	purple_signal_connect(purple_accounts_get_handle(), "account-removed", entry,
						PURPLE_CALLBACK(repopulate_autocomplete), data);

	g_signal_connect(G_OBJECT(entry), "destroy", G_CALLBACK(buddyname_autocomplete_destroyed_cb), data);
}

gboolean
pidgin_screenname_autocomplete_default_filter(const PidginBuddyCompletionEntry *completion_entry, gpointer all_accounts) {
	gboolean all = GPOINTER_TO_INT(all_accounts);

	if (completion_entry->is_buddy) {
		return all || purple_account_is_connected(purple_buddy_get_account(completion_entry->entry.buddy));
	} else {
		return all || (completion_entry->entry.logged_buddy->account != NULL && purple_account_is_connected(completion_entry->entry.logged_buddy->account));
	}
}

void pidgin_set_cursor(GtkWidget *widget, GdkCursorType cursor_type)
{
	GdkCursor *cursor;

	g_return_if_fail(widget != NULL);
	if (gtk_widget_get_window(widget) == NULL)
		return;

	cursor = gdk_cursor_new(cursor_type);
	gdk_window_set_cursor(gtk_widget_get_window(widget), cursor);

#if GTK_CHECK_VERSION(3,0,0)
	g_object_unref(cursor);
#else
	gdk_cursor_unref(cursor);
#endif

	gdk_display_flush(gdk_window_get_display(gtk_widget_get_window(widget)));
}

void pidgin_clear_cursor(GtkWidget *widget)
{
	g_return_if_fail(widget != NULL);
	if (gtk_widget_get_window(widget) == NULL)
		return;

	gdk_window_set_cursor(gtk_widget_get_window(widget), NULL);
}

static void
icon_filesel_choose_cb(GtkWidget *widget, gint response, struct _icon_chooser *dialog)
{
	char *filename, *current_folder;

	if (response != GTK_RESPONSE_ACCEPT) {
		if (response == GTK_RESPONSE_CANCEL) {
			gtk_widget_destroy(dialog->icon_filesel);
		}
		dialog->icon_filesel = NULL;
		if (dialog->callback)
			dialog->callback(NULL, dialog->data);
		g_free(dialog);
		return;
	}

	filename = gtk_file_chooser_get_filename(GTK_FILE_CHOOSER(dialog->icon_filesel));
	current_folder = gtk_file_chooser_get_current_folder(GTK_FILE_CHOOSER(dialog->icon_filesel));
	if (current_folder != NULL) {
		purple_prefs_set_path(PIDGIN_PREFS_ROOT "/filelocations/last_icon_folder", current_folder);
		g_free(current_folder);
	}


	if (dialog->callback)
		dialog->callback(filename, dialog->data);
	gtk_widget_destroy(dialog->icon_filesel);
	g_free(filename);
	g_free(dialog);
}


static void
icon_preview_change_cb(GtkFileChooser *widget, struct _icon_chooser *dialog)
{
	GdkPixbuf *pixbuf;
	int height, width;
	char *basename, *markup, *size;
	GStatBuf st;
	char *filename;

	filename = gtk_file_chooser_get_preview_filename(
					GTK_FILE_CHOOSER(dialog->icon_filesel));

	if (!filename || g_stat(filename, &st) || !(pixbuf = pidgin_pixbuf_new_from_file_at_size(filename, 128, 128)))
	{
		gtk_image_set_from_pixbuf(GTK_IMAGE(dialog->icon_preview), NULL);
		gtk_label_set_markup(GTK_LABEL(dialog->icon_text), "");
		g_free(filename);
		return;
	}

	gdk_pixbuf_get_file_info(filename, &width, &height);
	basename = g_path_get_basename(filename);
	size = purple_str_size_to_units(st.st_size);
	markup = g_strdup_printf(_("<b>File:</b> %s\n"
							   "<b>File size:</b> %s\n"
							   "<b>Image size:</b> %dx%d"),
							 basename, size, width, height);

	gtk_image_set_from_pixbuf(GTK_IMAGE(dialog->icon_preview), pixbuf);
	gtk_label_set_markup(GTK_LABEL(dialog->icon_text), markup);

	g_object_unref(G_OBJECT(pixbuf));
	g_free(filename);
	g_free(basename);
	g_free(size);
	g_free(markup);
}


GtkWidget *pidgin_buddy_icon_chooser_new(GtkWindow *parent, void(*callback)(const char *, gpointer), gpointer data) {
	struct _icon_chooser *dialog = g_new0(struct _icon_chooser, 1);

	GtkWidget *vbox;
	const char *current_folder;

	dialog->callback = callback;
	dialog->data = data;

	current_folder = purple_prefs_get_path(PIDGIN_PREFS_ROOT "/filelocations/last_icon_folder");

	dialog->icon_filesel = gtk_file_chooser_dialog_new(_("Buddy Icon"),
							   parent,
							   GTK_FILE_CHOOSER_ACTION_OPEN,
							   GTK_STOCK_CANCEL, GTK_RESPONSE_CANCEL,
							   GTK_STOCK_OPEN, GTK_RESPONSE_ACCEPT,
							   NULL);
	gtk_dialog_set_default_response(GTK_DIALOG(dialog->icon_filesel), GTK_RESPONSE_ACCEPT);
	if ((current_folder != NULL) && (*current_folder != '\0'))
		gtk_file_chooser_set_current_folder(GTK_FILE_CHOOSER(dialog->icon_filesel),
						    current_folder);

	dialog->icon_preview = gtk_image_new();
	dialog->icon_text = gtk_label_new(NULL);

	vbox = gtk_box_new(GTK_ORIENTATION_VERTICAL, PIDGIN_HIG_BOX_SPACE);
	gtk_widget_set_size_request(GTK_WIDGET(vbox), -1, 50);
	gtk_box_pack_start(GTK_BOX(vbox), GTK_WIDGET(dialog->icon_preview), TRUE, FALSE, 0);
	gtk_box_pack_end(GTK_BOX(vbox), GTK_WIDGET(dialog->icon_text), FALSE, FALSE, 0);
	gtk_widget_show_all(vbox);

	gtk_file_chooser_set_preview_widget(GTK_FILE_CHOOSER(dialog->icon_filesel), vbox);
	gtk_file_chooser_set_preview_widget_active(GTK_FILE_CHOOSER(dialog->icon_filesel), TRUE);
	gtk_file_chooser_set_use_preview_label(GTK_FILE_CHOOSER(dialog->icon_filesel), FALSE);

	g_signal_connect(G_OBJECT(dialog->icon_filesel), "update-preview",
					 G_CALLBACK(icon_preview_change_cb), dialog);
	g_signal_connect(G_OBJECT(dialog->icon_filesel), "response",
					 G_CALLBACK(icon_filesel_choose_cb), dialog);
	icon_preview_change_cb(NULL, dialog);

#ifdef _WIN32
	g_signal_connect(G_OBJECT(dialog->icon_filesel), "show",
		G_CALLBACK(winpidgin_ensure_onscreen), dialog->icon_filesel);
#endif

	return dialog->icon_filesel;
}

/*
 * str_array_match:
 *
 * Returns: %TRUE if any string from array @a exists in array @b.
 */
static gboolean
str_array_match(char **a, char **b)
{
	int i, j;

	if (!a || !b)
		return FALSE;
	for (i = 0; a[i] != NULL; i++)
		for (j = 0; b[j] != NULL; j++)
			if (!g_ascii_strcasecmp(a[i], b[j]))
				return TRUE;
	return FALSE;
}

gpointer
pidgin_convert_buddy_icon(PurpleProtocol *protocol, const char *path, size_t *len)
{
	PurpleBuddyIconSpec *spec;
	int orig_width, orig_height, new_width, new_height;
	GdkPixbufFormat *format;
	char **pixbuf_formats;
	char **protocol_formats;
	GError *error = NULL;
	gchar *contents;
	gsize length;
	GdkPixbuf *pixbuf, *original;
	float scale_factor;
	int i;
	gchar *tmp;

	spec = purple_protocol_get_icon_spec(protocol);
	g_return_val_if_fail(spec->format != NULL, NULL);

	format = gdk_pixbuf_get_file_info(path, &orig_width, &orig_height);
	if (format == NULL) {
		purple_debug_warning("buddyicon", "Could not get file info of %s\n", path);
		return NULL;
	}

	pixbuf_formats = gdk_pixbuf_format_get_extensions(format);
	protocol_formats = g_strsplit(spec->format, ",", 0);

	if (str_array_match(pixbuf_formats, protocol_formats) && /* This is an acceptable format AND */
		 (!(spec->scale_rules & PURPLE_ICON_SCALE_SEND) || /* The protocol doesn't scale before it sends OR */
		  (spec->min_width <= orig_width && spec->max_width >= orig_width &&
		   spec->min_height <= orig_height && spec->max_height >= orig_height))) /* The icon is the correct size */
	{
		g_strfreev(pixbuf_formats);

		if (!g_file_get_contents(path, &contents, &length, &error)) {
			purple_debug_warning("buddyicon", "Could not get file contents "
					"of %s: %s\n", path, error->message);
			g_strfreev(protocol_formats);
			return NULL;
		}

		if (spec->max_filesize == 0 || length < spec->max_filesize) {
			/* The supplied image fits the file size, dimensions and type
			   constraints.  Great!  Return it without making any changes. */
			if (len)
				*len = length;
			g_strfreev(protocol_formats);
			return contents;
		}

		/* The image was too big.  Fall-through and try scaling it down. */
		g_free(contents);
	} else {
		g_strfreev(pixbuf_formats);
	}

	/* The original image wasn't compatible.  Scale it or convert file type. */
	pixbuf = gdk_pixbuf_new_from_file(path, &error);
	if (error) {
		purple_debug_warning("buddyicon", "Could not open icon '%s' for "
				"conversion: %s\n", path, error->message);
		g_error_free(error);
		g_strfreev(protocol_formats);
		return NULL;
	}
	original = g_object_ref(G_OBJECT(pixbuf));

	new_width = orig_width;
	new_height = orig_height;

	/* Make sure the image is the correct dimensions */
	if (spec->scale_rules & PURPLE_ICON_SCALE_SEND &&
		(orig_width < spec->min_width || orig_width > spec->max_width ||
		 orig_height < spec->min_height || orig_height > spec->max_height))
	{
		purple_buddy_icon_spec_get_scaled_size(spec, &new_width, &new_height);

		g_object_unref(G_OBJECT(pixbuf));
		pixbuf = gdk_pixbuf_scale_simple(original, new_width, new_height, GDK_INTERP_HYPER);
	}

	scale_factor = 1;
	do {
		for (i = 0; protocol_formats[i]; i++) {
			int quality = 100;
			do {
				const char *key = NULL;
				const char *value = NULL;
				gchar tmp_buf[4];

				purple_debug_info("buddyicon", "Converting buddy icon to %s\n", protocol_formats[i]);

				if (g_str_equal(protocol_formats[i], "png")) {
					key = "compression";
					value = "9";
				} else if (g_str_equal(protocol_formats[i], "jpeg")) {
					sprintf(tmp_buf, "%u", quality);
					key = "quality";
					value = tmp_buf;
				}

				if (!gdk_pixbuf_save_to_buffer(pixbuf, &contents, &length,
						protocol_formats[i], &error, key, value, NULL))
				{
					/* The NULL checking of error is necessary due to this bug:
					 * http://bugzilla.gnome.org/show_bug.cgi?id=405539 */
					purple_debug_warning("buddyicon",
							"Could not convert to %s: %s\n", protocol_formats[i],
							(error && error->message) ? error->message : "Unknown error");
					g_error_free(error);
					error = NULL;

					/* We couldn't convert to this image type.  Try the next
					   image type. */
					break;
				}

				if (spec->max_filesize == 0 || length <= spec->max_filesize) {
					/* We were able to save the image as this image type and
					   have it be within the size constraints.  Great!  Return
					   the image. */
					purple_debug_info("buddyicon", "Converted image from "
							"%dx%d to %dx%d, format=%s, quality=%u, "
							"filesize=%" G_GSIZE_FORMAT "\n",
							orig_width, orig_height, new_width, new_height,
							protocol_formats[i], quality, length);
					if (len)
						*len = length;
					g_strfreev(protocol_formats);
					g_object_unref(G_OBJECT(pixbuf));
					g_object_unref(G_OBJECT(original));
					return contents;
				}

				g_free(contents);

				if (!g_str_equal(protocol_formats[i], "jpeg")) {
					/* File size was too big and we can't lower the quality,
					   so skip to the next image type. */
					break;
				}

				/* File size was too big, but we're dealing with jpeg so try
				   lowering the quality. */
				quality -= 5;
			} while (quality >= 70);
		}

		/* We couldn't save the image in any format that was below the max
		   file size.  Maybe we can reduce the image dimensions? */
		scale_factor *= 0.8;
		new_width = orig_width * scale_factor;
		new_height = orig_height * scale_factor;
		g_object_unref(G_OBJECT(pixbuf));
		pixbuf = gdk_pixbuf_scale_simple(original, new_width, new_height, GDK_INTERP_HYPER);
	} while ((new_width > 10 || new_height > 10) && new_width > spec->min_width && new_height > spec->min_height);
	g_strfreev(protocol_formats);
	g_object_unref(G_OBJECT(pixbuf));
	g_object_unref(G_OBJECT(original));

	tmp = g_strdup_printf(_("The file '%s' is too large for %s.  Please try a smaller image.\n"),
			path, purple_protocol_get_name(protocol));
	purple_notify_error(NULL, _("Icon Error"), _("Could not set icon"), tmp, NULL);
	g_free(tmp);

	return NULL;
}

char *pidgin_make_pretty_arrows(const char *str)
{
	char *ret;
	char **split = g_strsplit(str, "->", -1);
	ret = g_strjoinv("\342\207\250", split);
	g_strfreev(split);

	split = g_strsplit(ret, "<-", -1);
	g_free(ret);
	ret = g_strjoinv("\342\207\246", split);
	g_strfreev(split);

	return ret;
}

void pidgin_set_urgent(GtkWindow *window, gboolean urgent)
{
#if defined _WIN32
	winpidgin_window_flash(window, urgent);
#else
	gtk_window_set_urgency_hint(window, urgent);
#endif
}

static void *
pidgin_utils_get_handle(void)
{
	static int handle;

	return &handle;
}

static void connection_signed_off_cb(PurpleConnection *gc)
{
	GSList *list, *l_next;
	for (list = minidialogs; list; list = l_next) {
		l_next = list->next;
		if (g_object_get_data(G_OBJECT(list->data), "gc") == gc) {
				gtk_widget_destroy(GTK_WIDGET(list->data));
		}
	}
}

static void alert_killed_cb(GtkWidget *widget)
{
	minidialogs = g_slist_remove(minidialogs, widget);
}

static void
old_mini_dialog_button_clicked_cb(PidginMiniDialog *mini_dialog,
                                  GtkButton *button,
                                  gpointer user_data)
{
	struct _old_button_clicked_cb_data *data = user_data;
	data->cb(data->data, button);
}

static void
old_mini_dialog_destroy_cb(GtkWidget *dialog,
                           GList *cb_datas)
{
	while (cb_datas != NULL)
	{
		g_free(cb_datas->data);
		cb_datas = g_list_delete_link(cb_datas, cb_datas);
	}
}

static void
mini_dialog_init(PidginMiniDialog *mini_dialog, PurpleConnection *gc, void *user_data, va_list args)
{
	const char *button_text;
	GList *cb_datas = NULL;
	static gboolean first_call = TRUE;

	if (first_call) {
		first_call = FALSE;
		purple_signal_connect(purple_connections_get_handle(), "signed-off",
		                      pidgin_utils_get_handle(),
		                      PURPLE_CALLBACK(connection_signed_off_cb), NULL);
	}

	g_object_set_data(G_OBJECT(mini_dialog), "gc" ,gc);
	g_signal_connect(G_OBJECT(mini_dialog), "destroy",
		G_CALLBACK(alert_killed_cb), NULL);

	while ((button_text = va_arg(args, char*))) {
		struct _old_button_clicked_cb_data *data = NULL;
		PidginMiniDialogCallback wrapper_cb = NULL;
		PidginUtilMiniDialogCallback callback =
			va_arg(args, PidginUtilMiniDialogCallback);

		if (callback != NULL) {
			data = g_new0(struct _old_button_clicked_cb_data, 1);
			data->cb = callback;
			data->data = user_data;
			wrapper_cb = old_mini_dialog_button_clicked_cb;
		}
		pidgin_mini_dialog_add_button(mini_dialog, button_text,
			wrapper_cb, data);
		cb_datas = g_list_append(cb_datas, data);
	}

	g_signal_connect(G_OBJECT(mini_dialog), "destroy",
		G_CALLBACK(old_mini_dialog_destroy_cb), cb_datas);
}

#define INIT_AND_RETURN_MINI_DIALOG(mini_dialog) \
	va_list args; \
	va_start(args, user_data); \
	mini_dialog_init(mini_dialog, gc, user_data, args); \
	va_end(args); \
	return GTK_WIDGET(mini_dialog);

GtkWidget *
pidgin_make_mini_dialog(PurpleConnection *gc,
                        const char *icon_name,
                        const char *primary,
                        const char *secondary,
                        void *user_data,
                        ...)
{
	PidginMiniDialog *mini_dialog = pidgin_mini_dialog_new(primary, secondary, icon_name);
	INIT_AND_RETURN_MINI_DIALOG(mini_dialog);
}

GtkWidget *
pidgin_make_mini_dialog_with_custom_icon(PurpleConnection *gc,
					GdkPixbuf *custom_icon,
					const char *primary,
					const char *secondary,
					void *user_data,
					...)
{
	PidginMiniDialog *mini_dialog = pidgin_mini_dialog_new_with_custom_icon(primary, secondary, custom_icon);
	INIT_AND_RETURN_MINI_DIALOG(mini_dialog);
}

/*
 * "This is so dead sexy."
 * "Two thumbs up."
 * "Best movie of the year."
 *
 * This is the function that handles CTRL+F searching in the buddy list.
 * It finds the top-most buddy/group/chat/whatever containing the
 * entered string.
 *
 * It's somewhat ineffecient, because we strip all the HTML from the
 * "name" column of the buddy list (because the GtkTreeModel does not
 * contain the screen name in a non-markedup format).  But the alternative
 * is to add an extra column to the GtkTreeModel.  And this function is
 * used rarely, so it shouldn't matter TOO much.
 */
gboolean pidgin_tree_view_search_equal_func(GtkTreeModel *model, gint column,
			const gchar *key, GtkTreeIter *iter, gpointer data)
{
	gchar *enteredstring;
	gchar *tmp;
	gchar *withmarkup;
	gchar *nomarkup;
	gchar *normalized;
	gboolean result;
	size_t i;
	size_t len;
	PangoLogAttr *log_attrs;
	gchar *word;

	if (g_ascii_strcasecmp(key, "Global Thermonuclear War") == 0)
	{
		purple_notify_info(NULL, "WOPR", "Wouldn't you prefer a nice "
			"game of chess?", NULL, NULL);
		return FALSE;
	}

	gtk_tree_model_get(model, iter, column, &withmarkup, -1);
	if (withmarkup == NULL)   /* This is probably a separator */
		return TRUE;

	tmp = g_utf8_normalize(key, -1, G_NORMALIZE_DEFAULT);
	enteredstring = g_utf8_casefold(tmp, -1);
	g_free(tmp);

	nomarkup = purple_markup_strip_html(withmarkup);
	tmp = g_utf8_normalize(nomarkup, -1, G_NORMALIZE_DEFAULT);
	g_free(nomarkup);
	normalized = g_utf8_casefold(tmp, -1);
	g_free(tmp);

	if (purple_str_has_prefix(normalized, enteredstring))
	{
		g_free(withmarkup);
		g_free(enteredstring);
		g_free(normalized);
		return FALSE;
	}


	/* Use Pango to separate by words. */
	len = g_utf8_strlen(normalized, -1);
	log_attrs = g_new(PangoLogAttr, len + 1);

	pango_get_log_attrs(normalized, strlen(normalized), -1, NULL, log_attrs, len + 1);

	word = normalized;
	result = TRUE;
	for (i = 0; i < (len - 1) ; i++)
	{
		if (log_attrs[i].is_word_start &&
		    purple_str_has_prefix(word, enteredstring))
		{
			result = FALSE;
			break;
		}
		word = g_utf8_next_char(word);
	}
	g_free(log_attrs);

/* The non-Pango version. */
#if 0
	word = normalized;
	result = TRUE;
	while (word[0] != '\0')
	{
		gunichar c = g_utf8_get_char(word);
		if (!g_unichar_isalnum(c))
		{
			word = g_utf8_find_next_char(word, NULL);
			if (purple_str_has_prefix(word, enteredstring))
			{
				result = FALSE;
				break;
			}
		}
		else
			word = g_utf8_find_next_char(word, NULL);
	}
#endif

	g_free(withmarkup);
	g_free(enteredstring);
	g_free(normalized);

	return result;
}


gboolean pidgin_gdk_pixbuf_is_opaque(GdkPixbuf *pixbuf) {
	int height, rowstride, i;
	unsigned char *pixels;
	unsigned char *row;

	if (!gdk_pixbuf_get_has_alpha(pixbuf))
		return TRUE;

	height = gdk_pixbuf_get_height (pixbuf);
	rowstride = gdk_pixbuf_get_rowstride (pixbuf);
	pixels = gdk_pixbuf_get_pixels (pixbuf);

	row = pixels;
	for (i = 3; i < rowstride; i+=4) {
		if (row[i] < 0xfe)
			return FALSE;
	}

	for (i = 1; i < height - 1; i++) {
		row = pixels + (i * rowstride);
		if (row[3] < 0xfe || row[rowstride - 1] < 0xfe) {
			return FALSE;
	    }
	}

	row = pixels + ((height - 1) * rowstride);
	for (i = 3; i < rowstride; i += 4) {
		if (row[i] < 0xfe)
			return FALSE;
	}

	return TRUE;
}

void pidgin_gdk_pixbuf_make_round(GdkPixbuf *pixbuf) {
	int width, height, rowstride;
	guchar *pixels;
	if (!gdk_pixbuf_get_has_alpha(pixbuf))
		return;
	width = gdk_pixbuf_get_width(pixbuf);
	height = gdk_pixbuf_get_height(pixbuf);
	rowstride = gdk_pixbuf_get_rowstride(pixbuf);
	pixels = gdk_pixbuf_get_pixels(pixbuf);

	if (width < 6 || height < 6)
		return;
	/* Top left */
	pixels[3] = 0;
	pixels[7] = 0x80;
	pixels[11] = 0xC0;
	pixels[rowstride + 3] = 0x80;
	pixels[rowstride * 2 + 3] = 0xC0;

	/* Top right */
	pixels[width * 4 - 1] = 0;
	pixels[width * 4 - 5] = 0x80;
	pixels[width * 4 - 9] = 0xC0;
	pixels[rowstride + (width * 4) - 1] = 0x80;
	pixels[(2 * rowstride) + (width * 4) - 1] = 0xC0;

	/* Bottom left */
	pixels[(height - 1) * rowstride + 3] = 0;
	pixels[(height - 1) * rowstride + 7] = 0x80;
	pixels[(height - 1) * rowstride + 11] = 0xC0;
	pixels[(height - 2) * rowstride + 3] = 0x80;
	pixels[(height - 3) * rowstride + 3] = 0xC0;

	/* Bottom right */
	pixels[height * rowstride - 1] = 0;
	pixels[(height - 1) * rowstride - 1] = 0x80;
	pixels[(height - 2) * rowstride - 1] = 0xC0;
	pixels[height * rowstride - 5] = 0x80;
	pixels[height * rowstride - 9] = 0xC0;
}

const char *pidgin_get_dim_grey_string(GtkWidget *widget) {
	static char dim_grey_string[8] = "";
	GtkStyle *style;

	if (!widget)
		return "dim grey";

	style = gtk_widget_get_style(widget);
	if (!style)
		return "dim grey";

	snprintf(dim_grey_string, sizeof(dim_grey_string), "#%02x%02x%02x",
	style->text_aa[GTK_STATE_NORMAL].red >> 8,
	style->text_aa[GTK_STATE_NORMAL].green >> 8,
	style->text_aa[GTK_STATE_NORMAL].blue >> 8);
	return dim_grey_string;
}

static void
combo_box_changed_cb(GtkComboBoxText *combo_box, GtkEntry *entry)
{
	char *text = gtk_combo_box_text_get_active_text(combo_box);
	gtk_entry_set_text(entry, text ? text : "");
	g_free(text);
}

static gboolean
entry_key_pressed_cb(GtkWidget *entry, GdkEventKey *key, GtkComboBoxText *combo)
{
	if (key->keyval == GDK_KEY_Down || key->keyval == GDK_KEY_Up) {
		gtk_combo_box_popup(GTK_COMBO_BOX(combo));
		return TRUE;
	}
	return FALSE;
}

GtkWidget *
pidgin_text_combo_box_entry_new(const char *default_item, GList *items)
{
	GtkComboBoxText *ret = NULL;
	GtkWidget *the_entry = NULL;

#if GTK_CHECK_VERSION(2,24,0)
	ret = GTK_COMBO_BOX_TEXT(gtk_combo_box_text_new_with_entry());
	the_entry = gtk_bin_get_child(GTK_BIN(ret));
#else
	ret = GTK_COMBO_BOX(gtk_combo_box_entry_new_text());
	the_entry = gtk_entry_new();
	gtk_container_add(GTK_CONTAINER(ret), the_entry);
#endif

	if (default_item)
		gtk_entry_set_text(GTK_ENTRY(the_entry), default_item);

	for (; items != NULL ; items = items->next) {
		char *text = items->data;
		if (text && *text)
			gtk_combo_box_text_append_text(ret, text);
	}

	g_signal_connect(G_OBJECT(ret), "changed", (GCallback)combo_box_changed_cb, the_entry);
	g_signal_connect_after(G_OBJECT(the_entry), "key-press-event", G_CALLBACK(entry_key_pressed_cb), ret);

	return GTK_WIDGET(ret);
}

const char *pidgin_text_combo_box_entry_get_text(GtkWidget *widget)
{
	return gtk_entry_get_text(GTK_ENTRY(gtk_bin_get_child(GTK_BIN((widget)))));
}

void pidgin_text_combo_box_entry_set_text(GtkWidget *widget, const char *text)
{
	gtk_entry_set_text(GTK_ENTRY(gtk_bin_get_child(GTK_BIN((widget)))), (text));
}

GtkWidget *
pidgin_add_widget_to_vbox(GtkBox *vbox, const char *widget_label, GtkSizeGroup *sg, GtkWidget *widget, gboolean expand, GtkWidget **p_label)
{
	GtkWidget *hbox;
	GtkWidget *label = NULL;

	if (widget_label) {
		hbox = gtk_box_new(GTK_ORIENTATION_HORIZONTAL, 5);
		gtk_widget_show(hbox);
		gtk_box_pack_start(vbox, hbox, FALSE, FALSE, 0);

		label = gtk_label_new_with_mnemonic(widget_label);
		gtk_widget_show(label);
		if (sg) {
			gtk_misc_set_alignment(GTK_MISC(label), 0, 0.5);
			gtk_size_group_add_widget(sg, label);
		}
		gtk_box_pack_start(GTK_BOX(hbox), label, FALSE, FALSE, 0);
	} else {
		hbox = GTK_WIDGET(vbox);
	}

	gtk_widget_show(widget);
	gtk_box_pack_start(GTK_BOX(hbox), widget, expand, TRUE, 0);
	if (label) {
		gtk_label_set_mnemonic_widget(GTK_LABEL(label), widget);
		pidgin_set_accessible_label(widget, GTK_LABEL(label));
	}

	if (p_label)
		(*p_label) = label;
	return hbox;
}

gboolean pidgin_auto_parent_window(GtkWidget *widget)
{
#if 0
	/* This looks at the most recent window that received focus, and makes
	 * that the parent window. */
#ifndef _WIN32
	static GdkAtom _WindowTime = GDK_NONE;
	static GdkAtom _Cardinal = GDK_NONE;
	GList *windows = NULL;
	GtkWidget *parent = NULL;
	time_t window_time = 0;

	windows = gtk_window_list_toplevels();

	if (_WindowTime == GDK_NONE) {
		_WindowTime = gdk_x11_xatom_to_atom(gdk_x11_get_xatom_by_name("_NET_WM_USER_TIME"));
	}
	if (_Cardinal == GDK_NONE) {
		_Cardinal = gdk_atom_intern("CARDINAL", FALSE);
	}

	while (windows) {
		GtkWidget *window = windows->data;
		guchar *data = NULL;
		int al = 0;
		time_t value;

		windows = g_list_delete_link(windows, windows);

		if (window == widget ||
				!gtk_widget_get_visible(window))
			continue;

		if (!gdk_property_get(window->window, _WindowTime, _Cardinal, 0, sizeof(time_t), FALSE,
				NULL, NULL, &al, &data))
			continue;
		value = *(time_t *)data;
		if (window_time < value) {
			window_time = value;
			parent = window;
		}
		g_free(data);
	}
	if (windows)
		g_list_free(windows);
	if (parent) {
		if (!gtk_get_current_event() && gtk_window_has_toplevel_focus(GTK_WINDOW(parent))) {
			/* The window is in focus, and the new window was not triggered by a keypress/click
			 * event. So do not set it transient, to avoid focus stealing and all that.
			 */
			return FALSE;
		}
		gtk_window_set_transient_for(GTK_WINDOW(widget), GTK_WINDOW(parent));
		return TRUE;
	}
	return FALSE;
#endif
#else
	/* This finds the currently active window and makes that the parent window. */
	GList *windows = NULL;
	GtkWindow *parent = NULL;
	GdkEvent *event = gtk_get_current_event();
	GdkWindow *menu = NULL;
	gpointer parent_from;
	PurpleNotifyType notify_type;

	parent_from = g_object_get_data(G_OBJECT(widget), "pidgin-parent-from");
	if (purple_request_is_valid_ui_handle(parent_from, NULL)) {
		
		gtk_window_set_transient_for(GTK_WINDOW(widget),
			gtk_window_get_transient_for(
				pidgin_request_get_dialog_window(parent_from)));
		return TRUE;
	}
	if (purple_notify_is_valid_ui_handle(parent_from, &notify_type) &&
		notify_type == PURPLE_NOTIFY_MESSAGE)
	{
		gtk_window_set_transient_for(GTK_WINDOW(widget),
			gtk_window_get_transient_for(GTK_WINDOW(parent_from)));
		return TRUE;
	}

	if (event == NULL)
		/* The window was not triggered by a user action. */
		return FALSE;

	/* We need to special case events from a popup menu. */
	if (event->type == GDK_BUTTON_RELEASE) {
		/* XXX: Neither of the following works:
			menu = event->button.window;
			menu = gdk_window_get_parent(event->button.window);
			menu = gdk_window_get_toplevel(event->button.window);
		*/
	} else if (event->type == GDK_KEY_PRESS)
		menu = event->key.window;

	windows = gtk_window_list_toplevels();
	while (windows) {
		GtkWindow *window = GTK_WINDOW(windows->data);
		windows = g_list_delete_link(windows, windows);

		if (GPOINTER_TO_INT(g_object_get_data(G_OBJECT(window),
			"pidgin-window-is-closing")))
		{
			parent = gtk_window_get_transient_for(window);
			break;
		}

		if (GTK_WIDGET(window) == widget ||
				!gtk_widget_get_visible(GTK_WIDGET(window))) {
			continue;
		}

		if (gtk_window_has_toplevel_focus(window) ||
				(menu && menu == gtk_widget_get_window(GTK_WIDGET(window)))) {
			parent = window;
			break;
		}
	}
	if (windows)
		g_list_free(windows);
	if (parent) {
		gtk_window_set_transient_for(GTK_WINDOW(widget), parent);
		return TRUE;
	}
	return FALSE;
#endif
}

static GObject *pidgin_pixbuf_from_data_helper(const guchar *buf, gsize count, gboolean animated)
{
	GObject *pixbuf;
	GdkPixbufLoader *loader;
	GError *error = NULL;

	loader = gdk_pixbuf_loader_new();

	if (!gdk_pixbuf_loader_write(loader, buf, count, &error) || error) {
		purple_debug_warning("gtkutils", "gdk_pixbuf_loader_write() "
				"failed with size=%" G_GSIZE_FORMAT ": %s\n", count,
				error ? error->message : "(no error message)");
		if (error)
			g_error_free(error);
		g_object_unref(G_OBJECT(loader));
		return NULL;
	}

	if (!gdk_pixbuf_loader_close(loader, &error) || error) {
		purple_debug_warning("gtkutils", "gdk_pixbuf_loader_close() "
				"failed for image of size %" G_GSIZE_FORMAT ": %s\n", count,
				error ? error->message : "(no error message)");
		if (error)
			g_error_free(error);
		g_object_unref(G_OBJECT(loader));
		return NULL;
	}

	if (animated)
		pixbuf = G_OBJECT(gdk_pixbuf_loader_get_animation(loader));
	else
		pixbuf = G_OBJECT(gdk_pixbuf_loader_get_pixbuf(loader));
	if (!pixbuf) {
		purple_debug_warning("gtkutils", "%s() returned NULL for image "
				"of size %" G_GSIZE_FORMAT "\n",
				animated ? "gdk_pixbuf_loader_get_animation"
					: "gdk_pixbuf_loader_get_pixbuf", count);
		g_object_unref(G_OBJECT(loader));
		return NULL;
	}

	g_object_ref(pixbuf);
	g_object_unref(G_OBJECT(loader));

	return pixbuf;
}

GdkPixbuf *pidgin_pixbuf_from_data(const guchar *buf, gsize count)
{
	return GDK_PIXBUF(pidgin_pixbuf_from_data_helper(buf, count, FALSE));
}

GdkPixbufAnimation *pidgin_pixbuf_anim_from_data(const guchar *buf, gsize count)
{
	return GDK_PIXBUF_ANIMATION(pidgin_pixbuf_from_data_helper(buf, count, TRUE));
}

GdkPixbuf *
pidgin_pixbuf_from_image(PurpleImage *image)
{
	return pidgin_pixbuf_from_data(purple_image_get_data(image),
		purple_image_get_size(image));
}

GdkPixbuf *pidgin_pixbuf_new_from_file(const gchar *filename)
{
	GdkPixbuf *pixbuf;
	GError *error = NULL;

	pixbuf = gdk_pixbuf_new_from_file(filename, &error);
	if (!pixbuf || error) {
		purple_debug_warning("gtkutils", "gdk_pixbuf_new_from_file() "
				"returned %s for file %s: %s\n",
				pixbuf ? "something" : "nothing",
				filename,
				error ? error->message : "(no error message)");
		if (error)
			g_error_free(error);
		if (pixbuf)
			g_object_unref(G_OBJECT(pixbuf));
		return NULL;
	}

	return pixbuf;
}

GdkPixbuf *pidgin_pixbuf_new_from_file_at_size(const char *filename, int width, int height)
{
	GdkPixbuf *pixbuf;
	GError *error = NULL;

	pixbuf = gdk_pixbuf_new_from_file_at_size(filename,
			width, height, &error);
	if (!pixbuf || error) {
		purple_debug_warning("gtkutils", "gdk_pixbuf_new_from_file_at_size() "
				"returned %s for file %s: %s\n",
				pixbuf ? "something" : "nothing",
				filename,
				error ? error->message : "(no error message)");
		if (error)
			g_error_free(error);
		if (pixbuf)
			g_object_unref(G_OBJECT(pixbuf));
		return NULL;
	}

	return pixbuf;
}

GdkPixbuf *pidgin_pixbuf_new_from_file_at_scale(const char *filename, int width, int height, gboolean preserve_aspect_ratio)
{
	GdkPixbuf *pixbuf;
	GError *error = NULL;

	pixbuf = gdk_pixbuf_new_from_file_at_scale(filename,
			width, height, preserve_aspect_ratio, &error);
	if (!pixbuf || error) {
		purple_debug_warning("gtkutils", "gdk_pixbuf_new_from_file_at_scale() "
				"returned %s for file %s: %s\n",
				pixbuf ? "something" : "nothing",
				filename,
				error ? error->message : "(no error message)");
		if (error)
			g_error_free(error);
		if (pixbuf)
			g_object_unref(G_OBJECT(pixbuf));
		return NULL;
	}

	return pixbuf;
}

GdkPixbuf *
pidgin_pixbuf_scale_down(GdkPixbuf *src, guint max_width, guint max_height,
	GdkInterpType interp_type, gboolean preserve_ratio)
{
	guint cur_w, cur_h;
	GdkPixbuf *dst;

	g_return_val_if_fail(src != NULL, NULL);

	if (max_width == 0 || max_height == 0) {
		g_object_unref(src);
		g_return_val_if_reached(NULL);
	}

	cur_w = gdk_pixbuf_get_width(src);
	cur_h = gdk_pixbuf_get_height(src);

	if (cur_w <= max_width && cur_h <= max_height)
		return src;

	/* cur_ratio = cur_w / cur_h
	 * max_ratio = max_w / max_h
	 */

	if (!preserve_ratio) {
		cur_w = MIN(cur_w, max_width);
		cur_h = MIN(cur_h, max_height);
	} else if ((guint64)cur_w * max_height > (guint64)max_width * cur_h) {
		/* cur_w / cur_h > max_width / max_height */
		cur_h = (guint64)max_width * cur_h / cur_w;
		cur_w = max_width;
	} else {
		cur_w = (guint64)max_height * cur_w / cur_h;
		cur_h = max_height;
	}

	if (cur_w <= 0)
		cur_w = 1;
	if (cur_h <= 0)
		cur_h = 1;

	dst = gdk_pixbuf_scale_simple(src, cur_w, cur_h, interp_type);
	g_object_unref(src);

	return dst;
}

static void
url_copy(GtkWidget *w, gchar *url)
{
	GtkClipboard *clipboard;

	clipboard = gtk_widget_get_clipboard(w, GDK_SELECTION_PRIMARY);
	gtk_clipboard_set_text(clipboard, url, -1);

	clipboard = gtk_widget_get_clipboard(w, GDK_SELECTION_CLIPBOARD);
	gtk_clipboard_set_text(clipboard, url, -1);
}

static gboolean
link_context_menu(PidginWebView *webview, WebKitDOMHTMLAnchorElement *link, GtkWidget *menu)
{
	GtkWidget *img, *item;
	char *url;

	url = webkit_dom_html_anchor_element_get_href(link);

	/* Open Link */
	img = gtk_image_new_from_stock(GTK_STOCK_JUMP_TO, GTK_ICON_SIZE_MENU);
	item = gtk_image_menu_item_new_with_mnemonic(_("_Open Link"));
	gtk_image_menu_item_set_image(GTK_IMAGE_MENU_ITEM(item), img);
	g_signal_connect_swapped(G_OBJECT(item), "activate",
	                         G_CALLBACK(pidgin_webview_activate_anchor), link);
	gtk_menu_shell_append(GTK_MENU_SHELL(menu), item);

	/* Copy Link Location */
	img = gtk_image_new_from_stock(GTK_STOCK_COPY, GTK_ICON_SIZE_MENU);
	item = gtk_image_menu_item_new_with_mnemonic(_("_Copy Link Location"));
	gtk_image_menu_item_set_image(GTK_IMAGE_MENU_ITEM(item), img);
	/* The signal owns url now: */
	g_signal_connect_data(G_OBJECT(item), "activate", G_CALLBACK(url_copy),
	                      (gpointer)url, (GClosureNotify)g_free, 0);
	gtk_menu_shell_append(GTK_MENU_SHELL(menu), item);

	return TRUE;
}

static gboolean
copy_email_address(PidginWebView *webview, WebKitDOMHTMLAnchorElement *link, GtkWidget *menu)
{
	GtkWidget *img, *item;
	char *text;
	char *address;
#define MAILTOSIZE  (sizeof("mailto:") - 1)

	text = webkit_dom_html_anchor_element_get_href(link);
	if (!text || strlen(text) <= MAILTOSIZE) {
		g_free(text);
		return FALSE;
	}
	address = text + MAILTOSIZE;

	/* Copy Email Address */
	img = gtk_image_new_from_stock(GTK_STOCK_COPY, GTK_ICON_SIZE_MENU);
	item = gtk_image_menu_item_new_with_mnemonic(_("_Copy Email Address"));
	gtk_image_menu_item_set_image(GTK_IMAGE_MENU_ITEM(item), img);
	g_signal_connect_data(G_OBJECT(item), "activate", G_CALLBACK(url_copy),
	                      g_strdup(address), (GClosureNotify)g_free, 0);
	gtk_menu_shell_append(GTK_MENU_SHELL(menu), item);

	g_free(text);

	return TRUE;
}

/*
 * open_file:
 * @filename: The path to a file. Specifically this is the link target
 *        from a link in an IM window with the leading "file://" removed.
 */
static void
open_file(PidginWebView *webview, const char *filename)
{
	/* Copied from gtkft.c:open_button_cb */
#ifdef _WIN32
	/* If using Win32... */
	int code;
	/* Escape URI by replacing double-quote with 2 double-quotes. */
	gchar *escaped = purple_strreplace(filename, "\"", "\"\"");
	gchar *param = g_strconcat("/select,\"", escaped, "\"", NULL);
	wchar_t *wc_param = g_utf8_to_utf16(param, -1, NULL, NULL, NULL);

	/* TODO: Better to use SHOpenFolderAndSelectItems()? */
	code = (int)ShellExecuteW(NULL, L"OPEN", L"explorer.exe", wc_param, NULL, SW_NORMAL);

	g_free(wc_param);
	g_free(param);
	g_free(escaped);

	if (code == SE_ERR_ASSOCINCOMPLETE || code == SE_ERR_NOASSOC)
	{
		purple_notify_error(webview, NULL,
				_("There is no application configured to open this type of file."),
				NULL, NULL);
	}
	else if (code < 32)
	{
		purple_notify_error(webview, NULL,
				_("An error occurred while opening the file."), NULL, NULL);
		purple_debug_warning("gtkutils", "filename: %s; code: %d\n",
				filename, code);
	}
#else
	char *command = NULL;
	char *tmp = NULL;
	GError *error = NULL;

	if (purple_running_gnome())
	{
		char *escaped = g_shell_quote(filename);
		command = g_strdup_printf("gnome-open %s", escaped);
		g_free(escaped);
	}
	else if (purple_running_kde())
	{
		char *escaped = g_shell_quote(filename);

		if (purple_str_has_suffix(filename, ".desktop"))
			command = g_strdup_printf("kfmclient openURL %s 'text/plain'", escaped);
		else
			command = g_strdup_printf("kfmclient openURL %s", escaped);
		g_free(escaped);
	}
	else
	{
		purple_notify_uri(NULL, filename);
		return;
	}

	if (purple_program_is_valid(command))
	{
		gint exit_status;
		if (!g_spawn_command_line_sync(command, NULL, NULL, &exit_status, &error))
		{
			tmp = g_strdup_printf(_("Error launching %s: %s"),
							filename, error->message);
			purple_notify_error(webview, NULL, _("Unable to open file."), tmp, NULL);
			g_free(tmp);
			g_error_free(error);
		}
		if (exit_status != 0)
		{
			char *primary = g_strdup_printf(_("Error running %s"), command);
			char *secondary = g_strdup_printf(_("Process returned error code %d"),
									exit_status);
			purple_notify_error(webview, NULL, primary, secondary, NULL);
			g_free(tmp);
		}
	}
#endif
}

#define FILELINKSIZE  (sizeof("file://") - 1)
static gboolean
file_clicked_cb(PidginWebView *webview, const char *uri)
{
	/* Strip "file://" from the URI. */
	open_file(webview, uri + FILELINKSIZE);
	return TRUE;
}

static gboolean
open_containing_cb(PidginWebView *webview, const char *uri)
{
	char *dir = g_path_get_dirname(uri + FILELINKSIZE);
	open_file(webview, dir);
	g_free(dir);
	return TRUE;
}

static gboolean
file_context_menu(PidginWebView *webview, WebKitDOMHTMLAnchorElement *link, GtkWidget *menu)
{
	GtkWidget *img, *item;
	char *url;

	url = webkit_dom_html_anchor_element_get_href(link);

	/* Open File */
	img = gtk_image_new_from_stock(GTK_STOCK_JUMP_TO, GTK_ICON_SIZE_MENU);
	item = gtk_image_menu_item_new_with_mnemonic(_("_Open File"));
	gtk_image_menu_item_set_image(GTK_IMAGE_MENU_ITEM(item), img);
	g_signal_connect_swapped(G_OBJECT(item), "activate",
	                         G_CALLBACK(pidgin_webview_activate_anchor), link);
	gtk_menu_shell_append(GTK_MENU_SHELL(menu), item);

	/* Open Containing Directory */
	img = gtk_image_new_from_stock(GTK_STOCK_DIRECTORY, GTK_ICON_SIZE_MENU);
	item = gtk_image_menu_item_new_with_mnemonic(_("Open _Containing Directory"));
	gtk_image_menu_item_set_image(GTK_IMAGE_MENU_ITEM(item), img);
	/* The signal owns url now: */
	g_signal_connect_data(G_OBJECT(item), "activate",
	                      G_CALLBACK(open_containing_cb), (gpointer)url,
	                      (GClosureNotify)g_free, 0);
	gtk_menu_shell_append(GTK_MENU_SHELL(menu), item);

	return TRUE;
}

#define AUDIOLINKSIZE  (sizeof("audio://") - 1)
static gboolean
audio_clicked_cb(PidginWebView *webview, const char *uri)
{
	PidginConversation *conv = g_object_get_data(G_OBJECT(webview), "gtkconv");
	if (!conv) /* no playback in debug window */
		return TRUE;
	purple_sound_play_file(uri + AUDIOLINKSIZE, NULL);
	return TRUE;
}

static void
savefile_write_cb(gpointer user_data, char *file)
{
	char *temp_file = user_data;
	gchar *contents;
	gsize length;
	GError *error = NULL;

	if (!g_file_get_contents(temp_file, &contents, &length, &error)) {
		purple_debug_error("gtkutils", "Unable to read contents of %s: %s\n",
		                   temp_file, error->message);
		g_error_free(error);
		g_free(temp_file);
		return;
	}
	g_free(temp_file);

	if (!purple_util_write_data_to_file_absolute(file, contents, length)) {
		purple_debug_error("gtkutils", "Unable to write contents to %s\n",
		                   file);
	}
}

static gboolean
save_file_cb(GtkWidget *item, const char *url)
{
	PidginConversation *gtkconv = g_object_get_data(G_OBJECT(item), "gtkconv");
	PurpleConversation *conv;
	if (!gtkconv)
		return TRUE;
	conv = gtkconv->active_conv;
	purple_request_file(conv, _("Save File"), NULL, TRUE,
		G_CALLBACK(savefile_write_cb), G_CALLBACK(g_free),
		purple_request_cpar_from_conversation(conv),
		(gpointer)g_strdup(url));
	return TRUE;
}

static gboolean
audio_context_menu(PidginWebView *webview, WebKitDOMHTMLAnchorElement *link, GtkWidget *menu)
{
	GtkWidget *img, *item;
	char *url;
	PidginConversation *conv = g_object_get_data(G_OBJECT(webview), "gtkconv");
	if (!conv) /* No menu in debug window */
		return TRUE;

	url = webkit_dom_html_anchor_element_get_href(link);

	/* Play Sound */
	img = gtk_image_new_from_stock(GTK_STOCK_MEDIA_PLAY, GTK_ICON_SIZE_MENU);
	item = gtk_image_menu_item_new_with_mnemonic(_("_Play Sound"));
	gtk_image_menu_item_set_image(GTK_IMAGE_MENU_ITEM(item), img);
	g_signal_connect_swapped(G_OBJECT(item), "activate",
	                         G_CALLBACK(pidgin_webview_activate_anchor), link);
	gtk_menu_shell_append(GTK_MENU_SHELL(menu), item);

	/* Save File */
	img = gtk_image_new_from_stock(GTK_STOCK_SAVE, GTK_ICON_SIZE_MENU);
	item = gtk_image_menu_item_new_with_mnemonic(_("_Save File"));
	gtk_image_menu_item_set_image(GTK_IMAGE_MENU_ITEM(item), img);
	g_signal_connect_data(G_OBJECT(item), "activate",
	                      G_CALLBACK(save_file_cb), g_strdup(url+AUDIOLINKSIZE),
	                      (GClosureNotify)g_free, 0);
	g_object_set_data(G_OBJECT(item), "gtkconv", conv);
	gtk_menu_shell_append(GTK_MENU_SHELL(menu), item);

	g_free(url);

	return TRUE;
}

/* XXX: The following two functions are for demonstration purposes only! */
static gboolean
open_dialog(PidginWebView *webview, const char *url)
{
	const char *str;

	if (!url || strlen(url) < sizeof("open://")) {
		return FALSE;
	}

	str = url + sizeof("open://") - 1;

	if (strcmp(str, "accounts") == 0)
		pidgin_accounts_window_show();
	else if (strcmp(str, "prefs") == 0)
		pidgin_prefs_show();
	else
		return FALSE;
	return TRUE;
}

static gboolean
dummy(PidginWebView *webview, WebKitDOMHTMLAnchorElement *link, GtkWidget *menu)
{
	return TRUE;
}

static gboolean
register_gnome_url_handlers(void)
{
	char *tmp;
	char *err;
	char *c;
	char *start;

	tmp = g_find_program_in_path("gconftool-2");
	if (tmp == NULL)
		return FALSE;

	g_free(tmp);
	tmp = NULL;

	if (!g_spawn_command_line_sync("gconftool-2 --all-dirs /desktop/gnome/url-handlers",
	                               &tmp, &err, NULL, NULL))
	{
		g_free(tmp);
		g_free(err);
		g_return_val_if_reached(FALSE);
	}
	g_free(err);
	err = NULL;

	for (c = start = tmp ; *c ; c++)
	{
		/* Skip leading spaces. */
		if (c == start && *c == ' ')
			start = c + 1;
		else if (*c == '\n')
		{
			*c = '\0';
			if (g_str_has_prefix(start, "/desktop/gnome/url-handlers/"))
			{
				char *cmd;
				char *tmp2 = NULL;
				char *protocol;

				/* If there is an enabled boolean, honor it. */
				cmd = g_strdup_printf("gconftool-2 -g %s/enabled", start);
				if (g_spawn_command_line_sync(cmd, &tmp2, &err, NULL, NULL))
				{
					g_free(err);
					err = NULL;
					if (!strcmp(tmp2, "false\n"))
					{
						g_free(tmp2);
						g_free(cmd);
						start = c + 1;
						continue;
					}
				}
				g_free(cmd);
				g_free(tmp2);

				start += sizeof("/desktop/gnome/url-handlers/") - 1;

				protocol = g_strdup_printf("%s:", start);
				registered_url_handlers = g_slist_prepend(registered_url_handlers, protocol);
				pidgin_webview_class_register_protocol(protocol, url_clicked_cb, link_context_menu);
			}
			start = c + 1;
		}
	}
	g_free(tmp);

	return (registered_url_handlers != NULL);
}

#ifdef _WIN32
static void
winpidgin_register_win32_url_handlers(void)
{
	int idx = 0;
	LONG ret = ERROR_SUCCESS;

	do {
		DWORD nameSize = 256;
		wchar_t start[256];
		ret = RegEnumKeyExW(HKEY_CLASSES_ROOT, idx++, start, &nameSize,
							NULL, NULL, NULL, NULL);
		if (ret == ERROR_SUCCESS) {
			HKEY reg_key = NULL;
			ret = RegOpenKeyExW(HKEY_CLASSES_ROOT, start, 0, KEY_READ, &reg_key);
			if (ret == ERROR_SUCCESS) {
				ret = RegQueryValueExW(reg_key, L"URL Protocol", NULL, NULL, NULL, NULL);
				if (ret == ERROR_SUCCESS) {
					gchar *utf8 = g_utf16_to_utf8(start, -1, NULL, NULL, NULL);
					gchar *protocol = g_strdup_printf("%s:", utf8);
					g_free(utf8);
					registered_url_handlers = g_slist_prepend(registered_url_handlers, protocol);
					/* We still pass everything to the "http" "open" handler for security reasons */
					pidgin_webview_class_register_protocol(protocol, url_clicked_cb, link_context_menu);
				}
				RegCloseKey(reg_key);
			}
			ret = ERROR_SUCCESS;
		}
	} while (ret == ERROR_SUCCESS);

	if (ret != ERROR_NO_MORE_ITEMS)
		purple_debug_error("winpidgin", "Error iterating HKEY_CLASSES_ROOT subkeys: %ld\n",
						   ret);
}
#endif

GtkWidget *
pidgin_make_scrollable(GtkWidget *child, GtkPolicyType hscrollbar_policy, GtkPolicyType vscrollbar_policy, GtkShadowType shadow_type, int width, int height)
{
	GtkWidget *sw = gtk_scrolled_window_new(NULL, NULL);

	if (G_LIKELY(sw)) {
		gtk_widget_show(sw);
		gtk_scrolled_window_set_policy(GTK_SCROLLED_WINDOW(sw), hscrollbar_policy, vscrollbar_policy);
		gtk_scrolled_window_set_shadow_type(GTK_SCROLLED_WINDOW(sw), shadow_type);
		if (width != -1 || height != -1)
			gtk_widget_set_size_request(sw, width, height);
		if (child) {
#if GTK_CHECK_VERSION(3,8,0)
			gtk_container_add(GTK_CONTAINER(sw), child);
#else
#if GTK_CHECK_VERSION(3,0,0)
			if (GTK_IS_SCROLLABLE(child))
#else
			if (GTK_WIDGET_GET_CLASS(child)->set_scroll_adjustments_signal)
#endif /* GTK_CHECK_VERSION(3,0,0) */
				gtk_container_add(GTK_CONTAINER(sw), child);
			else
				gtk_scrolled_window_add_with_viewport(GTK_SCROLLED_WINDOW(sw), child);
#endif /* GTK_CHECK_VERSION(3,8,0) */
		}
		return sw;
	}

	return child;
}

void pidgin_utils_init(void)
{
	pidgin_webview_class_register_protocol("http://", url_clicked_cb, link_context_menu);
	pidgin_webview_class_register_protocol("https://", url_clicked_cb, link_context_menu);
	pidgin_webview_class_register_protocol("ftp://", url_clicked_cb, link_context_menu);
	pidgin_webview_class_register_protocol("gopher://", url_clicked_cb, link_context_menu);
	pidgin_webview_class_register_protocol("mailto:", url_clicked_cb, copy_email_address);

	pidgin_webview_class_register_protocol("file://", file_clicked_cb, file_context_menu);
	pidgin_webview_class_register_protocol("audio://", audio_clicked_cb, audio_context_menu);

	/* Example custom URL handler. */
	pidgin_webview_class_register_protocol("open://", open_dialog, dummy);

	/* If we're under GNOME, try registering the system URL handlers. */
	if (purple_running_gnome())
		register_gnome_url_handlers();

	/* Used to make small buttons */
#if !GTK_CHECK_VERSION(3,0,0)
	gtk_rc_parse_string("style \"pidgin-small-close-button\"\n"
	                    "{\n"
	                    "GtkWidget::focus-padding = 0\n"
	                    "GtkWidget::focus-line-width = 0\n"
	                    "xthickness = 0\n"
	                    "ythickness = 0\n"
	                    "GtkContainer::border-width = 0\n"
	                    "GtkButton::inner-border = {0, 0, 0, 0}\n"
	                    "GtkButton::default-border = {0, 0, 0, 0}\n"
	                    "}\n"
	                    "widget \"*.pidgin-small-close-button\" style \"pidgin-small-close-button\"");
#endif

#ifdef _WIN32
	winpidgin_register_win32_url_handlers();
#endif

}

void pidgin_utils_uninit(void)
{
	pidgin_webview_class_register_protocol("open://", NULL, NULL);

	/* If we have GNOME handlers registered, unregister them. */
	if (registered_url_handlers)
	{
		GSList *l;
		for (l = registered_url_handlers; l; l = l->next)
		{
			pidgin_webview_class_register_protocol((char *)l->data, NULL, NULL);
			g_free(l->data);
		}
		g_slist_free(registered_url_handlers);
		registered_url_handlers = NULL;
		return;
	}

	pidgin_webview_class_register_protocol("audio://", NULL, NULL);
	pidgin_webview_class_register_protocol("file://", NULL, NULL);

	pidgin_webview_class_register_protocol("http://", NULL, NULL);
	pidgin_webview_class_register_protocol("https://", NULL, NULL);
	pidgin_webview_class_register_protocol("ftp://", NULL, NULL);
	pidgin_webview_class_register_protocol("mailto:", NULL, NULL);
	pidgin_webview_class_register_protocol("gopher://", NULL, NULL);
}<|MERGE_RESOLUTION|>--- conflicted
+++ resolved
@@ -629,18 +629,11 @@
 	 */
 	tmp = g_strconcat(protoname, ".png", NULL);
 
-<<<<<<< HEAD
-	filename = g_build_filename(DATADIR, "pixmaps", "pidgin", "protocols",
-				    size == PIDGIN_PROTOCOL_ICON_SMALL ? "16" :
-				    size == PIDGIN_PROTOCOL_ICON_MEDIUM ? "22" : "48",
-				    tmp, NULL);
-=======
 	filename = g_build_filename(PURPLE_DATADIR,
 		"pixmaps", "pidgin", "protocols",
-		(size == PIDGIN_PRPL_ICON_SMALL) ? "16" :
-			((size == PIDGIN_PRPL_ICON_MEDIUM) ? "22" : "48"),
+		(size == PIDGIN_PROTOCOL_ICON_SMALL) ? "16" :
+			((size == PIDGIN_PROTOCOL_ICON_MEDIUM) ? "22" : "48"),
 		tmp, NULL);
->>>>>>> 262e0381
 	g_free(tmp);
 
 	pixbuf = pidgin_pixbuf_new_from_file(filename);
