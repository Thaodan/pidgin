--- conflicted
+++ resolved
@@ -202,7 +202,6 @@
 	{ PIDGIN_STOCK_TOOLBAR_TRANSFER,	"toolbar", "transfer.png",	 FALSE, TRUE, FALSE, FALSE, FALSE, FALSE, FALSE, NULL  }
 };
 
-<<<<<<< HEAD
 const SizedStockIcon sized_status_icons [] = {
 
 	{ PIDGIN_STOCK_STATUS_AVAILABLE, "status", "available.png", 	TRUE, TRUE, TRUE, TRUE, TRUE, FALSE, FALSE, PIDGIN_STOCK_STATUS_AVAILABLE_I },
@@ -231,11 +230,6 @@
 /*****************************************************************************
  * Private functions                                                      
  *****************************************************************************/
-=======
-static void
-add_sized_icon_common(GtkIconSet *iconset, GtkIconSize sizeid, const char *dir,
-	       gboolean rtl, const char *size, const char *file,
-		   gboolean translucent);
 
 static gchar *
 find_file_common(const char *name)
@@ -265,7 +259,6 @@
 	g_free(filename);
 	return NULL;
 }
->>>>>>> 0fd51cf5
 
 static gchar *
 find_file(const char *dir, const char *base)
@@ -286,15 +279,6 @@
 	return ret;
 }
 
-<<<<<<< HEAD
-=======
-static void
-add_sized_icon(GtkIconSet *iconset, GtkIconSize sizeid, const char *dir,
-	       gboolean rtl, const char *size, const char *file)
-{
-	add_sized_icon_common(iconset, sizeid, dir, rtl, size, file, FALSE);
-}
->>>>>>> 0fd51cf5
 
 /* Altered from do_colorshift in gnome-panel */
 static void
@@ -332,12 +316,12 @@
         }
 }
 
-<<<<<<< HEAD
 static gchar *
 find_icon_file(PidginStatusIconTheme *theme, const gchar *size, SizedStockIcon sized_icon, gboolean rtl)
 {
 	const gchar *file, *dir;
 	gchar *file_full = NULL;
+    gchar *tmp;
 
 	if (theme != NULL) {
 		file = pidgin_icon_theme_get_icon(PIDGIN_ICON_THEME(theme), sized_icon.name);
@@ -345,51 +329,36 @@
 
 		if (rtl)
 			file_full = g_build_filename(dir, size, "rtl", file, NULL);
-		else file_full = g_build_filename(dir, size, file, NULL);
+		else
+			file_full = g_build_filename(dir, size, file, NULL);
 
 		if (g_file_test(file_full, G_FILE_TEST_IS_REGULAR))			
 			return file_full;
 
 		g_free(file_full);
-	} 
+	}
 
 	if (rtl)
-		return g_build_filename(DATADIR, "pixmaps", "pidgin", sized_icon.dir, size, sized_icon.filename, NULL);
-	else return g_build_filename(DATADIR, "pixmaps", "pidgin", sized_icon.dir, size, sized_icon.filename, NULL);
+		tmp = g_build_filename("pixmaps", "pidgin", sized_icon.dir, size, "rtl", sized_icon.filename, NULL);
+	else
+		tmp = g_build_filename("pixmaps", "pidgin", sized_icon.dir, size, sized_icon.filename, NULL);
+
+	file_full = find_file_common(tmp);
+	g_free(tmp);
+	return file_full;
 }
 
-=======
->>>>>>> 0fd51cf5
 static void
 add_sized_icon(GtkIconSet *iconset, GtkIconSize sizeid, PidginStatusIconTheme *theme,
 		const char *size, SizedStockIcon sized_icon, gboolean translucent)
 {
-<<<<<<< HEAD
 	char *filename;
+	char *subpath;
 	GtkIconSource *source;
 	GdkPixbuf *pixbuf;
 
 	filename = find_icon_file(theme, size, sized_icon, FALSE);
-=======
-	add_sized_icon_common(iconset, sizeid, dir, rtl, size, file, TRUE);
-}
-
-static void
-add_sized_icon_common(GtkIconSet *iconset, GtkIconSize sizeid, const char *dir,
-	       gboolean rtl, const char *size, const char *file,
-		   gboolean translucent)
-{
-	char *filename, *subpath;
-	GtkIconSource *source;
-	GdkPixbuf *pixbuf;
-
-	subpath = g_build_filename("pixmaps", "pidgin", dir, size, file, NULL);
-	filename = find_file_common(subpath);
-	g_free(subpath);
-	if (!filename)
-		return;
-
->>>>>>> 0fd51cf5
+	g_return_if_fail(filename != NULL);
 	pixbuf = gdk_pixbuf_new_from_file(filename, NULL);
 	if (translucent)
 		do_alphashift(pixbuf, pixbuf);
@@ -397,11 +366,7 @@
 	source = gtk_icon_source_new();
 	gtk_icon_source_set_pixbuf(source, pixbuf);
 	gtk_icon_source_set_direction(source, GTK_TEXT_DIR_LTR);
-<<<<<<< HEAD
-        gtk_icon_source_set_direction_wildcarded(source, !sized_icon.rtl);
-=======
-	gtk_icon_source_set_direction_wildcarded(source, !rtl);
->>>>>>> 0fd51cf5
+	gtk_icon_source_set_direction_wildcarded(source, !sized_icon.rtl);
 	gtk_icon_source_set_size(source, sizeid);
 	gtk_icon_source_set_size_wildcarded(source, FALSE);
 	gtk_icon_source_set_state_wildcarded(source, TRUE);
@@ -421,25 +386,25 @@
 	g_free(filename);
 	g_object_unref(pixbuf);
 
-<<<<<<< HEAD
-       if (sized_icon.rtl) {
+	if (sized_icon.rtl) {
 		filename = find_icon_file(theme, size, sized_icon, TRUE);
+		g_return_if_fail(filename != NULL);
 		pixbuf = gdk_pixbuf_new_from_file(filename, NULL);
 		if (translucent)
 			do_alphashift(pixbuf, pixbuf);
 
 		source = gtk_icon_source_new();
-        	gtk_icon_source_set_pixbuf(source, pixbuf);
-                gtk_icon_source_set_filename(source, filename);
-                gtk_icon_source_set_direction(source, GTK_TEXT_DIR_RTL);
-                gtk_icon_source_set_size(source, sizeid);
-                gtk_icon_source_set_size_wildcarded(source, FALSE);
-                gtk_icon_source_set_state_wildcarded(source, TRUE);
-                gtk_icon_set_add_source(iconset, source);
+        gtk_icon_source_set_pixbuf(source, pixbuf);
+		gtk_icon_source_set_filename(source, filename);
+		gtk_icon_source_set_direction(source, GTK_TEXT_DIR_RTL);
+		gtk_icon_source_set_size(source, sizeid);
+		gtk_icon_source_set_size_wildcarded(source, FALSE);
+		gtk_icon_source_set_state_wildcarded(source, TRUE);
+		gtk_icon_set_add_source(iconset, source);
 		g_free(filename);
 		g_object_unref(pixbuf);
 		gtk_icon_source_free(source);
-        }
+	}
 }
 
 /*****************************************************************************
@@ -506,30 +471,6 @@
 	g_object_unref(G_OBJECT(icon_factory));
 }
 
-=======
-	if (rtl) {
-		subpath = g_build_filename("pixmaps", "pidgin", dir, size, "rtl", file, NULL);
-		filename = find_file_common(subpath);
-		g_free(subpath);
-		if (!filename)
-			return;
-		pixbuf = gdk_pixbuf_new_from_file(filename, NULL);
-		if (translucent)
-			do_alphashift(pixbuf, pixbuf);
-		source = gtk_icon_source_new();
-		gtk_icon_source_set_pixbuf(source, pixbuf);
-		gtk_icon_source_set_direction(source, GTK_TEXT_DIR_RTL);
-		gtk_icon_source_set_size(source, sizeid);
-		gtk_icon_source_set_size_wildcarded(source, FALSE);
-		gtk_icon_source_set_state_wildcarded(source, TRUE);
-		gtk_icon_set_add_source(iconset, source);
-		g_free(filename);
-		g_object_unref(pixbuf);
-		gtk_icon_source_free(source);
-	}
-}
-
->>>>>>> 0fd51cf5
 void
 pidgin_stock_init(void)
 {
