--- conflicted
+++ resolved
@@ -181,36 +181,6 @@
 	{ PIDGIN_STOCK_ANIMATION_TYPING4,  "animations", "typing4.png",FALSE, TRUE, FALSE, FALSE, FALSE, FALSE, FALSE, NULL  },
 	{ PIDGIN_STOCK_ANIMATION_TYPING5,  "animations", "typing5.png",FALSE, TRUE, FALSE, FALSE, FALSE, FALSE, FALSE, NULL  },
 
-<<<<<<< HEAD
-	{ PIDGIN_STOCK_TOOLBAR_BGCOLOR, "toolbar", "change-bgcolor.png", FALSE, TRUE, FALSE, FALSE, FALSE, FALSE, FALSE, NULL  },
-	{ PIDGIN_STOCK_TOOLBAR_BLOCK, "emblems", "blocked.png", FALSE, TRUE, FALSE, FALSE, FALSE, FALSE, FALSE, NULL  },
-	{ PIDGIN_STOCK_TOOLBAR_FGCOLOR, "toolbar", "change-fgcolor.png", FALSE, TRUE, FALSE, FALSE, FALSE, FALSE, FALSE, NULL  },
-	{ PIDGIN_STOCK_TOOLBAR_SMILEY, "toolbar", "emote-select.png", FALSE, TRUE, FALSE, FALSE, FALSE, FALSE, FALSE, NULL  },
-	{ PIDGIN_STOCK_TOOLBAR_FONT_FACE, "toolbar", "font-face.png", FALSE, TRUE, FALSE, FALSE, FALSE, FALSE, FALSE, NULL  },
-	{ PIDGIN_STOCK_TOOLBAR_TEXT_SMALLER, "toolbar", "font-size-down.png", FALSE, TRUE, FALSE, FALSE, FALSE, FALSE, FALSE, NULL  },
-	{ PIDGIN_STOCK_TOOLBAR_TEXT_LARGER, "toolbar", "font-size-up.png", FALSE, TRUE, FALSE, FALSE, FALSE, FALSE, FALSE, NULL  },
-	{ PIDGIN_STOCK_TOOLBAR_INSERT, "toolbar", "insert.png", FALSE, TRUE, FALSE, FALSE, FALSE, FALSE, FALSE, NULL  },
-	{ PIDGIN_STOCK_TOOLBAR_INSERT_IMAGE, "toolbar", "insert-image.png", FALSE, TRUE, FALSE, FALSE, FALSE, FALSE, FALSE, NULL  },
-	{ PIDGIN_STOCK_TOOLBAR_INSERT_LINK, "toolbar", "insert-link.png", FALSE, TRUE, FALSE, FALSE, FALSE, FALSE, FALSE, NULL  },
-	{ PIDGIN_STOCK_TOOLBAR_MESSAGE_NEW, "toolbar", "message-new.png", FALSE, TRUE, FALSE, FALSE, FALSE, FALSE, FALSE, NULL  },
-	{ PIDGIN_STOCK_TOOLBAR_PENDING, "tray", "tray-new-im.png", FALSE, TRUE, FALSE, FALSE, FALSE, FALSE, FALSE, NULL  },
-	{ PIDGIN_STOCK_TOOLBAR_PLUGINS, "toolbar", "plugins.png", FALSE, TRUE, FALSE, FALSE, FALSE, FALSE, FALSE, NULL  },
-	{ PIDGIN_STOCK_TOOLBAR_UNBLOCK, "toolbar", "unblock.png", FALSE, TRUE, FALSE, FALSE, FALSE, FALSE, FALSE, NULL  },
-	{ PIDGIN_STOCK_TOOLBAR_SELECT_AVATAR, "toolbar", "select-avatar.png", FALSE, FALSE, TRUE, FALSE, FALSE, FALSE, FALSE, NULL  },
-	{ PIDGIN_STOCK_TOOLBAR_SEND_FILE, "toolbar", "send-file.png", FALSE, TRUE, FALSE, FALSE, FALSE, FALSE, FALSE, NULL  },
-	{ PIDGIN_STOCK_TOOLBAR_TRANSFER, "toolbar", "transfer.png", FALSE, TRUE, FALSE, FALSE, FALSE, FALSE, FALSE, NULL  },
-	{ PIDGIN_STOCK_TOOLBAR_SEND_ATTENTION, "toolbar", "get-attention.png", FALSE, TRUE, FALSE, FALSE, FALSE, FALSE, FALSE, NULL  },
-	
-	{ PIDGIN_STOCK_TRAY_AVAILABLE, "tray", "tray-online.png", FALSE, TRUE, TRUE, TRUE, TRUE, FALSE, FALSE, NULL  },
-	{ PIDGIN_STOCK_TRAY_INVISIBLE, "tray", "tray-invisible.png", FALSE, TRUE, TRUE, TRUE, TRUE, FALSE, FALSE, NULL  },
-	{ PIDGIN_STOCK_TRAY_AWAY, "tray", "tray-away.png", FALSE, TRUE, TRUE, TRUE, TRUE, FALSE, FALSE, NULL  },
-	{ PIDGIN_STOCK_TRAY_BUSY, "tray", "tray-busy.png", FALSE, TRUE, TRUE, TRUE, TRUE, FALSE, FALSE, NULL  },
-	{ PIDGIN_STOCK_TRAY_XA, "tray", "tray-extended-away.png", FALSE, TRUE, TRUE, TRUE, TRUE, FALSE, FALSE, NULL  },
-	{ PIDGIN_STOCK_TRAY_OFFLINE, "tray", "tray-offline.png", FALSE, TRUE, TRUE, TRUE, TRUE, FALSE, FALSE, NULL  },
-	{ PIDGIN_STOCK_TRAY_CONNECT, "tray", "tray-connecting.png", FALSE, TRUE, TRUE, TRUE, TRUE, FALSE, FALSE, NULL  },
-	{ PIDGIN_STOCK_TRAY_PENDING, "tray", "tray-new-im.png", FALSE, TRUE, TRUE, TRUE, TRUE, FALSE, FALSE, NULL  },
-	{ PIDGIN_STOCK_TRAY_EMAIL, "tray", "tray-message.png", FALSE, TRUE, TRUE, TRUE, TRUE, FALSE, FALSE, NULL  }
-=======
 	{ PIDGIN_STOCK_TOOLBAR_BGCOLOR,		"toolbar", "change-bgcolor.png", FALSE, TRUE, FALSE, FALSE, FALSE, FALSE, FALSE, NULL  },
 	{ PIDGIN_STOCK_TOOLBAR_BLOCK,		"emblems", "blocked.png",	 FALSE, TRUE, FALSE, FALSE, FALSE, FALSE, FALSE, NULL  },
 	{ PIDGIN_STOCK_TOOLBAR_FGCOLOR,		"toolbar", "change-fgcolor.png", FALSE, TRUE, FALSE, FALSE, FALSE, FALSE, FALSE, NULL  },
@@ -228,7 +198,6 @@
 	{ PIDGIN_STOCK_TOOLBAR_SELECT_AVATAR,	"toolbar", "select-avatar.png",	 FALSE, FALSE, TRUE, FALSE, FALSE, FALSE, FALSE, NULL  },
 	{ PIDGIN_STOCK_TOOLBAR_SEND_FILE,	"toolbar", "send-file.png",	 FALSE, TRUE, FALSE, FALSE, FALSE, FALSE, FALSE, NULL  },
 	{ PIDGIN_STOCK_TOOLBAR_TRANSFER,	"toolbar", "transfer.png",	 FALSE, TRUE, FALSE, FALSE, FALSE, FALSE, FALSE, NULL  }
->>>>>>> f98db41f
 };
 
 const SizedStockIcon sized_status_icons [] = {
@@ -308,6 +277,51 @@
 	return ret;
 }
 
+static void
+add_sized_icon(GtkIconSet *iconset, GtkIconSize sizeid, const char *dir, 
+	       gboolean rtl, const char *size, const char *file)
+{
+	char *filename;
+	GtkIconSource *source;	
+
+	filename = g_build_filename(DATADIR, "pixmaps", "pidgin", dir, size, file, NULL);
+	source = gtk_icon_source_new();
+        gtk_icon_source_set_filename(source, filename);
+	gtk_icon_source_set_direction(source, GTK_TEXT_DIR_LTR);
+        gtk_icon_source_set_direction_wildcarded(source, !rtl);
+	gtk_icon_source_set_size(source, sizeid);
+        gtk_icon_source_set_size_wildcarded(source, FALSE);
+        gtk_icon_source_set_state_wildcarded(source, TRUE);
+        gtk_icon_set_add_source(iconset, source);
+	gtk_icon_source_free(source);
+
+	if (sizeid == gtk_icon_size_from_name(PIDGIN_ICON_SIZE_TANGO_EXTRA_SMALL)) {
+		source = gtk_icon_source_new();
+	        gtk_icon_source_set_filename(source, filename);
+        	gtk_icon_source_set_direction_wildcarded(source, TRUE);
+	        gtk_icon_source_set_size(source, GTK_ICON_SIZE_MENU);
+	        gtk_icon_source_set_size_wildcarded(source, FALSE);
+        	gtk_icon_source_set_state_wildcarded(source, TRUE);
+	        gtk_icon_set_add_source(iconset, source);
+	        gtk_icon_source_free(source);
+	}
+        g_free(filename);
+
+       if (rtl) {
+		filename = g_build_filename(DATADIR, "pixmaps", "pidgin", dir, size, "rtl", file, NULL);
+                source = gtk_icon_source_new();
+                gtk_icon_source_set_filename(source, filename);
+                gtk_icon_source_set_direction(source, GTK_TEXT_DIR_RTL);
+                gtk_icon_source_set_size(source, sizeid);
+                gtk_icon_source_set_size_wildcarded(source, FALSE);
+                gtk_icon_source_set_state_wildcarded(source, TRUE);
+                gtk_icon_set_add_source(iconset, source);
+		g_free(filename);
+		gtk_icon_source_free(source);
+        }
+
+
+}
 
 /* Altered from do_colorshift in gnome-panel */
 static void
