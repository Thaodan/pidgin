--- conflicted
+++ resolved
@@ -198,15 +198,14 @@
 	{ PIDGIN_STOCK_TOOLBAR_SELECT_AVATAR,	"toolbar", "select-avatar.png",	 FALSE, FALSE, TRUE, FALSE, FALSE, FALSE, FALSE, NULL  },
 	{ PIDGIN_STOCK_TOOLBAR_SEND_FILE,	"toolbar", "send-file.png",	 FALSE, TRUE, FALSE, FALSE, FALSE, FALSE, FALSE, NULL  },
 	{ PIDGIN_STOCK_TOOLBAR_TRANSFER,	"toolbar", "transfer.png",	 FALSE, TRUE, FALSE, FALSE, FALSE, FALSE, FALSE, NULL  },
-<<<<<<< HEAD
 #ifdef USE_VV
 	{ PIDGIN_STOCK_TOOLBAR_AUDIO_CALL, "toolbar", "audio-call.png", FALSE, TRUE, FALSE, FALSE, FALSE, FALSE, FALSE, NULL  },
 	{ PIDGIN_STOCK_TOOLBAR_VIDEO_CALL, "toolbar", "video-call.png", FALSE, TRUE, FALSE, FALSE, FALSE, FALSE, FALSE, NULL  },
 	{ PIDGIN_STOCK_TOOLBAR_AUDIO_VIDEO_CALL, "toolbar", "audio-video-call.png", FALSE, TRUE, FALSE, FALSE, FALSE, FALSE, FALSE, NULL  },
 #endif
-=======
+	{ PIDGIN_STOCK_TOOLBAR_TRANSFER,	"toolbar", "transfer.png",	 FALSE, TRUE, FALSE, FALSE, FALSE, FALSE, FALSE, NULL  }
+	{ PIDGIN_STOCK_TOOLBAR_TRANSFER,	"toolbar", "transfer.png",	 FALSE, TRUE, FALSE, FALSE, FALSE, FALSE, FALSE, NULL  },
 	{ PIDGIN_STOCK_TOOLBAR_SEND_ATTENTION, "toolbar", "get-attention.png", FALSE, TRUE, FALSE, FALSE, FALSE, FALSE, FALSE, NULL  }
->>>>>>> 3d93e8ed
 };
 
 const SizedStockIcon sized_status_icons [] = {
@@ -285,6 +284,7 @@
 	g_free(filename);
 	return ret;
 }
+
 
 /* Altered from do_colorshift in gnome-panel */
 static void
