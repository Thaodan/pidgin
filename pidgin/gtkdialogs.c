--- conflicted
+++ resolved
@@ -41,10 +41,7 @@
 #include "gtkdialogs.h"
 #include "gtklog.h"
 #include "gtkutils.h"
-<<<<<<< HEAD
 #include "gtkwebview.h"
-=======
->>>>>>> 02cd0991
 #include "pidginstock.h"
 
 static GList *dialogwindows = NULL;
@@ -81,11 +78,6 @@
 	{"Hylke Bons",                         N_("artist"),          "hylkebons@gmail.com"},
 	{"Sadrul Habib Chowdhury",             NULL,                  NULL},
 	{"Mark 'KingAnt' Doliner",             NULL,                  "mark@kingant.net"},
-<<<<<<< HEAD
-=======
-	{"Casey Harkins",                      NULL,                  NULL},
-	{"Ivan Komarov",                       NULL,                  "ivan.komarov@pidgin.im"},
->>>>>>> 02cd0991
 	{"Gary 'grim' Kramlich",               NULL,                  "grim@pidgin.im"},
 	{"Richard 'rlaager' Laager",           NULL,                  "rlaager@pidgin.im"},
 	{"Marcus 'malu' Lundblad",             NULL,                  NULL},
@@ -119,21 +111,14 @@
 	{"Herman Bloggs",               N_("win32 port"),          "herman@bluedigits.com"},
 	{"Thomas Butter",               NULL,                      NULL},
 	/* feel free to not translate this */
-<<<<<<< HEAD
 	{N_("Ka-Hing Cheung"),          NULL,                      NULL},
-=======
-	{N_("Ka-Hing Cheung"),                 NULL,                  NULL},
->>>>>>> 02cd0991
 	{"Jim Duchek",                  N_("maintainer"),          "jim@linuxpimps.com"},
 	{"Sean Egan",                   NULL,                      "sean.egan@gmail.com"},
 	{"Rob Flynn",                   N_("maintainer"),          NULL},
 	{"Adam Fritzler",               N_("libfaim maintainer"),  NULL},
 	{"Christian 'ChipX86' Hammond", N_("webmaster"),           NULL},
-<<<<<<< HEAD
 	{"Casey Harkins",               NULL,                      NULL},
 	{"Ivan Komarov",                NULL,                      "ivan.komarov@pidgin.im"},
-=======
->>>>>>> 02cd0991
 	/* If "lazy bum" translates literally into a serious insult, use something else or omit it. */
 	{"Syd Logan",                   N_("hacker and designated driver [lazy bum]"), NULL},
 	{"Christopher 'siege' O'Brien", NULL,                      "taliesein@users.sf.net"},
@@ -144,7 +129,6 @@
 	{"Mark Spencer",                N_("original author"),     "markster@marko.net"},
 	{"Nathan 'faceprint' Walp",     NULL,                      NULL},
 	{"Eric Warmenhoven",            N_("lead developer"),      "warmenhoven@yahoo.com"},
-<<<<<<< HEAD
 	{NULL, NULL, NULL}
 };
 
@@ -164,60 +148,24 @@
 static const struct translator translators[] = {
 	{N_("Afrikaans"),           "af", "Samuel Murray", "afrikaans@gmail.com"},
 	{NULL,                      NULL, "Friedel Wolff", "friedel@translate.org.za"},
-=======
-	{NULL, NULL, NULL}
-};
-
-/* Order: Alphabetical by Last Name */
-static const struct developer retired_patch_writers[] = {
-	{"Felipe 'shx' Contreras",    NULL, NULL},
-	{"Decklin Foster",            NULL, NULL},
-	{"Dennis 'EvilDennisR' Ristuccia", N_("Senior Contributor/QA"), NULL},
-	{"Peter 'Bleeter' Lawler",    NULL, NULL},
-	{"Robert 'Robot101' McQueen", NULL, NULL},
-	{"Benjamin Miller",           NULL, NULL},
-	{NULL, NULL, NULL}
-};
-
-/* Order: Code, then Alphabetical by Last Name */
-static const struct translator translators[] = {
-	{N_("Afrikaans"),           "af", "Samuel Murray", "afrikaans@gmail.com"},
-	{N_("Afrikaans"),           "af", "Friedel Wolff", "friedel@translate.org.za"},
->>>>>>> 02cd0991
 	{N_("Arabic"),              "ar", "Khaled Hosny", "khaledhosny@eglug.org"},
 	{N_("Assamese"),            "as", "Amitakhya Phukan", "aphukan@fedoraproject.org"},
 	{N_("Belarusian Latin"),    "be@latin", "Ihar Hrachyshka", "ihar.hrachyshka@gmail.com"},
 	{N_("Bulgarian"),           "bg", "Vladimira Girginova", "missing@here.is"},
-<<<<<<< HEAD
 	{NULL,                      NULL, "Vladimir (Kaladan) Petkov", "kaladan@gmail.com"},
-	{N_("Bengali"),             "bn", "Israt Jahan", "israt@ankur.org.bd"},
-	{NULL,                      NULL, "Jamil Ahmed", "jamil@bengalinux.org"},
+	{N_("Bengali"),             "bn", "Jamil Ahmed", "jamil@bengalinux.org"},
+	{NULL,                      NULL, "Israt Jahan", "israt@ankur.org.bd"},
 	{NULL,                      NULL, "Samia Nimatullah", "mailsamia2001@yahoo.com"},
-=======
-	{N_("Bulgarian"),           "bg", "Vladimir (Kaladan) Petkov", "vpetkov@i-space.org"},
-	{N_("Bengali"),             "bn", "Jamil Ahmed", "jamil@bengalinux.org"},
-	{N_("Bengali"),             "bn", "Israt Jahan", "israt@ankur.org.bd"},
-	{N_("Bengali"),             "bn", "Samia Nimatullah", "mailsamia2001@yahoo.com"},
->>>>>>> 02cd0991
 	{N_("Bengali-India"),       "bn_IN", "Runa Bhattacharjee", "runab@fedoraproject.org"},
 	{N_("Bosnian"),             "bs", "Lejla Hadzialic", "lejlah@gmail.com"},
 	{N_("Catalan"),             "ca", "Josep Puigdemont", "josep.puigdemont@gmail.com"},
 	{N_("Valencian-Catalan"),   "ca@valencia", "Toni Hermoso", "toniher@softcatala.org"},
-<<<<<<< HEAD
 	{NULL,                      NULL, "Josep Puigdemont", "tradgnome@softcatala.org"},
 	{N_("Czech"),               "cs", "David Vachulka", "david@konstrukce-cad.com"},
-	{N_("Danish"),              "da", "Morten Brix Pedersen", "morten@wtf.dk"},
-	{NULL,                      NULL, "Peter Bach", "bach.peter@gmail.com"},
+	{N_("Danish"),              "da", "Peter Bach", "bach.peter@gmail.com"},
+	{NULL,                      NULL, "Morten Brix Pedersen", "morten@wtf.dk"},
 	{N_("German"),              "de", "Björn Voigt", "bjoern@cs.tu-berlin.de"},
 	{NULL,                      NULL, "Jochen Kemnade", "jochenkemnade@web.de"},
-=======
-	{N_("Valencian-Catalan"),   "ca@valencia", "Josep Puigdemont", "tradgnome@softcatala.org"},
-	{N_("Czech"),               "cs", "David Vachulka", "david@konstrukce-cad.com"},
-	{N_("Danish"),              "da", "Peter Bach", "bach.peter@gmail.com"},
-	{N_("Danish"),              "da", "Morten Brix Pedersen", "morten@wtf.dk"},
-	{N_("German"),              "de", "Jochen Kemnade", "jochenkemnade@web.de"},
-	{N_("German"),              "de", "Björn Voigt", "bjoern@cs.tu-berlin.de"},
->>>>>>> 02cd0991
 	{N_("Dzongkha"),            "dz", "Norbu", "nor_den@hotmail.com"},
 	{NULL,                      NULL, "Jurmey Rabgay", "jur_gay@yahoo.com"},
 	{NULL,                      NULL, "Wangmo Sherpa", "rinwanshe@yahoo.com"},
@@ -231,32 +179,18 @@
 	{N_("Estonian"),            "et", "Ivar Smolin", "okul@linux.ee"},
 	{N_("Basque"),              "eu", "Mikel Pascual Aldabaldetreku", "mikel.paskual@gmail.com"},
 	{N_("Persian"),             "fa", "Elnaz Sarbar", "elnaz@farsiweb.info"},
-<<<<<<< HEAD
+	{NULL,                      NULL, "Roozbeh Pournader", "roozbeh@farsiweb.info"},
 	{NULL,                      NULL, "Meelad Zakaria", "meelad@farsiweb.info"},
-	{NULL,                      NULL, "Roozbeh Pournader ", "roozbeh@farsiweb.info"},
-=======
-	{N_("Persian"),             "fa", "Roozbeh Pournader", "roozbeh@farsiweb.info"},
-	{N_("Persian"),             "fa", "Meelad Zakaria", "meelad@farsiweb.info"},
->>>>>>> 02cd0991
 	{N_("Finnish"),             "fi", "Timo Jyrinki", "timo.jyrinki@iki.fi"},
 	{N_("French"),              "fr", "Éric Boumaour", "zongo_fr@users.sourceforge.net"},
 	{N_("Irish"),               "ga", "Aaron Kearns", "ajkearns6@gmail.com"},
 	{N_("Galician"),            "gl", "Mar Castro", "mariamarcp@gmail.com"},
-<<<<<<< HEAD
 	{NULL,                      NULL, "Frco. Javier Rial", "fjrial@cesga.es"},
 	{N_("Gujarati"),            "gu", "Ankit Patel", "ankit_patel@users.sf.net"},
 	{NULL,                      NULL, N_("Gujarati Language Team"), "indianoss-gujarati@lists.sourceforge.net"},
 	{N_("Hebrew"),              "he", "Shalom Craimer", "scraimer@gmail.com"},
 	{N_("Hindi"),               "hi", "Sangeeta Kumari", "sangeeta_0975@yahoo.com"},
 	{NULL,                      NULL, "Rajesh Ranjan", "rajeshkajha@yahoo.com"},
-=======
-	{N_("Galician"),            "gl", "Frco. Javier Rial", "fjrial@cesga.es"},
-	{N_("Gujarati"),            "gu", "Ankit Patel", "ankit_patel@users.sf.net"},
-	{N_("Gujarati"),            "gu", N_("Gujarati Language Team"), "indianoss-gujarati@lists.sourceforge.net"},
-	{N_("Hebrew"),              "he", "Shalom Craimer", "scraimer@gmail.com"},
-	{N_("Hindi"),               "hi", "Sangeeta Kumari", "sangeeta_0975@yahoo.com"},
-	{N_("Hindi"),               "hi", "Rajesh Ranjan", "rajeshkajha@yahoo.com"},
->>>>>>> 02cd0991
 	{N_("Croatian"),            "hr", "Sabina Drempetić", "bina91991@googlemail.com"},
 	{N_("Hungarian"),           "hu", "Kelemen Gábor", "kelemeng@gnome.hu"},
 	{N_("Armenian"),            "hy", "David Avsharyan", "avsharyan@gmail.com"},
@@ -267,9 +201,8 @@
 	{N_("Khmer"),               "km", "Khoem Sokhem", "khoemsokhem@khmeros.info"},
 	{N_("Kannada"),             "kn", N_("Kannada Translation team"), "translation@sampada.info"},
 	{N_("Korean"),              "ko", "Sushizang", "sushizang@empal.com"},
-<<<<<<< HEAD
-	{N_("Kurdish"),             "ku", "Erdal Ronahi", "erdal.ronahi@gmail.com"},
-	{NULL,                      NULL, "Amed Ç. Jiyan", "amedcj@hotmail.com"},
+	{N_("Kurdish"),             "ku", "Amed Ç. Jiyan", "amedcj@hotmail.com"},
+	{NULL,                      NULL, "Erdal Ronahi", "erdal.ronahi@gmail.com"},
 	{NULL,                      NULL, "Rizoyê Xerzî", "rizoxerzi@hotmail.com"},
 	{N_("Lao"),                 "lo", "Anousak Souphavah", "anousak@gmail.com"},
 	{N_("Maithili"),            "mai", "Sangeeta Kumari", "sangeeta_0975@yahoo.com"},
@@ -278,26 +211,11 @@
 	{N_("Macedonian"),          "mk", "Arangel Angov ", "arangel@linux.net.mk"},
 	{NULL,                      NULL, "Ivana Kirkovska", "ivana.kirkovska@gmail.com"},
 	{NULL,                      NULL, "Jovan Naumovski", "jovan@lugola.net"},
-=======
-	{N_("Kurdish"),             "ku", "Amed Ç. Jiyan", "amedcj@hotmail.com"},
-	{N_("Kurdish"),             "ku", "Erdal Ronahi", "erdal.ronahi@gmail.com"},
-	{N_("Kurdish"),             "ku", "Rizoyê Xerzî", "rizoxerzi@hotmail.com"},
-	{N_("Lao"),                 "lo", "Anousak Souphavah", "anousak@gmail.com"},
-	{N_("Maithili"),            "mai", "Sangeeta Kumari", "sangeeta_0975@yahoo.com"},
-	{N_("Maithili"),            "mai", "Rajesh Ranjan", "rajeshkajha@yahoo.com"},
-	{N_("Meadow Mari"),         "mhr", "David Preece", "davidpreece1@gmail.com"},
-	{N_("Macedonian"),          "mk", "Arangel Angov ", "arangel@linux.net.mk"},
-	{N_("Macedonian"),          "mk", "Ivana Kirkovska", "ivana.kirkovska@gmail.com"},
-	{N_("Macedonian"),          "mk", "Jovan Naumovski", "jovan@lugola.net"},
->>>>>>> 02cd0991
 	{N_("Malayalam"),           "ml", "Ani Peter", "apeter@redhat.com"},
 	{N_("Mongolian"),           "mn", "gooyo", NULL},
 	{N_("Marathi"),             "mr", "Sandeep Shedmake", "sandeep.shedmake@gmail.com"},
 	{N_("Malay"),               "ms_MY", "Muhammad Najmi bin Ahmad Zabidi", "najmi.zabidi@gmail.com"},
-<<<<<<< HEAD
-=======
 	{N_("Burmese"),             "my_MM", "Thura Hlaing", "trhura@gmail.com"},
->>>>>>> 02cd0991
 	{N_("Bokmål Norwegian"),    "nb", "Hans Fredrik Nordhaug", "hans@nordhaug.priv.no"},
 	{N_("Nepali"),              "ne", "Shyam Krishna Bal", "shyamkrishna_bal@yahoo.com"},
 	{N_("Dutch, Flemish"),      "nl", "Gideon van Melle", "translations@gvmelle.com"},
@@ -306,15 +224,10 @@
 	{N_("Oriya"),               "or", "Manoj Kumar Giri", "giri.manojkr@gmail.com"},
 	{N_("Punjabi"),             "pa", "Amanpreet Singh Alam", "aalam@users.sf.net"},
 	{N_("Polish"),              "pl", "Piotr Drąg", "piotrdrag@gmail.com"},
-<<<<<<< HEAD
-=======
-	{N_("Polish"),              "pl", "Piotr Makowski", "pmakowski@aviary.pl"},
->>>>>>> 02cd0991
 	{N_("Portuguese"),          "pt", "Duarte Henriques", "duarte_henriques@myrealbox.com"},
 	{N_("Portuguese-Brazil"),   "pt_BR", "Rodrigo Luiz Marques Flores", "rodrigomarquesflores@gmail.com"},
 	{N_("Pashto"),              "ps", "Kashif Masood", "masudmails@yahoo.com"},
 	{N_("Romanian"),            "ro", "Mișu Moldovan", "dumol@gnome.org"},
-<<<<<<< HEAD
 	{NULL,                      NULL, "Andrei Popescu", "andreimpopescu@gmail.com"},
 	{N_("Russian"),             "ru", "Антон Самохвалов", "samant.ua@mail.ru"},
 	{N_("Slovak"),              "sk", "Jozef Káčer", "quickparser@gmail.com"},
@@ -323,28 +236,12 @@
 	{N_("Albanian"),            "sq", "Besnik Bleta", "besnik@programeshqip.org"},
 	{N_("Serbian"),             "sr", "Miloš Popović", "gpopac@gmail.com"},
 	{N_("Serbian Latin"),       "sr@latin", "Miloš Popović", "gpopac@gmail.com"},
-	{N_("Sinhala"),             "si", "Danishka Navin", "snavin@redhat.com"},
-	{NULL,                      NULL, "Yajith Ajantha Dayarathna", "yajith@gmail.com"},
+	{N_("Sinhala"),             "si", "Yajith Ajantha Dayarathna", "yajith@gmail.com"},
+	{NULL,                      NULL, "Danishka Navin", "snavin@redhat.com"},
 	{N_("Swedish"),             "sv", "Peter Hjalmarsson", "xake@telia.com"},
 	{N_("Swahili"),             "sw", "Paul Msegeya", "msegeya@gmail.com"},
 	{N_("Tamil"),               "ta", "I. Felix", "ifelix25@gmail.com"},
 	{NULL,                      NULL, "Viveka Nathan K", "vivekanathan@users.sourceforge.net"},
-=======
-	{N_("Romanian"),            "ro", "Andrei Popescu", "andreimpopescu@gmail.com"},
-	{N_("Russian"),             "ru", "Антон Самохвалов", "samant.ua@mail.ru"},
-	{N_("Slovak"),              "sk", "Jozef Káčer", "quickparser@gmail.com"},
-	{N_("Slovak"),              "sk", "loptosko", "loptosko@gmail.com"},
-	{N_("Slovenian"),           "sl", "Martin Srebotnjak", "miles@filmsi.net"},
-	{N_("Albanian"),            "sq", "Besnik Bleta", "besnik@programeshqip.org"},
-	{N_("Serbian"),             "sr", "Miloš Popović", "gpopac@gmail.com"},
-	{N_("Serbian"),             "sr@Latn", "Miloš Popović", "gpopac@gmail.com"},
-	{N_("Sinhala"),             "si", "Yajith Ajantha Dayarathna", "yajith@gmail.com"},
-	{N_("Sinhala"),             "si", "Danishka Navin", "snavin@redhat.com"},
-	{N_("Swedish"),             "sv", "Peter Hjalmarsson", "xake@telia.com"},
-	{N_("Swahili"),             "sw", "Paul Msegeya", "msegeya@gmail.com"},
-	{N_("Tamil"),               "ta", "I. Felix", "ifelix25@gmail.com"},
-	{N_("Tamil"),               "ta", "Viveka Nathan K", "vivekanathan@users.sourceforge.net"},
->>>>>>> 02cd0991
 	{N_("Telugu"),              "te", "Krishnababu Krottapalli", "krottapalli@ymail.com"},
 	{N_("Thai"),                "th", "Isriya Paireepairit", "markpeak@gmail.com"},
 	{N_("Turkish"),             "tr", "Serdar Soytetir", "tulliana@gmail.com"},
@@ -353,13 +250,8 @@
 	{N_("Vietnamese"),          "vi", "Nguyễn Vũ Hưng", "vuhung16plus@gmail.com"},
 	{N_("Simplified Chinese"),  "zh_CN", "Aron Xu", "happyaron.xu@gmail.com"},
 	{N_("Hong Kong Chinese"),   "zh_HK", "Abel Cheung", "abelindsay@gmail.com"},
-<<<<<<< HEAD
 	{NULL,                      NULL, "Ambrose C. Li", "acli@ada.dhs.org"},
 	{NULL,                      NULL, "Paladin R. Liu", "paladin@ms1.hinet.net"},
-=======
-	{N_("Hong Kong Chinese"),   "zh_HK", "Ambrose C. Li", "acli@ada.dhs.org"},
-	{N_("Hong Kong Chinese"),   "zh_HK", "Paladin R. Liu", "paladin@ms1.hinet.net"},
->>>>>>> 02cd0991
 	{N_("Traditional Chinese"), "zh_TW", "Ambrose C. Li", "acli@ada.dhs.org"},
 	{NULL,                      NULL, "Paladin R. Liu", "paladin@ms1.hinet.net"},
 	{NULL, NULL, NULL, NULL}
@@ -370,17 +262,11 @@
 	{N_("Amharic"),             "am", "Daniel Yacob", NULL},
 	{N_("Arabic"),              "ar", "Mohamed Magdy", "alnokta@yahoo.com"},
 	{N_("Bulgarian"),           "bg", "Hristo Todorov", NULL},
-<<<<<<< HEAD
-	{N_("Bengali"),             "bn", "INDRANIL DAS GUPTA", "indradg@l2c2.org"},
+	{N_("Bengali"),             "bn", "Indranil Das Gupta", "indradg@l2c2.org"},
 	{NULL,                      NULL, "Tisa Nafisa", "tisa_nafisa@yahoo.com"},
-=======
-	{N_("Bengali"),             "bn", "Indranil Das Gupta", "indradg@l2c2.org"},
-	{N_("Bengali"),             "bn", "Tisa Nafisa", "tisa_nafisa@yahoo.com"},
->>>>>>> 02cd0991
 	{N_("Catalan"),             "ca", "JM Pérez Cáncer", NULL},
 	{NULL,                      NULL, "Robert Millan", NULL},
 	{N_("Czech"),               "cs", "Honza Král", NULL},
-<<<<<<< HEAD
 	{NULL,                      NULL, "Miloslav Trmac", "mitr@volny.cz"},
 	{N_("German"),              "de", "Daniel Seifert", NULL},
 	{NULL,                      NULL, "Karsten Weiss", NULL},
@@ -391,39 +277,21 @@
 	{NULL,                      NULL, "Alejandro G Villar", NULL},
 	{N_("Basque"),              "eu", "Iñaki Larrañaga Murgoitio", "dooteo@zundan.com"},
 	{NULL,                      NULL, "Hizkuntza Politikarako Sailburuordetza", "hizkpol@ej-gv.es"},
-=======
-	{N_("Czech"),               "cs", "Miloslav Trmac", "mitr@volny.cz"},
-	{N_("German"),              "de", "Daniel Seifert, Karsten Weiss", NULL},
-	{N_("British English"),     "en_GB", "Luke Ross", "luke@lukeross.name"},
-	{N_("Spanish"),             "es", "JM Pérez Cáncer", NULL},
-	{N_("Spanish"),             "es", "Nicolás Lichtmaier", NULL},
-	{N_("Spanish"),             "es", "Amaya Rodrigo", NULL},
-	{N_("Spanish"),             "es", "Alejandro G Villar", NULL},
-	{N_("Basque"),              "eu", "Iñaki Larrañaga Murgoitio", "dooteo@zundan.com"},
-	{N_("Basque"),              "eu", "Hizkuntza Politikarako Sailburuordetza", "hizkpol@ej-gv.es"},
->>>>>>> 02cd0991
 	{N_("Finnish"),             "fi", "Arto Alakulju", NULL},
 	{NULL,                      NULL, "Tero Kuusela", NULL},
 	{N_("French"),              "fr", "Sébastien François", NULL},
-<<<<<<< HEAD
+	{NULL,                      NULL, "Loïc Jeannin", NULL},
 	{NULL,                      NULL, "Stéphane Pontier", NULL},
 	{NULL,                      NULL, "Stéphane Wirtel", NULL},
-	{NULL,                      NULL, "Loïc Jeannin", NULL},
-=======
-	{N_("French"),              "fr", "Loïc Jeannin", NULL},
-	{N_("French"),              "fr", "Stéphane Pontier", NULL},
-	{N_("French"),              "fr", "Stéphane Wirtel", NULL},
->>>>>>> 02cd0991
 	{N_("Galician"),            "gl", "Ignacio Casal Quinteiro", NULL},
 	{N_("Hebrew"),              "he", "Pavel Bibergal", NULL},
 	{N_("Hindi"),               "hi", "Ravishankar Shrivastava", NULL},
 	{N_("Hungarian"),           "hu", "Zoltan Sutto", NULL},
 	{N_("Italian"),             "it", "Salvatore di Maggio", NULL},
 	{N_("Japanese"),            "ja", "Takashi Aihana", NULL},
-<<<<<<< HEAD
 	{NULL,                      NULL, "Ryosuke Kutsuna", NULL},
+	{NULL,                      NULL, "Junichi Uekawa", NULL},
 	{NULL,                      NULL, "Taku Yasui", NULL},
-	{NULL,                      NULL, "Junichi Uekawa", NULL},
 	{N_("Georgian"),            "ka", "Temuri Doghonadze", NULL},
 	{N_("Korean"),              "ko", "Sang-hyun S", NULL},
 	{NULL,                      NULL, "A Ho-seok Lee", NULL},
@@ -436,69 +304,31 @@
 	{NULL,                      NULL, "Petter Johan Olsen", NULL},
 	{NULL,                      NULL, "Espen Stefansen", "espenas@gmail.com"},
 	{N_("Dutch, Flemish"),      "nl", "Vincent van Adrighem", "V.vanAdrighem@dirck.mine.nu"},
-	{N_("Polish"),              "pl", "Emil Nowak", "emil5@go2.pl"},
+	{N_("Polish"),              "pl", "Krzysztof Foltman", "krzysztof@foltman.com"},
 	{NULL,                      NULL, "Paweł Godlewski", "pawel@bajk.pl"},
-	{NULL,                      NULL, "Krzysztof Foltman", "krzysztof@foltman.com"},
 	{NULL,                      NULL, "Piotr Makowski", NULL},
+	{NULL,                      NULL, "Emil Nowak", "emil5@go2.pl"},
 	{NULL,                      NULL, "Przemysław Sułek", NULL},
 	{N_("Portuguese-Brazil"),   "pt_BR", "Maurício de Lemos Rodrigues Collares Neto", "mauricioc@gmail.com"},
 	{N_("Russian"),             "ru", "Dmitry Beloglazov", "dmaa@users.sf.net"},
 	{NULL,                      NULL, "Alexandre Prokoudine", NULL},
 	{NULL,                      NULL, "Sergey Volozhanin", NULL},
 	{N_("Slovak"),              "sk", "Daniel Režný", NULL},
+	{NULL,                      NULL, "Richard Golier", NULL},
 	{NULL,                      NULL, "helix84", NULL},
-	{NULL,                      NULL, "Richard Golier", NULL},
 	{N_("Slovenian"),           "sl", "Matjaz Horvat", NULL},
 	{N_("Serbian"),             "sr", "Danilo Šegan", "dsegan@gmx.net"},
 	{NULL,                      NULL, "Aleksandar Urosevic", "urke@users.sourceforge.net"},
 	{N_("Swedish"),             "sv", "Tore Lundqvist", NULL},
 	{NULL,                      NULL, "Christian Rose", NULL},
 	{N_("Telugu"),              "te", "Mr. Subbaramaih", "info.gist@cdac.in"},
-	{N_("Turkish"),             "tr", "Ahmet Alp BALKAN", NULL},
+	{N_("Turkish"),             "tr", "Ahmet Alp Balkan", NULL},
 	{N_("Vietnamese"),          "vi", N_("T.M.Thanh and the Gnome-Vi Team"), "gnomevi-list@lists.sf.net"},
 	{N_("Simplified Chinese"),  "zh_CN", "Hashao", NULL},
 	{NULL,                      NULL, "Rocky S. Lee", NULL},
 	{NULL,                      NULL, "Funda Wang", "fundawang@linux.net.cn"},
 	{N_("Traditional Chinese"), "zh_TW", "Hashao", NULL},
 	{NULL,                      NULL, "Rocky S. Lee", NULL},
-=======
-	{N_("Japanese"),            "ja", "Ryosuke Kutsuna", NULL},
-	{N_("Japanese"),            "ja", "Junichi Uekawa", NULL},
-	{N_("Japanese"),            "ja", "Taku Yasui", NULL},
-	{N_("Georgian"),            "ka", "Temuri Doghonadze", NULL},
-	{N_("Korean"),              "ko", "Sang-hyun S, A Ho-seok Lee", NULL},
-	{N_("Korean"),              "ko", "Kyeong-uk Son", NULL},
-	{N_("Lithuanian"),          "lt", "Laurynas Biveinis", "laurynas.biveinis@gmail.com"},
-	{N_("Lithuanian"),          "lt", "Gediminas Čičinskas", NULL},
-	{N_("Lithuanian"),          "lt", "Andrius Štikonas", NULL},
-	{N_("Macedonian"),          "mk", "Tomislav Markovski", NULL},
-	{N_("Bokmål Norwegian"),    "nb", "Hallvard Glad", "hallvard.glad@gmail.com"},
-	{N_("Bokmål Norwegian"),    "nb", "Petter Johan Olsen", NULL},
-	{N_("Bokmål Norwegian"),    "nb", "Espen Stefansen", "espenas@gmail.com"},
-	{N_("Dutch, Flemish"),      "nl", "Vincent van Adrighem", "V.vanAdrighem@dirck.mine.nu"},
-	{N_("Polish"),              "pl", "Krzysztof Foltman", "krzysztof@foltman.com"},
-	{N_("Polish"),              "pl", "Paweł Godlewski", "pawel@bajk.pl"},
-	{N_("Polish"),              "pl", "Emil Nowak", "emil5@go2.pl"},
-	{N_("Polish"),              "pl", "Przemysław Sułek", NULL},
-	{N_("Portuguese-Brazil"),   "pt_BR", "Maurício de Lemos Rodrigues Collares Neto", "mauricioc@gmail.com"},
-	{N_("Russian"),             "ru", "Dmitry Beloglazov", "dmaa@users.sf.net"},
-	{N_("Russian"),             "ru", "Alexandre Prokoudine", NULL},
-	{N_("Russian"),             "ru", "Sergey Volozhanin", NULL},
-	{N_("Slovak"),              "sk", "Daniel Režný", NULL},
-	{N_("Slovak"),              "sk", "Richard Golier", NULL},
-	{N_("Slovak"),              "sk", "helix84", NULL},
-	{N_("Slovenian"),           "sl", "Matjaz Horvat", NULL},
-	{N_("Serbian"),             "sr", "Danilo Šegan", "dsegan@gmx.net"},
-	{N_("Serbian"),             "sr", "Aleksandar Urosevic", "urke@users.sourceforge.net"},
-	{N_("Swedish"),             "sv", "Tore Lundqvist", NULL},
-	{N_("Swedish"),             "sv", "Christian Rose", NULL},
-	{N_("Telugu"),              "te", "Mr. Subbaramaih", "info.gist@cdac.in"},
-	{N_("Turkish"),             "tr", "Ahmet Alp Balkan", NULL},
-	{N_("Vietnamese"),          "vi", N_("T.M.Thanh and the Gnome-Vi Team"), "gnomevi-list@lists.sf.net"},
-	{N_("Simplified Chinese"),  "zh_CN", "Hashao, Rocky S. Lee", NULL},
-	{N_("Simplified Chinese"),  "zh_CN", "Funda Wang", "fundawang@linux.net.cn"},
-	{N_("Traditional Chinese"), "zh_TW", "Hashao, Rocky S. Lee", NULL},
->>>>>>> 02cd0991
 	{NULL, NULL, NULL, NULL}
 };
 
@@ -507,23 +337,14 @@
 {
 	for (; list->name != NULL; list++) {
 		if (list->email != NULL) {
-<<<<<<< HEAD
 			g_string_append_printf(str,
 			                       "<li><a href=\"mailto:%s\" title=\"%s\">%s</a>%s%s%s</li>",
 			                       list->email, list->email, _(list->name),
-=======
-			g_string_append_printf(str, "  <a href=\"mailto:%s\">%s</a>%s%s%s<br/>",
-			                       list->email, _(list->name),
->>>>>>> 02cd0991
 			                       list->role ? " (" : "",
 			                       list->role ? _(list->role) : "",
 			                       list->role ? ")" : "");
 		} else {
-<<<<<<< HEAD
 			g_string_append_printf(str, "<li>%s%s%s%s</li>",
-=======
-			g_string_append_printf(str, "  %s%s%s%s<br/>",
->>>>>>> 02cd0991
 			                       _(list->name),
 			                       list->role ? " (" : "",
 			                       list->role ? _(list->role) : "",
@@ -535,7 +356,6 @@
 static void
 add_translators(GString *str, const struct translator *list)
 {
-<<<<<<< HEAD
 	for (; list->name != NULL; list++) {
 		if (list->language && list->abbr) {
 			g_string_append_printf(str, "<dt>%s (%s)</dt>",
@@ -548,20 +368,6 @@
 			                       _(list->name));
 		} else {
 			g_string_append_printf(str, "<dd>%s</dd>", _(list->name));
-=======
-	for (; list->language != NULL; list++) {
-		if (list->email != NULL) {
-			g_string_append_printf(str, "  <b>%s (%s)</b> - <a href=\"mailto:%s\">%s</a><br/>",
-			                       _(list->language),
-			                       list->abbr,
-			                       list->email,
-			                       _(list->name));
-		} else {
-			g_string_append_printf(str, "  <b>%s (%s)</b> - %s<br/>",
-			                       _(list->language),
-			                       list->abbr,
-			                       _(list->name));
->>>>>>> 02cd0991
 		}
 	}
 }
@@ -624,14 +430,8 @@
 static GtkWidget *
 pidgin_build_help_dialog(const char *title, const char *role, GString *string)
 {
-<<<<<<< HEAD
 	GtkWidget *win, *vbox, *frame, *logo, *webview, *button;
 	GdkPixbuf *pixbuf;
-=======
-	GtkWidget *win, *vbox, *frame, *logo, *imhtml, *button;
-	GdkPixbuf *pixbuf;
-	GtkTextIter iter;
->>>>>>> 02cd0991
 	AtkObject *obj;
 	char *filename, *tmp;
 
@@ -658,7 +458,6 @@
 	g_free(tmp);
 	gtk_box_pack_start(GTK_BOX(vbox), logo, FALSE, FALSE, 0);
 
-<<<<<<< HEAD
 	frame = pidgin_create_webview(FALSE, &webview, NULL, NULL);
 	gtk_webview_set_format_functions(GTK_WEBVIEW(webview), GTK_WEBVIEW_ALL ^ GTK_WEBVIEW_SMILEY);
 	gtk_box_pack_start(GTK_BOX(vbox), frame, TRUE, TRUE, 0);
@@ -683,30 +482,6 @@
 	return win;
 }
 
-=======
-	frame = pidgin_create_imhtml(FALSE, &imhtml, NULL, NULL);
-	gtk_imhtml_set_format_functions(GTK_IMHTML(imhtml), GTK_IMHTML_ALL ^ GTK_IMHTML_SMILEY);
-	gtk_box_pack_start(GTK_BOX(vbox), frame, TRUE, TRUE, 0);
-
-	gtk_imhtml_append_text(GTK_IMHTML(imhtml), string->str, GTK_IMHTML_NO_SCROLL);
-	gtk_text_buffer_get_start_iter(gtk_text_view_get_buffer(GTK_TEXT_VIEW(imhtml)), &iter);
-	gtk_text_buffer_place_cursor(gtk_text_view_get_buffer(GTK_TEXT_VIEW(imhtml)), &iter);
-
-	button = pidgin_dialog_add_button(GTK_DIALOG(win), GTK_STOCK_CLOSE,
-	                G_CALLBACK(destroy_win), win);
-
-	GTK_WIDGET_SET_FLAGS(button, GTK_CAN_DEFAULT);
-	gtk_widget_grab_default(button);
-
-	gtk_widget_show_all(win);
-	gtk_window_present(GTK_WINDOW(win));
-
-	g_string_free(string, TRUE);
-
-	return win;
-}
-
->>>>>>> 02cd0991
 void pidgin_dialogs_about(void)
 {
 	GString *str;
@@ -721,7 +496,6 @@
 	str = g_string_sized_new(4096);
 
 	g_string_append_printf(str,
-<<<<<<< HEAD
 		"<h2>%s %s</h2>"
 		"<strong>(libpurple %s)<br/>%s</strong>",
 		PIDGIN_NAME, DISPLAY_VERSION,
@@ -729,20 +503,11 @@
 
 	g_string_append_printf(str,
 		_("<p>%s is a messaging client based on libpurple which is capable of "
-=======
-		"<CENTER><FONT SIZE=\"4\"><B>%s %s</B></FONT></CENTER> (libpurple %s)"
-		"<BR>%s<BR><BR>", PIDGIN_NAME, DISPLAY_VERSION,
-		purple_core_get_version(), REVISION);
-
-	g_string_append_printf(str,
-		_("%s is a messaging client based on libpurple which is capable of "
->>>>>>> 02cd0991
 		  "connecting to multiple messaging services at once.  %s is written "
 		  "in C using GTK+.  %s is released, and may be modified and "
 		  "redistributed,  under the terms of the GPL version 2 (or later).  "
 		  "A copy of the GPL is distributed with %s.  %s is copyrighted by "
 		  "its contributors, a list of whom is also distributed with %s.  "
-<<<<<<< HEAD
 		  "There is no warranty for %s.</p>"), PIDGIN_NAME, PIDGIN_NAME,
 		PIDGIN_NAME, PIDGIN_NAME, PIDGIN_NAME, PIDGIN_NAME, PIDGIN_NAME);
 
@@ -770,28 +535,6 @@
 			"support@pidgin.im", "support@pidgin.im",
 			"http://pidgin.im/pipermail/support/",
 			"http://pidgin.im/pipermail/support/");
-=======
-		  "There is no warranty for %s.<BR><BR>"), PIDGIN_NAME, PIDGIN_NAME,
-		PIDGIN_NAME, PIDGIN_NAME, PIDGIN_NAME, PIDGIN_NAME, PIDGIN_NAME);
-
-	g_string_append_printf(str,
-			_("<FONT SIZE=\"4\"><B>Helpful Resources</B></FONT><BR>\t<A "
-			  "HREF=\"%s\">Website</A><BR>\t<A HREF=\"%s\">Frequently Asked "
-			  "Questions</A><BR>\tIRC Channel: #pidgin on irc.freenode.net<BR>"
-			  "\tXMPP MUC: devel@conference.pidgin.im<BR><BR>"), PURPLE_WEBSITE,
-			"http://developer.pidgin.im/wiki/FAQ");
-
-	g_string_append_printf(str,
-			_("<font size=\"4\"><b>Help from other Pidgin users</b></font> is "
-			  "available by e-mailing <a "
-			  "href=\"mailto:support@pidgin.im\">support@pidgin.im</a><br/>"
-			  "This is a <b>public</b> mailing list! "
-			  "(<a href=\"http://pidgin.im/pipermail/support/\">archive</a>)<br/>"
-			  "We can't help with third-party protocols or plugins!<br/>"
-			  "This list's primary language is <b>English</b>.  You are "
-			  "welcome to post in another language, but the responses may "
-			  "be less helpful.<br/>"));
->>>>>>> 02cd0991
 
 	tmp = g_strdup_printf(_("About %s"), PIDGIN_NAME);
 	about = pidgin_build_help_dialog(tmp, "about", str);
@@ -813,17 +556,11 @@
 	str = g_string_sized_new(4096);
 
 	g_string_append_printf(str,
-<<<<<<< HEAD
 		"<h2>%s %s</h2>"
 		"<strong>(libpurple %s)<br/>%s</strong>",
 		PIDGIN_NAME, DISPLAY_VERSION, purple_core_get_version(), REVISION);
 
 	g_string_append_printf(str, "<h3>%s</h3><dl>", _("Build Information"));
-=======
-		"<FONT SIZE=\"4\"><B>%s %s</B></FONT> (libpurple %s)<BR>%s<BR><BR>", PIDGIN_NAME, DISPLAY_VERSION, purple_core_get_version(), REVISION);
-
-	g_string_append_printf(str, "<FONT SIZE=\"4\"><B>%s</B></FONT><br/>", _("Build Information"));
->>>>>>> 02cd0991
 
 	/* The following is primarily intended for user/developer interaction and
 	   thus ought not be translated */
@@ -834,38 +571,22 @@
 
 #ifndef _WIN32
 #ifdef DEBUG
-<<<<<<< HEAD
 	g_string_append(str, "<dt>Print debugging messages:</dt><dd>Yes</dd>");
 #else
 	g_string_append(str, "<dt>Print debugging messages:</dt><dd>No</dd>");
-=======
-	g_string_append(str, "  <b>Print debugging messages:</b> Yes<br/>");
-#else
-	g_string_append(str, "  <b>Print debugging messages:</b> No<br/>");
->>>>>>> 02cd0991
 #endif
 #endif
 
 #ifdef PURPLE_PLUGINS
-<<<<<<< HEAD
 	g_string_append(str, "<dt>Plugins:</dt><dd>Enabled</dd>");
-=======
-	g_string_append(str, "  <b>Plugins:</b> Enabled<br/>");
->>>>>>> 02cd0991
 #else
 	g_string_append(str, "<dt>Plugins:</dt><dd>Disabled</dd>");
 #endif
 
 #ifdef HAVE_SSL
-<<<<<<< HEAD
 	g_string_append(str, "<dt>SSL:</dt><dd>SSL support is present.</dd>");
 #else
 	g_string_append(str, "<dt>SSL:</dt><dd>SSL support was <strong><em>NOT</em></strong> compiled!</dd>");
-=======
-	g_string_append(str, "  <b>SSL:</b> SSL support is present.<br/>");
-#else
-	g_string_append(str, "  <b>SSL:</b> SSL support was <b><i>NOT</i></b> compiled!<br/>");
->>>>>>> 02cd0991
 #endif
 
 /* This might be useful elsewhere too, but it is particularly useful for
@@ -887,15 +608,9 @@
 
 #ifndef _WIN32
 #ifdef HAVE_DBUS
-<<<<<<< HEAD
 	g_string_append_printf(str, "<dt>D-Bus:</dt><dd>Enabled</dd>");
 #else
 	g_string_append_printf(str, "<dt>D-Bus:</dt><dd>Disabled</dd>");
-=======
-	g_string_append_printf(str, "    <b>D-Bus:</b> Enabled<br/>");
-#else
-	g_string_append_printf(str, "    <b>D-Bus:</b> Disabled<br/>");
->>>>>>> 02cd0991
 #endif
 
 #ifdef HAVE_EVOLUTION_ADDRESSBOOK
@@ -945,11 +660,7 @@
 
 #ifndef _WIN32
 #ifdef HAVE_NETWORKMANAGER
-<<<<<<< HEAD
 	g_string_append(str, "<dt>NetworkManager:</dt><dd>Enabled</dd>");
-=======
-	g_string_append(str, "    <b>NetworkManager:</b> Enabled<br/>");
->>>>>>> 02cd0991
 #else
 	g_string_append(str, "<dt>NetworkManager:</dt><dd>Disabled</dd>");
 #endif
@@ -961,7 +672,6 @@
 	g_string_append(str, "<dt>Network Security Services (NSS):</dt><dd>Disabled</dd>");
 #endif
 
-<<<<<<< HEAD
 	if (purple_plugins_find_with_id("core-perl") != NULL)
 		g_string_append(str, "<dt>Perl:</dt><dd>Enabled</dd>");
 	else
@@ -989,35 +699,6 @@
 	g_string_append(str, "<dt>Voice and Video:</dt><dd>Enabled</dd>");
 #else
 	g_string_append(str, "<dt>Voice and Video:</dt><dd>Disabled</dd>");
-=======
-if (purple_plugins_find_with_id("core-perl") != NULL)
-	g_string_append(str, "    <b>Perl:</b> Enabled<br/>");
-else
-	g_string_append(str, "    <b>Perl:</b> Disabled<br/>");
-
-if (purple_plugins_find_with_id("core-tcl") != NULL) {
-	g_string_append(str, "    <b>Tcl:</b> Enabled<br/>");
-#ifdef HAVE_TK
-	g_string_append(str, "    <b>Tk:</b> Enabled<br/>");
-#else
-	g_string_append(str, "    <b>Tk:</b> Disabled<br/>");
-#endif
-} else {
-	g_string_append(str, "    <b>Tcl:</b> Disabled<br/>");
-	g_string_append(str, "    <b>Tk:</b> Disabled<br/>");
-}
-
-#ifdef USE_IDN
-	g_string_append(str, "    <b>UTF-8 DNS (IDN):</b> Enabled<br/>");
-#else
-	g_string_append(str, "    <b>UTF-8 DNS (IDN):</b> Disabled<br/>");
-#endif
-
-#ifdef USE_VV
-	g_string_append(str, "    <b>Voice and Video:</b> Enabled<br/>");
-#else
-	g_string_append(str, "    <b>Voice and Video:</b> Disabled<br/>");
->>>>>>> 02cd0991
 #endif
 
 #ifndef _WIN32
@@ -1036,11 +717,7 @@
 #ifdef LIBZEPHYR_EXT
 	g_string_append(str, "<dt>Zephyr library (libzephyr):</dt><dd>External</dd>");
 #else
-<<<<<<< HEAD
 	g_string_append(str, "<dt>Zephyr library (libzephyr):</dt><dd>Internal</dd>");
-=======
-	g_string_append(str, "    <b>Zephyr library (libzephyr):</b> Internal<br/>");
->>>>>>> 02cd0991
 #endif
 
 #ifdef ZEPHYR_USES_KERBEROS
@@ -1059,7 +736,6 @@
 	g_signal_connect(G_OBJECT(buildinfo), "destroy", G_CALLBACK(gtk_widget_destroyed), &buildinfo);
 	g_free(tmp);
 }
-<<<<<<< HEAD
 
 void pidgin_dialogs_developers(void)
 {
@@ -1129,75 +805,6 @@
 	add_translators(str, past_translators);
 	g_string_append(str, "</dl>");
 
-=======
-
-void pidgin_dialogs_developers(void)
-{
-	GString *str;
-	char *tmp;
-	static GtkWidget *developer_info = NULL;
-
-	if (developer_info != NULL) {
-		gtk_window_present(GTK_WINDOW(developer_info));
-		return;
-	}
-
-	str = g_string_sized_new(4096);
-
-	/* Current Developers */
-	g_string_append_printf(str, "<FONT SIZE=\"4\"><B>%s:</B></FONT><BR/>",
-						   _("Current Developers"));
-	add_developers(str, developers);
-	g_string_append(str, "<BR/>");
-
-	/* Crazy Patch Writers */
-	g_string_append_printf(str, "<FONT SIZE=\"4\"><B>%s:</B></FONT><BR/>",
-						   _("Crazy Patch Writers"));
-	add_developers(str, patch_writers);
-	g_string_append(str, "<BR/>");
-
-	/* Retired Developers */
-	g_string_append_printf(str, "<FONT SIZE=\"4\"><B>%s:</B></FONT><BR/>",
-						   _("Retired Developers"));
-	add_developers(str, retired_developers);
-	g_string_append(str, "<BR/>");
-
-	/* Retired Crazy Patch Writers */
-	g_string_append_printf(str, "<FONT SIZE=\"4\"><B>%s:</B></FONT><BR/>",
-						   _("Retired Crazy Patch Writers"));
-	add_developers(str, retired_patch_writers);
-
-	tmp = g_strdup_printf(_("%s Developer Information"), PIDGIN_NAME);
-	developer_info = pidgin_build_help_dialog(tmp, "developer_info", str);
-	g_signal_connect(G_OBJECT(developer_info), "destroy", G_CALLBACK(gtk_widget_destroyed), &developer_info);
-	g_free(tmp);
-}
-
-void pidgin_dialogs_translators(void)
-{
-	GString *str;
-	char *tmp;
-	static GtkWidget *translator_info = NULL;
-
-	if (translator_info != NULL) {
-		gtk_window_present(GTK_WINDOW(translator_info));
-		return;
-	}
-
-	str = g_string_sized_new(4096);
-
-	/* Current Translators */
-	g_string_append_printf(str, "<FONT SIZE=\"4\">%s:</FONT><BR/>",
-						   _("Current Translators"));
-	add_translators(str, translators);
-	g_string_append(str, "<BR/>");
-
-	/* Past Translators */
-	g_string_append_printf(str, "<FONT SIZE=\"4\">%s:</FONT><BR/>",
-						   _("Past Translators"));
-	add_translators(str, past_translators);
-
->>>>>>> 02cd0991
 	tmp = g_strdup_printf(_("%s Translator Information"), PIDGIN_NAME);
 	translator_info = pidgin_build_help_dialog(tmp, "translator_info", str);
 	g_signal_connect(G_OBJECT(translator_info), "destroy", G_CALLBACK(gtk_widget_destroyed), &translator_info);
@@ -1217,23 +824,14 @@
 
 	str = g_string_sized_new(4096);
 
-<<<<<<< HEAD
 	g_string_append_printf(str, "<h2>%s</h2><dl>", _("Plugin Information"));
-=======
-	g_string_append_printf(str, "<FONT SIZE=\"4\">%s</FONT><BR/>",
-			_("Plugin Information"));
->>>>>>> 02cd0991
 
 	for(l = purple_plugins_get_all(); l; l = l->next) {
 		plugin = (PurplePlugin *)l->data;
 
 		pname = g_markup_escape_text(purple_plugin_get_name(plugin), -1);
-<<<<<<< HEAD
 		if ((pauthor = (char *)purple_plugin_get_author(plugin)) != NULL)
 			pauthor = g_markup_escape_text(pauthor, -1);
-=======
-		pauthor = g_markup_escape_text(purple_plugin_get_author(plugin), -1);
->>>>>>> 02cd0991
 		pver = purple_plugin_get_version(plugin);
 		pwebsite = purple_plugin_get_homepage(plugin);
 		pid = purple_plugin_get_id(plugin);
@@ -1241,7 +839,6 @@
 		ploaded = purple_plugin_is_loaded(plugin);
 
 		g_string_append_printf(str,
-<<<<<<< HEAD
 				"<dt>%s</dt><dd>"
 				"<b>Author:</b> %s<br/>"
 				"<b>Version:</b> %s<br/>"
@@ -1261,27 +858,10 @@
 
 	g_string_append(str, "</dl>");
 
-=======
-				"<FONT SIZE=\"3\"><B>%s</B></FONT><BR/><FONT SIZE=\"2\">"
-				"\t<B>Author:</B> %s<BR/>\t<B>Version:</B> %s<BR/>"
-				"\t<B>Website:</B> %s<BR/>\t<B>ID String:</B> %s<BR/>"
-				"\t<B>Loadable:</B> %s<BR/>\t<B>Loaded:</B> %s<BR/>"
-				"<BR/></FONT>", pname, pauthor ? pauthor : "(null)",
-				pver, pwebsite, pid,
-				punloadable ? "<FONT COLOR=\"#FF0000\"><B>No</B></FONT>" : "Yes",
-				ploaded ? "Yes" : "No");
-	}
-
->>>>>>> 02cd0991
 	plugins_info = pidgin_build_help_dialog(title, "plugins_info", str);
 	g_signal_connect(G_OBJECT(plugins_info), "destroy",
 			G_CALLBACK(gtk_widget_destroyed), &plugins_info);
 	g_free(title);
-<<<<<<< HEAD
-=======
-	g_free(pname);
-	g_free(pauthor);
->>>>>>> 02cd0991
 }
 
 static void
@@ -1399,10 +979,7 @@
 	gtk_window_set_resizable(GTK_WINDOW(window), FALSE);
 #if !GTK_CHECK_VERSION(2,22,0)
 	gtk_dialog_set_has_separator(GTK_DIALOG(window), FALSE);
-<<<<<<< HEAD
-#endif
-=======
->>>>>>> 02cd0991
+#endif
 	gtk_box_set_spacing(GTK_BOX(GTK_DIALOG(window)->vbox), PIDGIN_HIG_BORDER);
 	gtk_container_set_border_width (GTK_CONTAINER(GTK_DIALOG(window)->vbox), PIDGIN_HIG_BOX_SPACE);
 
@@ -1569,33 +1146,8 @@
 }
 
 static void
-<<<<<<< HEAD
 pidgin_dialogs_alias_buddy_cb(PurpleBuddy *buddy, const char *new_alias)
 {
-=======
-pidgin_dialogs_alias_contact_cb(PurpleContact *contact, const char *new_alias)
-{
-	purple_blist_alias_contact(contact, new_alias);
-}
-
-void
-pidgin_dialogs_alias_contact(PurpleContact *contact)
-{
-	g_return_if_fail(contact != NULL);
-
-	purple_request_input(NULL, _("Alias Contact"), NULL,
-					   _("Enter an alias for this contact."),
-					   contact->alias, FALSE, FALSE, NULL,
-					   _("Alias"), G_CALLBACK(pidgin_dialogs_alias_contact_cb),
-					   _("Cancel"), NULL,
-					   NULL, purple_contact_get_alias(contact), NULL,
-					   contact);
-}
-
-static void
-pidgin_dialogs_alias_buddy_cb(PurpleBuddy *buddy, const char *new_alias)
-{
->>>>>>> 02cd0991
 	purple_blist_alias_buddy(buddy, new_alias);
 	serv_alias_buddy(buddy);
 }
@@ -1610,11 +1162,7 @@
 	secondary = g_strdup_printf(_("Enter an alias for %s."), purple_buddy_get_name(buddy));
 
 	purple_request_input(NULL, _("Alias Buddy"), NULL,
-<<<<<<< HEAD
 					   secondary, purple_buddy_get_local_buddy_alias(buddy), FALSE, FALSE, NULL,
-=======
-					   secondary, buddy->alias, FALSE, FALSE, NULL,
->>>>>>> 02cd0991
 					   _("Alias"), G_CALLBACK(pidgin_dialogs_alias_buddy_cb),
 					   _("Cancel"), NULL,
 					   purple_buddy_get_account(buddy), purple_buddy_get_name(buddy), NULL,
@@ -1639,11 +1187,7 @@
 					   chat->alias, FALSE, FALSE, NULL,
 					   _("Alias"), G_CALLBACK(pidgin_dialogs_alias_chat_cb),
 					   _("Cancel"), NULL,
-<<<<<<< HEAD
 					   purple_chat_get_account(chat), NULL, NULL,
-=======
-					   chat->account, NULL, NULL,
->>>>>>> 02cd0991
 					   chat);
 }
 
@@ -1657,13 +1201,8 @@
 	group = (PurpleGroup*)cnode->parent;
 	for (bnode = cnode->child; bnode; bnode = bnode->next) {
 		PurpleBuddy *buddy = (PurpleBuddy*)bnode;
-<<<<<<< HEAD
 		if (purple_account_is_connected(purple_buddy_get_account(buddy)))
 			purple_account_remove_buddy(purple_buddy_get_account(buddy), buddy, group);
-=======
-		if (purple_account_is_connected(buddy->account))
-			purple_account_remove_buddy(buddy->account, buddy, group);
->>>>>>> 02cd0991
 	}
 	purple_blist_remove_contact(contact);
 }
@@ -1757,13 +1296,8 @@
 				if (PURPLE_BLIST_NODE_IS_BUDDY(bnode)) {
 					buddy = (PurpleBuddy*)bnode;
 					bnode = bnode->next;
-<<<<<<< HEAD
 					if (purple_account_is_connected(purple_buddy_get_account(buddy))) {
 						purple_account_remove_buddy(purple_buddy_get_account(buddy), buddy, group);
-=======
-					if (purple_account_is_connected(buddy->account)) {
-						purple_account_remove_buddy(buddy->account, buddy, group);
->>>>>>> 02cd0991
 						purple_blist_remove_buddy(buddy);
 					}
 				} else {
@@ -1773,11 +1307,7 @@
 		} else if (PURPLE_BLIST_NODE_IS_CHAT(cnode)) {
 			PurpleChat *chat = (PurpleChat *)cnode;
 			cnode = cnode->next;
-<<<<<<< HEAD
 			if (purple_account_is_connected(purple_chat_get_account(chat)))
-=======
-			if (purple_account_is_connected(chat->account))
->>>>>>> 02cd0991
 				purple_blist_remove_chat(chat);
 		} else {
 			cnode = cnode->next;
@@ -1815,17 +1345,10 @@
 	PurpleAccount *account;
 
 	group = purple_buddy_get_group(buddy);
-<<<<<<< HEAD
 	name = g_strdup(purple_buddy_get_name(buddy)); /* purple_buddy_get_name() is a crasher after remove_buddy */
 	account = purple_buddy_get_account(buddy);
 
 	purple_debug_info("blist", "Removing '%s' from buddy list.\n", purple_buddy_get_name(buddy));
-=======
-	name = g_strdup(buddy->name); /* b->name is a crasher after remove_buddy */
-	account = buddy->account;
-
-	purple_debug_info("blist", "Removing '%s' from buddy list.\n", buddy->name);
->>>>>>> 02cd0991
 	/* TODO - Should remove from blist first... then call purple_account_remove_buddy()? */
 	purple_account_remove_buddy(account, buddy, group);
 	purple_blist_remove_buddy(buddy);
@@ -1871,11 +1394,7 @@
 			name ? name : "");
 
 	purple_request_action(chat, NULL, _("Remove Chat"), text, 0,
-<<<<<<< HEAD
 						purple_chat_get_account(chat), NULL, NULL,
-=======
-						chat->account, NULL, NULL,
->>>>>>> 02cd0991
 						chat, 2,
 						_("_Remove Chat"), G_CALLBACK(pidgin_dialogs_remove_chat_cb),
 						_("Cancel"), NULL);
