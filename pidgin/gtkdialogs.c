--- conflicted
+++ resolved
@@ -96,11 +96,7 @@
 static struct developer patch_writers[] = {
 	{"John 'rekkanoryo' Bailey",	NULL,	NULL},
 	{"Peter 'Bleeter' Lawler",      NULL,   NULL},
-<<<<<<< HEAD
-	{"Kevin 'SimGuy' Stange",		NULL,	NULL},
-=======
         {"Dennis 'EvilDennisR' Ristuccia",	N_("Senior Contributor/QA"),	NULL},
->>>>>>> 9669b939
 	{NULL, NULL, NULL}
 };
 
