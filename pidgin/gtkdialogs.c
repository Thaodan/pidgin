/*
 * @file gtkdialogs.c GTK+ Dialogs
 * @ingroup pidgin
 */

/* pidgin
 *
 * Pidgin is the legal property of its developers, whose names are too numerous
 * to list here.  Please refer to the COPYRIGHT file distributed with this
 * source distribution.
 *
 * This program is free software; you can redistribute it and/or modify
 * it under the terms of the GNU General Public License as published by
 * the Free Software Foundation; either version 2 of the License, or
 * (at your option) any later version.
 *
 * This program is distributed in the hope that it will be useful,
 * but WITHOUT ANY WARRANTY; without even the implied warranty of
 * MERCHANTABILITY or FITNESS FOR A PARTICULAR PURPOSE.  See the
 * GNU General Public License for more details.
 *
 * You should have received a copy of the GNU General Public License
 * along with this program; if not, write to the Free Software
 * Foundation, Inc., 51 Franklin Street, Fifth Floor, Boston, MA  02111-1301  USA
 */
#define _PIDGIN_GTKDIALOGS_C_

#include "internal.h"
#include "pidgin.h"
#include "package_revision.h"

#include "debug.h"
#include "notify.h"
#include "plugin.h"
#include "prpl.h"
#include "request.h"
#include "util.h"
#include "core.h"

#include "gtkblist.h"
#include "gtkdialogs.h"
#include "gtklog.h"
#include "gtkutils.h"
#include "gtkwebview.h"
#include "pidginstock.h"

#include "gtk3compat.h"

static GList *dialogwindows = NULL;

struct _PidginGroupMergeObject {
	PurpleGroup* parent;
	char *new_name;
};

struct developer {
	char *name;
	char *role;
	char *email;
};

struct translator {
	char *language;
	char *abbr;
	char *name;
	char *email;
};

struct artist {
	char *name;
	char *email;
};

/* Order: Alphabetical by Last Name */
static const struct developer developers[] = {
	{"Daniel 'datallah' Atallah",          NULL,                  NULL},
	{"Paul 'darkrain42' Aurich",           NULL,                  NULL},
	{"John 'rekkanoryo' Bailey",           NULL,                  NULL},
	{"Ethan 'Paco-Paco' Blanton",          NULL,                  NULL},
	{"Hylke Bons",                         N_("artist"),          "hylkebons@gmail.com"},
	{"Sadrul Habib Chowdhury",             NULL,                  NULL},
	{"Mark 'KingAnt' Doliner",             NULL,                  "mark@kingant.net"},
	{"Gary 'grim' Kramlich",               NULL,                  "grim@pidgin.im"},
	{"Richard 'rlaager' Laager",           NULL,                  "rlaager@pidgin.im"},
	{"Marcus 'malu' Lundblad",             NULL,                  NULL},
	{"Sulabh 'sulabh_m' Mahajan",          NULL,                  NULL},
	{"Richard 'wabz' Nelson",              NULL,                  NULL},
	{"Etan 'deryni' Reisner",              NULL,                  NULL},
	{"Michael 'Maiku' Ruprecht",           N_("voice and video"), NULL},
	{"Elliott 'QuLogic' Sales de Andrade", NULL,                  NULL},
	{"Luke 'LSchiere' Schierer",           N_("support"),         "lschiere@users.sf.net"},
	{"Evan Schoenberg",                    NULL,                  NULL},
	{"Kevin 'SimGuy' Stange",              N_("webmaster"),       NULL},
	{"Will 'resiak' Thompson",             NULL,                  NULL},
	{"Stu 'nosnilmot' Tomlinson",          NULL,                  NULL},
	{"Jorge 'Masca' Villaseñor",           NULL,                  NULL},
	{NULL, NULL, NULL}
};

/* Order: Alphabetical by Last Name */
static const struct developer patch_writers[] = {
	{"Jakub 'haakon' Adam",            NULL,                        NULL},
	{"Krzysztof Klinikowski",          NULL,                        NULL},
	{"Eion Robb",                      NULL,                        NULL},
	{"Peter 'Fmoo' Ruibal",            NULL,                        NULL},
	{"Gabriel 'Nix' Schulhof",         NULL,                        NULL},
	{"Tomasz Wasilczyk",               NULL,                        NULL},
	{NULL, NULL, NULL}
};

/* Order: Alphabetical by Last Name */
static const struct developer retired_developers[] = {
	{"Herman Bloggs",               N_("win32 port"),          "herman@bluedigits.com"},
	{"Thomas Butter",               NULL,                      NULL},
	/* feel free to not translate this */
	{N_("Ka-Hing Cheung"),          NULL,                      NULL},
	{"Jim Duchek",                  N_("maintainer"),          "jim@linuxpimps.com"},
	{"Sean Egan",                   NULL,                      "sean.egan@gmail.com"},
	{"Rob Flynn",                   N_("maintainer"),          NULL},
	{"Adam Fritzler",               N_("libfaim maintainer"),  NULL},
	{"Christian 'ChipX86' Hammond", N_("webmaster"),           NULL},
	{"Casey Harkins",               NULL,                      NULL},
	{"Ivan Komarov",                NULL,                      "ivan.komarov@pidgin.im"},
	/* If "lazy bum" translates literally into a serious insult, use something else or omit it. */
	{"Syd Logan",                   N_("hacker and designated driver [lazy bum]"), NULL},
	{"Christopher 'siege' O'Brien", NULL,                      "taliesein@users.sf.net"},
	{"Bartosz Oler",                NULL,                      NULL},
	{"Tim 'marv' Ringenbach",       NULL,                      NULL},
	{"Megan 'Cae' Schneider",       N_("support/QA"),          NULL},
	{"Jim Seymour",                 N_("XMPP"),                NULL},
	{"Mark Spencer",                N_("original author"),     "markster@marko.net"},
	{"Nathan 'faceprint' Walp",     NULL,                      NULL},
	{"Eric Warmenhoven",            N_("lead developer"),      "warmenhoven@yahoo.com"},
	{NULL, NULL, NULL}
};

/* Order: Alphabetical by Last Name */
static const struct developer retired_patch_writers[] = {
	{"Felipe 'shx' Contreras",    NULL, NULL},
	{"Decklin Foster",            NULL, NULL},
	{"Dennis 'EvilDennisR' Ristuccia", N_("Senior Contributor/QA"), NULL},
	{"Peter 'Bleeter' Lawler",    NULL, NULL},
	{"Robert 'Robot101' McQueen", NULL, NULL},
	{"Benjamin Miller",           NULL, NULL},
	{NULL, NULL, NULL}
};

/* Order: Code, then Alphabetical by Last Name
   Use NULL language and code for secondary translators. */
static const struct translator translators[] = {
	{N_("Afrikaans"),           "af", "Samuel Murray", "afrikaans@gmail.com"},
	{NULL,                      NULL, "Friedel Wolff", "friedel@translate.org.za"},
	{N_("Arabic"),              "ar", "Khaled Hosny", "khaledhosny@eglug.org"},
	{N_("Assamese"),            "as", "Amitakhya Phukan", "aphukan@fedoraproject.org"},
	{N_("Belarusian Latin"),    "be@latin", "Ihar Hrachyshka", "ihar.hrachyshka@gmail.com"},
	{N_("Bulgarian"),           "bg", "Vladimira Girginova", "missing@here.is"},
	{NULL,                      NULL, "Vladimir (Kaladan) Petkov", "kaladan@gmail.com"},
	{N_("Bengali"),             "bn", "Jamil Ahmed", "jamil@bengalinux.org"},
	{NULL,                      NULL, "Israt Jahan", "israt@ankur.org.bd"},
	{NULL,                      NULL, "Samia Nimatullah", "mailsamia2001@yahoo.com"},
	{N_("Bengali-India"),       "bn_IN", "Runa Bhattacharjee", "runab@fedoraproject.org"},
	{N_("Bosnian"),             "bs", "Lejla Hadzialic", "lejlah@gmail.com"},
	{N_("Catalan"),             "ca", "Josep Puigdemont", "josep.puigdemont@gmail.com"},
	{N_("Valencian-Catalan"),   "ca@valencia", "Toni Hermoso", "toniher@softcatala.org"},
	{NULL,                      NULL, "Josep Puigdemont", "tradgnome@softcatala.org"},
	{N_("Czech"),               "cs", "David Vachulka", "david@konstrukce-cad.com"},
	{N_("Danish"),              "da", "Peter Bach", "bach.peter@gmail.com"},
	{NULL,                      NULL, "Morten Brix Pedersen", "morten@wtf.dk"},
	{N_("German"),              "de", "Björn Voigt", "bjoern@cs.tu-berlin.de"},
	{NULL,                      NULL, "Jochen Kemnade", "jochenkemnade@web.de"},
	{N_("Dzongkha"),            "dz", "Norbu", "nor_den@hotmail.com"},
	{NULL,                      NULL, "Jurmey Rabgay", "jur_gay@yahoo.com"},
	{NULL,                      NULL, "Wangmo Sherpa", "rinwanshe@yahoo.com"},
	{N_("Greek"),               "el", "Katsaloulis Panayotis", "panayotis@panayotis.com"},
	{NULL,                      NULL, "Panos Bouklis", "panos@echidna-band.com"},
	{N_("Australian English"),  "en_AU", "Peter Lawler", "trans@six-by-nine.com.au"},
	{N_("British English"),     "en_GB", "Phil Hannent", "phil@hannent.co.uk"},
	{N_("Canadian English"),    "en_CA", "Adam Weinberger", "adamw@gnome.org"},
	{N_("Esperanto"),           "eo", "Stéphane Fillod", "fillods@users.sourceforge.net"},
	{N_("Spanish"),             "es", "Javier Fernández-Sanguino Peña", "jfs@debian.org"},
	{N_("Estonian"),            "et", "Ivar Smolin", "okul@linux.ee"},
	{N_("Basque"),              "eu", "Mikel Pascual Aldabaldetreku", "mikel.paskual@gmail.com"},
	{N_("Persian"),             "fa", "Elnaz Sarbar", "elnaz@farsiweb.info"},
	{NULL,                      NULL, "Roozbeh Pournader", "roozbeh@farsiweb.info"},
	{NULL,                      NULL, "Meelad Zakaria", "meelad@farsiweb.info"},
	{N_("Finnish"),             "fi", "Timo Jyrinki", "timo.jyrinki@iki.fi"},
	{N_("French"),              "fr", "Éric Boumaour", "zongo_fr@users.sourceforge.net"},
	{N_("Irish"),               "ga", "Aaron Kearns", "ajkearns6@gmail.com"},
	{N_("Irish"),               "ga", "Kevin Scannell", "NULL"},
	{N_("Galician"),            "gl", "Mar Castro", "mariamarcp@gmail.com"},
	{NULL,                      NULL, "Frco. Javier Rial", "fjrial@cesga.es"},
	{N_("Gujarati"),            "gu", "Ankit Patel", "ankit_patel@users.sf.net"},
	{NULL,                      NULL, N_("Gujarati Language Team"), "indianoss-gujarati@lists.sourceforge.net"},
	{N_("Hebrew"),              "he", "Shalom Craimer", "scraimer@gmail.com"},
	{N_("Hindi"),               "hi", "Sangeeta Kumari", "sangeeta_0975@yahoo.com"},
	{NULL,                      NULL, "Rajesh Ranjan", "rajeshkajha@yahoo.com"},
	{N_("Croatian"),            "hr", "Sabina Drempetić", "bina91991@googlemail.com"},
	{N_("Hungarian"),           "hu", "Kelemen Gábor", "kelemeng@gnome.hu"},
	{N_("Armenian"),            "hy", "David Avsharyan", "avsharyan@gmail.com"},
	{N_("Indonesian"),          "id", "Rai S. Regawa", "raireg@yahoo.com"},
	{N_("Italian"),             "it", "Claudio Satriano", "satriano@gmail.com"},
	{N_("Japanese"),            "ja", "Takayuki Kusano", "AE5T-KSN@asahi-net.or.jp"},
	{N_("Georgian"),            "ka", N_("Ubuntu Georgian Translators"), "alexander.didebulidze@stusta.mhn.de"},
	{N_("Khmer"),               "km", "Khoem Sokhem", "khoemsokhem@khmeros.info"},
	{N_("Kannada"),             "kn", N_("Kannada Translation team"), "translation@sampada.info"},
	{N_("Korean"),              "ko", "Sushizang", "sushizang@empal.com"},
	{N_("Kurdish"),             "ku", "Amed Ç. Jiyan", "amedcj@hotmail.com"},
	{NULL,                      NULL, "Erdal Ronahi", "erdal.ronahi@gmail.com"},
	{NULL,                      NULL, "Rizoyê Xerzî", "rizoxerzi@hotmail.com"},
	{N_("Lao"),                 "lo", "Anousak Souphavah", "anousak@gmail.com"},
	{N_("Lithuanian"),          "lt", "Algimantas Margevičius", "margevicius.algimantas@gmail.com"},
	{N_("Maithili"),            "mai", "Sangeeta Kumari", "sangeeta_0975@yahoo.com"},
	{NULL,                      NULL, "Rajesh Ranjan", "rajeshkajha@yahoo.com"},
	{N_("Meadow Mari"),         "mhr", "David Preece", "davidpreece1@gmail.com"},
	{N_("Macedonian"),          "mk", "Arangel Angov ", "arangel@linux.net.mk"},
	{NULL,                      NULL, "Ivana Kirkovska", "ivana.kirkovska@gmail.com"},
	{NULL,                      NULL, "Jovan Naumovski", "jovan@lugola.net"},
	{N_("Malayalam"),           "ml", "Ani Peter", "apeter@redhat.com"},
	{N_("Mongolian"),           "mn", "gooyo", NULL},
	{N_("Marathi"),             "mr", "Sandeep Shedmake", "sandeep.shedmake@gmail.com"},
	{N_("Malay"),               "ms_MY", "Muhammad Najmi bin Ahmad Zabidi", "najmi.zabidi@gmail.com"},
	{N_("Burmese"),             "my_MM", "Thura Hlaing", "trhura@gmail.com"},
	{N_("Bokmål Norwegian"),    "nb", "Hans Fredrik Nordhaug", "hans@nordhaug.priv.no"},
	{N_("Nepali"),              "ne", "Shyam Krishna Bal", NULL},
	{N_("Dutch, Flemish"),      "nl", "Gideon van Melle", "translations@gvmelle.com"},
	{N_("Norwegian Nynorsk"),   "nn", "Yngve Spjeld Landro", "l10n@landro.net"},
	{N_("Occitan"),             "oc", "Yannig Marchegay", "yannig@marchegay.org"},
	{N_("Oriya"),               "or", "Manoj Kumar Giri", "giri.manojkr@gmail.com"},
	{N_("Punjabi"),             "pa", "Amanpreet Singh Alam", "aalam@users.sf.net"},
	{N_("Polish"),              "pl", "Piotr Drąg", "piotrdrag@gmail.com"},
<<<<<<< HEAD
	{N_("Portuguese"),          "pt", "Paulo Ribeiro", NULL},
=======
	{N_("Polish"),              "pl", "Piotr Makowski", "pmakowski@aviary.pl"},
	{N_("Portuguese"),          "pt", "Paulo Ribeiro", "paulo@diffraction.pt"},
>>>>>>> 751b1a69
	{N_("Portuguese-Brazil"),   "pt_BR", "Renato Silva", "br.renatosilva@gmail.com"},
	{N_("Pashto"),              "ps", "Kashif Masood", "masudmails@yahoo.com"},
	{N_("Romanian"),            "ro", "Mișu Moldovan", "dumol@gnome.org"},
	{NULL,                      NULL, "Andrei Popescu", "andreimpopescu@gmail.com"},
	{N_("Russian"),             "ru", "Антон Самохвалов", "samant.ua@mail.ru"},
	{N_("Slovak"),              "sk", "Jozef Káčer", "quickparser@gmail.com"},
	{NULL,                      NULL, "loptosko", "loptosko@gmail.com"},
	{N_("Slovenian"),           "sl", "Martin Srebotnjak", "miles@filmsi.net"},
	{N_("Albanian"),            "sq", "Besnik Bleta", "besnik@programeshqip.org"},
	{N_("Serbian"),             "sr", "Miloš Popović", "gpopac@gmail.com"},
	{N_("Serbian Latin"),       "sr@latin", "Miloš Popović", "gpopac@gmail.com"},
	{N_("Sinhala"),             "si", "Yajith Ajantha Dayarathna", "yajith@gmail.com"},
	{NULL,                      NULL, "Danishka Navin", "snavin@redhat.com"},
	{N_("Swedish"),             "sv", "Peter Hjalmarsson", "xake@telia.com"},
	{N_("Swahili"),             "sw", "Paul Msegeya", "msegeya@gmail.com"},
	{N_("Tamil"),               "ta", "I. Felix", "ifelix25@gmail.com"},
	{NULL,                      NULL, "Viveka Nathan K", "vivekanathan@users.sourceforge.net"},
	{N_("Telugu"),              "te", "Krishnababu Krottapalli", "krottapalli@ymail.com"},
	{N_("Thai"),                "th", "Isriya Paireepairit", "markpeak@gmail.com"},
	{N_("Ukranian"),            "uk", "Oleksandr Kovalenko", "alx.kovalenko@gmail.com"},
	{N_("Urdu"),                "ur", "RKVS Raman", "rkvsraman@gmail.com"},
	{N_("Vietnamese"),          "vi", "Nguyễn Vũ Hưng", "vuhung16plus@gmail.com"},
	{N_("Simplified Chinese"),  "zh_CN", "Aron Xu", "happyaron.xu@gmail.com"},
	{N_("Hong Kong Chinese"),   "zh_HK", "Abel Cheung", "abelindsay@gmail.com"},
	{NULL,                      NULL, "Ambrose C. Li", "acli@ada.dhs.org"},
	{NULL,                      NULL, "Paladin R. Liu", "paladin@ms1.hinet.net"},
	{N_("Traditional Chinese"), "zh_TW", "Ambrose C. Li", "acli@ada.dhs.org"},
	{NULL,                      NULL, "Paladin R. Liu", "paladin@ms1.hinet.net"},
	{NULL, NULL, NULL, NULL}
};


static const struct translator past_translators[] = {
	{N_("Amharic"),             "am", "Daniel Yacob", NULL},
	{N_("Arabic"),              "ar", "Mohamed Magdy", "alnokta@yahoo.com"},
	{N_("Bulgarian"),           "bg", "Hristo Todorov", NULL},
	{N_("Bengali"),             "bn", "Indranil Das Gupta", "indradg@l2c2.org"},
	{NULL,                      NULL, "Tisa Nafisa", "tisa_nafisa@yahoo.com"},
	{N_("Catalan"),             "ca", "JM Pérez Cáncer", NULL},
	{NULL,                      NULL, "Robert Millan", NULL},
	{N_("Czech"),               "cs", "Honza Král", NULL},
	{NULL,                      NULL, "Miloslav Trmac", "mitr@volny.cz"},
	{N_("German"),              "de", "Daniel Seifert", NULL},
	{NULL,                      NULL, "Karsten Weiss", NULL},
	{N_("British English"),     "en_GB", "Luke Ross", "luke@lukeross.name"},
	{N_("Spanish"),             "es", "JM Pérez Cáncer", NULL},
	{NULL,                      NULL, "Nicolás Lichtmaier", NULL},
	{NULL,                      NULL, "Amaya Rodrigo", NULL},
	{NULL,                      NULL, "Alejandro G Villar", NULL},
	{N_("Basque"),              "eu", "Iñaki Larrañaga Murgoitio", "dooteo@zundan.com"},
	{NULL,                      NULL, "Hizkuntza Politikarako Sailburuordetza", "hizkpol@ej-gv.es"},
	{N_("Finnish"),             "fi", "Arto Alakulju", NULL},
	{NULL,                      NULL, "Tero Kuusela", NULL},
	{N_("French"),              "fr", "Sébastien François", NULL},
	{NULL,                      NULL, "Loïc Jeannin", NULL},
	{NULL,                      NULL, "Stéphane Pontier", NULL},
	{NULL,                      NULL, "Stéphane Wirtel", NULL},
	{N_("Galician"),            "gl", "Ignacio Casal Quinteiro", NULL},
	{N_("Hebrew"),              "he", "Pavel Bibergal", NULL},
	{N_("Hindi"),               "hi", "Ravishankar Shrivastava", NULL},
	{N_("Hungarian"),           "hu", "Zoltan Sutto", NULL},
	{N_("Italian"),             "it", "Salvatore di Maggio", NULL},
	{N_("Japanese"),            "ja", "Takashi Aihana", NULL},
	{NULL,                      NULL, "Ryosuke Kutsuna", NULL},
	{NULL,                      NULL, "Junichi Uekawa", NULL},
	{NULL,                      NULL, "Taku Yasui", NULL},
	{N_("Georgian"),            "ka", "Temuri Doghonadze", NULL},
	{N_("Korean"),              "ko", "Sang-hyun S", NULL},
	{NULL,                      NULL, "A Ho-seok Lee", NULL},
	{NULL,                      NULL, "Kyeong-uk Son", NULL},
	{N_("Lithuanian"),          "lt", "Laurynas Biveinis", "laurynas.biveinis@gmail.com"},
	{NULL,                      NULL, "Gediminas Čičinskas", NULL},
	{NULL,                      NULL, "Andrius Štikonas", NULL},
	{N_("Macedonian"),          "mk", "Tomislav Markovski", NULL},
	{N_("Bokmål Norwegian"),    "nb", "Hallvard Glad", "hallvard.glad@gmail.com"},
	{NULL,                      NULL, "Petter Johan Olsen", NULL},
	{NULL,                      NULL, "Espen Stefansen", "espenas@gmail.com"},
	{N_("Dutch, Flemish"),      "nl", "Vincent van Adrighem", "V.vanAdrighem@dirck.mine.nu"},
	{N_("Polish"),              "pl", "Krzysztof Foltman", "krzysztof@foltman.com"},
	{NULL,                      NULL, "Paweł Godlewski", "pawel@bajk.pl"},
	{NULL,                      NULL, "Piotr Makowski", NULL},
	{NULL,                      NULL, "Emil Nowak", "emil5@go2.pl"},
	{NULL,                      NULL, "Przemysław Sułek", NULL},
	{N_("Portuguese"),          "pt", "Duarte Henriques", NULL},
	{N_("Portuguese-Brazil"),   "pt_BR", "Maurício de Lemos Rodrigues Collares Neto", "mauricioc@gmail.com"},
	{N_("Portuguese-Brazil"),   "pt_BR", "Rodrigo Luiz Marques Flores", "rodrigomarquesflores@gmail.com"},
	{N_("Russian"),             "ru", "Dmitry Beloglazov", "dmaa@users.sf.net"},
	{NULL,                      NULL, "Alexandre Prokoudine", NULL},
	{NULL,                      NULL, "Sergey Volozhanin", NULL},
	{N_("Slovak"),              "sk", "Daniel Režný", NULL},
	{NULL,                      NULL, "Richard Golier", NULL},
	{NULL,                      NULL, "helix84", NULL},
	{N_("Slovenian"),           "sl", "Matjaz Horvat", NULL},
	{N_("Serbian"),             "sr", "Danilo Šegan", "dsegan@gmx.net"},
	{NULL,                      NULL, "Aleksandar Urosevic", "urke@users.sourceforge.net"},
	{N_("Swedish"),             "sv", "Tore Lundqvist", NULL},
	{NULL,                      NULL, "Christian Rose", NULL},
	{N_("Telugu"),              "te", "Mr. Subbaramaih", "info.gist@cdac.in"},
	{N_("Turkish"),             "tr", "Serdar Soytetir", "tulliana@gmail.com"},
	{NULL,                      "tr", "Ahmet Alp Balkan", NULL},
	{N_("Vietnamese"),          "vi", N_("T.M.Thanh and the Gnome-Vi Team"), "gnomevi-list@lists.sf.net"},
	{N_("Simplified Chinese"),  "zh_CN", "Hashao", NULL},
	{NULL,                      NULL, "Rocky S. Lee", NULL},
	{NULL,                      NULL, "Funda Wang", "fundawang@linux.net.cn"},
	{N_("Traditional Chinese"), "zh_TW", "Hashao", NULL},
	{NULL,                      NULL, "Rocky S. Lee", NULL},
	{NULL, NULL, NULL, NULL}
};

static void
add_developers(GString *str, const struct developer *list)
{
	for (; list->name != NULL; list++) {
		if (list->email != NULL) {
			g_string_append_printf(str,
			                       "<li><a href=\"mailto:%s\" title=\"%s\">%s</a>%s%s%s</li>",
			                       list->email, list->email, _(list->name),
			                       list->role ? " (" : "",
			                       list->role ? _(list->role) : "",
			                       list->role ? ")" : "");
		} else {
			g_string_append_printf(str, "<li>%s%s%s%s</li>",
			                       _(list->name),
			                       list->role ? " (" : "",
			                       list->role ? _(list->role) : "",
			                       list->role ? ")" : "");
		}
	}
}

static void
add_translators(GString *str, const struct translator *list)
{
	for (; list->name != NULL; list++) {
		if (list->language && list->abbr) {
			g_string_append_printf(str, "<dt>%s (%s)</dt>",
			                       _(list->language), list->abbr);
		}
		if (list->email != NULL) {
			g_string_append_printf(str,
			                       "<dd><a href=\"mailto:%s\" title=\"%s\">%s</a></dd>",
			                       list->email, list->email,
			                       _(list->name));
		} else {
			g_string_append_printf(str, "<dd>%s</dd>", _(list->name));
		}
	}
}

void
pidgin_dialogs_destroy_all()
{
	while (dialogwindows) {
		gtk_widget_destroy(dialogwindows->data);
		dialogwindows = g_list_remove(dialogwindows, dialogwindows->data);
	}
}

static void destroy_win(GtkWidget *button, GtkWidget *win)
{
	gtk_widget_destroy(win);
}

#if 0
/* This function puts the version number onto the pixmap we use in the 'about'
 * screen in Pidgin. */
static void
pidgin_logo_versionize(GdkPixbuf **original, GtkWidget *widget) {
	GdkPixmap *pixmap;
	GtkStyle *style;
	PangoContext *context;
	PangoLayout *layout;
	gchar *markup;
	gint width, height;
	gint lwidth = 0, lheight = 0;

	style = gtk_widget_get_style(widget);

	gdk_pixbuf_render_pixmap_and_mask(*original, &pixmap, NULL, 255);
	width = gdk_pixbuf_get_width(*original);
	height = gdk_pixbuf_get_height(*original);
	g_object_unref(G_OBJECT(*original));

	context = gtk_widget_get_pango_context(widget);
	layout = pango_layout_new(context);

	markup = g_strdup_printf("<span foreground=\"#000000\">%s</span>", DISPLAY_VERSION);
	pango_layout_set_font_description(layout, style->font_desc);
	pango_layout_set_markup(layout, markup, strlen(markup));
	g_free(markup);

	pango_layout_get_pixel_size(layout, &lwidth, &lheight);
	gdk_draw_layout(GDK_DRAWABLE(pixmap), style->bg_gc[GTK_STATE_NORMAL],
					width - (lwidth + 3), 1, layout);
	g_object_unref(G_OBJECT(layout));

	*original = gdk_pixbuf_get_from_drawable(NULL, pixmap, NULL,
											 0, 0, 0, 0,
											 width, height);
	g_object_unref(G_OBJECT(pixmap));
}
#endif

/* Note: Frees 'string' */
static GtkWidget *
pidgin_build_help_dialog(const char *title, const char *role, GString *string)
{
	GtkWidget *win, *vbox, *frame, *logo, *webview, *button;
	GdkPixbuf *pixbuf;
	AtkObject *obj;
	char *filename, *tmp;

#if GTK_CHECK_VERSION(3,0,0)
	win = pidgin_create_dialog(title, 0, role, TRUE);
	vbox = pidgin_dialog_get_vbox_with_properties(GTK_DIALOG(win), FALSE, 0);
#else
	win = pidgin_create_dialog(title, PIDGIN_HIG_BORDER, role, TRUE);
	vbox = pidgin_dialog_get_vbox_with_properties(GTK_DIALOG(win), FALSE, PIDGIN_HIG_BORDER);
#endif
	gtk_window_set_default_size(GTK_WINDOW(win), 475, 450);

	/* Generate a logo with a version number */
	filename = g_build_filename(DATADIR, "pixmaps", "pidgin", "logo.png", NULL);
	pixbuf = pidgin_pixbuf_new_from_file(filename);
	g_free(filename);

#if 0  /* Don't versionize the logo when the logo has the version in it */
	pidgin_logo_versionize(&pixbuf, logo);
#endif

	/* Insert the logo */
	logo = gtk_image_new_from_pixbuf(pixbuf);
	if (pixbuf)
		g_object_unref(G_OBJECT(pixbuf));
	obj = gtk_widget_get_accessible(logo);
	tmp = g_strconcat(PIDGIN_NAME, " " DISPLAY_VERSION, NULL);
	atk_object_set_description(obj, tmp);
	g_free(tmp);
	gtk_box_pack_start(GTK_BOX(vbox), logo, FALSE, FALSE, 0);

	frame = pidgin_create_webview(FALSE, &webview, NULL, NULL);
	gtk_webview_set_format_functions(GTK_WEBVIEW(webview), GTK_WEBVIEW_ALL ^ GTK_WEBVIEW_SMILEY);
	gtk_box_pack_start(GTK_BOX(vbox), frame, TRUE, TRUE, 0);

	gtk_webview_append_html(GTK_WEBVIEW(webview), string->str);

	button = pidgin_dialog_add_button(GTK_DIALOG(win), GTK_STOCK_CLOSE,
	                G_CALLBACK(destroy_win), win);

	gtk_widget_set_can_default(button, TRUE);
	gtk_widget_grab_default(button);

	gtk_widget_show_all(win);
	gtk_window_present(GTK_WINDOW(win));

	g_string_free(string, TRUE);

	return win;
}

void pidgin_dialogs_about(void)
{
	GString *str;
	char *tmp;
	static GtkWidget *about = NULL;

	if (about != NULL) {
		gtk_window_present(GTK_WINDOW(about));
		return;
	}

	str = g_string_sized_new(4096);

	g_string_append_printf(str,
		"<h2>%s %s</h2>"
		"<strong>(libpurple %s)<br/>%s</strong>",
		PIDGIN_NAME, DISPLAY_VERSION,
		purple_core_get_version(), REVISION);

	g_string_append_printf(str,
		_("<p>%s is a messaging client based on libpurple which is capable of "
		  "connecting to multiple messaging services at once.  %s is written "
		  "in C using GTK+.  %s is released, and may be modified and "
		  "redistributed,  under the terms of the GPL version 2 (or later).  "
		  "A copy of the GPL is distributed with %s.  %s is copyrighted by "
		  "its contributors, a list of whom is also distributed with %s.  "
		  "There is no warranty for %s.</p>"), PIDGIN_NAME, PIDGIN_NAME,
		PIDGIN_NAME, PIDGIN_NAME, PIDGIN_NAME, PIDGIN_NAME, PIDGIN_NAME);

	g_string_append_printf(str,
			_("<h3>Helpful Resources</h3>"
			  "<ul>"
			  "<li><a href=\"%s\" title=\"%s\">Website</a></li>"
			  "<li><a href=\"%s\" title=\"%s\">Frequently Asked Questions</a></li>"
			  "<li>IRC Channel: #pidgin on irc.freenode.net</li>"
			  "<li>XMPP MUC: devel@conference.pidgin.im</li>"
			  "</ul>"),
			PURPLE_WEBSITE, PURPLE_WEBSITE,
			"http://developer.pidgin.im/wiki/FAQ",
			"http://developer.pidgin.im/wiki/FAQ");

	g_string_append(str,
			"<p><strong>Help for Oracle Employees</strong> is "
			"available from your normal internal helpdesk or IT department.  "
			"The Pidgin developer and user communities cannot assist you in "
			"the configuration or use of Pidgin within Oracle, as we know "
			"nothing of Oracle's infrastructure.</p>");

	g_string_append_printf(str,
			_("<p><strong>Help from other Pidgin users</strong> is available "
			  "by e-mailing <a href=\"mailto:%s\">%s</a>.<br/>"
			  "This is a <strong>public</strong> mailing list! "
			  "(<a href=\"%s\" title=\"%s\">archive</a>)<br/>"
			  "We can't help with third-party protocols or plugins!<br/>"
			  "This list's primary language is English.  You "
			  "are welcome to post in another language, but the responses may "
			  "be less helpful.</p>"),
			"support@pidgin.im", "support@pidgin.im",
			"http://pidgin.im/pipermail/support/",
			"http://pidgin.im/pipermail/support/");

	tmp = g_strdup_printf(_("About %s"), PIDGIN_NAME);
	about = pidgin_build_help_dialog(tmp, "about", str);
	g_signal_connect(G_OBJECT(about), "destroy", G_CALLBACK(gtk_widget_destroyed), &about);
	g_free(tmp);
}

void pidgin_dialogs_buildinfo(void)
{
	GString *str;
	char *tmp;
	static GtkWidget *buildinfo = NULL;

	if (buildinfo != NULL) {
		gtk_window_present(GTK_WINDOW(buildinfo));
		return;
	}

	str = g_string_sized_new(4096);

	g_string_append_printf(str,
		"<h2>%s %s</h2>"
		"<strong>(libpurple %s)<br/>%s</strong>",
		PIDGIN_NAME, DISPLAY_VERSION, purple_core_get_version(), REVISION);

	g_string_append_printf(str, "<h3>%s</h3><dl>", _("Build Information"));

	/* The following is primarily intended for user/developer interaction and
	   thus ought not be translated */

#ifdef CONFIG_ARGS /* win32 build doesn't use configure */
	g_string_append(str, "<dt>Arguments to <em>./configure</em>:</dt><dd>" CONFIG_ARGS "</dd>");
#endif

#ifndef _WIN32
#ifdef DEBUG
	g_string_append(str, "<dt>Print debugging messages:</dt><dd>Yes</dd>");
#else
	g_string_append(str, "<dt>Print debugging messages:</dt><dd>No</dd>");
#endif
#endif

#ifdef PURPLE_PLUGINS
	g_string_append(str, "<dt>Plugins:</dt><dd>Enabled</dd>");
#else
	g_string_append(str, "<dt>Plugins:</dt><dd>Disabled</dd>");
#endif

#ifdef HAVE_SSL
	g_string_append(str, "<dt>SSL:</dt><dd>SSL support is present.</dd>");
#else
	g_string_append(str, "<dt>SSL:</dt><dd>SSL support was <strong><em>NOT</em></strong> compiled!</dd>");
#endif

/* This might be useful elsewhere too, but it is particularly useful for
 * debugging stuff known to be GTK+/GLib bugs on Windows */
#ifdef _WIN32
	g_string_append_printf(str, "<dt>GTK+ Runtime:</dt><dd>%u.%u.%u</dd>"
		"<dt>GLib Runtime:</dt><dd>%u.%u.%u</dd>",
		gtk_major_version, gtk_minor_version, gtk_micro_version,
		glib_major_version, glib_minor_version, glib_micro_version);
#endif

	g_string_append(str, "</dl><h3>Library Support</h3><dl>");

#ifdef HAVE_CYRUS_SASL
	g_string_append_printf(str, "<dt>Cyrus SASL:</dt><dd>Enabled</dd>");
#else
	g_string_append_printf(str, "<dt>Cyrus SASL:</dt><dd>Disabled</dd>");
#endif

#ifndef _WIN32
#ifdef HAVE_DBUS
	g_string_append_printf(str, "<dt>D-Bus:</dt><dd>Enabled</dd>");
#else
	g_string_append_printf(str, "<dt>D-Bus:</dt><dd>Disabled</dd>");
#endif

#ifdef HAVE_EVOLUTION_ADDRESSBOOK
	g_string_append_printf(str, "<dt>Evolution Addressbook:</dt><dd>Enabled</dd>");
#else
	g_string_append_printf(str, "<dt>Evolution Addressbook:</dt><dd>Disabled</dd>");
#endif
#endif

#if defined(_WIN32) || defined(USE_INTERNAL_LIBGADU)
	g_string_append(str, "<dt>Gadu-Gadu library (libgadu):</dt><dd>Internal</dd>");
#else
#ifdef HAVE_LIBGADU
	g_string_append(str, "<dt>Gadu-Gadu library (libgadu):</dt><dd>Enabled</dd>");
#else
	g_string_append(str, "<dt>Gadu-Gadu library (libgadu):</dt><dd>Disabled</dd>");
#endif
#endif

#ifdef USE_GTKSPELL
	g_string_append(str, "<dt>GtkSpell:</dt><dd>Enabled</dd>");
#else
	g_string_append(str, "<dt>GtkSpell:</dt><dd>Disabled</dd>");
#endif

#ifdef HAVE_GNUTLS
	g_string_append(str, "<dt>GnuTLS:</dt><dd>Enabled</dd>");
#else
	g_string_append(str, "<dt>GnuTLS:</dt><dd>Disabled</dd>");
#endif

#ifndef _WIN32
#ifdef USE_GSTREAMER
	g_string_append(str, "<dt>GStreamer:</dt><dd>Enabled</dd>");
#else
	g_string_append(str, "<dt>GStreamer:</dt><dd>Disabled</dd>");
#endif
#endif

#ifndef _WIN32
#ifdef ENABLE_MONO
	g_string_append(str, "<dt>Mono:</dt><dd>Enabled</dd>");
#else
	g_string_append(str, "<dt>Mono:</dt><dd>Disabled</dd>");
#endif
#endif

#ifndef _WIN32
#ifdef HAVE_NETWORKMANAGER
	g_string_append(str, "<dt>NetworkManager:</dt><dd>Enabled</dd>");
#else
	g_string_append(str, "<dt>NetworkManager:</dt><dd>Disabled</dd>");
#endif
#endif

#ifdef HAVE_NSS
	g_string_append(str, "<dt>Network Security Services (NSS):</dt><dd>Enabled</dd>");
#else
	g_string_append(str, "<dt>Network Security Services (NSS):</dt><dd>Disabled</dd>");
#endif

	if (purple_plugins_find_with_id("core-perl") != NULL)
		g_string_append(str, "<dt>Perl:</dt><dd>Enabled</dd>");
	else
		g_string_append(str, "<dt>Perl:</dt><dd>Disabled</dd>");

	if (purple_plugins_find_with_id("core-tcl") != NULL) {
		g_string_append(str, "<dt>Tcl:</dt><dd>Enabled</dd>");
#ifdef HAVE_TK
		g_string_append(str, "<dt>Tk:</dt><dd>Enabled</dd>");
#else
		g_string_append(str, "<dt>Tk:</dt><dd>Disabled</dd>");
#endif
	} else {
		g_string_append(str, "<dt>Tcl:</dt><dd>Disabled</dd>");
		g_string_append(str, "<dt>Tk:</dt><dd>Disabled</dd>");
	}

#ifdef USE_IDN
	g_string_append(str, "<dt>UTF-8 DNS (IDN):</dt><dd>Enabled</dd>");
#else
	g_string_append(str, "<dt>UTF-8 DNS (IDN):</dt><dd>Disabled</dd>");
#endif

#ifdef USE_VV
	g_string_append(str, "<dt>Voice and Video:</dt><dd>Enabled</dd>");
#else
	g_string_append(str, "<dt>Voice and Video:</dt><dd>Disabled</dd>");
#endif

#ifndef _WIN32
#ifdef USE_SM
	g_string_append(str, "<dt>X Session Management:</dt><dd>Enabled</dd>");
#else
	g_string_append(str, "<dt>X Session Management:</dt><dd>Disabled</dd>");
#endif

#ifdef USE_SCREENSAVER
	g_string_append(str, "<dt>XScreenSaver:</dt><dd>Enabled</dd>");
#else
	g_string_append(str, "<dt>XScreenSaver:</dt><dd>Disabled</dd>");
#endif

#ifdef LIBZEPHYR_EXT
	g_string_append(str, "<dt>Zephyr library (libzephyr):</dt><dd>External</dd>");
#else
	g_string_append(str, "<dt>Zephyr library (libzephyr):</dt><dd>Internal</dd>");
#endif

#ifdef ZEPHYR_USES_KERBEROS
	g_string_append(str, "<dt>Zephyr uses Kerberos:</dt><dd>Yes</dd>");
#else
	g_string_append(str, "<dt>Zephyr uses Kerberos:</dt><dd>No</dd>");
#endif
#endif

	g_string_append(str, "</dl>");

	/* End of not to be translated section */

	tmp = g_strdup_printf(_("%s Build Information"), PIDGIN_NAME);
	buildinfo = pidgin_build_help_dialog(tmp, "buildinfo", str);
	g_signal_connect(G_OBJECT(buildinfo), "destroy", G_CALLBACK(gtk_widget_destroyed), &buildinfo);
	g_free(tmp);
}

void pidgin_dialogs_developers(void)
{
	GString *str;
	char *tmp;
	static GtkWidget *developer_info = NULL;

	if (developer_info != NULL) {
		gtk_window_present(GTK_WINDOW(developer_info));
		return;
	}

	str = g_string_sized_new(4096);

	/* Current Developers */
	g_string_append_printf(str, "<h3>%s</h3><ul>",
						   _("Current Developers"));
	add_developers(str, developers);
	g_string_append(str, "</ul>");

	/* Crazy Patch Writers */
	g_string_append_printf(str, "<h3>%s</h3><ul>",
						   _("Crazy Patch Writers"));
	add_developers(str, patch_writers);
	g_string_append(str, "</ul>");

	/* Retired Developers */
	g_string_append_printf(str, "<h3>%s</h3><ul>",
						   _("Retired Developers"));
	add_developers(str, retired_developers);
	g_string_append(str, "</ul>");

	/* Retired Crazy Patch Writers */
	g_string_append_printf(str, "<h3>%s</h3><ul>",
						   _("Retired Crazy Patch Writers"));
	add_developers(str, retired_patch_writers);
	g_string_append(str, "</ul>");

	tmp = g_strdup_printf(_("%s Developer Information"), PIDGIN_NAME);
	developer_info = pidgin_build_help_dialog(tmp, "developer_info", str);
	g_signal_connect(G_OBJECT(developer_info), "destroy", G_CALLBACK(gtk_widget_destroyed), &developer_info);
	g_free(tmp);
}

void pidgin_dialogs_translators(void)
{
	GString *str;
	char *tmp;
	static GtkWidget *translator_info = NULL;

	if (translator_info != NULL) {
		gtk_window_present(GTK_WINDOW(translator_info));
		return;
	}

	str = g_string_sized_new(4096);

	/* Current Translators */
	g_string_append_printf(str, "<h3>%s</h3><dl>",
						   _("Current Translators"));
	add_translators(str, translators);
	g_string_append(str, "</dl>");

	/* Past Translators */
	g_string_append_printf(str, "<h3>%s</h3><dl>",
						   _("Past Translators"));
	add_translators(str, past_translators);
	g_string_append(str, "</dl>");

	tmp = g_strdup_printf(_("%s Translator Information"), PIDGIN_NAME);
	translator_info = pidgin_build_help_dialog(tmp, "translator_info", str);
	g_signal_connect(G_OBJECT(translator_info), "destroy", G_CALLBACK(gtk_widget_destroyed), &translator_info);
	g_free(tmp);
}

void pidgin_dialogs_plugins_info(void)
{
	GString *str;
	GList *l = NULL;
	PurplePlugin *plugin = NULL;
	char *title = g_strdup_printf(_("%s Plugin Information"), PIDGIN_NAME);
	char *pname = NULL, *pauthor = NULL;
	const char *pver, *pwebsite, *pid;
	gboolean ploaded, punloadable;
	static GtkWidget *plugins_info = NULL;

	str = g_string_sized_new(4096);

	g_string_append_printf(str, "<h2>%s</h2><dl>", _("Plugin Information"));

	for(l = purple_plugins_get_all(); l; l = l->next) {
		plugin = (PurplePlugin *)l->data;

		pname = g_markup_escape_text(purple_plugin_get_name(plugin), -1);
		if ((pauthor = (char *)purple_plugin_get_author(plugin)) != NULL)
			pauthor = g_markup_escape_text(pauthor, -1);
		pver = purple_plugin_get_version(plugin);
		pwebsite = purple_plugin_get_homepage(plugin);
		pid = purple_plugin_get_id(plugin);
		punloadable = purple_plugin_is_unloadable(plugin);
		ploaded = purple_plugin_is_loaded(plugin);

		g_string_append_printf(str,
				"<dt>%s</dt><dd>"
				"<b>Author:</b> %s<br/>"
				"<b>Version:</b> %s<br/>"
				"<b>Website:</b> %s<br/>"
				"<b>ID String:</b> %s<br/>"
				"<b>Loadable:</b> %s<br/>"
				"<b>Loaded:</b> %s"
				"</dd><br/>",
				pname, pauthor ? pauthor : "(null)",
				pver, pwebsite, pid,
				punloadable ? "<span style=\"color: #FF0000;\"><b>No</b></span>" : "Yes",
				ploaded ? "Yes" : "No");

		g_free(pname);
		g_free(pauthor);
	}

	g_string_append(str, "</dl>");

	plugins_info = pidgin_build_help_dialog(title, "plugins_info", str);
	g_signal_connect(G_OBJECT(plugins_info), "destroy",
			G_CALLBACK(gtk_widget_destroyed), &plugins_info);
	g_free(title);
}

static void
pidgin_dialogs_im_cb(gpointer data, PurpleRequestFields *fields)
{
	PurpleAccount *account;
	const char *username;

	account  = purple_request_fields_get_account(fields, "account");
	username = purple_request_fields_get_string(fields,  "screenname");

	pidgin_dialogs_im_with_user(account, username);
}

static gboolean
pidgin_dialogs_im_name_validator(PurpleRequestField *field, gchar **errmsg,
	void *_fields)
{
	PurpleRequestFields *fields = _fields;
	PurpleAccount *account;
	PurplePlugin *prpl;
	const char *username;
	gboolean valid;

	account = purple_request_fields_get_account(fields, "account");
	prpl = purple_find_prpl(purple_account_get_protocol_id(account));
	username = purple_request_fields_get_string(fields, "screenname");

	valid = purple_validate(prpl, username);

	if (errmsg && !valid)
		*errmsg = g_strdup(_("Invalid username"));

	return valid;
}

void
pidgin_dialogs_im(void)
{
	PurpleRequestFields *fields;
	PurpleRequestFieldGroup *group;
	PurpleRequestField *field;

	fields = purple_request_fields_new();

	group = purple_request_field_group_new(NULL);
	purple_request_fields_add_group(fields, group);

	field = purple_request_field_string_new("screenname", _("_Name"), NULL, FALSE);
	purple_request_field_set_type_hint(field, "screenname");
	purple_request_field_set_required(field, TRUE);
	purple_request_field_set_validator(field, pidgin_dialogs_im_name_validator, fields);
	purple_request_field_group_add_field(group, field);

	field = purple_request_field_account_new("account", _("_Account"), NULL);
	purple_request_field_set_type_hint(field, "account");
	purple_request_field_set_visible(field,
		(purple_connections_get_all() != NULL &&
		 purple_connections_get_all()->next != NULL));
	purple_request_field_set_required(field, TRUE);
	purple_request_field_group_add_field(group, field);

	purple_request_fields(purple_get_blist(), _("New Instant Message"),
						NULL,
						_("Please enter the username or alias of the person "
						  "you would like to IM."),
						fields,
						_("OK"), G_CALLBACK(pidgin_dialogs_im_cb),
						_("Cancel"), NULL,
						NULL, NULL, NULL,
						NULL);
}

void
pidgin_dialogs_im_with_user(PurpleAccount *account, const char *username)
{
	PurpleConversation *conv;

	g_return_if_fail(account != NULL);
	g_return_if_fail(username != NULL);

	conv = purple_find_conversation_with_account(PURPLE_CONV_TYPE_IM, username, account);

	if (conv == NULL)
		conv = purple_conversation_new(PURPLE_CONV_TYPE_IM, account, username);

	pidgin_conv_attach_to_conversation(conv);
	purple_conversation_present(conv);
}

static gboolean
pidgin_dialogs_ee(const char *ee)
{
	GtkWidget *window;
	GtkWidget *hbox;
	GtkWidget *label;
	GtkWidget *img;
	gchar *norm = purple_strreplace(ee, "rocksmyworld", "");

	label = gtk_label_new(NULL);
	if (!strcmp(norm, "zilding"))
		gtk_label_set_markup(GTK_LABEL(label),
				     "<span weight=\"bold\" size=\"large\" foreground=\"purple\">Amazing!  Simply Amazing!</span>");
	else if (!strcmp(norm, "robflynn"))
		gtk_label_set_markup(GTK_LABEL(label),
				     "<span weight=\"bold\" size=\"large\" foreground=\"#1f6bad\">Pimpin\' Penguin Style! *Waddle Waddle*</span>");
	else if (!strcmp(norm, "flynorange"))
		gtk_label_set_markup(GTK_LABEL(label),
				      "<span weight=\"bold\" size=\"large\" foreground=\"blue\">You should be me.  I'm so cute!</span>");
	else if (!strcmp(norm, "ewarmenhoven"))
		gtk_label_set_markup(GTK_LABEL(label),
				     "<span weight=\"bold\" size=\"large\" foreground=\"orange\">Now that's what I like!</span>");
	else if (!strcmp(norm, "markster97"))
		gtk_label_set_markup(GTK_LABEL(label),
				     "<span weight=\"bold\" size=\"large\" foreground=\"brown\">Ahh, and excellent choice!</span>");
	else if (!strcmp(norm, "seanegn"))
		gtk_label_set_markup(GTK_LABEL(label),
				     "<span weight=\"bold\" size=\"large\" foreground=\"#009900\">Everytime you click my name, an angel gets its wings.</span>");
	else if (!strcmp(norm, "chipx86"))
		gtk_label_set_markup(GTK_LABEL(label),
				     "<span weight=\"bold\" size=\"large\" foreground=\"red\">This sunflower seed taste like pizza.</span>");
	else if (!strcmp(norm, "markdoliner"))
		gtk_label_set_markup(GTK_LABEL(label),
				     "<span weight=\"bold\" size=\"large\" foreground=\"#6364B1\">Hey!  I was in that tumbleweed!</span>");
	else if (!strcmp(norm, "lschiere"))
		gtk_label_set_markup(GTK_LABEL(label),
				     "<span weight=\"bold\" size=\"large\" foreground=\"gray\">I'm not anything.</span>");
	g_free(norm);

	if (strlen(gtk_label_get_label(GTK_LABEL(label))) <= 0)
		return FALSE;

	window = gtk_dialog_new_with_buttons(PIDGIN_ALERT_TITLE, NULL, 0, GTK_STOCK_CLOSE, GTK_RESPONSE_OK, NULL);
	gtk_dialog_set_default_response (GTK_DIALOG(window), GTK_RESPONSE_OK);
	g_signal_connect(G_OBJECT(window), "response", G_CALLBACK(gtk_widget_destroy), NULL);

	gtk_container_set_border_width (GTK_CONTAINER(window), PIDGIN_HIG_BOX_SPACE);
	gtk_window_set_resizable(GTK_WINDOW(window), FALSE);
	gtk_box_set_spacing(GTK_BOX(gtk_dialog_get_content_area(GTK_DIALOG(window))),
	                    PIDGIN_HIG_BORDER);
	gtk_container_set_border_width(GTK_CONTAINER(gtk_dialog_get_content_area(GTK_DIALOG(window))),
	                               PIDGIN_HIG_BOX_SPACE);

	hbox = gtk_hbox_new(FALSE, PIDGIN_HIG_BORDER);
	gtk_container_add(GTK_CONTAINER(gtk_dialog_get_content_area(GTK_DIALOG(window))), hbox);
	img = gtk_image_new_from_stock(PIDGIN_STOCK_DIALOG_COOL, gtk_icon_size_from_name(PIDGIN_ICON_SIZE_TANGO_HUGE));
	gtk_box_pack_start(GTK_BOX(hbox), img, FALSE, FALSE, 0);

	gtk_label_set_line_wrap(GTK_LABEL(label), TRUE);
	gtk_misc_set_alignment(GTK_MISC(label), 0, 0);
	gtk_box_pack_start(GTK_BOX(hbox), label, FALSE, FALSE, 0);

	gtk_widget_show_all(window);
	return TRUE;
}

static void
pidgin_dialogs_info_cb(gpointer data, PurpleRequestFields *fields)
{
	char *username;
	gboolean found = FALSE;
	PurpleAccount *account;

	account  = purple_request_fields_get_account(fields, "account");

	username = g_strdup(purple_normalize(account,
		purple_request_fields_get_string(fields,  "screenname")));

	if (username != NULL && purple_str_has_suffix(username, "rocksmyworld"))
		found = pidgin_dialogs_ee(username);

	if (!found && username != NULL && *username != '\0' && account != NULL)
		pidgin_retrieve_user_info(purple_account_get_connection(account), username);

	g_free(username);
}

void
pidgin_dialogs_info(void)
{
	PurpleRequestFields *fields;
	PurpleRequestFieldGroup *group;
	PurpleRequestField *field;

	fields = purple_request_fields_new();

	group = purple_request_field_group_new(NULL);
	purple_request_fields_add_group(fields, group);

	field = purple_request_field_string_new("screenname", _("_Name"), NULL, FALSE);
	purple_request_field_set_type_hint(field, "screenname");
	purple_request_field_set_required(field, TRUE);
	purple_request_field_group_add_field(group, field);

	field = purple_request_field_account_new("account", _("_Account"), NULL);
	purple_request_field_set_type_hint(field, "account");
	purple_request_field_set_visible(field,
		(purple_connections_get_all() != NULL &&
		 purple_connections_get_all()->next != NULL));
	purple_request_field_set_required(field, TRUE);
	purple_request_field_group_add_field(group, field);

	purple_request_fields(purple_get_blist(), _("Get User Info"),
						NULL,
						_("Please enter the username or alias of the person "
						  "whose info you would like to view."),
						fields,
						_("OK"), G_CALLBACK(pidgin_dialogs_info_cb),
						_("Cancel"), NULL,
						NULL, NULL, NULL,
						NULL);
}

static void
pidgin_dialogs_log_cb(gpointer data, PurpleRequestFields *fields)
{
	char *username;
	PurpleAccount *account;
	GSList *cur;

	account  = purple_request_fields_get_account(fields, "account");

	username = g_strdup(purple_normalize(account,
		purple_request_fields_get_string(fields,  "screenname")));

	if (username != NULL && *username != '\0' && account != NULL)
	{
		PidginBuddyList *gtkblist = pidgin_blist_get_default_gtk_blist();
		GSList *buddies;

		pidgin_set_cursor(gtkblist->window, GDK_WATCH);

		buddies = purple_find_buddies(account, username);
		for (cur = buddies; cur != NULL; cur = cur->next)
		{
			PurpleBlistNode *node = cur->data;
			if ((node != NULL) && ((node->prev != NULL) || (node->next != NULL)))
			{
				pidgin_log_show_contact((PurpleContact *)node->parent);
				g_slist_free(buddies);
				pidgin_clear_cursor(gtkblist->window);
				g_free(username);
				return;
			}
		}
		g_slist_free(buddies);

		pidgin_log_show(PURPLE_LOG_IM, username, account);

		pidgin_clear_cursor(gtkblist->window);
	}

	g_free(username);
}

/*
 * TODO - This needs to deal with logs of all types, not just IM logs.
 */
void
pidgin_dialogs_log(void)
{
	PurpleRequestFields *fields;
	PurpleRequestFieldGroup *group;
	PurpleRequestField *field;

	fields = purple_request_fields_new();

	group = purple_request_field_group_new(NULL);
	purple_request_fields_add_group(fields, group);

	field = purple_request_field_string_new("screenname", _("_Name"), NULL, FALSE);
	purple_request_field_set_type_hint(field, "screenname-all");
	purple_request_field_set_required(field, TRUE);
	purple_request_field_group_add_field(group, field);

	field = purple_request_field_account_new("account", _("_Account"), NULL);

	/* purple_request_field_account_new() only sets a default value if you're
	 * connected, and it sets it from the list of connected accounts.  Since
	 * we're going to set show_all here, it makes sense to use the first
	 * account, not the first connected account. */
	if (purple_accounts_get_all() != NULL) {
		purple_request_field_account_set_default_value(field, purple_accounts_get_all()->data);
		purple_request_field_account_set_value(field, purple_accounts_get_all()->data);
	}

	purple_request_field_set_type_hint(field, "account");
	purple_request_field_account_set_show_all(field, TRUE);
	purple_request_field_set_visible(field,
		(purple_accounts_get_all() != NULL &&
		 purple_accounts_get_all()->next != NULL));
	purple_request_field_set_required(field, TRUE);
	purple_request_field_group_add_field(group, field);

	purple_request_fields(purple_get_blist(), _("View User Log"),
						NULL,
						_("Please enter the username or alias of the person "
						  "whose log you would like to view."),
						fields,
						_("OK"), G_CALLBACK(pidgin_dialogs_log_cb),
						_("Cancel"), NULL,
						NULL, NULL, NULL,
						NULL);
}

static void
pidgin_dialogs_alias_buddy_cb(PurpleBuddy *buddy, const char *new_alias)
{
	purple_blist_alias_buddy(buddy, new_alias);
	serv_alias_buddy(buddy);
}

void
pidgin_dialogs_alias_buddy(PurpleBuddy *buddy)
{
	gchar *secondary;

	g_return_if_fail(buddy != NULL);

	secondary = g_strdup_printf(_("Enter an alias for %s."), purple_buddy_get_name(buddy));

	purple_request_input(NULL, _("Alias Buddy"), NULL,
					   secondary, purple_buddy_get_local_buddy_alias(buddy), FALSE, FALSE, NULL,
					   _("Alias"), G_CALLBACK(pidgin_dialogs_alias_buddy_cb),
					   _("Cancel"), NULL,
					   purple_buddy_get_account(buddy), purple_buddy_get_name(buddy), NULL,
					   buddy);

	g_free(secondary);
}

static void
pidgin_dialogs_alias_chat_cb(PurpleChat *chat, const char *new_alias)
{
	purple_blist_alias_chat(chat, new_alias);
}

void
pidgin_dialogs_alias_chat(PurpleChat *chat)
{
	g_return_if_fail(chat != NULL);

	purple_request_input(NULL, _("Alias Chat"), NULL,
					   _("Enter an alias for this chat."),
					   chat->alias, FALSE, FALSE, NULL,
					   _("Alias"), G_CALLBACK(pidgin_dialogs_alias_chat_cb),
					   _("Cancel"), NULL,
					   purple_chat_get_account(chat), NULL, NULL,
					   chat);
}

static void
pidgin_dialogs_remove_contact_cb(PurpleContact *contact)
{
	PurpleBlistNode *bnode, *cnode;
	PurpleGroup *group;

	cnode = (PurpleBlistNode *)contact;
	group = (PurpleGroup*)cnode->parent;
	for (bnode = cnode->child; bnode; bnode = bnode->next) {
		PurpleBuddy *buddy = (PurpleBuddy*)bnode;
		if (purple_account_is_connected(purple_buddy_get_account(buddy)))
			purple_account_remove_buddy(purple_buddy_get_account(buddy), buddy, group);
	}
	purple_blist_remove_contact(contact);
}

void
pidgin_dialogs_remove_contact(PurpleContact *contact)
{
	PurpleBuddy *buddy = purple_contact_get_priority_buddy(contact);

	g_return_if_fail(contact != NULL);
	g_return_if_fail(buddy != NULL);

	if (PURPLE_BLIST_NODE(contact)->child == PURPLE_BLIST_NODE(buddy) &&
	    PURPLE_BLIST_NODE(buddy)->next == NULL) {
		pidgin_dialogs_remove_buddy(buddy);
	} else {
		gchar *text;
		text = g_strdup_printf(
					ngettext(
						"You are about to remove the contact containing %s "
						"and %d other buddy from your buddy list.  Do you "
						"want to continue?",
						"You are about to remove the contact containing %s "
						"and %d other buddies from your buddy list.  Do you "
						"want to continue?", purple_contact_get_contact_size(contact, TRUE) - 1),
					purple_buddy_get_name(buddy), purple_contact_get_contact_size(contact, TRUE) - 1);

		purple_request_action(contact, NULL, _("Remove Contact"), text, 0,
				NULL, purple_contact_get_alias(contact), NULL,
				contact, 2,
				_("_Remove Contact"), G_CALLBACK(pidgin_dialogs_remove_contact_cb),
				_("Cancel"),
				NULL);

		g_free(text);
	}
}

static void free_ggmo(struct _PidginGroupMergeObject *ggp)
{
	g_free(ggp->new_name);
	g_free(ggp);
}

static void
pidgin_dialogs_merge_groups_cb(struct _PidginGroupMergeObject *GGP)
{
	purple_blist_rename_group(GGP->parent, GGP->new_name);
	free_ggmo(GGP);
}

void
pidgin_dialogs_merge_groups(PurpleGroup *source, const char *new_name)
{
	gchar *text;
	struct _PidginGroupMergeObject *ggp;

	g_return_if_fail(source != NULL);
	g_return_if_fail(new_name != NULL);

	text = g_strdup_printf(
				_("You are about to merge the group called %s into the group "
				"called %s. Do you want to continue?"), purple_group_get_name(source), new_name);

	ggp = g_new(struct _PidginGroupMergeObject, 1);
	ggp->parent = source;
	ggp->new_name = g_strdup(new_name);

	purple_request_action(source, NULL, _("Merge Groups"), text, 0,
			NULL, NULL, NULL,
			ggp, 2,
			_("_Merge Groups"), G_CALLBACK(pidgin_dialogs_merge_groups_cb),
			_("Cancel"), G_CALLBACK(free_ggmo));

	g_free(text);
}

static void
pidgin_dialogs_remove_group_cb(PurpleGroup *group)
{
	PurpleBlistNode *cnode, *bnode;

	cnode = ((PurpleBlistNode*)group)->child;

	while (cnode) {
		if (PURPLE_BLIST_NODE_IS_CONTACT(cnode)) {
			bnode = cnode->child;
			cnode = cnode->next;
			while (bnode) {
				PurpleBuddy *buddy;
				if (PURPLE_BLIST_NODE_IS_BUDDY(bnode)) {
					buddy = (PurpleBuddy*)bnode;
					bnode = bnode->next;
					if (purple_account_is_connected(purple_buddy_get_account(buddy))) {
						purple_account_remove_buddy(purple_buddy_get_account(buddy), buddy, group);
						purple_blist_remove_buddy(buddy);
					}
				} else {
					bnode = bnode->next;
				}
			}
		} else if (PURPLE_BLIST_NODE_IS_CHAT(cnode)) {
			PurpleChat *chat = (PurpleChat *)cnode;
			cnode = cnode->next;
			if (purple_account_is_connected(purple_chat_get_account(chat)))
				purple_blist_remove_chat(chat);
		} else {
			cnode = cnode->next;
		}
	}

	purple_blist_remove_group(group);
}

void
pidgin_dialogs_remove_group(PurpleGroup *group)
{
	gchar *text;

	g_return_if_fail(group != NULL);

	text = g_strdup_printf(_("You are about to remove the group %s and all its members from your buddy list.  Do you want to continue?"),
						   purple_group_get_name(group));

	purple_request_action(group, NULL, _("Remove Group"), text, 0,
						NULL, NULL, NULL,
						group, 2,
						_("_Remove Group"), G_CALLBACK(pidgin_dialogs_remove_group_cb),
						_("Cancel"), NULL);

	g_free(text);
}

/* XXX - Some of this should be moved into the core, methinks. */
static void
pidgin_dialogs_remove_buddy_cb(PurpleBuddy *buddy)
{
	PurpleGroup *group;
	gchar *name;
	PurpleAccount *account;

	group = purple_buddy_get_group(buddy);
	name = g_strdup(purple_buddy_get_name(buddy)); /* purple_buddy_get_name() is a crasher after remove_buddy */
	account = purple_buddy_get_account(buddy);

	purple_debug_info("blist", "Removing '%s' from buddy list.\n", purple_buddy_get_name(buddy));
	/* TODO - Should remove from blist first... then call purple_account_remove_buddy()? */
	purple_account_remove_buddy(account, buddy, group);
	purple_blist_remove_buddy(buddy);

	g_free(name);
}

void
pidgin_dialogs_remove_buddy(PurpleBuddy *buddy)
{
	gchar *text;

	g_return_if_fail(buddy != NULL);

	text = g_strdup_printf(_("You are about to remove %s from your buddy list.  Do you want to continue?"),
						   purple_buddy_get_name(buddy));

	purple_request_action(buddy, NULL, _("Remove Buddy"), text, 0,
						purple_buddy_get_account(buddy), purple_buddy_get_name(buddy), NULL,
						buddy, 2,
						_("_Remove Buddy"), G_CALLBACK(pidgin_dialogs_remove_buddy_cb),
						_("Cancel"), NULL);

	g_free(text);
}

static void
pidgin_dialogs_remove_chat_cb(PurpleChat *chat)
{
	purple_blist_remove_chat(chat);
}

void
pidgin_dialogs_remove_chat(PurpleChat *chat)
{
	const gchar *name;
	gchar *text;

	g_return_if_fail(chat != NULL);

	name = purple_chat_get_name(chat);
	text = g_strdup_printf(_("You are about to remove the chat %s from your buddy list.  Do you want to continue?"),
			name ? name : "");

	purple_request_action(chat, NULL, _("Remove Chat"), text, 0,
						purple_chat_get_account(chat), NULL, NULL,
						chat, 2,
						_("_Remove Chat"), G_CALLBACK(pidgin_dialogs_remove_chat_cb),
						_("Cancel"), NULL);

	g_free(text);
}<|MERGE_RESOLUTION|>--- conflicted
+++ resolved
@@ -228,12 +228,7 @@
 	{N_("Oriya"),               "or", "Manoj Kumar Giri", "giri.manojkr@gmail.com"},
 	{N_("Punjabi"),             "pa", "Amanpreet Singh Alam", "aalam@users.sf.net"},
 	{N_("Polish"),              "pl", "Piotr Drąg", "piotrdrag@gmail.com"},
-<<<<<<< HEAD
-	{N_("Portuguese"),          "pt", "Paulo Ribeiro", NULL},
-=======
-	{N_("Polish"),              "pl", "Piotr Makowski", "pmakowski@aviary.pl"},
 	{N_("Portuguese"),          "pt", "Paulo Ribeiro", "paulo@diffraction.pt"},
->>>>>>> 751b1a69
 	{N_("Portuguese-Brazil"),   "pt_BR", "Renato Silva", "br.renatosilva@gmail.com"},
 	{N_("Pashto"),              "ps", "Kashif Masood", "masudmails@yahoo.com"},
 	{N_("Romanian"),            "ro", "Mișu Moldovan", "dumol@gnome.org"},
