/*
 * @file gtkdialogs.c GTK+ Dialogs
 * @ingroup pidgin
 */

/* pidgin
 *
 * Pidgin is the legal property of its developers, whose names are too numerous
 * to list here.  Please refer to the COPYRIGHT file distributed with this
 * source distribution.
 *
 * This program is free software; you can redistribute it and/or modify
 * it under the terms of the GNU General Public License as published by
 * the Free Software Foundation; either version 2 of the License, or
 * (at your option) any later version.
 *
 * This program is distributed in the hope that it will be useful,
 * but WITHOUT ANY WARRANTY; without even the implied warranty of
 * MERCHANTABILITY or FITNESS FOR A PARTICULAR PURPOSE.  See the
 * GNU General Public License for more details.
 *
 * You should have received a copy of the GNU General Public License
 * along with this program; if not, write to the Free Software
 * Foundation, Inc., 51 Franklin Street, Fifth Floor, Boston, MA  02111-1301  USA
 */
#define _PIDGIN_GTKDIALOGS_C_

#include "internal.h"
#include "pidgin.h"
#include "package_revision.h"

#include "debug.h"
#include "notify.h"
#include "plugin.h"
#include "prpl.h"
#include "request.h"
#include "util.h"
#include "core.h"

#include "gtkblist.h"
#include "gtkdialogs.h"
#include "gtklog.h"
#include "gtkutils.h"
#include "gtkwebview.h"
#include "pidginstock.h"

#include "gtk3compat.h"

<<<<<<< HEAD
=======
static GList *dialogwindows = NULL;

>>>>>>> 7607e74f
struct _PidginGroupMergeObject {
	PurpleGroup* parent;
	char *new_name;
};

struct developer {
	char *name;
	char *role;
	char *email;
};

struct translator {
	char *language;
	char *abbr;
	char *name;
	char *email;
};

struct artist {
	char *name;
	char *email;
};

/* Order: Alphabetical by Last Name */
static const struct developer developers[] = {
	{"Daniel 'datallah' Atallah",          NULL,                  NULL},
	{"Paul 'darkrain42' Aurich",           NULL,                  NULL},
	{"John 'rekkanoryo' Bailey",           NULL,                  NULL},
	{"Ethan 'Paco-Paco' Blanton",          NULL,                  NULL},
	{"Hylke Bons",                         N_("artist"),          "hylkebons@gmail.com"},
	{"Sadrul Habib Chowdhury",             NULL,                  NULL},
	{"Mark 'KingAnt' Doliner",             NULL,                  "mark@kingant.net"},
	{"Gary 'grim' Kramlich",               NULL,                  "grim@pidgin.im"},
	{"Richard 'rlaager' Laager",           NULL,                  "rlaager@pidgin.im"},
	{"Marcus 'malu' Lundblad",             NULL,                  NULL},
	{"Sulabh 'sulabh_m' Mahajan",          NULL,                  NULL},
	{"Richard 'wabz' Nelson",              NULL,                  NULL},
	{"Etan 'deryni' Reisner",              NULL,                  NULL},
	{"Michael 'Maiku' Ruprecht",           N_("voice and video"), NULL},
	{"Elliott 'QuLogic' Sales de Andrade", NULL,                  NULL},
	{"Luke 'LSchiere' Schierer",           N_("support"),         "lschiere@users.sf.net"},
	{"Evan Schoenberg",                    NULL,                  NULL},
	{"Kevin 'SimGuy' Stange",              N_("webmaster"),       NULL},
	{"Will 'resiak' Thompson",             NULL,                  NULL},
	{"Stu 'nosnilmot' Tomlinson",          NULL,                  NULL},
	{"Jorge 'Masca' Villaseñor",           NULL,                  NULL},
	{NULL, NULL, NULL}
};

/* Order: Alphabetical by Last Name */
static const struct developer patch_writers[] = {
	{"Jakub 'haakon' Adam",            NULL,                        NULL},
	{"Krzysztof Klinikowski",          NULL,                        NULL},
	{"Eion Robb",                      NULL,                        NULL},
	{"Peter 'Fmoo' Ruibal",            NULL,                        NULL},
	{"Gabriel 'Nix' Schulhof",         NULL,                        NULL},
	{"Tomasz Wasilczyk",               NULL,                        NULL},
	{NULL, NULL, NULL}
};

/* Order: Alphabetical by Last Name */
static const struct developer retired_developers[] = {
	{"Herman Bloggs",               N_("win32 port"),          "herman@bluedigits.com"},
	{"Thomas Butter",               NULL,                      NULL},
	/* feel free to not translate this */
	{N_("Ka-Hing Cheung"),          NULL,                      NULL},
	{"Jim Duchek",                  N_("maintainer"),          "jim@linuxpimps.com"},
	{"Sean Egan",                   NULL,                      "sean.egan@gmail.com"},
	{"Rob Flynn",                   N_("maintainer"),          NULL},
	{"Adam Fritzler",               N_("libfaim maintainer"),  NULL},
	{"Christian 'ChipX86' Hammond", N_("webmaster"),           NULL},
	{"Casey Harkins",               NULL,                      NULL},
	{"Ivan Komarov",                NULL,                      "ivan.komarov@pidgin.im"},
	/* If "lazy bum" translates literally into a serious insult, use something else or omit it. */
	{"Syd Logan",                   N_("hacker and designated driver [lazy bum]"), NULL},
	{"Christopher 'siege' O'Brien", NULL,                      "taliesein@users.sf.net"},
	{"Bartosz Oler",                NULL,                      NULL},
	{"Tim 'marv' Ringenbach",       NULL,                      NULL},
	{"Megan 'Cae' Schneider",       N_("support/QA"),          NULL},
	{"Jim Seymour",                 N_("XMPP"),                NULL},
	{"Mark Spencer",                N_("original author"),     "markster@marko.net"},
	{"Nathan 'faceprint' Walp",     NULL,                      NULL},
	{"Eric Warmenhoven",            N_("lead developer"),      "warmenhoven@yahoo.com"},
	{NULL, NULL, NULL}
};

/* Order: Alphabetical by Last Name */
static const struct developer retired_patch_writers[] = {
	{"Felipe 'shx' Contreras",    NULL, NULL},
	{"Decklin Foster",            NULL, NULL},
	{"Dennis 'EvilDennisR' Ristuccia", N_("Senior Contributor/QA"), NULL},
	{"Peter 'Bleeter' Lawler",    NULL, NULL},
	{"Robert 'Robot101' McQueen", NULL, NULL},
	{"Benjamin Miller",           NULL, NULL},
	{NULL, NULL, NULL}
};

/* Order: Code, then Alphabetical by Last Name
   Use NULL language and code for secondary translators. */
static const struct translator translators[] = {
	{N_("Afrikaans"),           "af", "Samuel Murray", "afrikaans@gmail.com"},
	{NULL,                      NULL, "Friedel Wolff", "friedel@translate.org.za"},
	{N_("Arabic"),              "ar", "Khaled Hosny", "khaledhosny@eglug.org"},
	{N_("Assamese"),            "as", "Amitakhya Phukan", "aphukan@fedoraproject.org"},
	{N_("Belarusian Latin"),    "be@latin", "Ihar Hrachyshka", "ihar.hrachyshka@gmail.com"},
	{N_("Bulgarian"),           "bg", "Vladimira Girginova", "missing@here.is"},
	{NULL,                      NULL, "Vladimir (Kaladan) Petkov", "kaladan@gmail.com"},
<<<<<<< HEAD
	{N_("Bengali"),             "bn", "Israt Jahan", "israt@ankur.org.bd"},
	{NULL,                      NULL, "Jamil Ahmed", "jamil@bengalinux.org"},
=======
	{N_("Bengali"),             "bn", "Jamil Ahmed", "jamil@bengalinux.org"},
	{NULL,                      NULL, "Israt Jahan", "israt@ankur.org.bd"},
>>>>>>> 7607e74f
	{NULL,                      NULL, "Samia Nimatullah", "mailsamia2001@yahoo.com"},
	{N_("Bengali-India"),       "bn_IN", "Runa Bhattacharjee", "runab@fedoraproject.org"},
	{N_("Bosnian"),             "bs", "Lejla Hadzialic", "lejlah@gmail.com"},
	{N_("Catalan"),             "ca", "Josep Puigdemont", "josep.puigdemont@gmail.com"},
	{N_("Valencian-Catalan"),   "ca@valencia", "Toni Hermoso", "toniher@softcatala.org"},
	{NULL,                      NULL, "Josep Puigdemont", "tradgnome@softcatala.org"},
	{N_("Czech"),               "cs", "David Vachulka", "david@konstrukce-cad.com"},
<<<<<<< HEAD
	{N_("Danish"),              "da", "Morten Brix Pedersen", "morten@wtf.dk"},
	{NULL,                      NULL, "Peter Bach", "bach.peter@gmail.com"},
=======
	{N_("Danish"),              "da", "Peter Bach", "bach.peter@gmail.com"},
	{NULL,                      NULL, "Morten Brix Pedersen", "morten@wtf.dk"},
>>>>>>> 7607e74f
	{N_("German"),              "de", "Björn Voigt", "bjoern@cs.tu-berlin.de"},
	{NULL,                      NULL, "Jochen Kemnade", "jochenkemnade@web.de"},
	{N_("Dzongkha"),            "dz", "Norbu", "nor_den@hotmail.com"},
	{NULL,                      NULL, "Jurmey Rabgay", "jur_gay@yahoo.com"},
	{NULL,                      NULL, "Wangmo Sherpa", "rinwanshe@yahoo.com"},
	{N_("Greek"),               "el", "Katsaloulis Panayotis", "panayotis@panayotis.com"},
	{NULL,                      NULL, "Bouklis Panos", "panos@echidna-band.com"},
	{N_("Australian English"),  "en_AU", "Peter Lawler", "trans@six-by-nine.com.au"},
	{N_("British English"),     "en_GB", "Phil Hannent", "phil@hannent.co.uk"},
	{N_("Canadian English"),    "en_CA", "Adam Weinberger", "adamw@gnome.org"},
	{N_("Esperanto"),           "eo", "Stéphane Fillod", "fillods@users.sourceforge.net"},
	{N_("Spanish"),             "es", "Javier Fernández-Sanguino Peña", "jfs@debian.org"},
	{N_("Estonian"),            "et", "Ivar Smolin", "okul@linux.ee"},
	{N_("Basque"),              "eu", "Mikel Pascual Aldabaldetreku", "mikel.paskual@gmail.com"},
	{N_("Persian"),             "fa", "Elnaz Sarbar", "elnaz@farsiweb.info"},
<<<<<<< HEAD
	{NULL,                      NULL, "Meelad Zakaria", "meelad@farsiweb.info"},
	{NULL,                      NULL, "Roozbeh Pournader ", "roozbeh@farsiweb.info"},
=======
	{NULL,                      NULL, "Roozbeh Pournader", "roozbeh@farsiweb.info"},
	{NULL,                      NULL, "Meelad Zakaria", "meelad@farsiweb.info"},
>>>>>>> 7607e74f
	{N_("Finnish"),             "fi", "Timo Jyrinki", "timo.jyrinki@iki.fi"},
	{N_("French"),              "fr", "Éric Boumaour", "zongo_fr@users.sourceforge.net"},
	{N_("Irish"),               "ga", "Aaron Kearns", "ajkearns6@gmail.com"},
	{N_("Galician"),            "gl", "Mar Castro", "mariamarcp@gmail.com"},
	{NULL,                      NULL, "Frco. Javier Rial", "fjrial@cesga.es"},
	{N_("Gujarati"),            "gu", "Ankit Patel", "ankit_patel@users.sf.net"},
	{NULL,                      NULL, N_("Gujarati Language Team"), "indianoss-gujarati@lists.sourceforge.net"},
	{N_("Hebrew"),              "he", "Shalom Craimer", "scraimer@gmail.com"},
	{N_("Hindi"),               "hi", "Sangeeta Kumari", "sangeeta_0975@yahoo.com"},
	{NULL,                      NULL, "Rajesh Ranjan", "rajeshkajha@yahoo.com"},
	{N_("Croatian"),            "hr", "Sabina Drempetić", "bina91991@googlemail.com"},
	{N_("Hungarian"),           "hu", "Kelemen Gábor", "kelemeng@gnome.hu"},
	{N_("Armenian"),            "hy", "David Avsharyan", "avsharyan@gmail.com"},
	{N_("Indonesian"),          "id", "Rai S. Regawa", "raireg@yahoo.com"},
	{N_("Italian"),             "it", "Claudio Satriano", "satriano@gmail.com"},
	{N_("Japanese"),            "ja", "Takayuki Kusano", "AE5T-KSN@asahi-net.or.jp"},
	{N_("Georgian"),            "ka", N_("Ubuntu Georgian Translators"), "alexander.didebulidze@stusta.mhn.de"},
	{N_("Khmer"),               "km", "Khoem Sokhem", "khoemsokhem@khmeros.info"},
	{N_("Kannada"),             "kn", N_("Kannada Translation team"), "translation@sampada.info"},
	{N_("Korean"),              "ko", "Sushizang", "sushizang@empal.com"},
<<<<<<< HEAD
	{N_("Kurdish"),             "ku", "Erdal Ronahi", "erdal.ronahi@gmail.com"},
	{NULL,                      NULL, "Amed Ç. Jiyan", "amedcj@hotmail.com"},
=======
	{N_("Kurdish"),             "ku", "Amed Ç. Jiyan", "amedcj@hotmail.com"},
	{NULL,                      NULL, "Erdal Ronahi", "erdal.ronahi@gmail.com"},
>>>>>>> 7607e74f
	{NULL,                      NULL, "Rizoyê Xerzî", "rizoxerzi@hotmail.com"},
	{N_("Lao"),                 "lo", "Anousak Souphavah", "anousak@gmail.com"},
	{N_("Maithili"),            "mai", "Sangeeta Kumari", "sangeeta_0975@yahoo.com"},
	{NULL,                      NULL, "Rajesh Ranjan", "rajeshkajha@yahoo.com"},
	{N_("Meadow Mari"),         "mhr", "David Preece", "davidpreece1@gmail.com"},
	{N_("Macedonian"),          "mk", "Arangel Angov ", "arangel@linux.net.mk"},
	{NULL,                      NULL, "Ivana Kirkovska", "ivana.kirkovska@gmail.com"},
	{NULL,                      NULL, "Jovan Naumovski", "jovan@lugola.net"},
	{N_("Malayalam"),           "ml", "Ani Peter", "apeter@redhat.com"},
	{N_("Mongolian"),           "mn", "gooyo", NULL},
	{N_("Marathi"),             "mr", "Sandeep Shedmake", "sandeep.shedmake@gmail.com"},
	{N_("Malay"),               "ms_MY", "Muhammad Najmi bin Ahmad Zabidi", "najmi.zabidi@gmail.com"},
<<<<<<< HEAD
=======
	{N_("Burmese"),             "my_MM", "Thura Hlaing", "trhura@gmail.com"},
>>>>>>> 7607e74f
	{N_("Bokmål Norwegian"),    "nb", "Hans Fredrik Nordhaug", "hans@nordhaug.priv.no"},
	{N_("Nepali"),              "ne", "Shyam Krishna Bal", "shyamkrishna_bal@yahoo.com"},
	{N_("Dutch, Flemish"),      "nl", "Gideon van Melle", "translations@gvmelle.com"},
	{N_("Norwegian Nynorsk"),   "nn", "Yngve Spjeld Landro", "l10n@landro.net"},
	{N_("Occitan"),             "oc", "Yannig Marchegay", "yannig@marchegay.org"},
	{N_("Oriya"),               "or", "Manoj Kumar Giri", "giri.manojkr@gmail.com"},
	{N_("Punjabi"),             "pa", "Amanpreet Singh Alam", "aalam@users.sf.net"},
	{N_("Polish"),              "pl", "Piotr Drąg", "piotrdrag@gmail.com"},
	{N_("Portuguese"),          "pt", "Duarte Henriques", "duarte_henriques@myrealbox.com"},
	{N_("Portuguese-Brazil"),   "pt_BR", "Rodrigo Luiz Marques Flores", "rodrigomarquesflores@gmail.com"},
	{N_("Pashto"),              "ps", "Kashif Masood", "masudmails@yahoo.com"},
	{N_("Romanian"),            "ro", "Mișu Moldovan", "dumol@gnome.org"},
	{NULL,                      NULL, "Andrei Popescu", "andreimpopescu@gmail.com"},
	{N_("Russian"),             "ru", "Антон Самохвалов", "samant.ua@mail.ru"},
	{N_("Slovak"),              "sk", "Jozef Káčer", "quickparser@gmail.com"},
	{NULL,                      NULL, "loptosko", "loptosko@gmail.com"},
	{N_("Slovenian"),           "sl", "Martin Srebotnjak", "miles@filmsi.net"},
	{N_("Albanian"),            "sq", "Besnik Bleta", "besnik@programeshqip.org"},
	{N_("Serbian"),             "sr", "Miloš Popović", "gpopac@gmail.com"},
	{N_("Serbian Latin"),       "sr@latin", "Miloš Popović", "gpopac@gmail.com"},
<<<<<<< HEAD
	{N_("Sinhala"),             "si", "Danishka Navin", "snavin@redhat.com"},
	{NULL,                      NULL, "Yajith Ajantha Dayarathna", "yajith@gmail.com"},
=======
	{N_("Sinhala"),             "si", "Yajith Ajantha Dayarathna", "yajith@gmail.com"},
	{NULL,                      NULL, "Danishka Navin", "snavin@redhat.com"},
>>>>>>> 7607e74f
	{N_("Swedish"),             "sv", "Peter Hjalmarsson", "xake@telia.com"},
	{N_("Swahili"),             "sw", "Paul Msegeya", "msegeya@gmail.com"},
	{N_("Tamil"),               "ta", "I. Felix", "ifelix25@gmail.com"},
	{NULL,                      NULL, "Viveka Nathan K", "vivekanathan@users.sourceforge.net"},
	{N_("Telugu"),              "te", "Krishnababu Krottapalli", "krottapalli@ymail.com"},
	{N_("Thai"),                "th", "Isriya Paireepairit", "markpeak@gmail.com"},
	{N_("Turkish"),             "tr", "Serdar Soytetir", "tulliana@gmail.com"},
	{N_("Ukranian"),            "uk", "Oleksandr Kovalenko", "alx.kovalenko@gmail.com"},
	{N_("Urdu"),                "ur", "RKVS Raman", "rkvsraman@gmail.com"},
	{N_("Vietnamese"),          "vi", "Nguyễn Vũ Hưng", "vuhung16plus@gmail.com"},
	{N_("Simplified Chinese"),  "zh_CN", "Aron Xu", "happyaron.xu@gmail.com"},
	{N_("Hong Kong Chinese"),   "zh_HK", "Abel Cheung", "abelindsay@gmail.com"},
	{NULL,                      NULL, "Ambrose C. Li", "acli@ada.dhs.org"},
	{NULL,                      NULL, "Paladin R. Liu", "paladin@ms1.hinet.net"},
	{N_("Traditional Chinese"), "zh_TW", "Ambrose C. Li", "acli@ada.dhs.org"},
	{NULL,                      NULL, "Paladin R. Liu", "paladin@ms1.hinet.net"},
	{NULL, NULL, NULL, NULL}
};


static const struct translator past_translators[] = {
	{N_("Amharic"),             "am", "Daniel Yacob", NULL},
	{N_("Arabic"),              "ar", "Mohamed Magdy", "alnokta@yahoo.com"},
	{N_("Bulgarian"),           "bg", "Hristo Todorov", NULL},
<<<<<<< HEAD
	{N_("Bengali"),             "bn", "INDRANIL DAS GUPTA", "indradg@l2c2.org"},
=======
	{N_("Bengali"),             "bn", "Indranil Das Gupta", "indradg@l2c2.org"},
>>>>>>> 7607e74f
	{NULL,                      NULL, "Tisa Nafisa", "tisa_nafisa@yahoo.com"},
	{N_("Catalan"),             "ca", "JM Pérez Cáncer", NULL},
	{NULL,                      NULL, "Robert Millan", NULL},
	{N_("Czech"),               "cs", "Honza Král", NULL},
	{NULL,                      NULL, "Miloslav Trmac", "mitr@volny.cz"},
	{N_("German"),              "de", "Daniel Seifert", NULL},
	{NULL,                      NULL, "Karsten Weiss", NULL},
	{N_("British English"),     "en_GB", "Luke Ross", "luke@lukeross.name"},
	{N_("Spanish"),             "es", "JM Pérez Cáncer", NULL},
	{NULL,                      NULL, "Nicolás Lichtmaier", NULL},
	{NULL,                      NULL, "Amaya Rodrigo", NULL},
	{NULL,                      NULL, "Alejandro G Villar", NULL},
	{N_("Basque"),              "eu", "Iñaki Larrañaga Murgoitio", "dooteo@zundan.com"},
	{NULL,                      NULL, "Hizkuntza Politikarako Sailburuordetza", "hizkpol@ej-gv.es"},
	{N_("Finnish"),             "fi", "Arto Alakulju", NULL},
	{NULL,                      NULL, "Tero Kuusela", NULL},
	{N_("French"),              "fr", "Sébastien François", NULL},
<<<<<<< HEAD
	{NULL,                      NULL, "Stéphane Pontier", NULL},
	{NULL,                      NULL, "Stéphane Wirtel", NULL},
	{NULL,                      NULL, "Loïc Jeannin", NULL},
=======
	{NULL,                      NULL, "Loïc Jeannin", NULL},
	{NULL,                      NULL, "Stéphane Pontier", NULL},
	{NULL,                      NULL, "Stéphane Wirtel", NULL},
>>>>>>> 7607e74f
	{N_("Galician"),            "gl", "Ignacio Casal Quinteiro", NULL},
	{N_("Hebrew"),              "he", "Pavel Bibergal", NULL},
	{N_("Hindi"),               "hi", "Ravishankar Shrivastava", NULL},
	{N_("Hungarian"),           "hu", "Zoltan Sutto", NULL},
	{N_("Italian"),             "it", "Salvatore di Maggio", NULL},
	{N_("Japanese"),            "ja", "Takashi Aihana", NULL},
	{NULL,                      NULL, "Ryosuke Kutsuna", NULL},
<<<<<<< HEAD
	{NULL,                      NULL, "Taku Yasui", NULL},
	{NULL,                      NULL, "Junichi Uekawa", NULL},
=======
	{NULL,                      NULL, "Junichi Uekawa", NULL},
	{NULL,                      NULL, "Taku Yasui", NULL},
>>>>>>> 7607e74f
	{N_("Georgian"),            "ka", "Temuri Doghonadze", NULL},
	{N_("Korean"),              "ko", "Sang-hyun S", NULL},
	{NULL,                      NULL, "A Ho-seok Lee", NULL},
	{NULL,                      NULL, "Kyeong-uk Son", NULL},
	{N_("Lithuanian"),          "lt", "Laurynas Biveinis", "laurynas.biveinis@gmail.com"},
	{NULL,                      NULL, "Gediminas Čičinskas", NULL},
	{NULL,                      NULL, "Andrius Štikonas", NULL},
	{N_("Macedonian"),          "mk", "Tomislav Markovski", NULL},
	{N_("Bokmål Norwegian"),    "nb", "Hallvard Glad", "hallvard.glad@gmail.com"},
	{NULL,                      NULL, "Petter Johan Olsen", NULL},
	{NULL,                      NULL, "Espen Stefansen", "espenas@gmail.com"},
	{N_("Dutch, Flemish"),      "nl", "Vincent van Adrighem", "V.vanAdrighem@dirck.mine.nu"},
<<<<<<< HEAD
	{N_("Polish"),              "pl", "Emil Nowak", "emil5@go2.pl"},
	{NULL,                      NULL, "Paweł Godlewski", "pawel@bajk.pl"},
	{NULL,                      NULL, "Krzysztof Foltman", "krzysztof@foltman.com"},
	{NULL,                      NULL, "Piotr Makowski", NULL},
=======
	{N_("Polish"),              "pl", "Krzysztof Foltman", "krzysztof@foltman.com"},
	{NULL,                      NULL, "Paweł Godlewski", "pawel@bajk.pl"},
	{NULL,                      NULL, "Piotr Makowski", NULL},
	{NULL,                      NULL, "Emil Nowak", "emil5@go2.pl"},
>>>>>>> 7607e74f
	{NULL,                      NULL, "Przemysław Sułek", NULL},
	{N_("Portuguese-Brazil"),   "pt_BR", "Maurício de Lemos Rodrigues Collares Neto", "mauricioc@gmail.com"},
	{N_("Russian"),             "ru", "Dmitry Beloglazov", "dmaa@users.sf.net"},
	{NULL,                      NULL, "Alexandre Prokoudine", NULL},
	{NULL,                      NULL, "Sergey Volozhanin", NULL},
	{N_("Slovak"),              "sk", "Daniel Režný", NULL},
<<<<<<< HEAD
	{NULL,                      NULL, "helix84", NULL},
	{NULL,                      NULL, "Richard Golier", NULL},
=======
	{NULL,                      NULL, "Richard Golier", NULL},
	{NULL,                      NULL, "helix84", NULL},
>>>>>>> 7607e74f
	{N_("Slovenian"),           "sl", "Matjaz Horvat", NULL},
	{N_("Serbian"),             "sr", "Danilo Šegan", "dsegan@gmx.net"},
	{NULL,                      NULL, "Aleksandar Urosevic", "urke@users.sourceforge.net"},
	{N_("Swedish"),             "sv", "Tore Lundqvist", NULL},
	{NULL,                      NULL, "Christian Rose", NULL},
	{N_("Telugu"),              "te", "Mr. Subbaramaih", "info.gist@cdac.in"},
<<<<<<< HEAD
	{N_("Turkish"),             "tr", "Ahmet Alp BALKAN", NULL},
=======
	{N_("Turkish"),             "tr", "Ahmet Alp Balkan", NULL},
>>>>>>> 7607e74f
	{N_("Vietnamese"),          "vi", N_("T.M.Thanh and the Gnome-Vi Team"), "gnomevi-list@lists.sf.net"},
	{N_("Simplified Chinese"),  "zh_CN", "Hashao", NULL},
	{NULL,                      NULL, "Rocky S. Lee", NULL},
	{NULL,                      NULL, "Funda Wang", "fundawang@linux.net.cn"},
	{N_("Traditional Chinese"), "zh_TW", "Hashao", NULL},
	{NULL,                      NULL, "Rocky S. Lee", NULL},
	{NULL, NULL, NULL, NULL}
};

static void
add_developers(GString *str, const struct developer *list)
{
	for (; list->name != NULL; list++) {
		if (list->email != NULL) {
			g_string_append_printf(str,
			                       "<li><a href=\"mailto:%s\" title=\"%s\">%s</a>%s%s%s</li>",
			                       list->email, list->email, _(list->name),
			                       list->role ? " (" : "",
			                       list->role ? _(list->role) : "",
			                       list->role ? ")" : "");
		} else {
			g_string_append_printf(str, "<li>%s%s%s%s</li>",
			                       _(list->name),
			                       list->role ? " (" : "",
			                       list->role ? _(list->role) : "",
			                       list->role ? ")" : "");
		}
	}
}

static void
add_translators(GString *str, const struct translator *list)
{
	for (; list->name != NULL; list++) {
		if (list->language && list->abbr) {
			g_string_append_printf(str, "<dt>%s (%s)</dt>",
			                       _(list->language), list->abbr);
		}
		if (list->email != NULL) {
			g_string_append_printf(str,
			                       "<dd><a href=\"mailto:%s\" title=\"%s\">%s</a></dd>",
			                       list->email, list->email,
			                       _(list->name));
		} else {
			g_string_append_printf(str, "<dd>%s</dd>", _(list->name));
		}
	}
}

void
pidgin_dialogs_destroy_all()
{
	while (dialogwindows) {
		gtk_widget_destroy(dialogwindows->data);
		dialogwindows = g_list_remove(dialogwindows, dialogwindows->data);
	}
}

static void destroy_win(GtkWidget *button, GtkWidget *win)
{
	gtk_widget_destroy(win);
}

#if 0
/* This function puts the version number onto the pixmap we use in the 'about'
 * screen in Pidgin. */
static void
pidgin_logo_versionize(GdkPixbuf **original, GtkWidget *widget) {
	GdkPixmap *pixmap;
	GtkStyle *style;
	PangoContext *context;
	PangoLayout *layout;
	gchar *markup;
	gint width, height;
	gint lwidth = 0, lheight = 0;

	style = gtk_widget_get_style(widget);

	gdk_pixbuf_render_pixmap_and_mask(*original, &pixmap, NULL, 255);
	width = gdk_pixbuf_get_width(*original);
	height = gdk_pixbuf_get_height(*original);
	g_object_unref(G_OBJECT(*original));

	context = gtk_widget_get_pango_context(widget);
	layout = pango_layout_new(context);

	markup = g_strdup_printf("<span foreground=\"#000000\">%s</span>", DISPLAY_VERSION);
	pango_layout_set_font_description(layout, style->font_desc);
	pango_layout_set_markup(layout, markup, strlen(markup));
	g_free(markup);

	pango_layout_get_pixel_size(layout, &lwidth, &lheight);
	gdk_draw_layout(GDK_DRAWABLE(pixmap), style->bg_gc[GTK_STATE_NORMAL],
					width - (lwidth + 3), 1, layout);
	g_object_unref(G_OBJECT(layout));

	*original = gdk_pixbuf_get_from_drawable(NULL, pixmap, NULL,
											 0, 0, 0, 0,
											 width, height);
	g_object_unref(G_OBJECT(pixmap));
}
#endif

/* Note: Frees 'string' */
static GtkWidget *
pidgin_build_help_dialog(const char *title, const char *role, GString *string)
{
	GtkWidget *win, *vbox, *frame, *logo, *webview, *button;
	GdkPixbuf *pixbuf;
	AtkObject *obj;
	char *filename, *tmp;

<<<<<<< HEAD
	win = pidgin_create_dialog(title, PIDGIN_HIG_BORDER, role, TRUE);
	vbox = pidgin_dialog_get_vbox_with_properties(GTK_DIALOG(win), FALSE, PIDGIN_HIG_BORDER);
	gtk_window_set_default_size(GTK_WINDOW(win), 450, 450);
=======
#if GTK_CHECK_VERSION(3,0,0)
	win = pidgin_create_dialog(title, 0, role, TRUE);
	vbox = pidgin_dialog_get_vbox_with_properties(GTK_DIALOG(win), FALSE, 0);
#else
	win = pidgin_create_dialog(title, PIDGIN_HIG_BORDER, role, TRUE);
	vbox = pidgin_dialog_get_vbox_with_properties(GTK_DIALOG(win), FALSE, PIDGIN_HIG_BORDER);
#endif
	gtk_window_set_default_size(GTK_WINDOW(win), 475, 450);
>>>>>>> 7607e74f

	/* Generate a logo with a version number */
	filename = g_build_filename(DATADIR, "pixmaps", "pidgin", "logo.png", NULL);
	pixbuf = pidgin_pixbuf_new_from_file(filename);
	g_free(filename);

#if 0  /* Don't versionize the logo when the logo has the version in it */
	pidgin_logo_versionize(&pixbuf, logo);
#endif

	/* Insert the logo */
	logo = gtk_image_new_from_pixbuf(pixbuf);
	if (pixbuf)
		g_object_unref(G_OBJECT(pixbuf));
	obj = gtk_widget_get_accessible(logo);
	tmp = g_strconcat(PIDGIN_NAME, " " DISPLAY_VERSION, NULL);
	atk_object_set_description(obj, tmp);
	g_free(tmp);
	gtk_box_pack_start(GTK_BOX(vbox), logo, FALSE, FALSE, 0);

	frame = pidgin_create_webview(FALSE, &webview, NULL, NULL);
<<<<<<< HEAD
	/* TODO WEBKIT: Compile now and fix it later when we have a proper replacement for this function
	gtk_imhtml_set_format_functions(GTK_IMHTML(imhtml), GTK_IMHTML_ALL ^ GTK_IMHTML_SMILEY);
	*/
=======
	gtk_webview_set_format_functions(GTK_WEBVIEW(webview), GTK_WEBVIEW_ALL ^ GTK_WEBVIEW_SMILEY);
>>>>>>> 7607e74f
	gtk_box_pack_start(GTK_BOX(vbox), frame, TRUE, TRUE, 0);

	gtk_webview_append_html(GTK_WEBVIEW(webview), string->str);

	button = pidgin_dialog_add_button(GTK_DIALOG(win), GTK_STOCK_CLOSE,
	                G_CALLBACK(destroy_win), win);
<<<<<<< HEAD

#if GTK_CHECK_VERSION(2,18,0)
	gtk_widget_set_can_default(button, TRUE);
#else
	GTK_WIDGET_SET_FLAGS(button, GTK_CAN_DEFAULT);
#endif
	gtk_widget_grab_default(button);

	gtk_widget_show_all(win);
	gtk_window_present(GTK_WINDOW(win));

	g_string_free(string, TRUE);

	return win;
}

=======

	gtk_widget_set_can_default(button, TRUE);
	gtk_widget_grab_default(button);

	gtk_widget_show_all(win);
	gtk_window_present(GTK_WINDOW(win));

	g_string_free(string, TRUE);

	return win;
}

>>>>>>> 7607e74f
void pidgin_dialogs_about(void)
{
	GString *str;
	char *tmp;
	static GtkWidget *about = NULL;

	if (about != NULL) {
		gtk_window_present(GTK_WINDOW(about));
		return;
	}

	str = g_string_sized_new(4096);

	g_string_append_printf(str,
		"<h2>%s %s</h2>"
		"<strong>(libpurple %s)<br/>%s</strong>",
		PIDGIN_NAME, DISPLAY_VERSION,
		purple_core_get_version(), REVISION);

	g_string_append_printf(str,
		_("<p>%s is a messaging client based on libpurple which is capable of "
		  "connecting to multiple messaging services at once.  %s is written "
		  "in C using GTK+.  %s is released, and may be modified and "
		  "redistributed,  under the terms of the GPL version 2 (or later).  "
		  "A copy of the GPL is distributed with %s.  %s is copyrighted by "
		  "its contributors, a list of whom is also distributed with %s.  "
		  "There is no warranty for %s.</p>"), PIDGIN_NAME, PIDGIN_NAME,
		PIDGIN_NAME, PIDGIN_NAME, PIDGIN_NAME, PIDGIN_NAME, PIDGIN_NAME);

	g_string_append_printf(str,
			_("<h3>Helpful Resources</h3>"
			  "<ul>"
			  "<li><a href=\"%s\" title=\"%s\">Website</a></li>"
			  "<li><a href=\"%s\" title=\"%s\">Frequently Asked Questions</a></li>"
			  "<li>IRC Channel: #pidgin on irc.freenode.net</li>"
			  "<li>XMPP MUC: devel@conference.pidgin.im</li>"
			  "</ul>"),
			PURPLE_WEBSITE, PURPLE_WEBSITE,
			"http://developer.pidgin.im/wiki/FAQ",
			"http://developer.pidgin.im/wiki/FAQ");

	g_string_append_printf(str,
			_("<p><strong>Help from other Pidgin users</strong> is available "
			  "by e-mailing <a href=\"mailto:%s\">%s</a>.<br/>"
			  "This is a <strong>public</strong> mailing list! "
			  "(<a href=\"%s\" title=\"%s\">archive</a>)<br/>"
			  "We can't help with third-party protocols or plugins!<br/>"
			  "This list's primary language is <strong>English</strong>.  You "
			  "are welcome to post in another language, but the responses may "
			  "be less helpful.</p>"),
			"support@pidgin.im", "support@pidgin.im",
			"http://pidgin.im/pipermail/support/",
			"http://pidgin.im/pipermail/support/");

	tmp = g_strdup_printf(_("About %s"), PIDGIN_NAME);
	about = pidgin_build_help_dialog(tmp, "about", str);
	g_signal_connect(G_OBJECT(about), "destroy", G_CALLBACK(gtk_widget_destroyed), &about);
	g_free(tmp);
}

void pidgin_dialogs_buildinfo(void)
{
	GString *str;
	char *tmp;
	static GtkWidget *buildinfo = NULL;

	if (buildinfo != NULL) {
		gtk_window_present(GTK_WINDOW(buildinfo));
		return;
	}

	str = g_string_sized_new(4096);

	g_string_append_printf(str,
		"<h2>%s %s</h2>"
		"<strong>(libpurple %s)<br/>%s</strong>",
		PIDGIN_NAME, DISPLAY_VERSION, purple_core_get_version(), REVISION);
<<<<<<< HEAD

	g_string_append_printf(str, "<h3>%s</h3><dl>", _("Build Information"));

=======

	g_string_append_printf(str, "<h3>%s</h3><dl>", _("Build Information"));

>>>>>>> 7607e74f
	/* The following is primarily intended for user/developer interaction and
	   thus ought not be translated */

#ifdef CONFIG_ARGS /* win32 build doesn't use configure */
	g_string_append(str, "<dt>Arguments to <em>./configure</em>:</dt><dd>" CONFIG_ARGS "</dd>");
#endif

#ifndef _WIN32
#ifdef DEBUG
	g_string_append(str, "<dt>Print debugging messages:</dt><dd>Yes</dd>");
#else
	g_string_append(str, "<dt>Print debugging messages:</dt><dd>No</dd>");
#endif
#endif

#ifdef PURPLE_PLUGINS
	g_string_append(str, "<dt>Plugins:</dt><dd>Enabled</dd>");
#else
	g_string_append(str, "<dt>Plugins:</dt><dd>Disabled</dd>");
#endif

#ifdef HAVE_SSL
	g_string_append(str, "<dt>SSL:</dt><dd>SSL support is present.</dd>");
#else
	g_string_append(str, "<dt>SSL:</dt><dd>SSL support was <strong><em>NOT</em></strong> compiled!</dd>");
#endif

/* This might be useful elsewhere too, but it is particularly useful for
 * debugging stuff known to be GTK+/GLib bugs on Windows */
#ifdef _WIN32
	g_string_append_printf(str, "<dt>GTK+ Runtime:</dt><dd>%u.%u.%u</dd>"
		"<dt>GLib Runtime:</dt><dd>%u.%u.%u</dd>",
		gtk_major_version, gtk_minor_version, gtk_micro_version,
		glib_major_version, glib_minor_version, glib_micro_version);
#endif

	g_string_append(str, "</dl><h3>Library Support</h3><dl>");

#ifdef HAVE_CYRUS_SASL
	g_string_append_printf(str, "<dt>Cyrus SASL:</dt><dd>Enabled</dd>");
#else
	g_string_append_printf(str, "<dt>Cyrus SASL:</dt><dd>Disabled</dd>");
#endif

#ifndef _WIN32
#ifdef HAVE_DBUS
	g_string_append_printf(str, "<dt>D-Bus:</dt><dd>Enabled</dd>");
#else
	g_string_append_printf(str, "<dt>D-Bus:</dt><dd>Disabled</dd>");
#endif

#ifdef HAVE_EVOLUTION_ADDRESSBOOK
	g_string_append_printf(str, "<dt>Evolution Addressbook:</dt><dd>Enabled</dd>");
#else
	g_string_append_printf(str, "<dt>Evolution Addressbook:</dt><dd>Disabled</dd>");
#endif
#endif

#if defined(_WIN32) || defined(USE_INTERNAL_LIBGADU)
	g_string_append(str, "<dt>Gadu-Gadu library (libgadu):</dt><dd>Internal</dd>");
#else
#ifdef HAVE_LIBGADU
	g_string_append(str, "<dt>Gadu-Gadu library (libgadu):</dt><dd>Enabled</dd>");
#else
	g_string_append(str, "<dt>Gadu-Gadu library (libgadu):</dt><dd>Disabled</dd>");
#endif
#endif

#ifdef USE_GTKSPELL
	g_string_append(str, "<dt>GtkSpell:</dt><dd>Enabled</dd>");
#else
	g_string_append(str, "<dt>GtkSpell:</dt><dd>Disabled</dd>");
#endif

#ifdef HAVE_GNUTLS
	g_string_append(str, "<dt>GnuTLS:</dt><dd>Enabled</dd>");
#else
	g_string_append(str, "<dt>GnuTLS:</dt><dd>Disabled</dd>");
#endif

#ifndef _WIN32
#ifdef USE_GSTREAMER
	g_string_append(str, "<dt>GStreamer:</dt><dd>Enabled</dd>");
#else
	g_string_append(str, "<dt>GStreamer:</dt><dd>Disabled</dd>");
#endif
#endif

#ifndef _WIN32
#ifdef ENABLE_MONO
	g_string_append(str, "<dt>Mono:</dt><dd>Enabled</dd>");
#else
	g_string_append(str, "<dt>Mono:</dt><dd>Disabled</dd>");
#endif
#endif

#ifndef _WIN32
#ifdef HAVE_NETWORKMANAGER
	g_string_append(str, "<dt>NetworkManager:</dt><dd>Enabled</dd>");
#else
	g_string_append(str, "<dt>NetworkManager:</dt><dd>Disabled</dd>");
#endif
#endif

#ifdef HAVE_NSS
	g_string_append(str, "<dt>Network Security Services (NSS):</dt><dd>Enabled</dd>");
#else
	g_string_append(str, "<dt>Network Security Services (NSS):</dt><dd>Disabled</dd>");
#endif

	if (purple_plugins_find_with_id("core-perl") != NULL)
		g_string_append(str, "<dt>Perl:</dt><dd>Enabled</dd>");
	else
		g_string_append(str, "<dt>Perl:</dt><dd>Disabled</dd>");

	if (purple_plugins_find_with_id("core-tcl") != NULL) {
		g_string_append(str, "<dt>Tcl:</dt><dd>Enabled</dd>");
#ifdef HAVE_TK
		g_string_append(str, "<dt>Tk:</dt><dd>Enabled</dd>");
#else
		g_string_append(str, "<dt>Tk:</dt><dd>Disabled</dd>");
#endif
	} else {
		g_string_append(str, "<dt>Tcl:</dt><dd>Disabled</dd>");
		g_string_append(str, "<dt>Tk:</dt><dd>Disabled</dd>");
	}

#ifdef USE_IDN
	g_string_append(str, "<dt>UTF-8 DNS (IDN):</dt><dd>Enabled</dd>");
#else
	g_string_append(str, "<dt>UTF-8 DNS (IDN):</dt><dd>Disabled</dd>");
#endif

#ifdef USE_VV
	g_string_append(str, "<dt>Voice and Video:</dt><dd>Enabled</dd>");
#else
	g_string_append(str, "<dt>Voice and Video:</dt><dd>Disabled</dd>");
#endif

#ifndef _WIN32
#ifdef USE_SM
	g_string_append(str, "<dt>X Session Management:</dt><dd>Enabled</dd>");
#else
	g_string_append(str, "<dt>X Session Management:</dt><dd>Disabled</dd>");
#endif

#ifdef USE_SCREENSAVER
	g_string_append(str, "<dt>XScreenSaver:</dt><dd>Enabled</dd>");
#else
	g_string_append(str, "<dt>XScreenSaver:</dt><dd>Disabled</dd>");
#endif

#ifdef LIBZEPHYR_EXT
	g_string_append(str, "<dt>Zephyr library (libzephyr):</dt><dd>External</dd>");
#else
	g_string_append(str, "<dt>Zephyr library (libzephyr):</dt><dd>Internal</dd>");
#endif

#ifdef ZEPHYR_USES_KERBEROS
	g_string_append(str, "<dt>Zephyr uses Kerberos:</dt><dd>Yes</dd>");
#else
	g_string_append(str, "<dt>Zephyr uses Kerberos:</dt><dd>No</dd>");
#endif
#endif

	g_string_append(str, "</dl>");

	/* End of not to be translated section */

	tmp = g_strdup_printf(_("%s Build Information"), PIDGIN_NAME);
	buildinfo = pidgin_build_help_dialog(tmp, "buildinfo", str);
	g_signal_connect(G_OBJECT(buildinfo), "destroy", G_CALLBACK(gtk_widget_destroyed), &buildinfo);
	g_free(tmp);
}
<<<<<<< HEAD

void pidgin_dialogs_developers(void)
{
	GString *str;
	char *tmp;
	static GtkWidget *developer_info = NULL;

	if (developer_info != NULL) {
		gtk_window_present(GTK_WINDOW(developer_info));
		return;
	}

	str = g_string_sized_new(4096);

	/* Current Developers */
	g_string_append_printf(str, "<h3>%s</h3><ul>",
						   _("Current Developers"));
	add_developers(str, developers);
	g_string_append(str, "</ul>");

	/* Crazy Patch Writers */
	g_string_append_printf(str, "<h3>%s</h3><ul>",
						   _("Crazy Patch Writers"));
	add_developers(str, patch_writers);
	g_string_append(str, "</ul>");

	/* Retired Developers */
	g_string_append_printf(str, "<h3>%s</h3><ul>",
						   _("Retired Developers"));
	add_developers(str, retired_developers);
	g_string_append(str, "</ul>");

	/* Retired Crazy Patch Writers */
	g_string_append_printf(str, "<h3>%s</h3><ul>",
						   _("Retired Crazy Patch Writers"));
	add_developers(str, retired_patch_writers);
	g_string_append(str, "</ul>");

	tmp = g_strdup_printf(_("%s Developer Information"), PIDGIN_NAME);
	developer_info = pidgin_build_help_dialog(tmp, "developer_info", str);
	g_signal_connect(G_OBJECT(developer_info), "destroy", G_CALLBACK(gtk_widget_destroyed), &developer_info);
	g_free(tmp);
}

void pidgin_dialogs_translators(void)
{
	GString *str;
	char *tmp;
	static GtkWidget *translator_info = NULL;

	if (translator_info != NULL) {
		gtk_window_present(GTK_WINDOW(translator_info));
		return;
	}

	str = g_string_sized_new(4096);

	/* Current Translators */
	g_string_append_printf(str, "<h3>%s</h3><dl>",
						   _("Current Translators"));
	add_translators(str, translators);
	g_string_append(str, "</dl>");

	/* Past Translators */
	g_string_append_printf(str, "<h3>%s</h3><dl>",
						   _("Past Translators"));
	add_translators(str, past_translators);
	g_string_append(str, "</dl>");

=======

void pidgin_dialogs_developers(void)
{
	GString *str;
	char *tmp;
	static GtkWidget *developer_info = NULL;

	if (developer_info != NULL) {
		gtk_window_present(GTK_WINDOW(developer_info));
		return;
	}

	str = g_string_sized_new(4096);

	/* Current Developers */
	g_string_append_printf(str, "<h3>%s</h3><ul>",
						   _("Current Developers"));
	add_developers(str, developers);
	g_string_append(str, "</ul>");

	/* Crazy Patch Writers */
	g_string_append_printf(str, "<h3>%s</h3><ul>",
						   _("Crazy Patch Writers"));
	add_developers(str, patch_writers);
	g_string_append(str, "</ul>");

	/* Retired Developers */
	g_string_append_printf(str, "<h3>%s</h3><ul>",
						   _("Retired Developers"));
	add_developers(str, retired_developers);
	g_string_append(str, "</ul>");

	/* Retired Crazy Patch Writers */
	g_string_append_printf(str, "<h3>%s</h3><ul>",
						   _("Retired Crazy Patch Writers"));
	add_developers(str, retired_patch_writers);
	g_string_append(str, "</ul>");

	tmp = g_strdup_printf(_("%s Developer Information"), PIDGIN_NAME);
	developer_info = pidgin_build_help_dialog(tmp, "developer_info", str);
	g_signal_connect(G_OBJECT(developer_info), "destroy", G_CALLBACK(gtk_widget_destroyed), &developer_info);
	g_free(tmp);
}

void pidgin_dialogs_translators(void)
{
	GString *str;
	char *tmp;
	static GtkWidget *translator_info = NULL;

	if (translator_info != NULL) {
		gtk_window_present(GTK_WINDOW(translator_info));
		return;
	}

	str = g_string_sized_new(4096);

	/* Current Translators */
	g_string_append_printf(str, "<h3>%s</h3><dl>",
						   _("Current Translators"));
	add_translators(str, translators);
	g_string_append(str, "</dl>");

	/* Past Translators */
	g_string_append_printf(str, "<h3>%s</h3><dl>",
						   _("Past Translators"));
	add_translators(str, past_translators);
	g_string_append(str, "</dl>");

>>>>>>> 7607e74f
	tmp = g_strdup_printf(_("%s Translator Information"), PIDGIN_NAME);
	translator_info = pidgin_build_help_dialog(tmp, "translator_info", str);
	g_signal_connect(G_OBJECT(translator_info), "destroy", G_CALLBACK(gtk_widget_destroyed), &translator_info);
	g_free(tmp);
}

void pidgin_dialogs_plugins_info(void)
{
	GString *str;
	GList *l = NULL;
	PurplePlugin *plugin = NULL;
	char *title = g_strdup_printf(_("%s Plugin Information"), PIDGIN_NAME);
	char *pname = NULL, *pauthor = NULL;
	const char *pver, *pwebsite, *pid;
	gboolean ploaded, punloadable;
	static GtkWidget *plugins_info = NULL;

	str = g_string_sized_new(4096);

	g_string_append_printf(str, "<h2>%s</h2><dl>", _("Plugin Information"));

	for(l = purple_plugins_get_all(); l; l = l->next) {
		plugin = (PurplePlugin *)l->data;

		pname = g_markup_escape_text(purple_plugin_get_name(plugin), -1);
		if ((pauthor = (char *)purple_plugin_get_author(plugin)) != NULL)
			pauthor = g_markup_escape_text(pauthor, -1);
		pver = purple_plugin_get_version(plugin);
		pwebsite = purple_plugin_get_homepage(plugin);
		pid = purple_plugin_get_id(plugin);
		punloadable = purple_plugin_is_unloadable(plugin);
		ploaded = purple_plugin_is_loaded(plugin);

		g_string_append_printf(str,
				"<dt>%s</dt><dd>"
				"<b>Author:</b> %s<br/>"
				"<b>Version:</b> %s<br/>"
				"<b>Website:</b> %s<br/>"
				"<b>ID String:</b> %s<br/>"
				"<b>Loadable:</b> %s<br/>"
				"<b>Loaded:</b> %s"
				"</dd><br/>",
				pname, pauthor ? pauthor : "(null)",
				pver, pwebsite, pid,
				punloadable ? "<span style=\"color: #FF0000;\"><b>No</b></span>" : "Yes",
				ploaded ? "Yes" : "No");

		g_free(pname);
		g_free(pauthor);
	}

	g_string_append(str, "</dl>");

	plugins_info = pidgin_build_help_dialog(title, "plugins_info", str);
	g_signal_connect(G_OBJECT(plugins_info), "destroy",
			G_CALLBACK(gtk_widget_destroyed), &plugins_info);
	g_free(title);
}

static void
pidgin_dialogs_im_cb(gpointer data, PurpleRequestFields *fields)
{
	PurpleAccount *account;
	const char *username;

	account  = purple_request_fields_get_account(fields, "account");
	username = purple_request_fields_get_string(fields,  "screenname");

	pidgin_dialogs_im_with_user(account, username);
}

<<<<<<< HEAD
void
pidgin_dialogs_im(void)
{
	PurpleRequestFields *fields;
	PurpleRequestFieldGroup *group;
	PurpleRequestField *field;

	fields = purple_request_fields_new();

	group = purple_request_field_group_new(NULL);
	purple_request_fields_add_group(fields, group);

	field = purple_request_field_string_new("screenname", _("_Name"), NULL, FALSE);
	purple_request_field_set_type_hint(field, "screenname");
	purple_request_field_set_required(field, TRUE);
	purple_request_field_group_add_field(group, field);

	field = purple_request_field_account_new("account", _("_Account"), NULL);
	purple_request_field_set_type_hint(field, "account");
	purple_request_field_set_visible(field,
		(purple_connections_get_all() != NULL &&
		 purple_connections_get_all()->next != NULL));
	purple_request_field_set_required(field, TRUE);
	purple_request_field_group_add_field(group, field);

=======
static gboolean
pidgin_dialogs_im_name_validator(PurpleRequestField *field, gchar **errmsg,
	void *_fields)
{
	PurpleRequestFields *fields = _fields;
	PurpleAccount *account;
	PurplePlugin *prpl;
	const char *username;
	gboolean valid;

	account = purple_request_fields_get_account(fields, "account");
	prpl = purple_find_prpl(purple_account_get_protocol_id(account));
	username = purple_request_fields_get_string(fields, "screenname");

	valid = purple_validate(prpl, username);

	if (errmsg && !valid)
		*errmsg = g_strdup(_("Invalid username"));

	return valid;
}

void
pidgin_dialogs_im(void)
{
	PurpleRequestFields *fields;
	PurpleRequestFieldGroup *group;
	PurpleRequestField *field;

	fields = purple_request_fields_new();

	group = purple_request_field_group_new(NULL);
	purple_request_fields_add_group(fields, group);

	field = purple_request_field_string_new("screenname", _("_Name"), NULL, FALSE);
	purple_request_field_set_type_hint(field, "screenname");
	purple_request_field_set_required(field, TRUE);
	purple_request_field_set_validator(field, pidgin_dialogs_im_name_validator, fields);
	purple_request_field_group_add_field(group, field);

	field = purple_request_field_account_new("account", _("_Account"), NULL);
	purple_request_field_set_type_hint(field, "account");
	purple_request_field_set_visible(field,
		(purple_connections_get_all() != NULL &&
		 purple_connections_get_all()->next != NULL));
	purple_request_field_set_required(field, TRUE);
	purple_request_field_group_add_field(group, field);

>>>>>>> 7607e74f
	purple_request_fields(purple_get_blist(), _("New Instant Message"),
						NULL,
						_("Please enter the username or alias of the person "
						  "you would like to IM."),
						fields,
						_("OK"), G_CALLBACK(pidgin_dialogs_im_cb),
						_("Cancel"), NULL,
						NULL, NULL, NULL,
						NULL);
}

void
pidgin_dialogs_im_with_user(PurpleAccount *account, const char *username)
{
	PurpleConversation *conv;

	g_return_if_fail(account != NULL);
	g_return_if_fail(username != NULL);

	conv = purple_find_conversation_with_account(PURPLE_CONV_TYPE_IM, username, account);

	if (conv == NULL)
		conv = purple_conversation_new(PURPLE_CONV_TYPE_IM, account, username);

	pidgin_conv_attach_to_conversation(conv);
	purple_conversation_present(conv);
}

static gboolean
pidgin_dialogs_ee(const char *ee)
{
	GtkWidget *window;
	GtkWidget *hbox;
	GtkWidget *label;
	GtkWidget *img;
	gchar *norm = purple_strreplace(ee, "rocksmyworld", "");

	label = gtk_label_new(NULL);
	if (!strcmp(norm, "zilding"))
		gtk_label_set_markup(GTK_LABEL(label),
				     "<span weight=\"bold\" size=\"large\" foreground=\"purple\">Amazing!  Simply Amazing!</span>");
	else if (!strcmp(norm, "robflynn"))
		gtk_label_set_markup(GTK_LABEL(label),
				     "<span weight=\"bold\" size=\"large\" foreground=\"#1f6bad\">Pimpin\' Penguin Style! *Waddle Waddle*</span>");
	else if (!strcmp(norm, "flynorange"))
		gtk_label_set_markup(GTK_LABEL(label),
				      "<span weight=\"bold\" size=\"large\" foreground=\"blue\">You should be me.  I'm so cute!</span>");
	else if (!strcmp(norm, "ewarmenhoven"))
		gtk_label_set_markup(GTK_LABEL(label),
				     "<span weight=\"bold\" size=\"large\" foreground=\"orange\">Now that's what I like!</span>");
	else if (!strcmp(norm, "markster97"))
		gtk_label_set_markup(GTK_LABEL(label),
				     "<span weight=\"bold\" size=\"large\" foreground=\"brown\">Ahh, and excellent choice!</span>");
	else if (!strcmp(norm, "seanegn"))
		gtk_label_set_markup(GTK_LABEL(label),
				     "<span weight=\"bold\" size=\"large\" foreground=\"#009900\">Everytime you click my name, an angel gets its wings.</span>");
	else if (!strcmp(norm, "chipx86"))
		gtk_label_set_markup(GTK_LABEL(label),
				     "<span weight=\"bold\" size=\"large\" foreground=\"red\">This sunflower seed taste like pizza.</span>");
	else if (!strcmp(norm, "markdoliner"))
		gtk_label_set_markup(GTK_LABEL(label),
				     "<span weight=\"bold\" size=\"large\" foreground=\"#6364B1\">Hey!  I was in that tumbleweed!</span>");
	else if (!strcmp(norm, "lschiere"))
		gtk_label_set_markup(GTK_LABEL(label),
				     "<span weight=\"bold\" size=\"large\" foreground=\"gray\">I'm not anything.</span>");
	g_free(norm);

	if (strlen(gtk_label_get_label(GTK_LABEL(label))) <= 0)
		return FALSE;

	window = gtk_dialog_new_with_buttons(PIDGIN_ALERT_TITLE, NULL, 0, GTK_STOCK_CLOSE, GTK_RESPONSE_OK, NULL);
	gtk_dialog_set_default_response (GTK_DIALOG(window), GTK_RESPONSE_OK);
	g_signal_connect(G_OBJECT(window), "response", G_CALLBACK(gtk_widget_destroy), NULL);

	gtk_container_set_border_width (GTK_CONTAINER(window), PIDGIN_HIG_BOX_SPACE);
	gtk_window_set_resizable(GTK_WINDOW(window), FALSE);
<<<<<<< HEAD
#if !GTK_CHECK_VERSION(2,22,0)
	gtk_dialog_set_has_separator(GTK_DIALOG(window), FALSE);
#endif
	gtk_box_set_spacing(GTK_BOX(GTK_DIALOG(window)->vbox), PIDGIN_HIG_BORDER);
	gtk_container_set_border_width (GTK_CONTAINER(GTK_DIALOG(window)->vbox), PIDGIN_HIG_BOX_SPACE);

	hbox = gtk_hbox_new(FALSE, PIDGIN_HIG_BORDER);
	gtk_container_add(GTK_CONTAINER(GTK_DIALOG(window)->vbox), hbox);
=======
	gtk_box_set_spacing(GTK_BOX(gtk_dialog_get_content_area(GTK_DIALOG(window))),
	                    PIDGIN_HIG_BORDER);
	gtk_container_set_border_width(GTK_CONTAINER(gtk_dialog_get_content_area(GTK_DIALOG(window))),
	                               PIDGIN_HIG_BOX_SPACE);

	hbox = gtk_hbox_new(FALSE, PIDGIN_HIG_BORDER);
	gtk_container_add(GTK_CONTAINER(gtk_dialog_get_content_area(GTK_DIALOG(window))), hbox);
>>>>>>> 7607e74f
	img = gtk_image_new_from_stock(PIDGIN_STOCK_DIALOG_COOL, gtk_icon_size_from_name(PIDGIN_ICON_SIZE_TANGO_HUGE));
	gtk_box_pack_start(GTK_BOX(hbox), img, FALSE, FALSE, 0);

	gtk_label_set_line_wrap(GTK_LABEL(label), TRUE);
	gtk_misc_set_alignment(GTK_MISC(label), 0, 0);
	gtk_box_pack_start(GTK_BOX(hbox), label, FALSE, FALSE, 0);

	gtk_widget_show_all(window);
	return TRUE;
}

static void
pidgin_dialogs_info_cb(gpointer data, PurpleRequestFields *fields)
{
	char *username;
	gboolean found = FALSE;
	PurpleAccount *account;

	account  = purple_request_fields_get_account(fields, "account");

	username = g_strdup(purple_normalize(account,
		purple_request_fields_get_string(fields,  "screenname")));

	if (username != NULL && purple_str_has_suffix(username, "rocksmyworld"))
		found = pidgin_dialogs_ee(username);

	if (!found && username != NULL && *username != '\0' && account != NULL)
		pidgin_retrieve_user_info(purple_account_get_connection(account), username);

	g_free(username);
}

void
pidgin_dialogs_info(void)
{
	PurpleRequestFields *fields;
	PurpleRequestFieldGroup *group;
	PurpleRequestField *field;

	fields = purple_request_fields_new();

	group = purple_request_field_group_new(NULL);
	purple_request_fields_add_group(fields, group);

	field = purple_request_field_string_new("screenname", _("_Name"), NULL, FALSE);
	purple_request_field_set_type_hint(field, "screenname");
	purple_request_field_set_required(field, TRUE);
	purple_request_field_group_add_field(group, field);

	field = purple_request_field_account_new("account", _("_Account"), NULL);
	purple_request_field_set_type_hint(field, "account");
	purple_request_field_set_visible(field,
		(purple_connections_get_all() != NULL &&
		 purple_connections_get_all()->next != NULL));
	purple_request_field_set_required(field, TRUE);
	purple_request_field_group_add_field(group, field);

	purple_request_fields(purple_get_blist(), _("Get User Info"),
						NULL,
						_("Please enter the username or alias of the person "
						  "whose info you would like to view."),
						fields,
						_("OK"), G_CALLBACK(pidgin_dialogs_info_cb),
						_("Cancel"), NULL,
						NULL, NULL, NULL,
						NULL);
}

static void
pidgin_dialogs_log_cb(gpointer data, PurpleRequestFields *fields)
{
	char *username;
	PurpleAccount *account;
	GSList *cur;

	account  = purple_request_fields_get_account(fields, "account");

	username = g_strdup(purple_normalize(account,
		purple_request_fields_get_string(fields,  "screenname")));

	if (username != NULL && *username != '\0' && account != NULL)
	{
		PidginBuddyList *gtkblist = pidgin_blist_get_default_gtk_blist();
		GSList *buddies;

		pidgin_set_cursor(gtkblist->window, GDK_WATCH);

		buddies = purple_find_buddies(account, username);
		for (cur = buddies; cur != NULL; cur = cur->next)
		{
			PurpleBlistNode *node = cur->data;
			if ((node != NULL) && ((node->prev != NULL) || (node->next != NULL)))
			{
				pidgin_log_show_contact((PurpleContact *)node->parent);
				g_slist_free(buddies);
				pidgin_clear_cursor(gtkblist->window);
				g_free(username);
				return;
			}
		}
		g_slist_free(buddies);

		pidgin_log_show(PURPLE_LOG_IM, username, account);

		pidgin_clear_cursor(gtkblist->window);
	}

	g_free(username);
}

/*
 * TODO - This needs to deal with logs of all types, not just IM logs.
 */
void
pidgin_dialogs_log(void)
{
	PurpleRequestFields *fields;
	PurpleRequestFieldGroup *group;
	PurpleRequestField *field;

	fields = purple_request_fields_new();

	group = purple_request_field_group_new(NULL);
	purple_request_fields_add_group(fields, group);

	field = purple_request_field_string_new("screenname", _("_Name"), NULL, FALSE);
	purple_request_field_set_type_hint(field, "screenname-all");
	purple_request_field_set_required(field, TRUE);
	purple_request_field_group_add_field(group, field);

	field = purple_request_field_account_new("account", _("_Account"), NULL);

	/* purple_request_field_account_new() only sets a default value if you're
	 * connected, and it sets it from the list of connected accounts.  Since
	 * we're going to set show_all here, it makes sense to use the first
	 * account, not the first connected account. */
	if (purple_accounts_get_all() != NULL) {
		purple_request_field_account_set_default_value(field, purple_accounts_get_all()->data);
		purple_request_field_account_set_value(field, purple_accounts_get_all()->data);
	}

	purple_request_field_set_type_hint(field, "account");
	purple_request_field_account_set_show_all(field, TRUE);
	purple_request_field_set_visible(field,
		(purple_accounts_get_all() != NULL &&
		 purple_accounts_get_all()->next != NULL));
	purple_request_field_set_required(field, TRUE);
	purple_request_field_group_add_field(group, field);

	purple_request_fields(purple_get_blist(), _("View User Log"),
						NULL,
						_("Please enter the username or alias of the person "
						  "whose log you would like to view."),
						fields,
						_("OK"), G_CALLBACK(pidgin_dialogs_log_cb),
						_("Cancel"), NULL,
						NULL, NULL, NULL,
						NULL);
}

static void
pidgin_dialogs_alias_buddy_cb(PurpleBuddy *buddy, const char *new_alias)
{
	purple_blist_alias_buddy(buddy, new_alias);
	serv_alias_buddy(buddy);
}

void
pidgin_dialogs_alias_buddy(PurpleBuddy *buddy)
{
	gchar *secondary;

	g_return_if_fail(buddy != NULL);

	secondary = g_strdup_printf(_("Enter an alias for %s."), purple_buddy_get_name(buddy));

	purple_request_input(NULL, _("Alias Buddy"), NULL,
					   secondary, purple_buddy_get_local_buddy_alias(buddy), FALSE, FALSE, NULL,
					   _("Alias"), G_CALLBACK(pidgin_dialogs_alias_buddy_cb),
					   _("Cancel"), NULL,
					   purple_buddy_get_account(buddy), purple_buddy_get_name(buddy), NULL,
					   buddy);

	g_free(secondary);
}

static void
pidgin_dialogs_alias_chat_cb(PurpleChat *chat, const char *new_alias)
{
	purple_blist_alias_chat(chat, new_alias);
}

void
pidgin_dialogs_alias_chat(PurpleChat *chat)
{
	g_return_if_fail(chat != NULL);

	purple_request_input(NULL, _("Alias Chat"), NULL,
					   _("Enter an alias for this chat."),
					   chat->alias, FALSE, FALSE, NULL,
					   _("Alias"), G_CALLBACK(pidgin_dialogs_alias_chat_cb),
					   _("Cancel"), NULL,
					   purple_chat_get_account(chat), NULL, NULL,
					   chat);
}

static void
pidgin_dialogs_remove_contact_cb(PurpleContact *contact)
{
	PurpleBlistNode *bnode, *cnode;
	PurpleGroup *group;

	cnode = (PurpleBlistNode *)contact;
	group = (PurpleGroup*)cnode->parent;
	for (bnode = cnode->child; bnode; bnode = bnode->next) {
		PurpleBuddy *buddy = (PurpleBuddy*)bnode;
		if (purple_account_is_connected(purple_buddy_get_account(buddy)))
			purple_account_remove_buddy(purple_buddy_get_account(buddy), buddy, group);
	}
	purple_blist_remove_contact(contact);
}

void
pidgin_dialogs_remove_contact(PurpleContact *contact)
{
	PurpleBuddy *buddy = purple_contact_get_priority_buddy(contact);

	g_return_if_fail(contact != NULL);
	g_return_if_fail(buddy != NULL);

	if (PURPLE_BLIST_NODE(contact)->child == PURPLE_BLIST_NODE(buddy) &&
	    PURPLE_BLIST_NODE(buddy)->next == NULL) {
		pidgin_dialogs_remove_buddy(buddy);
	} else {
		gchar *text;
		text = g_strdup_printf(
					ngettext(
						"You are about to remove the contact containing %s "
						"and %d other buddy from your buddy list.  Do you "
						"want to continue?",
						"You are about to remove the contact containing %s "
						"and %d other buddies from your buddy list.  Do you "
						"want to continue?", purple_contact_get_contact_size(contact, TRUE) - 1),
					purple_buddy_get_name(buddy), purple_contact_get_contact_size(contact, TRUE) - 1);

		purple_request_action(contact, NULL, _("Remove Contact"), text, 0,
				NULL, purple_contact_get_alias(contact), NULL,
				contact, 2,
				_("_Remove Contact"), G_CALLBACK(pidgin_dialogs_remove_contact_cb),
				_("Cancel"),
				NULL);

		g_free(text);
	}
}

static void free_ggmo(struct _PidginGroupMergeObject *ggp)
{
	g_free(ggp->new_name);
	g_free(ggp);
}

static void
pidgin_dialogs_merge_groups_cb(struct _PidginGroupMergeObject *GGP)
{
	purple_blist_rename_group(GGP->parent, GGP->new_name);
	free_ggmo(GGP);
}

void
pidgin_dialogs_merge_groups(PurpleGroup *source, const char *new_name)
{
	gchar *text;
	struct _PidginGroupMergeObject *ggp;

	g_return_if_fail(source != NULL);
	g_return_if_fail(new_name != NULL);

	text = g_strdup_printf(
				_("You are about to merge the group called %s into the group "
				"called %s. Do you want to continue?"), purple_group_get_name(source), new_name);

	ggp = g_new(struct _PidginGroupMergeObject, 1);
	ggp->parent = source;
	ggp->new_name = g_strdup(new_name);

	purple_request_action(source, NULL, _("Merge Groups"), text, 0,
			NULL, NULL, NULL,
			ggp, 2,
			_("_Merge Groups"), G_CALLBACK(pidgin_dialogs_merge_groups_cb),
			_("Cancel"), G_CALLBACK(free_ggmo));

	g_free(text);
}

static void
pidgin_dialogs_remove_group_cb(PurpleGroup *group)
{
	PurpleBlistNode *cnode, *bnode;

	cnode = ((PurpleBlistNode*)group)->child;

	while (cnode) {
		if (PURPLE_BLIST_NODE_IS_CONTACT(cnode)) {
			bnode = cnode->child;
			cnode = cnode->next;
			while (bnode) {
				PurpleBuddy *buddy;
				if (PURPLE_BLIST_NODE_IS_BUDDY(bnode)) {
					buddy = (PurpleBuddy*)bnode;
					bnode = bnode->next;
					if (purple_account_is_connected(purple_buddy_get_account(buddy))) {
						purple_account_remove_buddy(purple_buddy_get_account(buddy), buddy, group);
						purple_blist_remove_buddy(buddy);
					}
				} else {
					bnode = bnode->next;
				}
			}
		} else if (PURPLE_BLIST_NODE_IS_CHAT(cnode)) {
			PurpleChat *chat = (PurpleChat *)cnode;
			cnode = cnode->next;
			if (purple_account_is_connected(purple_chat_get_account(chat)))
				purple_blist_remove_chat(chat);
		} else {
			cnode = cnode->next;
		}
	}

	purple_blist_remove_group(group);
}

void
pidgin_dialogs_remove_group(PurpleGroup *group)
{
	gchar *text;

	g_return_if_fail(group != NULL);

	text = g_strdup_printf(_("You are about to remove the group %s and all its members from your buddy list.  Do you want to continue?"),
						   purple_group_get_name(group));

	purple_request_action(group, NULL, _("Remove Group"), text, 0,
						NULL, NULL, NULL,
						group, 2,
						_("_Remove Group"), G_CALLBACK(pidgin_dialogs_remove_group_cb),
						_("Cancel"), NULL);

	g_free(text);
}

/* XXX - Some of this should be moved into the core, methinks. */
static void
pidgin_dialogs_remove_buddy_cb(PurpleBuddy *buddy)
{
	PurpleGroup *group;
	gchar *name;
	PurpleAccount *account;

	group = purple_buddy_get_group(buddy);
	name = g_strdup(purple_buddy_get_name(buddy)); /* purple_buddy_get_name() is a crasher after remove_buddy */
	account = purple_buddy_get_account(buddy);

	purple_debug_info("blist", "Removing '%s' from buddy list.\n", purple_buddy_get_name(buddy));
	/* TODO - Should remove from blist first... then call purple_account_remove_buddy()? */
	purple_account_remove_buddy(account, buddy, group);
	purple_blist_remove_buddy(buddy);

	g_free(name);
}

void
pidgin_dialogs_remove_buddy(PurpleBuddy *buddy)
{
	gchar *text;

	g_return_if_fail(buddy != NULL);

	text = g_strdup_printf(_("You are about to remove %s from your buddy list.  Do you want to continue?"),
						   purple_buddy_get_name(buddy));

	purple_request_action(buddy, NULL, _("Remove Buddy"), text, 0,
						purple_buddy_get_account(buddy), purple_buddy_get_name(buddy), NULL,
						buddy, 2,
						_("_Remove Buddy"), G_CALLBACK(pidgin_dialogs_remove_buddy_cb),
						_("Cancel"), NULL);

	g_free(text);
}

static void
pidgin_dialogs_remove_chat_cb(PurpleChat *chat)
{
	purple_blist_remove_chat(chat);
}

void
pidgin_dialogs_remove_chat(PurpleChat *chat)
{
	const gchar *name;
	gchar *text;

	g_return_if_fail(chat != NULL);

	name = purple_chat_get_name(chat);
	text = g_strdup_printf(_("You are about to remove the chat %s from your buddy list.  Do you want to continue?"),
			name ? name : "");

	purple_request_action(chat, NULL, _("Remove Chat"), text, 0,
						purple_chat_get_account(chat), NULL, NULL,
						chat, 2,
						_("_Remove Chat"), G_CALLBACK(pidgin_dialogs_remove_chat_cb),
						_("Cancel"), NULL);

	g_free(text);
}<|MERGE_RESOLUTION|>--- conflicted
+++ resolved
@@ -46,11 +46,8 @@
 
 #include "gtk3compat.h"
 
-<<<<<<< HEAD
-=======
 static GList *dialogwindows = NULL;
 
->>>>>>> 7607e74f
 struct _PidginGroupMergeObject {
 	PurpleGroup* parent;
 	char *new_name;
@@ -158,13 +155,8 @@
 	{N_("Belarusian Latin"),    "be@latin", "Ihar Hrachyshka", "ihar.hrachyshka@gmail.com"},
 	{N_("Bulgarian"),           "bg", "Vladimira Girginova", "missing@here.is"},
 	{NULL,                      NULL, "Vladimir (Kaladan) Petkov", "kaladan@gmail.com"},
-<<<<<<< HEAD
-	{N_("Bengali"),             "bn", "Israt Jahan", "israt@ankur.org.bd"},
-	{NULL,                      NULL, "Jamil Ahmed", "jamil@bengalinux.org"},
-=======
 	{N_("Bengali"),             "bn", "Jamil Ahmed", "jamil@bengalinux.org"},
 	{NULL,                      NULL, "Israt Jahan", "israt@ankur.org.bd"},
->>>>>>> 7607e74f
 	{NULL,                      NULL, "Samia Nimatullah", "mailsamia2001@yahoo.com"},
 	{N_("Bengali-India"),       "bn_IN", "Runa Bhattacharjee", "runab@fedoraproject.org"},
 	{N_("Bosnian"),             "bs", "Lejla Hadzialic", "lejlah@gmail.com"},
@@ -172,13 +164,8 @@
 	{N_("Valencian-Catalan"),   "ca@valencia", "Toni Hermoso", "toniher@softcatala.org"},
 	{NULL,                      NULL, "Josep Puigdemont", "tradgnome@softcatala.org"},
 	{N_("Czech"),               "cs", "David Vachulka", "david@konstrukce-cad.com"},
-<<<<<<< HEAD
-	{N_("Danish"),              "da", "Morten Brix Pedersen", "morten@wtf.dk"},
-	{NULL,                      NULL, "Peter Bach", "bach.peter@gmail.com"},
-=======
 	{N_("Danish"),              "da", "Peter Bach", "bach.peter@gmail.com"},
 	{NULL,                      NULL, "Morten Brix Pedersen", "morten@wtf.dk"},
->>>>>>> 7607e74f
 	{N_("German"),              "de", "Björn Voigt", "bjoern@cs.tu-berlin.de"},
 	{NULL,                      NULL, "Jochen Kemnade", "jochenkemnade@web.de"},
 	{N_("Dzongkha"),            "dz", "Norbu", "nor_den@hotmail.com"},
@@ -194,13 +181,8 @@
 	{N_("Estonian"),            "et", "Ivar Smolin", "okul@linux.ee"},
 	{N_("Basque"),              "eu", "Mikel Pascual Aldabaldetreku", "mikel.paskual@gmail.com"},
 	{N_("Persian"),             "fa", "Elnaz Sarbar", "elnaz@farsiweb.info"},
-<<<<<<< HEAD
-	{NULL,                      NULL, "Meelad Zakaria", "meelad@farsiweb.info"},
-	{NULL,                      NULL, "Roozbeh Pournader ", "roozbeh@farsiweb.info"},
-=======
 	{NULL,                      NULL, "Roozbeh Pournader", "roozbeh@farsiweb.info"},
 	{NULL,                      NULL, "Meelad Zakaria", "meelad@farsiweb.info"},
->>>>>>> 7607e74f
 	{N_("Finnish"),             "fi", "Timo Jyrinki", "timo.jyrinki@iki.fi"},
 	{N_("French"),              "fr", "Éric Boumaour", "zongo_fr@users.sourceforge.net"},
 	{N_("Irish"),               "ga", "Aaron Kearns", "ajkearns6@gmail.com"},
@@ -221,13 +203,8 @@
 	{N_("Khmer"),               "km", "Khoem Sokhem", "khoemsokhem@khmeros.info"},
 	{N_("Kannada"),             "kn", N_("Kannada Translation team"), "translation@sampada.info"},
 	{N_("Korean"),              "ko", "Sushizang", "sushizang@empal.com"},
-<<<<<<< HEAD
-	{N_("Kurdish"),             "ku", "Erdal Ronahi", "erdal.ronahi@gmail.com"},
-	{NULL,                      NULL, "Amed Ç. Jiyan", "amedcj@hotmail.com"},
-=======
 	{N_("Kurdish"),             "ku", "Amed Ç. Jiyan", "amedcj@hotmail.com"},
 	{NULL,                      NULL, "Erdal Ronahi", "erdal.ronahi@gmail.com"},
->>>>>>> 7607e74f
 	{NULL,                      NULL, "Rizoyê Xerzî", "rizoxerzi@hotmail.com"},
 	{N_("Lao"),                 "lo", "Anousak Souphavah", "anousak@gmail.com"},
 	{N_("Maithili"),            "mai", "Sangeeta Kumari", "sangeeta_0975@yahoo.com"},
@@ -240,10 +217,7 @@
 	{N_("Mongolian"),           "mn", "gooyo", NULL},
 	{N_("Marathi"),             "mr", "Sandeep Shedmake", "sandeep.shedmake@gmail.com"},
 	{N_("Malay"),               "ms_MY", "Muhammad Najmi bin Ahmad Zabidi", "najmi.zabidi@gmail.com"},
-<<<<<<< HEAD
-=======
 	{N_("Burmese"),             "my_MM", "Thura Hlaing", "trhura@gmail.com"},
->>>>>>> 7607e74f
 	{N_("Bokmål Norwegian"),    "nb", "Hans Fredrik Nordhaug", "hans@nordhaug.priv.no"},
 	{N_("Nepali"),              "ne", "Shyam Krishna Bal", "shyamkrishna_bal@yahoo.com"},
 	{N_("Dutch, Flemish"),      "nl", "Gideon van Melle", "translations@gvmelle.com"},
@@ -264,13 +238,8 @@
 	{N_("Albanian"),            "sq", "Besnik Bleta", "besnik@programeshqip.org"},
 	{N_("Serbian"),             "sr", "Miloš Popović", "gpopac@gmail.com"},
 	{N_("Serbian Latin"),       "sr@latin", "Miloš Popović", "gpopac@gmail.com"},
-<<<<<<< HEAD
-	{N_("Sinhala"),             "si", "Danishka Navin", "snavin@redhat.com"},
-	{NULL,                      NULL, "Yajith Ajantha Dayarathna", "yajith@gmail.com"},
-=======
 	{N_("Sinhala"),             "si", "Yajith Ajantha Dayarathna", "yajith@gmail.com"},
 	{NULL,                      NULL, "Danishka Navin", "snavin@redhat.com"},
->>>>>>> 7607e74f
 	{N_("Swedish"),             "sv", "Peter Hjalmarsson", "xake@telia.com"},
 	{N_("Swahili"),             "sw", "Paul Msegeya", "msegeya@gmail.com"},
 	{N_("Tamil"),               "ta", "I. Felix", "ifelix25@gmail.com"},
@@ -295,11 +264,7 @@
 	{N_("Amharic"),             "am", "Daniel Yacob", NULL},
 	{N_("Arabic"),              "ar", "Mohamed Magdy", "alnokta@yahoo.com"},
 	{N_("Bulgarian"),           "bg", "Hristo Todorov", NULL},
-<<<<<<< HEAD
-	{N_("Bengali"),             "bn", "INDRANIL DAS GUPTA", "indradg@l2c2.org"},
-=======
 	{N_("Bengali"),             "bn", "Indranil Das Gupta", "indradg@l2c2.org"},
->>>>>>> 7607e74f
 	{NULL,                      NULL, "Tisa Nafisa", "tisa_nafisa@yahoo.com"},
 	{N_("Catalan"),             "ca", "JM Pérez Cáncer", NULL},
 	{NULL,                      NULL, "Robert Millan", NULL},
@@ -317,15 +282,9 @@
 	{N_("Finnish"),             "fi", "Arto Alakulju", NULL},
 	{NULL,                      NULL, "Tero Kuusela", NULL},
 	{N_("French"),              "fr", "Sébastien François", NULL},
-<<<<<<< HEAD
-	{NULL,                      NULL, "Stéphane Pontier", NULL},
-	{NULL,                      NULL, "Stéphane Wirtel", NULL},
-	{NULL,                      NULL, "Loïc Jeannin", NULL},
-=======
 	{NULL,                      NULL, "Loïc Jeannin", NULL},
 	{NULL,                      NULL, "Stéphane Pontier", NULL},
 	{NULL,                      NULL, "Stéphane Wirtel", NULL},
->>>>>>> 7607e74f
 	{N_("Galician"),            "gl", "Ignacio Casal Quinteiro", NULL},
 	{N_("Hebrew"),              "he", "Pavel Bibergal", NULL},
 	{N_("Hindi"),               "hi", "Ravishankar Shrivastava", NULL},
@@ -333,13 +292,8 @@
 	{N_("Italian"),             "it", "Salvatore di Maggio", NULL},
 	{N_("Japanese"),            "ja", "Takashi Aihana", NULL},
 	{NULL,                      NULL, "Ryosuke Kutsuna", NULL},
-<<<<<<< HEAD
-	{NULL,                      NULL, "Taku Yasui", NULL},
-	{NULL,                      NULL, "Junichi Uekawa", NULL},
-=======
 	{NULL,                      NULL, "Junichi Uekawa", NULL},
 	{NULL,                      NULL, "Taku Yasui", NULL},
->>>>>>> 7607e74f
 	{N_("Georgian"),            "ka", "Temuri Doghonadze", NULL},
 	{N_("Korean"),              "ko", "Sang-hyun S", NULL},
 	{NULL,                      NULL, "A Ho-seok Lee", NULL},
@@ -352,41 +306,25 @@
 	{NULL,                      NULL, "Petter Johan Olsen", NULL},
 	{NULL,                      NULL, "Espen Stefansen", "espenas@gmail.com"},
 	{N_("Dutch, Flemish"),      "nl", "Vincent van Adrighem", "V.vanAdrighem@dirck.mine.nu"},
-<<<<<<< HEAD
-	{N_("Polish"),              "pl", "Emil Nowak", "emil5@go2.pl"},
-	{NULL,                      NULL, "Paweł Godlewski", "pawel@bajk.pl"},
-	{NULL,                      NULL, "Krzysztof Foltman", "krzysztof@foltman.com"},
-	{NULL,                      NULL, "Piotr Makowski", NULL},
-=======
 	{N_("Polish"),              "pl", "Krzysztof Foltman", "krzysztof@foltman.com"},
 	{NULL,                      NULL, "Paweł Godlewski", "pawel@bajk.pl"},
 	{NULL,                      NULL, "Piotr Makowski", NULL},
 	{NULL,                      NULL, "Emil Nowak", "emil5@go2.pl"},
->>>>>>> 7607e74f
 	{NULL,                      NULL, "Przemysław Sułek", NULL},
 	{N_("Portuguese-Brazil"),   "pt_BR", "Maurício de Lemos Rodrigues Collares Neto", "mauricioc@gmail.com"},
 	{N_("Russian"),             "ru", "Dmitry Beloglazov", "dmaa@users.sf.net"},
 	{NULL,                      NULL, "Alexandre Prokoudine", NULL},
 	{NULL,                      NULL, "Sergey Volozhanin", NULL},
 	{N_("Slovak"),              "sk", "Daniel Režný", NULL},
-<<<<<<< HEAD
-	{NULL,                      NULL, "helix84", NULL},
-	{NULL,                      NULL, "Richard Golier", NULL},
-=======
 	{NULL,                      NULL, "Richard Golier", NULL},
 	{NULL,                      NULL, "helix84", NULL},
->>>>>>> 7607e74f
 	{N_("Slovenian"),           "sl", "Matjaz Horvat", NULL},
 	{N_("Serbian"),             "sr", "Danilo Šegan", "dsegan@gmx.net"},
 	{NULL,                      NULL, "Aleksandar Urosevic", "urke@users.sourceforge.net"},
 	{N_("Swedish"),             "sv", "Tore Lundqvist", NULL},
 	{NULL,                      NULL, "Christian Rose", NULL},
 	{N_("Telugu"),              "te", "Mr. Subbaramaih", "info.gist@cdac.in"},
-<<<<<<< HEAD
-	{N_("Turkish"),             "tr", "Ahmet Alp BALKAN", NULL},
-=======
 	{N_("Turkish"),             "tr", "Ahmet Alp Balkan", NULL},
->>>>>>> 7607e74f
 	{N_("Vietnamese"),          "vi", N_("T.M.Thanh and the Gnome-Vi Team"), "gnomevi-list@lists.sf.net"},
 	{N_("Simplified Chinese"),  "zh_CN", "Hashao", NULL},
 	{NULL,                      NULL, "Rocky S. Lee", NULL},
@@ -499,11 +437,6 @@
 	AtkObject *obj;
 	char *filename, *tmp;
 
-<<<<<<< HEAD
-	win = pidgin_create_dialog(title, PIDGIN_HIG_BORDER, role, TRUE);
-	vbox = pidgin_dialog_get_vbox_with_properties(GTK_DIALOG(win), FALSE, PIDGIN_HIG_BORDER);
-	gtk_window_set_default_size(GTK_WINDOW(win), 450, 450);
-=======
 #if GTK_CHECK_VERSION(3,0,0)
 	win = pidgin_create_dialog(title, 0, role, TRUE);
 	vbox = pidgin_dialog_get_vbox_with_properties(GTK_DIALOG(win), FALSE, 0);
@@ -512,7 +445,6 @@
 	vbox = pidgin_dialog_get_vbox_with_properties(GTK_DIALOG(win), FALSE, PIDGIN_HIG_BORDER);
 #endif
 	gtk_window_set_default_size(GTK_WINDOW(win), 475, 450);
->>>>>>> 7607e74f
 
 	/* Generate a logo with a version number */
 	filename = g_build_filename(DATADIR, "pixmaps", "pidgin", "logo.png", NULL);
@@ -534,26 +466,15 @@
 	gtk_box_pack_start(GTK_BOX(vbox), logo, FALSE, FALSE, 0);
 
 	frame = pidgin_create_webview(FALSE, &webview, NULL, NULL);
-<<<<<<< HEAD
-	/* TODO WEBKIT: Compile now and fix it later when we have a proper replacement for this function
-	gtk_imhtml_set_format_functions(GTK_IMHTML(imhtml), GTK_IMHTML_ALL ^ GTK_IMHTML_SMILEY);
-	*/
-=======
 	gtk_webview_set_format_functions(GTK_WEBVIEW(webview), GTK_WEBVIEW_ALL ^ GTK_WEBVIEW_SMILEY);
->>>>>>> 7607e74f
 	gtk_box_pack_start(GTK_BOX(vbox), frame, TRUE, TRUE, 0);
 
 	gtk_webview_append_html(GTK_WEBVIEW(webview), string->str);
 
 	button = pidgin_dialog_add_button(GTK_DIALOG(win), GTK_STOCK_CLOSE,
 	                G_CALLBACK(destroy_win), win);
-<<<<<<< HEAD
-
-#if GTK_CHECK_VERSION(2,18,0)
+
 	gtk_widget_set_can_default(button, TRUE);
-#else
-	GTK_WIDGET_SET_FLAGS(button, GTK_CAN_DEFAULT);
-#endif
 	gtk_widget_grab_default(button);
 
 	gtk_widget_show_all(win);
@@ -564,20 +485,6 @@
 	return win;
 }
 
-=======
-
-	gtk_widget_set_can_default(button, TRUE);
-	gtk_widget_grab_default(button);
-
-	gtk_widget_show_all(win);
-	gtk_window_present(GTK_WINDOW(win));
-
-	g_string_free(string, TRUE);
-
-	return win;
-}
-
->>>>>>> 7607e74f
 void pidgin_dialogs_about(void)
 {
 	GString *str;
@@ -655,15 +562,9 @@
 		"<h2>%s %s</h2>"
 		"<strong>(libpurple %s)<br/>%s</strong>",
 		PIDGIN_NAME, DISPLAY_VERSION, purple_core_get_version(), REVISION);
-<<<<<<< HEAD
 
 	g_string_append_printf(str, "<h3>%s</h3><dl>", _("Build Information"));
 
-=======
-
-	g_string_append_printf(str, "<h3>%s</h3><dl>", _("Build Information"));
-
->>>>>>> 7607e74f
 	/* The following is primarily intended for user/developer interaction and
 	   thus ought not be translated */
 
@@ -838,7 +739,6 @@
 	g_signal_connect(G_OBJECT(buildinfo), "destroy", G_CALLBACK(gtk_widget_destroyed), &buildinfo);
 	g_free(tmp);
 }
-<<<<<<< HEAD
 
 void pidgin_dialogs_developers(void)
 {
@@ -908,77 +808,6 @@
 	add_translators(str, past_translators);
 	g_string_append(str, "</dl>");
 
-=======
-
-void pidgin_dialogs_developers(void)
-{
-	GString *str;
-	char *tmp;
-	static GtkWidget *developer_info = NULL;
-
-	if (developer_info != NULL) {
-		gtk_window_present(GTK_WINDOW(developer_info));
-		return;
-	}
-
-	str = g_string_sized_new(4096);
-
-	/* Current Developers */
-	g_string_append_printf(str, "<h3>%s</h3><ul>",
-						   _("Current Developers"));
-	add_developers(str, developers);
-	g_string_append(str, "</ul>");
-
-	/* Crazy Patch Writers */
-	g_string_append_printf(str, "<h3>%s</h3><ul>",
-						   _("Crazy Patch Writers"));
-	add_developers(str, patch_writers);
-	g_string_append(str, "</ul>");
-
-	/* Retired Developers */
-	g_string_append_printf(str, "<h3>%s</h3><ul>",
-						   _("Retired Developers"));
-	add_developers(str, retired_developers);
-	g_string_append(str, "</ul>");
-
-	/* Retired Crazy Patch Writers */
-	g_string_append_printf(str, "<h3>%s</h3><ul>",
-						   _("Retired Crazy Patch Writers"));
-	add_developers(str, retired_patch_writers);
-	g_string_append(str, "</ul>");
-
-	tmp = g_strdup_printf(_("%s Developer Information"), PIDGIN_NAME);
-	developer_info = pidgin_build_help_dialog(tmp, "developer_info", str);
-	g_signal_connect(G_OBJECT(developer_info), "destroy", G_CALLBACK(gtk_widget_destroyed), &developer_info);
-	g_free(tmp);
-}
-
-void pidgin_dialogs_translators(void)
-{
-	GString *str;
-	char *tmp;
-	static GtkWidget *translator_info = NULL;
-
-	if (translator_info != NULL) {
-		gtk_window_present(GTK_WINDOW(translator_info));
-		return;
-	}
-
-	str = g_string_sized_new(4096);
-
-	/* Current Translators */
-	g_string_append_printf(str, "<h3>%s</h3><dl>",
-						   _("Current Translators"));
-	add_translators(str, translators);
-	g_string_append(str, "</dl>");
-
-	/* Past Translators */
-	g_string_append_printf(str, "<h3>%s</h3><dl>",
-						   _("Past Translators"));
-	add_translators(str, past_translators);
-	g_string_append(str, "</dl>");
-
->>>>>>> 7607e74f
 	tmp = g_strdup_printf(_("%s Translator Information"), PIDGIN_NAME);
 	translator_info = pidgin_build_help_dialog(tmp, "translator_info", str);
 	g_signal_connect(G_OBJECT(translator_info), "destroy", G_CALLBACK(gtk_widget_destroyed), &translator_info);
@@ -1050,7 +879,28 @@
 	pidgin_dialogs_im_with_user(account, username);
 }
 
-<<<<<<< HEAD
+static gboolean
+pidgin_dialogs_im_name_validator(PurpleRequestField *field, gchar **errmsg,
+	void *_fields)
+{
+	PurpleRequestFields *fields = _fields;
+	PurpleAccount *account;
+	PurplePlugin *prpl;
+	const char *username;
+	gboolean valid;
+
+	account = purple_request_fields_get_account(fields, "account");
+	prpl = purple_find_prpl(purple_account_get_protocol_id(account));
+	username = purple_request_fields_get_string(fields, "screenname");
+
+	valid = purple_validate(prpl, username);
+
+	if (errmsg && !valid)
+		*errmsg = g_strdup(_("Invalid username"));
+
+	return valid;
+}
+
 void
 pidgin_dialogs_im(void)
 {
@@ -1066,6 +916,7 @@
 	field = purple_request_field_string_new("screenname", _("_Name"), NULL, FALSE);
 	purple_request_field_set_type_hint(field, "screenname");
 	purple_request_field_set_required(field, TRUE);
+	purple_request_field_set_validator(field, pidgin_dialogs_im_name_validator, fields);
 	purple_request_field_group_add_field(group, field);
 
 	field = purple_request_field_account_new("account", _("_Account"), NULL);
@@ -1076,56 +927,6 @@
 	purple_request_field_set_required(field, TRUE);
 	purple_request_field_group_add_field(group, field);
 
-=======
-static gboolean
-pidgin_dialogs_im_name_validator(PurpleRequestField *field, gchar **errmsg,
-	void *_fields)
-{
-	PurpleRequestFields *fields = _fields;
-	PurpleAccount *account;
-	PurplePlugin *prpl;
-	const char *username;
-	gboolean valid;
-
-	account = purple_request_fields_get_account(fields, "account");
-	prpl = purple_find_prpl(purple_account_get_protocol_id(account));
-	username = purple_request_fields_get_string(fields, "screenname");
-
-	valid = purple_validate(prpl, username);
-
-	if (errmsg && !valid)
-		*errmsg = g_strdup(_("Invalid username"));
-
-	return valid;
-}
-
-void
-pidgin_dialogs_im(void)
-{
-	PurpleRequestFields *fields;
-	PurpleRequestFieldGroup *group;
-	PurpleRequestField *field;
-
-	fields = purple_request_fields_new();
-
-	group = purple_request_field_group_new(NULL);
-	purple_request_fields_add_group(fields, group);
-
-	field = purple_request_field_string_new("screenname", _("_Name"), NULL, FALSE);
-	purple_request_field_set_type_hint(field, "screenname");
-	purple_request_field_set_required(field, TRUE);
-	purple_request_field_set_validator(field, pidgin_dialogs_im_name_validator, fields);
-	purple_request_field_group_add_field(group, field);
-
-	field = purple_request_field_account_new("account", _("_Account"), NULL);
-	purple_request_field_set_type_hint(field, "account");
-	purple_request_field_set_visible(field,
-		(purple_connections_get_all() != NULL &&
-		 purple_connections_get_all()->next != NULL));
-	purple_request_field_set_required(field, TRUE);
-	purple_request_field_group_add_field(group, field);
-
->>>>>>> 7607e74f
 	purple_request_fields(purple_get_blist(), _("New Instant Message"),
 						NULL,
 						_("Please enter the username or alias of the person "
@@ -1202,16 +1003,6 @@
 
 	gtk_container_set_border_width (GTK_CONTAINER(window), PIDGIN_HIG_BOX_SPACE);
 	gtk_window_set_resizable(GTK_WINDOW(window), FALSE);
-<<<<<<< HEAD
-#if !GTK_CHECK_VERSION(2,22,0)
-	gtk_dialog_set_has_separator(GTK_DIALOG(window), FALSE);
-#endif
-	gtk_box_set_spacing(GTK_BOX(GTK_DIALOG(window)->vbox), PIDGIN_HIG_BORDER);
-	gtk_container_set_border_width (GTK_CONTAINER(GTK_DIALOG(window)->vbox), PIDGIN_HIG_BOX_SPACE);
-
-	hbox = gtk_hbox_new(FALSE, PIDGIN_HIG_BORDER);
-	gtk_container_add(GTK_CONTAINER(GTK_DIALOG(window)->vbox), hbox);
-=======
 	gtk_box_set_spacing(GTK_BOX(gtk_dialog_get_content_area(GTK_DIALOG(window))),
 	                    PIDGIN_HIG_BORDER);
 	gtk_container_set_border_width(GTK_CONTAINER(gtk_dialog_get_content_area(GTK_DIALOG(window))),
@@ -1219,7 +1010,6 @@
 
 	hbox = gtk_hbox_new(FALSE, PIDGIN_HIG_BORDER);
 	gtk_container_add(GTK_CONTAINER(gtk_dialog_get_content_area(GTK_DIALOG(window))), hbox);
->>>>>>> 7607e74f
 	img = gtk_image_new_from_stock(PIDGIN_STOCK_DIALOG_COOL, gtk_icon_size_from_name(PIDGIN_ICON_SIZE_TANGO_HUGE));
 	gtk_box_pack_start(GTK_BOX(hbox), img, FALSE, FALSE, 0);
 
