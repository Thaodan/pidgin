--- conflicted
+++ resolved
@@ -42,8 +42,6 @@
 #include "gtkutils.h"
 #include "gtkwebview.h"
 #include "pidginstock.h"
-
-
 
 static GList *dialogwindows = NULL;
 
@@ -422,19 +420,9 @@
 static GtkWidget *
 pidgin_build_help_dialog(const char *title, const char *role, GString *string)
 {
-<<<<<<< HEAD
-	GtkWidget *vbox;
-	GtkWidget *logo;
-	GtkWidget *scrolled_window;
-	GtkWidget *button;
-	GtkWidget *web_view;
-
-	GString *str;
-=======
 	GtkWidget *win, *vbox, *frame, *logo, *imhtml, *button;
 	GdkPixbuf *pixbuf;
 	GtkTextIter iter;
->>>>>>> c30b73bf
 	AtkObject *obj;
 	char *filename, *tmp;
 
@@ -461,20 +449,9 @@
 	g_free(tmp);
 	gtk_box_pack_start(GTK_BOX(vbox), logo, FALSE, FALSE, 0);
 
-<<<<<<< HEAD
-	scrolled_window = gtk_scrolled_window_new (NULL, NULL);
-        gtk_scrolled_window_set_shadow_type(GTK_SCROLLED_WINDOW(scrolled_window), GTK_SHADOW_IN);
-	gtk_scrolled_window_set_policy (GTK_SCROLLED_WINDOW (scrolled_window), GTK_POLICY_AUTOMATIC, GTK_POLICY_AUTOMATIC);
-
-	web_view = gtk_webview_new ();
-	gtk_container_add (GTK_CONTAINER (scrolled_window), web_view);
-
-	gtk_box_pack_start(GTK_BOX(vbox), scrolled_window, TRUE, TRUE, 0);
-=======
 	frame = pidgin_create_imhtml(FALSE, &imhtml, NULL, NULL);
 	gtk_imhtml_set_format_functions(GTK_IMHTML(imhtml), GTK_IMHTML_ALL ^ GTK_IMHTML_SMILEY);
 	gtk_box_pack_start(GTK_BOX(vbox), frame, TRUE, TRUE, 0);
->>>>>>> c30b73bf
 
 	gtk_imhtml_append_text(GTK_IMHTML(imhtml), string->str, GTK_IMHTML_NO_SCROLL);
 	gtk_text_buffer_get_start_iter(gtk_text_view_get_buffer(GTK_TEXT_VIEW(imhtml)), &iter);
@@ -731,11 +708,6 @@
 
 	/* End of not to be translated section */
 
-<<<<<<< HEAD
-	webkit_web_view_load_html_string (WEBKIT_WEB_VIEW(web_view), str->str, "");
-	g_string_free(str, TRUE);
-
-=======
 	tmp = g_strdup_printf(_("%s Build Information"), PIDGIN_NAME);
 	buildinfo = pidgin_build_help_dialog(tmp, "buildinfo", str);
 	g_signal_connect(G_OBJECT(buildinfo), "destroy", G_CALLBACK(gtk_widget_destroyed), &buildinfo);
@@ -747,7 +719,6 @@
 	GString *str;
 	char *tmp;
 	static GtkWidget *developer_info = NULL;
->>>>>>> c30b73bf
 
 	if (developer_info != NULL) {
 		gtk_window_present(GTK_WINDOW(developer_info));
