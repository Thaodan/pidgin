--- conflicted
+++ resolved
@@ -456,7 +456,7 @@
 		return;
 	}
 #ifdef _WIN32
-	else if (!strcmp(method, "playsoundw")) {
+	else if (purple_strequal(method, "playsoundw")) {
 		pidgin_sound_play_file_win32(filename);
 		return;
 	}
@@ -520,31 +520,22 @@
 #ifdef USE_GSTREAMER
 	if (gst_init_failed)  /* Perhaps do gdk_beep instead? */
 		return;
-<<<<<<< HEAD
 #ifdef _WIN32
-	if (!strcmp(method, "automatic")) {
+	if (purple_strequal(method, "automatic")) {
 		sink = gst_element_factory_make("directsoundsink", "sink");
 		if (sink == NULL)
 			sink = gst_element_factory_make("waveformsink", "sink");
 		if (sink == NULL)
 			sink = gst_element_factory_make("gconfaudiosink", "sink");
-	} else if (!strcmp(method, "directsound")) {
+	} else if (purple_strequal(method, "directsound")) {
 		sink = gst_element_factory_make("directsoundsink", "sink");
-	} else if (!strcmp(method, "waveform")) {
+	} else if (purple_strequal(method, "waveform")) {
 		sink = gst_element_factory_make("waveformsink", "sink");
 	}
 #else
-	if (!strcmp(method, "automatic")) {
-		sink = gst_element_factory_make("gconfaudiosink", "sink");
-	} else if (!strcmp(method, "esd")) {
-=======
-	volume = (float)(CLAMP(purple_prefs_get_int(PIDGIN_PREFS_ROOT "/sound/volume"),0,100)) / 50;
 	if (purple_strequal(method, "automatic")) {
 		sink = gst_element_factory_make("gconfaudiosink", "sink");
-	}
-#ifndef _WIN32
-	else if (purple_strequal(method, "esd")) {
->>>>>>> 2f50dafa
+	} else if (purple_strequal(method, "esd")) {
 		sink = gst_element_factory_make("esdsink", "sink");
 	} else if (purple_strequal(method, "alsa")) {
 		sink = gst_element_factory_make("alsasink", "sink");
