--- conflicted
+++ resolved
@@ -43,15 +43,8 @@
 
 #include <gdk/gdkkeysyms.h>
 
-<<<<<<< HEAD
-#if !GTK_CHECK_VERSION(2,18,0)
-#define gtk_widget_get_visible(x) GTK_WIDGET_VISIBLE(x)
-#define gtk_widget_is_sensitive(x) GTK_WIDGET_IS_SENSITIVE(x)
-#endif
-=======
 #define GTK_TOOLTIPS_VAR toolbar->tooltips
 #include "gtk3compat.h"
->>>>>>> 7607e74f
 
 static GtkHBoxClass *parent_class = NULL;
 
@@ -488,21 +481,12 @@
 
 static void insert_hr_cb(GtkWidget *widget, GtkIMHtmlToolbar *toolbar)
 {
-<<<<<<< HEAD
-        GtkTextIter iter;
-        GtkTextMark *ins;
-	GtkIMHtmlScalable *hr;
-
-        ins = gtk_text_buffer_get_insert(gtk_text_view_get_buffer(GTK_TEXT_VIEW(toolbar->imhtml)));
-        gtk_text_buffer_get_iter_at_mark(gtk_text_view_get_buffer(GTK_TEXT_VIEW(toolbar->imhtml)), &iter, ins);
-=======
 	GtkTextIter iter;
 	GtkTextMark *ins;
 	GtkIMHtmlScalable *hr;
 
 	ins = gtk_text_buffer_get_insert(gtk_text_view_get_buffer(GTK_TEXT_VIEW(toolbar->imhtml)));
 	gtk_text_buffer_get_iter_at_mark(gtk_text_view_get_buffer(GTK_TEXT_VIEW(toolbar->imhtml)), &iter, ins);
->>>>>>> 7607e74f
 	hr = gtk_imhtml_hr_new();
 	gtk_imhtml_hr_add_to(hr, GTK_IMHTML(toolbar->imhtml), &iter);
 }
@@ -694,15 +678,7 @@
 	g_object_set_data(G_OBJECT(button), "smiley_text", face);
 	g_signal_connect(G_OBJECT(button), "clicked", G_CALLBACK(insert_smiley_text), toolbar);
 
-<<<<<<< HEAD
-#if GTK_CHECK_VERSION(2,12,0)
 	gtk_widget_set_tooltip_text(button, face);
-#else
-	gtk_tooltips_set_tip(toolbar->tooltips, button, face, NULL);
-#endif
-=======
-	gtk_widget_set_tooltip_text(button, face);
->>>>>>> 7607e74f
 
 	/* these look really weird with borders */
 	gtk_button_set_relief(GTK_BUTTON(button), GTK_RELIEF_NONE);
@@ -716,15 +692,7 @@
 		g_snprintf(tip, sizeof(tip),
 			_("This smiley is disabled because a custom smiley exists for this shortcut:\n %s"),
 			face);
-<<<<<<< HEAD
-#if GTK_CHECK_VERSION(2,12,0)
 		gtk_widget_set_tooltip_text(button, tip);
-#else
-		gtk_tooltips_set_tip(toolbar->tooltips, button, tip, NULL);
-#endif
-=======
-		gtk_widget_set_tooltip_text(button, tip);
->>>>>>> 7607e74f
 		gtk_widget_set_sensitive(button, FALSE);
 	} else if (psmiley) {
 		/* Remove the button if the smiley is destroyed */
@@ -766,11 +734,7 @@
 static gboolean
 smiley_dialog_input_cb(GtkWidget *dialog, GdkEvent *event, GtkIMHtmlToolbar *toolbar)
 {
-<<<<<<< HEAD
-	if ((event->type == GDK_KEY_PRESS && event->key.keyval == GDK_Escape) ||
-=======
 	if ((event->type == GDK_KEY_PRESS && event->key.keyval == GDK_KEY_Escape) ||
->>>>>>> 7607e74f
 	    (event->type == GDK_BUTTON_PRESS && event->button.button == 1))
 	{
 		close_smiley_dialog(toolbar);
@@ -1140,15 +1104,6 @@
 {
 	GtkWidget *widget = GTK_WIDGET(data);
 	GtkRequisition menu_req;
-<<<<<<< HEAD
-	gint ythickness = widget->style->ythickness;
-	int savy;
-
-	gtk_widget_size_request(GTK_WIDGET (menu), &menu_req);
-	gdk_window_get_origin(widget->window, x, y);
-	*x += widget->allocation.x;
-	*y += widget->allocation.y + widget->allocation.height;
-=======
 	GtkAllocation allocation;
 	gint ythickness = gtk_widget_get_style(widget)->ythickness;
 	int savy;
@@ -1158,17 +1113,12 @@
 	gdk_window_get_origin(gtk_widget_get_window(widget), x, y);
 	*x += allocation.x;
 	*y += allocation.y + allocation.height;
->>>>>>> 7607e74f
 	savy = *y;
 
 	pidgin_menu_position_func_helper(menu, x, y, push_in, data);
 
 	if (savy > *y + ythickness + 1)
-<<<<<<< HEAD
-		*y -= widget->allocation.height;
-=======
 		*y -= allocation.height;
->>>>>>> 7607e74f
 }
 
 static gboolean
@@ -1327,15 +1277,7 @@
 			g_signal_connect(G_OBJECT(button), "clicked",
 					 G_CALLBACK(buttons[iter].callback), toolbar);
 			*(buttons[iter].button) = button;
-<<<<<<< HEAD
-#if GTK_CHECK_VERSION(2,12,0)
 			gtk_widget_set_tooltip_text(button, buttons[iter].tooltip);
-#else
-			gtk_tooltips_set_tip(toolbar->tooltips, button, buttons[iter].tooltip, NULL);
-#endif
-=======
-			gtk_widget_set_tooltip_text(button, buttons[iter].tooltip);
->>>>>>> 7607e74f
 		} else
 			button = gtk_vseparator_new();
 		gtk_box_pack_start(GTK_BOX(hbox), button, FALSE, FALSE, 0);
@@ -1357,11 +1299,7 @@
 static void
 button_sensitiveness_changed(GtkWidget *button, gpointer dontcare, GtkWidget *item)
 {
-<<<<<<< HEAD
-	gtk_widget_set_sensitive(item, gtk_widget_is_sensitive(button));
-=======
 	gtk_widget_set_sensitive(item, gtk_widget_get_sensitive(button));
->>>>>>> 7607e74f
 }
 
 static void
@@ -1384,17 +1322,10 @@
 		gconstpointer value, gpointer toolbar)
 {
 	if (value) {
-<<<<<<< HEAD
-		gtk_widget_hide_all(g_object_get_data(G_OBJECT(toolbar), "lean-view"));
-		gtk_widget_show_all(g_object_get_data(G_OBJECT(toolbar), "wide-view"));
-	} else {
-		gtk_widget_hide_all(g_object_get_data(G_OBJECT(toolbar), "wide-view"));
-=======
 		gtk_widget_hide(g_object_get_data(G_OBJECT(toolbar), "lean-view"));
 		gtk_widget_show_all(g_object_get_data(G_OBJECT(toolbar), "wide-view"));
 	} else {
 		gtk_widget_hide(g_object_get_data(G_OBJECT(toolbar), "wide-view"));
->>>>>>> 7607e74f
 		gtk_widget_show_all(g_object_get_data(G_OBJECT(toolbar), "lean-view"));
 	}
 }
@@ -1492,12 +1423,8 @@
 
 	g_signal_connect(G_OBJECT(font_button), "button-press-event", G_CALLBACK(button_activate_on_click), toolbar);
 	g_signal_connect(G_OBJECT(font_button), "activate", G_CALLBACK(pidgin_menu_clicked), font_menu);
-<<<<<<< HEAD
-	g_signal_connect(G_OBJECT(font_menu), "deactivate", G_CALLBACK(pidgin_menu_deactivate), font_button);
-=======
 	g_signal_connect_data(G_OBJECT(font_menu), "deactivate", G_CALLBACK(pidgin_menu_deactivate),
 	                      g_object_ref(font_button), (GClosureNotify)g_object_unref, 0);
->>>>>>> 7607e74f
 
 	/* Sep */
 	sep = gtk_vseparator_new();
@@ -1542,12 +1469,8 @@
 
 	g_signal_connect(G_OBJECT(insert_button), "button-press-event", G_CALLBACK(button_activate_on_click), toolbar);
 	g_signal_connect(G_OBJECT(insert_button), "activate", G_CALLBACK(pidgin_menu_clicked), insert_menu);
-<<<<<<< HEAD
-	g_signal_connect(G_OBJECT(insert_menu), "deactivate", G_CALLBACK(pidgin_menu_deactivate), insert_button);
-=======
 	g_signal_connect_data(G_OBJECT(insert_menu), "deactivate", G_CALLBACK(pidgin_menu_deactivate),
 	                      g_object_ref(insert_button), (GClosureNotify)g_object_unref, 0);
->>>>>>> 7607e74f
 	toolbar->sml = NULL;
 
 	/* Sep */
