--- conflicted
+++ resolved
@@ -409,13 +409,8 @@
 }
 
 GSList *pidgin_themes_get_proto_smileys(const char *id) {
-<<<<<<< HEAD
 	PurpleProtocol *protocol;
-	struct smiley_list *list, *def;
-=======
-	PurplePlugin *proto;
 	struct PidginSmileyList *list, *def;
->>>>>>> 6970c949
 
 	if ((current_smiley_theme == NULL) || (current_smiley_theme->list == NULL))
 		return NULL;
