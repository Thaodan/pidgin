/*
 * Themes for Pidgin
 *
 * Pidgin is the legal property of its developers, whose names are too numerous
 * to list here.  Please refer to the COPYRIGHT file distributed with this
 * source distribution.
 *
 * This program is free software; you can redistribute it and/or modify
 * it under the terms of the GNU General Public License as published by
 * the Free Software Foundation; either version 2 of the License, or
 * (at your option) any later version.
 *
 * This program is distributed in the hope that it will be useful,
 * but WITHOUT ANY WARRANTY; without even the implied warranty of
 * MERCHANTABILITY or FITNESS FOR A PARTICULAR PURPOSE.  See the
 * GNU General Public License for more details.
 *
 * You should have received a copy of the GNU General Public License
 * along with this program; if not, write to the Free Software
 * Foundation, Inc., 51 Franklin Street, Fifth Floor, Boston, MA  02111-1301  USA
 *
 */
#include "internal.h"
#include "pidgin.h"

#include "conversation.h"
#include "debug.h"
#include "prpl.h"
#include "util.h"

#include "gtkconv.h"
#include "gtkdialogs.h"
<<<<<<< HEAD
#include "gtkimhtml.h"
=======
>>>>>>> 7607e74f
#include "gtksmiley.h"
#include "gtkthemes.h"
#include "gtkwebview.h"

GSList *smiley_themes = NULL;
struct smiley_theme *current_smiley_theme;

static void pidgin_themes_destroy_smiley_theme_smileys(struct smiley_theme *theme);

gboolean pidgin_themes_smileys_disabled()
{
	if (!current_smiley_theme)
		return 1;

	return strcmp(current_smiley_theme->name, "none") == 0;
}

static void
pidgin_themes_destroy_smiley_theme(struct smiley_theme *theme)
{
	pidgin_themes_destroy_smiley_theme_smileys(theme);

	g_free(theme->name);
	g_free(theme->desc);
	g_free(theme->author);
	g_free(theme->icon);
	g_free(theme->path);
	g_free(theme);
}

static void pidgin_themes_remove_theme_dir(const char *theme_dir_name)
{
	GString *str = NULL;
	const char *file_name = NULL;
	GDir *theme_dir = NULL;

	if ((theme_dir = g_dir_open(theme_dir_name, 0, NULL)) != NULL) {
		if ((str = g_string_new(theme_dir_name)) != NULL) {
			while ((file_name = g_dir_read_name(theme_dir)) != NULL) {
				g_string_printf(str, "%s%s%s", theme_dir_name, G_DIR_SEPARATOR_S, file_name);
				g_unlink(str->str);
			}
			g_string_free(str, TRUE);
		}
		g_dir_close(theme_dir);
		g_rmdir(theme_dir_name);
	}
}

void pidgin_themes_remove_smiley_theme(const char *file)
{
	char *theme_dir = NULL, *last_slash = NULL;
	g_return_if_fail(NULL != file);

	if (!g_file_test(file, G_FILE_TEST_EXISTS)) return;
	if ((theme_dir = g_strdup(file)) == NULL) return ;

	if ((last_slash = g_strrstr(theme_dir, G_DIR_SEPARATOR_S)) != NULL) {
		GSList *iter = NULL;
		struct smiley_theme *theme = NULL, *new_theme = NULL;

		*last_slash = 0;

		/* Delete files on disk */
		pidgin_themes_remove_theme_dir(theme_dir);

		/* Find theme in themes list and remove it */
		for (iter = smiley_themes ; iter ; iter = iter->next) {
			theme = ((struct smiley_theme *)(iter->data));
			if (!strcmp(theme->path, file))
				break ;
		}
		if (iter) {
			if (theme == current_smiley_theme) {
				new_theme = ((struct smiley_theme *)(NULL == iter->next ? (smiley_themes == iter ? NULL : smiley_themes->data) : iter->next->data));
				if (new_theme)
					purple_prefs_set_string(PIDGIN_PREFS_ROOT "/smileys/theme", new_theme->name);
				else
					current_smiley_theme = NULL;
			}
			smiley_themes = g_slist_delete_link(smiley_themes, iter);

			/* Destroy theme structure */
			pidgin_themes_destroy_smiley_theme(theme);
		}
	}

	g_free(theme_dir);
}

<<<<<<< HEAD
static void _pidgin_themes_smiley_themeize(GtkWidget *imhtml, gboolean custom)
=======
static void _pidgin_themes_smiley_themeize(GtkWidget *webview, gboolean custom)
>>>>>>> 7607e74f
{
	/* TODO WEBKIT: move imhtml dependency to use webview. */
#if 0
	struct smiley_list *list;
	if (!current_smiley_theme)
		return;

	gtk_webview_remove_smileys(GTK_WEBVIEW(webview));
	list = current_smiley_theme->list;
	while (list) {
		char *sml = !strcmp(list->sml, "default") ? NULL : list->sml;
		GSList *icons = list->smileys;
		while (icons) {
			gtk_webview_associate_smiley(GTK_WEBVIEW(webview), sml, icons->data);
			icons = icons->next;
		}

		if (custom == TRUE) {
			icons = pidgin_smileys_get_all();

			while (icons) {
<<<<<<< HEAD
				gtk_imhtml_associate_smiley(GTK_IMHTML(imhtml), sml, icons->data);
=======
				gtk_webview_associate_smiley(GTK_WEBVIEW(webview), sml, icons->data);
>>>>>>> 7607e74f
				icons = icons->next;
			}
		}

		list = list->next;
	}
#endif /* if 0 */
}

void pidgin_themes_smiley_themeize(GtkWidget *imhtml)
{
	_pidgin_themes_smiley_themeize(imhtml, FALSE);
}

<<<<<<< HEAD
void pidgin_themes_smiley_themeize_custom(GtkWidget *imhtml)
{
	_pidgin_themes_smiley_themeize(imhtml, TRUE);
=======
void
pidgin_themes_smiley_themeize(GtkWidget *webview)
{
	_pidgin_themes_smiley_themeize(webview, FALSE);
}

void
pidgin_themes_smiley_themeize_custom(GtkWidget *webview)
{
	_pidgin_themes_smiley_themeize(webview, TRUE);
>>>>>>> 7607e74f
}

static void
pidgin_themes_destroy_smiley_theme_smileys(struct smiley_theme *theme)
{
<<<<<<< HEAD
	GHashTable *already_freed;
	struct smiley_list *wer;

	already_freed = g_hash_table_new(g_direct_hash, g_direct_equal);
	for (wer = theme->list; wer != NULL; wer = theme->list) {
		while (wer->smileys) {
			GtkIMHtmlSmiley *uio = wer->smileys->data;

			if (uio->imhtml) {
				g_signal_handlers_disconnect_matched(uio->imhtml, G_SIGNAL_MATCH_DATA,
					0, 0, NULL, NULL, uio);
			}

			if (uio->icon)
				g_object_unref(uio->icon);
			if (g_hash_table_lookup(already_freed, uio->file) == NULL) {
				g_free(uio->file);
				g_hash_table_insert(already_freed, uio->file, GINT_TO_POINTER(1));
			}
			g_free(uio->smile);
			g_free(uio);
=======
	struct smiley_list *wer;

	for (wer = theme->list; wer != NULL; wer = theme->list) {
		while (wer->smileys) {
			GtkWebViewSmiley *uio = wer->smileys->data;
			gtk_webview_smiley_destroy(uio);
>>>>>>> 7607e74f
			wer->smileys = g_slist_delete_link(wer->smileys, wer->smileys);
		}
		theme->list = wer->next;
		g_free(wer->sml);
		g_free(wer);
	}
	theme->list = NULL;
<<<<<<< HEAD

	g_hash_table_destroy(already_freed);
=======
>>>>>>> 7607e74f
}

static void
pidgin_smiley_themes_remove_non_existing(void)
{
	static struct smiley_theme *theme = NULL;
	GSList *iter = NULL;

	if (!smiley_themes) return ;

	for (iter = smiley_themes ; iter ; iter = iter->next) {
		theme = ((struct smiley_theme *)(iter->data));
		if (!g_file_test(theme->path, G_FILE_TEST_EXISTS)) {
			if (theme == current_smiley_theme)
				current_smiley_theme = ((struct smiley_theme *)(NULL == iter->next ? NULL : iter->next->data));
			pidgin_themes_destroy_smiley_theme(theme);
			iter->data = NULL;
		}
	}
	/* Remove all elements whose data is NULL */
	smiley_themes = g_slist_remove_all(smiley_themes, NULL);

	if (!current_smiley_theme && smiley_themes) {
		struct smiley_theme *smile = g_slist_last(smiley_themes)->data;
		pidgin_themes_load_smiley_theme(smile->path, TRUE);
	}
}

void pidgin_themes_load_smiley_theme(const char *file, gboolean load)
{
	FILE *f = g_fopen(file, "r");
	char buf[256];
	char *i;
	struct smiley_theme *theme=NULL;
	struct smiley_list *list = NULL;
	GSList *lst = smiley_themes;
	char *dirname;

	if (!f)
		return;

	while (lst) {
		struct smiley_theme *thm = lst->data;
		if (!strcmp(thm->path, file)) {
			theme = thm;
			break;
		}
		lst = lst->next;
	}

	if (theme != NULL && theme == current_smiley_theme) {
		/* Don't reload the theme if it is already loaded */
		fclose(f);
		return;
	}

	if (theme == NULL) {
		theme = g_new0(struct smiley_theme, 1);
		theme->path = g_strdup(file);
		smiley_themes = g_slist_prepend(smiley_themes, theme);
	}

	dirname = g_path_get_dirname(file);

	while (!feof(f)) {
		if (!fgets(buf, sizeof(buf), f)) {
			break;
		}

		if (buf[0] == '#' || buf[0] == '\0')
			continue;
		else {
			int len = strlen(buf);
			while (len && (buf[len - 1] == '\r' || buf[len - 1] == '\n'))
				buf[--len] = '\0';
			if (len == 0)
				continue;
		}

		i = buf;
		while (isspace(*i))
			i++;

		if (*i == '[' && strchr(i, ']') && load) {
			struct smiley_list *child = g_new0(struct smiley_list, 1);
			child->sml = g_strndup(i+1, strchr(i, ']') - i - 1);
			child->files = g_hash_table_new_full (g_str_hash, g_str_equal, g_free, g_free);

			if (theme->list)
				list->next = child;
			else
				theme->list = child;
			/* Reverse the Smiley list since it was built in reverse order for efficiency reasons */
			if (list != NULL)
				list->smileys = g_slist_reverse(list->smileys);
			list = child;
		} else if (!g_ascii_strncasecmp(i, "Name=", strlen("Name="))) {
			g_free(theme->name);
			theme->name = g_strdup(i + strlen("Name="));
		} else if (!g_ascii_strncasecmp(i, "Description=", strlen("Description="))) {
			g_free(theme->desc);
			theme->desc = g_strdup(i + strlen("Description="));
		} else if (!g_ascii_strncasecmp(i, "Icon=", strlen("Icon="))) {
			g_free(theme->icon);
			theme->icon = g_build_filename(dirname, i + strlen("Icon="), NULL);
		} else if (!g_ascii_strncasecmp(i, "Author=", strlen("Author="))) {
			g_free(theme->author);
			theme->author = g_strdup(i + strlen("Author="));
		} else if (load && list) {
			gboolean hidden = FALSE;
			char *sfile = NULL;

			if (*i == '!' && *(i + 1) == ' ') {
				hidden = TRUE;
				i = i + 2;
			}
			while  (*i) {
				char l[64];
				int li = 0;
				while (*i && !isspace(*i) && li < sizeof(l) - 1) {
					if (*i == '\\' && *(i+1) != '\0')
						i++;
					l[li++] = *(i++);
				}
				l[li] = 0;
				if (!sfile) {
					sfile = g_build_filename(dirname, l, NULL);
				} else {
<<<<<<< HEAD
					GtkIMHtmlSmiley *smiley = gtk_imhtml_smiley_create(sfile, l, hidden, 0);
=======
					GtkWebViewSmiley *smiley = gtk_webview_smiley_create(sfile, l, hidden, 0);
>>>>>>> 7607e74f
					list->smileys = g_slist_prepend(list->smileys, smiley);
					g_hash_table_insert (list->files, g_strdup(l), g_strdup(sfile));
				}
				while (isspace(*i))
					i++;

			}


			g_free(sfile);
		}
	}

	/* Reverse the Smiley list since it was built in reverse order for efficiency reasons */
	if (list != NULL)
		list->smileys = g_slist_reverse(list->smileys);

	g_free(dirname);
	fclose(f);

	if (!theme->name || !theme->desc || !theme->author) {
		purple_debug_error("gtkthemes", "Invalid file format, not loading smiley theme from '%s'\n", file);

		smiley_themes = g_slist_remove(smiley_themes, theme);
		pidgin_themes_destroy_smiley_theme(theme);
		return;
	}

	if (load) {
		GList *cnv;

		if (current_smiley_theme)
			pidgin_themes_destroy_smiley_theme_smileys(current_smiley_theme);
		current_smiley_theme = theme;

		for (cnv = purple_get_conversations(); cnv != NULL; cnv = cnv->next) {
			PurpleConversation *conv = cnv->data;

			if (PIDGIN_IS_PIDGIN_CONVERSATION(conv)) {
				/* We want to see our custom smileys on our entry if we write the shortcut */
				pidgin_themes_smiley_themeize_custom(PIDGIN_CONVERSATION(conv)->entry);
			}
		}
	}
}

void pidgin_themes_smiley_theme_probe()
{
	GDir *dir;
	const gchar *file;
	gchar *path, *test_path;
	int l;
	char* probedirs[3];

	pidgin_smiley_themes_remove_non_existing();

	probedirs[0] = g_build_filename(DATADIR, "pixmaps", "pidgin", "emotes", NULL);
	probedirs[1] = g_build_filename(purple_user_dir(), "smileys", NULL);
	probedirs[2] = 0;
	for (l=0; probedirs[l]; l++) {
		dir = g_dir_open(probedirs[l], 0, NULL);
		if (dir) {
			while ((file = g_dir_read_name(dir))) {
				test_path = g_build_filename(probedirs[l], file, NULL);
				if (g_file_test(test_path, G_FILE_TEST_IS_DIR)) {
					path = g_build_filename(probedirs[l], file, "theme", NULL);

					/* Here we check to see that the theme has proper syntax.
					 * We set the second argument to FALSE so that it doesn't load
					 * the theme yet.
					 */
					pidgin_themes_load_smiley_theme(path, FALSE);
					g_free(path);
				}
				g_free(test_path);
			}
			g_dir_close(dir);
		} else if (l == 1) {
			g_mkdir(probedirs[l], S_IRUSR | S_IWUSR | S_IXUSR);
		}
		g_free(probedirs[l]);
	}

	if (!current_smiley_theme && smiley_themes) {
		struct smiley_theme *smile = smiley_themes->data;
		pidgin_themes_load_smiley_theme(smile->path, TRUE);
	}
}

GSList *pidgin_themes_get_proto_smileys(const char *id) {
	PurplePlugin *proto;
	struct smiley_list *list, *def;

	if ((current_smiley_theme == NULL) || (current_smiley_theme->list == NULL))
		return NULL;

	def = list = current_smiley_theme->list;

	if (id == NULL)
		return def->smileys;

	proto = purple_find_prpl(id);

	while (list) {
		if (!strcmp(list->sml, "default"))
			def = list;
		else if (proto && !strcmp(proto->info->name, list->sml))
			break;

		list = list->next;
	}

	return list ? list->smileys : def->smileys;
}

void pidgin_themes_init()
{
	GSList *l;
	const char *current_theme =
		purple_prefs_get_string(PIDGIN_PREFS_ROOT "/smileys/theme");

	pidgin_themes_smiley_theme_probe();

	for (l = smiley_themes; l; l = l->next) {
		struct smiley_theme *smile = l->data;
		if (smile->name && strcmp(current_theme, smile->name) == 0) {
			pidgin_themes_load_smiley_theme(smile->path, TRUE);
			break;
		}
	}

	/* If we still don't have a smiley theme, choose the first one */
	if (!current_smiley_theme && smiley_themes) {
		struct smiley_theme *smile = smiley_themes->data;
		pidgin_themes_load_smiley_theme(smile->path, TRUE);
	}
}<|MERGE_RESOLUTION|>--- conflicted
+++ resolved
@@ -30,10 +30,6 @@
 
 #include "gtkconv.h"
 #include "gtkdialogs.h"
-<<<<<<< HEAD
-#include "gtkimhtml.h"
-=======
->>>>>>> 7607e74f
 #include "gtksmiley.h"
 #include "gtkthemes.h"
 #include "gtkwebview.h"
@@ -124,14 +120,8 @@
 	g_free(theme_dir);
 }
 
-<<<<<<< HEAD
-static void _pidgin_themes_smiley_themeize(GtkWidget *imhtml, gboolean custom)
-=======
 static void _pidgin_themes_smiley_themeize(GtkWidget *webview, gboolean custom)
->>>>>>> 7607e74f
-{
-	/* TODO WEBKIT: move imhtml dependency to use webview. */
-#if 0
+{
 	struct smiley_list *list;
 	if (!current_smiley_theme)
 		return;
@@ -150,30 +140,15 @@
 			icons = pidgin_smileys_get_all();
 
 			while (icons) {
-<<<<<<< HEAD
-				gtk_imhtml_associate_smiley(GTK_IMHTML(imhtml), sml, icons->data);
-=======
 				gtk_webview_associate_smiley(GTK_WEBVIEW(webview), sml, icons->data);
->>>>>>> 7607e74f
 				icons = icons->next;
 			}
 		}
 
 		list = list->next;
 	}
-#endif /* if 0 */
-}
-
-void pidgin_themes_smiley_themeize(GtkWidget *imhtml)
-{
-	_pidgin_themes_smiley_themeize(imhtml, FALSE);
-}
-
-<<<<<<< HEAD
-void pidgin_themes_smiley_themeize_custom(GtkWidget *imhtml)
-{
-	_pidgin_themes_smiley_themeize(imhtml, TRUE);
-=======
+}
+
 void
 pidgin_themes_smiley_themeize(GtkWidget *webview)
 {
@@ -184,42 +159,17 @@
 pidgin_themes_smiley_themeize_custom(GtkWidget *webview)
 {
 	_pidgin_themes_smiley_themeize(webview, TRUE);
->>>>>>> 7607e74f
 }
 
 static void
 pidgin_themes_destroy_smiley_theme_smileys(struct smiley_theme *theme)
 {
-<<<<<<< HEAD
-	GHashTable *already_freed;
-	struct smiley_list *wer;
-
-	already_freed = g_hash_table_new(g_direct_hash, g_direct_equal);
-	for (wer = theme->list; wer != NULL; wer = theme->list) {
-		while (wer->smileys) {
-			GtkIMHtmlSmiley *uio = wer->smileys->data;
-
-			if (uio->imhtml) {
-				g_signal_handlers_disconnect_matched(uio->imhtml, G_SIGNAL_MATCH_DATA,
-					0, 0, NULL, NULL, uio);
-			}
-
-			if (uio->icon)
-				g_object_unref(uio->icon);
-			if (g_hash_table_lookup(already_freed, uio->file) == NULL) {
-				g_free(uio->file);
-				g_hash_table_insert(already_freed, uio->file, GINT_TO_POINTER(1));
-			}
-			g_free(uio->smile);
-			g_free(uio);
-=======
 	struct smiley_list *wer;
 
 	for (wer = theme->list; wer != NULL; wer = theme->list) {
 		while (wer->smileys) {
 			GtkWebViewSmiley *uio = wer->smileys->data;
 			gtk_webview_smiley_destroy(uio);
->>>>>>> 7607e74f
 			wer->smileys = g_slist_delete_link(wer->smileys, wer->smileys);
 		}
 		theme->list = wer->next;
@@ -227,11 +177,6 @@
 		g_free(wer);
 	}
 	theme->list = NULL;
-<<<<<<< HEAD
-
-	g_hash_table_destroy(already_freed);
-=======
->>>>>>> 7607e74f
 }
 
 static void
@@ -360,11 +305,7 @@
 				if (!sfile) {
 					sfile = g_build_filename(dirname, l, NULL);
 				} else {
-<<<<<<< HEAD
-					GtkIMHtmlSmiley *smiley = gtk_imhtml_smiley_create(sfile, l, hidden, 0);
-=======
 					GtkWebViewSmiley *smiley = gtk_webview_smiley_create(sfile, l, hidden, 0);
->>>>>>> 7607e74f
 					list->smileys = g_slist_prepend(list->smileys, smiley);
 					g_hash_table_insert (list->files, g_strdup(l), g_strdup(sfile));
 				}
