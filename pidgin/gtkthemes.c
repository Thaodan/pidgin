--- conflicted
+++ resolved
@@ -302,12 +302,8 @@
 			}
 			while  (*i) {
 				char l[64];
-<<<<<<< HEAD
 				gsize li = 0;
-=======
-				int li = 0;
 				char *next;
->>>>>>> 287be05c
 				while (*i && !isspace(*i) && li < sizeof(l) - 1) {
 					if (*i == '\\' && *(i+1) != '\0')
 						i++;
