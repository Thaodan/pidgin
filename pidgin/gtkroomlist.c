/**
 * @file gtkroomlist.c GTK+ Room List UI
 * @ingroup pidgin
 */

/* pidgin
 *
 * Pidgin is the legal property of its developers, whose names are too numerous
 * to list here.  Please refer to the COPYRIGHT file distributed with this
 * source distribution.
 *
 * This program is free software; you can redistribute it and/or modify
 * it under the terms of the GNU General Public License as published by
 * the Free Software Foundation; either version 2 of the License, or
 * (at your option) any later version.
 *
 * This program is distributed in the hope that it will be useful,
 * but WITHOUT ANY WARRANTY; without even the implied warranty of
 * MERCHANTABILITY or FITNESS FOR A PARTICULAR PURPOSE.  See the
 * GNU General Public License for more details.
 *
 * You should have received a copy of the GNU General Public License
 * along with this program; if not, write to the Free Software
 * Foundation, Inc., 51 Franklin Street, Fifth Floor, Boston, MA  02111-1301  USA
 */

#include "internal.h"
#include "pidgin.h"
#include "gtkutils.h"
#include "pidginstock.h"
#include "pidgintooltip.h"

#include "debug.h"
#include "account.h"
#include "connection.h"
#include "notify.h"

#include "gtkroomlist.h"

typedef struct _PidginRoomlistDialog {
	GtkWidget *window;
	GtkWidget *account_widget;
	GtkWidget *progress;
	GtkWidget *sw;

	GtkWidget *stop_button;
	GtkWidget *list_button;
	GtkWidget *add_button;
	GtkWidget *join_button;
	GtkWidget *close_button;

	PurpleAccount *account;
	PurpleRoomlist *roomlist;

	gboolean pg_needs_pulse;
	guint pg_update_to;
} PidginRoomlistDialog;

typedef struct _PidginRoomlist {
	PidginRoomlistDialog *dialog;
	GtkTreeStore *model;
	GtkWidget *tree;
	GHashTable *cats; /**< Meow. */
	gint num_rooms, total_rooms;
	GtkWidget *tipwindow;
	GdkRectangle tip_rect;
	PangoLayout *tip_layout;
	PangoLayout *tip_name_layout;
	int tip_height;
	int tip_width;
	int tip_name_height;
	int tip_name_width;
} PidginRoomlist;

enum {
	NAME_COLUMN = 0,
	ROOM_COLUMN,
	NUM_OF_COLUMNS,
};

static GList *roomlists = NULL;

static gint delete_win_cb(GtkWidget *w, GdkEventAny *e, gpointer d)
{
	PidginRoomlistDialog *dialog = d;

	if (dialog->roomlist && purple_roomlist_get_in_progress(dialog->roomlist))
		purple_roomlist_cancel_get_list(dialog->roomlist);

	if (dialog->pg_update_to > 0)
		purple_timeout_remove(dialog->pg_update_to);

	if (dialog->roomlist) {
		PidginRoomlist *rl = purple_roomlist_get_ui_data(dialog->roomlist);

		if (dialog->pg_update_to > 0)
			/* yes, that's right, unref it twice. */
			purple_roomlist_unref(dialog->roomlist);

		if (rl)
			rl->dialog = NULL;
		purple_roomlist_unref(dialog->roomlist);
	}

	dialog->progress = NULL;
	g_free(dialog);

	return FALSE;
}

static void dialog_select_account_cb(GObject *w, PurpleAccount *account,
				     PidginRoomlistDialog *dialog)
{
	gboolean change = (account != dialog->account);
	dialog->account = account;

	if (change && dialog->roomlist) {
		PidginRoomlist *rl = purple_roomlist_get_ui_data(dialog->roomlist);
		if (rl->tree) {
			gtk_widget_destroy(rl->tree);
			rl->tree = NULL;
		}
		purple_roomlist_unref(dialog->roomlist);
		dialog->roomlist = NULL;
	}
}

static void list_button_cb(GtkButton *button, PidginRoomlistDialog *dialog)
{
	PurpleConnection *gc;
	PidginRoomlist *rl;

	gc = purple_account_get_connection(dialog->account);
	if (!gc)
		return;

	if (dialog->roomlist != NULL) {
		rl = purple_roomlist_get_ui_data(dialog->roomlist);
		gtk_widget_destroy(rl->tree);
		purple_roomlist_unref(dialog->roomlist);
	}

	dialog->roomlist = purple_roomlist_get_list(gc);
	if (!dialog->roomlist)
		return;
	purple_roomlist_ref(dialog->roomlist);
	rl = purple_roomlist_get_ui_data(dialog->roomlist);
	rl->dialog = dialog;

	if (dialog->account_widget)
		gtk_widget_set_sensitive(dialog->account_widget, FALSE);

	gtk_container_add(GTK_CONTAINER(dialog->sw), rl->tree);

	/* some protocols (not bundled with libpurple) finish getting their
	 * room list immediately */
	if(purple_roomlist_get_in_progress(dialog->roomlist)) {
		gtk_widget_set_sensitive(dialog->stop_button, TRUE);
		gtk_widget_set_sensitive(dialog->list_button, FALSE);
	} else {
		gtk_widget_set_sensitive(dialog->stop_button, FALSE);
		gtk_widget_set_sensitive(dialog->list_button, TRUE);
	}
	gtk_widget_set_sensitive(dialog->add_button, FALSE);
	gtk_widget_set_sensitive(dialog->join_button, FALSE);
}

static void stop_button_cb(GtkButton *button, PidginRoomlistDialog *dialog)
{
	purple_roomlist_cancel_get_list(dialog->roomlist);

	if (dialog->account_widget)
		gtk_widget_set_sensitive(dialog->account_widget, TRUE);

	gtk_widget_set_sensitive(dialog->stop_button, FALSE);
	gtk_widget_set_sensitive(dialog->list_button, TRUE);
	gtk_widget_set_sensitive(dialog->add_button, FALSE);
	gtk_widget_set_sensitive(dialog->join_button, FALSE);
}

static void close_button_cb(GtkButton *button, PidginRoomlistDialog *dialog)
{
	GtkWidget *window = dialog->window;

	delete_win_cb(NULL, NULL, dialog);
	gtk_widget_destroy(window);
}

struct _menu_cb_info {
	PurpleRoomlist *list;
	PurpleRoomlistRoom *room;
};

static void
selection_changed_cb(GtkTreeSelection *selection, PidginRoomlist *grl) {
	GtkTreeIter iter;
	GValue val;
	PurpleRoomlistRoom *room;
	static struct _menu_cb_info *info;
	PidginRoomlistDialog *dialog = grl->dialog;

	if (gtk_tree_selection_get_selected(selection, NULL, &iter)) {
		val.g_type = 0;
		gtk_tree_model_get_value(GTK_TREE_MODEL(grl->model), &iter, ROOM_COLUMN, &val);
		room = g_value_get_pointer(&val);
		if (!room || !(purple_roomlist_room_get_type(room) & PURPLE_ROOMLIST_ROOMTYPE_ROOM)) {
			gtk_widget_set_sensitive(dialog->join_button, FALSE);
			gtk_widget_set_sensitive(dialog->add_button, FALSE);
			return;
		}

		info = g_new0(struct _menu_cb_info, 1);
		info->list = dialog->roomlist;
		info->room = room;

		g_object_set_data_full(G_OBJECT(dialog->join_button), "room-info",
							   info, g_free);
		g_object_set_data(G_OBJECT(dialog->add_button), "room-info", info);

		gtk_widget_set_sensitive(dialog->add_button, TRUE);
		gtk_widget_set_sensitive(dialog->join_button, TRUE);
	} else {
		gtk_widget_set_sensitive(dialog->add_button, FALSE);
		gtk_widget_set_sensitive(dialog->join_button, FALSE);
	}
}

static void do_add_room_cb(GtkWidget *w, struct _menu_cb_info *info)
{
	char *name;
	PurpleAccount *account = purple_roomlist_get_account(info->list);
	PurpleConnection *gc = purple_account_get_connection(account);
	PurplePluginProtocolInfo *prpl_info = NULL;

	if(gc != NULL)
		prpl_info = PURPLE_PLUGIN_PROTOCOL_INFO(purple_connection_get_prpl(gc));

	if(prpl_info != NULL && prpl_info->roomlist_room_serialize)
		name = prpl_info->roomlist_room_serialize(info->room);
	else
		name = g_strdup(purple_roomlist_room_get_name(info->room));

	purple_blist_request_add_chat(account, NULL, NULL, name);

	g_free(name);
}

static void add_room_to_blist_cb(GtkButton *button, PidginRoomlistDialog *dialog)
{
	PurpleRoomlist *rl = dialog->roomlist;
	PidginRoomlist *grl = purple_roomlist_get_ui_data(rl);
	struct _menu_cb_info *info = g_object_get_data(G_OBJECT(button), "room-info");

	if(info != NULL)
		do_add_room_cb(grl->tree, info);
}

static void do_join_cb(GtkWidget *w, struct _menu_cb_info *info)
{
	purple_roomlist_room_join(info->list, info->room);
}

static void join_button_cb(GtkButton *button, PidginRoomlistDialog *dialog)
{
	PurpleRoomlist *rl = dialog->roomlist;
	PidginRoomlist *grl = purple_roomlist_get_ui_data(rl);
	struct _menu_cb_info *info = g_object_get_data(G_OBJECT(button), "room-info");

	if(info != NULL)
		do_join_cb(grl->tree, info);
}

static void row_activated_cb(GtkTreeView *tv, GtkTreePath *path, GtkTreeViewColumn *arg2,
                      PurpleRoomlist *list)
{
	PidginRoomlist *grl = purple_roomlist_get_ui_data(list);
	GtkTreeIter iter;
	PurpleRoomlistRoom *room;
	GValue val;
	struct _menu_cb_info info;

	gtk_tree_model_get_iter(GTK_TREE_MODEL(grl->model), &iter, path);
	val.g_type = 0;
	gtk_tree_model_get_value(GTK_TREE_MODEL(grl->model), &iter, ROOM_COLUMN, &val);
	room = g_value_get_pointer(&val);
	if (!room || !(purple_roomlist_room_get_type(room) & PURPLE_ROOMLIST_ROOMTYPE_ROOM))
		return;

	info.list = list;
	info.room = room;

	do_join_cb(GTK_WIDGET(tv), &info);
}

static gboolean room_click_cb(GtkWidget *tv, GdkEventButton *event, PurpleRoomlist *list)
{
	GtkTreePath *path;
	PidginRoomlist *grl = purple_roomlist_get_ui_data(list);
	GValue val;
	PurpleRoomlistRoom *room;
	GtkTreeIter iter;
	GtkWidget *menu;
	static struct _menu_cb_info info; /* XXX? */

	if (event->button != 3 || event->type != GDK_BUTTON_PRESS)
		return FALSE;

	/* Here we figure out which room was clicked */
	if (!gtk_tree_view_get_path_at_pos(GTK_TREE_VIEW(tv), event->x, event->y, &path, NULL, NULL, NULL))
		return FALSE;
	gtk_tree_model_get_iter(GTK_TREE_MODEL(grl->model), &iter, path);
	gtk_tree_path_free(path);
	val.g_type = 0;
	gtk_tree_model_get_value (GTK_TREE_MODEL(grl->model), &iter, ROOM_COLUMN, &val);
	room = g_value_get_pointer(&val);

	if (!room || !(purple_roomlist_room_get_type(room) & PURPLE_ROOMLIST_ROOMTYPE_ROOM))
		return FALSE;

	info.list = list;
	info.room = room;

	menu = gtk_menu_new();
	pidgin_new_item_from_stock(menu, _("_Join"), PIDGIN_STOCK_CHAT,
		                         G_CALLBACK(do_join_cb), &info, 0, 0, NULL);
	pidgin_new_item_from_stock(menu, _("_Add"), GTK_STOCK_ADD,
		                         G_CALLBACK(do_add_room_cb), &info, 0, 0, NULL);

	gtk_widget_show_all(menu);
	gtk_menu_popup(GTK_MENU(menu), NULL, NULL, NULL, NULL, 3, event->time);

	return FALSE;
}

static void row_expanded_cb(GtkTreeView *treeview, GtkTreeIter *arg1, GtkTreePath *arg2, gpointer user_data)
{
	PurpleRoomlist *list = user_data;
	PurpleRoomlistRoom *category;
	GValue val;

	val.g_type = 0;
	gtk_tree_model_get_value(gtk_tree_view_get_model(treeview), arg1, ROOM_COLUMN, &val);
	category = g_value_get_pointer(&val);

	if (!purple_roomlist_room_get_expanded_once(category)) {
		purple_roomlist_expand_category(list, category);
		purple_roomlist_room_set_expanded_once(category, TRUE);
<<<<<<< HEAD
	}
}

#define SMALL_SPACE 6
#define TOOLTIP_BORDER 12

static gboolean
pidgin_roomlist_paint_tooltip(GtkWidget *widget, gpointer user_data)
{
	PurpleRoomlist *list = user_data;
	PidginRoomlist *grl = purple_roomlist_get_ui_data(list);
	GtkStyle *style;
	int current_height, max_width;
	int max_text_width;
	GtkTextDirection dir = gtk_widget_get_direction(GTK_WIDGET(grl->tree));

	style = grl->tipwindow->style;

	max_text_width = MAX(grl->tip_width, grl->tip_name_width);
	max_width = TOOLTIP_BORDER + SMALL_SPACE + max_text_width + TOOLTIP_BORDER;

	current_height = 12;

	if (dir == GTK_TEXT_DIR_RTL) {
		gtk_paint_layout(style, grl->tipwindow->window, GTK_STATE_NORMAL, FALSE,
				NULL, grl->tipwindow, "tooltip",
				max_width - (TOOLTIP_BORDER + SMALL_SPACE) - PANGO_PIXELS(600000),
				current_height, grl->tip_name_layout);
	} else {
		gtk_paint_layout (style, grl->tipwindow->window, GTK_STATE_NORMAL, FALSE,
				NULL, grl->tipwindow, "tooltip",
				TOOLTIP_BORDER + SMALL_SPACE, current_height, grl->tip_name_layout);
	}
	if (dir != GTK_TEXT_DIR_RTL) {
		gtk_paint_layout (style, grl->tipwindow->window, GTK_STATE_NORMAL, FALSE,
				NULL, grl->tipwindow, "tooltip",
				TOOLTIP_BORDER + SMALL_SPACE, current_height + grl->tip_name_height, grl->tip_layout);
	} else {
		gtk_paint_layout(style, grl->tipwindow->window, GTK_STATE_NORMAL, FALSE,
				NULL, grl->tipwindow, "tooltip",
				max_width - (TOOLTIP_BORDER + SMALL_SPACE) - PANGO_PIXELS(600000),
				current_height + grl->tip_name_height,
				grl->tip_layout);
	}
	return FALSE;
}

static gboolean pidgin_roomlist_create_tip(PurpleRoomlist *list, GtkTreePath *path)
{
	PidginRoomlist *grl = purple_roomlist_get_ui_data(list);
	PurpleRoomlistRoom *room;
	GtkTreeIter iter;
	GValue val;
	gchar *name, *tmp, *node_name;
	GString *tooltip_text = NULL;
	GList *l, *k;
	gint j;
	gboolean first = TRUE;

#if 0
	if (!gtk_tree_view_get_path_at_pos(GTK_TREE_VIEW(tv), grl->tip_rect.x, grl->tip_rect.y + (grl->tip_rect.height/2),
		&path, NULL, NULL, NULL))
		return FALSE;
#endif
	gtk_tree_model_get_iter(GTK_TREE_MODEL(grl->model), &iter, path);

	val.g_type = 0;
	gtk_tree_model_get_value(GTK_TREE_MODEL(grl->model), &iter, ROOM_COLUMN, &val);
	room = g_value_get_pointer(&val);

	if (!room || !(purple_roomlist_room_get_type(room) & PURPLE_ROOMLIST_ROOMTYPE_ROOM))
		return FALSE;

	tooltip_text = g_string_new("");
	gtk_tree_model_get(GTK_TREE_MODEL(grl->model), &iter, NAME_COLUMN, &name, -1);

	for (j = NUM_OF_COLUMNS,
				l = purple_roomlist_room_get_fields(room),
				k = purple_roomlist_get_fields(list);
			l && k; j++, l = l->next, k = k->next)
	{
		PurpleRoomlistField *f = k->data;
		gchar *label;
		if (purple_roomlist_field_get_hidden(f))
			continue;
		label = g_markup_escape_text(purple_roomlist_field_get_label(f), -1);
		switch (purple_roomlist_field_get_type(f)) {
			case PURPLE_ROOMLIST_FIELD_BOOL:
				g_string_append_printf(tooltip_text, "%s<b>%s:</b> %s", first ? "" : "\n", label, l->data ? "True" : "False");
				break;
			case PURPLE_ROOMLIST_FIELD_INT:
				g_string_append_printf(tooltip_text, "%s<b>%s:</b> %d", first ? "" : "\n", label, GPOINTER_TO_INT(l->data));
				break;
			case PURPLE_ROOMLIST_FIELD_STRING:
				tmp = g_markup_escape_text((char *)l->data, -1);
				g_string_append_printf(tooltip_text, "%s<b>%s:</b> %s", first ? "" : "\n", label, tmp);
				g_free(tmp);
				break;
		}
		first = FALSE;
		g_free(label);
=======
>>>>>>> 3f79dae7
	}

	grl->tip_layout = gtk_widget_create_pango_layout(grl->tipwindow, NULL);
	grl->tip_name_layout = gtk_widget_create_pango_layout(grl->tipwindow, NULL);

	tmp = g_markup_escape_text(name, -1);
	g_free(name);
	node_name = g_strdup_printf("<span size='x-large' weight='bold'>%s</span>", tmp);
	g_free(tmp);

	pango_layout_set_markup(grl->tip_layout, tooltip_text->str, -1);
	pango_layout_set_wrap(grl->tip_layout, PANGO_WRAP_WORD);
	pango_layout_set_width(grl->tip_layout, 600000);

	pango_layout_get_size (grl->tip_layout, &grl->tip_width, &grl->tip_height);
	grl->tip_width = PANGO_PIXELS(grl->tip_width);
	grl->tip_height = PANGO_PIXELS(grl->tip_height);

	pango_layout_set_markup(grl->tip_name_layout, node_name, -1);
	pango_layout_set_wrap(grl->tip_name_layout, PANGO_WRAP_WORD);
	pango_layout_set_width(grl->tip_name_layout, 600000);

	pango_layout_get_size (grl->tip_name_layout, &grl->tip_name_width, &grl->tip_name_height);
	grl->tip_name_width = PANGO_PIXELS(grl->tip_name_width) + SMALL_SPACE;
	grl->tip_name_height = MAX(PANGO_PIXELS(grl->tip_name_height), SMALL_SPACE);

	g_free(node_name);
	g_string_free(tooltip_text, TRUE);

	return TRUE;
}

<<<<<<< HEAD
static gboolean
pidgin_roomlist_create_tooltip(GtkWidget *widget, GtkTreePath *path,
		gpointer data, int *w, int *h)
{
	PurpleRoomlist *list = data;
	PidginRoomlist *grl = purple_roomlist_get_ui_data(list);
	grl->tipwindow = widget;
	if (!pidgin_roomlist_create_tip(data, path))
		return FALSE;
	if (w)
		*w = TOOLTIP_BORDER + SMALL_SPACE +
			MAX(grl->tip_width, grl->tip_name_width) + TOOLTIP_BORDER;
	if (h)
		*h = TOOLTIP_BORDER + grl->tip_height + grl->tip_name_height
			+ TOOLTIP_BORDER;
	return TRUE;
}

static gboolean account_filter_func(PurpleAccount *account)
{
	PurpleConnection *conn = purple_account_get_connection(account);
	PurplePluginProtocolInfo *prpl_info = NULL;

	if (conn && PURPLE_CONNECTION_IS_CONNECTED(conn))
		prpl_info = PURPLE_PLUGIN_PROTOCOL_INFO(purple_connection_get_prpl(conn));

=======
#define SMALL_SPACE 6
#define TOOLTIP_BORDER 12

static gboolean
pidgin_roomlist_paint_tooltip(GtkWidget *widget, cairo_t *cr, gpointer user_data)
{
	PurpleRoomlist *list = user_data;
	PidginRoomlist *grl = purple_roomlist_get_ui_data(list);
	GtkStyle *style;
	int current_height, max_width;
	int max_text_width;
	GtkTextDirection dir = gtk_widget_get_direction(GTK_WIDGET(grl->tree));

	style = gtk_widget_get_style(grl->tipwindow);

	max_text_width = MAX(grl->tip_width, grl->tip_name_width);
	max_width = TOOLTIP_BORDER + SMALL_SPACE + max_text_width + TOOLTIP_BORDER;

	current_height = 12;

#if GTK_CHECK_VERSION(3,0,0)
	if (dir == GTK_TEXT_DIR_RTL) {
		gtk_paint_layout(style, cr, GTK_STATE_NORMAL, FALSE,
		                 grl->tipwindow, "tooltip",
		                 max_width - (TOOLTIP_BORDER + SMALL_SPACE) - PANGO_PIXELS(600000),
		                 current_height,
		                 grl->tip_name_layout);
	} else {
		gtk_paint_layout(style, cr, GTK_STATE_NORMAL, FALSE,
		                 grl->tipwindow, "tooltip",
		                 TOOLTIP_BORDER + SMALL_SPACE,
		                 current_height,
		                 grl->tip_name_layout);
	}
	if (dir != GTK_TEXT_DIR_RTL) {
		gtk_paint_layout(style, cr, GTK_STATE_NORMAL, FALSE,
		                 grl->tipwindow, "tooltip",
		                 TOOLTIP_BORDER + SMALL_SPACE,
		                 current_height + grl->tip_name_height,
		                 grl->tip_layout);
	} else {
		gtk_paint_layout(style, cr, GTK_STATE_NORMAL, FALSE,
		                 grl->tipwindow, "tooltip",
		                 max_width - (TOOLTIP_BORDER + SMALL_SPACE) - PANGO_PIXELS(600000),
		                 current_height + grl->tip_name_height,
		                 grl->tip_layout);
	}
#else
	if (dir == GTK_TEXT_DIR_RTL) {
		gtk_paint_layout(style, grl->tipwindow->window, GTK_STATE_NORMAL, FALSE,
		                 NULL, grl->tipwindow, "tooltip",
		                 max_width - (TOOLTIP_BORDER + SMALL_SPACE) - PANGO_PIXELS(600000),
		                 current_height,
		                 grl->tip_name_layout);
	} else {
		gtk_paint_layout(style, grl->tipwindow->window, GTK_STATE_NORMAL, FALSE,
		                 NULL, grl->tipwindow, "tooltip",
		                 TOOLTIP_BORDER + SMALL_SPACE,
		                 current_height,
		                 grl->tip_name_layout);
	}
	if (dir != GTK_TEXT_DIR_RTL) {
		gtk_paint_layout(style, grl->tipwindow->window, GTK_STATE_NORMAL, FALSE,
		                 NULL, grl->tipwindow, "tooltip",
		                 TOOLTIP_BORDER + SMALL_SPACE,
		                 current_height + grl->tip_name_height,
		                 grl->tip_layout);
	} else {
		gtk_paint_layout(style, grl->tipwindow->window, GTK_STATE_NORMAL, FALSE,
		                 NULL, grl->tipwindow, "tooltip",
		                 max_width - (TOOLTIP_BORDER + SMALL_SPACE) - PANGO_PIXELS(600000),
		                 current_height + grl->tip_name_height,
		                 grl->tip_layout);
	}
#endif

	return FALSE;
}

static gboolean pidgin_roomlist_create_tip(PurpleRoomlist *list, GtkTreePath *path)
{
	PidginRoomlist *grl = purple_roomlist_get_ui_data(list);
	PurpleRoomlistRoom *room;
	GtkTreeIter iter;
	GValue val;
	gchar *name, *tmp, *node_name;
	GString *tooltip_text = NULL;
	GList *l, *k;
	gint j;
	gboolean first = TRUE;

#if 0
	if (!gtk_tree_view_get_path_at_pos(GTK_TREE_VIEW(tv), grl->tip_rect.x, grl->tip_rect.y + (grl->tip_rect.height/2),
		&path, NULL, NULL, NULL))
		return FALSE;
#endif
	gtk_tree_model_get_iter(GTK_TREE_MODEL(grl->model), &iter, path);

	val.g_type = 0;
	gtk_tree_model_get_value(GTK_TREE_MODEL(grl->model), &iter, ROOM_COLUMN, &val);
	room = g_value_get_pointer(&val);

	if (!room || !(purple_roomlist_room_get_type(room) & PURPLE_ROOMLIST_ROOMTYPE_ROOM))
		return FALSE;

	tooltip_text = g_string_new("");
	gtk_tree_model_get(GTK_TREE_MODEL(grl->model), &iter, NAME_COLUMN, &name, -1);

	for (j = NUM_OF_COLUMNS,
				l = purple_roomlist_room_get_fields(room),
				k = purple_roomlist_get_fields(list);
			l && k; j++, l = l->next, k = k->next)
	{
		PurpleRoomlistField *f = k->data;
		gchar *label;
		if (purple_roomlist_field_get_hidden(f))
			continue;
		label = g_markup_escape_text(purple_roomlist_field_get_label(f), -1);
		switch (purple_roomlist_field_get_type(f)) {
			case PURPLE_ROOMLIST_FIELD_BOOL:
				g_string_append_printf(tooltip_text, "%s<b>%s:</b> %s", first ? "" : "\n", label, l->data ? "True" : "False");
				break;
			case PURPLE_ROOMLIST_FIELD_INT:
				g_string_append_printf(tooltip_text, "%s<b>%s:</b> %d", first ? "" : "\n", label, GPOINTER_TO_INT(l->data));
				break;
			case PURPLE_ROOMLIST_FIELD_STRING:
				tmp = g_markup_escape_text((char *)l->data, -1);
				g_string_append_printf(tooltip_text, "%s<b>%s:</b> %s", first ? "" : "\n", label, tmp);
				g_free(tmp);
				break;
		}
		first = FALSE;
		g_free(label);
	}

	grl->tip_layout = gtk_widget_create_pango_layout(grl->tipwindow, NULL);
	grl->tip_name_layout = gtk_widget_create_pango_layout(grl->tipwindow, NULL);

	tmp = g_markup_escape_text(name, -1);
	g_free(name);
	node_name = g_strdup_printf("<span size='x-large' weight='bold'>%s</span>", tmp);
	g_free(tmp);

	pango_layout_set_markup(grl->tip_layout, tooltip_text->str, -1);
	pango_layout_set_wrap(grl->tip_layout, PANGO_WRAP_WORD);
	pango_layout_set_width(grl->tip_layout, 600000);

	pango_layout_get_size (grl->tip_layout, &grl->tip_width, &grl->tip_height);
	grl->tip_width = PANGO_PIXELS(grl->tip_width);
	grl->tip_height = PANGO_PIXELS(grl->tip_height);

	pango_layout_set_markup(grl->tip_name_layout, node_name, -1);
	pango_layout_set_wrap(grl->tip_name_layout, PANGO_WRAP_WORD);
	pango_layout_set_width(grl->tip_name_layout, 600000);

	pango_layout_get_size (grl->tip_name_layout, &grl->tip_name_width, &grl->tip_name_height);
	grl->tip_name_width = PANGO_PIXELS(grl->tip_name_width) + SMALL_SPACE;
	grl->tip_name_height = MAX(PANGO_PIXELS(grl->tip_name_height), SMALL_SPACE);

	g_free(node_name);
	g_string_free(tooltip_text, TRUE);

	return TRUE;
}

static gboolean
pidgin_roomlist_create_tooltip(GtkWidget *widget, GtkTreePath *path,
		gpointer data, int *w, int *h)
{
	PurpleRoomlist *list = data;
	PidginRoomlist *grl = purple_roomlist_get_ui_data(list);
	grl->tipwindow = widget;
	if (!pidgin_roomlist_create_tip(data, path))
		return FALSE;
	if (w)
		*w = TOOLTIP_BORDER + SMALL_SPACE +
			MAX(grl->tip_width, grl->tip_name_width) + TOOLTIP_BORDER;
	if (h)
		*h = TOOLTIP_BORDER + grl->tip_height + grl->tip_name_height
			+ TOOLTIP_BORDER;
	return TRUE;
}

static gboolean account_filter_func(PurpleAccount *account)
{
	PurpleConnection *conn = purple_account_get_connection(account);
	PurplePluginProtocolInfo *prpl_info = NULL;

	if (conn && PURPLE_CONNECTION_IS_CONNECTED(conn))
		prpl_info = PURPLE_PLUGIN_PROTOCOL_INFO(purple_connection_get_prpl(conn));

>>>>>>> 3f79dae7
	return (prpl_info && prpl_info->roomlist_get_list != NULL);
}

gboolean
pidgin_roomlist_is_showable()
{
	GList *c;
	PurpleConnection *gc;

	for (c = purple_connections_get_all(); c != NULL; c = c->next) {
		gc = c->data;

		if (account_filter_func(purple_connection_get_account(gc)))
			return TRUE;
	}

	return FALSE;
}

static PidginRoomlistDialog *
pidgin_roomlist_dialog_new_with_account(PurpleAccount *account)
{
	PidginRoomlistDialog *dialog;
	GtkWidget *window, *vbox, *vbox2, *bbox;

	dialog = g_new0(PidginRoomlistDialog, 1);
	dialog->account = account;

	/* Create the window. */
<<<<<<< HEAD
	dialog->window = window = pidgin_create_dialog(_("Room List"), PIDGIN_HIG_BORDER, "room list", TRUE);
=======
#if GTK_CHECK_VERSION(3,0,0)
	dialog->window = window = pidgin_create_dialog(_("Room List"), 0, "room list", TRUE);
#else
	dialog->window = window = pidgin_create_dialog(_("Room List"), PIDGIN_HIG_BORDER, "room list", TRUE);
#endif
>>>>>>> 3f79dae7

	g_signal_connect(G_OBJECT(window), "delete_event",
					 G_CALLBACK(delete_win_cb), dialog);

	/* Create the parent vbox for everything. */
	vbox = pidgin_dialog_get_vbox_with_properties(GTK_DIALOG(window), FALSE, PIDGIN_HIG_BORDER);

	vbox2 = gtk_vbox_new(FALSE, PIDGIN_HIG_BORDER);
	gtk_container_add(GTK_CONTAINER(vbox), vbox2);
	gtk_widget_show(vbox2);

	/* accounts dropdown list */
	dialog->account_widget = pidgin_account_option_menu_new(dialog->account, FALSE,
	                         G_CALLBACK(dialog_select_account_cb), account_filter_func, dialog);
	if (!dialog->account) /* this is normally null, and we normally don't care what the first selected item is */
		dialog->account = pidgin_account_option_menu_get_selected(dialog->account_widget);
	pidgin_add_widget_to_vbox(GTK_BOX(vbox2), _("_Account:"), NULL, dialog->account_widget, TRUE, NULL);

	/* scrolled window */
	dialog->sw = pidgin_make_scrollable(NULL, GTK_POLICY_AUTOMATIC, GTK_POLICY_AUTOMATIC, GTK_SHADOW_IN, -1, 250);
	gtk_box_pack_start(GTK_BOX(vbox2), dialog->sw, TRUE, TRUE, 0);

	/* progress bar */
	dialog->progress = gtk_progress_bar_new();
	gtk_progress_bar_set_pulse_step(GTK_PROGRESS_BAR(dialog->progress), 0.1);
	gtk_box_pack_start(GTK_BOX(vbox2), dialog->progress, FALSE, FALSE, 0);
	gtk_widget_show(dialog->progress);

	/* button box */
	bbox = pidgin_dialog_get_action_area(GTK_DIALOG(window));
	gtk_box_set_spacing(GTK_BOX(bbox), PIDGIN_HIG_BOX_SPACE);
	gtk_button_box_set_layout(GTK_BUTTON_BOX(bbox), GTK_BUTTONBOX_END);

	/* stop button */
	dialog->stop_button = pidgin_dialog_add_button(GTK_DIALOG(window), GTK_STOCK_STOP,
	                 G_CALLBACK(stop_button_cb), dialog);
	gtk_widget_set_sensitive(dialog->stop_button, FALSE);

	/* list button */
	dialog->list_button = pidgin_pixbuf_button_from_stock(_("_Get List"), GTK_STOCK_REFRESH,
	                                                    PIDGIN_BUTTON_HORIZONTAL);
	gtk_box_pack_start(GTK_BOX(bbox), dialog->list_button, FALSE, FALSE, 0);
	g_signal_connect(G_OBJECT(dialog->list_button), "clicked",
	                 G_CALLBACK(list_button_cb), dialog);
	gtk_widget_show(dialog->list_button);

	/* add button */
	dialog->add_button = pidgin_pixbuf_button_from_stock(_("_Add Chat"), GTK_STOCK_ADD,
	                                                    PIDGIN_BUTTON_HORIZONTAL);
	gtk_box_pack_start(GTK_BOX(bbox), dialog->add_button, FALSE, FALSE, 0);
	g_signal_connect(G_OBJECT(dialog->add_button), "clicked",
	                 G_CALLBACK(add_room_to_blist_cb), dialog);
	gtk_widget_set_sensitive(dialog->add_button, FALSE);
	gtk_widget_show(dialog->add_button);

	/* join button */
	dialog->join_button = pidgin_pixbuf_button_from_stock(_("_Join"), PIDGIN_STOCK_CHAT,
	                                                    PIDGIN_BUTTON_HORIZONTAL);
	gtk_box_pack_start(GTK_BOX(bbox), dialog->join_button, FALSE, FALSE, 0);
	g_signal_connect(G_OBJECT(dialog->join_button), "clicked",
					 G_CALLBACK(join_button_cb), dialog);
	gtk_widget_set_sensitive(dialog->join_button, FALSE);
	gtk_widget_show(dialog->join_button);

	/* close button */
	dialog->close_button = pidgin_dialog_add_button(GTK_DIALOG(window), GTK_STOCK_CLOSE,
					 G_CALLBACK(close_button_cb), dialog);

	/* show the dialog window and return the dialog */
	gtk_widget_show(dialog->window);

	return dialog;
}

void pidgin_roomlist_dialog_show_with_account(PurpleAccount *account)
{
	PidginRoomlistDialog *dialog = pidgin_roomlist_dialog_new_with_account(account);

	if (!dialog)
		return;

	list_button_cb(GTK_BUTTON(dialog->list_button), dialog);
}

void pidgin_roomlist_dialog_show(void)
{
	pidgin_roomlist_dialog_new_with_account(NULL);
}

static void pidgin_roomlist_new(PurpleRoomlist *list)
{
	PidginRoomlist *rl = g_new0(PidginRoomlist, 1);

	purple_roomlist_set_ui_data(list, rl);

	rl->cats = g_hash_table_new_full(NULL, NULL, NULL, (GDestroyNotify)gtk_tree_row_reference_free);

	roomlists = g_list_append(roomlists, list);
}

static void int_cell_data_func(GtkTreeViewColumn *col, GtkCellRenderer *renderer,
                                   GtkTreeModel *model, GtkTreeIter *iter, gpointer user_data)
{
	gchar buf[16];
	int myint;

	gtk_tree_model_get(model, iter, GPOINTER_TO_INT(user_data), &myint, -1);

	if (myint)
		g_snprintf(buf, sizeof(buf), "%d", myint);
	else
		buf[0] = '\0';

	g_object_set(renderer, "text", buf, NULL);
}

/* this sorts backwards on purpose, so that clicking name sorts a-z, while clicking users sorts
   infinity-0. you can still click again to reverse it on any of them. */
static gint int_sort_func(GtkTreeModel *model, GtkTreeIter *a, GtkTreeIter *b, gpointer user_data)
{
	int c, d;

	c = d = 0;

	gtk_tree_model_get(model, a, GPOINTER_TO_INT(user_data), &c, -1);
	gtk_tree_model_get(model, b, GPOINTER_TO_INT(user_data), &d, -1);

	if (c == d)
		return 0;
	else if (c > d)
		return -1;
	else
		return 1;
}

static gboolean
_search_func(GtkTreeModel *model, gint column, const gchar *key, GtkTreeIter *iter, gpointer search_data)
{
	gboolean result;
	gchar *name, *fold, *fkey;

	gtk_tree_model_get(model, iter, column, &name, -1);
	fold = g_utf8_casefold(name, -1);
	fkey = g_utf8_casefold(key, -1);

	result = (g_strstr_len(fold, strlen(fold), fkey) == NULL);

	g_free(fold);
	g_free(fkey);
	g_free(name);

	return result;
}

static void pidgin_roomlist_set_fields(PurpleRoomlist *list, GList *fields)
{
	PidginRoomlist *grl = purple_roomlist_get_ui_data(list);
	gint columns = NUM_OF_COLUMNS;
	int j;
	GtkTreeStore *model;
	GtkWidget *tree;
	GtkCellRenderer *renderer;
	GtkTreeViewColumn *column;
	GtkTreeSelection *selection;
	GList *l;
	GType *types;

	g_return_if_fail(grl != NULL);

	columns += g_list_length(fields);
	types = g_new(GType, columns);

	types[NAME_COLUMN] = G_TYPE_STRING;
	types[ROOM_COLUMN] = G_TYPE_POINTER;

	for (j = NUM_OF_COLUMNS, l = fields; l; l = l->next, j++) {
		PurpleRoomlistField *f = l->data;

		switch (purple_roomlist_field_get_type(f)) {
		case PURPLE_ROOMLIST_FIELD_BOOL:
			types[j] = G_TYPE_BOOLEAN;
			break;
		case PURPLE_ROOMLIST_FIELD_INT:
			types[j] = G_TYPE_INT;
			break;
		case PURPLE_ROOMLIST_FIELD_STRING:
			types[j] = G_TYPE_STRING;
			break;
		}
	}

	model = gtk_tree_store_newv(columns, types);
	g_free(types);

	tree = gtk_tree_view_new_with_model(GTK_TREE_MODEL(model));
	gtk_tree_view_set_rules_hint(GTK_TREE_VIEW(tree), TRUE);

	selection = gtk_tree_view_get_selection(GTK_TREE_VIEW(tree));
	g_signal_connect(G_OBJECT(selection), "changed",
					 G_CALLBACK(selection_changed_cb), grl);

	g_object_unref(model);

	grl->model = model;
	grl->tree = tree;
	gtk_widget_show(grl->tree);

	renderer = gtk_cell_renderer_text_new();
	column = gtk_tree_view_column_new_with_attributes(_("Name"), renderer,
				"text", NAME_COLUMN, NULL);
	gtk_tree_view_column_set_sizing(GTK_TREE_VIEW_COLUMN(column),
	                                GTK_TREE_VIEW_COLUMN_GROW_ONLY);
	gtk_tree_view_column_set_resizable(GTK_TREE_VIEW_COLUMN(column), TRUE);
	gtk_tree_view_column_set_sort_column_id(GTK_TREE_VIEW_COLUMN(column), NAME_COLUMN);
	gtk_tree_view_column_set_reorderable(GTK_TREE_VIEW_COLUMN(column), TRUE);
	gtk_tree_view_append_column(GTK_TREE_VIEW(tree), column);

	for (j = NUM_OF_COLUMNS, l = fields; l; l = l->next, j++) {
		PurpleRoomlistField *f = l->data;

		if (purple_roomlist_field_get_hidden(f))
			continue;

		renderer = gtk_cell_renderer_text_new();
		column = gtk_tree_view_column_new_with_attributes(
				purple_roomlist_field_get_label(f), renderer,
				"text", j, NULL);
		gtk_tree_view_column_set_sizing(GTK_TREE_VIEW_COLUMN(column),
		                                GTK_TREE_VIEW_COLUMN_GROW_ONLY);
		gtk_tree_view_column_set_resizable(GTK_TREE_VIEW_COLUMN(column), TRUE);
		gtk_tree_view_column_set_sort_column_id(GTK_TREE_VIEW_COLUMN(column), j);
		gtk_tree_view_column_set_reorderable(GTK_TREE_VIEW_COLUMN(column), TRUE);
		if (purple_roomlist_field_get_type(f) == PURPLE_ROOMLIST_FIELD_INT) {
			gtk_tree_view_column_set_cell_data_func(column, renderer, int_cell_data_func,
			                                        GINT_TO_POINTER(j), NULL);
			gtk_tree_sortable_set_sort_func(GTK_TREE_SORTABLE(model), j, int_sort_func,
			                                GINT_TO_POINTER(j), NULL);
		}
		gtk_tree_view_append_column(GTK_TREE_VIEW(tree), column);
	}

	g_signal_connect(G_OBJECT(tree), "button-press-event", G_CALLBACK(room_click_cb), list);
	g_signal_connect(G_OBJECT(tree), "row-expanded", G_CALLBACK(row_expanded_cb), list);
	g_signal_connect(G_OBJECT(tree), "row-activated", G_CALLBACK(row_activated_cb), list);
#if 0 /* uncomment this when the tooltips are slightly less annoying and more well behaved */
	g_signal_connect(G_OBJECT(tree), "motion-notify-event", G_CALLBACK(row_motion_cb), list);
	g_signal_connect(G_OBJECT(tree), "leave-notify-event", G_CALLBACK(row_leave_cb), list);
#endif
	pidgin_tooltip_setup_for_treeview(tree, list,
		pidgin_roomlist_create_tooltip,
		pidgin_roomlist_paint_tooltip);

	/* Enable CTRL+F searching */
	gtk_tree_view_set_search_column(GTK_TREE_VIEW(tree), NAME_COLUMN);
	gtk_tree_view_set_search_equal_func(GTK_TREE_VIEW(tree), _search_func, NULL, NULL);

}

static gboolean pidgin_progress_bar_pulse(gpointer data)
{
	PurpleRoomlist *list = data;
	PidginRoomlist *rl = purple_roomlist_get_ui_data(list);

	if (!rl || !rl->dialog || !rl->dialog->pg_needs_pulse) {
		if (rl && rl->dialog)
			rl->dialog->pg_update_to = 0;
		purple_roomlist_unref(list);
		return FALSE;
	}

	gtk_progress_bar_pulse(GTK_PROGRESS_BAR(rl->dialog->progress));
	rl->dialog->pg_needs_pulse = FALSE;
	return TRUE;
}

static void pidgin_roomlist_add_room(PurpleRoomlist *list, PurpleRoomlistRoom *room)
{
	PidginRoomlist *rl = purple_roomlist_get_ui_data(list);
	GtkTreeRowReference *rr, *parentrr = NULL;
	GtkTreePath *path;
	GtkTreeIter iter, parent, child;
	GList *l, *k;
	int j;
	gboolean append = TRUE;

	rl->total_rooms++;
	if (purple_roomlist_room_get_type(room) == PURPLE_ROOMLIST_ROOMTYPE_ROOM)
		rl->num_rooms++;

	if (rl->dialog) {
		if (rl->dialog->pg_update_to == 0) {
			purple_roomlist_ref(list);
			rl->dialog->pg_update_to = g_timeout_add(100, pidgin_progress_bar_pulse, list);
			gtk_progress_bar_pulse(GTK_PROGRESS_BAR(rl->dialog->progress));
		} else
			rl->dialog->pg_needs_pulse = TRUE;
	}

	if (purple_roomlist_room_get_parent(room)) {
		parentrr = g_hash_table_lookup(rl->cats, purple_roomlist_room_get_parent(room));
		path = gtk_tree_row_reference_get_path(parentrr);
		if (path) {
			PurpleRoomlistRoom *tmproom = NULL;

			gtk_tree_model_get_iter(GTK_TREE_MODEL(rl->model), &parent, path);
			gtk_tree_path_free(path);

			if (gtk_tree_model_iter_children(GTK_TREE_MODEL(rl->model), &child, &parent)) {
				gtk_tree_model_get(GTK_TREE_MODEL(rl->model), &child, ROOM_COLUMN, &tmproom, -1);
				if (!tmproom)
					append = FALSE;
			}
		}
	}

	if (append)
		gtk_tree_store_append(rl->model, &iter, (parentrr ? &parent : NULL));
	else
		iter = child;

	if (purple_roomlist_room_get_type(room) & PURPLE_ROOMLIST_ROOMTYPE_CATEGORY)
		gtk_tree_store_append(rl->model, &child, &iter);

	path = gtk_tree_model_get_path(GTK_TREE_MODEL(rl->model), &iter);

	if (purple_roomlist_room_get_type(room) & PURPLE_ROOMLIST_ROOMTYPE_CATEGORY) {
		rr = gtk_tree_row_reference_new(GTK_TREE_MODEL(rl->model), path);
		g_hash_table_insert(rl->cats, room, rr);
	}

	gtk_tree_path_free(path);

	gtk_tree_store_set(rl->model, &iter, NAME_COLUMN, purple_roomlist_room_get_name(room), -1);
	gtk_tree_store_set(rl->model, &iter, ROOM_COLUMN, room, -1);

	for (j = NUM_OF_COLUMNS,
				l = purple_roomlist_room_get_fields(room),
				k = purple_roomlist_get_fields(list);
			l && k; j++, l = l->next, k = k->next)
	{
		PurpleRoomlistField *f = k->data;
		if (purple_roomlist_field_get_hidden(f))
			continue;
		gtk_tree_store_set(rl->model, &iter, j, l->data, -1);
	}
}

static void pidgin_roomlist_in_progress(PurpleRoomlist *list, gboolean in_progress)
{
	PidginRoomlist *rl = purple_roomlist_get_ui_data(list);

	if (!rl || !rl->dialog)
		return;

	if (in_progress) {
		if (rl->dialog->account_widget)
			gtk_widget_set_sensitive(rl->dialog->account_widget, FALSE);
		gtk_widget_set_sensitive(rl->dialog->stop_button, TRUE);
		gtk_widget_set_sensitive(rl->dialog->list_button, FALSE);
	} else {
		rl->dialog->pg_needs_pulse = FALSE;
		gtk_progress_bar_set_fraction(GTK_PROGRESS_BAR(rl->dialog->progress), 0.0);
		if (rl->dialog->account_widget)
			gtk_widget_set_sensitive(rl->dialog->account_widget, TRUE);
		gtk_widget_set_sensitive(rl->dialog->stop_button, FALSE);
		gtk_widget_set_sensitive(rl->dialog->list_button, TRUE);
	}
}

static void pidgin_roomlist_destroy(PurpleRoomlist *list)
{
	PidginRoomlist *rl = purple_roomlist_get_ui_data(list);

	roomlists = g_list_remove(roomlists, list);

	g_return_if_fail(rl != NULL);

	g_hash_table_destroy(rl->cats);
	g_free(rl);
	purple_roomlist_set_ui_data(list, NULL);
}

static PurpleRoomlistUiOps ops = {
	pidgin_roomlist_dialog_show_with_account,
	pidgin_roomlist_new,
	pidgin_roomlist_set_fields,
	pidgin_roomlist_add_room,
	pidgin_roomlist_in_progress,
	pidgin_roomlist_destroy,
	NULL,
	NULL,
	NULL,
	NULL
};


void pidgin_roomlist_init(void)
{
	purple_roomlist_set_ui_ops(&ops);
}<|MERGE_RESOLUTION|>--- conflicted
+++ resolved
@@ -345,7 +345,6 @@
 	if (!purple_roomlist_room_get_expanded_once(category)) {
 		purple_roomlist_expand_category(list, category);
 		purple_roomlist_room_set_expanded_once(category, TRUE);
-<<<<<<< HEAD
 	}
 }
 
@@ -353,7 +352,7 @@
 #define TOOLTIP_BORDER 12
 
 static gboolean
-pidgin_roomlist_paint_tooltip(GtkWidget *widget, gpointer user_data)
+pidgin_roomlist_paint_tooltip(GtkWidget *widget, cairo_t *cr, gpointer user_data)
 {
 	PurpleRoomlist *list = user_data;
 	PidginRoomlist *grl = purple_roomlist_get_ui_data(list);
@@ -362,34 +361,69 @@
 	int max_text_width;
 	GtkTextDirection dir = gtk_widget_get_direction(GTK_WIDGET(grl->tree));
 
-	style = grl->tipwindow->style;
+	style = gtk_widget_get_style(grl->tipwindow);
 
 	max_text_width = MAX(grl->tip_width, grl->tip_name_width);
 	max_width = TOOLTIP_BORDER + SMALL_SPACE + max_text_width + TOOLTIP_BORDER;
 
 	current_height = 12;
 
+#if GTK_CHECK_VERSION(3,0,0)
+	if (dir == GTK_TEXT_DIR_RTL) {
+		gtk_paint_layout(style, cr, GTK_STATE_NORMAL, FALSE,
+		                 grl->tipwindow, "tooltip",
+		                 max_width - (TOOLTIP_BORDER + SMALL_SPACE) - PANGO_PIXELS(600000),
+		                 current_height,
+		                 grl->tip_name_layout);
+	} else {
+		gtk_paint_layout(style, cr, GTK_STATE_NORMAL, FALSE,
+		                 grl->tipwindow, "tooltip",
+		                 TOOLTIP_BORDER + SMALL_SPACE,
+		                 current_height,
+		                 grl->tip_name_layout);
+	}
+	if (dir != GTK_TEXT_DIR_RTL) {
+		gtk_paint_layout(style, cr, GTK_STATE_NORMAL, FALSE,
+		                 grl->tipwindow, "tooltip",
+		                 TOOLTIP_BORDER + SMALL_SPACE,
+		                 current_height + grl->tip_name_height,
+		                 grl->tip_layout);
+	} else {
+		gtk_paint_layout(style, cr, GTK_STATE_NORMAL, FALSE,
+		                 grl->tipwindow, "tooltip",
+		                 max_width - (TOOLTIP_BORDER + SMALL_SPACE) - PANGO_PIXELS(600000),
+		                 current_height + grl->tip_name_height,
+		                 grl->tip_layout);
+	}
+#else
 	if (dir == GTK_TEXT_DIR_RTL) {
 		gtk_paint_layout(style, grl->tipwindow->window, GTK_STATE_NORMAL, FALSE,
-				NULL, grl->tipwindow, "tooltip",
-				max_width - (TOOLTIP_BORDER + SMALL_SPACE) - PANGO_PIXELS(600000),
-				current_height, grl->tip_name_layout);
-	} else {
-		gtk_paint_layout (style, grl->tipwindow->window, GTK_STATE_NORMAL, FALSE,
-				NULL, grl->tipwindow, "tooltip",
-				TOOLTIP_BORDER + SMALL_SPACE, current_height, grl->tip_name_layout);
-	}
-	if (dir != GTK_TEXT_DIR_RTL) {
-		gtk_paint_layout (style, grl->tipwindow->window, GTK_STATE_NORMAL, FALSE,
-				NULL, grl->tipwindow, "tooltip",
-				TOOLTIP_BORDER + SMALL_SPACE, current_height + grl->tip_name_height, grl->tip_layout);
+		                 NULL, grl->tipwindow, "tooltip",
+		                 max_width - (TOOLTIP_BORDER + SMALL_SPACE) - PANGO_PIXELS(600000),
+		                 current_height,
+		                 grl->tip_name_layout);
 	} else {
 		gtk_paint_layout(style, grl->tipwindow->window, GTK_STATE_NORMAL, FALSE,
-				NULL, grl->tipwindow, "tooltip",
-				max_width - (TOOLTIP_BORDER + SMALL_SPACE) - PANGO_PIXELS(600000),
-				current_height + grl->tip_name_height,
-				grl->tip_layout);
-	}
+		                 NULL, grl->tipwindow, "tooltip",
+		                 TOOLTIP_BORDER + SMALL_SPACE,
+		                 current_height,
+		                 grl->tip_name_layout);
+	}
+	if (dir != GTK_TEXT_DIR_RTL) {
+		gtk_paint_layout(style, grl->tipwindow->window, GTK_STATE_NORMAL, FALSE,
+		                 NULL, grl->tipwindow, "tooltip",
+		                 TOOLTIP_BORDER + SMALL_SPACE,
+		                 current_height + grl->tip_name_height,
+		                 grl->tip_layout);
+	} else {
+		gtk_paint_layout(style, grl->tipwindow->window, GTK_STATE_NORMAL, FALSE,
+		                 NULL, grl->tipwindow, "tooltip",
+		                 max_width - (TOOLTIP_BORDER + SMALL_SPACE) - PANGO_PIXELS(600000),
+		                 current_height + grl->tip_name_height,
+		                 grl->tip_layout);
+	}
+#endif
+
 	return FALSE;
 }
 
@@ -447,8 +481,6 @@
 		}
 		first = FALSE;
 		g_free(label);
-=======
->>>>>>> 3f79dae7
 	}
 
 	grl->tip_layout = gtk_widget_create_pango_layout(grl->tipwindow, NULL);
@@ -481,7 +513,6 @@
 	return TRUE;
 }
 
-<<<<<<< HEAD
 static gboolean
 pidgin_roomlist_create_tooltip(GtkWidget *widget, GtkTreePath *path,
 		gpointer data, int *w, int *h)
@@ -508,199 +539,6 @@
 	if (conn && PURPLE_CONNECTION_IS_CONNECTED(conn))
 		prpl_info = PURPLE_PLUGIN_PROTOCOL_INFO(purple_connection_get_prpl(conn));
 
-=======
-#define SMALL_SPACE 6
-#define TOOLTIP_BORDER 12
-
-static gboolean
-pidgin_roomlist_paint_tooltip(GtkWidget *widget, cairo_t *cr, gpointer user_data)
-{
-	PurpleRoomlist *list = user_data;
-	PidginRoomlist *grl = purple_roomlist_get_ui_data(list);
-	GtkStyle *style;
-	int current_height, max_width;
-	int max_text_width;
-	GtkTextDirection dir = gtk_widget_get_direction(GTK_WIDGET(grl->tree));
-
-	style = gtk_widget_get_style(grl->tipwindow);
-
-	max_text_width = MAX(grl->tip_width, grl->tip_name_width);
-	max_width = TOOLTIP_BORDER + SMALL_SPACE + max_text_width + TOOLTIP_BORDER;
-
-	current_height = 12;
-
-#if GTK_CHECK_VERSION(3,0,0)
-	if (dir == GTK_TEXT_DIR_RTL) {
-		gtk_paint_layout(style, cr, GTK_STATE_NORMAL, FALSE,
-		                 grl->tipwindow, "tooltip",
-		                 max_width - (TOOLTIP_BORDER + SMALL_SPACE) - PANGO_PIXELS(600000),
-		                 current_height,
-		                 grl->tip_name_layout);
-	} else {
-		gtk_paint_layout(style, cr, GTK_STATE_NORMAL, FALSE,
-		                 grl->tipwindow, "tooltip",
-		                 TOOLTIP_BORDER + SMALL_SPACE,
-		                 current_height,
-		                 grl->tip_name_layout);
-	}
-	if (dir != GTK_TEXT_DIR_RTL) {
-		gtk_paint_layout(style, cr, GTK_STATE_NORMAL, FALSE,
-		                 grl->tipwindow, "tooltip",
-		                 TOOLTIP_BORDER + SMALL_SPACE,
-		                 current_height + grl->tip_name_height,
-		                 grl->tip_layout);
-	} else {
-		gtk_paint_layout(style, cr, GTK_STATE_NORMAL, FALSE,
-		                 grl->tipwindow, "tooltip",
-		                 max_width - (TOOLTIP_BORDER + SMALL_SPACE) - PANGO_PIXELS(600000),
-		                 current_height + grl->tip_name_height,
-		                 grl->tip_layout);
-	}
-#else
-	if (dir == GTK_TEXT_DIR_RTL) {
-		gtk_paint_layout(style, grl->tipwindow->window, GTK_STATE_NORMAL, FALSE,
-		                 NULL, grl->tipwindow, "tooltip",
-		                 max_width - (TOOLTIP_BORDER + SMALL_SPACE) - PANGO_PIXELS(600000),
-		                 current_height,
-		                 grl->tip_name_layout);
-	} else {
-		gtk_paint_layout(style, grl->tipwindow->window, GTK_STATE_NORMAL, FALSE,
-		                 NULL, grl->tipwindow, "tooltip",
-		                 TOOLTIP_BORDER + SMALL_SPACE,
-		                 current_height,
-		                 grl->tip_name_layout);
-	}
-	if (dir != GTK_TEXT_DIR_RTL) {
-		gtk_paint_layout(style, grl->tipwindow->window, GTK_STATE_NORMAL, FALSE,
-		                 NULL, grl->tipwindow, "tooltip",
-		                 TOOLTIP_BORDER + SMALL_SPACE,
-		                 current_height + grl->tip_name_height,
-		                 grl->tip_layout);
-	} else {
-		gtk_paint_layout(style, grl->tipwindow->window, GTK_STATE_NORMAL, FALSE,
-		                 NULL, grl->tipwindow, "tooltip",
-		                 max_width - (TOOLTIP_BORDER + SMALL_SPACE) - PANGO_PIXELS(600000),
-		                 current_height + grl->tip_name_height,
-		                 grl->tip_layout);
-	}
-#endif
-
-	return FALSE;
-}
-
-static gboolean pidgin_roomlist_create_tip(PurpleRoomlist *list, GtkTreePath *path)
-{
-	PidginRoomlist *grl = purple_roomlist_get_ui_data(list);
-	PurpleRoomlistRoom *room;
-	GtkTreeIter iter;
-	GValue val;
-	gchar *name, *tmp, *node_name;
-	GString *tooltip_text = NULL;
-	GList *l, *k;
-	gint j;
-	gboolean first = TRUE;
-
-#if 0
-	if (!gtk_tree_view_get_path_at_pos(GTK_TREE_VIEW(tv), grl->tip_rect.x, grl->tip_rect.y + (grl->tip_rect.height/2),
-		&path, NULL, NULL, NULL))
-		return FALSE;
-#endif
-	gtk_tree_model_get_iter(GTK_TREE_MODEL(grl->model), &iter, path);
-
-	val.g_type = 0;
-	gtk_tree_model_get_value(GTK_TREE_MODEL(grl->model), &iter, ROOM_COLUMN, &val);
-	room = g_value_get_pointer(&val);
-
-	if (!room || !(purple_roomlist_room_get_type(room) & PURPLE_ROOMLIST_ROOMTYPE_ROOM))
-		return FALSE;
-
-	tooltip_text = g_string_new("");
-	gtk_tree_model_get(GTK_TREE_MODEL(grl->model), &iter, NAME_COLUMN, &name, -1);
-
-	for (j = NUM_OF_COLUMNS,
-				l = purple_roomlist_room_get_fields(room),
-				k = purple_roomlist_get_fields(list);
-			l && k; j++, l = l->next, k = k->next)
-	{
-		PurpleRoomlistField *f = k->data;
-		gchar *label;
-		if (purple_roomlist_field_get_hidden(f))
-			continue;
-		label = g_markup_escape_text(purple_roomlist_field_get_label(f), -1);
-		switch (purple_roomlist_field_get_type(f)) {
-			case PURPLE_ROOMLIST_FIELD_BOOL:
-				g_string_append_printf(tooltip_text, "%s<b>%s:</b> %s", first ? "" : "\n", label, l->data ? "True" : "False");
-				break;
-			case PURPLE_ROOMLIST_FIELD_INT:
-				g_string_append_printf(tooltip_text, "%s<b>%s:</b> %d", first ? "" : "\n", label, GPOINTER_TO_INT(l->data));
-				break;
-			case PURPLE_ROOMLIST_FIELD_STRING:
-				tmp = g_markup_escape_text((char *)l->data, -1);
-				g_string_append_printf(tooltip_text, "%s<b>%s:</b> %s", first ? "" : "\n", label, tmp);
-				g_free(tmp);
-				break;
-		}
-		first = FALSE;
-		g_free(label);
-	}
-
-	grl->tip_layout = gtk_widget_create_pango_layout(grl->tipwindow, NULL);
-	grl->tip_name_layout = gtk_widget_create_pango_layout(grl->tipwindow, NULL);
-
-	tmp = g_markup_escape_text(name, -1);
-	g_free(name);
-	node_name = g_strdup_printf("<span size='x-large' weight='bold'>%s</span>", tmp);
-	g_free(tmp);
-
-	pango_layout_set_markup(grl->tip_layout, tooltip_text->str, -1);
-	pango_layout_set_wrap(grl->tip_layout, PANGO_WRAP_WORD);
-	pango_layout_set_width(grl->tip_layout, 600000);
-
-	pango_layout_get_size (grl->tip_layout, &grl->tip_width, &grl->tip_height);
-	grl->tip_width = PANGO_PIXELS(grl->tip_width);
-	grl->tip_height = PANGO_PIXELS(grl->tip_height);
-
-	pango_layout_set_markup(grl->tip_name_layout, node_name, -1);
-	pango_layout_set_wrap(grl->tip_name_layout, PANGO_WRAP_WORD);
-	pango_layout_set_width(grl->tip_name_layout, 600000);
-
-	pango_layout_get_size (grl->tip_name_layout, &grl->tip_name_width, &grl->tip_name_height);
-	grl->tip_name_width = PANGO_PIXELS(grl->tip_name_width) + SMALL_SPACE;
-	grl->tip_name_height = MAX(PANGO_PIXELS(grl->tip_name_height), SMALL_SPACE);
-
-	g_free(node_name);
-	g_string_free(tooltip_text, TRUE);
-
-	return TRUE;
-}
-
-static gboolean
-pidgin_roomlist_create_tooltip(GtkWidget *widget, GtkTreePath *path,
-		gpointer data, int *w, int *h)
-{
-	PurpleRoomlist *list = data;
-	PidginRoomlist *grl = purple_roomlist_get_ui_data(list);
-	grl->tipwindow = widget;
-	if (!pidgin_roomlist_create_tip(data, path))
-		return FALSE;
-	if (w)
-		*w = TOOLTIP_BORDER + SMALL_SPACE +
-			MAX(grl->tip_width, grl->tip_name_width) + TOOLTIP_BORDER;
-	if (h)
-		*h = TOOLTIP_BORDER + grl->tip_height + grl->tip_name_height
-			+ TOOLTIP_BORDER;
-	return TRUE;
-}
-
-static gboolean account_filter_func(PurpleAccount *account)
-{
-	PurpleConnection *conn = purple_account_get_connection(account);
-	PurplePluginProtocolInfo *prpl_info = NULL;
-
-	if (conn && PURPLE_CONNECTION_IS_CONNECTED(conn))
-		prpl_info = PURPLE_PLUGIN_PROTOCOL_INFO(purple_connection_get_prpl(conn));
-
->>>>>>> 3f79dae7
 	return (prpl_info && prpl_info->roomlist_get_list != NULL);
 }
 
@@ -730,15 +568,11 @@
 	dialog->account = account;
 
 	/* Create the window. */
-<<<<<<< HEAD
-	dialog->window = window = pidgin_create_dialog(_("Room List"), PIDGIN_HIG_BORDER, "room list", TRUE);
-=======
 #if GTK_CHECK_VERSION(3,0,0)
 	dialog->window = window = pidgin_create_dialog(_("Room List"), 0, "room list", TRUE);
 #else
 	dialog->window = window = pidgin_create_dialog(_("Room List"), PIDGIN_HIG_BORDER, "room list", TRUE);
 #endif
->>>>>>> 3f79dae7
 
 	g_signal_connect(G_OBJECT(window), "delete_event",
 					 G_CALLBACK(delete_win_cb), dialog);
