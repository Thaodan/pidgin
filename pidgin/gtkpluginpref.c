--- conflicted
+++ resolved
@@ -56,25 +56,12 @@
 	pref = g_object_get_data(G_OBJECT(webview), "pref-key");
 	g_return_if_fail(pref);
 
-<<<<<<< HEAD
-	text = gtk_imhtml_get_markup(imhtml);
-=======
 	text = gtk_webview_get_body_html(webview);
->>>>>>> 7607e74f
 	purple_prefs_set_string(pref, text);
 	g_free(text);
 }
 
 static void
-<<<<<<< HEAD
-imhtml_format_cb(GtkIMHtml *imhtml, GtkIMHtmlButtons buttons, gpointer data)
-{
-	imhtml_cb(gtk_text_view_get_buffer(GTK_TEXT_VIEW(imhtml)), data);
-}
-
-static void
-=======
->>>>>>> 7607e74f
 make_string_pref(GtkWidget *parent, PurplePluginPref *pref, GtkSizeGroup *sg) {
 	GtkWidget *box, *gtk_label, *entry;
 	const gchar *pref_name;
@@ -146,22 +133,12 @@
 				gtk_box_pack_start(GTK_BOX(hbox), spacer, FALSE, FALSE, 0);
 				gtk_widget_show(spacer);
 
-<<<<<<< HEAD
-				frame = pidgin_create_imhtml(TRUE, &imhtml, &toolbar, NULL);
-				if (!(format & PURPLE_STRING_FORMAT_TYPE_HTML))
-=======
 				frame = pidgin_create_webview(TRUE, &webview, &toolbar, NULL);
 				if (!(format & PURPLE_STRING_FORMAT_TYPE_HTML)) {
->>>>>>> 7607e74f
 					gtk_widget_destroy(toolbar);
 					gtk_webview_set_format_functions(GTK_WEBVIEW(webview), 0);
 				}
 
-<<<<<<< HEAD
-				gtk_imhtml_append_text(GTK_IMHTML(imhtml), purple_prefs_get_string(pref_name),
-						(format & PURPLE_STRING_FORMAT_TYPE_MULTILINE) ? 0 : GTK_IMHTML_NO_NEWLINE);
-				gtk_label_set_mnemonic_widget(GTK_LABEL(gtk_label), imhtml);
-=======
 				if (format & PURPLE_STRING_FORMAT_TYPE_MULTILINE) {
 					gchar *tmp = purple_strreplace(purple_prefs_get_string(pref_name), "\n", "<br>");
 					gtk_webview_append_html(GTK_WEBVIEW(webview), tmp);
@@ -169,7 +146,6 @@
 				} else
 					gtk_webview_append_html(GTK_WEBVIEW(webview), purple_prefs_get_string(pref_name));
 				gtk_label_set_mnemonic_widget(GTK_LABEL(gtk_label), webview);
->>>>>>> 7607e74f
 				gtk_widget_show_all(frame);
 				g_object_set_data(G_OBJECT(webview), "pref-key", (gpointer)pref_name);
 				g_signal_connect(G_OBJECT(webview), "changed",
@@ -234,13 +210,9 @@
 	sg = gtk_size_group_new(GTK_SIZE_GROUP_HORIZONTAL);
 
 	parent = ret = gtk_vbox_new(FALSE, 16);
-<<<<<<< HEAD
-	gtk_container_set_border_width(GTK_CONTAINER(ret), PIDGIN_HIG_BORDER);
-=======
 #if !GTK_CHECK_VERSION(3,0,0)
 	gtk_container_set_border_width(GTK_CONTAINER(ret), PIDGIN_HIG_BORDER);
 #endif
->>>>>>> 7607e74f
 	gtk_widget_show(ret);
 
 	for(pp = purple_plugin_pref_frame_get_prefs(frame);
