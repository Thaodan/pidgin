/**
 * @file gtkblist.h GTK+ Buddy List API
 * @ingroup pidgin
 * @see @ref gtkblist-signals
 */

/* pidgin
 *
 * Pidgin is the legal property of its developers, whose names are too numerous
 * to list here.  Please refer to the COPYRIGHT file distributed with this
 * source distribution.
 *
 * This program is free software; you can redistribute it and/or modify
 * it under the terms of the GNU General Public License as published by
 * the Free Software Foundation; either version 2 of the License, or
 * (at your option) any later version.
 *
 * This program is distributed in the hope that it will be useful,
 * but WITHOUT ANY WARRANTY; without even the implied warranty of
 * MERCHANTABILITY or FITNESS FOR A PARTICULAR PURPOSE.  See the
 * GNU General Public License for more details.
 *
 * You should have received a copy of the GNU General Public License
 * along with this program; if not, write to the Free Software
 * Foundation, Inc., 51 Franklin Street, Fifth Floor, Boston, MA  02111-1301  USA
 */
#ifndef _PIDGINBLIST_H_
#define _PIDGINBLIST_H_

/** @copydoc _PidginBuddyList */
typedef struct _PidginBuddyList PidginBuddyList;

enum {
	STATUS_ICON_COLUMN,
	STATUS_ICON_VISIBLE_COLUMN,
	NAME_COLUMN,
	IDLE_COLUMN,
	IDLE_VISIBLE_COLUMN,
	BUDDY_ICON_COLUMN,
	BUDDY_ICON_VISIBLE_COLUMN,
	NODE_COLUMN,
	BGCOLOR_COLUMN,
	GROUP_EXPANDER_COLUMN,
	GROUP_EXPANDER_VISIBLE_COLUMN,
	CONTACT_EXPANDER_COLUMN,
	CONTACT_EXPANDER_VISIBLE_COLUMN,
	EMBLEM_COLUMN,
	EMBLEM_VISIBLE_COLUMN,
	PROTOCOL_ICON_COLUMN,
	PROTOCOL_ICON_VISIBLE_COLUMN,
	BLIST_COLUMNS

};

typedef enum {
	PIDGIN_STATUS_ICON_LARGE,
	PIDGIN_STATUS_ICON_SMALL

} PidginStatusIconSize;

#include "pidgin.h"
#include "blist.h"
#include "gtkblist-theme.h"

/**************************************************************************
 * @name Structures
 **************************************************************************/
/**
 * Like, everything you need to know about the gtk buddy list
 */
struct _PidginBuddyList {
	GtkWidget *window;
	GtkWidget *notebook;            /**< The notebook that switches between the real buddy list and the helpful
					   instructions page */
	GtkWidget *main_vbox;           /**< This vbox contains the menu and notebook */
	GtkWidget *vbox;                /**< This is the vbox that everything important gets packed into.
					   Your plugin might want to pack something in it itself.  Go, plugins! */

	GtkWidget *treeview;            /**< It's a treeview... d'uh. */
	GtkTreeStore *treemodel;        /**< This is the treemodel.  */
	GtkTreeViewColumn *text_column; /**< Column */

	GtkCellRenderer *text_rend;

	GtkUIManager *ui;
	GtkWidget *menutray;            /**< The menu tray widget. */
	GtkWidget *menutrayicon;        /**< The menu tray icon. */

	guint refresh_timer;            /**< The timer for refreshing every 30 seconds */

	guint      timeout;              /**< The timeout for the tooltip. */
	guint      drag_timeout;         /**< The timeout for expanding contacts on drags */
	GdkRectangle tip_rect;           /**< This is the bounding rectangle of the
					      cell we're currently hovering over.  This is
					      used for tooltips. */
	GdkRectangle contact_rect;       /**< This is the bounding rectangle of the contact node
					      and its children.  This is used for auto-expand on
					      mouseover. */
	PurpleBlistNode *mouseover_contact; /**< This is the contact currently mouse-over expanded */

	GtkWidget *tipwindow;            /**< The window used by the tooltip */
	GList *tooltipdata;              /**< The data for each "chunk" of the tooltip */

	PurpleBlistNode *selected_node;    /**< The currently selected node */

<<<<<<< HEAD
	GdkCursor *hand_cursor;         /**< Hand cursor */
	GdkCursor *arrow_cursor;        /**< Arrow cursor */

=======
>>>>>>> 3f79dae7
	GtkWidget *scrollbook;          /**< Scrollbook for alerts */
	GtkWidget *headline;            /**< Widget for headline notifications */
	GtkWidget *headline_label;      /**< Label for headline notifications */
	GtkWidget *headline_image;      /**< Image for headline notifications */
<<<<<<< HEAD
	GdkPixbuf *headline_close;      /**< @deprecated: Close image for closing the headline without triggering the callback */
	GCallback headline_callback;    /**< Callback for headline notifications */
	gpointer headline_data;         /**< User data for headline notifications */
	GDestroyNotify headline_destroy; /**< Callback to use for destroying the headline-data */
	gboolean changing_style;        /**< True when changing GTK+ theme style */

	GtkWidget *error_buttons;        /**< Box containing the connection error buttons */
=======
	GCallback headline_callback;    /**< Callback for headline notifications */
	gpointer headline_data;         /**< User data for headline notifications */
	GDestroyNotify headline_destroy; /**< Callback to use for destroying the headline-data */

>>>>>>> 3f79dae7
	GtkWidget *statusbox;            /**< The status selector dropdown */
	GdkPixbuf *empty_avatar;         /**< A 32x32 transparent pixbuf */

	gpointer priv;                   /**< Pointer to opaque private data */
};

#define PIDGIN_BLIST(list) ((PidginBuddyList *)purple_blist_get_ui_data())
#define PIDGIN_IS_PIDGIN_BLIST(list) \
	(purple_blist_get_ui_ops() == pidgin_blist_get_ui_ops())

G_BEGIN_DECLS

/**************************************************************************
 * @name GTK+ Buddy List API
 **************************************************************************/

/**
 * Get the handle for the GTK+ blist system.
 *
 * @return the handle to the blist system
 */
void *pidgin_blist_get_handle(void);

/**
 * Initializes the GTK+ blist system.
 */
void pidgin_blist_init(void);

/**
 * Uninitializes the GTK+ blist system.
 */
void pidgin_blist_uninit(void);

/**
 * Returns the UI operations structure for the buddy list.
 *
 * @return The GTK+ list operations structure.
 */
PurpleBlistUiOps *pidgin_blist_get_ui_ops(void);

/**
 * Returns the default gtk buddy list
 *
 * There's normally only one buddy list window, but that isn't a necessity. This function
 * returns the PidginBuddyList we're most likely wanting to work with. This is slightly
 * cleaner than an externed global.
 *
 * @return The default GTK+ buddy list
 */
PidginBuddyList *pidgin_blist_get_default_gtk_blist(void);

/**
 * Populates a menu with the items shown on the buddy list for a buddy.
 *
 * @param menu  The menu to populate
 * @param buddy The buddy whose menu to get
 * @param sub   TRUE if this is a sub-menu, FALSE otherwise
 */
void pidgin_blist_make_buddy_menu(GtkWidget *menu, PurpleBuddy *buddy, gboolean sub);

/**
 * Refreshes all the nodes of the buddy list.
 * This should only be called when something changes to affect most of the nodes (such as a ui preference changing)
 *
 * @param list   This is the core list that gets updated from
 */
void pidgin_blist_refresh(PurpleBuddyList *list);

void pidgin_blist_update_columns(void);
void pidgin_blist_update_refresh_timeout(void);

/**
 * Returns the blist emblem.
 *
 * This may be an existing pixbuf that has been given an additional ref,
 * so it shouldn't be modified.
 *
 * @param node   The node to return an emblem for
 *
 * @return  A GdkPixbuf for the emblem to show, or NULL
 */
GdkPixbuf *
pidgin_blist_get_emblem(PurpleBlistNode *node);

/**
 * Useful for the buddy ticker
 */
GdkPixbuf *pidgin_blist_get_status_icon(PurpleBlistNode *node,
		PidginStatusIconSize size);

/**
 * Returns a boolean indicating if @a node is part of an expanded contact.
 *
 * This only makes sense for contact and buddy nodes. @c FALSE is returned
 * for other types of nodes.
 *
 * @param node The node in question.
 * @return A boolean indicating if @a node is part of an expanded contact.
 */
gboolean pidgin_blist_node_is_contact_expanded(PurpleBlistNode *node);

/**
 * Intelligently toggles the visibility of the buddy list. If the buddy
 * list is obscured, it is brought to the front. If it is not obscured,
 * it is hidden. If it is hidden it is shown.
 */
void pidgin_blist_toggle_visibility(void);

/**
 * Increases the reference count of visibility managers. Callers should
 * call the complementary remove function when no longer managing
 * visibility.
 *
 * A visibility manager is something that provides some method for
 * showing the buddy list after it is hidden (e.g. docklet plugin).
 */
void pidgin_blist_visibility_manager_add(void);

/**
 * Decreases the reference count of visibility managers. If the count
 * drops below zero, the buddy list is shown.
 */
void pidgin_blist_visibility_manager_remove(void);

/**
 * Adds a mini-alert to the blist scrollbook
 *
 * @param widget   The widget to add
 */
void pidgin_blist_add_alert(GtkWidget *widget);

/**
 * Sets the current theme for Pidgin to use
 *
 * @param theme	the new theme to use
 */
void pidgin_blist_set_theme(PidginBlistTheme *theme);

/**
 * Gets Pidgin's current buddy list theme
 *
 * @returns	the current theme
 */
PidginBlistTheme *pidgin_blist_get_theme(void);

/**************************************************************************
 * @name GTK+ Buddy List sorting functions
 **************************************************************************/

typedef void (*pidgin_blist_sort_function)(PurpleBlistNode *new, PurpleBuddyList *blist, GtkTreeIter group, GtkTreeIter *cur, GtkTreeIter *iter);

/**
 * Gets the current list of sort methods.
 *
 * @return A GSlist of sort methods
 */
GList *pidgin_blist_get_sort_methods(void);

struct pidgin_blist_sort_method {
	char *id;
	char *name;
	pidgin_blist_sort_function func;
};

typedef struct pidgin_blist_sort_method PidginBlistSortMethod;

/**
 * Registers a buddy list sorting method.
 *
 * @param id   The unique ID of the sorting method
 * @param name The method's name.
 * @param func  A pointer to the function.
 *
 */
void pidgin_blist_sort_method_reg(const char *id, const char *name, pidgin_blist_sort_function func);

/**
 * Unregisters a buddy list sorting method.
 *
 * @param id The method's id
 */
void pidgin_blist_sort_method_unreg(const char *id);

/**
 * Sets a buddy list sorting method.
 *
 * @param id The method's id.
 */
void pidgin_blist_sort_method_set(const char *id);

/**
 * Sets up the programs default sort methods
 */
void pidgin_blist_setup_sort_methods(void);

/**
 * Updates the accounts menu on the GTK+ buddy list window.
 */
void pidgin_blist_update_accounts_menu(void);

/**
 * Updates the plugin actions menu on the GTK+ buddy list window.
 */
void pidgin_blist_update_plugin_actions(void);

/**
 * Updates the Sorting menu on the GTK+ buddy list window.
 */
void pidgin_blist_update_sort_methods(void);

/**
 * Determines if showing the join chat dialog is a valid action.
 *
 * @return Returns TRUE if there are accounts online capable of
 *         joining chat rooms.  Otherwise returns FALSE.
 */
gboolean pidgin_blist_joinchat_is_showable(void);

/**
 * Shows the join chat dialog.
 */
void pidgin_blist_joinchat_show(void);

/**
 * Appends the privacy menu items for a PurpleBlistNode
 * TODO: Rename these.
 */
void pidgin_append_blist_node_privacy_menu(GtkWidget *menu, PurpleBlistNode *node);

/**
 * Appends the protocol specific menu items for a PurpleBlistNode
 * TODO: Rename these.
 */
void pidgin_append_blist_node_proto_menu (GtkWidget *menu, PurpleConnection *gc, PurpleBlistNode *node);

/**
 * Appends the extended menu items for a PurpleBlistNode
 * TODO: Rename these.
 */
void pidgin_append_blist_node_extended_menu(GtkWidget *menu, PurpleBlistNode *node);

/**
 * Sets a headline notification
 *
 * This is currently used for mail notification, but could theoretically be used for anything.
 * Only the most recent headline will be shown.
 *
 * @param text	    Pango Markup for the label text
 * @param pixbuf    The GdkPixbuf for the icon
 * @param callback  The callback to call when headline is clicked
 * @param user_data The userdata to include in the callback
 * @param destroy   The callback to call when headline is closed or replaced by another headline.
 */
void pidgin_blist_set_headline(const char *text, GdkPixbuf *pixbuf, GCallback callback, gpointer user_data,
		GDestroyNotify destroy);

/**
 * Returns a buddy's Pango markup appropriate for setting in a GtkCellRenderer.
 *
 * @param buddy The buddy to return markup from
 * @param selected  Whether this buddy is selected. If TRUE, the markup will not change the color.
 * @param aliased  TRUE to return the appropriate alias of this buddy, FALSE to return its username and status information
 * @return The markup for this buddy
 */
gchar *pidgin_blist_get_name_markup(PurpleBuddy *buddy, gboolean selected, gboolean aliased);

/**
 * Creates the Buddy List tooltip at the current pointer location for the given buddy list node.
 *
 * This tooltip will be destroyed the next time this function is called, or when XXXX
 * is called
 *
 * @param node The buddy list node to show a tooltip for
 * @param widget The widget to draw the tooltip on
 */
void pidgin_blist_draw_tooltip(PurpleBlistNode *node, GtkWidget *widget);

/**
 * Destroys the current (if any) Buddy List tooltip
 */
void pidgin_blist_tooltip_destroy(void);

G_END_DECLS

#endif /* _PIDGINBLIST_H_ */<|MERGE_RESOLUTION|>--- conflicted
+++ resolved
@@ -103,30 +103,14 @@
 
 	PurpleBlistNode *selected_node;    /**< The currently selected node */
 
-<<<<<<< HEAD
-	GdkCursor *hand_cursor;         /**< Hand cursor */
-	GdkCursor *arrow_cursor;        /**< Arrow cursor */
-
-=======
->>>>>>> 3f79dae7
 	GtkWidget *scrollbook;          /**< Scrollbook for alerts */
 	GtkWidget *headline;            /**< Widget for headline notifications */
 	GtkWidget *headline_label;      /**< Label for headline notifications */
 	GtkWidget *headline_image;      /**< Image for headline notifications */
-<<<<<<< HEAD
-	GdkPixbuf *headline_close;      /**< @deprecated: Close image for closing the headline without triggering the callback */
 	GCallback headline_callback;    /**< Callback for headline notifications */
 	gpointer headline_data;         /**< User data for headline notifications */
 	GDestroyNotify headline_destroy; /**< Callback to use for destroying the headline-data */
-	gboolean changing_style;        /**< True when changing GTK+ theme style */
-
-	GtkWidget *error_buttons;        /**< Box containing the connection error buttons */
-=======
-	GCallback headline_callback;    /**< Callback for headline notifications */
-	gpointer headline_data;         /**< User data for headline notifications */
-	GDestroyNotify headline_destroy; /**< Callback to use for destroying the headline-data */
-
->>>>>>> 3f79dae7
+
 	GtkWidget *statusbox;            /**< The status selector dropdown */
 	GdkPixbuf *empty_avatar;         /**< A 32x32 transparent pixbuf */
 
