/*
 * GtkIMHtmlToolbar
 *
 * Pidgin is the legal property of its developers, whose names are too numerous
 * to list here.  Please refer to the COPYRIGHT file distributed with this
 * source distribution.
 *
 * This program is free software; you can redistribute it and/or modify
 * under the terms of the GNU General Public License as published by
 * the Free Software Foundation; either version 2 of the License, or
 * (at your option) any later version.
 *
 * This program is distributed in the hope that it will be useful,
 * but WITHOUT ANY WARRANTY; without even the implied warranty of
 * MERCHANTABILITY or FITNESS FOR A PARTICULAR PURPOSE.  See the
 * GNU General Public License for more details.
 *
 * You should have received a copy of the GNU General Public License
 * along with this program; if not, write to the Free Software
 * Foundation, Inc., 51 Franklin Street, Fifth Floor, Boston, MA  02111-1301  USA
 *
 */
#ifndef _PIDGINIMHTMLTOOLBAR_H_
#define _PIDGINIMHTMLTOOLBAR_H_

#include <gtk/gtkvbox.h>
#include "gtkimhtml.h"

#ifdef __cplusplus
extern "C" {
#endif

#define DEFAULT_FONT_FACE "Helvetica 12"

#define GTK_TYPE_IMHTMLTOOLBAR            (gtk_imhtmltoolbar_get_type ())
#define GTK_IMHTMLTOOLBAR(obj)            (GTK_CHECK_CAST ((obj), GTK_TYPE_IMHTMLTOOLBAR, GtkIMHtmlToolbar))
#define GTK_IMHTMLTOOLBAR_CLASS(klass)    (GTK_CHECK_CLASS_CAST ((klass), GTK_TYPE_IMHTMLTOOLBAR, GtkIMHtmlToolbarClass))
#define GTK_IS_IMHTMLTOOLBAR(obj)         (GTK_CHECK_TYPE ((obj), GTK_TYPE_IMHTMLTOOLBAR))
#define GTK_IS_IMHTMLTOOLBAR_CLASS(klass) (GTK_CHECK_CLASS_TYPE ((klass), GTK_TYPE_IMHTMLTOOLBAR))

typedef struct _GtkIMHtmlToolbar		GtkIMHtmlToolbar;
typedef struct _GtkIMHtmlToolbarClass		GtkIMHtmlToolbarClass;

struct _GtkIMHtmlToolbar {
	GtkHBox box;

	GtkWidget *imhtml;

	GtkTooltips *tooltips;

	GtkWidget *bold;
	GtkWidget *italic;
	GtkWidget *underline;

	GtkWidget *larger_size;
	GtkWidget *normal_size;
	GtkWidget *smaller_size;

	GtkWidget *font;
	GtkWidget *fgcolor;
	GtkWidget *bgcolor;

	GtkWidget *clear;

	GtkWidget *image;
	GtkWidget *link;
	GtkWidget *smiley;
	GtkWidget *attention;
	
	GtkWidget *font_dialog;
	GtkWidget *fgcolor_dialog;
	GtkWidget *bgcolor_dialog;
	GtkWidget *link_dialog;
	GtkWidget *smiley_dialog;
	GtkWidget *image_dialog;

	char *sml;
	GtkWidget *strikethrough;
	GtkWidget *insert_hr;
<<<<<<< HEAD
	GtkWidget *call;
=======
	
	PurpleConversation *active_conv;
>>>>>>> 3d93e8ed
};

struct _GtkIMHtmlToolbarClass {
	GtkHBoxClass parent_class;

};

GType      gtk_imhtmltoolbar_get_type         (void);
GtkWidget* gtk_imhtmltoolbar_new              (void);

void gtk_imhtmltoolbar_attach    (GtkIMHtmlToolbar *toolbar, GtkWidget *imhtml);
void gtk_imhtmltoolbar_associate_smileys (GtkIMHtmlToolbar *toolbar, const char *proto_id);

void gtk_imhtmltoolbar_switch_active_conversation(GtkIMHtmlToolbar *toolbar,
	PurpleConversation *conv);

#ifdef __cplusplus
}
#endif

#endif /* _PIDGINIMHTMLTOOLBAR_H_ */<|MERGE_RESOLUTION|>--- conflicted
+++ resolved
@@ -77,12 +77,9 @@
 	char *sml;
 	GtkWidget *strikethrough;
 	GtkWidget *insert_hr;
-<<<<<<< HEAD
 	GtkWidget *call;
-=======
 	
 	PurpleConversation *active_conv;
->>>>>>> 3d93e8ed
 };
 
 struct _GtkIMHtmlToolbarClass {
