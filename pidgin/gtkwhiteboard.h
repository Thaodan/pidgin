--- conflicted
+++ resolved
@@ -55,12 +55,8 @@
 
 	PurpleWhiteboard *wb;           /**< Backend data for this whiteboard */
 
-<<<<<<< HEAD
-	GdkPixbuf *pixbuf;       /**< Memory for drawing area */
-=======
 	GtkWidget *window;              /**< Window for the Doodle session */
 	GtkWidget *drawing_area;        /**< Drawing area */
->>>>>>> 6aa51cb3
 
 	int width;                      /**< Canvas width */
 	int height;                     /**< Canvas height */
