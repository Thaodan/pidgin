--- conflicted
+++ resolved
@@ -26,14 +26,11 @@
 #define _GTKDOCKLET_H_
 
 G_BEGIN_DECLS
-<<<<<<< HEAD
-=======
 
 /**
  * Returns the GtkStatusIcon used for the docklet.
  */
 GtkStatusIcon *pidgin_docklet_get_status_icon(void);
->>>>>>> 7607e74f
 
 void pidgin_docklet_init(void);
 void pidgin_docklet_uninit(void);
