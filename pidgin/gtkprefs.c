/**
 * @file gtkprefs.c GTK+ Preferences
 * @ingroup pidgin
 */

/* pidgin
 *
 * Pidgin is the legal property of its developers, whose names are too numerous
 * to list here.  Please refer to the COPYRIGHT file distributed with this
 * source distribution.
 *
 * This program is free software; you can redistribute it and/or modify
 * it under the terms of the GNU General Public License as published by
 * the Free Software Foundation; either version 2 of the License, or
 * (at your option) any later version.
 *
 * This program is distributed in the hope that it will be useful,
 * but WITHOUT ANY WARRANTY; without even the implied warranty of
 * MERCHANTABILITY or FITNESS FOR A PARTICULAR PURPOSE.  See the
 * GNU General Public License for more details.
 *
 * You should have received a copy of the GNU General Public License
 * along with this program; if not, write to the Free Software
 * Foundation, Inc., 51 Franklin Street, Fifth Floor, Boston, MA  02111-1301  USA
 *
 */
#include "internal.h"
#include "pidgin.h"
#include "obsolete.h"

#include "debug.h"
#include "nat-pmp.h"
#include "notify.h"
#include "prefs.h"
#include "proxy.h"
#include "prpl.h"
#include "request.h"
#include "savedstatuses.h"
#include "sound.h"
#include "sound-theme.h"
#include "stun.h"
#include "theme-manager.h"
#include "upnp.h"
#include "util.h"
#include "network.h"
#include "keyring.h"

#include "gtkblist.h"
#include "gtkconv.h"
#include "gtkconv-theme.h"
#include "gtkdebug.h"
#include "gtkdialogs.h"
#include "gtkprefs.h"
#include "gtksavedstatuses.h"
#include "gtksound.h"
#include "gtkstatus-icon-theme.h"
#include "gtkthemes.h"
#include "gtkutils.h"
#include "gtkwebview.h"
#include "gtkwebviewtoolbar.h"
#include "pidginstock.h"
#ifdef USE_VV
#include "media-gst.h"
#if GST_CHECK_VERSION(1,0,0)
#include <gst/video/videooverlay.h>
#else
#include <gst/interfaces/xoverlay.h>
#include <gst/interfaces/propertyprobe.h>
#endif
#ifdef GDK_WINDOWING_WIN32
#include <gdk/gdkwin32.h>
#endif
#ifdef GDK_WINDOWING_X11
#include <gdk/gdkx.h>
#endif
#ifdef GDK_WINDOWING_QUARTZ
#include <gdk/gdkquartz.h>
#endif
#endif

#include "gtk3compat.h"

#define PROXYHOST 0
#define PROXYPORT 1
#define PROXYUSER 2
#define PROXYPASS 3

#define PREFS_OPTIMAL_ICON_SIZE 32

struct theme_info {
	gchar *type;
	gchar *extension;
	gchar *original_name;
};

/* Main dialog */
static GtkWidget *prefs = NULL;

/* Notebook */
static GtkWidget *prefsnotebook = NULL;
static int notebook_page = 0;

/* Conversations page */
static GtkWidget *sample_webview = NULL;

/* Themes page */
static GtkWidget *prefs_sound_themes_combo_box;
static GtkWidget *prefs_blist_themes_combo_box;
static GtkWidget *prefs_conv_themes_combo_box;
static GtkWidget *prefs_conv_variants_combo_box;
static GtkWidget *prefs_status_themes_combo_box;
static GtkWidget *prefs_smiley_themes_combo_box;

/* Keyrings page */
static gpointer keyring_page_pref_set_instance = NULL;

/* Sound theme specific */
static GtkWidget *sound_entry = NULL;
static int sound_row_sel = 0;
static gboolean prefs_sound_themes_loading;

/* These exist outside the lifetime of the prefs dialog */
static GtkListStore *prefs_sound_themes;
static GtkListStore *prefs_blist_themes;
static GtkListStore *prefs_conv_themes;
static GtkListStore *prefs_conv_variants;
static GtkListStore *prefs_status_icon_themes;
static GtkListStore *prefs_smiley_themes;

#ifdef USE_VV

static const gchar *AUDIO_SRC_PLUGINS[] = {
	"alsasrc",	"ALSA",
	/* "esdmon",	"ESD", ? */
	"osssrc",	"OSS",
	"pulsesrc",	"PulseAudio",
	"sndiosrc",	"sndio",
	/* "audiotestsrc wave=silence", "Silence", */
	"audiotestsrc",	"Test Sound",
	NULL
};

static const gchar *AUDIO_SINK_PLUGINS[] = {
	"alsasink",	"ALSA",
	"artsdsink",	"aRts",
	"esdsink",	"ESD",
	"osssink",	"OSS",
	"pulsesink",	"PulseAudio",
	"sndiosink",	"sndio",
	NULL
};

static const gchar *VIDEO_SRC_PLUGINS[] = {
	"videotestsrc",	"Test Input",
	"dshowvideosrc","DirectDraw",
	"ksvideosrc",	"KS Video",
	"qcamsrc",	"Quickcam",
	"v4lsrc",	"Video4Linux",
	"v4l2src",	"Video4Linux2",
	"v4lmjpegsrc",	"Video4Linux MJPEG",
	NULL
};

static const gchar *VIDEO_SINK_PLUGINS[] = {
	/* "aasink",	"AALib", Didn't work for me */
	"directdrawsink","DirectDraw",
	"glimagesink",	"OpenGL",
	"ximagesink",	"X Window System",
	"xvimagesink",	"X Window System (Xv)",
	NULL
};

typedef struct {
	GtkWidget *level;
	GtkWidget *threshold;
	GtkWidget *volume;
} BusCbCtx;

static GstElement *voice_pipeline;
static GstElement *video_pipeline;

#endif

/*
 * PROTOTYPES
 */
static void delete_prefs(GtkWidget *, void *);

static void
update_spin_value(GtkWidget *w, GtkWidget *spin)
{
	const char *key = g_object_get_data(G_OBJECT(spin), "val");
	int value;

	value = gtk_spin_button_get_value_as_int(GTK_SPIN_BUTTON(spin));

	purple_prefs_set_int(key, value);
}

GtkWidget *
pidgin_prefs_labeled_spin_button(GtkWidget *box, const gchar *title,
		const char *key, int min, int max, GtkSizeGroup *sg)
{
	GtkWidget *spin;
	GtkAdjustment *adjust;
	int val;

	val = purple_prefs_get_int(key);

	adjust = GTK_ADJUSTMENT(gtk_adjustment_new(val, min, max, 1, 1, 0));
	spin = gtk_spin_button_new(adjust, 1, 0);
	g_object_set_data(G_OBJECT(spin), "val", (char *)key);
	if (max < 10000)
		gtk_widget_set_size_request(spin, 50, -1);
	else
		gtk_widget_set_size_request(spin, 60, -1);
	g_signal_connect(G_OBJECT(adjust), "value-changed",
					 G_CALLBACK(update_spin_value), GTK_WIDGET(spin));
	gtk_widget_show(spin);

	return pidgin_add_widget_to_vbox(GTK_BOX(box), title, sg, spin, FALSE, NULL);
}

static void
entry_set(GtkEntry *entry, gpointer data)
{
	const char *key = (const char*)data;

	purple_prefs_set_string(key, gtk_entry_get_text(entry));
}

GtkWidget *
pidgin_prefs_labeled_entry(GtkWidget *page, const gchar *title,
							 const char *key, GtkSizeGroup *sg)
{
	GtkWidget *entry;
	const gchar *value;

	value = purple_prefs_get_string(key);

	entry = gtk_entry_new();
	gtk_entry_set_text(GTK_ENTRY(entry), value);
	g_signal_connect(G_OBJECT(entry), "changed",
					 G_CALLBACK(entry_set), (char*)key);
	gtk_widget_show(entry);

	return pidgin_add_widget_to_vbox(GTK_BOX(page), title, sg, entry, TRUE, NULL);
}

GtkWidget *
pidgin_prefs_labeled_password(GtkWidget *page, const gchar *title,
							 const char *key, GtkSizeGroup *sg)
{
	GtkWidget *entry;
	const gchar *value;

	value = purple_prefs_get_string(key);

	entry = gtk_entry_new();
	gtk_entry_set_visibility(GTK_ENTRY(entry), FALSE);
	gtk_entry_set_text(GTK_ENTRY(entry), value);
	g_signal_connect(G_OBJECT(entry), "changed",
					 G_CALLBACK(entry_set), (char*)key);
	gtk_widget_show(entry);

	return pidgin_add_widget_to_vbox(GTK_BOX(page), title, sg, entry, TRUE, NULL);
}

/* TODO: Maybe move this up somewheres... */
enum {
	PREF_DROPDOWN_TEXT,
	PREF_DROPDOWN_VALUE,
	PREF_DROPDOWN_COUNT
};

typedef struct
{
	PurplePrefType type;
	union {
		const char *string;
		int integer;
		gboolean boolean;
	} value;
} PidginPrefValue;

typedef void (*PidginPrefsDropdownCallback)(GtkComboBox *combo_box,
	PidginPrefValue value);

static void
dropdown_set(GtkComboBox *combo_box, gpointer _cb)
{
	PidginPrefsDropdownCallback cb = _cb;
	GtkTreeIter iter;
	GtkTreeModel *tree_model;
	PidginPrefValue active;

	tree_model = gtk_combo_box_get_model(combo_box);
	if (!gtk_combo_box_get_active_iter(combo_box, &iter))
		return;
	active.type = GPOINTER_TO_INT(g_object_get_data(G_OBJECT(combo_box),
		"type"));

	g_object_set_data(G_OBJECT(combo_box), "previously_active",
		g_object_get_data(G_OBJECT(combo_box), "current_active"));
	g_object_set_data(G_OBJECT(combo_box), "current_active",
		GINT_TO_POINTER(gtk_combo_box_get_active(combo_box)));

	if (active.type == PURPLE_PREF_INT) {
		gtk_tree_model_get(tree_model, &iter, PREF_DROPDOWN_VALUE,
			&active.value.integer, -1);
	}
	else if (active.type == PURPLE_PREF_STRING) {
		gtk_tree_model_get(tree_model, &iter, PREF_DROPDOWN_VALUE,
			&active.value.string, -1);
	}
	else if (active.type == PURPLE_PREF_BOOLEAN) {
		gtk_tree_model_get(tree_model, &iter, PREF_DROPDOWN_VALUE,
			&active.value.boolean, -1);
	}

	cb(combo_box, active);
}

static void pidgin_prefs_dropdown_revert_active(GtkComboBox *combo_box)
{
	gint previously_active;

	g_return_if_fail(combo_box != NULL);

	previously_active = GPOINTER_TO_INT(g_object_get_data(
		G_OBJECT(combo_box), "previously_active"));
	g_object_set_data(G_OBJECT(combo_box), "current_active",
		GINT_TO_POINTER(previously_active));

	gtk_combo_box_set_active(combo_box, previously_active);
}

static GtkWidget *
pidgin_prefs_dropdown_from_list_with_cb(GtkWidget *box, const gchar *title,
	GtkComboBox **dropdown_out, GList *menuitems,
	PidginPrefValue initial, PidginPrefsDropdownCallback cb)
{
	GtkWidget *dropdown;
	GtkWidget *label = NULL;
	gchar *text;
	GtkListStore *store = NULL;
	GtkTreeIter iter;
	GtkTreeIter active;
	GtkCellRenderer *renderer;
	gpointer current_active;

	g_return_val_if_fail(menuitems != NULL, NULL);

	if (initial.type == PURPLE_PREF_INT) {
		store = gtk_list_store_new(PREF_DROPDOWN_COUNT, G_TYPE_STRING, G_TYPE_INT);
	} else if (initial.type == PURPLE_PREF_STRING) {
		store = gtk_list_store_new(PREF_DROPDOWN_COUNT, G_TYPE_STRING, G_TYPE_STRING);
	} else if (initial.type == PURPLE_PREF_BOOLEAN) {
		store = gtk_list_store_new(PREF_DROPDOWN_COUNT, G_TYPE_STRING, G_TYPE_BOOLEAN);
	} else {
		g_warn_if_reached();
		return NULL;
	}

	dropdown = gtk_combo_box_new_with_model(GTK_TREE_MODEL(store));
	if (dropdown_out != NULL)
		*dropdown_out = GTK_COMBO_BOX(dropdown);
	g_object_set_data(G_OBJECT(dropdown), "type", GINT_TO_POINTER(initial.type));

	while (menuitems != NULL && (text = (char *)menuitems->data) != NULL) {
		int int_value  = 0;
		const char *str_value  = NULL;
		gboolean bool_value = FALSE;

		menuitems = g_list_next(menuitems);
		g_return_val_if_fail(menuitems != NULL, NULL);

		gtk_list_store_append(store, &iter);
		gtk_list_store_set(store, &iter,
		                   PREF_DROPDOWN_TEXT, text,
		                   -1);

		if (initial.type == PURPLE_PREF_INT) {
			int_value = GPOINTER_TO_INT(menuitems->data);
			gtk_list_store_set(store, &iter,
			                   PREF_DROPDOWN_VALUE, int_value,
			                   -1);
		}
		else if (initial.type == PURPLE_PREF_STRING) {
			str_value = (const char *)menuitems->data;
			gtk_list_store_set(store, &iter,
			                   PREF_DROPDOWN_VALUE, str_value,
			                   -1);
		}
		else if (initial.type == PURPLE_PREF_BOOLEAN) {
			bool_value = (gboolean)GPOINTER_TO_INT(menuitems->data);
			gtk_list_store_set(store, &iter,
			                   PREF_DROPDOWN_VALUE, bool_value,
			                   -1);
		}

		if ((initial.type == PURPLE_PREF_INT &&
			initial.value.integer == int_value) ||
			(initial.type == PURPLE_PREF_STRING &&
			!g_strcmp0(initial.value.string, str_value)) ||
			(initial.type == PURPLE_PREF_BOOLEAN &&
			(initial.value.boolean == bool_value))) {

			active = iter;
		}

		menuitems = g_list_next(menuitems);
	}

	renderer = gtk_cell_renderer_text_new();
	gtk_cell_layout_pack_start(GTK_CELL_LAYOUT(dropdown), renderer, TRUE);
	gtk_cell_layout_set_attributes(GTK_CELL_LAYOUT(dropdown), renderer,
	                               "text", 0,
	                               NULL);

	gtk_combo_box_set_active_iter(GTK_COMBO_BOX(dropdown), &active);
	current_active = GINT_TO_POINTER(gtk_combo_box_get_active(GTK_COMBO_BOX(
		dropdown)));
	g_object_set_data(G_OBJECT(dropdown), "current_active", current_active);
	g_object_set_data(G_OBJECT(dropdown), "previously_active", current_active);

	g_signal_connect(G_OBJECT(dropdown), "changed",
		G_CALLBACK(dropdown_set), cb);

	pidgin_add_widget_to_vbox(GTK_BOX(box), title, NULL, dropdown, FALSE, &label);

	return label;
}

static void
pidgin_prefs_dropdown_from_list_cb(GtkComboBox *combo_box,
	PidginPrefValue value)
{
	const char *key;

	key = g_object_get_data(G_OBJECT(combo_box), "key");

	if (value.type == PURPLE_PREF_INT) {
		purple_prefs_set_int(key, value.value.integer);
	} else if (value.type == PURPLE_PREF_STRING) {
		purple_prefs_set_string(key, value.value.string);
	} else if (value.type == PURPLE_PREF_BOOLEAN) {
		purple_prefs_set_bool(key, value.value.boolean);
	} else {
		g_return_if_reached();
	}
}

GtkWidget *
pidgin_prefs_dropdown_from_list(GtkWidget *box, const gchar *title,
		PurplePrefType type, const char *key, GList *menuitems)
{
	PidginPrefValue initial;
	GtkComboBox *dropdown = NULL;
	GtkWidget *label;

	initial.type = type;
	if (type == PURPLE_PREF_INT) {
		initial.value.integer = purple_prefs_get_int(key);
	} else if (type == PURPLE_PREF_STRING) {
		initial.value.string = purple_prefs_get_string(key);
	} else if (type == PURPLE_PREF_BOOLEAN) {
		initial.value.boolean = purple_prefs_get_bool(key);
	} else {
		g_return_val_if_reached(NULL);
	}

	label = pidgin_prefs_dropdown_from_list_with_cb(box, title, &dropdown,
		menuitems, initial, pidgin_prefs_dropdown_from_list_cb);

	g_object_set_data(G_OBJECT(dropdown), "key", (gpointer)key);

	return label;
}

GtkWidget *
pidgin_prefs_dropdown(GtkWidget *box, const gchar *title, PurplePrefType type,
			   const char *key, ...)
{
	va_list ap;
	GList *menuitems = NULL;
	GtkWidget *dropdown = NULL;
	char *name;
	int int_value;
	const char *str_value;

	g_return_val_if_fail(type == PURPLE_PREF_BOOLEAN || type == PURPLE_PREF_INT ||
			type == PURPLE_PREF_STRING, NULL);

	va_start(ap, key);
	while ((name = va_arg(ap, char *)) != NULL) {

		menuitems = g_list_prepend(menuitems, name);

		if (type == PURPLE_PREF_INT || type == PURPLE_PREF_BOOLEAN) {
			int_value = va_arg(ap, int);
			menuitems = g_list_prepend(menuitems, GINT_TO_POINTER(int_value));
		}
		else {
			str_value = va_arg(ap, const char *);
			menuitems = g_list_prepend(menuitems, (char *)str_value);
		}
	}
	va_end(ap);

	g_return_val_if_fail(menuitems != NULL, NULL);

	menuitems = g_list_reverse(menuitems);

	dropdown = pidgin_prefs_dropdown_from_list(box, title, type, key,
			menuitems);

	g_list_free(menuitems);

	return dropdown;
}

static void
delete_prefs(GtkWidget *asdf, void *gdsa)
{
	/* Close any "select sound" request dialogs */
	purple_request_close_with_handle(prefs);

	/* Unregister callbacks. */
	purple_prefs_disconnect_by_handle(prefs);

	/* NULL-ify globals */
	sound_entry = NULL;
	sound_row_sel = 0;
	prefs_sound_themes_loading = FALSE;

	prefs_sound_themes_combo_box = NULL;
	prefs_blist_themes_combo_box = NULL;
	prefs_conv_themes_combo_box = NULL;
	prefs_conv_variants_combo_box = NULL;
	prefs_status_themes_combo_box = NULL;
	prefs_smiley_themes_combo_box = NULL;

	keyring_page_pref_set_instance = NULL;

	sample_webview = NULL;

	notebook_page = 0;
	prefsnotebook = NULL;
	prefs = NULL;
}

static gchar *
get_theme_markup(const char *name, gboolean custom, const char *author,
				 const char *description)
{

	return g_strdup_printf("<b>%s</b>%s%s%s%s\n<span foreground='dim grey'>%s</span>",
						   name, custom ? " " : "", custom ? _("(Custom)") : "",
						   author != NULL ? " - " : "", author != NULL ? author : "",
						   description != NULL ? description : "");
}

static void
smileys_refresh_theme_list(void)
{
	GdkPixbuf *pixbuf;
	GSList *themes;
	GtkTreeIter iter;

	pidgin_themes_smiley_theme_probe();

	if (!(themes = smiley_themes))
		return;

	while (themes) {
		struct smiley_theme *theme = themes->data;
		char *description = get_theme_markup(_(theme->name), FALSE,
		                                     _(theme->author), _(theme->desc));
		gtk_list_store_append(prefs_smiley_themes, &iter);

		/*
		 * LEAK - Gentoo memprof thinks pixbuf is leaking here... but it
		 * looks like it should be ok to me.  Anyone know what's up?  --Mark
		 */
		pixbuf = (theme->icon ? pidgin_pixbuf_new_from_file(theme->icon) : NULL);

		gtk_list_store_set(prefs_smiley_themes, &iter,
				   0, pixbuf,
				   1, description,
				   2, theme->name,
				   -1);

		if (pixbuf != NULL)
			g_object_unref(G_OBJECT(pixbuf));

		g_free(description);
		themes = themes->next;
	}
}

/* Rebuild the markup for the sound theme selection for "(Custom)" themes */
static void
pref_sound_generate_markup(void)
{
	gboolean print_custom, customized;
	const gchar *author, *description, *current_theme;
	gchar *name, *markup;
	PurpleSoundTheme *theme;
	GtkTreeIter iter;

	customized = pidgin_sound_is_customized();
	current_theme = purple_prefs_get_string(PIDGIN_PREFS_ROOT "/sound/theme");

	if (gtk_tree_model_get_iter_first(GTK_TREE_MODEL(prefs_sound_themes), &iter)) {
		do {
			gtk_tree_model_get(GTK_TREE_MODEL(prefs_sound_themes), &iter, 2, &name, -1);

			print_custom = customized && name && g_str_equal(current_theme, name);

			if (!name || *name == '\0') {
				g_free(name);
				name = g_strdup(_("Default"));
				author = _("Penguin Pimps");
				description = _("The default Pidgin sound theme");
			} else {
				theme = PURPLE_SOUND_THEME(purple_theme_manager_find_theme(name, "sound"));
				author = purple_theme_get_author(PURPLE_THEME(theme));
				description = purple_theme_get_description(PURPLE_THEME(theme));
			}

			markup = get_theme_markup(name, print_custom, author, description);

			gtk_list_store_set(prefs_sound_themes, &iter, 1, markup, -1);

			g_free(name);
			g_free(markup);

		} while (gtk_tree_model_iter_next(GTK_TREE_MODEL(prefs_sound_themes), &iter));
	}
}

/* adds the themes to the theme list from the manager so they can be displayed in prefs */
static void
prefs_themes_sort(PurpleTheme *theme)
{
	GdkPixbuf *pixbuf = NULL;
	GtkTreeIter iter;
	gchar *image_full = NULL, *markup;
	const gchar *name, *author, *description;

	if (PURPLE_IS_SOUND_THEME(theme)){

		image_full = purple_theme_get_image_full(theme);
		if (image_full != NULL){
			pixbuf = pidgin_pixbuf_new_from_file_at_scale(image_full, PREFS_OPTIMAL_ICON_SIZE, PREFS_OPTIMAL_ICON_SIZE, TRUE);
			g_free(image_full);
		} else
			pixbuf = NULL;

		gtk_list_store_append(prefs_sound_themes, &iter);
		gtk_list_store_set(prefs_sound_themes, &iter, 0, pixbuf, 2, purple_theme_get_name(theme), -1);

		if (pixbuf != NULL)
			g_object_unref(G_OBJECT(pixbuf));

	} else if (PIDGIN_IS_BLIST_THEME(theme) || PIDGIN_IS_STATUS_ICON_THEME(theme)){
		GtkListStore *store;

		if (PIDGIN_IS_BLIST_THEME(theme))
			store = prefs_blist_themes;
		else
			store = prefs_status_icon_themes;

		image_full = purple_theme_get_image_full(theme);
		if (image_full != NULL){
			pixbuf = pidgin_pixbuf_new_from_file_at_scale(image_full, PREFS_OPTIMAL_ICON_SIZE, PREFS_OPTIMAL_ICON_SIZE, TRUE);
			g_free(image_full);
		} else
			pixbuf = NULL;

		name = purple_theme_get_name(theme);
		author = purple_theme_get_author(theme);
		description = purple_theme_get_description(theme);

		markup = get_theme_markup(name, FALSE, author, description);

		gtk_list_store_append(store, &iter);
		gtk_list_store_set(store, &iter, 0, pixbuf, 1, markup, 2, name, -1);

		g_free(markup);
		if (pixbuf != NULL)
			g_object_unref(G_OBJECT(pixbuf));

	} else if (PIDGIN_IS_CONV_THEME(theme)) {
		/* No image available? */

		name = purple_theme_get_name(theme);
		/* No author available */
		/* No description available */

		markup = get_theme_markup(name, FALSE, NULL, NULL);

		gtk_list_store_append(prefs_conv_themes, &iter);
		gtk_list_store_set(prefs_conv_themes, &iter, 1, markup, 2, name, -1);
	}
}

static void
prefs_set_active_theme_combo(GtkWidget *combo_box, GtkListStore *store, const gchar *current_theme)
{
	GtkTreeIter iter;
	gchar *theme = NULL;
	gboolean unset = TRUE;

	if (current_theme && *current_theme && gtk_tree_model_get_iter_first(GTK_TREE_MODEL(store), &iter)) {
		do {
			gtk_tree_model_get(GTK_TREE_MODEL(store), &iter, 2, &theme, -1);

			if (g_str_equal(current_theme, theme)) {
				gtk_combo_box_set_active_iter(GTK_COMBO_BOX(combo_box), &iter);
				unset = FALSE;
			}

			g_free(theme);
		} while (gtk_tree_model_iter_next(GTK_TREE_MODEL(store), &iter));
	}

	if (unset)
		gtk_combo_box_set_active(GTK_COMBO_BOX(combo_box), 0);
}

static void
prefs_themes_refresh(void)
{
	GdkPixbuf *pixbuf = NULL;
	gchar *tmp;
	GtkTreeIter iter;

	prefs_sound_themes_loading = TRUE;
	/* refresh the list of themes in the manager */
	purple_theme_manager_refresh();

	tmp = g_build_filename(DATADIR, "icons", "hicolor", "32x32", "apps", "pidgin.png", NULL);
	pixbuf = pidgin_pixbuf_new_from_file_at_scale(tmp, PREFS_OPTIMAL_ICON_SIZE, PREFS_OPTIMAL_ICON_SIZE, TRUE);
	g_free(tmp);

	/* sound themes */
	gtk_list_store_clear(prefs_sound_themes);
	gtk_list_store_append(prefs_sound_themes, &iter);
	gtk_list_store_set(prefs_sound_themes, &iter, 0, pixbuf, 2, "", -1);

	/* blist themes */
	gtk_list_store_clear(prefs_blist_themes);
	gtk_list_store_append(prefs_blist_themes, &iter);
	tmp = get_theme_markup(_("Default"), FALSE, _("Penguin Pimps"),
		_("The default Pidgin buddy list theme"));
	gtk_list_store_set(prefs_blist_themes, &iter, 0, pixbuf, 1, tmp, 2, "", -1);
	g_free(tmp);

	/* conversation themes */
	gtk_list_store_clear(prefs_conv_themes);
	gtk_list_store_append(prefs_conv_themes, &iter);
	tmp = get_theme_markup(_("Default"), FALSE, _("Penguin Pimps"),
		_("The default Pidgin conversation theme"));
	gtk_list_store_set(prefs_conv_themes, &iter, 0, pixbuf, 1, tmp, 2, "", -1);
	g_free(tmp);

	/* conversation theme variants */
	gtk_list_store_clear(prefs_conv_variants);

	/* status icon themes */
	gtk_list_store_clear(prefs_status_icon_themes);
	gtk_list_store_append(prefs_status_icon_themes, &iter);
	tmp = get_theme_markup(_("Default"), FALSE, _("Penguin Pimps"),
		_("The default Pidgin status icon theme"));
	gtk_list_store_set(prefs_status_icon_themes, &iter, 0, pixbuf, 1, tmp, 2, "", -1);
	g_free(tmp);
	if (pixbuf)
		g_object_unref(G_OBJECT(pixbuf));

	/* smiley themes */
	gtk_list_store_clear(prefs_smiley_themes);

	purple_theme_manager_for_each_theme(prefs_themes_sort);
	pref_sound_generate_markup();
	smileys_refresh_theme_list();

	/* set active */
	prefs_set_active_theme_combo(prefs_sound_themes_combo_box, prefs_sound_themes, purple_prefs_get_string(PIDGIN_PREFS_ROOT "/sound/theme"));
	prefs_set_active_theme_combo(prefs_blist_themes_combo_box, prefs_blist_themes, purple_prefs_get_string(PIDGIN_PREFS_ROOT "/blist/theme"));
	prefs_set_active_theme_combo(prefs_conv_themes_combo_box, prefs_conv_themes, purple_prefs_get_string(PIDGIN_PREFS_ROOT "/conversations/theme"));
	prefs_set_active_theme_combo(prefs_status_themes_combo_box, prefs_status_icon_themes, purple_prefs_get_string(PIDGIN_PREFS_ROOT "/status/icon-theme"));
	prefs_set_active_theme_combo(prefs_smiley_themes_combo_box, prefs_smiley_themes, purple_prefs_get_string(PIDGIN_PREFS_ROOT "/smileys/theme"));
	prefs_sound_themes_loading = FALSE;
}

/* init all the theme variables so that the themes can be sorted later and used by pref pages */
static void
prefs_themes_init(void)
{
	prefs_sound_themes = gtk_list_store_new(3, GDK_TYPE_PIXBUF, G_TYPE_STRING, G_TYPE_STRING);

	prefs_blist_themes = gtk_list_store_new(3, GDK_TYPE_PIXBUF, G_TYPE_STRING, G_TYPE_STRING);

	prefs_conv_themes = gtk_list_store_new(3, GDK_TYPE_PIXBUF, G_TYPE_STRING, G_TYPE_STRING);

	prefs_conv_variants = gtk_list_store_new(1, G_TYPE_STRING);

	prefs_status_icon_themes = gtk_list_store_new(3, GDK_TYPE_PIXBUF, G_TYPE_STRING, G_TYPE_STRING);

	prefs_smiley_themes = gtk_list_store_new(3, GDK_TYPE_PIXBUF, G_TYPE_STRING, G_TYPE_STRING);
}

/**
 * Attempt to load the given directory as a theme.  If we are unable to
 * open the path as a theme then we recurse into path and attempt to
 * load each subdirectory that we encounter.
 *
 * @param path A directory containing a theme.  The theme could be at the
 *        top level of this directory or in any subdirectory thereof.
 * @param type The type of theme to load.  The loader for this theme type
 *        will be used and this loader will determine what constitutes a
 *        "theme."
 *
 * @return A new reference to a PurpleTheme.
 */
static PurpleTheme *
prefs_theme_find_theme(const gchar *path, const gchar *type)
{
	PurpleTheme *theme = purple_theme_manager_load_theme(path, type);
	GDir *dir = g_dir_open(path, 0, NULL);
	const gchar *next;

	while (!PURPLE_IS_THEME(theme) && (next = g_dir_read_name(dir))) {
		gchar *next_path = g_build_filename(path, next, NULL);

		if (g_file_test(next_path, G_FILE_TEST_IS_DIR))
			theme = prefs_theme_find_theme(next_path, type);

		g_free(next_path);
	}

	g_dir_close(dir);

	return theme;
}

/* Eww. Seriously ewww. But thanks, grim! This is taken from guifications2 */
static gboolean
purple_theme_file_copy(const gchar *source, const gchar *destination)
{
	FILE *src, *dest;
	gint chr = EOF;

	if(!(src = g_fopen(source, "rb")))
		return FALSE;
	if(!(dest = g_fopen(destination, "wb"))) {
		fclose(src);
		return FALSE;
	}

	while((chr = fgetc(src)) != EOF) {
		fputc(chr, dest);
	}

	fclose(dest);
	fclose(src);

	return TRUE;
}

static void
free_theme_info(struct theme_info *info)
{
	if (info != NULL) {
		g_free(info->type);
		g_free(info->extension);
		g_free(info->original_name);
		g_free(info);
	}
}

/* installs a theme, info is freed by function */
static void
theme_install_theme(char *path, struct theme_info *info)
{
#ifndef _WIN32
	gchar *command;
#endif
	gchar *destdir;
	const char *tail;
	gboolean is_smiley_theme, is_archive;
	PurpleTheme *theme = NULL;

	if (info == NULL)
		return;

	/* check the extension */
	tail = info->extension ? info->extension : strrchr(path, '.');

	if (!tail) {
		free_theme_info(info);
		return;
	}

	is_archive = !g_ascii_strcasecmp(tail, ".gz") || !g_ascii_strcasecmp(tail, ".tgz");

	/* Just to be safe */
	g_strchomp(path);

	if ((is_smiley_theme = g_str_equal(info->type, "smiley")))
		destdir = g_build_filename(purple_user_dir(), "smileys", NULL);
	else
		destdir = g_build_filename(purple_user_dir(), "themes", "temp", NULL);

	/* We'll check this just to make sure. This also lets us do something different on
	 * other platforms, if need be */
	if (is_archive) {
#ifndef _WIN32
		gchar *path_escaped = g_shell_quote(path);
		gchar *destdir_escaped = g_shell_quote(destdir);

		if (!g_file_test(destdir, G_FILE_TEST_IS_DIR))
			purple_build_dir(destdir, S_IRUSR | S_IWUSR | S_IXUSR);

		command = g_strdup_printf("tar > /dev/null xzf %s -C %s", path_escaped, destdir_escaped);
		g_free(path_escaped);
		g_free(destdir_escaped);

		/* Fire! */
		if (system(command)) {
			purple_notify_error(NULL, NULL, _("Theme failed to unpack."), NULL);
			g_free(command);
			g_free(destdir);
			free_theme_info(info);
			return;
		}
#else
		if (!winpidgin_gz_untar(path, destdir)) {
			purple_notify_error(NULL, NULL, _("Theme failed to unpack."), NULL);
			g_free(destdir);
			free_theme_info(info);
			return;
		}
#endif
	}

	if (is_smiley_theme) {
		/* just extract the folder to the smiley directory */
		prefs_themes_refresh();

	} else if (is_archive) {
		theme = prefs_theme_find_theme(destdir, info->type);

		if (PURPLE_IS_THEME(theme)) {
			/* create the location for the theme */
			gchar *theme_dest = g_build_filename(purple_user_dir(), "themes",
						 purple_theme_get_name(theme),
						 "purple", info->type, NULL);

			if (!g_file_test(theme_dest, G_FILE_TEST_IS_DIR))
				purple_build_dir(theme_dest, S_IRUSR | S_IWUSR | S_IXUSR);

			g_free(theme_dest);
			theme_dest = g_build_filename(purple_user_dir(), "themes",
						 purple_theme_get_name(theme),
						 "purple", info->type, NULL);

			/* move the entire directory to new location */
			if (g_rename(purple_theme_get_dir(theme), theme_dest)) {
				purple_debug_error("gtkprefs", "Error renaming %s to %s: "
						"%s\n", purple_theme_get_dir(theme), theme_dest,
						g_strerror(errno));
			}

			g_free(theme_dest);
			g_remove(destdir);
			g_object_unref(theme);

			prefs_themes_refresh();

		} else {
			/* something was wrong with the theme archive */
			g_unlink(destdir);
			purple_notify_error(NULL, NULL, _("Theme failed to load."), NULL);
		}

	} else { /* just a single file so copy it to a new temp directory and attempt to load it*/
		gchar *temp_path, *temp_file;

		temp_path = g_build_filename(purple_user_dir(), "themes", "temp", "sub_folder", NULL);

		if (info->original_name != NULL) {
			/* name was changed from the original (probably a dnd) change it back before loading */
			temp_file = g_build_filename(temp_path, info->original_name, NULL);

		} else {
			gchar *source_name = g_path_get_basename(path);
			temp_file = g_build_filename(temp_path, source_name, NULL);
			g_free(source_name);
		}

		if (!g_file_test(temp_path, G_FILE_TEST_IS_DIR))
			purple_build_dir(temp_path, S_IRUSR | S_IWUSR | S_IXUSR);

		if (purple_theme_file_copy(path, temp_file)) {
			/* find the theme, could be in subfolder */
			theme = prefs_theme_find_theme(temp_path, info->type);

			if (PURPLE_IS_THEME(theme)) {
				gchar *theme_dest = g_build_filename(purple_user_dir(), "themes",
							 purple_theme_get_name(theme),
							 "purple", info->type, NULL);

				if(!g_file_test(theme_dest, G_FILE_TEST_IS_DIR))
					purple_build_dir(theme_dest, S_IRUSR | S_IWUSR | S_IXUSR);

				if (g_rename(purple_theme_get_dir(theme), theme_dest)) {
					purple_debug_error("gtkprefs", "Error renaming %s to %s: "
							"%s\n", purple_theme_get_dir(theme), theme_dest,
							g_strerror(errno));
				}

				g_free(theme_dest);
				g_object_unref(theme);

				prefs_themes_refresh();
			} else {
				if (g_remove(temp_path)) {
					purple_debug_error("gtkprefs", "Error removing %s: %s\n",
							temp_path, g_strerror(errno));
				}
				purple_notify_error(NULL, NULL, _("Theme failed to load."), NULL);
			}
		} else {
			purple_notify_error(NULL, NULL, _("Theme failed to copy."), NULL);
		}

		g_free(temp_file);
		g_free(temp_path);
	}

	g_free(destdir);
	free_theme_info(info);
}

static void
theme_got_url(PurpleUtilFetchUrlData *url_data, gpointer user_data,
		const gchar *themedata, size_t len, const gchar *error_message)
{
	FILE *f;
	gchar *path;
	size_t wc;

	if ((error_message != NULL) || (len == 0)) {
		free_theme_info(user_data);
		return;
	}

	f = purple_mkstemp(&path, TRUE);
	wc = fwrite(themedata, len, 1, f);
	if (wc != 1) {
		purple_debug_warning("theme_got_url", "Unable to write theme data.\n");
		fclose(f);
		g_unlink(path);
		g_free(path);
		free_theme_info(user_data);
		return;
	}
	fclose(f);

	theme_install_theme(path, user_data);

	g_unlink(path);
	g_free(path);
}

static void
theme_dnd_recv(GtkWidget *widget, GdkDragContext *dc, guint x, guint y,
		GtkSelectionData *sd, guint info, guint t, gpointer user_data)
{
	gchar *name = g_strchomp((gchar *)gtk_selection_data_get_data(sd));

	if ((gtk_selection_data_get_length(sd) >= 0)
	 && (gtk_selection_data_get_format(sd) == 8)) {
		/* Well, it looks like the drag event was cool.
		 * Let's do something with it */
		gchar *temp;
		struct theme_info *info =  g_new0(struct theme_info, 1);
		info->type = g_strdup((gchar *)user_data);
		info->extension = g_strdup(g_strrstr(name,"."));
		temp = g_strrstr(name, "/");
		info->original_name = temp ? g_strdup(++temp) : NULL;

		if (!g_ascii_strncasecmp(name, "file://", 7)) {
			GError *converr = NULL;
			gchar *tmp;
			/* It looks like we're dealing with a local file. Let's
			 * just untar it in the right place */
			if(!(tmp = g_filename_from_uri(name, NULL, &converr))) {
				purple_debug(PURPLE_DEBUG_ERROR, "theme dnd", "%s\n",
						   (converr ? converr->message :
							"g_filename_from_uri error"));
				free_theme_info(info);
				return;
			}
			theme_install_theme(tmp, info);
			g_free(tmp);
		} else if (!g_ascii_strncasecmp(name, "http://", 7)) {
			/* Oo, a web drag and drop. This is where things
			 * will start to get interesting */
			purple_util_fetch_url(name, TRUE, NULL, FALSE, -1, theme_got_url, info);
		} else if (!g_ascii_strncasecmp(name, "https://", 8)) {
			/* purple_util_fetch_url() doesn't support HTTPS, but we want users
			 * to be able to drag and drop links from the SF trackers, so
			 * we'll try it as an HTTP URL. */
			char *tmp = g_strdup(name + 1);
			tmp[0] = 'h';
			tmp[1] = 't';
			tmp[2] = 't';
			tmp[3] = 'p';

			purple_util_fetch_url(tmp, TRUE, NULL, FALSE, -1, theme_got_url, info);
			g_free(tmp);
		} else
			free_theme_info(info);

		gtk_drag_finish(dc, TRUE, FALSE, t);
	}

	gtk_drag_finish(dc, FALSE, FALSE, t);
}

/* builds a theme combo box from a list store with colums: icon preview, markup, theme name */
static GtkWidget *
prefs_build_theme_combo_box(GtkListStore *store, const char *current_theme, const char *type)
{
	GtkCellRenderer *cell_rend;
	GtkWidget *combo_box;
	GtkTargetEntry te[3] = {
		{"text/plain", 0, 0},
		{"text/uri-list", 0, 1},
		{"STRING", 0, 2}
	};

	g_return_val_if_fail(store != NULL && current_theme != NULL, NULL);

	combo_box = gtk_combo_box_new_with_model(GTK_TREE_MODEL(store));

	cell_rend = gtk_cell_renderer_pixbuf_new();
	gtk_cell_renderer_set_fixed_size(cell_rend, PREFS_OPTIMAL_ICON_SIZE, PREFS_OPTIMAL_ICON_SIZE);
	gtk_cell_layout_pack_start(GTK_CELL_LAYOUT (combo_box), cell_rend, FALSE);
	gtk_cell_layout_set_attributes(GTK_CELL_LAYOUT(combo_box), cell_rend, "pixbuf", 0, NULL);

	cell_rend = gtk_cell_renderer_text_new();
	gtk_cell_layout_pack_start(GTK_CELL_LAYOUT (combo_box), cell_rend, TRUE);
	gtk_cell_layout_set_attributes(GTK_CELL_LAYOUT(combo_box), cell_rend, "markup", 1, NULL);
	g_object_set(cell_rend, "ellipsize", PANGO_ELLIPSIZE_END, NULL);

	gtk_drag_dest_set(combo_box, GTK_DEST_DEFAULT_MOTION | GTK_DEST_DEFAULT_HIGHLIGHT | GTK_DEST_DEFAULT_DROP, te,
					sizeof(te) / sizeof(GtkTargetEntry) , GDK_ACTION_COPY | GDK_ACTION_MOVE);

	g_signal_connect(G_OBJECT(combo_box), "drag_data_received", G_CALLBACK(theme_dnd_recv), (gpointer) type);

	return combo_box;
}

/* sets the current sound theme */
static void
prefs_set_sound_theme_cb(GtkComboBox *combo_box, gpointer user_data)
{
	gint i;
	gchar *pref;
	gchar *new_theme;
	GtkTreeIter new_iter;

	if(gtk_combo_box_get_active_iter(combo_box, &new_iter) && !prefs_sound_themes_loading) {

		gtk_tree_model_get(GTK_TREE_MODEL(prefs_sound_themes), &new_iter, 2, &new_theme, -1);

		purple_prefs_set_string(PIDGIN_PREFS_ROOT "/sound/theme", new_theme);

		/* New theme removes all customization */
		for(i = 0; i < PURPLE_NUM_SOUNDS; i++){
			pref = g_strdup_printf(PIDGIN_PREFS_ROOT "/sound/file/%s",
						pidgin_sound_get_event_option(i));
			purple_prefs_set_path(pref, "");
			g_free(pref);
		}

		/* gets rid of the "(Custom)" from the last selection */
		pref_sound_generate_markup();

		gtk_entry_set_text(GTK_ENTRY(sound_entry), _("(default)"));

		g_free(new_theme);
	}
}

/* sets the current smiley theme */
static void
prefs_set_smiley_theme_cb(GtkComboBox *combo_box, gpointer user_data)
{
	gchar *new_theme;
	GtkTreeIter new_iter;

	if (gtk_combo_box_get_active_iter(combo_box, &new_iter)) {

		gtk_tree_model_get(GTK_TREE_MODEL(prefs_smiley_themes), &new_iter, 2, &new_theme, -1);

		purple_prefs_set_string(PIDGIN_PREFS_ROOT "/smileys/theme", new_theme);
#if 0
/* TODO: WebKit-ify smileys */
		pidgin_themes_smiley_themeize(sample_webview);
#endif

		g_free(new_theme);
	}
}


/* Does same as normal sort, except "none" is sorted first */
static gint pidgin_sort_smileys (GtkTreeModel	*model,
						GtkTreeIter		*a,
						GtkTreeIter		*b,
						gpointer		userdata)
{
	gint ret = 0;
	gchar *name1 = NULL, *name2 = NULL;

	gtk_tree_model_get(model, a, 2, &name1, -1);
	gtk_tree_model_get(model, b, 2, &name2, -1);

	if (name1 == NULL || name2 == NULL) {
		if (!(name1 == NULL && name2 == NULL))
			ret = (name1 == NULL) ? -1: 1;
	} else if (!g_ascii_strcasecmp(name1, "none")) {
		if (!g_utf8_collate(name1, name2))
			ret = 0;
		else
			/* Sort name1 first */
			ret = -1;
	} else if (!g_ascii_strcasecmp(name2, "none")) {
		/* Sort name2 first */
		ret = 1;
	} else {
		/* Neither string is "none", default to normal sort */
		ret = purple_utf8_strcasecmp(name1, name2);
	}

	g_free(name1);
	g_free(name2);

	return ret;
}

/* sets the current buddy list theme */
static void
prefs_set_blist_theme_cb(GtkComboBox *combo_box, gpointer user_data)
{
	PidginBlistTheme *theme =  NULL;
	GtkTreeIter iter;
	gchar *name = NULL;

	if(gtk_combo_box_get_active_iter(combo_box, &iter)) {

		gtk_tree_model_get(GTK_TREE_MODEL(prefs_blist_themes), &iter, 2, &name, -1);

		if(!name || !g_str_equal(name, ""))
			theme = PIDGIN_BLIST_THEME(purple_theme_manager_find_theme(name, "blist"));

		g_free(name);

		pidgin_blist_set_theme(theme);
	}
}

/* sets the current conversation theme variant */
static void
prefs_set_conv_variant_cb(GtkComboBox *combo_box, gpointer user_data)
{
	PidginConvTheme *theme =  NULL;
	GtkTreeIter iter;
	gchar *name = NULL;

	if (gtk_combo_box_get_active_iter(GTK_COMBO_BOX(prefs_conv_themes_combo_box), &iter)) {
		gtk_tree_model_get(GTK_TREE_MODEL(prefs_conv_themes), &iter, 2, &name, -1);
		if (name && *name)
			theme = PIDGIN_CONV_THEME(purple_theme_manager_find_theme(name, "conversation"));
		else
			theme = PIDGIN_CONV_THEME(pidgin_conversations_get_default_theme());
		g_free(name);

		if (gtk_combo_box_get_active_iter(combo_box, &iter)) {
			gtk_tree_model_get(GTK_TREE_MODEL(prefs_conv_variants), &iter, 0, &name, -1);
			pidgin_conversation_theme_set_variant(theme, name);
			g_free(name);
		}
	}
}

/* sets the current conversation theme */
static void
prefs_set_conv_theme_cb(GtkComboBox *combo_box, gpointer user_data)
{
	GtkTreeIter iter;

	if (gtk_combo_box_get_active_iter(combo_box, &iter)) {
		gchar *name = NULL;
		PidginConvTheme *theme;
		const char *current_variant;
		const GList *variants;
		gboolean unset = TRUE;

		gtk_tree_model_get(GTK_TREE_MODEL(prefs_conv_themes), &iter, 2, &name, -1);

		purple_prefs_set_string(PIDGIN_PREFS_ROOT "/conversations/theme", name);

		g_signal_handlers_block_by_func(prefs_conv_variants_combo_box,
		                                prefs_set_conv_variant_cb, NULL);

		/* Update list of variants */
		gtk_list_store_clear(prefs_conv_variants);

		if (name && *name)
			theme = PIDGIN_CONV_THEME(purple_theme_manager_find_theme(name, "conversation"));
		else
			theme = PIDGIN_CONV_THEME(pidgin_conversations_get_default_theme());

		current_variant = pidgin_conversation_theme_get_variant(theme);

		variants = pidgin_conversation_theme_get_variants(theme);
		for (; variants && current_variant; variants = g_list_next(variants)) {
			gtk_list_store_append(prefs_conv_variants, &iter);
			gtk_list_store_set(prefs_conv_variants, &iter, 0, variants->data, -1);
	
			if (g_str_equal(variants->data, current_variant)) {
				gtk_combo_box_set_active_iter(GTK_COMBO_BOX(prefs_conv_variants_combo_box), &iter);
				unset = FALSE;
			}
		}

		if (unset)
			gtk_combo_box_set_active(GTK_COMBO_BOX(prefs_conv_variants_combo_box), 0);

		g_signal_handlers_unblock_by_func(prefs_conv_variants_combo_box,
		                                  prefs_set_conv_variant_cb, NULL);
		g_free(name);
	}
}

/* sets the current icon theme */
static void
prefs_set_status_icon_theme_cb(GtkComboBox *combo_box, gpointer user_data)
{
	PidginStatusIconTheme *theme = NULL;
	GtkTreeIter iter;
	gchar *name = NULL;

	if(gtk_combo_box_get_active_iter(combo_box, &iter)) {

		gtk_tree_model_get(GTK_TREE_MODEL(prefs_status_icon_themes), &iter, 2, &name, -1);

		if(!name || !g_str_equal(name, ""))
			theme = PIDGIN_STATUS_ICON_THEME(purple_theme_manager_find_theme(name, "status-icon"));

		g_free(name);

		pidgin_stock_load_status_icon_theme(theme);
		pidgin_blist_refresh(purple_get_blist());
	}
}

static GtkWidget *
add_theme_prefs_combo(GtkWidget *vbox,
                      GtkSizeGroup *combo_sg, GtkSizeGroup *label_sg,
                      GtkListStore *theme_store,
                      GCallback combo_box_cb, gpointer combo_box_cb_user_data,
                      const char *label_str, const char *prefs_path,
                      const char *theme_type)
{
	GtkWidget *label;
	GtkWidget *combo_box = NULL;
	GtkWidget *themesel_hbox = gtk_hbox_new(FALSE, PIDGIN_HIG_BOX_SPACE);

	label = gtk_label_new(label_str);
	gtk_misc_set_alignment(GTK_MISC(label), 0, 0.5);
	gtk_size_group_add_widget(label_sg, label);
	gtk_box_pack_start(GTK_BOX(themesel_hbox), label, FALSE, FALSE, 0);

	combo_box = prefs_build_theme_combo_box(theme_store,
						purple_prefs_get_string(prefs_path),
						theme_type);
	g_signal_connect(G_OBJECT(combo_box), "changed",
						(GCallback)combo_box_cb, combo_box_cb_user_data);
	gtk_size_group_add_widget(combo_sg, combo_box);
	gtk_box_pack_start(GTK_BOX(themesel_hbox), combo_box, TRUE, TRUE, 0);

	gtk_box_pack_start(GTK_BOX(vbox), themesel_hbox, FALSE, FALSE, 0);

	return combo_box;
}

static GtkWidget *
add_child_theme_prefs_combo(GtkWidget *vbox, GtkSizeGroup *combo_sg,
                             GtkSizeGroup *label_sg, GtkListStore *theme_store,
                             GCallback combo_box_cb, gpointer combo_box_cb_user_data,
                             const char *label_str)
{
	GtkWidget *label;
	GtkWidget *combo_box;
	GtkWidget *themesel_hbox;
	GtkCellRenderer *cell_rend;

	themesel_hbox = gtk_hbox_new(FALSE, PIDGIN_HIG_BOX_SPACE);
	gtk_box_pack_start(GTK_BOX(vbox), themesel_hbox, FALSE, FALSE, 0);

	label = gtk_label_new(label_str);
	gtk_misc_set_alignment(GTK_MISC(label), 1, 0.5);
	gtk_size_group_add_widget(label_sg, label);
	gtk_box_pack_start(GTK_BOX(themesel_hbox), label, FALSE, FALSE, 0);

	combo_box = gtk_combo_box_new_with_model(GTK_TREE_MODEL(theme_store));

	cell_rend = gtk_cell_renderer_text_new();
	gtk_cell_layout_pack_start(GTK_CELL_LAYOUT(combo_box), cell_rend, TRUE);
	gtk_cell_layout_set_attributes(GTK_CELL_LAYOUT(combo_box), cell_rend, "text", 0, NULL);
	g_object_set(cell_rend, "ellipsize", PANGO_ELLIPSIZE_END, NULL);

	g_signal_connect(G_OBJECT(combo_box), "changed",
						(GCallback)combo_box_cb, combo_box_cb_user_data);
	gtk_size_group_add_widget(combo_sg, combo_box);
	gtk_box_pack_start(GTK_BOX(themesel_hbox), combo_box, TRUE, TRUE, 0);

	return combo_box;
}

static GtkWidget *
theme_page(void)
{
	GtkWidget *label;
	GtkWidget *ret, *vbox;
	GtkSizeGroup *label_sg = gtk_size_group_new(GTK_SIZE_GROUP_HORIZONTAL);
	GtkSizeGroup *combo_sg = gtk_size_group_new(GTK_SIZE_GROUP_HORIZONTAL);

	ret = gtk_vbox_new(FALSE, PIDGIN_HIG_CAT_SPACE);
	gtk_container_set_border_width (GTK_CONTAINER (ret), PIDGIN_HIG_BORDER);

	vbox = pidgin_make_frame(ret, _("Theme Selections"));

	/* Instructions */
	label = gtk_label_new(_("Select a theme that you would like to use from "
							"the lists below.\nNew themes can be installed by "
							"dragging and dropping them onto the theme list."));

	gtk_misc_set_alignment(GTK_MISC(label), 0, 0.5);
	gtk_label_set_justify(GTK_LABEL(label), GTK_JUSTIFY_LEFT);

	gtk_box_pack_start(GTK_BOX(vbox), label, TRUE, FALSE, 0);
	gtk_widget_show(label);

	/* Buddy List Themes */
	prefs_blist_themes_combo_box = add_theme_prefs_combo(
		vbox, combo_sg, label_sg, prefs_blist_themes,
		(GCallback)prefs_set_blist_theme_cb, NULL,
		_("Buddy List Theme:"), PIDGIN_PREFS_ROOT "/blist/theme", "blist");

	/* Conversation Themes */
	prefs_conv_themes_combo_box = add_theme_prefs_combo(
		vbox, combo_sg, label_sg, prefs_conv_themes,
		(GCallback)prefs_set_conv_theme_cb, NULL,
		_("Conversation Theme:"), PIDGIN_PREFS_ROOT "/conversations/theme", "conversation");

	/* Conversation Theme Variants */
	prefs_conv_variants_combo_box = add_child_theme_prefs_combo(
		vbox, combo_sg, label_sg, prefs_conv_variants,
		(GCallback)prefs_set_conv_variant_cb, NULL, _("\tVariant:"));

	gtk_tree_sortable_set_sort_column_id(GTK_TREE_SORTABLE(prefs_conv_variants),
	                                     0, GTK_SORT_ASCENDING);

	/* Status Icon Themes */
	prefs_status_themes_combo_box = add_theme_prefs_combo(
		vbox, combo_sg, label_sg, prefs_status_icon_themes,
		(GCallback)prefs_set_status_icon_theme_cb, NULL,
		_("Status Icon Theme:"), PIDGIN_PREFS_ROOT "/status/icon-theme", "icon");

	/* Sound Themes */
	prefs_sound_themes_combo_box = add_theme_prefs_combo(
		vbox, combo_sg, label_sg, prefs_sound_themes,
		(GCallback)prefs_set_sound_theme_cb, NULL,
		_("Sound Theme:"), PIDGIN_PREFS_ROOT "/sound/theme", "sound");

	/* Smiley Themes */
	prefs_smiley_themes_combo_box = add_theme_prefs_combo(
		vbox, combo_sg, label_sg, prefs_smiley_themes,
		(GCallback)prefs_set_smiley_theme_cb, NULL,
		_("Smiley Theme:"), PIDGIN_PREFS_ROOT "/smileys/theme", "smiley");

	/* Custom sort so "none" theme is at top of list */
	gtk_tree_sortable_set_sort_func(GTK_TREE_SORTABLE(prefs_smiley_themes),
	                                2, pidgin_sort_smileys, NULL, NULL);
	gtk_tree_sortable_set_sort_column_id(GTK_TREE_SORTABLE(prefs_smiley_themes),
										 2, GTK_SORT_ASCENDING);

	gtk_widget_show_all(ret);

	return ret;
}

static void
formatting_toggle_cb(GtkWebView *webview, GtkWebViewButtons buttons, void *toolbar)
{
	gboolean bold, italic, uline, strike;

	gtk_webview_get_current_format(webview, &bold, &italic, &uline, &strike);

	if (buttons & GTK_WEBVIEW_BOLD)
		purple_prefs_set_bool(PIDGIN_PREFS_ROOT "/conversations/send_bold",
		                      bold);
	if (buttons & GTK_WEBVIEW_ITALIC)
		purple_prefs_set_bool(PIDGIN_PREFS_ROOT "/conversations/send_italic",
		                      italic);
	if (buttons & GTK_WEBVIEW_UNDERLINE)
		purple_prefs_set_bool(PIDGIN_PREFS_ROOT "/conversations/send_underline",
		                      uline);
	if (buttons & GTK_WEBVIEW_STRIKE)
		purple_prefs_set_bool(PIDGIN_PREFS_ROOT "/conversations/send_strike",
		                      strike);

	if (buttons & GTK_WEBVIEW_GROW || buttons & GTK_WEBVIEW_SHRINK)
		purple_prefs_set_int(PIDGIN_PREFS_ROOT "/conversations/font_size",
		                     gtk_webview_get_current_fontsize(webview));
	if (buttons & GTK_WEBVIEW_FACE) {
		char *face = gtk_webview_get_current_fontface(webview);

		if (face)
			purple_prefs_set_string(PIDGIN_PREFS_ROOT "/conversations/font_face", face);
		else
			purple_prefs_set_string(PIDGIN_PREFS_ROOT "/conversations/font_face", "");

		g_free(face);
	}

	if (buttons & GTK_WEBVIEW_FORECOLOR) {
		char *color = gtk_webview_get_current_forecolor(webview);

		if (color)
			purple_prefs_set_string(PIDGIN_PREFS_ROOT "/conversations/fgcolor", color);
		else
			purple_prefs_set_string(PIDGIN_PREFS_ROOT "/conversations/fgcolor", "");

		g_free(color);
	}

	if (buttons & GTK_WEBVIEW_BACKCOLOR) {
		char *color = gtk_webview_get_current_backcolor(webview);

		if (color)
			purple_prefs_set_string(PIDGIN_PREFS_ROOT "/conversations/bgcolor", color);
		else
			purple_prefs_set_string(PIDGIN_PREFS_ROOT "/conversations/bgcolor", "");

		g_free(color);
	}
}

static void
formatting_clear_cb(GtkWebView *webview, void *data)
{
	purple_prefs_set_bool(PIDGIN_PREFS_ROOT "/conversations/send_bold", FALSE);
	purple_prefs_set_bool(PIDGIN_PREFS_ROOT "/conversations/send_italic", FALSE);
	purple_prefs_set_bool(PIDGIN_PREFS_ROOT "/conversations/send_underline", FALSE);
	purple_prefs_set_bool(PIDGIN_PREFS_ROOT "/conversations/send_strike", FALSE);

	purple_prefs_set_int(PIDGIN_PREFS_ROOT "/conversations/font_size", 3);

	purple_prefs_set_string(PIDGIN_PREFS_ROOT "/conversations/font_face", "");
	purple_prefs_set_string(PIDGIN_PREFS_ROOT "/conversations/fgcolor", "");
	purple_prefs_set_string(PIDGIN_PREFS_ROOT "/conversations/bgcolor", "");
}

static void
conversation_usetabs_cb(const char *name, PurplePrefType type,
						gconstpointer value, gpointer data)
{
	gboolean usetabs = GPOINTER_TO_INT(value);

	if (usetabs)
		gtk_widget_set_sensitive(GTK_WIDGET(data), TRUE);
	else
		gtk_widget_set_sensitive(GTK_WIDGET(data), FALSE);
}


#define CONVERSATION_CLOSE_ACCEL_PATH "<main>/Conversation/Close"

/* Filled in in keyboard_shortcuts(). */
static GtkAccelKey ctrl_w = { 0, 0, 0 };
static GtkAccelKey escape = { 0, 0, 0 };

static guint escape_closes_conversation_cb_id = 0;

static gboolean
accel_is_escape(GtkAccelKey *k)
{
	return (k->accel_key == escape.accel_key
		&& k->accel_mods == escape.accel_mods);
}

/* Update the tickybox in Preferences when the keybinding for Conversation ->
 * Close is changed via Gtk.
 */
static void
conversation_close_accel_changed_cb (GtkAccelMap    *object,
                                     gchar          *accel_path,
                                     guint           accel_key,
                                     GdkModifierType accel_mods,
                                     gpointer        checkbox_)
{
	GtkToggleButton *checkbox = GTK_TOGGLE_BUTTON(checkbox_);
	GtkAccelKey new = { accel_key, accel_mods, 0 };

	g_signal_handler_block(checkbox, escape_closes_conversation_cb_id);
	gtk_toggle_button_set_active(checkbox, accel_is_escape(&new));
	g_signal_handler_unblock(checkbox, escape_closes_conversation_cb_id);
}


static void
escape_closes_conversation_cb(GtkWidget *w,
                              gpointer unused)
{
	gboolean active = gtk_toggle_button_get_active(GTK_TOGGLE_BUTTON(w));
	gboolean changed;
	GtkAccelKey *new_key = active ? &escape : &ctrl_w;

	changed = gtk_accel_map_change_entry(CONVERSATION_CLOSE_ACCEL_PATH,
		new_key->accel_key, new_key->accel_mods, TRUE);

	/* If another path is already bound to the new accelerator,
	 * _change_entry tries to delete that binding (because it was passed
	 * replace=TRUE).  If that other path is locked, then _change_entry
	 * will fail.  We don't ever lock any accelerator paths, so this case
	 * should never arise.
	 */
	if(!changed)
		purple_debug_warning("gtkprefs", "Escape accel failed to change\n");
}


/* Creates preferences for keyboard shortcuts that it's hard to change with the
 * standard Gtk accelerator-changing mechanism.
 */
static void
keyboard_shortcuts(GtkWidget *page)
{
	GtkWidget *vbox = pidgin_make_frame(page, _("Keyboard Shortcuts"));
	GtkWidget *checkbox;
	GtkAccelKey current = { 0, 0, 0 };
	GtkAccelMap *map = gtk_accel_map_get();

	/* Maybe it would be better just to hardcode the values?
	 * -- resiak, 2007-04-30
	 */
	if (ctrl_w.accel_key == 0)
	{
		gtk_accelerator_parse ("<Control>w", &(ctrl_w.accel_key),
			&(ctrl_w.accel_mods));
		g_assert(ctrl_w.accel_key != 0);

		gtk_accelerator_parse ("Escape", &(escape.accel_key),
			&(escape.accel_mods));
		g_assert(escape.accel_key != 0);
	}

	checkbox = gtk_check_button_new_with_mnemonic(
		_("Cl_ose conversations with the Escape key"));
	gtk_accel_map_lookup_entry(CONVERSATION_CLOSE_ACCEL_PATH, &current);
	gtk_toggle_button_set_active(GTK_TOGGLE_BUTTON(checkbox),
		accel_is_escape(&current));

	escape_closes_conversation_cb_id = g_signal_connect(checkbox,
		"clicked", G_CALLBACK(escape_closes_conversation_cb), NULL);

	g_signal_connect_object(map, "changed::" CONVERSATION_CLOSE_ACCEL_PATH,
		G_CALLBACK(conversation_close_accel_changed_cb), checkbox, (GConnectFlags)0);

	gtk_box_pack_start(GTK_BOX(vbox), checkbox, FALSE, FALSE, 0);
}

static GtkWidget *
interface_page(void)
{
	GtkWidget *ret;
	GtkWidget *vbox;
	GtkWidget *vbox2;
	GtkWidget *label;
	GtkSizeGroup *sg;
	GList *names = NULL;

	ret = gtk_vbox_new(FALSE, PIDGIN_HIG_CAT_SPACE);
	gtk_container_set_border_width(GTK_CONTAINER(ret), PIDGIN_HIG_BORDER);

	sg = gtk_size_group_new(GTK_SIZE_GROUP_HORIZONTAL);

	/* System Tray */
	vbox = pidgin_make_frame(ret, _("System Tray Icon"));
	label = pidgin_prefs_dropdown(vbox, _("_Show system tray icon:"), PURPLE_PREF_STRING,
					PIDGIN_PREFS_ROOT "/docklet/show",
					_("Always"), "always",
					_("On unread messages"), "pending",
					_("Never"), "never",
					NULL);
	gtk_size_group_add_widget(sg, label);
	gtk_misc_set_alignment(GTK_MISC(label), 0.0, 0.5);

	vbox = pidgin_make_frame(ret, _("Conversation Window"));
	label = pidgin_prefs_dropdown(vbox, _("_Hide new IM conversations:"),
					PURPLE_PREF_STRING, PIDGIN_PREFS_ROOT "/conversations/im/hide_new",
					_("Never"), "never",
					_("When away"), "away",
					_("Always"), "always",
					NULL);
	gtk_size_group_add_widget(sg, label);
	gtk_misc_set_alignment(GTK_MISC(label), 0.0, 0.5);

#ifdef _WIN32
	pidgin_prefs_checkbox(_("Minimi_ze new conversation windows"), PIDGIN_PREFS_ROOT "/win32/minimize_new_convs", vbox);
#endif

	/* All the tab options! */
	vbox = pidgin_make_frame(ret, _("Tabs"));

	pidgin_prefs_checkbox(_("Show IMs and chats in _tabbed windows"),
							PIDGIN_PREFS_ROOT "/conversations/tabs", vbox);

	/*
	 * Connect a signal to the above preference.  When conversations are not
	 * shown in a tabbed window then all tabbing options should be disabled.
	 */
	vbox2 = gtk_vbox_new(FALSE, 9);
	gtk_box_pack_start(GTK_BOX(vbox), vbox2, FALSE, FALSE, 0);
	purple_prefs_connect_callback(prefs, PIDGIN_PREFS_ROOT "/conversations/tabs",
	                            conversation_usetabs_cb, vbox2);
	if (!purple_prefs_get_bool(PIDGIN_PREFS_ROOT "/conversations/tabs"))
		gtk_widget_set_sensitive(vbox2, FALSE);

	pidgin_prefs_checkbox(_("Show close b_utton on tabs"),
				PIDGIN_PREFS_ROOT "/conversations/close_on_tabs", vbox2);

	label = pidgin_prefs_dropdown(vbox2, _("_Placement:"), PURPLE_PREF_INT,
					PIDGIN_PREFS_ROOT "/conversations/tab_side",
					_("Top"), GTK_POS_TOP,
					_("Bottom"), GTK_POS_BOTTOM,
					_("Left"), GTK_POS_LEFT,
					_("Right"), GTK_POS_RIGHT,
					_("Left Vertical"), GTK_POS_LEFT|8,
					_("Right Vertical"), GTK_POS_RIGHT|8,
					NULL);
	gtk_size_group_add_widget(sg, label);
	gtk_misc_set_alignment(GTK_MISC(label), 0.0, 0.5);

	names = pidgin_conv_placement_get_options();
	label = pidgin_prefs_dropdown_from_list(vbox2, _("N_ew conversations:"),
				PURPLE_PREF_STRING, PIDGIN_PREFS_ROOT "/conversations/placement", names);
	gtk_misc_set_alignment(GTK_MISC(label), 0.0, 0.5);

	gtk_size_group_add_widget(sg, label);

	g_list_free(names);

	keyboard_shortcuts(ret);

	gtk_widget_show_all(ret);
	g_object_unref(sg);
	return ret;
}

#ifdef _WIN32
static void
apply_custom_font(void)
{
	PangoFontDescription *desc = NULL;
	if (!purple_prefs_get_bool(PIDGIN_PREFS_ROOT "/conversations/use_theme_font")) {
		const char *font = purple_prefs_get_string(PIDGIN_PREFS_ROOT "/conversations/custom_font");
		desc = pango_font_description_from_string(font);
	}

	gtk_widget_modify_font(sample_webview, desc);
	if (desc)
		pango_font_description_free(desc);

}
static void
pidgin_custom_font_set(GtkFontButton *font_button, gpointer nul)
{

	purple_prefs_set_string(PIDGIN_PREFS_ROOT "/conversations/custom_font",
				gtk_font_button_get_font_name(font_button));

	apply_custom_font();
}
#endif

static GtkWidget *
conv_page(void)
{
	GtkWidget *ret;
	GtkWidget *vbox;
	GtkWidget *toolbar;
	GtkWidget *iconpref1;
	GtkWidget *iconpref2;
	GtkWidget *webview;
	GtkWidget *frame;
	GtkWidget *hbox;
	GtkWidget *checkbox;
	GtkWidget *spin_button;

	ret = gtk_vbox_new(FALSE, PIDGIN_HIG_CAT_SPACE);
	gtk_container_set_border_width(GTK_CONTAINER(ret), PIDGIN_HIG_BORDER);

	vbox = pidgin_make_frame(ret, _("Conversations"));

	pidgin_prefs_dropdown(vbox, _("Chat notification:"),
		PURPLE_PREF_INT, PIDGIN_PREFS_ROOT "/conversations/notification_chat",
		_("On unseen events"), PIDGIN_UNSEEN_EVENT,
		_("On unseen text"), PIDGIN_UNSEEN_TEXT,
		_("On unseen text and the nick was said"), PIDGIN_UNSEEN_NICK,
		NULL);

	pidgin_prefs_checkbox(_("Show _formatting on incoming messages"),
				PIDGIN_PREFS_ROOT "/conversations/show_incoming_formatting", vbox);
	pidgin_prefs_checkbox(_("Close IMs immediately when the tab is closed"),
				PIDGIN_PREFS_ROOT "/conversations/im/close_immediately", vbox);

	iconpref1 = pidgin_prefs_checkbox(_("Show _detailed information"),
			PIDGIN_PREFS_ROOT "/conversations/im/show_buddy_icons", vbox);
	iconpref2 = pidgin_prefs_checkbox(_("Enable buddy ic_on animation"),
			PIDGIN_PREFS_ROOT "/conversations/im/animate_buddy_icons", vbox);
	if (!purple_prefs_get_bool(PIDGIN_PREFS_ROOT "/conversations/im/show_buddy_icons"))
		gtk_widget_set_sensitive(iconpref2, FALSE);
	g_signal_connect(G_OBJECT(iconpref1), "clicked",
					 G_CALLBACK(pidgin_toggle_sensitive), iconpref2);

	pidgin_prefs_checkbox(_("_Notify buddies that you are typing to them"),
			"/purple/conversations/im/send_typing", vbox);
	pidgin_prefs_checkbox(_("Highlight _misspelled words"),
			PIDGIN_PREFS_ROOT "/conversations/spellcheck", vbox);

	pidgin_prefs_checkbox(_("Use smooth-scrolling"), PIDGIN_PREFS_ROOT "/conversations/use_smooth_scrolling", vbox);

#ifdef _WIN32
	pidgin_prefs_checkbox(_("F_lash window when IMs are received"), PIDGIN_PREFS_ROOT "/win32/blink_im", vbox);
#endif
	hbox = gtk_hbox_new(FALSE, PIDGIN_HIG_BOX_SPACE);

	checkbox = pidgin_prefs_checkbox(_("Resize incoming custom smileys"),
			PIDGIN_PREFS_ROOT "/conversations/resize_custom_smileys", hbox);

	spin_button = pidgin_prefs_labeled_spin_button(hbox,
		_("Maximum size:"),
		PIDGIN_PREFS_ROOT "/conversations/custom_smileys_size",
		16, 512, NULL);

	if (!purple_prefs_get_bool(
				PIDGIN_PREFS_ROOT "/conversations/resize_custom_smileys"))
		gtk_widget_set_sensitive(GTK_WIDGET(spin_button), FALSE);

	g_signal_connect(G_OBJECT(checkbox), "clicked",
					 G_CALLBACK(pidgin_toggle_sensitive), spin_button);

	pidgin_add_widget_to_vbox(GTK_BOX(vbox), NULL, NULL, hbox, TRUE, NULL);

	pidgin_prefs_labeled_spin_button(vbox,
		_("Minimum input area height in lines:"),
		PIDGIN_PREFS_ROOT "/conversations/minimum_entry_lines",
		1, 8, NULL);

#ifdef _WIN32
	{
	GtkWidget *fontpref, *font_button, *hbox;
	const char *font_name;
	vbox = pidgin_make_frame(ret, _("Font"));

	fontpref = pidgin_prefs_checkbox(_("Use font from _theme"),
									 PIDGIN_PREFS_ROOT "/conversations/use_theme_font", vbox);

	font_name = purple_prefs_get_string(PIDGIN_PREFS_ROOT "/conversations/custom_font");
	if ((font_name == NULL) || (*font_name == '\0')) {
		font_button = gtk_font_button_new();
	} else {
		font_button = gtk_font_button_new_with_font(font_name);
	}

	gtk_font_button_set_show_style(GTK_FONT_BUTTON(font_button), TRUE);
	hbox = pidgin_add_widget_to_vbox(GTK_BOX(vbox), _("Conversation _font:"), NULL, font_button, FALSE, NULL);
	if (purple_prefs_get_bool(PIDGIN_PREFS_ROOT "/conversations/use_theme_font"))
		gtk_widget_set_sensitive(hbox, FALSE);
	g_signal_connect(G_OBJECT(fontpref), "clicked", G_CALLBACK(pidgin_toggle_sensitive), hbox);
	g_signal_connect(G_OBJECT(fontpref), "clicked", G_CALLBACK(apply_custom_font), hbox);
	g_signal_connect(G_OBJECT(font_button), "font-set", G_CALLBACK(pidgin_custom_font_set), NULL);

	}
#endif

	vbox = pidgin_make_frame(ret, _("Default Formatting"));

	frame = pidgin_create_webview(TRUE, &webview, &toolbar, NULL);
	gtk_widget_show(frame);
	gtk_widget_set_name(webview, "pidgin_prefs_font_webview");
	gtk_widget_set_size_request(frame, 450, -1);
	gtk_webview_set_whole_buffer_formatting_only(GTK_WEBVIEW(webview), TRUE);
	gtk_webview_set_format_functions(GTK_WEBVIEW(webview),
	                                 GTK_WEBVIEW_BOLD |
	                                 GTK_WEBVIEW_ITALIC |
	                                 GTK_WEBVIEW_UNDERLINE |
	                                 GTK_WEBVIEW_STRIKE |
	                                 GTK_WEBVIEW_GROW |
	                                 GTK_WEBVIEW_SHRINK |
	                                 GTK_WEBVIEW_FACE |
	                                 GTK_WEBVIEW_FORECOLOR |
	                                 GTK_WEBVIEW_BACKCOLOR);

	gtk_webview_append_html(GTK_WEBVIEW(webview),
	                        _("This is how your outgoing message text will "
	                          "appear when you use protocols that support "
	                          "formatting."));

	gtk_box_pack_start(GTK_BOX(vbox), frame, TRUE, TRUE, 0);

	gtk_webview_setup_entry(GTK_WEBVIEW(webview),
	                        PURPLE_CONNECTION_HTML |
	                        PURPLE_CONNECTION_FORMATTING_WBFO);

	g_signal_connect_after(G_OBJECT(webview), "format-toggled",
	                       G_CALLBACK(formatting_toggle_cb), toolbar);
	g_signal_connect_after(G_OBJECT(webview), "format-cleared",
	                       G_CALLBACK(formatting_clear_cb), NULL);
	sample_webview = webview;

	gtk_widget_show(ret);

	return ret;
}

static void
network_ip_changed(GtkEntry *entry, gpointer data)
{
	const gchar *text = gtk_entry_get_text(entry);
	GdkColor color;

	if (text && *text) {
		if (purple_ip_address_is_valid(text)) {
			color.red = 0xAFFF;
			color.green = 0xFFFF;
			color.blue = 0xAFFF;

			purple_network_set_public_ip(text);
		} else {
			color.red = 0xFFFF;
			color.green = 0xAFFF;
			color.blue = 0xAFFF;
		}

		gtk_widget_modify_base(GTK_WIDGET(entry), GTK_STATE_NORMAL, &color);

	} else {
		purple_network_set_public_ip("");
		gtk_widget_modify_base(GTK_WIDGET(entry), GTK_STATE_NORMAL, NULL);
	}
}

static gboolean
network_stun_server_changed_cb(GtkWidget *widget,
                               GdkEventFocus *event, gpointer data)
{
	GtkEntry *entry = GTK_ENTRY(widget);
	purple_prefs_set_string("/purple/network/stun_server",
		gtk_entry_get_text(entry));
	purple_network_set_stun_server(gtk_entry_get_text(entry));

	return FALSE;
}

static gboolean
network_turn_server_changed_cb(GtkWidget *widget,
                               GdkEventFocus *event, gpointer data)
{
	GtkEntry *entry = GTK_ENTRY(widget);
	purple_prefs_set_string("/purple/network/turn_server",
		gtk_entry_get_text(entry));
	purple_network_set_turn_server(gtk_entry_get_text(entry));

	return FALSE;
}

static void
proxy_changed_cb(const char *name, PurplePrefType type,
				 gconstpointer value, gpointer data)
{
	GtkWidget *frame = data;
	const char *proxy = value;

	if (strcmp(proxy, "none") && strcmp(proxy, "envvar"))
		gtk_widget_show_all(frame);
	else
		gtk_widget_hide(frame);
}

static void
proxy_print_option(GtkEntry *entry, int entrynum)
{
	if (entrynum == PROXYHOST)
		purple_prefs_set_string("/purple/proxy/host", gtk_entry_get_text(entry));
	else if (entrynum == PROXYPORT)
		purple_prefs_set_int("/purple/proxy/port", atoi(gtk_entry_get_text(entry)));
	else if (entrynum == PROXYUSER)
		purple_prefs_set_string("/purple/proxy/username", gtk_entry_get_text(entry));
	else if (entrynum == PROXYPASS)
		purple_prefs_set_string("/purple/proxy/password", gtk_entry_get_text(entry));
}

static void
proxy_button_clicked_cb(GtkWidget *button, gchar *program)
{
	GError *err = NULL;

	if (g_spawn_command_line_async(program, &err))
		return;

	purple_notify_error(NULL, NULL, _("Cannot start proxy configuration program."), err->message);
	g_error_free(err);
}

#ifndef _WIN32
static void
browser_button_clicked_cb(GtkWidget *button, gchar *path)
{
	GError *err = NULL;

	if (g_spawn_command_line_async(path, &err))
		return;

	purple_notify_error(NULL, NULL, _("Cannot start browser configuration program."), err->message);
	g_error_free(err);
}
#endif

static void
auto_ip_button_clicked_cb(GtkWidget *button, gpointer null)
{
	const char *ip;
	PurpleStunNatDiscovery *stun;
	char *auto_ip_text;

	/* purple_network_get_my_ip will return the IP that was set by the user with
	   purple_network_set_public_ip, so make a lookup for the auto-detected IP
	   ourselves. */

	if (purple_prefs_get_bool("/purple/network/auto_ip")) {
		/* Check if STUN discovery was already done */
		stun = purple_stun_discover(NULL);
		if ((stun != NULL) && (stun->status == PURPLE_STUN_STATUS_DISCOVERED)) {
			ip = stun->publicip;
		} else {
			/* Attempt to get the IP from a NAT device using UPnP */
			ip = purple_upnp_get_public_ip();
			if (ip == NULL) {
				/* Attempt to get the IP from a NAT device using NAT-PMP */
				ip = purple_pmp_get_public_ip();
				if (ip == NULL) {
					/* Just fetch the IP of the local system */
					ip = purple_network_get_local_system_ip(-1);
				}
			}
		}
	}
	else
		ip = _("Disabled");

	auto_ip_text = g_strdup_printf(_("Use _automatically detected IP address: %s"), ip);
	gtk_button_set_label(GTK_BUTTON(button), auto_ip_text);
	g_free(auto_ip_text);
}

static GtkWidget *
network_page(void)
{
	GtkWidget *ret;
	GtkWidget *vbox, *hbox, *entry;
	GtkWidget *label, *auto_ip_checkbox, *ports_checkbox, *spin_button;
	GtkSizeGroup *sg;

	ret = gtk_vbox_new(FALSE, PIDGIN_HIG_CAT_SPACE);
	gtk_container_set_border_width (GTK_CONTAINER (ret), PIDGIN_HIG_BORDER);

	vbox = pidgin_make_frame (ret, _("IP Address"));
	sg = gtk_size_group_new(GTK_SIZE_GROUP_HORIZONTAL);

	entry = gtk_entry_new();
	gtk_entry_set_text(GTK_ENTRY(entry), purple_prefs_get_string(
			"/purple/network/stun_server"));
	g_signal_connect(G_OBJECT(entry), "focus-out-event",
			G_CALLBACK(network_stun_server_changed_cb), NULL);
	gtk_widget_show(entry);

	pidgin_add_widget_to_vbox(GTK_BOX(vbox), _("ST_UN server:"),
			sg, entry, TRUE, NULL);

	hbox = gtk_hbox_new(FALSE, PIDGIN_HIG_BOX_SPACE);
	gtk_container_add(GTK_CONTAINER(vbox), hbox);

	label = gtk_label_new(NULL);
	gtk_container_add(GTK_CONTAINER(hbox), label);
	gtk_size_group_add_widget(sg, label);

	label = gtk_label_new(NULL);
	gtk_label_set_markup(GTK_LABEL(label),
			_("<span style=\"italic\">Example: stunserver.org</span>"));
	gtk_misc_set_alignment(GTK_MISC(label), 0.0, 0.5);
	gtk_container_add(GTK_CONTAINER(hbox), label);

	auto_ip_checkbox = pidgin_prefs_checkbox("Use _automatically detected IP address",
	                                         "/purple/network/auto_ip", vbox);
	g_signal_connect(G_OBJECT(auto_ip_checkbox), "clicked",
	                 G_CALLBACK(auto_ip_button_clicked_cb), NULL);
	auto_ip_button_clicked_cb(auto_ip_checkbox, NULL); /* Update label */

	entry = gtk_entry_new();
	gtk_entry_set_text(GTK_ENTRY(entry), purple_network_get_public_ip());
	g_signal_connect(G_OBJECT(entry), "changed",
					 G_CALLBACK(network_ip_changed), NULL);

	hbox = pidgin_add_widget_to_vbox(GTK_BOX(vbox), _("Public _IP:"),
			sg, entry, TRUE, NULL);

	if (purple_prefs_get_bool("/purple/network/auto_ip")) {
		gtk_widget_set_sensitive(GTK_WIDGET(hbox), FALSE);
	}

	g_signal_connect(G_OBJECT(auto_ip_checkbox), "clicked",
					 G_CALLBACK(pidgin_toggle_sensitive), hbox);

	g_object_unref(sg);

	vbox = pidgin_make_frame (ret, _("Ports"));
	sg = gtk_size_group_new(GTK_SIZE_GROUP_HORIZONTAL);

	pidgin_prefs_checkbox(_("_Enable automatic router port forwarding"),
			"/purple/network/map_ports", vbox);

	hbox = gtk_hbox_new(FALSE, PIDGIN_HIG_BOX_SPACE);

	ports_checkbox = pidgin_prefs_checkbox(_("_Manually specify range of ports to listen on:"),
			"/purple/network/ports_range_use", hbox);

	spin_button = pidgin_prefs_labeled_spin_button(hbox, _("_Start:"),
			"/purple/network/ports_range_start", 0, 65535, sg);
	if (!purple_prefs_get_bool("/purple/network/ports_range_use"))
		gtk_widget_set_sensitive(GTK_WIDGET(spin_button), FALSE);
	g_signal_connect(G_OBJECT(ports_checkbox), "clicked",
					 G_CALLBACK(pidgin_toggle_sensitive), spin_button);

	spin_button = pidgin_prefs_labeled_spin_button(hbox, _("_End:"),
			"/purple/network/ports_range_end", 0, 65535, sg);
	if (!purple_prefs_get_bool("/purple/network/ports_range_use"))
		gtk_widget_set_sensitive(GTK_WIDGET(spin_button), FALSE);
	g_signal_connect(G_OBJECT(ports_checkbox), "clicked",
					 G_CALLBACK(pidgin_toggle_sensitive), spin_button);

	pidgin_add_widget_to_vbox(GTK_BOX(vbox), NULL, NULL, hbox, TRUE, NULL);

	g_object_unref(sg);

	/* TURN server */
	vbox = pidgin_make_frame(ret, _("Relay Server (TURN)"));
	sg = gtk_size_group_new(GTK_SIZE_GROUP_HORIZONTAL);

	entry = gtk_entry_new();
	gtk_entry_set_text(GTK_ENTRY(entry), purple_prefs_get_string(
			"/purple/network/turn_server"));
	g_signal_connect(G_OBJECT(entry), "focus-out-event",
			G_CALLBACK(network_turn_server_changed_cb), NULL);
	gtk_widget_show(entry);

	hbox = pidgin_add_widget_to_vbox(GTK_BOX(vbox), _("_TURN server:"),
			sg, entry, TRUE, NULL);

	pidgin_prefs_labeled_spin_button(hbox, _("_UDP Port:"),
		"/purple/network/turn_port", 0, 65535, NULL);

	pidgin_prefs_labeled_spin_button(hbox, _("T_CP Port:"),
		"/purple/network/turn_port_tcp", 0, 65535, NULL);

	hbox = pidgin_prefs_labeled_entry(vbox, _("Use_rname:"),
		"/purple/network/turn_username", sg);
	pidgin_prefs_labeled_password(hbox, _("Pass_word:"),
		"/purple/network/turn_password", NULL);

	gtk_widget_show_all(ret);
	g_object_unref(sg);

	return ret;
}

#ifndef _WIN32
static gboolean
manual_browser_set(GtkWidget *entry, GdkEventFocus *event, gpointer data)
{
	const char *program = gtk_entry_get_text(GTK_ENTRY(entry));

	purple_prefs_set_string(PIDGIN_PREFS_ROOT "/browsers/manual_command", program);

	/* carry on normally */
	return FALSE;
}

static GList *
get_available_browsers(void)
{
	struct browser {
		char *name;
		char *command;
	};

	/* Sorted reverse alphabetically */
	static const struct browser possible_browsers[] = {
		{N_("Seamonkey"), "seamonkey"},
		{N_("Opera"), "opera"},
		{N_("Netscape"), "netscape"},
		{N_("Mozilla"), "mozilla"},
		{N_("Konqueror"), "kfmclient"},
		{N_("Google Chrome"), "google-chrome"},
		/* Do not move the line below.  Code below expects gnome-open to be in
		 * this list immediately after xdg-open! */
		{N_("Desktop Default"), "xdg-open"},
		{N_("GNOME Default"), "gnome-open"},
		{N_("Galeon"), "galeon"},
		{N_("Firefox"), "firefox"},
		{N_("Firebird"), "mozilla-firebird"},
		{N_("Epiphany"), "epiphany"},
		/* Translators: please do not translate "chromium-browser" here! */
		{N_("Chromium (chromium-browser)"), "chromium-browser"},
		/* Translators: please do not translate "chrome" here! */
		{N_("Chromium (chrome)"), "chrome"}
	};
	static const int num_possible_browsers = G_N_ELEMENTS(possible_browsers);

	GList *browsers = NULL;
	int i = 0;
	char *browser_setting = (char *)purple_prefs_get_string(PIDGIN_PREFS_ROOT "/browsers/browser");

	browsers = g_list_prepend(browsers, (gpointer)"custom");
	browsers = g_list_prepend(browsers, (gpointer)_("Manual"));

	for (i = 0; i < num_possible_browsers; i++) {
		if (purple_program_is_valid(possible_browsers[i].command)) {
			browsers = g_list_prepend(browsers,
									  possible_browsers[i].command);
			browsers = g_list_prepend(browsers, (gpointer)_(possible_browsers[i].name));
			if(browser_setting && !strcmp(possible_browsers[i].command, browser_setting))
				browser_setting = NULL;
			/* If xdg-open is valid, prefer it over gnome-open and skip forward */
			if(!strcmp(possible_browsers[i].command, "xdg-open")) {
				if (browser_setting && !strcmp("gnome-open", browser_setting)) {
					purple_prefs_set_string(PIDGIN_PREFS_ROOT "/browsers/browser", possible_browsers[i].command);
					browser_setting = NULL;
				}
				i++;
			}
		}
	}

	if(browser_setting)
		purple_prefs_set_string(PIDGIN_PREFS_ROOT "/browsers/browser", "custom");

	return browsers;
}

static void
browser_changed1_cb(const char *name, PurplePrefType type,
					gconstpointer value, gpointer data)
{
	GtkWidget *hbox = data;
	const char *browser = value;

	gtk_widget_set_sensitive(hbox, strcmp(browser, "custom"));
}

static void
browser_changed2_cb(const char *name, PurplePrefType type,
					gconstpointer value, gpointer data)
{
	GtkWidget *hbox = data;
	const char *browser = value;

	gtk_widget_set_sensitive(hbox, !strcmp(browser, "custom"));
}

static GtkWidget *
browser_page(void)
{
	GtkWidget *ret, *vbox, *hbox, *label, *entry, *browser_button;
	GtkSizeGroup *sg;
	GList *browsers = NULL;

	ret = gtk_vbox_new(FALSE, PIDGIN_HIG_CAT_SPACE);
	gtk_container_set_border_width (GTK_CONTAINER (ret), PIDGIN_HIG_BORDER);

	vbox = pidgin_make_frame (ret, _("Browser Selection"));

	if (purple_running_gnome()) {
		gchar *path;

		hbox = gtk_hbox_new(FALSE, PIDGIN_HIG_BOX_SPACE);
		label = gtk_label_new(_("Browser preferences are configured in GNOME preferences"));
		gtk_container_add(GTK_CONTAINER(vbox), hbox);
		gtk_box_pack_start(GTK_BOX(hbox), label, FALSE, FALSE, 0);

		hbox = gtk_hbox_new(FALSE, PIDGIN_HIG_BOX_SPACE);
		gtk_container_add(GTK_CONTAINER(vbox), hbox);

		path = g_find_program_in_path("gnome-control-center");
		if (path != NULL) {
			gchar *tmp = g_strdup_printf("%s info", path);
			g_free(path);
			path = tmp;
		} else {
			path = g_find_program_in_path("gnome-default-applications-properties");
		}

		if (path == NULL) {
			label = gtk_label_new(NULL);
			gtk_label_set_markup(GTK_LABEL(label),
								 _("<b>Browser configuration program was not found.</b>"));
			gtk_box_pack_start(GTK_BOX(hbox), label, FALSE, FALSE, 0);
		} else {
			browser_button = gtk_button_new_with_mnemonic(_("Configure _Browser"));
			g_signal_connect_data(G_OBJECT(browser_button), "clicked",
			                      G_CALLBACK(browser_button_clicked_cb), path,
			                      (GClosureNotify)g_free, 0);
			gtk_box_pack_start(GTK_BOX(hbox), browser_button, FALSE, FALSE, 0);
		}

		gtk_widget_show_all(ret);
	} else {
		sg = gtk_size_group_new(GTK_SIZE_GROUP_HORIZONTAL);

		browsers = get_available_browsers();
		if (browsers != NULL) {
			label = pidgin_prefs_dropdown_from_list(vbox,_("_Browser:"), PURPLE_PREF_STRING,
											 PIDGIN_PREFS_ROOT "/browsers/browser",
											 browsers);
			g_list_free(browsers);
			gtk_misc_set_alignment(GTK_MISC(label), 0, 0.5);
			gtk_size_group_add_widget(sg, label);

			hbox = gtk_hbox_new(FALSE, 0);
			label = pidgin_prefs_dropdown(hbox, _("_Open link in:"), PURPLE_PREF_INT,
				PIDGIN_PREFS_ROOT "/browsers/place",
				_("Browser default"), PIDGIN_BROWSER_DEFAULT,
				_("Existing window"), PIDGIN_BROWSER_CURRENT,
				_("New window"), PIDGIN_BROWSER_NEW_WINDOW,
				_("New tab"), PIDGIN_BROWSER_NEW_TAB,
				NULL);
			gtk_misc_set_alignment(GTK_MISC(label), 0, 0.5);
			gtk_size_group_add_widget(sg, label);
			gtk_box_pack_start(GTK_BOX(vbox), hbox, FALSE, FALSE, 0);

			if (!strcmp(purple_prefs_get_string(PIDGIN_PREFS_ROOT "/browsers/browser"), "custom"))
				gtk_widget_set_sensitive(hbox, FALSE);
			purple_prefs_connect_callback(prefs, PIDGIN_PREFS_ROOT "/browsers/browser",
										browser_changed1_cb, hbox);
		}

		entry = gtk_entry_new();
		gtk_entry_set_text(GTK_ENTRY(entry),
						   purple_prefs_get_string(PIDGIN_PREFS_ROOT "/browsers/manual_command"));
		g_signal_connect(G_OBJECT(entry), "focus-out-event",
						 G_CALLBACK(manual_browser_set), NULL);
		hbox = pidgin_add_widget_to_vbox(GTK_BOX(vbox), _("_Manual:\n(%s for URL)"), sg, entry, TRUE, NULL);
		if (strcmp(purple_prefs_get_string(PIDGIN_PREFS_ROOT "/browsers/browser"), "custom"))
			gtk_widget_set_sensitive(hbox, FALSE);
		purple_prefs_connect_callback(prefs, PIDGIN_PREFS_ROOT "/browsers/browser",
				browser_changed2_cb, hbox);

		gtk_widget_show_all(ret);
		g_object_unref(sg);
	}

	return ret;
}
#endif /*_WIN32*/

static GtkWidget *
proxy_page(void)
{
	GtkWidget *ret = NULL, *vbox = NULL, *hbox = NULL;
	GtkWidget *table = NULL, *entry = NULL, *label = NULL, *proxy_button = NULL;
	GtkWidget *prefs_proxy_frame = NULL;
	PurpleProxyInfo *proxy_info;

	ret = gtk_vbox_new(FALSE, PIDGIN_HIG_CAT_SPACE);
	gtk_container_set_border_width(GTK_CONTAINER(ret), PIDGIN_HIG_BORDER);
	vbox = pidgin_make_frame(ret, _("Proxy Server"));
	prefs_proxy_frame = gtk_vbox_new(FALSE, PIDGIN_HIG_BOX_SPACE);

	if(purple_running_gnome()) {
		gchar *path = NULL;

		hbox = gtk_hbox_new(FALSE, PIDGIN_HIG_BOX_SPACE);
		label = gtk_label_new(_("Proxy preferences are configured in GNOME preferences"));
		gtk_container_add(GTK_CONTAINER(vbox), hbox);
		gtk_box_pack_start(GTK_BOX(hbox), label, FALSE, FALSE, 0);

		hbox = gtk_hbox_new(FALSE, PIDGIN_HIG_BOX_SPACE);
		gtk_container_add(GTK_CONTAINER(vbox), hbox);

		path = g_find_program_in_path("gnome-network-properties");
		if (path == NULL)
			path = g_find_program_in_path("gnome-network-preferences");
		if (path == NULL) {
			path = g_find_program_in_path("gnome-control-center");
			if (path != NULL) {
				char *tmp = g_strdup_printf("%s network", path);
				g_free(path);
				path = tmp;
			}
		}

		if (path == NULL) {
			label = gtk_label_new(NULL);
			gtk_label_set_markup(GTK_LABEL(label),
								 _("<b>Proxy configuration program was not found.</b>"));
			gtk_box_pack_start(GTK_BOX(hbox), label, FALSE, FALSE, 0);
		} else {
			proxy_button = gtk_button_new_with_mnemonic(_("Configure _Proxy"));
			g_signal_connect(G_OBJECT(proxy_button), "clicked",
							 G_CALLBACK(proxy_button_clicked_cb),
							 path);
			gtk_box_pack_start(GTK_BOX(hbox), proxy_button, FALSE, FALSE, 0);
		}

		/* NOTE: path leaks, but only when the prefs window is destroyed,
		         which is never */
		gtk_widget_show_all(ret);
	} else {
		GtkWidget *prefs_proxy_subframe = gtk_vbox_new(FALSE, 0);

		/* This is a global option that affects SOCKS4 usage even with
		 * account-specific proxy settings */
		pidgin_prefs_checkbox(_("Use remote _DNS with SOCKS4 proxies"),
							  "/purple/proxy/socks4_remotedns", prefs_proxy_frame);
		gtk_box_pack_start(GTK_BOX(vbox), prefs_proxy_frame, 0, 0, 0);

		pidgin_prefs_dropdown(prefs_proxy_frame, _("Proxy t_ype:"), PURPLE_PREF_STRING,
					"/purple/proxy/type",
					_("No proxy"), "none",
					_("SOCKS 4"), "socks4",
					_("SOCKS 5"), "socks5",
					_("Tor/Privacy (SOCKS5)"), "tor",
					_("HTTP"), "http",
					_("Use Environmental Settings"), "envvar",
					NULL);
		gtk_box_pack_start(GTK_BOX(prefs_proxy_frame), prefs_proxy_subframe, 0, 0, 0);
		proxy_info = purple_global_proxy_get_info();

		gtk_widget_show_all(ret);

		purple_prefs_connect_callback(prefs, "/purple/proxy/type",
					    proxy_changed_cb, prefs_proxy_subframe);

		table = gtk_table_new(4, 2, FALSE);
		gtk_container_set_border_width(GTK_CONTAINER(table), 0);
		gtk_table_set_col_spacings(GTK_TABLE(table), 5);
		gtk_table_set_row_spacings(GTK_TABLE(table), 10);
		gtk_container_add(GTK_CONTAINER(prefs_proxy_subframe), table);

		label = gtk_label_new_with_mnemonic(_("_Host:"));
		gtk_misc_set_alignment(GTK_MISC(label), 1.0, 0.5);
		gtk_table_attach(GTK_TABLE(table), label, 0, 1, 0, 1, GTK_FILL, 0, 0, 0);

		entry = gtk_entry_new();
		gtk_label_set_mnemonic_widget(GTK_LABEL(label), entry);
		gtk_table_attach(GTK_TABLE(table), entry, 1, 2, 0, 1, GTK_FILL, 0, 0, 0);
		g_signal_connect(G_OBJECT(entry), "changed",
				 G_CALLBACK(proxy_print_option), (void *)PROXYHOST);

		if (proxy_info != NULL && purple_proxy_info_get_host(proxy_info))
			gtk_entry_set_text(GTK_ENTRY(entry),
					   purple_proxy_info_get_host(proxy_info));

		hbox = gtk_hbox_new(TRUE, 5);
		gtk_box_pack_start(GTK_BOX(vbox), hbox, FALSE, FALSE, 0);
		pidgin_set_accessible_label (entry, label);

		label = gtk_label_new_with_mnemonic(_("P_ort:"));
		gtk_misc_set_alignment(GTK_MISC(label), 1.0, 0.5);
		gtk_table_attach(GTK_TABLE(table), label, 2, 3, 0, 1, GTK_FILL, 0, 0, 0);

		entry = gtk_spin_button_new_with_range(0, 65535, 1);
		gtk_label_set_mnemonic_widget(GTK_LABEL(label), entry);
		gtk_table_attach(GTK_TABLE(table), entry, 3, 4, 0, 1, GTK_FILL, 0, 0, 0);
		g_signal_connect(G_OBJECT(entry), "changed",
				 G_CALLBACK(proxy_print_option), (void *)PROXYPORT);

		if (proxy_info != NULL && purple_proxy_info_get_port(proxy_info) != 0) {
			gtk_spin_button_set_value(GTK_SPIN_BUTTON(entry),
				purple_proxy_info_get_port(proxy_info));
		}
		pidgin_set_accessible_label (entry, label);

		label = gtk_label_new_with_mnemonic(_("User_name:"));
		gtk_misc_set_alignment(GTK_MISC(label), 1.0, 0.5);
		gtk_table_attach(GTK_TABLE(table), label, 0, 1, 1, 2, GTK_FILL, 0, 0, 0);

		entry = gtk_entry_new();
		gtk_label_set_mnemonic_widget(GTK_LABEL(label), entry);
		gtk_table_attach(GTK_TABLE(table), entry, 1, 2, 1, 2, GTK_FILL, 0, 0, 0);
		g_signal_connect(G_OBJECT(entry), "changed",
				 G_CALLBACK(proxy_print_option), (void *)PROXYUSER);

		if (proxy_info != NULL && purple_proxy_info_get_username(proxy_info) != NULL)
			gtk_entry_set_text(GTK_ENTRY(entry),
						   purple_proxy_info_get_username(proxy_info));

		hbox = gtk_hbox_new(TRUE, 5);
		gtk_box_pack_start(GTK_BOX(vbox), hbox, FALSE, FALSE, 0);
		pidgin_set_accessible_label (entry, label);

		label = gtk_label_new_with_mnemonic(_("Pa_ssword:"));
		gtk_misc_set_alignment(GTK_MISC(label), 1.0, 0.5);
		gtk_table_attach(GTK_TABLE(table), label, 2, 3, 1, 2, GTK_FILL, 0, 0, 0);

		entry = gtk_entry_new();
		gtk_label_set_mnemonic_widget(GTK_LABEL(label), entry);
		gtk_table_attach(GTK_TABLE(table), entry, 3, 4, 1, 2, GTK_FILL , 0, 0, 0);
		gtk_entry_set_visibility(GTK_ENTRY(entry), FALSE);
		g_signal_connect(G_OBJECT(entry), "changed",
				 G_CALLBACK(proxy_print_option), (void *)PROXYPASS);

		if (proxy_info != NULL && purple_proxy_info_get_password(proxy_info) != NULL)
			gtk_entry_set_text(GTK_ENTRY(entry),
					   purple_proxy_info_get_password(proxy_info));
		pidgin_set_accessible_label (entry, label);

		proxy_changed_cb("/purple/proxy/type", PURPLE_PREF_STRING,
			purple_prefs_get_string("/purple/proxy/type"),
			prefs_proxy_subframe);

	}

	return ret;
}

static GtkWidget *
logging_page(void)
{
	GtkWidget *ret;
	GtkWidget *vbox;
	GList *names;

	ret = gtk_vbox_new(FALSE, PIDGIN_HIG_CAT_SPACE);
	gtk_container_set_border_width (GTK_CONTAINER (ret), PIDGIN_HIG_BORDER);


	vbox = pidgin_make_frame (ret, _("Logging"));
	names = purple_log_logger_get_options();

	pidgin_prefs_dropdown_from_list(vbox, _("Log _format:"), PURPLE_PREF_STRING,
				 "/purple/logging/format", names);

	g_list_free(names);

	pidgin_prefs_checkbox(_("Log all _instant messages"),
				  "/purple/logging/log_ims", vbox);
	pidgin_prefs_checkbox(_("Log all c_hats"),
				  "/purple/logging/log_chats", vbox);
	pidgin_prefs_checkbox(_("Log all _status changes to system log"),
				  "/purple/logging/log_system", vbox);

	gtk_widget_show_all(ret);

	return ret;
}

static void
change_master_password_cb(GtkWidget *button, gpointer ptr)
{
	purple_keyring_change_master(NULL, NULL);
}

static void
keyring_page_pref_set_inuse(const PurpleKeyring *keyring, GError *error,
	gpointer _combo_box)
{
	GtkComboBox *combo_box = _combo_box;
	const PurpleKeyring *in_use = purple_keyring_get_inuse();

	if (keyring_page_pref_set_instance != combo_box) {
		purple_debug_info("gtkprefs", "pref window already closed\n");
		return;
	}
	keyring_page_pref_set_instance = NULL;

	gtk_widget_set_sensitive(GTK_WIDGET(combo_box), TRUE);

	if (error != NULL) {
		pidgin_prefs_dropdown_revert_active(combo_box);
		purple_notify_error(NULL, _("Keyring"),
			_("Failed to set new keyring"), error->message);
		return;
	}

	g_return_if_fail(in_use != NULL);
	purple_prefs_set_string("/purple/keyring/active",
		purple_keyring_get_id(in_use));
}

static void
keyring_page_pref_changed(GtkComboBox *combo_box, PidginPrefValue value)
{
	const char *keyring_id;
	PurpleKeyring *keyring;
	GtkWidget *change_master_button;

	g_return_if_fail(combo_box != NULL);
	g_return_if_fail(value.type == PURPLE_PREF_STRING);

	change_master_button = g_object_get_data(G_OBJECT(combo_box),
		"change_master_button");

	keyring_id = value.value.string;
	keyring = purple_keyring_find_keyring_by_id(keyring_id);
	if (keyring == NULL) {
		pidgin_prefs_dropdown_revert_active(combo_box);
		purple_notify_error(NULL, _("Keyring"),
			_("Selected keyring is disabled"), NULL);
		return;
	}

	gtk_widget_set_sensitive(GTK_WIDGET(combo_box), FALSE);

	keyring_page_pref_set_instance = combo_box;
	purple_keyring_set_inuse(keyring, FALSE, keyring_page_pref_set_inuse,
		combo_box);

	if (purple_keyring_get_change_master(keyring))
		gtk_widget_set_sensitive(change_master_button, TRUE);
	else
		gtk_widget_set_sensitive(change_master_button, FALSE);
}

static GtkWidget *
keyring_page(void)
{
	GtkWidget *ret;
	GtkWidget *vbox;
	GtkWidget *button;
	GList *names;
	const char *keyring_id;
	PurpleKeyring *keyring;
	PidginPrefValue initial;
	GtkComboBox *dropdown = NULL;

	keyring_id = purple_prefs_get_string("/purple/keyring/active");
	keyring = purple_keyring_find_keyring_by_id(keyring_id);

	ret = gtk_vbox_new(FALSE, PIDGIN_HIG_CAT_SPACE);
	gtk_container_set_border_width(GTK_CONTAINER (ret), PIDGIN_HIG_BORDER);

	/* Change master password */
	button = gtk_button_new_with_mnemonic(_("_Change master password."));

	/* Keyring selection */
	vbox = pidgin_make_frame(ret, _("Keyring"));
	names = purple_keyring_get_options();
	initial.type = PURPLE_PREF_STRING;
	initial.value.string = purple_prefs_get_string("/purple/keyring/active");
	pidgin_prefs_dropdown_from_list_with_cb(vbox, _("Keyring:"), &dropdown,
		names, initial, keyring_page_pref_changed);
	g_object_set_data(G_OBJECT(dropdown), "change_master_button", button);
	g_list_free(names);

	g_signal_connect(G_OBJECT(button), "clicked", G_CALLBACK(change_master_password_cb), NULL);

	if (keyring && purple_keyring_get_change_master(keyring))
		gtk_widget_set_sensitive(button, TRUE);
	else
		gtk_widget_set_sensitive(button, FALSE);

	gtk_box_pack_start(GTK_BOX(vbox), button, FALSE, FALSE, 1);
	gtk_widget_show_all(ret);

	return ret;
}

#ifndef _WIN32
static gint
sound_cmd_yeah(GtkEntry *entry, gpointer d)
{
	purple_prefs_set_path(PIDGIN_PREFS_ROOT "/sound/command",
			gtk_entry_get_text(GTK_ENTRY(entry)));
	return TRUE;
}

static void
sound_changed1_cb(const char *name, PurplePrefType type,
				  gconstpointer value, gpointer data)
{
	GtkWidget *hbox = data;
	const char *method = value;

	gtk_widget_set_sensitive(hbox, !strcmp(method, "custom"));
}

static void
sound_changed2_cb(const char *name, PurplePrefType type,
				  gconstpointer value, gpointer data)
{
	GtkWidget *vbox = data;
	const char *method = value;

	gtk_widget_set_sensitive(vbox, strcmp(method, "none"));
}
#endif /* !_WIN32 */

#ifdef USE_GSTREAMER
static void
sound_changed3_cb(const char *name, PurplePrefType type,
				  gconstpointer value, gpointer data)
{
	GtkWidget *hbox = data;
	const char *method = value;

	gtk_widget_set_sensitive(hbox,
			!strcmp(method, "automatic") ||
			!strcmp(method, "alsa") ||
			!strcmp(method, "esd"));
}
#endif /* USE_GSTREAMER */


static void
event_toggled(GtkCellRendererToggle *cell, gchar *pth, gpointer data)
{
	GtkTreeModel *model = (GtkTreeModel *)data;
	GtkTreeIter iter;
	GtkTreePath *path = gtk_tree_path_new_from_string(pth);
	char *pref;

	gtk_tree_model_get_iter (model, &iter, path);
	gtk_tree_model_get (model, &iter,
						2, &pref,
						-1);

	purple_prefs_set_bool(pref, !gtk_cell_renderer_toggle_get_active(cell));
	g_free(pref);

	gtk_list_store_set(GTK_LIST_STORE (model), &iter,
					   0, !gtk_cell_renderer_toggle_get_active(cell),
					   -1);

	gtk_tree_path_free(path);
}

static void
test_sound(GtkWidget *button, gpointer i_am_NULL)
{
	char *pref;
	gboolean temp_enabled;
	gboolean temp_mute;

	pref = g_strdup_printf(PIDGIN_PREFS_ROOT "/sound/enabled/%s",
			pidgin_sound_get_event_option(sound_row_sel));

	temp_enabled = purple_prefs_get_bool(pref);
	temp_mute = purple_prefs_get_bool(PIDGIN_PREFS_ROOT "/sound/mute");

	if (!temp_enabled) purple_prefs_set_bool(pref, TRUE);
	if (temp_mute) purple_prefs_set_bool(PIDGIN_PREFS_ROOT "/sound/mute", FALSE);

	purple_sound_play_event(sound_row_sel, NULL);

	if (!temp_enabled) purple_prefs_set_bool(pref, FALSE);
	if (temp_mute) purple_prefs_set_bool(PIDGIN_PREFS_ROOT "/sound/mute", TRUE);

	g_free(pref);
}

/*
 * Resets a sound file back to default.
 */
static void
reset_sound(GtkWidget *button, gpointer i_am_also_NULL)
{
	gchar *pref;

	pref = g_strdup_printf(PIDGIN_PREFS_ROOT "/sound/file/%s",
						   pidgin_sound_get_event_option(sound_row_sel));
	purple_prefs_set_path(pref, "");
	g_free(pref);

	gtk_entry_set_text(GTK_ENTRY(sound_entry), _("(default)"));

	pref_sound_generate_markup();
}

static void
sound_chosen_cb(void *user_data, const char *filename)
{
	gchar *pref;
	int sound;

	sound = GPOINTER_TO_INT(user_data);

	/* Set it -- and forget it */
	pref = g_strdup_printf(PIDGIN_PREFS_ROOT "/sound/file/%s",
						   pidgin_sound_get_event_option(sound));
	purple_prefs_set_path(pref, filename);
	g_free(pref);

	/*
	 * If the sound we just changed is still the currently selected
	 * sound, then update the box showing the file name.
	 */
	if (sound == sound_row_sel)
		gtk_entry_set_text(GTK_ENTRY(sound_entry), filename);

	pref_sound_generate_markup();
}

static void
select_sound(GtkWidget *button, gpointer being_NULL_is_fun)
{
	gchar *pref;
	const char *filename;

	pref = g_strdup_printf(PIDGIN_PREFS_ROOT "/sound/file/%s",
						   pidgin_sound_get_event_option(sound_row_sel));
	filename = purple_prefs_get_path(pref);
	g_free(pref);

	if (*filename == '\0')
		filename = NULL;

	purple_request_file(prefs, _("Sound Selection"), filename, FALSE,
					  G_CALLBACK(sound_chosen_cb), NULL,
					  NULL, NULL, NULL,
					  GINT_TO_POINTER(sound_row_sel));
}

#ifdef USE_GSTREAMER
static gchar *
prefs_sound_volume_format(GtkScale *scale, gdouble val)
{
	if(val < 15) {
		return g_strdup_printf(_("Quietest"));
	} else if(val < 30) {
		return g_strdup_printf(_("Quieter"));
	} else if(val < 45) {
		return g_strdup_printf(_("Quiet"));
	} else if(val < 55) {
		return g_strdup_printf(_("Normal"));
	} else if(val < 70) {
		return g_strdup_printf(_("Loud"));
	} else if(val < 85) {
		return g_strdup_printf(_("Louder"));
	} else {
		return g_strdup_printf(_("Loudest"));
	}
}

static void
prefs_sound_volume_changed(GtkRange *range)
{
	int val = (int)gtk_range_get_value(GTK_RANGE(range));
	purple_prefs_set_int(PIDGIN_PREFS_ROOT "/sound/volume", val);
}
#endif

static void
prefs_sound_sel(GtkTreeSelection *sel, GtkTreeModel *model)
{
	GtkTreeIter  iter;
	GValue val;
	const char *file;
	char *pref;

	if (! gtk_tree_selection_get_selected (sel, &model, &iter))
		return;

	val.g_type = 0;
	gtk_tree_model_get_value (model, &iter, 3, &val);
	sound_row_sel = g_value_get_uint(&val);

	pref = g_strdup_printf(PIDGIN_PREFS_ROOT "/sound/file/%s",
			pidgin_sound_get_event_option(sound_row_sel));
	file = purple_prefs_get_path(pref);
	g_free(pref);
	if (sound_entry)
		gtk_entry_set_text(GTK_ENTRY(sound_entry), (file && *file != '\0') ? file : _("(default)"));
	g_value_unset (&val);

	pref_sound_generate_markup();
}


static void
mute_changed_cb(const char *pref_name,
                PurplePrefType pref_type,
                gconstpointer val,
                gpointer data)
{
	GtkToggleButton *button = data;
	gboolean muted = GPOINTER_TO_INT(val);

	g_return_if_fail(!strcmp (pref_name, PIDGIN_PREFS_ROOT "/sound/mute"));

	/* Block the handler that re-sets the preference. */
	g_signal_handlers_block_matched(button, G_SIGNAL_MATCH_DATA, 0, 0, NULL, NULL, (gpointer)pref_name);
	gtk_toggle_button_set_active (button, muted);
	g_signal_handlers_unblock_matched(button, G_SIGNAL_MATCH_DATA, 0, 0, NULL, NULL, (gpointer)pref_name);
}


static GtkWidget *
sound_page(void)
{
	GtkWidget *ret;
	GtkWidget *vbox, *vbox2, *button, *parent, *parent_parent, *parent_parent_parent;
#ifdef USE_GSTREAMER
	GtkWidget *sw;
#endif
	GtkSizeGroup *sg;
	GtkTreeIter iter;
	GtkWidget *event_view;
	GtkListStore *event_store;
	GtkCellRenderer *rend;
	GtkTreeViewColumn *col;
	GtkTreeSelection *sel;
	GtkTreePath *path;
	GtkWidget *hbox;
	int j;
	const char *file;
	char *pref;
#ifndef _WIN32
	GtkWidget *dd;
	GtkWidget *entry;
	const char *cmd;
#endif

	ret = gtk_vbox_new(FALSE, PIDGIN_HIG_CAT_SPACE);
	gtk_container_set_border_width (GTK_CONTAINER (ret), PIDGIN_HIG_BORDER);

	sg = gtk_size_group_new(GTK_SIZE_GROUP_HORIZONTAL);

	vbox2 = pidgin_make_frame(ret, _("Sound Options"));

	vbox = gtk_vbox_new(FALSE, PIDGIN_HIG_BOX_SPACE);
	gtk_box_pack_start(GTK_BOX(vbox2), vbox, FALSE, FALSE, 0);

#ifndef _WIN32
	dd = pidgin_prefs_dropdown(vbox2, _("_Method:"), PURPLE_PREF_STRING,
			PIDGIN_PREFS_ROOT "/sound/method",
			_("Console beep"), "beep",
#ifdef USE_GSTREAMER
			_("Automatic"), "automatic",
			"ESD", "esd",
			"ALSA", "alsa",
#endif
			_("Command"), "custom",
			_("No sounds"), "none",
			NULL);
	gtk_size_group_add_widget(sg, dd);
	gtk_misc_set_alignment(GTK_MISC(dd), 0, 0.5);

	entry = gtk_entry_new();
	gtk_editable_set_editable(GTK_EDITABLE(entry), TRUE);
	cmd = purple_prefs_get_path(PIDGIN_PREFS_ROOT "/sound/command");
	if(cmd)
		gtk_entry_set_text(GTK_ENTRY(entry), cmd);
	g_signal_connect(G_OBJECT(entry), "changed",
					 G_CALLBACK(sound_cmd_yeah), NULL);

	hbox = pidgin_add_widget_to_vbox(GTK_BOX(vbox), _("Sound c_ommand:\n(%s for filename)"), sg, entry, TRUE, NULL);
	purple_prefs_connect_callback(prefs, PIDGIN_PREFS_ROOT "/sound/method",
								sound_changed1_cb, hbox);
	gtk_widget_set_sensitive(hbox,
			!strcmp(purple_prefs_get_string(PIDGIN_PREFS_ROOT "/sound/method"),
					"custom"));
#endif /* _WIN32 */

	button = pidgin_prefs_checkbox(_("M_ute sounds"), PIDGIN_PREFS_ROOT "/sound/mute", vbox);
	purple_prefs_connect_callback(prefs, PIDGIN_PREFS_ROOT "/sound/mute", mute_changed_cb, button);

	pidgin_prefs_checkbox(_("Sounds when conversation has _focus"),
				   PIDGIN_PREFS_ROOT "/sound/conv_focus", vbox);
	pidgin_prefs_dropdown(vbox, _("_Enable sounds:"),
				 PURPLE_PREF_INT, "/purple/sound/while_status",
				_("Only when available"), 1,
				_("Only when not available"), 2,
				_("Always"), 3,
				NULL);

#ifdef USE_GSTREAMER
	sw = gtk_hscale_new_with_range(0.0, 100.0, 5.0);
	gtk_range_set_increments(GTK_RANGE(sw), 5.0, 25.0);
	gtk_range_set_value(GTK_RANGE(sw), purple_prefs_get_int(PIDGIN_PREFS_ROOT "/sound/volume"));
	g_signal_connect (G_OBJECT (sw), "format-value",
			  G_CALLBACK (prefs_sound_volume_format),
			  NULL);
	g_signal_connect (G_OBJECT (sw), "value-changed",
			  G_CALLBACK (prefs_sound_volume_changed),
			  NULL);
	hbox = pidgin_add_widget_to_vbox(GTK_BOX(vbox), _("V_olume:"), NULL, sw, TRUE, NULL);

	purple_prefs_connect_callback(prefs, PIDGIN_PREFS_ROOT "/sound/method",
								sound_changed3_cb, hbox);
	sound_changed3_cb(PIDGIN_PREFS_ROOT "/sound/method", PURPLE_PREF_STRING,
			  purple_prefs_get_string(PIDGIN_PREFS_ROOT "/sound/method"), hbox);
#endif

#ifndef _WIN32
	gtk_widget_set_sensitive(vbox,
			strcmp(purple_prefs_get_string(PIDGIN_PREFS_ROOT "/sound/method"), "none"));
	purple_prefs_connect_callback(prefs, PIDGIN_PREFS_ROOT "/sound/method",
								sound_changed2_cb, vbox);
#endif
	vbox = pidgin_make_frame(ret, _("Sound Events"));

	/* The following is an ugly hack to make the frame expand so the
	 * sound events list is big enough to be usable */
	parent = gtk_widget_get_parent(vbox);
	parent_parent = gtk_widget_get_parent(parent);
	parent_parent_parent = gtk_widget_get_parent(parent_parent);
	gtk_box_set_child_packing(GTK_BOX(parent), vbox, TRUE, TRUE, 0,
			GTK_PACK_START);
	gtk_box_set_child_packing(GTK_BOX(parent_parent),
			parent, TRUE, TRUE, 0, GTK_PACK_START);
	gtk_box_set_child_packing(GTK_BOX(parent_parent_parent),
			parent_parent, TRUE, TRUE, 0, GTK_PACK_START);

	/* SOUND SELECTION */
	event_store = gtk_list_store_new (4, G_TYPE_BOOLEAN, G_TYPE_STRING, G_TYPE_STRING, G_TYPE_UINT);

	for (j=0; j < PURPLE_NUM_SOUNDS; j++) {
		char *pref = g_strdup_printf(PIDGIN_PREFS_ROOT "/sound/enabled/%s",
					     pidgin_sound_get_event_option(j));
		const char *label = pidgin_sound_get_event_label(j);

		if (label == NULL) {
			g_free(pref);
			continue;
		}

		gtk_list_store_append (event_store, &iter);
		gtk_list_store_set(event_store, &iter,
				   0, purple_prefs_get_bool(pref),
				   1, _(label),
				   2, pref,
				   3, j,
				   -1);
		g_free(pref);
	}

	event_view = gtk_tree_view_new_with_model (GTK_TREE_MODEL(event_store));

	rend = gtk_cell_renderer_toggle_new();
	sel = gtk_tree_view_get_selection (GTK_TREE_VIEW (event_view));
	g_signal_connect (G_OBJECT (sel), "changed",
			  G_CALLBACK (prefs_sound_sel),
			  NULL);
	g_signal_connect (G_OBJECT(rend), "toggled",
			  G_CALLBACK(event_toggled), event_store);
	path = gtk_tree_path_new_first();
	gtk_tree_selection_select_path(sel, path);
	gtk_tree_path_free(path);

	col = gtk_tree_view_column_new_with_attributes (_("Play"),
							rend,
							"active", 0,
							NULL);
	gtk_tree_view_append_column (GTK_TREE_VIEW(event_view), col);

	rend = gtk_cell_renderer_text_new();
	col = gtk_tree_view_column_new_with_attributes (_("Event"),
							rend,
							"text", 1,
							NULL);
	gtk_tree_view_append_column (GTK_TREE_VIEW(event_view), col);
	g_object_unref(G_OBJECT(event_store));
	gtk_box_pack_start(GTK_BOX(vbox),
		pidgin_make_scrollable(event_view, GTK_POLICY_NEVER, GTK_POLICY_AUTOMATIC, GTK_SHADOW_IN, -1, 100),
		TRUE, TRUE, 0);

	hbox = gtk_hbox_new(FALSE, PIDGIN_HIG_BOX_SPACE);
	gtk_box_pack_start(GTK_BOX(vbox), hbox, FALSE, FALSE, 0);
	sound_entry = gtk_entry_new();
	pref = g_strdup_printf(PIDGIN_PREFS_ROOT "/sound/file/%s",
			       pidgin_sound_get_event_option(0));
	file = purple_prefs_get_path(pref);
	g_free(pref);
	gtk_entry_set_text(GTK_ENTRY(sound_entry), (file && *file != '\0') ? file : _("(default)"));
	gtk_editable_set_editable(GTK_EDITABLE(sound_entry), FALSE);
	gtk_box_pack_start(GTK_BOX(hbox), sound_entry, FALSE, FALSE, PIDGIN_HIG_BOX_SPACE);

	button = gtk_button_new_with_mnemonic(_("_Browse..."));
	g_signal_connect(G_OBJECT(button), "clicked", G_CALLBACK(select_sound), NULL);
	gtk_box_pack_start(GTK_BOX(hbox), button, FALSE, FALSE, 1);

	button = gtk_button_new_with_mnemonic(_("Pre_view"));
	g_signal_connect(G_OBJECT(button), "clicked", G_CALLBACK(test_sound), NULL);
	gtk_box_pack_start(GTK_BOX(hbox), button, FALSE, FALSE, 1);

	button = gtk_button_new_with_mnemonic(_("_Reset"));
	g_signal_connect(G_OBJECT(button), "clicked", G_CALLBACK(reset_sound), NULL);
	gtk_box_pack_start(GTK_BOX(hbox), button, FALSE, FALSE, 1);

	gtk_widget_show_all(ret);
	g_object_unref(sg);

	return ret;
}


static void
set_idle_away(PurpleSavedStatus *status)
{
	purple_prefs_set_int("/purple/savedstatus/idleaway", purple_savedstatus_get_creation_time(status));
}

static void
set_startupstatus(PurpleSavedStatus *status)
{
	purple_prefs_set_int("/purple/savedstatus/startup", purple_savedstatus_get_creation_time(status));
}

static GtkWidget *
away_page(void)
{
	GtkWidget *ret;
	GtkWidget *vbox;
	GtkWidget *hbox;
	GtkWidget *dd;
	GtkWidget *label;
	GtkWidget *button;
<<<<<<< HEAD
	/*GtkWidget *select;*/
=======
>>>>>>> ae05f911
	GtkWidget *menu;
	GtkSizeGroup *sg;

	ret = gtk_vbox_new(FALSE, PIDGIN_HIG_CAT_SPACE);
	gtk_container_set_border_width (GTK_CONTAINER (ret), PIDGIN_HIG_BORDER);

	sg = gtk_size_group_new(GTK_SIZE_GROUP_HORIZONTAL);

	/* Idle stuff */
	vbox = pidgin_make_frame(ret, _("Idle"));

	dd = pidgin_prefs_dropdown(vbox, _("_Report idle time:"),
		PURPLE_PREF_STRING, "/purple/away/idle_reporting",
		_("Never"), "none",
		_("From last sent message"), "purple",
#if defined(USE_SCREENSAVER) || defined(HAVE_IOKIT)
		_("Based on keyboard or mouse use"), "system",
#endif
		NULL);
	gtk_size_group_add_widget(sg, dd);
	gtk_misc_set_alignment(GTK_MISC(dd), 0, 0.5);

<<<<<<< HEAD
	/*select = */pidgin_prefs_labeled_spin_button(vbox,
=======
	pidgin_prefs_labeled_spin_button(vbox,
>>>>>>> ae05f911
			_("_Minutes before becoming idle:"), "/purple/away/mins_before_away",
			1, 24 * 60, sg);

	hbox = gtk_hbox_new(FALSE, PIDGIN_HIG_BOX_SPACE);
	gtk_box_pack_start(GTK_BOX(vbox), hbox, FALSE, FALSE, 0);

	button = pidgin_prefs_checkbox(_("Change to this status when _idle:"),
						   "/purple/away/away_when_idle", hbox);
	gtk_size_group_add_widget(sg, button);

	/* TODO: Show something useful if we don't have any saved statuses. */
	menu = pidgin_status_menu(purple_savedstatus_get_idleaway(), G_CALLBACK(set_idle_away));
	gtk_size_group_add_widget(sg, menu);
	gtk_box_pack_start(GTK_BOX(hbox), menu, FALSE, FALSE, 0);

	g_signal_connect(G_OBJECT(button), "clicked",
			 G_CALLBACK(pidgin_toggle_sensitive), menu);

	if(!purple_prefs_get_bool("/purple/away/away_when_idle"))
		gtk_widget_set_sensitive(GTK_WIDGET(menu), FALSE);

	/* Away stuff */
	vbox = pidgin_make_frame(ret, _("Away"));

	dd = pidgin_prefs_dropdown(vbox, _("_Auto-reply:"),
		PURPLE_PREF_STRING, "/purple/away/auto_reply",
		_("Never"), "never",
		_("When away"), "away",
		_("When both away and idle"), "awayidle",
		NULL);
	gtk_size_group_add_widget(sg, dd);
	gtk_misc_set_alignment(GTK_MISC(dd), 0, 0.5);

	/* Signon status stuff */
	vbox = pidgin_make_frame(ret, _("Status at Startup"));

	button = pidgin_prefs_checkbox(_("Use status from last _exit at startup"),
		"/purple/savedstatus/startup_current_status", vbox);
	gtk_size_group_add_widget(sg, button);

	/* TODO: Show something useful if we don't have any saved statuses. */
	menu = pidgin_status_menu(purple_savedstatus_get_startup(), G_CALLBACK(set_startupstatus));
	gtk_size_group_add_widget(sg, menu);
	g_signal_connect(G_OBJECT(button), "clicked",
			 G_CALLBACK(pidgin_toggle_sensitive), menu);
	pidgin_add_widget_to_vbox(GTK_BOX(vbox), _("Status to a_pply at startup:"), sg, menu, TRUE, &label);
	g_signal_connect(G_OBJECT(button), "clicked",
					 G_CALLBACK(pidgin_toggle_sensitive), label);

	if(purple_prefs_get_bool("/purple/savedstatus/startup_current_status")) {
		gtk_widget_set_sensitive(GTK_WIDGET(menu), FALSE);
		gtk_widget_set_sensitive(GTK_WIDGET(label), FALSE);
	}

	gtk_widget_show_all(ret);
	g_object_unref(sg);

	return ret;
}

#ifdef USE_VV
static GList *
get_vv_element_devices(const gchar *element_name)
{
	GList *ret = NULL;
	GstElement *element;
	GObjectClass *klass;
#if !GST_CHECK_VERSION(1,0,0)
	GstPropertyProbe *probe;
	const GParamSpec *pspec;
#endif

	ret = g_list_prepend(ret, (gpointer)_("Default"));
	ret = g_list_prepend(ret, "");

	if (!strcmp(element_name, "<custom>") || (*element_name == '\0')) {
		return g_list_reverse(ret);
	}

	element = gst_element_factory_make(element_name, "test");
	if (!element) {
		purple_debug_info("vvconfig", "'%s' - unable to find element\n",
		                  element_name);
		return g_list_reverse(ret);
	}

	klass = G_OBJECT_GET_CLASS (element);
	if (!klass) {
		purple_debug_info("vvconfig", "'%s' - unable to find GObject Class\n",
		                  element_name);
		return g_list_reverse(ret);
	}

#if GST_CHECK_VERSION(1,0,0)
	purple_debug_info("vvconfig", "'%s' - no device\n", element_name);
#else
	if (!g_object_class_find_property(klass, "device") ||
			!GST_IS_PROPERTY_PROBE(element) ||
			!(probe = GST_PROPERTY_PROBE(element)) ||
			!(pspec = gst_property_probe_get_property(probe, "device"))) {
		purple_debug_info("vvconfig", "'%s' - no device\n", element_name);
	} else {
		gint n;
		GValueArray *array;

		/* Set autoprobe[-fps] to FALSE to avoid delays when probing. */
		if (g_object_class_find_property(klass, "autoprobe")) {
			g_object_set(G_OBJECT(element), "autoprobe", FALSE, NULL);
			if (g_object_class_find_property(klass, "autoprobe-fps")) {
				g_object_set(G_OBJECT(element), "autoprobe-fps", FALSE, NULL);
			}
		}

		array = gst_property_probe_probe_and_get_values(probe, pspec);
		if (array == NULL) {
			purple_debug_info("vvconfig", "'%s' has no devices\n", element_name);
			return g_list_reverse(ret);
		}

		for (n = 0; n < array->n_values; ++n) {
			GValue *device;
			const gchar *name;
			const gchar *device_name;

			device = g_value_array_get_nth(array, n);
			g_object_set_property(G_OBJECT(element), "device", device);
			if (gst_element_set_state(element, GST_STATE_READY) != GST_STATE_CHANGE_SUCCESS) {
				purple_debug_warning("vvconfig", "Error changing state of %s\n",
				                     element_name);
				continue;
			}

			g_object_get(G_OBJECT(element), "device-name", &name, NULL);
			device_name = g_value_get_string(device);
			if (name == NULL)
				name = _("Unknown");
			purple_debug_info("vvconfig", "Found device %s : %s for %s\n",
			                  device_name, name, element_name);
			ret = g_list_prepend(ret, (gpointer)name);
			ret = g_list_prepend(ret, (gpointer)device_name);
			gst_element_set_state(element, GST_STATE_NULL);
		}
	}
#endif
	gst_object_unref(element);

	return g_list_reverse(ret);
}

static GList *
get_vv_element_plugins(const gchar **plugins)
{
	GList *ret = NULL;

	ret = g_list_prepend(ret, (gpointer)_("Default"));
	ret = g_list_prepend(ret, "");
	for (; plugins[0] && plugins[1]; plugins += 2) {
#if GST_CHECK_VERSION(1,0,0)
		if (gst_registry_check_feature_version(gst_registry_get(),
		                                       plugins[0], 0, 0, 0)) {
#else
		if (gst_default_registry_check_feature_version(plugins[0], 0, 0, 0)) {
#endif
			ret = g_list_prepend(ret, (gpointer)plugins[1]);
			ret = g_list_prepend(ret, (gpointer)plugins[0]);
		}
	}

	return g_list_reverse(ret);
}

static void
vv_plugin_changed_cb(const gchar *name, PurplePrefType type,
                     gconstpointer value, gpointer data)
{
	GtkWidget *vbox = data;
	GtkSizeGroup *sg;
	GtkWidget *widget;
	gchar *pref;
	GList *devices;

	sg = g_object_get_data(G_OBJECT(vbox), "size-group");
	widget = g_object_get_data(G_OBJECT(vbox), "device-hbox");
	gtk_widget_destroy(widget);

	pref = g_strdup(name);
	strcpy(pref + strlen(pref) - strlen("plugin"), "device");
	devices = get_vv_element_devices(value);
	if (g_list_find_custom(devices, purple_prefs_get_string(pref),
	                       (GCompareFunc)strcmp) == NULL)
		purple_prefs_set_string(pref, g_list_next(devices)->data);
	widget = pidgin_prefs_dropdown_from_list(vbox, _("_Device"),
	                                         PURPLE_PREF_STRING, pref, devices);
	g_list_free(devices);
	gtk_size_group_add_widget(sg, widget);
	gtk_misc_set_alignment(GTK_MISC(widget), 0, 0.5);

	g_object_set_data(G_OBJECT(vbox), "device-hbox",
	                  gtk_widget_get_parent(widget));
	g_signal_connect_swapped(widget, "destroy", G_CALLBACK(g_free), pref);
}

static void
make_vv_frame(GtkWidget *parent, GtkSizeGroup *sg,
              const gchar *name, const gchar **plugin_strs,
              const gchar *plugin_pref, const gchar *device_pref)
{
	GtkWidget *vbox, *widget;
	GList *plugins, *devices;

	vbox = pidgin_make_frame(parent, name);

	/* Setup plugin preference */
	plugins = get_vv_element_plugins(plugin_strs);
	widget = pidgin_prefs_dropdown_from_list(vbox, _("_Plugin"),
	                                         PURPLE_PREF_STRING, plugin_pref,
	                                         plugins);
	g_list_free(plugins);
	gtk_size_group_add_widget(sg, widget);
	gtk_misc_set_alignment(GTK_MISC(widget), 0, 0.5);

	/* Setup device preference */
	devices = get_vv_element_devices(purple_prefs_get_string(plugin_pref));
	if (g_list_find_custom(devices, purple_prefs_get_string(device_pref),
	                       (GCompareFunc)strcmp) == NULL)
		purple_prefs_set_string(device_pref, g_list_next(devices)->data);
	widget = pidgin_prefs_dropdown_from_list(vbox, _("_Device"),
	                                         PURPLE_PREF_STRING, device_pref,
	                                         devices);
	g_list_free(devices);
	gtk_size_group_add_widget(sg, widget);
	gtk_misc_set_alignment(GTK_MISC(widget), 0, 0.5);

	widget = gtk_widget_get_parent(widget);
	g_object_set_data(G_OBJECT(vbox), "size-group", sg);
	g_object_set_data(G_OBJECT(vbox), "device-hbox", widget);
	purple_prefs_connect_callback(vbox, plugin_pref, vv_plugin_changed_cb,
	                              vbox);
	g_signal_connect_swapped(vbox, "destroy",
	                         G_CALLBACK(purple_prefs_disconnect_by_handle), vbox);
}

static GstElement *
create_test_element(const char *type, const char *dir, PurpleMediaElementInfo *info)
{
	char *tmp;
	const gchar *plugin;
	const gchar *device;
	GstElement *ret;

	tmp = g_strdup_printf(PIDGIN_PREFS_ROOT "/vvconfig/%s/%s/plugin", type, dir);
	plugin = purple_prefs_get_string(tmp);
	g_free(tmp);

	tmp = g_strdup_printf(PIDGIN_PREFS_ROOT "/vvconfig/%s/%s/device", type, dir);
	device = purple_prefs_get_string(tmp);
	g_free(tmp);

	if (plugin[0] == '\0')
		return purple_media_element_info_call_create(info, NULL, NULL, NULL);

	ret = gst_element_factory_make(plugin, NULL);
	if (device[0] != '\0')
		g_object_set(G_OBJECT(ret), "device", device, NULL);
	if (!strcmp(plugin, "videotestsrc"))
		g_object_set(G_OBJECT(ret), "is-live", 1, NULL);

	return ret;
}

static void
vv_test_switch_page_cb(GtkNotebook *notebook, GtkWidget *page, guint num, gpointer data)
{
	GtkWidget *test = data;
	gtk_toggle_button_set_active(GTK_TOGGLE_BUTTON(test), FALSE);
}

static GstElement *
create_voice_pipeline(void)
{
	PurpleMediaManager *manager;
	PurpleMediaElementInfo *audio_src, *audio_sink;
	GstElement *pipeline;
	GstElement *src, *sink;
	GstElement *volume;
	GstElement *level;
	GstElement *valve;

	manager = purple_media_manager_get();
	audio_src = purple_media_manager_get_active_element(manager,
			PURPLE_MEDIA_ELEMENT_AUDIO | PURPLE_MEDIA_ELEMENT_SRC);
	audio_sink = purple_media_manager_get_active_element(manager,
			PURPLE_MEDIA_ELEMENT_AUDIO | PURPLE_MEDIA_ELEMENT_SINK);

	pipeline = gst_pipeline_new("voicetest");
	src = create_test_element("audio", "src", audio_src);
	sink = create_test_element("audio", "sink", audio_sink);
	volume = gst_element_factory_make("volume", "volume");
	level = gst_element_factory_make("level", "level");
	valve = gst_element_factory_make("valve", "valve");

	gst_bin_add_many(GST_BIN(pipeline), src, volume, level, valve, sink, NULL);
	gst_element_link_many(src, volume, level, valve, sink, NULL);

	gst_element_set_state(GST_ELEMENT(pipeline), GST_STATE_PLAYING);

	return pipeline;
}

static void
on_volume_change_cb(GtkWidget *w, gdouble value, GstBin *pipeline)
{
	GstElement *volume;

	g_return_if_fail(pipeline != NULL);

	volume = gst_bin_get_by_name(pipeline, "volume");
	g_object_set(volume, "volume",
	             gtk_scale_button_get_value(GTK_SCALE_BUTTON(w)) * 10.0, NULL);
}

static gdouble
gst_msg_db_to_percent(GstMessage *msg, gchar *value_name)
{
	const GValue *list;
	const GValue *value;
	gdouble value_db;
	gdouble percent;

	list = gst_structure_get_value(gst_message_get_structure(msg), value_name);
#if GST_CHECK_VERSION(1,0,0)
G_GNUC_BEGIN_IGNORE_DEPRECATIONS
	value = g_value_array_get_nth(g_value_get_boxed(list), 0);
G_GNUC_END_IGNORE_DEPRECATIONS
#else
	value = gst_value_list_get_value(list, 0);
#endif
	value_db = g_value_get_double(value);
	percent = pow(10, value_db / 20);
	return (percent > 1.0) ? 1.0 : percent;
}

static gboolean
gst_bus_cb(GstBus *bus, GstMessage *msg, BusCbCtx *ctx)
{
	if (GST_MESSAGE_TYPE(msg) == GST_MESSAGE_ELEMENT &&
		gst_structure_has_name(gst_message_get_structure(msg), "level")) {

		GstElement *src = GST_ELEMENT(GST_MESSAGE_SRC(msg));
		gchar *name = gst_element_get_name(src);

		if (!strcmp(name, "level")) {
			gdouble percent;
			gdouble threshold;
			GstElement *valve;

			percent = gst_msg_db_to_percent(msg, "rms");
			gtk_progress_bar_set_fraction(GTK_PROGRESS_BAR(ctx->level), percent);

			percent = gst_msg_db_to_percent(msg, "decay");
			threshold = gtk_range_get_value(GTK_RANGE(ctx->threshold)) / 100.0;
			valve = gst_bin_get_by_name(GST_BIN(GST_ELEMENT_PARENT(src)), "valve");
			g_object_set(valve, "drop", (percent < threshold), NULL);
			g_object_set(ctx->level, "text",
			             (percent < threshold) ? _("DROP") : " ", NULL);
		}

		g_free(name);
	}

	return TRUE;
}

static void
voice_test_destroy_cb(GtkWidget *w, gpointer data)
{
	if (!voice_pipeline)
		return;

	gst_element_set_state(voice_pipeline, GST_STATE_NULL);
	gst_object_unref(voice_pipeline);
	voice_pipeline = NULL;
}

static void
toggle_voice_test_cb(GtkToggleButton *test, gpointer data)
{
	BusCbCtx *ctx = data;
	GstBus *bus;

	if (gtk_toggle_button_get_active(test)) {
		gtk_widget_set_sensitive(ctx->level, TRUE);
		voice_pipeline = create_voice_pipeline();
		bus = gst_pipeline_get_bus(GST_PIPELINE(voice_pipeline));
		gst_bus_add_signal_watch(bus);
		g_signal_connect(bus, "message", G_CALLBACK(gst_bus_cb), ctx);
		gst_object_unref(bus);

		g_signal_connect(ctx->volume, "value-changed",
		                 G_CALLBACK(on_volume_change_cb), voice_pipeline);
		g_signal_connect(test, "destroy",
		                 G_CALLBACK(voice_test_destroy_cb), NULL);
		g_signal_connect(prefsnotebook, "switch-page",
		                 G_CALLBACK(vv_test_switch_page_cb), test);
	} else {
		gtk_progress_bar_set_fraction(GTK_PROGRESS_BAR(ctx->level), 0.0);
		gtk_widget_set_sensitive(ctx->level, FALSE);
		g_object_disconnect(ctx->volume, "any-signal::value-changed",
		                    G_CALLBACK(on_volume_change_cb), voice_pipeline,
		                    NULL);
		g_object_disconnect(test, "any-signal::destroy",
		                    G_CALLBACK(voice_test_destroy_cb), NULL,
		                    NULL);
		g_object_disconnect(prefsnotebook, "any-signal::switch-page",
		                    G_CALLBACK(vv_test_switch_page_cb), test,
		                    NULL);
		voice_test_destroy_cb(NULL, NULL);
	}
}

static void
volume_changed_cb(GtkScaleButton *button, gdouble value, gpointer data)
{
	purple_prefs_set_int("/purple/media/audio/volume/input", value * 100);
}

static void
threshold_value_changed_cb(GtkScale *scale, GtkWidget *label)
{
	int value;
	char *tmp;

	value = (int)gtk_range_get_value(GTK_RANGE(scale));
	tmp = g_strdup_printf(_("Silence threshold: %d%%"), value);
	gtk_label_set_label(GTK_LABEL(label), tmp);
	g_free(tmp);

	purple_prefs_set_int("/purple/media/audio/silence_threshold", value);
}

static void
make_voice_test(GtkWidget *vbox)
{
	GtkWidget *test;
	GtkWidget *hbox;
	GtkWidget *label;
	GtkWidget *level;
	GtkWidget *volume;
	GtkWidget *threshold;
	BusCbCtx *ctx;
	char *tmp;

	label = gtk_label_new(NULL);
	gtk_box_pack_start(GTK_BOX(vbox), label, TRUE, TRUE, 0);

	hbox = gtk_hbox_new(FALSE, PIDGIN_HIG_CAT_SPACE);
	gtk_box_pack_start(GTK_BOX(vbox), hbox, FALSE, FALSE, 0);
	label = gtk_label_new(_("Volume:"));
	gtk_box_pack_start(GTK_BOX(hbox), label, FALSE, FALSE, 0);
	volume = gtk_volume_button_new();
	gtk_box_pack_start(GTK_BOX(hbox), volume, TRUE, TRUE, 0);
	gtk_scale_button_set_value(GTK_SCALE_BUTTON(volume),
			purple_prefs_get_int("/purple/media/audio/volume/input") / 100.0);
	g_signal_connect(volume, "value-changed",
	                 G_CALLBACK(volume_changed_cb), NULL);

	tmp = g_strdup_printf(_("Silence threshold: %d%%"),
	                      purple_prefs_get_int("/purple/media/audio/silence_threshold"));
	label = gtk_label_new(tmp);
	gtk_box_pack_start(GTK_BOX(vbox), label, FALSE, FALSE, 0);
	gtk_misc_set_alignment(GTK_MISC(label), 0.0, 0.5);
	g_free(tmp);
	threshold = gtk_hscale_new_with_range(0, 100, 1);
	gtk_box_pack_start(GTK_BOX(vbox), threshold, FALSE, FALSE, 0);
	gtk_range_set_value(GTK_RANGE(threshold),
			purple_prefs_get_int("/purple/media/audio/silence_threshold"));
	gtk_scale_set_draw_value(GTK_SCALE(threshold), FALSE);
	g_signal_connect(threshold, "value-changed",
	                 G_CALLBACK(threshold_value_changed_cb), label);

	test = gtk_toggle_button_new_with_label(_("Test Audio"));
	gtk_box_pack_start(GTK_BOX(vbox), test, FALSE, FALSE, 0);

	level = gtk_progress_bar_new();
	gtk_box_pack_start(GTK_BOX(vbox), level, FALSE, FALSE, 0);
	gtk_widget_set_sensitive(level, FALSE);

	ctx = g_new(BusCbCtx, 1);
	ctx->volume = volume;
	ctx->level = level;
	ctx->threshold = threshold;
	g_signal_connect(test, "toggled",
	                 G_CALLBACK(toggle_voice_test_cb), ctx);
}

static GstElement *
create_video_pipeline(void)
{
	PurpleMediaManager *manager;
	PurpleMediaElementInfo *video_src, *video_sink;
	GstElement *pipeline;
	GstElement *src, *sink;

	manager = purple_media_manager_get();
	video_src = purple_media_manager_get_active_element(manager,
			PURPLE_MEDIA_ELEMENT_VIDEO | PURPLE_MEDIA_ELEMENT_SRC);
	video_sink = purple_media_manager_get_active_element(manager,
			PURPLE_MEDIA_ELEMENT_VIDEO | PURPLE_MEDIA_ELEMENT_SINK);

	pipeline = gst_pipeline_new("videotest");
	src = create_test_element("video", "src", video_src);
	sink = create_test_element("video", "sink", video_sink);

	gst_bin_add_many(GST_BIN(pipeline), src, sink, NULL);
	gst_element_link_many(src, sink, NULL);

	gst_element_set_state(GST_ELEMENT(pipeline), GST_STATE_PLAYING);

	return pipeline;
}

static void
video_test_destroy_cb(GtkWidget *w, gpointer data)
{
	if (!video_pipeline)
		return;

	gst_element_set_state(video_pipeline, GST_STATE_NULL);
	gst_object_unref(video_pipeline);
	video_pipeline = NULL;
}

static void
window_id_cb(GstBus *bus, GstMessage *msg, gulong window_id)
{
	if (GST_MESSAGE_TYPE(msg) != GST_MESSAGE_ELEMENT
#if GST_CHECK_VERSION(1,0,0)
	 || !gst_is_video_overlay_prepare_window_handle_message(msg))
#else
	 || !gst_structure_has_name(msg->structure, "prepare-xwindow-id"))
#endif
		return;

	g_signal_handlers_disconnect_matched(bus,
	                                     G_SIGNAL_MATCH_FUNC | G_SIGNAL_MATCH_DATA,
	                                     0, 0, NULL, window_id_cb,
	                                     (gpointer)window_id);

#if GST_CHECK_VERSION(1,0,0)
	gst_video_overlay_set_window_handle(GST_VIDEO_OVERLAY(GST_MESSAGE_SRC(msg)),
	                                    window_id);
#elif GST_CHECK_VERSION(0,10,31)
	gst_x_overlay_set_window_handle(GST_X_OVERLAY(GST_MESSAGE_SRC(msg)),
	                                window_id);
#else
	gst_x_overlay_set_xwindow_id(GST_X_OVERLAY(GST_MESSAGE_SRC(msg)),
	                             window_id);
#endif
}

static void
toggle_video_test_cb(GtkToggleButton *test, gpointer data)
{
	GtkWidget *video = data;
	GstBus *bus;

	if (gtk_toggle_button_get_active(test)) {
		GdkWindow *window = gtk_widget_get_window(video);
		gulong window_id = 0;
#ifdef GDK_WINDOWING_WIN32
		if (GDK_IS_WIN32_WINDOW(window))
			window_id = GDK_WINDOW_HWND(window);
		else
#endif
#ifdef GDK_WINDOWING_X11
		if (GDK_IS_X11_WINDOW(window))
			window_id = gdk_x11_window_get_xid(window);
		else
#endif
#ifdef GDK_WINDOWING_QUARTZ
		if (GDK_IS_QUARTZ_WINDOW(window))
			window_id = (gulong)gdk_quartz_window_get_nsview(window);
		else
#endif
			g_warning("Unsupported GDK backend");
#if !(defined(GDK_WINDOWING_WIN32) \
   || defined(GDK_WINDOWING_X11) \
   || defined(GDK_WINDOWING_QUARTZ))
#		error "Unsupported GDK windowing system"
#endif

		video_pipeline = create_video_pipeline();
		bus = gst_pipeline_get_bus(GST_PIPELINE(video_pipeline));
#if GST_CHECK_VERSION(1,0,0)
		gst_bus_set_sync_handler(bus, gst_bus_sync_signal_handler, NULL, NULL);
#else
		gst_bus_set_sync_handler(bus, gst_bus_sync_signal_handler, NULL);
#endif
		g_signal_connect(bus, "sync-message::element",
		                 G_CALLBACK(window_id_cb), (gpointer)window_id);
		gst_object_unref(bus);

		g_signal_connect(test, "destroy",
		                 G_CALLBACK(video_test_destroy_cb), NULL);
		g_signal_connect(prefsnotebook, "switch-page",
		                 G_CALLBACK(vv_test_switch_page_cb), test);
	} else {
		g_object_disconnect(test, "any-signal::destroy",
		                    G_CALLBACK(video_test_destroy_cb), NULL,
		                    NULL);
		g_object_disconnect(prefsnotebook, "any-signal::switch-page",
		                    G_CALLBACK(vv_test_switch_page_cb), test,
		                    NULL);
		video_test_destroy_cb(NULL, NULL);
	}
}

static void
make_video_test(GtkWidget *vbox)
{
	GtkWidget *test;
	GtkWidget *video;
	GdkColor color = {0, 0, 0, 0};

	video = gtk_drawing_area_new();
	gtk_box_pack_start(GTK_BOX(vbox), video, TRUE, TRUE, 0);
	gtk_widget_modify_bg(video, GTK_STATE_NORMAL, &color);
	gtk_widget_set_size_request(GTK_WIDGET(video), 240, 180);

	test = gtk_toggle_button_new_with_label(_("Test Video"));
	gtk_box_pack_start(GTK_BOX(vbox), test, FALSE, FALSE, 0);

	g_signal_connect(test, "toggled",
	                 G_CALLBACK(toggle_video_test_cb), video);
}

static GtkWidget *
vv_page(void)
{
	GtkWidget *ret;
	GtkWidget *vbox;
	GtkSizeGroup *sg;

	ret = gtk_hbox_new(FALSE, PIDGIN_HIG_CAT_SPACE);
	gtk_container_set_border_width(GTK_CONTAINER(ret), PIDGIN_HIG_BORDER);

	sg = gtk_size_group_new(GTK_SIZE_GROUP_HORIZONTAL);

	vbox = pidgin_make_frame(ret, _("Audio"));
	make_vv_frame(vbox, sg, _("Input"), AUDIO_SRC_PLUGINS,
	              PIDGIN_PREFS_ROOT "/vvconfig/audio/src/plugin",
	              PIDGIN_PREFS_ROOT "/vvconfig/audio/src/device");
	make_vv_frame(vbox, sg, _("Output"), AUDIO_SINK_PLUGINS,
	              PIDGIN_PREFS_ROOT "/vvconfig/audio/sink/plugin",
	              PIDGIN_PREFS_ROOT "/vvconfig/audio/sink/device");
	make_voice_test(vbox);

	vbox = pidgin_make_frame(ret, _("Video"));
	make_vv_frame(vbox, sg, _("Input"), VIDEO_SRC_PLUGINS,
	              PIDGIN_PREFS_ROOT "/vvconfig/video/src/plugin",
	              PIDGIN_PREFS_ROOT "/vvconfig/video/src/device");
	make_vv_frame(vbox, sg, _("Output"), VIDEO_SINK_PLUGINS,
	              PIDGIN_PREFS_ROOT "/vvconfig/video/sink/plugin",
	              PIDGIN_PREFS_ROOT "/vvconfig/video/sink/device");
	make_video_test(vbox);

	gtk_widget_show_all(ret);

	return ret;
}
#endif

static int
prefs_notebook_add_page(const char *text, GtkWidget *page, int ind)
{
	return gtk_notebook_append_page(GTK_NOTEBOOK(prefsnotebook), page, gtk_label_new(text));
}

static void
prefs_notebook_init(void)
{
	prefs_notebook_add_page(_("Interface"), interface_page(), notebook_page++);

#ifndef _WIN32
	/* We use the registered default browser in windows */
	/* if the user is running Mac OS X, hide the browsers tab */
	if(purple_running_osx() == FALSE)
		prefs_notebook_add_page(_("Browser"), browser_page(), notebook_page++);
#endif

	prefs_notebook_add_page(_("Conversations"), conv_page(), notebook_page++);
	prefs_notebook_add_page(_("Logging"), logging_page(), notebook_page++);
	prefs_notebook_add_page(_("Network"), network_page(), notebook_page++);
	prefs_notebook_add_page(_("Proxy"), proxy_page(), notebook_page++);
	prefs_notebook_add_page(_("Password Storage"), keyring_page(), notebook_page++);

	prefs_notebook_add_page(_("Sounds"), sound_page(), notebook_page++);
	prefs_notebook_add_page(_("Status / Idle"), away_page(), notebook_page++);
	prefs_notebook_add_page(_("Themes"), theme_page(), notebook_page++);
#ifdef USE_VV
	prefs_notebook_add_page(_("Voice/Video"), vv_page(), notebook_page++);
#endif
}

void
pidgin_prefs_show(void)
{
	GtkWidget *vbox;
	GtkWidget *notebook;
	GtkWidget *button;

	if (prefs) {
		gtk_window_present(GTK_WINDOW(prefs));
		return;
	}

	/* copy the preferences to tmp values...
	 * I liked "take affect immediately" Oh well :-( */
	/* (that should have been "effect," right?) */

	/* Back to instant-apply! I win!  BU-HAHAHA! */

	/* Create the window */
#if GTK_CHECK_VERSION(3,0,0)
	prefs = pidgin_create_dialog(_("Preferences"), 0, "preferences", FALSE);
#else
	prefs = pidgin_create_dialog(_("Preferences"), PIDGIN_HIG_BORDER, "preferences", FALSE);
#endif
	g_signal_connect(G_OBJECT(prefs), "destroy",
					 G_CALLBACK(delete_prefs), NULL);

	vbox = pidgin_dialog_get_vbox_with_properties(GTK_DIALOG(prefs), FALSE, PIDGIN_HIG_BORDER);

	/* The notebook */
	prefsnotebook = notebook = gtk_notebook_new ();
	gtk_notebook_set_tab_pos(GTK_NOTEBOOK(notebook), GTK_POS_LEFT);
	gtk_box_pack_start(GTK_BOX (vbox), notebook, FALSE, FALSE, 0);
	gtk_widget_show(prefsnotebook);

	button = pidgin_dialog_add_button(GTK_DIALOG(prefs), GTK_STOCK_CLOSE, NULL, NULL);
	g_signal_connect_swapped(G_OBJECT(button), "clicked",
							 G_CALLBACK(gtk_widget_destroy), prefs);

	prefs_notebook_init();

	/* Refresh the list of themes before showing the preferences window */
	prefs_themes_refresh();

	/* Show everything. */
	gtk_widget_show(prefs);
}

static void
set_bool_pref(GtkWidget *w, const char *key)
{
	purple_prefs_set_bool(key,
		gtk_toggle_button_get_active(GTK_TOGGLE_BUTTON(w)));
}

GtkWidget *
pidgin_prefs_checkbox(const char *text, const char *key, GtkWidget *page)
{
	GtkWidget *button;

	button = gtk_check_button_new_with_mnemonic(text);
	gtk_toggle_button_set_active(GTK_TOGGLE_BUTTON(button),
								 purple_prefs_get_bool(key));

	gtk_box_pack_start(GTK_BOX(page), button, FALSE, FALSE, 0);

	g_signal_connect(G_OBJECT(button), "clicked",
					 G_CALLBACK(set_bool_pref), (char *)key);

	gtk_widget_show(button);

	return button;
}

static void
smiley_theme_pref_cb(const char *name, PurplePrefType type,
					 gconstpointer value, gpointer data)
{
	const char *themename = value;
	GSList *themes;

	for (themes = smiley_themes; themes; themes = themes->next) {
		struct smiley_theme *smile = themes->data;
		if (smile->name && strcmp(themename, smile->name) == 0) {
			pidgin_themes_load_smiley_theme(smile->path, TRUE);
			break;
		}
	}
}

void
pidgin_prefs_init(void)
{
	purple_prefs_add_none(PIDGIN_PREFS_ROOT "");
	purple_prefs_add_none("/plugins/gtk");

#ifndef _WIN32
	/* Browsers */
	purple_prefs_add_none(PIDGIN_PREFS_ROOT "/browsers");
	purple_prefs_add_int(PIDGIN_PREFS_ROOT "/browsers/place", PIDGIN_BROWSER_DEFAULT);
	purple_prefs_add_string(PIDGIN_PREFS_ROOT "/browsers/manual_command", "");
	purple_prefs_add_string(PIDGIN_PREFS_ROOT "/browsers/browser", "xdg-open");
#endif

	/* Plugins */
	purple_prefs_add_none(PIDGIN_PREFS_ROOT "/plugins");
	purple_prefs_add_path_list(PIDGIN_PREFS_ROOT "/plugins/loaded", NULL);

	/* File locations */
	purple_prefs_add_none(PIDGIN_PREFS_ROOT "/filelocations");
	purple_prefs_add_path(PIDGIN_PREFS_ROOT "/filelocations/last_save_folder", "");
	purple_prefs_add_path(PIDGIN_PREFS_ROOT "/filelocations/last_open_folder", "");
	purple_prefs_add_path(PIDGIN_PREFS_ROOT "/filelocations/last_icon_folder", "");

	/* Themes */
	prefs_themes_init();

	/* Conversation Themes */
	purple_prefs_add_none(PIDGIN_PREFS_ROOT "/conversations");
	purple_prefs_add_string(PIDGIN_PREFS_ROOT "/conversations/theme", "Default");

	/* Smiley Themes */
	purple_prefs_add_none(PIDGIN_PREFS_ROOT "/smileys");
	purple_prefs_add_string(PIDGIN_PREFS_ROOT "/smileys/theme", "Default");

	/* Smiley Callbacks */
	purple_prefs_connect_callback(&prefs, PIDGIN_PREFS_ROOT "/smileys/theme",
								smiley_theme_pref_cb, NULL);

#ifdef USE_VV
	/* Voice/Video */
	purple_prefs_add_none(PIDGIN_PREFS_ROOT "/vvconfig");
	purple_prefs_add_none(PIDGIN_PREFS_ROOT "/vvconfig/audio");
	purple_prefs_add_none(PIDGIN_PREFS_ROOT "/vvconfig/audio/src");
	purple_prefs_add_string(PIDGIN_PREFS_ROOT "/vvconfig/audio/src/plugin", "");
	purple_prefs_add_string(PIDGIN_PREFS_ROOT "/vvconfig/audio/src/device", "");
	purple_prefs_add_none(PIDGIN_PREFS_ROOT "/vvconfig/audio/sink");
	purple_prefs_add_string(PIDGIN_PREFS_ROOT "/vvconfig/audio/sink/plugin", "");
	purple_prefs_add_string(PIDGIN_PREFS_ROOT "/vvconfig/audio/sink/device", "");
	purple_prefs_add_none(PIDGIN_PREFS_ROOT "/vvconfig/video");
	purple_prefs_add_none(PIDGIN_PREFS_ROOT "/vvconfig/video/src");
	purple_prefs_add_string(PIDGIN_PREFS_ROOT "/vvconfig/video/src/plugin", "");
	purple_prefs_add_string(PIDGIN_PREFS_ROOT "/vvconfig/video/src/device", "");
	purple_prefs_add_none(PIDGIN_PREFS_ROOT "/vvconfig/video");
	purple_prefs_add_none(PIDGIN_PREFS_ROOT "/vvconfig/video/sink");
	purple_prefs_add_string(PIDGIN_PREFS_ROOT "/vvconfig/video/sink/plugin", "");
	purple_prefs_add_string(PIDGIN_PREFS_ROOT "/vvconfig/video/sink/device", "");
#endif

	pidgin_prefs_update_old();
}

void
pidgin_prefs_update_old(void)
{
	const char *str = NULL;

	/* Rename some old prefs */
	purple_prefs_rename(PIDGIN_PREFS_ROOT "/logging/log_ims", "/purple/logging/log_ims");
	purple_prefs_rename(PIDGIN_PREFS_ROOT "/logging/log_chats", "/purple/logging/log_chats");
	purple_prefs_rename("/purple/conversations/placement",
					  PIDGIN_PREFS_ROOT "/conversations/placement");

	purple_prefs_rename(PIDGIN_PREFS_ROOT "/conversations/im/raise_on_events", "/plugins/gtk/X11/notify/method_raise");

	purple_prefs_rename_boolean_toggle(PIDGIN_PREFS_ROOT "/conversations/ignore_colors",
									 PIDGIN_PREFS_ROOT "/conversations/show_incoming_formatting");

	/*
	 * this path pref changed to a string, so migrate.  I know this will break
	 * things for and confuse users that use multiple versions with the same
	 * config directory, but I'm not inclined to want to deal with that at the
	 * moment. -- rekkanoryo
	 */
	if((str = purple_prefs_get_path(PIDGIN_PREFS_ROOT "/browsers/command")) != NULL) {
		purple_prefs_set_string(PIDGIN_PREFS_ROOT "/browsers/manual_command", str);
		purple_prefs_remove(PIDGIN_PREFS_ROOT "/browsers/command");
	}

	/* Remove some no-longer-used prefs */
	purple_prefs_remove(PIDGIN_PREFS_ROOT "/blist/auto_expand_contacts");
	purple_prefs_remove(PIDGIN_PREFS_ROOT "/blist/button_style");
	purple_prefs_remove(PIDGIN_PREFS_ROOT "/blist/grey_idle_buddies");
	purple_prefs_remove(PIDGIN_PREFS_ROOT "/blist/raise_on_events");
	purple_prefs_remove(PIDGIN_PREFS_ROOT "/blist/show_group_count");
	purple_prefs_remove(PIDGIN_PREFS_ROOT "/blist/show_warning_level");
	purple_prefs_remove(PIDGIN_PREFS_ROOT "/conversations/button_type");
	purple_prefs_remove(PIDGIN_PREFS_ROOT "/conversations/ctrl_enter_sends");
	purple_prefs_remove(PIDGIN_PREFS_ROOT "/conversations/enter_sends");
	purple_prefs_remove(PIDGIN_PREFS_ROOT "/conversations/escape_closes");
	purple_prefs_remove(PIDGIN_PREFS_ROOT "/conversations/html_shortcuts");
	purple_prefs_remove(PIDGIN_PREFS_ROOT "/conversations/icons_on_tabs");
	purple_prefs_remove(PIDGIN_PREFS_ROOT "/conversations/send_formatting");
	purple_prefs_remove(PIDGIN_PREFS_ROOT "/conversations/show_smileys");
	purple_prefs_remove(PIDGIN_PREFS_ROOT "/conversations/show_urls_as_links");
	purple_prefs_remove(PIDGIN_PREFS_ROOT "/conversations/smiley_shortcuts");
	purple_prefs_remove(PIDGIN_PREFS_ROOT "/conversations/use_custom_bgcolor");
	purple_prefs_remove(PIDGIN_PREFS_ROOT "/conversations/use_custom_fgcolor");
	purple_prefs_remove(PIDGIN_PREFS_ROOT "/conversations/use_custom_font");
	purple_prefs_remove(PIDGIN_PREFS_ROOT "/conversations/use_custom_size");
	purple_prefs_remove(PIDGIN_PREFS_ROOT "/conversations/chat/old_tab_complete");
	purple_prefs_remove(PIDGIN_PREFS_ROOT "/conversations/chat/tab_completion");
	purple_prefs_remove(PIDGIN_PREFS_ROOT "/conversations/im/hide_on_send");
	purple_prefs_remove(PIDGIN_PREFS_ROOT "/conversations/chat/color_nicks");
	purple_prefs_remove(PIDGIN_PREFS_ROOT "/conversations/chat/raise_on_events");
	purple_prefs_remove(PIDGIN_PREFS_ROOT "/conversations/ignore_fonts");
	purple_prefs_remove(PIDGIN_PREFS_ROOT "/conversations/ignore_font_sizes");
	purple_prefs_remove(PIDGIN_PREFS_ROOT "/conversations/passthrough_unknown_commands");
	purple_prefs_remove(PIDGIN_PREFS_ROOT "/debug/timestamps");
	purple_prefs_remove(PIDGIN_PREFS_ROOT "/idle");
	purple_prefs_remove(PIDGIN_PREFS_ROOT "/logging/individual_logs");
	purple_prefs_remove(PIDGIN_PREFS_ROOT "/sound/signon");
	purple_prefs_remove(PIDGIN_PREFS_ROOT "/sound/silent_signon");

	/* Convert old queuing prefs to hide_new 3-way pref. */
	if (purple_prefs_exists("/plugins/gtk/docklet/queue_messages") &&
	    purple_prefs_get_bool("/plugins/gtk/docklet/queue_messages"))
	{
		purple_prefs_set_string(PIDGIN_PREFS_ROOT "/conversations/im/hide_new", "always");
	}
	else if (purple_prefs_exists(PIDGIN_PREFS_ROOT "/away/queue_messages") &&
	         purple_prefs_get_bool(PIDGIN_PREFS_ROOT "/away/queue_messages"))
	{
		purple_prefs_set_string(PIDGIN_PREFS_ROOT "/conversations/im/hide_new", "away");
	}
	purple_prefs_remove(PIDGIN_PREFS_ROOT "/away/queue_messages");
	purple_prefs_remove(PIDGIN_PREFS_ROOT "/away");
	purple_prefs_remove("/plugins/gtk/docklet/queue_messages");

	purple_prefs_remove(PIDGIN_PREFS_ROOT "/conversations/chat/default_width");
	purple_prefs_remove(PIDGIN_PREFS_ROOT "/conversations/chat/default_height");
	purple_prefs_remove(PIDGIN_PREFS_ROOT "/conversations/im/default_width");
	purple_prefs_remove(PIDGIN_PREFS_ROOT "/conversations/im/default_height");
	purple_prefs_rename(PIDGIN_PREFS_ROOT "/conversations/x",
			PIDGIN_PREFS_ROOT "/conversations/im/x");
	purple_prefs_rename(PIDGIN_PREFS_ROOT "/conversations/y",
			PIDGIN_PREFS_ROOT "/conversations/im/y");

	/* Fixup vvconfig plugin prefs */
	if (purple_prefs_exists("/plugins/core/vvconfig/audio/src/plugin")) {
		purple_prefs_set_string(PIDGIN_PREFS_ROOT "/vvconfig/audio/src/plugin",
				purple_prefs_get_string("/plugins/core/vvconfig/audio/src/plugin"));
	}
	if (purple_prefs_exists("/plugins/core/vvconfig/audio/src/device")) {
		purple_prefs_set_string(PIDGIN_PREFS_ROOT "/vvconfig/audio/src/device",
				purple_prefs_get_string("/plugins/core/vvconfig/audio/src/device"));
	}
	if (purple_prefs_exists("/plugins/core/vvconfig/audio/sink/plugin")) {
		purple_prefs_set_string(PIDGIN_PREFS_ROOT "/vvconfig/audio/sink/plugin",
				purple_prefs_get_string("/plugins/core/vvconfig/audio/sink/plugin"));
	}
	if (purple_prefs_exists("/plugins/core/vvconfig/audio/sink/device")) {
		purple_prefs_set_string(PIDGIN_PREFS_ROOT "/vvconfig/audio/sink/device",
				purple_prefs_get_string("/plugins/core/vvconfig/audio/sink/device"));
	}
	if (purple_prefs_exists("/plugins/core/vvconfig/video/src/plugin")) {
		purple_prefs_set_string(PIDGIN_PREFS_ROOT "/vvconfig/video/src/plugin",
				purple_prefs_get_string("/plugins/core/vvconfig/video/src/plugin"));
	}
	if (purple_prefs_exists("/plugins/core/vvconfig/video/src/device")) {
		purple_prefs_set_string(PIDGIN_PREFS_ROOT "/vvconfig/video/src/device",
				purple_prefs_get_string("/plugins/core/vvconfig/video/src/device"));
	}
	if (purple_prefs_exists("/plugins/gtk/vvconfig/video/sink/plugin")) {
		purple_prefs_set_string(PIDGIN_PREFS_ROOT "/vvconfig/video/sink/plugin",
				purple_prefs_get_string("/plugins/gtk/vvconfig/video/sink/plugin"));
	}
	if (purple_prefs_exists("/plugins/gtk/vvconfig/video/sink/device")) {
		purple_prefs_set_string(PIDGIN_PREFS_ROOT "/vvconfig/video/sink/device",
				purple_prefs_get_string("/plugins/gtk/vvconfig/video/sink/device"));
	}

	purple_prefs_remove("/plugins/core/vvconfig");
	purple_prefs_remove("/plugins/gtk/vvconfig");
}
<|MERGE_RESOLUTION|>--- conflicted
+++ resolved
@@ -3147,10 +3147,7 @@
 	GtkWidget *dd;
 	GtkWidget *label;
 	GtkWidget *button;
-<<<<<<< HEAD
 	/*GtkWidget *select;*/
-=======
->>>>>>> ae05f911
 	GtkWidget *menu;
 	GtkSizeGroup *sg;
 
@@ -3173,11 +3170,7 @@
 	gtk_size_group_add_widget(sg, dd);
 	gtk_misc_set_alignment(GTK_MISC(dd), 0, 0.5);
 
-<<<<<<< HEAD
 	/*select = */pidgin_prefs_labeled_spin_button(vbox,
-=======
-	pidgin_prefs_labeled_spin_button(vbox,
->>>>>>> ae05f911
 			_("_Minutes before becoming idle:"), "/purple/away/mins_before_away",
 			1, 24 * 60, sg);
 
