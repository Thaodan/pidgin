--- conflicted
+++ resolved
@@ -1,2254 +1,2248 @@
-/**
- * @file gtkprefs.c GTK+ Preferences
- * @ingroup pidgin
- */
-
-/* pidgin
- *
- * Pidgin is the legal property of its developers, whose names are too numerous
- * to list here.  Please refer to the COPYRIGHT file distributed with this
- * source distribution.
- *
- * This program is free software; you can redistribute it and/or modify
- * it under the terms of the GNU General Public License as published by
- * the Free Software Foundation; either version 2 of the License, or
- * (at your option) any later version.
- *
- * This program is distributed in the hope that it will be useful,
- * but WITHOUT ANY WARRANTY; without even the implied warranty of
- * MERCHANTABILITY or FITNESS FOR A PARTICULAR PURPOSE.  See the
- * GNU General Public License for more details.
- *
- * You should have received a copy of the GNU General Public License
- * along with this program; if not, write to the Free Software
- * Foundation, Inc., 51 Franklin Street, Fifth Floor, Boston, MA  02111-1301  USA
- *
- */
-#include "internal.h"
-#include "pidgin.h"
-
-#include "debug.h"
-#include "notify.h"
-#include "prefs.h"
-#include "proxy.h"
-#include "prpl.h"
-#include "request.h"
-#include "savedstatuses.h"
-#include "sound.h"
-#include "util.h"
-#include "network.h"
-
-#include "gtkblist.h"
-#include "gtkconv.h"
-#include "gtkdebug.h"
-#include "gtkdialogs.h"
-#include "gtkimhtml.h"
-#include "gtkimhtmltoolbar.h"
-#include "gtkprefs.h"
-#include "gtksavedstatuses.h"
-#include "gtksound.h"
-#include "gtkthemes.h"
-#include "gtkutils.h"
-#include "pidginstock.h"
-
-#define PROXYHOST 0
-#define PROXYPORT 1
-#define PROXYUSER 2
-#define PROXYPASS 3
-
-static int sound_row_sel = 0;
-static GtkWidget *prefsnotebook;
-
-static GtkWidget *sound_entry = NULL;
-static GtkListStore *smiley_theme_store = NULL;
-static GtkTreeSelection *smiley_theme_sel = NULL;
-static GtkWidget *prefs_proxy_frame = NULL;
-
-static GtkWidget *prefs = NULL;
-static GtkWidget *debugbutton = NULL;
-static int notebook_page = 0;
-static GtkTreeRowReference *previous_smiley_row = NULL;
-
-/*
- * PROTOTYPES
- */
-static void delete_prefs(GtkWidget *, void *);
-
-static void
-update_spin_value(GtkWidget *w, GtkWidget *spin)
-{
-	const char *key = g_object_get_data(G_OBJECT(spin), "val");
-	int value;
-
-	value = gtk_spin_button_get_value_as_int(GTK_SPIN_BUTTON(spin));
-
-	purple_prefs_set_int(key, value);
-}
-
-GtkWidget *
-pidgin_prefs_labeled_spin_button(GtkWidget *box, const gchar *title,
-		const char *key, int min, int max, GtkSizeGroup *sg)
-{
-	GtkWidget *spin;
-	GtkObject *adjust;
-	int val;
-
-	val = purple_prefs_get_int(key);
-
-	adjust = gtk_adjustment_new(val, min, max, 1, 1, 1);
-	spin = gtk_spin_button_new(GTK_ADJUSTMENT(adjust), 1, 0);
-	g_object_set_data(G_OBJECT(spin), "val", (char *)key);
-	if (max < 10000)
-		gtk_widget_set_size_request(spin, 50, -1);
-	else
-		gtk_widget_set_size_request(spin, 60, -1);
-	g_signal_connect(G_OBJECT(adjust), "value-changed",
-					 G_CALLBACK(update_spin_value), GTK_WIDGET(spin));
-	gtk_widget_show(spin);
-
-	return pidgin_add_widget_to_vbox(GTK_BOX(box), title, sg, spin, FALSE, NULL);
-}
-
-static void
-entry_set(GtkEntry *entry, gpointer data) {
-	const char *key = (const char*)data;
-
-	purple_prefs_set_string(key, gtk_entry_get_text(entry));
-}
-
-GtkWidget *
-pidgin_prefs_labeled_entry(GtkWidget *page, const gchar *title,
-							 const char *key, GtkSizeGroup *sg)
-{
-	GtkWidget *entry;
-	const gchar *value;
-
-	value = purple_prefs_get_string(key);
-
-	entry = gtk_entry_new();
-	gtk_entry_set_text(GTK_ENTRY(entry), value);
-	g_signal_connect(G_OBJECT(entry), "changed",
-					 G_CALLBACK(entry_set), (char*)key);
-	gtk_widget_show(entry);
-
-	return pidgin_add_widget_to_vbox(GTK_BOX(page), title, sg, entry, TRUE, NULL);
-}
-
-static void
-dropdown_set(GObject *w, const char *key)
-{
-	const char *str_value;
-	int int_value;
-	PurplePrefType type;
-
-	type = GPOINTER_TO_INT(g_object_get_data(w, "type"));
-
-	if (type == PURPLE_PREF_INT) {
-		int_value = GPOINTER_TO_INT(g_object_get_data(w, "value"));
-
-		purple_prefs_set_int(key, int_value);
-	}
-	else if (type == PURPLE_PREF_STRING) {
-		str_value = (const char *)g_object_get_data(w, "value");
-
-		purple_prefs_set_string(key, str_value);
-	}
-	else if (type == PURPLE_PREF_BOOLEAN) {
-		purple_prefs_set_bool(key,
-				GPOINTER_TO_INT(g_object_get_data(w, "value")));
-	}
-}
-
-GtkWidget *
-pidgin_prefs_dropdown_from_list(GtkWidget *box, const gchar *title,
-		PurplePrefType type, const char *key, GList *menuitems)
-{
-	GtkWidget  *dropdown, *opt, *menu;
-	GtkWidget  *label = NULL;
-	gchar      *text;
-	const char *stored_str = NULL;
-	int         stored_int = 0;
-	int         int_value  = 0;
-	const char *str_value  = NULL;
-	int         o = 0;
-
-	g_return_val_if_fail(menuitems != NULL, NULL);
-
-#if 0 /* GTK_CHECK_VERSION(2,4,0) */
-	if(type == PURPLE_PREF_INT)
-		model = gtk_list_store_new(2, G_TYPE_STRING, G_TYPE_INT);
-	else if(type == PURPLE_PREF_STRING)
-		model = gtk_list_store_new(2, G_TYPE_STRING, G_TYPE_STRING);
-	dropdown = gtk_combo_box_new_with_model(model);
-#else
-	dropdown = gtk_option_menu_new();
-	menu = gtk_menu_new();
-#endif
-
-	if (type == PURPLE_PREF_INT)
-		stored_int = purple_prefs_get_int(key);
-	else if (type == PURPLE_PREF_STRING)
-		stored_str = purple_prefs_get_string(key);
-
-	while (menuitems != NULL && (text = (char *) menuitems->data) != NULL) {
-		menuitems = g_list_next(menuitems);
-		g_return_val_if_fail(menuitems != NULL, NULL);
-
-		opt = gtk_menu_item_new_with_label(text);
-
-		g_object_set_data(G_OBJECT(opt), "type", GINT_TO_POINTER(type));
-
-		if (type == PURPLE_PREF_INT) {
-			int_value = GPOINTER_TO_INT(menuitems->data);
-			g_object_set_data(G_OBJECT(opt), "value",
-							  GINT_TO_POINTER(int_value));
-		}
-		else if (type == PURPLE_PREF_STRING) {
-			str_value = (const char *)menuitems->data;
-
-			g_object_set_data(G_OBJECT(opt), "value", (char *)str_value);
-		}
-		else if (type == PURPLE_PREF_BOOLEAN) {
-			g_object_set_data(G_OBJECT(opt), "value",
-					menuitems->data);
-		}
-
-		g_signal_connect(G_OBJECT(opt), "activate",
-						 G_CALLBACK(dropdown_set), (char *)key);
-
-		gtk_widget_show(opt);
-		gtk_menu_shell_append(GTK_MENU_SHELL(menu), opt);
-
-		if ((type == PURPLE_PREF_INT && stored_int == int_value) ||
-			(type == PURPLE_PREF_STRING && stored_str != NULL &&
-			 !strcmp(stored_str, str_value)) ||
-			(type == PURPLE_PREF_BOOLEAN &&
-			 (purple_prefs_get_bool(key) == GPOINTER_TO_INT(menuitems->data)))) {
-
-			gtk_menu_set_active(GTK_MENU(menu), o);
-		}
-
-		menuitems = g_list_next(menuitems);
-
-		o++;
-	}
-
-	gtk_option_menu_set_menu(GTK_OPTION_MENU(dropdown), menu);
-
-	pidgin_add_widget_to_vbox(GTK_BOX(box), title, NULL, dropdown, FALSE, &label);
-
-	return label;
-}
-
-GtkWidget *
-pidgin_prefs_dropdown(GtkWidget *box, const gchar *title, PurplePrefType type,
-			   const char *key, ...)
-{
-	va_list ap;
-	GList *menuitems = NULL;
-	GtkWidget *dropdown = NULL;
-	char *name;
-	int int_value;
-	const char *str_value;
-
-	g_return_val_if_fail(type == PURPLE_PREF_BOOLEAN || type == PURPLE_PREF_INT ||
-			type == PURPLE_PREF_STRING, NULL);
-
-	va_start(ap, key);
-	while ((name = va_arg(ap, char *)) != NULL) {
-
-		menuitems = g_list_prepend(menuitems, name);
-
-		if (type == PURPLE_PREF_INT || type == PURPLE_PREF_BOOLEAN) {
-			int_value = va_arg(ap, int);
-			menuitems = g_list_prepend(menuitems, GINT_TO_POINTER(int_value));
-		}
-		else {
-			str_value = va_arg(ap, const char *);
-			menuitems = g_list_prepend(menuitems, (char *)str_value);
-		}
-	}
-	va_end(ap);
-
-	g_return_val_if_fail(menuitems != NULL, NULL);
-
-	menuitems = g_list_reverse(menuitems);
-
-	dropdown = pidgin_prefs_dropdown_from_list(box, title, type, key,
-			menuitems);
-
-	g_list_free(menuitems);
-
-	return dropdown;
-}
-
-static void
-delete_prefs(GtkWidget *asdf, void *gdsa)
-{
-	/* Close any "select sound" request dialogs */
-	purple_request_close_with_handle(prefs);
-
-	/* Unregister callbacks. */
-	purple_prefs_disconnect_by_handle(prefs);
-
-	prefs = NULL;
-	sound_entry = NULL;
-	debugbutton = NULL;
-	notebook_page = 0;
-	smiley_theme_store = NULL;
-	if (previous_smiley_row)
-		gtk_tree_row_reference_free(previous_smiley_row);
-	previous_smiley_row = NULL;
-
-}
-
-static void smiley_sel(GtkTreeSelection *sel, GtkTreeModel *model) {
-	GtkTreeIter  iter;
-	const char *themename;
-	char *description;
-	GValue val;
-	GtkTreePath *path, *oldpath;
-	struct smiley_theme *new_theme, *old_theme;
-	GtkWidget *remove_button = g_object_get_data(G_OBJECT(sel), "remove_button");
-
-	if (!gtk_tree_selection_get_selected(sel, &model, &iter)) {
-		gtk_widget_set_sensitive(remove_button, FALSE);
-		return;
-	}
-
-	old_theme = current_smiley_theme;
-	val.g_type = 0;
-	gtk_tree_model_get_value(model, &iter, 3, &val);
-	path = gtk_tree_model_get_path(model, &iter);
-	themename = g_value_get_string(&val);
-	purple_prefs_set_string(PIDGIN_PREFS_ROOT "/smileys/theme", themename);
-
-	gtk_widget_set_sensitive(remove_button, (strcmp(themename, "none") &&
-	                                         strcmp(themename, _("Default"))));
-	g_value_unset (&val);
-
-	/* current_smiley_theme is set in callback for the above pref change */
-	new_theme = current_smiley_theme;
-	description = g_strdup_printf("<span size='larger' weight='bold'>%s</span> - %s\n"
-								"<span size='smaller' foreground='white'>%s</span>",
-								_(new_theme->name), _(new_theme->author), _(new_theme->desc));
-	gtk_list_store_set(smiley_theme_store, &iter, 1, description, -1);
-	g_free(description);
-
-	if (new_theme != old_theme && previous_smiley_row) {
-		oldpath = gtk_tree_row_reference_get_path(previous_smiley_row);
-		if (gtk_tree_model_get_iter(model, &iter, oldpath)) {
-			description = g_strdup_printf("<span size='larger' weight='bold'>%s</span> - %s\n"
-								"<span size='smaller' foreground='dim grey'>%s</span>",
-								_(old_theme->name), _(old_theme->author), _(old_theme->desc));
-			gtk_list_store_set(smiley_theme_store, &iter, 1,
-				description, -1);
-			g_free(description);
-		}
-		gtk_tree_path_free(oldpath);
-	}
-	if (previous_smiley_row)
-		gtk_tree_row_reference_free(previous_smiley_row);
-	previous_smiley_row = gtk_tree_row_reference_new(model, path);
-	gtk_tree_path_free(path);
-}
-
-static GtkTreeRowReference *theme_refresh_theme_list(void)
-{
-	GdkPixbuf *pixbuf;
-	GSList *themes;
-	GtkTreeIter iter;
-	GtkTreeRowReference *row_ref = NULL;
-
-	if (previous_smiley_row)
-		gtk_tree_row_reference_free(previous_smiley_row);
-	previous_smiley_row = NULL;
-
-	pidgin_themes_smiley_theme_probe();
-
-	if (!(themes = smiley_themes))
-		return NULL;
-
-	gtk_list_store_clear(smiley_theme_store);
-
-	while (themes) {
-		struct smiley_theme *theme = themes->data;
-		char *description = g_strdup_printf("<span size='larger' weight='bold'>%s</span> - %s\n"
-						    "<span size='smaller' foreground='dim grey'>%s</span>",
-						    _(theme->name), _(theme->author), _(theme->desc));
-		gtk_list_store_append (smiley_theme_store, &iter);
-
-		/*
-		 * LEAK - Gentoo memprof thinks pixbuf is leaking here... but it
-		 * looks like it should be ok to me.  Anyone know what's up?  --Mark
-		 */
-		pixbuf = (theme->icon ? gdk_pixbuf_new_from_file(theme->icon, NULL) : NULL);
-
-		gtk_list_store_set(smiley_theme_store, &iter,
-				   0, pixbuf,
-				   1, description,
-				   2, theme->path,
-				   3, theme->name,
-				   -1);
-
-		if (pixbuf != NULL)
-			g_object_unref(G_OBJECT(pixbuf));
-
-		g_free(description);
-		themes = themes->next;
-
-		/* If this is the currently selected theme,
-		 * we will need to select it. Grab the row reference. */
-		if (theme == current_smiley_theme) {
-			GtkTreePath *path = gtk_tree_model_get_path(
-				GTK_TREE_MODEL(smiley_theme_store), &iter);
-			row_ref = gtk_tree_row_reference_new(
-				GTK_TREE_MODEL(smiley_theme_store), path);
-			gtk_tree_path_free(path);
-		}
-	}
-
-	return row_ref;
-}
-
-static void theme_install_theme(char *path, char *extn) {
-#ifndef _WIN32
-	gchar *command;
-#endif
-	gchar *destdir;
-	gchar *tail;
-	GtkTreeRowReference *theme_rowref;
-
-	/* Just to be safe */
-	g_strchomp(path);
-
-	/* I dont know what you are, get out of here */
-	if (extn != NULL)
-		tail = extn;
-	else if ((tail = strrchr(path, '.')) == NULL)
-		return;
-
-	destdir = g_strconcat(purple_user_dir(), G_DIR_SEPARATOR_S "smileys", NULL);
-
-	/* We'll check this just to make sure. This also lets us do something different on
-	 * other platforms, if need be */
-	if (!g_ascii_strcasecmp(tail, ".gz") || !g_ascii_strcasecmp(tail, ".tgz")) {
-#ifndef _WIN32
-		gchar *path_escaped = g_shell_quote(path);
-		gchar *destdir_escaped = g_shell_quote(destdir);
-		command = g_strdup_printf("tar > /dev/null xzf %s -C %s", path_escaped, destdir_escaped);
-		g_free(path_escaped);
-		g_free(destdir_escaped);
-#else
-		if(!winpidgin_gz_untar(path, destdir)) {
-			g_free(destdir);
-			return;
-		}
-#endif
-	}
-	else {
-		g_free(destdir);
-		return;
-	}
-
-#ifndef _WIN32
-	/* Fire! */
-	if (system(command))
-	{
-		purple_notify_error(NULL, NULL, _("Smiley theme failed to unpack."), NULL);
-	}
-
-	g_free(command);
-#endif
-	g_free(destdir);
-
-	theme_rowref = theme_refresh_theme_list();
-	if (theme_rowref != NULL) {
-		GtkTreePath *tp = gtk_tree_row_reference_get_path(theme_rowref);
-
-		if (tp)
-			gtk_tree_selection_select_path(smiley_theme_sel, tp);
-		gtk_tree_row_reference_free(theme_rowref);
-	}
-}
-
-static void
-theme_got_url(PurpleUtilFetchUrlData *url_data, gpointer user_data,
-		const gchar *themedata, size_t len, const gchar *error_message)
-{
-	FILE *f;
-	gchar *path;
-	size_t wc;
-
-	if ((error_message != NULL) || (len == 0))
-		return;
-
-	f = purple_mkstemp(&path, TRUE);
-	wc = fwrite(themedata, len, 1, f);
-	if (wc != 1) {
-		purple_debug_warning("theme_got_url", "Unable to write theme data.\n");
-		fclose(f);
-		g_unlink(path);
-		g_free(path);
-		return;
-	}
-	fclose(f);
-
-	theme_install_theme(path, user_data);
-
-	g_unlink(path);
-	g_free(path);
-}
-
-static void
-theme_dnd_recv(GtkWidget *widget, GdkDragContext *dc, guint x, guint y,
-		GtkSelectionData *sd, guint info, guint t, gpointer data)
-{
-	gchar *name = (gchar *)sd->data;
-
-	if ((sd->length >= 0) && (sd->format == 8)) {
-		/* Well, it looks like the drag event was cool.
-		 * Let's do something with it */
-
-		if (!g_ascii_strncasecmp(name, "file://", 7)) {
-			GError *converr = NULL;
-			gchar *tmp;
-			/* It looks like we're dealing with a local file. Let's
-			 * just untar it in the right place */
-			if(!(tmp = g_filename_from_uri(name, NULL, &converr))) {
-				purple_debug(PURPLE_DEBUG_ERROR, "theme dnd", "%s\n",
-						   (converr ? converr->message :
-							"g_filename_from_uri error"));
-				return;
-			}
-			theme_install_theme(tmp, NULL);
-			g_free(tmp);
-		} else if (!g_ascii_strncasecmp(name, "http://", 7)) {
-			/* Oo, a web drag and drop. This is where things
-			 * will start to get interesting */
-			purple_util_fetch_url(name, TRUE, NULL, FALSE, theme_got_url, ".tgz");
-		} else if (!g_ascii_strncasecmp(name, "https://", 8)) {
-			/* purple_util_fetch_url() doesn't support HTTPS, but we want users
-			 * to be able to drag and drop links from the SF trackers, so
-			 * we'll try it as an HTTP URL. */
-			char *tmp = g_strdup(name + 1);
-			tmp[0] = 'h';
-			tmp[1] = 't';
-			tmp[2] = 't';
-			tmp[3] = 'p';
-			purple_util_fetch_url(tmp, TRUE, NULL, FALSE, theme_got_url, ".tgz");
-			g_free(tmp);
-		}
-
-		gtk_drag_finish(dc, TRUE, FALSE, t);
-	}
-
-	gtk_drag_finish(dc, FALSE, FALSE, t);
-}
-
-/* Does same as normal sort, except "none" is sorted first */
-static gint pidgin_sort_smileys (GtkTreeModel	*model,
-						GtkTreeIter		*a,
-						GtkTreeIter		*b,
-						gpointer		userdata)
-{
-	gint ret = 0;
-	gchar *name1 = NULL, *name2 = NULL;
-
-	gtk_tree_model_get(model, a, 3, &name1, -1);
-	gtk_tree_model_get(model, b, 3, &name2, -1);
-
-	if (name1 == NULL || name2 == NULL) {
-		if (!(name1 == NULL && name2 == NULL))
-			ret = (name1 == NULL) ? -1: 1;
-	} else if (!g_ascii_strcasecmp(name1, "none")) {
-		if (!g_utf8_collate(name1, name2))
-			ret = 0;
-		else
-			/* Sort name1 first */
-			ret = -1;
-	} else if (!g_ascii_strcasecmp(name2, "none")) {
-		/* Sort name2 first */
-		ret = 1;
-	} else {
-		/* Neither string is "none", default to normal sort */
-		ret = purple_utf8_strcasecmp(name1,name2);
-	}
-
-	g_free(name1);
-	g_free(name2);
-
-	return ret;
-}
-
-static void
-request_theme_file_name_cb(gpointer data, char *theme_file_name)
-{
-	theme_install_theme(theme_file_name, NULL) ;
-}
-
-static void
-add_theme_button_clicked_cb(GtkWidget *widget, gpointer null)
-{
-	purple_request_file(NULL, _("Install Theme"), NULL, FALSE, (GCallback)request_theme_file_name_cb, NULL, NULL, NULL, NULL, NULL) ;
-}
-
-static void
-remove_theme_button_clicked_cb(GtkWidget *button, GtkTreeView *tv)
-{
-	char *theme_name = NULL, *theme_file = NULL;
-	GtkTreeModel *tm;
-	GtkTreeIter itr;
-	GtkTreeRowReference *trr = NULL;
-
-	if ((tm = gtk_tree_view_get_model(tv)) == NULL)
-		return;
-	if (!gtk_tree_selection_get_selected(smiley_theme_sel, NULL, &itr))
-		return;
-	gtk_tree_model_get(tm, &itr, 2, &theme_file, 3, &theme_name, -1);
-
-	if (theme_file && theme_name && strcmp(theme_name, "none"))
-		pidgin_themes_remove_smiley_theme(theme_file);
-
-	if ((trr = theme_refresh_theme_list()) != NULL) {
-		GtkTreePath *tp = gtk_tree_row_reference_get_path(trr);
-
-		if (tp) {
-			gtk_tree_selection_select_path(smiley_theme_sel, tp);
-			gtk_tree_path_free(tp);
-		}
-		gtk_tree_row_reference_free(trr);
-	}
-
-	g_free(theme_file);
-	g_free(theme_name);
-}
-
-static GtkWidget *
-theme_page(void)
-{
-	GtkWidget *add_button, *remove_button;
-	GtkWidget *hbox_buttons;
-	GtkWidget *alignment;
-	GtkWidget *ret;
-	GtkWidget *sw;
-	GtkWidget *view;
-	GtkCellRenderer *rend;
-	GtkTreeViewColumn *col;
-	GtkTreeSelection *sel;
-	GtkTreeRowReference *rowref;
-	GtkWidget *label;
-	GtkTargetEntry te[3] = {{"text/plain", 0, 0},{"text/uri-list", 0, 1},{"STRING", 0, 2}};
-
-	ret = gtk_vbox_new(FALSE, PIDGIN_HIG_CAT_SPACE);
-	gtk_container_set_border_width (GTK_CONTAINER (ret), PIDGIN_HIG_BORDER);
-
-	label = gtk_label_new(_("Select a smiley theme that you would like to use from the list below. New themes can be installed by dragging and dropping them onto the theme list."));
-
-	gtk_label_set_line_wrap(GTK_LABEL(label), TRUE);
-	gtk_misc_set_alignment(GTK_MISC(label), 0, 0.5);
-	gtk_label_set_justify(GTK_LABEL(label), GTK_JUSTIFY_LEFT);
-
-	gtk_box_pack_start(GTK_BOX(ret), label, FALSE, TRUE, 0);
-	gtk_widget_show(label);
-
-	sw = gtk_scrolled_window_new(NULL,NULL);
-	gtk_scrolled_window_set_policy(GTK_SCROLLED_WINDOW(sw), GTK_POLICY_AUTOMATIC, GTK_POLICY_ALWAYS);
-	gtk_scrolled_window_set_shadow_type(GTK_SCROLLED_WINDOW(sw), GTK_SHADOW_IN);
-
-	gtk_box_pack_start(GTK_BOX(ret), sw, TRUE, TRUE, 0);
-	smiley_theme_store = gtk_list_store_new (4, GDK_TYPE_PIXBUF, G_TYPE_STRING, G_TYPE_STRING, G_TYPE_STRING);
-
-	rowref = theme_refresh_theme_list();
-
-	view = gtk_tree_view_new_with_model (GTK_TREE_MODEL(smiley_theme_store));
-
-	gtk_drag_dest_set(view, GTK_DEST_DEFAULT_MOTION | GTK_DEST_DEFAULT_HIGHLIGHT | GTK_DEST_DEFAULT_DROP, te,
-					sizeof(te) / sizeof(GtkTargetEntry) , GDK_ACTION_COPY | GDK_ACTION_MOVE);
-
-	g_signal_connect(G_OBJECT(view), "drag_data_received", G_CALLBACK(theme_dnd_recv), smiley_theme_store);
-
-	rend = gtk_cell_renderer_pixbuf_new();
-	smiley_theme_sel = sel = gtk_tree_view_get_selection (GTK_TREE_VIEW (view));
-
-	/* Custom sort so "none" theme is at top of list */
-	gtk_tree_sortable_set_sort_func(GTK_TREE_SORTABLE(smiley_theme_store),
-									3, pidgin_sort_smileys, NULL, NULL);
-
-	gtk_tree_sortable_set_sort_column_id(GTK_TREE_SORTABLE(smiley_theme_store),
-										 3, GTK_SORT_ASCENDING);
-
-	col = gtk_tree_view_column_new_with_attributes (_("Icon"),
-							rend,
-							"pixbuf", 0,
-							NULL);
-	gtk_tree_view_append_column (GTK_TREE_VIEW(view), col);
-
-	rend = gtk_cell_renderer_text_new();
-	col = gtk_tree_view_column_new_with_attributes (_("Description"),
-							rend,
-							"markup", 1,
-							NULL);
-	gtk_tree_view_append_column (GTK_TREE_VIEW(view), col);
-	g_object_unref(G_OBJECT(smiley_theme_store));
-	gtk_container_add(GTK_CONTAINER(sw), view);
-
-	g_signal_connect(G_OBJECT(sel), "changed", G_CALLBACK(smiley_sel), NULL);
-
-	alignment = gtk_alignment_new(1.0, 0.5, 0.0, 1.0);
-	gtk_widget_show(alignment);
-	gtk_box_pack_start(GTK_BOX(ret), alignment, FALSE, TRUE, 0);
-
-	hbox_buttons = gtk_hbox_new(TRUE, PIDGIN_HIG_CAT_SPACE);
-	gtk_widget_show(hbox_buttons);
-	gtk_container_add(GTK_CONTAINER(alignment), hbox_buttons);
-
-	add_button = gtk_button_new_from_stock(GTK_STOCK_ADD);
-	gtk_widget_show(add_button);
-	gtk_box_pack_start(GTK_BOX(hbox_buttons), add_button, FALSE, TRUE, 0);
-	g_signal_connect(G_OBJECT(add_button), "clicked", (GCallback)add_theme_button_clicked_cb, view);
-
-	remove_button = gtk_button_new_from_stock(GTK_STOCK_REMOVE);
-	gtk_widget_show(remove_button);
-	gtk_box_pack_start(GTK_BOX(hbox_buttons), remove_button, FALSE, TRUE, 0);
-	g_signal_connect(G_OBJECT(remove_button), "clicked", (GCallback)remove_theme_button_clicked_cb, view);
-	g_object_set_data(G_OBJECT(sel), "remove_button", remove_button);
-
-	if (rowref) {
-		GtkTreePath *path = gtk_tree_row_reference_get_path(rowref);
-		gtk_tree_row_reference_free(rowref);
-		gtk_tree_selection_select_path(sel, path);
-		gtk_tree_path_free(path);
-	}
-
-	gtk_widget_show_all(ret);
-
-	pidgin_set_accessible_label (view, label);
-
-	return ret;
-}
-
-static void
-formatting_toggle_cb(GtkIMHtml *imhtml, GtkIMHtmlButtons buttons, void *toolbar)
-{
-	gboolean bold, italic, uline;
-
-	gtk_imhtml_get_current_format(GTK_IMHTML(imhtml),
-								  &bold, &italic, &uline);
-
-	if (buttons & GTK_IMHTML_BOLD)
-		purple_prefs_set_bool(PIDGIN_PREFS_ROOT "/conversations/send_bold", bold);
-	if (buttons & GTK_IMHTML_ITALIC)
-		purple_prefs_set_bool(PIDGIN_PREFS_ROOT "/conversations/send_italic", italic);
-	if (buttons & GTK_IMHTML_UNDERLINE)
-		purple_prefs_set_bool(PIDGIN_PREFS_ROOT "/conversations/send_underline", uline);
-
-	if (buttons & GTK_IMHTML_GROW || buttons & GTK_IMHTML_SHRINK)
-		purple_prefs_set_int(PIDGIN_PREFS_ROOT "/conversations/font_size",
-						   gtk_imhtml_get_current_fontsize(GTK_IMHTML(imhtml)));
-	if (buttons & GTK_IMHTML_FACE) {
-		char *face = gtk_imhtml_get_current_fontface(GTK_IMHTML(imhtml));
-		if (!face)
-			face = g_strdup("");
-
-		purple_prefs_set_string(PIDGIN_PREFS_ROOT "/conversations/font_face", face);
-		g_free(face);
-	}
-
-	if (buttons & GTK_IMHTML_FORECOLOR) {
-		char *color = gtk_imhtml_get_current_forecolor(GTK_IMHTML(imhtml));
-		if (!color)
-			color = g_strdup("");
-
-		purple_prefs_set_string(PIDGIN_PREFS_ROOT "/conversations/fgcolor", color);
-		g_free(color);
-	}
-
-	if (buttons & GTK_IMHTML_BACKCOLOR) {
-		char *color;
-		GObject *object;
-
-		color = gtk_imhtml_get_current_backcolor(GTK_IMHTML(imhtml));
-		if (!color)
-			color = g_strdup("");
-
-		/* Block the signal to prevent a loop. */
-		object = g_object_ref(G_OBJECT(imhtml));
-		g_signal_handlers_block_matched(object, G_SIGNAL_MATCH_DATA, 0, 0, NULL,
-										NULL, toolbar);
-		/* Clear the backcolor. */
-		gtk_imhtml_toggle_backcolor(GTK_IMHTML(imhtml), "");
-		/* Unblock the signal. */
-		g_signal_handlers_unblock_matched(object, G_SIGNAL_MATCH_DATA, 0, 0, NULL,
-										  NULL, toolbar);
-		g_object_unref(object);
-
-		/* This will fire a toggle signal and get saved below. */
-		gtk_imhtml_toggle_background(GTK_IMHTML(imhtml), color);
-
-		g_free(color);
-	}
-
-	if (buttons & GTK_IMHTML_BACKGROUND) {
-		char *color = gtk_imhtml_get_current_background(GTK_IMHTML(imhtml));
-		if (!color)
-			color = g_strdup("");
-
-		purple_prefs_set_string(PIDGIN_PREFS_ROOT "/conversations/bgcolor", color);
-		g_free(color);
-	}
-}
-
-static void
-formatting_clear_cb(GtkIMHtml *imhtml, void *data)
-{
-	purple_prefs_set_bool(PIDGIN_PREFS_ROOT "/conversations/send_bold", FALSE);
-	purple_prefs_set_bool(PIDGIN_PREFS_ROOT "/conversations/send_italic", FALSE);
-	purple_prefs_set_bool(PIDGIN_PREFS_ROOT "/conversations/send_underline", FALSE);
-
-	purple_prefs_set_int(PIDGIN_PREFS_ROOT "/conversations/font_size", 3);
-
-	purple_prefs_set_string(PIDGIN_PREFS_ROOT "/conversations/font_face", "");
-	purple_prefs_set_string(PIDGIN_PREFS_ROOT "/conversations/fgcolor", "");
-	purple_prefs_set_string(PIDGIN_PREFS_ROOT "/conversations/bgcolor", "");
-}
-
-static void
-conversation_usetabs_cb(const char *name, PurplePrefType type,
-						gconstpointer value, gpointer data)
-{
-	gboolean usetabs = GPOINTER_TO_INT(value);
-
-	if (usetabs)
-		gtk_widget_set_sensitive(GTK_WIDGET(data), TRUE);
-	else
-		gtk_widget_set_sensitive(GTK_WIDGET(data), FALSE);
-}
-
-static GtkWidget *
-interface_page(void)
-{
-	GtkWidget *ret;
-	GtkWidget *vbox;
-	GtkWidget *vbox2;
-	GtkWidget *label;
-	GtkSizeGroup *sg;
-	GList *names = NULL;
-
-	ret = gtk_vbox_new(FALSE, PIDGIN_HIG_CAT_SPACE);
-	gtk_container_set_border_width(GTK_CONTAINER(ret), PIDGIN_HIG_BORDER);
-
-	sg = gtk_size_group_new(GTK_SIZE_GROUP_HORIZONTAL);
-
-	vbox = pidgin_make_frame(ret, _("System Tray Icon"));
-	label = pidgin_prefs_dropdown(vbox, _("_Show system tray icon:"), PURPLE_PREF_STRING,
-					PIDGIN_PREFS_ROOT "/docklet/show",
-					_("Always"), "always",
-					_("On unread messages"), "pending",
-					_("Never"), "never",
-					NULL);
-	gtk_size_group_add_widget(sg, label);
-        gtk_misc_set_alignment(GTK_MISC(label), 0.0, 0.5);
-
-	vbox = pidgin_make_frame(ret, _("Conversation Window Hiding"));
-	label = pidgin_prefs_dropdown(vbox, _("_Hide new IM conversations:"),
-					PURPLE_PREF_STRING, PIDGIN_PREFS_ROOT "/conversations/im/hide_new",
-					_("Never"), "never",
-					_("When away"), "away",
-					_("Always"), "always",
-					NULL);
-	gtk_size_group_add_widget(sg, label);
-        gtk_misc_set_alignment(GTK_MISC(label), 0.0, 0.5);
-
-
-	/* All the tab options! */
-	vbox = pidgin_make_frame(ret, _("Tabs"));
-
-	pidgin_prefs_checkbox(_("Show IMs and chats in _tabbed windows"),
-							PIDGIN_PREFS_ROOT "/conversations/tabs", vbox);
-
-	/*
-	 * Connect a signal to the above preference.  When conversations are not
-	 * shown in a tabbed window then all tabbing options should be disabled.
-	 */
-	vbox2 = gtk_vbox_new(FALSE, 9);
-	gtk_box_pack_start(GTK_BOX(vbox), vbox2, FALSE, FALSE, 0);
-	purple_prefs_connect_callback(prefs, PIDGIN_PREFS_ROOT "/conversations/tabs",
-	                            conversation_usetabs_cb, vbox2);
-	if (!purple_prefs_get_bool(PIDGIN_PREFS_ROOT "/conversations/tabs"))
-	  gtk_widget_set_sensitive(vbox2, FALSE);
-
-	pidgin_prefs_checkbox(_("Show close b_utton on tabs"),
-				PIDGIN_PREFS_ROOT "/conversations/close_on_tabs", vbox2);
-
-	label = pidgin_prefs_dropdown(vbox2, _("_Placement:"), PURPLE_PREF_INT,
-					PIDGIN_PREFS_ROOT "/conversations/tab_side",
-					_("Top"), GTK_POS_TOP,
-					_("Bottom"), GTK_POS_BOTTOM,
-					_("Left"), GTK_POS_LEFT,
-					_("Right"), GTK_POS_RIGHT,
-#if GTK_CHECK_VERSION(2,6,0)
-					_("Left Vertical"), GTK_POS_LEFT|8,
-					_("Right Vertical"), GTK_POS_RIGHT|8,
-#endif
-					NULL);
-	gtk_size_group_add_widget(sg, label);
-        gtk_misc_set_alignment(GTK_MISC(label), 0.0, 0.5);
-
-	names = pidgin_conv_placement_get_options();
-	label = pidgin_prefs_dropdown_from_list(vbox2, _("N_ew conversations:"),
-				PURPLE_PREF_STRING, PIDGIN_PREFS_ROOT "/conversations/placement", names);
-	gtk_misc_set_alignment(GTK_MISC(label), 0.0, 0.5);
-
-	gtk_size_group_add_widget(sg, label);
-
-	g_list_free(names);
-
-	gtk_widget_show_all(ret);
-	g_object_unref(sg);
-	return ret;
-}
-
-#if GTK_CHECK_VERSION(2,4,0)
-static void
-pidgin_custom_font_set(GtkFontButton *font_button, gpointer nul)
-{
-	purple_prefs_set_string(PIDGIN_PREFS_ROOT "/conversations/custom_font",
-				gtk_font_button_get_font_name(font_button));
-}
-#endif
-
-static GtkWidget *
-conv_page(void)
-{
-	GtkWidget *ret;
-	GtkWidget *vbox;
-	GtkWidget *toolbar;
-	GtkWidget *iconpref1;
-	GtkWidget *iconpref2;
-	GtkWidget *fontpref;
-	GtkWidget *imhtml;
-	GtkWidget *frame;
-
-#if GTK_CHECK_VERSION(2,4,0)
-	GtkWidget *hbox;
-	GtkWidget *font_button;
-	const char *font_name;
-#endif
-
-	ret = gtk_vbox_new(FALSE, PIDGIN_HIG_CAT_SPACE);
-	gtk_container_set_border_width(GTK_CONTAINER(ret), PIDGIN_HIG_BORDER);
-
-	vbox = pidgin_make_frame(ret, _("Conversations"));
-
-	pidgin_prefs_checkbox(_("Show _formatting on incoming messages"),
-				PIDGIN_PREFS_ROOT "/conversations/show_incoming_formatting", vbox);
-
-	iconpref1 = pidgin_prefs_checkbox(_("Show _detailed information"),
-			PIDGIN_PREFS_ROOT "/conversations/im/show_buddy_icons", vbox);
-	iconpref2 = pidgin_prefs_checkbox(_("Enable buddy ic_on animation"),
-			PIDGIN_PREFS_ROOT "/conversations/im/animate_buddy_icons", vbox);
-	if (!purple_prefs_get_bool(PIDGIN_PREFS_ROOT "/conversations/im/show_buddy_icons"))
-		gtk_widget_set_sensitive(iconpref2, FALSE);
-	g_signal_connect(G_OBJECT(iconpref1), "clicked",
-					 G_CALLBACK(pidgin_toggle_sensitive), iconpref2);
-
-	pidgin_prefs_checkbox(_("_Notify buddies that you are typing to them"),
-			"/purple/conversations/im/send_typing", vbox);
-#ifdef USE_GTKSPELL
-	pidgin_prefs_checkbox(_("Highlight _misspelled words"),
-			PIDGIN_PREFS_ROOT "/conversations/spellcheck", vbox);
-#endif
-
-	pidgin_prefs_checkbox(_("Use smooth-scrolling"), PIDGIN_PREFS_ROOT "/conversations/use_smooth_scrolling", vbox);
-
-#ifdef _WIN32
-	pidgin_prefs_checkbox(_("F_lash window when IMs are received"), PIDGIN_PREFS_ROOT "/win32/blink_im", vbox);
-
-	pidgin_prefs_checkbox(_("Minimi_ze new conversation windows"), PIDGIN_PREFS_ROOT "/win32/minimize_new_convs", vbox);
-#endif
-
-#if GTK_CHECK_VERSION(2,4,0)
-	vbox = pidgin_make_frame(ret, _("Font"));
-	if (purple_running_gnome())
-		fontpref = pidgin_prefs_checkbox(_("Use document font from _theme"), PIDGIN_PREFS_ROOT "/conversations/use_theme_font", vbox);
-	else
-		fontpref = pidgin_prefs_checkbox(_("Use font from _theme"), PIDGIN_PREFS_ROOT "/conversations/use_theme_font", vbox);
-
-	font_name = purple_prefs_get_string(PIDGIN_PREFS_ROOT "/conversations/custom_font");
-<<<<<<< HEAD
-	font_button = gtk_font_button_new_with_font(font_name ? font_name : "");
-=======
-	font_button = gtk_font_button_new();
-	if (font_name && strlen(font_name))
-		gtk_font_button_set_font_name((GtkFontButton *)font_button, (const char*)font_name);
-
->>>>>>> 8e23d3b1
-	gtk_font_button_set_show_style(GTK_FONT_BUTTON(font_button), TRUE);
-	hbox = pidgin_add_widget_to_vbox(GTK_BOX(vbox), _("Conversation _font:"), NULL, font_button, FALSE, NULL);
-	if (purple_prefs_get_bool(PIDGIN_PREFS_ROOT "/conversations/use_theme_font"))
-		gtk_widget_set_sensitive(hbox, FALSE);
-	g_signal_connect(G_OBJECT(fontpref), "clicked", G_CALLBACK(pidgin_toggle_sensitive), hbox);
-	g_signal_connect(G_OBJECT(font_button), "font-set", G_CALLBACK(pidgin_custom_font_set), NULL);
-#endif
-
-	vbox = pidgin_make_frame(ret, _("Default Formatting"));
-	gtk_box_set_child_packing(GTK_BOX(vbox->parent), vbox, TRUE, TRUE, 0, GTK_PACK_START);
-
-	frame = pidgin_create_imhtml(TRUE, &imhtml, &toolbar, NULL);
-	gtk_widget_show(frame);
-	gtk_widget_set_name(imhtml, "pidgin_prefs_font_imhtml");
-	gtk_widget_set_size_request(frame, 300, -1);
-	gtk_imhtml_set_whole_buffer_formatting_only(GTK_IMHTML(imhtml), TRUE);
-	gtk_imhtml_set_format_functions(GTK_IMHTML(imhtml),
-									GTK_IMHTML_BOLD |
-									GTK_IMHTML_ITALIC |
-									GTK_IMHTML_UNDERLINE |
-									GTK_IMHTML_GROW |
-									GTK_IMHTML_SHRINK |
-									GTK_IMHTML_FACE |
-									GTK_IMHTML_FORECOLOR |
-									GTK_IMHTML_BACKCOLOR |
-									GTK_IMHTML_BACKGROUND);
-
-	gtk_imhtml_append_text(GTK_IMHTML(imhtml), _("This is how your outgoing message text will appear when you use protocols that support formatting."), 0);
-
-	gtk_box_pack_start(GTK_BOX(vbox), frame, TRUE, TRUE, 0);
-
-	gtk_imhtml_setup_entry(GTK_IMHTML(imhtml), PURPLE_CONNECTION_HTML | PURPLE_CONNECTION_FORMATTING_WBFO);
-
-	g_signal_connect_after(G_OBJECT(imhtml), "format_function_toggle",
-					 G_CALLBACK(formatting_toggle_cb), toolbar);
-	g_signal_connect_after(G_OBJECT(imhtml), "format_function_clear",
-					 G_CALLBACK(formatting_clear_cb), NULL);
-
-
-	gtk_widget_show(ret);
-
-	return ret;
-}
-
-static void network_ip_changed(GtkEntry *entry, gpointer data)
-{
-	/*
-	 * TODO: It would be nice if we could validate this and show a
-	 *       red background in the box when the IP address is invalid
-	 *       and a green background when the IP address is valid.
-	 */
-	purple_network_set_public_ip(gtk_entry_get_text(entry));
-}
-
-static void
-proxy_changed_cb(const char *name, PurplePrefType type,
-				 gconstpointer value, gpointer data)
-{
-	GtkWidget *frame = data;
-	const char *proxy = value;
-
-	if (strcmp(proxy, "none") && strcmp(proxy, "envvar"))
-		gtk_widget_show_all(frame);
-	else
-		gtk_widget_hide(frame);
-}
-
-static void proxy_print_option(GtkEntry *entry, int entrynum)
-{
-	if (entrynum == PROXYHOST)
-		purple_prefs_set_string("/purple/proxy/host", gtk_entry_get_text(entry));
-	else if (entrynum == PROXYPORT)
-		purple_prefs_set_int("/purple/proxy/port", atoi(gtk_entry_get_text(entry)));
-	else if (entrynum == PROXYUSER)
-		purple_prefs_set_string("/purple/proxy/username", gtk_entry_get_text(entry));
-	else if (entrynum == PROXYPASS)
-		purple_prefs_set_string("/purple/proxy/password", gtk_entry_get_text(entry));
-}
-
-static void
-proxy_button_clicked_cb(GtkWidget *button, gpointer null)
-{
-	GError *err = NULL;
-
-	if (g_spawn_command_line_async ("gnome-network-preferences", &err))
-		return;
-
-	purple_notify_error(NULL, NULL, _("Cannot start proxy configuration program."), err->message);
-	g_error_free(err);
-}
-
-static void
-browser_button_clicked_cb(GtkWidget *button, gpointer null)
-{
-	GError *err = NULL;
-
-	if (g_spawn_command_line_async ("gnome-default-applications-properties", &err))
-		return;
-
-	purple_notify_error(NULL, NULL, _("Cannot start browser configuration program."), err->message);
-	g_error_free(err);
-}
-
-static GtkWidget *
-network_page(void)
-{
-	GtkWidget *ret;
-	GtkWidget *vbox, *hbox, *entry;
-	GtkWidget *table, *label, *auto_ip_checkbox, *ports_checkbox, *spin_button;
-	GtkWidget *proxy_warning = NULL, *browser_warning = NULL;
-	GtkWidget *proxy_button = NULL, *browser_button = NULL;
-	GtkSizeGroup *sg;
-	PurpleProxyInfo *proxy_info = NULL;
-
-	ret = gtk_vbox_new(FALSE, PIDGIN_HIG_CAT_SPACE);
-	gtk_container_set_border_width (GTK_CONTAINER (ret), PIDGIN_HIG_BORDER);
-
-	vbox = pidgin_make_frame (ret, _("IP Address"));
-	sg = gtk_size_group_new(GTK_SIZE_GROUP_HORIZONTAL);
-	pidgin_prefs_labeled_entry(vbox,_("ST_UN server:"),
-			"/purple/network/stun_server", sg);
-
-	hbox = gtk_hbox_new(FALSE, PIDGIN_HIG_BOX_SPACE);
-	gtk_container_add(GTK_CONTAINER(vbox), hbox);
-
-	label = gtk_label_new(NULL);
-	gtk_container_add(GTK_CONTAINER(hbox), label);
-	gtk_size_group_add_widget(sg, label);
-
-	label = gtk_label_new(NULL);
-	gtk_label_set_markup(GTK_LABEL(label),
-			_("<span style=\"italic\">Example: stunserver.org</span>"));
-	gtk_misc_set_alignment(GTK_MISC(label), 0.0, 0.5);
-	gtk_container_add(GTK_CONTAINER(hbox), label);
-
-	auto_ip_checkbox = pidgin_prefs_checkbox(_("_Autodetect IP address"),
-			"/purple/network/auto_ip", vbox);
-
-	table = gtk_table_new(2, 2, FALSE);
-	gtk_container_set_border_width(GTK_CONTAINER(table), 0);
-	gtk_table_set_col_spacings(GTK_TABLE(table), 5);
-	gtk_table_set_row_spacings(GTK_TABLE(table), 10);
-	gtk_container_add(GTK_CONTAINER(vbox), table);
-
-	label = gtk_label_new_with_mnemonic(_("Public _IP:"));
-	gtk_misc_set_alignment(GTK_MISC(label), 0.0, 0.5);
-	gtk_table_attach(GTK_TABLE(table), label, 0, 1, 0, 1, GTK_FILL, 0, 0, 0);
-	gtk_size_group_add_widget(sg, label);
-
-	entry = gtk_entry_new();
-	gtk_label_set_mnemonic_widget(GTK_LABEL(label), entry);
-	gtk_table_attach(GTK_TABLE(table), entry, 1, 2, 0, 1, GTK_FILL, 0, 0, 0);
-	g_signal_connect(G_OBJECT(entry), "changed",
-					 G_CALLBACK(network_ip_changed), NULL);
-
-	/*
-	 * TODO: This could be better by showing the autodeteced
-	 * IP separately from the user-specified IP.
-	 */
-	if (purple_network_get_my_ip(-1) != NULL)
-		gtk_entry_set_text(GTK_ENTRY(entry),
-		                   purple_network_get_my_ip(-1));
-
-	pidgin_set_accessible_label (entry, label);
-
-
-	if (purple_prefs_get_bool("/purple/network/auto_ip")) {
-		gtk_widget_set_sensitive(GTK_WIDGET(table), FALSE);
-	}
-
-	g_signal_connect(G_OBJECT(auto_ip_checkbox), "clicked",
-					 G_CALLBACK(pidgin_toggle_sensitive), table);
-
-	g_object_unref(sg);
-
-	vbox = pidgin_make_frame (ret, _("Ports"));
-	sg = gtk_size_group_new(GTK_SIZE_GROUP_HORIZONTAL);
-
-	pidgin_prefs_checkbox(_("_Enable automatic router port forwarding"),
-			"/purple/network/map_ports", vbox);
-
-	ports_checkbox = pidgin_prefs_checkbox(_("_Manually specify range of ports to listen on"),
-			"/purple/network/ports_range_use", vbox);
-
-	spin_button = pidgin_prefs_labeled_spin_button(vbox, _("_Start port:"),
-			"/purple/network/ports_range_start", 0, 65535, sg);
-	if (!purple_prefs_get_bool("/purple/network/ports_range_use"))
-		gtk_widget_set_sensitive(GTK_WIDGET(spin_button), FALSE);
-	g_signal_connect(G_OBJECT(ports_checkbox), "clicked",
-					 G_CALLBACK(pidgin_toggle_sensitive), spin_button);
-
-	spin_button = pidgin_prefs_labeled_spin_button(vbox, _("_End port:"),
-			"/purple/network/ports_range_end", 0, 65535, sg);
-	if (!purple_prefs_get_bool("/purple/network/ports_range_use"))
-		gtk_widget_set_sensitive(GTK_WIDGET(spin_button), FALSE);
-	g_signal_connect(G_OBJECT(ports_checkbox), "clicked",
-					 G_CALLBACK(pidgin_toggle_sensitive), spin_button);
-
-	if (purple_running_gnome()) {
-		vbox = pidgin_make_frame(ret, _("Proxy Server &amp; Browser"));
-		prefs_proxy_frame = gtk_vbox_new(FALSE, 0);
-
-		proxy_warning = hbox = gtk_hbox_new(FALSE, PIDGIN_HIG_BOX_SPACE);
-		gtk_container_add(GTK_CONTAINER(vbox), hbox);
-
-		label = gtk_label_new(NULL);
-		gtk_label_set_markup(GTK_LABEL(label),
-		                     _("<b>Proxy configuration program was not found.</b>"));
-		gtk_box_pack_start(GTK_BOX(hbox), label, FALSE, FALSE, 0);
-
-		browser_warning = hbox = gtk_hbox_new(FALSE, PIDGIN_HIG_BOX_SPACE);
-		gtk_container_add(GTK_CONTAINER(vbox), hbox);
-
-		label = gtk_label_new(NULL);
-		gtk_label_set_markup(GTK_LABEL(label),
-		                     _("<b>Browser configuration program was not found.</b>"));
-		gtk_box_pack_start(GTK_BOX(hbox), label, FALSE, FALSE, 0);
-
-		hbox = gtk_hbox_new(FALSE, PIDGIN_HIG_BOX_SPACE);
-		gtk_container_add(GTK_CONTAINER(vbox), hbox);
-		label = gtk_label_new(_("Proxy & Browser preferences are configured\n"
-		                        "in GNOME Preferences"));
-		gtk_box_pack_start(GTK_BOX(hbox), label, FALSE, FALSE, 0);
-		gtk_widget_show(label);
-
-		hbox = gtk_hbox_new(FALSE, PIDGIN_HIG_BOX_SPACE);
-		gtk_container_add(GTK_CONTAINER(vbox), hbox);
-		proxy_button = gtk_button_new_with_mnemonic(_("Configure _Proxy"));
-		g_signal_connect(G_OBJECT(proxy_button), "clicked",
-		                 G_CALLBACK(proxy_button_clicked_cb), NULL);
-		gtk_box_pack_start(GTK_BOX(hbox), proxy_button, FALSE, FALSE, 0);
-		gtk_widget_show(proxy_button);
-		browser_button = gtk_button_new_with_mnemonic(_("Configure _Browser"));
-		g_signal_connect(G_OBJECT(browser_button), "clicked",
-		                 G_CALLBACK(browser_button_clicked_cb), NULL);
-		gtk_box_pack_start(GTK_BOX(hbox), browser_button, FALSE, FALSE, 0);
-		gtk_widget_show(browser_button);
-	} else {
-		vbox = pidgin_make_frame(ret, _("Proxy Server"));
-		prefs_proxy_frame = gtk_vbox_new(FALSE, 0);
-
-		pidgin_prefs_dropdown(vbox, _("Proxy _type:"), PURPLE_PREF_STRING,
-					"/purple/proxy/type",
-					_("No proxy"), "none",
-					"SOCKS 4", "socks4",
-					"SOCKS 5", "socks5",
-					"HTTP", "http",
-					_("Use Environmental Settings"), "envvar",
-					NULL);
-		gtk_box_pack_start(GTK_BOX(vbox), prefs_proxy_frame, 0, 0, 0);
-		proxy_info = purple_global_proxy_get_info();
-
-		purple_prefs_connect_callback(prefs, "/purple/proxy/type",
-					    proxy_changed_cb, prefs_proxy_frame);
-
-		table = gtk_table_new(4, 2, FALSE);
-		gtk_container_set_border_width(GTK_CONTAINER(table), 0);
-		gtk_table_set_col_spacings(GTK_TABLE(table), 5);
-		gtk_table_set_row_spacings(GTK_TABLE(table), 10);
-		gtk_container_add(GTK_CONTAINER(prefs_proxy_frame), table);
-
-
-		label = gtk_label_new_with_mnemonic(_("_Host:"));
-		gtk_misc_set_alignment(GTK_MISC(label), 1.0, 0.5);
-		gtk_table_attach(GTK_TABLE(table), label, 0, 1, 0, 1, GTK_FILL, 0, 0, 0);
-
-		entry = gtk_entry_new();
-		gtk_label_set_mnemonic_widget(GTK_LABEL(label), entry);
-		gtk_table_attach(GTK_TABLE(table), entry, 1, 2, 0, 1, GTK_FILL, 0, 0, 0);
-		g_signal_connect(G_OBJECT(entry), "changed",
-				 G_CALLBACK(proxy_print_option), (void *)PROXYHOST);
-
-		if (proxy_info != NULL && purple_proxy_info_get_host(proxy_info))
-			gtk_entry_set_text(GTK_ENTRY(entry),
-					   purple_proxy_info_get_host(proxy_info));
-
-		hbox = gtk_hbox_new(TRUE, 5);
-		gtk_box_pack_start(GTK_BOX(vbox), hbox, FALSE, FALSE, 0);
-		pidgin_set_accessible_label (entry, label);
-
-		label = gtk_label_new_with_mnemonic(_("_Port:"));
-		gtk_misc_set_alignment(GTK_MISC(label), 1.0, 0.5);
-		gtk_table_attach(GTK_TABLE(table), label, 2, 3, 0, 1, GTK_FILL, 0, 0, 0);
-
-		entry = gtk_entry_new();
-		gtk_label_set_mnemonic_widget(GTK_LABEL(label), entry);
-		gtk_table_attach(GTK_TABLE(table), entry, 3, 4, 0, 1, GTK_FILL, 0, 0, 0);
-		g_signal_connect(G_OBJECT(entry), "changed",
-				 G_CALLBACK(proxy_print_option), (void *)PROXYPORT);
-
-		if (proxy_info != NULL && purple_proxy_info_get_port(proxy_info) != 0) {
-			char buf[128];
-			g_snprintf(buf, sizeof(buf), "%d",
-				   purple_proxy_info_get_port(proxy_info));
-
-			gtk_entry_set_text(GTK_ENTRY(entry), buf);
-		}
-		pidgin_set_accessible_label (entry, label);
-
-		label = gtk_label_new_with_mnemonic(_("_User:"));
-		gtk_misc_set_alignment(GTK_MISC(label), 1.0, 0.5);
-		gtk_table_attach(GTK_TABLE(table), label, 0, 1, 1, 2, GTK_FILL, 0, 0, 0);
-
-		entry = gtk_entry_new();
-		gtk_label_set_mnemonic_widget(GTK_LABEL(label), entry);
-		gtk_table_attach(GTK_TABLE(table), entry, 1, 2, 1, 2, GTK_FILL, 0, 0, 0);
-		g_signal_connect(G_OBJECT(entry), "changed",
-				 G_CALLBACK(proxy_print_option), (void *)PROXYUSER);
-
-		if (proxy_info != NULL && purple_proxy_info_get_username(proxy_info) != NULL)
-			gtk_entry_set_text(GTK_ENTRY(entry),
-						   purple_proxy_info_get_username(proxy_info));
-
-		hbox = gtk_hbox_new(TRUE, 5);
-		gtk_box_pack_start(GTK_BOX(vbox), hbox, FALSE, FALSE, 0);
-		pidgin_set_accessible_label (entry, label);
-
-		label = gtk_label_new_with_mnemonic(_("Pa_ssword:"));
-		gtk_misc_set_alignment(GTK_MISC(label), 1.0, 0.5);
-		gtk_table_attach(GTK_TABLE(table), label, 2, 3, 1, 2, GTK_FILL, 0, 0, 0);
-
-		entry = gtk_entry_new();
-		gtk_label_set_mnemonic_widget(GTK_LABEL(label), entry);
-		gtk_table_attach(GTK_TABLE(table), entry, 3, 4, 1, 2, GTK_FILL , 0, 0, 0);
-		gtk_entry_set_visibility(GTK_ENTRY(entry), FALSE);
-		if (gtk_entry_get_invisible_char(GTK_ENTRY(entry)) == '*')
-			gtk_entry_set_invisible_char(GTK_ENTRY(entry), PIDGIN_INVISIBLE_CHAR);
-		g_signal_connect(G_OBJECT(entry), "changed",
-				 G_CALLBACK(proxy_print_option), (void *)PROXYPASS);
-
-		if (proxy_info != NULL && purple_proxy_info_get_password(proxy_info) != NULL)
-			gtk_entry_set_text(GTK_ENTRY(entry),
-					   purple_proxy_info_get_password(proxy_info));
-		pidgin_set_accessible_label (entry, label);
-	}
-
-	gtk_widget_show_all(ret);
-	g_object_unref(sg);
-	/* Only hide table if not running gnome otherwise we hide the IP address table! */
-	if (!purple_running_gnome() && (proxy_info == NULL ||
-	    purple_proxy_info_get_type(proxy_info) == PURPLE_PROXY_NONE ||
-	    purple_proxy_info_get_type(proxy_info) == PURPLE_PROXY_USE_ENVVAR)) {
-		gtk_widget_hide(table);
-	} else if (purple_running_gnome()) {
-		gchar *path;
-		path = g_find_program_in_path("gnome-network-preferences");
-		if (path != NULL) {
-			gtk_widget_set_sensitive(proxy_button, TRUE);
-			gtk_widget_hide(proxy_warning);
-			g_free(path);
-		} else {
-			gtk_widget_set_sensitive(proxy_button, FALSE);
-			gtk_widget_show(proxy_warning);
-		}
-		path = g_find_program_in_path("gnome-default-applications-properties");
-		if (path != NULL) {
-			gtk_widget_set_sensitive(browser_button, TRUE);
-			gtk_widget_hide(browser_warning);
-			g_free(path);
-		} else {
-			gtk_widget_set_sensitive(browser_button, FALSE);
-			gtk_widget_show(browser_warning);
-		}
-	}
-
-	return ret;
-}
-
-#ifndef _WIN32
-static gboolean manual_browser_set(GtkWidget *entry, GdkEventFocus *event, gpointer data) {
-	const char *program = gtk_entry_get_text(GTK_ENTRY(entry));
-
-	purple_prefs_set_path(PIDGIN_PREFS_ROOT "/browsers/command", program);
-
-	/* carry on normally */
-	return FALSE;
-}
-
-static GList *get_available_browsers(void)
-{
-	struct browser {
-		char *name;
-		char *command;
-	};
-
-	/* Sorted reverse alphabetically */
-	static const struct browser possible_browsers[] = {
-		{N_("Seamonkey"), "seamonkey"},
-		{N_("Opera"), "opera"},
-		{N_("Netscape"), "netscape"},
-		{N_("Mozilla"), "mozilla"},
-		{N_("Konqueror"), "kfmclient"},
-		{N_("Desktop Default"), "xdg-open"},
-		{N_("GNOME Default"), "gnome-open"},
-		{N_("Galeon"), "galeon"},
-		{N_("Firefox"), "firefox"},
-		{N_("Firebird"), "mozilla-firebird"},
-		{N_("Epiphany"), "epiphany"}
-	};
-	static const int num_possible_browsers = G_N_ELEMENTS(possible_browsers);
-
-	GList *browsers = NULL;
-	int i = 0;
-	char *browser_setting = (char *)purple_prefs_get_string(PIDGIN_PREFS_ROOT "/browsers/browser");
-
-	browsers = g_list_prepend(browsers, (gpointer)"custom");
-	browsers = g_list_prepend(browsers, (gpointer)_("Manual"));
-
-	for (i = 0; i < num_possible_browsers; i++) {
-		if (purple_program_is_valid(possible_browsers[i].command)) {
-			browsers = g_list_prepend(browsers,
-									  possible_browsers[i].command);
-			browsers = g_list_prepend(browsers, (gpointer)_(possible_browsers[i].name));
-			if(browser_setting && !strcmp(possible_browsers[i].command, browser_setting))
-				browser_setting = NULL;
-			/* If xdg-open is valid, prefer it over gnome-open and skip forward */
-			if(!strcmp(possible_browsers[i].command, "xdg-open")) {
-				if (browser_setting && !strcmp("gnome-open", browser_setting)) {
-					purple_prefs_set_string(PIDGIN_PREFS_ROOT "/browsers/browser", possible_browsers[i].command);
-					browser_setting = NULL;
-				}
-				i++;
-			}
-		}
-	}
-
-	if(browser_setting)
-		purple_prefs_set_string(PIDGIN_PREFS_ROOT "/browsers/browser", "custom");
-
-	return browsers;
-}
-
-static void
-browser_changed1_cb(const char *name, PurplePrefType type,
-					gconstpointer value, gpointer data)
-{
-	GtkWidget *hbox = data;
-	const char *browser = value;
-
-	gtk_widget_set_sensitive(hbox, strcmp(browser, "custom"));
-}
-
-static void
-browser_changed2_cb(const char *name, PurplePrefType type,
-					gconstpointer value, gpointer data)
-{
-	GtkWidget *hbox = data;
-	const char *browser = value;
-
-	gtk_widget_set_sensitive(hbox, !strcmp(browser, "custom"));
-}
-
-static GtkWidget *
-browser_page(void)
-{
-	GtkWidget *ret;
-	GtkWidget *vbox;
-	GtkWidget *hbox;
-	GtkWidget *label;
-	GtkWidget *entry;
-	GtkSizeGroup *sg;
-	GList *browsers = NULL;
-
-	ret = gtk_vbox_new(FALSE, PIDGIN_HIG_CAT_SPACE);
-	gtk_container_set_border_width (GTK_CONTAINER (ret), PIDGIN_HIG_BORDER);
-
-	sg = gtk_size_group_new(GTK_SIZE_GROUP_HORIZONTAL);
-	vbox = pidgin_make_frame (ret, _("Browser Selection"));
-
-	browsers = get_available_browsers();
-	if (browsers != NULL) {
-		label = pidgin_prefs_dropdown_from_list(vbox,_("_Browser:"), PURPLE_PREF_STRING,
-										 PIDGIN_PREFS_ROOT "/browsers/browser",
-										 browsers);
-		g_list_free(browsers);
-		gtk_misc_set_alignment(GTK_MISC(label), 0, 0.5);
-		gtk_size_group_add_widget(sg, label);
-
-		hbox = gtk_hbox_new(FALSE, 0);
-		label = pidgin_prefs_dropdown(hbox, _("_Open link in:"), PURPLE_PREF_INT,
-			PIDGIN_PREFS_ROOT "/browsers/place",
-			_("Browser default"), PIDGIN_BROWSER_DEFAULT,
-			_("Existing window"), PIDGIN_BROWSER_CURRENT,
-			_("New window"), PIDGIN_BROWSER_NEW_WINDOW,
-			_("New tab"), PIDGIN_BROWSER_NEW_TAB,
-			NULL);
-		gtk_misc_set_alignment(GTK_MISC(label), 0, 0.5);
-		gtk_size_group_add_widget(sg, label);
-		gtk_box_pack_start(GTK_BOX(vbox), hbox, FALSE, FALSE, 0);
-
-		if (!strcmp(purple_prefs_get_string(PIDGIN_PREFS_ROOT "/browsers/browser"), "custom"))
-			gtk_widget_set_sensitive(hbox, FALSE);
-		purple_prefs_connect_callback(prefs, PIDGIN_PREFS_ROOT "/browsers/browser",
-									browser_changed1_cb, hbox);
-	}
-
-	entry = gtk_entry_new();
-	gtk_entry_set_text(GTK_ENTRY(entry),
-					   purple_prefs_get_path(PIDGIN_PREFS_ROOT "/browsers/command"));
-	g_signal_connect(G_OBJECT(entry), "focus-out-event",
-					 G_CALLBACK(manual_browser_set), NULL);
-	hbox = pidgin_add_widget_to_vbox(GTK_BOX(vbox), _("_Manual:\n(%s for URL)"), sg, entry, TRUE, NULL);
-	if (strcmp(purple_prefs_get_string(PIDGIN_PREFS_ROOT "/browsers/browser"), "custom"))
-		gtk_widget_set_sensitive(hbox, FALSE);
-	purple_prefs_connect_callback(prefs, PIDGIN_PREFS_ROOT "/browsers/browser",
-			browser_changed2_cb, hbox);
-
-	gtk_widget_show_all(ret);
-	g_object_unref(sg);
-	return ret;
-}
-#endif /*_WIN32*/
-
-static GtkWidget *
-logging_page(void)
-{
-	GtkWidget *ret;
-	GtkWidget *vbox;
-	GList *names;
-
-	ret = gtk_vbox_new(FALSE, PIDGIN_HIG_CAT_SPACE);
-	gtk_container_set_border_width (GTK_CONTAINER (ret), PIDGIN_HIG_BORDER);
-
-
-	vbox = pidgin_make_frame (ret, _("Logging"));
-	names = purple_log_logger_get_options();
-
-	pidgin_prefs_dropdown_from_list(vbox, _("Log _format:"), PURPLE_PREF_STRING,
-				 "/purple/logging/format", names);
-
-	g_list_free(names);
-
-	pidgin_prefs_checkbox(_("Log all _instant messages"),
-				  "/purple/logging/log_ims", vbox);
-	pidgin_prefs_checkbox(_("Log all c_hats"),
-				  "/purple/logging/log_chats", vbox);
-	pidgin_prefs_checkbox(_("Log all _status changes to system log"),
-				  "/purple/logging/log_system", vbox);
-
-	gtk_widget_show_all(ret);
-
-	return ret;
-}
-
-#ifndef _WIN32
-static gint sound_cmd_yeah(GtkEntry *entry, gpointer d)
-{
-	purple_prefs_set_path(PIDGIN_PREFS_ROOT "/sound/command",
-			gtk_entry_get_text(GTK_ENTRY(entry)));
-	return TRUE;
-}
-
-static void
-sound_changed1_cb(const char *name, PurplePrefType type,
-				  gconstpointer value, gpointer data)
-{
-	GtkWidget *hbox = data;
-	const char *method = value;
-
-	gtk_widget_set_sensitive(hbox, !strcmp(method, "custom"));
-}
-
-static void
-sound_changed2_cb(const char *name, PurplePrefType type,
-				  gconstpointer value, gpointer data)
-{
-	GtkWidget *vbox = data;
-	const char *method = value;
-
-	gtk_widget_set_sensitive(vbox, strcmp(method, "none"));
-}
-#endif /* !_WIN32 */
-
-#ifdef USE_GSTREAMER
-static void
-sound_changed3_cb(const char *name, PurplePrefType type,
-				  gconstpointer value, gpointer data)
-{
-	GtkWidget *hbox = data;
-	const char *method = value;
-
-	gtk_widget_set_sensitive(hbox,
-			!strcmp(method, "automatic") ||
-			!strcmp(method, "esd"));
-}
-#endif /* USE_GSTREAMER */
-
-
-static void
-event_toggled(GtkCellRendererToggle *cell, gchar *pth, gpointer data)
-{
-	GtkTreeModel *model = (GtkTreeModel *)data;
-	GtkTreeIter iter;
-	GtkTreePath *path = gtk_tree_path_new_from_string(pth);
-	char *pref;
-
-	gtk_tree_model_get_iter (model, &iter, path);
-	gtk_tree_model_get (model, &iter,
-						2, &pref,
-						-1);
-
-	purple_prefs_set_bool(pref, !gtk_cell_renderer_toggle_get_active(cell));
-	g_free(pref);
-
-	gtk_list_store_set(GTK_LIST_STORE (model), &iter,
-					   0, !gtk_cell_renderer_toggle_get_active(cell),
-					   -1);
-
-	gtk_tree_path_free(path);
-}
-
-static void
-test_sound(GtkWidget *button, gpointer i_am_NULL)
-{
-	char *pref;
-	gboolean temp_enabled;
-	gboolean temp_mute;
-
-	pref = g_strdup_printf(PIDGIN_PREFS_ROOT "/sound/enabled/%s",
-			pidgin_sound_get_event_option(sound_row_sel));
-
-	temp_enabled = purple_prefs_get_bool(pref);
-	temp_mute = purple_prefs_get_bool(PIDGIN_PREFS_ROOT "/sound/mute");
-
-	if (!temp_enabled) purple_prefs_set_bool(pref, TRUE);
-	if (temp_mute) purple_prefs_set_bool(PIDGIN_PREFS_ROOT "/sound/mute", FALSE);
-
-	purple_sound_play_event(sound_row_sel, NULL);
-
-	if (!temp_enabled) purple_prefs_set_bool(pref, FALSE);
-	if (temp_mute) purple_prefs_set_bool(PIDGIN_PREFS_ROOT "/sound/mute", TRUE);
-
-	g_free(pref);
-}
-
-/*
- * Resets a sound file back to default.
- */
-static void
-reset_sound(GtkWidget *button, gpointer i_am_also_NULL)
-{
-	gchar *pref;
-
-	pref = g_strdup_printf(PIDGIN_PREFS_ROOT "/sound/file/%s",
-						   pidgin_sound_get_event_option(sound_row_sel));
-	purple_prefs_set_path(pref, "");
-	g_free(pref);
-
-	gtk_entry_set_text(GTK_ENTRY(sound_entry), _("(default)"));
-}
-
-static void
-sound_chosen_cb(void *user_data, const char *filename)
-{
-	gchar *pref;
-	int sound;
-
-	sound = GPOINTER_TO_INT(user_data);
-
-	/* Set it -- and forget it */
-	pref = g_strdup_printf(PIDGIN_PREFS_ROOT "/sound/file/%s",
-						   pidgin_sound_get_event_option(sound));
-	purple_prefs_set_path(pref, filename);
-	g_free(pref);
-
-	/*
-	 * If the sound we just changed is still the currently selected
-	 * sound, then update the box showing the file name.
-	 */
-	if (sound == sound_row_sel)
-		gtk_entry_set_text(GTK_ENTRY(sound_entry), filename);
-}
-
-static void select_sound(GtkWidget *button, gpointer being_NULL_is_fun)
-{
-	gchar *pref;
-	const char *filename;
-
-	pref = g_strdup_printf(PIDGIN_PREFS_ROOT "/sound/file/%s",
-						   pidgin_sound_get_event_option(sound_row_sel));
-	filename = purple_prefs_get_path(pref);
-	g_free(pref);
-
-	if (*filename == '\0')
-		filename = NULL;
-
-	purple_request_file(prefs, _("Sound Selection"), filename, FALSE,
-					  G_CALLBACK(sound_chosen_cb), NULL,
-					  NULL, NULL, NULL,
-					  GINT_TO_POINTER(sound_row_sel));
-}
-
-#ifdef USE_GSTREAMER
-static gchar* prefs_sound_volume_format(GtkScale *scale, gdouble val)
-{
-	if(val < 15) {
-		return g_strdup_printf(_("Quietest"));
-	} else if(val < 30) {
-		return g_strdup_printf(_("Quieter"));
-	} else if(val < 45) {
-		return g_strdup_printf(_("Quiet"));
-	} else if(val < 55) {
-		return g_strdup_printf(_("Normal"));
-	} else if(val < 70) {
-		return g_strdup_printf(_("Loud"));
-	} else if(val < 85) {
-		return g_strdup_printf(_("Louder"));
-	} else {
-		return g_strdup_printf(_("Loudest"));
-	}
-}
-
-static void prefs_sound_volume_changed(GtkRange *range)
-{
-	int val = (int)gtk_range_get_value(GTK_RANGE(range));
-	purple_prefs_set_int(PIDGIN_PREFS_ROOT "/sound/volume", val);
-}
-#endif
-
-static void prefs_sound_sel(GtkTreeSelection *sel, GtkTreeModel *model) {
-	GtkTreeIter  iter;
-	GValue val;
-	const char *file;
-	char *pref;
-
-	if (! gtk_tree_selection_get_selected (sel, &model, &iter))
-		return;
-
-	val.g_type = 0;
-	gtk_tree_model_get_value (model, &iter, 3, &val);
-	sound_row_sel = g_value_get_uint(&val);
-
-	pref = g_strdup_printf(PIDGIN_PREFS_ROOT "/sound/file/%s",
-			pidgin_sound_get_event_option(sound_row_sel));
-	file = purple_prefs_get_path(pref);
-	g_free(pref);
-	if (sound_entry)
-		gtk_entry_set_text(GTK_ENTRY(sound_entry), (file && *file != '\0') ? file : _("(default)"));
-	g_value_unset (&val);
-}
-
-static GtkWidget *
-sound_page(void)
-{
-	GtkWidget *ret;
-	GtkWidget *vbox, *sw, *button;
-	GtkSizeGroup *sg;
-	GtkTreeIter iter;
-	GtkWidget *event_view;
-	GtkListStore *event_store;
-	GtkCellRenderer *rend;
-	GtkTreeViewColumn *col;
-	GtkTreeSelection *sel;
-	GtkTreePath *path;
-	GtkWidget *hbox;
-	int j;
-	const char *file;
-	char *pref;
-#ifndef _WIN32
-	GtkWidget *dd;
-	GtkWidget *entry;
-	const char *cmd;
-#endif
-
-	ret = gtk_vbox_new(FALSE, PIDGIN_HIG_CAT_SPACE);
-	gtk_container_set_border_width (GTK_CONTAINER (ret), PIDGIN_HIG_BORDER);
-
-	sg = gtk_size_group_new(GTK_SIZE_GROUP_HORIZONTAL);
-
-#ifndef _WIN32
-	vbox = pidgin_make_frame (ret, _("Sound Method"));
-	dd = pidgin_prefs_dropdown(vbox, _("_Method:"), PURPLE_PREF_STRING,
-			PIDGIN_PREFS_ROOT "/sound/method",
-			_("Console beep"), "beep",
-#ifdef USE_GSTREAMER
-			_("Automatic"), "automatic",
-			"ESD", "esd",
-			"ALSA", "alsa",
-#endif
-			_("Command"), "custom",
-			_("No sounds"), "none",
-			NULL);
-	gtk_size_group_add_widget(sg, dd);
-	gtk_misc_set_alignment(GTK_MISC(dd), 0, 0.5);
-
-	entry = gtk_entry_new();
-	gtk_editable_set_editable(GTK_EDITABLE(entry), TRUE);
-	cmd = purple_prefs_get_path(PIDGIN_PREFS_ROOT "/sound/command");
-	if(cmd)
-		gtk_entry_set_text(GTK_ENTRY(entry), cmd);
-	g_signal_connect(G_OBJECT(entry), "changed",
-					 G_CALLBACK(sound_cmd_yeah), NULL);
-
-	hbox = pidgin_add_widget_to_vbox(GTK_BOX(vbox), _("Sound c_ommand:\n(%s for filename)"), sg, entry, TRUE, NULL);
-	purple_prefs_connect_callback(prefs, PIDGIN_PREFS_ROOT "/sound/method",
-								sound_changed1_cb, hbox);
-	gtk_widget_set_sensitive(hbox,
-			!strcmp(purple_prefs_get_string(PIDGIN_PREFS_ROOT "/sound/method"),
-					"custom"));
-#endif /* _WIN32 */
-
-	vbox = pidgin_make_frame (ret, _("Sound Options"));
-	pidgin_prefs_checkbox(_("Sounds when conversation has _focus"),
-				   PIDGIN_PREFS_ROOT "/sound/conv_focus", vbox);
-	pidgin_prefs_dropdown(vbox, _("Enable sounds:"),
-				 PURPLE_PREF_INT, "/purple/sound/while_status",
-				_("Only when available"), 1,
-				_("Only when not available"), 2,
-				_("Always"), 3,
-				NULL);
-
-#ifdef USE_GSTREAMER
-	sw = gtk_hscale_new_with_range(0.0, 100.0, 5.0);
-	gtk_range_set_increments(GTK_RANGE(sw), 5.0, 25.0);
-	gtk_range_set_value(GTK_RANGE(sw), purple_prefs_get_int(PIDGIN_PREFS_ROOT "/sound/volume"));
-	g_signal_connect (G_OBJECT (sw), "format-value",
-			  G_CALLBACK (prefs_sound_volume_format),
-			  NULL);
-	g_signal_connect (G_OBJECT (sw), "value-changed",
-			  G_CALLBACK (prefs_sound_volume_changed),
-			  NULL);
-	hbox = pidgin_add_widget_to_vbox(GTK_BOX(vbox), _("Volume:"), NULL, sw, TRUE, NULL);
-
-	purple_prefs_connect_callback(prefs, PIDGIN_PREFS_ROOT "/sound/method",
-								sound_changed3_cb, hbox);
-	sound_changed3_cb(PIDGIN_PREFS_ROOT "/sound/method", PURPLE_PREF_STRING,
-			  purple_prefs_get_string(PIDGIN_PREFS_ROOT "/sound/method"), hbox);
-#endif
-
-#ifndef _WIN32
-	gtk_widget_set_sensitive(vbox,
-			strcmp(purple_prefs_get_string(PIDGIN_PREFS_ROOT "/sound/method"), "none"));
-	purple_prefs_connect_callback(prefs, PIDGIN_PREFS_ROOT "/sound/method",
-								sound_changed2_cb, vbox);
-#endif
-
-	vbox = pidgin_make_frame(ret, _("Sound Events"));
-
-	/* The following is an ugly hack to make the frame expand so the
-	 * sound events list is big enough to be usable */
-	gtk_box_set_child_packing(GTK_BOX(vbox->parent), vbox, TRUE, TRUE, 0,
-			GTK_PACK_START);
-	gtk_box_set_child_packing(GTK_BOX(vbox->parent->parent), vbox->parent, TRUE,
-			TRUE, 0, GTK_PACK_START);
-	gtk_box_set_child_packing(GTK_BOX(vbox->parent->parent->parent),
-			vbox->parent->parent, TRUE, TRUE, 0, GTK_PACK_START);
-
-	sw = gtk_scrolled_window_new(NULL,NULL);
-	gtk_widget_set_size_request(sw, -1, 100);
-	gtk_scrolled_window_set_policy(GTK_SCROLLED_WINDOW(sw), GTK_POLICY_NEVER, GTK_POLICY_AUTOMATIC);
-	gtk_scrolled_window_set_shadow_type (GTK_SCROLLED_WINDOW(sw), GTK_SHADOW_IN);
-
-	gtk_box_pack_start(GTK_BOX(vbox), sw, TRUE, TRUE, 0);
-	event_store = gtk_list_store_new (4, G_TYPE_BOOLEAN, G_TYPE_STRING, G_TYPE_STRING, G_TYPE_UINT);
-
-	for (j=0; j < PURPLE_NUM_SOUNDS; j++) {
-		char *pref = g_strdup_printf(PIDGIN_PREFS_ROOT "/sound/enabled/%s",
-					     pidgin_sound_get_event_option(j));
-		const char *label = pidgin_sound_get_event_label(j);
-
-		if (label == NULL) {
-			g_free(pref);
-			continue;
-		}
-
-		gtk_list_store_append (event_store, &iter);
-		gtk_list_store_set(event_store, &iter,
-				   0, purple_prefs_get_bool(pref),
-				   1, _(label),
-				   2, pref,
-				   3, j,
-				   -1);
-		g_free(pref);
-	}
-
-	event_view = gtk_tree_view_new_with_model (GTK_TREE_MODEL(event_store));
-
-	rend = gtk_cell_renderer_toggle_new();
-	sel = gtk_tree_view_get_selection (GTK_TREE_VIEW (event_view));
-	g_signal_connect (G_OBJECT (sel), "changed",
-			  G_CALLBACK (prefs_sound_sel),
-			  NULL);
-	g_signal_connect (G_OBJECT(rend), "toggled",
-			  G_CALLBACK(event_toggled), event_store);
-	path = gtk_tree_path_new_first();
-	gtk_tree_selection_select_path(sel, path);
-	gtk_tree_path_free(path);
-
-	col = gtk_tree_view_column_new_with_attributes (_("Play"),
-							rend,
-							"active", 0,
-							NULL);
-	gtk_tree_view_append_column (GTK_TREE_VIEW(event_view), col);
-
-	rend = gtk_cell_renderer_text_new();
-	col = gtk_tree_view_column_new_with_attributes (_("Event"),
-							rend,
-							"text", 1,
-							NULL);
-	gtk_tree_view_append_column (GTK_TREE_VIEW(event_view), col);
-	g_object_unref(G_OBJECT(event_store));
-	gtk_container_add(GTK_CONTAINER(sw), event_view);
-
-	hbox = gtk_hbox_new(FALSE, PIDGIN_HIG_BOX_SPACE);
-	gtk_box_pack_start(GTK_BOX(vbox), hbox, FALSE, FALSE, 0);
-	sound_entry = gtk_entry_new();
-	pref = g_strdup_printf(PIDGIN_PREFS_ROOT "/sound/file/%s",
-			       pidgin_sound_get_event_option(0));
-	file = purple_prefs_get_path(pref);
-	g_free(pref);
-	gtk_entry_set_text(GTK_ENTRY(sound_entry), (file && *file != '\0') ? file : _("(default)"));
-	gtk_editable_set_editable(GTK_EDITABLE(sound_entry), FALSE);
-	gtk_box_pack_start(GTK_BOX(hbox), sound_entry, FALSE, FALSE, PIDGIN_HIG_BOX_SPACE);
-
-	button = gtk_button_new_with_label(_("Test"));
-	g_signal_connect(G_OBJECT(button), "clicked", G_CALLBACK(test_sound), NULL);
-	gtk_box_pack_start(GTK_BOX(hbox), button, FALSE, FALSE, 1);
-
-	button = gtk_button_new_with_label(_("Reset"));
-	g_signal_connect(G_OBJECT(button), "clicked", G_CALLBACK(reset_sound), NULL);
-	gtk_box_pack_start(GTK_BOX(hbox), button, FALSE, FALSE, 1);
-
-	button = gtk_button_new_with_label(_("Choose..."));
-	g_signal_connect(G_OBJECT(button), "clicked", G_CALLBACK(select_sound), NULL);
-	gtk_box_pack_start(GTK_BOX(hbox), button, FALSE, FALSE, 1);
-
-	gtk_widget_show_all(ret);
-	g_object_unref(sg);
-
-	return ret;
-}
-
-
-static void
-set_idle_away(PurpleSavedStatus *status)
-{
-	purple_prefs_set_int("/purple/savedstatus/idleaway", purple_savedstatus_get_creation_time(status));
-}
-
-static void
-set_startupstatus(PurpleSavedStatus *status)
-{
-	purple_prefs_set_int("/purple/savedstatus/startup", purple_savedstatus_get_creation_time(status));
-}
-
-static GtkWidget *
-away_page(void)
-{
-	GtkWidget *ret;
-	GtkWidget *vbox;
-	GtkWidget *dd;
-	GtkWidget *label;
-	GtkWidget *button;
-	GtkWidget *select;
-	GtkWidget *menu;
-	GtkSizeGroup *sg;
-
-	ret = gtk_vbox_new(FALSE, PIDGIN_HIG_CAT_SPACE);
-	gtk_container_set_border_width (GTK_CONTAINER (ret), PIDGIN_HIG_BORDER);
-
-	sg = gtk_size_group_new(GTK_SIZE_GROUP_HORIZONTAL);
-
-	/* Idle stuff */
-	vbox = pidgin_make_frame(ret, _("Idle"));
-
-	dd = pidgin_prefs_dropdown(vbox, _("_Report idle time:"),
-		PURPLE_PREF_STRING, "/purple/away/idle_reporting",
-		_("Never"), "none",
-		_("From last sent message"), "purple",
-#if defined(USE_SCREENSAVER) || defined(HAVE_IOKIT)
-		_("Based on keyboard or mouse use"), "system",
-#endif
-		NULL);
-	gtk_size_group_add_widget(sg, dd);
-	gtk_misc_set_alignment(GTK_MISC(dd), 0, 0.5);
-
-	/* Away stuff */
-	vbox = pidgin_make_frame(ret, _("Away"));
-
-	dd = pidgin_prefs_dropdown(vbox, _("_Auto-reply:"),
-		PURPLE_PREF_STRING, "/purple/away/auto_reply",
-		_("Never"), "never",
-		_("When away"), "away",
-		_("When both away and idle"), "awayidle",
-		NULL);
-	gtk_size_group_add_widget(sg, dd);
-	gtk_misc_set_alignment(GTK_MISC(dd), 0, 0.5);
-
-	/* Auto-away stuff */
-	vbox = pidgin_make_frame(ret, _("Auto-away"));
-
-	button = pidgin_prefs_checkbox(_("Change status when _idle"),
-						   "/purple/away/away_when_idle", vbox);
-
-	select = pidgin_prefs_labeled_spin_button(vbox,
-			_("_Minutes before becoming idle:"), "/purple/away/mins_before_away",
-			1, 24 * 60, sg);
-	g_signal_connect(G_OBJECT(button), "clicked",
-					 G_CALLBACK(pidgin_toggle_sensitive), select);
-
-	/* TODO: Show something useful if we don't have any saved statuses. */
-	menu = pidgin_status_menu(purple_savedstatus_get_idleaway(), G_CALLBACK(set_idle_away));
-	pidgin_add_widget_to_vbox(GTK_BOX(vbox), _("Change _status to:"), sg, menu, TRUE, &label);
-	g_signal_connect(G_OBJECT(button), "clicked",
-			 G_CALLBACK(pidgin_toggle_sensitive), menu);
-	g_signal_connect(G_OBJECT(button), "clicked",
-					 G_CALLBACK(pidgin_toggle_sensitive), label);
-
-	if (!purple_prefs_get_bool("/purple/away/away_when_idle")) {
-		gtk_widget_set_sensitive(GTK_WIDGET(menu), FALSE);
-		gtk_widget_set_sensitive(GTK_WIDGET(select), FALSE);
-		gtk_widget_set_sensitive(GTK_WIDGET(label), FALSE);
-	}
-
-	/* Signon status stuff */
-	vbox = pidgin_make_frame(ret, _("Status at Startup"));
-
-	button = pidgin_prefs_checkbox(_("Use status from last _exit at startup"),
-		"/purple/savedstatus/startup_current_status", vbox);
-
-	/* TODO: Show something useful if we don't have any saved statuses. */
-	menu = pidgin_status_menu(purple_savedstatus_get_startup(), G_CALLBACK(set_startupstatus));
-	g_signal_connect(G_OBJECT(button), "clicked",
-			 G_CALLBACK(pidgin_toggle_sensitive), menu);
-	pidgin_add_widget_to_vbox(GTK_BOX(vbox), _("Status to a_pply at startup:"), sg, menu, TRUE, &label);
-	g_signal_connect(G_OBJECT(button), "clicked",
-					 G_CALLBACK(pidgin_toggle_sensitive), label);
-
-	if (purple_prefs_get_bool("/purple/savedstatus/startup_current_status")) {
-		gtk_widget_set_sensitive(GTK_WIDGET(menu), FALSE);
-		gtk_widget_set_sensitive(GTK_WIDGET(label), FALSE);
-	}
-
-	gtk_widget_show_all(ret);
-	g_object_unref(sg);
-
-	return ret;
-}
-
-static int
-prefs_notebook_add_page(const char *text,
-  		        GtkWidget *page,
-			int ind) {
-
-#if GTK_CHECK_VERSION(2,4,0)
-	return gtk_notebook_append_page(GTK_NOTEBOOK(prefsnotebook), page, gtk_label_new(text));
-#else
-	gtk_notebook_append_page(GTK_NOTEBOOK(prefsnotebook), page, gtk_label_new(text));
-	return gtk_notebook_page_num(GTK_NOTEBOOK(prefsnotebook), page);
-#endif
-}
-
-static void prefs_notebook_init(void) {
-	prefs_notebook_add_page(_("Interface"), interface_page(), notebook_page++);
-	prefs_notebook_add_page(_("Conversations"), conv_page(), notebook_page++);
-	prefs_notebook_add_page(_("Smiley Themes"), theme_page(), notebook_page++);
-	prefs_notebook_add_page(_("Sounds"), sound_page(), notebook_page++);
-	prefs_notebook_add_page(_("Network"), network_page(), notebook_page++);
-#ifndef _WIN32
-	/* We use the registered default browser in windows */
-	/* if the user is running gnome 2.x or Mac OS X, hide the browsers tab */
-	if ((purple_running_gnome() == FALSE) && (purple_running_osx() == FALSE)) {
-		prefs_notebook_add_page(_("Browser"), browser_page(), notebook_page++);
-	}
-#endif
-	prefs_notebook_add_page(_("Logging"), logging_page(), notebook_page++);
-	prefs_notebook_add_page(_("Status / Idle"), away_page(), notebook_page++);
-}
-
-void pidgin_prefs_show(void)
-{
-	GtkWidget *vbox;
-	GtkWidget *notebook;
-	GtkWidget *button;
-
-	if (prefs) {
-		gtk_window_present(GTK_WINDOW(prefs));
-		return;
-	}
-
-	/* copy the preferences to tmp values...
-	 * I liked "take affect immediately" Oh well :-( */
-	/* (that should have been "effect," right?) */
-
-	/* Back to instant-apply! I win!  BU-HAHAHA! */
-
-	/* Create the window */
-	prefs = pidgin_create_dialog(_("Preferences"), PIDGIN_HIG_BORDER, "preferences", FALSE);
-	g_signal_connect(G_OBJECT(prefs), "destroy",
-					 G_CALLBACK(delete_prefs), NULL);
-
-	vbox = pidgin_dialog_get_vbox_with_properties(GTK_DIALOG(prefs), FALSE, PIDGIN_HIG_BORDER);
-
-	/* The notebook */
-	prefsnotebook = notebook = gtk_notebook_new ();
-	gtk_box_pack_start (GTK_BOX (vbox), notebook, FALSE, FALSE, 0);
-	gtk_widget_show(prefsnotebook);
-
-	button = pidgin_dialog_add_button(GTK_DIALOG(prefs), GTK_STOCK_CLOSE, NULL, NULL);
-	g_signal_connect_swapped(G_OBJECT(button), "clicked",
-							 G_CALLBACK(gtk_widget_destroy), prefs);
-
-	prefs_notebook_init();
-
-	/* Show everything. */
-	gtk_widget_show(prefs);
-}
-
-static void
-set_bool_pref(GtkWidget *w, const char *key)
-{
-	purple_prefs_set_bool(key,
-		gtk_toggle_button_get_active(GTK_TOGGLE_BUTTON(w)));
-}
-
-GtkWidget *
-pidgin_prefs_checkbox(const char *text, const char *key, GtkWidget *page)
-{
-	GtkWidget *button;
-
-	button = gtk_check_button_new_with_mnemonic(text);
-	gtk_toggle_button_set_active(GTK_TOGGLE_BUTTON(button),
-								 purple_prefs_get_bool(key));
-
-	gtk_box_pack_start(GTK_BOX(page), button, FALSE, FALSE, 0);
-
-	g_signal_connect(G_OBJECT(button), "clicked",
-					 G_CALLBACK(set_bool_pref), (char *)key);
-
-	gtk_widget_show(button);
-
-	return button;
-}
-
-static void
-smiley_theme_pref_cb(const char *name, PurplePrefType type,
-					 gconstpointer value, gpointer data)
-{
-	const char *themename = value;
-	GSList *themes;
-
-	for (themes = smiley_themes; themes; themes = themes->next) {
-		struct smiley_theme *smile = themes->data;
-		if (smile->name && strcmp(themename, smile->name) == 0) {
-			pidgin_themes_load_smiley_theme(smile->path, TRUE);
-			break;
-		}
-	}
-}
-
-void
-pidgin_prefs_init(void)
-{
-	purple_prefs_add_none(PIDGIN_PREFS_ROOT "");
-	purple_prefs_add_none("/plugins/gtk");
-
-#ifndef _WIN32
-	/* Browsers */
-	purple_prefs_add_none(PIDGIN_PREFS_ROOT "/browsers");
-	purple_prefs_add_int(PIDGIN_PREFS_ROOT "/browsers/place", PIDGIN_BROWSER_DEFAULT);
-	purple_prefs_add_path(PIDGIN_PREFS_ROOT "/browsers/command", "");
-	purple_prefs_add_string(PIDGIN_PREFS_ROOT "/browsers/browser", "mozilla");
-#endif
-
-	/* Plugins */
-	purple_prefs_add_none(PIDGIN_PREFS_ROOT "/plugins");
-	purple_prefs_add_path_list(PIDGIN_PREFS_ROOT "/plugins/loaded", NULL);
-
-	/* File locations */
-	purple_prefs_add_none(PIDGIN_PREFS_ROOT "/filelocations");
-	purple_prefs_add_path(PIDGIN_PREFS_ROOT "/filelocations/last_save_folder", "");
-	purple_prefs_add_path(PIDGIN_PREFS_ROOT "/filelocations/last_open_folder", "");
-	purple_prefs_add_path(PIDGIN_PREFS_ROOT "/filelocations/last_icon_folder", "");
-
-	/* Smiley Themes */
-	purple_prefs_add_none(PIDGIN_PREFS_ROOT "/smileys");
-	purple_prefs_add_string(PIDGIN_PREFS_ROOT "/smileys/theme", "Default");
-
-	/* Smiley Callbacks */
-	purple_prefs_connect_callback(prefs, PIDGIN_PREFS_ROOT "/smileys/theme",
-								smiley_theme_pref_cb, NULL);
-
-	pidgin_prefs_update_old();
-}
-
-void pidgin_prefs_update_old()
-{
-	const char *str;
-
-	purple_prefs_rename("/gaim/gtk", PIDGIN_PREFS_ROOT);
-
-	/* Rename some old prefs */
-	purple_prefs_rename(PIDGIN_PREFS_ROOT "/logging/log_ims", "/purple/logging/log_ims");
-	purple_prefs_rename(PIDGIN_PREFS_ROOT "/logging/log_chats", "/purple/logging/log_chats");
-	purple_prefs_rename("/purple/conversations/placement",
-					  PIDGIN_PREFS_ROOT "/conversations/placement");
-
-	purple_prefs_rename(PIDGIN_PREFS_ROOT "/debug/timestamps", "/purple/debug/timestamps");
-	purple_prefs_rename(PIDGIN_PREFS_ROOT "/conversations/im/raise_on_events", "/plugins/gtk/X11/notify/method_raise");
-
-	purple_prefs_rename_boolean_toggle(PIDGIN_PREFS_ROOT "/conversations/ignore_colors",
-									 PIDGIN_PREFS_ROOT "/conversations/show_incoming_formatting");
-
-	/* this string pref moved into the core, try to be friendly */
-	purple_prefs_rename(PIDGIN_PREFS_ROOT "/idle/reporting_method", "/purple/away/idle_reporting");
-	if ((str = purple_prefs_get_string("/purple/away/idle_reporting")) &&
-			strcmp(str, "gaim") == 0)
-		purple_prefs_set_string("/purple/away/idle_reporting", "purple");
-
-	/* Remove some no-longer-used prefs */
-	purple_prefs_remove(PIDGIN_PREFS_ROOT "/blist/auto_expand_contacts");
-	purple_prefs_remove(PIDGIN_PREFS_ROOT "/blist/button_style");
-	purple_prefs_remove(PIDGIN_PREFS_ROOT "/blist/grey_idle_buddies");
-	purple_prefs_remove(PIDGIN_PREFS_ROOT "/blist/raise_on_events");
-	purple_prefs_remove(PIDGIN_PREFS_ROOT "/blist/show_group_count");
-	purple_prefs_remove(PIDGIN_PREFS_ROOT "/blist/show_warning_level");
-	purple_prefs_remove(PIDGIN_PREFS_ROOT "/conversations/button_type");
-	purple_prefs_remove(PIDGIN_PREFS_ROOT "/conversations/close_immediately");
-	purple_prefs_remove(PIDGIN_PREFS_ROOT "/conversations/ctrl_enter_sends");
-	purple_prefs_remove(PIDGIN_PREFS_ROOT "/conversations/enter_sends");
-	purple_prefs_remove(PIDGIN_PREFS_ROOT "/conversations/escape_closes");
-	purple_prefs_remove(PIDGIN_PREFS_ROOT "/conversations/html_shortcuts");
-	purple_prefs_remove(PIDGIN_PREFS_ROOT "/conversations/icons_on_tabs");
-	purple_prefs_remove(PIDGIN_PREFS_ROOT "/conversations/send_formatting");
-	purple_prefs_remove(PIDGIN_PREFS_ROOT "/conversations/show_smileys");
-	purple_prefs_remove(PIDGIN_PREFS_ROOT "/conversations/show_urls_as_links");
-	purple_prefs_remove(PIDGIN_PREFS_ROOT "/conversations/smiley_shortcuts");
-	purple_prefs_remove(PIDGIN_PREFS_ROOT "/conversations/use_custom_bgcolor");
-	purple_prefs_remove(PIDGIN_PREFS_ROOT "/conversations/use_custom_fgcolor");
-	purple_prefs_remove(PIDGIN_PREFS_ROOT "/conversations/use_custom_font");
-	purple_prefs_remove(PIDGIN_PREFS_ROOT "/conversations/use_custom_size");
-	purple_prefs_remove(PIDGIN_PREFS_ROOT "/conversations/chat/old_tab_complete");
-	purple_prefs_remove(PIDGIN_PREFS_ROOT "/conversations/chat/tab_completion");
-	purple_prefs_remove(PIDGIN_PREFS_ROOT "/conversations/im/hide_on_send");
-	purple_prefs_remove(PIDGIN_PREFS_ROOT "/conversations/chat/color_nicks");
-	purple_prefs_remove(PIDGIN_PREFS_ROOT "/conversations/chat/raise_on_events");
-	purple_prefs_remove(PIDGIN_PREFS_ROOT "/conversations/ignore_fonts");
-	purple_prefs_remove(PIDGIN_PREFS_ROOT "/conversations/ignore_font_sizes");
-	purple_prefs_remove(PIDGIN_PREFS_ROOT "/conversations/passthrough_unknown_commands");
-	purple_prefs_remove(PIDGIN_PREFS_ROOT "/idle");
-	purple_prefs_remove(PIDGIN_PREFS_ROOT "/logging/individual_logs");
-	purple_prefs_remove(PIDGIN_PREFS_ROOT "/sound/signon");
-	purple_prefs_remove(PIDGIN_PREFS_ROOT "/sound/silent_signon");
-
-	/* Convert old queuing prefs to hide_new 3-way pref. */
-	if (purple_prefs_exists("/plugins/gtk/docklet/queue_messages") &&
-	    purple_prefs_get_bool("/plugins/gtk/docklet/queue_messages"))
-	{
-		purple_prefs_set_string(PIDGIN_PREFS_ROOT "/conversations/im/hide_new", "always");
-	}
-	else if (purple_prefs_exists(PIDGIN_PREFS_ROOT "/away/queue_messages") &&
-	         purple_prefs_get_bool(PIDGIN_PREFS_ROOT "/away/queue_messages"))
-	{
-		purple_prefs_set_string(PIDGIN_PREFS_ROOT "/conversations/im/hide_new", "away");
-	}
-	purple_prefs_remove(PIDGIN_PREFS_ROOT "/away/queue_messages");
-	purple_prefs_remove(PIDGIN_PREFS_ROOT "/away");
-	purple_prefs_remove("/plugins/gtk/docklet/queue_messages");
-
-	purple_prefs_remove(PIDGIN_PREFS_ROOT "/conversations/chat/default_width");
-	purple_prefs_remove(PIDGIN_PREFS_ROOT "/conversations/chat/default_height");
-	purple_prefs_remove(PIDGIN_PREFS_ROOT "/conversations/im/default_width");
-	purple_prefs_remove(PIDGIN_PREFS_ROOT "/conversations/im/default_height");
-	purple_prefs_rename(PIDGIN_PREFS_ROOT "/conversations/x",
-			PIDGIN_PREFS_ROOT "/conversations/im/x");
-	purple_prefs_rename(PIDGIN_PREFS_ROOT "/conversations/y",
-			PIDGIN_PREFS_ROOT "/conversations/im/y");
-}+/**
+ * @file gtkprefs.c GTK+ Preferences
+ * @ingroup pidgin
+ */
+
+/* pidgin
+ *
+ * Pidgin is the legal property of its developers, whose names are too numerous
+ * to list here.  Please refer to the COPYRIGHT file distributed with this
+ * source distribution.
+ *
+ * This program is free software; you can redistribute it and/or modify
+ * it under the terms of the GNU General Public License as published by
+ * the Free Software Foundation; either version 2 of the License, or
+ * (at your option) any later version.
+ *
+ * This program is distributed in the hope that it will be useful,
+ * but WITHOUT ANY WARRANTY; without even the implied warranty of
+ * MERCHANTABILITY or FITNESS FOR A PARTICULAR PURPOSE.  See the
+ * GNU General Public License for more details.
+ *
+ * You should have received a copy of the GNU General Public License
+ * along with this program; if not, write to the Free Software
+ * Foundation, Inc., 51 Franklin Street, Fifth Floor, Boston, MA  02111-1301  USA
+ *
+ */
+#include "internal.h"
+#include "pidgin.h"
+
+#include "debug.h"
+#include "notify.h"
+#include "prefs.h"
+#include "proxy.h"
+#include "prpl.h"
+#include "request.h"
+#include "savedstatuses.h"
+#include "sound.h"
+#include "util.h"
+#include "network.h"
+
+#include "gtkblist.h"
+#include "gtkconv.h"
+#include "gtkdebug.h"
+#include "gtkdialogs.h"
+#include "gtkimhtml.h"
+#include "gtkimhtmltoolbar.h"
+#include "gtkprefs.h"
+#include "gtksavedstatuses.h"
+#include "gtksound.h"
+#include "gtkthemes.h"
+#include "gtkutils.h"
+#include "pidginstock.h"
+
+#define PROXYHOST 0
+#define PROXYPORT 1
+#define PROXYUSER 2
+#define PROXYPASS 3
+
+static int sound_row_sel = 0;
+static GtkWidget *prefsnotebook;
+
+static GtkWidget *sound_entry = NULL;
+static GtkListStore *smiley_theme_store = NULL;
+static GtkTreeSelection *smiley_theme_sel = NULL;
+static GtkWidget *prefs_proxy_frame = NULL;
+
+static GtkWidget *prefs = NULL;
+static GtkWidget *debugbutton = NULL;
+static int notebook_page = 0;
+static GtkTreeRowReference *previous_smiley_row = NULL;
+
+/*
+ * PROTOTYPES
+ */
+static void delete_prefs(GtkWidget *, void *);
+
+static void
+update_spin_value(GtkWidget *w, GtkWidget *spin)
+{
+	const char *key = g_object_get_data(G_OBJECT(spin), "val");
+	int value;
+
+	value = gtk_spin_button_get_value_as_int(GTK_SPIN_BUTTON(spin));
+
+	purple_prefs_set_int(key, value);
+}
+
+GtkWidget *
+pidgin_prefs_labeled_spin_button(GtkWidget *box, const gchar *title,
+		const char *key, int min, int max, GtkSizeGroup *sg)
+{
+	GtkWidget *spin;
+	GtkObject *adjust;
+	int val;
+
+	val = purple_prefs_get_int(key);
+
+	adjust = gtk_adjustment_new(val, min, max, 1, 1, 1);
+	spin = gtk_spin_button_new(GTK_ADJUSTMENT(adjust), 1, 0);
+	g_object_set_data(G_OBJECT(spin), "val", (char *)key);
+	if (max < 10000)
+		gtk_widget_set_size_request(spin, 50, -1);
+	else
+		gtk_widget_set_size_request(spin, 60, -1);
+	g_signal_connect(G_OBJECT(adjust), "value-changed",
+					 G_CALLBACK(update_spin_value), GTK_WIDGET(spin));
+	gtk_widget_show(spin);
+
+	return pidgin_add_widget_to_vbox(GTK_BOX(box), title, sg, spin, FALSE, NULL);
+}
+
+static void
+entry_set(GtkEntry *entry, gpointer data) {
+	const char *key = (const char*)data;
+
+	purple_prefs_set_string(key, gtk_entry_get_text(entry));
+}
+
+GtkWidget *
+pidgin_prefs_labeled_entry(GtkWidget *page, const gchar *title,
+							 const char *key, GtkSizeGroup *sg)
+{
+	GtkWidget *entry;
+	const gchar *value;
+
+	value = purple_prefs_get_string(key);
+
+	entry = gtk_entry_new();
+	gtk_entry_set_text(GTK_ENTRY(entry), value);
+	g_signal_connect(G_OBJECT(entry), "changed",
+					 G_CALLBACK(entry_set), (char*)key);
+	gtk_widget_show(entry);
+
+	return pidgin_add_widget_to_vbox(GTK_BOX(page), title, sg, entry, TRUE, NULL);
+}
+
+static void
+dropdown_set(GObject *w, const char *key)
+{
+	const char *str_value;
+	int int_value;
+	PurplePrefType type;
+
+	type = GPOINTER_TO_INT(g_object_get_data(w, "type"));
+
+	if (type == PURPLE_PREF_INT) {
+		int_value = GPOINTER_TO_INT(g_object_get_data(w, "value"));
+
+		purple_prefs_set_int(key, int_value);
+	}
+	else if (type == PURPLE_PREF_STRING) {
+		str_value = (const char *)g_object_get_data(w, "value");
+
+		purple_prefs_set_string(key, str_value);
+	}
+	else if (type == PURPLE_PREF_BOOLEAN) {
+		purple_prefs_set_bool(key,
+				GPOINTER_TO_INT(g_object_get_data(w, "value")));
+	}
+}
+
+GtkWidget *
+pidgin_prefs_dropdown_from_list(GtkWidget *box, const gchar *title,
+		PurplePrefType type, const char *key, GList *menuitems)
+{
+	GtkWidget  *dropdown, *opt, *menu;
+	GtkWidget  *label = NULL;
+	gchar      *text;
+	const char *stored_str = NULL;
+	int         stored_int = 0;
+	int         int_value  = 0;
+	const char *str_value  = NULL;
+	int         o = 0;
+
+	g_return_val_if_fail(menuitems != NULL, NULL);
+
+#if 0 /* GTK_CHECK_VERSION(2,4,0) */
+	if(type == PURPLE_PREF_INT)
+		model = gtk_list_store_new(2, G_TYPE_STRING, G_TYPE_INT);
+	else if(type == PURPLE_PREF_STRING)
+		model = gtk_list_store_new(2, G_TYPE_STRING, G_TYPE_STRING);
+	dropdown = gtk_combo_box_new_with_model(model);
+#else
+	dropdown = gtk_option_menu_new();
+	menu = gtk_menu_new();
+#endif
+
+	if (type == PURPLE_PREF_INT)
+		stored_int = purple_prefs_get_int(key);
+	else if (type == PURPLE_PREF_STRING)
+		stored_str = purple_prefs_get_string(key);
+
+	while (menuitems != NULL && (text = (char *) menuitems->data) != NULL) {
+		menuitems = g_list_next(menuitems);
+		g_return_val_if_fail(menuitems != NULL, NULL);
+
+		opt = gtk_menu_item_new_with_label(text);
+
+		g_object_set_data(G_OBJECT(opt), "type", GINT_TO_POINTER(type));
+
+		if (type == PURPLE_PREF_INT) {
+			int_value = GPOINTER_TO_INT(menuitems->data);
+			g_object_set_data(G_OBJECT(opt), "value",
+							  GINT_TO_POINTER(int_value));
+		}
+		else if (type == PURPLE_PREF_STRING) {
+			str_value = (const char *)menuitems->data;
+
+			g_object_set_data(G_OBJECT(opt), "value", (char *)str_value);
+		}
+		else if (type == PURPLE_PREF_BOOLEAN) {
+			g_object_set_data(G_OBJECT(opt), "value",
+					menuitems->data);
+		}
+
+		g_signal_connect(G_OBJECT(opt), "activate",
+						 G_CALLBACK(dropdown_set), (char *)key);
+
+		gtk_widget_show(opt);
+		gtk_menu_shell_append(GTK_MENU_SHELL(menu), opt);
+
+		if ((type == PURPLE_PREF_INT && stored_int == int_value) ||
+			(type == PURPLE_PREF_STRING && stored_str != NULL &&
+			 !strcmp(stored_str, str_value)) ||
+			(type == PURPLE_PREF_BOOLEAN &&
+			 (purple_prefs_get_bool(key) == GPOINTER_TO_INT(menuitems->data)))) {
+
+			gtk_menu_set_active(GTK_MENU(menu), o);
+		}
+
+		menuitems = g_list_next(menuitems);
+
+		o++;
+	}
+
+	gtk_option_menu_set_menu(GTK_OPTION_MENU(dropdown), menu);
+
+	pidgin_add_widget_to_vbox(GTK_BOX(box), title, NULL, dropdown, FALSE, &label);
+
+	return label;
+}
+
+GtkWidget *
+pidgin_prefs_dropdown(GtkWidget *box, const gchar *title, PurplePrefType type,
+			   const char *key, ...)
+{
+	va_list ap;
+	GList *menuitems = NULL;
+	GtkWidget *dropdown = NULL;
+	char *name;
+	int int_value;
+	const char *str_value;
+
+	g_return_val_if_fail(type == PURPLE_PREF_BOOLEAN || type == PURPLE_PREF_INT ||
+			type == PURPLE_PREF_STRING, NULL);
+
+	va_start(ap, key);
+	while ((name = va_arg(ap, char *)) != NULL) {
+
+		menuitems = g_list_prepend(menuitems, name);
+
+		if (type == PURPLE_PREF_INT || type == PURPLE_PREF_BOOLEAN) {
+			int_value = va_arg(ap, int);
+			menuitems = g_list_prepend(menuitems, GINT_TO_POINTER(int_value));
+		}
+		else {
+			str_value = va_arg(ap, const char *);
+			menuitems = g_list_prepend(menuitems, (char *)str_value);
+		}
+	}
+	va_end(ap);
+
+	g_return_val_if_fail(menuitems != NULL, NULL);
+
+	menuitems = g_list_reverse(menuitems);
+
+	dropdown = pidgin_prefs_dropdown_from_list(box, title, type, key,
+			menuitems);
+
+	g_list_free(menuitems);
+
+	return dropdown;
+}
+
+static void
+delete_prefs(GtkWidget *asdf, void *gdsa)
+{
+	/* Close any "select sound" request dialogs */
+	purple_request_close_with_handle(prefs);
+
+	/* Unregister callbacks. */
+	purple_prefs_disconnect_by_handle(prefs);
+
+	prefs = NULL;
+	sound_entry = NULL;
+	debugbutton = NULL;
+	notebook_page = 0;
+	smiley_theme_store = NULL;
+	if (previous_smiley_row)
+		gtk_tree_row_reference_free(previous_smiley_row);
+	previous_smiley_row = NULL;
+
+}
+
+static void smiley_sel(GtkTreeSelection *sel, GtkTreeModel *model) {
+	GtkTreeIter  iter;
+	const char *themename;
+	char *description;
+	GValue val;
+	GtkTreePath *path, *oldpath;
+	struct smiley_theme *new_theme, *old_theme;
+	GtkWidget *remove_button = g_object_get_data(G_OBJECT(sel), "remove_button");
+
+	if (!gtk_tree_selection_get_selected(sel, &model, &iter)) {
+		gtk_widget_set_sensitive(remove_button, FALSE);
+		return;
+	}
+
+	old_theme = current_smiley_theme;
+	val.g_type = 0;
+	gtk_tree_model_get_value(model, &iter, 3, &val);
+	path = gtk_tree_model_get_path(model, &iter);
+	themename = g_value_get_string(&val);
+	purple_prefs_set_string(PIDGIN_PREFS_ROOT "/smileys/theme", themename);
+
+	gtk_widget_set_sensitive(remove_button, (strcmp(themename, "none") &&
+	                                         strcmp(themename, _("Default"))));
+	g_value_unset (&val);
+
+	/* current_smiley_theme is set in callback for the above pref change */
+	new_theme = current_smiley_theme;
+	description = g_strdup_printf("<span size='larger' weight='bold'>%s</span> - %s\n"
+								"<span size='smaller' foreground='white'>%s</span>",
+								_(new_theme->name), _(new_theme->author), _(new_theme->desc));
+	gtk_list_store_set(smiley_theme_store, &iter, 1, description, -1);
+	g_free(description);
+
+	if (new_theme != old_theme && previous_smiley_row) {
+		oldpath = gtk_tree_row_reference_get_path(previous_smiley_row);
+		if (gtk_tree_model_get_iter(model, &iter, oldpath)) {
+			description = g_strdup_printf("<span size='larger' weight='bold'>%s</span> - %s\n"
+								"<span size='smaller' foreground='dim grey'>%s</span>",
+								_(old_theme->name), _(old_theme->author), _(old_theme->desc));
+			gtk_list_store_set(smiley_theme_store, &iter, 1,
+				description, -1);
+			g_free(description);
+		}
+		gtk_tree_path_free(oldpath);
+	}
+	if (previous_smiley_row)
+		gtk_tree_row_reference_free(previous_smiley_row);
+	previous_smiley_row = gtk_tree_row_reference_new(model, path);
+	gtk_tree_path_free(path);
+}
+
+static GtkTreeRowReference *theme_refresh_theme_list(void)
+{
+	GdkPixbuf *pixbuf;
+	GSList *themes;
+	GtkTreeIter iter;
+	GtkTreeRowReference *row_ref = NULL;
+
+	if (previous_smiley_row)
+		gtk_tree_row_reference_free(previous_smiley_row);
+	previous_smiley_row = NULL;
+
+	pidgin_themes_smiley_theme_probe();
+
+	if (!(themes = smiley_themes))
+		return NULL;
+
+	gtk_list_store_clear(smiley_theme_store);
+
+	while (themes) {
+		struct smiley_theme *theme = themes->data;
+		char *description = g_strdup_printf("<span size='larger' weight='bold'>%s</span> - %s\n"
+						    "<span size='smaller' foreground='dim grey'>%s</span>",
+						    _(theme->name), _(theme->author), _(theme->desc));
+		gtk_list_store_append (smiley_theme_store, &iter);
+
+		/*
+		 * LEAK - Gentoo memprof thinks pixbuf is leaking here... but it
+		 * looks like it should be ok to me.  Anyone know what's up?  --Mark
+		 */
+		pixbuf = (theme->icon ? gdk_pixbuf_new_from_file(theme->icon, NULL) : NULL);
+
+		gtk_list_store_set(smiley_theme_store, &iter,
+				   0, pixbuf,
+				   1, description,
+				   2, theme->path,
+				   3, theme->name,
+				   -1);
+
+		if (pixbuf != NULL)
+			g_object_unref(G_OBJECT(pixbuf));
+
+		g_free(description);
+		themes = themes->next;
+
+		/* If this is the currently selected theme,
+		 * we will need to select it. Grab the row reference. */
+		if (theme == current_smiley_theme) {
+			GtkTreePath *path = gtk_tree_model_get_path(
+				GTK_TREE_MODEL(smiley_theme_store), &iter);
+			row_ref = gtk_tree_row_reference_new(
+				GTK_TREE_MODEL(smiley_theme_store), path);
+			gtk_tree_path_free(path);
+		}
+	}
+
+	return row_ref;
+}
+
+static void theme_install_theme(char *path, char *extn) {
+#ifndef _WIN32
+	gchar *command;
+#endif
+	gchar *destdir;
+	gchar *tail;
+	GtkTreeRowReference *theme_rowref;
+
+	/* Just to be safe */
+	g_strchomp(path);
+
+	/* I dont know what you are, get out of here */
+	if (extn != NULL)
+		tail = extn;
+	else if ((tail = strrchr(path, '.')) == NULL)
+		return;
+
+	destdir = g_strconcat(purple_user_dir(), G_DIR_SEPARATOR_S "smileys", NULL);
+
+	/* We'll check this just to make sure. This also lets us do something different on
+	 * other platforms, if need be */
+	if (!g_ascii_strcasecmp(tail, ".gz") || !g_ascii_strcasecmp(tail, ".tgz")) {
+#ifndef _WIN32
+		gchar *path_escaped = g_shell_quote(path);
+		gchar *destdir_escaped = g_shell_quote(destdir);
+		command = g_strdup_printf("tar > /dev/null xzf %s -C %s", path_escaped, destdir_escaped);
+		g_free(path_escaped);
+		g_free(destdir_escaped);
+#else
+		if(!winpidgin_gz_untar(path, destdir)) {
+			g_free(destdir);
+			return;
+		}
+#endif
+	}
+	else {
+		g_free(destdir);
+		return;
+	}
+
+#ifndef _WIN32
+	/* Fire! */
+	if (system(command))
+	{
+		purple_notify_error(NULL, NULL, _("Smiley theme failed to unpack."), NULL);
+	}
+
+	g_free(command);
+#endif
+	g_free(destdir);
+
+	theme_rowref = theme_refresh_theme_list();
+	if (theme_rowref != NULL) {
+		GtkTreePath *tp = gtk_tree_row_reference_get_path(theme_rowref);
+
+		if (tp)
+			gtk_tree_selection_select_path(smiley_theme_sel, tp);
+		gtk_tree_row_reference_free(theme_rowref);
+	}
+}
+
+static void
+theme_got_url(PurpleUtilFetchUrlData *url_data, gpointer user_data,
+		const gchar *themedata, size_t len, const gchar *error_message)
+{
+	FILE *f;
+	gchar *path;
+	size_t wc;
+
+	if ((error_message != NULL) || (len == 0))
+		return;
+
+	f = purple_mkstemp(&path, TRUE);
+	wc = fwrite(themedata, len, 1, f);
+	if (wc != 1) {
+		purple_debug_warning("theme_got_url", "Unable to write theme data.\n");
+		fclose(f);
+		g_unlink(path);
+		g_free(path);
+		return;
+	}
+	fclose(f);
+
+	theme_install_theme(path, user_data);
+
+	g_unlink(path);
+	g_free(path);
+}
+
+static void
+theme_dnd_recv(GtkWidget *widget, GdkDragContext *dc, guint x, guint y,
+		GtkSelectionData *sd, guint info, guint t, gpointer data)
+{
+	gchar *name = (gchar *)sd->data;
+
+	if ((sd->length >= 0) && (sd->format == 8)) {
+		/* Well, it looks like the drag event was cool.
+		 * Let's do something with it */
+
+		if (!g_ascii_strncasecmp(name, "file://", 7)) {
+			GError *converr = NULL;
+			gchar *tmp;
+			/* It looks like we're dealing with a local file. Let's
+			 * just untar it in the right place */
+			if(!(tmp = g_filename_from_uri(name, NULL, &converr))) {
+				purple_debug(PURPLE_DEBUG_ERROR, "theme dnd", "%s\n",
+						   (converr ? converr->message :
+							"g_filename_from_uri error"));
+				return;
+			}
+			theme_install_theme(tmp, NULL);
+			g_free(tmp);
+		} else if (!g_ascii_strncasecmp(name, "http://", 7)) {
+			/* Oo, a web drag and drop. This is where things
+			 * will start to get interesting */
+			purple_util_fetch_url(name, TRUE, NULL, FALSE, theme_got_url, ".tgz");
+		} else if (!g_ascii_strncasecmp(name, "https://", 8)) {
+			/* purple_util_fetch_url() doesn't support HTTPS, but we want users
+			 * to be able to drag and drop links from the SF trackers, so
+			 * we'll try it as an HTTP URL. */
+			char *tmp = g_strdup(name + 1);
+			tmp[0] = 'h';
+			tmp[1] = 't';
+			tmp[2] = 't';
+			tmp[3] = 'p';
+			purple_util_fetch_url(tmp, TRUE, NULL, FALSE, theme_got_url, ".tgz");
+			g_free(tmp);
+		}
+
+		gtk_drag_finish(dc, TRUE, FALSE, t);
+	}
+
+	gtk_drag_finish(dc, FALSE, FALSE, t);
+}
+
+/* Does same as normal sort, except "none" is sorted first */
+static gint pidgin_sort_smileys (GtkTreeModel	*model,
+						GtkTreeIter		*a,
+						GtkTreeIter		*b,
+						gpointer		userdata)
+{
+	gint ret = 0;
+	gchar *name1 = NULL, *name2 = NULL;
+
+	gtk_tree_model_get(model, a, 3, &name1, -1);
+	gtk_tree_model_get(model, b, 3, &name2, -1);
+
+	if (name1 == NULL || name2 == NULL) {
+		if (!(name1 == NULL && name2 == NULL))
+			ret = (name1 == NULL) ? -1: 1;
+	} else if (!g_ascii_strcasecmp(name1, "none")) {
+		if (!g_utf8_collate(name1, name2))
+			ret = 0;
+		else
+			/* Sort name1 first */
+			ret = -1;
+	} else if (!g_ascii_strcasecmp(name2, "none")) {
+		/* Sort name2 first */
+		ret = 1;
+	} else {
+		/* Neither string is "none", default to normal sort */
+		ret = purple_utf8_strcasecmp(name1,name2);
+	}
+
+	g_free(name1);
+	g_free(name2);
+
+	return ret;
+}
+
+static void
+request_theme_file_name_cb(gpointer data, char *theme_file_name)
+{
+	theme_install_theme(theme_file_name, NULL) ;
+}
+
+static void
+add_theme_button_clicked_cb(GtkWidget *widget, gpointer null)
+{
+	purple_request_file(NULL, _("Install Theme"), NULL, FALSE, (GCallback)request_theme_file_name_cb, NULL, NULL, NULL, NULL, NULL) ;
+}
+
+static void
+remove_theme_button_clicked_cb(GtkWidget *button, GtkTreeView *tv)
+{
+	char *theme_name = NULL, *theme_file = NULL;
+	GtkTreeModel *tm;
+	GtkTreeIter itr;
+	GtkTreeRowReference *trr = NULL;
+
+	if ((tm = gtk_tree_view_get_model(tv)) == NULL)
+		return;
+	if (!gtk_tree_selection_get_selected(smiley_theme_sel, NULL, &itr))
+		return;
+	gtk_tree_model_get(tm, &itr, 2, &theme_file, 3, &theme_name, -1);
+
+	if (theme_file && theme_name && strcmp(theme_name, "none"))
+		pidgin_themes_remove_smiley_theme(theme_file);
+
+	if ((trr = theme_refresh_theme_list()) != NULL) {
+		GtkTreePath *tp = gtk_tree_row_reference_get_path(trr);
+
+		if (tp) {
+			gtk_tree_selection_select_path(smiley_theme_sel, tp);
+			gtk_tree_path_free(tp);
+		}
+		gtk_tree_row_reference_free(trr);
+	}
+
+	g_free(theme_file);
+	g_free(theme_name);
+}
+
+static GtkWidget *
+theme_page(void)
+{
+	GtkWidget *add_button, *remove_button;
+	GtkWidget *hbox_buttons;
+	GtkWidget *alignment;
+	GtkWidget *ret;
+	GtkWidget *sw;
+	GtkWidget *view;
+	GtkCellRenderer *rend;
+	GtkTreeViewColumn *col;
+	GtkTreeSelection *sel;
+	GtkTreeRowReference *rowref;
+	GtkWidget *label;
+	GtkTargetEntry te[3] = {{"text/plain", 0, 0},{"text/uri-list", 0, 1},{"STRING", 0, 2}};
+
+	ret = gtk_vbox_new(FALSE, PIDGIN_HIG_CAT_SPACE);
+	gtk_container_set_border_width (GTK_CONTAINER (ret), PIDGIN_HIG_BORDER);
+
+	label = gtk_label_new(_("Select a smiley theme that you would like to use from the list below. New themes can be installed by dragging and dropping them onto the theme list."));
+
+	gtk_label_set_line_wrap(GTK_LABEL(label), TRUE);
+	gtk_misc_set_alignment(GTK_MISC(label), 0, 0.5);
+	gtk_label_set_justify(GTK_LABEL(label), GTK_JUSTIFY_LEFT);
+
+	gtk_box_pack_start(GTK_BOX(ret), label, FALSE, TRUE, 0);
+	gtk_widget_show(label);
+
+	sw = gtk_scrolled_window_new(NULL,NULL);
+	gtk_scrolled_window_set_policy(GTK_SCROLLED_WINDOW(sw), GTK_POLICY_AUTOMATIC, GTK_POLICY_ALWAYS);
+	gtk_scrolled_window_set_shadow_type(GTK_SCROLLED_WINDOW(sw), GTK_SHADOW_IN);
+
+	gtk_box_pack_start(GTK_BOX(ret), sw, TRUE, TRUE, 0);
+	smiley_theme_store = gtk_list_store_new (4, GDK_TYPE_PIXBUF, G_TYPE_STRING, G_TYPE_STRING, G_TYPE_STRING);
+
+	rowref = theme_refresh_theme_list();
+
+	view = gtk_tree_view_new_with_model (GTK_TREE_MODEL(smiley_theme_store));
+
+	gtk_drag_dest_set(view, GTK_DEST_DEFAULT_MOTION | GTK_DEST_DEFAULT_HIGHLIGHT | GTK_DEST_DEFAULT_DROP, te,
+					sizeof(te) / sizeof(GtkTargetEntry) , GDK_ACTION_COPY | GDK_ACTION_MOVE);
+
+	g_signal_connect(G_OBJECT(view), "drag_data_received", G_CALLBACK(theme_dnd_recv), smiley_theme_store);
+
+	rend = gtk_cell_renderer_pixbuf_new();
+	smiley_theme_sel = sel = gtk_tree_view_get_selection (GTK_TREE_VIEW (view));
+
+	/* Custom sort so "none" theme is at top of list */
+	gtk_tree_sortable_set_sort_func(GTK_TREE_SORTABLE(smiley_theme_store),
+									3, pidgin_sort_smileys, NULL, NULL);
+
+	gtk_tree_sortable_set_sort_column_id(GTK_TREE_SORTABLE(smiley_theme_store),
+										 3, GTK_SORT_ASCENDING);
+
+	col = gtk_tree_view_column_new_with_attributes (_("Icon"),
+							rend,
+							"pixbuf", 0,
+							NULL);
+	gtk_tree_view_append_column (GTK_TREE_VIEW(view), col);
+
+	rend = gtk_cell_renderer_text_new();
+	col = gtk_tree_view_column_new_with_attributes (_("Description"),
+							rend,
+							"markup", 1,
+							NULL);
+	gtk_tree_view_append_column (GTK_TREE_VIEW(view), col);
+	g_object_unref(G_OBJECT(smiley_theme_store));
+	gtk_container_add(GTK_CONTAINER(sw), view);
+
+	g_signal_connect(G_OBJECT(sel), "changed", G_CALLBACK(smiley_sel), NULL);
+
+	alignment = gtk_alignment_new(1.0, 0.5, 0.0, 1.0);
+	gtk_widget_show(alignment);
+	gtk_box_pack_start(GTK_BOX(ret), alignment, FALSE, TRUE, 0);
+
+	hbox_buttons = gtk_hbox_new(TRUE, PIDGIN_HIG_CAT_SPACE);
+	gtk_widget_show(hbox_buttons);
+	gtk_container_add(GTK_CONTAINER(alignment), hbox_buttons);
+
+	add_button = gtk_button_new_from_stock(GTK_STOCK_ADD);
+	gtk_widget_show(add_button);
+	gtk_box_pack_start(GTK_BOX(hbox_buttons), add_button, FALSE, TRUE, 0);
+	g_signal_connect(G_OBJECT(add_button), "clicked", (GCallback)add_theme_button_clicked_cb, view);
+
+	remove_button = gtk_button_new_from_stock(GTK_STOCK_REMOVE);
+	gtk_widget_show(remove_button);
+	gtk_box_pack_start(GTK_BOX(hbox_buttons), remove_button, FALSE, TRUE, 0);
+	g_signal_connect(G_OBJECT(remove_button), "clicked", (GCallback)remove_theme_button_clicked_cb, view);
+	g_object_set_data(G_OBJECT(sel), "remove_button", remove_button);
+
+	if (rowref) {
+		GtkTreePath *path = gtk_tree_row_reference_get_path(rowref);
+		gtk_tree_row_reference_free(rowref);
+		gtk_tree_selection_select_path(sel, path);
+		gtk_tree_path_free(path);
+	}
+
+	gtk_widget_show_all(ret);
+
+	pidgin_set_accessible_label (view, label);
+
+	return ret;
+}
+
+static void
+formatting_toggle_cb(GtkIMHtml *imhtml, GtkIMHtmlButtons buttons, void *toolbar)
+{
+	gboolean bold, italic, uline;
+
+	gtk_imhtml_get_current_format(GTK_IMHTML(imhtml),
+								  &bold, &italic, &uline);
+
+	if (buttons & GTK_IMHTML_BOLD)
+		purple_prefs_set_bool(PIDGIN_PREFS_ROOT "/conversations/send_bold", bold);
+	if (buttons & GTK_IMHTML_ITALIC)
+		purple_prefs_set_bool(PIDGIN_PREFS_ROOT "/conversations/send_italic", italic);
+	if (buttons & GTK_IMHTML_UNDERLINE)
+		purple_prefs_set_bool(PIDGIN_PREFS_ROOT "/conversations/send_underline", uline);
+
+	if (buttons & GTK_IMHTML_GROW || buttons & GTK_IMHTML_SHRINK)
+		purple_prefs_set_int(PIDGIN_PREFS_ROOT "/conversations/font_size",
+						   gtk_imhtml_get_current_fontsize(GTK_IMHTML(imhtml)));
+	if (buttons & GTK_IMHTML_FACE) {
+		char *face = gtk_imhtml_get_current_fontface(GTK_IMHTML(imhtml));
+		if (!face)
+			face = g_strdup("");
+
+		purple_prefs_set_string(PIDGIN_PREFS_ROOT "/conversations/font_face", face);
+		g_free(face);
+	}
+
+	if (buttons & GTK_IMHTML_FORECOLOR) {
+		char *color = gtk_imhtml_get_current_forecolor(GTK_IMHTML(imhtml));
+		if (!color)
+			color = g_strdup("");
+
+		purple_prefs_set_string(PIDGIN_PREFS_ROOT "/conversations/fgcolor", color);
+		g_free(color);
+	}
+
+	if (buttons & GTK_IMHTML_BACKCOLOR) {
+		char *color;
+		GObject *object;
+
+		color = gtk_imhtml_get_current_backcolor(GTK_IMHTML(imhtml));
+		if (!color)
+			color = g_strdup("");
+
+		/* Block the signal to prevent a loop. */
+		object = g_object_ref(G_OBJECT(imhtml));
+		g_signal_handlers_block_matched(object, G_SIGNAL_MATCH_DATA, 0, 0, NULL,
+										NULL, toolbar);
+		/* Clear the backcolor. */
+		gtk_imhtml_toggle_backcolor(GTK_IMHTML(imhtml), "");
+		/* Unblock the signal. */
+		g_signal_handlers_unblock_matched(object, G_SIGNAL_MATCH_DATA, 0, 0, NULL,
+										  NULL, toolbar);
+		g_object_unref(object);
+
+		/* This will fire a toggle signal and get saved below. */
+		gtk_imhtml_toggle_background(GTK_IMHTML(imhtml), color);
+
+		g_free(color);
+	}
+
+	if (buttons & GTK_IMHTML_BACKGROUND) {
+		char *color = gtk_imhtml_get_current_background(GTK_IMHTML(imhtml));
+		if (!color)
+			color = g_strdup("");
+
+		purple_prefs_set_string(PIDGIN_PREFS_ROOT "/conversations/bgcolor", color);
+		g_free(color);
+	}
+}
+
+static void
+formatting_clear_cb(GtkIMHtml *imhtml, void *data)
+{
+	purple_prefs_set_bool(PIDGIN_PREFS_ROOT "/conversations/send_bold", FALSE);
+	purple_prefs_set_bool(PIDGIN_PREFS_ROOT "/conversations/send_italic", FALSE);
+	purple_prefs_set_bool(PIDGIN_PREFS_ROOT "/conversations/send_underline", FALSE);
+
+	purple_prefs_set_int(PIDGIN_PREFS_ROOT "/conversations/font_size", 3);
+
+	purple_prefs_set_string(PIDGIN_PREFS_ROOT "/conversations/font_face", "");
+	purple_prefs_set_string(PIDGIN_PREFS_ROOT "/conversations/fgcolor", "");
+	purple_prefs_set_string(PIDGIN_PREFS_ROOT "/conversations/bgcolor", "");
+}
+
+static void
+conversation_usetabs_cb(const char *name, PurplePrefType type,
+						gconstpointer value, gpointer data)
+{
+	gboolean usetabs = GPOINTER_TO_INT(value);
+
+	if (usetabs)
+		gtk_widget_set_sensitive(GTK_WIDGET(data), TRUE);
+	else
+		gtk_widget_set_sensitive(GTK_WIDGET(data), FALSE);
+}
+
+static GtkWidget *
+interface_page(void)
+{
+	GtkWidget *ret;
+	GtkWidget *vbox;
+	GtkWidget *vbox2;
+	GtkWidget *label;
+	GtkSizeGroup *sg;
+	GList *names = NULL;
+
+	ret = gtk_vbox_new(FALSE, PIDGIN_HIG_CAT_SPACE);
+	gtk_container_set_border_width(GTK_CONTAINER(ret), PIDGIN_HIG_BORDER);
+
+	sg = gtk_size_group_new(GTK_SIZE_GROUP_HORIZONTAL);
+
+	vbox = pidgin_make_frame(ret, _("System Tray Icon"));
+	label = pidgin_prefs_dropdown(vbox, _("_Show system tray icon:"), PURPLE_PREF_STRING,
+					PIDGIN_PREFS_ROOT "/docklet/show",
+					_("Always"), "always",
+					_("On unread messages"), "pending",
+					_("Never"), "never",
+					NULL);
+	gtk_size_group_add_widget(sg, label);
+        gtk_misc_set_alignment(GTK_MISC(label), 0.0, 0.5);
+
+	vbox = pidgin_make_frame(ret, _("Conversation Window Hiding"));
+	label = pidgin_prefs_dropdown(vbox, _("_Hide new IM conversations:"),
+					PURPLE_PREF_STRING, PIDGIN_PREFS_ROOT "/conversations/im/hide_new",
+					_("Never"), "never",
+					_("When away"), "away",
+					_("Always"), "always",
+					NULL);
+	gtk_size_group_add_widget(sg, label);
+        gtk_misc_set_alignment(GTK_MISC(label), 0.0, 0.5);
+
+
+	/* All the tab options! */
+	vbox = pidgin_make_frame(ret, _("Tabs"));
+
+	pidgin_prefs_checkbox(_("Show IMs and chats in _tabbed windows"),
+							PIDGIN_PREFS_ROOT "/conversations/tabs", vbox);
+
+	/*
+	 * Connect a signal to the above preference.  When conversations are not
+	 * shown in a tabbed window then all tabbing options should be disabled.
+	 */
+	vbox2 = gtk_vbox_new(FALSE, 9);
+	gtk_box_pack_start(GTK_BOX(vbox), vbox2, FALSE, FALSE, 0);
+	purple_prefs_connect_callback(prefs, PIDGIN_PREFS_ROOT "/conversations/tabs",
+	                            conversation_usetabs_cb, vbox2);
+	if (!purple_prefs_get_bool(PIDGIN_PREFS_ROOT "/conversations/tabs"))
+	  gtk_widget_set_sensitive(vbox2, FALSE);
+
+	pidgin_prefs_checkbox(_("Show close b_utton on tabs"),
+				PIDGIN_PREFS_ROOT "/conversations/close_on_tabs", vbox2);
+
+	label = pidgin_prefs_dropdown(vbox2, _("_Placement:"), PURPLE_PREF_INT,
+					PIDGIN_PREFS_ROOT "/conversations/tab_side",
+					_("Top"), GTK_POS_TOP,
+					_("Bottom"), GTK_POS_BOTTOM,
+					_("Left"), GTK_POS_LEFT,
+					_("Right"), GTK_POS_RIGHT,
+#if GTK_CHECK_VERSION(2,6,0)
+					_("Left Vertical"), GTK_POS_LEFT|8,
+					_("Right Vertical"), GTK_POS_RIGHT|8,
+#endif
+					NULL);
+	gtk_size_group_add_widget(sg, label);
+        gtk_misc_set_alignment(GTK_MISC(label), 0.0, 0.5);
+
+	names = pidgin_conv_placement_get_options();
+	label = pidgin_prefs_dropdown_from_list(vbox2, _("N_ew conversations:"),
+				PURPLE_PREF_STRING, PIDGIN_PREFS_ROOT "/conversations/placement", names);
+	gtk_misc_set_alignment(GTK_MISC(label), 0.0, 0.5);
+
+	gtk_size_group_add_widget(sg, label);
+
+	g_list_free(names);
+
+	gtk_widget_show_all(ret);
+	g_object_unref(sg);
+	return ret;
+}
+
+#if GTK_CHECK_VERSION(2,4,0)
+static void
+pidgin_custom_font_set(GtkFontButton *font_button, gpointer nul)
+{
+	purple_prefs_set_string(PIDGIN_PREFS_ROOT "/conversations/custom_font",
+				gtk_font_button_get_font_name(font_button));
+}
+#endif
+
+static GtkWidget *
+conv_page(void)
+{
+	GtkWidget *ret;
+	GtkWidget *vbox;
+	GtkWidget *toolbar;
+	GtkWidget *iconpref1;
+	GtkWidget *iconpref2;
+	GtkWidget *fontpref;
+	GtkWidget *imhtml;
+	GtkWidget *frame;
+
+#if GTK_CHECK_VERSION(2,4,0)
+	GtkWidget *hbox;
+	GtkWidget *font_button;
+	const char *font_name;
+#endif
+
+	ret = gtk_vbox_new(FALSE, PIDGIN_HIG_CAT_SPACE);
+	gtk_container_set_border_width(GTK_CONTAINER(ret), PIDGIN_HIG_BORDER);
+
+	vbox = pidgin_make_frame(ret, _("Conversations"));
+
+	pidgin_prefs_checkbox(_("Show _formatting on incoming messages"),
+				PIDGIN_PREFS_ROOT "/conversations/show_incoming_formatting", vbox);
+
+	iconpref1 = pidgin_prefs_checkbox(_("Show _detailed information"),
+			PIDGIN_PREFS_ROOT "/conversations/im/show_buddy_icons", vbox);
+	iconpref2 = pidgin_prefs_checkbox(_("Enable buddy ic_on animation"),
+			PIDGIN_PREFS_ROOT "/conversations/im/animate_buddy_icons", vbox);
+	if (!purple_prefs_get_bool(PIDGIN_PREFS_ROOT "/conversations/im/show_buddy_icons"))
+		gtk_widget_set_sensitive(iconpref2, FALSE);
+	g_signal_connect(G_OBJECT(iconpref1), "clicked",
+					 G_CALLBACK(pidgin_toggle_sensitive), iconpref2);
+
+	pidgin_prefs_checkbox(_("_Notify buddies that you are typing to them"),
+			"/purple/conversations/im/send_typing", vbox);
+#ifdef USE_GTKSPELL
+	pidgin_prefs_checkbox(_("Highlight _misspelled words"),
+			PIDGIN_PREFS_ROOT "/conversations/spellcheck", vbox);
+#endif
+
+	pidgin_prefs_checkbox(_("Use smooth-scrolling"), PIDGIN_PREFS_ROOT "/conversations/use_smooth_scrolling", vbox);
+
+#ifdef _WIN32
+	pidgin_prefs_checkbox(_("F_lash window when IMs are received"), PIDGIN_PREFS_ROOT "/win32/blink_im", vbox);
+
+	pidgin_prefs_checkbox(_("Minimi_ze new conversation windows"), PIDGIN_PREFS_ROOT "/win32/minimize_new_convs", vbox);
+#endif
+
+#if GTK_CHECK_VERSION(2,4,0)
+	vbox = pidgin_make_frame(ret, _("Font"));
+	if (purple_running_gnome())
+		fontpref = pidgin_prefs_checkbox(_("Use document font from _theme"), PIDGIN_PREFS_ROOT "/conversations/use_theme_font", vbox);
+	else
+		fontpref = pidgin_prefs_checkbox(_("Use font from _theme"), PIDGIN_PREFS_ROOT "/conversations/use_theme_font", vbox);
+
+	font_name = purple_prefs_get_string(PIDGIN_PREFS_ROOT "/conversations/custom_font");
+	font_button = gtk_font_button_new_with_font(font_name ? font_name : "");
+
+	gtk_font_button_set_show_style(GTK_FONT_BUTTON(font_button), TRUE);
+	hbox = pidgin_add_widget_to_vbox(GTK_BOX(vbox), _("Conversation _font:"), NULL, font_button, FALSE, NULL);
+	if (purple_prefs_get_bool(PIDGIN_PREFS_ROOT "/conversations/use_theme_font"))
+		gtk_widget_set_sensitive(hbox, FALSE);
+	g_signal_connect(G_OBJECT(fontpref), "clicked", G_CALLBACK(pidgin_toggle_sensitive), hbox);
+	g_signal_connect(G_OBJECT(font_button), "font-set", G_CALLBACK(pidgin_custom_font_set), NULL);
+#endif
+
+	vbox = pidgin_make_frame(ret, _("Default Formatting"));
+	gtk_box_set_child_packing(GTK_BOX(vbox->parent), vbox, TRUE, TRUE, 0, GTK_PACK_START);
+
+	frame = pidgin_create_imhtml(TRUE, &imhtml, &toolbar, NULL);
+	gtk_widget_show(frame);
+	gtk_widget_set_name(imhtml, "pidgin_prefs_font_imhtml");
+	gtk_widget_set_size_request(frame, 300, -1);
+	gtk_imhtml_set_whole_buffer_formatting_only(GTK_IMHTML(imhtml), TRUE);
+	gtk_imhtml_set_format_functions(GTK_IMHTML(imhtml),
+									GTK_IMHTML_BOLD |
+									GTK_IMHTML_ITALIC |
+									GTK_IMHTML_UNDERLINE |
+									GTK_IMHTML_GROW |
+									GTK_IMHTML_SHRINK |
+									GTK_IMHTML_FACE |
+									GTK_IMHTML_FORECOLOR |
+									GTK_IMHTML_BACKCOLOR |
+									GTK_IMHTML_BACKGROUND);
+
+	gtk_imhtml_append_text(GTK_IMHTML(imhtml), _("This is how your outgoing message text will appear when you use protocols that support formatting."), 0);
+
+	gtk_box_pack_start(GTK_BOX(vbox), frame, TRUE, TRUE, 0);
+
+	gtk_imhtml_setup_entry(GTK_IMHTML(imhtml), PURPLE_CONNECTION_HTML | PURPLE_CONNECTION_FORMATTING_WBFO);
+
+	g_signal_connect_after(G_OBJECT(imhtml), "format_function_toggle",
+					 G_CALLBACK(formatting_toggle_cb), toolbar);
+	g_signal_connect_after(G_OBJECT(imhtml), "format_function_clear",
+					 G_CALLBACK(formatting_clear_cb), NULL);
+
+
+	gtk_widget_show(ret);
+
+	return ret;
+}
+
+static void network_ip_changed(GtkEntry *entry, gpointer data)
+{
+	/*
+	 * TODO: It would be nice if we could validate this and show a
+	 *       red background in the box when the IP address is invalid
+	 *       and a green background when the IP address is valid.
+	 */
+	purple_network_set_public_ip(gtk_entry_get_text(entry));
+}
+
+static void
+proxy_changed_cb(const char *name, PurplePrefType type,
+				 gconstpointer value, gpointer data)
+{
+	GtkWidget *frame = data;
+	const char *proxy = value;
+
+	if (strcmp(proxy, "none") && strcmp(proxy, "envvar"))
+		gtk_widget_show_all(frame);
+	else
+		gtk_widget_hide(frame);
+}
+
+static void proxy_print_option(GtkEntry *entry, int entrynum)
+{
+	if (entrynum == PROXYHOST)
+		purple_prefs_set_string("/purple/proxy/host", gtk_entry_get_text(entry));
+	else if (entrynum == PROXYPORT)
+		purple_prefs_set_int("/purple/proxy/port", atoi(gtk_entry_get_text(entry)));
+	else if (entrynum == PROXYUSER)
+		purple_prefs_set_string("/purple/proxy/username", gtk_entry_get_text(entry));
+	else if (entrynum == PROXYPASS)
+		purple_prefs_set_string("/purple/proxy/password", gtk_entry_get_text(entry));
+}
+
+static void
+proxy_button_clicked_cb(GtkWidget *button, gpointer null)
+{
+	GError *err = NULL;
+
+	if (g_spawn_command_line_async ("gnome-network-preferences", &err))
+		return;
+
+	purple_notify_error(NULL, NULL, _("Cannot start proxy configuration program."), err->message);
+	g_error_free(err);
+}
+
+static void
+browser_button_clicked_cb(GtkWidget *button, gpointer null)
+{
+	GError *err = NULL;
+
+	if (g_spawn_command_line_async ("gnome-default-applications-properties", &err))
+		return;
+
+	purple_notify_error(NULL, NULL, _("Cannot start browser configuration program."), err->message);
+	g_error_free(err);
+}
+
+static GtkWidget *
+network_page(void)
+{
+	GtkWidget *ret;
+	GtkWidget *vbox, *hbox, *entry;
+	GtkWidget *table, *label, *auto_ip_checkbox, *ports_checkbox, *spin_button;
+	GtkWidget *proxy_warning = NULL, *browser_warning = NULL;
+	GtkWidget *proxy_button = NULL, *browser_button = NULL;
+	GtkSizeGroup *sg;
+	PurpleProxyInfo *proxy_info = NULL;
+
+	ret = gtk_vbox_new(FALSE, PIDGIN_HIG_CAT_SPACE);
+	gtk_container_set_border_width (GTK_CONTAINER (ret), PIDGIN_HIG_BORDER);
+
+	vbox = pidgin_make_frame (ret, _("IP Address"));
+	sg = gtk_size_group_new(GTK_SIZE_GROUP_HORIZONTAL);
+	pidgin_prefs_labeled_entry(vbox,_("ST_UN server:"),
+			"/purple/network/stun_server", sg);
+
+	hbox = gtk_hbox_new(FALSE, PIDGIN_HIG_BOX_SPACE);
+	gtk_container_add(GTK_CONTAINER(vbox), hbox);
+
+	label = gtk_label_new(NULL);
+	gtk_container_add(GTK_CONTAINER(hbox), label);
+	gtk_size_group_add_widget(sg, label);
+
+	label = gtk_label_new(NULL);
+	gtk_label_set_markup(GTK_LABEL(label),
+			_("<span style=\"italic\">Example: stunserver.org</span>"));
+	gtk_misc_set_alignment(GTK_MISC(label), 0.0, 0.5);
+	gtk_container_add(GTK_CONTAINER(hbox), label);
+
+	auto_ip_checkbox = pidgin_prefs_checkbox(_("_Autodetect IP address"),
+			"/purple/network/auto_ip", vbox);
+
+	table = gtk_table_new(2, 2, FALSE);
+	gtk_container_set_border_width(GTK_CONTAINER(table), 0);
+	gtk_table_set_col_spacings(GTK_TABLE(table), 5);
+	gtk_table_set_row_spacings(GTK_TABLE(table), 10);
+	gtk_container_add(GTK_CONTAINER(vbox), table);
+
+	label = gtk_label_new_with_mnemonic(_("Public _IP:"));
+	gtk_misc_set_alignment(GTK_MISC(label), 0.0, 0.5);
+	gtk_table_attach(GTK_TABLE(table), label, 0, 1, 0, 1, GTK_FILL, 0, 0, 0);
+	gtk_size_group_add_widget(sg, label);
+
+	entry = gtk_entry_new();
+	gtk_label_set_mnemonic_widget(GTK_LABEL(label), entry);
+	gtk_table_attach(GTK_TABLE(table), entry, 1, 2, 0, 1, GTK_FILL, 0, 0, 0);
+	g_signal_connect(G_OBJECT(entry), "changed",
+					 G_CALLBACK(network_ip_changed), NULL);
+
+	/*
+	 * TODO: This could be better by showing the autodeteced
+	 * IP separately from the user-specified IP.
+	 */
+	if (purple_network_get_my_ip(-1) != NULL)
+		gtk_entry_set_text(GTK_ENTRY(entry),
+		                   purple_network_get_my_ip(-1));
+
+	pidgin_set_accessible_label (entry, label);
+
+
+	if (purple_prefs_get_bool("/purple/network/auto_ip")) {
+		gtk_widget_set_sensitive(GTK_WIDGET(table), FALSE);
+	}
+
+	g_signal_connect(G_OBJECT(auto_ip_checkbox), "clicked",
+					 G_CALLBACK(pidgin_toggle_sensitive), table);
+
+	g_object_unref(sg);
+
+	vbox = pidgin_make_frame (ret, _("Ports"));
+	sg = gtk_size_group_new(GTK_SIZE_GROUP_HORIZONTAL);
+
+	pidgin_prefs_checkbox(_("_Enable automatic router port forwarding"),
+			"/purple/network/map_ports", vbox);
+
+	ports_checkbox = pidgin_prefs_checkbox(_("_Manually specify range of ports to listen on"),
+			"/purple/network/ports_range_use", vbox);
+
+	spin_button = pidgin_prefs_labeled_spin_button(vbox, _("_Start port:"),
+			"/purple/network/ports_range_start", 0, 65535, sg);
+	if (!purple_prefs_get_bool("/purple/network/ports_range_use"))
+		gtk_widget_set_sensitive(GTK_WIDGET(spin_button), FALSE);
+	g_signal_connect(G_OBJECT(ports_checkbox), "clicked",
+					 G_CALLBACK(pidgin_toggle_sensitive), spin_button);
+
+	spin_button = pidgin_prefs_labeled_spin_button(vbox, _("_End port:"),
+			"/purple/network/ports_range_end", 0, 65535, sg);
+	if (!purple_prefs_get_bool("/purple/network/ports_range_use"))
+		gtk_widget_set_sensitive(GTK_WIDGET(spin_button), FALSE);
+	g_signal_connect(G_OBJECT(ports_checkbox), "clicked",
+					 G_CALLBACK(pidgin_toggle_sensitive), spin_button);
+
+	if (purple_running_gnome()) {
+		vbox = pidgin_make_frame(ret, _("Proxy Server &amp; Browser"));
+		prefs_proxy_frame = gtk_vbox_new(FALSE, 0);
+
+		proxy_warning = hbox = gtk_hbox_new(FALSE, PIDGIN_HIG_BOX_SPACE);
+		gtk_container_add(GTK_CONTAINER(vbox), hbox);
+
+		label = gtk_label_new(NULL);
+		gtk_label_set_markup(GTK_LABEL(label),
+		                     _("<b>Proxy configuration program was not found.</b>"));
+		gtk_box_pack_start(GTK_BOX(hbox), label, FALSE, FALSE, 0);
+
+		browser_warning = hbox = gtk_hbox_new(FALSE, PIDGIN_HIG_BOX_SPACE);
+		gtk_container_add(GTK_CONTAINER(vbox), hbox);
+
+		label = gtk_label_new(NULL);
+		gtk_label_set_markup(GTK_LABEL(label),
+		                     _("<b>Browser configuration program was not found.</b>"));
+		gtk_box_pack_start(GTK_BOX(hbox), label, FALSE, FALSE, 0);
+
+		hbox = gtk_hbox_new(FALSE, PIDGIN_HIG_BOX_SPACE);
+		gtk_container_add(GTK_CONTAINER(vbox), hbox);
+		label = gtk_label_new(_("Proxy & Browser preferences are configured\n"
+		                        "in GNOME Preferences"));
+		gtk_box_pack_start(GTK_BOX(hbox), label, FALSE, FALSE, 0);
+		gtk_widget_show(label);
+
+		hbox = gtk_hbox_new(FALSE, PIDGIN_HIG_BOX_SPACE);
+		gtk_container_add(GTK_CONTAINER(vbox), hbox);
+		proxy_button = gtk_button_new_with_mnemonic(_("Configure _Proxy"));
+		g_signal_connect(G_OBJECT(proxy_button), "clicked",
+		                 G_CALLBACK(proxy_button_clicked_cb), NULL);
+		gtk_box_pack_start(GTK_BOX(hbox), proxy_button, FALSE, FALSE, 0);
+		gtk_widget_show(proxy_button);
+		browser_button = gtk_button_new_with_mnemonic(_("Configure _Browser"));
+		g_signal_connect(G_OBJECT(browser_button), "clicked",
+		                 G_CALLBACK(browser_button_clicked_cb), NULL);
+		gtk_box_pack_start(GTK_BOX(hbox), browser_button, FALSE, FALSE, 0);
+		gtk_widget_show(browser_button);
+	} else {
+		vbox = pidgin_make_frame(ret, _("Proxy Server"));
+		prefs_proxy_frame = gtk_vbox_new(FALSE, 0);
+
+		pidgin_prefs_dropdown(vbox, _("Proxy _type:"), PURPLE_PREF_STRING,
+					"/purple/proxy/type",
+					_("No proxy"), "none",
+					"SOCKS 4", "socks4",
+					"SOCKS 5", "socks5",
+					"HTTP", "http",
+					_("Use Environmental Settings"), "envvar",
+					NULL);
+		gtk_box_pack_start(GTK_BOX(vbox), prefs_proxy_frame, 0, 0, 0);
+		proxy_info = purple_global_proxy_get_info();
+
+		purple_prefs_connect_callback(prefs, "/purple/proxy/type",
+					    proxy_changed_cb, prefs_proxy_frame);
+
+		table = gtk_table_new(4, 2, FALSE);
+		gtk_container_set_border_width(GTK_CONTAINER(table), 0);
+		gtk_table_set_col_spacings(GTK_TABLE(table), 5);
+		gtk_table_set_row_spacings(GTK_TABLE(table), 10);
+		gtk_container_add(GTK_CONTAINER(prefs_proxy_frame), table);
+
+
+		label = gtk_label_new_with_mnemonic(_("_Host:"));
+		gtk_misc_set_alignment(GTK_MISC(label), 1.0, 0.5);
+		gtk_table_attach(GTK_TABLE(table), label, 0, 1, 0, 1, GTK_FILL, 0, 0, 0);
+
+		entry = gtk_entry_new();
+		gtk_label_set_mnemonic_widget(GTK_LABEL(label), entry);
+		gtk_table_attach(GTK_TABLE(table), entry, 1, 2, 0, 1, GTK_FILL, 0, 0, 0);
+		g_signal_connect(G_OBJECT(entry), "changed",
+				 G_CALLBACK(proxy_print_option), (void *)PROXYHOST);
+
+		if (proxy_info != NULL && purple_proxy_info_get_host(proxy_info))
+			gtk_entry_set_text(GTK_ENTRY(entry),
+					   purple_proxy_info_get_host(proxy_info));
+
+		hbox = gtk_hbox_new(TRUE, 5);
+		gtk_box_pack_start(GTK_BOX(vbox), hbox, FALSE, FALSE, 0);
+		pidgin_set_accessible_label (entry, label);
+
+		label = gtk_label_new_with_mnemonic(_("_Port:"));
+		gtk_misc_set_alignment(GTK_MISC(label), 1.0, 0.5);
+		gtk_table_attach(GTK_TABLE(table), label, 2, 3, 0, 1, GTK_FILL, 0, 0, 0);
+
+		entry = gtk_entry_new();
+		gtk_label_set_mnemonic_widget(GTK_LABEL(label), entry);
+		gtk_table_attach(GTK_TABLE(table), entry, 3, 4, 0, 1, GTK_FILL, 0, 0, 0);
+		g_signal_connect(G_OBJECT(entry), "changed",
+				 G_CALLBACK(proxy_print_option), (void *)PROXYPORT);
+
+		if (proxy_info != NULL && purple_proxy_info_get_port(proxy_info) != 0) {
+			char buf[128];
+			g_snprintf(buf, sizeof(buf), "%d",
+				   purple_proxy_info_get_port(proxy_info));
+
+			gtk_entry_set_text(GTK_ENTRY(entry), buf);
+		}
+		pidgin_set_accessible_label (entry, label);
+
+		label = gtk_label_new_with_mnemonic(_("_User:"));
+		gtk_misc_set_alignment(GTK_MISC(label), 1.0, 0.5);
+		gtk_table_attach(GTK_TABLE(table), label, 0, 1, 1, 2, GTK_FILL, 0, 0, 0);
+
+		entry = gtk_entry_new();
+		gtk_label_set_mnemonic_widget(GTK_LABEL(label), entry);
+		gtk_table_attach(GTK_TABLE(table), entry, 1, 2, 1, 2, GTK_FILL, 0, 0, 0);
+		g_signal_connect(G_OBJECT(entry), "changed",
+				 G_CALLBACK(proxy_print_option), (void *)PROXYUSER);
+
+		if (proxy_info != NULL && purple_proxy_info_get_username(proxy_info) != NULL)
+			gtk_entry_set_text(GTK_ENTRY(entry),
+						   purple_proxy_info_get_username(proxy_info));
+
+		hbox = gtk_hbox_new(TRUE, 5);
+		gtk_box_pack_start(GTK_BOX(vbox), hbox, FALSE, FALSE, 0);
+		pidgin_set_accessible_label (entry, label);
+
+		label = gtk_label_new_with_mnemonic(_("Pa_ssword:"));
+		gtk_misc_set_alignment(GTK_MISC(label), 1.0, 0.5);
+		gtk_table_attach(GTK_TABLE(table), label, 2, 3, 1, 2, GTK_FILL, 0, 0, 0);
+
+		entry = gtk_entry_new();
+		gtk_label_set_mnemonic_widget(GTK_LABEL(label), entry);
+		gtk_table_attach(GTK_TABLE(table), entry, 3, 4, 1, 2, GTK_FILL , 0, 0, 0);
+		gtk_entry_set_visibility(GTK_ENTRY(entry), FALSE);
+		if (gtk_entry_get_invisible_char(GTK_ENTRY(entry)) == '*')
+			gtk_entry_set_invisible_char(GTK_ENTRY(entry), PIDGIN_INVISIBLE_CHAR);
+		g_signal_connect(G_OBJECT(entry), "changed",
+				 G_CALLBACK(proxy_print_option), (void *)PROXYPASS);
+
+		if (proxy_info != NULL && purple_proxy_info_get_password(proxy_info) != NULL)
+			gtk_entry_set_text(GTK_ENTRY(entry),
+					   purple_proxy_info_get_password(proxy_info));
+		pidgin_set_accessible_label (entry, label);
+	}
+
+	gtk_widget_show_all(ret);
+	g_object_unref(sg);
+	/* Only hide table if not running gnome otherwise we hide the IP address table! */
+	if (!purple_running_gnome() && (proxy_info == NULL ||
+	    purple_proxy_info_get_type(proxy_info) == PURPLE_PROXY_NONE ||
+	    purple_proxy_info_get_type(proxy_info) == PURPLE_PROXY_USE_ENVVAR)) {
+		gtk_widget_hide(table);
+	} else if (purple_running_gnome()) {
+		gchar *path;
+		path = g_find_program_in_path("gnome-network-preferences");
+		if (path != NULL) {
+			gtk_widget_set_sensitive(proxy_button, TRUE);
+			gtk_widget_hide(proxy_warning);
+			g_free(path);
+		} else {
+			gtk_widget_set_sensitive(proxy_button, FALSE);
+			gtk_widget_show(proxy_warning);
+		}
+		path = g_find_program_in_path("gnome-default-applications-properties");
+		if (path != NULL) {
+			gtk_widget_set_sensitive(browser_button, TRUE);
+			gtk_widget_hide(browser_warning);
+			g_free(path);
+		} else {
+			gtk_widget_set_sensitive(browser_button, FALSE);
+			gtk_widget_show(browser_warning);
+		}
+	}
+
+	return ret;
+}
+
+#ifndef _WIN32
+static gboolean manual_browser_set(GtkWidget *entry, GdkEventFocus *event, gpointer data) {
+	const char *program = gtk_entry_get_text(GTK_ENTRY(entry));
+
+	purple_prefs_set_path(PIDGIN_PREFS_ROOT "/browsers/command", program);
+
+	/* carry on normally */
+	return FALSE;
+}
+
+static GList *get_available_browsers(void)
+{
+	struct browser {
+		char *name;
+		char *command;
+	};
+
+	/* Sorted reverse alphabetically */
+	static const struct browser possible_browsers[] = {
+		{N_("Seamonkey"), "seamonkey"},
+		{N_("Opera"), "opera"},
+		{N_("Netscape"), "netscape"},
+		{N_("Mozilla"), "mozilla"},
+		{N_("Konqueror"), "kfmclient"},
+		{N_("Desktop Default"), "xdg-open"},
+		{N_("GNOME Default"), "gnome-open"},
+		{N_("Galeon"), "galeon"},
+		{N_("Firefox"), "firefox"},
+		{N_("Firebird"), "mozilla-firebird"},
+		{N_("Epiphany"), "epiphany"}
+	};
+	static const int num_possible_browsers = G_N_ELEMENTS(possible_browsers);
+
+	GList *browsers = NULL;
+	int i = 0;
+	char *browser_setting = (char *)purple_prefs_get_string(PIDGIN_PREFS_ROOT "/browsers/browser");
+
+	browsers = g_list_prepend(browsers, (gpointer)"custom");
+	browsers = g_list_prepend(browsers, (gpointer)_("Manual"));
+
+	for (i = 0; i < num_possible_browsers; i++) {
+		if (purple_program_is_valid(possible_browsers[i].command)) {
+			browsers = g_list_prepend(browsers,
+									  possible_browsers[i].command);
+			browsers = g_list_prepend(browsers, (gpointer)_(possible_browsers[i].name));
+			if(browser_setting && !strcmp(possible_browsers[i].command, browser_setting))
+				browser_setting = NULL;
+			/* If xdg-open is valid, prefer it over gnome-open and skip forward */
+			if(!strcmp(possible_browsers[i].command, "xdg-open")) {
+				if (browser_setting && !strcmp("gnome-open", browser_setting)) {
+					purple_prefs_set_string(PIDGIN_PREFS_ROOT "/browsers/browser", possible_browsers[i].command);
+					browser_setting = NULL;
+				}
+				i++;
+			}
+		}
+	}
+
+	if(browser_setting)
+		purple_prefs_set_string(PIDGIN_PREFS_ROOT "/browsers/browser", "custom");
+
+	return browsers;
+}
+
+static void
+browser_changed1_cb(const char *name, PurplePrefType type,
+					gconstpointer value, gpointer data)
+{
+	GtkWidget *hbox = data;
+	const char *browser = value;
+
+	gtk_widget_set_sensitive(hbox, strcmp(browser, "custom"));
+}
+
+static void
+browser_changed2_cb(const char *name, PurplePrefType type,
+					gconstpointer value, gpointer data)
+{
+	GtkWidget *hbox = data;
+	const char *browser = value;
+
+	gtk_widget_set_sensitive(hbox, !strcmp(browser, "custom"));
+}
+
+static GtkWidget *
+browser_page(void)
+{
+	GtkWidget *ret;
+	GtkWidget *vbox;
+	GtkWidget *hbox;
+	GtkWidget *label;
+	GtkWidget *entry;
+	GtkSizeGroup *sg;
+	GList *browsers = NULL;
+
+	ret = gtk_vbox_new(FALSE, PIDGIN_HIG_CAT_SPACE);
+	gtk_container_set_border_width (GTK_CONTAINER (ret), PIDGIN_HIG_BORDER);
+
+	sg = gtk_size_group_new(GTK_SIZE_GROUP_HORIZONTAL);
+	vbox = pidgin_make_frame (ret, _("Browser Selection"));
+
+	browsers = get_available_browsers();
+	if (browsers != NULL) {
+		label = pidgin_prefs_dropdown_from_list(vbox,_("_Browser:"), PURPLE_PREF_STRING,
+										 PIDGIN_PREFS_ROOT "/browsers/browser",
+										 browsers);
+		g_list_free(browsers);
+		gtk_misc_set_alignment(GTK_MISC(label), 0, 0.5);
+		gtk_size_group_add_widget(sg, label);
+
+		hbox = gtk_hbox_new(FALSE, 0);
+		label = pidgin_prefs_dropdown(hbox, _("_Open link in:"), PURPLE_PREF_INT,
+			PIDGIN_PREFS_ROOT "/browsers/place",
+			_("Browser default"), PIDGIN_BROWSER_DEFAULT,
+			_("Existing window"), PIDGIN_BROWSER_CURRENT,
+			_("New window"), PIDGIN_BROWSER_NEW_WINDOW,
+			_("New tab"), PIDGIN_BROWSER_NEW_TAB,
+			NULL);
+		gtk_misc_set_alignment(GTK_MISC(label), 0, 0.5);
+		gtk_size_group_add_widget(sg, label);
+		gtk_box_pack_start(GTK_BOX(vbox), hbox, FALSE, FALSE, 0);
+
+		if (!strcmp(purple_prefs_get_string(PIDGIN_PREFS_ROOT "/browsers/browser"), "custom"))
+			gtk_widget_set_sensitive(hbox, FALSE);
+		purple_prefs_connect_callback(prefs, PIDGIN_PREFS_ROOT "/browsers/browser",
+									browser_changed1_cb, hbox);
+	}
+
+	entry = gtk_entry_new();
+	gtk_entry_set_text(GTK_ENTRY(entry),
+					   purple_prefs_get_path(PIDGIN_PREFS_ROOT "/browsers/command"));
+	g_signal_connect(G_OBJECT(entry), "focus-out-event",
+					 G_CALLBACK(manual_browser_set), NULL);
+	hbox = pidgin_add_widget_to_vbox(GTK_BOX(vbox), _("_Manual:\n(%s for URL)"), sg, entry, TRUE, NULL);
+	if (strcmp(purple_prefs_get_string(PIDGIN_PREFS_ROOT "/browsers/browser"), "custom"))
+		gtk_widget_set_sensitive(hbox, FALSE);
+	purple_prefs_connect_callback(prefs, PIDGIN_PREFS_ROOT "/browsers/browser",
+			browser_changed2_cb, hbox);
+
+	gtk_widget_show_all(ret);
+	g_object_unref(sg);
+	return ret;
+}
+#endif /*_WIN32*/
+
+static GtkWidget *
+logging_page(void)
+{
+	GtkWidget *ret;
+	GtkWidget *vbox;
+	GList *names;
+
+	ret = gtk_vbox_new(FALSE, PIDGIN_HIG_CAT_SPACE);
+	gtk_container_set_border_width (GTK_CONTAINER (ret), PIDGIN_HIG_BORDER);
+
+
+	vbox = pidgin_make_frame (ret, _("Logging"));
+	names = purple_log_logger_get_options();
+
+	pidgin_prefs_dropdown_from_list(vbox, _("Log _format:"), PURPLE_PREF_STRING,
+				 "/purple/logging/format", names);
+
+	g_list_free(names);
+
+	pidgin_prefs_checkbox(_("Log all _instant messages"),
+				  "/purple/logging/log_ims", vbox);
+	pidgin_prefs_checkbox(_("Log all c_hats"),
+				  "/purple/logging/log_chats", vbox);
+	pidgin_prefs_checkbox(_("Log all _status changes to system log"),
+				  "/purple/logging/log_system", vbox);
+
+	gtk_widget_show_all(ret);
+
+	return ret;
+}
+
+#ifndef _WIN32
+static gint sound_cmd_yeah(GtkEntry *entry, gpointer d)
+{
+	purple_prefs_set_path(PIDGIN_PREFS_ROOT "/sound/command",
+			gtk_entry_get_text(GTK_ENTRY(entry)));
+	return TRUE;
+}
+
+static void
+sound_changed1_cb(const char *name, PurplePrefType type,
+				  gconstpointer value, gpointer data)
+{
+	GtkWidget *hbox = data;
+	const char *method = value;
+
+	gtk_widget_set_sensitive(hbox, !strcmp(method, "custom"));
+}
+
+static void
+sound_changed2_cb(const char *name, PurplePrefType type,
+				  gconstpointer value, gpointer data)
+{
+	GtkWidget *vbox = data;
+	const char *method = value;
+
+	gtk_widget_set_sensitive(vbox, strcmp(method, "none"));
+}
+#endif /* !_WIN32 */
+
+#ifdef USE_GSTREAMER
+static void
+sound_changed3_cb(const char *name, PurplePrefType type,
+				  gconstpointer value, gpointer data)
+{
+	GtkWidget *hbox = data;
+	const char *method = value;
+
+	gtk_widget_set_sensitive(hbox,
+			!strcmp(method, "automatic") ||
+			!strcmp(method, "esd"));
+}
+#endif /* USE_GSTREAMER */
+
+
+static void
+event_toggled(GtkCellRendererToggle *cell, gchar *pth, gpointer data)
+{
+	GtkTreeModel *model = (GtkTreeModel *)data;
+	GtkTreeIter iter;
+	GtkTreePath *path = gtk_tree_path_new_from_string(pth);
+	char *pref;
+
+	gtk_tree_model_get_iter (model, &iter, path);
+	gtk_tree_model_get (model, &iter,
+						2, &pref,
+						-1);
+
+	purple_prefs_set_bool(pref, !gtk_cell_renderer_toggle_get_active(cell));
+	g_free(pref);
+
+	gtk_list_store_set(GTK_LIST_STORE (model), &iter,
+					   0, !gtk_cell_renderer_toggle_get_active(cell),
+					   -1);
+
+	gtk_tree_path_free(path);
+}
+
+static void
+test_sound(GtkWidget *button, gpointer i_am_NULL)
+{
+	char *pref;
+	gboolean temp_enabled;
+	gboolean temp_mute;
+
+	pref = g_strdup_printf(PIDGIN_PREFS_ROOT "/sound/enabled/%s",
+			pidgin_sound_get_event_option(sound_row_sel));
+
+	temp_enabled = purple_prefs_get_bool(pref);
+	temp_mute = purple_prefs_get_bool(PIDGIN_PREFS_ROOT "/sound/mute");
+
+	if (!temp_enabled) purple_prefs_set_bool(pref, TRUE);
+	if (temp_mute) purple_prefs_set_bool(PIDGIN_PREFS_ROOT "/sound/mute", FALSE);
+
+	purple_sound_play_event(sound_row_sel, NULL);
+
+	if (!temp_enabled) purple_prefs_set_bool(pref, FALSE);
+	if (temp_mute) purple_prefs_set_bool(PIDGIN_PREFS_ROOT "/sound/mute", TRUE);
+
+	g_free(pref);
+}
+
+/*
+ * Resets a sound file back to default.
+ */
+static void
+reset_sound(GtkWidget *button, gpointer i_am_also_NULL)
+{
+	gchar *pref;
+
+	pref = g_strdup_printf(PIDGIN_PREFS_ROOT "/sound/file/%s",
+						   pidgin_sound_get_event_option(sound_row_sel));
+	purple_prefs_set_path(pref, "");
+	g_free(pref);
+
+	gtk_entry_set_text(GTK_ENTRY(sound_entry), _("(default)"));
+}
+
+static void
+sound_chosen_cb(void *user_data, const char *filename)
+{
+	gchar *pref;
+	int sound;
+
+	sound = GPOINTER_TO_INT(user_data);
+
+	/* Set it -- and forget it */
+	pref = g_strdup_printf(PIDGIN_PREFS_ROOT "/sound/file/%s",
+						   pidgin_sound_get_event_option(sound));
+	purple_prefs_set_path(pref, filename);
+	g_free(pref);
+
+	/*
+	 * If the sound we just changed is still the currently selected
+	 * sound, then update the box showing the file name.
+	 */
+	if (sound == sound_row_sel)
+		gtk_entry_set_text(GTK_ENTRY(sound_entry), filename);
+}
+
+static void select_sound(GtkWidget *button, gpointer being_NULL_is_fun)
+{
+	gchar *pref;
+	const char *filename;
+
+	pref = g_strdup_printf(PIDGIN_PREFS_ROOT "/sound/file/%s",
+						   pidgin_sound_get_event_option(sound_row_sel));
+	filename = purple_prefs_get_path(pref);
+	g_free(pref);
+
+	if (*filename == '\0')
+		filename = NULL;
+
+	purple_request_file(prefs, _("Sound Selection"), filename, FALSE,
+					  G_CALLBACK(sound_chosen_cb), NULL,
+					  NULL, NULL, NULL,
+					  GINT_TO_POINTER(sound_row_sel));
+}
+
+#ifdef USE_GSTREAMER
+static gchar* prefs_sound_volume_format(GtkScale *scale, gdouble val)
+{
+	if(val < 15) {
+		return g_strdup_printf(_("Quietest"));
+	} else if(val < 30) {
+		return g_strdup_printf(_("Quieter"));
+	} else if(val < 45) {
+		return g_strdup_printf(_("Quiet"));
+	} else if(val < 55) {
+		return g_strdup_printf(_("Normal"));
+	} else if(val < 70) {
+		return g_strdup_printf(_("Loud"));
+	} else if(val < 85) {
+		return g_strdup_printf(_("Louder"));
+	} else {
+		return g_strdup_printf(_("Loudest"));
+	}
+}
+
+static void prefs_sound_volume_changed(GtkRange *range)
+{
+	int val = (int)gtk_range_get_value(GTK_RANGE(range));
+	purple_prefs_set_int(PIDGIN_PREFS_ROOT "/sound/volume", val);
+}
+#endif
+
+static void prefs_sound_sel(GtkTreeSelection *sel, GtkTreeModel *model) {
+	GtkTreeIter  iter;
+	GValue val;
+	const char *file;
+	char *pref;
+
+	if (! gtk_tree_selection_get_selected (sel, &model, &iter))
+		return;
+
+	val.g_type = 0;
+	gtk_tree_model_get_value (model, &iter, 3, &val);
+	sound_row_sel = g_value_get_uint(&val);
+
+	pref = g_strdup_printf(PIDGIN_PREFS_ROOT "/sound/file/%s",
+			pidgin_sound_get_event_option(sound_row_sel));
+	file = purple_prefs_get_path(pref);
+	g_free(pref);
+	if (sound_entry)
+		gtk_entry_set_text(GTK_ENTRY(sound_entry), (file && *file != '\0') ? file : _("(default)"));
+	g_value_unset (&val);
+}
+
+static GtkWidget *
+sound_page(void)
+{
+	GtkWidget *ret;
+	GtkWidget *vbox, *sw, *button;
+	GtkSizeGroup *sg;
+	GtkTreeIter iter;
+	GtkWidget *event_view;
+	GtkListStore *event_store;
+	GtkCellRenderer *rend;
+	GtkTreeViewColumn *col;
+	GtkTreeSelection *sel;
+	GtkTreePath *path;
+	GtkWidget *hbox;
+	int j;
+	const char *file;
+	char *pref;
+#ifndef _WIN32
+	GtkWidget *dd;
+	GtkWidget *entry;
+	const char *cmd;
+#endif
+
+	ret = gtk_vbox_new(FALSE, PIDGIN_HIG_CAT_SPACE);
+	gtk_container_set_border_width (GTK_CONTAINER (ret), PIDGIN_HIG_BORDER);
+
+	sg = gtk_size_group_new(GTK_SIZE_GROUP_HORIZONTAL);
+
+#ifndef _WIN32
+	vbox = pidgin_make_frame (ret, _("Sound Method"));
+	dd = pidgin_prefs_dropdown(vbox, _("_Method:"), PURPLE_PREF_STRING,
+			PIDGIN_PREFS_ROOT "/sound/method",
+			_("Console beep"), "beep",
+#ifdef USE_GSTREAMER
+			_("Automatic"), "automatic",
+			"ESD", "esd",
+			"ALSA", "alsa",
+#endif
+			_("Command"), "custom",
+			_("No sounds"), "none",
+			NULL);
+	gtk_size_group_add_widget(sg, dd);
+	gtk_misc_set_alignment(GTK_MISC(dd), 0, 0.5);
+
+	entry = gtk_entry_new();
+	gtk_editable_set_editable(GTK_EDITABLE(entry), TRUE);
+	cmd = purple_prefs_get_path(PIDGIN_PREFS_ROOT "/sound/command");
+	if(cmd)
+		gtk_entry_set_text(GTK_ENTRY(entry), cmd);
+	g_signal_connect(G_OBJECT(entry), "changed",
+					 G_CALLBACK(sound_cmd_yeah), NULL);
+
+	hbox = pidgin_add_widget_to_vbox(GTK_BOX(vbox), _("Sound c_ommand:\n(%s for filename)"), sg, entry, TRUE, NULL);
+	purple_prefs_connect_callback(prefs, PIDGIN_PREFS_ROOT "/sound/method",
+								sound_changed1_cb, hbox);
+	gtk_widget_set_sensitive(hbox,
+			!strcmp(purple_prefs_get_string(PIDGIN_PREFS_ROOT "/sound/method"),
+					"custom"));
+#endif /* _WIN32 */
+
+	vbox = pidgin_make_frame (ret, _("Sound Options"));
+	pidgin_prefs_checkbox(_("Sounds when conversation has _focus"),
+				   PIDGIN_PREFS_ROOT "/sound/conv_focus", vbox);
+	pidgin_prefs_dropdown(vbox, _("Enable sounds:"),
+				 PURPLE_PREF_INT, "/purple/sound/while_status",
+				_("Only when available"), 1,
+				_("Only when not available"), 2,
+				_("Always"), 3,
+				NULL);
+
+#ifdef USE_GSTREAMER
+	sw = gtk_hscale_new_with_range(0.0, 100.0, 5.0);
+	gtk_range_set_increments(GTK_RANGE(sw), 5.0, 25.0);
+	gtk_range_set_value(GTK_RANGE(sw), purple_prefs_get_int(PIDGIN_PREFS_ROOT "/sound/volume"));
+	g_signal_connect (G_OBJECT (sw), "format-value",
+			  G_CALLBACK (prefs_sound_volume_format),
+			  NULL);
+	g_signal_connect (G_OBJECT (sw), "value-changed",
+			  G_CALLBACK (prefs_sound_volume_changed),
+			  NULL);
+	hbox = pidgin_add_widget_to_vbox(GTK_BOX(vbox), _("Volume:"), NULL, sw, TRUE, NULL);
+
+	purple_prefs_connect_callback(prefs, PIDGIN_PREFS_ROOT "/sound/method",
+								sound_changed3_cb, hbox);
+	sound_changed3_cb(PIDGIN_PREFS_ROOT "/sound/method", PURPLE_PREF_STRING,
+			  purple_prefs_get_string(PIDGIN_PREFS_ROOT "/sound/method"), hbox);
+#endif
+
+#ifndef _WIN32
+	gtk_widget_set_sensitive(vbox,
+			strcmp(purple_prefs_get_string(PIDGIN_PREFS_ROOT "/sound/method"), "none"));
+	purple_prefs_connect_callback(prefs, PIDGIN_PREFS_ROOT "/sound/method",
+								sound_changed2_cb, vbox);
+#endif
+
+	vbox = pidgin_make_frame(ret, _("Sound Events"));
+
+	/* The following is an ugly hack to make the frame expand so the
+	 * sound events list is big enough to be usable */
+	gtk_box_set_child_packing(GTK_BOX(vbox->parent), vbox, TRUE, TRUE, 0,
+			GTK_PACK_START);
+	gtk_box_set_child_packing(GTK_BOX(vbox->parent->parent), vbox->parent, TRUE,
+			TRUE, 0, GTK_PACK_START);
+	gtk_box_set_child_packing(GTK_BOX(vbox->parent->parent->parent),
+			vbox->parent->parent, TRUE, TRUE, 0, GTK_PACK_START);
+
+	sw = gtk_scrolled_window_new(NULL,NULL);
+	gtk_widget_set_size_request(sw, -1, 100);
+	gtk_scrolled_window_set_policy(GTK_SCROLLED_WINDOW(sw), GTK_POLICY_NEVER, GTK_POLICY_AUTOMATIC);
+	gtk_scrolled_window_set_shadow_type (GTK_SCROLLED_WINDOW(sw), GTK_SHADOW_IN);
+
+	gtk_box_pack_start(GTK_BOX(vbox), sw, TRUE, TRUE, 0);
+	event_store = gtk_list_store_new (4, G_TYPE_BOOLEAN, G_TYPE_STRING, G_TYPE_STRING, G_TYPE_UINT);
+
+	for (j=0; j < PURPLE_NUM_SOUNDS; j++) {
+		char *pref = g_strdup_printf(PIDGIN_PREFS_ROOT "/sound/enabled/%s",
+					     pidgin_sound_get_event_option(j));
+		const char *label = pidgin_sound_get_event_label(j);
+
+		if (label == NULL) {
+			g_free(pref);
+			continue;
+		}
+
+		gtk_list_store_append (event_store, &iter);
+		gtk_list_store_set(event_store, &iter,
+				   0, purple_prefs_get_bool(pref),
+				   1, _(label),
+				   2, pref,
+				   3, j,
+				   -1);
+		g_free(pref);
+	}
+
+	event_view = gtk_tree_view_new_with_model (GTK_TREE_MODEL(event_store));
+
+	rend = gtk_cell_renderer_toggle_new();
+	sel = gtk_tree_view_get_selection (GTK_TREE_VIEW (event_view));
+	g_signal_connect (G_OBJECT (sel), "changed",
+			  G_CALLBACK (prefs_sound_sel),
+			  NULL);
+	g_signal_connect (G_OBJECT(rend), "toggled",
+			  G_CALLBACK(event_toggled), event_store);
+	path = gtk_tree_path_new_first();
+	gtk_tree_selection_select_path(sel, path);
+	gtk_tree_path_free(path);
+
+	col = gtk_tree_view_column_new_with_attributes (_("Play"),
+							rend,
+							"active", 0,
+							NULL);
+	gtk_tree_view_append_column (GTK_TREE_VIEW(event_view), col);
+
+	rend = gtk_cell_renderer_text_new();
+	col = gtk_tree_view_column_new_with_attributes (_("Event"),
+							rend,
+							"text", 1,
+							NULL);
+	gtk_tree_view_append_column (GTK_TREE_VIEW(event_view), col);
+	g_object_unref(G_OBJECT(event_store));
+	gtk_container_add(GTK_CONTAINER(sw), event_view);
+
+	hbox = gtk_hbox_new(FALSE, PIDGIN_HIG_BOX_SPACE);
+	gtk_box_pack_start(GTK_BOX(vbox), hbox, FALSE, FALSE, 0);
+	sound_entry = gtk_entry_new();
+	pref = g_strdup_printf(PIDGIN_PREFS_ROOT "/sound/file/%s",
+			       pidgin_sound_get_event_option(0));
+	file = purple_prefs_get_path(pref);
+	g_free(pref);
+	gtk_entry_set_text(GTK_ENTRY(sound_entry), (file && *file != '\0') ? file : _("(default)"));
+	gtk_editable_set_editable(GTK_EDITABLE(sound_entry), FALSE);
+	gtk_box_pack_start(GTK_BOX(hbox), sound_entry, FALSE, FALSE, PIDGIN_HIG_BOX_SPACE);
+
+	button = gtk_button_new_with_label(_("Test"));
+	g_signal_connect(G_OBJECT(button), "clicked", G_CALLBACK(test_sound), NULL);
+	gtk_box_pack_start(GTK_BOX(hbox), button, FALSE, FALSE, 1);
+
+	button = gtk_button_new_with_label(_("Reset"));
+	g_signal_connect(G_OBJECT(button), "clicked", G_CALLBACK(reset_sound), NULL);
+	gtk_box_pack_start(GTK_BOX(hbox), button, FALSE, FALSE, 1);
+
+	button = gtk_button_new_with_label(_("Choose..."));
+	g_signal_connect(G_OBJECT(button), "clicked", G_CALLBACK(select_sound), NULL);
+	gtk_box_pack_start(GTK_BOX(hbox), button, FALSE, FALSE, 1);
+
+	gtk_widget_show_all(ret);
+	g_object_unref(sg);
+
+	return ret;
+}
+
+
+static void
+set_idle_away(PurpleSavedStatus *status)
+{
+	purple_prefs_set_int("/purple/savedstatus/idleaway", purple_savedstatus_get_creation_time(status));
+}
+
+static void
+set_startupstatus(PurpleSavedStatus *status)
+{
+	purple_prefs_set_int("/purple/savedstatus/startup", purple_savedstatus_get_creation_time(status));
+}
+
+static GtkWidget *
+away_page(void)
+{
+	GtkWidget *ret;
+	GtkWidget *vbox;
+	GtkWidget *dd;
+	GtkWidget *label;
+	GtkWidget *button;
+	GtkWidget *select;
+	GtkWidget *menu;
+	GtkSizeGroup *sg;
+
+	ret = gtk_vbox_new(FALSE, PIDGIN_HIG_CAT_SPACE);
+	gtk_container_set_border_width (GTK_CONTAINER (ret), PIDGIN_HIG_BORDER);
+
+	sg = gtk_size_group_new(GTK_SIZE_GROUP_HORIZONTAL);
+
+	/* Idle stuff */
+	vbox = pidgin_make_frame(ret, _("Idle"));
+
+	dd = pidgin_prefs_dropdown(vbox, _("_Report idle time:"),
+		PURPLE_PREF_STRING, "/purple/away/idle_reporting",
+		_("Never"), "none",
+		_("From last sent message"), "purple",
+#if defined(USE_SCREENSAVER) || defined(HAVE_IOKIT)
+		_("Based on keyboard or mouse use"), "system",
+#endif
+		NULL);
+	gtk_size_group_add_widget(sg, dd);
+	gtk_misc_set_alignment(GTK_MISC(dd), 0, 0.5);
+
+	/* Away stuff */
+	vbox = pidgin_make_frame(ret, _("Away"));
+
+	dd = pidgin_prefs_dropdown(vbox, _("_Auto-reply:"),
+		PURPLE_PREF_STRING, "/purple/away/auto_reply",
+		_("Never"), "never",
+		_("When away"), "away",
+		_("When both away and idle"), "awayidle",
+		NULL);
+	gtk_size_group_add_widget(sg, dd);
+	gtk_misc_set_alignment(GTK_MISC(dd), 0, 0.5);
+
+	/* Auto-away stuff */
+	vbox = pidgin_make_frame(ret, _("Auto-away"));
+
+	button = pidgin_prefs_checkbox(_("Change status when _idle"),
+						   "/purple/away/away_when_idle", vbox);
+
+	select = pidgin_prefs_labeled_spin_button(vbox,
+			_("_Minutes before becoming idle:"), "/purple/away/mins_before_away",
+			1, 24 * 60, sg);
+	g_signal_connect(G_OBJECT(button), "clicked",
+					 G_CALLBACK(pidgin_toggle_sensitive), select);
+
+	/* TODO: Show something useful if we don't have any saved statuses. */
+	menu = pidgin_status_menu(purple_savedstatus_get_idleaway(), G_CALLBACK(set_idle_away));
+	pidgin_add_widget_to_vbox(GTK_BOX(vbox), _("Change _status to:"), sg, menu, TRUE, &label);
+	g_signal_connect(G_OBJECT(button), "clicked",
+			 G_CALLBACK(pidgin_toggle_sensitive), menu);
+	g_signal_connect(G_OBJECT(button), "clicked",
+					 G_CALLBACK(pidgin_toggle_sensitive), label);
+
+	if (!purple_prefs_get_bool("/purple/away/away_when_idle")) {
+		gtk_widget_set_sensitive(GTK_WIDGET(menu), FALSE);
+		gtk_widget_set_sensitive(GTK_WIDGET(select), FALSE);
+		gtk_widget_set_sensitive(GTK_WIDGET(label), FALSE);
+	}
+
+	/* Signon status stuff */
+	vbox = pidgin_make_frame(ret, _("Status at Startup"));
+
+	button = pidgin_prefs_checkbox(_("Use status from last _exit at startup"),
+		"/purple/savedstatus/startup_current_status", vbox);
+
+	/* TODO: Show something useful if we don't have any saved statuses. */
+	menu = pidgin_status_menu(purple_savedstatus_get_startup(), G_CALLBACK(set_startupstatus));
+	g_signal_connect(G_OBJECT(button), "clicked",
+			 G_CALLBACK(pidgin_toggle_sensitive), menu);
+	pidgin_add_widget_to_vbox(GTK_BOX(vbox), _("Status to a_pply at startup:"), sg, menu, TRUE, &label);
+	g_signal_connect(G_OBJECT(button), "clicked",
+					 G_CALLBACK(pidgin_toggle_sensitive), label);
+
+	if (purple_prefs_get_bool("/purple/savedstatus/startup_current_status")) {
+		gtk_widget_set_sensitive(GTK_WIDGET(menu), FALSE);
+		gtk_widget_set_sensitive(GTK_WIDGET(label), FALSE);
+	}
+
+	gtk_widget_show_all(ret);
+	g_object_unref(sg);
+
+	return ret;
+}
+
+static int
+prefs_notebook_add_page(const char *text,
+  		        GtkWidget *page,
+			int ind) {
+
+#if GTK_CHECK_VERSION(2,4,0)
+	return gtk_notebook_append_page(GTK_NOTEBOOK(prefsnotebook), page, gtk_label_new(text));
+#else
+	gtk_notebook_append_page(GTK_NOTEBOOK(prefsnotebook), page, gtk_label_new(text));
+	return gtk_notebook_page_num(GTK_NOTEBOOK(prefsnotebook), page);
+#endif
+}
+
+static void prefs_notebook_init(void) {
+	prefs_notebook_add_page(_("Interface"), interface_page(), notebook_page++);
+	prefs_notebook_add_page(_("Conversations"), conv_page(), notebook_page++);
+	prefs_notebook_add_page(_("Smiley Themes"), theme_page(), notebook_page++);
+	prefs_notebook_add_page(_("Sounds"), sound_page(), notebook_page++);
+	prefs_notebook_add_page(_("Network"), network_page(), notebook_page++);
+#ifndef _WIN32
+	/* We use the registered default browser in windows */
+	/* if the user is running gnome 2.x or Mac OS X, hide the browsers tab */
+	if ((purple_running_gnome() == FALSE) && (purple_running_osx() == FALSE)) {
+		prefs_notebook_add_page(_("Browser"), browser_page(), notebook_page++);
+	}
+#endif
+	prefs_notebook_add_page(_("Logging"), logging_page(), notebook_page++);
+	prefs_notebook_add_page(_("Status / Idle"), away_page(), notebook_page++);
+}
+
+void pidgin_prefs_show(void)
+{
+	GtkWidget *vbox;
+	GtkWidget *notebook;
+	GtkWidget *button;
+
+	if (prefs) {
+		gtk_window_present(GTK_WINDOW(prefs));
+		return;
+	}
+
+	/* copy the preferences to tmp values...
+	 * I liked "take affect immediately" Oh well :-( */
+	/* (that should have been "effect," right?) */
+
+	/* Back to instant-apply! I win!  BU-HAHAHA! */
+
+	/* Create the window */
+	prefs = pidgin_create_dialog(_("Preferences"), PIDGIN_HIG_BORDER, "preferences", FALSE);
+	g_signal_connect(G_OBJECT(prefs), "destroy",
+					 G_CALLBACK(delete_prefs), NULL);
+
+	vbox = pidgin_dialog_get_vbox_with_properties(GTK_DIALOG(prefs), FALSE, PIDGIN_HIG_BORDER);
+
+	/* The notebook */
+	prefsnotebook = notebook = gtk_notebook_new ();
+	gtk_box_pack_start (GTK_BOX (vbox), notebook, FALSE, FALSE, 0);
+	gtk_widget_show(prefsnotebook);
+
+	button = pidgin_dialog_add_button(GTK_DIALOG(prefs), GTK_STOCK_CLOSE, NULL, NULL);
+	g_signal_connect_swapped(G_OBJECT(button), "clicked",
+							 G_CALLBACK(gtk_widget_destroy), prefs);
+
+	prefs_notebook_init();
+
+	/* Show everything. */
+	gtk_widget_show(prefs);
+}
+
+static void
+set_bool_pref(GtkWidget *w, const char *key)
+{
+	purple_prefs_set_bool(key,
+		gtk_toggle_button_get_active(GTK_TOGGLE_BUTTON(w)));
+}
+
+GtkWidget *
+pidgin_prefs_checkbox(const char *text, const char *key, GtkWidget *page)
+{
+	GtkWidget *button;
+
+	button = gtk_check_button_new_with_mnemonic(text);
+	gtk_toggle_button_set_active(GTK_TOGGLE_BUTTON(button),
+								 purple_prefs_get_bool(key));
+
+	gtk_box_pack_start(GTK_BOX(page), button, FALSE, FALSE, 0);
+
+	g_signal_connect(G_OBJECT(button), "clicked",
+					 G_CALLBACK(set_bool_pref), (char *)key);
+
+	gtk_widget_show(button);
+
+	return button;
+}
+
+static void
+smiley_theme_pref_cb(const char *name, PurplePrefType type,
+					 gconstpointer value, gpointer data)
+{
+	const char *themename = value;
+	GSList *themes;
+
+	for (themes = smiley_themes; themes; themes = themes->next) {
+		struct smiley_theme *smile = themes->data;
+		if (smile->name && strcmp(themename, smile->name) == 0) {
+			pidgin_themes_load_smiley_theme(smile->path, TRUE);
+			break;
+		}
+	}
+}
+
+void
+pidgin_prefs_init(void)
+{
+	purple_prefs_add_none(PIDGIN_PREFS_ROOT "");
+	purple_prefs_add_none("/plugins/gtk");
+
+#ifndef _WIN32
+	/* Browsers */
+	purple_prefs_add_none(PIDGIN_PREFS_ROOT "/browsers");
+	purple_prefs_add_int(PIDGIN_PREFS_ROOT "/browsers/place", PIDGIN_BROWSER_DEFAULT);
+	purple_prefs_add_path(PIDGIN_PREFS_ROOT "/browsers/command", "");
+	purple_prefs_add_string(PIDGIN_PREFS_ROOT "/browsers/browser", "mozilla");
+#endif
+
+	/* Plugins */
+	purple_prefs_add_none(PIDGIN_PREFS_ROOT "/plugins");
+	purple_prefs_add_path_list(PIDGIN_PREFS_ROOT "/plugins/loaded", NULL);
+
+	/* File locations */
+	purple_prefs_add_none(PIDGIN_PREFS_ROOT "/filelocations");
+	purple_prefs_add_path(PIDGIN_PREFS_ROOT "/filelocations/last_save_folder", "");
+	purple_prefs_add_path(PIDGIN_PREFS_ROOT "/filelocations/last_open_folder", "");
+	purple_prefs_add_path(PIDGIN_PREFS_ROOT "/filelocations/last_icon_folder", "");
+
+	/* Smiley Themes */
+	purple_prefs_add_none(PIDGIN_PREFS_ROOT "/smileys");
+	purple_prefs_add_string(PIDGIN_PREFS_ROOT "/smileys/theme", "Default");
+
+	/* Smiley Callbacks */
+	purple_prefs_connect_callback(prefs, PIDGIN_PREFS_ROOT "/smileys/theme",
+								smiley_theme_pref_cb, NULL);
+
+	pidgin_prefs_update_old();
+}
+
+void pidgin_prefs_update_old()
+{
+	const char *str;
+
+	purple_prefs_rename("/gaim/gtk", PIDGIN_PREFS_ROOT);
+
+	/* Rename some old prefs */
+	purple_prefs_rename(PIDGIN_PREFS_ROOT "/logging/log_ims", "/purple/logging/log_ims");
+	purple_prefs_rename(PIDGIN_PREFS_ROOT "/logging/log_chats", "/purple/logging/log_chats");
+	purple_prefs_rename("/purple/conversations/placement",
+					  PIDGIN_PREFS_ROOT "/conversations/placement");
+
+	purple_prefs_rename(PIDGIN_PREFS_ROOT "/debug/timestamps", "/purple/debug/timestamps");
+	purple_prefs_rename(PIDGIN_PREFS_ROOT "/conversations/im/raise_on_events", "/plugins/gtk/X11/notify/method_raise");
+
+	purple_prefs_rename_boolean_toggle(PIDGIN_PREFS_ROOT "/conversations/ignore_colors",
+									 PIDGIN_PREFS_ROOT "/conversations/show_incoming_formatting");
+
+	/* this string pref moved into the core, try to be friendly */
+	purple_prefs_rename(PIDGIN_PREFS_ROOT "/idle/reporting_method", "/purple/away/idle_reporting");
+	if ((str = purple_prefs_get_string("/purple/away/idle_reporting")) &&
+			strcmp(str, "gaim") == 0)
+		purple_prefs_set_string("/purple/away/idle_reporting", "purple");
+
+	/* Remove some no-longer-used prefs */
+	purple_prefs_remove(PIDGIN_PREFS_ROOT "/blist/auto_expand_contacts");
+	purple_prefs_remove(PIDGIN_PREFS_ROOT "/blist/button_style");
+	purple_prefs_remove(PIDGIN_PREFS_ROOT "/blist/grey_idle_buddies");
+	purple_prefs_remove(PIDGIN_PREFS_ROOT "/blist/raise_on_events");
+	purple_prefs_remove(PIDGIN_PREFS_ROOT "/blist/show_group_count");
+	purple_prefs_remove(PIDGIN_PREFS_ROOT "/blist/show_warning_level");
+	purple_prefs_remove(PIDGIN_PREFS_ROOT "/conversations/button_type");
+	purple_prefs_remove(PIDGIN_PREFS_ROOT "/conversations/close_immediately");
+	purple_prefs_remove(PIDGIN_PREFS_ROOT "/conversations/ctrl_enter_sends");
+	purple_prefs_remove(PIDGIN_PREFS_ROOT "/conversations/enter_sends");
+	purple_prefs_remove(PIDGIN_PREFS_ROOT "/conversations/escape_closes");
+	purple_prefs_remove(PIDGIN_PREFS_ROOT "/conversations/html_shortcuts");
+	purple_prefs_remove(PIDGIN_PREFS_ROOT "/conversations/icons_on_tabs");
+	purple_prefs_remove(PIDGIN_PREFS_ROOT "/conversations/send_formatting");
+	purple_prefs_remove(PIDGIN_PREFS_ROOT "/conversations/show_smileys");
+	purple_prefs_remove(PIDGIN_PREFS_ROOT "/conversations/show_urls_as_links");
+	purple_prefs_remove(PIDGIN_PREFS_ROOT "/conversations/smiley_shortcuts");
+	purple_prefs_remove(PIDGIN_PREFS_ROOT "/conversations/use_custom_bgcolor");
+	purple_prefs_remove(PIDGIN_PREFS_ROOT "/conversations/use_custom_fgcolor");
+	purple_prefs_remove(PIDGIN_PREFS_ROOT "/conversations/use_custom_font");
+	purple_prefs_remove(PIDGIN_PREFS_ROOT "/conversations/use_custom_size");
+	purple_prefs_remove(PIDGIN_PREFS_ROOT "/conversations/chat/old_tab_complete");
+	purple_prefs_remove(PIDGIN_PREFS_ROOT "/conversations/chat/tab_completion");
+	purple_prefs_remove(PIDGIN_PREFS_ROOT "/conversations/im/hide_on_send");
+	purple_prefs_remove(PIDGIN_PREFS_ROOT "/conversations/chat/color_nicks");
+	purple_prefs_remove(PIDGIN_PREFS_ROOT "/conversations/chat/raise_on_events");
+	purple_prefs_remove(PIDGIN_PREFS_ROOT "/conversations/ignore_fonts");
+	purple_prefs_remove(PIDGIN_PREFS_ROOT "/conversations/ignore_font_sizes");
+	purple_prefs_remove(PIDGIN_PREFS_ROOT "/conversations/passthrough_unknown_commands");
+	purple_prefs_remove(PIDGIN_PREFS_ROOT "/idle");
+	purple_prefs_remove(PIDGIN_PREFS_ROOT "/logging/individual_logs");
+	purple_prefs_remove(PIDGIN_PREFS_ROOT "/sound/signon");
+	purple_prefs_remove(PIDGIN_PREFS_ROOT "/sound/silent_signon");
+
+	/* Convert old queuing prefs to hide_new 3-way pref. */
+	if (purple_prefs_exists("/plugins/gtk/docklet/queue_messages") &&
+	    purple_prefs_get_bool("/plugins/gtk/docklet/queue_messages"))
+	{
+		purple_prefs_set_string(PIDGIN_PREFS_ROOT "/conversations/im/hide_new", "always");
+	}
+	else if (purple_prefs_exists(PIDGIN_PREFS_ROOT "/away/queue_messages") &&
+	         purple_prefs_get_bool(PIDGIN_PREFS_ROOT "/away/queue_messages"))
+	{
+		purple_prefs_set_string(PIDGIN_PREFS_ROOT "/conversations/im/hide_new", "away");
+	}
+	purple_prefs_remove(PIDGIN_PREFS_ROOT "/away/queue_messages");
+	purple_prefs_remove(PIDGIN_PREFS_ROOT "/away");
+	purple_prefs_remove("/plugins/gtk/docklet/queue_messages");
+
+	purple_prefs_remove(PIDGIN_PREFS_ROOT "/conversations/chat/default_width");
+	purple_prefs_remove(PIDGIN_PREFS_ROOT "/conversations/chat/default_height");
+	purple_prefs_remove(PIDGIN_PREFS_ROOT "/conversations/im/default_width");
+	purple_prefs_remove(PIDGIN_PREFS_ROOT "/conversations/im/default_height");
+	purple_prefs_rename(PIDGIN_PREFS_ROOT "/conversations/x",
+			PIDGIN_PREFS_ROOT "/conversations/im/x");
+	purple_prefs_rename(PIDGIN_PREFS_ROOT "/conversations/y",
+			PIDGIN_PREFS_ROOT "/conversations/im/y");
+}