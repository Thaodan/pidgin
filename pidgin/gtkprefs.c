--- conflicted
+++ resolved
@@ -268,8 +268,6 @@
 
 	g_return_val_if_fail(menuitems != NULL, NULL);
 
-<<<<<<< HEAD
-=======
 	if (type == PURPLE_PREF_INT) {
 		store = gtk_list_store_new(PREF_DROPDOWN_COUNT, G_TYPE_STRING, G_TYPE_INT);
 		stored_int = purple_prefs_get_int(key);
@@ -341,7 +339,6 @@
 
 	g_return_val_if_fail(menuitems != NULL, NULL);
 
->>>>>>> ec5e205a
 	dropdown = gtk_option_menu_new();
 	menu = gtk_menu_new();
 
