/**
 * @file gtkprefs.c GTK+ Preferences
 * @ingroup pidgin
 *
 * pidgin
 *
 * Pidgin is the legal property of its developers, whose names are too numerous
 * to list here.  Please refer to the COPYRIGHT file distributed with this
 * source distribution.
 *
 * This program is free software; you can redistribute it and/or modify
 * it under the terms of the GNU General Public License as published by
 * the Free Software Foundation; either version 2 of the License, or
 * (at your option) any later version.
 *
 * This program is distributed in the hope that it will be useful,
 * but WITHOUT ANY WARRANTY; without even the implied warranty of
 * MERCHANTABILITY or FITNESS FOR A PARTICULAR PURPOSE.  See the
 * GNU General Public License for more details.
 *
 * You should have received a copy of the GNU General Public License
 * along with this program; if not, write to the Free Software
 * Foundation, Inc., 51 Franklin Street, Fifth Floor, Boston, MA  02111-1301  USA
 *
 */
#include "internal.h"
#include "pidgin.h"

#include "debug.h"
#include "notify.h"
#include "prefs.h"
#include "proxy.h"
#include "prpl.h"
#include "request.h"
#include "savedstatuses.h"
#include "sound.h"
#include "util.h"
#include "network.h"

#include "gtkblist.h"
#include "gtkconv.h"
#include "gtkdebug.h"
#include "gtkdialogs.h"
#include "gtkimhtml.h"
#include "gtkimhtmltoolbar.h"
#include "gtkprefs.h"
#include "gtksavedstatuses.h"
#include "gtksound.h"
#include "gtkthemes.h"
#include "gtkutils.h"
#include "pidginstock.h"

#define PROXYHOST 0
#define PROXYPORT 1
#define PROXYUSER 2
#define PROXYPASS 3

static int sound_row_sel = 0;
static GtkWidget *prefsnotebook;

static GtkWidget *sound_entry = NULL;
static GtkListStore *smiley_theme_store = NULL;
static GtkTreeSelection *smiley_theme_sel = NULL;
static GtkWidget *prefs_proxy_frame = NULL;

static GtkWidget *prefs = NULL;
static GtkWidget *debugbutton = NULL;
static int notebook_page = 0;
static GtkTreeRowReference *previous_smiley_row = NULL;

/*
 * PROTOTYPES
 */
static void delete_prefs(GtkWidget *, void *);

static void
update_spin_value(GtkWidget *w, GtkWidget *spin)
{
	const char *key = g_object_get_data(G_OBJECT(spin), "val");
	int value;

	value = gtk_spin_button_get_value_as_int(GTK_SPIN_BUTTON(spin));

	purple_prefs_set_int(key, value);
}

GtkWidget *
pidgin_prefs_labeled_spin_button(GtkWidget *box, const gchar *title,
		const char *key, int min, int max, GtkSizeGroup *sg)
{
	GtkWidget *hbox;
	GtkWidget *label;
	GtkWidget *spin;
	GtkObject *adjust;
	int val;

	val = purple_prefs_get_int(key);

	hbox = gtk_hbox_new(FALSE, 5);
	gtk_box_pack_start(GTK_BOX(box), hbox, FALSE, FALSE, 5);
	gtk_widget_show(hbox);

	label = gtk_label_new_with_mnemonic(title);
	gtk_misc_set_alignment(GTK_MISC(label), 0, 0.5);
	gtk_box_pack_start(GTK_BOX(hbox), label, FALSE, FALSE, 0);
	gtk_widget_show(label);

	adjust = gtk_adjustment_new(val, min, max, 1, 1, 1);
	spin = gtk_spin_button_new(GTK_ADJUSTMENT(adjust), 1, 0);
	g_object_set_data(G_OBJECT(spin), "val", (char *)key);
	if (max < 10000)
		gtk_widget_set_size_request(spin, 50, -1);
	else
		gtk_widget_set_size_request(spin, 60, -1);
	gtk_box_pack_start(GTK_BOX(hbox), spin, FALSE, FALSE, 0);
	g_signal_connect(G_OBJECT(adjust), "value-changed",
					 G_CALLBACK(update_spin_value), GTK_WIDGET(spin));
	gtk_widget_show(spin);

	gtk_label_set_mnemonic_widget(GTK_LABEL(label), spin);

	if (sg) {
		gtk_size_group_add_widget(sg, label);
		gtk_misc_set_alignment(GTK_MISC(label), 0.0, 0.5);
	}

	pidgin_set_accessible_label (spin, label);

	return hbox;
}

static void
entry_set(GtkEntry *entry, gpointer data) {
	const char *key = (const char*)data;

	purple_prefs_set_string(key, gtk_entry_get_text(entry));
}

GtkWidget *
pidgin_prefs_labeled_entry(GtkWidget *page, const gchar *title,
							 const char *key, GtkSizeGroup *sg)
{
	GtkWidget *hbox, *label, *entry;
	const gchar *value;

	value = purple_prefs_get_string(key);

	hbox = gtk_hbox_new(FALSE, 5);
	gtk_box_pack_start(GTK_BOX(page), hbox, FALSE, FALSE, 0);
	gtk_widget_show(hbox);

	label = gtk_label_new_with_mnemonic(title);
	gtk_misc_set_alignment(GTK_MISC(label), 0, 0.5);
	gtk_box_pack_start(GTK_BOX(hbox), label, FALSE, FALSE, 0);
	gtk_widget_show(label);

	entry = gtk_entry_new();
	gtk_entry_set_text(GTK_ENTRY(entry), value);
	gtk_box_pack_start(GTK_BOX(hbox), entry, FALSE, FALSE, 0);
	g_signal_connect(G_OBJECT(entry), "changed",
					 G_CALLBACK(entry_set), (char*)key);
	gtk_widget_show(entry);

	gtk_label_set_mnemonic_widget(GTK_LABEL(label), entry);

	if(sg) {
		gtk_size_group_add_widget(sg, label);
		gtk_misc_set_alignment(GTK_MISC(label), 0.0, 0.5);
	}

	pidgin_set_accessible_label(entry, label);

	return hbox;
}

static void
dropdown_set(GObject *w, const char *key)
{
	const char *str_value;
	int int_value;
	PurplePrefType type;

	type = GPOINTER_TO_INT(g_object_get_data(w, "type"));

	if (type == PURPLE_PREF_INT) {
		int_value = GPOINTER_TO_INT(g_object_get_data(w, "value"));

		purple_prefs_set_int(key, int_value);
	}
	else if (type == PURPLE_PREF_STRING) {
		str_value = (const char *)g_object_get_data(w, "value");

		purple_prefs_set_string(key, str_value);
	}
	else if (type == PURPLE_PREF_BOOLEAN) {
		purple_prefs_set_bool(key,
				GPOINTER_TO_INT(g_object_get_data(w, "value")));
	}
}

GtkWidget *
pidgin_prefs_dropdown_from_list(GtkWidget *box, const gchar *title,
		PurplePrefType type, const char *key, GList *menuitems)
{
	GtkWidget  *dropdown, *opt, *menu;
	GtkWidget  *label = NULL;
	GtkWidget  *hbox;
	gchar      *text;
	const char *stored_str = NULL;
	int         stored_int = 0;
	int         int_value  = 0;
	const char *str_value  = NULL;
	int         o = 0;

	g_return_val_if_fail(menuitems != NULL, NULL);

	if (title != NULL) {
		hbox = gtk_hbox_new(FALSE, 5);
		/*gtk_container_add (GTK_CONTAINER (box), hbox);*/
		gtk_box_pack_start(GTK_BOX(box), hbox, FALSE, FALSE, 0);
		gtk_widget_show(hbox);

		label = gtk_label_new_with_mnemonic(title);
		gtk_box_pack_start(GTK_BOX(hbox), label, FALSE, FALSE, 0);
		gtk_widget_show(label);
	} else {
		hbox = box;
	}

#if 0 /* GTK_CHECK_VERSION(2,4,0) */
	if(type == PURPLE_PREF_INT)
		model = gtk_list_store_new(2, G_TYPE_STRING, G_TYPE_INT);
	else if(type == PURPLE_PREF_STRING)
		model = gtk_list_store_new(2, G_TYPE_STRING, G_TYPE_STRING);
	dropdown = gtk_combo_box_new_with_model(model);
#else
	dropdown = gtk_option_menu_new();
	menu = gtk_menu_new();
#endif

	if (label != NULL) {
		gtk_label_set_mnemonic_widget(GTK_LABEL(label), dropdown);
		pidgin_set_accessible_relations (dropdown, label);
	}

	if (type == PURPLE_PREF_INT)
		stored_int = purple_prefs_get_int(key);
	else if (type == PURPLE_PREF_STRING)
		stored_str = purple_prefs_get_string(key);

	while (menuitems != NULL && (text = (char *) menuitems->data) != NULL) {
		menuitems = g_list_next(menuitems);
		g_return_val_if_fail(menuitems != NULL, NULL);

		opt = gtk_menu_item_new_with_label(text);

		g_object_set_data(G_OBJECT(opt), "type", GINT_TO_POINTER(type));

		if (type == PURPLE_PREF_INT) {
			int_value = GPOINTER_TO_INT(menuitems->data);
			g_object_set_data(G_OBJECT(opt), "value",
							  GINT_TO_POINTER(int_value));
		}
		else if (type == PURPLE_PREF_STRING) {
			str_value = (const char *)menuitems->data;

			g_object_set_data(G_OBJECT(opt), "value", (char *)str_value);
		}
		else if (type == PURPLE_PREF_BOOLEAN) {
			g_object_set_data(G_OBJECT(opt), "value",
					menuitems->data);
		}

		g_signal_connect(G_OBJECT(opt), "activate",
						 G_CALLBACK(dropdown_set), (char *)key);

		gtk_widget_show(opt);
		gtk_menu_shell_append(GTK_MENU_SHELL(menu), opt);

		if ((type == PURPLE_PREF_INT && stored_int == int_value) ||
			(type == PURPLE_PREF_STRING && stored_str != NULL &&
			 !strcmp(stored_str, str_value)) ||
			(type == PURPLE_PREF_BOOLEAN &&
			 (purple_prefs_get_bool(key) == GPOINTER_TO_INT(menuitems->data)))) {

			gtk_menu_set_active(GTK_MENU(menu), o);
		}

		menuitems = g_list_next(menuitems);

		o++;
	}

	gtk_option_menu_set_menu(GTK_OPTION_MENU(dropdown), menu);
	gtk_box_pack_start(GTK_BOX(hbox), dropdown, FALSE, FALSE, 0);
	gtk_widget_show(dropdown);

	return label;
}

GtkWidget *
pidgin_prefs_dropdown(GtkWidget *box, const gchar *title, PurplePrefType type,
			   const char *key, ...)
{
	va_list ap;
	GList *menuitems = NULL;
	GtkWidget *dropdown = NULL;
	char *name;
	int int_value;
	const char *str_value;

	g_return_val_if_fail(type == PURPLE_PREF_BOOLEAN || type == PURPLE_PREF_INT ||
			type == PURPLE_PREF_STRING, NULL);

	va_start(ap, key);
	while ((name = va_arg(ap, char *)) != NULL) {

		menuitems = g_list_prepend(menuitems, name);

		if (type == PURPLE_PREF_INT || type == PURPLE_PREF_BOOLEAN) {
			int_value = va_arg(ap, int);
			menuitems = g_list_prepend(menuitems, GINT_TO_POINTER(int_value));
		}
		else {
			str_value = va_arg(ap, const char *);
			menuitems = g_list_prepend(menuitems, (char *)str_value);
		}
	}
	va_end(ap);

	g_return_val_if_fail(menuitems != NULL, NULL);

	menuitems = g_list_reverse(menuitems);

	dropdown = pidgin_prefs_dropdown_from_list(box, title, type, key,
			menuitems);

	g_list_free(menuitems);

	return dropdown;
}

static void
delete_prefs(GtkWidget *asdf, void *gdsa)
{
	/* Close any "select sound" request dialogs */
	purple_request_close_with_handle(prefs);

	/* Unregister callbacks. */
	purple_prefs_disconnect_by_handle(prefs);

	prefs = NULL;
	sound_entry = NULL;
	debugbutton = NULL;
	notebook_page = 0;
	smiley_theme_store = NULL;
	if (previous_smiley_row)
		gtk_tree_row_reference_free(previous_smiley_row);
	previous_smiley_row = NULL;

}

static void smiley_sel(GtkTreeSelection *sel, GtkTreeModel *model) {
	GtkTreeIter  iter;
	const char *themename;
	char *description;
	GValue val;
	GtkTreePath *path, *oldpath;
	struct smiley_theme *new_theme, *old_theme;
	GtkWidget *remove_button = g_object_get_data(G_OBJECT(sel), "remove_button");

	if (!gtk_tree_selection_get_selected(sel, &model, &iter)) {
		gtk_widget_set_sensitive(remove_button, FALSE);
		return;
	}

	old_theme = current_smiley_theme;
	val.g_type = 0;
	gtk_tree_model_get_value(model, &iter, 3, &val);
	path = gtk_tree_model_get_path(model, &iter);
	themename = g_value_get_string(&val);
	purple_prefs_set_string(PIDGIN_PREFS_ROOT "/smileys/theme", themename);

	gtk_widget_set_sensitive(remove_button, (strcmp(themename, "none") &&
	                                         strcmp(themename, _("Default"))));
	g_value_unset (&val);

	/* current_smiley_theme is set in callback for the above pref change */
	new_theme = current_smiley_theme;
	description = g_strdup_printf("<span size='larger' weight='bold'>%s</span> - %s\n"
								"<span size='smaller' foreground='white'>%s</span>",
								_(new_theme->name), _(new_theme->author), _(new_theme->desc));
	gtk_list_store_set(smiley_theme_store, &iter, 1, description, -1);
	g_free(description);

	if (new_theme != old_theme && previous_smiley_row) {
		oldpath = gtk_tree_row_reference_get_path(previous_smiley_row);
		if (gtk_tree_model_get_iter(model, &iter, oldpath)) {
			description = g_strdup_printf("<span size='larger' weight='bold'>%s</span> - %s\n"
								"<span size='smaller' foreground='dim grey'>%s</span>",
								_(old_theme->name), _(old_theme->author), _(old_theme->desc));
			gtk_list_store_set(smiley_theme_store, &iter, 1,
				description, -1);
			g_free(description);
		}
		gtk_tree_path_free(oldpath);
	}
	if (previous_smiley_row)
		gtk_tree_row_reference_free(previous_smiley_row);
	previous_smiley_row = gtk_tree_row_reference_new(model, path);
	gtk_tree_path_free(path);
}

static GtkTreeRowReference *theme_refresh_theme_list()
{
	GdkPixbuf *pixbuf;
	GSList *themes;
	GtkTreeIter iter;
	GtkTreeRowReference *row_ref = NULL;

	if (previous_smiley_row)
		gtk_tree_row_reference_free(previous_smiley_row);
	previous_smiley_row = NULL;

	pidgin_themes_smiley_theme_probe();

	if (!(themes = smiley_themes))
		return NULL;

	gtk_list_store_clear(smiley_theme_store);

	while (themes) {
		struct smiley_theme *theme = themes->data;
		char *description = g_strdup_printf("<span size='larger' weight='bold'>%s</span> - %s\n"
						    "<span size='smaller' foreground='dim grey'>%s</span>",
						    _(theme->name), _(theme->author), _(theme->desc));
		gtk_list_store_append (smiley_theme_store, &iter);

		/*
		 * LEAK - Gentoo memprof thinks pixbuf is leaking here... but it
		 * looks like it should be ok to me.  Anyone know what's up?  --Mark
		 */
		pixbuf = (theme->icon ? gdk_pixbuf_new_from_file(theme->icon, NULL) : NULL);

		gtk_list_store_set(smiley_theme_store, &iter,
				   0, pixbuf,
				   1, description,
				   2, theme->path,
				   3, theme->name,
				   -1);

		if (pixbuf != NULL)
			g_object_unref(G_OBJECT(pixbuf));

		g_free(description);
		themes = themes->next;

		/* If this is the currently selected theme,
		 * we will need to select it. Grab the row reference. */
		if (theme == current_smiley_theme) {
			GtkTreePath *path = gtk_tree_model_get_path(
				GTK_TREE_MODEL(smiley_theme_store), &iter);
			row_ref = gtk_tree_row_reference_new(
				GTK_TREE_MODEL(smiley_theme_store), path);
			gtk_tree_path_free(path);
		}
	}

	return row_ref;
}

static void theme_install_theme(char *path, char *extn) {
#ifndef _WIN32
	gchar *command;
#endif
	gchar *destdir;
	gchar *tail;
	GtkTreeRowReference *theme_rowref;

	/* Just to be safe */
	g_strchomp(path);

	/* I dont know what you are, get out of here */
	if (extn != NULL)
		tail = extn;
	else if ((tail = strrchr(path, '.')) == NULL)
		return;

	destdir = g_strconcat(purple_user_dir(), G_DIR_SEPARATOR_S "smileys", NULL);

	/* We'll check this just to make sure. This also lets us do something different on
	 * other platforms, if need be */
	if (!g_ascii_strcasecmp(tail, ".gz") || !g_ascii_strcasecmp(tail, ".tgz")) {
#ifndef _WIN32
		gchar *path_escaped = g_shell_quote(path);
		gchar *destdir_escaped = g_shell_quote(destdir);
		command = g_strdup_printf("tar > /dev/null xzf %s -C %s", path_escaped, destdir_escaped);
		g_free(path_escaped);
		g_free(destdir_escaped);
#else
		if(!winpidgin_gz_untar(path, destdir)) {
			g_free(destdir);
			return;
		}
#endif
	}
	else {
		g_free(destdir);
		return;
	}

#ifndef _WIN32
	/* Fire! */
	if (system(command))
	{
		purple_notify_error(NULL, NULL, _("Smiley theme failed to unpack."), NULL);
	}

	g_free(command);
#endif
	g_free(destdir);

	theme_rowref = theme_refresh_theme_list();
	if (theme_rowref != NULL) {
		GtkTreePath *tp = gtk_tree_row_reference_get_path(theme_rowref);

		if (tp)
			gtk_tree_selection_select_path(smiley_theme_sel, tp);
		gtk_tree_row_reference_free(theme_rowref);
	}
}

static void
theme_got_url(PurpleUtilFetchUrlData *url_data, gpointer user_data,
		const gchar *themedata, size_t len, const gchar *error_message)
{
	FILE *f;
	gchar *path;

	if ((error_message != NULL) || (len == 0))
		return;

	f = purple_mkstemp(&path, TRUE);
	fwrite(themedata, len, 1, f);
	fclose(f);

	theme_install_theme(path, user_data);

	g_unlink(path);
	g_free(path);
}

static void
theme_dnd_recv(GtkWidget *widget, GdkDragContext *dc, guint x, guint y,
		GtkSelectionData *sd, guint info, guint t, gpointer data)
{
	gchar *name = (gchar *)sd->data;

	if ((sd->length >= 0) && (sd->format == 8)) {
		/* Well, it looks like the drag event was cool.
		 * Let's do something with it */

		if (!g_ascii_strncasecmp(name, "file://", 7)) {
			GError *converr = NULL;
			gchar *tmp;
			/* It looks like we're dealing with a local file. Let's
			 * just untar it in the right place */
			if(!(tmp = g_filename_from_uri(name, NULL, &converr))) {
				purple_debug(PURPLE_DEBUG_ERROR, "theme dnd", "%s\n",
						   (converr ? converr->message :
							"g_filename_from_uri error"));
				return;
			}
			theme_install_theme(tmp, NULL);
			g_free(tmp);
		} else if (!g_ascii_strncasecmp(name, "http://", 7)) {
			/* Oo, a web drag and drop. This is where things
			 * will start to get interesting */
			purple_util_fetch_url(name, TRUE, NULL, FALSE, theme_got_url, ".tgz");
		} else if (!g_ascii_strncasecmp(name, "https://", 8)) {
			/* purple_util_fetch_url() doesn't support HTTPS, but we want users
			 * to be able to drag and drop links from the SF trackers, so
			 * we'll try it as an HTTP URL. */
			char *tmp = g_strdup(name + 1);
			tmp[0] = 'h';
			tmp[1] = 't';
			tmp[2] = 't';
			tmp[3] = 'p';
			purple_util_fetch_url(tmp, TRUE, NULL, FALSE, theme_got_url, ".tgz");
			g_free(tmp);
		}

		gtk_drag_finish(dc, TRUE, FALSE, t);
	}

	gtk_drag_finish(dc, FALSE, FALSE, t);
}

/* Does same as normal sort, except "none" is sorted first */
static gint pidgin_sort_smileys (GtkTreeModel	*model,
						GtkTreeIter		*a,
						GtkTreeIter		*b,
						gpointer		userdata)
{
	gint ret = 0;
	gchar *name1 = NULL, *name2 = NULL;

	gtk_tree_model_get(model, a, 3, &name1, -1);
	gtk_tree_model_get(model, b, 3, &name2, -1);

	if (name1 == NULL || name2 == NULL) {
		if (!(name1 == NULL && name2 == NULL))
			ret = (name1 == NULL) ? -1: 1;
	} else if (!g_ascii_strcasecmp(name1, "none")) {
		if (!g_utf8_collate(name1, name2))
			ret = 0;
		else
			/* Sort name1 first */
			ret = -1;
	} else if (!g_ascii_strcasecmp(name2, "none")) {
		/* Sort name2 first */
		ret = 1;
	} else {
		/* Neither string is "none", default to normal sort */
		ret = purple_utf8_strcasecmp(name1,name2);
	}

	g_free(name1);
	g_free(name2);

	return ret;
}

static void
request_theme_file_name_cb(gpointer data, char *theme_file_name)
{
	theme_install_theme(theme_file_name, NULL) ;
}

static void
add_theme_button_clicked_cb(GtkWidget *widget, gpointer null)
{
	purple_request_file(NULL, _("Install Theme"), NULL, FALSE,
	    (GCallback)request_theme_file_name_cb, NULL, NULL, NULL, NULL, "preferences", NULL) ;
}

static void
remove_theme_button_clicked_cb(GtkWidget *button, GtkTreeView *tv)
{
	char *theme_name = NULL, *theme_file = NULL;
	GtkTreeModel *tm;
	GtkTreeIter itr;
	GtkTreeRowReference *trr = NULL;

	if ((tm = gtk_tree_view_get_model(tv)) == NULL)
		return;
	if (!gtk_tree_selection_get_selected(smiley_theme_sel, NULL, &itr))
		return;
	gtk_tree_model_get(tm, &itr, 2, &theme_file, 3, &theme_name, -1);

	if (theme_file && theme_name && strcmp(theme_name, "none"))
		pidgin_themes_remove_smiley_theme(theme_file);

	if ((trr = theme_refresh_theme_list()) != NULL) {
		GtkTreePath *tp = gtk_tree_row_reference_get_path(trr);

		if (tp) {
			gtk_tree_selection_select_path(smiley_theme_sel, tp);
			gtk_tree_path_free(tp);
		}
		gtk_tree_row_reference_free(trr);
	}

	g_free(theme_file);
	g_free(theme_name);
}

static GtkWidget *
theme_page()
{
	GtkWidget *add_button, *remove_button;
	GtkWidget *hbox_buttons;
	GtkWidget *alignment;
	GtkWidget *ret;
	GtkWidget *sw;
	GtkWidget *view;
	GtkCellRenderer *rend;
	GtkTreeViewColumn *col;
	GtkTreeSelection *sel;
	GtkTreeRowReference *rowref;
	GtkWidget *label;
	GtkTargetEntry te[3] = {{"text/plain", 0, 0},{"text/uri-list", 0, 1},{"STRING", 0, 2}};

	ret = gtk_vbox_new(FALSE, PIDGIN_HIG_CAT_SPACE);
	gtk_container_set_border_width (GTK_CONTAINER (ret), PIDGIN_HIG_BORDER);

	label = gtk_label_new(_("Select a smiley theme that you would like to use from the list below. New themes can be installed by dragging and dropping them onto the theme list."));

	gtk_label_set_line_wrap(GTK_LABEL(label), TRUE);
	gtk_misc_set_alignment(GTK_MISC(label), 0, 0.5);
	gtk_label_set_justify(GTK_LABEL(label), GTK_JUSTIFY_LEFT);

	gtk_box_pack_start(GTK_BOX(ret), label, FALSE, TRUE, 0);
	gtk_widget_show(label);

	sw = gtk_scrolled_window_new(NULL,NULL);
	gtk_scrolled_window_set_policy(GTK_SCROLLED_WINDOW(sw), GTK_POLICY_AUTOMATIC, GTK_POLICY_ALWAYS);
	gtk_scrolled_window_set_shadow_type(GTK_SCROLLED_WINDOW(sw), GTK_SHADOW_IN);

	gtk_box_pack_start(GTK_BOX(ret), sw, TRUE, TRUE, 0);
	smiley_theme_store = gtk_list_store_new (4, GDK_TYPE_PIXBUF, G_TYPE_STRING, G_TYPE_STRING, G_TYPE_STRING);

	rowref = theme_refresh_theme_list();

	view = gtk_tree_view_new_with_model (GTK_TREE_MODEL(smiley_theme_store));

	gtk_drag_dest_set(view, GTK_DEST_DEFAULT_MOTION | GTK_DEST_DEFAULT_HIGHLIGHT | GTK_DEST_DEFAULT_DROP, te,
					sizeof(te) / sizeof(GtkTargetEntry) , GDK_ACTION_COPY | GDK_ACTION_MOVE);

	g_signal_connect(G_OBJECT(view), "drag_data_received", G_CALLBACK(theme_dnd_recv), smiley_theme_store);

	rend = gtk_cell_renderer_pixbuf_new();
	smiley_theme_sel = sel = gtk_tree_view_get_selection (GTK_TREE_VIEW (view));

	/* Custom sort so "none" theme is at top of list */
	gtk_tree_sortable_set_sort_func(GTK_TREE_SORTABLE(smiley_theme_store),
									3, pidgin_sort_smileys, NULL, NULL);

	gtk_tree_sortable_set_sort_column_id(GTK_TREE_SORTABLE(smiley_theme_store),
										 3, GTK_SORT_ASCENDING);

	col = gtk_tree_view_column_new_with_attributes (_("Icon"),
							rend,
							"pixbuf", 0,
							NULL);
	gtk_tree_view_append_column (GTK_TREE_VIEW(view), col);

	rend = gtk_cell_renderer_text_new();
	col = gtk_tree_view_column_new_with_attributes (_("Description"),
							rend,
							"markup", 1,
							NULL);
	gtk_tree_view_append_column (GTK_TREE_VIEW(view), col);
	g_object_unref(G_OBJECT(smiley_theme_store));
	gtk_container_add(GTK_CONTAINER(sw), view);

	g_signal_connect(G_OBJECT(sel), "changed", G_CALLBACK(smiley_sel), NULL);

	alignment = gtk_alignment_new(1.0, 0.5, 0.0, 1.0);
	gtk_widget_show(alignment);
	gtk_box_pack_start(GTK_BOX(ret), alignment, FALSE, TRUE, 0);

	hbox_buttons = gtk_hbox_new(TRUE, PIDGIN_HIG_CAT_SPACE);
	gtk_widget_show(hbox_buttons);
	gtk_container_add(GTK_CONTAINER(alignment), hbox_buttons);

	add_button = gtk_button_new_from_stock(GTK_STOCK_ADD);
	gtk_widget_show(add_button);
	gtk_box_pack_start(GTK_BOX(hbox_buttons), add_button, FALSE, TRUE, 0);
	g_signal_connect(G_OBJECT(add_button), "clicked", (GCallback)add_theme_button_clicked_cb, view);

	remove_button = gtk_button_new_from_stock(GTK_STOCK_REMOVE);
	gtk_widget_show(remove_button);
	gtk_box_pack_start(GTK_BOX(hbox_buttons), remove_button, FALSE, TRUE, 0);
	g_signal_connect(G_OBJECT(remove_button), "clicked", (GCallback)remove_theme_button_clicked_cb, view);
	g_object_set_data(G_OBJECT(sel), "remove_button", remove_button);

	if (rowref) {
		GtkTreePath *path = gtk_tree_row_reference_get_path(rowref);
		gtk_tree_row_reference_free(rowref);
		gtk_tree_selection_select_path(sel, path);
		gtk_tree_path_free(path);
	}

	gtk_widget_show_all(ret);

	pidgin_set_accessible_label (view, label);

	return ret;
}

static void
formatting_toggle_cb(GtkIMHtml *imhtml, GtkIMHtmlButtons buttons, void *toolbar)
{
	gboolean bold, italic, uline;

	gtk_imhtml_get_current_format(GTK_IMHTML(imhtml),
								  &bold, &italic, &uline);

	if (buttons & GTK_IMHTML_BOLD)
		purple_prefs_set_bool(PIDGIN_PREFS_ROOT "/conversations/send_bold", bold);
	if (buttons & GTK_IMHTML_ITALIC)
		purple_prefs_set_bool(PIDGIN_PREFS_ROOT "/conversations/send_italic", italic);
	if (buttons & GTK_IMHTML_UNDERLINE)
		purple_prefs_set_bool(PIDGIN_PREFS_ROOT "/conversations/send_underline", uline);

	if (buttons & GTK_IMHTML_GROW || buttons & GTK_IMHTML_SHRINK)
		purple_prefs_set_int(PIDGIN_PREFS_ROOT "/conversations/font_size",
						   gtk_imhtml_get_current_fontsize(GTK_IMHTML(imhtml)));
	if (buttons & GTK_IMHTML_FACE) {
		char *face = gtk_imhtml_get_current_fontface(GTK_IMHTML(imhtml));
		if (!face)
			face = g_strdup("");

		purple_prefs_set_string(PIDGIN_PREFS_ROOT "/conversations/font_face", face);
		g_free(face);
	}

	if (buttons & GTK_IMHTML_FORECOLOR) {
		char *color = gtk_imhtml_get_current_forecolor(GTK_IMHTML(imhtml));
		if (!color)
			color = g_strdup("");

		purple_prefs_set_string(PIDGIN_PREFS_ROOT "/conversations/fgcolor", color);
		g_free(color);
	}

	if (buttons & GTK_IMHTML_BACKCOLOR) {
		char *color;
		GObject *object;

		color = gtk_imhtml_get_current_backcolor(GTK_IMHTML(imhtml));
		if (!color)
			color = g_strdup("");

		/* Block the signal to prevent a loop. */
		object = g_object_ref(G_OBJECT(imhtml));
		g_signal_handlers_block_matched(object, G_SIGNAL_MATCH_DATA, 0, 0, NULL,
										NULL, toolbar);
		/* Clear the backcolor. */
		gtk_imhtml_toggle_backcolor(GTK_IMHTML(imhtml), "");
		/* Unblock the signal. */
		g_signal_handlers_unblock_matched(object, G_SIGNAL_MATCH_DATA, 0, 0, NULL,
										  NULL, toolbar);
		g_object_unref(object);

		/* This will fire a toggle signal and get saved below. */
		gtk_imhtml_toggle_background(GTK_IMHTML(imhtml), color);

		g_free(color);
	}

	if (buttons & GTK_IMHTML_BACKGROUND) {
		char *color = gtk_imhtml_get_current_background(GTK_IMHTML(imhtml));
		if (!color)
			color = g_strdup("");

		purple_prefs_set_string(PIDGIN_PREFS_ROOT "/conversations/bgcolor", color);
		g_free(color);
	}
}

static void
formatting_clear_cb(GtkIMHtml *imhtml, void *data)
{
	purple_prefs_set_bool(PIDGIN_PREFS_ROOT "/conversations/send_bold", FALSE);
	purple_prefs_set_bool(PIDGIN_PREFS_ROOT "/conversations/send_italic", FALSE);
	purple_prefs_set_bool(PIDGIN_PREFS_ROOT "/conversations/send_underline", FALSE);

	purple_prefs_set_int(PIDGIN_PREFS_ROOT "/conversations/font_size", 3);

	purple_prefs_set_string(PIDGIN_PREFS_ROOT "/conversations/font_face", "");
	purple_prefs_set_string(PIDGIN_PREFS_ROOT "/conversations/fgcolor", "");
	purple_prefs_set_string(PIDGIN_PREFS_ROOT "/conversations/bgcolor", "");
}

static void
conversation_usetabs_cb(const char *name, PurplePrefType type,
						gconstpointer value, gpointer data)
{
	gboolean usetabs = GPOINTER_TO_INT(value);

	if (usetabs)
		gtk_widget_set_sensitive(GTK_WIDGET(data), TRUE);
	else
		gtk_widget_set_sensitive(GTK_WIDGET(data), FALSE);
}

static GtkWidget *
interface_page()
{
	GtkWidget *ret;
	GtkWidget *vbox;
	GtkWidget *vbox2;
	GtkWidget *label;
	GtkSizeGroup *sg;
	GList *names = NULL;

	ret = gtk_vbox_new(FALSE, PIDGIN_HIG_CAT_SPACE);
	gtk_container_set_border_width(GTK_CONTAINER(ret), PIDGIN_HIG_BORDER);

	sg = gtk_size_group_new(GTK_SIZE_GROUP_HORIZONTAL);

	vbox = pidgin_make_frame(ret, _("System Tray Icon"));
	label = pidgin_prefs_dropdown(vbox, _("_Show system tray icon:"), PURPLE_PREF_STRING,
					PIDGIN_PREFS_ROOT "/docklet/show",
					_("Always"), "always",
					_("Never"), "never",
					_("On unread messages"), "pending",
					NULL);
	gtk_size_group_add_widget(sg, label);
        gtk_misc_set_alignment(GTK_MISC(label), 0.0, 0.5);

	vbox = pidgin_make_frame(ret, _("Conversation Window Hiding"));
	label = pidgin_prefs_dropdown(vbox, _("_Hide new IM conversations:"),
					PURPLE_PREF_STRING, PIDGIN_PREFS_ROOT "/conversations/im/hide_new",
					_("Never"), "never",
					_("When away"), "away",
					_("Always"), "always",
					NULL);
	gtk_size_group_add_widget(sg, label);
        gtk_misc_set_alignment(GTK_MISC(label), 0.0, 0.5);


	/* All the tab options! */
	vbox = pidgin_make_frame(ret, _("Tabs"));

	pidgin_prefs_checkbox(_("Show IMs and chats in _tabbed windows"),
							PIDGIN_PREFS_ROOT "/conversations/tabs", vbox);

	/*
	 * Connect a signal to the above preference.  When conversations are not
	 * shown in a tabbed window then all tabbing options should be disabled.
	 */
	vbox2 = gtk_vbox_new(FALSE, 9);
	gtk_box_pack_start(GTK_BOX(vbox), vbox2, FALSE, FALSE, 0);
	purple_prefs_connect_callback(prefs, PIDGIN_PREFS_ROOT "/conversations/tabs",
	                            conversation_usetabs_cb, vbox2);
	if (!purple_prefs_get_bool(PIDGIN_PREFS_ROOT "/conversations/tabs"))
	  gtk_widget_set_sensitive(vbox2, FALSE);

	pidgin_prefs_checkbox(_("Show close b_utton on tabs"),
				PIDGIN_PREFS_ROOT "/conversations/close_on_tabs", vbox2);

	label = pidgin_prefs_dropdown(vbox2, _("_Placement:"), PURPLE_PREF_INT,
					PIDGIN_PREFS_ROOT "/conversations/tab_side",
					_("Top"), GTK_POS_TOP,
					_("Bottom"), GTK_POS_BOTTOM,
					_("Left"), GTK_POS_LEFT,
					_("Right"), GTK_POS_RIGHT,
#if GTK_CHECK_VERSION(2,6,0)
					_("Left Vertical"), GTK_POS_LEFT|8,
					_("Right Vertical"), GTK_POS_RIGHT|8,
#endif
					NULL);
	gtk_size_group_add_widget(sg, label);
        gtk_misc_set_alignment(GTK_MISC(label), 0.0, 0.5);

	names = pidgin_conv_placement_get_options();
	label = pidgin_prefs_dropdown_from_list(vbox2, _("N_ew conversations:"),
				PURPLE_PREF_STRING, PIDGIN_PREFS_ROOT "/conversations/placement", names);
	gtk_misc_set_alignment(GTK_MISC(label), 0.0, 0.5);

	gtk_size_group_add_widget(sg, label);

	g_list_free(names);

	gtk_widget_show_all(ret);
	return ret;
}

#if GTK_CHECK_VERSION(2,4,0)
static void
pidgin_custom_font_set(GtkFontButton *font_button, gpointer nul)
{
	purple_prefs_set_string(PIDGIN_PREFS_ROOT "/conversations/custom_font",
				gtk_font_button_get_font_name(font_button));
}
#endif

static GtkWidget *
conv_page()
{
	GtkWidget *ret;
	GtkWidget *vbox;
	GtkWidget *toolbar;
	GtkWidget *iconpref1;
	GtkWidget *iconpref2;
	GtkWidget *fontpref;
	GtkWidget *imhtml;
	GtkWidget *frame;

#if GTK_CHECK_VERSION(2,4,0)
	GtkWidget *hbox;
	GtkWidget *label;
	GtkWidget *font_button;
	const char *font_name;
#endif

	ret = gtk_vbox_new(FALSE, PIDGIN_HIG_CAT_SPACE);
	gtk_container_set_border_width(GTK_CONTAINER(ret), PIDGIN_HIG_BORDER);

	vbox = pidgin_make_frame(ret, _("Conversations"));

	pidgin_prefs_checkbox(_("Show _formatting on incoming messages"),
				PIDGIN_PREFS_ROOT "/conversations/show_incoming_formatting", vbox);

	iconpref1 = pidgin_prefs_checkbox(_("Show _detailed information"),
			PIDGIN_PREFS_ROOT "/conversations/im/show_buddy_icons", vbox);
	iconpref2 = pidgin_prefs_checkbox(_("Enable buddy ic_on animation"),
			PIDGIN_PREFS_ROOT "/conversations/im/animate_buddy_icons", vbox);
	if (!purple_prefs_get_bool(PIDGIN_PREFS_ROOT "/conversations/im/show_buddy_icons"))
		gtk_widget_set_sensitive(iconpref2, FALSE);
	g_signal_connect(G_OBJECT(iconpref1), "clicked",
					 G_CALLBACK(pidgin_toggle_sensitive), iconpref2);

	pidgin_prefs_checkbox(_("_Notify buddies that you are typing to them"),
			"/purple/conversations/im/send_typing", vbox);
#ifdef USE_GTKSPELL
	pidgin_prefs_checkbox(_("Highlight _misspelled words"),
			PIDGIN_PREFS_ROOT "/conversations/spellcheck", vbox);
#endif

	pidgin_prefs_checkbox(_("Use smooth-scrolling"), PIDGIN_PREFS_ROOT "/conversations/use_smooth_scrolling", vbox);

#ifdef _WIN32
	pidgin_prefs_checkbox(_("F_lash window when IMs are received"), PIDGIN_PREFS_ROOT "/win32/blink_im", vbox);

	pidgin_prefs_checkbox(_("Minimi_ze new conversation windows"), PIDGIN_PREFS_ROOT "/win32/minimize_new_convs", vbox);
#endif

#if GTK_CHECK_VERSION(2,4,0)
	vbox = pidgin_make_frame(ret, _("Font"));
	if (purple_running_gnome())
		fontpref = pidgin_prefs_checkbox(_("Use document font from _theme"), PIDGIN_PREFS_ROOT "/conversations/use_theme_font", vbox);
	else
		fontpref = pidgin_prefs_checkbox(_("Use font from _theme"), PIDGIN_PREFS_ROOT "/conversations/use_theme_font", vbox);
	hbox = gtk_hbox_new(FALSE, 3);
	label = gtk_label_new_with_mnemonic(_("Conversation _font:"));
	gtk_box_pack_start(GTK_BOX(hbox), label, FALSE, FALSE, 0);
	font_name = purple_prefs_get_string(PIDGIN_PREFS_ROOT "/conversations/custom_font");
	font_button = gtk_font_button_new_with_font(font_name ? font_name : NULL);
	gtk_font_button_set_show_style(GTK_FONT_BUTTON(font_button), TRUE);
	gtk_box_pack_start(GTK_BOX(hbox), font_button, FALSE, FALSE, 0);
	gtk_box_pack_start(GTK_BOX(vbox), hbox, FALSE, FALSE, 0);
	if (purple_prefs_get_bool(PIDGIN_PREFS_ROOT "/conversations/use_theme_font"))
		gtk_widget_set_sensitive(hbox, FALSE);
	g_signal_connect(G_OBJECT(fontpref), "clicked", G_CALLBACK(pidgin_toggle_sensitive), hbox);
	g_signal_connect(G_OBJECT(font_button), "font-set", G_CALLBACK(pidgin_custom_font_set), NULL);
	gtk_widget_show_all(hbox);
#endif

	vbox = pidgin_make_frame(ret, _("Default Formatting"));
	gtk_box_set_child_packing(GTK_BOX(vbox->parent), vbox, TRUE, TRUE, 0, GTK_PACK_START);

	frame = pidgin_create_imhtml(TRUE, &imhtml, &toolbar, NULL);
	gtk_widget_show(frame);
	gtk_widget_set_name(imhtml, "pidgin_prefs_font_imhtml");
	gtk_widget_set_size_request(frame, 300, -1);
	gtk_imhtml_set_whole_buffer_formatting_only(GTK_IMHTML(imhtml), TRUE);
	gtk_imhtml_set_format_functions(GTK_IMHTML(imhtml),
									GTK_IMHTML_BOLD |
									GTK_IMHTML_ITALIC |
									GTK_IMHTML_UNDERLINE |
									GTK_IMHTML_GROW |
									GTK_IMHTML_SHRINK |
									GTK_IMHTML_FACE |
									GTK_IMHTML_FORECOLOR |
									GTK_IMHTML_BACKCOLOR |
									GTK_IMHTML_BACKGROUND);

	gtk_imhtml_append_text(GTK_IMHTML(imhtml), _("This is how your outgoing message text will appear when you use protocols that support formatting."), 0);

	gtk_box_pack_start(GTK_BOX(vbox), frame, TRUE, TRUE, 0);

	gtk_imhtml_setup_entry(GTK_IMHTML(imhtml), PURPLE_CONNECTION_HTML | PURPLE_CONNECTION_FORMATTING_WBFO);

	g_signal_connect_after(G_OBJECT(imhtml), "format_function_toggle",
					 G_CALLBACK(formatting_toggle_cb), toolbar);
	g_signal_connect_after(G_OBJECT(imhtml), "format_function_clear",
					 G_CALLBACK(formatting_clear_cb), NULL);


	gtk_widget_show(ret);

	return ret;
}

static void network_ip_changed(GtkEntry *entry, gpointer data)
{
	/*
	 * TODO: It would be nice if we could validate this and show a
	 *       red background in the box when the IP address is invalid
	 *       and a green background when the IP address is valid.
	 */
	purple_network_set_public_ip(gtk_entry_get_text(entry));
}

static void
proxy_changed_cb(const char *name, PurplePrefType type,
				 gconstpointer value, gpointer data)
{
	GtkWidget *frame = data;
	const char *proxy = value;

	if (strcmp(proxy, "none") && strcmp(proxy, "envvar"))
	        gtk_widget_show_all(frame);
	else
		gtk_widget_hide(frame);
}

static void proxy_print_option(GtkEntry *entry, int entrynum)
{
	if (entrynum == PROXYHOST)
		purple_prefs_set_string("/purple/proxy/host", gtk_entry_get_text(entry));
	else if (entrynum == PROXYPORT)
		purple_prefs_set_int("/purple/proxy/port", atoi(gtk_entry_get_text(entry)));
	else if (entrynum == PROXYUSER)
		purple_prefs_set_string("/purple/proxy/username", gtk_entry_get_text(entry));
	else if (entrynum == PROXYPASS)
		purple_prefs_set_string("/purple/proxy/password", gtk_entry_get_text(entry));
}

static GtkWidget *
network_page()
{
	GtkWidget *ret;
	GtkWidget *vbox, *hbox, *entry;
	GtkWidget *table, *label, *auto_ip_checkbox, *ports_checkbox, *spin_button;
	GtkSizeGroup *sg;
	PurpleProxyInfo *proxy_info = NULL;

	ret = gtk_vbox_new(FALSE, PIDGIN_HIG_CAT_SPACE);
	gtk_container_set_border_width (GTK_CONTAINER (ret), PIDGIN_HIG_BORDER);

	vbox = pidgin_make_frame (ret, _("IP Address"));
	sg = gtk_size_group_new(GTK_SIZE_GROUP_HORIZONTAL);
	pidgin_prefs_labeled_entry(vbox,_("ST_UN server:"),
			"/purple/network/stun_server", sg);

	hbox = gtk_hbox_new(FALSE, PIDGIN_HIG_BOX_SPACE);
	gtk_container_add(GTK_CONTAINER(vbox), hbox);

	label = gtk_label_new(NULL);
	gtk_container_add(GTK_CONTAINER(hbox), label);
	gtk_size_group_add_widget(sg, label);

	label = gtk_label_new(NULL);
	gtk_label_set_markup(GTK_LABEL(label),
			_("<span style=\"italic\">Example: stunserver.org</span>"));
	gtk_misc_set_alignment(GTK_MISC(label), 0.0, 0.5);
	gtk_container_add(GTK_CONTAINER(hbox), label);

	auto_ip_checkbox = pidgin_prefs_checkbox(_("_Autodetect IP address"),
			"/purple/network/auto_ip", vbox);

	table = gtk_table_new(2, 2, FALSE);
	gtk_container_set_border_width(GTK_CONTAINER(table), 0);
	gtk_table_set_col_spacings(GTK_TABLE(table), 5);
	gtk_table_set_row_spacings(GTK_TABLE(table), 10);
	gtk_container_add(GTK_CONTAINER(vbox), table);

	label = gtk_label_new_with_mnemonic(_("Public _IP:"));
	gtk_misc_set_alignment(GTK_MISC(label), 0.0, 0.5);
	gtk_table_attach(GTK_TABLE(table), label, 0, 1, 0, 1, GTK_FILL, 0, 0, 0);
	gtk_size_group_add_widget(sg, label);

	entry = gtk_entry_new();
	gtk_label_set_mnemonic_widget(GTK_LABEL(label), entry);
	gtk_table_attach(GTK_TABLE(table), entry, 1, 2, 0, 1, GTK_FILL, 0, 0, 0);
	g_signal_connect(G_OBJECT(entry), "changed",
					 G_CALLBACK(network_ip_changed), NULL);

	/*
	 * TODO: This could be better by showing the autodeteced
	 * IP separately from the user-specified IP.
	 */
	if (purple_network_get_my_ip(-1) != NULL)
		gtk_entry_set_text(GTK_ENTRY(entry),
		                   purple_network_get_my_ip(-1));

	pidgin_set_accessible_label (entry, label);


	if (purple_prefs_get_bool("/purple/network/auto_ip")) {
		gtk_widget_set_sensitive(GTK_WIDGET(table), FALSE);
	}

	g_signal_connect(G_OBJECT(auto_ip_checkbox), "clicked",
					 G_CALLBACK(pidgin_toggle_sensitive), table);

	vbox = pidgin_make_frame (ret, _("Ports"));
	sg = gtk_size_group_new(GTK_SIZE_GROUP_HORIZONTAL);

	ports_checkbox = pidgin_prefs_checkbox(_("_Manually specify range of ports to listen on"),
			"/purple/network/ports_range_use", vbox);

	spin_button = pidgin_prefs_labeled_spin_button(vbox, _("_Start port:"),
			"/purple/network/ports_range_start", 0, 65535, sg);
	if (!purple_prefs_get_bool("/purple/network/ports_range_use"))
		gtk_widget_set_sensitive(GTK_WIDGET(spin_button), FALSE);
	g_signal_connect(G_OBJECT(ports_checkbox), "clicked",
					 G_CALLBACK(pidgin_toggle_sensitive), spin_button);

	spin_button = pidgin_prefs_labeled_spin_button(vbox, _("_End port:"),
			"/purple/network/ports_range_end", 0, 65535, sg);
	if (!purple_prefs_get_bool("/purple/network/ports_range_use"))
		gtk_widget_set_sensitive(GTK_WIDGET(spin_button), FALSE);
	g_signal_connect(G_OBJECT(ports_checkbox), "clicked",
					 G_CALLBACK(pidgin_toggle_sensitive), spin_button);

	if (!purple_running_gnome()) {
		vbox = pidgin_make_frame(ret, _("Proxy Server"));
		prefs_proxy_frame = gtk_vbox_new(FALSE, 0);
		pidgin_prefs_dropdown(vbox, _("Proxy _type:"), PURPLE_PREF_STRING,
					"/purple/proxy/type",
					_("No proxy"), "none",
					"SOCKS 4", "socks4",
					"SOCKS 5", "socks5",
					"HTTP", "http",
					_("Use Environmental Settings"), "envvar",
					NULL);
		gtk_box_pack_start(GTK_BOX(vbox), prefs_proxy_frame, 0, 0, 0);
		proxy_info = purple_global_proxy_get_info();

		purple_prefs_connect_callback(prefs, "/purple/proxy/type",
					    proxy_changed_cb, prefs_proxy_frame);

		table = gtk_table_new(4, 2, FALSE);
		gtk_container_set_border_width(GTK_CONTAINER(table), 0);
		gtk_table_set_col_spacings(GTK_TABLE(table), 5);
		gtk_table_set_row_spacings(GTK_TABLE(table), 10);
		gtk_container_add(GTK_CONTAINER(prefs_proxy_frame), table);


		label = gtk_label_new_with_mnemonic(_("_Host:"));
		gtk_misc_set_alignment(GTK_MISC(label), 1.0, 0.5);
		gtk_table_attach(GTK_TABLE(table), label, 0, 1, 0, 1, GTK_FILL, 0, 0, 0);

		entry = gtk_entry_new();
		gtk_label_set_mnemonic_widget(GTK_LABEL(label), entry);
		gtk_table_attach(GTK_TABLE(table), entry, 1, 2, 0, 1, GTK_FILL, 0, 0, 0);
		g_signal_connect(G_OBJECT(entry), "changed",
				 G_CALLBACK(proxy_print_option), (void *)PROXYHOST);

		if (proxy_info != NULL && purple_proxy_info_get_host(proxy_info))
			gtk_entry_set_text(GTK_ENTRY(entry),
					   purple_proxy_info_get_host(proxy_info));

		hbox = gtk_hbox_new(TRUE, 5);
		gtk_box_pack_start(GTK_BOX(vbox), hbox, FALSE, FALSE, 0);
		pidgin_set_accessible_label (entry, label);

		label = gtk_label_new_with_mnemonic(_("_Port:"));
		gtk_misc_set_alignment(GTK_MISC(label), 1.0, 0.5);
		gtk_table_attach(GTK_TABLE(table), label, 2, 3, 0, 1, GTK_FILL, 0, 0, 0);

		entry = gtk_entry_new();
		gtk_label_set_mnemonic_widget(GTK_LABEL(label), entry);
		gtk_table_attach(GTK_TABLE(table), entry, 3, 4, 0, 1, GTK_FILL, 0, 0, 0);
		g_signal_connect(G_OBJECT(entry), "changed",
				 G_CALLBACK(proxy_print_option), (void *)PROXYPORT);

		if (proxy_info != NULL && purple_proxy_info_get_port(proxy_info) != 0) {
			char buf[128];
			g_snprintf(buf, sizeof(buf), "%d",
				   purple_proxy_info_get_port(proxy_info));

			gtk_entry_set_text(GTK_ENTRY(entry), buf);
		}
		pidgin_set_accessible_label (entry, label);

		label = gtk_label_new_with_mnemonic(_("_User:"));
		gtk_misc_set_alignment(GTK_MISC(label), 1.0, 0.5);
		gtk_table_attach(GTK_TABLE(table), label, 0, 1, 1, 2, GTK_FILL, 0, 0, 0);

		entry = gtk_entry_new();
		gtk_label_set_mnemonic_widget(GTK_LABEL(label), entry);
		gtk_table_attach(GTK_TABLE(table), entry, 1, 2, 1, 2, GTK_FILL, 0, 0, 0);
		g_signal_connect(G_OBJECT(entry), "changed",
				 G_CALLBACK(proxy_print_option), (void *)PROXYUSER);

		if (proxy_info != NULL && purple_proxy_info_get_username(proxy_info) != NULL)
			gtk_entry_set_text(GTK_ENTRY(entry),
						   purple_proxy_info_get_username(proxy_info));

		hbox = gtk_hbox_new(TRUE, 5);
		gtk_box_pack_start(GTK_BOX(vbox), hbox, FALSE, FALSE, 0);
		pidgin_set_accessible_label (entry, label);

		label = gtk_label_new_with_mnemonic(_("Pa_ssword:"));
		gtk_misc_set_alignment(GTK_MISC(label), 1.0, 0.5);
		gtk_table_attach(GTK_TABLE(table), label, 2, 3, 1, 2, GTK_FILL, 0, 0, 0);

		entry = gtk_entry_new();
		gtk_label_set_mnemonic_widget(GTK_LABEL(label), entry);
		gtk_table_attach(GTK_TABLE(table), entry, 3, 4, 1, 2, GTK_FILL , 0, 0, 0);
		gtk_entry_set_visibility(GTK_ENTRY(entry), FALSE);
		if (gtk_entry_get_invisible_char(GTK_ENTRY(entry)) == '*')
			gtk_entry_set_invisible_char(GTK_ENTRY(entry), PIDGIN_INVISIBLE_CHAR);
		g_signal_connect(G_OBJECT(entry), "changed",
				 G_CALLBACK(proxy_print_option), (void *)PROXYPASS);

		if (proxy_info != NULL && purple_proxy_info_get_password(proxy_info) != NULL)
			gtk_entry_set_text(GTK_ENTRY(entry),
					   purple_proxy_info_get_password(proxy_info));
		pidgin_set_accessible_label (entry, label);
	}

	gtk_widget_show_all(ret);
	/* Only hide table if not running gnome otherwise we hide the IP address table! */
	if (!purple_running_gnome() && (proxy_info == NULL ||
	    purple_proxy_info_get_type(proxy_info) == PURPLE_PROXY_NONE ||
	    purple_proxy_info_get_type(proxy_info) == PURPLE_PROXY_USE_ENVVAR))
		gtk_widget_hide(table);
	return ret;
}

#ifndef _WIN32
static gboolean manual_browser_set(GtkWidget *entry, GdkEventFocus *event, gpointer data) {
	const char *program = gtk_entry_get_text(GTK_ENTRY(entry));

	purple_prefs_set_path(PIDGIN_PREFS_ROOT "/browsers/command", program);

	/* carry on normally */
	return FALSE;
}

static GList *get_available_browsers()
{
	struct browser {
		char *name;
		char *command;
	};

	/* Sorted reverse alphabetically */
	static struct browser possible_browsers[] = {
		{N_("Seamonkey"), "seamonkey"},
		{N_("Opera"), "opera"},
		{N_("Netscape"), "netscape"},
		{N_("Mozilla"), "mozilla"},
		{N_("Konqueror"), "kfmclient"},
		{N_("GNOME Default"), "gnome-open"},
		{N_("Galeon"), "galeon"},
		{N_("Firefox"), "firefox"},
		{N_("Firebird"), "mozilla-firebird"},
		{N_("Epiphany"), "epiphany"}
	};
	static const int num_possible_browsers = G_N_ELEMENTS(possible_browsers);

	GList *browsers = NULL;
	int i = 0;
	char *browser_setting = (char *)purple_prefs_get_string(PIDGIN_PREFS_ROOT "/browsers/browser");

	browsers = g_list_prepend(browsers, (gpointer)"custom");
	browsers = g_list_prepend(browsers, (gpointer)_("Manual"));

	for (i = 0; i < num_possible_browsers; i++) {
		if (purple_program_is_valid(possible_browsers[i].command)) {
			browsers = g_list_prepend(browsers,
									  possible_browsers[i].command);
			browsers = g_list_prepend(browsers, (gpointer)_(possible_browsers[i].name));
			if(browser_setting && !strcmp(possible_browsers[i].command, browser_setting))
				browser_setting = NULL;
		}
	}

	if(browser_setting)
		purple_prefs_set_string(PIDGIN_PREFS_ROOT "/browsers/browser", "custom");

	return browsers;
}

static void
browser_changed1_cb(const char *name, PurplePrefType type,
					gconstpointer value, gpointer data)
{
	GtkWidget *hbox = data;
	const char *browser = value;

	gtk_widget_set_sensitive(hbox, strcmp(browser, "custom"));
}

static void
browser_changed2_cb(const char *name, PurplePrefType type,
					gconstpointer value, gpointer data)
{
	GtkWidget *hbox = data;
	const char *browser = value;

	gtk_widget_set_sensitive(hbox, !strcmp(browser, "custom"));
}

static GtkWidget *
browser_page()
{
	GtkWidget *ret;
	GtkWidget *vbox;
	GtkWidget *hbox;
	GtkWidget *label;
	GtkWidget *entry;
	GtkSizeGroup *sg;
	GList *browsers = NULL;

	ret = gtk_vbox_new(FALSE, PIDGIN_HIG_CAT_SPACE);
	gtk_container_set_border_width (GTK_CONTAINER (ret), PIDGIN_HIG_BORDER);

	sg = gtk_size_group_new(GTK_SIZE_GROUP_HORIZONTAL);
	vbox = pidgin_make_frame (ret, _("Browser Selection"));

	browsers = get_available_browsers();
	if (browsers != NULL) {
		label = pidgin_prefs_dropdown_from_list(vbox,_("_Browser:"), PURPLE_PREF_STRING,
										 PIDGIN_PREFS_ROOT "/browsers/browser",
										 browsers);
		g_list_free(browsers);
		gtk_misc_set_alignment(GTK_MISC(label), 0, 0.5);
		gtk_size_group_add_widget(sg, label);

		hbox = gtk_hbox_new(FALSE, 0);
		label = pidgin_prefs_dropdown(hbox, _("_Open link in:"), PURPLE_PREF_INT,
			PIDGIN_PREFS_ROOT "/browsers/place",
			_("Browser default"), PIDGIN_BROWSER_DEFAULT,
			_("Existing window"), PIDGIN_BROWSER_CURRENT,
			_("New window"), PIDGIN_BROWSER_NEW_WINDOW,
			_("New tab"), PIDGIN_BROWSER_NEW_TAB,
			NULL);
		gtk_misc_set_alignment(GTK_MISC(label), 0, 0.5);
		gtk_size_group_add_widget(sg, label);
		gtk_box_pack_start(GTK_BOX(vbox), hbox, FALSE, FALSE, 0);

		if (!strcmp(purple_prefs_get_string(PIDGIN_PREFS_ROOT "/browsers/browser"), "custom"))
			gtk_widget_set_sensitive(hbox, FALSE);
		purple_prefs_connect_callback(prefs, PIDGIN_PREFS_ROOT "/browsers/browser",
									browser_changed1_cb, hbox);
	}

	hbox = gtk_hbox_new(FALSE, 5);
	gtk_box_pack_start(GTK_BOX(vbox), hbox, FALSE, FALSE, 0);
	label = gtk_label_new_with_mnemonic(_("_Manual:\n(%s for URL)"));
	gtk_box_pack_start (GTK_BOX (hbox), label, FALSE, FALSE, 0);
	gtk_misc_set_alignment(GTK_MISC(label), 0, 0);
	gtk_size_group_add_widget(sg, label);

	entry = gtk_entry_new();
	gtk_label_set_mnemonic_widget(GTK_LABEL(label), entry);

	if (strcmp(purple_prefs_get_string(PIDGIN_PREFS_ROOT "/browsers/browser"), "custom"))
		gtk_widget_set_sensitive(hbox, FALSE);
	purple_prefs_connect_callback(prefs, PIDGIN_PREFS_ROOT "/browsers/browser",
								browser_changed2_cb, hbox);

	gtk_box_pack_start (GTK_BOX (hbox), entry, FALSE, FALSE, 0);

	gtk_entry_set_text(GTK_ENTRY(entry),
					   purple_prefs_get_path(PIDGIN_PREFS_ROOT "/browsers/command"));
	g_signal_connect(G_OBJECT(entry), "focus-out-event",
					 G_CALLBACK(manual_browser_set), NULL);
	pidgin_set_accessible_label (entry, label);

	gtk_widget_show_all(ret);
	return ret;
}
#endif /*_WIN32*/

static GtkWidget *
logging_page()
{
	GtkWidget *ret;
	GtkWidget *vbox;
	GList *names;

	ret = gtk_vbox_new(FALSE, PIDGIN_HIG_CAT_SPACE);
	gtk_container_set_border_width (GTK_CONTAINER (ret), PIDGIN_HIG_BORDER);


	vbox = pidgin_make_frame (ret, _("Logging"));
	names = purple_log_logger_get_options();

	pidgin_prefs_dropdown_from_list(vbox, _("Log _format:"), PURPLE_PREF_STRING,
				 "/purple/logging/format", names);

	g_list_free(names);

	pidgin_prefs_checkbox(_("Log all _instant messages"),
				  "/purple/logging/log_ims", vbox);
	pidgin_prefs_checkbox(_("Log all c_hats"),
				  "/purple/logging/log_chats", vbox);
	pidgin_prefs_checkbox(_("Log all _status changes to system log"),
				  "/purple/logging/log_system", vbox);

	gtk_widget_show_all(ret);

	return ret;
}

#ifndef _WIN32
static gint sound_cmd_yeah(GtkEntry *entry, gpointer d)
{
	purple_prefs_set_path(PIDGIN_PREFS_ROOT "/sound/command",
			gtk_entry_get_text(GTK_ENTRY(entry)));
	return TRUE;
}

static void
sound_changed1_cb(const char *name, PurplePrefType type,
				  gconstpointer value, gpointer data)
{
	GtkWidget *hbox = data;
	const char *method = value;

	gtk_widget_set_sensitive(hbox, !strcmp(method, "custom"));
}

static void
sound_changed2_cb(const char *name, PurplePrefType type,
				  gconstpointer value, gpointer data)
{
	GtkWidget *vbox = data;
	const char *method = value;

	gtk_widget_set_sensitive(vbox, strcmp(method, "none"));
}
#endif /* !_WIN32 */

#ifdef USE_GSTREAMER
static void
sound_changed3_cb(const char *name, PurplePrefType type,
				  gconstpointer value, gpointer data)
{
	GtkWidget *hbox = data;
	const char *method = value;

	gtk_widget_set_sensitive(hbox,
			!strcmp(method, "automatic") ||
			!strcmp(method, "esd"));
}
#endif /* USE_GSTREAMER */


static void
event_toggled(GtkCellRendererToggle *cell, gchar *pth, gpointer data)
{
	GtkTreeModel *model = (GtkTreeModel *)data;
	GtkTreeIter iter;
	GtkTreePath *path = gtk_tree_path_new_from_string(pth);
	char *pref;

	gtk_tree_model_get_iter (model, &iter, path);
	gtk_tree_model_get (model, &iter,
						2, &pref,
						-1);

	purple_prefs_set_bool(pref, !gtk_cell_renderer_toggle_get_active(cell));
	g_free(pref);

	gtk_list_store_set(GTK_LIST_STORE (model), &iter,
					   0, !gtk_cell_renderer_toggle_get_active(cell),
					   -1);

	gtk_tree_path_free(path);
}

static void
test_sound(GtkWidget *button, gpointer i_am_NULL)
{
	char *pref;
	gboolean temp_value;

	pref = g_strdup_printf(PIDGIN_PREFS_ROOT "/sound/enabled/%s",
			pidgin_sound_get_event_option(sound_row_sel));

	temp_value = purple_prefs_get_bool(pref);

	if (!temp_value) purple_prefs_set_bool(pref, TRUE);

	purple_sound_play_event(sound_row_sel, NULL);

	if (!temp_value) purple_prefs_set_bool(pref, FALSE);

	g_free(pref);
}

/*
 * Resets a sound file back to default.
 */
static void
reset_sound(GtkWidget *button, gpointer i_am_also_NULL)
{
	gchar *pref;

	pref = g_strdup_printf(PIDGIN_PREFS_ROOT "/sound/file/%s",
						   pidgin_sound_get_event_option(sound_row_sel));
	purple_prefs_set_path(pref, "");
	g_free(pref);

	gtk_entry_set_text(GTK_ENTRY(sound_entry), _("(default)"));
}

static void
sound_chosen_cb(void *user_data, const char *filename)
{
	gchar *pref;
	int sound;

	sound = GPOINTER_TO_INT(user_data);

	/* Set it -- and forget it */
	pref = g_strdup_printf(PIDGIN_PREFS_ROOT "/sound/file/%s",
						   pidgin_sound_get_event_option(sound));
	purple_prefs_set_path(pref, filename);
	g_free(pref);

	/*
	 * If the sound we just changed is still the currently selected
	 * sound, then update the box showing the file name.
	 */
	if (sound == sound_row_sel)
		gtk_entry_set_text(GTK_ENTRY(sound_entry), filename);
}

static void select_sound(GtkWidget *button, gpointer being_NULL_is_fun)
{
	gchar *pref;
	const char *filename;

	pref = g_strdup_printf(PIDGIN_PREFS_ROOT "/sound/file/%s",
						   pidgin_sound_get_event_option(sound_row_sel));
	filename = purple_prefs_get_path(pref);
	g_free(pref);

	if (*filename == '\0')
		filename = NULL;

	purple_request_file(prefs, _("Sound Selection"), filename, FALSE,
<<<<<<< HEAD
					  G_CALLBACK(sound_chosen_cb), NULL,
					  NULL, NULL, NULL,
=======
					  G_CALLBACK(sound_chosen_cb), NULL, 
					  NULL, NULL, NULL, "preferences",
>>>>>>> 0b51f850
					  GINT_TO_POINTER(sound_row_sel));
}

#ifdef USE_GSTREAMER
static gchar* prefs_sound_volume_format(GtkScale *scale, gdouble val)
{
	if(val < 15) {
		return g_strdup_printf(_("Quietest"));
	} else if(val < 30) {
		return g_strdup_printf(_("Quieter"));
	} else if(val < 45) {
		return g_strdup_printf(_("Quiet"));
	} else if(val < 55) {
		return g_strdup_printf(_("Normal"));
	} else if(val < 70) {
		return g_strdup_printf(_("Loud"));
	} else if(val < 85) {
		return g_strdup_printf(_("Louder"));
	} else {
		return g_strdup_printf(_("Loudest"));
	}
}

static void prefs_sound_volume_changed(GtkRange *range)
{
	int val = (int)gtk_range_get_value(GTK_RANGE(range));
	purple_prefs_set_int(PIDGIN_PREFS_ROOT "/sound/volume", val);
}
#endif

static void prefs_sound_sel(GtkTreeSelection *sel, GtkTreeModel *model) {
	GtkTreeIter  iter;
	GValue val;
	const char *file;
	char *pref;

	if (! gtk_tree_selection_get_selected (sel, &model, &iter))
		return;

	val.g_type = 0;
	gtk_tree_model_get_value (model, &iter, 3, &val);
	sound_row_sel = g_value_get_uint(&val);

	pref = g_strdup_printf(PIDGIN_PREFS_ROOT "/sound/file/%s",
			pidgin_sound_get_event_option(sound_row_sel));
	file = purple_prefs_get_path(pref);
	g_free(pref);
	if (sound_entry)
		gtk_entry_set_text(GTK_ENTRY(sound_entry), (file && *file != '\0') ? file : _("(default)"));
	g_value_unset (&val);
}

static GtkWidget *
sound_page()
{
	GtkWidget *ret;
	GtkWidget *vbox, *sw, *button;
	GtkSizeGroup *sg;
	GtkTreeIter iter;
	GtkWidget *event_view;
	GtkListStore *event_store;
	GtkCellRenderer *rend;
	GtkTreeViewColumn *col;
	GtkTreeSelection *sel;
	GtkTreePath *path;
	GtkWidget *hbox;
	int j;
	const char *file;
	char *pref;
#if !defined _WIN32 || defined USE_GSTREAMER
	GtkWidget *label;
#endif
#ifndef _WIN32
	GtkWidget *dd;
	GtkWidget *entry;
	const char *cmd;
#endif

	ret = gtk_vbox_new(FALSE, PIDGIN_HIG_CAT_SPACE);
	gtk_container_set_border_width (GTK_CONTAINER (ret), PIDGIN_HIG_BORDER);

	sg = gtk_size_group_new(GTK_SIZE_GROUP_HORIZONTAL);

#ifndef _WIN32
	vbox = pidgin_make_frame (ret, _("Sound Method"));
	dd = pidgin_prefs_dropdown(vbox, _("_Method:"), PURPLE_PREF_STRING,
			PIDGIN_PREFS_ROOT "/sound/method",
			_("Console beep"), "beep",
#ifdef USE_GSTREAMER
			_("Automatic"), "automatic",
			"ESD", "esd",
			"ALSA", "alsa",
#endif
			_("Command"), "custom",
			_("No sounds"), "none",
			NULL);
	gtk_size_group_add_widget(sg, dd);
	gtk_misc_set_alignment(GTK_MISC(dd), 0, 0.5);

	hbox = gtk_hbox_new(FALSE, PIDGIN_HIG_BOX_SPACE);
	gtk_box_pack_start(GTK_BOX(vbox), hbox, FALSE, FALSE, 0);

	label = gtk_label_new_with_mnemonic(_("Sound c_ommand:\n(%s for filename)"));
	gtk_size_group_add_widget(sg, label);
	gtk_misc_set_alignment(GTK_MISC(label), 0, 0);
	gtk_box_pack_start(GTK_BOX(hbox), label, FALSE, FALSE, 0);

	entry = gtk_entry_new();
	gtk_label_set_mnemonic_widget(GTK_LABEL(label), entry);

	gtk_editable_set_editable(GTK_EDITABLE(entry), TRUE);
	cmd = purple_prefs_get_path(PIDGIN_PREFS_ROOT "/sound/command");
	if(cmd)
		gtk_entry_set_text(GTK_ENTRY(entry), cmd);

	gtk_box_pack_start(GTK_BOX(hbox), entry, TRUE, TRUE, 0);
	g_signal_connect(G_OBJECT(entry), "changed",
					 G_CALLBACK(sound_cmd_yeah), NULL);

	purple_prefs_connect_callback(prefs, PIDGIN_PREFS_ROOT "/sound/method",
								sound_changed1_cb, hbox);
	gtk_widget_set_sensitive(hbox,
			!strcmp(purple_prefs_get_string(PIDGIN_PREFS_ROOT "/sound/method"),
					"custom"));

	pidgin_set_accessible_label (entry, label);
#endif /* _WIN32 */

	vbox = pidgin_make_frame (ret, _("Sound Options"));
	pidgin_prefs_checkbox(_("Sounds when conversation has _focus"),
				   PIDGIN_PREFS_ROOT "/sound/conv_focus", vbox);
	pidgin_prefs_dropdown(vbox, _("Enable sounds:"),
				 PURPLE_PREF_INT, "/purple/sound/while_status",
				_("Only when available"), 1,
				_("Only when not available"), 2,
				_("Always"), 3,
				NULL);

#ifdef USE_GSTREAMER
	hbox = gtk_hbox_new(FALSE, PIDGIN_HIG_BOX_SPACE);
	gtk_box_pack_start(GTK_BOX(vbox), hbox, FALSE, FALSE, 0);

	label = gtk_label_new_with_mnemonic(_("Volume:"));
	gtk_misc_set_alignment(GTK_MISC(label), 0, 0.5);
	gtk_box_pack_start(GTK_BOX(hbox), label, FALSE, FALSE, 0);

	sw = gtk_hscale_new_with_range(0.0, 100.0, 5.0);
	gtk_range_set_increments(GTK_RANGE(sw), 5.0, 25.0);
	gtk_range_set_value(GTK_RANGE(sw), purple_prefs_get_int(PIDGIN_PREFS_ROOT "/sound/volume"));
	g_signal_connect (G_OBJECT (sw), "format-value",
			  G_CALLBACK (prefs_sound_volume_format),
			  NULL);
	g_signal_connect (G_OBJECT (sw), "value-changed",
			  G_CALLBACK (prefs_sound_volume_changed),
			  NULL);
	gtk_box_pack_start(GTK_BOX(hbox), sw, TRUE, TRUE, 0);

	purple_prefs_connect_callback(prefs, PIDGIN_PREFS_ROOT "/sound/method",
								sound_changed3_cb, hbox);
	sound_changed3_cb(PIDGIN_PREFS_ROOT "/sound/method", PURPLE_PREF_STRING,
			  purple_prefs_get_string(PIDGIN_PREFS_ROOT "/sound/method"), hbox);
#endif

#ifndef _WIN32
	gtk_widget_set_sensitive(vbox,
			strcmp(purple_prefs_get_string(PIDGIN_PREFS_ROOT "/sound/method"), "none"));
	purple_prefs_connect_callback(prefs, PIDGIN_PREFS_ROOT "/sound/method",
								sound_changed2_cb, vbox);
#endif

	vbox = pidgin_make_frame(ret, _("Sound Events"));

	/* The following is an ugly hack to make the frame expand so the
	 * sound events list is big enough to be usable */
	gtk_box_set_child_packing(GTK_BOX(vbox->parent), vbox, TRUE, TRUE, 0,
			GTK_PACK_START);
	gtk_box_set_child_packing(GTK_BOX(vbox->parent->parent), vbox->parent, TRUE,
			TRUE, 0, GTK_PACK_START);
	gtk_box_set_child_packing(GTK_BOX(vbox->parent->parent->parent),
			vbox->parent->parent, TRUE, TRUE, 0, GTK_PACK_START);

	sw = gtk_scrolled_window_new(NULL,NULL);
	gtk_widget_set_size_request(sw, -1, 100);
	gtk_scrolled_window_set_policy(GTK_SCROLLED_WINDOW(sw), GTK_POLICY_NEVER, GTK_POLICY_AUTOMATIC);
	gtk_scrolled_window_set_shadow_type (GTK_SCROLLED_WINDOW(sw), GTK_SHADOW_IN);

	gtk_box_pack_start(GTK_BOX(vbox), sw, TRUE, TRUE, 0);
	event_store = gtk_list_store_new (4, G_TYPE_BOOLEAN, G_TYPE_STRING, G_TYPE_STRING, G_TYPE_UINT);

	for (j=0; j < PURPLE_NUM_SOUNDS; j++) {
		char *pref = g_strdup_printf(PIDGIN_PREFS_ROOT "/sound/enabled/%s",
					     pidgin_sound_get_event_option(j));
		const char *label = pidgin_sound_get_event_label(j);

		if (label == NULL) {
			g_free(pref);
			continue;
		}

		gtk_list_store_append (event_store, &iter);
		gtk_list_store_set(event_store, &iter,
				   0, purple_prefs_get_bool(pref),
				   1, _(label),
				   2, pref,
				   3, j,
				   -1);
		g_free(pref);
	}

	event_view = gtk_tree_view_new_with_model (GTK_TREE_MODEL(event_store));

	rend = gtk_cell_renderer_toggle_new();
	sel = gtk_tree_view_get_selection (GTK_TREE_VIEW (event_view));
	g_signal_connect (G_OBJECT (sel), "changed",
			  G_CALLBACK (prefs_sound_sel),
			  NULL);
	g_signal_connect (G_OBJECT(rend), "toggled",
			  G_CALLBACK(event_toggled), event_store);
	path = gtk_tree_path_new_first();
	gtk_tree_selection_select_path(sel, path);
	gtk_tree_path_free(path);

	col = gtk_tree_view_column_new_with_attributes (_("Play"),
							rend,
							"active", 0,
							NULL);
	gtk_tree_view_append_column (GTK_TREE_VIEW(event_view), col);

	rend = gtk_cell_renderer_text_new();
	col = gtk_tree_view_column_new_with_attributes (_("Event"),
							rend,
							"text", 1,
							NULL);
	gtk_tree_view_append_column (GTK_TREE_VIEW(event_view), col);
	g_object_unref(G_OBJECT(event_store));
	gtk_container_add(GTK_CONTAINER(sw), event_view);

	hbox = gtk_hbox_new(FALSE, PIDGIN_HIG_BOX_SPACE);
	gtk_box_pack_start(GTK_BOX(vbox), hbox, FALSE, FALSE, 0);
	sound_entry = gtk_entry_new();
	pref = g_strdup_printf(PIDGIN_PREFS_ROOT "/sound/file/%s",
			       pidgin_sound_get_event_option(0));
	file = purple_prefs_get_path(pref);
	g_free(pref);
	gtk_entry_set_text(GTK_ENTRY(sound_entry), (file && *file != '\0') ? file : _("(default)"));
	gtk_editable_set_editable(GTK_EDITABLE(sound_entry), FALSE);
	gtk_box_pack_start(GTK_BOX(hbox), sound_entry, FALSE, FALSE, PIDGIN_HIG_BOX_SPACE);

	button = gtk_button_new_with_label(_("Test"));
	g_signal_connect(G_OBJECT(button), "clicked", G_CALLBACK(test_sound), NULL);
	gtk_box_pack_start(GTK_BOX(hbox), button, FALSE, FALSE, 1);

	button = gtk_button_new_with_label(_("Reset"));
	g_signal_connect(G_OBJECT(button), "clicked", G_CALLBACK(reset_sound), NULL);
	gtk_box_pack_start(GTK_BOX(hbox), button, FALSE, FALSE, 1);

	button = gtk_button_new_with_label(_("Choose..."));
	g_signal_connect(G_OBJECT(button), "clicked", G_CALLBACK(select_sound), NULL);
	gtk_box_pack_start(GTK_BOX(hbox), button, FALSE, FALSE, 1);

	gtk_widget_show_all(ret);

	return ret;
}


static void
set_idle_away(PurpleSavedStatus *status)
{
	purple_prefs_set_int("/purple/savedstatus/idleaway", purple_savedstatus_get_creation_time(status));
}

static void
set_startupstatus(PurpleSavedStatus *status)
{
	purple_prefs_set_int("/purple/savedstatus/startup", purple_savedstatus_get_creation_time(status));
}

static GtkWidget *
away_page()
{
	GtkWidget *ret;
	GtkWidget *vbox;
	GtkWidget *hbox;
	GtkWidget *dd;
	GtkWidget *label;
	GtkWidget *button;
	GtkWidget *select;
	GtkWidget *menu;
	GtkSizeGroup *sg;

	ret = gtk_vbox_new(FALSE, PIDGIN_HIG_CAT_SPACE);
	gtk_container_set_border_width (GTK_CONTAINER (ret), PIDGIN_HIG_BORDER);

	sg = gtk_size_group_new(GTK_SIZE_GROUP_HORIZONTAL);

	/* Idle stuff */
	vbox = pidgin_make_frame(ret, _("Idle"));

	dd = pidgin_prefs_dropdown(vbox, _("_Report idle time:"),
		PURPLE_PREF_STRING, "/purple/away/idle_reporting",
		_("Never"), "none",
		_("From last sent message"), "purple",
#if defined(USE_SCREENSAVER) || defined(HAVE_IOKIT)
		_("Based on keyboard or mouse use"), "system",
#endif
		NULL);
	gtk_size_group_add_widget(sg, dd);
	gtk_misc_set_alignment(GTK_MISC(dd), 0, 0.5);

	/* Away stuff */
	vbox = pidgin_make_frame(ret, _("Away"));

	dd = pidgin_prefs_dropdown(vbox, _("_Auto-reply:"),
		PURPLE_PREF_STRING, "/purple/away/auto_reply",
		_("Never"), "never",
		_("When away"), "away",
		_("When both away and idle"), "awayidle",
		NULL);
	gtk_size_group_add_widget(sg, dd);
	gtk_misc_set_alignment(GTK_MISC(dd), 0, 0.5);

	/* Auto-away stuff */
	vbox = pidgin_make_frame(ret, _("Auto-away"));

	button = pidgin_prefs_checkbox(_("Change status when _idle"),
						   "/purple/away/away_when_idle", vbox);

	select = pidgin_prefs_labeled_spin_button(vbox,
			_("_Minutes before becoming idle:"), "/purple/away/mins_before_away",
			1, 24 * 60, sg);
	g_signal_connect(G_OBJECT(button), "clicked",
					 G_CALLBACK(pidgin_toggle_sensitive), select);

	hbox = gtk_hbox_new(FALSE, 0);
	gtk_container_add(GTK_CONTAINER(vbox), hbox);

	label = gtk_label_new_with_mnemonic(_("Change _status to:"));
	gtk_size_group_add_widget(sg, label);
	gtk_misc_set_alignment(GTK_MISC(label), 0, 0.5);
	g_signal_connect(G_OBJECT(button), "clicked",
					 G_CALLBACK(pidgin_toggle_sensitive), label);
	gtk_box_pack_start(GTK_BOX(hbox), label, FALSE, FALSE, 0);

	/* TODO: Show something useful if we don't have any saved statuses. */
	menu = pidgin_status_menu(purple_savedstatus_get_idleaway(), G_CALLBACK(set_idle_away));
	gtk_box_pack_start(GTK_BOX(hbox), menu, FALSE, FALSE, 0);
	g_signal_connect(G_OBJECT(button), "clicked",
			 G_CALLBACK(pidgin_toggle_sensitive), menu);
	gtk_label_set_mnemonic_widget(GTK_LABEL(label), menu);

	if (!purple_prefs_get_bool("/purple/away/away_when_idle")) {
		gtk_widget_set_sensitive(GTK_WIDGET(menu), FALSE);
		gtk_widget_set_sensitive(GTK_WIDGET(select), FALSE);
		gtk_widget_set_sensitive(GTK_WIDGET(label), FALSE);
	}

	/* Signon status stuff */
	vbox = pidgin_make_frame(ret, _("Status at Startup"));

	button = pidgin_prefs_checkbox(_("Use status from last _exit at startup"),
		"/purple/savedstatus/startup_current_status", vbox);

	hbox = gtk_hbox_new(FALSE, 0);
	gtk_container_add(GTK_CONTAINER(vbox), hbox);

	label = gtk_label_new_with_mnemonic(_("Status to a_pply at startup:"));
	gtk_size_group_add_widget(sg, label);
	gtk_misc_set_alignment(GTK_MISC(label), 0, 0.5);
	g_signal_connect(G_OBJECT(button), "clicked",
					 G_CALLBACK(pidgin_toggle_sensitive), label);
	gtk_box_pack_start(GTK_BOX(hbox), label, FALSE, FALSE, 0);

	/* TODO: Show something useful if we don't have any saved statuses. */
	menu = pidgin_status_menu(purple_savedstatus_get_startup(), G_CALLBACK(set_startupstatus));
	gtk_box_pack_start(GTK_BOX(hbox), menu, FALSE, FALSE, 0);
	g_signal_connect(G_OBJECT(button), "clicked",
			 G_CALLBACK(pidgin_toggle_sensitive), menu);
	gtk_label_set_mnemonic_widget(GTK_LABEL(label), menu);

	if (purple_prefs_get_bool("/purple/savedstatus/startup_current_status")) {
		gtk_widget_set_sensitive(GTK_WIDGET(menu), FALSE);
		gtk_widget_set_sensitive(GTK_WIDGET(label), FALSE);
	}

	gtk_widget_show_all(ret);

	return ret;
}

static int
prefs_notebook_add_page(const char *text,
  		        GtkWidget *page,
			int ind) {

#if GTK_CHECK_VERSION(2,4,0)
	return gtk_notebook_append_page(GTK_NOTEBOOK(prefsnotebook), page, gtk_label_new(text));
#else
	gtk_notebook_append_page(GTK_NOTEBOOK(prefsnotebook), page, gtk_label_new(text));
	return gtk_notebook_page_num(GTK_NOTEBOOK(prefsnotebook), page);
#endif
}

static void prefs_notebook_init() {
	prefs_notebook_add_page(_("Interface"), interface_page(), notebook_page++);
	prefs_notebook_add_page(_("Conversations"), conv_page(), notebook_page++);
	prefs_notebook_add_page(_("Smiley Themes"), theme_page(), notebook_page++);
	prefs_notebook_add_page(_("Sounds"), sound_page(), notebook_page++);
	prefs_notebook_add_page(_("Network"), network_page(), notebook_page++);
#ifndef _WIN32
	/* We use the registered default browser in windows */
	/* if the user is running gnome 2.x or Mac OS X, hide the browsers tab */
	if ((purple_running_gnome() == FALSE) && (purple_running_osx() == FALSE)) {
		prefs_notebook_add_page(_("Browser"), browser_page(), notebook_page++);
	}
#endif
	prefs_notebook_add_page(_("Logging"), logging_page(), notebook_page++);
	prefs_notebook_add_page(_("Status / Idle"), away_page(), notebook_page++);
}

void pidgin_prefs_show(void)
{
	GtkWidget *vbox;
	GtkWidget *bbox;
	GtkWidget *notebook;
	GtkWidget *button;

	if (prefs) {
		gtk_window_present(GTK_WINDOW(prefs));
		return;
	}

	/* copy the preferences to tmp values...
	 * I liked "take affect immediately" Oh well :-( */
	/* (that should have been "effect," right?) */

	/* Back to instant-apply! I win!  BU-HAHAHA! */

	/* Create the window */
	prefs = pidgin_create_window(_("Preferences"), PIDGIN_HIG_BORDER, "preferences", FALSE);
	g_signal_connect(G_OBJECT(prefs), "destroy",
					 G_CALLBACK(delete_prefs), NULL);

	vbox = gtk_vbox_new(FALSE, PIDGIN_HIG_BORDER);
	gtk_container_add(GTK_CONTAINER(prefs), vbox);
	gtk_widget_show(vbox);

	/* The notebook */
	prefsnotebook = notebook = gtk_notebook_new ();
	gtk_box_pack_start (GTK_BOX (vbox), notebook, FALSE, FALSE, 0);
	gtk_widget_show(prefsnotebook);

	/* The buttons to press! */
	bbox = gtk_hbutton_box_new();
	gtk_box_set_spacing(GTK_BOX(bbox), PIDGIN_HIG_BOX_SPACE);
	gtk_button_box_set_layout(GTK_BUTTON_BOX(bbox), GTK_BUTTONBOX_END);
	gtk_box_pack_start(GTK_BOX(vbox), bbox, FALSE, FALSE, 0);
	gtk_widget_show (bbox);

	button = gtk_button_new_from_stock (GTK_STOCK_CLOSE);
	g_signal_connect_swapped(G_OBJECT(button), "clicked",
							 G_CALLBACK(gtk_widget_destroy), prefs);
	gtk_box_pack_start(GTK_BOX(bbox), button, FALSE, FALSE, 0);
	gtk_widget_show(button);

	prefs_notebook_init();

	/* Show everything. */
	gtk_widget_show(prefs);
}

static void
set_bool_pref(GtkWidget *w, const char *key)
{
	purple_prefs_set_bool(key,
		gtk_toggle_button_get_active(GTK_TOGGLE_BUTTON(w)));
}

GtkWidget *
pidgin_prefs_checkbox(const char *text, const char *key, GtkWidget *page)
{
	GtkWidget *button;

	button = gtk_check_button_new_with_mnemonic(text);
	gtk_toggle_button_set_active(GTK_TOGGLE_BUTTON(button),
								 purple_prefs_get_bool(key));

	gtk_box_pack_start(GTK_BOX(page), button, FALSE, FALSE, 0);

	g_signal_connect(G_OBJECT(button), "clicked",
					 G_CALLBACK(set_bool_pref), (char *)key);

	gtk_widget_show(button);

	return button;
}

static void
smiley_theme_pref_cb(const char *name, PurplePrefType type,
					 gconstpointer value, gpointer data)
{
	const char *themename = value;
	GSList *themes;

	for (themes = smiley_themes; themes; themes = themes->next) {
		struct smiley_theme *smile = themes->data;
		if (smile->name && strcmp(themename, smile->name) == 0) {
			pidgin_themes_load_smiley_theme(smile->path, TRUE);
			break;
		}
	}
}

void
pidgin_prefs_init(void)
{
	purple_prefs_add_none(PIDGIN_PREFS_ROOT "");
	purple_prefs_add_none("/plugins/gtk");

#ifndef _WIN32
	/* Browsers */
	purple_prefs_add_none(PIDGIN_PREFS_ROOT "/browsers");
	purple_prefs_add_int(PIDGIN_PREFS_ROOT "/browsers/place", PIDGIN_BROWSER_DEFAULT);
	purple_prefs_add_path(PIDGIN_PREFS_ROOT "/browsers/command", "");
	purple_prefs_add_string(PIDGIN_PREFS_ROOT "/browsers/browser", "mozilla");
#endif

	/* Plugins */
	purple_prefs_add_none(PIDGIN_PREFS_ROOT "/plugins");
	purple_prefs_add_path_list(PIDGIN_PREFS_ROOT "/plugins/loaded", NULL);

	/* File locations */
	purple_prefs_add_none(PIDGIN_PREFS_ROOT "/filelocations");
	purple_prefs_add_path(PIDGIN_PREFS_ROOT "/filelocations/last_save_folder", "");
	purple_prefs_add_path(PIDGIN_PREFS_ROOT "/filelocations/last_open_folder", "");
	purple_prefs_add_path(PIDGIN_PREFS_ROOT "/filelocations/last_icon_folder", "");

	/* Smiley Themes */
	purple_prefs_add_none(PIDGIN_PREFS_ROOT "/smileys");
	purple_prefs_add_string(PIDGIN_PREFS_ROOT "/smileys/theme", "Default");

	/* Smiley Callbacks */
	purple_prefs_connect_callback(prefs, PIDGIN_PREFS_ROOT "/smileys/theme",
								smiley_theme_pref_cb, NULL);

	pidgin_prefs_update_old();
}

void pidgin_prefs_update_old()
{
	const char *str;

	purple_prefs_rename("/gaim/gtk", PIDGIN_PREFS_ROOT);

	/* Rename some old prefs */
	purple_prefs_rename(PIDGIN_PREFS_ROOT "/logging/log_ims", "/purple/logging/log_ims");
	purple_prefs_rename(PIDGIN_PREFS_ROOT "/logging/log_chats", "/purple/logging/log_chats");
	purple_prefs_rename("/purple/conversations/placement",
					  PIDGIN_PREFS_ROOT "/conversations/placement");

	purple_prefs_rename(PIDGIN_PREFS_ROOT "/debug/timestamps", "/purple/debug/timestamps");
	purple_prefs_rename(PIDGIN_PREFS_ROOT "/conversations/im/raise_on_events", "/plugins/gtk/X11/notify/method_raise");

	purple_prefs_rename_boolean_toggle(PIDGIN_PREFS_ROOT "/conversations/ignore_colors",
									 PIDGIN_PREFS_ROOT "/conversations/show_incoming_formatting");

	/* this string pref moved into the core, try to be friendly */
	purple_prefs_rename(PIDGIN_PREFS_ROOT "/idle/reporting_method", "/purple/away/idle_reporting");
	if ((str = purple_prefs_get_string("/purple/away/idle_reporting")) &&
			strcmp(str, "gaim") == 0)
		purple_prefs_set_string("/purple/away/idle_reporting", "purple");

	/* Remove some no-longer-used prefs */
	purple_prefs_remove(PIDGIN_PREFS_ROOT "/blist/auto_expand_contacts");
	purple_prefs_remove(PIDGIN_PREFS_ROOT "/blist/button_style");
	purple_prefs_remove(PIDGIN_PREFS_ROOT "/blist/grey_idle_buddies");
	purple_prefs_remove(PIDGIN_PREFS_ROOT "/blist/raise_on_events");
	purple_prefs_remove(PIDGIN_PREFS_ROOT "/blist/show_group_count");
	purple_prefs_remove(PIDGIN_PREFS_ROOT "/blist/show_warning_level");
	purple_prefs_remove(PIDGIN_PREFS_ROOT "/conversations/button_type");
	purple_prefs_remove(PIDGIN_PREFS_ROOT "/conversations/ctrl_enter_sends");
	purple_prefs_remove(PIDGIN_PREFS_ROOT "/conversations/enter_sends");
	purple_prefs_remove(PIDGIN_PREFS_ROOT "/conversations/escape_closes");
	purple_prefs_remove(PIDGIN_PREFS_ROOT "/conversations/html_shortcuts");
	purple_prefs_remove(PIDGIN_PREFS_ROOT "/conversations/icons_on_tabs");
	purple_prefs_remove(PIDGIN_PREFS_ROOT "/conversations/send_formatting");
	purple_prefs_remove(PIDGIN_PREFS_ROOT "/conversations/show_smileys");
	purple_prefs_remove(PIDGIN_PREFS_ROOT "/conversations/show_urls_as_links");
	purple_prefs_remove(PIDGIN_PREFS_ROOT "/conversations/smiley_shortcuts");
	purple_prefs_remove(PIDGIN_PREFS_ROOT "/conversations/use_custom_bgcolor");
	purple_prefs_remove(PIDGIN_PREFS_ROOT "/conversations/use_custom_fgcolor");
	purple_prefs_remove(PIDGIN_PREFS_ROOT "/conversations/use_custom_font");
	purple_prefs_remove(PIDGIN_PREFS_ROOT "/conversations/use_custom_size");
	purple_prefs_remove(PIDGIN_PREFS_ROOT "/conversations/chat/old_tab_complete");
	purple_prefs_remove(PIDGIN_PREFS_ROOT "/conversations/chat/tab_completion");
	purple_prefs_remove(PIDGIN_PREFS_ROOT "/conversations/im/hide_on_send");
	purple_prefs_remove(PIDGIN_PREFS_ROOT "/conversations/chat/color_nicks");
	purple_prefs_remove(PIDGIN_PREFS_ROOT "/conversations/chat/raise_on_events");
	purple_prefs_remove(PIDGIN_PREFS_ROOT "/conversations/ignore_fonts");
	purple_prefs_remove(PIDGIN_PREFS_ROOT "/conversations/ignore_font_sizes");
	purple_prefs_remove(PIDGIN_PREFS_ROOT "/conversations/passthrough_unknown_commands");
	purple_prefs_remove(PIDGIN_PREFS_ROOT "/idle");
	purple_prefs_remove(PIDGIN_PREFS_ROOT "/logging/individual_logs");
	purple_prefs_remove(PIDGIN_PREFS_ROOT "/sound/signon");
	purple_prefs_remove(PIDGIN_PREFS_ROOT "/sound/silent_signon");

	/* Convert old queuing prefs to hide_new 3-way pref. */
	if (purple_prefs_exists("/plugins/gtk/docklet/queue_messages") &&
	    purple_prefs_get_bool("/plugins/gtk/docklet/queue_messages"))
	{
		purple_prefs_set_string(PIDGIN_PREFS_ROOT "/conversations/im/hide_new", "always");
	}
	else if (purple_prefs_exists(PIDGIN_PREFS_ROOT "/away/queue_messages") &&
	         purple_prefs_get_bool(PIDGIN_PREFS_ROOT "/away/queue_messages"))
	{
		purple_prefs_set_string(PIDGIN_PREFS_ROOT "/conversations/im/hide_new", "away");
	}
	purple_prefs_remove(PIDGIN_PREFS_ROOT "/away/queue_messages");
	purple_prefs_remove(PIDGIN_PREFS_ROOT "/away");
	purple_prefs_remove("/plugins/gtk/docklet/queue_messages");

	purple_prefs_remove(PIDGIN_PREFS_ROOT "/conversations/chat/default_width");
	purple_prefs_remove(PIDGIN_PREFS_ROOT "/conversations/chat/default_height");
	purple_prefs_remove(PIDGIN_PREFS_ROOT "/conversations/im/default_width");
	purple_prefs_remove(PIDGIN_PREFS_ROOT "/conversations/im/default_height");
	purple_prefs_rename(PIDGIN_PREFS_ROOT "/conversations/x",
			PIDGIN_PREFS_ROOT "/conversations/im/x");
	purple_prefs_rename(PIDGIN_PREFS_ROOT "/conversations/y",
			PIDGIN_PREFS_ROOT "/conversations/im/y");
}<|MERGE_RESOLUTION|>--- conflicted
+++ resolved
@@ -1623,13 +1623,8 @@
 		filename = NULL;
 
 	purple_request_file(prefs, _("Sound Selection"), filename, FALSE,
-<<<<<<< HEAD
 					  G_CALLBACK(sound_chosen_cb), NULL,
-					  NULL, NULL, NULL,
-=======
-					  G_CALLBACK(sound_chosen_cb), NULL, 
 					  NULL, NULL, NULL, "preferences",
->>>>>>> 0b51f850
 					  GINT_TO_POINTER(sound_row_sel));
 }
 
