/**
 * @file gtkprefs.c GTK+ Preferences
 * @ingroup pidgin
 */

/* pidgin
 *
 * Pidgin is the legal property of its developers, whose names are too numerous
 * to list here.  Please refer to the COPYRIGHT file distributed with this
 * source distribution.
 *
 * This program is free software; you can redistribute it and/or modify
 * it under the terms of the GNU General Public License as published by
 * the Free Software Foundation; either version 2 of the License, or
 * (at your option) any later version.
 *
 * This program is distributed in the hope that it will be useful,
 * but WITHOUT ANY WARRANTY; without even the implied warranty of
 * MERCHANTABILITY or FITNESS FOR A PARTICULAR PURPOSE.  See the
 * GNU General Public License for more details.
 *
 * You should have received a copy of the GNU General Public License
 * along with this program; if not, write to the Free Software
 * Foundation, Inc., 51 Franklin Street, Fifth Floor, Boston, MA  02111-1301  USA
 *
 */
#include "internal.h"
#include "pidgin.h"
#include "obsolete.h"

#include "debug.h"
#include "nat-pmp.h"
#include "notify.h"
#include "prefs.h"
#include "proxy.h"
#include "prpl.h"
#include "request.h"
#include "savedstatuses.h"
#include "sound.h"
#include "sound-theme.h"
#include "stun.h"
#include "theme-manager.h"
#include "upnp.h"
#include "util.h"
#include "network.h"
#include "keyring.h"

#include "gtkblist.h"
#include "gtkconv.h"
#include "gtkconv-theme.h"
#include "gtkdebug.h"
#include "gtkdialogs.h"
#include "gtkprefs.h"
#include "gtksavedstatuses.h"
#include "gtksound.h"
#include "gtkstatus-icon-theme.h"
#include "gtkthemes.h"
#include "gtkutils.h"
#include "gtkwebview.h"
#include "gtkwebviewtoolbar.h"
#include "pidginstock.h"
#ifdef USE_VV
#include "media-gst.h"
#if GST_CHECK_VERSION(1,0,0)
#include <gst/video/videooverlay.h>
#else
#include <gst/interfaces/xoverlay.h>
#include <gst/interfaces/propertyprobe.h>
#endif
#ifdef GDK_WINDOWING_WIN32
#include <gdk/gdkwin32.h>
#endif
#ifdef GDK_WINDOWING_X11
#include <gdk/gdkx.h>
#endif
#ifdef GDK_WINDOWING_QUARTZ
#include <gdk/gdkquartz.h>
#endif
#endif

#include "gtk3compat.h"

#define PROXYHOST 0
#define PROXYPORT 1
#define PROXYUSER 2
#define PROXYPASS 3

#define PREFS_OPTIMAL_ICON_SIZE 32

struct theme_info {
	gchar *type;
	gchar *extension;
	gchar *original_name;
};

/* Main dialog */
static GtkWidget *prefs = NULL;

/* Notebook */
static GtkWidget *prefsnotebook = NULL;
static int notebook_page = 0;

/* Conversations page */
static GtkWidget *sample_webview = NULL;

/* Themes page */
static GtkWidget *prefs_sound_themes_combo_box;
static GtkWidget *prefs_blist_themes_combo_box;
static GtkWidget *prefs_conv_themes_combo_box;
static GtkWidget *prefs_conv_variants_combo_box;
static GtkWidget *prefs_status_themes_combo_box;
static GtkWidget *prefs_smiley_themes_combo_box;

/* Keyrings page */
static GtkWidget *keyring_page_instance = NULL;
static GtkComboBox *keyring_combo = NULL;
static GtkBox *keyring_vbox = NULL;
static PurpleRequestFields *keyring_settings = NULL;
static GList *keyring_settings_fields = NULL;
static GtkWidget *keyring_apply = NULL;

/* Sound theme specific */
static GtkWidget *sound_entry = NULL;
static int sound_row_sel = 0;
static gboolean prefs_sound_themes_loading;

/* These exist outside the lifetime of the prefs dialog */
static GtkListStore *prefs_sound_themes;
static GtkListStore *prefs_blist_themes;
static GtkListStore *prefs_conv_themes;
static GtkListStore *prefs_conv_variants;
static GtkListStore *prefs_status_icon_themes;
static GtkListStore *prefs_smiley_themes;

#ifdef USE_VV

static const gchar *AUDIO_SRC_PLUGINS[] = {
	"alsasrc",	"ALSA",
	"directsoundsrc", "DirectSound",
	/* "esdmon",	"ESD", ? */
	"osssrc",	"OSS",
	"pulsesrc",	"PulseAudio",
	"sndiosrc",	"sndio",
	/* "audiotestsrc wave=silence", "Silence", */
	"audiotestsrc",	"Test Sound",
	NULL
};

static const gchar *AUDIO_SINK_PLUGINS[] = {
	"alsasink",	"ALSA",
	"directsoundsink", "DirectSound",
	/* "gconfaudiosink", "GConf", */
	"artsdsink",	"aRts",
	"esdsink",	"ESD",
	"osssink",	"OSS",
	"pulsesink",	"PulseAudio",
	"sndiosink",	"sndio",
	NULL
};

static const gchar *VIDEO_SRC_PLUGINS[] = {
	"videodisabledsrc",	N_("Disabled"),
	"videotestsrc",	"Test Input",
	"dshowvideosrc","DirectDraw",
	"ksvideosrc",	"KS Video",
	"qcamsrc",	"Quickcam",
	"v4lsrc",	"Video4Linux",
	"v4l2src",	"Video4Linux2",
	"v4lmjpegsrc",	"Video4Linux MJPEG",
	NULL
};

static const gchar *VIDEO_SINK_PLUGINS[] = {
	/* "aasink",	"AALib", Didn't work for me */
	"directdrawsink", "DirectDraw",
	/* "gconfvideosink", "GConf", */
	"glimagesink",	"OpenGL",
	"ximagesink",	"X Window System",
	"xvimagesink",	"X Window System (Xv)",
	NULL
};

typedef struct {
	GtkWidget *level;
	GtkWidget *threshold;
	GtkWidget *volume;
} BusCbCtx;

static GstElement *voice_pipeline;
static GstElement *video_pipeline;

#endif

/*
 * PROTOTYPES
 */
static void delete_prefs(GtkWidget *, void *);

static void
update_spin_value(GtkWidget *w, GtkWidget *spin)
{
	const char *key = g_object_get_data(G_OBJECT(spin), "val");
	int value;

	value = gtk_spin_button_get_value_as_int(GTK_SPIN_BUTTON(spin));

	purple_prefs_set_int(key, value);
}

GtkWidget *
pidgin_prefs_labeled_spin_button(GtkWidget *box, const gchar *title,
		const char *key, int min, int max, GtkSizeGroup *sg)
{
	GtkWidget *spin;
	GtkAdjustment *adjust;
	int val;

	val = purple_prefs_get_int(key);

	adjust = GTK_ADJUSTMENT(gtk_adjustment_new(val, min, max, 1, 1, 0));
	spin = gtk_spin_button_new(adjust, 1, 0);
	g_object_set_data(G_OBJECT(spin), "val", (char *)key);
	if (max < 10000)
		gtk_widget_set_size_request(spin, 50, -1);
	else
		gtk_widget_set_size_request(spin, 60, -1);
	g_signal_connect(G_OBJECT(adjust), "value-changed",
					 G_CALLBACK(update_spin_value), GTK_WIDGET(spin));
	gtk_widget_show(spin);

	return pidgin_add_widget_to_vbox(GTK_BOX(box), title, sg, spin, FALSE, NULL);
}

static void
entry_set(GtkEntry *entry, gpointer data)
{
	const char *key = (const char*)data;

	purple_prefs_set_string(key, gtk_entry_get_text(entry));
}

GtkWidget *
pidgin_prefs_labeled_entry(GtkWidget *page, const gchar *title,
							 const char *key, GtkSizeGroup *sg)
{
	GtkWidget *entry;
	const gchar *value;

	value = purple_prefs_get_string(key);

	entry = gtk_entry_new();
	gtk_entry_set_text(GTK_ENTRY(entry), value);
	g_signal_connect(G_OBJECT(entry), "changed",
					 G_CALLBACK(entry_set), (char*)key);
	gtk_widget_show(entry);

	return pidgin_add_widget_to_vbox(GTK_BOX(page), title, sg, entry, TRUE, NULL);
}

GtkWidget *
pidgin_prefs_labeled_password(GtkWidget *page, const gchar *title,
							 const char *key, GtkSizeGroup *sg)
{
	GtkWidget *entry;
	const gchar *value;

	value = purple_prefs_get_string(key);

	entry = gtk_entry_new();
	gtk_entry_set_visibility(GTK_ENTRY(entry), FALSE);
	gtk_entry_set_text(GTK_ENTRY(entry), value);
	g_signal_connect(G_OBJECT(entry), "changed",
					 G_CALLBACK(entry_set), (char*)key);
	gtk_widget_show(entry);

	return pidgin_add_widget_to_vbox(GTK_BOX(page), title, sg, entry, TRUE, NULL);
}

/* TODO: Maybe move this up somewheres... */
enum {
	PREF_DROPDOWN_TEXT,
	PREF_DROPDOWN_VALUE,
	PREF_DROPDOWN_COUNT
};

typedef struct
{
	PurplePrefType type;
	union {
		const char *string;
		int integer;
		gboolean boolean;
	} value;
} PidginPrefValue;

typedef void (*PidginPrefsDropdownCallback)(GtkComboBox *combo_box,
	PidginPrefValue value);

static void
dropdown_set(GtkComboBox *combo_box, gpointer _cb)
{
	PidginPrefsDropdownCallback cb = _cb;
	GtkTreeIter iter;
	GtkTreeModel *tree_model;
	PidginPrefValue active;

	tree_model = gtk_combo_box_get_model(combo_box);
	if (!gtk_combo_box_get_active_iter(combo_box, &iter))
		return;
	active.type = GPOINTER_TO_INT(g_object_get_data(G_OBJECT(combo_box),
		"type"));

	g_object_set_data(G_OBJECT(combo_box), "previously_active",
		g_object_get_data(G_OBJECT(combo_box), "current_active"));
	g_object_set_data(G_OBJECT(combo_box), "current_active",
		GINT_TO_POINTER(gtk_combo_box_get_active(combo_box)));

	if (active.type == PURPLE_PREF_INT) {
		gtk_tree_model_get(tree_model, &iter, PREF_DROPDOWN_VALUE,
			&active.value.integer, -1);
	}
	else if (active.type == PURPLE_PREF_STRING) {
		gtk_tree_model_get(tree_model, &iter, PREF_DROPDOWN_VALUE,
			&active.value.string, -1);
	}
	else if (active.type == PURPLE_PREF_BOOLEAN) {
		gtk_tree_model_get(tree_model, &iter, PREF_DROPDOWN_VALUE,
			&active.value.boolean, -1);
	}

	cb(combo_box, active);
}

static void pidgin_prefs_dropdown_revert_active(GtkComboBox *combo_box)
{
	gint previously_active;

	g_return_if_fail(combo_box != NULL);

	previously_active = GPOINTER_TO_INT(g_object_get_data(
		G_OBJECT(combo_box), "previously_active"));
	g_object_set_data(G_OBJECT(combo_box), "current_active",
		GINT_TO_POINTER(previously_active));

	gtk_combo_box_set_active(combo_box, previously_active);
}

static GtkWidget *
pidgin_prefs_dropdown_from_list_with_cb(GtkWidget *box, const gchar *title,
	GtkComboBox **dropdown_out, GList *menuitems,
	PidginPrefValue initial, PidginPrefsDropdownCallback cb)
{
	GtkWidget *dropdown;
	GtkWidget *label = NULL;
	gchar *text;
	GtkListStore *store = NULL;
	GtkTreeIter iter;
	GtkTreeIter active;
	GtkCellRenderer *renderer;
	gpointer current_active;

	g_return_val_if_fail(menuitems != NULL, NULL);

	if (initial.type == PURPLE_PREF_INT) {
		store = gtk_list_store_new(PREF_DROPDOWN_COUNT, G_TYPE_STRING, G_TYPE_INT);
	} else if (initial.type == PURPLE_PREF_STRING) {
		store = gtk_list_store_new(PREF_DROPDOWN_COUNT, G_TYPE_STRING, G_TYPE_STRING);
	} else if (initial.type == PURPLE_PREF_BOOLEAN) {
		store = gtk_list_store_new(PREF_DROPDOWN_COUNT, G_TYPE_STRING, G_TYPE_BOOLEAN);
	} else {
		g_warn_if_reached();
		return NULL;
	}

	dropdown = gtk_combo_box_new_with_model(GTK_TREE_MODEL(store));
	if (dropdown_out != NULL)
		*dropdown_out = GTK_COMBO_BOX(dropdown);
	g_object_set_data(G_OBJECT(dropdown), "type", GINT_TO_POINTER(initial.type));

	while (menuitems != NULL && (text = (char *)menuitems->data) != NULL) {
		int int_value  = 0;
		const char *str_value  = NULL;
		gboolean bool_value = FALSE;

		menuitems = g_list_next(menuitems);
		g_return_val_if_fail(menuitems != NULL, NULL);

		gtk_list_store_append(store, &iter);
		gtk_list_store_set(store, &iter,
		                   PREF_DROPDOWN_TEXT, text,
		                   -1);

		if (initial.type == PURPLE_PREF_INT) {
			int_value = GPOINTER_TO_INT(menuitems->data);
			gtk_list_store_set(store, &iter,
			                   PREF_DROPDOWN_VALUE, int_value,
			                   -1);
		}
		else if (initial.type == PURPLE_PREF_STRING) {
			str_value = (const char *)menuitems->data;
			gtk_list_store_set(store, &iter,
			                   PREF_DROPDOWN_VALUE, str_value,
			                   -1);
		}
		else if (initial.type == PURPLE_PREF_BOOLEAN) {
			bool_value = (gboolean)GPOINTER_TO_INT(menuitems->data);
			gtk_list_store_set(store, &iter,
			                   PREF_DROPDOWN_VALUE, bool_value,
			                   -1);
		}

		if ((initial.type == PURPLE_PREF_INT &&
			initial.value.integer == int_value) ||
			(initial.type == PURPLE_PREF_STRING &&
			!g_strcmp0(initial.value.string, str_value)) ||
			(initial.type == PURPLE_PREF_BOOLEAN &&
			(initial.value.boolean == bool_value))) {

			active = iter;
		}

		menuitems = g_list_next(menuitems);
	}

	renderer = gtk_cell_renderer_text_new();
	gtk_cell_layout_pack_start(GTK_CELL_LAYOUT(dropdown), renderer, TRUE);
	gtk_cell_layout_set_attributes(GTK_CELL_LAYOUT(dropdown), renderer,
	                               "text", 0,
	                               NULL);

	gtk_combo_box_set_active_iter(GTK_COMBO_BOX(dropdown), &active);
	current_active = GINT_TO_POINTER(gtk_combo_box_get_active(GTK_COMBO_BOX(
		dropdown)));
	g_object_set_data(G_OBJECT(dropdown), "current_active", current_active);
	g_object_set_data(G_OBJECT(dropdown), "previously_active", current_active);

	g_signal_connect(G_OBJECT(dropdown), "changed",
		G_CALLBACK(dropdown_set), cb);

	pidgin_add_widget_to_vbox(GTK_BOX(box), title, NULL, dropdown, FALSE, &label);

	return label;
}

static void
pidgin_prefs_dropdown_from_list_cb(GtkComboBox *combo_box,
	PidginPrefValue value)
{
	const char *key;

	key = g_object_get_data(G_OBJECT(combo_box), "key");

	if (value.type == PURPLE_PREF_INT) {
		purple_prefs_set_int(key, value.value.integer);
	} else if (value.type == PURPLE_PREF_STRING) {
		purple_prefs_set_string(key, value.value.string);
	} else if (value.type == PURPLE_PREF_BOOLEAN) {
		purple_prefs_set_bool(key, value.value.boolean);
	} else {
		g_return_if_reached();
	}
}

GtkWidget *
pidgin_prefs_dropdown_from_list(GtkWidget *box, const gchar *title,
		PurplePrefType type, const char *key, GList *menuitems)
{
	PidginPrefValue initial;
	GtkComboBox *dropdown = NULL;
	GtkWidget *label;

	initial.type = type;
	if (type == PURPLE_PREF_INT) {
		initial.value.integer = purple_prefs_get_int(key);
	} else if (type == PURPLE_PREF_STRING) {
		initial.value.string = purple_prefs_get_string(key);
	} else if (type == PURPLE_PREF_BOOLEAN) {
		initial.value.boolean = purple_prefs_get_bool(key);
	} else {
		g_return_val_if_reached(NULL);
	}

	label = pidgin_prefs_dropdown_from_list_with_cb(box, title, &dropdown,
		menuitems, initial, pidgin_prefs_dropdown_from_list_cb);

	g_object_set_data(G_OBJECT(dropdown), "key", (gpointer)key);

	return label;
}

GtkWidget *
pidgin_prefs_dropdown(GtkWidget *box, const gchar *title, PurplePrefType type,
			   const char *key, ...)
{
	va_list ap;
	GList *menuitems = NULL;
	GtkWidget *dropdown = NULL;
	char *name;
	int int_value;
	const char *str_value;

	g_return_val_if_fail(type == PURPLE_PREF_BOOLEAN || type == PURPLE_PREF_INT ||
			type == PURPLE_PREF_STRING, NULL);

	va_start(ap, key);
	while ((name = va_arg(ap, char *)) != NULL) {

		menuitems = g_list_prepend(menuitems, name);

		if (type == PURPLE_PREF_INT || type == PURPLE_PREF_BOOLEAN) {
			int_value = va_arg(ap, int);
			menuitems = g_list_prepend(menuitems, GINT_TO_POINTER(int_value));
		}
		else {
			str_value = va_arg(ap, const char *);
			menuitems = g_list_prepend(menuitems, (char *)str_value);
		}
	}
	va_end(ap);

	g_return_val_if_fail(menuitems != NULL, NULL);

	menuitems = g_list_reverse(menuitems);

	dropdown = pidgin_prefs_dropdown_from_list(box, title, type, key,
			menuitems);

	g_list_free(menuitems);

	return dropdown;
}

static void keyring_page_cleanup(void);

static void
delete_prefs(GtkWidget *asdf, void *gdsa)
{
	/* Close any "select sound" request dialogs */
	purple_request_close_with_handle(prefs);

	purple_notify_close_with_handle(prefs);

	/* Unregister callbacks. */
	purple_prefs_disconnect_by_handle(prefs);

	/* NULL-ify globals */
	sound_entry = NULL;
	sound_row_sel = 0;
	prefs_sound_themes_loading = FALSE;

	prefs_sound_themes_combo_box = NULL;
	prefs_blist_themes_combo_box = NULL;
	prefs_conv_themes_combo_box = NULL;
	prefs_conv_variants_combo_box = NULL;
	prefs_status_themes_combo_box = NULL;
	prefs_smiley_themes_combo_box = NULL;

	keyring_page_cleanup();

	sample_webview = NULL;

	notebook_page = 0;
	prefsnotebook = NULL;
	prefs = NULL;
}

static gchar *
get_theme_markup(const char *name, gboolean custom, const char *author,
				 const char *description)
{

	return g_strdup_printf("<b>%s</b>%s%s%s%s\n<span foreground='dim grey'>%s</span>",
						   name, custom ? " " : "", custom ? _("(Custom)") : "",
						   author != NULL ? " - " : "", author != NULL ? author : "",
						   description != NULL ? description : "");
}

static void
smileys_refresh_theme_list(void)
{
	GdkPixbuf *pixbuf;
	GSList *themes;
	GtkTreeIter iter;

	pidgin_themes_smiley_theme_probe();

	if (!(themes = smiley_themes))
		return;

	while (themes) {
		struct smiley_theme *theme = themes->data;
		char *description = get_theme_markup(_(theme->name), FALSE,
		                                     _(theme->author), _(theme->desc));
		gtk_list_store_append(prefs_smiley_themes, &iter);

		/*
		 * LEAK - Gentoo memprof thinks pixbuf is leaking here... but it
		 * looks like it should be ok to me.  Anyone know what's up?  --Mark
		 */
		pixbuf = (theme->icon ? pidgin_pixbuf_new_from_file(theme->icon) : NULL);

		gtk_list_store_set(prefs_smiley_themes, &iter,
				   0, pixbuf,
				   1, description,
				   2, theme->name,
				   -1);

		if (pixbuf != NULL)
			g_object_unref(G_OBJECT(pixbuf));

		g_free(description);
		themes = themes->next;
	}
}

/* Rebuild the markup for the sound theme selection for "(Custom)" themes */
static void
pref_sound_generate_markup(void)
{
	gboolean print_custom, customized;
	const gchar *author, *description, *current_theme;
	gchar *name, *markup;
	PurpleSoundTheme *theme;
	GtkTreeIter iter;

	customized = pidgin_sound_is_customized();
	current_theme = purple_prefs_get_string(PIDGIN_PREFS_ROOT "/sound/theme");

	if (gtk_tree_model_get_iter_first(GTK_TREE_MODEL(prefs_sound_themes), &iter)) {
		do {
			gtk_tree_model_get(GTK_TREE_MODEL(prefs_sound_themes), &iter, 2, &name, -1);

			print_custom = customized && name && g_str_equal(current_theme, name);

			if (!name || *name == '\0') {
				g_free(name);
				name = g_strdup(_("Default"));
				author = _("Penguin Pimps");
				description = _("The default Pidgin sound theme");
			} else {
				theme = PURPLE_SOUND_THEME(purple_theme_manager_find_theme(name, "sound"));
				author = purple_theme_get_author(PURPLE_THEME(theme));
				description = purple_theme_get_description(PURPLE_THEME(theme));
			}

			markup = get_theme_markup(name, print_custom, author, description);

			gtk_list_store_set(prefs_sound_themes, &iter, 1, markup, -1);

			g_free(name);
			g_free(markup);

		} while (gtk_tree_model_iter_next(GTK_TREE_MODEL(prefs_sound_themes), &iter));
	}
}

/* adds the themes to the theme list from the manager so they can be displayed in prefs */
static void
prefs_themes_sort(PurpleTheme *theme)
{
	GdkPixbuf *pixbuf = NULL;
	GtkTreeIter iter;
	gchar *image_full = NULL, *markup;
	const gchar *name, *author, *description;

	if (PURPLE_IS_SOUND_THEME(theme)){

		image_full = purple_theme_get_image_full(theme);
		if (image_full != NULL){
			pixbuf = pidgin_pixbuf_new_from_file_at_scale(image_full, PREFS_OPTIMAL_ICON_SIZE, PREFS_OPTIMAL_ICON_SIZE, TRUE);
			g_free(image_full);
		} else
			pixbuf = NULL;

		gtk_list_store_append(prefs_sound_themes, &iter);
		gtk_list_store_set(prefs_sound_themes, &iter, 0, pixbuf, 2, purple_theme_get_name(theme), -1);

		if (pixbuf != NULL)
			g_object_unref(G_OBJECT(pixbuf));

	} else if (PIDGIN_IS_BLIST_THEME(theme) || PIDGIN_IS_STATUS_ICON_THEME(theme)){
		GtkListStore *store;

		if (PIDGIN_IS_BLIST_THEME(theme))
			store = prefs_blist_themes;
		else
			store = prefs_status_icon_themes;

		image_full = purple_theme_get_image_full(theme);
		if (image_full != NULL){
			pixbuf = pidgin_pixbuf_new_from_file_at_scale(image_full, PREFS_OPTIMAL_ICON_SIZE, PREFS_OPTIMAL_ICON_SIZE, TRUE);
			g_free(image_full);
		} else
			pixbuf = NULL;

		name = purple_theme_get_name(theme);
		author = purple_theme_get_author(theme);
		description = purple_theme_get_description(theme);

		markup = get_theme_markup(name, FALSE, author, description);

		gtk_list_store_append(store, &iter);
		gtk_list_store_set(store, &iter, 0, pixbuf, 1, markup, 2, name, -1);

		g_free(markup);
		if (pixbuf != NULL)
			g_object_unref(G_OBJECT(pixbuf));

	} else if (PIDGIN_IS_CONV_THEME(theme)) {
		/* No image available? */

		name = purple_theme_get_name(theme);
		/* No author available */
		/* No description available */

		markup = get_theme_markup(name, FALSE, NULL, NULL);

		gtk_list_store_append(prefs_conv_themes, &iter);
		gtk_list_store_set(prefs_conv_themes, &iter, 1, markup, 2, name, -1);
	}
}

static void
prefs_set_active_theme_combo(GtkWidget *combo_box, GtkListStore *store, const gchar *current_theme)
{
	GtkTreeIter iter;
	gchar *theme = NULL;
	gboolean unset = TRUE;

	if (current_theme && *current_theme && gtk_tree_model_get_iter_first(GTK_TREE_MODEL(store), &iter)) {
		do {
			gtk_tree_model_get(GTK_TREE_MODEL(store), &iter, 2, &theme, -1);

			if (g_str_equal(current_theme, theme)) {
				gtk_combo_box_set_active_iter(GTK_COMBO_BOX(combo_box), &iter);
				unset = FALSE;
			}

			g_free(theme);
		} while (gtk_tree_model_iter_next(GTK_TREE_MODEL(store), &iter));
	}

	if (unset)
		gtk_combo_box_set_active(GTK_COMBO_BOX(combo_box), 0);
}

static void
prefs_themes_refresh(void)
{
	GdkPixbuf *pixbuf = NULL;
	gchar *tmp;
	GtkTreeIter iter;

	prefs_sound_themes_loading = TRUE;
	/* refresh the list of themes in the manager */
	purple_theme_manager_refresh();

	tmp = g_build_filename(DATADIR, "icons", "hicolor", "32x32", "apps", "pidgin.png", NULL);
	pixbuf = pidgin_pixbuf_new_from_file_at_scale(tmp, PREFS_OPTIMAL_ICON_SIZE, PREFS_OPTIMAL_ICON_SIZE, TRUE);
	g_free(tmp);

	/* sound themes */
	gtk_list_store_clear(prefs_sound_themes);
	gtk_list_store_append(prefs_sound_themes, &iter);
	gtk_list_store_set(prefs_sound_themes, &iter, 0, pixbuf, 2, "", -1);

	/* blist themes */
	gtk_list_store_clear(prefs_blist_themes);
	gtk_list_store_append(prefs_blist_themes, &iter);
	tmp = get_theme_markup(_("Default"), FALSE, _("Penguin Pimps"),
		_("The default Pidgin buddy list theme"));
	gtk_list_store_set(prefs_blist_themes, &iter, 0, pixbuf, 1, tmp, 2, "", -1);
	g_free(tmp);

	/* conversation themes */
	gtk_list_store_clear(prefs_conv_themes);
	gtk_list_store_append(prefs_conv_themes, &iter);
	tmp = get_theme_markup(_("Default"), FALSE, _("Penguin Pimps"),
		_("The default Pidgin conversation theme"));
	gtk_list_store_set(prefs_conv_themes, &iter, 0, pixbuf, 1, tmp, 2, "", -1);
	g_free(tmp);

	/* conversation theme variants */
	gtk_list_store_clear(prefs_conv_variants);

	/* status icon themes */
	gtk_list_store_clear(prefs_status_icon_themes);
	gtk_list_store_append(prefs_status_icon_themes, &iter);
	tmp = get_theme_markup(_("Default"), FALSE, _("Penguin Pimps"),
		_("The default Pidgin status icon theme"));
	gtk_list_store_set(prefs_status_icon_themes, &iter, 0, pixbuf, 1, tmp, 2, "", -1);
	g_free(tmp);
	if (pixbuf)
		g_object_unref(G_OBJECT(pixbuf));

	/* smiley themes */
	gtk_list_store_clear(prefs_smiley_themes);

	purple_theme_manager_for_each_theme(prefs_themes_sort);
	pref_sound_generate_markup();
	smileys_refresh_theme_list();

	/* set active */
	prefs_set_active_theme_combo(prefs_sound_themes_combo_box, prefs_sound_themes, purple_prefs_get_string(PIDGIN_PREFS_ROOT "/sound/theme"));
	prefs_set_active_theme_combo(prefs_blist_themes_combo_box, prefs_blist_themes, purple_prefs_get_string(PIDGIN_PREFS_ROOT "/blist/theme"));
	prefs_set_active_theme_combo(prefs_conv_themes_combo_box, prefs_conv_themes, purple_prefs_get_string(PIDGIN_PREFS_ROOT "/conversations/theme"));
	prefs_set_active_theme_combo(prefs_status_themes_combo_box, prefs_status_icon_themes, purple_prefs_get_string(PIDGIN_PREFS_ROOT "/status/icon-theme"));
	prefs_set_active_theme_combo(prefs_smiley_themes_combo_box, prefs_smiley_themes, purple_prefs_get_string(PIDGIN_PREFS_ROOT "/smileys/theme"));
	prefs_sound_themes_loading = FALSE;
}

/* init all the theme variables so that the themes can be sorted later and used by pref pages */
static void
prefs_themes_init(void)
{
	prefs_sound_themes = gtk_list_store_new(3, GDK_TYPE_PIXBUF, G_TYPE_STRING, G_TYPE_STRING);

	prefs_blist_themes = gtk_list_store_new(3, GDK_TYPE_PIXBUF, G_TYPE_STRING, G_TYPE_STRING);

	prefs_conv_themes = gtk_list_store_new(3, GDK_TYPE_PIXBUF, G_TYPE_STRING, G_TYPE_STRING);

	prefs_conv_variants = gtk_list_store_new(1, G_TYPE_STRING);

	prefs_status_icon_themes = gtk_list_store_new(3, GDK_TYPE_PIXBUF, G_TYPE_STRING, G_TYPE_STRING);

	prefs_smiley_themes = gtk_list_store_new(3, GDK_TYPE_PIXBUF, G_TYPE_STRING, G_TYPE_STRING);
}

/**
 * Attempt to load the given directory as a theme.  If we are unable to
 * open the path as a theme then we recurse into path and attempt to
 * load each subdirectory that we encounter.
 *
 * @param path A directory containing a theme.  The theme could be at the
 *        top level of this directory or in any subdirectory thereof.
 * @param type The type of theme to load.  The loader for this theme type
 *        will be used and this loader will determine what constitutes a
 *        "theme."
 *
 * @return A new reference to a PurpleTheme.
 */
static PurpleTheme *
prefs_theme_find_theme(const gchar *path, const gchar *type)
{
	PurpleTheme *theme = purple_theme_manager_load_theme(path, type);
	GDir *dir = g_dir_open(path, 0, NULL);
	const gchar *next;

	while (!PURPLE_IS_THEME(theme) && (next = g_dir_read_name(dir))) {
		gchar *next_path = g_build_filename(path, next, NULL);

		if (g_file_test(next_path, G_FILE_TEST_IS_DIR))
			theme = prefs_theme_find_theme(next_path, type);

		g_free(next_path);
	}

	g_dir_close(dir);

	return theme;
}

/* Eww. Seriously ewww. But thanks, grim! This is taken from guifications2 */
static gboolean
purple_theme_file_copy(const gchar *source, const gchar *destination)
{
	FILE *src, *dest;
	gint chr = EOF;

	if(!(src = g_fopen(source, "rb")))
		return FALSE;
	if(!(dest = g_fopen(destination, "wb"))) {
		fclose(src);
		return FALSE;
	}

	while((chr = fgetc(src)) != EOF) {
		fputc(chr, dest);
	}

	fclose(dest);
	fclose(src);

	return TRUE;
}

static void
free_theme_info(struct theme_info *info)
{
	if (info != NULL) {
		g_free(info->type);
		g_free(info->extension);
		g_free(info->original_name);
		g_free(info);
	}
}

/* installs a theme, info is freed by function */
static void
theme_install_theme(char *path, struct theme_info *info)
{
#ifndef _WIN32
	gchar *command;
#endif
	gchar *destdir;
	const char *tail;
	gboolean is_smiley_theme, is_archive;
	PurpleTheme *theme = NULL;

	if (info == NULL)
		return;

	/* check the extension */
	tail = info->extension ? info->extension : strrchr(path, '.');

	if (!tail) {
		free_theme_info(info);
		return;
	}

	is_archive = !g_ascii_strcasecmp(tail, ".gz") || !g_ascii_strcasecmp(tail, ".tgz");

	/* Just to be safe */
	g_strchomp(path);

	if ((is_smiley_theme = g_str_equal(info->type, "smiley")))
		destdir = g_build_filename(purple_user_dir(), "smileys", NULL);
	else
		destdir = g_build_filename(purple_user_dir(), "themes", "temp", NULL);

	/* We'll check this just to make sure. This also lets us do something different on
	 * other platforms, if need be */
	if (is_archive) {
#ifndef _WIN32
		gchar *path_escaped = g_shell_quote(path);
		gchar *destdir_escaped = g_shell_quote(destdir);

		if (!g_file_test(destdir, G_FILE_TEST_IS_DIR))
			purple_build_dir(destdir, S_IRUSR | S_IWUSR | S_IXUSR);

		command = g_strdup_printf("tar > /dev/null xzf %s -C %s", path_escaped, destdir_escaped);
		g_free(path_escaped);
		g_free(destdir_escaped);

		/* Fire! */
		if (system(command)) {
			purple_notify_error(NULL, NULL, _("Theme failed to unpack."), NULL);
			g_free(command);
			g_free(destdir);
			free_theme_info(info);
			return;
		}
#else
		if (!winpidgin_gz_untar(path, destdir)) {
			purple_notify_error(NULL, NULL, _("Theme failed to unpack."), NULL);
			g_free(destdir);
			free_theme_info(info);
			return;
		}
#endif
	}

	if (is_smiley_theme) {
		/* just extract the folder to the smiley directory */
		prefs_themes_refresh();

	} else if (is_archive) {
		theme = prefs_theme_find_theme(destdir, info->type);

		if (PURPLE_IS_THEME(theme)) {
			/* create the location for the theme */
			gchar *theme_dest = g_build_filename(purple_user_dir(), "themes",
						 purple_theme_get_name(theme),
						 "purple", info->type, NULL);

			if (!g_file_test(theme_dest, G_FILE_TEST_IS_DIR))
				purple_build_dir(theme_dest, S_IRUSR | S_IWUSR | S_IXUSR);

			g_free(theme_dest);
			theme_dest = g_build_filename(purple_user_dir(), "themes",
						 purple_theme_get_name(theme),
						 "purple", info->type, NULL);

			/* move the entire directory to new location */
			if (g_rename(purple_theme_get_dir(theme), theme_dest)) {
				purple_debug_error("gtkprefs", "Error renaming %s to %s: "
						"%s\n", purple_theme_get_dir(theme), theme_dest,
						g_strerror(errno));
			}

			g_free(theme_dest);
			g_remove(destdir);
			g_object_unref(theme);

			prefs_themes_refresh();

		} else {
			/* something was wrong with the theme archive */
			g_unlink(destdir);
			purple_notify_error(NULL, NULL, _("Theme failed to load."), NULL);
		}

	} else { /* just a single file so copy it to a new temp directory and attempt to load it*/
		gchar *temp_path, *temp_file;

		temp_path = g_build_filename(purple_user_dir(), "themes", "temp", "sub_folder", NULL);

		if (info->original_name != NULL) {
			/* name was changed from the original (probably a dnd) change it back before loading */
			temp_file = g_build_filename(temp_path, info->original_name, NULL);

		} else {
			gchar *source_name = g_path_get_basename(path);
			temp_file = g_build_filename(temp_path, source_name, NULL);
			g_free(source_name);
		}

		if (!g_file_test(temp_path, G_FILE_TEST_IS_DIR))
			purple_build_dir(temp_path, S_IRUSR | S_IWUSR | S_IXUSR);

		if (purple_theme_file_copy(path, temp_file)) {
			/* find the theme, could be in subfolder */
			theme = prefs_theme_find_theme(temp_path, info->type);

			if (PURPLE_IS_THEME(theme)) {
				gchar *theme_dest = g_build_filename(purple_user_dir(), "themes",
							 purple_theme_get_name(theme),
							 "purple", info->type, NULL);

				if(!g_file_test(theme_dest, G_FILE_TEST_IS_DIR))
					purple_build_dir(theme_dest, S_IRUSR | S_IWUSR | S_IXUSR);

				if (g_rename(purple_theme_get_dir(theme), theme_dest)) {
					purple_debug_error("gtkprefs", "Error renaming %s to %s: "
							"%s\n", purple_theme_get_dir(theme), theme_dest,
							g_strerror(errno));
				}

				g_free(theme_dest);
				g_object_unref(theme);

				prefs_themes_refresh();
			} else {
				if (g_remove(temp_path)) {
					purple_debug_error("gtkprefs", "Error removing %s: %s\n",
							temp_path, g_strerror(errno));
				}
				purple_notify_error(NULL, NULL, _("Theme failed to load."), NULL);
			}
		} else {
			purple_notify_error(NULL, NULL, _("Theme failed to copy."), NULL);
		}

		g_free(temp_file);
		g_free(temp_path);
	}

	g_free(destdir);
	free_theme_info(info);
}

static void
theme_got_url(PurpleUtilFetchUrlData *url_data, gpointer user_data,
		const gchar *themedata, size_t len, const gchar *error_message)
{
	FILE *f;
	gchar *path;
	size_t wc;

	if ((error_message != NULL) || (len == 0)) {
		free_theme_info(user_data);
		return;
	}

	f = purple_mkstemp(&path, TRUE);
	wc = fwrite(themedata, len, 1, f);
	if (wc != 1) {
		purple_debug_warning("theme_got_url", "Unable to write theme data.\n");
		fclose(f);
		g_unlink(path);
		g_free(path);
		free_theme_info(user_data);
		return;
	}
	fclose(f);

	theme_install_theme(path, user_data);

	g_unlink(path);
	g_free(path);
}

static void
theme_dnd_recv(GtkWidget *widget, GdkDragContext *dc, guint x, guint y,
		GtkSelectionData *sd, guint info, guint t, gpointer user_data)
{
	gchar *name = g_strchomp((gchar *)gtk_selection_data_get_data(sd));

	if ((gtk_selection_data_get_length(sd) >= 0)
	 && (gtk_selection_data_get_format(sd) == 8)) {
		/* Well, it looks like the drag event was cool.
		 * Let's do something with it */
		gchar *temp;
		struct theme_info *info =  g_new0(struct theme_info, 1);
		info->type = g_strdup((gchar *)user_data);
		info->extension = g_strdup(g_strrstr(name,"."));
		temp = g_strrstr(name, "/");
		info->original_name = temp ? g_strdup(++temp) : NULL;

		if (!g_ascii_strncasecmp(name, "file://", 7)) {
			GError *converr = NULL;
			gchar *tmp;
			/* It looks like we're dealing with a local file. Let's
			 * just untar it in the right place */
			if(!(tmp = g_filename_from_uri(name, NULL, &converr))) {
				purple_debug(PURPLE_DEBUG_ERROR, "theme dnd", "%s\n",
						   (converr ? converr->message :
							"g_filename_from_uri error"));
				free_theme_info(info);
				return;
			}
			theme_install_theme(tmp, info);
			g_free(tmp);
		} else if (!g_ascii_strncasecmp(name, "http://", 7)) {
			/* Oo, a web drag and drop. This is where things
			 * will start to get interesting */
			purple_util_fetch_url(name, TRUE, NULL, FALSE, -1, theme_got_url, info);
		} else if (!g_ascii_strncasecmp(name, "https://", 8)) {
			/* purple_util_fetch_url() doesn't support HTTPS, but we want users
			 * to be able to drag and drop links from the SF trackers, so
			 * we'll try it as an HTTP URL. */
			char *tmp = g_strdup(name + 1);
			tmp[0] = 'h';
			tmp[1] = 't';
			tmp[2] = 't';
			tmp[3] = 'p';

			purple_util_fetch_url(tmp, TRUE, NULL, FALSE, -1, theme_got_url, info);
			g_free(tmp);
		} else
			free_theme_info(info);

		gtk_drag_finish(dc, TRUE, FALSE, t);
	}

	gtk_drag_finish(dc, FALSE, FALSE, t);
}

/* builds a theme combo box from a list store with colums: icon preview, markup, theme name */
static GtkWidget *
prefs_build_theme_combo_box(GtkListStore *store, const char *current_theme, const char *type)
{
	GtkCellRenderer *cell_rend;
	GtkWidget *combo_box;
	GtkTargetEntry te[3] = {
		{"text/plain", 0, 0},
		{"text/uri-list", 0, 1},
		{"STRING", 0, 2}
	};

	g_return_val_if_fail(store != NULL && current_theme != NULL, NULL);

	combo_box = gtk_combo_box_new_with_model(GTK_TREE_MODEL(store));

	cell_rend = gtk_cell_renderer_pixbuf_new();
	gtk_cell_renderer_set_fixed_size(cell_rend, PREFS_OPTIMAL_ICON_SIZE, PREFS_OPTIMAL_ICON_SIZE);
	gtk_cell_layout_pack_start(GTK_CELL_LAYOUT (combo_box), cell_rend, FALSE);
	gtk_cell_layout_set_attributes(GTK_CELL_LAYOUT(combo_box), cell_rend, "pixbuf", 0, NULL);

	cell_rend = gtk_cell_renderer_text_new();
	gtk_cell_layout_pack_start(GTK_CELL_LAYOUT (combo_box), cell_rend, TRUE);
	gtk_cell_layout_set_attributes(GTK_CELL_LAYOUT(combo_box), cell_rend, "markup", 1, NULL);
	g_object_set(cell_rend, "ellipsize", PANGO_ELLIPSIZE_END, NULL);

	gtk_drag_dest_set(combo_box, GTK_DEST_DEFAULT_MOTION | GTK_DEST_DEFAULT_HIGHLIGHT | GTK_DEST_DEFAULT_DROP, te,
					sizeof(te) / sizeof(GtkTargetEntry) , GDK_ACTION_COPY | GDK_ACTION_MOVE);

	g_signal_connect(G_OBJECT(combo_box), "drag_data_received", G_CALLBACK(theme_dnd_recv), (gpointer) type);

	return combo_box;
}

/* sets the current sound theme */
static void
prefs_set_sound_theme_cb(GtkComboBox *combo_box, gpointer user_data)
{
	gint i;
	gchar *pref;
	gchar *new_theme;
	GtkTreeIter new_iter;

	if(gtk_combo_box_get_active_iter(combo_box, &new_iter) && !prefs_sound_themes_loading) {

		gtk_tree_model_get(GTK_TREE_MODEL(prefs_sound_themes), &new_iter, 2, &new_theme, -1);

		purple_prefs_set_string(PIDGIN_PREFS_ROOT "/sound/theme", new_theme);

		/* New theme removes all customization */
		for(i = 0; i < PURPLE_NUM_SOUNDS; i++){
			pref = g_strdup_printf(PIDGIN_PREFS_ROOT "/sound/file/%s",
						pidgin_sound_get_event_option(i));
			purple_prefs_set_path(pref, "");
			g_free(pref);
		}

		/* gets rid of the "(Custom)" from the last selection */
		pref_sound_generate_markup();

		gtk_entry_set_text(GTK_ENTRY(sound_entry), _("(default)"));

		g_free(new_theme);
	}
}

/* sets the current smiley theme */
static void
prefs_set_smiley_theme_cb(GtkComboBox *combo_box, gpointer user_data)
{
	gchar *new_theme;
	GtkTreeIter new_iter;

	if (gtk_combo_box_get_active_iter(combo_box, &new_iter)) {

		gtk_tree_model_get(GTK_TREE_MODEL(prefs_smiley_themes), &new_iter, 2, &new_theme, -1);

		purple_prefs_set_string(PIDGIN_PREFS_ROOT "/smileys/theme", new_theme);
#if 0
/* TODO: WebKit-ify smileys */
		pidgin_themes_smiley_themeize(sample_webview);
#endif

		g_free(new_theme);
	}
}


/* Does same as normal sort, except "none" is sorted first */
static gint pidgin_sort_smileys (GtkTreeModel	*model,
						GtkTreeIter		*a,
						GtkTreeIter		*b,
						gpointer		userdata)
{
	gint ret = 0;
	gchar *name1 = NULL, *name2 = NULL;

	gtk_tree_model_get(model, a, 2, &name1, -1);
	gtk_tree_model_get(model, b, 2, &name2, -1);

	if (name1 == NULL || name2 == NULL) {
		if (!(name1 == NULL && name2 == NULL))
			ret = (name1 == NULL) ? -1: 1;
	} else if (!g_ascii_strcasecmp(name1, "none")) {
		if (!g_utf8_collate(name1, name2))
			ret = 0;
		else
			/* Sort name1 first */
			ret = -1;
	} else if (!g_ascii_strcasecmp(name2, "none")) {
		/* Sort name2 first */
		ret = 1;
	} else {
		/* Neither string is "none", default to normal sort */
		ret = purple_utf8_strcasecmp(name1, name2);
	}

	g_free(name1);
	g_free(name2);

	return ret;
}

/* sets the current buddy list theme */
static void
prefs_set_blist_theme_cb(GtkComboBox *combo_box, gpointer user_data)
{
	PidginBlistTheme *theme =  NULL;
	GtkTreeIter iter;
	gchar *name = NULL;

	if(gtk_combo_box_get_active_iter(combo_box, &iter)) {

		gtk_tree_model_get(GTK_TREE_MODEL(prefs_blist_themes), &iter, 2, &name, -1);

		if(!name || !g_str_equal(name, ""))
			theme = PIDGIN_BLIST_THEME(purple_theme_manager_find_theme(name, "blist"));

		g_free(name);

		pidgin_blist_set_theme(theme);
	}
}

/* sets the current conversation theme variant */
static void
prefs_set_conv_variant_cb(GtkComboBox *combo_box, gpointer user_data)
{
	PidginConvTheme *theme =  NULL;
	GtkTreeIter iter;
	gchar *name = NULL;

	if (gtk_combo_box_get_active_iter(GTK_COMBO_BOX(prefs_conv_themes_combo_box), &iter)) {
		gtk_tree_model_get(GTK_TREE_MODEL(prefs_conv_themes), &iter, 2, &name, -1);
		if (name && *name)
			theme = PIDGIN_CONV_THEME(purple_theme_manager_find_theme(name, "conversation"));
		else
			theme = PIDGIN_CONV_THEME(pidgin_conversations_get_default_theme());
		g_free(name);

		if (gtk_combo_box_get_active_iter(combo_box, &iter)) {
			gtk_tree_model_get(GTK_TREE_MODEL(prefs_conv_variants), &iter, 0, &name, -1);
			pidgin_conversation_theme_set_variant(theme, name);
			g_free(name);
		}
	}
}

/* sets the current conversation theme */
static void
prefs_set_conv_theme_cb(GtkComboBox *combo_box, gpointer user_data)
{
	GtkTreeIter iter;

	if (gtk_combo_box_get_active_iter(combo_box, &iter)) {
		gchar *name = NULL;
		PidginConvTheme *theme;
		const char *current_variant;
		const GList *variants;
		gboolean unset = TRUE;

		gtk_tree_model_get(GTK_TREE_MODEL(prefs_conv_themes), &iter, 2, &name, -1);

		purple_prefs_set_string(PIDGIN_PREFS_ROOT "/conversations/theme", name);

		g_signal_handlers_block_by_func(prefs_conv_variants_combo_box,
		                                prefs_set_conv_variant_cb, NULL);

		/* Update list of variants */
		gtk_list_store_clear(prefs_conv_variants);

		if (name && *name)
			theme = PIDGIN_CONV_THEME(purple_theme_manager_find_theme(name, "conversation"));
		else
			theme = PIDGIN_CONV_THEME(pidgin_conversations_get_default_theme());

		current_variant = pidgin_conversation_theme_get_variant(theme);

		variants = pidgin_conversation_theme_get_variants(theme);
		for (; variants && current_variant; variants = g_list_next(variants)) {
			gtk_list_store_append(prefs_conv_variants, &iter);
			gtk_list_store_set(prefs_conv_variants, &iter, 0, variants->data, -1);
	
			if (g_str_equal(variants->data, current_variant)) {
				gtk_combo_box_set_active_iter(GTK_COMBO_BOX(prefs_conv_variants_combo_box), &iter);
				unset = FALSE;
			}
		}

		if (unset)
			gtk_combo_box_set_active(GTK_COMBO_BOX(prefs_conv_variants_combo_box), 0);

		g_signal_handlers_unblock_by_func(prefs_conv_variants_combo_box,
		                                  prefs_set_conv_variant_cb, NULL);
		g_free(name);
	}
}

/* sets the current icon theme */
static void
prefs_set_status_icon_theme_cb(GtkComboBox *combo_box, gpointer user_data)
{
	PidginStatusIconTheme *theme = NULL;
	GtkTreeIter iter;
	gchar *name = NULL;

	if(gtk_combo_box_get_active_iter(combo_box, &iter)) {

		gtk_tree_model_get(GTK_TREE_MODEL(prefs_status_icon_themes), &iter, 2, &name, -1);

		if(!name || !g_str_equal(name, ""))
			theme = PIDGIN_STATUS_ICON_THEME(purple_theme_manager_find_theme(name, "status-icon"));

		g_free(name);

		pidgin_stock_load_status_icon_theme(theme);
		pidgin_blist_refresh(purple_get_blist());
	}
}

static GtkWidget *
add_theme_prefs_combo(GtkWidget *vbox,
                      GtkSizeGroup *combo_sg, GtkSizeGroup *label_sg,
                      GtkListStore *theme_store,
                      GCallback combo_box_cb, gpointer combo_box_cb_user_data,
                      const char *label_str, const char *prefs_path,
                      const char *theme_type)
{
	GtkWidget *label;
	GtkWidget *combo_box = NULL;
	GtkWidget *themesel_hbox = gtk_hbox_new(FALSE, PIDGIN_HIG_BOX_SPACE);

	label = gtk_label_new(label_str);
	gtk_misc_set_alignment(GTK_MISC(label), 0, 0.5);
	gtk_size_group_add_widget(label_sg, label);
	gtk_box_pack_start(GTK_BOX(themesel_hbox), label, FALSE, FALSE, 0);

	combo_box = prefs_build_theme_combo_box(theme_store,
						purple_prefs_get_string(prefs_path),
						theme_type);
	g_signal_connect(G_OBJECT(combo_box), "changed",
						(GCallback)combo_box_cb, combo_box_cb_user_data);
	gtk_size_group_add_widget(combo_sg, combo_box);
	gtk_box_pack_start(GTK_BOX(themesel_hbox), combo_box, TRUE, TRUE, 0);

	gtk_box_pack_start(GTK_BOX(vbox), themesel_hbox, FALSE, FALSE, 0);

	return combo_box;
}

static GtkWidget *
add_child_theme_prefs_combo(GtkWidget *vbox, GtkSizeGroup *combo_sg,
                             GtkSizeGroup *label_sg, GtkListStore *theme_store,
                             GCallback combo_box_cb, gpointer combo_box_cb_user_data,
                             const char *label_str)
{
	GtkWidget *label;
	GtkWidget *combo_box;
	GtkWidget *themesel_hbox;
	GtkCellRenderer *cell_rend;

	themesel_hbox = gtk_hbox_new(FALSE, PIDGIN_HIG_BOX_SPACE);
	gtk_box_pack_start(GTK_BOX(vbox), themesel_hbox, FALSE, FALSE, 0);

	label = gtk_label_new(label_str);
	gtk_misc_set_alignment(GTK_MISC(label), 1, 0.5);
	gtk_size_group_add_widget(label_sg, label);
	gtk_box_pack_start(GTK_BOX(themesel_hbox), label, FALSE, FALSE, 0);

	combo_box = gtk_combo_box_new_with_model(GTK_TREE_MODEL(theme_store));

	cell_rend = gtk_cell_renderer_text_new();
	gtk_cell_layout_pack_start(GTK_CELL_LAYOUT(combo_box), cell_rend, TRUE);
	gtk_cell_layout_set_attributes(GTK_CELL_LAYOUT(combo_box), cell_rend, "text", 0, NULL);
	g_object_set(cell_rend, "ellipsize", PANGO_ELLIPSIZE_END, NULL);

	g_signal_connect(G_OBJECT(combo_box), "changed",
						(GCallback)combo_box_cb, combo_box_cb_user_data);
	gtk_size_group_add_widget(combo_sg, combo_box);
	gtk_box_pack_start(GTK_BOX(themesel_hbox), combo_box, TRUE, TRUE, 0);

	return combo_box;
}

static GtkWidget *
theme_page(void)
{
	GtkWidget *label;
	GtkWidget *ret, *vbox;
	GtkSizeGroup *label_sg = gtk_size_group_new(GTK_SIZE_GROUP_HORIZONTAL);
	GtkSizeGroup *combo_sg = gtk_size_group_new(GTK_SIZE_GROUP_HORIZONTAL);

	ret = gtk_vbox_new(FALSE, PIDGIN_HIG_CAT_SPACE);
	gtk_container_set_border_width (GTK_CONTAINER (ret), PIDGIN_HIG_BORDER);

	vbox = pidgin_make_frame(ret, _("Theme Selections"));

	/* Instructions */
	label = gtk_label_new(_("Select a theme that you would like to use from "
							"the lists below.\nNew themes can be installed by "
							"dragging and dropping them onto the theme list."));

	gtk_misc_set_alignment(GTK_MISC(label), 0, 0.5);
	gtk_label_set_justify(GTK_LABEL(label), GTK_JUSTIFY_LEFT);

	gtk_box_pack_start(GTK_BOX(vbox), label, TRUE, FALSE, 0);
	gtk_widget_show(label);

	/* Buddy List Themes */
	prefs_blist_themes_combo_box = add_theme_prefs_combo(
		vbox, combo_sg, label_sg, prefs_blist_themes,
		(GCallback)prefs_set_blist_theme_cb, NULL,
		_("Buddy List Theme:"), PIDGIN_PREFS_ROOT "/blist/theme", "blist");

	/* Conversation Themes */
	prefs_conv_themes_combo_box = add_theme_prefs_combo(
		vbox, combo_sg, label_sg, prefs_conv_themes,
		(GCallback)prefs_set_conv_theme_cb, NULL,
		_("Conversation Theme:"), PIDGIN_PREFS_ROOT "/conversations/theme", "conversation");

	/* Conversation Theme Variants */
	prefs_conv_variants_combo_box = add_child_theme_prefs_combo(
		vbox, combo_sg, label_sg, prefs_conv_variants,
		(GCallback)prefs_set_conv_variant_cb, NULL, _("\tVariant:"));

	gtk_tree_sortable_set_sort_column_id(GTK_TREE_SORTABLE(prefs_conv_variants),
	                                     0, GTK_SORT_ASCENDING);

	/* Status Icon Themes */
	prefs_status_themes_combo_box = add_theme_prefs_combo(
		vbox, combo_sg, label_sg, prefs_status_icon_themes,
		(GCallback)prefs_set_status_icon_theme_cb, NULL,
		_("Status Icon Theme:"), PIDGIN_PREFS_ROOT "/status/icon-theme", "icon");

	/* Sound Themes */
	prefs_sound_themes_combo_box = add_theme_prefs_combo(
		vbox, combo_sg, label_sg, prefs_sound_themes,
		(GCallback)prefs_set_sound_theme_cb, NULL,
		_("Sound Theme:"), PIDGIN_PREFS_ROOT "/sound/theme", "sound");

	/* Smiley Themes */
	prefs_smiley_themes_combo_box = add_theme_prefs_combo(
		vbox, combo_sg, label_sg, prefs_smiley_themes,
		(GCallback)prefs_set_smiley_theme_cb, NULL,
		_("Smiley Theme:"), PIDGIN_PREFS_ROOT "/smileys/theme", "smiley");

	/* Custom sort so "none" theme is at top of list */
	gtk_tree_sortable_set_sort_func(GTK_TREE_SORTABLE(prefs_smiley_themes),
	                                2, pidgin_sort_smileys, NULL, NULL);
	gtk_tree_sortable_set_sort_column_id(GTK_TREE_SORTABLE(prefs_smiley_themes),
										 2, GTK_SORT_ASCENDING);

	gtk_widget_show_all(ret);

	return ret;
}

static void
formatting_toggle_cb(GtkWebView *webview, GtkWebViewButtons buttons, void *toolbar)
{
	gboolean bold, italic, uline, strike;

	gtk_webview_get_current_format(webview, &bold, &italic, &uline, &strike);

	if (buttons & GTK_WEBVIEW_BOLD)
		purple_prefs_set_bool(PIDGIN_PREFS_ROOT "/conversations/send_bold",
		                      bold);
	if (buttons & GTK_WEBVIEW_ITALIC)
		purple_prefs_set_bool(PIDGIN_PREFS_ROOT "/conversations/send_italic",
		                      italic);
	if (buttons & GTK_WEBVIEW_UNDERLINE)
		purple_prefs_set_bool(PIDGIN_PREFS_ROOT "/conversations/send_underline",
		                      uline);
	if (buttons & GTK_WEBVIEW_STRIKE)
		purple_prefs_set_bool(PIDGIN_PREFS_ROOT "/conversations/send_strike",
		                      strike);

	if (buttons & GTK_WEBVIEW_GROW || buttons & GTK_WEBVIEW_SHRINK)
		purple_prefs_set_int(PIDGIN_PREFS_ROOT "/conversations/font_size",
		                     gtk_webview_get_current_fontsize(webview));
	if (buttons & GTK_WEBVIEW_FACE) {
		char *face = gtk_webview_get_current_fontface(webview);

		if (face)
			purple_prefs_set_string(PIDGIN_PREFS_ROOT "/conversations/font_face", face);
		else
			purple_prefs_set_string(PIDGIN_PREFS_ROOT "/conversations/font_face", "");

		g_free(face);
	}

	if (buttons & GTK_WEBVIEW_FORECOLOR) {
		char *color = gtk_webview_get_current_forecolor(webview);

		if (color)
			purple_prefs_set_string(PIDGIN_PREFS_ROOT "/conversations/fgcolor", color);
		else
			purple_prefs_set_string(PIDGIN_PREFS_ROOT "/conversations/fgcolor", "");

		g_free(color);
	}

	if (buttons & GTK_WEBVIEW_BACKCOLOR) {
		char *color = gtk_webview_get_current_backcolor(webview);

		if (color)
			purple_prefs_set_string(PIDGIN_PREFS_ROOT "/conversations/bgcolor", color);
		else
			purple_prefs_set_string(PIDGIN_PREFS_ROOT "/conversations/bgcolor", "");

		g_free(color);
	}
}

static void
formatting_clear_cb(GtkWebView *webview, void *data)
{
	purple_prefs_set_bool(PIDGIN_PREFS_ROOT "/conversations/send_bold", FALSE);
	purple_prefs_set_bool(PIDGIN_PREFS_ROOT "/conversations/send_italic", FALSE);
	purple_prefs_set_bool(PIDGIN_PREFS_ROOT "/conversations/send_underline", FALSE);
	purple_prefs_set_bool(PIDGIN_PREFS_ROOT "/conversations/send_strike", FALSE);

	purple_prefs_set_int(PIDGIN_PREFS_ROOT "/conversations/font_size", 3);

	purple_prefs_set_string(PIDGIN_PREFS_ROOT "/conversations/font_face", "");
	purple_prefs_set_string(PIDGIN_PREFS_ROOT "/conversations/fgcolor", "");
	purple_prefs_set_string(PIDGIN_PREFS_ROOT "/conversations/bgcolor", "");
}

static void
conversation_usetabs_cb(const char *name, PurplePrefType type,
						gconstpointer value, gpointer data)
{
	gboolean usetabs = GPOINTER_TO_INT(value);

	if (usetabs)
		gtk_widget_set_sensitive(GTK_WIDGET(data), TRUE);
	else
		gtk_widget_set_sensitive(GTK_WIDGET(data), FALSE);
}


#define CONVERSATION_CLOSE_ACCEL_PATH "<Actions>/ConversationActions/Close"

/* Filled in in keyboard_shortcuts(). */
static GtkAccelKey ctrl_w = { 0, 0, 0 };
static GtkAccelKey escape = { 0, 0, 0 };

static guint escape_closes_conversation_cb_id = 0;

static gboolean
accel_is_escape(GtkAccelKey *k)
{
	return (k->accel_key == escape.accel_key
		&& k->accel_mods == escape.accel_mods);
}

/* Update the tickybox in Preferences when the keybinding for Conversation ->
 * Close is changed via Gtk.
 */
static void
conversation_close_accel_changed_cb (GtkAccelMap    *object,
                                     gchar          *accel_path,
                                     guint           accel_key,
                                     GdkModifierType accel_mods,
                                     gpointer        checkbox_)
{
	GtkToggleButton *checkbox = GTK_TOGGLE_BUTTON(checkbox_);
	GtkAccelKey new = { accel_key, accel_mods, 0 };

	g_signal_handler_block(checkbox, escape_closes_conversation_cb_id);
	gtk_toggle_button_set_active(checkbox, accel_is_escape(&new));
	g_signal_handler_unblock(checkbox, escape_closes_conversation_cb_id);
}


static void
escape_closes_conversation_cb(GtkWidget *w,
                              gpointer unused)
{
	gboolean active = gtk_toggle_button_get_active(GTK_TOGGLE_BUTTON(w));
	gboolean changed;
	GtkAccelKey *new_key = active ? &escape : &ctrl_w;

	changed = gtk_accel_map_change_entry(CONVERSATION_CLOSE_ACCEL_PATH,
		new_key->accel_key, new_key->accel_mods, TRUE);

	/* If another path is already bound to the new accelerator,
	 * _change_entry tries to delete that binding (because it was passed
	 * replace=TRUE).  If that other path is locked, then _change_entry
	 * will fail.  We don't ever lock any accelerator paths, so this case
	 * should never arise.
	 */
	if(!changed)
		purple_debug_warning("gtkprefs", "Escape accel failed to change\n");
}


/* Creates preferences for keyboard shortcuts that it's hard to change with the
 * standard Gtk accelerator-changing mechanism.
 */
static void
keyboard_shortcuts(GtkWidget *page)
{
	GtkWidget *vbox = pidgin_make_frame(page, _("Keyboard Shortcuts"));
	GtkWidget *checkbox;
	GtkAccelKey current = { 0, 0, 0 };
	GtkAccelMap *map = gtk_accel_map_get();

	/* Maybe it would be better just to hardcode the values?
	 * -- resiak, 2007-04-30
	 */
	if (ctrl_w.accel_key == 0)
	{
		gtk_accelerator_parse ("<Control>w", &(ctrl_w.accel_key),
			&(ctrl_w.accel_mods));
		g_assert(ctrl_w.accel_key != 0);

		gtk_accelerator_parse ("Escape", &(escape.accel_key),
			&(escape.accel_mods));
		g_assert(escape.accel_key != 0);
	}

	checkbox = gtk_check_button_new_with_mnemonic(
		_("Cl_ose conversations with the Escape key"));
	gtk_accel_map_lookup_entry(CONVERSATION_CLOSE_ACCEL_PATH, &current);
	gtk_toggle_button_set_active(GTK_TOGGLE_BUTTON(checkbox),
		accel_is_escape(&current));

	escape_closes_conversation_cb_id = g_signal_connect(checkbox,
		"clicked", G_CALLBACK(escape_closes_conversation_cb), NULL);

	g_signal_connect_object(map, "changed::" CONVERSATION_CLOSE_ACCEL_PATH,
		G_CALLBACK(conversation_close_accel_changed_cb), checkbox, (GConnectFlags)0);

	gtk_box_pack_start(GTK_BOX(vbox), checkbox, FALSE, FALSE, 0);
}

static GtkWidget *
interface_page(void)
{
	GtkWidget *ret;
	GtkWidget *vbox;
	GtkWidget *vbox2;
	GtkWidget *label;
	GtkSizeGroup *sg;
	GList *names = NULL;

	ret = gtk_vbox_new(FALSE, PIDGIN_HIG_CAT_SPACE);
	gtk_container_set_border_width(GTK_CONTAINER(ret), PIDGIN_HIG_BORDER);

	sg = gtk_size_group_new(GTK_SIZE_GROUP_HORIZONTAL);

	/* System Tray */
	vbox = pidgin_make_frame(ret, _("System Tray Icon"));
	label = pidgin_prefs_dropdown(vbox, _("_Show system tray icon:"), PURPLE_PREF_STRING,
					PIDGIN_PREFS_ROOT "/docklet/show",
					_("Always"), "always",
					_("On unread messages"), "pending",
					_("Never"), "never",
					NULL);
	gtk_size_group_add_widget(sg, label);
	gtk_misc_set_alignment(GTK_MISC(label), 0.0, 0.5);

	vbox = pidgin_make_frame(ret, _("Conversation Window"));
	label = pidgin_prefs_dropdown(vbox, _("_Hide new IM conversations:"),
					PURPLE_PREF_STRING, PIDGIN_PREFS_ROOT "/conversations/im/hide_new",
					_("Never"), "never",
					_("When away"), "away",
					_("Always"), "always",
					NULL);
	gtk_size_group_add_widget(sg, label);
	gtk_misc_set_alignment(GTK_MISC(label), 0.0, 0.5);

#ifdef _WIN32
	pidgin_prefs_checkbox(_("Minimi_ze new conversation windows"), PIDGIN_PREFS_ROOT "/win32/minimize_new_convs", vbox);
#endif

	/* All the tab options! */
	vbox = pidgin_make_frame(ret, _("Tabs"));

	pidgin_prefs_checkbox(_("Show IMs and chats in _tabbed windows"),
							PIDGIN_PREFS_ROOT "/conversations/tabs", vbox);

	/*
	 * Connect a signal to the above preference.  When conversations are not
	 * shown in a tabbed window then all tabbing options should be disabled.
	 */
	vbox2 = gtk_vbox_new(FALSE, 9);
	gtk_box_pack_start(GTK_BOX(vbox), vbox2, FALSE, FALSE, 0);
	purple_prefs_connect_callback(prefs, PIDGIN_PREFS_ROOT "/conversations/tabs",
	                            conversation_usetabs_cb, vbox2);
	if (!purple_prefs_get_bool(PIDGIN_PREFS_ROOT "/conversations/tabs"))
		gtk_widget_set_sensitive(vbox2, FALSE);

	pidgin_prefs_checkbox(_("Show close b_utton on tabs"),
				PIDGIN_PREFS_ROOT "/conversations/close_on_tabs", vbox2);

	label = pidgin_prefs_dropdown(vbox2, _("_Placement:"), PURPLE_PREF_INT,
					PIDGIN_PREFS_ROOT "/conversations/tab_side",
					_("Top"), GTK_POS_TOP,
					_("Bottom"), GTK_POS_BOTTOM,
					_("Left"), GTK_POS_LEFT,
					_("Right"), GTK_POS_RIGHT,
					_("Left Vertical"), GTK_POS_LEFT|8,
					_("Right Vertical"), GTK_POS_RIGHT|8,
					NULL);
	gtk_size_group_add_widget(sg, label);
	gtk_misc_set_alignment(GTK_MISC(label), 0.0, 0.5);

	names = pidgin_conv_placement_get_options();
	label = pidgin_prefs_dropdown_from_list(vbox2, _("N_ew conversations:"),
				PURPLE_PREF_STRING, PIDGIN_PREFS_ROOT "/conversations/placement", names);
	gtk_misc_set_alignment(GTK_MISC(label), 0.0, 0.5);

	gtk_size_group_add_widget(sg, label);

	g_list_free(names);

	keyboard_shortcuts(ret);

	gtk_widget_show_all(ret);
	g_object_unref(sg);
	return ret;
}

#ifdef _WIN32
static void
apply_custom_font(void)
{
	PangoFontDescription *desc = NULL;
	if (!purple_prefs_get_bool(PIDGIN_PREFS_ROOT "/conversations/use_theme_font")) {
		const char *font = purple_prefs_get_string(PIDGIN_PREFS_ROOT "/conversations/custom_font");
		desc = pango_font_description_from_string(font);
	}

	gtk_widget_modify_font(sample_webview, desc);
	if (desc)
		pango_font_description_free(desc);

}
static void
pidgin_custom_font_set(GtkFontButton *font_button, gpointer nul)
{

	purple_prefs_set_string(PIDGIN_PREFS_ROOT "/conversations/custom_font",
				gtk_font_button_get_font_name(font_button));

	apply_custom_font();
}
#endif

static GtkWidget *
conv_page(void)
{
	GtkWidget *ret;
	GtkWidget *vbox;
	GtkWidget *toolbar;
	GtkWidget *iconpref1;
	GtkWidget *iconpref2;
	GtkWidget *webview;
	GtkWidget *frame;
	GtkWidget *hbox;
	GtkWidget *checkbox;
	GtkWidget *spin_button;

	ret = gtk_vbox_new(FALSE, PIDGIN_HIG_CAT_SPACE);
	gtk_container_set_border_width(GTK_CONTAINER(ret), PIDGIN_HIG_BORDER);

	vbox = pidgin_make_frame(ret, _("Conversations"));

	pidgin_prefs_dropdown(vbox, _("Chat notification:"),
		PURPLE_PREF_INT, PIDGIN_PREFS_ROOT "/conversations/notification_chat",
		_("On unseen events"), PIDGIN_UNSEEN_EVENT,
		_("On unseen text"), PIDGIN_UNSEEN_TEXT,
		_("On unseen text and the nick was said"), PIDGIN_UNSEEN_NICK,
		NULL);

	pidgin_prefs_checkbox(_("Show _formatting on incoming messages"),
				PIDGIN_PREFS_ROOT "/conversations/show_incoming_formatting", vbox);
	pidgin_prefs_checkbox(_("Close IMs immediately when the tab is closed"),
				PIDGIN_PREFS_ROOT "/conversations/im/close_immediately", vbox);

	iconpref1 = pidgin_prefs_checkbox(_("Show _detailed information"),
			PIDGIN_PREFS_ROOT "/conversations/im/show_buddy_icons", vbox);
	iconpref2 = pidgin_prefs_checkbox(_("Enable buddy ic_on animation"),
			PIDGIN_PREFS_ROOT "/conversations/im/animate_buddy_icons", vbox);
	if (!purple_prefs_get_bool(PIDGIN_PREFS_ROOT "/conversations/im/show_buddy_icons"))
		gtk_widget_set_sensitive(iconpref2, FALSE);
	g_signal_connect(G_OBJECT(iconpref1), "clicked",
					 G_CALLBACK(pidgin_toggle_sensitive), iconpref2);

	pidgin_prefs_checkbox(_("_Notify buddies that you are typing to them"),
			"/purple/conversations/im/send_typing", vbox);
	pidgin_prefs_checkbox(_("Highlight _misspelled words"),
			PIDGIN_PREFS_ROOT "/conversations/spellcheck", vbox);

	pidgin_prefs_checkbox(_("Use smooth-scrolling"), PIDGIN_PREFS_ROOT "/conversations/use_smooth_scrolling", vbox);

#ifdef _WIN32
	pidgin_prefs_checkbox(_("F_lash window when IMs are received"), PIDGIN_PREFS_ROOT "/win32/blink_im", vbox);
#endif
	hbox = gtk_hbox_new(FALSE, PIDGIN_HIG_BOX_SPACE);

	checkbox = pidgin_prefs_checkbox(_("Resize incoming custom smileys"),
			PIDGIN_PREFS_ROOT "/conversations/resize_custom_smileys", hbox);

	spin_button = pidgin_prefs_labeled_spin_button(hbox,
		_("Maximum size:"),
		PIDGIN_PREFS_ROOT "/conversations/custom_smileys_size",
		16, 512, NULL);

	if (!purple_prefs_get_bool(
				PIDGIN_PREFS_ROOT "/conversations/resize_custom_smileys"))
		gtk_widget_set_sensitive(GTK_WIDGET(spin_button), FALSE);

	g_signal_connect(G_OBJECT(checkbox), "clicked",
					 G_CALLBACK(pidgin_toggle_sensitive), spin_button);

	pidgin_add_widget_to_vbox(GTK_BOX(vbox), NULL, NULL, hbox, TRUE, NULL);

	pidgin_prefs_labeled_spin_button(vbox,
		_("Minimum input area height in lines:"),
		PIDGIN_PREFS_ROOT "/conversations/minimum_entry_lines",
		1, 8, NULL);

#ifdef _WIN32
	{
	GtkWidget *fontpref, *font_button, *hbox;
	const char *font_name;
	vbox = pidgin_make_frame(ret, _("Font"));

	fontpref = pidgin_prefs_checkbox(_("Use font from _theme"),
									 PIDGIN_PREFS_ROOT "/conversations/use_theme_font", vbox);

	font_name = purple_prefs_get_string(PIDGIN_PREFS_ROOT "/conversations/custom_font");
	if ((font_name == NULL) || (*font_name == '\0')) {
		font_button = gtk_font_button_new();
	} else {
		font_button = gtk_font_button_new_with_font(font_name);
	}

	gtk_font_button_set_show_style(GTK_FONT_BUTTON(font_button), TRUE);
	hbox = pidgin_add_widget_to_vbox(GTK_BOX(vbox), _("Conversation _font:"), NULL, font_button, FALSE, NULL);
	if (purple_prefs_get_bool(PIDGIN_PREFS_ROOT "/conversations/use_theme_font"))
		gtk_widget_set_sensitive(hbox, FALSE);
	g_signal_connect(G_OBJECT(fontpref), "clicked", G_CALLBACK(pidgin_toggle_sensitive), hbox);
	g_signal_connect(G_OBJECT(fontpref), "clicked", G_CALLBACK(apply_custom_font), hbox);
	g_signal_connect(G_OBJECT(font_button), "font-set", G_CALLBACK(pidgin_custom_font_set), NULL);

	}
#endif

	vbox = pidgin_make_frame(ret, _("Default Formatting"));

	frame = pidgin_create_webview(TRUE, &webview, &toolbar, NULL);
	gtk_widget_show(frame);
	gtk_widget_set_name(webview, "pidgin_prefs_font_webview");
	gtk_widget_set_size_request(frame, 450, -1);
	gtk_webview_set_whole_buffer_formatting_only(GTK_WEBVIEW(webview), TRUE);
	gtk_webview_set_format_functions(GTK_WEBVIEW(webview),
	                                 GTK_WEBVIEW_BOLD |
	                                 GTK_WEBVIEW_ITALIC |
	                                 GTK_WEBVIEW_UNDERLINE |
	                                 GTK_WEBVIEW_STRIKE |
	                                 GTK_WEBVIEW_GROW |
	                                 GTK_WEBVIEW_SHRINK |
	                                 GTK_WEBVIEW_FACE |
	                                 GTK_WEBVIEW_FORECOLOR |
	                                 GTK_WEBVIEW_BACKCOLOR);

	gtk_webview_append_html(GTK_WEBVIEW(webview),
	                        _("This is how your outgoing message text will "
	                          "appear when you use protocols that support "
	                          "formatting."));

	gtk_box_pack_start(GTK_BOX(vbox), frame, TRUE, TRUE, 0);

	gtk_webview_setup_entry(GTK_WEBVIEW(webview),
	                        PURPLE_CONNECTION_HTML |
	                        PURPLE_CONNECTION_FORMATTING_WBFO);

	g_signal_connect_after(G_OBJECT(webview), "format-toggled",
	                       G_CALLBACK(formatting_toggle_cb), toolbar);
	g_signal_connect_after(G_OBJECT(webview), "format-cleared",
	                       G_CALLBACK(formatting_clear_cb), NULL);
	sample_webview = webview;

	gtk_widget_show(ret);

	return ret;
}

static void
network_ip_changed(GtkEntry *entry, gpointer data)
{
#if GTK_CHECK_VERSION(3,0,0)
	const gchar *text = gtk_entry_get_text(entry);
	GtkStyleContext *context = gtk_widget_get_style_context(GTK_WIDGET(entry));

	if (text && *text) {
		if (purple_ip_address_is_valid(text)) {
			purple_network_set_public_ip(text);
			gtk_style_context_add_class(context, "good-ip");
			gtk_style_context_remove_class(context, "bad-ip");
		} else {
			gtk_style_context_add_class(context, "bad-ip");
			gtk_style_context_remove_class(context, "good-ip");
		}

	} else {
		purple_network_set_public_ip("");
		gtk_style_context_remove_class(context, "bad-ip");
		gtk_style_context_remove_class(context, "good-ip");
	}
#else
	const gchar *text = gtk_entry_get_text(entry);
	GdkColor color;

	if (text && *text) {
		if (purple_ip_address_is_valid(text)) {
			color.red = 0xAFFF;
			color.green = 0xFFFF;
			color.blue = 0xAFFF;

			purple_network_set_public_ip(text);
		} else {
			color.red = 0xFFFF;
			color.green = 0xAFFF;
			color.blue = 0xAFFF;
		}

		gtk_widget_modify_base(GTK_WIDGET(entry), GTK_STATE_NORMAL, &color);

	} else {
		purple_network_set_public_ip("");
		gtk_widget_modify_base(GTK_WIDGET(entry), GTK_STATE_NORMAL, NULL);
	}
#endif
}

static gboolean
network_stun_server_changed_cb(GtkWidget *widget,
                               GdkEventFocus *event, gpointer data)
{
	GtkEntry *entry = GTK_ENTRY(widget);
	purple_prefs_set_string("/purple/network/stun_server",
		gtk_entry_get_text(entry));
	purple_network_set_stun_server(gtk_entry_get_text(entry));

	return FALSE;
}

static gboolean
network_turn_server_changed_cb(GtkWidget *widget,
                               GdkEventFocus *event, gpointer data)
{
	GtkEntry *entry = GTK_ENTRY(widget);
	purple_prefs_set_string("/purple/network/turn_server",
		gtk_entry_get_text(entry));
	purple_network_set_turn_server(gtk_entry_get_text(entry));

	return FALSE;
}

static void
proxy_changed_cb(const char *name, PurplePrefType type,
				 gconstpointer value, gpointer data)
{
	GtkWidget *frame = data;
	const char *proxy = value;

	if (strcmp(proxy, "none") && strcmp(proxy, "envvar"))
		gtk_widget_show_all(frame);
	else
		gtk_widget_hide(frame);
}

static void
proxy_print_option(GtkEntry *entry, int entrynum)
{
	if (entrynum == PROXYHOST)
		purple_prefs_set_string("/purple/proxy/host", gtk_entry_get_text(entry));
	else if (entrynum == PROXYPORT)
		purple_prefs_set_int("/purple/proxy/port", atoi(gtk_entry_get_text(entry)));
	else if (entrynum == PROXYUSER)
		purple_prefs_set_string("/purple/proxy/username", gtk_entry_get_text(entry));
	else if (entrynum == PROXYPASS)
		purple_prefs_set_string("/purple/proxy/password", gtk_entry_get_text(entry));
}

static void
proxy_button_clicked_cb(GtkWidget *button, gchar *program)
{
	GError *err = NULL;

	if (g_spawn_command_line_async(program, &err))
		return;

	purple_notify_error(NULL, NULL, _("Cannot start proxy configuration program."), err->message);
	g_error_free(err);
}

#ifndef _WIN32
static void
browser_button_clicked_cb(GtkWidget *button, gchar *path)
{
	GError *err = NULL;

	if (g_spawn_command_line_async(path, &err))
		return;

	purple_notify_error(NULL, NULL, _("Cannot start browser configuration program."), err->message);
	g_error_free(err);
}
#endif

static void
auto_ip_button_clicked_cb(GtkWidget *button, gpointer null)
{
	const char *ip;
	PurpleStunNatDiscovery *stun;
	char *auto_ip_text;

	/* purple_network_get_my_ip will return the IP that was set by the user with
	   purple_network_set_public_ip, so make a lookup for the auto-detected IP
	   ourselves. */

	if (purple_prefs_get_bool("/purple/network/auto_ip")) {
		/* Check if STUN discovery was already done */
		stun = purple_stun_discover(NULL);
		if ((stun != NULL) && (stun->status == PURPLE_STUN_STATUS_DISCOVERED)) {
			ip = stun->publicip;
		} else {
			/* Attempt to get the IP from a NAT device using UPnP */
			ip = purple_upnp_get_public_ip();
			if (ip == NULL) {
				/* Attempt to get the IP from a NAT device using NAT-PMP */
				ip = purple_pmp_get_public_ip();
				if (ip == NULL) {
					/* Just fetch the IP of the local system */
					ip = purple_network_get_local_system_ip(-1);
				}
			}
		}
	}
	else
		ip = _("Disabled");

	auto_ip_text = g_strdup_printf(_("Use _automatically detected IP address: %s"), ip);
	gtk_button_set_label(GTK_BUTTON(button), auto_ip_text);
	g_free(auto_ip_text);
}

static GtkWidget *
network_page(void)
{
	GtkWidget *ret;
	GtkWidget *vbox, *hbox, *entry;
	GtkWidget *label, *auto_ip_checkbox, *ports_checkbox, *spin_button;
	GtkSizeGroup *sg;
#if GTK_CHECK_VERSION(3,0,0)
	GtkStyleContext *context;
	GtkCssProvider *ip_css;
	const gchar ip_style[] =
		".bad-ip {"
			"color: @error_fg_color;"
			"text-shadow: 0 1px @error_text_shadow;"
			"background-image: none;"
			"background-color: @error_bg_color;"
		"}"
		".good-ip {"
			"color: @question_fg_color;"
			"text-shadow: 0 1px @question_text_shadow;"
			"background-image: none;"
			"background-color: @success_color;"
		"}";
#endif

	ret = gtk_vbox_new(FALSE, PIDGIN_HIG_CAT_SPACE);
	gtk_container_set_border_width (GTK_CONTAINER (ret), PIDGIN_HIG_BORDER);

	vbox = pidgin_make_frame (ret, _("IP Address"));
	sg = gtk_size_group_new(GTK_SIZE_GROUP_HORIZONTAL);

	entry = gtk_entry_new();
	gtk_entry_set_text(GTK_ENTRY(entry), purple_prefs_get_string(
			"/purple/network/stun_server"));
	g_signal_connect(G_OBJECT(entry), "focus-out-event",
			G_CALLBACK(network_stun_server_changed_cb), NULL);
	gtk_widget_show(entry);

	pidgin_add_widget_to_vbox(GTK_BOX(vbox), _("ST_UN server:"),
			sg, entry, TRUE, NULL);

	hbox = gtk_hbox_new(FALSE, PIDGIN_HIG_BOX_SPACE);
	gtk_container_add(GTK_CONTAINER(vbox), hbox);

	label = gtk_label_new(NULL);
	gtk_container_add(GTK_CONTAINER(hbox), label);
	gtk_size_group_add_widget(sg, label);

	label = gtk_label_new(NULL);
	gtk_label_set_markup(GTK_LABEL(label),
			_("<span style=\"italic\">Example: stunserver.org</span>"));
	gtk_misc_set_alignment(GTK_MISC(label), 0.0, 0.5);
	gtk_container_add(GTK_CONTAINER(hbox), label);

	auto_ip_checkbox = pidgin_prefs_checkbox("Use _automatically detected IP address",
	                                         "/purple/network/auto_ip", vbox);
	g_signal_connect(G_OBJECT(auto_ip_checkbox), "clicked",
	                 G_CALLBACK(auto_ip_button_clicked_cb), NULL);
	auto_ip_button_clicked_cb(auto_ip_checkbox, NULL); /* Update label */

	entry = gtk_entry_new();
	gtk_entry_set_text(GTK_ENTRY(entry), purple_network_get_public_ip());
	g_signal_connect(G_OBJECT(entry), "changed",
					 G_CALLBACK(network_ip_changed), NULL);

#if GTK_CHECK_VERSION(3,0,0)
	ip_css = gtk_css_provider_new();
	gtk_css_provider_load_from_data(ip_css, ip_style, -1, NULL);
	context = gtk_widget_get_style_context(entry);
	gtk_style_context_add_provider(context,
	                               GTK_STYLE_PROVIDER(ip_css),
	                               GTK_STYLE_PROVIDER_PRIORITY_APPLICATION);
#endif

	hbox = pidgin_add_widget_to_vbox(GTK_BOX(vbox), _("Public _IP:"),
			sg, entry, TRUE, NULL);

	if (purple_prefs_get_bool("/purple/network/auto_ip")) {
		gtk_widget_set_sensitive(GTK_WIDGET(hbox), FALSE);
	}

	g_signal_connect(G_OBJECT(auto_ip_checkbox), "clicked",
					 G_CALLBACK(pidgin_toggle_sensitive), hbox);

	g_object_unref(sg);

	vbox = pidgin_make_frame (ret, _("Ports"));
	sg = gtk_size_group_new(GTK_SIZE_GROUP_HORIZONTAL);

	pidgin_prefs_checkbox(_("_Enable automatic router port forwarding"),
			"/purple/network/map_ports", vbox);

	hbox = gtk_hbox_new(FALSE, PIDGIN_HIG_BOX_SPACE);

	ports_checkbox = pidgin_prefs_checkbox(_("_Manually specify range of ports to listen on:"),
			"/purple/network/ports_range_use", hbox);

	spin_button = pidgin_prefs_labeled_spin_button(hbox, _("_Start:"),
			"/purple/network/ports_range_start", 0, 65535, sg);
	if (!purple_prefs_get_bool("/purple/network/ports_range_use"))
		gtk_widget_set_sensitive(GTK_WIDGET(spin_button), FALSE);
	g_signal_connect(G_OBJECT(ports_checkbox), "clicked",
					 G_CALLBACK(pidgin_toggle_sensitive), spin_button);

	spin_button = pidgin_prefs_labeled_spin_button(hbox, _("_End:"),
			"/purple/network/ports_range_end", 0, 65535, sg);
	if (!purple_prefs_get_bool("/purple/network/ports_range_use"))
		gtk_widget_set_sensitive(GTK_WIDGET(spin_button), FALSE);
	g_signal_connect(G_OBJECT(ports_checkbox), "clicked",
					 G_CALLBACK(pidgin_toggle_sensitive), spin_button);

	pidgin_add_widget_to_vbox(GTK_BOX(vbox), NULL, NULL, hbox, TRUE, NULL);

	g_object_unref(sg);

	/* TURN server */
	vbox = pidgin_make_frame(ret, _("Relay Server (TURN)"));
	sg = gtk_size_group_new(GTK_SIZE_GROUP_HORIZONTAL);

	entry = gtk_entry_new();
	gtk_entry_set_text(GTK_ENTRY(entry), purple_prefs_get_string(
			"/purple/network/turn_server"));
	g_signal_connect(G_OBJECT(entry), "focus-out-event",
			G_CALLBACK(network_turn_server_changed_cb), NULL);
	gtk_widget_show(entry);

	hbox = pidgin_add_widget_to_vbox(GTK_BOX(vbox), _("_TURN server:"),
			sg, entry, TRUE, NULL);

	pidgin_prefs_labeled_spin_button(hbox, _("_UDP Port:"),
		"/purple/network/turn_port", 0, 65535, NULL);

	pidgin_prefs_labeled_spin_button(hbox, _("T_CP Port:"),
		"/purple/network/turn_port_tcp", 0, 65535, NULL);

	hbox = pidgin_prefs_labeled_entry(vbox, _("Use_rname:"),
		"/purple/network/turn_username", sg);
	pidgin_prefs_labeled_password(hbox, _("Pass_word:"),
		"/purple/network/turn_password", NULL);

	gtk_widget_show_all(ret);
	g_object_unref(sg);

	return ret;
}

#ifndef _WIN32
static gboolean
manual_browser_set(GtkWidget *entry, GdkEventFocus *event, gpointer data)
{
	const char *program = gtk_entry_get_text(GTK_ENTRY(entry));

	purple_prefs_set_string(PIDGIN_PREFS_ROOT "/browsers/manual_command", program);

	/* carry on normally */
	return FALSE;
}

static GList *
get_available_browsers(void)
{
	struct browser {
		char *name;
		char *command;
	};

	/* Sorted reverse alphabetically */
	static const struct browser possible_browsers[] = {
		{N_("Seamonkey"), "seamonkey"},
		{N_("Opera"), "opera"},
		{N_("Netscape"), "netscape"},
		{N_("Mozilla"), "mozilla"},
		{N_("Konqueror"), "kfmclient"},
		{N_("Google Chrome"), "google-chrome"},
		/* Do not move the line below.  Code below expects gnome-open to be in
		 * this list immediately after xdg-open! */
		{N_("Desktop Default"), "xdg-open"},
		{N_("GNOME Default"), "gnome-open"},
		{N_("Galeon"), "galeon"},
		{N_("Firefox"), "firefox"},
		{N_("Firebird"), "mozilla-firebird"},
		{N_("Epiphany"), "epiphany"},
		/* Translators: please do not translate "chromium-browser" here! */
		{N_("Chromium (chromium-browser)"), "chromium-browser"},
		/* Translators: please do not translate "chrome" here! */
		{N_("Chromium (chrome)"), "chrome"}
	};
	static const int num_possible_browsers = G_N_ELEMENTS(possible_browsers);

	GList *browsers = NULL;
	int i = 0;
	char *browser_setting = (char *)purple_prefs_get_string(PIDGIN_PREFS_ROOT "/browsers/browser");

	browsers = g_list_prepend(browsers, (gpointer)"custom");
	browsers = g_list_prepend(browsers, (gpointer)_("Manual"));

	for (i = 0; i < num_possible_browsers; i++) {
		if (purple_program_is_valid(possible_browsers[i].command)) {
			browsers = g_list_prepend(browsers,
									  possible_browsers[i].command);
			browsers = g_list_prepend(browsers, (gpointer)_(possible_browsers[i].name));
			if(browser_setting && !strcmp(possible_browsers[i].command, browser_setting))
				browser_setting = NULL;
			/* If xdg-open is valid, prefer it over gnome-open and skip forward */
			if(!strcmp(possible_browsers[i].command, "xdg-open")) {
				if (browser_setting && !strcmp("gnome-open", browser_setting)) {
					purple_prefs_set_string(PIDGIN_PREFS_ROOT "/browsers/browser", possible_browsers[i].command);
					browser_setting = NULL;
				}
				i++;
			}
		}
	}

	if(browser_setting)
		purple_prefs_set_string(PIDGIN_PREFS_ROOT "/browsers/browser", "custom");

	return browsers;
}

static void
browser_changed1_cb(const char *name, PurplePrefType type,
					gconstpointer value, gpointer data)
{
	GtkWidget *hbox = data;
	const char *browser = value;

	gtk_widget_set_sensitive(hbox, strcmp(browser, "custom"));
}

static void
browser_changed2_cb(const char *name, PurplePrefType type,
					gconstpointer value, gpointer data)
{
	GtkWidget *hbox = data;
	const char *browser = value;

	gtk_widget_set_sensitive(hbox, !strcmp(browser, "custom"));
}

static GtkWidget *
browser_page(void)
{
	GtkWidget *ret, *vbox, *hbox, *label, *entry, *browser_button;
	GtkSizeGroup *sg;
	GList *browsers = NULL;

	ret = gtk_vbox_new(FALSE, PIDGIN_HIG_CAT_SPACE);
	gtk_container_set_border_width (GTK_CONTAINER (ret), PIDGIN_HIG_BORDER);

	vbox = pidgin_make_frame (ret, _("Browser Selection"));

	if (purple_running_gnome()) {
		gchar *path;

		hbox = gtk_hbox_new(FALSE, PIDGIN_HIG_BOX_SPACE);
		label = gtk_label_new(_("Browser preferences are configured in GNOME preferences"));
		gtk_container_add(GTK_CONTAINER(vbox), hbox);
		gtk_box_pack_start(GTK_BOX(hbox), label, FALSE, FALSE, 0);

		hbox = gtk_hbox_new(FALSE, PIDGIN_HIG_BOX_SPACE);
		gtk_container_add(GTK_CONTAINER(vbox), hbox);

		path = g_find_program_in_path("gnome-control-center");
		if (path != NULL) {
			gchar *tmp = g_strdup_printf("%s info", path);
			g_free(path);
			path = tmp;
		} else {
			path = g_find_program_in_path("gnome-default-applications-properties");
		}

		if (path == NULL) {
			label = gtk_label_new(NULL);
			gtk_label_set_markup(GTK_LABEL(label),
								 _("<b>Browser configuration program was not found.</b>"));
			gtk_box_pack_start(GTK_BOX(hbox), label, FALSE, FALSE, 0);
		} else {
			browser_button = gtk_button_new_with_mnemonic(_("Configure _Browser"));
			g_signal_connect_data(G_OBJECT(browser_button), "clicked",
			                      G_CALLBACK(browser_button_clicked_cb), path,
			                      (GClosureNotify)g_free, 0);
			gtk_box_pack_start(GTK_BOX(hbox), browser_button, FALSE, FALSE, 0);
		}

		gtk_widget_show_all(ret);
	} else {
		sg = gtk_size_group_new(GTK_SIZE_GROUP_HORIZONTAL);

		browsers = get_available_browsers();
		if (browsers != NULL) {
			label = pidgin_prefs_dropdown_from_list(vbox,_("_Browser:"), PURPLE_PREF_STRING,
											 PIDGIN_PREFS_ROOT "/browsers/browser",
											 browsers);
			g_list_free(browsers);
			gtk_misc_set_alignment(GTK_MISC(label), 0, 0.5);
			gtk_size_group_add_widget(sg, label);

			hbox = gtk_hbox_new(FALSE, 0);
			label = pidgin_prefs_dropdown(hbox, _("_Open link in:"), PURPLE_PREF_INT,
				PIDGIN_PREFS_ROOT "/browsers/place",
				_("Browser default"), PIDGIN_BROWSER_DEFAULT,
				_("Existing window"), PIDGIN_BROWSER_CURRENT,
				_("New window"), PIDGIN_BROWSER_NEW_WINDOW,
				_("New tab"), PIDGIN_BROWSER_NEW_TAB,
				NULL);
			gtk_misc_set_alignment(GTK_MISC(label), 0, 0.5);
			gtk_size_group_add_widget(sg, label);
			gtk_box_pack_start(GTK_BOX(vbox), hbox, FALSE, FALSE, 0);

			if (!strcmp(purple_prefs_get_string(PIDGIN_PREFS_ROOT "/browsers/browser"), "custom"))
				gtk_widget_set_sensitive(hbox, FALSE);
			purple_prefs_connect_callback(prefs, PIDGIN_PREFS_ROOT "/browsers/browser",
										browser_changed1_cb, hbox);
		}

		entry = gtk_entry_new();
		gtk_entry_set_text(GTK_ENTRY(entry),
						   purple_prefs_get_string(PIDGIN_PREFS_ROOT "/browsers/manual_command"));
		g_signal_connect(G_OBJECT(entry), "focus-out-event",
						 G_CALLBACK(manual_browser_set), NULL);
		hbox = pidgin_add_widget_to_vbox(GTK_BOX(vbox), _("_Manual:\n(%s for URL)"), sg, entry, TRUE, NULL);
		if (strcmp(purple_prefs_get_string(PIDGIN_PREFS_ROOT "/browsers/browser"), "custom"))
			gtk_widget_set_sensitive(hbox, FALSE);
		purple_prefs_connect_callback(prefs, PIDGIN_PREFS_ROOT "/browsers/browser",
				browser_changed2_cb, hbox);

		gtk_widget_show_all(ret);
		g_object_unref(sg);
	}

	return ret;
}
#endif /*_WIN32*/

static GtkWidget *
proxy_page(void)
{
	GtkWidget *ret = NULL, *vbox = NULL, *hbox = NULL;
	GtkWidget *table = NULL, *entry = NULL, *label = NULL, *proxy_button = NULL;
	GtkWidget *prefs_proxy_frame = NULL;
	PurpleProxyInfo *proxy_info;

	ret = gtk_vbox_new(FALSE, PIDGIN_HIG_CAT_SPACE);
	gtk_container_set_border_width(GTK_CONTAINER(ret), PIDGIN_HIG_BORDER);
	vbox = pidgin_make_frame(ret, _("Proxy Server"));
	prefs_proxy_frame = gtk_vbox_new(FALSE, PIDGIN_HIG_BOX_SPACE);

	if(purple_running_gnome()) {
		gchar *path = NULL;

		hbox = gtk_hbox_new(FALSE, PIDGIN_HIG_BOX_SPACE);
		label = gtk_label_new(_("Proxy preferences are configured in GNOME preferences"));
		gtk_container_add(GTK_CONTAINER(vbox), hbox);
		gtk_box_pack_start(GTK_BOX(hbox), label, FALSE, FALSE, 0);

		hbox = gtk_hbox_new(FALSE, PIDGIN_HIG_BOX_SPACE);
		gtk_container_add(GTK_CONTAINER(vbox), hbox);

		path = g_find_program_in_path("gnome-network-properties");
		if (path == NULL)
			path = g_find_program_in_path("gnome-network-preferences");
		if (path == NULL) {
			path = g_find_program_in_path("gnome-control-center");
			if (path != NULL) {
				char *tmp = g_strdup_printf("%s network", path);
				g_free(path);
				path = tmp;
			}
		}

		if (path == NULL) {
			label = gtk_label_new(NULL);
			gtk_label_set_markup(GTK_LABEL(label),
								 _("<b>Proxy configuration program was not found.</b>"));
			gtk_box_pack_start(GTK_BOX(hbox), label, FALSE, FALSE, 0);
		} else {
			proxy_button = gtk_button_new_with_mnemonic(_("Configure _Proxy"));
			g_signal_connect(G_OBJECT(proxy_button), "clicked",
							 G_CALLBACK(proxy_button_clicked_cb),
							 path);
			gtk_box_pack_start(GTK_BOX(hbox), proxy_button, FALSE, FALSE, 0);
		}

		/* NOTE: path leaks, but only when the prefs window is destroyed,
		         which is never */
		gtk_widget_show_all(ret);
	} else {
		GtkWidget *prefs_proxy_subframe = gtk_vbox_new(FALSE, 0);

		/* This is a global option that affects SOCKS4 usage even with
		 * account-specific proxy settings */
		pidgin_prefs_checkbox(_("Use remote _DNS with SOCKS4 proxies"),
							  "/purple/proxy/socks4_remotedns", prefs_proxy_frame);
		gtk_box_pack_start(GTK_BOX(vbox), prefs_proxy_frame, 0, 0, 0);

		pidgin_prefs_dropdown(prefs_proxy_frame, _("Proxy t_ype:"), PURPLE_PREF_STRING,
					"/purple/proxy/type",
					_("No proxy"), "none",
					_("SOCKS 4"), "socks4",
					_("SOCKS 5"), "socks5",
					_("Tor/Privacy (SOCKS5)"), "tor",
					_("HTTP"), "http",
					_("Use Environmental Settings"), "envvar",
					NULL);
		gtk_box_pack_start(GTK_BOX(prefs_proxy_frame), prefs_proxy_subframe, 0, 0, 0);
		proxy_info = purple_global_proxy_get_info();

		gtk_widget_show_all(ret);

		purple_prefs_connect_callback(prefs, "/purple/proxy/type",
					    proxy_changed_cb, prefs_proxy_subframe);

		table = gtk_table_new(4, 2, FALSE);
		gtk_container_set_border_width(GTK_CONTAINER(table), 0);
		gtk_table_set_col_spacings(GTK_TABLE(table), 5);
		gtk_table_set_row_spacings(GTK_TABLE(table), 10);
		gtk_container_add(GTK_CONTAINER(prefs_proxy_subframe), table);

		label = gtk_label_new_with_mnemonic(_("_Host:"));
		gtk_misc_set_alignment(GTK_MISC(label), 1.0, 0.5);
		gtk_table_attach(GTK_TABLE(table), label, 0, 1, 0, 1, GTK_FILL, 0, 0, 0);

		entry = gtk_entry_new();
		gtk_label_set_mnemonic_widget(GTK_LABEL(label), entry);
		gtk_table_attach(GTK_TABLE(table), entry, 1, 2, 0, 1, GTK_FILL, 0, 0, 0);
		g_signal_connect(G_OBJECT(entry), "changed",
				 G_CALLBACK(proxy_print_option), (void *)PROXYHOST);

		if (proxy_info != NULL && purple_proxy_info_get_host(proxy_info))
			gtk_entry_set_text(GTK_ENTRY(entry),
					   purple_proxy_info_get_host(proxy_info));

		hbox = gtk_hbox_new(TRUE, 5);
		gtk_box_pack_start(GTK_BOX(vbox), hbox, FALSE, FALSE, 0);
		pidgin_set_accessible_label (entry, label);

		label = gtk_label_new_with_mnemonic(_("P_ort:"));
		gtk_misc_set_alignment(GTK_MISC(label), 1.0, 0.5);
		gtk_table_attach(GTK_TABLE(table), label, 2, 3, 0, 1, GTK_FILL, 0, 0, 0);

		entry = gtk_spin_button_new_with_range(0, 65535, 1);
		gtk_label_set_mnemonic_widget(GTK_LABEL(label), entry);
		gtk_table_attach(GTK_TABLE(table), entry, 3, 4, 0, 1, GTK_FILL, 0, 0, 0);
		g_signal_connect(G_OBJECT(entry), "changed",
				 G_CALLBACK(proxy_print_option), (void *)PROXYPORT);

		if (proxy_info != NULL && purple_proxy_info_get_port(proxy_info) != 0) {
			gtk_spin_button_set_value(GTK_SPIN_BUTTON(entry),
				purple_proxy_info_get_port(proxy_info));
		}
		pidgin_set_accessible_label (entry, label);

		label = gtk_label_new_with_mnemonic(_("User_name:"));
		gtk_misc_set_alignment(GTK_MISC(label), 1.0, 0.5);
		gtk_table_attach(GTK_TABLE(table), label, 0, 1, 1, 2, GTK_FILL, 0, 0, 0);

		entry = gtk_entry_new();
		gtk_label_set_mnemonic_widget(GTK_LABEL(label), entry);
		gtk_table_attach(GTK_TABLE(table), entry, 1, 2, 1, 2, GTK_FILL, 0, 0, 0);
		g_signal_connect(G_OBJECT(entry), "changed",
				 G_CALLBACK(proxy_print_option), (void *)PROXYUSER);

		if (proxy_info != NULL && purple_proxy_info_get_username(proxy_info) != NULL)
			gtk_entry_set_text(GTK_ENTRY(entry),
						   purple_proxy_info_get_username(proxy_info));

		hbox = gtk_hbox_new(TRUE, 5);
		gtk_box_pack_start(GTK_BOX(vbox), hbox, FALSE, FALSE, 0);
		pidgin_set_accessible_label (entry, label);

		label = gtk_label_new_with_mnemonic(_("Pa_ssword:"));
		gtk_misc_set_alignment(GTK_MISC(label), 1.0, 0.5);
		gtk_table_attach(GTK_TABLE(table), label, 2, 3, 1, 2, GTK_FILL, 0, 0, 0);

		entry = gtk_entry_new();
		gtk_label_set_mnemonic_widget(GTK_LABEL(label), entry);
		gtk_table_attach(GTK_TABLE(table), entry, 3, 4, 1, 2, GTK_FILL , 0, 0, 0);
		gtk_entry_set_visibility(GTK_ENTRY(entry), FALSE);
		g_signal_connect(G_OBJECT(entry), "changed",
				 G_CALLBACK(proxy_print_option), (void *)PROXYPASS);

		if (proxy_info != NULL && purple_proxy_info_get_password(proxy_info) != NULL)
			gtk_entry_set_text(GTK_ENTRY(entry),
					   purple_proxy_info_get_password(proxy_info));
		pidgin_set_accessible_label (entry, label);

		proxy_changed_cb("/purple/proxy/type", PURPLE_PREF_STRING,
			purple_prefs_get_string("/purple/proxy/type"),
			prefs_proxy_subframe);

	}

	return ret;
}

static GtkWidget *
logging_page(void)
{
	GtkWidget *ret;
	GtkWidget *vbox;
	GList *names;

	ret = gtk_vbox_new(FALSE, PIDGIN_HIG_CAT_SPACE);
	gtk_container_set_border_width (GTK_CONTAINER (ret), PIDGIN_HIG_BORDER);


	vbox = pidgin_make_frame (ret, _("Logging"));
	names = purple_log_logger_get_options();

	pidgin_prefs_dropdown_from_list(vbox, _("Log _format:"), PURPLE_PREF_STRING,
				 "/purple/logging/format", names);

	g_list_free(names);

	pidgin_prefs_checkbox(_("Log all _instant messages"),
				  "/purple/logging/log_ims", vbox);
	pidgin_prefs_checkbox(_("Log all c_hats"),
				  "/purple/logging/log_chats", vbox);
	pidgin_prefs_checkbox(_("Log all _status changes to system log"),
				  "/purple/logging/log_system", vbox);

	gtk_widget_show_all(ret);

	return ret;
}

<<<<<<< HEAD
/*** keyring page *******************************************************/

static void
keyring_page_settings_changed(GtkWidget *widget, gpointer _setting)
{
	PurpleRequestField *setting = _setting;
	PurpleRequestFieldType field_type;

	gtk_widget_set_sensitive(keyring_apply, TRUE);

	field_type = purple_request_field_get_type(setting);

	if (field_type == PURPLE_REQUEST_FIELD_BOOLEAN) {
		purple_request_field_bool_set_value(setting,
			gtk_toggle_button_get_active(
				GTK_TOGGLE_BUTTON(widget)));
	} else if (field_type == PURPLE_REQUEST_FIELD_STRING) {
		purple_request_field_string_set_value(setting,
			gtk_entry_get_text(GTK_ENTRY(widget)));
	} else if (field_type == PURPLE_REQUEST_FIELD_INTEGER) {
		purple_request_field_int_set_value(setting,
			gtk_spin_button_get_value_as_int(
				GTK_SPIN_BUTTON(widget)));
	} else
		g_return_if_reached();
}

static GtkWidget *
keyring_page_add_settings_field(GtkBox *vbox, PurpleRequestField *setting,
	GtkSizeGroup *sg)
{
	GtkWidget *widget, *hbox;
	PurpleRequestFieldType field_type;
	const gchar *label;

	label = purple_request_field_get_label(setting);

	field_type = purple_request_field_get_type(setting);
	if (field_type == PURPLE_REQUEST_FIELD_BOOLEAN) {
		widget = gtk_check_button_new_with_label(label);
		label = NULL;
		gtk_toggle_button_set_active(GTK_TOGGLE_BUTTON(widget),
			purple_request_field_bool_get_value(setting));
		g_signal_connect(G_OBJECT(widget), "toggled",
			G_CALLBACK(keyring_page_settings_changed), setting);
	} else if (field_type == PURPLE_REQUEST_FIELD_STRING) {
		widget = gtk_entry_new();
		gtk_entry_set_text(GTK_ENTRY(widget),
			purple_request_field_string_get_value(setting));
		if (purple_request_field_string_is_masked(setting))
			gtk_entry_set_visibility(GTK_ENTRY(widget), FALSE);
		g_signal_connect(G_OBJECT(widget), "changed",
			G_CALLBACK(keyring_page_settings_changed), setting);
	} else if (field_type == PURPLE_REQUEST_FIELD_INTEGER) {
		widget = gtk_spin_button_new_with_range(
			purple_request_field_int_get_lower_bound(setting),
			purple_request_field_int_get_upper_bound(setting), 1);
		gtk_spin_button_set_value(GTK_SPIN_BUTTON(widget),
			purple_request_field_int_get_value(setting));
		g_signal_connect(G_OBJECT(widget), "value-changed",
			G_CALLBACK(keyring_page_settings_changed), setting);
	} else {
		purple_debug_error("gtkprefs", "Unsupported field type\n");
		return NULL;
	}

	hbox = pidgin_add_widget_to_vbox(vbox, label, sg, widget,
		FALSE, NULL);
	return ((void*)hbox == (void*)vbox) ? widget : hbox;
}

/* XXX: it could be available for all plugins, not keyrings only */
static GList *
keyring_page_add_settings(PurpleRequestFields *settings)
{
	GList *it, *groups, *added_fields;
	GtkSizeGroup *sg;

	sg = gtk_size_group_new(GTK_SIZE_GROUP_HORIZONTAL);

	added_fields = NULL;
	groups = purple_request_fields_get_groups(settings);
	for (it = g_list_first(groups); it != NULL; it = g_list_next(it)) {
		GList *it2, *fields;
		GtkBox *vbox;
		PurpleRequestFieldGroup *group;
		const gchar *group_title;

		group = it->data;
		group_title = purple_request_field_group_get_title(group);
		if (group_title) {
			vbox = GTK_BOX(pidgin_make_frame(
				GTK_WIDGET(keyring_vbox), group_title));
			added_fields = g_list_prepend(added_fields,
				g_object_get_data(G_OBJECT(vbox), "main-vbox"));
		} else
			vbox = keyring_vbox;

		fields = purple_request_field_group_get_fields(group);
		for (it2 = g_list_first(fields); it2 != NULL;
			it2 = g_list_next(it2)) {
			GtkWidget *added = keyring_page_add_settings_field(vbox,
				it2->data, sg);
			if (added == NULL || vbox != keyring_vbox)
				continue;
			added_fields = g_list_prepend(added_fields, added);
		}
	}

	g_object_unref(sg);

	return added_fields;
}

static void
keyring_page_settings_apply(GtkButton *button, gpointer _unused)
{
	if (!purple_keyring_apply_settings(prefs, keyring_settings))
		return;

	gtk_widget_set_sensitive(keyring_apply, FALSE);
}

static void
keyring_page_update_settings()
{
	if (keyring_settings != NULL)
		purple_request_fields_destroy(keyring_settings);
	keyring_settings = purple_keyring_read_settings();
	if (!keyring_settings)
		return;

	keyring_settings_fields = keyring_page_add_settings(keyring_settings);

	keyring_apply = gtk_button_new_with_mnemonic(_("_Apply"));
	gtk_box_pack_start(keyring_vbox, keyring_apply, FALSE, FALSE, 1);
	gtk_widget_set_sensitive(keyring_apply, FALSE);
	keyring_settings_fields = g_list_prepend(keyring_settings_fields,
		keyring_apply);
	g_signal_connect(G_OBJECT(keyring_apply), "clicked",
		G_CALLBACK(keyring_page_settings_apply), NULL);

	gtk_widget_show_all(keyring_page_instance);
}

static void
keyring_page_pref_set_inuse(GError *error, gpointer _keyring_page_instance)
{
	PurpleKeyring *in_use = purple_keyring_get_inuse();

	if (_keyring_page_instance != keyring_page_instance) {
		purple_debug_info("gtkprefs", "pref window already closed\n");
		return;
	}

	gtk_widget_set_sensitive(GTK_WIDGET(keyring_combo), TRUE);

	if (error != NULL) {
		pidgin_prefs_dropdown_revert_active(keyring_combo);
		purple_notify_error(NULL, _("Keyring"),
			_("Failed to set new keyring"), error->message);
		return;
	}

	g_return_if_fail(in_use != NULL);
	purple_prefs_set_string("/purple/keyring/active",
		purple_keyring_get_id(in_use));

	keyring_page_update_settings();
}

static void
keyring_page_pref_changed(GtkComboBox *combo_box, PidginPrefValue value)
{
	const char *keyring_id;
	PurpleKeyring *keyring;
	GList *it;

	g_return_if_fail(combo_box != NULL);
	g_return_if_fail(value.type == PURPLE_PREF_STRING);

	keyring_id = value.value.string;
	keyring = purple_keyring_find_keyring_by_id(keyring_id);
	if (keyring == NULL) {
		pidgin_prefs_dropdown_revert_active(keyring_combo);
		purple_notify_error(NULL, _("Keyring"),
			_("Selected keyring is disabled"), NULL);
		return;
	}

	gtk_widget_set_sensitive(GTK_WIDGET(combo_box), FALSE);

	for (it = keyring_settings_fields; it != NULL; it = g_list_next(it))
	{
		GtkWidget *widget = it->data;
		gtk_container_remove(
			GTK_CONTAINER(gtk_widget_get_parent(widget)), widget);
	}
	gtk_widget_show_all(keyring_page_instance);
	g_list_free(keyring_settings_fields);
	keyring_settings_fields = NULL;
	if (keyring_settings)
		purple_request_fields_destroy(keyring_settings);
	keyring_settings = NULL;

	purple_keyring_set_inuse(keyring, FALSE, keyring_page_pref_set_inuse,
		keyring_page_instance);
}

static void
keyring_page_cleanup(void)
{
	keyring_page_instance = NULL;
	keyring_combo = NULL;
	keyring_vbox = NULL;
	g_list_free(keyring_settings_fields);
	keyring_settings_fields = NULL;
	if (keyring_settings)
		purple_request_fields_destroy(keyring_settings);
	keyring_settings = NULL;
	keyring_apply = NULL;
}

static GtkWidget *
keyring_page(void)
{
	GList *names;
	PidginPrefValue initial;

	g_return_val_if_fail(keyring_page_instance == NULL,
		keyring_page_instance);

	keyring_page_instance = gtk_vbox_new(FALSE, PIDGIN_HIG_CAT_SPACE);
	gtk_container_set_border_width(GTK_CONTAINER(keyring_page_instance),
		PIDGIN_HIG_BORDER);

	/* Keyring selection */
	keyring_vbox = GTK_BOX(pidgin_make_frame(keyring_page_instance,
		_("Keyring")));
	names = purple_keyring_get_options();
	initial.type = PURPLE_PREF_STRING;
	initial.value.string = purple_prefs_get_string("/purple/keyring/active");
	pidgin_prefs_dropdown_from_list_with_cb(GTK_WIDGET(keyring_vbox),
		_("Keyring:"), &keyring_combo, names, initial,
		keyring_page_pref_changed);
	g_list_free(names);

	keyring_page_update_settings();

	gtk_widget_show_all(keyring_page_instance);

	return keyring_page_instance;
}

/*** keyring page - end *************************************************/

#ifndef _WIN32
=======
>>>>>>> 61146f5e
static gint
sound_cmd_yeah(GtkEntry *entry, gpointer d)
{
	purple_prefs_set_path(PIDGIN_PREFS_ROOT "/sound/command",
			gtk_entry_get_text(GTK_ENTRY(entry)));
	return TRUE;
}

static void
sound_changed1_cb(const char *name, PurplePrefType type,
				  gconstpointer value, gpointer data)
{
	GtkWidget *hbox = data;
	const char *method = value;

	gtk_widget_set_sensitive(hbox, !strcmp(method, "custom"));
}

static void
sound_changed2_cb(const char *name, PurplePrefType type,
				  gconstpointer value, gpointer data)
{
	GtkWidget *vbox = data;
	const char *method = value;

	gtk_widget_set_sensitive(vbox, strcmp(method, "none"));
}

#ifdef USE_GSTREAMER
static void
sound_changed3_cb(const char *name, PurplePrefType type,
				  gconstpointer value, gpointer data)
{
	GtkWidget *hbox = data;
	const char *method = value;

	gtk_widget_set_sensitive(hbox,
			!strcmp(method, "automatic") ||
			!strcmp(method, "alsa") ||
			!strcmp(method, "esd") ||
			!strcmp(method, "waveform") ||
			!strcmp(method, "directsound"));
}
#endif /* USE_GSTREAMER */


static void
event_toggled(GtkCellRendererToggle *cell, gchar *pth, gpointer data)
{
	GtkTreeModel *model = (GtkTreeModel *)data;
	GtkTreeIter iter;
	GtkTreePath *path = gtk_tree_path_new_from_string(pth);
	char *pref;

	gtk_tree_model_get_iter (model, &iter, path);
	gtk_tree_model_get (model, &iter,
						2, &pref,
						-1);

	purple_prefs_set_bool(pref, !gtk_cell_renderer_toggle_get_active(cell));
	g_free(pref);

	gtk_list_store_set(GTK_LIST_STORE (model), &iter,
					   0, !gtk_cell_renderer_toggle_get_active(cell),
					   -1);

	gtk_tree_path_free(path);
}

static void
test_sound(GtkWidget *button, gpointer i_am_NULL)
{
	char *pref;
	gboolean temp_enabled;
	gboolean temp_mute;

	pref = g_strdup_printf(PIDGIN_PREFS_ROOT "/sound/enabled/%s",
			pidgin_sound_get_event_option(sound_row_sel));

	temp_enabled = purple_prefs_get_bool(pref);
	temp_mute = purple_prefs_get_bool(PIDGIN_PREFS_ROOT "/sound/mute");

	if (!temp_enabled) purple_prefs_set_bool(pref, TRUE);
	if (temp_mute) purple_prefs_set_bool(PIDGIN_PREFS_ROOT "/sound/mute", FALSE);

	purple_sound_play_event(sound_row_sel, NULL);

	if (!temp_enabled) purple_prefs_set_bool(pref, FALSE);
	if (temp_mute) purple_prefs_set_bool(PIDGIN_PREFS_ROOT "/sound/mute", TRUE);

	g_free(pref);
}

/*
 * Resets a sound file back to default.
 */
static void
reset_sound(GtkWidget *button, gpointer i_am_also_NULL)
{
	gchar *pref;

	pref = g_strdup_printf(PIDGIN_PREFS_ROOT "/sound/file/%s",
						   pidgin_sound_get_event_option(sound_row_sel));
	purple_prefs_set_path(pref, "");
	g_free(pref);

	gtk_entry_set_text(GTK_ENTRY(sound_entry), _("(default)"));

	pref_sound_generate_markup();
}

static void
sound_chosen_cb(void *user_data, const char *filename)
{
	gchar *pref;
	int sound;

	sound = GPOINTER_TO_INT(user_data);

	/* Set it -- and forget it */
	pref = g_strdup_printf(PIDGIN_PREFS_ROOT "/sound/file/%s",
						   pidgin_sound_get_event_option(sound));
	purple_prefs_set_path(pref, filename);
	g_free(pref);

	/*
	 * If the sound we just changed is still the currently selected
	 * sound, then update the box showing the file name.
	 */
	if (sound == sound_row_sel)
		gtk_entry_set_text(GTK_ENTRY(sound_entry), filename);

	pref_sound_generate_markup();
}

static void
select_sound(GtkWidget *button, gpointer being_NULL_is_fun)
{
	gchar *pref;
	const char *filename;

	pref = g_strdup_printf(PIDGIN_PREFS_ROOT "/sound/file/%s",
						   pidgin_sound_get_event_option(sound_row_sel));
	filename = purple_prefs_get_path(pref);
	g_free(pref);

	if (*filename == '\0')
		filename = NULL;

	purple_request_file(prefs, _("Sound Selection"), filename, FALSE,
					  G_CALLBACK(sound_chosen_cb), NULL,
					  NULL, NULL, NULL,
					  GINT_TO_POINTER(sound_row_sel));
}

#ifdef USE_GSTREAMER
static gchar *
prefs_sound_volume_format(GtkScale *scale, gdouble val)
{
	if(val < 15) {
		return g_strdup_printf(_("Quietest"));
	} else if(val < 30) {
		return g_strdup_printf(_("Quieter"));
	} else if(val < 45) {
		return g_strdup_printf(_("Quiet"));
	} else if(val < 55) {
		return g_strdup_printf(_("Normal"));
	} else if(val < 70) {
		return g_strdup_printf(_("Loud"));
	} else if(val < 85) {
		return g_strdup_printf(_("Louder"));
	} else {
		return g_strdup_printf(_("Loudest"));
	}
}

static void
prefs_sound_volume_changed(GtkRange *range)
{
	int val = (int)gtk_range_get_value(GTK_RANGE(range));
	purple_prefs_set_int(PIDGIN_PREFS_ROOT "/sound/volume", val);
}
#endif

static void
prefs_sound_sel(GtkTreeSelection *sel, GtkTreeModel *model)
{
	GtkTreeIter  iter;
	GValue val;
	const char *file;
	char *pref;

	if (! gtk_tree_selection_get_selected (sel, &model, &iter))
		return;

	val.g_type = 0;
	gtk_tree_model_get_value (model, &iter, 3, &val);
	sound_row_sel = g_value_get_uint(&val);

	pref = g_strdup_printf(PIDGIN_PREFS_ROOT "/sound/file/%s",
			pidgin_sound_get_event_option(sound_row_sel));
	file = purple_prefs_get_path(pref);
	g_free(pref);
	if (sound_entry)
		gtk_entry_set_text(GTK_ENTRY(sound_entry), (file && *file != '\0') ? file : _("(default)"));
	g_value_unset (&val);

	pref_sound_generate_markup();
}


static void
mute_changed_cb(const char *pref_name,
                PurplePrefType pref_type,
                gconstpointer val,
                gpointer data)
{
	GtkToggleButton *button = data;
	gboolean muted = GPOINTER_TO_INT(val);

	g_return_if_fail(!strcmp (pref_name, PIDGIN_PREFS_ROOT "/sound/mute"));

	/* Block the handler that re-sets the preference. */
	g_signal_handlers_block_matched(button, G_SIGNAL_MATCH_DATA, 0, 0, NULL, NULL, (gpointer)pref_name);
	gtk_toggle_button_set_active (button, muted);
	g_signal_handlers_unblock_matched(button, G_SIGNAL_MATCH_DATA, 0, 0, NULL, NULL, (gpointer)pref_name);
}


static GtkWidget *
sound_page(void)
{
	GtkWidget *ret;
	GtkWidget *vbox, *vbox2, *button, *parent, *parent_parent, *parent_parent_parent;
#ifdef USE_GSTREAMER
	GtkWidget *sw;
#endif
	GtkSizeGroup *sg;
	GtkTreeIter iter;
	GtkWidget *event_view;
	GtkListStore *event_store;
	GtkCellRenderer *rend;
	GtkTreeViewColumn *col;
	GtkTreeSelection *sel;
	GtkTreePath *path;
	GtkWidget *hbox;
	int j;
	const char *file;
	char *pref;
	GtkWidget *dd;
	GtkWidget *entry;
	const char *cmd;

	ret = gtk_vbox_new(FALSE, PIDGIN_HIG_CAT_SPACE);
	gtk_container_set_border_width (GTK_CONTAINER (ret), PIDGIN_HIG_BORDER);

	sg = gtk_size_group_new(GTK_SIZE_GROUP_HORIZONTAL);

	vbox2 = pidgin_make_frame(ret, _("Sound Options"));

	vbox = gtk_vbox_new(FALSE, PIDGIN_HIG_BOX_SPACE);
	gtk_box_pack_start(GTK_BOX(vbox2), vbox, FALSE, FALSE, 0);

	dd = pidgin_prefs_dropdown(vbox2, _("_Method:"), PURPLE_PREF_STRING,
			PIDGIN_PREFS_ROOT "/sound/method",
			_("Automatic"), "automatic",
#ifdef USE_GSTREAMER
#ifdef _WIN32
/*			"WaveForm", "waveform", */
			"DirectSound", "directsound",
#else
			"ESD", "esd",
			"ALSA", "alsa",
#endif /* _WIN32 */
#endif /* USE_GSTREAMER */
#ifdef _WIN32
			"PlaySound", "playsoundw",
#else
			_("Console beep"), "beep",
			_("Command"), "custom",
#endif /* _WIN32 */
			_("No sounds"), "none",
			NULL);
	gtk_size_group_add_widget(sg, dd);
	gtk_misc_set_alignment(GTK_MISC(dd), 0, 0.5);

	entry = gtk_entry_new();
	gtk_editable_set_editable(GTK_EDITABLE(entry), TRUE);
	cmd = purple_prefs_get_path(PIDGIN_PREFS_ROOT "/sound/command");
	if(cmd)
		gtk_entry_set_text(GTK_ENTRY(entry), cmd);
	g_signal_connect(G_OBJECT(entry), "changed",
					 G_CALLBACK(sound_cmd_yeah), NULL);

	hbox = pidgin_add_widget_to_vbox(GTK_BOX(vbox), _("Sound c_ommand:\n(%s for filename)"), sg, entry, TRUE, NULL);
	purple_prefs_connect_callback(prefs, PIDGIN_PREFS_ROOT "/sound/method",
								sound_changed1_cb, hbox);
	gtk_widget_set_sensitive(hbox,
			!strcmp(purple_prefs_get_string(PIDGIN_PREFS_ROOT "/sound/method"),
					"custom"));

	button = pidgin_prefs_checkbox(_("M_ute sounds"), PIDGIN_PREFS_ROOT "/sound/mute", vbox);
	purple_prefs_connect_callback(prefs, PIDGIN_PREFS_ROOT "/sound/mute", mute_changed_cb, button);

	pidgin_prefs_checkbox(_("Sounds when conversation has _focus"),
				   PIDGIN_PREFS_ROOT "/sound/conv_focus", vbox);
	pidgin_prefs_dropdown(vbox, _("_Enable sounds:"),
				 PURPLE_PREF_INT, "/purple/sound/while_status",
				_("Only when available"), 1,
				_("Only when not available"), 2,
				_("Always"), 3,
				NULL);

#ifdef USE_GSTREAMER
	sw = gtk_hscale_new_with_range(0.0, 100.0, 5.0);
	gtk_range_set_increments(GTK_RANGE(sw), 5.0, 25.0);
	gtk_range_set_value(GTK_RANGE(sw), purple_prefs_get_int(PIDGIN_PREFS_ROOT "/sound/volume"));
	g_signal_connect (G_OBJECT (sw), "format-value",
			  G_CALLBACK (prefs_sound_volume_format),
			  NULL);
	g_signal_connect (G_OBJECT (sw), "value-changed",
			  G_CALLBACK (prefs_sound_volume_changed),
			  NULL);
	hbox = pidgin_add_widget_to_vbox(GTK_BOX(vbox), _("V_olume:"), NULL, sw, TRUE, NULL);

	purple_prefs_connect_callback(prefs, PIDGIN_PREFS_ROOT "/sound/method",
								sound_changed3_cb, hbox);
	sound_changed3_cb(PIDGIN_PREFS_ROOT "/sound/method", PURPLE_PREF_STRING,
			  purple_prefs_get_string(PIDGIN_PREFS_ROOT "/sound/method"), hbox);
#endif

	gtk_widget_set_sensitive(vbox,
			strcmp(purple_prefs_get_string(PIDGIN_PREFS_ROOT "/sound/method"), "none"));
	purple_prefs_connect_callback(prefs, PIDGIN_PREFS_ROOT "/sound/method",
								sound_changed2_cb, vbox);
	vbox = pidgin_make_frame(ret, _("Sound Events"));

	/* The following is an ugly hack to make the frame expand so the
	 * sound events list is big enough to be usable */
	parent = gtk_widget_get_parent(vbox);
	parent_parent = gtk_widget_get_parent(parent);
	parent_parent_parent = gtk_widget_get_parent(parent_parent);
	gtk_box_set_child_packing(GTK_BOX(parent), vbox, TRUE, TRUE, 0,
			GTK_PACK_START);
	gtk_box_set_child_packing(GTK_BOX(parent_parent),
			parent, TRUE, TRUE, 0, GTK_PACK_START);
	gtk_box_set_child_packing(GTK_BOX(parent_parent_parent),
			parent_parent, TRUE, TRUE, 0, GTK_PACK_START);

	/* SOUND SELECTION */
	event_store = gtk_list_store_new (4, G_TYPE_BOOLEAN, G_TYPE_STRING, G_TYPE_STRING, G_TYPE_UINT);

	for (j=0; j < PURPLE_NUM_SOUNDS; j++) {
		char *pref = g_strdup_printf(PIDGIN_PREFS_ROOT "/sound/enabled/%s",
					     pidgin_sound_get_event_option(j));
		const char *label = pidgin_sound_get_event_label(j);

		if (label == NULL) {
			g_free(pref);
			continue;
		}

		gtk_list_store_append (event_store, &iter);
		gtk_list_store_set(event_store, &iter,
				   0, purple_prefs_get_bool(pref),
				   1, _(label),
				   2, pref,
				   3, j,
				   -1);
		g_free(pref);
	}

	event_view = gtk_tree_view_new_with_model (GTK_TREE_MODEL(event_store));

	rend = gtk_cell_renderer_toggle_new();
	sel = gtk_tree_view_get_selection (GTK_TREE_VIEW (event_view));
	g_signal_connect (G_OBJECT (sel), "changed",
			  G_CALLBACK (prefs_sound_sel),
			  NULL);
	g_signal_connect (G_OBJECT(rend), "toggled",
			  G_CALLBACK(event_toggled), event_store);
	path = gtk_tree_path_new_first();
	gtk_tree_selection_select_path(sel, path);
	gtk_tree_path_free(path);

	col = gtk_tree_view_column_new_with_attributes (_("Play"),
							rend,
							"active", 0,
							NULL);
	gtk_tree_view_append_column (GTK_TREE_VIEW(event_view), col);

	rend = gtk_cell_renderer_text_new();
	col = gtk_tree_view_column_new_with_attributes (_("Event"),
							rend,
							"text", 1,
							NULL);
	gtk_tree_view_append_column (GTK_TREE_VIEW(event_view), col);
	g_object_unref(G_OBJECT(event_store));
	gtk_box_pack_start(GTK_BOX(vbox),
		pidgin_make_scrollable(event_view, GTK_POLICY_NEVER, GTK_POLICY_AUTOMATIC, GTK_SHADOW_IN, -1, 100),
		TRUE, TRUE, 0);

	hbox = gtk_hbox_new(FALSE, PIDGIN_HIG_BOX_SPACE);
	gtk_box_pack_start(GTK_BOX(vbox), hbox, FALSE, FALSE, 0);
	sound_entry = gtk_entry_new();
	pref = g_strdup_printf(PIDGIN_PREFS_ROOT "/sound/file/%s",
			       pidgin_sound_get_event_option(0));
	file = purple_prefs_get_path(pref);
	g_free(pref);
	gtk_entry_set_text(GTK_ENTRY(sound_entry), (file && *file != '\0') ? file : _("(default)"));
	gtk_editable_set_editable(GTK_EDITABLE(sound_entry), FALSE);
	gtk_box_pack_start(GTK_BOX(hbox), sound_entry, FALSE, FALSE, PIDGIN_HIG_BOX_SPACE);

	button = gtk_button_new_with_mnemonic(_("_Browse..."));
	g_signal_connect(G_OBJECT(button), "clicked", G_CALLBACK(select_sound), NULL);
	gtk_box_pack_start(GTK_BOX(hbox), button, FALSE, FALSE, 1);

	button = gtk_button_new_with_mnemonic(_("Pre_view"));
	g_signal_connect(G_OBJECT(button), "clicked", G_CALLBACK(test_sound), NULL);
	gtk_box_pack_start(GTK_BOX(hbox), button, FALSE, FALSE, 1);

	button = gtk_button_new_with_mnemonic(_("_Reset"));
	g_signal_connect(G_OBJECT(button), "clicked", G_CALLBACK(reset_sound), NULL);
	gtk_box_pack_start(GTK_BOX(hbox), button, FALSE, FALSE, 1);

	gtk_widget_show_all(ret);
	g_object_unref(sg);

	return ret;
}


static void
set_idle_away(PurpleSavedStatus *status)
{
	purple_prefs_set_int("/purple/savedstatus/idleaway", purple_savedstatus_get_creation_time(status));
}

static void
set_startupstatus(PurpleSavedStatus *status)
{
	purple_prefs_set_int("/purple/savedstatus/startup", purple_savedstatus_get_creation_time(status));
}

static GtkWidget *
away_page(void)
{
	GtkWidget *ret;
	GtkWidget *vbox;
	GtkWidget *hbox;
	GtkWidget *dd;
	GtkWidget *label;
	GtkWidget *button;
	GtkWidget *menu;
	GtkSizeGroup *sg;

	ret = gtk_vbox_new(FALSE, PIDGIN_HIG_CAT_SPACE);
	gtk_container_set_border_width (GTK_CONTAINER (ret), PIDGIN_HIG_BORDER);

	sg = gtk_size_group_new(GTK_SIZE_GROUP_HORIZONTAL);

	/* Idle stuff */
	vbox = pidgin_make_frame(ret, _("Idle"));

	dd = pidgin_prefs_dropdown(vbox, _("_Report idle time:"),
		PURPLE_PREF_STRING, "/purple/away/idle_reporting",
		_("Never"), "none",
		_("From last sent message"), "purple",
#if defined(USE_SCREENSAVER) || defined(HAVE_IOKIT)
		_("Based on keyboard or mouse use"), "system",
#endif
		NULL);
	gtk_size_group_add_widget(sg, dd);
	gtk_misc_set_alignment(GTK_MISC(dd), 0, 0.5);

	pidgin_prefs_labeled_spin_button(vbox,
			_("_Minutes before becoming idle:"), "/purple/away/mins_before_away",
			1, 24 * 60, sg);

	hbox = gtk_hbox_new(FALSE, PIDGIN_HIG_BOX_SPACE);
	gtk_box_pack_start(GTK_BOX(vbox), hbox, FALSE, FALSE, 0);

	button = pidgin_prefs_checkbox(_("Change to this status when _idle:"),
						   "/purple/away/away_when_idle", hbox);
	gtk_size_group_add_widget(sg, button);

	/* TODO: Show something useful if we don't have any saved statuses. */
	menu = pidgin_status_menu(purple_savedstatus_get_idleaway(), G_CALLBACK(set_idle_away));
	gtk_size_group_add_widget(sg, menu);
	gtk_box_pack_start(GTK_BOX(hbox), menu, FALSE, FALSE, 0);

	g_signal_connect(G_OBJECT(button), "clicked",
			 G_CALLBACK(pidgin_toggle_sensitive), menu);

	if(!purple_prefs_get_bool("/purple/away/away_when_idle"))
		gtk_widget_set_sensitive(GTK_WIDGET(menu), FALSE);

	/* Away stuff */
	vbox = pidgin_make_frame(ret, _("Away"));

	dd = pidgin_prefs_dropdown(vbox, _("_Auto-reply:"),
		PURPLE_PREF_STRING, "/purple/away/auto_reply",
		_("Never"), "never",
		_("When away"), "away",
		_("When both away and idle"), "awayidle",
		NULL);
	gtk_size_group_add_widget(sg, dd);
	gtk_misc_set_alignment(GTK_MISC(dd), 0, 0.5);

	/* Signon status stuff */
	vbox = pidgin_make_frame(ret, _("Status at Startup"));

	button = pidgin_prefs_checkbox(_("Use status from last _exit at startup"),
		"/purple/savedstatus/startup_current_status", vbox);
	gtk_size_group_add_widget(sg, button);

	/* TODO: Show something useful if we don't have any saved statuses. */
	menu = pidgin_status_menu(purple_savedstatus_get_startup(), G_CALLBACK(set_startupstatus));
	gtk_size_group_add_widget(sg, menu);
	g_signal_connect(G_OBJECT(button), "clicked",
			 G_CALLBACK(pidgin_toggle_sensitive), menu);
	pidgin_add_widget_to_vbox(GTK_BOX(vbox), _("Status to a_pply at startup:"), sg, menu, TRUE, &label);
	g_signal_connect(G_OBJECT(button), "clicked",
					 G_CALLBACK(pidgin_toggle_sensitive), label);

	if(purple_prefs_get_bool("/purple/savedstatus/startup_current_status")) {
		gtk_widget_set_sensitive(GTK_WIDGET(menu), FALSE);
		gtk_widget_set_sensitive(GTK_WIDGET(label), FALSE);
	}

	gtk_widget_show_all(ret);
	g_object_unref(sg);

	return ret;
}

#ifdef USE_VV
static GList *
get_vv_element_devices(const gchar *element_name)
{
	GList *ret = NULL;
	GstElement *element;
	GObjectClass *klass;
#if !GST_CHECK_VERSION(1,0,0)
	GstPropertyProbe *probe;
	const GParamSpec *pspec;
	gint i;
	GValueArray *array;
	enum {
		PROBE_NONE,
		PROBE_DEVICE,
		PROBE_NAME
	} probe_attr;
#endif

	ret = g_list_prepend(ret, g_strdup(_("Default")));
	ret = g_list_prepend(ret, g_strdup(""));

	if (!strcmp(element_name, "<custom>") || (*element_name == '\0')) {
		return g_list_reverse(ret);
	}

	if (g_strcmp0(element_name, "videodisabledsrc") == 0) {
		ret = g_list_prepend(ret, g_strdup(_("Random noise")));
		ret = g_list_prepend(ret, g_strdup("snow"));

		return g_list_reverse(ret);
	}

	element = gst_element_factory_make(element_name, "test");
	if (!element) {
		purple_debug_info("vvconfig", "'%s' - unable to find element\n",
			element_name);
		return g_list_reverse(ret);
	}

	klass = G_OBJECT_GET_CLASS (element);
	if (!klass) {
		purple_debug_info("vvconfig", "'%s' - unable to find GObject "
			"Class\n", element_name);
		return g_list_reverse(ret);
	}

#if GST_CHECK_VERSION(1,0,0)
	purple_debug_info("vvconfig", "'%s' - gstreamer-1.0 doesn't suport "
		"property probing\n", element_name);
#else
	if (g_object_class_find_property(klass, "device"))
		probe_attr = PROBE_DEVICE;
	else if (g_object_class_find_property(klass, "device-index") &&
		g_object_class_find_property(klass, "device-name"))
		probe_attr = PROBE_NAME;
	else
		probe_attr = PROBE_NONE;
	
	if (!GST_IS_PROPERTY_PROBE(element))
		probe_attr = PROBE_NONE;
	
	if (probe_attr == PROBE_NONE)
	{
		purple_debug_info("vvconfig", "'%s' - no possibility to probe "
			"for devices\n", element_name);
		gst_object_unref(element);
		return g_list_reverse(ret);
	}

	probe = GST_PROPERTY_PROBE(element);

	if (probe_attr == PROBE_DEVICE)
		pspec = gst_property_probe_get_property(probe, "device");
	else /* probe_attr == PROBE_NAME */
		pspec = gst_property_probe_get_property(probe, "device-name");

	if (!pspec) {
		purple_debug_info("vvconfig", "'%s' - creating probe failed\n",
			element_name);
		gst_object_unref(element);
		return g_list_reverse(ret);
	}

	/* Set autoprobe[-fps] to FALSE to avoid delays when probing. */
	if (g_object_class_find_property(klass, "autoprobe"))
		g_object_set(G_OBJECT(element), "autoprobe", FALSE, NULL);
	if (g_object_class_find_property(klass, "autoprobe-fps"))
		g_object_set(G_OBJECT(element), "autoprobe-fps", FALSE, NULL);

	array = gst_property_probe_probe_and_get_values(probe, pspec);
	if (array == NULL) {
		purple_debug_info("vvconfig", "'%s' has no devices\n",
			element_name);
		gst_object_unref(element);
		return g_list_reverse(ret);
	}

	for (i = 0; i < array->n_values; i++) {
		GValue *device;
		const gchar *name;
		const gchar *device_name;

G_GNUC_BEGIN_IGNORE_DEPRECATIONS
		/* GValueArray is in gstreamer-0.10 API */
		device = g_value_array_get_nth(array, i);
G_GNUC_END_IGNORE_DEPRECATIONS

		if (probe_attr == PROBE_DEVICE) {
			g_object_set_property(G_OBJECT(element), "device",
				device);
			if (gst_element_set_state(element, GST_STATE_READY)
				!= GST_STATE_CHANGE_SUCCESS)
			{
				purple_debug_warning("vvconfig", "Error "
					"changing state of %s\n", element_name);
				continue;
			}

			g_object_get(G_OBJECT(element), "device-name", &name,
				NULL);
			device_name = g_strdup(g_value_get_string(device));
		} else /* probe_attr == PROBE_NAME */ {
			name = g_strdup(g_value_get_string(device));
			device_name = g_strdup_printf("%d", i);
		}

		if (name == NULL)
			name = _("Unknown");
		purple_debug_info("vvconfig", "Found device %s: %s for %s\n",
			device_name, name, element_name);
		ret = g_list_prepend(ret, (gpointer)name);
		ret = g_list_prepend(ret, (gpointer)device_name);
		gst_element_set_state(element, GST_STATE_NULL);
	}
G_GNUC_BEGIN_IGNORE_DEPRECATIONS
	/* GValueArray is in gstreamer-0.10 API */
	g_value_array_free(array);
G_GNUC_END_IGNORE_DEPRECATIONS
#endif

	gst_object_unref(element);
	return g_list_reverse(ret);
}

static GList *
get_vv_element_plugins(const gchar **plugins)
{
	GList *ret = NULL;

	ret = g_list_prepend(ret, (gpointer)_("Default"));
	ret = g_list_prepend(ret, "");
	for (; plugins[0] && plugins[1]; plugins += 2) {
#if GST_CHECK_VERSION(1,0,0)
		if (gst_registry_check_feature_version(gst_registry_get(),
			plugins[0], 0, 0, 0)
#else
		if (gst_default_registry_check_feature_version(plugins[0], 0, 0, 0)
#endif
			|| g_strcmp0(plugins[0], "videodisabledsrc") == 0)
		{
			ret = g_list_prepend(ret, (gpointer)plugins[1]);
			ret = g_list_prepend(ret, (gpointer)plugins[0]);
		}
	}

	return g_list_reverse(ret);
}

static void
vv_plugin_changed_cb(const gchar *name, PurplePrefType type,
                     gconstpointer value, gpointer data)
{
	GtkWidget *vbox = data;
	GtkSizeGroup *sg;
	GtkWidget *widget;
	gchar *pref;
	GList *devices;

	sg = g_object_get_data(G_OBJECT(vbox), "size-group");
	widget = g_object_get_data(G_OBJECT(vbox), "device-hbox");
	gtk_widget_destroy(widget);

	pref = g_strdup(name);
	strcpy(pref + strlen(pref) - strlen("plugin"), "device");
	devices = get_vv_element_devices(value);
	if (g_list_find_custom(devices, purple_prefs_get_string(pref),
	                       (GCompareFunc)strcmp) == NULL)
		purple_prefs_set_string(pref, g_list_next(devices)->data);
	widget = pidgin_prefs_dropdown_from_list(vbox, _("_Device"),
	                                         PURPLE_PREF_STRING, pref, devices);
	g_list_free_full(devices, g_free);
	gtk_size_group_add_widget(sg, widget);
	gtk_misc_set_alignment(GTK_MISC(widget), 0, 0.5);

	g_object_set_data(G_OBJECT(vbox), "device-hbox",
	                  gtk_widget_get_parent(widget));
	g_signal_connect_swapped(widget, "destroy", G_CALLBACK(g_free), pref);
}

static void
make_vv_frame(GtkWidget *parent, GtkSizeGroup *sg,
              const gchar *name, const gchar **plugin_strs,
              const gchar *plugin_pref, const gchar *device_pref)
{
	GtkWidget *vbox, *widget;
	GList *plugins, *devices;

	vbox = pidgin_make_frame(parent, name);

	/* Setup plugin preference */
	plugins = get_vv_element_plugins(plugin_strs);
	widget = pidgin_prefs_dropdown_from_list(vbox, _("_Plugin"),
	                                         PURPLE_PREF_STRING, plugin_pref,
	                                         plugins);
	g_list_free(plugins);
	gtk_size_group_add_widget(sg, widget);
	gtk_misc_set_alignment(GTK_MISC(widget), 0, 0.5);

	/* Setup device preference */
	devices = get_vv_element_devices(purple_prefs_get_string(plugin_pref));
	if (g_list_find_custom(devices, purple_prefs_get_string(device_pref),
	                       (GCompareFunc)strcmp) == NULL)
		purple_prefs_set_string(device_pref, g_list_next(devices)->data);
	widget = pidgin_prefs_dropdown_from_list(vbox, _("_Device"),
	                                         PURPLE_PREF_STRING, device_pref,
	                                         devices);
	g_list_free_full(devices, g_free);
	gtk_size_group_add_widget(sg, widget);
	gtk_misc_set_alignment(GTK_MISC(widget), 0, 0.5);

	widget = gtk_widget_get_parent(widget);
	g_object_set_data(G_OBJECT(vbox), "size-group", sg);
	g_object_set_data(G_OBJECT(vbox), "device-hbox", widget);
	purple_prefs_connect_callback(vbox, plugin_pref, vv_plugin_changed_cb,
	                              vbox);
	g_signal_connect_swapped(vbox, "destroy",
	                         G_CALLBACK(purple_prefs_disconnect_by_handle), vbox);
}

static GstElement *
create_test_element(PurpleMediaElementType type)
{
	PurpleMediaElementInfo *element_info;

	element_info = purple_media_manager_get_active_element(purple_media_manager_get(), type);

	g_return_val_if_fail(element_info, NULL);

	return purple_media_element_info_call_create(element_info,
		NULL, NULL, NULL);
}

static void
vv_test_switch_page_cb(GtkNotebook *notebook, GtkWidget *page, guint num, gpointer data)
{
	GtkWidget *test = data;
	gtk_toggle_button_set_active(GTK_TOGGLE_BUTTON(test), FALSE);
}

static GstElement *
create_voice_pipeline(void)
{
	GstElement *pipeline;
	GstElement *src, *sink;
	GstElement *volume;
	GstElement *level;
	GstElement *valve;

	pipeline = gst_pipeline_new("voicetest");

	src = create_test_element(PURPLE_MEDIA_ELEMENT_AUDIO | PURPLE_MEDIA_ELEMENT_SRC);
	sink = create_test_element(PURPLE_MEDIA_ELEMENT_AUDIO | PURPLE_MEDIA_ELEMENT_SINK);
	volume = gst_element_factory_make("volume", "volume");
	level = gst_element_factory_make("level", "level");
	valve = gst_element_factory_make("valve", "valve");

	gst_bin_add_many(GST_BIN(pipeline), src, volume, level, valve, sink, NULL);
	gst_element_link_many(src, volume, level, valve, sink, NULL);

	purple_debug_info("gtkprefs", "create_voice_pipeline: setting pipeline "
		"state to GST_STATE_PLAYING - it may hang here on win32\n");
	gst_element_set_state(GST_ELEMENT(pipeline), GST_STATE_PLAYING);
	purple_debug_info("gtkprefs", "create_voice_pipeline: state is set\n");

	return pipeline;
}

static void
on_volume_change_cb(GtkWidget *w, gdouble value, GstBin *pipeline)
{
	GstElement *volume;

	g_return_if_fail(pipeline != NULL);

	volume = gst_bin_get_by_name(pipeline, "volume");
	g_object_set(volume, "volume",
	             gtk_scale_button_get_value(GTK_SCALE_BUTTON(w)) * 10.0, NULL);
}

static gdouble
gst_msg_db_to_percent(GstMessage *msg, gchar *value_name)
{
	const GValue *list;
	const GValue *value;
	gdouble value_db;
	gdouble percent;

	list = gst_structure_get_value(gst_message_get_structure(msg), value_name);
#if GST_CHECK_VERSION(1,0,0)
G_GNUC_BEGIN_IGNORE_DEPRECATIONS
	value = g_value_array_get_nth(g_value_get_boxed(list), 0);
G_GNUC_END_IGNORE_DEPRECATIONS
#else
	value = gst_value_list_get_value(list, 0);
#endif
	value_db = g_value_get_double(value);
	percent = pow(10, value_db / 20);
	return (percent > 1.0) ? 1.0 : percent;
}

static gboolean
gst_bus_cb(GstBus *bus, GstMessage *msg, BusCbCtx *ctx)
{
	if (GST_MESSAGE_TYPE(msg) == GST_MESSAGE_ELEMENT &&
		gst_structure_has_name(gst_message_get_structure(msg), "level")) {

		GstElement *src = GST_ELEMENT(GST_MESSAGE_SRC(msg));
		gchar *name = gst_element_get_name(src);

		if (!strcmp(name, "level")) {
			gdouble percent;
			gdouble threshold;
			GstElement *valve;

			percent = gst_msg_db_to_percent(msg, "rms");
			gtk_progress_bar_set_fraction(GTK_PROGRESS_BAR(ctx->level), percent);

			percent = gst_msg_db_to_percent(msg, "decay");
			threshold = gtk_range_get_value(GTK_RANGE(ctx->threshold)) / 100.0;
			valve = gst_bin_get_by_name(GST_BIN(GST_ELEMENT_PARENT(src)), "valve");
			g_object_set(valve, "drop", (percent < threshold), NULL);
			g_object_set(ctx->level, "text",
			             (percent < threshold) ? _("DROP") : " ", NULL);
		}

		g_free(name);
	}

	return TRUE;
}

static void
voice_test_destroy_cb(GtkWidget *w, gpointer data)
{
	if (!voice_pipeline)
		return;

	gst_element_set_state(voice_pipeline, GST_STATE_NULL);
	gst_object_unref(voice_pipeline);
	voice_pipeline = NULL;
}

static void
toggle_voice_test_cb(GtkToggleButton *test, gpointer data)
{
	BusCbCtx *ctx = data;
	GstBus *bus;

	if (gtk_toggle_button_get_active(test)) {
		gtk_widget_set_sensitive(ctx->level, TRUE);
		voice_pipeline = create_voice_pipeline();
		bus = gst_pipeline_get_bus(GST_PIPELINE(voice_pipeline));
		gst_bus_add_signal_watch(bus);
		g_signal_connect(bus, "message", G_CALLBACK(gst_bus_cb), ctx);
		gst_object_unref(bus);

		g_signal_connect(ctx->volume, "value-changed",
		                 G_CALLBACK(on_volume_change_cb), voice_pipeline);
		g_signal_connect(test, "destroy",
		                 G_CALLBACK(voice_test_destroy_cb), NULL);
		g_signal_connect(prefsnotebook, "switch-page",
		                 G_CALLBACK(vv_test_switch_page_cb), test);
	} else {
		gtk_progress_bar_set_fraction(GTK_PROGRESS_BAR(ctx->level), 0.0);
		gtk_widget_set_sensitive(ctx->level, FALSE);
		g_object_disconnect(ctx->volume, "any-signal::value-changed",
		                    G_CALLBACK(on_volume_change_cb), voice_pipeline,
		                    NULL);
		g_object_disconnect(test, "any-signal::destroy",
		                    G_CALLBACK(voice_test_destroy_cb), NULL,
		                    NULL);
		g_object_disconnect(prefsnotebook, "any-signal::switch-page",
		                    G_CALLBACK(vv_test_switch_page_cb), test,
		                    NULL);
		voice_test_destroy_cb(NULL, NULL);
	}
}

static void
volume_changed_cb(GtkScaleButton *button, gdouble value, gpointer data)
{
	purple_prefs_set_int("/purple/media/audio/volume/input", value * 100);
}

static void
threshold_value_changed_cb(GtkScale *scale, GtkWidget *label)
{
	int value;
	char *tmp;

	value = (int)gtk_range_get_value(GTK_RANGE(scale));
	tmp = g_strdup_printf(_("Silence threshold: %d%%"), value);
	gtk_label_set_label(GTK_LABEL(label), tmp);
	g_free(tmp);

	purple_prefs_set_int("/purple/media/audio/silence_threshold", value);
}

static void
make_voice_test(GtkWidget *vbox)
{
	GtkWidget *test;
	GtkWidget *hbox;
	GtkWidget *label;
	GtkWidget *level;
	GtkWidget *volume;
	GtkWidget *threshold;
	BusCbCtx *ctx;
	char *tmp;

	label = gtk_label_new(NULL);
	gtk_box_pack_start(GTK_BOX(vbox), label, TRUE, TRUE, 0);

	hbox = gtk_hbox_new(FALSE, PIDGIN_HIG_CAT_SPACE);
	gtk_box_pack_start(GTK_BOX(vbox), hbox, FALSE, FALSE, 0);
	label = gtk_label_new(_("Volume:"));
	gtk_box_pack_start(GTK_BOX(hbox), label, FALSE, FALSE, 0);
	volume = gtk_volume_button_new();
	gtk_box_pack_start(GTK_BOX(hbox), volume, TRUE, TRUE, 0);
	gtk_scale_button_set_value(GTK_SCALE_BUTTON(volume),
			purple_prefs_get_int("/purple/media/audio/volume/input") / 100.0);
	g_signal_connect(volume, "value-changed",
	                 G_CALLBACK(volume_changed_cb), NULL);

	tmp = g_strdup_printf(_("Silence threshold: %d%%"),
	                      purple_prefs_get_int("/purple/media/audio/silence_threshold"));
	label = gtk_label_new(tmp);
	gtk_box_pack_start(GTK_BOX(vbox), label, FALSE, FALSE, 0);
	gtk_misc_set_alignment(GTK_MISC(label), 0.0, 0.5);
	g_free(tmp);
	threshold = gtk_hscale_new_with_range(0, 100, 1);
	gtk_box_pack_start(GTK_BOX(vbox), threshold, FALSE, FALSE, 0);
	gtk_range_set_value(GTK_RANGE(threshold),
			purple_prefs_get_int("/purple/media/audio/silence_threshold"));
	gtk_scale_set_draw_value(GTK_SCALE(threshold), FALSE);
	g_signal_connect(threshold, "value-changed",
	                 G_CALLBACK(threshold_value_changed_cb), label);

	test = gtk_toggle_button_new_with_label(_("Test Audio"));
	gtk_box_pack_start(GTK_BOX(vbox), test, FALSE, FALSE, 0);

	level = gtk_progress_bar_new();
	gtk_box_pack_start(GTK_BOX(vbox), level, FALSE, FALSE, 0);
	gtk_widget_set_sensitive(level, FALSE);

	ctx = g_new(BusCbCtx, 1);
	ctx->volume = volume;
	ctx->level = level;
	ctx->threshold = threshold;
	g_signal_connect(test, "toggled",
	                 G_CALLBACK(toggle_voice_test_cb), ctx);
}

static GstElement *
create_video_pipeline(void)
{
	GstElement *pipeline;
	GstElement *src, *sink;

	pipeline = gst_pipeline_new("videotest");
	src = create_test_element(PURPLE_MEDIA_ELEMENT_VIDEO | PURPLE_MEDIA_ELEMENT_SRC);
	sink = create_test_element(PURPLE_MEDIA_ELEMENT_VIDEO | PURPLE_MEDIA_ELEMENT_SINK);

	g_object_set_data(G_OBJECT(pipeline), "sink", sink);

	gst_bin_add_many(GST_BIN(pipeline), src, sink, NULL);
	gst_element_link_many(src, sink, NULL);

	return pipeline;
}

static void
video_test_destroy_cb(GtkWidget *w, gpointer data)
{
	if (!video_pipeline)
		return;

	gst_element_set_state(video_pipeline, GST_STATE_NULL);
	gst_object_unref(video_pipeline);
	video_pipeline = NULL;
}

static void
window_id_cb(GstBus *bus, GstMessage *msg, gulong window_id)
{
	if (GST_MESSAGE_TYPE(msg) != GST_MESSAGE_ELEMENT
#if GST_CHECK_VERSION(1,0,0)
	 || !gst_is_video_overlay_prepare_window_handle_message(msg))
#else
	/* there may be have-xwindow-id also, in case something went wrong */
	 || !gst_structure_has_name(msg->structure, "prepare-xwindow-id"))
#endif
		return;

	g_signal_handlers_disconnect_matched(bus,
	                                     G_SIGNAL_MATCH_FUNC | G_SIGNAL_MATCH_DATA,
	                                     0, 0, NULL, window_id_cb,
	                                     (gpointer)window_id);

#if GST_CHECK_VERSION(1,0,0)
	gst_video_overlay_set_window_handle(GST_VIDEO_OVERLAY(GST_MESSAGE_SRC(msg)),
	                                    window_id);
#elif GST_CHECK_VERSION(0,10,31)
	gst_x_overlay_set_window_handle(GST_X_OVERLAY(GST_MESSAGE_SRC(msg)),
	                                window_id);
#else
	gst_x_overlay_set_xwindow_id(GST_X_OVERLAY(GST_MESSAGE_SRC(msg)),
	                             window_id);
#endif
}

static void
toggle_video_test_cb(GtkToggleButton *test, gpointer data)
{
	GtkWidget *video = data;
	GstBus *bus;

	if (gtk_toggle_button_get_active(test)) {
		GdkWindow *window = gtk_widget_get_window(video);
		gulong window_id = 0;

#ifdef GDK_WINDOWING_WIN32
		if (GDK_IS_WIN32_WINDOW(window))
			window_id = GPOINTER_TO_UINT(GDK_WINDOW_HWND(window));
		else
#endif
#ifdef GDK_WINDOWING_X11
		if (GDK_IS_X11_WINDOW(window))
			window_id = gdk_x11_window_get_xid(window);
		else
#endif
#ifdef GDK_WINDOWING_QUARTZ
		if (GDK_IS_QUARTZ_WINDOW(window))
			window_id = (gulong)gdk_quartz_window_get_nsview(window);
		else
#endif
			g_warning("Unsupported GDK backend");
#if !(defined(GDK_WINDOWING_WIN32) \
   || defined(GDK_WINDOWING_X11) \
   || defined(GDK_WINDOWING_QUARTZ))
#		error "Unsupported GDK windowing system"
#endif

		video_pipeline = create_video_pipeline();
		bus = gst_pipeline_get_bus(GST_PIPELINE(video_pipeline));
#if GST_CHECK_VERSION(1,0,0)
		gst_bus_set_sync_handler(bus, gst_bus_sync_signal_handler, NULL, NULL);
#else
		gst_bus_set_sync_handler(bus, gst_bus_sync_signal_handler, NULL);
#endif
		g_signal_connect(bus, "sync-message::element",
		                 G_CALLBACK(window_id_cb), (gpointer)window_id);
		gst_object_unref(bus);

		gst_element_set_state(GST_ELEMENT(video_pipeline), GST_STATE_PLAYING);

		g_signal_connect(test, "destroy",
		                 G_CALLBACK(video_test_destroy_cb), NULL);
		g_signal_connect(prefsnotebook, "switch-page",
		                 G_CALLBACK(vv_test_switch_page_cb), test);
	} else {
		g_object_disconnect(test, "any-signal::destroy",
		                    G_CALLBACK(video_test_destroy_cb), NULL,
		                    NULL);
		g_object_disconnect(prefsnotebook, "any-signal::switch-page",
		                    G_CALLBACK(vv_test_switch_page_cb), test,
		                    NULL);
		video_test_destroy_cb(NULL, NULL);
	}
}

static void
make_video_test(GtkWidget *vbox)
{
	GtkWidget *test;
	GtkWidget *video;
	GdkColor color = {0, 0, 0, 0};

	video = gtk_drawing_area_new();
	gtk_box_pack_start(GTK_BOX(vbox), video, TRUE, TRUE, 0);
	gtk_widget_modify_bg(video, GTK_STATE_NORMAL, &color);
	gtk_widget_set_size_request(GTK_WIDGET(video), 240, 180);

	test = gtk_toggle_button_new_with_label(_("Test Video"));
	gtk_box_pack_start(GTK_BOX(vbox), test, FALSE, FALSE, 0);

	g_signal_connect(test, "toggled",
	                 G_CALLBACK(toggle_video_test_cb), video);
}

static GtkWidget *
vv_page(void)
{
	GtkWidget *ret;
	GtkWidget *vbox;
	GtkSizeGroup *sg;

	ret = gtk_hbox_new(FALSE, PIDGIN_HIG_CAT_SPACE);
	gtk_container_set_border_width(GTK_CONTAINER(ret), PIDGIN_HIG_BORDER);

	sg = gtk_size_group_new(GTK_SIZE_GROUP_HORIZONTAL);

	vbox = pidgin_make_frame(ret, _("Audio"));
	make_vv_frame(vbox, sg, _("Input"), AUDIO_SRC_PLUGINS,
	              PIDGIN_PREFS_ROOT "/vvconfig/audio/src/plugin",
	              PIDGIN_PREFS_ROOT "/vvconfig/audio/src/device");
	make_vv_frame(vbox, sg, _("Output"), AUDIO_SINK_PLUGINS,
	              PIDGIN_PREFS_ROOT "/vvconfig/audio/sink/plugin",
	              PIDGIN_PREFS_ROOT "/vvconfig/audio/sink/device");
	make_voice_test(vbox);

	vbox = pidgin_make_frame(ret, _("Video"));
	make_vv_frame(vbox, sg, _("Input"), VIDEO_SRC_PLUGINS,
	              PIDGIN_PREFS_ROOT "/vvconfig/video/src/plugin",
	              PIDGIN_PREFS_ROOT "/vvconfig/video/src/device");
	make_vv_frame(vbox, sg, _("Output"), VIDEO_SINK_PLUGINS,
	              PIDGIN_PREFS_ROOT "/vvconfig/video/sink/plugin",
	              PIDGIN_PREFS_ROOT "/vvconfig/video/sink/device");
	make_video_test(vbox);

	gtk_widget_show_all(ret);

	return ret;
}
#endif

static int
prefs_notebook_add_page(const char *text, GtkWidget *page, int ind)
{
	return gtk_notebook_append_page(GTK_NOTEBOOK(prefsnotebook), page, gtk_label_new(text));
}

static void
prefs_notebook_init(void)
{
	prefs_notebook_add_page(_("Interface"), interface_page(), notebook_page++);

#ifndef _WIN32
	/* We use the registered default browser in windows */
	/* if the user is running Mac OS X, hide the browsers tab */
	if(purple_running_osx() == FALSE)
		prefs_notebook_add_page(_("Browser"), browser_page(), notebook_page++);
#endif

	prefs_notebook_add_page(_("Conversations"), conv_page(), notebook_page++);
	prefs_notebook_add_page(_("Logging"), logging_page(), notebook_page++);
	prefs_notebook_add_page(_("Network"), network_page(), notebook_page++);
	prefs_notebook_add_page(_("Proxy"), proxy_page(), notebook_page++);
	prefs_notebook_add_page(_("Password Storage"), keyring_page(), notebook_page++);

	prefs_notebook_add_page(_("Sounds"), sound_page(), notebook_page++);
	prefs_notebook_add_page(_("Status / Idle"), away_page(), notebook_page++);
	prefs_notebook_add_page(_("Themes"), theme_page(), notebook_page++);
#ifdef USE_VV
	prefs_notebook_add_page(_("Voice/Video"), vv_page(), notebook_page++);
#endif
}

void
pidgin_prefs_show(void)
{
	GtkWidget *vbox;
	GtkWidget *notebook;
	GtkWidget *button;

	if (prefs) {
		gtk_window_present(GTK_WINDOW(prefs));
		return;
	}

	/* copy the preferences to tmp values...
	 * I liked "take affect immediately" Oh well :-( */
	/* (that should have been "effect," right?) */

	/* Back to instant-apply! I win!  BU-HAHAHA! */

	/* Create the window */
#if GTK_CHECK_VERSION(3,0,0)
	prefs = pidgin_create_dialog(_("Preferences"), 0, "preferences", FALSE);
#else
	prefs = pidgin_create_dialog(_("Preferences"), PIDGIN_HIG_BORDER, "preferences", FALSE);
#endif
	g_signal_connect(G_OBJECT(prefs), "destroy",
					 G_CALLBACK(delete_prefs), NULL);

	vbox = pidgin_dialog_get_vbox_with_properties(GTK_DIALOG(prefs), FALSE, PIDGIN_HIG_BORDER);

	/* The notebook */
	prefsnotebook = notebook = gtk_notebook_new ();
	gtk_notebook_set_tab_pos(GTK_NOTEBOOK(notebook), GTK_POS_LEFT);
	gtk_box_pack_start(GTK_BOX (vbox), notebook, FALSE, FALSE, 0);
	gtk_widget_show(prefsnotebook);

	button = pidgin_dialog_add_button(GTK_DIALOG(prefs), GTK_STOCK_CLOSE, NULL, NULL);
	g_signal_connect_swapped(G_OBJECT(button), "clicked",
							 G_CALLBACK(gtk_widget_destroy), prefs);

	prefs_notebook_init();

	/* Refresh the list of themes before showing the preferences window */
	prefs_themes_refresh();

	/* Show everything. */
	gtk_widget_show(prefs);
}

static void
set_bool_pref(GtkWidget *w, const char *key)
{
	purple_prefs_set_bool(key,
		gtk_toggle_button_get_active(GTK_TOGGLE_BUTTON(w)));
}

GtkWidget *
pidgin_prefs_checkbox(const char *text, const char *key, GtkWidget *page)
{
	GtkWidget *button;

	button = gtk_check_button_new_with_mnemonic(text);
	gtk_toggle_button_set_active(GTK_TOGGLE_BUTTON(button),
								 purple_prefs_get_bool(key));

	gtk_box_pack_start(GTK_BOX(page), button, FALSE, FALSE, 0);

	g_signal_connect(G_OBJECT(button), "clicked",
					 G_CALLBACK(set_bool_pref), (char *)key);

	gtk_widget_show(button);

	return button;
}

static void
smiley_theme_pref_cb(const char *name, PurplePrefType type,
					 gconstpointer value, gpointer data)
{
	const char *themename = value;
	GSList *themes;

	for (themes = smiley_themes; themes; themes = themes->next) {
		struct smiley_theme *smile = themes->data;
		if (smile->name && strcmp(themename, smile->name) == 0) {
			pidgin_themes_load_smiley_theme(smile->path, TRUE);
			break;
		}
	}
}

void
pidgin_prefs_init(void)
{
	purple_prefs_add_none(PIDGIN_PREFS_ROOT "");
	purple_prefs_add_none("/plugins/gtk");

#ifndef _WIN32
	/* Browsers */
	purple_prefs_add_none(PIDGIN_PREFS_ROOT "/browsers");
	purple_prefs_add_int(PIDGIN_PREFS_ROOT "/browsers/place", PIDGIN_BROWSER_DEFAULT);
	purple_prefs_add_string(PIDGIN_PREFS_ROOT "/browsers/manual_command", "");
	purple_prefs_add_string(PIDGIN_PREFS_ROOT "/browsers/browser", "xdg-open");
#endif

	/* Plugins */
	purple_prefs_add_none(PIDGIN_PREFS_ROOT "/plugins");
	purple_prefs_add_path_list(PIDGIN_PREFS_ROOT "/plugins/loaded", NULL);

	/* File locations */
	purple_prefs_add_none(PIDGIN_PREFS_ROOT "/filelocations");
	purple_prefs_add_path(PIDGIN_PREFS_ROOT "/filelocations/last_save_folder", "");
	purple_prefs_add_path(PIDGIN_PREFS_ROOT "/filelocations/last_open_folder", "");
	purple_prefs_add_path(PIDGIN_PREFS_ROOT "/filelocations/last_icon_folder", "");

	/* Themes */
	prefs_themes_init();

	/* Conversation Themes */
	purple_prefs_add_none(PIDGIN_PREFS_ROOT "/conversations");
	purple_prefs_add_string(PIDGIN_PREFS_ROOT "/conversations/theme", "Default");

	/* Smiley Themes */
	purple_prefs_add_none(PIDGIN_PREFS_ROOT "/smileys");
	purple_prefs_add_string(PIDGIN_PREFS_ROOT "/smileys/theme", "Default");

	/* Smiley Callbacks */
	purple_prefs_connect_callback(&prefs, PIDGIN_PREFS_ROOT "/smileys/theme",
								smiley_theme_pref_cb, NULL);

#ifdef USE_VV
	/* Voice/Video */
	purple_prefs_add_none(PIDGIN_PREFS_ROOT "/vvconfig");
	purple_prefs_add_none(PIDGIN_PREFS_ROOT "/vvconfig/audio");
	purple_prefs_add_none(PIDGIN_PREFS_ROOT "/vvconfig/audio/src");
	purple_prefs_add_string(PIDGIN_PREFS_ROOT "/vvconfig/audio/src/plugin", "");
	purple_prefs_add_string(PIDGIN_PREFS_ROOT "/vvconfig/audio/src/device", "");
	purple_prefs_add_none(PIDGIN_PREFS_ROOT "/vvconfig/audio/sink");
	purple_prefs_add_string(PIDGIN_PREFS_ROOT "/vvconfig/audio/sink/plugin", "");
	purple_prefs_add_string(PIDGIN_PREFS_ROOT "/vvconfig/audio/sink/device", "");
	purple_prefs_add_none(PIDGIN_PREFS_ROOT "/vvconfig/video");
	purple_prefs_add_none(PIDGIN_PREFS_ROOT "/vvconfig/video/src");
	purple_prefs_add_string(PIDGIN_PREFS_ROOT "/vvconfig/video/src/plugin", "");
	purple_prefs_add_string(PIDGIN_PREFS_ROOT "/vvconfig/video/src/device", "");
	purple_prefs_add_none(PIDGIN_PREFS_ROOT "/vvconfig/video");
	purple_prefs_add_none(PIDGIN_PREFS_ROOT "/vvconfig/video/sink");
	purple_prefs_add_string(PIDGIN_PREFS_ROOT "/vvconfig/video/sink/plugin", "");
	purple_prefs_add_string(PIDGIN_PREFS_ROOT "/vvconfig/video/sink/device", "");
#endif

	pidgin_prefs_update_old();
}

void
pidgin_prefs_update_old(void)
{
	const char *str = NULL;

	/* Rename some old prefs */
	purple_prefs_rename(PIDGIN_PREFS_ROOT "/logging/log_ims", "/purple/logging/log_ims");
	purple_prefs_rename(PIDGIN_PREFS_ROOT "/logging/log_chats", "/purple/logging/log_chats");
	purple_prefs_rename("/purple/conversations/placement",
					  PIDGIN_PREFS_ROOT "/conversations/placement");

	purple_prefs_rename(PIDGIN_PREFS_ROOT "/conversations/im/raise_on_events", "/plugins/gtk/X11/notify/method_raise");

	purple_prefs_rename_boolean_toggle(PIDGIN_PREFS_ROOT "/conversations/ignore_colors",
									 PIDGIN_PREFS_ROOT "/conversations/show_incoming_formatting");

	/*
	 * this path pref changed to a string, so migrate.  I know this will break
	 * things for and confuse users that use multiple versions with the same
	 * config directory, but I'm not inclined to want to deal with that at the
	 * moment. -- rekkanoryo
	 */
	if((str = purple_prefs_get_path(PIDGIN_PREFS_ROOT "/browsers/command")) != NULL) {
		purple_prefs_set_string(PIDGIN_PREFS_ROOT "/browsers/manual_command", str);
		purple_prefs_remove(PIDGIN_PREFS_ROOT "/browsers/command");
	}

	/* Remove some no-longer-used prefs */
	purple_prefs_remove(PIDGIN_PREFS_ROOT "/blist/auto_expand_contacts");
	purple_prefs_remove(PIDGIN_PREFS_ROOT "/blist/button_style");
	purple_prefs_remove(PIDGIN_PREFS_ROOT "/blist/grey_idle_buddies");
	purple_prefs_remove(PIDGIN_PREFS_ROOT "/blist/raise_on_events");
	purple_prefs_remove(PIDGIN_PREFS_ROOT "/blist/show_group_count");
	purple_prefs_remove(PIDGIN_PREFS_ROOT "/blist/show_warning_level");
	purple_prefs_remove(PIDGIN_PREFS_ROOT "/conversations/button_type");
	purple_prefs_remove(PIDGIN_PREFS_ROOT "/conversations/ctrl_enter_sends");
	purple_prefs_remove(PIDGIN_PREFS_ROOT "/conversations/enter_sends");
	purple_prefs_remove(PIDGIN_PREFS_ROOT "/conversations/escape_closes");
	purple_prefs_remove(PIDGIN_PREFS_ROOT "/conversations/html_shortcuts");
	purple_prefs_remove(PIDGIN_PREFS_ROOT "/conversations/icons_on_tabs");
	purple_prefs_remove(PIDGIN_PREFS_ROOT "/conversations/send_formatting");
	purple_prefs_remove(PIDGIN_PREFS_ROOT "/conversations/show_smileys");
	purple_prefs_remove(PIDGIN_PREFS_ROOT "/conversations/show_urls_as_links");
	purple_prefs_remove(PIDGIN_PREFS_ROOT "/conversations/smiley_shortcuts");
	purple_prefs_remove(PIDGIN_PREFS_ROOT "/conversations/use_custom_bgcolor");
	purple_prefs_remove(PIDGIN_PREFS_ROOT "/conversations/use_custom_fgcolor");
	purple_prefs_remove(PIDGIN_PREFS_ROOT "/conversations/use_custom_font");
	purple_prefs_remove(PIDGIN_PREFS_ROOT "/conversations/use_custom_size");
	purple_prefs_remove(PIDGIN_PREFS_ROOT "/conversations/chat/old_tab_complete");
	purple_prefs_remove(PIDGIN_PREFS_ROOT "/conversations/chat/tab_completion");
	purple_prefs_remove(PIDGIN_PREFS_ROOT "/conversations/im/hide_on_send");
	purple_prefs_remove(PIDGIN_PREFS_ROOT "/conversations/chat/color_nicks");
	purple_prefs_remove(PIDGIN_PREFS_ROOT "/conversations/chat/raise_on_events");
	purple_prefs_remove(PIDGIN_PREFS_ROOT "/conversations/ignore_fonts");
	purple_prefs_remove(PIDGIN_PREFS_ROOT "/conversations/ignore_font_sizes");
	purple_prefs_remove(PIDGIN_PREFS_ROOT "/conversations/passthrough_unknown_commands");
	purple_prefs_remove(PIDGIN_PREFS_ROOT "/debug/timestamps");
	purple_prefs_remove(PIDGIN_PREFS_ROOT "/idle");
	purple_prefs_remove(PIDGIN_PREFS_ROOT "/logging/individual_logs");
	purple_prefs_remove(PIDGIN_PREFS_ROOT "/sound/signon");
	purple_prefs_remove(PIDGIN_PREFS_ROOT "/sound/silent_signon");

	/* Convert old queuing prefs to hide_new 3-way pref. */
	if (purple_prefs_exists("/plugins/gtk/docklet/queue_messages") &&
	    purple_prefs_get_bool("/plugins/gtk/docklet/queue_messages"))
	{
		purple_prefs_set_string(PIDGIN_PREFS_ROOT "/conversations/im/hide_new", "always");
	}
	else if (purple_prefs_exists(PIDGIN_PREFS_ROOT "/away/queue_messages") &&
	         purple_prefs_get_bool(PIDGIN_PREFS_ROOT "/away/queue_messages"))
	{
		purple_prefs_set_string(PIDGIN_PREFS_ROOT "/conversations/im/hide_new", "away");
	}
	purple_prefs_remove(PIDGIN_PREFS_ROOT "/away/queue_messages");
	purple_prefs_remove(PIDGIN_PREFS_ROOT "/away");
	purple_prefs_remove("/plugins/gtk/docklet/queue_messages");

	purple_prefs_remove(PIDGIN_PREFS_ROOT "/conversations/chat/default_width");
	purple_prefs_remove(PIDGIN_PREFS_ROOT "/conversations/chat/default_height");
	purple_prefs_remove(PIDGIN_PREFS_ROOT "/conversations/im/default_width");
	purple_prefs_remove(PIDGIN_PREFS_ROOT "/conversations/im/default_height");
	purple_prefs_rename(PIDGIN_PREFS_ROOT "/conversations/x",
			PIDGIN_PREFS_ROOT "/conversations/im/x");
	purple_prefs_rename(PIDGIN_PREFS_ROOT "/conversations/y",
			PIDGIN_PREFS_ROOT "/conversations/im/y");

	/* Fixup vvconfig plugin prefs */
	if (purple_prefs_exists("/plugins/core/vvconfig/audio/src/plugin")) {
		purple_prefs_set_string(PIDGIN_PREFS_ROOT "/vvconfig/audio/src/plugin",
				purple_prefs_get_string("/plugins/core/vvconfig/audio/src/plugin"));
	}
	if (purple_prefs_exists("/plugins/core/vvconfig/audio/src/device")) {
		purple_prefs_set_string(PIDGIN_PREFS_ROOT "/vvconfig/audio/src/device",
				purple_prefs_get_string("/plugins/core/vvconfig/audio/src/device"));
	}
	if (purple_prefs_exists("/plugins/core/vvconfig/audio/sink/plugin")) {
		purple_prefs_set_string(PIDGIN_PREFS_ROOT "/vvconfig/audio/sink/plugin",
				purple_prefs_get_string("/plugins/core/vvconfig/audio/sink/plugin"));
	}
	if (purple_prefs_exists("/plugins/core/vvconfig/audio/sink/device")) {
		purple_prefs_set_string(PIDGIN_PREFS_ROOT "/vvconfig/audio/sink/device",
				purple_prefs_get_string("/plugins/core/vvconfig/audio/sink/device"));
	}
	if (purple_prefs_exists("/plugins/core/vvconfig/video/src/plugin")) {
		purple_prefs_set_string(PIDGIN_PREFS_ROOT "/vvconfig/video/src/plugin",
				purple_prefs_get_string("/plugins/core/vvconfig/video/src/plugin"));
	}
	if (purple_prefs_exists("/plugins/core/vvconfig/video/src/device")) {
		purple_prefs_set_string(PIDGIN_PREFS_ROOT "/vvconfig/video/src/device",
				purple_prefs_get_string("/plugins/core/vvconfig/video/src/device"));
	}
	if (purple_prefs_exists("/plugins/gtk/vvconfig/video/sink/plugin")) {
		purple_prefs_set_string(PIDGIN_PREFS_ROOT "/vvconfig/video/sink/plugin",
				purple_prefs_get_string("/plugins/gtk/vvconfig/video/sink/plugin"));
	}
	if (purple_prefs_exists("/plugins/gtk/vvconfig/video/sink/device")) {
		purple_prefs_set_string(PIDGIN_PREFS_ROOT "/vvconfig/video/sink/device",
				purple_prefs_get_string("/plugins/gtk/vvconfig/video/sink/device"));
	}

	purple_prefs_remove("/plugins/core/vvconfig");
	purple_prefs_remove("/plugins/gtk/vvconfig");
}
<|MERGE_RESOLUTION|>--- conflicted
+++ resolved
@@ -2647,7 +2647,6 @@
 	return ret;
 }
 
-<<<<<<< HEAD
 /*** keyring page *******************************************************/
 
 static void
@@ -2904,9 +2903,6 @@
 
 /*** keyring page - end *************************************************/
 
-#ifndef _WIN32
-=======
->>>>>>> 61146f5e
 static gint
 sound_cmd_yeah(GtkEntry *entry, gpointer d)
 {
