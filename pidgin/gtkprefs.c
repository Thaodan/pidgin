/**
 * @file gtkprefs.c GTK+ Preferences
 * @ingroup pidgin
 */

/* pidgin
 *
 * Pidgin is the legal property of its developers, whose names are too numerous
 * to list here.  Please refer to the COPYRIGHT file distributed with this
 * source distribution.
 *
 * This program is free software; you can redistribute it and/or modify
 * it under the terms of the GNU General Public License as published by
 * the Free Software Foundation; either version 2 of the License, or
 * (at your option) any later version.
 *
 * This program is distributed in the hope that it will be useful,
 * but WITHOUT ANY WARRANTY; without even the implied warranty of
 * MERCHANTABILITY or FITNESS FOR A PARTICULAR PURPOSE.  See the
 * GNU General Public License for more details.
 *
 * You should have received a copy of the GNU General Public License
 * along with this program; if not, write to the Free Software
 * Foundation, Inc., 51 Franklin Street, Fifth Floor, Boston, MA  02111-1301  USA
 *
 */
#include "internal.h"
#include "pidgin.h"

#include "debug.h"
#include "nat-pmp.h"
#include "notify.h"
#include "prefs.h"
#include "proxy.h"
#include "prpl.h"
#include "request.h"
#include "savedstatuses.h"
#include "sound.h"
#include "sound-theme.h"
#include "stun.h"
#include "theme-manager.h"
#include "upnp.h"
#include "util.h"
#include "network.h"

#include "gtkblist.h"
#include "gtkconv.h"
#include "gtkdebug.h"
#include "gtkdialogs.h"
#include "gtkimhtml.h"
#include "gtkimhtmltoolbar.h"
#include "gtkprefs.h"
#include "gtksavedstatuses.h"
#include "gtksound.h"
#include "gtkstatus-icon-theme.h"
#include "gtkthemes.h"
#include "gtkutils.h"
#include "pidginstock.h"

#define PROXYHOST 0
#define PROXYPORT 1
#define PROXYUSER 2
#define PROXYPASS 3

#define PREFS_OPTIMAL_ICON_SIZE 32

struct theme_info {
	gchar *type;
	gchar *extension;
	gchar *original_name;
};

static int sound_row_sel = 0;
static GtkWidget *prefsnotebook;

static GtkWidget *sound_entry = NULL;
static GtkWidget *prefs_proxy_frame = NULL;
static GtkWidget *prefs_proxy_subframe = NULL;

static GtkWidget *prefs = NULL;
static GtkWidget *debugbutton = NULL;
static int notebook_page = 0;

static GtkListStore *prefs_sound_themes;
static GtkListStore *prefs_blist_themes;
static GtkListStore *prefs_status_icon_themes;
static GtkListStore *prefs_smiley_themes;

static GtkWidget *prefs_sound_themes_combo_box;
static GtkWidget *prefs_blist_themes_combo_box;
static GtkWidget *prefs_status_themes_combo_box;
static GtkWidget *prefs_smiley_themes_combo_box;

static gboolean prefs_sound_themes_loading;

/*
 * PROTOTYPES
 */
static void delete_prefs(GtkWidget *, void *);

static void
update_spin_value(GtkWidget *w, GtkWidget *spin)
{
	const char *key = g_object_get_data(G_OBJECT(spin), "val");
	int value;

	value = gtk_spin_button_get_value_as_int(GTK_SPIN_BUTTON(spin));

	purple_prefs_set_int(key, value);
}

GtkWidget *
pidgin_prefs_labeled_spin_button(GtkWidget *box, const gchar *title,
		const char *key, int min, int max, GtkSizeGroup *sg)
{
	GtkWidget *spin;
	GtkObject *adjust;
	int val;

	val = purple_prefs_get_int(key);

	adjust = gtk_adjustment_new(val, min, max, 1, 1, 0);
	spin = gtk_spin_button_new(GTK_ADJUSTMENT(adjust), 1, 0);
	g_object_set_data(G_OBJECT(spin), "val", (char *)key);
	if (max < 10000)
		gtk_widget_set_size_request(spin, 50, -1);
	else
		gtk_widget_set_size_request(spin, 60, -1);
	g_signal_connect(G_OBJECT(adjust), "value-changed",
					 G_CALLBACK(update_spin_value), GTK_WIDGET(spin));
	gtk_widget_show(spin);

	return pidgin_add_widget_to_vbox(GTK_BOX(box), title, sg, spin, FALSE, NULL);
}

static void
entry_set(GtkEntry *entry, gpointer data)
{
	const char *key = (const char*)data;

	purple_prefs_set_string(key, gtk_entry_get_text(entry));
}

GtkWidget *
pidgin_prefs_labeled_entry(GtkWidget *page, const gchar *title,
							 const char *key, GtkSizeGroup *sg)
{
	GtkWidget *entry;
	const gchar *value;

	value = purple_prefs_get_string(key);

	entry = gtk_entry_new();
	gtk_entry_set_text(GTK_ENTRY(entry), value);
	g_signal_connect(G_OBJECT(entry), "changed",
					 G_CALLBACK(entry_set), (char*)key);
	gtk_widget_show(entry);

	return pidgin_add_widget_to_vbox(GTK_BOX(page), title, sg, entry, TRUE, NULL);
}

GtkWidget *
pidgin_prefs_labeled_password(GtkWidget *page, const gchar *title,
							 const char *key, GtkSizeGroup *sg)
{
	GtkWidget *entry;
	const gchar *value;

	value = purple_prefs_get_string(key);

	entry = gtk_entry_new();
	gtk_entry_set_visibility(GTK_ENTRY(entry), FALSE);
	gtk_entry_set_text(GTK_ENTRY(entry), value);
	g_signal_connect(G_OBJECT(entry), "changed",
					 G_CALLBACK(entry_set), (char*)key);
	gtk_widget_show(entry);

	return pidgin_add_widget_to_vbox(GTK_BOX(page), title, sg, entry, TRUE, NULL);
}


static void
dropdown_set(GObject *w, const char *key)
{
	const char *str_value;
	int int_value;
	PurplePrefType type;

	type = GPOINTER_TO_INT(g_object_get_data(w, "type"));

	if (type == PURPLE_PREF_INT) {
		int_value = GPOINTER_TO_INT(g_object_get_data(w, "value"));

		purple_prefs_set_int(key, int_value);
	}
	else if (type == PURPLE_PREF_STRING) {
		str_value = (const char *)g_object_get_data(w, "value");

		purple_prefs_set_string(key, str_value);
	}
	else if (type == PURPLE_PREF_BOOLEAN) {
		purple_prefs_set_bool(key,
				GPOINTER_TO_INT(g_object_get_data(w, "value")));
	}
}

GtkWidget *
pidgin_prefs_dropdown_from_list(GtkWidget *box, const gchar *title,
		PurplePrefType type, const char *key, GList *menuitems)
{
	GtkWidget  *dropdown, *opt, *menu;
	GtkWidget  *label = NULL;
	gchar      *text;
	const char *stored_str = NULL;
	int         stored_int = 0;
	int         int_value  = 0;
	const char *str_value  = NULL;
	int         o = 0;

	g_return_val_if_fail(menuitems != NULL, NULL);

#if 0 /* GTK_CHECK_VERSION(2,4,0) */
	if(type == PURPLE_PREF_INT)
		model = gtk_list_store_new(2, G_TYPE_STRING, G_TYPE_INT);
	else if(type == PURPLE_PREF_STRING)
		model = gtk_list_store_new(2, G_TYPE_STRING, G_TYPE_STRING);
	dropdown = gtk_combo_box_new_with_model(model);
#else
	dropdown = gtk_option_menu_new();
	menu = gtk_menu_new();
#endif

	if (type == PURPLE_PREF_INT)
		stored_int = purple_prefs_get_int(key);
	else if (type == PURPLE_PREF_STRING)
		stored_str = purple_prefs_get_string(key);

	while (menuitems != NULL && (text = (char *) menuitems->data) != NULL) {
		menuitems = g_list_next(menuitems);
		g_return_val_if_fail(menuitems != NULL, NULL);

		opt = gtk_menu_item_new_with_label(text);

		g_object_set_data(G_OBJECT(opt), "type", GINT_TO_POINTER(type));

		if (type == PURPLE_PREF_INT) {
			int_value = GPOINTER_TO_INT(menuitems->data);
			g_object_set_data(G_OBJECT(opt), "value",
							  GINT_TO_POINTER(int_value));
		}
		else if (type == PURPLE_PREF_STRING) {
			str_value = (const char *)menuitems->data;

			g_object_set_data(G_OBJECT(opt), "value", (char *)str_value);
		}
		else if (type == PURPLE_PREF_BOOLEAN) {
			g_object_set_data(G_OBJECT(opt), "value",
					menuitems->data);
		}

		g_signal_connect(G_OBJECT(opt), "activate",
						 G_CALLBACK(dropdown_set), (char *)key);

		gtk_widget_show(opt);
		gtk_menu_shell_append(GTK_MENU_SHELL(menu), opt);

		if ((type == PURPLE_PREF_INT && stored_int == int_value) ||
			(type == PURPLE_PREF_STRING && stored_str != NULL &&
			 !strcmp(stored_str, str_value)) ||
			(type == PURPLE_PREF_BOOLEAN &&
			 (purple_prefs_get_bool(key) == GPOINTER_TO_INT(menuitems->data)))) {

			gtk_menu_set_active(GTK_MENU(menu), o);
		}

		menuitems = g_list_next(menuitems);

		o++;
	}

	gtk_option_menu_set_menu(GTK_OPTION_MENU(dropdown), menu);

	pidgin_add_widget_to_vbox(GTK_BOX(box), title, NULL, dropdown, FALSE, &label);

	return label;
}

GtkWidget *
pidgin_prefs_dropdown(GtkWidget *box, const gchar *title, PurplePrefType type,
			   const char *key, ...)
{
	va_list ap;
	GList *menuitems = NULL;
	GtkWidget *dropdown = NULL;
	char *name;
	int int_value;
	const char *str_value;

	g_return_val_if_fail(type == PURPLE_PREF_BOOLEAN || type == PURPLE_PREF_INT ||
			type == PURPLE_PREF_STRING, NULL);

	va_start(ap, key);
	while ((name = va_arg(ap, char *)) != NULL) {

		menuitems = g_list_prepend(menuitems, name);

		if (type == PURPLE_PREF_INT || type == PURPLE_PREF_BOOLEAN) {
			int_value = va_arg(ap, int);
			menuitems = g_list_prepend(menuitems, GINT_TO_POINTER(int_value));
		}
		else {
			str_value = va_arg(ap, const char *);
			menuitems = g_list_prepend(menuitems, (char *)str_value);
		}
	}
	va_end(ap);

	g_return_val_if_fail(menuitems != NULL, NULL);

	menuitems = g_list_reverse(menuitems);

	dropdown = pidgin_prefs_dropdown_from_list(box, title, type, key,
			menuitems);

	g_list_free(menuitems);

	return dropdown;
}

static void
delete_prefs(GtkWidget *asdf, void *gdsa)
{
	/* Close any "select sound" request dialogs */
	purple_request_close_with_handle(prefs);

	/* Unregister callbacks. */
	purple_prefs_disconnect_by_handle(prefs);

	prefs = NULL;
	sound_entry = NULL;
	debugbutton = NULL;
	notebook_page = 0;
}

static gchar *
get_theme_markup(const char *name, gboolean custom, const char *author,
				 const char *description)
{

	return g_strdup_printf("<b>%s</b>%s%s%s%s\n<span foreground='dim grey'>%s</span>",
						   name, custom ? " " : "", custom ? _("(Custom)") : "",
						   author != NULL ? " - " : "", author != NULL ? author : "",
						   description != NULL ? description : "");
}

static void
theme_refresh_theme_list(void)
{
	GdkPixbuf *pixbuf;
	GSList *themes;
	GtkTreeIter iter;

	pidgin_themes_smiley_theme_probe();

	if (!(themes = smiley_themes))
		return;

	while (themes) {
		struct smiley_theme *theme = themes->data;
		char *description = get_theme_markup(_(theme->name), FALSE,
		                                     _(theme->author), _(theme->desc));
		gtk_list_store_append(prefs_smiley_themes, &iter);

		/*
		 * LEAK - Gentoo memprof thinks pixbuf is leaking here... but it
		 * looks like it should be ok to me.  Anyone know what's up?  --Mark
		 */
		pixbuf = (theme->icon ? gdk_pixbuf_new_from_file(theme->icon, NULL) : NULL);

		gtk_list_store_set(prefs_smiley_themes, &iter,
				   0, pixbuf,
				   1, description,
				   2, theme->name,
				   -1);

		if (pixbuf != NULL)
			g_object_unref(G_OBJECT(pixbuf));

		g_free(description);
		themes = themes->next;
	}
}

/* Rebuild the markup for the sound theme selection for "(Custom)" themes */
static void
pref_sound_generate_markup(void)
{
	gboolean print_custom, customized;
	const gchar *author, *description, *current_theme;
	gchar *name, *markup;
	PurpleSoundTheme *theme;
	GtkTreeIter iter;

	customized = pidgin_sound_is_customized();
	current_theme = purple_prefs_get_string(PIDGIN_PREFS_ROOT "/sound/theme");

	if (gtk_tree_model_get_iter_first(GTK_TREE_MODEL(prefs_sound_themes), &iter)) {
		do {
			gtk_tree_model_get(GTK_TREE_MODEL(prefs_sound_themes), &iter, 2, &name, -1);

			print_custom = customized && name && g_str_equal(current_theme, name);

			if (!name || *name == '\0') {
				g_free(name);
				name = g_strdup(_("Default"));
				author = _("Penguin Pimps");
				description = _("The default Pidgin sound theme");
			} else {
				theme = PURPLE_SOUND_THEME(purple_theme_manager_find_theme(name, "sound"));
				author = purple_theme_get_author(PURPLE_THEME(theme));
				description = purple_theme_get_description(PURPLE_THEME(theme));
			}

			markup = get_theme_markup(name, print_custom, author, description);

			gtk_list_store_set(prefs_sound_themes, &iter, 1, markup, -1);

			g_free(name);
			g_free(markup);

		} while (gtk_tree_model_iter_next(GTK_TREE_MODEL(prefs_sound_themes), &iter));
	}
}

/* adds the themes to the theme list from the manager so they can be displayed in prefs */
static void
prefs_themes_sort(PurpleTheme *theme)
{
	GdkPixbuf *pixbuf = NULL;
	GtkTreeIter iter;
	gchar *image_full = NULL, *markup;
	const gchar *name, *author, *description;

	if (PURPLE_IS_SOUND_THEME(theme)){

		image_full = purple_theme_get_image_full(theme);
		if (image_full != NULL){
			pixbuf = gdk_pixbuf_new_from_file_at_scale(image_full, PREFS_OPTIMAL_ICON_SIZE, PREFS_OPTIMAL_ICON_SIZE, TRUE, NULL);
			g_free(image_full);
		} else
			pixbuf = NULL;

		gtk_list_store_append(prefs_sound_themes, &iter);
		gtk_list_store_set(prefs_sound_themes, &iter, 0, pixbuf, 2, purple_theme_get_name(theme), -1);

		if (pixbuf != NULL)
			g_object_unref(G_OBJECT(pixbuf));

	} else if (PIDGIN_IS_BLIST_THEME(theme) || PIDGIN_IS_STATUS_ICON_THEME(theme)){
		GtkListStore *store;

		if (PIDGIN_IS_BLIST_THEME(theme))
			store = prefs_blist_themes;
		else
			store = prefs_status_icon_themes;

		image_full = purple_theme_get_image_full(theme);
		if (image_full != NULL){
			pixbuf = gdk_pixbuf_new_from_file_at_scale(image_full, PREFS_OPTIMAL_ICON_SIZE, PREFS_OPTIMAL_ICON_SIZE, TRUE, NULL);
			g_free(image_full);
		} else
			pixbuf = NULL;

		name = purple_theme_get_name(theme);
		author = purple_theme_get_author(theme);
		description = purple_theme_get_description(theme);

		markup = get_theme_markup(name, FALSE, author, description);

		gtk_list_store_append(store, &iter);
		gtk_list_store_set(store, &iter, 0, pixbuf, 1, markup, 2, name, -1);

		g_free(markup);
		if (pixbuf != NULL)
			g_object_unref(G_OBJECT(pixbuf));
	}
}

static void
prefs_set_active_theme_combo(GtkWidget *combo_box, GtkListStore *store, const gchar *current_theme)
{
	GtkTreeIter iter;
	gchar *theme = NULL;
	gboolean unset = TRUE;

	if (current_theme && *current_theme && gtk_tree_model_get_iter_first(GTK_TREE_MODEL(store), &iter)) {
		do {
			gtk_tree_model_get(GTK_TREE_MODEL(store), &iter, 2, &theme, -1);

			if (g_str_equal(current_theme, theme)) {
				gtk_combo_box_set_active_iter(GTK_COMBO_BOX(combo_box), &iter);
				unset = FALSE;
			}

			g_free(theme);
		} while (gtk_tree_model_iter_next(GTK_TREE_MODEL(store), &iter));
	}

	if (unset)
		gtk_combo_box_set_active(GTK_COMBO_BOX(combo_box), 0);
}

static void
prefs_themes_refresh(void)
{
	GdkPixbuf *pixbuf = NULL;
	gchar *tmp;
	GtkTreeIter iter;

	prefs_sound_themes_loading = TRUE;
	/* refresh the list of themes in the manager */
	purple_theme_manager_refresh();

	tmp = g_build_filename(DATADIR, "icons", "hicolor", "32x32", "apps", "pidgin.png", NULL);
	pixbuf = gdk_pixbuf_new_from_file_at_scale(tmp, PREFS_OPTIMAL_ICON_SIZE, PREFS_OPTIMAL_ICON_SIZE, TRUE, NULL);
	g_free(tmp);

	/* sound themes */
	gtk_list_store_clear(prefs_sound_themes);
	gtk_list_store_append(prefs_sound_themes, &iter);
	gtk_list_store_set(prefs_sound_themes, &iter, 0, pixbuf, 2, "", -1);

	/* blist themes */
	gtk_list_store_clear(prefs_blist_themes);
	gtk_list_store_append(prefs_blist_themes, &iter);
	tmp = get_theme_markup(_("Default"), FALSE, _("Penguin Pimps"),
		_("The default Pidgin buddy list theme"));
	gtk_list_store_set(prefs_blist_themes, &iter, 0, pixbuf, 1, tmp, 2, "", -1);
	g_free(tmp);

	/* status icon themes */
	gtk_list_store_clear(prefs_status_icon_themes);
	gtk_list_store_append(prefs_status_icon_themes, &iter);
	tmp = get_theme_markup(_("Default"), FALSE, _("Penguin Pimps"),
		_("The default Pidgin status icon theme"));
	gtk_list_store_set(prefs_status_icon_themes, &iter, 0, pixbuf, 1, tmp, 2, "", -1);
	g_free(tmp);
	if (pixbuf)
		g_object_unref(G_OBJECT(pixbuf));

	/* smiley themes */
	gtk_list_store_clear(prefs_smiley_themes);

	purple_theme_manager_for_each_theme(prefs_themes_sort);
	pref_sound_generate_markup();
	theme_refresh_theme_list();

	/* set active */
	prefs_set_active_theme_combo(prefs_sound_themes_combo_box, prefs_sound_themes, purple_prefs_get_string(PIDGIN_PREFS_ROOT "/sound/theme"));
	prefs_set_active_theme_combo(prefs_blist_themes_combo_box, prefs_blist_themes, purple_prefs_get_string(PIDGIN_PREFS_ROOT "/blist/theme"));
	prefs_set_active_theme_combo(prefs_status_themes_combo_box, prefs_status_icon_themes, purple_prefs_get_string(PIDGIN_PREFS_ROOT "/status/icon-theme"));
	prefs_set_active_theme_combo(prefs_smiley_themes_combo_box, prefs_smiley_themes, purple_prefs_get_string(PIDGIN_PREFS_ROOT "/smileys/theme"));
	prefs_sound_themes_loading = FALSE;
}

/* init all the theme variables so that the themes can be sorted later and used by pref pages */
static void
prefs_themes_init(void)
{
	prefs_sound_themes = gtk_list_store_new(3, GDK_TYPE_PIXBUF, G_TYPE_STRING, G_TYPE_STRING);

	prefs_blist_themes = gtk_list_store_new(3, GDK_TYPE_PIXBUF, G_TYPE_STRING, G_TYPE_STRING);

	prefs_status_icon_themes = gtk_list_store_new(3, GDK_TYPE_PIXBUF, G_TYPE_STRING, G_TYPE_STRING);

	prefs_smiley_themes = gtk_list_store_new(3, GDK_TYPE_PIXBUF, G_TYPE_STRING, G_TYPE_STRING);
}

static PurpleTheme *
prefs_theme_find_theme(const gchar *path, const gchar *type)
{
	PurpleTheme *theme = purple_theme_manager_load_theme(path, type);
	GDir *dir = g_dir_open(path, 0, NULL);
	const gchar *next;

	while (!PURPLE_IS_THEME(theme) && (next = g_dir_read_name(dir))) {
		gchar *next_path = g_build_filename(path, next, NULL);

		if (g_file_test(next_path, G_FILE_TEST_IS_DIR))
			theme = prefs_theme_find_theme(next_path, type);

		g_free(next_path);
	}

	g_dir_close(dir);

	return theme;
}

/* Eww. Seriously ewww. But thanks, grim! This is taken from guifications2 */
static gboolean
purple_theme_file_copy(const gchar *source, const gchar *destination)
{
	FILE *src, *dest;
	gint chr = EOF;

	if(!(src = g_fopen(source, "rb")))
		return FALSE;
	if(!(dest = g_fopen(destination, "wb"))) {
		fclose(src);
		return FALSE;
	}

	while((chr = fgetc(src)) != EOF) {
		fputc(chr, dest);
	}

	fclose(dest);
	fclose(src);

	return TRUE;
}

static void
free_theme_info(struct theme_info *info)
{
	if (info != NULL) {
		g_free(info->type);
		g_free(info->extension);
		g_free(info->original_name);
		g_free(info);
	}
}

/* installs a theme, info is freed by function */
static void
theme_install_theme(char *path, struct theme_info *info)
{
#ifndef _WIN32
	gchar *command;
#endif
	gchar *destdir;
	const char *tail;
	gboolean is_smiley_theme, is_archive;
	PurpleTheme *theme = NULL;

	if (info == NULL)
		return;

	/* check the extension */
	tail = info->extension ? info->extension : strrchr(path, '.');

	if (!tail) {
		free_theme_info(info);
		return;
	}

	is_archive = !g_ascii_strcasecmp(tail, ".gz") || !g_ascii_strcasecmp(tail, ".tgz");

	/* Just to be safe */
	g_strchomp(path);

	if ((is_smiley_theme = g_str_equal(info->type, "smiley")))
		destdir = g_build_filename(purple_user_dir(), "smileys", NULL);
	else
		destdir = g_build_filename(purple_user_dir(), "themes", "temp", NULL);

	/* We'll check this just to make sure. This also lets us do something different on
	 * other platforms, if need be */
	if (is_archive) {
#ifndef _WIN32
		gchar *path_escaped = g_shell_quote(path);
		gchar *destdir_escaped = g_shell_quote(destdir);

		if (!g_file_test(destdir, G_FILE_TEST_IS_DIR))
			purple_build_dir(destdir, S_IRUSR | S_IWUSR | S_IXUSR);

		command = g_strdup_printf("tar > /dev/null xzf %s -C %s", path_escaped, destdir_escaped);
		g_free(path_escaped);
		g_free(destdir_escaped);

		/* Fire! */
		if (system(command)) {
			purple_notify_error(NULL, NULL, _("Theme failed to unpack."), NULL);
			g_free(command);
			g_free(destdir);
			free_theme_info(info);
			return;
		}
#else
		if (!winpidgin_gz_untar(path, destdir)) {
			purple_notify_error(NULL, NULL, _("Theme failed to unpack."), NULL);
			g_free(destdir);
			free_theme_info(info);
			return;
		}
#endif
	}

	if (is_smiley_theme) {
		/* just extract the folder to the smiley directory */
		theme_refresh_theme_list();

		prefs_themes_refresh();

	} else if (is_archive) {
		theme = prefs_theme_find_theme(destdir, info->type);

		if (PURPLE_IS_THEME(theme)) {
			/* create the location for the theme */
			gchar *theme_dest = g_build_filename(purple_user_dir(), "themes",
						 purple_theme_get_name(theme),
						 "purple", info->type, NULL);

			if (!g_file_test(theme_dest, G_FILE_TEST_IS_DIR))
				purple_build_dir(theme_dest, S_IRUSR | S_IWUSR | S_IXUSR);

			g_free(theme_dest);
			theme_dest = g_build_filename(purple_user_dir(), "themes",
						 purple_theme_get_name(theme),
						 "purple", info->type, NULL);

			/* move the entire directory to new location */
			g_rename(purple_theme_get_dir(theme), theme_dest);

			g_free(theme_dest);
			g_remove(destdir);
			g_object_unref(theme);

			prefs_themes_refresh();

		} else {
			/* something was wrong with the theme archive */
			g_unlink(destdir);
			purple_notify_error(NULL, NULL, _("Theme failed to load."), NULL);
		}

	} else { /* just a single file so copy it to a new temp directory and attempt to load it*/
		gchar *temp_path, *temp_file;

		temp_path = g_build_filename(purple_user_dir(), "themes", "temp", "sub_folder", NULL);

		if (info->original_name != NULL) {
			/* name was changed from the original (probably a dnd) change it back before loading */
			temp_file = g_build_filename(temp_path, info->original_name, NULL);

		} else {
			gchar *source_name = g_path_get_basename(path);
			temp_file = g_build_filename(temp_path, source_name, NULL);
			g_free(source_name);
		}

		if (!g_file_test(temp_path, G_FILE_TEST_IS_DIR))
			purple_build_dir(temp_path, S_IRUSR | S_IWUSR | S_IXUSR);

		if (purple_theme_file_copy(path, temp_file)) {
			/* find the theme, could be in subfolder */
			theme = prefs_theme_find_theme(temp_path, info->type);

			if (PURPLE_IS_THEME(theme)) {
				gchar *theme_dest = g_build_filename(purple_user_dir(), "themes",
							 purple_theme_get_name(theme),
							 "purple", info->type, NULL);

				if(!g_file_test(theme_dest, G_FILE_TEST_IS_DIR))
					purple_build_dir(theme_dest, S_IRUSR | S_IWUSR | S_IXUSR);

				g_rename(purple_theme_get_dir(theme), theme_dest);

				g_free(theme_dest);
				g_object_unref(theme);

				prefs_themes_refresh();
			} else {
				g_remove(temp_path);
				purple_notify_error(NULL, NULL, _("Theme failed to load."), NULL);
			}
		} else {
			purple_notify_error(NULL, NULL, _("Theme failed to copy."), NULL);
		}

		g_free(temp_file);
		g_free(temp_path);
	}

	g_free(destdir);
	free_theme_info(info);
}

static void
theme_got_url(PurpleUtilFetchUrlData *url_data, gpointer user_data,
		const gchar *themedata, size_t len, const gchar *error_message)
{
	FILE *f;
	gchar *path;
	size_t wc;

	if ((error_message != NULL) || (len == 0)) {
		free_theme_info(user_data);
		return;
	}

	f = purple_mkstemp(&path, TRUE);
	wc = fwrite(themedata, len, 1, f);
	if (wc != 1) {
		purple_debug_warning("theme_got_url", "Unable to write theme data.\n");
		fclose(f);
		g_unlink(path);
		g_free(path);
		free_theme_info(user_data);
		return;
	}
	fclose(f);

	theme_install_theme(path, user_data);

	g_unlink(path);
	g_free(path);
}

static void
theme_dnd_recv(GtkWidget *widget, GdkDragContext *dc, guint x, guint y,
		GtkSelectionData *sd, guint info, guint t, gpointer user_data)
{
	gchar *name = g_strchomp((gchar *)sd->data);

	if ((sd->length >= 0) && (sd->format == 8)) {
		/* Well, it looks like the drag event was cool.
		 * Let's do something with it */
		gchar *temp;
		struct theme_info *info =  g_new0(struct theme_info, 1);
		info->type = g_strdup((gchar *)user_data);
		info->extension = g_strdup(g_strrstr(name,"."));
		temp = g_strrstr(name, "/");
		info->original_name = temp ? g_strdup(++temp) : NULL;

		if (!g_ascii_strncasecmp(name, "file://", 7)) {
			GError *converr = NULL;
			gchar *tmp;
			/* It looks like we're dealing with a local file. Let's
			 * just untar it in the right place */
			if(!(tmp = g_filename_from_uri(name, NULL, &converr))) {
				purple_debug(PURPLE_DEBUG_ERROR, "theme dnd", "%s\n",
						   (converr ? converr->message :
							"g_filename_from_uri error"));
				free_theme_info(info);
				return;
			}
			theme_install_theme(tmp, info);
			g_free(tmp);
		} else if (!g_ascii_strncasecmp(name, "http://", 7)) {
			/* Oo, a web drag and drop. This is where things
			 * will start to get interesting */
			purple_util_fetch_url(name, TRUE, NULL, FALSE, theme_got_url, info);
		} else if (!g_ascii_strncasecmp(name, "https://", 8)) {
			/* purple_util_fetch_url() doesn't support HTTPS, but we want users
			 * to be able to drag and drop links from the SF trackers, so
			 * we'll try it as an HTTP URL. */
			char *tmp = g_strdup(name + 1);
			tmp[0] = 'h';
			tmp[1] = 't';
			tmp[2] = 't';
			tmp[3] = 'p';

			purple_util_fetch_url(tmp, TRUE, NULL, FALSE, theme_got_url, info);
			g_free(tmp);
		} else
			free_theme_info(info);

		gtk_drag_finish(dc, TRUE, FALSE, t);
	}

	gtk_drag_finish(dc, FALSE, FALSE, t);
}

/* builds a theme combo box from a list store with colums: icon preview, markup, theme name */
static GtkWidget *
prefs_build_theme_combo_box(GtkListStore *store, const char *current_theme, const char *type)
{
	GtkCellRenderer *cell_rend;
	GtkWidget *combo_box;
	GtkTargetEntry te[3] = {
		{"text/plain", 0, 0},
		{"text/uri-list", 0, 1},
		{"STRING", 0, 2}
	};

	g_return_val_if_fail(store != NULL && current_theme != NULL, NULL);

	combo_box = gtk_combo_box_new_with_model(GTK_TREE_MODEL(store));

	cell_rend = gtk_cell_renderer_pixbuf_new();
	gtk_cell_renderer_set_fixed_size(cell_rend, PREFS_OPTIMAL_ICON_SIZE, PREFS_OPTIMAL_ICON_SIZE);
	gtk_cell_layout_pack_start(GTK_CELL_LAYOUT (combo_box), cell_rend, FALSE);
	gtk_cell_layout_set_attributes(GTK_CELL_LAYOUT(combo_box), cell_rend, "pixbuf", 0, NULL);

	cell_rend = gtk_cell_renderer_text_new();
	gtk_cell_layout_pack_start(GTK_CELL_LAYOUT (combo_box), cell_rend, FALSE);
	gtk_cell_layout_set_attributes(GTK_CELL_LAYOUT(combo_box), cell_rend, "markup", 1, NULL);
/*#if GTK_CHECK_VERSION(2,6,0)
			g_object_set(cell_rend, "ellipsize", PANGO_ELLIPSIZE_END, NULL);
#endif*/

	gtk_drag_dest_set(combo_box, GTK_DEST_DEFAULT_MOTION | GTK_DEST_DEFAULT_HIGHLIGHT | GTK_DEST_DEFAULT_DROP, te,
					sizeof(te) / sizeof(GtkTargetEntry) , GDK_ACTION_COPY | GDK_ACTION_MOVE);

	g_signal_connect(G_OBJECT(combo_box), "drag_data_received", G_CALLBACK(theme_dnd_recv), (gpointer) type);

	return combo_box;
}

/* sets the current sound theme */
static void
prefs_set_sound_theme_cb(GtkComboBox *combo_box, gpointer user_data)
{
	gint i;
	gchar *pref;
	gchar *new_theme;
	GtkTreeIter new_iter;

	if(gtk_combo_box_get_active_iter(combo_box, &new_iter) && !prefs_sound_themes_loading) {

		gtk_tree_model_get(GTK_TREE_MODEL(prefs_sound_themes), &new_iter, 2, &new_theme, -1);

		purple_prefs_set_string(PIDGIN_PREFS_ROOT "/sound/theme", new_theme);

		/* New theme removes all customization */
		for(i = 0; i < PURPLE_NUM_SOUNDS; i++){
			pref = g_strdup_printf(PIDGIN_PREFS_ROOT "/sound/file/%s",
						pidgin_sound_get_event_option(i));
			purple_prefs_set_path(pref, "");
			g_free(pref);
		}

		/* gets rid of the "(Custom)" from the last selection */
		pref_sound_generate_markup();

		gtk_entry_set_text(GTK_ENTRY(sound_entry), _("(default)"));

		g_free(new_theme);
	}
}

/* sets the current smiley theme */
static void
prefs_set_smiley_theme_cb(GtkComboBox *combo_box, gpointer user_data)
{
	gchar *new_theme;
	GtkTreeIter new_iter;

	if (gtk_combo_box_get_active_iter(combo_box, &new_iter)) {

		gtk_tree_model_get(GTK_TREE_MODEL(prefs_smiley_themes), &new_iter, 2, &new_theme, -1);

		purple_prefs_set_string(PIDGIN_PREFS_ROOT "/smileys/theme", new_theme);

		g_free(new_theme);
	}
}


/* Does same as normal sort, except "none" is sorted first */
static gint pidgin_sort_smileys (GtkTreeModel	*model,
						GtkTreeIter		*a,
						GtkTreeIter		*b,
						gpointer		userdata)
{
	gint ret = 0;
	gchar *name1 = NULL, *name2 = NULL;

	gtk_tree_model_get(model, a, 2, &name1, -1);
	gtk_tree_model_get(model, b, 2, &name2, -1);

	if (name1 == NULL || name2 == NULL) {
		if (!(name1 == NULL && name2 == NULL))
			ret = (name1 == NULL) ? -1: 1;
	} else if (!g_ascii_strcasecmp(name1, "none")) {
		if (!g_utf8_collate(name1, name2))
			ret = 0;
		else
			/* Sort name1 first */
			ret = -1;
	} else if (!g_ascii_strcasecmp(name2, "none")) {
		/* Sort name2 first */
		ret = 1;
	} else {
		/* Neither string is "none", default to normal sort */
		ret = purple_utf8_strcasecmp(name1, name2);
	}

	g_free(name1);
	g_free(name2);

	return ret;
}

/* sets the current buddy list theme */
static void
prefs_set_blist_theme_cb(GtkComboBox *combo_box, gpointer user_data)
{
	PidginBlistTheme *theme =  NULL;
	GtkTreeIter iter;
	gchar *name = NULL;

	if(gtk_combo_box_get_active_iter(combo_box, &iter)) {

		gtk_tree_model_get(GTK_TREE_MODEL(prefs_blist_themes), &iter, 2, &name, -1);

		if(!name || !g_str_equal(name, ""))
			theme = PIDGIN_BLIST_THEME(purple_theme_manager_find_theme(name, "blist"));

		g_free(name);

		pidgin_blist_set_theme(theme);
	}
}

/* sets the current icon theme */
static void
prefs_set_status_icon_theme_cb(GtkComboBox *combo_box, gpointer user_data)
{
	PidginStatusIconTheme *theme = NULL;
	GtkTreeIter iter;
	gchar *name = NULL;

	if(gtk_combo_box_get_active_iter(combo_box, &iter)) {

		gtk_tree_model_get(GTK_TREE_MODEL(prefs_status_icon_themes), &iter, 2, &name, -1);

		if(!name || !g_str_equal(name, ""))
			theme = PIDGIN_STATUS_ICON_THEME(purple_theme_manager_find_theme(name, "status-icon"));

		g_free(name);

		pidgin_stock_load_status_icon_theme(theme);
		pidgin_blist_refresh(purple_get_blist());
	}
}

static GtkWidget *
theme_page(void)
{
<<<<<<< HEAD
	GtkWidget *ret;
	GtkWidget *label;
	GtkWidget *themesel_hbox;
=======
	GtkWidget *add_button, *remove_button, *hbox_buttons, *themesel_hbox;
	GtkWidget *vbox, *alignment, *ret, *sw, *view, *label;
	GtkCellRenderer *rend;
	GtkTreeViewColumn *col;
	GtkTreeSelection *sel;
	GtkTreeRowReference *rowref;
	GtkTargetEntry te[3] = {
		{"text/plain", 0, 0},
		{"text/uri-list", 0, 1},
		{"STRING", 0, 2}
	};
>>>>>>> 2937818f
	GtkSizeGroup *label_sg = gtk_size_group_new(GTK_SIZE_GROUP_HORIZONTAL);
	GtkSizeGroup *combo_sg = gtk_size_group_new(GTK_SIZE_GROUP_HORIZONTAL);

	ret = gtk_vbox_new(FALSE, PIDGIN_HIG_CAT_SPACE);
	gtk_container_set_border_width (GTK_CONTAINER (ret), PIDGIN_HIG_BORDER);

<<<<<<< HEAD
	/* Instructions */
	label = gtk_label_new(_("Select a theme that you would like to use from "
							"the lists below. New themes can be installed by "
							"dragging and dropping them onto the theme list."));

	gtk_label_set_line_wrap(GTK_LABEL(label), TRUE);
	gtk_misc_set_alignment(GTK_MISC(label), 0, 0.5);
	gtk_label_set_justify(GTK_LABEL(label), GTK_JUSTIFY_LEFT);

	gtk_box_pack_start(GTK_BOX(ret), label, FALSE, FALSE, 0);
	gtk_widget_show(label);
=======
	vbox = pidgin_make_frame(ret, _("Theme Selections"));
>>>>>>> 2937818f

	/* Buddy List Themes */
	themesel_hbox = gtk_hbox_new(FALSE, PIDGIN_HIG_BOX_SPACE);

	label = gtk_label_new(_("Buddy List Theme:"));
	gtk_misc_set_alignment(GTK_MISC(label), 0, 0.5);
	gtk_size_group_add_widget(label_sg, label);
	gtk_box_pack_start(GTK_BOX(themesel_hbox), label, FALSE, FALSE, 0);

	prefs_blist_themes_combo_box = prefs_build_theme_combo_box(prefs_blist_themes,
						purple_prefs_get_string(PIDGIN_PREFS_ROOT "/blist/theme"),
						"blist");
	g_signal_connect(G_OBJECT(prefs_blist_themes_combo_box), "changed",
						(GCallback)prefs_set_blist_theme_cb, NULL);
	gtk_size_group_add_widget(combo_sg, prefs_blist_themes_combo_box);
	gtk_box_pack_start(GTK_BOX(themesel_hbox), prefs_blist_themes_combo_box, FALSE, FALSE, 0);

	gtk_box_pack_start(GTK_BOX(vbox), themesel_hbox, FALSE, FALSE, 0);

	/* Status Icon Themes */
	themesel_hbox = gtk_hbox_new(FALSE, PIDGIN_HIG_BOX_SPACE);

	label = gtk_label_new(_("Status Icon Theme:"));
	gtk_misc_set_alignment(GTK_MISC(label), 0, 0.5);
	gtk_size_group_add_widget(label_sg, label);
	gtk_box_pack_start(GTK_BOX(themesel_hbox), label, FALSE, FALSE, 0);

	prefs_status_themes_combo_box = prefs_build_theme_combo_box(prefs_status_icon_themes,
						purple_prefs_get_string(PIDGIN_PREFS_ROOT "/status/icon-theme"),
						"icon");
	g_signal_connect(G_OBJECT(prefs_status_themes_combo_box), "changed",
						(GCallback)prefs_set_status_icon_theme_cb, NULL);
	gtk_size_group_add_widget(combo_sg, prefs_status_themes_combo_box);
	gtk_box_pack_start(GTK_BOX(themesel_hbox), prefs_status_themes_combo_box, FALSE, FALSE, 0);

	gtk_box_pack_start(GTK_BOX(vbox), themesel_hbox, FALSE, FALSE, 0);

	/* Sound Themes */
	themesel_hbox = gtk_hbox_new(FALSE, PIDGIN_HIG_BOX_SPACE);

	label = gtk_label_new(_("Sound Theme:"));
	gtk_misc_set_alignment(GTK_MISC(label), 0, 0.5);
	gtk_size_group_add_widget(label_sg, label);
	gtk_box_pack_start(GTK_BOX(themesel_hbox), label, FALSE, FALSE, 0);

	prefs_sound_themes_combo_box = prefs_build_theme_combo_box(prefs_sound_themes,
						purple_prefs_get_string(PIDGIN_PREFS_ROOT "/sound/theme"),
						"sound");
	g_signal_connect(G_OBJECT(prefs_sound_themes_combo_box), "changed",
						(GCallback)prefs_set_sound_theme_cb, NULL);
	gtk_size_group_add_widget(combo_sg, prefs_sound_themes_combo_box);
	gtk_box_pack_start(GTK_BOX(themesel_hbox), prefs_sound_themes_combo_box, FALSE, FALSE, 0);

	gtk_box_pack_start(GTK_BOX(vbox), themesel_hbox, FALSE, FALSE, 0);

	/* Smiley Themes */
	themesel_hbox = gtk_hbox_new(FALSE, PIDGIN_HIG_BOX_SPACE);

	label = gtk_label_new(_("Smiley Theme:"));
	gtk_size_group_add_widget(label_sg, label);
	gtk_box_pack_start(GTK_BOX(themesel_hbox), label, FALSE, FALSE, 0);

	prefs_smiley_themes_combo_box = prefs_build_theme_combo_box(prefs_smiley_themes,
						purple_prefs_get_string(PIDGIN_PREFS_ROOT "/smileys/theme"),
						"smiley");
	g_signal_connect(G_OBJECT(prefs_smiley_themes_combo_box), "changed",
						(GCallback)prefs_set_smiley_theme_cb, NULL);
	gtk_size_group_add_widget(combo_sg, prefs_smiley_themes_combo_box);
	gtk_box_pack_start(GTK_BOX(themesel_hbox), prefs_smiley_themes_combo_box, FALSE, FALSE, 0);

	gtk_box_pack_start(GTK_BOX(ret), themesel_hbox, FALSE, FALSE, 0);

	/* Custom sort so "none" theme is at top of list */
	gtk_tree_sortable_set_sort_func(GTK_TREE_SORTABLE(prefs_smiley_themes),
	                                2, pidgin_sort_smileys, NULL, NULL);
	gtk_tree_sortable_set_sort_column_id(GTK_TREE_SORTABLE(prefs_smiley_themes),
										 2, GTK_SORT_ASCENDING);

	gtk_widget_show_all(ret);

	return ret;
}

static void
formatting_toggle_cb(GtkIMHtml *imhtml, GtkIMHtmlButtons buttons, void *toolbar)
{
	gboolean bold, italic, uline;

	gtk_imhtml_get_current_format(GTK_IMHTML(imhtml),
								  &bold, &italic, &uline);

	if (buttons & GTK_IMHTML_BOLD)
		purple_prefs_set_bool(PIDGIN_PREFS_ROOT "/conversations/send_bold", bold);
	if (buttons & GTK_IMHTML_ITALIC)
		purple_prefs_set_bool(PIDGIN_PREFS_ROOT "/conversations/send_italic", italic);
	if (buttons & GTK_IMHTML_UNDERLINE)
		purple_prefs_set_bool(PIDGIN_PREFS_ROOT "/conversations/send_underline", uline);

	if (buttons & GTK_IMHTML_GROW || buttons & GTK_IMHTML_SHRINK)
		purple_prefs_set_int(PIDGIN_PREFS_ROOT "/conversations/font_size",
						   gtk_imhtml_get_current_fontsize(GTK_IMHTML(imhtml)));
	if (buttons & GTK_IMHTML_FACE) {
		char *face = gtk_imhtml_get_current_fontface(GTK_IMHTML(imhtml));
		if (!face)
			face = g_strdup("");

		purple_prefs_set_string(PIDGIN_PREFS_ROOT "/conversations/font_face", face);
		g_free(face);
	}

	if (buttons & GTK_IMHTML_FORECOLOR) {
		char *color = gtk_imhtml_get_current_forecolor(GTK_IMHTML(imhtml));
		if (!color)
			color = g_strdup("");

		purple_prefs_set_string(PIDGIN_PREFS_ROOT "/conversations/fgcolor", color);
		g_free(color);
	}

	if (buttons & GTK_IMHTML_BACKCOLOR) {
		char *color;
		GObject *object;

		color = gtk_imhtml_get_current_backcolor(GTK_IMHTML(imhtml));
		if (!color)
			color = g_strdup("");

		/* Block the signal to prevent a loop. */
		object = g_object_ref(G_OBJECT(imhtml));
		g_signal_handlers_block_matched(object, G_SIGNAL_MATCH_DATA, 0, 0, NULL,
										NULL, toolbar);
		/* Clear the backcolor. */
		gtk_imhtml_toggle_backcolor(GTK_IMHTML(imhtml), "");
		/* Unblock the signal. */
		g_signal_handlers_unblock_matched(object, G_SIGNAL_MATCH_DATA, 0, 0, NULL,
										  NULL, toolbar);
		g_object_unref(object);

		/* This will fire a toggle signal and get saved below. */
		gtk_imhtml_toggle_background(GTK_IMHTML(imhtml), color);

		g_free(color);
	}

	if (buttons & GTK_IMHTML_BACKGROUND) {
		char *color = gtk_imhtml_get_current_background(GTK_IMHTML(imhtml));
		if (!color)
			color = g_strdup("");

		purple_prefs_set_string(PIDGIN_PREFS_ROOT "/conversations/bgcolor", color);
		g_free(color);
	}
}

static void
formatting_clear_cb(GtkIMHtml *imhtml, void *data)
{
	purple_prefs_set_bool(PIDGIN_PREFS_ROOT "/conversations/send_bold", FALSE);
	purple_prefs_set_bool(PIDGIN_PREFS_ROOT "/conversations/send_italic", FALSE);
	purple_prefs_set_bool(PIDGIN_PREFS_ROOT "/conversations/send_underline", FALSE);

	purple_prefs_set_int(PIDGIN_PREFS_ROOT "/conversations/font_size", 3);

	purple_prefs_set_string(PIDGIN_PREFS_ROOT "/conversations/font_face", "");
	purple_prefs_set_string(PIDGIN_PREFS_ROOT "/conversations/fgcolor", "");
	purple_prefs_set_string(PIDGIN_PREFS_ROOT "/conversations/bgcolor", "");
}

static void
conversation_usetabs_cb(const char *name, PurplePrefType type,
						gconstpointer value, gpointer data)
{
	gboolean usetabs = GPOINTER_TO_INT(value);

	if (usetabs)
		gtk_widget_set_sensitive(GTK_WIDGET(data), TRUE);
	else
		gtk_widget_set_sensitive(GTK_WIDGET(data), FALSE);
}


#define CONVERSATION_CLOSE_ACCEL_PATH "<main>/Conversation/Close"

/* Filled in in keyboard_shortcuts(). */
static GtkAccelKey ctrl_w = { 0, 0, 0 };
static GtkAccelKey escape = { 0, 0, 0 };

static guint escape_closes_conversation_cb_id = 0;

static gboolean
accel_is_escape(GtkAccelKey *k)
{
	return (k->accel_key == escape.accel_key
		&& k->accel_mods == escape.accel_mods);
}

/* Update the tickybox in Preferences when the keybinding for Conversation ->
 * Close is changed via Gtk.
 */
static void
conversation_close_accel_changed_cb (GtkAccelMap    *object,
                                     gchar          *accel_path,
                                     guint           accel_key,
                                     GdkModifierType accel_mods,
                                     gpointer        checkbox_)
{
	GtkToggleButton *checkbox = GTK_TOGGLE_BUTTON(checkbox_);
	GtkAccelKey new = { accel_key, accel_mods, 0 };

	g_signal_handler_block(checkbox, escape_closes_conversation_cb_id);
	gtk_toggle_button_set_active(checkbox, accel_is_escape(&new));
	g_signal_handler_unblock(checkbox, escape_closes_conversation_cb_id);
}


static void
escape_closes_conversation_cb(GtkWidget *w,
                              gpointer unused)
{
	gboolean active = gtk_toggle_button_get_active(GTK_TOGGLE_BUTTON(w));
	gboolean changed;
	GtkAccelKey *new_key = active ? &escape : &ctrl_w;

	changed = gtk_accel_map_change_entry(CONVERSATION_CLOSE_ACCEL_PATH,
		new_key->accel_key, new_key->accel_mods, TRUE);

	/* If another path is already bound to the new accelerator,
	 * _change_entry tries to delete that binding (because it was passed
	 * replace=TRUE).  If that other path is locked, then _change_entry
	 * will fail.  We don't ever lock any accelerator paths, so this case
	 * should never arise.
	 */
	if(!changed)
		purple_debug_warning("gtkprefs", "Escape accel failed to change\n");
}


/* Creates preferences for keyboard shortcuts that it's hard to change with the
 * standard Gtk accelerator-changing mechanism.
 */
static void
keyboard_shortcuts(GtkWidget *page)
{
	GtkWidget *vbox = pidgin_make_frame(page, _("Keyboard Shortcuts"));
	GtkWidget *checkbox;
	GtkAccelKey current = { 0, 0, 0 };
	GtkAccelMap *map = gtk_accel_map_get();

	/* Maybe it would be better just to hardcode the values?
	 * -- resiak, 2007-04-30
	 */
	if (ctrl_w.accel_key == 0)
	{
		gtk_accelerator_parse ("<Control>w", &(ctrl_w.accel_key),
			&(ctrl_w.accel_mods));
		g_assert(ctrl_w.accel_key != 0);

		gtk_accelerator_parse ("Escape", &(escape.accel_key),
			&(escape.accel_mods));
		g_assert(escape.accel_key != 0);
	}

	checkbox = gtk_check_button_new_with_mnemonic(
		_("Cl_ose conversations with the Escape key"));
	gtk_accel_map_lookup_entry(CONVERSATION_CLOSE_ACCEL_PATH, &current);
	gtk_toggle_button_set_active(GTK_TOGGLE_BUTTON(checkbox),
		accel_is_escape(&current));

	escape_closes_conversation_cb_id = g_signal_connect(checkbox,
		"clicked", G_CALLBACK(escape_closes_conversation_cb), NULL);

	g_signal_connect_object(map, "changed::" CONVERSATION_CLOSE_ACCEL_PATH,
		G_CALLBACK(conversation_close_accel_changed_cb), checkbox, (GConnectFlags)0);

	gtk_box_pack_start(GTK_BOX(vbox), checkbox, FALSE, FALSE, 0);
}

static GtkWidget *
interface_page(void)
{
	GtkWidget *ret;
	GtkWidget *vbox;
	GtkWidget *vbox2;
	GtkWidget *label;
	GtkSizeGroup *sg;
	GList *names = NULL;

	ret = gtk_vbox_new(FALSE, PIDGIN_HIG_CAT_SPACE);
	gtk_container_set_border_width(GTK_CONTAINER(ret), PIDGIN_HIG_BORDER);

	sg = gtk_size_group_new(GTK_SIZE_GROUP_HORIZONTAL);

	/* System Tray */
	vbox = pidgin_make_frame(ret, _("System Tray Icon"));
	label = pidgin_prefs_dropdown(vbox, _("_Show system tray icon:"), PURPLE_PREF_STRING,
					PIDGIN_PREFS_ROOT "/docklet/show",
					_("Always"), "always",
					_("On unread messages"), "pending",
					_("Never"), "never",
					NULL);
	gtk_size_group_add_widget(sg, label);
	gtk_misc_set_alignment(GTK_MISC(label), 0.0, 0.5);

	vbox = pidgin_make_frame(ret, _("Conversation Window"));
	label = pidgin_prefs_dropdown(vbox, _("_Hide new IM conversations:"),
					PURPLE_PREF_STRING, PIDGIN_PREFS_ROOT "/conversations/im/hide_new",
					_("Never"), "never",
					_("When away"), "away",
					_("Always"), "always",
					NULL);
	gtk_size_group_add_widget(sg, label);
	gtk_misc_set_alignment(GTK_MISC(label), 0.0, 0.5);

#ifdef _WIN32
	pidgin_prefs_checkbox(_("Minimi_ze new conversation windows"), PIDGIN_PREFS_ROOT "/win32/minimize_new_convs", vbox);
#endif

	/* All the tab options! */
	vbox = pidgin_make_frame(ret, _("Tabs"));

	pidgin_prefs_checkbox(_("Show IMs and chats in _tabbed windows"),
							PIDGIN_PREFS_ROOT "/conversations/tabs", vbox);

	/*
	 * Connect a signal to the above preference.  When conversations are not
	 * shown in a tabbed window then all tabbing options should be disabled.
	 */
	vbox2 = gtk_vbox_new(FALSE, 9);
	gtk_box_pack_start(GTK_BOX(vbox), vbox2, FALSE, FALSE, 0);
	purple_prefs_connect_callback(prefs, PIDGIN_PREFS_ROOT "/conversations/tabs",
	                            conversation_usetabs_cb, vbox2);
	if (!purple_prefs_get_bool(PIDGIN_PREFS_ROOT "/conversations/tabs"))
		gtk_widget_set_sensitive(vbox2, FALSE);

	pidgin_prefs_checkbox(_("Show close b_utton on tabs"),
				PIDGIN_PREFS_ROOT "/conversations/close_on_tabs", vbox2);

	label = pidgin_prefs_dropdown(vbox2, _("_Placement:"), PURPLE_PREF_INT,
					PIDGIN_PREFS_ROOT "/conversations/tab_side",
					_("Top"), GTK_POS_TOP,
					_("Bottom"), GTK_POS_BOTTOM,
					_("Left"), GTK_POS_LEFT,
					_("Right"), GTK_POS_RIGHT,
#if GTK_CHECK_VERSION(2,6,0)
					_("Left Vertical"), GTK_POS_LEFT|8,
					_("Right Vertical"), GTK_POS_RIGHT|8,
#endif
					NULL);
	gtk_size_group_add_widget(sg, label);
	gtk_misc_set_alignment(GTK_MISC(label), 0.0, 0.5);

	names = pidgin_conv_placement_get_options();
	label = pidgin_prefs_dropdown_from_list(vbox2, _("N_ew conversations:"),
				PURPLE_PREF_STRING, PIDGIN_PREFS_ROOT "/conversations/placement", names);
	gtk_misc_set_alignment(GTK_MISC(label), 0.0, 0.5);

	gtk_size_group_add_widget(sg, label);

	g_list_free(names);

	keyboard_shortcuts(ret);

	gtk_widget_show_all(ret);
	g_object_unref(sg);
	return ret;
}

static GtkWidget *
conv_page(void)
{
	GtkWidget *ret;
	GtkWidget *vbox;
	GtkWidget *toolbar;
	GtkWidget *iconpref1;
	GtkWidget *iconpref2;
	GtkWidget *imhtml;
	GtkWidget *frame;

	ret = gtk_vbox_new(FALSE, PIDGIN_HIG_CAT_SPACE);
	gtk_container_set_border_width(GTK_CONTAINER(ret), PIDGIN_HIG_BORDER);

	vbox = pidgin_make_frame(ret, _("Conversations"));

	pidgin_prefs_checkbox(_("Show _formatting on incoming messages"),
				PIDGIN_PREFS_ROOT "/conversations/show_incoming_formatting", vbox);
	pidgin_prefs_checkbox(_("Close IMs immediately when the tab is closed"),
				PIDGIN_PREFS_ROOT "/conversations/im/close_immediately", vbox);

	iconpref1 = pidgin_prefs_checkbox(_("Show _detailed information"),
			PIDGIN_PREFS_ROOT "/conversations/im/show_buddy_icons", vbox);
	iconpref2 = pidgin_prefs_checkbox(_("Enable buddy ic_on animation"),
			PIDGIN_PREFS_ROOT "/conversations/im/animate_buddy_icons", vbox);
	if (!purple_prefs_get_bool(PIDGIN_PREFS_ROOT "/conversations/im/show_buddy_icons"))
		gtk_widget_set_sensitive(iconpref2, FALSE);
	g_signal_connect(G_OBJECT(iconpref1), "clicked",
					 G_CALLBACK(pidgin_toggle_sensitive), iconpref2);

	pidgin_prefs_checkbox(_("_Notify buddies that you are typing to them"),
			"/purple/conversations/im/send_typing", vbox);
#ifdef USE_GTKSPELL
	pidgin_prefs_checkbox(_("Highlight _misspelled words"),
			PIDGIN_PREFS_ROOT "/conversations/spellcheck", vbox);
#endif

	pidgin_prefs_checkbox(_("Use smooth-scrolling"), PIDGIN_PREFS_ROOT "/conversations/use_smooth_scrolling", vbox);

#ifdef _WIN32
	pidgin_prefs_checkbox(_("F_lash window when IMs are received"), PIDGIN_PREFS_ROOT "/win32/blink_im", vbox);
#endif

	pidgin_prefs_labeled_spin_button(vbox,
		_("Minimum input area height in lines:"),
		PIDGIN_PREFS_ROOT "/conversations/minimum_entry_lines",
		1, 8, NULL);

	vbox = pidgin_make_frame(ret, _("Default Formatting"));
	gtk_box_set_child_packing(GTK_BOX(vbox->parent), vbox, TRUE, TRUE, 0, GTK_PACK_START);

	frame = pidgin_create_imhtml(TRUE, &imhtml, &toolbar, NULL);
	gtk_widget_show(frame);
	gtk_widget_set_name(imhtml, "pidgin_prefs_font_imhtml");
	gtk_widget_set_size_request(frame, 300, -1);
	gtk_imhtml_set_whole_buffer_formatting_only(GTK_IMHTML(imhtml), TRUE);
	gtk_imhtml_set_format_functions(GTK_IMHTML(imhtml),
									GTK_IMHTML_BOLD |
									GTK_IMHTML_ITALIC |
									GTK_IMHTML_UNDERLINE |
									GTK_IMHTML_GROW |
									GTK_IMHTML_SHRINK |
									GTK_IMHTML_FACE |
									GTK_IMHTML_FORECOLOR |
									GTK_IMHTML_BACKCOLOR |
									GTK_IMHTML_BACKGROUND);

	gtk_imhtml_append_text(GTK_IMHTML(imhtml), _("This is how your outgoing message text will appear when you use protocols that support formatting."), 0);

	gtk_box_pack_start(GTK_BOX(vbox), frame, TRUE, TRUE, 0);

	gtk_imhtml_setup_entry(GTK_IMHTML(imhtml), PURPLE_CONNECTION_HTML | PURPLE_CONNECTION_FORMATTING_WBFO);

	g_signal_connect_after(G_OBJECT(imhtml), "format_function_toggle",
					 G_CALLBACK(formatting_toggle_cb), toolbar);
	g_signal_connect_after(G_OBJECT(imhtml), "format_function_clear",
					 G_CALLBACK(formatting_clear_cb), NULL);


	gtk_widget_show(ret);

	return ret;
}

static void
network_ip_changed(GtkEntry *entry, gpointer data)
{
	const gchar *text = gtk_entry_get_text(entry);
	GdkColor color;

	if (text && *text) {
		if (purple_ip_address_is_valid(text)) {
			color.red = 0xAFFF;
			color.green = 0xFFFF;
			color.blue = 0xAFFF;

			purple_network_set_public_ip(text);
		} else {
			color.red = 0xFFFF;
			color.green = 0xAFFF;
			color.blue = 0xAFFF;
		}

		gtk_widget_modify_base(GTK_WIDGET(entry), GTK_STATE_NORMAL, &color);

	} else {
		purple_network_set_public_ip("");
		gtk_widget_modify_base(GTK_WIDGET(entry), GTK_STATE_NORMAL, NULL);
	}
}

static gboolean
network_stun_server_changed_cb(GtkWidget *widget,
                               GdkEventFocus *event, gpointer data)
{
	GtkEntry *entry = GTK_ENTRY(widget);
	purple_prefs_set_string("/purple/network/stun_server",
		gtk_entry_get_text(entry));
	purple_network_set_stun_server(gtk_entry_get_text(entry));

	return FALSE;
}

static gboolean
network_turn_server_changed_cb(GtkWidget *widget,
                               GdkEventFocus *event, gpointer data)
{
	GtkEntry *entry = GTK_ENTRY(widget);
	purple_prefs_set_string("/purple/network/turn_server",
		gtk_entry_get_text(entry));
	purple_network_set_turn_server(gtk_entry_get_text(entry));

	return FALSE;
}

static void
proxy_changed_cb(const char *name, PurplePrefType type,
				 gconstpointer value, gpointer data)
{
	GtkWidget *frame = data;
	const char *proxy = value;

	if (strcmp(proxy, "none") && strcmp(proxy, "envvar"))
		gtk_widget_show_all(frame);
	else
		gtk_widget_hide(frame);
}

static void
proxy_print_option(GtkEntry *entry, int entrynum)
{
	if (entrynum == PROXYHOST)
		purple_prefs_set_string("/purple/proxy/host", gtk_entry_get_text(entry));
	else if (entrynum == PROXYPORT)
		purple_prefs_set_int("/purple/proxy/port", atoi(gtk_entry_get_text(entry)));
	else if (entrynum == PROXYUSER)
		purple_prefs_set_string("/purple/proxy/username", gtk_entry_get_text(entry));
	else if (entrynum == PROXYPASS)
		purple_prefs_set_string("/purple/proxy/password", gtk_entry_get_text(entry));
}

static void
proxy_button_clicked_cb(GtkWidget *button, gpointer null)
{
	GError *err = NULL;

	if (g_spawn_command_line_async ("gnome-network-preferences", &err))
		return;

	purple_notify_error(NULL, NULL, _("Cannot start proxy configuration program."), err->message);
	g_error_free(err);
}

static void
browser_button_clicked_cb(GtkWidget *button, gpointer null)
{
	GError *err = NULL;

	if (g_spawn_command_line_async ("gnome-default-applications-properties", &err))
		return;

	purple_notify_error(NULL, NULL, _("Cannot start browser configuration program."), err->message);
	g_error_free(err);
}

static void
auto_ip_button_clicked_cb(GtkWidget *button, gpointer null)
{
	const char *ip;
	PurpleStunNatDiscovery *stun;
	char *auto_ip_text;

	/* purple_network_get_my_ip will return the IP that was set by the user with
	   purple_network_set_public_ip, so make a lookup for the auto-detected IP
	   ourselves. */

	if (purple_prefs_get_bool("/purple/network/auto_ip")) {
		/* Check if STUN discovery was already done */
		stun = purple_stun_discover(NULL);
		if ((stun != NULL) && (stun->status == PURPLE_STUN_STATUS_DISCOVERED)) {
			ip = stun->publicip;
		} else {
			/* Attempt to get the IP from a NAT device using UPnP */
			ip = purple_upnp_get_public_ip();
			if (ip == NULL) {
				/* Attempt to get the IP from a NAT device using NAT-PMP */
				ip = purple_pmp_get_public_ip();
				if (ip == NULL) {
					/* Just fetch the IP of the local system */
					ip = purple_network_get_local_system_ip(-1);
				}
			}
		}
	}
	else
		ip = _("Disabled");

	auto_ip_text = g_strdup_printf(_("Use _automatically detected IP address: %s"), ip);
	gtk_button_set_label(GTK_BUTTON(button), auto_ip_text);
	g_free(auto_ip_text);
}

static GtkWidget *
network_page(void)
{
	GtkWidget *ret;
	GtkWidget *vbox, *hbox, *entry;
	GtkWidget *label, *auto_ip_checkbox, *ports_checkbox, *spin_button;
	GtkSizeGroup *sg;

	ret = gtk_vbox_new(FALSE, PIDGIN_HIG_CAT_SPACE);
	gtk_container_set_border_width (GTK_CONTAINER (ret), PIDGIN_HIG_BORDER);

	vbox = pidgin_make_frame (ret, _("IP Address"));
	sg = gtk_size_group_new(GTK_SIZE_GROUP_HORIZONTAL);

	entry = gtk_entry_new();
	gtk_entry_set_text(GTK_ENTRY(entry), purple_prefs_get_string(
			"/purple/network/stun_server"));
	g_signal_connect(G_OBJECT(entry), "focus-out-event",
			G_CALLBACK(network_stun_server_changed_cb), NULL);
	gtk_widget_show(entry);

	pidgin_add_widget_to_vbox(GTK_BOX(vbox), _("ST_UN server:"),
			sg, entry, TRUE, NULL);

	hbox = gtk_hbox_new(FALSE, PIDGIN_HIG_BOX_SPACE);
	gtk_container_add(GTK_CONTAINER(vbox), hbox);

	label = gtk_label_new(NULL);
	gtk_container_add(GTK_CONTAINER(hbox), label);
	gtk_size_group_add_widget(sg, label);

	label = gtk_label_new(NULL);
	gtk_label_set_markup(GTK_LABEL(label),
			_("<span style=\"italic\">Example: stunserver.org</span>"));
	gtk_misc_set_alignment(GTK_MISC(label), 0.0, 0.5);
	gtk_container_add(GTK_CONTAINER(hbox), label);

	auto_ip_checkbox = pidgin_prefs_checkbox("Use _automatically detected IP address",
	                                         "/purple/network/auto_ip", vbox);
	g_signal_connect(G_OBJECT(auto_ip_checkbox), "clicked",
	                 G_CALLBACK(auto_ip_button_clicked_cb), NULL);
	auto_ip_button_clicked_cb(auto_ip_checkbox, NULL); /* Update label */

	entry = gtk_entry_new();
	gtk_entry_set_text(GTK_ENTRY(entry), purple_network_get_public_ip());
	g_signal_connect(G_OBJECT(entry), "changed",
					 G_CALLBACK(network_ip_changed), NULL);

	hbox = pidgin_add_widget_to_vbox(GTK_BOX(vbox), _("Public _IP:"),
			sg, entry, TRUE, NULL);

	if (purple_prefs_get_bool("/purple/network/auto_ip")) {
		gtk_widget_set_sensitive(GTK_WIDGET(hbox), FALSE);
	}

	g_signal_connect(G_OBJECT(auto_ip_checkbox), "clicked",
					 G_CALLBACK(pidgin_toggle_sensitive), hbox);

	g_object_unref(sg);

	vbox = pidgin_make_frame (ret, _("Ports"));
	sg = gtk_size_group_new(GTK_SIZE_GROUP_HORIZONTAL);

	pidgin_prefs_checkbox(_("_Enable automatic router port forwarding"),
			"/purple/network/map_ports", vbox);

	hbox = gtk_hbox_new(FALSE, PIDGIN_HIG_BOX_SPACE);

	ports_checkbox = pidgin_prefs_checkbox(_("_Manually specify range of ports to listen on:"),
			"/purple/network/ports_range_use", hbox);

	spin_button = pidgin_prefs_labeled_spin_button(hbox, _("_Start:"),
			"/purple/network/ports_range_start", 0, 65535, sg);
	if (!purple_prefs_get_bool("/purple/network/ports_range_use"))
		gtk_widget_set_sensitive(GTK_WIDGET(spin_button), FALSE);
	g_signal_connect(G_OBJECT(ports_checkbox), "clicked",
					 G_CALLBACK(pidgin_toggle_sensitive), spin_button);

	spin_button = pidgin_prefs_labeled_spin_button(hbox, _("_End:"),
			"/purple/network/ports_range_end", 0, 65535, sg);
	if (!purple_prefs_get_bool("/purple/network/ports_range_use"))
		gtk_widget_set_sensitive(GTK_WIDGET(spin_button), FALSE);
	g_signal_connect(G_OBJECT(ports_checkbox), "clicked",
					 G_CALLBACK(pidgin_toggle_sensitive), spin_button);

	pidgin_add_widget_to_vbox(GTK_BOX(vbox), NULL, NULL, hbox, TRUE, NULL);

	g_object_unref(sg);

	/* TURN server */
	vbox = pidgin_make_frame(ret, _("Relay Server (TURN)"));
	sg = gtk_size_group_new(GTK_SIZE_GROUP_HORIZONTAL);

	entry = gtk_entry_new();
	gtk_entry_set_text(GTK_ENTRY(entry), purple_prefs_get_string(
			"/purple/network/turn_server"));
	g_signal_connect(G_OBJECT(entry), "focus-out-event",
			G_CALLBACK(network_turn_server_changed_cb), NULL);
	gtk_widget_show(entry);

	hbox = pidgin_add_widget_to_vbox(GTK_BOX(vbox), _("_TURN server:"),
			sg, entry, TRUE, NULL);

	pidgin_prefs_labeled_spin_button(hbox, _("_Port:"),
		"/purple/network/turn_port", 0, 65535, NULL);
	hbox = pidgin_prefs_labeled_entry(vbox, _("Use_rname:"),
		"/purple/network/turn_username", sg);
	pidgin_prefs_labeled_password(hbox, _("Pass_word:"),
		"/purple/network/turn_password", NULL);

	gtk_widget_show_all(ret);
	g_object_unref(sg);

	return ret;
}

#ifndef _WIN32
static gboolean
manual_browser_set(GtkWidget *entry, GdkEventFocus *event, gpointer data)
{
	const char *program = gtk_entry_get_text(GTK_ENTRY(entry));

	purple_prefs_set_path(PIDGIN_PREFS_ROOT "/browsers/command", program);

	/* carry on normally */
	return FALSE;
}

static GList *
get_available_browsers(void)
{
	struct browser {
		char *name;
		char *command;
	};

	/* Sorted reverse alphabetically */
	static const struct browser possible_browsers[] = {
		{N_("Seamonkey"), "seamonkey"},
		{N_("Opera"), "opera"},
		{N_("Netscape"), "netscape"},
		{N_("Mozilla"), "mozilla"},
		{N_("Konqueror"), "kfmclient"},
		{N_("Desktop Default"), "xdg-open"},
		{N_("GNOME Default"), "gnome-open"},
		{N_("Galeon"), "galeon"},
		{N_("Firefox"), "firefox"},
		{N_("Firebird"), "mozilla-firebird"},
		{N_("Epiphany"), "epiphany"}
	};
	static const int num_possible_browsers = G_N_ELEMENTS(possible_browsers);

	GList *browsers = NULL;
	int i = 0;
	char *browser_setting = (char *)purple_prefs_get_string(PIDGIN_PREFS_ROOT "/browsers/browser");

	browsers = g_list_prepend(browsers, (gpointer)"custom");
	browsers = g_list_prepend(browsers, (gpointer)_("Manual"));

	for (i = 0; i < num_possible_browsers; i++) {
		if (purple_program_is_valid(possible_browsers[i].command)) {
			browsers = g_list_prepend(browsers,
									  possible_browsers[i].command);
			browsers = g_list_prepend(browsers, (gpointer)_(possible_browsers[i].name));
			if(browser_setting && !strcmp(possible_browsers[i].command, browser_setting))
				browser_setting = NULL;
			/* If xdg-open is valid, prefer it over gnome-open and skip forward */
			if(!strcmp(possible_browsers[i].command, "xdg-open")) {
				if (browser_setting && !strcmp("gnome-open", browser_setting)) {
					purple_prefs_set_string(PIDGIN_PREFS_ROOT "/browsers/browser", possible_browsers[i].command);
					browser_setting = NULL;
				}
				i++;
			}
		}
	}

	if(browser_setting)
		purple_prefs_set_string(PIDGIN_PREFS_ROOT "/browsers/browser", "custom");

	return browsers;
}

static void
browser_changed1_cb(const char *name, PurplePrefType type,
					gconstpointer value, gpointer data)
{
	GtkWidget *hbox = data;
	const char *browser = value;

	gtk_widget_set_sensitive(hbox, strcmp(browser, "custom"));
}

static void
browser_changed2_cb(const char *name, PurplePrefType type,
					gconstpointer value, gpointer data)
{
	GtkWidget *hbox = data;
	const char *browser = value;

	gtk_widget_set_sensitive(hbox, !strcmp(browser, "custom"));
}

static GtkWidget *
browser_page(void)
{
	GtkWidget *ret, *vbox, *hbox, *label, *entry, *browser_button;
	GtkSizeGroup *sg;
	GList *browsers = NULL;

	ret = gtk_vbox_new(FALSE, PIDGIN_HIG_CAT_SPACE);
	gtk_container_set_border_width (GTK_CONTAINER (ret), PIDGIN_HIG_BORDER);

	vbox = pidgin_make_frame (ret, _("Browser Selection"));

	if(purple_running_gnome()) {
		gchar *path = g_find_program_in_path("gnome-default-applications-properties");

		hbox = gtk_hbox_new(FALSE, PIDGIN_HIG_BOX_SPACE);
		label = gtk_label_new(_("Browser preferences are configured in GNOME preferences"));
		gtk_container_add(GTK_CONTAINER(vbox), hbox);
		gtk_box_pack_start(GTK_BOX(hbox), label, FALSE, FALSE, 0);

		hbox = gtk_hbox_new(FALSE, PIDGIN_HIG_BOX_SPACE);
		gtk_container_add(GTK_CONTAINER(vbox), hbox);

		if(path == NULL) {
			label = gtk_label_new(NULL);
			gtk_label_set_markup(GTK_LABEL(label),
								 _("<b>Browser configuration program was not found.</b>"));
			gtk_box_pack_start(GTK_BOX(hbox), label, FALSE, FALSE, 0);
		} else {
			browser_button = gtk_button_new_with_mnemonic(_("Configure _Browser"));
			g_signal_connect(G_OBJECT(browser_button), "clicked",
							 G_CALLBACK(browser_button_clicked_cb), NULL);
			gtk_box_pack_start(GTK_BOX(hbox), browser_button, FALSE, FALSE, 0);
		}

		gtk_widget_show_all(ret);
	} else {
		sg = gtk_size_group_new(GTK_SIZE_GROUP_HORIZONTAL);
	
		browsers = get_available_browsers();
		if (browsers != NULL) {
			label = pidgin_prefs_dropdown_from_list(vbox,_("_Browser:"), PURPLE_PREF_STRING,
											 PIDGIN_PREFS_ROOT "/browsers/browser",
											 browsers);
			g_list_free(browsers);
			gtk_misc_set_alignment(GTK_MISC(label), 0, 0.5);
			gtk_size_group_add_widget(sg, label);
	
			hbox = gtk_hbox_new(FALSE, 0);
			label = pidgin_prefs_dropdown(hbox, _("_Open link in:"), PURPLE_PREF_INT,
				PIDGIN_PREFS_ROOT "/browsers/place",
				_("Browser default"), PIDGIN_BROWSER_DEFAULT,
				_("Existing window"), PIDGIN_BROWSER_CURRENT,
				_("New window"), PIDGIN_BROWSER_NEW_WINDOW,
				_("New tab"), PIDGIN_BROWSER_NEW_TAB,
				NULL);
			gtk_misc_set_alignment(GTK_MISC(label), 0, 0.5);
			gtk_size_group_add_widget(sg, label);
			gtk_box_pack_start(GTK_BOX(vbox), hbox, FALSE, FALSE, 0);
	
			if (!strcmp(purple_prefs_get_string(PIDGIN_PREFS_ROOT "/browsers/browser"), "custom"))
				gtk_widget_set_sensitive(hbox, FALSE);
			purple_prefs_connect_callback(prefs, PIDGIN_PREFS_ROOT "/browsers/browser",
										browser_changed1_cb, hbox);
		}

		entry = gtk_entry_new();
		gtk_entry_set_text(GTK_ENTRY(entry),
						   purple_prefs_get_path(PIDGIN_PREFS_ROOT "/browsers/command"));
		g_signal_connect(G_OBJECT(entry), "focus-out-event",
						 G_CALLBACK(manual_browser_set), NULL);
		hbox = pidgin_add_widget_to_vbox(GTK_BOX(vbox), _("_Manual:\n(%s for URL)"), sg, entry, TRUE, NULL);
		if (strcmp(purple_prefs_get_string(PIDGIN_PREFS_ROOT "/browsers/browser"), "custom"))
			gtk_widget_set_sensitive(hbox, FALSE);
		purple_prefs_connect_callback(prefs, PIDGIN_PREFS_ROOT "/browsers/browser",
				browser_changed2_cb, hbox);
	
		gtk_widget_show_all(ret);
		g_object_unref(sg);
	}

	return ret;
}
#endif /*_WIN32*/

static GtkWidget *
proxy_page(void)
{
	GtkWidget *ret = NULL, *vbox = NULL, *hbox = NULL;
	GtkWidget *table = NULL, *entry = NULL, *label = NULL, *proxy_button = NULL;
	PurpleProxyInfo *proxy_info;

	ret = gtk_vbox_new(FALSE, PIDGIN_HIG_CAT_SPACE);
	gtk_container_set_border_width(GTK_CONTAINER(ret), PIDGIN_HIG_BORDER);
	vbox = pidgin_make_frame(ret, _("Proxy Server"));
	prefs_proxy_frame = gtk_vbox_new(FALSE, PIDGIN_HIG_BOX_SPACE);

	if(purple_running_gnome()) {
		gchar *path = g_find_program_in_path("gnome-network-preferences");

		hbox = gtk_hbox_new(FALSE, PIDGIN_HIG_BOX_SPACE);
		label = gtk_label_new(_("Proxy preferences are configured in GNOME preferences"));
		gtk_container_add(GTK_CONTAINER(vbox), hbox);
		gtk_box_pack_start(GTK_BOX(hbox), label, FALSE, FALSE, 0);

		hbox = gtk_hbox_new(FALSE, PIDGIN_HIG_BOX_SPACE);
		gtk_container_add(GTK_CONTAINER(vbox), hbox);

		if(path == NULL) {
			label = gtk_label_new(NULL);
			gtk_label_set_markup(GTK_LABEL(label),
								 _("<b>Proxy configuration program was not found.</b>"));
			gtk_box_pack_start(GTK_BOX(hbox), label, FALSE, FALSE, 0);
		} else {
			proxy_button = gtk_button_new_with_mnemonic(_("Configure _Proxy"));
			g_signal_connect(G_OBJECT(proxy_button), "clicked",
							 G_CALLBACK(proxy_button_clicked_cb), NULL);
			gtk_box_pack_start(GTK_BOX(hbox), proxy_button, FALSE, FALSE, 0);
		}

		gtk_widget_show_all(ret);
	} else {
		prefs_proxy_subframe = gtk_vbox_new(FALSE, 0);
	
		/* This is a global option that affects SOCKS4 usage even with
		 * account-specific proxy settings */
		pidgin_prefs_checkbox(_("Use remote _DNS with SOCKS4 proxies"),
							  "/purple/proxy/socks4_remotedns", prefs_proxy_frame);
		gtk_box_pack_start(GTK_BOX(vbox), prefs_proxy_frame, 0, 0, 0);
	
		pidgin_prefs_dropdown(prefs_proxy_frame, _("Proxy t_ype:"), PURPLE_PREF_STRING,
					"/purple/proxy/type",
					_("No proxy"), "none",
					"SOCKS 4", "socks4",
					"SOCKS 5", "socks5",
					"HTTP", "http",
					_("Use Environmental Settings"), "envvar",
					NULL);
		gtk_box_pack_start(GTK_BOX(prefs_proxy_frame), prefs_proxy_subframe, 0, 0, 0);
		proxy_info = purple_global_proxy_get_info();
	
		gtk_widget_show_all(ret);
	
		purple_prefs_connect_callback(prefs, "/purple/proxy/type",
					    proxy_changed_cb, prefs_proxy_subframe);
	
		table = gtk_table_new(4, 2, FALSE);
		gtk_container_set_border_width(GTK_CONTAINER(table), 0);
		gtk_table_set_col_spacings(GTK_TABLE(table), 5);
		gtk_table_set_row_spacings(GTK_TABLE(table), 10);
		gtk_container_add(GTK_CONTAINER(prefs_proxy_subframe), table);
	
	
		label = gtk_label_new_with_mnemonic(_("_Host:"));
		gtk_misc_set_alignment(GTK_MISC(label), 1.0, 0.5);
		gtk_table_attach(GTK_TABLE(table), label, 0, 1, 0, 1, GTK_FILL, 0, 0, 0);
	
		entry = gtk_entry_new();
		gtk_label_set_mnemonic_widget(GTK_LABEL(label), entry);
		gtk_table_attach(GTK_TABLE(table), entry, 1, 2, 0, 1, GTK_FILL, 0, 0, 0);
		g_signal_connect(G_OBJECT(entry), "changed",
				 G_CALLBACK(proxy_print_option), (void *)PROXYHOST);
	
		if (proxy_info != NULL && purple_proxy_info_get_host(proxy_info))
			gtk_entry_set_text(GTK_ENTRY(entry),
					   purple_proxy_info_get_host(proxy_info));
	
		hbox = gtk_hbox_new(TRUE, 5);
		gtk_box_pack_start(GTK_BOX(vbox), hbox, FALSE, FALSE, 0);
		pidgin_set_accessible_label (entry, label);
	
		label = gtk_label_new_with_mnemonic(_("P_ort:"));
		gtk_misc_set_alignment(GTK_MISC(label), 1.0, 0.5);
		gtk_table_attach(GTK_TABLE(table), label, 2, 3, 0, 1, GTK_FILL, 0, 0, 0);
	
		entry = gtk_spin_button_new_with_range(0, 65535, 1);
		gtk_label_set_mnemonic_widget(GTK_LABEL(label), entry);
		gtk_table_attach(GTK_TABLE(table), entry, 3, 4, 0, 1, GTK_FILL, 0, 0, 0);
		g_signal_connect(G_OBJECT(entry), "changed",
				 G_CALLBACK(proxy_print_option), (void *)PROXYPORT);
	
		if (proxy_info != NULL && purple_proxy_info_get_port(proxy_info) != 0) {
			char buf[128];
			g_snprintf(buf, sizeof(buf), "%d",
				   purple_proxy_info_get_port(proxy_info));
	
				gtk_entry_set_text(GTK_ENTRY(entry), buf);
		}
		pidgin_set_accessible_label (entry, label);
	
		label = gtk_label_new_with_mnemonic(_("User_name:"));
		gtk_misc_set_alignment(GTK_MISC(label), 1.0, 0.5);
		gtk_table_attach(GTK_TABLE(table), label, 0, 1, 1, 2, GTK_FILL, 0, 0, 0);
	
		entry = gtk_entry_new();
		gtk_label_set_mnemonic_widget(GTK_LABEL(label), entry);
		gtk_table_attach(GTK_TABLE(table), entry, 1, 2, 1, 2, GTK_FILL, 0, 0, 0);
		g_signal_connect(G_OBJECT(entry), "changed",
				 G_CALLBACK(proxy_print_option), (void *)PROXYUSER);
	
		if (proxy_info != NULL && purple_proxy_info_get_username(proxy_info) != NULL)
			gtk_entry_set_text(GTK_ENTRY(entry),
						   purple_proxy_info_get_username(proxy_info));
	
		hbox = gtk_hbox_new(TRUE, 5);
		gtk_box_pack_start(GTK_BOX(vbox), hbox, FALSE, FALSE, 0);
		pidgin_set_accessible_label (entry, label);
	
		label = gtk_label_new_with_mnemonic(_("Pa_ssword:"));
		gtk_misc_set_alignment(GTK_MISC(label), 1.0, 0.5);
		gtk_table_attach(GTK_TABLE(table), label, 2, 3, 1, 2, GTK_FILL, 0, 0, 0);
	
		entry = gtk_entry_new();
		gtk_label_set_mnemonic_widget(GTK_LABEL(label), entry);
		gtk_table_attach(GTK_TABLE(table), entry, 3, 4, 1, 2, GTK_FILL , 0, 0, 0);
		gtk_entry_set_visibility(GTK_ENTRY(entry), FALSE);
	#if !GTK_CHECK_VERSION(2,16,0)
		if (gtk_entry_get_invisible_char(GTK_ENTRY(entry)) == '*')
			gtk_entry_set_invisible_char(GTK_ENTRY(entry), PIDGIN_INVISIBLE_CHAR);
	#endif /* Less than GTK+ 2.16 */
		g_signal_connect(G_OBJECT(entry), "changed",
				 G_CALLBACK(proxy_print_option), (void *)PROXYPASS);
	
		if (proxy_info != NULL && purple_proxy_info_get_password(proxy_info) != NULL)
			gtk_entry_set_text(GTK_ENTRY(entry),
					   purple_proxy_info_get_password(proxy_info));
		pidgin_set_accessible_label (entry, label);
	}

	return ret;
}

static GtkWidget *
logging_page(void)
{
	GtkWidget *ret;
	GtkWidget *vbox;
	GList *names;

	ret = gtk_vbox_new(FALSE, PIDGIN_HIG_CAT_SPACE);
	gtk_container_set_border_width (GTK_CONTAINER (ret), PIDGIN_HIG_BORDER);


	vbox = pidgin_make_frame (ret, _("Logging"));
	names = purple_log_logger_get_options();

	pidgin_prefs_dropdown_from_list(vbox, _("Log _format:"), PURPLE_PREF_STRING,
				 "/purple/logging/format", names);

	g_list_free(names);

	pidgin_prefs_checkbox(_("Log all _instant messages"),
				  "/purple/logging/log_ims", vbox);
	pidgin_prefs_checkbox(_("Log all c_hats"),
				  "/purple/logging/log_chats", vbox);
	pidgin_prefs_checkbox(_("Log all _status changes to system log"),
				  "/purple/logging/log_system", vbox);

	gtk_widget_show_all(ret);

	return ret;
}

#ifndef _WIN32
static gint
sound_cmd_yeah(GtkEntry *entry, gpointer d)
{
	purple_prefs_set_path(PIDGIN_PREFS_ROOT "/sound/command",
			gtk_entry_get_text(GTK_ENTRY(entry)));
	return TRUE;
}

static void
sound_changed1_cb(const char *name, PurplePrefType type,
				  gconstpointer value, gpointer data)
{
	GtkWidget *hbox = data;
	const char *method = value;

	gtk_widget_set_sensitive(hbox, !strcmp(method, "custom"));
}

static void
sound_changed2_cb(const char *name, PurplePrefType type,
				  gconstpointer value, gpointer data)
{
	GtkWidget *vbox = data;
	const char *method = value;

	gtk_widget_set_sensitive(vbox, strcmp(method, "none"));
}
#endif /* !_WIN32 */

#ifdef USE_GSTREAMER
static void
sound_changed3_cb(const char *name, PurplePrefType type,
				  gconstpointer value, gpointer data)
{
	GtkWidget *hbox = data;
	const char *method = value;

	gtk_widget_set_sensitive(hbox,
			!strcmp(method, "automatic") ||
			!strcmp(method, "esd"));
}
#endif /* USE_GSTREAMER */


static void
event_toggled(GtkCellRendererToggle *cell, gchar *pth, gpointer data)
{
	GtkTreeModel *model = (GtkTreeModel *)data;
	GtkTreeIter iter;
	GtkTreePath *path = gtk_tree_path_new_from_string(pth);
	char *pref;

	gtk_tree_model_get_iter (model, &iter, path);
	gtk_tree_model_get (model, &iter,
						2, &pref,
						-1);

	purple_prefs_set_bool(pref, !gtk_cell_renderer_toggle_get_active(cell));
	g_free(pref);

	gtk_list_store_set(GTK_LIST_STORE (model), &iter,
					   0, !gtk_cell_renderer_toggle_get_active(cell),
					   -1);

	gtk_tree_path_free(path);
}

static void
test_sound(GtkWidget *button, gpointer i_am_NULL)
{
	char *pref;
	gboolean temp_enabled;
	gboolean temp_mute;

	pref = g_strdup_printf(PIDGIN_PREFS_ROOT "/sound/enabled/%s",
			pidgin_sound_get_event_option(sound_row_sel));

	temp_enabled = purple_prefs_get_bool(pref);
	temp_mute = purple_prefs_get_bool(PIDGIN_PREFS_ROOT "/sound/mute");

	if (!temp_enabled) purple_prefs_set_bool(pref, TRUE);
	if (temp_mute) purple_prefs_set_bool(PIDGIN_PREFS_ROOT "/sound/mute", FALSE);

	purple_sound_play_event(sound_row_sel, NULL);

	if (!temp_enabled) purple_prefs_set_bool(pref, FALSE);
	if (temp_mute) purple_prefs_set_bool(PIDGIN_PREFS_ROOT "/sound/mute", TRUE);

	g_free(pref);
}

/*
 * Resets a sound file back to default.
 */
static void
reset_sound(GtkWidget *button, gpointer i_am_also_NULL)
{
	gchar *pref;

	pref = g_strdup_printf(PIDGIN_PREFS_ROOT "/sound/file/%s",
						   pidgin_sound_get_event_option(sound_row_sel));
	purple_prefs_set_path(pref, "");
	g_free(pref);

	gtk_entry_set_text(GTK_ENTRY(sound_entry), _("(default)"));

	pref_sound_generate_markup();
}

static void
sound_chosen_cb(void *user_data, const char *filename)
{
	gchar *pref;
	int sound;

	sound = GPOINTER_TO_INT(user_data);

	/* Set it -- and forget it */
	pref = g_strdup_printf(PIDGIN_PREFS_ROOT "/sound/file/%s",
						   pidgin_sound_get_event_option(sound));
	purple_prefs_set_path(pref, filename);
	g_free(pref);

	/*
	 * If the sound we just changed is still the currently selected
	 * sound, then update the box showing the file name.
	 */
	if (sound == sound_row_sel)
		gtk_entry_set_text(GTK_ENTRY(sound_entry), filename);

	pref_sound_generate_markup();
}

static void
select_sound(GtkWidget *button, gpointer being_NULL_is_fun)
{
	gchar *pref;
	const char *filename;

	pref = g_strdup_printf(PIDGIN_PREFS_ROOT "/sound/file/%s",
						   pidgin_sound_get_event_option(sound_row_sel));
	filename = purple_prefs_get_path(pref);
	g_free(pref);

	if (*filename == '\0')
		filename = NULL;

	purple_request_file(prefs, _("Sound Selection"), filename, FALSE,
					  G_CALLBACK(sound_chosen_cb), NULL,
					  NULL, NULL, NULL,
					  GINT_TO_POINTER(sound_row_sel));
}

#ifdef USE_GSTREAMER
static gchar *
prefs_sound_volume_format(GtkScale *scale, gdouble val)
{
	if(val < 15) {
		return g_strdup_printf(_("Quietest"));
	} else if(val < 30) {
		return g_strdup_printf(_("Quieter"));
	} else if(val < 45) {
		return g_strdup_printf(_("Quiet"));
	} else if(val < 55) {
		return g_strdup_printf(_("Normal"));
	} else if(val < 70) {
		return g_strdup_printf(_("Loud"));
	} else if(val < 85) {
		return g_strdup_printf(_("Louder"));
	} else {
		return g_strdup_printf(_("Loudest"));
	}
}

static void
prefs_sound_volume_changed(GtkRange *range)
{
	int val = (int)gtk_range_get_value(GTK_RANGE(range));
	purple_prefs_set_int(PIDGIN_PREFS_ROOT "/sound/volume", val);
}
#endif

static void
prefs_sound_sel(GtkTreeSelection *sel, GtkTreeModel *model)
{
	GtkTreeIter  iter;
	GValue val;
	const char *file;
	char *pref;

	if (! gtk_tree_selection_get_selected (sel, &model, &iter))
		return;

	val.g_type = 0;
	gtk_tree_model_get_value (model, &iter, 3, &val);
	sound_row_sel = g_value_get_uint(&val);

	pref = g_strdup_printf(PIDGIN_PREFS_ROOT "/sound/file/%s",
			pidgin_sound_get_event_option(sound_row_sel));
	file = purple_prefs_get_path(pref);
	g_free(pref);
	if (sound_entry)
		gtk_entry_set_text(GTK_ENTRY(sound_entry), (file && *file != '\0') ? file : _("(default)"));
	g_value_unset (&val);

	pref_sound_generate_markup();
}


static void
mute_changed_cb(const char *pref_name,
                PurplePrefType pref_type,
                gconstpointer val,
                gpointer data)
{
	GtkToggleButton *button = data;
	gboolean muted = GPOINTER_TO_INT(val);

	g_return_if_fail(!strcmp (pref_name, PIDGIN_PREFS_ROOT "/sound/mute"));

	/* Block the handler that re-sets the preference. */
	g_signal_handlers_block_matched(button, G_SIGNAL_MATCH_DATA, 0, 0, NULL, NULL, (gpointer)pref_name);
	gtk_toggle_button_set_active (button, muted);
	g_signal_handlers_unblock_matched(button, G_SIGNAL_MATCH_DATA, 0, 0, NULL, NULL, (gpointer)pref_name);
}


static GtkWidget *
sound_page(void)
{
	GtkWidget *ret;
	GtkWidget *vbox, *vbox2, *sw, *button;
	GtkSizeGroup *sg;
	GtkTreeIter iter;
	GtkWidget *event_view;
	GtkListStore *event_store;
	GtkCellRenderer *rend;
	GtkTreeViewColumn *col;
	GtkTreeSelection *sel;
	GtkTreePath *path;
	GtkWidget *hbox;
	int j;
	const char *file;
	char *pref;
#ifndef _WIN32
	GtkWidget *dd;
	GtkWidget *entry;
	const char *cmd;
#endif

	ret = gtk_vbox_new(FALSE, PIDGIN_HIG_CAT_SPACE);
	gtk_container_set_border_width (GTK_CONTAINER (ret), PIDGIN_HIG_BORDER);

	sg = gtk_size_group_new(GTK_SIZE_GROUP_HORIZONTAL);

	vbox2 = pidgin_make_frame(ret, _("Sound Options"));

#ifndef _WIN32
	dd = pidgin_prefs_dropdown(vbox2, _("_Method:"), PURPLE_PREF_STRING,
			PIDGIN_PREFS_ROOT "/sound/method",
			_("Console beep"), "beep",
#ifdef USE_GSTREAMER
			_("Automatic"), "automatic",
			"ESD", "esd",
			"ALSA", "alsa",
#endif
			_("Command"), "custom",
			_("No sounds"), "none",
			NULL);
	gtk_size_group_add_widget(sg, dd);
	gtk_misc_set_alignment(GTK_MISC(dd), 0, 0.5);

	vbox = gtk_vbox_new(FALSE, PIDGIN_HIG_BOX_SPACE);
	gtk_box_pack_start(GTK_BOX(vbox2), vbox, FALSE, FALSE, 0);

	entry = gtk_entry_new();
	gtk_editable_set_editable(GTK_EDITABLE(entry), TRUE);
	cmd = purple_prefs_get_path(PIDGIN_PREFS_ROOT "/sound/command");
	if(cmd)
		gtk_entry_set_text(GTK_ENTRY(entry), cmd);
	g_signal_connect(G_OBJECT(entry), "changed",
					 G_CALLBACK(sound_cmd_yeah), NULL);

	hbox = pidgin_add_widget_to_vbox(GTK_BOX(vbox), _("Sound c_ommand:\n(%s for filename)"), sg, entry, TRUE, NULL);
	purple_prefs_connect_callback(prefs, PIDGIN_PREFS_ROOT "/sound/method",
								sound_changed1_cb, hbox);
	gtk_widget_set_sensitive(hbox,
			!strcmp(purple_prefs_get_string(PIDGIN_PREFS_ROOT "/sound/method"),
					"custom"));
#endif /* _WIN32 */

	button = pidgin_prefs_checkbox(_("M_ute sounds"), PIDGIN_PREFS_ROOT "/sound/mute", vbox);
	purple_prefs_connect_callback(prefs, PIDGIN_PREFS_ROOT "/sound/mute", mute_changed_cb, button);

	pidgin_prefs_checkbox(_("Sounds when conversation has _focus"),
				   PIDGIN_PREFS_ROOT "/sound/conv_focus", vbox);
	pidgin_prefs_dropdown(vbox, _("_Enable sounds:"),
				 PURPLE_PREF_INT, "/purple/sound/while_status",
				_("Only when available"), 1,
				_("Only when not available"), 2,
				_("Always"), 3,
				NULL);

#ifdef USE_GSTREAMER
	sw = gtk_hscale_new_with_range(0.0, 100.0, 5.0);
	gtk_range_set_increments(GTK_RANGE(sw), 5.0, 25.0);
	gtk_range_set_value(GTK_RANGE(sw), purple_prefs_get_int(PIDGIN_PREFS_ROOT "/sound/volume"));
	g_signal_connect (G_OBJECT (sw), "format-value",
			  G_CALLBACK (prefs_sound_volume_format),
			  NULL);
	g_signal_connect (G_OBJECT (sw), "value-changed",
			  G_CALLBACK (prefs_sound_volume_changed),
			  NULL);
	hbox = pidgin_add_widget_to_vbox(GTK_BOX(vbox), _("V_olume:"), NULL, sw, TRUE, NULL);

	purple_prefs_connect_callback(prefs, PIDGIN_PREFS_ROOT "/sound/method",
								sound_changed3_cb, hbox);
	sound_changed3_cb(PIDGIN_PREFS_ROOT "/sound/method", PURPLE_PREF_STRING,
			  purple_prefs_get_string(PIDGIN_PREFS_ROOT "/sound/method"), hbox);
#endif

#ifndef _WIN32
	gtk_widget_set_sensitive(vbox,
			strcmp(purple_prefs_get_string(PIDGIN_PREFS_ROOT "/sound/method"), "none"));
	purple_prefs_connect_callback(prefs, PIDGIN_PREFS_ROOT "/sound/method",
								sound_changed2_cb, vbox);
#endif
	vbox = pidgin_make_frame(ret, _("Sound Events"));

	/* The following is an ugly hack to make the frame expand so the
	 * sound events list is big enough to be usable */
	gtk_box_set_child_packing(GTK_BOX(vbox->parent), vbox, TRUE, TRUE, 0,
			GTK_PACK_START);
	gtk_box_set_child_packing(GTK_BOX(vbox->parent->parent), vbox->parent, TRUE,
			TRUE, 0, GTK_PACK_START);
	gtk_box_set_child_packing(GTK_BOX(vbox->parent->parent->parent),
			vbox->parent->parent, TRUE, TRUE, 0, GTK_PACK_START);

	/* SOUND SELECTION */
	sw = gtk_scrolled_window_new(NULL,NULL);
	gtk_widget_set_size_request(sw, -1, 100);
	gtk_scrolled_window_set_policy(GTK_SCROLLED_WINDOW(sw), GTK_POLICY_NEVER, GTK_POLICY_AUTOMATIC);
	gtk_scrolled_window_set_shadow_type (GTK_SCROLLED_WINDOW(sw), GTK_SHADOW_IN);

	gtk_box_pack_start(GTK_BOX(vbox), sw, TRUE, TRUE, 0);
	event_store = gtk_list_store_new (4, G_TYPE_BOOLEAN, G_TYPE_STRING, G_TYPE_STRING, G_TYPE_UINT);

	for (j=0; j < PURPLE_NUM_SOUNDS; j++) {
		char *pref = g_strdup_printf(PIDGIN_PREFS_ROOT "/sound/enabled/%s",
					     pidgin_sound_get_event_option(j));
		const char *label = pidgin_sound_get_event_label(j);

		if (label == NULL) {
			g_free(pref);
			continue;
		}

		gtk_list_store_append (event_store, &iter);
		gtk_list_store_set(event_store, &iter,
				   0, purple_prefs_get_bool(pref),
				   1, _(label),
				   2, pref,
				   3, j,
				   -1);
		g_free(pref);
	}

	event_view = gtk_tree_view_new_with_model (GTK_TREE_MODEL(event_store));

	rend = gtk_cell_renderer_toggle_new();
	sel = gtk_tree_view_get_selection (GTK_TREE_VIEW (event_view));
	g_signal_connect (G_OBJECT (sel), "changed",
			  G_CALLBACK (prefs_sound_sel),
			  NULL);
	g_signal_connect (G_OBJECT(rend), "toggled",
			  G_CALLBACK(event_toggled), event_store);
	path = gtk_tree_path_new_first();
	gtk_tree_selection_select_path(sel, path);
	gtk_tree_path_free(path);

	col = gtk_tree_view_column_new_with_attributes (_("Play"),
							rend,
							"active", 0,
							NULL);
	gtk_tree_view_append_column (GTK_TREE_VIEW(event_view), col);

	rend = gtk_cell_renderer_text_new();
	col = gtk_tree_view_column_new_with_attributes (_("Event"),
							rend,
							"text", 1,
							NULL);
	gtk_tree_view_append_column (GTK_TREE_VIEW(event_view), col);
	g_object_unref(G_OBJECT(event_store));
	gtk_container_add(GTK_CONTAINER(sw), event_view);

	hbox = gtk_hbox_new(FALSE, PIDGIN_HIG_BOX_SPACE);
	gtk_box_pack_start(GTK_BOX(vbox), hbox, FALSE, FALSE, 0);
	sound_entry = gtk_entry_new();
	pref = g_strdup_printf(PIDGIN_PREFS_ROOT "/sound/file/%s",
			       pidgin_sound_get_event_option(0));
	file = purple_prefs_get_path(pref);
	g_free(pref);
	gtk_entry_set_text(GTK_ENTRY(sound_entry), (file && *file != '\0') ? file : _("(default)"));
	gtk_editable_set_editable(GTK_EDITABLE(sound_entry), FALSE);
	gtk_box_pack_start(GTK_BOX(hbox), sound_entry, FALSE, FALSE, PIDGIN_HIG_BOX_SPACE);

	button = gtk_button_new_with_mnemonic(_("_Browse..."));
	g_signal_connect(G_OBJECT(button), "clicked", G_CALLBACK(select_sound), NULL);
	gtk_box_pack_start(GTK_BOX(hbox), button, FALSE, FALSE, 1);

	button = gtk_button_new_with_mnemonic(_("Pre_view"));
	g_signal_connect(G_OBJECT(button), "clicked", G_CALLBACK(test_sound), NULL);
	gtk_box_pack_start(GTK_BOX(hbox), button, FALSE, FALSE, 1);

	button = gtk_button_new_with_mnemonic(_("_Reset"));
	g_signal_connect(G_OBJECT(button), "clicked", G_CALLBACK(reset_sound), NULL);
	gtk_box_pack_start(GTK_BOX(hbox), button, FALSE, FALSE, 1);

	gtk_widget_show_all(ret);
	g_object_unref(sg);

	return ret;
}


static void
set_idle_away(PurpleSavedStatus *status)
{
	purple_prefs_set_int("/purple/savedstatus/idleaway", purple_savedstatus_get_creation_time(status));
}

static void
set_startupstatus(PurpleSavedStatus *status)
{
	purple_prefs_set_int("/purple/savedstatus/startup", purple_savedstatus_get_creation_time(status));
}

static GtkWidget *
away_page(void)
{
	GtkWidget *ret;
	GtkWidget *vbox;
	GtkWidget *hbox;
	GtkWidget *dd;
	GtkWidget *label;
	GtkWidget *button;
	GtkWidget *select;
	GtkWidget *menu;
	GtkSizeGroup *sg;

	ret = gtk_vbox_new(FALSE, PIDGIN_HIG_CAT_SPACE);
	gtk_container_set_border_width (GTK_CONTAINER (ret), PIDGIN_HIG_BORDER);

	sg = gtk_size_group_new(GTK_SIZE_GROUP_HORIZONTAL);

	/* Idle stuff */
	vbox = pidgin_make_frame(ret, _("Idle"));

	dd = pidgin_prefs_dropdown(vbox, _("_Report idle time:"),
		PURPLE_PREF_STRING, "/purple/away/idle_reporting",
		_("Never"), "none",
		_("From last sent message"), "purple",
#if defined(USE_SCREENSAVER) || defined(HAVE_IOKIT)
		_("Based on keyboard or mouse use"), "system",
#endif
		NULL);
	gtk_size_group_add_widget(sg, dd);
	gtk_misc_set_alignment(GTK_MISC(dd), 0, 0.5);

	select = pidgin_prefs_labeled_spin_button(vbox,
			_("_Minutes before becoming idle:"), "/purple/away/mins_before_away",
			1, 24 * 60, sg);

	hbox = gtk_hbox_new(FALSE, PIDGIN_HIG_BOX_SPACE);
	gtk_box_pack_start(GTK_BOX(vbox), hbox, FALSE, FALSE, 0);

	button = pidgin_prefs_checkbox(_("Change to this status when _idle:"),
						   "/purple/away/away_when_idle", hbox);
	gtk_size_group_add_widget(sg, button);

	/* TODO: Show something useful if we don't have any saved statuses. */
	menu = pidgin_status_menu(purple_savedstatus_get_idleaway(), G_CALLBACK(set_idle_away));
	gtk_size_group_add_widget(sg, menu);
	gtk_box_pack_start(GTK_BOX(hbox), menu, FALSE, FALSE, 0);

	g_signal_connect(G_OBJECT(button), "clicked",
			 G_CALLBACK(pidgin_toggle_sensitive), menu);

	if (!purple_prefs_get_bool("/purple/away/away_when_idle")) {
		gtk_widget_set_sensitive(GTK_WIDGET(menu), FALSE);
		gtk_widget_set_sensitive(GTK_WIDGET(label), FALSE);
	}

	/* Away stuff */
	vbox = pidgin_make_frame(ret, _("Away"));

	dd = pidgin_prefs_dropdown(vbox, _("_Auto-reply:"),
		PURPLE_PREF_STRING, "/purple/away/auto_reply",
		_("Never"), "never",
		_("When away"), "away",
		_("When both away and idle"), "awayidle",
		NULL);
	gtk_size_group_add_widget(sg, dd);
	gtk_misc_set_alignment(GTK_MISC(dd), 0, 0.5);

	/* Signon status stuff */
	vbox = pidgin_make_frame(ret, _("Status at Startup"));

	button = pidgin_prefs_checkbox(_("Use status from last _exit at startup"),
		"/purple/savedstatus/startup_current_status", vbox);
	gtk_size_group_add_widget(sg, button);

	/* TODO: Show something useful if we don't have any saved statuses. */
	menu = pidgin_status_menu(purple_savedstatus_get_startup(), G_CALLBACK(set_startupstatus));
	gtk_size_group_add_widget(sg, menu);
	g_signal_connect(G_OBJECT(button), "clicked",
			 G_CALLBACK(pidgin_toggle_sensitive), menu);
	pidgin_add_widget_to_vbox(GTK_BOX(vbox), _("Status to a_pply at startup:"), sg, menu, TRUE, &label);
	g_signal_connect(G_OBJECT(button), "clicked",
					 G_CALLBACK(pidgin_toggle_sensitive), label);

	if (purple_prefs_get_bool("/purple/savedstatus/startup_current_status")) {
		gtk_widget_set_sensitive(GTK_WIDGET(menu), FALSE);
		gtk_widget_set_sensitive(GTK_WIDGET(label), FALSE);
	}

	gtk_widget_show_all(ret);
	g_object_unref(sg);

	return ret;
}

static int
prefs_notebook_add_page(const char *text, GtkWidget *page, int ind)
{
#if GTK_CHECK_VERSION(2,4,0)
	return gtk_notebook_append_page(GTK_NOTEBOOK(prefsnotebook), page, gtk_label_new(text));
#else
	gtk_notebook_append_page(GTK_NOTEBOOK(prefsnotebook), page, gtk_label_new(text));
	return gtk_notebook_page_num(GTK_NOTEBOOK(prefsnotebook), page);
#endif
}

static void
prefs_notebook_init(void)
{
	prefs_notebook_add_page(_("Interface"), interface_page(), notebook_page++);

#ifndef _WIN32
	/* We use the registered default browser in windows */
	/* if the user is running Mac OS X, hide the browsers tab */
	if(purple_running_osx() == FALSE)
		prefs_notebook_add_page(_("Browser"), browser_page(), notebook_page++);
#endif

	prefs_notebook_add_page(_("Conversations"), conv_page(), notebook_page++);
	prefs_notebook_add_page(_("Logging"), logging_page(), notebook_page++);
	prefs_notebook_add_page(_("Network"), network_page(), notebook_page++);
	prefs_notebook_add_page(_("Proxy"), proxy_page(), notebook_page++);

	prefs_notebook_add_page(_("Sounds"), sound_page(), notebook_page++);
	prefs_notebook_add_page(_("Status / Idle"), away_page(), notebook_page++);
	prefs_notebook_add_page(_("Themes"), theme_page(), notebook_page++);
}

void
pidgin_prefs_show(void)
{
	GtkWidget *vbox;
	GtkWidget *notebook;
	GtkWidget *button;

	if (prefs) {
		gtk_window_present(GTK_WINDOW(prefs));
		return;
	}

	/* copy the preferences to tmp values...
	 * I liked "take affect immediately" Oh well :-( */
	/* (that should have been "effect," right?) */

	/* Back to instant-apply! I win!  BU-HAHAHA! */

	/* Create the window */
	prefs = pidgin_create_dialog(_("Preferences"), PIDGIN_HIG_BORDER, "preferences", FALSE);
	g_signal_connect(G_OBJECT(prefs), "destroy",
					 G_CALLBACK(delete_prefs), NULL);

	vbox = pidgin_dialog_get_vbox_with_properties(GTK_DIALOG(prefs), FALSE, PIDGIN_HIG_BORDER);

	/* The notebook */
	prefsnotebook = notebook = gtk_notebook_new ();
	gtk_notebook_set_tab_pos(GTK_NOTEBOOK(notebook), GTK_POS_LEFT);
	gtk_box_pack_start(GTK_BOX (vbox), notebook, FALSE, FALSE, 0);
	gtk_widget_show(prefsnotebook);

	button = pidgin_dialog_add_button(GTK_DIALOG(prefs), GTK_STOCK_CLOSE, NULL, NULL);
	g_signal_connect_swapped(G_OBJECT(button), "clicked",
							 G_CALLBACK(gtk_widget_destroy), prefs);

	prefs_notebook_init();

	/* Refresh the list of themes before showing the preferences window */
	prefs_themes_refresh();

	/* Show everything. */
	gtk_widget_show(prefs);
}

static void
set_bool_pref(GtkWidget *w, const char *key)
{
	purple_prefs_set_bool(key,
		gtk_toggle_button_get_active(GTK_TOGGLE_BUTTON(w)));
}

GtkWidget *
pidgin_prefs_checkbox(const char *text, const char *key, GtkWidget *page)
{
	GtkWidget *button;

	button = gtk_check_button_new_with_mnemonic(text);
	gtk_toggle_button_set_active(GTK_TOGGLE_BUTTON(button),
								 purple_prefs_get_bool(key));

	gtk_box_pack_start(GTK_BOX(page), button, FALSE, FALSE, 0);

	g_signal_connect(G_OBJECT(button), "clicked",
					 G_CALLBACK(set_bool_pref), (char *)key);

	gtk_widget_show(button);

	return button;
}

static void
smiley_theme_pref_cb(const char *name, PurplePrefType type,
					 gconstpointer value, gpointer data)
{
	const char *themename = value;
	GSList *themes;

	for (themes = smiley_themes; themes; themes = themes->next) {
		struct smiley_theme *smile = themes->data;
		if (smile->name && strcmp(themename, smile->name) == 0) {
			pidgin_themes_load_smiley_theme(smile->path, TRUE);
			break;
		}
	}
}

void
pidgin_prefs_init(void)
{
	purple_prefs_add_none(PIDGIN_PREFS_ROOT "");
	purple_prefs_add_none("/plugins/gtk");

#ifndef _WIN32
	/* Browsers */
	purple_prefs_add_none(PIDGIN_PREFS_ROOT "/browsers");
	purple_prefs_add_int(PIDGIN_PREFS_ROOT "/browsers/place", PIDGIN_BROWSER_DEFAULT);
	purple_prefs_add_path(PIDGIN_PREFS_ROOT "/browsers/command", "");
	purple_prefs_add_string(PIDGIN_PREFS_ROOT "/browsers/browser", "mozilla");
#endif

	/* Plugins */
	purple_prefs_add_none(PIDGIN_PREFS_ROOT "/plugins");
	purple_prefs_add_path_list(PIDGIN_PREFS_ROOT "/plugins/loaded", NULL);

	/* File locations */
	purple_prefs_add_none(PIDGIN_PREFS_ROOT "/filelocations");
	purple_prefs_add_path(PIDGIN_PREFS_ROOT "/filelocations/last_save_folder", "");
	purple_prefs_add_path(PIDGIN_PREFS_ROOT "/filelocations/last_open_folder", "");
	purple_prefs_add_path(PIDGIN_PREFS_ROOT "/filelocations/last_icon_folder", "");

	/* Themes */
	prefs_themes_init();

	/* Smiley Themes */
	purple_prefs_add_none(PIDGIN_PREFS_ROOT "/smileys");
	purple_prefs_add_string(PIDGIN_PREFS_ROOT "/smileys/theme", "Default");

	/* Smiley Callbacks */
	purple_prefs_connect_callback(prefs, PIDGIN_PREFS_ROOT "/smileys/theme",
								smiley_theme_pref_cb, NULL);

	pidgin_prefs_update_old();
}

void
pidgin_prefs_update_old(void)
{
	const char *str;

	purple_prefs_rename("/gaim/gtk", PIDGIN_PREFS_ROOT);

	/* Rename some old prefs */
	purple_prefs_rename(PIDGIN_PREFS_ROOT "/logging/log_ims", "/purple/logging/log_ims");
	purple_prefs_rename(PIDGIN_PREFS_ROOT "/logging/log_chats", "/purple/logging/log_chats");
	purple_prefs_rename("/purple/conversations/placement",
					  PIDGIN_PREFS_ROOT "/conversations/placement");

	purple_prefs_rename(PIDGIN_PREFS_ROOT "/debug/timestamps", "/purple/debug/timestamps");
	purple_prefs_rename(PIDGIN_PREFS_ROOT "/conversations/im/raise_on_events", "/plugins/gtk/X11/notify/method_raise");

	purple_prefs_rename_boolean_toggle(PIDGIN_PREFS_ROOT "/conversations/ignore_colors",
									 PIDGIN_PREFS_ROOT "/conversations/show_incoming_formatting");

	/* this string pref moved into the core, try to be friendly */
	purple_prefs_rename(PIDGIN_PREFS_ROOT "/idle/reporting_method", "/purple/away/idle_reporting");
	if ((str = purple_prefs_get_string("/purple/away/idle_reporting")) &&
			strcmp(str, "gaim") == 0)
		purple_prefs_set_string("/purple/away/idle_reporting", "purple");

	/* Remove some no-longer-used prefs */
	purple_prefs_remove(PIDGIN_PREFS_ROOT "/blist/auto_expand_contacts");
	purple_prefs_remove(PIDGIN_PREFS_ROOT "/blist/button_style");
	purple_prefs_remove(PIDGIN_PREFS_ROOT "/blist/grey_idle_buddies");
	purple_prefs_remove(PIDGIN_PREFS_ROOT "/blist/raise_on_events");
	purple_prefs_remove(PIDGIN_PREFS_ROOT "/blist/show_group_count");
	purple_prefs_remove(PIDGIN_PREFS_ROOT "/blist/show_warning_level");
	purple_prefs_remove(PIDGIN_PREFS_ROOT "/conversations/button_type");
	purple_prefs_remove(PIDGIN_PREFS_ROOT "/conversations/ctrl_enter_sends");
	purple_prefs_remove(PIDGIN_PREFS_ROOT "/conversations/enter_sends");
	purple_prefs_remove(PIDGIN_PREFS_ROOT "/conversations/escape_closes");
	purple_prefs_remove(PIDGIN_PREFS_ROOT "/conversations/html_shortcuts");
	purple_prefs_remove(PIDGIN_PREFS_ROOT "/conversations/icons_on_tabs");
	purple_prefs_remove(PIDGIN_PREFS_ROOT "/conversations/send_formatting");
	purple_prefs_remove(PIDGIN_PREFS_ROOT "/conversations/show_smileys");
	purple_prefs_remove(PIDGIN_PREFS_ROOT "/conversations/show_urls_as_links");
	purple_prefs_remove(PIDGIN_PREFS_ROOT "/conversations/smiley_shortcuts");
	purple_prefs_remove(PIDGIN_PREFS_ROOT "/conversations/use_custom_bgcolor");
	purple_prefs_remove(PIDGIN_PREFS_ROOT "/conversations/use_custom_fgcolor");
	purple_prefs_remove(PIDGIN_PREFS_ROOT "/conversations/use_custom_font");
	purple_prefs_remove(PIDGIN_PREFS_ROOT "/conversations/custom_font");
	purple_prefs_remove(PIDGIN_PREFS_ROOT "/conversations/use_custom_size");
	purple_prefs_remove(PIDGIN_PREFS_ROOT "/conversations/chat/old_tab_complete");
	purple_prefs_remove(PIDGIN_PREFS_ROOT "/conversations/chat/tab_completion");
	purple_prefs_remove(PIDGIN_PREFS_ROOT "/conversations/im/hide_on_send");
	purple_prefs_remove(PIDGIN_PREFS_ROOT "/conversations/chat/color_nicks");
	purple_prefs_remove(PIDGIN_PREFS_ROOT "/conversations/chat/raise_on_events");
	purple_prefs_remove(PIDGIN_PREFS_ROOT "/conversations/ignore_fonts");
	purple_prefs_remove(PIDGIN_PREFS_ROOT "/conversations/ignore_font_sizes");
	purple_prefs_remove(PIDGIN_PREFS_ROOT "/conversations/passthrough_unknown_commands");
	purple_prefs_remove(PIDGIN_PREFS_ROOT "/idle");
	purple_prefs_remove(PIDGIN_PREFS_ROOT "/logging/individual_logs");
	purple_prefs_remove(PIDGIN_PREFS_ROOT "/sound/signon");
	purple_prefs_remove(PIDGIN_PREFS_ROOT "/sound/silent_signon");

	/* Convert old queuing prefs to hide_new 3-way pref. */
	if (purple_prefs_exists("/plugins/gtk/docklet/queue_messages") &&
	    purple_prefs_get_bool("/plugins/gtk/docklet/queue_messages"))
	{
		purple_prefs_set_string(PIDGIN_PREFS_ROOT "/conversations/im/hide_new", "always");
	}
	else if (purple_prefs_exists(PIDGIN_PREFS_ROOT "/away/queue_messages") &&
	         purple_prefs_get_bool(PIDGIN_PREFS_ROOT "/away/queue_messages"))
	{
		purple_prefs_set_string(PIDGIN_PREFS_ROOT "/conversations/im/hide_new", "away");
	}
	purple_prefs_remove(PIDGIN_PREFS_ROOT "/away/queue_messages");
	purple_prefs_remove(PIDGIN_PREFS_ROOT "/away");
	purple_prefs_remove("/plugins/gtk/docklet/queue_messages");

	purple_prefs_remove(PIDGIN_PREFS_ROOT "/conversations/chat/default_width");
	purple_prefs_remove(PIDGIN_PREFS_ROOT "/conversations/chat/default_height");
	purple_prefs_remove(PIDGIN_PREFS_ROOT "/conversations/im/default_width");
	purple_prefs_remove(PIDGIN_PREFS_ROOT "/conversations/im/default_height");
	purple_prefs_rename(PIDGIN_PREFS_ROOT "/conversations/x",
			PIDGIN_PREFS_ROOT "/conversations/im/x");
	purple_prefs_rename(PIDGIN_PREFS_ROOT "/conversations/y",
			PIDGIN_PREFS_ROOT "/conversations/im/y");
}<|MERGE_RESOLUTION|>--- conflicted
+++ resolved
@@ -1040,30 +1040,17 @@
 static GtkWidget *
 theme_page(void)
 {
-<<<<<<< HEAD
 	GtkWidget *ret;
 	GtkWidget *label;
 	GtkWidget *themesel_hbox;
-=======
-	GtkWidget *add_button, *remove_button, *hbox_buttons, *themesel_hbox;
-	GtkWidget *vbox, *alignment, *ret, *sw, *view, *label;
-	GtkCellRenderer *rend;
-	GtkTreeViewColumn *col;
-	GtkTreeSelection *sel;
-	GtkTreeRowReference *rowref;
-	GtkTargetEntry te[3] = {
-		{"text/plain", 0, 0},
-		{"text/uri-list", 0, 1},
-		{"STRING", 0, 2}
-	};
->>>>>>> 2937818f
 	GtkSizeGroup *label_sg = gtk_size_group_new(GTK_SIZE_GROUP_HORIZONTAL);
 	GtkSizeGroup *combo_sg = gtk_size_group_new(GTK_SIZE_GROUP_HORIZONTAL);
 
 	ret = gtk_vbox_new(FALSE, PIDGIN_HIG_CAT_SPACE);
 	gtk_container_set_border_width (GTK_CONTAINER (ret), PIDGIN_HIG_BORDER);
 
-<<<<<<< HEAD
+	vbox = pidgin_make_frame(ret, _("Theme Selections"));
+
 	/* Instructions */
 	label = gtk_label_new(_("Select a theme that you would like to use from "
 							"the lists below. New themes can be installed by "
@@ -1075,9 +1062,6 @@
 
 	gtk_box_pack_start(GTK_BOX(ret), label, FALSE, FALSE, 0);
 	gtk_widget_show(label);
-=======
-	vbox = pidgin_make_frame(ret, _("Theme Selections"));
->>>>>>> 2937818f
 
 	/* Buddy List Themes */
 	themesel_hbox = gtk_hbox_new(FALSE, PIDGIN_HIG_BOX_SPACE);
