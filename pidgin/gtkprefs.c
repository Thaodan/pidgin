/**
 * @file gtkprefs.c GTK+ Preferences
 * @ingroup pidgin
 */

/* pidgin
 *
 * Pidgin is the legal property of its developers, whose names are too numerous
 * to list here.  Please refer to the COPYRIGHT file distributed with this
 * source distribution.
 *
 * This program is free software; you can redistribute it and/or modify
 * it under the terms of the GNU General Public License as published by
 * the Free Software Foundation; either version 2 of the License, or
 * (at your option) any later version.
 *
 * This program is distributed in the hope that it will be useful,
 * but WITHOUT ANY WARRANTY; without even the implied warranty of
 * MERCHANTABILITY or FITNESS FOR A PARTICULAR PURPOSE.  See the
 * GNU General Public License for more details.
 *
 * You should have received a copy of the GNU General Public License
 * along with this program; if not, write to the Free Software
 * Foundation, Inc., 51 Franklin Street, Fifth Floor, Boston, MA  02111-1301  USA
 *
 */
#include "internal.h"
#include "pidgin.h"

#include "debug.h"
#include "nat-pmp.h"
#include "notify.h"
#include "prefs.h"
#include "proxy.h"
#include "prpl.h"
#include "request.h"
#include "savedstatuses.h"
#include "sound.h"
#include "sound-theme.h"
#include "stun.h"
#include "theme-manager.h"
#include "upnp.h"
#include "util.h"
#include "network.h"

#include "gtkblist.h"
#include "gtkconv.h"
#include "gtkconv-theme.h"
#include "gtkdebug.h"
#include "gtkdialogs.h"
#include "gtkprefs.h"
#include "gtksavedstatuses.h"
#include "gtksound.h"
#include "gtkstatus-icon-theme.h"
#include "gtkthemes.h"
#include "gtkutils.h"
#include "gtkwebview.h"
#include "gtkwebviewtoolbar.h"
#include "pidginstock.h"
<<<<<<< HEAD
=======

#include "gtk3compat.h"
>>>>>>> 3f79dae7

#define PROXYHOST 0
#define PROXYPORT 1
#define PROXYUSER 2
#define PROXYPASS 3

#define PREFS_OPTIMAL_ICON_SIZE 32

struct theme_info {
	gchar *type;
	gchar *extension;
	gchar *original_name;
};

/* Main dialog */
static GtkWidget *prefs = NULL;

/* Notebook */
static GtkWidget *prefsnotebook = NULL;
static int notebook_page = 0;

/* Conversations page */
static GtkWidget *sample_webview = NULL;

/* Themes page */
static GtkWidget *prefs_sound_themes_combo_box;
static GtkWidget *prefs_blist_themes_combo_box;
static GtkWidget *prefs_conv_themes_combo_box;
static GtkWidget *prefs_conv_variants_combo_box;
static GtkWidget *prefs_status_themes_combo_box;
static GtkWidget *prefs_smiley_themes_combo_box;

/* Sound theme specific */
static GtkWidget *sound_entry = NULL;
static int sound_row_sel = 0;
static gboolean prefs_sound_themes_loading;

/* These exist outside the lifetime of the prefs dialog */
static GtkListStore *prefs_sound_themes;
static GtkListStore *prefs_blist_themes;
static GtkListStore *prefs_conv_themes;
static GtkListStore *prefs_conv_variants;
static GtkListStore *prefs_status_icon_themes;
static GtkListStore *prefs_smiley_themes;

/*
 * PROTOTYPES
 */
static void delete_prefs(GtkWidget *, void *);

static void
update_spin_value(GtkWidget *w, GtkWidget *spin)
{
	const char *key = g_object_get_data(G_OBJECT(spin), "val");
	int value;

	value = gtk_spin_button_get_value_as_int(GTK_SPIN_BUTTON(spin));

	purple_prefs_set_int(key, value);
}

GtkWidget *
pidgin_prefs_labeled_spin_button(GtkWidget *box, const gchar *title,
		const char *key, int min, int max, GtkSizeGroup *sg)
{
	GtkWidget *spin;
	GtkAdjustment *adjust;
	int val;

	val = purple_prefs_get_int(key);

<<<<<<< HEAD
	adjust = gtk_adjustment_new(val, min, max, 1, 1, 0);
	spin = gtk_spin_button_new(GTK_ADJUSTMENT(adjust), 1, 0);
=======
	adjust = GTK_ADJUSTMENT(gtk_adjustment_new(val, min, max, 1, 1, 0));
	spin = gtk_spin_button_new(adjust, 1, 0);
>>>>>>> 3f79dae7
	g_object_set_data(G_OBJECT(spin), "val", (char *)key);
	if (max < 10000)
		gtk_widget_set_size_request(spin, 50, -1);
	else
		gtk_widget_set_size_request(spin, 60, -1);
	g_signal_connect(G_OBJECT(adjust), "value-changed",
					 G_CALLBACK(update_spin_value), GTK_WIDGET(spin));
	gtk_widget_show(spin);

	return pidgin_add_widget_to_vbox(GTK_BOX(box), title, sg, spin, FALSE, NULL);
}

static void
entry_set(GtkEntry *entry, gpointer data)
{
	const char *key = (const char*)data;

	purple_prefs_set_string(key, gtk_entry_get_text(entry));
}

GtkWidget *
pidgin_prefs_labeled_entry(GtkWidget *page, const gchar *title,
							 const char *key, GtkSizeGroup *sg)
{
	GtkWidget *entry;
	const gchar *value;

	value = purple_prefs_get_string(key);

	entry = gtk_entry_new();
	gtk_entry_set_text(GTK_ENTRY(entry), value);
	g_signal_connect(G_OBJECT(entry), "changed",
					 G_CALLBACK(entry_set), (char*)key);
	gtk_widget_show(entry);

	return pidgin_add_widget_to_vbox(GTK_BOX(page), title, sg, entry, TRUE, NULL);
}

GtkWidget *
pidgin_prefs_labeled_password(GtkWidget *page, const gchar *title,
							 const char *key, GtkSizeGroup *sg)
{
	GtkWidget *entry;
	const gchar *value;
<<<<<<< HEAD

	value = purple_prefs_get_string(key);

=======

	value = purple_prefs_get_string(key);

>>>>>>> 3f79dae7
	entry = gtk_entry_new();
	gtk_entry_set_visibility(GTK_ENTRY(entry), FALSE);
	gtk_entry_set_text(GTK_ENTRY(entry), value);
	g_signal_connect(G_OBJECT(entry), "changed",
					 G_CALLBACK(entry_set), (char*)key);
	gtk_widget_show(entry);

	return pidgin_add_widget_to_vbox(GTK_BOX(page), title, sg, entry, TRUE, NULL);
}

<<<<<<< HEAD
=======
/* TODO: Maybe move this up somewheres... */
enum {
	PREF_DROPDOWN_TEXT,
	PREF_DROPDOWN_VALUE,
	PREF_DROPDOWN_COUNT
};
>>>>>>> 3f79dae7

static void
dropdown_set(GObject *w, const char *key)
{
	const char *str_value;
	int int_value;
<<<<<<< HEAD
	PurplePrefType type;
=======
	gboolean bool_value;
	PurplePrefType type;
	GtkTreeIter iter;
	GtkTreeModel *tree_model;

	tree_model = gtk_combo_box_get_model(GTK_COMBO_BOX(w));
	if (!gtk_combo_box_get_active_iter(GTK_COMBO_BOX(w), &iter))
		return;
>>>>>>> 3f79dae7

	type = GPOINTER_TO_INT(g_object_get_data(w, "type"));

	if (type == PURPLE_PREF_INT) {
<<<<<<< HEAD
		int_value = GPOINTER_TO_INT(g_object_get_data(w, "value"));
=======
		gtk_tree_model_get(tree_model, &iter,
		                   PREF_DROPDOWN_VALUE, &int_value,
		                   -1);
>>>>>>> 3f79dae7

		purple_prefs_set_int(key, int_value);
	}
	else if (type == PURPLE_PREF_STRING) {
<<<<<<< HEAD
		str_value = (const char *)g_object_get_data(w, "value");
=======
		gtk_tree_model_get(tree_model, &iter,
		                   PREF_DROPDOWN_VALUE, &str_value,
		                   -1);
>>>>>>> 3f79dae7

		purple_prefs_set_string(key, str_value);
	}
	else if (type == PURPLE_PREF_BOOLEAN) {
<<<<<<< HEAD
		purple_prefs_set_bool(key,
				GPOINTER_TO_INT(g_object_get_data(w, "value")));
=======
		gtk_tree_model_get(tree_model, &iter,
		                   PREF_DROPDOWN_VALUE, &bool_value,
		                   -1);

		purple_prefs_set_bool(key, bool_value);
>>>>>>> 3f79dae7
	}
}

GtkWidget *
pidgin_prefs_dropdown_from_list(GtkWidget *box, const gchar *title,
		PurplePrefType type, const char *key, GList *menuitems)
{
	GtkWidget  *dropdown;
	GtkWidget  *label = NULL;
	gchar      *text;
	const char *stored_str = NULL;
	int         stored_int = 0;
	gboolean    stored_bool = FALSE;
	int         int_value  = 0;
	const char *str_value  = NULL;
	gboolean    bool_value = FALSE;
	GtkListStore *store = NULL;
	GtkTreeIter iter;
	GtkTreeIter active;
	GtkCellRenderer *renderer;

	g_return_val_if_fail(menuitems != NULL, NULL);

<<<<<<< HEAD
	dropdown = gtk_option_menu_new();
	menu = gtk_menu_new();

	if (type == PURPLE_PREF_INT)
		stored_int = purple_prefs_get_int(key);
	else if (type == PURPLE_PREF_STRING)
		stored_str = purple_prefs_get_string(key);
=======
	if (type == PURPLE_PREF_INT) {
		store = gtk_list_store_new(PREF_DROPDOWN_COUNT, G_TYPE_STRING, G_TYPE_INT);
		stored_int = purple_prefs_get_int(key);
	} else if (type == PURPLE_PREF_STRING) {
		store = gtk_list_store_new(PREF_DROPDOWN_COUNT, G_TYPE_STRING, G_TYPE_STRING);
		stored_str = purple_prefs_get_string(key);
	} else if (type == PURPLE_PREF_BOOLEAN) {
		store = gtk_list_store_new(PREF_DROPDOWN_COUNT, G_TYPE_STRING, G_TYPE_BOOLEAN);
		stored_bool = purple_prefs_get_bool(key);
	} else {
		g_warn_if_reached();
		return NULL;
	}

	dropdown = gtk_combo_box_new_with_model(GTK_TREE_MODEL(store));
	g_object_set_data(G_OBJECT(dropdown), "type", GINT_TO_POINTER(type));
>>>>>>> 3f79dae7

	while (menuitems != NULL && (text = (char *)menuitems->data) != NULL) {
		menuitems = g_list_next(menuitems);
		g_return_val_if_fail(menuitems != NULL, NULL);

		gtk_list_store_append(store, &iter);
		gtk_list_store_set(store, &iter,
		                   PREF_DROPDOWN_TEXT, text,
		                   -1);

<<<<<<< HEAD
		g_object_set_data(G_OBJECT(opt), "type", GINT_TO_POINTER(type));

=======
>>>>>>> 3f79dae7
		if (type == PURPLE_PREF_INT) {
			int_value = GPOINTER_TO_INT(menuitems->data);
			gtk_list_store_set(store, &iter,
			                   PREF_DROPDOWN_VALUE, int_value,
			                   -1);
		}
		else if (type == PURPLE_PREF_STRING) {
			str_value = (const char *)menuitems->data;
			gtk_list_store_set(store, &iter,
			                   PREF_DROPDOWN_VALUE, str_value,
			                   -1);
		}
		else if (type == PURPLE_PREF_BOOLEAN) {
<<<<<<< HEAD
			g_object_set_data(G_OBJECT(opt), "value",
					menuitems->data);
		}

		g_signal_connect(G_OBJECT(opt), "activate",
						 G_CALLBACK(dropdown_set), (char *)key);

		gtk_widget_show(opt);
		gtk_menu_shell_append(GTK_MENU_SHELL(menu), opt);

=======
			bool_value = (gboolean)GPOINTER_TO_INT(menuitems->data);
			gtk_list_store_set(store, &iter,
			                   PREF_DROPDOWN_VALUE, bool_value,
			                   -1);
		}

>>>>>>> 3f79dae7
		if ((type == PURPLE_PREF_INT && stored_int == int_value) ||
			(type == PURPLE_PREF_STRING && stored_str != NULL &&
			 !strcmp(stored_str, str_value)) ||
			(type == PURPLE_PREF_BOOLEAN &&
<<<<<<< HEAD
			 (purple_prefs_get_bool(key) == GPOINTER_TO_INT(menuitems->data)))) {
=======
			 (stored_bool == bool_value))) {
>>>>>>> 3f79dae7

			active = iter;
		}

		menuitems = g_list_next(menuitems);
	}

<<<<<<< HEAD
	gtk_option_menu_set_menu(GTK_OPTION_MENU(dropdown), menu);
=======
	renderer = gtk_cell_renderer_text_new();
	gtk_cell_layout_pack_start(GTK_CELL_LAYOUT(dropdown), renderer, TRUE);
	gtk_cell_layout_set_attributes(GTK_CELL_LAYOUT(dropdown), renderer,
	                               "text", 0,
	                               NULL);

	gtk_combo_box_set_active_iter(GTK_COMBO_BOX(dropdown), &active);

	g_signal_connect(G_OBJECT(dropdown), "changed",
	                 G_CALLBACK(dropdown_set), (char *)key);
>>>>>>> 3f79dae7

	pidgin_add_widget_to_vbox(GTK_BOX(box), title, NULL, dropdown, FALSE, &label);

	return label;
}

GtkWidget *
pidgin_prefs_dropdown(GtkWidget *box, const gchar *title, PurplePrefType type,
			   const char *key, ...)
{
	va_list ap;
	GList *menuitems = NULL;
	GtkWidget *dropdown = NULL;
	char *name;
	int int_value;
	const char *str_value;

	g_return_val_if_fail(type == PURPLE_PREF_BOOLEAN || type == PURPLE_PREF_INT ||
			type == PURPLE_PREF_STRING, NULL);

	va_start(ap, key);
	while ((name = va_arg(ap, char *)) != NULL) {

		menuitems = g_list_prepend(menuitems, name);

		if (type == PURPLE_PREF_INT || type == PURPLE_PREF_BOOLEAN) {
			int_value = va_arg(ap, int);
			menuitems = g_list_prepend(menuitems, GINT_TO_POINTER(int_value));
		}
		else {
			str_value = va_arg(ap, const char *);
			menuitems = g_list_prepend(menuitems, (char *)str_value);
		}
	}
	va_end(ap);

	g_return_val_if_fail(menuitems != NULL, NULL);

	menuitems = g_list_reverse(menuitems);

	dropdown = pidgin_prefs_dropdown_from_list(box, title, type, key,
			menuitems);

	g_list_free(menuitems);

	return dropdown;
}

static void
delete_prefs(GtkWidget *asdf, void *gdsa)
{
	/* Close any "select sound" request dialogs */
	purple_request_close_with_handle(prefs);

	/* Unregister callbacks. */
	purple_prefs_disconnect_by_handle(prefs);

	/* NULL-ify globals */
	sound_entry = NULL;
	sound_row_sel = 0;
	prefs_sound_themes_loading = FALSE;

	prefs_sound_themes_combo_box = NULL;
	prefs_blist_themes_combo_box = NULL;
	prefs_conv_themes_combo_box = NULL;
	prefs_conv_variants_combo_box = NULL;
	prefs_status_themes_combo_box = NULL;
	prefs_smiley_themes_combo_box = NULL;

	sample_webview = NULL;

	notebook_page = 0;
	prefsnotebook = NULL;
	prefs = NULL;
}

static gchar *
get_theme_markup(const char *name, gboolean custom, const char *author,
				 const char *description)
{

	return g_strdup_printf("<b>%s</b>%s%s%s%s\n<span foreground='dim grey'>%s</span>",
						   name, custom ? " " : "", custom ? _("(Custom)") : "",
						   author != NULL ? " - " : "", author != NULL ? author : "",
						   description != NULL ? description : "");
}

static void
smileys_refresh_theme_list(void)
{
	GdkPixbuf *pixbuf;
	GSList *themes;
	GtkTreeIter iter;

	pidgin_themes_smiley_theme_probe();

	if (!(themes = smiley_themes))
		return;

	while (themes) {
		struct smiley_theme *theme = themes->data;
		char *description = get_theme_markup(_(theme->name), FALSE,
		                                     _(theme->author), _(theme->desc));
		gtk_list_store_append(prefs_smiley_themes, &iter);

		/*
		 * LEAK - Gentoo memprof thinks pixbuf is leaking here... but it
		 * looks like it should be ok to me.  Anyone know what's up?  --Mark
		 */
		pixbuf = (theme->icon ? pidgin_pixbuf_new_from_file(theme->icon) : NULL);

		gtk_list_store_set(prefs_smiley_themes, &iter,
				   0, pixbuf,
				   1, description,
				   2, theme->name,
				   -1);

		if (pixbuf != NULL)
			g_object_unref(G_OBJECT(pixbuf));

		g_free(description);
		themes = themes->next;
	}
}

/* Rebuild the markup for the sound theme selection for "(Custom)" themes */
static void
pref_sound_generate_markup(void)
{
	gboolean print_custom, customized;
	const gchar *author, *description, *current_theme;
	gchar *name, *markup;
	PurpleSoundTheme *theme;
	GtkTreeIter iter;

	customized = pidgin_sound_is_customized();
	current_theme = purple_prefs_get_string(PIDGIN_PREFS_ROOT "/sound/theme");

	if (gtk_tree_model_get_iter_first(GTK_TREE_MODEL(prefs_sound_themes), &iter)) {
		do {
			gtk_tree_model_get(GTK_TREE_MODEL(prefs_sound_themes), &iter, 2, &name, -1);

			print_custom = customized && name && g_str_equal(current_theme, name);

			if (!name || *name == '\0') {
				g_free(name);
				name = g_strdup(_("Default"));
				author = _("Penguin Pimps");
				description = _("The default Pidgin sound theme");
			} else {
				theme = PURPLE_SOUND_THEME(purple_theme_manager_find_theme(name, "sound"));
				author = purple_theme_get_author(PURPLE_THEME(theme));
				description = purple_theme_get_description(PURPLE_THEME(theme));
			}

			markup = get_theme_markup(name, print_custom, author, description);

			gtk_list_store_set(prefs_sound_themes, &iter, 1, markup, -1);

			g_free(name);
			g_free(markup);

		} while (gtk_tree_model_iter_next(GTK_TREE_MODEL(prefs_sound_themes), &iter));
	}
}

/* adds the themes to the theme list from the manager so they can be displayed in prefs */
static void
prefs_themes_sort(PurpleTheme *theme)
{
	GdkPixbuf *pixbuf = NULL;
	GtkTreeIter iter;
	gchar *image_full = NULL, *markup;
	const gchar *name, *author, *description;

	if (PURPLE_IS_SOUND_THEME(theme)){

		image_full = purple_theme_get_image_full(theme);
		if (image_full != NULL){
			pixbuf = pidgin_pixbuf_new_from_file_at_scale(image_full, PREFS_OPTIMAL_ICON_SIZE, PREFS_OPTIMAL_ICON_SIZE, TRUE);
			g_free(image_full);
		} else
			pixbuf = NULL;

		gtk_list_store_append(prefs_sound_themes, &iter);
		gtk_list_store_set(prefs_sound_themes, &iter, 0, pixbuf, 2, purple_theme_get_name(theme), -1);

		if (pixbuf != NULL)
			g_object_unref(G_OBJECT(pixbuf));

	} else if (PIDGIN_IS_BLIST_THEME(theme) || PIDGIN_IS_STATUS_ICON_THEME(theme)){
		GtkListStore *store;

		if (PIDGIN_IS_BLIST_THEME(theme))
			store = prefs_blist_themes;
		else
			store = prefs_status_icon_themes;

		image_full = purple_theme_get_image_full(theme);
		if (image_full != NULL){
			pixbuf = pidgin_pixbuf_new_from_file_at_scale(image_full, PREFS_OPTIMAL_ICON_SIZE, PREFS_OPTIMAL_ICON_SIZE, TRUE);
			g_free(image_full);
		} else
			pixbuf = NULL;

		name = purple_theme_get_name(theme);
		author = purple_theme_get_author(theme);
		description = purple_theme_get_description(theme);

		markup = get_theme_markup(name, FALSE, author, description);

		gtk_list_store_append(store, &iter);
		gtk_list_store_set(store, &iter, 0, pixbuf, 1, markup, 2, name, -1);

		g_free(markup);
		if (pixbuf != NULL)
			g_object_unref(G_OBJECT(pixbuf));

	} else if (PIDGIN_IS_CONV_THEME(theme)) {
		/* No image available? */

		name = purple_theme_get_name(theme);
		/* No author available */
		/* No description available */

		markup = get_theme_markup(name, FALSE, NULL, NULL);

		gtk_list_store_append(prefs_conv_themes, &iter);
		gtk_list_store_set(prefs_conv_themes, &iter, 1, markup, 2, name, -1);
	}
}

static void
prefs_set_active_theme_combo(GtkWidget *combo_box, GtkListStore *store, const gchar *current_theme)
{
	GtkTreeIter iter;
	gchar *theme = NULL;
	gboolean unset = TRUE;

	if (current_theme && *current_theme && gtk_tree_model_get_iter_first(GTK_TREE_MODEL(store), &iter)) {
		do {
			gtk_tree_model_get(GTK_TREE_MODEL(store), &iter, 2, &theme, -1);

			if (g_str_equal(current_theme, theme)) {
				gtk_combo_box_set_active_iter(GTK_COMBO_BOX(combo_box), &iter);
				unset = FALSE;
			}

			g_free(theme);
		} while (gtk_tree_model_iter_next(GTK_TREE_MODEL(store), &iter));
	}

	if (unset)
		gtk_combo_box_set_active(GTK_COMBO_BOX(combo_box), 0);
}

static void
prefs_themes_refresh(void)
{
	GdkPixbuf *pixbuf = NULL;
	gchar *tmp;
	GtkTreeIter iter;

	prefs_sound_themes_loading = TRUE;
	/* refresh the list of themes in the manager */
	purple_theme_manager_refresh();

	tmp = g_build_filename(DATADIR, "icons", "hicolor", "32x32", "apps", "pidgin.png", NULL);
	pixbuf = pidgin_pixbuf_new_from_file_at_scale(tmp, PREFS_OPTIMAL_ICON_SIZE, PREFS_OPTIMAL_ICON_SIZE, TRUE);
	g_free(tmp);

	/* sound themes */
	gtk_list_store_clear(prefs_sound_themes);
	gtk_list_store_append(prefs_sound_themes, &iter);
	gtk_list_store_set(prefs_sound_themes, &iter, 0, pixbuf, 2, "", -1);

	/* blist themes */
	gtk_list_store_clear(prefs_blist_themes);
	gtk_list_store_append(prefs_blist_themes, &iter);
	tmp = get_theme_markup(_("Default"), FALSE, _("Penguin Pimps"),
		_("The default Pidgin buddy list theme"));
	gtk_list_store_set(prefs_blist_themes, &iter, 0, pixbuf, 1, tmp, 2, "", -1);
	g_free(tmp);

	/* conversation themes */
	gtk_list_store_clear(prefs_conv_themes);
	gtk_list_store_append(prefs_conv_themes, &iter);
	tmp = get_theme_markup(_("Default"), FALSE, _("Penguin Pimps"),
		_("The default Pidgin conversation theme"));
	gtk_list_store_set(prefs_conv_themes, &iter, 0, pixbuf, 1, tmp, 2, "", -1);
	g_free(tmp);

	/* conversation theme variants */
	gtk_list_store_clear(prefs_conv_variants);

	/* status icon themes */
	gtk_list_store_clear(prefs_status_icon_themes);
	gtk_list_store_append(prefs_status_icon_themes, &iter);
	tmp = get_theme_markup(_("Default"), FALSE, _("Penguin Pimps"),
		_("The default Pidgin status icon theme"));
	gtk_list_store_set(prefs_status_icon_themes, &iter, 0, pixbuf, 1, tmp, 2, "", -1);
	g_free(tmp);
	if (pixbuf)
		g_object_unref(G_OBJECT(pixbuf));

	/* smiley themes */
	gtk_list_store_clear(prefs_smiley_themes);

	purple_theme_manager_for_each_theme(prefs_themes_sort);
	pref_sound_generate_markup();
	smileys_refresh_theme_list();

	/* set active */
	prefs_set_active_theme_combo(prefs_sound_themes_combo_box, prefs_sound_themes, purple_prefs_get_string(PIDGIN_PREFS_ROOT "/sound/theme"));
	prefs_set_active_theme_combo(prefs_blist_themes_combo_box, prefs_blist_themes, purple_prefs_get_string(PIDGIN_PREFS_ROOT "/blist/theme"));
	prefs_set_active_theme_combo(prefs_conv_themes_combo_box, prefs_conv_themes, purple_prefs_get_string(PIDGIN_PREFS_ROOT "/conversations/theme"));
	prefs_set_active_theme_combo(prefs_status_themes_combo_box, prefs_status_icon_themes, purple_prefs_get_string(PIDGIN_PREFS_ROOT "/status/icon-theme"));
	prefs_set_active_theme_combo(prefs_smiley_themes_combo_box, prefs_smiley_themes, purple_prefs_get_string(PIDGIN_PREFS_ROOT "/smileys/theme"));
	prefs_sound_themes_loading = FALSE;
}

/* init all the theme variables so that the themes can be sorted later and used by pref pages */
static void
prefs_themes_init(void)
{
	prefs_sound_themes = gtk_list_store_new(3, GDK_TYPE_PIXBUF, G_TYPE_STRING, G_TYPE_STRING);

	prefs_blist_themes = gtk_list_store_new(3, GDK_TYPE_PIXBUF, G_TYPE_STRING, G_TYPE_STRING);

	prefs_conv_themes = gtk_list_store_new(3, GDK_TYPE_PIXBUF, G_TYPE_STRING, G_TYPE_STRING);

	prefs_conv_variants = gtk_list_store_new(1, G_TYPE_STRING);

	prefs_status_icon_themes = gtk_list_store_new(3, GDK_TYPE_PIXBUF, G_TYPE_STRING, G_TYPE_STRING);

	prefs_smiley_themes = gtk_list_store_new(3, GDK_TYPE_PIXBUF, G_TYPE_STRING, G_TYPE_STRING);
}

static PurpleTheme *
prefs_theme_find_theme(const gchar *path, const gchar *type)
{
	PurpleTheme *theme = purple_theme_manager_load_theme(path, type);
	GDir *dir = g_dir_open(path, 0, NULL);
	const gchar *next;

	while (!PURPLE_IS_THEME(theme) && (next = g_dir_read_name(dir))) {
		gchar *next_path = g_build_filename(path, next, NULL);

		if (g_file_test(next_path, G_FILE_TEST_IS_DIR))
			theme = prefs_theme_find_theme(next_path, type);

		g_free(next_path);
	}

	g_dir_close(dir);

	return theme;
}

/* Eww. Seriously ewww. But thanks, grim! This is taken from guifications2 */
static gboolean
purple_theme_file_copy(const gchar *source, const gchar *destination)
{
	FILE *src, *dest;
	gint chr = EOF;

	if(!(src = g_fopen(source, "rb")))
		return FALSE;
	if(!(dest = g_fopen(destination, "wb"))) {
		fclose(src);
		return FALSE;
<<<<<<< HEAD
	}

	while((chr = fgetc(src)) != EOF) {
		fputc(chr, dest);
	}

=======
	}

	while((chr = fgetc(src)) != EOF) {
		fputc(chr, dest);
	}

>>>>>>> 3f79dae7
	fclose(dest);
	fclose(src);

	return TRUE;
<<<<<<< HEAD
}

static void
free_theme_info(struct theme_info *info)
{
	if (info != NULL) {
		g_free(info->type);
		g_free(info->extension);
		g_free(info->original_name);
		g_free(info);
	}
}

=======
}

static void
free_theme_info(struct theme_info *info)
{
	if (info != NULL) {
		g_free(info->type);
		g_free(info->extension);
		g_free(info->original_name);
		g_free(info);
	}
}

>>>>>>> 3f79dae7
/* installs a theme, info is freed by function */
static void
theme_install_theme(char *path, struct theme_info *info)
{
#ifndef _WIN32
	gchar *command;
#endif
	gchar *destdir;
	const char *tail;
	gboolean is_smiley_theme, is_archive;
	PurpleTheme *theme = NULL;

	if (info == NULL)
		return;
<<<<<<< HEAD

	/* check the extension */
	tail = info->extension ? info->extension : strrchr(path, '.');

=======

	/* check the extension */
	tail = info->extension ? info->extension : strrchr(path, '.');

>>>>>>> 3f79dae7
	if (!tail) {
		free_theme_info(info);
		return;
	}

	is_archive = !g_ascii_strcasecmp(tail, ".gz") || !g_ascii_strcasecmp(tail, ".tgz");

	/* Just to be safe */
	g_strchomp(path);

	if ((is_smiley_theme = g_str_equal(info->type, "smiley")))
		destdir = g_build_filename(purple_user_dir(), "smileys", NULL);
	else
		destdir = g_build_filename(purple_user_dir(), "themes", "temp", NULL);

	/* We'll check this just to make sure. This also lets us do something different on
	 * other platforms, if need be */
	if (is_archive) {
#ifndef _WIN32
		gchar *path_escaped = g_shell_quote(path);
		gchar *destdir_escaped = g_shell_quote(destdir);

		if (!g_file_test(destdir, G_FILE_TEST_IS_DIR))
			purple_build_dir(destdir, S_IRUSR | S_IWUSR | S_IXUSR);

		command = g_strdup_printf("tar > /dev/null xzf %s -C %s", path_escaped, destdir_escaped);
		g_free(path_escaped);
		g_free(destdir_escaped);

		/* Fire! */
		if (system(command)) {
			purple_notify_error(NULL, NULL, _("Theme failed to unpack."), NULL);
			g_free(command);
			g_free(destdir);
			free_theme_info(info);
			return;
		}
#else
		if (!winpidgin_gz_untar(path, destdir)) {
			purple_notify_error(NULL, NULL, _("Theme failed to unpack."), NULL);
			g_free(destdir);
			free_theme_info(info);
			return;
		}
#endif
	}

	if (is_smiley_theme) {
		/* just extract the folder to the smiley directory */
		prefs_themes_refresh();

	} else if (is_archive) {
		theme = prefs_theme_find_theme(destdir, info->type);

		if (PURPLE_IS_THEME(theme)) {
			/* create the location for the theme */
			gchar *theme_dest = g_build_filename(purple_user_dir(), "themes",
						 purple_theme_get_name(theme),
						 "purple", info->type, NULL);

			if (!g_file_test(theme_dest, G_FILE_TEST_IS_DIR))
				purple_build_dir(theme_dest, S_IRUSR | S_IWUSR | S_IXUSR);

			g_free(theme_dest);
			theme_dest = g_build_filename(purple_user_dir(), "themes",
						 purple_theme_get_name(theme),
						 "purple", info->type, NULL);

			/* move the entire directory to new location */
			g_rename(purple_theme_get_dir(theme), theme_dest);

			g_free(theme_dest);
			g_remove(destdir);
			g_object_unref(theme);

			prefs_themes_refresh();

		} else {
			/* something was wrong with the theme archive */
			g_unlink(destdir);
			purple_notify_error(NULL, NULL, _("Theme failed to load."), NULL);
		}

	} else { /* just a single file so copy it to a new temp directory and attempt to load it*/
		gchar *temp_path, *temp_file;

		temp_path = g_build_filename(purple_user_dir(), "themes", "temp", "sub_folder", NULL);

		if (info->original_name != NULL) {
			/* name was changed from the original (probably a dnd) change it back before loading */
			temp_file = g_build_filename(temp_path, info->original_name, NULL);

		} else {
			gchar *source_name = g_path_get_basename(path);
			temp_file = g_build_filename(temp_path, source_name, NULL);
			g_free(source_name);
		}

		if (!g_file_test(temp_path, G_FILE_TEST_IS_DIR))
			purple_build_dir(temp_path, S_IRUSR | S_IWUSR | S_IXUSR);

		if (purple_theme_file_copy(path, temp_file)) {
			/* find the theme, could be in subfolder */
			theme = prefs_theme_find_theme(temp_path, info->type);

			if (PURPLE_IS_THEME(theme)) {
				gchar *theme_dest = g_build_filename(purple_user_dir(), "themes",
							 purple_theme_get_name(theme),
							 "purple", info->type, NULL);

				if(!g_file_test(theme_dest, G_FILE_TEST_IS_DIR))
					purple_build_dir(theme_dest, S_IRUSR | S_IWUSR | S_IXUSR);

				g_rename(purple_theme_get_dir(theme), theme_dest);

				g_free(theme_dest);
				g_object_unref(theme);

				prefs_themes_refresh();
			} else {
				g_remove(temp_path);
				purple_notify_error(NULL, NULL, _("Theme failed to load."), NULL);
			}
		} else {
			purple_notify_error(NULL, NULL, _("Theme failed to copy."), NULL);
		}

		g_free(temp_file);
		g_free(temp_path);
	}

	g_free(destdir);
	free_theme_info(info);
}

static void
theme_got_url(PurpleUtilFetchUrlData *url_data, gpointer user_data,
		const gchar *themedata, size_t len, const gchar *error_message)
{
	FILE *f;
	gchar *path;
	size_t wc;

	if ((error_message != NULL) || (len == 0)) {
		free_theme_info(user_data);
		return;
	}

	f = purple_mkstemp(&path, TRUE);
	wc = fwrite(themedata, len, 1, f);
	if (wc != 1) {
		purple_debug_warning("theme_got_url", "Unable to write theme data.\n");
		fclose(f);
		g_unlink(path);
		g_free(path);
		free_theme_info(user_data);
		return;
	}
	fclose(f);

	theme_install_theme(path, user_data);

	g_unlink(path);
	g_free(path);
}

static void
theme_dnd_recv(GtkWidget *widget, GdkDragContext *dc, guint x, guint y,
		GtkSelectionData *sd, guint info, guint t, gpointer user_data)
{
<<<<<<< HEAD
	gchar *name = g_strchomp((gchar *)sd->data);
=======
	gchar *name = g_strchomp((gchar *)gtk_selection_data_get_data(sd));
>>>>>>> 3f79dae7

	if ((gtk_selection_data_get_length(sd) >= 0)
	 && (gtk_selection_data_get_format(sd) == 8)) {
		/* Well, it looks like the drag event was cool.
		 * Let's do something with it */
		gchar *temp;
		struct theme_info *info =  g_new0(struct theme_info, 1);
		info->type = g_strdup((gchar *)user_data);
		info->extension = g_strdup(g_strrstr(name,"."));
		temp = g_strrstr(name, "/");
		info->original_name = temp ? g_strdup(++temp) : NULL;

		if (!g_ascii_strncasecmp(name, "file://", 7)) {
			GError *converr = NULL;
			gchar *tmp;
			/* It looks like we're dealing with a local file. Let's
			 * just untar it in the right place */
			if(!(tmp = g_filename_from_uri(name, NULL, &converr))) {
				purple_debug(PURPLE_DEBUG_ERROR, "theme dnd", "%s\n",
						   (converr ? converr->message :
							"g_filename_from_uri error"));
				free_theme_info(info);
				return;
			}
			theme_install_theme(tmp, info);
			g_free(tmp);
		} else if (!g_ascii_strncasecmp(name, "http://", 7)) {
			/* Oo, a web drag and drop. This is where things
			 * will start to get interesting */
			purple_util_fetch_url(name, TRUE, NULL, FALSE, -1, theme_got_url, info);
		} else if (!g_ascii_strncasecmp(name, "https://", 8)) {
			/* purple_util_fetch_url() doesn't support HTTPS, but we want users
			 * to be able to drag and drop links from the SF trackers, so
			 * we'll try it as an HTTP URL. */
			char *tmp = g_strdup(name + 1);
			tmp[0] = 'h';
			tmp[1] = 't';
			tmp[2] = 't';
			tmp[3] = 'p';

			purple_util_fetch_url(tmp, TRUE, NULL, FALSE, -1, theme_got_url, info);
			g_free(tmp);
		} else
			free_theme_info(info);

		gtk_drag_finish(dc, TRUE, FALSE, t);
	}

	gtk_drag_finish(dc, FALSE, FALSE, t);
}

/* builds a theme combo box from a list store with colums: icon preview, markup, theme name */
static GtkWidget *
prefs_build_theme_combo_box(GtkListStore *store, const char *current_theme, const char *type)
<<<<<<< HEAD
{
	GtkCellRenderer *cell_rend;
	GtkWidget *combo_box;
	GtkTargetEntry te[3] = {
		{"text/plain", 0, 0},
		{"text/uri-list", 0, 1},
		{"STRING", 0, 2}
	};

	g_return_val_if_fail(store != NULL && current_theme != NULL, NULL);

	combo_box = gtk_combo_box_new_with_model(GTK_TREE_MODEL(store));

	cell_rend = gtk_cell_renderer_pixbuf_new();
	gtk_cell_renderer_set_fixed_size(cell_rend, PREFS_OPTIMAL_ICON_SIZE, PREFS_OPTIMAL_ICON_SIZE);
	gtk_cell_layout_pack_start(GTK_CELL_LAYOUT (combo_box), cell_rend, FALSE);
	gtk_cell_layout_set_attributes(GTK_CELL_LAYOUT(combo_box), cell_rend, "pixbuf", 0, NULL);

	cell_rend = gtk_cell_renderer_text_new();
	gtk_cell_layout_pack_start(GTK_CELL_LAYOUT (combo_box), cell_rend, TRUE);
	gtk_cell_layout_set_attributes(GTK_CELL_LAYOUT(combo_box), cell_rend, "markup", 1, NULL);
	g_object_set(cell_rend, "ellipsize", PANGO_ELLIPSIZE_END, NULL);

	gtk_drag_dest_set(combo_box, GTK_DEST_DEFAULT_MOTION | GTK_DEST_DEFAULT_HIGHLIGHT | GTK_DEST_DEFAULT_DROP, te,
					sizeof(te) / sizeof(GtkTargetEntry) , GDK_ACTION_COPY | GDK_ACTION_MOVE);

	g_signal_connect(G_OBJECT(combo_box), "drag_data_received", G_CALLBACK(theme_dnd_recv), (gpointer) type);

	return combo_box;
}

/* sets the current sound theme */
static void
prefs_set_sound_theme_cb(GtkComboBox *combo_box, gpointer user_data)
{
	gint i;
	gchar *pref;
	gchar *new_theme;
	GtkTreeIter new_iter;

	if(gtk_combo_box_get_active_iter(combo_box, &new_iter) && !prefs_sound_themes_loading) {

		gtk_tree_model_get(GTK_TREE_MODEL(prefs_sound_themes), &new_iter, 2, &new_theme, -1);

		purple_prefs_set_string(PIDGIN_PREFS_ROOT "/sound/theme", new_theme);

		/* New theme removes all customization */
		for(i = 0; i < PURPLE_NUM_SOUNDS; i++){
			pref = g_strdup_printf(PIDGIN_PREFS_ROOT "/sound/file/%s",
						pidgin_sound_get_event_option(i));
			purple_prefs_set_path(pref, "");
			g_free(pref);
		}

		/* gets rid of the "(Custom)" from the last selection */
		pref_sound_generate_markup();

		gtk_entry_set_text(GTK_ENTRY(sound_entry), _("(default)"));

		g_free(new_theme);
	}
}

/* sets the current smiley theme */
static void
prefs_set_smiley_theme_cb(GtkComboBox *combo_box, gpointer user_data)
{
	gchar *new_theme;
	GtkTreeIter new_iter;

	if (gtk_combo_box_get_active_iter(combo_box, &new_iter)) {

		gtk_tree_model_get(GTK_TREE_MODEL(prefs_smiley_themes), &new_iter, 2, &new_theme, -1);

		purple_prefs_set_string(PIDGIN_PREFS_ROOT "/smileys/theme", new_theme);
#if 0
/* TODO: WebKit-ify smileys */
		pidgin_themes_smiley_themeize(sample_webview);
#endif

		g_free(new_theme);
	}
}


/* Does same as normal sort, except "none" is sorted first */
static gint pidgin_sort_smileys (GtkTreeModel	*model,
						GtkTreeIter		*a,
						GtkTreeIter		*b,
						gpointer		userdata)
=======
>>>>>>> 3f79dae7
{
	GtkCellRenderer *cell_rend;
	GtkWidget *combo_box;
	GtkTargetEntry te[3] = {
		{"text/plain", 0, 0},
		{"text/uri-list", 0, 1},
		{"STRING", 0, 2}
	};

<<<<<<< HEAD
	gtk_tree_model_get(model, a, 2, &name1, -1);
	gtk_tree_model_get(model, b, 2, &name2, -1);

	if (name1 == NULL || name2 == NULL) {
		if (!(name1 == NULL && name2 == NULL))
			ret = (name1 == NULL) ? -1: 1;
	} else if (!g_ascii_strcasecmp(name1, "none")) {
		if (!g_utf8_collate(name1, name2))
			ret = 0;
		else
			/* Sort name1 first */
			ret = -1;
	} else if (!g_ascii_strcasecmp(name2, "none")) {
		/* Sort name2 first */
		ret = 1;
	} else {
		/* Neither string is "none", default to normal sort */
		ret = purple_utf8_strcasecmp(name1, name2);
	}
=======
	g_return_val_if_fail(store != NULL && current_theme != NULL, NULL);

	combo_box = gtk_combo_box_new_with_model(GTK_TREE_MODEL(store));
>>>>>>> 3f79dae7

	cell_rend = gtk_cell_renderer_pixbuf_new();
	gtk_cell_renderer_set_fixed_size(cell_rend, PREFS_OPTIMAL_ICON_SIZE, PREFS_OPTIMAL_ICON_SIZE);
	gtk_cell_layout_pack_start(GTK_CELL_LAYOUT (combo_box), cell_rend, FALSE);
	gtk_cell_layout_set_attributes(GTK_CELL_LAYOUT(combo_box), cell_rend, "pixbuf", 0, NULL);

	cell_rend = gtk_cell_renderer_text_new();
	gtk_cell_layout_pack_start(GTK_CELL_LAYOUT (combo_box), cell_rend, TRUE);
	gtk_cell_layout_set_attributes(GTK_CELL_LAYOUT(combo_box), cell_rend, "markup", 1, NULL);
	g_object_set(cell_rend, "ellipsize", PANGO_ELLIPSIZE_END, NULL);

	gtk_drag_dest_set(combo_box, GTK_DEST_DEFAULT_MOTION | GTK_DEST_DEFAULT_HIGHLIGHT | GTK_DEST_DEFAULT_DROP, te,
					sizeof(te) / sizeof(GtkTargetEntry) , GDK_ACTION_COPY | GDK_ACTION_MOVE);

	g_signal_connect(G_OBJECT(combo_box), "drag_data_received", G_CALLBACK(theme_dnd_recv), (gpointer) type);

	return combo_box;
}

<<<<<<< HEAD
/* sets the current buddy list theme */
static void
prefs_set_blist_theme_cb(GtkComboBox *combo_box, gpointer user_data)
{
	PidginBlistTheme *theme =  NULL;
	GtkTreeIter iter;
	gchar *name = NULL;

	if(gtk_combo_box_get_active_iter(combo_box, &iter)) {

		gtk_tree_model_get(GTK_TREE_MODEL(prefs_blist_themes), &iter, 2, &name, -1);

		if(!name || !g_str_equal(name, ""))
			theme = PIDGIN_BLIST_THEME(purple_theme_manager_find_theme(name, "blist"));

		g_free(name);

		pidgin_blist_set_theme(theme);
	}
}

/* sets the current conversation theme */
static void
prefs_set_conv_theme_cb(GtkComboBox *combo_box, gpointer user_data)
{
	PidginConvTheme *theme =  NULL;
	GtkTreeIter iter;
	gchar *name = NULL;

	if (gtk_combo_box_get_active_iter(combo_box, &iter)) {
		const GList *variants;
		const char *current_variant;
		gboolean unset = TRUE;

		gtk_tree_model_get(GTK_TREE_MODEL(prefs_conv_themes), &iter, 2, &name, -1);
		if (!name || !*name) {
			g_free(name);
			return;
		}

		purple_prefs_set_string(PIDGIN_PREFS_ROOT "/conversations/theme", name);

		/* Update list of variants */
		gtk_list_store_clear(prefs_conv_variants);

		theme = PIDGIN_CONV_THEME(purple_theme_manager_find_theme(name, "conversation"));
		current_variant = pidgin_conversation_theme_get_variant(theme);

		variants = pidgin_conversation_theme_get_variants(theme);
		for (; variants && current_variant; variants = g_list_next(variants)) {
			gtk_list_store_append(prefs_conv_variants, &iter);
			gtk_list_store_set(prefs_conv_variants, &iter, 0, variants->data, -1);

			if (g_str_equal(variants->data, current_variant)) {
				gtk_combo_box_set_active_iter(GTK_COMBO_BOX(prefs_conv_variants_combo_box), &iter);
				unset = FALSE;
			}
		}

		if (unset)
			gtk_combo_box_set_active(GTK_COMBO_BOX(prefs_conv_variants_combo_box), 0);

		g_free(name);
	}
}

/* sets the current conversation theme variant */
static void
prefs_set_conv_variant_cb(GtkComboBox *combo_box, gpointer user_data)
{
	PidginConvTheme *theme =  NULL;
	GtkTreeIter iter;
	gchar *name = NULL;

	if (gtk_combo_box_get_active_iter(GTK_COMBO_BOX(prefs_conv_themes_combo_box), &iter)) {
		gtk_tree_model_get(GTK_TREE_MODEL(prefs_conv_themes), &iter, 2, &name, -1);
		theme = PIDGIN_CONV_THEME(purple_theme_manager_find_theme(name, "conversation"));
		g_free(name);

		if (gtk_combo_box_get_active_iter(combo_box, &iter)) {
			gtk_tree_model_get(GTK_TREE_MODEL(prefs_conv_variants), &iter, 0, &name, -1);
			pidgin_conversation_theme_set_variant(theme, name);
			g_free(name);
		}
	}
}

/* sets the current icon theme */
static void
prefs_set_status_icon_theme_cb(GtkComboBox *combo_box, gpointer user_data)
{
	PidginStatusIconTheme *theme = NULL;
	GtkTreeIter iter;
	gchar *name = NULL;

	if(gtk_combo_box_get_active_iter(combo_box, &iter)) {

		gtk_tree_model_get(GTK_TREE_MODEL(prefs_status_icon_themes), &iter, 2, &name, -1);

		if(!name || !g_str_equal(name, ""))
			theme = PIDGIN_STATUS_ICON_THEME(purple_theme_manager_find_theme(name, "status-icon"));

		g_free(name);

		pidgin_stock_load_status_icon_theme(theme);
		pidgin_blist_refresh(purple_get_blist());
	}
}

static GtkWidget *
add_theme_prefs_combo(GtkWidget *vbox,
                      GtkSizeGroup *combo_sg, GtkSizeGroup *label_sg,
                      GtkListStore *theme_store,
                      GCallback combo_box_cb, gpointer combo_box_cb_user_data,
                      const char *label_str, const char *prefs_path,
                      const char *theme_type)
{
	GtkWidget *label;
	GtkWidget *combo_box = NULL;
	GtkWidget *themesel_hbox = gtk_hbox_new(FALSE, PIDGIN_HIG_BOX_SPACE);

	label = gtk_label_new(label_str);
	gtk_misc_set_alignment(GTK_MISC(label), 0, 0.5);
	gtk_size_group_add_widget(label_sg, label);
	gtk_box_pack_start(GTK_BOX(themesel_hbox), label, FALSE, FALSE, 0);

	combo_box = prefs_build_theme_combo_box(theme_store,
						purple_prefs_get_string(prefs_path),
						theme_type);
	g_signal_connect(G_OBJECT(combo_box), "changed",
						(GCallback)combo_box_cb, combo_box_cb_user_data);
	gtk_size_group_add_widget(combo_sg, combo_box);
	gtk_box_pack_start(GTK_BOX(themesel_hbox), combo_box, TRUE, TRUE, 0);

	gtk_box_pack_start(GTK_BOX(vbox), themesel_hbox, FALSE, FALSE, 0);

	return combo_box;
}

static GtkWidget *
add_child_theme_prefs_combo(GtkWidget *vbox, GtkSizeGroup *combo_sg,
                             GtkSizeGroup *label_sg, GtkListStore *theme_store,
                             GCallback combo_box_cb, gpointer combo_box_cb_user_data,
                             const char *label_str)
{
	GtkWidget *label;
	GtkWidget *combo_box;
	GtkWidget *themesel_hbox;
	GtkCellRenderer *cell_rend;

	themesel_hbox = gtk_hbox_new(FALSE, PIDGIN_HIG_BOX_SPACE);
	gtk_box_pack_start(GTK_BOX(vbox), themesel_hbox, FALSE, FALSE, 0);

	label = gtk_label_new(label_str);
	gtk_misc_set_alignment(GTK_MISC(label), 1, 0.5);
	gtk_size_group_add_widget(label_sg, label);
	gtk_box_pack_start(GTK_BOX(themesel_hbox), label, FALSE, FALSE, 0);

	combo_box = gtk_combo_box_new_with_model(GTK_TREE_MODEL(theme_store));

	cell_rend = gtk_cell_renderer_text_new();
	gtk_cell_layout_pack_start(GTK_CELL_LAYOUT(combo_box), cell_rend, TRUE);
	gtk_cell_layout_set_attributes(GTK_CELL_LAYOUT(combo_box), cell_rend, "text", 0, NULL);
	g_object_set(cell_rend, "ellipsize", PANGO_ELLIPSIZE_END, NULL);

	g_signal_connect(G_OBJECT(combo_box), "changed",
						(GCallback)combo_box_cb, combo_box_cb_user_data);
	gtk_size_group_add_widget(combo_sg, combo_box);
	gtk_box_pack_start(GTK_BOX(themesel_hbox), combo_box, TRUE, TRUE, 0);

	return combo_box;
}

static GtkWidget *
theme_page(void)
{
	GtkWidget *label;
	GtkWidget *ret, *vbox;
	GtkSizeGroup *label_sg = gtk_size_group_new(GTK_SIZE_GROUP_HORIZONTAL);
	GtkSizeGroup *combo_sg = gtk_size_group_new(GTK_SIZE_GROUP_HORIZONTAL);

	ret = gtk_vbox_new(FALSE, PIDGIN_HIG_CAT_SPACE);
	gtk_container_set_border_width (GTK_CONTAINER (ret), PIDGIN_HIG_BORDER);

	vbox = pidgin_make_frame(ret, _("Theme Selections"));

	/* Instructions */
	label = gtk_label_new(_("Select a theme that you would like to use from "
							"the lists below.\nNew themes can be installed by "
							"dragging and dropping them onto the theme list."));

	gtk_misc_set_alignment(GTK_MISC(label), 0, 0.5);
	gtk_label_set_justify(GTK_LABEL(label), GTK_JUSTIFY_LEFT);

	gtk_box_pack_start(GTK_BOX(vbox), label, TRUE, FALSE, 0);
	gtk_widget_show(label);

	/* Buddy List Themes */
	prefs_blist_themes_combo_box = add_theme_prefs_combo(
		vbox, combo_sg, label_sg, prefs_blist_themes,
		(GCallback)prefs_set_blist_theme_cb, NULL,
		_("Buddy List Theme:"), PIDGIN_PREFS_ROOT "/blist/theme", "blist");

	/* Conversation Themes */
	prefs_conv_themes_combo_box = add_theme_prefs_combo(
		vbox, combo_sg, label_sg, prefs_conv_themes,
		(GCallback)prefs_set_conv_theme_cb, NULL,
		_("Conversation Theme:"), PIDGIN_PREFS_ROOT "/conversations/theme", "conversation");

	/* Conversation Theme Variants */
	prefs_conv_variants_combo_box = add_child_theme_prefs_combo(
		vbox, combo_sg, label_sg, prefs_conv_variants,
		(GCallback)prefs_set_conv_variant_cb, NULL, _("\tVariant:"));

	gtk_tree_sortable_set_sort_column_id(GTK_TREE_SORTABLE(prefs_conv_variants),
	                                     0, GTK_SORT_ASCENDING);

	/* Status Icon Themes */
	prefs_status_themes_combo_box = add_theme_prefs_combo(
		vbox, combo_sg, label_sg, prefs_status_icon_themes,
		(GCallback)prefs_set_status_icon_theme_cb, NULL,
		_("Status Icon Theme:"), PIDGIN_PREFS_ROOT "/status/icon-theme", "icon");

	/* Sound Themes */
	prefs_sound_themes_combo_box = add_theme_prefs_combo(
		vbox, combo_sg, label_sg, prefs_sound_themes,
		(GCallback)prefs_set_sound_theme_cb, NULL,
		_("Sound Theme:"), PIDGIN_PREFS_ROOT "/sound/theme", "sound");

	/* Smiley Themes */
	prefs_smiley_themes_combo_box = add_theme_prefs_combo(
		vbox, combo_sg, label_sg, prefs_smiley_themes,
		(GCallback)prefs_set_smiley_theme_cb, NULL,
		_("Smiley Theme:"), PIDGIN_PREFS_ROOT "/smileys/theme", "smiley");

	/* Custom sort so "none" theme is at top of list */
	gtk_tree_sortable_set_sort_func(GTK_TREE_SORTABLE(prefs_smiley_themes),
	                                2, pidgin_sort_smileys, NULL, NULL);
	gtk_tree_sortable_set_sort_column_id(GTK_TREE_SORTABLE(prefs_smiley_themes),
										 2, GTK_SORT_ASCENDING);

	gtk_widget_show_all(ret);

	return ret;
}

static void
formatting_toggle_cb(GtkWebView *webview, GtkWebViewButtons buttons, void *toolbar)
{
	gboolean bold, italic, uline, strike;

	gtk_webview_get_current_format(webview, &bold, &italic, &uline, &strike);

	if (buttons & GTK_WEBVIEW_BOLD)
		purple_prefs_set_bool(PIDGIN_PREFS_ROOT "/conversations/send_bold",
		                      bold);
	if (buttons & GTK_WEBVIEW_ITALIC)
		purple_prefs_set_bool(PIDGIN_PREFS_ROOT "/conversations/send_italic",
		                      italic);
	if (buttons & GTK_WEBVIEW_UNDERLINE)
		purple_prefs_set_bool(PIDGIN_PREFS_ROOT "/conversations/send_underline",
		                      uline);
	if (buttons & GTK_WEBVIEW_STRIKE)
		purple_prefs_set_bool(PIDGIN_PREFS_ROOT "/conversations/send_strike",
		                      strike);

	if (buttons & GTK_WEBVIEW_GROW || buttons & GTK_WEBVIEW_SHRINK)
		purple_prefs_set_int(PIDGIN_PREFS_ROOT "/conversations/font_size",
		                     gtk_webview_get_current_fontsize(webview));
	if (buttons & GTK_WEBVIEW_FACE) {
		const char *face = gtk_webview_get_current_fontface(webview);
		if (!face)
			face = "";

		purple_prefs_set_string(PIDGIN_PREFS_ROOT "/conversations/font_face", face);
=======
/* sets the current sound theme */
static void
prefs_set_sound_theme_cb(GtkComboBox *combo_box, gpointer user_data)
{
	gint i;
	gchar *pref;
	gchar *new_theme;
	GtkTreeIter new_iter;

	if(gtk_combo_box_get_active_iter(combo_box, &new_iter) && !prefs_sound_themes_loading) {

		gtk_tree_model_get(GTK_TREE_MODEL(prefs_sound_themes), &new_iter, 2, &new_theme, -1);

		purple_prefs_set_string(PIDGIN_PREFS_ROOT "/sound/theme", new_theme);

		/* New theme removes all customization */
		for(i = 0; i < PURPLE_NUM_SOUNDS; i++){
			pref = g_strdup_printf(PIDGIN_PREFS_ROOT "/sound/file/%s",
						pidgin_sound_get_event_option(i));
			purple_prefs_set_path(pref, "");
			g_free(pref);
		}

		/* gets rid of the "(Custom)" from the last selection */
		pref_sound_generate_markup();

		gtk_entry_set_text(GTK_ENTRY(sound_entry), _("(default)"));

		g_free(new_theme);
	}
}

/* sets the current smiley theme */
static void
prefs_set_smiley_theme_cb(GtkComboBox *combo_box, gpointer user_data)
{
	gchar *new_theme;
	GtkTreeIter new_iter;

	if (gtk_combo_box_get_active_iter(combo_box, &new_iter)) {

		gtk_tree_model_get(GTK_TREE_MODEL(prefs_smiley_themes), &new_iter, 2, &new_theme, -1);

		purple_prefs_set_string(PIDGIN_PREFS_ROOT "/smileys/theme", new_theme);
#if 0
/* TODO: WebKit-ify smileys */
		pidgin_themes_smiley_themeize(sample_webview);
#endif

		g_free(new_theme);
	}
}


/* Does same as normal sort, except "none" is sorted first */
static gint pidgin_sort_smileys (GtkTreeModel	*model,
						GtkTreeIter		*a,
						GtkTreeIter		*b,
						gpointer		userdata)
{
	gint ret = 0;
	gchar *name1 = NULL, *name2 = NULL;

	gtk_tree_model_get(model, a, 2, &name1, -1);
	gtk_tree_model_get(model, b, 2, &name2, -1);

	if (name1 == NULL || name2 == NULL) {
		if (!(name1 == NULL && name2 == NULL))
			ret = (name1 == NULL) ? -1: 1;
	} else if (!g_ascii_strcasecmp(name1, "none")) {
		if (!g_utf8_collate(name1, name2))
			ret = 0;
		else
			/* Sort name1 first */
			ret = -1;
	} else if (!g_ascii_strcasecmp(name2, "none")) {
		/* Sort name2 first */
		ret = 1;
	} else {
		/* Neither string is "none", default to normal sort */
		ret = purple_utf8_strcasecmp(name1, name2);
	}

	g_free(name1);
	g_free(name2);

	return ret;
}

/* sets the current buddy list theme */
static void
prefs_set_blist_theme_cb(GtkComboBox *combo_box, gpointer user_data)
{
	PidginBlistTheme *theme =  NULL;
	GtkTreeIter iter;
	gchar *name = NULL;

	if(gtk_combo_box_get_active_iter(combo_box, &iter)) {

		gtk_tree_model_get(GTK_TREE_MODEL(prefs_blist_themes), &iter, 2, &name, -1);

		if(!name || !g_str_equal(name, ""))
			theme = PIDGIN_BLIST_THEME(purple_theme_manager_find_theme(name, "blist"));

		g_free(name);

		pidgin_blist_set_theme(theme);
	}
}

/* sets the current conversation theme variant */
static void
prefs_set_conv_variant_cb(GtkComboBox *combo_box, gpointer user_data)
{
	PidginConvTheme *theme =  NULL;
	GtkTreeIter iter;
	gchar *name = NULL;

	if (gtk_combo_box_get_active_iter(GTK_COMBO_BOX(prefs_conv_themes_combo_box), &iter)) {
		gtk_tree_model_get(GTK_TREE_MODEL(prefs_conv_themes), &iter, 2, &name, -1);
		if (name && *name)
			theme = PIDGIN_CONV_THEME(purple_theme_manager_find_theme(name, "conversation"));
		else
			theme = PIDGIN_CONV_THEME(pidgin_conversations_get_default_theme());
		g_free(name);

		if (gtk_combo_box_get_active_iter(combo_box, &iter)) {
			gtk_tree_model_get(GTK_TREE_MODEL(prefs_conv_variants), &iter, 0, &name, -1);
			pidgin_conversation_theme_set_variant(theme, name);
			g_free(name);
		}
	}
}

/* sets the current conversation theme */
static void
prefs_set_conv_theme_cb(GtkComboBox *combo_box, gpointer user_data)
{
	GtkTreeIter iter;

	if (gtk_combo_box_get_active_iter(combo_box, &iter)) {
		gchar *name = NULL;
		PidginConvTheme *theme;
		const char *current_variant;
		const GList *variants;
		gboolean unset = TRUE;

		gtk_tree_model_get(GTK_TREE_MODEL(prefs_conv_themes), &iter, 2, &name, -1);

		purple_prefs_set_string(PIDGIN_PREFS_ROOT "/conversations/theme", name);

		g_signal_handlers_block_by_func(prefs_conv_variants_combo_box,
		                                prefs_set_conv_variant_cb, NULL);

		/* Update list of variants */
		gtk_list_store_clear(prefs_conv_variants);

		if (name && *name)
			theme = PIDGIN_CONV_THEME(purple_theme_manager_find_theme(name, "conversation"));
		else
			theme = PIDGIN_CONV_THEME(pidgin_conversations_get_default_theme());

		current_variant = pidgin_conversation_theme_get_variant(theme);

		variants = pidgin_conversation_theme_get_variants(theme);
		for (; variants && current_variant; variants = g_list_next(variants)) {
			gtk_list_store_append(prefs_conv_variants, &iter);
			gtk_list_store_set(prefs_conv_variants, &iter, 0, variants->data, -1);
	
			if (g_str_equal(variants->data, current_variant)) {
				gtk_combo_box_set_active_iter(GTK_COMBO_BOX(prefs_conv_variants_combo_box), &iter);
				unset = FALSE;
			}
		}

		if (unset)
			gtk_combo_box_set_active(GTK_COMBO_BOX(prefs_conv_variants_combo_box), 0);

		g_signal_handlers_unblock_by_func(prefs_conv_variants_combo_box,
		                                  prefs_set_conv_variant_cb, NULL);
		g_free(name);
>>>>>>> 3f79dae7
	}
}

<<<<<<< HEAD
	if (buttons & GTK_WEBVIEW_FORECOLOR) {
		const char *color = gtk_webview_get_current_forecolor(webview);
		if (!color)
			color = "";

		purple_prefs_set_string(PIDGIN_PREFS_ROOT "/conversations/fgcolor", color);
=======
/* sets the current icon theme */
static void
prefs_set_status_icon_theme_cb(GtkComboBox *combo_box, gpointer user_data)
{
	PidginStatusIconTheme *theme = NULL;
	GtkTreeIter iter;
	gchar *name = NULL;

	if(gtk_combo_box_get_active_iter(combo_box, &iter)) {

		gtk_tree_model_get(GTK_TREE_MODEL(prefs_status_icon_themes), &iter, 2, &name, -1);

		if(!name || !g_str_equal(name, ""))
			theme = PIDGIN_STATUS_ICON_THEME(purple_theme_manager_find_theme(name, "status-icon"));

		g_free(name);

		pidgin_stock_load_status_icon_theme(theme);
		pidgin_blist_refresh(purple_get_blist());
>>>>>>> 3f79dae7
	}
}

static GtkWidget *
add_theme_prefs_combo(GtkWidget *vbox,
                      GtkSizeGroup *combo_sg, GtkSizeGroup *label_sg,
                      GtkListStore *theme_store,
                      GCallback combo_box_cb, gpointer combo_box_cb_user_data,
                      const char *label_str, const char *prefs_path,
                      const char *theme_type)
{
	GtkWidget *label;
	GtkWidget *combo_box = NULL;
	GtkWidget *themesel_hbox = gtk_hbox_new(FALSE, PIDGIN_HIG_BOX_SPACE);

	label = gtk_label_new(label_str);
	gtk_misc_set_alignment(GTK_MISC(label), 0, 0.5);
	gtk_size_group_add_widget(label_sg, label);
	gtk_box_pack_start(GTK_BOX(themesel_hbox), label, FALSE, FALSE, 0);

	combo_box = prefs_build_theme_combo_box(theme_store,
						purple_prefs_get_string(prefs_path),
						theme_type);
	g_signal_connect(G_OBJECT(combo_box), "changed",
						(GCallback)combo_box_cb, combo_box_cb_user_data);
	gtk_size_group_add_widget(combo_sg, combo_box);
	gtk_box_pack_start(GTK_BOX(themesel_hbox), combo_box, TRUE, TRUE, 0);

	gtk_box_pack_start(GTK_BOX(vbox), themesel_hbox, FALSE, FALSE, 0);

	return combo_box;
}

static GtkWidget *
add_child_theme_prefs_combo(GtkWidget *vbox, GtkSizeGroup *combo_sg,
                             GtkSizeGroup *label_sg, GtkListStore *theme_store,
                             GCallback combo_box_cb, gpointer combo_box_cb_user_data,
                             const char *label_str)
{
	GtkWidget *label;
	GtkWidget *combo_box;
	GtkWidget *themesel_hbox;
	GtkCellRenderer *cell_rend;

	themesel_hbox = gtk_hbox_new(FALSE, PIDGIN_HIG_BOX_SPACE);
	gtk_box_pack_start(GTK_BOX(vbox), themesel_hbox, FALSE, FALSE, 0);

<<<<<<< HEAD
	if (buttons & GTK_WEBVIEW_BACKCOLOR) {
		const char *color;
		GObject *object;

		color = gtk_webview_get_current_backcolor(webview);
		if (!color)
			color = "";

		/* Block the signal to prevent a loop. */
		object = g_object_ref(G_OBJECT(webview));
		g_signal_handlers_block_matched(object, G_SIGNAL_MATCH_DATA, 0, 0, NULL,
		                                NULL, toolbar);
		/* Clear the backcolor. */
		gtk_webview_toggle_backcolor(webview, "");
		/* Unblock the signal. */
		g_signal_handlers_unblock_matched(object, G_SIGNAL_MATCH_DATA, 0, 0,
		                                  NULL, NULL, toolbar);
		g_object_unref(object);

		/* This will fire a toggle signal and get saved below. */
		gtk_webview_toggle_background(webview, color);
	}

	if (buttons & GTK_WEBVIEW_BACKGROUND) {
		const char *color = gtk_webview_get_current_background(webview);
		if (!color)
			color = "";

		purple_prefs_set_string(PIDGIN_PREFS_ROOT "/conversations/bgcolor", color);
=======
	label = gtk_label_new(label_str);
	gtk_misc_set_alignment(GTK_MISC(label), 1, 0.5);
	gtk_size_group_add_widget(label_sg, label);
	gtk_box_pack_start(GTK_BOX(themesel_hbox), label, FALSE, FALSE, 0);

	combo_box = gtk_combo_box_new_with_model(GTK_TREE_MODEL(theme_store));

	cell_rend = gtk_cell_renderer_text_new();
	gtk_cell_layout_pack_start(GTK_CELL_LAYOUT(combo_box), cell_rend, TRUE);
	gtk_cell_layout_set_attributes(GTK_CELL_LAYOUT(combo_box), cell_rend, "text", 0, NULL);
	g_object_set(cell_rend, "ellipsize", PANGO_ELLIPSIZE_END, NULL);

	g_signal_connect(G_OBJECT(combo_box), "changed",
						(GCallback)combo_box_cb, combo_box_cb_user_data);
	gtk_size_group_add_widget(combo_sg, combo_box);
	gtk_box_pack_start(GTK_BOX(themesel_hbox), combo_box, TRUE, TRUE, 0);

	return combo_box;
}

static GtkWidget *
theme_page(void)
{
	GtkWidget *label;
	GtkWidget *ret, *vbox;
	GtkSizeGroup *label_sg = gtk_size_group_new(GTK_SIZE_GROUP_HORIZONTAL);
	GtkSizeGroup *combo_sg = gtk_size_group_new(GTK_SIZE_GROUP_HORIZONTAL);

	ret = gtk_vbox_new(FALSE, PIDGIN_HIG_CAT_SPACE);
	gtk_container_set_border_width (GTK_CONTAINER (ret), PIDGIN_HIG_BORDER);

	vbox = pidgin_make_frame(ret, _("Theme Selections"));

	/* Instructions */
	label = gtk_label_new(_("Select a theme that you would like to use from "
							"the lists below.\nNew themes can be installed by "
							"dragging and dropping them onto the theme list."));

	gtk_misc_set_alignment(GTK_MISC(label), 0, 0.5);
	gtk_label_set_justify(GTK_LABEL(label), GTK_JUSTIFY_LEFT);

	gtk_box_pack_start(GTK_BOX(vbox), label, TRUE, FALSE, 0);
	gtk_widget_show(label);

	/* Buddy List Themes */
	prefs_blist_themes_combo_box = add_theme_prefs_combo(
		vbox, combo_sg, label_sg, prefs_blist_themes,
		(GCallback)prefs_set_blist_theme_cb, NULL,
		_("Buddy List Theme:"), PIDGIN_PREFS_ROOT "/blist/theme", "blist");

	/* Conversation Themes */
	prefs_conv_themes_combo_box = add_theme_prefs_combo(
		vbox, combo_sg, label_sg, prefs_conv_themes,
		(GCallback)prefs_set_conv_theme_cb, NULL,
		_("Conversation Theme:"), PIDGIN_PREFS_ROOT "/conversations/theme", "conversation");

	/* Conversation Theme Variants */
	prefs_conv_variants_combo_box = add_child_theme_prefs_combo(
		vbox, combo_sg, label_sg, prefs_conv_variants,
		(GCallback)prefs_set_conv_variant_cb, NULL, _("\tVariant:"));

	gtk_tree_sortable_set_sort_column_id(GTK_TREE_SORTABLE(prefs_conv_variants),
	                                     0, GTK_SORT_ASCENDING);

	/* Status Icon Themes */
	prefs_status_themes_combo_box = add_theme_prefs_combo(
		vbox, combo_sg, label_sg, prefs_status_icon_themes,
		(GCallback)prefs_set_status_icon_theme_cb, NULL,
		_("Status Icon Theme:"), PIDGIN_PREFS_ROOT "/status/icon-theme", "icon");

	/* Sound Themes */
	prefs_sound_themes_combo_box = add_theme_prefs_combo(
		vbox, combo_sg, label_sg, prefs_sound_themes,
		(GCallback)prefs_set_sound_theme_cb, NULL,
		_("Sound Theme:"), PIDGIN_PREFS_ROOT "/sound/theme", "sound");

	/* Smiley Themes */
	prefs_smiley_themes_combo_box = add_theme_prefs_combo(
		vbox, combo_sg, label_sg, prefs_smiley_themes,
		(GCallback)prefs_set_smiley_theme_cb, NULL,
		_("Smiley Theme:"), PIDGIN_PREFS_ROOT "/smileys/theme", "smiley");

	/* Custom sort so "none" theme is at top of list */
	gtk_tree_sortable_set_sort_func(GTK_TREE_SORTABLE(prefs_smiley_themes),
	                                2, pidgin_sort_smileys, NULL, NULL);
	gtk_tree_sortable_set_sort_column_id(GTK_TREE_SORTABLE(prefs_smiley_themes),
										 2, GTK_SORT_ASCENDING);

	gtk_widget_show_all(ret);

	return ret;
}

static void
formatting_toggle_cb(GtkWebView *webview, GtkWebViewButtons buttons, void *toolbar)
{
	gboolean bold, italic, uline, strike;

	gtk_webview_get_current_format(webview, &bold, &italic, &uline, &strike);

	if (buttons & GTK_WEBVIEW_BOLD)
		purple_prefs_set_bool(PIDGIN_PREFS_ROOT "/conversations/send_bold",
		                      bold);
	if (buttons & GTK_WEBVIEW_ITALIC)
		purple_prefs_set_bool(PIDGIN_PREFS_ROOT "/conversations/send_italic",
		                      italic);
	if (buttons & GTK_WEBVIEW_UNDERLINE)
		purple_prefs_set_bool(PIDGIN_PREFS_ROOT "/conversations/send_underline",
		                      uline);
	if (buttons & GTK_WEBVIEW_STRIKE)
		purple_prefs_set_bool(PIDGIN_PREFS_ROOT "/conversations/send_strike",
		                      strike);

	if (buttons & GTK_WEBVIEW_GROW || buttons & GTK_WEBVIEW_SHRINK)
		purple_prefs_set_int(PIDGIN_PREFS_ROOT "/conversations/font_size",
		                     gtk_webview_get_current_fontsize(webview));
	if (buttons & GTK_WEBVIEW_FACE) {
		char *face = gtk_webview_get_current_fontface(webview);

		if (face)
			purple_prefs_set_string(PIDGIN_PREFS_ROOT "/conversations/font_face", face);
		else
			purple_prefs_set_string(PIDGIN_PREFS_ROOT "/conversations/font_face", "");

		g_free(face);
	}

	if (buttons & GTK_WEBVIEW_FORECOLOR) {
		char *color = gtk_webview_get_current_forecolor(webview);

		if (color)
			purple_prefs_set_string(PIDGIN_PREFS_ROOT "/conversations/fgcolor", color);
		else
			purple_prefs_set_string(PIDGIN_PREFS_ROOT "/conversations/fgcolor", "");

		g_free(color);
	}

	if (buttons & GTK_WEBVIEW_BACKCOLOR) {
		char *color = gtk_webview_get_current_backcolor(webview);

		if (color)
			purple_prefs_set_string(PIDGIN_PREFS_ROOT "/conversations/bgcolor", color);
		else
			purple_prefs_set_string(PIDGIN_PREFS_ROOT "/conversations/bgcolor", "");

		g_free(color);
>>>>>>> 3f79dae7
	}
}

static void
formatting_clear_cb(GtkWebView *webview, void *data)
{
	purple_prefs_set_bool(PIDGIN_PREFS_ROOT "/conversations/send_bold", FALSE);
	purple_prefs_set_bool(PIDGIN_PREFS_ROOT "/conversations/send_italic", FALSE);
	purple_prefs_set_bool(PIDGIN_PREFS_ROOT "/conversations/send_underline", FALSE);
	purple_prefs_set_bool(PIDGIN_PREFS_ROOT "/conversations/send_strike", FALSE);

	purple_prefs_set_int(PIDGIN_PREFS_ROOT "/conversations/font_size", 3);

	purple_prefs_set_string(PIDGIN_PREFS_ROOT "/conversations/font_face", "");
	purple_prefs_set_string(PIDGIN_PREFS_ROOT "/conversations/fgcolor", "");
	purple_prefs_set_string(PIDGIN_PREFS_ROOT "/conversations/bgcolor", "");
}

static void
conversation_usetabs_cb(const char *name, PurplePrefType type,
						gconstpointer value, gpointer data)
{
	gboolean usetabs = GPOINTER_TO_INT(value);

	if (usetabs)
		gtk_widget_set_sensitive(GTK_WIDGET(data), TRUE);
	else
		gtk_widget_set_sensitive(GTK_WIDGET(data), FALSE);
}


#define CONVERSATION_CLOSE_ACCEL_PATH "<main>/Conversation/Close"

/* Filled in in keyboard_shortcuts(). */
static GtkAccelKey ctrl_w = { 0, 0, 0 };
static GtkAccelKey escape = { 0, 0, 0 };

static guint escape_closes_conversation_cb_id = 0;

static gboolean
accel_is_escape(GtkAccelKey *k)
{
	return (k->accel_key == escape.accel_key
		&& k->accel_mods == escape.accel_mods);
}

/* Update the tickybox in Preferences when the keybinding for Conversation ->
 * Close is changed via Gtk.
 */
static void
conversation_close_accel_changed_cb (GtkAccelMap    *object,
                                     gchar          *accel_path,
                                     guint           accel_key,
                                     GdkModifierType accel_mods,
                                     gpointer        checkbox_)
{
	GtkToggleButton *checkbox = GTK_TOGGLE_BUTTON(checkbox_);
	GtkAccelKey new = { accel_key, accel_mods, 0 };

	g_signal_handler_block(checkbox, escape_closes_conversation_cb_id);
	gtk_toggle_button_set_active(checkbox, accel_is_escape(&new));
	g_signal_handler_unblock(checkbox, escape_closes_conversation_cb_id);
}


static void
escape_closes_conversation_cb(GtkWidget *w,
                              gpointer unused)
{
	gboolean active = gtk_toggle_button_get_active(GTK_TOGGLE_BUTTON(w));
	gboolean changed;
	GtkAccelKey *new_key = active ? &escape : &ctrl_w;

	changed = gtk_accel_map_change_entry(CONVERSATION_CLOSE_ACCEL_PATH,
		new_key->accel_key, new_key->accel_mods, TRUE);

	/* If another path is already bound to the new accelerator,
	 * _change_entry tries to delete that binding (because it was passed
	 * replace=TRUE).  If that other path is locked, then _change_entry
	 * will fail.  We don't ever lock any accelerator paths, so this case
	 * should never arise.
	 */
	if(!changed)
		purple_debug_warning("gtkprefs", "Escape accel failed to change\n");
}


/* Creates preferences for keyboard shortcuts that it's hard to change with the
 * standard Gtk accelerator-changing mechanism.
 */
static void
keyboard_shortcuts(GtkWidget *page)
{
	GtkWidget *vbox = pidgin_make_frame(page, _("Keyboard Shortcuts"));
	GtkWidget *checkbox;
	GtkAccelKey current = { 0, 0, 0 };
	GtkAccelMap *map = gtk_accel_map_get();

	/* Maybe it would be better just to hardcode the values?
	 * -- resiak, 2007-04-30
	 */
	if (ctrl_w.accel_key == 0)
	{
		gtk_accelerator_parse ("<Control>w", &(ctrl_w.accel_key),
			&(ctrl_w.accel_mods));
		g_assert(ctrl_w.accel_key != 0);

		gtk_accelerator_parse ("Escape", &(escape.accel_key),
			&(escape.accel_mods));
		g_assert(escape.accel_key != 0);
	}

	checkbox = gtk_check_button_new_with_mnemonic(
		_("Cl_ose conversations with the Escape key"));
	gtk_accel_map_lookup_entry(CONVERSATION_CLOSE_ACCEL_PATH, &current);
	gtk_toggle_button_set_active(GTK_TOGGLE_BUTTON(checkbox),
		accel_is_escape(&current));

	escape_closes_conversation_cb_id = g_signal_connect(checkbox,
		"clicked", G_CALLBACK(escape_closes_conversation_cb), NULL);

	g_signal_connect_object(map, "changed::" CONVERSATION_CLOSE_ACCEL_PATH,
		G_CALLBACK(conversation_close_accel_changed_cb), checkbox, (GConnectFlags)0);

	gtk_box_pack_start(GTK_BOX(vbox), checkbox, FALSE, FALSE, 0);
}

static GtkWidget *
interface_page(void)
{
	GtkWidget *ret;
	GtkWidget *vbox;
	GtkWidget *vbox2;
	GtkWidget *label;
	GtkSizeGroup *sg;
	GList *names = NULL;

	ret = gtk_vbox_new(FALSE, PIDGIN_HIG_CAT_SPACE);
	gtk_container_set_border_width(GTK_CONTAINER(ret), PIDGIN_HIG_BORDER);

	sg = gtk_size_group_new(GTK_SIZE_GROUP_HORIZONTAL);

	/* System Tray */
	vbox = pidgin_make_frame(ret, _("System Tray Icon"));
	label = pidgin_prefs_dropdown(vbox, _("_Show system tray icon:"), PURPLE_PREF_STRING,
					PIDGIN_PREFS_ROOT "/docklet/show",
					_("Always"), "always",
					_("On unread messages"), "pending",
					_("Never"), "never",
					NULL);
	gtk_size_group_add_widget(sg, label);
	gtk_misc_set_alignment(GTK_MISC(label), 0.0, 0.5);

	vbox = pidgin_make_frame(ret, _("Conversation Window"));
	label = pidgin_prefs_dropdown(vbox, _("_Hide new IM conversations:"),
					PURPLE_PREF_STRING, PIDGIN_PREFS_ROOT "/conversations/im/hide_new",
					_("Never"), "never",
					_("When away"), "away",
					_("Always"), "always",
					NULL);
	gtk_size_group_add_widget(sg, label);
	gtk_misc_set_alignment(GTK_MISC(label), 0.0, 0.5);

#ifdef _WIN32
	pidgin_prefs_checkbox(_("Minimi_ze new conversation windows"), PIDGIN_PREFS_ROOT "/win32/minimize_new_convs", vbox);
#endif

	/* All the tab options! */
	vbox = pidgin_make_frame(ret, _("Tabs"));

	pidgin_prefs_checkbox(_("Show IMs and chats in _tabbed windows"),
							PIDGIN_PREFS_ROOT "/conversations/tabs", vbox);

	/*
	 * Connect a signal to the above preference.  When conversations are not
	 * shown in a tabbed window then all tabbing options should be disabled.
	 */
	vbox2 = gtk_vbox_new(FALSE, 9);
	gtk_box_pack_start(GTK_BOX(vbox), vbox2, FALSE, FALSE, 0);
	purple_prefs_connect_callback(prefs, PIDGIN_PREFS_ROOT "/conversations/tabs",
	                            conversation_usetabs_cb, vbox2);
	if (!purple_prefs_get_bool(PIDGIN_PREFS_ROOT "/conversations/tabs"))
		gtk_widget_set_sensitive(vbox2, FALSE);

	pidgin_prefs_checkbox(_("Show close b_utton on tabs"),
				PIDGIN_PREFS_ROOT "/conversations/close_on_tabs", vbox2);

	label = pidgin_prefs_dropdown(vbox2, _("_Placement:"), PURPLE_PREF_INT,
					PIDGIN_PREFS_ROOT "/conversations/tab_side",
					_("Top"), GTK_POS_TOP,
					_("Bottom"), GTK_POS_BOTTOM,
					_("Left"), GTK_POS_LEFT,
					_("Right"), GTK_POS_RIGHT,
					_("Left Vertical"), GTK_POS_LEFT|8,
					_("Right Vertical"), GTK_POS_RIGHT|8,
					NULL);
	gtk_size_group_add_widget(sg, label);
	gtk_misc_set_alignment(GTK_MISC(label), 0.0, 0.5);

	names = pidgin_conv_placement_get_options();
	label = pidgin_prefs_dropdown_from_list(vbox2, _("N_ew conversations:"),
				PURPLE_PREF_STRING, PIDGIN_PREFS_ROOT "/conversations/placement", names);
	gtk_misc_set_alignment(GTK_MISC(label), 0.0, 0.5);

	gtk_size_group_add_widget(sg, label);

	g_list_free(names);

	keyboard_shortcuts(ret);

	gtk_widget_show_all(ret);
	g_object_unref(sg);
	return ret;
}

#ifdef _WIN32
static void
apply_custom_font(void)
{
	PangoFontDescription *desc = NULL;
	if (!purple_prefs_get_bool(PIDGIN_PREFS_ROOT "/conversations/use_theme_font")) {
		const char *font = purple_prefs_get_string(PIDGIN_PREFS_ROOT "/conversations/custom_font");
		desc = pango_font_description_from_string(font);
	}

	gtk_widget_modify_font(sample_webview, desc);
	if (desc)
		pango_font_description_free(desc);

}
static void
pidgin_custom_font_set(GtkFontButton *font_button, gpointer nul)
{

	purple_prefs_set_string(PIDGIN_PREFS_ROOT "/conversations/custom_font",
				gtk_font_button_get_font_name(font_button));

	apply_custom_font();
}
#endif

static GtkWidget *
conv_page(void)
{
	GtkWidget *ret;
	GtkWidget *vbox;
	GtkWidget *toolbar;
	GtkWidget *iconpref1;
	GtkWidget *iconpref2;
	GtkWidget *webview;
	GtkWidget *frame;
	GtkWidget *hbox;
	GtkWidget *checkbox;
	GtkWidget *spin_button;

	ret = gtk_vbox_new(FALSE, PIDGIN_HIG_CAT_SPACE);
	gtk_container_set_border_width(GTK_CONTAINER(ret), PIDGIN_HIG_BORDER);

	vbox = pidgin_make_frame(ret, _("Conversations"));

	pidgin_prefs_checkbox(_("Show _formatting on incoming messages"),
				PIDGIN_PREFS_ROOT "/conversations/show_incoming_formatting", vbox);
	pidgin_prefs_checkbox(_("Close IMs immediately when the tab is closed"),
				PIDGIN_PREFS_ROOT "/conversations/im/close_immediately", vbox);

	iconpref1 = pidgin_prefs_checkbox(_("Show _detailed information"),
			PIDGIN_PREFS_ROOT "/conversations/im/show_buddy_icons", vbox);
	iconpref2 = pidgin_prefs_checkbox(_("Enable buddy ic_on animation"),
			PIDGIN_PREFS_ROOT "/conversations/im/animate_buddy_icons", vbox);
	if (!purple_prefs_get_bool(PIDGIN_PREFS_ROOT "/conversations/im/show_buddy_icons"))
		gtk_widget_set_sensitive(iconpref2, FALSE);
	g_signal_connect(G_OBJECT(iconpref1), "clicked",
					 G_CALLBACK(pidgin_toggle_sensitive), iconpref2);

	pidgin_prefs_checkbox(_("_Notify buddies that you are typing to them"),
			"/purple/conversations/im/send_typing", vbox);
#ifdef USE_GTKSPELL
	pidgin_prefs_checkbox(_("Highlight _misspelled words"),
			PIDGIN_PREFS_ROOT "/conversations/spellcheck", vbox);
#endif

	pidgin_prefs_checkbox(_("Use smooth-scrolling"), PIDGIN_PREFS_ROOT "/conversations/use_smooth_scrolling", vbox);

#ifdef _WIN32
	pidgin_prefs_checkbox(_("F_lash window when IMs are received"), PIDGIN_PREFS_ROOT "/win32/blink_im", vbox);
#endif
	hbox = gtk_hbox_new(FALSE, PIDGIN_HIG_BOX_SPACE);

	checkbox = pidgin_prefs_checkbox(_("Resize incoming custom smileys"),
			PIDGIN_PREFS_ROOT "/conversations/resize_custom_smileys", hbox);

	spin_button = pidgin_prefs_labeled_spin_button(hbox,
		_("Maximum size:"),
		PIDGIN_PREFS_ROOT "/conversations/custom_smileys_size",
		16, 512, NULL);

	if (!purple_prefs_get_bool(
				PIDGIN_PREFS_ROOT "/conversations/resize_custom_smileys"))
		gtk_widget_set_sensitive(GTK_WIDGET(spin_button), FALSE);

	g_signal_connect(G_OBJECT(checkbox), "clicked",
					 G_CALLBACK(pidgin_toggle_sensitive), spin_button);

	pidgin_add_widget_to_vbox(GTK_BOX(vbox), NULL, NULL, hbox, TRUE, NULL);

	pidgin_prefs_labeled_spin_button(vbox,
		_("Minimum input area height in lines:"),
		PIDGIN_PREFS_ROOT "/conversations/minimum_entry_lines",
		1, 8, NULL);

#ifdef _WIN32
	{
	GtkWidget *fontpref, *font_button, *hbox;
	const char *font_name;
	vbox = pidgin_make_frame(ret, _("Font"));

	fontpref = pidgin_prefs_checkbox(_("Use font from _theme"),
									 PIDGIN_PREFS_ROOT "/conversations/use_theme_font", vbox);

	font_name = purple_prefs_get_string(PIDGIN_PREFS_ROOT "/conversations/custom_font");
	if ((font_name == NULL) || (*font_name == '\0')) {
		font_button = gtk_font_button_new();
	} else {
		font_button = gtk_font_button_new_with_font(font_name);
	}

	gtk_font_button_set_show_style(GTK_FONT_BUTTON(font_button), TRUE);
	hbox = pidgin_add_widget_to_vbox(GTK_BOX(vbox), _("Conversation _font:"), NULL, font_button, FALSE, NULL);
	if (purple_prefs_get_bool(PIDGIN_PREFS_ROOT "/conversations/use_theme_font"))
		gtk_widget_set_sensitive(hbox, FALSE);
	g_signal_connect(G_OBJECT(fontpref), "clicked", G_CALLBACK(pidgin_toggle_sensitive), hbox);
	g_signal_connect(G_OBJECT(fontpref), "clicked", G_CALLBACK(apply_custom_font), hbox);
	g_signal_connect(G_OBJECT(font_button), "font-set", G_CALLBACK(pidgin_custom_font_set), NULL);

	}
#endif

	vbox = pidgin_make_frame(ret, _("Default Formatting"));

	frame = pidgin_create_webview(TRUE, &webview, &toolbar, NULL);
	gtk_widget_show(frame);
	gtk_widget_set_name(webview, "pidgin_prefs_font_webview");
	gtk_widget_set_size_request(frame, 450, -1);
	gtk_webview_set_whole_buffer_formatting_only(GTK_WEBVIEW(webview), TRUE);
	gtk_webview_set_format_functions(GTK_WEBVIEW(webview),
	                                 GTK_WEBVIEW_BOLD |
	                                 GTK_WEBVIEW_ITALIC |
	                                 GTK_WEBVIEW_UNDERLINE |
	                                 GTK_WEBVIEW_STRIKE |
	                                 GTK_WEBVIEW_GROW |
	                                 GTK_WEBVIEW_SHRINK |
	                                 GTK_WEBVIEW_FACE |
	                                 GTK_WEBVIEW_FORECOLOR |
<<<<<<< HEAD
	                                 GTK_WEBVIEW_BACKCOLOR |
	                                 GTK_WEBVIEW_BACKGROUND);
=======
	                                 GTK_WEBVIEW_BACKCOLOR);
>>>>>>> 3f79dae7

	gtk_webview_append_html(GTK_WEBVIEW(webview),
	                        _("This is how your outgoing message text will "
	                          "appear when you use protocols that support "
	                          "formatting."));

	gtk_box_pack_start(GTK_BOX(vbox), frame, TRUE, TRUE, 0);

	gtk_webview_setup_entry(GTK_WEBVIEW(webview),
	                        PURPLE_CONNECTION_HTML |
	                        PURPLE_CONNECTION_FORMATTING_WBFO);

	g_signal_connect_after(G_OBJECT(webview), "format-toggled",
	                       G_CALLBACK(formatting_toggle_cb), toolbar);
	g_signal_connect_after(G_OBJECT(webview), "format-cleared",
	                       G_CALLBACK(formatting_clear_cb), NULL);
	sample_webview = webview;

	gtk_widget_show(ret);

	return ret;
}

static void
network_ip_changed(GtkEntry *entry, gpointer data)
{
	const gchar *text = gtk_entry_get_text(entry);
	GdkColor color;

	if (text && *text) {
		if (purple_ip_address_is_valid(text)) {
			color.red = 0xAFFF;
			color.green = 0xFFFF;
			color.blue = 0xAFFF;

			purple_network_set_public_ip(text);
		} else {
			color.red = 0xFFFF;
			color.green = 0xAFFF;
			color.blue = 0xAFFF;
		}

		gtk_widget_modify_base(GTK_WIDGET(entry), GTK_STATE_NORMAL, &color);

	} else {
		purple_network_set_public_ip("");
		gtk_widget_modify_base(GTK_WIDGET(entry), GTK_STATE_NORMAL, NULL);
	}
}

static gboolean
network_stun_server_changed_cb(GtkWidget *widget,
                               GdkEventFocus *event, gpointer data)
{
	GtkEntry *entry = GTK_ENTRY(widget);
	purple_prefs_set_string("/purple/network/stun_server",
		gtk_entry_get_text(entry));
	purple_network_set_stun_server(gtk_entry_get_text(entry));

	return FALSE;
}

static gboolean
network_turn_server_changed_cb(GtkWidget *widget,
                               GdkEventFocus *event, gpointer data)
{
	GtkEntry *entry = GTK_ENTRY(widget);
	purple_prefs_set_string("/purple/network/turn_server",
		gtk_entry_get_text(entry));
	purple_network_set_turn_server(gtk_entry_get_text(entry));

	return FALSE;
}

static void
proxy_changed_cb(const char *name, PurplePrefType type,
				 gconstpointer value, gpointer data)
{
	GtkWidget *frame = data;
	const char *proxy = value;

	if (strcmp(proxy, "none") && strcmp(proxy, "envvar"))
		gtk_widget_show_all(frame);
	else
		gtk_widget_hide(frame);
}

static void
proxy_print_option(GtkEntry *entry, int entrynum)
{
	if (entrynum == PROXYHOST)
		purple_prefs_set_string("/purple/proxy/host", gtk_entry_get_text(entry));
	else if (entrynum == PROXYPORT)
		purple_prefs_set_int("/purple/proxy/port", atoi(gtk_entry_get_text(entry)));
	else if (entrynum == PROXYUSER)
		purple_prefs_set_string("/purple/proxy/username", gtk_entry_get_text(entry));
	else if (entrynum == PROXYPASS)
		purple_prefs_set_string("/purple/proxy/password", gtk_entry_get_text(entry));
}

static void
proxy_button_clicked_cb(GtkWidget *button, gchar *program)
{
	GError *err = NULL;

	if (g_spawn_command_line_async(program, &err))
		return;

	purple_notify_error(NULL, NULL, _("Cannot start proxy configuration program."), err->message);
	g_error_free(err);
}

#ifndef _WIN32
static void
<<<<<<< HEAD
browser_button_clicked_cb(GtkWidget *button, gpointer null)
{
	GError *err = NULL;

	if (g_spawn_command_line_async ("gnome-default-applications-properties", &err))
=======
browser_button_clicked_cb(GtkWidget *button, gchar *path)
{
	GError *err = NULL;

	if (g_spawn_command_line_async(path, &err))
>>>>>>> 3f79dae7
		return;

	purple_notify_error(NULL, NULL, _("Cannot start browser configuration program."), err->message);
	g_error_free(err);
}
#endif

static void
auto_ip_button_clicked_cb(GtkWidget *button, gpointer null)
{
	const char *ip;
	PurpleStunNatDiscovery *stun;
	char *auto_ip_text;

	/* purple_network_get_my_ip will return the IP that was set by the user with
	   purple_network_set_public_ip, so make a lookup for the auto-detected IP
	   ourselves. */

	if (purple_prefs_get_bool("/purple/network/auto_ip")) {
		/* Check if STUN discovery was already done */
		stun = purple_stun_discover(NULL);
		if ((stun != NULL) && (stun->status == PURPLE_STUN_STATUS_DISCOVERED)) {
			ip = stun->publicip;
		} else {
			/* Attempt to get the IP from a NAT device using UPnP */
			ip = purple_upnp_get_public_ip();
			if (ip == NULL) {
				/* Attempt to get the IP from a NAT device using NAT-PMP */
				ip = purple_pmp_get_public_ip();
				if (ip == NULL) {
					/* Just fetch the IP of the local system */
					ip = purple_network_get_local_system_ip(-1);
				}
			}
		}
	}
	else
		ip = _("Disabled");

	auto_ip_text = g_strdup_printf(_("Use _automatically detected IP address: %s"), ip);
	gtk_button_set_label(GTK_BUTTON(button), auto_ip_text);
	g_free(auto_ip_text);
}

static GtkWidget *
network_page(void)
{
	GtkWidget *ret;
	GtkWidget *vbox, *hbox, *entry;
	GtkWidget *label, *auto_ip_checkbox, *ports_checkbox, *spin_button;
	GtkSizeGroup *sg;

	ret = gtk_vbox_new(FALSE, PIDGIN_HIG_CAT_SPACE);
	gtk_container_set_border_width (GTK_CONTAINER (ret), PIDGIN_HIG_BORDER);

	vbox = pidgin_make_frame (ret, _("IP Address"));
	sg = gtk_size_group_new(GTK_SIZE_GROUP_HORIZONTAL);

	entry = gtk_entry_new();
	gtk_entry_set_text(GTK_ENTRY(entry), purple_prefs_get_string(
			"/purple/network/stun_server"));
	g_signal_connect(G_OBJECT(entry), "focus-out-event",
			G_CALLBACK(network_stun_server_changed_cb), NULL);
	gtk_widget_show(entry);

	pidgin_add_widget_to_vbox(GTK_BOX(vbox), _("ST_UN server:"),
			sg, entry, TRUE, NULL);

	hbox = gtk_hbox_new(FALSE, PIDGIN_HIG_BOX_SPACE);
	gtk_container_add(GTK_CONTAINER(vbox), hbox);

	label = gtk_label_new(NULL);
	gtk_container_add(GTK_CONTAINER(hbox), label);
	gtk_size_group_add_widget(sg, label);

	label = gtk_label_new(NULL);
	gtk_label_set_markup(GTK_LABEL(label),
			_("<span style=\"italic\">Example: stunserver.org</span>"));
	gtk_misc_set_alignment(GTK_MISC(label), 0.0, 0.5);
	gtk_container_add(GTK_CONTAINER(hbox), label);

	auto_ip_checkbox = pidgin_prefs_checkbox("Use _automatically detected IP address",
	                                         "/purple/network/auto_ip", vbox);
	g_signal_connect(G_OBJECT(auto_ip_checkbox), "clicked",
	                 G_CALLBACK(auto_ip_button_clicked_cb), NULL);
	auto_ip_button_clicked_cb(auto_ip_checkbox, NULL); /* Update label */

	entry = gtk_entry_new();
	gtk_entry_set_text(GTK_ENTRY(entry), purple_network_get_public_ip());
	g_signal_connect(G_OBJECT(entry), "changed",
					 G_CALLBACK(network_ip_changed), NULL);

	hbox = pidgin_add_widget_to_vbox(GTK_BOX(vbox), _("Public _IP:"),
			sg, entry, TRUE, NULL);

	if (purple_prefs_get_bool("/purple/network/auto_ip")) {
		gtk_widget_set_sensitive(GTK_WIDGET(hbox), FALSE);
	}

	g_signal_connect(G_OBJECT(auto_ip_checkbox), "clicked",
					 G_CALLBACK(pidgin_toggle_sensitive), hbox);
<<<<<<< HEAD

	g_object_unref(sg);

	vbox = pidgin_make_frame (ret, _("Ports"));
	sg = gtk_size_group_new(GTK_SIZE_GROUP_HORIZONTAL);

	pidgin_prefs_checkbox(_("_Enable automatic router port forwarding"),
			"/purple/network/map_ports", vbox);

	hbox = gtk_hbox_new(FALSE, PIDGIN_HIG_BOX_SPACE);

	ports_checkbox = pidgin_prefs_checkbox(_("_Manually specify range of ports to listen on:"),
			"/purple/network/ports_range_use", hbox);

	spin_button = pidgin_prefs_labeled_spin_button(hbox, _("_Start:"),
			"/purple/network/ports_range_start", 0, 65535, sg);
=======

	g_object_unref(sg);

	vbox = pidgin_make_frame (ret, _("Ports"));
	sg = gtk_size_group_new(GTK_SIZE_GROUP_HORIZONTAL);

	pidgin_prefs_checkbox(_("_Enable automatic router port forwarding"),
			"/purple/network/map_ports", vbox);

	hbox = gtk_hbox_new(FALSE, PIDGIN_HIG_BOX_SPACE);

	ports_checkbox = pidgin_prefs_checkbox(_("_Manually specify range of ports to listen on:"),
			"/purple/network/ports_range_use", hbox);

	spin_button = pidgin_prefs_labeled_spin_button(hbox, _("_Start:"),
			"/purple/network/ports_range_start", 0, 65535, sg);
	if (!purple_prefs_get_bool("/purple/network/ports_range_use"))
		gtk_widget_set_sensitive(GTK_WIDGET(spin_button), FALSE);
	g_signal_connect(G_OBJECT(ports_checkbox), "clicked",
					 G_CALLBACK(pidgin_toggle_sensitive), spin_button);

	spin_button = pidgin_prefs_labeled_spin_button(hbox, _("_End:"),
			"/purple/network/ports_range_end", 0, 65535, sg);
>>>>>>> 3f79dae7
	if (!purple_prefs_get_bool("/purple/network/ports_range_use"))
		gtk_widget_set_sensitive(GTK_WIDGET(spin_button), FALSE);
	g_signal_connect(G_OBJECT(ports_checkbox), "clicked",
					 G_CALLBACK(pidgin_toggle_sensitive), spin_button);

<<<<<<< HEAD
	spin_button = pidgin_prefs_labeled_spin_button(hbox, _("_End:"),
			"/purple/network/ports_range_end", 0, 65535, sg);
	if (!purple_prefs_get_bool("/purple/network/ports_range_use"))
		gtk_widget_set_sensitive(GTK_WIDGET(spin_button), FALSE);
	g_signal_connect(G_OBJECT(ports_checkbox), "clicked",
					 G_CALLBACK(pidgin_toggle_sensitive), spin_button);

	pidgin_add_widget_to_vbox(GTK_BOX(vbox), NULL, NULL, hbox, TRUE, NULL);

	g_object_unref(sg);

	/* TURN server */
	vbox = pidgin_make_frame(ret, _("Relay Server (TURN)"));
	sg = gtk_size_group_new(GTK_SIZE_GROUP_HORIZONTAL);

	entry = gtk_entry_new();
	gtk_entry_set_text(GTK_ENTRY(entry), purple_prefs_get_string(
			"/purple/network/turn_server"));
	g_signal_connect(G_OBJECT(entry), "focus-out-event",
			G_CALLBACK(network_turn_server_changed_cb), NULL);
	gtk_widget_show(entry);

	hbox = pidgin_add_widget_to_vbox(GTK_BOX(vbox), _("_TURN server:"),
			sg, entry, TRUE, NULL);

	pidgin_prefs_labeled_spin_button(hbox, _("_UDP Port:"),
		"/purple/network/turn_port", 0, 65535, NULL);

	pidgin_prefs_labeled_spin_button(hbox, _("T_CP Port:"),
		"/purple/network/turn_port_tcp", 0, 65535, NULL);

=======
	pidgin_add_widget_to_vbox(GTK_BOX(vbox), NULL, NULL, hbox, TRUE, NULL);

	g_object_unref(sg);

	/* TURN server */
	vbox = pidgin_make_frame(ret, _("Relay Server (TURN)"));
	sg = gtk_size_group_new(GTK_SIZE_GROUP_HORIZONTAL);

	entry = gtk_entry_new();
	gtk_entry_set_text(GTK_ENTRY(entry), purple_prefs_get_string(
			"/purple/network/turn_server"));
	g_signal_connect(G_OBJECT(entry), "focus-out-event",
			G_CALLBACK(network_turn_server_changed_cb), NULL);
	gtk_widget_show(entry);

	hbox = pidgin_add_widget_to_vbox(GTK_BOX(vbox), _("_TURN server:"),
			sg, entry, TRUE, NULL);

	pidgin_prefs_labeled_spin_button(hbox, _("_UDP Port:"),
		"/purple/network/turn_port", 0, 65535, NULL);

	pidgin_prefs_labeled_spin_button(hbox, _("T_CP Port:"),
		"/purple/network/turn_port_tcp", 0, 65535, NULL);

>>>>>>> 3f79dae7
	hbox = pidgin_prefs_labeled_entry(vbox, _("Use_rname:"),
		"/purple/network/turn_username", sg);
	pidgin_prefs_labeled_password(hbox, _("Pass_word:"),
		"/purple/network/turn_password", NULL);

	gtk_widget_show_all(ret);
	g_object_unref(sg);

	return ret;
}

#ifndef _WIN32
static gboolean
manual_browser_set(GtkWidget *entry, GdkEventFocus *event, gpointer data)
{
	const char *program = gtk_entry_get_text(GTK_ENTRY(entry));

	purple_prefs_set_string(PIDGIN_PREFS_ROOT "/browsers/manual_command", program);

	/* carry on normally */
	return FALSE;
}

static GList *
get_available_browsers(void)
{
	struct browser {
		char *name;
		char *command;
	};

	/* Sorted reverse alphabetically */
	static const struct browser possible_browsers[] = {
		{N_("Seamonkey"), "seamonkey"},
		{N_("Opera"), "opera"},
		{N_("Netscape"), "netscape"},
		{N_("Mozilla"), "mozilla"},
		{N_("Konqueror"), "kfmclient"},
		{N_("Google Chrome"), "google-chrome"},
		/* Do not move the line below.  Code below expects gnome-open to be in
		 * this list immediately after xdg-open! */
		{N_("Desktop Default"), "xdg-open"},
		{N_("GNOME Default"), "gnome-open"},
		{N_("Galeon"), "galeon"},
		{N_("Firefox"), "firefox"},
		{N_("Firebird"), "mozilla-firebird"},
		{N_("Epiphany"), "epiphany"},
		/* Translators: please do not translate "chromium-browser" here! */
		{N_("Chromium (chromium-browser)"), "chromium-browser"},
		/* Translators: please do not translate "chrome" here! */
		{N_("Chromium (chrome)"), "chrome"}
	};
	static const int num_possible_browsers = G_N_ELEMENTS(possible_browsers);

	GList *browsers = NULL;
	int i = 0;
	char *browser_setting = (char *)purple_prefs_get_string(PIDGIN_PREFS_ROOT "/browsers/browser");

	browsers = g_list_prepend(browsers, (gpointer)"custom");
	browsers = g_list_prepend(browsers, (gpointer)_("Manual"));

	for (i = 0; i < num_possible_browsers; i++) {
		if (purple_program_is_valid(possible_browsers[i].command)) {
			browsers = g_list_prepend(browsers,
									  possible_browsers[i].command);
			browsers = g_list_prepend(browsers, (gpointer)_(possible_browsers[i].name));
			if(browser_setting && !strcmp(possible_browsers[i].command, browser_setting))
				browser_setting = NULL;
			/* If xdg-open is valid, prefer it over gnome-open and skip forward */
			if(!strcmp(possible_browsers[i].command, "xdg-open")) {
				if (browser_setting && !strcmp("gnome-open", browser_setting)) {
					purple_prefs_set_string(PIDGIN_PREFS_ROOT "/browsers/browser", possible_browsers[i].command);
					browser_setting = NULL;
				}
				i++;
			}
		}
	}

	if(browser_setting)
		purple_prefs_set_string(PIDGIN_PREFS_ROOT "/browsers/browser", "custom");

	return browsers;
}

static void
browser_changed1_cb(const char *name, PurplePrefType type,
					gconstpointer value, gpointer data)
{
	GtkWidget *hbox = data;
	const char *browser = value;

	gtk_widget_set_sensitive(hbox, strcmp(browser, "custom"));
}

static void
browser_changed2_cb(const char *name, PurplePrefType type,
					gconstpointer value, gpointer data)
{
	GtkWidget *hbox = data;
	const char *browser = value;

	gtk_widget_set_sensitive(hbox, !strcmp(browser, "custom"));
}

static GtkWidget *
browser_page(void)
{
	GtkWidget *ret, *vbox, *hbox, *label, *entry, *browser_button;
	GtkSizeGroup *sg;
	GList *browsers = NULL;

	ret = gtk_vbox_new(FALSE, PIDGIN_HIG_CAT_SPACE);
	gtk_container_set_border_width (GTK_CONTAINER (ret), PIDGIN_HIG_BORDER);

	vbox = pidgin_make_frame (ret, _("Browser Selection"));

<<<<<<< HEAD
	if(purple_running_gnome()) {
		gchar *path = g_find_program_in_path("gnome-default-applications-properties");
=======
	if (purple_running_gnome()) {
		gchar *path;
>>>>>>> 3f79dae7

		hbox = gtk_hbox_new(FALSE, PIDGIN_HIG_BOX_SPACE);
		label = gtk_label_new(_("Browser preferences are configured in GNOME preferences"));
		gtk_container_add(GTK_CONTAINER(vbox), hbox);
		gtk_box_pack_start(GTK_BOX(hbox), label, FALSE, FALSE, 0);

		hbox = gtk_hbox_new(FALSE, PIDGIN_HIG_BOX_SPACE);
		gtk_container_add(GTK_CONTAINER(vbox), hbox);

<<<<<<< HEAD
		if(path == NULL) {
=======
		path = g_find_program_in_path("gnome-control-center");
		if (path != NULL) {
			gchar *tmp = g_strdup_printf("%s info", path);
			g_free(path);
			path = tmp;
		} else {
			path = g_find_program_in_path("gnome-default-applications-properties");
		}

		if (path == NULL) {
>>>>>>> 3f79dae7
			label = gtk_label_new(NULL);
			gtk_label_set_markup(GTK_LABEL(label),
								 _("<b>Browser configuration program was not found.</b>"));
			gtk_box_pack_start(GTK_BOX(hbox), label, FALSE, FALSE, 0);
		} else {
			browser_button = gtk_button_new_with_mnemonic(_("Configure _Browser"));
<<<<<<< HEAD
			g_signal_connect(G_OBJECT(browser_button), "clicked",
							 G_CALLBACK(browser_button_clicked_cb), NULL);
			gtk_box_pack_start(GTK_BOX(hbox), browser_button, FALSE, FALSE, 0);
		}

		g_free(path);
=======
			g_signal_connect_data(G_OBJECT(browser_button), "clicked",
			                      G_CALLBACK(browser_button_clicked_cb), path,
			                      (GClosureNotify)g_free, 0);
			gtk_box_pack_start(GTK_BOX(hbox), browser_button, FALSE, FALSE, 0);
		}

>>>>>>> 3f79dae7
		gtk_widget_show_all(ret);
	} else {
		sg = gtk_size_group_new(GTK_SIZE_GROUP_HORIZONTAL);

		browsers = get_available_browsers();
		if (browsers != NULL) {
			label = pidgin_prefs_dropdown_from_list(vbox,_("_Browser:"), PURPLE_PREF_STRING,
											 PIDGIN_PREFS_ROOT "/browsers/browser",
											 browsers);
			g_list_free(browsers);
			gtk_misc_set_alignment(GTK_MISC(label), 0, 0.5);
			gtk_size_group_add_widget(sg, label);

			hbox = gtk_hbox_new(FALSE, 0);
			label = pidgin_prefs_dropdown(hbox, _("_Open link in:"), PURPLE_PREF_INT,
				PIDGIN_PREFS_ROOT "/browsers/place",
				_("Browser default"), PIDGIN_BROWSER_DEFAULT,
				_("Existing window"), PIDGIN_BROWSER_CURRENT,
				_("New window"), PIDGIN_BROWSER_NEW_WINDOW,
				_("New tab"), PIDGIN_BROWSER_NEW_TAB,
				NULL);
			gtk_misc_set_alignment(GTK_MISC(label), 0, 0.5);
			gtk_size_group_add_widget(sg, label);
			gtk_box_pack_start(GTK_BOX(vbox), hbox, FALSE, FALSE, 0);

			if (!strcmp(purple_prefs_get_string(PIDGIN_PREFS_ROOT "/browsers/browser"), "custom"))
				gtk_widget_set_sensitive(hbox, FALSE);
			purple_prefs_connect_callback(prefs, PIDGIN_PREFS_ROOT "/browsers/browser",
										browser_changed1_cb, hbox);
		}

		entry = gtk_entry_new();
		gtk_entry_set_text(GTK_ENTRY(entry),
						   purple_prefs_get_string(PIDGIN_PREFS_ROOT "/browsers/manual_command"));
		g_signal_connect(G_OBJECT(entry), "focus-out-event",
						 G_CALLBACK(manual_browser_set), NULL);
		hbox = pidgin_add_widget_to_vbox(GTK_BOX(vbox), _("_Manual:\n(%s for URL)"), sg, entry, TRUE, NULL);
		if (strcmp(purple_prefs_get_string(PIDGIN_PREFS_ROOT "/browsers/browser"), "custom"))
			gtk_widget_set_sensitive(hbox, FALSE);
		purple_prefs_connect_callback(prefs, PIDGIN_PREFS_ROOT "/browsers/browser",
				browser_changed2_cb, hbox);

		gtk_widget_show_all(ret);
		g_object_unref(sg);
	}

	return ret;
}
#endif /*_WIN32*/

static GtkWidget *
proxy_page(void)
{
	GtkWidget *ret = NULL, *vbox = NULL, *hbox = NULL;
	GtkWidget *table = NULL, *entry = NULL, *label = NULL, *proxy_button = NULL;
	GtkWidget *prefs_proxy_frame = NULL;
	PurpleProxyInfo *proxy_info;

	ret = gtk_vbox_new(FALSE, PIDGIN_HIG_CAT_SPACE);
	gtk_container_set_border_width(GTK_CONTAINER(ret), PIDGIN_HIG_BORDER);
	vbox = pidgin_make_frame(ret, _("Proxy Server"));
	prefs_proxy_frame = gtk_vbox_new(FALSE, PIDGIN_HIG_BOX_SPACE);

	if(purple_running_gnome()) {
		gchar *path = NULL;

		hbox = gtk_hbox_new(FALSE, PIDGIN_HIG_BOX_SPACE);
		label = gtk_label_new(_("Proxy preferences are configured in GNOME preferences"));
		gtk_container_add(GTK_CONTAINER(vbox), hbox);
		gtk_box_pack_start(GTK_BOX(hbox), label, FALSE, FALSE, 0);

		hbox = gtk_hbox_new(FALSE, PIDGIN_HIG_BOX_SPACE);
		gtk_container_add(GTK_CONTAINER(vbox), hbox);

		path = g_find_program_in_path("gnome-network-properties");
		if (path == NULL)
			path = g_find_program_in_path("gnome-network-preferences");
		if (path == NULL) {
			path = g_find_program_in_path("gnome-control-center");
			if (path != NULL) {
				char *tmp = g_strdup_printf("%s network", path);
				g_free(path);
				path = tmp;
			}
		}

		if (path == NULL) {
			label = gtk_label_new(NULL);
			gtk_label_set_markup(GTK_LABEL(label),
								 _("<b>Proxy configuration program was not found.</b>"));
			gtk_box_pack_start(GTK_BOX(hbox), label, FALSE, FALSE, 0);
		} else {
			proxy_button = gtk_button_new_with_mnemonic(_("Configure _Proxy"));
			g_signal_connect(G_OBJECT(proxy_button), "clicked",
							 G_CALLBACK(proxy_button_clicked_cb),
							 path);
			gtk_box_pack_start(GTK_BOX(hbox), proxy_button, FALSE, FALSE, 0);
		}

		/* NOTE: path leaks, but only when the prefs window is destroyed,
		         which is never */
		gtk_widget_show_all(ret);
	} else {
		GtkWidget *prefs_proxy_subframe = gtk_vbox_new(FALSE, 0);

		/* This is a global option that affects SOCKS4 usage even with
		 * account-specific proxy settings */
		pidgin_prefs_checkbox(_("Use remote _DNS with SOCKS4 proxies"),
							  "/purple/proxy/socks4_remotedns", prefs_proxy_frame);
		gtk_box_pack_start(GTK_BOX(vbox), prefs_proxy_frame, 0, 0, 0);

		pidgin_prefs_dropdown(prefs_proxy_frame, _("Proxy t_ype:"), PURPLE_PREF_STRING,
					"/purple/proxy/type",
					_("No proxy"), "none",
					_("SOCKS 4"), "socks4",
					_("SOCKS 5"), "socks5",
					_("Tor/Privacy (SOCKS5)"), "tor",
					_("HTTP"), "http",
					_("Use Environmental Settings"), "envvar",
					NULL);
		gtk_box_pack_start(GTK_BOX(prefs_proxy_frame), prefs_proxy_subframe, 0, 0, 0);
		proxy_info = purple_global_proxy_get_info();

		gtk_widget_show_all(ret);

		purple_prefs_connect_callback(prefs, "/purple/proxy/type",
					    proxy_changed_cb, prefs_proxy_subframe);

		table = gtk_table_new(4, 2, FALSE);
		gtk_container_set_border_width(GTK_CONTAINER(table), 0);
		gtk_table_set_col_spacings(GTK_TABLE(table), 5);
		gtk_table_set_row_spacings(GTK_TABLE(table), 10);
		gtk_container_add(GTK_CONTAINER(prefs_proxy_subframe), table);

		label = gtk_label_new_with_mnemonic(_("_Host:"));
		gtk_misc_set_alignment(GTK_MISC(label), 1.0, 0.5);
		gtk_table_attach(GTK_TABLE(table), label, 0, 1, 0, 1, GTK_FILL, 0, 0, 0);

		entry = gtk_entry_new();
		gtk_label_set_mnemonic_widget(GTK_LABEL(label), entry);
		gtk_table_attach(GTK_TABLE(table), entry, 1, 2, 0, 1, GTK_FILL, 0, 0, 0);
		g_signal_connect(G_OBJECT(entry), "changed",
				 G_CALLBACK(proxy_print_option), (void *)PROXYHOST);

		if (proxy_info != NULL && purple_proxy_info_get_host(proxy_info))
			gtk_entry_set_text(GTK_ENTRY(entry),
					   purple_proxy_info_get_host(proxy_info));

		hbox = gtk_hbox_new(TRUE, 5);
		gtk_box_pack_start(GTK_BOX(vbox), hbox, FALSE, FALSE, 0);
		pidgin_set_accessible_label (entry, label);

		label = gtk_label_new_with_mnemonic(_("P_ort:"));
		gtk_misc_set_alignment(GTK_MISC(label), 1.0, 0.5);
		gtk_table_attach(GTK_TABLE(table), label, 2, 3, 0, 1, GTK_FILL, 0, 0, 0);

		entry = gtk_spin_button_new_with_range(0, 65535, 1);
		gtk_label_set_mnemonic_widget(GTK_LABEL(label), entry);
		gtk_table_attach(GTK_TABLE(table), entry, 3, 4, 0, 1, GTK_FILL, 0, 0, 0);
		g_signal_connect(G_OBJECT(entry), "changed",
				 G_CALLBACK(proxy_print_option), (void *)PROXYPORT);

		if (proxy_info != NULL && purple_proxy_info_get_port(proxy_info) != 0) {
			gtk_spin_button_set_value(GTK_SPIN_BUTTON(entry),
				purple_proxy_info_get_port(proxy_info));
		}
		pidgin_set_accessible_label (entry, label);

		label = gtk_label_new_with_mnemonic(_("User_name:"));
		gtk_misc_set_alignment(GTK_MISC(label), 1.0, 0.5);
		gtk_table_attach(GTK_TABLE(table), label, 0, 1, 1, 2, GTK_FILL, 0, 0, 0);

		entry = gtk_entry_new();
		gtk_label_set_mnemonic_widget(GTK_LABEL(label), entry);
		gtk_table_attach(GTK_TABLE(table), entry, 1, 2, 1, 2, GTK_FILL, 0, 0, 0);
		g_signal_connect(G_OBJECT(entry), "changed",
				 G_CALLBACK(proxy_print_option), (void *)PROXYUSER);

		if (proxy_info != NULL && purple_proxy_info_get_username(proxy_info) != NULL)
			gtk_entry_set_text(GTK_ENTRY(entry),
						   purple_proxy_info_get_username(proxy_info));

		hbox = gtk_hbox_new(TRUE, 5);
		gtk_box_pack_start(GTK_BOX(vbox), hbox, FALSE, FALSE, 0);
		pidgin_set_accessible_label (entry, label);

		label = gtk_label_new_with_mnemonic(_("Pa_ssword:"));
		gtk_misc_set_alignment(GTK_MISC(label), 1.0, 0.5);
		gtk_table_attach(GTK_TABLE(table), label, 2, 3, 1, 2, GTK_FILL, 0, 0, 0);

		entry = gtk_entry_new();
		gtk_label_set_mnemonic_widget(GTK_LABEL(label), entry);
		gtk_table_attach(GTK_TABLE(table), entry, 3, 4, 1, 2, GTK_FILL , 0, 0, 0);
		gtk_entry_set_visibility(GTK_ENTRY(entry), FALSE);
#if !GTK_CHECK_VERSION(2,16,0)
		if (gtk_entry_get_invisible_char(GTK_ENTRY(entry)) == '*')
			gtk_entry_set_invisible_char(GTK_ENTRY(entry), PIDGIN_INVISIBLE_CHAR);
#endif /* Less than GTK+ 2.16 */
		g_signal_connect(G_OBJECT(entry), "changed",
				 G_CALLBACK(proxy_print_option), (void *)PROXYPASS);

		if (proxy_info != NULL && purple_proxy_info_get_password(proxy_info) != NULL)
			gtk_entry_set_text(GTK_ENTRY(entry),
					   purple_proxy_info_get_password(proxy_info));
		pidgin_set_accessible_label (entry, label);

		proxy_changed_cb("/purple/proxy/type", PURPLE_PREF_STRING,
			purple_prefs_get_string("/purple/proxy/type"),
			prefs_proxy_subframe);

	}

	return ret;
}

static GtkWidget *
logging_page(void)
{
	GtkWidget *ret;
	GtkWidget *vbox;
	GList *names;

	ret = gtk_vbox_new(FALSE, PIDGIN_HIG_CAT_SPACE);
	gtk_container_set_border_width (GTK_CONTAINER (ret), PIDGIN_HIG_BORDER);


	vbox = pidgin_make_frame (ret, _("Logging"));
	names = purple_log_logger_get_options();

	pidgin_prefs_dropdown_from_list(vbox, _("Log _format:"), PURPLE_PREF_STRING,
				 "/purple/logging/format", names);

	g_list_free(names);

	pidgin_prefs_checkbox(_("Log all _instant messages"),
				  "/purple/logging/log_ims", vbox);
	pidgin_prefs_checkbox(_("Log all c_hats"),
				  "/purple/logging/log_chats", vbox);
	pidgin_prefs_checkbox(_("Log all _status changes to system log"),
				  "/purple/logging/log_system", vbox);

	gtk_widget_show_all(ret);

	return ret;
}

#ifndef _WIN32
static gint
sound_cmd_yeah(GtkEntry *entry, gpointer d)
{
	purple_prefs_set_path(PIDGIN_PREFS_ROOT "/sound/command",
			gtk_entry_get_text(GTK_ENTRY(entry)));
	return TRUE;
}

static void
sound_changed1_cb(const char *name, PurplePrefType type,
				  gconstpointer value, gpointer data)
{
	GtkWidget *hbox = data;
	const char *method = value;

	gtk_widget_set_sensitive(hbox, !strcmp(method, "custom"));
}

static void
sound_changed2_cb(const char *name, PurplePrefType type,
				  gconstpointer value, gpointer data)
{
	GtkWidget *vbox = data;
	const char *method = value;

	gtk_widget_set_sensitive(vbox, strcmp(method, "none"));
}
#endif /* !_WIN32 */

#ifdef USE_GSTREAMER
static void
sound_changed3_cb(const char *name, PurplePrefType type,
				  gconstpointer value, gpointer data)
{
	GtkWidget *hbox = data;
	const char *method = value;

	gtk_widget_set_sensitive(hbox,
			!strcmp(method, "automatic") ||
			!strcmp(method, "alsa") ||
			!strcmp(method, "esd"));
}
#endif /* USE_GSTREAMER */


static void
event_toggled(GtkCellRendererToggle *cell, gchar *pth, gpointer data)
{
	GtkTreeModel *model = (GtkTreeModel *)data;
	GtkTreeIter iter;
	GtkTreePath *path = gtk_tree_path_new_from_string(pth);
	char *pref;

	gtk_tree_model_get_iter (model, &iter, path);
	gtk_tree_model_get (model, &iter,
						2, &pref,
						-1);

	purple_prefs_set_bool(pref, !gtk_cell_renderer_toggle_get_active(cell));
	g_free(pref);

	gtk_list_store_set(GTK_LIST_STORE (model), &iter,
					   0, !gtk_cell_renderer_toggle_get_active(cell),
					   -1);

	gtk_tree_path_free(path);
}

static void
test_sound(GtkWidget *button, gpointer i_am_NULL)
{
	char *pref;
	gboolean temp_enabled;
	gboolean temp_mute;

	pref = g_strdup_printf(PIDGIN_PREFS_ROOT "/sound/enabled/%s",
			pidgin_sound_get_event_option(sound_row_sel));

	temp_enabled = purple_prefs_get_bool(pref);
	temp_mute = purple_prefs_get_bool(PIDGIN_PREFS_ROOT "/sound/mute");

	if (!temp_enabled) purple_prefs_set_bool(pref, TRUE);
	if (temp_mute) purple_prefs_set_bool(PIDGIN_PREFS_ROOT "/sound/mute", FALSE);

	purple_sound_play_event(sound_row_sel, NULL);

	if (!temp_enabled) purple_prefs_set_bool(pref, FALSE);
	if (temp_mute) purple_prefs_set_bool(PIDGIN_PREFS_ROOT "/sound/mute", TRUE);

	g_free(pref);
}

/*
 * Resets a sound file back to default.
 */
static void
reset_sound(GtkWidget *button, gpointer i_am_also_NULL)
{
	gchar *pref;

	pref = g_strdup_printf(PIDGIN_PREFS_ROOT "/sound/file/%s",
						   pidgin_sound_get_event_option(sound_row_sel));
	purple_prefs_set_path(pref, "");
	g_free(pref);

	gtk_entry_set_text(GTK_ENTRY(sound_entry), _("(default)"));

	pref_sound_generate_markup();
}

static void
sound_chosen_cb(void *user_data, const char *filename)
{
	gchar *pref;
	int sound;

	sound = GPOINTER_TO_INT(user_data);

	/* Set it -- and forget it */
	pref = g_strdup_printf(PIDGIN_PREFS_ROOT "/sound/file/%s",
						   pidgin_sound_get_event_option(sound));
	purple_prefs_set_path(pref, filename);
	g_free(pref);

	/*
	 * If the sound we just changed is still the currently selected
	 * sound, then update the box showing the file name.
	 */
	if (sound == sound_row_sel)
		gtk_entry_set_text(GTK_ENTRY(sound_entry), filename);

	pref_sound_generate_markup();
}

static void
select_sound(GtkWidget *button, gpointer being_NULL_is_fun)
{
	gchar *pref;
	const char *filename;

	pref = g_strdup_printf(PIDGIN_PREFS_ROOT "/sound/file/%s",
						   pidgin_sound_get_event_option(sound_row_sel));
	filename = purple_prefs_get_path(pref);
	g_free(pref);

	if (*filename == '\0')
		filename = NULL;

	purple_request_file(prefs, _("Sound Selection"), filename, FALSE,
					  G_CALLBACK(sound_chosen_cb), NULL,
					  NULL, NULL, NULL,
					  GINT_TO_POINTER(sound_row_sel));
}

#ifdef USE_GSTREAMER
static gchar *
prefs_sound_volume_format(GtkScale *scale, gdouble val)
{
	if(val < 15) {
		return g_strdup_printf(_("Quietest"));
	} else if(val < 30) {
		return g_strdup_printf(_("Quieter"));
	} else if(val < 45) {
		return g_strdup_printf(_("Quiet"));
	} else if(val < 55) {
		return g_strdup_printf(_("Normal"));
	} else if(val < 70) {
		return g_strdup_printf(_("Loud"));
	} else if(val < 85) {
		return g_strdup_printf(_("Louder"));
	} else {
		return g_strdup_printf(_("Loudest"));
	}
}

static void
prefs_sound_volume_changed(GtkRange *range)
{
	int val = (int)gtk_range_get_value(GTK_RANGE(range));
	purple_prefs_set_int(PIDGIN_PREFS_ROOT "/sound/volume", val);
}
#endif

static void
prefs_sound_sel(GtkTreeSelection *sel, GtkTreeModel *model)
{
	GtkTreeIter  iter;
	GValue val;
	const char *file;
	char *pref;

	if (! gtk_tree_selection_get_selected (sel, &model, &iter))
		return;

	val.g_type = 0;
	gtk_tree_model_get_value (model, &iter, 3, &val);
	sound_row_sel = g_value_get_uint(&val);

	pref = g_strdup_printf(PIDGIN_PREFS_ROOT "/sound/file/%s",
			pidgin_sound_get_event_option(sound_row_sel));
	file = purple_prefs_get_path(pref);
	g_free(pref);
	if (sound_entry)
		gtk_entry_set_text(GTK_ENTRY(sound_entry), (file && *file != '\0') ? file : _("(default)"));
	g_value_unset (&val);

	pref_sound_generate_markup();
}


static void
mute_changed_cb(const char *pref_name,
                PurplePrefType pref_type,
                gconstpointer val,
                gpointer data)
{
	GtkToggleButton *button = data;
	gboolean muted = GPOINTER_TO_INT(val);

	g_return_if_fail(!strcmp (pref_name, PIDGIN_PREFS_ROOT "/sound/mute"));

	/* Block the handler that re-sets the preference. */
	g_signal_handlers_block_matched(button, G_SIGNAL_MATCH_DATA, 0, 0, NULL, NULL, (gpointer)pref_name);
	gtk_toggle_button_set_active (button, muted);
	g_signal_handlers_unblock_matched(button, G_SIGNAL_MATCH_DATA, 0, 0, NULL, NULL, (gpointer)pref_name);
}


static GtkWidget *
sound_page(void)
{
	GtkWidget *ret;
<<<<<<< HEAD
	GtkWidget *vbox, *vbox2, *sw, *button;
=======
	GtkWidget *vbox, *vbox2, *sw, *button, *parent, *parent_parent, *parent_parent_parent;
>>>>>>> 3f79dae7
	GtkSizeGroup *sg;
	GtkTreeIter iter;
	GtkWidget *event_view;
	GtkListStore *event_store;
	GtkCellRenderer *rend;
	GtkTreeViewColumn *col;
	GtkTreeSelection *sel;
	GtkTreePath *path;
	GtkWidget *hbox;
	int j;
	const char *file;
	char *pref;
#ifndef _WIN32
	GtkWidget *dd;
	GtkWidget *entry;
	const char *cmd;
#endif

	ret = gtk_vbox_new(FALSE, PIDGIN_HIG_CAT_SPACE);
	gtk_container_set_border_width (GTK_CONTAINER (ret), PIDGIN_HIG_BORDER);

	sg = gtk_size_group_new(GTK_SIZE_GROUP_HORIZONTAL);

	vbox2 = pidgin_make_frame(ret, _("Sound Options"));

	vbox = gtk_vbox_new(FALSE, PIDGIN_HIG_BOX_SPACE);
	gtk_box_pack_start(GTK_BOX(vbox2), vbox, FALSE, FALSE, 0);

#ifndef _WIN32
	dd = pidgin_prefs_dropdown(vbox2, _("_Method:"), PURPLE_PREF_STRING,
			PIDGIN_PREFS_ROOT "/sound/method",
			_("Console beep"), "beep",
#ifdef USE_GSTREAMER
			_("Automatic"), "automatic",
			"ESD", "esd",
			"ALSA", "alsa",
#endif
			_("Command"), "custom",
			_("No sounds"), "none",
			NULL);
	gtk_size_group_add_widget(sg, dd);
	gtk_misc_set_alignment(GTK_MISC(dd), 0, 0.5);

	entry = gtk_entry_new();
	gtk_editable_set_editable(GTK_EDITABLE(entry), TRUE);
	cmd = purple_prefs_get_path(PIDGIN_PREFS_ROOT "/sound/command");
	if(cmd)
		gtk_entry_set_text(GTK_ENTRY(entry), cmd);
	g_signal_connect(G_OBJECT(entry), "changed",
					 G_CALLBACK(sound_cmd_yeah), NULL);

	hbox = pidgin_add_widget_to_vbox(GTK_BOX(vbox), _("Sound c_ommand:\n(%s for filename)"), sg, entry, TRUE, NULL);
	purple_prefs_connect_callback(prefs, PIDGIN_PREFS_ROOT "/sound/method",
								sound_changed1_cb, hbox);
	gtk_widget_set_sensitive(hbox,
			!strcmp(purple_prefs_get_string(PIDGIN_PREFS_ROOT "/sound/method"),
					"custom"));
#endif /* _WIN32 */

	button = pidgin_prefs_checkbox(_("M_ute sounds"), PIDGIN_PREFS_ROOT "/sound/mute", vbox);
	purple_prefs_connect_callback(prefs, PIDGIN_PREFS_ROOT "/sound/mute", mute_changed_cb, button);

	pidgin_prefs_checkbox(_("Sounds when conversation has _focus"),
				   PIDGIN_PREFS_ROOT "/sound/conv_focus", vbox);
	pidgin_prefs_dropdown(vbox, _("_Enable sounds:"),
				 PURPLE_PREF_INT, "/purple/sound/while_status",
				_("Only when available"), 1,
				_("Only when not available"), 2,
				_("Always"), 3,
				NULL);

#ifdef USE_GSTREAMER
	sw = gtk_hscale_new_with_range(0.0, 100.0, 5.0);
	gtk_range_set_increments(GTK_RANGE(sw), 5.0, 25.0);
	gtk_range_set_value(GTK_RANGE(sw), purple_prefs_get_int(PIDGIN_PREFS_ROOT "/sound/volume"));
	g_signal_connect (G_OBJECT (sw), "format-value",
			  G_CALLBACK (prefs_sound_volume_format),
			  NULL);
	g_signal_connect (G_OBJECT (sw), "value-changed",
			  G_CALLBACK (prefs_sound_volume_changed),
			  NULL);
	hbox = pidgin_add_widget_to_vbox(GTK_BOX(vbox), _("V_olume:"), NULL, sw, TRUE, NULL);

	purple_prefs_connect_callback(prefs, PIDGIN_PREFS_ROOT "/sound/method",
								sound_changed3_cb, hbox);
	sound_changed3_cb(PIDGIN_PREFS_ROOT "/sound/method", PURPLE_PREF_STRING,
			  purple_prefs_get_string(PIDGIN_PREFS_ROOT "/sound/method"), hbox);
#endif

#ifndef _WIN32
	gtk_widget_set_sensitive(vbox,
			strcmp(purple_prefs_get_string(PIDGIN_PREFS_ROOT "/sound/method"), "none"));
	purple_prefs_connect_callback(prefs, PIDGIN_PREFS_ROOT "/sound/method",
								sound_changed2_cb, vbox);
#endif
	vbox = pidgin_make_frame(ret, _("Sound Events"));

	/* The following is an ugly hack to make the frame expand so the
	 * sound events list is big enough to be usable */
	parent = gtk_widget_get_parent(vbox);
	parent_parent = gtk_widget_get_parent(parent);
	parent_parent_parent = gtk_widget_get_parent(parent_parent);
	gtk_box_set_child_packing(GTK_BOX(parent), vbox, TRUE, TRUE, 0,
			GTK_PACK_START);
<<<<<<< HEAD
	gtk_box_set_child_packing(GTK_BOX(vbox->parent->parent), vbox->parent, TRUE,
			TRUE, 0, GTK_PACK_START);
	gtk_box_set_child_packing(GTK_BOX(vbox->parent->parent->parent),
			vbox->parent->parent, TRUE, TRUE, 0, GTK_PACK_START);
=======
	gtk_box_set_child_packing(GTK_BOX(parent_parent),
			parent, TRUE, TRUE, 0, GTK_PACK_START);
	gtk_box_set_child_packing(GTK_BOX(parent_parent_parent),
			parent_parent, TRUE, TRUE, 0, GTK_PACK_START);
>>>>>>> 3f79dae7

	/* SOUND SELECTION */
	event_store = gtk_list_store_new (4, G_TYPE_BOOLEAN, G_TYPE_STRING, G_TYPE_STRING, G_TYPE_UINT);

	for (j=0; j < PURPLE_NUM_SOUNDS; j++) {
		char *pref = g_strdup_printf(PIDGIN_PREFS_ROOT "/sound/enabled/%s",
					     pidgin_sound_get_event_option(j));
		const char *label = pidgin_sound_get_event_label(j);

		if (label == NULL) {
			g_free(pref);
			continue;
		}

		gtk_list_store_append (event_store, &iter);
		gtk_list_store_set(event_store, &iter,
				   0, purple_prefs_get_bool(pref),
				   1, _(label),
				   2, pref,
				   3, j,
				   -1);
		g_free(pref);
	}

	event_view = gtk_tree_view_new_with_model (GTK_TREE_MODEL(event_store));

	rend = gtk_cell_renderer_toggle_new();
	sel = gtk_tree_view_get_selection (GTK_TREE_VIEW (event_view));
	g_signal_connect (G_OBJECT (sel), "changed",
			  G_CALLBACK (prefs_sound_sel),
			  NULL);
	g_signal_connect (G_OBJECT(rend), "toggled",
			  G_CALLBACK(event_toggled), event_store);
	path = gtk_tree_path_new_first();
	gtk_tree_selection_select_path(sel, path);
	gtk_tree_path_free(path);

	col = gtk_tree_view_column_new_with_attributes (_("Play"),
							rend,
							"active", 0,
							NULL);
	gtk_tree_view_append_column (GTK_TREE_VIEW(event_view), col);

	rend = gtk_cell_renderer_text_new();
	col = gtk_tree_view_column_new_with_attributes (_("Event"),
							rend,
							"text", 1,
							NULL);
	gtk_tree_view_append_column (GTK_TREE_VIEW(event_view), col);
	g_object_unref(G_OBJECT(event_store));
	gtk_box_pack_start(GTK_BOX(vbox),
		pidgin_make_scrollable(event_view, GTK_POLICY_NEVER, GTK_POLICY_AUTOMATIC, GTK_SHADOW_IN, -1, 100),
		TRUE, TRUE, 0);

	hbox = gtk_hbox_new(FALSE, PIDGIN_HIG_BOX_SPACE);
	gtk_box_pack_start(GTK_BOX(vbox), hbox, FALSE, FALSE, 0);
	sound_entry = gtk_entry_new();
	pref = g_strdup_printf(PIDGIN_PREFS_ROOT "/sound/file/%s",
			       pidgin_sound_get_event_option(0));
	file = purple_prefs_get_path(pref);
	g_free(pref);
	gtk_entry_set_text(GTK_ENTRY(sound_entry), (file && *file != '\0') ? file : _("(default)"));
	gtk_editable_set_editable(GTK_EDITABLE(sound_entry), FALSE);
	gtk_box_pack_start(GTK_BOX(hbox), sound_entry, FALSE, FALSE, PIDGIN_HIG_BOX_SPACE);

	button = gtk_button_new_with_mnemonic(_("_Browse..."));
	g_signal_connect(G_OBJECT(button), "clicked", G_CALLBACK(select_sound), NULL);
	gtk_box_pack_start(GTK_BOX(hbox), button, FALSE, FALSE, 1);

	button = gtk_button_new_with_mnemonic(_("Pre_view"));
	g_signal_connect(G_OBJECT(button), "clicked", G_CALLBACK(test_sound), NULL);
	gtk_box_pack_start(GTK_BOX(hbox), button, FALSE, FALSE, 1);

	button = gtk_button_new_with_mnemonic(_("_Reset"));
	g_signal_connect(G_OBJECT(button), "clicked", G_CALLBACK(reset_sound), NULL);
	gtk_box_pack_start(GTK_BOX(hbox), button, FALSE, FALSE, 1);

	gtk_widget_show_all(ret);
	g_object_unref(sg);

	return ret;
}


static void
set_idle_away(PurpleSavedStatus *status)
{
	purple_prefs_set_int("/purple/savedstatus/idleaway", purple_savedstatus_get_creation_time(status));
}

static void
set_startupstatus(PurpleSavedStatus *status)
{
	purple_prefs_set_int("/purple/savedstatus/startup", purple_savedstatus_get_creation_time(status));
}

static GtkWidget *
away_page(void)
{
	GtkWidget *ret;
	GtkWidget *vbox;
	GtkWidget *hbox;
	GtkWidget *dd;
	GtkWidget *label;
	GtkWidget *button;
	GtkWidget *select;
	GtkWidget *menu;
	GtkSizeGroup *sg;

	ret = gtk_vbox_new(FALSE, PIDGIN_HIG_CAT_SPACE);
	gtk_container_set_border_width (GTK_CONTAINER (ret), PIDGIN_HIG_BORDER);

	sg = gtk_size_group_new(GTK_SIZE_GROUP_HORIZONTAL);

	/* Idle stuff */
	vbox = pidgin_make_frame(ret, _("Idle"));

	dd = pidgin_prefs_dropdown(vbox, _("_Report idle time:"),
		PURPLE_PREF_STRING, "/purple/away/idle_reporting",
		_("Never"), "none",
		_("From last sent message"), "purple",
#if defined(USE_SCREENSAVER) || defined(HAVE_IOKIT)
		_("Based on keyboard or mouse use"), "system",
#endif
		NULL);
	gtk_size_group_add_widget(sg, dd);
	gtk_misc_set_alignment(GTK_MISC(dd), 0, 0.5);

	select = pidgin_prefs_labeled_spin_button(vbox,
			_("_Minutes before becoming idle:"), "/purple/away/mins_before_away",
			1, 24 * 60, sg);

	hbox = gtk_hbox_new(FALSE, PIDGIN_HIG_BOX_SPACE);
	gtk_box_pack_start(GTK_BOX(vbox), hbox, FALSE, FALSE, 0);

	button = pidgin_prefs_checkbox(_("Change to this status when _idle:"),
						   "/purple/away/away_when_idle", hbox);
	gtk_size_group_add_widget(sg, button);

	/* TODO: Show something useful if we don't have any saved statuses. */
	menu = pidgin_status_menu(purple_savedstatus_get_idleaway(), G_CALLBACK(set_idle_away));
	gtk_size_group_add_widget(sg, menu);
	gtk_box_pack_start(GTK_BOX(hbox), menu, FALSE, FALSE, 0);

	g_signal_connect(G_OBJECT(button), "clicked",
			 G_CALLBACK(pidgin_toggle_sensitive), menu);

	if(!purple_prefs_get_bool("/purple/away/away_when_idle"))
		gtk_widget_set_sensitive(GTK_WIDGET(menu), FALSE);

	/* Away stuff */
	vbox = pidgin_make_frame(ret, _("Away"));

	dd = pidgin_prefs_dropdown(vbox, _("_Auto-reply:"),
		PURPLE_PREF_STRING, "/purple/away/auto_reply",
		_("Never"), "never",
		_("When away"), "away",
		_("When both away and idle"), "awayidle",
		NULL);
	gtk_size_group_add_widget(sg, dd);
	gtk_misc_set_alignment(GTK_MISC(dd), 0, 0.5);

	/* Signon status stuff */
	vbox = pidgin_make_frame(ret, _("Status at Startup"));

	button = pidgin_prefs_checkbox(_("Use status from last _exit at startup"),
		"/purple/savedstatus/startup_current_status", vbox);
	gtk_size_group_add_widget(sg, button);

	/* TODO: Show something useful if we don't have any saved statuses. */
	menu = pidgin_status_menu(purple_savedstatus_get_startup(), G_CALLBACK(set_startupstatus));
	gtk_size_group_add_widget(sg, menu);
	g_signal_connect(G_OBJECT(button), "clicked",
			 G_CALLBACK(pidgin_toggle_sensitive), menu);
	pidgin_add_widget_to_vbox(GTK_BOX(vbox), _("Status to a_pply at startup:"), sg, menu, TRUE, &label);
	g_signal_connect(G_OBJECT(button), "clicked",
					 G_CALLBACK(pidgin_toggle_sensitive), label);

	if(purple_prefs_get_bool("/purple/savedstatus/startup_current_status")) {
		gtk_widget_set_sensitive(GTK_WIDGET(menu), FALSE);
		gtk_widget_set_sensitive(GTK_WIDGET(label), FALSE);
	}

	gtk_widget_show_all(ret);
	g_object_unref(sg);

	return ret;
}

static int
prefs_notebook_add_page(const char *text, GtkWidget *page, int ind)
{
	return gtk_notebook_append_page(GTK_NOTEBOOK(prefsnotebook), page, gtk_label_new(text));
}

static void
prefs_notebook_init(void)
{
	prefs_notebook_add_page(_("Interface"), interface_page(), notebook_page++);

#ifndef _WIN32
	/* We use the registered default browser in windows */
	/* if the user is running Mac OS X, hide the browsers tab */
	if(purple_running_osx() == FALSE)
		prefs_notebook_add_page(_("Browser"), browser_page(), notebook_page++);
#endif

	prefs_notebook_add_page(_("Conversations"), conv_page(), notebook_page++);
	prefs_notebook_add_page(_("Logging"), logging_page(), notebook_page++);
	prefs_notebook_add_page(_("Network"), network_page(), notebook_page++);
	prefs_notebook_add_page(_("Proxy"), proxy_page(), notebook_page++);

	prefs_notebook_add_page(_("Sounds"), sound_page(), notebook_page++);
	prefs_notebook_add_page(_("Status / Idle"), away_page(), notebook_page++);
	prefs_notebook_add_page(_("Themes"), theme_page(), notebook_page++);
}

void
pidgin_prefs_show(void)
{
	GtkWidget *vbox;
	GtkWidget *notebook;
	GtkWidget *button;

	if (prefs) {
		gtk_window_present(GTK_WINDOW(prefs));
		return;
	}

	/* copy the preferences to tmp values...
	 * I liked "take affect immediately" Oh well :-( */
	/* (that should have been "effect," right?) */

	/* Back to instant-apply! I win!  BU-HAHAHA! */

	/* Create the window */
<<<<<<< HEAD
	prefs = pidgin_create_dialog(_("Preferences"), PIDGIN_HIG_BORDER, "preferences", FALSE);
=======
#if GTK_CHECK_VERSION(3,0,0)
	prefs = pidgin_create_dialog(_("Preferences"), 0, "preferences", FALSE);
#else
	prefs = pidgin_create_dialog(_("Preferences"), PIDGIN_HIG_BORDER, "preferences", FALSE);
#endif
>>>>>>> 3f79dae7
	g_signal_connect(G_OBJECT(prefs), "destroy",
					 G_CALLBACK(delete_prefs), NULL);

	vbox = pidgin_dialog_get_vbox_with_properties(GTK_DIALOG(prefs), FALSE, PIDGIN_HIG_BORDER);

	/* The notebook */
	prefsnotebook = notebook = gtk_notebook_new ();
	gtk_notebook_set_tab_pos(GTK_NOTEBOOK(notebook), GTK_POS_LEFT);
	gtk_box_pack_start(GTK_BOX (vbox), notebook, FALSE, FALSE, 0);
	gtk_widget_show(prefsnotebook);

	button = pidgin_dialog_add_button(GTK_DIALOG(prefs), GTK_STOCK_CLOSE, NULL, NULL);
	g_signal_connect_swapped(G_OBJECT(button), "clicked",
							 G_CALLBACK(gtk_widget_destroy), prefs);

	prefs_notebook_init();

	/* Refresh the list of themes before showing the preferences window */
	prefs_themes_refresh();

	/* Show everything. */
	gtk_widget_show(prefs);
}

static void
set_bool_pref(GtkWidget *w, const char *key)
{
	purple_prefs_set_bool(key,
		gtk_toggle_button_get_active(GTK_TOGGLE_BUTTON(w)));
}

GtkWidget *
pidgin_prefs_checkbox(const char *text, const char *key, GtkWidget *page)
{
	GtkWidget *button;

	button = gtk_check_button_new_with_mnemonic(text);
	gtk_toggle_button_set_active(GTK_TOGGLE_BUTTON(button),
								 purple_prefs_get_bool(key));

	gtk_box_pack_start(GTK_BOX(page), button, FALSE, FALSE, 0);

	g_signal_connect(G_OBJECT(button), "clicked",
					 G_CALLBACK(set_bool_pref), (char *)key);

	gtk_widget_show(button);

	return button;
}

static void
smiley_theme_pref_cb(const char *name, PurplePrefType type,
					 gconstpointer value, gpointer data)
{
	const char *themename = value;
	GSList *themes;

	for (themes = smiley_themes; themes; themes = themes->next) {
		struct smiley_theme *smile = themes->data;
		if (smile->name && strcmp(themename, smile->name) == 0) {
			pidgin_themes_load_smiley_theme(smile->path, TRUE);
			break;
		}
	}
}

void
pidgin_prefs_init(void)
{
	purple_prefs_add_none(PIDGIN_PREFS_ROOT "");
	purple_prefs_add_none("/plugins/gtk");

#ifndef _WIN32
	/* Browsers */
	purple_prefs_add_none(PIDGIN_PREFS_ROOT "/browsers");
	purple_prefs_add_int(PIDGIN_PREFS_ROOT "/browsers/place", PIDGIN_BROWSER_DEFAULT);
	purple_prefs_add_string(PIDGIN_PREFS_ROOT "/browsers/manual_command", "");
	purple_prefs_add_string(PIDGIN_PREFS_ROOT "/browsers/browser", "xdg-open");
#endif

	/* Plugins */
	purple_prefs_add_none(PIDGIN_PREFS_ROOT "/plugins");
	purple_prefs_add_path_list(PIDGIN_PREFS_ROOT "/plugins/loaded", NULL);

	/* File locations */
	purple_prefs_add_none(PIDGIN_PREFS_ROOT "/filelocations");
	purple_prefs_add_path(PIDGIN_PREFS_ROOT "/filelocations/last_save_folder", "");
	purple_prefs_add_path(PIDGIN_PREFS_ROOT "/filelocations/last_open_folder", "");
	purple_prefs_add_path(PIDGIN_PREFS_ROOT "/filelocations/last_icon_folder", "");

	/* Themes */
	prefs_themes_init();

	/* Conversation Themes */
	purple_prefs_add_none(PIDGIN_PREFS_ROOT "/conversations");
	purple_prefs_add_string(PIDGIN_PREFS_ROOT "/conversations/theme", "Default");

	/* Smiley Themes */
	purple_prefs_add_none(PIDGIN_PREFS_ROOT "/smileys");
	purple_prefs_add_string(PIDGIN_PREFS_ROOT "/smileys/theme", "Default");

	/* Smiley Callbacks */
	purple_prefs_connect_callback(&prefs, PIDGIN_PREFS_ROOT "/smileys/theme",
								smiley_theme_pref_cb, NULL);

	pidgin_prefs_update_old();
}

void
pidgin_prefs_update_old(void)
{
	const char *str = NULL;

	/* Rename some old prefs */
	purple_prefs_rename(PIDGIN_PREFS_ROOT "/logging/log_ims", "/purple/logging/log_ims");
	purple_prefs_rename(PIDGIN_PREFS_ROOT "/logging/log_chats", "/purple/logging/log_chats");
	purple_prefs_rename("/purple/conversations/placement",
					  PIDGIN_PREFS_ROOT "/conversations/placement");

	purple_prefs_rename(PIDGIN_PREFS_ROOT "/conversations/im/raise_on_events", "/plugins/gtk/X11/notify/method_raise");

	purple_prefs_rename_boolean_toggle(PIDGIN_PREFS_ROOT "/conversations/ignore_colors",
									 PIDGIN_PREFS_ROOT "/conversations/show_incoming_formatting");

	/*
	 * this path pref changed to a string, so migrate.  I know this will break
	 * things for and confuse users that use multiple versions with the same
	 * config directory, but I'm not inclined to want to deal with that at the
	 * moment. -- rekkanoryo
	 */
	if((str = purple_prefs_get_path(PIDGIN_PREFS_ROOT "/browsers/command")) != NULL) {
		purple_prefs_set_string(PIDGIN_PREFS_ROOT "/browsers/manual_command", str);
		purple_prefs_remove(PIDGIN_PREFS_ROOT "/browsers/command");
	}

	/* Remove some no-longer-used prefs */
	purple_prefs_remove(PIDGIN_PREFS_ROOT "/blist/auto_expand_contacts");
	purple_prefs_remove(PIDGIN_PREFS_ROOT "/blist/button_style");
	purple_prefs_remove(PIDGIN_PREFS_ROOT "/blist/grey_idle_buddies");
	purple_prefs_remove(PIDGIN_PREFS_ROOT "/blist/raise_on_events");
	purple_prefs_remove(PIDGIN_PREFS_ROOT "/blist/show_group_count");
	purple_prefs_remove(PIDGIN_PREFS_ROOT "/blist/show_warning_level");
	purple_prefs_remove(PIDGIN_PREFS_ROOT "/conversations/button_type");
	purple_prefs_remove(PIDGIN_PREFS_ROOT "/conversations/ctrl_enter_sends");
	purple_prefs_remove(PIDGIN_PREFS_ROOT "/conversations/enter_sends");
	purple_prefs_remove(PIDGIN_PREFS_ROOT "/conversations/escape_closes");
	purple_prefs_remove(PIDGIN_PREFS_ROOT "/conversations/html_shortcuts");
	purple_prefs_remove(PIDGIN_PREFS_ROOT "/conversations/icons_on_tabs");
	purple_prefs_remove(PIDGIN_PREFS_ROOT "/conversations/send_formatting");
	purple_prefs_remove(PIDGIN_PREFS_ROOT "/conversations/show_smileys");
	purple_prefs_remove(PIDGIN_PREFS_ROOT "/conversations/show_urls_as_links");
	purple_prefs_remove(PIDGIN_PREFS_ROOT "/conversations/smiley_shortcuts");
	purple_prefs_remove(PIDGIN_PREFS_ROOT "/conversations/use_custom_bgcolor");
	purple_prefs_remove(PIDGIN_PREFS_ROOT "/conversations/use_custom_fgcolor");
	purple_prefs_remove(PIDGIN_PREFS_ROOT "/conversations/use_custom_font");
	purple_prefs_remove(PIDGIN_PREFS_ROOT "/conversations/use_custom_size");
	purple_prefs_remove(PIDGIN_PREFS_ROOT "/conversations/chat/old_tab_complete");
	purple_prefs_remove(PIDGIN_PREFS_ROOT "/conversations/chat/tab_completion");
	purple_prefs_remove(PIDGIN_PREFS_ROOT "/conversations/im/hide_on_send");
	purple_prefs_remove(PIDGIN_PREFS_ROOT "/conversations/chat/color_nicks");
	purple_prefs_remove(PIDGIN_PREFS_ROOT "/conversations/chat/raise_on_events");
	purple_prefs_remove(PIDGIN_PREFS_ROOT "/conversations/ignore_fonts");
	purple_prefs_remove(PIDGIN_PREFS_ROOT "/conversations/ignore_font_sizes");
	purple_prefs_remove(PIDGIN_PREFS_ROOT "/conversations/passthrough_unknown_commands");
	purple_prefs_remove(PIDGIN_PREFS_ROOT "/debug/timestamps");
	purple_prefs_remove(PIDGIN_PREFS_ROOT "/idle");
	purple_prefs_remove(PIDGIN_PREFS_ROOT "/logging/individual_logs");
	purple_prefs_remove(PIDGIN_PREFS_ROOT "/sound/signon");
	purple_prefs_remove(PIDGIN_PREFS_ROOT "/sound/silent_signon");

	/* Convert old queuing prefs to hide_new 3-way pref. */
	if (purple_prefs_exists("/plugins/gtk/docklet/queue_messages") &&
	    purple_prefs_get_bool("/plugins/gtk/docklet/queue_messages"))
	{
		purple_prefs_set_string(PIDGIN_PREFS_ROOT "/conversations/im/hide_new", "always");
	}
	else if (purple_prefs_exists(PIDGIN_PREFS_ROOT "/away/queue_messages") &&
	         purple_prefs_get_bool(PIDGIN_PREFS_ROOT "/away/queue_messages"))
	{
		purple_prefs_set_string(PIDGIN_PREFS_ROOT "/conversations/im/hide_new", "away");
	}
	purple_prefs_remove(PIDGIN_PREFS_ROOT "/away/queue_messages");
	purple_prefs_remove(PIDGIN_PREFS_ROOT "/away");
	purple_prefs_remove("/plugins/gtk/docklet/queue_messages");

	purple_prefs_remove(PIDGIN_PREFS_ROOT "/conversations/chat/default_width");
	purple_prefs_remove(PIDGIN_PREFS_ROOT "/conversations/chat/default_height");
	purple_prefs_remove(PIDGIN_PREFS_ROOT "/conversations/im/default_width");
	purple_prefs_remove(PIDGIN_PREFS_ROOT "/conversations/im/default_height");
	purple_prefs_rename(PIDGIN_PREFS_ROOT "/conversations/x",
			PIDGIN_PREFS_ROOT "/conversations/im/x");
	purple_prefs_rename(PIDGIN_PREFS_ROOT "/conversations/y",
			PIDGIN_PREFS_ROOT "/conversations/im/y");
}<|MERGE_RESOLUTION|>--- conflicted
+++ resolved
@@ -57,11 +57,8 @@
 #include "gtkwebview.h"
 #include "gtkwebviewtoolbar.h"
 #include "pidginstock.h"
-<<<<<<< HEAD
-=======
 
 #include "gtk3compat.h"
->>>>>>> 3f79dae7
 
 #define PROXYHOST 0
 #define PROXYPORT 1
@@ -133,13 +130,8 @@
 
 	val = purple_prefs_get_int(key);
 
-<<<<<<< HEAD
-	adjust = gtk_adjustment_new(val, min, max, 1, 1, 0);
-	spin = gtk_spin_button_new(GTK_ADJUSTMENT(adjust), 1, 0);
-=======
 	adjust = GTK_ADJUSTMENT(gtk_adjustment_new(val, min, max, 1, 1, 0));
 	spin = gtk_spin_button_new(adjust, 1, 0);
->>>>>>> 3f79dae7
 	g_object_set_data(G_OBJECT(spin), "val", (char *)key);
 	if (max < 10000)
 		gtk_widget_set_size_request(spin, 50, -1);
@@ -184,15 +176,9 @@
 {
 	GtkWidget *entry;
 	const gchar *value;
-<<<<<<< HEAD
 
 	value = purple_prefs_get_string(key);
 
-=======
-
-	value = purple_prefs_get_string(key);
-
->>>>>>> 3f79dae7
 	entry = gtk_entry_new();
 	gtk_entry_set_visibility(GTK_ENTRY(entry), FALSE);
 	gtk_entry_set_text(GTK_ENTRY(entry), value);
@@ -203,24 +189,18 @@
 	return pidgin_add_widget_to_vbox(GTK_BOX(page), title, sg, entry, TRUE, NULL);
 }
 
-<<<<<<< HEAD
-=======
 /* TODO: Maybe move this up somewheres... */
 enum {
 	PREF_DROPDOWN_TEXT,
 	PREF_DROPDOWN_VALUE,
 	PREF_DROPDOWN_COUNT
 };
->>>>>>> 3f79dae7
 
 static void
 dropdown_set(GObject *w, const char *key)
 {
 	const char *str_value;
 	int int_value;
-<<<<<<< HEAD
-	PurplePrefType type;
-=======
 	gboolean bool_value;
 	PurplePrefType type;
 	GtkTreeIter iter;
@@ -229,43 +209,29 @@
 	tree_model = gtk_combo_box_get_model(GTK_COMBO_BOX(w));
 	if (!gtk_combo_box_get_active_iter(GTK_COMBO_BOX(w), &iter))
 		return;
->>>>>>> 3f79dae7
 
 	type = GPOINTER_TO_INT(g_object_get_data(w, "type"));
 
 	if (type == PURPLE_PREF_INT) {
-<<<<<<< HEAD
-		int_value = GPOINTER_TO_INT(g_object_get_data(w, "value"));
-=======
 		gtk_tree_model_get(tree_model, &iter,
 		                   PREF_DROPDOWN_VALUE, &int_value,
 		                   -1);
->>>>>>> 3f79dae7
 
 		purple_prefs_set_int(key, int_value);
 	}
 	else if (type == PURPLE_PREF_STRING) {
-<<<<<<< HEAD
-		str_value = (const char *)g_object_get_data(w, "value");
-=======
 		gtk_tree_model_get(tree_model, &iter,
 		                   PREF_DROPDOWN_VALUE, &str_value,
 		                   -1);
->>>>>>> 3f79dae7
 
 		purple_prefs_set_string(key, str_value);
 	}
 	else if (type == PURPLE_PREF_BOOLEAN) {
-<<<<<<< HEAD
-		purple_prefs_set_bool(key,
-				GPOINTER_TO_INT(g_object_get_data(w, "value")));
-=======
 		gtk_tree_model_get(tree_model, &iter,
 		                   PREF_DROPDOWN_VALUE, &bool_value,
 		                   -1);
 
 		purple_prefs_set_bool(key, bool_value);
->>>>>>> 3f79dae7
 	}
 }
 
@@ -289,15 +255,6 @@
 
 	g_return_val_if_fail(menuitems != NULL, NULL);
 
-<<<<<<< HEAD
-	dropdown = gtk_option_menu_new();
-	menu = gtk_menu_new();
-
-	if (type == PURPLE_PREF_INT)
-		stored_int = purple_prefs_get_int(key);
-	else if (type == PURPLE_PREF_STRING)
-		stored_str = purple_prefs_get_string(key);
-=======
 	if (type == PURPLE_PREF_INT) {
 		store = gtk_list_store_new(PREF_DROPDOWN_COUNT, G_TYPE_STRING, G_TYPE_INT);
 		stored_int = purple_prefs_get_int(key);
@@ -314,7 +271,6 @@
 
 	dropdown = gtk_combo_box_new_with_model(GTK_TREE_MODEL(store));
 	g_object_set_data(G_OBJECT(dropdown), "type", GINT_TO_POINTER(type));
->>>>>>> 3f79dae7
 
 	while (menuitems != NULL && (text = (char *)menuitems->data) != NULL) {
 		menuitems = g_list_next(menuitems);
@@ -325,11 +281,6 @@
 		                   PREF_DROPDOWN_TEXT, text,
 		                   -1);
 
-<<<<<<< HEAD
-		g_object_set_data(G_OBJECT(opt), "type", GINT_TO_POINTER(type));
-
-=======
->>>>>>> 3f79dae7
 		if (type == PURPLE_PREF_INT) {
 			int_value = GPOINTER_TO_INT(menuitems->data);
 			gtk_list_store_set(store, &iter,
@@ -343,34 +294,17 @@
 			                   -1);
 		}
 		else if (type == PURPLE_PREF_BOOLEAN) {
-<<<<<<< HEAD
-			g_object_set_data(G_OBJECT(opt), "value",
-					menuitems->data);
-		}
-
-		g_signal_connect(G_OBJECT(opt), "activate",
-						 G_CALLBACK(dropdown_set), (char *)key);
-
-		gtk_widget_show(opt);
-		gtk_menu_shell_append(GTK_MENU_SHELL(menu), opt);
-
-=======
 			bool_value = (gboolean)GPOINTER_TO_INT(menuitems->data);
 			gtk_list_store_set(store, &iter,
 			                   PREF_DROPDOWN_VALUE, bool_value,
 			                   -1);
 		}
 
->>>>>>> 3f79dae7
 		if ((type == PURPLE_PREF_INT && stored_int == int_value) ||
 			(type == PURPLE_PREF_STRING && stored_str != NULL &&
 			 !strcmp(stored_str, str_value)) ||
 			(type == PURPLE_PREF_BOOLEAN &&
-<<<<<<< HEAD
-			 (purple_prefs_get_bool(key) == GPOINTER_TO_INT(menuitems->data)))) {
-=======
 			 (stored_bool == bool_value))) {
->>>>>>> 3f79dae7
 
 			active = iter;
 		}
@@ -378,9 +312,6 @@
 		menuitems = g_list_next(menuitems);
 	}
 
-<<<<<<< HEAD
-	gtk_option_menu_set_menu(GTK_OPTION_MENU(dropdown), menu);
-=======
 	renderer = gtk_cell_renderer_text_new();
 	gtk_cell_layout_pack_start(GTK_CELL_LAYOUT(dropdown), renderer, TRUE);
 	gtk_cell_layout_set_attributes(GTK_CELL_LAYOUT(dropdown), renderer,
@@ -391,7 +322,6 @@
 
 	g_signal_connect(G_OBJECT(dropdown), "changed",
 	                 G_CALLBACK(dropdown_set), (char *)key);
->>>>>>> 3f79dae7
 
 	pidgin_add_widget_to_vbox(GTK_BOX(box), title, NULL, dropdown, FALSE, &label);
 
@@ -763,26 +693,16 @@
 	if(!(dest = g_fopen(destination, "wb"))) {
 		fclose(src);
 		return FALSE;
-<<<<<<< HEAD
 	}
 
 	while((chr = fgetc(src)) != EOF) {
 		fputc(chr, dest);
 	}
 
-=======
-	}
-
-	while((chr = fgetc(src)) != EOF) {
-		fputc(chr, dest);
-	}
-
->>>>>>> 3f79dae7
 	fclose(dest);
 	fclose(src);
 
 	return TRUE;
-<<<<<<< HEAD
 }
 
 static void
@@ -796,21 +716,6 @@
 	}
 }
 
-=======
-}
-
-static void
-free_theme_info(struct theme_info *info)
-{
-	if (info != NULL) {
-		g_free(info->type);
-		g_free(info->extension);
-		g_free(info->original_name);
-		g_free(info);
-	}
-}
-
->>>>>>> 3f79dae7
 /* installs a theme, info is freed by function */
 static void
 theme_install_theme(char *path, struct theme_info *info)
@@ -825,17 +730,10 @@
 
 	if (info == NULL)
 		return;
-<<<<<<< HEAD
 
 	/* check the extension */
 	tail = info->extension ? info->extension : strrchr(path, '.');
 
-=======
-
-	/* check the extension */
-	tail = info->extension ? info->extension : strrchr(path, '.');
-
->>>>>>> 3f79dae7
 	if (!tail) {
 		free_theme_info(info);
 		return;
@@ -1006,11 +904,7 @@
 theme_dnd_recv(GtkWidget *widget, GdkDragContext *dc, guint x, guint y,
 		GtkSelectionData *sd, guint info, guint t, gpointer user_data)
 {
-<<<<<<< HEAD
-	gchar *name = g_strchomp((gchar *)sd->data);
-=======
 	gchar *name = g_strchomp((gchar *)gtk_selection_data_get_data(sd));
->>>>>>> 3f79dae7
 
 	if ((gtk_selection_data_get_length(sd) >= 0)
 	 && (gtk_selection_data_get_format(sd) == 8)) {
@@ -1065,7 +959,6 @@
 /* builds a theme combo box from a list store with colums: icon preview, markup, theme name */
 static GtkWidget *
 prefs_build_theme_combo_box(GtkListStore *store, const char *current_theme, const char *type)
-<<<<<<< HEAD
 {
 	GtkCellRenderer *cell_rend;
 	GtkWidget *combo_box;
@@ -1156,18 +1049,10 @@
 						GtkTreeIter		*a,
 						GtkTreeIter		*b,
 						gpointer		userdata)
-=======
->>>>>>> 3f79dae7
-{
-	GtkCellRenderer *cell_rend;
-	GtkWidget *combo_box;
-	GtkTargetEntry te[3] = {
-		{"text/plain", 0, 0},
-		{"text/uri-list", 0, 1},
-		{"STRING", 0, 2}
-	};
-
-<<<<<<< HEAD
+{
+	gint ret = 0;
+	gchar *name1 = NULL, *name2 = NULL;
+
 	gtk_tree_model_get(model, a, 2, &name1, -1);
 	gtk_tree_model_get(model, b, 2, &name2, -1);
 
@@ -1187,31 +1072,13 @@
 		/* Neither string is "none", default to normal sort */
 		ret = purple_utf8_strcasecmp(name1, name2);
 	}
-=======
-	g_return_val_if_fail(store != NULL && current_theme != NULL, NULL);
-
-	combo_box = gtk_combo_box_new_with_model(GTK_TREE_MODEL(store));
->>>>>>> 3f79dae7
-
-	cell_rend = gtk_cell_renderer_pixbuf_new();
-	gtk_cell_renderer_set_fixed_size(cell_rend, PREFS_OPTIMAL_ICON_SIZE, PREFS_OPTIMAL_ICON_SIZE);
-	gtk_cell_layout_pack_start(GTK_CELL_LAYOUT (combo_box), cell_rend, FALSE);
-	gtk_cell_layout_set_attributes(GTK_CELL_LAYOUT(combo_box), cell_rend, "pixbuf", 0, NULL);
-
-	cell_rend = gtk_cell_renderer_text_new();
-	gtk_cell_layout_pack_start(GTK_CELL_LAYOUT (combo_box), cell_rend, TRUE);
-	gtk_cell_layout_set_attributes(GTK_CELL_LAYOUT(combo_box), cell_rend, "markup", 1, NULL);
-	g_object_set(cell_rend, "ellipsize", PANGO_ELLIPSIZE_END, NULL);
-
-	gtk_drag_dest_set(combo_box, GTK_DEST_DEFAULT_MOTION | GTK_DEST_DEFAULT_HIGHLIGHT | GTK_DEST_DEFAULT_DROP, te,
-					sizeof(te) / sizeof(GtkTargetEntry) , GDK_ACTION_COPY | GDK_ACTION_MOVE);
-
-	g_signal_connect(G_OBJECT(combo_box), "drag_data_received", G_CALLBACK(theme_dnd_recv), (gpointer) type);
-
-	return combo_box;
-}
-
-<<<<<<< HEAD
+
+	g_free(name1);
+	g_free(name2);
+
+	return ret;
+}
+
 /* sets the current buddy list theme */
 static void
 prefs_set_blist_theme_cb(GtkComboBox *combo_box, gpointer user_data)
@@ -1233,38 +1100,65 @@
 	}
 }
 
-/* sets the current conversation theme */
-static void
-prefs_set_conv_theme_cb(GtkComboBox *combo_box, gpointer user_data)
+/* sets the current conversation theme variant */
+static void
+prefs_set_conv_variant_cb(GtkComboBox *combo_box, gpointer user_data)
 {
 	PidginConvTheme *theme =  NULL;
 	GtkTreeIter iter;
 	gchar *name = NULL;
 
+	if (gtk_combo_box_get_active_iter(GTK_COMBO_BOX(prefs_conv_themes_combo_box), &iter)) {
+		gtk_tree_model_get(GTK_TREE_MODEL(prefs_conv_themes), &iter, 2, &name, -1);
+		if (name && *name)
+			theme = PIDGIN_CONV_THEME(purple_theme_manager_find_theme(name, "conversation"));
+		else
+			theme = PIDGIN_CONV_THEME(pidgin_conversations_get_default_theme());
+		g_free(name);
+
+		if (gtk_combo_box_get_active_iter(combo_box, &iter)) {
+			gtk_tree_model_get(GTK_TREE_MODEL(prefs_conv_variants), &iter, 0, &name, -1);
+			pidgin_conversation_theme_set_variant(theme, name);
+			g_free(name);
+		}
+	}
+}
+
+/* sets the current conversation theme */
+static void
+prefs_set_conv_theme_cb(GtkComboBox *combo_box, gpointer user_data)
+{
+	GtkTreeIter iter;
+
 	if (gtk_combo_box_get_active_iter(combo_box, &iter)) {
+		gchar *name = NULL;
+		PidginConvTheme *theme;
+		const char *current_variant;
 		const GList *variants;
-		const char *current_variant;
 		gboolean unset = TRUE;
 
 		gtk_tree_model_get(GTK_TREE_MODEL(prefs_conv_themes), &iter, 2, &name, -1);
-		if (!name || !*name) {
-			g_free(name);
-			return;
-		}
 
 		purple_prefs_set_string(PIDGIN_PREFS_ROOT "/conversations/theme", name);
+
+		g_signal_handlers_block_by_func(prefs_conv_variants_combo_box,
+		                                prefs_set_conv_variant_cb, NULL);
 
 		/* Update list of variants */
 		gtk_list_store_clear(prefs_conv_variants);
 
-		theme = PIDGIN_CONV_THEME(purple_theme_manager_find_theme(name, "conversation"));
+		if (name && *name)
+			theme = PIDGIN_CONV_THEME(purple_theme_manager_find_theme(name, "conversation"));
+		else
+			theme = PIDGIN_CONV_THEME(pidgin_conversations_get_default_theme());
+
 		current_variant = pidgin_conversation_theme_get_variant(theme);
 
 		variants = pidgin_conversation_theme_get_variants(theme);
 		for (; variants && current_variant; variants = g_list_next(variants)) {
 			gtk_list_store_append(prefs_conv_variants, &iter);
 			gtk_list_store_set(prefs_conv_variants, &iter, 0, variants->data, -1);
-
+	
 			if (g_str_equal(variants->data, current_variant)) {
 				gtk_combo_box_set_active_iter(GTK_COMBO_BOX(prefs_conv_variants_combo_box), &iter);
 				unset = FALSE;
@@ -1274,28 +1168,9 @@
 		if (unset)
 			gtk_combo_box_set_active(GTK_COMBO_BOX(prefs_conv_variants_combo_box), 0);
 
+		g_signal_handlers_unblock_by_func(prefs_conv_variants_combo_box,
+		                                  prefs_set_conv_variant_cb, NULL);
 		g_free(name);
-	}
-}
-
-/* sets the current conversation theme variant */
-static void
-prefs_set_conv_variant_cb(GtkComboBox *combo_box, gpointer user_data)
-{
-	PidginConvTheme *theme =  NULL;
-	GtkTreeIter iter;
-	gchar *name = NULL;
-
-	if (gtk_combo_box_get_active_iter(GTK_COMBO_BOX(prefs_conv_themes_combo_box), &iter)) {
-		gtk_tree_model_get(GTK_TREE_MODEL(prefs_conv_themes), &iter, 2, &name, -1);
-		theme = PIDGIN_CONV_THEME(purple_theme_manager_find_theme(name, "conversation"));
-		g_free(name);
-
-		if (gtk_combo_box_get_active_iter(combo_box, &iter)) {
-			gtk_tree_model_get(GTK_TREE_MODEL(prefs_conv_variants), &iter, 0, &name, -1);
-			pidgin_conversation_theme_set_variant(theme, name);
-			g_free(name);
-		}
 	}
 }
 
@@ -1482,420 +1357,6 @@
 		purple_prefs_set_int(PIDGIN_PREFS_ROOT "/conversations/font_size",
 		                     gtk_webview_get_current_fontsize(webview));
 	if (buttons & GTK_WEBVIEW_FACE) {
-		const char *face = gtk_webview_get_current_fontface(webview);
-		if (!face)
-			face = "";
-
-		purple_prefs_set_string(PIDGIN_PREFS_ROOT "/conversations/font_face", face);
-=======
-/* sets the current sound theme */
-static void
-prefs_set_sound_theme_cb(GtkComboBox *combo_box, gpointer user_data)
-{
-	gint i;
-	gchar *pref;
-	gchar *new_theme;
-	GtkTreeIter new_iter;
-
-	if(gtk_combo_box_get_active_iter(combo_box, &new_iter) && !prefs_sound_themes_loading) {
-
-		gtk_tree_model_get(GTK_TREE_MODEL(prefs_sound_themes), &new_iter, 2, &new_theme, -1);
-
-		purple_prefs_set_string(PIDGIN_PREFS_ROOT "/sound/theme", new_theme);
-
-		/* New theme removes all customization */
-		for(i = 0; i < PURPLE_NUM_SOUNDS; i++){
-			pref = g_strdup_printf(PIDGIN_PREFS_ROOT "/sound/file/%s",
-						pidgin_sound_get_event_option(i));
-			purple_prefs_set_path(pref, "");
-			g_free(pref);
-		}
-
-		/* gets rid of the "(Custom)" from the last selection */
-		pref_sound_generate_markup();
-
-		gtk_entry_set_text(GTK_ENTRY(sound_entry), _("(default)"));
-
-		g_free(new_theme);
-	}
-}
-
-/* sets the current smiley theme */
-static void
-prefs_set_smiley_theme_cb(GtkComboBox *combo_box, gpointer user_data)
-{
-	gchar *new_theme;
-	GtkTreeIter new_iter;
-
-	if (gtk_combo_box_get_active_iter(combo_box, &new_iter)) {
-
-		gtk_tree_model_get(GTK_TREE_MODEL(prefs_smiley_themes), &new_iter, 2, &new_theme, -1);
-
-		purple_prefs_set_string(PIDGIN_PREFS_ROOT "/smileys/theme", new_theme);
-#if 0
-/* TODO: WebKit-ify smileys */
-		pidgin_themes_smiley_themeize(sample_webview);
-#endif
-
-		g_free(new_theme);
-	}
-}
-
-
-/* Does same as normal sort, except "none" is sorted first */
-static gint pidgin_sort_smileys (GtkTreeModel	*model,
-						GtkTreeIter		*a,
-						GtkTreeIter		*b,
-						gpointer		userdata)
-{
-	gint ret = 0;
-	gchar *name1 = NULL, *name2 = NULL;
-
-	gtk_tree_model_get(model, a, 2, &name1, -1);
-	gtk_tree_model_get(model, b, 2, &name2, -1);
-
-	if (name1 == NULL || name2 == NULL) {
-		if (!(name1 == NULL && name2 == NULL))
-			ret = (name1 == NULL) ? -1: 1;
-	} else if (!g_ascii_strcasecmp(name1, "none")) {
-		if (!g_utf8_collate(name1, name2))
-			ret = 0;
-		else
-			/* Sort name1 first */
-			ret = -1;
-	} else if (!g_ascii_strcasecmp(name2, "none")) {
-		/* Sort name2 first */
-		ret = 1;
-	} else {
-		/* Neither string is "none", default to normal sort */
-		ret = purple_utf8_strcasecmp(name1, name2);
-	}
-
-	g_free(name1);
-	g_free(name2);
-
-	return ret;
-}
-
-/* sets the current buddy list theme */
-static void
-prefs_set_blist_theme_cb(GtkComboBox *combo_box, gpointer user_data)
-{
-	PidginBlistTheme *theme =  NULL;
-	GtkTreeIter iter;
-	gchar *name = NULL;
-
-	if(gtk_combo_box_get_active_iter(combo_box, &iter)) {
-
-		gtk_tree_model_get(GTK_TREE_MODEL(prefs_blist_themes), &iter, 2, &name, -1);
-
-		if(!name || !g_str_equal(name, ""))
-			theme = PIDGIN_BLIST_THEME(purple_theme_manager_find_theme(name, "blist"));
-
-		g_free(name);
-
-		pidgin_blist_set_theme(theme);
-	}
-}
-
-/* sets the current conversation theme variant */
-static void
-prefs_set_conv_variant_cb(GtkComboBox *combo_box, gpointer user_data)
-{
-	PidginConvTheme *theme =  NULL;
-	GtkTreeIter iter;
-	gchar *name = NULL;
-
-	if (gtk_combo_box_get_active_iter(GTK_COMBO_BOX(prefs_conv_themes_combo_box), &iter)) {
-		gtk_tree_model_get(GTK_TREE_MODEL(prefs_conv_themes), &iter, 2, &name, -1);
-		if (name && *name)
-			theme = PIDGIN_CONV_THEME(purple_theme_manager_find_theme(name, "conversation"));
-		else
-			theme = PIDGIN_CONV_THEME(pidgin_conversations_get_default_theme());
-		g_free(name);
-
-		if (gtk_combo_box_get_active_iter(combo_box, &iter)) {
-			gtk_tree_model_get(GTK_TREE_MODEL(prefs_conv_variants), &iter, 0, &name, -1);
-			pidgin_conversation_theme_set_variant(theme, name);
-			g_free(name);
-		}
-	}
-}
-
-/* sets the current conversation theme */
-static void
-prefs_set_conv_theme_cb(GtkComboBox *combo_box, gpointer user_data)
-{
-	GtkTreeIter iter;
-
-	if (gtk_combo_box_get_active_iter(combo_box, &iter)) {
-		gchar *name = NULL;
-		PidginConvTheme *theme;
-		const char *current_variant;
-		const GList *variants;
-		gboolean unset = TRUE;
-
-		gtk_tree_model_get(GTK_TREE_MODEL(prefs_conv_themes), &iter, 2, &name, -1);
-
-		purple_prefs_set_string(PIDGIN_PREFS_ROOT "/conversations/theme", name);
-
-		g_signal_handlers_block_by_func(prefs_conv_variants_combo_box,
-		                                prefs_set_conv_variant_cb, NULL);
-
-		/* Update list of variants */
-		gtk_list_store_clear(prefs_conv_variants);
-
-		if (name && *name)
-			theme = PIDGIN_CONV_THEME(purple_theme_manager_find_theme(name, "conversation"));
-		else
-			theme = PIDGIN_CONV_THEME(pidgin_conversations_get_default_theme());
-
-		current_variant = pidgin_conversation_theme_get_variant(theme);
-
-		variants = pidgin_conversation_theme_get_variants(theme);
-		for (; variants && current_variant; variants = g_list_next(variants)) {
-			gtk_list_store_append(prefs_conv_variants, &iter);
-			gtk_list_store_set(prefs_conv_variants, &iter, 0, variants->data, -1);
-	
-			if (g_str_equal(variants->data, current_variant)) {
-				gtk_combo_box_set_active_iter(GTK_COMBO_BOX(prefs_conv_variants_combo_box), &iter);
-				unset = FALSE;
-			}
-		}
-
-		if (unset)
-			gtk_combo_box_set_active(GTK_COMBO_BOX(prefs_conv_variants_combo_box), 0);
-
-		g_signal_handlers_unblock_by_func(prefs_conv_variants_combo_box,
-		                                  prefs_set_conv_variant_cb, NULL);
-		g_free(name);
->>>>>>> 3f79dae7
-	}
-}
-
-<<<<<<< HEAD
-	if (buttons & GTK_WEBVIEW_FORECOLOR) {
-		const char *color = gtk_webview_get_current_forecolor(webview);
-		if (!color)
-			color = "";
-
-		purple_prefs_set_string(PIDGIN_PREFS_ROOT "/conversations/fgcolor", color);
-=======
-/* sets the current icon theme */
-static void
-prefs_set_status_icon_theme_cb(GtkComboBox *combo_box, gpointer user_data)
-{
-	PidginStatusIconTheme *theme = NULL;
-	GtkTreeIter iter;
-	gchar *name = NULL;
-
-	if(gtk_combo_box_get_active_iter(combo_box, &iter)) {
-
-		gtk_tree_model_get(GTK_TREE_MODEL(prefs_status_icon_themes), &iter, 2, &name, -1);
-
-		if(!name || !g_str_equal(name, ""))
-			theme = PIDGIN_STATUS_ICON_THEME(purple_theme_manager_find_theme(name, "status-icon"));
-
-		g_free(name);
-
-		pidgin_stock_load_status_icon_theme(theme);
-		pidgin_blist_refresh(purple_get_blist());
->>>>>>> 3f79dae7
-	}
-}
-
-static GtkWidget *
-add_theme_prefs_combo(GtkWidget *vbox,
-                      GtkSizeGroup *combo_sg, GtkSizeGroup *label_sg,
-                      GtkListStore *theme_store,
-                      GCallback combo_box_cb, gpointer combo_box_cb_user_data,
-                      const char *label_str, const char *prefs_path,
-                      const char *theme_type)
-{
-	GtkWidget *label;
-	GtkWidget *combo_box = NULL;
-	GtkWidget *themesel_hbox = gtk_hbox_new(FALSE, PIDGIN_HIG_BOX_SPACE);
-
-	label = gtk_label_new(label_str);
-	gtk_misc_set_alignment(GTK_MISC(label), 0, 0.5);
-	gtk_size_group_add_widget(label_sg, label);
-	gtk_box_pack_start(GTK_BOX(themesel_hbox), label, FALSE, FALSE, 0);
-
-	combo_box = prefs_build_theme_combo_box(theme_store,
-						purple_prefs_get_string(prefs_path),
-						theme_type);
-	g_signal_connect(G_OBJECT(combo_box), "changed",
-						(GCallback)combo_box_cb, combo_box_cb_user_data);
-	gtk_size_group_add_widget(combo_sg, combo_box);
-	gtk_box_pack_start(GTK_BOX(themesel_hbox), combo_box, TRUE, TRUE, 0);
-
-	gtk_box_pack_start(GTK_BOX(vbox), themesel_hbox, FALSE, FALSE, 0);
-
-	return combo_box;
-}
-
-static GtkWidget *
-add_child_theme_prefs_combo(GtkWidget *vbox, GtkSizeGroup *combo_sg,
-                             GtkSizeGroup *label_sg, GtkListStore *theme_store,
-                             GCallback combo_box_cb, gpointer combo_box_cb_user_data,
-                             const char *label_str)
-{
-	GtkWidget *label;
-	GtkWidget *combo_box;
-	GtkWidget *themesel_hbox;
-	GtkCellRenderer *cell_rend;
-
-	themesel_hbox = gtk_hbox_new(FALSE, PIDGIN_HIG_BOX_SPACE);
-	gtk_box_pack_start(GTK_BOX(vbox), themesel_hbox, FALSE, FALSE, 0);
-
-<<<<<<< HEAD
-	if (buttons & GTK_WEBVIEW_BACKCOLOR) {
-		const char *color;
-		GObject *object;
-
-		color = gtk_webview_get_current_backcolor(webview);
-		if (!color)
-			color = "";
-
-		/* Block the signal to prevent a loop. */
-		object = g_object_ref(G_OBJECT(webview));
-		g_signal_handlers_block_matched(object, G_SIGNAL_MATCH_DATA, 0, 0, NULL,
-		                                NULL, toolbar);
-		/* Clear the backcolor. */
-		gtk_webview_toggle_backcolor(webview, "");
-		/* Unblock the signal. */
-		g_signal_handlers_unblock_matched(object, G_SIGNAL_MATCH_DATA, 0, 0,
-		                                  NULL, NULL, toolbar);
-		g_object_unref(object);
-
-		/* This will fire a toggle signal and get saved below. */
-		gtk_webview_toggle_background(webview, color);
-	}
-
-	if (buttons & GTK_WEBVIEW_BACKGROUND) {
-		const char *color = gtk_webview_get_current_background(webview);
-		if (!color)
-			color = "";
-
-		purple_prefs_set_string(PIDGIN_PREFS_ROOT "/conversations/bgcolor", color);
-=======
-	label = gtk_label_new(label_str);
-	gtk_misc_set_alignment(GTK_MISC(label), 1, 0.5);
-	gtk_size_group_add_widget(label_sg, label);
-	gtk_box_pack_start(GTK_BOX(themesel_hbox), label, FALSE, FALSE, 0);
-
-	combo_box = gtk_combo_box_new_with_model(GTK_TREE_MODEL(theme_store));
-
-	cell_rend = gtk_cell_renderer_text_new();
-	gtk_cell_layout_pack_start(GTK_CELL_LAYOUT(combo_box), cell_rend, TRUE);
-	gtk_cell_layout_set_attributes(GTK_CELL_LAYOUT(combo_box), cell_rend, "text", 0, NULL);
-	g_object_set(cell_rend, "ellipsize", PANGO_ELLIPSIZE_END, NULL);
-
-	g_signal_connect(G_OBJECT(combo_box), "changed",
-						(GCallback)combo_box_cb, combo_box_cb_user_data);
-	gtk_size_group_add_widget(combo_sg, combo_box);
-	gtk_box_pack_start(GTK_BOX(themesel_hbox), combo_box, TRUE, TRUE, 0);
-
-	return combo_box;
-}
-
-static GtkWidget *
-theme_page(void)
-{
-	GtkWidget *label;
-	GtkWidget *ret, *vbox;
-	GtkSizeGroup *label_sg = gtk_size_group_new(GTK_SIZE_GROUP_HORIZONTAL);
-	GtkSizeGroup *combo_sg = gtk_size_group_new(GTK_SIZE_GROUP_HORIZONTAL);
-
-	ret = gtk_vbox_new(FALSE, PIDGIN_HIG_CAT_SPACE);
-	gtk_container_set_border_width (GTK_CONTAINER (ret), PIDGIN_HIG_BORDER);
-
-	vbox = pidgin_make_frame(ret, _("Theme Selections"));
-
-	/* Instructions */
-	label = gtk_label_new(_("Select a theme that you would like to use from "
-							"the lists below.\nNew themes can be installed by "
-							"dragging and dropping them onto the theme list."));
-
-	gtk_misc_set_alignment(GTK_MISC(label), 0, 0.5);
-	gtk_label_set_justify(GTK_LABEL(label), GTK_JUSTIFY_LEFT);
-
-	gtk_box_pack_start(GTK_BOX(vbox), label, TRUE, FALSE, 0);
-	gtk_widget_show(label);
-
-	/* Buddy List Themes */
-	prefs_blist_themes_combo_box = add_theme_prefs_combo(
-		vbox, combo_sg, label_sg, prefs_blist_themes,
-		(GCallback)prefs_set_blist_theme_cb, NULL,
-		_("Buddy List Theme:"), PIDGIN_PREFS_ROOT "/blist/theme", "blist");
-
-	/* Conversation Themes */
-	prefs_conv_themes_combo_box = add_theme_prefs_combo(
-		vbox, combo_sg, label_sg, prefs_conv_themes,
-		(GCallback)prefs_set_conv_theme_cb, NULL,
-		_("Conversation Theme:"), PIDGIN_PREFS_ROOT "/conversations/theme", "conversation");
-
-	/* Conversation Theme Variants */
-	prefs_conv_variants_combo_box = add_child_theme_prefs_combo(
-		vbox, combo_sg, label_sg, prefs_conv_variants,
-		(GCallback)prefs_set_conv_variant_cb, NULL, _("\tVariant:"));
-
-	gtk_tree_sortable_set_sort_column_id(GTK_TREE_SORTABLE(prefs_conv_variants),
-	                                     0, GTK_SORT_ASCENDING);
-
-	/* Status Icon Themes */
-	prefs_status_themes_combo_box = add_theme_prefs_combo(
-		vbox, combo_sg, label_sg, prefs_status_icon_themes,
-		(GCallback)prefs_set_status_icon_theme_cb, NULL,
-		_("Status Icon Theme:"), PIDGIN_PREFS_ROOT "/status/icon-theme", "icon");
-
-	/* Sound Themes */
-	prefs_sound_themes_combo_box = add_theme_prefs_combo(
-		vbox, combo_sg, label_sg, prefs_sound_themes,
-		(GCallback)prefs_set_sound_theme_cb, NULL,
-		_("Sound Theme:"), PIDGIN_PREFS_ROOT "/sound/theme", "sound");
-
-	/* Smiley Themes */
-	prefs_smiley_themes_combo_box = add_theme_prefs_combo(
-		vbox, combo_sg, label_sg, prefs_smiley_themes,
-		(GCallback)prefs_set_smiley_theme_cb, NULL,
-		_("Smiley Theme:"), PIDGIN_PREFS_ROOT "/smileys/theme", "smiley");
-
-	/* Custom sort so "none" theme is at top of list */
-	gtk_tree_sortable_set_sort_func(GTK_TREE_SORTABLE(prefs_smiley_themes),
-	                                2, pidgin_sort_smileys, NULL, NULL);
-	gtk_tree_sortable_set_sort_column_id(GTK_TREE_SORTABLE(prefs_smiley_themes),
-										 2, GTK_SORT_ASCENDING);
-
-	gtk_widget_show_all(ret);
-
-	return ret;
-}
-
-static void
-formatting_toggle_cb(GtkWebView *webview, GtkWebViewButtons buttons, void *toolbar)
-{
-	gboolean bold, italic, uline, strike;
-
-	gtk_webview_get_current_format(webview, &bold, &italic, &uline, &strike);
-
-	if (buttons & GTK_WEBVIEW_BOLD)
-		purple_prefs_set_bool(PIDGIN_PREFS_ROOT "/conversations/send_bold",
-		                      bold);
-	if (buttons & GTK_WEBVIEW_ITALIC)
-		purple_prefs_set_bool(PIDGIN_PREFS_ROOT "/conversations/send_italic",
-		                      italic);
-	if (buttons & GTK_WEBVIEW_UNDERLINE)
-		purple_prefs_set_bool(PIDGIN_PREFS_ROOT "/conversations/send_underline",
-		                      uline);
-	if (buttons & GTK_WEBVIEW_STRIKE)
-		purple_prefs_set_bool(PIDGIN_PREFS_ROOT "/conversations/send_strike",
-		                      strike);
-
-	if (buttons & GTK_WEBVIEW_GROW || buttons & GTK_WEBVIEW_SHRINK)
-		purple_prefs_set_int(PIDGIN_PREFS_ROOT "/conversations/font_size",
-		                     gtk_webview_get_current_fontsize(webview));
-	if (buttons & GTK_WEBVIEW_FACE) {
 		char *face = gtk_webview_get_current_fontface(webview);
 
 		if (face)
@@ -1926,7 +1387,6 @@
 			purple_prefs_set_string(PIDGIN_PREFS_ROOT "/conversations/bgcolor", "");
 
 		g_free(color);
->>>>>>> 3f79dae7
 	}
 }
 
@@ -2280,12 +1740,7 @@
 	                                 GTK_WEBVIEW_SHRINK |
 	                                 GTK_WEBVIEW_FACE |
 	                                 GTK_WEBVIEW_FORECOLOR |
-<<<<<<< HEAD
-	                                 GTK_WEBVIEW_BACKCOLOR |
-	                                 GTK_WEBVIEW_BACKGROUND);
-=======
 	                                 GTK_WEBVIEW_BACKCOLOR);
->>>>>>> 3f79dae7
 
 	gtk_webview_append_html(GTK_WEBVIEW(webview),
 	                        _("This is how your outgoing message text will "
@@ -2400,19 +1855,11 @@
 
 #ifndef _WIN32
 static void
-<<<<<<< HEAD
-browser_button_clicked_cb(GtkWidget *button, gpointer null)
+browser_button_clicked_cb(GtkWidget *button, gchar *path)
 {
 	GError *err = NULL;
 
-	if (g_spawn_command_line_async ("gnome-default-applications-properties", &err))
-=======
-browser_button_clicked_cb(GtkWidget *button, gchar *path)
-{
-	GError *err = NULL;
-
 	if (g_spawn_command_line_async(path, &err))
->>>>>>> 3f79dae7
 		return;
 
 	purple_notify_error(NULL, NULL, _("Cannot start browser configuration program."), err->message);
@@ -2514,24 +1961,6 @@
 
 	g_signal_connect(G_OBJECT(auto_ip_checkbox), "clicked",
 					 G_CALLBACK(pidgin_toggle_sensitive), hbox);
-<<<<<<< HEAD
-
-	g_object_unref(sg);
-
-	vbox = pidgin_make_frame (ret, _("Ports"));
-	sg = gtk_size_group_new(GTK_SIZE_GROUP_HORIZONTAL);
-
-	pidgin_prefs_checkbox(_("_Enable automatic router port forwarding"),
-			"/purple/network/map_ports", vbox);
-
-	hbox = gtk_hbox_new(FALSE, PIDGIN_HIG_BOX_SPACE);
-
-	ports_checkbox = pidgin_prefs_checkbox(_("_Manually specify range of ports to listen on:"),
-			"/purple/network/ports_range_use", hbox);
-
-	spin_button = pidgin_prefs_labeled_spin_button(hbox, _("_Start:"),
-			"/purple/network/ports_range_start", 0, 65535, sg);
-=======
 
 	g_object_unref(sg);
 
@@ -2555,15 +1984,6 @@
 
 	spin_button = pidgin_prefs_labeled_spin_button(hbox, _("_End:"),
 			"/purple/network/ports_range_end", 0, 65535, sg);
->>>>>>> 3f79dae7
-	if (!purple_prefs_get_bool("/purple/network/ports_range_use"))
-		gtk_widget_set_sensitive(GTK_WIDGET(spin_button), FALSE);
-	g_signal_connect(G_OBJECT(ports_checkbox), "clicked",
-					 G_CALLBACK(pidgin_toggle_sensitive), spin_button);
-
-<<<<<<< HEAD
-	spin_button = pidgin_prefs_labeled_spin_button(hbox, _("_End:"),
-			"/purple/network/ports_range_end", 0, 65535, sg);
 	if (!purple_prefs_get_bool("/purple/network/ports_range_use"))
 		gtk_widget_set_sensitive(GTK_WIDGET(spin_button), FALSE);
 	g_signal_connect(G_OBJECT(ports_checkbox), "clicked",
@@ -2593,32 +2013,6 @@
 	pidgin_prefs_labeled_spin_button(hbox, _("T_CP Port:"),
 		"/purple/network/turn_port_tcp", 0, 65535, NULL);
 
-=======
-	pidgin_add_widget_to_vbox(GTK_BOX(vbox), NULL, NULL, hbox, TRUE, NULL);
-
-	g_object_unref(sg);
-
-	/* TURN server */
-	vbox = pidgin_make_frame(ret, _("Relay Server (TURN)"));
-	sg = gtk_size_group_new(GTK_SIZE_GROUP_HORIZONTAL);
-
-	entry = gtk_entry_new();
-	gtk_entry_set_text(GTK_ENTRY(entry), purple_prefs_get_string(
-			"/purple/network/turn_server"));
-	g_signal_connect(G_OBJECT(entry), "focus-out-event",
-			G_CALLBACK(network_turn_server_changed_cb), NULL);
-	gtk_widget_show(entry);
-
-	hbox = pidgin_add_widget_to_vbox(GTK_BOX(vbox), _("_TURN server:"),
-			sg, entry, TRUE, NULL);
-
-	pidgin_prefs_labeled_spin_button(hbox, _("_UDP Port:"),
-		"/purple/network/turn_port", 0, 65535, NULL);
-
-	pidgin_prefs_labeled_spin_button(hbox, _("T_CP Port:"),
-		"/purple/network/turn_port_tcp", 0, 65535, NULL);
-
->>>>>>> 3f79dae7
 	hbox = pidgin_prefs_labeled_entry(vbox, _("Use_rname:"),
 		"/purple/network/turn_username", sg);
 	pidgin_prefs_labeled_password(hbox, _("Pass_word:"),
@@ -2736,13 +2130,8 @@
 
 	vbox = pidgin_make_frame (ret, _("Browser Selection"));
 
-<<<<<<< HEAD
-	if(purple_running_gnome()) {
-		gchar *path = g_find_program_in_path("gnome-default-applications-properties");
-=======
 	if (purple_running_gnome()) {
 		gchar *path;
->>>>>>> 3f79dae7
 
 		hbox = gtk_hbox_new(FALSE, PIDGIN_HIG_BOX_SPACE);
 		label = gtk_label_new(_("Browser preferences are configured in GNOME preferences"));
@@ -2752,9 +2141,6 @@
 		hbox = gtk_hbox_new(FALSE, PIDGIN_HIG_BOX_SPACE);
 		gtk_container_add(GTK_CONTAINER(vbox), hbox);
 
-<<<<<<< HEAD
-		if(path == NULL) {
-=======
 		path = g_find_program_in_path("gnome-control-center");
 		if (path != NULL) {
 			gchar *tmp = g_strdup_printf("%s info", path);
@@ -2765,28 +2151,18 @@
 		}
 
 		if (path == NULL) {
->>>>>>> 3f79dae7
 			label = gtk_label_new(NULL);
 			gtk_label_set_markup(GTK_LABEL(label),
 								 _("<b>Browser configuration program was not found.</b>"));
 			gtk_box_pack_start(GTK_BOX(hbox), label, FALSE, FALSE, 0);
 		} else {
 			browser_button = gtk_button_new_with_mnemonic(_("Configure _Browser"));
-<<<<<<< HEAD
-			g_signal_connect(G_OBJECT(browser_button), "clicked",
-							 G_CALLBACK(browser_button_clicked_cb), NULL);
-			gtk_box_pack_start(GTK_BOX(hbox), browser_button, FALSE, FALSE, 0);
-		}
-
-		g_free(path);
-=======
 			g_signal_connect_data(G_OBJECT(browser_button), "clicked",
 			                      G_CALLBACK(browser_button_clicked_cb), path,
 			                      (GClosureNotify)g_free, 0);
 			gtk_box_pack_start(GTK_BOX(hbox), browser_button, FALSE, FALSE, 0);
 		}
 
->>>>>>> 3f79dae7
 		gtk_widget_show_all(ret);
 	} else {
 		sg = gtk_size_group_new(GTK_SIZE_GROUP_HORIZONTAL);
@@ -3266,11 +2642,7 @@
 sound_page(void)
 {
 	GtkWidget *ret;
-<<<<<<< HEAD
-	GtkWidget *vbox, *vbox2, *sw, *button;
-=======
 	GtkWidget *vbox, *vbox2, *sw, *button, *parent, *parent_parent, *parent_parent_parent;
->>>>>>> 3f79dae7
 	GtkSizeGroup *sg;
 	GtkTreeIter iter;
 	GtkWidget *event_view;
@@ -3375,17 +2747,10 @@
 	parent_parent_parent = gtk_widget_get_parent(parent_parent);
 	gtk_box_set_child_packing(GTK_BOX(parent), vbox, TRUE, TRUE, 0,
 			GTK_PACK_START);
-<<<<<<< HEAD
-	gtk_box_set_child_packing(GTK_BOX(vbox->parent->parent), vbox->parent, TRUE,
-			TRUE, 0, GTK_PACK_START);
-	gtk_box_set_child_packing(GTK_BOX(vbox->parent->parent->parent),
-			vbox->parent->parent, TRUE, TRUE, 0, GTK_PACK_START);
-=======
 	gtk_box_set_child_packing(GTK_BOX(parent_parent),
 			parent, TRUE, TRUE, 0, GTK_PACK_START);
 	gtk_box_set_child_packing(GTK_BOX(parent_parent_parent),
 			parent_parent, TRUE, TRUE, 0, GTK_PACK_START);
->>>>>>> 3f79dae7
 
 	/* SOUND SELECTION */
 	event_store = gtk_list_store_new (4, G_TYPE_BOOLEAN, G_TYPE_STRING, G_TYPE_STRING, G_TYPE_UINT);
@@ -3622,15 +2987,11 @@
 	/* Back to instant-apply! I win!  BU-HAHAHA! */
 
 	/* Create the window */
-<<<<<<< HEAD
-	prefs = pidgin_create_dialog(_("Preferences"), PIDGIN_HIG_BORDER, "preferences", FALSE);
-=======
 #if GTK_CHECK_VERSION(3,0,0)
 	prefs = pidgin_create_dialog(_("Preferences"), 0, "preferences", FALSE);
 #else
 	prefs = pidgin_create_dialog(_("Preferences"), PIDGIN_HIG_BORDER, "preferences", FALSE);
 #endif
->>>>>>> 3f79dae7
 	g_signal_connect(G_OBJECT(prefs), "destroy",
 					 G_CALLBACK(delete_prefs), NULL);
 
