--- conflicted
+++ resolved
@@ -1047,19 +1047,11 @@
 
 				prefs_themes_refresh();
 			} else {
-<<<<<<< HEAD
-				if (g_remove(temp_path)) {
-					purple_debug_error("gtkprefs", "Error removing %s: %s\n",
-							temp_path, g_strerror(errno));
+				if (g_remove(temp_path) != 0) {
+					purple_debug_error("gtkprefs",
+						"couldn't remove temp path");
 				}
 				purple_notify_error(NULL, NULL, _("Theme failed to load."), NULL, NULL);
-=======
-				if (g_remove(temp_path) != 0) {
-					purple_debug_error("gtkprefs",
-						"couldn't remove temp path\n");
-				}
-				purple_notify_error(NULL, NULL, _("Theme failed to load."), NULL);
->>>>>>> 33a5ba2c
 			}
 		} else {
 			purple_notify_error(NULL, NULL, _("Theme failed to copy."), NULL, NULL);
