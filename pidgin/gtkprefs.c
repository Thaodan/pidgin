/**
 * @file gtkprefs.c GTK+ Preferences
 * @ingroup pidgin
 */

/* pidgin
 *
 * Pidgin is the legal property of its developers, whose names are too numerous
 * to list here.  Please refer to the COPYRIGHT file distributed with this
 * source distribution.
 *
 * This program is free software; you can redistribute it and/or modify
 * it under the terms of the GNU General Public License as published by
 * the Free Software Foundation; either version 2 of the License, or
 * (at your option) any later version.
 *
 * This program is distributed in the hope that it will be useful,
 * but WITHOUT ANY WARRANTY; without even the implied warranty of
 * MERCHANTABILITY or FITNESS FOR A PARTICULAR PURPOSE.  See the
 * GNU General Public License for more details.
 *
 * You should have received a copy of the GNU General Public License
 * along with this program; if not, write to the Free Software
 * Foundation, Inc., 51 Franklin Street, Fifth Floor, Boston, MA  02111-1301  USA
 *
 */
#include "internal.h"
#include "pidgin.h"

#include "debug.h"
#include "nat-pmp.h"
#include "notify.h"
#include "prefs.h"
#include "proxy.h"
#include "prpl.h"
#include "request.h"
#include "savedstatuses.h"
#include "sound.h"
#include "sound-theme.h"
#include "stun.h"
#include "theme-manager.h"
#include "upnp.h"
#include "util.h"
#include "network.h"

#include "gtkblist.h"
#include "gtkconv.h"
#include "gtkconv-theme.h"
#include "gtkdebug.h"
#include "gtkdialogs.h"
#include "gtkprefs.h"
#include "gtksavedstatuses.h"
#include "gtksound.h"
#include "gtkstatus-icon-theme.h"
#include "gtkthemes.h"
#include "gtkutils.h"
#include "gtkwebview.h"
#include "gtkwebviewtoolbar.h"
#include "pidginstock.h"

#define PROXYHOST 0
#define PROXYPORT 1
#define PROXYUSER 2
#define PROXYPASS 3

#define PREFS_OPTIMAL_ICON_SIZE 32

struct theme_info {
	gchar *type;
	gchar *extension;
	gchar *original_name;
};

/* Main dialog */
static GtkWidget *prefs = NULL;

/* Notebook */
static GtkWidget *prefsnotebook = NULL;
static int notebook_page = 0;

/* Conversations page */
static GtkWidget *sample_webview = NULL;

/* Themes page */
static GtkWidget *prefs_sound_themes_combo_box;
static GtkWidget *prefs_blist_themes_combo_box;
static GtkWidget *prefs_conv_themes_combo_box;
static GtkWidget *prefs_conv_variants_combo_box;
static GtkWidget *prefs_status_themes_combo_box;
static GtkWidget *prefs_smiley_themes_combo_box;

/* Sound theme specific */
static GtkWidget *sound_entry = NULL;
static int sound_row_sel = 0;
static gboolean prefs_sound_themes_loading;

/* These exist outside the lifetime of the prefs dialog */
static GtkListStore *prefs_sound_themes;
static GtkListStore *prefs_blist_themes;
static GtkListStore *prefs_conv_themes;
static GtkListStore *prefs_conv_variants;
static GtkListStore *prefs_status_icon_themes;
static GtkListStore *prefs_smiley_themes;

/*
 * PROTOTYPES
 */
static void delete_prefs(GtkWidget *, void *);

static void
update_spin_value(GtkWidget *w, GtkWidget *spin)
{
	const char *key = g_object_get_data(G_OBJECT(spin), "val");
	int value;

	value = gtk_spin_button_get_value_as_int(GTK_SPIN_BUTTON(spin));

	purple_prefs_set_int(key, value);
}

GtkWidget *
pidgin_prefs_labeled_spin_button(GtkWidget *box, const gchar *title,
		const char *key, int min, int max, GtkSizeGroup *sg)
{
	GtkWidget *spin;
	GtkAdjustment *adjust;
	int val;

	val = purple_prefs_get_int(key);

	adjust = gtk_adjustment_new(val, min, max, 1, 1, 0);
	spin = gtk_spin_button_new(GTK_ADJUSTMENT(adjust), 1, 0);
	g_object_set_data(G_OBJECT(spin), "val", (char *)key);
	if (max < 10000)
		gtk_widget_set_size_request(spin, 50, -1);
	else
		gtk_widget_set_size_request(spin, 60, -1);
	g_signal_connect(G_OBJECT(adjust), "value-changed",
					 G_CALLBACK(update_spin_value), GTK_WIDGET(spin));
	gtk_widget_show(spin);

	return pidgin_add_widget_to_vbox(GTK_BOX(box), title, sg, spin, FALSE, NULL);
}

static void
entry_set(GtkEntry *entry, gpointer data)
{
	const char *key = (const char*)data;

	purple_prefs_set_string(key, gtk_entry_get_text(entry));
}

GtkWidget *
pidgin_prefs_labeled_entry(GtkWidget *page, const gchar *title,
							 const char *key, GtkSizeGroup *sg)
{
	GtkWidget *entry;
	const gchar *value;

	value = purple_prefs_get_string(key);

	entry = gtk_entry_new();
	gtk_entry_set_text(GTK_ENTRY(entry), value);
	g_signal_connect(G_OBJECT(entry), "changed",
					 G_CALLBACK(entry_set), (char*)key);
	gtk_widget_show(entry);

	return pidgin_add_widget_to_vbox(GTK_BOX(page), title, sg, entry, TRUE, NULL);
}

GtkWidget *
pidgin_prefs_labeled_password(GtkWidget *page, const gchar *title,
							 const char *key, GtkSizeGroup *sg)
{
	GtkWidget *entry;
	const gchar *value;

	value = purple_prefs_get_string(key);

	entry = gtk_entry_new();
	gtk_entry_set_visibility(GTK_ENTRY(entry), FALSE);
	gtk_entry_set_text(GTK_ENTRY(entry), value);
	g_signal_connect(G_OBJECT(entry), "changed",
					 G_CALLBACK(entry_set), (char*)key);
	gtk_widget_show(entry);

	return pidgin_add_widget_to_vbox(GTK_BOX(page), title, sg, entry, TRUE, NULL);
}

/* TODO: Maybe move this up somewheres... */
enum {
	PREF_DROPDOWN_TEXT,
	PREF_DROPDOWN_VALUE,
	PREF_DROPDOWN_COUNT
};

static void
dropdown_set(GObject *w, const char *key)
{
	const char *str_value;
	int int_value;
	gboolean bool_value;
	PurplePrefType type;
	GtkTreeIter iter;
	GtkTreeModel *tree_model;

	tree_model = gtk_combo_box_get_model(GTK_COMBO_BOX(w));
	if (!gtk_combo_box_get_active_iter(GTK_COMBO_BOX(w), &iter))
		return;

	type = GPOINTER_TO_INT(g_object_get_data(w, "type"));

	if (type == PURPLE_PREF_INT) {
		gtk_tree_model_get(tree_model, &iter,
		                   PREF_DROPDOWN_VALUE, &int_value,
		                   -1);

		purple_prefs_set_int(key, int_value);
	}
	else if (type == PURPLE_PREF_STRING) {
		gtk_tree_model_get(tree_model, &iter,
		                   PREF_DROPDOWN_VALUE, &str_value,
		                   -1);

		purple_prefs_set_string(key, str_value);
	}
	else if (type == PURPLE_PREF_BOOLEAN) {
		gtk_tree_model_get(tree_model, &iter,
		                   PREF_DROPDOWN_VALUE, &bool_value,
		                   -1);

		purple_prefs_set_bool(key, bool_value);
	}
}

GtkWidget *
pidgin_prefs_dropdown_from_list(GtkWidget *box, const gchar *title,
		PurplePrefType type, const char *key, GList *menuitems)
{
	GtkWidget  *dropdown;
	GtkWidget  *label = NULL;
	gchar      *text;
	const char *stored_str = NULL;
	int         stored_int = 0;
	gboolean    stored_bool = FALSE;
	int         int_value  = 0;
	const char *str_value  = NULL;
	gboolean    bool_value = FALSE;
<<<<<<< HEAD
	GtkListStore *store;
=======
	GtkListStore *store = NULL;
>>>>>>> a236fb22
	GtkTreeIter iter;
	GtkTreeIter active;
	GtkCellRenderer *renderer;

	g_return_val_if_fail(menuitems != NULL, NULL);

	if (type == PURPLE_PREF_INT) {
		store = gtk_list_store_new(PREF_DROPDOWN_COUNT, G_TYPE_STRING, G_TYPE_INT);
		stored_int = purple_prefs_get_int(key);
	} else if (type == PURPLE_PREF_STRING) {
		store = gtk_list_store_new(PREF_DROPDOWN_COUNT, G_TYPE_STRING, G_TYPE_STRING);
		stored_str = purple_prefs_get_string(key);
	} else if (type == PURPLE_PREF_BOOLEAN) {
		store = gtk_list_store_new(PREF_DROPDOWN_COUNT, G_TYPE_STRING, G_TYPE_BOOLEAN);
		stored_bool = purple_prefs_get_bool(key);
<<<<<<< HEAD
=======
	} else {
		g_warn_if_reached();
		return NULL;
>>>>>>> a236fb22
	}

	dropdown = gtk_combo_box_new_with_model(GTK_TREE_MODEL(store));
	g_object_set_data(G_OBJECT(dropdown), "type", GINT_TO_POINTER(type));

	while (menuitems != NULL && (text = (char *)menuitems->data) != NULL) {
		menuitems = g_list_next(menuitems);
		g_return_val_if_fail(menuitems != NULL, NULL);

		gtk_list_store_append(store, &iter);
		gtk_list_store_set(store, &iter,
		                   PREF_DROPDOWN_TEXT, text,
		                   -1);

		if (type == PURPLE_PREF_INT) {
			int_value = GPOINTER_TO_INT(menuitems->data);
			gtk_list_store_set(store, &iter,
			                   PREF_DROPDOWN_VALUE, int_value,
			                   -1);
		}
		else if (type == PURPLE_PREF_STRING) {
			str_value = (const char *)menuitems->data;
			gtk_list_store_set(store, &iter,
			                   PREF_DROPDOWN_VALUE, str_value,
			                   -1);
		}
		else if (type == PURPLE_PREF_BOOLEAN) {
			bool_value = (gboolean)GPOINTER_TO_INT(menuitems->data);
			gtk_list_store_set(store, &iter,
			                   PREF_DROPDOWN_VALUE, bool_value,
			                   -1);
		}

		if ((type == PURPLE_PREF_INT && stored_int == int_value) ||
			(type == PURPLE_PREF_STRING && stored_str != NULL &&
			 !strcmp(stored_str, str_value)) ||
			(type == PURPLE_PREF_BOOLEAN &&
			 (stored_bool == bool_value))) {

			active = iter;
		}

		menuitems = g_list_next(menuitems);
	}

	renderer = gtk_cell_renderer_text_new();
	gtk_cell_layout_pack_start(GTK_CELL_LAYOUT(dropdown), renderer, TRUE);
	gtk_cell_layout_set_attributes(GTK_CELL_LAYOUT(dropdown), renderer,
	                               "text", 0,
	                               NULL);

	gtk_combo_box_set_active_iter(GTK_COMBO_BOX(dropdown), &active);

	g_signal_connect(G_OBJECT(dropdown), "changed",
	                 G_CALLBACK(dropdown_set), (char *)key);

	pidgin_add_widget_to_vbox(GTK_BOX(box), title, NULL, dropdown, FALSE, &label);

	return label;
}

GtkWidget *
pidgin_prefs_dropdown(GtkWidget *box, const gchar *title, PurplePrefType type,
			   const char *key, ...)
{
	va_list ap;
	GList *menuitems = NULL;
	GtkWidget *dropdown = NULL;
	char *name;
	int int_value;
	const char *str_value;

	g_return_val_if_fail(type == PURPLE_PREF_BOOLEAN || type == PURPLE_PREF_INT ||
			type == PURPLE_PREF_STRING, NULL);

	va_start(ap, key);
	while ((name = va_arg(ap, char *)) != NULL) {

		menuitems = g_list_prepend(menuitems, name);

		if (type == PURPLE_PREF_INT || type == PURPLE_PREF_BOOLEAN) {
			int_value = va_arg(ap, int);
			menuitems = g_list_prepend(menuitems, GINT_TO_POINTER(int_value));
		}
		else {
			str_value = va_arg(ap, const char *);
			menuitems = g_list_prepend(menuitems, (char *)str_value);
		}
	}
	va_end(ap);

	g_return_val_if_fail(menuitems != NULL, NULL);

	menuitems = g_list_reverse(menuitems);

	dropdown = pidgin_prefs_dropdown_from_list(box, title, type, key,
			menuitems);

	g_list_free(menuitems);

	return dropdown;
}

static void
delete_prefs(GtkWidget *asdf, void *gdsa)
{
	/* Close any "select sound" request dialogs */
	purple_request_close_with_handle(prefs);

	/* Unregister callbacks. */
	purple_prefs_disconnect_by_handle(prefs);

	/* NULL-ify globals */
	sound_entry = NULL;
	sound_row_sel = 0;
	prefs_sound_themes_loading = FALSE;

	prefs_sound_themes_combo_box = NULL;
	prefs_blist_themes_combo_box = NULL;
	prefs_conv_themes_combo_box = NULL;
	prefs_conv_variants_combo_box = NULL;
	prefs_status_themes_combo_box = NULL;
	prefs_smiley_themes_combo_box = NULL;

	sample_webview = NULL;

	notebook_page = 0;
	prefsnotebook = NULL;
	prefs = NULL;
}

static gchar *
get_theme_markup(const char *name, gboolean custom, const char *author,
				 const char *description)
{

	return g_strdup_printf("<b>%s</b>%s%s%s%s\n<span foreground='dim grey'>%s</span>",
						   name, custom ? " " : "", custom ? _("(Custom)") : "",
						   author != NULL ? " - " : "", author != NULL ? author : "",
						   description != NULL ? description : "");
}

static void
smileys_refresh_theme_list(void)
{
	GdkPixbuf *pixbuf;
	GSList *themes;
	GtkTreeIter iter;

	pidgin_themes_smiley_theme_probe();

	if (!(themes = smiley_themes))
		return;

	while (themes) {
		struct smiley_theme *theme = themes->data;
		char *description = get_theme_markup(_(theme->name), FALSE,
		                                     _(theme->author), _(theme->desc));
		gtk_list_store_append(prefs_smiley_themes, &iter);

		/*
		 * LEAK - Gentoo memprof thinks pixbuf is leaking here... but it
		 * looks like it should be ok to me.  Anyone know what's up?  --Mark
		 */
		pixbuf = (theme->icon ? pidgin_pixbuf_new_from_file(theme->icon) : NULL);

		gtk_list_store_set(prefs_smiley_themes, &iter,
				   0, pixbuf,
				   1, description,
				   2, theme->name,
				   -1);

		if (pixbuf != NULL)
			g_object_unref(G_OBJECT(pixbuf));

		g_free(description);
		themes = themes->next;
	}
}

/* Rebuild the markup for the sound theme selection for "(Custom)" themes */
static void
pref_sound_generate_markup(void)
{
	gboolean print_custom, customized;
	const gchar *author, *description, *current_theme;
	gchar *name, *markup;
	PurpleSoundTheme *theme;
	GtkTreeIter iter;

	customized = pidgin_sound_is_customized();
	current_theme = purple_prefs_get_string(PIDGIN_PREFS_ROOT "/sound/theme");

	if (gtk_tree_model_get_iter_first(GTK_TREE_MODEL(prefs_sound_themes), &iter)) {
		do {
			gtk_tree_model_get(GTK_TREE_MODEL(prefs_sound_themes), &iter, 2, &name, -1);

			print_custom = customized && name && g_str_equal(current_theme, name);

			if (!name || *name == '\0') {
				g_free(name);
				name = g_strdup(_("Default"));
				author = _("Penguin Pimps");
				description = _("The default Pidgin sound theme");
			} else {
				theme = PURPLE_SOUND_THEME(purple_theme_manager_find_theme(name, "sound"));
				author = purple_theme_get_author(PURPLE_THEME(theme));
				description = purple_theme_get_description(PURPLE_THEME(theme));
			}

			markup = get_theme_markup(name, print_custom, author, description);

			gtk_list_store_set(prefs_sound_themes, &iter, 1, markup, -1);

			g_free(name);
			g_free(markup);

		} while (gtk_tree_model_iter_next(GTK_TREE_MODEL(prefs_sound_themes), &iter));
	}
}

/* adds the themes to the theme list from the manager so they can be displayed in prefs */
static void
prefs_themes_sort(PurpleTheme *theme)
{
	GdkPixbuf *pixbuf = NULL;
	GtkTreeIter iter;
	gchar *image_full = NULL, *markup;
	const gchar *name, *author, *description;

	if (PURPLE_IS_SOUND_THEME(theme)){

		image_full = purple_theme_get_image_full(theme);
		if (image_full != NULL){
			pixbuf = pidgin_pixbuf_new_from_file_at_scale(image_full, PREFS_OPTIMAL_ICON_SIZE, PREFS_OPTIMAL_ICON_SIZE, TRUE);
			g_free(image_full);
		} else
			pixbuf = NULL;

		gtk_list_store_append(prefs_sound_themes, &iter);
		gtk_list_store_set(prefs_sound_themes, &iter, 0, pixbuf, 2, purple_theme_get_name(theme), -1);

		if (pixbuf != NULL)
			g_object_unref(G_OBJECT(pixbuf));

	} else if (PIDGIN_IS_BLIST_THEME(theme) || PIDGIN_IS_STATUS_ICON_THEME(theme)){
		GtkListStore *store;

		if (PIDGIN_IS_BLIST_THEME(theme))
			store = prefs_blist_themes;
		else
			store = prefs_status_icon_themes;

		image_full = purple_theme_get_image_full(theme);
		if (image_full != NULL){
			pixbuf = pidgin_pixbuf_new_from_file_at_scale(image_full, PREFS_OPTIMAL_ICON_SIZE, PREFS_OPTIMAL_ICON_SIZE, TRUE);
			g_free(image_full);
		} else
			pixbuf = NULL;

		name = purple_theme_get_name(theme);
		author = purple_theme_get_author(theme);
		description = purple_theme_get_description(theme);

		markup = get_theme_markup(name, FALSE, author, description);

		gtk_list_store_append(store, &iter);
		gtk_list_store_set(store, &iter, 0, pixbuf, 1, markup, 2, name, -1);

		g_free(markup);
		if (pixbuf != NULL)
			g_object_unref(G_OBJECT(pixbuf));

	} else if (PIDGIN_IS_CONV_THEME(theme)) {
		/* No image available? */

		name = purple_theme_get_name(theme);
		/* No author available */
		/* No description available */

		markup = get_theme_markup(name, FALSE, NULL, NULL);

		gtk_list_store_append(prefs_conv_themes, &iter);
		gtk_list_store_set(prefs_conv_themes, &iter, 1, markup, 2, name, -1);
	}
}

static void
prefs_set_active_theme_combo(GtkWidget *combo_box, GtkListStore *store, const gchar *current_theme)
{
	GtkTreeIter iter;
	gchar *theme = NULL;
	gboolean unset = TRUE;

	if (current_theme && *current_theme && gtk_tree_model_get_iter_first(GTK_TREE_MODEL(store), &iter)) {
		do {
			gtk_tree_model_get(GTK_TREE_MODEL(store), &iter, 2, &theme, -1);

			if (g_str_equal(current_theme, theme)) {
				gtk_combo_box_set_active_iter(GTK_COMBO_BOX(combo_box), &iter);
				unset = FALSE;
			}

			g_free(theme);
		} while (gtk_tree_model_iter_next(GTK_TREE_MODEL(store), &iter));
	}

	if (unset)
		gtk_combo_box_set_active(GTK_COMBO_BOX(combo_box), 0);
}

static void
prefs_themes_refresh(void)
{
	GdkPixbuf *pixbuf = NULL;
	gchar *tmp;
	GtkTreeIter iter;

	prefs_sound_themes_loading = TRUE;
	/* refresh the list of themes in the manager */
	purple_theme_manager_refresh();

	tmp = g_build_filename(DATADIR, "icons", "hicolor", "32x32", "apps", "pidgin.png", NULL);
	pixbuf = pidgin_pixbuf_new_from_file_at_scale(tmp, PREFS_OPTIMAL_ICON_SIZE, PREFS_OPTIMAL_ICON_SIZE, TRUE);
	g_free(tmp);

	/* sound themes */
	gtk_list_store_clear(prefs_sound_themes);
	gtk_list_store_append(prefs_sound_themes, &iter);
	gtk_list_store_set(prefs_sound_themes, &iter, 0, pixbuf, 2, "", -1);

	/* blist themes */
	gtk_list_store_clear(prefs_blist_themes);
	gtk_list_store_append(prefs_blist_themes, &iter);
	tmp = get_theme_markup(_("Default"), FALSE, _("Penguin Pimps"),
		_("The default Pidgin buddy list theme"));
	gtk_list_store_set(prefs_blist_themes, &iter, 0, pixbuf, 1, tmp, 2, "", -1);
	g_free(tmp);

	/* conversation themes */
	gtk_list_store_clear(prefs_conv_themes);
	gtk_list_store_append(prefs_conv_themes, &iter);
	tmp = get_theme_markup(_("Default"), FALSE, _("Penguin Pimps"),
		_("The default Pidgin conversation theme"));
	gtk_list_store_set(prefs_conv_themes, &iter, 0, pixbuf, 1, tmp, 2, "", -1);
	g_free(tmp);

	/* conversation theme variants */
	gtk_list_store_clear(prefs_conv_variants);

	/* status icon themes */
	gtk_list_store_clear(prefs_status_icon_themes);
	gtk_list_store_append(prefs_status_icon_themes, &iter);
	tmp = get_theme_markup(_("Default"), FALSE, _("Penguin Pimps"),
		_("The default Pidgin status icon theme"));
	gtk_list_store_set(prefs_status_icon_themes, &iter, 0, pixbuf, 1, tmp, 2, "", -1);
	g_free(tmp);
	if (pixbuf)
		g_object_unref(G_OBJECT(pixbuf));

	/* smiley themes */
	gtk_list_store_clear(prefs_smiley_themes);

	purple_theme_manager_for_each_theme(prefs_themes_sort);
	pref_sound_generate_markup();
	smileys_refresh_theme_list();

	/* set active */
	prefs_set_active_theme_combo(prefs_sound_themes_combo_box, prefs_sound_themes, purple_prefs_get_string(PIDGIN_PREFS_ROOT "/sound/theme"));
	prefs_set_active_theme_combo(prefs_blist_themes_combo_box, prefs_blist_themes, purple_prefs_get_string(PIDGIN_PREFS_ROOT "/blist/theme"));
	prefs_set_active_theme_combo(prefs_conv_themes_combo_box, prefs_conv_themes, purple_prefs_get_string(PIDGIN_PREFS_ROOT "/conversations/theme"));
	prefs_set_active_theme_combo(prefs_status_themes_combo_box, prefs_status_icon_themes, purple_prefs_get_string(PIDGIN_PREFS_ROOT "/status/icon-theme"));
	prefs_set_active_theme_combo(prefs_smiley_themes_combo_box, prefs_smiley_themes, purple_prefs_get_string(PIDGIN_PREFS_ROOT "/smileys/theme"));
	prefs_sound_themes_loading = FALSE;
}

/* init all the theme variables so that the themes can be sorted later and used by pref pages */
static void
prefs_themes_init(void)
{
	prefs_sound_themes = gtk_list_store_new(3, GDK_TYPE_PIXBUF, G_TYPE_STRING, G_TYPE_STRING);

	prefs_blist_themes = gtk_list_store_new(3, GDK_TYPE_PIXBUF, G_TYPE_STRING, G_TYPE_STRING);

	prefs_conv_themes = gtk_list_store_new(3, GDK_TYPE_PIXBUF, G_TYPE_STRING, G_TYPE_STRING);

	prefs_conv_variants = gtk_list_store_new(1, G_TYPE_STRING);

	prefs_status_icon_themes = gtk_list_store_new(3, GDK_TYPE_PIXBUF, G_TYPE_STRING, G_TYPE_STRING);

	prefs_smiley_themes = gtk_list_store_new(3, GDK_TYPE_PIXBUF, G_TYPE_STRING, G_TYPE_STRING);
}

static PurpleTheme *
prefs_theme_find_theme(const gchar *path, const gchar *type)
{
	PurpleTheme *theme = purple_theme_manager_load_theme(path, type);
	GDir *dir = g_dir_open(path, 0, NULL);
	const gchar *next;

	while (!PURPLE_IS_THEME(theme) && (next = g_dir_read_name(dir))) {
		gchar *next_path = g_build_filename(path, next, NULL);

		if (g_file_test(next_path, G_FILE_TEST_IS_DIR))
			theme = prefs_theme_find_theme(next_path, type);

		g_free(next_path);
	}

	g_dir_close(dir);

	return theme;
}

/* Eww. Seriously ewww. But thanks, grim! This is taken from guifications2 */
static gboolean
purple_theme_file_copy(const gchar *source, const gchar *destination)
{
	FILE *src, *dest;
	gint chr = EOF;

	if(!(src = g_fopen(source, "rb")))
		return FALSE;
	if(!(dest = g_fopen(destination, "wb"))) {
		fclose(src);
		return FALSE;
	}

	while((chr = fgetc(src)) != EOF) {
		fputc(chr, dest);
	}

	fclose(dest);
	fclose(src);

	return TRUE;
}

static void
free_theme_info(struct theme_info *info)
{
	if (info != NULL) {
		g_free(info->type);
		g_free(info->extension);
		g_free(info->original_name);
		g_free(info);
	}
}

/* installs a theme, info is freed by function */
static void
theme_install_theme(char *path, struct theme_info *info)
{
#ifndef _WIN32
	gchar *command;
#endif
	gchar *destdir;
	const char *tail;
	gboolean is_smiley_theme, is_archive;
	PurpleTheme *theme = NULL;

	if (info == NULL)
		return;

	/* check the extension */
	tail = info->extension ? info->extension : strrchr(path, '.');

	if (!tail) {
		free_theme_info(info);
		return;
	}

	is_archive = !g_ascii_strcasecmp(tail, ".gz") || !g_ascii_strcasecmp(tail, ".tgz");

	/* Just to be safe */
	g_strchomp(path);

	if ((is_smiley_theme = g_str_equal(info->type, "smiley")))
		destdir = g_build_filename(purple_user_dir(), "smileys", NULL);
	else
		destdir = g_build_filename(purple_user_dir(), "themes", "temp", NULL);

	/* We'll check this just to make sure. This also lets us do something different on
	 * other platforms, if need be */
	if (is_archive) {
#ifndef _WIN32
		gchar *path_escaped = g_shell_quote(path);
		gchar *destdir_escaped = g_shell_quote(destdir);

		if (!g_file_test(destdir, G_FILE_TEST_IS_DIR))
			purple_build_dir(destdir, S_IRUSR | S_IWUSR | S_IXUSR);

		command = g_strdup_printf("tar > /dev/null xzf %s -C %s", path_escaped, destdir_escaped);
		g_free(path_escaped);
		g_free(destdir_escaped);

		/* Fire! */
		if (system(command)) {
			purple_notify_error(NULL, NULL, _("Theme failed to unpack."), NULL);
			g_free(command);
			g_free(destdir);
			free_theme_info(info);
			return;
		}
#else
		if (!winpidgin_gz_untar(path, destdir)) {
			purple_notify_error(NULL, NULL, _("Theme failed to unpack."), NULL);
			g_free(destdir);
			free_theme_info(info);
			return;
		}
#endif
	}

	if (is_smiley_theme) {
		/* just extract the folder to the smiley directory */
		prefs_themes_refresh();

	} else if (is_archive) {
		theme = prefs_theme_find_theme(destdir, info->type);

		if (PURPLE_IS_THEME(theme)) {
			/* create the location for the theme */
			gchar *theme_dest = g_build_filename(purple_user_dir(), "themes",
						 purple_theme_get_name(theme),
						 "purple", info->type, NULL);

			if (!g_file_test(theme_dest, G_FILE_TEST_IS_DIR))
				purple_build_dir(theme_dest, S_IRUSR | S_IWUSR | S_IXUSR);

			g_free(theme_dest);
			theme_dest = g_build_filename(purple_user_dir(), "themes",
						 purple_theme_get_name(theme),
						 "purple", info->type, NULL);

			/* move the entire directory to new location */
			g_rename(purple_theme_get_dir(theme), theme_dest);

			g_free(theme_dest);
			g_remove(destdir);
			g_object_unref(theme);

			prefs_themes_refresh();

		} else {
			/* something was wrong with the theme archive */
			g_unlink(destdir);
			purple_notify_error(NULL, NULL, _("Theme failed to load."), NULL);
		}

	} else { /* just a single file so copy it to a new temp directory and attempt to load it*/
		gchar *temp_path, *temp_file;

		temp_path = g_build_filename(purple_user_dir(), "themes", "temp", "sub_folder", NULL);

		if (info->original_name != NULL) {
			/* name was changed from the original (probably a dnd) change it back before loading */
			temp_file = g_build_filename(temp_path, info->original_name, NULL);

		} else {
			gchar *source_name = g_path_get_basename(path);
			temp_file = g_build_filename(temp_path, source_name, NULL);
			g_free(source_name);
		}

		if (!g_file_test(temp_path, G_FILE_TEST_IS_DIR))
			purple_build_dir(temp_path, S_IRUSR | S_IWUSR | S_IXUSR);

		if (purple_theme_file_copy(path, temp_file)) {
			/* find the theme, could be in subfolder */
			theme = prefs_theme_find_theme(temp_path, info->type);

			if (PURPLE_IS_THEME(theme)) {
				gchar *theme_dest = g_build_filename(purple_user_dir(), "themes",
							 purple_theme_get_name(theme),
							 "purple", info->type, NULL);

				if(!g_file_test(theme_dest, G_FILE_TEST_IS_DIR))
					purple_build_dir(theme_dest, S_IRUSR | S_IWUSR | S_IXUSR);

				g_rename(purple_theme_get_dir(theme), theme_dest);

				g_free(theme_dest);
				g_object_unref(theme);

				prefs_themes_refresh();
			} else {
				g_remove(temp_path);
				purple_notify_error(NULL, NULL, _("Theme failed to load."), NULL);
			}
		} else {
			purple_notify_error(NULL, NULL, _("Theme failed to copy."), NULL);
		}

		g_free(temp_file);
		g_free(temp_path);
	}

	g_free(destdir);
	free_theme_info(info);
}

static void
theme_got_url(PurpleUtilFetchUrlData *url_data, gpointer user_data,
		const gchar *themedata, size_t len, const gchar *error_message)
{
	FILE *f;
	gchar *path;
	size_t wc;

	if ((error_message != NULL) || (len == 0)) {
		free_theme_info(user_data);
		return;
	}

	f = purple_mkstemp(&path, TRUE);
	wc = fwrite(themedata, len, 1, f);
	if (wc != 1) {
		purple_debug_warning("theme_got_url", "Unable to write theme data.\n");
		fclose(f);
		g_unlink(path);
		g_free(path);
		free_theme_info(user_data);
		return;
	}
	fclose(f);

	theme_install_theme(path, user_data);

	g_unlink(path);
	g_free(path);
}

static void
theme_dnd_recv(GtkWidget *widget, GdkDragContext *dc, guint x, guint y,
		GtkSelectionData *sd, guint info, guint t, gpointer user_data)
{
	gchar *name = g_strchomp((gchar *)gtk_selection_data_get_data(sd));

	if ((gtk_selection_data_get_length(sd) >= 0)
	 && (gtk_selection_data_get_format(sd) == 8)) {
		/* Well, it looks like the drag event was cool.
		 * Let's do something with it */
		gchar *temp;
		struct theme_info *info =  g_new0(struct theme_info, 1);
		info->type = g_strdup((gchar *)user_data);
		info->extension = g_strdup(g_strrstr(name,"."));
		temp = g_strrstr(name, "/");
		info->original_name = temp ? g_strdup(++temp) : NULL;

		if (!g_ascii_strncasecmp(name, "file://", 7)) {
			GError *converr = NULL;
			gchar *tmp;
			/* It looks like we're dealing with a local file. Let's
			 * just untar it in the right place */
			if(!(tmp = g_filename_from_uri(name, NULL, &converr))) {
				purple_debug(PURPLE_DEBUG_ERROR, "theme dnd", "%s\n",
						   (converr ? converr->message :
							"g_filename_from_uri error"));
				free_theme_info(info);
				return;
			}
			theme_install_theme(tmp, info);
			g_free(tmp);
		} else if (!g_ascii_strncasecmp(name, "http://", 7)) {
			/* Oo, a web drag and drop. This is where things
			 * will start to get interesting */
			purple_util_fetch_url(name, TRUE, NULL, FALSE, -1, theme_got_url, info);
		} else if (!g_ascii_strncasecmp(name, "https://", 8)) {
			/* purple_util_fetch_url() doesn't support HTTPS, but we want users
			 * to be able to drag and drop links from the SF trackers, so
			 * we'll try it as an HTTP URL. */
			char *tmp = g_strdup(name + 1);
			tmp[0] = 'h';
			tmp[1] = 't';
			tmp[2] = 't';
			tmp[3] = 'p';

			purple_util_fetch_url(tmp, TRUE, NULL, FALSE, -1, theme_got_url, info);
			g_free(tmp);
		} else
			free_theme_info(info);

		gtk_drag_finish(dc, TRUE, FALSE, t);
	}

	gtk_drag_finish(dc, FALSE, FALSE, t);
}

/* builds a theme combo box from a list store with colums: icon preview, markup, theme name */
static GtkWidget *
prefs_build_theme_combo_box(GtkListStore *store, const char *current_theme, const char *type)
{
	GtkCellRenderer *cell_rend;
	GtkWidget *combo_box;
	GtkTargetEntry te[3] = {
		{"text/plain", 0, 0},
		{"text/uri-list", 0, 1},
		{"STRING", 0, 2}
	};

	g_return_val_if_fail(store != NULL && current_theme != NULL, NULL);

	combo_box = gtk_combo_box_new_with_model(GTK_TREE_MODEL(store));

	cell_rend = gtk_cell_renderer_pixbuf_new();
	gtk_cell_renderer_set_fixed_size(cell_rend, PREFS_OPTIMAL_ICON_SIZE, PREFS_OPTIMAL_ICON_SIZE);
	gtk_cell_layout_pack_start(GTK_CELL_LAYOUT (combo_box), cell_rend, FALSE);
	gtk_cell_layout_set_attributes(GTK_CELL_LAYOUT(combo_box), cell_rend, "pixbuf", 0, NULL);

	cell_rend = gtk_cell_renderer_text_new();
	gtk_cell_layout_pack_start(GTK_CELL_LAYOUT (combo_box), cell_rend, TRUE);
	gtk_cell_layout_set_attributes(GTK_CELL_LAYOUT(combo_box), cell_rend, "markup", 1, NULL);
	g_object_set(cell_rend, "ellipsize", PANGO_ELLIPSIZE_END, NULL);

	gtk_drag_dest_set(combo_box, GTK_DEST_DEFAULT_MOTION | GTK_DEST_DEFAULT_HIGHLIGHT | GTK_DEST_DEFAULT_DROP, te,
					sizeof(te) / sizeof(GtkTargetEntry) , GDK_ACTION_COPY | GDK_ACTION_MOVE);

	g_signal_connect(G_OBJECT(combo_box), "drag_data_received", G_CALLBACK(theme_dnd_recv), (gpointer) type);

	return combo_box;
}

/* sets the current sound theme */
static void
prefs_set_sound_theme_cb(GtkComboBox *combo_box, gpointer user_data)
{
	gint i;
	gchar *pref;
	gchar *new_theme;
	GtkTreeIter new_iter;

	if(gtk_combo_box_get_active_iter(combo_box, &new_iter) && !prefs_sound_themes_loading) {

		gtk_tree_model_get(GTK_TREE_MODEL(prefs_sound_themes), &new_iter, 2, &new_theme, -1);

		purple_prefs_set_string(PIDGIN_PREFS_ROOT "/sound/theme", new_theme);

		/* New theme removes all customization */
		for(i = 0; i < PURPLE_NUM_SOUNDS; i++){
			pref = g_strdup_printf(PIDGIN_PREFS_ROOT "/sound/file/%s",
						pidgin_sound_get_event_option(i));
			purple_prefs_set_path(pref, "");
			g_free(pref);
		}

		/* gets rid of the "(Custom)" from the last selection */
		pref_sound_generate_markup();

		gtk_entry_set_text(GTK_ENTRY(sound_entry), _("(default)"));

		g_free(new_theme);
	}
}

/* sets the current smiley theme */
static void
prefs_set_smiley_theme_cb(GtkComboBox *combo_box, gpointer user_data)
{
	gchar *new_theme;
	GtkTreeIter new_iter;

	if (gtk_combo_box_get_active_iter(combo_box, &new_iter)) {

		gtk_tree_model_get(GTK_TREE_MODEL(prefs_smiley_themes), &new_iter, 2, &new_theme, -1);

		purple_prefs_set_string(PIDGIN_PREFS_ROOT "/smileys/theme", new_theme);
#if 0
/* TODO: WebKit-ify smileys */
		pidgin_themes_smiley_themeize(sample_webview);
#endif

		g_free(new_theme);
	}
}


/* Does same as normal sort, except "none" is sorted first */
static gint pidgin_sort_smileys (GtkTreeModel	*model,
						GtkTreeIter		*a,
						GtkTreeIter		*b,
						gpointer		userdata)
{
	gint ret = 0;
	gchar *name1 = NULL, *name2 = NULL;

	gtk_tree_model_get(model, a, 2, &name1, -1);
	gtk_tree_model_get(model, b, 2, &name2, -1);

	if (name1 == NULL || name2 == NULL) {
		if (!(name1 == NULL && name2 == NULL))
			ret = (name1 == NULL) ? -1: 1;
	} else if (!g_ascii_strcasecmp(name1, "none")) {
		if (!g_utf8_collate(name1, name2))
			ret = 0;
		else
			/* Sort name1 first */
			ret = -1;
	} else if (!g_ascii_strcasecmp(name2, "none")) {
		/* Sort name2 first */
		ret = 1;
	} else {
		/* Neither string is "none", default to normal sort */
		ret = purple_utf8_strcasecmp(name1, name2);
	}

	g_free(name1);
	g_free(name2);

	return ret;
}

/* sets the current buddy list theme */
static void
prefs_set_blist_theme_cb(GtkComboBox *combo_box, gpointer user_data)
{
	PidginBlistTheme *theme =  NULL;
	GtkTreeIter iter;
	gchar *name = NULL;

	if(gtk_combo_box_get_active_iter(combo_box, &iter)) {

		gtk_tree_model_get(GTK_TREE_MODEL(prefs_blist_themes), &iter, 2, &name, -1);

		if(!name || !g_str_equal(name, ""))
			theme = PIDGIN_BLIST_THEME(purple_theme_manager_find_theme(name, "blist"));

		g_free(name);

		pidgin_blist_set_theme(theme);
	}
}

/* sets the current conversation theme */
static void
prefs_set_conv_theme_cb(GtkComboBox *combo_box, gpointer user_data)
{
	PidginConvTheme *theme =  NULL;
	GtkTreeIter iter;
	gchar *name = NULL;

	if (gtk_combo_box_get_active_iter(combo_box, &iter)) {
		const GList *variants;
		const char *current_variant;
		gboolean unset = TRUE;

		gtk_tree_model_get(GTK_TREE_MODEL(prefs_conv_themes), &iter, 2, &name, -1);
		if (!name || !*name) {
			g_free(name);
			return;
		}

		purple_prefs_set_string(PIDGIN_PREFS_ROOT "/conversations/theme", name);

		/* Update list of variants */
		gtk_list_store_clear(prefs_conv_variants);

		theme = PIDGIN_CONV_THEME(purple_theme_manager_find_theme(name, "conversation"));
		current_variant = pidgin_conversation_theme_get_variant(theme);

		variants = pidgin_conversation_theme_get_variants(theme);
		for (; variants && current_variant; variants = g_list_next(variants)) {
			gtk_list_store_append(prefs_conv_variants, &iter);
			gtk_list_store_set(prefs_conv_variants, &iter, 0, variants->data, -1);

			if (g_str_equal(variants->data, current_variant)) {
				gtk_combo_box_set_active_iter(GTK_COMBO_BOX(prefs_conv_variants_combo_box), &iter);
				unset = FALSE;
			}
		}

		if (unset)
			gtk_combo_box_set_active(GTK_COMBO_BOX(prefs_conv_variants_combo_box), 0);

		g_free(name);
	}
}

/* sets the current conversation theme variant */
static void
prefs_set_conv_variant_cb(GtkComboBox *combo_box, gpointer user_data)
{
	PidginConvTheme *theme =  NULL;
	GtkTreeIter iter;
	gchar *name = NULL;

	if (gtk_combo_box_get_active_iter(GTK_COMBO_BOX(prefs_conv_themes_combo_box), &iter)) {
		gtk_tree_model_get(GTK_TREE_MODEL(prefs_conv_themes), &iter, 2, &name, -1);
		theme = PIDGIN_CONV_THEME(purple_theme_manager_find_theme(name, "conversation"));
		g_free(name);

		if (gtk_combo_box_get_active_iter(combo_box, &iter)) {
			gtk_tree_model_get(GTK_TREE_MODEL(prefs_conv_variants), &iter, 0, &name, -1);
			pidgin_conversation_theme_set_variant(theme, name);
			g_free(name);
		}
	}
}

/* sets the current icon theme */
static void
prefs_set_status_icon_theme_cb(GtkComboBox *combo_box, gpointer user_data)
{
	PidginStatusIconTheme *theme = NULL;
	GtkTreeIter iter;
	gchar *name = NULL;

	if(gtk_combo_box_get_active_iter(combo_box, &iter)) {

		gtk_tree_model_get(GTK_TREE_MODEL(prefs_status_icon_themes), &iter, 2, &name, -1);

		if(!name || !g_str_equal(name, ""))
			theme = PIDGIN_STATUS_ICON_THEME(purple_theme_manager_find_theme(name, "status-icon"));

		g_free(name);

		pidgin_stock_load_status_icon_theme(theme);
		pidgin_blist_refresh(purple_get_blist());
	}
}

static GtkWidget *
add_theme_prefs_combo(GtkWidget *vbox,
                      GtkSizeGroup *combo_sg, GtkSizeGroup *label_sg,
                      GtkListStore *theme_store,
                      GCallback combo_box_cb, gpointer combo_box_cb_user_data,
                      const char *label_str, const char *prefs_path,
                      const char *theme_type)
{
	GtkWidget *label;
	GtkWidget *combo_box = NULL;
	GtkWidget *themesel_hbox = gtk_hbox_new(FALSE, PIDGIN_HIG_BOX_SPACE);

	label = gtk_label_new(label_str);
	gtk_misc_set_alignment(GTK_MISC(label), 0, 0.5);
	gtk_size_group_add_widget(label_sg, label);
	gtk_box_pack_start(GTK_BOX(themesel_hbox), label, FALSE, FALSE, 0);

	combo_box = prefs_build_theme_combo_box(theme_store,
						purple_prefs_get_string(prefs_path),
						theme_type);
	g_signal_connect(G_OBJECT(combo_box), "changed",
						(GCallback)combo_box_cb, combo_box_cb_user_data);
	gtk_size_group_add_widget(combo_sg, combo_box);
	gtk_box_pack_start(GTK_BOX(themesel_hbox), combo_box, TRUE, TRUE, 0);

	gtk_box_pack_start(GTK_BOX(vbox), themesel_hbox, FALSE, FALSE, 0);

	return combo_box;
}

static GtkWidget *
add_child_theme_prefs_combo(GtkWidget *vbox, GtkSizeGroup *combo_sg,
                             GtkSizeGroup *label_sg, GtkListStore *theme_store,
                             GCallback combo_box_cb, gpointer combo_box_cb_user_data,
                             const char *label_str)
{
	GtkWidget *label;
	GtkWidget *combo_box;
	GtkWidget *themesel_hbox;
	GtkCellRenderer *cell_rend;

	themesel_hbox = gtk_hbox_new(FALSE, PIDGIN_HIG_BOX_SPACE);
	gtk_box_pack_start(GTK_BOX(vbox), themesel_hbox, FALSE, FALSE, 0);

	label = gtk_label_new(label_str);
	gtk_misc_set_alignment(GTK_MISC(label), 1, 0.5);
	gtk_size_group_add_widget(label_sg, label);
	gtk_box_pack_start(GTK_BOX(themesel_hbox), label, FALSE, FALSE, 0);

	combo_box = gtk_combo_box_new_with_model(GTK_TREE_MODEL(theme_store));

	cell_rend = gtk_cell_renderer_text_new();
	gtk_cell_layout_pack_start(GTK_CELL_LAYOUT(combo_box), cell_rend, TRUE);
	gtk_cell_layout_set_attributes(GTK_CELL_LAYOUT(combo_box), cell_rend, "text", 0, NULL);
	g_object_set(cell_rend, "ellipsize", PANGO_ELLIPSIZE_END, NULL);

	g_signal_connect(G_OBJECT(combo_box), "changed",
						(GCallback)combo_box_cb, combo_box_cb_user_data);
	gtk_size_group_add_widget(combo_sg, combo_box);
	gtk_box_pack_start(GTK_BOX(themesel_hbox), combo_box, TRUE, TRUE, 0);

	return combo_box;
}

static GtkWidget *
theme_page(void)
{
	GtkWidget *label;
	GtkWidget *ret, *vbox;
	GtkSizeGroup *label_sg = gtk_size_group_new(GTK_SIZE_GROUP_HORIZONTAL);
	GtkSizeGroup *combo_sg = gtk_size_group_new(GTK_SIZE_GROUP_HORIZONTAL);

	ret = gtk_vbox_new(FALSE, PIDGIN_HIG_CAT_SPACE);
	gtk_container_set_border_width (GTK_CONTAINER (ret), PIDGIN_HIG_BORDER);

	vbox = pidgin_make_frame(ret, _("Theme Selections"));

	/* Instructions */
	label = gtk_label_new(_("Select a theme that you would like to use from "
							"the lists below.\nNew themes can be installed by "
							"dragging and dropping them onto the theme list."));

	gtk_misc_set_alignment(GTK_MISC(label), 0, 0.5);
	gtk_label_set_justify(GTK_LABEL(label), GTK_JUSTIFY_LEFT);

	gtk_box_pack_start(GTK_BOX(vbox), label, TRUE, FALSE, 0);
	gtk_widget_show(label);

	/* Buddy List Themes */
	prefs_blist_themes_combo_box = add_theme_prefs_combo(
		vbox, combo_sg, label_sg, prefs_blist_themes,
		(GCallback)prefs_set_blist_theme_cb, NULL,
		_("Buddy List Theme:"), PIDGIN_PREFS_ROOT "/blist/theme", "blist");

	/* Conversation Themes */
	prefs_conv_themes_combo_box = add_theme_prefs_combo(
		vbox, combo_sg, label_sg, prefs_conv_themes,
		(GCallback)prefs_set_conv_theme_cb, NULL,
		_("Conversation Theme:"), PIDGIN_PREFS_ROOT "/conversations/theme", "conversation");

	/* Conversation Theme Variants */
	prefs_conv_variants_combo_box = add_child_theme_prefs_combo(
		vbox, combo_sg, label_sg, prefs_conv_variants,
		(GCallback)prefs_set_conv_variant_cb, NULL, _("\tVariant:"));

	gtk_tree_sortable_set_sort_column_id(GTK_TREE_SORTABLE(prefs_conv_variants),
	                                     0, GTK_SORT_ASCENDING);

	/* Status Icon Themes */
	prefs_status_themes_combo_box = add_theme_prefs_combo(
		vbox, combo_sg, label_sg, prefs_status_icon_themes,
		(GCallback)prefs_set_status_icon_theme_cb, NULL,
		_("Status Icon Theme:"), PIDGIN_PREFS_ROOT "/status/icon-theme", "icon");

	/* Sound Themes */
	prefs_sound_themes_combo_box = add_theme_prefs_combo(
		vbox, combo_sg, label_sg, prefs_sound_themes,
		(GCallback)prefs_set_sound_theme_cb, NULL,
		_("Sound Theme:"), PIDGIN_PREFS_ROOT "/sound/theme", "sound");

	/* Smiley Themes */
	prefs_smiley_themes_combo_box = add_theme_prefs_combo(
		vbox, combo_sg, label_sg, prefs_smiley_themes,
		(GCallback)prefs_set_smiley_theme_cb, NULL,
		_("Smiley Theme:"), PIDGIN_PREFS_ROOT "/smileys/theme", "smiley");

	/* Custom sort so "none" theme is at top of list */
	gtk_tree_sortable_set_sort_func(GTK_TREE_SORTABLE(prefs_smiley_themes),
	                                2, pidgin_sort_smileys, NULL, NULL);
	gtk_tree_sortable_set_sort_column_id(GTK_TREE_SORTABLE(prefs_smiley_themes),
										 2, GTK_SORT_ASCENDING);

	gtk_widget_show_all(ret);

	return ret;
}

static void
formatting_toggle_cb(GtkWebView *webview, GtkWebViewButtons buttons, void *toolbar)
{
	gboolean bold, italic, uline, strike;

	gtk_webview_get_current_format(webview, &bold, &italic, &uline, &strike);

	if (buttons & GTK_WEBVIEW_BOLD)
		purple_prefs_set_bool(PIDGIN_PREFS_ROOT "/conversations/send_bold",
		                      bold);
	if (buttons & GTK_WEBVIEW_ITALIC)
		purple_prefs_set_bool(PIDGIN_PREFS_ROOT "/conversations/send_italic",
		                      italic);
	if (buttons & GTK_WEBVIEW_UNDERLINE)
		purple_prefs_set_bool(PIDGIN_PREFS_ROOT "/conversations/send_underline",
		                      uline);
	if (buttons & GTK_WEBVIEW_STRIKE)
		purple_prefs_set_bool(PIDGIN_PREFS_ROOT "/conversations/send_strike",
		                      strike);

	if (buttons & GTK_WEBVIEW_GROW || buttons & GTK_WEBVIEW_SHRINK)
		purple_prefs_set_int(PIDGIN_PREFS_ROOT "/conversations/font_size",
		                     gtk_webview_get_current_fontsize(webview));
	if (buttons & GTK_WEBVIEW_FACE) {
		char *face = gtk_webview_get_current_fontface(webview);

		if (face)
			purple_prefs_set_string(PIDGIN_PREFS_ROOT "/conversations/font_face", face);
		else
			purple_prefs_set_string(PIDGIN_PREFS_ROOT "/conversations/font_face", "");

		g_free(face);
	}

	if (buttons & GTK_WEBVIEW_FORECOLOR) {
		char *color = gtk_webview_get_current_forecolor(webview);

		if (color)
			purple_prefs_set_string(PIDGIN_PREFS_ROOT "/conversations/fgcolor", color);
		else
			purple_prefs_set_string(PIDGIN_PREFS_ROOT "/conversations/fgcolor", "");

		g_free(color);
	}

	if (buttons & GTK_WEBVIEW_BACKCOLOR) {
		char *color = gtk_webview_get_current_backcolor(webview);

		if (color)
			purple_prefs_set_string(PIDGIN_PREFS_ROOT "/conversations/bgcolor", color);
		else
			purple_prefs_set_string(PIDGIN_PREFS_ROOT "/conversations/bgcolor", "");

		g_free(color);
	}
}

static void
formatting_clear_cb(GtkWebView *webview, void *data)
{
	purple_prefs_set_bool(PIDGIN_PREFS_ROOT "/conversations/send_bold", FALSE);
	purple_prefs_set_bool(PIDGIN_PREFS_ROOT "/conversations/send_italic", FALSE);
	purple_prefs_set_bool(PIDGIN_PREFS_ROOT "/conversations/send_underline", FALSE);
	purple_prefs_set_bool(PIDGIN_PREFS_ROOT "/conversations/send_strike", FALSE);

	purple_prefs_set_int(PIDGIN_PREFS_ROOT "/conversations/font_size", 3);

	purple_prefs_set_string(PIDGIN_PREFS_ROOT "/conversations/font_face", "");
	purple_prefs_set_string(PIDGIN_PREFS_ROOT "/conversations/fgcolor", "");
	purple_prefs_set_string(PIDGIN_PREFS_ROOT "/conversations/bgcolor", "");
}

static void
conversation_usetabs_cb(const char *name, PurplePrefType type,
						gconstpointer value, gpointer data)
{
	gboolean usetabs = GPOINTER_TO_INT(value);

	if (usetabs)
		gtk_widget_set_sensitive(GTK_WIDGET(data), TRUE);
	else
		gtk_widget_set_sensitive(GTK_WIDGET(data), FALSE);
}


#define CONVERSATION_CLOSE_ACCEL_PATH "<main>/Conversation/Close"

/* Filled in in keyboard_shortcuts(). */
static GtkAccelKey ctrl_w = { 0, 0, 0 };
static GtkAccelKey escape = { 0, 0, 0 };

static guint escape_closes_conversation_cb_id = 0;

static gboolean
accel_is_escape(GtkAccelKey *k)
{
	return (k->accel_key == escape.accel_key
		&& k->accel_mods == escape.accel_mods);
}

/* Update the tickybox in Preferences when the keybinding for Conversation ->
 * Close is changed via Gtk.
 */
static void
conversation_close_accel_changed_cb (GtkAccelMap    *object,
                                     gchar          *accel_path,
                                     guint           accel_key,
                                     GdkModifierType accel_mods,
                                     gpointer        checkbox_)
{
	GtkToggleButton *checkbox = GTK_TOGGLE_BUTTON(checkbox_);
	GtkAccelKey new = { accel_key, accel_mods, 0 };

	g_signal_handler_block(checkbox, escape_closes_conversation_cb_id);
	gtk_toggle_button_set_active(checkbox, accel_is_escape(&new));
	g_signal_handler_unblock(checkbox, escape_closes_conversation_cb_id);
}


static void
escape_closes_conversation_cb(GtkWidget *w,
                              gpointer unused)
{
	gboolean active = gtk_toggle_button_get_active(GTK_TOGGLE_BUTTON(w));
	gboolean changed;
	GtkAccelKey *new_key = active ? &escape : &ctrl_w;

	changed = gtk_accel_map_change_entry(CONVERSATION_CLOSE_ACCEL_PATH,
		new_key->accel_key, new_key->accel_mods, TRUE);

	/* If another path is already bound to the new accelerator,
	 * _change_entry tries to delete that binding (because it was passed
	 * replace=TRUE).  If that other path is locked, then _change_entry
	 * will fail.  We don't ever lock any accelerator paths, so this case
	 * should never arise.
	 */
	if(!changed)
		purple_debug_warning("gtkprefs", "Escape accel failed to change\n");
}


/* Creates preferences for keyboard shortcuts that it's hard to change with the
 * standard Gtk accelerator-changing mechanism.
 */
static void
keyboard_shortcuts(GtkWidget *page)
{
	GtkWidget *vbox = pidgin_make_frame(page, _("Keyboard Shortcuts"));
	GtkWidget *checkbox;
	GtkAccelKey current = { 0, 0, 0 };
	GtkAccelMap *map = gtk_accel_map_get();

	/* Maybe it would be better just to hardcode the values?
	 * -- resiak, 2007-04-30
	 */
	if (ctrl_w.accel_key == 0)
	{
		gtk_accelerator_parse ("<Control>w", &(ctrl_w.accel_key),
			&(ctrl_w.accel_mods));
		g_assert(ctrl_w.accel_key != 0);

		gtk_accelerator_parse ("Escape", &(escape.accel_key),
			&(escape.accel_mods));
		g_assert(escape.accel_key != 0);
	}

	checkbox = gtk_check_button_new_with_mnemonic(
		_("Cl_ose conversations with the Escape key"));
	gtk_accel_map_lookup_entry(CONVERSATION_CLOSE_ACCEL_PATH, &current);
	gtk_toggle_button_set_active(GTK_TOGGLE_BUTTON(checkbox),
		accel_is_escape(&current));

	escape_closes_conversation_cb_id = g_signal_connect(checkbox,
		"clicked", G_CALLBACK(escape_closes_conversation_cb), NULL);

	g_signal_connect_object(map, "changed::" CONVERSATION_CLOSE_ACCEL_PATH,
		G_CALLBACK(conversation_close_accel_changed_cb), checkbox, (GConnectFlags)0);

	gtk_box_pack_start(GTK_BOX(vbox), checkbox, FALSE, FALSE, 0);
}

static GtkWidget *
interface_page(void)
{
	GtkWidget *ret;
	GtkWidget *vbox;
	GtkWidget *vbox2;
	GtkWidget *label;
	GtkSizeGroup *sg;
	GList *names = NULL;

	ret = gtk_vbox_new(FALSE, PIDGIN_HIG_CAT_SPACE);
	gtk_container_set_border_width(GTK_CONTAINER(ret), PIDGIN_HIG_BORDER);

	sg = gtk_size_group_new(GTK_SIZE_GROUP_HORIZONTAL);

	/* System Tray */
	vbox = pidgin_make_frame(ret, _("System Tray Icon"));
	label = pidgin_prefs_dropdown(vbox, _("_Show system tray icon:"), PURPLE_PREF_STRING,
					PIDGIN_PREFS_ROOT "/docklet/show",
					_("Always"), "always",
					_("On unread messages"), "pending",
					_("Never"), "never",
					NULL);
	gtk_size_group_add_widget(sg, label);
	gtk_misc_set_alignment(GTK_MISC(label), 0.0, 0.5);

	vbox = pidgin_make_frame(ret, _("Conversation Window"));
	label = pidgin_prefs_dropdown(vbox, _("_Hide new IM conversations:"),
					PURPLE_PREF_STRING, PIDGIN_PREFS_ROOT "/conversations/im/hide_new",
					_("Never"), "never",
					_("When away"), "away",
					_("Always"), "always",
					NULL);
	gtk_size_group_add_widget(sg, label);
	gtk_misc_set_alignment(GTK_MISC(label), 0.0, 0.5);

#ifdef _WIN32
	pidgin_prefs_checkbox(_("Minimi_ze new conversation windows"), PIDGIN_PREFS_ROOT "/win32/minimize_new_convs", vbox);
#endif

	/* All the tab options! */
	vbox = pidgin_make_frame(ret, _("Tabs"));

	pidgin_prefs_checkbox(_("Show IMs and chats in _tabbed windows"),
							PIDGIN_PREFS_ROOT "/conversations/tabs", vbox);

	/*
	 * Connect a signal to the above preference.  When conversations are not
	 * shown in a tabbed window then all tabbing options should be disabled.
	 */
	vbox2 = gtk_vbox_new(FALSE, 9);
	gtk_box_pack_start(GTK_BOX(vbox), vbox2, FALSE, FALSE, 0);
	purple_prefs_connect_callback(prefs, PIDGIN_PREFS_ROOT "/conversations/tabs",
	                            conversation_usetabs_cb, vbox2);
	if (!purple_prefs_get_bool(PIDGIN_PREFS_ROOT "/conversations/tabs"))
		gtk_widget_set_sensitive(vbox2, FALSE);

	pidgin_prefs_checkbox(_("Show close b_utton on tabs"),
				PIDGIN_PREFS_ROOT "/conversations/close_on_tabs", vbox2);

	label = pidgin_prefs_dropdown(vbox2, _("_Placement:"), PURPLE_PREF_INT,
					PIDGIN_PREFS_ROOT "/conversations/tab_side",
					_("Top"), GTK_POS_TOP,
					_("Bottom"), GTK_POS_BOTTOM,
					_("Left"), GTK_POS_LEFT,
					_("Right"), GTK_POS_RIGHT,
					_("Left Vertical"), GTK_POS_LEFT|8,
					_("Right Vertical"), GTK_POS_RIGHT|8,
					NULL);
	gtk_size_group_add_widget(sg, label);
	gtk_misc_set_alignment(GTK_MISC(label), 0.0, 0.5);

	names = pidgin_conv_placement_get_options();
	label = pidgin_prefs_dropdown_from_list(vbox2, _("N_ew conversations:"),
				PURPLE_PREF_STRING, PIDGIN_PREFS_ROOT "/conversations/placement", names);
	gtk_misc_set_alignment(GTK_MISC(label), 0.0, 0.5);

	gtk_size_group_add_widget(sg, label);

	g_list_free(names);

	keyboard_shortcuts(ret);

	gtk_widget_show_all(ret);
	g_object_unref(sg);
	return ret;
}

#ifdef _WIN32
static void
apply_custom_font(void)
{
	PangoFontDescription *desc = NULL;
	if (!purple_prefs_get_bool(PIDGIN_PREFS_ROOT "/conversations/use_theme_font")) {
		const char *font = purple_prefs_get_string(PIDGIN_PREFS_ROOT "/conversations/custom_font");
		desc = pango_font_description_from_string(font);
	}

	gtk_widget_modify_font(sample_webview, desc);
	if (desc)
		pango_font_description_free(desc);

}
static void
pidgin_custom_font_set(GtkFontButton *font_button, gpointer nul)
{

	purple_prefs_set_string(PIDGIN_PREFS_ROOT "/conversations/custom_font",
				gtk_font_button_get_font_name(font_button));

	apply_custom_font();
}
#endif

static GtkWidget *
conv_page(void)
{
	GtkWidget *ret;
	GtkWidget *vbox;
	GtkWidget *toolbar;
	GtkWidget *iconpref1;
	GtkWidget *iconpref2;
	GtkWidget *webview;
	GtkWidget *frame;
	GtkWidget *hbox;
	GtkWidget *checkbox;
	GtkWidget *spin_button;

	ret = gtk_vbox_new(FALSE, PIDGIN_HIG_CAT_SPACE);
	gtk_container_set_border_width(GTK_CONTAINER(ret), PIDGIN_HIG_BORDER);

	vbox = pidgin_make_frame(ret, _("Conversations"));

	pidgin_prefs_checkbox(_("Show _formatting on incoming messages"),
				PIDGIN_PREFS_ROOT "/conversations/show_incoming_formatting", vbox);
	pidgin_prefs_checkbox(_("Close IMs immediately when the tab is closed"),
				PIDGIN_PREFS_ROOT "/conversations/im/close_immediately", vbox);

	iconpref1 = pidgin_prefs_checkbox(_("Show _detailed information"),
			PIDGIN_PREFS_ROOT "/conversations/im/show_buddy_icons", vbox);
	iconpref2 = pidgin_prefs_checkbox(_("Enable buddy ic_on animation"),
			PIDGIN_PREFS_ROOT "/conversations/im/animate_buddy_icons", vbox);
	if (!purple_prefs_get_bool(PIDGIN_PREFS_ROOT "/conversations/im/show_buddy_icons"))
		gtk_widget_set_sensitive(iconpref2, FALSE);
	g_signal_connect(G_OBJECT(iconpref1), "clicked",
					 G_CALLBACK(pidgin_toggle_sensitive), iconpref2);

	pidgin_prefs_checkbox(_("_Notify buddies that you are typing to them"),
			"/purple/conversations/im/send_typing", vbox);
#ifdef USE_GTKSPELL
	pidgin_prefs_checkbox(_("Highlight _misspelled words"),
			PIDGIN_PREFS_ROOT "/conversations/spellcheck", vbox);
#endif

	pidgin_prefs_checkbox(_("Use smooth-scrolling"), PIDGIN_PREFS_ROOT "/conversations/use_smooth_scrolling", vbox);

#ifdef _WIN32
	pidgin_prefs_checkbox(_("F_lash window when IMs are received"), PIDGIN_PREFS_ROOT "/win32/blink_im", vbox);
#endif
	hbox = gtk_hbox_new(FALSE, PIDGIN_HIG_BOX_SPACE);

	checkbox = pidgin_prefs_checkbox(_("Resize incoming custom smileys"),
			PIDGIN_PREFS_ROOT "/conversations/resize_custom_smileys", hbox);

	spin_button = pidgin_prefs_labeled_spin_button(hbox,
		_("Maximum size:"),
		PIDGIN_PREFS_ROOT "/conversations/custom_smileys_size",
		16, 512, NULL);

	if (!purple_prefs_get_bool(
				PIDGIN_PREFS_ROOT "/conversations/resize_custom_smileys"))
		gtk_widget_set_sensitive(GTK_WIDGET(spin_button), FALSE);

	g_signal_connect(G_OBJECT(checkbox), "clicked",
					 G_CALLBACK(pidgin_toggle_sensitive), spin_button);

	pidgin_add_widget_to_vbox(GTK_BOX(vbox), NULL, NULL, hbox, TRUE, NULL);

	pidgin_prefs_labeled_spin_button(vbox,
		_("Minimum input area height in lines:"),
		PIDGIN_PREFS_ROOT "/conversations/minimum_entry_lines",
		1, 8, NULL);

#ifdef _WIN32
	{
	GtkWidget *fontpref, *font_button, *hbox;
	const char *font_name;
	vbox = pidgin_make_frame(ret, _("Font"));

	fontpref = pidgin_prefs_checkbox(_("Use font from _theme"),
									 PIDGIN_PREFS_ROOT "/conversations/use_theme_font", vbox);

	font_name = purple_prefs_get_string(PIDGIN_PREFS_ROOT "/conversations/custom_font");
	if ((font_name == NULL) || (*font_name == '\0')) {
		font_button = gtk_font_button_new();
	} else {
		font_button = gtk_font_button_new_with_font(font_name);
	}

	gtk_font_button_set_show_style(GTK_FONT_BUTTON(font_button), TRUE);
	hbox = pidgin_add_widget_to_vbox(GTK_BOX(vbox), _("Conversation _font:"), NULL, font_button, FALSE, NULL);
	if (purple_prefs_get_bool(PIDGIN_PREFS_ROOT "/conversations/use_theme_font"))
		gtk_widget_set_sensitive(hbox, FALSE);
	g_signal_connect(G_OBJECT(fontpref), "clicked", G_CALLBACK(pidgin_toggle_sensitive), hbox);
	g_signal_connect(G_OBJECT(fontpref), "clicked", G_CALLBACK(apply_custom_font), hbox);
	g_signal_connect(G_OBJECT(font_button), "font-set", G_CALLBACK(pidgin_custom_font_set), NULL);

	}
#endif

	vbox = pidgin_make_frame(ret, _("Default Formatting"));

	frame = pidgin_create_webview(TRUE, &webview, &toolbar, NULL);
	gtk_widget_show(frame);
	gtk_widget_set_name(webview, "pidgin_prefs_font_webview");
	gtk_widget_set_size_request(frame, 450, -1);
	gtk_webview_set_whole_buffer_formatting_only(GTK_WEBVIEW(webview), TRUE);
	gtk_webview_set_format_functions(GTK_WEBVIEW(webview),
	                                 GTK_WEBVIEW_BOLD |
	                                 GTK_WEBVIEW_ITALIC |
	                                 GTK_WEBVIEW_UNDERLINE |
	                                 GTK_WEBVIEW_STRIKE |
	                                 GTK_WEBVIEW_GROW |
	                                 GTK_WEBVIEW_SHRINK |
	                                 GTK_WEBVIEW_FACE |
	                                 GTK_WEBVIEW_FORECOLOR |
	                                 GTK_WEBVIEW_BACKCOLOR);

	gtk_webview_append_html(GTK_WEBVIEW(webview),
	                        _("This is how your outgoing message text will "
	                          "appear when you use protocols that support "
	                          "formatting."));

	gtk_box_pack_start(GTK_BOX(vbox), frame, TRUE, TRUE, 0);

	gtk_webview_setup_entry(GTK_WEBVIEW(webview),
	                        PURPLE_CONNECTION_HTML |
	                        PURPLE_CONNECTION_FORMATTING_WBFO);

	g_signal_connect_after(G_OBJECT(webview), "format-toggled",
	                       G_CALLBACK(formatting_toggle_cb), toolbar);
	g_signal_connect_after(G_OBJECT(webview), "format-cleared",
	                       G_CALLBACK(formatting_clear_cb), NULL);
	sample_webview = webview;

	gtk_widget_show(ret);

	return ret;
}

static void
network_ip_changed(GtkEntry *entry, gpointer data)
{
	const gchar *text = gtk_entry_get_text(entry);
	GdkColor color;

	if (text && *text) {
		if (purple_ip_address_is_valid(text)) {
			color.red = 0xAFFF;
			color.green = 0xFFFF;
			color.blue = 0xAFFF;

			purple_network_set_public_ip(text);
		} else {
			color.red = 0xFFFF;
			color.green = 0xAFFF;
			color.blue = 0xAFFF;
		}

		gtk_widget_modify_base(GTK_WIDGET(entry), GTK_STATE_NORMAL, &color);

	} else {
		purple_network_set_public_ip("");
		gtk_widget_modify_base(GTK_WIDGET(entry), GTK_STATE_NORMAL, NULL);
	}
}

static gboolean
network_stun_server_changed_cb(GtkWidget *widget,
                               GdkEventFocus *event, gpointer data)
{
	GtkEntry *entry = GTK_ENTRY(widget);
	purple_prefs_set_string("/purple/network/stun_server",
		gtk_entry_get_text(entry));
	purple_network_set_stun_server(gtk_entry_get_text(entry));

	return FALSE;
}

static gboolean
network_turn_server_changed_cb(GtkWidget *widget,
                               GdkEventFocus *event, gpointer data)
{
	GtkEntry *entry = GTK_ENTRY(widget);
	purple_prefs_set_string("/purple/network/turn_server",
		gtk_entry_get_text(entry));
	purple_network_set_turn_server(gtk_entry_get_text(entry));

	return FALSE;
}

static void
proxy_changed_cb(const char *name, PurplePrefType type,
				 gconstpointer value, gpointer data)
{
	GtkWidget *frame = data;
	const char *proxy = value;

	if (strcmp(proxy, "none") && strcmp(proxy, "envvar"))
		gtk_widget_show_all(frame);
	else
		gtk_widget_hide(frame);
}

static void
proxy_print_option(GtkEntry *entry, int entrynum)
{
	if (entrynum == PROXYHOST)
		purple_prefs_set_string("/purple/proxy/host", gtk_entry_get_text(entry));
	else if (entrynum == PROXYPORT)
		purple_prefs_set_int("/purple/proxy/port", atoi(gtk_entry_get_text(entry)));
	else if (entrynum == PROXYUSER)
		purple_prefs_set_string("/purple/proxy/username", gtk_entry_get_text(entry));
	else if (entrynum == PROXYPASS)
		purple_prefs_set_string("/purple/proxy/password", gtk_entry_get_text(entry));
}

static void
proxy_button_clicked_cb(GtkWidget *button, gchar *program)
{
	GError *err = NULL;

	if (g_spawn_command_line_async(program, &err))
		return;

	purple_notify_error(NULL, NULL, _("Cannot start proxy configuration program."), err->message);
	g_error_free(err);
}

#ifndef _WIN32
static void
browser_button_clicked_cb(GtkWidget *button, gchar *path)
{
	GError *err = NULL;

	if (g_spawn_command_line_async(path, &err))
		return;

	purple_notify_error(NULL, NULL, _("Cannot start browser configuration program."), err->message);
	g_error_free(err);
}
#endif

static void
auto_ip_button_clicked_cb(GtkWidget *button, gpointer null)
{
	const char *ip;
	PurpleStunNatDiscovery *stun;
	char *auto_ip_text;

	/* purple_network_get_my_ip will return the IP that was set by the user with
	   purple_network_set_public_ip, so make a lookup for the auto-detected IP
	   ourselves. */

	if (purple_prefs_get_bool("/purple/network/auto_ip")) {
		/* Check if STUN discovery was already done */
		stun = purple_stun_discover(NULL);
		if ((stun != NULL) && (stun->status == PURPLE_STUN_STATUS_DISCOVERED)) {
			ip = stun->publicip;
		} else {
			/* Attempt to get the IP from a NAT device using UPnP */
			ip = purple_upnp_get_public_ip();
			if (ip == NULL) {
				/* Attempt to get the IP from a NAT device using NAT-PMP */
				ip = purple_pmp_get_public_ip();
				if (ip == NULL) {
					/* Just fetch the IP of the local system */
					ip = purple_network_get_local_system_ip(-1);
				}
			}
		}
	}
	else
		ip = _("Disabled");

	auto_ip_text = g_strdup_printf(_("Use _automatically detected IP address: %s"), ip);
	gtk_button_set_label(GTK_BUTTON(button), auto_ip_text);
	g_free(auto_ip_text);
}

static GtkWidget *
network_page(void)
{
	GtkWidget *ret;
	GtkWidget *vbox, *hbox, *entry;
	GtkWidget *label, *auto_ip_checkbox, *ports_checkbox, *spin_button;
	GtkSizeGroup *sg;

	ret = gtk_vbox_new(FALSE, PIDGIN_HIG_CAT_SPACE);
	gtk_container_set_border_width (GTK_CONTAINER (ret), PIDGIN_HIG_BORDER);

	vbox = pidgin_make_frame (ret, _("IP Address"));
	sg = gtk_size_group_new(GTK_SIZE_GROUP_HORIZONTAL);

	entry = gtk_entry_new();
	gtk_entry_set_text(GTK_ENTRY(entry), purple_prefs_get_string(
			"/purple/network/stun_server"));
	g_signal_connect(G_OBJECT(entry), "focus-out-event",
			G_CALLBACK(network_stun_server_changed_cb), NULL);
	gtk_widget_show(entry);

	pidgin_add_widget_to_vbox(GTK_BOX(vbox), _("ST_UN server:"),
			sg, entry, TRUE, NULL);

	hbox = gtk_hbox_new(FALSE, PIDGIN_HIG_BOX_SPACE);
	gtk_container_add(GTK_CONTAINER(vbox), hbox);

	label = gtk_label_new(NULL);
	gtk_container_add(GTK_CONTAINER(hbox), label);
	gtk_size_group_add_widget(sg, label);

	label = gtk_label_new(NULL);
	gtk_label_set_markup(GTK_LABEL(label),
			_("<span style=\"italic\">Example: stunserver.org</span>"));
	gtk_misc_set_alignment(GTK_MISC(label), 0.0, 0.5);
	gtk_container_add(GTK_CONTAINER(hbox), label);

	auto_ip_checkbox = pidgin_prefs_checkbox("Use _automatically detected IP address",
	                                         "/purple/network/auto_ip", vbox);
	g_signal_connect(G_OBJECT(auto_ip_checkbox), "clicked",
	                 G_CALLBACK(auto_ip_button_clicked_cb), NULL);
	auto_ip_button_clicked_cb(auto_ip_checkbox, NULL); /* Update label */

	entry = gtk_entry_new();
	gtk_entry_set_text(GTK_ENTRY(entry), purple_network_get_public_ip());
	g_signal_connect(G_OBJECT(entry), "changed",
					 G_CALLBACK(network_ip_changed), NULL);

	hbox = pidgin_add_widget_to_vbox(GTK_BOX(vbox), _("Public _IP:"),
			sg, entry, TRUE, NULL);

	if (purple_prefs_get_bool("/purple/network/auto_ip")) {
		gtk_widget_set_sensitive(GTK_WIDGET(hbox), FALSE);
	}

	g_signal_connect(G_OBJECT(auto_ip_checkbox), "clicked",
					 G_CALLBACK(pidgin_toggle_sensitive), hbox);

	g_object_unref(sg);

	vbox = pidgin_make_frame (ret, _("Ports"));
	sg = gtk_size_group_new(GTK_SIZE_GROUP_HORIZONTAL);

	pidgin_prefs_checkbox(_("_Enable automatic router port forwarding"),
			"/purple/network/map_ports", vbox);

	hbox = gtk_hbox_new(FALSE, PIDGIN_HIG_BOX_SPACE);

	ports_checkbox = pidgin_prefs_checkbox(_("_Manually specify range of ports to listen on:"),
			"/purple/network/ports_range_use", hbox);

	spin_button = pidgin_prefs_labeled_spin_button(hbox, _("_Start:"),
			"/purple/network/ports_range_start", 0, 65535, sg);
	if (!purple_prefs_get_bool("/purple/network/ports_range_use"))
		gtk_widget_set_sensitive(GTK_WIDGET(spin_button), FALSE);
	g_signal_connect(G_OBJECT(ports_checkbox), "clicked",
					 G_CALLBACK(pidgin_toggle_sensitive), spin_button);

	spin_button = pidgin_prefs_labeled_spin_button(hbox, _("_End:"),
			"/purple/network/ports_range_end", 0, 65535, sg);
	if (!purple_prefs_get_bool("/purple/network/ports_range_use"))
		gtk_widget_set_sensitive(GTK_WIDGET(spin_button), FALSE);
	g_signal_connect(G_OBJECT(ports_checkbox), "clicked",
					 G_CALLBACK(pidgin_toggle_sensitive), spin_button);

	pidgin_add_widget_to_vbox(GTK_BOX(vbox), NULL, NULL, hbox, TRUE, NULL);

	g_object_unref(sg);

	/* TURN server */
	vbox = pidgin_make_frame(ret, _("Relay Server (TURN)"));
	sg = gtk_size_group_new(GTK_SIZE_GROUP_HORIZONTAL);

	entry = gtk_entry_new();
	gtk_entry_set_text(GTK_ENTRY(entry), purple_prefs_get_string(
			"/purple/network/turn_server"));
	g_signal_connect(G_OBJECT(entry), "focus-out-event",
			G_CALLBACK(network_turn_server_changed_cb), NULL);
	gtk_widget_show(entry);

	hbox = pidgin_add_widget_to_vbox(GTK_BOX(vbox), _("_TURN server:"),
			sg, entry, TRUE, NULL);

	pidgin_prefs_labeled_spin_button(hbox, _("_UDP Port:"),
		"/purple/network/turn_port", 0, 65535, NULL);

	pidgin_prefs_labeled_spin_button(hbox, _("T_CP Port:"),
		"/purple/network/turn_port_tcp", 0, 65535, NULL);

	hbox = pidgin_prefs_labeled_entry(vbox, _("Use_rname:"),
		"/purple/network/turn_username", sg);
	pidgin_prefs_labeled_password(hbox, _("Pass_word:"),
		"/purple/network/turn_password", NULL);

	gtk_widget_show_all(ret);
	g_object_unref(sg);

	return ret;
}

#ifndef _WIN32
static gboolean
manual_browser_set(GtkWidget *entry, GdkEventFocus *event, gpointer data)
{
	const char *program = gtk_entry_get_text(GTK_ENTRY(entry));

	purple_prefs_set_string(PIDGIN_PREFS_ROOT "/browsers/manual_command", program);

	/* carry on normally */
	return FALSE;
}

static GList *
get_available_browsers(void)
{
	struct browser {
		char *name;
		char *command;
	};

	/* Sorted reverse alphabetically */
	static const struct browser possible_browsers[] = {
		{N_("Seamonkey"), "seamonkey"},
		{N_("Opera"), "opera"},
		{N_("Netscape"), "netscape"},
		{N_("Mozilla"), "mozilla"},
		{N_("Konqueror"), "kfmclient"},
		{N_("Google Chrome"), "google-chrome"},
		/* Do not move the line below.  Code below expects gnome-open to be in
		 * this list immediately after xdg-open! */
		{N_("Desktop Default"), "xdg-open"},
		{N_("GNOME Default"), "gnome-open"},
		{N_("Galeon"), "galeon"},
		{N_("Firefox"), "firefox"},
		{N_("Firebird"), "mozilla-firebird"},
		{N_("Epiphany"), "epiphany"},
		/* Translators: please do not translate "chromium-browser" here! */
		{N_("Chromium (chromium-browser)"), "chromium-browser"},
		/* Translators: please do not translate "chrome" here! */
		{N_("Chromium (chrome)"), "chrome"}
	};
	static const int num_possible_browsers = G_N_ELEMENTS(possible_browsers);

	GList *browsers = NULL;
	int i = 0;
	char *browser_setting = (char *)purple_prefs_get_string(PIDGIN_PREFS_ROOT "/browsers/browser");

	browsers = g_list_prepend(browsers, (gpointer)"custom");
	browsers = g_list_prepend(browsers, (gpointer)_("Manual"));

	for (i = 0; i < num_possible_browsers; i++) {
		if (purple_program_is_valid(possible_browsers[i].command)) {
			browsers = g_list_prepend(browsers,
									  possible_browsers[i].command);
			browsers = g_list_prepend(browsers, (gpointer)_(possible_browsers[i].name));
			if(browser_setting && !strcmp(possible_browsers[i].command, browser_setting))
				browser_setting = NULL;
			/* If xdg-open is valid, prefer it over gnome-open and skip forward */
			if(!strcmp(possible_browsers[i].command, "xdg-open")) {
				if (browser_setting && !strcmp("gnome-open", browser_setting)) {
					purple_prefs_set_string(PIDGIN_PREFS_ROOT "/browsers/browser", possible_browsers[i].command);
					browser_setting = NULL;
				}
				i++;
			}
		}
	}

	if(browser_setting)
		purple_prefs_set_string(PIDGIN_PREFS_ROOT "/browsers/browser", "custom");

	return browsers;
}

static void
browser_changed1_cb(const char *name, PurplePrefType type,
					gconstpointer value, gpointer data)
{
	GtkWidget *hbox = data;
	const char *browser = value;

	gtk_widget_set_sensitive(hbox, strcmp(browser, "custom"));
}

static void
browser_changed2_cb(const char *name, PurplePrefType type,
					gconstpointer value, gpointer data)
{
	GtkWidget *hbox = data;
	const char *browser = value;

	gtk_widget_set_sensitive(hbox, !strcmp(browser, "custom"));
}

static GtkWidget *
browser_page(void)
{
	GtkWidget *ret, *vbox, *hbox, *label, *entry, *browser_button;
	GtkSizeGroup *sg;
	GList *browsers = NULL;

	ret = gtk_vbox_new(FALSE, PIDGIN_HIG_CAT_SPACE);
	gtk_container_set_border_width (GTK_CONTAINER (ret), PIDGIN_HIG_BORDER);

	vbox = pidgin_make_frame (ret, _("Browser Selection"));

	if (purple_running_gnome()) {
		gchar *path;

		hbox = gtk_hbox_new(FALSE, PIDGIN_HIG_BOX_SPACE);
		label = gtk_label_new(_("Browser preferences are configured in GNOME preferences"));
		gtk_container_add(GTK_CONTAINER(vbox), hbox);
		gtk_box_pack_start(GTK_BOX(hbox), label, FALSE, FALSE, 0);

		hbox = gtk_hbox_new(FALSE, PIDGIN_HIG_BOX_SPACE);
		gtk_container_add(GTK_CONTAINER(vbox), hbox);

		path = g_find_program_in_path("gnome-control-center");
		if (path != NULL) {
			gchar *tmp = g_strdup_printf("%s info", path);
			g_free(path);
			path = tmp;
		} else {
			path = g_find_program_in_path("gnome-default-applications-properties");
		}

		if (path == NULL) {
			label = gtk_label_new(NULL);
			gtk_label_set_markup(GTK_LABEL(label),
								 _("<b>Browser configuration program was not found.</b>"));
			gtk_box_pack_start(GTK_BOX(hbox), label, FALSE, FALSE, 0);
		} else {
			browser_button = gtk_button_new_with_mnemonic(_("Configure _Browser"));
			g_signal_connect_data(G_OBJECT(browser_button), "clicked",
			                      G_CALLBACK(browser_button_clicked_cb), path,
			                      (GClosureNotify)g_free, 0);
			gtk_box_pack_start(GTK_BOX(hbox), browser_button, FALSE, FALSE, 0);
		}

		gtk_widget_show_all(ret);
	} else {
		sg = gtk_size_group_new(GTK_SIZE_GROUP_HORIZONTAL);

		browsers = get_available_browsers();
		if (browsers != NULL) {
			label = pidgin_prefs_dropdown_from_list(vbox,_("_Browser:"), PURPLE_PREF_STRING,
											 PIDGIN_PREFS_ROOT "/browsers/browser",
											 browsers);
			g_list_free(browsers);
			gtk_misc_set_alignment(GTK_MISC(label), 0, 0.5);
			gtk_size_group_add_widget(sg, label);

			hbox = gtk_hbox_new(FALSE, 0);
			label = pidgin_prefs_dropdown(hbox, _("_Open link in:"), PURPLE_PREF_INT,
				PIDGIN_PREFS_ROOT "/browsers/place",
				_("Browser default"), PIDGIN_BROWSER_DEFAULT,
				_("Existing window"), PIDGIN_BROWSER_CURRENT,
				_("New window"), PIDGIN_BROWSER_NEW_WINDOW,
				_("New tab"), PIDGIN_BROWSER_NEW_TAB,
				NULL);
			gtk_misc_set_alignment(GTK_MISC(label), 0, 0.5);
			gtk_size_group_add_widget(sg, label);
			gtk_box_pack_start(GTK_BOX(vbox), hbox, FALSE, FALSE, 0);

			if (!strcmp(purple_prefs_get_string(PIDGIN_PREFS_ROOT "/browsers/browser"), "custom"))
				gtk_widget_set_sensitive(hbox, FALSE);
			purple_prefs_connect_callback(prefs, PIDGIN_PREFS_ROOT "/browsers/browser",
										browser_changed1_cb, hbox);
		}

		entry = gtk_entry_new();
		gtk_entry_set_text(GTK_ENTRY(entry),
						   purple_prefs_get_string(PIDGIN_PREFS_ROOT "/browsers/manual_command"));
		g_signal_connect(G_OBJECT(entry), "focus-out-event",
						 G_CALLBACK(manual_browser_set), NULL);
		hbox = pidgin_add_widget_to_vbox(GTK_BOX(vbox), _("_Manual:\n(%s for URL)"), sg, entry, TRUE, NULL);
		if (strcmp(purple_prefs_get_string(PIDGIN_PREFS_ROOT "/browsers/browser"), "custom"))
			gtk_widget_set_sensitive(hbox, FALSE);
		purple_prefs_connect_callback(prefs, PIDGIN_PREFS_ROOT "/browsers/browser",
				browser_changed2_cb, hbox);

		gtk_widget_show_all(ret);
		g_object_unref(sg);
	}

	return ret;
}
#endif /*_WIN32*/

static GtkWidget *
proxy_page(void)
{
	GtkWidget *ret = NULL, *vbox = NULL, *hbox = NULL;
	GtkWidget *table = NULL, *entry = NULL, *label = NULL, *proxy_button = NULL;
	GtkWidget *prefs_proxy_frame = NULL;
	PurpleProxyInfo *proxy_info;

	ret = gtk_vbox_new(FALSE, PIDGIN_HIG_CAT_SPACE);
	gtk_container_set_border_width(GTK_CONTAINER(ret), PIDGIN_HIG_BORDER);
	vbox = pidgin_make_frame(ret, _("Proxy Server"));
	prefs_proxy_frame = gtk_vbox_new(FALSE, PIDGIN_HIG_BOX_SPACE);

	if(purple_running_gnome()) {
		gchar *path = NULL;

		hbox = gtk_hbox_new(FALSE, PIDGIN_HIG_BOX_SPACE);
		label = gtk_label_new(_("Proxy preferences are configured in GNOME preferences"));
		gtk_container_add(GTK_CONTAINER(vbox), hbox);
		gtk_box_pack_start(GTK_BOX(hbox), label, FALSE, FALSE, 0);

		hbox = gtk_hbox_new(FALSE, PIDGIN_HIG_BOX_SPACE);
		gtk_container_add(GTK_CONTAINER(vbox), hbox);

		path = g_find_program_in_path("gnome-network-properties");
		if (path == NULL)
			path = g_find_program_in_path("gnome-network-preferences");
		if (path == NULL) {
			path = g_find_program_in_path("gnome-control-center");
			if (path != NULL) {
				char *tmp = g_strdup_printf("%s network", path);
				g_free(path);
				path = tmp;
			}
		}

		if (path == NULL) {
			label = gtk_label_new(NULL);
			gtk_label_set_markup(GTK_LABEL(label),
								 _("<b>Proxy configuration program was not found.</b>"));
			gtk_box_pack_start(GTK_BOX(hbox), label, FALSE, FALSE, 0);
		} else {
			proxy_button = gtk_button_new_with_mnemonic(_("Configure _Proxy"));
			g_signal_connect(G_OBJECT(proxy_button), "clicked",
							 G_CALLBACK(proxy_button_clicked_cb),
							 path);
			gtk_box_pack_start(GTK_BOX(hbox), proxy_button, FALSE, FALSE, 0);
		}

		/* NOTE: path leaks, but only when the prefs window is destroyed,
		         which is never */
		gtk_widget_show_all(ret);
	} else {
		GtkWidget *prefs_proxy_subframe = gtk_vbox_new(FALSE, 0);

		/* This is a global option that affects SOCKS4 usage even with
		 * account-specific proxy settings */
		pidgin_prefs_checkbox(_("Use remote _DNS with SOCKS4 proxies"),
							  "/purple/proxy/socks4_remotedns", prefs_proxy_frame);
		gtk_box_pack_start(GTK_BOX(vbox), prefs_proxy_frame, 0, 0, 0);

		pidgin_prefs_dropdown(prefs_proxy_frame, _("Proxy t_ype:"), PURPLE_PREF_STRING,
					"/purple/proxy/type",
					_("No proxy"), "none",
					_("SOCKS 4"), "socks4",
					_("SOCKS 5"), "socks5",
					_("Tor/Privacy (SOCKS5)"), "tor",
					_("HTTP"), "http",
					_("Use Environmental Settings"), "envvar",
					NULL);
		gtk_box_pack_start(GTK_BOX(prefs_proxy_frame), prefs_proxy_subframe, 0, 0, 0);
		proxy_info = purple_global_proxy_get_info();

		gtk_widget_show_all(ret);

		purple_prefs_connect_callback(prefs, "/purple/proxy/type",
					    proxy_changed_cb, prefs_proxy_subframe);

		table = gtk_table_new(4, 2, FALSE);
		gtk_container_set_border_width(GTK_CONTAINER(table), 0);
		gtk_table_set_col_spacings(GTK_TABLE(table), 5);
		gtk_table_set_row_spacings(GTK_TABLE(table), 10);
		gtk_container_add(GTK_CONTAINER(prefs_proxy_subframe), table);

		label = gtk_label_new_with_mnemonic(_("_Host:"));
		gtk_misc_set_alignment(GTK_MISC(label), 1.0, 0.5);
		gtk_table_attach(GTK_TABLE(table), label, 0, 1, 0, 1, GTK_FILL, 0, 0, 0);

		entry = gtk_entry_new();
		gtk_label_set_mnemonic_widget(GTK_LABEL(label), entry);
		gtk_table_attach(GTK_TABLE(table), entry, 1, 2, 0, 1, GTK_FILL, 0, 0, 0);
		g_signal_connect(G_OBJECT(entry), "changed",
				 G_CALLBACK(proxy_print_option), (void *)PROXYHOST);

		if (proxy_info != NULL && purple_proxy_info_get_host(proxy_info))
			gtk_entry_set_text(GTK_ENTRY(entry),
					   purple_proxy_info_get_host(proxy_info));

		hbox = gtk_hbox_new(TRUE, 5);
		gtk_box_pack_start(GTK_BOX(vbox), hbox, FALSE, FALSE, 0);
		pidgin_set_accessible_label (entry, label);

		label = gtk_label_new_with_mnemonic(_("P_ort:"));
		gtk_misc_set_alignment(GTK_MISC(label), 1.0, 0.5);
		gtk_table_attach(GTK_TABLE(table), label, 2, 3, 0, 1, GTK_FILL, 0, 0, 0);

		entry = gtk_spin_button_new_with_range(0, 65535, 1);
		gtk_label_set_mnemonic_widget(GTK_LABEL(label), entry);
		gtk_table_attach(GTK_TABLE(table), entry, 3, 4, 0, 1, GTK_FILL, 0, 0, 0);
		g_signal_connect(G_OBJECT(entry), "changed",
				 G_CALLBACK(proxy_print_option), (void *)PROXYPORT);

		if (proxy_info != NULL && purple_proxy_info_get_port(proxy_info) != 0) {
			gtk_spin_button_set_value(GTK_SPIN_BUTTON(entry),
				purple_proxy_info_get_port(proxy_info));
		}
		pidgin_set_accessible_label (entry, label);

		label = gtk_label_new_with_mnemonic(_("User_name:"));
		gtk_misc_set_alignment(GTK_MISC(label), 1.0, 0.5);
		gtk_table_attach(GTK_TABLE(table), label, 0, 1, 1, 2, GTK_FILL, 0, 0, 0);

		entry = gtk_entry_new();
		gtk_label_set_mnemonic_widget(GTK_LABEL(label), entry);
		gtk_table_attach(GTK_TABLE(table), entry, 1, 2, 1, 2, GTK_FILL, 0, 0, 0);
		g_signal_connect(G_OBJECT(entry), "changed",
				 G_CALLBACK(proxy_print_option), (void *)PROXYUSER);

		if (proxy_info != NULL && purple_proxy_info_get_username(proxy_info) != NULL)
			gtk_entry_set_text(GTK_ENTRY(entry),
						   purple_proxy_info_get_username(proxy_info));

		hbox = gtk_hbox_new(TRUE, 5);
		gtk_box_pack_start(GTK_BOX(vbox), hbox, FALSE, FALSE, 0);
		pidgin_set_accessible_label (entry, label);

		label = gtk_label_new_with_mnemonic(_("Pa_ssword:"));
		gtk_misc_set_alignment(GTK_MISC(label), 1.0, 0.5);
		gtk_table_attach(GTK_TABLE(table), label, 2, 3, 1, 2, GTK_FILL, 0, 0, 0);

		entry = gtk_entry_new();
		gtk_label_set_mnemonic_widget(GTK_LABEL(label), entry);
		gtk_table_attach(GTK_TABLE(table), entry, 3, 4, 1, 2, GTK_FILL , 0, 0, 0);
		gtk_entry_set_visibility(GTK_ENTRY(entry), FALSE);
#if !GTK_CHECK_VERSION(2,16,0)
		if (gtk_entry_get_invisible_char(GTK_ENTRY(entry)) == '*')
			gtk_entry_set_invisible_char(GTK_ENTRY(entry), PIDGIN_INVISIBLE_CHAR);
#endif /* Less than GTK+ 2.16 */
		g_signal_connect(G_OBJECT(entry), "changed",
				 G_CALLBACK(proxy_print_option), (void *)PROXYPASS);

		if (proxy_info != NULL && purple_proxy_info_get_password(proxy_info) != NULL)
			gtk_entry_set_text(GTK_ENTRY(entry),
					   purple_proxy_info_get_password(proxy_info));
		pidgin_set_accessible_label (entry, label);

		proxy_changed_cb("/purple/proxy/type", PURPLE_PREF_STRING,
			purple_prefs_get_string("/purple/proxy/type"),
			prefs_proxy_subframe);

	}

	return ret;
}

static GtkWidget *
logging_page(void)
{
	GtkWidget *ret;
	GtkWidget *vbox;
	GList *names;

	ret = gtk_vbox_new(FALSE, PIDGIN_HIG_CAT_SPACE);
	gtk_container_set_border_width (GTK_CONTAINER (ret), PIDGIN_HIG_BORDER);


	vbox = pidgin_make_frame (ret, _("Logging"));
	names = purple_log_logger_get_options();

	pidgin_prefs_dropdown_from_list(vbox, _("Log _format:"), PURPLE_PREF_STRING,
				 "/purple/logging/format", names);

	g_list_free(names);

	pidgin_prefs_checkbox(_("Log all _instant messages"),
				  "/purple/logging/log_ims", vbox);
	pidgin_prefs_checkbox(_("Log all c_hats"),
				  "/purple/logging/log_chats", vbox);
	pidgin_prefs_checkbox(_("Log all _status changes to system log"),
				  "/purple/logging/log_system", vbox);

	gtk_widget_show_all(ret);

	return ret;
}

#ifndef _WIN32
static gint
sound_cmd_yeah(GtkEntry *entry, gpointer d)
{
	purple_prefs_set_path(PIDGIN_PREFS_ROOT "/sound/command",
			gtk_entry_get_text(GTK_ENTRY(entry)));
	return TRUE;
}

static void
sound_changed1_cb(const char *name, PurplePrefType type,
				  gconstpointer value, gpointer data)
{
	GtkWidget *hbox = data;
	const char *method = value;

	gtk_widget_set_sensitive(hbox, !strcmp(method, "custom"));
}

static void
sound_changed2_cb(const char *name, PurplePrefType type,
				  gconstpointer value, gpointer data)
{
	GtkWidget *vbox = data;
	const char *method = value;

	gtk_widget_set_sensitive(vbox, strcmp(method, "none"));
}
#endif /* !_WIN32 */

#ifdef USE_GSTREAMER
static void
sound_changed3_cb(const char *name, PurplePrefType type,
				  gconstpointer value, gpointer data)
{
	GtkWidget *hbox = data;
	const char *method = value;

	gtk_widget_set_sensitive(hbox,
			!strcmp(method, "automatic") ||
			!strcmp(method, "alsa") ||
			!strcmp(method, "esd"));
}
#endif /* USE_GSTREAMER */


static void
event_toggled(GtkCellRendererToggle *cell, gchar *pth, gpointer data)
{
	GtkTreeModel *model = (GtkTreeModel *)data;
	GtkTreeIter iter;
	GtkTreePath *path = gtk_tree_path_new_from_string(pth);
	char *pref;

	gtk_tree_model_get_iter (model, &iter, path);
	gtk_tree_model_get (model, &iter,
						2, &pref,
						-1);

	purple_prefs_set_bool(pref, !gtk_cell_renderer_toggle_get_active(cell));
	g_free(pref);

	gtk_list_store_set(GTK_LIST_STORE (model), &iter,
					   0, !gtk_cell_renderer_toggle_get_active(cell),
					   -1);

	gtk_tree_path_free(path);
}

static void
test_sound(GtkWidget *button, gpointer i_am_NULL)
{
	char *pref;
	gboolean temp_enabled;
	gboolean temp_mute;

	pref = g_strdup_printf(PIDGIN_PREFS_ROOT "/sound/enabled/%s",
			pidgin_sound_get_event_option(sound_row_sel));

	temp_enabled = purple_prefs_get_bool(pref);
	temp_mute = purple_prefs_get_bool(PIDGIN_PREFS_ROOT "/sound/mute");

	if (!temp_enabled) purple_prefs_set_bool(pref, TRUE);
	if (temp_mute) purple_prefs_set_bool(PIDGIN_PREFS_ROOT "/sound/mute", FALSE);

	purple_sound_play_event(sound_row_sel, NULL);

	if (!temp_enabled) purple_prefs_set_bool(pref, FALSE);
	if (temp_mute) purple_prefs_set_bool(PIDGIN_PREFS_ROOT "/sound/mute", TRUE);

	g_free(pref);
}

/*
 * Resets a sound file back to default.
 */
static void
reset_sound(GtkWidget *button, gpointer i_am_also_NULL)
{
	gchar *pref;

	pref = g_strdup_printf(PIDGIN_PREFS_ROOT "/sound/file/%s",
						   pidgin_sound_get_event_option(sound_row_sel));
	purple_prefs_set_path(pref, "");
	g_free(pref);

	gtk_entry_set_text(GTK_ENTRY(sound_entry), _("(default)"));

	pref_sound_generate_markup();
}

static void
sound_chosen_cb(void *user_data, const char *filename)
{
	gchar *pref;
	int sound;

	sound = GPOINTER_TO_INT(user_data);

	/* Set it -- and forget it */
	pref = g_strdup_printf(PIDGIN_PREFS_ROOT "/sound/file/%s",
						   pidgin_sound_get_event_option(sound));
	purple_prefs_set_path(pref, filename);
	g_free(pref);

	/*
	 * If the sound we just changed is still the currently selected
	 * sound, then update the box showing the file name.
	 */
	if (sound == sound_row_sel)
		gtk_entry_set_text(GTK_ENTRY(sound_entry), filename);

	pref_sound_generate_markup();
}

static void
select_sound(GtkWidget *button, gpointer being_NULL_is_fun)
{
	gchar *pref;
	const char *filename;

	pref = g_strdup_printf(PIDGIN_PREFS_ROOT "/sound/file/%s",
						   pidgin_sound_get_event_option(sound_row_sel));
	filename = purple_prefs_get_path(pref);
	g_free(pref);

	if (*filename == '\0')
		filename = NULL;

	purple_request_file(prefs, _("Sound Selection"), filename, FALSE,
					  G_CALLBACK(sound_chosen_cb), NULL,
					  NULL, NULL, NULL,
					  GINT_TO_POINTER(sound_row_sel));
}

#ifdef USE_GSTREAMER
static gchar *
prefs_sound_volume_format(GtkScale *scale, gdouble val)
{
	if(val < 15) {
		return g_strdup_printf(_("Quietest"));
	} else if(val < 30) {
		return g_strdup_printf(_("Quieter"));
	} else if(val < 45) {
		return g_strdup_printf(_("Quiet"));
	} else if(val < 55) {
		return g_strdup_printf(_("Normal"));
	} else if(val < 70) {
		return g_strdup_printf(_("Loud"));
	} else if(val < 85) {
		return g_strdup_printf(_("Louder"));
	} else {
		return g_strdup_printf(_("Loudest"));
	}
}

static void
prefs_sound_volume_changed(GtkRange *range)
{
	int val = (int)gtk_range_get_value(GTK_RANGE(range));
	purple_prefs_set_int(PIDGIN_PREFS_ROOT "/sound/volume", val);
}
#endif

static void
prefs_sound_sel(GtkTreeSelection *sel, GtkTreeModel *model)
{
	GtkTreeIter  iter;
	GValue val;
	const char *file;
	char *pref;

	if (! gtk_tree_selection_get_selected (sel, &model, &iter))
		return;

	val.g_type = 0;
	gtk_tree_model_get_value (model, &iter, 3, &val);
	sound_row_sel = g_value_get_uint(&val);

	pref = g_strdup_printf(PIDGIN_PREFS_ROOT "/sound/file/%s",
			pidgin_sound_get_event_option(sound_row_sel));
	file = purple_prefs_get_path(pref);
	g_free(pref);
	if (sound_entry)
		gtk_entry_set_text(GTK_ENTRY(sound_entry), (file && *file != '\0') ? file : _("(default)"));
	g_value_unset (&val);

	pref_sound_generate_markup();
}


static void
mute_changed_cb(const char *pref_name,
                PurplePrefType pref_type,
                gconstpointer val,
                gpointer data)
{
	GtkToggleButton *button = data;
	gboolean muted = GPOINTER_TO_INT(val);

	g_return_if_fail(!strcmp (pref_name, PIDGIN_PREFS_ROOT "/sound/mute"));

	/* Block the handler that re-sets the preference. */
	g_signal_handlers_block_matched(button, G_SIGNAL_MATCH_DATA, 0, 0, NULL, NULL, (gpointer)pref_name);
	gtk_toggle_button_set_active (button, muted);
	g_signal_handlers_unblock_matched(button, G_SIGNAL_MATCH_DATA, 0, 0, NULL, NULL, (gpointer)pref_name);
}


static GtkWidget *
sound_page(void)
{
	GtkWidget *ret;
	GtkWidget *vbox, *vbox2, *sw, *button, *parent, *parent_parent, *parent_parent_parent;
	GtkSizeGroup *sg;
	GtkTreeIter iter;
	GtkWidget *event_view;
	GtkListStore *event_store;
	GtkCellRenderer *rend;
	GtkTreeViewColumn *col;
	GtkTreeSelection *sel;
	GtkTreePath *path;
	GtkWidget *hbox;
	int j;
	const char *file;
	char *pref;
#ifndef _WIN32
	GtkWidget *dd;
	GtkWidget *entry;
	const char *cmd;
#endif

	ret = gtk_vbox_new(FALSE, PIDGIN_HIG_CAT_SPACE);
	gtk_container_set_border_width (GTK_CONTAINER (ret), PIDGIN_HIG_BORDER);

	sg = gtk_size_group_new(GTK_SIZE_GROUP_HORIZONTAL);

	vbox2 = pidgin_make_frame(ret, _("Sound Options"));

	vbox = gtk_vbox_new(FALSE, PIDGIN_HIG_BOX_SPACE);
	gtk_box_pack_start(GTK_BOX(vbox2), vbox, FALSE, FALSE, 0);

#ifndef _WIN32
	dd = pidgin_prefs_dropdown(vbox2, _("_Method:"), PURPLE_PREF_STRING,
			PIDGIN_PREFS_ROOT "/sound/method",
			_("Console beep"), "beep",
#ifdef USE_GSTREAMER
			_("Automatic"), "automatic",
			"ESD", "esd",
			"ALSA", "alsa",
#endif
			_("Command"), "custom",
			_("No sounds"), "none",
			NULL);
	gtk_size_group_add_widget(sg, dd);
	gtk_misc_set_alignment(GTK_MISC(dd), 0, 0.5);

	entry = gtk_entry_new();
	gtk_editable_set_editable(GTK_EDITABLE(entry), TRUE);
	cmd = purple_prefs_get_path(PIDGIN_PREFS_ROOT "/sound/command");
	if(cmd)
		gtk_entry_set_text(GTK_ENTRY(entry), cmd);
	g_signal_connect(G_OBJECT(entry), "changed",
					 G_CALLBACK(sound_cmd_yeah), NULL);

	hbox = pidgin_add_widget_to_vbox(GTK_BOX(vbox), _("Sound c_ommand:\n(%s for filename)"), sg, entry, TRUE, NULL);
	purple_prefs_connect_callback(prefs, PIDGIN_PREFS_ROOT "/sound/method",
								sound_changed1_cb, hbox);
	gtk_widget_set_sensitive(hbox,
			!strcmp(purple_prefs_get_string(PIDGIN_PREFS_ROOT "/sound/method"),
					"custom"));
#endif /* _WIN32 */

	button = pidgin_prefs_checkbox(_("M_ute sounds"), PIDGIN_PREFS_ROOT "/sound/mute", vbox);
	purple_prefs_connect_callback(prefs, PIDGIN_PREFS_ROOT "/sound/mute", mute_changed_cb, button);

	pidgin_prefs_checkbox(_("Sounds when conversation has _focus"),
				   PIDGIN_PREFS_ROOT "/sound/conv_focus", vbox);
	pidgin_prefs_dropdown(vbox, _("_Enable sounds:"),
				 PURPLE_PREF_INT, "/purple/sound/while_status",
				_("Only when available"), 1,
				_("Only when not available"), 2,
				_("Always"), 3,
				NULL);

#ifdef USE_GSTREAMER
	sw = gtk_hscale_new_with_range(0.0, 100.0, 5.0);
	gtk_range_set_increments(GTK_RANGE(sw), 5.0, 25.0);
	gtk_range_set_value(GTK_RANGE(sw), purple_prefs_get_int(PIDGIN_PREFS_ROOT "/sound/volume"));
	g_signal_connect (G_OBJECT (sw), "format-value",
			  G_CALLBACK (prefs_sound_volume_format),
			  NULL);
	g_signal_connect (G_OBJECT (sw), "value-changed",
			  G_CALLBACK (prefs_sound_volume_changed),
			  NULL);
	hbox = pidgin_add_widget_to_vbox(GTK_BOX(vbox), _("V_olume:"), NULL, sw, TRUE, NULL);

	purple_prefs_connect_callback(prefs, PIDGIN_PREFS_ROOT "/sound/method",
								sound_changed3_cb, hbox);
	sound_changed3_cb(PIDGIN_PREFS_ROOT "/sound/method", PURPLE_PREF_STRING,
			  purple_prefs_get_string(PIDGIN_PREFS_ROOT "/sound/method"), hbox);
#endif

#ifndef _WIN32
	gtk_widget_set_sensitive(vbox,
			strcmp(purple_prefs_get_string(PIDGIN_PREFS_ROOT "/sound/method"), "none"));
	purple_prefs_connect_callback(prefs, PIDGIN_PREFS_ROOT "/sound/method",
								sound_changed2_cb, vbox);
#endif
	vbox = pidgin_make_frame(ret, _("Sound Events"));
	parent = gtk_widget_get_parent(vbox);
	parent_parent = gtk_widget_get_parent(parent);
	parent_parent_parent = gtk_widget_get_parent(parent_parent);

	/* The following is an ugly hack to make the frame expand so the
	 * sound events list is big enough to be usable */
	gtk_box_set_child_packing(GTK_BOX(parent), vbox, TRUE, TRUE, 0,
			GTK_PACK_START);
	gtk_box_set_child_packing(GTK_BOX(parent_parent),
			parent, TRUE, TRUE, 0, GTK_PACK_START);
	gtk_box_set_child_packing(GTK_BOX(parent_parent_parent),
			parent_parent, TRUE, TRUE, 0, GTK_PACK_START);

	/* SOUND SELECTION */
	event_store = gtk_list_store_new (4, G_TYPE_BOOLEAN, G_TYPE_STRING, G_TYPE_STRING, G_TYPE_UINT);

	for (j=0; j < PURPLE_NUM_SOUNDS; j++) {
		char *pref = g_strdup_printf(PIDGIN_PREFS_ROOT "/sound/enabled/%s",
					     pidgin_sound_get_event_option(j));
		const char *label = pidgin_sound_get_event_label(j);

		if (label == NULL) {
			g_free(pref);
			continue;
		}

		gtk_list_store_append (event_store, &iter);
		gtk_list_store_set(event_store, &iter,
				   0, purple_prefs_get_bool(pref),
				   1, _(label),
				   2, pref,
				   3, j,
				   -1);
		g_free(pref);
	}

	event_view = gtk_tree_view_new_with_model (GTK_TREE_MODEL(event_store));

	rend = gtk_cell_renderer_toggle_new();
	sel = gtk_tree_view_get_selection (GTK_TREE_VIEW (event_view));
	g_signal_connect (G_OBJECT (sel), "changed",
			  G_CALLBACK (prefs_sound_sel),
			  NULL);
	g_signal_connect (G_OBJECT(rend), "toggled",
			  G_CALLBACK(event_toggled), event_store);
	path = gtk_tree_path_new_first();
	gtk_tree_selection_select_path(sel, path);
	gtk_tree_path_free(path);

	col = gtk_tree_view_column_new_with_attributes (_("Play"),
							rend,
							"active", 0,
							NULL);
	gtk_tree_view_append_column (GTK_TREE_VIEW(event_view), col);

	rend = gtk_cell_renderer_text_new();
	col = gtk_tree_view_column_new_with_attributes (_("Event"),
							rend,
							"text", 1,
							NULL);
	gtk_tree_view_append_column (GTK_TREE_VIEW(event_view), col);
	g_object_unref(G_OBJECT(event_store));
	gtk_box_pack_start(GTK_BOX(vbox),
		pidgin_make_scrollable(event_view, GTK_POLICY_NEVER, GTK_POLICY_AUTOMATIC, GTK_SHADOW_IN, -1, 100),
		TRUE, TRUE, 0);

	hbox = gtk_hbox_new(FALSE, PIDGIN_HIG_BOX_SPACE);
	gtk_box_pack_start(GTK_BOX(vbox), hbox, FALSE, FALSE, 0);
	sound_entry = gtk_entry_new();
	pref = g_strdup_printf(PIDGIN_PREFS_ROOT "/sound/file/%s",
			       pidgin_sound_get_event_option(0));
	file = purple_prefs_get_path(pref);
	g_free(pref);
	gtk_entry_set_text(GTK_ENTRY(sound_entry), (file && *file != '\0') ? file : _("(default)"));
	gtk_editable_set_editable(GTK_EDITABLE(sound_entry), FALSE);
	gtk_box_pack_start(GTK_BOX(hbox), sound_entry, FALSE, FALSE, PIDGIN_HIG_BOX_SPACE);

	button = gtk_button_new_with_mnemonic(_("_Browse..."));
	g_signal_connect(G_OBJECT(button), "clicked", G_CALLBACK(select_sound), NULL);
	gtk_box_pack_start(GTK_BOX(hbox), button, FALSE, FALSE, 1);

	button = gtk_button_new_with_mnemonic(_("Pre_view"));
	g_signal_connect(G_OBJECT(button), "clicked", G_CALLBACK(test_sound), NULL);
	gtk_box_pack_start(GTK_BOX(hbox), button, FALSE, FALSE, 1);

	button = gtk_button_new_with_mnemonic(_("_Reset"));
	g_signal_connect(G_OBJECT(button), "clicked", G_CALLBACK(reset_sound), NULL);
	gtk_box_pack_start(GTK_BOX(hbox), button, FALSE, FALSE, 1);

	gtk_widget_show_all(ret);
	g_object_unref(sg);

	return ret;
}


static void
set_idle_away(PurpleSavedStatus *status)
{
	purple_prefs_set_int("/purple/savedstatus/idleaway", purple_savedstatus_get_creation_time(status));
}

static void
set_startupstatus(PurpleSavedStatus *status)
{
	purple_prefs_set_int("/purple/savedstatus/startup", purple_savedstatus_get_creation_time(status));
}

static GtkWidget *
away_page(void)
{
	GtkWidget *ret;
	GtkWidget *vbox;
	GtkWidget *hbox;
	GtkWidget *dd;
	GtkWidget *label;
	GtkWidget *button;
	GtkWidget *select;
	GtkWidget *menu;
	GtkSizeGroup *sg;

	ret = gtk_vbox_new(FALSE, PIDGIN_HIG_CAT_SPACE);
	gtk_container_set_border_width (GTK_CONTAINER (ret), PIDGIN_HIG_BORDER);

	sg = gtk_size_group_new(GTK_SIZE_GROUP_HORIZONTAL);

	/* Idle stuff */
	vbox = pidgin_make_frame(ret, _("Idle"));

	dd = pidgin_prefs_dropdown(vbox, _("_Report idle time:"),
		PURPLE_PREF_STRING, "/purple/away/idle_reporting",
		_("Never"), "none",
		_("From last sent message"), "purple",
#if defined(USE_SCREENSAVER) || defined(HAVE_IOKIT)
		_("Based on keyboard or mouse use"), "system",
#endif
		NULL);
	gtk_size_group_add_widget(sg, dd);
	gtk_misc_set_alignment(GTK_MISC(dd), 0, 0.5);

	select = pidgin_prefs_labeled_spin_button(vbox,
			_("_Minutes before becoming idle:"), "/purple/away/mins_before_away",
			1, 24 * 60, sg);

	hbox = gtk_hbox_new(FALSE, PIDGIN_HIG_BOX_SPACE);
	gtk_box_pack_start(GTK_BOX(vbox), hbox, FALSE, FALSE, 0);

	button = pidgin_prefs_checkbox(_("Change to this status when _idle:"),
						   "/purple/away/away_when_idle", hbox);
	gtk_size_group_add_widget(sg, button);

	/* TODO: Show something useful if we don't have any saved statuses. */
	menu = pidgin_status_menu(purple_savedstatus_get_idleaway(), G_CALLBACK(set_idle_away));
	gtk_size_group_add_widget(sg, menu);
	gtk_box_pack_start(GTK_BOX(hbox), menu, FALSE, FALSE, 0);

	g_signal_connect(G_OBJECT(button), "clicked",
			 G_CALLBACK(pidgin_toggle_sensitive), menu);

	if(!purple_prefs_get_bool("/purple/away/away_when_idle"))
		gtk_widget_set_sensitive(GTK_WIDGET(menu), FALSE);

	/* Away stuff */
	vbox = pidgin_make_frame(ret, _("Away"));

	dd = pidgin_prefs_dropdown(vbox, _("_Auto-reply:"),
		PURPLE_PREF_STRING, "/purple/away/auto_reply",
		_("Never"), "never",
		_("When away"), "away",
		_("When both away and idle"), "awayidle",
		NULL);
	gtk_size_group_add_widget(sg, dd);
	gtk_misc_set_alignment(GTK_MISC(dd), 0, 0.5);

	/* Signon status stuff */
	vbox = pidgin_make_frame(ret, _("Status at Startup"));

	button = pidgin_prefs_checkbox(_("Use status from last _exit at startup"),
		"/purple/savedstatus/startup_current_status", vbox);
	gtk_size_group_add_widget(sg, button);

	/* TODO: Show something useful if we don't have any saved statuses. */
	menu = pidgin_status_menu(purple_savedstatus_get_startup(), G_CALLBACK(set_startupstatus));
	gtk_size_group_add_widget(sg, menu);
	g_signal_connect(G_OBJECT(button), "clicked",
			 G_CALLBACK(pidgin_toggle_sensitive), menu);
	pidgin_add_widget_to_vbox(GTK_BOX(vbox), _("Status to a_pply at startup:"), sg, menu, TRUE, &label);
	g_signal_connect(G_OBJECT(button), "clicked",
					 G_CALLBACK(pidgin_toggle_sensitive), label);

	if(purple_prefs_get_bool("/purple/savedstatus/startup_current_status")) {
		gtk_widget_set_sensitive(GTK_WIDGET(menu), FALSE);
		gtk_widget_set_sensitive(GTK_WIDGET(label), FALSE);
	}

	gtk_widget_show_all(ret);
	g_object_unref(sg);

	return ret;
}

static int
prefs_notebook_add_page(const char *text, GtkWidget *page, int ind)
{
	return gtk_notebook_append_page(GTK_NOTEBOOK(prefsnotebook), page, gtk_label_new(text));
}

static void
prefs_notebook_init(void)
{
	prefs_notebook_add_page(_("Interface"), interface_page(), notebook_page++);

#ifndef _WIN32
	/* We use the registered default browser in windows */
	/* if the user is running Mac OS X, hide the browsers tab */
	if(purple_running_osx() == FALSE)
		prefs_notebook_add_page(_("Browser"), browser_page(), notebook_page++);
#endif

	prefs_notebook_add_page(_("Conversations"), conv_page(), notebook_page++);
	prefs_notebook_add_page(_("Logging"), logging_page(), notebook_page++);
	prefs_notebook_add_page(_("Network"), network_page(), notebook_page++);
	prefs_notebook_add_page(_("Proxy"), proxy_page(), notebook_page++);

	prefs_notebook_add_page(_("Sounds"), sound_page(), notebook_page++);
	prefs_notebook_add_page(_("Status / Idle"), away_page(), notebook_page++);
	prefs_notebook_add_page(_("Themes"), theme_page(), notebook_page++);
}

void
pidgin_prefs_show(void)
{
	GtkWidget *vbox;
	GtkWidget *notebook;
	GtkWidget *button;

	if (prefs) {
		gtk_window_present(GTK_WINDOW(prefs));
		return;
	}

	/* copy the preferences to tmp values...
	 * I liked "take affect immediately" Oh well :-( */
	/* (that should have been "effect," right?) */

	/* Back to instant-apply! I win!  BU-HAHAHA! */

	/* Create the window */
	prefs = pidgin_create_dialog(_("Preferences"), PIDGIN_HIG_BORDER, "preferences", FALSE);
	g_signal_connect(G_OBJECT(prefs), "destroy",
					 G_CALLBACK(delete_prefs), NULL);

	vbox = pidgin_dialog_get_vbox_with_properties(GTK_DIALOG(prefs), FALSE, PIDGIN_HIG_BORDER);

	/* The notebook */
	prefsnotebook = notebook = gtk_notebook_new ();
	gtk_notebook_set_tab_pos(GTK_NOTEBOOK(notebook), GTK_POS_LEFT);
	gtk_box_pack_start(GTK_BOX (vbox), notebook, FALSE, FALSE, 0);
	gtk_widget_show(prefsnotebook);

	button = pidgin_dialog_add_button(GTK_DIALOG(prefs), GTK_STOCK_CLOSE, NULL, NULL);
	g_signal_connect_swapped(G_OBJECT(button), "clicked",
							 G_CALLBACK(gtk_widget_destroy), prefs);

	prefs_notebook_init();

	/* Refresh the list of themes before showing the preferences window */
	prefs_themes_refresh();

	/* Show everything. */
	gtk_widget_show(prefs);
}

static void
set_bool_pref(GtkWidget *w, const char *key)
{
	purple_prefs_set_bool(key,
		gtk_toggle_button_get_active(GTK_TOGGLE_BUTTON(w)));
}

GtkWidget *
pidgin_prefs_checkbox(const char *text, const char *key, GtkWidget *page)
{
	GtkWidget *button;

	button = gtk_check_button_new_with_mnemonic(text);
	gtk_toggle_button_set_active(GTK_TOGGLE_BUTTON(button),
								 purple_prefs_get_bool(key));

	gtk_box_pack_start(GTK_BOX(page), button, FALSE, FALSE, 0);

	g_signal_connect(G_OBJECT(button), "clicked",
					 G_CALLBACK(set_bool_pref), (char *)key);

	gtk_widget_show(button);

	return button;
}

static void
smiley_theme_pref_cb(const char *name, PurplePrefType type,
					 gconstpointer value, gpointer data)
{
	const char *themename = value;
	GSList *themes;

	for (themes = smiley_themes; themes; themes = themes->next) {
		struct smiley_theme *smile = themes->data;
		if (smile->name && strcmp(themename, smile->name) == 0) {
			pidgin_themes_load_smiley_theme(smile->path, TRUE);
			break;
		}
	}
}

void
pidgin_prefs_init(void)
{
	purple_prefs_add_none(PIDGIN_PREFS_ROOT "");
	purple_prefs_add_none("/plugins/gtk");

#ifndef _WIN32
	/* Browsers */
	purple_prefs_add_none(PIDGIN_PREFS_ROOT "/browsers");
	purple_prefs_add_int(PIDGIN_PREFS_ROOT "/browsers/place", PIDGIN_BROWSER_DEFAULT);
	purple_prefs_add_string(PIDGIN_PREFS_ROOT "/browsers/manual_command", "");
	purple_prefs_add_string(PIDGIN_PREFS_ROOT "/browsers/browser", "xdg-open");
#endif

	/* Plugins */
	purple_prefs_add_none(PIDGIN_PREFS_ROOT "/plugins");
	purple_prefs_add_path_list(PIDGIN_PREFS_ROOT "/plugins/loaded", NULL);

	/* File locations */
	purple_prefs_add_none(PIDGIN_PREFS_ROOT "/filelocations");
	purple_prefs_add_path(PIDGIN_PREFS_ROOT "/filelocations/last_save_folder", "");
	purple_prefs_add_path(PIDGIN_PREFS_ROOT "/filelocations/last_open_folder", "");
	purple_prefs_add_path(PIDGIN_PREFS_ROOT "/filelocations/last_icon_folder", "");

	/* Themes */
	prefs_themes_init();

	/* Conversation Themes */
	purple_prefs_add_none(PIDGIN_PREFS_ROOT "/conversations");
	purple_prefs_add_string(PIDGIN_PREFS_ROOT "/conversations/theme", "Default");

	/* Smiley Themes */
	purple_prefs_add_none(PIDGIN_PREFS_ROOT "/smileys");
	purple_prefs_add_string(PIDGIN_PREFS_ROOT "/smileys/theme", "Default");

	/* Smiley Callbacks */
	purple_prefs_connect_callback(&prefs, PIDGIN_PREFS_ROOT "/smileys/theme",
								smiley_theme_pref_cb, NULL);

	pidgin_prefs_update_old();
}

void
pidgin_prefs_update_old(void)
{
	const char *str = NULL;

	/* Rename some old prefs */
	purple_prefs_rename(PIDGIN_PREFS_ROOT "/logging/log_ims", "/purple/logging/log_ims");
	purple_prefs_rename(PIDGIN_PREFS_ROOT "/logging/log_chats", "/purple/logging/log_chats");
	purple_prefs_rename("/purple/conversations/placement",
					  PIDGIN_PREFS_ROOT "/conversations/placement");

	purple_prefs_rename(PIDGIN_PREFS_ROOT "/conversations/im/raise_on_events", "/plugins/gtk/X11/notify/method_raise");

	purple_prefs_rename_boolean_toggle(PIDGIN_PREFS_ROOT "/conversations/ignore_colors",
									 PIDGIN_PREFS_ROOT "/conversations/show_incoming_formatting");

	/*
	 * this path pref changed to a string, so migrate.  I know this will break
	 * things for and confuse users that use multiple versions with the same
	 * config directory, but I'm not inclined to want to deal with that at the
	 * moment. -- rekkanoryo
	 */
	if((str = purple_prefs_get_path(PIDGIN_PREFS_ROOT "/browsers/command")) != NULL) {
		purple_prefs_set_string(PIDGIN_PREFS_ROOT "/browsers/manual_command", str);
		purple_prefs_remove(PIDGIN_PREFS_ROOT "/browsers/command");
	}

	/* Remove some no-longer-used prefs */
	purple_prefs_remove(PIDGIN_PREFS_ROOT "/blist/auto_expand_contacts");
	purple_prefs_remove(PIDGIN_PREFS_ROOT "/blist/button_style");
	purple_prefs_remove(PIDGIN_PREFS_ROOT "/blist/grey_idle_buddies");
	purple_prefs_remove(PIDGIN_PREFS_ROOT "/blist/raise_on_events");
	purple_prefs_remove(PIDGIN_PREFS_ROOT "/blist/show_group_count");
	purple_prefs_remove(PIDGIN_PREFS_ROOT "/blist/show_warning_level");
	purple_prefs_remove(PIDGIN_PREFS_ROOT "/conversations/button_type");
	purple_prefs_remove(PIDGIN_PREFS_ROOT "/conversations/ctrl_enter_sends");
	purple_prefs_remove(PIDGIN_PREFS_ROOT "/conversations/enter_sends");
	purple_prefs_remove(PIDGIN_PREFS_ROOT "/conversations/escape_closes");
	purple_prefs_remove(PIDGIN_PREFS_ROOT "/conversations/html_shortcuts");
	purple_prefs_remove(PIDGIN_PREFS_ROOT "/conversations/icons_on_tabs");
	purple_prefs_remove(PIDGIN_PREFS_ROOT "/conversations/send_formatting");
	purple_prefs_remove(PIDGIN_PREFS_ROOT "/conversations/show_smileys");
	purple_prefs_remove(PIDGIN_PREFS_ROOT "/conversations/show_urls_as_links");
	purple_prefs_remove(PIDGIN_PREFS_ROOT "/conversations/smiley_shortcuts");
	purple_prefs_remove(PIDGIN_PREFS_ROOT "/conversations/use_custom_bgcolor");
	purple_prefs_remove(PIDGIN_PREFS_ROOT "/conversations/use_custom_fgcolor");
	purple_prefs_remove(PIDGIN_PREFS_ROOT "/conversations/use_custom_font");
	purple_prefs_remove(PIDGIN_PREFS_ROOT "/conversations/use_custom_size");
	purple_prefs_remove(PIDGIN_PREFS_ROOT "/conversations/chat/old_tab_complete");
	purple_prefs_remove(PIDGIN_PREFS_ROOT "/conversations/chat/tab_completion");
	purple_prefs_remove(PIDGIN_PREFS_ROOT "/conversations/im/hide_on_send");
	purple_prefs_remove(PIDGIN_PREFS_ROOT "/conversations/chat/color_nicks");
	purple_prefs_remove(PIDGIN_PREFS_ROOT "/conversations/chat/raise_on_events");
	purple_prefs_remove(PIDGIN_PREFS_ROOT "/conversations/ignore_fonts");
	purple_prefs_remove(PIDGIN_PREFS_ROOT "/conversations/ignore_font_sizes");
	purple_prefs_remove(PIDGIN_PREFS_ROOT "/conversations/passthrough_unknown_commands");
	purple_prefs_remove(PIDGIN_PREFS_ROOT "/debug/timestamps");
	purple_prefs_remove(PIDGIN_PREFS_ROOT "/idle");
	purple_prefs_remove(PIDGIN_PREFS_ROOT "/logging/individual_logs");
	purple_prefs_remove(PIDGIN_PREFS_ROOT "/sound/signon");
	purple_prefs_remove(PIDGIN_PREFS_ROOT "/sound/silent_signon");

	/* Convert old queuing prefs to hide_new 3-way pref. */
	if (purple_prefs_exists("/plugins/gtk/docklet/queue_messages") &&
	    purple_prefs_get_bool("/plugins/gtk/docklet/queue_messages"))
	{
		purple_prefs_set_string(PIDGIN_PREFS_ROOT "/conversations/im/hide_new", "always");
	}
	else if (purple_prefs_exists(PIDGIN_PREFS_ROOT "/away/queue_messages") &&
	         purple_prefs_get_bool(PIDGIN_PREFS_ROOT "/away/queue_messages"))
	{
		purple_prefs_set_string(PIDGIN_PREFS_ROOT "/conversations/im/hide_new", "away");
	}
	purple_prefs_remove(PIDGIN_PREFS_ROOT "/away/queue_messages");
	purple_prefs_remove(PIDGIN_PREFS_ROOT "/away");
	purple_prefs_remove("/plugins/gtk/docklet/queue_messages");

	purple_prefs_remove(PIDGIN_PREFS_ROOT "/conversations/chat/default_width");
	purple_prefs_remove(PIDGIN_PREFS_ROOT "/conversations/chat/default_height");
	purple_prefs_remove(PIDGIN_PREFS_ROOT "/conversations/im/default_width");
	purple_prefs_remove(PIDGIN_PREFS_ROOT "/conversations/im/default_height");
	purple_prefs_rename(PIDGIN_PREFS_ROOT "/conversations/x",
			PIDGIN_PREFS_ROOT "/conversations/im/x");
	purple_prefs_rename(PIDGIN_PREFS_ROOT "/conversations/y",
			PIDGIN_PREFS_ROOT "/conversations/im/y");
}<|MERGE_RESOLUTION|>--- conflicted
+++ resolved
@@ -246,11 +246,7 @@
 	int         int_value  = 0;
 	const char *str_value  = NULL;
 	gboolean    bool_value = FALSE;
-<<<<<<< HEAD
-	GtkListStore *store;
-=======
 	GtkListStore *store = NULL;
->>>>>>> a236fb22
 	GtkTreeIter iter;
 	GtkTreeIter active;
 	GtkCellRenderer *renderer;
@@ -266,12 +262,9 @@
 	} else if (type == PURPLE_PREF_BOOLEAN) {
 		store = gtk_list_store_new(PREF_DROPDOWN_COUNT, G_TYPE_STRING, G_TYPE_BOOLEAN);
 		stored_bool = purple_prefs_get_bool(key);
-<<<<<<< HEAD
-=======
 	} else {
 		g_warn_if_reached();
 		return NULL;
->>>>>>> a236fb22
 	}
 
 	dropdown = gtk_combo_box_new_with_model(GTK_TREE_MODEL(store));
