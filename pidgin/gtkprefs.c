--- conflicted
+++ resolved
@@ -58,11 +58,8 @@
 #include "gtkwebview.h"
 #include "gtkwebviewtoolbar.h"
 #include "pidginstock.h"
-<<<<<<< HEAD
-=======
 
 #include "gtk3compat.h"
->>>>>>> 7607e74f
 
 #define PROXYHOST 0
 #define PROXYPORT 1
@@ -134,13 +131,8 @@
 
 	val = purple_prefs_get_int(key);
 
-<<<<<<< HEAD
-	adjust = gtk_adjustment_new(val, min, max, 1, 1, 0);
-	spin = gtk_spin_button_new(GTK_ADJUSTMENT(adjust), 1, 0);
-=======
 	adjust = GTK_ADJUSTMENT(gtk_adjustment_new(val, min, max, 1, 1, 0));
 	spin = gtk_spin_button_new(adjust, 1, 0);
->>>>>>> 7607e74f
 	g_object_set_data(G_OBJECT(spin), "val", (char *)key);
 	if (max < 10000)
 		gtk_widget_set_size_request(spin, 50, -1);
@@ -185,15 +177,9 @@
 {
 	GtkWidget *entry;
 	const gchar *value;
-<<<<<<< HEAD
 
 	value = purple_prefs_get_string(key);
 
-=======
-
-	value = purple_prefs_get_string(key);
-
->>>>>>> 7607e74f
 	entry = gtk_entry_new();
 	gtk_entry_set_visibility(GTK_ENTRY(entry), FALSE);
 	gtk_entry_set_text(GTK_ENTRY(entry), value);
@@ -708,21 +694,12 @@
 	if(!(dest = g_fopen(destination, "wb"))) {
 		fclose(src);
 		return FALSE;
-<<<<<<< HEAD
 	}
 
 	while((chr = fgetc(src)) != EOF) {
 		fputc(chr, dest);
 	}
 
-=======
-	}
-
-	while((chr = fgetc(src)) != EOF) {
-		fputc(chr, dest);
-	}
-
->>>>>>> 7607e74f
 	fclose(dest);
 	fclose(src);
 
@@ -754,34 +731,20 @@
 
 	if (info == NULL)
 		return;
-<<<<<<< HEAD
 
 	/* check the extension */
 	tail = info->extension ? info->extension : strrchr(path, '.');
 
-=======
-
-	/* check the extension */
-	tail = info->extension ? info->extension : strrchr(path, '.');
-
->>>>>>> 7607e74f
 	if (!tail) {
 		free_theme_info(info);
 		return;
 	}
 
 	is_archive = !g_ascii_strcasecmp(tail, ".gz") || !g_ascii_strcasecmp(tail, ".tgz");
-<<<<<<< HEAD
 
 	/* Just to be safe */
 	g_strchomp(path);
 
-=======
-
-	/* Just to be safe */
-	g_strchomp(path);
-
->>>>>>> 7607e74f
 	if ((is_smiley_theme = g_str_equal(info->type, "smiley")))
 		destdir = g_build_filename(purple_user_dir(), "smileys", NULL);
 	else
@@ -942,11 +905,7 @@
 theme_dnd_recv(GtkWidget *widget, GdkDragContext *dc, guint x, guint y,
 		GtkSelectionData *sd, guint info, guint t, gpointer user_data)
 {
-<<<<<<< HEAD
-	gchar *name = g_strchomp((gchar *)sd->data);
-=======
 	gchar *name = g_strchomp((gchar *)gtk_selection_data_get_data(sd));
->>>>>>> 7607e74f
 
 	if ((gtk_selection_data_get_length(sd) >= 0)
 	 && (gtk_selection_data_get_format(sd) == 8)) {
@@ -1114,7 +1073,6 @@
 		/* Neither string is "none", default to normal sort */
 		ret = purple_utf8_strcasecmp(name1, name2);
 	}
-<<<<<<< HEAD
 
 	g_free(name1);
 	g_free(name2);
@@ -1132,25 +1090,6 @@
 
 	if(gtk_combo_box_get_active_iter(combo_box, &iter)) {
 
-=======
-
-	g_free(name1);
-	g_free(name2);
-
-	return ret;
-}
-
-/* sets the current buddy list theme */
-static void
-prefs_set_blist_theme_cb(GtkComboBox *combo_box, gpointer user_data)
-{
-	PidginBlistTheme *theme =  NULL;
-	GtkTreeIter iter;
-	gchar *name = NULL;
-
-	if(gtk_combo_box_get_active_iter(combo_box, &iter)) {
-
->>>>>>> 7607e74f
 		gtk_tree_model_get(GTK_TREE_MODEL(prefs_blist_themes), &iter, 2, &name, -1);
 
 		if(!name || !g_str_equal(name, ""))
@@ -1172,14 +1111,10 @@
 
 	if (gtk_combo_box_get_active_iter(GTK_COMBO_BOX(prefs_conv_themes_combo_box), &iter)) {
 		gtk_tree_model_get(GTK_TREE_MODEL(prefs_conv_themes), &iter, 2, &name, -1);
-<<<<<<< HEAD
-		theme = PIDGIN_CONV_THEME(purple_theme_manager_find_theme(name, "conversation"));
-=======
 		if (name && *name)
 			theme = PIDGIN_CONV_THEME(purple_theme_manager_find_theme(name, "conversation"));
 		else
 			theme = PIDGIN_CONV_THEME(pidgin_conversations_get_default_theme());
->>>>>>> 7607e74f
 		g_free(name);
 
 		if (gtk_combo_box_get_active_iter(combo_box, &iter)) {
@@ -1198,13 +1133,10 @@
 
 	if (gtk_combo_box_get_active_iter(combo_box, &iter)) {
 		gchar *name = NULL;
-<<<<<<< HEAD
-=======
 		PidginConvTheme *theme;
 		const char *current_variant;
 		const GList *variants;
 		gboolean unset = TRUE;
->>>>>>> 7607e74f
 
 		gtk_tree_model_get(GTK_TREE_MODEL(prefs_conv_themes), &iter, 2, &name, -1);
 
@@ -1216,32 +1148,6 @@
 		/* Update list of variants */
 		gtk_list_store_clear(prefs_conv_variants);
 
-<<<<<<< HEAD
-		if (name && *name) {
-			PidginConvTheme *theme;
-			const char *current_variant;
-			const GList *variants;
-			gboolean unset = TRUE;
-
-			theme = PIDGIN_CONV_THEME(purple_theme_manager_find_theme(name, "conversation"));
-			current_variant = pidgin_conversation_theme_get_variant(theme);
-
-			variants = pidgin_conversation_theme_get_variants(theme);
-			for (; variants && current_variant; variants = g_list_next(variants)) {
-				gtk_list_store_append(prefs_conv_variants, &iter);
-				gtk_list_store_set(prefs_conv_variants, &iter, 0, variants->data, -1);
-	
-				if (g_str_equal(variants->data, current_variant)) {
-					gtk_combo_box_set_active_iter(GTK_COMBO_BOX(prefs_conv_variants_combo_box), &iter);
-					unset = FALSE;
-				}
-			}
-
-			if (unset)
-				gtk_combo_box_set_active(GTK_COMBO_BOX(prefs_conv_variants_combo_box), 0);
-		}
-
-=======
 		if (name && *name)
 			theme = PIDGIN_CONV_THEME(purple_theme_manager_find_theme(name, "conversation"));
 		else
@@ -1263,13 +1169,11 @@
 		if (unset)
 			gtk_combo_box_set_active(GTK_COMBO_BOX(prefs_conv_variants_combo_box), 0);
 
->>>>>>> 7607e74f
 		g_signal_handlers_unblock_by_func(prefs_conv_variants_combo_box,
 		                                  prefs_set_conv_variant_cb, NULL);
 		g_free(name);
 	}
 }
-<<<<<<< HEAD
 
 /* sets the current icon theme */
 static void
@@ -1281,19 +1185,6 @@
 
 	if(gtk_combo_box_get_active_iter(combo_box, &iter)) {
 
-=======
-
-/* sets the current icon theme */
-static void
-prefs_set_status_icon_theme_cb(GtkComboBox *combo_box, gpointer user_data)
-{
-	PidginStatusIconTheme *theme = NULL;
-	GtkTreeIter iter;
-	gchar *name = NULL;
-
-	if(gtk_combo_box_get_active_iter(combo_box, &iter)) {
-
->>>>>>> 7607e74f
 		gtk_tree_model_get(GTK_TREE_MODEL(prefs_status_icon_themes), &iter, 2, &name, -1);
 
 		if(!name || !g_str_equal(name, ""))
@@ -1332,7 +1223,6 @@
 	gtk_box_pack_start(GTK_BOX(themesel_hbox), combo_box, TRUE, TRUE, 0);
 
 	gtk_box_pack_start(GTK_BOX(vbox), themesel_hbox, FALSE, FALSE, 0);
-<<<<<<< HEAD
 
 	return combo_box;
 }
@@ -1351,31 +1241,10 @@
 	themesel_hbox = gtk_hbox_new(FALSE, PIDGIN_HIG_BOX_SPACE);
 	gtk_box_pack_start(GTK_BOX(vbox), themesel_hbox, FALSE, FALSE, 0);
 
-=======
-
-	return combo_box;
-}
-
-static GtkWidget *
-add_child_theme_prefs_combo(GtkWidget *vbox, GtkSizeGroup *combo_sg,
-                             GtkSizeGroup *label_sg, GtkListStore *theme_store,
-                             GCallback combo_box_cb, gpointer combo_box_cb_user_data,
-                             const char *label_str)
-{
-	GtkWidget *label;
-	GtkWidget *combo_box;
-	GtkWidget *themesel_hbox;
-	GtkCellRenderer *cell_rend;
-
-	themesel_hbox = gtk_hbox_new(FALSE, PIDGIN_HIG_BOX_SPACE);
-	gtk_box_pack_start(GTK_BOX(vbox), themesel_hbox, FALSE, FALSE, 0);
-
->>>>>>> 7607e74f
 	label = gtk_label_new(label_str);
 	gtk_misc_set_alignment(GTK_MISC(label), 1, 0.5);
 	gtk_size_group_add_widget(label_sg, label);
 	gtk_box_pack_start(GTK_BOX(themesel_hbox), label, FALSE, FALSE, 0);
-<<<<<<< HEAD
 
 	combo_box = gtk_combo_box_new_with_model(GTK_TREE_MODEL(theme_store));
 
@@ -1465,97 +1334,6 @@
 	return ret;
 }
 
-=======
-
-	combo_box = gtk_combo_box_new_with_model(GTK_TREE_MODEL(theme_store));
-
-	cell_rend = gtk_cell_renderer_text_new();
-	gtk_cell_layout_pack_start(GTK_CELL_LAYOUT(combo_box), cell_rend, TRUE);
-	gtk_cell_layout_set_attributes(GTK_CELL_LAYOUT(combo_box), cell_rend, "text", 0, NULL);
-	g_object_set(cell_rend, "ellipsize", PANGO_ELLIPSIZE_END, NULL);
-
-	g_signal_connect(G_OBJECT(combo_box), "changed",
-						(GCallback)combo_box_cb, combo_box_cb_user_data);
-	gtk_size_group_add_widget(combo_sg, combo_box);
-	gtk_box_pack_start(GTK_BOX(themesel_hbox), combo_box, TRUE, TRUE, 0);
-
-	return combo_box;
-}
-
-static GtkWidget *
-theme_page(void)
-{
-	GtkWidget *label;
-	GtkWidget *ret, *vbox;
-	GtkSizeGroup *label_sg = gtk_size_group_new(GTK_SIZE_GROUP_HORIZONTAL);
-	GtkSizeGroup *combo_sg = gtk_size_group_new(GTK_SIZE_GROUP_HORIZONTAL);
-
-	ret = gtk_vbox_new(FALSE, PIDGIN_HIG_CAT_SPACE);
-	gtk_container_set_border_width (GTK_CONTAINER (ret), PIDGIN_HIG_BORDER);
-
-	vbox = pidgin_make_frame(ret, _("Theme Selections"));
-
-	/* Instructions */
-	label = gtk_label_new(_("Select a theme that you would like to use from "
-							"the lists below.\nNew themes can be installed by "
-							"dragging and dropping them onto the theme list."));
-
-	gtk_misc_set_alignment(GTK_MISC(label), 0, 0.5);
-	gtk_label_set_justify(GTK_LABEL(label), GTK_JUSTIFY_LEFT);
-
-	gtk_box_pack_start(GTK_BOX(vbox), label, TRUE, FALSE, 0);
-	gtk_widget_show(label);
-
-	/* Buddy List Themes */
-	prefs_blist_themes_combo_box = add_theme_prefs_combo(
-		vbox, combo_sg, label_sg, prefs_blist_themes,
-		(GCallback)prefs_set_blist_theme_cb, NULL,
-		_("Buddy List Theme:"), PIDGIN_PREFS_ROOT "/blist/theme", "blist");
-
-	/* Conversation Themes */
-	prefs_conv_themes_combo_box = add_theme_prefs_combo(
-		vbox, combo_sg, label_sg, prefs_conv_themes,
-		(GCallback)prefs_set_conv_theme_cb, NULL,
-		_("Conversation Theme:"), PIDGIN_PREFS_ROOT "/conversations/theme", "conversation");
-
-	/* Conversation Theme Variants */
-	prefs_conv_variants_combo_box = add_child_theme_prefs_combo(
-		vbox, combo_sg, label_sg, prefs_conv_variants,
-		(GCallback)prefs_set_conv_variant_cb, NULL, _("\tVariant:"));
-
-	gtk_tree_sortable_set_sort_column_id(GTK_TREE_SORTABLE(prefs_conv_variants),
-	                                     0, GTK_SORT_ASCENDING);
-
-	/* Status Icon Themes */
-	prefs_status_themes_combo_box = add_theme_prefs_combo(
-		vbox, combo_sg, label_sg, prefs_status_icon_themes,
-		(GCallback)prefs_set_status_icon_theme_cb, NULL,
-		_("Status Icon Theme:"), PIDGIN_PREFS_ROOT "/status/icon-theme", "icon");
-
-	/* Sound Themes */
-	prefs_sound_themes_combo_box = add_theme_prefs_combo(
-		vbox, combo_sg, label_sg, prefs_sound_themes,
-		(GCallback)prefs_set_sound_theme_cb, NULL,
-		_("Sound Theme:"), PIDGIN_PREFS_ROOT "/sound/theme", "sound");
-
-	/* Smiley Themes */
-	prefs_smiley_themes_combo_box = add_theme_prefs_combo(
-		vbox, combo_sg, label_sg, prefs_smiley_themes,
-		(GCallback)prefs_set_smiley_theme_cb, NULL,
-		_("Smiley Theme:"), PIDGIN_PREFS_ROOT "/smileys/theme", "smiley");
-
-	/* Custom sort so "none" theme is at top of list */
-	gtk_tree_sortable_set_sort_func(GTK_TREE_SORTABLE(prefs_smiley_themes),
-	                                2, pidgin_sort_smileys, NULL, NULL);
-	gtk_tree_sortable_set_sort_column_id(GTK_TREE_SORTABLE(prefs_smiley_themes),
-										 2, GTK_SORT_ASCENDING);
-
-	gtk_widget_show_all(ret);
-
-	return ret;
-}
-
->>>>>>> 7607e74f
 static void
 formatting_toggle_cb(GtkWebView *webview, GtkWebViewButtons buttons, void *toolbar)
 {
@@ -2125,7 +1903,6 @@
 	auto_ip_text = g_strdup_printf(_("Use _automatically detected IP address: %s"), ip);
 	gtk_button_set_label(GTK_BUTTON(button), auto_ip_text);
 	g_free(auto_ip_text);
-<<<<<<< HEAD
 }
 
 static GtkWidget *
@@ -2353,36 +2130,6 @@
 	gtk_container_set_border_width (GTK_CONTAINER (ret), PIDGIN_HIG_BORDER);
 
 	vbox = pidgin_make_frame (ret, _("Browser Selection"));
-=======
-}
-
-static GtkWidget *
-network_page(void)
-{
-	GtkWidget *ret;
-	GtkWidget *vbox, *hbox, *entry;
-	GtkWidget *label, *auto_ip_checkbox, *ports_checkbox, *spin_button;
-	GtkSizeGroup *sg;
-
-	ret = gtk_vbox_new(FALSE, PIDGIN_HIG_CAT_SPACE);
-	gtk_container_set_border_width (GTK_CONTAINER (ret), PIDGIN_HIG_BORDER);
-
-	vbox = pidgin_make_frame (ret, _("IP Address"));
-	sg = gtk_size_group_new(GTK_SIZE_GROUP_HORIZONTAL);
-
-	entry = gtk_entry_new();
-	gtk_entry_set_text(GTK_ENTRY(entry), purple_prefs_get_string(
-			"/purple/network/stun_server"));
-	g_signal_connect(G_OBJECT(entry), "focus-out-event",
-			G_CALLBACK(network_stun_server_changed_cb), NULL);
-	gtk_widget_show(entry);
-
-	pidgin_add_widget_to_vbox(GTK_BOX(vbox), _("ST_UN server:"),
-			sg, entry, TRUE, NULL);
-
-	hbox = gtk_hbox_new(FALSE, PIDGIN_HIG_BOX_SPACE);
-	gtk_container_add(GTK_CONTAINER(vbox), hbox);
->>>>>>> 7607e74f
 
 	if (purple_running_gnome()) {
 		gchar *path;
@@ -2392,7 +2139,6 @@
 		gtk_container_add(GTK_CONTAINER(vbox), hbox);
 		gtk_box_pack_start(GTK_BOX(hbox), label, FALSE, FALSE, 0);
 
-<<<<<<< HEAD
 		hbox = gtk_hbox_new(FALSE, PIDGIN_HIG_BOX_SPACE);
 		gtk_container_add(GTK_CONTAINER(vbox), hbox);
 
@@ -2589,65 +2335,13 @@
 		label = gtk_label_new_with_mnemonic(_("User_name:"));
 		gtk_misc_set_alignment(GTK_MISC(label), 1.0, 0.5);
 		gtk_table_attach(GTK_TABLE(table), label, 0, 1, 1, 2, GTK_FILL, 0, 0, 0);
-=======
-	auto_ip_checkbox = pidgin_prefs_checkbox("Use _automatically detected IP address",
-	                                         "/purple/network/auto_ip", vbox);
-	g_signal_connect(G_OBJECT(auto_ip_checkbox), "clicked",
-	                 G_CALLBACK(auto_ip_button_clicked_cb), NULL);
-	auto_ip_button_clicked_cb(auto_ip_checkbox, NULL); /* Update label */
-
-	entry = gtk_entry_new();
-	gtk_entry_set_text(GTK_ENTRY(entry), purple_network_get_public_ip());
-	g_signal_connect(G_OBJECT(entry), "changed",
-					 G_CALLBACK(network_ip_changed), NULL);
-
-	hbox = pidgin_add_widget_to_vbox(GTK_BOX(vbox), _("Public _IP:"),
-			sg, entry, TRUE, NULL);
-
-	if (purple_prefs_get_bool("/purple/network/auto_ip")) {
-		gtk_widget_set_sensitive(GTK_WIDGET(hbox), FALSE);
-	}
-
-	g_signal_connect(G_OBJECT(auto_ip_checkbox), "clicked",
-					 G_CALLBACK(pidgin_toggle_sensitive), hbox);
-
-	g_object_unref(sg);
-
-	vbox = pidgin_make_frame (ret, _("Ports"));
-	sg = gtk_size_group_new(GTK_SIZE_GROUP_HORIZONTAL);
-
-	pidgin_prefs_checkbox(_("_Enable automatic router port forwarding"),
-			"/purple/network/map_ports", vbox);
-
-	hbox = gtk_hbox_new(FALSE, PIDGIN_HIG_BOX_SPACE);
-
-	ports_checkbox = pidgin_prefs_checkbox(_("_Manually specify range of ports to listen on:"),
-			"/purple/network/ports_range_use", hbox);
-
-	spin_button = pidgin_prefs_labeled_spin_button(hbox, _("_Start:"),
-			"/purple/network/ports_range_start", 0, 65535, sg);
-	if (!purple_prefs_get_bool("/purple/network/ports_range_use"))
-		gtk_widget_set_sensitive(GTK_WIDGET(spin_button), FALSE);
-	g_signal_connect(G_OBJECT(ports_checkbox), "clicked",
-					 G_CALLBACK(pidgin_toggle_sensitive), spin_button);
-
-	spin_button = pidgin_prefs_labeled_spin_button(hbox, _("_End:"),
-			"/purple/network/ports_range_end", 0, 65535, sg);
-	if (!purple_prefs_get_bool("/purple/network/ports_range_use"))
-		gtk_widget_set_sensitive(GTK_WIDGET(spin_button), FALSE);
-	g_signal_connect(G_OBJECT(ports_checkbox), "clicked",
-					 G_CALLBACK(pidgin_toggle_sensitive), spin_button);
-
-	pidgin_add_widget_to_vbox(GTK_BOX(vbox), NULL, NULL, hbox, TRUE, NULL);
-
-	g_object_unref(sg);
->>>>>>> 7607e74f
-
-	/* TURN server */
-	vbox = pidgin_make_frame(ret, _("Relay Server (TURN)"));
-	sg = gtk_size_group_new(GTK_SIZE_GROUP_HORIZONTAL);
-
-<<<<<<< HEAD
+
+		entry = gtk_entry_new();
+		gtk_label_set_mnemonic_widget(GTK_LABEL(label), entry);
+		gtk_table_attach(GTK_TABLE(table), entry, 1, 2, 1, 2, GTK_FILL, 0, 0, 0);
+		g_signal_connect(G_OBJECT(entry), "changed",
+				 G_CALLBACK(proxy_print_option), (void *)PROXYUSER);
+
 		if (proxy_info != NULL && purple_proxy_info_get_username(proxy_info) != NULL)
 			gtk_entry_set_text(GTK_ENTRY(entry),
 						   purple_proxy_info_get_username(proxy_info));
@@ -2655,22 +2349,11 @@
 		hbox = gtk_hbox_new(TRUE, 5);
 		gtk_box_pack_start(GTK_BOX(vbox), hbox, FALSE, FALSE, 0);
 		pidgin_set_accessible_label (entry, label);
-=======
-	entry = gtk_entry_new();
-	gtk_entry_set_text(GTK_ENTRY(entry), purple_prefs_get_string(
-			"/purple/network/turn_server"));
-	g_signal_connect(G_OBJECT(entry), "focus-out-event",
-			G_CALLBACK(network_turn_server_changed_cb), NULL);
-	gtk_widget_show(entry);
-
-	hbox = pidgin_add_widget_to_vbox(GTK_BOX(vbox), _("_TURN server:"),
-			sg, entry, TRUE, NULL);
->>>>>>> 7607e74f
-
-	pidgin_prefs_labeled_spin_button(hbox, _("_UDP Port:"),
-		"/purple/network/turn_port", 0, 65535, NULL);
-
-<<<<<<< HEAD
+
+		label = gtk_label_new_with_mnemonic(_("Pa_ssword:"));
+		gtk_misc_set_alignment(GTK_MISC(label), 1.0, 0.5);
+		gtk_table_attach(GTK_TABLE(table), label, 2, 3, 1, 2, GTK_FILL, 0, 0, 0);
+
 		entry = gtk_entry_new();
 		gtk_label_set_mnemonic_widget(GTK_LABEL(label), entry);
 		gtk_table_attach(GTK_TABLE(table), entry, 3, 4, 1, 2, GTK_FILL , 0, 0, 0);
@@ -2692,108 +2375,28 @@
 			prefs_proxy_subframe);
 
 	}
-=======
-	pidgin_prefs_labeled_spin_button(hbox, _("T_CP Port:"),
-		"/purple/network/turn_port_tcp", 0, 65535, NULL);
-
-	hbox = pidgin_prefs_labeled_entry(vbox, _("Use_rname:"),
-		"/purple/network/turn_username", sg);
-	pidgin_prefs_labeled_password(hbox, _("Pass_word:"),
-		"/purple/network/turn_password", NULL);
-
-	gtk_widget_show_all(ret);
-	g_object_unref(sg);
 
 	return ret;
 }
 
-#ifndef _WIN32
-static gboolean
-manual_browser_set(GtkWidget *entry, GdkEventFocus *event, gpointer data)
-{
-	const char *program = gtk_entry_get_text(GTK_ENTRY(entry));
-
-	purple_prefs_set_string(PIDGIN_PREFS_ROOT "/browsers/manual_command", program);
->>>>>>> 7607e74f
-
-	return ret;
-}
-
-<<<<<<< HEAD
 static GtkWidget *
 logging_page(void)
-=======
-static GList *
-get_available_browsers(void)
->>>>>>> 7607e74f
 {
 	GtkWidget *ret;
 	GtkWidget *vbox;
 	GList *names;
 
-<<<<<<< HEAD
 	ret = gtk_vbox_new(FALSE, PIDGIN_HIG_CAT_SPACE);
 	gtk_container_set_border_width (GTK_CONTAINER (ret), PIDGIN_HIG_BORDER);
 
-=======
-	/* Sorted reverse alphabetically */
-	static const struct browser possible_browsers[] = {
-		{N_("Seamonkey"), "seamonkey"},
-		{N_("Opera"), "opera"},
-		{N_("Netscape"), "netscape"},
-		{N_("Mozilla"), "mozilla"},
-		{N_("Konqueror"), "kfmclient"},
-		{N_("Google Chrome"), "google-chrome"},
-		/* Do not move the line below.  Code below expects gnome-open to be in
-		 * this list immediately after xdg-open! */
-		{N_("Desktop Default"), "xdg-open"},
-		{N_("GNOME Default"), "gnome-open"},
-		{N_("Galeon"), "galeon"},
-		{N_("Firefox"), "firefox"},
-		{N_("Firebird"), "mozilla-firebird"},
-		{N_("Epiphany"), "epiphany"},
-		/* Translators: please do not translate "chromium-browser" here! */
-		{N_("Chromium (chromium-browser)"), "chromium-browser"},
-		/* Translators: please do not translate "chrome" here! */
-		{N_("Chromium (chrome)"), "chrome"}
-	};
-	static const int num_possible_browsers = G_N_ELEMENTS(possible_browsers);
-
-	GList *browsers = NULL;
-	int i = 0;
-	char *browser_setting = (char *)purple_prefs_get_string(PIDGIN_PREFS_ROOT "/browsers/browser");
->>>>>>> 7607e74f
 
 	vbox = pidgin_make_frame (ret, _("Logging"));
 	names = purple_log_logger_get_options();
 
-<<<<<<< HEAD
 	pidgin_prefs_dropdown_from_list(vbox, _("Log _format:"), PURPLE_PREF_STRING,
 				 "/purple/logging/format", names);
 
 	g_list_free(names);
-=======
-	for (i = 0; i < num_possible_browsers; i++) {
-		if (purple_program_is_valid(possible_browsers[i].command)) {
-			browsers = g_list_prepend(browsers,
-									  possible_browsers[i].command);
-			browsers = g_list_prepend(browsers, (gpointer)_(possible_browsers[i].name));
-			if(browser_setting && !strcmp(possible_browsers[i].command, browser_setting))
-				browser_setting = NULL;
-			/* If xdg-open is valid, prefer it over gnome-open and skip forward */
-			if(!strcmp(possible_browsers[i].command, "xdg-open")) {
-				if (browser_setting && !strcmp("gnome-open", browser_setting)) {
-					purple_prefs_set_string(PIDGIN_PREFS_ROOT "/browsers/browser", possible_browsers[i].command);
-					browser_setting = NULL;
-				}
-				i++;
-			}
-		}
-	}
-
-	if(browser_setting)
-		purple_prefs_set_string(PIDGIN_PREFS_ROOT "/browsers/browser", "custom");
->>>>>>> 7607e74f
 
 	pidgin_prefs_checkbox(_("Log all _instant messages"),
 				  "/purple/logging/log_ims", vbox);
@@ -2802,32 +2405,17 @@
 	pidgin_prefs_checkbox(_("Log all _status changes to system log"),
 				  "/purple/logging/log_system", vbox);
 
-<<<<<<< HEAD
 	gtk_widget_show_all(ret);
-=======
-static void
-browser_changed1_cb(const char *name, PurplePrefType type,
-					gconstpointer value, gpointer data)
-{
-	GtkWidget *hbox = data;
-	const char *browser = value;
->>>>>>> 7607e74f
 
 	return ret;
 }
 
 static void
-<<<<<<< HEAD
 change_master_password_cb(GtkWidget *button, gpointer ptr)
-=======
-browser_changed2_cb(const char *name, PurplePrefType type,
-					gconstpointer value, gpointer data)
->>>>>>> 7607e74f
 {
 	purple_keyring_change_master(NULL, NULL);
 }
 
-<<<<<<< HEAD
 static void
 keyring_page_pref_changed(const char *name, PurplePrefType type, gconstpointer val, gpointer data)
 {
@@ -2855,270 +2443,6 @@
 
 static GtkWidget *
 keyring_page(void)
-=======
-static GtkWidget *
-browser_page(void)
-{
-	GtkWidget *ret, *vbox, *hbox, *label, *entry, *browser_button;
-	GtkSizeGroup *sg;
-	GList *browsers = NULL;
-
-	ret = gtk_vbox_new(FALSE, PIDGIN_HIG_CAT_SPACE);
-	gtk_container_set_border_width (GTK_CONTAINER (ret), PIDGIN_HIG_BORDER);
-
-	vbox = pidgin_make_frame (ret, _("Browser Selection"));
-
-	if (purple_running_gnome()) {
-		gchar *path;
-
-		hbox = gtk_hbox_new(FALSE, PIDGIN_HIG_BOX_SPACE);
-		label = gtk_label_new(_("Browser preferences are configured in GNOME preferences"));
-		gtk_container_add(GTK_CONTAINER(vbox), hbox);
-		gtk_box_pack_start(GTK_BOX(hbox), label, FALSE, FALSE, 0);
-
-		hbox = gtk_hbox_new(FALSE, PIDGIN_HIG_BOX_SPACE);
-		gtk_container_add(GTK_CONTAINER(vbox), hbox);
-
-		path = g_find_program_in_path("gnome-control-center");
-		if (path != NULL) {
-			gchar *tmp = g_strdup_printf("%s info", path);
-			g_free(path);
-			path = tmp;
-		} else {
-			path = g_find_program_in_path("gnome-default-applications-properties");
-		}
-
-		if (path == NULL) {
-			label = gtk_label_new(NULL);
-			gtk_label_set_markup(GTK_LABEL(label),
-								 _("<b>Browser configuration program was not found.</b>"));
-			gtk_box_pack_start(GTK_BOX(hbox), label, FALSE, FALSE, 0);
-		} else {
-			browser_button = gtk_button_new_with_mnemonic(_("Configure _Browser"));
-			g_signal_connect_data(G_OBJECT(browser_button), "clicked",
-			                      G_CALLBACK(browser_button_clicked_cb), path,
-			                      (GClosureNotify)g_free, 0);
-			gtk_box_pack_start(GTK_BOX(hbox), browser_button, FALSE, FALSE, 0);
-		}
-
-		gtk_widget_show_all(ret);
-	} else {
-		sg = gtk_size_group_new(GTK_SIZE_GROUP_HORIZONTAL);
-
-		browsers = get_available_browsers();
-		if (browsers != NULL) {
-			label = pidgin_prefs_dropdown_from_list(vbox,_("_Browser:"), PURPLE_PREF_STRING,
-											 PIDGIN_PREFS_ROOT "/browsers/browser",
-											 browsers);
-			g_list_free(browsers);
-			gtk_misc_set_alignment(GTK_MISC(label), 0, 0.5);
-			gtk_size_group_add_widget(sg, label);
-
-			hbox = gtk_hbox_new(FALSE, 0);
-			label = pidgin_prefs_dropdown(hbox, _("_Open link in:"), PURPLE_PREF_INT,
-				PIDGIN_PREFS_ROOT "/browsers/place",
-				_("Browser default"), PIDGIN_BROWSER_DEFAULT,
-				_("Existing window"), PIDGIN_BROWSER_CURRENT,
-				_("New window"), PIDGIN_BROWSER_NEW_WINDOW,
-				_("New tab"), PIDGIN_BROWSER_NEW_TAB,
-				NULL);
-			gtk_misc_set_alignment(GTK_MISC(label), 0, 0.5);
-			gtk_size_group_add_widget(sg, label);
-			gtk_box_pack_start(GTK_BOX(vbox), hbox, FALSE, FALSE, 0);
-
-			if (!strcmp(purple_prefs_get_string(PIDGIN_PREFS_ROOT "/browsers/browser"), "custom"))
-				gtk_widget_set_sensitive(hbox, FALSE);
-			purple_prefs_connect_callback(prefs, PIDGIN_PREFS_ROOT "/browsers/browser",
-										browser_changed1_cb, hbox);
-		}
-
-		entry = gtk_entry_new();
-		gtk_entry_set_text(GTK_ENTRY(entry),
-						   purple_prefs_get_string(PIDGIN_PREFS_ROOT "/browsers/manual_command"));
-		g_signal_connect(G_OBJECT(entry), "focus-out-event",
-						 G_CALLBACK(manual_browser_set), NULL);
-		hbox = pidgin_add_widget_to_vbox(GTK_BOX(vbox), _("_Manual:\n(%s for URL)"), sg, entry, TRUE, NULL);
-		if (strcmp(purple_prefs_get_string(PIDGIN_PREFS_ROOT "/browsers/browser"), "custom"))
-			gtk_widget_set_sensitive(hbox, FALSE);
-		purple_prefs_connect_callback(prefs, PIDGIN_PREFS_ROOT "/browsers/browser",
-				browser_changed2_cb, hbox);
-
-		gtk_widget_show_all(ret);
-		g_object_unref(sg);
-	}
-
-	return ret;
-}
-#endif /*_WIN32*/
-
-static GtkWidget *
-proxy_page(void)
-{
-	GtkWidget *ret = NULL, *vbox = NULL, *hbox = NULL;
-	GtkWidget *table = NULL, *entry = NULL, *label = NULL, *proxy_button = NULL;
-	GtkWidget *prefs_proxy_frame = NULL;
-	PurpleProxyInfo *proxy_info;
-
-	ret = gtk_vbox_new(FALSE, PIDGIN_HIG_CAT_SPACE);
-	gtk_container_set_border_width(GTK_CONTAINER(ret), PIDGIN_HIG_BORDER);
-	vbox = pidgin_make_frame(ret, _("Proxy Server"));
-	prefs_proxy_frame = gtk_vbox_new(FALSE, PIDGIN_HIG_BOX_SPACE);
-
-	if(purple_running_gnome()) {
-		gchar *path = NULL;
-
-		hbox = gtk_hbox_new(FALSE, PIDGIN_HIG_BOX_SPACE);
-		label = gtk_label_new(_("Proxy preferences are configured in GNOME preferences"));
-		gtk_container_add(GTK_CONTAINER(vbox), hbox);
-		gtk_box_pack_start(GTK_BOX(hbox), label, FALSE, FALSE, 0);
-
-		hbox = gtk_hbox_new(FALSE, PIDGIN_HIG_BOX_SPACE);
-		gtk_container_add(GTK_CONTAINER(vbox), hbox);
-
-		path = g_find_program_in_path("gnome-network-properties");
-		if (path == NULL)
-			path = g_find_program_in_path("gnome-network-preferences");
-		if (path == NULL) {
-			path = g_find_program_in_path("gnome-control-center");
-			if (path != NULL) {
-				char *tmp = g_strdup_printf("%s network", path);
-				g_free(path);
-				path = tmp;
-			}
-		}
-
-		if (path == NULL) {
-			label = gtk_label_new(NULL);
-			gtk_label_set_markup(GTK_LABEL(label),
-								 _("<b>Proxy configuration program was not found.</b>"));
-			gtk_box_pack_start(GTK_BOX(hbox), label, FALSE, FALSE, 0);
-		} else {
-			proxy_button = gtk_button_new_with_mnemonic(_("Configure _Proxy"));
-			g_signal_connect(G_OBJECT(proxy_button), "clicked",
-							 G_CALLBACK(proxy_button_clicked_cb),
-							 path);
-			gtk_box_pack_start(GTK_BOX(hbox), proxy_button, FALSE, FALSE, 0);
-		}
-
-		/* NOTE: path leaks, but only when the prefs window is destroyed,
-		         which is never */
-		gtk_widget_show_all(ret);
-	} else {
-		GtkWidget *prefs_proxy_subframe = gtk_vbox_new(FALSE, 0);
-
-		/* This is a global option that affects SOCKS4 usage even with
-		 * account-specific proxy settings */
-		pidgin_prefs_checkbox(_("Use remote _DNS with SOCKS4 proxies"),
-							  "/purple/proxy/socks4_remotedns", prefs_proxy_frame);
-		gtk_box_pack_start(GTK_BOX(vbox), prefs_proxy_frame, 0, 0, 0);
-
-		pidgin_prefs_dropdown(prefs_proxy_frame, _("Proxy t_ype:"), PURPLE_PREF_STRING,
-					"/purple/proxy/type",
-					_("No proxy"), "none",
-					_("SOCKS 4"), "socks4",
-					_("SOCKS 5"), "socks5",
-					_("Tor/Privacy (SOCKS5)"), "tor",
-					_("HTTP"), "http",
-					_("Use Environmental Settings"), "envvar",
-					NULL);
-		gtk_box_pack_start(GTK_BOX(prefs_proxy_frame), prefs_proxy_subframe, 0, 0, 0);
-		proxy_info = purple_global_proxy_get_info();
-
-		gtk_widget_show_all(ret);
-
-		purple_prefs_connect_callback(prefs, "/purple/proxy/type",
-					    proxy_changed_cb, prefs_proxy_subframe);
-
-		table = gtk_table_new(4, 2, FALSE);
-		gtk_container_set_border_width(GTK_CONTAINER(table), 0);
-		gtk_table_set_col_spacings(GTK_TABLE(table), 5);
-		gtk_table_set_row_spacings(GTK_TABLE(table), 10);
-		gtk_container_add(GTK_CONTAINER(prefs_proxy_subframe), table);
-
-		label = gtk_label_new_with_mnemonic(_("_Host:"));
-		gtk_misc_set_alignment(GTK_MISC(label), 1.0, 0.5);
-		gtk_table_attach(GTK_TABLE(table), label, 0, 1, 0, 1, GTK_FILL, 0, 0, 0);
-
-		entry = gtk_entry_new();
-		gtk_label_set_mnemonic_widget(GTK_LABEL(label), entry);
-		gtk_table_attach(GTK_TABLE(table), entry, 1, 2, 0, 1, GTK_FILL, 0, 0, 0);
-		g_signal_connect(G_OBJECT(entry), "changed",
-				 G_CALLBACK(proxy_print_option), (void *)PROXYHOST);
-
-		if (proxy_info != NULL && purple_proxy_info_get_host(proxy_info))
-			gtk_entry_set_text(GTK_ENTRY(entry),
-					   purple_proxy_info_get_host(proxy_info));
-
-		hbox = gtk_hbox_new(TRUE, 5);
-		gtk_box_pack_start(GTK_BOX(vbox), hbox, FALSE, FALSE, 0);
-		pidgin_set_accessible_label (entry, label);
-
-		label = gtk_label_new_with_mnemonic(_("P_ort:"));
-		gtk_misc_set_alignment(GTK_MISC(label), 1.0, 0.5);
-		gtk_table_attach(GTK_TABLE(table), label, 2, 3, 0, 1, GTK_FILL, 0, 0, 0);
-
-		entry = gtk_spin_button_new_with_range(0, 65535, 1);
-		gtk_label_set_mnemonic_widget(GTK_LABEL(label), entry);
-		gtk_table_attach(GTK_TABLE(table), entry, 3, 4, 0, 1, GTK_FILL, 0, 0, 0);
-		g_signal_connect(G_OBJECT(entry), "changed",
-				 G_CALLBACK(proxy_print_option), (void *)PROXYPORT);
-
-		if (proxy_info != NULL && purple_proxy_info_get_port(proxy_info) != 0) {
-			gtk_spin_button_set_value(GTK_SPIN_BUTTON(entry),
-				purple_proxy_info_get_port(proxy_info));
-		}
-		pidgin_set_accessible_label (entry, label);
-
-		label = gtk_label_new_with_mnemonic(_("User_name:"));
-		gtk_misc_set_alignment(GTK_MISC(label), 1.0, 0.5);
-		gtk_table_attach(GTK_TABLE(table), label, 0, 1, 1, 2, GTK_FILL, 0, 0, 0);
-
-		entry = gtk_entry_new();
-		gtk_label_set_mnemonic_widget(GTK_LABEL(label), entry);
-		gtk_table_attach(GTK_TABLE(table), entry, 1, 2, 1, 2, GTK_FILL, 0, 0, 0);
-		g_signal_connect(G_OBJECT(entry), "changed",
-				 G_CALLBACK(proxy_print_option), (void *)PROXYUSER);
-
-		if (proxy_info != NULL && purple_proxy_info_get_username(proxy_info) != NULL)
-			gtk_entry_set_text(GTK_ENTRY(entry),
-						   purple_proxy_info_get_username(proxy_info));
-
-		hbox = gtk_hbox_new(TRUE, 5);
-		gtk_box_pack_start(GTK_BOX(vbox), hbox, FALSE, FALSE, 0);
-		pidgin_set_accessible_label (entry, label);
-
-		label = gtk_label_new_with_mnemonic(_("Pa_ssword:"));
-		gtk_misc_set_alignment(GTK_MISC(label), 1.0, 0.5);
-		gtk_table_attach(GTK_TABLE(table), label, 2, 3, 1, 2, GTK_FILL, 0, 0, 0);
-
-		entry = gtk_entry_new();
-		gtk_label_set_mnemonic_widget(GTK_LABEL(label), entry);
-		gtk_table_attach(GTK_TABLE(table), entry, 3, 4, 1, 2, GTK_FILL , 0, 0, 0);
-		gtk_entry_set_visibility(GTK_ENTRY(entry), FALSE);
-#if !GTK_CHECK_VERSION(2,16,0)
-		if (gtk_entry_get_invisible_char(GTK_ENTRY(entry)) == '*')
-			gtk_entry_set_invisible_char(GTK_ENTRY(entry), PIDGIN_INVISIBLE_CHAR);
-#endif /* Less than GTK+ 2.16 */
-		g_signal_connect(G_OBJECT(entry), "changed",
-				 G_CALLBACK(proxy_print_option), (void *)PROXYPASS);
-
-		if (proxy_info != NULL && purple_proxy_info_get_password(proxy_info) != NULL)
-			gtk_entry_set_text(GTK_ENTRY(entry),
-					   purple_proxy_info_get_password(proxy_info));
-		pidgin_set_accessible_label (entry, label);
-
-		proxy_changed_cb("/purple/proxy/type", PURPLE_PREF_STRING,
-			purple_prefs_get_string("/purple/proxy/type"),
-			prefs_proxy_subframe);
-
-	}
-
-	return ret;
-}
-
-static GtkWidget *
-logging_page(void)
->>>>>>> 7607e74f
 {
 	GtkWidget *ret;
 	GtkWidget *vbox;
@@ -3128,26 +2452,13 @@
 	const char *keyring_id;
 	PurpleKeyring *keyring;
 
-<<<<<<< HEAD
 	keyring_id = purple_prefs_get_string("/purple/keyring/active");
 	keyring = purple_keyring_find_keyring_by_id(keyring_id);
-=======
-	ret = gtk_vbox_new(FALSE, PIDGIN_HIG_CAT_SPACE);
-	gtk_container_set_border_width (GTK_CONTAINER (ret), PIDGIN_HIG_BORDER);
->>>>>>> 7607e74f
 
 	prefs = purple_prefs_get_handle();
 
-<<<<<<< HEAD
 	ret = gtk_vbox_new(FALSE, PIDGIN_HIG_CAT_SPACE);
 	gtk_container_set_border_width(GTK_CONTAINER (ret), PIDGIN_HIG_BORDER);
-=======
-	vbox = pidgin_make_frame (ret, _("Logging"));
-	names = purple_log_logger_get_options();
-
-	pidgin_prefs_dropdown_from_list(vbox, _("Log _format:"), PURPLE_PREF_STRING,
-				 "/purple/logging/format", names);
->>>>>>> 7607e74f
 
 	/*  Keyring selection */
 	vbox = pidgin_make_frame(ret, _("Keyring"));
@@ -3156,7 +2467,6 @@
 				 "/purple/keyring/active", names);
 	g_list_free(names);
 
-<<<<<<< HEAD
 	/* Change master password */
 	button = gtk_button_new_with_mnemonic(_("_Change master password."));
 	
@@ -3167,14 +2477,6 @@
 		gtk_widget_set_sensitive(button, TRUE);
 	else
 		gtk_widget_set_sensitive(button, FALSE);
-=======
-	pidgin_prefs_checkbox(_("Log all _instant messages"),
-				  "/purple/logging/log_ims", vbox);
-	pidgin_prefs_checkbox(_("Log all c_hats"),
-				  "/purple/logging/log_chats", vbox);
-	pidgin_prefs_checkbox(_("Log all _status changes to system log"),
-				  "/purple/logging/log_system", vbox);
->>>>>>> 7607e74f
 
 	gtk_box_pack_start(GTK_BOX(vbox), button, FALSE, FALSE, 1);
 	gtk_widget_show_all(ret);
@@ -3415,11 +2717,7 @@
 sound_page(void)
 {
 	GtkWidget *ret;
-<<<<<<< HEAD
-	GtkWidget *vbox, *vbox2, *sw, *button;
-=======
 	GtkWidget *vbox, *vbox2, *sw, *button, *parent, *parent_parent, *parent_parent_parent;
->>>>>>> 7607e74f
 	GtkSizeGroup *sg;
 	GtkTreeIter iter;
 	GtkWidget *event_view;
@@ -3524,17 +2822,10 @@
 	parent_parent_parent = gtk_widget_get_parent(parent_parent);
 	gtk_box_set_child_packing(GTK_BOX(parent), vbox, TRUE, TRUE, 0,
 			GTK_PACK_START);
-<<<<<<< HEAD
-	gtk_box_set_child_packing(GTK_BOX(vbox->parent->parent), vbox->parent, TRUE,
-			TRUE, 0, GTK_PACK_START);
-	gtk_box_set_child_packing(GTK_BOX(vbox->parent->parent->parent),
-			vbox->parent->parent, TRUE, TRUE, 0, GTK_PACK_START);
-=======
 	gtk_box_set_child_packing(GTK_BOX(parent_parent),
 			parent, TRUE, TRUE, 0, GTK_PACK_START);
 	gtk_box_set_child_packing(GTK_BOX(parent_parent_parent),
 			parent_parent, TRUE, TRUE, 0, GTK_PACK_START);
->>>>>>> 7607e74f
 
 	/* SOUND SELECTION */
 	event_store = gtk_list_store_new (4, G_TYPE_BOOLEAN, G_TYPE_STRING, G_TYPE_STRING, G_TYPE_UINT);
@@ -3746,10 +3037,7 @@
 	prefs_notebook_add_page(_("Logging"), logging_page(), notebook_page++);
 	prefs_notebook_add_page(_("Network"), network_page(), notebook_page++);
 	prefs_notebook_add_page(_("Proxy"), proxy_page(), notebook_page++);
-<<<<<<< HEAD
 	prefs_notebook_add_page(_("Password Storage"), keyring_page(), notebook_page++);
-=======
->>>>>>> 7607e74f
 
 	prefs_notebook_add_page(_("Sounds"), sound_page(), notebook_page++);
 	prefs_notebook_add_page(_("Status / Idle"), away_page(), notebook_page++);
@@ -3775,15 +3063,11 @@
 	/* Back to instant-apply! I win!  BU-HAHAHA! */
 
 	/* Create the window */
-<<<<<<< HEAD
-	prefs = pidgin_create_dialog(_("Preferences"), PIDGIN_HIG_BORDER, "preferences", FALSE);
-=======
 #if GTK_CHECK_VERSION(3,0,0)
 	prefs = pidgin_create_dialog(_("Preferences"), 0, "preferences", FALSE);
 #else
 	prefs = pidgin_create_dialog(_("Preferences"), PIDGIN_HIG_BORDER, "preferences", FALSE);
 #endif
->>>>>>> 7607e74f
 	g_signal_connect(G_OBJECT(prefs), "destroy",
 					 G_CALLBACK(delete_prefs), NULL);
 
