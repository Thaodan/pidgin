Pidgin and Finch: The Pimpin' Penguin IM Clients That're Good for the Soul

version 2.2.3
	* Belarusian Latin translation updated (Ihar Hrachyshka)
<<<<<<< HEAD
	* Indonesian translation updated (Rai S. Regawa)
=======
	* Korean translation updated (Sushizang)
	* Norwegian Bokmål translation updated (Hallvard Glad)
	* Russian translation updated (Dmitry Beloglazov)
	* Swedish translation updated (Peter Hjalmarsson)
>>>>>>> aab1527a

version 2.2.2
	* Catalan translation updated (Josep Puigdemont)
	* Chinese (Simplified) translation updated (Funda Wang)
	* Chinese (Traditional) translation updated (Ambrose C. Li)
	* German translation updated (Jochen Kemnade,Bjoern Voigt)
	* Korean translation updated (Sushizang)
	* Slovak translation updated (loptosko)

version 2.2.1
	* Arabic translation updated (Khaled Hosny)
	* Italian translation updated (Claudio Satriano)
	* Lao translation added (Anousak Souphavah)
	* Norwegian Bokmål translation updated (Espen Stefansen)
	* Slovenian translation updated (Martin Srebotnjak)
	* Serbian translation updated (Miloš Popović)

version 2.2.0
	* Basque win32 translation added (Mikel Pascual Aldabaldetreku)
	* Belarusian Latin translation added (Ihar Hrachyshka)
	* Czech translation updated (Miloslav Trmac)
	* English (British) translation updated (Luke Ross)
	* Estonian translation updated (Ivar Smolin)
	* Finnish translation updated (Timo Jyrinki)
	* French translation updated (Éric Boumaour)
	* German translation updated (Bjoern Voigt)
	* Hungarian translation updated (Gabor Kelemen)
	* Italian translation updated (Claudio Satriano)
	* Macedonian translation updated (Арангел Ангов)
	* Norwegian Nynorsk translation updated (Yngve Spjeld Landro)
	* Portuguese (Brazilian) translation updated (Mauricio de
	  L R Collares Neto)
	* Slovak translation updated (loptosko)
	* Slovenian translation updated (Martin Srebotnjak)
	* Spanish translation updated (Javier Fernandez-Sanguino Peña)
	* Turkish Translation updated (Serdar Soytetir)

version 2.1.1
	* Afrikaans translation added (Friedel Wolff)
	* Estonian translation updated (Ivar Smolin)
	* Finnish translation updated (Timo Jyrinki)
	* French translation updated (Éric Boumaour)
	* Galician translation updated (Frco. Javier Rial Rodríguez)
	* German translation updated (Bjoern Voigt)
	* Hebrew translation updated (Shalom Craimer)
	* Lithuanian translation updated (Laurynas Biveinis)
	* Macedonian translation updated (Арангел Ангов)
	* Norwegian Nynorsk translation updated (Yngve Spjeld Landro)
	* Persian win32 translation added (Elnaz Sarbar)
	* Polish translation updated (Emil Nowak)
	* Portuguese (Brazilian) translation updated (Mauricio de
	  L R Collares Neto)
	* Russian translation updated (Dmitry Beloglazov)
	* Slovak translation updated (loptosko)
	* Slovenian translation updated (Martin Srebotnjak)
	* Spanish translation updated (Javier Fernandez-Sanguino Peña)
	* Swedish translation updated (Peter Hjalmarsson)

version 2.1.0
	* Chinese (Traditional) translation updated (Ambrose C. Li)
	* Finnish translation updated (Timo Jyrinki)
	* French translation updated (Éric Boumaour)
	* Galician translation updated (Mar Castro)
	* German translation updated (Bjoern Voigt)
	* German win32 translation updated (Bjoern Voigt)
	* Hebrew translation updated (Shalom Craimer)
	* Italian translation updated (Claudio Satriano)
	* Japanese translation updated (Takeshi Aihana)
	* Korean translation updated (Sushizang)
	* Macedonian translation updated (Jovan Naumovski)
	* Norwegian Nynorsk translation updated (Yngve Spjeld Landro)
	* Portuguese (Brazilian) win32 translation updated (Mauricio de
	  L R Collares Neto)
	* Romanian translation updated (Mişu Moldovan)
	* Russian translation updated (Dmitry Beloglazov)
	* Slovenian translation updated (Martin Srebotnjak)
	* Spanish translation updated (Javier Fernandez-Sanguino Peña)
	* Swedish translation updated (Peter Hjalmarsson)
	* Swedish win32 translation updated (Peter Hjalmarsson)
	* Turkish Translation updated (Serdar Soytetir)
	* Valencian-Catalan translation added (Toni Hermoso Pulido)

version 2.0.2
	* Chinese (Traditional) translation updated (Ambrose C. Li)
	* English (British) translation updated (Luke Ross)
	* Finnish translation updated (Timo Jyrinki)
	* Lithuanian translation updated (Laurynas Biveinis)
	* Portuguese (Brazilian) translation updated (Mauricio de
	  L R Collares Neto)
	* Russian translation updated (Dmitry Beloglazov)
	* Slovenian translation updated (Martin Srebotnjak)
	* Slovenian win32 installer updated (Martin Srebotnjak)

version 2.0.1
	* Chinese (Hong Kong) translation added (Ambrose C. Li, Abel Cheung)
	* Chinese (Simplified) translation updated (Funda Wang)
	* Chinese (Traditional) translation updated (Ambrose C. Li)
	* Chinese (Traditional) win32 translation updated (Ambrose C. Li)
	* Finnish translation updated (Timo Jyrinki)
	* French translation updated (Éric Boumaour)
	* French win32 translation updated (Éric Boumaour)
	* German translation updated (Bjoern Voigt)
	* German win32 translation updated (Bjoern Voigt)
	* Greek translation added (snos Bouklis)
	* Hebrew translation updated (Shalom Craimer)
	* Hebrew win32 translation updated (Shalom Craimer)
	* Hungarian translation updated (Gabor Kelemen)
	* Hungarian win32 installer updated (Gabor Kelemen)
	* Macedonian translation updated (Арангел Ангов)
	* Portuguese (Brazilian) translation updated (Mauricio de
	  L R Collares Neto)
	* Punjabi translation updated (Amanpreet Singh Alam)
	* Russian translation updated (Dmitry Beloglazov)
	* Spanish translation updated (Javier Fernandez-Sanguino Peña)
	* Turkish Translation updated (Serdar Soytetir)

version 2.0.0 (5/3/2007):
	* Afrikaans translation added (Friedel Wolff)
	* Afrikaans win32 translation added (Friedel Wolff)
	* Albanian translation updated (Besnik Bleta)
	* Arabic translation added (Mohamed Magdy)
	* Bengali translation added (Indranil Das Gupta, Samia Nimatullah,
	  Tisa Nafisa and Jamil Ahmed)
	* Bosnian translation added (Lejla Hadzialic)
	* Bulgarian translation updated (Vladimir "Kaladan" Petkov)
	* Catalan translation updated (Josep Puigdemont)
	* Chinese (Simplified) translation updated (Funda Wang)
	* Chinese (Hong Kong) translation added (Paladin R. Liu, Ambrose C. Li)
	* Chinese (Traditional) translation updated (Paladin R. Liu, Ambrose C. Li)
	* Czech translation updated (Miloslav Trmac)
	* Danish translation updated (Morten (mbrix) Brix Pedersen,
	  Peter Bach)
	* Dutch translation updated (Roy Spliet, Vincent van Adrighem)
	* Dzongkha translation added (Wangmo Sherpa, Norbu, Jurmey Rabgay)
	* English (British) translation updated (Stu Tomlinson and Luke Ross)
	* English (Canadian) translation updated (Adam Weinberger)
	* Esperanto translation added (Stéphane Fillod)
	* Estonian translation updated (Ivar Smolin)
	* Euskera (Basque) translation added (Hizkuntza Politikarako
	  Sailburuordetza and Iñaki Larrañaga Murgoitio)
	* Finnish translation updated (Timo Jyrinki)
	* French translation updated (Éric Boumaour)
	* Galician translation updated (Ignacio Casal Quinteiro)
	* Galician win32 installer translation updated (Ignacio Casal Quinteiro)
	* Georgian translation updated (Ubuntu Georgian Translators Team)
	* German translation updated (Bjoern Voigt,Jochen Kemnade)
	* German win32 translation updated (Bjoern Voigt)
	* Greek translation added (Bouklis Panos)
	* Gujarati translation updated (Ankit Patel)
	* Hebrew translation updated (Shalom Craimer)
	* Hungarian translation updated (Gabor Kelemen)
	* Hungarian win32 installer updated (Gabor Kelemen)
	* Italian translation updated (Claudio Satriano)
	* Indonesian translation updated (Rai S. Regawa)
	* Japanese translation updated (Takeshi Aihana)
	* Kannada translation added (H P Nadig, Kannada Translation team)
	* Kurdish translation added (Erdal Ronahi and Amed Ç. Jiyan)
	* Kurdish win32 installer translation added (Erdal Ronahi)
	* Lithuanian translation updated (Andrius Štikonas, Laurynas Biveinis)
	* Lithuanian win32 translation added (Laurynas Biveinis)
	* Macedonian translation updated (Арангел Ангов)
	* Nepali translation added (Shyam Krishna Bal)
	* Norwegian Bokmål translation updated (Hallvard Glad)
	* Pashto translation added (Kashif Masood)
	* Persian translation added (Elnaz Sarbar, Meelad Zakaria, Roozbeh
	  Pournader)
	* Polish translation updated (Emil Nowak, and Paweł Godlewski)
	* Portuguese translation updated (Duarte Henriques)
	* Portuguese (Brazilian) translation updated (Rodrigo Torres,  Mauricio de
	  L R Collares Neto)
	* Punjabi translation updated (Amanpreet Singh Alam)
	* Romanian translation updated (Mişu Moldovan)
	* Russian translation updated (Dmitry Beloglazov)
	* Serbian translation updated (Nikola Kotur)
	* Slovak translation updated (Richard Golier, helix84,loptosko,Jozef Káčer)
	* Slovenian translation updated (Martin Srebotnjak)
	* Slovenian win32 translation updated (Martin Srebotnjak)
	* Spanish translation updated (Javier Fernandez-Sanguino Peña)
	* Spanish gaim.desktop translation updated (Javier Fernandez-Sanguino Peña)	
	* Swedish translation updated (Peter Hjalmarsson)
	* Tamil translation updated (Viveka Nathan K)
	* Telugu translation added (Mr. Subbaramaih)
	* Thai translation added (Isriya Paireepairit)
	* Turkish translation updated (Ahmet Alp BALKAN)
	* Ukrainian translation updated (Maxim V. Dziumanenko)
	* Valencian-Catalan translation added (Toni Hermoso Pulido,
	  Josep Puigdemont)

version 1.5.1:
	* Catalan win32 installer translation updated (Bernat López)
	* Galician translation added (Ignacio Casal Quinteiro)
	* Gujarati translation added (Ankit Patel)
	* Japanese win32 installer translation updated (KUROSAWA Takeshi)

version 1.5.0 (8/11/2005):
	* Catalan translation updated (Josep Puigdemont)
	* Chinese (Simplified) translation updated (Funda Wang)
	* Chinese (Traditional) translation updated (Ambrose C. Li)
	* Chinese (Traditional) win32 installer translation updated
	  (Encoding fixed) (Paladin R. Liu)
	* Chinese (Simplified) win32 installer translation updated
	  (Funda Wang)
	* Danish translation updated (Morten (mbrix) Brix Pedersen)
	* Dutch translation updated (Vincent van Adrighem)
	* Dutch win32 installer translation updated
	  (Vincent van Adrighem)
	* English (British) translation updated (Luke (lukeross) Ross)
	* Finnish translation updated (Arto Alakulju)
	* French translation updated (Éric Boumaour)
	* French win32 installer translation updated (Eric Boumaour)
	* German translation updated (Björn Voigt)
	* Hungarian translation updated (Gabor Kelemen)
	* Hungarian win32 installer translation updated (Gabor Kelemen)
	* Norwegian win32 installer translation updated
	  (Jørgen Vinne Iversen)
	* Russian translation updated (Dmitry Beloglazov)
	* Russian gaim.desktop translation updated (Dmitry Beloglazov)
	* Slovenian Translation updated (Martin Srebotnjak)
	* Slovenian win32 installer Translation updated (Martin Srebotnjak)
	* Slovak win32 installer translation updated (Dominik Balogh)
	* Swedish translation updated (Peter Hjalmarsson)
	* Xhosa translation added (Canonical Ltd)

version 1.4.0 (7/7/2005):
	* Catalan translation updated (Josep Puigdemont)
	* Chinese (Traditional) translation updated (Ambrose C. Li)
	* Chinese (Traditional) win32 installer translation updated
	  (Paladin R. Liu)
	* Danish translation updated (Morten (mbrix) Brix Pedersen)
	* Dutch translation updated (Vincent van Adrighem)
	* English (British) translation updated (Luke (lukeross) Ross)
	* Finnish translation updated (Arto Alakulju)
	* French translation updated (Éric Boumaour)
	* French win32 installer translation updated (Éric Boumaour)
	* German translation updated (Björn Voigt)
	* German win32 installer translation updated (Björn Voigt)
	* Hungarian translation updated (Gabor Kelemen)
	* Hungarian win32 installer translation updated (Gabor Kelemen)
	* Italian translation updated (Claudio Satriano)
	* Japanese translation updated (Takeshi Aihana)
	* Japanese gaim.desktop translation updated (Takeshi Aihana)
	* Norwegian (Nynorsk) translation added (Kurt-Rune Bergset)
	* Portuguese translation updated (Duarte Henriques)
	* Portuguese win32 installer translation updated (Duarte Henriques)
	* Portuguese (Brazilian) translation updated (Mauricio de Lemos
	  Rodrigues Collares Neto)
	* Portuguese (Brazilian) win32 installer translation updated
	  (Mauricio de Lemos Rodrigues Collares Neto)
	* Romanian translation updated (Misu Moldovan)
	* Romanian win32 installer translation updated (Misu Moldovan)
	* Romanian gaim.desktop translation updated (Misu Moldovan)
	* Russian translation updated (Dmitry Beloglazov)
	* Serbian translation updated (Danilo Segan)
	* Serbian Latin translation updated (Danilo Segan)
	* Slovenian translation updated (Martin Srebotnjak)
	* Slovenian win32 installer translation updated (Martin Srebotnjak)
	* Swedish translation updated (Peter Hjalmarsson)
	* Swedish win32 installer translation updated (Peter Hjalmarsson)
	* Ukrainian translation updated (Maxim V. Dziumanenko)

version 1.3.1 (6/9/2005):
	* Albanian gaim.desktop translation updated (Programe Shqip)
	* Catalan translation updated (Josep Puigdemont)
	* Catalan gaim.desktop translation updated (Josep Puigdemont)
	* Chinese (Simplified) translation updated (Funda Wang)
	* Chinese (Simplified) gaim.desktop translation updated (Funda Wang)
	* Chinese (Traditional) translation updated (Ambrose C. Li)
	* Chinese (Traditional) gaim.desktop translation updated (Paladin R. Liu)
	* Czech translation updated (Miloslav Trmac)
	* Czech gaim.desktop translation updated (Miloslav Trmac)
	* Danish translation updated (Morten (mbrix) Brix Pedersen)
	* Danish gaim.desktop translation updated (Morten Brix Pedersen)
	* English (British) translation updated (Luke (lukeross) Ross)
	* Estonian translation updated (Ivar Smolin)
	* French gaim.desktop translation updated (Éric Boumaour)
	* Hindi translation updated under new translator (Akash Mahajan)
	* Japanese gaim.desktop translation updated (Takeshi Aihana)
	* Norwegian Bokm<e5>l translation updated (Kyrre Ness Sjøbæk)
	* Portuguese gaim.desktop translation updated (Duarte Henriques)
	* Portuguese (Brazilian) translation updated (Mauricio de Lemos
	  Rodrigues Collares Neto)
	* Portuguese (Brazilian) gaim.desktop translation updated (Mauricio de
	  Lemos Rodrigues Collares Neto)
	* Punjabi translation added (Amanpreet Singh Alam)
	* Russian translation updated (Dmitry Beloglazov)
	* Slovenian translation updated (Martin Srebotnjak)
	* Spanish translation updated (Javier Fernandez-Sanguino Peña)
	* Spanish gaim.desktop translation updated (Javier Fernandez-Sanguino Peña)
	* Swedish translation updated (Peter Hjalmarsson)
	* Swedish gaim.desktop translation updated (Peter Hjalmarsson)

version 1.3.0 (5/10/2005):
	* Albanian translation updated (Programe Shqip)
	* Azerbaijani translation added (Metin Amiroff)
	* Catalan translation updated (Josep Puigdemont)
	* Chinese (Simplified) translation updated (Funda Wang)
	* Chinese (Traditional) translation updated (Ambrose C. Li)
	* Czech translation updated (Miloslav Trmac)
	* Danish translation updated (Morten (mbrix) Brix Pedersen)
	* Dutch translation updated (Vincent van Adrighem)
	* English (British) translation updated (Luke (lukeross) Ross)
	* Estonian translation updated. this was added last release but missed in
	  the changelog (Ivar Smolin)
	* Finnish translation updated (Arto Alakulju)
	* French translation updated (Eric Boumaour)
	* Georgian translation added (Temuri Doghonadze)
	* German Translation updated (Bjoern Voigt)
	* Hungarian translation for gaim.desktop file added (Laszlo Dvornik)
	* Italian translation update (Claudio Satriano)
	* Japanese translation updated (Takeshi Aihana)
	* Norwegian translation updated (Kyrre Ness Sjøbæk)
	* Portuguese translation updated (Duarte Serrano Goncalves Henriques)
	* Portuguese (Brazilian) translation updated (Mauricio de Lemos
	  Rodrigues Collares Neto)
	* Russian translation updated (Dmitry Beloglazov)
	* Serbian translation updated (Danilo Segan)
	* Serbian Latin translation updated (Danilo Segan)
	* Slovenian translation updated (Martin Srebotnjak)
	* Spanish translation updated (Javier Fernandez-Sanguino Peña)
	* Swedish translation updated (Peter Hjalmarsson)
	* Ukrainian translation updated (Maxim V. Dziumanenko)

version 1.2.1 (4/3/2005):
	* Bulgarian translation updated (Vladimir Petkov and Alexander Shopov)
	* Danish translation updated (Morten (mbrix) Brix Pedersen)
	* Norwegian translation updated under new translator. Moved from no.po to
	  nb.po (Kyrre Ness Sjøbæk)
	* Slovenian translation updated (Martin Srebotnjak)
	* Slovenian win32 installer translation updated (Martin Srebotnjak)

version 1.2.0 (3/17/2005):
	* Catalan translation updated (Josep Puigdemont)
	* Chinese (Simplified) translation updated (Funda Wang)
	* Chinese (Traditional) translation updated (Ambrose C. Li)
	* Danish translation updated (Morten (mbrix) Brix Pedersen)
	* Dutch translation updated (Vincent van Adrighem)
	* English (British) translation updated (Luke (lukeross) Ross)
	* English (Canadian) translation updated (Adam Weinberger)
	* French translation updated (Eric Boumaour)
	* German Translation updated (Bjoern Voigt)
	* Italian translation update (Claudio Satriano)
	* Japanese translation updated (Takeshi Aihana)
	* Portuguese translation updated (Duarte Serrano Goncalves Henriques)
	* Russian translation updated (Dmitry Beloglazov)
	* Slovenian translation updated (Martin Srebotnjak)
	* Spanish translation updated (Javier Fernandez-Sanguino Peña)
	* Swedish translation updated (Peter Hjalmarsson)
	* Ukrainian translation updated (Maxim V. Dziumanenko)
	* Dutch win32 installer translation updated (Vincent van Adrighem)
	* Slovenian win32 installer translation updated (Martin Srebotnjak)

version 1.1.4 (2/24/2005):
	* No changes

version 1.1.3 (2/17/2005):
	* Albanian translation updated (Programe Shqip)
	* Catalan translation updated (Josep Puigdemont)
	* Chinese (Simplified) translation updated (Funda Wang)
	* Chinese (Traditional) translation updated (Ambrose C. Li)
	* Danish translation updated (Morten (mbrix) Brix Pedersen)
	* English (British) translation updated (Luke (lukeross) Ross)
	* English (Canadian) translation updated (Adam Weinberger)
	* Finnish translation updated (Arto Alakulju)
	* German Translation updated (Bjoern Voigt)
	* Italian translation update (Claudio Satriano)
	* Japanese translation updated (Takeshi Aihana)
	* Lithuanian translation updated (Gediminas Čičinskas)
	* Portuguese (Brazilian) translation updated (Mauricio de Lemos
	  Rodrigues Collares Neto)
	* Russian translation updated (Dmitry Beloglazov)
	* Slovenian translation updated (Martin Srebotnjak)
	* Swedish translation updated (Peter Hjalmarsson)
	* Ukrainian translation updated (Maxim V. Dziumanenko)
	* German win32 installer translation updated (Bjoern Voigt)

version 1.1.2 (1/20/2005):
	* Albanian translation updated (Programe Shqip)
	* Catalan translation updated (Josep Puigdemont)
	* Chinese (Simplified) translation updated (Funda Wang)
	* Chinese (Traditional) translation updated (Ambrose C. Li)
	* Danish translation updated (Morten (mbrix) Brix Pedersen)
	* Dutch translation for gaim.desktop file (Vincent van Adrighem)
	* Dutch translation updated (Vincent van Adrighem)
	* English (Australian) transation updated (Peter (Bleeter) Lawler)
	* English (British) translation updated
	* English (Canadian) translation updated (Adam Weinberger)
	* Finnish translation updated (Arto Alakulju)
	* French translation updated (Eric Boumaour)
	* German Translation updated (Bjoern Voigt)
	* Italian translation update (Claudio Satriano)
	* Japanese translation updated (Takeshi Aihana)
	* Korean translation for gaim.desktop updated (Kyeong-uk Son)
	* Korean translation updated (Kyeong-uk Son)
	* Portuguese translation updated (Duarte Serrano Goncalves Henriques)
	* Portuguese (Brazilian) translation updated (Mauricio de Lemos
	  Rodrigues Collares Neto)
	* Russian translation updated (Dmitry Beloglazov)
	* Slovenian translation updated (Martin Srebotnjak)
	* Spanish translation updated (Javier Fernandez-Sanguino Peña)
	* Swedish translation updated (Peter Hjalmarsson)
	* Swedish win32 installer translation updated (Peter Hjalmarsson)

version 1.1.1 (12/28/2004):
	* Albanian translation added (Programe Shqip)
	* Burmese translation added (Minn Myat Soe)
	* Chinese (Simplified) translation updated (Funda Wang)
	* Chinese (Traditional) translation updated (Ambrose C. Li)
	* Danish translation updated (Morten (mbrix) Brix Pedersen)
	* Dutch translation updated (Vincent van Adrighem)
	* Finnish translation updated (Arto Alakulju)
	* French translation updated (Eric Boumaour)
	* German Translation updated (Bjoern Voigt)
	* Italian translation update (Claudio Satriano)
	* Japanese translation updated (Takeshi Aihana)
	* Portuguese translation updated (Duarte Serrano Goncalves Henriques)
	* Portuguese (Brazilian) translation updated (Mauricio de Lemos
	  Rodrigues Collares Neto)
	* Russian translation updated (Dmitry Beloglazov)
	* Slovenian translation updated (Martin Srebotnjak)
	* Spanish translation updated (Javier Fernandez-Sanguino Peña)
	* Swedish translation under new translator, and updated (Peter Hjalmarsson)
	* Turkish translation added (Onur Kucuktunc)
	* Ukrainian translation added (Maxim V. Dziumanenko)

version 1.1.0 (12/02/2004):
	* Catalan translation updated (Josep Puigdemont)
	* Chinese (Simplified) translation updated (Funda Wang)
	* Chinese (Traditional) translation updated (Ambrose C. Li & Paladin Liu)
	* Danish translation updated (Morten (mbrix) Brix Pedersen)
	* Dutch translation updated (Vincent van Adrighem)
	* English (British) translation updated (Luke (lukeross) Ross)
	* Finnish translation updated (Arto Alakulju)
	* French translation updated (Eric Boumaour)
	* German Translation updated (Bjoern Voigt)
	* Japanese translation updated (Takeshi Aihana)
	* Portuguese translation updated (Duarte Serrano Goncalves Henriques)
	* Russian translation updated (Dmitry Beloglazov)
	* Serbian translation updated (Danilo Segan)
	* Serbian Latin translation updated (Danilo Segan)
	* Slovenian translation updated (Martin Srebotnjak)
	* Spanish translation updated (Javier Fernandez-Sanguino Peña)
	* Swedish translation under new translator, and updated (Peter Hjalmarsson)
	* Turkish translation added (Onur Kucuktunc)

version 1.0.2 (10/19/2004):
	* Dutch translation updated (Vincent van Adrighem)

version 1.0.1 (10/07/2004):
	* Catalan translation under new translator, and updated (Josep Puigdemont)
	* Chinese (Simplified) translation updated (Funda Wang)
	* Chinese (Traditional) translation updated (Ambrose C. Li)
	* Dutch translation updated (Vincent van Adrighem)
	* French translation updated (Eric Boumaour)
	* German Translation updated (Bjoern Voigt)
	* Italian translation update (Claudio Satriano)
	* Romanian translation updated (Misu Moldovan)
	* Spanish translation updated (Javier Fernandez-Sanguino Peña)

version 1.0.0 (09/17/2004):
	* Chinese (Simplified) translation updated (Funda Wang)
	* Chinese (Traditional) translation updated (Ambrose C. Li)
	* Danish translation updated (Morten (mbrix) Brix Pedersen)
	* Dutch translation updated (Vincent van Adrighem)
	* English (Australian) transation added (Peter (Bleeter) Lawler)
	* English (British) translation updated (Luke (lukeross) Ross)
	* English (Canadian) translation updated (Adam Weinberger)
	* Finnish translation updated (Arto Alakulju)
	* French translation updated (Eric Boumaour)
	* German Translation updated (Bjoern Voigt)
	* Italian translation update (Claudio Satriano)
	* Japanese translation updated (Takeshi Aihana)
	* Polish translation updated (Emil Nowak)
	* Portuguese translation updated (Duarte Serrano Goncalves Henriques)
	* Portuguese (Brazilian) translation updated (Mauricio de Lemos
	  Rodrigues Collares Neto)
	* Romanian translation updated (Misu Moldovan)
	* Russian translation updated (Dmitry Beloglazov)
	* Serbian translation updated (Danilo Segan)
	* Serbian Latin translation updated (Danilo Segan)
	* Slovenian translation updated (Martin Srebotnjak)
	* Spanish translation updated (Javier Fernandez-Sanguino Peña)

version 0.82.1 (08/27/2004):
	* Finnish translation updated (Arto Alakulju)

version 0.82 (08/26/2004):
	* Chinese (Simplified) translation updated (Funda Wang)
	* Chinese (Traditional) translation updated (Ambrose C. Li)
	* Czech translation updated (Miloslav Trmac)
	* Danish translation updated (Morten Brix Pedersen (mbrix))
	* English (British) translation updated (Luke Ross (lukeross))
	* English (Canadian) translation updated (Adam Weinberger)
	* French translation updated (Eric Boumaour)
	* German Translation updated (Bjoern Voigt)
	* Italian translation update (Claudio Satriano)
	* Japanese translation updated (Takeshi Aihana)
	* Lithuanian translation updated (Gediminas #i#inskas)
	* Portuguese (Brazilian) translation updated (Mauricio de Lemos
	  Rodrigues Collares Neto)
	* Romanian translation updated (Misu Moldovan)
	* Russian translation updated (Dmitry Beloglazov)
	* Slovenian translation updated (Martin Srebotnjak)
	* Spanish translation updated (Javier Fernandez-Sanguino Pena)
	* gaim.desktop updated for Danish translation (Morten Brix Pedersen)
	* gaim.desktop updated for Slovenian translation (Martin Srebotnjak)

version 0.81 (08/05/2004):
	* Chinese (Simplified) translation updated (Funda Wang)
	* Chinese (Traditional) translation updated (Ambrose C. Li)
	* Czech translation updated (Miloslav Trmac)
	* Danish translation updated (Morten Brix Pedersen (mbrix))
	* English (British) translation updated (Luke Ross (lukeross))
	* English (Canadian) translation updated (Adam Weinberger)
	* Finnish translation updated (Arto Alakulju)
	* French translation updated (Eric Boumaour)
	* German Translation updated (Bjoern Voigt)
	* Italian translation update (Claudio Satriano)
	* Japanese translation updated (Takeshi Aihana)
	* Polish translation updated (Emil Nowak)
	* Portuguese translation updated (Duarte Serrano Goncalves Henriques)
	* Portuguese (Brazilian) translation updated (Mauricio de Lemos
	  Rodrigues Collares Neto)
	* Romanian translation updated (Misu Moldovan)
	* Russian translation updated (Dmitry Beloglazov)
	* Slovenian translation updated (Martin Srebotnjak)
	* Spanish translation updated (Javier Fernandez-Sanguino Pena)

version 0.80 (07/15/2004):
	* Chinese (Simplified) translation updated (Funda Wang)
	* Chinese (Traditional) translation updated (Ambrose C. Li)
	* Czech translation updated (Miloslav Trmac)
	* Dutch translation updated (Vincent van Adrighem)
	* English (British) translation updated (Luke Ross (lukeross))
	* English (Canadian) translation updated (Adam Weinberger)
	* French translation updated (Eric Boumaour)
	* German Translation updated (Bjoern Voigt)
	* Italian translation update (Claudio Satriano)
	* Japanese translation updated (Takeshi Aihana)
	* Lithuanian translation added (Gediminas Čičinskas)
	* Polish translation updated (Emil Nowak)
	* Portuguese translation updated (Duarte Serrano Goncalves Henriques)
	* Portuguese (Brazilian) translation updated (Mauricio de Lemos
	  Rodrigues Collares Neto)
	* Romanian translation updated (Misu Moldovan)
	* Russian translation updated (Dmitry Beloglazov)
	* Spanish translation updated (Javier Fernandez-Sanguino Pena)

version 0.79 (06/24/2004)
	* Chinese (Simplified) translation updated (Funda Wang)
	* Chinese (Traditional) translation updated (Ambrose C. Li, Paladin R.
	  Liu)
	* Czech translation updated (Miloslav Trmac)
	* Danish translation updated (Morten Brix Pedersen (mbrix))
	* English (British) translation updated (Luke Ross (lukeross))
	* English (Canadian) translation updated (Adam Weinberger)
	* Finnish translation updated (Arto Alakulju)
	* French translation updated (Eric Boumaour)
	* German Translation updated (Bjoern Voigt)
	* Italian translation update (Claudio Satriano)
	* Polish translation updated (Emil Nowak)
	* Portuguese translation updated (Duarte Serrano Goncalves Henriques)
	* Portuguese (Brazilian) translation updated (Mauricio de Lemos
	  Rodrigues Collares Neto)
	* Russian translation updated (Dmitry Beloglazov)
	* gaim.desktop updated for Danish translation (Morten Brix Pedersen
	  (mbrix))
	* gaim.desktop updated for French translation (Eric Boumaour)
	* gaim.desktop updated for German translation (Bjoern Voigt)
	* gaim.desktop updated for Italian translation (Claudio Satriano)
	* gaim.desktop updated for Polish translation (Emil Nowak)
	* gaim.desktop updated for Portuguese translation (Duarte Serrano
	  Goncalves Henriques)
	* gaim.desktop updated for Portuguese (Brazilian) translation (Mauricio
	  de Lemos Rodrigues Collares Neto)

version 0.78 (05/30/2004):
	* Bulgarian translation updated (Alexander Shopov)
	* Chinese (Simplified) translation updated (Funda Wang)
	* Chinese (Traditional) translation updated (Ambrose C. Li)
	* Czech translation updated (Miloslav Trmac)
	* Danish translation updated (Morten Brix Pedersen (mbrix))
	* English (British) translation updated (Luke Ross (lukeross))
	* English (Canadian) translation added (Adam Weinberger)
	* Finnish translation updated (Arto Alakulju)
	* French translation updated (Eric Boumaour)
	* German Translation updated (Bjoern Voigt)
	* Italian translation update (Claudio Satriano)
	* Korean translation updated (Kyung-uk)
	* Portuguese translation updated (Duarte Serrano Goncalves Henriques)
	* Portuguese (Brazilian) translation updated (Mauricio de Lemos
	  Rodrigues Collares Neto)
	* Romanian translation updated (Misu Moldovan)
	* Slovenian translation added (Matjaz Horvat)

version 0.77 (04/22/2004):
	* Chinese (Simplified) translation updated (Funda Wang)
	* Chinese (Traditional) translation updated (Ambrose C. Li, Paladin R.
	  Liu)
	* Czech translation updated (Miloslav Trmac)
	* Danish translation updated (Morten Brix Pedersen (mbrix))
	* Dutch translation updated (Vincent van Adrighem)
	* English (British) translation updated (Luke Ross (lukeross))
	* Finnish translation updated (Arto Alakulju)
	* French translation updated (Eric Boumaour)
	* German Translation updated (Bjoern Voigt)
	* Italian translation updated (Claudio Satriano)
	* Macedonian translation added (Tomislav Markovski)
	* Polish translation updated (Emil Nowak)
	* Portuguese translation updated (Duarte Serrano Goncalves Henriques)
	* Portuguese (Brazilian) translation updated (Mauricio de Lemos
	  Rodrigues Collares Neto)
	* Hebrew translation updated (Pavel (cyberkm) Bibergal)
	* Hindi translation updated (Ravi Shrivastava)

version 0.76 (04/01/2004):
	* Catalan translation updated (Xan (DXpublica))
	* Chinese (Simplified) translation updated (Funda Wang)
	* Danish translation updated (Morten Brix Pedersen (mbrix))
	* Dutch translation updated (Vincent van Adrighem)
	* English (British) translation updated (Luke Ross (lukeross))
	* Finnish translation updated (Arto Alakulju)
	* French translation updated (Eric Boumaour and Sebastien Francois)
	* German Translation updated (Bjoern Voigt)
	* Hebrew translation had 1 character removed (Ambrose C. LI)
	* Italian translation updated (Claudio Satriano)
	* Portuguese translation updated (Duarte Serrano Goncalves Henriques)
	* Portuguese (Brazilian) translation updated (Mauricio de Lemos
	  Rodrigues Collares Neto)
	* Romanian translation updated (Misu Moldovan)
	* Russian translation updated (Alexandre Prokoudine)
	* Spanish translation updated (Javier Fernandez-Sanguino Pena and
	  Francisco Javier F. Serrador)
	* Swedish translation updated (Tore Lundqvist (luntor))

version 0.75 (01/09/2004):
	* Catalan translation updated (Xan (DXpublica))
	* Chinese (Simplified) translation updated (Funda Wang)
	* Chinese (Traditional) translation updated (Ambrose C. Li)
	* Czech translation updated (Stanislav Brabec, Miloslav Trmac)
	* Danish translation updated (Morten Brix Pedersen (mbrix))
	* English (British) translation re-added (Luke Ross (lukeross))
	* Finnish translation updated (Arto Alakulju)
	* French translation updated (Eric Boumaour)
	* German translation updated (Bjoern Voigt)
	* Italian translation updated (Claudio Satriano)
	* Japanese translation updated (Ambrose Li)
	* Portuguese (Brazilian) translation updated (Mauricio de Lemos
	  Rodrigues Collares Neto)
	* Romanian translation updated (Misu Moldovan (dumol))
	* Serbian translation updated (Danilo Segan)
	* Serbian Latin translation updated (Danilo Segan)
	* Swedish translation updated (Tore Lundqvist (luntor))
	* Vietnamese translation updated (T.M.Thanh)

version 0.74 (11/25/2003):
	* Vietnamese translation added (T.M.Thanh)

version 0.73 (11/21/2003):
	* Chinese (Simplified) translation updated (Funda Wang)
	* Chinese (Traditional) translation updated (Ambrose C. Li)
	* Danish translation updated (Morten Brix Pedersen (mbrix))
	* Finnish translation updated (Arto Alakulju)
	* French translation updated (Eric Boumaour)
	* German translation updated (Bjoern Voigt)
	* Hindi trnaslation updated (Ravi (raviratlami))
	* Italian translation updated (Claudio Satriano)
	* Norwegian translation updated (Petter Johan Olsen)
	* Polish translation updated (Emil Nowak)
	* Serbian Latin translation updated (Danilo Segan)
	* Swedish translation updated (Tore Lundqvist (luntor))

version 0.72 (10/31/2003):
	* Chinese (Simplified) translation updated (Funda Wang)
	* Chinese (Traditional) translation updated (Ambrose C. Li)
	* Czech translation updated (Stanislav Brabec, Miloslav Trmac)
	* Danish translation updated (Morten Brix Pedersen (mbrix))
	* Dutch translation updated (Vincent van Adrighem)
	* Finnish translation updated (Arto Alakulju)
	* French translation updated (Eric Boumaour)
	* German translation updated (Bjoern Voigt)
	* Italian translation updated (Claudio Satriano)
	* Korean translation updated (Kyung-uk)
	* Portuguese (Portugal) updated (Duarte Henriques)
	* Romanian translation updated (Misu Moldovan)
	* Russian translation updated (Alexandre Prokoudine)
	* Serbian translation updated (Danilo Segan)
	* Serbian Latin translation updated (Danilo Segan)
	* Spanish translation updated (Javier Fernandez-Sanguino Pena)
	* Swedish translation updated (Tore Lundqvist (luntor))

version 0.71 (10/09/2003):
	* Chinese (Simplified) translation updated (Funda Wang)
	* Chinese (Traditional) translation updated (Ambrose C. Li)
	* Czech translation updated (Miloslav Trmac)
	* Danish translation updated (Morten Brix Pedersen (mbrix))
	* Finnish translation updated (Ambrose C. LI (acli))
	* French translation updated (Eric Boumaour)
	* Italian translation updated (Claudio Satriano)
	* German translation updated (Christian Weyer, Bjoern Voigt)
	* Serbian translation updated (Danilo Segan)
	* Serbian Latin translation updated (Danilo Segan)
	* Swedish translation updated (Tore Lundqvist (luntor))

version 0.70 (09/28/2003):
	* Chinese (Traditional) translation updated (Ambrose C. Li)
	* Portuguese (Portugal) translation updated (Duarte Henriques)

version 0.69 (09/24/2003):
	* Chinese (Simplified) translation updated (Funda Wang)
	* Chinese (Traditional) translation updated (Ambrose C. Li, Paladin R.
	  Liu (prliu))
	* Czech translation updated (Miloslav Trmac)
	* Danish translation updated (Morten Brix Pedersen (mbrix))
	* Dutch translation updated (Vincent van Adrighem)
	* Finnish translation updated (Ambrose C. LI (acli))
	* French translation updated (Eric Boumaour)
	* German translation updated (Bjoern Voigt)
	* Italian translation updated (Luca Beltrame, Claudio Satriano)
	* Korean translation updated (Kyung-uk Son)
	* Polish translation updated (Przemysław Sułek, Krzysztof, and Emil)
	* Portuguese (Brazilian) translation updated (Mauricio de Lemos
	  Rodrigues Collares Neto)
	* Portuguese (Portugal) added (Duarte Henriques)
	* Romanian translation updated (Misu Moldovan (dumol))
	* Russian translation updated (Alexandre Prokoudine)
	* Serbian translation updated (Danilo Segan)
	* Serbian Latin translation updated (Danilo Segan)
	* Spanish translation updated (Javier Fern?ndez-Sanguino Pe?a)
	* Swedish translation updated (Tore Lundqvist (luntor))

version 0.68 (09/01/2003):
	* Catalan translation updated (Robert Millan)
	* Chinese (Simplified) translation updated (Funda Wang)
	* Chinese (Traditional) translation updated (Ambrose C. Li)
	* Danish translation updated (Morten Brix Pedersen (mbrix))
	* Finnish translation updated (Ambrose C. LI (acli))
	* German translation updated (Bjoern Voigt)
	* Portuguese (Brazilian) translation updated (Mauricio de Lemos
	  Rodrigues Collares Neto)
	* Norwegian translation updated (Petter Johan Olsen)
	* Romanian translation updated (Misu Moldovan (dumol))
	* Serbian translation updated (Danilo Segan)
	* Serbian Latin translation updated (Danilo Segan)
	* Swedish translation updated (Tore Lundqvist (luntor))

version 0.67 (08/14/2003):
	* British English "translation" updated (Sam Halliday)
	* Chinese (Simplified) translation updated (Funda Wang)
	* Chinese (Traditional) translation updated (Ambrose C. Li)
	* Danish translation updated (Morten Brix Pedersen)
	* Dutch translation updated (Vincent van Adrighem)
	* French translation updated (Eric Boumaour)
	* German translation updated (Bjoern Voigt)
	* Hindi translation added (Guntupalli Karunakar)
	* Hungarian translation updated (Zoltan Sutto)
	* Italian translation updated (Luca Beltrame, Claudio Satriano)
	* Portuguese (Brazilian) translation updated (Mauricio de Lemos
	  Rodrigues Collares Neto)
	* Romanian translation updated (Misu Moldovan (dumol))
	* Serbian translation updated (Danilo Segan)
	* Spanish translation updated (Javier Fernandez-Sanguino Pena)

version 0.66 (07/18/2003):
	* Italian translation updated (Claudio Satriano)
	* British English "translation" added (Sam Halliday)
	* Updated  Portuguese (Brazilian) translation
	  (Mauricio de Lemos Rodrigues Collares Neto)
	* Updated Czech translation (Miloslav Trmac)

version 0.65 (07/16/2003):
	* French translation updated (Eric (Zongo) Boumaour)
	* Portuguese (Brazilian) translation added (Mauricio de Lemos Rodrigues
	  Collares Neto)
	* Korean translation updated (Kyung-uk Son)
	* Japanese translation updated (Junichi Uekawa)
	* Hebrew translation added (Pavel Bibergal)
	* Russian translation updated (Dzmitry Chekmarou)
	* Danish translation updated (Morten Brix Pedersen)
	* Hungarian translation updated (Zoltan Sutto)
	* Italian translation updated (Claudio Satriano)
	* Chinese (Simplified) translation updated (Funda Wang)
	* Chinese (Traditional) translation updated (Ambrose C. Li)

version 0.64 (05/29/2003):

version 0.63 (05/16/2003):

version 0.62 (04/23/2003):
	* Updated a number of translations. Thanks to everyone who submitted
	  a translation update.

version 0.61 (04/07/2003):

version 0.60 (04/04/2003): 
	* French translation updated. (Thanks, Stephane Wirtel,
	  Sebastian Carpe, and David Odin)
	* Polish translation updated. (Thanks, Przemyslaw Sulek)
	* Finnish translation updated. (Thanks, Tero Kuusela)
	* Spanish translation updated. (Thanks, Lars Goldschlager,
	  Nicolas Lichtmaier) 
	* Traditional Chinese translation updated. (Thanks, Paladin Liu)
	* Japanese translation updated. (Thanks, Junichi Uekawa)
	* Korean translation updated. (Thanks, A Lee)
	* Romanian translation added. (Thanks, Misu Moldovan)
	* Many other translation patches from many people merged in.

version 0.59 (06/24/2002):
	* Hungarian translation added (Thanks, Sutto Zoltan)
	* Swedish translation updated (Thanks, Christian Rose)
	* Spanish translation updated (Thanks, Alex)
	* Traditional Chinese translation updated (Thanks, Paladin Liu)
	* Czech translation added (Thanks, Honza)
	* Polish translation updated (Thanks Przemyslaw Sulek)

version 0.58 (05/13/2002):
	* Bulgarian translation added (Thanks, Igel Itzo)
	* Traditional Chinese  translation added (Thanks, Paladin Liu)

version 0.57 (04/25/2002):
	* Polish translation updated (Thanks Przemyslaw Sulek)
	* Danish translation added (Thanks, Sarauw Hansen)
	* Finnish translation update (Thanks, Tero Kuusela)
	* Japanese translation added (Thanks, Ryosuke Kutsuna)
	* Jabber improvements (Thanks, Nathan Walp)

version 0.56 (04/11/2002):
	* German translation update (Thanks Karsten Weiss)
	* Russian Translation Updated (thanks Grigory Bakunov)

version 0.55 (03/29/2002):
	* Updated Dutch translation
	* Updated Polish Translation (Thanks Przemyslaw Sulek)
	* Updated Spanish Translation (Thanks Amaya)
	* Updated French translation
	* Updated Finnish translation (Thanks Tero Kuusela)

version 0.54 (03/14/2002):
	* Italian translation added

version 0.53 (02/28/2002):
	* Updated Polish Translation (thanks Przemyslaw Sulek)
	* Slovak translation added (Thanks Daniel Rezny)

version 0.52 (02/17/2002):
	* Updated Polish Translation (thanks Przemyslaw Sulek)
	* Updated Simplified Chinese Translation (Thanks Rocky S. Lee)
	* Updated German Translation (Thanks Karsten Weiss)

version 0.51 (01/24/2002):
	* Finnish translation added (Thanks Tero Kuusela)
	* Updated French Translation (Thanks sebfrance)

version 0.50 (12/14/2001):
	* Updated polish translation (Thanks Przemyslaw Sulek)
	* Added swedish translation (Thanks Christian Rose)

version 0.49 (11/29/2001):
	* Updated Russian translation (thanks Grigory Bakunov)
	* Updated Korean translation (thanks Ho-seok Lee, also for
	  resized ICQ icons)
	* Updated Dutch translation (thanks Floris Eshuis)

version 0.48 (11/18/2001):

version 0.47 (11/01/2001):
	* Added Dutch translation
	* Updated Korean translation

version 0.46 (10/18/2001):
	* Updated Korean translation

version 0.45 (10/04/2001):
	* New Translation: Polish translation by Przemysaw Suek

version 0.44 (09/20/2001):

version 0.43 (09/06/2001):
	* Updated German Translation (thanks Daniel Seifert)

version 0.11.0-pre15 (08/28/2001):
	* Added Russian Translation
	* Updated French Translation (thanks sebfrance)

version 0.11.0-pre14 (06/17/2001):
	* Updated the German translation (Thanks, Dominik)

version 0.11.0-pre13 (06/06/2001):

version 0.11.0-pre12 (05/29/2001):

version 0.11.0-pre11 (04/30/2001):

version 0.11.0-pre10 (04/13/2001):

version 0.11.0-pre9 (03/26/2001):

version 0.11.0-pre8 (03/23/2001):

version 0.11.0-pre7 (03/16/2001):

version 0.11.0-pre6 (03/06/2001):

version 0.11.0-pre5 (02/26/2001):

version 0.11.0-pre4:

version 0.11.0-pre3 (12/15/2000):

version 0.11.0-pre2 (12/04/2000):

version 0.11.0-pre1 (12/03/2000):

version 0.10.3 (10/09/2000):

version 0.10.2 (10/07/2000):

version 0.10.1 (09/15/2000):

version 0.10.0 (09/11/2000): 

version 0.9.20 (07/14/2000):
	* French (fr), Spanish (es), Simplified Chinese (zh_CN), Korean (kr)
	  translations added 

version 0.9.19 (06/09/2000):

version 0.9.18 (06/02/2000):

version 0.9.17 (05/31/2000):

version 0.9.16 (05/31/2000):

version 0.9.15 (05/06/2000):

version 0.9.14 (04/24/2000):

version 0.9.13 (03/27/2000):

version 0.9.12 (03/25/2000):

version 0.9.11 (03/22/2000):

version 0.9.10 (11/03/1999):

version 0.9.9  (10/31/1999):

version 0.9.8  (10/04/1999):

version 0.9.7  (08/08/1999):

version 0.9.6  (08/01/1999):

version 0.9.5  (07/25/1999):

version 0.8.0  (04/31/1999):<|MERGE_RESOLUTION|>--- conflicted
+++ resolved
@@ -2,14 +2,8 @@
 
 version 2.2.3
 	* Belarusian Latin translation updated (Ihar Hrachyshka)
-<<<<<<< HEAD
 	* Indonesian translation updated (Rai S. Regawa)
-=======
-	* Korean translation updated (Sushizang)
-	* Norwegian Bokmål translation updated (Hallvard Glad)
-	* Russian translation updated (Dmitry Beloglazov)
-	* Swedish translation updated (Peter Hjalmarsson)
->>>>>>> aab1527a
+	* German translation updated (Bjoern Voigt, Jochen Kemnade)
 
 version 2.2.2
 	* Catalan translation updated (Josep Puigdemont)
