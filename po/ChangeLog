Pidgin and Finch: The Pimpin' Penguin IM Clients That're Good for the Soul

<<<<<<< HEAD
version 2.3.0
	* German translation updated (Bjoern Voigt, Jochen Kemnade)

version 2.2.3
	* Belarusian Latin translation updated (Ihar Hrachyshka)
	* Indonesian translation updated (Rai S. Regawa)
	* German translation updated (Bjoern Voigt, Jochen Kemnade)

version 2.2.2
=======
version 2.2.3
	* Belarusian Latin translation updated (Ihar Hrachyshka)
>>>>>>> 19d976ef
	* Catalan translation updated (Josep Puigdemont)
	* Chinese (Simplified) translation updated (Funda Wang)
	* Chinese (Traditional) translation updated (Ambrose C. Li)
	* German translation updated (Jochen Kemnade,Bjoern Voigt)
	* Korean translation updated (Sushizang)
	* Norwegian Bokmål translation updated (Hallvard Glad)
	* Russian translation updated (Dmitry Beloglazov)
	* Slovak translation updated (loptosko)
	* Swedish translation updated (Peter Hjalmarsson)

version 2.2.1
	* Arabic translation updated (Khaled Hosny)
	* Italian translation updated (Claudio Satriano)
	* Lao translation added (Anousak Souphavah)
	* Norwegian Bokmål translation updated (Espen Stefansen)
	* Slovenian translation updated (Martin Srebotnjak)
	* Serbian translation updated (Miloš Popović)

version 2.2.0
	* Basque win32 translation added (Mikel Pascual Aldabaldetreku)
	* Belarusian Latin translation added (Ihar Hrachyshka)
	* Czech translation updated (Miloslav Trmac)
	* English (British) translation updated (Luke Ross)
	* Estonian translation updated (Ivar Smolin)
	* Finnish translation updated (Timo Jyrinki)
	* French translation updated (Éric Boumaour)
	* German translation updated (Bjoern Voigt)
	* Hungarian translation updated (Gabor Kelemen)
	* Italian translation updated (Claudio Satriano)
	* Macedonian translation updated (Арангел Ангов)
	* Norwegian Nynorsk translation updated (Yngve Spjeld Landro)
	* Portuguese (Brazilian) translation updated (Mauricio de
	  L R Collares Neto)
	* Slovak translation updated (loptosko)
	* Slovenian translation updated (Martin Srebotnjak)
	* Spanish translation updated (Javier Fernandez-Sanguino Peña)
	* Turkish Translation updated (Serdar Soytetir)

version 2.1.1
	* Afrikaans translation added (Friedel Wolff)
	* Estonian translation updated (Ivar Smolin)
	* Finnish translation updated (Timo Jyrinki)
	* French translation updated (Éric Boumaour)
	* Galician translation updated (Frco. Javier Rial Rodríguez)
	* German translation updated (Bjoern Voigt)
	* Hebrew translation updated (Shalom Craimer)
	* Lithuanian translation updated (Laurynas Biveinis)
	* Macedonian translation updated (Арангел Ангов)
	* Norwegian Nynorsk translation updated (Yngve Spjeld Landro)
	* Persian win32 translation added (Elnaz Sarbar)
	* Polish translation updated (Emil Nowak)
	* Portuguese (Brazilian) translation updated (Mauricio de
	  L R Collares Neto)
	* Russian translation updated (Dmitry Beloglazov)
	* Slovak translation updated (loptosko)
	* Slovenian translation updated (Martin Srebotnjak)
	* Spanish translation updated (Javier Fernandez-Sanguino Peña)
	* Swedish translation updated (Peter Hjalmarsson)

version 2.1.0
	* Chinese (Traditional) translation updated (Ambrose C. Li)
	* Finnish translation updated (Timo Jyrinki)
	* French translation updated (Éric Boumaour)
	* Galician translation updated (Mar Castro)
	* German translation updated (Bjoern Voigt)
	* German win32 translation updated (Bjoern Voigt)
	* Hebrew translation updated (Shalom Craimer)
	* Italian translation updated (Claudio Satriano)
	* Japanese translation updated (Takeshi Aihana)
	* Korean translation updated (Sushizang)
	* Macedonian translation updated (Jovan Naumovski)
	* Norwegian Nynorsk translation updated (Yngve Spjeld Landro)
	* Portuguese (Brazilian) win32 translation updated (Mauricio de
	  L R Collares Neto)
	* Romanian translation updated (Mişu Moldovan)
	* Russian translation updated (Dmitry Beloglazov)
	* Slovenian translation updated (Martin Srebotnjak)
	* Spanish translation updated (Javier Fernandez-Sanguino Peña)
	* Swedish translation updated (Peter Hjalmarsson)
	* Swedish win32 translation updated (Peter Hjalmarsson)
	* Turkish Translation updated (Serdar Soytetir)
	* Valencian-Catalan translation added (Toni Hermoso Pulido)

version 2.0.2
	* Chinese (Traditional) translation updated (Ambrose C. Li)
	* English (British) translation updated (Luke Ross)
	* Finnish translation updated (Timo Jyrinki)
	* Lithuanian translation updated (Laurynas Biveinis)
	* Portuguese (Brazilian) translation updated (Mauricio de
	  L R Collares Neto)
	* Russian translation updated (Dmitry Beloglazov)
	* Slovenian translation updated (Martin Srebotnjak)
	* Slovenian win32 installer updated (Martin Srebotnjak)

version 2.0.1
	* Chinese (Hong Kong) translation added (Ambrose C. Li, Abel Cheung)
	* Chinese (Simplified) translation updated (Funda Wang)
	* Chinese (Traditional) translation updated (Ambrose C. Li)
	* Chinese (Traditional) win32 translation updated (Ambrose C. Li)
	* Finnish translation updated (Timo Jyrinki)
	* French translation updated (Éric Boumaour)
	* French win32 translation updated (Éric Boumaour)
	* German translation updated (Bjoern Voigt)
	* German win32 translation updated (Bjoern Voigt)
	* Greek translation added (snos Bouklis)
	* Hebrew translation updated (Shalom Craimer)
	* Hebrew win32 translation updated (Shalom Craimer)
	* Hungarian translation updated (Gabor Kelemen)
	* Hungarian win32 installer updated (Gabor Kelemen)
	* Macedonian translation updated (Арангел Ангов)
	* Portuguese (Brazilian) translation updated (Mauricio de
	  L R Collares Neto)
	* Punjabi translation updated (Amanpreet Singh Alam)
	* Russian translation updated (Dmitry Beloglazov)
	* Spanish translation updated (Javier Fernandez-Sanguino Peña)
	* Turkish Translation updated (Serdar Soytetir)

version 2.0.0 (5/3/2007):
	* Afrikaans translation added (Friedel Wolff)
	* Afrikaans win32 translation added (Friedel Wolff)
	* Albanian translation updated (Besnik Bleta)
	* Arabic translation added (Mohamed Magdy)
	* Bengali translation added (Indranil Das Gupta, Samia Nimatullah,
	  Tisa Nafisa and Jamil Ahmed)
	* Bosnian translation added (Lejla Hadzialic)
	* Bulgarian translation updated (Vladimir "Kaladan" Petkov)
	* Catalan translation updated (Josep Puigdemont)
	* Chinese (Simplified) translation updated (Funda Wang)
	* Chinese (Hong Kong) translation added (Paladin R. Liu, Ambrose C. Li)
	* Chinese (Traditional) translation updated (Paladin R. Liu, Ambrose C. Li)
	* Czech translation updated (Miloslav Trmac)
	* Danish translation updated (Morten (mbrix) Brix Pedersen,
	  Peter Bach)
	* Dutch translation updated (Roy Spliet, Vincent van Adrighem)
	* Dzongkha translation added (Wangmo Sherpa, Norbu, Jurmey Rabgay)
	* English (British) translation updated (Stu Tomlinson and Luke Ross)
	* English (Canadian) translation updated (Adam Weinberger)
	* Esperanto translation added (Stéphane Fillod)
	* Estonian translation updated (Ivar Smolin)
	* Euskera (Basque) translation added (Hizkuntza Politikarako
	  Sailburuordetza and Iñaki Larrañaga Murgoitio)
	* Finnish translation updated (Timo Jyrinki)
	* French translation updated (Éric Boumaour)
	* Galician translation updated (Ignacio Casal Quinteiro)
	* Galician win32 installer translation updated (Ignacio Casal Quinteiro)
	* Georgian translation updated (Ubuntu Georgian Translators Team)
	* German translation updated (Bjoern Voigt,Jochen Kemnade)
	* German win32 translation updated (Bjoern Voigt)
	* Greek translation added (Bouklis Panos)
	* Gujarati translation updated (Ankit Patel)
	* Hebrew translation updated (Shalom Craimer)
	* Hungarian translation updated (Gabor Kelemen)
	* Hungarian win32 installer updated (Gabor Kelemen)
	* Italian translation updated (Claudio Satriano)
	* Indonesian translation updated (Rai S. Regawa)
	* Japanese translation updated (Takeshi Aihana)
	* Kannada translation added (H P Nadig, Kannada Translation team)
	* Kurdish translation added (Erdal Ronahi and Amed Ç. Jiyan)
	* Kurdish win32 installer translation added (Erdal Ronahi)
	* Lithuanian translation updated (Andrius Štikonas, Laurynas Biveinis)
	* Lithuanian win32 translation added (Laurynas Biveinis)
	* Macedonian translation updated (Арангел Ангов)
	* Nepali translation added (Shyam Krishna Bal)
	* Norwegian Bokmål translation updated (Hallvard Glad)
	* Pashto translation added (Kashif Masood)
	* Persian translation added (Elnaz Sarbar, Meelad Zakaria, Roozbeh
	  Pournader)
	* Polish translation updated (Emil Nowak, and Paweł Godlewski)
	* Portuguese translation updated (Duarte Henriques)
	* Portuguese (Brazilian) translation updated (Rodrigo Torres,  Mauricio de
	  L R Collares Neto)
	* Punjabi translation updated (Amanpreet Singh Alam)
	* Romanian translation updated (Mişu Moldovan)
	* Russian translation updated (Dmitry Beloglazov)
	* Serbian translation updated (Nikola Kotur)
	* Slovak translation updated (Richard Golier, helix84,loptosko,Jozef Káčer)
	* Slovenian translation updated (Martin Srebotnjak)
	* Slovenian win32 translation updated (Martin Srebotnjak)
	* Spanish translation updated (Javier Fernandez-Sanguino Peña)
	* Spanish gaim.desktop translation updated (Javier Fernandez-Sanguino Peña)	
	* Swedish translation updated (Peter Hjalmarsson)
	* Tamil translation updated (Viveka Nathan K)
	* Telugu translation added (Mr. Subbaramaih)
	* Thai translation added (Isriya Paireepairit)
	* Turkish translation updated (Ahmet Alp BALKAN)
	* Ukrainian translation updated (Maxim V. Dziumanenko)
	* Valencian-Catalan translation added (Toni Hermoso Pulido,
	  Josep Puigdemont)

version 1.5.1:
	* Catalan win32 installer translation updated (Bernat López)
	* Galician translation added (Ignacio Casal Quinteiro)
	* Gujarati translation added (Ankit Patel)
	* Japanese win32 installer translation updated (KUROSAWA Takeshi)

version 1.5.0 (8/11/2005):
	* Catalan translation updated (Josep Puigdemont)
	* Chinese (Simplified) translation updated (Funda Wang)
	* Chinese (Traditional) translation updated (Ambrose C. Li)
	* Chinese (Traditional) win32 installer translation updated
	  (Encoding fixed) (Paladin R. Liu)
	* Chinese (Simplified) win32 installer translation updated
	  (Funda Wang)
	* Danish translation updated (Morten (mbrix) Brix Pedersen)
	* Dutch translation updated (Vincent van Adrighem)
	* Dutch win32 installer translation updated
	  (Vincent van Adrighem)
	* English (British) translation updated (Luke (lukeross) Ross)
	* Finnish translation updated (Arto Alakulju)
	* French translation updated (Éric Boumaour)
	* French win32 installer translation updated (Eric Boumaour)
	* German translation updated (Björn Voigt)
	* Hungarian translation updated (Gabor Kelemen)
	* Hungarian win32 installer translation updated (Gabor Kelemen)
	* Norwegian win32 installer translation updated
	  (Jørgen Vinne Iversen)
	* Russian translation updated (Dmitry Beloglazov)
	* Russian gaim.desktop translation updated (Dmitry Beloglazov)
	* Slovenian Translation updated (Martin Srebotnjak)
	* Slovenian win32 installer Translation updated (Martin Srebotnjak)
	* Slovak win32 installer translation updated (Dominik Balogh)
	* Swedish translation updated (Peter Hjalmarsson)
	* Xhosa translation added (Canonical Ltd)

version 1.4.0 (7/7/2005):
	* Catalan translation updated (Josep Puigdemont)
	* Chinese (Traditional) translation updated (Ambrose C. Li)
	* Chinese (Traditional) win32 installer translation updated
	  (Paladin R. Liu)
	* Danish translation updated (Morten (mbrix) Brix Pedersen)
	* Dutch translation updated (Vincent van Adrighem)
	* English (British) translation updated (Luke (lukeross) Ross)
	* Finnish translation updated (Arto Alakulju)
	* French translation updated (Éric Boumaour)
	* French win32 installer translation updated (Éric Boumaour)
	* German translation updated (Björn Voigt)
	* German win32 installer translation updated (Björn Voigt)
	* Hungarian translation updated (Gabor Kelemen)
	* Hungarian win32 installer translation updated (Gabor Kelemen)
	* Italian translation updated (Claudio Satriano)
	* Japanese translation updated (Takeshi Aihana)
	* Japanese gaim.desktop translation updated (Takeshi Aihana)
	* Norwegian (Nynorsk) translation added (Kurt-Rune Bergset)
	* Portuguese translation updated (Duarte Henriques)
	* Portuguese win32 installer translation updated (Duarte Henriques)
	* Portuguese (Brazilian) translation updated (Mauricio de Lemos
	  Rodrigues Collares Neto)
	* Portuguese (Brazilian) win32 installer translation updated
	  (Mauricio de Lemos Rodrigues Collares Neto)
	* Romanian translation updated (Misu Moldovan)
	* Romanian win32 installer translation updated (Misu Moldovan)
	* Romanian gaim.desktop translation updated (Misu Moldovan)
	* Russian translation updated (Dmitry Beloglazov)
	* Serbian translation updated (Danilo Segan)
	* Serbian Latin translation updated (Danilo Segan)
	* Slovenian translation updated (Martin Srebotnjak)
	* Slovenian win32 installer translation updated (Martin Srebotnjak)
	* Swedish translation updated (Peter Hjalmarsson)
	* Swedish win32 installer translation updated (Peter Hjalmarsson)
	* Ukrainian translation updated (Maxim V. Dziumanenko)

version 1.3.1 (6/9/2005):
	* Albanian gaim.desktop translation updated (Programe Shqip)
	* Catalan translation updated (Josep Puigdemont)
	* Catalan gaim.desktop translation updated (Josep Puigdemont)
	* Chinese (Simplified) translation updated (Funda Wang)
	* Chinese (Simplified) gaim.desktop translation updated (Funda Wang)
	* Chinese (Traditional) translation updated (Ambrose C. Li)
	* Chinese (Traditional) gaim.desktop translation updated (Paladin R. Liu)
	* Czech translation updated (Miloslav Trmac)
	* Czech gaim.desktop translation updated (Miloslav Trmac)
	* Danish translation updated (Morten (mbrix) Brix Pedersen)
	* Danish gaim.desktop translation updated (Morten Brix Pedersen)
	* English (British) translation updated (Luke (lukeross) Ross)
	* Estonian translation updated (Ivar Smolin)
	* French gaim.desktop translation updated (Éric Boumaour)
	* Hindi translation updated under new translator (Akash Mahajan)
	* Japanese gaim.desktop translation updated (Takeshi Aihana)
	* Norwegian Bokm<e5>l translation updated (Kyrre Ness Sjøbæk)
	* Portuguese gaim.desktop translation updated (Duarte Henriques)
	* Portuguese (Brazilian) translation updated (Mauricio de Lemos
	  Rodrigues Collares Neto)
	* Portuguese (Brazilian) gaim.desktop translation updated (Mauricio de
	  Lemos Rodrigues Collares Neto)
	* Punjabi translation added (Amanpreet Singh Alam)
	* Russian translation updated (Dmitry Beloglazov)
	* Slovenian translation updated (Martin Srebotnjak)
	* Spanish translation updated (Javier Fernandez-Sanguino Peña)
	* Spanish gaim.desktop translation updated (Javier Fernandez-Sanguino Peña)
	* Swedish translation updated (Peter Hjalmarsson)
	* Swedish gaim.desktop translation updated (Peter Hjalmarsson)

version 1.3.0 (5/10/2005):
	* Albanian translation updated (Programe Shqip)
	* Azerbaijani translation added (Metin Amiroff)
	* Catalan translation updated (Josep Puigdemont)
	* Chinese (Simplified) translation updated (Funda Wang)
	* Chinese (Traditional) translation updated (Ambrose C. Li)
	* Czech translation updated (Miloslav Trmac)
	* Danish translation updated (Morten (mbrix) Brix Pedersen)
	* Dutch translation updated (Vincent van Adrighem)
	* English (British) translation updated (Luke (lukeross) Ross)
	* Estonian translation updated. this was added last release but missed in
	  the changelog (Ivar Smolin)
	* Finnish translation updated (Arto Alakulju)
	* French translation updated (Eric Boumaour)
	* Georgian translation added (Temuri Doghonadze)
	* German Translation updated (Bjoern Voigt)
	* Hungarian translation for gaim.desktop file added (Laszlo Dvornik)
	* Italian translation update (Claudio Satriano)
	* Japanese translation updated (Takeshi Aihana)
	* Norwegian translation updated (Kyrre Ness Sjøbæk)
	* Portuguese translation updated (Duarte Serrano Goncalves Henriques)
	* Portuguese (Brazilian) translation updated (Mauricio de Lemos
	  Rodrigues Collares Neto)
	* Russian translation updated (Dmitry Beloglazov)
	* Serbian translation updated (Danilo Segan)
	* Serbian Latin translation updated (Danilo Segan)
	* Slovenian translation updated (Martin Srebotnjak)
	* Spanish translation updated (Javier Fernandez-Sanguino Peña)
	* Swedish translation updated (Peter Hjalmarsson)
	* Ukrainian translation updated (Maxim V. Dziumanenko)

version 1.2.1 (4/3/2005):
	* Bulgarian translation updated (Vladimir Petkov and Alexander Shopov)
	* Danish translation updated (Morten (mbrix) Brix Pedersen)
	* Norwegian translation updated under new translator. Moved from no.po to
	  nb.po (Kyrre Ness Sjøbæk)
	* Slovenian translation updated (Martin Srebotnjak)
	* Slovenian win32 installer translation updated (Martin Srebotnjak)

version 1.2.0 (3/17/2005):
	* Catalan translation updated (Josep Puigdemont)
	* Chinese (Simplified) translation updated (Funda Wang)
	* Chinese (Traditional) translation updated (Ambrose C. Li)
	* Danish translation updated (Morten (mbrix) Brix Pedersen)
	* Dutch translation updated (Vincent van Adrighem)
	* English (British) translation updated (Luke (lukeross) Ross)
	* English (Canadian) translation updated (Adam Weinberger)
	* French translation updated (Eric Boumaour)
	* German Translation updated (Bjoern Voigt)
	* Italian translation update (Claudio Satriano)
	* Japanese translation updated (Takeshi Aihana)
	* Portuguese translation updated (Duarte Serrano Goncalves Henriques)
	* Russian translation updated (Dmitry Beloglazov)
	* Slovenian translation updated (Martin Srebotnjak)
	* Spanish translation updated (Javier Fernandez-Sanguino Peña)
	* Swedish translation updated (Peter Hjalmarsson)
	* Ukrainian translation updated (Maxim V. Dziumanenko)
	* Dutch win32 installer translation updated (Vincent van Adrighem)
	* Slovenian win32 installer translation updated (Martin Srebotnjak)

version 1.1.4 (2/24/2005):
	* No changes

version 1.1.3 (2/17/2005):
	* Albanian translation updated (Programe Shqip)
	* Catalan translation updated (Josep Puigdemont)
	* Chinese (Simplified) translation updated (Funda Wang)
	* Chinese (Traditional) translation updated (Ambrose C. Li)
	* Danish translation updated (Morten (mbrix) Brix Pedersen)
	* English (British) translation updated (Luke (lukeross) Ross)
	* English (Canadian) translation updated (Adam Weinberger)
	* Finnish translation updated (Arto Alakulju)
	* German Translation updated (Bjoern Voigt)
	* Italian translation update (Claudio Satriano)
	* Japanese translation updated (Takeshi Aihana)
	* Lithuanian translation updated (Gediminas Čičinskas)
	* Portuguese (Brazilian) translation updated (Mauricio de Lemos
	  Rodrigues Collares Neto)
	* Russian translation updated (Dmitry Beloglazov)
	* Slovenian translation updated (Martin Srebotnjak)
	* Swedish translation updated (Peter Hjalmarsson)
	* Ukrainian translation updated (Maxim V. Dziumanenko)
	* German win32 installer translation updated (Bjoern Voigt)

version 1.1.2 (1/20/2005):
	* Albanian translation updated (Programe Shqip)
	* Catalan translation updated (Josep Puigdemont)
	* Chinese (Simplified) translation updated (Funda Wang)
	* Chinese (Traditional) translation updated (Ambrose C. Li)
	* Danish translation updated (Morten (mbrix) Brix Pedersen)
	* Dutch translation for gaim.desktop file (Vincent van Adrighem)
	* Dutch translation updated (Vincent van Adrighem)
	* English (Australian) transation updated (Peter (Bleeter) Lawler)
	* English (British) translation updated
	* English (Canadian) translation updated (Adam Weinberger)
	* Finnish translation updated (Arto Alakulju)
	* French translation updated (Eric Boumaour)
	* German Translation updated (Bjoern Voigt)
	* Italian translation update (Claudio Satriano)
	* Japanese translation updated (Takeshi Aihana)
	* Korean translation for gaim.desktop updated (Kyeong-uk Son)
	* Korean translation updated (Kyeong-uk Son)
	* Portuguese translation updated (Duarte Serrano Goncalves Henriques)
	* Portuguese (Brazilian) translation updated (Mauricio de Lemos
	  Rodrigues Collares Neto)
	* Russian translation updated (Dmitry Beloglazov)
	* Slovenian translation updated (Martin Srebotnjak)
	* Spanish translation updated (Javier Fernandez-Sanguino Peña)
	* Swedish translation updated (Peter Hjalmarsson)
	* Swedish win32 installer translation updated (Peter Hjalmarsson)

version 1.1.1 (12/28/2004):
	* Albanian translation added (Programe Shqip)
	* Burmese translation added (Minn Myat Soe)
	* Chinese (Simplified) translation updated (Funda Wang)
	* Chinese (Traditional) translation updated (Ambrose C. Li)
	* Danish translation updated (Morten (mbrix) Brix Pedersen)
	* Dutch translation updated (Vincent van Adrighem)
	* Finnish translation updated (Arto Alakulju)
	* French translation updated (Eric Boumaour)
	* German Translation updated (Bjoern Voigt)
	* Italian translation update (Claudio Satriano)
	* Japanese translation updated (Takeshi Aihana)
	* Portuguese translation updated (Duarte Serrano Goncalves Henriques)
	* Portuguese (Brazilian) translation updated (Mauricio de Lemos
	  Rodrigues Collares Neto)
	* Russian translation updated (Dmitry Beloglazov)
	* Slovenian translation updated (Martin Srebotnjak)
	* Spanish translation updated (Javier Fernandez-Sanguino Peña)
	* Swedish translation under new translator, and updated (Peter Hjalmarsson)
	* Turkish translation added (Onur Kucuktunc)
	* Ukrainian translation added (Maxim V. Dziumanenko)

version 1.1.0 (12/02/2004):
	* Catalan translation updated (Josep Puigdemont)
	* Chinese (Simplified) translation updated (Funda Wang)
	* Chinese (Traditional) translation updated (Ambrose C. Li & Paladin Liu)
	* Danish translation updated (Morten (mbrix) Brix Pedersen)
	* Dutch translation updated (Vincent van Adrighem)
	* English (British) translation updated (Luke (lukeross) Ross)
	* Finnish translation updated (Arto Alakulju)
	* French translation updated (Eric Boumaour)
	* German Translation updated (Bjoern Voigt)
	* Japanese translation updated (Takeshi Aihana)
	* Portuguese translation updated (Duarte Serrano Goncalves Henriques)
	* Russian translation updated (Dmitry Beloglazov)
	* Serbian translation updated (Danilo Segan)
	* Serbian Latin translation updated (Danilo Segan)
	* Slovenian translation updated (Martin Srebotnjak)
	* Spanish translation updated (Javier Fernandez-Sanguino Peña)
	* Swedish translation under new translator, and updated (Peter Hjalmarsson)
	* Turkish translation added (Onur Kucuktunc)

version 1.0.2 (10/19/2004):
	* Dutch translation updated (Vincent van Adrighem)

version 1.0.1 (10/07/2004):
	* Catalan translation under new translator, and updated (Josep Puigdemont)
	* Chinese (Simplified) translation updated (Funda Wang)
	* Chinese (Traditional) translation updated (Ambrose C. Li)
	* Dutch translation updated (Vincent van Adrighem)
	* French translation updated (Eric Boumaour)
	* German Translation updated (Bjoern Voigt)
	* Italian translation update (Claudio Satriano)
	* Romanian translation updated (Misu Moldovan)
	* Spanish translation updated (Javier Fernandez-Sanguino Peña)

version 1.0.0 (09/17/2004):
	* Chinese (Simplified) translation updated (Funda Wang)
	* Chinese (Traditional) translation updated (Ambrose C. Li)
	* Danish translation updated (Morten (mbrix) Brix Pedersen)
	* Dutch translation updated (Vincent van Adrighem)
	* English (Australian) transation added (Peter (Bleeter) Lawler)
	* English (British) translation updated (Luke (lukeross) Ross)
	* English (Canadian) translation updated (Adam Weinberger)
	* Finnish translation updated (Arto Alakulju)
	* French translation updated (Eric Boumaour)
	* German Translation updated (Bjoern Voigt)
	* Italian translation update (Claudio Satriano)
	* Japanese translation updated (Takeshi Aihana)
	* Polish translation updated (Emil Nowak)
	* Portuguese translation updated (Duarte Serrano Goncalves Henriques)
	* Portuguese (Brazilian) translation updated (Mauricio de Lemos
	  Rodrigues Collares Neto)
	* Romanian translation updated (Misu Moldovan)
	* Russian translation updated (Dmitry Beloglazov)
	* Serbian translation updated (Danilo Segan)
	* Serbian Latin translation updated (Danilo Segan)
	* Slovenian translation updated (Martin Srebotnjak)
	* Spanish translation updated (Javier Fernandez-Sanguino Peña)

version 0.82.1 (08/27/2004):
	* Finnish translation updated (Arto Alakulju)

version 0.82 (08/26/2004):
	* Chinese (Simplified) translation updated (Funda Wang)
	* Chinese (Traditional) translation updated (Ambrose C. Li)
	* Czech translation updated (Miloslav Trmac)
	* Danish translation updated (Morten Brix Pedersen (mbrix))
	* English (British) translation updated (Luke Ross (lukeross))
	* English (Canadian) translation updated (Adam Weinberger)
	* French translation updated (Eric Boumaour)
	* German Translation updated (Bjoern Voigt)
	* Italian translation update (Claudio Satriano)
	* Japanese translation updated (Takeshi Aihana)
	* Lithuanian translation updated (Gediminas #i#inskas)
	* Portuguese (Brazilian) translation updated (Mauricio de Lemos
	  Rodrigues Collares Neto)
	* Romanian translation updated (Misu Moldovan)
	* Russian translation updated (Dmitry Beloglazov)
	* Slovenian translation updated (Martin Srebotnjak)
	* Spanish translation updated (Javier Fernandez-Sanguino Pena)
	* gaim.desktop updated for Danish translation (Morten Brix Pedersen)
	* gaim.desktop updated for Slovenian translation (Martin Srebotnjak)

version 0.81 (08/05/2004):
	* Chinese (Simplified) translation updated (Funda Wang)
	* Chinese (Traditional) translation updated (Ambrose C. Li)
	* Czech translation updated (Miloslav Trmac)
	* Danish translation updated (Morten Brix Pedersen (mbrix))
	* English (British) translation updated (Luke Ross (lukeross))
	* English (Canadian) translation updated (Adam Weinberger)
	* Finnish translation updated (Arto Alakulju)
	* French translation updated (Eric Boumaour)
	* German Translation updated (Bjoern Voigt)
	* Italian translation update (Claudio Satriano)
	* Japanese translation updated (Takeshi Aihana)
	* Polish translation updated (Emil Nowak)
	* Portuguese translation updated (Duarte Serrano Goncalves Henriques)
	* Portuguese (Brazilian) translation updated (Mauricio de Lemos
	  Rodrigues Collares Neto)
	* Romanian translation updated (Misu Moldovan)
	* Russian translation updated (Dmitry Beloglazov)
	* Slovenian translation updated (Martin Srebotnjak)
	* Spanish translation updated (Javier Fernandez-Sanguino Pena)

version 0.80 (07/15/2004):
	* Chinese (Simplified) translation updated (Funda Wang)
	* Chinese (Traditional) translation updated (Ambrose C. Li)
	* Czech translation updated (Miloslav Trmac)
	* Dutch translation updated (Vincent van Adrighem)
	* English (British) translation updated (Luke Ross (lukeross))
	* English (Canadian) translation updated (Adam Weinberger)
	* French translation updated (Eric Boumaour)
	* German Translation updated (Bjoern Voigt)
	* Italian translation update (Claudio Satriano)
	* Japanese translation updated (Takeshi Aihana)
	* Lithuanian translation added (Gediminas Čičinskas)
	* Polish translation updated (Emil Nowak)
	* Portuguese translation updated (Duarte Serrano Goncalves Henriques)
	* Portuguese (Brazilian) translation updated (Mauricio de Lemos
	  Rodrigues Collares Neto)
	* Romanian translation updated (Misu Moldovan)
	* Russian translation updated (Dmitry Beloglazov)
	* Spanish translation updated (Javier Fernandez-Sanguino Pena)

version 0.79 (06/24/2004)
	* Chinese (Simplified) translation updated (Funda Wang)
	* Chinese (Traditional) translation updated (Ambrose C. Li, Paladin R.
	  Liu)
	* Czech translation updated (Miloslav Trmac)
	* Danish translation updated (Morten Brix Pedersen (mbrix))
	* English (British) translation updated (Luke Ross (lukeross))
	* English (Canadian) translation updated (Adam Weinberger)
	* Finnish translation updated (Arto Alakulju)
	* French translation updated (Eric Boumaour)
	* German Translation updated (Bjoern Voigt)
	* Italian translation update (Claudio Satriano)
	* Polish translation updated (Emil Nowak)
	* Portuguese translation updated (Duarte Serrano Goncalves Henriques)
	* Portuguese (Brazilian) translation updated (Mauricio de Lemos
	  Rodrigues Collares Neto)
	* Russian translation updated (Dmitry Beloglazov)
	* gaim.desktop updated for Danish translation (Morten Brix Pedersen
	  (mbrix))
	* gaim.desktop updated for French translation (Eric Boumaour)
	* gaim.desktop updated for German translation (Bjoern Voigt)
	* gaim.desktop updated for Italian translation (Claudio Satriano)
	* gaim.desktop updated for Polish translation (Emil Nowak)
	* gaim.desktop updated for Portuguese translation (Duarte Serrano
	  Goncalves Henriques)
	* gaim.desktop updated for Portuguese (Brazilian) translation (Mauricio
	  de Lemos Rodrigues Collares Neto)

version 0.78 (05/30/2004):
	* Bulgarian translation updated (Alexander Shopov)
	* Chinese (Simplified) translation updated (Funda Wang)
	* Chinese (Traditional) translation updated (Ambrose C. Li)
	* Czech translation updated (Miloslav Trmac)
	* Danish translation updated (Morten Brix Pedersen (mbrix))
	* English (British) translation updated (Luke Ross (lukeross))
	* English (Canadian) translation added (Adam Weinberger)
	* Finnish translation updated (Arto Alakulju)
	* French translation updated (Eric Boumaour)
	* German Translation updated (Bjoern Voigt)
	* Italian translation update (Claudio Satriano)
	* Korean translation updated (Kyung-uk)
	* Portuguese translation updated (Duarte Serrano Goncalves Henriques)
	* Portuguese (Brazilian) translation updated (Mauricio de Lemos
	  Rodrigues Collares Neto)
	* Romanian translation updated (Misu Moldovan)
	* Slovenian translation added (Matjaz Horvat)

version 0.77 (04/22/2004):
	* Chinese (Simplified) translation updated (Funda Wang)
	* Chinese (Traditional) translation updated (Ambrose C. Li, Paladin R.
	  Liu)
	* Czech translation updated (Miloslav Trmac)
	* Danish translation updated (Morten Brix Pedersen (mbrix))
	* Dutch translation updated (Vincent van Adrighem)
	* English (British) translation updated (Luke Ross (lukeross))
	* Finnish translation updated (Arto Alakulju)
	* French translation updated (Eric Boumaour)
	* German Translation updated (Bjoern Voigt)
	* Italian translation updated (Claudio Satriano)
	* Macedonian translation added (Tomislav Markovski)
	* Polish translation updated (Emil Nowak)
	* Portuguese translation updated (Duarte Serrano Goncalves Henriques)
	* Portuguese (Brazilian) translation updated (Mauricio de Lemos
	  Rodrigues Collares Neto)
	* Hebrew translation updated (Pavel (cyberkm) Bibergal)
	* Hindi translation updated (Ravi Shrivastava)

version 0.76 (04/01/2004):
	* Catalan translation updated (Xan (DXpublica))
	* Chinese (Simplified) translation updated (Funda Wang)
	* Danish translation updated (Morten Brix Pedersen (mbrix))
	* Dutch translation updated (Vincent van Adrighem)
	* English (British) translation updated (Luke Ross (lukeross))
	* Finnish translation updated (Arto Alakulju)
	* French translation updated (Eric Boumaour and Sebastien Francois)
	* German Translation updated (Bjoern Voigt)
	* Hebrew translation had 1 character removed (Ambrose C. LI)
	* Italian translation updated (Claudio Satriano)
	* Portuguese translation updated (Duarte Serrano Goncalves Henriques)
	* Portuguese (Brazilian) translation updated (Mauricio de Lemos
	  Rodrigues Collares Neto)
	* Romanian translation updated (Misu Moldovan)
	* Russian translation updated (Alexandre Prokoudine)
	* Spanish translation updated (Javier Fernandez-Sanguino Pena and
	  Francisco Javier F. Serrador)
	* Swedish translation updated (Tore Lundqvist (luntor))

version 0.75 (01/09/2004):
	* Catalan translation updated (Xan (DXpublica))
	* Chinese (Simplified) translation updated (Funda Wang)
	* Chinese (Traditional) translation updated (Ambrose C. Li)
	* Czech translation updated (Stanislav Brabec, Miloslav Trmac)
	* Danish translation updated (Morten Brix Pedersen (mbrix))
	* English (British) translation re-added (Luke Ross (lukeross))
	* Finnish translation updated (Arto Alakulju)
	* French translation updated (Eric Boumaour)
	* German translation updated (Bjoern Voigt)
	* Italian translation updated (Claudio Satriano)
	* Japanese translation updated (Ambrose Li)
	* Portuguese (Brazilian) translation updated (Mauricio de Lemos
	  Rodrigues Collares Neto)
	* Romanian translation updated (Misu Moldovan (dumol))
	* Serbian translation updated (Danilo Segan)
	* Serbian Latin translation updated (Danilo Segan)
	* Swedish translation updated (Tore Lundqvist (luntor))
	* Vietnamese translation updated (T.M.Thanh)

version 0.74 (11/25/2003):
	* Vietnamese translation added (T.M.Thanh)

version 0.73 (11/21/2003):
	* Chinese (Simplified) translation updated (Funda Wang)
	* Chinese (Traditional) translation updated (Ambrose C. Li)
	* Danish translation updated (Morten Brix Pedersen (mbrix))
	* Finnish translation updated (Arto Alakulju)
	* French translation updated (Eric Boumaour)
	* German translation updated (Bjoern Voigt)
	* Hindi trnaslation updated (Ravi (raviratlami))
	* Italian translation updated (Claudio Satriano)
	* Norwegian translation updated (Petter Johan Olsen)
	* Polish translation updated (Emil Nowak)
	* Serbian Latin translation updated (Danilo Segan)
	* Swedish translation updated (Tore Lundqvist (luntor))

version 0.72 (10/31/2003):
	* Chinese (Simplified) translation updated (Funda Wang)
	* Chinese (Traditional) translation updated (Ambrose C. Li)
	* Czech translation updated (Stanislav Brabec, Miloslav Trmac)
	* Danish translation updated (Morten Brix Pedersen (mbrix))
	* Dutch translation updated (Vincent van Adrighem)
	* Finnish translation updated (Arto Alakulju)
	* French translation updated (Eric Boumaour)
	* German translation updated (Bjoern Voigt)
	* Italian translation updated (Claudio Satriano)
	* Korean translation updated (Kyung-uk)
	* Portuguese (Portugal) updated (Duarte Henriques)
	* Romanian translation updated (Misu Moldovan)
	* Russian translation updated (Alexandre Prokoudine)
	* Serbian translation updated (Danilo Segan)
	* Serbian Latin translation updated (Danilo Segan)
	* Spanish translation updated (Javier Fernandez-Sanguino Pena)
	* Swedish translation updated (Tore Lundqvist (luntor))

version 0.71 (10/09/2003):
	* Chinese (Simplified) translation updated (Funda Wang)
	* Chinese (Traditional) translation updated (Ambrose C. Li)
	* Czech translation updated (Miloslav Trmac)
	* Danish translation updated (Morten Brix Pedersen (mbrix))
	* Finnish translation updated (Ambrose C. LI (acli))
	* French translation updated (Eric Boumaour)
	* Italian translation updated (Claudio Satriano)
	* German translation updated (Christian Weyer, Bjoern Voigt)
	* Serbian translation updated (Danilo Segan)
	* Serbian Latin translation updated (Danilo Segan)
	* Swedish translation updated (Tore Lundqvist (luntor))

version 0.70 (09/28/2003):
	* Chinese (Traditional) translation updated (Ambrose C. Li)
	* Portuguese (Portugal) translation updated (Duarte Henriques)

version 0.69 (09/24/2003):
	* Chinese (Simplified) translation updated (Funda Wang)
	* Chinese (Traditional) translation updated (Ambrose C. Li, Paladin R.
	  Liu (prliu))
	* Czech translation updated (Miloslav Trmac)
	* Danish translation updated (Morten Brix Pedersen (mbrix))
	* Dutch translation updated (Vincent van Adrighem)
	* Finnish translation updated (Ambrose C. LI (acli))
	* French translation updated (Eric Boumaour)
	* German translation updated (Bjoern Voigt)
	* Italian translation updated (Luca Beltrame, Claudio Satriano)
	* Korean translation updated (Kyung-uk Son)
	* Polish translation updated (Przemysław Sułek, Krzysztof, and Emil)
	* Portuguese (Brazilian) translation updated (Mauricio de Lemos
	  Rodrigues Collares Neto)
	* Portuguese (Portugal) added (Duarte Henriques)
	* Romanian translation updated (Misu Moldovan (dumol))
	* Russian translation updated (Alexandre Prokoudine)
	* Serbian translation updated (Danilo Segan)
	* Serbian Latin translation updated (Danilo Segan)
	* Spanish translation updated (Javier Fern?ndez-Sanguino Pe?a)
	* Swedish translation updated (Tore Lundqvist (luntor))

version 0.68 (09/01/2003):
	* Catalan translation updated (Robert Millan)
	* Chinese (Simplified) translation updated (Funda Wang)
	* Chinese (Traditional) translation updated (Ambrose C. Li)
	* Danish translation updated (Morten Brix Pedersen (mbrix))
	* Finnish translation updated (Ambrose C. LI (acli))
	* German translation updated (Bjoern Voigt)
	* Portuguese (Brazilian) translation updated (Mauricio de Lemos
	  Rodrigues Collares Neto)
	* Norwegian translation updated (Petter Johan Olsen)
	* Romanian translation updated (Misu Moldovan (dumol))
	* Serbian translation updated (Danilo Segan)
	* Serbian Latin translation updated (Danilo Segan)
	* Swedish translation updated (Tore Lundqvist (luntor))

version 0.67 (08/14/2003):
	* British English "translation" updated (Sam Halliday)
	* Chinese (Simplified) translation updated (Funda Wang)
	* Chinese (Traditional) translation updated (Ambrose C. Li)
	* Danish translation updated (Morten Brix Pedersen)
	* Dutch translation updated (Vincent van Adrighem)
	* French translation updated (Eric Boumaour)
	* German translation updated (Bjoern Voigt)
	* Hindi translation added (Guntupalli Karunakar)
	* Hungarian translation updated (Zoltan Sutto)
	* Italian translation updated (Luca Beltrame, Claudio Satriano)
	* Portuguese (Brazilian) translation updated (Mauricio de Lemos
	  Rodrigues Collares Neto)
	* Romanian translation updated (Misu Moldovan (dumol))
	* Serbian translation updated (Danilo Segan)
	* Spanish translation updated (Javier Fernandez-Sanguino Pena)

version 0.66 (07/18/2003):
	* Italian translation updated (Claudio Satriano)
	* British English "translation" added (Sam Halliday)
	* Updated  Portuguese (Brazilian) translation
	  (Mauricio de Lemos Rodrigues Collares Neto)
	* Updated Czech translation (Miloslav Trmac)

version 0.65 (07/16/2003):
	* French translation updated (Eric (Zongo) Boumaour)
	* Portuguese (Brazilian) translation added (Mauricio de Lemos Rodrigues
	  Collares Neto)
	* Korean translation updated (Kyung-uk Son)
	* Japanese translation updated (Junichi Uekawa)
	* Hebrew translation added (Pavel Bibergal)
	* Russian translation updated (Dzmitry Chekmarou)
	* Danish translation updated (Morten Brix Pedersen)
	* Hungarian translation updated (Zoltan Sutto)
	* Italian translation updated (Claudio Satriano)
	* Chinese (Simplified) translation updated (Funda Wang)
	* Chinese (Traditional) translation updated (Ambrose C. Li)

version 0.64 (05/29/2003):

version 0.63 (05/16/2003):

version 0.62 (04/23/2003):
	* Updated a number of translations. Thanks to everyone who submitted
	  a translation update.

version 0.61 (04/07/2003):

version 0.60 (04/04/2003): 
	* French translation updated. (Thanks, Stephane Wirtel,
	  Sebastian Carpe, and David Odin)
	* Polish translation updated. (Thanks, Przemyslaw Sulek)
	* Finnish translation updated. (Thanks, Tero Kuusela)
	* Spanish translation updated. (Thanks, Lars Goldschlager,
	  Nicolas Lichtmaier) 
	* Traditional Chinese translation updated. (Thanks, Paladin Liu)
	* Japanese translation updated. (Thanks, Junichi Uekawa)
	* Korean translation updated. (Thanks, A Lee)
	* Romanian translation added. (Thanks, Misu Moldovan)
	* Many other translation patches from many people merged in.

version 0.59 (06/24/2002):
	* Hungarian translation added (Thanks, Sutto Zoltan)
	* Swedish translation updated (Thanks, Christian Rose)
	* Spanish translation updated (Thanks, Alex)
	* Traditional Chinese translation updated (Thanks, Paladin Liu)
	* Czech translation added (Thanks, Honza)
	* Polish translation updated (Thanks Przemyslaw Sulek)

version 0.58 (05/13/2002):
	* Bulgarian translation added (Thanks, Igel Itzo)
	* Traditional Chinese  translation added (Thanks, Paladin Liu)

version 0.57 (04/25/2002):
	* Polish translation updated (Thanks Przemyslaw Sulek)
	* Danish translation added (Thanks, Sarauw Hansen)
	* Finnish translation update (Thanks, Tero Kuusela)
	* Japanese translation added (Thanks, Ryosuke Kutsuna)
	* Jabber improvements (Thanks, Nathan Walp)

version 0.56 (04/11/2002):
	* German translation update (Thanks Karsten Weiss)
	* Russian Translation Updated (thanks Grigory Bakunov)

version 0.55 (03/29/2002):
	* Updated Dutch translation
	* Updated Polish Translation (Thanks Przemyslaw Sulek)
	* Updated Spanish Translation (Thanks Amaya)
	* Updated French translation
	* Updated Finnish translation (Thanks Tero Kuusela)

version 0.54 (03/14/2002):
	* Italian translation added

version 0.53 (02/28/2002):
	* Updated Polish Translation (thanks Przemyslaw Sulek)
	* Slovak translation added (Thanks Daniel Rezny)

version 0.52 (02/17/2002):
	* Updated Polish Translation (thanks Przemyslaw Sulek)
	* Updated Simplified Chinese Translation (Thanks Rocky S. Lee)
	* Updated German Translation (Thanks Karsten Weiss)

version 0.51 (01/24/2002):
	* Finnish translation added (Thanks Tero Kuusela)
	* Updated French Translation (Thanks sebfrance)

version 0.50 (12/14/2001):
	* Updated polish translation (Thanks Przemyslaw Sulek)
	* Added swedish translation (Thanks Christian Rose)

version 0.49 (11/29/2001):
	* Updated Russian translation (thanks Grigory Bakunov)
	* Updated Korean translation (thanks Ho-seok Lee, also for
	  resized ICQ icons)
	* Updated Dutch translation (thanks Floris Eshuis)

version 0.48 (11/18/2001):

version 0.47 (11/01/2001):
	* Added Dutch translation
	* Updated Korean translation

version 0.46 (10/18/2001):
	* Updated Korean translation

version 0.45 (10/04/2001):
	* New Translation: Polish translation by Przemysaw Suek

version 0.44 (09/20/2001):

version 0.43 (09/06/2001):
	* Updated German Translation (thanks Daniel Seifert)

version 0.11.0-pre15 (08/28/2001):
	* Added Russian Translation
	* Updated French Translation (thanks sebfrance)

version 0.11.0-pre14 (06/17/2001):
	* Updated the German translation (Thanks, Dominik)

version 0.11.0-pre13 (06/06/2001):

version 0.11.0-pre12 (05/29/2001):

version 0.11.0-pre11 (04/30/2001):

version 0.11.0-pre10 (04/13/2001):

version 0.11.0-pre9 (03/26/2001):

version 0.11.0-pre8 (03/23/2001):

version 0.11.0-pre7 (03/16/2001):

version 0.11.0-pre6 (03/06/2001):

version 0.11.0-pre5 (02/26/2001):

version 0.11.0-pre4:

version 0.11.0-pre3 (12/15/2000):

version 0.11.0-pre2 (12/04/2000):

version 0.11.0-pre1 (12/03/2000):

version 0.10.3 (10/09/2000):

version 0.10.2 (10/07/2000):

version 0.10.1 (09/15/2000):

version 0.10.0 (09/11/2000): 

version 0.9.20 (07/14/2000):
	* French (fr), Spanish (es), Simplified Chinese (zh_CN), Korean (kr)
	  translations added 

version 0.9.19 (06/09/2000):

version 0.9.18 (06/02/2000):

version 0.9.17 (05/31/2000):

version 0.9.16 (05/31/2000):

version 0.9.15 (05/06/2000):

version 0.9.14 (04/24/2000):

version 0.9.13 (03/27/2000):

version 0.9.12 (03/25/2000):

version 0.9.11 (03/22/2000):

version 0.9.10 (11/03/1999):

version 0.9.9  (10/31/1999):

version 0.9.8  (10/04/1999):

version 0.9.7  (08/08/1999):

version 0.9.6  (08/01/1999):

version 0.9.5  (07/25/1999):

version 0.8.0  (04/31/1999):<|MERGE_RESOLUTION|>--- conflicted
+++ resolved
@@ -1,6 +1,5 @@
 Pidgin and Finch: The Pimpin' Penguin IM Clients That're Good for the Soul
 
-<<<<<<< HEAD
 version 2.3.0
 	* German translation updated (Bjoern Voigt, Jochen Kemnade)
 
@@ -9,11 +8,8 @@
 	* Indonesian translation updated (Rai S. Regawa)
 	* German translation updated (Bjoern Voigt, Jochen Kemnade)
 
-version 2.2.2
-=======
 version 2.2.3
 	* Belarusian Latin translation updated (Ihar Hrachyshka)
->>>>>>> 19d976ef
 	* Catalan translation updated (Josep Puigdemont)
 	* Chinese (Simplified) translation updated (Funda Wang)
 	* Chinese (Traditional) translation updated (Ambrose C. Li)
