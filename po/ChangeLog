--- conflicted
+++ resolved
@@ -1,11 +1,10 @@
 Pidgin and Finch: The Pimpin' Penguin IM Clients That're Good for the Soul
 
+version 2.6.4
+	* Vietnamese translation updated (Clytie Siddall)
+
 version 2.6.3
-<<<<<<< HEAD
-	* Vietnamese translation updated (Clytie Siddall)
-=======
 	* No changes
->>>>>>> c2dae018
 
 version 2.6.2
 	* Afrikaans translation updated (Friedel Wolff)
