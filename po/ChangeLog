Pidgin and Finch: The Pimpin' Penguin IM Clients That're Good for the Soul

<<<<<<< HEAD
version 2.6.0
	* Afrikaans translation updated (Friedel Wolff)
	* Armenian translation added (David Avsharyan)
	* Basque translation updated under new translator (Mikel Pascual
	  Aldabaldetreku)
	* Bengali translation updated (Samia Niamatullah)
	* Catalan translation updated (Josep Puigdemont)
	* Chinese (Hong Kong) translation updated (Ambrose C. Li)
	* Chinese (Simplified) translation updated under new
	  translator (Aron Xu)
	* Chinese (Traditional) translation updated (Ambrose C. Li)
	* Czech translation updated (David Vachulka)
	* Dutch translation updated (Daniël Heres)
	* English (British) translation updated (Luke Ross)
	* Esperanto translation updated (Stéphane Fillod)
	* Finnish translation updated (Timo Jyrinki)
	* French translation updated (Éric Boumaour)
	* Galician translation updated (Frco. Javier Rial Rodríguez)
	* German translation updated (Jochen Kemnade and Björn Voigt)
	* Greek translation updated (Bouklis Panos)
	* Hebrew translation updated (Shalom Craimer)
	* Italian translation updated (Claudio Satriano)
	* Khmer translation added (Khoem Sokhem)
	* Lao translation updated (Anousak Souphavah)
	* Norwegian Nynorsk translation updated (Yngve Spjeld Landro)
	* Portuguese (Brazilian) translation updated (Rodrigo Luiz
	  Marques Flores)
	* Punjabi translation updated (Amanpreet Singh Alam)
	* Romanian translation updated (Mişu Moldovan and new translator Andrei
	  Popescu)
	* Russian translation updated (Антон Самохвалов)
	* Slovak translation updated (loptosko)
	* Slovenian translation updated (Martin Srebotnjak)
	* Spanish translation updated (Javier Fernández-Sanguino)
	* Swahili translation added (Paul Msegeya)
	* Swedish translation updated (Peter Hjalmarsson)

=======
>>>>>>> 7b2ab0f7
version 2.5.8
	* No changes

version 2.5.7
	* No changes

version 2.5.6
	* German translation updated (Björn Vogt)

version 2.5.5
	* Afrikaans translation updated (Friedel Wolff)
	* Bengali translation updated (Israt Jahan)
	* Catalan translation updated (Josep Puigdemont)
	* Chinese (Hong Kong) translation updated (Ambrose C. Li)
	* Chinese (Traditional) translation updated (Ambrose C. Li)
	* Czech translation updated (David Vachulka)
	* Danish translation updated (Peter Bach)
	* French translation updated (Éric Boumaour)
	* German translation updated (Jochen Kemnade and Björn Voigt)
	* Hungarian translation updated (Gabor Kelemen)
	* Khmer translation added (Khoem Sokhem)
	* Lithuanian translation updated (Laurynas Biveinis)
	* Norwegian Bokmål translation updated (Hans Fredrik Nordhaug)
	* Norwegian Nynorsk translation updated (Yngve Spjeld Landro)
	* Portuguese (Brazilian) translation updated (Rodrigo Luiz
	  Marques Flores)
	* Punjabi translation updated (Amanpreet Singh Alam)
	* Russian translation updated (Антон Самохвалов)
	* Serbian translation updated (Miloš Popović)
	* Serbian Latin translation updated (Miloš Popović)
	* Slovak translation updated (loptosko)
	* Slovenian translation updated (Martin Srebotnjak)
	* Swedish translation updated (Peter Hjalmarsson)

version 2.5.4
	* Czech translation updated (David Vachulka)
	* Dutch translation updated (Daniël Heres)
	* Norwegian Bokmål translation updated (Hans Fredrik Nordhaug)
	* Norwegian Nynorsk translation updated (Yngve Spjeld Landro)
	* Polish translation updated (Piotr Makowski)
	* Portuguese (Brazilian) translation updated (Rodrigo Luiz
	  Marques Flores)
	* Romanian translation updated (Mişu Moldovan)
	* Russian translation updated (Антон Самохвалов)
	* Slovak translation updated (loptosko)
	* Spanish translation updated (Javier Fernández-Sanguino)

version 2.5.3
	* Afrikaans translation updated (Friedel Wolff)
	* Albanian translation updated (Besnik Bleta)
	* Arabic translation updated (Khaled Hosny)
	* Bengali translation updated (Israt Jahan)
	* Catalan translation updated (Josep Puigdemont)
	* Chinese (Hong Kong) translation updated (Ambrose C. Li)
	* Chinese (Traditional) translation updated (Ambrose C. Li)
	* Czech translation updated (David Vachulka)
	* Finnish translation updated (Timo Jyrinki)
	* French translation updated (Éric Boumaour)
	* Galician translation updated (Frco. Javier Rial Rodríguez)
	* German translation updated (Jochen Kemnade, Björn Voigt)
	* Greek translation updated (Bouklis Panos)
	* Hungarian translation updated (Gabor Kelemen)
	* Norwegian Nynorsk translation updated (Yngve Spjeld Landro)
	* Portuguese (Brazilian) translation updated (Rodrigo Luiz
	  Marques Flores)
	* Romanian translation updated (Mişu Moldovan)
	* Serbian translation updated (Miloš Popović)
	* Serbian Latin translation updated (Miloš Popović)
	* Slovak translation updated (loptosko)
	* Slovenian translation updated (Martin Srebotnjak)
	* Spanish translation updated (Javier Fernández-Sanguino)
	* Valencian-Catalan translation added (Toni Hermoso Pulido)

version 2.5.2
	* Afrikaans translation updated (Friedel Wolff)
	* Chinese (Hong Kong) translation updated (Ambrose C. Li)
	* Chinese (Traditional) translation updated (Ambrose C. Li)
	* Czech translation updated (David Vachulka)
	* Dutch translation updated (Daniël Heres)
	* Estonian translation updated (Ivar Smolin)
	* Finnish translation updated (Timo Jyrinki)
	* Galician translation updated (Frco. Javier Rial Rodríguez)
	* German translation updated (Jochen Kemnade, Björn Voigt)
	* Hungarian translation updated (Gabor Kelemen)
	* Lithuanian translation updated (Laurynas Biveinis)
	* Mongolian translation added (gooyo)
	* Norwegian Nynorsk translation updated (Yngve Spjeld Landro)
	* Portuguese (Brazilian) translation updated (Rodrigo Luiz
	  Marques Flores)
	* Slovak translation updated (Andrej Herceg)
	* Slovenian translation updated (Martin Srebotnjak)

version 2.5.1
	* Chinese (Hong Kong) translation updated (Ambrose C. Li)
	* Chinese (Traditional) translation updated (Ambrose C. Li)
	* Czech translation updated (David Vachulka)
	* Dutch translation updated (Daniël Heres)
	* Galician translation updated (Frco. Javier Rial Rodríguez)
	* Hebrew translation updated (Shalom Craimer)
	* Irish translation added (Aaron Kearns)
	* Italian translation updated (Claudio Satriano)
	* Norwegian Nynorsk translation updated (Yngve Spjeld Landro)
	* Portuguese (Brazilian) translation updated (Rodrigo Luiz
	  Marques Flores)
	* Spanish translation updated (Javier Fernández-Sanguino)

version 2.5.0
	* Albanian translation updated (Besnik Bleta)
	* Chinese (Hong Kong) translation updated (Ambrose C. Li)
	* Chinese (Traditional) translation updated (Ambrose C. Li)
	* Czech translation updated (David Vachulka)
	* Dutch translation updated (Daniël Heres, Hylke Bons)
	* Estonian translation updated (Ivar Smolin)
	* Finnish translation updated (Timo Jyrinki)
	* French translation updated (Éric Boumaour)
	* German translation updated (Jochen Kemnade, Björn Voigt)
	* Hebrew translation updated (Shalom Craimer)
	* Hungarian translation updated (Gabor Kelemen)
	* Italian translation updated (Claudio Satriano)
	* Lithuanian translation updated (Laurynas Biveinis)
	* Norwegian Nynorsk translation updated (Yngve Spjeld Landro)
	* Portuguese (Brazilian) translation updated (Rodrigo Luiz
	  Marques Flores)
	* Romanian translation updated (Mişu Moldovan)
	* Sinhala translation update (Yajith Ajantha Dayarathna)
	* Slovenian translation updated (Martin Srebotnjak)
	* Spanish translation updated (Javier Fernández-Sanguino)
	* Vietnamese translation updated (Clytie Siddall)

version 2.4.2
	* Afrikaans translation updated (Samuel Murray)
	* Belarusian Latin translation updated (Ihar Hrachyshka)
	* Czech translation updated (David Vachulka)
	* Chinese (Hong Kong) translation updated (Ambrose C. Li)
	* Chinese (Traditional) translation updated (Ambrose C. Li)
	* Dutch translation updated (Daniël Heres)
	* English (British) translation updated (Luke Ross)
	* Finnish translation updated (Timo Jyrinki)
	* German translation updated (Björn Voigt)
	* Hebrew translation updated (Shalom Craimer)
	* Lithuanian translation updated (Laurynas Biveinis)
	* Macedonian translation updated (Арангел Ангов)
	* Norwegian Nynorsk translation updated (Yngve Spjeld Landro)
	* Occitan translation added (Yannig Marchegay)
	* Portuguese (Brazilian) translation updated (Rodrigo Luiz
	  Marques Flores)
	* Romanian translation updated (Mişu Moldovan)
	* Russian translation updated (Dmitry Beloglazov)
	* Slovak translation updated (loptosko)
	* Slovenian translation updated (Martin Srebotnjak)
	* Spanish translation updated (Javier Fernández-Sanguino)

version 2.4.1
	* Arabic translation updated (Khaled Hosny)
	* Belarusian Latin translation updated (Ihar Hrachyshka)
	* Catalan translation updated (Josep Puigdemont)
	* Czech translation updated (David Vachulka)
	* Chinese (Traditional) translation updated (Ambrose C. Li)
	* Dutch translation updated (Daniël Heres)
	* Esperanto translation updated (Stéphane Fillod)
	* Estonian translation updated (Ivar Smolin)
	* Finnish translation updated (Timo Jyrinki)
	* French translation updated (Éric Boumaour)
	* German translation updated (Jochen Kemnade, Björn Voigt)
	* Hebrew translation updated (Shalom Craimer)
	* Hungarian translation updated (Gabor Kelemen)
	* Macedonian translation updated (Арангел Ангов)
	* Norwegian Nynorsk translation updated (Yngve Spjeld Landro)
	* Romanian translation updated (Mişu Moldovan)
	* Russian translation updated (Dmitry Beloglazov)
	* Slovak translation updated (loptosko)
	* Slovenian translation updated (Martin Srebotnjak)
	* Spanish translation updated (Javier Fernández-Sanguino)
	* Swedish translation updated (Peter Hjalmarsson)

version 2.4.0
	* Arabic translation updated (Khaled Hosny)
	* Belarusian Latin translation updated (Ihar Hrachyshka)
	* Dutch translation updated (Daniël Heres)
	* Finnish translation updated (Timo Jyrinki)
	* French translation updated (Éric Boumaour)
	* German translation updated (Jochen Kemnade, Björn Voigt)
	* Greek translation updated (Bouklis Panos)
	* Hebrew translation updated (Shalom Craimer)
	* Norwegian Bokmål translation updated (Hallvard Glad, Espen Stefansen)
	* Norwegian Nynorsk translation updated (Yngve Spjeld Landro)
	* Polish translation updated (Emil Nowak)
	* Sinhala translation added (Danishka Navin)
	* Slovak translation updated (loptosko)
	* Slovenian translation updated (Martin Srebotnjak)
	* Spanish translation updated (Javier Fernández-Sanguino)
	* Vietnamese translation updated (Clytie Siddall)

version 2.3.1
	* German translation updated (Jochen Kemnade, Björn Voigt)

version 2.3.0
	* Afrikaans translation added (Friedel Wolff)
	* Belarusian Latin translation updated (Ihar Hrachyshka)
	* Catalan translation updated (Josep Puigdemont)
	* Chinese (Hong Kong) translation updated (Ambrose C. Li)
	* Chinese (Simplified) translation updated (Funda Wang)
	* Chinese (Traditional) translation updated (Ambrose C. Li)
	* Estonian translation updated (Ivar Smolin)
	* Finnish translation updated (Timo Jyrinki)
	* French translation updated (Éric Boumaour)
	* German translation updated (Jochen Kemnade, Björn Voigt)
	* Hebrew translation updated (Shalom Craimer)
	* Hungarian translation updated (Gabor Kelemen)
	* Indonesian translation updated (Rai S. Regawa)
	* Italian translation updated (Claudio Satriano)
	* Korean translation updated (Sushizang)
	* Norwegian Bokmål translation updated (Hallvard Glad)
	* Portuguese (Brazilian) translation updated (Mauricio de
	  L R Collares Neto)
	* Punjabi translation updated (Amanpreet Singh Alam)
	* Romanian translation updated (Mişu Moldovan)
	* Russian translation updated (Dmitry Beloglazov)
	* Slovak translation updated (loptosko)
	* Slovenian translation updated (Martin Srebotnjak)
	* Swedish translation updated (Peter Hjalmarsson)
	* Telugu translation updated (RKVS Raman)
	* Urdu translation added (RKVS Raman)

version 2.2.1
	* Arabic translation updated (Khaled Hosny)
	* Italian translation updated (Claudio Satriano)
	* Lao translation added (Anousak Souphavah)
	* Norwegian Bokmål translation updated (Espen Stefansen)
	* Slovenian translation updated (Martin Srebotnjak)
	* Serbian translation updated (Miloš Popović)

version 2.2.0
	* Basque win32 translation added (Mikel Pascual Aldabaldetreku)
	* Belarusian Latin translation added (Ihar Hrachyshka)
	* Czech translation updated (Miloslav Trmac)
	* English (British) translation updated (Luke Ross)
	* Estonian translation updated (Ivar Smolin)
	* Finnish translation updated (Timo Jyrinki)
	* French translation updated (Éric Boumaour)
	* German translation updated (Bjoern Voigt)
	* Hungarian translation updated (Gabor Kelemen)
	* Italian translation updated (Claudio Satriano)
	* Macedonian translation updated (Арангел Ангов)
	* Norwegian Nynorsk translation updated (Yngve Spjeld Landro)
	* Portuguese (Brazilian) translation updated (Mauricio de
	  L R Collares Neto)
	* Slovak translation updated (loptosko)
	* Slovenian translation updated (Martin Srebotnjak)
	* Spanish translation updated (Javier Fernandez-Sanguino Peña)
	* Turkish Translation updated (Serdar Soytetir)

version 2.1.1
	* Afrikaans translation added (Friedel Wolff)
	* Estonian translation updated (Ivar Smolin)
	* Finnish translation updated (Timo Jyrinki)
	* French translation updated (Éric Boumaour)
	* Galician translation updated (Frco. Javier Rial Rodríguez)
	* German translation updated (Bjoern Voigt)
	* Hebrew translation updated (Shalom Craimer)
	* Lithuanian translation updated (Laurynas Biveinis)
	* Macedonian translation updated (Арангел Ангов)
	* Norwegian Nynorsk translation updated (Yngve Spjeld Landro)
	* Persian win32 translation added (Elnaz Sarbar)
	* Polish translation updated (Emil Nowak)
	* Portuguese (Brazilian) translation updated (Mauricio de
	  L R Collares Neto)
	* Russian translation updated (Dmitry Beloglazov)
	* Slovak translation updated (loptosko)
	* Slovenian translation updated (Martin Srebotnjak)
	* Spanish translation updated (Javier Fernandez-Sanguino Peña)
	* Swedish translation updated (Peter Hjalmarsson)

version 2.1.0
	* Chinese (Traditional) translation updated (Ambrose C. Li)
	* Finnish translation updated (Timo Jyrinki)
	* French translation updated (Éric Boumaour)
	* Galician translation updated (Mar Castro)
	* German translation updated (Bjoern Voigt)
	* German win32 translation updated (Bjoern Voigt)
	* Hebrew translation updated (Shalom Craimer)
	* Italian translation updated (Claudio Satriano)
	* Japanese translation updated (Takeshi Aihana)
	* Korean translation updated (Sushizang)
	* Macedonian translation updated (Jovan Naumovski)
	* Norwegian Nynorsk translation updated (Yngve Spjeld Landro)
	* Portuguese (Brazilian) win32 translation updated (Mauricio de
	  L R Collares Neto)
	* Romanian translation updated (Mişu Moldovan)
	* Russian translation updated (Dmitry Beloglazov)
	* Slovenian translation updated (Martin Srebotnjak)
	* Spanish translation updated (Javier Fernandez-Sanguino Peña)
	* Swedish translation updated (Peter Hjalmarsson)
	* Swedish win32 translation updated (Peter Hjalmarsson)
	* Turkish Translation updated (Serdar Soytetir)
	* Valencian-Catalan translation added (Toni Hermoso Pulido)

version 2.0.2
	* Chinese (Traditional) translation updated (Ambrose C. Li)
	* English (British) translation updated (Luke Ross)
	* Finnish translation updated (Timo Jyrinki)
	* Lithuanian translation updated (Laurynas Biveinis)
	* Portuguese (Brazilian) translation updated (Mauricio de
	  L R Collares Neto)
	* Russian translation updated (Dmitry Beloglazov)
	* Slovenian translation updated (Martin Srebotnjak)
	* Slovenian win32 installer updated (Martin Srebotnjak)

version 2.0.1
	* Chinese (Hong Kong) translation added (Ambrose C. Li, Abel Cheung)
	* Chinese (Simplified) translation updated (Funda Wang)
	* Chinese (Traditional) translation updated (Ambrose C. Li)
	* Chinese (Traditional) win32 translation updated (Ambrose C. Li)
	* Finnish translation updated (Timo Jyrinki)
	* French translation updated (Éric Boumaour)
	* French win32 translation updated (Éric Boumaour)
	* German translation updated (Bjoern Voigt)
	* German win32 translation updated (Bjoern Voigt)
	* Greek translation added (snos Bouklis)
	* Hebrew translation updated (Shalom Craimer)
	* Hebrew win32 translation updated (Shalom Craimer)
	* Hungarian translation updated (Gabor Kelemen)
	* Hungarian win32 installer updated (Gabor Kelemen)
	* Macedonian translation updated (Арангел Ангов)
	* Portuguese (Brazilian) translation updated (Mauricio de
	  L R Collares Neto)
	* Punjabi translation updated (Amanpreet Singh Alam)
	* Russian translation updated (Dmitry Beloglazov)
	* Spanish translation updated (Javier Fernandez-Sanguino Peña)
	* Turkish Translation updated (Serdar Soytetir)

version 2.0.0 (5/3/2007):
	* Afrikaans translation added (Friedel Wolff)
	* Afrikaans win32 translation added (Friedel Wolff)
	* Albanian translation updated (Besnik Bleta)
	* Arabic translation added (Mohamed Magdy)
	* Bengali translation added (Indranil Das Gupta, Samia Nimatullah,
	  Tisa Nafisa and Jamil Ahmed)
	* Bosnian translation added (Lejla Hadzialic)
	* Bulgarian translation updated (Vladimir "Kaladan" Petkov)
	* Catalan translation updated (Josep Puigdemont)
	* Chinese (Simplified) translation updated (Funda Wang)
	* Chinese (Hong Kong) translation added (Paladin R. Liu, Ambrose C. Li)
	* Chinese (Traditional) translation updated (Paladin R. Liu, Ambrose C. Li)
	* Czech translation updated (Miloslav Trmac)
	* Danish translation updated (Morten (mbrix) Brix Pedersen,
	  Peter Bach)
	* Dutch translation updated (Roy Spliet, Vincent van Adrighem)
	* Dzongkha translation added (Wangmo Sherpa, Norbu, Jurmey Rabgay)
	* English (British) translation updated (Stu Tomlinson and Luke Ross)
	* English (Canadian) translation updated (Adam Weinberger)
	* Esperanto translation added (Stéphane Fillod)
	* Estonian translation updated (Ivar Smolin)
	* Euskera (Basque) translation added (Hizkuntza Politikarako
	  Sailburuordetza and Iñaki Larrañaga Murgoitio)
	* Finnish translation updated (Timo Jyrinki)
	* French translation updated (Éric Boumaour)
	* Galician translation updated (Ignacio Casal Quinteiro)
	* Galician win32 installer translation updated (Ignacio Casal Quinteiro)
	* Georgian translation updated (Ubuntu Georgian Translators Team)
	* German translation updated (Bjoern Voigt,Jochen Kemnade)
	* German win32 translation updated (Bjoern Voigt)
	* Greek translation added (Bouklis Panos)
	* Gujarati translation updated (Ankit Patel)
	* Hebrew translation updated (Shalom Craimer)
	* Hungarian translation updated (Gabor Kelemen)
	* Hungarian win32 installer updated (Gabor Kelemen)
	* Italian translation updated (Claudio Satriano)
	* Indonesian translation updated (Rai S. Regawa)
	* Japanese translation updated (Takeshi Aihana)
	* Kannada translation added (H P Nadig, Kannada Translation team)
	* Kurdish translation added (Erdal Ronahi and Amed Ç. Jiyan)
	* Kurdish win32 installer translation added (Erdal Ronahi)
	* Lithuanian translation updated (Andrius Štikonas, Laurynas Biveinis)
	* Lithuanian win32 translation added (Laurynas Biveinis)
	* Macedonian translation updated (Арангел Ангов)
	* Nepali translation added (Shyam Krishna Bal)
	* Norwegian Bokmål translation updated (Hallvard Glad)
	* Pashto translation added (Kashif Masood)
	* Persian translation added (Elnaz Sarbar, Meelad Zakaria, Roozbeh
	  Pournader)
	* Polish translation updated (Emil Nowak, and Paweł Godlewski)
	* Portuguese translation updated (Duarte Henriques)
	* Portuguese (Brazilian) translation updated (Rodrigo Torres,  Mauricio de
	  L R Collares Neto)
	* Punjabi translation updated (Amanpreet Singh Alam)
	* Romanian translation updated (Mişu Moldovan)
	* Russian translation updated (Dmitry Beloglazov)
	* Serbian translation updated (Nikola Kotur)
	* Slovak translation updated (Richard Golier, helix84,loptosko,Jozef Káčer)
	* Slovenian translation updated (Martin Srebotnjak)
	* Slovenian win32 translation updated (Martin Srebotnjak)
	* Spanish translation updated (Javier Fernandez-Sanguino Peña)
	* Spanish gaim.desktop translation updated (Javier Fernandez-Sanguino Peña)	
	* Swedish translation updated (Peter Hjalmarsson)
	* Tamil translation updated (Viveka Nathan K)
	* Telugu translation added (Mr. Subbaramaih)
	* Thai translation added (Isriya Paireepairit)
	* Turkish translation updated (Ahmet Alp BALKAN)
	* Ukrainian translation updated (Maxim V. Dziumanenko)
	* Valencian-Catalan translation added (Toni Hermoso Pulido,
	  Josep Puigdemont)

version 1.5.1:
	* Catalan win32 installer translation updated (Bernat López)
	* Galician translation added (Ignacio Casal Quinteiro)
	* Gujarati translation added (Ankit Patel)
	* Japanese win32 installer translation updated (KUROSAWA Takeshi)

version 1.5.0 (8/11/2005):
	* Catalan translation updated (Josep Puigdemont)
	* Chinese (Simplified) translation updated (Funda Wang)
	* Chinese (Traditional) translation updated (Ambrose C. Li)
	* Chinese (Traditional) win32 installer translation updated
	  (Encoding fixed) (Paladin R. Liu)
	* Chinese (Simplified) win32 installer translation updated
	  (Funda Wang)
	* Danish translation updated (Morten (mbrix) Brix Pedersen)
	* Dutch translation updated (Vincent van Adrighem)
	* Dutch win32 installer translation updated
	  (Vincent van Adrighem)
	* English (British) translation updated (Luke (lukeross) Ross)
	* Finnish translation updated (Arto Alakulju)
	* French translation updated (Éric Boumaour)
	* French win32 installer translation updated (Eric Boumaour)
	* German translation updated (Björn Voigt)
	* Hungarian translation updated (Gabor Kelemen)
	* Hungarian win32 installer translation updated (Gabor Kelemen)
	* Norwegian win32 installer translation updated
	  (Jørgen Vinne Iversen)
	* Russian translation updated (Dmitry Beloglazov)
	* Russian gaim.desktop translation updated (Dmitry Beloglazov)
	* Slovenian Translation updated (Martin Srebotnjak)
	* Slovenian win32 installer Translation updated (Martin Srebotnjak)
	* Slovak win32 installer translation updated (Dominik Balogh)
	* Swedish translation updated (Peter Hjalmarsson)
	* Xhosa translation added (Canonical Ltd)

version 1.4.0 (7/7/2005):
	* Catalan translation updated (Josep Puigdemont)
	* Chinese (Traditional) translation updated (Ambrose C. Li)
	* Chinese (Traditional) win32 installer translation updated
	  (Paladin R. Liu)
	* Danish translation updated (Morten (mbrix) Brix Pedersen)
	* Dutch translation updated (Vincent van Adrighem)
	* English (British) translation updated (Luke (lukeross) Ross)
	* Finnish translation updated (Arto Alakulju)
	* French translation updated (Éric Boumaour)
	* French win32 installer translation updated (Éric Boumaour)
	* German translation updated (Björn Voigt)
	* German win32 installer translation updated (Björn Voigt)
	* Hungarian translation updated (Gabor Kelemen)
	* Hungarian win32 installer translation updated (Gabor Kelemen)
	* Italian translation updated (Claudio Satriano)
	* Japanese translation updated (Takeshi Aihana)
	* Japanese gaim.desktop translation updated (Takeshi Aihana)
	* Norwegian (Nynorsk) translation added (Kurt-Rune Bergset)
	* Portuguese translation updated (Duarte Henriques)
	* Portuguese win32 installer translation updated (Duarte Henriques)
	* Portuguese (Brazilian) translation updated (Mauricio de Lemos
	  Rodrigues Collares Neto)
	* Portuguese (Brazilian) win32 installer translation updated
	  (Mauricio de Lemos Rodrigues Collares Neto)
	* Romanian translation updated (Misu Moldovan)
	* Romanian win32 installer translation updated (Misu Moldovan)
	* Romanian gaim.desktop translation updated (Misu Moldovan)
	* Russian translation updated (Dmitry Beloglazov)
	* Serbian translation updated (Danilo Segan)
	* Serbian Latin translation updated (Danilo Segan)
	* Slovenian translation updated (Martin Srebotnjak)
	* Slovenian win32 installer translation updated (Martin Srebotnjak)
	* Swedish translation updated (Peter Hjalmarsson)
	* Swedish win32 installer translation updated (Peter Hjalmarsson)
	* Ukrainian translation updated (Maxim V. Dziumanenko)

version 1.3.1 (6/9/2005):
	* Albanian gaim.desktop translation updated (Programe Shqip)
	* Catalan translation updated (Josep Puigdemont)
	* Catalan gaim.desktop translation updated (Josep Puigdemont)
	* Chinese (Simplified) translation updated (Funda Wang)
	* Chinese (Simplified) gaim.desktop translation updated (Funda Wang)
	* Chinese (Traditional) translation updated (Ambrose C. Li)
	* Chinese (Traditional) gaim.desktop translation updated (Paladin R. Liu)
	* Czech translation updated (Miloslav Trmac)
	* Czech gaim.desktop translation updated (Miloslav Trmac)
	* Danish translation updated (Morten (mbrix) Brix Pedersen)
	* Danish gaim.desktop translation updated (Morten Brix Pedersen)
	* English (British) translation updated (Luke (lukeross) Ross)
	* Estonian translation updated (Ivar Smolin)
	* French gaim.desktop translation updated (Éric Boumaour)
	* Hindi translation updated under new translator (Akash Mahajan)
	* Japanese gaim.desktop translation updated (Takeshi Aihana)
	* Norwegian Bokm<e5>l translation updated (Kyrre Ness Sjøbæk)
	* Portuguese gaim.desktop translation updated (Duarte Henriques)
	* Portuguese (Brazilian) translation updated (Mauricio de Lemos
	  Rodrigues Collares Neto)
	* Portuguese (Brazilian) gaim.desktop translation updated (Mauricio de
	  Lemos Rodrigues Collares Neto)
	* Punjabi translation added (Amanpreet Singh Alam)
	* Russian translation updated (Dmitry Beloglazov)
	* Slovenian translation updated (Martin Srebotnjak)
	* Spanish translation updated (Javier Fernandez-Sanguino Peña)
	* Spanish gaim.desktop translation updated (Javier Fernandez-Sanguino Peña)
	* Swedish translation updated (Peter Hjalmarsson)
	* Swedish gaim.desktop translation updated (Peter Hjalmarsson)

version 1.3.0 (5/10/2005):
	* Albanian translation updated (Programe Shqip)
	* Azerbaijani translation added (Metin Amiroff)
	* Catalan translation updated (Josep Puigdemont)
	* Chinese (Simplified) translation updated (Funda Wang)
	* Chinese (Traditional) translation updated (Ambrose C. Li)
	* Czech translation updated (Miloslav Trmac)
	* Danish translation updated (Morten (mbrix) Brix Pedersen)
	* Dutch translation updated (Vincent van Adrighem)
	* English (British) translation updated (Luke (lukeross) Ross)
	* Estonian translation updated. this was added last release but missed in
	  the changelog (Ivar Smolin)
	* Finnish translation updated (Arto Alakulju)
	* French translation updated (Eric Boumaour)
	* Georgian translation added (Temuri Doghonadze)
	* German Translation updated (Bjoern Voigt)
	* Hungarian translation for gaim.desktop file added (Laszlo Dvornik)
	* Italian translation update (Claudio Satriano)
	* Japanese translation updated (Takeshi Aihana)
	* Norwegian translation updated (Kyrre Ness Sjøbæk)
	* Portuguese translation updated (Duarte Serrano Goncalves Henriques)
	* Portuguese (Brazilian) translation updated (Mauricio de Lemos
	  Rodrigues Collares Neto)
	* Russian translation updated (Dmitry Beloglazov)
	* Serbian translation updated (Danilo Segan)
	* Serbian Latin translation updated (Danilo Segan)
	* Slovenian translation updated (Martin Srebotnjak)
	* Spanish translation updated (Javier Fernandez-Sanguino Peña)
	* Swedish translation updated (Peter Hjalmarsson)
	* Ukrainian translation updated (Maxim V. Dziumanenko)

version 1.2.1 (4/3/2005):
	* Bulgarian translation updated (Vladimir Petkov and Alexander Shopov)
	* Danish translation updated (Morten (mbrix) Brix Pedersen)
	* Norwegian translation updated under new translator. Moved from no.po to
	  nb.po (Kyrre Ness Sjøbæk)
	* Slovenian translation updated (Martin Srebotnjak)
	* Slovenian win32 installer translation updated (Martin Srebotnjak)

version 1.2.0 (3/17/2005):
	* Catalan translation updated (Josep Puigdemont)
	* Chinese (Simplified) translation updated (Funda Wang)
	* Chinese (Traditional) translation updated (Ambrose C. Li)
	* Danish translation updated (Morten (mbrix) Brix Pedersen)
	* Dutch translation updated (Vincent van Adrighem)
	* English (British) translation updated (Luke (lukeross) Ross)
	* English (Canadian) translation updated (Adam Weinberger)
	* French translation updated (Eric Boumaour)
	* German Translation updated (Bjoern Voigt)
	* Italian translation update (Claudio Satriano)
	* Japanese translation updated (Takeshi Aihana)
	* Portuguese translation updated (Duarte Serrano Goncalves Henriques)
	* Russian translation updated (Dmitry Beloglazov)
	* Slovenian translation updated (Martin Srebotnjak)
	* Spanish translation updated (Javier Fernandez-Sanguino Peña)
	* Swedish translation updated (Peter Hjalmarsson)
	* Ukrainian translation updated (Maxim V. Dziumanenko)
	* Dutch win32 installer translation updated (Vincent van Adrighem)
	* Slovenian win32 installer translation updated (Martin Srebotnjak)

version 1.1.4 (2/24/2005):
	* No changes

version 1.1.3 (2/17/2005):
	* Albanian translation updated (Programe Shqip)
	* Catalan translation updated (Josep Puigdemont)
	* Chinese (Simplified) translation updated (Funda Wang)
	* Chinese (Traditional) translation updated (Ambrose C. Li)
	* Danish translation updated (Morten (mbrix) Brix Pedersen)
	* English (British) translation updated (Luke (lukeross) Ross)
	* English (Canadian) translation updated (Adam Weinberger)
	* Finnish translation updated (Arto Alakulju)
	* German Translation updated (Bjoern Voigt)
	* Italian translation update (Claudio Satriano)
	* Japanese translation updated (Takeshi Aihana)
	* Lithuanian translation updated (Gediminas Čičinskas)
	* Portuguese (Brazilian) translation updated (Mauricio de Lemos
	  Rodrigues Collares Neto)
	* Russian translation updated (Dmitry Beloglazov)
	* Slovenian translation updated (Martin Srebotnjak)
	* Swedish translation updated (Peter Hjalmarsson)
	* Ukrainian translation updated (Maxim V. Dziumanenko)
	* German win32 installer translation updated (Bjoern Voigt)

version 1.1.2 (1/20/2005):
	* Albanian translation updated (Programe Shqip)
	* Catalan translation updated (Josep Puigdemont)
	* Chinese (Simplified) translation updated (Funda Wang)
	* Chinese (Traditional) translation updated (Ambrose C. Li)
	* Danish translation updated (Morten (mbrix) Brix Pedersen)
	* Dutch translation for gaim.desktop file (Vincent van Adrighem)
	* Dutch translation updated (Vincent van Adrighem)
	* English (Australian) translation updated (Peter (Bleeter) Lawler)
	* English (British) translation updated
	* English (Canadian) translation updated (Adam Weinberger)
	* Finnish translation updated (Arto Alakulju)
	* French translation updated (Eric Boumaour)
	* German Translation updated (Bjoern Voigt)
	* Italian translation update (Claudio Satriano)
	* Japanese translation updated (Takeshi Aihana)
	* Korean translation for gaim.desktop updated (Kyeong-uk Son)
	* Korean translation updated (Kyeong-uk Son)
	* Portuguese translation updated (Duarte Serrano Goncalves Henriques)
	* Portuguese (Brazilian) translation updated (Mauricio de Lemos
	  Rodrigues Collares Neto)
	* Russian translation updated (Dmitry Beloglazov)
	* Slovenian translation updated (Martin Srebotnjak)
	* Spanish translation updated (Javier Fernandez-Sanguino Peña)
	* Swedish translation updated (Peter Hjalmarsson)
	* Swedish win32 installer translation updated (Peter Hjalmarsson)

version 1.1.1 (12/28/2004):
	* Albanian translation added (Programe Shqip)
	* Burmese translation added (Minn Myat Soe)
	* Chinese (Simplified) translation updated (Funda Wang)
	* Chinese (Traditional) translation updated (Ambrose C. Li)
	* Danish translation updated (Morten (mbrix) Brix Pedersen)
	* Dutch translation updated (Vincent van Adrighem)
	* Finnish translation updated (Arto Alakulju)
	* French translation updated (Eric Boumaour)
	* German Translation updated (Bjoern Voigt)
	* Italian translation update (Claudio Satriano)
	* Japanese translation updated (Takeshi Aihana)
	* Portuguese translation updated (Duarte Serrano Goncalves Henriques)
	* Portuguese (Brazilian) translation updated (Mauricio de Lemos
	  Rodrigues Collares Neto)
	* Russian translation updated (Dmitry Beloglazov)
	* Slovenian translation updated (Martin Srebotnjak)
	* Spanish translation updated (Javier Fernandez-Sanguino Peña)
	* Swedish translation under new translator, and updated (Peter Hjalmarsson)
	* Turkish translation added (Onur Kucuktunc)
	* Ukrainian translation added (Maxim V. Dziumanenko)

version 1.1.0 (12/02/2004):
	* Catalan translation updated (Josep Puigdemont)
	* Chinese (Simplified) translation updated (Funda Wang)
	* Chinese (Traditional) translation updated (Ambrose C. Li & Paladin Liu)
	* Danish translation updated (Morten (mbrix) Brix Pedersen)
	* Dutch translation updated (Vincent van Adrighem)
	* English (British) translation updated (Luke (lukeross) Ross)
	* Finnish translation updated (Arto Alakulju)
	* French translation updated (Eric Boumaour)
	* German Translation updated (Bjoern Voigt)
	* Japanese translation updated (Takeshi Aihana)
	* Portuguese translation updated (Duarte Serrano Goncalves Henriques)
	* Russian translation updated (Dmitry Beloglazov)
	* Serbian translation updated (Danilo Segan)
	* Serbian Latin translation updated (Danilo Segan)
	* Slovenian translation updated (Martin Srebotnjak)
	* Spanish translation updated (Javier Fernandez-Sanguino Peña)
	* Swedish translation under new translator, and updated (Peter Hjalmarsson)
	* Turkish translation added (Onur Kucuktunc)

version 1.0.2 (10/19/2004):
	* Dutch translation updated (Vincent van Adrighem)

version 1.0.1 (10/07/2004):
	* Catalan translation under new translator, and updated (Josep Puigdemont)
	* Chinese (Simplified) translation updated (Funda Wang)
	* Chinese (Traditional) translation updated (Ambrose C. Li)
	* Dutch translation updated (Vincent van Adrighem)
	* French translation updated (Eric Boumaour)
	* German Translation updated (Bjoern Voigt)
	* Italian translation update (Claudio Satriano)
	* Romanian translation updated (Misu Moldovan)
	* Spanish translation updated (Javier Fernandez-Sanguino Peña)

version 1.0.0 (09/17/2004):
	* Chinese (Simplified) translation updated (Funda Wang)
	* Chinese (Traditional) translation updated (Ambrose C. Li)
	* Danish translation updated (Morten (mbrix) Brix Pedersen)
	* Dutch translation updated (Vincent van Adrighem)
	* English (Australian) translation added (Peter (Bleeter) Lawler)
	* English (British) translation updated (Luke (lukeross) Ross)
	* English (Canadian) translation updated (Adam Weinberger)
	* Finnish translation updated (Arto Alakulju)
	* French translation updated (Eric Boumaour)
	* German Translation updated (Bjoern Voigt)
	* Italian translation update (Claudio Satriano)
	* Japanese translation updated (Takeshi Aihana)
	* Polish translation updated (Emil Nowak)
	* Portuguese translation updated (Duarte Serrano Goncalves Henriques)
	* Portuguese (Brazilian) translation updated (Mauricio de Lemos
	  Rodrigues Collares Neto)
	* Romanian translation updated (Misu Moldovan)
	* Russian translation updated (Dmitry Beloglazov)
	* Serbian translation updated (Danilo Segan)
	* Serbian Latin translation updated (Danilo Segan)
	* Slovenian translation updated (Martin Srebotnjak)
	* Spanish translation updated (Javier Fernandez-Sanguino Peña)

version 0.82.1 (08/27/2004):
	* Finnish translation updated (Arto Alakulju)

version 0.82 (08/26/2004):
	* Chinese (Simplified) translation updated (Funda Wang)
	* Chinese (Traditional) translation updated (Ambrose C. Li)
	* Czech translation updated (Miloslav Trmac)
	* Danish translation updated (Morten Brix Pedersen (mbrix))
	* English (British) translation updated (Luke Ross (lukeross))
	* English (Canadian) translation updated (Adam Weinberger)
	* French translation updated (Eric Boumaour)
	* German Translation updated (Bjoern Voigt)
	* Italian translation update (Claudio Satriano)
	* Japanese translation updated (Takeshi Aihana)
	* Lithuanian translation updated (Gediminas #i#inskas)
	* Portuguese (Brazilian) translation updated (Mauricio de Lemos
	  Rodrigues Collares Neto)
	* Romanian translation updated (Misu Moldovan)
	* Russian translation updated (Dmitry Beloglazov)
	* Slovenian translation updated (Martin Srebotnjak)
	* Spanish translation updated (Javier Fernandez-Sanguino Pena)
	* gaim.desktop updated for Danish translation (Morten Brix Pedersen)
	* gaim.desktop updated for Slovenian translation (Martin Srebotnjak)

version 0.81 (08/05/2004):
	* Chinese (Simplified) translation updated (Funda Wang)
	* Chinese (Traditional) translation updated (Ambrose C. Li)
	* Czech translation updated (Miloslav Trmac)
	* Danish translation updated (Morten Brix Pedersen (mbrix))
	* English (British) translation updated (Luke Ross (lukeross))
	* English (Canadian) translation updated (Adam Weinberger)
	* Finnish translation updated (Arto Alakulju)
	* French translation updated (Eric Boumaour)
	* German Translation updated (Bjoern Voigt)
	* Italian translation update (Claudio Satriano)
	* Japanese translation updated (Takeshi Aihana)
	* Polish translation updated (Emil Nowak)
	* Portuguese translation updated (Duarte Serrano Goncalves Henriques)
	* Portuguese (Brazilian) translation updated (Mauricio de Lemos
	  Rodrigues Collares Neto)
	* Romanian translation updated (Misu Moldovan)
	* Russian translation updated (Dmitry Beloglazov)
	* Slovenian translation updated (Martin Srebotnjak)
	* Spanish translation updated (Javier Fernandez-Sanguino Pena)

version 0.80 (07/15/2004):
	* Chinese (Simplified) translation updated (Funda Wang)
	* Chinese (Traditional) translation updated (Ambrose C. Li)
	* Czech translation updated (Miloslav Trmac)
	* Dutch translation updated (Vincent van Adrighem)
	* English (British) translation updated (Luke Ross (lukeross))
	* English (Canadian) translation updated (Adam Weinberger)
	* French translation updated (Eric Boumaour)
	* German Translation updated (Bjoern Voigt)
	* Italian translation update (Claudio Satriano)
	* Japanese translation updated (Takeshi Aihana)
	* Lithuanian translation added (Gediminas Čičinskas)
	* Polish translation updated (Emil Nowak)
	* Portuguese translation updated (Duarte Serrano Goncalves Henriques)
	* Portuguese (Brazilian) translation updated (Mauricio de Lemos
	  Rodrigues Collares Neto)
	* Romanian translation updated (Misu Moldovan)
	* Russian translation updated (Dmitry Beloglazov)
	* Spanish translation updated (Javier Fernandez-Sanguino Pena)

version 0.79 (06/24/2004)
	* Chinese (Simplified) translation updated (Funda Wang)
	* Chinese (Traditional) translation updated (Ambrose C. Li, Paladin R.
	  Liu)
	* Czech translation updated (Miloslav Trmac)
	* Danish translation updated (Morten Brix Pedersen (mbrix))
	* English (British) translation updated (Luke Ross (lukeross))
	* English (Canadian) translation updated (Adam Weinberger)
	* Finnish translation updated (Arto Alakulju)
	* French translation updated (Eric Boumaour)
	* German Translation updated (Bjoern Voigt)
	* Italian translation update (Claudio Satriano)
	* Polish translation updated (Emil Nowak)
	* Portuguese translation updated (Duarte Serrano Goncalves Henriques)
	* Portuguese (Brazilian) translation updated (Mauricio de Lemos
	  Rodrigues Collares Neto)
	* Russian translation updated (Dmitry Beloglazov)
	* gaim.desktop updated for Danish translation (Morten Brix Pedersen
	  (mbrix))
	* gaim.desktop updated for French translation (Eric Boumaour)
	* gaim.desktop updated for German translation (Bjoern Voigt)
	* gaim.desktop updated for Italian translation (Claudio Satriano)
	* gaim.desktop updated for Polish translation (Emil Nowak)
	* gaim.desktop updated for Portuguese translation (Duarte Serrano
	  Goncalves Henriques)
	* gaim.desktop updated for Portuguese (Brazilian) translation (Mauricio
	  de Lemos Rodrigues Collares Neto)

version 0.78 (05/30/2004):
	* Bulgarian translation updated (Alexander Shopov)
	* Chinese (Simplified) translation updated (Funda Wang)
	* Chinese (Traditional) translation updated (Ambrose C. Li)
	* Czech translation updated (Miloslav Trmac)
	* Danish translation updated (Morten Brix Pedersen (mbrix))
	* English (British) translation updated (Luke Ross (lukeross))
	* English (Canadian) translation added (Adam Weinberger)
	* Finnish translation updated (Arto Alakulju)
	* French translation updated (Eric Boumaour)
	* German Translation updated (Bjoern Voigt)
	* Italian translation update (Claudio Satriano)
	* Korean translation updated (Kyung-uk)
	* Portuguese translation updated (Duarte Serrano Goncalves Henriques)
	* Portuguese (Brazilian) translation updated (Mauricio de Lemos
	  Rodrigues Collares Neto)
	* Romanian translation updated (Misu Moldovan)
	* Slovenian translation added (Matjaz Horvat)

version 0.77 (04/22/2004):
	* Chinese (Simplified) translation updated (Funda Wang)
	* Chinese (Traditional) translation updated (Ambrose C. Li, Paladin R.
	  Liu)
	* Czech translation updated (Miloslav Trmac)
	* Danish translation updated (Morten Brix Pedersen (mbrix))
	* Dutch translation updated (Vincent van Adrighem)
	* English (British) translation updated (Luke Ross (lukeross))
	* Finnish translation updated (Arto Alakulju)
	* French translation updated (Eric Boumaour)
	* German Translation updated (Bjoern Voigt)
	* Italian translation updated (Claudio Satriano)
	* Macedonian translation added (Tomislav Markovski)
	* Polish translation updated (Emil Nowak)
	* Portuguese translation updated (Duarte Serrano Goncalves Henriques)
	* Portuguese (Brazilian) translation updated (Mauricio de Lemos
	  Rodrigues Collares Neto)
	* Hebrew translation updated (Pavel (cyberkm) Bibergal)
	* Hindi translation updated (Ravi Shrivastava)

version 0.76 (04/01/2004):
	* Catalan translation updated (Xan (DXpublica))
	* Chinese (Simplified) translation updated (Funda Wang)
	* Danish translation updated (Morten Brix Pedersen (mbrix))
	* Dutch translation updated (Vincent van Adrighem)
	* English (British) translation updated (Luke Ross (lukeross))
	* Finnish translation updated (Arto Alakulju)
	* French translation updated (Eric Boumaour and Sebastien Francois)
	* German Translation updated (Bjoern Voigt)
	* Hebrew translation had 1 character removed (Ambrose C. LI)
	* Italian translation updated (Claudio Satriano)
	* Portuguese translation updated (Duarte Serrano Goncalves Henriques)
	* Portuguese (Brazilian) translation updated (Mauricio de Lemos
	  Rodrigues Collares Neto)
	* Romanian translation updated (Misu Moldovan)
	* Russian translation updated (Alexandre Prokoudine)
	* Spanish translation updated (Javier Fernandez-Sanguino Pena and
	  Francisco Javier F. Serrador)
	* Swedish translation updated (Tore Lundqvist (luntor))

version 0.75 (01/09/2004):
	* Catalan translation updated (Xan (DXpublica))
	* Chinese (Simplified) translation updated (Funda Wang)
	* Chinese (Traditional) translation updated (Ambrose C. Li)
	* Czech translation updated (Stanislav Brabec, Miloslav Trmac)
	* Danish translation updated (Morten Brix Pedersen (mbrix))
	* English (British) translation re-added (Luke Ross (lukeross))
	* Finnish translation updated (Arto Alakulju)
	* French translation updated (Eric Boumaour)
	* German translation updated (Bjoern Voigt)
	* Italian translation updated (Claudio Satriano)
	* Japanese translation updated (Ambrose Li)
	* Portuguese (Brazilian) translation updated (Mauricio de Lemos
	  Rodrigues Collares Neto)
	* Romanian translation updated (Misu Moldovan (dumol))
	* Serbian translation updated (Danilo Segan)
	* Serbian Latin translation updated (Danilo Segan)
	* Swedish translation updated (Tore Lundqvist (luntor))
	* Vietnamese translation updated (T.M.Thanh)

version 0.74 (11/25/2003):
	* Vietnamese translation added (T.M.Thanh)

version 0.73 (11/21/2003):
	* Chinese (Simplified) translation updated (Funda Wang)
	* Chinese (Traditional) translation updated (Ambrose C. Li)
	* Danish translation updated (Morten Brix Pedersen (mbrix))
	* Finnish translation updated (Arto Alakulju)
	* French translation updated (Eric Boumaour)
	* German translation updated (Bjoern Voigt)
	* Hindi trnaslation updated (Ravi (raviratlami))
	* Italian translation updated (Claudio Satriano)
	* Norwegian translation updated (Petter Johan Olsen)
	* Polish translation updated (Emil Nowak)
	* Serbian Latin translation updated (Danilo Segan)
	* Swedish translation updated (Tore Lundqvist (luntor))

version 0.72 (10/31/2003):
	* Chinese (Simplified) translation updated (Funda Wang)
	* Chinese (Traditional) translation updated (Ambrose C. Li)
	* Czech translation updated (Stanislav Brabec, Miloslav Trmac)
	* Danish translation updated (Morten Brix Pedersen (mbrix))
	* Dutch translation updated (Vincent van Adrighem)
	* Finnish translation updated (Arto Alakulju)
	* French translation updated (Eric Boumaour)
	* German translation updated (Bjoern Voigt)
	* Italian translation updated (Claudio Satriano)
	* Korean translation updated (Kyung-uk)
	* Portuguese (Portugal) updated (Duarte Henriques)
	* Romanian translation updated (Misu Moldovan)
	* Russian translation updated (Alexandre Prokoudine)
	* Serbian translation updated (Danilo Segan)
	* Serbian Latin translation updated (Danilo Segan)
	* Spanish translation updated (Javier Fernandez-Sanguino Pena)
	* Swedish translation updated (Tore Lundqvist (luntor))

version 0.71 (10/09/2003):
	* Chinese (Simplified) translation updated (Funda Wang)
	* Chinese (Traditional) translation updated (Ambrose C. Li)
	* Czech translation updated (Miloslav Trmac)
	* Danish translation updated (Morten Brix Pedersen (mbrix))
	* Finnish translation updated (Ambrose C. LI (acli))
	* French translation updated (Eric Boumaour)
	* Italian translation updated (Claudio Satriano)
	* German translation updated (Christian Weyer, Bjoern Voigt)
	* Serbian translation updated (Danilo Segan)
	* Serbian Latin translation updated (Danilo Segan)
	* Swedish translation updated (Tore Lundqvist (luntor))

version 0.70 (09/28/2003):
	* Chinese (Traditional) translation updated (Ambrose C. Li)
	* Portuguese (Portugal) translation updated (Duarte Henriques)

version 0.69 (09/24/2003):
	* Chinese (Simplified) translation updated (Funda Wang)
	* Chinese (Traditional) translation updated (Ambrose C. Li, Paladin R.
	  Liu (prliu))
	* Czech translation updated (Miloslav Trmac)
	* Danish translation updated (Morten Brix Pedersen (mbrix))
	* Dutch translation updated (Vincent van Adrighem)
	* Finnish translation updated (Ambrose C. LI (acli))
	* French translation updated (Eric Boumaour)
	* German translation updated (Bjoern Voigt)
	* Italian translation updated (Luca Beltrame, Claudio Satriano)
	* Korean translation updated (Kyung-uk Son)
	* Polish translation updated (Przemysław Sułek, Krzysztof, and Emil)
	* Portuguese (Brazilian) translation updated (Mauricio de Lemos
	  Rodrigues Collares Neto)
	* Portuguese (Portugal) added (Duarte Henriques)
	* Romanian translation updated (Misu Moldovan (dumol))
	* Russian translation updated (Alexandre Prokoudine)
	* Serbian translation updated (Danilo Segan)
	* Serbian Latin translation updated (Danilo Segan)
	* Spanish translation updated (Javier Fern?ndez-Sanguino Pe?a)
	* Swedish translation updated (Tore Lundqvist (luntor))

version 0.68 (09/01/2003):
	* Catalan translation updated (Robert Millan)
	* Chinese (Simplified) translation updated (Funda Wang)
	* Chinese (Traditional) translation updated (Ambrose C. Li)
	* Danish translation updated (Morten Brix Pedersen (mbrix))
	* Finnish translation updated (Ambrose C. LI (acli))
	* German translation updated (Bjoern Voigt)
	* Portuguese (Brazilian) translation updated (Mauricio de Lemos
	  Rodrigues Collares Neto)
	* Norwegian translation updated (Petter Johan Olsen)
	* Romanian translation updated (Misu Moldovan (dumol))
	* Serbian translation updated (Danilo Segan)
	* Serbian Latin translation updated (Danilo Segan)
	* Swedish translation updated (Tore Lundqvist (luntor))

version 0.67 (08/14/2003):
	* British English "translation" updated (Sam Halliday)
	* Chinese (Simplified) translation updated (Funda Wang)
	* Chinese (Traditional) translation updated (Ambrose C. Li)
	* Danish translation updated (Morten Brix Pedersen)
	* Dutch translation updated (Vincent van Adrighem)
	* French translation updated (Eric Boumaour)
	* German translation updated (Bjoern Voigt)
	* Hindi translation added (Guntupalli Karunakar)
	* Hungarian translation updated (Zoltan Sutto)
	* Italian translation updated (Luca Beltrame, Claudio Satriano)
	* Portuguese (Brazilian) translation updated (Mauricio de Lemos
	  Rodrigues Collares Neto)
	* Romanian translation updated (Misu Moldovan (dumol))
	* Serbian translation updated (Danilo Segan)
	* Spanish translation updated (Javier Fernandez-Sanguino Pena)

version 0.66 (07/18/2003):
	* Italian translation updated (Claudio Satriano)
	* British English "translation" added (Sam Halliday)
	* Updated  Portuguese (Brazilian) translation
	  (Mauricio de Lemos Rodrigues Collares Neto)
	* Updated Czech translation (Miloslav Trmac)

version 0.65 (07/16/2003):
	* French translation updated (Eric (Zongo) Boumaour)
	* Portuguese (Brazilian) translation added (Mauricio de Lemos Rodrigues
	  Collares Neto)
	* Korean translation updated (Kyung-uk Son)
	* Japanese translation updated (Junichi Uekawa)
	* Hebrew translation added (Pavel Bibergal)
	* Russian translation updated (Dzmitry Chekmarou)
	* Danish translation updated (Morten Brix Pedersen)
	* Hungarian translation updated (Zoltan Sutto)
	* Italian translation updated (Claudio Satriano)
	* Chinese (Simplified) translation updated (Funda Wang)
	* Chinese (Traditional) translation updated (Ambrose C. Li)

version 0.64 (05/29/2003):

version 0.63 (05/16/2003):

version 0.62 (04/23/2003):
	* Updated a number of translations. Thanks to everyone who submitted
	  a translation update.

version 0.61 (04/07/2003):

version 0.60 (04/04/2003): 
	* French translation updated. (Thanks, Stephane Wirtel,
	  Sebastian Carpe, and David Odin)
	* Polish translation updated. (Thanks, Przemyslaw Sulek)
	* Finnish translation updated. (Thanks, Tero Kuusela)
	* Spanish translation updated. (Thanks, Lars Goldschlager,
	  Nicolas Lichtmaier) 
	* Traditional Chinese translation updated. (Thanks, Paladin Liu)
	* Japanese translation updated. (Thanks, Junichi Uekawa)
	* Korean translation updated. (Thanks, A Lee)
	* Romanian translation added. (Thanks, Misu Moldovan)
	* Many other translation patches from many people merged in.

version 0.59 (06/24/2002):
	* Hungarian translation added (Thanks, Sutto Zoltan)
	* Swedish translation updated (Thanks, Christian Rose)
	* Spanish translation updated (Thanks, Alex)
	* Traditional Chinese translation updated (Thanks, Paladin Liu)
	* Czech translation added (Thanks, Honza)
	* Polish translation updated (Thanks Przemyslaw Sulek)

version 0.58 (05/13/2002):
	* Bulgarian translation added (Thanks, Igel Itzo)
	* Traditional Chinese  translation added (Thanks, Paladin Liu)

version 0.57 (04/25/2002):
	* Polish translation updated (Thanks Przemyslaw Sulek)
	* Danish translation added (Thanks, Sarauw Hansen)
	* Finnish translation update (Thanks, Tero Kuusela)
	* Japanese translation added (Thanks, Ryosuke Kutsuna)
	* Jabber improvements (Thanks, Nathan Walp)

version 0.56 (04/11/2002):
	* German translation update (Thanks Karsten Weiss)
	* Russian Translation Updated (thanks Grigory Bakunov)

version 0.55 (03/29/2002):
	* Updated Dutch translation
	* Updated Polish Translation (Thanks Przemyslaw Sulek)
	* Updated Spanish Translation (Thanks Amaya)
	* Updated French translation
	* Updated Finnish translation (Thanks Tero Kuusela)

version 0.54 (03/14/2002):
	* Italian translation added

version 0.53 (02/28/2002):
	* Updated Polish Translation (thanks Przemyslaw Sulek)
	* Slovak translation added (Thanks Daniel Rezny)

version 0.52 (02/17/2002):
	* Updated Polish Translation (thanks Przemyslaw Sulek)
	* Updated Simplified Chinese Translation (Thanks Rocky S. Lee)
	* Updated German Translation (Thanks Karsten Weiss)

version 0.51 (01/24/2002):
	* Finnish translation added (Thanks Tero Kuusela)
	* Updated French Translation (Thanks sebfrance)

version 0.50 (12/14/2001):
	* Updated polish translation (Thanks Przemyslaw Sulek)
	* Added swedish translation (Thanks Christian Rose)

version 0.49 (11/29/2001):
	* Updated Russian translation (thanks Grigory Bakunov)
	* Updated Korean translation (thanks Ho-seok Lee, also for
	  resized ICQ icons)
	* Updated Dutch translation (thanks Floris Eshuis)

version 0.48 (11/18/2001):

version 0.47 (11/01/2001):
	* Added Dutch translation
	* Updated Korean translation

version 0.46 (10/18/2001):
	* Updated Korean translation

version 0.45 (10/04/2001):
	* New Translation: Polish translation by Przemysaw Suek

version 0.44 (09/20/2001):

version 0.43 (09/06/2001):
	* Updated German Translation (thanks Daniel Seifert)

version 0.11.0-pre15 (08/28/2001):
	* Added Russian Translation
	* Updated French Translation (thanks sebfrance)

version 0.11.0-pre14 (06/17/2001):
	* Updated the German translation (Thanks, Dominik)

version 0.11.0-pre13 (06/06/2001):

version 0.11.0-pre12 (05/29/2001):

version 0.11.0-pre11 (04/30/2001):

version 0.11.0-pre10 (04/13/2001):

version 0.11.0-pre9 (03/26/2001):

version 0.11.0-pre8 (03/23/2001):

version 0.11.0-pre7 (03/16/2001):

version 0.11.0-pre6 (03/06/2001):

version 0.11.0-pre5 (02/26/2001):

version 0.11.0-pre4:

version 0.11.0-pre3 (12/15/2000):

version 0.11.0-pre2 (12/04/2000):

version 0.11.0-pre1 (12/03/2000):

version 0.10.3 (10/09/2000):

version 0.10.2 (10/07/2000):

version 0.10.1 (09/15/2000):

version 0.10.0 (09/11/2000): 

version 0.9.20 (07/14/2000):
	* French (fr), Spanish (es), Simplified Chinese (zh_CN), Korean (kr)
	  translations added 

version 0.9.19 (06/09/2000):

version 0.9.18 (06/02/2000):

version 0.9.17 (05/31/2000):

version 0.9.16 (05/31/2000):

version 0.9.15 (05/06/2000):

version 0.9.14 (04/24/2000):

version 0.9.13 (03/27/2000):

version 0.9.12 (03/25/2000):

version 0.9.11 (03/22/2000):

version 0.9.10 (11/03/1999):

version 0.9.9  (10/31/1999):

version 0.9.8  (10/04/1999):

version 0.9.7  (08/08/1999):

version 0.9.6  (08/01/1999):

version 0.9.5  (07/25/1999):

version 0.8.0  (04/31/1999):<|MERGE_RESOLUTION|>--- conflicted
+++ resolved
@@ -1,6 +1,5 @@
 Pidgin and Finch: The Pimpin' Penguin IM Clients That're Good for the Soul
 
-<<<<<<< HEAD
 version 2.6.0
 	* Afrikaans translation updated (Friedel Wolff)
 	* Armenian translation added (David Avsharyan)
@@ -38,8 +37,9 @@
 	* Swahili translation added (Paul Msegeya)
 	* Swedish translation updated (Peter Hjalmarsson)
 
-=======
->>>>>>> 7b2ab0f7
+version 2.5.9
+	* No changes
+
 version 2.5.8
 	* No changes
 
