Pidgin and Finch: The Pimpin' Penguin IM Clients That're Good for the Soul

<<<<<<< HEAD
version 2.6.1
	* No changes
=======
version 2.7.0
>>>>>>> e5672e94

version 2.6.0
	* Afrikaans translation updated (Friedel Wolff)
	* Armenian translation added (David Avsharyan)
	* Basque translation updated under new translator (Mikel Pascual
	  Aldabaldetreku)
	* Bengali translation updated (Samia Niamatullah)
	* Catalan translation updated (Josep Puigdemont)
	* Chinese (Hong Kong) translation updated (Ambrose C. Li)
	* Chinese (Simplified) translation updated under new
	  translator (Aron Xu)
	* Chinese (Traditional) translation updated (Ambrose C. Li)
	* Czech translation updated (David Vachulka)
	* Dutch translation updated (Daniël Heres)
	* English (British) translation updated (Luke Ross)
	* Esperanto translation updated (Stéphane Fillod)
	* Finnish translation updated (Timo Jyrinki)
	* French translation updated (Éric Boumaour)
	* Galician translation updated (Frco. Javier Rial Rodríguez)
	* German translation updated (Jochen Kemnade and Björn Voigt)
	* Greek translation updated (Bouklis Panos)
	* Hebrew translation updated (Shalom Craimer)
	* Italian translation updated (Claudio Satriano)
	* Khmer translation added (Khoem Sokhem)
	* Lao translation updated (Anousak Souphavah)
	* Norwegian Nynorsk translation updated (Yngve Spjeld Landro)
	* Portuguese (Brazilian) translation updated (Rodrigo Luiz
	  Marques Flores)
	* Punjabi translation updated (Amanpreet Singh Alam)
	* Romanian translation updated (Mişu Moldovan and new translator Andrei
	  Popescu)
	* Russian translation updated (Антон Самохвалов)
	* Slovak translation updated (loptosko)
	* Slovenian translation updated (Martin Srebotnjak)
	* Spanish translation updated (Javier Fernández-Sanguino)
	* Swahili translation added (Paul Msegeya)
	* Swedish translation updated (Peter Hjalmarsson)

version 2.5.9
	* No changes

version 2.5.8
	* No changes

version 2.5.7
	* No changes

version 2.5.6
	* German translation updated (Björn Vogt)

version 2.5.5
	* Afrikaans translation updated (Friedel Wolff)
	* Bengali translation updated (Israt Jahan)
	* Catalan translation updated (Josep Puigdemont)
	* Chinese (Hong Kong) translation updated (Ambrose C. Li)
	* Chinese (Traditional) translation updated (Ambrose C. Li)
	* Czech translation updated (David Vachulka)
	* Danish translation updated (Peter Bach)
	* French translation updated (Éric Boumaour)
	* German translation updated (Jochen Kemnade and Björn Voigt)
	* Hungarian translation updated (Gabor Kelemen)
	* Khmer translation added (Khoem Sokhem)
	* Lithuanian translation updated (Laurynas Biveinis)
	* Norwegian Bokmål translation updated (Hans Fredrik Nordhaug)
	* Norwegian Nynorsk translation updated (Yngve Spjeld Landro)
	* Portuguese (Brazilian) translation updated (Rodrigo Luiz
	  Marques Flores)
	* Punjabi translation updated (Amanpreet Singh Alam)
	* Russian translation updated (Антон Самохвалов)
	* Serbian translation updated (Miloš Popović)
	* Serbian Latin translation updated (Miloš Popović)
	* Slovak translation updated (loptosko)
	* Slovenian translation updated (Martin Srebotnjak)
	* Swedish translation updated (Peter Hjalmarsson)

version 2.5.4
	* Czech translation updated (David Vachulka)
	* Dutch translation updated (Daniël Heres)
	* Norwegian Bokmål translation updated (Hans Fredrik Nordhaug)
	* Norwegian Nynorsk translation updated (Yngve Spjeld Landro)
	* Polish translation updated (Piotr Makowski)
	* Portuguese (Brazilian) translation updated (Rodrigo Luiz
	  Marques Flores)
	* Romanian translation updated (Mişu Moldovan)
	* Russian translation updated (Антон Самохвалов)
	* Slovak translation updated (loptosko)
	* Spanish translation updated (Javier Fernández-Sanguino)

version 2.5.3
	* Afrikaans translation updated (Friedel Wolff)
	* Albanian translation updated (Besnik Bleta)
	* Arabic translation updated (Khaled Hosny)
	* Bengali translation updated (Israt Jahan)
	* Catalan translation updated (Josep Puigdemont)
	* Chinese (Hong Kong) translation updated (Ambrose C. Li)
	* Chinese (Traditional) translation updated (Ambrose C. Li)
	* Czech translation updated (David Vachulka)
	* Finnish translation updated (Timo Jyrinki)
	* French translation updated (Éric Boumaour)
	* Galician translation updated (Frco. Javier Rial Rodríguez)
	* German translation updated (Jochen Kemnade, Björn Voigt)
	* Greek translation updated (Bouklis Panos)
	* Hungarian translation updated (Gabor Kelemen)
	* Norwegian Nynorsk translation updated (Yngve Spjeld Landro)
	* Portuguese (Brazilian) translation updated (Rodrigo Luiz
	  Marques Flores)
	* Romanian translation updated (Mişu Moldovan)
	* Serbian translation updated (Miloš Popović)
	* Serbian Latin translation updated (Miloš Popović)
	* Slovak translation updated (loptosko)
	* Slovenian translation updated (Martin Srebotnjak)
	* Spanish translation updated (Javier Fernández-Sanguino)
	* Valencian-Catalan translation added (Toni Hermoso Pulido)

version 2.5.2
	* Afrikaans translation updated (Friedel Wolff)
	* Chinese (Hong Kong) translation updated (Ambrose C. Li)
	* Chinese (Traditional) translation updated (Ambrose C. Li)
	* Czech translation updated (David Vachulka)
	* Dutch translation updated (Daniël Heres)
	* Estonian translation updated (Ivar Smolin)
	* Finnish translation updated (Timo Jyrinki)
	* Galician translation updated (Frco. Javier Rial Rodríguez)
	* German translation updated (Jochen Kemnade, Björn Voigt)
	* Hungarian translation updated (Gabor Kelemen)
	* Lithuanian translation updated (Laurynas Biveinis)
	* Mongolian translation added (gooyo)
	* Norwegian Nynorsk translation updated (Yngve Spjeld Landro)
	* Portuguese (Brazilian) translation updated (Rodrigo Luiz
	  Marques Flores)
	* Slovak translation updated (Andrej Herceg)
	* Slovenian translation updated (Martin Srebotnjak)

version 2.5.1
	* Chinese (Hong Kong) translation updated (Ambrose C. Li)
	* Chinese (Traditional) translation updated (Ambrose C. Li)
	* Czech translation updated (David Vachulka)
	* Dutch translation updated (Daniël Heres)
	* Galician translation updated (Frco. Javier Rial Rodríguez)
	* Hebrew translation updated (Shalom Craimer)
	* Irish translation added (Aaron Kearns)
	* Italian translation updated (Claudio Satriano)
	* Norwegian Nynorsk translation updated (Yngve Spjeld Landro)
	* Portuguese (Brazilian) translation updated (Rodrigo Luiz
	  Marques Flores)
	* Spanish translation updated (Javier Fernández-Sanguino)

version 2.5.0
	* Albanian translation updated (Besnik Bleta)
	* Chinese (Hong Kong) translation updated (Ambrose C. Li)
	* Chinese (Traditional) translation updated (Ambrose C. Li)
	* Czech translation updated (David Vachulka)
	* Dutch translation updated (Daniël Heres, Hylke Bons)
	* Estonian translation updated (Ivar Smolin)
	* Finnish translation updated (Timo Jyrinki)
	* French translation updated (Éric Boumaour)
	* German translation updated (Jochen Kemnade, Björn Voigt)
	* Hebrew translation updated (Shalom Craimer)
	* Hungarian translation updated (Gabor Kelemen)
	* Italian translation updated (Claudio Satriano)
	* Lithuanian translation updated (Laurynas Biveinis)
	* Norwegian Nynorsk translation updated (Yngve Spjeld Landro)
	* Portuguese (Brazilian) translation updated (Rodrigo Luiz
	  Marques Flores)
	* Romanian translation updated (Mişu Moldovan)
	* Sinhala translation update (Yajith Ajantha Dayarathna)
	* Slovenian translation updated (Martin Srebotnjak)
	* Spanish translation updated (Javier Fernández-Sanguino)
	* Vietnamese translation updated (Clytie Siddall)

version 2.4.2
	* Afrikaans translation updated (Samuel Murray)
	* Belarusian Latin translation updated (Ihar Hrachyshka)
	* Czech translation updated (David Vachulka)
	* Chinese (Hong Kong) translation updated (Ambrose C. Li)
	* Chinese (Traditional) translation updated (Ambrose C. Li)
	* Dutch translation updated (Daniël Heres)
	* English (British) translation updated (Luke Ross)
	* Finnish translation updated (Timo Jyrinki)
	* German translation updated (Björn Voigt)
	* Hebrew translation updated (Shalom Craimer)
	* Lithuanian translation updated (Laurynas Biveinis)
	* Macedonian translation updated (Арангел Ангов)
	* Norwegian Nynorsk translation updated (Yngve Spjeld Landro)
	* Occitan translation added (Yannig Marchegay)
	* Portuguese (Brazilian) translation updated (Rodrigo Luiz
	  Marques Flores)
	* Romanian translation updated (Mişu Moldovan)
	* Russian translation updated (Dmitry Beloglazov)
	* Slovak translation updated (loptosko)
	* Slovenian translation updated (Martin Srebotnjak)
	* Spanish translation updated (Javier Fernández-Sanguino)

version 2.4.1
	* Arabic translation updated (Khaled Hosny)
	* Belarusian Latin translation updated (Ihar Hrachyshka)
	* Catalan translation updated (Josep Puigdemont)
	* Czech translation updated (David Vachulka)
	* Chinese (Traditional) translation updated (Ambrose C. Li)
	* Dutch translation updated (Daniël Heres)
	* Esperanto translation updated (Stéphane Fillod)
	* Estonian translation updated (Ivar Smolin)
	* Finnish translation updated (Timo Jyrinki)
	* French translation updated (Éric Boumaour)
	* German translation updated (Jochen Kemnade, Björn Voigt)
	* Hebrew translation updated (Shalom Craimer)
	* Hungarian translation updated (Gabor Kelemen)
	* Macedonian translation updated (Арангел Ангов)
	* Norwegian Nynorsk translation updated (Yngve Spjeld Landro)
	* Romanian translation updated (Mişu Moldovan)
	* Russian translation updated (Dmitry Beloglazov)
	* Slovak translation updated (loptosko)
	* Slovenian translation updated (Martin Srebotnjak)
	* Spanish translation updated (Javier Fernández-Sanguino)
	* Swedish translation updated (Peter Hjalmarsson)

version 2.4.0
	* Arabic translation updated (Khaled Hosny)
	* Belarusian Latin translation updated (Ihar Hrachyshka)
	* Dutch translation updated (Daniël Heres)
	* Finnish translation updated (Timo Jyrinki)
	* French translation updated (Éric Boumaour)
	* German translation updated (Jochen Kemnade, Björn Voigt)
	* Greek translation updated (Bouklis Panos)
	* Hebrew translation updated (Shalom Craimer)
	* Norwegian Bokmål translation updated (Hallvard Glad, Espen Stefansen)
	* Norwegian Nynorsk translation updated (Yngve Spjeld Landro)
	* Polish translation updated (Emil Nowak)
	* Sinhala translation added (Danishka Navin)
	* Slovak translation updated (loptosko)
	* Slovenian translation updated (Martin Srebotnjak)
	* Spanish translation updated (Javier Fernández-Sanguino)
	* Vietnamese translation updated (Clytie Siddall)

version 2.3.1
	* German translation updated (Jochen Kemnade, Björn Voigt)

version 2.3.0
	* Afrikaans translation added (Friedel Wolff)
	* Belarusian Latin translation updated (Ihar Hrachyshka)
	* Catalan translation updated (Josep Puigdemont)
	* Chinese (Hong Kong) translation updated (Ambrose C. Li)
	* Chinese (Simplified) translation updated (Funda Wang)
	* Chinese (Traditional) translation updated (Ambrose C. Li)
	* Estonian translation updated (Ivar Smolin)
	* Finnish translation updated (Timo Jyrinki)
	* French translation updated (Éric Boumaour)
	* German translation updated (Jochen Kemnade, Björn Voigt)
	* Hebrew translation updated (Shalom Craimer)
	* Hungarian translation updated (Gabor Kelemen)
	* Indonesian translation updated (Rai S. Regawa)
	* Italian translation updated (Claudio Satriano)
	* Korean translation updated (Sushizang)
	* Norwegian Bokmål translation updated (Hallvard Glad)
	* Portuguese (Brazilian) translation updated (Mauricio de
	  L R Collares Neto)
	* Punjabi translation updated (Amanpreet Singh Alam)
	* Romanian translation updated (Mişu Moldovan)
	* Russian translation updated (Dmitry Beloglazov)
	* Slovak translation updated (loptosko)
	* Slovenian translation updated (Martin Srebotnjak)
	* Swedish translation updated (Peter Hjalmarsson)
	* Telugu translation updated (RKVS Raman)
	* Urdu translation added (RKVS Raman)

version 2.2.1
	* Arabic translation updated (Khaled Hosny)
	* Italian translation updated (Claudio Satriano)
	* Lao translation added (Anousak Souphavah)
	* Norwegian Bokmål translation updated (Espen Stefansen)
	* Slovenian translation updated (Martin Srebotnjak)
	* Serbian translation updated (Miloš Popović)

version 2.2.0
	* Basque win32 translation added (Mikel Pascual Aldabaldetreku)
	* Belarusian Latin translation added (Ihar Hrachyshka)
	* Czech translation updated (Miloslav Trmac)
	* English (British) translation updated (Luke Ross)
	* Estonian translation updated (Ivar Smolin)
	* Finnish translation updated (Timo Jyrinki)
	* French translation updated (Éric Boumaour)
	* German translation updated (Bjoern Voigt)
	* Hungarian translation updated (Gabor Kelemen)
	* Italian translation updated (Claudio Satriano)
	* Macedonian translation updated (Арангел Ангов)
	* Norwegian Nynorsk translation updated (Yngve Spjeld Landro)
	* Portuguese (Brazilian) translation updated (Mauricio de
	  L R Collares Neto)
	* Slovak translation updated (loptosko)
	* Slovenian translation updated (Martin Srebotnjak)
	* Spanish translation updated (Javier Fernandez-Sanguino Peña)
	* Turkish Translation updated (Serdar Soytetir)

version 2.1.1
	* Afrikaans translation added (Friedel Wolff)
	* Estonian translation updated (Ivar Smolin)
	* Finnish translation updated (Timo Jyrinki)
	* French translation updated (Éric Boumaour)
	* Galician translation updated (Frco. Javier Rial Rodríguez)
	* German translation updated (Bjoern Voigt)
	* Hebrew translation updated (Shalom Craimer)
	* Lithuanian translation updated (Laurynas Biveinis)
	* Macedonian translation updated (Арангел Ангов)
	* Norwegian Nynorsk translation updated (Yngve Spjeld Landro)
	* Persian win32 translation added (Elnaz Sarbar)
	* Polish translation updated (Emil Nowak)
	* Portuguese (Brazilian) translation updated (Mauricio de
	  L R Collares Neto)
	* Russian translation updated (Dmitry Beloglazov)
	* Slovak translation updated (loptosko)
	* Slovenian translation updated (Martin Srebotnjak)
	* Spanish translation updated (Javier Fernandez-Sanguino Peña)
	* Swedish translation updated (Peter Hjalmarsson)

version 2.1.0
	* Chinese (Traditional) translation updated (Ambrose C. Li)
	* Finnish translation updated (Timo Jyrinki)
	* French translation updated (Éric Boumaour)
	* Galician translation updated (Mar Castro)
	* German translation updated (Bjoern Voigt)
	* German win32 translation updated (Bjoern Voigt)
	* Hebrew translation updated (Shalom Craimer)
	* Italian translation updated (Claudio Satriano)
	* Japanese translation updated (Takeshi Aihana)
	* Korean translation updated (Sushizang)
	* Macedonian translation updated (Jovan Naumovski)
	* Norwegian Nynorsk translation updated (Yngve Spjeld Landro)
	* Portuguese (Brazilian) win32 translation updated (Mauricio de
	  L R Collares Neto)
	* Romanian translation updated (Mişu Moldovan)
	* Russian translation updated (Dmitry Beloglazov)
	* Slovenian translation updated (Martin Srebotnjak)
	* Spanish translation updated (Javier Fernandez-Sanguino Peña)
	* Swedish translation updated (Peter Hjalmarsson)
	* Swedish win32 translation updated (Peter Hjalmarsson)
	* Turkish Translation updated (Serdar Soytetir)
	* Valencian-Catalan translation added (Toni Hermoso Pulido)

version 2.0.2
	* Chinese (Traditional) translation updated (Ambrose C. Li)
	* English (British) translation updated (Luke Ross)
	* Finnish translation updated (Timo Jyrinki)
	* Lithuanian translation updated (Laurynas Biveinis)
	* Portuguese (Brazilian) translation updated (Mauricio de
	  L R Collares Neto)
	* Russian translation updated (Dmitry Beloglazov)
	* Slovenian translation updated (Martin Srebotnjak)
	* Slovenian win32 installer updated (Martin Srebotnjak)

version 2.0.1
	* Chinese (Hong Kong) translation added (Ambrose C. Li, Abel Cheung)
	* Chinese (Simplified) translation updated (Funda Wang)
	* Chinese (Traditional) translation updated (Ambrose C. Li)
	* Chinese (Traditional) win32 translation updated (Ambrose C. Li)
	* Finnish translation updated (Timo Jyrinki)
	* French translation updated (Éric Boumaour)
	* French win32 translation updated (Éric Boumaour)
	* German translation updated (Bjoern Voigt)
	* German win32 translation updated (Bjoern Voigt)
	* Greek translation added (snos Bouklis)
	* Hebrew translation updated (Shalom Craimer)
	* Hebrew win32 translation updated (Shalom Craimer)
	* Hungarian translation updated (Gabor Kelemen)
	* Hungarian win32 installer updated (Gabor Kelemen)
	* Macedonian translation updated (Арангел Ангов)
	* Portuguese (Brazilian) translation updated (Mauricio de
	  L R Collares Neto)
	* Punjabi translation updated (Amanpreet Singh Alam)
	* Russian translation updated (Dmitry Beloglazov)
	* Spanish translation updated (Javier Fernandez-Sanguino Peña)
	* Turkish Translation updated (Serdar Soytetir)

version 2.0.0 (5/3/2007):
	* Afrikaans translation added (Friedel Wolff)
	* Afrikaans win32 translation added (Friedel Wolff)
	* Albanian translation updated (Besnik Bleta)
	* Arabic translation added (Mohamed Magdy)
	* Bengali translation added (Indranil Das Gupta, Samia Nimatullah,
	  Tisa Nafisa and Jamil Ahmed)
	* Bosnian translation added (Lejla Hadzialic)
	* Bulgarian translation updated (Vladimir "Kaladan" Petkov)
	* Catalan translation updated (Josep Puigdemont)
	* Chinese (Simplified) translation updated (Funda Wang)
	* Chinese (Hong Kong) translation added (Paladin R. Liu, Ambrose C. Li)
	* Chinese (Traditional) translation updated (Paladin R. Liu, Ambrose C. Li)
	* Czech translation updated (Miloslav Trmac)
	* Danish translation updated (Morten (mbrix) Brix Pedersen,
	  Peter Bach)
	* Dutch translation updated (Roy Spliet, Vincent van Adrighem)
	* Dzongkha translation added (Wangmo Sherpa, Norbu, Jurmey Rabgay)
	* English (British) translation updated (Stu Tomlinson and Luke Ross)
	* English (Canadian) translation updated (Adam Weinberger)
	* Esperanto translation added (Stéphane Fillod)
	* Estonian translation updated (Ivar Smolin)
	* Euskera (Basque) translation added (Hizkuntza Politikarako
	  Sailburuordetza and Iñaki Larrañaga Murgoitio)
	* Finnish translation updated (Timo Jyrinki)
	* French translation updated (Éric Boumaour)
	* Galician translation updated (Ignacio Casal Quinteiro)
	* Galician win32 installer translation updated (Ignacio Casal Quinteiro)
	* Georgian translation updated (Ubuntu Georgian Translators Team)
	* German translation updated (Bjoern Voigt,Jochen Kemnade)
	* German win32 translation updated (Bjoern Voigt)
	* Greek translation added (Bouklis Panos)
	* Gujarati translation updated (Ankit Patel)
	* Hebrew translation updated (Shalom Craimer)
	* Hungarian translation updated (Gabor Kelemen)
	* Hungarian win32 installer updated (Gabor Kelemen)
	* Italian translation updated (Claudio Satriano)
	* Indonesian translation updated (Rai S. Regawa)
	* Japanese translation updated (Takeshi Aihana)
	* Kannada translation added (H P Nadig, Kannada Translation team)
	* Kurdish translation added (Erdal Ronahi and Amed Ç. Jiyan)
	* Kurdish win32 installer translation added (Erdal Ronahi)
	* Lithuanian translation updated (Andrius Štikonas, Laurynas Biveinis)
	* Lithuanian win32 translation added (Laurynas Biveinis)
	* Macedonian translation updated (Арангел Ангов)
	* Nepali translation added (Shyam Krishna Bal)
	* Norwegian Bokmål translation updated (Hallvard Glad)
	* Pashto translation added (Kashif Masood)
	* Persian translation added (Elnaz Sarbar, Meelad Zakaria, Roozbeh
	  Pournader)
	* Polish translation updated (Emil Nowak, and Paweł Godlewski)
	* Portuguese translation updated (Duarte Henriques)
	* Portuguese (Brazilian) translation updated (Rodrigo Torres,  Mauricio de
	  L R Collares Neto)
	* Punjabi translation updated (Amanpreet Singh Alam)
	* Romanian translation updated (Mişu Moldovan)
	* Russian translation updated (Dmitry Beloglazov)
	* Serbian translation updated (Nikola Kotur)
	* Slovak translation updated (Richard Golier, helix84,loptosko,Jozef Káčer)
	* Slovenian translation updated (Martin Srebotnjak)
	* Slovenian win32 translation updated (Martin Srebotnjak)
	* Spanish translation updated (Javier Fernandez-Sanguino Peña)
	* Spanish gaim.desktop translation updated (Javier Fernandez-Sanguino Peña)	
	* Swedish translation updated (Peter Hjalmarsson)
	* Tamil translation updated (Viveka Nathan K)
	* Telugu translation added (Mr. Subbaramaih)
	* Thai translation added (Isriya Paireepairit)
	* Turkish translation updated (Ahmet Alp BALKAN)
	* Ukrainian translation updated (Maxim V. Dziumanenko)
	* Valencian-Catalan translation added (Toni Hermoso Pulido,
	  Josep Puigdemont)

version 1.5.1:
	* Catalan win32 installer translation updated (Bernat López)
	* Galician translation added (Ignacio Casal Quinteiro)
	* Gujarati translation added (Ankit Patel)
	* Japanese win32 installer translation updated (KUROSAWA Takeshi)

version 1.5.0 (8/11/2005):
	* Catalan translation updated (Josep Puigdemont)
	* Chinese (Simplified) translation updated (Funda Wang)
	* Chinese (Traditional) translation updated (Ambrose C. Li)
	* Chinese (Traditional) win32 installer translation updated
	  (Encoding fixed) (Paladin R. Liu)
	* Chinese (Simplified) win32 installer translation updated
	  (Funda Wang)
	* Danish translation updated (Morten (mbrix) Brix Pedersen)
	* Dutch translation updated (Vincent van Adrighem)
	* Dutch win32 installer translation updated
	  (Vincent van Adrighem)
	* English (British) translation updated (Luke (lukeross) Ross)
	* Finnish translation updated (Arto Alakulju)
	* French translation updated (Éric Boumaour)
	* French win32 installer translation updated (Eric Boumaour)
	* German translation updated (Björn Voigt)
	* Hungarian translation updated (Gabor Kelemen)
	* Hungarian win32 installer translation updated (Gabor Kelemen)
	* Norwegian win32 installer translation updated
	  (Jørgen Vinne Iversen)
	* Russian translation updated (Dmitry Beloglazov)
	* Russian gaim.desktop translation updated (Dmitry Beloglazov)
	* Slovenian Translation updated (Martin Srebotnjak)
	* Slovenian win32 installer Translation updated (Martin Srebotnjak)
	* Slovak win32 installer translation updated (Dominik Balogh)
	* Swedish translation updated (Peter Hjalmarsson)
	* Xhosa translation added (Canonical Ltd)

version 1.4.0 (7/7/2005):
	* Catalan translation updated (Josep Puigdemont)
	* Chinese (Traditional) translation updated (Ambrose C. Li)
	* Chinese (Traditional) win32 installer translation updated
	  (Paladin R. Liu)
	* Danish translation updated (Morten (mbrix) Brix Pedersen)
	* Dutch translation updated (Vincent van Adrighem)
	* English (British) translation updated (Luke (lukeross) Ross)
	* Finnish translation updated (Arto Alakulju)
	* French translation updated (Éric Boumaour)
	* French win32 installer translation updated (Éric Boumaour)
	* German translation updated (Björn Voigt)
	* German win32 installer translation updated (Björn Voigt)
	* Hungarian translation updated (Gabor Kelemen)
	* Hungarian win32 installer translation updated (Gabor Kelemen)
	* Italian translation updated (Claudio Satriano)
	* Japanese translation updated (Takeshi Aihana)
	* Japanese gaim.desktop translation updated (Takeshi Aihana)
	* Norwegian (Nynorsk) translation added (Kurt-Rune Bergset)
	* Portuguese translation updated (Duarte Henriques)
	* Portuguese win32 installer translation updated (Duarte Henriques)
	* Portuguese (Brazilian) translation updated (Mauricio de Lemos
	  Rodrigues Collares Neto)
	* Portuguese (Brazilian) win32 installer translation updated
	  (Mauricio de Lemos Rodrigues Collares Neto)
	* Romanian translation updated (Misu Moldovan)
	* Romanian win32 installer translation updated (Misu Moldovan)
	* Romanian gaim.desktop translation updated (Misu Moldovan)
	* Russian translation updated (Dmitry Beloglazov)
	* Serbian translation updated (Danilo Segan)
	* Serbian Latin translation updated (Danilo Segan)
	* Slovenian translation updated (Martin Srebotnjak)
	* Slovenian win32 installer translation updated (Martin Srebotnjak)
	* Swedish translation updated (Peter Hjalmarsson)
	* Swedish win32 installer translation updated (Peter Hjalmarsson)
	* Ukrainian translation updated (Maxim V. Dziumanenko)

version 1.3.1 (6/9/2005):
	* Albanian gaim.desktop translation updated (Programe Shqip)
	* Catalan translation updated (Josep Puigdemont)
	* Catalan gaim.desktop translation updated (Josep Puigdemont)
	* Chinese (Simplified) translation updated (Funda Wang)
	* Chinese (Simplified) gaim.desktop translation updated (Funda Wang)
	* Chinese (Traditional) translation updated (Ambrose C. Li)
	* Chinese (Traditional) gaim.desktop translation updated (Paladin R. Liu)
	* Czech translation updated (Miloslav Trmac)
	* Czech gaim.desktop translation updated (Miloslav Trmac)
	* Danish translation updated (Morten (mbrix) Brix Pedersen)
	* Danish gaim.desktop translation updated (Morten Brix Pedersen)
	* English (British) translation updated (Luke (lukeross) Ross)
	* Estonian translation updated (Ivar Smolin)
	* French gaim.desktop translation updated (Éric Boumaour)
	* Hindi translation updated under new translator (Akash Mahajan)
	* Japanese gaim.desktop translation updated (Takeshi Aihana)
	* Norwegian Bokm<e5>l translation updated (Kyrre Ness Sjøbæk)
	* Portuguese gaim.desktop translation updated (Duarte Henriques)
	* Portuguese (Brazilian) translation updated (Mauricio de Lemos
	  Rodrigues Collares Neto)
	* Portuguese (Brazilian) gaim.desktop translation updated (Mauricio de
	  Lemos Rodrigues Collares Neto)
	* Punjabi translation added (Amanpreet Singh Alam)
	* Russian translation updated (Dmitry Beloglazov)
	* Slovenian translation updated (Martin Srebotnjak)
	* Spanish translation updated (Javier Fernandez-Sanguino Peña)
	* Spanish gaim.desktop translation updated (Javier Fernandez-Sanguino Peña)
	* Swedish translation updated (Peter Hjalmarsson)
	* Swedish gaim.desktop translation updated (Peter Hjalmarsson)

version 1.3.0 (5/10/2005):
	* Albanian translation updated (Programe Shqip)
	* Azerbaijani translation added (Metin Amiroff)
	* Catalan translation updated (Josep Puigdemont)
	* Chinese (Simplified) translation updated (Funda Wang)
	* Chinese (Traditional) translation updated (Ambrose C. Li)
	* Czech translation updated (Miloslav Trmac)
	* Danish translation updated (Morten (mbrix) Brix Pedersen)
	* Dutch translation updated (Vincent van Adrighem)
	* English (British) translation updated (Luke (lukeross) Ross)
	* Estonian translation updated. this was added last release but missed in
	  the changelog (Ivar Smolin)
	* Finnish translation updated (Arto Alakulju)
	* French translation updated (Eric Boumaour)
	* Georgian translation added (Temuri Doghonadze)
	* German Translation updated (Bjoern Voigt)
	* Hungarian translation for gaim.desktop file added (Laszlo Dvornik)
	* Italian translation update (Claudio Satriano)
	* Japanese translation updated (Takeshi Aihana)
	* Norwegian translation updated (Kyrre Ness Sjøbæk)
	* Portuguese translation updated (Duarte Serrano Goncalves Henriques)
	* Portuguese (Brazilian) translation updated (Mauricio de Lemos
	  Rodrigues Collares Neto)
	* Russian translation updated (Dmitry Beloglazov)
	* Serbian translation updated (Danilo Segan)
	* Serbian Latin translation updated (Danilo Segan)
	* Slovenian translation updated (Martin Srebotnjak)
	* Spanish translation updated (Javier Fernandez-Sanguino Peña)
	* Swedish translation updated (Peter Hjalmarsson)
	* Ukrainian translation updated (Maxim V. Dziumanenko)

version 1.2.1 (4/3/2005):
	* Bulgarian translation updated (Vladimir Petkov and Alexander Shopov)
	* Danish translation updated (Morten (mbrix) Brix Pedersen)
	* Norwegian translation updated under new translator. Moved from no.po to
	  nb.po (Kyrre Ness Sjøbæk)
	* Slovenian translation updated (Martin Srebotnjak)
	* Slovenian win32 installer translation updated (Martin Srebotnjak)

version 1.2.0 (3/17/2005):
	* Catalan translation updated (Josep Puigdemont)
	* Chinese (Simplified) translation updated (Funda Wang)
	* Chinese (Traditional) translation updated (Ambrose C. Li)
	* Danish translation updated (Morten (mbrix) Brix Pedersen)
	* Dutch translation updated (Vincent van Adrighem)
	* English (British) translation updated (Luke (lukeross) Ross)
	* English (Canadian) translation updated (Adam Weinberger)
	* French translation updated (Eric Boumaour)
	* German Translation updated (Bjoern Voigt)
	* Italian translation update (Claudio Satriano)
	* Japanese translation updated (Takeshi Aihana)
	* Portuguese translation updated (Duarte Serrano Goncalves Henriques)
	* Russian translation updated (Dmitry Beloglazov)
	* Slovenian translation updated (Martin Srebotnjak)
	* Spanish translation updated (Javier Fernandez-Sanguino Peña)
	* Swedish translation updated (Peter Hjalmarsson)
	* Ukrainian translation updated (Maxim V. Dziumanenko)
	* Dutch win32 installer translation updated (Vincent van Adrighem)
	* Slovenian win32 installer translation updated (Martin Srebotnjak)

version 1.1.4 (2/24/2005):
	* No changes

version 1.1.3 (2/17/2005):
	* Albanian translation updated (Programe Shqip)
	* Catalan translation updated (Josep Puigdemont)
	* Chinese (Simplified) translation updated (Funda Wang)
	* Chinese (Traditional) translation updated (Ambrose C. Li)
	* Danish translation updated (Morten (mbrix) Brix Pedersen)
	* English (British) translation updated (Luke (lukeross) Ross)
	* English (Canadian) translation updated (Adam Weinberger)
	* Finnish translation updated (Arto Alakulju)
	* German Translation updated (Bjoern Voigt)
	* Italian translation update (Claudio Satriano)
	* Japanese translation updated (Takeshi Aihana)
	* Lithuanian translation updated (Gediminas Čičinskas)
	* Portuguese (Brazilian) translation updated (Mauricio de Lemos
	  Rodrigues Collares Neto)
	* Russian translation updated (Dmitry Beloglazov)
	* Slovenian translation updated (Martin Srebotnjak)
	* Swedish translation updated (Peter Hjalmarsson)
	* Ukrainian translation updated (Maxim V. Dziumanenko)
	* German win32 installer translation updated (Bjoern Voigt)

version 1.1.2 (1/20/2005):
	* Albanian translation updated (Programe Shqip)
	* Catalan translation updated (Josep Puigdemont)
	* Chinese (Simplified) translation updated (Funda Wang)
	* Chinese (Traditional) translation updated (Ambrose C. Li)
	* Danish translation updated (Morten (mbrix) Brix Pedersen)
	* Dutch translation for gaim.desktop file (Vincent van Adrighem)
	* Dutch translation updated (Vincent van Adrighem)
	* English (Australian) translation updated (Peter (Bleeter) Lawler)
	* English (British) translation updated
	* English (Canadian) translation updated (Adam Weinberger)
	* Finnish translation updated (Arto Alakulju)
	* French translation updated (Eric Boumaour)
	* German Translation updated (Bjoern Voigt)
	* Italian translation update (Claudio Satriano)
	* Japanese translation updated (Takeshi Aihana)
	* Korean translation for gaim.desktop updated (Kyeong-uk Son)
	* Korean translation updated (Kyeong-uk Son)
	* Portuguese translation updated (Duarte Serrano Goncalves Henriques)
	* Portuguese (Brazilian) translation updated (Mauricio de Lemos
	  Rodrigues Collares Neto)
	* Russian translation updated (Dmitry Beloglazov)
	* Slovenian translation updated (Martin Srebotnjak)
	* Spanish translation updated (Javier Fernandez-Sanguino Peña)
	* Swedish translation updated (Peter Hjalmarsson)
	* Swedish win32 installer translation updated (Peter Hjalmarsson)

version 1.1.1 (12/28/2004):
	* Albanian translation added (Programe Shqip)
	* Burmese translation added (Minn Myat Soe)
	* Chinese (Simplified) translation updated (Funda Wang)
	* Chinese (Traditional) translation updated (Ambrose C. Li)
	* Danish translation updated (Morten (mbrix) Brix Pedersen)
	* Dutch translation updated (Vincent van Adrighem)
	* Finnish translation updated (Arto Alakulju)
	* French translation updated (Eric Boumaour)
	* German Translation updated (Bjoern Voigt)
	* Italian translation update (Claudio Satriano)
	* Japanese translation updated (Takeshi Aihana)
	* Portuguese translation updated (Duarte Serrano Goncalves Henriques)
	* Portuguese (Brazilian) translation updated (Mauricio de Lemos
	  Rodrigues Collares Neto)
	* Russian translation updated (Dmitry Beloglazov)
	* Slovenian translation updated (Martin Srebotnjak)
	* Spanish translation updated (Javier Fernandez-Sanguino Peña)
	* Swedish translation under new translator, and updated (Peter Hjalmarsson)
	* Turkish translation added (Onur Kucuktunc)
	* Ukrainian translation added (Maxim V. Dziumanenko)

version 1.1.0 (12/02/2004):
	* Catalan translation updated (Josep Puigdemont)
	* Chinese (Simplified) translation updated (Funda Wang)
	* Chinese (Traditional) translation updated (Ambrose C. Li & Paladin Liu)
	* Danish translation updated (Morten (mbrix) Brix Pedersen)
	* Dutch translation updated (Vincent van Adrighem)
	* English (British) translation updated (Luke (lukeross) Ross)
	* Finnish translation updated (Arto Alakulju)
	* French translation updated (Eric Boumaour)
	* German Translation updated (Bjoern Voigt)
	* Japanese translation updated (Takeshi Aihana)
	* Portuguese translation updated (Duarte Serrano Goncalves Henriques)
	* Russian translation updated (Dmitry Beloglazov)
	* Serbian translation updated (Danilo Segan)
	* Serbian Latin translation updated (Danilo Segan)
	* Slovenian translation updated (Martin Srebotnjak)
	* Spanish translation updated (Javier Fernandez-Sanguino Peña)
	* Swedish translation under new translator, and updated (Peter Hjalmarsson)
	* Turkish translation added (Onur Kucuktunc)

version 1.0.2 (10/19/2004):
	* Dutch translation updated (Vincent van Adrighem)

version 1.0.1 (10/07/2004):
	* Catalan translation under new translator, and updated (Josep Puigdemont)
	* Chinese (Simplified) translation updated (Funda Wang)
	* Chinese (Traditional) translation updated (Ambrose C. Li)
	* Dutch translation updated (Vincent van Adrighem)
	* French translation updated (Eric Boumaour)
	* German Translation updated (Bjoern Voigt)
	* Italian translation update (Claudio Satriano)
	* Romanian translation updated (Misu Moldovan)
	* Spanish translation updated (Javier Fernandez-Sanguino Peña)

version 1.0.0 (09/17/2004):
	* Chinese (Simplified) translation updated (Funda Wang)
	* Chinese (Traditional) translation updated (Ambrose C. Li)
	* Danish translation updated (Morten (mbrix) Brix Pedersen)
	* Dutch translation updated (Vincent van Adrighem)
	* English (Australian) translation added (Peter (Bleeter) Lawler)
	* English (British) translation updated (Luke (lukeross) Ross)
	* English (Canadian) translation updated (Adam Weinberger)
	* Finnish translation updated (Arto Alakulju)
	* French translation updated (Eric Boumaour)
	* German Translation updated (Bjoern Voigt)
	* Italian translation update (Claudio Satriano)
	* Japanese translation updated (Takeshi Aihana)
	* Polish translation updated (Emil Nowak)
	* Portuguese translation updated (Duarte Serrano Goncalves Henriques)
	* Portuguese (Brazilian) translation updated (Mauricio de Lemos
	  Rodrigues Collares Neto)
	* Romanian translation updated (Misu Moldovan)
	* Russian translation updated (Dmitry Beloglazov)
	* Serbian translation updated (Danilo Segan)
	* Serbian Latin translation updated (Danilo Segan)
	* Slovenian translation updated (Martin Srebotnjak)
	* Spanish translation updated (Javier Fernandez-Sanguino Peña)

version 0.82.1 (08/27/2004):
	* Finnish translation updated (Arto Alakulju)

version 0.82 (08/26/2004):
	* Chinese (Simplified) translation updated (Funda Wang)
	* Chinese (Traditional) translation updated (Ambrose C. Li)
	* Czech translation updated (Miloslav Trmac)
	* Danish translation updated (Morten Brix Pedersen (mbrix))
	* English (British) translation updated (Luke Ross (lukeross))
	* English (Canadian) translation updated (Adam Weinberger)
	* French translation updated (Eric Boumaour)
	* German Translation updated (Bjoern Voigt)
	* Italian translation update (Claudio Satriano)
	* Japanese translation updated (Takeshi Aihana)
	* Lithuanian translation updated (Gediminas #i#inskas)
	* Portuguese (Brazilian) translation updated (Mauricio de Lemos
	  Rodrigues Collares Neto)
	* Romanian translation updated (Misu Moldovan)
	* Russian translation updated (Dmitry Beloglazov)
	* Slovenian translation updated (Martin Srebotnjak)
	* Spanish translation updated (Javier Fernandez-Sanguino Pena)
	* gaim.desktop updated for Danish translation (Morten Brix Pedersen)
	* gaim.desktop updated for Slovenian translation (Martin Srebotnjak)

version 0.81 (08/05/2004):
	* Chinese (Simplified) translation updated (Funda Wang)
	* Chinese (Traditional) translation updated (Ambrose C. Li)
	* Czech translation updated (Miloslav Trmac)
	* Danish translation updated (Morten Brix Pedersen (mbrix))
	* English (British) translation updated (Luke Ross (lukeross))
	* English (Canadian) translation updated (Adam Weinberger)
	* Finnish translation updated (Arto Alakulju)
	* French translation updated (Eric Boumaour)
	* German Translation updated (Bjoern Voigt)
	* Italian translation update (Claudio Satriano)
	* Japanese translation updated (Takeshi Aihana)
	* Polish translation updated (Emil Nowak)
	* Portuguese translation updated (Duarte Serrano Goncalves Henriques)
	* Portuguese (Brazilian) translation updated (Mauricio de Lemos
	  Rodrigues Collares Neto)
	* Romanian translation updated (Misu Moldovan)
	* Russian translation updated (Dmitry Beloglazov)
	* Slovenian translation updated (Martin Srebotnjak)
	* Spanish translation updated (Javier Fernandez-Sanguino Pena)

version 0.80 (07/15/2004):
	* Chinese (Simplified) translation updated (Funda Wang)
	* Chinese (Traditional) translation updated (Ambrose C. Li)
	* Czech translation updated (Miloslav Trmac)
	* Dutch translation updated (Vincent van Adrighem)
	* English (British) translation updated (Luke Ross (lukeross))
	* English (Canadian) translation updated (Adam Weinberger)
	* French translation updated (Eric Boumaour)
	* German Translation updated (Bjoern Voigt)
	* Italian translation update (Claudio Satriano)
	* Japanese translation updated (Takeshi Aihana)
	* Lithuanian translation added (Gediminas Čičinskas)
	* Polish translation updated (Emil Nowak)
	* Portuguese translation updated (Duarte Serrano Goncalves Henriques)
	* Portuguese (Brazilian) translation updated (Mauricio de Lemos
	  Rodrigues Collares Neto)
	* Romanian translation updated (Misu Moldovan)
	* Russian translation updated (Dmitry Beloglazov)
	* Spanish translation updated (Javier Fernandez-Sanguino Pena)

version 0.79 (06/24/2004)
	* Chinese (Simplified) translation updated (Funda Wang)
	* Chinese (Traditional) translation updated (Ambrose C. Li, Paladin R.
	  Liu)
	* Czech translation updated (Miloslav Trmac)
	* Danish translation updated (Morten Brix Pedersen (mbrix))
	* English (British) translation updated (Luke Ross (lukeross))
	* English (Canadian) translation updated (Adam Weinberger)
	* Finnish translation updated (Arto Alakulju)
	* French translation updated (Eric Boumaour)
	* German Translation updated (Bjoern Voigt)
	* Italian translation update (Claudio Satriano)
	* Polish translation updated (Emil Nowak)
	* Portuguese translation updated (Duarte Serrano Goncalves Henriques)
	* Portuguese (Brazilian) translation updated (Mauricio de Lemos
	  Rodrigues Collares Neto)
	* Russian translation updated (Dmitry Beloglazov)
	* gaim.desktop updated for Danish translation (Morten Brix Pedersen
	  (mbrix))
	* gaim.desktop updated for French translation (Eric Boumaour)
	* gaim.desktop updated for German translation (Bjoern Voigt)
	* gaim.desktop updated for Italian translation (Claudio Satriano)
	* gaim.desktop updated for Polish translation (Emil Nowak)
	* gaim.desktop updated for Portuguese translation (Duarte Serrano
	  Goncalves Henriques)
	* gaim.desktop updated for Portuguese (Brazilian) translation (Mauricio
	  de Lemos Rodrigues Collares Neto)

version 0.78 (05/30/2004):
	* Bulgarian translation updated (Alexander Shopov)
	* Chinese (Simplified) translation updated (Funda Wang)
	* Chinese (Traditional) translation updated (Ambrose C. Li)
	* Czech translation updated (Miloslav Trmac)
	* Danish translation updated (Morten Brix Pedersen (mbrix))
	* English (British) translation updated (Luke Ross (lukeross))
	* English (Canadian) translation added (Adam Weinberger)
	* Finnish translation updated (Arto Alakulju)
	* French translation updated (Eric Boumaour)
	* German Translation updated (Bjoern Voigt)
	* Italian translation update (Claudio Satriano)
	* Korean translation updated (Kyung-uk)
	* Portuguese translation updated (Duarte Serrano Goncalves Henriques)
	* Portuguese (Brazilian) translation updated (Mauricio de Lemos
	  Rodrigues Collares Neto)
	* Romanian translation updated (Misu Moldovan)
	* Slovenian translation added (Matjaz Horvat)

version 0.77 (04/22/2004):
	* Chinese (Simplified) translation updated (Funda Wang)
	* Chinese (Traditional) translation updated (Ambrose C. Li, Paladin R.
	  Liu)
	* Czech translation updated (Miloslav Trmac)
	* Danish translation updated (Morten Brix Pedersen (mbrix))
	* Dutch translation updated (Vincent van Adrighem)
	* English (British) translation updated (Luke Ross (lukeross))
	* Finnish translation updated (Arto Alakulju)
	* French translation updated (Eric Boumaour)
	* German Translation updated (Bjoern Voigt)
	* Italian translation updated (Claudio Satriano)
	* Macedonian translation added (Tomislav Markovski)
	* Polish translation updated (Emil Nowak)
	* Portuguese translation updated (Duarte Serrano Goncalves Henriques)
	* Portuguese (Brazilian) translation updated (Mauricio de Lemos
	  Rodrigues Collares Neto)
	* Hebrew translation updated (Pavel (cyberkm) Bibergal)
	* Hindi translation updated (Ravi Shrivastava)

version 0.76 (04/01/2004):
	* Catalan translation updated (Xan (DXpublica))
	* Chinese (Simplified) translation updated (Funda Wang)
	* Danish translation updated (Morten Brix Pedersen (mbrix))
	* Dutch translation updated (Vincent van Adrighem)
	* English (British) translation updated (Luke Ross (lukeross))
	* Finnish translation updated (Arto Alakulju)
	* French translation updated (Eric Boumaour and Sebastien Francois)
	* German Translation updated (Bjoern Voigt)
	* Hebrew translation had 1 character removed (Ambrose C. LI)
	* Italian translation updated (Claudio Satriano)
	* Portuguese translation updated (Duarte Serrano Goncalves Henriques)
	* Portuguese (Brazilian) translation updated (Mauricio de Lemos
	  Rodrigues Collares Neto)
	* Romanian translation updated (Misu Moldovan)
	* Russian translation updated (Alexandre Prokoudine)
	* Spanish translation updated (Javier Fernandez-Sanguino Pena and
	  Francisco Javier F. Serrador)
	* Swedish translation updated (Tore Lundqvist (luntor))

version 0.75 (01/09/2004):
	* Catalan translation updated (Xan (DXpublica))
	* Chinese (Simplified) translation updated (Funda Wang)
	* Chinese (Traditional) translation updated (Ambrose C. Li)
	* Czech translation updated (Stanislav Brabec, Miloslav Trmac)
	* Danish translation updated (Morten Brix Pedersen (mbrix))
	* English (British) translation re-added (Luke Ross (lukeross))
	* Finnish translation updated (Arto Alakulju)
	* French translation updated (Eric Boumaour)
	* German translation updated (Bjoern Voigt)
	* Italian translation updated (Claudio Satriano)
	* Japanese translation updated (Ambrose Li)
	* Portuguese (Brazilian) translation updated (Mauricio de Lemos
	  Rodrigues Collares Neto)
	* Romanian translation updated (Misu Moldovan (dumol))
	* Serbian translation updated (Danilo Segan)
	* Serbian Latin translation updated (Danilo Segan)
	* Swedish translation updated (Tore Lundqvist (luntor))
	* Vietnamese translation updated (T.M.Thanh)

version 0.74 (11/25/2003):
	* Vietnamese translation added (T.M.Thanh)

version 0.73 (11/21/2003):
	* Chinese (Simplified) translation updated (Funda Wang)
	* Chinese (Traditional) translation updated (Ambrose C. Li)
	* Danish translation updated (Morten Brix Pedersen (mbrix))
	* Finnish translation updated (Arto Alakulju)
	* French translation updated (Eric Boumaour)
	* German translation updated (Bjoern Voigt)
	* Hindi trnaslation updated (Ravi (raviratlami))
	* Italian translation updated (Claudio Satriano)
	* Norwegian translation updated (Petter Johan Olsen)
	* Polish translation updated (Emil Nowak)
	* Serbian Latin translation updated (Danilo Segan)
	* Swedish translation updated (Tore Lundqvist (luntor))

version 0.72 (10/31/2003):
	* Chinese (Simplified) translation updated (Funda Wang)
	* Chinese (Traditional) translation updated (Ambrose C. Li)
	* Czech translation updated (Stanislav Brabec, Miloslav Trmac)
	* Danish translation updated (Morten Brix Pedersen (mbrix))
	* Dutch translation updated (Vincent van Adrighem)
	* Finnish translation updated (Arto Alakulju)
	* French translation updated (Eric Boumaour)
	* German translation updated (Bjoern Voigt)
	* Italian translation updated (Claudio Satriano)
	* Korean translation updated (Kyung-uk)
	* Portuguese (Portugal) updated (Duarte Henriques)
	* Romanian translation updated (Misu Moldovan)
	* Russian translation updated (Alexandre Prokoudine)
	* Serbian translation updated (Danilo Segan)
	* Serbian Latin translation updated (Danilo Segan)
	* Spanish translation updated (Javier Fernandez-Sanguino Pena)
	* Swedish translation updated (Tore Lundqvist (luntor))

version 0.71 (10/09/2003):
	* Chinese (Simplified) translation updated (Funda Wang)
	* Chinese (Traditional) translation updated (Ambrose C. Li)
	* Czech translation updated (Miloslav Trmac)
	* Danish translation updated (Morten Brix Pedersen (mbrix))
	* Finnish translation updated (Ambrose C. LI (acli))
	* French translation updated (Eric Boumaour)
	* Italian translation updated (Claudio Satriano)
	* German translation updated (Christian Weyer, Bjoern Voigt)
	* Serbian translation updated (Danilo Segan)
	* Serbian Latin translation updated (Danilo Segan)
	* Swedish translation updated (Tore Lundqvist (luntor))

version 0.70 (09/28/2003):
	* Chinese (Traditional) translation updated (Ambrose C. Li)
	* Portuguese (Portugal) translation updated (Duarte Henriques)

version 0.69 (09/24/2003):
	* Chinese (Simplified) translation updated (Funda Wang)
	* Chinese (Traditional) translation updated (Ambrose C. Li, Paladin R.
	  Liu (prliu))
	* Czech translation updated (Miloslav Trmac)
	* Danish translation updated (Morten Brix Pedersen (mbrix))
	* Dutch translation updated (Vincent van Adrighem)
	* Finnish translation updated (Ambrose C. LI (acli))
	* French translation updated (Eric Boumaour)
	* German translation updated (Bjoern Voigt)
	* Italian translation updated (Luca Beltrame, Claudio Satriano)
	* Korean translation updated (Kyung-uk Son)
	* Polish translation updated (Przemysław Sułek, Krzysztof, and Emil)
	* Portuguese (Brazilian) translation updated (Mauricio de Lemos
	  Rodrigues Collares Neto)
	* Portuguese (Portugal) added (Duarte Henriques)
	* Romanian translation updated (Misu Moldovan (dumol))
	* Russian translation updated (Alexandre Prokoudine)
	* Serbian translation updated (Danilo Segan)
	* Serbian Latin translation updated (Danilo Segan)
	* Spanish translation updated (Javier Fern?ndez-Sanguino Pe?a)
	* Swedish translation updated (Tore Lundqvist (luntor))

version 0.68 (09/01/2003):
	* Catalan translation updated (Robert Millan)
	* Chinese (Simplified) translation updated (Funda Wang)
	* Chinese (Traditional) translation updated (Ambrose C. Li)
	* Danish translation updated (Morten Brix Pedersen (mbrix))
	* Finnish translation updated (Ambrose C. LI (acli))
	* German translation updated (Bjoern Voigt)
	* Portuguese (Brazilian) translation updated (Mauricio de Lemos
	  Rodrigues Collares Neto)
	* Norwegian translation updated (Petter Johan Olsen)
	* Romanian translation updated (Misu Moldovan (dumol))
	* Serbian translation updated (Danilo Segan)
	* Serbian Latin translation updated (Danilo Segan)
	* Swedish translation updated (Tore Lundqvist (luntor))

version 0.67 (08/14/2003):
	* British English "translation" updated (Sam Halliday)
	* Chinese (Simplified) translation updated (Funda Wang)
	* Chinese (Traditional) translation updated (Ambrose C. Li)
	* Danish translation updated (Morten Brix Pedersen)
	* Dutch translation updated (Vincent van Adrighem)
	* French translation updated (Eric Boumaour)
	* German translation updated (Bjoern Voigt)
	* Hindi translation added (Guntupalli Karunakar)
	* Hungarian translation updated (Zoltan Sutto)
	* Italian translation updated (Luca Beltrame, Claudio Satriano)
	* Portuguese (Brazilian) translation updated (Mauricio de Lemos
	  Rodrigues Collares Neto)
	* Romanian translation updated (Misu Moldovan (dumol))
	* Serbian translation updated (Danilo Segan)
	* Spanish translation updated (Javier Fernandez-Sanguino Pena)

version 0.66 (07/18/2003):
	* Italian translation updated (Claudio Satriano)
	* British English "translation" added (Sam Halliday)
	* Updated  Portuguese (Brazilian) translation
	  (Mauricio de Lemos Rodrigues Collares Neto)
	* Updated Czech translation (Miloslav Trmac)

version 0.65 (07/16/2003):
	* French translation updated (Eric (Zongo) Boumaour)
	* Portuguese (Brazilian) translation added (Mauricio de Lemos Rodrigues
	  Collares Neto)
	* Korean translation updated (Kyung-uk Son)
	* Japanese translation updated (Junichi Uekawa)
	* Hebrew translation added (Pavel Bibergal)
	* Russian translation updated (Dzmitry Chekmarou)
	* Danish translation updated (Morten Brix Pedersen)
	* Hungarian translation updated (Zoltan Sutto)
	* Italian translation updated (Claudio Satriano)
	* Chinese (Simplified) translation updated (Funda Wang)
	* Chinese (Traditional) translation updated (Ambrose C. Li)

version 0.64 (05/29/2003):

version 0.63 (05/16/2003):

version 0.62 (04/23/2003):
	* Updated a number of translations. Thanks to everyone who submitted
	  a translation update.

version 0.61 (04/07/2003):

version 0.60 (04/04/2003): 
	* French translation updated. (Thanks, Stephane Wirtel,
	  Sebastian Carpe, and David Odin)
	* Polish translation updated. (Thanks, Przemyslaw Sulek)
	* Finnish translation updated. (Thanks, Tero Kuusela)
	* Spanish translation updated. (Thanks, Lars Goldschlager,
	  Nicolas Lichtmaier) 
	* Traditional Chinese translation updated. (Thanks, Paladin Liu)
	* Japanese translation updated. (Thanks, Junichi Uekawa)
	* Korean translation updated. (Thanks, A Lee)
	* Romanian translation added. (Thanks, Misu Moldovan)
	* Many other translation patches from many people merged in.

version 0.59 (06/24/2002):
	* Hungarian translation added (Thanks, Sutto Zoltan)
	* Swedish translation updated (Thanks, Christian Rose)
	* Spanish translation updated (Thanks, Alex)
	* Traditional Chinese translation updated (Thanks, Paladin Liu)
	* Czech translation added (Thanks, Honza)
	* Polish translation updated (Thanks Przemyslaw Sulek)

version 0.58 (05/13/2002):
	* Bulgarian translation added (Thanks, Igel Itzo)
	* Traditional Chinese  translation added (Thanks, Paladin Liu)

version 0.57 (04/25/2002):
	* Polish translation updated (Thanks Przemyslaw Sulek)
	* Danish translation added (Thanks, Sarauw Hansen)
	* Finnish translation update (Thanks, Tero Kuusela)
	* Japanese translation added (Thanks, Ryosuke Kutsuna)
	* Jabber improvements (Thanks, Nathan Walp)

version 0.56 (04/11/2002):
	* German translation update (Thanks Karsten Weiss)
	* Russian Translation Updated (thanks Grigory Bakunov)

version 0.55 (03/29/2002):
	* Updated Dutch translation
	* Updated Polish Translation (Thanks Przemyslaw Sulek)
	* Updated Spanish Translation (Thanks Amaya)
	* Updated French translation
	* Updated Finnish translation (Thanks Tero Kuusela)

version 0.54 (03/14/2002):
	* Italian translation added

version 0.53 (02/28/2002):
	* Updated Polish Translation (thanks Przemyslaw Sulek)
	* Slovak translation added (Thanks Daniel Rezny)

version 0.52 (02/17/2002):
	* Updated Polish Translation (thanks Przemyslaw Sulek)
	* Updated Simplified Chinese Translation (Thanks Rocky S. Lee)
	* Updated German Translation (Thanks Karsten Weiss)

version 0.51 (01/24/2002):
	* Finnish translation added (Thanks Tero Kuusela)
	* Updated French Translation (Thanks sebfrance)

version 0.50 (12/14/2001):
	* Updated polish translation (Thanks Przemyslaw Sulek)
	* Added swedish translation (Thanks Christian Rose)

version 0.49 (11/29/2001):
	* Updated Russian translation (thanks Grigory Bakunov)
	* Updated Korean translation (thanks Ho-seok Lee, also for
	  resized ICQ icons)
	* Updated Dutch translation (thanks Floris Eshuis)

version 0.48 (11/18/2001):

version 0.47 (11/01/2001):
	* Added Dutch translation
	* Updated Korean translation

version 0.46 (10/18/2001):
	* Updated Korean translation

version 0.45 (10/04/2001):
	* New Translation: Polish translation by Przemysaw Suek

version 0.44 (09/20/2001):

version 0.43 (09/06/2001):
	* Updated German Translation (thanks Daniel Seifert)

version 0.11.0-pre15 (08/28/2001):
	* Added Russian Translation
	* Updated French Translation (thanks sebfrance)

version 0.11.0-pre14 (06/17/2001):
	* Updated the German translation (Thanks, Dominik)

version 0.11.0-pre13 (06/06/2001):

version 0.11.0-pre12 (05/29/2001):

version 0.11.0-pre11 (04/30/2001):

version 0.11.0-pre10 (04/13/2001):

version 0.11.0-pre9 (03/26/2001):

version 0.11.0-pre8 (03/23/2001):

version 0.11.0-pre7 (03/16/2001):

version 0.11.0-pre6 (03/06/2001):

version 0.11.0-pre5 (02/26/2001):

version 0.11.0-pre4:

version 0.11.0-pre3 (12/15/2000):

version 0.11.0-pre2 (12/04/2000):

version 0.11.0-pre1 (12/03/2000):

version 0.10.3 (10/09/2000):

version 0.10.2 (10/07/2000):

version 0.10.1 (09/15/2000):

version 0.10.0 (09/11/2000): 

version 0.9.20 (07/14/2000):
	* French (fr), Spanish (es), Simplified Chinese (zh_CN), Korean (kr)
	  translations added 

version 0.9.19 (06/09/2000):

version 0.9.18 (06/02/2000):

version 0.9.17 (05/31/2000):

version 0.9.16 (05/31/2000):

version 0.9.15 (05/06/2000):

version 0.9.14 (04/24/2000):

version 0.9.13 (03/27/2000):

version 0.9.12 (03/25/2000):

version 0.9.11 (03/22/2000):

version 0.9.10 (11/03/1999):

version 0.9.9  (10/31/1999):

version 0.9.8  (10/04/1999):

version 0.9.7  (08/08/1999):

version 0.9.6  (08/01/1999):

version 0.9.5  (07/25/1999):

version 0.8.0  (04/31/1999):<|MERGE_RESOLUTION|>--- conflicted
+++ resolved
@@ -1,11 +1,9 @@
 Pidgin and Finch: The Pimpin' Penguin IM Clients That're Good for the Soul
 
-<<<<<<< HEAD
+version 2.7.0
+
 version 2.6.1
 	* No changes
-=======
-version 2.7.0
->>>>>>> e5672e94
 
 version 2.6.0
 	* Afrikaans translation updated (Friedel Wolff)
