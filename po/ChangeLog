Pidgin and Finch: The Pimpin' Penguin IM Clients That're Good for the Soul

<<<<<<< HEAD
version 2.10.5
	* No changes
=======
version 2.10.7
	No changes

version 2.10.6
	No changes

version 2.10.5
	* Burmese translation updated (Thura Hlaing)
	* Norwegian Nynorsk translation updated (Yngve Spjeld Landro)
>>>>>>> 02cd0991

version 2.10.4
	* German translation updated (Björn Voigt, Jochen Kemnade)

version 2.10.3
	* Dutch translation updated (Gideon van Melle)
	* Polish translation updated (Piotr Drąg)

version 2.10.2
	* Russian translation updated (Антон Самохвалов)
	* Slovenian translation updated (Martin Srebotnjak)
	* Spanish translation updated (Javier Fernández-Sanguino Peña)
	* Vietnamese translation updated (Nguyễn Vũ Hưng)

version 2.10.1
	* No changes

version 2.10.0
	* Afrikaans translation updated (Friedel Wolff)
	* Albanian translation updated (Besnik Bleta)
	* Chinese (Hong Kong) translation updated (Ambrose C. Li, Paladin R.
	  Liu)
	* Chinese (Traditional) translation updated (Ambrose C. Li, Paladin R.
	  Liu)
	* Dutch translation updated (Gideon van Melle)
	* German translation updated (Björn Voigt, Jochen Kemnade)
	* Hebrew translation updated (Shalom Craimer)
	* Norwegian Nynorsk translation updated (Yngve Spjeld Landro)
	* Polish translation updated (Piotr Drąg)
	* Punjabi translation updated (Amanpreet Singh Alam)
	* Romanian translation updated (Mişu Moldovan)
	* Ukrainian translation updated (Oleksandr Kovalenko)

version 2.9.0
	* No changes

version 2.8.0
	* Albanian translation updated (Besnik Bleta)
	* Bengali translation updated (Jamil Ahmed)
	* Catalan translation updated (Josep Puigdemont)
	* Chinese (Hong Kong) translation updated (Ambrose C. Li, Paladin R.
	  Liu)
	* Chinese (Traditional) translation updated (Ambrose C. Li, Paladin R.
	  Liu)
	* Croatian translation added (Sabina Drempetić)
	* Czech translation updated (David Vachulka)
	* Dutch translation updated (Gideon van Melle)
	* English (Canadian) updated (Elliott Sales de Andrade)
	* French translation updated (Éric Boumaour)
	* German translation updated (Björn Voigt, Jochen Kemnade)
	* Hebrew translation updated (Shalom Craimer)
	* Hungarian translation updated (Gabor Kelemen)
	* Japanese translation updated (Takayuki Kusano)
	* Malay translation updated (Muhammad Najmi bin Ahmad Zabidi)
	* Norwegian Nynorsk translation updated (Yngve Spjeld Landro)
	* Polish translation updated (Piotr Drąg)
	* Punjabi translation updated (Amanpreet Singh Alam)
	* Romanian translation updated (Mişu Moldovan)
	* Russian translation updated (Антон Самохвалов)
	* Ukrainian translation updated (Oleksandr Kovalenko)

version 2.7.11
	* Afrikaans translation updated (Friedel Wolff)
	* Bengali translation updated (Jamil Ahmed)
	* Chinese (Hong Kong) translation updated (Ambrose C. Li, Paladin R.
	  Liu)
	* Chinese (Simplified) translation updated (Aron Xu)
	* Chinese (Traditional) translation updated (Ambrose C. Li, Paladin R.
	  Liu)
	* Czech translation updated (David Vachulka)
	* Dutch translation updated (Gideon van Melle)
	* Italian translation updated (Claudio Satriano)
	* Norwegian Nynorsk translation updated (Yngve Spjeld Landro)
	* Polish translation updated (Piotr Drąg)
	* Romanian translation updated (Mişu Moldovan)
	* Slovak translation updated (loptosko)
	* Slovenian translation updated (Martin Srebotnjak)
	* Ukrainian translation updated (Oleksandr Kovalenko)

version 2.7.10
	* Bengali translation updated (Jamil Ahmed)
	* Chinese (Hong Kong) translation updated (Ambrose C. Li, Paladin R.
	  Liu)
	* Chinese (Traditional) translation updated (Ambrose C. Li, Paladin R.
	  Liu)
	* Czech translation updated (David Vachulka)
	* Dutch translation updated (Gideon van Melle)
	* Hebrew translation updated (Shalom Craimer)
	* Norwegian Nynorsk translation updated (Yngve Spjeld Landro)
	* Occitan translation updated (Yannig Marchegay)
	* Polish translation updated (Piotr Drąg)
	* Romanian translation updated (Mişu Moldovan)
	* Russian translation updated (Антон Самохвалов)
	* Spanish translation updated (Javier Fernández-Sanguino Peña)
	* Ukrainian translation updated (Oleksandr Kovalenko)

version 2.7.9
	* Czech translation updated (David Vachulka)
	* English (Great Britain) updated (Phil Hannent)
	* Ukrainian translation updated (Oleksandr Kovalenko)

version 2.7.8
	* Meadow Mari translation added (David Preece)
	* Albanian translation updated (Besnik Bleta)
	* Bengali translation updated (Jamil Ahmed)
	* Chinese (Hong Kong) translation updated (Ambrose C. Li, Paladin R.
	  Liu)
	* Chinese (Traditional) translation updated (Ambrose C. Li, Paladin R.
	  Liu)
	* Dutch translation updated (Gideon van Melle)
	* English (Great Britain) updated (Phil Hannent)
	* Hebrew translation updated (Shalom Craimer)
	* Norwegian Nynorsk translation updated (Yngve Spjeld Landro)
	* Polish translation updated (Piotr Drąg)
	* Romanian translation updated (Mişu Moldovan)
	* Spanish translation updated (Javier Fernández-Sanguino Peña)

version 2.7.7
	* No changes

version 2.7.6
	* Albanian translation updated (Besnik Bleta)
	* Bengali translation updated (Jamil Ahmed)
	* Chinese (Hong Kong) translation updated (Ambrose C. Li, Paladin R.
	  Liu)
	* Chinese (Traditional) translation updated (Ambrose C. Li, Paladin R.
	  Liu)
	* Czech translation updated (David Vachulka)
	* Dutch translation updated (Gideon van Melle)
	* German translation updated (Björn Voigt, Jochen Kemnade)
	* Hebrew translation updated (Shalom Craimer)
	* Norwegian Nynorsk translation updated (Yngve Spjeld Landro)
	* Polish translation updated (Piotr Drąg)
	* Romanian translation updated (Mişu Moldovan)
	* Spanish translation updated (Javier Fernández-Sanguino Peña)
	* Ukrainian translation updated (Oleksandr Kovalenko)

version 2.7.5
	* German translation updated (Björn Voigt, Jochen Kemnade)
	* Romanian translation updated (Mişu Moldovan)

version 2.7.4
	* Bengali translation updated (Jamil Ahmed)
	* Chinese (Hong Kong) translation updated (Ambrose C. Li, Paladin R.
	  Liu)
	* Chinese (Simplified) translation updated (Aron Xu)
	* Chinese (Traditional) translation updated (Ambrose C. Li, Paladin R.
	  Liu)
	* Czech translation updated (David Vachulka)
	* Dutch translation updated (Gideon van Melle)
	* Hebrew translation updated (Shalom Craimer)
	* Kannada translation updated (Shankar Prasad, Kannada Translation team)
	* Norwegian Nynorsk translation updated (Yngve Spjeld Landro)
	* Maithili translation added (Sangeeta Kumari)
	* Polish translation updated (Piotr Drąg)
	* Tamil translation updated (I. Felix)
	* Ukrainian translation updated (Oleksandr Kovalenko)

version 2.7.3
	* Bengali translation updated (Jamil Ahmed)
	* Chinese (Simplified) translation updated (Aron Xu)
	* Czech translation updated (David Vachulka)
	* Dutch translation updated (Gideon van Melle)
	* Hebrew translation updated (Shalom Craimer)
	* Norwegian Nynorsk translation updated (Yngve Spjeld Landro)
	* Polish translation updated (Piotr Drąg)
	* Punjabi translation updated (Amanpreet Singh Alam)
	* Russian translation updated (Антон Самохвалов)
	* Slovenian translation updated (Martin Srebotnjak)
	* Spanish translation updated (Javier Fernández-Sanguino Peña)
	* Ukrainian translation updated (Oleksandr Kovalenko)

version 2.7.2
	* No changes

version 2.7.1
	* Chinese (Hong Kong) translation updated (Ambrose C. Li, Paladin R.
	  Liu)
	* Chinese (Traditional) translation updated (Ambrose C. Li, Paladin R.
	  Liu)
	* Czech translation updated (David Vachulka)
	* Hebrew translation updated (Shalom Craimer)
	* Italian translation updated (Claudio Satriano)
	* Norwegian Nynorsk translation updated (Yngve Spjeld Landro)
	* Polish translation updated (Piotr Drąg)
	* Slovenian translation updated (Martin Srebotnjak)
	* Ukrainian translation updated (Oleksandr Kovalenko)

version 2.7.0
	* Afrikaans translation updated (Friedel Wolff)
	* Albanian translation updated (Besnik Bleta)
	* Assamese translation added (Amitakhya Phukan)
	* Bengali (India) translation added (Runa Bhattacharjee)
	* Chinese (Hong Kong) translation updated (Ambrose C. Li, Paladin R.
	  Liu)
	* Chinese (Traditional) translation updated (Ambrose C. Li, Paladin R.
	  Liu)
	* Czech translation updated (David Vachulka)
	* Gujarati translation updated (Sweta Kothari, Gujarati Language team)
	* Hindi translation updated (Rajesh Ranjan)
	* Italian translation updated (Claudio Satriano)
	* Kannada translation updated (Shankar Prasad, Kannada Translation team)
	* Khmer translation updated (Khoem Sokhem)
	* Malayalam translation added (Ani Peter)
	* Marathi translation added (Sandeep Shedmake)
	* Norwegian Nynorsk translation updated (Yngve Spjeld Landro)
	* Oriya translation updated (Manoj Kumar Giri)
	* Polish translation updated (Piotr Drąg)
	* Romanian translation updated (Mişu Moldovan)
	* Russian translation updated (Антон Самохвалов)
	* Slovak translation updated (loptosko)
	* Slovenian translation updated (Martin Srebotnjak)
	* Telugu translation updated under new translator (Krishnababu
	  Krottapalli)
	* Ukrainian translation updated (Oleksandr Kovalenko)
	* Vietnamese translation updated (Clytie Siddall)

version 2.6.6
	* Afrikaans translation updated (Friedel Wolff)
	* Albanian translation updated (Besnik Bleta)
	* Bengali translation updated (Jamil Ahmed)
	* Chinese (Hong Kong) translation updated (Ambrose C. Li, Paladin R. Liu)
	* Chinese (Simplified) translation updated (Aron Xu)
	* Chinese (Traditional) translation updated (Ambrose C. Li, Paladin R.
	  Liu)
	* Czech translation updated (David Vachulka)
	* French translation updated (Éric Boumaour)
	* German translation updated (Björn Voigt and Jochen Kemnade)
	* Gujarati translation updated (Sweta Kothari, Gujarati Language team)
	* Hebrew translation updated (Shalom Craimer)
	* Kannada translation updated (Shankar Prasad, Kannada Translation team)
	* Marathi translation added (Sandeep Shedmake)
	* Norwegian Bokmål translation updated (Hans Fredrik Nordhaug)
	* Norwegian Nynorsk translation updated and win32 translation
	  added (Yngve Spjeld Landro)
	* Oriya translation added (Manoj Kumar Giri)
	* Polish translation updated (Piotr Drąg)
	* Polish win32 installer updated (Piotr Drąg)
	* Punjabi translation updated (Amanpreet Singh Alam)
	* Russian translation updated (Антон Самохвалов)
	* Slovak translation updated (loptosko)
	* Slovenian translation updated (Martin Srebotnjak)
	* Spanish translation updated (Francisco Javier F. Serrador)
	* Tamil translation updated (I. Felix)
	* Ukrainian translation updated (Oleksandr Kovalenko)

version 2.6.5
	* No changes

version 2.6.4
	* Afrikaans translation updated (Friedel Wolff)
	* Chinese (Hong Kong) translation updated (Ambrose C. Li, Paladin R. Liu)
	* Chinese (Simplified) translation updated (liyuekui and Aron Xu)
	* Chinese (Traditional) translation updated (Ambrose C. Li, Paladin R.
	  Liu)
	* Czech translation updated (David Vachulka)
	* Hebrew translation updated (Shalom Craimer)
	* Malay translation added (Muhammad Najmi bin Ahmad Zabidi)
	* Norwegian Nynorsk translation updated (Yngve Spjeld Landro)
	* Polish translation updated under new translator (Piotr Drąg)
	* Russian translation updated (Антон Самохвалов)
	* Slovenian translation updated (Martin Srebotnjak)
	* Ukrainian translation updated under new translator (Oleksandr
	  Kovalenko)
	* Vietnamese translation updated (Clytie Siddall)

version 2.6.3
	* No changes

version 2.6.2
	* Afrikaans translation updated (Friedel Wolff)
	* Albanian translation updated (Besnik Bleta)
	* Basque translation updated (Mikel Pascual Aldabaldetreku)
	* Chinese (Hong Kong) translation updated (Ambrose C. Li)
	* Chinese (Simplified) translation updated (Aron Xu)
	* Chinese (Traditional) translation updated (Ambrose C. Li)
	* Czech translation updated (David Vachulka)
	* Finnish translation updated (Timo Jyrinki)
	* French translation updated (Éric Boumaour)
	* German translation updated (Jochen Kemnade)
	* Hebrew translation updated (Shalom Craimer)
	* Hungarian translation updated (Gabor Kelemen)
	* Italian translation updated (Claudio Satriano)
	* Lithuanian translation updated (Laurynas Biveinis)
	* Portuguese (Brazilian) translation updated (Rodrigo Luiz
	  Marques Flores)
	* Romanian translation updated (Mişu Moldovan and Andrei Popescu)
	* Slovak translation updated (loptosko)
	* Slovenian translation updated (Martin Srebotnjak)

version 2.6.1
	* No changes

version 2.6.0
	* Afrikaans translation updated (Friedel Wolff)
	* Armenian translation added (David Avsharyan)
	* Basque translation updated under new translator (Mikel Pascual
	  Aldabaldetreku)
	* Bengali translation updated (Samia Niamatullah)
	* Catalan translation updated (Josep Puigdemont)
	* Chinese (Hong Kong) translation updated (Ambrose C. Li)
	* Chinese (Simplified) translation updated under new
	  translator (Aron Xu)
	* Chinese (Traditional) translation updated (Ambrose C. Li)
	* Czech translation updated (David Vachulka)
	* Dutch translation updated (Daniël Heres)
	* English (British) translation updated (Luke Ross)
	* Esperanto translation updated (Stéphane Fillod)
	* Finnish translation updated (Timo Jyrinki)
	* French translation updated (Éric Boumaour)
	* Galician translation updated (Frco. Javier Rial Rodríguez)
	* German translation updated (Jochen Kemnade and Björn Voigt)
	* Greek translation updated (Bouklis Panos)
	* Hebrew translation updated (Shalom Craimer)
	* Italian translation updated (Claudio Satriano)
	* Khmer translation added (Khoem Sokhem)
	* Lao translation updated (Anousak Souphavah)
	* Norwegian Nynorsk translation updated (Yngve Spjeld Landro)
	* Portuguese (Brazilian) translation updated (Rodrigo Luiz
	  Marques Flores)
	* Punjabi translation updated (Amanpreet Singh Alam)
	* Romanian translation updated (Mişu Moldovan and new translator Andrei
	  Popescu)
	* Russian translation updated (Антон Самохвалов)
	* Slovak translation updated (loptosko)
	* Slovenian translation updated (Martin Srebotnjak)
	* Spanish translation updated (Javier Fernández-Sanguino)
	* Swahili translation added (Paul Msegeya)
	* Swedish translation updated (Peter Hjalmarsson)

version 2.5.9
	* No changes

version 2.5.8
	* No changes

version 2.5.7
	* No changes

version 2.5.6
	* German translation updated (Björn Vogt)

version 2.5.5
	* Afrikaans translation updated (Friedel Wolff)
	* Bengali translation updated (Israt Jahan)
	* Catalan translation updated (Josep Puigdemont)
	* Chinese (Hong Kong) translation updated (Ambrose C. Li)
	* Chinese (Traditional) translation updated (Ambrose C. Li)
	* Czech translation updated (David Vachulka)
	* Danish translation updated (Peter Bach)
	* French translation updated (Éric Boumaour)
	* German translation updated (Jochen Kemnade and Björn Voigt)
	* Hungarian translation updated (Gabor Kelemen)
	* Khmer translation added (Khoem Sokhem)
	* Lithuanian translation updated (Laurynas Biveinis)
	* Norwegian Bokmål translation updated (Hans Fredrik Nordhaug)
	* Norwegian Nynorsk translation updated (Yngve Spjeld Landro)
	* Portuguese (Brazilian) translation updated (Rodrigo Luiz
	  Marques Flores)
	* Punjabi translation updated (Amanpreet Singh Alam)
	* Russian translation updated (Антон Самохвалов)
	* Serbian translation updated (Miloš Popović)
	* Serbian Latin translation updated (Miloš Popović)
	* Slovak translation updated (loptosko)
	* Slovenian translation updated (Martin Srebotnjak)
	* Swedish translation updated (Peter Hjalmarsson)

version 2.5.4
	* Czech translation updated (David Vachulka)
	* Dutch translation updated (Daniël Heres)
	* Norwegian Bokmål translation updated (Hans Fredrik Nordhaug)
	* Norwegian Nynorsk translation updated (Yngve Spjeld Landro)
	* Polish translation updated (Piotr Makowski)
	* Portuguese (Brazilian) translation updated (Rodrigo Luiz
	  Marques Flores)
	* Romanian translation updated (Mişu Moldovan)
	* Russian translation updated (Антон Самохвалов)
	* Slovak translation updated (loptosko)
	* Spanish translation updated (Javier Fernández-Sanguino)

version 2.5.3
	* Afrikaans translation updated (Friedel Wolff)
	* Albanian translation updated (Besnik Bleta)
	* Arabic translation updated (Khaled Hosny)
	* Bengali translation updated (Israt Jahan)
	* Catalan translation updated (Josep Puigdemont)
	* Chinese (Hong Kong) translation updated (Ambrose C. Li)
	* Chinese (Traditional) translation updated (Ambrose C. Li)
	* Czech translation updated (David Vachulka)
	* Finnish translation updated (Timo Jyrinki)
	* French translation updated (Éric Boumaour)
	* Galician translation updated (Frco. Javier Rial Rodríguez)
	* German translation updated (Jochen Kemnade, Björn Voigt)
	* Greek translation updated (Bouklis Panos)
	* Hungarian translation updated (Gabor Kelemen)
	* Norwegian Nynorsk translation updated (Yngve Spjeld Landro)
	* Portuguese (Brazilian) translation updated (Rodrigo Luiz
	  Marques Flores)
	* Romanian translation updated (Mişu Moldovan)
	* Serbian translation updated (Miloš Popović)
	* Serbian Latin translation updated (Miloš Popović)
	* Slovak translation updated (loptosko)
	* Slovenian translation updated (Martin Srebotnjak)
	* Spanish translation updated (Javier Fernández-Sanguino)
	* Valencian-Catalan translation added (Toni Hermoso Pulido)

version 2.5.2
	* Afrikaans translation updated (Friedel Wolff)
	* Chinese (Hong Kong) translation updated (Ambrose C. Li)
	* Chinese (Traditional) translation updated (Ambrose C. Li)
	* Czech translation updated (David Vachulka)
	* Dutch translation updated (Daniël Heres)
	* Estonian translation updated (Ivar Smolin)
	* Finnish translation updated (Timo Jyrinki)
	* Galician translation updated (Frco. Javier Rial Rodríguez)
	* German translation updated (Jochen Kemnade, Björn Voigt)
	* Hungarian translation updated (Gabor Kelemen)
	* Lithuanian translation updated (Laurynas Biveinis)
	* Mongolian translation added (gooyo)
	* Norwegian Nynorsk translation updated (Yngve Spjeld Landro)
	* Portuguese (Brazilian) translation updated (Rodrigo Luiz
	  Marques Flores)
	* Slovak translation updated (Andrej Herceg)
	* Slovenian translation updated (Martin Srebotnjak)

version 2.5.1
	* Chinese (Hong Kong) translation updated (Ambrose C. Li)
	* Chinese (Traditional) translation updated (Ambrose C. Li)
	* Czech translation updated (David Vachulka)
	* Dutch translation updated (Daniël Heres)
	* Galician translation updated (Frco. Javier Rial Rodríguez)
	* Hebrew translation updated (Shalom Craimer)
	* Irish translation added (Aaron Kearns)
	* Italian translation updated (Claudio Satriano)
	* Norwegian Nynorsk translation updated (Yngve Spjeld Landro)
	* Portuguese (Brazilian) translation updated (Rodrigo Luiz
	  Marques Flores)
	* Spanish translation updated (Javier Fernández-Sanguino)

version 2.5.0
	* Albanian translation updated (Besnik Bleta)
	* Chinese (Hong Kong) translation updated (Ambrose C. Li)
	* Chinese (Traditional) translation updated (Ambrose C. Li)
	* Czech translation updated (David Vachulka)
	* Dutch translation updated (Daniël Heres, Hylke Bons)
	* Estonian translation updated (Ivar Smolin)
	* Finnish translation updated (Timo Jyrinki)
	* French translation updated (Éric Boumaour)
	* German translation updated (Jochen Kemnade, Björn Voigt)
	* Hebrew translation updated (Shalom Craimer)
	* Hungarian translation updated (Gabor Kelemen)
	* Italian translation updated (Claudio Satriano)
	* Lithuanian translation updated (Laurynas Biveinis)
	* Norwegian Nynorsk translation updated (Yngve Spjeld Landro)
	* Portuguese (Brazilian) translation updated (Rodrigo Luiz
	  Marques Flores)
	* Romanian translation updated (Mişu Moldovan)
	* Sinhala translation update (Yajith Ajantha Dayarathna)
	* Slovenian translation updated (Martin Srebotnjak)
	* Spanish translation updated (Javier Fernández-Sanguino)
	* Vietnamese translation updated (Clytie Siddall)

version 2.4.2
	* Afrikaans translation updated (Samuel Murray)
	* Belarusian Latin translation updated (Ihar Hrachyshka)
	* Czech translation updated (David Vachulka)
	* Chinese (Hong Kong) translation updated (Ambrose C. Li)
	* Chinese (Traditional) translation updated (Ambrose C. Li)
	* Dutch translation updated (Daniël Heres)
	* English (British) translation updated (Luke Ross)
	* Finnish translation updated (Timo Jyrinki)
	* German translation updated (Björn Voigt)
	* Hebrew translation updated (Shalom Craimer)
	* Lithuanian translation updated (Laurynas Biveinis)
	* Macedonian translation updated (Арангел Ангов)
	* Norwegian Nynorsk translation updated (Yngve Spjeld Landro)
	* Occitan translation added (Yannig Marchegay)
	* Portuguese (Brazilian) translation updated (Rodrigo Luiz
	  Marques Flores)
	* Romanian translation updated (Mişu Moldovan)
	* Russian translation updated (Dmitry Beloglazov)
	* Slovak translation updated (loptosko)
	* Slovenian translation updated (Martin Srebotnjak)
	* Spanish translation updated (Javier Fernández-Sanguino)

version 2.4.1
	* Arabic translation updated (Khaled Hosny)
	* Belarusian Latin translation updated (Ihar Hrachyshka)
	* Catalan translation updated (Josep Puigdemont)
	* Czech translation updated (David Vachulka)
	* Chinese (Traditional) translation updated (Ambrose C. Li)
	* Dutch translation updated (Daniël Heres)
	* Esperanto translation updated (Stéphane Fillod)
	* Estonian translation updated (Ivar Smolin)
	* Finnish translation updated (Timo Jyrinki)
	* French translation updated (Éric Boumaour)
	* German translation updated (Jochen Kemnade, Björn Voigt)
	* Hebrew translation updated (Shalom Craimer)
	* Hungarian translation updated (Gabor Kelemen)
	* Macedonian translation updated (Арангел Ангов)
	* Norwegian Nynorsk translation updated (Yngve Spjeld Landro)
	* Romanian translation updated (Mişu Moldovan)
	* Russian translation updated (Dmitry Beloglazov)
	* Slovak translation updated (loptosko)
	* Slovenian translation updated (Martin Srebotnjak)
	* Spanish translation updated (Javier Fernández-Sanguino)
	* Swedish translation updated (Peter Hjalmarsson)

version 2.4.0
	* Arabic translation updated (Khaled Hosny)
	* Belarusian Latin translation updated (Ihar Hrachyshka)
	* Dutch translation updated (Daniël Heres)
	* Finnish translation updated (Timo Jyrinki)
	* French translation updated (Éric Boumaour)
	* German translation updated (Jochen Kemnade, Björn Voigt)
	* Greek translation updated (Bouklis Panos)
	* Hebrew translation updated (Shalom Craimer)
	* Norwegian Bokmål translation updated (Hallvard Glad, Espen Stefansen)
	* Norwegian Nynorsk translation updated (Yngve Spjeld Landro)
	* Polish translation updated (Emil Nowak)
	* Sinhala translation added (Danishka Navin)
	* Slovak translation updated (loptosko)
	* Slovenian translation updated (Martin Srebotnjak)
	* Spanish translation updated (Javier Fernández-Sanguino)
	* Vietnamese translation updated (Clytie Siddall)

version 2.3.1
	* German translation updated (Jochen Kemnade, Björn Voigt)

version 2.3.0
	* Afrikaans translation added (Friedel Wolff)
	* Belarusian Latin translation updated (Ihar Hrachyshka)
	* Catalan translation updated (Josep Puigdemont)
	* Chinese (Hong Kong) translation updated (Ambrose C. Li)
	* Chinese (Simplified) translation updated (Funda Wang)
	* Chinese (Traditional) translation updated (Ambrose C. Li)
	* Estonian translation updated (Ivar Smolin)
	* Finnish translation updated (Timo Jyrinki)
	* French translation updated (Éric Boumaour)
	* German translation updated (Jochen Kemnade, Björn Voigt)
	* Hebrew translation updated (Shalom Craimer)
	* Hungarian translation updated (Gabor Kelemen)
	* Indonesian translation updated (Rai S. Regawa)
	* Italian translation updated (Claudio Satriano)
	* Korean translation updated (Sushizang)
	* Norwegian Bokmål translation updated (Hallvard Glad)
	* Portuguese (Brazilian) translation updated (Mauricio de
	  L R Collares Neto)
	* Punjabi translation updated (Amanpreet Singh Alam)
	* Romanian translation updated (Mişu Moldovan)
	* Russian translation updated (Dmitry Beloglazov)
	* Slovak translation updated (loptosko)
	* Slovenian translation updated (Martin Srebotnjak)
	* Swedish translation updated (Peter Hjalmarsson)
	* Telugu translation updated (RKVS Raman)
	* Urdu translation added (RKVS Raman)

version 2.2.1
	* Arabic translation updated (Khaled Hosny)
	* Italian translation updated (Claudio Satriano)
	* Lao translation added (Anousak Souphavah)
	* Norwegian Bokmål translation updated (Espen Stefansen)
	* Slovenian translation updated (Martin Srebotnjak)
	* Serbian translation updated (Miloš Popović)

version 2.2.0
	* Basque win32 translation added (Mikel Pascual Aldabaldetreku)
	* Belarusian Latin translation added (Ihar Hrachyshka)
	* Czech translation updated (Miloslav Trmac)
	* English (British) translation updated (Luke Ross)
	* Estonian translation updated (Ivar Smolin)
	* Finnish translation updated (Timo Jyrinki)
	* French translation updated (Éric Boumaour)
	* German translation updated (Bjoern Voigt)
	* Hungarian translation updated (Gabor Kelemen)
	* Italian translation updated (Claudio Satriano)
	* Macedonian translation updated (Арангел Ангов)
	* Norwegian Nynorsk translation updated (Yngve Spjeld Landro)
	* Portuguese (Brazilian) translation updated (Mauricio de
	  L R Collares Neto)
	* Slovak translation updated (loptosko)
	* Slovenian translation updated (Martin Srebotnjak)
	* Spanish translation updated (Javier Fernandez-Sanguino Peña)
	* Turkish Translation updated (Serdar Soytetir)

version 2.1.1
	* Afrikaans translation added (Friedel Wolff)
	* Estonian translation updated (Ivar Smolin)
	* Finnish translation updated (Timo Jyrinki)
	* French translation updated (Éric Boumaour)
	* Galician translation updated (Frco. Javier Rial Rodríguez)
	* German translation updated (Bjoern Voigt)
	* Hebrew translation updated (Shalom Craimer)
	* Lithuanian translation updated (Laurynas Biveinis)
	* Macedonian translation updated (Арангел Ангов)
	* Norwegian Nynorsk translation updated (Yngve Spjeld Landro)
	* Persian win32 translation added (Elnaz Sarbar)
	* Polish translation updated (Emil Nowak)
	* Portuguese (Brazilian) translation updated (Mauricio de
	  L R Collares Neto)
	* Russian translation updated (Dmitry Beloglazov)
	* Slovak translation updated (loptosko)
	* Slovenian translation updated (Martin Srebotnjak)
	* Spanish translation updated (Javier Fernandez-Sanguino Peña)
	* Swedish translation updated (Peter Hjalmarsson)

version 2.1.0
	* Chinese (Traditional) translation updated (Ambrose C. Li)
	* Finnish translation updated (Timo Jyrinki)
	* French translation updated (Éric Boumaour)
	* Galician translation updated (Mar Castro)
	* German translation updated (Bjoern Voigt)
	* German win32 translation updated (Bjoern Voigt)
	* Hebrew translation updated (Shalom Craimer)
	* Italian translation updated (Claudio Satriano)
	* Japanese translation updated (Takeshi Aihana)
	* Korean translation updated (Sushizang)
	* Macedonian translation updated (Jovan Naumovski)
	* Norwegian Nynorsk translation updated (Yngve Spjeld Landro)
	* Portuguese (Brazilian) win32 translation updated (Mauricio de
	  L R Collares Neto)
	* Romanian translation updated (Mişu Moldovan)
	* Russian translation updated (Dmitry Beloglazov)
	* Slovenian translation updated (Martin Srebotnjak)
	* Spanish translation updated (Javier Fernandez-Sanguino Peña)
	* Swedish translation updated (Peter Hjalmarsson)
	* Swedish win32 translation updated (Peter Hjalmarsson)
	* Turkish Translation updated (Serdar Soytetir)
	* Valencian-Catalan translation added (Toni Hermoso Pulido)

version 2.0.2
	* Chinese (Traditional) translation updated (Ambrose C. Li)
	* English (British) translation updated (Luke Ross)
	* Finnish translation updated (Timo Jyrinki)
	* Lithuanian translation updated (Laurynas Biveinis)
	* Portuguese (Brazilian) translation updated (Mauricio de
	  L R Collares Neto)
	* Russian translation updated (Dmitry Beloglazov)
	* Slovenian translation updated (Martin Srebotnjak)
	* Slovenian win32 installer updated (Martin Srebotnjak)

version 2.0.1
	* Chinese (Hong Kong) translation added (Ambrose C. Li, Abel Cheung)
	* Chinese (Simplified) translation updated (Funda Wang)
	* Chinese (Traditional) translation updated (Ambrose C. Li)
	* Chinese (Traditional) win32 translation updated (Ambrose C. Li)
	* Finnish translation updated (Timo Jyrinki)
	* French translation updated (Éric Boumaour)
	* French win32 translation updated (Éric Boumaour)
	* German translation updated (Bjoern Voigt)
	* German win32 translation updated (Bjoern Voigt)
	* Greek translation added (snos Bouklis)
	* Hebrew translation updated (Shalom Craimer)
	* Hebrew win32 translation updated (Shalom Craimer)
	* Hungarian translation updated (Gabor Kelemen)
	* Hungarian win32 installer updated (Gabor Kelemen)
	* Macedonian translation updated (Арангел Ангов)
	* Portuguese (Brazilian) translation updated (Mauricio de
	  L R Collares Neto)
	* Punjabi translation updated (Amanpreet Singh Alam)
	* Russian translation updated (Dmitry Beloglazov)
	* Spanish translation updated (Javier Fernandez-Sanguino Peña)
	* Turkish Translation updated (Serdar Soytetir)

version 2.0.0 (5/3/2007):
	* Afrikaans translation added (Friedel Wolff)
	* Afrikaans win32 translation added (Friedel Wolff)
	* Albanian translation updated (Besnik Bleta)
	* Arabic translation added (Mohamed Magdy)
	* Bengali translation added (Indranil Das Gupta, Samia Nimatullah,
	  Tisa Nafisa and Jamil Ahmed)
	* Bosnian translation added (Lejla Hadzialic)
	* Bulgarian translation updated (Vladimir "Kaladan" Petkov)
	* Catalan translation updated (Josep Puigdemont)
	* Chinese (Simplified) translation updated (Funda Wang)
	* Chinese (Hong Kong) translation added (Paladin R. Liu, Ambrose C. Li)
	* Chinese (Traditional) translation updated (Paladin R. Liu, Ambrose C. Li)
	* Czech translation updated (Miloslav Trmac)
	* Danish translation updated (Morten (mbrix) Brix Pedersen,
	  Peter Bach)
	* Dutch translation updated (Roy Spliet, Vincent van Adrighem)
	* Dzongkha translation added (Wangmo Sherpa, Norbu, Jurmey Rabgay)
	* English (British) translation updated (Stu Tomlinson and Luke Ross)
	* English (Canadian) translation updated (Adam Weinberger)
	* Esperanto translation added (Stéphane Fillod)
	* Estonian translation updated (Ivar Smolin)
	* Euskera (Basque) translation added (Hizkuntza Politikarako
	  Sailburuordetza and Iñaki Larrañaga Murgoitio)
	* Finnish translation updated (Timo Jyrinki)
	* French translation updated (Éric Boumaour)
	* Galician translation updated (Ignacio Casal Quinteiro)
	* Galician win32 installer translation updated (Ignacio Casal Quinteiro)
	* Georgian translation updated (Ubuntu Georgian Translators Team)
	* German translation updated (Bjoern Voigt,Jochen Kemnade)
	* German win32 translation updated (Bjoern Voigt)
	* Greek translation added (Bouklis Panos)
	* Gujarati translation updated (Ankit Patel)
	* Hebrew translation updated (Shalom Craimer)
	* Hungarian translation updated (Gabor Kelemen)
	* Hungarian win32 installer updated (Gabor Kelemen)
	* Italian translation updated (Claudio Satriano)
	* Indonesian translation updated (Rai S. Regawa)
	* Japanese translation updated (Takeshi Aihana)
	* Kannada translation added (H P Nadig, Kannada Translation team)
	* Kurdish translation added (Erdal Ronahi and Amed Ç. Jiyan)
	* Kurdish win32 installer translation added (Erdal Ronahi)
	* Lithuanian translation updated (Andrius Štikonas, Laurynas Biveinis)
	* Lithuanian win32 translation added (Laurynas Biveinis)
	* Macedonian translation updated (Арангел Ангов)
	* Nepali translation added (Shyam Krishna Bal)
	* Norwegian Bokmål translation updated (Hallvard Glad)
	* Pashto translation added (Kashif Masood)
	* Persian translation added (Elnaz Sarbar, Meelad Zakaria, Roozbeh
	  Pournader)
	* Polish translation updated (Emil Nowak, and Paweł Godlewski)
	* Portuguese translation updated (Duarte Henriques)
	* Portuguese (Brazilian) translation updated (Rodrigo Torres,  Mauricio de
	  L R Collares Neto)
	* Punjabi translation updated (Amanpreet Singh Alam)
	* Romanian translation updated (Mişu Moldovan)
	* Russian translation updated (Dmitry Beloglazov)
	* Serbian translation updated (Nikola Kotur)
	* Slovak translation updated (Richard Golier, helix84,loptosko,Jozef Káčer)
	* Slovenian translation updated (Martin Srebotnjak)
	* Slovenian win32 translation updated (Martin Srebotnjak)
	* Spanish translation updated (Javier Fernandez-Sanguino Peña)
	* Spanish gaim.desktop translation updated (Javier Fernandez-Sanguino Peña)	
	* Swedish translation updated (Peter Hjalmarsson)
	* Tamil translation updated (Viveka Nathan K)
	* Telugu translation added (Mr. Subbaramaih)
	* Thai translation added (Isriya Paireepairit)
	* Turkish translation updated (Ahmet Alp BALKAN)
	* Ukrainian translation updated (Maxim V. Dziumanenko)
	* Valencian-Catalan translation added (Toni Hermoso Pulido,
	  Josep Puigdemont)

version 1.5.1:
	* Catalan win32 installer translation updated (Bernat López)
	* Galician translation added (Ignacio Casal Quinteiro)
	* Gujarati translation added (Ankit Patel)
	* Japanese win32 installer translation updated (KUROSAWA Takeshi)

version 1.5.0 (8/11/2005):
	* Catalan translation updated (Josep Puigdemont)
	* Chinese (Simplified) translation updated (Funda Wang)
	* Chinese (Traditional) translation updated (Ambrose C. Li)
	* Chinese (Traditional) win32 installer translation updated
	  (Encoding fixed) (Paladin R. Liu)
	* Chinese (Simplified) win32 installer translation updated
	  (Funda Wang)
	* Danish translation updated (Morten (mbrix) Brix Pedersen)
	* Dutch translation updated (Vincent van Adrighem)
	* Dutch win32 installer translation updated
	  (Vincent van Adrighem)
	* English (British) translation updated (Luke (lukeross) Ross)
	* Finnish translation updated (Arto Alakulju)
	* French translation updated (Éric Boumaour)
	* French win32 installer translation updated (Eric Boumaour)
	* German translation updated (Björn Voigt)
	* Hungarian translation updated (Gabor Kelemen)
	* Hungarian win32 installer translation updated (Gabor Kelemen)
	* Norwegian win32 installer translation updated
	  (Jørgen Vinne Iversen)
	* Russian translation updated (Dmitry Beloglazov)
	* Russian gaim.desktop translation updated (Dmitry Beloglazov)
	* Slovenian Translation updated (Martin Srebotnjak)
	* Slovenian win32 installer Translation updated (Martin Srebotnjak)
	* Slovak win32 installer translation updated (Dominik Balogh)
	* Swedish translation updated (Peter Hjalmarsson)
	* Xhosa translation added (Canonical Ltd)

version 1.4.0 (7/7/2005):
	* Catalan translation updated (Josep Puigdemont)
	* Chinese (Traditional) translation updated (Ambrose C. Li)
	* Chinese (Traditional) win32 installer translation updated
	  (Paladin R. Liu)
	* Danish translation updated (Morten (mbrix) Brix Pedersen)
	* Dutch translation updated (Vincent van Adrighem)
	* English (British) translation updated (Luke (lukeross) Ross)
	* Finnish translation updated (Arto Alakulju)
	* French translation updated (Éric Boumaour)
	* French win32 installer translation updated (Éric Boumaour)
	* German translation updated (Björn Voigt)
	* German win32 installer translation updated (Björn Voigt)
	* Hungarian translation updated (Gabor Kelemen)
	* Hungarian win32 installer translation updated (Gabor Kelemen)
	* Italian translation updated (Claudio Satriano)
	* Japanese translation updated (Takeshi Aihana)
	* Japanese gaim.desktop translation updated (Takeshi Aihana)
	* Norwegian (Nynorsk) translation added (Kurt-Rune Bergset)
	* Portuguese translation updated (Duarte Henriques)
	* Portuguese win32 installer translation updated (Duarte Henriques)
	* Portuguese (Brazilian) translation updated (Mauricio de Lemos
	  Rodrigues Collares Neto)
	* Portuguese (Brazilian) win32 installer translation updated
	  (Mauricio de Lemos Rodrigues Collares Neto)
	* Romanian translation updated (Misu Moldovan)
	* Romanian win32 installer translation updated (Misu Moldovan)
	* Romanian gaim.desktop translation updated (Misu Moldovan)
	* Russian translation updated (Dmitry Beloglazov)
	* Serbian translation updated (Danilo Segan)
	* Serbian Latin translation updated (Danilo Segan)
	* Slovenian translation updated (Martin Srebotnjak)
	* Slovenian win32 installer translation updated (Martin Srebotnjak)
	* Swedish translation updated (Peter Hjalmarsson)
	* Swedish win32 installer translation updated (Peter Hjalmarsson)
	* Ukrainian translation updated (Maxim V. Dziumanenko)

version 1.3.1 (6/9/2005):
	* Albanian gaim.desktop translation updated (Programe Shqip)
	* Catalan translation updated (Josep Puigdemont)
	* Catalan gaim.desktop translation updated (Josep Puigdemont)
	* Chinese (Simplified) translation updated (Funda Wang)
	* Chinese (Simplified) gaim.desktop translation updated (Funda Wang)
	* Chinese (Traditional) translation updated (Ambrose C. Li)
	* Chinese (Traditional) gaim.desktop translation updated (Paladin R. Liu)
	* Czech translation updated (Miloslav Trmac)
	* Czech gaim.desktop translation updated (Miloslav Trmac)
	* Danish translation updated (Morten (mbrix) Brix Pedersen)
	* Danish gaim.desktop translation updated (Morten Brix Pedersen)
	* English (British) translation updated (Luke (lukeross) Ross)
	* Estonian translation updated (Ivar Smolin)
	* French gaim.desktop translation updated (Éric Boumaour)
	* Hindi translation updated under new translator (Akash Mahajan)
	* Japanese gaim.desktop translation updated (Takeshi Aihana)
	* Norwegian Bokm<e5>l translation updated (Kyrre Ness Sjøbæk)
	* Portuguese gaim.desktop translation updated (Duarte Henriques)
	* Portuguese (Brazilian) translation updated (Mauricio de Lemos
	  Rodrigues Collares Neto)
	* Portuguese (Brazilian) gaim.desktop translation updated (Mauricio de
	  Lemos Rodrigues Collares Neto)
	* Punjabi translation added (Amanpreet Singh Alam)
	* Russian translation updated (Dmitry Beloglazov)
	* Slovenian translation updated (Martin Srebotnjak)
	* Spanish translation updated (Javier Fernandez-Sanguino Peña)
	* Spanish gaim.desktop translation updated (Javier Fernandez-Sanguino Peña)
	* Swedish translation updated (Peter Hjalmarsson)
	* Swedish gaim.desktop translation updated (Peter Hjalmarsson)

version 1.3.0 (5/10/2005):
	* Albanian translation updated (Programe Shqip)
	* Azerbaijani translation added (Metin Amiroff)
	* Catalan translation updated (Josep Puigdemont)
	* Chinese (Simplified) translation updated (Funda Wang)
	* Chinese (Traditional) translation updated (Ambrose C. Li)
	* Czech translation updated (Miloslav Trmac)
	* Danish translation updated (Morten (mbrix) Brix Pedersen)
	* Dutch translation updated (Vincent van Adrighem)
	* English (British) translation updated (Luke (lukeross) Ross)
	* Estonian translation updated. this was added last release but missed in
	  the changelog (Ivar Smolin)
	* Finnish translation updated (Arto Alakulju)
	* French translation updated (Eric Boumaour)
	* Georgian translation added (Temuri Doghonadze)
	* German Translation updated (Bjoern Voigt)
	* Hungarian translation for gaim.desktop file added (Laszlo Dvornik)
	* Italian translation update (Claudio Satriano)
	* Japanese translation updated (Takeshi Aihana)
	* Norwegian translation updated (Kyrre Ness Sjøbæk)
	* Portuguese translation updated (Duarte Serrano Goncalves Henriques)
	* Portuguese (Brazilian) translation updated (Mauricio de Lemos
	  Rodrigues Collares Neto)
	* Russian translation updated (Dmitry Beloglazov)
	* Serbian translation updated (Danilo Segan)
	* Serbian Latin translation updated (Danilo Segan)
	* Slovenian translation updated (Martin Srebotnjak)
	* Spanish translation updated (Javier Fernandez-Sanguino Peña)
	* Swedish translation updated (Peter Hjalmarsson)
	* Ukrainian translation updated (Maxim V. Dziumanenko)

version 1.2.1 (4/3/2005):
	* Bulgarian translation updated (Vladimir Petkov and Alexander Shopov)
	* Danish translation updated (Morten (mbrix) Brix Pedersen)
	* Norwegian translation updated under new translator. Moved from no.po to
	  nb.po (Kyrre Ness Sjøbæk)
	* Slovenian translation updated (Martin Srebotnjak)
	* Slovenian win32 installer translation updated (Martin Srebotnjak)

version 1.2.0 (3/17/2005):
	* Catalan translation updated (Josep Puigdemont)
	* Chinese (Simplified) translation updated (Funda Wang)
	* Chinese (Traditional) translation updated (Ambrose C. Li)
	* Danish translation updated (Morten (mbrix) Brix Pedersen)
	* Dutch translation updated (Vincent van Adrighem)
	* English (British) translation updated (Luke (lukeross) Ross)
	* English (Canadian) translation updated (Adam Weinberger)
	* French translation updated (Eric Boumaour)
	* German Translation updated (Bjoern Voigt)
	* Italian translation update (Claudio Satriano)
	* Japanese translation updated (Takeshi Aihana)
	* Portuguese translation updated (Duarte Serrano Goncalves Henriques)
	* Russian translation updated (Dmitry Beloglazov)
	* Slovenian translation updated (Martin Srebotnjak)
	* Spanish translation updated (Javier Fernandez-Sanguino Peña)
	* Swedish translation updated (Peter Hjalmarsson)
	* Ukrainian translation updated (Maxim V. Dziumanenko)
	* Dutch win32 installer translation updated (Vincent van Adrighem)
	* Slovenian win32 installer translation updated (Martin Srebotnjak)

version 1.1.4 (2/24/2005):
	* No changes

version 1.1.3 (2/17/2005):
	* Albanian translation updated (Programe Shqip)
	* Catalan translation updated (Josep Puigdemont)
	* Chinese (Simplified) translation updated (Funda Wang)
	* Chinese (Traditional) translation updated (Ambrose C. Li)
	* Danish translation updated (Morten (mbrix) Brix Pedersen)
	* English (British) translation updated (Luke (lukeross) Ross)
	* English (Canadian) translation updated (Adam Weinberger)
	* Finnish translation updated (Arto Alakulju)
	* German Translation updated (Bjoern Voigt)
	* Italian translation update (Claudio Satriano)
	* Japanese translation updated (Takeshi Aihana)
	* Lithuanian translation updated (Gediminas Čičinskas)
	* Portuguese (Brazilian) translation updated (Mauricio de Lemos
	  Rodrigues Collares Neto)
	* Russian translation updated (Dmitry Beloglazov)
	* Slovenian translation updated (Martin Srebotnjak)
	* Swedish translation updated (Peter Hjalmarsson)
	* Ukrainian translation updated (Maxim V. Dziumanenko)
	* German win32 installer translation updated (Bjoern Voigt)

version 1.1.2 (1/20/2005):
	* Albanian translation updated (Programe Shqip)
	* Catalan translation updated (Josep Puigdemont)
	* Chinese (Simplified) translation updated (Funda Wang)
	* Chinese (Traditional) translation updated (Ambrose C. Li)
	* Danish translation updated (Morten (mbrix) Brix Pedersen)
	* Dutch translation for gaim.desktop file (Vincent van Adrighem)
	* Dutch translation updated (Vincent van Adrighem)
	* English (Australian) translation updated (Peter (Bleeter) Lawler)
	* English (British) translation updated
	* English (Canadian) translation updated (Adam Weinberger)
	* Finnish translation updated (Arto Alakulju)
	* French translation updated (Eric Boumaour)
	* German Translation updated (Bjoern Voigt)
	* Italian translation update (Claudio Satriano)
	* Japanese translation updated (Takeshi Aihana)
	* Korean translation for gaim.desktop updated (Kyeong-uk Son)
	* Korean translation updated (Kyeong-uk Son)
	* Portuguese translation updated (Duarte Serrano Goncalves Henriques)
	* Portuguese (Brazilian) translation updated (Mauricio de Lemos
	  Rodrigues Collares Neto)
	* Russian translation updated (Dmitry Beloglazov)
	* Slovenian translation updated (Martin Srebotnjak)
	* Spanish translation updated (Javier Fernandez-Sanguino Peña)
	* Swedish translation updated (Peter Hjalmarsson)
	* Swedish win32 installer translation updated (Peter Hjalmarsson)

version 1.1.1 (12/28/2004):
	* Albanian translation added (Programe Shqip)
	* Burmese translation added (Minn Myat Soe)
	* Chinese (Simplified) translation updated (Funda Wang)
	* Chinese (Traditional) translation updated (Ambrose C. Li)
	* Danish translation updated (Morten (mbrix) Brix Pedersen)
	* Dutch translation updated (Vincent van Adrighem)
	* Finnish translation updated (Arto Alakulju)
	* French translation updated (Eric Boumaour)
	* German Translation updated (Bjoern Voigt)
	* Italian translation update (Claudio Satriano)
	* Japanese translation updated (Takeshi Aihana)
	* Portuguese translation updated (Duarte Serrano Goncalves Henriques)
	* Portuguese (Brazilian) translation updated (Mauricio de Lemos
	  Rodrigues Collares Neto)
	* Russian translation updated (Dmitry Beloglazov)
	* Slovenian translation updated (Martin Srebotnjak)
	* Spanish translation updated (Javier Fernandez-Sanguino Peña)
	* Swedish translation under new translator, and updated (Peter Hjalmarsson)
	* Turkish translation added (Onur Kucuktunc)
	* Ukrainian translation added (Maxim V. Dziumanenko)

version 1.1.0 (12/02/2004):
	* Catalan translation updated (Josep Puigdemont)
	* Chinese (Simplified) translation updated (Funda Wang)
	* Chinese (Traditional) translation updated (Ambrose C. Li & Paladin Liu)
	* Danish translation updated (Morten (mbrix) Brix Pedersen)
	* Dutch translation updated (Vincent van Adrighem)
	* English (British) translation updated (Luke (lukeross) Ross)
	* Finnish translation updated (Arto Alakulju)
	* French translation updated (Eric Boumaour)
	* German Translation updated (Bjoern Voigt)
	* Japanese translation updated (Takeshi Aihana)
	* Portuguese translation updated (Duarte Serrano Goncalves Henriques)
	* Russian translation updated (Dmitry Beloglazov)
	* Serbian translation updated (Danilo Segan)
	* Serbian Latin translation updated (Danilo Segan)
	* Slovenian translation updated (Martin Srebotnjak)
	* Spanish translation updated (Javier Fernandez-Sanguino Peña)
	* Swedish translation under new translator, and updated (Peter Hjalmarsson)
	* Turkish translation added (Onur Kucuktunc)

version 1.0.2 (10/19/2004):
	* Dutch translation updated (Vincent van Adrighem)

version 1.0.1 (10/07/2004):
	* Catalan translation under new translator, and updated (Josep Puigdemont)
	* Chinese (Simplified) translation updated (Funda Wang)
	* Chinese (Traditional) translation updated (Ambrose C. Li)
	* Dutch translation updated (Vincent van Adrighem)
	* French translation updated (Eric Boumaour)
	* German Translation updated (Bjoern Voigt)
	* Italian translation update (Claudio Satriano)
	* Romanian translation updated (Misu Moldovan)
	* Spanish translation updated (Javier Fernandez-Sanguino Peña)

version 1.0.0 (09/17/2004):
	* Chinese (Simplified) translation updated (Funda Wang)
	* Chinese (Traditional) translation updated (Ambrose C. Li)
	* Danish translation updated (Morten (mbrix) Brix Pedersen)
	* Dutch translation updated (Vincent van Adrighem)
	* English (Australian) translation added (Peter (Bleeter) Lawler)
	* English (British) translation updated (Luke (lukeross) Ross)
	* English (Canadian) translation updated (Adam Weinberger)
	* Finnish translation updated (Arto Alakulju)
	* French translation updated (Eric Boumaour)
	* German Translation updated (Bjoern Voigt)
	* Italian translation update (Claudio Satriano)
	* Japanese translation updated (Takeshi Aihana)
	* Polish translation updated (Emil Nowak)
	* Portuguese translation updated (Duarte Serrano Goncalves Henriques)
	* Portuguese (Brazilian) translation updated (Mauricio de Lemos
	  Rodrigues Collares Neto)
	* Romanian translation updated (Misu Moldovan)
	* Russian translation updated (Dmitry Beloglazov)
	* Serbian translation updated (Danilo Segan)
	* Serbian Latin translation updated (Danilo Segan)
	* Slovenian translation updated (Martin Srebotnjak)
	* Spanish translation updated (Javier Fernandez-Sanguino Peña)

version 0.82.1 (08/27/2004):
	* Finnish translation updated (Arto Alakulju)

version 0.82 (08/26/2004):
	* Chinese (Simplified) translation updated (Funda Wang)
	* Chinese (Traditional) translation updated (Ambrose C. Li)
	* Czech translation updated (Miloslav Trmac)
	* Danish translation updated (Morten Brix Pedersen (mbrix))
	* English (British) translation updated (Luke Ross (lukeross))
	* English (Canadian) translation updated (Adam Weinberger)
	* French translation updated (Eric Boumaour)
	* German Translation updated (Bjoern Voigt)
	* Italian translation update (Claudio Satriano)
	* Japanese translation updated (Takeshi Aihana)
	* Lithuanian translation updated (Gediminas #i#inskas)
	* Portuguese (Brazilian) translation updated (Mauricio de Lemos
	  Rodrigues Collares Neto)
	* Romanian translation updated (Misu Moldovan)
	* Russian translation updated (Dmitry Beloglazov)
	* Slovenian translation updated (Martin Srebotnjak)
	* Spanish translation updated (Javier Fernandez-Sanguino Pena)
	* gaim.desktop updated for Danish translation (Morten Brix Pedersen)
	* gaim.desktop updated for Slovenian translation (Martin Srebotnjak)

version 0.81 (08/05/2004):
	* Chinese (Simplified) translation updated (Funda Wang)
	* Chinese (Traditional) translation updated (Ambrose C. Li)
	* Czech translation updated (Miloslav Trmac)
	* Danish translation updated (Morten Brix Pedersen (mbrix))
	* English (British) translation updated (Luke Ross (lukeross))
	* English (Canadian) translation updated (Adam Weinberger)
	* Finnish translation updated (Arto Alakulju)
	* French translation updated (Eric Boumaour)
	* German Translation updated (Bjoern Voigt)
	* Italian translation update (Claudio Satriano)
	* Japanese translation updated (Takeshi Aihana)
	* Polish translation updated (Emil Nowak)
	* Portuguese translation updated (Duarte Serrano Goncalves Henriques)
	* Portuguese (Brazilian) translation updated (Mauricio de Lemos
	  Rodrigues Collares Neto)
	* Romanian translation updated (Misu Moldovan)
	* Russian translation updated (Dmitry Beloglazov)
	* Slovenian translation updated (Martin Srebotnjak)
	* Spanish translation updated (Javier Fernandez-Sanguino Pena)

version 0.80 (07/15/2004):
	* Chinese (Simplified) translation updated (Funda Wang)
	* Chinese (Traditional) translation updated (Ambrose C. Li)
	* Czech translation updated (Miloslav Trmac)
	* Dutch translation updated (Vincent van Adrighem)
	* English (British) translation updated (Luke Ross (lukeross))
	* English (Canadian) translation updated (Adam Weinberger)
	* French translation updated (Eric Boumaour)
	* German Translation updated (Bjoern Voigt)
	* Italian translation update (Claudio Satriano)
	* Japanese translation updated (Takeshi Aihana)
	* Lithuanian translation added (Gediminas Čičinskas)
	* Polish translation updated (Emil Nowak)
	* Portuguese translation updated (Duarte Serrano Goncalves Henriques)
	* Portuguese (Brazilian) translation updated (Mauricio de Lemos
	  Rodrigues Collares Neto)
	* Romanian translation updated (Misu Moldovan)
	* Russian translation updated (Dmitry Beloglazov)
	* Spanish translation updated (Javier Fernandez-Sanguino Pena)

version 0.79 (06/24/2004)
	* Chinese (Simplified) translation updated (Funda Wang)
	* Chinese (Traditional) translation updated (Ambrose C. Li, Paladin R.
	  Liu)
	* Czech translation updated (Miloslav Trmac)
	* Danish translation updated (Morten Brix Pedersen (mbrix))
	* English (British) translation updated (Luke Ross (lukeross))
	* English (Canadian) translation updated (Adam Weinberger)
	* Finnish translation updated (Arto Alakulju)
	* French translation updated (Eric Boumaour)
	* German Translation updated (Bjoern Voigt)
	* Italian translation update (Claudio Satriano)
	* Polish translation updated (Emil Nowak)
	* Portuguese translation updated (Duarte Serrano Goncalves Henriques)
	* Portuguese (Brazilian) translation updated (Mauricio de Lemos
	  Rodrigues Collares Neto)
	* Russian translation updated (Dmitry Beloglazov)
	* gaim.desktop updated for Danish translation (Morten Brix Pedersen
	  (mbrix))
	* gaim.desktop updated for French translation (Eric Boumaour)
	* gaim.desktop updated for German translation (Bjoern Voigt)
	* gaim.desktop updated for Italian translation (Claudio Satriano)
	* gaim.desktop updated for Polish translation (Emil Nowak)
	* gaim.desktop updated for Portuguese translation (Duarte Serrano
	  Goncalves Henriques)
	* gaim.desktop updated for Portuguese (Brazilian) translation (Mauricio
	  de Lemos Rodrigues Collares Neto)

version 0.78 (05/30/2004):
	* Bulgarian translation updated (Alexander Shopov)
	* Chinese (Simplified) translation updated (Funda Wang)
	* Chinese (Traditional) translation updated (Ambrose C. Li)
	* Czech translation updated (Miloslav Trmac)
	* Danish translation updated (Morten Brix Pedersen (mbrix))
	* English (British) translation updated (Luke Ross (lukeross))
	* English (Canadian) translation added (Adam Weinberger)
	* Finnish translation updated (Arto Alakulju)
	* French translation updated (Eric Boumaour)
	* German Translation updated (Bjoern Voigt)
	* Italian translation update (Claudio Satriano)
	* Korean translation updated (Kyung-uk)
	* Portuguese translation updated (Duarte Serrano Goncalves Henriques)
	* Portuguese (Brazilian) translation updated (Mauricio de Lemos
	  Rodrigues Collares Neto)
	* Romanian translation updated (Misu Moldovan)
	* Slovenian translation added (Matjaz Horvat)

version 0.77 (04/22/2004):
	* Chinese (Simplified) translation updated (Funda Wang)
	* Chinese (Traditional) translation updated (Ambrose C. Li, Paladin R.
	  Liu)
	* Czech translation updated (Miloslav Trmac)
	* Danish translation updated (Morten Brix Pedersen (mbrix))
	* Dutch translation updated (Vincent van Adrighem)
	* English (British) translation updated (Luke Ross (lukeross))
	* Finnish translation updated (Arto Alakulju)
	* French translation updated (Eric Boumaour)
	* German Translation updated (Bjoern Voigt)
	* Italian translation updated (Claudio Satriano)
	* Macedonian translation added (Tomislav Markovski)
	* Polish translation updated (Emil Nowak)
	* Portuguese translation updated (Duarte Serrano Goncalves Henriques)
	* Portuguese (Brazilian) translation updated (Mauricio de Lemos
	  Rodrigues Collares Neto)
	* Hebrew translation updated (Pavel (cyberkm) Bibergal)
	* Hindi translation updated (Ravi Shrivastava)

version 0.76 (04/01/2004):
	* Catalan translation updated (Xan (DXpublica))
	* Chinese (Simplified) translation updated (Funda Wang)
	* Danish translation updated (Morten Brix Pedersen (mbrix))
	* Dutch translation updated (Vincent van Adrighem)
	* English (British) translation updated (Luke Ross (lukeross))
	* Finnish translation updated (Arto Alakulju)
	* French translation updated (Eric Boumaour and Sebastien Francois)
	* German Translation updated (Bjoern Voigt)
	* Hebrew translation had 1 character removed (Ambrose C. LI)
	* Italian translation updated (Claudio Satriano)
	* Portuguese translation updated (Duarte Serrano Goncalves Henriques)
	* Portuguese (Brazilian) translation updated (Mauricio de Lemos
	  Rodrigues Collares Neto)
	* Romanian translation updated (Misu Moldovan)
	* Russian translation updated (Alexandre Prokoudine)
	* Spanish translation updated (Javier Fernandez-Sanguino Pena and
	  Francisco Javier F. Serrador)
	* Swedish translation updated (Tore Lundqvist (luntor))

version 0.75 (01/09/2004):
	* Catalan translation updated (Xan (DXpublica))
	* Chinese (Simplified) translation updated (Funda Wang)
	* Chinese (Traditional) translation updated (Ambrose C. Li)
	* Czech translation updated (Stanislav Brabec, Miloslav Trmac)
	* Danish translation updated (Morten Brix Pedersen (mbrix))
	* English (British) translation re-added (Luke Ross (lukeross))
	* Finnish translation updated (Arto Alakulju)
	* French translation updated (Eric Boumaour)
	* German translation updated (Bjoern Voigt)
	* Italian translation updated (Claudio Satriano)
	* Japanese translation updated (Ambrose Li)
	* Portuguese (Brazilian) translation updated (Mauricio de Lemos
	  Rodrigues Collares Neto)
	* Romanian translation updated (Misu Moldovan (dumol))
	* Serbian translation updated (Danilo Segan)
	* Serbian Latin translation updated (Danilo Segan)
	* Swedish translation updated (Tore Lundqvist (luntor))
	* Vietnamese translation updated (T.M.Thanh)

version 0.74 (11/25/2003):
	* Vietnamese translation added (T.M.Thanh)

version 0.73 (11/21/2003):
	* Chinese (Simplified) translation updated (Funda Wang)
	* Chinese (Traditional) translation updated (Ambrose C. Li)
	* Danish translation updated (Morten Brix Pedersen (mbrix))
	* Finnish translation updated (Arto Alakulju)
	* French translation updated (Eric Boumaour)
	* German translation updated (Bjoern Voigt)
	* Hindi trnaslation updated (Ravi (raviratlami))
	* Italian translation updated (Claudio Satriano)
	* Norwegian translation updated (Petter Johan Olsen)
	* Polish translation updated (Emil Nowak)
	* Serbian Latin translation updated (Danilo Segan)
	* Swedish translation updated (Tore Lundqvist (luntor))

version 0.72 (10/31/2003):
	* Chinese (Simplified) translation updated (Funda Wang)
	* Chinese (Traditional) translation updated (Ambrose C. Li)
	* Czech translation updated (Stanislav Brabec, Miloslav Trmac)
	* Danish translation updated (Morten Brix Pedersen (mbrix))
	* Dutch translation updated (Vincent van Adrighem)
	* Finnish translation updated (Arto Alakulju)
	* French translation updated (Eric Boumaour)
	* German translation updated (Bjoern Voigt)
	* Italian translation updated (Claudio Satriano)
	* Korean translation updated (Kyung-uk)
	* Portuguese (Portugal) updated (Duarte Henriques)
	* Romanian translation updated (Misu Moldovan)
	* Russian translation updated (Alexandre Prokoudine)
	* Serbian translation updated (Danilo Segan)
	* Serbian Latin translation updated (Danilo Segan)
	* Spanish translation updated (Javier Fernandez-Sanguino Pena)
	* Swedish translation updated (Tore Lundqvist (luntor))

version 0.71 (10/09/2003):
	* Chinese (Simplified) translation updated (Funda Wang)
	* Chinese (Traditional) translation updated (Ambrose C. Li)
	* Czech translation updated (Miloslav Trmac)
	* Danish translation updated (Morten Brix Pedersen (mbrix))
	* Finnish translation updated (Ambrose C. LI (acli))
	* French translation updated (Eric Boumaour)
	* Italian translation updated (Claudio Satriano)
	* German translation updated (Christian Weyer, Bjoern Voigt)
	* Serbian translation updated (Danilo Segan)
	* Serbian Latin translation updated (Danilo Segan)
	* Swedish translation updated (Tore Lundqvist (luntor))

version 0.70 (09/28/2003):
	* Chinese (Traditional) translation updated (Ambrose C. Li)
	* Portuguese (Portugal) translation updated (Duarte Henriques)

version 0.69 (09/24/2003):
	* Chinese (Simplified) translation updated (Funda Wang)
	* Chinese (Traditional) translation updated (Ambrose C. Li, Paladin R.
	  Liu (prliu))
	* Czech translation updated (Miloslav Trmac)
	* Danish translation updated (Morten Brix Pedersen (mbrix))
	* Dutch translation updated (Vincent van Adrighem)
	* Finnish translation updated (Ambrose C. LI (acli))
	* French translation updated (Eric Boumaour)
	* German translation updated (Bjoern Voigt)
	* Italian translation updated (Luca Beltrame, Claudio Satriano)
	* Korean translation updated (Kyung-uk Son)
	* Polish translation updated (Przemysław Sułek, Krzysztof, and Emil)
	* Portuguese (Brazilian) translation updated (Mauricio de Lemos
	  Rodrigues Collares Neto)
	* Portuguese (Portugal) added (Duarte Henriques)
	* Romanian translation updated (Misu Moldovan (dumol))
	* Russian translation updated (Alexandre Prokoudine)
	* Serbian translation updated (Danilo Segan)
	* Serbian Latin translation updated (Danilo Segan)
	* Spanish translation updated (Javier Fern?ndez-Sanguino Pe?a)
	* Swedish translation updated (Tore Lundqvist (luntor))

version 0.68 (09/01/2003):
	* Catalan translation updated (Robert Millan)
	* Chinese (Simplified) translation updated (Funda Wang)
	* Chinese (Traditional) translation updated (Ambrose C. Li)
	* Danish translation updated (Morten Brix Pedersen (mbrix))
	* Finnish translation updated (Ambrose C. LI (acli))
	* German translation updated (Bjoern Voigt)
	* Portuguese (Brazilian) translation updated (Mauricio de Lemos
	  Rodrigues Collares Neto)
	* Norwegian translation updated (Petter Johan Olsen)
	* Romanian translation updated (Misu Moldovan (dumol))
	* Serbian translation updated (Danilo Segan)
	* Serbian Latin translation updated (Danilo Segan)
	* Swedish translation updated (Tore Lundqvist (luntor))

version 0.67 (08/14/2003):
	* British English "translation" updated (Sam Halliday)
	* Chinese (Simplified) translation updated (Funda Wang)
	* Chinese (Traditional) translation updated (Ambrose C. Li)
	* Danish translation updated (Morten Brix Pedersen)
	* Dutch translation updated (Vincent van Adrighem)
	* French translation updated (Eric Boumaour)
	* German translation updated (Bjoern Voigt)
	* Hindi translation added (Guntupalli Karunakar)
	* Hungarian translation updated (Zoltan Sutto)
	* Italian translation updated (Luca Beltrame, Claudio Satriano)
	* Portuguese (Brazilian) translation updated (Mauricio de Lemos
	  Rodrigues Collares Neto)
	* Romanian translation updated (Misu Moldovan (dumol))
	* Serbian translation updated (Danilo Segan)
	* Spanish translation updated (Javier Fernandez-Sanguino Pena)

version 0.66 (07/18/2003):
	* Italian translation updated (Claudio Satriano)
	* British English "translation" added (Sam Halliday)
	* Updated  Portuguese (Brazilian) translation
	  (Mauricio de Lemos Rodrigues Collares Neto)
	* Updated Czech translation (Miloslav Trmac)

version 0.65 (07/16/2003):
	* French translation updated (Eric (Zongo) Boumaour)
	* Portuguese (Brazilian) translation added (Mauricio de Lemos Rodrigues
	  Collares Neto)
	* Korean translation updated (Kyung-uk Son)
	* Japanese translation updated (Junichi Uekawa)
	* Hebrew translation added (Pavel Bibergal)
	* Russian translation updated (Dzmitry Chekmarou)
	* Danish translation updated (Morten Brix Pedersen)
	* Hungarian translation updated (Zoltan Sutto)
	* Italian translation updated (Claudio Satriano)
	* Chinese (Simplified) translation updated (Funda Wang)
	* Chinese (Traditional) translation updated (Ambrose C. Li)

version 0.64 (05/29/2003):

version 0.63 (05/16/2003):

version 0.62 (04/23/2003):
	* Updated a number of translations. Thanks to everyone who submitted
	  a translation update.

version 0.61 (04/07/2003):

version 0.60 (04/04/2003): 
	* French translation updated. (Thanks, Stephane Wirtel,
	  Sebastian Carpe, and David Odin)
	* Polish translation updated. (Thanks, Przemyslaw Sulek)
	* Finnish translation updated. (Thanks, Tero Kuusela)
	* Spanish translation updated. (Thanks, Lars Goldschlager,
	  Nicolas Lichtmaier) 
	* Traditional Chinese translation updated. (Thanks, Paladin Liu)
	* Japanese translation updated. (Thanks, Junichi Uekawa)
	* Korean translation updated. (Thanks, A Lee)
	* Romanian translation added. (Thanks, Misu Moldovan)
	* Many other translation patches from many people merged in.

version 0.59 (06/24/2002):
	* Hungarian translation added (Thanks, Sutto Zoltan)
	* Swedish translation updated (Thanks, Christian Rose)
	* Spanish translation updated (Thanks, Alex)
	* Traditional Chinese translation updated (Thanks, Paladin Liu)
	* Czech translation added (Thanks, Honza)
	* Polish translation updated (Thanks Przemyslaw Sulek)

version 0.58 (05/13/2002):
	* Bulgarian translation added (Thanks, Igel Itzo)
	* Traditional Chinese  translation added (Thanks, Paladin Liu)

version 0.57 (04/25/2002):
	* Polish translation updated (Thanks Przemyslaw Sulek)
	* Danish translation added (Thanks, Sarauw Hansen)
	* Finnish translation update (Thanks, Tero Kuusela)
	* Japanese translation added (Thanks, Ryosuke Kutsuna)
	* Jabber improvements (Thanks, Nathan Walp)

version 0.56 (04/11/2002):
	* German translation update (Thanks Karsten Weiss)
	* Russian Translation Updated (thanks Grigory Bakunov)

version 0.55 (03/29/2002):
	* Updated Dutch translation
	* Updated Polish Translation (Thanks Przemyslaw Sulek)
	* Updated Spanish Translation (Thanks Amaya)
	* Updated French translation
	* Updated Finnish translation (Thanks Tero Kuusela)

version 0.54 (03/14/2002):
	* Italian translation added

version 0.53 (02/28/2002):
	* Updated Polish Translation (thanks Przemyslaw Sulek)
	* Slovak translation added (Thanks Daniel Rezny)

version 0.52 (02/17/2002):
	* Updated Polish Translation (thanks Przemyslaw Sulek)
	* Updated Simplified Chinese Translation (Thanks Rocky S. Lee)
	* Updated German Translation (Thanks Karsten Weiss)

version 0.51 (01/24/2002):
	* Finnish translation added (Thanks Tero Kuusela)
	* Updated French Translation (Thanks sebfrance)

version 0.50 (12/14/2001):
	* Updated polish translation (Thanks Przemyslaw Sulek)
	* Added swedish translation (Thanks Christian Rose)

version 0.49 (11/29/2001):
	* Updated Russian translation (thanks Grigory Bakunov)
	* Updated Korean translation (thanks Ho-seok Lee, also for
	  resized ICQ icons)
	* Updated Dutch translation (thanks Floris Eshuis)

version 0.48 (11/18/2001):

version 0.47 (11/01/2001):
	* Added Dutch translation
	* Updated Korean translation

version 0.46 (10/18/2001):
	* Updated Korean translation

version 0.45 (10/04/2001):
	* New Translation: Polish translation by Przemysaw Suek

version 0.44 (09/20/2001):

version 0.43 (09/06/2001):
	* Updated German Translation (thanks Daniel Seifert)

version 0.11.0-pre15 (08/28/2001):
	* Added Russian Translation
	* Updated French Translation (thanks sebfrance)

version 0.11.0-pre14 (06/17/2001):
	* Updated the German translation (Thanks, Dominik)

version 0.11.0-pre13 (06/06/2001):

version 0.11.0-pre12 (05/29/2001):

version 0.11.0-pre11 (04/30/2001):

version 0.11.0-pre10 (04/13/2001):

version 0.11.0-pre9 (03/26/2001):

version 0.11.0-pre8 (03/23/2001):

version 0.11.0-pre7 (03/16/2001):

version 0.11.0-pre6 (03/06/2001):

version 0.11.0-pre5 (02/26/2001):

version 0.11.0-pre4:

version 0.11.0-pre3 (12/15/2000):

version 0.11.0-pre2 (12/04/2000):

version 0.11.0-pre1 (12/03/2000):

version 0.10.3 (10/09/2000):

version 0.10.2 (10/07/2000):

version 0.10.1 (09/15/2000):

version 0.10.0 (09/11/2000): 

version 0.9.20 (07/14/2000):
	* French (fr), Spanish (es), Simplified Chinese (zh_CN), Korean (kr)
	  translations added 

version 0.9.19 (06/09/2000):

version 0.9.18 (06/02/2000):

version 0.9.17 (05/31/2000):

version 0.9.16 (05/31/2000):

version 0.9.15 (05/06/2000):

version 0.9.14 (04/24/2000):

version 0.9.13 (03/27/2000):

version 0.9.12 (03/25/2000):

version 0.9.11 (03/22/2000):

version 0.9.10 (11/03/1999):

version 0.9.9  (10/31/1999):

version 0.9.8  (10/04/1999):

version 0.9.7  (08/08/1999):

version 0.9.6  (08/01/1999):

version 0.9.5  (07/25/1999):

version 0.8.0  (04/31/1999):<|MERGE_RESOLUTION|>--- conflicted
+++ resolved
@@ -1,9 +1,5 @@
 Pidgin and Finch: The Pimpin' Penguin IM Clients That're Good for the Soul
 
-<<<<<<< HEAD
-version 2.10.5
-	* No changes
-=======
 version 2.10.7
 	No changes
 
@@ -13,7 +9,6 @@
 version 2.10.5
 	* Burmese translation updated (Thura Hlaing)
 	* Norwegian Nynorsk translation updated (Yngve Spjeld Landro)
->>>>>>> 02cd0991
 
 version 2.10.4
 	* German translation updated (Björn Voigt, Jochen Kemnade)
