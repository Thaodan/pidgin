Pidgin and Finch: The Pimpin' Penguin IM Clients That're Good for the Soul

<<<<<<< HEAD
version 2.7.0
=======
version 2.6.2
	* Afrikaans translation updated (Friedel Wolff)
	* Albanian translation updated (Besnik Bleta)
	* Basque translation updated (Mikel Pascual Aldabaldetreku)
	* Chinese (Hong Kong) translation updated (Ambrose C. Li)
	* Chinese (Simplified) translation updated (Aron Xu)
	* Chinese (Traditional) translation updated (Ambrose C. Li)
	* Czech translation updated (David Vachulka)
	* Finnish translation updated (Timo Jyrinki)
	* French translation updated (Éric Boumaour)
	* German translation updated (Jochen Kemnade)
	* Hebrew translation updated (Shalom Craimer)
	* Hungarian translation updated (Gabor Kelemen)
	* Italian translation updated (Claudio Satriano)
	* Lithuanian translation updated (Laurynas Biveinis)
	* Portuguese (Brazilian) translation updated (Rodrigo Luiz
	  Marques Flores)
	* Romanian translation updated (Mişu Moldovan and Andrei Popescu)
	* Slovak translation updated (loptosko)
	* Slovenian translation updated (Martin Srebotnjak)
>>>>>>> 9ee8dcf7

version 2.6.1
	* No changes

version 2.6.0
	* Afrikaans translation updated (Friedel Wolff)
	* Armenian translation added (David Avsharyan)
	* Basque translation updated under new translator (Mikel Pascual
	  Aldabaldetreku)
	* Bengali translation updated (Samia Niamatullah)
	* Catalan translation updated (Josep Puigdemont)
	* Chinese (Hong Kong) translation updated (Ambrose C. Li)
	* Chinese (Simplified) translation updated under new
	  translator (Aron Xu)
	* Chinese (Traditional) translation updated (Ambrose C. Li)
	* Czech translation updated (David Vachulka)
	* Dutch translation updated (Daniël Heres)
	* English (British) translation updated (Luke Ross)
	* Esperanto translation updated (Stéphane Fillod)
	* Finnish translation updated (Timo Jyrinki)
	* French translation updated (Éric Boumaour)
	* Galician translation updated (Frco. Javier Rial Rodríguez)
	* German translation updated (Jochen Kemnade and Björn Voigt)
	* Greek translation updated (Bouklis Panos)
	* Hebrew translation updated (Shalom Craimer)
	* Italian translation updated (Claudio Satriano)
	* Khmer translation added (Khoem Sokhem)
	* Lao translation updated (Anousak Souphavah)
	* Norwegian Nynorsk translation updated (Yngve Spjeld Landro)
	* Portuguese (Brazilian) translation updated (Rodrigo Luiz
	  Marques Flores)
	* Punjabi translation updated (Amanpreet Singh Alam)
	* Romanian translation updated (Mişu Moldovan and new translator Andrei
	  Popescu)
	* Russian translation updated (Антон Самохвалов)
	* Slovak translation updated (loptosko)
	* Slovenian translation updated (Martin Srebotnjak)
	* Spanish translation updated (Javier Fernández-Sanguino)
	* Swahili translation added (Paul Msegeya)
	* Swedish translation updated (Peter Hjalmarsson)

version 2.5.9
	* No changes

version 2.5.8
	* No changes

version 2.5.7
	* No changes

version 2.5.6
	* German translation updated (Björn Vogt)

version 2.5.5
	* Afrikaans translation updated (Friedel Wolff)
	* Bengali translation updated (Israt Jahan)
	* Catalan translation updated (Josep Puigdemont)
	* Chinese (Hong Kong) translation updated (Ambrose C. Li)
	* Chinese (Traditional) translation updated (Ambrose C. Li)
	* Czech translation updated (David Vachulka)
	* Danish translation updated (Peter Bach)
	* French translation updated (Éric Boumaour)
	* German translation updated (Jochen Kemnade and Björn Voigt)
	* Hungarian translation updated (Gabor Kelemen)
	* Khmer translation added (Khoem Sokhem)
	* Lithuanian translation updated (Laurynas Biveinis)
	* Norwegian Bokmål translation updated (Hans Fredrik Nordhaug)
	* Norwegian Nynorsk translation updated (Yngve Spjeld Landro)
	* Portuguese (Brazilian) translation updated (Rodrigo Luiz
	  Marques Flores)
	* Punjabi translation updated (Amanpreet Singh Alam)
	* Russian translation updated (Антон Самохвалов)
	* Serbian translation updated (Miloš Popović)
	* Serbian Latin translation updated (Miloš Popović)
	* Slovak translation updated (loptosko)
	* Slovenian translation updated (Martin Srebotnjak)
	* Swedish translation updated (Peter Hjalmarsson)

version 2.5.4
	* Czech translation updated (David Vachulka)
	* Dutch translation updated (Daniël Heres)
	* Norwegian Bokmål translation updated (Hans Fredrik Nordhaug)
	* Norwegian Nynorsk translation updated (Yngve Spjeld Landro)
	* Polish translation updated (Piotr Makowski)
	* Portuguese (Brazilian) translation updated (Rodrigo Luiz
	  Marques Flores)
	* Romanian translation updated (Mişu Moldovan)
	* Russian translation updated (Антон Самохвалов)
	* Slovak translation updated (loptosko)
	* Spanish translation updated (Javier Fernández-Sanguino)

version 2.5.3
	* Afrikaans translation updated (Friedel Wolff)
	* Albanian translation updated (Besnik Bleta)
	* Arabic translation updated (Khaled Hosny)
	* Bengali translation updated (Israt Jahan)
	* Catalan translation updated (Josep Puigdemont)
	* Chinese (Hong Kong) translation updated (Ambrose C. Li)
	* Chinese (Traditional) translation updated (Ambrose C. Li)
	* Czech translation updated (David Vachulka)
	* Finnish translation updated (Timo Jyrinki)
	* French translation updated (Éric Boumaour)
	* Galician translation updated (Frco. Javier Rial Rodríguez)
	* German translation updated (Jochen Kemnade, Björn Voigt)
	* Greek translation updated (Bouklis Panos)
	* Hungarian translation updated (Gabor Kelemen)
	* Norwegian Nynorsk translation updated (Yngve Spjeld Landro)
	* Portuguese (Brazilian) translation updated (Rodrigo Luiz
	  Marques Flores)
	* Romanian translation updated (Mişu Moldovan)
	* Serbian translation updated (Miloš Popović)
	* Serbian Latin translation updated (Miloš Popović)
	* Slovak translation updated (loptosko)
	* Slovenian translation updated (Martin Srebotnjak)
	* Spanish translation updated (Javier Fernández-Sanguino)
	* Valencian-Catalan translation added (Toni Hermoso Pulido)

version 2.5.2
	* Afrikaans translation updated (Friedel Wolff)
	* Chinese (Hong Kong) translation updated (Ambrose C. Li)
	* Chinese (Traditional) translation updated (Ambrose C. Li)
	* Czech translation updated (David Vachulka)
	* Dutch translation updated (Daniël Heres)
	* Estonian translation updated (Ivar Smolin)
	* Finnish translation updated (Timo Jyrinki)
	* Galician translation updated (Frco. Javier Rial Rodríguez)
	* German translation updated (Jochen Kemnade, Björn Voigt)
	* Hungarian translation updated (Gabor Kelemen)
	* Lithuanian translation updated (Laurynas Biveinis)
	* Mongolian translation added (gooyo)
	* Norwegian Nynorsk translation updated (Yngve Spjeld Landro)
	* Portuguese (Brazilian) translation updated (Rodrigo Luiz
	  Marques Flores)
	* Slovak translation updated (Andrej Herceg)
	* Slovenian translation updated (Martin Srebotnjak)

version 2.5.1
	* Chinese (Hong Kong) translation updated (Ambrose C. Li)
	* Chinese (Traditional) translation updated (Ambrose C. Li)
	* Czech translation updated (David Vachulka)
	* Dutch translation updated (Daniël Heres)
	* Galician translation updated (Frco. Javier Rial Rodríguez)
	* Hebrew translation updated (Shalom Craimer)
	* Irish translation added (Aaron Kearns)
	* Italian translation updated (Claudio Satriano)
	* Norwegian Nynorsk translation updated (Yngve Spjeld Landro)
	* Portuguese (Brazilian) translation updated (Rodrigo Luiz
	  Marques Flores)
	* Spanish translation updated (Javier Fernández-Sanguino)

version 2.5.0
	* Albanian translation updated (Besnik Bleta)
	* Chinese (Hong Kong) translation updated (Ambrose C. Li)
	* Chinese (Traditional) translation updated (Ambrose C. Li)
	* Czech translation updated (David Vachulka)
	* Dutch translation updated (Daniël Heres, Hylke Bons)
	* Estonian translation updated (Ivar Smolin)
	* Finnish translation updated (Timo Jyrinki)
	* French translation updated (Éric Boumaour)
	* German translation updated (Jochen Kemnade, Björn Voigt)
	* Hebrew translation updated (Shalom Craimer)
	* Hungarian translation updated (Gabor Kelemen)
	* Italian translation updated (Claudio Satriano)
	* Lithuanian translation updated (Laurynas Biveinis)
	* Norwegian Nynorsk translation updated (Yngve Spjeld Landro)
	* Portuguese (Brazilian) translation updated (Rodrigo Luiz
	  Marques Flores)
	* Romanian translation updated (Mişu Moldovan)
	* Sinhala translation update (Yajith Ajantha Dayarathna)
	* Slovenian translation updated (Martin Srebotnjak)
	* Spanish translation updated (Javier Fernández-Sanguino)
	* Vietnamese translation updated (Clytie Siddall)

version 2.4.2
	* Afrikaans translation updated (Samuel Murray)
	* Belarusian Latin translation updated (Ihar Hrachyshka)
	* Czech translation updated (David Vachulka)
	* Chinese (Hong Kong) translation updated (Ambrose C. Li)
	* Chinese (Traditional) translation updated (Ambrose C. Li)
	* Dutch translation updated (Daniël Heres)
	* English (British) translation updated (Luke Ross)
	* Finnish translation updated (Timo Jyrinki)
	* German translation updated (Björn Voigt)
	* Hebrew translation updated (Shalom Craimer)
	* Lithuanian translation updated (Laurynas Biveinis)
	* Macedonian translation updated (Арангел Ангов)
	* Norwegian Nynorsk translation updated (Yngve Spjeld Landro)
	* Occitan translation added (Yannig Marchegay)
	* Portuguese (Brazilian) translation updated (Rodrigo Luiz
	  Marques Flores)
	* Romanian translation updated (Mişu Moldovan)
	* Russian translation updated (Dmitry Beloglazov)
	* Slovak translation updated (loptosko)
	* Slovenian translation updated (Martin Srebotnjak)
	* Spanish translation updated (Javier Fernández-Sanguino)

version 2.4.1
	* Arabic translation updated (Khaled Hosny)
	* Belarusian Latin translation updated (Ihar Hrachyshka)
	* Catalan translation updated (Josep Puigdemont)
	* Czech translation updated (David Vachulka)
	* Chinese (Traditional) translation updated (Ambrose C. Li)
	* Dutch translation updated (Daniël Heres)
	* Esperanto translation updated (Stéphane Fillod)
	* Estonian translation updated (Ivar Smolin)
	* Finnish translation updated (Timo Jyrinki)
	* French translation updated (Éric Boumaour)
	* German translation updated (Jochen Kemnade, Björn Voigt)
	* Hebrew translation updated (Shalom Craimer)
	* Hungarian translation updated (Gabor Kelemen)
	* Macedonian translation updated (Арангел Ангов)
	* Norwegian Nynorsk translation updated (Yngve Spjeld Landro)
	* Romanian translation updated (Mişu Moldovan)
	* Russian translation updated (Dmitry Beloglazov)
	* Slovak translation updated (loptosko)
	* Slovenian translation updated (Martin Srebotnjak)
	* Spanish translation updated (Javier Fernández-Sanguino)
	* Swedish translation updated (Peter Hjalmarsson)

version 2.4.0
	* Arabic translation updated (Khaled Hosny)
	* Belarusian Latin translation updated (Ihar Hrachyshka)
	* Dutch translation updated (Daniël Heres)
	* Finnish translation updated (Timo Jyrinki)
	* French translation updated (Éric Boumaour)
	* German translation updated (Jochen Kemnade, Björn Voigt)
	* Greek translation updated (Bouklis Panos)
	* Hebrew translation updated (Shalom Craimer)
	* Norwegian Bokmål translation updated (Hallvard Glad, Espen Stefansen)
	* Norwegian Nynorsk translation updated (Yngve Spjeld Landro)
	* Polish translation updated (Emil Nowak)
	* Sinhala translation added (Danishka Navin)
	* Slovak translation updated (loptosko)
	* Slovenian translation updated (Martin Srebotnjak)
	* Spanish translation updated (Javier Fernández-Sanguino)
	* Vietnamese translation updated (Clytie Siddall)

version 2.3.1
	* German translation updated (Jochen Kemnade, Björn Voigt)

version 2.3.0
	* Afrikaans translation added (Friedel Wolff)
	* Belarusian Latin translation updated (Ihar Hrachyshka)
	* Catalan translation updated (Josep Puigdemont)
	* Chinese (Hong Kong) translation updated (Ambrose C. Li)
	* Chinese (Simplified) translation updated (Funda Wang)
	* Chinese (Traditional) translation updated (Ambrose C. Li)
	* Estonian translation updated (Ivar Smolin)
	* Finnish translation updated (Timo Jyrinki)
	* French translation updated (Éric Boumaour)
	* German translation updated (Jochen Kemnade, Björn Voigt)
	* Hebrew translation updated (Shalom Craimer)
	* Hungarian translation updated (Gabor Kelemen)
	* Indonesian translation updated (Rai S. Regawa)
	* Italian translation updated (Claudio Satriano)
	* Korean translation updated (Sushizang)
	* Norwegian Bokmål translation updated (Hallvard Glad)
	* Portuguese (Brazilian) translation updated (Mauricio de
	  L R Collares Neto)
	* Punjabi translation updated (Amanpreet Singh Alam)
	* Romanian translation updated (Mişu Moldovan)
	* Russian translation updated (Dmitry Beloglazov)
	* Slovak translation updated (loptosko)
	* Slovenian translation updated (Martin Srebotnjak)
	* Swedish translation updated (Peter Hjalmarsson)
	* Telugu translation updated (RKVS Raman)
	* Urdu translation added (RKVS Raman)

version 2.2.1
	* Arabic translation updated (Khaled Hosny)
	* Italian translation updated (Claudio Satriano)
	* Lao translation added (Anousak Souphavah)
	* Norwegian Bokmål translation updated (Espen Stefansen)
	* Slovenian translation updated (Martin Srebotnjak)
	* Serbian translation updated (Miloš Popović)

version 2.2.0
	* Basque win32 translation added (Mikel Pascual Aldabaldetreku)
	* Belarusian Latin translation added (Ihar Hrachyshka)
	* Czech translation updated (Miloslav Trmac)
	* English (British) translation updated (Luke Ross)
	* Estonian translation updated (Ivar Smolin)
	* Finnish translation updated (Timo Jyrinki)
	* French translation updated (Éric Boumaour)
	* German translation updated (Bjoern Voigt)
	* Hungarian translation updated (Gabor Kelemen)
	* Italian translation updated (Claudio Satriano)
	* Macedonian translation updated (Арангел Ангов)
	* Norwegian Nynorsk translation updated (Yngve Spjeld Landro)
	* Portuguese (Brazilian) translation updated (Mauricio de
	  L R Collares Neto)
	* Slovak translation updated (loptosko)
	* Slovenian translation updated (Martin Srebotnjak)
	* Spanish translation updated (Javier Fernandez-Sanguino Peña)
	* Turkish Translation updated (Serdar Soytetir)

version 2.1.1
	* Afrikaans translation added (Friedel Wolff)
	* Estonian translation updated (Ivar Smolin)
	* Finnish translation updated (Timo Jyrinki)
	* French translation updated (Éric Boumaour)
	* Galician translation updated (Frco. Javier Rial Rodríguez)
	* German translation updated (Bjoern Voigt)
	* Hebrew translation updated (Shalom Craimer)
	* Lithuanian translation updated (Laurynas Biveinis)
	* Macedonian translation updated (Арангел Ангов)
	* Norwegian Nynorsk translation updated (Yngve Spjeld Landro)
	* Persian win32 translation added (Elnaz Sarbar)
	* Polish translation updated (Emil Nowak)
	* Portuguese (Brazilian) translation updated (Mauricio de
	  L R Collares Neto)
	* Russian translation updated (Dmitry Beloglazov)
	* Slovak translation updated (loptosko)
	* Slovenian translation updated (Martin Srebotnjak)
	* Spanish translation updated (Javier Fernandez-Sanguino Peña)
	* Swedish translation updated (Peter Hjalmarsson)

version 2.1.0
	* Chinese (Traditional) translation updated (Ambrose C. Li)
	* Finnish translation updated (Timo Jyrinki)
	* French translation updated (Éric Boumaour)
	* Galician translation updated (Mar Castro)
	* German translation updated (Bjoern Voigt)
	* German win32 translation updated (Bjoern Voigt)
	* Hebrew translation updated (Shalom Craimer)
	* Italian translation updated (Claudio Satriano)
	* Japanese translation updated (Takeshi Aihana)
	* Korean translation updated (Sushizang)
	* Macedonian translation updated (Jovan Naumovski)
	* Norwegian Nynorsk translation updated (Yngve Spjeld Landro)
	* Portuguese (Brazilian) win32 translation updated (Mauricio de
	  L R Collares Neto)
	* Romanian translation updated (Mişu Moldovan)
	* Russian translation updated (Dmitry Beloglazov)
	* Slovenian translation updated (Martin Srebotnjak)
	* Spanish translation updated (Javier Fernandez-Sanguino Peña)
	* Swedish translation updated (Peter Hjalmarsson)
	* Swedish win32 translation updated (Peter Hjalmarsson)
	* Turkish Translation updated (Serdar Soytetir)
	* Valencian-Catalan translation added (Toni Hermoso Pulido)

version 2.0.2
	* Chinese (Traditional) translation updated (Ambrose C. Li)
	* English (British) translation updated (Luke Ross)
	* Finnish translation updated (Timo Jyrinki)
	* Lithuanian translation updated (Laurynas Biveinis)
	* Portuguese (Brazilian) translation updated (Mauricio de
	  L R Collares Neto)
	* Russian translation updated (Dmitry Beloglazov)
	* Slovenian translation updated (Martin Srebotnjak)
	* Slovenian win32 installer updated (Martin Srebotnjak)

version 2.0.1
	* Chinese (Hong Kong) translation added (Ambrose C. Li, Abel Cheung)
	* Chinese (Simplified) translation updated (Funda Wang)
	* Chinese (Traditional) translation updated (Ambrose C. Li)
	* Chinese (Traditional) win32 translation updated (Ambrose C. Li)
	* Finnish translation updated (Timo Jyrinki)
	* French translation updated (Éric Boumaour)
	* French win32 translation updated (Éric Boumaour)
	* German translation updated (Bjoern Voigt)
	* German win32 translation updated (Bjoern Voigt)
	* Greek translation added (snos Bouklis)
	* Hebrew translation updated (Shalom Craimer)
	* Hebrew win32 translation updated (Shalom Craimer)
	* Hungarian translation updated (Gabor Kelemen)
	* Hungarian win32 installer updated (Gabor Kelemen)
	* Macedonian translation updated (Арангел Ангов)
	* Portuguese (Brazilian) translation updated (Mauricio de
	  L R Collares Neto)
	* Punjabi translation updated (Amanpreet Singh Alam)
	* Russian translation updated (Dmitry Beloglazov)
	* Spanish translation updated (Javier Fernandez-Sanguino Peña)
	* Turkish Translation updated (Serdar Soytetir)

version 2.0.0 (5/3/2007):
	* Afrikaans translation added (Friedel Wolff)
	* Afrikaans win32 translation added (Friedel Wolff)
	* Albanian translation updated (Besnik Bleta)
	* Arabic translation added (Mohamed Magdy)
	* Bengali translation added (Indranil Das Gupta, Samia Nimatullah,
	  Tisa Nafisa and Jamil Ahmed)
	* Bosnian translation added (Lejla Hadzialic)
	* Bulgarian translation updated (Vladimir "Kaladan" Petkov)
	* Catalan translation updated (Josep Puigdemont)
	* Chinese (Simplified) translation updated (Funda Wang)
	* Chinese (Hong Kong) translation added (Paladin R. Liu, Ambrose C. Li)
	* Chinese (Traditional) translation updated (Paladin R. Liu, Ambrose C. Li)
	* Czech translation updated (Miloslav Trmac)
	* Danish translation updated (Morten (mbrix) Brix Pedersen,
	  Peter Bach)
	* Dutch translation updated (Roy Spliet, Vincent van Adrighem)
	* Dzongkha translation added (Wangmo Sherpa, Norbu, Jurmey Rabgay)
	* English (British) translation updated (Stu Tomlinson and Luke Ross)
	* English (Canadian) translation updated (Adam Weinberger)
	* Esperanto translation added (Stéphane Fillod)
	* Estonian translation updated (Ivar Smolin)
	* Euskera (Basque) translation added (Hizkuntza Politikarako
	  Sailburuordetza and Iñaki Larrañaga Murgoitio)
	* Finnish translation updated (Timo Jyrinki)
	* French translation updated (Éric Boumaour)
	* Galician translation updated (Ignacio Casal Quinteiro)
	* Galician win32 installer translation updated (Ignacio Casal Quinteiro)
	* Georgian translation updated (Ubuntu Georgian Translators Team)
	* German translation updated (Bjoern Voigt,Jochen Kemnade)
	* German win32 translation updated (Bjoern Voigt)
	* Greek translation added (Bouklis Panos)
	* Gujarati translation updated (Ankit Patel)
	* Hebrew translation updated (Shalom Craimer)
	* Hungarian translation updated (Gabor Kelemen)
	* Hungarian win32 installer updated (Gabor Kelemen)
	* Italian translation updated (Claudio Satriano)
	* Indonesian translation updated (Rai S. Regawa)
	* Japanese translation updated (Takeshi Aihana)
	* Kannada translation added (H P Nadig, Kannada Translation team)
	* Kurdish translation added (Erdal Ronahi and Amed Ç. Jiyan)
	* Kurdish win32 installer translation added (Erdal Ronahi)
	* Lithuanian translation updated (Andrius Štikonas, Laurynas Biveinis)
	* Lithuanian win32 translation added (Laurynas Biveinis)
	* Macedonian translation updated (Арангел Ангов)
	* Nepali translation added (Shyam Krishna Bal)
	* Norwegian Bokmål translation updated (Hallvard Glad)
	* Pashto translation added (Kashif Masood)
	* Persian translation added (Elnaz Sarbar, Meelad Zakaria, Roozbeh
	  Pournader)
	* Polish translation updated (Emil Nowak, and Paweł Godlewski)
	* Portuguese translation updated (Duarte Henriques)
	* Portuguese (Brazilian) translation updated (Rodrigo Torres,  Mauricio de
	  L R Collares Neto)
	* Punjabi translation updated (Amanpreet Singh Alam)
	* Romanian translation updated (Mişu Moldovan)
	* Russian translation updated (Dmitry Beloglazov)
	* Serbian translation updated (Nikola Kotur)
	* Slovak translation updated (Richard Golier, helix84,loptosko,Jozef Káčer)
	* Slovenian translation updated (Martin Srebotnjak)
	* Slovenian win32 translation updated (Martin Srebotnjak)
	* Spanish translation updated (Javier Fernandez-Sanguino Peña)
	* Spanish gaim.desktop translation updated (Javier Fernandez-Sanguino Peña)	
	* Swedish translation updated (Peter Hjalmarsson)
	* Tamil translation updated (Viveka Nathan K)
	* Telugu translation added (Mr. Subbaramaih)
	* Thai translation added (Isriya Paireepairit)
	* Turkish translation updated (Ahmet Alp BALKAN)
	* Ukrainian translation updated (Maxim V. Dziumanenko)
	* Valencian-Catalan translation added (Toni Hermoso Pulido,
	  Josep Puigdemont)

version 1.5.1:
	* Catalan win32 installer translation updated (Bernat López)
	* Galician translation added (Ignacio Casal Quinteiro)
	* Gujarati translation added (Ankit Patel)
	* Japanese win32 installer translation updated (KUROSAWA Takeshi)

version 1.5.0 (8/11/2005):
	* Catalan translation updated (Josep Puigdemont)
	* Chinese (Simplified) translation updated (Funda Wang)
	* Chinese (Traditional) translation updated (Ambrose C. Li)
	* Chinese (Traditional) win32 installer translation updated
	  (Encoding fixed) (Paladin R. Liu)
	* Chinese (Simplified) win32 installer translation updated
	  (Funda Wang)
	* Danish translation updated (Morten (mbrix) Brix Pedersen)
	* Dutch translation updated (Vincent van Adrighem)
	* Dutch win32 installer translation updated
	  (Vincent van Adrighem)
	* English (British) translation updated (Luke (lukeross) Ross)
	* Finnish translation updated (Arto Alakulju)
	* French translation updated (Éric Boumaour)
	* French win32 installer translation updated (Eric Boumaour)
	* German translation updated (Björn Voigt)
	* Hungarian translation updated (Gabor Kelemen)
	* Hungarian win32 installer translation updated (Gabor Kelemen)
	* Norwegian win32 installer translation updated
	  (Jørgen Vinne Iversen)
	* Russian translation updated (Dmitry Beloglazov)
	* Russian gaim.desktop translation updated (Dmitry Beloglazov)
	* Slovenian Translation updated (Martin Srebotnjak)
	* Slovenian win32 installer Translation updated (Martin Srebotnjak)
	* Slovak win32 installer translation updated (Dominik Balogh)
	* Swedish translation updated (Peter Hjalmarsson)
	* Xhosa translation added (Canonical Ltd)

version 1.4.0 (7/7/2005):
	* Catalan translation updated (Josep Puigdemont)
	* Chinese (Traditional) translation updated (Ambrose C. Li)
	* Chinese (Traditional) win32 installer translation updated
	  (Paladin R. Liu)
	* Danish translation updated (Morten (mbrix) Brix Pedersen)
	* Dutch translation updated (Vincent van Adrighem)
	* English (British) translation updated (Luke (lukeross) Ross)
	* Finnish translation updated (Arto Alakulju)
	* French translation updated (Éric Boumaour)
	* French win32 installer translation updated (Éric Boumaour)
	* German translation updated (Björn Voigt)
	* German win32 installer translation updated (Björn Voigt)
	* Hungarian translation updated (Gabor Kelemen)
	* Hungarian win32 installer translation updated (Gabor Kelemen)
	* Italian translation updated (Claudio Satriano)
	* Japanese translation updated (Takeshi Aihana)
	* Japanese gaim.desktop translation updated (Takeshi Aihana)
	* Norwegian (Nynorsk) translation added (Kurt-Rune Bergset)
	* Portuguese translation updated (Duarte Henriques)
	* Portuguese win32 installer translation updated (Duarte Henriques)
	* Portuguese (Brazilian) translation updated (Mauricio de Lemos
	  Rodrigues Collares Neto)
	* Portuguese (Brazilian) win32 installer translation updated
	  (Mauricio de Lemos Rodrigues Collares Neto)
	* Romanian translation updated (Misu Moldovan)
	* Romanian win32 installer translation updated (Misu Moldovan)
	* Romanian gaim.desktop translation updated (Misu Moldovan)
	* Russian translation updated (Dmitry Beloglazov)
	* Serbian translation updated (Danilo Segan)
	* Serbian Latin translation updated (Danilo Segan)
	* Slovenian translation updated (Martin Srebotnjak)
	* Slovenian win32 installer translation updated (Martin Srebotnjak)
	* Swedish translation updated (Peter Hjalmarsson)
	* Swedish win32 installer translation updated (Peter Hjalmarsson)
	* Ukrainian translation updated (Maxim V. Dziumanenko)

version 1.3.1 (6/9/2005):
	* Albanian gaim.desktop translation updated (Programe Shqip)
	* Catalan translation updated (Josep Puigdemont)
	* Catalan gaim.desktop translation updated (Josep Puigdemont)
	* Chinese (Simplified) translation updated (Funda Wang)
	* Chinese (Simplified) gaim.desktop translation updated (Funda Wang)
	* Chinese (Traditional) translation updated (Ambrose C. Li)
	* Chinese (Traditional) gaim.desktop translation updated (Paladin R. Liu)
	* Czech translation updated (Miloslav Trmac)
	* Czech gaim.desktop translation updated (Miloslav Trmac)
	* Danish translation updated (Morten (mbrix) Brix Pedersen)
	* Danish gaim.desktop translation updated (Morten Brix Pedersen)
	* English (British) translation updated (Luke (lukeross) Ross)
	* Estonian translation updated (Ivar Smolin)
	* French gaim.desktop translation updated (Éric Boumaour)
	* Hindi translation updated under new translator (Akash Mahajan)
	* Japanese gaim.desktop translation updated (Takeshi Aihana)
	* Norwegian Bokm<e5>l translation updated (Kyrre Ness Sjøbæk)
	* Portuguese gaim.desktop translation updated (Duarte Henriques)
	* Portuguese (Brazilian) translation updated (Mauricio de Lemos
	  Rodrigues Collares Neto)
	* Portuguese (Brazilian) gaim.desktop translation updated (Mauricio de
	  Lemos Rodrigues Collares Neto)
	* Punjabi translation added (Amanpreet Singh Alam)
	* Russian translation updated (Dmitry Beloglazov)
	* Slovenian translation updated (Martin Srebotnjak)
	* Spanish translation updated (Javier Fernandez-Sanguino Peña)
	* Spanish gaim.desktop translation updated (Javier Fernandez-Sanguino Peña)
	* Swedish translation updated (Peter Hjalmarsson)
	* Swedish gaim.desktop translation updated (Peter Hjalmarsson)

version 1.3.0 (5/10/2005):
	* Albanian translation updated (Programe Shqip)
	* Azerbaijani translation added (Metin Amiroff)
	* Catalan translation updated (Josep Puigdemont)
	* Chinese (Simplified) translation updated (Funda Wang)
	* Chinese (Traditional) translation updated (Ambrose C. Li)
	* Czech translation updated (Miloslav Trmac)
	* Danish translation updated (Morten (mbrix) Brix Pedersen)
	* Dutch translation updated (Vincent van Adrighem)
	* English (British) translation updated (Luke (lukeross) Ross)
	* Estonian translation updated. this was added last release but missed in
	  the changelog (Ivar Smolin)
	* Finnish translation updated (Arto Alakulju)
	* French translation updated (Eric Boumaour)
	* Georgian translation added (Temuri Doghonadze)
	* German Translation updated (Bjoern Voigt)
	* Hungarian translation for gaim.desktop file added (Laszlo Dvornik)
	* Italian translation update (Claudio Satriano)
	* Japanese translation updated (Takeshi Aihana)
	* Norwegian translation updated (Kyrre Ness Sjøbæk)
	* Portuguese translation updated (Duarte Serrano Goncalves Henriques)
	* Portuguese (Brazilian) translation updated (Mauricio de Lemos
	  Rodrigues Collares Neto)
	* Russian translation updated (Dmitry Beloglazov)
	* Serbian translation updated (Danilo Segan)
	* Serbian Latin translation updated (Danilo Segan)
	* Slovenian translation updated (Martin Srebotnjak)
	* Spanish translation updated (Javier Fernandez-Sanguino Peña)
	* Swedish translation updated (Peter Hjalmarsson)
	* Ukrainian translation updated (Maxim V. Dziumanenko)

version 1.2.1 (4/3/2005):
	* Bulgarian translation updated (Vladimir Petkov and Alexander Shopov)
	* Danish translation updated (Morten (mbrix) Brix Pedersen)
	* Norwegian translation updated under new translator. Moved from no.po to
	  nb.po (Kyrre Ness Sjøbæk)
	* Slovenian translation updated (Martin Srebotnjak)
	* Slovenian win32 installer translation updated (Martin Srebotnjak)

version 1.2.0 (3/17/2005):
	* Catalan translation updated (Josep Puigdemont)
	* Chinese (Simplified) translation updated (Funda Wang)
	* Chinese (Traditional) translation updated (Ambrose C. Li)
	* Danish translation updated (Morten (mbrix) Brix Pedersen)
	* Dutch translation updated (Vincent van Adrighem)
	* English (British) translation updated (Luke (lukeross) Ross)
	* English (Canadian) translation updated (Adam Weinberger)
	* French translation updated (Eric Boumaour)
	* German Translation updated (Bjoern Voigt)
	* Italian translation update (Claudio Satriano)
	* Japanese translation updated (Takeshi Aihana)
	* Portuguese translation updated (Duarte Serrano Goncalves Henriques)
	* Russian translation updated (Dmitry Beloglazov)
	* Slovenian translation updated (Martin Srebotnjak)
	* Spanish translation updated (Javier Fernandez-Sanguino Peña)
	* Swedish translation updated (Peter Hjalmarsson)
	* Ukrainian translation updated (Maxim V. Dziumanenko)
	* Dutch win32 installer translation updated (Vincent van Adrighem)
	* Slovenian win32 installer translation updated (Martin Srebotnjak)

version 1.1.4 (2/24/2005):
	* No changes

version 1.1.3 (2/17/2005):
	* Albanian translation updated (Programe Shqip)
	* Catalan translation updated (Josep Puigdemont)
	* Chinese (Simplified) translation updated (Funda Wang)
	* Chinese (Traditional) translation updated (Ambrose C. Li)
	* Danish translation updated (Morten (mbrix) Brix Pedersen)
	* English (British) translation updated (Luke (lukeross) Ross)
	* English (Canadian) translation updated (Adam Weinberger)
	* Finnish translation updated (Arto Alakulju)
	* German Translation updated (Bjoern Voigt)
	* Italian translation update (Claudio Satriano)
	* Japanese translation updated (Takeshi Aihana)
	* Lithuanian translation updated (Gediminas Čičinskas)
	* Portuguese (Brazilian) translation updated (Mauricio de Lemos
	  Rodrigues Collares Neto)
	* Russian translation updated (Dmitry Beloglazov)
	* Slovenian translation updated (Martin Srebotnjak)
	* Swedish translation updated (Peter Hjalmarsson)
	* Ukrainian translation updated (Maxim V. Dziumanenko)
	* German win32 installer translation updated (Bjoern Voigt)

version 1.1.2 (1/20/2005):
	* Albanian translation updated (Programe Shqip)
	* Catalan translation updated (Josep Puigdemont)
	* Chinese (Simplified) translation updated (Funda Wang)
	* Chinese (Traditional) translation updated (Ambrose C. Li)
	* Danish translation updated (Morten (mbrix) Brix Pedersen)
	* Dutch translation for gaim.desktop file (Vincent van Adrighem)
	* Dutch translation updated (Vincent van Adrighem)
	* English (Australian) translation updated (Peter (Bleeter) Lawler)
	* English (British) translation updated
	* English (Canadian) translation updated (Adam Weinberger)
	* Finnish translation updated (Arto Alakulju)
	* French translation updated (Eric Boumaour)
	* German Translation updated (Bjoern Voigt)
	* Italian translation update (Claudio Satriano)
	* Japanese translation updated (Takeshi Aihana)
	* Korean translation for gaim.desktop updated (Kyeong-uk Son)
	* Korean translation updated (Kyeong-uk Son)
	* Portuguese translation updated (Duarte Serrano Goncalves Henriques)
	* Portuguese (Brazilian) translation updated (Mauricio de Lemos
	  Rodrigues Collares Neto)
	* Russian translation updated (Dmitry Beloglazov)
	* Slovenian translation updated (Martin Srebotnjak)
	* Spanish translation updated (Javier Fernandez-Sanguino Peña)
	* Swedish translation updated (Peter Hjalmarsson)
	* Swedish win32 installer translation updated (Peter Hjalmarsson)

version 1.1.1 (12/28/2004):
	* Albanian translation added (Programe Shqip)
	* Burmese translation added (Minn Myat Soe)
	* Chinese (Simplified) translation updated (Funda Wang)
	* Chinese (Traditional) translation updated (Ambrose C. Li)
	* Danish translation updated (Morten (mbrix) Brix Pedersen)
	* Dutch translation updated (Vincent van Adrighem)
	* Finnish translation updated (Arto Alakulju)
	* French translation updated (Eric Boumaour)
	* German Translation updated (Bjoern Voigt)
	* Italian translation update (Claudio Satriano)
	* Japanese translation updated (Takeshi Aihana)
	* Portuguese translation updated (Duarte Serrano Goncalves Henriques)
	* Portuguese (Brazilian) translation updated (Mauricio de Lemos
	  Rodrigues Collares Neto)
	* Russian translation updated (Dmitry Beloglazov)
	* Slovenian translation updated (Martin Srebotnjak)
	* Spanish translation updated (Javier Fernandez-Sanguino Peña)
	* Swedish translation under new translator, and updated (Peter Hjalmarsson)
	* Turkish translation added (Onur Kucuktunc)
	* Ukrainian translation added (Maxim V. Dziumanenko)

version 1.1.0 (12/02/2004):
	* Catalan translation updated (Josep Puigdemont)
	* Chinese (Simplified) translation updated (Funda Wang)
	* Chinese (Traditional) translation updated (Ambrose C. Li & Paladin Liu)
	* Danish translation updated (Morten (mbrix) Brix Pedersen)
	* Dutch translation updated (Vincent van Adrighem)
	* English (British) translation updated (Luke (lukeross) Ross)
	* Finnish translation updated (Arto Alakulju)
	* French translation updated (Eric Boumaour)
	* German Translation updated (Bjoern Voigt)
	* Japanese translation updated (Takeshi Aihana)
	* Portuguese translation updated (Duarte Serrano Goncalves Henriques)
	* Russian translation updated (Dmitry Beloglazov)
	* Serbian translation updated (Danilo Segan)
	* Serbian Latin translation updated (Danilo Segan)
	* Slovenian translation updated (Martin Srebotnjak)
	* Spanish translation updated (Javier Fernandez-Sanguino Peña)
	* Swedish translation under new translator, and updated (Peter Hjalmarsson)
	* Turkish translation added (Onur Kucuktunc)

version 1.0.2 (10/19/2004):
	* Dutch translation updated (Vincent van Adrighem)

version 1.0.1 (10/07/2004):
	* Catalan translation under new translator, and updated (Josep Puigdemont)
	* Chinese (Simplified) translation updated (Funda Wang)
	* Chinese (Traditional) translation updated (Ambrose C. Li)
	* Dutch translation updated (Vincent van Adrighem)
	* French translation updated (Eric Boumaour)
	* German Translation updated (Bjoern Voigt)
	* Italian translation update (Claudio Satriano)
	* Romanian translation updated (Misu Moldovan)
	* Spanish translation updated (Javier Fernandez-Sanguino Peña)

version 1.0.0 (09/17/2004):
	* Chinese (Simplified) translation updated (Funda Wang)
	* Chinese (Traditional) translation updated (Ambrose C. Li)
	* Danish translation updated (Morten (mbrix) Brix Pedersen)
	* Dutch translation updated (Vincent van Adrighem)
	* English (Australian) translation added (Peter (Bleeter) Lawler)
	* English (British) translation updated (Luke (lukeross) Ross)
	* English (Canadian) translation updated (Adam Weinberger)
	* Finnish translation updated (Arto Alakulju)
	* French translation updated (Eric Boumaour)
	* German Translation updated (Bjoern Voigt)
	* Italian translation update (Claudio Satriano)
	* Japanese translation updated (Takeshi Aihana)
	* Polish translation updated (Emil Nowak)
	* Portuguese translation updated (Duarte Serrano Goncalves Henriques)
	* Portuguese (Brazilian) translation updated (Mauricio de Lemos
	  Rodrigues Collares Neto)
	* Romanian translation updated (Misu Moldovan)
	* Russian translation updated (Dmitry Beloglazov)
	* Serbian translation updated (Danilo Segan)
	* Serbian Latin translation updated (Danilo Segan)
	* Slovenian translation updated (Martin Srebotnjak)
	* Spanish translation updated (Javier Fernandez-Sanguino Peña)

version 0.82.1 (08/27/2004):
	* Finnish translation updated (Arto Alakulju)

version 0.82 (08/26/2004):
	* Chinese (Simplified) translation updated (Funda Wang)
	* Chinese (Traditional) translation updated (Ambrose C. Li)
	* Czech translation updated (Miloslav Trmac)
	* Danish translation updated (Morten Brix Pedersen (mbrix))
	* English (British) translation updated (Luke Ross (lukeross))
	* English (Canadian) translation updated (Adam Weinberger)
	* French translation updated (Eric Boumaour)
	* German Translation updated (Bjoern Voigt)
	* Italian translation update (Claudio Satriano)
	* Japanese translation updated (Takeshi Aihana)
	* Lithuanian translation updated (Gediminas #i#inskas)
	* Portuguese (Brazilian) translation updated (Mauricio de Lemos
	  Rodrigues Collares Neto)
	* Romanian translation updated (Misu Moldovan)
	* Russian translation updated (Dmitry Beloglazov)
	* Slovenian translation updated (Martin Srebotnjak)
	* Spanish translation updated (Javier Fernandez-Sanguino Pena)
	* gaim.desktop updated for Danish translation (Morten Brix Pedersen)
	* gaim.desktop updated for Slovenian translation (Martin Srebotnjak)

version 0.81 (08/05/2004):
	* Chinese (Simplified) translation updated (Funda Wang)
	* Chinese (Traditional) translation updated (Ambrose C. Li)
	* Czech translation updated (Miloslav Trmac)
	* Danish translation updated (Morten Brix Pedersen (mbrix))
	* English (British) translation updated (Luke Ross (lukeross))
	* English (Canadian) translation updated (Adam Weinberger)
	* Finnish translation updated (Arto Alakulju)
	* French translation updated (Eric Boumaour)
	* German Translation updated (Bjoern Voigt)
	* Italian translation update (Claudio Satriano)
	* Japanese translation updated (Takeshi Aihana)
	* Polish translation updated (Emil Nowak)
	* Portuguese translation updated (Duarte Serrano Goncalves Henriques)
	* Portuguese (Brazilian) translation updated (Mauricio de Lemos
	  Rodrigues Collares Neto)
	* Romanian translation updated (Misu Moldovan)
	* Russian translation updated (Dmitry Beloglazov)
	* Slovenian translation updated (Martin Srebotnjak)
	* Spanish translation updated (Javier Fernandez-Sanguino Pena)

version 0.80 (07/15/2004):
	* Chinese (Simplified) translation updated (Funda Wang)
	* Chinese (Traditional) translation updated (Ambrose C. Li)
	* Czech translation updated (Miloslav Trmac)
	* Dutch translation updated (Vincent van Adrighem)
	* English (British) translation updated (Luke Ross (lukeross))
	* English (Canadian) translation updated (Adam Weinberger)
	* French translation updated (Eric Boumaour)
	* German Translation updated (Bjoern Voigt)
	* Italian translation update (Claudio Satriano)
	* Japanese translation updated (Takeshi Aihana)
	* Lithuanian translation added (Gediminas Čičinskas)
	* Polish translation updated (Emil Nowak)
	* Portuguese translation updated (Duarte Serrano Goncalves Henriques)
	* Portuguese (Brazilian) translation updated (Mauricio de Lemos
	  Rodrigues Collares Neto)
	* Romanian translation updated (Misu Moldovan)
	* Russian translation updated (Dmitry Beloglazov)
	* Spanish translation updated (Javier Fernandez-Sanguino Pena)

version 0.79 (06/24/2004)
	* Chinese (Simplified) translation updated (Funda Wang)
	* Chinese (Traditional) translation updated (Ambrose C. Li, Paladin R.
	  Liu)
	* Czech translation updated (Miloslav Trmac)
	* Danish translation updated (Morten Brix Pedersen (mbrix))
	* English (British) translation updated (Luke Ross (lukeross))
	* English (Canadian) translation updated (Adam Weinberger)
	* Finnish translation updated (Arto Alakulju)
	* French translation updated (Eric Boumaour)
	* German Translation updated (Bjoern Voigt)
	* Italian translation update (Claudio Satriano)
	* Polish translation updated (Emil Nowak)
	* Portuguese translation updated (Duarte Serrano Goncalves Henriques)
	* Portuguese (Brazilian) translation updated (Mauricio de Lemos
	  Rodrigues Collares Neto)
	* Russian translation updated (Dmitry Beloglazov)
	* gaim.desktop updated for Danish translation (Morten Brix Pedersen
	  (mbrix))
	* gaim.desktop updated for French translation (Eric Boumaour)
	* gaim.desktop updated for German translation (Bjoern Voigt)
	* gaim.desktop updated for Italian translation (Claudio Satriano)
	* gaim.desktop updated for Polish translation (Emil Nowak)
	* gaim.desktop updated for Portuguese translation (Duarte Serrano
	  Goncalves Henriques)
	* gaim.desktop updated for Portuguese (Brazilian) translation (Mauricio
	  de Lemos Rodrigues Collares Neto)

version 0.78 (05/30/2004):
	* Bulgarian translation updated (Alexander Shopov)
	* Chinese (Simplified) translation updated (Funda Wang)
	* Chinese (Traditional) translation updated (Ambrose C. Li)
	* Czech translation updated (Miloslav Trmac)
	* Danish translation updated (Morten Brix Pedersen (mbrix))
	* English (British) translation updated (Luke Ross (lukeross))
	* English (Canadian) translation added (Adam Weinberger)
	* Finnish translation updated (Arto Alakulju)
	* French translation updated (Eric Boumaour)
	* German Translation updated (Bjoern Voigt)
	* Italian translation update (Claudio Satriano)
	* Korean translation updated (Kyung-uk)
	* Portuguese translation updated (Duarte Serrano Goncalves Henriques)
	* Portuguese (Brazilian) translation updated (Mauricio de Lemos
	  Rodrigues Collares Neto)
	* Romanian translation updated (Misu Moldovan)
	* Slovenian translation added (Matjaz Horvat)

version 0.77 (04/22/2004):
	* Chinese (Simplified) translation updated (Funda Wang)
	* Chinese (Traditional) translation updated (Ambrose C. Li, Paladin R.
	  Liu)
	* Czech translation updated (Miloslav Trmac)
	* Danish translation updated (Morten Brix Pedersen (mbrix))
	* Dutch translation updated (Vincent van Adrighem)
	* English (British) translation updated (Luke Ross (lukeross))
	* Finnish translation updated (Arto Alakulju)
	* French translation updated (Eric Boumaour)
	* German Translation updated (Bjoern Voigt)
	* Italian translation updated (Claudio Satriano)
	* Macedonian translation added (Tomislav Markovski)
	* Polish translation updated (Emil Nowak)
	* Portuguese translation updated (Duarte Serrano Goncalves Henriques)
	* Portuguese (Brazilian) translation updated (Mauricio de Lemos
	  Rodrigues Collares Neto)
	* Hebrew translation updated (Pavel (cyberkm) Bibergal)
	* Hindi translation updated (Ravi Shrivastava)

version 0.76 (04/01/2004):
	* Catalan translation updated (Xan (DXpublica))
	* Chinese (Simplified) translation updated (Funda Wang)
	* Danish translation updated (Morten Brix Pedersen (mbrix))
	* Dutch translation updated (Vincent van Adrighem)
	* English (British) translation updated (Luke Ross (lukeross))
	* Finnish translation updated (Arto Alakulju)
	* French translation updated (Eric Boumaour and Sebastien Francois)
	* German Translation updated (Bjoern Voigt)
	* Hebrew translation had 1 character removed (Ambrose C. LI)
	* Italian translation updated (Claudio Satriano)
	* Portuguese translation updated (Duarte Serrano Goncalves Henriques)
	* Portuguese (Brazilian) translation updated (Mauricio de Lemos
	  Rodrigues Collares Neto)
	* Romanian translation updated (Misu Moldovan)
	* Russian translation updated (Alexandre Prokoudine)
	* Spanish translation updated (Javier Fernandez-Sanguino Pena and
	  Francisco Javier F. Serrador)
	* Swedish translation updated (Tore Lundqvist (luntor))

version 0.75 (01/09/2004):
	* Catalan translation updated (Xan (DXpublica))
	* Chinese (Simplified) translation updated (Funda Wang)
	* Chinese (Traditional) translation updated (Ambrose C. Li)
	* Czech translation updated (Stanislav Brabec, Miloslav Trmac)
	* Danish translation updated (Morten Brix Pedersen (mbrix))
	* English (British) translation re-added (Luke Ross (lukeross))
	* Finnish translation updated (Arto Alakulju)
	* French translation updated (Eric Boumaour)
	* German translation updated (Bjoern Voigt)
	* Italian translation updated (Claudio Satriano)
	* Japanese translation updated (Ambrose Li)
	* Portuguese (Brazilian) translation updated (Mauricio de Lemos
	  Rodrigues Collares Neto)
	* Romanian translation updated (Misu Moldovan (dumol))
	* Serbian translation updated (Danilo Segan)
	* Serbian Latin translation updated (Danilo Segan)
	* Swedish translation updated (Tore Lundqvist (luntor))
	* Vietnamese translation updated (T.M.Thanh)

version 0.74 (11/25/2003):
	* Vietnamese translation added (T.M.Thanh)

version 0.73 (11/21/2003):
	* Chinese (Simplified) translation updated (Funda Wang)
	* Chinese (Traditional) translation updated (Ambrose C. Li)
	* Danish translation updated (Morten Brix Pedersen (mbrix))
	* Finnish translation updated (Arto Alakulju)
	* French translation updated (Eric Boumaour)
	* German translation updated (Bjoern Voigt)
	* Hindi trnaslation updated (Ravi (raviratlami))
	* Italian translation updated (Claudio Satriano)
	* Norwegian translation updated (Petter Johan Olsen)
	* Polish translation updated (Emil Nowak)
	* Serbian Latin translation updated (Danilo Segan)
	* Swedish translation updated (Tore Lundqvist (luntor))

version 0.72 (10/31/2003):
	* Chinese (Simplified) translation updated (Funda Wang)
	* Chinese (Traditional) translation updated (Ambrose C. Li)
	* Czech translation updated (Stanislav Brabec, Miloslav Trmac)
	* Danish translation updated (Morten Brix Pedersen (mbrix))
	* Dutch translation updated (Vincent van Adrighem)
	* Finnish translation updated (Arto Alakulju)
	* French translation updated (Eric Boumaour)
	* German translation updated (Bjoern Voigt)
	* Italian translation updated (Claudio Satriano)
	* Korean translation updated (Kyung-uk)
	* Portuguese (Portugal) updated (Duarte Henriques)
	* Romanian translation updated (Misu Moldovan)
	* Russian translation updated (Alexandre Prokoudine)
	* Serbian translation updated (Danilo Segan)
	* Serbian Latin translation updated (Danilo Segan)
	* Spanish translation updated (Javier Fernandez-Sanguino Pena)
	* Swedish translation updated (Tore Lundqvist (luntor))

version 0.71 (10/09/2003):
	* Chinese (Simplified) translation updated (Funda Wang)
	* Chinese (Traditional) translation updated (Ambrose C. Li)
	* Czech translation updated (Miloslav Trmac)
	* Danish translation updated (Morten Brix Pedersen (mbrix))
	* Finnish translation updated (Ambrose C. LI (acli))
	* French translation updated (Eric Boumaour)
	* Italian translation updated (Claudio Satriano)
	* German translation updated (Christian Weyer, Bjoern Voigt)
	* Serbian translation updated (Danilo Segan)
	* Serbian Latin translation updated (Danilo Segan)
	* Swedish translation updated (Tore Lundqvist (luntor))

version 0.70 (09/28/2003):
	* Chinese (Traditional) translation updated (Ambrose C. Li)
	* Portuguese (Portugal) translation updated (Duarte Henriques)

version 0.69 (09/24/2003):
	* Chinese (Simplified) translation updated (Funda Wang)
	* Chinese (Traditional) translation updated (Ambrose C. Li, Paladin R.
	  Liu (prliu))
	* Czech translation updated (Miloslav Trmac)
	* Danish translation updated (Morten Brix Pedersen (mbrix))
	* Dutch translation updated (Vincent van Adrighem)
	* Finnish translation updated (Ambrose C. LI (acli))
	* French translation updated (Eric Boumaour)
	* German translation updated (Bjoern Voigt)
	* Italian translation updated (Luca Beltrame, Claudio Satriano)
	* Korean translation updated (Kyung-uk Son)
	* Polish translation updated (Przemysław Sułek, Krzysztof, and Emil)
	* Portuguese (Brazilian) translation updated (Mauricio de Lemos
	  Rodrigues Collares Neto)
	* Portuguese (Portugal) added (Duarte Henriques)
	* Romanian translation updated (Misu Moldovan (dumol))
	* Russian translation updated (Alexandre Prokoudine)
	* Serbian translation updated (Danilo Segan)
	* Serbian Latin translation updated (Danilo Segan)
	* Spanish translation updated (Javier Fern?ndez-Sanguino Pe?a)
	* Swedish translation updated (Tore Lundqvist (luntor))

version 0.68 (09/01/2003):
	* Catalan translation updated (Robert Millan)
	* Chinese (Simplified) translation updated (Funda Wang)
	* Chinese (Traditional) translation updated (Ambrose C. Li)
	* Danish translation updated (Morten Brix Pedersen (mbrix))
	* Finnish translation updated (Ambrose C. LI (acli))
	* German translation updated (Bjoern Voigt)
	* Portuguese (Brazilian) translation updated (Mauricio de Lemos
	  Rodrigues Collares Neto)
	* Norwegian translation updated (Petter Johan Olsen)
	* Romanian translation updated (Misu Moldovan (dumol))
	* Serbian translation updated (Danilo Segan)
	* Serbian Latin translation updated (Danilo Segan)
	* Swedish translation updated (Tore Lundqvist (luntor))

version 0.67 (08/14/2003):
	* British English "translation" updated (Sam Halliday)
	* Chinese (Simplified) translation updated (Funda Wang)
	* Chinese (Traditional) translation updated (Ambrose C. Li)
	* Danish translation updated (Morten Brix Pedersen)
	* Dutch translation updated (Vincent van Adrighem)
	* French translation updated (Eric Boumaour)
	* German translation updated (Bjoern Voigt)
	* Hindi translation added (Guntupalli Karunakar)
	* Hungarian translation updated (Zoltan Sutto)
	* Italian translation updated (Luca Beltrame, Claudio Satriano)
	* Portuguese (Brazilian) translation updated (Mauricio de Lemos
	  Rodrigues Collares Neto)
	* Romanian translation updated (Misu Moldovan (dumol))
	* Serbian translation updated (Danilo Segan)
	* Spanish translation updated (Javier Fernandez-Sanguino Pena)

version 0.66 (07/18/2003):
	* Italian translation updated (Claudio Satriano)
	* British English "translation" added (Sam Halliday)
	* Updated  Portuguese (Brazilian) translation
	  (Mauricio de Lemos Rodrigues Collares Neto)
	* Updated Czech translation (Miloslav Trmac)

version 0.65 (07/16/2003):
	* French translation updated (Eric (Zongo) Boumaour)
	* Portuguese (Brazilian) translation added (Mauricio de Lemos Rodrigues
	  Collares Neto)
	* Korean translation updated (Kyung-uk Son)
	* Japanese translation updated (Junichi Uekawa)
	* Hebrew translation added (Pavel Bibergal)
	* Russian translation updated (Dzmitry Chekmarou)
	* Danish translation updated (Morten Brix Pedersen)
	* Hungarian translation updated (Zoltan Sutto)
	* Italian translation updated (Claudio Satriano)
	* Chinese (Simplified) translation updated (Funda Wang)
	* Chinese (Traditional) translation updated (Ambrose C. Li)

version 0.64 (05/29/2003):

version 0.63 (05/16/2003):

version 0.62 (04/23/2003):
	* Updated a number of translations. Thanks to everyone who submitted
	  a translation update.

version 0.61 (04/07/2003):

version 0.60 (04/04/2003): 
	* French translation updated. (Thanks, Stephane Wirtel,
	  Sebastian Carpe, and David Odin)
	* Polish translation updated. (Thanks, Przemyslaw Sulek)
	* Finnish translation updated. (Thanks, Tero Kuusela)
	* Spanish translation updated. (Thanks, Lars Goldschlager,
	  Nicolas Lichtmaier) 
	* Traditional Chinese translation updated. (Thanks, Paladin Liu)
	* Japanese translation updated. (Thanks, Junichi Uekawa)
	* Korean translation updated. (Thanks, A Lee)
	* Romanian translation added. (Thanks, Misu Moldovan)
	* Many other translation patches from many people merged in.

version 0.59 (06/24/2002):
	* Hungarian translation added (Thanks, Sutto Zoltan)
	* Swedish translation updated (Thanks, Christian Rose)
	* Spanish translation updated (Thanks, Alex)
	* Traditional Chinese translation updated (Thanks, Paladin Liu)
	* Czech translation added (Thanks, Honza)
	* Polish translation updated (Thanks Przemyslaw Sulek)

version 0.58 (05/13/2002):
	* Bulgarian translation added (Thanks, Igel Itzo)
	* Traditional Chinese  translation added (Thanks, Paladin Liu)

version 0.57 (04/25/2002):
	* Polish translation updated (Thanks Przemyslaw Sulek)
	* Danish translation added (Thanks, Sarauw Hansen)
	* Finnish translation update (Thanks, Tero Kuusela)
	* Japanese translation added (Thanks, Ryosuke Kutsuna)
	* Jabber improvements (Thanks, Nathan Walp)

version 0.56 (04/11/2002):
	* German translation update (Thanks Karsten Weiss)
	* Russian Translation Updated (thanks Grigory Bakunov)

version 0.55 (03/29/2002):
	* Updated Dutch translation
	* Updated Polish Translation (Thanks Przemyslaw Sulek)
	* Updated Spanish Translation (Thanks Amaya)
	* Updated French translation
	* Updated Finnish translation (Thanks Tero Kuusela)

version 0.54 (03/14/2002):
	* Italian translation added

version 0.53 (02/28/2002):
	* Updated Polish Translation (thanks Przemyslaw Sulek)
	* Slovak translation added (Thanks Daniel Rezny)

version 0.52 (02/17/2002):
	* Updated Polish Translation (thanks Przemyslaw Sulek)
	* Updated Simplified Chinese Translation (Thanks Rocky S. Lee)
	* Updated German Translation (Thanks Karsten Weiss)

version 0.51 (01/24/2002):
	* Finnish translation added (Thanks Tero Kuusela)
	* Updated French Translation (Thanks sebfrance)

version 0.50 (12/14/2001):
	* Updated polish translation (Thanks Przemyslaw Sulek)
	* Added swedish translation (Thanks Christian Rose)

version 0.49 (11/29/2001):
	* Updated Russian translation (thanks Grigory Bakunov)
	* Updated Korean translation (thanks Ho-seok Lee, also for
	  resized ICQ icons)
	* Updated Dutch translation (thanks Floris Eshuis)

version 0.48 (11/18/2001):

version 0.47 (11/01/2001):
	* Added Dutch translation
	* Updated Korean translation

version 0.46 (10/18/2001):
	* Updated Korean translation

version 0.45 (10/04/2001):
	* New Translation: Polish translation by Przemysaw Suek

version 0.44 (09/20/2001):

version 0.43 (09/06/2001):
	* Updated German Translation (thanks Daniel Seifert)

version 0.11.0-pre15 (08/28/2001):
	* Added Russian Translation
	* Updated French Translation (thanks sebfrance)

version 0.11.0-pre14 (06/17/2001):
	* Updated the German translation (Thanks, Dominik)

version 0.11.0-pre13 (06/06/2001):

version 0.11.0-pre12 (05/29/2001):

version 0.11.0-pre11 (04/30/2001):

version 0.11.0-pre10 (04/13/2001):

version 0.11.0-pre9 (03/26/2001):

version 0.11.0-pre8 (03/23/2001):

version 0.11.0-pre7 (03/16/2001):

version 0.11.0-pre6 (03/06/2001):

version 0.11.0-pre5 (02/26/2001):

version 0.11.0-pre4:

version 0.11.0-pre3 (12/15/2000):

version 0.11.0-pre2 (12/04/2000):

version 0.11.0-pre1 (12/03/2000):

version 0.10.3 (10/09/2000):

version 0.10.2 (10/07/2000):

version 0.10.1 (09/15/2000):

version 0.10.0 (09/11/2000): 

version 0.9.20 (07/14/2000):
	* French (fr), Spanish (es), Simplified Chinese (zh_CN), Korean (kr)
	  translations added 

version 0.9.19 (06/09/2000):

version 0.9.18 (06/02/2000):

version 0.9.17 (05/31/2000):

version 0.9.16 (05/31/2000):

version 0.9.15 (05/06/2000):

version 0.9.14 (04/24/2000):

version 0.9.13 (03/27/2000):

version 0.9.12 (03/25/2000):

version 0.9.11 (03/22/2000):

version 0.9.10 (11/03/1999):

version 0.9.9  (10/31/1999):

version 0.9.8  (10/04/1999):

version 0.9.7  (08/08/1999):

version 0.9.6  (08/01/1999):

version 0.9.5  (07/25/1999):

version 0.8.0  (04/31/1999):<|MERGE_RESOLUTION|>--- conflicted
+++ resolved
@@ -1,8 +1,7 @@
 Pidgin and Finch: The Pimpin' Penguin IM Clients That're Good for the Soul
 
-<<<<<<< HEAD
 version 2.7.0
-=======
+
 version 2.6.2
 	* Afrikaans translation updated (Friedel Wolff)
 	* Albanian translation updated (Besnik Bleta)
@@ -23,7 +22,6 @@
 	* Romanian translation updated (Mişu Moldovan and Andrei Popescu)
 	* Slovak translation updated (loptosko)
 	* Slovenian translation updated (Martin Srebotnjak)
->>>>>>> 9ee8dcf7
 
 version 2.6.1
 	* No changes
