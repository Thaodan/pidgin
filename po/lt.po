--- conflicted
+++ resolved
@@ -721,16 +721,11 @@
 msgstr "Pristabdyti"
 
 #, c-format
-<<<<<<< HEAD
-msgid "File Transfers - %d%% of %d files"
-msgstr "Failų perdavimai – %d%% iš %d"
-=======
 msgid "File Transfers - %d%% of %d file"
 msgid_plural "File Transfers - %d%% of %d files"
 msgstr[0] "Failų perdavimai – %d%% iš %d failo"
 msgstr[1] "Failų perdavimai – %d%% iš %d failų"
 msgstr[2] "Failų perdavimai – %d%% iš %d failų"
->>>>>>> 01d721e3
 
 #. Create the window.
 msgid "File Transfers"
@@ -2857,11 +2852,7 @@
 msgid "Last name"
 msgstr "Pavardė"
 
-<<<<<<< HEAD
-msgid "E-Mail"
-=======
 msgid "Email"
->>>>>>> 01d721e3
 msgstr "El. paštas"
 
 msgid "AIM Account"
@@ -2886,12 +2877,6 @@
 msgid "Purple Person"
 msgstr "(nežinomas vardas)"
 
-<<<<<<< HEAD
-msgid "E-mail"
-msgstr "El. paštas"
-
-=======
->>>>>>> 01d721e3
 msgid "Bonjour"
 msgstr "Bonjour"
 
@@ -3276,16 +3261,11 @@
 msgstr "Bloga būsena"
 
 #, c-format
-<<<<<<< HEAD
-msgid "Ban on %s by %s, set %ld seconds ago"
-msgstr "Vartotojui %s uždraudė prisijungti %s prieš %ld sekundžių"
-=======
 msgid "Ban on %s by %s, set %ld second ago"
 msgid_plural "Ban on %s by %s, set %ld seconds ago"
 msgstr[0] "Vartotojui %s uždraudė prisijungti %s prieš %ld sekundę"
 msgstr[1] "Vartotojui %s uždraudė prisijungti %s prieš %ld sekundes"
 msgstr[2] "Vartotojui %s uždraudė prisijungti %s prieš %ld sekundžių"
->>>>>>> 01d721e3
 
 #, c-format
 msgid "Ban on %s"
@@ -4004,11 +3984,7 @@
 msgid "Fill in one or more fields to search for any matching XMPP users."
 msgstr "Užpildykite vieną ar daugiau laukų XMPP vartotojų paieškai."
 
-<<<<<<< HEAD
-msgid "E-Mail Address"
-=======
 msgid "Email Address"
->>>>>>> 01d721e3
 msgstr "El. pašto adresas"
 
 msgid "Search for XMPP users"
@@ -4745,11 +4721,7 @@
 msgid "Syntax Error (probably a client bug)"
 msgstr "Sintaksės klaida (greičiausiai Gaim riktas)"
 
-<<<<<<< HEAD
-msgid "Invalid e-mail address"
-=======
 msgid "Invalid email address"
->>>>>>> 01d721e3
 msgstr "Neteisingas el. pašto adresas"
 
 msgid "User does not exist"
@@ -5110,11 +5082,7 @@
 msgstr "Namų faksas"
 
 # Ar čia turima omeny „Mr.“, „Ms.“, „Dr.“ ???
-<<<<<<< HEAD
-msgid "Personal E-Mail"
-=======
 msgid "Personal Email"
->>>>>>> 01d721e3
 msgstr "Asmeninis el. pašto adresas"
 
 # Ar čia turima omeny „Mr.“, „Ms.“, „Dr.“ ???
@@ -5158,11 +5126,7 @@
 msgid "Work Fax"
 msgstr "Darbo faksas"
 
-<<<<<<< HEAD
-msgid "Work E-Mail"
-=======
 msgid "Work Email"
->>>>>>> 01d721e3
 msgstr "Darbo el. pašto adresas"
 
 msgid "Work IM"
@@ -5481,16 +5445,11 @@
 msgstr "Prisijungiama"
 
 #, c-format
-<<<<<<< HEAD
-msgid "Connection to server lost (no data received within %d seconds)"
-msgstr "Nutrūko ryšys su serveriu (negauta jokių duomenų per %d sekundžių)"
-=======
 msgid "Connection to server lost (no data received within %d second)"
 msgid_plural "Connection to server lost (no data received within %d seconds)"
 msgstr[0] "Nutrūko ryšys su serveriu (negauta jokių duomenų per %d sekundę)"
 msgstr[1] "Nutrūko ryšys su serveriu (negauta jokių duomenų per %d sekundes)"
 msgstr[2] "Nutrūko ryšys su serveriu (negauta jokių duomenų per %d sekundžių)"
->>>>>>> 01d721e3
 
 #. Can't write _()'d strings in array initializers. Workaround.
 msgid "New mail messages"
@@ -5588,11 +5547,6 @@
 
 #, c-format
 msgid ""
-<<<<<<< HEAD
-"%d buddies were added or updated from the server (including buddies already "
-"on the server-side list)"
-msgstr ""
-=======
 "%d buddy was added or updated from the server (including buddies already on "
 "the server-side list)"
 msgid_plural ""
@@ -5605,7 +5559,6 @@
 "%d bičiuliai buvo pridėti ar atnaujinti iš serverio (įskaitant ir bičiulius, "
 "jau esančius serverio sąraše)"
 msgstr[2] ""
->>>>>>> 01d721e3
 "%d bičiulių buvo pridėta ar atnaujinta iš serverio (įskaitant ir bičiulius, "
 "jau esančius serverio sąraše)"
 
@@ -6557,11 +6510,7 @@
 
 #, c-format
 msgid ""
-<<<<<<< HEAD
-"You have received an ICQ e-mail from %s [%s]\n"
-=======
 "You have received an ICQ email from %s [%s]\n"
->>>>>>> 01d721e3
 "\n"
 "Message is:\n"
 "%s"
@@ -6730,19 +6679,11 @@
 msgstr[2] "Tolesni naudotojų vardai yra susieti su %s"
 
 #, c-format
-<<<<<<< HEAD
-msgid "No results found for e-mail address %s"
-msgstr "Pagal el. pašto adresą %s jokių rezultatų nerasta"
-
-#, c-format
-msgid "You should receive an e-mail asking to confirm %s."
-=======
 msgid "No results found for email address %s"
 msgstr "Pagal el. pašto adresą %s jokių rezultatų nerasta"
 
 #, c-format
 msgid "You should receive an email asking to confirm %s."
->>>>>>> 01d721e3
 msgstr "Jūs turėtumėte gauti el. laišką, prašantį patvirtinti %s."
 
 msgid "Account Confirmation Requested"
@@ -6772,11 +6713,7 @@
 
 #, c-format
 msgid ""
-<<<<<<< HEAD
-"Error 0x%04x: Unable to change e-mail address because there is already a "
-=======
 "Error 0x%04x: Unable to change email address because there is already a "
->>>>>>> 01d721e3
 "request pending for this username."
 msgstr ""
 "Klaida 0x%04x: neįmanoma pakeisti el. pašto adreso, kadangi šiuo metu laukia "
@@ -6784,11 +6721,7 @@
 
 #, c-format
 msgid ""
-<<<<<<< HEAD
-"Error 0x%04x: Unable to change e-mail address because the given address has "
-=======
 "Error 0x%04x: Unable to change email address because the given address has "
->>>>>>> 01d721e3
 "too many usernames associated with it."
 msgstr ""
 "Klaida 0x%04x: neįmanoma pakeisti el. pašto adreso, kadangi duotas adresas "
@@ -6796,11 +6729,7 @@
 
 #, c-format
 msgid ""
-<<<<<<< HEAD
-"Error 0x%04x: Unable to change e-mail address because the given address is "
-=======
 "Error 0x%04x: Unable to change email address because the given address is "
->>>>>>> 01d721e3
 "invalid."
 msgstr ""
 "Klaida 0x%04x: neįmanoma pakeisti el. pašto adreso, kadangi duotas adresas "
@@ -6814,11 +6743,7 @@
 msgstr "Abonento informacijos keitimo klaida"
 
 #, c-format
-<<<<<<< HEAD
-msgid "The e-mail address for %s is %s"
-=======
 msgid "The email address for %s is %s"
->>>>>>> 01d721e3
 msgstr "Vartotojo %s el. pašto adresas yra %s"
 
 msgid "Account Info"
@@ -7046,15 +6971,6 @@
 "spragtelėdamas dešiniuoju klavišu ant jų ir pasirinkdamas „Iš naujo "
 "paprašyti prieigos teisės“."
 
-<<<<<<< HEAD
-msgid "Find Buddy by E-Mail"
-msgstr "Surasti bičiulį pagal el. pašto adresą"
-
-msgid "Search for a buddy by e-mail address"
-msgstr "Ieškoti bičiulio pagal el. pašto adresą"
-
-msgid "Type the e-mail address of the buddy you are searching for."
-=======
 msgid "Find Buddy by Email"
 msgstr "Surasti bičiulį pagal el. pašto adresą"
 
@@ -7062,7 +6978,6 @@
 msgstr "Ieškoti bičiulio pagal el. pašto adresą"
 
 msgid "Type the email address of the buddy you are searching for."
->>>>>>> 01d721e3
 msgstr "Įveskite bičiulio, kurio ieškote, el. pašto adresą."
 
 msgid "_Search"
@@ -7085,27 +7000,16 @@
 msgid "Confirm Account"
 msgstr "Patvirtinti abonentą"
 
-<<<<<<< HEAD
-msgid "Display Currently Registered E-Mail Address"
-msgstr "Parodyti šiuo metu registruotą el. pašto adresą"
-
-msgid "Change Currently Registered E-Mail Address..."
-=======
 msgid "Display Currently Registered Email Address"
 msgstr "Parodyti šiuo metu registruotą el. pašto adresą"
 
 msgid "Change Currently Registered Email Address..."
->>>>>>> 01d721e3
 msgstr "Pakeisti šiuo metu registruotą el. pašto adresą..."
 
 msgid "Show Buddies Awaiting Authorization"
 msgstr "Parodyti bičiulius, laukiančius prieigos suteikimo"
 
-<<<<<<< HEAD
-msgid "Search for Buddy by E-Mail Address..."
-=======
 msgid "Search for Buddy by Email Address..."
->>>>>>> 01d721e3
 msgstr "Ieškoti bičiulio pagal el. pašto adresą..."
 
 msgid "Search for Buddy by Information"
@@ -7171,12 +7075,6 @@
 msgid "College"
 msgstr "Koledžas"
 
-<<<<<<< HEAD
-msgid "Email"
-msgstr "El. paštas"
-
-=======
->>>>>>> 01d721e3
 msgid "Zipcode"
 msgstr "Pašto kodas"
 
@@ -8961,11 +8859,7 @@
 msgstr "Vartotojo vardas: \t%s\n"
 
 #, c-format
-<<<<<<< HEAD
-msgid "E-Mail: \t\t%s\n"
-=======
 msgid "Email: \t\t%s\n"
->>>>>>> 01d721e3
 msgstr "El. paštas: \t\t%s\n"
 
 #, c-format
@@ -9223,11 +9117,7 @@
 msgid "Dir service temporarily unavailable."
 msgstr "Katalogo tarnyba laikinai neprieinama."
 
-<<<<<<< HEAD
-msgid "E-mail lookup restricted."
-=======
 msgid "Email lookup restricted."
->>>>>>> 01d721e3
 msgstr "El. pašto adresų paieška apribota."
 
 msgid "Keyword ignored."
@@ -11632,11 +11522,7 @@
 msgid "Enable typing notification"
 msgstr "Rodyti pranešimus apie pašnekovų renkamas žinutes"
 
-<<<<<<< HEAD
-msgid "_Copy E-Mail Address"
-=======
 msgid "_Copy Email Address"
->>>>>>> 01d721e3
 msgstr "Kopijuoti _el. pašto adresą"
 
 msgid "_Open Link in Browser"
@@ -11989,13 +11875,8 @@
 msgstr[2] "%s turi %d naujų pranešimų."
 
 #, c-format
-<<<<<<< HEAD
-msgid "<b>%d new e-mail.</b>"
-msgid_plural "<b>%d new e-mails.</b>"
-=======
 msgid "<b>%d new email.</b>"
 msgid_plural "<b>%d new emails.</b>"
->>>>>>> 01d721e3
 msgstr[0] "<b>%d naujas laiškas.</b>"
 msgstr[1] "<b>%d nauji laiškai.</b>"
 msgstr[2] "<b>%d naujų laiškų.</b>"
@@ -13073,31 +12954,19 @@
 msgid "_Associate Buddy"
 msgstr "_Susieti bičiulį"
 
-<<<<<<< HEAD
-msgid "Unable to send e-mail"
-=======
 msgid "Unable to send email"
->>>>>>> 01d721e3
 msgstr "Negalima išsiųsti el. laiško"
 
 msgid "The evolution executable was not found in the PATH."
 msgstr "Vykdomasis Evolution failas nerastas PATH kintamajame."
 
-<<<<<<< HEAD
-msgid "An e-mail address was not found for this buddy."
-=======
 msgid "An email address was not found for this buddy."
->>>>>>> 01d721e3
 msgstr "Nerastas šio bičiulio el. pašto adresas."
 
 msgid "Add to Address Book"
 msgstr "Įtraukti į adresų knygą"
 
-<<<<<<< HEAD
-msgid "Send E-Mail"
-=======
 msgid "Send Email"
->>>>>>> 01d721e3
 msgstr "Nusiųsti el. laišką"
 
 #  Configuration frame
@@ -13155,11 +13024,7 @@
 msgid "Last name:"
 msgstr "Pavardė:"
 
-<<<<<<< HEAD
-msgid "E-mail:"
-=======
 msgid "Email:"
->>>>>>> 01d721e3
 msgstr "El. pašto adresas:"
 
 #  *< api_version
