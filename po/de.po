# translation of de.po to Deutsch
# Pidgin German translation
# Copyright (C) 2001, Daniel Seifert <Pidgin-translation@dseifert.de>
# Copyright (C) 2002, Karsten Weiss <knweiss@gmx.de>
# Copyright (C) 2002-2012, Björn Voigt <bjoern@cs.tu-berlin.de>,
#                     Jochen Kemnade <jochenkemnade@web.de>
#
# This file is distributed under the same license as the Pidgin package.
#
msgid ""
msgstr ""
"Project-Id-Version: de\n"
"Report-Msgid-Bugs-To: \n"
<<<<<<< HEAD
"POT-Creation-Date: 2012-06-11 19:37+0200\n"
"PO-Revision-Date: 2012-06-11 19:36+0200\n"
=======
"POT-Creation-Date: 2012-07-12 17:36+0200\n"
"PO-Revision-Date: 2012-07-12 17:36+0200\n"
>>>>>>> 07b7f4c3
"Last-Translator: Jochen Kemnade <jochenkemnade@web.de>\n"
"Language-Team: German <de@li.org>\n"
"Language: de\n"
"MIME-Version: 1.0\n"
"Content-Type: text/plain; charset=UTF-8\n"
"Content-Transfer-Encoding: 8bit\n"
"Plural-Forms: nplurals=2; plural=(n != 1);\n"

#. Translators may want to transliterate the name.
#. It is not to be translated.
msgid "Finch"
msgstr "Finch"

#, c-format
msgid "%s. Try `%s -h' for more information.\n"
msgstr "%s. Versuchen Sie `%s -h' für weitere Informationen.\n"

#, c-format
msgid ""
"%s\n"
"Usage: %s [OPTION]...\n"
"\n"
"  -c, --config=DIR    use DIR for config files\n"
"  -d, --debug         print debugging messages to stderr\n"
"  -h, --help          display this help and exit\n"
"  -n, --nologin       don't automatically login\n"
"  -v, --version       display the current version and exit\n"
msgstr ""
"%s\n"
"Benutzung: %s [OPTION]...\n"
"\n"
"  -c, --config=VERZ   benutze VERZ als Konfigurationsverzeichnis\n"
"  -d, --debug         drucke Debugging-Meldungen nach stderr\n"
"  -h, --help          zeigt diese Hilfe und beendet das Programm\n"
"  -n, --nologin       nicht automatisch anmelden\n"
"  -v, --version       zeigt aktuelle Version und beendet das Programm\n"

#. the user did not fill in the captcha
msgid "Error"
msgstr "Fehler"

msgid "Account was not modified"
msgstr "Konto wurde nicht modifiziert"

msgid "Account was not added"
msgstr "Konto wurde nicht hinzugefügt"

msgid "Username of an account must be non-empty."
msgstr "Benutzername eines Kontos darf nicht leer sein."

msgid ""
"The account's protocol cannot be changed while it is connected to the server."
msgstr ""
"Das Protokoll des Kontos kann nicht geändert werden solange das Konto mit "
"dem Server verbunden ist."

msgid ""
"The account's username cannot be changed while it is connected to the server."
msgstr ""
"Der Benutzername des Kontos kann nicht geändert werden solange das Konto mit "
"dem Server verbunden ist."

msgid "New mail notifications"
msgstr "Benachrichtigung über neue Mails"

msgid "Remember password"
msgstr "Passwort speichern"

msgid "There are no protocol plugins installed."
msgstr "Es sind keine Protokoll-Plugins installiert."

msgid "(You probably forgot to 'make install'.)"
msgstr "(Sie haben wahrscheinlich vergessen 'make install' aufzurufen.)"

msgid "Modify Account"
msgstr "Konto bearbeiten"

msgid "New Account"
msgstr "Neues Konto"

msgid "Protocol:"
msgstr "Protokoll:"

msgid "Username:"
msgstr "Benutzername:"

msgid "Password:"
msgstr "Passwort:"

msgid "Alias:"
msgstr "Alias:"

#. Register checkbox
msgid "Create this account on the server"
msgstr "Dieses Konto auf dem Server anlegen"

#. Cancel button
#. Cancel
msgid "Cancel"
msgstr "Abbrechen"

#. Save button
#. Save
msgid "Save"
msgstr "Speichern"

#, c-format
msgid "Are you sure you want to delete %s?"
msgstr "Wollen Sie %s wirklich löschen?"

msgid "Delete Account"
msgstr "Konto löschen"

#. Delete button
msgid "Delete"
msgstr "Löschen"

msgid "Accounts"
msgstr "Konten"

msgid "You can enable/disable accounts from the following list."
msgstr "Sie können Konten auf der folgenden Liste (de)aktivieren."

#. Add button
msgid "Add"
msgstr "Hinzufügen"

#. Modify button
msgid "Modify"
msgstr "Bearbeiten"

#, c-format
msgid "%s%s%s%s has made %s his or her buddy%s%s"
msgstr "%s%s%s%s hat %s zu seinem Buddy gemacht%s%s"

msgid "Add buddy to your list?"
msgstr "Benutzer zu Ihrer Buddy-Liste hinzufügen?"

#, c-format
msgid "%s%s%s%s wants to add %s to his or her buddy list%s%s"
msgstr "%s%s%s%s möchte %s zu seiner oder ihrer Buddy-Liste hinzufügen%s%s"

msgid "Authorize buddy?"
msgstr "Buddy autorisieren?"

msgid "Authorize"
msgstr "Autorisieren"

msgid "Deny"
msgstr "Ablehnen"

#, c-format
msgid ""
"Online: %d\n"
"Total: %d"
msgstr ""
"Online: %d\n"
"Gesamt: %d"

#, c-format
msgid "Account: %s (%s)"
msgstr "Konto: %s (%s)"

#, c-format
msgid ""
"\n"
"Last Seen: %s ago"
msgstr ""
"\n"
"Zuletzt gesehen: vor %s"

msgid "Default"
msgstr "Standard"

msgid "You must provide a username for the buddy."
msgstr "Sie müssen einen Benutzernamen für den Buddy angeben."

msgid "You must provide a group."
msgstr "Sie müssen eine Gruppe angeben."

msgid "You must select an account."
msgstr "Sie müssen ein Konto auswählen."

msgid "The selected account is not online."
msgstr "Das gewählte Konto ist nicht online."

msgid "Error adding buddy"
msgstr "Fehler beim Hinzufügen des Buddys"

#. TODO: Check whether it's correct to call add_pair_html,
#. or if we should be using add_pair_plaintext
msgid "Username"
msgstr "Benutzer"

msgid "Alias (optional)"
msgstr "Alias (optional)"

msgid "Invite message (optional)"
msgstr "Einladungsnachricht (optional)"

msgid "Add in group"
msgstr "Zu Gruppe hinzufügen"

msgid "Account"
msgstr "Konto"

msgid "Add Buddy"
msgstr "Buddy hinzufügen"

msgid "Please enter buddy information."
msgstr "Bitte Buddy-Informationen angeben."

msgid "Chats"
msgstr "Chats"

#. Extract their Name and put it in
msgid "Name"
msgstr "Name"

msgid "Alias"
msgstr "Alias"

msgid "Group"
msgstr "Gruppe"

msgid "Auto-join"
msgstr "Automatisch beitreten"

msgid "Add Chat"
msgstr "Chat hinzufügen"

msgid "You can edit more information from the context menu later."
msgstr "Sie können später mehr Informationen über das Kontextmenü bearbeiten."

msgid "Error adding group"
msgstr "Fehler beim Hinzufügen der Gruppe"

msgid "You must give a name for the group to add."
msgstr "Bitte geben Sie den Namen der Gruppe ein, die hinzugefügt werden soll."

msgid "Add Group"
msgstr "Gruppe hinzufügen"

msgid "Enter the name of the group"
msgstr "Bitte geben Sie den Namen der Gruppe ein"

msgid "Edit Chat"
msgstr "Chat bearbeiten"

msgid "Please Update the necessary fields."
msgstr "Bitte aktualisieren Sie die erforderlichen Felder."

msgid "Edit"
msgstr "Bearbeiten"

msgid "Edit Settings"
msgstr "Einstellungen bearbeiten"

msgid "Information"
msgstr "Information"

msgid "Retrieving..."
msgstr "Empfange..."

msgid "Get Info"
msgstr "Info abrufen"

msgid "Add Buddy Pounce"
msgstr "Buddy-Alarm hinzufügen"

msgid "Send File"
msgstr "Datei versenden"

msgid "Blocked"
msgstr "Blockiert"

msgid "Show when offline"
msgstr "Anzeigen, wenn im Offline-Modus"

#, c-format
msgid "Please enter the new name for %s"
msgstr "Bitte geben Sie den neuen Namen für %s ein"

msgid "Rename"
msgstr "Umbenennen"

msgid "Set Alias"
msgstr "Alias setzen"

msgid "Enter empty string to reset the name."
msgstr "Geben Sie eine leere Zeichenkette ein, um den Namen zurückzusetzen."

msgid "Removing this contact will also remove all the buddies in the contact"
msgstr ""
"Wenn Sie diesen Kontakt löschen, löschen Sie auch alle Buddys in dem Kontakt"

msgid "Removing this group will also remove all the buddies in the group"
msgstr ""
"Wenn Sie diese Gruppe löschen, löschen Sie auch alle Buddys in der Gruppe"

#, c-format
msgid "Are you sure you want to remove %s?"
msgstr "Wollen Sie %s wirklich löschen?"

#. XXX: anything to do with the returned ui-handle?
msgid "Confirm Remove"
msgstr "Entfernen bestätigen"

msgid "Remove"
msgstr "Entfernen"

#. Buddy List
msgid "Buddy List"
msgstr "Buddy-Liste"

msgid "Place tagged"
msgstr "Stelle markiert"

msgid "Toggle Tag"
msgstr "Markierung umkehren"

msgid "View Log"
msgstr "Mitschnitt anzeigen"

#. TODO: Check whether it's correct to call add_pair_html,
#. or if we should be using add_pair_plaintext
#. General
#. TODO: Check whether it's correct to call add_pair_html,
#. or if we should be using add_pair_plaintext
msgid "Nickname"
msgstr "Spitzname"

#. Never know what those translations might end up like...
#. Idle stuff
msgid "Idle"
msgstr "Untätig"

msgid "On Mobile"
msgstr "Am Handy"

msgid "New..."
msgstr "Neu..."

msgid "Saved..."
msgstr "Gespeichert..."

msgid "Plugins"
msgstr "Plugins"

msgid "Block/Unblock"
msgstr "Sperren/Sperrung aufheben"

msgid "Block"
msgstr "Sperren"

msgid "Unblock"
msgstr "Sperrung aufheben"

msgid ""
"Please enter the username or alias of the person you would like to Block/"
"Unblock."
msgstr ""
"Bitte geben Sie den Benutzernamen oder den Alias der Person ein, die Sie "
"sperren oder entsperren möchten."

#. Not multiline
#. Not masked?
#. No hints?
msgid "OK"
msgstr "OK"

msgid "New Instant Message"
msgstr "Neue Sofortnachricht"

msgid "Please enter the username or alias of the person you would like to IM."
msgstr ""
"Bitte geben Sie den Benutzernamen oder den Alias der Person ein, mit der Sie "
"chatten wollen."

msgid "Channel"
msgstr "Kanal"

msgid "Join a Chat"
msgstr "Chat betreten"

msgid "Please enter the name of the chat you want to join."
msgstr "Bitte geben Sie den Namen des Chats an, den Sie betreten möchten."

msgid "Join"
msgstr "Betreten"

msgid ""
"Please enter the username or alias of the person whose log you would like to "
"view."
msgstr ""
"Bitte geben Sie den Benutzernamen oder den Alias der Person ein, deren "
"Mitschnitt Sie sehen möchten."

#. Create the "Options" frame.
msgid "Options"
msgstr "Optionen"

msgid "Send IM..."
msgstr "Nachricht senden..."

msgid "Block/Unblock..."
msgstr "Sperren/Sperrung aufheben..."

msgid "Join Chat..."
msgstr "Chat betreten..."

msgid "View Log..."
msgstr "Mitschnitt anzeigen..."

msgid "View All Logs"
msgstr "Alle Mitschnitte anzeigen"

msgid "Show"
msgstr "Anzeigen"

msgid "Empty groups"
msgstr "Leere Gruppen"

msgid "Offline buddies"
msgstr "Offline-Buddys"

msgid "Sort"
msgstr "Sortieren"

msgid "By Status"
msgstr "Nach Status"

msgid "Alphabetically"
msgstr "Alphabetisch"

msgid "By Log Size"
msgstr "Nach Größe der Logs"

msgid "Buddy"
msgstr "Buddy"

msgid "Chat"
msgstr "Chat"

msgid "Grouping"
msgstr "Gruppierung"

msgid "Certificate Import"
msgstr "Zertifikat-Import"

msgid "Specify a hostname"
msgstr "Geben Sie einen Hostnamen an"

msgid "Type the host name this certificate is for."
msgstr "Geben Sie einen Hostnamen für dieses Zertifikat an."

#, c-format
msgid ""
"File %s could not be imported.\n"
"Make sure that the file is readable and in PEM format.\n"
msgstr ""
"Die Datei %s kann nicht importiert werden.\n"
"Stellen Sie sicher, dass die Datei lesbar und im PEM-Format ist.\n"

msgid "Certificate Import Error"
msgstr "Zertifikat-Importfehler"

msgid "X.509 certificate import failed"
msgstr "X.509-Zertifikat-Import gescheitert"

msgid "Select a PEM certificate"
msgstr "Wählen Sie ein PEM-Zertifikat"

#, c-format
msgid ""
"Export to file %s failed.\n"
"Check that you have write permission to the target path\n"
msgstr ""
"Der Export der Datei %s ist gescheitert.\n"
"Stellen Sie sicher, dass Sie Schreibrechte auf dem Zielpfad haben\n"

msgid "Certificate Export Error"
msgstr "Zertifikat-Exportfehler"

msgid "X.509 certificate export failed"
msgstr "X.509-Zertifikat-Export gescheitert"

msgid "PEM X.509 Certificate Export"
msgstr "PEM X.509-Zertifikat-Export"

#, c-format
msgid "Certificate for %s"
msgstr "Zertifikat für %s"

#, c-format
msgid ""
"Common name: %s\n"
"\n"
"SHA1 fingerprint:\n"
"%s"
msgstr ""
"Allgemeiner Name (Common name): %s\n"
"\n"
"Fingerabdruck (SHA1):\n"
"%s"

msgid "SSL Host Certificate"
msgstr "SSL-Host-Zertifikat"

#, c-format
msgid "Really delete certificate for %s?"
msgstr "Möchten Sie wirklich das Zertifikat für %s löschen?"

msgid "Confirm certificate delete"
msgstr "Bestätigung des Löschens des Zertifikats"

msgid "Certificate Manager"
msgstr "Zertifikat-Manager"

msgid "Hostname"
msgstr "Rechnername"

msgid "Info"
msgstr "Info"

#. Close button
msgid "Close"
msgstr "Schließen"

#, c-format
msgid "%s (%s)"
msgstr "%s (%s)"

#, c-format
msgid "%s disconnected."
msgstr "%s abgemeldet."

#, c-format
msgid ""
"%s\n"
"\n"
"Finch will not attempt to reconnect the account until you correct the error "
"and re-enable the account."
msgstr ""
"%s\n"
"\n"
"Finch wird nicht versuchen, das Konto wieder zu verbinden bis Sie den Fehler "
"behoben und das Konto wieder aktiviert haben."

msgid "Re-enable Account"
msgstr "Konten reaktivieren"

msgid "No such command."
msgstr "Unbekanntes Kommando."

msgid "Syntax Error:  You typed the wrong number of arguments to that command."
msgstr ""
"Syntaxfehler:  Sie übergaben dem Kommando eine falsche Anzahl von Argumenten."

msgid "Your command failed for an unknown reason."
msgstr "Ihre Kommando scheiterte aus einem unbekannten Grund."

msgid "That command only works in chats, not IMs."
msgstr "Dieses Kommando funktioniert nur in Chats, nicht bei IMs."

msgid "That command only works in IMs, not chats."
msgstr ""
"Dieses Kommando funktioniert nur bei Sofortnachrichten, nicht bei Chats."

msgid "That command doesn't work on this protocol."
msgstr "Dieses Kommando funktioniert nicht in diesem Protokoll."

msgid "Message was not sent, because you are not signed on."
msgstr "Nachricht konnte nicht gesendet werden, da Sie nicht angemeldet sind."

#, c-format
msgid "%s (%s -- %s)"
msgstr "%s (%s -- %s)"

#, c-format
msgid "%s [%s]"
msgstr "%s [%s]"

#, c-format
msgid ""
"\n"
"%s is typing..."
msgstr ""
"\n"
"%s tippt gerade..."

msgid "You have left this chat."
msgstr "Sie haben diesen Chat verlassen."

msgid ""
"The account has disconnected and you are no longer in this chat. You will be "
"automatically rejoined in the chat when the account reconnects."
msgstr ""
"Das Konto wurde getrennt und Sie sind nicht mehr in diesem Chat. Sie werden "
"automatisch wieder mit dem Chat verbunden, wenn das Konto wieder verbunden "
"ist."

msgid "Logging started. Future messages in this conversation will be logged."
msgstr ""
"Mitschnitt gestartet. Zukünftige Nachrichten dieser Unterhaltung werden "
"mitgeschnitten."

msgid ""
"Logging stopped. Future messages in this conversation will not be logged."
msgstr ""
"Mitschnitt angehalten. Zukünftige Nachrichten dieser Unterhaltung werden "
"nicht mitgeschnitten."

msgid "Send To"
msgstr "Senden an"

msgid "Conversation"
msgstr "Unterhaltung"

msgid "Clear Scrollback"
msgstr "Gesprächsfenster leeren"

msgid "Show Timestamps"
msgstr "Zeige Zeitstempel"

msgid "Add Buddy Pounce..."
msgstr "Buddy-Alarm hinzufügen..."

msgid "Invite..."
msgstr "Einladen..."

msgid "Enable Logging"
msgstr "Mitschnitt aktivieren"

msgid "Enable Sounds"
msgstr "Klänge aktivieren"

msgid "You are not connected."
msgstr "Sie sind nicht verbunden."

msgid "<AUTO-REPLY> "
msgstr "<AUTO-REPLY> "

#, c-format
msgid "List of %d user:\n"
msgid_plural "List of %d users:\n"
msgstr[0] "Liste von %d Benutzer:\n"
msgstr[1] "Liste von %d Benutzern:\n"

msgid "Supported debug options are: plugins version"
msgstr "Unterstützte Debug-Optionen sind: plugins version"

msgid "No such command (in this context)."
msgstr "Kein solches Kommando (in diesem Kontext)."

msgid ""
"Use \"/help &lt;command&gt;\" for help on a specific command.\n"
"The following commands are available in this context:\n"
msgstr ""
"Benutzen Sie „/help &lt;kommando&gt;“, um Hilfe für ein bestimmtes Kommando "
"zu erhalten.\n"
"Die folgenden Kommandos sind in diesem Kontext verfügbar:\n"

#, c-format
msgid ""
"%s is not a valid message class. See '/help msgcolor' for valid message "
"classes."
msgstr ""
"%s ist keine gültige Nachrichtenklasse. Die gültigen Nachrichtenklassen "
"finden Sie unter '/help msgcolor'."

#, c-format
msgid "%s is not a valid color. See '/help msgcolor' for valid colors."
msgstr ""
"%s ist keine gültige Farbe. Die gültigen Farben finden Sie unter '/help "
"msgcolor'."

msgid ""
"say &lt;message&gt;:  Send a message normally as if you weren't using a "
"command."
msgstr ""
"say &lt;Nachricht&gt;:  Sendet eine Nachricht genau so, als wenn Sie die "
"Nachricht ohne ein Kommando absenden."

msgid "me &lt;action&gt;:  Send an IRC style action to a buddy or chat."
msgstr ""
"me &lt;Aktion&gt;:  Sende eine IRC-ähnliche Aktion an einen Buddy oder einen "
"Chat."

msgid ""
"debug &lt;option&gt;:  Send various debug information to the current "
"conversation."
msgstr ""
"debug &lt;Option&gt;:  Verschiedene Debugging-Informationen zur aktuellen "
"Unterhaltung senden."

msgid "clear: Clears the conversation scrollback."
msgstr "clear: Leert das Gesprächsfenster."

msgid "help &lt;command&gt;:  Help on a specific command."
msgstr "help &lt;Kommando&gt;:  Hilfe zu einem bestimmten Kommando."

msgid "users:  Show the list of users in the chat."
msgstr "users:  Liste der Benutzer im Chat anzeigen."

msgid "plugins: Show the plugins window."
msgstr "plugins: Plugin-Fenster anzeigen."

msgid "buddylist: Show the buddylist."
msgstr "buddylist: Die Kontaktliste anzeigen."

msgid "accounts: Show the accounts window."
msgstr "accounts: Das Konten-Fenster anzeigen."

msgid "debugwin: Show the debug window."
msgstr "debugwin: Das Debugging-Fenster anzeigen."

msgid "prefs: Show the preference window."
msgstr "prefs: Das Einstellungsfenster anzeigen."

msgid "statuses: Show the savedstatuses window."
msgstr "statuses: Das Fenster mit gespeicherten Status-Infos anzeigen."

msgid ""
"msgcolor &lt;class&gt; &lt;foreground&gt; &lt;background&gt;: Set the color "
"for different classes of messages in the conversation window.<br>    &lt;"
"class&gt;: receive, send, highlight, action, timestamp<br>    &lt;foreground/"
"background&gt;: black, red, green, blue, white, gray, darkgray, magenta, "
"cyan, default<br><br>EXAMPLE:<br>    msgcolor send cyan default"
msgstr ""
"msgcolor &lt;Klasse&gt; &lt;Vordergrund&gt; &lt;Hintergrund&gt;: Die Farbe "
"für verschiedene Klassen von Nachrichten im Gesprächsfenster festlegen."
"<br>    &lt;Klasse&gt;: receive, send, highlight, action, timestamp<br>    "
"&lt;Vordergrund/Hintergrund&gt;: black, red, green, blue, white, gray, "
"darkgray, magenta, cyan, default<br><br>BEISPIEL:<br>    msgcolor send cyan "
"default"

msgid "Unable to open file."
msgstr "Konnte die Datei nicht öffnen."

msgid "Debug Window"
msgstr "Debug-Fenster"

#. XXX: Setting the GROW_Y for the following widgets don't make sense. But right now
#. * it's necessary to make the width of the debug window resizable ... like I said,
#. * it doesn't make sense. The bug is likely in the packing in gntbox.c.
#.
msgid "Clear"
msgstr "Leeren"

msgid "Filter:"
msgstr "Filter:"

msgid "Pause"
msgstr "Pause"

#, c-format
msgid "File Transfers - %d%% of %d file"
msgid_plural "File Transfers - %d%% of %d files"
msgstr[0] "Dateiübertragungen - %d%% von %d Datei"
msgstr[1] "Dateiübertragungen - %d%% von %d Dateien"

#. Create the window.
msgid "File Transfers"
msgstr "Dateiübertragungen"

msgid "Progress"
msgstr "Fortschritt"

msgid "Filename"
msgstr "Dateiname"

msgid "Size"
msgstr "Größe"

msgid "Speed"
msgstr "Geschwindigkeit"

msgid "Remaining"
msgstr "Verbleibend"

#. XXX: Use of ggp_str_to_uin() is an ugly hack!
#. TODO: Check whether it's correct to call prepend_pair_html,
#. or if we should be using prepend_pair_plaintext
#. presence
#. TODO: Check whether it's correct to call add_pair_html,
#. or if we should be using add_pair_plaintext
msgid "Status"
msgstr "Status"

msgid "Close this window when all transfers finish"
msgstr "Fenster schließen, wenn alle Übertragungen abgeschlossen sind"

msgid "Clear finished transfers"
msgstr "Entferne komplette Übertragungen"

msgid "Stop"
msgstr "Stopp"

msgid "Waiting for transfer to begin"
msgstr "Warte auf den Beginn der Dateiübertragung"

msgid "Cancelled"
msgstr "Abgebrochen"

msgid "Failed"
msgstr "Fehlgeschlagen"

#, c-format
msgid "%.2f KiB/s"
msgstr "%.2f KiB/s"

msgid "Sent"
msgstr "Gesendet"

msgid "Received"
msgstr "Empfangen"

msgid "Finished"
msgstr "Fertig"

#, c-format
msgid "The file was saved as %s."
msgstr "Die Datei wurde unter %s gespeichert."

msgid "Sending"
msgstr "Sende"

msgid "Receiving"
msgstr "Empfange"

#, c-format
msgid "Conversation in %s on %s"
msgstr "Unterhaltung in %s am %s"

#, c-format
msgid "Conversation with %s on %s"
msgstr "Unterhaltung mit %s am %s"

msgid "%B %Y"
msgstr "%B %Y"

msgid ""
"System events will only be logged if the \"Log all status changes to system "
"log\" preference is enabled."
msgstr ""
"Systemereignisse werden nur mitgeschnitten, wenn die Option „Schneide alle "
"Statusveränderungen im Systemmitschnitt mit“ aktiviert ist."

msgid ""
"Instant messages will only be logged if the \"Log all instant messages\" "
"preference is enabled."
msgstr ""
"Sofortnachrichten werden nur mitgeschnitten, wenn die Option „Alle "
"Sofortnachrichten mitschneiden“ aktiviert ist."

msgid ""
"Chats will only be logged if the \"Log all chats\" preference is enabled."
msgstr ""
"Chats werden nur mitgeschnitten, wenn die Option „Alle Chats mitschneiden“ "
"aktiviert ist."

msgid "No logs were found"
msgstr "Keine Mitschnitte gefunden"

msgid "Total log size:"
msgstr "Gesamte Mitschnittgröße:"

#. Search box *********
msgid "Scroll/Search: "
msgstr "Scrollen/Suchen: "

#, c-format
msgid "Conversations in %s"
msgstr "Unterhaltungen in %s"

#, c-format
msgid "Conversations with %s"
msgstr "Unterhaltungen mit %s"

msgid "All Conversations"
msgstr "Alle Unterhaltungen"

msgid "System Log"
msgstr "Systemmitschnitt"

msgid "Calling..."
msgstr "Anrufen..."

msgid "Hangup"
msgstr "Auflegen"

msgid "Accept"
msgstr "Akzeptieren"

msgid "Reject"
msgstr "Ablehnen"

msgid "Call in progress."
msgstr "Verbindungsaufbau."

msgid "The call has been terminated."
msgstr "Der Anruf wurde beendet."

#, c-format
msgid "%s wishes to start an audio session with you."
msgstr "%s möchte eine Audio-Sitzung mit Ihnen starten."

#, c-format
msgid "%s is trying to start an unsupported media session type with you."
msgstr ""
"%s versucht, einen nicht unterstützten Typ von Medien-Sitzung mit Ihnen zu "
"starten."

msgid "You have rejected the call."
msgstr "Sie haben den Anruf abgewiesen."

msgid "call: Make an audio call."
msgstr "call: Einen Audio-Anruf tätigen."

msgid "Emails"
msgstr "E-Mails"

msgid "You have mail!"
msgstr "Sie haben Post!"

msgid "Sender"
msgstr "Absender"

msgid "Subject"
msgstr "Betreff"

#, c-format
msgid "%s (%s) has %d new message."
msgid_plural "%s (%s) has %d new messages."
msgstr[0] "%s (%s) hat %d neue Nachricht."
msgstr[1] "%s (%s) hat %d neue Nachrichten."

msgid "New Mail"
msgstr "Neue Mail"

#, c-format
msgid "Info for %s"
msgstr "Info über %s"

msgid "Buddy Information"
msgstr "Buddy-Information"

msgid "Continue"
msgstr "Fortfahren"

msgid "IM"
msgstr "Nachricht"

msgid "Invite"
msgstr "Einladen"

msgid "(none)"
msgstr "(kein)"

#. XXX: The following expects that finch_notify_message gets called. This
#. * may not always happen, e.g. when another plugin sets its own
#. * notify_message. So tread carefully.
msgid "URI"
msgstr "URI"

msgid "ERROR"
msgstr "FEHLER"

msgid "loading plugin failed"
msgstr "Laden des Plugins fehlgeschlagen"

msgid "unloading plugin failed"
msgstr "Entladen des Plugins fehlgeschlagen"

#, c-format
msgid ""
"Name: %s\n"
"Version: %s\n"
"Description: %s\n"
"Author: %s\n"
"Website: %s\n"
"Filename: %s\n"
msgstr ""
"Name: %s\n"
"Version: %s\n"
"Beschreibung: %s\n"
"Autor: %s\n"
"Website: %s\n"
"Dateiname: %s\n"

msgid "Plugin need to be loaded before you can configure it."
msgstr "Das Plugin muss geladen werden, bevor es konfiguriert werden kann."

msgid "No configuration options for this plugin."
msgstr "Keine Einstellungsoptionen für dieses Plugin."

msgid "Error loading plugin"
msgstr "Beim Laden des Plugins ist ein Fehler aufgetreten"

msgid "The selected file is not a valid plugin."
msgstr "Die gewählte Datei ist kein gültiges Plugin."

msgid ""
"Please open the debug window and try again to see the exact error message."
msgstr ""
"Bitte öffnen Sie das Debug-Fenster und versuchen Sie es erneut, um die "
"genaue Fehlermeldung zu sehen."

msgid "Select plugin to install"
msgstr "Zu installierendes Plugin auswählen"

msgid "You can (un)load plugins from the following list."
msgstr "Die können Plugins von der folgenden Liste laden bzw. entladen."

msgid "Install Plugin..."
msgstr "Plugin installieren..."

msgid "Configure Plugin"
msgstr "Plugin konfigurieren"

#. copy the preferences to tmp values...
#. * I liked "take affect immediately" Oh well :-(
#. (that should have been "effect," right?)
#. Back to instant-apply! I win!  BU-HAHAHA!
#. Create the window
msgid "Preferences"
msgstr "Einstellungen"

msgid "Please enter a buddy to pounce."
msgstr "Bitte Buddy zum Alarmieren angeben."

msgid "New Buddy Pounce"
msgstr "Neuer Buddy-Alarm"

msgid "Edit Buddy Pounce"
msgstr "Buddy-Alarm bearbeiten"

msgid "Pounce Who"
msgstr "Bei wem alarmieren"

#. Account:
msgid "Account:"
msgstr "Konto:"

msgid "Buddy name:"
msgstr "Buddy-Name:"

#. Create the "Pounce When Buddy..." frame.
msgid "Pounce When Buddy..."
msgstr "Alarm, wenn Buddy..."

msgid "Signs on"
msgstr "sich anmeldet"

msgid "Signs off"
msgstr "sich abmeldet"

msgid "Goes away"
msgstr "hinausgeht"

msgid "Returns from away"
msgstr "wieder anwesend ist"

msgid "Becomes idle"
msgstr "untätig wird"

msgid "Is no longer idle"
msgstr "nicht mehr untätig ist"

msgid "Starts typing"
msgstr "zu tippen beginnt"

msgid "Pauses while typing"
msgstr "das Tippen unterbricht"

msgid "Stops typing"
msgstr "aufhört zu tippen"

msgid "Sends a message"
msgstr "eine Nachricht sendet"

#. Create the "Action" frame.
msgid "Action"
msgstr "Aktion"

msgid "Open an IM window"
msgstr "Ein Gesprächsfenster öffnen"

msgid "Pop up a notification"
msgstr "Popup-Benachrichtigung"

msgid "Send a message"
msgstr "Eine Nachricht senden"

msgid "Execute a command"
msgstr "Einen Befehl ausführen"

msgid "Play a sound"
msgstr "Einen Klang abspielen"

msgid "Pounce only when my status is not Available"
msgstr "Nur alarmieren, wenn ich nicht verfügbar bin"

msgid "Recurring"
msgstr "Wiederkehrend"

msgid "Cannot create pounce"
msgstr "Alarm konnte nicht erstellt werden"

msgid "You do not have any accounts."
msgstr "Sie haben keine Kontos."

msgid "You must create an account first before you can create a pounce."
msgstr "Sie müssen ein Konto anlegen, bevor Sie einen Alarm einrichten können."

#, c-format
msgid "Are you sure you want to delete the pounce on %s for %s?"
msgstr "Wollen Sie die Alarmierung für %s (Konto %s) wirklich löschen?"

msgid "Buddy Pounces"
msgstr "Buddy-Alarm"

#, c-format
msgid "%s has started typing to you (%s)"
msgstr "%s hat begonnen Ihnen zu schreiben (%s)"

#, c-format
msgid "%s has paused while typing to you (%s)"
msgstr "%s hat beim Tippen an Sie (%s) angehalten"

#, c-format
msgid "%s has signed on (%s)"
msgstr "%s hat sich angemeldet (%s)"

#, c-format
msgid "%s has returned from being idle (%s)"
msgstr "%s ist nicht mehr inaktiv (%s)"

#, c-format
msgid "%s has returned from being away (%s)"
msgstr "%s ist wieder anwesend (%s)"

#, c-format
msgid "%s has stopped typing to you (%s)"
msgstr "%s hat aufgehört, Ihnen zu schreiben (%s)"

#, c-format
msgid "%s has signed off (%s)"
msgstr "%s hat sich abgemeldet (%s)"

#, c-format
msgid "%s has become idle (%s)"
msgstr "%s ist nun untätig (%s)"

#, c-format
msgid "%s has gone away. (%s)"
msgstr "%s ist abwesend. (%s)"

#, c-format
msgid "%s has sent you a message. (%s)"
msgstr "%s hat Ihnen eine Nachricht gesendet. (%s)"

msgid "Unknown pounce event. Please report this!"
msgstr "Unbekanntes Alarm-Ereignis. Bitte berichten Sie dieses Problem!"

msgid "Based on keyboard use"
msgstr "Abhängig von der Tastaturbenutzung"

msgid "From last sent message"
msgstr "Von letzter gesendeter Nachricht"

msgid "Never"
msgstr "Niemals"

msgid "Show Idle Time"
msgstr "Zeige Untätigkeitszeiten"

msgid "Show Offline Buddies"
msgstr "Zeige Offline-Buddys"

msgid "Notify buddies when you are typing"
msgstr "Buddys benachrichtigen, wenn Sie ihnen schreiben"

msgid "Log format"
msgstr "Mitschnitt-Format"

msgid "Log IMs"
msgstr "Sofortnachrichten mitschneiden"

msgid "Log chats"
msgstr "Chats mitschneiden"

msgid "Log status change events"
msgstr "Statusveränderungen mitschneiden"

msgid "Report Idle time"
msgstr "Inaktivitätszeiten anzeigen"

msgid "Change status when idle"
msgstr "Ändere Status, wenn inaktiv"

msgid "Minutes before changing status"
msgstr "Minuten, bevor Status geändert wird"

msgid "Change status to"
msgstr "Ändere Status zu"

msgid "Conversations"
msgstr "Unterhaltungen"

msgid "Logging"
msgstr "Mitschnitt"

msgid "You must fill all the required fields."
msgstr "Sie müssen alle erforderlichen Felder ausfüllen."

msgid "The required fields are underlined."
msgstr "Die erforderlichen Felder sind unterstrichen."

msgid "Not implemented yet."
msgstr "Noch nicht implementiert."

msgid "Save File..."
msgstr "Datei speichern..."

msgid "Open File..."
msgstr "Datei öffnen..."

msgid "Choose Location..."
msgstr "Wählen Sie einen Ort..."

msgid "Hit 'Enter' to find more rooms of this category."
msgstr "Drücken Sie 'Enter', um mehr Räume dieser Kategorie zu finden."

msgid "Get"
msgstr "Abrufen"

#. Create the window.
msgid "Room List"
msgstr "Raumliste"

msgid "Buddy logs in"
msgstr "Buddy meldet sich an"

msgid "Buddy logs out"
msgstr "Buddy meldet sich ab"

msgid "Message received"
msgstr "Nachricht empfangen"

msgid "Message received begins conversation"
msgstr "Nachricht beginnt neue Unterhaltung"

msgid "Message sent"
msgstr "Nachricht gesendet"

msgid "Person enters chat"
msgstr "Person betritt den Chat"

msgid "Person leaves chat"
msgstr "Person verlässt den Chat"

msgid "You talk in chat"
msgstr "Sie sprechen im Chat"

msgid "Others talk in chat"
msgstr "Andere sprechen im Chat"

msgid "Someone says your username in chat"
msgstr "Jemand nennt Ihren Benutzernamen im Chat"

msgid "Attention received"
msgstr "Aufmerksamkeitsgesuch erhalten"

msgid "GStreamer Failure"
msgstr "GStreamer-Fehler"

msgid "GStreamer failed to initialize."
msgstr "GStreamer konnte nicht initialisiert werden."

msgid "(default)"
msgstr "(Standard)"

msgid "Select Sound File ..."
msgstr "Klang-Datei auswählen..."

msgid "Sound Preferences"
msgstr "Klang-Einstellungen"

msgid "Profiles"
msgstr "Profile"

msgid "Automatic"
msgstr "Automatisch"

msgid "Console Beep"
msgstr "Konsolen-Lautsprecher"

msgid "Command"
msgstr "Kommando"

msgid "No Sound"
msgstr "Kein Klang"

msgid "Sound Method"
msgstr "Klang-Ausgabesystem"

msgid "Method: "
msgstr "Methode: "

#, c-format
msgid ""
"Sound Command\n"
"(%s for filename)"
msgstr ""
"Klang-Abspielbefehl\n"
"(%s für den Dateinamen)"

#. Sound options
msgid "Sound Options"
msgstr "Klang-Optionen"

msgid "Sounds when conversation has focus"
msgstr "Klang, wenn das Gespräch den Fokus hat"

msgid "Always"
msgstr "Immer"

msgid "Only when available"
msgstr "Nur wenn anwesend"

msgid "Only when not available"
msgstr "Nur wenn nicht verfügbar"

msgid "Volume(0-100):"
msgstr "Lautstärke (0-100):"

#. Sound events
msgid "Sound Events"
msgstr "Klang-Ereignisse"

msgid "Event"
msgstr "Ereignis"

msgid "File"
msgstr "Datei"

msgid "Test"
msgstr "Testen"

msgid "Reset"
msgstr "Zurücksetzen"

msgid "Choose..."
msgstr "Auswählen..."

#, c-format
msgid "Are you sure you want to delete \"%s\""
msgstr "Wollen Sie „%s“ wirklich löschen"

msgid "Delete Status"
msgstr "Status löschen"

msgid "Saved Statuses"
msgstr "Gespeicherter Status"

#. title
msgid "Title"
msgstr "Titel"

msgid "Type"
msgstr "Typ"

#. TODO: Check whether it's correct to call add_pair_html,
#. or if we should be using add_pair_plaintext
#. Statuses are almost all the same. Define a macro to reduce code repetition.
#. PurpleStatusPrimitive
#. id - use default
#. name - use default
#. saveable
#. user_settable
#. not independent
#. Attributes - each status can have a message.
#. TODO: Check whether it's correct to call add_pair_html,
#. or if we should be using add_pair_plaintext
msgid "Message"
msgstr "Nachricht"

#. Use
msgid "Use"
msgstr "Benutzen"

msgid "Invalid title"
msgstr "Ungültige Bezeichnung"

msgid "Please enter a non-empty title for the status."
msgstr "Bitte geben Sie eine nicht-leere Bezeichnung für den Status ein."

msgid "Duplicate title"
msgstr "Doppelte Bezeichnung"

msgid "Please enter a different title for the status."
msgstr "Bitte geben Sie eine andere Bezeichnung für den Status ein."

msgid "Substatus"
msgstr "Unter-Status"

msgid "Status:"
msgstr "Status:"

msgid "Message:"
msgstr "Nachricht:"

msgid "Edit Status"
msgstr "Status bearbeiten"

msgid "Use different status for following accounts"
msgstr "Benutze einen anderen Status für die folgenden Konten"

#. Save & Use
msgid "Save & Use"
msgstr "Speichern & Übernehmen"

msgid "Certificates"
msgstr "Zertifikate"

msgid "Sounds"
msgstr "Klänge"

msgid "Statuses"
msgstr "Statusmeldungen"

msgid "Error loading the plugin."
msgstr "Beim Laden des Plugins ist ein Fehler aufgetreten."

msgid "Couldn't find X display"
msgstr "Konnte X-Display nicht finden"

msgid "Couldn't find window"
msgstr "Konnte Fenster nicht finden"

msgid "This plugin cannot be loaded because it was not built with X11 support."
msgstr ""
"Dieses Plugin kann nicht geladen werden, da es nicht mit X11-Unterstützung "
"gebaut wurde."

msgid "GntClipboard"
msgstr "GntClipboard"

msgid "Clipboard plugin"
msgstr "Zwischenablage-Plugin"

msgid ""
"When the gnt clipboard contents change, the contents are made available to "
"X, if possible."
msgstr ""
"Wenn sich der Inhalt der Gnt-Zwischenablage verändert, werden ihre Inhalte "
"in X verfügbar gemacht, wenn möglich."

#, c-format
msgid "%s just signed on"
msgstr "%s hat sich angemeldet"

#, c-format
msgid "%s just signed off"
msgstr "%s hat sich abgemeldet"

#, c-format
msgid "%s sent you a message"
msgstr "%s hat Ihnen eine Nachricht gesendet"

#, c-format
msgid "%s said your nick in %s"
msgstr "%s sagte Ihren Spitznamen in %s"

#, c-format
msgid "%s sent a message in %s"
msgstr "%s hat eine Nachricht in %s gesendet"

msgid "Buddy signs on/off"
msgstr "Buddy hat sich an- oder abgemeldet"

msgid "You receive an IM"
msgstr "Sie empfangen einen Nachricht"

msgid "Someone speaks in a chat"
msgstr "Jemand redet im Chat"

msgid "Someone says your name in a chat"
msgstr "Jemand sagt Ihren Namen im Chat"

msgid "Notify with a toaster when"
msgstr "Mit einem Toaster benachrichtigen, wenn"

msgid "Beep too!"
msgstr "Auch piepen!"

msgid "Set URGENT for the terminal window."
msgstr "URGENT-Eigenschaft für das Terminalfenster setzen."

msgid "GntGf"
msgstr "GntGf"

msgid "Toaster plugin"
msgstr "Toaster-Plugin"

#, c-format
msgid "<b>Conversation with %s on %s:</b><br>"
msgstr "<b>Unterhaltung mit %s am %s:</b><br>"

msgid "History Plugin Requires Logging"
msgstr "Für das Verlaufs-Plugin muss das Mitschneiden aktiviert sein"

msgid ""
"Logging can be enabled from Tools -> Preferences -> Logging.\n"
"\n"
"Enabling logs for instant messages and/or chats will activate history for "
"the same conversation type(s)."
msgstr ""
"Mitschnitt kann über Werkzeuge -> Einstellungen -> Mitschnitt aktiviert "
"werden.\n"
"\n"
"Das Aktivieren des Mitschnitts für Sofortnachrichten und/oder Chats "
"aktiviert den Verlauf für die entsprechenden Unterhaltungsarten."

msgid "GntHistory"
msgstr "Gnt-Verlauf"

msgid "Shows recently logged conversations in new conversations."
msgstr "Zeigt vor kurzem mitgeschnittene Gespräche in neuen Gesprächen an."

msgid ""
"When a new conversation is opened this plugin will insert the last "
"conversation into the current conversation."
msgstr ""
"Wenn eine neue Unterhaltung begonnen wird, fügt dieses Plugin die letzte "
"Unterhaltung in die aktuelle Unterhaltung ein."

#, c-format
msgid ""
"\n"
"Fetching TinyURL..."
msgstr ""
"\n"
"Hole TinyURL..."

#, c-format
msgid "TinyURL for above: %s"
msgstr "TinyURL für oben: %s"

msgid "Please wait while TinyURL fetches a shorter URL ..."
msgstr "Bitte warten Sie, während TinyURL eine kürzere URL holt ..."

msgid "Only create TinyURL for URLs of this length or greater"
msgstr "TinyURL nur für URLs mit mindestens dieser Länge generieren"

msgid "TinyURL (or other) address prefix"
msgstr "Adresspräfix für TinyURL (oder andere)"

msgid "TinyURL"
msgstr "TinyURL"

msgid "TinyURL plugin"
msgstr "TinyURL-Plugin"

msgid "When receiving a message with URL(s), use TinyURL for easier copying"
msgstr ""
"URLs aus erhaltenen Nachrichten zum einfacheren Kopieren in TinyURLs "
"umwandeln"

msgid "Online"
msgstr "Online"

#. primitive,						no,							id,			name
msgid "Offline"
msgstr "Offline"

msgid "Online Buddies"
msgstr "Online-Buddys"

msgid "Offline Buddies"
msgstr "Offline-Buddys"

msgid "Online/Offline"
msgstr "Online/Offline"

msgid "Meebo"
msgstr "Meebo"

msgid "No Grouping"
msgstr "Keine Gruppierung"

msgid "Nested Subgroup"
msgstr "Verschachtelte Untergruppe"

msgid "Nested Grouping (experimental)"
msgstr "Verschachtelte Gruppen (experimentell)"

msgid "Provides alternate buddylist grouping options."
msgstr "Bietet alternative Einstellungen für die Gruppierung der Kontaktliste."

msgid "Lastlog"
msgstr "Verlauf"

#. Translator Note: The "backlog" is the conversation buffer/history.
msgid "lastlog: Searches for a substring in the backlog."
msgstr "lastlog: Sucht rückwärts nach einem Teilwort im Mitschnitt."

msgid "GntLastlog"
msgstr "Gnt-Verlauf"

msgid "Lastlog plugin."
msgstr "Verlauf-Plugin."

msgid "accounts"
msgstr "Konten"

msgid "Password is required to sign on."
msgstr "Passwort wird für die Anmeldung benötigt."

#, c-format
msgid "Enter password for %s (%s)"
msgstr "Geben Sie das Passwort für %s (%s) ein"

msgid "Enter Password"
msgstr "Geben Sie ein Passwort ein"

msgid "Save password"
msgstr "Passwort speichern"

#, c-format
msgid "Missing protocol plugin for %s"
msgstr "Fehlendes Protokoll-Plugin für %s"

msgid "Connection Error"
msgstr "Verbindungsfehler"

msgid "New passwords do not match."
msgstr "Die neuen Passwörter stimmen nicht überein."

msgid "Fill out all fields completely."
msgstr "Bitte füllen Sie alle Felder aus."

msgid "Original password"
msgstr "Aktuelles Passwort"

msgid "New password"
msgstr "Neues Passwort"

msgid "New password (again)"
msgstr "Neues Passwort (nochmal)"

#, c-format
msgid "Change password for %s"
msgstr "Ändern des Passworts für %s"

msgid "Please enter your current password and your new password."
msgstr "Bitte geben Sie Ihr aktuelles und Ihr neues Passwort ein."

#, c-format
msgid "Change user information for %s"
msgstr "Ändere die Benutzerinformation für %s"

msgid "Set User Info"
msgstr "Benutzer-Info setzen"

msgid "This protocol does not support setting a public alias."
msgstr ""
"Dieses Protokoll unterstützt das Setzen eines öffentlichen Alias nicht."

msgid "This protocol does not support fetching the public alias."
msgstr ""
"Dieses Protokoll unterstützt nicht das Abrufen von öffentlichen Aliasen."

msgid "Unknown"
msgstr "Unbekannt"

#. Changing this string?  Look in add_purple_buddy_to_groups
msgid "Buddies"
msgstr "Buddys"

msgid "buddy list"
msgstr "Buddy-Liste"

msgid "The certificate is self-signed and cannot be automatically checked."
msgstr ""
"Das Zertifikat ist selbstsigniert und kann nicht automatisch geprüft werden."

msgid ""
"The certificate is not trusted because no certificate that can verify it is "
"currently trusted."
msgstr ""
"Diesem Zertifikat wird nicht vertraut, da kein Zertifikat bestätigen kann, "
"dass ihm aktuell vertraut wird."

msgid ""
"The certificate is not valid yet.  Check that your computer's date and time "
"are accurate."
msgstr ""
"Das Zertifikat ist nicht mehr gültig.  Überprüfen Sie, ob Datum und Zeit "
"Ihres Computers stimmen."

msgid ""
"The certificate has expired and should not be considered valid.  Check that "
"your computer's date and time are accurate."
msgstr ""
"Das Zertifikat ist abgelaufen und sollte nicht mehr als gültig betrachtet "
"werden.  Überprüfen Sie, ob Datum und Zeit Ihres Computers stimmen."

#. Translators: "domain" refers to a DNS domain (e.g. talk.google.com)
msgid "The certificate presented is not issued to this domain."
msgstr "Das präsentierte Zertifikat wurde nicht für diese Domain ausgestellt."

msgid ""
"You have no database of root certificates, so this certificate cannot be "
"validated."
msgstr ""
"Sie haben keine Datenbank für Root-Zertifikate. Zertifikate können nicht "
"überprüft werden."

msgid "The certificate chain presented is invalid."
msgstr "Die präsentierte Zertifizierungskette ist ungültig."

msgid "The certificate has been revoked."
msgstr "Das Zertifikat wurde widerrufen."

msgid "An unknown certificate error occurred."
msgstr "Es ist ein unbekannter Zertifikatfehler aufgetreten."

#, fuzzy
msgid "(MATCH)"
msgstr "Beobachten"

msgid "(DOES NOT MATCH)"
msgstr "(stimmt nicht überein)"

#, c-format
msgid "%s has presented the following certificate for just-this-once use:"
msgstr ""
"%s hat das folgende Zertifikat für den einmaligen Gebrauch präsentiert:"

#, fuzzy, c-format
msgid "Common name: %s %s"
msgstr ""
"Allgemeiner Name (Common name): %s\n"
"\n"
"Fingerabdruck (SHA1):\n"
"%s"

#. TODO: Find what the handle ought to be
msgid "Single-use Certificate Verification"
msgstr "Zertifikatsüberprüfung für den einmaligen Gebrauch"

#. Scheme name
#. Pool name
msgid "Certificate Authorities"
msgstr "Zertifizierungsstelle"

#. Scheme name
#. Pool name
msgid "SSL Peers Cache"
msgstr "SSL-Peers-Zwischenspeicher"

#, c-format
msgid "Accept certificate for %s?"
msgstr "Akzeptieren Sie das Zertifikat für %s?"

#. TODO: Find what the handle ought to be
msgid "SSL Certificate Verification"
msgstr "SSL-Zertifikatsüberprüfung"

#, c-format
msgid "The certificate for %s could not be validated."
msgstr "Das Zertifikat für %s konnte nicht validiert werden."

#. TODO: Probably wrong.
msgid "SSL Certificate Error"
msgstr "SSL-Zertifikatfehler"

msgid "Unable to validate certificate"
msgstr "Kann Zertifikat nicht validieren"

#, c-format
msgid ""
"The certificate claims to be from \"%s\" instead. This could mean that you "
"are not connecting to the service you believe you are."
msgstr ""
"Das Zertifikat behauptet stattdessen von „%s“ zu kommen. Das kann bedeuten, "
"dass Sie tatsächlich nicht mit dem Dienst verbunden sind, mit dem Sie "
"glauben verbunden zu sein."

#. show error to user
msgid "Registration Error"
msgstr "Registrierungsfehler"

msgid "Unregistration Error"
msgstr "Fehler beim Aufheben der Registrierung"

#, c-format
msgid "+++ %s signed on"
msgstr "+++ %s hat sich angemeldet"

#, c-format
msgid "+++ %s signed off"
msgstr "+++ %s hat sich abgemeldet"

#. Undocumented
#. Unknown error
msgid "Unknown error"
msgstr "Unbekannter Fehler"

msgid "Unable to send message: The message is too large."
msgstr "Nachricht kann nicht gesendet werden: Sie ist zu groß."

#, c-format
msgid "Unable to send message to %s."
msgstr "Kann die Nachricht an %s nicht senden."

msgid "The message is too large."
msgstr "Die Nachricht ist zu lang."

msgid "Unable to send message."
msgstr "Nachricht kann nicht gesendet werden."

msgid "Send Message"
msgstr "Nachricht senden"

msgid "_Send Message"
msgstr "Nachricht _senden"

#, c-format
msgid "%s entered the room."
msgstr "%s hat den Raum betreten."

#, c-format
msgid "%s [<I>%s</I>] entered the room."
msgstr "%s [<I>%s</I>] hat den Raum betreten."

#, c-format
msgid "You are now known as %s"
msgstr "Sie heißen jetzt %s"

#, c-format
msgid "%s is now known as %s"
msgstr "%s heißt jetzt %s"

#, c-format
msgid "%s left the room."
msgstr "%s hat den Raum verlassen."

#, c-format
msgid "%s left the room (%s)."
msgstr "%s hat den Raum verlassen (%s)."

msgid "Invite to chat"
msgstr "Zum Chat einladen"

#. Put our happy label in it.
msgid ""
"Please enter the name of the user you wish to invite, along with an optional "
"invite message."
msgstr ""
"Bitte geben Sie den Benutzernamen der Person ein, die Sie einladen möchten "
"zusammen mit einer optionalen Einladungsnachricht."

#, c-format
msgid "Failed to get connection: %s"
msgstr "Kann keine Verbindung herstellen: %s"

#, c-format
msgid "Failed to get name: %s"
msgstr "Name konnte nicht abgerufen werden: %s"

#, c-format
msgid "Failed to get serv name: %s"
msgstr "Serv-Name konnte nicht abgerufen werden: %s"

msgid "Purple's D-BUS server is not running for the reason listed below"
msgstr "Purple's D-Bus-Server läuft aus dem folgenden Grund nicht"

msgid "No name"
msgstr "Kein Name"

msgid "Unable to create new resolver process\n"
msgstr "Kann keinen neuen Auflösungsprozess erstellen\n"

msgid "Unable to send request to resolver process\n"
msgstr "Kann keine Nachricht an den Auflösungsprozess senden\n"

#, c-format
msgid ""
"Error resolving %s:\n"
"%s"
msgstr ""
"Fehler beim Auflösen von %s:\n"
"%s"

#, c-format
msgid "Error resolving %s: %d"
msgstr "Fehler beim Auflösen von %s: %d"

#, c-format
msgid ""
"Error reading from resolver process:\n"
"%s"
msgstr ""
"Fehler beim Lesen vom Auflösungsprozess:\n"
"%s"

#, c-format
msgid "Resolver process exited without answering our request"
msgstr "Auflösungsprozess hat sich beendet ohne die Anfrage zu beantworten"

#, c-format
msgid "Error converting %s to punycode: %d"
msgstr "Fehler beim Konvertieren von %s zu Punycode: %d"

#, c-format
msgid "Thread creation failure: %s"
msgstr "Fehler beim Erzeugen eines Threads: %s"

msgid "Unknown reason"
msgstr "Unbekannter Grund"

msgid "Aborting DNS lookup in Tor Proxy mode."
msgstr "DNS-Anfrage im Tor-Proxy-Modus abgebrochen."

#, c-format
msgid ""
"Error reading %s: \n"
"%s.\n"
msgstr ""
"Fehler beim Empfangen von %s: \n"
"%s.\n"

#, c-format
msgid ""
"Error writing %s: \n"
"%s.\n"
msgstr ""
"Fehler beim Senden von %s: \n"
"%s.\n"

#, c-format
msgid ""
"Error accessing %s: \n"
"%s.\n"
msgstr ""
"Fehler beim Zugriff auf %s: \n"
"%s.\n"

msgid "Directory is not writable."
msgstr "Verzeichnis ist nicht schreibbar."

msgid "Cannot send a file of 0 bytes."
msgstr "Kann keine Datei mit 0 Bytes senden."

msgid "Cannot send a directory."
msgstr "Kann kein Verzeichnis senden."

#, c-format
msgid "%s is not a regular file. Cowardly refusing to overwrite it.\n"
msgstr ""
"%s ist keine reguläre Datei. Pidgin wird die Datei nicht überschreiben.\n"

msgid "File is not readable."
msgstr "Datei ist nicht lesbar."

#, c-format
msgid "%s wants to send you %s (%s)"
msgstr "%s möchte Ihnen %s (%s) senden"

#, c-format
msgid "%s wants to send you a file"
msgstr "%s möchte Ihnen eine Datei senden"

#, c-format
msgid "Accept file transfer request from %s?"
msgstr "Akzeptieren Sie die Dateiübertragung von %s?"

#, c-format
msgid ""
"A file is available for download from:\n"
"Remote host: %s\n"
"Remote port: %d"
msgstr ""
"Eine Datei steht von folgender Adresse zum Download bereit:\n"
"Remote-Computer: %s\n"
"Remote-Port: %d"

#, c-format
msgid "%s is offering to send file %s"
msgstr "%s bietet an, die Datei %s zu senden"

#, c-format
msgid "%s is not a valid filename.\n"
msgstr "%s ist kein gültiger Dateiname.\n"

#, c-format
msgid "Offering to send %s to %s"
msgstr "Angebot zum Senden von %s an %s"

#, c-format
msgid "Starting transfer of %s from %s"
msgstr "Starte die Dateiübertragung von %s von %s"

#, c-format
msgid "Transfer of file <A HREF=\"file://%s\">%s</A> complete"
msgstr "Übertragung der Datei <A HREF=\"file://%s\">%s</A> ist komplett"

#, c-format
msgid "Transfer of file %s complete"
msgstr "Übertragung der Datei %s ist komplett"

msgid "File transfer complete"
msgstr "Dateiübertragung abgeschlossen"

#, c-format
msgid "You cancelled the transfer of %s"
msgstr "Sie haben die Dateiübertragung von %s abgebrochen"

msgid "File transfer cancelled"
msgstr "Dateiübertragung wurde abgebrochen"

#, c-format
msgid "%s cancelled the transfer of %s"
msgstr "%s hat die Übertragung von %s abgebrochen"

#, c-format
msgid "%s cancelled the file transfer"
msgstr "%s hat die Datenübertragung abgebrochen"

#, c-format
msgid "File transfer to %s failed."
msgstr "Dateiübertragung an %s wurde abgebrochen."

#, c-format
msgid "File transfer from %s failed."
msgstr "Dateiübertragung von %s wurde abgebrochen."

msgid "Whether the specified command should handle \"aim\" URLs"
msgstr "Legt fest, ob das angegebene Kommando „aim“-URLs verarbeiten soll"

msgid ""
"True if the command specified in the \"command\" key should handle \"aim\" "
"URLs."
msgstr ""
"Aktivieren, wenn der Befehl, der im „command“-Schlüssel angegeben ist, „aim“-"
"URLs verarbeiten soll."

msgid "The handler for \"aim\" URLs"
msgstr "Behandlungsroutine für „aim“-URLs"

msgid "The command used to handle \"aim\" URLs, if enabled."
msgstr "Der Befehl, der „aim“-URLs verarbeitet, wenn aktiviert."

msgid "Run the command in a terminal"
msgstr "Befehl in einem Terminal ausführen"

msgid ""
"True if the command used to handle this type of URL should be run in a "
"terminal."
msgstr ""
"Aktivieren, wenn der Befehl, der benutzt wird um diese Art von URL zu "
"verarbeiten, in einem Terminal ausgeführt werden soll."

msgid "Whether the specified command should handle \"gg\" URLs"
msgstr "Legt fest, ob das angegebene Kommando „gg“-URLs verarbeiten soll"

msgid ""
"True if the command specified in the \"command\" key should handle \"gg\" "
"URLs."
msgstr ""
"Aktivieren, wenn der Befehl, der im „command“-Schlüssel angegeben ist, „gg“-"
"URLs verarbeiten soll."

msgid "The handler for \"gg\" URLs"
msgstr "Behandlungsroutine für „gg“-URLs"

msgid "The command used to handle \"gg\" URLs, if enabled."
msgstr "Der Befehl, der „gg“-URLs verarbeitet, wenn aktiviert."

msgid "Whether the specified command should handle \"icq\" URLs"
msgstr "Legt fest, ob das angegebene Kommando „icq“-URLs verarbeiten soll"

msgid ""
"True if the command specified in the \"command\" key should handle \"icq\" "
"URLs."
msgstr ""
"Aktivieren, wenn der Befehl, der im „command“-Schlüssel angegeben ist, „icq“-"
"URLs verarbeiten soll."

msgid "The handler for \"icq\" URLs"
msgstr "Behandlungsroutine für „icq“-URLs"

msgid "The command used to handle \"icq\" URLs, if enabled."
msgstr "Der Befehl, der „icq“-URLs verarbeitet, wenn aktiviert."

msgid "Whether the specified command should handle \"irc\" URLs"
msgstr "Legt fest, ob das angegebene Kommando „irc“-URLs verarbeiten soll"

msgid ""
"True if the command specified in the \"command\" key should handle \"irc\" "
"URLs."
msgstr ""
"Aktivieren, wenn der Befehl, der im „command“-Schlüssel angegeben ist, „irc“-"
"URLs verarbeiten soll."

msgid "The handler for \"irc\" URLs"
msgstr "Behandlungsroutine für „irc“-URLs"

msgid "The command used to handle \"irc\" URLs, if enabled."
msgstr "Der Befehl, der „irc“-URLs verarbeitet, wenn aktiviert."

msgid "Whether the specified command should handle \"msnim\" URLs"
msgstr "Legt fest, ob das angegebene Kommando „msnim“-URLs verarbeiten soll"

msgid ""
"True if the command specified in the \"command\" key should handle \"msnim\" "
"URLs."
msgstr ""
"Aktivieren, wenn der Befehl, der im „command“-Schlüssel angegeben ist, "
"„msnim“-URLs verarbeiten soll."

msgid "The handler for \"msnim\" URLs"
msgstr "Behandlungsroutine für „msnim“-URLs"

msgid "The command used to handle \"msnim\" URLs, if enabled."
msgstr "Der Befehl, der „msnim“-URLs verarbeitet, wenn aktiviert."

msgid "Whether the specified command should handle \"sip\" URLs"
msgstr "Legt fest, ob das angegebene Kommando „sip“-URLs verarbeiten soll"

msgid ""
"True if the command specified in the \"command\" key should handle \"sip\" "
"URLs."
msgstr ""
"Aktivieren, wenn der Befehl, der im „command“-Schlüssel angegeben ist, „sip“-"
"URLs verarbeiten soll."

msgid "The handler for \"sip\" URLs"
msgstr "Behandlungsroutine  für „sip“-URLs"

msgid "The command used to handle \"sip\" URLs, if enabled."
msgstr "Der Befehl, der „sip“-URLs verarbeitet, wenn aktiviert."

msgid "Whether the specified command should handle \"xmpp\" URLs"
msgstr "Legt fest, ob das angegebene Kommando „xmpp“-URLs verarbeiten soll"

msgid ""
"True if the command specified in the \"command\" key should handle \"xmpp\" "
"URLs."
msgstr ""
"Aktivieren, wenn der Befehl, der im „command“-Schlüssel angegeben ist, "
"„xmpp“-URLs verarbeiten soll."

msgid "The handler for \"xmpp\" URLs"
msgstr "Behandlungsroutine für „xmpp“-URLs"

msgid "The command used to handle \"xmpp\" URLs, if enabled."
msgstr "Der Befehl, der „xmpp“-URLs verarbeitet, wenn aktiviert."

msgid "Whether the specified command should handle \"ymsgr\" URLs"
msgstr "Legt fest, ob das angegebene Kommando „ymsrg“-URLs verarbeiten soll"

msgid ""
"True if the command specified in the \"command\" key should handle \"ymsgr\" "
"URLs."
msgstr ""
"Aktivieren, wenn der Befehl, der im „command“-Schlüssel angegeben ist, "
"„ymsgr“-URLs verarbeiten soll."

msgid "The handler for \"ymsgr\" URLs"
msgstr "Behandlungsroutine für „ymsrg“-URLs"

msgid "The command used to handle \"ymsgr\" URLs, if enabled."
msgstr "Der Befehl, der „ymsgr“-URLs verarbeitet, wenn aktiviert."

msgid "<b><font color=\"red\">The logger has no read function</font></b>"
msgstr "<b><font color=\"red\">Der Logger hat keine Lesefunktion</font></b>"

msgid "HTML"
msgstr "HTML"

msgid "Plain text"
msgstr "Einfacher Text"

msgid "Old flat format"
msgstr "Altes „flaches“ Format"

msgid "Logging of this conversation failed."
msgstr "Mitschnitt der Unterhaltung fehlgeschlagen."

msgid "XML"
msgstr "XML"

#, c-format
msgid ""
"<font color=\"#16569E\"><font size=\"2\">(%s)</font> <b>%s &lt;AUTO-"
"REPLY&gt;:</b></font> %s<br/>\n"
msgstr ""
"<font color=\"#16569E\"><font size=\"2\">(%s)</font> <b>%s &lt;AUTO-"
"REPLY&gt;:</b></font> %s<br/>\n"

#, c-format
msgid ""
"<font color=\"#A82F2F\"><font size=\"2\">(%s)</font> <b>%s &lt;AUTO-"
"REPLY&gt;:</b></font> %s<br/>\n"
msgstr ""
"<font color=\"#A82F2F\"><font size=\"2\">(%s)</font> <b>%s &lt;AUTO-"
"REPLY&gt;:</b></font> %s<br/>\n"

msgid "<font color=\"red\"><b>Unable to find log path!</b></font>"
msgstr ""
"<font color=\"red\"><b>Kann den Mitschnitt-Pfad nicht finden!</b></font>"

#, c-format
msgid "<font color=\"red\"><b>Could not read file: %s</b></font>"
msgstr "<font color=\"red\"><b>Kann folgende Datei nicht lesen: %s</b></font>"

#, c-format
msgid "(%s) %s <AUTO-REPLY>: %s\n"
msgstr "(%s) %s <AUTO-REPLY>: %s\n"

msgid ""
"No codecs found. Install some GStreamer codecs found in GStreamer plugins "
"packages."
msgstr ""
"Keine Codecs gefunden. Installieren Sie einige GStreamer-Codecs mithilfe von "
"GStreamer-Plugin-Paketen."

msgid ""
"No codecs left. Your codec preferences in fs-codecs.conf are too strict."
msgstr ""
"Keine Codecs übrig, Ihre Codec-Einstellungen in fs-codecs.conf sind zu "
"streng."

msgid "A non-recoverable Farsight2 error has occurred."
msgstr "Ein nicht behebbarer Farsight2-Fehler ist aufgetreten."

msgid "A non-recoverable Farstream error has occurred."
msgstr "Ein nicht behebbarer Farstream-Fehler ist aufgetreten."

msgid "Error with your microphone"
msgstr "Fehler mit Ihrem Mikrofon"

msgid "Error with your webcam"
msgstr "Fehler mit Ihrer Webcam"

msgid "Conference error"
msgstr "Konferenzfehler"

#, c-format
msgid "Error creating session: %s"
msgstr "Fehler beim Aufbauen der Sitzung: %s"

#, c-format
msgid "You are using %s, but this plugin requires %s."
msgstr "Sie benutzen %s, aber dieses Plugin benötigt %s."

msgid "This plugin has not defined an ID."
msgstr "Dieses Plugin hat keine ID definiert."

#, c-format
msgid "Plugin magic mismatch %d (need %d)"
msgstr "Keine Übereinstimmung der Plugin-Magic-Nummer %d (brauche %d)"

#, c-format
msgid "ABI version mismatch %d.%d.x (need %d.%d.x)"
msgstr "ABI Versionskonflikt %d.%d.x (brauche %d.%d.x)"

msgid ""
"Plugin does not implement all required functions (list_icon, login and close)"
msgstr ""
"Plugin enthält nicht alle benötigten Funktionen (list_icon, login und close)"

#, c-format
msgid ""
"The required plugin %s was not found. Please install this plugin and try "
"again."
msgstr ""
"Das erforderliche Plugin %s wurde nicht gefunden. Bitte installieren Sie das "
"Plugin und versuchen Sie es erneut."

msgid "Unable to load the plugin"
msgstr "Konnte das Plugin nicht laden"

#, c-format
msgid "The required plugin %s was unable to load."
msgstr "Das erforderliche Plugin %s konnte nicht geladen werden."

msgid "Unable to load your plugin."
msgstr "Konnte Ihr Plugin nicht laden."

#, c-format
msgid "%s requires %s, but it failed to unload."
msgstr "%s hängt von %s ab, konnte aber nicht entladen werden."

msgid "Autoaccept"
msgstr "Auto-Akzeptieren"

msgid "Auto-accept file transfer requests from selected users."
msgstr "Dateiübertragung von ausgewählten Benutzern automatisch akzeptieren."

#, c-format
msgid "Autoaccepted file transfer of \"%s\" from \"%s\" completed."
msgstr ""
"Automatisch akzeptierte Übertragung der Datei „%s“ von „%s“ abgeschlossen."

msgid "Autoaccept complete"
msgstr "Autoaccept fertig"

#, c-format
msgid "When a file-transfer request arrives from %s"
msgstr "Wenn eine Dateitransferanfrage von %s ankommt"

msgid "Set Autoaccept Setting"
msgstr "Auto-Akzeptieren-Einstellungen setzen"

msgid "_Save"
msgstr "_Speichern"

msgid "_Cancel"
msgstr "A_bbrechen"

msgid "Ask"
msgstr "Fragen"

msgid "Auto Accept"
msgstr "Auto-Akzeptieren"

msgid "Auto Reject"
msgstr "Auto-Ablehnen"

msgid "Autoaccept File Transfers..."
msgstr "Dateiübertragungen automatisch akzeptieren..."

#. XXX: Is there a better way than this? There really should be.
msgid ""
"Path to save the files in\n"
"(Please provide the full path)"
msgstr ""
"Pfad in denen die Dateien gespeichert werden sollen\n"
"(Bitte geben Sie den vollständigen Pfad an)"

msgid ""
"When a file-transfer request arrives from a user who is\n"
"*not* on your buddy list:"
msgstr ""
"Wenn eine Dateitransferanfrage von einem Benutzer ankommt, \n"
"der *nicht* in Ihrer Buddy-Liste ist:"

msgid ""
"Notify with a popup when an autoaccepted file transfer is complete\n"
"(only when there's no conversation with the sender)"
msgstr ""
"Mit einem Popup benachrichtigen, wenn eine automatisch akzeptierte "
"Dateiübertragung abgeschlossen ist\n"
"(nur, wenn es keine Unterhaltung mit dem Sender gibt)"

msgid "Create a new directory for each user"
msgstr "Für jeden Benutzer ein neues Verzeichnis anlegen"

msgid "Escape the filenames"
msgstr "Sonderzeichen in Dateinamen ersetzen"

msgid "Notes"
msgstr "Notizen"

msgid "Enter your notes below..."
msgstr "Geben Sie Ihre Notizen unten ein..."

msgid "Edit Notes..."
msgstr "Notizen bearbeiten..."

#. *< major version
#. *< minor version
#. *< type
#. *< ui_requirement
#. *< flags
#. *< dependencies
#. *< priority
#. *< id
msgid "Buddy Notes"
msgstr "Buddy-Notizen"

#. *< name
#. *< version
msgid "Store notes on particular buddies."
msgstr "Notizen über bestimmte Buddys speichern."

#. *< summary
msgid "Adds the option to store notes for buddies on your buddy list."
msgstr ""
"Gibt die Möglichkeit, Notizen für Buddys auf Ihrer Buddy-Liste zu speichern."

#. *< type
#. *< ui_requirement
#. *< flags
#. *< dependencies
#. *< priority
#. *< id
msgid "Cipher Test"
msgstr "Verschlüsselungstest"

#. *< name
#. *< version
#. *  summary
#. *  description
msgid "Tests the ciphers that ship with libpurple."
msgstr "Testet die Chiffren, die mit libpurple geliefert werden."

#. *< type
#. *< ui_requirement
#. *< flags
#. *< dependencies
#. *< priority
#. *< id
msgid "DBus Example"
msgstr "DBus-Beispiel"

#. *< name
#. *< version
#. *  summary
#. *  description
msgid "DBus Plugin Example"
msgstr "DBus-Plugin-Beispiel"

#. *< type
#. *< ui_requirement
#. *< flags
#. *< dependencies
#. *< priority
#. *< id
msgid "File Control"
msgstr "Dateikontrolle"

#. *< name
#. *< version
#. *  summary
#. *  description
msgid "Allows control by entering commands in a file."
msgstr "Erlaubt die Steuerung, indem Sie Kommandos in eine Datei schreiben."

msgid "Minutes"
msgstr "Minuten"

#. This is a cultural reference.  Dy'er Mak'er is a song by Led Zeppelin.
#. If that doesn't translate well into your language, drop the 's before translating.
msgid "I'dle Mak'er"
msgstr "Untätigkeitsmarker"

msgid "Set Account Idle Time"
msgstr "Setze Konto-Untätigkeitszeit"

msgid "_Set"
msgstr "_Setzen"

msgid "None of your accounts are idle."
msgstr "Keines Ihrer Konten verzeichnet Untätigkeit."

msgid "Unset Account Idle Time"
msgstr "Untätigkeitszeit zurücksetzen"

msgid "_Unset"
msgstr "Zurücksetze_n"

msgid "Set Idle Time for All Accounts"
msgstr "Untätigkeitszeit für alle Konten setzen"

msgid "Unset Idle Time for All Idled Accounts"
msgstr "Untätigkeitszeit für alle untätige Konten zurücksetzen"

msgid "Allows you to hand-configure how long you've been idle"
msgstr ""
"Erlaubt Ihnen manuell zu konfigurieren, wie lange Sie untätig sein wollen"

#. *< type
#. *< ui_requirement
#. *< flags
#. *< dependencies
#. *< priority
#. *< id
msgid "IPC Test Client"
msgstr "IPC-Testclient"

#. *< name
#. *< version
#. *  summary
msgid "Test plugin IPC support, as a client."
msgstr "Plugin zum Testen der IPC-Unterstützung als Client."

#. *  description
msgid ""
"Test plugin IPC support, as a client. This locates the server plugin and "
"calls the commands registered."
msgstr ""
"Plugin zum Testen der IPC-Unterstützung als Client. Sucht das Server-Plugin "
"und ruft die registrierten Kommandos auf."

#. *< type
#. *< ui_requirement
#. *< flags
#. *< dependencies
#. *< priority
#. *< id
msgid "IPC Test Server"
msgstr "IPC-Testserver"

#. *< name
#. *< version
#. *  summary
msgid "Test plugin IPC support, as a server."
msgstr "Plugin zum Testen der IPC-Unterstützung als Server."

#. *  description
msgid "Test plugin IPC support, as a server. This registers the IPC commands."
msgstr ""
"Plugin zum Testen der IPC-Unterstützung als Server. Die IPC-Kommandos werden "
"registriert."

msgid "Hide Joins/Parts"
msgstr "Joins/Parts verstecken"

#. Translators: Followed by an input request a number of people
msgid "For rooms with more than this many people"
msgstr "Für Räume mit mehr als so vielen Leuten"

msgid "If user has not spoken in this many minutes"
msgstr "Wenn der Benutzer so viele Minuten nicht gesprochen hat"

msgid "Apply hiding rules to buddies"
msgstr "Regeln zum Verstecken auf Buddys anwenden"

#. *< type
#. *< ui_requirement
#. *< flags
#. *< dependencies
#. *< priority
#. *< id
msgid "Join/Part Hiding"
msgstr "Betreten/Verlassen verstecken"

#. *< name
#. *< version
#. *  summary
msgid "Hides extraneous join/part messages."
msgstr "Versteckt belanglose Betreten-/Verlassen-Meldungen."

#. *  description
msgid ""
"This plugin hides join/part messages in large rooms, except for those users "
"actively taking part in a conversation."
msgstr ""
"Dieses Plugin versteckt Betreten-/Verlassen-Meldungen in großen Räumen, "
"außer von den Benutzern, die sich aktiv an einer Unterhaltung beteiligen."

#. This is used in the place of a timezone abbreviation if the
#. * offset is way off.  The user should never really see it, but
#. * it's here just in case.  The parens are to make it clear it's
#. * not a real timezone.
msgid "(UTC)"
msgstr "(UTC)"

msgid "User is offline."
msgstr "Benutzer ist offline."

msgid "Auto-response sent:"
msgstr "Automatische Antwort gesendet:"

#, c-format
msgid "%s has signed off."
msgstr "%s hat sich abgemeldet."

msgid "One or more messages may have been undeliverable."
msgstr "Eine oder mehrere Nachrichten konnten nicht zugestellt werden."

msgid "You were disconnected from the server."
msgstr "Sie wurden vom Server getrennt."

msgid ""
"You are currently disconnected. Messages will not be received unless you are "
"logged in."
msgstr ""
"Sie sind nicht verbunden. Nachrichten können nicht empfangen werden bis Sie "
"sich wieder anmelden."

msgid "Message could not be sent because the maximum length was exceeded."
msgstr ""
"Nachricht konnte nicht gesendet werden, da maximale Länge überschritten "
"wurde."

msgid "Message could not be sent."
msgstr "Ihre Nachricht wurde nicht verschickt."

#. The names of IM clients are marked for translation at the request of
#. translators who wanted to transliterate them.  Many translators
#. choose to leave them alone.  Choose what's best for your language.
msgid "Adium"
msgstr "Adium"

#. The names of IM clients are marked for translation at the request of
#. translators who wanted to transliterate them.  Many translators
#. choose to leave them alone.  Choose what's best for your language.
msgid "Fire"
msgstr "Fire"

#. The names of IM clients are marked for translation at the request of
#. translators who wanted to transliterate them.  Many translators
#. choose to leave them alone.  Choose what's best for your language.
msgid "Messenger Plus!"
msgstr "Messenger Plus!"

#. The names of IM clients are marked for translation at the request of
#. translators who wanted to transliterate them.  Many translators
#. choose to leave them alone.  Choose what's best for your language.
msgid "QIP"
msgstr "QIP"

#. The names of IM clients are marked for translation at the request of
#. translators who wanted to transliterate them.  Many translators
#. choose to leave them alone.  Choose what's best for your language.
msgid "MSN Messenger"
msgstr "MSN-Messenger"

#. The names of IM clients are marked for translation at the request of
#. translators who wanted to transliterate them.  Many translators
#. choose to leave them alone.  Choose what's best for your language.
msgid "Trillian"
msgstr "Trillian"

#. The names of IM clients are marked for translation at the request of
#. translators who wanted to transliterate them.  Many translators
#. choose to leave them alone.  Choose what's best for your language.
msgid "aMSN"
msgstr "aMSN"

#. Add general preferences.
msgid "General Log Reading Configuration"
msgstr "Allgemeine Mitschnittseinstellungen"

msgid "Fast size calculations"
msgstr "Schnelle Größenberechnung"

msgid "Use name heuristics"
msgstr "Benutze Namensheuristiken"

#. Add Log Directory preferences.
msgid "Log Directory"
msgstr "Mitschnittverzeichnis"

#. *< type
#. *< ui_requirement
#. *< flags
#. *< dependencies
#. *< priority
#. *< id
msgid "Log Reader"
msgstr "Mitschnittsbetrachter"

#. *< name
#. *< version
#. * summary
msgid "Includes other IM clients' logs in the log viewer."
msgstr ""
"Zeigt die Mitschnitte anderer Sofortnachrichtenprogramme im "
"Mitschnittsbetrachter an."

#. * description
msgid ""
"When viewing logs, this plugin will include logs from other IM clients. "
"Currently, this includes Adium, MSN Messenger, aMSN, and Trillian.\n"
"\n"
"WARNING: This plugin is still alpha code and may crash frequently.  Use it "
"at your own risk!"
msgstr ""
"Dieses Plugin zeigt auch die Mitschnitte anderer Sofortnachrichtenprogramme "
"im Mitschnittsbetrachter an. Momentan sind das Adium, MSN Messenger, aMSN "
"und Trillian.\n"
"WARNUNG: Dieses Plugin ist immer noch im Alpha-Stadium und kann oft "
"abstürzen. Benutzung auf eigene Gefahr!"

msgid "Mono Plugin Loader"
msgstr "Mono-Plugin-Lader"

msgid "Loads .NET plugins with Mono."
msgstr "Lädt .NET-Plugins mit Mono."

msgid "Add new line in IMs"
msgstr "Neue Zeile in IMs einfügen"

msgid "Add new line in Chats"
msgstr "Neue Zeile in Chats einfügen"

#. *< magic
#. *< major version
#. *< minor version
#. *< type
#. *< ui_requirement
#. *< flags
#. *< dependencies
#. *< priority
#. *< id
msgid "New Line"
msgstr "Neue Zeile"

#. *< name
#. *< version
msgid "Prepends a newline to displayed message."
msgstr "Fügt einen Zeilenumbruch vor angezeigter Nachricht ein."

#. *< summary
msgid ""
"Prepends a newline to messages so that the rest of the message appears below "
"the username in the conversation window."
msgstr ""
"Fügt einen Zeilenumbruch vor Nachrichten ein, sodass im Gesprächsfenster der "
"Rest der Nachricht unter dem Benutzernamen erscheint."

msgid "Offline Message Emulation"
msgstr "Offline-Nachrichten-Emulation"

msgid "Save messages sent to an offline user as pounce."
msgstr "Sichert Nachrichten an einen Offline-Benutzer als Alarm."

#, fuzzy
msgid "Offline message"
msgstr "Offline-Nachrichten"

msgid ""
"The rest of the messages will be saved as pounces. You can edit/delete the "
"pounce from the `Buddy Pounce' dialog."
msgstr ""
"Die folgenden Nachrichten werden als Alarme gesichert. Sie können den Alarm "
"im `Buddy-Alarm'-Dialog ändern oder löschen."

#, c-format
msgid ""
"\"%s\" is currently offline. Do you want to save the rest of the messages in "
"a pounce and automatically send them when \"%s\" logs back in?"
msgstr ""
"„%s“ ist im Moment offline. Möchten Sie die restlichen Nachrichten in einem "
"Alarm sichern und sie dann senden, wenn „%s“ sich wieder anmeldet?"

msgid "Offline Message"
msgstr "Offline-Nachrichten"

msgid "You can edit/delete the pounce from the `Buddy Pounces' dialog"
msgstr "Sie können den Alarm im `Buddy-Alarm'-Dialog ändern/löschen"

msgid "Yes"
msgstr "Ja"

msgid "No"
msgstr "Nein"

msgid "Save offline messages in pounce"
msgstr "Sichere Offline-Nachricht als Alarm"

msgid "Do not ask. Always save in pounce."
msgstr "Nicht nachfragen. Immer als Alarm sichern."

msgid "One Time Password"
msgstr "Einmalpasswort"

#. *< type
#. *< ui_requirement
#. *< flags
#. *< dependencies
#. *< priority
#. *< id
msgid "One Time Password Support"
msgstr "Unterstützung für Einmalpasswörter"

#. *< name
#. *< version
#. *  summary
msgid "Enforce that passwords are used only once."
msgstr "Erzwinge, dass Passwörter nur einmal verwendet werden."

#. *  description
msgid ""
"Allows you to enforce on a per-account basis that passwords not being saved "
"are only used in a single successful connection.\n"
"Note: The account password must not be saved for this to work."
msgstr ""
"Erlaubt Ihnen (pro Konto) zu erzwingen, dass nicht gespeicherte Passwörter "
"nur in einer einzigen erfolgreichen Verbindung verwendet werden.\n"
"Hinweis: Damit dies funktioniert, darf das Konto-Passwort nicht gespeichert "
"werden."

#. *< type
#. *< ui_requirement
#. *< flags
#. *< dependencies
#. *< priority
#. *< id
msgid "Perl Plugin Loader"
msgstr "Perl-Plugin-Loader"

#. *< name
#. *< version
#. *< summary
msgid "Provides support for loading perl plugins."
msgstr "Ermöglicht das Laden von Perl-Plugins."

msgid "Psychic Mode"
msgstr "Gesprächsvorhersage-Modus"

msgid "Psychic mode for incoming conversation"
msgstr "Vorhersage-Modus für eingehende Gespräche"

msgid ""
"Causes conversation windows to appear as other users begin to message you.  "
"This works for AIM, ICQ, XMPP, Sametime, and Yahoo!"
msgstr ""
"Öffnet Gesprächsfenster, wenn andere Benutzer beginnen, Ihnen eine Nachricht "
"zu senden.  Das funktioniert mit AIM, ICQ, XMPP, Sametime und Yahoo!"

msgid "You feel a disturbance in the force..."
msgstr "Ihr Buddy beginnt zu tippen..."

msgid "Only enable for users on the buddy list"
msgstr "Nur für Benutzer aus der Buddy-Liste aktivieren"

msgid "Disable when away"
msgstr "Deaktivieren, wenn abwesend"

msgid "Display notification message in conversations"
msgstr "Benachrichtigung in Gesprächen anzeigen"

msgid "Raise psychic conversations"
msgstr "Gesprächsvorhersage-Meldungen im Vordergrund"

#. *< type
#. *< ui_requirement
#. *< flags
#. *< dependencies
#. *< priority
#. *< id
msgid "Signals Test"
msgstr "Signaltest"

#. *< name
#. *< version
#. *  summary
#. *  description
msgid "Test to see that all signals are working properly."
msgstr "Test, um zu sehen, ob alle Signale richtig funktionieren."

#. *< type
#. *< ui_requirement
#. *< flags
#. *< dependencies
#. *< priority
#. *< id
msgid "Simple Plugin"
msgstr "Einfaches Plugin"

#. *< name
#. *< version
#. *  summary
#. *  description
msgid "Tests to see that most things are working."
msgstr "Tests, um zu sehen, ob das meiste funktioniert."

#. Make messages
#, c-format
msgid ""
"Common name: %s\n"
"\n"
"Fingerprint (SHA1): %s\n"
"\n"
"Activation date: %s\n"
"Expiration date: %s\n"
msgstr ""
"Allgemeiner Name (Common name): %s\n"
"\n"
"Fingerabdruck (SHA1): %s\n"
"\n"
"Aktivierungsdatum: %s\n"
"Ablaufdatum: %s\n"

#. Scheme name
msgid "X.509 Certificates"
msgstr "X.509-Zertifikate"

#. *< type
#. *< ui_requirement
#. *< flags
#. *< dependencies
#. *< priority
#. *< id
msgid "GNUTLS"
msgstr "GNUTLS"

#. *< name
#. *< version
#. *  summary
#. *  description
msgid "Provides SSL support through GNUTLS."
msgstr "Erlaubt SSL-Unterstützung mit GNUTLS."

#. *< type
#. *< ui_requirement
#. *< flags
#. *< dependencies
#. *< priority
#. *< id
msgid "NSS"
msgstr "NSS"

#. *< name
#. *< version
#. *  summary
#. *  description
msgid "Provides SSL support through Mozilla NSS."
msgstr "Erlaubt SSL-Unterstützung mit Mozilla NSS."

#. *< type
#. *< ui_requirement
#. *< flags
#. *< dependencies
#. *< priority
#. *< id
msgid "SSL"
msgstr "SSL"

#. *< name
#. *< version
#. *  summary
#. *  description
msgid "Provides a wrapper around SSL support libraries."
msgstr "Liefert einen Wrapper um die SSL-Bibliotheken."

#, c-format
msgid "%s is no longer away."
msgstr "%s ist wieder anwesend."

#, c-format
msgid "%s has gone away."
msgstr "%s ist abwesend."

#, c-format
msgid "%s has become idle."
msgstr "%s ist inaktiv."

#, c-format
msgid "%s is no longer idle."
msgstr "%s ist nicht mehr inaktiv."

#, c-format
msgid "%s has signed on."
msgstr "%s hat sich angemeldet."

msgid "Notify When"
msgstr "Benachrichtigung, wenn"

msgid "Buddy Goes _Away"
msgstr "Buddy _hinaus geht"

msgid "Buddy Goes _Idle"
msgstr "Buddy _untätig wird"

msgid "Buddy _Signs On/Off"
msgstr "Buddy hat_sich an- oder abgemeldet"

#. *< type
#. *< ui_requirement
#. *< flags
#. *< dependencies
#. *< priority
#. *< id
msgid "Buddy State Notification"
msgstr "Buddy-Status-Benachrichtigung"

#. *< name
#. *< version
#. *  summary
#. *  description
msgid ""
"Notifies in a conversation window when a buddy goes or returns from away or "
"idle."
msgstr ""
"Benachrichtigt in einem Gesprächsfenster darüber, ob ein Buddy gegangen ist "
"oder vom Abwesenheits- oder Untätigkeitsstatus zurückgekehrt ist."

msgid "Tcl Plugin Loader"
msgstr "Tcl-Plugin-Lader"

msgid "Provides support for loading Tcl plugins"
msgstr "Ermöglicht das Laden von Tcl-Plugins"

msgid ""
"Unable to detect ActiveTCL installation. If you wish to use TCL plugins, "
"install ActiveTCL from http://www.activestate.com\n"
msgstr ""
"ActiveTCL-Installation nicht erkannt. Wenn Sie TCL-Plugins benutzen wollen, "
"dann installieren Sie ActiveTCL von http://www.activestate.com\n"

msgid ""
"Unable to find Apple's \"Bonjour for Windows\" toolkit, see http://d.pidgin."
"im/BonjourWindows for more information."
msgstr ""
"Apples Toolkit „Bonjour für Windows“ konnte nicht gefunden werden. Besuchen "
"Sie http://d.pidgin.im/BonjourWindows für weitere Informationen."

msgid "Unable to listen for incoming IM connections"
msgstr "Kann nicht auf eingehende IM-Verbindungen hören"

msgid ""
"Unable to establish connection with the local mDNS server.  Is it running?"
msgstr "Keine Verbindung zum lokalen mDNS-Server. Ist er aktiviert?"

# old strings
#. TODO: Check whether it's correct to call add_pair_html,
#. or if we should be using add_pair_plaintext
msgid "First name"
msgstr "Vorname"

#. TODO: Check whether it's correct to call add_pair_html,
#. or if we should be using add_pair_plaintext
msgid "Last name"
msgstr "Nachname"

#. TODO: Check whether it's correct to call add_pair_html,
#. or if we should be using add_pair_plaintext
#. email
msgid "Email"
msgstr "E-Mail"

#. TODO: Check whether it's correct to call add_pair_html,
#. or if we should be using add_pair_plaintext
msgid "AIM Account"
msgstr "AIM-Konto"

#. TODO: Check whether it's correct to call add_pair_html,
#. or if we should be using add_pair_plaintext
msgid "XMPP Account"
msgstr "XMPP-Konto"

#. *< type
#. *< ui_requirement
#. *< flags
#. *< dependencies
#. *< priority
#. *< id
#. *< name
#. *< version
#. *  summary
#. *  description
msgid "Bonjour Protocol Plugin"
msgstr "Bonjour-Protokoll-Plugin"

msgid "Purple Person"
msgstr "Purple-Person"

#. Creating the options for the protocol
msgid "Local Port"
msgstr "Lokaler Port"

msgid "Bonjour"
msgstr "Bonjour"

#, c-format
msgid "%s has closed the conversation."
msgstr "%s hat das Gespräch beendet."

msgid "Unable to send the message, the conversation couldn't be started."
msgstr ""
"Die Nachricht kann nicht gesendet werden, das Gespräch kann nicht gestartet "
"werden."

msgid "Error communicating with local mDNSResponder."
msgstr "Fehler bei der Kommunikation mit lokalem mDNSResponder."

msgid "Invalid proxy settings"
msgstr "Falsche Proxy-Einstellungen"

msgid ""
"Either the host name or port number specified for your given proxy type is "
"invalid."
msgstr "Hostname oder Portnummer Ihres Proxys sind falsch angegeben."

msgid "Token Error"
msgstr "Token-Fehler"

msgid "Unable to fetch the token.\n"
msgstr "Kann das Token nicht abholen.\n"

msgid "Save Buddylist..."
msgstr "Buddy-Liste speichern..."

msgid "Your buddylist is empty, nothing was written to the file."
msgstr "Ihre Buddy-Liste ist leer, es wurde nichts in die Datei geschrieben."

msgid "Buddylist saved successfully!"
msgstr "Buddy-Liste wurde erfolgreich gespeichert!"

#, c-format
msgid "Couldn't write buddy list for %s to %s"
msgstr "Konnte Buddy-Liste für %s nicht nach %s schreiben"

msgid "Couldn't load buddylist"
msgstr "Konnte Buddy-Liste nicht laden"

msgid "Load Buddylist..."
msgstr "Öffne Buddy-Liste..."

msgid "Buddylist loaded successfully!"
msgstr "Buddy-Liste erfolgreich geladen!"

msgid "Save buddylist..."
msgstr "Buddy-Liste speichern..."

msgid "Load buddylist from file..."
msgstr "Buddy-Liste aus Datei laden..."

msgid "You must fill in all registration fields"
msgstr "Sie müssen alle Registrierungsfelder ausfüllen"

msgid "Passwords do not match"
msgstr "Passwörter stimmen nicht überein"

msgid "Unable to register new account.  An unknown error occurred."
msgstr ""
"Kann neues Konto nicht anlegen. Es ist ein unbekannter Fehler aufgetreten."

msgid "New Gadu-Gadu Account Registered"
msgstr "Neues Gadu-Gadu-Konto angelegt"

msgid "Registration completed successfully!"
msgstr "Registrierung erfolgreich abgeschlossen!"

msgid "Password"
msgstr "Passwort"

msgid "Password (again)"
msgstr "Passwort (nochmal)"

msgid "Enter captcha text"
msgstr "Captcha-Text eingeben"

msgid "Captcha"
msgstr "Captcha"

msgid "Register New Gadu-Gadu Account"
msgstr "Registrierung eines neuen Gadu-Gadu-Kontos"

msgid "Please, fill in the following fields"
msgstr "Bitte füllen Sie die folgenden Felder aus"

#. TODO: Check whether it's correct to call add_pair_html,
#. or if we should be using add_pair_plaintext
msgid "City"
msgstr "Stadt"

msgid "Year of birth"
msgstr "Geburtsjahr"

#. gender
#. TODO: Check whether it's correct to call add_pair_html,
#. or if we should be using add_pair_plaintext
msgid "Gender"
msgstr "Geschlecht"

msgid "Male or female"
msgstr "Männlich oder weiblich"

#. 0
msgid "Male"
msgstr "Männlich"

msgid "Female"
msgstr "Weiblich"

msgid "Only online"
msgstr "Nur online"

msgid "Find buddies"
msgstr "Suche Buddys"

msgid "Please, enter your search criteria below"
msgstr "Bitte geben Sie Ihre Suchkriterien unten ein"

msgid "Change password for the Gadu-Gadu account"
msgstr "Ändern des Passworts für dieses Gadu-Gadu-Konto"

msgid "Password was changed successfully!"
msgstr "Das Passwort wurde erfolgreich geändert!"

msgid "Unable to change password. Error occurred.\n"
msgstr "Konnte das Passwort nicht ändern. Es trat ein Fehler auf.\n"

msgid "Fill in the fields."
msgstr "Füllen Sie die Felder aus."

msgid "New password should be at most 15 characters long."
msgstr ""

msgid "Your current password is different from the one that you specified."
msgstr "Ihr aktuelles Passwort ist anders als das angegebene."

msgid "Invalid email address"
msgstr "Ungültige E-Mail-Adresse"

msgid "Current password"
msgstr "Aktuelles Passwort"

msgid "Password (retype)"
msgstr "Passwort (nochmal)"

msgid "Email Address"
msgstr "E-Mail-Adresse"

msgid "Enter current token"
msgstr "Geben Sie das aktuelle Token ein"

msgid "Current token"
msgstr "Aktuelles Token"

msgid "Please, enter your current password and your new password for UIN: "
msgstr ""
"Bitte geben Sie Ihr aktuelles und Ihr neues Passwort für folgende UIN ein: "

msgid "Change Gadu-Gadu Password"
msgstr "Gadu-Gadu Passwort ändern"

msgid "Show status to:"
msgstr "Zeige Status:"

msgid "All people"
msgstr "Allen Leuten"

msgid "Only buddies"
msgstr "Nur Buddys"

msgid "Change status broadcasting"
msgstr "Statusveröffentlichung ändern"

msgid "Please, select who can see your status"
msgstr "Bitte wählen Sie, wer Ihren Status sehen darf"

#, c-format
msgid "Select a chat for buddy: %s"
msgstr "Wählen Sie einen Chat für den Benutzer: %s"

msgid "Add to chat..."
msgstr "Zum Chat hinzufügen..."

#. 0
#. Global
msgid "Available"
msgstr "Verfügbar"

#. 2
msgid "Chatty"
msgstr "Gesprächig"

#. 3
msgid "Do Not Disturb"
msgstr "Nicht stören"

#. 1
#. get_yahoo_status_from_purple_status() returns YAHOO_STATUS_CUSTOM for
#. * the generic away state (YAHOO_STATUS_TYPE_AWAY) with no message
#. Away stuff
msgid "Away"
msgstr "Abwesend"

#. TODO: Check whether it's correct to call add_pair_html,
#. or if we should be using add_pair_plaintext
msgid "UIN"
msgstr "UIN"

#. TODO: Check whether it's correct to call add_pair_html,
#. or if we should be using add_pair_plaintext
#. first name
#. optional information
msgid "First Name"
msgstr "Vorname"

#. TODO: Check whether it's correct to call add_pair_html,
#. or if we should be using add_pair_plaintext
msgid "Birth Year"
msgstr "Geburtsjahr"

msgid "Unable to display the search results."
msgstr "Kann Suchergebnisse nicht anzeigen."

msgid "Gadu-Gadu Public Directory"
msgstr "Öffentliches Gadu-Gadu-Verzeichnis"

msgid "Search results"
msgstr "Suchergebnisse"

msgid "No matching users found"
msgstr "Keine entsprechenden Benutzer gefunden"

msgid "There are no users matching your search criteria."
msgstr "Es gibt keine Benutzer, die Ihrer Anfrage entsprechen."

msgid "Unable to read from socket"
msgstr "Socket kann nicht gelesen werden"

msgid "Buddy list downloaded"
msgstr "Buddy-Liste heruntergeladen"

msgid "Your buddy list was downloaded from the server."
msgstr "Ihre Buddy-Liste wurde von Server geladen."

msgid "Buddy list uploaded"
msgstr "Buddy-Liste hochgeladen"

msgid "Your buddy list was stored on the server."
msgstr "Ihre Buddy-Liste wurde auf dem Server gespeichert."

#. The session is now set up, ready to be connected. This emits the
#. * signedOn signal, so clients can now do anything with msimprpl, and
#. * we're ready for it (session key, userid, username all setup).
msgid "Connected"
msgstr "Verbunden"

msgid "Unable to resolve hostname"
msgstr "Hostname konnte nicht aufgelöst werden"

msgid "Incorrect password"
msgstr "Falsches Passwort"

msgid "SSL Connection Failed"
msgstr "SSL-Verbindung gescheitert"

msgid ""
"Your account has been disabled because too many incorrect passwords were "
"entered"
msgstr ""
"Ihr Konto wurde wegen zu vielen falsch eingegebenen Passworten gesperrt"

msgid "Service temporarily unavailable"
msgstr "Dienst momentan nicht verfügbar"

msgid "Error connecting to proxy server"
msgstr "Fehler beim Verbinden mit dem Proxy-Server"

msgid "Error connecting to master server"
msgstr "Fehler beim Verbinden mit dem Master-Server"

msgid "Connection failed"
msgstr "Verbindung fehlgeschlagen"

msgid "Add to chat"
msgstr "Zum Chat hinzufügen"

msgid "Chat _name:"
msgstr "Chat_name:"

msgid "The username specified is invalid."
msgstr "Der angegebene Benutzername ist ungültig."

msgid "SSL support unavailable"
msgstr "SSL-Unterstützung nicht verfügbar"

#, c-format
msgid "Unable to resolve hostname '%s': %s"
msgstr "Hostname '%s' kann nicht aufgelöst werden: %s"

#. 1. connect to server
#. connect to the server
msgid "Connecting"
msgstr "Verbindungsaufbau"

msgid "Chat error"
msgstr "Chatfehler"

msgid "This chat name is already in use"
msgstr "Dieser Chatname existiert bereits"

msgid "Not connected to the server"
msgstr "Nicht mit dem Server verbunden"

msgid "Change password..."
msgstr "Passwort ändern..."

msgid "Find buddies..."
msgstr "Finde Buddys..."

msgid "Upload buddylist to Server"
msgstr "Buddy-Liste zum Server hochladen"

msgid "Download buddylist from Server"
msgstr "Buddy-Liste vom Server herunterladen"

msgid "Delete buddylist from Server"
msgstr "Löschen der Buddy-Liste vom Server"

msgid "Save buddylist to file..."
msgstr "Buddy-Liste in Datei speichern..."

#. magic
#. major_version
#. minor_version
#. plugin type
#. ui_requirement
#. flags
#. dependencies
#. priority
#. id
#. name
#. version
msgid "Gadu-Gadu Protocol Plugin"
msgstr "Gadu-Gadu-Protokoll-Plugin"

#. summary
msgid "Polish popular IM"
msgstr "Beliebter polnischer IM-Dienst"

msgid "GG server"
msgstr "GG-Server"

msgid "Use encryption if available"
msgstr "Verschlüsselung benutzen, wenn verfügbar"

msgid "Require encryption"
msgstr "Verschlüsselung fordern"

msgid "Don't use encryption"
msgstr "Keine Verschlüsselung benutzen"

msgid "Connection security"
msgstr "Verbindungssicherheit"

msgid "Show links from strangers"
msgstr ""

#, c-format
msgid "Unknown command: %s"
msgstr "Unbekanntes Kommando: %s"

#, c-format
msgid "current topic is: %s"
msgstr "Das aktuelle Thema ist: %s"

msgid "No topic is set"
msgstr "Kein Thema gesetzt"

msgid "File Transfer Failed"
msgstr "Dateiübertragung gescheitert"

msgid "Unable to open a listening port."
msgstr "Es konnte kein lauschender Port geöffnet werden."

msgid "Error displaying MOTD"
msgstr "Fehler beim Anzeigen des MOTD"

msgid "No MOTD available"
msgstr "Kein MOTD verfügbar"

msgid "There is no MOTD associated with this connection."
msgstr "Es gibt kein MOTD zu dieser Verbindung."

#, c-format
msgid "MOTD for %s"
msgstr "MOTD für %s"

#.
#. * TODO: Handle this better. Probably requires a PurpleBOSHConnection
#. * buffer that stores what is "being sent" until the
#. * PurpleHTTPConnection reports it is fully sent.
#.
#. TODO: do we really want to disconnect on a failure to write?
#, c-format
msgid "Lost connection with server: %s"
msgstr "Verbindung zum Server verloren: %s"

msgid "View MOTD"
msgstr "MOTD anzeigen"

msgid "_Channel:"
msgstr "_Kanal:"

msgid "_Password:"
msgstr "_Passwort:"

msgid "IRC nick and server may not contain whitespace"
msgstr "IRC-Server und -Spitzname dürfen keinen Leerraum enthalten"

msgid "Unable to connect"
msgstr "Verbindung nicht möglich"

#. this is a regular connect, error out
#, c-format
msgid "Unable to connect: %s"
msgstr "Verbinden nicht möglich: %s"

#, c-format
msgid "Server closed the connection"
msgstr "Der Server hat die Verbindung beendet"

msgid "Users"
msgstr "Benutzer"

msgid "Topic"
msgstr "Thema"

#. *< type
#. *< ui_requirement
#. *< flags
#. *< dependencies
#. *< priority
#. *< id
#. *< name
#. *< version
msgid "IRC Protocol Plugin"
msgstr "IRC-Protokoll-Plugin"

#. *  summary
msgid "The IRC Protocol Plugin that Sucks Less"
msgstr "Das IRC-Protokoll-Plugin mit weniger Problemen"

#. set up account ID as user:server
#. TODO: Check whether it's correct to call add_pair_html,
#. or if we should be using add_pair_plaintext
msgid "Server"
msgstr "Server"

#. port to connect to
msgid "Port"
msgstr "Port"

msgid "Encodings"
msgstr "Kodierungen"

msgid "Auto-detect incoming UTF-8"
msgstr "Eingehendes UTF-8 automatisch erkennen"

msgid "Real name"
msgstr "Echter Name"

#.
#. option = purple_account_option_string_new(_("Quit message"), "quitmsg", IRC_DEFAULT_QUIT);
#. prpl_info.protocol_options = g_list_append(prpl_info.protocol_options, option);
#.
msgid "Use SSL"
msgstr "Benutze SSL"

msgid "Bad mode"
msgstr "Falscher Modus"

#, c-format
msgid "Ban on %s by %s, set %s ago"
msgstr "Verbot zu %s von %s, gesetzt vor %s"

#, c-format
msgid "Ban on %s"
msgstr "Verbot zu %s"

msgid "End of ban list"
msgstr "Ende der Bannliste"

#, c-format
msgid "You are banned from %s."
msgstr "Sie sind aus %s verbannt worden."

msgid "Banned"
msgstr "Verbannt"

#, c-format
msgid "Cannot ban %s: banlist is full"
msgstr "Kann %s nicht verbannen: Bannliste ist voll"

msgid " <i>(ircop)</i>"
msgstr " <i>(ircop)</i>"

msgid " <i>(identified)</i>"
msgstr " <i>(identifiziert)</i>"

msgid "Nick"
msgstr "Spitzname"

msgid "Currently on"
msgstr "Im Moment in"

msgid "Idle for"
msgstr "Untätig seit"

msgid "Online since"
msgstr "Online seit"

msgid "<b>Defining adjective:</b>"
msgstr "<b>Definiere ein Adjektiv:</b>"

msgid "Glorious"
msgstr "Glorreich"

#, c-format
msgid "%s has changed the topic to: %s"
msgstr "%s hat das Thema zu %s abgeändert"

#, c-format
msgid "%s has cleared the topic."
msgstr "%s hat das Thema entfernt."

#, c-format
msgid "The topic for %s is: %s"
msgstr "Das Thema für %s ist: %s"

#, c-format
msgid "Unknown message '%s'"
msgstr "Unbekannte Nachricht '%s'"

msgid "Unknown message"
msgstr "Unbekannte Nachricht"

msgid "The IRC server received a message it did not understand."
msgstr "Der IRC-Server hat eine Nachricht erhalten, die er nicht versteht."

#, c-format
msgid "Users on %s: %s"
msgstr "Benutzer auf %s: %s"

msgid "Time Response"
msgstr "Zeit-Antwort"

msgid "The IRC server's local time is:"
msgstr "Die Lokalzeit des IRC-Servers ist:"

msgid "No such channel"
msgstr "Dieser Kanal existiert nicht"

#. does this happen?
msgid "no such channel"
msgstr "Dieser Kanal existiert nicht"

msgid "User is not logged in"
msgstr "Benutzer ist nicht angemeldet"

msgid "No such nick or channel"
msgstr "Es gibt keinen solchen Spitznamen oder Kanal"

msgid "Could not send"
msgstr "Konnte nicht senden"

#, c-format
msgid "Joining %s requires an invitation."
msgstr "Das Betreten von %s erfordert eine Einladung."

msgid "Invitation only"
msgstr "Nur Einladungen"

#, c-format
msgid "You have been kicked by %s: (%s)"
msgstr "Sie wurden hinausgeworfen von %s: (%s)"

#. Remove user from channel
#, c-format
msgid "Kicked by %s (%s)"
msgstr "Hinausgeworfen durch %s (%s)"

#, c-format
msgid "mode (%s %s) by %s"
msgstr "Modus (%s %s) von %s"

msgid "Invalid nickname"
msgstr "Ungültiger Spitzname"

msgid ""
"Your selected nickname was rejected by the server.  It probably contains "
"invalid characters."
msgstr ""
"Ihr gewünschter Spitzname wurde vom Server abgelehnt.  Er enthält vermutlich "
"ungültige Zeichen."

msgid ""
"Your selected account name was rejected by the server.  It probably contains "
"invalid characters."
msgstr ""
"Ihr gewünschter Kontoname wurde vom Server abgelehnt.  Er enthält vermutlich "
"ungültige Zeichen."

#. We only want to do the following dance if the connection
#. has not been successfully completed.  If it has, just
#. notify the user that their /nick command didn't go.
#, c-format
msgid "The nickname \"%s\" is already being used."
msgstr "Der Spitzname „%s“ existiert bereits."

msgid "Nickname in use"
msgstr "Spitzname wird benutzt"

msgid "Cannot change nick"
msgstr "Kann den Spitznamen nicht ändern"

msgid "Could not change nick"
msgstr "Konnte den Spitznamen nicht ändern"

#, c-format
msgid "You have parted the channel%s%s"
msgstr "Sie waren im Kanal%s%s"

msgid "Error: invalid PONG from server"
msgstr "Fehler: falsches PONG vom Server"

#, c-format
msgid "PING reply -- Lag: %lu seconds"
msgstr "PING-Antwort -- Verzögerung: %lu Sekunden"

#, c-format
msgid "Cannot join %s: Registration is required."
msgstr "Kann %s nicht beitreten: Registrierung ist erforderlich."

msgid "Cannot join channel"
msgstr "Kann den Kanal nicht betreten"

msgid "Nick or channel is temporarily unavailable."
msgstr "Der Spitzname oder Kanal ist zur Zeit nicht verfügbar."

#, c-format
msgid "Wallops from %s"
msgstr "Wallops von %s"

msgid "action &lt;action to perform&gt;:  Perform an action."
msgstr "action &lt;Aktion&gt;:  Führe eine Aktion durch."

msgid "authserv: Send a command to authserv"
msgstr "authserv: Sendet ein Kommando zum Authserv"

msgid ""
"away [message]:  Set an away message, or use no message to return from being "
"away."
msgstr ""
"away [Nachricht]:  Setzen Sie eine Abwesenheitsnachricht. Verwenden Sie "
"keine Nachricht, um wieder zurückzukehren."

msgid "ctcp <nick> <msg>: sends ctcp msg to nick."
msgstr "ctcp <nick> <anfrage>: Sendet CTCP-Anfrage an einen Spitznamen."

msgid "chanserv: Send a command to chanserv"
msgstr "chanserv: Sendet ein Kommando zum Chanserv"

msgid ""
"deop &lt;nick1&gt; [nick2] ...:  Remove channel operator status from "
"someone. You must be a channel operator to do this."
msgstr ""
"deop &lt;Spitzname1&gt; [Spitzname2] ...:  Entferne den Kanal-Operator-"
"Status von jemanden. Sie müssen hierfür selbst Operator des Kanals sein."

msgid ""
"devoice &lt;nick1&gt; [nick2] ...:  Remove channel voice status from "
"someone, preventing them from speaking if the channel is moderated (+m). You "
"must be a channel operator to do this."
msgstr ""
"devoice &lt;Spitzname1&gt; [Spitzname2] ...:  Entferne den Voice-Status von "
"jemanden. Dies verbietet ihm zu sprechen, wenn der Kanal moderiert wird (+). "
"Sie müssen hierfür selbst Operator des Kanals sein."

msgid ""
"invite &lt;nick&gt; [room]:  Invite someone to join you in the specified "
"channel, or the current channel."
msgstr ""
"invite &lt;Spitzname&gt; [Raum]:  Jemanden in den angegeben Kanal oder in "
"den aktuellen Kanal einladen."

msgid ""
"j &lt;room1&gt;[,room2][,...] [key1[,key2][,...]]:  Enter one or more "
"channels, optionally providing a channel key for each if needed."
msgstr ""
"j &lt;Raum1&gt;[,Raum2][,...] [Schlüssel1[,Schlüssel2][,...]]:  Einen oder "
"mehrere Kanäle angeben, optional jeden mit einem Kanal-Schlüssel, falls "
"dieser benötigt wird."

msgid ""
"join &lt;room1&gt;[,room2][,...] [key1[,key2][,...]]:  Enter one or more "
"channels, optionally providing a channel key for each if needed."
msgstr ""
"join &lt;Raum1&gt;[,Raum2][,...] [Schlüssel1[,Schlüssel2][,...]]:  Einen "
"oder mehrere Räume angeben, optional jeden mit einem Kanal-Schlüssel, falls "
"dieser benötigt wird."

msgid ""
"kick &lt;nick&gt; [message]:  Remove someone from a channel. You must be a "
"channel operator to do this."
msgstr ""
"kick &lt;Nick&gt; [Nachricht]:  Kickt jemanden aus dem Kanal. Sie müssen "
"hierfür selbst Operator des Kanals sein."

msgid ""
"list:  Display a list of chat rooms on the network. <i>Warning, some servers "
"may disconnect you upon doing this.</i>"
msgstr ""
"list:  Zeige eine Liste der Chaträume in diesem Netzwerk. <i>Warnung: Einige "
"Server trennen die Verbindung, wenn Sie dieses Kommando eingeben.</i>"

msgid "me &lt;action to perform&gt;:  Perform an action."
msgstr "me &lt;Aktion&gt;:  Eine Aktion durchführen."

msgid "memoserv: Send a command to memoserv"
msgstr "memoserv: Sendet ein Kommando zum Memoserv"

msgid ""
"mode &lt;+|-&gt;&lt;A-Za-z&gt; &lt;nick|channel&gt;:  Set or unset a channel "
"or user mode."
msgstr ""
"mode &lt;+|-&gt;&lt;A-Za-z&gt; &lt;Spitzname|Kanal&gt;:  Kanal- oder "
"Benutzermodi setzen oder zurücknehmen."

msgid ""
"msg &lt;nick&gt; &lt;message&gt;:  Send a private message to a user (as "
"opposed to a channel)."
msgstr ""
"msg &lt;Spitzname&gt; &lt;Nachricht&gt;:  Sendet eine private Nachricht an "
"einen Benutzer (im Gegensatz zum Kanal)."

msgid "names [channel]:  List the users currently in a channel."
msgstr "names [Kanal]:  Listet die Benutzer im aktuellen Kanal auf."

msgid "nick &lt;new nickname&gt;:  Change your nickname."
msgstr "nick &lt;neuer Spitzname&gt;:  Ihren Spitznamen ändern."

msgid "nickserv: Send a command to nickserv"
msgstr "nickserv: Sendet ein Kommando zum Nickserv"

msgid "notice &lt;target&lt;:  Send a notice to a user or channel."
msgstr ""
"notice &lt;Ziel&gt;:  Sende eine Notiz an einen Benutzer oder an einen Kanal."

msgid ""
"op &lt;nick1&gt; [nick2] ...:  Grant channel operator status to someone. You "
"must be a channel operator to do this."
msgstr ""
"op &lt;Spitzname1&gt; [Spitzname2] ...:  Erteile den Operator-Status an "
"jemanden. Sie müssen hierfür selbst Operator des Kanals sein."

msgid ""
"operwall &lt;message&gt;:  If you don't know what this is, you probably "
"can't use it."
msgstr ""
"operwall &lt;Nachricht&gt;:  Wenn Sie nicht wissen, was dies ist, brauchen "
"Sie es wahrscheinlich nicht."

msgid "operserv: Send a command to operserv"
msgstr "operserv: Sendet ein Kommandos zum Operserv"

msgid ""
"part [room] [message]:  Leave the current channel, or a specified channel, "
"with an optional message."
msgstr ""
"part [Raum] [Nachricht]:  Verlässt den aktuellen Kanal oder den angegebenen "
"Kanal mit einer optionalen Nachricht."

msgid ""
"ping [nick]:  Asks how much lag a user (or the server if no user specified) "
"has."
msgstr ""
"ping [Spitzname]:  Ermittelt die Verzögerung eines Benutzers (oder eines "
"Server, wenn kein Benutzer angegeben wird) über ein Ping."

msgid ""
"query &lt;nick&gt; &lt;message&gt;:  Send a private message to a user (as "
"opposed to a channel)."
msgstr ""
"query &lt;Spitzname&gt; &lt;Nachricht&gt;:  Sendet eine private Nachricht an "
"einen Benutzer (im Gegensatz zu einem Kanal)."

msgid "quit [message]:  Disconnect from the server, with an optional message."
msgstr "quit [Nachricht]:  Trennung vom Server mit einer optionalen Nachricht."

msgid "quote [...]:  Send a raw command to the server."
msgstr "quote [...]:  Sendet den Text im Rohformat an den Server."

msgid ""
"remove &lt;nick&gt; [message]:  Remove someone from a room. You must be a "
"channel operator to do this."
msgstr ""
"remove &lt;Spitzname&gt; [Nachricht]:  Jemanden aus dem Raum entfernen. Sie "
"müssen hierfür selbst Operator des Kanals sein."

msgid "time: Displays the current local time at the IRC server."
msgstr "time: Zeigt die aktuelle Lokalzeit auf dem IRC-Server an."

msgid "topic [new topic]:  View or change the channel topic."
msgstr "topic [neues Thema]:  Ansehen oder Ändern des Themas des Kanals."

msgid "umode &lt;+|-&gt;&lt;A-Za-z&gt;:  Set or unset a user mode."
msgstr ""
"umode &lt;+|-&gt;&lt;A-Za-z&gt;:  Benutzermodus setzen oder zurücknehmen."

msgid "version [nick]: send CTCP VERSION request to a user"
msgstr "version [Benutzer]: sende CTCP VERSION-Anfrage an einen Benutzer"

msgid ""
"voice &lt;nick1&gt; [nick2] ...:  Grant channel voice status to someone. You "
"must be a channel operator to do this."
msgstr ""
"voice &lt;Spitzname1&gt; [Spitzname2] ...:  Vergibt jemanden den Voice-"
"Status. Dies erlaubt ihm auch dann noch zu sprechen, wenn der Kanal "
"moderiert wird (+m). Sie müssen hierfür selbst Operator des Kanals sein."

msgid ""
"wallops &lt;message&gt;:  If you don't know what this is, you probably can't "
"use it."
msgstr ""
"wallops &lt;Nachricht&gt;:  Wenn Sie diese Funktion nicht kennen, brauchen "
"Sie sie wahrscheinlich nicht."

msgid "whois [server] &lt;nick&gt;:  Get information on a user."
msgstr ""
"whois [Server] &lt;Spitzname&gt;:  Informationen zu einem Benutzer abrufen."

msgid "whowas &lt;nick&gt;: Get information on a user that has logged off."
msgstr ""
"whowas &lt;Spitzname&gt;:  Informationen zu einem abgemeldeten Benutzer "
"abrufen."

#, c-format
msgid "Reply time from %s: %lu seconds"
msgstr "Antwortzeit von %s: %lu Sekunden"

msgid "PONG"
msgstr "PONG"

msgid "CTCP PING reply"
msgstr "CTCP PING Antwort"

msgid "Disconnected."
msgstr "Verbindung unterbrochen."

msgid "Unknown Error"
msgstr "Unbekannter Fehler"

msgid "Ad-Hoc Command Failed"
msgstr "Ad Hoc-Kommando gescheitert"

msgid "execute"
msgstr "Ausführen"

msgid "Server requires plaintext authentication over an unencrypted stream"
msgstr ""
"Der Server erfordert eine Klartext-Authentifizierung über einen "
"unverschlüsselten Kanal"

#. This happens when the server sends back jibberish
#. * in the "additional data with success" case.
#. * Seen with Wildfire 3.0.1.
#.
msgid "Invalid response from server"
msgstr "Ungültige Serverantwort"

msgid "Server does not use any supported authentication method"
msgstr "Der Server benutzt keine der unterstützten Authentifizierungsmethoden"

#, c-format
msgid ""
"%s requires plaintext authentication over an unencrypted connection.  Allow "
"this and continue authentication?"
msgstr ""
"%s erfordert eine Klartext-Authentifizierung über eine unverschlüsselte "
"Verbindung.  Wollen Sie dies erlauben und mit der Authentifikation "
"fortfahren?"

msgid "Plaintext Authentication"
msgstr "Klartext-Authentifizierung"

msgid "You require encryption, but it is not available on this server."
msgstr ""
"Sie fordern Verschlüsselung, aber diese ist auf dem Server nicht verfügbar."

msgid "Invalid challenge from server"
msgstr "Ungültige Challenge vom Server"

msgid "Server thinks authentication is complete, but client does not"
msgstr ""
"Der Server ist der Meinung, dass die Authentifizierung vollständig ist, der "
"Client aber nicht"

msgid "Server may require plaintext authentication over an unencrypted stream"
msgstr ""
"Der Server könnte eine Klartext-Authentifizierung über einen "
"unverschlüsselten Kanal anfordern"

#, c-format
msgid ""
"%s may require plaintext authentication over an unencrypted connection.  "
"Allow this and continue authentication?"
msgstr ""
"%s könnte eine Klartext-Authentifizierung über einen unverschlüsselten Kanal "
"anfordern.  Wollen Sie dies erlauben und mit der Authentifikation fortfahren?"

msgid "SASL authentication failed"
msgstr "SASL-Authentifizierung fehlgeschlagen"

#, c-format
msgid "SASL error: %s"
msgstr "SASL-Fehler: %s"

msgid "Invalid Encoding"
msgstr "Ungültige Kodierung"

msgid "Unsupported Extension"
msgstr "Nicht-unterstützte Erweiterung"

msgid ""
"Unexpected response from the server.  This may indicate a possible MITM "
"attack"
msgstr ""
"Unerwartete Antwort vom Server.  Das kann auf eine mögliche MITM-Attacke "
"hindeuten"

msgid ""
"The server does support channel binding, but did not appear to advertise "
"it.  This indicates a likely MITM attack"
msgstr ""
"Der Server unterstützt Kanalbindung, aber er macht das nicht bekannt.  Das "
"deuted auf eine wahrscheinliche MITM-Attacke hin"

msgid "Server does not support channel binding"
msgstr "Server unterstützt keine Kanalbindung"

msgid "Unsupported channel binding method"
msgstr "Nicht-unterstützte Kanalbindungsmethode"

msgid "User not found"
msgstr "Benutzer nicht gefunden"

msgid "Invalid Username Encoding"
msgstr "Ungültig Kodierung des Benutzernamens"

msgid "Resource Constraint"
msgstr "Ressourcen-Einschränkung"

msgid "Unable to canonicalize username"
msgstr "Benutzername konnte nicht in Normalform gebracht werden"

msgid "Unable to canonicalize password"
msgstr "Passwort konnte nicht in Normalform gebracht werden"

msgid "Malicious challenge from server"
msgstr "Bösartige Challenge vom Server"

msgid "Unexpected response from server"
msgstr "Unerwartete Antwort vom Server"

msgid "The BOSH connection manager terminated your session."
msgstr "Der BOSH-Verbindungsmanager hat Ihre Sitzung beendet."

msgid "No session ID given"
msgstr "Keine Sitzungs-ID angegeben"

msgid "Unsupported version of BOSH protocol"
msgstr "Nicht-unterstützte Version des BOSH-Protokolls"

msgid "Unable to establish a connection with the server"
msgstr "Die Verbindung mit dem Server konnte nicht hergestellt werden"

#, c-format
msgid "Unable to establish a connection with the server: %s"
msgstr "Die Verbindung mit dem Server konnte nicht hergestellt werden: %s"

msgid "Unable to establish SSL connection"
msgstr "Kann SSL-Verbindung nicht erstellen"

#. TODO: Check whether it's correct to call add_pair_html,
#. or if we should be using add_pair_plaintext
msgid "Full Name"
msgstr "Vollständiger Name"

msgid "Family Name"
msgstr "Nachname"

msgid "Given Name"
msgstr "Vorname"

msgid "URL"
msgstr "URL"

msgid "Street Address"
msgstr "Straße"

#.
#. * EXTADD is correct, EXTADR is generated by other
#. * clients. The next time someone reads this, remove
#. * EXTADR.
#.
msgid "Extended Address"
msgstr "Erweiterte Adresse"

msgid "Locality"
msgstr "Ort"

msgid "Region"
msgstr "Region"

msgid "Postal Code"
msgstr "Postleitzahl"

msgid "Country"
msgstr "Land"

#. lots of clients (including purple) do this, but it's
#. * out of spec
msgid "Telephone"
msgstr "Telefon"

msgid "Organization Name"
msgstr "Name der Organisation"

msgid "Organization Unit"
msgstr "Organisationseinheit"

msgid "Job Title"
msgstr "Beruf"

msgid "Role"
msgstr "Funktion"

#. birthday
#. birthday (required)
msgid "Birthday"
msgstr "Geburtstag"

msgid "Description"
msgstr "Beschreibung"

msgid "Edit XMPP vCard"
msgstr "XMPP-vCard bearbeiten"

msgid ""
"All items below are optional. Enter only the information with which you feel "
"comfortable."
msgstr ""
"Die folgenden Punkte sind optional. Geben Sie nur die Informationen an, die "
"Sie angeben möchten."

#. TODO: Check whether it's correct to call prepend_pair_html,
#. or if we should be using prepend_pair_plaintext
msgid "Client"
msgstr "Client"

#. TODO: Check whether it's correct to call prepend_pair_html,
#. or if we should be using prepend_pair_plaintext
msgid "Operating System"
msgstr "Betriebssystem"

msgid "Local Time"
msgstr "Lokale Zeit"

msgid "Priority"
msgstr "Priorität"

#. TODO: Check whether it's correct to call prepend_pair_html,
#. or if we should be using prepend_pair_plaintext
msgid "Resource"
msgstr "Ressource"

msgid "Uptime"
msgstr "Betriebszeit"

msgid "Logged Off"
msgstr "Abgemeldet"

#, c-format
msgid "%s ago"
msgstr "vor %s"

msgid "Middle Name"
msgstr "Zweiter Name"

msgid "Address"
msgstr "Adresse"

msgid "P.O. Box"
msgstr "Postfach"

msgid "Photo"
msgstr "Foto"

msgid "Logo"
msgstr "Logo"

#, c-format
msgid ""
"%s will no longer be able to see your status updates.  Do you want to "
"continue?"
msgstr ""
"%s wird Ihre Status-Updates nicht länger sehen können. Wollen Sie fortfahren?"

msgid "Cancel Presence Notification"
msgstr "Abbrechen der Anwesenheitsbenachrichtigung"

msgid "Un-hide From"
msgstr "Sichtbar von"

msgid "Temporarily Hide From"
msgstr "Temporär versteckt von"

msgid "(Re-)Request authorization"
msgstr "(Nochmal) nach Autorisierung fragen"

#. shouldn't this just happen automatically when the buddy is
#. removed?
msgid "Unsubscribe"
msgstr "Abbestellen"

msgid "Initiate _Chat"
msgstr "Initiiere _Chat"

msgid "Log In"
msgstr "Anmelden"

msgid "Log Out"
msgstr "Abmelden"

msgid "JID"
msgstr "JID"

#. last name
msgid "Last Name"
msgstr "Nachname"

msgid "The following are the results of your search"
msgstr "Dies sind die Ergebnisse Ihrer Suche"

#. current comment from Jabber User Directory users.jabber.org
msgid ""
"Find a contact by entering the search criteria in the given fields. Note: "
"Each field supports wild card searches (%)"
msgstr ""
"Suchen Sie einen Kontakt durch Eingabe von Suchkriterien in den angegebenen "
"Feldern. Hinweis: Jedes Feld unterstützt die Suche mit Platzhaltern (%)"

msgid "Directory Query Failed"
msgstr "Verzeichnisanfrage gescheitert"

msgid "Could not query the directory server."
msgstr "Konnte die Anfrage beim Verzeichnisdienst nicht durchführen."

#. Try to translate the message (see static message
#. list in jabber_user_dir_comments[])
#, c-format
msgid "Server Instructions: %s"
msgstr "Anleitung vom Server: %s"

msgid "Fill in one or more fields to search for any matching XMPP users."
msgstr ""
"Füllen Sie ein oder mehrere Felder aus, um nach entsprechenden XMPP-"
"Benutzern zu suchen."

msgid "Search for XMPP users"
msgstr "Suche nach XMPP-Benutzern"

#. "Search"
msgid "Search"
msgstr "Suchen"

msgid "Invalid Directory"
msgstr "Ungültiges Verzeichnis"

msgid "Enter a User Directory"
msgstr "Geben Sie ein Benutzerverzeichnis ein"

msgid "Select a user directory to search"
msgstr "Wählen Sie ein Benutzerverzeichnis zum Suchen"

msgid "Search Directory"
msgstr "Suche im Verzeichnis"

msgid "_Room:"
msgstr "_Raum:"

msgid "_Server:"
msgstr "Ser_ver:"

msgid "_Handle:"
msgstr "_Kürzel:"

#, c-format
msgid "%s is not a valid room name"
msgstr "%s ist kein gültiger Raumname"

msgid "Invalid Room Name"
msgstr "Ungültiger Raumname"

#, c-format
msgid "%s is not a valid server name"
msgstr "%s ist kein gültiger Servername"

msgid "Invalid Server Name"
msgstr "Ungültiger Servername"

#, c-format
msgid "%s is not a valid room handle"
msgstr "%s ist kein gültiger Raumbezeichner"

msgid "Invalid Room Handle"
msgstr "Ungültiger Raumbezeichner"

msgid "Configuration error"
msgstr "Konfigurationsfehler"

msgid "Unable to configure"
msgstr "Kann nicht konfigurieren"

msgid "Room Configuration Error"
msgstr "Raum-Konfigurationsfehler"

msgid "This room is not capable of being configured"
msgstr "Dieser Raum kann nicht konfiguriert werden"

msgid "Registration error"
msgstr "Registrierungsfehler"

msgid "Nick changing not supported in non-MUC chatrooms"
msgstr ""
"Die Änderung des Spitznamens wird in nicht-MUC-Chaträumen nicht unterstützt"

msgid "Error retrieving room list"
msgstr "Fehler beim Empfangen der Raumliste"

msgid "Invalid Server"
msgstr "Ungültiger Server"

msgid "Enter a Conference Server"
msgstr "Geben Sie einen Konferenzserver ein"

msgid "Select a conference server to query"
msgstr "Wählen Sie einen Konferenz-Server zur Abfrage"

msgid "Find Rooms"
msgstr "Finde Räume"

msgid "Affiliations:"
msgstr "Mitgliedschaften:"

msgid "No users found"
msgstr "Keine Benutzer gefunden"

msgid "Roles:"
msgstr "Rollen:"

msgid "Server requires TLS/SSL, but no TLS/SSL support was found."
msgstr ""
"Der Server benötigt TLS/SSL, es wurde aber kein TLS/SSL-Support gefunden."

msgid "You require encryption, but no TLS/SSL support was found."
msgstr ""
"Sie fordern Verschlüsselung, aber es wurde keine TLS/SSL-Unterstützung "
"gefunden."

msgid "Ping timed out"
msgstr "Ping-Zeitüberschreitung"

msgid "Invalid XMPP ID"
msgstr "Ungültige XMPP-ID"

msgid "Invalid XMPP ID. Username portion must be set."
msgstr "Falsche XMPP-ID. Der Benutzername muss gesetzt werden."

msgid "Invalid XMPP ID. Domain must be set."
msgstr "Falsche XMPP-ID. Die Domain muss gesetzt werden."

msgid "Malformed BOSH URL"
msgstr "Fehlerhafte BOSH-URL"

#, c-format
msgid "Registration of %s@%s successful"
msgstr "Registrierung von %s@%s erfolgreich"

#, c-format
msgid "Registration to %s successful"
msgstr "Registrierung von %s erfolgreich"

msgid "Registration Successful"
msgstr "Registrierung erfolgreich"

msgid "Registration Failed"
msgstr "Registrierung fehlgeschlagen"

#, c-format
msgid "Registration from %s successfully removed"
msgstr "Registrierung von %s erfolgreich entfernt"

msgid "Unregistration Successful"
msgstr "Aufheben der Registrierung erfolgreich"

msgid "Unregistration Failed"
msgstr "Aufheben der Registrierung gescheitert"

msgid "State"
msgstr "Provinz/Bundesland"

msgid "Postal code"
msgstr "Postleitzahl"

msgid "Phone"
msgstr "Telefon"

msgid "Date"
msgstr "Datum"

msgid "Already Registered"
msgstr "Schon registriert"

msgid "Unregister"
msgstr "Aufheben der Registrierung"

msgid ""
"Please fill out the information below to change your account registration."
msgstr ""
"Bitte füllen Sie die unten stehenden Kontoinformationen aus, um Ihr Konto zu "
"registrieren."

msgid "Please fill out the information below to register your new account."
msgstr ""
"Bitte füllen Sie die unten stehenden Informationen aus, um ein neues Konto "
"zu registrieren."

msgid "Register New XMPP Account"
msgstr "Registrierung eines neuen XMPP-Kontos"

msgid "Register"
msgstr "Registrieren"

#, c-format
msgid "Change Account Registration at %s"
msgstr "Ändern der Kontoregistrierung für %s"

#, c-format
msgid "Register New Account at %s"
msgstr "Registrierung eines neuen Kontos von %s"

msgid "Change Registration"
msgstr "Ändere Registrierung"

msgid "Error unregistering account"
msgstr "Fehler beim Aufheben der Kontenregistrierung"

msgid "Account successfully unregistered"
msgstr "Kontenregistrierung erfolgreich aufgehoben"

msgid "Initializing Stream"
msgstr "Initialisiere den Stream"

msgid "Initializing SSL/TLS"
msgstr "Initialisiere SSL/TLS"

msgid "Authenticating"
msgstr "Authentifizierung"

msgid "Re-initializing Stream"
msgstr "Initialisiere Stream nochmal"

msgid "Server doesn't support blocking"
msgstr "Server unterstützt kein Blockieren"

msgid "Not Authorized"
msgstr "Nicht autorisiert"

#. TODO: Check whether it's correct to call add_pair_html,
#. or if we should be using add_pair_plaintext
msgid "Mood"
msgstr "Stimmung"

msgid "Now Listening"
msgstr "Hört gerade"

msgid "Both"
msgstr "Beiderseitig"

msgid "From (To pending)"
msgstr "Eingehend (ausgehend unbestätigt)"

msgid "From"
msgstr "Eingehend"

msgid "To"
msgstr "Ausstehend"

msgid "None (To pending)"
msgstr "Keine (ausgehend unbestätigt)"

msgid "None"
msgstr "Keine"

#. subscription type
msgid "Subscription"
msgstr "Abonnement"

msgid "Mood Text"
msgstr "Stimmungstext"

msgid "Allow Buzz"
msgstr "Anklopfen erlauben"

msgid "Mood Name"
msgstr "Name der Stimmung"

msgid "Mood Comment"
msgstr "Stimmungskommentar"

#. primitive
#. ID
#. name - use default
#. saveable
#. should be user_settable some day
#. independent
msgid "Tune Artist"
msgstr "Künstler anpassen"

msgid "Tune Title"
msgstr "Titel anpassen"

msgid "Tune Album"
msgstr "Album anpassen"

msgid "Tune Genre"
msgstr "Genre anpassen"

msgid "Tune Comment"
msgstr "Kommentar anpassen"

msgid "Tune Track"
msgstr "Track anpassen"

msgid "Tune Time"
msgstr "Zeit anpassen"

msgid "Tune Year"
msgstr "Jahr anpassen"

msgid "Tune URL"
msgstr "URL anpassen"

msgid "Password Changed"
msgstr "Passwort geändert"

msgid "Your password has been changed."
msgstr "Ihr Passwort wurde geändert."

msgid "Error changing password"
msgstr "Fehler beim Ändern des Passworts"

msgid "Change XMPP Password"
msgstr "XMPP-Passwort ändern"

msgid "Please enter your new password"
msgstr "Bitte geben Sie Ihr neues Passwort ein"

msgid "Set User Info..."
msgstr "Benutzer-Info setzen..."

#. if (js->protocol_options & CHANGE_PASSWORD) {
msgid "Change Password..."
msgstr "Passwort ändern..."

#. }
msgid "Search for Users..."
msgstr "Suche nach Benutzern..."

msgid "Bad Request"
msgstr "Falsche Anfrage"

msgid "Conflict"
msgstr "Konflikt"

msgid "Feature Not Implemented"
msgstr "Feature nicht implementiert"

msgid "Forbidden"
msgstr "Verboten"

msgid "Gone"
msgstr "Gegangen"

msgid "Internal Server Error"
msgstr "Interner Server-Fehler"

msgid "Item Not Found"
msgstr "Eintrag nicht gefunden"

msgid "Malformed XMPP ID"
msgstr "Falsche XMPP-ID"

msgid "Not Acceptable"
msgstr "Nicht akzeptabel"

msgid "Not Allowed"
msgstr "Nicht erlaubt"

msgid "Payment Required"
msgstr "Bezahlung erforderlich"

msgid "Recipient Unavailable"
msgstr "Empfänger nicht verfügbar"

msgid "Registration Required"
msgstr "Registrierung erforderlich"

msgid "Remote Server Not Found"
msgstr "Remote-Server nicht gefunden"

msgid "Remote Server Timeout"
msgstr "Zeitüberschreitung beim Remote-Server"

msgid "Server Overloaded"
msgstr "Server überlastet"

msgid "Service Unavailable"
msgstr "Dienst nicht verfügbar"

msgid "Subscription Required"
msgstr "Abonnement erforderlich"

msgid "Unexpected Request"
msgstr "Unerwartete Anfrage"

msgid "Authorization Aborted"
msgstr "Autorisierung abgebrochen"

msgid "Incorrect encoding in authorization"
msgstr "Falsche Kodierung in der Autorisierung"

msgid "Invalid authzid"
msgstr "Ungültige authzid"

msgid "Invalid Authorization Mechanism"
msgstr "Falscher Autorisierungsmechanismus"

msgid "Authorization mechanism too weak"
msgstr "Autorisierungsmechanismus zu schwach"

msgid "Temporary Authentication Failure"
msgstr "Temporärer Authentifizierungsfehler"

msgid "Authentication Failure"
msgstr "Authentifizierungsfehler"

msgid "Bad Format"
msgstr "Schlechtes Format"

msgid "Bad Namespace Prefix"
msgstr "Falsches Namensraum-Präfix"

msgid "Resource Conflict"
msgstr "Ressourcenkonflikt"

msgid "Connection Timeout"
msgstr "Verbindungsabbruch wegen Zeitüberschreitung"

msgid "Host Gone"
msgstr "Server hat sich verabschiedet"

msgid "Host Unknown"
msgstr "Rechner unbekannt"

msgid "Improper Addressing"
msgstr "Falsche Adressierung"

msgid "Invalid ID"
msgstr "Ungültige ID"

msgid "Invalid Namespace"
msgstr "Ungültiger Namensraum"

msgid "Invalid XML"
msgstr "Ungültiges XML"

msgid "Non-matching Hosts"
msgstr "Nicht-passender Rechner"

msgid "Policy Violation"
msgstr "Richtlinien-Verletzung"

msgid "Remote Connection Failed"
msgstr "Entfernte Verbindung fehlgeschlagen"

msgid "Restricted XML"
msgstr "Eingeschränktes XML"

msgid "See Other Host"
msgstr "Siehe anderer Rechner"

msgid "System Shutdown"
msgstr "Herunterfahren des Systems"

msgid "Undefined Condition"
msgstr "Undefinierte Bedingung"

msgid "Unsupported Encoding"
msgstr "Kodierung wird nicht unterstützt"

msgid "Unsupported Stanza Type"
msgstr "Nicht-unterstützter Blocktyp"

msgid "Unsupported Version"
msgstr "Nicht-unterstützte Version"

msgid "XML Not Well Formed"
msgstr "XML ist nicht „wohlgeformt“"

msgid "Stream Error"
msgstr "Stream-Fehler"

#, c-format
msgid "Unable to ban user %s"
msgstr "Kann den Benutzer %s nicht verbannen"

#, c-format
msgid "Unknown affiliation: \"%s\""
msgstr "Unbekannte Zugehörigkeit: „%s“"

#, c-format
msgid "Unable to affiliate user %s as \"%s\""
msgstr "Kann den Benutzer %s nicht zu „%s“ zuordnen"

#, c-format
msgid "Unknown role: \"%s\""
msgstr "Unbekannte Rolle: „%s“"

#, c-format
msgid "Unable to set role \"%s\" for user: %s"
msgstr "Kann die Rolle „%s“ für den Benutzer nicht setzen: %s"

#, c-format
msgid "Unable to kick user %s"
msgstr "Kann den Benutzer %s nicht herauswerfen"

#, c-format
msgid "Unable to ping user %s"
msgstr "Kann den Benutzer %s nicht anpingen"

#, c-format
msgid "Unable to buzz, because there is nothing known about %s."
msgstr "Kann nicht anklopfen, da nichts über %s bekannt ist."

#, c-format
msgid "Unable to buzz, because %s might be offline."
msgstr "Kann nicht anklopfen, da %s vielleicht offline ist."

#, c-format
msgid ""
"Unable to buzz, because %s does not support it or does not wish to receive "
"buzzes now."
msgstr ""
"Kann nicht anklopfen, da %s dies nicht unterstützt oder im Moment nicht "
"möchte."

#. Yahoo only supports one attention command: the 'buzz'.
#. This is index number YAHOO_BUZZ.
msgid "Buzz"
msgstr "Anklopfen"

#, c-format
msgid "%s has buzzed you!"
msgstr "%s hat bei Ihnen angeklopft!"

#, c-format
msgid "Buzzing %s..."
msgstr "%s anklopfen..."

#, c-format
msgid "Unable to initiate media with %s: invalid JID"
msgstr "Medien-Sitzung mit %s konnte nicht gestartet werden: ungültige JID"

#, c-format
msgid "Unable to initiate media with %s: user is not online"
msgstr ""
"Medien-Sitzung mit %s konnte nicht gestartet werden: Benutzer ist nicht "
"online"

#, c-format
msgid "Unable to initiate media with %s: not subscribed to user presence"
msgstr ""
"Medien-Sitzung mit %s konnte nicht gestartet werden: Anwesenheit des "
"Benutzers nicht abonniert"

msgid "Media Initiation Failed"
msgstr "Medien-Initiierung fehlgeschlagen"

#, c-format
msgid ""
"Please select the resource of %s with which you would like to start a media "
"session."
msgstr ""
"Bitte wählen Sie die Ressource von %s, mir der Sie eine Medien-Sitzung "
"starten möchten."

msgid "Select a Resource"
msgstr "Wählen Sie eine Ressource"

msgid "Initiate Media"
msgstr "Initiiere Medien"

#, fuzzy
msgid "Failed to specify mood"
msgstr "Setzen der cmodes für %s gescheitert"

msgid "Account does not support PEP, can't set mood"
msgstr "Konto unterstützt kein PEP, kann die Stimmung nicht setzen"

msgid "config:  Configure a chat room."
msgstr "config:  Konfiguriere einen Chatraum."

msgid "configure:  Configure a chat room."
msgstr "configure:  Konfiguriere einen Chatraum."

msgid "part [message]:  Leave the room."
msgstr "part [Nachricht]:  Verlasse den Raum."

msgid "register:  Register with a chat room."
msgstr "register:  Für einen Chatraum anmelden."

msgid "topic [new topic]:  View or change the topic."
msgstr "topic [neues Thema]:  Thema ändern oder anzeigen."

msgid "ban &lt;user&gt; [reason]:  Ban a user from the room."
msgstr "ban &lt;Benutzer&gt; [Grund]:  Verbanne einen Benutzer aus dem Raum."

msgid ""
"affiliate &lt;owner|admin|member|outcast|none&gt; [nick1] [nick2] ...: Get "
"the users with an affiliation or set users' affiliation with the room."
msgstr ""
"affiliate &lt;owner|admin|member|outcast|none&gt; [Spitzname1] "
"[Spitzname2] ...: Benutzer mit einer Mitgliedschaft für den Raum erfragen "
"oder setzen."

msgid ""
"role &lt;moderator|participant|visitor|none&gt; [nick1] [nick2] ...: Get the "
"users with a role or set users' role with the room."
msgstr ""
"role &lt;moderator|participant|visitor|none&gt; [Spitzname1] "
"[Spitzname2] ...: Benutzer mit einer Rolle für den Raum erfragen oder "
"Benutzern eine Rolle zuweisen."

msgid "invite &lt;user&gt; [message]:  Invite a user to the room."
msgstr ""
"invite &lt;Benutzer&gt; [Nachricht]:  Lade einen Benutzer in den Raum ein."

msgid "join: &lt;room[@server]&gt; [password]:  Join a chat."
msgstr "join: &lt;Raum[@Server]&gt; [Passwort]:  Betrete einen Chat."

msgid "kick &lt;user&gt; [reason]:  Kick a user from the room."
msgstr "kick &lt;Benutzer&gt; [Grund]:  Kickt einen Benutzer aus dem Raum."

msgid ""
"msg &lt;user&gt; &lt;message&gt;:  Send a private message to another user."
msgstr ""
"msg &lt;Benutzer&gt; &lt;Nachricht&gt;:  Sendet eine private Nachricht an "
"einen anderen Benutzer."

msgid "ping &lt;jid&gt;:\tPing a user/component/server."
msgstr "ping &lt;jid&gt;:\tBenutzer/Komponente/Server anpingen."

msgid "buzz: Buzz a user to get their attention"
msgstr "buzz: Einen Kontakt anrufen, um seine Aufmerksamkeit zu erhalten"

#, fuzzy
msgid "mood &lt;mood&gt; [text]: Set current user mood"
msgstr "mood: Setze die aktuelle Benutzerstimmung"

msgid "Extended Away"
msgstr "Abwesend (erweitert)"

#. *< type
#. *< ui_requirement
#. *< flags
#. *< dependencies
#. *< priority
#. *< id
#. *< name
#. *< version
#. *  summary
#. *  description
msgid "XMPP Protocol Plugin"
msgstr "XMPP-Protokoll-Plugin"

#. Translators: 'domain' is used here in the context of Internet domains, e.g. pidgin.im
msgid "Domain"
msgstr "Domain"

msgid "Use old-style SSL"
msgstr "Alte SSL-Methode verwenden"

msgid "Allow plaintext auth over unencrypted streams"
msgstr "Erlaube Klartext-Authentifikation über einen unverschlüsselten Kanal"

msgid "Connect port"
msgstr "Verbindungsport"

#. TODO: default to automatically try different ports. Make the user be
#. * able to set the first port to try (like LastConnectedPort in Windows client).
#. Account options
msgid "Connect server"
msgstr "Verbindungsserver"

msgid "File transfer proxies"
msgstr "Proxys für Dateiübertragungen"

msgid "BOSH URL"
msgstr "BOSH-URL"

#. this should probably be part of global smiley theme settings later on,
#. shared with MSN
msgid "Show Custom Smileys"
msgstr "Zeige benutzerdefinierte Smileys"

#, c-format
msgid "%s has left the conversation."
msgstr "%s hat das Gespräch verlassen."

#, c-format
msgid "Message from %s"
msgstr "Nachricht von %s"

#, c-format
msgid "%s has set the topic to: %s"
msgstr "%s hat das Thema zu %s abgeändert"

#, c-format
msgid "The topic is: %s"
msgstr "Das Thema ist: %s"

#, c-format
msgid "Message delivery to %s failed: %s"
msgstr "Nachrichtenzustellung an %s fehlgeschlagen: %s"

msgid "XMPP Message Error"
msgstr "XMPP-Nachrichtenfehler"

#, c-format
msgid "(Code %s)"
msgstr "(Code %s)"

msgid "A custom smiley in the message is too large to send."
msgstr ""
"Ein benutzerdefinierter Smiley in der Nachricht ist zu groß, um gesendet zu "
"werden."

msgid "XMPP stream header missing"
msgstr "Der XMPP-Datenstromkopf fehlt"

msgid "XMPP Version Mismatch"
msgstr "XMPP-Versionskonflikt"

msgid "XMPP stream missing ID"
msgstr "Fehlende ID im XMPP-Datenstrom"

msgid "XML Parse error"
msgstr "Fehler beim Einlesen von XML-Daten"

#, c-format
msgid "Error joining chat %s"
msgstr "Fehler beim Betreten des Chats %s"

#, c-format
msgid "Error in chat %s"
msgstr "Fehler im Chat %s"

msgid "Create New Room"
msgstr "Einen neuen Chat-Raum erstellen"

msgid ""
"You are creating a new room.  Would you like to configure it, or accept the "
"default settings?"
msgstr ""
"Sie erstellen einen neuen Chat-Raum.  Möchten Sie den Raum konfigurieren "
"oder akzeptieren Sie die Standardeinstellungen?"

msgid "_Configure Room"
msgstr "Raum _konfigurieren"

msgid "_Accept Defaults"
msgstr "Standards _akzeptieren"

msgid "No reason"
msgstr "Kein Grund"

#, c-format
msgid "You have been kicked: (%s)"
msgstr "Sie wurden hinausgeworfen: (%s)"

#, c-format
msgid "Kicked (%s)"
msgstr "Hinausgeworfen (%s)"

msgid "Unknown Error in presence"
msgstr "Unbekannter Fehlercode"

#, c-format
msgid "Unable to send file to %s, user does not support file transfers"
msgstr ""
"Kann die Datei nicht an %s senden, da der Client des Benutzers keine "
"Dateiübertragung unterstützt"

#. not success
msgid "File Send Failed"
msgstr "Senden der Datei gescheitert"

#, c-format
msgid "Unable to send file to %s, invalid JID"
msgstr "Kann die Nachricht an %s nicht senden, ungültige JID"

#, c-format
msgid "Unable to send file to %s, user is not online"
msgstr "Kann die Datei nicht an %s senden, Benutzer ist nicht online"

#, c-format
msgid "Unable to send file to %s, not subscribed to user presence"
msgstr ""
"Kann die Datei nicht an %s senden, Anwesenheit des Benutzers nicht abonniert"

#, c-format
msgid "Please select the resource of %s to which you would like to send a file"
msgstr ""
"Bitte wählen Sie die Ressource von %s, an die Sie eine Datei schicken möchten"

msgid "Afraid"
msgstr "Ängstlich, besorgt"

msgid "Amazed"
msgstr "Verblüfft"

msgid "Amorous"
msgstr "Sinnlich"

msgid "Angry"
msgstr "Verärgert"

msgid "Annoyed"
msgstr "Ärgerlich"

msgid "Anxious"
msgstr "Ängstlich, unruhig"

msgid "Aroused"
msgstr "Aufgerüttelt"

msgid "Ashamed"
msgstr "Beschämt"

msgid "Bored"
msgstr "Gelangweilt"

msgid "Brave"
msgstr "Tapfer"

msgid "Calm"
msgstr "Beruhigt"

msgid "Cautious"
msgstr "Zurückhaltend"

msgid "Cold"
msgstr "Unterkühlt"

msgid "Confident"
msgstr "Zuversichtlich"

msgid "Confused"
msgstr "Verwirrt"

msgid "Contemplative"
msgstr "Nachdenklich"

msgid "Contented"
msgstr "Zufrieden"

msgid "Cranky"
msgstr "Schrullig"

msgid "Crazy"
msgstr "Verrückt"

msgid "Creative"
msgstr "Kreativ"

msgid "Curious"
msgstr "Neugierig"

msgid "Dejected"
msgstr "Niedergeschlagen"

msgid "Depressed"
msgstr "Deprimiert"

msgid "Disappointed"
msgstr "Enttäuscht"

msgid "Disgusted"
msgstr "Empört"

msgid "Dismayed"
msgstr "Bestürzt"

msgid "Distracted"
msgstr "Abgelenkt"

msgid "Embarrassed"
msgstr "Verlegen"

msgid "Envious"
msgstr "Neidisch"

msgid "Excited"
msgstr "Aufgeregt"

msgid "Flirtatious"
msgstr "Verführerisch"

# old strings
msgid "Frustrated"
msgstr "Frustriert"

msgid "Grateful"
msgstr "Dankbar, erkenntlich"

msgid "Grieving"
msgstr "Trauernd"

msgid "Grumpy"
msgstr "Brummig"

msgid "Guilty"
msgstr "Schuldig"

msgid "Happy"
msgstr "Erfreut"

msgid "Hopeful"
msgstr "Hoffnungsvoll"

msgid "Hot"
msgstr "Heiß"

msgid "Humbled"
msgstr "Gedemütigt"

msgid "Humiliated"
msgstr "Erniedrigt"

msgid "Hungry"
msgstr "Hungrig"

msgid "Hurt"
msgstr "Verletzt"

msgid "Impressed"
msgstr "Beeindruckt"

msgid "In awe"
msgstr "Ehrfurchtsvoll"

msgid "In love"
msgstr "Verliebt"

msgid "Indignant"
msgstr "Entrüstet"

msgid "Interested"
msgstr "Interessiert"

msgid "Intoxicated"
msgstr "Betrunken"

msgid "Invincible"
msgstr "Unbesiegbar"

msgid "Jealous"
msgstr "Eifersüchtig"

msgid "Lonely"
msgstr "Einsam"

msgid "Lost"
msgstr "Verloren"

msgid "Lucky"
msgstr "Glücklich"

msgid "Mean"
msgstr "Gemein"

msgid "Moody"
msgstr "Launisch"

msgid "Nervous"
msgstr "Reizbar"

msgid "Neutral"
msgstr "Gleichgültig"

msgid "Offended"
msgstr "Beleidigt"

msgid "Outraged"
msgstr "Empört"

msgid "Playful"
msgstr "Verspielt"

msgid "Proud"
msgstr "Stolz"

msgid "Relaxed"
msgstr "Entspannt"

msgid "Relieved"
msgstr "Erleichtert"

msgid "Remorseful"
msgstr "Reumütig"

msgid "Restless"
msgstr "Ruhelos"

msgid "Sad"
msgstr "Traurig"

msgid "Sarcastic"
msgstr "Sarkastisch"

msgid "Satisfied"
msgstr "Befriedigt"

msgid "Serious"
msgstr "Ernsthaft"

msgid "Shocked"
msgstr "Schockiert"

msgid "Shy"
msgstr "Schüchtern"

msgid "Sick"
msgstr "Krank"

#. Sleepy / Tired
msgid "Sleepy"
msgstr "Schläfrig"

msgid "Spontaneous"
msgstr "Spontan"

msgid "Stressed"
msgstr "Gestresst"

msgid "Strong"
msgstr "Stark"

msgid "Surprised"
msgstr "Überrascht"

msgid "Thankful"
msgstr "Dankbar, froh"

msgid "Thirsty"
msgstr "Durstig"

msgid "Tired"
msgstr "Müde"

msgid "Undefined"
msgstr "Undefiniert"

msgid "Weak"
msgstr "Schwach"

msgid "Worried"
msgstr "Besorgt, beunruhigt"

msgid "Set User Nickname"
msgstr "Setze Benutzer-Spitzname"

msgid "Please specify a new nickname for you."
msgstr "Bitte geben Sie einen neuen Spitznamen für Sie ein."

msgid ""
"This information is visible to all contacts on your contact list, so choose "
"something appropriate."
msgstr ""
"Diese Information ist sichtbar für alle Kontakte in Ihrer Kontaktliste. "
"Wählen Sie daher etwas geeignetes."

msgid "Set"
msgstr "Setzen"

msgid "Set Nickname..."
msgstr "Setze Spitznamen..."

msgid "Actions"
msgstr "Aktionen"

msgid "Select an action"
msgstr "Wählen Sie eine Aktion"

#. only notify the user about problems adding to the friends list
#. * maybe we should do something else for other lists, but it probably
#. * won't cause too many problems if we just ignore it
#, c-format
msgid "Unable to add \"%s\"."
msgstr "Kann „%s“ nicht hinzufügen."

msgid "Buddy Add error"
msgstr "Fehler beim Hinzufügen des Buddys"

msgid "The username specified does not exist."
msgstr "Der angegebene Benutzername existiert nicht."

msgid "Unable to parse message"
msgstr "Kann die Nachricht nicht parsen"

msgid "Syntax Error (probably a client bug)"
msgstr "Syntaxfehler (wahrscheinlich ein Client-Bug)"

msgid "User does not exist"
msgstr "Benutzer existiert nicht"

msgid "Fully qualified domain name missing"
msgstr "Der Fully Qualified Domain Name fehlt"

msgid "Already logged in"
msgstr "Schon angemeldet"

msgid "Invalid username"
msgstr "Benutzername ungültig"

msgid "Invalid friendly name"
msgstr "Ungültiger Freundesname"

msgid "List full"
msgstr "Liste voll"

msgid "Already there"
msgstr "Schon da"

msgid "Not on list"
msgstr "Nicht auf der Liste"

msgid "User is offline"
msgstr "Benutzer ist offline"

msgid "Already in the mode"
msgstr "Bereits in diesem Modus"

msgid "Already in opposite list"
msgstr "Bereits in der „Gegenteil-Liste“"

msgid "Too many groups"
msgstr "Zu viele Gruppen"

msgid "Invalid group"
msgstr "Ungültige Gruppe"

msgid "User not in group"
msgstr "Benutzer ist nicht in der Gruppe"

msgid "Group name too long"
msgstr "Name der Gruppe ist zu lang"

msgid "Cannot remove group zero"
msgstr "Kann die Gruppe „Null“ nicht entfernen"

msgid "Tried to add a user to a group that doesn't exist"
msgstr ""
"Versuchte einen Benutzer zu einer nichtexistierenden Gruppe hinzuzufügen"

msgid "Switchboard failed"
msgstr "Vermittlung gescheitert"

msgid "Notify transfer failed"
msgstr "Übertragung der Benachrichtigung gescheitert"

msgid "Required fields missing"
msgstr "Notwendige Felder fehlen"

msgid "Too many hits to a FND"
msgstr "Zu viele Treffer zu einem FND"

msgid "Not logged in"
msgstr "Nicht angemeldet"

msgid "Database server error"
msgstr "Fehler des Datenbank-Servers"

msgid "Command disabled"
msgstr "Kommando abgeschaltet"

msgid "File operation error"
msgstr "Dateiverarbeitungsfehler"

msgid "Memory allocation error"
msgstr "Fehler bei der Speicheranforderung"

msgid "Wrong CHL value sent to server"
msgstr "Falscher CHL-Wert zum Server gesendet"

msgid "Server busy"
msgstr "Server beschäftigt"

msgid "Server unavailable"
msgstr "Server unerreichbar"

msgid "Peer notification server down"
msgstr "Peer-Benachrichtigungsserver nicht erreichbar"

msgid "Database connect error"
msgstr "Datenbank-Verbindungsfehler"

msgid "Server is going down (abandon ship)"
msgstr "Server fährt runter (melden Sie sich ab)"

msgid "Error creating connection"
msgstr "Fehler beim Herstellen der Verbindung"

msgid "CVR parameters are either unknown or not allowed"
msgstr "CVR-Parameter sind entweder unbekannt oder nicht erlaubt"

msgid "Unable to write"
msgstr "Schreiben nicht möglich"

msgid "Session overload"
msgstr "Sitzung überlastet"

msgid "User is too active"
msgstr "Benutzer ist zu aktiv"

msgid "Too many sessions"
msgstr "Zu viele Sitzungen"

msgid "Passport not verified"
msgstr "Passport (MSN Benutzerausweis) wurde nicht überprüft"

msgid "Bad friend file"
msgstr "Falsche Friends-Datei"

msgid "Not expected"
msgstr "Nicht erwartet"

msgid "Friendly name is changing too rapidly"
msgstr "Benutzername wird zu oft geändert"

msgid "Server too busy"
msgstr "Server ist zu beschäftigt"

msgid "Authentication failed"
msgstr "Authentifizierung fehlgeschlagen"

msgid "Not allowed when offline"
msgstr "Nicht erlaubt im Offline-Modus"

msgid "Not accepting new users"
msgstr "Akzeptiert keine neuen Benutzer"

msgid "Kids Passport without parental consent"
msgstr "Kinder-Passwort ohne die Zustimmung der Eltern"

msgid "Passport account not yet verified"
msgstr "Passport-Konto wurde noch nicht überprüft"

msgid "Passport account suspended"
msgstr "Passport-Konto gesperrt"

msgid "Bad ticket"
msgstr "Falsches Ticket"

#, c-format
msgid "Unknown Error Code %d"
msgstr "Unbekannter Fehlercode %d"

#, c-format
msgid "MSN Error: %s\n"
msgstr "MSN-Fehler: %s\n"

#, c-format
msgid "Buddy list synchronization issue in %s (%s)"
msgstr "Fehler bei der Buddy-Listen-Synchronisation bei %s (%s)"

#, c-format
msgid ""
"%s on the local list is inside the group \"%s\" but not on the server list. "
"Do you want this buddy to be added?"
msgstr ""
"%s auf der lokalen Liste ist in der Gruppe „%s“, aber nicht auf der "
"Serverliste. Möchten Sie, dass der Buddy hinzugefügt wird?"

#, c-format
msgid ""
"%s is on the local list but not on the server list. Do you want this buddy "
"to be added?"
msgstr ""
"%s ist auf der lokalen Liste, aber nicht auf der Serverliste. Möchten Sie, "
"dass der Buddy hinzugefügt wird?"

msgid "Other Contacts"
msgstr "Andere Kontakte"

msgid "Non-IM Contacts"
msgstr "Nicht-IM-Kontakte"

#, c-format
msgid "%s sent a wink. <a href='msn-wink://%s'>Click here to play it</a>"
msgstr ""
"%s hat einen Wink gesendet. <a href='msn-wink://%s'>Zum Abspielen hier "
"klicken</a>"

#, c-format
msgid "%s sent a wink, but it could not be saved"
msgstr "%s hat einen Wink gesendet, er konnte aber nicht gespeichert werden"

#, c-format
msgid "%s sent a voice clip. <a href='audio://%s'>Click here to play it</a>"
msgstr ""
"%s hat einen Sprach-Clip gesendet. <a href='msn-wink://%s'>Zum Abspielen "
"hier klicken</a>"

#, c-format
msgid "%s sent a voice clip, but it could not be saved"
msgstr ""
"%s hat einen Sprach-Clip gesendet, er konnte aber nicht gespeichert werden"

#, c-format
msgid "%s sent you a voice chat invite, which is not yet supported."
msgstr ""
"%s hat Ihnen eine Audiochat-Einladung gesendet, die noch nicht unterstützt "
"wird."

msgid "Nudge"
msgstr "Anstoßen"

#, c-format
msgid "%s has nudged you!"
msgstr "%s hat Sie angestoßen!"

#, c-format
msgid "Nudging %s..."
msgstr "%s anstoßen..."

msgid "Email Address..."
msgstr "E-Mail-Adresse..."

msgid "Your new MSN friendly name is too long."
msgstr "Ihr neuer MSN-Benutzername zu lang."

#, c-format
msgid "Set friendly name for %s."
msgstr "Setze Spitznamen für %s."

msgid "Set Friendly Name"
msgstr "Setze Spitznamen"

msgid "This is the name that other MSN buddies will see you as."
msgstr "Das ist der Name, den andere MSN-Buddys von Ihren sehen."

msgid "This Location"
msgstr "Dieser Ort"

msgid "This is the name that identifies this location"
msgstr "Das ist der Name, der diesen Ort identifiziert"

msgid "Other Locations"
msgstr "Andere Orte"

msgid "You can sign out from other locations here"
msgstr "Sie können andere Orte von hier abmelden"

#. TODO: Due to limitations in our current request field API, the
#. following string will show up with a trailing colon.  This should
#. be fixed either by adding an "include_colon" boolean, or creating
#. a separate purple_request_field_label_new_without_colon function,
#. or by never automatically adding the colon and requiring that
#. callers add the colon themselves.
msgid "You are not signed in from any other locations."
msgstr "Sie sind nicht von anderen Orten aus angemeldet."

msgid "Allow multiple logins?"
msgstr "Mehrere Logins erlauben?"

msgid ""
"Do you want to allow or disallow connecting from multiple locations "
"simultaneously?"
msgstr ""
"Möchten Sie mehrere gleichzeitige Verbindungen von verschiedenen Orten "
"erlauben oder verbieten?"

msgid "Allow"
msgstr "Erlauben"

msgid "Disallow"
msgstr "Verbieten"

msgid "Set your home phone number."
msgstr "Setze Ihre private Telefonnummer."

msgid "Set your work phone number."
msgstr "Setze Ihre geschäftliche Telefonnummer."

msgid "Set your mobile phone number."
msgstr "Setze Ihre Handynummer."

msgid "Allow MSN Mobile pages?"
msgstr "Erlaube die SMS-Seiten von MSN?"

msgid ""
"Do you want to allow or disallow people on your buddy list to send you MSN "
"Mobile pages to your cell phone or other mobile device?"
msgstr ""
"Möchten Sie anderen Leuten in Ihrer Buddy-Liste erlauben oder verbieten, "
"Ihnen Nachrichten an Ihre Handy oder an andere mobile Geräte zu senden?"

#, c-format
msgid "Blocked Text for %s"
msgstr "Blockierter Text für %s"

msgid "No text is blocked for this account."
msgstr "Für dieses Konto ist kein Text blockiert."

#, c-format
msgid ""
"MSN servers are currently blocking the following regular expressions:<br/>%s"
msgstr ""
"MSN-Server blockieren momentan die folgenden regulären Ausdrücke:<br/>%s"

msgid "This account does not have email enabled."
msgstr "Dieses Konto hat E-Mail nicht aktiviert."

msgid "Send a mobile message."
msgstr "Eine SMS senden."

msgid "Page"
msgstr "Nachricht"

msgid "Playing a game"
msgstr "Spielt ein Spiel"

msgid "Working"
msgstr "Arbeitet"

msgid "Has you"
msgstr "Hat Sie"

msgid "Home Phone Number"
msgstr "Private Telefonnummer"

msgid "Work Phone Number"
msgstr "Geschäftliche Handynummer"

msgid "Mobile Phone Number"
msgstr "Handynummer"

msgid "Be Right Back"
msgstr "Bin gleich zurück"

msgid "Busy"
msgstr "Beschäftigt"

msgid "On the Phone"
msgstr "Am Telefon"

msgid "Out to Lunch"
msgstr "Zur Mittagspause"

msgid "Game Title"
msgstr "Spieltitel"

msgid "Office Title"
msgstr "Dienststellenbezeichnung"

msgid "Set Friendly Name..."
msgstr "Setze Spitzname..."

msgid "View Locations..."
msgstr "Orte betrachten..."

msgid "Set Home Phone Number..."
msgstr "Setze private Telefonnummer..."

msgid "Set Work Phone Number..."
msgstr "Setze geschäftliche Telefonnummer..."

msgid "Set Mobile Phone Number..."
msgstr "Setze Handynummer..."

msgid "Enable/Disable Mobile Devices..."
msgstr "Erlaube/verbiete mobile Geräte..."

msgid "Allow/Disallow Multiple Logins..."
msgstr "Erlaube/verbiete mehrere Logins..."

msgid "Allow/Disallow Mobile Pages..."
msgstr "Erlaube/verbiete mobile Webseiten..."

msgid "View Blocked Text..."
msgstr "Blockierten Text anzeigen..."

msgid "Open Hotmail Inbox"
msgstr "Öffne Hotmail-Posteingang"

msgid "Send to Mobile"
msgstr "Sende an mobiles Gerät"

msgid "SSL support is needed for MSN. Please install a supported SSL library."
msgstr ""
"Für MSN wird SSL-Unterstützung benötigt. Bitte installieren Sie eine "
"unterstützte SSL-Bibliothek."

#, c-format
msgid ""
"Unable to add the buddy %s because the username is invalid.  Usernames must "
"be valid email addresses."
msgstr ""
"Konnte den Buddy %s nicht hinzufügen, da der Benutzername ungültig ist.  "
"Benutzernamen müssen gültige E-Mail-Adressen sein."

msgid "Unable to Add"
msgstr "Kann nicht hinzufügen"

msgid "Error retrieving profile"
msgstr "Fehler beim Empfangen des Profils"

msgid "General"
msgstr "Allgemein"

msgid "Age"
msgstr "Alter"

msgid "Occupation"
msgstr "Beruf"

#. TODO: Check whether it's correct to call add_pair_html,
#. or if we should be using add_pair_plaintext
msgid "Location"
msgstr "Ort"

msgid "Hobbies and Interests"
msgstr "Hobbys und Interessen"

msgid "A Little About Me"
msgstr "Einige Informationen über mich"

msgid "Social"
msgstr "Sozial"

msgid "Marital Status"
msgstr "Familienstatus"

msgid "Interests"
msgstr "Interessen"

msgid "Pets"
msgstr "Haustiere"

msgid "Hometown"
msgstr "Heimatstadt"

msgid "Places Lived"
msgstr "Bisherige Wohnorte"

msgid "Fashion"
msgstr "Mode"

msgid "Humor"
msgstr "Humor"

msgid "Music"
msgstr "Musik"

msgid "Favorite Quote"
msgstr "Lieblingsspruch"

msgid "Contact Info"
msgstr "Kontakt-Info"

msgid "Personal"
msgstr "Privat"

msgid "Significant Other"
msgstr "Andere wichtige Dinge"

msgid "Home Phone"
msgstr "Telefon (privat)"

msgid "Home Phone 2"
msgstr "Telefon 2 (privat)"

msgid "Home Address"
msgstr "Privatadresse"

msgid "Personal Mobile"
msgstr "Handy (privat)"

msgid "Home Fax"
msgstr "Fax (privat)"

msgid "Personal Email"
msgstr "E-Mail (privat)"

msgid "Personal IM"
msgstr "IM (privat)"

msgid "Anniversary"
msgstr "Jahrestag"

#. Business
msgid "Work"
msgstr "Geschäftlich"

msgid "Company"
msgstr "Firma"

msgid "Department"
msgstr "Abteilung"

msgid "Profession"
msgstr "Beruf"

msgid "Work Phone"
msgstr "Telefon (geschäftlich)"

msgid "Work Phone 2"
msgstr "Telefon 2 (geschäftlich)"

msgid "Work Address"
msgstr "Adresse (geschäftlich)"

msgid "Work Mobile"
msgstr "Handy (geschäftlich)"

msgid "Work Pager"
msgstr "Pager (geschäftlich)"

msgid "Work Fax"
msgstr "Fax (geschäftlich)"

msgid "Work Email"
msgstr "E-Mail (geschäftlich)"

msgid "Work IM"
msgstr "IM (geschäftlich)"

msgid "Start Date"
msgstr "Anfangsdatum"

msgid "Favorite Things"
msgstr "Lieblingsdinge"

msgid "Last Updated"
msgstr "Zuletzt aktualisiert"

msgid "Homepage"
msgstr "Homepage"

msgid "The user has not created a public profile."
msgstr "Der Benutzer hat kein öffentliches Profil erstellt."

msgid ""
"MSN reported not being able to find the user's profile. This either means "
"that the user does not exist, or that the user exists but has not created a "
"public profile."
msgstr ""
"MSN kann das Profil des Benutzers nicht finden. Das bedeutet entweder, dass "
"der Benutzer nicht existiert oder dass der Benutzer zwar existiert, aber "
"kein öffentliches Profil angelegt hat."

msgid ""
"Could not find any information in the user's profile. The user most likely "
"does not exist."
msgstr ""
"Konnte keinerlei Information im Profil des Benutzers finden. Der Benutzer "
"existiert wahrscheinlich nicht."

msgid "View web profile"
msgstr "Web-Profil ansehen"

#. *< type
#. *< ui_requirement
#. *< flags
#. *< dependencies
#. *< priority
#. *< id
#. *< name
#. *< version
#. *< summary
msgid "Windows Live Messenger Protocol Plugin"
msgstr "Windows Live Messenger Protokoll-Plugin"

msgid "Use HTTP Method"
msgstr "Benutze HTTP"

msgid "HTTP Method Server"
msgstr "HTTP-Methoden-Server"

msgid "Show custom smileys"
msgstr "Zeige benutzerdefinierte Smileys"

msgid "Allow direct connections"
msgstr "Erlaube direkte Verbindungen"

msgid "Allow connecting from multiple locations"
msgstr "Verbindungen von mehreren Orten erlauben"

msgid "nudge: nudge a user to get their attention"
msgstr "nudge: Einen Kontakt anstoßen, um seine Aufmerksamkeit zu erhalten"

msgid "Windows Live ID authentication:Unable to connect"
msgstr "Windows Live ID-Authentifikation:Kann nicht verbinden"

msgid "Windows Live ID authentication:Invalid response"
msgstr "Windows Live ID-Authentifikation:Ungültige Antwort"

msgid "The following users are missing from your addressbook"
msgstr "Die folgenden Benutzer fehlen in Ihrem Adressbuch"

#, c-format
msgid "Unknown error (%d): %s"
msgstr "Unbekannter Fehler (%d): %s"

msgid "Unable to add user"
msgstr "Kann den Benutzer nicht hinzufügen"

#. Unknown error!
#, c-format
msgid "Unknown error (%d)"
msgstr "Unbekannter Fehler (%d)"

msgid "Unable to remove user"
msgstr "Kann den Benutzer nicht entfernen"

msgid "Mobile message was not sent because it was too long."
msgstr "Mobile Nachricht wurde nicht gesendet, da sie zu lang war."

msgid "Mobile message was not sent because an unknown error occurred."
msgstr ""
"Mobile Nachricht konnte nicht gesendet werden, da ein unbekannter Fehler "
"aufgetreten ist."

#, c-format
msgid ""
"The MSN server will shut down for maintenance in %d minute. You will "
"automatically be signed out at that time.  Please finish any conversations "
"in progress.\n"
"\n"
"After the maintenance has been completed, you will be able to successfully "
"sign in."
msgid_plural ""
"The MSN server will shut down for maintenance in %d minutes. You will "
"automatically be signed out at that time.  Please finish any conversations "
"in progress.\n"
"\n"
"After the maintenance has been completed, you will be able to successfully "
"sign in."
msgstr[0] ""
"Der MSN-Server wird für Wartungsarbeiten in %d Minute herunterfahren. Sie "
"werden dann automatisch abgemeldet. Bitte beenden Sie Ihre laufenden "
"Gespräche.\n"
"\n"
"Nach Beendigung der Wartungsarbeiten können Sie sich wieder problemlos "
"anmelden."
msgstr[1] ""
"Der MSN-Server wird für Wartungsarbeiten in %d Minuten herunterfahren. Sie "
"werden dann automatisch abgemeldet. Bitte beenden Sie Ihre laufenden "
"Gespräche.\n"
"\n"
"Nach Beendigung der Wartungsarbeiten können Sie sich wieder problemlos "
"anmelden."

msgid ""
"Message was not sent because the system is unavailable. This normally "
"happens when the user is blocked or does not exist."
msgstr ""
"Nachricht wurde nicht gesendet, da das System nicht erreichbar ist. Dies "
"passiert normalerweise, wenn der Benutzer blockiert ist oder nicht existiert."

msgid "Message was not sent because messages are being sent too quickly."
msgstr ""
"Nachricht konnte nicht gesendet werden, da Nachrichten zu schnell gesendet "
"werden."

msgid "Message was not sent because an unknown encoding error occurred."
msgstr ""
"Nachricht konnte nicht gesendet werden, da ein unbekannter Kodierungsfehler "
"aufgetreten ist."

msgid "Message was not sent because an unknown error occurred."
msgstr ""
"Nachricht konnte nicht gesendet werden, da ein unbekannter Fehler "
"aufgetreten ist."

#, c-format
msgid ""
"%s (There was an error receiving this message. Converting the encoding from "
"%s to UTF-8 failed.)"
msgstr ""
"%s (Es gab einen Fehler beim Konvertieren dieser Nachricht. Die "
"Konvertierung von %s zu UTF-8 ist gescheitert.)"

#, c-format
msgid ""
"%s (There was an error receiving this message. The charset was %s, but it "
"was not valid UTF-8.)"
msgstr ""
"%s (Es gab einen Fehler beim Empfang dieser Nachricht. Der Zeichensatz war "
"%s, aber es war kein gültiges UTF-8.)"

#, c-format
msgid ""
"%s (There was an error receiving this message. The charset was missing, but "
"it was not valid UTF-8.)"
msgstr ""
"%s (Es gab einen Fehler beim Konvertieren dieser Nachricht. Der Zeichensatz "
"fehlte und es war kein gültiges UTF-8.)"

msgid "Writing error"
msgstr "Schreibfehler"

msgid "Reading error"
msgstr "Fehler beim Lesen"

#, c-format
msgid ""
"Connection error from %s server:\n"
"%s"
msgstr ""
"Verbindungsfehler vom %s-Server:\n"
"%s"

msgid "Our protocol is not supported by the server"
msgstr "Unser Protokoll wird vom Server nicht unterstützt"

msgid "Error parsing HTTP"
msgstr "Fehler beim Verarbeiten von HTTP"

msgid "You have signed on from another location"
msgstr "Sie haben sich von einem anderen Ort angemeldet"

msgid "The MSN servers are temporarily unavailable. Please wait and try again."
msgstr ""
"Die MSN-Server sind temporär nicht verfügbar. Bitte warten Sie und versuchen "
"Sie es später nochmal."

msgid "The MSN servers are going down temporarily"
msgstr "Die MSN-Server werden kurzzeitig heruntergefahren"

#, c-format
msgid "Unable to authenticate: %s"
msgstr "Kann nicht authentifizieren: %s"

msgid ""
"Your MSN buddy list is temporarily unavailable. Please wait and try again."
msgstr ""
"Ihre MSN-Buddy-Liste ist temporär nicht verfügbar. Bitte warten Sie und "
"versuchen Sie es später nochmal."

msgid "Handshaking"
msgstr "Abgleich"

msgid "Transferring"
msgstr "Übertrage"

msgid "Starting authentication"
msgstr "Starte Authentifizierung"

msgid "Getting cookie"
msgstr "Cookie erhalten"

msgid "Sending cookie"
msgstr "Cookie senden"

msgid "Retrieving buddy list"
msgstr "Abfragen der Buddy-Liste"

#, c-format
msgid "%s requests to view your webcam, but this request is not yet supported."
msgstr ""
"%s möchte Ihr Webcam-Bild sehen, diese Anfrage wird jedoch noch nicht "
"unterstützt."

#, c-format
msgid "%s invited you to view his/her webcam, but this is not yet supported."
msgstr ""
"%s hat Sie eingeladen sein/ihr Webcam-Bild zu sehen, dies wird aber noch "
"nicht unterstützt."

msgid "Away From Computer"
msgstr "Abwesend"

msgid "On The Phone"
msgstr "Am Telefon"

msgid "Out To Lunch"
msgstr "Mittagspause"

msgid "Message may have not been sent because a timeout occurred:"
msgstr ""
"Nachricht konnte evtl. nicht gesendet werden, da eine Zeitüberschreitung "
"aufgetreten ist:"

msgid "Message could not be sent, not allowed while invisible:"
msgstr ""
"Nachricht konnte nicht gesendet werden, da dies nicht erlaubt ist, wenn Sie "
"unsichtbar angemeldet sind:"

msgid "Message could not be sent because the user is offline:"
msgstr "Nachricht konnte nicht gesendet werden, da der Benutzer offline ist:"

msgid "Message could not be sent because a connection error occurred:"
msgstr ""
"Nachricht konnte nicht gesendet werden, da ein Verbindungsfehler aufgetreten "
"ist:"

msgid "Message could not be sent because we are sending too quickly:"
msgstr "Nachricht konnte nicht gesendet werden, da wir zu schnell senden:"

msgid ""
"Message could not be sent because we were unable to establish a session with "
"the server. This is likely a server problem, try again in a few minutes:"
msgstr ""
"Nachricht konnte nicht gesendet werden, da keine Verbindung mit dem Server "
"hergestellt werden konnte. Dies ist wahrscheinlich ein Server-Problem, "
"versuchen Sie es in ein paar Minuten erneut:"

msgid ""
"Message could not be sent because an error with the switchboard occurred:"
msgstr ""
"Nachricht konnte nicht gesendet werden, da ein Fehler mit dem Switchboard "
"aufgetreten ist:"

msgid "Message may have not been sent because an unknown error occurred:"
msgstr ""
"Nachricht konnte nicht gesendet werden, da ein unbekannter Fehler "
"aufgetreten ist:"

msgid "Delete Buddy from Address Book?"
msgstr "Buddy aus dem Adressbuch löschen?"

msgid "Do you want to delete this buddy from your address book as well?"
msgstr "Möchten Sie diesen Buddy außerdem aus Ihrem Adressbuch löschen?"

msgid "The Display Name you entered is invalid."
msgstr "Der eingegebene Anzeigename ist ungültig."

msgid ""
"The birthday you entered is invalid. The correct format is: 'YYYY-MM-DD'."
msgstr ""
"Der eingegebene Geburtstag ist ungültig. Das korrekte Format ist: 'JJJJ-MM-"
"TT'."

#. show error to user
msgid "Profile Update Error"
msgstr "Profil-Aktualisierungsfehler"

#. no profile information yet, so we cannot update
#. (reference: "libpurple/request.h")
#. TODO: Check whether it's correct to call add_pair_html,
#. or if we should be using add_pair_plaintext
msgid "Profile"
msgstr "Profil"

msgid "Your profile information is not yet retrieved. Please try again later."
msgstr ""
"Ihre Profil-Informationen wurden noch nicht abgerufen. Bitte versuchen Sie "
"es später noch einmal."

#. display name
#. nick name (required)
msgid "Display Name"
msgstr "Anzeigename"

#. about me
msgid "About Me"
msgstr "Über mich"

#. where I live
msgid "Where I Live"
msgstr "Wo ich wohne"

#. mobile number
msgid "Mobile Number"
msgstr "Handynummer"

#. is searchable
msgid "Can be searched"
msgstr "Kann gesucht werden"

#. is suggestable
msgid "Can be suggested"
msgstr "Kann vorgeschlagen werden"

msgid "Update your MXit Profile"
msgstr "Aktualisieren Sie Ihr MXit-Profil"

msgid "The PIN you entered is invalid."
msgstr "Die eingegebene PIN ist ungültig."

msgid "The PIN you entered has an invalid length [4-10]."
msgstr "Die eingegebene PIN hat eine ungültige Länge [4-10]."

msgid "The PIN is invalid. It should only consist of digits [0-9]."
msgstr "Die PIN ist ungültig. Sie sollte nur aus Ziffern [0-9] bestehen."

msgid "The two PINs you entered do not match."
msgstr "Die beiden PINs, die Sie eingegeben haben, stimmen nicht überein."

#. show error to user
msgid "PIN Update Error"
msgstr "PIN-Aktualisierungsfehler"

#. pin
#. pin (required)
msgid "PIN"
msgstr "PIN"

#. verify pin
msgid "Verify PIN"
msgstr "PIN bestätigen"

#. (reference: "libpurple/request.h")
msgid "Change PIN"
msgstr "PIN ändern"

msgid "Change MXit PIN"
msgstr "MXit-PIN ändern"

msgid "View Splash"
msgstr "Startbildschirm anschauen"

msgid "There is no splash-screen currently available"
msgstr "Es gibt gerade keinen Startbildschirm"

msgid "About"
msgstr "Info"

msgid "Search for user"
msgstr "Suche nach einem Benutzer"

msgid "Search for a MXit contact"
msgstr "Suche nach einem MXit-Kontakt"

msgid "Type search information"
msgstr "Eingabe der Benutzer-Information"

msgid "_Search"
msgstr "_Suchen"

#. display / change profile
msgid "Change Profile..."
msgstr "Profil ändern..."

#. change PIN
msgid "Change PIN..."
msgstr "PIN ändern..."

#. suggested friends
msgid "Suggested friends..."
msgstr "Vorgeschlagene Freunde..."

#. search for contacts
msgid "Search for contacts..."
msgstr "Suche nach Kontakten..."

#. display splash-screen
msgid "View Splash..."
msgstr "Startbildschirm anzeigen..."

#. display plugin version
msgid "About..."
msgstr "Über..."

#. we are trying to send a file to MXit
#. need to reserve some space for packet headers
#. the file is too big
msgid "The file you are trying to send is too large!"
msgstr "Die Datei, die Sie senden möchten ist zu groß!"

msgid ""
"Unable to connect to the MXit HTTP server. Please check your server settings."
msgstr ""
"Kann keine Verbindung zum MXit-HTTP-Server herstellen. Bitte überprüfen Sie "
"Ihre Server-Einstellungen."

msgid "Logging In..."
msgstr "Anmeldung läuft..."

msgid ""
"Unable to connect to the MXit server. Please check your server settings."
msgstr ""
"Kann keine Verbindung zum MXit-Server herstellen. Bitte überprüfen Sie Ihre "
"Server-Einstellungen."

msgid "Connecting..."
msgstr "Verbinde..."

msgid "The Display Name you entered is too short."
msgstr "Der eingegebene Anzeigename ist zu kurz."

msgid "The PIN you entered has an invalid length [7-10]."
msgstr "Die eingegebene PIN hat eine ungültige Länge [7-10]."

#. mxit login name
msgid "MXit ID"
msgstr "MXit-ID"

#. show the form to the user to complete
msgid "Register New MXit Account"
msgstr "Ein neues MXit-Konto registrieren"

msgid "Please fill in the following fields:"
msgstr "Bitte füllen Sie die folgenden Felder aus:"

#. no reply from the WAP site
msgid "Error contacting the MXit WAP site. Please try again later."
msgstr ""
"Fehler beim Verbinden mit der MXit-WAP-Seite. Bitte versuchen Sie es später "
"noch einmal."

#. wapserver error
#. server could not find the user
msgid ""
"MXit is currently unable to process the request. Please try again later."
msgstr ""
"MXit kann im Moment Ihre Anfrage nicht verarbeiten. Bitte versuchen Sie es "
"später noch einmal."

msgid "Wrong security code entered. Please try again later."
msgstr ""
"Es wurde ein falscher Sicherheitscode eingegeben. Bitte versuchen Sie es "
"später noch einmal."

msgid "Your session has expired. Please try again later."
msgstr ""
"Ihre Sitzung ist abgelaufen. Bitte versuchen Sie es später noch einmal."

msgid "Invalid country selected. Please try again."
msgstr "Ungültiges Land gewählt. Bitte versuchen Sie es noch einmal."

msgid "The MXit ID you entered is not registered. Please register first."
msgstr ""
"Die von Ihnen eingegebene MXit-ID ist nicht registriert. Bitte registrieren "
"Sie Sich zuerst."

msgid "The MXit ID you entered is already registered. Please choose another."
msgstr ""
"Die von Ihnen eingegebene MXit-ID ist bereits registriert. Bitte wählen Sie "
"eine andere."

msgid "Internal error. Please try again later."
msgstr "Internet Fehler. Versuchen Sie es später noch einmal."

msgid "You did not enter the security code"
msgstr "Sie haben den Sicherheitscode nicht eingegeben"

msgid "Security Code"
msgstr "Sicherheitscode"

#. ask for input (required)
msgid "Enter Security Code"
msgstr "Geben Sie den Sicherheitscode ein"

msgid "Your Country"
msgstr "Ihr Land"

msgid "Your Language"
msgstr "Ihre Sprache"

#. display the form to the user and wait for his/her input
msgid "MXit Authorization"
msgstr "MXit-Autorisierung"

msgid "MXit account validation"
msgstr "MXit-Kontoüberprüfung"

msgid "Retrieving User Information..."
msgstr "Abrufen der Benutzerinformationen..."

msgid "was kicked"
msgstr "wurde hinausgeworfen"

msgid "You have been kicked from this MultiMX."
msgstr "Sie wurden von MultiMX hinausgeworfen."

msgid "_Room Name:"
msgstr "_Raumname:"

#. Display system message in chat window
msgid "You have invited"
msgstr "Sie haben eingeladen"

msgid "Loading menu..."
msgstr "Lade das Menü..."

#. TODO: Check whether it's correct to call add_pair_html,
#. or if we should be using add_pair_plaintext
msgid "Status Message"
msgstr "Status-Nachricht"

msgid "Rejection Message"
msgstr "Ablehnungsnachricht"

msgid "No profile available"
msgstr "Kein Profil verfügbar"

msgid "This contact does not have a profile."
msgstr "Dieser Kontakt hat kein Profil."

msgid "Your MXit ID..."
msgstr "Ihre MXit-ID..."

#. contact is in Deleted, Rejected or None state
msgid "Re-Invite"
msgstr "Erneut einladen"

#. Configuration options
#. WAP server (reference: "libpurple/accountopt.h")
msgid "WAP Server"
msgstr "WAP-Server"

msgid "Connect via HTTP"
msgstr "Über HTTP verbinden"

msgid "Enable splash-screen popup"
msgstr "Startbildschirm-Popup aktivieren"

msgid "Last Online"
msgstr "Zuletzt online"

msgid "Invite Message"
msgstr "Einladungsnachricht"

msgid "No results"
msgstr "Keine Ergebnisse"

msgid "No contacts found."
msgstr "Keine Kontakte gefunden."

#. define columns
msgid "UserId"
msgstr "Benutzer-Id"

msgid "Where I live"
msgstr "Wo ich wohne"

#, c-format
msgid "You have %i suggested friend."
msgid_plural "You have %i suggested friends."
msgstr[0] "Sie haben %i vorgeschlagenen Freund."
msgstr[1] "Sie haben %i vorgeschlagene Freunde."

#, c-format
msgid "We found %i contact that matches your search."
msgid_plural "We found %i contacts that match your search."
msgstr[0] "Wir fanden %i Kontakt, der Ihrer Suchanfrage entspricht."
msgstr[1] "Wir fanden %i Kontakte, die Ihrer Suchanfrage entsprechen."

#. we must have lost the connection, so terminate it so that we can reconnect
msgid "We have lost the connection to MXit. Please reconnect."
msgstr ""
"Wir haben die Verbindung zu MXit verloren. Bitte verbinden Sie sich neu."

#. packet could not be queued for transmission
msgid "Message Send Error"
msgstr "Fehler beim Senden der Nachricht"

msgid "Unable to process your request at this time"
msgstr "Kann Ihre Anfrage im Moment nicht verarbeiten"

msgid "Timeout while waiting for a response from the MXit server."
msgstr "Beim Warten auf den MXit-Server trat eine Zeitüberschreitung auf."

msgid "Successfully Logged In..."
msgstr "Erfolgreich angemeldet..."

#, c-format
msgid ""
"%s sent you an encrypted message, but it is not supported on this client."
msgstr ""
"%s hat Ihnen eine verschlüsselte Nachricht gesendet, aber Verschlüsselung "
"wird noch nicht unterstützt."

msgid "Message Error"
msgstr "Nachrichtenfehler"

#. could not be decrypted
msgid "An encrypted message was received which could not be decrypted."
msgstr ""

msgid "Cannot perform redirect using the specified protocol"
msgstr "Kann die Umleitung nicht mit dem angegebenen Protokoll durchführen"

msgid "An internal MXit server error occurred."
msgstr "Es ist ein unbekannter MXit-Serverfehler aufgetreten."

#, c-format
msgid "Login error: %s (%i)"
msgstr "Anmeldefehler: %s (%i)"

#, c-format
msgid "Logout error: %s (%i)"
msgstr "Abmeldefehler: %s (%i)"

msgid "Contact Error"
msgstr "Kontaktfehler"

msgid "Message Sending Error"
msgstr "Fehler beim Nachrichtenversand"

msgid "Status Error"
msgstr "Status-Fehler"

msgid "Mood Error"
msgstr "Stimmungs-Fehler"

msgid "Invitation Error"
msgstr "Fehler beim Einladen"

msgid "Contact Removal Error"
msgstr "Fehler beim Löschen eines Kontakts"

msgid "Subscription Error"
msgstr "Fehler beim Abonnieren"

msgid "Contact Update Error"
msgstr "Fehler beim Aktualisieren"

msgid "File Transfer Error"
msgstr "Dateiübertragungsfehler"

msgid "Cannot create MultiMx room"
msgstr "Kann MultiMx-Raum nicht erzeugen"

msgid "MultiMx Invitation Error"
msgstr "Fehler bei der MultiMx-Einladung"

msgid "Profile Error"
msgstr "Profilfehler"

#. bad packet
msgid "Invalid packet received from MXit."
msgstr "Ungültiges Paket von MXit empfangen."

#. connection error
msgid "A connection error occurred to MXit. (read stage 0x01)"
msgstr "Ein MXit-Verbindungsfehler trat auf. (Lesephase 0x01)"

#. connection closed
msgid "A connection error occurred to MXit. (read stage 0x02)"
msgstr "Ein MXit-Verbindungsfehler trat auf. (Lesephase 0x02)"

msgid "A connection error occurred to MXit. (read stage 0x03)"
msgstr "Ein MXit-Verbindungsfehler trat auf. (Lesephase 0x03)"

#. malformed packet length record (too long)
msgid "A connection error occurred to MXit. (read stage 0x04)"
msgstr "Ein MXit-Verbindungsfehler trat auf. (Lesephase 0x04)"

#. connection error
msgid "A connection error occurred to MXit. (read stage 0x05)"
msgstr "Ein MXit-Verbindungsfehler trat auf. (Lesephase 0x05)"

#. connection closed
msgid "A connection error occurred to MXit. (read stage 0x06)"
msgstr "Ein MXit-Verbindungsfehler trat auf. (Lesephase 0x05)"

msgid "In Love"
msgstr "Verliebt"

msgid "Pending"
msgstr "Ausstehend"

msgid "Invited"
msgstr "Eingeladen"

msgid "Rejected"
msgstr "Abgelehnt"

msgid "Deleted"
msgstr "Gelöscht"

msgid "MXit Advertising"
msgstr "MXit-Werbung"

msgid "More Information"
msgstr "Mehr Informationen"

#, c-format
msgid "No such user: %s"
msgstr "Kein solcher Benutzer: %s"

msgid "User lookup"
msgstr "Benutzersuche"

msgid "Reading challenge"
msgstr "Lese Challenge"

msgid "Unexpected challenge length from server"
msgstr "Unerwartete Challenge-Länge vom Server"

msgid "Logging in"
msgstr "Anmeldung läuft"

msgid "MySpaceIM - No Username Set"
msgstr "MySpaceIM - Kein Benutzername gesetzt"

msgid "You appear to have no MySpace username."
msgstr "Sie scheinen keinen MySpace-Benutzernamen zu haben."

msgid "Would you like to set one now? (Note: THIS CANNOT BE CHANGED!)"
msgstr ""
"Möchten Sie jetzt einen festlegen? (Achtung: DIES KANN NICHT GEÄNDERT "
"WERDEN!)"

msgid "Lost connection with server"
msgstr "Verbindung zum Server verloren"

#. Can't write _()'d strings in array initializers. Workaround.
#. khc: then use N_() in the array initializer and use _() when they are
#. used
msgid "New mail messages"
msgstr "Neue Mail-Nachrichten"

msgid "New blog comments"
msgstr "Neue Blog-Kommentare"

msgid "New profile comments"
msgstr "Neue Profil-Kommentare"

msgid "New friend requests!"
msgstr "Neue Freundschaftsanfragen!"

msgid "New picture comments"
msgstr "Neue Bild-Kommentare"

msgid "MySpace"
msgstr "MySpace"

msgid "IM Friends"
msgstr "IM-Freunde"

#, c-format
msgid ""
"%d buddy was added or updated from the server (including buddies already on "
"the server-side list)"
msgid_plural ""
"%d buddies were added or updated from the server (including buddies already "
"on the server-side list)"
msgstr[0] ""
"%d Buddy wurde vom Server hinzugefügt oder aktualisiert (inklusive der "
"Buddys, die schon auf der Serverliste sind)"
msgstr[1] ""
"%d Buddys wurden vom Server hinzugefügt oder aktualisiert (inklusive der "
"Buddys, die schon auf der Serverliste sind)"

msgid "Add contacts from server"
msgstr "Kontakte vom Server hinzufügen"

#, c-format
msgid "Protocol error, code %d: %s"
msgstr "Protokollfehler, Code %d: %s"

#, c-format
msgid ""
"%s Your password is %zu characters, which is longer than the maximum length "
"of %d.  Please shorten your password at http://profileedit.myspace.com/index."
"cfm?fuseaction=accountSettings.changePassword and try again."
msgstr ""
"%s Ihr Passwort hat %zu Buchstaben, mehr als die erwartete maximale Länge "
"von %d.  Bitte kürzen Sie Ihr Passwort unter http://profileedit.myspace.com/"
"index.cfm?fuseaction=accountSettings.changePassword und versuchen Sie es "
"erneut."

msgid "Incorrect username or password"
msgstr "Ungültiger Benutzername oder Passwort"

msgid "MySpaceIM Error"
msgstr "MySpaceIM-Fehler"

msgid "Invalid input condition"
msgstr "Ungültige Eingabebedingung"

msgid "Failed to add buddy"
msgstr "Kontakt konnte nicht hinzugefügt werden"

msgid "'addbuddy' command failed."
msgstr "'addbuddy'-Kommando gescheitert."

msgid "persist command failed"
msgstr "'persist'-Kommando gescheitert"

msgid "Failed to remove buddy"
msgstr "Kontakt konnte nicht entfernt werden"

msgid "'delbuddy' command failed"
msgstr "'delbuddy'-Kommando gescheitert"

msgid "blocklist command failed"
msgstr "'blocklist'-Kommando gescheitert"

msgid "Missing Cipher"
msgstr "Verschlüsselung fehlt"

msgid "The RC4 cipher could not be found"
msgstr "Die RC4-Verschlüsselung konnte nicht gefunden werden"

msgid ""
"Upgrade to a libpurple with RC4 support (>= 2.0.1). MySpaceIM plugin will "
"not be loaded."
msgstr ""
"Benutzen Sie libpurple mit RC4-Unterstützung (>= 2.0.1). MySpaceIM-Plugin "
"wird nicht geladen."

msgid "Add friends from MySpace.com"
msgstr "Freunde von MySpace.com hinzufügen"

msgid "Importing friends failed"
msgstr "Importieren der Freunde fehlgeschlagen"

#. TODO: find out how
msgid "Find people..."
msgstr "Finde Leute..."

msgid "Change IM name..."
msgstr "IM-Namen ändern..."

msgid "myim URL handler"
msgstr "myim-URL-Behandlungsroutine"

msgid "No suitable MySpaceIM account could be found to open this myim URL."
msgstr ""
"Es konnte kein geeignetes MySpaceIm-Konto zum öffnen dieser myim-URL "
"gefunden werden."

msgid "Enable the proper MySpaceIM account and try again."
msgstr ""
"Aktivieren Sie das passende MySpaceIM-Konto und versuchen Sie es erneut."

msgid "Show display name in status text"
msgstr "Displaynamen im Statustext anzeigen"

msgid "Show headline in status text"
msgstr "Überschrift im Statustext anzeigen"

msgid "Send emoticons"
msgstr "Emoticons senden"

msgid "Screen resolution (dots per inch)"
msgstr "Bildschirmauflösung (dpi)"

msgid "Base font size (points)"
msgstr "Basis-Schriftgröße (Punkt)"

#. TODO: Check whether it's correct to call add_pair_html,
#. or if we should be using add_pair_plaintext
msgid "User"
msgstr "Benutzer"

#. TODO: Check whether it's correct to call add_pair_html,
#. or if we should be using add_pair_plaintext
msgid "Headline"
msgstr "Überschrift"

#. TODO: Check whether it's correct to call add_pair_html,
#. or if we should be using add_pair_plaintext
msgid "Song"
msgstr "Lied"

msgid "Total Friends"
msgstr "Freunde insgesamt"

#. TODO: Check whether it's correct to call add_pair_html,
#. or if we should be using add_pair_plaintext
msgid "Client Version"
msgstr "Client-Version"

msgid ""
"An error occurred while trying to set the username.  Please try again, or "
"visit http://editprofile.myspace.com/index.cfm?fuseaction=profile.username "
"to set your username."
msgstr ""
"Es ist ein Fehler beim Setzten des Benutzernamens aufgetreten. Bitte "
"versuchen Sie es noch einmal oder besuchen Sie http://editprofile.myspace."
"com/index.cfm?fuseaction=profile.username um Ihren Benutzernamen zu "
"bearbeiten."

msgid "MySpaceIM - Username Available"
msgstr "MySpaceIM - Benutzername verfügbar"

msgid "This username is available. Would you like to set it?"
msgstr "Dieser Benutzername ist verfügbar. Möchten Sie ihn festlegen?"

msgid "ONCE SET, THIS CANNOT BE CHANGED!"
msgstr "EINMAL GESETZT, KANN DIES NICHT GEÄNDERT WERDEN!"

msgid "MySpaceIM - Please Set a Username"
msgstr "MySpaceIM - Bitte setzen Sie einen Benutzernamen"

msgid "This username is unavailable."
msgstr "Dieser Benutzername ist nicht verfügbar."

msgid "Please try another username:"
msgstr "Bitte versuchen Sie einen anderen Benutzernamen:"

#. Protocol won't log in now without a username set.. Disconnect
msgid "No username set"
msgstr "Kein Benutzername gesetzt"

msgid "Please enter a username to check its availability:"
msgstr ""
"Bitte geben Sie einen Benutzernamen ein um seine Verfügbarkeit zu überprüfen:"

#. TODO: icons for each zap
#. Lots of comments for translators:
#. Zap means "to strike suddenly and forcefully as if with a
#. * projectile or weapon."  This term often has an electrical
#. * connotation, for example, "he was zapped by electricity when
#. * he put a fork in the toaster."
msgid "Zap"
msgstr "Zappen"

#, c-format
msgid "%s has zapped you!"
msgstr "%s hat sich Sie abgeknallt!"

#, c-format
msgid "Zapping %s..."
msgstr "Knalle %s ab..."

#. Whack means "to hit or strike someone with a sharp blow"
msgid "Whack"
msgstr "Schlag"

#, c-format
msgid "%s has whacked you!"
msgstr "%s hat Sie geschlagen!"

#, c-format
msgid "Whacking %s..."
msgstr "Schlage %s..."

#. Torch means "to set on fire."  Don't worry, this doesn't
#. * make a whole lot of sense in English, either.  Feel free
#. * to translate it literally.
msgid "Torch"
msgstr "Abfackeln"

#, c-format
msgid "%s has torched you!"
msgstr "%s hat Sie abgefackelt!"

#, c-format
msgid "Torching %s..."
msgstr "%s abfackeln..."

#. Smooch means "to kiss someone, often enthusiastically"
msgid "Smooch"
msgstr "Knutschen"

#, c-format
msgid "%s has smooched you!"
msgstr "%s hat Sie geknutscht!"

#, c-format
msgid "Smooching %s..."
msgstr "%s knutschen..."

#. A hug is a display of affection; wrapping your arms around someone
msgid "Hug"
msgstr "Knuddeln"

#, c-format
msgid "%s has hugged you!"
msgstr "%s hat Sie geknuddelt!"

#, c-format
msgid "Hugging %s..."
msgstr "%s knuddeln..."

#. Slap means "to hit someone with an open/flat hand"
msgid "Slap"
msgstr "Ohrfeigen"

#, c-format
msgid "%s has slapped you!"
msgstr "%s hat Ihnen eine Ohrfeige gegeben!"

#, c-format
msgid "Slapping %s..."
msgstr "%s ohrfeigen..."

#. Goose means "to pinch someone on their butt"
msgid "Goose"
msgstr "Zwicken"

#, c-format
msgid "%s has goosed you!"
msgstr "%s hat Sie gezwickt!"

#, c-format
msgid "Goosing %s..."
msgstr "%s zwicken..."

#. A high-five is when two people's hands slap each other
#. * in the air above their heads.  It is done to celebrate
#. * something, often a victory, or to congratulate someone.
msgid "High-five"
msgstr "Fünf geben"

#, c-format
msgid "%s has high-fived you!"
msgstr "%s hat Ihnen Fünf gegeben!"

#, c-format
msgid "High-fiving %s..."
msgstr "%s Fünf geben..."

#. We're not entirely sure what the MySpace people mean by
#. * this... but we think it's the equivalent of "prank."  Or, for
#. * someone to perform a mischievous trick or practical joke.
msgid "Punk"
msgstr "Punk"

#, c-format
msgid "%s has punk'd you!"
msgstr "%s hat Sie zum Punk gemacht!"

#, c-format
msgid "Punking %s..."
msgstr "%s zum Punk machen..."

#. Raspberry is a slang term for the vibrating sound made
#. * when you stick your tongue out of your mouth with your
#. * lips closed and blow.  It is typically done when
#. * gloating or bragging.  Nowadays it's a pretty silly
#. * gesture, so it does not carry a harsh negative
#. * connotation.  It is generally used in a playful tone
#. * with friends.
msgid "Raspberry"
msgstr "Zunge herausstrecken"

#, c-format
msgid "%s has raspberried you!"
msgstr "%s hat Ihnen die Zunge herausgestreckt!"

#, c-format
msgid "Raspberrying %s..."
msgstr "%s die Zunge herausstrecken..."

msgid "Required parameters not passed in"
msgstr "Erforderliche Parameter nicht übergeben"

msgid "Unable to write to network"
msgstr "Kann nicht zum Netzwerk senden"

msgid "Unable to read from network"
msgstr "Kann vom Netzwerk empfangen"

msgid "Error communicating with server"
msgstr "Kommunikationsfehler mit dem Server"

msgid "Conference not found"
msgstr "Konferenz nicht gefunden"

msgid "Conference does not exist"
msgstr "Konferenz existiert nicht"

msgid "A folder with that name already exists"
msgstr "Ein Ordner mit dem Namen existiert schon"

msgid "Not supported"
msgstr "Nicht unterstützt"

msgid "Password has expired"
msgstr "Passwort ist abgelaufen"

msgid "Account has been disabled"
msgstr "Konto wurde deaktiviert"

msgid "The server could not access the directory"
msgstr "Server konnte nicht auf das Verzeichnis zugreifen"

msgid "Your system administrator has disabled this operation"
msgstr "Ihr Systemadministrator hat diese Operation deaktiviert"

msgid "The server is unavailable; try again later"
msgstr "Der Server ist nicht erreichbar; Versuchen Sie es später nochmal"

msgid "Cannot add a contact to the same folder twice"
msgstr "Kann einen Kontakt nicht zweimal zum gleichen Ordner hinzufügen"

msgid "Cannot add yourself"
msgstr "Kann Sie nicht selbst hinzufügen"

msgid "Master archive is misconfigured"
msgstr "Master-Archiv ist falsch konfiguriert"

msgid "Could not recognize the host of the username you entered"
msgstr ""
"Konnte den Rechnernamen des Benutzers, den Sie eingegeben haben, nicht "
"erkennen"

msgid "You cannot add the same person twice to a conversation"
msgstr "Sie können die selbe Person nicht zweimal zu einem Gespräch hinzufügen"

msgid "You have reached your limit for the number of contacts allowed"
msgstr "Sie haben die Maximalzahl an erlaubten Kontakten erreicht"

msgid "You have entered an incorrect username"
msgstr "Sie haben einen ungültigen Benutzernamen eingegeben"

msgid "An error occurred while updating the directory"
msgstr "Beim Aktualisieren des Verzeichnisses trat ein Fehler auf"

msgid "Incompatible protocol version"
msgstr "Inkompatible Protokollversion"

msgid "The user has blocked you"
msgstr "Der Benutzer hat Sie blockiert"

msgid ""
"This evaluation version does not allow more than ten users to log in at one "
"time"
msgstr ""
"Diese Evaluationsversion erlaubt nicht mehr als 10 Benutzer gleichzeitig"

msgid "The user is either offline or you are blocked"
msgstr "Der Benutzer ist entweder offline oder Sie werden blockiert"

#, c-format
msgid "Unknown error: 0x%X"
msgstr "Unbekannter Fehler: 0x%X"

#, c-format
msgid "Unable to login: %s"
msgstr "Anmeldung nicht möglich: %s"

#, c-format
msgid "Unable to send message. Could not get details for user (%s)."
msgstr ""
"Kann die Nachricht nicht senden. Kann die Details vom Benutzer nicht holen "
"(%s)."

#, c-format
msgid "Unable to add %s to your buddy list (%s)."
msgstr "Kann %s nicht zu Ihrer Buddy-Liste hinzufügen (%s)."

#. TODO: Improve this! message to who or for what conference?
#, c-format
msgid "Unable to send message (%s)."
msgstr "Kann die Nachricht nicht senden (%s)."

#, c-format
msgid "Unable to invite user (%s)."
msgstr "Kann den Benutzer nicht einladen (%s)."

#, c-format
msgid "Unable to send message to %s. Could not create the conference (%s)."
msgstr ""
"Kann die Nachricht nicht an %s senden. Kann die Konferenz nicht erstellen "
"(%s)."

#, c-format
msgid "Unable to send message. Could not create the conference (%s)."
msgstr ""
"Kann die Nachricht nicht senden. Kann die Konferenz nicht erstellen (%s)."

#, c-format
msgid ""
"Unable to move user %s to folder %s in the server side list. Error while "
"creating folder (%s)."
msgstr ""
"Fehler beim Verschieben des Benutzers %s zum Verzeichnis %s auf der "
"serverseitigen Liste. Fehler beim Erstellen des Verzeichnisses (%s)."

#, c-format
msgid ""
"Unable to add %s to your buddy list. Error creating folder in server side "
"list (%s)."
msgstr ""
"Kann den Benutzer %s nicht zur Buddy-Liste hinzufügen. Fehler beim Erstellen "
"des Verzeichnisses auf der serverseitigen Liste (%s)."

#, c-format
msgid "Could not get details for user %s (%s)."
msgstr "Kann die Details für den Benutzer %s nicht holen (%s)."

#, c-format
msgid "Unable to add user to privacy list (%s)."
msgstr "Kann den Benutzer nicht zu Ihrer Privatsphäre-Liste hinzufügen (%s)."

#, c-format
msgid "Unable to add %s to deny list (%s)."
msgstr "Kann %s nicht zu Ihrer Verboten-Liste hinzufügen (%s)."

#, c-format
msgid "Unable to add %s to permit list (%s)."
msgstr "Kann %s nicht zu Ihrer Erlaubt-Liste hinzufügen (%s)."

#, c-format
msgid "Unable to remove %s from privacy list (%s)."
msgstr "Kann %s nicht zu Ihrer Privatsphäre-Liste entfernen (%s)."

#, c-format
msgid "Unable to change server side privacy settings (%s)."
msgstr ""
"Kann die serverseitigen Einstellungen zur Privatsphäre nicht ändern (%s)."

#, c-format
msgid "Unable to create conference (%s)."
msgstr "Konferenz kann nicht erstellt werden (%s)."

msgid "Error communicating with server. Closing connection."
msgstr "Kommunikationsfehler mit dem Server. Schließe die Verbindung."

msgid "Telephone Number"
msgstr "Telefonnummer"

msgid "Personal Title"
msgstr "Persönlicher Titel"

msgid "Mailstop"
msgstr "Hauspostcode"

msgid "User ID"
msgstr "Benutzer-ID"

msgid "DN"
msgstr ""

msgid "Full name"
msgstr "Vollständiger Name"

#, c-format
msgid "GroupWise Conference %d"
msgstr "GroupWise-Konferenz %d"

msgid "Authenticating..."
msgstr "Authentifizierung..."

msgid "Waiting for response..."
msgstr "Warte auf Antwort..."

#, c-format
msgid "%s has been invited to this conversation."
msgstr "%s wurde zu diesem Gespräch eingeladen."

msgid "Invitation to Conversation"
msgstr "Einladung zur Unterhaltung"

#, c-format
msgid ""
"Invitation from: %s\n"
"\n"
"Sent: %s"
msgstr ""
"Einladung von: %s\n"
"\n"
"Gesendet: %s"

msgid "Would you like to join the conversation?"
msgstr "Möchten Sie an der Konferenz teilnehmen?"

#, c-format
msgid ""
"%s appears to be offline and did not receive the message that you just sent."
msgstr ""
"%s scheint offline zu sein und hat die Nachricht, die Sie gerade gesendet "
"haben, nicht empfangen."

msgid ""
"Unable to connect to server. Please enter the address of the server to which "
"you wish to connect."
msgstr ""
"Kann keine Verbindung zum Server herstellen. Bitte geben Sie die Adresse des "
"Servers ein, mit dem Sie sich verbinden wollen."

msgid "This conference has been closed. No more messages can be sent."
msgstr ""
"Diese Konferenz wurde geschlossen. Es können keine Nachrichten mehr gesendet "
"werden."

#. *< type
#. *< ui_requirement
#. *< flags
#. *< dependencies
#. *< priority
#. *< id
#. *< name
#. *< version
#. *  summary
#. *  description
msgid "Novell GroupWise Messenger Protocol Plugin"
msgstr "Novell GroupWise Messenger Protokoll-Plugin"

msgid "Server address"
msgstr "Server-Adresse"

msgid "Server port"
msgstr "Server-Port"

msgid "Please authorize me so I can add you to my buddy list."
msgstr ""
"Bitte autorisiere mich damit ich Dich zu meiner Buddy-Liste hinzufügen kann."

msgid "No reason given."
msgstr "Kein Grund angegeben."

msgid "Authorization Denied Message:"
msgstr "Nachricht für die Ablehnung der Autorisierung:"

#. *
#. * A wrapper for purple_request_action() that uses @c OK and @c Cancel buttons.
#.
msgid "_OK"
msgstr "_OK"

#, c-format
msgid "Received unexpected response from %s: %s"
msgstr "Unerwartete Antwort von %s erhalten: %s"

#, c-format
msgid "Received unexpected response from %s"
msgstr "Unerwartete Antwort von %s erhalten"

msgid ""
"You have been connecting and disconnecting too frequently. Wait ten minutes "
"and try again. If you continue to try, you will need to wait even longer."
msgstr ""
"Sie haben sich zu schnell an- und abgemeldet. Warten Sie 10 Minuten und "
"versuchen Sie es noch einmal. Wenn Sie es weiter versuchen, müssen Sie sogar "
"noch länger warten."

msgid ""
"You required encryption in your account settings, but one of the servers "
"doesn't support it."
msgstr ""
"Sie haben Verschlüsselung in Ihren Kontoeinstellungen gefordert, aber einer "
"der Server unterstützt keine Verschlüsselung."

#. Note to translators: The first %s is a URL, the second is an
#. error message.
#, c-format
msgid "Error requesting %s: %s"
msgstr "Fehler beim Anfordern von %s: %s"

msgid "The server returned an empty response"
msgstr "Der Server lieferte eine leere Antwort"

msgid ""
"Server requested that you fill out a CAPTCHA in order to sign in, but this "
"client does not currently support CAPTCHAs."
msgstr ""
"Der Server möchte, dass Sie ein CAPTCHA ausfüllen, um sich anzumelden, aber "
"dieser Client unterstützt im Moment keine CAPTCHAs."

msgid "AOL does not allow your screen name to authenticate here"
msgstr "AOL erlaubt Ihnen nicht, sich hier mit Ihrem Benutzernamen anzumelden"

msgid ""
"(There was an error receiving this message.  The buddy you are speaking with "
"is probably using a different encoding than expected.  If you know what "
"encoding he is using, you can specify it in the advanced account options for "
"your AIM/ICQ account.)"
msgstr ""
"(Es gab einen Fehler beim Empfang dieser Nachricht.  Der Buddy mit dem Sie "
"sprechen verwendet vermutlich ein anderes Encoding als erwartet.  Wenn Sie "
"wissen, welches Encoding er benutzt, können Sie dies in den erweiterten "
"Kontenoptionen für Ihr AIM-/ICQ-Konto angeben.)"

#, c-format
msgid ""
"(There was an error receiving this message.  Either you and %s have "
"different encodings selected, or %s has a buggy client.)"
msgstr ""
"(Es gab einen Fehler beim Empfang dieser Nachricht.  Entweder benutzen Sie "
"und %s ein unterschiedliches Encoding oder %s hat einen fehlerhaften Client.)"

msgid "Could not join chat room"
msgstr "Konnte Chatraum nicht betreten"

msgid "Invalid chat room name"
msgstr "Ungültiger Chatraumname"

msgid "Invalid error"
msgstr "Ungültiger Name"

msgid "Cannot receive IM due to parental controls"
msgstr "Kann wegen Kinderschutzeinstellungen keine IM empfangen"

msgid "Cannot send SMS without accepting terms"
msgstr ""
"SMS können nicht gesendet werden ohne die Vertragsbedingungen zu akzeptieren"

msgid "Cannot send SMS"
msgstr "Kann SMS nicht senden"

#. SMS_WITHOUT_DISCLAIMER is weird
msgid "Cannot send SMS to this country"
msgstr "Kann keine SMS in dieses Land senden"

#. Undocumented
msgid "Cannot send SMS to unknown country"
msgstr "Kann keine SMS in ein unbekanntes Land schicken"

msgid "Bot accounts cannot initiate IMs"
msgstr "Bot-Konten können keine IMs initiieren"

msgid "Bot account cannot IM this user"
msgstr "Bot-Konten können diesem Benutzer keine Nachricht senden"

msgid "Bot account reached IM limit"
msgstr "Das Bot-Konto erreichte die IM-Grenze"

msgid "Bot account reached daily IM limit"
msgstr "Bot-Konto erreichte die tägliche IM-Grenze"

msgid "Bot account reached monthly IM limit"
msgstr "Bot-Konto erreichte die monatliche IM-Grenze"

msgid "Unable to receive offline messages"
msgstr "Kann keine Offline-Nachrichten empfangen"

msgid "Offline message store full"
msgstr "Offline-Nachrichtenspeicher voll"

#, c-format
msgid "Unable to send message: %s (%s)"
msgstr "Kann die Nachricht nicht senden: %s (%s)"

#, c-format
msgid "Unable to send message: %s"
msgstr "Kann die Nachricht nicht senden: %s"

#, c-format
msgid "Unable to send message to %s: %s (%s)"
msgstr "Kann die Nachricht an %s nicht senden: %s (%s)"

#, c-format
msgid "Unable to send message to %s: %s"
msgstr "Kann die Nachricht an %s nicht senden: %s"

msgid "Thinking"
msgstr "Denkt nach"

msgid "Shopping"
msgstr "Kauft ein"

msgid "Questioning"
msgstr "Fragt etwas"

msgid "Eating"
msgstr "Beim Essen"

msgid "Watching a movie"
msgstr "Schaut einen Film an"

msgid "Typing"
msgstr "Tippt gerade"

msgid "At the office"
msgstr "Im Büro"

msgid "Taking a bath"
msgstr "Nimmt ein Bad"

msgid "Watching TV"
msgstr "Schaut Fernsehen"

msgid "Having fun"
msgstr "Hat Spaß"

msgid "Sleeping"
msgstr "Schläft"

msgid "Using a PDA"
msgstr "Benutzt einen PDA"

msgid "Meeting friends"
msgstr "Freunde treffen"

msgid "On the phone"
msgstr "Am Telefon"

msgid "Surfing"
msgstr "Surft"

#. "I am mobile." / "John is mobile."
msgid "Mobile"
msgstr "Ist mobil"

msgid "Searching the web"
msgstr "Sucht etwas im Web"

msgid "At a party"
msgstr "Auf einer Party"

msgid "Having Coffee"
msgstr "Trinkt Kaffee"

#. Playing video games
msgid "Gaming"
msgstr "Spielt am PC"

msgid "Browsing the web"
msgstr "Surft im Web"

msgid "Smoking"
msgstr "Raucht"

msgid "Writing"
msgstr "Schreibt"

#. Drinking [Alcohol]
msgid "Drinking"
msgstr "Trinkt"

msgid "Listening to music"
msgstr "Musik hören"

msgid "Studying"
msgstr "Lernt"

msgid "In the restroom"
msgstr "Auf der Toilette"

msgid "Received invalid data on connection with server"
msgstr "Ungültige Daten in der Verbindung mit dem Server empfangen"

#. *< type
#. *< ui_requirement
#. *< flags
#. *< dependencies
#. *< priority
#. *< id
#. *< name
#. *< version
#. *  summary
#. *  description
msgid "AIM Protocol Plugin"
msgstr "AIM-Protokoll-Plugin"

msgid "ICQ UIN..."
msgstr "ICQ-UIN..."

#. *< type
#. *< ui_requirement
#. *< flags
#. *< dependencies
#. *< priority
#. *< id
#. *< name
#. *< version
#. *  summary
#. *  description
msgid "ICQ Protocol Plugin"
msgstr "IRC-Protokoll-Plugin"

msgid "Encoding"
msgstr "Kodierung"

msgid "The remote user has closed the connection."
msgstr "Der entfernte Benutzer hat das Gespräch beendet."

msgid "The remote user has declined your request."
msgstr "Der entfernte Benutzer hat Ihre Anfrage abgelehnt."

#, c-format
msgid "Lost connection with the remote user:<br>%s"
msgstr "Verbindung zum entfernten Benutzer verloren: <br>%s"

msgid "Received invalid data on connection with remote user."
msgstr ""
"Ungültige Daten in der Verbindung mit dem entfernten Benutzer empfangen."

msgid "Unable to establish a connection with the remote user."
msgstr ""
"Die Verbindung mit dem entfernten Benutzer konnte nicht hergestellt werden."

msgid "Direct IM established"
msgstr "Direkt-IM hergestellt"

#, c-format
msgid ""
"%s tried to send you a %s file, but we only allow files up to %s over Direct "
"IM.  Try using file transfer instead.\n"
msgstr ""
"%s hat versucht ihnen eine %s große Datei zu senden, aber wir erlauben nur "
"Dateien bis zu %s über Direkt-IM.  Versuchen Sie statt dessen die "
"Dateiübertragung zu benutzen.\n"

#, c-format
msgid "File %s is %s, which is larger than the maximum size of %s."
msgstr "Datei %s (%s) ist größer als die maximale Größe von %s."

msgid "Free For Chat"
msgstr "Bereit zum Chatten"

msgid "Not Available"
msgstr "Nicht verfügbar"

msgid "Occupied"
msgstr "Beschäftigt"

msgid "Web Aware"
msgstr "In Web"

msgid "Invisible"
msgstr "Unsichtbar"

msgid "Evil"
msgstr "Böse"

msgid "Depression"
msgstr "Depression"

msgid "At home"
msgstr "Zu Hause"

msgid "At work"
msgstr "Bei der Arbeit"

msgid "At lunch"
msgstr "Zur Mittagspause"

#, c-format
msgid "Unable to connect to authentication server: %s"
msgstr "Verbindung zum Authentifizierungsserver nicht möglich: %s"

#, c-format
msgid "Unable to connect to BOS server: %s"
msgstr "Verbindung zum BOS-Server nicht möglich: %s"

msgid "Username sent"
msgstr "Benutzername gesendet"

msgid "Connection established, cookie sent"
msgstr "Verbindung hergestellt. Cookie gesendet"

#. TODO: Don't call this with ssi
msgid "Finalizing connection"
msgstr "Verbindung herstellen"

#, c-format
msgid ""
"Unable to sign on as %s because the username is invalid.  Usernames must be "
"a valid email address, or start with a letter and contain only letters, "
"numbers and spaces, or contain only numbers."
msgstr ""
"Sie konnten nicht als %s angemeldet werden, da der Benutzername fehlerhaft "
"ist.  Benutzernamen müssen gültige E-Mail-Adressen sein oder mit einem "
"Buchstaben beginnen und nur Buchstaben, Ziffern und Leerzeichen enthalten "
"oder nur aus Ziffern bestehen."

msgid ""
"You required encryption in your account settings, but encryption is not "
"supported by your system."
msgstr ""
"Sie haben Verschlüsselung in Ihren Kontoeinstellungen gefordert, aber Ihr "
"System unterstützt keine Verschlüsselung."

#, c-format
msgid "You may be disconnected shortly.  If so, check %s for updates."
msgstr ""
"Sie werden eventuell gleich abgemeldet. In diesem Fall, überprüfen Sie %s "
"auf Updates."

msgid "Unable to get a valid AIM login hash."
msgstr "Konnte keinen gültigen AIM Login-Hash bekommen."

msgid "Unable to get a valid login hash."
msgstr "Konnte keinen gültigen Login-Hash bekommen."

msgid "Received authorization"
msgstr "Autorisierung empfangen"

#. Unregistered username
#. the username does not exist
msgid "Username does not exist"
msgstr "Benutzername existiert nicht"

#. Suspended account
msgid "Your account is currently suspended"
msgstr "Ihr Benutzerkonto ist momentan gesperrt"

#. service temporarily unavailable
msgid "The AOL Instant Messenger service is temporarily unavailable."
msgstr "Der AOL-Sofortnachrichtendienst ist zur Zeit nicht erreichbar."

#. username connecting too frequently
msgid ""
"Your username has been connecting and disconnecting too frequently. Wait ten "
"minutes and try again. If you continue to try, you will need to wait even "
"longer."
msgstr ""
"Ihr Benutzername hat sich zu schnell an- und abgemeldet. Warten Sie 10 "
"Minuten und versuchen Sie es noch einmal. Wenn Sie es weiter versuchen, "
"müssen Sie sogar noch länger warten."

#. client too old
#, c-format
msgid "The client version you are using is too old. Please upgrade at %s"
msgstr ""
"Die Client-Version, die Sie nutzen ist zu alt. Bitte updaten Sie unter %s"

#. IP address connecting too frequently
msgid ""
"Your IP address has been connecting and disconnecting too frequently. Wait a "
"minute and try again. If you continue to try, you will need to wait even "
"longer."
msgstr ""
"Ihre IP-Adresse hat sich zu schnell an- und abgemeldet. Warten Sie eine "
"Minute und versuchen Sie es noch einmal. Wenn Sie es weiter versuchen, "
"müssen Sie sogar noch länger warten."

msgid "The SecurID key entered is invalid"
msgstr "Der eingegebene SecurID-Schlüssel ist falsch"

msgid "Enter SecurID"
msgstr "SecurID-Eingabe"

msgid "Enter the 6 digit number from the digital display."
msgstr "Geben Sie die 6-stellige Nummer vom Digital-Display ein."

msgid "Unable to initialize connection"
msgstr "Kann Verbindung nicht erstellen"

#, c-format
msgid ""
"The user %u has denied your request to add them to your buddy list for the "
"following reason:\n"
"%s"
msgstr ""
"Der Benutzer %u hat Ihre Anfrage abgelehnt, ihn bzw. sie zu Ihrer Buddy-"
"Liste hinzufügen zu dürfen, und zwar aus folgendem Grund:\n"
"%s"

msgid "ICQ authorization denied."
msgstr "ICQ-Autorisierung verweigert."

#. Someone has granted you authorization
#, c-format
msgid "The user %u has granted your request to add them to your buddy list."
msgstr ""
"Der Benutzer %u hat Ihre Anfrage akzeptiert, ihn bzw. sie zu Ihrer Buddy-"
"Liste hinzufügen zu dürfen."

#, c-format
msgid ""
"You have received a special message\n"
"\n"
"From: %s [%s]\n"
"%s"
msgstr ""
"Sie haben eine besondere Nachricht empfangen\n"
"\n"
"Von: %s [%s]\n"
"%s"

#, c-format
msgid ""
"You have received an ICQ page\n"
"\n"
"From: %s [%s]\n"
"%s"
msgstr ""
"Sie haben eine ICQ-Seite empfangen\n"
"\n"
"Von: %s [%s]\n"
"%s"

#, c-format
msgid ""
"You have received an ICQ email from %s [%s]\n"
"\n"
"Message is:\n"
"%s"
msgstr ""
"Sie haben eine ICQ-E-Mail empfangen von %s [%s]\n"
"\n"
"Nachricht:\n"
"%s"

#, c-format
msgid "ICQ user %u has sent you a buddy: %s (%s)"
msgstr "Der ICQ-Benutzer %u hat Ihnen einen Buddy gesendet: %s (%s)"

msgid "Do you want to add this buddy to your buddy list?"
msgstr "Möchten Sie diesen Buddy zu Ihrer Buddy-Liste hinzufügen?"

msgid "_Add"
msgstr "Hinzu_fügen"

msgid "_Decline"
msgstr "_Ablehnen"

#, c-format
msgid "You missed %hu message from %s because it was invalid."
msgid_plural "You missed %hu messages from %s because they were invalid."
msgstr[0] "Sie haben %hu Nachricht von %s nicht erhalten, da sie ungültig war."
msgstr[1] ""
"Sie haben %hu Nachrichten von %s nicht erhalten, da sie ungültig waren."

#, c-format
msgid "You missed %hu message from %s because it was too large."
msgid_plural "You missed %hu messages from %s because they were too large."
msgstr[0] "Sie haben %hu Nachricht von %s nicht erhalten, da sie zu groß war."
msgstr[1] ""
"Sie haben %hu Nachrichten von %s nicht erhalten, da sie zu groß waren."

#, c-format
msgid ""
"You missed %hu message from %s because the rate limit has been exceeded."
msgid_plural ""
"You missed %hu messages from %s because the rate limit has been exceeded."
msgstr[0] ""
"Sie haben %hu Nachricht von %s nicht erhalten, da die Datenrate "
"überschritten wurde."
msgstr[1] ""
"Sie haben %hu Nachrichten von %s nicht erhalten, da die Datenrate "
"überschritten wurde."

#, c-format
msgid ""
"You missed %hu message from %s because his/her warning level is too high."
msgid_plural ""
"You missed %hu messages from %s because his/her warning level is too high."
msgstr[0] ""
"Sie haben %hu Nachricht von %s nicht erhalten, da seine/ihre Warnstufe zu "
"hoch ist."
msgstr[1] ""
"Sie haben %hu Nachrichten von %s nicht erhalten, da seine/ihre Warnstufe zu "
"hoch ist."

#, c-format
msgid "You missed %hu message from %s because your warning level is too high."
msgid_plural ""
"You missed %hu messages from %s because your warning level is too high."
msgstr[0] ""
"Sie haben %hu Nachricht von %s nicht erhalten, da Ihre Warnstufe zu hoch ist."
msgstr[1] ""
"Sie haben %hu Nachrichten von %s nicht erhalten, da Ihre Warnstufe zu hoch "
"ist."

#, c-format
msgid "You missed %hu message from %s for an unknown reason."
msgid_plural "You missed %hu messages from %s for an unknown reason."
msgstr[0] ""
"Sie haben %hu Nachricht von %s aus unbekannten Gründen nicht erhalten."
msgstr[1] ""
"Sie haben %hu Nachrichten von %s aus unbekannten Gründen nicht erhalten."

msgid "Your AIM connection may be lost."
msgstr "Ihre AIM-Verbindung könnte unterbrochen sein."

#, c-format
msgid "You have been disconnected from chat room %s."
msgstr "Die Verbindung zum Raum %s wurde unterbrochen."

msgid "The new formatting is invalid."
msgstr "Die neue Formatierung ist ungültig."

msgid "Username formatting can change only capitalization and whitespace."
msgstr ""
"Benutzernamen-Formatierung kann nur die Groß-/Kleinschreibung und "
"Leerzeichen ändern."

msgid "Pop-Up Message"
msgstr "Pop-Up Nachricht"

#, c-format
msgid "The following username is associated with %s"
msgid_plural "The following usernames are associated with %s"
msgstr[0] "Die folgende Benutzername ist verbunden mit %s"
msgstr[1] "Die folgenden Benutzernamen sind verbunden mit %s"

#, c-format
msgid "No results found for email address %s"
msgstr "Keine Ergebnisse für die E-Mail-Adresse %s gefunden"

#, c-format
msgid "You should receive an email asking to confirm %s."
msgstr ""
"Sie sollten eine E-Mail erhalten, in der Sie aufgefordert werden, %s zu "
"bestätigen."

msgid "Account Confirmation Requested"
msgstr "Kontobestätigung wurde angefragt"

#, c-format
msgid ""
"Error 0x%04x: Unable to format username because the requested name differs "
"from the original."
msgstr ""
"Fehler 0x%04x: Kann den Benutzernamen nicht formatieren, weil der geforderte "
"Name vom Original abweicht."

#, c-format
msgid "Error 0x%04x: Unable to format username because it is invalid."
msgstr ""
"Fehler 0x%04x: Kann den Benutzernamen nicht formatieren, weil er ungültig "
"ist."

#, c-format
msgid ""
"Error 0x%04x: Unable to format username because the requested name is too "
"long."
msgstr ""
"Fehler 0x%04x: Kann den Benutzernamen nicht formatieren, weil der Name zu "
"lang ist."

#, c-format
msgid ""
"Error 0x%04x: Unable to change email address because there is already a "
"request pending for this username."
msgstr ""
"Error 0x%04x: Kann die E-Mail-Adresse nicht ändern, weil es schon eine "
"laufende Anfrage für diesen Benutzernamen gibt."

#, c-format
msgid ""
"Error 0x%04x: Unable to change email address because the given address has "
"too many usernames associated with it."
msgstr ""
"Fehler 0x%04x: Kann die E-Mail-Adresse nicht ändern, weil zu dieser Adresse "
"schon zu viele Benutzernamen gehören."

#, c-format
msgid ""
"Error 0x%04x: Unable to change email address because the given address is "
"invalid."
msgstr ""
"Fehler 0x%04x: Kann die E-Mail-Adresse nicht ändern, weil die angegebene "
"Adresse falsch ist."

#, c-format
msgid "Error 0x%04x: Unknown error."
msgstr "Fehler 0x%04x: Unbekannter Fehler."

msgid "Error Changing Account Info"
msgstr "Fehler beim Ändern der Konten-Information"

#, c-format
msgid "The email address for %s is %s"
msgstr "Die E-Mail-Adresse für %s ist %s"

msgid "Account Info"
msgstr "Konto-Info"

msgid ""
"Your IM Image was not sent. You must be Direct Connected to send IM Images."
msgstr ""
"Ihr IM-Bild wurde nicht gesendet. Sie müssen direkt verbunden sein, um IM-"
"Bilder senden zu können."

msgid "Unable to set AIM profile."
msgstr "Kann das AIM-Profil nicht setzen."

msgid ""
"You have probably requested to set your profile before the login procedure "
"completed.  Your profile remains unset; try setting it again when you are "
"fully connected."
msgstr ""
"Sie haben vermutlich versucht, Ihr Profil zu bearbeiten, bevor die "
"Anmeldeprozedur abgeschlossen war. Das Profil bleibt ungesetzt. Versuchen "
"Sie es wieder, wenn Sie vollständig verbunden sind."

#, c-format
msgid ""
"The maximum profile length of %d byte has been exceeded.  It has been "
"truncated for you."
msgid_plural ""
"The maximum profile length of %d bytes has been exceeded.  It has been "
"truncated for you."
msgstr[0] ""
"Die maximale Profilgröße von %d Byte wurde überschritten.  Es wurde für Sie "
"abgeschnitten."
msgstr[1] ""
"Die maximale Profilgröße von %d Bytes wurde überschritten.  Es wurde für Sie "
"abgeschnitten."

msgid "Profile too long."
msgstr "Profil zu lang."

#, c-format
msgid ""
"The maximum away message length of %d byte has been exceeded.  It has been "
"truncated for you."
msgid_plural ""
"The maximum away message length of %d bytes has been exceeded.  It has been "
"truncated for you."
msgstr[0] ""
"Die Abwesenheitsnachricht hat die maximale Größe von %d Byte überschritten.  "
"Sie wurde für Sie abgeschnitten."
msgstr[1] ""
"Die Abwesenheitsnachricht hat die maximale Größe von %d Bytes "
"überschritten.  Sie wurde für Sie abgeschnitten."

msgid "Away message too long."
msgstr "Abwesenheitsmitteilungen zu lang."

#, c-format
msgid ""
"Unable to add the buddy %s because the username is invalid.  Usernames must "
"be a valid email address, or start with a letter and contain only letters, "
"numbers and spaces, or contain only numbers."
msgstr ""
"Konnte den Buddy %s nicht hinzufügen, da der Benutzername falsch ist.  "
"Benutzernamen müssen gültige E-Mail-Adressen sein oder mit einem Buchstaben "
"beginnen und nur Buchstaben, Ziffern und Leerzeichen enthalten oder nur aus "
"Ziffern bestehen."

msgid "Unable to Retrieve Buddy List"
msgstr "Konnte Buddy-Liste nicht laden"

msgid ""
"The AIM servers were temporarily unable to send your buddy list.  Your buddy "
"list is not lost, and will probably become available in a few minutes."
msgstr ""
"Die AIM-Server waren kurzzeitig nicht in der Lage, Ihre Buddy-Liste zu "
"senden. Ihre Buddy-Liste ist nicht verloren und wird wahrscheinlich in ein "
"paar Minuten wieder verfügbar sein."

#, c-format
msgid ""
"Unable to add the buddy %s because you have too many buddies in your buddy "
"list.  Please remove one and try again."
msgstr ""
"Kann den Buddy %s nicht hinzufügen, weil Sie schon zu viele Buddys in Ihrer "
"Buddy-Liste haben. Bitte entfernen Sie einen und versuchen Sie es nochmal."

msgid "(no name)"
msgstr "(kein Name)"

#, c-format
msgid "Unable to add the buddy %s for an unknown reason."
msgstr "Konnte den Buddy %s aus einem unbekannten Grund nicht hinzufügen."

#, c-format
msgid ""
"The user %s has given you permission to add him or her to your buddy list.  "
"Do you want to add this user?"
msgstr ""
"Der Benutzer %s hat Ihnen gestattet, Sie zu Ihrer Buddy-Liste hinzuzufügen. "
"Möchten Sie diesen Benutzer hinzufügen?"

msgid "Authorization Given"
msgstr "Autorisierung wurde gegeben"

#. Granted
#, c-format
msgid "The user %s has granted your request to add them to your buddy list."
msgstr ""
"Der Benutzer %s hat Ihre Anfrage akzeptiert, ihn bzw. sie zu Ihrer Buddy-"
"Liste hinzufügen zu dürfen."

msgid "Authorization Granted"
msgstr "Autorisierung erteilt"

#. Denied
#, c-format
msgid ""
"The user %s has denied your request to add them to your buddy list for the "
"following reason:\n"
"%s"
msgstr ""
"Der Benutzer %s hat Ihre Anfrage abgelehnt, ihn bzw. sie zu Ihrer Buddy-"
"Liste hinzufügen zu dürfen, und zwar aus folgendem Grund:\n"
"%s"

msgid "Authorization Denied"
msgstr "Autorisierung abgelehnt"

msgid "_Exchange:"
msgstr "A_ustausch:"

msgid "Your IM Image was not sent. You cannot send IM Images in AIM chats."
msgstr ""
"Ihr IM-Bild wurde nicht gesendet. Sie können keine IM-Bilder in AIM-Chats "
"senden."

msgid "iTunes Music Store Link"
msgstr "iTunes Music Store Link"

msgid "Lunch"
msgstr "Mittagspause"

#, c-format
msgid "Buddy Comment for %s"
msgstr "Buddy-Kommentar für %s"

msgid "Buddy Comment:"
msgstr "Buddy-Kommentar:"

#, c-format
msgid "You have selected to open a Direct IM connection with %s."
msgstr "Sie haben eine direkte IM-Verbindung mit %s ausgewählt."

msgid ""
"Because this reveals your IP address, it may be considered a security risk.  "
"Do you wish to continue?"
msgstr ""
"Da dies Ihre IP-Adresse sichtbar macht, kann es als Sicherheitsrisiko "
"betrachtet werden. Möchten Sie fortfahren?"

msgid "C_onnect"
msgstr "V_erbinden"

msgid "You closed the connection."
msgstr "Sie haben die Verbindung beendet."

msgid "Get AIM Info"
msgstr "AIM-Info"

#. We only do this if the user is in our buddy list
msgid "Edit Buddy Comment"
msgstr "Buddy-Kommentar bearbeiten"

msgid "Get X-Status Msg"
msgstr "X-Status-Nachricht abrufen"

msgid "End Direct IM Session"
msgstr "Direkt-IM-Sitzung beenden"

msgid "Direct IM"
msgstr "Direkte Nachricht"

msgid "Re-request Authorization"
msgstr "Nochmal nach Autorisierung fragen"

msgid "Require authorization"
msgstr "Autorisierung erforderlich"

msgid "Web aware (enabling this will cause you to receive SPAM!)"
msgstr "Web aware (Wenn Sie dies aktivieren, werden Sie SPAM erhalten!)"

msgid "ICQ Privacy Options"
msgstr "ICQ Privatsphärenoptionen"

msgid "Change Address To:"
msgstr "Ändere die Adresse zu:"

msgid "you are not waiting for authorization"
msgstr "Sie warten derzeit auf keine Autorisierungen"

msgid "You are awaiting authorization from the following buddies"
msgstr "Sie warten auf Autorisierung von den folgenden Buddys"

msgid ""
"You can re-request authorization from these buddies by right-clicking on "
"them and selecting \"Re-request Authorization.\""
msgstr ""
"Sie können die Autorisierung von diesen Buddys erneut anfordern, wenn Sie "
"den Buddy mit einem Rechtsklick anklicken und „Nochmal nach Autorisierung "
"fragen“ auswählen."

msgid "Find Buddy by Email"
msgstr "Suche Buddys nach E-Mail-Adresse"

msgid "Search for a buddy by email address"
msgstr "Suche nach einem Buddy mit einer bestimmten E-Mail-Adresse"

msgid "Type the email address of the buddy you are searching for."
msgstr "Geben Sie die E-Mail-Adresse des Buddys ein, nach dem Sie suchen."

msgid "Set User Info (web)..."
msgstr "Benutzer-Info (Web) setzen..."

#. This only happens when connecting with the old-style BUCP login
msgid "Change Password (web)"
msgstr "Ändere Passwort (Web)"

msgid "Configure IM Forwarding (web)"
msgstr "Konfiguriere IM-Weiterleitung (Web)"

#. ICQ actions
msgid "Set Privacy Options..."
msgstr "Privatsphärenoptionen setzen..."

msgid "Show Visible List"
msgstr "Zeige Liste „Immer sichtbar“"

msgid "Show Invisible List"
msgstr "Zeige Liste „Immer unsichtbar“"

#. AIM actions
msgid "Confirm Account"
msgstr "Konto bestätigen"

msgid "Display Currently Registered Email Address"
msgstr "Zeige die aktuell registrierte E-Mail-Adresse"

msgid "Change Currently Registered Email Address..."
msgstr "Ändere die aktuell registrierte E-Mail-Adresse..."

msgid "Show Buddies Awaiting Authorization"
msgstr "Zeige Buddys, von denen Sie Autorisierung erwarten"

msgid "Search for Buddy by Email Address..."
msgstr "Suche Buddys nach E-Mail-Adresse..."

msgid "Use clientLogin"
msgstr "clientLogin benutzen"

msgid ""
"Always use AIM/ICQ proxy server for\n"
"file transfers and direct IM (slower,\n"
"but does not reveal your IP address)"
msgstr ""
"Benutze immer den AIM/ICQ-Proxyserver für\n"
"Dateiübertragungen und Direkt-IM (langsamer,\n"
"aber zeigt Ihre IP-Adresse nicht)"

msgid "Allow multiple simultaneous logins"
msgstr "Mehrere gleichzeitige Logins erlauben"

#, c-format
msgid "Asking %s to connect to us at %s:%hu for Direct IM."
msgstr "Frage %s, ob er sich zu uns auf %s:%hu für Direkt-IM verbinden möchte."

#, c-format
msgid "Attempting to connect to %s:%hu."
msgstr "Verbindungsversuch mit %s:%hu."

msgid "Attempting to connect via proxy server."
msgstr "Verbindungsversuch über einen Proxyserver."

#, c-format
msgid "%s has just asked to directly connect to %s"
msgstr "%s hat nach einer direkten Verbindung zu %s gefragt"

msgid ""
"This requires a direct connection between the two computers and is necessary "
"for IM Images.  Because your IP address will be revealed, this may be "
"considered a privacy risk."
msgstr ""
"Dies erfordert eine direkte Verbindung zwischen den beiden Computern. Dies "
"ist notwendig für IM-Bilder. Da Ihre IP-Adresse verwendet wird, kann dies "
"eine Verletzung der Privatsphäre bedeuten."

#. Label
msgid "Buddy Icon"
msgstr "Buddy-Icon"

msgid "Voice"
msgstr "Stimme"

msgid "AIM Direct IM"
msgstr "AIM Direkte Nachricht"

msgid "Get File"
msgstr "Datei holen"

msgid "Games"
msgstr "Spiele"

msgid "ICQ Xtraz"
msgstr "ICQ-Xtraz"

msgid "Add-Ins"
msgstr "Add-Ins"

msgid "Send Buddy List"
msgstr "Buddy-Liste senden"

msgid "ICQ Direct Connect"
msgstr "ICQ Direkte Verbindung"

msgid "AP User"
msgstr "AP-Benutzer"

msgid "ICQ RTF"
msgstr "ICQ-RTF"

msgid "Nihilist"
msgstr "Nihilist"

msgid "ICQ Server Relay"
msgstr "ICQ-Server-Relay"

msgid "Old ICQ UTF8"
msgstr "Altes ICQ UTF-8"

msgid "Trillian Encryption"
msgstr "Trillian-Verschlüsselung"

msgid "ICQ UTF8"
msgstr "ICQ-UTF8"

msgid "Hiptop"
msgstr "Hiptop"

msgid "Security Enabled"
msgstr "Sicherheit aktiviert"

msgid "Video Chat"
msgstr "Video-Chat"

msgid "iChat AV"
msgstr "iChat AV"

msgid "Live Video"
msgstr "Live-Video"

msgid "Camera"
msgstr "Kamera"

msgid "Screen Sharing"
msgstr "Gemeinsamer Bildschirm"

msgid "IP Address"
msgstr "IP-Adresse"

msgid "Warning Level"
msgstr "Warnstufe"

msgid "Buddy Comment"
msgstr "Buddy-Kommentar"

#, c-format
msgid "User information not available: %s"
msgstr "Benutzerinformation nicht verfügbar: %s"

msgid "Mobile Phone"
msgstr "Handynummer"

#. TODO: Is it correct to pass info->email here...?
msgid "Personal Web Page"
msgstr "Persönliche Webseite"

#. aim_userinfo_t
#. use_html_status
msgid "Additional Information"
msgstr "Zusätzliche Informationen"

msgid "Zip Code"
msgstr "Postleitzahl"

msgid "Work Information"
msgstr "Berufsinformationen"

msgid "Division"
msgstr "Abteilung"

msgid "Position"
msgstr "Position"

#. TODO: Is it correct to pass info->email here...?
msgid "Web Page"
msgstr "Webseite"

msgid "Online Since"
msgstr "Online seit"

msgid "Member Since"
msgstr "Mitglied seit"

msgid "Capabilities"
msgstr "Fähigkeiten"

msgid "Invalid SNAC"
msgstr "Ungültiger SNAC"

msgid "Server rate limit exceeded"
msgstr "Server-Datenrate überschritten"

msgid "Client rate limit exceeded"
msgstr "Client-Datenrate überschritten"

msgid "Service unavailable"
msgstr "Dienst nicht verfügbar"

msgid "Service not defined"
msgstr "Dienst nicht definiert"

msgid "Obsolete SNAC"
msgstr "Obsoleter SNAC"

msgid "Not supported by host"
msgstr "Nicht unterstützt vom Host"

msgid "Not supported by client"
msgstr "Nicht unterstützt vom Client"

msgid "Refused by client"
msgstr "Abgelehnt vom Client"

msgid "Reply too big"
msgstr "Antwort zu groß"

msgid "Responses lost"
msgstr "Antworten verloren"

msgid "Request denied"
msgstr "Anfrage verweigert"

msgid "Busted SNAC payload"
msgstr "Ruinierte SNAC-Daten"

msgid "Insufficient rights"
msgstr "Ungenügende Rechte"

msgid "In local permit/deny"
msgstr "In lokaler erlaubt/verboten-Liste"

msgid "Warning level too high (sender)"
msgstr "Warnstufe zu hoch (Absender)"

msgid "Warning level too high (receiver)"
msgstr "Warnstufe zu hoch (Empfänger)"

msgid "User temporarily unavailable"
msgstr "Benutzer ist temporär nicht verfügbar"

msgid "No match"
msgstr "Keine Übereinstimmung"

msgid "List overflow"
msgstr "Listenüberlauf"

msgid "Request ambiguous"
msgstr "Anfrage ist nicht eindeutig"

msgid "Queue full"
msgstr "Warteschlange voll"

msgid "Not while on AOL"
msgstr "Nicht solange bei AOL angemeldet"

#. Translators: This string is a menu option that, if selected, will cause
#. you to appear online to the chosen user even when your status is set to
#. Invisible.
msgid "Appear Online"
msgstr "Online erscheinen"

#. Translators: This string is a menu option that, if selected, will cause
#. you to appear offline to the chosen user when your status is set to
#. Invisible (this is the default).
msgid "Don't Appear Online"
msgstr "Nicht online erscheinen"

#. Translators: This string is a menu option that, if selected, will cause
#. you to always appear offline to the chosen user (even when your status
#. isn't Invisible).
msgid "Appear Offline"
msgstr "Offline erscheinen"

#. Translators: This string is a menu option that, if selected, will cause
#. you to appear offline to the chosen user if you are invisible, and
#. appear online to the chosen user if you are not invisible (this is the
#. default).
msgid "Don't Appear Offline"
msgstr "Nicht offline erscheinen"

msgid "you have no buddies on this list"
msgstr "Sie haben keine Buddys in dieser Liste"

#, c-format
msgid ""
"You can add a buddy to this list by right-clicking on them and selecting \"%s"
"\""
msgstr ""
"Sie können einen Buddy zu dieser Liste hinzufügen, wenn Sie den Buddy mit "
"einem Rechtsklick anklicken und „%s“ auswählen."

msgid "Visible List"
msgstr "Liste \"Immer sichtbar\""

msgid "These buddies will see your status when you switch to \"Invisible\""
msgstr "Diese Buddys werden Ihren Status sehen, wenn Sie „unsichtbar“ sind"

msgid "Invisible List"
msgstr "Liste \"Immer unsichtbar\""

msgid "These buddies will always see you as offline"
msgstr "Für diese Buddys werden Sie immer als offline angezeigt"

#, c-format
msgid "<b>Group Title:</b> %s<br>"
msgstr "<b>Gruppentitel:</b> %s<br>"

#, c-format
msgid "<b>Notes Group ID:</b> %s<br>"
msgstr "<b>Notes-Gruppen-ID:</b> %s<br>"

#, c-format
msgid "Info for Group %s"
msgstr "Info zur Gruppe %s"

msgid "Notes Address Book Information"
msgstr "Notes Adressbuch-Information"

msgid "Invite Group to Conference..."
msgstr "Gruppe zu Konferenz einladen..."

msgid "Get Notes Address Book Info"
msgstr "Notes Adressbuch-Info anzeigen"

msgid "Sending Handshake"
msgstr "Sende Handshake"

msgid "Waiting for Handshake Acknowledgement"
msgstr "Warte auf Bestätigung des Handshakes"

msgid "Handshake Acknowledged, Sending Login"
msgstr "Handshake bestätigt, sende Login"

msgid "Waiting for Login Acknowledgement"
msgstr "Warte auf Login-Bestätigung"

msgid "Login Redirected"
msgstr "Login umgeleitet"

msgid "Forcing Login"
msgstr "Erzwinge Login"

msgid "Login Acknowledged"
msgstr "Login bestätigt"

msgid "Starting Services"
msgstr "Starte Dienste"

#, c-format
msgid ""
"A Sametime administrator has issued the following announcement on server %s"
msgstr ""
"Ein Sametime-Administrator hat die folgende Ankündigung auf Server %s gemacht"

msgid "Sametime Administrator Announcement"
msgstr "Sametime-Administrator-Ankündigung"

#, c-format
msgid "Announcement from %s"
msgstr "Ankündigung von %s"

msgid "Conference Closed"
msgstr "Konferenz geschlossen"

msgid "Unable to send message: "
msgstr "Kann die Nachricht nicht senden: "

#, c-format
msgid "Unable to send message to %s:"
msgstr "Kann die Nachricht an %s nicht senden:"

msgid "Place Closed"
msgstr "Platz geschlossen"

msgid "Microphone"
msgstr "Mikrofon"

msgid "Speakers"
msgstr "Lautsprecher"

msgid "Video Camera"
msgstr "Videokamera"

msgid "File Transfer"
msgstr "Dateiübertragung"

msgid "Supports"
msgstr "Unterstützt"

msgid "External User"
msgstr "Externer Benutzer"

msgid "Create conference with user"
msgstr "Konferenz mit dem Benutzer beginnen"

#, c-format
msgid ""
"Please enter a topic for the new conference, and an invitation message to be "
"sent to %s"
msgstr ""
"Bitte geben Sie ein Thema für die neue Konferenz und eine "
"Einladungsnachricht für %s ein"

msgid "New Conference"
msgstr "Neue Konferenz"

msgid "Create"
msgstr "Erzeugen"

msgid "Available Conferences"
msgstr "Verfügbare Konferenzen"

msgid "Create New Conference..."
msgstr "Neue Konferenz erzeugen..."

msgid "Invite user to a conference"
msgstr "Benutzer zu einer Konferenz einladen"

#, c-format
msgid ""
"Select a conference from the list below to send an invite to user %s. Select "
"\"Create New Conference\" if you'd like to create a new conference to invite "
"this user to."
msgstr ""
"Wählen Sie eine Konferenz von der Liste, zu der Sie den Benutzer %s einladen "
"möchten. Wählen Sie „Neue Konferenz erzeugen“, wenn Sie den Benutzer zu "
"einer neuen Konferenz einladen möchten."

msgid "Invite to Conference"
msgstr "Zur Konferenz einladen"

msgid "Invite to Conference..."
msgstr "Zur Konferenz einladen..."

msgid "Send TEST Announcement"
msgstr "Sende TEST-Nachricht"

msgid "Topic:"
msgstr "Thema:"

msgid "A server is required to connect this account"
msgstr "Es wird ein Server benötigt um dieses Konto zu verbinden"

msgid "Last Known Client"
msgstr "Letzter bekannter Client"

#, c-format
msgid "Unknown (0x%04x)<br>"
msgstr "Unbekannt (0x%04x)<br>"

msgid "User Name"
msgstr "Benutzername"

msgid "Sametime ID"
msgstr "Sametime ID"

msgid "An ambiguous user ID was entered"
msgstr "Eine mehrdeutige ID wurde angegeben"

#, c-format
msgid ""
"The identifier '%s' may possibly refer to any of the following users. Please "
"select the correct user from the list below to add them to your buddy list."
msgstr ""
"Der Bezeichner '%s' kann sich vielleicht auf einen der folgenden Benutzer "
"beziehen. Bitte wählen Sie den korrekten Benutzer aus der untenstehenden "
"Liste, um ihn zu Ihrer Buddy-Liste hinzuzufügen."

msgid "Select User"
msgstr "Benutzer wählen"

msgid "Unable to add user: user not found"
msgstr "Kann den Benutzer nicht hinzufügen: Benutzer nicht gefunden"

#, c-format
msgid ""
"The identifier '%s' did not match any users in your Sametime community. This "
"entry has been removed from your buddy list."
msgstr ""
"Der Bezeichner '%s' passt zu keinem der Benutzer in Ihrer Sametime-"
"Community. Der Eintrag wurde von Ihrer Buddy-Liste entfernt."

#, c-format
msgid ""
"Error reading file %s: \n"
"%s\n"
msgstr ""
"Fehler beim Lesen von %s: \n"
"%s\n"

msgid "Remotely Stored Buddy List"
msgstr "Entfernt gespeicherte Buddy-Liste"

msgid "Buddy List Storage Mode"
msgstr "Buddy-Listen-Speicherungsmethode"

msgid "Local Buddy List Only"
msgstr "Nur lokale Buddy-Liste"

msgid "Merge List from Server"
msgstr "Mit Buddy-Liste vom Server zusammenführen"

msgid "Merge and Save List to Server"
msgstr "Buddy-Liste zusammenführen und zum Server exportieren"

msgid "Synchronize List with Server"
msgstr "Buddy-Liste mit Server abgleichen"

#, c-format
msgid "Import Sametime List for Account %s"
msgstr "Sametime-Buddy-Liste für Konto %s importieren"

#, c-format
msgid "Export Sametime List for Account %s"
msgstr "Sametime-Buddy-Liste für Konto %s exportieren"

msgid "Unable to add group: group exists"
msgstr "Kann Gruppe nicht hinzufügen: Gruppe existiert"

#, c-format
msgid "A group named '%s' already exists in your buddy list."
msgstr "Eine Gruppe mit dem Namen '%s' existiert bereits in Ihrer Buddy-Liste."

msgid "Unable to add group"
msgstr "Kann die Gruppe nicht hinzufügen"

msgid "Possible Matches"
msgstr "Mögliche Übereinstimmungen"

msgid "Notes Address Book group results"
msgstr "Notes-Adressbuchgruppenergebnisse"

#, c-format
msgid ""
"The identifier '%s' may possibly refer to any of the following Notes Address "
"Book groups. Please select the correct group from the list below to add it "
"to your buddy list."
msgstr ""
"Der Bezeichner '%s' bezieht sich möglicherweise auf eine der folgenden Notes-"
"Adressbuchgruppen. Bitte wählen Sie die richtige Gruppe aus der Liste, um "
"sie Ihrer Buddy-Liste hinzuzufügen."

msgid "Select Notes Address Book"
msgstr "Wählen Sie das Notes-Adressbuch"

msgid "Unable to add group: group not found"
msgstr "Kann Gruppe nicht hinzufügen: Gruppe nicht gefunden"

#, c-format
msgid ""
"The identifier '%s' did not match any Notes Address Book groups in your "
"Sametime community."
msgstr ""
"Der Bezeichner '%s' stimmt mit keiner Notes-Adressbuchgruppe in Ihrer "
"Sametime-Community überein."

msgid "Notes Address Book Group"
msgstr "Notes-Adressbuchgruppe"

msgid ""
"Enter the name of a Notes Address Book group in the field below to add the "
"group and its members to your buddy list."
msgstr ""
"Geben Sie den Namen einer Notes-Adressbuchgruppe in das Feld ein um die "
"Gruppe und ihre Mitglieder zu Ihrer Buddy-Liste hinzuzufügen."

#, c-format
msgid "Search results for '%s'"
msgstr "Suchergebnisse für '%s'"

#, c-format
msgid ""
"The identifier '%s' may possibly refer to any of the following users. You "
"may add these users to your buddy list or send them messages with the action "
"buttons below."
msgstr ""
"Der Bezeichner '%s' kann sich vielleicht zu einem der folgenden Benutzer "
"beziehen. Mehr als ein Benutzer wurde mit dem gleichen Namen gefunden. Sie "
"können diese Benutzer zu Ihrer Buddy-Liste hinzufügen oder ihnen Nachrichten "
"senden, indem Sie die folgenden Aktions-Buttons benutzen."

msgid "Search Results"
msgstr "Suchergebnisse"

msgid "No matches"
msgstr "Keine Übereinstimmung"

#, c-format
msgid "The identifier '%s' did not match any users in your Sametime community."
msgstr ""
"Der Bezeichner '%s' stimmt mit keinem Benutzer in Ihrer Sametime-Community "
"überein."

msgid "No Matches"
msgstr "Keine Übereinstimmung"

msgid "Search for a user"
msgstr "Suche nach einem Benutzer"

msgid ""
"Enter a name or partial ID in the field below to search for matching users "
"in your Sametime community."
msgstr ""
"Geben die einen Namen oder den Teil einer ID in das folgende Feld ein, um "
"nach entsprechenden Benutzern in Ihrer Sametime-Community zu suchen."

msgid "User Search"
msgstr "Benutzersuche"

msgid "Import Sametime List..."
msgstr "Import der Sametime-Liste..."

msgid "Export Sametime List..."
msgstr "Export der Sametime-Liste..."

msgid "Add Notes Address Book Group..."
msgstr "Notes-Adressbuch-Gruppe hinzufügen..."

msgid "User Search..."
msgstr "Benutzersuche..."

msgid "Force login (ignore server redirects)"
msgstr "Erzwinge Login (ignoriere Serverumleitungen)"

#. pretend to be Sametime Connect
msgid "Hide client identity"
msgstr "Client-Identität verbergen"

#, c-format
msgid "User %s is not present in the network"
msgstr "Der Benutzer %s ist nicht im Netzwerk"

msgid "Key Agreement"
msgstr "Schlüsselaustausch"

msgid "Cannot perform the key agreement"
msgstr "Kann den Schlüsselaustausch nicht durchführen"

msgid "Error occurred during key agreement"
msgstr "Beim Schlüsselaustausch ist ein Fehler aufgetreten"

msgid "Key Agreement failed"
msgstr "Schlüsselaustausch fehlgeschlagen"

msgid "Timeout during key agreement"
msgstr "Zeitüberschreitung beim Schlüsselaustausch"

msgid "Key agreement was aborted"
msgstr "Schlüsselaustausch wurde abgebrochen"

msgid "Key agreement is already started"
msgstr "Schlüsselaustausch wurde schon gestartet"

msgid "Key agreement cannot be started with yourself"
msgstr "Schlüsselaustausch kann nicht mit Ihnen selbst gestartet werden"

msgid "The remote user is not present in the network any more"
msgstr "Der entfernte Benutzer ist nicht mehr im Netzwerk präsent"

#, c-format
msgid ""
"Key agreement request received from %s. Would you like to perform the key "
"agreement?"
msgstr ""
"Anfrage nach Schlüsselaustausch wurde von %s empfangen. Möchten Sie den "
"Schlüsselaustausch durchführen?"

#, c-format
msgid ""
"The remote user is waiting key agreement on:\n"
"Remote host: %s\n"
"Remote port: %d"
msgstr ""
"Der entfernte Benutzer wartet auf den Schlüsselaustausch mit:\n"
"Remote-Computer: %s\n"
"Remote-Port: %d"

msgid "Key Agreement Request"
msgstr "Anfrage nach Schlüsselaustausch"

msgid "IM With Password"
msgstr "IM mit Passwort"

msgid "Cannot set IM key"
msgstr "Kann IM-Schlüssel nicht setzen"

msgid "Set IM Password"
msgstr "Setze IM-Passwort"

msgid "Get Public Key"
msgstr "Öffentlichen Schlüssel abrufen"

msgid "Cannot fetch the public key"
msgstr "Konnte den öffentlichen Schlüssel nicht abrufen"

msgid "Show Public Key"
msgstr "Zeige öffentlichen Schlüssel"

msgid "Could not load public key"
msgstr "Konnte den öffentlichen Schlüssel nicht laden"

msgid "User Information"
msgstr "Benutzer-Information"

msgid "Cannot get user information"
msgstr "Kann die Benutzerinformation nicht abrufen"

#, c-format
msgid "The %s buddy is not trusted"
msgstr "Dem Buddy %s wird nicht (kryptographisch) vertraut"

msgid ""
"You cannot receive buddy notifications until you import his/her public key.  "
"You can use the Get Public Key command to get the public key."
msgstr ""
"Sie können keine Buddy-Benachrichtigungen empfangen solange Sie nicht seinen/"
"ihren öffentlichen Schlüssel importieren.  Sie können das „Öffentlichen "
"Schlüssel abrufen“ Kommando verwenden, um den öffentlichen Schlüssel zu "
"erhalten."

#. Open file selector to select the public key.
msgid "Open..."
msgstr "Öffnen..."

#, c-format
msgid "The %s buddy is not present in the network"
msgstr "Der Benutzer %s ist nicht im Netzwerk präsent"

msgid ""
"To add the buddy you must import his/her public key. Press Import to import "
"a public key."
msgstr ""
"Um einen Benutzer hinzufügen zu können, müssen Sie seinen öffentlichen "
"Schlüssel importieren. Drücken Sie auf Import, um den öffentlichen Schlüssel "
"zu importieren."

msgid "_Import..."
msgstr "_Import..."

msgid "Select correct user"
msgstr "Wählen Sie den richtigen Benutzer"

msgid ""
"More than one user was found with the same public key. Select the correct "
"user from the list to add to the buddy list."
msgstr ""
"Es gibt mehr als einen Benutzer mit dem gleichen öffentlichen Schlüssel. "
"Wählen Sie den richtigen Benutzer aus, der zur Buddy-Liste hinzugefügt "
"werden soll."

msgid ""
"More than one user was found with the same name. Select the correct user "
"from the list to add to the buddy list."
msgstr ""
"Es gibt mehr als einen Benutzer mit gleichem Namen. Wählen Sie den richtigen "
"Benutzer aus, der zur Buddy-Liste hinzugefügt werden soll."

msgid "Detached"
msgstr "Unbeteiligt"

msgid "Indisposed"
msgstr "Indisponiert"

msgid "Wake Me Up"
msgstr "Wecke mich auf"

msgid "Hyper Active"
msgstr "Hyperaktiv"

msgid "Robot"
msgstr "Robot"

#. TODO: Check whether it's correct to call add_pair_html,
#. or if we should be using add_pair_plaintext
msgid "User Modes"
msgstr "Benutzermodi"

#. TODO: Check whether it's correct to call add_pair_html,
#. or if we should be using add_pair_plaintext
msgid "Preferred Contact"
msgstr "Bevorzugter Kontakt"

#. TODO: Check whether it's correct to call add_pair_html,
#. or if we should be using add_pair_plaintext
msgid "Preferred Language"
msgstr "Bevorzugte Sprache"

#. TODO: Check whether it's correct to call add_pair_html,
#. or if we should be using add_pair_plaintext
msgid "Device"
msgstr "Gerät"

#. TODO: Check whether it's correct to call add_pair_html,
#. or if we should be using add_pair_plaintext
msgid "Timezone"
msgstr "Zeitzone"

#. TODO: Check whether it's correct to call add_pair_html,
#. or if we should be using add_pair_plaintext
msgid "Geolocation"
msgstr "Geographische Koordinaten"

msgid "Reset IM Key"
msgstr "IM-Schlüssel zurücksetzen"

msgid "IM with Key Exchange"
msgstr "IM mit Schlüsselaustausch"

msgid "IM with Password"
msgstr "IM mit Passwort"

msgid "Get Public Key..."
msgstr "Öffentlichen Schlüssel abrufen..."

msgid "Kill User"
msgstr "Benutzer hinauswerfen"

msgid "Draw On Whiteboard"
msgstr "Auf Whiteboard malen"

msgid "_Passphrase:"
msgstr "_Passphrase:"

#, c-format
msgid "Channel %s does not exist in the network"
msgstr "Kanal %s existiert nicht im Netzwerk"

msgid "Channel Information"
msgstr "Kanal-Information"

msgid "Cannot get channel information"
msgstr "Kann die Kanal-Informationen nicht abrufen"

#, c-format
msgid "<b>Channel Name:</b> %s"
msgstr "<b>Kanalname:</b> %s"

#, c-format
msgid "<br><b>User Count:</b> %d"
msgstr "<br><b>Benutzeranzahl:</b> %d"

#, c-format
msgid "<br><b>Channel Founder:</b> %s"
msgstr "<br><b>Gründer des Kanals:</b> %s"

#, c-format
msgid "<br><b>Channel Cipher:</b> %s"
msgstr "<br><b>Kanal-Chiffrierung:</b> %s"

#. Definition of HMAC: http://en.wikipedia.org/wiki/HMAC
#, c-format
msgid "<br><b>Channel HMAC:</b> %s"
msgstr "<br><b>Kanal-HMAC:</b> %s"

#, c-format
msgid "<br><b>Channel Topic:</b><br>%s"
msgstr "<br><b>Thema des Kanals:</b><br>%s"

#, c-format
msgid "<br><b>Channel Modes:</b> "
msgstr "<br><b>Kanal-Modi:</b> "

#, c-format
msgid "<br><b>Founder Key Fingerprint:</b><br>%s"
msgstr "<br><b>Schlüssel-Fingerabdruck des Gründers:</b><br>%s"

#, c-format
msgid "<br><b>Founder Key Babbleprint:</b><br>%s"
msgstr "<br><b>Schlüssel-Babbleprint des Gründers:</b><br>%s"

msgid "Add Channel Public Key"
msgstr "Öffentlichen Schlüssel des Kanals hinzufügen"

#. Add new public key
msgid "Open Public Key..."
msgstr "Öffentlichen Schlüssel öffnen..."

msgid "Channel Passphrase"
msgstr "Kanal-Passphrase"

msgid "Channel Public Keys List"
msgstr "Liste der öffentlichen Schlüssel des Kanals"

#, c-format
msgid ""
"Channel authentication is used to secure the channel from unauthorized "
"access. The authentication may be based on passphrase and digital "
"signatures. If passphrase is set, it is required to be able to join. If "
"channel public keys are set then only users whose public keys are listed are "
"able to join."
msgstr ""
"Die Kanalauthentifikation wird benutzt, um einen Kanal vor unbefugtem "
"Zugriff zu schützen. Die Authentifikation kann auf Passphrasen und digitalen "
"Signaturen basieren. Wenn die Passphrase-Variante gewählt wird, braucht man "
"eine Passphrase, um den Kanal betreten zu können. Wenn digitale öffentliche "
"Schlüssel gewählt werden, können nur solche Benutzer den Kanal betreten, "
"deren Schlüssel aufgelistet sind."

msgid "Channel Authentication"
msgstr "Kanal-Authentifikation"

msgid "Add / Remove"
msgstr "Hinzufügen / Entfernen"

msgid "Group Name"
msgstr "Gruppenname"

msgid "Passphrase"
msgstr "Passphrase"

#, c-format
msgid "Please enter the %s channel private group name and passphrase."
msgstr ""
"Bitte geben Sie für den Kanal %s den Namen der privaten Gruppe und die "
"Passphrase an."

msgid "Add Channel Private Group"
msgstr "Private Gruppe im Kanal hinzufügen"

msgid "User Limit"
msgstr "Benutzer-Limit"

msgid "Set user limit on channel. Set to zero to reset user limit."
msgstr ""
"Setze Benutzerlimit auf dem Kanal. Wählen Sie 0, um das Limit aufzuheben."

msgid "Invite List"
msgstr "Einladungsliste"

msgid "Ban List"
msgstr "Verbannungsliste"

msgid "Add Private Group"
msgstr "Private Gruppe hinzufügen"

msgid "Reset Permanent"
msgstr "Permanent zurücksetzen"

msgid "Set Permanent"
msgstr "Permanent setzen"

msgid "Set User Limit"
msgstr "Setze Benutzer-Limit"

msgid "Reset Topic Restriction"
msgstr "Themenbeschränkung zurücknehmen"

msgid "Set Topic Restriction"
msgstr "Setze Themenbeschränkung"

msgid "Reset Private Channel"
msgstr "Privaten Kanal zurücksetzen"

msgid "Set Private Channel"
msgstr "Setze privaten Kanal"

msgid "Reset Secret Channel"
msgstr "Geheimen Kanal zurücksetzen"

msgid "Set Secret Channel"
msgstr "Setze geheimen Kanal"

#, c-format
msgid ""
"You have to join the %s channel before you are able to join the private group"
msgstr ""
"Sie müssen den Kanal %s betreten, bevor Sie die private Gruppe betreten "
"können"

msgid "Join Private Group"
msgstr "Private Gruppe betreten"

msgid "Cannot join private group"
msgstr "Kann die private Gruppe nicht betreten"

msgid "Call Command"
msgstr "Kommando ausführen"

msgid "Cannot call command"
msgstr "Kommando nicht aufrufbar"

msgid "Unknown command"
msgstr "Unbekanntes Kommando"

msgid "Secure File Transfer"
msgstr "Sichere Dateiübertragungen"

msgid "Error during file transfer"
msgstr "Fehler bei der Dateiübertragung"

msgid "Remote disconnected"
msgstr "Die entfernte Seite hat sich abgemeldet"

msgid "Permission denied"
msgstr "Zugriff verweigert"

msgid "Key agreement failed"
msgstr "Schlüsselaustausch ist fehlgeschlagen"

msgid "Connection timed out"
msgstr "Verbindungsabbruch wegen Zeitüberschreitung"

msgid "Creating connection failed"
msgstr "Verbindungsherstellung fehlgeschlagen"

msgid "File transfer session does not exist"
msgstr "Dateiübertragungssitzung existiert nicht"

msgid "No file transfer session active"
msgstr "Keine Dateiübertragungssitzung aktiv"

msgid "File transfer already started"
msgstr "Dateiübertragung wurde schon gestartet"

msgid "Could not perform key agreement for file transfer"
msgstr "Kann den Schlüsselaustausch für die Dateiübertragung nicht vollziehen"

msgid "Could not start the file transfer"
msgstr "Konnte die Dateiübertragung nicht starten"

msgid "Cannot send file"
msgstr "Kann Datei nicht senden"

msgid "Error occurred"
msgstr "Fehler aufgetreten"

#, c-format
msgid "%s has changed the topic of <I>%s</I> to: %s"
msgstr "%s hat das Thema von <I>%s</I> zu %s abgeändert"

#, c-format
msgid "<I>%s</I> set channel <I>%s</I> modes to: %s"
msgstr "<I>%s</I> setzt die Kanalmodi von <I>%s</I> auf: %s"

#, c-format
msgid "<I>%s</I> removed all channel <I>%s</I> modes"
msgstr "<I>%s</I> entfernte alle Kanalmodi auf <I>%s</I>"

#, c-format
msgid "<I>%s</I> set <I>%s's</I> modes to: %s"
msgstr "<I>%s</I> setzte die Modi von <I>%s</I> auf: %s"

#, c-format
msgid "<I>%s</I> removed all <I>%s's</I> modes"
msgstr "<I>%s</I> entfernte alle Kanalmodi von <I>%s's</I>"

#, c-format
msgid "You have been kicked off <I>%s</I> by <I>%s</I> (%s)"
msgstr "Sie wurden aus <I>%s</I> hinausgeworfen von <I>%s</I> (%s)"

#, c-format
msgid "You have been killed by %s (%s)"
msgstr "Sie wurden hinausgeworfen von %s (%s)"

#, c-format
msgid "Killed by %s (%s)"
msgstr "Hinausgeworfen durch %s (%s)"

msgid "Server signoff"
msgstr "Server abgemeldet"

msgid "Personal Information"
msgstr "Persönliche Informationen"

msgid "Birth Day"
msgstr "Geburtstag"

msgid "Job Role"
msgstr "Position"

msgid "Organization"
msgstr "Organisation"

msgid "Unit"
msgstr "Abteilung"

msgid "Note"
msgstr "Bemerkung"

msgid "Join Chat"
msgstr "Chat betreten"

#, c-format
msgid "You are channel founder on <I>%s</I>"
msgstr "Sie sind der Gründer des Kanals <I>%s</I>"

#, c-format
msgid "Channel founder on <I>%s</I> is <I>%s</I>"
msgstr "Gründer des Kanals <I>%s</I> ist <I>%s</I>"

msgid "Real Name"
msgstr "Echter Name"

msgid "Status Text"
msgstr "Statustext"

msgid "Public Key Fingerprint"
msgstr "Öffentlicher Schlüssel-Fingerabdruck"

msgid "Public Key Babbleprint"
msgstr "Öffentlicher Schlüssel-Babbleprint"

msgid "_More..."
msgstr "_Mehr..."

msgid "Detach From Server"
msgstr "Vom Server trennen"

msgid "Cannot detach"
msgstr "Trennung nicht möglich"

msgid "Cannot set topic"
msgstr "Kann das Thema nicht setzen"

msgid "Failed to change nickname"
msgstr "Kann den Spitznamen nicht ändern"

msgid "Roomlist"
msgstr "Raumliste"

msgid "Cannot get room list"
msgstr "Kamm die Raumliste nicht abrufen"

msgid "Network is empty"
msgstr "Netzwerk ist leer"

msgid "No public key was received"
msgstr "Kein öffentlicher Schlüssel empfangen"

msgid "Server Information"
msgstr "Serverinformation"

msgid "Cannot get server information"
msgstr "Kann die Serverinformation nicht abrufen"

msgid "Server Statistics"
msgstr "Serverstatistik"

msgid "Cannot get server statistics"
msgstr "Kann die Serverstatistik nicht abrufen"

#, c-format
msgid ""
"Local server start time: %s\n"
"Local server uptime: %s\n"
"Local server clients: %d\n"
"Local server channels: %d\n"
"Local server operators: %d\n"
"Local router operators: %d\n"
"Local cell clients: %d\n"
"Local cell channels: %d\n"
"Local cell servers: %d\n"
"Total clients: %d\n"
"Total channels: %d\n"
"Total servers: %d\n"
"Total routers: %d\n"
"Total server operators: %d\n"
"Total router operators: %d\n"
msgstr ""
"Lokale Server-Startzeit: %s\n"
"Lokale Server-Uptime: %s\n"
"Lokale Server-Clients: %d\n"
"Lokale Server-Kanäle: %d\n"
"Lokale Server-Operatoren: %d\n"
"Lokale Router-Operatoren: %d\n"
"Lokale Zell-Clients: %d\n"
"Lokale Zell-Kanäle: %d\n"
"Lokale Zell-Server: %d\n"
"Clients insgesamt: %d\n"
"Kanäle insgesamt: %d\n"
"Server insgesamt: %d\n"
"Router insgesamt: %d\n"
"Server-Operatoren insgesamt: %d\n"
"Router-Operatoren insgesamt: %d\n"

msgid "Network Statistics"
msgstr "Netzwerkstatistik"

msgid "Ping"
msgstr "Ping"

msgid "Ping failed"
msgstr "Ping fehlgeschlagen"

msgid "Ping reply received from server"
msgstr "Antwort auf ein Ping vom Server empfangen"

msgid "Could not kill user"
msgstr "Kann den Benutzer nicht hinauswerfen"

msgid "WATCH"
msgstr "Beobachten"

msgid "Cannot watch user"
msgstr "Kann den Benutzer nicht beobachten"

msgid "Resuming session"
msgstr "Sitzung wird fortgesetzt"

msgid "Authenticating connection"
msgstr "Verbindung wird authentifiziert"

msgid "Verifying server public key"
msgstr "Überprüfung des öffentlichen Schlüssels des Servers"

msgid "Passphrase required"
msgstr "Passphrase erforderlich"

#, c-format
msgid ""
"Received %s's public key. Your local copy does not match this key. Would you "
"still like to accept this public key?"
msgstr ""
"Öffentlicher Schlüssel von %s wurde empfangen. Ihre lokale Kopie stimmt "
"nicht mit diesem Schlüssel überein. Möchten Sie trotzdem diesen (neuen) "
"Schlüssel akzeptieren?"

#, c-format
msgid "Received %s's public key. Would you like to accept this public key?"
msgstr ""
"Öffentlicher Schlüssel von %s wurde empfangen. Möchten Sie diesen "
"öffentlichen Schlüssel akzeptieren?"

#, c-format
msgid ""
"Fingerprint and babbleprint for the %s key are:\n"
"\n"
"%s\n"
"%s\n"
msgstr ""
"Fingerabdruck und Babbleprint für den Schlüssel von %s sind:\n"
"\n"
"%s\n"
"%s\n"

msgid "Verify Public Key"
msgstr "Öffentlichen Schlüssel ansehen"

msgid "_View..."
msgstr "_Ansehen..."

msgid "Unsupported public key type"
msgstr "Nicht-unterstützter Typ für den öffentlichen Schlüssel"

msgid "Disconnected by server"
msgstr "Abgemeldet vom Server"

msgid "Error connecting to SILC Server"
msgstr "Fehler beim Verbinden mit dem SILC-Server"

msgid "Key Exchange failed"
msgstr "Schlüsselaustausch gescheitert"

msgid ""
"Resuming detached session failed. Press Reconnect to create new connection."
msgstr ""
"Das Fortsetzen der angehaltenen Sitzung ist fehlgeschlagen. Bitte drücken "
"Sie „Neu Verbinden“, um eine neue Verbindung zu erzeugen."

msgid "Performing key exchange"
msgstr "Schlüsselaustausch"

msgid "Unable to load SILC key pair"
msgstr "SILC-Schlüsselpaar konnte nicht geladen werden"

#. Progress
msgid "Connecting to SILC Server"
msgstr "Verbinde mit SILC-Server"

msgid "Out of memory"
msgstr "Kein Speicher verfügbar"

msgid "Unable to initialize SILC protocol"
msgstr "SILC-Protokoll konnte nicht initialisiert werden"

msgid "Error loading SILC key pair"
msgstr "Fehler beim Laden des SILC-Schlüsselpaares"

#, c-format
msgid "Download %s: %s"
msgstr "Download %s: %s"

msgid "Your Current Mood"
msgstr "Ihre momentane Stimmung"

#, c-format
msgid "Normal"
msgstr "Normal"

msgid ""
"\n"
"Your Preferred Contact Methods"
msgstr ""
"\n"
"Ihre gewünschten Kontaktmethoden"

msgid "SMS"
msgstr "SMS"

msgid "MMS"
msgstr "MMS"

msgid "Video conferencing"
msgstr "Videokonferenz"

msgid "Your Current Status"
msgstr "Ihr aktueller Status"

msgid "Online Services"
msgstr "Online-Dienste"

msgid "Let others see what services you are using"
msgstr "Andere Benutzer können sehen, welche Dienste Sie nutzen"

msgid "Let others see what computer you are using"
msgstr "Andere Benutzer können sehen, welchen Computer Sie nutzen"

msgid "Your VCard File"
msgstr "Ihre VCard-Datei"

msgid "Timezone (UTC)"
msgstr "Zeitzone (UTC)"

msgid "User Online Status Attributes"
msgstr "Online-Statusattribute des Benutzers"

msgid ""
"You can let other users see your online status information and your personal "
"information. Please fill the information you would like other users to see "
"about yourself."
msgstr ""
"Sie können anderen Benutzern Ihre Onlinestatus-Informationen und persönliche "
"Informationen zugänglich machen. Bitte füllen Sie die Informationen aus, die "
"andere Benutzer von Ihnen sehen können."

msgid "Message of the Day"
msgstr "Nachricht des Tages"

msgid "No Message of the Day available"
msgstr "Keine Nachricht-des-Tages verfügbar"

msgid "There is no Message of the Day associated with this connection"
msgstr "Es gibt keine Nachricht-des-Tages zu dieser Verbindung"

msgid "Create New SILC Key Pair"
msgstr "Erstelle ein neues SILC-Schlüsselpaar"

msgid "Passphrases do not match"
msgstr "Passphrasen stimmen nicht überein"

msgid "Key Pair Generation failed"
msgstr "Schlüsselerzeugung ist fehlgeschlagen"

msgid "Key length"
msgstr "Schlüssellänge"

msgid "Public key file"
msgstr "Öffentlicher Schlüssel (Datei)"

msgid "Private key file"
msgstr "Privater Schlüssel (Datei)"

msgid "Passphrase (retype)"
msgstr "Passphrase (nochmal)"

msgid "Generate Key Pair"
msgstr "Schlüsselpaar erzeugen"

msgid "Online Status"
msgstr "Online-Status"

msgid "View Message of the Day"
msgstr "Nachricht des Tages anschauen"

msgid "Create SILC Key Pair..."
msgstr "SILC-Schlüsselpaar erstellen..."

#, c-format
msgid "User <I>%s</I> is not present in the network"
msgstr "Benutzer <I>%s</I> ist nicht im Netzwerk präsent"

msgid "Topic too long"
msgstr "Thema zu lang"

msgid "You must specify a nick"
msgstr "Sie müssen einen Spitznamen angeben"

#, c-format
msgid "channel %s not found"
msgstr "Kanal %s nicht gefunden"

#, c-format
msgid "channel modes for %s: %s"
msgstr "Kanal-Modi für %s: %s"

#, c-format
msgid "no channel modes are set on %s"
msgstr "Für den Kanal %s sind keine Kanal-Modi gesetzt"

#, c-format
msgid "Failed to set cmodes for %s"
msgstr "Setzen der cmodes für %s gescheitert"

#, c-format
msgid "Unknown command: %s, (may be a client bug)"
msgstr "Unbekanntes Kommando: %s, (möglicherweise ein Bug)"

msgid "part [channel]:  Leave the chat"
msgstr "part [Kanal]:  Verlasse den Chat"

msgid "leave [channel]:  Leave the chat"
msgstr "leave [Kanal]:  Verlassen des Chats"

msgid "topic [&lt;new topic&gt;]:  View or change the topic"
msgstr "topic [&lt;neues Thema&gt;]:  Thema ändern oder anzeigen"

msgid "join &lt;channel&gt; [&lt;password&gt;]:  Join a chat on this network"
msgstr ""
"join &lt;Kanal&gt; [&lt;Passwort&gt;]:  Betrete einen Chat in diesem Netzwerk"

msgid "list:  List channels on this network"
msgstr "list:  Liste Kanäle in diesem Netzwerk auf"

msgid "whois &lt;nick&gt;:  View nick's information"
msgstr "whois &lt;Spitzname&gt;:  Informationen zum Spitznamen anzeigen"

msgid "msg &lt;nick&gt; &lt;message&gt;:  Send a private message to a user"
msgstr ""
"msg &lt;Benutzer&gt; &lt;Nachricht&gt;:  Sendet eine private Nachricht an "
"einen anderen Benutzer"

msgid "query &lt;nick&gt; [&lt;message&gt;]:  Send a private message to a user"
msgstr ""
"query &lt;Spitzname&gt; [&lt;Nachricht&gt;]:  Sende eine private Nachricht "
"an einen Benutzer"

msgid "motd:  View the server's Message Of The Day"
msgstr "motd:  Nachricht des Tages vom Server anzeigen"

msgid "detach:  Detach this session"
msgstr "detach:  Sitzung beenden"

msgid "quit [message]:  Disconnect from the server, with an optional message"
msgstr "quit [Nachricht]:  Trennung vom Server mit einer optionalen Nachricht"

msgid "call &lt;command&gt;:  Call any silc client command"
msgstr "call &lt;Kommando&gt;:  Rufe ein Silc-Client-Kommando auf"

msgid "kill &lt;nick&gt; [-pubkey|&lt;reason&gt;]:  Kill nick"
msgstr ""
"kill &lt;Spitzname&gt; [-pubkey|&lt;Grund&gt;]:  Wirft einen Spitznamen "
"hinaus"

msgid "nick &lt;newnick&gt;:  Change your nickname"
msgstr "nick &lt;neuer Spitzname&gt;:  Ihren Spitznamen ändern"

msgid "whowas &lt;nick&gt;:  View nick's information"
msgstr "whowas &lt;Spitzname&gt;:  Informationen zu einem Benutzer abrufen"

msgid ""
"cmode &lt;channel&gt; [+|-&lt;modes&gt;] [arguments]:  Change or display "
"channel modes"
msgstr ""
"cmode &lt;Kanal&gt; [+|-&lt;Modi&gt;] [Argumente]:  Kanal-Modi ändern oder "
"anzeigen"

msgid ""
"cumode &lt;channel&gt; +|-&lt;modes&gt; &lt;nick&gt;:  Change nick's modes "
"on channel"
msgstr ""
"cumode &lt;Kanal&gt; +|-&lt;Modi&gt; &lt;Spitzname&gt;:  Modi des Benutzers "
"auf dem Kanal ändern"

msgid "umode &lt;usermodes&gt;:  Set your modes in the network"
msgstr ""
"umode &lt;Benutzeroptionen&gt;:  Setze Ihre Benutzeroptionen im Netzwerk"

msgid "oper &lt;nick&gt; [-pubkey]:  Get server operator privileges"
msgstr ""
"oper &lt;Spitzname&gt; [-pubkey]:  Privilegien des Server-Operators verlangen"

msgid ""
"invite &lt;channel&gt; [-|+]&lt;nick&gt;:  invite nick or add/remove from "
"channel invite list"
msgstr ""
"invite &lt;Kanal&gt; [-|+]&lt;Spitzname&gt;:  Benutzer einladen oder "
"Benutzer zur Einladungsliste des Kanals hinzufügen oder von der "
"Einladungsliste entfernen"

msgid "kick &lt;channel&gt; &lt;nick&gt; [comment]:  Kick client from channel"
msgstr ""
"kick &lt;Kanal&gt; &lt;Spitzname&gt; [Kommentar]:  Kickt einen Benutzer aus "
"dem Kanal"

msgid "info [server]:  View server administrative details"
msgstr "info [Server]:  Administrative Details des Servers ansehen"

msgid "ban [&lt;channel&gt; +|-&lt;nick&gt;]:  Ban client from channel"
msgstr "ban [&lt;Kanal&gt; +|-&lt;Spitzname&gt;]:  Verbanne Benutzer vom Kanal"

msgid "getkey &lt;nick|server&gt;:  Retrieve client's or server's public key"
msgstr ""
"getkey &lt;Spitzname|Server&gt;:  Öffentlichen Schlüssel der Servers oder "
"des Benutzers abrufen"

msgid "stats:  View server and network statistics"
msgstr "stats:  Server- und Netzwerkstatistik ansehen"

msgid "ping:  Send PING to the connected server"
msgstr "ping:  Sendet PING an den verbundenen Server"

msgid "users &lt;channel&gt;:  List users in channel"
msgstr "users &lt;Kanal&gt;:  Benutzer im Kanal auflisten"

msgid ""
"names [-count|-ops|-halfops|-voices|-normal] &lt;channel(s)&gt;:  List "
"specific users in channel(s)"
msgstr ""
"names [-count|-ops|-halfops|-voices|-normal] &lt;Kanal/Kanäle&gt;:  "
"Spezifische Benutzer im Kanal / in den Kanälen auflisten"

#. *< type
#. *< ui_requirement
#. *< flags
#. *< dependencies
#. *< priority
#. *< id
#. *< name
#. *< version
#. *  summary
msgid "SILC Protocol Plugin"
msgstr "SILC-Protokoll-Plugin"

#. *  description
msgid "Secure Internet Live Conferencing (SILC) Protocol"
msgstr "Sichere Internet Live Konferenz (SILC) Protokoll"

msgid "Network"
msgstr "Netzwerk"

msgid "Public Key file"
msgstr "Öffentlicher Schlüssel (Datei)"

msgid "Private Key file"
msgstr "Privater Schlüssel (Datei)"

msgid "Cipher"
msgstr "Verschlüsselung"

msgid "HMAC"
msgstr "HMAC"

msgid "Use Perfect Forward Secrecy"
msgstr "Benutze perfekt fortgesetzte Geheimhaltung (PFS)"

msgid "Public key authentication"
msgstr "Authentifizierung mit öffentlichem Schlüssel"

msgid "Block IMs without Key Exchange"
msgstr "Blockiere IMs ohne Schlüsselaustausch"

msgid "Block messages to whiteboard"
msgstr "Blockiere Nachrichten zum Whiteboard"

msgid "Automatically open whiteboard"
msgstr "Whiteboard automatisch öffnen"

msgid "Digitally sign and verify all messages"
msgstr "Alle IM-Nachrichten digital unterschreiben und überprüfen"

msgid "Creating SILC key pair..."
msgstr "Erstelle SILC-Schlüsselpaar..."

msgid "Unable to create SILC key pair"
msgstr "SILC-Schlüsselpaar konnte nicht erstellt werden"

#. Hint for translators: Please check the tabulator width here and in
#. the next strings (short strings: 2 tabs, longer strings 1 tab,
#. sum: 3 tabs or 24 characters)
#, c-format
msgid "Real Name: \t%s\n"
msgstr "Echter Name: \t%s\n"

#, c-format
msgid "User Name: \t%s\n"
msgstr "Benutzername: \t%s\n"

#, c-format
msgid "Email: \t\t%s\n"
msgstr "E-Mail: \t\t%s\n"

#, c-format
msgid "Host Name: \t%s\n"
msgstr "Rechnername: \t%s\n"

#, c-format
msgid "Organization: \t%s\n"
msgstr "Organisation: \t%s\n"

#, c-format
msgid "Country: \t%s\n"
msgstr "Land: \t%s\n"

#, c-format
msgid "Algorithm: \t%s\n"
msgstr "Algorithmus: \t%s\n"

#, c-format
msgid "Key Length: \t%d bits\n"
msgstr "Schlüssellänge: \t%d Bits\n"

#, c-format
msgid "Version: \t%s\n"
msgstr "Version: \t%s\n"

#, c-format
msgid ""
"Public Key Fingerprint:\n"
"%s\n"
"\n"
msgstr ""
"Fingerabdruck des öffentlichen Schlüssels:\n"
"%s\n"
"\n"

#, c-format
msgid ""
"Public Key Babbleprint:\n"
"%s"
msgstr ""
"Öffentlicher Schlüssel Babbleprint:\n"
"%s"

msgid "Public Key Information"
msgstr "Informationen zum öffentlichen Schlüssel"

msgid "Paging"
msgstr "Funkruf"

msgid "Video Conferencing"
msgstr "Videokonferenz"

msgid "Computer"
msgstr "Computer"

msgid "PDA"
msgstr "PDA"

msgid "Terminal"
msgstr "Terminal"

#, c-format
msgid "%s sent message to whiteboard. Would you like to open the whiteboard?"
msgstr ""
"%s hat eine Nachricht zum Whiteboard geschickt. Möchten Sie das Whiteboard "
"öffnen?"

#, c-format
msgid ""
"%s sent message to whiteboard on %s channel. Would you like to open the "
"whiteboard?"
msgstr ""
"%s hat eine Nachricht zum Whiteboard im Kanal %s geschickt. Möchten Sie das "
"Whiteboard öffnen?"

msgid "Whiteboard"
msgstr "Whiteboard"

msgid "Unknown server response"
msgstr "Unbekannte Serverantwort"

msgid "Unable to create listen socket"
msgstr "Lauschender Socket konnte nicht erstellt werden"

msgid "SIP usernames may not contain whitespaces or @ symbols"
msgstr "SIP-Benutzernamen dürfen keine Leerzeichen oder @-Symbole enthalten"

msgid "SIP connect server not specified"
msgstr "SIP-Verbindungsserver nicht angegeben"

#. *< type
#. *< ui_requirement
#. *< flags
#. *< dependencies
#. *< priority
#. *< id
#. *< name
#. *< version
msgid "SIP/SIMPLE Protocol Plugin"
msgstr "SIP/SIMPLE Protokoll-Plugin"

#. *  summary
msgid "The SIP/SIMPLE Protocol Plugin"
msgstr "Das SIP/SIMPLE-Protokoll-Plugin"

msgid "Publish status (note: everyone may watch you)"
msgstr "Status veröffentlichen (Bemerkung: Jeder kann Sie sehen)"

msgid "Use UDP"
msgstr "Benutze UDP"

msgid "Use proxy"
msgstr "Proxy benutzen"

msgid "Proxy"
msgstr "Proxy"

msgid "Auth User"
msgstr "Auth-Benutzer"

msgid "Auth Domain"
msgstr "Auth-Domain"

msgid "join &lt;room&gt;:  Join a chat room on the Yahoo network"
msgstr "join: &lt;Raum&gt;:  Einen Chatraum im Yahoo-Netzwerk betreten"

msgid "list: List rooms on the Yahoo network"
msgstr "list:  Liste Räume im Yahoo-Netzwerk auf"

msgid "doodle: Request user to start a Doodle session"
msgstr "doodle: Einen Benutzer auffordern, eine Mal-Sitzung zu starten"

msgid "Yahoo ID..."
msgstr "Yahoo-ID..."

#. *< type
#. *< ui_requirement
#. *< flags
#. *< dependencies
#. *< priority
#. *< id
#. *< name
#. *< version
#. *  summary
#. *  description
msgid "Yahoo! Protocol Plugin"
msgstr "Yahoo!-Protokoll-Plugin"

msgid "Pager port"
msgstr "Pager-Port"

msgid "File transfer server"
msgstr "Server für Dateiübertragungen"

msgid "File transfer port"
msgstr "Port für Dateiübertragungen"

msgid "Chat room locale"
msgstr "Chatraum-Gebiet"

msgid "Ignore conference and chatroom invitations"
msgstr "Konferenz- und Chateinladungen ignorieren"

msgid "Use account proxy for HTTP and HTTPS connections"
msgstr "Proxy-Zugang für HTTP- und HTTPS-Verbindungen benutzen"

msgid "Chat room list URL"
msgstr "Chatraumliste (URL)"

msgid "Yahoo JAPAN ID..."
msgstr "Yahoo-JAPAN-ID..."

#. *< type
#. *< ui_requirement
#. *< flags
#. *< dependencies
#. *< priority
#. *< id
#. *< name
#. *< version
#. *  summary
#. *  description
msgid "Yahoo! JAPAN Protocol Plugin"
msgstr "Yahoo!-Japan-Protokoll-Plugin"

#, c-format
msgid "%s has sent you a webcam invite, which is not yet supported."
msgstr ""
"%s hat Ihnen eine Webcam-Einladung gesendet, die noch nicht unterstützt wird."

msgid "Your SMS was not delivered"
msgstr "Ihre SMS wurde nicht ausgeliefert"

msgid "Your Yahoo! message did not get sent."
msgstr "Ihre Yahoo!-Nachricht wurde nicht verschickt."

#, c-format
msgid "Yahoo! system message for %s:"
msgstr "Yahoo!-Systemnachricht für %s:"

msgid "Authorization denied message:"
msgstr "Nachricht für die Ablehnung der Autorisierung:"

#, c-format
msgid ""
"%s has (retroactively) denied your request to add them to your list for the "
"following reason: %s."
msgstr ""
"%s hat (rückwirkend) Ihre Anfrage abgelehnt, dass Sie ihn bzw. sie zu Ihrer "
"Buddy-Liste hinzufügen und zwar aus folgendem Grund: %s."

#, c-format
msgid "%s has (retroactively) denied your request to add them to your list."
msgstr ""
"%s hat (rückwirkend) Ihre Anfrage abgelehnt, dass Sie ihn bzw. sie zu Ihrer "
"Buddy-Liste hinzufügen."

msgid "Add buddy rejected"
msgstr "Hinzufügen des Buddys zurückgewiesen"

#. Some error in the received stream
msgid "Received invalid data"
msgstr "Ungültige Daten empfangen"

#. security lock from too many failed login attempts
msgid ""
"Account locked: Too many failed login attempts.  Logging into the Yahoo! "
"website may fix this."
msgstr ""
"Konto gesperrt: Zu viele fehlgeschlagene Login-Versuche. Eventuell können "
"Sie dies beheben, wenn Sie sich auf der Yahoo!-Webseite anmelden."

#. indicates a lock of some description
msgid ""
"Account locked: Unknown reason.  Logging into the Yahoo! website may fix "
"this."
msgstr ""
"Konto gesperrt: Unbekannter Grund. Eventuell können Sie dies beheben, wenn "
"Sie sich auf der Yahoo!-Webseite anmelden."

#. indicates a lock due to logging in too frequently
msgid ""
"Account locked: You have been logging in too frequently.  Wait a few minutes "
"before trying to connect again.  Logging into the Yahoo! website may help."
msgstr ""
"Konto gesperrt: Zu viele fehlgeschlagene Login-Versuche. Warten Sie einige "
"Minuten bevor Sie erneut versuchen sich zu verbinden. Eventuell können Sie "
"dies beheben, wenn Sie sich auf der Yahoo!-Webseite anmelden."

#. username or password missing
msgid "Username or password missing"
msgstr "Benutzername oder Passwort fehlt"

#, c-format
msgid ""
"The Yahoo server has requested the use of an unrecognized authentication "
"method.  You will probably not be able to successfully sign on to Yahoo.  "
"Check %s for updates."
msgstr ""
"Der Yahoo-Server hat eine unbekannte Authentifizierungsmethode angefragt.  "
"Sie werden wahrscheinlich nicht in der Lage sein, Sich erfolgreich bei Yahoo "
"anzumelden.  Prüfen Sie %s auf Updates."

msgid "Failed Yahoo! Authentication"
msgstr "Yahoo-Authentifizierung fehlgeschlagen"

#, c-format
msgid ""
"You have tried to ignore %s, but the user is on your buddy list.  Clicking "
"\"Yes\" will remove and ignore the buddy."
msgstr ""
"Sie haben versucht %s zu ignorieren, aber der Benutzer ist in Ihrer Buddy-"
"Liste.  Wenn Sie auf „Ja“ klicken, wird der Buddy entfernt und ignoriert."

msgid "Ignore buddy?"
msgstr "Buddy ignorieren?"

msgid "Invalid username or password"
msgstr "Benutzername oder Passwort ungültig"

msgid ""
"Your account has been locked due to too many failed login attempts.  Please "
"try logging into the Yahoo! website."
msgstr ""
"Ihr Konto wurde aufgrund zu vieler fehlgeschlagener Login-Versuche gesperrt. "
"Bitte versuchen Sie sich auf der Yahoo!-Webseite anzumelden."

#, c-format
msgid "Unknown error 52.  Reconnecting should fix this."
msgstr "Unbekannter Fehler 52. Ein Neu-Verbinden sollte dies beheben."

msgid ""
"Error 1013: The username you have entered is invalid.  The most common cause "
"of this error is entering your email address instead of your Yahoo! ID."
msgstr ""
"Fehler 1013: Der Benutzername, den Sie eingegeben haben, ist ungültig. Die "
"häufigste Ursache für diesen Fehler ist das Eingeben der E-Mail-Adresse "
"anstatt der Yahoo!-ID."

#, c-format
msgid "Unknown error number %d. Logging into the Yahoo! website may fix this."
msgstr ""
"Unbekannte Fehlernummer %d. Vielleicht kann dies repariert werden, wenn Sie "
"sich auf der Yahoo! Webseite anmelden."

#, c-format
msgid "Unable to add buddy %s to group %s to the server list on account %s."
msgstr ""
"Buddy %s konnte der Gruppe %s der Serverliste des Kontos %s nicht "
"hinzugefügt werden."

msgid "Unable to add buddy to server list"
msgstr "Buddy konnte der Serverliste nicht hinzugefügt werden"

#, c-format
msgid "[ Audible %s/%s/%s.swf ] %s"
msgstr "[ Hörbar %s/%s/%s.swf ] %s"

msgid "Received unexpected HTTP response from server"
msgstr "Ungültige HTTP-Antwort vom Server empfangen"

#, c-format
msgid "Lost connection with %s: %s"
msgstr "Verbindung zu %s verloren: %s"

#, c-format
msgid "Unable to establish a connection with %s: %s"
msgstr "Die Verbindung mit %s konnte nicht hergestellt werden: %s"

msgid "Unable to connect: The server returned an empty response."
msgstr "Verbindung fehlgeschlagen: Der Server lieferte eine leere Antwort."

msgid ""
"Unable to connect: The server's response did not contain the necessary "
"information"
msgstr ""
"Verbindung fehlgeschlagen: Die Antwort des Servers enthielt nicht die "
"nötigen Informationen"

msgid "Not at Home"
msgstr "Nicht zu Hause"

msgid "Not at Desk"
msgstr "Nicht am Schreibtisch"

msgid "Not in Office"
msgstr "Nicht im Büro"

msgid "On Vacation"
msgstr "Im Urlaub"

msgid "Stepped Out"
msgstr "Hinausgegangen"

msgid "Not on server list"
msgstr "Nicht auf der Serverliste"

msgid "Appear Permanently Offline"
msgstr "Permanent offline erscheinen"

msgid "Presence"
msgstr "Präsenz"

msgid "Don't Appear Permanently Offline"
msgstr "Nicht permanent offline erscheinen"

msgid "Join in Chat"
msgstr "Chat betreten"

msgid "Initiate Conference"
msgstr "Konferenz einleiten"

msgid "Presence Settings"
msgstr "Anwesenheitseinstellungen"

msgid "Start Doodling"
msgstr "Anfangen zu malen"

msgid "Select the ID you want to activate"
msgstr "Wählen Sie die ID die Sie aktivieren möchten"

msgid "Join whom in chat?"
msgstr "Wen wollen Sie zum Chat einladen?"

msgid "Activate ID..."
msgstr "Aktiviere ID..."

msgid "Join User in Chat..."
msgstr "Einen Benutzer zum Chat einladen..."

msgid "Open Inbox"
msgstr "Öffne Posteingang"

msgid "Can't send SMS. Unable to obtain mobile carrier."
msgstr ""
"Die SMS kann nicht gesendet werden. Es konnte kein Mobilfunkkanal erreicht "
"werden."

msgid "Can't send SMS. Unknown mobile carrier."
msgstr "Die SMS kann nicht gesendet werden. Unbekannter Mobilfunkkanal."

msgid "Getting mobile carrier to send the SMS."
msgstr "Hole einen Mobilfunkkanal zum Senden der SMS."

#. Write a local message to this conversation showing that a request for a
#. * Doodle session has been made
#.
msgid "Sent Doodle request."
msgstr "Doodle-Anfrage senden."

msgid "Unable to connect."
msgstr "Verbindung nicht möglich."

msgid "Unable to establish file descriptor."
msgstr "Konnte Dateibeschreibung nicht erstellen."

#, c-format
msgid "%s is trying to send you a group of %d files.\n"
msgstr "%s versucht, Ihnen eine Gruppe von %d Dateien zu senden.\n"

msgid "Write Error"
msgstr "Schreibfehler"

msgid "Yahoo! Japan Profile"
msgstr "Yahoo!-Japan-Profil"

msgid "Yahoo! Profile"
msgstr "Yahoo!-Profil"

msgid ""
"Sorry, profiles marked as containing adult content are not supported at this "
"time."
msgstr ""
"Entschuldigung, Profile mit der Kennzeichnung „Nur für Erwachsene“ werden "
"zur Zeit nicht unterstützt."

msgid ""
"If you wish to view this profile, you will need to visit this link in your "
"web browser:"
msgstr ""
"Wenn Sie diese Profil ansehen möchten, müssen Sie diesen Link in Ihrem Web-"
"Browser betrachten:"

msgid "Yahoo! ID"
msgstr "Yahoo!-ID"

msgid "Hobbies"
msgstr "Hobbys"

msgid "Latest News"
msgstr "Letzte Neuigkeiten"

msgid "Home Page"
msgstr "Homepage"

msgid "Cool Link 1"
msgstr "Cooler Link 1"

msgid "Cool Link 2"
msgstr "Cooler Link 2"

msgid "Cool Link 3"
msgstr "Cooler Link 3"

msgid "Last Update"
msgstr "Letzte Aktualisierung"

msgid ""
"This profile is in a language or format that is not supported at this time."
msgstr ""
"Entschuldigung, das Profil enthält eine Sprache oder ein Format, das zur "
"Zeit nicht unterstützt wird."

msgid ""
"Could not retrieve the user's profile. This most likely is a temporary "
"server-side problem. Please try again later."
msgstr ""
"Konnte das Profil des Benutzers nicht abrufen. Das ist wahrscheinlich ein "
"temporäres serverseitiges Problem. Bitte versuchen Sie es später nochmal."

msgid ""
"Could not retrieve the user's profile. This most likely means that the user "
"does not exist; however, Yahoo! sometimes does fail to find a user's "
"profile. If you know that the user exists, please try again later."
msgstr ""
"Konnte das Profil des Benutzers nicht abrufen. Das bedeutet wahrscheinlich, "
"dass der Benutzer nicht existiert. Trotzdem, Yahoo! kann manchmal die "
"Profile eines Benutzers nicht finden. Wenn Sie wissen, dass der Benutzer "
"existiert, versuchen Sie es später nochmal."

msgid "The user's profile is empty."
msgstr "Das Profil des Benutzers ist leer."

#, c-format
msgid "%s has declined to join."
msgstr "%s hat abgelehnt beizutreten."

msgid "Failed to join chat"
msgstr "Der Chat kann nicht betreten werden"

#. -6
msgid "Unknown room"
msgstr "Unbekannter Raum"

#. -15
msgid "Maybe the room is full"
msgstr "Vielleicht ist der Raum voll"

#. -35
msgid "Not available"
msgstr "Nicht verfügbar"

msgid ""
"Unknown error. You may need to logout and wait five minutes before being "
"able to rejoin a chatroom"
msgstr ""
"Unbekannter Fehler. Sie müssen sich eventuell abmelden und fünf Minuten "
"warten, bevor Sie wieder einen Chatraum betreten können"

#, c-format
msgid "You are now chatting in %s."
msgstr "Sie chatten jetzt in %s."

msgid "Failed to join buddy in chat"
msgstr "Es gelang nicht, den Buddy in dem Chat zu holen"

msgid "Maybe they're not in a chat?"
msgstr "Vielleicht sind Sie nicht im Chat?"

msgid "Fetching the room list failed."
msgstr "Abrufen der Raumliste gescheitert."

msgid "Voices"
msgstr "Stimmen"

msgid "Webcams"
msgstr "Webcams"

msgid "Connection problem"
msgstr "Verbindungsfehler"

msgid "Unable to fetch room list."
msgstr "Kamm die Raumliste nicht abrufen."

msgid "User Rooms"
msgstr "Benutzerräume"

msgid "Connection problem with the YCHT server"
msgstr "Verbindungsproblem mit dem YCHT-Server"

msgid ""
"(There was an error converting this message.\t Check the 'Encoding' option "
"in the Account Editor)"
msgstr ""
"(Es gab einen Fehler beim Konvertieren dieser Nachricht.\tPrüfen Sie die "
"Kodierungsoption 'Kodierung' im Konten-Editor)"

#, c-format
msgid "Unable to send to chat %s,%s,%s"
msgstr "Kann nicht an den Chat %s,%s,%s senden"

msgid "Hidden or not logged-in"
msgstr "Versteckt oder nicht angemeldet"

#. TODO: Need to escape locs.host and locs.time?
#. TODO: Need to escape the two strings that make up tmp?
#, c-format
msgid "<br>At %s since %s"
msgstr "<br>Bei %s seit %s"

msgid "Anyone"
msgstr "Jeder"

msgid "_Class:"
msgstr "_Klasse:"

msgid "_Instance:"
msgstr "_Instanz:"

msgid "_Recipient:"
msgstr "_Empfänger:"

#, c-format
msgid "Attempt to subscribe to %s,%s,%s failed"
msgstr "Der Versuch, %s,%s,%s zu abonnieren ist gescheitert"

msgid "zlocate &lt;nick&gt;: Locate user"
msgstr "zlocate &lt;Spitzname&gt;: Benutzer suchen"

msgid "zl &lt;nick&gt;: Locate user"
msgstr "zl &lt;Spitzname&gt;: Benutzer suchen"

msgid "instance &lt;instance&gt;: Set the instance to be used on this class"
msgstr ""
"instance &lt;Instanz&gt;: Setze die Instanz, die für diese Klasse benutzt "
"wird"

msgid "inst &lt;instance&gt;: Set the instance to be used on this class"
msgstr ""
"inst &lt;Instanz&gt;: Setze die Instanz, die für diese Klasse benutzt wird"

msgid "topic &lt;instance&gt;: Set the instance to be used on this class"
msgstr ""
"topic &lt;Instanz&gt;: Setze die Instanz, die für diese Klasse benutzt wird"

msgid "sub &lt;class&gt; &lt;instance&gt; &lt;recipient&gt;: Join a new chat"
msgstr ""
"sub &lt;Klasse&gt; &lt;Instanz&gt; &lt;Empfänger&gt;: Einen neuen Chat "
"betreten"

msgid ""
"zi &lt;instance&gt;: Send a message to &lt;message,<i>instance</i>,*&gt;"
msgstr ""
"zi &lt;Instanz&gt;: Sende eine Nachricht an &lt;Nachricht,<i>Instanz</i>,"
"*&gt;"

msgid ""
"zci &lt;class&gt; &lt;instance&gt;: Send a message to &lt;<i>class</i>,"
"<i>instance</i>,*&gt;"
msgstr ""
"zci &lt;Klasse&gt; &lt;Instanz&gt;: Sendet eine Nachricht an &lt;<i>Klasse</"
"i>,<i>Instanz</i>,*&gt;"

msgid ""
"zcir &lt;class&gt; &lt;instance&gt; &lt;recipient&gt;: Send a message to &lt;"
"<i>class</i>,<i>instance</i>,<i>recipient</i>&gt;"
msgstr ""
"zcir &lt;Klasse&gt; &lt;Instanz&gt; &lt;Empfänger&gt;: Sendet eine Nachricht "
"an &lt;<i>Klasse</i>,<i>Instanz</i>,<i>Empfänger</i>&gt;"

msgid ""
"zir &lt;instance&gt; &lt;recipient&gt;: Send a message to &lt;MESSAGE,"
"<i>instance</i>,<i>recipient</i>&gt;"
msgstr ""
"zir &lt;Instanz&gt; &lt;Empfänger&gt;: Sendet eine Nachricht an &lt;"
"NACHRICHT,<i>Instanz</i>,<i>Empfänger</i>&gt;"

msgid "zc &lt;class&gt;: Send a message to &lt;<i>class</i>,PERSONAL,*&gt;"
msgstr ""
"zc &lt;Klasse&gt;: Sendet eine Nachricht an &lt;<i>Klasse</i>,PERSONAL,*&gt;"

msgid "Resubscribe"
msgstr "Neu Abonnieren"

msgid "Retrieve subscriptions from server"
msgstr "Abonnements vom Server abrufen"

#. *< type
#. *< ui_requirement
#. *< flags
#. *< dependencies
#. *< priority
#. *< id
#. *< name
#. *< version
#. *  summary
#. *  description
msgid "Zephyr Protocol Plugin"
msgstr "Zephyr-Protokoll-Plugin"

msgid "Use tzc"
msgstr "Benutze tzc"

msgid "tzc command"
msgstr "tzc-Kommando"

msgid "Export to .anyone"
msgstr "Export an .anyone"

msgid "Export to .zephyr.subs"
msgstr "Export an .zephyr.subs"

msgid "Import from .anyone"
msgstr "Import von .anyone"

msgid "Import from .zephyr.subs"
msgstr "Import von .zephyr.subs"

msgid "Realm"
msgstr "Realm"

msgid "Exposure"
msgstr "Aussetzen"

#, c-format
msgid "Unable to create socket: %s"
msgstr "Kann Socket nicht erstellen: %s"

#, c-format
msgid "Unable to parse response from HTTP proxy: %s"
msgstr "Kann Antwort vom HTTP-Proxy nicht verarbeiten: %s"

#, c-format
msgid "HTTP proxy connection error %d"
msgstr "HTTP-Proxy-Verbindungsfehler %d"

#, c-format
msgid "Access denied: HTTP proxy server forbids port %d tunneling"
msgstr ""
"Zugriff verboten: Der HTTP-Proxy-Server verbietet das Tunneling über Port %d"

#, c-format
msgid "Error resolving %s"
msgstr "Fehler beim Auflösen von %s"

#, c-format
msgid "Requesting %s's attention..."
msgstr "Bitte um %ss Aufmerksamkeit..."

#, c-format
msgid "%s has requested your attention!"
msgstr "%s hat um Ihre Aufmerksamkeit gebeten!"

#. *
#. * A wrapper for purple_request_action() that uses @c Yes and @c No buttons.
#.
msgid "_Yes"
msgstr "_Ja"

msgid "_No"
msgstr "_Nein"

#. *
#. * A wrapper for purple_request_action() that uses Accept and Cancel buttons.
#.
#. *
#. * A wrapper for purple_request_action_with_icon() that uses Accept and Cancel
#. * buttons.
#.
msgid "_Accept"
msgstr "_Akzeptieren"

#. *
#. * The default message to use when the user becomes auto-away.
#.
msgid "I'm not here right now"
msgstr "Ich bin gerade nicht hier"

msgid "saved statuses"
msgstr "gespeicherter Status"

#, c-format
msgid "%s is now known as %s.\n"
msgstr "%s heißt jetzt %s.\n"

#, c-format
msgid ""
"%s has invited %s to the chat room %s:\n"
"%s"
msgstr ""
"%s hat %s in den Chatraum %s eingeladen:\n"
"%s"

#, c-format
msgid "%s has invited %s to the chat room %s\n"
msgstr "%s hat %s in den Chatraum %s eingeladen\n"

msgid "Accept chat invitation?"
msgstr "Akzeptieren Sie die Chat-Einladung?"

#. Shortcut
msgid "Shortcut"
msgstr "Tastenkombination"

msgid "The text-shortcut for the smiley"
msgstr "Die Tastenkombination für den Smiley"

#. Stored Image
msgid "Stored Image"
msgstr "Gespeichertes Bild"

msgid "Stored Image. (that'll have to do for now)"
msgstr "Gespeichertes Bild. (Das muss erstmal reichen)"

msgid "SSL Handshake Failed"
msgstr "SSL-Verhandlung gescheitert"

msgid "SSL peer presented an invalid certificate"
msgstr "Der SSL-Peer hat ein ungültiges Zertifikat präsentiert"

msgid "Unknown SSL error"
msgstr "Unbekannter SSL-Fehler"

msgid "Unset"
msgstr "Nicht gesetzt"

msgid "Do not disturb"
msgstr "Nicht stören"

msgid "Extended away"
msgstr "Länger abwesend"

msgid "Feeling"
msgstr "Befinden"

#, c-format
msgid "%s (%s) changed status from %s to %s"
msgstr "%s (%s) hat den Status von %s zu %s geändert"

#, c-format
msgid "%s (%s) is now %s"
msgstr "%s (%s) ist jetzt %s"

#, c-format
msgid "%s (%s) is no longer %s"
msgstr "%s (%s) ist nicht mehr %s"

#, c-format
msgid "%s became idle"
msgstr "%s wurde untätig"

#, c-format
msgid "%s became unidle"
msgstr "%s wurde tätig"

#, c-format
msgid "+++ %s became idle"
msgstr "+++ %s wurde untätig"

#, c-format
msgid "+++ %s became unidle"
msgstr "+++ %s wurde tätig"

#.
#. * This string determines how some dates are displayed.  The default
#. * string "%x %X" shows the date then the time.  Translators can
#. * change this to "%X %x" if they want the time to be shown first,
#. * followed by the date.
#.
#, c-format
msgid "%x %X"
msgstr "%x %X"

msgid "Calculating..."
msgstr "Berechne..."

msgid "Unknown."
msgstr "Unbekannt."

#, c-format
msgid "%d second"
msgid_plural "%d seconds"
msgstr[0] "%d Sekunde"
msgstr[1] "%d Sekunden"

#, c-format
msgid "%d day"
msgid_plural "%d days"
msgstr[0] "%d Tag"
msgstr[1] "%d Tage"

#, c-format
msgid "%s, %d hour"
msgid_plural "%s, %d hours"
msgstr[0] "%s, %d Stunde"
msgstr[1] "%s, %d Stunden"

#, c-format
msgid "%d hour"
msgid_plural "%d hours"
msgstr[0] "%d Stunde"
msgstr[1] "%d Stunden"

#, c-format
msgid "%s, %d minute"
msgid_plural "%s, %d minutes"
msgstr[0] "%s, %d Minute"
msgstr[1] "%s, %d Minuten"

#, c-format
msgid "%d minute"
msgid_plural "%d minutes"
msgstr[0] "%d Minute"
msgstr[1] "%d Minuten"

#, c-format
msgid "Could not open %s: Redirected too many times"
msgstr "Konnte %s nicht öffnen: Zu oft weitergeleitet"

#, c-format
msgid "Unable to connect to %s"
msgstr "Verbindung zu %s nicht möglich"

#, c-format
msgid "Error reading from %s: response too long (%d bytes limit)"
msgstr "Fehler beim Lesen von %s: Antwort zu lang (%d Bytes maximal)"

#, c-format
msgid ""
"Unable to allocate enough memory to hold the contents from %s.  The web "
"server may be trying something malicious."
msgstr ""
"Nicht genug Speicher für die Inhalte von %s verfügbar.  Eventuell versucht "
"der Web-Server etwas böses zu tun."

#, c-format
msgid "Error reading from %s: %s"
msgstr "Fehler beim Lesen von %s: %s"

#, c-format
msgid "Error writing to %s: %s"
msgstr "Fehler beim Schreiben von %s: %s"

#, c-format
msgid "Unable to connect to %s: %s"
msgstr "Verbindung zu %s nicht möglich: %s"

#, c-format
msgid " - %s"
msgstr " - %s"

#, c-format
msgid " (%s)"
msgstr " (%s)"

#. 10053
msgid "Connection interrupted by other software on your computer."
msgstr ""
"Die Verbindung wurde von einer anderen Software auf Ihrem Computer "
"unterbrochen."

#. 10054
msgid "Remote host closed connection."
msgstr "Der entfernte Host hat die Verbindung beendet."

#. 10060
msgid "Connection timed out."
msgstr "Verbindungsabbruch wegen Zeitüberschreitung."

#. 10061
msgid "Connection refused."
msgstr "Verbindung abgelehnt."

#. 10048
msgid "Address already in use."
msgstr "Adresse wird bereits benutzt."

#, c-format
msgid "Error Reading %s"
msgstr "Fehler beim Lesen von %s"

#, c-format
msgid ""
"An error was encountered reading your %s.  The file has not been loaded, and "
"the old file has been renamed to %s~."
msgstr ""
"Beim Einlesen Ihrer %s trat ein Fehler auf.  Die Datei wurde nicht geladen "
"und die alte Datei wurde in %s~ umbenannt."

msgid "Pidgin Internet Messenger"
msgstr "Pidgin Internet-Sofortnachrichtendienst"

msgid "Internet Messenger"
msgstr "Internet-Sofortnachrichtendienst"

msgid ""
"Chat over IM.  Supports AIM, Google Talk, Jabber/XMPP, MSN, Yahoo and more"
msgstr ""
"Chatten mit Kurznachrichten.  Unterstützt AIM, Google Talk, Jabber/XMPP, "
"MSN, Yahoo und weitere"

#. Build the login options frame.
msgid "Login Options"
msgstr "Anmeldeoptionen"

msgid "Pro_tocol:"
msgstr "Pr_otokoll:"

msgid "_Username:"
msgstr "_Benutzer:"

msgid "Remember pass_word"
msgstr "Pass_wort speichern"

#. Build the user options frame.
msgid "User Options"
msgstr "Benutzereinstellungen"

msgid "_Local alias:"
msgstr "_Lokaler Alias:"

msgid "New _mail notifications"
msgstr "Benachrichtigung über neue _Mails"

#. Buddy icon
msgid "Use this buddy _icon for this account:"
msgstr "Dieses Buddy-_Icon für dieses Konto benutzen:"

msgid "Ad_vanced"
msgstr "Erwei_tert"

msgid "Use GNOME Proxy Settings"
msgstr "Benutze GNOME-Proxy-Einstellungen"

msgid "Use Global Proxy Settings"
msgstr "Benutze globale Proxy-Einstellungen"

msgid "No Proxy"
msgstr "Kein Proxy"

msgid "SOCKS 4"
msgstr "SOCKS 4"

msgid "SOCKS 5"
msgstr "SOCKS 5"

msgid "Tor/Privacy (SOCKS5)"
msgstr "Tor/Privatsphäre (SOCKS5)"

msgid "HTTP"
msgstr "HTTP"

msgid "Use Environmental Settings"
msgstr "Benutze Umgebungsvariablen"

#. This is an easter egg.
#. It means one of two things, both intended as humourus:
#. A) your network is really slow and you have nothing better to do than
#. look at butterflies.
#. B)You are looking really closely at something that shouldn't matter.
msgid "If you look real closely"
msgstr "Wenn Sie genau hinschauen"

#. This is an easter egg. See the comment on the previous line in the source.
msgid "you can see the butterflies mating"
msgstr "Sie können den Schmetterlingen beim Paaren zusehen"

msgid "Proxy _type:"
msgstr "_Proxy-Typ:"

msgid "_Host:"
msgstr "_Host:"

msgid "_Port:"
msgstr "_Port:"

msgid "Pa_ssword:"
msgstr "P_asswort:"

msgid "Use _silence suppression"
msgstr "Benutze _Geräuschunterdrückung"

msgid "_Voice and Video"
msgstr "Sprache und _Video"

msgid "Unable to save new account"
msgstr "Kann neues Konto nicht speichern"

msgid "An account already exists with the specified criteria."
msgstr "Ein Konto mit den angegebenen Daten existiert bereits."

msgid "Add Account"
msgstr "Konto hinzufügen"

msgid "_Basic"
msgstr "_Einfach"

msgid "Create _this new account on the server"
msgstr "Dieses _neue Konto auf dem Server anlegen"

msgid "P_roxy"
msgstr "Prox_y"

# Aktiv
msgid "Enabled"
msgstr "Aktiv"

msgid "Protocol"
msgstr "Protokoll"

#, c-format
msgid ""
"<span size='larger' weight='bold'>Welcome to %s!</span>\n"
"\n"
"You have no IM accounts configured. To start connecting with %s press the "
"<b>Add...</b> button below and configure your first account. If you want %s "
"to connect to multiple IM accounts, press <b>Add...</b> again to configure "
"them all.\n"
"\n"
"You can come back to this window to add, edit, or remove accounts from "
"<b>Accounts->Manage Accounts</b> in the Buddy List window"
msgstr ""
"<span size='larger' weight='bold'>Willkommen bei %s!</span>\n"
"\n"
"Sie haben keine IM-Konten konfiguriert. Um sich mit %s zu verbinden, drücken "
"Sie unten auf den <b>Hinzufügen...</b>-Button und konfigurieren Sie Ihr "
"erstes Konto. Wenn Sie mehrere IM-Konten mit %s benutzen wollen, drücken Sie "
"erneut auf <b>Hinzufügen...</b> um sie einzurichten.\n"
"\n"
"Sie können später über <b>Konten->Konten verwalten</b> im Buddy-"
"Listenfenster zu diesem Dialog zurückkehren und Konten hinzufügen, "
"bearbeiten oder löschen"

#, c-format
msgid ""
"<a href=\"viewinfo\">%s</a>%s%s%s wants to add you (%s) to his or her buddy "
"list%s%s"
msgstr ""
"<a href=\"viewinfo\">%s</a>%s%s%s möchte Sie (%s) zu seiner oder ihrer Buddy-"
"Liste hinzufügen%s%s"

#, c-format
msgid "%s%s%s%s wants to add you (%s) to his or her buddy list%s%s"
msgstr ""
"%s%s%s%s möchte Sie (%s) zu seiner oder ihrer Buddy-Liste hinzufügen%s%s"

msgid "Send Instant Message"
msgstr "Sofortnachricht senden"

#. Buddy List
msgid "Background Color"
msgstr "Hintergrundfarbe"

msgid "The background color for the buddy list"
msgstr "Die Hintergrundfarbe für die Buddy-Liste"

msgid "Layout"
msgstr "Layout"

msgid "The layout of icons, name, and status of the buddy list"
msgstr "Das Layout von Icons, Namen und Status der Kontaktliste"

#. Group
#. Note to translators: These two strings refer to the background color
#. of a buddy list group when in its expanded state
msgid "Expanded Background Color"
msgstr "Hintergrundfarbe (ausgeklappt)"

msgid "The background color of an expanded group"
msgstr "Die Hintergrundfarbe für eine ausgeklappte Gruppe"

#. Note to translators: These two strings refer to the font and color
#. of a buddy list group when in its expanded state
msgid "Expanded Text"
msgstr "Text (ausgeklappt)"

msgid "The text information for when a group is expanded"
msgstr "Die Textinformation für eine ausgeklappte Gruppe"

#. Note to translators: These two strings refer to the background color
#. of a buddy list group when in its collapsed state
msgid "Collapsed Background Color"
msgstr "Hintergrundfarbe (zusammengeklappt)"

msgid "The background color of a collapsed group"
msgstr "Die Hintergrundfarbe für eine zusammengeklappte Gruppe"

#. Note to translators: These two strings refer to the font and color
#. of a buddy list group when in its collapsed state
msgid "Collapsed Text"
msgstr "Text (zusammengeklappt)"

msgid "The text information for when a group is collapsed"
msgstr "Die Textinformation für eine zusammengeklappte Gruppe"

#. Buddy
#. Note to translators: These two strings refer to the background color
#. of a buddy list contact or chat room
msgid "Contact/Chat Background Color"
msgstr "Hintergrundfarbe für Kontakt/Chat"

msgid "The background color of a contact or chat"
msgstr "Die Hintergrundfarbe für einen Kontakt oder Chat"

#. Note to translators: These two strings refer to the font and color
#. of a buddy list contact when in its expanded state
msgid "Contact Text"
msgstr "Text für Kontakt"

msgid "The text information for when a contact is expanded"
msgstr "Die Textinformation für einen ausgeklappten Kontakt"

#. Note to translators: These two strings refer to the font and color
#. of a buddy list buddy when it is online
msgid "Online Text"
msgstr "Online-Text"

msgid "The text information for when a buddy is online"
msgstr "Die Textinformation für einen Online-Buddy"

#. Note to translators: These two strings refer to the font and color
#. of a buddy list buddy when it is away
msgid "Away Text"
msgstr "Abwesenheitstext"

msgid "The text information for when a buddy is away"
msgstr "Die Textinformation für einen abwesenden Buddy"

#. Note to translators: These two strings refer to the font and color
#. of a buddy list buddy when it is offline
msgid "Offline Text"
msgstr "Offline-Text"

msgid "The text information for when a buddy is offline"
msgstr "Die Textinformation wenn ein Buddy offline ist"

#. Note to translators: These two strings refer to the font and color
#. of a buddy list buddy when it is idle
msgid "Idle Text"
msgstr "Untätigkeitstext"

msgid "The text information for when a buddy is idle"
msgstr "Die Textinformation für einen untätigen Buddy"

#. Note to translators: These two strings refer to the font and color
#. of a buddy list buddy when they have sent you a new message
msgid "Message Text"
msgstr "Nachrichtentext"

msgid "The text information for when a buddy has an unread message"
msgstr "Die Textinformation für einen Buddy mit ungelesenen Nachrichten"

#. Note to translators: These two strings refer to the font and color
#. of a buddy list buddy when they have sent you a new message
msgid "Message (Nick Said) Text"
msgstr "Nachrichtentext (mit enthaltenem Spitznamen)"

msgid ""
"The text information for when a chat has an unread message that mentions "
"your nickname"
msgstr ""
"Die Textinformation für einen Chat mit einer ungelesenen Nachricht, in der "
"Ihr Spitzname vorkommt"

msgid "The text information for a buddy's status"
msgstr "Die Textinformation für den Status eines Buddys"

#, c-format
msgid "You have %d contact named %s. Would you like to merge them?"
msgid_plural ""
"You currently have %d contacts named %s. Would you like to merge them?"
msgstr[0] ""
"Sie haben %d Kontakt als %s benannt. Möchten Sie diese zusammenführen?"
msgstr[1] ""
"Sie haben %d Kontakte als %s benannt. Möchten Sie diese zusammenführen?"

msgid ""
"Merging these contacts will cause them to share a single entry on the buddy "
"list and use a single conversation window. You can separate them again by "
"choosing 'Expand' from the contact's context menu"
msgstr ""
"Das Mischen dieser Kontakte bewirkt, dass diese sich gemeinsam einen "
"einzelnen Eintrag in der Buddy-Liste teilen. Sie können sie wieder "
"auseinandernehmen, wenn Sie auf 'Expandieren' im Kontextmenü des Kontakts "
"klicken"

msgid "Please update the necessary fields."
msgstr "Bitte aktualisieren Sie die erforderlichen Felder."

msgid "A_ccount"
msgstr "K_onto"

msgid ""
"Please enter the appropriate information about the chat you would like to "
"join.\n"
msgstr ""
"Bitte geben Sie geeignete Informationen über den Chat ein, den Sie betreten "
"wollen.\n"

msgid "Room _List"
msgstr "Ra_umliste"

msgid "_Block"
msgstr "_Sperren"

msgid "Un_block"
msgstr "_Sperrung aufheben"

msgid "Move to"
msgstr "Verschieben nach"

msgid "Get _Info"
msgstr "_Info abrufen"

msgid "I_M"
msgstr "I_M"

msgid "_Audio Call"
msgstr "_Audio-Anruf"

msgid "Audio/_Video Call"
msgstr "Audio/_Video-Anruf"

msgid "_Video Call"
msgstr "_Video-Anruf"

msgid "_Send File..."
msgstr "_Datei versenden..."

msgid "Add Buddy _Pounce..."
msgstr "_Buddy-Alarm hinzufügen..."

msgid "View _Log"
msgstr "Mi_tschnitt anzeigen"

msgid "Hide When Offline"
msgstr "Verstecken, wenn im Offline-Modus"

msgid "Show When Offline"
msgstr "Anzeigen, wenn im Offline-Modus"

msgid "_Alias..."
msgstr "_Alias..."

msgid "_Remove"
msgstr "E_ntfernen"

msgid "Set Custom Icon"
msgstr "Setze benutzerdefiniertes Icon"

msgid "Remove Custom Icon"
msgstr "Benutzerdefiniertes Icon entfernen"

msgid "Add _Buddy..."
msgstr "_Buddy hinzufügen..."

msgid "Add C_hat..."
msgstr "_Chat hinzufügen..."

msgid "_Delete Group"
msgstr "Gruppe _löschen"

msgid "_Rename"
msgstr "_Umbenennen"

#. join button
msgid "_Join"
msgstr "_Betreten"

msgid "Auto-Join"
msgstr "Automatisch beitreten"

msgid "Persistent"
msgstr "Persistent"

msgid "_Edit Settings..."
msgstr "_Einstellungen bearbeiten..."

msgid "_Collapse"
msgstr "_Zusammenklappen"

msgid "_Expand"
msgstr "A_usklappen"

msgid ""
"You are not currently signed on with an account that can add that buddy."
msgstr ""
"Sie sind im Moment nicht mit einem Konto angemeldet, welches benutzt werden "
"kann, um diesen Buddy hinzuzufügen."

#. I don't believe this can happen currently, I think
#. * everything that calls this function checks for one of the
#. * above node types first.
msgid "Unknown node type"
msgstr "Unbekannter Knotentyp"

msgid "Please select your mood from the list"
msgstr "Bitte wählen Sie Ihre Stimmung aus der Liste"

msgid "Message (optional)"
msgstr "Nachricht (optional)"

msgid "Edit User Mood"
msgstr "Benutzerstimmung ändern"

#. NOTE: Do not set any accelerator to Control+O. It is mapped by
#. gtk_blist_key_press_cb to "Get User Info" on the selected buddy.
#. Buddies menu
msgid "_Buddies"
msgstr "_Buddys"

msgid "New Instant _Message..."
msgstr "_Neue Sofortnachricht..."

msgid "Join a _Chat..."
msgstr "_Chat betreten..."

msgid "Get User _Info..."
msgstr "Benutzer-_Info abrufen..."

msgid "View User _Log..."
msgstr "Benutzer-_Mitschnitt anzeigen..."

msgid "Sh_ow"
msgstr "_Anzeigen"

msgid "_Sort Buddies"
msgstr "Buddys _sortieren"

msgid "_Add Buddy..."
msgstr "_Buddy hinzufügen..."

msgid "Add _Group..."
msgstr "_Gruppe hinzufügen..."

msgid "_Quit"
msgstr "_Beenden"

#. Accounts menu
msgid "_Accounts"
msgstr "_Konten"

msgid "Manage Accounts"
msgstr "Konten verwalten"

#. Tools
msgid "_Tools"
msgstr "_Werkzeuge"

msgid "Buddy _Pounces"
msgstr "Buddy-_Alarm"

msgid "_Certificates"
msgstr "_Zertifikate"

msgid "Custom Smile_ys"
msgstr "Benutzerdefinierte Smile_ys"

msgid "Plu_gins"
msgstr "_Plugins"

msgid "Pr_eferences"
msgstr "_Einstellungen"

msgid "Pr_ivacy"
msgstr "Pri_vatsphäre"

msgid "Set _Mood"
msgstr "Setze Sti_mmung"

msgid "_File Transfers"
msgstr "_Dateiübertragungen"

#, fuzzy
msgid "R_oom List"
msgstr "Raumliste"

#, fuzzy
msgid "System _Log"
msgstr "Systemmitschnitt"

#. Help
msgid "_Help"
msgstr "_Hilfe"

msgid "Online _Help"
msgstr "Online-_Hilfe"

msgid "_Build Information"
msgstr "_Build-Informationen"

msgid "_Debug Window"
msgstr "_Debug-Fenster"

msgid "De_veloper Information"
msgstr "_Entwickler-Informationen"

msgid "_Plugin Information"
msgstr "_Plugin-Informationen"

msgid "_Translator Information"
msgstr "Ü_bersetzer-Informationen"

msgid "_About"
msgstr "Übe_r"

#. Buddies->Show menu
msgid "_Offline Buddies"
msgstr "_Offline-Buddys"

msgid "_Empty Groups"
msgstr "_Leere Gruppen"

msgid "Buddy _Details"
msgstr "Buddy-_Details"

msgid "Idle _Times"
msgstr "Un_tätigkeitszeiten"

msgid "_Protocol Icons"
msgstr "_Protokoll-Icons"

#. Tools menu
msgid "Mute _Sounds"
msgstr "Stu_mmschalten"

#, c-format
msgid "<b>Account:</b> %s"
msgstr "<b>Konto:</b> %s"

#, c-format
msgid ""
"\n"
"<b>Occupants:</b> %d"
msgstr ""
"\n"
"<b>Besucher:</b> %d"

#, c-format
msgid ""
"\n"
"<b>Topic:</b> %s"
msgstr ""
"\n"
"<b>Thema:</b> %s"

msgid "(no topic set)"
msgstr "(kein Thema gesetzt)"

msgid "Buddy Alias"
msgstr "Buddy-Alias"

msgid "Logged In"
msgstr "Angemeldet"

msgid "Last Seen"
msgstr "Zuletzt gesehen"

msgid "Spooky"
msgstr "Gruselig"

msgid "Awesome"
msgstr "Großartig"

msgid "Rockin'"
msgstr "Abgefahren"

msgid "Total Buddies"
msgstr "Buddy-Anzahl"

#, c-format
msgid "Idle %dd %dh %02dm"
msgstr "Untätig seit %dd %dh %02dm"

#, c-format
msgid "Idle %dh %02dm"
msgstr "Untätig %dh %02dm"

#, c-format
msgid "Idle %dm"
msgstr "Untätig seit %dm"

#, c-format
msgid "%d unread message from %s\n"
msgid_plural "%d unread messages from %s\n"
msgstr[0] "%d ungelesene Nachricht von %s\n"
msgstr[1] "%d ungelesene Nachrichten von %s\n"

msgid "Manually"
msgstr "Manuell"

msgid "By status"
msgstr "Nach Status"

msgid "By recent log activity"
msgstr "Nach letzter Mitschnittsaktivität"

#, c-format
msgid "%s disconnected"
msgstr "%s abgemeldet"

#, c-format
msgid "%s disabled"
msgstr "%s deaktiviert"

msgid "Reconnect"
msgstr "Wiederverbinden"

msgid "Re-enable"
msgstr "Reaktivieren"

msgid "SSL FAQs"
msgstr "SSL-FAQs"

msgid "Welcome back!"
msgstr "Willkommen zurück!"

#, c-format
msgid "%d account was disabled because you signed on from another location:"
msgid_plural ""
"%d accounts were disabled because you signed on from another location:"
msgstr[0] ""
"%d Konto wurde deaktiviert, da Sie sich von einem anderen Ort angemeldet "
"haben:"
msgstr[1] ""
"%d Konten wurden deaktiviert, da Sie sich von einem anderen Ort angemeldet "
"haben:"

msgid "<b>Username:</b>"
msgstr "<b>Benutzername:</b>"

msgid "<b>Password:</b>"
msgstr "<b>Passwort:</b>"

msgid "_Login"
msgstr "_Anmelden"

#. Translators: Please maintain the use of -> and <- to refer to menu heirarchy
#, c-format
msgid ""
"<span weight='bold' size='larger'>Welcome to %s!</span>\n"
"\n"
"You have no accounts enabled. Enable your IM accounts from the <b>Accounts</"
"b> window at <b>Accounts->Manage Accounts</b>. Once you enable accounts, "
"you'll be able to sign on, set your status, and talk to your friends."
msgstr ""
"<span weight='bold' size='larger'>Willkommen bei %s!</span>\n"
"\n"
"Sie haben keine Konten aktiviert. Aktivieren Sie Ihre IM-Konten vom "
"<b>Konten</b>-Fenster über <b>Konten->Konten verwalten</b>. Wenn Sie Konten "
"aktiviert haben, können Sie sich anmelden, Ihren Status setzen und mit Ihren "
"Freunden reden."

msgid "Add a buddy.\n"
msgstr "Einen Buddy hinzufügen.\n"

msgid "Buddy's _username:"
msgstr "_Benutzername des Buddys:"

msgid "(Optional) A_lias:"
msgstr "(Optionaler) A_lias:"

msgid "(Optional) _Invite message:"
msgstr "(Optionale) _Einladungsnachricht:"

msgid "Add buddy to _group:"
msgstr "Buddy zu folgender _Gruppe hinzufügen:"

msgid "This protocol does not support chat rooms."
msgstr "Dieses Protokoll unterstützt keine Chaträume."

msgid ""
"You are not currently signed on with any protocols that have the ability to "
"chat."
msgstr "Sie sind derzeit mit keinem Chat-fähigen Protokoll angemeldet."

msgid ""
"Please enter an alias, and the appropriate information about the chat you "
"would like to add to your buddy list.\n"
msgstr ""
"Bitte geben Sie einen Alias und geeignete Informationen über den Chat ein, "
"den Sie in Ihre Buddy-Liste aufnehmen wollen.\n"

msgid "A_lias:"
msgstr "A_lias:"

msgid "_Group:"
msgstr "_Gruppe:"

msgid "Auto_join when account connects."
msgstr "Automatisch _beitreten, wenn sich das Konto verbindet."

msgid "_Remain in chat after window is closed."
msgstr "In _Chat bleiben, nachdem das Fenster geschlossen wird."

msgid "Please enter the name of the group to be added."
msgstr "Bitte geben Sie den Namen der Gruppe ein, die hinzugefügt werden soll."

msgid "Enable Account"
msgstr "Konten aktivieren"

msgid "_Edit Account"
msgstr "Konto _bearbeiten"

msgid "Set _Mood..."
msgstr "Setze _Stimmung..."

msgid "No actions available"
msgstr "Keine Aktionen verfügbar"

msgid "_Disable"
msgstr "_Deaktivieren"

msgid "Type the host name for this certificate."
msgstr "Geben Sie einen Hostnamen für dieses Zertifikat an."

#. Fire the notification
#, c-format
msgid "Certificate Information for %s"
msgstr "Zertifikat-Informationen für %s"

#. Widget creation function
msgid "SSL Servers"
msgstr "SSL-Server"

msgid "Unsafe debugging is now disabled."
msgstr ""

msgid "Unsafe debugging is now enabled."
msgstr ""

msgid "Verbose debugging is now disabled."
msgstr ""

msgid "Verbose debugging is now enabled."
msgstr ""

msgid "Supported debug options are: plugins version unsafe verbose"
msgstr "Unterstützte Debug-Optionen sind: plugins version unsafe verbose"

msgid ""
"Use \"/help &lt;command&gt;\" for help on a specific command.<br/>The "
"following commands are available in this context:<br/>"
msgstr ""
"Benutzen Sie „/help &lt;kommando&gt;“, um Hilfe für ein bestimmtes Kommando "
"zu erhalten.<br/>Die folgenden Kommandos sind in diesem Kontext verfügbar:"
"<br/>"

msgid "Unknown command."
msgstr "Unbekanntes Kommando."

msgid "That buddy is not on the same protocol as this chat."
msgstr "Der Buddy hat nicht das gleiche Protokoll wie dieser Chat."

msgid ""
"You are not currently signed on with an account that can invite that buddy."
msgstr ""
"Sie sind im Moment nicht mit einem Konto angemeldet, welches benutzt werden "
"kann, um diesen Buddy einzuladen."

msgid "Invite Buddy Into Chat Room"
msgstr "Buddy in einen Chatraum einladen"

msgid "_Buddy:"
msgstr "_Buddy:"

msgid "_Message:"
msgstr "_Nachricht:"

#, c-format
msgid "<h1>Conversation with %s</h1>\n"
msgstr "<h1>Unterhaltung mit %s</h1>\n"

msgid "Save Conversation"
msgstr "Unterhaltung speichern"

msgid "Un-Ignore"
msgstr "Nicht Ignorieren"

msgid "Ignore"
msgstr "Ignorieren"

msgid "Last Said"
msgstr "Zuletzt gesagt"

msgid "Unable to save icon file to disk."
msgstr "Kann Icon-Datei nicht auf die Festplatte speichern."

msgid "Save Icon"
msgstr "Icon speichern"

msgid "Animate"
msgstr "Animieren"

msgid "Hide Icon"
msgstr "Icon verbergen"

msgid "Save Icon As..."
msgstr "Icon speichern unter..."

msgid "Set Custom Icon..."
msgstr "Setze benutzerdefiniertes Icon..."

msgid "Change Size"
msgstr "Ändere Größe"

msgid "Show All"
msgstr "Alle anzeigen"

#. Conversation menu
msgid "_Conversation"
msgstr "_Unterhaltung"

#, fuzzy
msgid "_Find..."
msgstr "Suchen"

msgid "_Save As..."
msgstr "S_peichern unter..."

#, fuzzy
msgid "Clea_r Scrollback"
msgstr "Gesprächsfenster leeren"

#, fuzzy
msgid "M_edia"
msgstr "_Medien"

#, fuzzy
msgid "Audio/Video _Call"
msgstr "Audio/_Video-Anruf"

#, fuzzy
msgid "Se_nd File..."
msgstr "_Datei versenden..."

msgid "Get _Attention"
msgstr "_Aufmerksamkeit erregen"

msgid "_Get Info"
msgstr "_Info abrufen"

#, fuzzy
msgid "In_vite..."
msgstr "Einladen..."

msgid "M_ore"
msgstr ""

#, fuzzy
msgid "Al_ias..."
msgstr "_Alias..."

#, fuzzy
msgid "_Block..."
msgstr "_Sperren"

#, fuzzy
msgid "_Unblock..."
msgstr "Sperrung aufheben"

msgid "_Add..."
msgstr "_Hinzufügen..."

#, fuzzy
msgid "_Remove..."
msgstr "E_ntfernen"

#, fuzzy
msgid "Insert Lin_k..."
msgstr "Link einfügen"

#, fuzzy
msgid "Insert Imag_e..."
msgstr "Bild einfügen"

#, fuzzy
msgid "_Close"
msgstr "Schließen"

#. Options
#, fuzzy
msgid "_Options"
msgstr "/_Optionen"

#, fuzzy
msgid "Enable _Logging"
msgstr "Mitschnitt aktivieren"

#, fuzzy
msgid "Enable _Sounds"
msgstr "Klänge aktivieren"

#, fuzzy
msgid "Show Formatting _Toolbars"
msgstr "/Optionen/Zeige _Werkzeugleisten für Formatierung"

msgid "User is typing..."
msgstr "Benutzer tippt gerade..."

#, c-format
msgid ""
"\n"
"%s has stopped typing"
msgstr ""
"\n"
"%s hat aufgehört zu tippen"

#. Build the Send To menu
msgid "S_end To"
msgstr "Se_nden an"

msgid "_Send"
msgstr "Ab_schicken"

#. Setup the label telling how many people are in the room.
msgid "0 people in room"
msgstr "0 Personen im Raum"

msgid "Close Find bar"
msgstr "Suchleiste schließen"

msgid "Find:"
msgstr "Suchen:"

#, c-format
msgid "%d person in room"
msgid_plural "%d people in room"
msgstr[0] "%d Person im Raum"
msgstr[1] "%d Personen im Raum"

msgid "Stopped Typing"
msgstr "Tippen gestoppt"

msgid "Nick Said"
msgstr "Spitzname gesagt"

msgid "Unread Messages"
msgstr "Ungelesene Nachrichten"

msgid "New Event"
msgstr "Neue Ereignisse"

msgid ""
"The account has disconnected and you are no longer in this chat. You will "
"automatically rejoin the chat when the account reconnects."
msgstr ""
"Das Konto wurde getrennt und Sie sind nicht mehr in diesem Chat. Sie werden "
"den Chat automatisch wieder betreten, wenn das Konto wieder verbunden ist."

msgid "clear: Clears all conversation scrollbacks."
msgstr "clear: Leert alle Gesprächsfenster."

msgid "Confirm close"
msgstr "Schließen bestätigen"

msgid "You have unread messages. Are you sure you want to close the window?"
msgstr ""
"Sie haben ungelesene Nachrichten. Wollen Sie das Fenster wirklich schließen?"

msgid "Close other tabs"
msgstr "Andere Reiter schließen"

msgid "Close all tabs"
msgstr "Alle Reiter schließen"

msgid "Detach this tab"
msgstr "Diesen Reiter ablösen"

msgid "Close this tab"
msgstr "Diesen Reiter schließen"

msgid "Close conversation"
msgstr "Unterhaltung schließen"

msgid "Last created window"
msgstr "Letztes erstelltes Fenster"

msgid "Separate IM and Chat windows"
msgstr "Getrennte IM- und Chat-Fenster"

msgid "New window"
msgstr "Neues Fenster"

msgid "By group"
msgstr "Nach Gruppe"

msgid "By account"
msgstr "Nach Konto"

msgid "Find"
msgstr "Suchen"

msgid "_Search for:"
msgstr "_Suche nach:"

msgid "Save Debug Log"
msgstr "Debug-Mitschnitt speichern"

msgid "Invert"
msgstr "Invertieren"

msgid "Highlight matches"
msgstr "Treffer hervorheben"

msgid "_Icon Only"
msgstr "Nur _Icon"

msgid "_Text Only"
msgstr "Nur _Text"

msgid "_Both Icon & Text"
msgstr "Icon _und Text"

msgid "Filter"
msgstr "Filter"

msgid "Right click for more options."
msgstr "Rechtsklicken für weitere Optionen."

msgid "Level "
msgstr "Stufe "

msgid "Select the debug filter level."
msgstr "Debug-Filterstufe auswählen."

msgid "All"
msgstr "Alle"

msgid "Misc"
msgstr "Sonstiges"

msgid "Warning"
msgstr "Warnung"

msgid "Error "
msgstr "Fehler "

msgid "Fatal Error"
msgstr "Schwerer Fehler"

msgid "artist"
msgstr "Künstler"

msgid "voice and video"
msgstr "Sprach- und Videoübertragung"

msgid "support"
msgstr "Support"

msgid "webmaster"
msgstr "Webmaster"

msgid "win32 port"
msgstr "Win32 Portierung"

#. feel free to not translate this
msgid "Ka-Hing Cheung"
msgstr "Ka-Hing Cheung"

msgid "maintainer"
msgstr "Maintainer"

msgid "libfaim maintainer"
msgstr "libfaim-Maintainer"

#. If "lazy bum" translates literally into a serious insult, use something else or omit it.
msgid "hacker and designated driver [lazy bum]"
msgstr "Grafische Benutzeroberfläche"

msgid "support/QA"
msgstr "Support/Qualitätssicherung"

msgid "XMPP"
msgstr "XMPP"

msgid "original author"
msgstr "Originalautor"

msgid "lead developer"
msgstr "Hauptentwickler"

msgid "Senior Contributor/QA"
msgstr "Senior-Beitragender/QA"

msgid "Afrikaans"
msgstr "Afrikaans"

msgid "Arabic"
msgstr "Arabisch"

msgid "Assamese"
msgstr "Assamesisch"

msgid "Belarusian Latin"
msgstr "Weißrussisch (Latin)"

msgid "Bulgarian"
msgstr "Bulgarisch"

msgid "Bengali"
msgstr "Bengali"

msgid "Bengali-India"
msgstr "Bengali-Indien"

msgid "Bosnian"
msgstr "Bosnisch"

msgid "Catalan"
msgstr "Katalanisch"

msgid "Valencian-Catalan"
msgstr "Valencianisch-Katalanisch"

msgid "Czech"
msgstr "Tschechisch"

msgid "Danish"
msgstr "Dänisch"

msgid "German"
msgstr "Deutsch"

msgid "Dzongkha"
msgstr "Dzongkha"

msgid "Greek"
msgstr "Griechisch"

msgid "Australian English"
msgstr "Australisches Englisch"

msgid "British English"
msgstr "Britisches Englisch"

msgid "Canadian English"
msgstr "Kanadisches Englisch"

msgid "Esperanto"
msgstr "Esperanto"

msgid "Spanish"
msgstr "Spanisch"

msgid "Estonian"
msgstr "Estnisch"

msgid "Basque"
msgstr "Baskisch"

msgid "Persian"
msgstr "Persisch"

msgid "Finnish"
msgstr "Finnisch"

msgid "French"
msgstr "Französisch"

msgid "Irish"
msgstr "Irisch"

msgid "Galician"
msgstr "Galizisch"

msgid "Gujarati"
msgstr "Gujarati"

msgid "Gujarati Language Team"
msgstr "Gujaratisch-Team"

msgid "Hebrew"
msgstr "Hebräisch"

msgid "Hindi"
msgstr "Hindi"

msgid "Croatian"
msgstr "Kroatisch"

msgid "Hungarian"
msgstr "Ungarisch"

msgid "Armenian"
msgstr "Armenisch"

msgid "Indonesian"
msgstr "Indonesisch"

msgid "Italian"
msgstr "Italienisch"

msgid "Japanese"
msgstr "Japanisch"

msgid "Georgian"
msgstr "Georgisch"

msgid "Ubuntu Georgian Translators"
msgstr "Ubuntu-Georgisch-Übersetzer"

msgid "Khmer"
msgstr "Khmer"

msgid "Kannada"
msgstr "Kannada"

msgid "Kannada Translation team"
msgstr "Kannada-Übersetzungsteam"

msgid "Korean"
msgstr "Koreanisch"

msgid "Kurdish"
msgstr "Kurdisch"

msgid "Lao"
msgstr "Laotisch"

msgid "Maithili"
msgstr "Maithili"

msgid "Meadow Mari"
msgstr "Wiesen-Mari"

msgid "Macedonian"
msgstr "Makedonisch"

msgid "Malayalam"
msgstr "Malayalam"

msgid "Mongolian"
msgstr "Mongolisch"

msgid "Marathi"
msgstr "Marathi"

msgid "Malay"
msgstr "Malaiisch"

msgid "Burmese"
msgstr "Birmanisch"

msgid "Bokmål Norwegian"
msgstr "Bokmål Norwegisch"

msgid "Nepali"
msgstr "Nepali"

msgid "Dutch, Flemish"
msgstr "Niederländisch, Flämisch"

msgid "Norwegian Nynorsk"
msgstr "Norwegisch (Nynorsk)"

msgid "Occitan"
msgstr "Okzitanisch"

msgid "Oriya"
msgstr "Oriya"

msgid "Punjabi"
msgstr "Pandschabi"

msgid "Polish"
msgstr "Polnisch"

msgid "Portuguese"
msgstr "Portugiesisch"

msgid "Portuguese-Brazil"
msgstr "Portugiesisch (Brasilien)"

msgid "Pashto"
msgstr "Paschtu"

msgid "Romanian"
msgstr "Rumänisch"

msgid "Russian"
msgstr "Russisch"

msgid "Slovak"
msgstr "Slowakisch"

msgid "Slovenian"
msgstr "Slowenisch"

msgid "Albanian"
msgstr "Albanisch"

msgid "Serbian"
msgstr "Serbisch"

#, fuzzy
msgid "Serbian Latin"
msgstr "Weißrussisch (Latin)"

msgid "Sinhala"
msgstr "Singhalesisch"

msgid "Swedish"
msgstr "Schwedisch"

msgid "Swahili"
msgstr "Swahili"

msgid "Tamil"
msgstr "Tamil"

msgid "Telugu"
msgstr "Telugu"

msgid "Thai"
msgstr "Thailändisch"

msgid "Turkish"
msgstr "Türkisch"

msgid "Ukranian"
msgstr "Ukrainisch"

msgid "Urdu"
msgstr "Urdu"

msgid "Vietnamese"
msgstr "Vietnamesisch"

msgid "Simplified Chinese"
msgstr "Vereinfachtes Chinesisch"

msgid "Hong Kong Chinese"
msgstr "Hong Kong Chinesisch"

msgid "Traditional Chinese"
msgstr "Traditionelles Chinesisch"

msgid "Amharic"
msgstr "Amharisch"

msgid "Lithuanian"
msgstr "Litauisch"

msgid "T.M.Thanh and the Gnome-Vi Team"
msgstr "T.M.Thanh und das Gnome-Vi Team"

#, fuzzy, c-format
msgid ""
"<p>%s is a messaging client based on libpurple which is capable of "
"connecting to multiple messaging services at once.  %s is written in C using "
"GTK+.  %s is released, and may be modified and redistributed,  under the "
"terms of the GPL version 2 (or later).  A copy of the GPL is distributed "
"with %s.  %s is copyrighted by its contributors, a list of whom is also "
"distributed with %s.  There is no warranty for %s.</p>"
msgstr ""
"%s ist ein Nachrichtendienst, basierend auf libpurple, der die Verbindung zu "
"mehreren Nachrichtendiensten gleichzeitig unterstützt.  %s wird in C "
"programmiert und nutzt GTK+.  %s ist nach den Bedingungen der GPL (Version 2 "
"oder später) freigegeben und darf gemäß dieser bearbeitet und weiter "
"verbreitet werden.  Eine Kopie der GPL wird mit %s ausgeliefert.  %s wird "
"von seinen Mitwirkenden urheberrechtlich geschützt.  Eine komplette Liste "
"der Mitwirkenden wird mit %s ausgeliefert.  Wir übernehmen keine Haftung für "
"%s.<BR><BR>"

#, fuzzy, c-format
msgid ""
"<h3>Helpful Resources</h3><ul><li><a href=\"%s\" title=\"%s\">Website</a></"
"li><li><a href=\"%s\" title=\"%s\">Frequently Asked Questions</a></"
"li><li>IRC Channel: #pidgin on irc.freenode.net</li><li>XMPP MUC: "
"devel@conference.pidgin.im</li></ul>"
msgstr ""
"<FONT SIZE=\"4\"><B>Hilfreiche Quellen</B></FONT><BR>\t<A HREF=\"%s"
"\">Webseite</A><BR>\t<A HREF=\"%s\">Häufig gestellte Fragen (FAQ)</A><BR>"
"\tIRC-Channel: #pidgin auf irc.freenode.net<BR>\tXMPP-MUC: devel@conference."
"pidgin.im<BR><BR>"

#, fuzzy, c-format
msgid ""
"<p><strong>Help from other Pidgin users</strong> is available by e-mailing "
"<a href=\"mailto:%s\">%s</a>.<br/>This is a <strong>public</strong> mailing "
"list! (<a href=\"%s\" title=\"%s\">archive</a>)<br/>We can't help with third-"
"party protocols or plugins!<br/>This list's primary language is "
"<strong>English</strong>.  You are welcome to post in another language, but "
"the responses may be less helpful.</p>"
msgstr ""
"<font size=\"4\"><b>Hilfe von anderen Pidgin-Benutzern</b></font> erhält man "
"per E-Mail an <a href=\"mailto:support@pidgin.im\">support@pidgin.im</a><br/"
">Dies ist eine <b>öffentliche</b> Mailing-Liste! (<a href=\"http://pidgin.im/"
"pipermail/support/\">Archiv</a>)<br/>Wir können nicht bei Problemen mit "
"Drittanbieter-Protokollen oder Plugins helfen!<br/>Die Hauptsprache dieser "
"Liste ist <b>Englisch</b>.  Sie können gern in einer anderen Sprache "
"schreiben, aber die Antworten könnten weniger hilfreich sein.<br/"
">Deutschsprachige Benutzer können auch das Portal <a href=\"http://www."
"pidgin-im.de/\">Pidgin-IM.de</a> nutzen.  Dort finden Sie aktuelle "
"Informationen zu Pidgin, können mit anderen Benutzern im <a href=\"http://"
"forum.pidgin-im.de/\">Forum</a> diskutieren und Hilfe zu Problemen finden.  "
"Beachten Sie, dass dieses Portal unabhängig vom offiziellen Pidgin-Projekt "
"ist.<br/><br/>"

#, c-format
msgid "About %s"
msgstr "Über %s"

msgid "Build Information"
msgstr "Build-Informationen"

#. End of not to be translated section
#, c-format
msgid "%s Build Information"
msgstr "%s-Build-Informationen"

msgid "Current Developers"
msgstr "Aktuelle Entwickler"

msgid "Crazy Patch Writers"
msgstr "Verrückte Patchschreiber"

msgid "Retired Developers"
msgstr "Zurückgetretene Entwickler"

msgid "Retired Crazy Patch Writers"
msgstr "Zurückgetretene verrückte Patchschreiber"

#, c-format
msgid "%s Developer Information"
msgstr "%s-Entwickler-Informationen"

msgid "Current Translators"
msgstr "Aktuelle Übersetzer"

msgid "Past Translators"
msgstr "Frühere Übersetzer"

#, c-format
msgid "%s Translator Information"
msgstr "%s-Übersetzer-Informationen"

#, c-format
msgid "%s Plugin Information"
msgstr "%s Plugin-Informationen"

msgid "Plugin Information"
msgstr "Plugin-Informationen"

msgid "_Name"
msgstr "_Name"

msgid "_Account"
msgstr "K_onto"

msgid "Get User Info"
msgstr "Benutzer-Info abrufen"

msgid ""
"Please enter the username or alias of the person whose info you would like "
"to view."
msgstr ""
"Bitte geben Sie den Benutzernamen oder den Alias der Person ein, deren Info "
"Sie sehen möchten."

msgid "View User Log"
msgstr "Benutzer-Mitschnitt anzeigen"

#, c-format
msgid "Enter an alias for %s."
msgstr "Geben Sie einen Alias %s ein."

msgid "Alias Buddy"
msgstr "Alias für Buddy"

msgid "Alias Chat"
msgstr "Chat-Alias"

msgid "Enter an alias for this chat."
msgstr "Geben Sie einen Alias für diesen Chat ein."

#, c-format
msgid ""
"You are about to remove the contact containing %s and %d other buddy from "
"your buddy list.  Do you want to continue?"
msgid_plural ""
"You are about to remove the contact containing %s and %d other buddies from "
"your buddy list.  Do you want to continue?"
msgstr[0] ""
"Sie sind dabei, den Kontakt, der %s und %d anderen Buddy enthält, aus Ihrer "
"Buddy-Liste zu entfernen.  Möchten Sie fortfahren?"
msgstr[1] ""
"Sie sind dabei, den Kontakt, der %s und %d andere Buddys enthält, aus Ihrer "
"Buddy-Liste zu entfernen.  Möchten Sie fortfahren?"

msgid "Remove Contact"
msgstr "Kontakt entfernen"

msgid "_Remove Contact"
msgstr "_Kontakt entfernen"

#, c-format
msgid ""
"You are about to merge the group called %s into the group called %s. Do you "
"want to continue?"
msgstr ""
"Sie sind dabei, die Gruppe %s in die Gruppe %s einzufügen. Möchten Sie "
"fortfahren?"

msgid "Merge Groups"
msgstr "Gruppe zusammenführen"

msgid "_Merge Groups"
msgstr "_Gruppen zusammenführen"

#, c-format
msgid ""
"You are about to remove the group %s and all its members from your buddy "
"list.  Do you want to continue?"
msgstr ""
"Sie sind dabei, die Gruppe %s und alle darin enthaltenen Mitglieder aus "
"Ihrer Buddy-Liste zu entfernen. Möchten Sie fortfahren?"

msgid "Remove Group"
msgstr "Gruppe entfernen"

msgid "_Remove Group"
msgstr "_Gruppe entfernen"

#, c-format
msgid ""
"You are about to remove %s from your buddy list.  Do you want to continue?"
msgstr ""
"Sie sind dabei, %s aus Ihrer Buddy-Liste zu entfernen. Möchten Sie "
"fortfahren?"

msgid "Remove Buddy"
msgstr "Buddy entfernen"

msgid "_Remove Buddy"
msgstr "Buddy _entfernen"

#, c-format
msgid ""
"You are about to remove the chat %s from your buddy list.  Do you want to "
"continue?"
msgstr ""
"Sie sind dabei, den Chat %s aus Ihrer Buddy-Liste zu entfernen. Möchten Sie "
"fortfahren?"

msgid "Remove Chat"
msgstr "Chat Entfernen"

msgid "_Remove Chat"
msgstr "Chat _entfernen"

msgid "Right-click for more unread messages...\n"
msgstr "Rechtsklicken für weitere ungelesene Nachrichten...\n"

msgid "_Change Status"
msgstr "Ändere _Status"

msgid "Show Buddy _List"
msgstr "Buddy-_Liste anzeigen"

msgid "_Unread Messages"
msgstr "_Ungelesene Nachrichten"

msgid "New _Message..."
msgstr "_Neue Nachricht..."

msgid "_Blink on New Message"
msgstr "Be_i neuen Nachrichten blinken"

msgid "Not started"
msgstr "Nicht gestartet"

msgid "<b>Receiving As:</b>"
msgstr "<b>Empfange als:</b>"

msgid "<b>Receiving From:</b>"
msgstr "<b>Empfange von:</b>"

msgid "<b>Sending To:</b>"
msgstr "<b>Sende an:</b>"

msgid "<b>Sending As:</b>"
msgstr "<b>Sende als:</b>"

msgid "There is no application configured to open this type of file."
msgstr "Es wurde kein Programm zum Öffnen dieses Dateityps konfiguriert."

msgid "An error occurred while opening the file."
msgstr "Beim Öffnen der Datei trat ein Fehler auf."

#, c-format
msgid "Error launching %s: %s"
msgstr "Fehler beim Aufruf von %s: %s"

#, c-format
msgid "Error running %s"
msgstr "Fehler beim Ausführen von %s"

#, c-format
msgid "Process returned error code %d"
msgstr "Der Prozess gab den Fehlercode %d zurück"

msgid "Filename:"
msgstr "Dateiname:"

msgid "Local File:"
msgstr "Lokale Datei:"

msgid "Speed:"
msgstr "Geschwindigkeit:"

msgid "Time Elapsed:"
msgstr "Verstrichene Zeit:"

msgid "Time Remaining:"
msgstr "Verbleibende Zeit:"

msgid "Close this window when all transfers _finish"
msgstr "Sc_hließe dieses Fenster, wenn alle Übertragungen abgeschlossen sind"

msgid "C_lear finished transfers"
msgstr "_Entferne komplette Übertragungen"

#. "Download Details" arrow
msgid "File transfer _details"
msgstr "Dateiübertragungs_details"

msgid "Paste as Plain _Text"
msgstr "Einfügen als normaler _Text"

msgid "_Reset formatting"
msgstr "Formatierung _zurücksetzen"

msgid "Disable _smileys in selected text"
msgstr "_Smileys im selektierten Text abschalten"

msgid "Hyperlink color"
msgstr "Hyperlink-Farbe"

msgid "Color to draw hyperlinks."
msgstr "Farbe zum Darstellen von Hyperlinks."

msgid "Hyperlink visited color"
msgstr "Farbe für besuchte Hyperlinks"

msgid "Color to draw hyperlink after it has been visited (or activated)."
msgstr ""
"Farbe zum Darstellen von Hyperlinks, wenn sie besucht (oder aktiviert) "
"wurden."

msgid "Hyperlink prelight color"
msgstr "Hyperlink-Farbe"

msgid "Color to draw hyperlinks when mouse is over them."
msgstr ""
"Farbe zum Darstellen von Hyperlinks, wenn sich die Maus darüber befindet."

msgid "Sent Message Name Color"
msgstr "Farbe des Absendernamens für gesendete Nachrichten"

msgid "Color to draw the name of a message you sent."
msgstr ""
"Farbe, mit der der Name in einer gesendeten Nachricht dargestellt wird."

msgid "Received Message Name Color"
msgstr "Farbe des Absendernamens für empfangene Nachrichten"

msgid "Color to draw the name of a message you received."
msgstr ""
"Farbe, mit der der Name in einer empfangenen Nachricht dargestellt wird."

msgid "\"Attention\" Name Color"
msgstr "Farbe des Absendernamens für „Aufmerksamkeits“-Nachrichten"

msgid "Color to draw the name of a message you received containing your name."
msgstr ""
"Farbe, mit der der Name in einer Nachricht dargestellt wird, die Ihren Namen "
"enthält."

msgid "Action Message Name Color"
msgstr "Farbe des Absendernamens für Aktionsnachrichten"

msgid "Color to draw the name of an action message."
msgstr "Farbe, mit der der Name in einer Aktionsnachricht dargestellt wird."

msgid "Action Message Name Color for Whispered Message"
msgstr "Farbe des Absendernamens für geflüsterte Aktionsnachrichten"

msgid "Color to draw the name of a whispered action message."
msgstr ""
"Farbe, mit der der Name in einer geflüsterten Aktionsnachricht dargestellt "
"wird."

msgid "Whisper Message Name Color"
msgstr "Farbe des Absendernamens für Flüster-Nachrichten"

msgid "Color to draw the name of a whispered message."
msgstr ""
"Farbe, mit der der Name in einer geflüsterten Nachricht dargestellt wird."

msgid "Typing notification color"
msgstr "Farbe der Tipp-Benachrichtigung"

msgid "The color to use for the typing notification"
msgstr ""
"Die Farbe, die für die Tipp-Benachrichtigungsmeldung benutzt werden soll"

msgid "Typing notification font"
msgstr "Tipp-Benachrichtigungsschriftart"

msgid "The font to use for the typing notification"
msgstr ""
"Die Schriftart, die für die Tipp-Benachrichtigungsmeldung benutzt werden soll"

msgid "Enable typing notification"
msgstr "Tipp-Benachrichtigung aktivieren"

msgid ""
"<span size='larger' weight='bold'>Unrecognized file type</span>\n"
"\n"
"Defaulting to PNG."
msgstr ""
"<span size='larger' weight='bold'>Nicht erkannter Dateityp</span>\n"
"\n"
"Verwende Standard (PNG)."

#, c-format
msgid ""
"<span size='larger' weight='bold'>Error saving image</span>\n"
"\n"
"%s"
msgstr ""
"<span size='larger' weight='bold'>Fehler beim Speichern des Bildes</span>\n"
"\n"
"%s"

msgid "Save Image"
msgstr "Bild speichern"

msgid "_Save Image..."
msgstr "Bild _speichern..."

msgid "_Add Custom Smiley..."
msgstr "Benutzerdefinierten Smiley _hinzufügen..."

msgid "Select Font"
msgstr "Schriftart wählen"

msgid "Select Text Color"
msgstr "Textfarbe auswählen"

msgid "Select Background Color"
msgstr "Hintergrundfarbe auswählen"

msgid "_URL"
msgstr "_URL"

msgid "_Description"
msgstr "_Beschreibung"

msgid ""
"Please enter the URL and description of the link that you want to insert. "
"The description is optional."
msgstr ""
"Bitte geben Sie die URL und die Beschreibung des Links an, den Sie einfügen "
"möchten. Die Beschreibung ist optional."

msgid "Please enter the URL of the link that you want to insert."
msgstr "Bitte geben Sie die URL des Links an, den Sie einfügen möchten."

msgid "Insert Link"
msgstr "Link einfügen"

msgid "_Insert"
msgstr "_Einfügen"

#, c-format
msgid "Failed to store image: %s\n"
msgstr "Speichern des Bildes fehlgeschlagen: %s\n"

msgid "Insert Image"
msgstr "Bild einfügen"

#, c-format
msgid ""
"This smiley is disabled because a custom smiley exists for this shortcut:\n"
" %s"
msgstr ""
"Dieser Smiley ist deaktiviert, da ein benutzerdefinierter Smiley für diese "
"Tastenkombination existiert:\n"
" %s"

msgid "Smile!"
msgstr "Lächeln!"

msgid "_Manage custom smileys"
msgstr "Benutzerdefinierte Smileys _verwalten"

msgid "This theme has no available smileys."
msgstr "Dieses Thema verfügt über keine Smileys."

msgid "_Font"
msgstr "S_chrift"

msgid "Group Items"
msgstr "Elemente gruppieren"

msgid "Ungroup Items"
msgstr "Elemente nicht gruppieren"

msgid "Bold"
msgstr "Fett"

msgid "Italic"
msgstr "Kursiv"

msgid "Underline"
msgstr "Unterstrichen"

msgid "Strikethrough"
msgstr "Durchstreichen"

msgid "Increase Font Size"
msgstr "Schrift vergrößern"

msgid "Decrease Font Size"
msgstr "Schrift verkleinern"

msgid "Font Face"
msgstr "Schriftart"

msgid "Foreground Color"
msgstr "Vordergrundfarbe"

msgid "Reset Formatting"
msgstr "Formatierung zurücksetzen"

msgid "Insert IM Image"
msgstr "IM-Bild einfügen"

msgid "Insert Smiley"
msgstr "Smiley einfügen"

msgid "Send Attention"
msgstr "Aufmerksamkeitsgesuch senden"

msgid "<b>_Bold</b>"
msgstr "<b>_Fett</b>"

msgid "<i>_Italic</i>"
msgstr "<i>_Kursiv</i>"

msgid "<u>_Underline</u>"
msgstr "<u>_Unterstrichen</u>"

msgid "<span strikethrough='true'>Strikethrough</span>"
msgstr "<span strikethrough='true'>Durchgestrichen</span>"

msgid "<span size='larger'>_Larger</span>"
msgstr "<span size='larger'>_Größer</span>"

msgid "_Normal"
msgstr "_Normal"

msgid "<span size='smaller'>_Smaller</span>"
msgstr "<span size='smaller'>_Kleiner</span>"

#. If we want to show the formatting for the following items, we would
#. * need to update them when formatting changes. The above items don't need
#. * no updating nor nothin'
msgid "_Font face"
msgstr "_Schriftart"

msgid "Foreground _color"
msgstr "_Vordergrundfarbe"

msgid "Bac_kground color"
msgstr "_Hintergrundfarbe"

msgid "_Image"
msgstr "_Bild"

msgid "_Link"
msgstr "_Link"

msgid "_Horizontal rule"
msgstr "_Horizontale Linie"

msgid "_Smile!"
msgstr "_Lächeln!"

msgid "_Attention!"
msgstr "_Aufmerksamkeit!"

msgid "Log Deletion Failed"
msgstr "Löschen des Mitschnitts fehlgeschlagen"

msgid "Check permissions and try again."
msgstr "Überprüfen Sie die Berechtigungen und versuchen Sie es erneut."

#, c-format
msgid ""
"Are you sure you want to permanently delete the log of the conversation with "
"%s which started at %s?"
msgstr ""
"Wollen Sie wirklich den Mitschnitt der Unterhaltung mit %s, gestartet am %s, "
"permanent löschen?"

#, c-format
msgid ""
"Are you sure you want to permanently delete the log of the conversation in "
"%s which started at %s?"
msgstr ""
"Wollen Sie wirklich den Mitschnitt der Unterhaltung in %s, gestartet am %s, "
"permanent löschen?"

#, c-format
msgid ""
"Are you sure you want to permanently delete the system log which started at "
"%s?"
msgstr ""
"Wollen Sie wirklich den Systemmitschnitt, gestartet am %s, permanent löschen?"

msgid "Delete Log?"
msgstr "Mitschnitt löschen?"

msgid "Delete Log..."
msgstr "Mitschnitt löschen..."

#, c-format
msgid "<span size='larger' weight='bold'>Conversation in %s on %s</span>"
msgstr "<span size='larger' weight='bold'>Unterhaltung mit %s am %s</span>"

#, c-format
msgid "<span size='larger' weight='bold'>Conversation with %s on %s</span>"
msgstr "<span size='larger' weight='bold'>Unterhaltung mit %s am %s</span>"

#. Steal the "HELP" response and use it to trigger browsing to the logs folder
msgid "_Browse logs folder"
msgstr "_Mitschnitt-Ordner anschauen"

#, c-format
msgid "%s %s. Try `%s -h' for more information.\n"
msgstr "%s %s. Versuchen Sie `%s -h' für weitere Informationen.\n"

#, c-format
msgid ""
"Usage: %s [OPTION]...\n"
"\n"
msgstr ""
"Benutzung: %s [OPTION]...\n"
"\n"

msgid "DIR"
msgstr "DIR"

msgid "use DIR for config files"
msgstr "DIR als Konfigurationsverzeichnis benutzen"

msgid "print debugging messages to stdout"
msgstr "Debug-Nachrichten nach stdout ausgeben"

msgid "force online, regardless of network status"
msgstr "online erzwingen, ungeachtet des Netzwerkstatus"

msgid "display this help and exit"
msgstr "diese Hilfe anzeigen und das Programm beenden"

msgid "allow multiple instances"
msgstr "mehrere Instanzen erlauben"

msgid "don't automatically login"
msgstr "nicht automatisch anmelden"

msgid "NAME"
msgstr "NAME"

msgid ""
"enable specified account(s) (optional argument NAME\n"
"                      specifies account(s) to use, separated by commas.\n"
"                      Without this only the first account will be enabled)."
msgstr ""
"angegebene Konten aktivieren (optionales Argument NAME\n"
"                      bestimmt Konto(n), das/die benutzt werden soll(en),\n"
"                      getrennt durch Kommata. Ohne diesen Parameter wird \n"
"                      nur das erste Konto aktiviert)."

msgid "X display to use"
msgstr "das zu benutzende X-Display"

msgid "display the current version and exit"
msgstr "zeigt die aktuelle Version und beendet das Programm"

#, c-format
msgid ""
"%s %s has segfaulted and attempted to dump a core file.\n"
"This is a bug in the software and has happened through\n"
"no fault of your own.\n"
"\n"
"If you can reproduce the crash, please notify the developers\n"
"by reporting a bug at:\n"
"%ssimpleticket/\n"
"\n"
"Please make sure to specify what you were doing at the time\n"
"and post the backtrace from the core file.  If you do not know\n"
"how to get the backtrace, please read the instructions at\n"
"%swiki/GetABacktrace\n"
msgstr ""
"%s %s hat einen Speicherzugriffsfehler festgestellt und \n"
"versucht, eine Core-Datei zu schreiben.  Dies ist ein \n"
"Fehler im Programm und kein Fehler von Ihnen.\n"
"\n"
"Wenn Sie den Absturz reproduzieren können, informieren Sie \n"
"bitte die Entwickler mit einem Fehlerbericht auf:\n"
"%ssimpleticket/\n"
"\n"
"Bitte geben Sie unbedingt an, was Sie getan haben als der \n"
"Fehler aufgetreten ist, und posten Sie den Backtrace aus \n"
"der Core-Datei. Falls Sie nicht wissen, wie man einen \n"
"Backtrace erstellt, lesen Sie bitte die Informationen auf \n"
"%swiki/GetABacktrace\n"

#, c-format
msgid "Exiting because another libpurple client is already running.\n"
msgstr "Wird geschlossen, da bereits ein anderer libpurple-Client läuft.\n"

msgid "_Media"
msgstr "_Medien"

msgid "_Hangup"
msgstr "_Auflegen"

#, c-format
msgid "%s wishes to start an audio/video session with you."
msgstr "%s möchte eine Audio-/Video-Sitzung mit Ihnen starten."

#, c-format
msgid "%s wishes to start a video session with you."
msgstr "%s möchte eine Video-Sitzung mit Ihnen starten."

msgid "Incoming Call"
msgstr "Eingehender Anruf"

msgid "_Hold"
msgstr "_Halten"

msgid "_Pause"
msgstr "_Pause"

msgid "_Mute"
msgstr "Stu_mmschalten"

#, fuzzy
msgid "Call in progress"
msgstr "Verbindungsaufbau."

#, c-format
msgid "%s has %d new message."
msgid_plural "%s has %d new messages."
msgstr[0] "%s hat %d neue Nachricht."
msgstr[1] "%s hat %d neue Nachrichten."

#, c-format
msgid "<b>%d new email.</b>"
msgid_plural "<b>%d new emails.</b>"
msgstr[0] "<b>%d neue E-Mail.</b>"
msgstr[1] "<b>%d neue E-Mails.</b>"

#, c-format
msgid "The browser command \"%s\" is invalid."
msgstr "Das Browser-Kommando „%s“ ist falsch."

msgid "Unable to open URL"
msgstr "Kann die URL nicht öffnen"

#, c-format
msgid "Error launching \"%s\": %s"
msgstr "Fehler beim Aufruf von „%s“: %s"

msgid ""
"The 'Manual' browser command has been chosen, but no command has been set."
msgstr ""
"Das benutzerdefinierte Browserkommando wurde ausgewählt, aber nicht gesetzt."

msgid "No message"
msgstr "Keine Nachricht"

msgid "Open All Messages"
msgstr "Alle Nachrichten öffnen"

msgid "<span weight=\"bold\" size=\"larger\">You have mail!</span>"
msgstr "<span weight=\"bold\" size=\"larger\">Sie haben Post!</span>"

msgid "New Pounces"
msgstr "Neuer Alarm"

#. Translators: Make sure you translate "Dismiss" differently than
#. "close"!  This string is used in the "You have pounced" dialog
#. that appears when one of your Buddy Pounces is triggered.  In
#. this context "Dismiss" means "I acknowledge that I've seen that
#. this pounce was triggered--remove it from this list."  Translating
#. it as "Remove" is acceptable if you can't think of a more precise
#. word.
msgid "Dismiss"
msgstr "Verwerfen"

msgid "<span weight=\"bold\" size=\"larger\">You have pounced!</span>"
msgstr "<span weight=\"bold\" size=\"larger\">Sie wurden angestoßen!</span>"

msgid "The following plugins will be unloaded."
msgstr "Die folgenden Plugins werden entladen."

msgid "Multiple plugins will be unloaded."
msgstr "Mehrere Plugins werden entladen."

msgid "Unload Plugins"
msgstr "Plugins entladen"

msgid "Could not unload plugin"
msgstr "Konnte das Plugin nicht entladen"

msgid ""
"The plugin could not be unloaded now, but will be disabled at the next "
"startup."
msgstr ""
"Das Plugin kann im Moment nicht entladen werden, wird aber beim nächsten "
"Start deaktiviert."

#, c-format
msgid ""
"<span foreground=\"red\" weight=\"bold\">Error: %s\n"
"Check the plugin website for an update.</span>"
msgstr ""
"<span foreground=\"red\" weight=\"bold\">Fehler: %s\n"
"Überprüfen Sie die Website des Plugins auf eine neue Version.</span>"

msgid "Author"
msgstr "Autor"

msgid "<b>Written by:</b>"
msgstr "<b>Geschrieben von:</b>"

msgid "<b>Web site:</b>"
msgstr "<b>Webseite:</b>"

msgid "<b>Filename:</b>"
msgstr "<b>Dateiname:</b>"

msgid "Configure Pl_ugin"
msgstr "Pl_ugin konfigurieren"

msgid "<b>Plugin Details</b>"
msgstr "<b>Plugin-Details</b>"

msgid "Select a file"
msgstr "Wählen Sie eine Datei"

msgid "Modify Buddy Pounce"
msgstr "Buddy-Alarm bearbeiten"

#. Create the "Pounce on Whom" frame.
msgid "Pounce on Whom"
msgstr "Bei wem alarmieren"

msgid "_Account:"
msgstr "K_onto:"

msgid "_Buddy name:"
msgstr "Budd_y-Name:"

msgid "Si_gns on"
msgstr "si_ch anmeldet"

msgid "Signs o_ff"
msgstr "sich abmel_det"

msgid "Goes a_way"
msgstr "hinausgeh_t"

msgid "Ret_urns from away"
msgstr "wi_eder anwesend ist"

msgid "Becomes _idle"
msgstr "_untätig wird"

msgid "Is no longer i_dle"
msgstr "nicht _mehr untätig ist"

msgid "Starts _typing"
msgstr "zu tippen _beginnt"

msgid "P_auses while typing"
msgstr "beim Tippen anh_ält"

msgid "Stops t_yping"
msgstr "aufhört _zu tippen"

msgid "Sends a _message"
msgstr "eine Nachr_icht sendet"

msgid "Ope_n an IM window"
msgstr "_Gesprächsfenster öffnen"

msgid "_Pop up a notification"
msgstr "_Popup-Benachrichtigung"

msgid "Send a _message"
msgstr "_Nachricht senden"

msgid "E_xecute a command"
msgstr "Befehl ausfüh_ren"

msgid "P_lay a sound"
msgstr "Einen _Klang abspielen"

msgid "Brows_e..."
msgstr "Au_swählen..."

msgid "Br_owse..."
msgstr "Auswäh_len..."

msgid "Pre_view"
msgstr "_Vorschau"

msgid "P_ounce only when my status is not Available"
msgstr "Nur alarmieren, wenn ich nicht ver_fügbar bin"

msgid "_Recurring"
msgstr "_Wiederkehrend"

msgid "Pounce Target"
msgstr "Alarm-Ziel"

msgid "Started typing"
msgstr "Beginnt zu tippen"

msgid "Paused while typing"
msgstr "Hat beim Tippen angehalten"

msgid "Signed on"
msgstr "Hat sich angemeldet"

msgid "Returned from being idle"
msgstr "Ist nicht mehr inaktiv"

msgid "Returned from being away"
msgstr "Ist wieder anwesend"

msgid "Stopped typing"
msgstr "Hat das Tippen gestoppt"

msgid "Signed off"
msgstr "Hat sich abgemeldet"

msgid "Became idle"
msgstr "Wurde untätig"

msgid "Went away"
msgstr "Ging hinaus"

msgid "Sent a message"
msgstr "Eine Nachricht senden"

msgid "Unknown.... Please report this!"
msgstr "Unbekannt.... Bitte berichten Sie dieses Problem!"

msgid "(Custom)"
msgstr "(Benutzerdefiniert)"

msgid "Penguin Pimps"
msgstr "Pinguin Pimps"

msgid "The default Pidgin sound theme"
msgstr "Das Standard-Klangthema für Pidgin"

msgid "The default Pidgin buddy list theme"
msgstr "Das Standard-Buddy-Listen-Thema für Pidgin"

#, fuzzy
msgid "The default Pidgin conversation theme"
msgstr "Das Standard-Status-Icon-Thema für Pidgin"

msgid "The default Pidgin status icon theme"
msgstr "Das Standard-Status-Icon-Thema für Pidgin"

msgid "Theme failed to unpack."
msgstr "Thema konnte nicht entpackt werden."

msgid "Theme failed to load."
msgstr "Thema konnte nicht geladen werden."

msgid "Theme failed to copy."
msgstr "Thema konnte nicht kopiert werden."

msgid "Theme Selections"
msgstr "Themenauswahl"

#. Instructions
msgid ""
"Select a theme that you would like to use from the lists below.\n"
"New themes can be installed by dragging and dropping them onto the theme "
"list."
msgstr ""
"Wählen Sie das zu benutzende Thema aus den unten stehenden Listen.\n"
"Neue Themen können durch Ziehen in die Themenliste installiert werden."

msgid "Buddy List Theme:"
msgstr "Buddy-Listen-Thema:"

#, fuzzy
msgid "Conversation Theme:"
msgstr "Platzierung der Gespräche"

msgid "\tVariant:"
msgstr ""

msgid "Status Icon Theme:"
msgstr "Status-Icon-Thema:"

msgid "Sound Theme:"
msgstr "Klang-Thema:"

msgid "Smiley Theme:"
msgstr "Smiley-Thema:"

msgid "Keyboard Shortcuts"
msgstr "Tastaturkürzel"

msgid "Cl_ose conversations with the Escape key"
msgstr "_Schließe Gespräche mit der Escape-Taste"

#. System Tray
msgid "System Tray Icon"
msgstr "Kontrollleisten-Icon"

msgid "_Show system tray icon:"
msgstr "Kontrollleisten-Icon _anzeigen:"

msgid "On unread messages"
msgstr "Bei ungelesenen Nachrichten"

msgid "Conversation Window"
msgstr "Gesprächsfenster"

msgid "_Hide new IM conversations:"
msgstr "_Neue IM-Gespräche verstecken:"

msgid "When away"
msgstr "Bei Abwesenheit"

msgid "Minimi_ze new conversation windows"
msgstr "Neue Gesprächsfenster mi_nimieren"

#. All the tab options!
msgid "Tabs"
msgstr "Reiter"

msgid "Show IMs and chats in _tabbed windows"
msgstr "IMs und Chats in _Reiter-Fenstern anzeigen"

msgid "Show close b_utton on tabs"
msgstr "_Beenden-Button in Reitern zeigen"

msgid "_Placement:"
msgstr "_Platzierung:"

msgid "Top"
msgstr "Oben"

msgid "Bottom"
msgstr "Unten"

msgid "Left"
msgstr "Links"

msgid "Right"
msgstr "Rechts"

msgid "Left Vertical"
msgstr "Links vertikal"

msgid "Right Vertical"
msgstr "Rechts vertikal"

msgid "N_ew conversations:"
msgstr "N_eue Unterhaltungen:"

msgid "Show _formatting on incoming messages"
msgstr "Zeige _Formatierung bei ankommenden Nachrichten"

msgid "Close IMs immediately when the tab is closed"
msgstr "IMs automatisch schließen, wenn der Reiter geschlossen wird"

msgid "Show _detailed information"
msgstr "_Detaillierte Informationen anzeigen"

msgid "Enable buddy ic_on animation"
msgstr "Buddy-Ic_on-Animation aktivieren"

msgid "_Notify buddies that you are typing to them"
msgstr "Buddys be_nachrichtigen, dass Sie ihnen schreiben"

msgid "Highlight _misspelled words"
msgstr "F_alsch geschriebene Wörter hervorheben"

msgid "Use smooth-scrolling"
msgstr "Weiches Scrollen aktivieren"

msgid "F_lash window when IMs are received"
msgstr "Fenster b_linkt, wenn IM-Nachrichten empfangen werden"

msgid "Resize incoming custom smileys"
msgstr "Erhaltene benutzerdefinierte Smileys skalieren"

msgid "Maximum size:"
msgstr "Maximale Größe:"

msgid "Minimum input area height in lines:"
msgstr "Minimale Höhe des Eingabefeldes in Zeilen:"

msgid "Font"
msgstr "Schriftart"

msgid "Use font from _theme"
msgstr "Benutze Schriftart des _Themas"

msgid "Conversation _font:"
msgstr "Gesprächsschri_ftart:"

msgid "Default Formatting"
msgstr "Standard-Formatierung"

msgid ""
"This is how your outgoing message text will appear when you use protocols "
"that support formatting."
msgstr ""
"So wird der ausgehende Nachrichtentext aussehen, wenn Sie Protokolle "
"benutzen, die Formatierung unterstützen."

msgid "Cannot start proxy configuration program."
msgstr "Kann das Proxy-Konfigurationsprogramm nicht starten."

msgid "Cannot start browser configuration program."
msgstr "Kann das Browser-Konfigurationsprogramm nicht starten."

msgid "Disabled"
msgstr "Deaktiviert"

#, c-format
msgid "Use _automatically detected IP address: %s"
msgstr "Benutze _automatisch erkannte IP-Adresse: %s"

msgid "ST_UN server:"
msgstr "ST_UN-Server:"

msgid "<span style=\"italic\">Example: stunserver.org</span>"
msgstr "<span style=\"italic\">Beispiel: stunserver.org</span>"

msgid "Public _IP:"
msgstr "Öffentliche _IP:"

msgid "Ports"
msgstr "Ports"

msgid "_Enable automatic router port forwarding"
msgstr "Automatische _Router-Port-Weiterleitung aktivieren"

msgid "_Manually specify range of ports to listen on:"
msgstr "Port-Bereich, auf dem gehört werden soll, _manuell bestimmen:"

msgid "_Start:"
msgstr "_Start:"

msgid "_End:"
msgstr "_Ende:"

#. TURN server
msgid "Relay Server (TURN)"
msgstr "Relay-Server (TURN)"

msgid "_TURN server:"
msgstr "_TURN-Server:"

msgid "_UDP Port:"
msgstr "_UDP-Port:"

msgid "T_CP Port:"
msgstr "T_CP-Port:"

msgid "Use_rname:"
msgstr "_Benutzername:"

msgid "Pass_word:"
msgstr "Pass_wort:"

msgid "Seamonkey"
msgstr "Seamonkey"

msgid "Opera"
msgstr "Opera"

msgid "Netscape"
msgstr "Netscape"

msgid "Mozilla"
msgstr "Mozilla"

msgid "Konqueror"
msgstr "Konqueror"

msgid "Google Chrome"
msgstr "Google Chrome"

#. Do not move the line below.  Code below expects gnome-open to be in
#. * this list immediately after xdg-open!
msgid "Desktop Default"
msgstr "Desktop-Standard"

msgid "GNOME Default"
msgstr "GNOME-Standard"

msgid "Galeon"
msgstr "Galeon"

msgid "Firefox"
msgstr "Firefox"

msgid "Firebird"
msgstr "Firebird"

msgid "Epiphany"
msgstr "Epiphany"

#. Translators: please do not translate "chromium-browser" here!
msgid "Chromium (chromium-browser)"
msgstr "Chromium (chromium-browser)"

#. Translators: please do not translate "chrome" here!
msgid "Chromium (chrome)"
msgstr "Chromium (chrome)"

msgid "Manual"
msgstr "Manuell"

msgid "Browser Selection"
msgstr "Browserauswahl"

msgid "Browser preferences are configured in GNOME preferences"
msgstr "Browser-Einstellungen werden in den GNOME-Einstellungen konfiguriert"

msgid "<b>Browser configuration program was not found.</b>"
msgstr "<b>Browser-Konfigurationsprogramm wurde nicht gefunden.</b>"

msgid "Configure _Browser"
msgstr "_Browser konfigurieren"

msgid "_Browser:"
msgstr "_Browser:"

msgid "_Open link in:"
msgstr "Ö_ffne Link in:"

msgid "Browser default"
msgstr "Standard-Browser"

msgid "Existing window"
msgstr "Existierendes Fenster"

msgid "New tab"
msgstr "Neuer Reiter"

#, c-format
msgid ""
"_Manual:\n"
"(%s for URL)"
msgstr ""
"_Manuell:\n"
"(%s für die URL)"

msgid "Proxy Server"
msgstr "Proxy-Server"

msgid "Proxy preferences are configured in GNOME preferences"
msgstr "Proxy-Einstellungen werden in den GNOME-Einstellungen konfiguriert"

msgid "<b>Proxy configuration program was not found.</b>"
msgstr "<b>Das Proxy-Konfigurationsprogramm wurde nicht gefunden.</b>"

msgid "Configure _Proxy"
msgstr "_Proxy konfigurieren"

#. This is a global option that affects SOCKS4 usage even with
#. * account-specific proxy settings
msgid "Use remote _DNS with SOCKS4 proxies"
msgstr "Remote-_DNS mit SOCKS4-Proxys benutzen"

msgid "Proxy t_ype:"
msgstr "Proxy-_Typ:"

msgid "No proxy"
msgstr "Kein Proxy"

msgid "P_ort:"
msgstr "P_ort:"

msgid "User_name:"
msgstr "Benutzer_name:"

msgid "Log _format:"
msgstr "Mitschnitt_format:"

msgid "Log all _instant messages"
msgstr "_Schneide alle Sofortnachrichten mit"

msgid "Log all c_hats"
msgstr "Alle C_hats mitschneiden"

msgid "Log all _status changes to system log"
msgstr "Sch_neide alle Statusveränderungen im Systemmitschnitt mit"

msgid "Sound Selection"
msgstr "Klang-Auswahl"

#, c-format
msgid "Quietest"
msgstr "Am leisesten"

#, c-format
msgid "Quieter"
msgstr "Leiser"

#, c-format
msgid "Quiet"
msgstr "Leise"

#, c-format
msgid "Loud"
msgstr "Laut"

#, c-format
msgid "Louder"
msgstr "Lauter"

#, c-format
msgid "Loudest"
msgstr "Am lautesten"

msgid "_Method:"
msgstr "_Methode:"

msgid "Console beep"
msgstr "Konsolen-Lautsprecher"

msgid "No sounds"
msgstr "Keine Klänge"

#, c-format
msgid ""
"Sound c_ommand:\n"
"(%s for filename)"
msgstr ""
"Klang-_Abspielbefehl:\n"
"(%s für den Dateinamen)"

msgid "M_ute sounds"
msgstr "_Stummschalten"

msgid "Sounds when conversation has _focus"
msgstr "Klang, wenn das Gespräch den _Fokus hat"

msgid "_Enable sounds:"
msgstr "_Klänge aktivieren:"

msgid "V_olume:"
msgstr "_Lautstärke:"

msgid "Play"
msgstr "Abspielen"

msgid "_Browse..."
msgstr "Aus_wählen..."

msgid "_Reset"
msgstr "_Zurücksetzen"

msgid "_Report idle time:"
msgstr "Inaktivitätszei_ten anzeigen:"

msgid "Based on keyboard or mouse use"
msgstr "Abhängig von Tastatur- oder Mausbenutzung"

msgid "_Minutes before becoming idle:"
msgstr "_Minuten, bevor auf abwesend gesetzt wird:"

msgid "Change to this status when _idle:"
msgstr "Ändere zu diesem Status, wenn _inaktiv:"

msgid "_Auto-reply:"
msgstr "A_utomatische Antwort:"

msgid "When both away and idle"
msgstr "Wenn abwesend und untätig"

#
#. Signon status stuff
msgid "Status at Startup"
msgstr "Status beim Start"

msgid "Use status from last _exit at startup"
msgstr "Status beim Neu_start wiederherstellen"

msgid "Status to a_pply at startup:"
msgstr "Beim Starten folgenden Status _benutzen:"

msgid "Interface"
msgstr "Schnittstelle"

msgid "Browser"
msgstr "Browser"

msgid "Status / Idle"
msgstr "Status / Untätig"

msgid "Themes"
msgstr "Themen"

msgid "Allow all users to contact me"
msgstr "Allen Benutzern erlauben, mich zu kontaktieren"

msgid "Allow only the users on my buddy list"
msgstr ""
"Nur den Benutzern in meiner Buddy-Liste erlauben, mir Nachrichten zu senden"

msgid "Allow only the users below"
msgstr "Erlaube nur den untenstehenden Benutzern, mir Nachrichten zu senden"

msgid "Block all users"
msgstr "Blockiere alle Benutzer"

msgid "Block only the users below"
msgstr "Blockiere nur die untenstehenden Benutzer"

msgid "Privacy"
msgstr "Privatsphäre"

msgid "Changes to privacy settings take effect immediately."
msgstr "Einstellungen bzgl. der Privatsphäre werden sofort wirksam."

msgid "Set privacy for:"
msgstr "Setze Privatsphäre für:"

#. Remove All button
msgid "Remove Al_l"
msgstr "A_lle Entfernen"

msgid "Permit User"
msgstr "Benutzer erlauben"

msgid "Type a user you permit to contact you."
msgstr ""
"Geben Sie einen Benutzer ein, dem Sie erlauben, Ihnen Nachrichten zu "
"schicken."

msgid "Please enter the name of the user you wish to be able to contact you."
msgstr ""
"Bitte geben Sie den Namen des Benutzers ein, dem Sie erlauben möchten, Ihnen "
"Nachrichten zu schicken."

msgid "_Permit"
msgstr "_Zulassen"

#, c-format
msgid "Allow %s to contact you?"
msgstr "Erlaube %s, Ihnen Nachrichten zu schreiben?"

#, c-format
msgid "Are you sure you wish to allow %s to contact you?"
msgstr "Sind Sie sicher, dass Sie %s erlauben wollen, Sie zu kontaktieren?"

msgid "Block User"
msgstr "Benutzer blockieren"

msgid "Type a user to block."
msgstr "Geben Sie einen Benutzer ein, den Sie blockieren wollen."

msgid "Please enter the name of the user you wish to block."
msgstr ""
"Bitte geben Sie den Namen des Benutzers ein, den Sie blockieren wollen."

#, c-format
msgid "Block %s?"
msgstr "%s sperren?"

#, c-format
msgid "Are you sure you want to block %s?"
msgstr "Sie Sie sicher, dass Sie %s blockieren wollen?"

msgid "Apply"
msgstr "Anwenden"

msgid "That file already exists"
msgstr "Diese Datei existiert bereits"

msgid "Would you like to overwrite it?"
msgstr "Möchten Sie sie überschreiben?"

msgid "Overwrite"
msgstr "Überschreiben"

msgid "Choose New Name"
msgstr "Einen neuen Namen wählen"

msgid "Select Folder..."
msgstr "Ordner auswählen..."

#. list button
msgid "_Get List"
msgstr "_Liste abrufen"

#. add button
msgid "_Add Chat"
msgstr "Chat _hinzufügen"

msgid "Are you sure you want to delete the selected saved statuses?"
msgstr ""
"Sind Sie sicher, dass Sie die gewählten Statusmeldungen löschen wollen?"

#. Use button
msgid "_Use"
msgstr "Über_nehmen"

msgid "Title already in use.  You must choose a unique title."
msgstr "Bezeichnung wird bereits benutzt. Bitte wählen Sie eine andere."

msgid "Different"
msgstr "Anders"

msgid "_Title:"
msgstr "_Bezeichnung:"

msgid "_Status:"
msgstr "_Status:"

#. Different status message expander
msgid "Use a _different status for some accounts"
msgstr "Benutze einen _anderen Status für einige Konten"

#. Save & Use button
msgid "Sa_ve & Use"
msgstr "S_peichern & Übernehmen"

#
#, c-format
msgid "Status for %s"
msgstr "Status für %s"

#, c-format
msgid ""
"A custom smiley for '%s' already exists.  Please use a different shortcut."
msgstr ""
"Für '%s' existiert bereits ein benutzerdefinierter Smiley. Bitten wählen Sie "
"eine andere Tastenkombination."

msgid "Custom Smiley"
msgstr "Benutzerdefinierter Smiley"

msgid "Duplicate Shortcut"
msgstr "Doppelte Tastenkombination"

msgid "Edit Smiley"
msgstr "Smiley bearbeiten"

msgid "Add Smiley"
msgstr "Smiley hinzufügen"

msgid "_Image:"
msgstr "_Bild:"

#. Shortcut text
msgid "S_hortcut text:"
msgstr "_Verknüpfter Text:"

msgid "Smiley"
msgstr "Smiley"

msgid "Shortcut Text"
msgstr "Verknüpfter Text"

msgid "Custom Smiley Manager"
msgstr "Verwaltung für benutzerdefinierte Smileys"

msgid "Select Buddy Icon"
msgstr "Buddy-Icon auswählen"

msgid "Click to change your buddyicon for this account."
msgstr "Klicken Sie hier, um Ihr Buddy-Icon für dieses Konto zu ändern."

msgid "Click to change your buddyicon for all accounts."
msgstr "Klicken Sie hier, um Ihr Buddy-Icon für alle Konten zu ändern."

msgid "Waiting for network connection"
msgstr "Warte auf Netzwerkverbindung"

msgid "New status..."
msgstr "Neuer Status..."

msgid "Saved statuses..."
msgstr "Gespeicherter Status..."

msgid "Status Selector"
msgstr "Statusauswahl"

#, c-format
msgid "The following error has occurred loading %s: %s"
msgstr "Beim Laden von %s ist folgender Fehler aufgetreten: %s"

msgid "Failed to load image"
msgstr "Laden des Bildes fehlgeschlagen"

#, c-format
msgid "Cannot send folder %s."
msgstr "Kann Verzeichnis %s nicht senden."

#, c-format
msgid ""
"%s cannot transfer a folder. You will need to send the files within "
"individually."
msgstr ""
"%s kann keine Verzeichnisse übertragen. Bitte senden Sie die Dateien einzeln."

msgid "You have dragged an image"
msgstr "Sie haben ein Bild gewählt"

msgid ""
"You can send this image as a file transfer, embed it into this message, or "
"use it as the buddy icon for this user."
msgstr ""
"Sie können dieses Bild senden, es in diese Nachricht einfügen oder es als "
"Buddy-Icon für diesen Benutzer verwenden."

msgid "Set as buddy icon"
msgstr "Als Buddy-Icons verwenden"

msgid "Send image file"
msgstr "Bilddatei senden"

msgid "Insert in message"
msgstr "In Nachricht einfügen"

msgid "Would you like to set it as the buddy icon for this user?"
msgstr "Möchten Sie es als Buddy-Icon für diesen Benutzer verwenden?"

msgid ""
"You can send this image as a file transfer, or use it as the buddy icon for "
"this user."
msgstr ""
"Sie können dieses Bild als Dateiübertragung senden oder es als Buddy-Icon "
"für diesen Benutzer verwenden."

msgid ""
"You can insert this image into this message, or use it as the buddy icon for "
"this user"
msgstr ""
"Sie können dieses Bild in diese Nachricht einfügen oder es als Buddy-Icon "
"für diesen Benutzer verwenden"

#. I don't know if we really want to do anything here.  Most of
#. * the desktop item types are crap like "MIME Type" (I have no
#. * clue how that would be a desktop item) and "Comment"...
#. * nothing we can really send.  The only logical one is
#. * "Application," but do we really want to send a binary and
#. * nothing else? Probably not.  I'll just give an error and
#. * return.
#. The original patch sent the icon used by the launcher.  That's probably wrong
msgid "Cannot send launcher"
msgstr "Kann Verknüpfung nicht senden"

msgid ""
"You dragged a desktop launcher. Most likely you wanted to send the target of "
"this launcher instead of this launcher itself."
msgstr ""
"Sie haben eine Verknüpfung gewählt. Wahrscheinlich wollten Sie das Ziel der "
"Verknüpfung senden und nicht die Verknüpfung selbst."

#, c-format
msgid ""
"<b>File:</b> %s\n"
"<b>File size:</b> %s\n"
"<b>Image size:</b> %dx%d"
msgstr ""
"<b>Datei:</b> %s\n"
"<b>Dateigröße:</b> %s\n"
"<b>Bildgröße:</b> %dx%d"

#, c-format
msgid "The file '%s' is too large for %s.  Please try a smaller image.\n"
msgstr ""
"Die Datei '%s' ist zu groß für %s.  Bitte versuchen Sie ein kleineres Bild.\n"

msgid "Icon Error"
msgstr "Icon-Fehler"

msgid "Could not set icon"
msgstr "Konnte das Icon nicht setzen"

msgid "_Open Link"
msgstr "Ö_ffne Link"

msgid "_Copy Link Location"
msgstr "_Kopiere den Link"

msgid "_Copy Email Address"
msgstr "Kopiere _E-Mail-Adresse"

msgid "_Open File"
msgstr "_Datei öffnen"

msgid "Open _Containing Directory"
msgstr "_Enthaltendes Verzeichnis öffnen"

msgid "Save File"
msgstr "Datei speichern"

msgid "_Play Sound"
msgstr "Klang _abspielen"

msgid "_Save File"
msgstr "Datei _speichern"

msgid "Do you really want to clear?"
msgstr "Wollen Sie wirklich löschen?"

msgid "Select color"
msgstr "Farbe auswählen"

#. Translators may want to transliterate the name.
#. It is not to be translated.
msgid "Pidgin"
msgstr "Pidgin"

msgid "_Alias"
msgstr "Alia_s"

msgid "Close _tabs"
msgstr "_Reiter schließen"

msgid "_Invite"
msgstr "_Einladen"

msgid "_Modify..."
msgstr "_Bearbeiten..."

msgid "_Open Mail"
msgstr "Mail ö_ffnen"

msgid "_Edit"
msgstr "_Bearbeiten"

msgid "Pidgin Tooltip"
msgstr "Pidgin-Tooltip"

msgid "Pidgin smileys"
msgstr "Pidgin-Smileys"

msgid "none"
msgstr "keine"

msgid "Selecting this disables graphical emoticons."
msgstr "Wenn Sie dies auswählen, werden grafische Emoticons deaktiviert."

msgid "Small"
msgstr "Klein"

msgid "Smaller versions of the default smileys"
msgstr "Kleinere Versionen der Default-Smileys"

msgid "Response Probability:"
msgstr "Antwortwahrscheinlichkeit:"

msgid "Statistics Configuration"
msgstr "Statistik-Konfiguration"

#. msg_difference spinner
msgid "Maximum response timeout:"
msgstr "Maximale Antwort-Zeitüberschreitung:"

msgid "minutes"
msgstr "Minuten"

#. last_seen spinner
msgid "Maximum last-seen difference:"
msgstr "Maximale „zuletzt-gesehen“-Differenz:"

#. threshold spinner
msgid "Threshold:"
msgstr "Schwellwert:"

#. *< type
#. *< ui_requirement
#. *< flags
#. *< dependencies
#. *< priority
#. *< id
msgid "Contact Availability Prediction"
msgstr "Kontakt-Verfügbarkeitsvorhersage"

#. *< name
#. *< version
msgid "Contact Availability Prediction plugin."
msgstr "Kontakt-Verfügbarkeitsvorhersage-Plugin."

#. *  summary
msgid "Displays statistical information about your buddies' availability"
msgstr "Statistische Informationen über die Verfügbarkeit Ihrer Buddys zeigen"

msgid "Buddy is idle"
msgstr "Buddy ist untätig"

msgid "Buddy is away"
msgstr "Buddy ist abwesend"

msgid "Buddy is \"extended\" away"
msgstr "Buddy ist „erweitert“ abwesend"

#. Not used yet.
msgid "Buddy is mobile"
msgstr "Buddy ist mobil"

msgid "Buddy is offline"
msgstr "Buddy ist offline"

msgid "Point values to use when..."
msgstr "Punktzahlen, die benutzt werden, wenn..."

msgid ""
"The buddy with the <i>largest score</i> is the buddy who will have priority "
"in the contact.\n"
msgstr ""
"Der Buddy mit der <i>höchsten Punktzahl</i> bekommt die höchste Priorität im "
"Kontakt.\n"

msgid "Use last buddy when scores are equal"
msgstr "Benutze den letzten Buddy, wenn die Punktzahlen gleich sind"

msgid "Point values to use for account..."
msgstr "Punktzahlen für dieses Konto..."

#. *< type
#. *< ui_requirement
#. *< flags
#. *< dependencies
#. *< priority
#. *< id
msgid "Contact Priority"
msgstr "Kontaktpriorität"

#. *< name
#. *< version
#. *< summary
msgid ""
"Allows for controlling the values associated with different buddy states."
msgstr ""
"Erlaubt die Anpassung der Werte, die mit den verschiedenen Buddy-Zuständen "
"verbunden sind."

#. *< description
msgid ""
"Allows for changing the point values of idle/away/offline states for buddies "
"in contact priority computations."
msgstr ""
"Erlaubt die Änderungen der Punktzahlen für die Buddy-Zustände (untätig, "
"abwesend, offline), die für die Berechnung der Kontakt-Priorität verwendet "
"werden."

msgid "Conversation Colors"
msgstr "Gesprächsfarben"

msgid "Customize colors in the conversation window"
msgstr "Farben im Gesprächsfenster anpassen"

msgid "Error Messages"
msgstr "Fehlernachrichten"

msgid "Highlighted Messages"
msgstr "Hervorgehobene Nachrichten"

msgid "System Messages"
msgstr "Systemnachrichten"

msgid "Sent Messages"
msgstr "Gesendete Nachrichten"

msgid "Received Messages"
msgstr "Empfangene Nachrichten"

#, c-format
msgid "Select Color for %s"
msgstr "Textfarbe für %s auswählen"

msgid "Ignore incoming format"
msgstr "Eingehendes Format ignorieren"

msgid "Apply in Chats"
msgstr "In Chats anwenden"

msgid "Apply in IMs"
msgstr "In IMs anwenden"

#. Note to translators: The string "Enter an XMPP Server" is asking the
#. user to type the name of an XMPP server which will then be queried
msgid "Server name request"
msgstr "Servernamen-Anfrage"

msgid "Enter an XMPP Server"
msgstr "Geben Sie einen XMPP-Server ein"

msgid "Select an XMPP server to query"
msgstr "Wählen Sie einen XMPP-Server zur Abfrage"

msgid "Find Services"
msgstr "Dienste suchen"

msgid "Add to Buddy List"
msgstr "Zur Buddy-Liste hinzufügen"

msgid "Gateway"
msgstr "Gateway"

msgid "Directory"
msgstr "Verzeichnis"

msgid "PubSub Collection"
msgstr "PubSub-Sammlung"

msgid "PubSub Leaf"
msgstr "PubSub-Blatt"

msgid "Other"
msgstr "Andere"

msgid ""
"\n"
"<b>Description:</b> "
msgstr ""
"\n"
"<b>Beschreibung:</b> "

#. Create the window.
msgid "Service Discovery"
msgstr "Dienstsuche"

msgid "_Browse"
msgstr "_Suchen"

msgid "Server does not exist"
msgstr "Server existiert nicht"

msgid "Server does not support service discovery"
msgstr "Server unterstützt keine Dienstsuche"

msgid "XMPP Service Discovery"
msgstr "XMPP-Dienstsuche"

msgid "Allows browsing and registering services."
msgstr "Erlaubt das Durchsuchen und Registrieren von Diensten."

msgid ""
"This plugin is useful for registering with legacy transports or other XMPP "
"services."
msgstr ""
"Dieses Plugin ist nützlich zum Registrieren bei veralteten Transports oder "
"anderen XMPP-Diensten."

msgid "By conversation count"
msgstr "Nach der Zahl der Gespräche"

msgid "Conversation Placement"
msgstr "Platzierung der Gespräche"

#. Translators: "New conversations" should match the text in the preferences dialog and "By conversation count" should be the same text used above
msgid ""
"Note: The preference for \"New conversations\" must be set to \"By "
"conversation count\"."
msgstr ""
"Bemerkung: Die Einstellung für „Neue Unterhaltungen“ muss auf „Nach der Zahl "
"der Gespräche“ gesetzt werden."

msgid "Number of conversations per window"
msgstr "Zahl der Gespräche pro Fenster"

msgid "Separate IM and Chat windows when placing by number"
msgstr "Getrennte IM- und Chat-Fenster bei der Platzierung nach Nummern"

#. *< type
#. *< ui_requirement
#. *< flags
#. *< dependencies
#. *< priority
#. *< id
msgid "ExtPlacement"
msgstr "Erweiterte Platzierung"

#. *< name
#. *< version
msgid "Extra conversation placement options."
msgstr "Zusätzliche Optionen zur Platzierung von Gesprächen."

#. *< summary
#. *  description
msgid ""
"Restrict the number of conversations per windows, optionally separating IMs "
"and Chats"
msgstr ""
"Beschränkt die Zahl der Gespräche pro Fenster, optional getrennt für IMs und "
"Chats"

#. Configuration frame
msgid "Mouse Gestures Configuration"
msgstr "Maus-Gestik-Konfiguration"

msgid "Middle mouse button"
msgstr "Mittlere Maustaste"

msgid "Right mouse button"
msgstr "Rechte Maustaste"

#. "Visual gesture display" checkbox
msgid "_Visual gesture display"
msgstr "_Gesten anzeigen"

#. *< type
#. *< ui_requirement
#. *< flags
#. *< dependencies
#. *< priority
#. *< id
msgid "Mouse Gestures"
msgstr "Maus-Gesten"

#. *< name
#. *< version
#. *  summary
msgid "Provides support for mouse gestures"
msgstr "Ermöglicht die Bedienung mit Maus-Gesten"

#. *  description
msgid ""
"Allows support for mouse gestures in conversation windows. Drag the middle "
"mouse button to perform certain actions:\n"
" • Drag down and then to the right to close a conversation.\n"
" • Drag up and then to the left to switch to the previous conversation.\n"
" • Drag up and then to the right to switch to the next conversation."
msgstr ""
"Ermöglicht das Benutzen von Maus-Gesten in Gesprächsfenstern. Halten Sie die "
"mittlere Maustaste gedrückt um folgende Aktionen auszuführen:\n"
" • Herunterziehen und dann nach rechts, um ein Gespräch zu beenden.\n"
" • Hochziehen und dann nach links, um auf ein voriges Gespräch zu wechseln.\n"
" • Hochziehen und dann nach rechts, um zum nächsten Gespräche zu wechseln."

msgid "Instant Messaging"
msgstr "Sofortnachrichten"

#. Add the label.
msgid "Select a person from your address book below, or add a new person."
msgstr ""
"Wählen Sie eine Person aus Ihrem Adressbuch unten aus oder fügen Sie eine "
"neue Person hinzu."

msgid "Group:"
msgstr "Gruppe:"

#. "New Person" button
msgid "New Person"
msgstr "Neue Person"

#. "Select Buddy" button
msgid "Select Buddy"
msgstr "Buddy auswählen"

#. Add the label.
msgid ""
"Select a person from your address book to add this buddy to, or create a new "
"person."
msgstr ""
"Wählen Sie einen Kontakt aus Ihrem Adressbuch, dem dieser Buddy hinzugefügt "
"werden soll oder erstellen Sie einen neuen Kontakt."

#. Add the expander
msgid "User _details"
msgstr "Benutzer_details"

#. "Associate Buddy" button
msgid "_Associate Buddy"
msgstr "_Assoziiere den Buddy"

msgid "Unable to send email"
msgstr "E-Mail konnte nicht gesendet werden"

msgid "The evolution executable was not found in the PATH."
msgstr "Die ausführbare Evolution-Datei wurde nicht im Pfad (PATH) gefunden."

msgid "An email address was not found for this buddy."
msgstr "Für diesen Buddy wurde keine E-Mail-Adresse gefunden."

msgid "Add to Address Book"
msgstr "Zum Adressbuch hinzufügen"

msgid "Send Email"
msgstr "E-Mail senden"

#. Configuration frame
msgid "Evolution Integration Configuration"
msgstr "Konfiguration der Evolution-Integration"

#. Label
msgid "Select all accounts that buddies should be auto-added to."
msgstr ""
"Wählen Sie alle Konten, zu denen Buddys automatisch hinzugefügt werden "
"sollen."

#. *< type
#. *< ui_requirement
#. *< flags
#. *< dependencies
#. *< priority
#. *< id
msgid "Evolution Integration"
msgstr "Evolution-Integration"

#. *< name
#. *< version
#. *  summary
#. *  description
msgid "Provides integration with Evolution."
msgstr "Erlaubt die Integration mit Evolution."

msgid "Please enter the person's information below."
msgstr "Bitte geben Sie die Informationen zu der Person unten ein."

msgid "Please enter the buddy's username and account type below."
msgstr ""
"Geben Sie bitte den Benutzernamen des Buddys und den Kontentyp unten ein."

msgid "Account type:"
msgstr "Kontotyp:"

#. Optional Information section
msgid "Optional information:"
msgstr "Optionale Informationen:"

# old strings
msgid "First name:"
msgstr "Vorname:"

msgid "Last name:"
msgstr "Nachname:"

msgid "Email:"
msgstr "E-Mail:"

#. *< type
#. *< ui_requirement
#. *< flags
#. *< dependencies
#. *< priority
#. *< id
msgid "GTK Signals Test"
msgstr "GTK-Signaltest"

#. *< name
#. *< version
#. *  summary
#. *  description
msgid "Test to see that all ui signals are working properly."
msgstr "Test, um zu sehen, ob alle Signale richtig funktionieren."

#, c-format
msgid ""
"\n"
"<b>Buddy Note</b>: %s"
msgstr ""
"\n"
"<b>Buddy-Notizen</b>: %s"

msgid "History"
msgstr "Verlauf"

#. *< type
#. *< ui_requirement
#. *< flags
#. *< dependencies
#. *< priority
#. *< id
msgid "Iconify on Away"
msgstr "Minimieren, wenn abwesend"

#. *< name
#. *< version
#. *  summary
#. *  description
msgid "Iconifies the buddy list and your conversations when you go away."
msgstr "Minimiert die Buddy-Liste und die Gesprächsfenster, wenn Sie weggehen."

msgid "Mail Checker"
msgstr "Mail-Benachrichtigung"

msgid "Checks for new local mail."
msgstr "Überprüft, ob es neue lokale Mails gibt."

msgid "Adds a small box to the buddy list that shows if you have new mail."
msgstr ""
"Fügt eine kleine Box zur Buddy-Liste hinzu, die zeigt, ob Sie neue E-Mails "
"haben."

msgid "Markerline"
msgstr "Markierungslinie"

msgid "Draw a line to indicate new messages in a conversation."
msgstr ""
"Eine Linie zeichnen um neue Nachrichten in einer Unterhaltung anzuzeigen."

msgid "Jump to markerline"
msgstr "Springen zur Markierungslinie"

msgid "Draw Markerline in "
msgstr "Zeichne eine Markierungslinie in "

msgid "_IM windows"
msgstr "_IM-Fenster"

msgid "C_hat windows"
msgstr "C_hat-Fenster"

msgid ""
"A music messaging session has been requested. Please click the MM icon to "
"accept."
msgstr ""
"Eine Musik-Nachrichten-Sitzung wurde angefragt. Bitte klicken Sie das MM-"
"Icon zum Akzeptieren."

msgid "Music messaging session confirmed."
msgstr "Musik-Nachrichten-Sitzung bestätigt."

msgid "Music Messaging"
msgstr "Musik-Nachrichten"

msgid "There was a conflict in running the command:"
msgstr "Es gab einen Konflikt beim Ausführen des Kommandos:"

msgid "Error Running Editor"
msgstr "Fehler beim Ausführen des Editors"

msgid "The following error has occurred:"
msgstr "Der folgende Fehler ist aufgetreten:"

#. Configuration frame
msgid "Music Messaging Configuration"
msgstr "Musik-Nachrichten-Konfiguration"

msgid "Score Editor Path"
msgstr "Pfad zum Partitur-Editor"

msgid "_Apply"
msgstr "_Anwenden"

#. *< type
#. *< ui_requirement
#. *< flags
#. *< dependencies
#. *< priority
#. *< id
#. *< name
#. *< version
msgid "Music Messaging Plugin for collaborative composition."
msgstr "Musik-Nachrichten-Plugin zum gemeinschaftlichen Komponieren."

#. *  summary
msgid ""
"The Music Messaging Plugin allows a number of users to simultaneously work "
"on a piece of music by editing a common score in real-time."
msgstr ""
"Das Musik-Nachrichtenübermittlungsplugin erlaubt es einer Menge von "
"Benutzern, simultan an einem Musikstück in Echtzeit zu arbeiten."

#. ---------- "Notify For" ----------
msgid "Notify For"
msgstr "Benachrichtigung für"

msgid "\t_Only when someone says your username"
msgstr "\t_Nur wenn jemand Ihren Benutzernamen nennt"

msgid "_Focused windows"
msgstr "_Fokussierte Fenster"

#. ---------- "Notification Methods" ----------
msgid "Notification Methods"
msgstr "Benachrichtigungsmethoden"

msgid "Prepend _string into window title:"
msgstr "Stelle die _Zeichenkette vor den Fenstertitel:"

#. Count method button
msgid "Insert c_ount of new messages into window title"
msgstr "Füge _Anzahl der neuen Nachrichten in den Fenstertitel ein"

#. Count xprop method button
msgid "Insert count of new message into _X property"
msgstr "Füge Anzahl der neuen Nachrichten in die _X-Window-Eigenschaften ein"

#. Urgent method button
msgid "Set window manager \"_URGENT\" hint"
msgstr "Setze den „_URGENT“-Hinweis für den Window-Manager"

msgid "_Flash window"
msgstr "Fenster _blinken lassen"

#. Raise window method button
msgid "R_aise conversation window"
msgstr "G_esprächsfenster in den Vordergrund bringen"

#. Present conversation method button
msgid "_Present conversation window"
msgstr "Ges_prächsfenster anzeigen"

#. ---------- "Notification Removals" ----------
msgid "Notification Removal"
msgstr "Entfernung von Benachrichtigungen"

#. Remove on focus button
msgid "Remove when conversation window _gains focus"
msgstr "Entferne, wenn das _Gesprächsfenster den Fokus bekommt"

#. Remove on click button
msgid "Remove when conversation window _receives click"
msgstr "Entferne, wenn das Gesprächsfenster ge_klickt wird"

#. Remove on type button
msgid "Remove when _typing in conversation window"
msgstr "Entferne, wenn im Gesprächsfenster ge_tippt wird"

#. Remove on message send button
msgid "Remove when a _message gets sent"
msgstr "Entferne, wenn eine Nachricht ge_sendet wird"

#. Remove on conversation switch button
msgid "Remove on switch to conversation ta_b"
msgstr "Entfernen bei der Umschaltung zum Gesprächs_reiter"

#. *< type
#. *< ui_requirement
#. *< flags
#. *< dependencies
#. *< priority
#. *< id
msgid "Message Notification"
msgstr "Benachrichtigung"

#. *< name
#. *< version
#. *  summary
#. *  description
msgid "Provides a variety of ways of notifying you of unread messages."
msgstr ""
"Gibt Ihnen eine Reihe von Möglichkeiten, über ungelesene Nachrichten "
"benachrichtigt zu werden."

#. *< type
#. *< ui_requirement
#. *< flags
#. *< dependencies
#. *< priority
#. *< id
msgid "Pidgin Demonstration Plugin"
msgstr "Pidgin Demonstrations-Plugin"

#. *< name
#. *< version
#. *  summary
msgid "An example plugin that does stuff - see the description."
msgstr ""
"Ein Beispiel-Plugin, welches einige Sachen macht - sehen Sie sich die "
"Beschreibung an."

#. *  description
msgid ""
"This is a really cool plugin that does a lot of stuff:\n"
"- It tells you who wrote the program when you log in\n"
"- It reverses all incoming text\n"
"- It sends a message to people on your list immediately when they sign on"
msgstr ""
"Dies ist ein wirklich cooles Plugin, welches eine Menge Sachen macht:\n"
"- Es sagt Ihren, wer das Programm geschrieben hat, wenn Sie sich anmelden\n"
"- Es kehrt den ganzen eingehenden Text um\n"
"- Es sendet eine Nachricht zu Leuten in Ihrer Buddy Liste, direkt wenn Sie "
"sich angemeldet haben"

msgid "Hyperlink Color"
msgstr "Hyperlink-Farbe"

msgid "Visited Hyperlink Color"
msgstr "Farbe für besuchte Hyperlinks"

msgid "Highlighted Message Name Color"
msgstr "Farbe des Absendernamens für hervorgehobene Nachrichten"

msgid "Typing Notification Color"
msgstr "Farbe der Tipp-Benachrichtigung"

msgid "GtkTreeView Horizontal Separation"
msgstr "GtkTreeview horizontaler Abstand"

msgid "Conversation Entry"
msgstr "Unterhaltungseintrag"

msgid "Conversation History"
msgstr "Unterhaltungsverlauf"

msgid "Request Dialog"
msgstr "Anfrage-Dialog"

msgid "Notify Dialog"
msgstr "Benachrichtigungsdialog"

msgid "Select Color"
msgstr "Farbe auswählen"

#, c-format
msgid "Select Interface Font"
msgstr "Schriftart wählen"

#, c-format
msgid "Select Font for %s"
msgstr "Schriftart für %s wählen"

msgid "GTK+ Interface Font"
msgstr "GTK+ Schrift"

msgid "GTK+ Text Shortcut Theme"
msgstr "GTK+ Text Shortcut-Thema"

msgid "Disable Typing Notification Text"
msgstr "Tipp-Benachrichtigungstext deaktivieren"

msgid "GTK+ Theme Control Settings"
msgstr "Themenkontroll-Einstellungen für GTK+"

msgid "Colors"
msgstr "Farben"

msgid "Fonts"
msgstr "Schrift"

msgid "Miscellaneous"
msgstr "Sonstiges"

msgid "Gtkrc File Tools"
msgstr "Gtkrc-Datei-Werkzeuge"

#, c-format
msgid "Write settings to %s%sgtkrc-2.0"
msgstr "Schreibe Einstellungen nach %s%sgtkrc-2.0"

msgid "Re-read gtkrc files"
msgstr "Neueinlesen der gtkrc-Dateien"

msgid "Pidgin GTK+ Theme Control"
msgstr "Pidgin GTK+ Themenkontrolle"

msgid "Provides access to commonly used gtkrc settings."
msgstr "Erlaubt den Zugriff auf häufig benutzte gtkrc-Einstellungen."

msgid "Raw"
msgstr "Raw"

msgid "Lets you send raw input to text-based protocols."
msgstr "Erlaubt Ihnen, Rohdaten an textbasierte Protokolle zu senden."

msgid ""
"Lets you send raw input to text-based protocols (XMPP, MSN, IRC, TOC). Hit "
"'Enter' in the entry box to send. Watch the debug window."
msgstr ""
"Erlaubt Ihnen Rohdaten an textbasierte Protokolle (XMPP, MSN, IRC, TOC) zu "
"senden. Drücken Sie die 'Enter'-Taste im Eingabefeld zum Senden. Beachten "
"Sie das Debug-Fenster."

#, c-format
msgid "You can upgrade to %s %s today."
msgstr "Sie können heute auf %s %s aktualisieren."

msgid "New Version Available"
msgstr "Neue Version verfügbar"

msgid "Later"
msgstr "Später"

msgid "Download Now"
msgstr "Jetzt herunterladen"

#. *< type
#. *< ui_requirement
#. *< flags
#. *< dependencies
#. *< priority
#. *< id
msgid "Release Notification"
msgstr "Release-Benachrichtigung"

#. *< name
#. *< version
#. *  summary
msgid "Checks periodically for new releases."
msgstr "Prüft regelmäßig, ob neue Versionen verfügbar sind."

#. *  description
msgid ""
"Checks periodically for new releases and notifies the user with the "
"ChangeLog."
msgstr ""
"Prüft regelmäßig, ob neue Versionen verfügbar sind und zeigt die Änderungen "
"an."

#. *< major version
#. *< minor version
#. *< type
#. *< ui_requirement
#. *< flags
#. *< dependencies
#. *< priority
#. *< id
msgid "Send Button"
msgstr "Senden-Knopf"

#. *< name
#. *< version
msgid "Conversation Window Send Button."
msgstr "Senden-Knopf für das Gesprächsfenster."

#. *< summary
msgid ""
"Adds a Send button to the entry area of the conversation window. Intended "
"for use when no physical keyboard is present."
msgstr ""
"Fügt einen Senden-Knopf zum Eingabefeld des Gesprächsfensters hinzu. Die ist "
"für Fälle gedacht, wo keine Tastatur vorhanden ist."

msgid "Duplicate Correction"
msgstr "Duplikat-Korrektur"

msgid "The specified word already exists in the correction list."
msgstr "Das angegebene Wort ist bereits in der Korrekturliste enthalten."

msgid "Text Replacements"
msgstr "Textersetzung"

msgid "You type"
msgstr "Sie tippen"

msgid "You send"
msgstr "Sie senden"

msgid "Whole words only"
msgstr "Nur ganze Wörter"

msgid "Case sensitive"
msgstr "Groß-/Kleinschreibung beachten"

msgid "Add a new text replacement"
msgstr "Fügen Sie eine neue Textersetzung hinzu"

msgid "You _type:"
msgstr "Sie _tippen:"

msgid "You _send:"
msgstr "Sie _senden:"

#. Created here so it can be passed to whole_words_button_toggled.
msgid "_Exact case match (uncheck for automatic case handling)"
msgstr ""
"_Genaue Groß-/Kleinschreibung (deaktivieren für automatische Behandlung)"

msgid "Only replace _whole words"
msgstr "Ersetze nur ganze _Wörter"

msgid "General Text Replacement Options"
msgstr "Allgemeine Textersetzungsoptionen"

msgid "Enable replacement of last word on send"
msgstr "Ersetzung des letztes Worts beim Senden"

msgid "Text replacement"
msgstr "Textersetzung"

msgid "Replaces text in outgoing messages according to user-defined rules."
msgstr ""
"Ersetzt Text in ausgehenden Nachrichten durch benutzerdefinierte Regeln."

msgid "Just logged in"
msgstr "Gerade angemeldet"

msgid "Just logged out"
msgstr "Gerade abgemeldet"

msgid ""
"Icon for Contact/\n"
"Icon for Unknown person"
msgstr ""
"Icon für Kontakt/\n"
"Icon for unbekannte Person"

msgid "Icon for Chat"
msgstr "Icon für Chat"

msgid "Ignored"
msgstr "Ignoriert"

msgid "Founder"
msgstr "Gründer"

#. A user in a chat room who has special privileges.
msgid "Operator"
msgstr "Operator"

#. A half operator is someone who has a subset of the privileges
#. that an operator has.
msgid "Half Operator"
msgstr "Half-Operator"

msgid "Authorization dialog"
msgstr "Autorisierungsdialog"

msgid "Error dialog"
msgstr "Fehlerdialog"

msgid "Information dialog"
msgstr "Informationsdialog"

msgid "Mail dialog"
msgstr "Mail-Dialog"

msgid "Question dialog"
msgstr "Frage-Dialog"

msgid "Warning dialog"
msgstr "Warnungdialog"

msgid "What kind of dialog is this?"
msgstr "Welche Art von Dialog ist dies?"

msgid "Status Icons"
msgstr "Status-Icons"

msgid "Chatroom Emblems"
msgstr "Chatraum-Embleme"

msgid "Dialog Icons"
msgstr "Dialog-Icons"

msgid "Pidgin Icon Theme Editor"
msgstr "Pidgin Icon-Themen-Editor"

msgid "Contact"
msgstr "Kontakt"

msgid "Pidgin Buddylist Theme Editor"
msgstr "Pidgin Buddy-Listen-Thema-Editor"

msgid "Edit Buddylist Theme"
msgstr "Buddy-Listen-Thema bearbeiten"

msgid "Edit Icon Theme"
msgstr "Icon-Thema bearbeiten"

#. *< type
#. *< ui_requirement
#. *< flags
#. *< dependencies
#. *< priority
#. *< id
#. *  description
msgid "Pidgin Theme Editor"
msgstr "Pidgin Themen-Editor"

#. *< name
#. *< version
#. *  summary
msgid "Pidgin Theme Editor."
msgstr "Pidgin Themen-Editor."

#. *< type
#. *< ui_requirement
#. *< flags
#. *< dependencies
#. *< priority
#. *< id
msgid "Buddy Ticker"
msgstr "Buddy-Ticker"

#. *< name
#. *< version
#. *  summary
#. *  description
msgid "A horizontal scrolling version of the buddy list."
msgstr "Zeigt die Buddy-Liste als tickerähnliche Laufschrift."

msgid "Display Timestamps Every"
msgstr "Zeige Zeitstempel alle"

#. *< type
#. *< ui_requirement
#. *< flags
#. *< dependencies
#. *< priority
#. *< id
msgid "Timestamp"
msgstr "Zeitstempel"

#. *< name
#. *< version
#. *  summary
msgid "Display iChat-style timestamps"
msgstr "Zeige iChat-ähnliche Zeitstempel"

#. *  description
msgid "Display iChat-style timestamps every N minutes."
msgstr "Zeige alle N Minuten iChat-ähnliche Zeitstempel an."

msgid "Timestamp Format Options"
msgstr "Zeitstempelformat-Optionen"

#, c-format
msgid "_Force timestamp format:"
msgstr "_Erzwinge Zeitformat:"

msgid "Use system default"
msgstr "System-Vorgabe verwenden"

msgid "12 hour time format"
msgstr "12-Stunden-Zeitformat"

msgid "24 hour time format"
msgstr "24-Stunden-Zeitformat"

msgid "Show dates in..."
msgstr "Zeige Datumsangaben in..."

msgid "Co_nversations:"
msgstr "U_nterhaltungen:"

msgid "For delayed messages"
msgstr "Für verzögerte Nachrichten"

msgid "For delayed messages and in chats"
msgstr "Für verzögerte Nachrichten in Chats"

msgid "_Message Logs:"
msgstr "Nachrichten_mitschnitt:"

#. *< type
#. *< ui_requirement
#. *< flags
#. *< dependencies
#. *< priority
#. *< id
msgid "Message Timestamp Formats"
msgstr "Nachrichten-Zeitstempel-Formate"

#. *< name
#. *< version
#. *  summary
msgid "Customizes the message timestamp formats."
msgstr "Nachrichten-Zeitstempel-Formate anpassen."

#. *  description
msgid ""
"This plugin allows the user to customize conversation and logging message "
"timestamp formats."
msgstr ""
"Dieses Plugin erlaubt es dem Benutzer die Zeitstempel in Unterhaltungen und "
"im Mitschnitt anzupassen."

msgid "Audio"
msgstr "Audio"

msgid "Video"
msgstr "Video"

msgid "Output"
msgstr "Ausgang"

msgid "_Plugin"
msgstr "_Plugin"

msgid "_Device"
msgstr "_Gerät"

msgid "Input"
msgstr "Eingang"

msgid "P_lugin"
msgstr "P_lugin"

msgid "D_evice"
msgstr "G_erät"

msgid "DROP"
msgstr "Stille, da unterhalb des Schwellwerts"

msgid "Volume:"
msgstr "Lautstärke:"

msgid "Silence threshold:"
msgstr "Schwellwert für Stille:"

msgid "Input and Output Settings"
msgstr "Ein- und Ausgabeeinstellungen"

msgid "Microphone Test"
msgstr "Mikrofontest"

#. *< magic
#. *< major version
#. *< minor version
#. *< type
#. *< ui_requirement
#. *< flags
#. *< dependencies
#. *< priority
#. *< id
msgid "Voice/Video Settings"
msgstr "Sprach-/Video-Einstellungen"

#. *< name
#. *< version
msgid "Configure your microphone and webcam."
msgstr "Mikrofon und Webcam konfigurieren."

#. *< summary
msgid "Configure microphone and webcam settings for voice/video calls."
msgstr ""
"Die Mikrofon- und Webcam-Einstellungen für Audio- und Video-Anrufe "
"bearbeiten."

msgid "Opacity:"
msgstr "Durchlässigkeit:"

#. IM Convo trans options
msgid "IM Conversation Windows"
msgstr "IM-Gesprächsfenster"

msgid "_IM window transparency"
msgstr "_IM Fenstertransparenz"

msgid "_Show slider bar in IM window"
msgstr "Zeige _Schiebebalken im IM-Fenster"

msgid "Remove IM window transparency on focus"
msgstr "Transparenz des Unterhaltungsfensters beim Aktivieren aufheben"

msgid "Always on top"
msgstr "Immer im Vordergrund"

#. Buddy List trans options
msgid "Buddy List Window"
msgstr "Buddy-Listen-Fenster"

msgid "_Buddy List window transparency"
msgstr "Transparenz des _Buddy-Listen-Fensters"

msgid "Remove Buddy List window transparency on focus"
msgstr "Transparenz des Buddy-Listen-Fensters beim Aktivieren aufheben"

#. *< type
#. *< ui_requirement
#. *< flags
#. *< dependencies
#. *< priority
#. *< id
msgid "Transparency"
msgstr "Transparenz"

#. *< name
#. *< version
#. *  summary
msgid "Variable Transparency for the buddy list and conversations."
msgstr "Variable Transparenz für die Buddy-Liste und die Gespräche."

#. *  description
msgid ""
"This plugin enables variable alpha transparency on conversation windows and "
"the buddy list.\n"
"\n"
"* Note: This plugin requires Win2000 or greater."
msgstr ""
"Dieses Plugin erlaubt variable Alpha-Transparenz in Gesprächsfenstern und in "
"der Buddy-Liste.\n"
"\n"
"* Hinweis: Dieses Plugin verlangt Win2000 oder höher."

#. Autostart
msgid "Startup"
msgstr "Start"

#, c-format
msgid "_Start %s on Windows startup"
msgstr "_Starte %s beim Windows-Start"

msgid "Allow multiple instances"
msgstr "Mehrere Instanzen erlauben"

msgid "_Dockable Buddy List"
msgstr "An_dockbare Buddy-Liste"

#. Blist On Top
msgid "_Keep Buddy List window on top:"
msgstr "_Buddy-Listen-Fenster bleibt im Vordergrund:"

#. XXX: Did this ever work?
msgid "Only when docked"
msgstr "Nur wenn angedockt"

msgid "Windows Pidgin Options"
msgstr "Windows-Pidgin-Optionen"

msgid "Options specific to Pidgin for Windows."
msgstr "Optionen für Pidgin unter Windows."

msgid ""
"Provides options specific to Pidgin for Windows, such as buddy list docking."
msgstr ""
"Bietet spezielle Optionen für Windows-Pidgin, wie Buddy-Listen-Docking."

#, fuzzy
msgid "Logged out."
msgstr "Angemeldet"

#. *< type
#. *< ui_requirement
#. *< flags
#. *< dependencies
#. *< priority
#. *< id
msgid "XMPP Console"
msgstr "XMPP-Konsole"

msgid "Account: "
msgstr "Konto: "

#, fuzzy
msgid "Not connected to XMPP"
msgstr "Nicht mit dem Server verbunden"

#. *< name
#. *< version
#. *  summary
msgid "Send and receive raw XMPP stanzas."
msgstr "Sendet und empfängt RAW-XMPP-Blöcke."

#. *  description
msgid "This plugin is useful for debugging XMPP servers or clients."
msgstr ""
"Dieses Plugin ist nützlich zur Fehlersuche in XMPP-Servern oder -Clients."

msgid "The installer is already running."
msgstr "Der Installer läuft schon."

msgid ""
"An instance of Pidgin is currently running.  Please exit Pidgin and try "
"again."
msgstr ""
"Eine Instanz von Pidgin läuft momentan schon. Beenden Sie Pidgin und "
"versuchen Sie es nochmal."

#. "Next >" appears on a button on the License Page of the Installer
msgid "Next >"
msgstr "Weiter >"

#. $(^Name) is the current Version name (e.g. Pidgin 2.7.0).  $_CLICK will become a translated version of "Click Next to continue."  DO NOT translate the CLICK in $_CLICK.  It will break the installer.
msgid ""
"$(^Name) is released under the GNU General Public License (GPL). The license "
"is provided here for information purposes only. $_CLICK"
msgstr ""
"$(^Name) wird unter der GNU General Public License (GPL) veröffentlicht. Die "
"Lizenz dient hier nur der Information. $_CLICK"

#. Installer Subsection Text
msgid "Pidgin Instant Messaging Client (required)"
msgstr "Pidgin Instant Messaging Client (erforderlich)"

#. Installer Subsection Text
msgid "GTK+ Runtime (required if not present)"
msgstr "GTK+ Runtime-Umgebung (erforderlich, falls nicht vorhanden)"

#. Installer Subsection Text
msgid "Shortcuts"
msgstr "Verknüpfungen"

#. Installer Subsection Text
msgid "Desktop"
msgstr "Desktop"

#. Installer Subsection Text
msgid "Start Menu"
msgstr "Startmenü"

#. Installer Subsection Text
msgid "Localizations"
msgstr "Lokalisierungen"

#. Installer Subsection Detailed Description
msgid "Core Pidgin files and dlls"
msgstr "Pidgin-Basisdateien und -DLLs"

#. Installer Subsection Detailed Description
msgid "Shortcuts for starting Pidgin"
msgstr "Verknüpfungen zum Starten von Pidgin"

#. Installer Subsection Detailed Description
msgid "Create a shortcut to Pidgin on the Desktop"
msgstr "Erstellt eine Verknüpfung zu Pidgin auf dem Desktop"

#. Installer Subsection Detailed Description
msgid "Create a Start Menu entry for Pidgin"
msgstr "Erstellt einen Eintrag für Pidgin im Startmenü"

#. Installer Subsection Detailed Description
msgid "A multi-platform GUI toolkit, used by Pidgin"
msgstr "Ein Multi-Plattform-GUI-Toolkit, verwendet von Pidgin"

#. Installer Subsection Text
msgid "Debug Symbols (for reporting crashes)"
msgstr "Debug-Symbole (zum Melden von Abstürzen)"

#. Text displayed on Installer Finish Page
msgid "Visit the Pidgin Web Page"
msgstr "Besuchen Sie die Pidgin-Webseite"

msgid ""
"Unable to uninstall the currently installed version of Pidgin. The new "
"version will be installed without removing the currently installed version."
msgstr ""
"Die aktuell installierte Version von Pidgin kann nicht deinstalliert werden. "
"Die neue Version wird installiert, ohne dass die aktuell installierte "
"Version gelöscht wird."

msgid ""
"Pidgin requires a compatible GTK+ Runtime (which doesn't appear to be "
"already present).$\\rAre you sure you want to skip installing the GTK+ "
"Runtime?"
msgstr ""
"Pidgin benötigt eine kompatible GTK+ Runtime (die noch nicht vorhanden zu "
"sein scheint).$\\rSind Sie sicher, dass Sie die Installation der GTK+ "
"Runtime überspringen wollen?"

#. Installer Subsection Text
msgid "URI Handlers"
msgstr "URI-Behandlung"

#. Installer Subsection Text
msgid "Spellchecking Support"
msgstr "Unterstützung für Rechtschreibkontrolle"

#. $R3 will display the URL that the Dictionary failed to download from
#, no-c-format
msgid ""
"Error Installing Spellchecking ($R3).$\\rIf retrying fails, manual "
"installation instructions are at: http://developer.pidgin.im/wiki/Installing"
"%20Pidgin#manual_win32_spellcheck_installation"
msgstr ""
"Fehler beim Installieren der Rechtschreibkontrolle ($R3).$\\rFalls ein "
"erneuter Versuch fehlschlägt, finden Sie Anweisungen zur manuellen "
"Installation unter: http://developer.pidgin.im/wiki/Installing"
"%20Pidgin#manual_win32_spellcheck_installation"

#. Installer Subsection Detailed Description
msgid ""
"Support for Spellchecking.  (Internet connection required for installation)"
msgstr ""
"Unterstützung für Rechtschreibkontrolle.  (Für die Installation ist eine "
"Internet-Verbindung nötig)"

#. $R2 will display the URL that the Debug Symbols failed to download from
msgid ""
"Error Installing Debug Symbols ($R2).$\\rIf retrying fails, you may need to "
"use the 'Offline Installer' from http://pidgin.im/download/windows/ ."
msgstr ""
"Fehler beim Installieren der Debug-Symbole ($R2).$\\rFalls ein erneuter "
"Versuch fehlschlägt, müssen Sie vielleicht den 'Offline Installer' von "
"http://pidgin.im/download/windows/ benutzen."

#. $R2 will display the URL that the GTK+ Runtime failed to download from
msgid ""
"Error Downloading the GTK+ Runtime ($R2).$\\rThis is required for Pidgin to "
"function; if retrying fails, you may need to use the 'Offline Installer' "
"from http://pidgin.im/download/windows/ ."
msgstr ""
"Fehler beim Herunterladen der GTK+ Runtime ($R2).$\\rDiese wird benötigt "
"damit Pidgin funktioniert; falls ein erneuter Versuch fehlschlägt, müssen "
"Sie vielleicht den 'Offline Installer' von http://pidgin.im/download/"
"windows/ benutzen."

msgid ""
"The uninstaller could not find registry entries for Pidgin.$\\rIt is likely "
"that another user installed this application."
msgstr ""
"Der Deinstaller konnte keine Registrierungsschlüssel für Pidgin finden.$"
"\\rEs ist wahrscheinlich, daß ein anderer Benutzer diese Anwendung "
"installiert hat."

msgid "You do not have permission to uninstall this application."
msgstr "Sie haben keine Berechtigung, diese Anwendung zu deinstallieren."
<<<<<<< HEAD

#~ msgid ""
#~ "%s encountered errors migrating your settings from %s to %s. Please "
#~ "investigate and complete the migration by hand. Please report this error "
#~ "at http://developer.pidgin.im"
#~ msgstr ""
#~ "%s ist beim Übertragen Ihrer Einstellungen von %s nach %s auf Fehler "
#~ "gestoßen. Bitte untersuchen Sie das Problem und vervollständigen Sie die "
#~ "Migration per Hand. Bitte melden Sie diesen Fehler auf http://developer."
#~ "pidgin.im"

#~ msgid ""
#~ "Common name: %s %s\n"
#~ "Fingerprint (SHA1): %s"
#~ msgstr ""
#~ "Allgemeiner Name (Common name:) %s %s\n"
#~ "Fingerabdruck (SHA1): %s"

#~ msgid "_View Certificate..."
#~ msgstr "Ze_rtifikat ansehen..."

#~ msgid "Gadu-Gadu User"
#~ msgstr "Gadu-Gadu-Benutzer"

#~ msgid "Hidden Number"
#~ msgstr "Versteckte Nummer"

#~ msgid "Password sent"
#~ msgstr "Passwort gesendet"

#~ msgid "Orphans"
#~ msgstr "Waisen"

#~ msgid "No server statistics available"
#~ msgstr "Keine Serverstatistik verfügbar"

#~ msgid "Error during connecting to SILC Server"
#~ msgstr "Fehler beim Verbinden mit dem SILC-Server"

#~ msgid "Failure: Version mismatch, upgrade your client"
#~ msgstr "Fehler: Unterschiedliche Version, aktualisieren Sie Ihren Client"

#~ msgid "Failure: Remote does not trust/support your public key"
#~ msgstr ""
#~ "Fehler: Die entfernte Seite vertraut Ihrem öffentlichen Schlüssel nicht"

#~ msgid "Failure: Remote does not support proposed KE group"
#~ msgstr ""
#~ "Fehler: Entferntes Programm unterstützt nicht die vorgeschlagen KE-Gruppe"

#~ msgid "Failure: Remote does not support proposed cipher"
#~ msgstr ""
#~ "Fehler: Entferntes Programm unterstützt die vorgeschlagene Chiffre nicht"

#~ msgid "Failure: Remote does not support proposed PKCS"
#~ msgstr ""
#~ "Fehler: Entferntes Programm unterstützt die vorgeschlagene PKCS nicht"

#~ msgid "Failure: Remote does not support proposed hash function"
#~ msgstr ""
#~ "Fehler: Entferntes Programm unterstützt die vorgeschlagen Hashfunktion "
#~ "nicht"

#~ msgid "Failure: Remote does not support proposed HMAC"
#~ msgstr ""
#~ "Fehler: Entferntes Programm unterstützt das vorgeschlagene HMAC nicht"

#~ msgid "Failure: Incorrect signature"
#~ msgstr "Fehler: Falsche Signatur"

#~ msgid "Failure: Invalid cookie"
#~ msgstr "Fehler: Ungültiger Cookie"

#~ msgid "Failure: Authentication failed"
#~ msgstr "Fehler: Authentifizierung fehlgeschlagen"

#~ msgid "Unable to initialize SILC Client connection"
#~ msgstr "SILC-Client-Verbindung konnte nicht hergestellt werden"

#~ msgid "John Noname"
#~ msgstr "Max Mustermann"

#~ msgid "Unable to load SILC key pair: %s"
#~ msgstr "SILC-Schlüsselpaar konnte nicht geladen werden: %s"

#~ msgid "Unable to create connection"
#~ msgstr "Kann Verbindung nicht erstellen"

#~ msgid "/Tools/Mute Sounds"
#~ msgstr "/Werkzeuge/Stummschalten"

#~ msgid "/Buddies/New Instant _Message..."
#~ msgstr "/Buddys/_Neue Sofortnachricht..."

#~ msgid "/Buddies/Join a _Chat..."
#~ msgstr "/Buddys/Einen _Chat betreten..."

#~ msgid "/Buddies/Get User _Info..."
#~ msgstr "/Buddys/Benu_tzer-Info abrufen..."

#~ msgid "/Buddies/View User _Log..."
#~ msgstr "/Buddys/Benutzer-_Mitschnitt ansehen..."

#~ msgid "/Buddies/Sh_ow"
#~ msgstr "/Buddys/_Anzeigen"

#~ msgid "/Buddies/Show/_Offline Buddies"
#~ msgstr "/Buddys/Anzeigen/_Offline-Buddys"

#~ msgid "/Buddies/Show/_Empty Groups"
#~ msgstr "/Buddys/Anzeigen/_Leere Gruppen"

#~ msgid "/Buddies/Show/Idle _Times"
#~ msgstr "/Buddys/Anzeigen/Untätigkeitszei_ten"

#~ msgid "/Buddies/Show/_Protocol Icons"
#~ msgstr "/Buddys/Anzeigen/_Protokoll-Icons"

#~ msgid "/Buddies/_Sort Buddies"
#~ msgstr "/Buddys/Buddys _sortieren"

#~ msgid "/Buddies/_Add Buddy..."
#~ msgstr "/Buddys/B_uddy hinzufügen..."

#~ msgid "/Buddies/Add C_hat..."
#~ msgstr "/Buddys/C_hat hinzufügen..."

#~ msgid "/Buddies/Add _Group..."
#~ msgstr "/Buddys/_Gruppe hinzufügen..."

#~ msgid "/Buddies/_Quit"
#~ msgstr "/Buddys/_Beenden"

#~ msgid "/_Accounts"
#~ msgstr "/_Konten"

#~ msgid "/Accounts/Manage Accounts"
#~ msgstr "/Konten/Konten verwalten"

#~ msgid "/Tools/Buddy _Pounces"
#~ msgstr "/Werkzeuge/Buddy-_Alarm"

#~ msgid "/Tools/_Certificates"
#~ msgstr "/Werkzeuge/_Zertifikate"

#~ msgid "/Tools/Custom Smile_ys"
#~ msgstr "/Werkzeuge/Benutzerdefinierte Smile_ys"

#~ msgid "/Tools/Plu_gins"
#~ msgstr "/Werkzeuge/Plu_gins"

#~ msgid "/Tools/Pr_eferences"
#~ msgstr "/Werkzeuge/_Einstellungen"

#~ msgid "/Tools/Pr_ivacy"
#~ msgstr "/Werkzeuge/Pri_vatsphäre"

#~ msgid "/Tools/Set _Mood"
#~ msgstr "/Werkzeuge/Setze Sti_mmung"

#~ msgid "/Tools/_File Transfers"
#~ msgstr "/Werkzeuge/_Dateiübertragungen"

#~ msgid "/Tools/R_oom List"
#~ msgstr "/Werkzeuge/Chat_räume"

#~ msgid "/Tools/System _Log"
#~ msgstr "/Werkzeuge/_Systemmitschnitt"

#~ msgid "/Tools/Mute _Sounds"
#~ msgstr "/Werkzeuge/S_tummschalten"

#~ msgid "/Help/_Build Information"
#~ msgstr "/Hilfe/_Build-Informationen"

#~ msgid "/Help/_Debug Window"
#~ msgstr "/Hilfe/_Debug-Fenster"

#~ msgid "/Help/De_veloper Information"
#~ msgstr "/Hilfe/_Entwickler-Informationen"

#~ msgid "/Help/_Plugin Information"
#~ msgstr "/Hilfe/_Plugin-Informationen"

#~ msgid "/Help/_Translator Information"
#~ msgstr "/Hilfe/Über_setzer-Informationen"

#~ msgid "/Help/_About"
#~ msgstr "/Hilfe/Übe_r"

#~ msgid "/Buddies/New Instant Message..."
#~ msgstr "/Buddys/Neue Sofortnachricht..."

#~ msgid "/Buddies/Join a Chat..."
#~ msgstr "/Buddys/Chat betreten..."

#~ msgid "/Buddies/Get User Info..."
#~ msgstr "/Buddys/Benutzer-Info abrufen..."

#~ msgid "/Buddies/Add Buddy..."
#~ msgstr "/Buddys/Buddy hinzufügen..."

#~ msgid "/Buddies/Add Chat..."
#~ msgstr "/Buddys/Chat hinzufügen..."

#~ msgid "/Buddies/Add Group..."
#~ msgstr "/Buddys/Gruppe hinzufügen..."

#~ msgid "/Tools/Privacy"
#~ msgstr "/Werkzeuge/Privatsphäre"

#~ msgid "/Tools/Room List"
#~ msgstr "/Werkzeuge/Chaträume"

#~ msgid "/Accounts"
#~ msgstr "/Konten"

#~ msgid "/Buddies/Show/Offline Buddies"
#~ msgstr "/Buddys/Anzeigen/Offline-Buddys"

#~ msgid "/Buddies/Show/Empty Groups"
#~ msgstr "/Buddys/Anzeigen/Leere Gruppen"

#~ msgid "/Buddies/Show/Buddy Details"
#~ msgstr "/Buddys/Anzeigen/Buddy-Details"

#~ msgid "/Buddies/Show/Idle Times"
#~ msgstr "/Buddys/Anzeigen/Untätigkeitszeiten"

#~ msgid "/Buddies/Show/Protocol Icons"
#~ msgstr "/Buddys/Anzeigen/Protokoll-Icons"

#~ msgid "<PurpleMain>/Accounts/Enable Account"
#~ msgstr "<PurpleMain>/Konten/Konto aktivieren"

#~ msgid "<PurpleMain>/Accounts/"
#~ msgstr "<PurpleMain>/Konten/"

#~ msgid "/Tools"
#~ msgstr "/Werkzeuge"

#~ msgid "/Buddies/Sort Buddies"
#~ msgstr "/Buddys/Buddys sortieren"

#~ msgid "Get Away Message"
#~ msgstr "Neue Abwesenheitsnachricht abholen"

#~ msgid "/Conversation/New Instant _Message..."
#~ msgstr "/Unterhaltung/_Neue Sofortnachricht..."

#~ msgid "/Conversation/Join a _Chat..."
#~ msgstr "/Unterhaltung/Einen Cha_t betreten..."

#~ msgid "/Conversation/_Find..."
#~ msgstr "/Unterhaltung/_Finden..."

#~ msgid "/Conversation/View _Log"
#~ msgstr "/Unterhaltung/_Mitschnitt anzeigen"

#~ msgid "/Conversation/_Save As..."
#~ msgstr "/Unterhaltung/S_peichern als..."

#~ msgid "/Conversation/Clea_r Scrollback"
#~ msgstr "/Unterhaltung/_Leeren"

#~ msgid "/Conversation/M_edia"
#~ msgstr "/Unterhaltung/M_edien"

#~ msgid "/Conversation/Media/_Audio Call"
#~ msgstr "/Unterhaltung/Medien/_Audio-Anruf"

#~ msgid "/Conversation/Media/_Video Call"
#~ msgstr "/Unterhaltung/Medien/_Video-Anruf"

#~ msgid "/Conversation/Media/Audio\\/Video _Call"
#~ msgstr "/Unterhaltung/Medien/A_udio-\\/Video-Anruf"

#~ msgid "/Conversation/Se_nd File..."
#~ msgstr "/Unterhaltung/Datei _senden..."

#~ msgid "/Conversation/Get _Attention"
#~ msgstr "/Unterhaltung/_Aufmerksamkeit erregen"

#~ msgid "/Conversation/Add Buddy _Pounce..."
#~ msgstr "/Unterhaltung/_Buddy-Alarm hinzufügen..."

#~ msgid "/Conversation/_Get Info"
#~ msgstr "/Unterhaltung/_Info abrufen"

#~ msgid "/Conversation/In_vite..."
#~ msgstr "/Unterhaltung/_Einladen..."

#~ msgid "/Conversation/M_ore"
#~ msgstr "/Unterhaltung/Me_hr"

#~ msgid "/Conversation/Al_ias..."
#~ msgstr "/Unterhaltung/Al_ias..."

#~ msgid "/Conversation/_Block..."
#~ msgstr "/Unterhaltung/_Blockieren..."

#~ msgid "/Conversation/_Unblock..."
#~ msgstr "/Unterhaltung/_Entsperren..."

#~ msgid "/Conversation/_Add..."
#~ msgstr "/Unterhaltung/_Hinzufügen..."

#~ msgid "/Conversation/_Remove..."
#~ msgstr "/Unterhaltung/_Entfernen..."

#~ msgid "/Conversation/Insert Lin_k..."
#~ msgstr "/Unterhaltung/Lin_k einfügen..."

#~ msgid "/Conversation/Insert Imag_e..."
#~ msgstr "/Unterhaltung/Bil_d einfügen..."

#~ msgid "/Conversation/_Close"
#~ msgstr "/Unterhaltung/S_chließen"

#~ msgid "/Options/Enable _Logging"
#~ msgstr "/Optionen/Schalte _Mitschnitt ein"

#~ msgid "/Options/Enable _Sounds"
#~ msgstr "/Optionen/Schalte _Klänge ein"

#~ msgid "/Options/Show Ti_mestamps"
#~ msgstr "/Optionen/Zeige _Zeitstempel"

#~ msgid "/Conversation/More"
#~ msgstr "/Unterhaltung/Mehr"

#~ msgid "/Options"
#~ msgstr "/Optionen"

#~ msgid "/Conversation"
#~ msgstr "/Unterhaltung"

#~ msgid "/Conversation/View Log"
#~ msgstr "/Unterhaltung/Mitschnitt anzeigen"

#~ msgid "/Conversation/Media/Audio Call"
#~ msgstr "/Unterhaltung/Medien/Audio-Anruf"

#~ msgid "/Conversation/Media/Video Call"
#~ msgstr "/Unterhaltung/Medien/Video-Anruf"

#~ msgid "/Conversation/Media/Audio\\/Video Call"
#~ msgstr "/Unterhaltung/Medien/Audio-\\/Video-Anruf"

#~ msgid "/Conversation/Send File..."
#~ msgstr "/Unterhaltung/Datei senden ..."

#~ msgid "/Conversation/Get Attention"
#~ msgstr "/Unterhaltung/Aufmerksamkeit erregen"

#~ msgid "/Conversation/Add Buddy Pounce..."
#~ msgstr "/Unterhaltung/Buddy-Alarm hinzufügen..."

#~ msgid "/Conversation/Get Info"
#~ msgstr "/Unterhaltung/Info abrufen"

#~ msgid "/Conversation/Invite..."
#~ msgstr "/Unterhaltung/Einladen ..."

#~ msgid "/Conversation/Alias..."
#~ msgstr "/Unterhaltung/Alias..."

#~ msgid "/Conversation/Block..."
#~ msgstr "/Unterhaltung/Blockieren..."

#~ msgid "/Conversation/Unblock..."
#~ msgstr "/Unterhaltung/Entsperren..."

#~ msgid "/Conversation/Add..."
#~ msgstr "/Unterhaltung/Hinzufügen..."

#~ msgid "/Conversation/Remove..."
#~ msgstr "/Unterhaltung/Entfernen..."

#~ msgid "/Conversation/Insert Link..."
#~ msgstr "/Unterhaltung/Link einfügen..."

#~ msgid "/Conversation/Insert Image..."
#~ msgstr "/Unterhaltung/Bild einfügen..."

#~ msgid "/Options/Enable Logging"
#~ msgstr "/Optionen/Schalte Mitschnitt ein"

#~ msgid "/Options/Enable Sounds"
#~ msgstr "/Optionen/Schalte Klänge ein"

#~ msgid "/Options/Show Formatting Toolbars"
#~ msgstr "/Optionen/Zeige Werkzeugleisten für Formatierung"

#~ msgid "/Options/Show Timestamps"
#~ msgstr "/Optionen/Zeige Zeitstempel"

#~ msgid "Alias Contact"
#~ msgstr "Kontakt-Alias"

#~ msgid "Enter an alias for this contact."
#~ msgstr "Geben Sie einen Alias für diesen Kontakt ein."

#~ msgid "Google Talk"
#~ msgstr "Google Talk"

#~ msgid "Facebook (XMPP)"
#~ msgstr "Facebook (XMPP)"

#~ msgid "<font color='#777777'>Logged out.</font>"
#~ msgstr "<font color='#777777'>Abgemeldet.</font>"

#~ msgid "<font color='#777777'>Not connected to XMPP</font>"
#~ msgstr "<font color='#777777'>Nicht mit XMPP verbunden</font>"
=======
>>>>>>> 07b7f4c3

#~ msgid "No Sametime Community Server specified"
#~ msgstr "Kein Sametime-Community Server angegeben"

#~ msgid ""
#~ "No host or IP address has been configured for the Meanwhile account %s. "
#~ "Please enter one below to continue logging in."
#~ msgstr ""
#~ "Es wurde kein Rechner für das Meanwhile-Konto %s angegeben. Bitte geben "
#~ "Sie einen Rechner an, um die Anmeldung fortzusetzen."

#~ msgid "Meanwhile Connection Setup"
#~ msgstr "Meanwhile-Verbindungseinstellungen"

#~ msgid "No Sametime Community Server Specified"
#~ msgstr "Kein Sametime-Community Server angegeben"

#~ msgid "Connect"
#~ msgstr "Verbinden"<|MERGE_RESOLUTION|>--- conflicted
+++ resolved
@@ -11,13 +11,8 @@
 msgstr ""
 "Project-Id-Version: de\n"
 "Report-Msgid-Bugs-To: \n"
-<<<<<<< HEAD
-"POT-Creation-Date: 2012-06-11 19:37+0200\n"
-"PO-Revision-Date: 2012-06-11 19:36+0200\n"
-=======
 "POT-Creation-Date: 2012-07-12 17:36+0200\n"
 "PO-Revision-Date: 2012-07-12 17:36+0200\n"
->>>>>>> 07b7f4c3
 "Last-Translator: Jochen Kemnade <jochenkemnade@web.de>\n"
 "Language-Team: German <de@li.org>\n"
 "Language: de\n"
@@ -15047,7 +15042,6 @@
 
 msgid "You do not have permission to uninstall this application."
 msgstr "Sie haben keine Berechtigung, diese Anwendung zu deinstallieren."
-<<<<<<< HEAD
 
 #~ msgid ""
 #~ "%s encountered errors migrating your settings from %s to %s. Please "
@@ -15462,8 +15456,6 @@
 
 #~ msgid "<font color='#777777'>Not connected to XMPP</font>"
 #~ msgstr "<font color='#777777'>Nicht mit XMPP verbunden</font>"
-=======
->>>>>>> 07b7f4c3
 
 #~ msgid "No Sametime Community Server specified"
 #~ msgstr "Kein Sametime-Community Server angegeben"
