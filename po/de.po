--- conflicted
+++ resolved
@@ -11,13 +11,8 @@
 msgstr ""
 "Project-Id-Version: de\n"
 "Report-Msgid-Bugs-To: \n"
-<<<<<<< HEAD
 "POT-Creation-Date: 2009-01-04 12:29+0100\n"
 "PO-Revision-Date: 2009-01-04 12:29+0100\n"
-=======
-"POT-Creation-Date: 2008-12-16 15:52+0100\n"
-"PO-Revision-Date: 2008-12-16 15:52+0100\n"
->>>>>>> 54501c21
 "Last-Translator: Jochen Kemnade <jochenkemnade@web.de>\n"
 "Language-Team: German <de@li.org>\n"
 "MIME-Version: 1.0\n"
@@ -4172,9 +4167,6 @@
 
 msgid "Re-initializing Stream"
 msgstr "Initialisiere Stream nochmal"
-
-msgid "Server doesn't support blocking"
-msgstr "Server unterstützt kein Blockieren"
 
 msgid "Not Authorized"
 msgstr "Nicht autorisiert"
@@ -7220,11 +7212,7 @@
 msgstr "Stadt/Gegend"
 
 msgid "Publish Mobile"
-<<<<<<< HEAD
 msgstr "Handy veröffentlichen"
-=======
-msgstr "Mobil veröffentlichen"
->>>>>>> 54501c21
 
 msgid "Publish Contact"
 msgstr "Kontakt veröffentlichen"
@@ -7443,11 +7431,7 @@
 
 #, c-format
 msgid "%u requested to join Qun %u for %s"
-<<<<<<< HEAD
 msgstr "%u möchte dem Qun %u wegen %s beitreten"
-=======
-msgstr "%u möchte dem Qun %u aus folgendem Grund beitreten: %s"
->>>>>>> 54501c21
 
 #, c-format
 msgid "%u request to join Qun %u"
@@ -7460,11 +7444,7 @@
 #, c-format
 msgid "<b>Joining Qun %u is approved by admin %u for %s</b>"
 msgstr ""
-<<<<<<< HEAD
 "<b>Das Betreten des Qun %u wurde vom Admin bestätigt wegen by admin %u for %"
-=======
-"<b>Das Beitreten zum Qun %u wurde vom Admin %u aus folgendem Grund erlaubt: %"
->>>>>>> 54501c21
 "s</b>"
 
 #, c-format
@@ -7530,11 +7510,7 @@
 
 #, c-format
 msgid "<b>Client Tag</b>: %s<br>\n"
-<<<<<<< HEAD
 msgstr "<b>Marke des Clients</b>: %s<br>\n"
-=======
-msgstr "<b>Client-Tag</b>: %s<br>\n"
->>>>>>> 54501c21
 
 #, c-format
 msgid "<b>Connection Mode</b>: %s<br>\n"
@@ -9287,6 +9263,9 @@
 msgid "SIP usernames may not contain whitespaces or @ symbols"
 msgstr "SIP-Benutzernamen dürfen keine Leerzeichen oder @-Symbole enthalten"
 
+msgid "SIP connect server not specified"
+msgstr "SIP-Verbindungsserver nicht angegeben"
+
 #. *< type
 #. *< ui_requirement
 #. *< flags
@@ -9777,13 +9756,8 @@
 msgid ""
 "This profile is in a language or format that is not supported at this time."
 msgstr ""
-<<<<<<< HEAD
 "Entschuldigung, das Profil enthält eine Sprache oder ein Format, das zur "
 "Zeit nicht unterstützt wird."
-=======
-"Die Sprache oder das Format dieses Profils werden im Moment nicht "
-"unterstützt."
->>>>>>> 54501c21
 
 msgid ""
 "Could not retrieve the user's profile. This most likely is a temporary "
