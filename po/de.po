# translation of de.po to Deutsch
# Pidgin German translation
# Copyright (C) 2001, Daniel Seifert <Pidgin-translation@dseifert.de>
# Copyright (C) 2002, Karsten Weiss <knweiss@gmx.de>
# Copyright (C) 2002-2010, Björn Voigt <bjoern@cs.tu-berlin.de>,
#                     Jochen Kemnade <jochenkemnade@web.de>
#
# This file is distributed under the same license as the Pidgin package.
#
msgid ""
msgstr ""
"Project-Id-Version: de\n"
"Report-Msgid-Bugs-To: \n"
<<<<<<< HEAD
"POT-Creation-Date: 2010-02-11 20:39+0100\n"
"PO-Revision-Date: 2010-02-11 20:39+0100\n"
"Last-Translator: Jochen Kemnade <jochenkemnade@web.de>\n"
=======
"POT-Creation-Date: 2010-02-11 21:03+0100\n"
"PO-Revision-Date: 2010-02-11 21:02+0100\n"
"Last-Translator: Björn Voigt <bjoern@cs.tu-berlin.de>\n"
>>>>>>> 857a4782
"Language-Team: Deutsch <de@li.org>\n"
"MIME-Version: 1.0\n"
"Content-Type: text/plain; charset=UTF-8\n"
"Content-Transfer-Encoding: 8bit\n"
"Plural-Forms: nplurals=2; plural=(n != 1);\n"

#. Translators may want to transliterate the name.
#. It is not to be translated.
msgid "Finch"
msgstr "Finch"

#, c-format
msgid "%s. Try `%s -h' for more information.\n"
msgstr "%s. Versuchen Sie `%s -h' für weitere Informationen.\n"

#, c-format
msgid ""
"%s\n"
"Usage: %s [OPTION]...\n"
"\n"
"  -c, --config=DIR    use DIR for config files\n"
"  -d, --debug         print debugging messages to stderr\n"
"  -h, --help          display this help and exit\n"
"  -n, --nologin       don't automatically login\n"
"  -v, --version       display the current version and exit\n"
msgstr ""
"%s\n"
"Benutzung: %s [OPTION]...\n"
"\n"
"  -c, --config=VERZ   benutze VERZ als Konfigurationsverzeichnis\n"
"  -d, --debug         drucke Debugging-Meldungen nach stderr\n"
"  -h, --help          zeigt diese Hilfe und beendet das Programm\n"
"  -n, --nologin       nicht automatisch anmelden\n"
"  -v, --version       zeigt aktuelle Version und beendet das Programm\n"

#, c-format
msgid ""
"%s encountered errors migrating your settings from %s to %s. Please "
"investigate and complete the migration by hand. Please report this error at "
"http://developer.pidgin.im"
msgstr ""
"%s ist beim Übertragen Ihrer Einstellungen von %s nach %s auf Fehler "
"gestoßen. Bitte untersuchen Sie das Problem und vervollständigen Sie die "
"Migration per Hand. Bitte melden Sie diesen Fehler auf http://developer."
"pidgin.im"

#. the user did not fill in the captcha
msgid "Error"
msgstr "Fehler"

msgid "Account was not added"
msgstr "Konto wurde nicht hinzugefügt"

msgid "Username of an account must be non-empty."
msgstr "Benutzername eines Kontos darf nicht leer sein."

msgid "New mail notifications"
msgstr "Benachrichtigung über neue Mails"

msgid "Remember password"
msgstr "Passwort speichern"

msgid "There are no protocol plugins installed."
msgstr "Es sind keine Protokoll-Plugins installiert."

msgid "(You probably forgot to 'make install'.)"
msgstr "(Sie haben wahrscheinlich vergessen 'make install' aufzurufen.)"

msgid "Modify Account"
msgstr "Konto bearbeiten"

msgid "New Account"
msgstr "Neues Konto"

msgid "Protocol:"
msgstr "Protokoll:"

msgid "Username:"
msgstr "Benutzername:"

msgid "Password:"
msgstr "Passwort:"

msgid "Alias:"
msgstr "Alias:"

#. Register checkbox
msgid "Create this account on the server"
msgstr "Dieses Konto auf dem Server anlegen"

#. Cancel button
#. Cancel
msgid "Cancel"
msgstr "Abbrechen"

#. Save button
#. Save
msgid "Save"
msgstr "Speichern"

#, c-format
msgid "Are you sure you want to delete %s?"
msgstr "Wollen Sie %s wirklich löschen?"

msgid "Delete Account"
msgstr "Konto löschen"

#. Delete button
msgid "Delete"
msgstr "Löschen"

msgid "Accounts"
msgstr "Konten"

msgid "You can enable/disable accounts from the following list."
msgstr "Sie können Konten auf der folgenden Liste (de)aktivieren."

#. Add button
msgid "Add"
msgstr "Hinzufügen"

#. Modify button
msgid "Modify"
msgstr "Bearbeiten"

#, c-format
msgid "%s%s%s%s has made %s his or her buddy%s%s"
msgstr "%s%s%s%s hat %s zu seinem Buddy gemacht%s%s"

msgid "Add buddy to your list?"
msgstr "Benutzer zu Ihrer Buddy-Liste hinzufügen?"

#, c-format
msgid "%s%s%s%s wants to add %s to his or her buddy list%s%s"
msgstr "%s%s%s%s möchte %s zu seiner oder ihrer Buddy-Liste hinzufügen%s%s"

msgid "Authorize buddy?"
msgstr "Buddy autorisieren?"

msgid "Authorize"
msgstr "Autorisieren"

msgid "Deny"
msgstr "Ablehnen"

#, c-format
msgid ""
"Online: %d\n"
"Total: %d"
msgstr ""
"Online: %d\n"
"Gesamt: %d"

#, c-format
msgid "Account: %s (%s)"
msgstr "Konto: %s (%s)"

#, c-format
msgid ""
"\n"
"Last Seen: %s ago"
msgstr ""
"\n"
"Zuletzt gesehen: vor %s"

msgid "Default"
msgstr "Standard"

msgid "You must provide a username for the buddy."
msgstr "Sie müssen einen Benutzernamen für den Buddy angeben."

msgid "You must provide a group."
msgstr "Sie müssen eine Gruppe angeben."

msgid "You must select an account."
msgstr "Sie müssen ein Konto auswählen."

msgid "The selected account is not online."
msgstr "Das gewählte Konto ist nicht online."

msgid "Error adding buddy"
msgstr "Fehler beim Hinzufügen des Buddys"

msgid "Username"
msgstr "Benutzer"

msgid "Alias (optional)"
msgstr "Alias (optional)"

msgid "Add in group"
msgstr "Zu Gruppe hinzufügen"

msgid "Account"
msgstr "Konto"

msgid "Add Buddy"
msgstr "Buddy hinzufügen"

msgid "Please enter buddy information."
msgstr "Bitte Buddy-Informationen angeben."

msgid "Chats"
msgstr "Chats"

#. Extract their Name and put it in
msgid "Name"
msgstr "Name"

msgid "Alias"
msgstr "Alias"

msgid "Group"
msgstr "Gruppe"

msgid "Auto-join"
msgstr "Automatisch beitreten"

msgid "Add Chat"
msgstr "Chat hinzufügen"

msgid "You can edit more information from the context menu later."
msgstr "Sie können später mehr Informationen über das Kontextmenü bearbeiten."

msgid "Error adding group"
msgstr "Fehler beim Hinzufügen der Gruppe"

msgid "You must give a name for the group to add."
msgstr "Bitte geben Sie den Namen der Gruppe ein, die hinzugefügt werden soll."

msgid "Add Group"
msgstr "Gruppe hinzufügen"

msgid "Enter the name of the group"
msgstr "Bitte geben Sie den Namen der Gruppe ein"

msgid "Edit Chat"
msgstr "Chat bearbeiten"

msgid "Please Update the necessary fields."
msgstr "Bitte aktualisieren Sie die erforderlichen Felder."

msgid "Edit"
msgstr "Bearbeiten"

msgid "Edit Settings"
msgstr "Einstellungen bearbeiten"

msgid "Information"
msgstr "Information"

msgid "Retrieving..."
msgstr "Empfange..."

msgid "Get Info"
msgstr "Info abrufen"

msgid "Add Buddy Pounce"
msgstr "Buddy-Alarm hinzufügen"

msgid "Send File"
msgstr "Datei versenden"

msgid "Blocked"
msgstr "Blockiert"

msgid "Show when offline"
msgstr "Anzeigen, wenn im Offline-Modus"

#, c-format
msgid "Please enter the new name for %s"
msgstr "Bitte geben Sie den neuen Namen für %s ein"

msgid "Rename"
msgstr "Umbenennen"

msgid "Set Alias"
msgstr "Alias setzen"

msgid "Enter empty string to reset the name."
msgstr "Geben Sie eine leere Zeichenkette ein, um den Namen zurückzusetzen."

msgid "Removing this contact will also remove all the buddies in the contact"
msgstr ""
"Wenn Sie diesen Kontakt löschen, löschen Sie auch alle Buddys in dem Kontakt"

msgid "Removing this group will also remove all the buddies in the group"
msgstr ""
"Wenn Sie diese Gruppe löschen, löschen Sie auch alle Buddys in der Gruppe"

#, c-format
msgid "Are you sure you want to remove %s?"
msgstr "Wollen Sie %s wirklich löschen?"

#. XXX: anything to do with the returned ui-handle?
msgid "Confirm Remove"
msgstr "Entfernen bestätigen"

msgid "Remove"
msgstr "Entfernen"

#. Buddy List
msgid "Buddy List"
msgstr "Buddy-Liste"

msgid "Place tagged"
msgstr "Stelle markiert"

msgid "Toggle Tag"
msgstr "Markierung umkehren"

msgid "View Log"
msgstr "Mitschnitt anzeigen"

#. General
msgid "Nickname"
msgstr "Spitzname"

#. Never know what those translations might end up like...
#. Idle stuff
msgid "Idle"
msgstr "Untätig"

msgid "On Mobile"
msgstr "Am Handy"

msgid "New..."
msgstr "Neu..."

msgid "Saved..."
msgstr "Gespeichert..."

msgid "Plugins"
msgstr "Plugins"

msgid "Block/Unblock"
msgstr "Sperren/Sperrung aufheben"

msgid "Block"
msgstr "Sperren"

msgid "Unblock"
msgstr "Sperrung aufheben"

msgid ""
"Please enter the username or alias of the person you would like to Block/"
"Unblock."
msgstr ""
"Bitte geben Sie den Benutzernamen oder den Alias der Person ein, die Sie "
"sperren oder entsperren möchten."

#. Not multiline
#. Not masked?
#. No hints?
msgid "OK"
msgstr "OK"

msgid "New Instant Message"
msgstr "Neue Sofortnachricht"

msgid "Please enter the username or alias of the person you would like to IM."
msgstr ""
"Bitte geben Sie den Benutzernamen oder den Alias der Person ein, mit der Sie "
"chatten wollen."

msgid "Channel"
msgstr "Kanal"

msgid "Join a Chat"
msgstr "Chat betreten"

msgid "Please enter the name of the chat you want to join."
msgstr "Bitte geben Sie die den Namen des Chats an, den Sie betreten möchten."

msgid "Join"
msgstr "Betreten"

msgid ""
"Please enter the username or alias of the person whose log you would like to "
"view."
msgstr ""
"Bitte geben Sie den Benutzernamen oder den Alias der Person ein, deren "
"Mitschnitt Sie sehen möchten."

#. Create the "Options" frame.
msgid "Options"
msgstr "Optionen"

msgid "Send IM..."
msgstr "Nachricht senden..."

msgid "Block/Unblock..."
msgstr "Sperren/Sperrung aufheben..."

msgid "Join Chat..."
msgstr "Chat betreten..."

msgid "View Log..."
msgstr "Mitschnitt anzeigen..."

msgid "View All Logs"
msgstr "Alle Mitschnitte anzeigen"

msgid "Show"
msgstr "Anzeigen"

msgid "Empty groups"
msgstr "Leere Gruppen"

msgid "Offline buddies"
msgstr "Offline-Buddys"

msgid "Sort"
msgstr "Sortieren"

msgid "By Status"
msgstr "Nach Status"

msgid "Alphabetically"
msgstr "Alphabetisch"

msgid "By Log Size"
msgstr "Nach Größe der Logs"

msgid "Buddy"
msgstr "Buddy"

msgid "Chat"
msgstr "Chat"

msgid "Grouping"
msgstr "Gruppierung"

msgid "Certificate Import"
msgstr "Zertifikat-Import"

msgid "Specify a hostname"
msgstr "Geben Sie einen Hostnamen an"

msgid "Type the host name this certificate is for."
msgstr "Geben Sie einen Hostnamen für dieses Zertifikat an."

#, c-format
msgid ""
"File %s could not be imported.\n"
"Make sure that the file is readable and in PEM format.\n"
msgstr ""
"Die Datei %s kann nicht importiert werden.\n"
"Stellen Sie sicher, dass die Datei lesbar und im PEM-Format ist.\n"

msgid "Certificate Import Error"
msgstr "Zertifikat-Importfehler"

msgid "X.509 certificate import failed"
msgstr "X.509-Zertifikat-Import gescheitert"

msgid "Select a PEM certificate"
msgstr "Wählen Sie ein PEM-Zertifikat"

#, c-format
msgid ""
"Export to file %s failed.\n"
"Check that you have write permission to the target path\n"
msgstr ""
"Der Export der Datei %s ist gescheitert.\n"
"Stellen Sie sicher, dass Sie Schreibrechte auf dem Zielpfad haben\n"

msgid "Certificate Export Error"
msgstr "Zertifikat-Exportfehler"

msgid "X.509 certificate export failed"
msgstr "X.509-Zertifikat-Export gescheitert"

msgid "PEM X.509 Certificate Export"
msgstr "PEM X.509-Zertifikat-Export"

#, c-format
msgid "Certificate for %s"
msgstr "Zertifikat für %s"

#, c-format
msgid ""
"Common name: %s\n"
"\n"
"SHA1 fingerprint:\n"
"%s"
msgstr ""
"Allgemeiner Name (Common name): %s\n"
"\n"
"Fingerabdruck (SHA1):\n"
"%s"

msgid "SSL Host Certificate"
msgstr "SSL-Host-Zertifikat"

#, c-format
msgid "Really delete certificate for %s?"
msgstr "Möchten Sie wirklich das Zertifikat für %s löschen?"

msgid "Confirm certificate delete"
msgstr "Bestätigung des Löschens des Zertifikats"

msgid "Certificate Manager"
msgstr "Zertifikat-Manager"

#. Creating the user splits
msgid "Hostname"
msgstr "Rechnername"

msgid "Info"
msgstr "Info"

#. Close button
msgid "Close"
msgstr "Schließen"

#, c-format
msgid "%s (%s)"
msgstr "%s (%s)"

#, c-format
msgid "%s disconnected."
msgstr "%s abgemeldet."

#, c-format
msgid ""
"%s\n"
"\n"
"Finch will not attempt to reconnect the account until you correct the error "
"and re-enable the account."
msgstr ""
"%s\n"
"\n"
"Finch wird nicht versuchen, das Konto wieder zu verbinden bis Sie den Fehler "
"behoben und das Konto wieder aktiviert haben."

msgid "Re-enable Account"
msgstr "Konten reaktivieren"

msgid "No such command."
msgstr "Es gibt kein solches Kommando."

msgid "Syntax Error:  You typed the wrong number of arguments to that command."
msgstr ""
"Syntaxfehler:  Sie übergaben dem Kommando eine falsche Anzahl von Argumenten."

msgid "Your command failed for an unknown reason."
msgstr "Ihre Kommando scheiterte aus einem unbekannten Grund."

msgid "That command only works in chats, not IMs."
msgstr "Dieses Kommando funktioniert nur in Chats, nicht bei IMs."

msgid "That command only works in IMs, not chats."
msgstr "Dieses Kommando funktioniert nur bei IMs, nicht bei Chats."

msgid "That command doesn't work on this protocol."
msgstr "Dieses Kommando funktioniert nicht in diesem Protokoll."

msgid "Message was not sent, because you are not signed on."
msgstr "Nachricht konnte nicht gesendet werden, da Sie nicht angemeldet sind."

#, c-format
msgid "%s (%s -- %s)"
msgstr "%s (%s -- %s)"

#, c-format
msgid "%s [%s]"
msgstr "%s [%s]"

#, c-format
msgid ""
"\n"
"%s is typing..."
msgstr ""
"\n"
"%s tippt gerade..."

msgid "You have left this chat."
msgstr "Sie haben diesen Chat verlassen."

msgid ""
"The account has disconnected and you are no longer in this chat. You will be "
"automatically rejoined in the chat when the account reconnects."
msgstr ""
"Das Konto wurde getrennt und Sie sind nicht mehr in diesem Chat. Sie werden "
"automatisch wieder mit dem Chat verbunden, wenn das Konto wieder verbunden "
"ist."

msgid "Logging started. Future messages in this conversation will be logged."
msgstr ""
"Mitschnitt gestartet. Zukünftige Nachrichten dieser Unterhaltung werden "
"mitgeschnitten."

msgid ""
"Logging stopped. Future messages in this conversation will not be logged."
msgstr ""
"Mitschnitt angehalten. Zukünftige Nachrichten dieser Unterhaltung werden "
"nicht mitgeschnitten."

msgid "Send To"
msgstr "Senden an"

msgid "Conversation"
msgstr "Unterhaltung"

msgid "Clear Scrollback"
msgstr "Gesprächsfenster leeren"

msgid "Show Timestamps"
msgstr "Zeige Zeitstempel"

msgid "Add Buddy Pounce..."
msgstr "Buddy-Alarm hinzufügen..."

msgid "Invite..."
msgstr "Einladen..."

msgid "Enable Logging"
msgstr "Mitschnitt einschalten"

msgid "Enable Sounds"
msgstr "Klänge aktivieren"

msgid "You are not connected."
msgstr "Sie sind nicht verbunden."

msgid "<AUTO-REPLY> "
msgstr "<AUTO-REPLY> "

#, c-format
msgid "List of %d user:\n"
msgid_plural "List of %d users:\n"
msgstr[0] "Liste von %d Benutzer:\n"
msgstr[1] "Liste von %d Benutzern:\n"

msgid "Supported debug options are: plugins version"
msgstr "Unterstützte Debug-Optionen sind: plugins version"

msgid "No such command (in this context)."
msgstr "Kein solches Kommando (in diesem Kontext)."

msgid ""
"Use \"/help &lt;command&gt;\" for help on a specific command.\n"
"The following commands are available in this context:\n"
msgstr ""
"Benutzen Sie „/help &lt;kommando&gt;“, um Hilfe für ein bestimmtes Kommando "
"zu erhalten.\n"
"Die folgenden Kommandos sind in diesem Kontext verfügbar:\n"

#, c-format
msgid ""
"%s is not a valid message class. See '/help msgcolor' for valid message "
"classes."
msgstr ""
"%s ist keine gültige Nachrichtenklasse. Die gültigen Nachrichtenklassen "
"finden Sie unter '/help msgcolor'."

#, c-format
msgid "%s is not a valid color. See '/help msgcolor' for valid colors."
msgstr ""
"%s ist keine gültige Farbe. Die gültigen Farben finden Sie unter '/help "
"msgcolor'."

msgid ""
"say &lt;message&gt;:  Send a message normally as if you weren't using a "
"command."
msgstr ""
"say &lt;Nachricht&gt;:  Sendet eine Nachricht genau so, als wenn Sie die "
"Nachricht ohne ein Kommando absenden."

msgid "me &lt;action&gt;:  Send an IRC style action to a buddy or chat."
msgstr ""
"me &lt;Aktion&gt;:  Sende eine IRC-ähnliche Aktion an einen Buddy oder einen "
"Chat."

msgid ""
"debug &lt;option&gt;:  Send various debug information to the current "
"conversation."
msgstr ""
"debug &lt;Option&gt;:  Verschiedene Debugging-Informationen zur aktuellen "
"Unterhaltung senden."

msgid "clear: Clears the conversation scrollback."
msgstr "clear: Leert das Gesprächsfenster."

msgid "help &lt;command&gt;:  Help on a specific command."
msgstr "help &lt;Kommando&gt;:  Hilfe zu einem bestimmten Kommando."

msgid "users:  Show the list of users in the chat."
msgstr "users:  Liste der Benutzer im Chat anzeigen."

msgid "plugins: Show the plugins window."
msgstr "plugins: Plugin-Fenster anzeigen."

msgid "buddylist: Show the buddylist."
msgstr "buddylist: Die Kontaktliste anzeigen."

msgid "accounts: Show the accounts window."
msgstr "accounts: Das Konten-Fenster anzeigen."

msgid "debugwin: Show the debug window."
msgstr "debugwin: Das Debugging-Fenster anzeigen."

msgid "prefs: Show the preference window."
msgstr "prefs: Das Einstellungs-Fenster anzeigen."

msgid "statuses: Show the savedstatuses window."
msgstr "statuses: Das Fenster mit gespeicherten Status-Infos anzeigen."

msgid ""
"msgcolor &lt;class&gt; &lt;foreground&gt; &lt;background&gt;: Set the color "
"for different classes of messages in the conversation window.<br>    &lt;"
"class&gt;: receive, send, highlight, action, timestamp<br>    &lt;foreground/"
"background&gt;: black, red, green, blue, white, gray, darkgray, magenta, "
"cyan, default<br><br>EXAMPLE:<br>    msgcolor send cyan default"
msgstr ""
"msgcolor &lt;Klasse&gt; &lt;Vordergrund&gt; &lt;Hintergrund&gt;: Die Farbe "
"für verschiedene Klassen von Nachrichten im Gesprächsfenster festlegen."
"<br>    &lt;Klasse&gt;: receive, send, highlight, action, timestamp<br>    "
"&lt;Vordergrund/Hintergrund&gt;: black, red, green, blue, white, gray, "
"darkgray, magenta, cyan, default<br><br>BEISPIEL:<br>    msgcolor send cyan "
"default"

msgid "Unable to open file."
msgstr "Konnte die Datei nicht öffnen."

msgid "Debug Window"
msgstr "Debug-Fenster"

#. XXX: Setting the GROW_Y for the following widgets don't make sense. But right now
#. * it's necessary to make the width of the debug window resizable ... like I said,
#. * it doesn't make sense. The bug is likely in the packing in gntbox.c.
#.
msgid "Clear"
msgstr "Leeren"

msgid "Filter:"
msgstr "Filter:"

msgid "Pause"
msgstr "Pause"

#, c-format
msgid "File Transfers - %d%% of %d file"
msgid_plural "File Transfers - %d%% of %d files"
msgstr[0] "Dateiübertragungen - %d%% von %d Datei"
msgstr[1] "Dateiübertragungen - %d%% von %d Dateien"

#. Create the window.
msgid "File Transfers"
msgstr "Dateiübertragungen"

msgid "Progress"
msgstr "Fortschritt"

msgid "Filename"
msgstr "Dateiname"

msgid "Size"
msgstr "Größe"

msgid "Speed"
msgstr "Geschwindigkeit"

msgid "Remaining"
msgstr "Verbleibend"

#. XXX: Use of ggp_str_to_uin() is an ugly hack!
#. presence
msgid "Status"
msgstr "Status"

msgid "Close this window when all transfers finish"
msgstr "Schließe dieses Fenster, wenn alle Übertragungen abgeschlossen sind"

msgid "Clear finished transfers"
msgstr "Entferne komplette Übertragungen"

msgid "Stop"
msgstr "Stopp"

msgid "Waiting for transfer to begin"
msgstr "Warte auf den Beginn der Dateiübertragung"

msgid "Canceled"
msgstr "Abgebrochen"

msgid "Failed"
msgstr "Gescheitert"

#, c-format
msgid "%.2f KiB/s"
msgstr "%.2f KiB/s"

msgid "Sent"
msgstr "Gesendet"

msgid "Received"
msgstr "Empfangen"

msgid "Finished"
msgstr "Fertig"

#, c-format
msgid "The file was saved as %s."
msgstr "Die Datei wurde unter %s gespeichert."

msgid "Sending"
msgstr "Sende"

msgid "Receiving"
msgstr "Empfange"

#, c-format
msgid "Conversation in %s on %s"
msgstr "Unterhaltung in %s am %s"

#, c-format
msgid "Conversation with %s on %s"
msgstr "Unterhaltung mit %s am %s"

msgid "%B %Y"
msgstr "%B %Y"

msgid ""
"System events will only be logged if the \"Log all status changes to system "
"log\" preference is enabled."
msgstr ""
"Systemereignisse werden nur mitgeschnitten, wenn die Option „Schneide alle "
"Statusveränderungen im System-Mitschnitt mit“ aktiviert ist."

msgid ""
"Instant messages will only be logged if the \"Log all instant messages\" "
"preference is enabled."
msgstr ""
"Sofortnachrichten werden nur mitgeschnitten, wenn die Option „Alle "
"Sofortnachrichten mitschneiden“ aktiviert ist."

msgid ""
"Chats will only be logged if the \"Log all chats\" preference is enabled."
msgstr ""
"Chats werden nur mitgeschnitten, wenn die Option „Alle Chats mitschneiden“ "
"aktiviert ist."

msgid "No logs were found"
msgstr "Keine Mitschnitte gefunden"

msgid "Total log size:"
msgstr "Gesamte Mitschnittgröße:"

#. Search box *********
msgid "Scroll/Search: "
msgstr "Scrollen/Suchen: "

#, c-format
msgid "Conversations in %s"
msgstr "Unterhaltung in %s"

#, c-format
msgid "Conversations with %s"
msgstr "Unterhaltung mit %s"

msgid "All Conversations"
msgstr "Alle Unterhaltungen"

msgid "System Log"
msgstr "System-Mitschnitt"

msgid "Calling..."
msgstr "Anrufen..."

msgid "Hangup"
msgstr "Auflegen"

#. Number of actions
msgid "Accept"
msgstr "Akzeptieren"

msgid "Reject"
msgstr "Ablehnen"

msgid "Call in progress."
msgstr "Anruf läuft."

msgid "The call has been terminated."
msgstr "Der Anruf wurde beendet."

#, c-format
msgid "%s wishes to start an audio session with you."
msgstr "%s möchte eine Audio-Sitzung mit Ihnen starten."

#, c-format
msgid "%s is trying to start an unsupported media session type with you."
msgstr ""
"%s versucht, einen nicht unterstützten Typ von Medien-Sitzung mit Ihnen zu "
"starten."

msgid "You have rejected the call."
msgstr "Sie haben den Anruf abgelehnt."

msgid "call: Make an audio call."
msgstr "call: Einen Audio-Anruf tätigen."

msgid "Emails"
msgstr "E-Mails"

msgid "You have mail!"
msgstr "Sie haben Post!"

msgid "Sender"
msgstr "Absender"

msgid "Subject"
msgstr "Betreff"

#, c-format
msgid "%s (%s) has %d new message."
msgid_plural "%s (%s) has %d new messages."
msgstr[0] "%s (%s) hat %d neue Nachricht."
msgstr[1] "%s (%s) hat %d neue Nachrichten."

msgid "New Mail"
msgstr "Neue Mail"

#, c-format
msgid "Info for %s"
msgstr "Info über %s"

msgid "Buddy Information"
msgstr "Buddy-Information"

msgid "Continue"
msgstr "Fortfahren"

msgid "IM"
msgstr "Nachricht"

msgid "Invite"
msgstr "Einladen"

msgid "(none)"
msgstr "(kein)"

#. XXX: The following expects that finch_notify_message gets called. This
#. * may not always happen, e.g. when another plugin sets its own
#. * notify_message. So tread carefully.
msgid "URI"
msgstr "URI"

msgid "ERROR"
msgstr "FEHLER"

msgid "loading plugin failed"
msgstr "Laden des Plugins fehlgeschlagen"

msgid "unloading plugin failed"
msgstr "Entladen des Plugins fehlgeschlagen"

#, c-format
msgid ""
"Name: %s\n"
"Version: %s\n"
"Description: %s\n"
"Author: %s\n"
"Website: %s\n"
"Filename: %s\n"
msgstr ""
"Name: %s\n"
"Version: %s\n"
"Beschreibung: %s\n"
"Autor: %s\n"
"Website: %s\n"
"Dateiname: %s\n"

msgid "Plugin need to be loaded before you can configure it."
msgstr "Das Plugin muss geladen werden, bevor es konfiguriert werden kann."

msgid "No configuration options for this plugin."
msgstr "Keine Einstellungsoptionen für dieses Plugin."

msgid "Error loading plugin"
msgstr "Beim Laden des Plugins traten Fehler auf"

msgid "The selected file is not a valid plugin."
msgstr "Die gewählte Datei ist kein gültiges Plugin."

msgid ""
"Please open the debug window and try again to see the exact error message."
msgstr ""
"Bitte öffnen Sie das Debug-Fenster und versuchen Sie es erneut, um die "
"genaue Fehlermeldung zu sehen."

msgid "Select plugin to install"
msgstr "Wählen Sie ein Plugin zum Installieren"

msgid "You can (un)load plugins from the following list."
msgstr "Die können Plugins von der folgenden Liste laden bzw. entladen."

msgid "Install Plugin..."
msgstr "Plugin installieren..."

msgid "Configure Plugin"
msgstr "Plugin konfigurieren"

#. copy the preferences to tmp values...
#. * I liked "take affect immediately" Oh well :-(
#. (that should have been "effect," right?)
#. Back to instant-apply! I win!  BU-HAHAHA!
#. Create the window
msgid "Preferences"
msgstr "Einstellungen"

msgid "Please enter a buddy to pounce."
msgstr "Bitte Buddy zum Alarmieren angeben."

msgid "New Buddy Pounce"
msgstr "Neuer Buddy-Alarm"

msgid "Edit Buddy Pounce"
msgstr "Buddy-Alarm bearbeiten"

msgid "Pounce Who"
msgstr "Bei wem alarmieren"

#. Account:
msgid "Account:"
msgstr "Konto:"

msgid "Buddy name:"
msgstr "Buddy-Name:"

#. Create the "Pounce When Buddy..." frame.
msgid "Pounce When Buddy..."
msgstr "Alarm, wenn Buddy..."

msgid "Signs on"
msgstr "sich angemeldet"

msgid "Signs off"
msgstr "sich abgemeldet"

msgid "Goes away"
msgstr "hinausgeht"

msgid "Returns from away"
msgstr "wieder anwesend ist"

msgid "Becomes idle"
msgstr "untätig wird"

msgid "Is no longer idle"
msgstr "nicht mehr untätig ist"

msgid "Starts typing"
msgstr "zu tippen beginnt"

msgid "Pauses while typing"
msgstr "beim Tippen anhält"

msgid "Stops typing"
msgstr "aufhört zu tippen"

msgid "Sends a message"
msgstr "eine Nachricht sendet"

#. Create the "Action" frame.
msgid "Action"
msgstr "Aktion"

msgid "Open an IM window"
msgstr "Ein Gesprächsfenster öffnen"

msgid "Pop up a notification"
msgstr "Popup-Benachrichtigung"

msgid "Send a message"
msgstr "Eine Nachricht senden"

msgid "Execute a command"
msgstr "Einen Befehl ausführen"

msgid "Play a sound"
msgstr "Einen Klang abspielen"

msgid "Pounce only when my status is not Available"
msgstr "Nur alarmieren, wenn ich nicht verfügbar bin"

msgid "Recurring"
msgstr "Wiederkehrend"

msgid "Cannot create pounce"
msgstr "Kann Alarm nicht erzeugen"

msgid "You do not have any accounts."
msgstr "Sie haben keine Kontos."

msgid "You must create an account first before you can create a pounce."
msgstr "Sie müssen ein Konto anlegen, bevor Sie einen Alarm erzeugen können."

#, c-format
msgid "Are you sure you want to delete the pounce on %s for %s?"
msgstr "Wollen Sie die Alarmierung für %s (Konto %s) wirklich löschen?"

msgid "Buddy Pounces"
msgstr "Buddy-Alarm"

#, c-format
msgid "%s has started typing to you (%s)"
msgstr "%s hat begonnen Ihnen zu schreiben (%s)"

#, c-format
msgid "%s has paused while typing to you (%s)"
msgstr "%s hat beim Tippen an Sie (%s) angehalten"

#, c-format
msgid "%s has signed on (%s)"
msgstr "%s hat sich angemeldet (%s)"

#, c-format
msgid "%s has returned from being idle (%s)"
msgstr "%s ist nicht mehr inaktiv (%s)"

#, c-format
msgid "%s has returned from being away (%s)"
msgstr "%s ist wieder anwesend (%s)"

#, c-format
msgid "%s has stopped typing to you (%s)"
msgstr "%s hat aufgehört, Ihnen zu schreiben (%s)"

#, c-format
msgid "%s has signed off (%s)"
msgstr "%s hat sich abgemeldet (%s)"

#, c-format
msgid "%s has become idle (%s)"
msgstr "%s wurde untätig (%s)"

#, c-format
msgid "%s has gone away. (%s)"
msgstr "%s ist abwesend. (%s)"

#, c-format
msgid "%s has sent you a message. (%s)"
msgstr "%s hat Ihnen eine Nachricht gesendet. (%s)"

msgid "Unknown pounce event. Please report this!"
msgstr "Unbekanntes Alarm-Ereignis. Bitte berichten Sie dieses Problem!"

msgid "Based on keyboard use"
msgstr "Abhängig von Tastaturbenutzung"

msgid "From last sent message"
msgstr "Von letzter gesendeter Nachricht"

msgid "Never"
msgstr "Niemals"

msgid "Show Idle Time"
msgstr "Zeige Untätigkeitszeiten"

msgid "Show Offline Buddies"
msgstr "Zeige Offline-Buddys"

msgid "Notify buddies when you are typing"
msgstr "Buddys benachrichtigen, wenn Sie ihnen schreiben"

msgid "Log format"
msgstr "Mitschnitt-Format"

msgid "Log IMs"
msgstr "IMs mitschneiden"

msgid "Log chats"
msgstr "Chats mitschneiden"

msgid "Log status change events"
msgstr "Statusveränderungen mitschneiden"

msgid "Report Idle time"
msgstr "Inaktivitätszeiten anzeigen"

msgid "Change status when idle"
msgstr "Ändere Status, wenn inaktiv"

msgid "Minutes before changing status"
msgstr "Minuten, bevor Status geändert wird"

msgid "Change status to"
msgstr "Ändere Status zu"

msgid "Conversations"
msgstr "Unterhaltungen"

msgid "Logging"
msgstr "Mitschnitt"

msgid "You must fill all the required fields."
msgstr "Sie müssen alle erforderlichen Felder ausfüllen."

msgid "The required fields are underlined."
msgstr "Die erforderlichen Felder sind unterstrichen."

msgid "Not implemented yet."
msgstr "Noch nicht implementiert."

msgid "Save File..."
msgstr "Datei speichern..."

msgid "Open File..."
msgstr "Datei öffnen..."

msgid "Choose Location..."
msgstr "Wählen Sie einen Ort..."

msgid "Hit 'Enter' to find more rooms of this category."
msgstr "Drücken Sie 'Enter', um mehr Räume dieser Kategorie zu finden."

msgid "Get"
msgstr "Holen"

#. Create the window.
msgid "Room List"
msgstr "Raumliste"

msgid "Buddy logs in"
msgstr "Buddy meldet sich an"

msgid "Buddy logs out"
msgstr "Buddy meldet sich ab"

msgid "Message received"
msgstr "Nachricht empfangen"

msgid "Message received begins conversation"
msgstr "Nachricht beginnt neue Unterhaltung"

msgid "Message sent"
msgstr "Nachricht gesendet"

msgid "Person enters chat"
msgstr "Person betritt den Chat"

msgid "Person leaves chat"
msgstr "Person verlässt den Chat"

msgid "You talk in chat"
msgstr "Sie sprechen im Chat"

msgid "Others talk in chat"
msgstr "Andere sprechen im Chat"

msgid "Someone says your username in chat"
msgstr "Jemand nennt Ihren Benutzernamen im Chat"

msgid "GStreamer Failure"
msgstr "GStreamer-Fehler"

msgid "GStreamer failed to initialize."
msgstr "GStreamer konnte nicht initialisiert werden."

msgid "(default)"
msgstr "(Standard)"

msgid "Select Sound File ..."
msgstr "Klang-Datei auswählen..."

msgid "Sound Preferences"
msgstr "Klang-Einstellungen"

msgid "Profiles"
msgstr "Profile"

msgid "Automatic"
msgstr "Automatisch"

msgid "Console Beep"
msgstr "Konsolen-Lautsprecher"

msgid "Command"
msgstr "Kommando"

msgid "No Sound"
msgstr "Kein Klang"

msgid "Sound Method"
msgstr "Klang-Ausgabesystem"

msgid "Method: "
msgstr "Methode: "

#, c-format
msgid ""
"Sound Command\n"
"(%s for filename)"
msgstr ""
"Klang-Abspielbefehl\n"
"(%s für den Dateinamen)"

#. Sound options
msgid "Sound Options"
msgstr "Klang-Optionen"

msgid "Sounds when conversation has focus"
msgstr "Klang, wenn das Gespräch den Fokus hat"

msgid "Always"
msgstr "Immer"

msgid "Only when available"
msgstr "Nur wenn anwesend"

msgid "Only when not available"
msgstr "Nur wenn nicht verfügbar"

msgid "Volume(0-100):"
msgstr "Lautstärke (0-100):"

#. Sound events
msgid "Sound Events"
msgstr "Klang-Ereignisse"

msgid "Event"
msgstr "Ereignis"

msgid "File"
msgstr "Datei"

msgid "Test"
msgstr "Testen"

msgid "Reset"
msgstr "Zurücksetzen"

msgid "Choose..."
msgstr "Auswählen..."

#, c-format
msgid "Are you sure you want to delete \"%s\""
msgstr "Wollen Sie „%s“ wirklich löschen"

msgid "Delete Status"
msgstr "Status löschen"

msgid "Saved Statuses"
msgstr "Gespeicherter Status"

#. title
#. optional information
msgid "Title"
msgstr "Titel"

msgid "Type"
msgstr "Typ"

#. Statuses are almost all the same. Define a macro to reduce code repetition.
#. PurpleStatusPrimitive
#. id - use default
#. name - use default
#. saveable
#. user_settable
#. not independent
#. Attributes - each status can have a message.
msgid "Message"
msgstr "Nachricht"

#. Use
msgid "Use"
msgstr "Benutzen"

msgid "Invalid title"
msgstr "Ungültige Bezeichnung"

msgid "Please enter a non-empty title for the status."
msgstr "Bitte geben Sie eine nicht-leere Bezeichnung für den Status ein."

msgid "Duplicate title"
msgstr "Doppelte Bezeichnung"

msgid "Please enter a different title for the status."
msgstr "Bitte geben Sie eine andere Bezeichnung für den Status ein."

msgid "Substatus"
msgstr "Unter-Status"

msgid "Status:"
msgstr "Status:"

msgid "Message:"
msgstr "Nachricht:"

msgid "Edit Status"
msgstr "Status bearbeiten"

msgid "Use different status for following accounts"
msgstr "Benutze einen anderen Status für die folgenden Konten"

#. Save & Use
msgid "Save & Use"
msgstr "Speichern & Übernehmen"

msgid "Certificates"
msgstr "Zertifikate"

msgid "Sounds"
msgstr "Klänge"

msgid "Statuses"
msgstr "Status-Meldungen"

msgid "Error loading the plugin."
msgstr "Beim Laden des Plugins traten Fehler auf."

msgid "Couldn't find X display"
msgstr "Konnte X-Display nicht finden"

msgid "Couldn't find window"
msgstr "Konnte Fenster nicht finden"

msgid "This plugin cannot be loaded because it was not built with X11 support."
msgstr ""
"Dieses Plugin kann nicht geladen werden, da es nicht mit X11-Unterstützung "
"gebaut wurde."

msgid "GntClipboard"
msgstr "GntClipboard"

msgid "Clipboard plugin"
msgstr "Zwischenablage-Plugin"

msgid ""
"When the gnt clipboard contents change, the contents are made available to "
"X, if possible."
msgstr ""
"Wenn sich der Inhalt der Gnt-Zwischenablage verändert, werden ihre Inhalte "
"in X verfügbar gemacht, wenn möglich."

#, c-format
msgid "%s just signed on"
msgstr "%s hat sich angemeldet"

#, c-format
msgid "%s just signed off"
msgstr "%s hat sich abgemeldet"

#, c-format
msgid "%s sent you a message"
msgstr "%s hat Ihnen eine Nachricht gesendet"

#, c-format
msgid "%s said your nick in %s"
msgstr "%s sagte Ihren Spitznamen in %s"

#, c-format
msgid "%s sent a message in %s"
msgstr "%s hat eine Nachricht in %s gesendet"

msgid "Buddy signs on/off"
msgstr "Buddy hat sich an- oder abgemeldet"

msgid "You receive an IM"
msgstr "Sie empfangen einen Nachricht"

msgid "Someone speaks in a chat"
msgstr "Jemand redet im Chat"

msgid "Someone says your name in a chat"
msgstr "Jemand sagt Ihren Namen im Chat"

msgid "Notify with a toaster when"
msgstr "Mit einem Toaster benachrichtigen, wenn"

msgid "Beep too!"
msgstr "Auch piepen!"

msgid "Set URGENT for the terminal window."
msgstr "URGENT-Eigenschaft für das Terminalfenster setzen."

msgid "GntGf"
msgstr "GntGf"

msgid "Toaster plugin"
msgstr "Toaster-Plugin"

#, c-format
msgid "<b>Conversation with %s on %s:</b><br>"
msgstr "<b>Unterhaltung mit %s am %s:</b><br>"

msgid "History Plugin Requires Logging"
msgstr "Das Verlaufs-Plugin erfordert das Mitschneiden"

msgid ""
"Logging can be enabled from Tools -> Preferences -> Logging.\n"
"\n"
"Enabling logs for instant messages and/or chats will activate history for "
"the same conversation type(s)."
msgstr ""
"Mitschnitt kann über Werkzeuge -> Einstellungen -> Mitschnitt aktiviert "
"werden.\n"
"\n"
"Das Aktivieren des Mitschnitts für Sofortnachrichten und/oder Chats "
"aktiviert den Verlauf für die entsprechenden Unterhaltungsarten."

msgid "GntHistory"
msgstr "Gnt-Verlauf"

msgid "Shows recently logged conversations in new conversations."
msgstr "Zeigt vor kurzem mitgeschnittene Gespräche in neuen Gesprächen an."

msgid ""
"When a new conversation is opened this plugin will insert the last "
"conversation into the current conversation."
msgstr ""
"Wenn eine neue Unterhaltung eröffnet wird, fügt dieses Plugin die letzte "
"Unterhaltung in die aktuelle Unterhaltung ein."

#, c-format
msgid ""
"\n"
"Fetching TinyURL..."
msgstr ""
"\n"
"Hole TinyURL..."

#, c-format
msgid "TinyURL for above: %s"
msgstr "TinyURL für oben: %s"

msgid "Please wait while TinyURL fetches a shorter URL ..."
msgstr "Bitte warten Sie, während TinyURL eine kürzere URL holt ..."

msgid "Only create TinyURL for URLs of this length or greater"
msgstr "TinyURL nur für URLs mit mindestens dieser Länge generieren"

msgid "TinyURL (or other) address prefix"
msgstr "Adresspräfix für TinyURL (oder andere)"

msgid "TinyURL"
msgstr "TinyURL"

msgid "TinyURL plugin"
msgstr "TinyURL-Plugin"

msgid "When receiving a message with URL(s), use TinyURL for easier copying"
msgstr ""
"URLs aus erhaltenen Nachrichten zum einfacheren Kopieren in TinyURLs "
"umwandeln"

msgid "Online"
msgstr "Online"

#. primative,						no,							id,			name
msgid "Offline"
msgstr "Offline"

msgid "Online Buddies"
msgstr "Online-Buddys"

msgid "Offline Buddies"
msgstr "Offline-Buddys"

msgid "Online/Offline"
msgstr "Online/Offline"

msgid "Meebo"
msgstr "Meebo"

msgid "No Grouping"
msgstr "Keine Gruppierung"

msgid "Nested Subgroup"
msgstr "Verschachtelte Untergruppe"

msgid "Nested Grouping (experimental)"
msgstr "Verschachtelte Gruppen (experimentell)"

msgid "Provides alternate buddylist grouping options."
msgstr "Bietet alternative Einstellungen für die Kontaktlisten-Gruppierung."

msgid "Lastlog"
msgstr "Verlauf"

#. Translator Note: The "backlog" is the conversation buffer/history.
msgid "lastlog: Searches for a substring in the backlog."
msgstr "lastlog: Sucht rückwärts nach einem Teilwort im Mitschnitt."

msgid "GntLastlog"
msgstr "Gnt-Verlauf"

msgid "Lastlog plugin."
msgstr "Verlauf-Plugin."

msgid "accounts"
msgstr "Konten"

msgid "Password is required to sign on."
msgstr "Passwort wird für die Anmeldung benötigt."

#, c-format
msgid "Enter password for %s (%s)"
msgstr "Geben Sie das Passwort für %s (%s) ein"

msgid "Enter Password"
msgstr "Geben Sie ein Passwort ein"

msgid "Save password"
msgstr "Passwort speichern"

#, c-format
msgid "Missing protocol plugin for %s"
msgstr "Fehlendes Protokoll-Plugin für %s"

msgid "Connection Error"
msgstr "Verbindungsfehler"

msgid "New passwords do not match."
msgstr "Die neuen Passwörter stimmen nicht überein."

msgid "Fill out all fields completely."
msgstr "Bitte füllen Sie alle Felder aus."

msgid "Original password"
msgstr "Aktuelles Passwort"

msgid "New password"
msgstr "Neues Passwort"

msgid "New password (again)"
msgstr "Neues Passwort (nochmal)"

#, c-format
msgid "Change password for %s"
msgstr "Ändern des Passworts für %s"

msgid "Please enter your current password and your new password."
msgstr "Bitte geben Sie Ihr aktuelles und Ihr neues Passwort ein."

#, c-format
msgid "Change user information for %s"
msgstr "Ändere die Benutzerinformation für %s"

msgid "Set User Info"
msgstr "Benutzer-Info setzen"

msgid "Unknown"
msgstr "Unbekannt"

msgid "Buddies"
msgstr "Buddys"

msgid "buddy list"
msgstr "Buddy-Liste"

msgid "The certificate is self-signed and cannot be automatically checked."
msgstr ""
"Das Zertifikat ist selbstsigniert und kann nicht automatisch geprüft werden."

msgid ""
"The certificate is not trusted because no certificate that can verify it is "
"currently trusted."
msgstr ""
"Diesem Zertifikat wird nicht vertraut, da kein Zertifikat bestätigen kann, "
"dass ihm aktuell vertraut wird."

msgid "The certificate is not valid yet."
msgstr "Das Zertifikat ist noch nicht gültig."

msgid "The certificate has expired and should not be considered valid."
msgstr ""
"Das Zertifikat ist abgelaufen und sollte nicht als gültig angesehen werden."

#. Translators: "domain" refers to a DNS domain (e.g. talk.google.com)
msgid "The certificate presented is not issued to this domain."
msgstr "Das präsentierte Zertifikat wurde nicht für diese Domain ausgestellt."

msgid ""
"You have no database of root certificates, so this certificate cannot be "
"validated."
msgstr ""
"Sie haben keine Datenbank für Root-Zertifikate. Zertifikate können nicht "
"überprüft werden."

msgid "The certificate chain presented is invalid."
msgstr "Die präsentierte Zertifizierungskette ist ungültig."

msgid "The certificate has been revoked."
msgstr "Das Zertifikat wurde widerrufen."

msgid "An unknown certificate error occurred."
msgstr "Es ist ein unbekannter Zertifikatfehler aufgetreten."

msgid "(DOES NOT MATCH)"
msgstr "(stimmt nicht überein)"

#. Make messages
#, c-format
msgid "%s has presented the following certificate for just-this-once use:"
msgstr ""
"%s hat das folgende Zertifikat für den einmaligen Gebrauch präsentiert:"

#, c-format
msgid ""
"Common name: %s %s\n"
"Fingerprint (SHA1): %s"
msgstr ""
"Allgemeiner Name (Common name:) %s %s\n"
"Fingerabdruck (SHA1): %s"

#. TODO: Find what the handle ought to be
msgid "Single-use Certificate Verification"
msgstr "Zertifikatsüberprüfung für den einmaligen Gebrauch"

#. Scheme name
#. Pool name
msgid "Certificate Authorities"
msgstr "Zertifizierungsstelle"

#. Scheme name
#. Pool name
msgid "SSL Peers Cache"
msgstr "SSL-Peers-Zwischenspeicher"

#. Make messages
#, c-format
msgid "Accept certificate for %s?"
msgstr "Akzeptieren Sie das Zertifikat für %s?"

#. TODO: Find what the handle ought to be
msgid "SSL Certificate Verification"
msgstr "SSL-Zertifikatsüberprüfung"

msgid "_View Certificate..."
msgstr "Ze_rtifikat ansehen..."

#, c-format
msgid "The certificate for %s could not be validated."
msgstr "Das Zertifikat für %s konnte nicht validiert werden."

#. TODO: Probably wrong.
msgid "SSL Certificate Error"
msgstr "SSL-Zertifikatfehler"

msgid "Unable to validate certificate"
msgstr "Kann Zertifikat nicht validieren"

#, c-format
msgid ""
"The certificate claims to be from \"%s\" instead. This could mean that you "
"are not connecting to the service you believe you are."
msgstr ""
"Das Zertifikat behauptet stattdessen von „%s“ zu kommen. Das kann bedeuten, "
"dass Sie tatsächlich nicht mit dem Dienst verbunden sind, mit dem Sie "
"glauben verbunden zu sein."

#. Make messages
#, c-format
msgid ""
"Common name: %s\n"
"\n"
"Fingerprint (SHA1): %s\n"
"\n"
"Activation date: %s\n"
"Expiration date: %s\n"
msgstr ""
"Allgemeiner Name (Common name): %s\n"
"\n"
"Fingerabdruck (SHA1): %s\n"
"\n"
"Aktivierungsdatum: %s\n"
"Ablaufdatum: %s\n"

#. TODO: Find what the handle ought to be
msgid "Certificate Information"
msgstr "Zertifikat-Information"

#. show error to user
msgid "Registration Error"
msgstr "Registrierungsfehler"

msgid "Unregistration Error"
msgstr "Fehler beim Aufheben der Registrierung"

#, c-format
msgid "+++ %s signed on"
msgstr "+++ %s hat sich angemeldet"

#, c-format
msgid "+++ %s signed off"
msgstr "+++ %s hat sich abgemeldet"

#. Undocumented
#. Unknown error
msgid "Unknown error"
msgstr "Unbekannter Fehler"

msgid "Unable to send message: The message is too large."
msgstr "Nachricht kann nicht gesendet werden: Sie ist zu groß."

#, c-format
msgid "Unable to send message to %s."
msgstr "Kann die Nachricht an %s nicht senden."

msgid "The message is too large."
msgstr "Die Nachricht ist zu lang."

msgid "Unable to send message."
msgstr "Nachricht kann nicht gesendet werden."

msgid "Send Message"
msgstr "Nachricht senden"

msgid "_Send Message"
msgstr "Nachricht _senden"

#, c-format
msgid "%s entered the room."
msgstr "%s hat den Raum betreten."

#, c-format
msgid "%s [<I>%s</I>] entered the room."
msgstr "%s [<I>%s</I>] hat den Raum betreten."

#, c-format
msgid "You are now known as %s"
msgstr "Sie heißen jetzt %s"

#, c-format
msgid "%s is now known as %s"
msgstr "%s heißt jetzt %s"

#, c-format
msgid "%s left the room."
msgstr "%s hat den Raum verlassen."

#, c-format
msgid "%s left the room (%s)."
msgstr "%s hat den Raum verlassen (%s)."

msgid "Invite to chat"
msgstr "Zum Chat einladen"

#. Put our happy label in it.
msgid ""
"Please enter the name of the user you wish to invite, along with an optional "
"invite message."
msgstr ""
"Bitte geben Sie den Benutzernamen der Person ein, die Sie einladen möchten "
"zusammen mit einer optionalen Einladungsnachricht."

#, c-format
msgid "Failed to get connection: %s"
msgstr "Kann keine Verbindung herstellen: %s"

#, c-format
msgid "Failed to get name: %s"
msgstr "Kann den Namen nicht bekommen: %s"

#, c-format
msgid "Failed to get serv name: %s"
msgstr "Kann den Serv-Namen nicht bekommen: %s"

msgid "Purple's D-BUS server is not running for the reason listed below"
msgstr "Purple's D-Bus-Server läuft aus dem folgenden Grund nicht"

msgid "No name"
msgstr "Kein Name"

msgid "Unable to create new resolver process\n"
msgstr "Kann keinen neuen Auflösungsprozess erstellen\n"

msgid "Unable to send request to resolver process\n"
msgstr "Kann keine Nachricht an den Auflösungsprozess senden\n"

#, c-format
msgid ""
"Error resolving %s:\n"
"%s"
msgstr ""
"Fehler beim Auflösen von %s:\n"
"%s"

#, c-format
msgid "Error resolving %s: %d"
msgstr "Fehler beim Auflösen von %s: %d"

#, c-format
msgid ""
"Error reading from resolver process:\n"
"%s"
msgstr ""
"Fehler beim Lesen vom Auflösungsprozess:\n"
"%s"

#, c-format
msgid "Resolver process exited without answering our request"
msgstr "Auflösungsprozess hat sich beendet ohne die Anfrage zu beantworten"

#, c-format
msgid "Error converting %s to punycode: %d"
msgstr "Fehler beim Konvertieren von %s zu Punycode: %d"

#, c-format
msgid "Thread creation failure: %s"
msgstr "Fehler beim Erzeugen eines Threads: %s"

#. Data is assumed to be the destination bn
msgid "Unknown reason"
msgstr "Unbekannter Grund"

#, c-format
msgid ""
"Error reading %s: \n"
"%s.\n"
msgstr ""
"Fehler beim Empfangen von %s: \n"
"%s.\n"

#, c-format
msgid ""
"Error writing %s: \n"
"%s.\n"
msgstr ""
"Fehler beim Senden von %s: \n"
"%s.\n"

#, c-format
msgid ""
"Error accessing %s: \n"
"%s.\n"
msgstr ""
"Fehler beim Zugriff auf %s: \n"
"%s.\n"

msgid "Directory is not writable."
msgstr "Verzeichnis ist nicht schreibbar."

msgid "Cannot send a file of 0 bytes."
msgstr "Kann keine Datei mit 0 Bytes senden."

msgid "Cannot send a directory."
msgstr "Kann kein Verzeichnis senden."

#, c-format
msgid "%s is not a regular file. Cowardly refusing to overwrite it.\n"
msgstr ""
"%s ist keine reguläre Datei. Pidgin wird die Datei nicht überschreiben.\n"

msgid "File is not readable."
msgstr "Datei ist nicht lesbar."

#, c-format
msgid "%s wants to send you %s (%s)"
msgstr "%s möchte Ihnen %s (%s) senden"

#, c-format
msgid "%s wants to send you a file"
msgstr "%s möchte Ihnen eine Datei senden"

#, c-format
msgid "Accept file transfer request from %s?"
msgstr "Akzeptieren Sie die Dateiübertragung von %s?"

#, c-format
msgid ""
"A file is available for download from:\n"
"Remote host: %s\n"
"Remote port: %d"
msgstr ""
"Eine Datei steht von folgender Adresse zum Download bereit:\n"
"Remote-Computer: %s\n"
"Remote-Port: %d"

#, c-format
msgid "%s is offering to send file %s"
msgstr "%s bietet an, die Datei %s zu senden"

#, c-format
msgid "%s is not a valid filename.\n"
msgstr "%s ist kein gültiger Dateiname.\n"

#, c-format
msgid "Offering to send %s to %s"
msgstr "Angebot zum Senden von %s an %s"

#, c-format
msgid "Starting transfer of %s from %s"
msgstr "Starte die Dateiübertragung von %s von %s"

#, c-format
msgid "Transfer of file <A HREF=\"file://%s\">%s</A> complete"
msgstr "Übertragung der Datei <A HREF=\"file://%s\">%s</A> ist komplett"

#, c-format
msgid "Transfer of file %s complete"
msgstr "Übertragung der Datei %s ist komplett"

msgid "File transfer complete"
msgstr "Dateiübertragung ist komplett"

#, c-format
msgid "You cancelled the transfer of %s"
msgstr "Sie haben die Dateiübertragung von %s abgebrochen"

msgid "File transfer cancelled"
msgstr "Dateiübertragung wurde abgebrochen"

#, c-format
msgid "%s cancelled the transfer of %s"
msgstr "%s hat die Übertragung von %s abgebrochen"

#, c-format
msgid "%s cancelled the file transfer"
msgstr "%s hat die Datenübertragung abgebrochen"

#, c-format
msgid "File transfer to %s failed."
msgstr "Dateiübertragung an %s wurde abgebrochen."

#, c-format
msgid "File transfer from %s failed."
msgstr "Dateiübertragung von %s wurde abgebrochen."

msgid "Run the command in a terminal"
msgstr "Befehl in einem Terminal ausführen"

msgid "The command used to handle \"aim\" URLs, if enabled."
msgstr "Der Befehl, der „aim“-URLs verarbeitet, wenn aktiviert."

msgid "The command used to handle \"gg\" URLs, if enabled."
msgstr "Der Befehl, der „gg“-URLs verarbeitet, wenn aktiviert."

msgid "The command used to handle \"icq\" URLs, if enabled."
msgstr "Der Befehl, der „icq“-URLs verarbeitet, wenn aktiviert."

msgid "The command used to handle \"irc\" URLs, if enabled."
msgstr "Der Befehl, der „irc“-URLs verarbeitet, wenn aktiviert."

msgid "The command used to handle \"msnim\" URLs, if enabled."
msgstr "Der Befehl, der „msnim“-URLs verarbeitet, wenn aktiviert."

msgid "The command used to handle \"sip\" URLs, if enabled."
msgstr "Der Befehl, der „sip“-URLs verarbeitet, wenn aktiviert."

msgid "The command used to handle \"xmpp\" URLs, if enabled."
msgstr "Der Befehl, der „xmpp“-URLs verarbeitet, wenn aktiviert."

msgid "The command used to handle \"ymsgr\" URLs, if enabled."
msgstr "Der Befehl, der „ymsgr“-URLs verarbeitet, wenn aktiviert."

msgid "The handler for \"aim\" URLs"
msgstr "Behandlungsroutine für „aim“-URLs"

msgid "The handler for \"gg\" URLs"
msgstr "Behandlungsroutine für „gg“-URLs"

msgid "The handler for \"icq\" URLs"
msgstr "Behandlungsroutine für „icq“-URLs"

msgid "The handler for \"irc\" URLs"
msgstr "Behandlungsroutine für „irc“-URLs"

msgid "The handler for \"msnim\" URLs"
msgstr "Behandlungsroutine für „msnim“-URLs"

msgid "The handler for \"sip\" URLs"
msgstr "Behandlungsroutine  für „sip“-URLs"

msgid "The handler for \"xmpp\" URLs"
msgstr "Behandlungsroutine für „xmpp“-URLs"

msgid "The handler for \"ymsgr\" URLs"
msgstr "Behandlungsroutine für „ymsrg“-URLs"

msgid ""
"True if the command specified in the \"command\" key should handle \"aim\" "
"URLs."
msgstr ""
"Aktivieren, wenn der Befehl, der im „command“-Schlüssel angegeben ist, „aim“-"
"URLs verarbeiten soll."

msgid ""
"True if the command specified in the \"command\" key should handle \"gg\" "
"URLs."
msgstr ""
"Aktivieren, wenn der Befehl, der im „command“-Schlüssel angegeben ist, „gg“-"
"URLs verarbeiten soll."

msgid ""
"True if the command specified in the \"command\" key should handle \"icq\" "
"URLs."
msgstr ""
"Aktivieren, wenn der Befehl, der im „command“-Schlüssel angegeben ist, „icq“-"
"URLs verarbeiten soll."

msgid ""
"True if the command specified in the \"command\" key should handle \"irc\" "
"URLs."
msgstr ""
"Aktivieren, wenn der Befehl, der im „command“-Schlüssel angegeben ist, „irc“-"
"URLs verarbeiten soll."

msgid ""
"True if the command specified in the \"command\" key should handle \"msnim\" "
"URLs."
msgstr ""
"Aktivieren, wenn der Befehl, der im „command“-Schlüssel angegeben ist, "
"„msnim“-URLs verarbeiten soll."

msgid ""
"True if the command specified in the \"command\" key should handle \"sip\" "
"URLs."
msgstr ""
"Aktivieren, wenn der Befehl, der im „command“-Schlüssel angegeben ist, „sip“-"
"URLs verarbeiten soll."

msgid ""
"True if the command specified in the \"command\" key should handle \"xmpp\" "
"URLs."
msgstr ""
"Aktivieren, wenn der Befehl, der im „command“-Schlüssel angegeben ist, "
"„xmpp“-URLs verarbeiten soll."

msgid ""
"True if the command specified in the \"command\" key should handle \"ymsgr\" "
"URLs."
msgstr ""
"Aktivieren, wenn der Befehl, der im „command“-Schlüssel angegeben ist, "
"„ymsgr“-URLs verarbeiten soll."

msgid ""
"True if the command used to handle this type of URL should be run in a "
"terminal."
msgstr ""
"Aktivieren, wenn der Befehl, der benutzt wird um diese Art von URL zu "
"verarbeiten, in einem Terminal ausgeführt werden soll."

msgid "Whether the specified command should handle \"aim\" URLs"
msgstr "Legt fest, ob das angegebene Kommando „aim“-URLs verarbeiten soll"

msgid "Whether the specified command should handle \"gg\" URLs"
msgstr "Legt fest, ob das angegebene Kommando „gg“-URLs verarbeiten soll"

msgid "Whether the specified command should handle \"icq\" URLs"
msgstr "Legt fest, ob das angegebene Kommando „icq“-URLs verarbeiten soll"

msgid "Whether the specified command should handle \"irc\" URLs"
msgstr "Legt fest, ob das angegebene Kommando „irc“-URLs verarbeiten soll"

msgid "Whether the specified command should handle \"msnim\" URLs"
msgstr "Legt fest, ob das angegebene Kommando „msnim“-URLs verarbeiten soll"

msgid "Whether the specified command should handle \"sip\" URLs"
msgstr "Legt fest, ob das angegebene Kommando „sip“-URLs verarbeiten soll"

msgid "Whether the specified command should handle \"xmpp\" URLs"
msgstr "Legt fest, ob das angegebene Kommando „xmpp“-URLs verarbeiten soll"

msgid "Whether the specified command should handle \"ymsgr\" URLs"
msgstr "Legt fest, ob das angegebene Kommando „ymsrg“-URLs verarbeiten soll"

msgid "<b><font color=\"red\">The logger has no read function</font></b>"
msgstr "<b><font color=\"red\">Der Logger hat keine Lesefunktion</font></b>"

msgid "HTML"
msgstr "HTML"

msgid "Plain text"
msgstr "Einfacher Text"

msgid "Old flat format"
msgstr "Altes „flaches“ Format"

msgid "Logging of this conversation failed."
msgstr "Mitschnitt der Unterhaltung fehlgeschlagen."

msgid "XML"
msgstr "XML"

#, c-format
msgid ""
"<font color=\"#16569E\"><font size=\"2\">(%s)</font> <b>%s &lt;AUTO-"
"REPLY&gt;:</b></font> %s<br/>\n"
msgstr ""
"<font color=\"#16569E\"><font size=\"2\">(%s)</font> <b>%s &lt;AUTO-"
"REPLY&gt;:</b></font> %s<br/>\n"

#, c-format
msgid ""
"<font color=\"#A82F2F\"><font size=\"2\">(%s)</font> <b>%s &lt;AUTO-"
"REPLY&gt;:</b></font> %s<br/>\n"
msgstr ""
"<font color=\"#A82F2F\"><font size=\"2\">(%s)</font> <b>%s &lt;AUTO-"
"REPLY&gt;:</b></font> %s<br/>\n"

msgid "<font color=\"red\"><b>Unable to find log path!</b></font>"
msgstr ""
"<font color=\"red\"><b>Kann den Mitschnitt-Pfad nicht finden!</b></font>"

#, c-format
msgid "<font color=\"red\"><b>Could not read file: %s</b></font>"
msgstr "<font color=\"red\"><b>Kann folgende Datei nicht lesen: %s</b></font>"

#, c-format
msgid "(%s) %s <AUTO-REPLY>: %s\n"
msgstr "(%s) %s <AUTO-REPLY>: %s\n"

msgid ""
"No codecs found. Install some GStreamer codecs found in GStreamer plugins "
"packages."
msgstr ""
"Keine Codecs gefunden. Installieren Sie einige GStreamer-Codecs mithilfe von "
"GStreamer-Plugin-Paketen."

msgid ""
"No codecs left. Your codec preferences in fs-codecs.conf are too strict."
msgstr ""
"Keine Codecs übrig, Ihre Codec-Einstellungen in fs-codecs.conf sind zu "
"streng."

msgid "A non-recoverable Farsight2 error has occurred."
msgstr "Ein nicht behebbarer Farsight2-Fehler ist aufgetreten."

msgid "Conference error"
msgstr "Konferenz-Fehler"

msgid "Error with your microphone"
msgstr "Fehler mit Ihrem Mikrofon"

msgid "Error with your webcam"
msgstr "Fehler mit Ihrer Webcam"

#, c-format
msgid "Error creating session: %s"
msgstr "Fehler beim Aufbauen der Sitzung: %s"

msgid "Error creating conference."
msgstr "Fehler beim Erstellen der Konferenz."

#, c-format
msgid "You are using %s, but this plugin requires %s."
msgstr "Sie benutzen %s, aber dieses Plugin benötigt %s."

msgid "This plugin has not defined an ID."
msgstr "Dieses Plugin hat keine ID definiert."

#, c-format
msgid "Plugin magic mismatch %d (need %d)"
msgstr "Keine Übereinstimmung der Plugin-Magic-Nummer %d (brauche %d)"

#, c-format
msgid "ABI version mismatch %d.%d.x (need %d.%d.x)"
msgstr "ABI Versionskonflikt %d.%d.x (brauche %d.%d.x)"

msgid ""
"Plugin does not implement all required functions (list_icon, login and close)"
msgstr ""
"Plugin enthält nicht alle benötigten Funktionen (list_icon, login und close)"

#, c-format
msgid ""
"The required plugin %s was not found. Please install this plugin and try "
"again."
msgstr ""
"Das erforderliche Plugin %s wurde nicht gefunden. Bitte installieren Sie das "
"Plugin und versuchen Sie es erneut."

msgid "Unable to load the plugin"
msgstr "Konnte das Plugin nicht laden"

#, c-format
msgid "The required plugin %s was unable to load."
msgstr "Das erforderliche Plugin %s konnte nicht geladen werden."

msgid "Unable to load your plugin."
msgstr "Konnte Ihr Plugin nicht laden."

#, c-format
msgid "%s requires %s, but it failed to unload."
msgstr "%s hängt von %s ab, konnte aber nicht entladen werden."

msgid "Autoaccept"
msgstr "Auto-Akzeptieren"

msgid "Auto-accept file transfer requests from selected users."
msgstr "Dateiübertragung von ausgewählten Benutzern automatisch akzeptieren."

#, c-format
msgid "Autoaccepted file transfer of \"%s\" from \"%s\" completed."
msgstr ""
"Automatisch akzeptierte Übertragung der Datei „%s“ von „%s“ abgeschlossen."

msgid "Autoaccept complete"
msgstr "Autoaccept fertig"

#, c-format
msgid "When a file-transfer request arrives from %s"
msgstr "Wenn eine Dateitransferanfrage von %s ankommt"

msgid "Set Autoaccept Setting"
msgstr "Auto-Akzeptieren-Einstellungen setzen"

msgid "_Save"
msgstr "_Speichern"

msgid "_Cancel"
msgstr "A_bbrechen"

msgid "Ask"
msgstr "Fragen"

msgid "Auto Accept"
msgstr "Auto-Akzeptieren"

msgid "Auto Reject"
msgstr "Auto-Ablehnen"

msgid "Autoaccept File Transfers..."
msgstr "Dateiübertragungen automatisch akzeptieren..."

#. XXX: Is there a better way than this? There really should be.
msgid ""
"Path to save the files in\n"
"(Please provide the full path)"
msgstr ""
"Pfad in denen die Dateien gespeichert werden sollen\n"
"(Bitte geben Sie den vollständigen Pfad an)"

msgid "Automatically reject from users not in buddy list"
msgstr "Automatisch von Benutzern ablehnen, die nicht in der Buddy-Liste sind"

msgid ""
"Notify with a popup when an autoaccepted file transfer is complete\n"
"(only when there's no conversation with the sender)"
msgstr ""
"Mit einem Popup benachrichtigen, wenn eine automatisch akzeptierte "
"Dateiübertragung abgeschlossen ist\n"
"(nur, wenn es keine Unterhaltung mit dem Sender gibt)"

msgid "Create a new directory for each user"
msgstr "Für jeden Benutzer ein neues Verzeichnis anlegen"

msgid "Notes"
msgstr "Notizen"

msgid "Enter your notes below..."
msgstr "Geben Sie Ihre Notizen unten ein..."

msgid "Edit Notes..."
msgstr "Notizen bearbeiten..."

#. *< major version
#. *< minor version
#. *< type
#. *< ui_requirement
#. *< flags
#. *< dependencies
#. *< priority
#. *< id
msgid "Buddy Notes"
msgstr "Buddy-Notizen"

#. *< name
#. *< version
msgid "Store notes on particular buddies."
msgstr "Notizen über bestimmte Buddys speichern."

#. *< summary
msgid "Adds the option to store notes for buddies on your buddy list."
msgstr ""
"Gibt die Möglichkeit, Notizen für Buddys auf Ihrer Buddy-Liste zu speichern."

#. *< type
#. *< ui_requirement
#. *< flags
#. *< dependencies
#. *< priority
#. *< id
msgid "Cipher Test"
msgstr "Verschlüsselungstest"

#. *< name
#. *< version
#. *  summary
#. *  description
msgid "Tests the ciphers that ship with libpurple."
msgstr "Testet die Chiffren, die mit libpurple geliefert werden."

#. *< type
#. *< ui_requirement
#. *< flags
#. *< dependencies
#. *< priority
#. *< id
msgid "DBus Example"
msgstr "DBus-Beispiel"

#. *< name
#. *< version
#. *  summary
#. *  description
msgid "DBus Plugin Example"
msgstr "DBus-Plugin-Beispiel"

#. *< type
#. *< ui_requirement
#. *< flags
#. *< dependencies
#. *< priority
#. *< id
msgid "File Control"
msgstr "Dateikontrolle"

#. *< name
#. *< version
#. *  summary
#. *  description
msgid "Allows control by entering commands in a file."
msgstr "Erlaubt die Steuerung, indem Sie Kommandos in eine Datei schreiben."

msgid "Minutes"
msgstr "Minuten"

#. This is a cultural reference.  Dy'er Mak'er is a song by Led Zeppelin.
#. If that doesn't translate well into your language, drop the 's before translating.
msgid "I'dle Mak'er"
msgstr "Untätigkeitsmarker"

msgid "Set Account Idle Time"
msgstr "Setze Konto-Untätigkeitszeit"

msgid "_Set"
msgstr "_Setzen"

msgid "None of your accounts are idle."
msgstr "Keines Ihrer Konten verzeichnet Untätigkeit."

msgid "Unset Account Idle Time"
msgstr "Untätigkeitszeit zurücksetzen"

msgid "_Unset"
msgstr "Zurücksetze_n"

msgid "Set Idle Time for All Accounts"
msgstr "Untätigkeitszeit für alle Konten setzen"

msgid "Unset Idle Time for All Idled Accounts"
msgstr "Untätigkeitszeit für alle untätige Konten zurücksetzen"

msgid "Allows you to hand-configure how long you've been idle"
msgstr ""
"Erlaubt Ihnen manuell zu konfigurieren, wie lange Sie untätig sein wollen"

#. *< type
#. *< ui_requirement
#. *< flags
#. *< dependencies
#. *< priority
#. *< id
msgid "IPC Test Client"
msgstr "IPC-Testclient"

#. *< name
#. *< version
#. *  summary
msgid "Test plugin IPC support, as a client."
msgstr "Plugin zum Testen der IPC-Unterstützung als Client."

#. *  description
msgid ""
"Test plugin IPC support, as a client. This locates the server plugin and "
"calls the commands registered."
msgstr ""
"Plugin zum Testen der IPC-Unterstützung als Client. Sucht das Server-Plugin "
"und ruft die registrierten Kommandos auf."

#. *< type
#. *< ui_requirement
#. *< flags
#. *< dependencies
#. *< priority
#. *< id
msgid "IPC Test Server"
msgstr "IPC-Testserver"

#. *< name
#. *< version
#. *  summary
msgid "Test plugin IPC support, as a server."
msgstr "Plugin zum Testen der IPC-Unterstützung als Server."

#. *  description
msgid "Test plugin IPC support, as a server. This registers the IPC commands."
msgstr ""
"Plugin zum Testen der IPC-Unterstützung als Server. Die IPC-Kommandos werden "
"registriert."

msgid "Hide Joins/Parts"
msgstr "Joins/Parts verstecken"

#. Translators: Followed by an input request a number of people
msgid "For rooms with more than this many people"
msgstr "Für Räume mit mehr als so vielen Leuten"

msgid "If user has not spoken in this many minutes"
msgstr "Wenn der Benutzer so viele Minuten nicht gesprochen hat"

msgid "Apply hiding rules to buddies"
msgstr "Regeln zum Verstecken auf Buddys anwenden"

#. *< type
#. *< ui_requirement
#. *< flags
#. *< dependencies
#. *< priority
#. *< id
msgid "Join/Part Hiding"
msgstr "Betreten/Verlassen verstecken"

#. *< name
#. *< version
#. *  summary
msgid "Hides extraneous join/part messages."
msgstr "Versteckt belanglose Betreten-/Verlassen-Meldungen."

#. *  description
msgid ""
"This plugin hides join/part messages in large rooms, except for those users "
"actively taking part in a conversation."
msgstr ""
"Dieses Plugin versteckt Betreten-/Verlassen-Meldungen in großen Räumen, "
"außer von den Benutzern, die sich aktiv an einer Unterhaltung beteiligen."

#. This is used in the place of a timezone abbreviation if the
#. * offset is way off.  The user should never really see it, but
#. * it's here just in case.  The parens are to make it clear it's
#. * not a real timezone.
msgid "(UTC)"
msgstr "(UTC)"

msgid "User is offline."
msgstr "Benutzer ist offline."

msgid "Auto-response sent:"
msgstr "Automatische Antwort gesendet:"

#, c-format
msgid "%s has signed off."
msgstr "%s hat sich abgemeldet."

msgid "One or more messages may have been undeliverable."
msgstr "Eine oder mehrere Nachrichten konnten nicht zugestellt werden."

msgid "You were disconnected from the server."
msgstr "Sie wurden vom Server getrennt."

msgid ""
"You are currently disconnected. Messages will not be received unless you are "
"logged in."
msgstr ""
"Sie sind nicht verbunden. Nachrichten können nicht empfangen werden bis Sie "
"sich wieder anmelden."

msgid "Message could not be sent because the maximum length was exceeded."
msgstr ""
"Nachricht konnte nicht gesendet werden, da maximale Länge überschritten "
"wurde."

msgid "Message could not be sent."
msgstr "Ihre Nachricht wurde nicht verschickt."

#. The names of IM clients are marked for translation at the request of
#. translators who wanted to transliterate them.  Many translators
#. choose to leave them alone.  Choose what's best for your language.
msgid "Adium"
msgstr "Adium"

#. The names of IM clients are marked for translation at the request of
#. translators who wanted to transliterate them.  Many translators
#. choose to leave them alone.  Choose what's best for your language.
msgid "Fire"
msgstr "Fire"

#. The names of IM clients are marked for translation at the request of
#. translators who wanted to transliterate them.  Many translators
#. choose to leave them alone.  Choose what's best for your language.
msgid "Messenger Plus!"
msgstr "Messenger Plus!"

#. The names of IM clients are marked for translation at the request of
#. translators who wanted to transliterate them.  Many translators
#. choose to leave them alone.  Choose what's best for your language.
msgid "QIP"
msgstr "QIP"

#. The names of IM clients are marked for translation at the request of
#. translators who wanted to transliterate them.  Many translators
#. choose to leave them alone.  Choose what's best for your language.
msgid "MSN Messenger"
msgstr "MSN-Messenger"

#. The names of IM clients are marked for translation at the request of
#. translators who wanted to transliterate them.  Many translators
#. choose to leave them alone.  Choose what's best for your language.
msgid "Trillian"
msgstr "Trillian"

#. The names of IM clients are marked for translation at the request of
#. translators who wanted to transliterate them.  Many translators
#. choose to leave them alone.  Choose what's best for your language.
msgid "aMSN"
msgstr "aMSN"

#. Add general preferences.
msgid "General Log Reading Configuration"
msgstr "Allgemeine Mitschnittseinstellungen"

msgid "Fast size calculations"
msgstr "Schnelle Größenberechnung"

msgid "Use name heuristics"
msgstr "Benutze Namensheuristiken"

#. Add Log Directory preferences.
msgid "Log Directory"
msgstr "Mitschnittverzeichnis"

#. *< type
#. *< ui_requirement
#. *< flags
#. *< dependencies
#. *< priority
#. *< id
msgid "Log Reader"
msgstr "Mitschnittsbetrachter"

#. *< name
#. *< version
#. * summary
msgid "Includes other IM clients' logs in the log viewer."
msgstr ""
"Zeigt die Mitschnitte anderer Sofortnachrichtenprogramme im "
"Mitschnittsbetrachter an."

#. * description
msgid ""
"When viewing logs, this plugin will include logs from other IM clients. "
"Currently, this includes Adium, MSN Messenger, aMSN, and Trillian.\n"
"\n"
"WARNING: This plugin is still alpha code and may crash frequently.  Use it "
"at your own risk!"
msgstr ""
"Dieses Plugin zeigt auch die Mitschnitte anderer Sofortnachrichtenprogramme "
"im Mitschnittsbetrachter an. Momentan sind das Adium, MSN Messenger, aMSN "
"und Trillian.\n"
"WARNUNG: Dieses Plugin ist immer noch im Alpha-Stadium und kann oft "
"abstürzen. Benutzung auf eigene Gefahr!"

msgid "Mono Plugin Loader"
msgstr "Mono-Plugin-Lader"

msgid "Loads .NET plugins with Mono."
msgstr "Lädt .NET-Plugins mit Mono."

msgid "Add new line in IMs"
msgstr "Neue Zeile in IMs einfügen"

msgid "Add new line in Chats"
msgstr "Neue Zeile in Chats einfügen"

#. *< magic
#. *< major version
#. *< minor version
#. *< type
#. *< ui_requirement
#. *< flags
#. *< dependencies
#. *< priority
#. *< id
msgid "New Line"
msgstr "Neue Zeile"

#. *< name
#. *< version
msgid "Prepends a newline to displayed message."
msgstr "Fügt einen Zeilenumbruch vor angezeigter Nachricht ein."

#. *< summary
msgid ""
"Prepends a newline to messages so that the rest of the message appears below "
"the username in the conversation window."
msgstr ""
"Fügt einen Zeilenumbruch vor Nachrichten ein, sodass im Gesprächsfenster der "
"Rest der Nachricht unter dem Benutzernamen erscheint."

msgid "Offline Message Emulation"
msgstr "Offline-Nachrichten-Emulation"

msgid "Save messages sent to an offline user as pounce."
msgstr "Sichert Nachrichten an einen Offline-Benutzer als Alarm."

msgid ""
"The rest of the messages will be saved as pounces. You can edit/delete the "
"pounce from the `Buddy Pounce' dialog."
msgstr ""
"Die folgenden Nachrichten werden als Alarme gesichert. Sie können den Alarm "
"im `Buddy-Alarm'-Dialog ändern oder löschen."

#, c-format
msgid ""
"\"%s\" is currently offline. Do you want to save the rest of the messages in "
"a pounce and automatically send them when \"%s\" logs back in?"
msgstr ""
"„%s“ ist im Moment offline. Möchten Sie die restlichen Nachrichten in einem "
"Alarm sichern und sie dann senden, wenn „%s“ sich wieder anmeldet?"

msgid "Offline Message"
msgstr "Offline-Nachrichten"

msgid "You can edit/delete the pounce from the `Buddy Pounces' dialog"
msgstr "Sie können den Alarm im `Buddy-Alarm'-Dialog ändern/löschen"

msgid "Yes"
msgstr "Ja"

msgid "No"
msgstr "Nein"

msgid "Save offline messages in pounce"
msgstr "Sichere Offline-Nachricht als Alarm"

msgid "Do not ask. Always save in pounce."
msgstr "Nicht nachfragen. Immer als Alarm sichern."

msgid "One Time Password"
msgstr "Einmalpasswort"

#. *< type
#. *< ui_requirement
#. *< flags
#. *< dependencies
#. *< priority
#. *< id
msgid "One Time Password Support"
msgstr "Unterstützung für Einmalpasswörter"

#. *< name
#. *< version
#. *  summary
msgid "Enforce that passwords are used only once."
msgstr "Erzwinge, dass Passwörter nur einmal verwendet werden."

#. *  description
msgid ""
"Allows you to enforce on a per-account basis that passwords not being saved "
"are only used in a single successful connection.\n"
"Note: The account password must not be saved for this to work."
msgstr ""
"Erlaubt Ihnen (pro Konto) zu erzwingen, dass nicht gespeicherte Passwörter "
"nur in einer einzigen erfolgreichen Verbindung verwendet werden.\n"
"Hinweis: Damit dies funktioniert, darf das Konto-Passwort nicht gespeichert "
"werden."

#. *< type
#. *< ui_requirement
#. *< flags
#. *< dependencies
#. *< priority
#. *< id
msgid "Perl Plugin Loader"
msgstr "Perl-Plugin-Loader"

#. *< name
#. *< version
#. *< summary
msgid "Provides support for loading perl plugins."
msgstr "Ermöglicht das Laden von Perl-Plugins."

msgid "Psychic Mode"
msgstr "Gesprächsvorhersage-Modus"

msgid "Psychic mode for incoming conversation"
msgstr "Vorhersage-Modus für eingehende Gespräche"

msgid ""
"Causes conversation windows to appear as other users begin to message you.  "
"This works for AIM, ICQ, XMPP, Sametime, and Yahoo!"
msgstr ""
"Öffnet Gesprächsfenster, wenn andere Benutzer beginnen, Ihnen eine Nachricht "
"zu senden.  Das funktioniert mit AIM, ICQ, XMPP, Sametime und Yahoo!"

msgid "You feel a disturbance in the force..."
msgstr "Ihr Buddy beginnt zu tippen..."

msgid "Only enable for users on the buddy list"
msgstr "Nur für Benutzer aus der Buddy-Liste aktivieren"

msgid "Disable when away"
msgstr "Deaktivieren, wenn abwesend"

msgid "Display notification message in conversations"
msgstr "Benachrichtigung in Gesprächen anzeigen"

msgid "Raise psychic conversations"
msgstr "Gesprächsvorhersage-Meldungen im Vordergrund"

#. *< type
#. *< ui_requirement
#. *< flags
#. *< dependencies
#. *< priority
#. *< id
msgid "Signals Test"
msgstr "Signaltest"

#. *< name
#. *< version
#. *  summary
#. *  description
msgid "Test to see that all signals are working properly."
msgstr "Test, um zu sehen, ob alle Signale richtig funktionieren."

#. *< type
#. *< ui_requirement
#. *< flags
#. *< dependencies
#. *< priority
#. *< id
msgid "Simple Plugin"
msgstr "Einfaches Plugin"

#. *< name
#. *< version
#. *  summary
#. *  description
msgid "Tests to see that most things are working."
msgstr "Tests, um zu sehen, ob das meiste funktioniert."

#. Scheme name
msgid "X.509 Certificates"
msgstr "X.509-Zertifikate"

#. *< type
#. *< ui_requirement
#. *< flags
#. *< dependencies
#. *< priority
#. *< id
msgid "GNUTLS"
msgstr "GNUTLS"

#. *< name
#. *< version
#. *  summary
#. *  description
msgid "Provides SSL support through GNUTLS."
msgstr "Erlaubt SSL-Unterstützung mit GNUTLS."

#. *< type
#. *< ui_requirement
#. *< flags
#. *< dependencies
#. *< priority
#. *< id
msgid "NSS"
msgstr "NSS"

#. *< name
#. *< version
#. *  summary
#. *  description
msgid "Provides SSL support through Mozilla NSS."
msgstr "Erlaubt SSL-Unterstützung mit Mozilla NSS."

#. *< type
#. *< ui_requirement
#. *< flags
#. *< dependencies
#. *< priority
#. *< id
msgid "SSL"
msgstr "SSL"

#. *< name
#. *< version
#. *  summary
#. *  description
msgid "Provides a wrapper around SSL support libraries."
msgstr "Liefert einen Wrapper um die SSL-Bibliotheken."

#, c-format
msgid "%s is no longer away."
msgstr "%s ist wieder anwesend."

#, c-format
msgid "%s has gone away."
msgstr "%s ist abwesend."

#, c-format
msgid "%s has become idle."
msgstr "%s ist inaktiv."

#, c-format
msgid "%s is no longer idle."
msgstr "%s ist nicht mehr inaktiv."

#, c-format
msgid "%s has signed on."
msgstr "%s hat sich angemeldet."

msgid "Notify When"
msgstr "Benachrichtigung, wenn"

msgid "Buddy Goes _Away"
msgstr "Buddy _hinaus geht"

msgid "Buddy Goes _Idle"
msgstr "Buddy _untätig wird"

msgid "Buddy _Signs On/Off"
msgstr "Buddy hat_sich an- oder abgemeldet"

#. *< type
#. *< ui_requirement
#. *< flags
#. *< dependencies
#. *< priority
#. *< id
msgid "Buddy State Notification"
msgstr "Buddy-Status-Benachrichtigung"

#. *< name
#. *< version
#. *  summary
#. *  description
msgid ""
"Notifies in a conversation window when a buddy goes or returns from away or "
"idle."
msgstr ""
"Benachrichtigt in einem Gesprächsfenster darüber, ob ein Buddy gegangen ist "
"oder vom Abwesenheits- oder Untätigkeitsstatus zurückgekehrt ist."

msgid "Tcl Plugin Loader"
msgstr "Tcl-Plugin-Lader"

msgid "Provides support for loading Tcl plugins"
msgstr "Ermöglicht das Laden von Tcl-Plugins"

msgid ""
"Unable to detect ActiveTCL installation. If you wish to use TCL plugins, "
"install ActiveTCL from http://www.activestate.com\n"
msgstr ""
"ActiveTCL-Installation nicht erkannt. Wenn Sie TCL-Plugins benutzen wollen, "
"dann installieren Sie ActiveTCL von http://www.activestate.com\n"

msgid ""
"Unable to find Apple's \"Bonjour for Windows\" toolkit, see http://d.pidgin."
"im/BonjourWindows for more information."
msgstr ""
"Apples Toolkit „Bonjour für Windows“ konnte nicht gefunden werden. Besuchen "
"Sie http://d.pidgin.im/BonjourWindows für weitere Informationen."

msgid "Unable to listen for incoming IM connections"
msgstr "Kann nicht auf eingehende IM-Verbindungen hören"

msgid ""
"Unable to establish connection with the local mDNS server.  Is it running?"
msgstr "Keine Verbindung zum lokalen mDNS-Server. Ist er aktiviert?"

# old strings
msgid "First name"
msgstr "Vorname"

msgid "Last name"
msgstr "Nachname"

#. email
msgid "Email"
msgstr "E-Mail"

msgid "AIM Account"
msgstr "AIM-Konto"

msgid "XMPP Account"
msgstr "XMPP-Konto"

#. *< type
#. *< ui_requirement
#. *< flags
#. *< dependencies
#. *< priority
#. *< id
#. *< name
#. *< version
#. *  summary
#. *  description
msgid "Bonjour Protocol Plugin"
msgstr "Bonjour-Protokoll-Plugin"

msgid "Purple Person"
msgstr "Purple-Person"

#. Creating the options for the protocol
msgid "Local Port"
msgstr "Lokaler Port"

msgid "Bonjour"
msgstr "Bonjour"

#, c-format
msgid "%s has closed the conversation."
msgstr "%s hat das Gespräch beendet."

msgid "Unable to send the message, the conversation couldn't be started."
msgstr ""
"Die Nachricht kann nicht gesendet werden, das Gespräch kann nicht gestartet "
"werden."

#, c-format
msgid "Unable to create socket: %s"
msgstr "Kann Socket nicht erstellen: %s"

#, c-format
msgid "Unable to bind socket to port: %s"
msgstr "Kann die Socket nicht an den Port binden: %s"

#, c-format
msgid "Unable to listen on socket: %s"
msgstr "Lauschen auf Socket nicht möglich: %s"

msgid "Error communicating with local mDNSResponder."
msgstr "Fehler bei der Kommunikation mit lokalem mDNSResponder."

msgid "Invalid proxy settings"
msgstr "Falsche Proxy-Einstellungen"

msgid ""
"Either the host name or port number specified for your given proxy type is "
"invalid."
msgstr "Hostname oder Portnummer Ihres Proxys sind falsch angegeben."

msgid "Token Error"
msgstr "Token-Fehler"

msgid "Unable to fetch the token.\n"
msgstr "Kann das Token nicht abholen.\n"

msgid "Save Buddylist..."
msgstr "Buddy-Liste speichern..."

msgid "Your buddylist is empty, nothing was written to the file."
msgstr "Ihre Buddy-Liste ist leer, es wurde nichts in die Datei geschrieben."

msgid "Buddylist saved successfully!"
msgstr "Buddy-Liste wurde erfolgreich gespeichert!"

#, c-format
msgid "Couldn't write buddy list for %s to %s"
msgstr "Konnte Buddy-Liste für %s nicht nach %s schreiben"

msgid "Couldn't load buddylist"
msgstr "Konnte Buddy-Liste nicht laden"

msgid "Load Buddylist..."
msgstr "Öffne Buddy-Liste..."

msgid "Buddylist loaded successfully!"
msgstr "Buddy-Liste erfolgreich geladen!"

msgid "Save buddylist..."
msgstr "Buddy-Liste speichern..."

msgid "Load buddylist from file..."
msgstr "Buddy-Liste aus Datei laden..."

msgid "You must fill in all registration fields"
msgstr "Sie müssen alle Registrierungsfelder ausfüllen"

msgid "Passwords do not match"
msgstr "Passwörter stimmen nicht überein"

msgid "Unable to register new account.  An unknown error occurred."
msgstr ""
"Kann neues Konto nicht anlegen. Es ist ein unbekannter Fehler aufgetreten."

msgid "New Gadu-Gadu Account Registered"
msgstr "Neues Gadu-Gadu-Konto angelegt"

msgid "Registration completed successfully!"
msgstr "Registrierung erfolgreich abgeschlossen!"

msgid "Password"
msgstr "Passwort"

msgid "Password (again)"
msgstr "Passwort (nochmal)"

msgid "Enter captcha text"
msgstr "Captcha-Text eingeben"

msgid "Captcha"
msgstr "Captcha"

msgid "Register New Gadu-Gadu Account"
msgstr "Registrierung eines neuen Gadu-Gadu-Kontos"

msgid "Please, fill in the following fields"
msgstr "Bitte füllen Sie die folgenden Felder aus"

msgid "City"
msgstr "Stadt"

msgid "Year of birth"
msgstr "Geburtsjahr"

#. gender
msgid "Gender"
msgstr "Geschlecht"

msgid "Male or female"
msgstr "Männlich oder weiblich"

#. 0
msgid "Male"
msgstr "Männlich"

msgid "Female"
msgstr "Weiblich"

msgid "Only online"
msgstr "Nur online"

msgid "Find buddies"
msgstr "Suche Buddys"

msgid "Please, enter your search criteria below"
msgstr "Bitte geben Sie Ihre Suchkriterien unten ein"

msgid "Fill in the fields."
msgstr "Füllen Sie die Felder aus."

msgid "Your current password is different from the one that you specified."
msgstr "Ihr aktuelles Passwort ist anders als das angegebene."

msgid "Unable to change password. Error occurred.\n"
msgstr "Konnte das Passwort nicht ändern. Es trat ein Fehler auf.\n"

msgid "Change password for the Gadu-Gadu account"
msgstr "Ändern des Passworts für dieses Gadu-Gadu-Konto"

msgid "Password was changed successfully!"
msgstr "Das Passwort wurde erfolgreich geändert!"

msgid "Current password"
msgstr "Aktuelles Passwort"

msgid "Password (retype)"
msgstr "Passwort (nochmal)"

msgid "Enter current token"
msgstr "Geben Sie das aktuelle Token ein"

msgid "Current token"
msgstr "Aktuelles Token"

msgid "Please, enter your current password and your new password for UIN: "
msgstr ""
"Bitte geben Sie Ihr aktuelles und Ihr neues Passwort für folgende UIN ein: "

msgid "Change Gadu-Gadu Password"
msgstr "Gadu-Gadu Passwort ändern"

#, c-format
msgid "Select a chat for buddy: %s"
msgstr "Wählen Sie einen Chat für den Benutzer: %s"

msgid "Add to chat..."
msgstr "Zum Chat hinzufügen..."

#. 0
#. Global
msgid "Available"
msgstr "Verfügbar"

#. 1
#. get_yahoo_status_from_purple_status() returns YAHOO_STATUS_CUSTOM for
#. * the generic away state (YAHOO_STATUS_TYPE_AWAY) with no message
#. Away stuff
msgid "Away"
msgstr "Abwesend"

msgid "UIN"
msgstr "UIN"

#. first name
msgid "First Name"
msgstr "Vorname"

msgid "Birth Year"
msgstr "Geburtsjahr"

msgid "Unable to display the search results."
msgstr "Kann Suchergebnisse nicht anzeigen."

msgid "Gadu-Gadu Public Directory"
msgstr "Öffentliches Gadu-Gadu-Verzeichnis"

msgid "Search results"
msgstr "Suchergebnisse"

msgid "No matching users found"
msgstr "Keine entsprechenden Benutzer gefunden"

msgid "There are no users matching your search criteria."
msgstr "Es gibt keine Benutzer, die Ihrer Anfrage entsprechen."

msgid "Unable to read from socket"
msgstr "Socket kann nicht gelesen werden"

msgid "Buddy list downloaded"
msgstr "Buddy-Liste heruntergeladen"

msgid "Your buddy list was downloaded from the server."
msgstr "Ihre Buddy-Liste wurde von Server geladen."

msgid "Buddy list uploaded"
msgstr "Buddy-Liste hochgeladen"

msgid "Your buddy list was stored on the server."
msgstr "Ihre Buddy-Liste wurde auf dem Server gespeichert."

#. The session is now set up, ready to be connected. This emits the
#. * signedOn signal, so clients can now do anything with msimprpl, and
#. * we're ready for it (session key, userid, username all setup).
msgid "Connected"
msgstr "Verbunden"

msgid "Connection failed"
msgstr "Verbindung fehlgeschlagen"

msgid "Add to chat"
msgstr "Zum Chat hinzufügen"

msgid "Chat _name:"
msgstr "Chat_name:"

#, c-format
msgid "Unable to resolve hostname '%s': %s"
msgstr "Hostname '%s' kann nicht aufgelöst werden: %s"

#. 1. connect to server
#. connect to the server
msgid "Connecting"
msgstr "Verbindungsaufbau"

msgid "Chat error"
msgstr "Chatfehler"

msgid "This chat name is already in use"
msgstr "Dieser Chatname existiert bereits"

msgid "Not connected to the server"
msgstr "Nicht mit dem Server verbunden"

msgid "Find buddies..."
msgstr "Finde Buddys..."

msgid "Change password..."
msgstr "Passwort ändern..."

msgid "Upload buddylist to Server"
msgstr "Buddy-Liste zum Server hochladen"

msgid "Download buddylist from Server"
msgstr "Buddy-Liste vom Server herunterladen"

msgid "Delete buddylist from Server"
msgstr "Löschen der Buddy-Liste vom Server"

msgid "Save buddylist to file..."
msgstr "Buddy-Liste in Datei speichern..."

#. magic
#. major_version
#. minor_version
#. plugin type
#. ui_requirement
#. flags
#. dependencies
#. priority
#. id
#. name
#. version
msgid "Gadu-Gadu Protocol Plugin"
msgstr "Gadu-Gadu-Protokoll-Plugin"

#. summary
msgid "Polish popular IM"
msgstr "Beliebter polnischer IM-Dienst"

msgid "Gadu-Gadu User"
msgstr "Gadu-Gadu-Benutzer"

msgid "GG server"
msgstr "GG-Server"

#, c-format
msgid "Unknown command: %s"
msgstr "Unbekanntes Kommando: %s"

#, c-format
msgid "current topic is: %s"
msgstr "Das aktuelle Thema ist: %s"

msgid "No topic is set"
msgstr "Kein Thema gesetzt"

msgid "File Transfer Failed"
msgstr "Dateiübertragung gescheitert"

msgid "Unable to open a listening port."
msgstr "Es konnte kein lauschender Port geöffnet werden."

msgid "Error displaying MOTD"
msgstr "Fehler beim Anzeigen des MOTD"

msgid "No MOTD available"
msgstr "Kein MOTD verfügbar"

msgid "There is no MOTD associated with this connection."
msgstr "Es gibt kein MOTD zu dieser Verbindung."

#, c-format
msgid "MOTD for %s"
msgstr "MOTD für %s"

#.
#. * TODO: Handle this better. Probably requires a PurpleBOSHConnection
#. * buffer that stores what is "being sent" until the
#. * PurpleHTTPConnection reports it is fully sent.
#.
#. TODO: what to do here - do we really have to disconnect?
#. TODO: do we really want to disconnect on a failure to write?
#, c-format
msgid "Lost connection with server: %s"
msgstr "Verbindung zum Server verloren: %s"

msgid "View MOTD"
msgstr "MOTD anzeigen"

msgid "_Channel:"
msgstr "_Kanal:"

msgid "_Password:"
msgstr "_Passwort:"

msgid "IRC nick and server may not contain whitespace"
msgstr "IRC-Server und -Spitzname dürfen keinen Leerraum enthalten"

msgid "SSL support unavailable"
msgstr "SSL-Unterstützung nicht verfügbar"

msgid "Unable to connect"
msgstr "Verbindung nicht möglich"

#. this is a regular connect, error out
#, c-format
msgid "Unable to connect: %s"
msgstr "Verbinden nicht möglich: %s"

#, c-format
msgid "Server closed the connection"
msgstr "Der Server hat die Verbindung beendet"

msgid "Users"
msgstr "Benutzer"

msgid "Topic"
msgstr "Thema"

#. *< type
#. *< ui_requirement
#. *< flags
#. *< dependencies
#. *< priority
#. *< id
#. *< name
#. *< version
msgid "IRC Protocol Plugin"
msgstr "IRC-Protokoll-Plugin"

#. *  summary
msgid "The IRC Protocol Plugin that Sucks Less"
msgstr "Das IRC-Protokoll-Plugin mit weniger Problemen"

#. host to connect to
msgid "Server"
msgstr "Server"

#. port to connect to
msgid "Port"
msgstr "Port"

msgid "Encodings"
msgstr "Kodierungen"

msgid "Auto-detect incoming UTF-8"
msgstr "Eingehendes UTF-8 automatisch erkennen"

msgid "Real name"
msgstr "Echter Name"

#.
#. option = purple_account_option_string_new(_("Quit message"), "quitmsg", IRC_DEFAULT_QUIT);
#. prpl_info.protocol_options = g_list_append(prpl_info.protocol_options, option);
#.
msgid "Use SSL"
msgstr "Benutze SSL"

msgid "Bad mode"
msgstr "Falscher Modus"

#, c-format
msgid "Ban on %s by %s, set %s ago"
msgstr "Verbot zu %s von %s, gesetzt vor %s"

#, c-format
msgid "Ban on %s"
msgstr "Verbot zu %s"

msgid "End of ban list"
msgstr "Ende der Bannliste"

#, c-format
msgid "You are banned from %s."
msgstr "Sie sind aus %s verbannt worden."

msgid "Banned"
msgstr "Verbannt"

#, c-format
msgid "Cannot ban %s: banlist is full"
msgstr "Kann %s nicht verbannen: Bannliste ist voll"

msgid " <i>(ircop)</i>"
msgstr " <i>(ircop)</i>"

msgid " <i>(identified)</i>"
msgstr " <i>(identifiziert)</i>"

msgid "Nick"
msgstr "Spitzname"

msgid "Currently on"
msgstr "Im Moment in"

msgid "Idle for"
msgstr "Untätig seit"

msgid "Online since"
msgstr "Online seit"

msgid "<b>Defining adjective:</b>"
msgstr "<b>Definiere ein Adjektiv:</b>"

msgid "Glorious"
msgstr "Glorreich"

#, c-format
msgid "%s has changed the topic to: %s"
msgstr "%s hat das Thema zu %s abgeändert"

#, c-format
msgid "%s has cleared the topic."
msgstr "%s hat das Thema entfernt."

#, c-format
msgid "The topic for %s is: %s"
msgstr "Das Thema für %s ist: %s"

#, c-format
msgid "Unknown message '%s'"
msgstr "Unbekannte Nachricht '%s'"

msgid "Unknown message"
msgstr "Unbekannte Nachricht"

msgid "The IRC server received a message it did not understand."
msgstr "Der IRC-Server hat eine Nachricht erhalten, die er nicht versteht."

#, c-format
msgid "Users on %s: %s"
msgstr "Benutzer auf %s: %s"

msgid "Time Response"
msgstr "Zeit-Antwort"

msgid "The IRC server's local time is:"
msgstr "Die Lokalzeit des IRC-Servers ist:"

msgid "No such channel"
msgstr "Dieser Kanal existiert nicht"

#. does this happen?
msgid "no such channel"
msgstr "Dieser Kanal existiert nicht"

msgid "User is not logged in"
msgstr "Benutzer ist nicht angemeldet"

msgid "No such nick or channel"
msgstr "Es gibt keinen solchen Spitznamen oder Kanal"

msgid "Could not send"
msgstr "Konnte nicht senden"

#, c-format
msgid "Joining %s requires an invitation."
msgstr "Das Betreten von %s erfordert eine Einladung."

msgid "Invitation only"
msgstr "Nur Einladungen"

#, c-format
msgid "You have been kicked by %s: (%s)"
msgstr "Sie wurden hinausgeworfen von %s: (%s)"

#. Remove user from channel
#, c-format
msgid "Kicked by %s (%s)"
msgstr "Hinausgeworfen durch %s (%s)"

#, c-format
msgid "mode (%s %s) by %s"
msgstr "Modus (%s %s) von %s"

msgid "Invalid nickname"
msgstr "Ungültiger Spitzname"

msgid ""
"Your selected nickname was rejected by the server.  It probably contains "
"invalid characters."
msgstr ""
"Ihr gewünschter Spitzname wurde vom Server abgelehnt.  Er enthält vermutlich "
"ungültige Zeichen."

msgid ""
"Your selected account name was rejected by the server.  It probably contains "
"invalid characters."
msgstr ""
"Ihr gewünschter Kontoname wurde vom Server abgelehnt.  Er enthält vermutlich "
"ungültige Zeichen."

#. We only want to do the following dance if the connection
#. has not been successfully completed.  If it has, just
#. notify the user that their /nick command didn't go.
#, c-format
msgid "The nickname \"%s\" is already being used."
msgstr "Der Spitzname „%s“ existiert bereits."

msgid "Nickname in use"
msgstr "Spitzname wird benutzt"

msgid "Cannot change nick"
msgstr "Kann den Spitznamen nicht ändern"

msgid "Could not change nick"
msgstr "Konnte den Spitznamen nicht ändern"

#, c-format
msgid "You have parted the channel%s%s"
msgstr "Sie waren im Kanal%s%s"

msgid "Error: invalid PONG from server"
msgstr "Fehler: falsches PONG vom Server"

#, c-format
msgid "PING reply -- Lag: %lu seconds"
msgstr "PING-Antwort -- Verzögerung: %lu Sekunden"

#, c-format
msgid "Cannot join %s: Registration is required."
msgstr "Kann %s nicht beitreten: Registrierung ist erforderlich."

msgid "Cannot join channel"
msgstr "Kann den Kanal nicht betreten"

msgid "Nick or channel is temporarily unavailable."
msgstr "Der Spitzname oder Kanal ist zur Zeit nicht verfügbar."

#, c-format
msgid "Wallops from %s"
msgstr "Wallops von %s"

msgid "action &lt;action to perform&gt;:  Perform an action."
msgstr "action &lt;Aktion&gt;:  Führe eine Aktion durch."

msgid ""
"away [message]:  Set an away message, or use no message to return from being "
"away."
msgstr ""
"away [Nachricht]:  Setzen Sie eine Abwesenheitsnachricht. Verwenden Sie "
"keine Nachricht, um wieder zurückzukehren."

msgid "ctcp <nick> <msg>: sends ctcp msg to nick."
msgstr "ctcp <nick> <anfrage>: Sendet CTCP-Anfrage an einen Spitznamen."

msgid "chanserv: Send a command to chanserv"
msgstr "chanserv: Sendet ein Kommando zum Chanserv"

msgid ""
"deop &lt;nick1&gt; [nick2] ...:  Remove channel operator status from "
"someone. You must be a channel operator to do this."
msgstr ""
"deop &lt;Spitzname1&gt; [Spitzname2] ...:  Entferne den Kanal-Operator-"
"Status von jemanden. Sie müssen hierfür selbst Operator des Kanals sein."

msgid ""
"devoice &lt;nick1&gt; [nick2] ...:  Remove channel voice status from "
"someone, preventing them from speaking if the channel is moderated (+m). You "
"must be a channel operator to do this."
msgstr ""
"devoice &lt;Spitzname1&gt; [Spitzname2] ...:  Entferne den Voice-Status von "
"jemanden. Dies verbietet ihm zu sprechen, wenn der Kanal moderiert wird (+). "
"Sie müssen hierfür selbst Operator des Kanals sein."

msgid ""
"invite &lt;nick&gt; [room]:  Invite someone to join you in the specified "
"channel, or the current channel."
msgstr ""
"invite &lt;Spitzname&gt; [Raum]:  Jemanden in den angegeben Kanal oder in "
"den aktuellen Kanal einladen."

msgid ""
"j &lt;room1&gt;[,room2][,...] [key1[,key2][,...]]:  Enter one or more "
"channels, optionally providing a channel key for each if needed."
msgstr ""
"j &lt;Raum1&gt;[,Raum2][,...] [Schlüssel1[,Schlüssel2][,...]]:  Einen oder "
"mehrere Kanäle angeben, optional jeden mit einem Kanal-Schlüssel, falls "
"dieser benötigt wird."

msgid ""
"join &lt;room1&gt;[,room2][,...] [key1[,key2][,...]]:  Enter one or more "
"channels, optionally providing a channel key for each if needed."
msgstr ""
"join &lt;Raum1&gt;[,Raum2][,...] [Schlüssel1[,Schlüssel2][,...]]:  Einen "
"oder mehrere Räume angeben, optional jeden mit einem Kanal-Schlüssel, falls "
"dieser benötigt wird."

msgid ""
"kick &lt;nick&gt; [message]:  Remove someone from a channel. You must be a "
"channel operator to do this."
msgstr ""
"kick &lt;Nick&gt; [Nachricht]:  Kickt jemanden aus dem Kanal. Sie müssen "
"hierfür selbst Operator des Kanals sein."

msgid ""
"list:  Display a list of chat rooms on the network. <i>Warning, some servers "
"may disconnect you upon doing this.</i>"
msgstr ""
"list:  Zeige eine Liste der Chaträume in diesem Netzwerk. <i>Warnung: Einige "
"Server trennen die Verbindung, wenn Sie dieses Kommando eingeben.</i>"

msgid "me &lt;action to perform&gt;:  Perform an action."
msgstr "me &lt;Aktion&gt;:  Eine Aktion durchführen."

msgid "memoserv: Send a command to memoserv"
msgstr "memoserv: Sendet ein Kommando zum Memoserv"

msgid ""
"mode &lt;+|-&gt;&lt;A-Za-z&gt; &lt;nick|channel&gt;:  Set or unset a channel "
"or user mode."
msgstr ""
"mode &lt;+|-&gt;&lt;A-Za-z&gt; &lt;Spitzname|Kanal&gt;:  Kanal- oder "
"Benutzermodi setzen oder zurücknehmen."

msgid ""
"msg &lt;nick&gt; &lt;message&gt;:  Send a private message to a user (as "
"opposed to a channel)."
msgstr ""
"msg &lt;Spitzname&gt; &lt;Nachricht&gt;:  Sendet eine private Nachricht an "
"einen Benutzer (im Gegensatz zum Kanal)."

msgid "names [channel]:  List the users currently in a channel."
msgstr "names [Kanal]:  Listet die Benutzer im aktuellen Kanal auf."

msgid "nick &lt;new nickname&gt;:  Change your nickname."
msgstr "nick &lt;neuer Spitzname&gt;:  Ihren Spitznamen ändern."

msgid "nickserv: Send a command to nickserv"
msgstr "nickserv: Sendet ein Kommando zum Nickserv"

msgid "notice &lt;target&lt;:  Send a notice to a user or channel."
msgstr ""
"notice &lt;Ziel&gt;:  Sende eine Notiz an einen Benutzer oder an einen Kanal."

msgid ""
"op &lt;nick1&gt; [nick2] ...:  Grant channel operator status to someone. You "
"must be a channel operator to do this."
msgstr ""
"op &lt;Spitzname1&gt; [Spitzname2] ...:  Erteile den Operator-Status an "
"jemanden. Sie müssen hierfür selbst Operator des Kanals sein."

msgid ""
"operwall &lt;message&gt;:  If you don't know what this is, you probably "
"can't use it."
msgstr ""
"operwall &lt;Nachricht&gt;:  Wenn Sie nicht wissen, was dies ist, brauchen "
"Sie es wahrscheinlich nicht."

msgid "operserv: Send a command to operserv"
msgstr "operserv: Sendet ein Kommandos zum Operserv"

msgid ""
"part [room] [message]:  Leave the current channel, or a specified channel, "
"with an optional message."
msgstr ""
"part [Raum] [Nachricht]:  Verlässt den aktuellen Kanal oder den angegebenen "
"Kanal mit einer optionalen Nachricht."

msgid ""
"ping [nick]:  Asks how much lag a user (or the server if no user specified) "
"has."
msgstr ""
"ping [Spitzname]:  Ermittelt die Verzögerung eines Benutzers (oder eines "
"Server, wenn kein Benutzer angegeben wird) über ein Ping."

msgid ""
"query &lt;nick&gt; &lt;message&gt;:  Send a private message to a user (as "
"opposed to a channel)."
msgstr ""
"query &lt;Spitzname&gt; &lt;Nachricht&gt;:  Sendet eine private Nachricht an "
"einen Benutzer (im Gegensatz zu einem Kanal)."

msgid "quit [message]:  Disconnect from the server, with an optional message."
msgstr "quit [Nachricht]:  Trennung vom Server mit einer optionalen Nachricht."

msgid "quote [...]:  Send a raw command to the server."
msgstr "quote [...]:  Sendet den Text im Rohformat an den Server."

msgid ""
"remove &lt;nick&gt; [message]:  Remove someone from a room. You must be a "
"channel operator to do this."
msgstr ""
"remove &lt;Spitzname&gt; [Nachricht]:  Jemanden aus dem Raum entfernen. Sie "
"müssen hierfür selbst Operator des Kanals sein."

msgid "time: Displays the current local time at the IRC server."
msgstr "time: Zeigt die aktuelle Lokalzeit auf dem IRC-Server an."

msgid "topic [new topic]:  View or change the channel topic."
msgstr "topic [neues Thema]:  Ansehen oder Ändern des Themas des Kanals."

msgid "umode &lt;+|-&gt;&lt;A-Za-z&gt;:  Set or unset a user mode."
msgstr ""
"umode &lt;+|-&gt;&lt;A-Za-z&gt;:  Benutzermodus setzen oder zurücknehmen."

msgid "version [nick]: send CTCP VERSION request to a user"
msgstr "version [Benutzer]: sende CTCP VERSION-Anfrage an einen Benutzer"

msgid ""
"voice &lt;nick1&gt; [nick2] ...:  Grant channel voice status to someone. You "
"must be a channel operator to do this."
msgstr ""
"voice &lt;Spitzname1&gt; [Spitzname2] ...:  Vergibt jemanden den Voice-"
"Status. Dies erlaubt ihm auch dann noch zu sprechen, wenn der Kanal "
"moderiert wird (+m). Sie müssen hierfür selbst Operator des Kanals sein."

msgid ""
"wallops &lt;message&gt;:  If you don't know what this is, you probably can't "
"use it."
msgstr ""
"wallops &lt;Nachricht&gt;:  Wenn Sie diese Funktion nicht kennen, brauchen "
"Sie sie wahrscheinlich nicht."

msgid "whois [server] &lt;nick&gt;:  Get information on a user."
msgstr ""
"whois [Server] &lt;Spitzname&gt;:  Informationen zu einem Benutzer abrufen."

msgid "whowas &lt;nick&gt;: Get information on a user that has logged off."
msgstr ""
"whowas &lt;Spitzname&gt;:  Informationen zu einem abgemeldeten Benutzer "
"abrufen."

#, c-format
msgid "Reply time from %s: %lu seconds"
msgstr "Antwortzeit von %s: %lu Sekunden"

msgid "PONG"
msgstr "PONG"

msgid "CTCP PING reply"
msgstr "CTCP PING Antwort"

msgid "Disconnected."
msgstr "Verbindung unterbrochen."

msgid "Unknown Error"
msgstr "Unbekannter Fehler"

msgid "Ad-Hoc Command Failed"
msgstr "Ad Hoc-Kommando gescheitert"

msgid "execute"
msgstr "Ausführen"

msgid "Server requires TLS/SSL, but no TLS/SSL support was found."
msgstr ""
"Der Server benötigt TLS/SSL, es wurde aber kein TLS/SSL-Support gefunden."

msgid "You require encryption, but no TLS/SSL support was found."
msgstr ""
"Sie fordern Verschlüsselung, aber es wurde keine TLS/SSL-Unterstützung "
"gefunden."

msgid "Server requires plaintext authentication over an unencrypted stream"
msgstr ""
"Der Server erfordert eine Klartext-Authentifizierung über einen "
"unverschlüsselten Kanal"

#. This should never happen!
msgid "Invalid response from server"
msgstr "Ungültige Serverantwort"

msgid "Server does not use any supported authentication method"
msgstr "Der Server benutzt keine der unterstützten Authentifizierungsmethoden"

#, c-format
msgid ""
"%s requires plaintext authentication over an unencrypted connection.  Allow "
"this and continue authentication?"
msgstr ""
"%s erfordert eine Klartext-Authentifizierung über eine unverschlüsselte "
"Verbindung.  Wollen Sie dies erlauben und mit der Authentifikation "
"fortfahren?"

msgid "Plaintext Authentication"
msgstr "Klartext-Authentifizierung"

msgid "You require encryption, but it is not available on this server."
msgstr ""
"Sie fordern Verschlüsselung, aber diese ist auf dem Server nicht verfügbar."

msgid "Invalid challenge from server"
msgstr "Ungültige Challenge vom Server"

msgid "Server thinks authentication is complete, but client does not"
msgstr ""
"Der Server ist der Meinung, dass die Authentifizierung vollständig ist, der "
"Client aber nicht"

msgid "SASL authentication failed"
msgstr "SASL-Authentifizierung fehlgeschlagen"

#, c-format
msgid "SASL error: %s"
msgstr "SASL-Fehler: %s"

msgid "Unable to canonicalize username"
msgstr "Benutzername konnte nicht in Normalform gebracht werden"

msgid "Unable to canonicalize password"
msgstr "Passwort konnte nicht in Normalform gebracht werden"

msgid "Malicious challenge from server"
msgstr "Bösartige Challenge vom Server"

msgid "Unexpected response from server"
msgstr "Unerwartete Antwort vom Server"

msgid "The BOSH connection manager terminated your session."
msgstr "Der BOSH-Verbindungsmanager hat Ihre Sitzung beendet."

msgid "No session ID given"
msgstr "Keine Sitzungs-ID angegeben"

msgid "Unsupported version of BOSH protocol"
msgstr "Nicht-unterstützte Version des BOSH-Protokolls"

msgid "Unable to establish a connection with the server"
msgstr "Die Verbindung mit dem Server konnte nicht hergestellt werden"

#, c-format
msgid "Unable to establish a connection with the server: %s"
msgstr "Die Verbindung mit dem Server konnte nicht hergestellt werden: %s"

msgid "Unable to establish SSL connection"
msgstr "Kann SSL-Verbindung nicht erstellen"

msgid "Full Name"
msgstr "Vollständiger Name"

msgid "Family Name"
msgstr "Nachname"

msgid "Given Name"
msgstr "Vorname"

msgid "URL"
msgstr "URL"

msgid "Street Address"
msgstr "Straße"

#.
#. * EXTADD is correct, EXTADR is generated by other
#. * clients. The next time someone reads this, remove
#. * EXTADR.
#.
msgid "Extended Address"
msgstr "Erweiterte Adresse"

msgid "Locality"
msgstr "Ort"

msgid "Region"
msgstr "Region"

msgid "Postal Code"
msgstr "Postleitzahl"

msgid "Country"
msgstr "Land"

#. lots of clients (including purple) do this, but it's
#. * out of spec
msgid "Telephone"
msgstr "Telefon"

msgid "Organization Name"
msgstr "Name der Organisation"

msgid "Organization Unit"
msgstr "Organisationseinheit"

msgid "Role"
msgstr "Funktion"

#. birthday
msgid "Birthday"
msgstr "Geburtstag"

msgid "Description"
msgstr "Beschreibung"

msgid "Edit XMPP vCard"
msgstr "XMPP-vCard bearbeiten"

msgid ""
"All items below are optional. Enter only the information with which you feel "
"comfortable."
msgstr ""
"Die folgenden Punkte sind optional. Geben Sie nur die Informationen an, die "
"Sie angeben möchten."

msgid "Client"
msgstr "Client"

msgid "Operating System"
msgstr "Betriebssystem"

msgid "Local Time"
msgstr "Lokale Zeit"

msgid "Priority"
msgstr "Priorität"

msgid "Resource"
msgstr "Ressource"

msgid "Uptime"
msgstr "Betriebszeit"

msgid "Logged Off"
msgstr "Abgemeldet"

#, c-format
msgid "%s ago"
msgstr "vor %s"

msgid "Middle Name"
msgstr "Zweiter Name"

msgid "Address"
msgstr "Adresse"

msgid "P.O. Box"
msgstr "Postfach"

msgid "Photo"
msgstr "Foto"

msgid "Logo"
msgstr "Logo"

#, c-format
msgid ""
"%s will no longer be able to see your status updates.  Do you want to "
"continue?"
msgstr ""
"%s wird Ihre Status-Updates nicht länger sehen können. Wollen Sie fortfahren?"

msgid "Cancel Presence Notification"
msgstr "Abbrechen der Anwesenheitsbenachrichtigung"

msgid "Un-hide From"
msgstr "Sichtbar von"

msgid "Temporarily Hide From"
msgstr "Temporär versteckt von"

msgid "(Re-)Request authorization"
msgstr "(Nochmal) nach Autorisierung fragen"

#. shouldn't this just happen automatically when the buddy is
#. removed?
msgid "Unsubscribe"
msgstr "Abbestellen"

msgid "Initiate _Chat"
msgstr "Initiiere _Chat"

msgid "Log In"
msgstr "Anmelden"

msgid "Log Out"
msgstr "Abmelden"

#. 2
msgid "Chatty"
msgstr "Gesprächig"

msgid "Extended Away"
msgstr "Abwesend (erweitert)"

#. 3
msgid "Do Not Disturb"
msgstr "Nicht stören"

msgid "JID"
msgstr "JID"

#. last name
msgid "Last Name"
msgstr "Nachname"

msgid "The following are the results of your search"
msgstr "Dies sind die Ergebnisse Ihrer Suche"

#. current comment from Jabber User Directory users.jabber.org
msgid ""
"Find a contact by entering the search criteria in the given fields. Note: "
"Each field supports wild card searches (%)"
msgstr ""
"Suchen Sie einen Kontakt durch Eingabe von Suchkriterien in den angegebenen "
"Feldern. Hinweis: Jedes Feld unterstützt die Suche mit Platzhaltern (%)"

msgid "Directory Query Failed"
msgstr "Verzeichnisanfrage gescheitert"

msgid "Could not query the directory server."
msgstr "Konnte die Anfrage beim Verzeichnisdienst nicht durchführen."

#. Try to translate the message (see static message
#. list in jabber_user_dir_comments[])
#, c-format
msgid "Server Instructions: %s"
msgstr "Anleitung vom Server: %s"

msgid "Fill in one or more fields to search for any matching XMPP users."
msgstr ""
"Füllen Sie ein oder mehrere Felder aus, um nach entsprechenden XMPP-"
"Benutzern zu suchen."

msgid "Email Address"
msgstr "E-Mail-Adresse"

msgid "Search for XMPP users"
msgstr "Suche nach XMPP-Benutzern"

#. "Search"
msgid "Search"
msgstr "Suchen"

msgid "Invalid Directory"
msgstr "Ungültiges Verzeichnis"

msgid "Enter a User Directory"
msgstr "Geben Sie ein Benutzerverzeichnis ein"

msgid "Select a user directory to search"
msgstr "Wählen Sie ein Benutzerverzeichnis zum Suchen"

msgid "Search Directory"
msgstr "Suche im Verzeichnis"

msgid "_Room:"
msgstr "_Raum:"

msgid "_Server:"
msgstr "_Server:"

msgid "_Handle:"
msgstr "_Kürzel:"

#, c-format
msgid "%s is not a valid room name"
msgstr "%s ist kein gültiger Raumname"

msgid "Invalid Room Name"
msgstr "Ungültiger Raumname"

#, c-format
msgid "%s is not a valid server name"
msgstr "%s ist kein gültiger Servername"

msgid "Invalid Server Name"
msgstr "Ungültiger Servername"

#, c-format
msgid "%s is not a valid room handle"
msgstr "%s ist kein gültiger Raumbezeichner"

msgid "Invalid Room Handle"
msgstr "Ungültiger Raumbezeichner"

msgid "Configuration error"
msgstr "Konfigurationsfehler"

msgid "Unable to configure"
msgstr "Kann nicht konfigurieren"

msgid "Room Configuration Error"
msgstr "Raum-Konfigurationsfehler"

msgid "This room is not capable of being configured"
msgstr "Dieser Raum kann nicht konfiguriert werden"

msgid "Registration error"
msgstr "Registrierungsfehler"

msgid "Nick changing not supported in non-MUC chatrooms"
msgstr ""
"Die Änderung des Spitznamens wird in nicht-MUC-Chaträumen nicht unterstützt"

msgid "Error retrieving room list"
msgstr "Fehler beim Empfangen der Raumliste"

msgid "Invalid Server"
msgstr "Ungültiger Server"

msgid "Enter a Conference Server"
msgstr "Geben Sie einen Konferenzserver ein"

msgid "Select a conference server to query"
msgstr "Wählen Sie einen Konferenz-Server zur Abfrage"

msgid "Find Rooms"
msgstr "Finde Räume"

msgid "Affiliations:"
msgstr "Mitgliedschaften:"

msgid "No users found"
msgstr "Keine Benutzer gefunden"

msgid "Roles:"
msgstr "Rollen:"

msgid "Ping timed out"
msgstr "Ping-Zeitüberschreitung"

msgid "Invalid XMPP ID"
msgstr "Ungültige XMPP-ID"

msgid "Invalid XMPP ID. Domain must be set."
msgstr "Falsche XMPP-ID. Die Domain muss gesetzt werden."

msgid "Malformed BOSH URL"
msgstr "Fehlerhafte BOSH-URL"

#, c-format
msgid "Registration of %s@%s successful"
msgstr "Registrierung von %s@%s erfolgreich"

#, c-format
msgid "Registration to %s successful"
msgstr "Registrierung von %s erfolgreich"

msgid "Registration Successful"
msgstr "Registrierung erfolgreich"

msgid "Registration Failed"
msgstr "Registrierung fehlgeschlagen"

#, c-format
msgid "Registration from %s successfully removed"
msgstr "Registrierung von %s erfolgreich entfernt"

msgid "Unregistration Successful"
msgstr "Aufheben der Registrierung erfolgreich"

msgid "Unregistration Failed"
msgstr "Aufheben der Registrierung gescheitert"

msgid "State"
msgstr "Provinz/Bundesland"

msgid "Postal code"
msgstr "Postleitzahl"

msgid "Phone"
msgstr "Telefon"

msgid "Date"
msgstr "Datum"

msgid "Already Registered"
msgstr "Schon registriert"

msgid "Unregister"
msgstr "Aufheben der Registrierung"

msgid ""
"Please fill out the information below to change your account registration."
msgstr ""
"Bitte füllen Sie die unten stehenden Kontoinformationen aus, um Ihr Konto zu "
"registrieren."

msgid "Please fill out the information below to register your new account."
msgstr ""
"Bitte füllen Sie die unten stehenden Informationen aus, um ein neues Konto "
"zu registrieren."

msgid "Register New XMPP Account"
msgstr "Registrierung eines neuen XMPP-Kontos"

msgid "Register"
msgstr "Registrieren"

#, c-format
msgid "Change Account Registration at %s"
msgstr "Ändern der Kontoregistrierung für %s"

#, c-format
msgid "Register New Account at %s"
msgstr "Registrierung eines neuen Kontos von %s"

msgid "Change Registration"
msgstr "Ändere Registrierung"

msgid "Error unregistering account"
msgstr "Fehler beim Aufheben der Kontenregistrierung"

msgid "Account successfully unregistered"
msgstr "Kontenregistrierung erfolgreich aufgehoben"

msgid "Initializing Stream"
msgstr "Initialisiere den Stream"

msgid "Initializing SSL/TLS"
msgstr "Initialisiere SSL/TLS"

msgid "Authenticating"
msgstr "Authentifizierung"

msgid "Re-initializing Stream"
msgstr "Initialisiere Stream nochmal"

msgid "Server doesn't support blocking"
msgstr "Server unterstützt kein Blockieren"

msgid "Not Authorized"
msgstr "Nicht autorisiert"

#. (reference: "libpurple/request.h")
msgid "Mood"
msgstr "Stimmung"

msgid "Now Listening"
msgstr "Hört gerade"

msgid "Both"
msgstr "Beiderseitig"

msgid "From (To pending)"
msgstr "Eingehend (ausgehend unbestätigt)"

msgid "From"
msgstr "Eingehend"

msgid "To"
msgstr "Ausstehend"

msgid "None (To pending)"
msgstr "Nein (ausgehend unbestätigt)"

#. 0
msgid "None"
msgstr "Nein"

#. subscription type
msgid "Subscription"
msgstr "Abonnement"

msgid "Mood Text"
msgstr "Stimmungstext"

msgid "Allow Buzz"
msgstr "Anklopfen erlauben"

msgid "Tune Artist"
msgstr "Künstler anpassen"

msgid "Tune Title"
msgstr "Titel anpassen"

msgid "Tune Album"
msgstr "Album anpassen"

msgid "Tune Genre"
msgstr "Genre anpassen"

msgid "Tune Comment"
msgstr "Kommentar anpassen"

msgid "Tune Track"
msgstr "Track anpassen"

msgid "Tune Time"
msgstr "Zeit anpassen"

msgid "Tune Year"
msgstr "Jahr anpassen"

msgid "Tune URL"
msgstr "URL anpassen"

msgid "Password Changed"
msgstr "Passwort geändert"

msgid "Your password has been changed."
msgstr "Ihr Passwort wurde geändert."

msgid "Error changing password"
msgstr "Fehler beim Ändern des Passworts"

msgid "Change XMPP Password"
msgstr "XMPP-Passwort ändern"

msgid "Please enter your new password"
msgstr "Bitte geben Sie Ihr neues Passwort ein"

msgid "Set User Info..."
msgstr "Benutzer-Info setzen..."

#. if (js->protocol_options & CHANGE_PASSWORD) {
msgid "Change Password..."
msgstr "Passwort ändern..."

#. }
msgid "Search for Users..."
msgstr "Suche nach Benutzern..."

msgid "Bad Request"
msgstr "Falsche Anfrage"

msgid "Conflict"
msgstr "Konflikt"

msgid "Feature Not Implemented"
msgstr "Feature nicht implementiert"

msgid "Forbidden"
msgstr "Verboten"

msgid "Gone"
msgstr "Gegangen"

msgid "Internal Server Error"
msgstr "Interner Server-Fehler"

msgid "Item Not Found"
msgstr "Eintrag nicht gefunden"

msgid "Malformed XMPP ID"
msgstr "Falsche XMPP-ID"

msgid "Not Acceptable"
msgstr "Nicht akzeptabel"

msgid "Not Allowed"
msgstr "Nicht erlaubt"

msgid "Payment Required"
msgstr "Bezahlung erforderlich"

msgid "Recipient Unavailable"
msgstr "Empfänger nicht verfügbar"

msgid "Registration Required"
msgstr "Registrierung erforderlich"

msgid "Remote Server Not Found"
msgstr "Remote-Server nicht gefunden"

msgid "Remote Server Timeout"
msgstr "Zeitüberschreitung beim Remote-Server"

msgid "Server Overloaded"
msgstr "Server überlastet"

msgid "Service Unavailable"
msgstr "Dienst nicht verfügbar"

msgid "Subscription Required"
msgstr "Abonnement erforderlich"

msgid "Unexpected Request"
msgstr "Unerwartete Anfrage"

msgid "Authorization Aborted"
msgstr "Autorisierung abgebrochen"

msgid "Incorrect encoding in authorization"
msgstr "Falsche Kodierung in der Autorisierung"

msgid "Invalid authzid"
msgstr "Ungültige authzid"

msgid "Invalid Authorization Mechanism"
msgstr "Falscher Autorisierungsmechanismus"

msgid "Authorization mechanism too weak"
msgstr "Autorisierungsmechanismus zu schwach"

msgid "Temporary Authentication Failure"
msgstr "Temporärer Authentifizierungsfehler"

msgid "Authentication Failure"
msgstr "Authentifizierungsfehler"

msgid "Bad Format"
msgstr "Schlechtes Format"

msgid "Bad Namespace Prefix"
msgstr "Falsches Namensraum-Präfix"

msgid "Resource Conflict"
msgstr "Ressourcenkonflikt"

msgid "Connection Timeout"
msgstr "Verbindungsabbruch wegen Zeitüberschreitung"

msgid "Host Gone"
msgstr "Server hat sich verabschiedet"

msgid "Host Unknown"
msgstr "Rechner unbekannt"

msgid "Improper Addressing"
msgstr "Falsche Adressierung"

msgid "Invalid ID"
msgstr "Ungültige ID"

msgid "Invalid Namespace"
msgstr "Ungültiger Namensraum"

msgid "Invalid XML"
msgstr "Ungültiges XML"

msgid "Non-matching Hosts"
msgstr "Nicht-passender Rechner"

msgid "Policy Violation"
msgstr "Richtlinien-Verletzung"

msgid "Remote Connection Failed"
msgstr "Entfernte Verbindung fehlgeschlagen"

msgid "Resource Constraint"
msgstr "Eingeschränkte Ressourcen"

msgid "Restricted XML"
msgstr "Eingeschränktes XML"

msgid "See Other Host"
msgstr "Siehe anderer Rechner"

msgid "System Shutdown"
msgstr "Herunterfahren des Systems"

msgid "Undefined Condition"
msgstr "Undefinierte Bedingung"

msgid "Unsupported Encoding"
msgstr "Kodierung wird nicht unterstützt"

msgid "Unsupported Stanza Type"
msgstr "Nicht-unterstützter Blocktyp"

msgid "Unsupported Version"
msgstr "Nicht-unterstützte Version"

msgid "XML Not Well Formed"
msgstr "XML ist nicht „wohlgeformt“"

msgid "Stream Error"
msgstr "Stream-Fehler"

#, c-format
msgid "Unable to ban user %s"
msgstr "Kann den Benutzer %s nicht verbannen"

#, c-format
msgid "Unknown affiliation: \"%s\""
msgstr "Unbekannte Zugehörigkeit: „%s“"

#, c-format
msgid "Unable to affiliate user %s as \"%s\""
msgstr "Kann den Benutzer %s nicht zu „%s“ zuordnen"

#, c-format
msgid "Unknown role: \"%s\""
msgstr "Unbekannte Rolle: „%s“"

#, c-format
msgid "Unable to set role \"%s\" for user: %s"
msgstr "Kann die Rolle „%s“ für den Benutzer nicht setzen: %s"

#, c-format
msgid "Unable to kick user %s"
msgstr "Kann den Benutzer %s nicht herauswerfen"

#, c-format
msgid "Unable to ping user %s"
msgstr "Kann den Benutzer %s nicht anpingen"

#, c-format
msgid "Unable to buzz, because there is nothing known about %s."
msgstr "Kann nicht anklopfen, da nichts über %s bekannt ist."

#, c-format
msgid "Unable to buzz, because %s might be offline."
msgstr "Kann nicht anklopfen, da %s vielleicht offline ist."

#, c-format
msgid ""
"Unable to buzz, because %s does not support it or does not wish to receive "
"buzzes now."
msgstr ""
"Kann nicht anklopfen, da %s dies nicht unterstützt oder im Moment nicht "
"möchte."

#, c-format
msgid "Buzzing %s..."
msgstr "%s anklopfen..."

#. Yahoo only supports one attention command: the 'buzz'.
#. This is index number YAHOO_BUZZ.
msgid "Buzz"
msgstr "Anklopfen"

#, c-format
msgid "%s has buzzed you!"
msgstr "%s hat bei Ihnen angeklopft!"

#, c-format
msgid "Unable to initiate media with %s: invalid JID"
msgstr "Medien-Sitzung mit %s konnte nicht gestartet werden: ungültige JID"

#, c-format
msgid "Unable to initiate media with %s: user is not online"
msgstr ""
"Medien-Sitzung mit %s konnte nicht gestartet werden: Benutzer ist nicht "
"online"

#, c-format
msgid "Unable to initiate media with %s: not subscribed to user presence"
msgstr ""
"Medien-Sitzung mit %s konnte nicht gestartet werden: Anwesenheit des "
"Benutzers nicht abonniert"

msgid "Media Initiation Failed"
msgstr "Medien-Initiierung fehlgeschlagen"

#, c-format
msgid ""
"Please select the resource of %s with which you would like to start a media "
"session."
msgstr ""
"Bitte wählen Sie die Ressource von %s, mir der Sie eine Medien-Sitzung "
"starten möchten."

msgid "Select a Resource"
msgstr "Wählen Sie eine Ressource"

msgid "Initiate Media"
msgstr "Initiiere Medien"

msgid "config:  Configure a chat room."
msgstr "config:  Konfiguriere einen Chatraum."

msgid "configure:  Configure a chat room."
msgstr "configure:  Konfiguriere einen Chatraum."

msgid "part [message]:  Leave the room."
msgstr "part [Nachricht]:  Verlasse den Raum."

msgid "register:  Register with a chat room."
msgstr "register:  Für einen Chatraum anmelden."

msgid "topic [new topic]:  View or change the topic."
msgstr "topic [neues Thema]:  Thema ändern oder anzeigen."

msgid "ban &lt;user&gt; [reason]:  Ban a user from the room."
msgstr "ban &lt;Benutzer&gt; [Grund]:  Verbanne einen Benutzer aus dem Raum."

msgid ""
"affiliate &lt;owner|admin|member|outcast|none&gt; [nick1] [nick2] ...: Get "
"the users with an affiliation or set users' affiliation with the room."
msgstr ""
"affiliate &lt;owner|admin|member|outcast|none&gt; [Spitzname1] "
"[Spitzname2] ...: Benutzer mit einer Mitgliedschaft für den Raum erfragen "
"oder setzen."

msgid ""
"role &lt;moderator|participant|visitor|none&gt; [nick1] [nick2] ...: Get the "
"users with a role or set users' role with the room."
msgstr ""
"role &lt;owner|admin|member|outcast|none&gt; [Spitzname1] [Spitzname2] ...: "
"Benutzer mit einer Rolle für den Raum erfragen oder Benutzern eine Rolle "
"zuweisen."

msgid "invite &lt;user&gt; [message]:  Invite a user to the room."
msgstr ""
"invite &lt;Benutzer&gt; [Nachricht]:  Lade einen Benutzer in den Raum ein."

msgid "join: &lt;room&gt; [password]:  Join a chat on this server."
msgstr "join: &lt;Raum&gt; [Passwort]:  Betrete einen Chat auf diesem Server."

msgid "kick &lt;user&gt; [reason]:  Kick a user from the room."
msgstr "kick &lt;Benutzer&gt; [Grund]:  Kickt einen Benutzer aus dem Raum."

msgid ""
"msg &lt;user&gt; &lt;message&gt;:  Send a private message to another user."
msgstr ""
"msg &lt;Benutzer&gt; &lt;Nachricht&gt;:  Sendet eine private Nachricht an "
"einen anderen Benutzer."

msgid "ping &lt;jid&gt;:\tPing a user/component/server."
msgstr "ping &lt;jid&gt;:\tBenutzer/Komponente/Server anpingen."

msgid "buzz: Buzz a user to get their attention"
msgstr "buzz: Einen Kontakt anrufen, um seine Aufmerksamkeit zu erhalten"

#. *< type
#. *< ui_requirement
#. *< flags
#. *< dependencies
#. *< priority
#. *< id
#. *< name
#. *< version
#. *  summary
#. *  description
msgid "XMPP Protocol Plugin"
msgstr "XMPP-Protokoll-Plugin"

#. Translators: 'domain' is used here in the context of Internet domains, e.g. pidgin.im
msgid "Domain"
msgstr "Domain"

msgid "Require SSL/TLS"
msgstr "SSL/TLS voraussetzen"

msgid "Force old (port 5223) SSL"
msgstr "Erzwinge altes SSL (Port 5223)"

msgid "Allow plaintext auth over unencrypted streams"
msgstr "Erlaube Klartext-Authentifikation über einen unverschlüsselten Kanal"

msgid "Connect port"
msgstr "Verbindungsport"

#. TODO: default to automatically try different ports. Make the user be
#. * able to set the first port to try (like LastConnectedPort in Windows client).
#. Account options
msgid "Connect server"
msgstr "Verbindungsserver"

msgid "File transfer proxies"
msgstr "Proxys für Dateiübertragungen"

msgid "BOSH URL"
msgstr "BOSH-URL"

#. this should probably be part of global smiley theme settings later on,
#. shared with MSN
msgid "Show Custom Smileys"
msgstr "Zeige benutzerdefinierte Smileys"

#, c-format
msgid "%s has left the conversation."
msgstr "%s hat das Gespräch verlassen."

#, c-format
msgid "Message from %s"
msgstr "Nachricht von %s"

#, c-format
msgid "%s has set the topic to: %s"
msgstr "%s hat das Thema zu %s abgeändert"

#, c-format
msgid "The topic is: %s"
msgstr "Das Thema ist: %s"

#, c-format
msgid "Message delivery to %s failed: %s"
msgstr "Nachrichtenzustellung an %s fehlgeschlagen: %s"

msgid "XMPP Message Error"
msgstr "XMPP-Nachrichtenfehler"

#, c-format
msgid "(Code %s)"
msgstr "(Code %s)"

msgid "A custom smiley in the message is too large to send."
msgstr ""
"Ein benutzerdefinierter Smiley in der Nachricht ist zu groß, um gesendet zu "
"werden."

msgid "XML Parse error"
msgstr "Fehler beim Einlesen von XML-Daten"

msgid "Unknown Error in presence"
msgstr "Unbekannter Fehlercode"

#, c-format
msgid "Error joining chat %s"
msgstr "Fehler beim Betreten des Chats %s"

#, c-format
msgid "Error in chat %s"
msgstr "Fehler im Chat %s"

msgid "Create New Room"
msgstr "Einen neuen Chat-Raum erstellen"

msgid ""
"You are creating a new room.  Would you like to configure it, or accept the "
"default settings?"
msgstr ""
"Sie erstellen einen neuen Chat-Raum.  Möchten Sie den Raum konfigurieren "
"oder akzeptieren Sie die Standardeinstellungen?"

msgid "_Configure Room"
msgstr "Raum _konfigurieren"

msgid "_Accept Defaults"
msgstr "Standards _akzeptieren"

msgid "No reason"
msgstr "Kein Grund"

#, c-format
msgid "You have been kicked: (%s)"
msgstr "Sie wurden hinausgeworfen: (%s)"

#, c-format
msgid "Kicked (%s)"
msgstr "Hinausgeworfen (%s)"

msgid "An error occurred on the in-band bytestream transfer\n"
msgstr "Bei der In-Band-Bytestrom-Übertragung trat ein Fehler auf\n"

msgid "Transfer was closed."
msgstr "Übertragung wurde geschlossen."

msgid "Failed to open in-band bytestream"
msgstr "Öffnen des In-Band-Bytestroms fehlgeschlagen"

#, c-format
msgid "Unable to send file to %s, user does not support file transfers"
msgstr ""
"Kann die Datei nicht an %s senden, da der Client des Benutzers keine "
"Dateiübertragung unterstützt"

msgid "File Send Failed"
msgstr "Senden der Datei gescheitert"

#, c-format
msgid "Unable to send file to %s, invalid JID"
msgstr "Kann die Nachricht an %s nicht senden, ungültige JID"

#, c-format
msgid "Unable to send file to %s, user is not online"
msgstr "Kann die Datei nicht an %s senden, Benutzer ist nicht online"

#, c-format
msgid "Unable to send file to %s, not subscribed to user presence"
msgstr ""
"Kann die Datei nicht an %s senden, Anwesenheit des Benutzers nicht abonniert"

#, c-format
msgid "Please select the resource of %s to which you would like to send a file"
msgstr ""
"Bitte wählen Sie die Ressource von %s, an die Sie eine Datei schicken möchten"

msgid "Edit User Mood"
msgstr "Benutzerstimmung ändern"

msgid "Please select your mood from the list."
msgstr "Bitte setzen Sie eine Stimmung aus der Liste."

msgid "Set"
msgstr "Setzen"

msgid "Set Mood..."
msgstr "Setze Stimmung..."

msgid "Set User Nickname"
msgstr "Setze Benutzer-Spitzname"

msgid "Please specify a new nickname for you."
msgstr "Bitte geben Sie einen neuen Spitznamen für Sie ein."

msgid ""
"This information is visible to all contacts on your contact list, so choose "
"something appropriate."
msgstr ""
"Diese Information ist sichtbar für alle Kontakte in Ihrer Kontaktliste. "
"Wählen Sie daher etwas geeignetes."

msgid "Set Nickname..."
msgstr "Setze Spitznamen..."

msgid "Actions"
msgstr "Aktionen"

msgid "Select an action"
msgstr "Wählen Sie eine Aktion"

#. only notify the user about problems adding to the friends list
#. * maybe we should do something else for other lists, but it probably
#. * won't cause too many problems if we just ignore it
#, c-format
msgid "Unable to add \"%s\"."
msgstr "Kann „%s“ nicht hinzufügen."

msgid "Buddy Add error"
msgstr "Fehler beim Hinzufügen des Buddys"

msgid "The username specified does not exist."
msgstr "Der angegebene Benutzername existiert nicht."

#, c-format
msgid "Buddy list synchronization issue in %s (%s)"
msgstr "Fehler bei der Buddy-Listen-Synchronisation bei %s (%s)"

#, c-format
msgid ""
"%s on the local list is inside the group \"%s\" but not on the server list. "
"Do you want this buddy to be added?"
msgstr ""
"%s auf der lokalen Liste ist in der Gruppe „%s“, aber nicht auf der "
"Serverliste. Möchten Sie, dass der Buddy hinzugefügt wird?"

#, c-format
msgid ""
"%s is on the local list but not on the server list. Do you want this buddy "
"to be added?"
msgstr ""
"%s ist auf der lokalen Liste, aber nicht auf der Serverliste. Möchten Sie, "
"dass der Buddy hinzugefügt wird?"

#, c-format
msgid "Unable to parse message"
msgstr "Kann die Nachricht nicht parsen"

#, c-format
msgid "Syntax Error (probably a client bug)"
msgstr "Syntaxfehler (wahrscheinlich ein Client-Bug)"

#, c-format
msgid "Invalid email address"
msgstr "Ungültige E-Mail-Adresse"

#, c-format
msgid "User does not exist"
msgstr "Benutzer existiert nicht"

#, c-format
msgid "Fully qualified domain name missing"
msgstr "Der Fully Qualified Domain Name fehlt"

#, c-format
msgid "Already logged in"
msgstr "Schon angemeldet"

#, c-format
msgid "Invalid username"
msgstr "Benutzername ungültig"

#, c-format
msgid "Invalid friendly name"
msgstr "Ungültiger Freundesname"

#, c-format
msgid "List full"
msgstr "Liste voll"

#, c-format
msgid "Already there"
msgstr "Schon da"

#, c-format
msgid "Not on list"
msgstr "Nicht auf der Liste"

#, c-format
msgid "User is offline"
msgstr "Benutzer ist offline"

#, c-format
msgid "Already in the mode"
msgstr "Bereits in diesem Modus"

#, c-format
msgid "Already in opposite list"
msgstr "Bereits in der „Gegenteil-Liste“"

#, c-format
msgid "Too many groups"
msgstr "Zu viele Gruppen"

#, c-format
msgid "Invalid group"
msgstr "Ungültige Gruppe"

#, c-format
msgid "User not in group"
msgstr "Benutzer ist nicht in der Gruppe"

#, c-format
msgid "Group name too long"
msgstr "Name der Gruppe ist zu lang"

#, c-format
msgid "Cannot remove group zero"
msgstr "Kann die Gruppe „Null“ nicht entfernen"

#, c-format
msgid "Tried to add a user to a group that doesn't exist"
msgstr ""
"Versuchte einen Benutzer zu einer nichtexistierenden Gruppe hinzuzufügen"

#, c-format
msgid "Switchboard failed"
msgstr "Vermittlung gescheitert"

#, c-format
msgid "Notify transfer failed"
msgstr "Übertragung der Benachrichtigung gescheitert"

#, c-format
msgid "Required fields missing"
msgstr "Notwendige Felder fehlen"

#, c-format
msgid "Too many hits to a FND"
msgstr "Zu viele Treffer zu einem FND"

#, c-format
msgid "Not logged in"
msgstr "Nicht angemeldet"

#, c-format
msgid "Service temporarily unavailable"
msgstr "Dienst momentan nicht verfügbar"

#, c-format
msgid "Database server error"
msgstr "Fehler des Datenbank-Servers"

#, c-format
msgid "Command disabled"
msgstr "Kommando abgeschaltet"

#, c-format
msgid "File operation error"
msgstr "Dateiverarbeitungsfehler"

#, c-format
msgid "Memory allocation error"
msgstr "Fehler bei der Speicheranforderung"

#, c-format
msgid "Wrong CHL value sent to server"
msgstr "Falscher CHL-Wert zum Server gesendet"

#, c-format
msgid "Server busy"
msgstr "Server beschäftigt"

#, c-format
msgid "Server unavailable"
msgstr "Server unerreichbar"

#, c-format
msgid "Peer notification server down"
msgstr "Peer-Benachrichtigungsserver nicht erreichbar"

#, c-format
msgid "Database connect error"
msgstr "Datenbank-Verbindungsfehler"

#, c-format
msgid "Server is going down (abandon ship)"
msgstr "Server fährt runter (melden Sie sich ab)"

#, c-format
msgid "Error creating connection"
msgstr "Fehler beim Herstellen der Verbindung"

#, c-format
msgid "CVR parameters are either unknown or not allowed"
msgstr "CVR-Parameter sind entweder unbekannt oder nicht erlaubt"

#, c-format
msgid "Unable to write"
msgstr "Schreiben nicht möglich"

#, c-format
msgid "Session overload"
msgstr "Sitzung überlastet"

#, c-format
msgid "User is too active"
msgstr "Benutzer ist zu aktiv"

#, c-format
msgid "Too many sessions"
msgstr "Zu viele Sitzungen"

#, c-format
msgid "Passport not verified"
msgstr "Passport (MSN Benutzerausweis) wurde nicht überprüft"

#, c-format
msgid "Bad friend file"
msgstr "Falsche Friends-Datei"

#, c-format
msgid "Not expected"
msgstr "Nicht erwartet"

msgid "Friendly name is changing too rapidly"
msgstr "Benutzername wird zu oft geändert"

#, c-format
msgid "Server too busy"
msgstr "Server ist zu beschäftigt"

#, c-format
msgid "Authentication failed"
msgstr "Authentifizierung fehlgeschlagen"

#, c-format
msgid "Not allowed when offline"
msgstr "Nicht erlaubt im Offline-Modus"

#, c-format
msgid "Not accepting new users"
msgstr "Akzeptiert keine neuen Benutzer"

#, c-format
msgid "Kids Passport without parental consent"
msgstr "Kinder-Passwort ohne die Zustimmung der Eltern"

#, c-format
msgid "Passport account not yet verified"
msgstr "Passport-Konto wurde noch nicht überprüft"

msgid "Passport account suspended"
msgstr "Passport-Konto gesperrt"

#, c-format
msgid "Bad ticket"
msgstr "Falsches Ticket"

#, c-format
msgid "Unknown Error Code %d"
msgstr "Unbekannter Fehlercode %d"

#, c-format
msgid "MSN Error: %s\n"
msgstr "MSN-Fehler: %s\n"

msgid "Other Contacts"
msgstr "Andere Kontakte"

msgid "Non-IM Contacts"
msgstr "Nicht-IM-Kontakte"

#, c-format
msgid "%s sent a wink. <a href='msn-wink://%s'>Click here to play it</a>"
msgstr ""
"%s hat einen Wink gesendet. <a href='msn-wink://%s'>Zum Abspielen hier "
"klicken</a>"

#, c-format
msgid "%s sent a wink, but it could not be saved"
msgstr "%s hat einen Wink gesendet, er konnte aber nicht gespeichert werden"

#, c-format
msgid "%s sent a voice clip. <a href='audio://%s'>Click here to play it</a>"
msgstr ""
"%s hat einen Sprach-Clip gesendet. <a href='msn-wink://%s'>Zum Abspielen "
"hier klicken</a>"

#, c-format
msgid "%s sent a voice clip, but it could not be saved"
msgstr ""
"%s hat einen Sprach-Clip gesendet, er konnte aber nicht gespeichert werden"

#, c-format
msgid "%s sent you a voice chat invite, which is not yet supported."
msgstr ""
"%s hat Ihnen eine Audiochat-Einladung gesendet, die noch nicht unterstützt "
"wird."

msgid "Nudge"
msgstr "Anstoßen"

#, c-format
msgid "%s has nudged you!"
msgstr "%s hat Sie angestoßen!"

#, c-format
msgid "Nudging %s..."
msgstr "%s anstoßen..."

msgid "Email Address..."
msgstr "E-Mail-Adresse..."

msgid "Your new MSN friendly name is too long."
msgstr "Ihr neuer MSN-Benutzername zu lang."

#, c-format
msgid "Set friendly name for %s."
msgstr "Setze Spitznamen für %s."

msgid "Set your friendly name."
msgstr "Setze Ihren Spitznamen."

msgid "This is the name that other MSN buddies will see you as."
msgstr "Das ist der Name, den andere MSN-Buddys von Ihren sehen."

msgid "Set your home phone number."
msgstr "Setze Ihre private Telefonnummer."

msgid "Set your work phone number."
msgstr "Setze Ihre geschäftliche Telefonnummer."

msgid "Set your mobile phone number."
msgstr "Setze Ihre Handynummer."

msgid "Allow MSN Mobile pages?"
msgstr "Erlaube die SMS-Seiten von MSN?"

msgid ""
"Do you want to allow or disallow people on your buddy list to send you MSN "
"Mobile pages to your cell phone or other mobile device?"
msgstr ""
"Möchten Sie anderen Leuten in Ihrer Buddy-Liste erlauben oder verbieten, "
"Ihnen Nachrichten an Ihre Handy oder an andere mobile Geräte zu senden?"

msgid "Allow"
msgstr "Erlauben"

msgid "Disallow"
msgstr "Verbieten"

#, c-format
msgid "Blocked Text for %s"
msgstr "Blockierter Text für %s"

msgid "No text is blocked for this account."
msgstr "Für dieses Konto ist kein Text blockiert."

#, c-format
msgid ""
"MSN servers are currently blocking the following regular expressions:<br/>%s"
msgstr ""
"MSN-Server blockieren momentan die folgenden regulären Ausdrücke:<br/>%s"

msgid "This account does not have email enabled."
msgstr "Dieses Konto hat E-Mail nicht aktiviert."

msgid "Send a mobile message."
msgstr "Eine SMS senden."

msgid "Page"
msgstr "Nachricht"

msgid "Playing a game"
msgstr "Spielt ein Spiel"

msgid "Working"
msgstr "Arbeitet"

msgid "Has you"
msgstr "Hat Sie"

msgid "Home Phone Number"
msgstr "Private Telefonnummer"

msgid "Work Phone Number"
msgstr "Geschäftliche Handynummer"

msgid "Mobile Phone Number"
msgstr "Handynummer"

msgid "Be Right Back"
msgstr "Bin gleich zurück"

msgid "Busy"
msgstr "Beschäftigt"

msgid "On the Phone"
msgstr "Am Telefon"

msgid "Out to Lunch"
msgstr "Zur Mittagspause"

#. primitive
#. ID
#. name - use default
#. saveable
#. should be user_settable some day
#. independent
msgid "Artist"
msgstr "Interpret"

msgid "Album"
msgstr "Album"

msgid "Game Title"
msgstr "Spieltitel"

msgid "Office Title"
msgstr "Dienststellenbezeichnung"

msgid "Set Friendly Name..."
msgstr "Setze Spitzname..."

msgid "Set Home Phone Number..."
msgstr "Setze private Telefonnummer..."

msgid "Set Work Phone Number..."
msgstr "Setze geschäftliche Telefonnummer..."

msgid "Set Mobile Phone Number..."
msgstr "Setze Handynummer..."

msgid "Enable/Disable Mobile Devices..."
msgstr "Erlaube/verbiete mobile Geräte..."

msgid "Allow/Disallow Mobile Pages..."
msgstr "Erlaube/verbiete mobile Webseiten..."

msgid "View Blocked Text..."
msgstr "Blockierten Text anzeigen..."

msgid "Open Hotmail Inbox"
msgstr "Öffne Hotmail-Posteingang"

msgid "Send to Mobile"
msgstr "Sende an mobiles Gerät"

msgid "SSL support is needed for MSN. Please install a supported SSL library."
msgstr ""
"Für MSN wird SSL-Unterstützung benötigt. Bitte installieren Sie eine "
"unterstützte SSL-Bibliothek."

#, c-format
msgid ""
"Unable to add the buddy %s because the username is invalid.  Usernames must "
"be valid email addresses."
msgstr ""
"Konnte den Buddy %s nicht hinzufügen, da der Benutzername ungültig ist.  "
"Benutzernamen müssen gültige E-Mail-Adressen sein."

msgid "Unable to Add"
msgstr "Kann nicht hinzufügen"

msgid "Authorization Request Message:"
msgstr "Autorisierungsanfrage:"

msgid "Please authorize me!"
msgstr "Bitte autorisiere mich!"

#. *
#. * A wrapper for purple_request_action() that uses @c OK and @c Cancel buttons.
#.
msgid "_OK"
msgstr "_OK"

msgid "Error retrieving profile"
msgstr "Fehler beim Empfangen des Profils"

msgid "General"
msgstr "Allgemein"

msgid "Age"
msgstr "Alter"

msgid "Occupation"
msgstr "Beruf"

msgid "Location"
msgstr "Ort"

msgid "Hobbies and Interests"
msgstr "Hobbys und Interessen"

msgid "A Little About Me"
msgstr "Einige Informationen über mich"

msgid "Social"
msgstr "Sozial"

msgid "Marital Status"
msgstr "Familienstatus"

msgid "Interests"
msgstr "Interessen"

msgid "Pets"
msgstr "Haustiere"

msgid "Hometown"
msgstr "Heimatstadt"

msgid "Places Lived"
msgstr "Bisherige Wohnorte"

msgid "Fashion"
msgstr "Mode"

msgid "Humor"
msgstr "Humor"

msgid "Music"
msgstr "Musik"

msgid "Favorite Quote"
msgstr "Lieblingsspruch"

msgid "Contact Info"
msgstr "Kontakt-Info"

msgid "Personal"
msgstr "Privat"

msgid "Significant Other"
msgstr "Andere wichtige Dinge"

msgid "Home Phone"
msgstr "Telefon (privat)"

msgid "Home Phone 2"
msgstr "Telefon 2 (privat)"

msgid "Home Address"
msgstr "Privatadresse"

msgid "Personal Mobile"
msgstr "Handy (privat)"

msgid "Home Fax"
msgstr "Fax (privat)"

msgid "Personal Email"
msgstr "E-Mail (privat)"

msgid "Personal IM"
msgstr "IM (privat)"

msgid "Anniversary"
msgstr "Jahrestag"

#. Business
msgid "Work"
msgstr "Geschäftlich"

msgid "Job Title"
msgstr "Beruf"

msgid "Company"
msgstr "Firma"

msgid "Department"
msgstr "Abteilung"

msgid "Profession"
msgstr "Beruf"

msgid "Work Phone"
msgstr "Telefon (geschäftlich)"

msgid "Work Phone 2"
msgstr "Telefon 2 (geschäftlich)"

msgid "Work Address"
msgstr "Adresse (geschäftlich)"

msgid "Work Mobile"
msgstr "Handy (geschäftlich)"

msgid "Work Pager"
msgstr "Pager (geschäftlich)"

msgid "Work Fax"
msgstr "Fax (geschäftlich)"

msgid "Work Email"
msgstr "E-Mail (geschäftlich)"

msgid "Work IM"
msgstr "IM (geschäftlich)"

msgid "Start Date"
msgstr "Anfangsdatum"

msgid "Favorite Things"
msgstr "Lieblingsdinge"

msgid "Last Updated"
msgstr "Zuletzt aktualisiert"

msgid "Homepage"
msgstr "Homepage"

msgid "The user has not created a public profile."
msgstr "Der Benutzer hat kein öffentliches Profil erstellt."

msgid ""
"MSN reported not being able to find the user's profile. This either means "
"that the user does not exist, or that the user exists but has not created a "
"public profile."
msgstr ""
"MSN kann das Profil des Benutzers nicht finden. Das bedeutet entweder, dass "
"der Benutzer nicht existiert oder dass der Benutzer zwar existiert, aber "
"kein öffentliches Profil angelegt hat."

msgid ""
"Could not find any information in the user's profile. The user most likely "
"does not exist."
msgstr ""
"Konnte keinerlei Information im Profil des Benutzers finden. Der Benutzer "
"existiert wahrscheinlich nicht."

msgid "View web profile"
msgstr "Web-Profil ansehen"

#. *< type
#. *< ui_requirement
#. *< flags
#. *< dependencies
#. *< priority
#. *< id
#. *< name
#. *< version
#. *< summary
msgid "Windows Live Messenger Protocol Plugin"
msgstr "Windows Live Messenger Protokoll-Plugin"

msgid "Use HTTP Method"
msgstr "Benutze HTTP"

msgid "HTTP Method Server"
msgstr "HTTP-Methoden-Server"

msgid "Show custom smileys"
msgstr "Zeige benutzerdefinierte Smileys"

msgid "nudge: nudge a user to get their attention"
msgstr "nudge: Einen Kontakt anstoßen, um seine Aufmerksamkeit zu erhalten"

msgid "Windows Live ID authentication:Unable to connect"
msgstr "Windows Live ID-Authentifikation:Kann nicht verbinden"

msgid "Windows Live ID authentication:Invalid response"
msgstr "Windows Live ID-Authentifikation:Ungültige Antwort"

#, c-format
msgid "%s just sent you a Nudge!"
msgstr "%s hat Sie gerade angestoßen!"

msgid "The following users are missing from your addressbook"
msgstr "Die folgenden Benutzer fehlen in Ihrem Adressbuch"

#, c-format
msgid "Unknown error (%d): %s"
msgstr "Unbekannter Fehler (%d): %s"

msgid "Unable to add user"
msgstr "Kann den Benutzer nicht hinzufügen"

#. Unknown error!
#, c-format
msgid "Unknown error (%d)"
msgstr "Unbekannter Fehler (%d)"

msgid "Unable to remove user"
msgstr "Kann den Benutzer nicht entfernen"

msgid "Mobile message was not sent because it was too long."
msgstr "Mobile Nachricht wurde nicht gesendet, da sie zu lang war."

#, c-format
msgid ""
"The MSN server will shut down for maintenance in %d minute. You will "
"automatically be signed out at that time.  Please finish any conversations "
"in progress.\n"
"\n"
"After the maintenance has been completed, you will be able to successfully "
"sign in."
msgid_plural ""
"The MSN server will shut down for maintenance in %d minutes. You will "
"automatically be signed out at that time.  Please finish any conversations "
"in progress.\n"
"\n"
"After the maintenance has been completed, you will be able to successfully "
"sign in."
msgstr[0] ""
"Der MSN-Server wird für Wartungsarbeiten in %d Minute herunterfahren. Sie "
"werden dann automatisch abgemeldet. Bitte beenden Sie Ihre laufenden "
"Gespräche.\n"
"\n"
"Nach Beendigung der Wartungsarbeiten können Sie sich wieder problemlos "
"anmelden."
msgstr[1] ""
"Der MSN-Server wird für Wartungsarbeiten in %d Minuten herunterfahren. Sie "
"werden dann automatisch abgemeldet. Bitte beenden Sie Ihre laufenden "
"Gespräche.\n"
"\n"
"Nach Beendigung der Wartungsarbeiten können Sie sich wieder problemlos "
"anmelden."

msgid ""
"Message was not sent because the system is unavailable. This normally "
"happens when the user is blocked or does not exist."
msgstr ""
"Nachricht wurde nicht gesendet, da das System nicht erreichbar ist. Dies "
"passiert normalerweise, wenn der Benutzer blockiert ist oder nicht existiert."

msgid "Message was not sent because messages are being sent too quickly."
msgstr ""
"Nachricht konnte nicht gesendet werden, da Nachrichten zu schnell gesendet "
"werden."

msgid "Message was not sent because an unknown encoding error occurred."
msgstr ""
"Nachricht konnte nicht gesendet werden, da ein unbekannter Kodierungsfehler "
"aufgetreten ist."

msgid "Message was not sent because an unknown error occurred."
msgstr ""
"Nachricht konnte nicht gesendet werden, da ein unbekannter Fehler "
"aufgetreten ist."

msgid "Writing error"
msgstr "Schreibfehler"

msgid "Reading error"
msgstr "Fehler beim Lesen"

#, c-format
msgid ""
"Connection error from %s server:\n"
"%s"
msgstr ""
"Verbindungsfehler vom %s-Server:\n"
"%s"

msgid "Our protocol is not supported by the server"
msgstr "Unser Protokoll wird vom Server nicht unterstützt"

msgid "Error parsing HTTP"
msgstr "Fehler beim Verarbeiten von HTTP"

msgid "You have signed on from another location"
msgstr "Sie haben sich von einem anderen Ort angemeldet"

msgid "The MSN servers are temporarily unavailable. Please wait and try again."
msgstr ""
"Die MSN-Server sind temporär nicht verfügbar. Bitte warten Sie und versuchen "
"Sie es später nochmal."

msgid "The MSN servers are going down temporarily"
msgstr "Die MSN-Server werden kurzzeitig heruntergefahren"

#, c-format
msgid "Unable to authenticate: %s"
msgstr "Kann nicht authentifizieren: %s"

msgid ""
"Your MSN buddy list is temporarily unavailable. Please wait and try again."
msgstr ""
"Ihre MSN-Buddy-Liste ist temporär nicht verfügbar. Bitte warten Sie und "
"versuchen Sie es später nochmal."

msgid "Handshaking"
msgstr "Abgleich"

msgid "Transferring"
msgstr "Übertrage"

msgid "Starting authentication"
msgstr "Starte Authentifizierung"

msgid "Getting cookie"
msgstr "Cookie erhalten"

msgid "Sending cookie"
msgstr "Cookie senden"

msgid "Retrieving buddy list"
msgstr "Abfragen der Buddy-Liste"

#, c-format
msgid "%s requests to view your webcam, but this request is not yet supported."
msgstr ""
"%s möchte Ihr Webcam-Bild sehen, diese Anfrage wird jedoch noch nicht "
"unterstützt."

#, c-format
msgid "%s invited you to view his/her webcam, but this is not yet supported."
msgstr ""
"%s hat Sie eingeladen sein/ihr Webcam-Bild zu sehen, dies wird aber noch "
"nicht unterstützt."

msgid "Away From Computer"
msgstr "Abwesend"

msgid "On The Phone"
msgstr "Am Telefon"

msgid "Out To Lunch"
msgstr "Mittagspause"

msgid "Message may have not been sent because a timeout occurred:"
msgstr ""
"Nachricht konnte evtl. nicht gesendet werden, da eine Zeitüberschreitung "
"aufgetreten ist:"

msgid "Message could not be sent, not allowed while invisible:"
msgstr ""
"Nachricht konnte nicht gesendet werden, da dies nicht erlaubt ist, wenn Sie "
"unsichtbar angemeldet sind:"

msgid "Message could not be sent because the user is offline:"
msgstr "Nachricht konnte nicht gesendet werden, da der Benutzer offline ist:"

msgid "Message could not be sent because a connection error occurred:"
msgstr ""
"Nachricht konnte nicht gesendet werden, da ein Verbindungsfehler aufgetreten "
"ist:"

msgid "Message could not be sent because we are sending too quickly:"
msgstr "Nachricht konnte nicht gesendet werden, da wir zu schnell senden:"

msgid ""
"Message could not be sent because we were unable to establish a session with "
"the server. This is likely a server problem, try again in a few minutes:"
msgstr ""
"Nachricht konnte nicht gesendet werden, da keine Verbindung mit dem Server "
"hergestellt werden konnte. Dies ist wahrscheinlich ein Server-Problem, "
"versuchen Sie es in ein paar Minuten erneut:"

msgid ""
"Message could not be sent because an error with the switchboard occurred:"
msgstr ""
"Nachricht konnte nicht gesendet werden, da ein Fehler mit dem Switchboard "
"aufgetreten ist:"

msgid "Message may have not been sent because an unknown error occurred:"
msgstr ""
"Nachricht konnte nicht gesendet werden, da ein unbekannter Fehler "
"aufgetreten ist:"

msgid "Delete Buddy from Address Book?"
msgstr "Buddy aus dem Adressbuch löschen?"

msgid "Do you want to delete this buddy from your address book as well?"
msgstr "Möchten Sie diesen Buddy außerdem aus Ihrem Adressbuch löschen?"

msgid "The username specified is invalid."
msgstr "Der angegebene Benutzername ist ungültig."

#, c-format
msgid "Friendly name changes too rapidly"
msgstr "Benutzernamen werden zu oft geändert"

msgid "This Hotmail account may not be active."
msgstr "Dieses Hotmail-Konto ist vielleicht nicht aktiv."

msgid "Profile URL"
msgstr "URL des Profils"

#. *< type
#. *< ui_requirement
#. *< flags
#. *< dependencies
#. *< priority
#. *< id
#. *< name
#. *< version
#. *  summary
#. *  description
msgid "MSN Protocol Plugin"
msgstr "MSN-Protokoll-Plugin"

#, c-format
msgid "%s is not a valid group."
msgstr "%s ist keine gültige Gruppe."

msgid "Unknown error."
msgstr "Unbekannter Fehler."

#, c-format
msgid "%s on %s (%s)"
msgstr "%s auf %s (%s)"

#, c-format
msgid "Unable to add user on %s (%s)"
msgstr "Kann den Benutzer nicht zu %s (%s) hinzufügen"

#, c-format
msgid "Unable to block user on %s (%s)"
msgstr "Kann den Benutzer nicht für %s (%s) blockieren"

#, c-format
msgid "Unable to permit user on %s (%s)"
msgstr "Kann den Benutzer nicht für %s (%s) erlauben"

#, c-format
msgid "%s could not be added because your buddy list is full."
msgstr "%s konnte nicht hinzugefügt werden, da Ihre Buddy-Liste voll ist."

#, c-format
msgid "%s is not a valid passport account."
msgstr "%s ist kein gültiges Passport-Konto."

msgid "Service Temporarily Unavailable."
msgstr "Dienst momentan nicht verfügbar."

msgid "Unable to rename group"
msgstr "Kann die Gruppe nicht umbenennen"

msgid "Unable to delete group"
msgstr "Kann die Gruppe nicht löschen"

#, c-format
msgid "%s has added you to his or her buddy list."
msgstr "Der Benutzer %s hat Sie zu seiner Buddy-Liste hinzugefügt."

#, c-format
msgid "%s has removed you from his or her buddy list."
msgstr "Der Benutzer %s hat Sie von seiner Buddy-Liste gelöscht."

#. 1
msgid "Angry"
msgstr "Verärgert"

#. 2
msgid "Excited"
msgstr "Aufgeregt"

#. 3
msgid "Grumpy"
msgstr "Mürrisch"

#. 4
msgid "Happy"
msgstr "Glücklich"

#. 5
msgid "In Love"
msgstr "Verliebt"

#. 6
msgid "Invincible"
msgstr "Unerschütterlich"

#. 7
msgid "Sad"
msgstr "Traurig"

#. 8
msgid "Hot"
msgstr "Heiß"

#. 9
msgid "Sick"
msgstr "Krank"

#. 10
msgid "Sleepy"
msgstr "Müde"

#. show current mood
msgid "Current Mood"
msgstr "Momentane Stimmung"

#. add all moods to list
msgid "New Mood"
msgstr "Neue Stimmung"

msgid "Change your Mood"
msgstr "Ihre Stimmung ändern"

msgid "How do you feel right now?"
msgstr "Wie fühlen Sie sich gerade?"

msgid "The PIN you entered is invalid."
msgstr "Der eingegebene PIN ist ungültig."

msgid "The PIN you entered has an invalid length [4-10]."
msgstr "Die eingegebene PIN hat eine ungültige Länge [4-10]."

msgid "The PIN is invalid. It should only consist of digits [0-9]."
msgstr "Die PIN ist ungültig. Sie sollte nur aus Ziffern [0-9] bestehen."

msgid "The two PINs you entered do not match."
msgstr "Die beiden PINs, die Sie eingegeben haben, stimmen nicht überein."

msgid "The name you entered is invalid."
msgstr "Der eingegebene Name ist ungültig."

msgid ""
"The birthday you entered is invalid. The correct format is: 'YYYY-MM-DD'."
msgstr ""
"Der eingegebene Geburtstag ist ungültig. Das korrekte Format ist: 'JJJJ-MM-"
"TT'."

#. show error to user
msgid "Profile Update Error"
msgstr "Profil-Aktualisierungs-Fehler"

#. no profile information yet, so we cannot update
#. (reference: "libpurple/request.h")
msgid "Profile"
msgstr "Profil"

msgid "Your profile information is not yet retrieved. Please try again later."
msgstr ""
"Ihre Profil-Informationen wurden noch nicht abgerufen. Bitte versuchen Sie "
"es später noch einmal."

#. pin
msgid "PIN"
msgstr "PIN"

msgid "Verify PIN"
msgstr "PIN bestätigen"

#. display name
msgid "Display Name"
msgstr "Anzeigename"

#. hidden
msgid "Hide my number"
msgstr "Meine Nummer verstecken"

#. mobile number
msgid "Mobile Number"
msgstr "Handynummer"

msgid "Update your Profile"
msgstr "Aktualisieren Sie Ihr Profil"

msgid "Here you can update your MXit profile"
msgstr "Hier können Sie Ihr MXit-Profil aktualisieren"

msgid "View Splash"
msgstr "Startbildschirm anschauen"

msgid "There is no splash-screen currently available"
msgstr "Es gibt gerade keinen Startbildschirm"

msgid "About"
msgstr "Info"

#. display / change mood
msgid "Change Mood..."
msgstr "Stimmung ändern..."

#. display / change profile
msgid "Change Profile..."
msgstr "Profil ändern..."

#. display splash-screen
msgid "View Splash..."
msgstr "Startbildschirm anzeigen..."

#. display plugin version
msgid "About..."
msgstr "Über..."

#. the file is too big
msgid "The file you are trying to send is too large!"
msgstr "Die Datei, die Sie senden möchten ist zu groß!"

msgid ""
"Unable to connect to the MXit HTTP server. Please check your server settings."
msgstr ""
"Kann keine Verbindung zum MXit-HTTP-Server herstellen. Bitte überprüfen Sie "
"Ihre Server-Einstellungen."

msgid "Logging In..."
msgstr "Anmeldung läuft..."

msgid ""
"Unable to connect to the MXit server. Please check your server settings."
msgstr ""
"Kann keine Verbindung zum MXit-Server herstellen. Bitte überprüfen Sie Ihre "
"Server-Einstellungen."

msgid "Connecting..."
msgstr "Verbinde..."

msgid "The nick name you entered is invalid."
msgstr "Der eingegebene Spitzname ist ungültig."

msgid "The PIN you entered has an invalid length [7-10]."
msgstr "Die eingegebene PIN hat eine ungültige Länge [7-10]."

#. mxit login name
msgid "MXit Login Name"
msgstr "MXit-Login-Name"

#. nick name
msgid "Nick Name"
msgstr "Spitzname"

#. show the form to the user to complete
msgid "Register New MXit Account"
msgstr "Ein neues MXit-Konto registrieren"

msgid "Please fill in the following fields:"
msgstr "Bitte füllen Sie die folgenden Felder aus:"

#. no reply from the WAP site
msgid "Error contacting the MXit WAP site. Please try again later."
msgstr ""
"Fehler beim Verbinden mit der MXit-WAP-Seite. Bitte versuchen Sie es später "
"noch einmal."

#. wapserver error
#. server could not find the user
msgid ""
"MXit is currently unable to process the request. Please try again later."
msgstr ""
"MXit kann im Moment Ihre Anfrage nicht verarbeiten. Bitte versuchen Sie es "
"später noch einmal."

msgid "Wrong security code entered. Please try again later."
msgstr ""
"Es wurde ein falscher Sicherheitscode eingegeben. Bitte versuchen Sie es "
"später noch einmal."

msgid "Your session has expired. Please try again later."
msgstr ""
"Ihre Sitzung ist abgelaufen. Bitte versuchen Sie es später noch einmal."

msgid "Invalid country selected. Please try again."
msgstr "Ungültiges Land gewählt. Bitte versuchen Sie es noch einmal."

msgid "Username is not registered. Please register first."
msgstr ""
"Benutzername ist nicht registriert. Bitte registrieren Sie Sich zuerst."

msgid "Username is already registered. Please choose another username."
msgstr ""
"Der Benutzername ist bereits registriert. Bitte wählen Sie einen anderen "
"Benutzernamen."

msgid "Internal error. Please try again later."
msgstr "Internet Fehler. Versuchen Sie es später noch einmal."

msgid "You did not enter the security code"
msgstr "Sie haben den Sicherheitscode nicht eingegeben"

msgid "Security Code"
msgstr "Sicherheitscode"

#. ask for input
msgid "Enter Security Code"
msgstr "Geben Sie den Sicherheitscode ein"

msgid "Your Country"
msgstr "Ihr Land"

msgid "Your Language"
msgstr "Ihre Sprache"

#. display the form to the user and wait for his/her input
msgid "MXit Authorization"
msgstr "MXit-Autorisierung"

msgid "MXit account validation"
msgstr "MXit-Kontoüberprüfung"

msgid "Retrieving User Information..."
msgstr "Abrufen der Benutzerinformationen..."

msgid "Loading menu..."
msgstr "Lade das Menü..."

msgid "Status Message"
msgstr "Status-Nachricht"

msgid "Hidden Number"
msgstr "Versteckte Nummer"

msgid "Your Mobile Number..."
msgstr "Ihre Handynummer..."

#. Configuration options
#. WAP server (reference: "libpurple/accountopt.h")
msgid "WAP Server"
msgstr "WAP-Server"

msgid "Connect via HTTP"
msgstr "Über HTTP verbinden"

msgid "Enable splash-screen popup"
msgstr "Startbildschirm-Popup aktivieren"

#. we must have lost the connection, so terminate it so that we can reconnect
msgid "We have lost the connection to MXit. Please reconnect."
msgstr ""
"Wir haben die Verbindung zu MXit verloren. Bitte verbinden Sie sich neu."

#. packet could not be queued for transmission
msgid "Message Send Error"
msgstr "Fehler beim Senden der Nachricht"

msgid "Unable to process your request at this time"
msgstr "Kann Ihre Anfrage im Moment nicht verarbeiten"

msgid "Timeout while waiting for a response from the MXit server."
msgstr "Beim Warten auf den MXit-Server trat eine Zeitüberschreitung auf."

msgid "Successfully Logged In..."
msgstr "Erfolgreich angemeldet..."

#, c-format
msgid ""
"%s sent you an encrypted message, but it is not supported on this client."
msgstr ""
"%s hat Ihnen eine verschlüsselte Nachricht gesendet, aber Verschlüsselung "
"wird noch nicht unterstützt."

msgid "Message Error"
msgstr "Nachrichtenfehler"

msgid "Cannot perform redirect using the specified protocol"
msgstr "Kann die Umleitung nicht mit dem angegebenen Protokoll durchführen"

msgid "An internal MXit server error occurred."
msgstr "Es ist ein unbekannter MXit-Serverfehler aufgetreten."

#, c-format
msgid "Login error: %s (%i)"
msgstr "Anmeldefehler: %s (%i)"

#, c-format
msgid "Logout error: %s (%i)"
msgstr "Abmeldefehler: %s (%i)"

msgid "Contact Error"
msgstr "Kontaktfehler"

msgid "Message Sending Error"
msgstr "Fehler beim Nachrichtenversand"

msgid "Status Error"
msgstr "Status-Fehler"

msgid "Mood Error"
msgstr "Stimmungs-Fehler"

msgid "Invitation Error"
msgstr "Fehler beim Einladen"

msgid "Contact Removal Error"
msgstr "Fehler beim Löschen eines Kontakts"

msgid "Subscription Error"
msgstr "Fehler beim Abonnieren"

msgid "Contact Update Error"
msgstr "Fehler beim Aktualisieren"

msgid "File Transfer Error"
msgstr "Dateiübertragungsfehler"

msgid "Cannot create MultiMx room"
msgstr "Kann MultiMx-Raum nicht erzeugen"

msgid "MultiMx Invitation Error"
msgstr "Fehler bei der MultiMx-Einladung"

msgid "Profile Error"
msgstr "Profilfehler"

#. bad packet
msgid "Invalid packet received from MXit."
msgstr "Ungültiges Paket von MXit empfangen."

#. connection error
msgid "A connection error occurred to MXit. (read stage 0x01)"
msgstr "Ein MXit-Verbindungsfehler trat auf. (Lesephase 0x01)"

#. connection closed
msgid "A connection error occurred to MXit. (read stage 0x02)"
msgstr "Ein MXit-Verbindungsfehler trat auf. (Lesephase 0x02)"

msgid "A connection error occurred to MXit. (read stage 0x03)"
msgstr "Ein MXit-Verbindungsfehler trat auf. (Lesephase 0x03)"

#. malformed packet length record (too long)
msgid "A connection error occurred to MXit. (read stage 0x04)"
msgstr "Ein MXit-Verbindungsfehler trat auf. (Lesephase 0x04)"

#. connection error
msgid "A connection error occurred to MXit. (read stage 0x05)"
msgstr "Ein MXit-Verbindungsfehler trat auf. (Lesephase 0x05)"

#. connection closed
msgid "A connection error occurred to MXit. (read stage 0x06)"
msgstr "Ein MXit-Verbindungsfehler trat auf. (Lesephase 0x05)"

msgid "Pending"
msgstr "Ausstehend"

msgid "Invited"
msgstr "Eingeladen"

msgid "Rejected"
msgstr "Abgelehnt"

msgid "Deleted"
msgstr "Gelöscht"

msgid "MXit Advertising"
msgstr "MXit-Werbung"

msgid "More Information"
msgstr "Mehr Informationen"

#, c-format
msgid "No such user: %s"
msgstr "Kein solcher Benutzer: %s"

msgid "User lookup"
msgstr "Benutzersuche"

msgid "Reading challenge"
msgstr "Lese Challenge"

msgid "Unexpected challenge length from server"
msgstr "Unerwartete Challenge-Länge vom Server"

msgid "Logging in"
msgstr "Anmeldung läuft"

msgid "MySpaceIM - No Username Set"
msgstr "MySpaceIM - Kein Benutzername gesetzt"

msgid "You appear to have no MySpace username."
msgstr "Sie scheinen keinen MySpace-Benutzernamen zu haben."

msgid "Would you like to set one now? (Note: THIS CANNOT BE CHANGED!)"
msgstr ""
"Möchten Sie jetzt einen festlegen? (Achtung: DIES KANN NICHT GEÄNDERT "
"WERDEN!)"

msgid "Lost connection with server"
msgstr "Verbindung zum Server verloren"

#. Can't write _()'d strings in array initializers. Workaround.
#. khc: then use N_() in the array initializer and use _() when they are
#. used
msgid "New mail messages"
msgstr "Neue Mail-Nachrichten"

msgid "New blog comments"
msgstr "Neue Blog-Kommentare"

msgid "New profile comments"
msgstr "Neue Profil-Kommentare"

msgid "New friend requests!"
msgstr "Neue Freundschaftsanfragen!"

msgid "New picture comments"
msgstr "Neue Bild-Kommentare"

msgid "MySpace"
msgstr "MySpace"

msgid "IM Friends"
msgstr "IM-Freunde"

#, c-format
msgid ""
"%d buddy was added or updated from the server (including buddies already on "
"the server-side list)"
msgid_plural ""
"%d buddies were added or updated from the server (including buddies already "
"on the server-side list)"
msgstr[0] ""
"%d Buddy wurde vom Server hinzugefügt oder aktualisiert (inklusive der "
"Buddys, die schon auf der Serverliste sind)"
msgstr[1] ""
"%d Buddys wurden vom Server hinzugefügt oder aktualisiert (inklusive der "
"Buddys, die schon auf der Serverliste sind)"

msgid "Add contacts from server"
msgstr "Kontakte vom Server hinzufügen"

#, c-format
msgid "Protocol error, code %d: %s"
msgstr "Protokollfehler, Code %d: %s"

#, c-format
msgid ""
"%s Your password is %zu characters, which is longer than the maximum length "
"of %d.  Please shorten your password at http://profileedit.myspace.com/index."
"cfm?fuseaction=accountSettings.changePassword and try again."
msgstr ""
"%s Ihr Passwort hat %zu Buchstaben, mehr als die erwartete maximale Länge "
"von %d.  Bitte kürzen Sie Ihr Passwort unter http://profileedit.myspace.com/"
"index.cfm?fuseaction=accountSettings.changePassword und versuchen Sie es "
"erneut."

msgid "Incorrect username or password"
msgstr "Ungültiger Benutzername oder Passwort"

msgid "MySpaceIM Error"
msgstr "MySpaceIM-Fehler"

msgid "Invalid input condition"
msgstr "Ungültige Eingabebedingung"

msgid "Failed to add buddy"
msgstr "Kontakt konnte nicht hinzugefügt werden"

msgid "'addbuddy' command failed."
msgstr "'addbuddy'-Kommando gescheitert."

msgid "persist command failed"
msgstr "'persist'-Kommando gescheitert"

msgid "Failed to remove buddy"
msgstr "Kontakt konnte nicht entfernt werden"

msgid "'delbuddy' command failed"
msgstr "'delbuddy'-Kommando gescheitert"

msgid "blocklist command failed"
msgstr "'blocklist'-Kommando gescheitert"

msgid "Missing Cipher"
msgstr "Verschlüsselung fehlt"

msgid "The RC4 cipher could not be found"
msgstr "Die RC4-Verschlüsselung konnte nicht gefunden werden"

msgid ""
"Upgrade to a libpurple with RC4 support (>= 2.0.1). MySpaceIM plugin will "
"not be loaded."
msgstr ""
"Benutzen Sie libpurple mit RC4-Unterstützung (>= 2.0.1). MySpaceIM-Plugin "
"wird nicht geladen."

msgid "Add friends from MySpace.com"
msgstr "Freunde von MySpace.com hinzufügen"

msgid "Importing friends failed"
msgstr "Importieren der Freunde fehlgeschlagen"

#. TODO: find out how
msgid "Find people..."
msgstr "Finde Leute..."

msgid "Change IM name..."
msgstr "IM-Namen ändern..."

msgid "myim URL handler"
msgstr "myim-URL-Behandlungsroutine"

msgid "No suitable MySpaceIM account could be found to open this myim URL."
msgstr ""
"Es konnte kein geeignetes MySpaceIm-Konto zum öffnen dieser myim-URL "
"gefunden werden."

msgid "Enable the proper MySpaceIM account and try again."
msgstr ""
"Aktivieren Sie das passende MySpaceIM-Konto und versuchen Sie es erneut."

msgid "Show display name in status text"
msgstr "Displaynamen im Statustext anzeigen"

msgid "Show headline in status text"
msgstr "Überschrift im Statustext anzeigen"

msgid "Send emoticons"
msgstr "Emoticons senden"

msgid "Screen resolution (dots per inch)"
msgstr "Bildschirmauflösung (dpi)"

msgid "Base font size (points)"
msgstr "Basis-Schriftgröße (Punkt)"

msgid "User"
msgstr "Benutzer"

msgid "Headline"
msgstr "Überschrift"

msgid "Song"
msgstr "Lied"

msgid "Total Friends"
msgstr "Freunde insgesamt"

msgid "Client Version"
msgstr "Client-Version"

msgid ""
"An error occurred while trying to set the username.  Please try again, or "
"visit http://editprofile.myspace.com/index.cfm?fuseaction=profile.username "
"to set your username."
msgstr ""
"Es ist ein Fehler beim Setzten des Benutzernamens aufgetreten. Bitte "
"versuchen Sie es noch einmal oder besuchen Sie http://editprofile.myspace."
"com/index.cfm?fuseaction=profile.username um Ihren Benutzernamen zu "
"bearbeiten."

msgid "MySpaceIM - Username Available"
msgstr "MySpaceIM - Benutzername verfügbar"

msgid "This username is available. Would you like to set it?"
msgstr "Dieser Benutzername ist verfügbar. Möchten Sie ihn festlegen?"

msgid "ONCE SET, THIS CANNOT BE CHANGED!"
msgstr "EINMAL GESETZT, KANN DIES NICHT GEÄNDERT WERDEN!"

msgid "MySpaceIM - Please Set a Username"
msgstr "MySpaceIM - Bitte setzen Sie einen Benutzernamen"

msgid "This username is unavailable."
msgstr "Dieser Benutzername ist nicht verfügbar."

msgid "Please try another username:"
msgstr "Bitte versuchen Sie einen anderen Benutzernamen:"

#. Protocol won't log in now without a username set.. Disconnect
msgid "No username set"
msgstr "Kein Benutzername gesetzt"

msgid "Please enter a username to check its availability:"
msgstr ""
"Bitte geben Sie einen Benutzernamen ein um seine Verfügbarkeit zu überprüfen:"

#. TODO: icons for each zap
#. Lots of comments for translators:
#. Zap means "to strike suddenly and forcefully as if with a
#. * projectile or weapon."  This term often has an electrical
#. * connotation, for example, "he was zapped by electricity when
#. * he put a fork in the toaster."
msgid "Zap"
msgstr "Zappen"

#, c-format
msgid "%s has zapped you!"
msgstr "%s hat sich Sie abgeknallt!"

#, c-format
msgid "Zapping %s..."
msgstr "Knalle %s ab..."

#. Whack means "to hit or strike someone with a sharp blow"
msgid "Whack"
msgstr "Schlag"

#, c-format
msgid "%s has whacked you!"
msgstr "%s hat Sie geschlagen!"

#, c-format
msgid "Whacking %s..."
msgstr "Schlage %s..."

#. Torch means "to set on fire."  Don't worry, this doesn't
#. * make a whole lot of sense in English, either.  Feel free
#. * to translate it literally.
msgid "Torch"
msgstr "Abfackeln"

#, c-format
msgid "%s has torched you!"
msgstr "%s hat Sie abgefackelt!"

#, c-format
msgid "Torching %s..."
msgstr "%s abfackeln..."

#. Smooch means "to kiss someone, often enthusiastically"
msgid "Smooch"
msgstr "Knutschen"

#, c-format
msgid "%s has smooched you!"
msgstr "%s hat Sie geknutscht!"

#, c-format
msgid "Smooching %s..."
msgstr "%s knutschen..."

#. A hug is a display of affection; wrapping your arms around someone
msgid "Hug"
msgstr "Knuddeln"

#, c-format
msgid "%s has hugged you!"
msgstr "%s hat Sie geknuddelt!"

#, c-format
msgid "Hugging %s..."
msgstr "%s knuddeln..."

#. Slap means "to hit someone with an open/flat hand"
msgid "Slap"
msgstr "Ohrfeigen"

#, c-format
msgid "%s has slapped you!"
msgstr "%s hat Ihnen eine Ohrfeige gegeben!"

#, c-format
msgid "Slapping %s..."
msgstr "%s ohrfeigen..."

#. Goose means "to pinch someone on their butt"
msgid "Goose"
msgstr "Zwicken"

#, c-format
msgid "%s has goosed you!"
msgstr "%s hat Sie gezwickt!"

#, c-format
msgid "Goosing %s..."
msgstr "%s zwicken..."

#. A high-five is when two people's hands slap each other
#. * in the air above their heads.  It is done to celebrate
#. * something, often a victory, or to congratulate someone.
msgid "High-five"
msgstr "Fünf geben"

#, c-format
msgid "%s has high-fived you!"
msgstr "%s hat Ihnen Fünf gegeben!"

#, c-format
msgid "High-fiving %s..."
msgstr "%s Fünf geben..."

#. We're not entirely sure what the MySpace people mean by
#. * this... but we think it's the equivalent of "prank."  Or, for
#. * someone to perform a mischievous trick or practical joke.
msgid "Punk"
msgstr "Punk"

#, c-format
msgid "%s has punk'd you!"
msgstr "%s hat Sie zum Punk gemacht!"

#, c-format
msgid "Punking %s..."
msgstr "%s zum Punk machen..."

#. Raspberry is a slang term for the vibrating sound made
#. * when you stick your tongue out of your mouth with your
#. * lips closed and blow.  It is typically done when
#. * gloating or bragging.  Nowadays it's a pretty silly
#. * gesture, so it does not carry a harsh negative
#. * connotation.  It is generally used in a playful tone
#. * with friends.
msgid "Raspberry"
msgstr "Zunge herausstrecken"

#, c-format
msgid "%s has raspberried you!"
msgstr "%s hat Ihnen die Zunge herausgestreckt!"

#, c-format
msgid "Raspberrying %s..."
msgstr "%s die Zunge herausstrecken..."

msgid "Required parameters not passed in"
msgstr "Erforderliche Parameter nicht übergeben"

msgid "Unable to write to network"
msgstr "Kann nicht zum Netzwerk senden"

msgid "Unable to read from network"
msgstr "Kann vom Netzwerk empfangen"

msgid "Error communicating with server"
msgstr "Kommunikationsfehler mit dem Server"

msgid "Conference not found"
msgstr "Konferenz nicht gefunden"

msgid "Conference does not exist"
msgstr "Konferenz existiert nicht"

msgid "A folder with that name already exists"
msgstr "Ein Ordner mit dem Namen existiert schon"

msgid "Not supported"
msgstr "Nicht unterstützt"

msgid "Password has expired"
msgstr "Passwort ist abgelaufen"

msgid "Incorrect password"
msgstr "Falsches Passwort"

msgid "User not found"
msgstr "Benutzer nicht gefunden"

msgid "Account has been disabled"
msgstr "Konto wurde deaktiviert"

msgid "The server could not access the directory"
msgstr "Server konnte nicht auf das Verzeichnis zugreifen"

msgid "Your system administrator has disabled this operation"
msgstr "Ihr Systemadministrator hat diese Operation deaktiviert"

msgid "The server is unavailable; try again later"
msgstr "Der Server ist nicht erreichbar; Versuchen Sie es später nochmal"

msgid "Cannot add a contact to the same folder twice"
msgstr "Kann einen Kontakt nicht zweimal zum gleichen Ordner hinzufügen"

msgid "Cannot add yourself"
msgstr "Kann Sie nicht selbst hinzufügen"

msgid "Master archive is misconfigured"
msgstr "Master-Archiv ist falsch konfiguriert"

msgid "Could not recognize the host of the username you entered"
msgstr ""
"Konnte den Rechnernamen des Benutzers, den Sie eingegeben haben, nicht "
"erkennen"

msgid ""
"Your account has been disabled because too many incorrect passwords were "
"entered"
msgstr ""
"Ihr Konto wurde wegen zu vielen falsch eingegebenen Passworten gesperrt"

msgid "You cannot add the same person twice to a conversation"
msgstr "Sie können die selbe Person nicht zweimal zu einem Gespräch hinzufügen"

msgid "You have reached your limit for the number of contacts allowed"
msgstr "Sie haben die Maximalzahl an erlaubten Kontakten erreicht"

msgid "You have entered an incorrect username"
msgstr "Sie haben einen ungültigen Benutzernamen eingegeben"

msgid "An error occurred while updating the directory"
msgstr "Beim Aktualisieren des Verzeichnisses trat ein Fehler auf"

msgid "Incompatible protocol version"
msgstr "Inkompatible Protokollversion"

msgid "The user has blocked you"
msgstr "Der Benutzer hat Sie blockiert"

msgid ""
"This evaluation version does not allow more than ten users to log in at one "
"time"
msgstr ""
"Diese Evaluationsversion erlaubt nicht mehr als 10 Benutzer gleichzeitig"

msgid "The user is either offline or you are blocked"
msgstr "Der Benutzer ist entweder offline oder Sie werden blockiert"

#, c-format
msgid "Unknown error: 0x%X"
msgstr "Unbekannter Fehler: 0x%X"

#, c-format
msgid "Unable to login: %s"
msgstr "Anmeldung nicht möglich: %s"

#, c-format
msgid "Unable to send message. Could not get details for user (%s)."
msgstr ""
"Kann die Nachricht nicht senden. Kann die Details vom Benutzer nicht holen (%"
"s)."

#, c-format
msgid "Unable to add %s to your buddy list (%s)."
msgstr "Kann %s nicht zu Ihrer Buddy-Liste hinzufügen (%s)."

#. TODO: Improve this! message to who or for what conference?
#, c-format
msgid "Unable to send message (%s)."
msgstr "Kann die Nachricht nicht senden (%s)."

#, c-format
msgid "Unable to invite user (%s)."
msgstr "Kann den Benutzer nicht einladen (%s)."

#, c-format
msgid "Unable to send message to %s. Could not create the conference (%s)."
msgstr ""
"Kann die Nachricht nicht an %s senden. Kann die Konferenz nicht erstellen (%"
"s)."

#, c-format
msgid "Unable to send message. Could not create the conference (%s)."
msgstr ""
"Kann die Nachricht nicht senden. Kann die Konferenz nicht erstellen (%s)."

#, c-format
msgid ""
"Unable to move user %s to folder %s in the server side list. Error while "
"creating folder (%s)."
msgstr ""
"Fehler beim Verschieben des Benutzers %s zum Verzeichnis %s auf der "
"serverseitigen Liste. Fehler beim Erstellen des Verzeichnisses (%s)."

#, c-format
msgid ""
"Unable to add %s to your buddy list. Error creating folder in server side "
"list (%s)."
msgstr ""
"Kann den Benutzer %s nicht zur Buddy-Liste hinzufügen. Fehler beim Erstellen "
"des Verzeichnisses auf der serverseitigen Liste (%s)."

#, c-format
msgid "Could not get details for user %s (%s)."
msgstr "Kann die Details für den Benutzer %s nicht holen (%s)."

#, c-format
msgid "Unable to add user to privacy list (%s)."
msgstr "Kann den Benutzer nicht zu Ihrer Privatsphäre-Liste hinzufügen (%s)."

#, c-format
msgid "Unable to add %s to deny list (%s)."
msgstr "Kann %s nicht zu Ihrer Verboten-Liste hinzufügen (%s)."

#, c-format
msgid "Unable to add %s to permit list (%s)."
msgstr "Kann %s nicht zu Ihrer Erlaubt-Liste hinzufügen (%s)."

#, c-format
msgid "Unable to remove %s from privacy list (%s)."
msgstr "Kann %s nicht zu Ihrer Privatsphäre-Liste entfernen (%s)."

#, c-format
msgid "Unable to change server side privacy settings (%s)."
msgstr ""
"Kann die serverseitigen Einstellungen zur Privatsphäre nicht ändern (%s)."

#, c-format
msgid "Unable to create conference (%s)."
msgstr "Konferenz kann nicht erstellt werden (%s)."

msgid "Error communicating with server. Closing connection."
msgstr "Kommunikationsfehler mit dem Server. Schließe die Verbindung."

msgid "Telephone Number"
msgstr "Telefonnummer"

msgid "Personal Title"
msgstr "Persönlicher Titel"

msgid "Mailstop"
msgstr "Hauspostcode"

msgid "User ID"
msgstr "Benutzer-ID"

#. tag = _("DN");
#. value = nm_user_record_get_dn(user_record);
#. if (value) {
#. purple_notify_user_info_add_pair(user_info, tag, value);
#. }
#.
msgid "Full name"
msgstr "Vollständiger Name"

#, c-format
msgid "GroupWise Conference %d"
msgstr "GroupWise-Konferenz %d"

msgid "Authenticating..."
msgstr "Authentifizierung..."

msgid "Waiting for response..."
msgstr "Warte auf Antwort..."

#, c-format
msgid "%s has been invited to this conversation."
msgstr "%s wurde zu diesem Gespräch eingeladen."

msgid "Invitation to Conversation"
msgstr "Einladung zur Unterhaltung"

#, c-format
msgid ""
"Invitation from: %s\n"
"\n"
"Sent: %s"
msgstr ""
"Einladung von: %s\n"
"\n"
"Gesendet: %s"

msgid "Would you like to join the conversation?"
msgstr "Möchten Sie an der Konferenz teilnehmen?"

#, c-format
msgid ""
"%s appears to be offline and did not receive the message that you just sent."
msgstr ""
"%s scheint offline zu sein und hat die Nachricht, die Sie gerade gesendet "
"haben, nicht empfangen."

msgid ""
"Unable to connect to server. Please enter the address of the server to which "
"you wish to connect."
msgstr ""
"Kann keine Verbindung zum Server herstellen. Bitte geben Sie die Adresse des "
"Servers ein, mit dem Sie sich verbinden wollen."

msgid "This conference has been closed. No more messages can be sent."
msgstr ""
"Diese Konferenz wurde geschlossen. Es können keine Nachrichten mehr gesendet "
"werden."

#. *< type
#. *< ui_requirement
#. *< flags
#. *< dependencies
#. *< priority
#. *< id
#. *< name
#. *< version
#. *  summary
#. *  description
msgid "Novell GroupWise Messenger Protocol Plugin"
msgstr "Novell GroupWise Messenger Protokoll-Plugin"

msgid "Server address"
msgstr "Server-Adresse"

msgid "Server port"
msgstr "Server-Port"

#, c-format
msgid "Received unexpected response from %s: %s"
msgstr "Unerwartete Antwort von %s erhalten: %s"

#, c-format
msgid "Received unexpected response from %s"
msgstr "Unerwartete Antwort von %s erhalten"

msgid ""
"You have been connecting and disconnecting too frequently. Wait ten minutes "
"and try again. If you continue to try, you will need to wait even longer."
msgstr ""
"Sie haben sich zu schnell an- und abgemeldet. Warten Sie 10 Minuten und "
"versuchen Sie es noch einmal. Wenn Sie es weiter versuchen, müssen Sie sogar "
"noch länger warten."

#. Note to translators: The first %s is a URL, the second is an
#. error message.
#, c-format
msgid "Error requesting %s: %s"
msgstr "Fehler beim Anfordern von %s: %s"

msgid ""
"Server requested that you fill out a CAPTCHA in order to sign in, but this "
"client does not currently support CAPTCHAs."
msgstr ""
<<<<<<< HEAD
"Der Server verlangt, dass Sie ein CAPTCHA ausfüllen um sich anzumelden, aber "
"dieses Programm unterstützt momentan keine CAPTCHAs."
=======
"Der Server möchte, dass Sie ein CAPTCHA ausfüllen, um sich anzumelden, aber "
"dieser Client unterstützt im Moment keine CAPTCHAs."
>>>>>>> 857a4782

msgid "AOL does not allow your screen name to authenticate here"
msgstr "AOL erlaubt Ihnen nicht, sich hier mit Ihrem Benutzernamen anzumelden"

msgid "Could not join chat room"
msgstr "Konnte Chatraum nicht betreten"

msgid "Invalid chat room name"
msgstr "Ungültiger Chatraumname"

msgid "Received invalid data on connection with server"
msgstr "Ungültige Daten in der Verbindung mit dem Server empfangen"

#. *< type
#. *< ui_requirement
#. *< flags
#. *< dependencies
#. *< priority
#. *< id
#. *< name
#. *< version
#. *  summary
#. *  description
msgid "AIM Protocol Plugin"
msgstr "AIM-Protokoll-Plugin"

msgid "ICQ UIN..."
msgstr "ICQ-UIN..."

#. *< type
#. *< ui_requirement
#. *< flags
#. *< dependencies
#. *< priority
#. *< id
#. *< name
#. *< version
#. *  summary
#. *  description
msgid "ICQ Protocol Plugin"
msgstr "IRC-Protokoll-Plugin"

msgid "Encoding"
msgstr "Kodierung"

msgid "The remote user has closed the connection."
msgstr "Der entfernte Benutzer hat das Gespräch beendet."

msgid "The remote user has declined your request."
msgstr "Der entfernte Benutzer hat Ihre Anfrage abgelehnt."

#, c-format
msgid "Lost connection with the remote user:<br>%s"
msgstr "Verbindung zum entfernten Benutzer verloren: <br>%s"

msgid "Received invalid data on connection with remote user."
msgstr ""
"Ungültige Daten in der Verbindung mit dem entfernten Benutzer empfangen."

msgid "Unable to establish a connection with the remote user."
msgstr ""
"Die Verbindung mit dem entfernten Benutzer konnte nicht hergestellt werden."

msgid "Direct IM established"
msgstr "Direkt-IM hergestellt"

#, c-format
msgid ""
"%s tried to send you a %s file, but we only allow files up to %s over Direct "
"IM.  Try using file transfer instead.\n"
msgstr ""
"%s hat versucht ihnen eine %s große Datei zu senden, aber wir erlauben nur "
"Dateien bis zu %s über Direkt-IM.  Versuchen Sie statt dessen die "
"Dateiübertragung zu benutzen.\n"

#, c-format
msgid "File %s is %s, which is larger than the maximum size of %s."
msgstr "Datei %s (%s) ist größer als die maximale Größe von %s."

msgid "Invalid error"
msgstr "Ungültiger Name"

msgid "Invalid SNAC"
msgstr "Ungültiger SNAC"

msgid "Rate to host"
msgstr "Bewertung zum Host"

msgid "Rate to client"
msgstr "Bewertung zum Client"

msgid "Service unavailable"
msgstr "Dienst nicht verfügbar"

msgid "Service not defined"
msgstr "Dienst nicht definiert"

msgid "Obsolete SNAC"
msgstr "Obsoleter SNAC"

msgid "Not supported by host"
msgstr "Nicht unterstützt vom Host"

msgid "Not supported by client"
msgstr "Nicht unterstützt vom Client"

msgid "Refused by client"
msgstr "Abgelehnt vom Client"

msgid "Reply too big"
msgstr "Antwort zu groß"

msgid "Responses lost"
msgstr "Antworten verloren"

msgid "Request denied"
msgstr "Anfrage verweigert"

msgid "Busted SNAC payload"
msgstr "Ruinierte SNAC-Daten"

msgid "Insufficient rights"
msgstr "Ungenügende Rechte"

msgid "In local permit/deny"
msgstr "In lokaler erlaubt/verboten-Liste"

msgid "Warning level too high (sender)"
msgstr "Warnstufe zu hoch (Absender)"

msgid "Warning level too high (receiver)"
msgstr "Warnstufe zu hoch (Empfänger)"

msgid "User temporarily unavailable"
msgstr "Benutzer ist temporär nicht verfügbar"

msgid "No match"
msgstr "Keine Übereinstimmung"

msgid "List overflow"
msgstr "Listenüberlauf"

msgid "Request ambiguous"
msgstr "Anfrage ist nicht eindeutig"

msgid "Queue full"
msgstr "Warteschlange voll"

msgid "Not while on AOL"
msgstr "Nicht solange bei AOL angemeldet"

msgid "Cannot receive IM due to parental controls"
msgstr "Kann wegen Kinderschutzeinstellungen keine IM empfangen"

msgid "Cannot send SMS without accepting terms"
msgstr ""
"SMS können nicht gesendet werden ohne die Vertragsbedingungen zu akzeptieren"

msgid "Cannot send SMS"
msgstr "Kann SMS nicht senden"

#. SMS_WITHOUT_DISCLAIMER is weird
msgid "Cannot send SMS to this country"
msgstr "Kann keine SMS in dieses Land senden"

#. Undocumented
msgid "Cannot send SMS to unknown country"
msgstr "Kann keine SMS in ein unbekanntes Land schicken"

msgid "Bot accounts cannot initiate IMs"
msgstr "Bot-Konten können keine IMs initiieren"

msgid "Bot account cannot IM this user"
msgstr "Bot-Konten können diesem Benutzer keine Nachricht senden"

msgid "Bot account reached IM limit"
msgstr "Das Bot-Konto erreichte die IM-Grenze"

msgid "Bot account reached daily IM limit"
msgstr "Bot-Konto erreichte die tägliche IM-Grenze"

msgid "Bot account reached monthly IM limit"
msgstr "Bot-Konto erreichte die monatliche IM-Grenze"

msgid "Unable to receive offline messages"
msgstr "Kann keine Offline-Nachrichten empfangen"

msgid "Offline message store full"
msgstr "Offline-Nachrichtenspeicher voll"

msgid ""
"(There was an error receiving this message.  The buddy you are speaking with "
"is probably using a different encoding than expected.  If you know what "
"encoding he is using, you can specify it in the advanced account options for "
"your AIM/ICQ account.)"
msgstr ""
"(Es gab einen Fehler beim Empfangen dieser Nachricht.  Der Buddy, mit dem "
"Sie sich unterhalten benutzt wahrscheinlich eine andere Kodierung als "
"erwartet.  Wenn Sie wissen, welche Kodierung er benutzt, können Sie diese in "
"den erweiterten Konto-Optionen Ihres AIM/ICQ-Kontos angeben.)"

#, c-format
msgid ""
"(There was an error receiving this message.  Either you and %s have "
"different encodings selected, or %s has a buggy client.)"
msgstr ""
"(Es gab einen Fehler beim Empfang dieser Nachricht.  Entweder haben Sie und %"
"s unterschiedliche Kodierungen gesetzt oder %s hat einen fehlerhaften "
"Client.)"

#. Label
msgid "Buddy Icon"
msgstr "Buddy-Icon"

msgid "Voice"
msgstr "Stimme"

msgid "AIM Direct IM"
msgstr "AIM direkte Nachricht"

msgid "Get File"
msgstr "Datei abrufen"

msgid "Games"
msgstr "Spiele"

msgid "Add-Ins"
msgstr "Zusätze"

msgid "Send Buddy List"
msgstr "Buddy-Liste senden"

msgid "ICQ Direct Connect"
msgstr "ICQ direkte Verbindung"

msgid "AP User"
msgstr "AP Benutzer"

msgid "ICQ RTF"
msgstr "ICQ RTF"

msgid "Nihilist"
msgstr "Nihilist"

msgid "ICQ Server Relay"
msgstr "ICQ Server Relay"

msgid "Old ICQ UTF8"
msgstr "Altes ICQ UTF-8"

msgid "Trillian Encryption"
msgstr "Trillian-Verschlüsselung"

msgid "ICQ UTF8"
msgstr "ICQ UTF-8"

msgid "Hiptop"
msgstr "Hiptop"

msgid "Security Enabled"
msgstr "Sicherheit aktiviert"

msgid "Video Chat"
msgstr "Video-Chat"

msgid "iChat AV"
msgstr "iChat AV"

msgid "Live Video"
msgstr "Live-Video"

msgid "Camera"
msgstr "Kamera"

msgid "Screen Sharing"
msgstr "Gemeinsamer Bildschirm"

msgid "Free For Chat"
msgstr "Bereit zum Chatten"

msgid "Not Available"
msgstr "Nicht verfügbar"

msgid "Occupied"
msgstr "Beschäftigt"

msgid "Web Aware"
msgstr "In Web"

msgid "Invisible"
msgstr "Unsichtbar"

msgid "IP Address"
msgstr "IP-Adresse"

msgid "Warning Level"
msgstr "Warnstufe"

msgid "Buddy Comment"
msgstr "Buddy-Kommentar"

#, c-format
msgid "Unable to connect to authentication server: %s"
msgstr "Verbindung zum Authentifizierungsserver nicht möglich: %s"

#, c-format
msgid "Unable to connect to BOS server: %s"
msgstr "Verbindung zum BOS-Server nicht möglich: %s"

msgid "Username sent"
msgstr "Benutzername gesendet"

msgid "Connection established, cookie sent"
msgstr "Verbindung hergestellt. Cookie gesendet"

#. TODO: Don't call this with ssi
msgid "Finalizing connection"
msgstr "Verbindung herstellen"

#, c-format
msgid ""
"Unable to sign on as %s because the username is invalid.  Usernames must be "
"a valid email address, or start with a letter and contain only letters, "
"numbers and spaces, or contain only numbers."
msgstr ""
"Sie konnten nicht als %s angemeldet werden, da der Benutzername fehlerhaft "
"ist.  Benutzernamen müssen gültige E-Mail-Adressen sein oder mit einem "
"Buchstaben beginnen und nur Buchstaben, Ziffern und Leerzeichen enthalten "
"oder nur aus Ziffern bestehen."

#, c-format
msgid "You may be disconnected shortly.  If so, check %s for updates."
msgstr ""
"Sie werden eventuell gleich abgemeldet. In diesem Fall, überprüfen Sie %s "
"auf Updates."

msgid "Unable to get a valid AIM login hash."
msgstr "Konnte keinen gültigen AIM Login-Hash bekommen."

msgid "Unable to get a valid login hash."
msgstr "Konnte keinen gültigen Login-Hash bekommen."

msgid "Received authorization"
msgstr "Autorisierung empfangen"

#. Unregistered username
#. uid is not exist
#. the username does not exist
msgid "Username does not exist"
msgstr "Benutzername existiert nicht"

#. Suspended account
msgid "Your account is currently suspended"
msgstr "Ihr Benutzerkonto ist momentan gesperrt"

#. service temporarily unavailable
msgid "The AOL Instant Messenger service is temporarily unavailable."
msgstr "Der AOL-Sofortnachrichtendienst ist zur Zeit nicht erreichbar."

#. username connecting too frequently
msgid ""
"Your username has been connecting and disconnecting too frequently. Wait ten "
"minutes and try again. If you continue to try, you will need to wait even "
"longer."
msgstr ""
"Ihr Benutzername hat sich zu schnell an- und abgemeldet. Warten Sie 10 "
"Minuten und versuchen Sie es noch einmal. Wenn Sie es weiter versuchen, "
"müssen Sie sogar noch länger warten."

#. client too old
#, c-format
msgid "The client version you are using is too old. Please upgrade at %s"
msgstr ""
"Die Client-Version, die Sie nutzen ist zu alt. Bitte updaten Sie unter %s"

#. IP address connecting too frequently
msgid ""
"Your IP address has been connecting and disconnecting too frequently. Wait a "
"minute and try again. If you continue to try, you will need to wait even "
"longer."
msgstr ""
"Ihre IP-Adresse hat sich zu schnell an- und abgemeldet. Warten Sie eine "
"Minute und versuchen Sie es noch einmal. Wenn Sie es weiter versuchen, "
"müssen Sie sogar noch länger warten."

msgid "The SecurID key entered is invalid"
msgstr "Der eingegebene SecurID-Schlüssel ist falsch"

msgid "Enter SecurID"
msgstr "SecurID-Eingabe"

msgid "Enter the 6 digit number from the digital display."
msgstr "Geben Sie die 6-stellige Nummer vom Digital-Display ein."

msgid "Password sent"
msgstr "Passwort gesendet"

msgid "Unable to initialize connection"
msgstr "Kann Verbindung nicht erstellen"

msgid "Please authorize me so I can add you to my buddy list."
msgstr ""
"Bitte autorisieren Sie mich, sodass ich Sie in meine Buddy-Liste aufnehmen "
"kann."

msgid "No reason given."
msgstr "Kein Grund angegeben."

msgid "Authorization Denied Message:"
msgstr "Nachricht für die Ablehnung der Autorisierung:"

#, c-format
msgid ""
"The user %u has denied your request to add them to your buddy list for the "
"following reason:\n"
"%s"
msgstr ""
"Der Benutzer %u hat Ihre Anfrage abgelehnt, ihn bzw. sie zu Ihrer Buddy-"
"Liste hinzufügen zu dürfen, und zwar aus folgendem Grund:\n"
"%s"

msgid "ICQ authorization denied."
msgstr "ICQ-Autorisierung verweigert."

#. Someone has granted you authorization
#, c-format
msgid "The user %u has granted your request to add them to your buddy list."
msgstr ""
"Der Benutzer %u hat Ihre Anfrage akzeptiert, ihn bzw. sie zu Ihrer Buddy-"
"Liste hinzufügen zu dürfen."

#, c-format
msgid ""
"You have received a special message\n"
"\n"
"From: %s [%s]\n"
"%s"
msgstr ""
"Sie haben eine besondere Nachricht empfangen\n"
"\n"
"Von: %s [%s]\n"
"%s"

#, c-format
msgid ""
"You have received an ICQ page\n"
"\n"
"From: %s [%s]\n"
"%s"
msgstr ""
"Sie haben eine ICQ-Seite empfangen\n"
"\n"
"Von: %s [%s]\n"
"%s"

#, c-format
msgid ""
"You have received an ICQ email from %s [%s]\n"
"\n"
"Message is:\n"
"%s"
msgstr ""
"Sie haben eine ICQ-E-Mail empfangen von %s [%s]\n"
"\n"
"Nachricht:\n"
"%s"

#, c-format
msgid "ICQ user %u has sent you a buddy: %s (%s)"
msgstr "Der ICQ-Benutzer %u hat Ihnen einen Buddy gesendet: %s (%s)"

msgid "Do you want to add this buddy to your buddy list?"
msgstr "Möchten Sie diesen Buddy zu Ihrer Buddy-Liste hinzufügen?"

msgid "_Add"
msgstr "Hinzu_fügen"

msgid "_Decline"
msgstr "_Ablehnen"

#, c-format
msgid "You missed %hu message from %s because it was invalid."
msgid_plural "You missed %hu messages from %s because they were invalid."
msgstr[0] "Sie haben %hu Nachricht von %s nicht erhalten, da sie ungültig war."
msgstr[1] ""
"Sie haben %hu Nachrichten von %s nicht erhalten, da sie ungültig waren."

#, c-format
msgid "You missed %hu message from %s because it was too large."
msgid_plural "You missed %hu messages from %s because they were too large."
msgstr[0] "Sie haben %hu Nachricht von %s nicht erhalten, da sie zu groß war."
msgstr[1] ""
"Sie haben %hu Nachrichten von %s nicht erhalten, da sie zu groß waren."

#, c-format
msgid ""
"You missed %hu message from %s because the rate limit has been exceeded."
msgid_plural ""
"You missed %hu messages from %s because the rate limit has been exceeded."
msgstr[0] ""
"Sie haben %hu Nachricht von %s nicht erhalten, da die Senderate "
"überschritten wurde."
msgstr[1] ""
"Sie haben %hu Nachrichten von %s nicht erhalten, da die Senderate "
"überschritten wurde."

#, c-format
msgid ""
"You missed %hu message from %s because his/her warning level is too high."
msgid_plural ""
"You missed %hu messages from %s because his/her warning level is too high."
msgstr[0] ""
"Sie haben %hu Nachricht von %s nicht erhalten, da seine/ihre Warnstufe zu "
"hoch ist."
msgstr[1] ""
"Sie haben %hu Nachrichten von %s nicht erhalten, da seine/ihre Warnstufe zu "
"hoch ist."

#, c-format
msgid "You missed %hu message from %s because your warning level is too high."
msgid_plural ""
"You missed %hu messages from %s because your warning level is too high."
msgstr[0] ""
"Sie haben %hu Nachricht von %s nicht erhalten, da Ihre Warnstufe zu hoch ist."
msgstr[1] ""
"Sie haben %hu Nachrichten von %s nicht erhalten, da Ihre Warnstufe zu hoch "
"ist."

#, c-format
msgid "You missed %hu message from %s for an unknown reason."
msgid_plural "You missed %hu messages from %s for an unknown reason."
msgstr[0] ""
"Sie haben %hu Nachricht von %s aus unbekannten Gründen nicht erhalten."
msgstr[1] ""
"Sie haben %hu Nachrichten von %s aus unbekannten Gründen nicht erhalten."

#, c-format
msgid "Unable to send message: %s (%s)"
msgstr "Kann die Nachricht nicht senden: %s (%s)"

#, c-format
msgid "Unable to send message: %s"
msgstr "Kann die Nachricht nicht senden: %s"

#, c-format
msgid "Unable to send message to %s: %s (%s)"
msgstr "Kann die Nachricht an %s nicht senden: %s (%s)"

#, c-format
msgid "Unable to send message to %s: %s"
msgstr "Kann die Nachricht an %s nicht senden: %s"

#, c-format
msgid "User information not available: %s"
msgstr "Benutzerinformation nicht verfügbar: %s"

msgid "Unknown reason."
msgstr "Unbekannter Grund."

msgid "Online Since"
msgstr "Online seit"

msgid "Member Since"
msgstr "Mitglied seit"

msgid "Capabilities"
msgstr "Fähigkeiten"

msgid "Your AIM connection may be lost."
msgstr "Ihre AIM-Verbindung könnte unterbrochen sein."

#. The conversion failed!
msgid ""
"[Unable to display a message from this user because it contained invalid "
"characters.]"
msgstr ""
"[Kann die Nachricht von diesem Benutzer nicht anzeigen, da sie ungültige "
"Zeichen enthält.]"

#, c-format
msgid "You have been disconnected from chat room %s."
msgstr "Die Verbindung zum Raum %s wurde unterbrochen."

msgid "Mobile Phone"
msgstr "Handynummer"

msgid "Personal Web Page"
msgstr "Persönliche Webseite"

#. aim_userinfo_t
#. strip_html_tags
msgid "Additional Information"
msgstr "Zusätzliche Informationen"

msgid "Zip Code"
msgstr "PLZ"

msgid "Work Information"
msgstr "Information (Arbeit)"

msgid "Division"
msgstr "Abteilung"

msgid "Position"
msgstr "Position"

msgid "Web Page"
msgstr "Webseite"

msgid "Pop-Up Message"
msgstr "Pop-Up Nachricht"

#, c-format
msgid "The following username is associated with %s"
msgid_plural "The following usernames are associated with %s"
msgstr[0] "Die folgende Benutzername ist verbunden mit %s"
msgstr[1] "Die folgenden Benutzernamen sind verbunden mit %s"

#, c-format
msgid "No results found for email address %s"
msgstr "Keine Ergebnisse für die E-Mail-Adresse %s gefunden"

#, c-format
msgid "You should receive an email asking to confirm %s."
msgstr ""
"Sie sollten eine E-Mail erhalten, in der Sie aufgefordert werden, %s zu "
"bestätigen."

msgid "Account Confirmation Requested"
msgstr "Kontobestätigung wurde angefragt"

#, c-format
msgid ""
"Error 0x%04x: Unable to format username because the requested name differs "
"from the original."
msgstr ""
"Fehler 0x%04x: Kann den Benutzernamen nicht formatieren, weil der geforderte "
"Name vom Original abweicht."

#, c-format
msgid "Error 0x%04x: Unable to format username because it is invalid."
msgstr ""
"Fehler 0x%04x: Kann den Benutzernamen nicht formatieren, weil er ungültig "
"ist."

#, c-format
msgid ""
"Error 0x%04x: Unable to format username because the requested name is too "
"long."
msgstr ""
"Fehler 0x%04x: Kann den Benutzernamen nicht formatieren, weil der Name zu "
"lang ist."

#, c-format
msgid ""
"Error 0x%04x: Unable to change email address because there is already a "
"request pending for this username."
msgstr ""
"Error 0x%04x: Kann die E-Mail-Adresse nicht ändern, weil es schon eine "
"laufende Anfrage für diesen Benutzernamen gibt."

#, c-format
msgid ""
"Error 0x%04x: Unable to change email address because the given address has "
"too many usernames associated with it."
msgstr ""
"Fehler 0x%04x: Kann die E-Mail-Adresse nicht ändern, weil zu dieser Adresse "
"schon zu viele Benutzernamen gehören."

#, c-format
msgid ""
"Error 0x%04x: Unable to change email address because the given address is "
"invalid."
msgstr ""
"Fehler 0x%04x: Kann die E-Mail-Adresse nicht ändern, weil die angegebene "
"Adresse falsch ist."

#, c-format
msgid "Error 0x%04x: Unknown error."
msgstr "Fehler 0x%04x: Unbekannter Fehler."

msgid "Error Changing Account Info"
msgstr "Fehler beim Ändern der Konten-Information"

#, c-format
msgid "The email address for %s is %s"
msgstr "Die E-Mail-Adresse für %s ist %s"

msgid "Account Info"
msgstr "Konto-Info"

msgid ""
"Your IM Image was not sent. You must be Direct Connected to send IM Images."
msgstr ""
"Ihr IM-Bild wurde nicht gesendet. Sie müssen direkt verbunden sein, um IM-"
"Bilder senden zu können."

msgid "Unable to set AIM profile."
msgstr "Kann das AIM-Profil nicht setzen."

msgid ""
"You have probably requested to set your profile before the login procedure "
"completed.  Your profile remains unset; try setting it again when you are "
"fully connected."
msgstr ""
"Sie haben vermutlich versucht, Ihr Profil zu bearbeiten, bevor die "
"Anmeldeprozedur abgeschlossen war. Das Profil bleibt ungesetzt. Versuchen "
"Sie es wieder, wenn Sie vollständig verbunden sind."

#, c-format
msgid ""
"The maximum profile length of %d byte has been exceeded.  It has been "
"truncated for you."
msgid_plural ""
"The maximum profile length of %d bytes has been exceeded.  It has been "
"truncated for you."
msgstr[0] ""
"Die maximale Profilgröße von %d Byte wurde überschritten.  Es wurde für Sie "
"abgeschnitten."
msgstr[1] ""
"Die maximale Profilgröße von %d Bytes wurde überschritten.  Es wurde für Sie "
"abgeschnitten."

msgid "Profile too long."
msgstr "Profil zu lang."

#, c-format
msgid ""
"The maximum away message length of %d byte has been exceeded.  It has been "
"truncated for you."
msgid_plural ""
"The maximum away message length of %d bytes has been exceeded.  It has been "
"truncated for you."
msgstr[0] ""
"Die Abwesenheitsnachricht hat die maximale Größe von %d Byte überschritten.  "
"Sie wurde für Sie abgeschnitten."
msgstr[1] ""
"Die Abwesenheitsnachricht hat die maximale Größe von %d Bytes "
"überschritten.  Sie wurde für Sie abgeschnitten."

msgid "Away message too long."
msgstr "Abwesenheitsmitteilungen zu lang."

#, c-format
msgid ""
"Unable to add the buddy %s because the username is invalid.  Usernames must "
"be a valid email address, or start with a letter and contain only letters, "
"numbers and spaces, or contain only numbers."
msgstr ""
"Konnte den Buddy %s nicht hinzufügen, da der Benutzername falsch ist.  "
"Benutzernamen müssen gültige E-Mail-Adressen sein oder mit einem Buchstaben "
"beginnen und nur Buchstaben, Ziffern und Leerzeichen enthalten oder nur aus "
"Ziffern bestehen."

msgid "Unable to Retrieve Buddy List"
msgstr "Konnte Buddy-Liste nicht laden"

msgid ""
"The AIM servers were temporarily unable to send your buddy list.  Your buddy "
"list is not lost, and will probably become available in a few minutes."
msgstr ""
"Die AIM-Server waren kurzzeitig nicht in der Lage, Ihre Buddy-Liste zu "
"senden. Ihre Buddy-Liste ist nicht verloren und wird wahrscheinlich in ein "
"paar Minuten wieder verfügbar sein."

msgid "Orphans"
msgstr "Waisen"

#, c-format
msgid ""
"Unable to add the buddy %s because you have too many buddies in your buddy "
"list.  Please remove one and try again."
msgstr ""
"Kann den Buddy %s nicht hinzufügen, weil Sie schon zu viele Buddys in Ihrer "
"Buddy-Liste haben. Bitte entfernen Sie einen und versuchen Sie es nochmal."

msgid "(no name)"
msgstr "(kein Name)"

#, c-format
msgid "Unable to add the buddy %s for an unknown reason."
msgstr "Konnte den Buddy %s aus einem unbekannten Grund nicht hinzufügen."

#, c-format
msgid ""
"The user %s has given you permission to add him or her to your buddy list.  "
"Do you want to add this user?"
msgstr ""
"Der Benutzer %s hat Ihnen gestattet, Sie zu Ihrer Buddy-Liste hinzuzufügen. "
"Möchten Sie diesen Benutzer hinzufügen?"

msgid "Authorization Given"
msgstr "Autorisierung wurde gegeben"

#. Granted
#, c-format
msgid "The user %s has granted your request to add them to your buddy list."
msgstr ""
"Der Benutzer %s hat Ihre Anfrage akzeptiert, ihn bzw. sie zu Ihrer Buddy-"
"Liste hinzufügen zu dürfen."

msgid "Authorization Granted"
msgstr "Autorisierung erteilt"

#. Denied
#, c-format
msgid ""
"The user %s has denied your request to add them to your buddy list for the "
"following reason:\n"
"%s"
msgstr ""
"Der Benutzer %s hat Ihre Anfrage abgelehnt, ihn bzw. sie zu Ihrer Buddy-"
"Liste hinzufügen zu dürfen, und zwar aus folgendem Grund:\n"
"%s"

msgid "Authorization Denied"
msgstr "Autorisierung abgelehnt"

msgid "_Exchange:"
msgstr "A_ustausch:"

msgid "Your IM Image was not sent. You cannot send IM Images in AIM chats."
msgstr ""
"Ihr IM-Bild wurde nicht gesendet. Sie können keine IM-Bilder in AIM-Chats "
"senden."

msgid "iTunes Music Store Link"
msgstr "iTunes Music Store Link"

#, c-format
msgid "Buddy Comment for %s"
msgstr "Buddy-Kommentar für %s"

msgid "Buddy Comment:"
msgstr "Buddy-Kommentar:"

#, c-format
msgid "You have selected to open a Direct IM connection with %s."
msgstr "Sie haben eine direkte IM-Verbindung mit %s ausgewählt."

msgid ""
"Because this reveals your IP address, it may be considered a security risk.  "
"Do you wish to continue?"
msgstr ""
"Da dies Ihre IP-Adresse sichtbar macht, kann es als Sicherheitsrisiko "
"betrachtet werden. Möchten Sie fortfahren?"

msgid "C_onnect"
msgstr "V_erbinden"

msgid "You closed the connection."
msgstr "Sie haben die Verbindung beendet."

msgid "Get AIM Info"
msgstr "AIM-Info"

#. We only do this if the user is in our buddy list
msgid "Edit Buddy Comment"
msgstr "Buddy-Kommentar bearbeiten"

msgid "Get Status Msg"
msgstr "Abwesenheitsmitteilung abrufen"

msgid "End Direct IM Session"
msgstr "Direkt-IM-Sitzung beenden"

msgid "Direct IM"
msgstr "Direkte Nachricht"

msgid "Re-request Authorization"
msgstr "Nochmal nach Autorisierung fragen"

msgid "Require authorization"
msgstr "Autorisierung erforderlich"

msgid "Web aware (enabling this will cause you to receive SPAM!)"
msgstr "Web aware (Wenn Sie dies aktivieren, werden Sie SPAM erhalten!)"

msgid "ICQ Privacy Options"
msgstr "ICQ Privatsphärenoptionen"

msgid "The new formatting is invalid."
msgstr "Die neue Formatierung ist ungültig."

msgid "Username formatting can change only capitalization and whitespace."
msgstr ""
"Benutzernamen-Formatierung kann nur die Groß-/Kleinschreibung und "
"Leerzeichen ändern."

msgid "Change Address To:"
msgstr "Ändere die Adresse zu:"

msgid "<i>you are not waiting for authorization</i>"
msgstr "<i>Sie warten derzeit auf keine Autorisierungen</i>"

msgid "You are awaiting authorization from the following buddies"
msgstr "Sie warten auf Autorisierung von den folgenden Buddys"

msgid ""
"You can re-request authorization from these buddies by right-clicking on "
"them and selecting \"Re-request Authorization.\""
msgstr ""
"Sie können die Autorisierung von diesen Buddys erneut anfordern, wenn Sie "
"den Buddy mit einem Rechtsklick anklicken und „Nochmal nach Autorisierung "
"fragen“ auswählen."

msgid "Find Buddy by Email"
msgstr "Suche Buddys nach E-Mail-Adresse"

msgid "Search for a buddy by email address"
msgstr "Suche nach einem Buddy mit einer bestimmten E-Mail-Adresse"

msgid "Type the email address of the buddy you are searching for."
msgstr "Geben Sie die E-Mail-Adresse des Buddys ein, nach dem Sie suchen."

msgid "_Search"
msgstr "_Suchen"

msgid "Set User Info (web)..."
msgstr "Benutzer-Info (Web) setzen..."

#. This only happens when connecting with the old-style BUCP login
msgid "Change Password (web)"
msgstr "Ändere Passwort (Web)"

msgid "Configure IM Forwarding (web)"
msgstr "Konfiguriere IM-Weiterleitung (Web)"

#. ICQ actions
msgid "Set Privacy Options..."
msgstr "Privatsphärenoptionen setzen..."

#. AIM actions
msgid "Confirm Account"
msgstr "Konto bestätigen"

msgid "Display Currently Registered Email Address"
msgstr "Zeige die aktuell registrierte E-Mail-Adresse"

msgid "Change Currently Registered Email Address..."
msgstr "Ändere die aktuell registrierte E-Mail-Adresse..."

msgid "Show Buddies Awaiting Authorization"
msgstr "Zeige Buddys, von denen Sie Autorisierung erwarten"

msgid "Search for Buddy by Email Address..."
msgstr "Suche Buddys nach E-Mail-Adresse..."

msgid "Search for Buddy by Information"
msgstr "Suche Buddy nach Information"

msgid "Use clientLogin"
msgstr "clientLogin benutzen"

msgid ""
"Always use AIM/ICQ proxy server for\n"
"file transfers and direct IM (slower,\n"
"but does not reveal your IP address)"
msgstr ""
"Benutze immer den AIM/ICQ-Proxyserver für\n"
"Dateiübertragungen und Direkt-IM (langsamer,\n"
"aber zeigt Ihre IP-Adresse nicht)"

msgid "Allow multiple simultaneous logins"
msgstr "Mehrere gleichzeitige Logins erlauben"

#, c-format
msgid "Asking %s to connect to us at %s:%hu for Direct IM."
msgstr "Frage %s, ob er sich zu uns auf %s:%hu für Direkt-IM verbinden möchte."

#, c-format
msgid "Attempting to connect to %s:%hu."
msgstr "Verbindungsversuch mit %s:%hu."

msgid "Attempting to connect via proxy server."
msgstr "Verbindungsversuch über einen Proxyserver."

#, c-format
msgid "%s has just asked to directly connect to %s"
msgstr "%s hat nach einer direkten Verbindung zu %s gefragt"

msgid ""
"This requires a direct connection between the two computers and is necessary "
"for IM Images.  Because your IP address will be revealed, this may be "
"considered a privacy risk."
msgstr ""
"Dies erfordert eine direkte Verbindung zwischen den beiden Computern. Dies "
"ist notwendig für IM-Bilder. Da Ihre IP-Adresse verwendet wird, kann dies "
"eine Verletzung der Privatsphäre bedeuten."

msgid "Aquarius"
msgstr "Wassermann"

msgid "Pisces"
msgstr "Fische"

msgid "Aries"
msgstr "Widder"

msgid "Taurus"
msgstr "Stier"

msgid "Gemini"
msgstr "Zwillinge"

msgid "Cancer"
msgstr "Krebs"

msgid "Leo"
msgstr "Löwe"

msgid "Virgo"
msgstr "Jungfrau"

msgid "Libra"
msgstr "Waage"

msgid "Scorpio"
msgstr "Skorpion"

msgid "Sagittarius"
msgstr "Schütze"

msgid "Capricorn"
msgstr "Steinbock"

msgid "Rat"
msgstr "Ratte"

msgid "Ox"
msgstr "Ochse"

msgid "Tiger"
msgstr "Tiger"

msgid "Rabbit"
msgstr "Kaninchen"

msgid "Dragon"
msgstr "Drache"

msgid "Snake"
msgstr "Schlange"

msgid "Horse"
msgstr "Pferd"

msgid "Goat"
msgstr "Gans"

msgid "Monkey"
msgstr "Affe"

msgid "Rooster"
msgstr "Hahn"

msgid "Dog"
msgstr "Hund"

msgid "Pig"
msgstr "Schwein"

msgid "Other"
msgstr "Andere"

msgid "Visible"
msgstr "Sichtbar"

msgid "Friend Only"
msgstr "Nur Freund"

msgid "Private"
msgstr "Privat"

msgid "QQ Number"
msgstr "QQ-Nummer"

msgid "Country/Region"
msgstr "Land/Region"

msgid "Province/State"
msgstr "Provinz/Staat"

msgid "Zipcode"
msgstr "PLZ"

msgid "Phone Number"
msgstr "Telefonnummer"

msgid "Authorize adding"
msgstr "Hinzufügen autorisieren"

msgid "Cellphone Number"
msgstr "Handy-Telefonnummer"

msgid "Personal Introduction"
msgstr "Persönliche Vorstellung"

msgid "City/Area"
msgstr "Stadt/Gegend"

msgid "Publish Mobile"
msgstr "Handy veröffentlichen"

msgid "Publish Contact"
msgstr "Kontakt veröffentlichen"

msgid "College"
msgstr "College"

msgid "Horoscope"
msgstr "Horoskop"

msgid "Zodiac"
msgstr "Sternzeichen"

msgid "Blood"
msgstr "Blutgruppe"

msgid "True"
msgstr "Wahr"

msgid "False"
msgstr "Falsch"

msgid "Modify Contact"
msgstr "Kontakt bearbeiten"

msgid "Modify Address"
msgstr "Adresse bearbeiten"

msgid "Modify Extended Information"
msgstr "Erweiterte Informationen bearbeiten"

msgid "Modify Information"
msgstr "Informationen bearbeiten"

msgid "Update"
msgstr "Aktualisieren"

msgid "Could not change buddy information."
msgstr "Konnte Buddy-Informationen nicht bearbeiten."

msgid "Mobile"
msgstr "Mobil"

msgid "Note"
msgstr "Bemerkung"

#. callback
msgid "Buddy Memo"
msgstr "Buddy-Notiz"

msgid "Change his/her memo as you like"
msgstr "Ändern Sie seine/ihre Notiz wie Sie möchten"

msgid "_Modify"
msgstr "_Bearbeiten"

msgid "Memo Modify"
msgstr "Memo bearbeiten"

msgid "Server says:"
msgstr "Server meldet:"

msgid "Your request was accepted."
msgstr "Ihre Anfrage wurde akzeptiert."

msgid "Your request was rejected."
msgstr "Ihre Anfrage wurde abgelehnt."

#, c-format
msgid "%u requires verification"
msgstr "%u erfordert Autorisierung"

msgid "Add buddy question"
msgstr "Buddy-Frage hinzufügen"

msgid "Enter answer here"
msgstr "Antwort hier eingeben"

msgid "Send"
msgstr "Senden"

msgid "Invalid answer."
msgstr "Ungültige Antwort."

msgid "Authorization denied message:"
msgstr "Nachricht für die Ablehnung der Autorisierung:"

msgid "Sorry, you're not my style."
msgstr "Tut mir Leid, du bist nicht mein Typ."

#, c-format
msgid "%u needs authorization"
msgstr "%u benötigt Autorisierung"

msgid "Add buddy authorize"
msgstr "Buddy-Autorisierung hinzufügen"

msgid "Enter request here"
msgstr "Anfrage hier eingeben"

msgid "Would you be my friend?"
msgstr "Möchten Sie mein Freund sein?"

msgid "QQ Buddy"
msgstr "QQ-Buddy"

msgid "Add buddy"
msgstr "Buddy hinzufügen"

msgid "Invalid QQ Number"
msgstr "Ungültige QQ-Nummer"

msgid "Failed sending authorize"
msgstr "Senden der Autorisierung fehlgeschlagen"

#, c-format
msgid "Failed removing buddy %u"
msgstr "Kontakt %u konnte nicht entfernt werden"

#, c-format
msgid "Failed removing me from %d's buddy list"
msgstr "Entfernen von %ds Buddy-Liste fehlgeschlagen"

msgid "No reason given"
msgstr "Kein Grund angegeben"

#. only need to get value
#, c-format
msgid "You have been added by %s"
msgstr "Sie wurden von %s hinzugefügt"

msgid "Would you like to add him?"
msgstr "Möchten Sie ihn hinzufügen?"

#, c-format
msgid "Rejected by %s"
msgstr "Abgelehnt von %s"

#, c-format
msgid "Message: %s"
msgstr "Nachricht: %s"

msgid "ID: "
msgstr "ID: "

msgid "Group ID"
msgstr "Gruppen-ID"

msgid "QQ Qun"
msgstr "QQ-Qun"

msgid "Please enter Qun number"
msgstr "Bitte geben Sie die Qun-Nummer ein"

msgid "You can only search for permanent Qun\n"
msgstr "Sie können nur nach permanenten Qun suchen\n"

msgid "(Invalid UTF-8 string)"
msgstr "(Ungültige UTF8-Zeichenkette)"

msgid "Not member"
msgstr "Kein Mitglied"

msgid "Member"
msgstr "Mitglied"

msgid "Requesting"
msgstr "Frage an"

msgid "Admin"
msgstr "Admin"

msgid "Notice"
msgstr "Bemerkung"

msgid "Detail"
msgstr "Detail"

msgid "Creator"
msgstr "Ersteller"

msgid "About me"
msgstr "Über mich"

msgid "Category"
msgstr "Kategorie"

msgid "The Qun does not allow others to join"
msgstr "Diesen Qun können andere nicht beitreten"

msgid "Join QQ Qun"
msgstr "QQ-Qun betreten"

msgid "Input request here"
msgstr "Anfrage hier eingeben"

#, c-format
msgid "Successfully joined Qun %s (%u)"
msgstr "Qun %s (%u) erfolgreich betreten"

msgid "Successfully joined Qun"
msgstr "Qun erfolgreich betreten"

#, c-format
msgid "Qun %u denied from joining"
msgstr "Qun %u hat Ihren Beitritt abgelehnt"

msgid "QQ Qun Operation"
msgstr "QQ-Qun-Operation"

msgid "Failed:"
msgstr "Gescheitert:"

msgid "Join Qun, Unknown Reply"
msgstr "Qun-Beitritt, Unbekannte Antwort"

msgid "Quit Qun"
msgstr "Qun verlassen"

msgid ""
"Note, if you are the creator, \n"
"this operation will eventually remove this Qun."
msgstr ""
"Beachten Sie, dass diese Operation den Qun entfernen könnte, \n"
"wenn Sie der Ersteller sind."

msgid "Sorry, you are not our style"
msgstr "Tut mir Leid, du bist nicht unser Typ"

msgid "Successfully changed Qun members"
msgstr "Qun-Mitglieder erfolgreich geändert"

msgid "Successfully changed Qun information"
msgstr "Qun-Informationen erfolgreich bearbeitet"

msgid "You have successfully created a Qun"
msgstr "Sie haben einen Qun angelegt"

msgid "Would you like to set up detailed information now?"
msgstr "Möchten Sie jetzt Detail-Informationen einstellen?"

msgid "Setup"
msgstr "Setup"

#, c-format
msgid "%u requested to join Qun %u for %s"
msgstr "%u möchte dem Qun %u wegen %s beitreten"

#, c-format
msgid "%u request to join Qun %u"
msgstr "%u möchte dem Qun %u beitreten"

#, c-format
msgid "Failed to join Qun %u, operated by admin %u"
msgstr "Dem Qun %u, moderiert von admin %u, konnte nicht beigetreten werden"

#, c-format
msgid "<b>Joining Qun %u is approved by admin %u for %s</b>"
msgstr ""
"<b>Das Betreten des Qun %u wurde vom Admin bestätigt wegen by admin %u for %"
"s</b>"

#, c-format
msgid "<b>Removed buddy %u.</b>"
msgstr "<b>Buddy %u entfernt</b>"

#, c-format
msgid "<b>New buddy %u joined.</b>"
msgstr "<b>Neuer Buddy %u ist beigetreten.</b>"

#, c-format
msgid "Unknown-%d"
msgstr "Unbekannt-%d"

msgid "Level"
msgstr "Stufe"

msgid " VIP"
msgstr " VIP"

msgid " TCP"
msgstr " TCP"

msgid " FromMobile"
msgstr " FromMobile"

msgid " BindMobile"
msgstr " BindMobile"

msgid " Video"
msgstr " Video"

msgid " Zone"
msgstr " Zone"

msgid "Flag"
msgstr "Flagge"

msgid "Ver"
msgstr "Ver"

msgid "Invalid name"
msgstr "QQ: Ungültiger Name"

msgid "Select icon..."
msgstr "Icon wählen..."

#, c-format
msgid "<b>Login time</b>: %d-%d-%d, %d:%d:%d<br>\n"
msgstr "<b>Anmeldezeit</b>: %d-%d-%d, %d:%d:%d<br>\n"

#, c-format
msgid "<b>Total Online Buddies</b>: %d<br>\n"
msgstr "<b>Insgesamt online</b>: %d<br>\n"

#, c-format
msgid "<b>Last Refresh</b>: %d-%d-%d, %d:%d:%d<br>\n"
msgstr "<b>Letzte Aktualisierung</b>: %d-%d-%d, %d:%d:%d<br>\n"

#, c-format
msgid "<b>Server</b>: %s<br>\n"
msgstr "<b>Server</b>: %s<br>\n"

#, c-format
msgid "<b>Client Tag</b>: %s<br>\n"
msgstr "<b>Marke des Clients</b>: %s<br>\n"

#, c-format
msgid "<b>Connection Mode</b>: %s<br>\n"
msgstr "<b>Verbindungsmodus</b>: %s<br>\n"

#, c-format
msgid "<b>My Internet IP</b>: %s:%d<br>\n"
msgstr "<b>Meine Internet-IP</b>: %s:%d<br>\n"

#, c-format
msgid "<b>Sent</b>: %lu<br>\n"
msgstr "<b>Gesendet</b>: %lu<br>\n"

#, c-format
msgid "<b>Resend</b>: %lu<br>\n"
msgstr "<b>Erneut senden</b>: %lu<br>\n"

#, c-format
msgid "<b>Lost</b>: %lu<br>\n"
msgstr "<b>Verloren</b>: %lu<br>\n"

#, c-format
msgid "<b>Received</b>: %lu<br>\n"
msgstr "<b>Empfangen</b>: %lu<br>\n"

#, c-format
msgid "<b>Received Duplicate</b>: %lu<br>\n"
msgstr "<b>Duplikat empfangen</b>: %lu<br>\n"

#, c-format
msgid "<b>Time</b>: %d-%d-%d, %d:%d:%d<br>\n"
msgstr "<b>Zeit</b>: %d-%d-%d, %d:%d:%d<br>\n"

#, c-format
msgid "<b>IP</b>: %s<br>\n"
msgstr "<b>IP</b>: %s<br>\n"

msgid "Login Information"
msgstr "Login-Informationen"

msgid "<p><b>Original Author</b>:<br>\n"
msgstr "<p><b>Original-Autor</b>:<br>\n"

msgid "<p><b>Code Contributors</b>:<br>\n"
msgstr "<p><b>Code-Mitwirkende</b>:<br>\n"

msgid "<p><b>Lovely Patch Writers</b>:<br>\n"
msgstr "<p><b>Wunderbare Patch-Schreiber</b>:<br>\n"

msgid "<p><b>Acknowledgement</b>:<br>\n"
msgstr "<p><b>Bestätigung</b>:<br>\n"

msgid "<p><b>Scrupulous Testers</b>:<br>\n"
msgstr "<p><b>Gewissenhafte Tester</b>:<br>\n"

msgid "and more, please let me know... thank you!))"
msgstr "und andere, bitten sagen Sie mir Bescheid... Danke!))"

msgid "<p><i>And, all the boys in the backroom...</i><br>\n"
msgstr "<p><i>Und all die Jungs im Hinterzimmer...</i><br>\n"

msgid "<i>Feel free to join us!</i> :)"
msgstr "<i>Treten Sie uns bei, wenn Sie mögen!</i> :)"

#, c-format
msgid "About OpenQ %s"
msgstr "Über OpenQ %s"

msgid "Change Icon"
msgstr "Icon ändern"

msgid "Change Password"
msgstr "Passwort ändern"

msgid "Account Information"
msgstr "Kontoinformationen"

msgid "Update all QQ Quns"
msgstr "Alle QQ-Quns aktualisieren"

msgid "About OpenQ"
msgstr "Über OpenQ"

msgid "Modify Buddy Memo"
msgstr "Buddy-Notiz bearbeiten"

#. *< type
#. *< ui_requirement
#. *< flags
#. *< dependencies
#. *< priority
#. *< id
#. *< name
#. *< version
#. *  summary
#. *  description
msgid "QQ Protocol Plugin"
msgstr "QQ-Protokoll-Plugin"

msgid "Auto"
msgstr "Auto"

msgid "Select Server"
msgstr "Server wählen"

msgid "QQ2005"
msgstr "QQ2005"

msgid "QQ2007"
msgstr "QQ2007"

msgid "QQ2008"
msgstr "QQ2008"

msgid "Connect by TCP"
msgstr "Über TCP verbinden"

msgid "Show server notice"
msgstr "Server-Nachricht anzeigen"

msgid "Show server news"
msgstr "Server-News anzeigen"

msgid "Show chat room when msg comes"
msgstr "Chatraum zeigen, wenn Nachricht empfangen wird"

msgid "Keep alive interval (seconds)"
msgstr "Intervall zum Aufrechterhalten der Verbindung (Sekunden)"

msgid "Update interval (seconds)"
msgstr "Aktualisierungsintervall (Sekunden)"

msgid "Unable to decrypt server reply"
msgstr "Kann die Antwort des Servers nicht entschlüsseln"

#, c-format
msgid "Failed requesting token, 0x%02X"
msgstr "Fehler beim Anfordern des Tokens, 0x%02X"

#, c-format
msgid "Invalid token len, %d"
msgstr "Ungültige Länge des Tokens, %d"

#. extend redirect used in QQ2006
msgid "Redirect_EX is not currently supported"
msgstr "Redirect_EX wird im Moment nicht unterstützt"

#. need activation
#. need activation
#. need activation
msgid "Activation required"
msgstr "Aktivierung erforderlich"

#, c-format
msgid "Unknown reply code when logging in (0x%02X)"
msgstr "Unbekannte Antwort bei der Anmeldung (0x%02X)"

msgid "Requesting captcha"
msgstr "Captcha anfordern"

msgid "Checking captcha"
msgstr "Captcha überprüfen"

msgid "Failed captcha verification"
msgstr "Captcha-Überprüfung fehlgeschlagen"

msgid "Captcha Image"
msgstr "Captcha-Bild"

msgid "Enter code"
msgstr "Geben Sie den Code ein"

msgid "QQ Captcha Verification"
msgstr "QQ-Captcha-Überprüfung"

msgid "Enter the text from the image"
msgstr "Bitte geben Sie den Text aus dem Bild ein"

#, c-format
msgid "Unknown reply when checking password (0x%02X)"
msgstr "Unbekannte Antwort bei Überprüfungen des Passwortes (0x%02X)"

#, c-format
msgid ""
"Unknown reply code when logging in (0x%02X):\n"
"%s"
msgstr ""
"Unbekannte Antwort bei der Anmeldung (0x%02X):\n"
"%s"

msgid "Socket error"
msgstr "Socket-Fehler"

msgid "Getting server"
msgstr "Hole server"

msgid "Requesting token"
msgstr "Fordere Token an"

msgid "Unable to resolve hostname"
msgstr "Hostname konnte nicht aufgelöst werden"

msgid "Invalid server or port"
msgstr "Ungültiger Server oder Port"

msgid "Connecting to server"
msgstr "Verbinde mit Server"

msgid "QQ Error"
msgstr "QQ-Fehler"

#, c-format
msgid ""
"Server News:\n"
"%s\n"
"%s\n"
"%s"
msgstr ""
"Server-News:\n"
"%s\n"
"%s\n"
"%s"

#, c-format
msgid "%s:%s"
msgstr "%s:%s"

#, c-format
msgid "From %s:"
msgstr "Von %s:"

#, c-format
msgid ""
"Server notice From %s: \n"
"%s"
msgstr ""
"Servernotiz von %s: \n"
"%s"

msgid "Unknown SERVER CMD"
msgstr "Unbekanntes SERVER-CMD"

#, c-format
msgid ""
"Error reply of %s(0x%02X)\n"
"Room %u, reply 0x%02X"
msgstr ""
"Fehlerantwort von %s(0x%02X)\n"
"Raum %u, Antwort 0x%02X"

msgid "QQ Qun Command"
msgstr "QQ-Qun-Kommando"

msgid "Unable to decrypt login reply"
msgstr "Konnte die Antwort der Anmeldung nicht entschlüsseln"

msgid "Unknown LOGIN CMD"
msgstr "Unbekanntes LOGIN-CMD"

msgid "Unknown CLIENT CMD"
msgstr "Unbekanntes CLIENT-CMD"

#, c-format
msgid "%d has declined the file %s"
msgstr "%d hat die Datei %s abgelehnt"

msgid "File Send"
msgstr "Dateiübertragung"

#, c-format
msgid "%d cancelled the transfer of %s"
msgstr "%d hat die Übertragung von %s abgebrochen"

#, c-format
msgid "<b>Group Title:</b> %s<br>"
msgstr "<b>Gruppentitel:</b> %s<br>"

#, c-format
msgid "<b>Notes Group ID:</b> %s<br>"
msgstr "<b>Notes-Gruppen-ID:</b> %s<br>"

#, c-format
msgid "Info for Group %s"
msgstr "Info zur Gruppe %s"

msgid "Notes Address Book Information"
msgstr "Notes Adressbuch-Information"

msgid "Invite Group to Conference..."
msgstr "Gruppe zu Konferenz einladen..."

msgid "Get Notes Address Book Info"
msgstr "Notes Adressbuch-Info anzeigen"

msgid "Sending Handshake"
msgstr "Sende Handshake"

msgid "Waiting for Handshake Acknowledgement"
msgstr "Warte auf Bestätigung des Handshakes"

msgid "Handshake Acknowledged, Sending Login"
msgstr "Handshake bestätigt, sende Login"

msgid "Waiting for Login Acknowledgement"
msgstr "Warte auf Login-Bestätigung"

msgid "Login Redirected"
msgstr "Login umgeleitet"

msgid "Forcing Login"
msgstr "Erzwinge Login"

msgid "Login Acknowledged"
msgstr "Login bestätigt"

msgid "Starting Services"
msgstr "Starte Dienste"

#, c-format
msgid ""
"A Sametime administrator has issued the following announcement on server %s"
msgstr ""
"Ein Sametime-Administrator hat die folgende Ankündigung auf Server %s gemacht"

msgid "Sametime Administrator Announcement"
msgstr "Sametime-Administrator-Ankündigung"

#, c-format
msgid "Announcement from %s"
msgstr "Ankündigung von %s"

msgid "Conference Closed"
msgstr "Konferenz geschlossen"

msgid "Unable to send message: "
msgstr "Kann die Nachricht nicht senden: "

#, c-format
msgid "Unable to send message to %s:"
msgstr "Kann die Nachricht an %s nicht senden:"

msgid "Place Closed"
msgstr "Platz geschlossen"

msgid "Microphone"
msgstr "Mikrofon"

msgid "Speakers"
msgstr "Lautsprecher"

msgid "Video Camera"
msgstr "Videokamera"

msgid "File Transfer"
msgstr "Dateiübertragung"

msgid "Supports"
msgstr "Unterstützt"

msgid "External User"
msgstr "Externer Benutzer"

msgid "Create conference with user"
msgstr "Konferenz mit dem Benutzer beginnen"

#, c-format
msgid ""
"Please enter a topic for the new conference, and an invitation message to be "
"sent to %s"
msgstr ""
"Bitte geben Sie ein Thema für die neue Konferenz und eine "
"Einladungsnachricht für %s ein"

msgid "New Conference"
msgstr "Neue Konferenz"

msgid "Create"
msgstr "Erzeugen"

msgid "Available Conferences"
msgstr "Verfügbare Konferenzen"

msgid "Create New Conference..."
msgstr "Neue Konferenz erzeugen..."

msgid "Invite user to a conference"
msgstr "Benutzer zu einer Konferenz einladen"

#, c-format
msgid ""
"Select a conference from the list below to send an invite to user %s. Select "
"\"Create New Conference\" if you'd like to create a new conference to invite "
"this user to."
msgstr ""
"Wählen Sie eine Konferenz von der Liste, zu der Sie den Benutzer %s einladen "
"möchten. Wählen Sie „Neue Konferenz erzeugen“, wenn Sie den Benutzer zu "
"einer neuen Konferenz einladen möchten."

msgid "Invite to Conference"
msgstr "Zur Konferenz einladen"

msgid "Invite to Conference..."
msgstr "Zur Konferenz einladen..."

msgid "Send TEST Announcement"
msgstr "Sende TEST-Nachricht"

msgid "Topic:"
msgstr "Thema:"

msgid "No Sametime Community Server specified"
msgstr "Kein Sametime-Community Server angegeben"

#, c-format
msgid ""
"No host or IP address has been configured for the Meanwhile account %s. "
"Please enter one below to continue logging in."
msgstr ""
"Es wurde kein Rechner für das Meanwhile-Konto %s angegeben. Bitte geben Sie "
"einen Rechner an, um die Anmeldung fortzusetzen."

msgid "Meanwhile Connection Setup"
msgstr "Meanwhile-Verbindungseinstellungen"

msgid "No Sametime Community Server Specified"
msgstr "Kein Sametime-Community Server angegeben"

msgid "Connect"
msgstr "Verbinden"

#, c-format
msgid "Unknown (0x%04x)<br>"
msgstr "Unbekannt (0x%04x)<br>"

msgid "Last Known Client"
msgstr "Letzter bekannter Client"

msgid "User Name"
msgstr "Benutzername"

msgid "Sametime ID"
msgstr "Sametime ID"

msgid "An ambiguous user ID was entered"
msgstr "Eine mehrdeutige ID wurde angegeben"

#, c-format
msgid ""
"The identifier '%s' may possibly refer to any of the following users. Please "
"select the correct user from the list below to add them to your buddy list."
msgstr ""
"Der Bezeichner '%s' kann sich vielleicht auf einen der folgenden Benutzer "
"beziehen. Bitte wählen Sie den korrekten Benutzer aus der untenstehenden "
"Liste, um ihn zu Ihrer Buddy-Liste hinzuzufügen."

msgid "Select User"
msgstr "Benutzer wählen"

msgid "Unable to add user: user not found"
msgstr "Kann den Benutzer nicht hinzufügen: Benutzer nicht gefunden"

#, c-format
msgid ""
"The identifier '%s' did not match any users in your Sametime community. This "
"entry has been removed from your buddy list."
msgstr ""
"Der Bezeichner '%s' passt zu keinem der Benutzer in Ihrer Sametime-"
"Community. Der Eintrag wurde von Ihrer Buddy-Liste entfernt."

#, c-format
msgid ""
"Error reading file %s: \n"
"%s\n"
msgstr ""
"Fehler beim Lesen von %s: \n"
"%s\n"

msgid "Remotely Stored Buddy List"
msgstr "Entfernt gespeicherte Buddy-Liste"

msgid "Buddy List Storage Mode"
msgstr "Buddy-Listen-Speicherungsmethode"

msgid "Local Buddy List Only"
msgstr "Nur lokale Buddy-Liste"

msgid "Merge List from Server"
msgstr "Mit Buddy-Liste vom Server zusammenführen"

msgid "Merge and Save List to Server"
msgstr "Buddy-Liste zusammenführen und zum Server exportieren"

msgid "Synchronize List with Server"
msgstr "Buddy-Liste mit Server abgleichen"

#, c-format
msgid "Import Sametime List for Account %s"
msgstr "Sametime-Buddy-Liste für Konto %s importieren"

#, c-format
msgid "Export Sametime List for Account %s"
msgstr "Sametime-Buddy-Liste für Konto %s exportieren"

msgid "Unable to add group: group exists"
msgstr "Kann Gruppe nicht hinzufügen: Gruppe existiert"

#, c-format
msgid "A group named '%s' already exists in your buddy list."
msgstr "Eine Gruppe mit dem Namen '%s' existiert bereits in Ihrer Buddy-Liste."

msgid "Unable to add group"
msgstr "Kann die Gruppe nicht hinzufügen"

msgid "Possible Matches"
msgstr "Mögliche Übereinstimmungen"

msgid "Notes Address Book group results"
msgstr "Notes-Adressbuchgruppenergebnisse"

#, c-format
msgid ""
"The identifier '%s' may possibly refer to any of the following Notes Address "
"Book groups. Please select the correct group from the list below to add it "
"to your buddy list."
msgstr ""
"Der Bezeichner '%s' bezieht sich möglicherweise auf eine der folgenden Notes-"
"Adressbuchgruppen. Bitte wählen Sie die richtige Gruppe aus der Liste, um "
"sie Ihrer Buddy-Liste hinzuzufügen."

msgid "Select Notes Address Book"
msgstr "Wählen Sie das Notes-Adressbuch"

msgid "Unable to add group: group not found"
msgstr "Kann Gruppe nicht hinzufügen: Gruppe nicht gefunden"

#, c-format
msgid ""
"The identifier '%s' did not match any Notes Address Book groups in your "
"Sametime community."
msgstr ""
"Der Bezeichner '%s' stimmt mit keiner Notes-Adressbuchgruppe in Ihrer "
"Sametime-Community überein."

msgid "Notes Address Book Group"
msgstr "Notes-Adressbuchgruppe"

msgid ""
"Enter the name of a Notes Address Book group in the field below to add the "
"group and its members to your buddy list."
msgstr ""
"Geben Sie den Namen einer Notes-Adressbuchgruppe in das Feld ein um die "
"Gruppe und ihre Mitglieder zu Ihrer Buddy-Liste hinzuzufügen."

#, c-format
msgid "Search results for '%s'"
msgstr "Suchergebnisse für '%s'"

#, c-format
msgid ""
"The identifier '%s' may possibly refer to any of the following users. You "
"may add these users to your buddy list or send them messages with the action "
"buttons below."
msgstr ""
"Der Bezeichner '%s' kann sich vielleicht zu einem der folgenden Benutzer "
"beziehen. Mehr als ein Benutzer wurde mit dem gleichen Namen gefunden. Sie "
"können diese Benutzer zu Ihrer Buddy-Liste hinzufügen oder ihnen Nachrichten "
"senden, indem Sie die folgenden Aktions-Buttons benutzen."

msgid "Search Results"
msgstr "Suchergebnisse"

msgid "No matches"
msgstr "Keine Übereinstimmung"

#, c-format
msgid "The identifier '%s' did not match any users in your Sametime community."
msgstr ""
"Der Bezeichner '%s' stimmt mit keinem Benutzer in Ihrer Sametime-Community "
"überein."

msgid "No Matches"
msgstr "Keine Übereinstimmung"

msgid "Search for a user"
msgstr "Suche nach einem Benutzer"

msgid ""
"Enter a name or partial ID in the field below to search for matching users "
"in your Sametime community."
msgstr ""
"Geben die einen Namen oder den Teil einer ID in das folgende Feld ein, um "
"nach entsprechenden Benutzern in Ihrer Sametime-Community zu suchen."

msgid "User Search"
msgstr "Benutzersuche"

msgid "Import Sametime List..."
msgstr "Import der Sametime-Liste..."

msgid "Export Sametime List..."
msgstr "Export der Sametime-Liste..."

msgid "Add Notes Address Book Group..."
msgstr "Notes-Adressbuch-Gruppe hinzufügen..."

msgid "User Search..."
msgstr "Benutzersuche..."

msgid "Force login (ignore server redirects)"
msgstr "Erzwinge Login (ignoriere Serverumleitungen)"

#. pretend to be Sametime Connect
msgid "Hide client identity"
msgstr "Client-Identität verbergen"

#, c-format
msgid "User %s is not present in the network"
msgstr "Der Benutzer %s ist nicht im Netzwerk"

msgid "Key Agreement"
msgstr "Schlüsselaustausch"

msgid "Cannot perform the key agreement"
msgstr "Kann den Schlüsselaustausch nicht durchführen"

msgid "Error occurred during key agreement"
msgstr "Beim Schlüsselaustausch ist ein Fehler aufgetreten"

msgid "Key Agreement failed"
msgstr "Schlüsselaustausch fehlgeschlagen"

msgid "Timeout during key agreement"
msgstr "Zeitüberschreitung beim Schlüsselaustausch"

msgid "Key agreement was aborted"
msgstr "Schlüsselaustausch wurde abgebrochen"

msgid "Key agreement is already started"
msgstr "Schlüsselaustausch wurde schon gestartet"

msgid "Key agreement cannot be started with yourself"
msgstr "Schlüsselaustausch kann nicht mit Ihnen selbst gestartet werden"

msgid "The remote user is not present in the network any more"
msgstr "Der entfernte Benutzer ist nicht mehr im Netzwerk präsent"

#, c-format
msgid ""
"Key agreement request received from %s. Would you like to perform the key "
"agreement?"
msgstr ""
"Anfrage nach Schlüsselaustausch wurde von %s empfangen. Möchten Sie den "
"Schlüsselaustausch durchführen?"

#, c-format
msgid ""
"The remote user is waiting key agreement on:\n"
"Remote host: %s\n"
"Remote port: %d"
msgstr ""
"Der entfernte Benutzer wartet auf den Schlüsselaustausch mit:\n"
"Remote-Computer: %s\n"
"Remote-Port: %d"

msgid "Key Agreement Request"
msgstr "Anfrage nach Schlüsselaustausch"

msgid "IM With Password"
msgstr "IM mit Passwort"

msgid "Cannot set IM key"
msgstr "Kann IM-Schlüssel nicht setzen"

msgid "Set IM Password"
msgstr "Setze IM-Passwort"

msgid "Get Public Key"
msgstr "Öffentlichen Schlüssel abrufen"

msgid "Cannot fetch the public key"
msgstr "Konnte den öffentlichen Schlüssel nicht abrufen"

msgid "Show Public Key"
msgstr "Zeige öffentlichen Schlüssel"

msgid "Could not load public key"
msgstr "Konnte den öffentlichen Schlüssel nicht laden"

msgid "User Information"
msgstr "Benutzer-Information"

msgid "Cannot get user information"
msgstr "Kann die Benutzerinformation nicht abrufen"

#, c-format
msgid "The %s buddy is not trusted"
msgstr "Dem Buddy %s wird nicht (kryptographisch) vertraut"

msgid ""
"You cannot receive buddy notifications until you import his/her public key.  "
"You can use the Get Public Key command to get the public key."
msgstr ""
"Sie können keine Buddy-Benachrichtigungen empfangen solange Sie nicht seinen/"
"ihren öffentlichen Schlüssel importieren.  Sie können das „Öffentlichen "
"Schlüssel abrufen“ Kommando verwenden, um den öffentlichen Schlüssel zu "
"erhalten."

#. Open file selector to select the public key.
msgid "Open..."
msgstr "Öffnen..."

#, c-format
msgid "The %s buddy is not present in the network"
msgstr "Der Benutzer %s ist nicht im Netzwerk präsent"

msgid ""
"To add the buddy you must import his/her public key. Press Import to import "
"a public key."
msgstr ""
"Um einen Benutzer hinzufügen zu können, müssen Sie seinen öffentlichen "
"Schlüssel importieren. Drücken Sie auf Import, um den öffentlichen Schlüssel "
"zu importieren."

msgid "_Import..."
msgstr "_Import..."

msgid "Select correct user"
msgstr "Wählen Sie den richtigen Benutzer"

msgid ""
"More than one user was found with the same public key. Select the correct "
"user from the list to add to the buddy list."
msgstr ""
"Es gibt mehr als einen Benutzer mit dem gleichen öffentlichen Schlüssel. "
"Wählen Sie den richtigen Benutzer aus, der zur Buddy-Liste hinzugefügt "
"werden soll."

msgid ""
"More than one user was found with the same name. Select the correct user "
"from the list to add to the buddy list."
msgstr ""
"Es gibt mehr als einen Benutzer mit gleichem Namen. Wählen Sie den richtigen "
"Benutzer aus, der zur Buddy-Liste hinzugefügt werden soll."

msgid "Detached"
msgstr "Unbeteiligt"

msgid "Indisposed"
msgstr "Indisponiert"

msgid "Wake Me Up"
msgstr "Wecke mich auf"

msgid "Hyper Active"
msgstr "Hyperaktiv"

msgid "Robot"
msgstr "Robot"

msgid "Jealous"
msgstr "Eifersüchtig"

msgid "Ashamed"
msgstr "Beschämt"

msgid "Bored"
msgstr "Gelangweilt"

msgid "Anxious"
msgstr "Besorgt"

msgid "User Modes"
msgstr "Benutzermodi"

msgid "Preferred Contact"
msgstr "Bevorzugter Kontakt"

msgid "Preferred Language"
msgstr "Bevorzugte Sprache"

msgid "Device"
msgstr "Gerät"

msgid "Timezone"
msgstr "Zeitzone"

msgid "Geolocation"
msgstr "Geographische Koordinaten"

msgid "Reset IM Key"
msgstr "IM-Schlüssel zurücksetzen"

msgid "IM with Key Exchange"
msgstr "IM mit Schlüsselaustausch"

msgid "IM with Password"
msgstr "IM mit Passwort"

msgid "Get Public Key..."
msgstr "Öffentlichen Schlüssel abrufen..."

msgid "Kill User"
msgstr "Benutzer hinauswerfen"

msgid "Draw On Whiteboard"
msgstr "Auf Whiteboard malen"

msgid "_Passphrase:"
msgstr "_Passphrase:"

#, c-format
msgid "Channel %s does not exist in the network"
msgstr "Kanal %s existiert nicht im Netzwerk"

msgid "Channel Information"
msgstr "Kanal-Information"

msgid "Cannot get channel information"
msgstr "Kann die Kanal-Informationen nicht abrufen"

#, c-format
msgid "<b>Channel Name:</b> %s"
msgstr "<b>Kanalname:</b> %s"

#, c-format
msgid "<br><b>User Count:</b> %d"
msgstr "<br><b>Benutzeranzahl:</b> %d"

#, c-format
msgid "<br><b>Channel Founder:</b> %s"
msgstr "<br><b>Gründer des Kanals:</b> %s"

#, c-format
msgid "<br><b>Channel Cipher:</b> %s"
msgstr "<br><b>Kanal-Chiffrierung:</b> %s"

#. Definition of HMAC: http://en.wikipedia.org/wiki/HMAC
#, c-format
msgid "<br><b>Channel HMAC:</b> %s"
msgstr "<br><b>Kanal-HMAC:</b> %s"

#, c-format
msgid "<br><b>Channel Topic:</b><br>%s"
msgstr "<br><b>Thema des Kanals:</b><br>%s"

#, c-format
msgid "<br><b>Channel Modes:</b> "
msgstr "<br><b>Kanal-Modi:</b> "

#, c-format
msgid "<br><b>Founder Key Fingerprint:</b><br>%s"
msgstr "<br><b>Schlüssel-Fingerabdruck des Gründers:</b><br>%s"

#, c-format
msgid "<br><b>Founder Key Babbleprint:</b><br>%s"
msgstr "<br><b>Schlüssel-Babbleprint des Gründers:</b><br>%s"

msgid "Add Channel Public Key"
msgstr "Öffentlichen Schlüssel des Kanals hinzufügen"

#. Add new public key
msgid "Open Public Key..."
msgstr "Öffentlichen Schlüssel öffnen..."

msgid "Channel Passphrase"
msgstr "Kanal-Passphrase"

msgid "Channel Public Keys List"
msgstr "Liste der öffentlichen Schlüssel des Kanals"

#, c-format
msgid ""
"Channel authentication is used to secure the channel from unauthorized "
"access. The authentication may be based on passphrase and digital "
"signatures. If passphrase is set, it is required to be able to join. If "
"channel public keys are set then only users whose public keys are listed are "
"able to join."
msgstr ""
"Die Kanalauthentifikation wird benutzt, um einen Kanal vor unbefugtem "
"Zugriff zu schützen. Die Authentifikation kann auf Passphrasen und digitalen "
"Signaturen basieren. Wenn die Passphrase-Variante gewählt wird, braucht man "
"eine Passphrase, um den Kanal betreten zu können. Wenn digitale öffentliche "
"Schlüssel gewählt werden, können nur solche Benutzer den Kanal betreten, "
"deren Schlüssel aufgelistet sind."

msgid "Channel Authentication"
msgstr "Kanal-Authentifikation"

msgid "Add / Remove"
msgstr "Hinzufügen / Entfernen"

msgid "Group Name"
msgstr "Gruppenname"

msgid "Passphrase"
msgstr "Passphrase"

#, c-format
msgid "Please enter the %s channel private group name and passphrase."
msgstr ""
"Bitte geben Sie für den Kanal %s den Namen der privaten Gruppe und die "
"Passphrase an."

msgid "Add Channel Private Group"
msgstr "Private Gruppe im Kanal hinzufügen"

msgid "User Limit"
msgstr "Benutzer-Limit"

msgid "Set user limit on channel. Set to zero to reset user limit."
msgstr ""
"Setze Benutzerlimit auf dem Kanal. Wählen Sie 0, um das Limit aufzuheben."

msgid "Invite List"
msgstr "Einladungsliste"

msgid "Ban List"
msgstr "Verbannungsliste"

msgid "Add Private Group"
msgstr "Private Gruppe hinzufügen"

msgid "Reset Permanent"
msgstr "Permanent zurücksetzen"

msgid "Set Permanent"
msgstr "Permanent setzen"

msgid "Set User Limit"
msgstr "Setze Benutzer-Limit"

msgid "Reset Topic Restriction"
msgstr "Themenbeschränkung zurücknehmen"

msgid "Set Topic Restriction"
msgstr "Setze Themenbeschränkung"

msgid "Reset Private Channel"
msgstr "Privaten Kanal zurücksetzen"

msgid "Set Private Channel"
msgstr "Setze privaten Kanal"

msgid "Reset Secret Channel"
msgstr "Geheimen Kanal zurücksetzen"

msgid "Set Secret Channel"
msgstr "Setze geheimen Kanal"

#, c-format
msgid ""
"You have to join the %s channel before you are able to join the private group"
msgstr ""
"Sie müssen den Kanal %s betreten, bevor Sie die private Gruppe betreten "
"können"

msgid "Join Private Group"
msgstr "Private Gruppe betreten"

msgid "Cannot join private group"
msgstr "Kann die private Gruppe nicht betreten"

msgid "Call Command"
msgstr "Kommando ausführen"

msgid "Cannot call command"
msgstr "Kommando nicht aufrufbar"

msgid "Unknown command"
msgstr "Unbekanntes Kommando"

msgid "Secure File Transfer"
msgstr "Sichere Dateiübertragungen"

msgid "Error during file transfer"
msgstr "Fehler bei der Dateiübertragung"

msgid "Remote disconnected"
msgstr "Die entfernte Seite hat sich abgemeldet"

msgid "Permission denied"
msgstr "Zugriff verweigert"

msgid "Key agreement failed"
msgstr "Schlüsselaustausch ist fehlgeschlagen"

msgid "Connection timed out"
msgstr "Verbindungsabbruch wegen Zeitüberschreitung"

msgid "Creating connection failed"
msgstr "Verbindungsherstellung fehlgeschlagen"

msgid "File transfer session does not exist"
msgstr "Dateiübertragungssitzung existiert nicht"

msgid "No file transfer session active"
msgstr "Keine Dateiübertragungssitzung aktiv"

msgid "File transfer already started"
msgstr "Dateiübertragung wurde schon gestartet"

msgid "Could not perform key agreement for file transfer"
msgstr "Kann den Schlüsselaustausch für die Dateiübertragung nicht vollziehen"

msgid "Could not start the file transfer"
msgstr "Konnte die Dateiübertragung nicht starten"

msgid "Cannot send file"
msgstr "Kann Datei nicht senden"

msgid "Error occurred"
msgstr "Fehler aufgetreten"

#, c-format
msgid "%s has changed the topic of <I>%s</I> to: %s"
msgstr "%s hat das Thema von <I>%s</I> zu %s abgeändert"

#, c-format
msgid "<I>%s</I> set channel <I>%s</I> modes to: %s"
msgstr "<I>%s</I> setzt die Kanalmodi von <I>%s</I> auf: %s"

#, c-format
msgid "<I>%s</I> removed all channel <I>%s</I> modes"
msgstr "<I>%s</I> entfernte alle Kanalmodi auf <I>%s</I>"

#, c-format
msgid "<I>%s</I> set <I>%s's</I> modes to: %s"
msgstr "<I>%s</I> setzte die Modi von <I>%s</I> auf: %s"

#, c-format
msgid "<I>%s</I> removed all <I>%s's</I> modes"
msgstr "<I>%s</I> entfernte alle Kanalmodi von <I>%s's</I>"

#, c-format
msgid "You have been kicked off <I>%s</I> by <I>%s</I> (%s)"
msgstr "Sie wurden aus <I>%s</I> hinausgeworfen von <I>%s</I> (%s)"

#, c-format
msgid "You have been killed by %s (%s)"
msgstr "Sie wurden hinausgeworfen von %s (%s)"

#, c-format
msgid "Killed by %s (%s)"
msgstr "Hinausgeworfen durch %s (%s)"

msgid "Server signoff"
msgstr "Server abgemeldet"

msgid "Personal Information"
msgstr "Persönliche Informationen"

msgid "Birth Day"
msgstr "Geburtstag"

msgid "Job Role"
msgstr "Position"

msgid "Organization"
msgstr "Organisation"

msgid "Unit"
msgstr "Abteilung"

msgid "Join Chat"
msgstr "Chat betreten"

#, c-format
msgid "You are channel founder on <I>%s</I>"
msgstr "Sie sind der Gründer des Kanals <I>%s</I>"

#, c-format
msgid "Channel founder on <I>%s</I> is <I>%s</I>"
msgstr "Gründer des Kanals <I>%s</I> ist <I>%s</I>"

msgid "Real Name"
msgstr "Echter Name"

msgid "Status Text"
msgstr "Statustext"

msgid "Public Key Fingerprint"
msgstr "Öffentlicher Schlüssel-Fingerabdruck"

msgid "Public Key Babbleprint"
msgstr "Öffentlicher Schlüssel-Babbleprint"

msgid "_More..."
msgstr "_Mehr..."

msgid "Detach From Server"
msgstr "Vom Server trennen"

msgid "Cannot detach"
msgstr "Trennung nicht möglich"

msgid "Cannot set topic"
msgstr "Kann das Thema nicht setzen"

msgid "Failed to change nickname"
msgstr "Kann den Spitznamen nicht ändern"

msgid "Roomlist"
msgstr "Raumliste"

msgid "Cannot get room list"
msgstr "Kamm die Raumliste nicht abrufen"

msgid "Network is empty"
msgstr "Netzwerk ist leer"

msgid "No public key was received"
msgstr "Kein öffentlicher Schlüssel empfangen"

msgid "Server Information"
msgstr "Serverinformation"

msgid "Cannot get server information"
msgstr "Kann die Serverinformation nicht abrufen"

msgid "Server Statistics"
msgstr "Serverstatistik"

msgid "Cannot get server statistics"
msgstr "Kann die Serverstatistik nicht abrufen"

#, c-format
msgid ""
"Local server start time: %s\n"
"Local server uptime: %s\n"
"Local server clients: %d\n"
"Local server channels: %d\n"
"Local server operators: %d\n"
"Local router operators: %d\n"
"Local cell clients: %d\n"
"Local cell channels: %d\n"
"Local cell servers: %d\n"
"Total clients: %d\n"
"Total channels: %d\n"
"Total servers: %d\n"
"Total routers: %d\n"
"Total server operators: %d\n"
"Total router operators: %d\n"
msgstr ""
"Lokale Server-Startzeit: %s\n"
"Lokale Server-Uptime: %s\n"
"Lokale Server-Clients: %d\n"
"Lokale Server-Kanäle: %d\n"
"Lokale Server-Operatoren: %d\n"
"Lokale Router-Operatoren: %d\n"
"Lokale Zell-Clients: %d\n"
"Lokale Zell-Kanäle: %d\n"
"Lokale Zell-Server: %d\n"
"Clients insgesamt: %d\n"
"Kanäle insgesamt: %d\n"
"Server insgesamt: %d\n"
"Router insgesamt: %d\n"
"Server-Operatoren insgesamt: %d\n"
"Router-Operatoren insgesamt: %d\n"

msgid "Network Statistics"
msgstr "Netzwerkstatistik"

msgid "Ping"
msgstr "Ping"

msgid "Ping failed"
msgstr "Ping fehlgeschlagen"

msgid "Ping reply received from server"
msgstr "Antwort auf ein Ping vom Server empfangen"

msgid "Could not kill user"
msgstr "Kann den Benutzer nicht hinauswerfen"

msgid "WATCH"
msgstr "Beobachten"

msgid "Cannot watch user"
msgstr "Kann den Benutzer nicht beobachten"

msgid "Resuming session"
msgstr "Sitzung wird fortgesetzt"

msgid "Authenticating connection"
msgstr "Verbindung wird authentifiziert"

msgid "Verifying server public key"
msgstr "Überprüfung des öffentlichen Schlüssels des Servers"

msgid "Passphrase required"
msgstr "Passphrase erforderlich"

#, c-format
msgid ""
"Received %s's public key. Your local copy does not match this key. Would you "
"still like to accept this public key?"
msgstr ""
"Öffentlicher Schlüssel von %s wurde empfangen. Ihre lokale Kopie stimmt "
"nicht mit diesem Schlüssel überein. Möchten Sie trotzdem diesen (neuen) "
"Schlüssel akzeptieren?"

#, c-format
msgid "Received %s's public key. Would you like to accept this public key?"
msgstr ""
"Öffentlicher Schlüssel von %s wurde empfangen. Möchten Sie diesen "
"öffentlichen Schlüssel akzeptieren?"

#, c-format
msgid ""
"Fingerprint and babbleprint for the %s key are:\n"
"\n"
"%s\n"
"%s\n"
msgstr ""
"Fingerabdruck und Babbleprint für den Schlüssel von %s sind:\n"
"\n"
"%s\n"
"%s\n"

msgid "Verify Public Key"
msgstr "Öffentlichen Schlüssel ansehen"

msgid "_View..."
msgstr "_Ansehen..."

msgid "Unsupported public key type"
msgstr "Nicht-unterstützter Typ für den öffentlichen Schlüssel"

msgid "Disconnected by server"
msgstr "Abgemeldet vom Server"

msgid "Error connecting to SILC Server"
msgstr "Fehler beim Verbinden mit dem SILC-Server"

msgid "Key Exchange failed"
msgstr "Schlüsselaustausch gescheitert"

msgid ""
"Resuming detached session failed. Press Reconnect to create new connection."
msgstr ""
"Das Fortsetzen der angehaltenen Sitzung ist fehlgeschlagen. Bitte drücken "
"Sie „Neu Verbinden“, um eine neue Verbindung zu erzeugen."

msgid "Performing key exchange"
msgstr "Schlüsselaustausch"

msgid "Unable to load SILC key pair"
msgstr "SILC-Schlüsselpaar konnte nicht geladen werden"

#. Progress
msgid "Connecting to SILC Server"
msgstr "Verbinde mit SILC-Server"

msgid "Out of memory"
msgstr "Kein Speicher verfügbar"

msgid "Unable to initialize SILC protocol"
msgstr "SILC-Protokoll konnte nicht initialisiert werden"

msgid "Error loading SILC key pair"
msgstr "Fehler beim Laden des SILC-Schlüsselpaares"

#, c-format
msgid "Download %s: %s"
msgstr "Download %s: %s"

msgid "Your Current Mood"
msgstr "Ihre momentane Stimmung"

#, c-format
msgid "Normal"
msgstr "Normal"

msgid "In love"
msgstr "Verliebt"

msgid ""
"\n"
"Your Preferred Contact Methods"
msgstr ""
"\n"
"Ihre gewünschten Kontaktmethoden"

msgid "SMS"
msgstr "SMS"

msgid "MMS"
msgstr "MMS"

msgid "Video conferencing"
msgstr "Videokonferenz"

msgid "Your Current Status"
msgstr "Ihr aktueller Status"

msgid "Online Services"
msgstr "Online-Dienste"

msgid "Let others see what services you are using"
msgstr "Andere Benutzer können sehen, welche Dienste Sie nutzen"

msgid "Let others see what computer you are using"
msgstr "Andere Benutzer können sehen, welchen Computer Sie nutzen"

msgid "Your VCard File"
msgstr "Ihre VCard-Datei"

msgid "Timezone (UTC)"
msgstr "Zeitzone (UTC)"

msgid "User Online Status Attributes"
msgstr "Online-Statusattribute des Benutzers"

msgid ""
"You can let other users see your online status information and your personal "
"information. Please fill the information you would like other users to see "
"about yourself."
msgstr ""
"Sie können anderen Benutzern Ihre Onlinestatus-Informationen und persönliche "
"Informationen zugänglich machen. Bitte füllen Sie die Informationen aus, die "
"andere Benutzer von Ihnen sehen können."

msgid "Message of the Day"
msgstr "Nachricht des Tages"

msgid "No Message of the Day available"
msgstr "Keine Nachricht-des-Tages verfügbar"

msgid "There is no Message of the Day associated with this connection"
msgstr "Es gibt keine Nachricht-des-Tages zu dieser Verbindung"

msgid "Create New SILC Key Pair"
msgstr "Erstelle ein neues SILC-Schlüsselpaar"

msgid "Passphrases do not match"
msgstr "Passphrasen stimmen nicht überein"

msgid "Key Pair Generation failed"
msgstr "Schlüsselerzeugung ist fehlgeschlagen"

msgid "Key length"
msgstr "Schlüssellänge"

msgid "Public key file"
msgstr "Öffentlicher Schlüssel (Datei)"

msgid "Private key file"
msgstr "Privater Schlüssel (Datei)"

msgid "Passphrase (retype)"
msgstr "Passphrase (nochmal)"

msgid "Generate Key Pair"
msgstr "Schlüsselpaar erzeugen"

msgid "Online Status"
msgstr "Online-Status"

msgid "View Message of the Day"
msgstr "Nachricht des Tages anschauen"

msgid "Create SILC Key Pair..."
msgstr "SILC-Schlüsselpaar erstellen..."

#, c-format
msgid "User <I>%s</I> is not present in the network"
msgstr "Benutzer <I>%s</I> ist nicht im Netzwerk präsent"

msgid "Topic too long"
msgstr "Thema zu lang"

msgid "You must specify a nick"
msgstr "Sie müssen einen Spitznamen angeben"

#, c-format
msgid "channel %s not found"
msgstr "Kanal %s nicht gefunden"

#, c-format
msgid "channel modes for %s: %s"
msgstr "Kanal-Modi für %s: %s"

#, c-format
msgid "no channel modes are set on %s"
msgstr "Für den Kanal %s sind keine Kanal-Modi gesetzt"

#, c-format
msgid "Failed to set cmodes for %s"
msgstr "Setzen der cmodes für %s gescheitert"

#, c-format
msgid "Unknown command: %s, (may be a client bug)"
msgstr "Unbekanntes Kommando: %s, (möglicherweise ein Bug)"

msgid "part [channel]:  Leave the chat"
msgstr "part [Kanal]:  Verlasse den Chat"

msgid "leave [channel]:  Leave the chat"
msgstr "leave [Kanal]:  Verlassen des Chats"

msgid "topic [&lt;new topic&gt;]:  View or change the topic"
msgstr "topic [&lt;neues Thema&gt;]:  Thema ändern oder anzeigen"

msgid "join &lt;channel&gt; [&lt;password&gt;]:  Join a chat on this network"
msgstr ""
"join &lt;Kanal&gt; [&lt;Passwort&gt;]:  Betrete einen Chat in diesem Netzwerk"

msgid "list:  List channels on this network"
msgstr "list:  Liste Kanäle in diesem Netzwerk auf"

msgid "whois &lt;nick&gt;:  View nick's information"
msgstr "whois &lt;Spitzname&gt;:  Informationen zum Spitznamen anzeigen"

msgid "msg &lt;nick&gt; &lt;message&gt;:  Send a private message to a user"
msgstr ""
"msg &lt;Benutzer&gt; &lt;Nachricht&gt;:  Sendet eine private Nachricht an "
"einen anderen Benutzer"

msgid "query &lt;nick&gt; [&lt;message&gt;]:  Send a private message to a user"
msgstr ""
"query &lt;Spitzname&gt; [&lt;Nachricht&gt;]:  Sende eine private Nachricht "
"an einen Benutzer"

msgid "motd:  View the server's Message Of The Day"
msgstr "motd:  Nachricht des Tages vom Server anzeigen"

msgid "detach:  Detach this session"
msgstr "detach:  Sitzung beenden"

msgid "quit [message]:  Disconnect from the server, with an optional message"
msgstr "quit [Nachricht]:  Trennung vom Server mit einer optionalen Nachricht"

msgid "call &lt;command&gt;:  Call any silc client command"
msgstr "call &lt;Kommando&gt;:  Rufe ein Silc-Client-Kommando auf"

msgid "kill &lt;nick&gt; [-pubkey|&lt;reason&gt;]:  Kill nick"
msgstr ""
"kill &lt;Spitzname&gt; [-pubkey|&lt;Grund&gt;]:  Wirft einen Spitznamen "
"hinaus"

msgid "nick &lt;newnick&gt;:  Change your nickname"
msgstr "nick &lt;neuer Spitzname&gt;:  Ihren Spitznamen ändern"

msgid "whowas &lt;nick&gt;:  View nick's information"
msgstr "whowas &lt;Spitzname&gt;:  Informationen zu einem Benutzer abrufen"

msgid ""
"cmode &lt;channel&gt; [+|-&lt;modes&gt;] [arguments]:  Change or display "
"channel modes"
msgstr ""
"cmode &lt;Kanal&gt; [+|-&lt;Modi&gt;] [Argumente]:  Kanal-Modi ändern oder "
"anzeigen"

msgid ""
"cumode &lt;channel&gt; +|-&lt;modes&gt; &lt;nick&gt;:  Change nick's modes "
"on channel"
msgstr ""
"cumode &lt;Kanal&gt; +|-&lt;Modi&gt; &lt;Spitzname&gt;:  Modi des Benutzers "
"auf dem Kanal ändern"

msgid "umode &lt;usermodes&gt;:  Set your modes in the network"
msgstr ""
"umode &lt;Benutzeroptionen&gt;:  Setze Ihre Benutzeroptionen im Netzwerk"

msgid "oper &lt;nick&gt; [-pubkey]:  Get server operator privileges"
msgstr ""
"oper &lt;Spitzname&gt; [-pubkey]:  Privilegien des Server-Operators verlangen"

msgid ""
"invite &lt;channel&gt; [-|+]&lt;nick&gt;:  invite nick or add/remove from "
"channel invite list"
msgstr ""
"invite &lt;Kanal&gt; [-|+]&lt;Spitzname&gt;:  Benutzer einladen oder "
"Benutzer zur Einladungsliste des Kanals hinzufügen oder von der "
"Einladungsliste entfernen"

msgid "kick &lt;channel&gt; &lt;nick&gt; [comment]:  Kick client from channel"
msgstr ""
"kick &lt;Kanal&gt; &lt;Spitzname&gt; [Kommentar]:  Kickt einen Benutzer aus "
"dem Kanal"

msgid "info [server]:  View server administrative details"
msgstr "info [Server]:  Administrative Details des Servers ansehen"

msgid "ban [&lt;channel&gt; +|-&lt;nick&gt;]:  Ban client from channel"
msgstr "ban [&lt;Kanal&gt; +|-&lt;Spitzname&gt;]:  Verbanne Benutzer vom Kanal"

msgid "getkey &lt;nick|server&gt;:  Retrieve client's or server's public key"
msgstr ""
"getkey &lt;Spitzname|Server&gt;:  Öffentlichen Schlüssel der Servers oder "
"des Benutzers abrufen"

msgid "stats:  View server and network statistics"
msgstr "stats:  Server- und Netzwerkstatistik ansehen"

msgid "ping:  Send PING to the connected server"
msgstr "ping:  Sendet PING an den verbundenen Server"

msgid "users &lt;channel&gt;:  List users in channel"
msgstr "users &lt;Kanal&gt;:  Benutzer im Kanal auflisten"

msgid ""
"names [-count|-ops|-halfops|-voices|-normal] &lt;channel(s)&gt;:  List "
"specific users in channel(s)"
msgstr ""
"names [-count|-ops|-halfops|-voices|-normal] &lt;Kanal/Kanäle&gt;:  "
"Spezifische Benutzer im Kanal / in den Kanälen auflisten"

#. *< type
#. *< ui_requirement
#. *< flags
#. *< dependencies
#. *< priority
#. *< id
#. *< name
#. *< version
#. *  summary
msgid "SILC Protocol Plugin"
msgstr "SILC-Protokoll-Plugin"

#. *  description
msgid "Secure Internet Live Conferencing (SILC) Protocol"
msgstr "Sichere Internet Live Konferenz (SILC) Protokoll"

msgid "Network"
msgstr "Netzwerk"

msgid "Public Key file"
msgstr "Öffentlicher Schlüssel (Datei)"

msgid "Private Key file"
msgstr "Privater Schlüssel (Datei)"

msgid "Cipher"
msgstr "Verschlüsselung"

msgid "HMAC"
msgstr "HMAC"

msgid "Use Perfect Forward Secrecy"
msgstr "Benutze perfekt fortgesetzte Geheimhaltung (PFS)"

msgid "Public key authentication"
msgstr "Authentifizierung mit öffentlichem Schlüssel"

msgid "Block IMs without Key Exchange"
msgstr "Blockiere IMs ohne Schlüsselaustausch"

msgid "Block messages to whiteboard"
msgstr "Blockiere Nachrichten zum Whiteboard"

msgid "Automatically open whiteboard"
msgstr "Whiteboard automatisch öffnen"

msgid "Digitally sign and verify all messages"
msgstr "Alle IM-Nachrichten digital unterschreiben und überprüfen"

msgid "Creating SILC key pair..."
msgstr "Erstelle SILC-Schlüsselpaar..."

msgid "Unable to create SILC key pair"
msgstr "SILC-Schlüsselpaar konnte nicht erstellt werden"

#. Hint for translators: Please check the tabulator width here and in
#. the next strings (short strings: 2 tabs, longer strings 1 tab,
#. sum: 3 tabs or 24 characters)
#, c-format
msgid "Real Name: \t%s\n"
msgstr "Echter Name: \t%s\n"

#, c-format
msgid "User Name: \t%s\n"
msgstr "Benutzername: \t%s\n"

#, c-format
msgid "Email: \t\t%s\n"
msgstr "E-Mail: \t\t%s\n"

#, c-format
msgid "Host Name: \t%s\n"
msgstr "Rechnername: \t%s\n"

#, c-format
msgid "Organization: \t%s\n"
msgstr "Organisation: \t%s\n"

#, c-format
msgid "Country: \t%s\n"
msgstr "Land: \t%s\n"

#, c-format
msgid "Algorithm: \t%s\n"
msgstr "Algorithmus: \t%s\n"

#, c-format
msgid "Key Length: \t%d bits\n"
msgstr "Schlüssellänge: \t%d Bits\n"

#, c-format
msgid "Version: \t%s\n"
msgstr "Version: \t%s\n"

#, c-format
msgid ""
"Public Key Fingerprint:\n"
"%s\n"
"\n"
msgstr ""
"Fingerabdruck des öffentlichen Schlüssels:\n"
"%s\n"
"\n"

#, c-format
msgid ""
"Public Key Babbleprint:\n"
"%s"
msgstr ""
"Öffentlicher Schlüssel Babbleprint:\n"
"%s"

msgid "Public Key Information"
msgstr "Informationen zum öffentlichen Schlüssel"

msgid "Paging"
msgstr "Funkruf"

msgid "Video Conferencing"
msgstr "Videokonferenz"

msgid "Computer"
msgstr "Computer"

msgid "PDA"
msgstr "PDA"

msgid "Terminal"
msgstr "Terminal"

#, c-format
msgid "%s sent message to whiteboard. Would you like to open the whiteboard?"
msgstr ""
"%s hat eine Nachricht zum Whiteboard geschickt. Möchten Sie das Whiteboard "
"öffnen?"

#, c-format
msgid ""
"%s sent message to whiteboard on %s channel. Would you like to open the "
"whiteboard?"
msgstr ""
"%s hat eine Nachricht zum Whiteboard im Kanal %s geschickt. Möchten Sie das "
"Whiteboard öffnen?"

msgid "Whiteboard"
msgstr "Whiteboard"

msgid "No server statistics available"
msgstr "Keine Serverstatistik verfügbar"

msgid "Error during connecting to SILC Server"
msgstr "Fehler beim Verbinden mit dem SILC-Server"

#, c-format
msgid "Failure: Version mismatch, upgrade your client"
msgstr "Fehler: Unterschiedliche Version, aktualisieren Sie Ihren Client"

#, c-format
msgid "Failure: Remote does not trust/support your public key"
msgstr ""
"Fehler: Die entfernte Seite vertraut Ihrem öffentlichen Schlüssel nicht"

#, c-format
msgid "Failure: Remote does not support proposed KE group"
msgstr ""
"Fehler: Entferntes Programm unterstützt nicht die vorgeschlagen KE-Gruppe"

#, c-format
msgid "Failure: Remote does not support proposed cipher"
msgstr ""
"Fehler: Entferntes Programm unterstützt die vorgeschlagene Chiffre nicht"

#, c-format
msgid "Failure: Remote does not support proposed PKCS"
msgstr "Fehler: Entferntes Programm unterstützt die vorgeschlagene PKCS nicht"

#, c-format
msgid "Failure: Remote does not support proposed hash function"
msgstr ""
"Fehler: Entferntes Programm unterstützt die vorgeschlagen Hashfunktion nicht"

#, c-format
msgid "Failure: Remote does not support proposed HMAC"
msgstr "Fehler: Entferntes Programm unterstützt das vorgeschlagene HMAC nicht"

#, c-format
msgid "Failure: Incorrect signature"
msgstr "Fehler: Falsche Signatur"

#, c-format
msgid "Failure: Invalid cookie"
msgstr "Fehler: Ungültiger Cookie"

#, c-format
msgid "Failure: Authentication failed"
msgstr "Fehler: Authentifizierung fehlgeschlagen"

msgid "Unable to initialize SILC Client connection"
msgstr "SILC-Client-Verbindung konnte nicht hergestellt werden"

msgid "John Noname"
msgstr "Max Mustermann"

#, c-format
msgid "Unable to load SILC key pair: %s"
msgstr "SILC-Schlüsselpaar konnte nicht geladen werden: %s"

msgid "Unable to create connection"
msgstr "Kann Verbindung nicht erstellen"

msgid "Unknown server response"
msgstr "Unbekannte Serverantwort"

msgid "Unable to create listen socket"
msgstr "Lauschender Socket konnte nicht erstellt werden"

msgid "SIP usernames may not contain whitespaces or @ symbols"
msgstr "SIP-Benutzernamen dürfen keine Leerzeichen oder @-Symbole enthalten"

msgid "SIP connect server not specified"
msgstr "SIP-Verbindungsserver nicht angegeben"

#. *< type
#. *< ui_requirement
#. *< flags
#. *< dependencies
#. *< priority
#. *< id
#. *< name
#. *< version
msgid "SIP/SIMPLE Protocol Plugin"
msgstr "SIP/SIMPLE Protokoll-Plugin"

#. *  summary
msgid "The SIP/SIMPLE Protocol Plugin"
msgstr "Das SIP/SIMPLE-Protokoll-Plugin"

msgid "Publish status (note: everyone may watch you)"
msgstr "Status veröffentlichen (Bemerkung: Jeder kann Sie sehen)"

msgid "Use UDP"
msgstr "Benutze UDP"

msgid "Use proxy"
msgstr "Proxy benutzen"

msgid "Proxy"
msgstr "Proxy"

msgid "Auth User"
msgstr "Auth-Benutzer"

msgid "Auth Domain"
msgstr "Auth-Domain"

msgid "join &lt;room&gt;:  Join a chat room on the Yahoo network"
msgstr "join: &lt;Raum&gt;:  Einen Chatraum im Yahoo-Netzwerk betreten"

msgid "list: List rooms on the Yahoo network"
msgstr "list:  Liste Räume im Yahoo-Netzwerk auf"

msgid "doodle: Request user to start a Doodle session"
msgstr "doodle: Einen Benutzer auffordern, eine Mal-Sitzung zu starten"

msgid "Yahoo ID..."
msgstr "Yahoo-ID..."

#. *< type
#. *< ui_requirement
#. *< flags
#. *< dependencies
#. *< priority
#. *< id
#. *< name
#. *< version
#. *  summary
#. *  description
msgid "Yahoo! Protocol Plugin"
msgstr "Yahoo!-Protokoll-Plugin"

msgid "Pager server"
msgstr "Pager-Server"

msgid "Pager port"
msgstr "Pager-Port"

msgid "File transfer server"
msgstr "Server für Dateiübertragungen"

msgid "File transfer port"
msgstr "Port für Dateiübertragungen"

msgid "Chat room locale"
msgstr "Chatraum-Gebiet"

msgid "Ignore conference and chatroom invitations"
msgstr "Konferenz- und Chateinladungen ignorieren"

msgid "Use account proxy for SSL connections"
msgstr "Proxy-Zugang für SSL-Verbindungen benutzen"

msgid "Chat room list URL"
msgstr "Chatraumliste (URL)"

msgid "Yahoo Chat server"
msgstr "Yahoo-Chat-Server"

msgid "Yahoo Chat port"
msgstr "Yahoo-Chat-Port"

msgid "Yahoo JAPAN ID..."
msgstr "Yahoo-JAPAN-ID..."

#. *< type
#. *< ui_requirement
#. *< flags
#. *< dependencies
#. *< priority
#. *< id
#. *< name
#. *< version
#. *  summary
#. *  description
msgid "Yahoo! JAPAN Protocol Plugin"
msgstr "Yahoo!-Japan-Protokoll-Plugin"

#, c-format
msgid "%s has sent you a webcam invite, which is not yet supported."
msgstr ""
"%s hat Ihnen eine Webcam-Einladung gesendet, die noch nicht unterstützt wird."

msgid "Your SMS was not delivered"
msgstr "Ihre SMS wurde nicht ausgeliefert"

msgid "Your Yahoo! message did not get sent."
msgstr "Ihre Yahoo!-Nachricht wurde nicht verschickt."

#, c-format
msgid "Yahoo! system message for %s:"
msgstr "Yahoo!-Systemnachricht für %s:"

#, c-format
msgid ""
"%s has (retroactively) denied your request to add them to your list for the "
"following reason: %s."
msgstr ""
"%s hat (rückwirkend) Ihre Anfrage abgelehnt, dass Sie ihn bzw. sie zu Ihrer "
"Buddy-Liste hinzufügen und zwar aus folgendem Grund: %s."

#, c-format
msgid "%s has (retroactively) denied your request to add them to your list."
msgstr ""
"%s hat (rückwirkend) Ihre Anfrage abgelehnt, dass Sie ihn bzw. sie zu Ihrer "
"Buddy-Liste hinzufügen."

msgid "Add buddy rejected"
msgstr "Hinzufügen des Buddys zurückgewiesen"

#. Some error in the received stream
msgid "Received invalid data"
msgstr "Ungültige Daten empfangen"

#. security lock from too many failed login attempts
msgid ""
"Account locked: Too many failed login attempts.  Logging into the Yahoo! "
"website may fix this."
msgstr ""
"Konto gesperrt: Zu viele fehlgeschlagene Login-Versuche. Eventuell können "
"Sie dies beheben, wenn Sie sich auf der Yahoo!-Webseite anmelden."

#. indicates a lock of some description
msgid ""
"Account locked: Unknown reason.  Logging into the Yahoo! website may fix "
"this."
msgstr ""
"Konto gesperrt: Unbekannter Grund. Eventuell können Sie dies beheben, wenn "
"Sie sich auf der Yahoo!-Webseite anmelden."

#. username or password missing
msgid "Username or password missing"
msgstr "Benutzername oder Passwort fehlt"

#, c-format
msgid ""
"The Yahoo server has requested the use of an unrecognized authentication "
"method.  You will probably not be able to successfully sign on to Yahoo.  "
"Check %s for updates."
msgstr ""
"Der Yahoo-Server hat eine unbekannte Authentifizierungsmethode angefragt.  "
"Sie werden wahrscheinlich nicht in der Lage sein, Sich erfolgreich bei Yahoo "
"anzumelden.  Prüfen Sie %s auf Updates."

msgid "Failed Yahoo! Authentication"
msgstr "Yahoo-Authentifizierung fehlgeschlagen"

#, c-format
msgid ""
"You have tried to ignore %s, but the user is on your buddy list.  Clicking "
"\"Yes\" will remove and ignore the buddy."
msgstr ""
"Sie haben versucht %s zu ignorieren, aber der Benutzer ist in Ihrer Buddy-"
"Liste.  Wenn Sie auf „Ja“ klicken, wird der Buddy entfernt und ignoriert."

msgid "Ignore buddy?"
msgstr "Buddy ignorieren?"

msgid "Invalid username or password"
msgstr "Benutzername oder Passwort ungültig"

msgid ""
"Your account has been locked due to too many failed login attempts.  Please "
"try logging into the Yahoo! website."
msgstr ""
"Ihr Konto wurde aufgrund zu vieler fehlgeschlagener Login-Versuche gesperrt. "
"Bitte versuchen Sie sich auf der Yahoo!-Webseite anzumelden."

#, c-format
msgid "Unknown error 52.  Reconnecting should fix this."
msgstr "Unbekannter Fehler 52. Ein Neu-Verbinden sollte dies beheben."

msgid ""
"Error 1013: The username you have entered is invalid.  The most common cause "
"of this error is entering your email address instead of your Yahoo! ID."
msgstr ""
"Fehler 1013: Der Benutzername, den Sie eingegeben haben, ist ungültig. Die "
"häufigste Ursache für diesen Fehler ist das Eingeben der E-Mail-Adresse "
"anstatt der Yahoo!-ID."

#, c-format
msgid "Unknown error number %d. Logging into the Yahoo! website may fix this."
msgstr ""
"Unbekannte Fehlernummer %d. Vielleicht kann dies repariert werden, wenn Sie "
"sich auf der Yahoo! Webseite anmelden."

#, c-format
msgid "Unable to add buddy %s to group %s to the server list on account %s."
msgstr ""
"Buddy %s konnte der Gruppe %s der Serverliste des Kontos %s nicht "
"hinzugefügt werden."

msgid "Unable to add buddy to server list"
msgstr "Buddy konnte der Serverliste nicht hinzugefügt werden"

#, c-format
msgid "[ Audible %s/%s/%s.swf ] %s"
msgstr "[ Hörbar %s/%s/%s.swf ] %s"

msgid "Received unexpected HTTP response from server"
msgstr "Ungültige HTTP-Antwort vom Server empfangen"

#, c-format
msgid "Lost connection with %s: %s"
msgstr "Verbindung zu %s verloren: %s"

#, c-format
msgid "Unable to establish a connection with %s: %s"
msgstr "Die Verbindung mit %s konnte nicht hergestellt werden: %s"

msgid "Not at Home"
msgstr "Nicht zu Hause"

msgid "Not at Desk"
msgstr "Nicht am Schreibtisch"

msgid "Not in Office"
msgstr "Nicht im Büro"

msgid "On Vacation"
msgstr "Im Urlaub"

msgid "Stepped Out"
msgstr "Hinausgegangen"

msgid "Not on server list"
msgstr "Nicht auf der Serverliste"

msgid "Appear Online"
msgstr "Online erscheinen"

msgid "Appear Permanently Offline"
msgstr "Permanent offline erscheinen"

msgid "Presence"
msgstr "Präsenz"

msgid "Appear Offline"
msgstr "Offline erscheinen"

msgid "Don't Appear Permanently Offline"
msgstr "Nicht permanent offline erscheinen"

msgid "Join in Chat"
msgstr "Chat betreten"

msgid "Initiate Conference"
msgstr "Konferenz einleiten"

msgid "Presence Settings"
msgstr "Anwesenheitseinstellungen"

msgid "Start Doodling"
msgstr "Anfangen zu malen"

msgid "Select the ID you want to activate"
msgstr "Wählen Sie die ID die Sie aktivieren möchten"

msgid "Join whom in chat?"
msgstr "Wen wollen Sie zum Chat einladen?"

msgid "Activate ID..."
msgstr "Aktiviere ID..."

msgid "Join User in Chat..."
msgstr "Einen Benutzer zum Chat einladen..."

msgid "Open Inbox"
msgstr "Öffne Posteingang"

msgid "Can't send SMS. Unable to obtain mobile carrier."
msgstr ""
"Die SMS kann nicht gesendet werden. Es konnte kein Mobilfunkkanal erreicht "
"werden."

msgid "Can't send SMS. Unknown mobile carrier."
msgstr "Die SMS kann nicht gesendet werden. Unbekannter Mobilfunkkanal."

msgid "Getting mobile carrier to send the SMS."
msgstr "Hole einen Mobilfunkkanal zum Senden der SMS."

#. Write a local message to this conversation showing that a request for a
#. * Doodle session has been made
#.
msgid "Sent Doodle request."
msgstr "Doodle-Anfrage senden."

msgid "Unable to connect."
msgstr "Verbindung nicht möglich."

msgid "Unable to establish file descriptor."
msgstr "Konnte Dateibeschreibung nicht erstellen."

#, c-format
msgid "%s is trying to send you a group of %d files.\n"
msgstr "%s versucht, Ihnen eine Gruppe von %d Dateien zu senden.\n"

msgid "Write Error"
msgstr "Schreibfehler"

msgid "Yahoo! Japan Profile"
msgstr "Yahoo!-Japan-Profil"

msgid "Yahoo! Profile"
msgstr "Yahoo!-Profil"

msgid ""
"Sorry, profiles marked as containing adult content are not supported at this "
"time."
msgstr ""
"Entschuldigung, Profile mit der Kennzeichnung „Nur für Erwachsene“ werden "
"zur Zeit nicht unterstützt."

msgid ""
"If you wish to view this profile, you will need to visit this link in your "
"web browser:"
msgstr ""
"Wenn Sie diese Profil ansehen möchten, müssen Sie diesen Link in Ihrem Web-"
"Browser betrachten:"

msgid "Yahoo! ID"
msgstr "Yahoo!-ID"

msgid "Hobbies"
msgstr "Hobbys"

msgid "Latest News"
msgstr "Letzte Neuigkeiten"

msgid "Home Page"
msgstr "Homepage"

msgid "Cool Link 1"
msgstr "Cooler Link 1"

msgid "Cool Link 2"
msgstr "Cooler Link 2"

msgid "Cool Link 3"
msgstr "Cooler Link 3"

msgid "Last Update"
msgstr "Letzte Aktualisierung"

msgid ""
"This profile is in a language or format that is not supported at this time."
msgstr ""
"Entschuldigung, das Profil enthält eine Sprache oder ein Format, das zur "
"Zeit nicht unterstützt wird."

msgid ""
"Could not retrieve the user's profile. This most likely is a temporary "
"server-side problem. Please try again later."
msgstr ""
"Konnte das Profil des Benutzers nicht abrufen. Das ist wahrscheinlich ein "
"temporäres serverseitiges Problem. Bitte versuchen Sie es später nochmal."

msgid ""
"Could not retrieve the user's profile. This most likely means that the user "
"does not exist; however, Yahoo! sometimes does fail to find a user's "
"profile. If you know that the user exists, please try again later."
msgstr ""
"Konnte das Profil des Benutzers nicht abrufen. Das bedeutet wahrscheinlich, "
"dass der Benutzer nicht existiert. Trotzdem, Yahoo! kann manchmal die "
"Profile eines Benutzers nicht finden. Wenn Sie wissen, dass der Benutzer "
"existiert, versuchen Sie es später nochmal."

msgid "The user's profile is empty."
msgstr "Das Profil des Benutzers ist leer."

#, c-format
msgid "%s has declined to join."
msgstr "%s hat abgelehnt beizutreten."

msgid "Failed to join chat"
msgstr "Der Chat kann nicht betreten werden"

#. -6
msgid "Unknown room"
msgstr "Unbekannter Raum"

#. -15
msgid "Maybe the room is full"
msgstr "Vielleicht ist der Raum voll"

#. -35
msgid "Not available"
msgstr "Nicht verfügbar"

msgid ""
"Unknown error. You may need to logout and wait five minutes before being "
"able to rejoin a chatroom"
msgstr ""
"Unbekannter Fehler. Sie müssen sich eventuell abmelden und fünf Minuten "
"warten, bevor Sie wieder einen Chatraum betreten können"

#, c-format
msgid "You are now chatting in %s."
msgstr "Sie chatten jetzt in %s."

msgid "Failed to join buddy in chat"
msgstr "Es gelang nicht, den Buddy in dem Chat zu holen"

msgid "Maybe they're not in a chat?"
msgstr "Vielleicht sind Sie nicht im Chat?"

msgid "Fetching the room list failed."
msgstr "Abrufen der Raumliste gescheitert."

msgid "Voices"
msgstr "Stimmen"

msgid "Webcams"
msgstr "Webcams"

msgid "Connection problem"
msgstr "Verbindungsfehler"

msgid "Unable to fetch room list."
msgstr "Kamm die Raumliste nicht abrufen."

msgid "User Rooms"
msgstr "Benutzerräume"

msgid "Connection problem with the YCHT server"
msgstr "Verbindungsproblem mit dem YCHT-Server"

msgid ""
"(There was an error converting this message.\t Check the 'Encoding' option "
"in the Account Editor)"
msgstr ""
"(Es gab einen Fehler beim Konvertieren dieser Nachricht.\tPrüfen Sie die "
"Kodierungsoption 'Kodierung' im Konten-Editor)"

#, c-format
msgid "Unable to send to chat %s,%s,%s"
msgstr "Kann nicht an den Chat %s,%s,%s senden"

msgid "Hidden or not logged-in"
msgstr "Versteckt oder nicht angemeldet"

#, c-format
msgid "<br>At %s since %s"
msgstr "<br>Bei %s seit %s"

msgid "Anyone"
msgstr "Jeder"

msgid "_Class:"
msgstr "_Klasse:"

msgid "_Instance:"
msgstr "_Instanz:"

msgid "_Recipient:"
msgstr "_Empfänger:"

#, c-format
msgid "Attempt to subscribe to %s,%s,%s failed"
msgstr "Der Versuch, %s,%s,%s zu abonnieren ist gescheitert"

msgid "zlocate &lt;nick&gt;: Locate user"
msgstr "zlocate &lt;Spitzname&gt;: Benutzer suchen"

msgid "zl &lt;nick&gt;: Locate user"
msgstr "zl &lt;Spitzname&gt;: Benutzer suchen"

msgid "instance &lt;instance&gt;: Set the instance to be used on this class"
msgstr ""
"instance &lt;Instanz&gt;: Setze die Instanz, die für diese Klasse benutzt "
"wird"

msgid "inst &lt;instance&gt;: Set the instance to be used on this class"
msgstr ""
"inst &lt;Instanz&gt;: Setze die Instanz, die für diese Klasse benutzt wird"

msgid "topic &lt;instance&gt;: Set the instance to be used on this class"
msgstr ""
"topic &lt;Instanz&gt;: Setze die Instanz, die für diese Klasse benutzt wird"

msgid "sub &lt;class&gt; &lt;instance&gt; &lt;recipient&gt;: Join a new chat"
msgstr ""
"sub &lt;Klasse&gt; &lt;Instanz&gt; &lt;Empfänger&gt;: Einen neuen Chat "
"betreten"

msgid ""
"zi &lt;instance&gt;: Send a message to &lt;message,<i>instance</i>,*&gt;"
msgstr ""
"zi &lt;Instanz&gt;: Sende eine Nachricht an &lt;Nachricht,<i>Instanz</i>,"
"*&gt;"

msgid ""
"zci &lt;class&gt; &lt;instance&gt;: Send a message to &lt;<i>class</i>,"
"<i>instance</i>,*&gt;"
msgstr ""
"zci &lt;Klasse&gt; &lt;Instanz&gt;: Sendet eine Nachricht an &lt;<i>Klasse</"
"i>,<i>Instanz</i>,*&gt;"

msgid ""
"zcir &lt;class&gt; &lt;instance&gt; &lt;recipient&gt;: Send a message to &lt;"
"<i>class</i>,<i>instance</i>,<i>recipient</i>&gt;"
msgstr ""
"zcir &lt;Klasse&gt; &lt;Instanz&gt; &lt;Empfänger&gt;: Sendet eine Nachricht "
"an &lt;<i>Klasse</i>,<i>Instanz</i>,<i>Empfänger</i>&gt;"

msgid ""
"zir &lt;instance&gt; &lt;recipient&gt;: Send a message to &lt;MESSAGE,"
"<i>instance</i>,<i>recipient</i>&gt;"
msgstr ""
"zir &lt;Instanz&gt; &lt;Empfänger&gt;: Sendet eine Nachricht an &lt;"
"NACHRICHT,<i>Instanz</i>,<i>Empfänger</i>&gt;"

msgid "zc &lt;class&gt;: Send a message to &lt;<i>class</i>,PERSONAL,*&gt;"
msgstr ""
"zc &lt;Klasse&gt;: Sendet eine Nachricht an &lt;<i>Klasse</i>,PERSONAL,*&gt;"

msgid "Resubscribe"
msgstr "Neu Abonnieren"

msgid "Retrieve subscriptions from server"
msgstr "Abonnements vom Server abrufen"

#. *< type
#. *< ui_requirement
#. *< flags
#. *< dependencies
#. *< priority
#. *< id
#. *< name
#. *< version
#. *  summary
#. *  description
msgid "Zephyr Protocol Plugin"
msgstr "Zephyr-Protokoll-Plugin"

msgid "Use tzc"
msgstr "Benutze tzc"

msgid "tzc command"
msgstr "tzc-Kommando"

msgid "Export to .anyone"
msgstr "Export an .anyone"

msgid "Export to .zephyr.subs"
msgstr "Export an .zephyr.subs"

msgid "Import from .anyone"
msgstr "Import von .anyone"

msgid "Import from .zephyr.subs"
msgstr "Import von .zephyr.subs"

msgid "Realm"
msgstr "Realm"

msgid "Exposure"
msgstr "Aussetzen"

#, c-format
msgid "Unable to parse response from HTTP proxy: %s"
msgstr "Kann Antwort vom HTTP-Proxy nicht verarbeiten: %s"

#, c-format
msgid "HTTP proxy connection error %d"
msgstr "HTTP-Proxy-Verbindungsfehler %d"

#, c-format
msgid "Access denied: HTTP proxy server forbids port %d tunneling"
msgstr ""
"Zugriff verboten: Der HTTP-Proxy-Server verbietet das Tunneling über Port %d"

#, c-format
msgid "Error resolving %s"
msgstr "Fehler beim Auflösen von %s"

#, c-format
msgid "Requesting %s's attention..."
msgstr "Bitte um %ss Aufmerksamkeit..."

#, c-format
msgid "%s has requested your attention!"
msgstr "%s hat um Ihre Aufmerksamkeit gebeten!"

#. *
#. * A wrapper for purple_request_action() that uses @c Yes and @c No buttons.
#.
msgid "_Yes"
msgstr "_Ja"

msgid "_No"
msgstr "_Nein"

#. *
#. * A wrapper for purple_request_action() that uses Accept and Cancel buttons.
#.
msgid "_Accept"
msgstr "_Akzeptieren"

#. *
#. * The default message to use when the user becomes auto-away.
#.
msgid "I'm not here right now"
msgstr "Ich bin gerade nicht hier"

msgid "saved statuses"
msgstr "gespeicherter Status"

#, c-format
msgid "%s is now known as %s.\n"
msgstr "%s heißt jetzt %s.\n"

#, c-format
msgid ""
"%s has invited %s to the chat room %s:\n"
"%s"
msgstr ""
"%s hat %s in den Chatraum %s eingeladen:\n"
"%s"

#, c-format
msgid "%s has invited %s to the chat room %s\n"
msgstr "%s hat %s in den Chatraum %s eingeladen\n"

msgid "Accept chat invitation?"
msgstr "Akzeptieren Sie die Chat-Einladung?"

#. Shortcut
msgid "Shortcut"
msgstr "Tastenkombination"

msgid "The text-shortcut for the smiley"
msgstr "Die Tastenkombination für den Smiley"

#. Stored Image
msgid "Stored Image"
msgstr "Gespeichertes Bild"

msgid "Stored Image. (that'll have to do for now)"
msgstr "Gespeichertes Bild. (Das muss erstmal reichen)"

msgid "SSL Connection Failed"
msgstr "SSL-Verbindung gescheitert"

msgid "SSL Handshake Failed"
msgstr "SSL-Verhandlung gescheitert"

msgid "SSL peer presented an invalid certificate"
msgstr "Der SSL-Peer hat ein ungültiges Zertifikat präsentiert"

msgid "Unknown SSL error"
msgstr "Unbekannter SSL-Fehler"

msgid "Unset"
msgstr "Nicht gesetzt"

msgid "Do not disturb"
msgstr "Nicht stören"

msgid "Extended away"
msgstr "Länger abwesend"

msgid "Listening to music"
msgstr "Musik hören"

#, c-format
msgid "%s (%s) changed status from %s to %s"
msgstr "%s (%s) hat den Status von %s zu %s geändert"

#, c-format
msgid "%s (%s) is now %s"
msgstr "%s (%s) ist jetzt %s"

#, c-format
msgid "%s (%s) is no longer %s"
msgstr "%s (%s) ist nicht mehr %s"

#, c-format
msgid "%s became idle"
msgstr "%s wurde untätig"

#, c-format
msgid "%s became unidle"
msgstr "%s wurde tätig"

#, c-format
msgid "+++ %s became idle"
msgstr "+++ %s wurde untätig"

#, c-format
msgid "+++ %s became unidle"
msgstr "+++ %s wurde tätig"

#.
#. * This string determines how some dates are displayed.  The default
#. * string "%x %X" shows the date then the time.  Translators can
#. * change this to "%X %x" if they want the time to be shown first,
#. * followed by the date.
#.
#, c-format
msgid "%x %X"
msgstr "%x %X"

msgid "Calculating..."
msgstr "Berechne..."

msgid "Unknown."
msgstr "Unbekannt."

#, c-format
msgid "%d second"
msgid_plural "%d seconds"
msgstr[0] "%d Sekunde"
msgstr[1] "%d Sekunden"

#, c-format
msgid "%d day"
msgid_plural "%d days"
msgstr[0] "%d Tag"
msgstr[1] "%d Tage"

#, c-format
msgid "%s, %d hour"
msgid_plural "%s, %d hours"
msgstr[0] "%s, %d Stunde"
msgstr[1] "%s, %d Stunden"

#, c-format
msgid "%d hour"
msgid_plural "%d hours"
msgstr[0] "%d Stunde"
msgstr[1] "%d Stunden"

#, c-format
msgid "%s, %d minute"
msgid_plural "%s, %d minutes"
msgstr[0] "%s, %d Minute"
msgstr[1] "%s, %d Minuten"

#, c-format
msgid "%d minute"
msgid_plural "%d minutes"
msgstr[0] "%d Minute"
msgstr[1] "%d Minuten"

#, c-format
msgid "Could not open %s: Redirected too many times"
msgstr "Konnte %s nicht öffnen: Zu oft weitergeleitet"

#, c-format
msgid "Unable to connect to %s"
msgstr "Verbindung zu %s nicht möglich"

#, c-format
msgid "Error reading from %s: response too long (%d bytes limit)"
msgstr "Fehler beim Lesen von %s: Antwort zu lang (%d Bytes maximal)"

#, c-format
msgid ""
"Unable to allocate enough memory to hold the contents from %s.  The web "
"server may be trying something malicious."
msgstr ""
"Nicht genug Speicher für die Inhalte von %s verfügbar.  Eventuell versucht "
"der Web-Server etwas böses zu tun."

#, c-format
msgid "Error reading from %s: %s"
msgstr "Fehler beim Lesen von %s: %s"

#, c-format
msgid "Error writing to %s: %s"
msgstr "Fehler beim Schreiben von %s: %s"

#, c-format
msgid "Unable to connect to %s: %s"
msgstr "Verbindung zu %s nicht möglich: %s"

#, c-format
msgid " - %s"
msgstr " - %s"

#, c-format
msgid " (%s)"
msgstr " (%s)"

#. 10053
#, c-format
msgid "Connection interrupted by other software on your computer."
msgstr ""
"Die Verbindung wurde von einer anderen Software auf Ihrem Computer "
"unterbrochen."

#. 10054
#, c-format
msgid "Remote host closed connection."
msgstr "Der entfernte Host hat die Verbindung beendet."

#. 10060
#, c-format
msgid "Connection timed out."
msgstr "Verbindungsabbruch wegen Zeitüberschreitung."

#. 10061
#, c-format
msgid "Connection refused."
msgstr "Verbindung abgelehnt."

#. 10048
#, c-format
msgid "Address already in use."
msgstr "Adresse wird bereits benutzt."

#, c-format
msgid "Error Reading %s"
msgstr "Fehler beim Lesen von %s"

#, c-format
msgid ""
"An error was encountered reading your %s.  The file has not been loaded, and "
"the old file has been renamed to %s~."
msgstr ""
"Beim Einlesen Ihrer %s trat ein Fehler auf.  Die Datei wurde nicht geladen "
"und die alte Datei wurde in %s~ umbenannt."

msgid ""
"Chat over IM.  Supports AIM, Google Talk, Jabber/XMPP, MSN, Yahoo and more"
msgstr ""
"Chatten mit Kurznachrichten.  Unterstützt AIM, Google Talk, Jabber/XMPP, "
"MSN, Yahoo und weitere"

msgid "Internet Messenger"
msgstr "Internet-Sofortnachrichtendienst"

msgid "Pidgin Internet Messenger"
msgstr "Pidgin Internet-Sofortnachrichtendienst"

msgid "Orientation"
msgstr "Ausrichtung"

msgid "The orientation of the tray."
msgstr "Die Ausrichtung der Kontrollleiste."

#. Build the login options frame.
msgid "Login Options"
msgstr "Anmeldeoptionen"

msgid "Pro_tocol:"
msgstr "Pro_tokoll:"

msgid "_Username:"
msgstr "_Benutzer:"

msgid "Remember pass_word"
msgstr "Pass_wort speichern"

#. Build the user options frame.
msgid "User Options"
msgstr "Benutzereinstellungen"

msgid "_Local alias:"
msgstr "Lokaler _Alias:"

msgid "New _mail notifications"
msgstr "Benachrichtigung über neue _Mails"

#. Buddy icon
msgid "Use this buddy _icon for this account:"
msgstr "Dieses Buddy-_Icon für dieses Konto benutzen:"

msgid "Ad_vanced"
msgstr "Erwei_tert"

msgid "Use GNOME Proxy Settings"
msgstr "Benutze GNOME-Proxy-Einstellungen"

msgid "Use Global Proxy Settings"
msgstr "Benutze globale Proxy-Einstellungen"

msgid "No Proxy"
msgstr "Kein Proxy"

msgid "HTTP"
msgstr "HTTP"

msgid "SOCKS 4"
msgstr "SOCKS 4"

msgid "SOCKS 5"
msgstr "SOCKS 5"

msgid "Use Environmental Settings"
msgstr "Benutze Umgebungsvariablen"

#. This is an easter egg.
#. It means one of two things, both intended as humourus:
#. A) your network is really slow and you have nothing better to do than
#. look at butterflies.
#. B)You are looking really closely at something that shouldn't matter.
msgid "If you look real closely"
msgstr "Wenn Sie genau hinschauen"

#. This is an easter egg. See the comment on the previous line in the source.
msgid "you can see the butterflies mating"
msgstr "Sie können den Schmetterlingen beim Paaren zusehen"

msgid "Proxy _type:"
msgstr "Proxy-_Typ:"

msgid "_Host:"
msgstr "_Host:"

msgid "_Port:"
msgstr "_Port:"

msgid "Pa_ssword:"
msgstr "P_asswort:"

msgid "Unable to save new account"
msgstr "Kann neues Konto nicht speichern"

msgid "An account already exists with the specified criteria."
msgstr "Ein Konto mit den angegebenen Daten existiert bereits."

msgid "Add Account"
msgstr "Konto hinzufügen"

msgid "_Basic"
msgstr "_Einfach"

msgid "Create _this new account on the server"
msgstr "Dieses _neue Konto auf dem Server anlegen"

msgid "P_roxy"
msgstr "P_roxy"

# Aktiv
msgid "Enabled"
msgstr "Aktiv"

msgid "Protocol"
msgstr "Protokoll"

#, c-format
msgid ""
"<span size='larger' weight='bold'>Welcome to %s!</span>\n"
"\n"
"You have no IM accounts configured. To start connecting with %s press the "
"<b>Add...</b> button below and configure your first account. If you want %s "
"to connect to multiple IM accounts, press <b>Add...</b> again to configure "
"them all.\n"
"\n"
"You can come back to this window to add, edit, or remove accounts from "
"<b>Accounts->Manage Accounts</b> in the Buddy List window"
msgstr ""
"<span size='larger' weight='bold'>Willkommen bei %s!</span>\n"
"\n"
"Sie haben keine IM-Konten konfiguriert. Um sich mit %s zu verbinden, drücken "
"Sie unten auf den <b>Hinzufügen...</b>-Button und konfigurieren Sie Ihr "
"erstes Konto. Wenn Sie mehrere IM-Konten mit %s benutzen wollen, drücken Sie "
"erneut auf <b>Hinzufügen...</b> um sie einzurichten.\n"
"\n"
"Sie können später über <b>Konten->Konten verwalten</b> im Buddy-"
"Listenfenster zu diesem Dialog zurückkehren und Konten hinzufügen, "
"bearbeiten oder löschen"

#. Buddy List
msgid "Background Color"
msgstr "Hintergrundfarbe"

msgid "The background color for the buddy list"
msgstr "Die Hintergrundfarbe für die Buddy-Liste"

msgid "Layout"
msgstr "Layout"

msgid "The layout of icons, name, and status of the buddy list"
msgstr "Das Layout von Icons, Namen und Status der Kontaktliste"

#. Group
#. Note to translators: These two strings refer to the background color
#. of a buddy list group when in its expanded state
msgid "Expanded Background Color"
msgstr "Hintergrundfarbe (ausgeklappt)"

msgid "The background color of an expanded group"
msgstr "Die Hintergrundfarbe für eine ausgeklappte Gruppe"

#. Note to translators: These two strings refer to the font and color
#. of a buddy list group when in its expanded state
msgid "Expanded Text"
msgstr "Text (ausgeklappt)"

msgid "The text information for when a group is expanded"
msgstr "Die Textinformation für eine ausgeklappte Gruppe"

#. Note to translators: These two strings refer to the background color
#. of a buddy list group when in its collapsed state
msgid "Collapsed Background Color"
msgstr "Hintergrundfarbe (zusammengeklappt)"

msgid "The background color of a collapsed group"
msgstr "Die Hintergrundfarbe für eine zusammengeklappte Gruppe"

#. Note to translators: These two strings refer to the font and color
#. of a buddy list group when in its collapsed state
msgid "Collapsed Text"
msgstr "Text (zusammengeklappt)"

msgid "The text information for when a group is collapsed"
msgstr "Die Textinformation für eine zusammengeklappte Gruppe"

#. Buddy
#. Note to translators: These two strings refer to the background color
#. of a buddy list contact or chat room
msgid "Contact/Chat Background Color"
msgstr "Hintergrundfarbe für Kontakt/Chat"

msgid "The background color of a contact or chat"
msgstr "Die Hintergrundfarbe für einen Kontakt oder Chat"

#. Note to translators: These two strings refer to the font and color
#. of a buddy list contact when in its expanded state
msgid "Contact Text"
msgstr "Text für Kontakt"

msgid "The text information for when a contact is expanded"
msgstr "Die Textinformation für einen ausgeklappten Kontakt"

#. Note to translators: These two strings refer to the font and color
#. of a buddy list buddy when it is online
msgid "Online Text"
msgstr "Online-Text"

msgid "The text information for when a buddy is online"
msgstr "Die Textinformation für einen Online-Buddy"

#. Note to translators: These two strings refer to the font and color
#. of a buddy list buddy when it is away
msgid "Away Text"
msgstr "Abwesenheitstext"

msgid "The text information for when a buddy is away"
msgstr "Die Textinformation für einen abwesenden Buddy"

#. Note to translators: These two strings refer to the font and color
#. of a buddy list buddy when it is offline
msgid "Offline Text"
msgstr "Offline-Text"

msgid "The text information for when a buddy is offline"
msgstr "Die Textinformation wenn ein Buddy offline ist"

#. Note to translators: These two strings refer to the font and color
#. of a buddy list buddy when it is idle
msgid "Idle Text"
msgstr "Untätigkeitstext"

msgid "The text information for when a buddy is idle"
msgstr "Die Textinformation für einen untätigen Buddy"

#. Note to translators: These two strings refer to the font and color
#. of a buddy list buddy when they have sent you a new message
msgid "Message Text"
msgstr "Nachrichtentext"

msgid "The text information for when a buddy has an unread message"
msgstr "Die Textinformation für einen Buddy mit ungelesenen Nachrichten"

#. Note to translators: These two strings refer to the font and color
#. of a buddy list buddy when they have sent you a new message
msgid "Message (Nick Said) Text"
msgstr "Nachrichtentext (mit enthaltenem Spitznamen)"

msgid ""
"The text information for when a chat has an unread message that mentions "
"your nickname"
msgstr ""
"Die Textinformation für einen Chat mit einer ungelesenen Nachricht, in der "
"Ihr Spitzname vorkommt"

msgid "The text information for a buddy's status"
msgstr "Die Textinformation für den Status eines Buddys"

#, c-format
msgid "You have %d contact named %s. Would you like to merge them?"
msgid_plural ""
"You currently have %d contacts named %s. Would you like to merge them?"
msgstr[0] ""
"Sie haben %d Kontakt als %s benannt. Möchten Sie diese zusammenführen?"
msgstr[1] ""
"Sie haben %d Kontakte als %s benannt. Möchten Sie diese zusammenführen?"

msgid ""
"Merging these contacts will cause them to share a single entry on the buddy "
"list and use a single conversation window. You can separate them again by "
"choosing 'Expand' from the contact's context menu"
msgstr ""
"Das Mischen dieser Kontakte bewirkt, dass diese sich gemeinsam einen "
"einzelnen Eintrag in der Buddy-Liste teilen. Sie können sie wieder "
"auseinandernehmen, wenn Sie auf 'Expandieren' im Kontextmenü des Kontakts "
"klicken"

msgid "Please update the necessary fields."
msgstr "Bitte aktualisieren Sie die erforderlichen Felder."

msgid "A_ccount"
msgstr "K_onto"

msgid ""
"Please enter the appropriate information about the chat you would like to "
"join.\n"
msgstr ""
"Bitte geben Sie geeignete Informationen über den Chat ein, den Sie betreten "
"wollen.\n"

msgid "Room _List"
msgstr "Ra_umliste"

msgid "_Block"
msgstr "_Sperren"

msgid "Un_block"
msgstr "_Sperrung aufheben"

msgid "Move to"
msgstr "Verschieben nach"

msgid "Get _Info"
msgstr "_Info abrufen"

msgid "I_M"
msgstr "I_M"

msgid "_Audio Call"
msgstr "_Audio-Anruf"

msgid "Audio/_Video Call"
msgstr "Audio/_Video-Anruf"

msgid "_Video Call"
msgstr "_Video-Anruf"

msgid "_Send File..."
msgstr "_Datei versenden..."

msgid "Add Buddy _Pounce..."
msgstr "_Buddy-Alarm hinzufügen..."

msgid "View _Log"
msgstr "Mi_tschnitt anzeigen"

msgid "Hide When Offline"
msgstr "Verstecken, wenn im Offline-Modus"

msgid "Show When Offline"
msgstr "Anzeigen, wenn im Offline-Modus"

msgid "_Alias..."
msgstr "_Alias..."

msgid "_Remove"
msgstr "_Entfernen"

msgid "Set Custom Icon"
msgstr "Setze benutzerdefiniertes Icon"

msgid "Remove Custom Icon"
msgstr "Benutzerdefiniertes Icon entfernen"

msgid "Add _Buddy..."
msgstr "_Buddy hinzufügen..."

msgid "Add C_hat..."
msgstr "_Chat hinzufügen..."

msgid "_Delete Group"
msgstr "Gruppe _löschen"

msgid "_Rename"
msgstr "_Umbenennen"

#. join button
msgid "_Join"
msgstr "_Betreten"

msgid "Auto-Join"
msgstr "Automatisch beitreten"

msgid "Persistent"
msgstr "Persistent"

msgid "_Edit Settings..."
msgstr "_Einstellungen bearbeiten..."

msgid "_Collapse"
msgstr "_Zusammenklappen"

msgid "_Expand"
msgstr "A_usklappen"

msgid "/Tools/Mute Sounds"
msgstr "/Werkzeuge/Stummschalten"

msgid ""
"You are not currently signed on with an account that can add that buddy."
msgstr ""
"Sie sind im Moment nicht mit einem Konto angemeldet, welches benutzt werden "
"kann, um diesen Buddy hinzuzufügen."

#. I don't believe this can happen currently, I think
#. * everything that calls this function checks for one of the
#. * above node types first.
msgid "Unknown node type"
msgstr "Unbekannter Knotentyp"

#. Buddies menu
msgid "/_Buddies"
msgstr "/_Buddys"

msgid "/Buddies/New Instant _Message..."
msgstr "/Buddys/_Neue Sofortnachricht..."

msgid "/Buddies/Join a _Chat..."
msgstr "/Buddys/Einen _Chat betreten..."

msgid "/Buddies/Get User _Info..."
msgstr "/Buddys/Benu_tzer-Info abrufen..."

msgid "/Buddies/View User _Log..."
msgstr "/Buddys/Benutzer-_Mitschnitt ansehen..."

msgid "/Buddies/Sh_ow"
msgstr "/Buddys/_Anzeigen"

msgid "/Buddies/Show/_Offline Buddies"
msgstr "/Buddys/Anzeigen/_Offline-Buddys"

msgid "/Buddies/Show/_Empty Groups"
msgstr "/Buddys/Anzeigen/_Leere Gruppen"

msgid "/Buddies/Show/Buddy _Details"
msgstr "/Buddys/Anzeigen/Buddy-_Details"

msgid "/Buddies/Show/Idle _Times"
msgstr "/Buddys/Anzeigen/Untätigkeitszei_ten"

msgid "/Buddies/Show/_Protocol Icons"
msgstr "/Buddys/Anzeigen/_Protokoll-Icons"

msgid "/Buddies/_Sort Buddies"
msgstr "/Buddys/Buddys _sortieren"

msgid "/Buddies/_Add Buddy..."
msgstr "/Buddys/B_uddy hinzufügen..."

msgid "/Buddies/Add C_hat..."
msgstr "/Buddys/C_hat hinzufügen..."

msgid "/Buddies/Add _Group..."
msgstr "/Buddys/_Gruppe hinzufügen..."

msgid "/Buddies/_Quit"
msgstr "/Buddys/_Beenden"

#. Accounts menu
msgid "/_Accounts"
msgstr "/_Konten"

msgid "/Accounts/Manage Accounts"
msgstr "/Konten/Konten verwalten"

#. Tools
msgid "/_Tools"
msgstr "/_Werkzeuge"

msgid "/Tools/Buddy _Pounces"
msgstr "/Werkzeuge/Buddy-_Alarm"

msgid "/Tools/_Certificates"
msgstr "/Werkzeuge/_Zertifikate"

msgid "/Tools/Custom Smile_ys"
msgstr "/Werkzeuge/Benutzerdefinierte Smile_ys"

msgid "/Tools/Plu_gins"
msgstr "/Werkzeuge/Plu_gins"

msgid "/Tools/Pr_eferences"
msgstr "/Werkzeuge/_Einstellungen"

msgid "/Tools/Pr_ivacy"
msgstr "/Werkzeuge/Pri_vatsphäre"

msgid "/Tools/_File Transfers"
msgstr "/Werkzeuge/_Dateiübertragungen"

msgid "/Tools/R_oom List"
msgstr "/Werkzeuge/Chat_räume"

msgid "/Tools/System _Log"
msgstr "/Werkzeuge/_System-Mitschnitt"

msgid "/Tools/Mute _Sounds"
msgstr "/Werkzeuge/S_tummschalten"

#. Help
msgid "/_Help"
msgstr "/_Hilfe"

msgid "/Help/Online _Help"
msgstr "/Hilfe/Online-_Hilfe"

msgid "/Help/_Debug Window"
msgstr "/Hilfe/_Debug-Fenster"

msgid "/Help/_About"
msgstr "/Hilfe/Ü_ber"

#, c-format
msgid "<b>Account:</b> %s"
msgstr "<b>Konto:</b> %s"

#, c-format
msgid ""
"\n"
"<b>Occupants:</b> %d"
msgstr ""
"\n"
"<b>Besucher:</b> %d"

#, c-format
msgid ""
"\n"
"<b>Topic:</b> %s"
msgstr ""
"\n"
"<b>Thema:</b> %s"

msgid "(no topic set)"
msgstr "(kein Thema gesetzt)"

msgid "Buddy Alias"
msgstr "Buddy-Alias"

msgid "Logged In"
msgstr "Angemeldet"

msgid "Last Seen"
msgstr "Zuletzt gesehen"

msgid "Spooky"
msgstr "Gruselig"

msgid "Awesome"
msgstr "Großartig"

msgid "Rockin'"
msgstr "Abgefahren"

msgid "Total Buddies"
msgstr "Buddy-Anzahl"

#, c-format
msgid "Idle %dd %dh %02dm"
msgstr "Untätig seit %dd %dh %02dm"

#, c-format
msgid "Idle %dh %02dm"
msgstr "Untätig %dh %02dm"

#, c-format
msgid "Idle %dm"
msgstr "Untätig seit %dm"

msgid "/Buddies/New Instant Message..."
msgstr "/Buddys/Neue Sofortnachricht..."

msgid "/Buddies/Join a Chat..."
msgstr "/Buddys/Chat betreten..."

msgid "/Buddies/Get User Info..."
msgstr "/Buddys/Benutzer-Info abrufen..."

msgid "/Buddies/Add Buddy..."
msgstr "/Buddys/Buddy hinzufügen..."

msgid "/Buddies/Add Chat..."
msgstr "/Buddys/Chat hinzufügen..."

msgid "/Buddies/Add Group..."
msgstr "/Buddys/Gruppe hinzufügen..."

msgid "/Tools/Privacy"
msgstr "/Werkzeuge/Privatsphäre"

msgid "/Tools/Room List"
msgstr "/Werkzeuge/Chaträume"

#, c-format
msgid "%d unread message from %s\n"
msgid_plural "%d unread messages from %s\n"
msgstr[0] "%d ungelesene Nachricht von %s\n"
msgstr[1] "%d ungelesene Nachrichten von %s\n"

msgid "Manually"
msgstr "Manuell"

msgid "By status"
msgstr "Nach Status"

msgid "By recent log activity"
msgstr "Nach letzter Mitschnitts-Aktivität"

#, c-format
msgid "%s disconnected"
msgstr "%s abgemeldet"

#, c-format
msgid "%s disabled"
msgstr "%s deaktiviert"

msgid "Reconnect"
msgstr "Wiederverbinden"

msgid "Re-enable"
msgstr "Reaktivieren"

msgid "SSL FAQs"
msgstr "SSL-FAQs"

msgid "Welcome back!"
msgstr "Willkommen zurück!"

#, c-format
msgid "%d account was disabled because you signed on from another location:"
msgid_plural ""
"%d accounts were disabled because you signed on from another location:"
msgstr[0] ""
"%d Konto wurde deaktiviert, da Sie sich von einem anderen Ort angemeldet "
"haben:"
msgstr[1] ""
"%d Konten wurden deaktiviert, da Sie sich von einem anderen Ort angemeldet "
"haben:"

msgid "<b>Username:</b>"
msgstr "<b>Benutzername:</b>"

msgid "<b>Password:</b>"
msgstr "<b>Passwort:</b>"

msgid "_Login"
msgstr "_Anmelden"

msgid "/Accounts"
msgstr "/Konten"

#. Translators: Please maintain the use of -> and <- to refer to menu heirarchy
#, c-format
msgid ""
"<span weight='bold' size='larger'>Welcome to %s!</span>\n"
"\n"
"You have no accounts enabled. Enable your IM accounts from the <b>Accounts</"
"b> window at <b>Accounts->Manage Accounts</b>. Once you enable accounts, "
"you'll be able to sign on, set your status, and talk to your friends."
msgstr ""
"<span weight='bold' size='larger'>Willkommen bei %s!</span>\n"
"\n"
"Sie haben keine Konten aktiviert. Aktivieren Sie Ihre IM-Konten vom "
"<b>Konten</b>-Fenster über <b>Konten->Konten verwalten</b>. Wenn Sie Konten "
"aktiviert haben, können Sie sich anmelden, Ihren Status setzen und mit Ihren "
"Freunden reden."

#. set the Show Offline Buddies option. must be done
#. * after the treeview or faceprint gets mad. -Robot101
#.
msgid "/Buddies/Show/Offline Buddies"
msgstr "/Buddys/Anzeigen/Offline-Buddys"

msgid "/Buddies/Show/Empty Groups"
msgstr "/Buddys/Anzeigen/Leere Gruppen"

msgid "/Buddies/Show/Buddy Details"
msgstr "/Buddys/Anzeigen/Buddy-Details"

msgid "/Buddies/Show/Idle Times"
msgstr "/Buddys/Anzeigen/Untätigkeitszeiten"

msgid "/Buddies/Show/Protocol Icons"
msgstr "/Buddys/Anzeigen/Protokoll-Icons"

msgid "Add a buddy.\n"
msgstr "Einen Buddy hinzufügen.\n"

msgid "Buddy's _username:"
msgstr "_Benutzername des Buddys:"

msgid "(Optional) A_lias:"
msgstr "(Optionaler) A_lias:"

msgid "Add buddy to _group:"
msgstr "Buddy zu folgender _Gruppe hinzufügen:"

msgid "This protocol does not support chat rooms."
msgstr "Dieses Protokoll unterstützt keine Chaträume."

msgid ""
"You are not currently signed on with any protocols that have the ability to "
"chat."
msgstr "Sie sind derzeit mit keinem Chat-fähigen Protokoll angemeldet."

msgid ""
"Please enter an alias, and the appropriate information about the chat you "
"would like to add to your buddy list.\n"
msgstr ""
"Bitte geben Sie einen Alias und geeignete Informationen über den Chat ein, "
"den Sie in Ihre Buddy-Liste aufnehmen wollen.\n"

msgid "A_lias:"
msgstr "A_lias:"

msgid "_Group:"
msgstr "_Gruppe:"

msgid "Auto_join when account connects."
msgstr "Automatisch _beitreten, wenn sich das Konto verbindet."

msgid "_Remain in chat after window is closed."
msgstr "In _Chat bleiben, nachdem das Fenster geschlossen wird."

msgid "Please enter the name of the group to be added."
msgstr "Bitte geben Sie den Namen der Gruppe ein, die hinzugefügt werden soll."

msgid "Enable Account"
msgstr "Konten aktivieren"

msgid "<PurpleMain>/Accounts/Enable Account"
msgstr "<PurpleMain>/Konten/Konto aktivieren"

msgid "<PurpleMain>/Accounts/"
msgstr "<PurpleMain>/Konten/"

msgid "_Edit Account"
msgstr "Konto _bearbeiten"

msgid "No actions available"
msgstr "Keine Aktionen verfügbar"

msgid "_Disable"
msgstr "_Deaktivieren"

msgid "/Tools"
msgstr "/Werkzeuge"

msgid "/Buddies/Sort Buddies"
msgstr "/Buddys/Buddys sortieren"

msgid "Type the host name for this certificate."
msgstr "Geben Sie einen Hostnamen für dieses Zertifikat an."

#. Widget creation function
msgid "SSL Servers"
msgstr "SSL-Server"

msgid "Unknown command."
msgstr "Unbekanntes Kommando."

msgid "That buddy is not on the same protocol as this chat."
msgstr "Der Buddy hat nicht das gleiche Protokoll wie dieser Chat."

msgid ""
"You are not currently signed on with an account that can invite that buddy."
msgstr ""
"Sie sind im Moment nicht mit einem Konto angemeldet, welches benutzt werden "
"kann, um diesen Buddy einzuladen."

msgid "Invite Buddy Into Chat Room"
msgstr "Buddy in einen Chatraum einladen"

msgid "_Buddy:"
msgstr "_Buddy:"

msgid "_Message:"
msgstr "_Nachricht:"

#, c-format
msgid "<h1>Conversation with %s</h1>\n"
msgstr "<h1>Unterhaltung mit %s</h1>\n"

msgid "Save Conversation"
msgstr "Unterhaltung speichern"

msgid "Find"
msgstr "Suchen"

msgid "_Search for:"
msgstr "_Suche nach:"

msgid "Un-Ignore"
msgstr "Nicht Ignorieren"

msgid "Ignore"
msgstr "Ignorieren"

msgid "Get Away Message"
msgstr "Neue Abwesenheitsnachricht abholen"

msgid "Last Said"
msgstr "Zuletzt gesagt"

msgid "Unable to save icon file to disk."
msgstr "Kann Icon-Datei nicht auf die Festplatte speichern."

msgid "Save Icon"
msgstr "Icon speichern"

msgid "Animate"
msgstr "Animieren"

msgid "Hide Icon"
msgstr "Icon verbergen"

msgid "Save Icon As..."
msgstr "Icon speichern unter..."

msgid "Set Custom Icon..."
msgstr "Setze benutzerdefiniertes Icon..."

msgid "Change Size"
msgstr "Ändere Größe"

msgid "Show All"
msgstr "Alle anzeigen"

#. Conversation menu
msgid "/_Conversation"
msgstr "/_Unterhaltung"

msgid "/Conversation/New Instant _Message..."
msgstr "/Unterhaltung/_Neue Sofortnachricht..."

msgid "/Conversation/Join a _Chat..."
msgstr "/Unterhaltung/Einen Cha_t betreten..."

msgid "/Conversation/_Find..."
msgstr "/Unterhaltung/_Finden..."

msgid "/Conversation/View _Log"
msgstr "/Unterhaltung/Betrachte _Mitschnitt"

msgid "/Conversation/_Save As..."
msgstr "/Unterhaltung/S_peichern als..."

msgid "/Conversation/Clea_r Scrollback"
msgstr "/Unterhaltung/_Leeren"

msgid "/Conversation/M_edia"
msgstr "/Unterhaltung/M_edien"

msgid "/Conversation/Media/_Audio Call"
msgstr "/Unterhaltung/Medien/_Audio-Anruf"

msgid "/Conversation/Media/_Video Call"
msgstr "/Unterhaltung/Medien/_Video-Anruf"

msgid "/Conversation/Media/Audio\\/Video _Call"
msgstr "/Unterhaltung/Medien/A_udio-\\/Video-Anruf"

msgid "/Conversation/Se_nd File..."
msgstr "/Unterhaltung/Datei _senden..."

msgid "/Conversation/Add Buddy _Pounce..."
msgstr "/Unterhaltung/_Buddy-Alarm hinzufügen..."

msgid "/Conversation/_Get Info"
msgstr "/Unterhaltung/_Info abrufen"

msgid "/Conversation/In_vite..."
msgstr "/Unterhaltung/_Einladen..."

msgid "/Conversation/M_ore"
msgstr "/Unterhaltung/Me_hr"

msgid "/Conversation/Al_ias..."
msgstr "/Unterhaltung/Al_ias..."

msgid "/Conversation/_Block..."
msgstr "/Unterhaltung/_Blockieren..."

msgid "/Conversation/_Unblock..."
msgstr "/Unterhaltung/_Entsperren..."

msgid "/Conversation/_Add..."
msgstr "/Unterhaltung/_Hinzufügen..."

msgid "/Conversation/_Remove..."
msgstr "/Unterhaltung/_Entfernen..."

msgid "/Conversation/Insert Lin_k..."
msgstr "/Unterhaltung/Lin_k einfügen..."

msgid "/Conversation/Insert Imag_e..."
msgstr "/Unterhaltung/Bil_d einfügen..."

msgid "/Conversation/_Close"
msgstr "/Unterhaltung/S_chließen"

#. Options
msgid "/_Options"
msgstr "/_Optionen"

msgid "/Options/Enable _Logging"
msgstr "/Optionen/Schalte _Mitschnitt ein"

msgid "/Options/Enable _Sounds"
msgstr "/Optionen/Schalte _Klänge ein"

msgid "/Options/Show Formatting _Toolbars"
msgstr "/Optionen/Zeige _Werkzeugleisten für Formatierung"

msgid "/Options/Show Ti_mestamps"
msgstr "/Optionen/Zeige _Zeitstempel"

msgid "/Conversation/More"
msgstr "/Unterhaltung/Mehr"

msgid "/Options"
msgstr "/Optionen"

#. The menubar has been deactivated. Make sure the 'More' submenu is regenerated next time
#. * the 'Conversation' menu pops up.
#. Make sure the 'Conversation -> More' menuitems are regenerated whenever
#. * the 'Conversation' menu pops up because the entries can change after the
#. * conversation is created.
msgid "/Conversation"
msgstr "/Unterhaltung"

msgid "/Conversation/View Log"
msgstr "/Unterhaltung/Betrachte Mitschnitt"

msgid "/Conversation/Media/Audio Call"
msgstr "/Unterhaltung/Medien/Audio-Anruf"

msgid "/Conversation/Media/Video Call"
msgstr "/Unterhaltung/Medien/Video-Anruf"

msgid "/Conversation/Media/Audio\\/Video Call"
msgstr "/Unterhaltung/Medien/Audio-\\/Video-Anruf"

msgid "/Conversation/Send File..."
msgstr "/Unterhaltung/Datei senden ..."

msgid "/Conversation/Add Buddy Pounce..."
msgstr "/Unterhaltung/Buddy-Alarm hinzufügen..."

msgid "/Conversation/Get Info"
msgstr "/Unterhaltung/Info abrufen"

msgid "/Conversation/Invite..."
msgstr "/Unterhaltung/Einladen ..."

msgid "/Conversation/Alias..."
msgstr "/Unterhaltung/Alias..."

msgid "/Conversation/Block..."
msgstr "/Unterhaltung/Blockieren..."

msgid "/Conversation/Unblock..."
msgstr "/Unterhaltung/Entsperren..."

msgid "/Conversation/Add..."
msgstr "/Unterhaltung/Hinzufügen..."

msgid "/Conversation/Remove..."
msgstr "/Unterhaltung/Entfernen..."

msgid "/Conversation/Insert Link..."
msgstr "/Unterhaltung/Link einfügen..."

msgid "/Conversation/Insert Image..."
msgstr "/Unterhaltung/Bild einfügen..."

msgid "/Options/Enable Logging"
msgstr "/Optionen/Schalte Mitschnitt ein"

msgid "/Options/Enable Sounds"
msgstr "/Optionen/Schalte Klänge ein"

msgid "/Options/Show Formatting Toolbars"
msgstr "/Optionen/Zeige Werkzeugleisten für Formatierung"

msgid "/Options/Show Timestamps"
msgstr "/Optionen/Zeige Zeitstempel"

msgid "User is typing..."
msgstr "Benutzer tippt gerade..."

#, c-format
msgid ""
"\n"
"%s has stopped typing"
msgstr ""
"\n"
"%s hat aufgehört zu tippen"

#. Build the Send To menu
msgid "S_end To"
msgstr "Se_nden an"

msgid "_Send"
msgstr "Ab_schicken"

#. Setup the label telling how many people are in the room.
msgid "0 people in room"
msgstr "0 Personen im Raum"

#, c-format
msgid "%d person in room"
msgid_plural "%d people in room"
msgstr[0] "%d Person im Raum"
msgstr[1] "%d Personen im Raum"

msgid "Typing"
msgstr "Tippt gerade"

msgid "Stopped Typing"
msgstr "Tippen gestoppt"

msgid "Nick Said"
msgstr "Spitzname gesagt"

msgid "Unread Messages"
msgstr "Ungelesene Nachrichten"

msgid "New Event"
msgstr "Neue Ereignisse"

msgid "clear: Clears all conversation scrollbacks."
msgstr "clear: Leert alle Gesprächsfenster."

msgid "Confirm close"
msgstr "Schließen bestätigen"

msgid "You have unread messages. Are you sure you want to close the window?"
msgstr ""
"Sie haben ungelesene Nachrichten. Wollen Sie das Fenster wirklich schließen?"

msgid "Close other tabs"
msgstr "Andere Reiter schließen"

msgid "Close all tabs"
msgstr "Alle Reiter schließen"

msgid "Detach this tab"
msgstr "Diesen Reiter ablösen"

msgid "Close this tab"
msgstr "Diesen Reiter schließen"

msgid "Close conversation"
msgstr "Unterhaltung schließen"

msgid "Last created window"
msgstr "Letztes erstelltes Fenster"

msgid "Separate IM and Chat windows"
msgstr "Getrennte IM- und Chat-Fenster"

msgid "New window"
msgstr "Neues Fenster"

msgid "By group"
msgstr "Nach Gruppe"

msgid "By account"
msgstr "Nach Konto"

msgid "Save Debug Log"
msgstr "Debug-Mitschnitt speichern"

msgid "Invert"
msgstr "Invertieren"

msgid "Highlight matches"
msgstr "Treffer hervorheben"

msgid "_Icon Only"
msgstr "Nur _Icon"

msgid "_Text Only"
msgstr "Nur _Text"

msgid "_Both Icon & Text"
msgstr "Icon _und Text"

msgid "Filter"
msgstr "Filter"

msgid "Right click for more options."
msgstr "Rechtsklicken für weitere Optionen."

msgid "Level "
msgstr "Stufe "

msgid "Select the debug filter level."
msgstr "Debug-Filterstufe auswählen."

msgid "All"
msgstr "Alle"

msgid "Misc"
msgstr "Sonstiges"

msgid "Warning"
msgstr "Warnung"

msgid "Error "
msgstr "Fehler "

msgid "Fatal Error"
msgstr "Schwerer Fehler"

msgid "bug master"
msgstr "Bug-Master"

msgid "artist"
msgstr "Künstler"

#. feel free to not translate this
msgid "Ka-Hing Cheung"
msgstr "Ka-Hing Cheung"

msgid "voice and video"
msgstr "Sprach- und Videoübertragung"

msgid "support"
msgstr "Support"

msgid "webmaster"
msgstr "Webmaster"

msgid "Senior Contributor/QA"
msgstr "Senior-Beitragender/QA"

msgid "win32 port"
msgstr "Win32 Portierung"

msgid "maintainer"
msgstr "Maintainer"

msgid "libfaim maintainer"
msgstr "libfaim-Maintainer"

#. If "lazy bum" translates literally into a serious insult, use something else or omit it.
msgid "hacker and designated driver [lazy bum]"
msgstr "Grafische Benutzeroberfläche"

msgid "support/QA"
msgstr "Support/Qualitätssicherung"

msgid "XMPP"
msgstr "XMPP"

msgid "original author"
msgstr "Originalautor"

msgid "lead developer"
msgstr "Hauptentwickler"

msgid "Afrikaans"
msgstr "Afrikaans"

msgid "Arabic"
msgstr "Arabisch"

msgid "Belarusian Latin"
msgstr "Weißrussisch (Latin)"

msgid "Bulgarian"
msgstr "Bulgarisch"

msgid "Bengali"
msgstr "Bengalisch"

msgid "Bosnian"
msgstr "Bosnisch"

msgid "Catalan"
msgstr "Katalanisch"

msgid "Valencian-Catalan"
msgstr "Valencianisch-Katalanisch"

msgid "Czech"
msgstr "Tschechisch"

msgid "Danish"
msgstr "Dänisch"

msgid "German"
msgstr "Deutsch"

msgid "Dzongkha"
msgstr "Dzongkha"

msgid "Greek"
msgstr "Griechisch"

msgid "Australian English"
msgstr "Australisches Englisch"

msgid "Canadian English"
msgstr "Kanadisches Englisch"

msgid "British English"
msgstr "Britisches Englisch"

msgid "Esperanto"
msgstr "Esperanto"

msgid "Spanish"
msgstr "Spanisch"

msgid "Estonian"
msgstr "Estnisch"

msgid "Basque"
msgstr "Baskisch"

msgid "Persian"
msgstr "Persisch"

msgid "Finnish"
msgstr "Finnisch"

msgid "French"
msgstr "Französisch"

msgid "Irish"
msgstr "Irisch"

msgid "Galician"
msgstr "Galizisch"

msgid "Gujarati"
msgstr "Gujarati"

msgid "Gujarati Language Team"
msgstr "Gujaratisch-Team"

msgid "Hebrew"
msgstr "Hebräisch"

msgid "Hindi"
msgstr "Hindi"

msgid "Hungarian"
msgstr "Ungarisch"

msgid "Armenian"
msgstr "Armenisch"

msgid "Indonesian"
msgstr "Indonesisch"

msgid "Italian"
msgstr "Italienisch"

msgid "Japanese"
msgstr "Japanisch"

msgid "Georgian"
msgstr "Georgisch"

msgid "Ubuntu Georgian Translators"
msgstr "Ubuntu-Georgisch-Übersetzer"

msgid "Khmer"
msgstr "Khmer"

msgid "Kannada"
msgstr "Kannada"

msgid "Kannada Translation team"
msgstr "Kannada-Übersetzungsteam"

msgid "Korean"
msgstr "Koreanisch"

msgid "Kurdish"
msgstr "Kurdisch"

msgid "Lao"
msgstr "Laotisch"

msgid "Macedonian"
msgstr "Makedonisch"

msgid "Mongolian"
msgstr "Mongolisch"

msgid "Marathi"
msgstr "Marathi"

msgid "Malay"
msgstr "Malaiisch"

msgid "Bokmål Norwegian"
msgstr "Bokmål Norwegisch"

msgid "Nepali"
msgstr "Nepali"

msgid "Dutch, Flemish"
msgstr "Niederländisch, Flämisch"

msgid "Norwegian Nynorsk"
msgstr "Norwegisch (Nynorsk)"

msgid "Occitan"
msgstr "Okzitanisch"

msgid "Oriya"
msgstr "Oriya"

msgid "Punjabi"
msgstr "Pandschabi"

msgid "Polish"
msgstr "Polnisch"

msgid "Portuguese"
msgstr "Portugiesisch"

msgid "Portuguese-Brazil"
msgstr "Portugiesisch (Brasilien)"

msgid "Pashto"
msgstr "Paschtunisch"

msgid "Romanian"
msgstr "Rumänisch"

msgid "Russian"
msgstr "Russisch"

msgid "Slovak"
msgstr "Slowakisch"

msgid "Slovenian"
msgstr "Slowenisch"

msgid "Albanian"
msgstr "Albanisch"

msgid "Serbian"
msgstr "Serbisch"

msgid "Sinhala"
msgstr "Singhalesisch"

msgid "Swedish"
msgstr "Schwedisch"

msgid "Swahili"
msgstr "Swahili"

msgid "Tamil"
msgstr "Tamilisch"

msgid "Telugu"
msgstr "Telugu"

msgid "Thai"
msgstr "Thailändisch"

msgid "Turkish"
msgstr "Türkisch"

msgid "Ukranian"
msgstr "Ukrainisch"

msgid "Urdu"
msgstr "Urdu"

msgid "Vietnamese"
msgstr "Vietnamesisch"

msgid "T.M.Thanh and the Gnome-Vi Team"
msgstr "T.M.Thanh und das Gnome-Vi Team"

msgid "Simplified Chinese"
msgstr "Vereinfachtes Chinesisch"

msgid "Hong Kong Chinese"
msgstr "Hong Kong Chinesisch"

msgid "Traditional Chinese"
msgstr "Traditionelles Chinesisch"

msgid "Amharic"
msgstr "Amharisch"

msgid "Lithuanian"
msgstr "Litauisch"

#, c-format
msgid "About %s"
msgstr "Über %s"

#, c-format
msgid ""
"%s is a graphical modular messaging client based on libpurple which is "
"capable of connecting to AIM, MSN, Yahoo!, XMPP, ICQ, IRC, SILC, SIP/SIMPLE, "
"Novell GroupWise, Lotus Sametime, Bonjour, Zephyr, MySpaceIM, Gadu-Gadu, and "
"QQ all at once.  It is written using GTK+.<BR><BR>You may modify and "
"redistribute the program under the terms of the GPL (version 2 or later).  A "
"copy of the GPL is contained in the 'COPYING' file distributed with %s.  %s "
"is copyrighted by its contributors.  See the 'COPYRIGHT' file for the "
"complete list of contributors.  We provide no warranty for this program."
"<BR><BR>"
msgstr ""
"%s ist ein grafischer modularer Nachrichtendienst, basierend auf libpurple, "
"der AIM, MSN, Yahoo!, XMPP, ICQ, IRC, SILC, SIP/SIMPLE, Novell GroupWise, "
"Lotus Sametime, Bonjour, Zephyr, MySpaceIM, Gadu-Gadu und QQ gleichzeitig "
"unterstützt.  Er wird mit GTK+ entwickelt.<BR><BR>Sie können das Programm "
"nach den Bedingungen der GPL (Version 2 oder später) modifizieren und "
"weitergeben.  Eine Kopie der GPL ist in der Datei 'COPYING' enthalten, die "
"mit %s ausgeliefert wird.  %s wird von seinen Mitwirkenden urheberrechtlich "
"geschützt.  Die Datei 'COPYRIGHT' enthält die komplette Liste der "
"Mitwirkenden.  Wir übernehmen keine Haftung für dieses Programm.<BR><BR>"

#, c-format
msgid ""
"<FONT SIZE=\"4\">FAQ:</FONT> <A HREF=\"http://developer.pidgin.im/wiki/FAQ"
"\">http://developer.pidgin.im/wiki/FAQ</A><BR/><BR/>"
msgstr ""
"<FONT SIZE=\"4\">FAQ:</FONT> <A HREF=\"http://developer.pidgin.im/wiki/FAQ"
"\">http://developer.pidgin.im/wiki/FAQ</A><BR/><BR/>"

#, c-format
msgid ""
"<font size=\"4\">Help from other Pidgin users:</font> <a href=\"mailto:"
"support@pidgin.im\">support@pidgin.im</a><br/>This is a <b>public</b> "
"mailing list! (<a href=\"http://pidgin.im/pipermail/support/\">archive</a>)"
"<br/>We can't help with 3rd party protocols or plugins!<br/>This list's "
"primary language is <b>English</b>.  You are welcome to post in another "
"language, but the responses may be less helpful.<br/><br/>"
msgstr ""
"<font size=\"4\">Hilfe von anderen Pidgin-Benutzern:</font> <a href=\"mailto:"
"support@pidgin.im\">support@pidgin.im</a><br/>Dies ist eine <b>öffentliche</"
"b> Mailing-Liste! (<a href=\"http://pidgin.im/pipermail/support/\">Archiv</"
"a>)<br/>Wir können nicht bei Problemen mit Drittanbieter-Protokollen oder "
"Plugins helfen!<br/>Die Hauptsprache dieser Liste ist <b>Englisch</b>.  Sie "
"können gern in einer anderen Sprache schreiben, aber die Antworten könnten "
"weniger hilfreich sein.<br/>Deutschsprachige Benutzer können auch das Portal "
"<a href=\"http://www.pidgin-im.de/\">Pidgin-IM.de</a> nutzen.  Dort finden "
"Sie aktuelle Informationen zu Pidgin, können mit anderen Benutzern im <a "
"href=\"http://forum.pidgin-im.de/\">Forum</a> diskutieren und Hilfe zu "
"Problemen finden.  Beachten Sie, dass dieses Portal unabhängig vom "
"offiziellen Pidgin-Projekt ist.<br/><br/>"

#, c-format
msgid ""
"<FONT SIZE=\"4\">IRC Channel:</FONT> #pidgin on irc.freenode.net<BR><BR>"
msgstr ""
"<FONT SIZE=\"4\">IRC-Kanal:</FONT> #pidgin auf irc.freenode.net<BR><BR>"

#, c-format
msgid "<FONT SIZE=\"4\">XMPP MUC:</FONT> devel@conference.pidgin.im<BR><BR>"
msgstr "<FONT SIZE=\"4\">XMPP-MUC:</FONT> devel@conference.pidgin.im<BR><BR>"

msgid "Current Developers"
msgstr "Aktuelle Entwickler"

msgid "Crazy Patch Writers"
msgstr "Verrückte Patchschreiber"

msgid "Retired Developers"
msgstr "Zurückgetretene Entwickler"

msgid "Retired Crazy Patch Writers"
msgstr "Zurückgetretene verrückte Patchschreiber"

msgid "Current Translators"
msgstr "Aktuelle Übersetzer"

msgid "Past Translators"
msgstr "Frühere Übersetzer"

msgid "Debugging Information"
msgstr "Debugging-Information"

msgid "_Name"
msgstr "_Name"

msgid "_Account"
msgstr "K_onto"

msgid "Get User Info"
msgstr "Benutzer-Info abrufen"

msgid ""
"Please enter the username or alias of the person whose info you would like "
"to view."
msgstr ""
"Bitte geben Sie den Benutzernamen oder den Alias der Person ein, deren Info "
"Sie sehen möchten."

msgid "View User Log"
msgstr "Benutzer-Mitschnitt anzeigen"

msgid "Alias Contact"
msgstr "Kontakt-Alias"

msgid "Enter an alias for this contact."
msgstr "Geben Sie einen Alias für diesen Kontakt ein."

#, c-format
msgid "Enter an alias for %s."
msgstr "Geben Sie einen Alias %s ein."

msgid "Alias Buddy"
msgstr "Alias für Buddy"

msgid "Alias Chat"
msgstr "Chat-Alias"

msgid "Enter an alias for this chat."
msgstr "Geben Sie einen Alias für diesen Chat ein."

#, c-format
msgid ""
"You are about to remove the contact containing %s and %d other buddy from "
"your buddy list.  Do you want to continue?"
msgid_plural ""
"You are about to remove the contact containing %s and %d other buddies from "
"your buddy list.  Do you want to continue?"
msgstr[0] ""
"Sie sind dabei, den Kontakt, der %s und %d anderen Buddy enthält, aus Ihrer "
"Buddy-Liste zu entfernen.  Möchten Sie fortfahren?"
msgstr[1] ""
"Sie sind dabei, den Kontakt, der %s und %d andere Buddys enthält, aus Ihrer "
"Buddy-Liste zu entfernen.  Möchten Sie fortfahren?"

msgid "Remove Contact"
msgstr "Kontakt entfernen"

msgid "_Remove Contact"
msgstr "_Kontakt entfernen"

#, c-format
msgid ""
"You are about to merge the group called %s into the group called %s. Do you "
"want to continue?"
msgstr ""
"Sie sind dabei, die Gruppe %s in die Gruppe %s einzufügen. Möchten Sie "
"fortfahren?"

msgid "Merge Groups"
msgstr "Gruppe zusammenführen"

msgid "_Merge Groups"
msgstr "_Gruppen zusammenführen"

#, c-format
msgid ""
"You are about to remove the group %s and all its members from your buddy "
"list.  Do you want to continue?"
msgstr ""
"Sie sind dabei, die Gruppe %s und alle darin enthaltenen Mitglieder aus "
"Ihrer Buddy-Liste zu entfernen. Möchten Sie fortfahren?"

msgid "Remove Group"
msgstr "Gruppe entfernen"

msgid "_Remove Group"
msgstr "_Gruppe entfernen"

#, c-format
msgid ""
"You are about to remove %s from your buddy list.  Do you want to continue?"
msgstr ""
"Sie sind dabei, %s aus Ihrer Buddy-Liste zu entfernen. Möchten Sie "
"fortfahren?"

msgid "Remove Buddy"
msgstr "Buddy entfernen"

msgid "_Remove Buddy"
msgstr "Buddy _entfernen"

#, c-format
msgid ""
"You are about to remove the chat %s from your buddy list.  Do you want to "
"continue?"
msgstr ""
"Sie sind dabei, den Chat %s aus Ihrer Buddy-Liste zu entfernen. Möchten Sie "
"fortfahren?"

msgid "Remove Chat"
msgstr "Chat Entfernen"

msgid "_Remove Chat"
msgstr "Chat _entfernen"

msgid "Right-click for more unread messages...\n"
msgstr "Rechtsklicken für weitere ungelesene Nachrichten...\n"

msgid "_Change Status"
msgstr "Ändere _Status"

msgid "Show Buddy _List"
msgstr "Buddy-_Liste anzeigen"

msgid "_Unread Messages"
msgstr "_Ungelesene Nachrichten"

msgid "New _Message..."
msgstr "_Neue Nachricht..."

msgid "_Accounts"
msgstr "_Konten"

msgid "Plu_gins"
msgstr "_Plugins"

msgid "Pr_eferences"
msgstr "_Einstellungen"

msgid "Mute _Sounds"
msgstr "Stu_mmschalten"

msgid "_Blink on New Message"
msgstr "Be_i neuen Nachrichten blinken"

msgid "_Quit"
msgstr "_Beenden"

msgid "Not started"
msgstr "Nicht gestartet"

msgid "<b>Receiving As:</b>"
msgstr "<b>Empfange als:</b>"

msgid "<b>Receiving From:</b>"
msgstr "<b>Empfange von:</b>"

msgid "<b>Sending To:</b>"
msgstr "<b>Sende an:</b>"

msgid "<b>Sending As:</b>"
msgstr "<b>Sende als:</b>"

msgid "There is no application configured to open this type of file."
msgstr "Es wurde kein Programm zum Öffnen dieses Dateityps konfiguriert."

msgid "An error occurred while opening the file."
msgstr "Beim Öffnen der Datei trat ein Fehler auf."

#, c-format
msgid "Error launching %s: %s"
msgstr "Fehler beim Aufruf von %s: %s"

#, c-format
msgid "Error running %s"
msgstr "Fehler beim Ausführen von %s"

#, c-format
msgid "Process returned error code %d"
msgstr "Der Prozess gab den Fehlercode %d zurück"

msgid "Filename:"
msgstr "Dateiname:"

msgid "Local File:"
msgstr "Lokale Datei:"

msgid "Speed:"
msgstr "Geschwindigkeit:"

msgid "Time Elapsed:"
msgstr "Verstrichene Zeit:"

msgid "Time Remaining:"
msgstr "Verbleibende Zeit:"

msgid "Close this window when all transfers _finish"
msgstr "S_chließe dieses Fenster, wenn alle Übertragungen abgeschlossen sind"

msgid "C_lear finished transfers"
msgstr "_Entferne komplette Übertragungen"

#. "Download Details" arrow
msgid "File transfer _details"
msgstr "Dateiübertragungs-_Details"

msgid "Paste as Plain _Text"
msgstr "Einfügen als normaler _Text"

msgid "_Reset formatting"
msgstr "Formatierung _zurücksetzen"

msgid "Disable _smileys in selected text"
msgstr "_Smileys im selektierten Text abschalten"

msgid "Hyperlink color"
msgstr "Hyperlink-Farbe"

msgid "Color to draw hyperlinks."
msgstr "Farbe zum Darstellen von Hyperlinks."

msgid "Hyperlink visited color"
msgstr "Farbe für besuchte Hyperlinks"

msgid "Color to draw hyperlink after it has been visited (or activated)."
msgstr ""
"Farbe zum Darstellen von Hyperlinks, wenn sie besucht (oder aktiviert) "
"wurden."

msgid "Hyperlink prelight color"
msgstr "Hyperlink-Farbe"

msgid "Color to draw hyperlinks when mouse is over them."
msgstr ""
"Farbe zum Darstellen von Hyperlinks, wenn sich die Maus darüber befindet."

msgid "Sent Message Name Color"
msgstr "Farbe des Absendernamens für gesendete Nachrichten"

msgid "Color to draw the name of a message you sent."
msgstr ""
"Farbe, mit der der Name in einer gesendeten Nachricht dargestellt wird."

msgid "Received Message Name Color"
msgstr "Farbe des Absendernamens für empfangene Nachrichten"

msgid "Color to draw the name of a message you received."
msgstr ""
"Farbe, mit der der Name in einer empfangenen Nachricht dargestellt wird."

msgid "\"Attention\" Name Color"
msgstr "Farbe des Absendernamens für „Achtung“-Nachrichten"

msgid "Color to draw the name of a message you received containing your name."
msgstr ""
"Farbe, mit der der Name in einer Nachricht dargestellt wird, die Ihren Namen "
"enthält."

msgid "Action Message Name Color"
msgstr "Farbe des Absendernamens für Aktions-Nachrichten"

msgid "Color to draw the name of an action message."
msgstr "Farbe, mit der der Name in einer Aktions-Nachricht dargestellt wird."

msgid "Action Message Name Color for Whispered Message"
msgstr "Farbe des Absendernamens für geflüsterte Aktions-Nachrichten"

msgid "Color to draw the name of a whispered action message."
msgstr ""
"Farbe, mit der der Name in einer geflüsterten Aktions-Nachricht dargestellt "
"wird."

msgid "Whisper Message Name Color"
msgstr "Farbe des Absendernamens für Flüster-Nachrichten"

msgid "Color to draw the name of a whispered message."
msgstr ""
"Farbe, mit der der Name in einer geflüsterten Nachricht dargestellt wird."

msgid "Typing notification color"
msgstr "Farbe der Tipp-Benachrichtigung"

msgid "The color to use for the typing notification"
msgstr ""
"Die Farbe, die für die Tipp-Benachrichtigungsmeldung benutzt werden soll"

msgid "Typing notification font"
msgstr "Tipp-Benachrichtigungsschriftart"

msgid "The font to use for the typing notification"
msgstr ""
"Die Schriftart, die für die Tipp-Benachrichtigungsmeldung benutzt werden soll"

msgid "Enable typing notification"
msgstr "Tipp-Benachrichtigung aktivieren"

msgid ""
"<span size='larger' weight='bold'>Unrecognized file type</span>\n"
"\n"
"Defaulting to PNG."
msgstr ""
"<span size='larger' weight='bold'>Nicht erkannter Dateityp</span>\n"
"\n"
"Verwende Standard (PNG)."

msgid ""
"Unrecognized file type\n"
"\n"
"Defaulting to PNG."
msgstr ""
"Nicht erkannter Dateityp\n"
"\n"
"Verwende Standard (PNG)."

#, c-format
msgid ""
"<span size='larger' weight='bold'>Error saving image</span>\n"
"\n"
"%s"
msgstr ""
"<span size='larger' weight='bold'>Fehler beim Speichern des Bildes</span>\n"
"\n"
"%s"

#, c-format
msgid ""
"Error saving image\n"
"\n"
"%s"
msgstr ""
"Fehler beim Speichern des Bildes\n"
"\n"
"%s"

msgid "Save Image"
msgstr "Bild speichern"

msgid "_Save Image..."
msgstr "Bild _speichern..."

msgid "_Add Custom Smiley..."
msgstr "Benutzerdefinierten Smiley _hinzufügen..."

msgid "Select Font"
msgstr "Schriftart wählen"

msgid "Select Text Color"
msgstr "Textfarbe auswählen"

msgid "Select Background Color"
msgstr "Hintergrundfarbe auswählen"

msgid "_URL"
msgstr "_URL"

msgid "_Description"
msgstr "_Beschreibung"

msgid ""
"Please enter the URL and description of the link that you want to insert. "
"The description is optional."
msgstr ""
"Bitte geben Sie die URL und die Beschreibung des Links an, den Sie einfügen "
"möchten. Die Beschreibung ist optional."

msgid "Please enter the URL of the link that you want to insert."
msgstr "Bitte geben Sie die URL des Links an, den Sie einfügen möchten."

msgid "Insert Link"
msgstr "Link einfügen"

msgid "_Insert"
msgstr "_Einfügen"

#, c-format
msgid "Failed to store image: %s\n"
msgstr "Speichern des Bildes fehlgeschlagen: %s\n"

msgid "Insert Image"
msgstr "Bild einfügen"

#, c-format
msgid ""
"This smiley is disabled because a custom smiley exists for this shortcut:\n"
" %s"
msgstr ""
"Dieser Smiley ist deaktiviert, da ein benutzerdefinierter Smiley für diese "
"Tastenkombination existiert:\n"
" %s"

msgid "Smile!"
msgstr "Lächeln!"

msgid "_Manage custom smileys"
msgstr "Benutzerdefinierte Smileys _verwalten"

msgid "This theme has no available smileys."
msgstr "Dieses Thema verfügt über keine Smileys."

msgid "_Font"
msgstr "S_chrift"

msgid "Group Items"
msgstr "Elemente gruppieren"

msgid "Ungroup Items"
msgstr "Elemente nicht gruppieren"

msgid "Bold"
msgstr "Fett"

msgid "Italic"
msgstr "Kursiv"

msgid "Underline"
msgstr "Unterstrichen"

msgid "Strikethrough"
msgstr "Durchstreichen"

msgid "Increase Font Size"
msgstr "Schrift vergrößern"

msgid "Decrease Font Size"
msgstr "Schrift verkleinern"

msgid "Font Face"
msgstr "Schriftart"

msgid "Foreground Color"
msgstr "Vordergrundfarbe"

msgid "Reset Formatting"
msgstr "Formatierung zurücksetzen"

msgid "Insert IM Image"
msgstr "IM-Bild einfügen"

msgid "Insert Smiley"
msgstr "Smiley einfügen"

msgid "<b>_Bold</b>"
msgstr "<b>_Fett</b>"

msgid "<i>_Italic</i>"
msgstr "<i>_Kursiv</i>"

msgid "<u>_Underline</u>"
msgstr "<u>_Unterstrichen</u>"

msgid "<span strikethrough='true'>Strikethrough</span>"
msgstr "<span strikethrough='true'>Durchgestrichen</span>"

msgid "<span size='larger'>_Larger</span>"
msgstr "<span size='larger'>_Größer</span>"

msgid "_Normal"
msgstr "_Normal"

msgid "<span size='smaller'>_Smaller</span>"
msgstr "<span size='smaller'>_Kleiner</span>"

#. If we want to show the formatting for the following items, we would
#. * need to update them when formatting changes. The above items don't need
#. * no updating nor nothin'
msgid "_Font face"
msgstr "_Schriftart"

msgid "Foreground _color"
msgstr "_Vordergrundfarbe"

msgid "Bac_kground color"
msgstr "_Hintergrundfarbe"

msgid "_Image"
msgstr "_Bild"

msgid "_Link"
msgstr "_Link"

msgid "_Horizontal rule"
msgstr "_Horizontale Linie"

msgid "_Smile!"
msgstr "_Lächeln!"

msgid "Log Deletion Failed"
msgstr "Löschen des Mitschnitts fehlgeschlagen"

msgid "Check permissions and try again."
msgstr "Überprüfen Sie die Berechtigungen und versuchen Sie es erneut."

#, c-format
msgid ""
"Are you sure you want to permanently delete the log of the conversation with "
"%s which started at %s?"
msgstr ""
"Wollen Sie wirklich den Mitschnitt der Unterhaltung mit %s, gestartet am %s, "
"permanent löschen?"

#, c-format
msgid ""
"Are you sure you want to permanently delete the log of the conversation in %"
"s which started at %s?"
msgstr ""
"Wollen Sie wirklich den Mitschnitt der Unterhaltung in %s, gestartet am %s, "
"permanent löschen?"

#, c-format
msgid ""
"Are you sure you want to permanently delete the system log which started at %"
"s?"
msgstr ""
"Wollen Sie wirklich den System-Mitschnitt, gestartet am %s, permanent "
"löschen?"

msgid "Delete Log?"
msgstr "Mitschnitt löschen?"

msgid "Delete Log..."
msgstr "Mitschnitt löschen..."

#, c-format
msgid "<span size='larger' weight='bold'>Conversation in %s on %s</span>"
msgstr "<span size='larger' weight='bold'>Unterhaltung mit %s am %s</span>"

#, c-format
msgid "<span size='larger' weight='bold'>Conversation with %s on %s</span>"
msgstr "<span size='larger' weight='bold'>Unterhaltung mit %s am %s</span>"

#. Steal the "HELP" response and use it to trigger browsing to the logs folder
msgid "_Browse logs folder"
msgstr "_Mitschnitt-Ordner anschauen"

#, c-format
msgid "%s %s. Try `%s -h' for more information.\n"
msgstr "%s %s. Versuchen Sie `%s -h' für weitere Informationen.\n"

#, c-format
msgid ""
"Usage: %s [OPTION]...\n"
"\n"
msgstr ""
"Benutzung: %s [OPTION]...\n"
"\n"

msgid "DIR"
msgstr "VERZ"

msgid "use DIR for config files"
msgstr "DIR als Konfigurationsverzeichnis benutzen"

msgid "print debugging messages to stdout"
msgstr "Debug-Nachrichten nach stdout ausgeben"

msgid "force online, regardless of network status"
msgstr "online erzwingen, ungeachtet des Netzwerkstatus"

msgid "display this help and exit"
msgstr "diese Hilfe anzeigen und das Programm beenden"

msgid "allow multiple instances"
msgstr "mehrere Instanzen erlauben"

msgid "don't automatically login"
msgstr "nicht automatisch anmelden"

msgid "NAME"
msgstr "NAME"

msgid ""
"enable specified account(s) (optional argument NAME\n"
"                      specifies account(s) to use, separated by commas.\n"
"                      Without this only the first account will be enabled)."
msgstr ""
"angegebene Konten aktivieren (optionales Argument NAME\n"
"                      bestimmt Konto(n), die benutzt werden sollen,\n"
"                      getrennt durch Kommata.\n"
"                      Ohne diesen Parameter wird nur das erste "
"Konto                       aktiviert)."

msgid "X display to use"
msgstr "das zu benutzenden X-Display"

msgid "display the current version and exit"
msgstr "zeigt die aktuelle Version und beendet das Programm"

#, c-format
msgid ""
"%s %s has segfaulted and attempted to dump a core file.\n"
"This is a bug in the software and has happened through\n"
"no fault of your own.\n"
"\n"
"If you can reproduce the crash, please notify the developers\n"
"by reporting a bug at:\n"
"%ssimpleticket/\n"
"\n"
"Please make sure to specify what you were doing at the time\n"
"and post the backtrace from the core file.  If you do not know\n"
"how to get the backtrace, please read the instructions at\n"
"%swiki/GetABacktrace\n"
msgstr ""
"%s %s hat einen Speicherzugriffsfehler festgestellt und \n"
"versucht, eine Core-Datei zu schreiben.  Dies ist ein \n"
"Fehler im Programm und kein Fehler von Ihnen.\n"
"\n"
"Wenn Sie den Absturz reproduzieren können, informieren Sie \n"
"bitte die Entwickler mit einem Fehlerbericht auf:\n"
"%ssimpleticket/\n"
"\n"
"Bitte geben Sie unbedingt an, was Sie getan haben als der \n"
"Fehler aufgetreten ist, und posten Sie den Backtrace aus \n"
"der Core-Datei. Falls Sie nicht wissen, wie man einen \n"
"Backtrace erstellt, lesen Sie bitte die Informationen auf \n"
"%swiki/GetABacktrace\n"

#, c-format
msgid "Exiting because another libpurple client is already running.\n"
msgstr "Wird geschlossen, da bereits ein anderer libpurple-Client läuft\n"

msgid "/_Media"
msgstr "/_Medien"

msgid "/Media/_Hangup"
msgstr "/Medien/_Auflegen"

#, c-format
msgid "%s wishes to start an audio/video session with you."
msgstr "%s möchte eine Audio-/Video-Sitzung mit Ihnen starten."

#, c-format
msgid "%s wishes to start a video session with you."
msgstr "%s möchte eine Video-Sitzung mit Ihnen starten."

msgid "Incoming Call"
msgstr "Eingehender Anruf"

msgid "_Pause"
msgstr "_Pause"

#, c-format
msgid "%s has %d new message."
msgid_plural "%s has %d new messages."
msgstr[0] "%s hat %d neue Nachricht."
msgstr[1] "%s hat %d neue Nachrichten."

#, c-format
msgid "<b>%d new email.</b>"
msgid_plural "<b>%d new emails.</b>"
msgstr[0] "<b>%d neue E-Mail.</b>"
msgstr[1] "<b>%d neue E-Mails.</b>"

#, c-format
msgid "The browser command \"%s\" is invalid."
msgstr "Das Browser-Kommando „%s“ ist falsch."

msgid "Unable to open URL"
msgstr "Kann die URL nicht öffnen"

#, c-format
msgid "Error launching \"%s\": %s"
msgstr "Fehler beim Aufruf von „%s“: %s"

msgid ""
"The 'Manual' browser command has been chosen, but no command has been set."
msgstr ""
"Das benutzerdefinierte Browserkommando wurde ausgewählt, aber nicht gesetzt."

msgid "No message"
msgstr "Keine Nachricht"

msgid "Open All Messages"
msgstr "Alle Nachrichten öffnen"

msgid "<span weight=\"bold\" size=\"larger\">You have mail!</span>"
msgstr "<span weight=\"bold\" size=\"larger\">Sie haben Post!</span>"

msgid "New Pounces"
msgstr "Neuer Alarm"

msgid "Dismiss"
msgstr "Verwerfen"

msgid "<span weight=\"bold\" size=\"larger\">You have pounced!</span>"
msgstr "<span weight=\"bold\" size=\"larger\">Sie wurden angestoßen!</span>"

msgid "The following plugins will be unloaded."
msgstr "Die folgenden Plugins werden entladen."

msgid "Multiple plugins will be unloaded."
msgstr "Mehrere Plugins werden entladen."

msgid "Unload Plugins"
msgstr "Plugins entladen"

msgid "Could not unload plugin"
msgstr "Konnte das Plugin nicht entladen"

msgid ""
"The plugin could not be unloaded now, but will be disabled at the next "
"startup."
msgstr ""
"Das Plugin kann im Moment nicht entladen werden, wird aber beim nächsten "
"Start deaktiviert."

#, c-format
msgid ""
"<span foreground=\"red\" weight=\"bold\">Error: %s\n"
"Check the plugin website for an update.</span>"
msgstr ""
"<span foreground=\"red\" weight=\"bold\">Fehler: %s\n"
"Überprüfen Sie die Website des Plugins auf eine neue Version.</span>"

msgid "Author"
msgstr "Autor"

msgid "<b>Written by:</b>"
msgstr "<b>Geschrieben von:</b>"

msgid "<b>Web site:</b>"
msgstr "<b>Webseite:</b>"

msgid "<b>Filename:</b>"
msgstr "<b>Dateiname:</b>"

msgid "Configure Pl_ugin"
msgstr "Pl_ugin konfigurieren"

msgid "<b>Plugin Details</b>"
msgstr "<b>Plugin-Details</b>"

msgid "Select a file"
msgstr "Wählen Sie eine Datei"

msgid "Modify Buddy Pounce"
msgstr "Buddy-Alarm bearbeiten"

#. Create the "Pounce on Whom" frame.
msgid "Pounce on Whom"
msgstr "Bei wem alarmieren"

msgid "_Account:"
msgstr "K_onto:"

msgid "_Buddy name:"
msgstr "Budd_y-Name:"

msgid "Si_gns on"
msgstr "si_ch angemeldet"

msgid "Signs o_ff"
msgstr "sich abgemel_det"

msgid "Goes a_way"
msgstr "hinausgeh_t"

msgid "Ret_urns from away"
msgstr "wi_eder anwesend ist"

msgid "Becomes _idle"
msgstr "_untätig wird"

msgid "Is no longer i_dle"
msgstr "nicht _mehr untätig ist"

msgid "Starts _typing"
msgstr "zu tippen _beginnt"

msgid "P_auses while typing"
msgstr "beim Tippen anh_ält"

msgid "Stops t_yping"
msgstr "aufhört _zu tippen"

msgid "Sends a _message"
msgstr "eine Nachr_icht sendet"

msgid "Ope_n an IM window"
msgstr "_Gesprächsfenster öffnen"

msgid "_Pop up a notification"
msgstr "_Popup-Benachrichtigung"

msgid "Send a _message"
msgstr "_Nachricht senden"

msgid "E_xecute a command"
msgstr "Befehl ausfüh_ren"

msgid "P_lay a sound"
msgstr "Einen _Klang abspielen"

msgid "Brows_e..."
msgstr "Au_swählen..."

msgid "Br_owse..."
msgstr "Auswäh_len..."

msgid "Pre_view"
msgstr "_Vorschau"

msgid "P_ounce only when my status is not Available"
msgstr "Nur alarmieren, wenn ich nicht ver_fügbar bin"

msgid "_Recurring"
msgstr "_Wiederkehrend"

msgid "Pounce Target"
msgstr "Alarm-Ziel"

msgid "Started typing"
msgstr "Beginnt zu tippen"

msgid "Paused while typing"
msgstr "Hat beim Tippen angehalten"

msgid "Signed on"
msgstr "Hat sich angemeldet"

msgid "Returned from being idle"
msgstr "Ist nicht mehr inaktiv"

msgid "Returned from being away"
msgstr "Ist wieder anwesend"

msgid "Stopped typing"
msgstr "Hat das Tippen gestoppt"

msgid "Signed off"
msgstr "Hat sich abgemeldet"

msgid "Became idle"
msgstr "Wurde untätig"

msgid "Went away"
msgstr "Ging hinaus"

msgid "Sent a message"
msgstr "Eine Nachricht senden"

msgid "Unknown.... Please report this!"
msgstr "Unbekannt.... Bitte berichten Sie dieses Problem!"

msgid "(Custom)"
msgstr "(Benutzerdefiniert)"

msgid "Penguin Pimps"
msgstr "Pinguin Pimps"

msgid "The default Pidgin sound theme"
msgstr "Das Standard-Klangthema für Pidgin"

msgid "The default Pidgin buddy list theme"
msgstr "Das Standard-Buddy-Listen-Thema für Pidgin"

msgid "The default Pidgin status icon theme"
msgstr "Das Standard-Status-Icon-Thema für Pidgin"

msgid "Theme failed to unpack."
msgstr "Thema konnte nicht entpackt werden."

msgid "Theme failed to load."
msgstr "Thema konnte nicht geladen werden."

msgid "Theme failed to copy."
msgstr "Thema konnte nicht kopiert werden."

msgid "Theme Selections"
msgstr "Themenauswahl"

#. Instructions
msgid ""
"Select a theme that you would like to use from the lists below.\n"
"New themes can be installed by dragging and dropping them onto the theme "
"list."
msgstr ""
"Wählen Sie das zu benutzende Thema aus den unten stehenden Listen.\n"
"Neue Themen können durch Ziehen in die Themenliste installiert werden."

msgid "Buddy List Theme:"
msgstr "Buddy-Listen-Thema:"

msgid "Status Icon Theme:"
msgstr "Status-Icon-Thema:"

msgid "Sound Theme:"
msgstr "Klang-Thema:"

msgid "Smiley Theme:"
msgstr "Smiley-Thema:"

msgid "Keyboard Shortcuts"
msgstr "Tastaturkürzel"

msgid "Cl_ose conversations with the Escape key"
msgstr "_Schließe Gespräche mit der Escape-Taste"

#. System Tray
msgid "System Tray Icon"
msgstr "Kontrollleisten-Icon"

msgid "_Show system tray icon:"
msgstr "Kontrollleisten-Icon _anzeigen:"

msgid "On unread messages"
msgstr "Bei ungelesenen Nachrichten"

msgid "Conversation Window"
msgstr "Gesprächsfenster"

msgid "_Hide new IM conversations:"
msgstr "_Neue IM-Gespräche verstecken:"

msgid "When away"
msgstr "Bei Abwesenheit"

msgid "Minimi_ze new conversation windows"
msgstr "Neue Gesprächsfenster mi_nimieren"

#. All the tab options!
msgid "Tabs"
msgstr "Reiter"

msgid "Show IMs and chats in _tabbed windows"
msgstr "IMs und Chats in _Reiter-Fenstern anzeigen"

msgid "Show close b_utton on tabs"
msgstr "_Beenden-Button in Reitern zeigen"

msgid "_Placement:"
msgstr "_Platzierung:"

msgid "Top"
msgstr "Oben"

msgid "Bottom"
msgstr "Unten"

msgid "Left"
msgstr "Links"

msgid "Right"
msgstr "Rechts"

msgid "Left Vertical"
msgstr "Links vertikal"

msgid "Right Vertical"
msgstr "Rechts vertikal"

msgid "N_ew conversations:"
msgstr "N_eue Unterhaltungen:"

msgid "Show _formatting on incoming messages"
msgstr "Zeige _Formatierung bei ankommenden Nachrichten"

msgid "Close IMs immediately when the tab is closed"
msgstr "IMs automatisch schließen, wenn der Reiter geschlossen wird"

msgid "Show _detailed information"
msgstr "_Detaillierte Informationen anzeigen"

msgid "Enable buddy ic_on animation"
msgstr "Buddy-Ic_on-Animation aktivieren"

msgid "_Notify buddies that you are typing to them"
msgstr "Buddys be_nachrichtigen, dass Sie ihnen schreiben"

msgid "Highlight _misspelled words"
msgstr "F_alsch geschriebene Wörter hervorheben"

msgid "Use smooth-scrolling"
msgstr "Weiches Scrollen aktivieren"

msgid "F_lash window when IMs are received"
msgstr "Fenster b_linkt, wenn IM-Nachrichten empfangen werden"

msgid "Minimum input area height in lines:"
msgstr "Minimale Höhe des Eingabefeldes in Zeilen:"

msgid "Font"
msgstr "Schriftart"

msgid "Use font from _theme"
msgstr "Benutze Schriftart des _Themas"

msgid "Conversation _font:"
msgstr "Gesprächsschri_ftart:"

msgid "Default Formatting"
msgstr "Standard-Formatierung"

msgid ""
"This is how your outgoing message text will appear when you use protocols "
"that support formatting."
msgstr ""
"So wird der ausgehende Nachrichtentext aussehen, wenn Sie Protokolle "
"benutzen, die Formatierung unterstützen."

msgid "Cannot start proxy configuration program."
msgstr "Kann das Proxy-Konfigurationsprogramm nicht starten."

msgid "Cannot start browser configuration program."
msgstr "Kann das Browser-Konfigurationsprogramm nicht starten."

msgid "Disabled"
msgstr "Deaktiviert"

#, c-format
msgid "Use _automatically detected IP address: %s"
msgstr "Benutze _automatisch erkannte IP-Adresse: %s"

msgid "ST_UN server:"
msgstr "ST_UN-Server:"

msgid "<span style=\"italic\">Example: stunserver.org</span>"
msgstr "<span style=\"italic\">Beispiel: stunserver.org</span>"

msgid "Public _IP:"
msgstr "Öffentliche _IP:"

msgid "Ports"
msgstr "Ports"

msgid "_Enable automatic router port forwarding"
msgstr "Automatische _Router-Port-Weiterleitung aktivieren"

msgid "_Manually specify range of ports to listen on:"
msgstr "Port-Bereich, auf dem gehört werden soll, _manuell bestimmen:"

msgid "_Start:"
msgstr "_Start:"

msgid "_End:"
msgstr "_Ende:"

#. TURN server
msgid "Relay Server (TURN)"
msgstr "Relay-Server (TURN)"

msgid "_TURN server:"
msgstr "_TURN-Server:"

msgid "Use_rname:"
msgstr "_Benutzername:"

msgid "Pass_word:"
msgstr "Pass_wort:"

msgid "Seamonkey"
msgstr "Seamonkey"

msgid "Opera"
msgstr "Opera"

msgid "Netscape"
msgstr "Netscape"

msgid "Mozilla"
msgstr "Mozilla"

msgid "Konqueror"
msgstr "Konqueror"

msgid "Desktop Default"
msgstr "Desktop-Standard"

msgid "GNOME Default"
msgstr "GNOME-Standard"

msgid "Galeon"
msgstr "Galeon"

msgid "Firefox"
msgstr "Firefox"

msgid "Firebird"
msgstr "Firebird"

msgid "Epiphany"
msgstr "Epiphany"

msgid "Manual"
msgstr "Manuell"

msgid "Browser Selection"
msgstr "Browserauswahl"

msgid "Browser preferences are configured in GNOME preferences"
msgstr "Browser-Einstellungen werden in den GNOME-Einstellungen konfiguriert"

msgid "<b>Browser configuration program was not found.</b>"
msgstr "<b>Browser-Konfigurationsprogramm wurde nicht gefunden.</b>"

msgid "Configure _Browser"
msgstr "_Browser konfigurieren"

msgid "_Browser:"
msgstr "_Browser:"

msgid "_Open link in:"
msgstr "Ö_ffne Link in:"

msgid "Browser default"
msgstr "Standard-Browser"

msgid "Existing window"
msgstr "Existierendes Fenster"

msgid "New tab"
msgstr "Neuer Reiter"

#, c-format
msgid ""
"_Manual:\n"
"(%s for URL)"
msgstr ""
"_Manuell:\n"
"(%s für die URL)"

msgid "Proxy Server"
msgstr "Proxy-Server"

msgid "Proxy preferences are configured in GNOME preferences"
msgstr "Proxy-Einstellungen werden in den GNOME-Einstellungen konfiguriert"

msgid "<b>Proxy configuration program was not found.</b>"
msgstr "<b>Das Proxy-Konfigurationsprogramm wurde nicht gefunden.</b>"

msgid "Configure _Proxy"
msgstr "_Proxy konfigurieren"

#. This is a global option that affects SOCKS4 usage even with
#. * account-specific proxy settings
msgid "Use remote _DNS with SOCKS4 proxies"
msgstr "Remote-_DNS mit SOCKS4-Proxys benutzen"

msgid "Proxy t_ype:"
msgstr "Proxy-_Typ:"

msgid "No proxy"
msgstr "Kein Proxy"

msgid "P_ort:"
msgstr "P_ort:"

msgid "User_name:"
msgstr "Benutzer_name:"

msgid "Log _format:"
msgstr "Mitschnitt-_Format:"

msgid "Log all _instant messages"
msgstr "_Schneide alle Sofortnachrichten mit"

msgid "Log all c_hats"
msgstr "Alle C_hats mitschneiden"

msgid "Log all _status changes to system log"
msgstr "Sch_neide alle Statusveränderungen im System-Mitschnitt mit"

msgid "Sound Selection"
msgstr "Klang-Auswahl"

#, c-format
msgid "Quietest"
msgstr "Am leisesten"

#, c-format
msgid "Quieter"
msgstr "Leiser"

#, c-format
msgid "Quiet"
msgstr "Leise"

#, c-format
msgid "Loud"
msgstr "Laut"

#, c-format
msgid "Louder"
msgstr "Lauter"

#, c-format
msgid "Loudest"
msgstr "Am lautesten"

msgid "_Method:"
msgstr "_Methode:"

msgid "Console beep"
msgstr "Konsolen-Lautsprecher"

msgid "No sounds"
msgstr "Keine Klänge"

#, c-format
msgid ""
"Sound c_ommand:\n"
"(%s for filename)"
msgstr ""
"Klang-_Abspielbefehl:\n"
"(%s für den Dateinamen)"

msgid "M_ute sounds"
msgstr "_Stummschalten"

msgid "Sounds when conversation has _focus"
msgstr "Klang, wenn das Gespräch den _Fokus hat"

msgid "_Enable sounds:"
msgstr "_Klänge aktivieren:"

msgid "V_olume:"
msgstr "_Lautstärke:"

msgid "Play"
msgstr "Abspielen"

msgid "_Browse..."
msgstr "Aus_wählen..."

msgid "_Reset"
msgstr "_Zurücksetzen"

msgid "_Report idle time:"
msgstr "Inaktivitätszei_ten anzeigen:"

msgid "Based on keyboard or mouse use"
msgstr "Abhängig von Tastatur- oder Mausbenutzung"

msgid "_Minutes before becoming idle:"
msgstr "_Minuten, bevor auf abwesend gesetzt wird:"

msgid "Change to this status when _idle:"
msgstr "Ändere zu diesem Status, wenn _inaktiv:"

msgid "_Auto-reply:"
msgstr "A_utomatische Antwort:"

msgid "When both away and idle"
msgstr "Wenn abwesend und untätig"

#
#. Signon status stuff
msgid "Status at Startup"
msgstr "Status beim Start"

msgid "Use status from last _exit at startup"
msgstr "Status beim Neu_start wiederherstellen"

msgid "Status to a_pply at startup:"
msgstr "Beim Starten folgenden Status _benutzen:"

msgid "Interface"
msgstr "Schnittstelle"

msgid "Browser"
msgstr "Browser"

msgid "Status / Idle"
msgstr "Status / Untätig"

msgid "Themes"
msgstr "Themen"

msgid "Allow all users to contact me"
msgstr "Allen Benutzern erlauben, mich zu kontaktieren"

msgid "Allow only the users on my buddy list"
msgstr ""
"Nur den Benutzern in meiner Buddy-Liste erlauben, mir Nachrichten zu senden"

msgid "Allow only the users below"
msgstr "Erlaube nur den untenstehenden Benutzern, mir Nachrichten zu senden"

msgid "Block all users"
msgstr "Blockiere alle Benutzer"

msgid "Block only the users below"
msgstr "Blockiere nur die untenstehenden Benutzer"

msgid "Privacy"
msgstr "Privatsphäre"

msgid "Changes to privacy settings take effect immediately."
msgstr "Einstellungen bzgl. der Privatsphäre werden sofort wirksam."

msgid "Set privacy for:"
msgstr "Setze Privatsphäre für:"

#. Remove All button
msgid "Remove Al_l"
msgstr "A_lle Entfernen"

msgid "Permit User"
msgstr "Benutzer erlauben"

msgid "Type a user you permit to contact you."
msgstr ""
"Geben Sie einen Benutzer ein, dem Sie erlauben, Ihnen Nachrichten zu "
"schicken."

msgid "Please enter the name of the user you wish to be able to contact you."
msgstr ""
"Bitte geben Sie den Namen des Benutzers ein, dem Sie erlauben möchten, Ihnen "
"Nachrichten zu schicken."

msgid "_Permit"
msgstr "_Zulassen"

#, c-format
msgid "Allow %s to contact you?"
msgstr "Erlaube %s, Ihnen Nachrichten zu schreiben?"

#, c-format
msgid "Are you sure you wish to allow %s to contact you?"
msgstr "Sind Sie sicher, dass Sie %s erlauben wollen, Sie zu kontaktieren?"

msgid "Block User"
msgstr "Benutzer blockieren"

msgid "Type a user to block."
msgstr "Geben Sie einen Benutzer ein, den Sie blockieren wollen."

msgid "Please enter the name of the user you wish to block."
msgstr ""
"Bitte geben Sie den Namen des Benutzers ein, den Sie blockieren wollen."

#, c-format
msgid "Block %s?"
msgstr "%s sperren?"

#, c-format
msgid "Are you sure you want to block %s?"
msgstr "Sie Sie sicher, dass Sie %s blockieren wollen?"

msgid "Apply"
msgstr "Anwenden"

msgid "That file already exists"
msgstr "Diese Datei existiert bereits"

msgid "Would you like to overwrite it?"
msgstr "Möchten Sie sie überschreiben?"

msgid "Overwrite"
msgstr "Überschreiben"

msgid "Choose New Name"
msgstr "Einen neuen Namen wählen"

msgid "Select Folder..."
msgstr "Ordner auswählen..."

#. list button
msgid "_Get List"
msgstr "_Liste abrufen"

#. add button
msgid "_Add Chat"
msgstr "Chat _hinzufügen"

msgid "Are you sure you want to delete the selected saved statuses?"
msgstr ""
"Sind Sie sicher, dass Sie die gewählten Statusmeldungen löschen wollen?"

#. Use button
msgid "_Use"
msgstr "Über_nehmen"

msgid "Title already in use.  You must choose a unique title."
msgstr "Bezeichnung wird bereits benutzt. Bitte wählen Sie eine andere."

msgid "Different"
msgstr "Anders"

msgid "_Title:"
msgstr "_Bezeichnung:"

msgid "_Status:"
msgstr "_Status:"

#. Different status message expander
msgid "Use a _different status for some accounts"
msgstr "Benutze einen _anderen Status für einige Konten"

#. Save & Use button
msgid "Sa_ve & Use"
msgstr "S_peichern & Übernehmen"

#
#, c-format
msgid "Status for %s"
msgstr "Status für %s"

#, c-format
msgid ""
"A custom smiley for '%s' already exists.  Please use a different shortcut."
msgstr ""
"Für '%s' existiert bereits ein benutzerdefinierter Smiley. Bitten wählen Sie "
"eine andere Tastenkombination."

msgid "Custom Smiley"
msgstr "Benutzerdefinierter Smiley"

msgid "Duplicate Shortcut"
msgstr "Doppelte Tastenkombination"

msgid "Edit Smiley"
msgstr "Smiley bearbeiten"

msgid "Add Smiley"
msgstr "Smiley hinzufügen"

msgid "_Image:"
msgstr "_Bild:"

#. Shortcut text
msgid "S_hortcut text:"
msgstr "_Verknüpfter Text:"

msgid "Smiley"
msgstr "Smiley"

msgid "Shortcut Text"
msgstr "Verknüpfter Text"

msgid "Custom Smiley Manager"
msgstr "Verwaltung für benutzerdefinierte Smileys"

msgid "Select Buddy Icon"
msgstr "Buddy-Icon auswählen"

msgid "Click to change your buddyicon for this account."
msgstr "Klicken Sie hier, um Ihr Buddy-Icon für dieses Konto zu ändern."

msgid "Click to change your buddyicon for all accounts."
msgstr "Klicken Sie hier, um Ihr Buddy-Icon für alle Konten zu ändern."

msgid "Waiting for network connection"
msgstr "Warte auf Netzwerkverbindung"

msgid "New status..."
msgstr "Neuer Status..."

msgid "Saved statuses..."
msgstr "Gespeicherter Status..."

msgid "Status Selector"
msgstr "Statusauswahl"

msgid "Google Talk"
msgstr "Google Talk"

#, c-format
msgid "The following error has occurred loading %s: %s"
msgstr "Beim Laden von %s ist folgender Fehler aufgetreten: %s"

msgid "Failed to load image"
msgstr "Laden des Bildes fehlgeschlagen"

#, c-format
msgid "Cannot send folder %s."
msgstr "Kann Verzeichnis %s nicht senden."

#, c-format
msgid ""
"%s cannot transfer a folder. You will need to send the files within "
"individually."
msgstr ""
"%s kann keine Verzeichnisse übertragen. Bitte senden Sie die Dateien einzeln."

msgid "You have dragged an image"
msgstr "Sie haben ein Bild gewählt"

msgid ""
"You can send this image as a file transfer, embed it into this message, or "
"use it as the buddy icon for this user."
msgstr ""
"Sie können dieses Bild senden, es in diese Nachricht einfügen oder es als "
"Buddy-Icon für diesen Benutzer verwenden."

msgid "Set as buddy icon"
msgstr "Als Buddy-Icons verwenden"

msgid "Send image file"
msgstr "Bilddatei senden"

msgid "Insert in message"
msgstr "In Nachricht einfügen"

msgid "Would you like to set it as the buddy icon for this user?"
msgstr "Möchten Sie es als Buddy-Icon für diesen Benutzer verwenden?"

msgid ""
"You can send this image as a file transfer, or use it as the buddy icon for "
"this user."
msgstr ""
"Sie können dieses Bild als Dateiübertragung senden oder es als Buddy-Icon "
"für diesen Benutzer verwenden."

msgid ""
"You can insert this image into this message, or use it as the buddy icon for "
"this user"
msgstr ""
"Sie können dieses Bild in diese Nachricht einfügen oder es als Buddy-Icon "
"für diesen Benutzer verwenden"

#. I don't know if we really want to do anything here.  Most of the desktop item types are crap like
#. * "MIME Type" (I have no clue how that would be a desktop item) and "Comment"... nothing we can really
#. * send.  The only logical one is "Application," but do we really want to send a binary and nothing else?
#. * Probably not.  I'll just give an error and return.
#. The original patch sent the icon used by the launcher.  That's probably wrong
msgid "Cannot send launcher"
msgstr "Kann Verknüpfung nicht senden"

msgid ""
"You dragged a desktop launcher. Most likely you wanted to send the target of "
"this launcher instead of this launcher itself."
msgstr ""
"Sie haben eine Verknüpfung gewählt. Wahrscheinlich wollten Sie das Ziel der "
"Verknüpfung senden und nicht die Verknüpfung selbst."

#, c-format
msgid ""
"<b>File:</b> %s\n"
"<b>File size:</b> %s\n"
"<b>Image size:</b> %dx%d"
msgstr ""
"<b>Datei:</b> %s\n"
"<b>Dateigröße:</b> %s\n"
"<b>Bildgröße:</b> %dx%d"

#, c-format
msgid "The file '%s' is too large for %s.  Please try a smaller image.\n"
msgstr ""
"Die Datei '%s' ist zu groß für %s.  Bitte versuchen Sie ein kleineres Bild.\n"

msgid "Icon Error"
msgstr "Icon-Fehler"

msgid "Could not set icon"
msgstr "Konnte das Icon nicht setzen"

#, c-format
msgid "Failed to open file '%s': %s"
msgstr "Öffnen der Datei '%s' fehlgeschlagen: %s"

#, c-format
msgid ""
"Failed to load image '%s': reason not known, probably a corrupt image file"
msgstr ""
"Bild '%s' konnte nicht geladen werden: Grund unbekannt, vermutlich eine "
"korrupte Bilddatei"

msgid "_Open Link"
msgstr "Ö_ffne Link"

msgid "_Copy Link Location"
msgstr "_Kopiere den Link"

msgid "_Copy Email Address"
msgstr "Kopiere _E-Mail-Adresse"

msgid "_Open File"
msgstr "_Datei öffnen"

msgid "Open _Containing Directory"
msgstr "_Enthaltendes Verzeichnis öffnen"

msgid "Save File"
msgstr "Datei speichern"

msgid "_Play Sound"
msgstr "Klang _abspielen"

msgid "_Save File"
msgstr "Datei _speichern"

msgid "Do you really want to clear?"
msgstr "Wollen Sie wirklich löschen?"

msgid "Select color"
msgstr "Farbe auswählen"

#. Translators may want to transliterate the name.
#. It is not to be translated.
msgid "Pidgin"
msgstr "Pidgin"

msgid "_Alias"
msgstr "Alia_s"

msgid "Close _tabs"
msgstr "_Reiter schließen"

msgid "_Get Info"
msgstr "_Info abrufen"

msgid "_Invite"
msgstr "_Einladen"

msgid "_Modify..."
msgstr "_Bearbeiten..."

msgid "_Add..."
msgstr "_Hinzufügen..."

msgid "_Open Mail"
msgstr "Mail ö_ffnen"

msgid "_Edit"
msgstr "_Bearbeiten"

msgid "Pidgin Tooltip"
msgstr "Pidgin-Tooltip"

msgid "Pidgin smileys"
msgstr "Pidgin-Smileys"

msgid "Selecting this disables graphical emoticons."
msgstr "Wenn Sie dies auswählen, werden grafische Emoticons deaktiviert."

msgid "none"
msgstr "keine"

msgid "Small"
msgstr "Klein"

msgid "Smaller versions of the default smilies"
msgstr "Kleinere Versionen der Default-Smileys"

msgid "Response Probability:"
msgstr "Antwortwahrscheinlichkeit:"

msgid "Statistics Configuration"
msgstr "Statistik-Konfiguration"

#. msg_difference spinner
msgid "Maximum response timeout:"
msgstr "Maximale Antwort-Zeitüberschreitung:"

msgid "minutes"
msgstr "Minuten"

#. last_seen spinner
msgid "Maximum last-seen difference:"
msgstr "Maximale „zuletzt-gesehen“-Differenz:"

#. threshold spinner
msgid "Threshold:"
msgstr "Schwellwert:"

#. *< type
#. *< ui_requirement
#. *< flags
#. *< dependencies
#. *< priority
#. *< id
msgid "Contact Availability Prediction"
msgstr "Kontakt-Verfügbarkeits-Vorhersage"

#. *< name
#. *< version
msgid "Contact Availability Prediction plugin."
msgstr "Kontakt-Verfügbarkeits-Vorhersage-Plugin."

#. *  summary
msgid "Displays statistical information about your buddies' availability"
msgstr "Statistische Informationen über die Verfügbarkeit Ihrer Buddys zeigen"

msgid "Buddy is idle"
msgstr "Buddy ist untätig"

msgid "Buddy is away"
msgstr "Buddy ist abwesend"

msgid "Buddy is \"extended\" away"
msgstr "Buddy ist „erweitert“ abwesend"

#. Not used yet.
msgid "Buddy is mobile"
msgstr "Buddy ist mobil"

msgid "Buddy is offline"
msgstr "Buddy ist offline"

msgid "Point values to use when..."
msgstr "Punktzahlen, die benutzt werden, wenn..."

msgid ""
"The buddy with the <i>largest score</i> is the buddy who will have priority "
"in the contact.\n"
msgstr ""
"Der Buddy mit der <i>höchsten Punktzahl</i> bekommt die höchste Priorität im "
"Kontakt.\n"

msgid "Use last buddy when scores are equal"
msgstr "Benutze den letzten Buddy, wenn die Punktzahlen gleich sind"

msgid "Point values to use for account..."
msgstr "Punktzahlen für dieses Konto..."

#. *< type
#. *< ui_requirement
#. *< flags
#. *< dependencies
#. *< priority
#. *< id
msgid "Contact Priority"
msgstr "Kontaktpriorität"

#. *< name
#. *< version
#. *< summary
msgid ""
"Allows for controlling the values associated with different buddy states."
msgstr ""
"Erlaubt die Anpassung der Werte, die mit den verschiedenen Buddy-Zuständen "
"verbunden sind."

#. *< description
msgid ""
"Allows for changing the point values of idle/away/offline states for buddies "
"in contact priority computations."
msgstr ""
"Erlaubt die Änderungen der Punktzahlen für die Buddy-Zustände (untätig, "
"abwesend, offline), die für die Berechnung der Kontakt-Priorität verwendet "
"werden."

msgid "Conversation Colors"
msgstr "Gesprächsfarben"

msgid "Customize colors in the conversation window"
msgstr "Farben im Gesprächsfenster anpassen"

msgid "Error Messages"
msgstr "Fehlernachrichten"

msgid "Highlighted Messages"
msgstr "Hervorgehobene Nachrichten"

msgid "System Messages"
msgstr "Systemnachrichten"

msgid "Sent Messages"
msgstr "Gesendete Nachrichten"

msgid "Received Messages"
msgstr "Empfangene Nachrichten"

#, c-format
msgid "Select Color for %s"
msgstr "Textfarbe für %s auswählen"

msgid "Ignore incoming format"
msgstr "Eingehendes Format ignorieren"

msgid "Apply in Chats"
msgstr "In Chats anwenden"

msgid "Apply in IMs"
msgstr "In IMs anwenden"

#. Note to translators: The string "Enter an XMPP Server" is asking the
#. user to type the name of an XMPP server which will then be queried
msgid "Server name request"
msgstr "Servernamen-Anfrage"

msgid "Enter an XMPP Server"
msgstr "Geben Sie einen XMPP-Server ein"

msgid "Select an XMPP server to query"
msgstr "Wählen Sie einen XMPP-Server zur Abfrage"

msgid "Find Services"
msgstr "Dienste suchen"

msgid "Add to Buddy List"
msgstr "Zur Buddy-Liste hinzufügen"

msgid "Gateway"
msgstr "Gateway"

msgid "Directory"
msgstr "Verzeichnis"

msgid "PubSub Collection"
msgstr "PubSub-Sammlung"

msgid "PubSub Leaf"
msgstr "PubSub-Blatt"

msgid ""
"\n"
"<b>Description:</b> "
msgstr ""
"\n"
"<b>Beschreibung:</b>"

#. Create the window.
msgid "Service Discovery"
msgstr "Dienstsuche"

msgid "_Browse"
msgstr "_Suchen"

msgid "Server does not exist"
msgstr "Server existiert nicht"

msgid "Server does not support service discovery"
msgstr "Server unterstützt keine Dienstsuche"

msgid "XMPP Service Discovery"
msgstr "XMPP-Dienstsuche"

msgid "Allows browsing and registering services."
msgstr "Erlaubt das Durchsuchen und Registrieren von Diensten."

msgid ""
"This plugin is useful for registering with legacy transports or other XMPP "
"services."
msgstr ""
"Dieses Plugin ist nützlich zum Registrieren bei veralteten Transports oder "
"anderen XMPP-Diensten."

msgid "By conversation count"
msgstr "Nach der Zahl der Gespräche"

msgid "Conversation Placement"
msgstr "Platzierung der Gespräche"

#. Translators: "New conversations" should match the text in the preferences dialog and "By conversation count" should be the same text used above
msgid ""
"Note: The preference for \"New conversations\" must be set to \"By "
"conversation count\"."
msgstr ""
"Bemerkung: Die Einstellung für „Neue Unterhaltungen“ muss auf „Nach der Zahl "
"der Gespräche“ gesetzt werden."

msgid "Number of conversations per window"
msgstr "Zahl der Gespräche pro Fenster"

msgid "Separate IM and Chat windows when placing by number"
msgstr "Getrennte IM- und Chat-Fenster bei der Platzierung nach Nummern"

#. *< type
#. *< ui_requirement
#. *< flags
#. *< dependencies
#. *< priority
#. *< id
msgid "ExtPlacement"
msgstr "Erweiterte Platzierung"

#. *< name
#. *< version
msgid "Extra conversation placement options."
msgstr "Zusätzliche Optionen zur Platzierung von Gesprächen."

#. *< summary
#. *  description
msgid ""
"Restrict the number of conversations per windows, optionally separating IMs "
"and Chats"
msgstr ""
"Beschränkt die Zahl der Gespräche pro Fenster, optional getrennt für IMs und "
"Chats"

#. Configuration frame
msgid "Mouse Gestures Configuration"
msgstr "Maus-Gestik-Konfiguration"

msgid "Middle mouse button"
msgstr "Mittlere Maustaste"

msgid "Right mouse button"
msgstr "Rechte Maustaste"

#. "Visual gesture display" checkbox
msgid "_Visual gesture display"
msgstr "_Gesten anzeigen"

#. *< type
#. *< ui_requirement
#. *< flags
#. *< dependencies
#. *< priority
#. *< id
msgid "Mouse Gestures"
msgstr "Maus-Gesten"

#. *< name
#. *< version
#. *  summary
msgid "Provides support for mouse gestures"
msgstr "Ermöglicht die Bedienung mit Maus-Gesten"

#. *  description
msgid ""
"Allows support for mouse gestures in conversation windows. Drag the middle "
"mouse button to perform certain actions:\n"
" • Drag down and then to the right to close a conversation.\n"
" • Drag up and then to the left to switch to the previous conversation.\n"
" • Drag up and then to the right to switch to the next conversation."
msgstr ""
"Ermöglicht das Benutzen von Maus-Gesten in Gesprächsfenstern. Halten Sie die "
"mittlere Maustaste gedrückt um folgende Aktionen auszuführen:\n"
" • Herunterziehen und dann nach rechts, um ein Gespräch zu beenden.\n"
" • Hochziehen und dann nach links, um auf ein voriges Gespräch zu wechseln.\n"
" • Hochziehen und dann nach rechts, um zum nächsten Gespräche zu wechseln."

msgid "Instant Messaging"
msgstr "Sofortnachrichten"

#. Add the label.
msgid "Select a person from your address book below, or add a new person."
msgstr ""
"Wählen Sie eine Person aus Ihrem Adressbuch unten aus oder fügen Sie eine "
"neue Person hinzu."

msgid "Group:"
msgstr "Gruppe:"

#. "New Person" button
msgid "New Person"
msgstr "Neue Person"

#. "Select Buddy" button
msgid "Select Buddy"
msgstr "Buddy auswählen"

#. Add the label.
msgid ""
"Select a person from your address book to add this buddy to, or create a new "
"person."
msgstr ""
"Wählen Sie einen Kontakt aus Ihrem Adressbuch, dem dieser Buddy hinzugefügt "
"werden soll oder erstellen Sie einen neuen Kontakt."

#. Add the expander
msgid "User _details"
msgstr "Benutzer_details"

#. "Associate Buddy" button
msgid "_Associate Buddy"
msgstr "_Assoziiere den Buddy"

msgid "Unable to send email"
msgstr "E-Mail konnte nicht gesendet werden"

msgid "The evolution executable was not found in the PATH."
msgstr "Die ausführbare Evolution-Datei wurde nicht im Pfad (PATH) gefunden."

msgid "An email address was not found for this buddy."
msgstr "Für diesen Buddy wurde keine E-Mail-Adresse gefunden."

msgid "Add to Address Book"
msgstr "Zum Adressbuch hinzufügen"

msgid "Send Email"
msgstr "E-Mail senden"

#. Configuration frame
msgid "Evolution Integration Configuration"
msgstr "Konfiguration der Evolution-Integration"

#. Label
msgid "Select all accounts that buddies should be auto-added to."
msgstr ""
"Wählen Sie alle Konten, zu denen Buddys automatisch hinzugefügt werden "
"sollen."

#. *< type
#. *< ui_requirement
#. *< flags
#. *< dependencies
#. *< priority
#. *< id
msgid "Evolution Integration"
msgstr "Evolution-Integration"

#. *< name
#. *< version
#. *  summary
#. *  description
msgid "Provides integration with Evolution."
msgstr "Erlaubt die Integration mit Evolution."

msgid "Please enter the person's information below."
msgstr "Bitte geben Sie die Informationen zu der Person unten ein."

msgid "Please enter the buddy's username and account type below."
msgstr ""
"Geben Sie bitte den Benutzernamen des Buddys und den Kontentyp unten ein."

msgid "Account type:"
msgstr "Kontotyp:"

#. Optional Information section
msgid "Optional information:"
msgstr "Optionale Informationen:"

# old strings
msgid "First name:"
msgstr "Vorname:"

msgid "Last name:"
msgstr "Nachname:"

msgid "Email:"
msgstr "E-Mail:"

#. *< type
#. *< ui_requirement
#. *< flags
#. *< dependencies
#. *< priority
#. *< id
msgid "GTK Signals Test"
msgstr "GTK-Signaltest"

#. *< name
#. *< version
#. *  summary
#. *  description
msgid "Test to see that all ui signals are working properly."
msgstr "Test, um zu sehen, ob alle Signale richtig funktionieren."

#, c-format
msgid ""
"\n"
"<b>Buddy Note</b>: %s"
msgstr ""
"\n"
"<b>Buddy-Notizen</b>: %s"

msgid "History"
msgstr "Verlauf"

#. *< type
#. *< ui_requirement
#. *< flags
#. *< dependencies
#. *< priority
#. *< id
msgid "Iconify on Away"
msgstr "Minimieren, wenn abwesend"

#. *< name
#. *< version
#. *  summary
#. *  description
msgid "Iconifies the buddy list and your conversations when you go away."
msgstr "Minimiert die Buddy-Liste und die Gesprächsfenster, wenn Sie weggehen."

msgid "Mail Checker"
msgstr "Mail-Benachrichtigung"

msgid "Checks for new local mail."
msgstr "Überprüft, ob es neue lokale Mails gibt."

msgid "Adds a small box to the buddy list that shows if you have new mail."
msgstr ""
"Fügt eine kleine Box zur Buddy-Liste hinzu, die zeigt, ob Sie neue E-Mails "
"haben."

msgid "Markerline"
msgstr "Markierungslinie"

msgid "Draw a line to indicate new messages in a conversation."
msgstr ""
"Eine Linie zeichnen um neue Nachrichten in einer Unterhaltung anzuzeigen."

msgid "Jump to markerline"
msgstr "Springen zur Markierungslinie"

msgid "Draw Markerline in "
msgstr "Zeichne eine Markierungslinie in "

msgid "_IM windows"
msgstr "_IM-Fenster"

msgid "C_hat windows"
msgstr "C_hat-Fenster"

msgid ""
"A music messaging session has been requested. Please click the MM icon to "
"accept."
msgstr ""
"Eine Musik-Nachrichten-Sitzung wurde angefragt. Bitte klicken Sie das MM-"
"Icon zum Akzeptieren."

msgid "Music messaging session confirmed."
msgstr "Musik-Nachrichten-Sitzung bestätigt."

msgid "Music Messaging"
msgstr "Musik-Nachrichten"

msgid "There was a conflict in running the command:"
msgstr "Es gab einen Konflikt beim Ausführen des Kommandos:"

msgid "Error Running Editor"
msgstr "Fehler beim Ausführen des Editors"

msgid "The following error has occurred:"
msgstr "Der folgende Fehler ist aufgetreten:"

#. Configuration frame
msgid "Music Messaging Configuration"
msgstr "Musik-Nachrichten-Konfiguration"

msgid "Score Editor Path"
msgstr "Pfad zum Partitur-Editor"

msgid "_Apply"
msgstr "_Anwenden"

#. *< type
#. *< ui_requirement
#. *< flags
#. *< dependencies
#. *< priority
#. *< id
#. *< name
#. *< version
msgid "Music Messaging Plugin for collaborative composition."
msgstr "Musik-Nachrichten-Plugin zum gemeinschaftlichen Komponieren."

#. *  summary
msgid ""
"The Music Messaging Plugin allows a number of users to simultaneously work "
"on a piece of music by editing a common score in real-time."
msgstr ""
"Das Musik-Nachrichtenübermittlungsplugin erlaubt es einer Menge von "
"Benutzern, simultan an einem Musikstück in Echtzeit zu arbeiten."

#. ---------- "Notify For" ----------
msgid "Notify For"
msgstr "Benachrichtigung für"

msgid "\t_Only when someone says your username"
msgstr "\t_Nur wenn jemand Ihren Benutzernamen nennt"

msgid "_Focused windows"
msgstr "_Fokussierte Fenster"

#. ---------- "Notification Methods" ----------
msgid "Notification Methods"
msgstr "Benachrichtigungsmethoden"

msgid "Prepend _string into window title:"
msgstr "Stelle die _Zeichenkette vor den Fenstertitel:"

#. Count method button
msgid "Insert c_ount of new messages into window title"
msgstr "Füge _Anzahl der neuen Nachrichten in den Fenstertitel ein"

#. Count xprop method button
msgid "Insert count of new message into _X property"
msgstr "Füge Anzahl der neuen Nachrichten in die _X-Window-Eigenschaften ein"

#. Urgent method button
msgid "Set window manager \"_URGENT\" hint"
msgstr "Setze den „_URGENT“-Hinweis für den Window-Manager"

msgid "_Flash window"
msgstr "Fenster _blinken lassen"

#. Raise window method button
msgid "R_aise conversation window"
msgstr "G_esprächsfenster in den Vordergrund bringen"

#. Present conversation method button
msgid "_Present conversation window"
msgstr "Ges_prächsfenster anzeigen"

#. ---------- "Notification Removals" ----------
msgid "Notification Removal"
msgstr "Entfernung von Benachrichtigungen"

#. Remove on focus button
msgid "Remove when conversation window _gains focus"
msgstr "Entferne, wenn das _Gesprächsfenster den Fokus bekommt"

#. Remove on click button
msgid "Remove when conversation window _receives click"
msgstr "Entferne, wenn das Gesprächsfenster ge_klickt wird"

#. Remove on type button
msgid "Remove when _typing in conversation window"
msgstr "Entferne, wenn im Gesprächsfenster ge_tippt wird"

#. Remove on message send button
msgid "Remove when a _message gets sent"
msgstr "Entferne, wenn eine Nachricht ge_sendet wird"

#. Remove on conversation switch button
msgid "Remove on switch to conversation ta_b"
msgstr "Entfernen bei der Umschaltung zum Gesprächs_reiter"

#. *< type
#. *< ui_requirement
#. *< flags
#. *< dependencies
#. *< priority
#. *< id
msgid "Message Notification"
msgstr "Benachrichtigung"

#. *< name
#. *< version
#. *  summary
#. *  description
msgid "Provides a variety of ways of notifying you of unread messages."
msgstr ""
"Gibt Ihnen eine Reihe von Möglichkeiten, über ungelesene Nachrichten "
"benachrichtigt zu werden."

#. *< type
#. *< ui_requirement
#. *< flags
#. *< dependencies
#. *< priority
#. *< id
msgid "Pidgin Demonstration Plugin"
msgstr "Pidgin Demonstrations-Plugin"

#. *< name
#. *< version
#. *  summary
msgid "An example plugin that does stuff - see the description."
msgstr ""
"Ein Beispiel-Plugin, welches einige Sachen macht - sehen Sie sich die "
"Beschreibung an."

#. *  description
msgid ""
"This is a really cool plugin that does a lot of stuff:\n"
"- It tells you who wrote the program when you log in\n"
"- It reverses all incoming text\n"
"- It sends a message to people on your list immediately when they sign on"
msgstr ""
"Dies ist ein wirklich cooles Plugin, welches eine Menge Sachen macht:\n"
"- Es sagt Ihren, wer das Programm geschrieben hat, wenn Sie sich anmelden\n"
"- Es kehrt den ganzen eingehenden Text um\n"
"- Es sendet eine Nachricht zu Leuten in Ihrer Buddy Liste, direkt wenn Sie "
"sich angemeldet haben"

msgid "Hyperlink Color"
msgstr "Hyperlink-Farbe"

msgid "Visited Hyperlink Color"
msgstr "Farbe für besuchte Hyperlinks"

msgid "Highlighted Message Name Color"
msgstr "Farbe des Absendernamens für hervorgehobene Nachrichten"

msgid "Typing Notification Color"
msgstr "Farbe der Tipp-Benachrichtigung"

msgid "GtkTreeView Horizontal Separation"
msgstr "GtkTreeview horizontaler Abstand"

msgid "Conversation Entry"
msgstr "Unterhaltungseintrag"

msgid "Conversation History"
msgstr "Unterhaltungsverlauf"

msgid "Request Dialog"
msgstr "Anfrage-Dialog"

msgid "Notify Dialog"
msgstr "Benachrichtigungsdialog"

msgid "Select Color"
msgstr "Farbe auswählen"

#, c-format
msgid "Select Interface Font"
msgstr "Schriftart wählen"

#, c-format
msgid "Select Font for %s"
msgstr "Schriftart für %s wählen"

msgid "GTK+ Interface Font"
msgstr "GTK+ Schrift"

msgid "GTK+ Text Shortcut Theme"
msgstr "GTK+ Text Shortcut-Thema"

msgid "Disable Typing Notification Text"
msgstr "Tipp-Benachrichtigungstext deaktivieren"

msgid "GTK+ Theme Control Settings"
msgstr "Themenkontroll-Einstellungen für GTK+"

msgid "Colors"
msgstr "Farben"

msgid "Fonts"
msgstr "Schrift"

msgid "Miscellaneous"
msgstr "Sonstiges"

msgid "Gtkrc File Tools"
msgstr "Gtkrc-Datei-Werkzeuge"

#, c-format
msgid "Write settings to %s%sgtkrc-2.0"
msgstr "Schreibe Einstellungen nach %s%sgtkrc-2.0"

msgid "Re-read gtkrc files"
msgstr "Neueinlesen der gtkrc-Dateien"

msgid "Pidgin GTK+ Theme Control"
msgstr "Pidgin GTK+ Themenkontrolle"

msgid "Provides access to commonly used gtkrc settings."
msgstr "Erlaubt den Zugriff auf häufig benutzte gtkrc-Einstellungen."

msgid "Raw"
msgstr "Raw"

msgid "Lets you send raw input to text-based protocols."
msgstr "Erlaubt Ihnen, Rohdaten an textbasierte Protokolle zu senden."

msgid ""
"Lets you send raw input to text-based protocols (XMPP, MSN, IRC, TOC). Hit "
"'Enter' in the entry box to send. Watch the debug window."
msgstr ""
"Erlaubt Ihnen Rohdaten an textbasierte Protokolle (XMPP, MSN, IRC, TOC) zu "
"senden. Drücken Sie die 'Enter'-Taste im Eingabefeld zum Senden. Beachten "
"Sie das Debug-Fenster."

#, c-format
msgid "You can upgrade to %s %s today."
msgstr "Sie können heute auf %s %s aktualisieren."

msgid "New Version Available"
msgstr "Neue Version verfügbar"

msgid "Later"
msgstr "Später"

msgid "Download Now"
msgstr "Jetzt herunterladen"

#. *< type
#. *< ui_requirement
#. *< flags
#. *< dependencies
#. *< priority
#. *< id
msgid "Release Notification"
msgstr "Release-Benachrichtigung"

#. *< name
#. *< version
#. *  summary
msgid "Checks periodically for new releases."
msgstr "Prüft regelmäßig, ob neue Versionen verfügbar sind."

#. *  description
msgid ""
"Checks periodically for new releases and notifies the user with the "
"ChangeLog."
msgstr ""
"Prüft regelmäßig, ob neue Versionen verfügbar sind und zeigt die Änderungen "
"an."

#. *< major version
#. *< minor version
#. *< type
#. *< ui_requirement
#. *< flags
#. *< dependencies
#. *< priority
#. *< id
msgid "Send Button"
msgstr "Senden-Knopf"

#. *< name
#. *< version
msgid "Conversation Window Send Button."
msgstr "Senden-Knopf für das Gesprächsfenster."

#. *< summary
msgid ""
"Adds a Send button to the entry area of the conversation window. Intended "
"for use when no physical keyboard is present."
msgstr ""
"Fügt einen Senden-Knopf zum Eingabefeld des Gesprächsfensters hinzu. Die ist "
"für Fälle gedacht, wo keine Tastatur vorhanden ist."

msgid "Duplicate Correction"
msgstr "Duplikat-Korrektur"

msgid "The specified word already exists in the correction list."
msgstr "Das angegebene Wort ist bereits in der Korrekturliste enthalten."

msgid "Text Replacements"
msgstr "Text-Ersetzung"

msgid "You type"
msgstr "Sie tippen"

msgid "You send"
msgstr "Sie senden"

msgid "Whole words only"
msgstr "Nur ganze Wörter"

msgid "Case sensitive"
msgstr "Groß-/Kleinschreibung beachten"

msgid "Add a new text replacement"
msgstr "Fügen Sie eine neue Textersetzung hinzu"

msgid "You _type:"
msgstr "Sie _tippen:"

msgid "You _send:"
msgstr "Sie _senden:"

#. Created here so it can be passed to whole_words_button_toggled.
msgid "_Exact case match (uncheck for automatic case handling)"
msgstr ""
"_Genaue Groß-/Kleinschreibung (deaktivieren für automatische Behandlung)"

msgid "Only replace _whole words"
msgstr "Ersetze nur ganze _Wörter"

msgid "General Text Replacement Options"
msgstr "Allgemeine Textersetzungsoptionen"

msgid "Enable replacement of last word on send"
msgstr "Ersetzung des letztes Worts beim Senden"

msgid "Text replacement"
msgstr "Textersetzung"

msgid "Replaces text in outgoing messages according to user-defined rules."
msgstr ""
"Ersetzt Text in ausgehenden Nachrichten durch benutzerdefinierte Regeln."

msgid "Just logged in"
msgstr "Gerade angemeldet"

msgid "Just logged out"
msgstr "Gerade abgemeldet"

msgid ""
"Icon for Contact/\n"
"Icon for Unknown person"
msgstr ""
"Icon für Kontakt/\n"
"Icon for unbekannte Person"

msgid "Icon for Chat"
msgstr "Icon für Chat"

msgid "Ignored"
msgstr "Ignoriert"

msgid "Founder"
msgstr "Gründer"

#. A user in a chat room who has special privileges.
msgid "Operator"
msgstr "Operator"

#. A half operator is someone who has a subset of the privileges
#. that an operator has.
msgid "Half Operator"
msgstr "Half-Operator"

msgid "Authorization dialog"
msgstr "Autorisierungsdialog"

msgid "Error dialog"
msgstr "Fehlerdialog"

msgid "Information dialog"
msgstr "Informationsdialog"

msgid "Mail dialog"
msgstr "Mail-Dialog"

msgid "Question dialog"
msgstr "Frage-Dialog"

msgid "Warning dialog"
msgstr "Warnungdialog"

msgid "What kind of dialog is this?"
msgstr "Welche Art von Dialog ist dies?"

msgid "Status Icons"
msgstr "Status-Icons"

msgid "Chatroom Emblems"
msgstr "Chatraum-Embleme"

msgid "Dialog Icons"
msgstr "Dialog-Icons"

msgid "Pidgin Icon Theme Editor"
msgstr "Pidgin Icon-Themen-Editor"

msgid "Contact"
msgstr "Kontakt"

msgid "Pidgin Buddylist Theme Editor"
msgstr "Pidgin Buddy-Listen-Thema-Editor"

msgid "Edit Buddylist Theme"
msgstr "Buddy-Listen-Thema bearbeiten"

msgid "Edit Icon Theme"
msgstr "Icon-Thema bearbeiten"

#. *< type
#. *< ui_requirement
#. *< flags
#. *< dependencies
#. *< priority
#. *< id
#. *  description
msgid "Pidgin Theme Editor"
msgstr "Pidgin Themen-Editor"

#. *< name
#. *< version
#. *  summary
msgid "Pidgin Theme Editor."
msgstr "Pidgin Themen-Editor."

#. *< type
#. *< ui_requirement
#. *< flags
#. *< dependencies
#. *< priority
#. *< id
msgid "Buddy Ticker"
msgstr "Buddy-Ticker"

#. *< name
#. *< version
#. *  summary
#. *  description
msgid "A horizontal scrolling version of the buddy list."
msgstr "Zeigt die Buddy-Liste als tickerähnliche Laufschrift."

msgid "Display Timestamps Every"
msgstr "Zeige Zeitstempel alle"

#. *< type
#. *< ui_requirement
#. *< flags
#. *< dependencies
#. *< priority
#. *< id
msgid "Timestamp"
msgstr "Zeitstempel"

#. *< name
#. *< version
#. *  summary
msgid "Display iChat-style timestamps"
msgstr "Zeige iChat-ähnliche Zeitstempel"

#. *  description
msgid "Display iChat-style timestamps every N minutes."
msgstr "Zeige alle N Minuten iChat-ähnliche Zeitstempel an."

msgid "Timestamp Format Options"
msgstr "Zeitstempelformat-Optionen"

#, c-format
msgid "_Force 24-hour time format"
msgstr "_Erzwinge 24-Stunden Zeitformat"

msgid "Show dates in..."
msgstr "Zeige Datumsangaben in..."

msgid "Co_nversations:"
msgstr "U_nterhaltungen:"

msgid "For delayed messages"
msgstr "Für verzögerte Nachrichten"

msgid "For delayed messages and in chats"
msgstr "Für verzögerte Nachrichten in Chats"

msgid "_Message Logs:"
msgstr "Nachrichten-_Mitschnitt:"

#. *< type
#. *< ui_requirement
#. *< flags
#. *< dependencies
#. *< priority
#. *< id
msgid "Message Timestamp Formats"
msgstr "Nachrichten-Zeitstempel-Formate"

#. *< name
#. *< version
#. *  summary
msgid "Customizes the message timestamp formats."
msgstr "Nachrichten-Zeitstempel-Formate anpassen."

#. *  description
msgid ""
"This plugin allows the user to customize conversation and logging message "
"timestamp formats."
msgstr ""
"Dieses Plugin erlaubt es dem Benutzer die Zeitstempel in Unterhaltungen und "
"im Mitschnitt anzupassen."

msgid "Audio"
msgstr "Audio"

msgid "Video"
msgstr "Video"

msgid "Output"
msgstr "Ausgang"

msgid "_Plugin"
msgstr "_Plugin"

msgid "_Device"
msgstr "_Gerät"

msgid "Input"
msgstr "Eingang"

msgid "P_lugin"
msgstr "P_lugin"

msgid "D_evice"
msgstr "G_erät"

#. *< magic
#. *< major version
#. *< minor version
#. *< type
#. *< ui_requirement
#. *< flags
#. *< dependencies
#. *< priority
#. *< id
msgid "Voice/Video Settings"
msgstr "Sprach-/Video-Einstellungen"

#. *< name
#. *< version
msgid "Configure your microphone and webcam."
msgstr "Mikrofon und Webcam konfigurieren."

#. *< summary
msgid "Configure microphone and webcam settings for voice/video calls."
msgstr ""
"Die Mikrofon- und Webcam-Einstellungen für Audio- und Video-Anrufe "
"bearbeiten."

msgid "Opacity:"
msgstr "Durchlässigkeit:"

#. IM Convo trans options
msgid "IM Conversation Windows"
msgstr "IM-Gesprächsfenster"

msgid "_IM window transparency"
msgstr "_IM Fenstertransparenz"

msgid "_Show slider bar in IM window"
msgstr "Zeige _Schiebebalken im IM-Fenster"

msgid "Remove IM window transparency on focus"
msgstr "Transparenz des Unterhaltungsfensters beim Aktivieren aufheben"

msgid "Always on top"
msgstr "Immer im Vordergrund"

#. Buddy List trans options
msgid "Buddy List Window"
msgstr "Buddy-Listen-Fenster"

msgid "_Buddy List window transparency"
msgstr "Transparenz des _Buddy-Listen-Fensters"

msgid "Remove Buddy List window transparency on focus"
msgstr "Transparenz des Buddy-Listen-Fensters beim Aktivieren aufheben"

#. *< type
#. *< ui_requirement
#. *< flags
#. *< dependencies
#. *< priority
#. *< id
msgid "Transparency"
msgstr "Transparenz"

#. *< name
#. *< version
#. *  summary
msgid "Variable Transparency for the buddy list and conversations."
msgstr "Variable Transparenz für die Buddy-Liste und die Gespräche."

#. *  description
msgid ""
"This plugin enables variable alpha transparency on conversation windows and "
"the buddy list.\n"
"\n"
"* Note: This plugin requires Win2000 or greater."
msgstr ""
"Dieses Plugin erlaubt variable Alpha-Transparenz in Gesprächsfenstern und in "
"der Buddy-Liste.\n"
"\n"
"* Hinweis: Dieses Plugin verlangt Win2000 oder höher."

#. Autostart
msgid "Startup"
msgstr "Start"

#, c-format
msgid "_Start %s on Windows startup"
msgstr "_Starte %s beim Windows-Start"

msgid "Allow multiple instances"
msgstr "Mehrere Instanzen erlauben"

msgid "_Dockable Buddy List"
msgstr "An_dockbare Buddy-Liste"

#. Blist On Top
msgid "_Keep Buddy List window on top:"
msgstr "_Buddy-Listen-Fenster bleibt im Vordergrund:"

#. XXX: Did this ever work?
msgid "Only when docked"
msgstr "Nur wenn angedockt"

msgid "Windows Pidgin Options"
msgstr "Windows-Pidgin-Optionen"

msgid "Options specific to Pidgin for Windows."
msgstr "Optionen für Pidgin unter Windows."

msgid ""
"Provides options specific to Pidgin for Windows, such as buddy list docking."
msgstr ""
"Bietet spezielle Optionen für Windows-Pidgin, wie Buddy-Listen-Docking."

msgid "<font color='#777777'>Logged out.</font>"
msgstr "<font color='#777777'>Abgemeldet.</font>"

#. *< type
#. *< ui_requirement
#. *< flags
#. *< dependencies
#. *< priority
#. *< id
msgid "XMPP Console"
msgstr "XMPP-Konsole"

msgid "Account: "
msgstr "Konto: "

msgid "<font color='#777777'>Not connected to XMPP</font>"
msgstr "<font color='#777777'>Nicht mit XMPP verbunden</font>"

msgid "Insert an <iq/> stanza."
msgstr "Einen <iq/> Block einfügen."

msgid "Insert a <presence/> stanza."
msgstr "Einen <presence/> Block einfügen."

msgid "Insert a <message/> stanza."
msgstr "Einen <message/> Block einfügen."

#. *< name
#. *< version
#. *  summary
msgid "Send and receive raw XMPP stanzas."
msgstr "Sendet und empfängt RAW-XMPP-Blöcke."

#. *  description
msgid "This plugin is useful for debbuging XMPP servers or clients."
msgstr ""
"Dieses Plugin ist nützlich zur Fehlersuche in XMPP-Servern oder -Clients."<|MERGE_RESOLUTION|>--- conflicted
+++ resolved
@@ -11,15 +11,9 @@
 msgstr ""
 "Project-Id-Version: de\n"
 "Report-Msgid-Bugs-To: \n"
-<<<<<<< HEAD
-"POT-Creation-Date: 2010-02-11 20:39+0100\n"
-"PO-Revision-Date: 2010-02-11 20:39+0100\n"
-"Last-Translator: Jochen Kemnade <jochenkemnade@web.de>\n"
-=======
 "POT-Creation-Date: 2010-02-11 21:03+0100\n"
 "PO-Revision-Date: 2010-02-11 21:02+0100\n"
 "Last-Translator: Björn Voigt <bjoern@cs.tu-berlin.de>\n"
->>>>>>> 857a4782
 "Language-Team: Deutsch <de@li.org>\n"
 "MIME-Version: 1.0\n"
 "Content-Type: text/plain; charset=UTF-8\n"
@@ -6834,13 +6828,8 @@
 "Server requested that you fill out a CAPTCHA in order to sign in, but this "
 "client does not currently support CAPTCHAs."
 msgstr ""
-<<<<<<< HEAD
-"Der Server verlangt, dass Sie ein CAPTCHA ausfüllen um sich anzumelden, aber "
-"dieses Programm unterstützt momentan keine CAPTCHAs."
-=======
 "Der Server möchte, dass Sie ein CAPTCHA ausfüllen, um sich anzumelden, aber "
 "dieser Client unterstützt im Moment keine CAPTCHAs."
->>>>>>> 857a4782
 
 msgid "AOL does not allow your screen name to authenticate here"
 msgstr "AOL erlaubt Ihnen nicht, sich hier mit Ihrem Benutzernamen anzumelden"
