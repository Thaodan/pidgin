--- conflicted
+++ resolved
@@ -1603,17 +1603,6 @@
 msgid "Unknown"
 msgstr ""
 
-<<<<<<< HEAD
-#: ../libpurple/blist.c:282 ../libpurple/blist.c:586 ../libpurple/blist.c:1600
-#: ../libpurple/blist.c:1848 ../libpurple/blist.c:1850
-#: ../libpurple/protocols/jabber/roster.c:143
-#: ../libpurple/protocols/jabber/roster.c:271
-#: ../libpurple/protocols/jabber/roster.c:541
-#: ../libpurple/protocols/myspace/myspace.c:3484 ../pidgin/gtkblist.c:6948
-#: ../pidgin/plugins/gevolution/gevo-util.c:73
-#: ../pidgin/plugins/gevolution/gevolution.c:106
-=======
->>>>>>> 1b2615d6
 msgid "Buddies"
 msgstr ""
 
@@ -4545,11 +4534,6 @@
 msgid "ping &lt;jid&gt;:\tPing a user/component/server."
 msgstr ""
 
-<<<<<<< HEAD
-#: ../libpurple/protocols/jabber/jabber.c:3717
-#: ../libpurple/protocols/yahoo/libyahoo.c:53
-=======
->>>>>>> 1b2615d6
 msgid "buzz: Buzz a user to get their attention"
 msgstr ""
 
@@ -7025,12 +7009,6 @@
 msgid "ICQ Protocol Plugin"
 msgstr ""
 
-<<<<<<< HEAD
-#: ../libpurple/protocols/oscar/libicq.c:162
-#: ../libpurple/protocols/yahoo/libyahoo.c:326
-#: ../libpurple/protocols/zephyr/zephyr.c:2997
-=======
->>>>>>> 1b2615d6
 msgid "Encoding"
 msgstr ""
 
@@ -9184,24 +9162,12 @@
 msgid "Auth Domain"
 msgstr ""
 
-<<<<<<< HEAD
-#: ../libpurple/protocols/yahoo/libyahoo.c:44
 msgid "join &lt;room&gt;:  Join a chat room on the Yahoo network"
 msgstr ""
 
-#: ../libpurple/protocols/yahoo/libyahoo.c:49
 msgid "list: List rooms on the Yahoo network"
 msgstr ""
 
-#: ../libpurple/protocols/yahoo/libyahoo.c:57
-=======
-msgid "join &lt;room&gt;:  Join a chat room on the Yahoo network"
-msgstr ""
-
-msgid "list: List rooms on the Yahoo network"
-msgstr ""
-
->>>>>>> 1b2615d6
 msgid "doodle: Request user to start a Doodle session"
 msgstr ""
 
@@ -9221,37 +9187,6 @@
 msgid "Yahoo! Protocol Plugin"
 msgstr ""
 
-<<<<<<< HEAD
-#: ../libpurple/protocols/yahoo/libyahoo.c:314
-msgid "Pager port"
-msgstr ""
-
-#: ../libpurple/protocols/yahoo/libyahoo.c:317
-msgid "File transfer server"
-msgstr ""
-
-#: ../libpurple/protocols/yahoo/libyahoo.c:320
-msgid "File transfer port"
-msgstr ""
-
-#: ../libpurple/protocols/yahoo/libyahoo.c:323
-msgid "Chat room locale"
-msgstr ""
-
-#: ../libpurple/protocols/yahoo/libyahoo.c:329
-msgid "Ignore conference and chatroom invitations"
-msgstr ""
-
-#: ../libpurple/protocols/yahoo/libyahoo.c:332
-msgid "Use account proxy for HTTP and HTTPS connections"
-msgstr ""
-
-#: ../libpurple/protocols/yahoo/libyahoo.c:336
-msgid "Chat room list URL"
-msgstr ""
-
-#: ../libpurple/protocols/yahoo/libymsg.c:926
-=======
 msgid "Pager port"
 msgstr ""
 
@@ -9289,7 +9224,6 @@
 msgid "Yahoo! JAPAN Protocol Plugin"
 msgstr ""
 
->>>>>>> 1b2615d6
 #, c-format
 msgid "%s has sent you a webcam invite, which is not yet supported."
 msgstr ""
@@ -9500,13 +9434,9 @@
 msgid "Write Error"
 msgstr ""
 
-<<<<<<< HEAD
-#: ../libpurple/protocols/yahoo/yahoo_profile.c:798
-=======
 msgid "Yahoo! Japan Profile"
 msgstr ""
 
->>>>>>> 1b2615d6
 msgid "Yahoo! Profile"
 msgstr ""
 
@@ -12974,14 +12904,9 @@
 msgid "Google Talk"
 msgstr ""
 
-<<<<<<< HEAD
-#: ../pidgin/gtkutils.c:691
-#: ../pidgin/gtkutils.c:1483 ../pidgin/gtkutils.c:1512
-=======
 msgid "Facebook (XMPP)"
 msgstr ""
 
->>>>>>> 1b2615d6
 #, c-format
 msgid "The following error has occurred loading %s: %s"
 msgstr ""
