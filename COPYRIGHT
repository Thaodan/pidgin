--- conflicted
+++ resolved
@@ -217,11 +217,7 @@
 Benjamin Kahn
 Anders Kaseorg
 Praveen Karadakal
-<<<<<<< HEAD
-Jaromír Karmazín
-=======
 Tomáš Kebert
->>>>>>> f94d59c0
 John Kelm
 Jochen Kemnade
 Yann Kerherve
