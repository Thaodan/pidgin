--- conflicted
+++ resolved
@@ -248,10 +248,7 @@
 Havoc Pennington
 Ted Percival
 Eduardo Pérez
-<<<<<<< HEAD
-=======
 Matt Perry
->>>>>>> 72538439
 Celso Pinto
 Joao Luís Marques Pinto
 Aleksander Piotrowski
