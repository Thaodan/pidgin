--- conflicted
+++ resolved
@@ -15,11 +15,7 @@
 piece of code, then that code should be traced through our version
 control system to see from where it came and who has modified it.
 
-<<<<<<< HEAD
-Copyright (C) 1998-2014 by the following:
-=======
-Copyright (C) 1998-2017 by the following:
->>>>>>> b5f95cd0
+Copyright (C) 1998-2018 by the following:
 
 Mark
 Saleem Abdulrasool
