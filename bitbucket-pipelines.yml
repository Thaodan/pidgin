--- conflicted
+++ resolved
@@ -13,16 +13,9 @@
       - step:
           image: pidgin/builders-2:debian-buster-amd64
           script:
-<<<<<<< HEAD
             - set -ex
             - hg clone https://bitbucket.org/pidgin/libgnt -b release-2.x.y
             - meson -Dprefix=/usr libgnt libgnt/build
             - ninja -C libgnt/build install
             - ldconfig
-            - ./autogen.sh --enable-debug
-            - make -s -j$(nproc)
-            - make -s -j$(nproc) check
-            - make distcheck
-=======
-            - build.sh
->>>>>>> 36194f31
+            - build.sh