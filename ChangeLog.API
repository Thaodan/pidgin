Pidgin and Finch: The Pimpin' Penguin IM Clients That're Good for the Soul

<<<<<<< HEAD
version 2.3.2 (??/??/????):
	Finch:
		libgnt:
		* Added gnt_tree_set_row_color to set the color for a row in a tree.
		* Added gnt_style_get_string_list
		* Added gnt_color_add_pair to define a new color.
		* Added gnt_colors_get_color to get an ncurses color value from a
		  string.
		* Added gnt_style_get_color to get a color pair from an entry in
		  ~/.gntrc
=======
version 2.4.0 (??/??/????):
	libpurple:
		Added:
		* purple_certificate_add_ca_search_path. (Florian Quèze)

	Pidgin:
		Added:
		* pidgin_create_dialog to create a window that closes on escape. Also
		  added utility functions pidgin_dialog_get_vbox_with_properties,
		  pidgin_dialog_get_vbox, pidgin_dialog_get_action_area to access the
		  contents in the created dialog. (Peter 'fmoo' Ruibal)
		* pidgin_dialog_add_button to add buttons to a dialog created by
		  pidgin_create_dialog.
		* GTK_IMHTML_NO_SMILEY for GtkIMHtmlOptions means not to look for
		  smileys in the text. (Florian 'goutnet' Delizy)
		* pidgin_auto_parent_window to make a window transient for a suitable
		  parent window.
>>>>>>> a6b95d6b

version 2.3.0 (11/24/2007):
	libpurple:
		Added:
		* a PurpleConversation field and an alias field in PurpleConvMessage
		* account-authorization signals (see account-signals.dox for
		  details) (Stefan Ott)
		* libpurple/purple.h, which includes #define's and #include's
		  required to compile stand-alone plugins
		* PURPLE_STATUS_TUNE as a new PurpleStatusPrimitive
		* purple_plugin_disable(), which is intended to be called when
		  a purple_plugin_unload()--which was called when a user tried
		  to unload a plugin--fails.  This then prevents the plugin
		  from being saved in the saved plugins list, so it'll won't
		  be loaded at the next startup.
		* PurpleDisconnectReason enumeration of machine-readable
		  types of connection error.
		* purple_connection_error_reason(), to be used by prpls
		  (instead of purple_connection_error() and setting
		  gc->wants_to_die) to report errors along with a
		  PurpleDisconnectReason.
		* PurpleConnectionUiOps.report_disconnect_reason, to be
		  implemented by UIs (rather than .report_disconnect) if
		  they want to use the reported PurpleDisconnectReason
		  to give a more specific error.
		* A connection-error signal, fired just after the UiOp is
		  called with the same information.
		* purple_connection_reason_is_fatal(), acting as a hint
		  to whether automatic reconnection should be attempted
		  after a connection error (rather than checking
		  gc->wants_to_die).
		* PurpleConnectionErrorInfo, a struct to hold a
		  PurpleConnectionError and a const char *description.
		* purple_account_get_current_error() to get the most recent
		  PurpleConnectionError and description (or NULL if the
		  account is happy with life), to allow bits of the UI to know
		  the last error without caching it themselves (as
		  PidginBuddyList does).
		* purple_account_clear_current_error() to reset an account's
		  error state to NULL.
		* An account-error-changed signal, firing when
		  purple_account_get_current_error()'s return value changes.

		* PidginMiniDialog, a Gtk widget-ified version of
		  pidgin_make_mini_dialog().

		* purple_util_init()
		* purple_util_uninit()

		* purple_network_listen_map_external() to temporarily disable
		  mapping ports externally via NAT-PMP or UPnP.

		Changed:
		* purple_plugin_unload() now honors the return value of a
		  plugin's unload function and can actually return FALSE now.
		* purple_plugin_unload() no longer does its own notifications
		  when a dependent plugin fails to unload.  The UI should do
		  something appropriate.

		* pidgin_make_mini_dialog() now declares its return type to be
		  GtkWidget * rather than void *.  This should not break any
		  existing code since any code using it must already rely on
		  the return type actually being GtkWidget * all along.

		Deprecated:
		* pidgin_dialogs_about()
		* pidgin_log_show_contact()
		* pidgin_log_show()
		* pidgin_plugin_dialog_show()
		* pidgin_pounce_editor_show()
		* pidgin_pounces_manager_show()
		* pidgin_syslog_show()

		* purple_connection_error()
		* pidgin_blist_update_account_error_state()
		* PidginBuddyList.connection_errors

		MSN:
		* A new independant status type with PURPLE_STATUS_TUNE primitive, and
		  PURPLE_TUNE_ARTIST, PURPLE_TUNE_ALBUM and PURPLE_TUNE_TITLE
		  attributes.

		XMPP:
		* A new independant status type with PURPLE_STATUS_TUNE primitive, and
		  PURPLE_TUNE_{ARTIST, TITLE, ALBUM, GENRE, COMMENT, TRACK, TIME,
		  YEAR, URL} attributes.

	Finch:
		libgnt:
		* Added gnt_color_pair, which will try to intelligenty set text
		  attributes in place of colors if the terminal doesn't have color
		  support. (Bug: #3560) All future code should use gnt_color_pair
		  instead of COLOR_PAIR.
		* Added gnt_menuitem_set_id and gnt_menuitem_get_id to set and get the
		  string id of a menuitem respectively.
		* Added gnt_window_get_accel_item, which returns a the id of a menuitem
		  bound to a keystroke.
		* Added gnt_menu_get_item to get a menuitem of the given id from a
		  menu.
		* Added gnt_menuitem_activate, which triggers the 'activate' signal on
		  the menuitem and calls the callback function, if available.
		* Added GntEntryKillRing in GntEntry.
		* Added gnt_window_set_maximize and gnt_window_get_maximize, and
		  GntWindowFlags enum.

version 2.2.2 (??/??/????):
	libpurple:
		Changed:
		* The size parameter of purple_util_write_data_to_file_absolute
		  has been changed to gssize instead of a size_t to correctly
		  indicate that -1 can be used for a nul-delimited string.
		* The documentation for purple_savedstatuses_get_popular used to
		  incorrectly claim that the active status is excluded from the
		  returned list. The documentation has been corrected. Also, the
		  function now returns a correct list when called with a value of 0.

version 2.2.0 (09/13/2007):
	libpurple:
		Added:
		* PURPLE_MESSAGE_INVISIBLE flag, which can be used by
		  purple_conv_im_send_with_flags to send a message, but not display it
		  in the conversation
		* serv_send_attention(), serv_got_attention(), as well as send_attention 
		  and attention_types in PurplePluginProtocolInfo. This new API is used
		  for zapping in MySpaceIM, buzzing in Yahoo, and nudging in MSN.
		* PurpleConvMessage structure to represent a message in a
		  conversation. purple_conversation_message_get_sender,
		  purple_conversation_message_get_message,
		  purple_conversation_message_get_flags and
		  purple_conversation_message_get_timestamp to get information about a
		  PurpleConvMessage.
		* purple_conversation_get_message_history() to retrieve a list of
		  PurpleConvMessage's in a conversation, and
		  purple_conversation_clear_message_history to clear the history.
		* purple_certificate_* functions in libpurple/certificate.h - "A public-key certificate API"
		* purple_ssl_get_peer_certificates() and associated field in PurpleSslOps to retrieve a server's presented SSL certificate chain.
		* PurpleSslConnection::verifier to provide a "how to verify the peer's certificates" callback to the SSL handlers. See certificate.h for more on this.
		* purple_ssl_connect_with_host_fd() to create an SSL connection from a file descriptor and provide a hostname with it to authenticate the peer against.

		Changed:
		* purple_prefs_load is now called within purple_prefs_init.
		  The UI no longer needs to call it.
		* writing-im-msg now receives the conversation name as the who
		  argument if the caller of purple_conversation_write didn't
		  provide a value for who.

	Pidgin:
		Added:
		* pidgin_set_accessible_relations, sets up label-for and labelled-by
		  ATK relations (broken out from pidgin_set_accessible_label)
		* pidgin_conv_attach_to_conversation, to reattach the Pidgin UI to a
		  conversation
		* conversation-hiding and conversation-displayed signals.
		* pidgin_text_combo_box_entry_new, pidgin_text_combo_box_entry_get_text
		  and pidgin_text_combo_box_entry_set_text

		Changed:
		* pidgin_conversations_fill_menu now also adds a separator and a 'Show
		  All' item if there are more than one conversations in the list.

	Finch:
		Added:
		* finch_sound_is_enabled
		* The reserved field in the FinchConv is now used to store information
		  about the conversation (using FinchConversationFlag)
		* finch_account_dialog_show

		libgnt:
		* gnt_slider_set_small_step, gnt_slider_set_large_step to allow more
		  fine tuned updates of a GntSlider
		* gnt_util_parse_xhtml_to_textview to parse XHTML strings in a
		  GntTextView (this works only if libxml2 is available)

version 2.1.1 (08/20/2007):
	libpurple:
		Changed:
		* PurpleAccountUiOps.request_authorize's authorize_cb and
		  deny_cb parameters now correctly have type
		  PurpleAccountRequestAuthorizationCb rather than GCallback.
		  (You'll want to change your UI's implementation's signature
		  to avoid warnings, and then remove some now-redundant casts
		  back to the proper type.)

version 2.1.0 (7/28/2007):
	libpurple:
		Added:
		* purple-remote: added getstatus command
		* conversation-extended-menu signal (See Doxygen docs)
		* OPT_PROTO_SLASH_COMMANDS_NATIVE protocol option to indicate that
		  slash commands are "native" to the protocol
		* PURPLE_MESSAGE_NO_LINKIFY message flag to indicate that the message
		  should not be auto-linkified
		* PurpleEventLoopUiOps.timeout_add_seconds
		    UIs can now use better scheduling for whole-second timers.  For
		    example, clients based on the glib event loop can now use
		    g_timeout_add_seconds.
		* purple_blist_node_get_type
		* purple_conversation_do_command
		* purple_conversation_get_extended_menu
		* purple_core_ensure_single_instance
		    This is for UIs to use to ensure only one copy is running.
		* purple_dbus_is_owner
		* purple_timeout_add_seconds
		    Callers should prefer this to purple_timeout_add for timers
		    longer than 1 second away.  Be aware of the rounding, though.
		* purple_xfer_get_remote_user
		* purple_pounces_get_all_for_ui
		* purple_prefs_get_children_names
		* added displaying-email-notification and 
 	          displaying-emails-notification signals

		Changed:
		* The documentation of the following functions now properly
		  declares that the returned value must not be modified or
		  freed, which was always the case:
			* purple_accounts_get_all
			* purple_connections_get_all
			* purple_connections_get_connecting
			* purple_conv_chat_get_ignored
			* purple_conv_chat_get_users
			* purple_get_chats
			* purple_get_conversations
			* purple_get_ims
			* purple_notify_user_info_get_entries
		* The following functions now return a GList* instead of a
		  const GList*, as const is not very useful with GLists.  The
		  returned value still must not be modified or freed:
			* purple_account_get_status_types
			* purple_mime_document_get_fields
			* purple_mime_document_get_parts
			* purple_mime_part_get_fields
			* purple_request_fields_get_required
			* purple_request_field_list_get_selected
			* purple_request_field_list_get_items
			* purple_status_type_get_attrs
			* purple_presence_get_statuses
		* purple_request_field_list_set_selected now takes a GList*
		  instead of a const GList* for items, as const is not very
		  useful with GLists.  The passed list is still not modified
		  or freed.
		* purple_presence_add_list now takes a GList* instead of a
		  const GList* for source_list, as const is not very useful with
		  GLists.  The passed list is still not modified or freed.

	Pidgin:
		Added:
		* gtk_imhtml_setup_entry
		* pidgin_create_window
		* pidgin_retrieve_user_info and pidgin_retrieve_user_info_in_chat,
		  shows immediate feedback when getting information about a user.
		* gtk_imhtml_animation_new
		    Can be used for inserting an animated image into an IMHTML.
		* pidgin_menu_position_func_helper
		* pidgin_blist_get_name_markup, returns the buddy list markup
		  text for a given buddy.
		* pidgin_blist_draw_tooltip and pidgin_blist_tooltip_destroy
		  for creating blist tooltips from outside of buddy list code
		* pidgin_themes_remove_smiley_theme

		Changed:
		* pidgin_append_menu_action returns the menuitem added to the menu.
		* pidgin_separator returns the separator added to the menu.
		* PidginConversation has struct members to handle the new info
		  pane:
		  	* infopane
			* infopane_hbox
			* infopane_model
			* infopane_iter

	Finch:
		Added:
		* finch_retrieve_user_info

		libgnt:
			Added:
			* GntWS for workspaces
			* gnt_tree_set_column_title
			* GntSlider widget
			* "completion" signal for GntEntry
			* "terminal-refresh" signal for GntWM, with a corresponding entry
			  in GntWMClass
			* New flags for GntTextView to decide whether to word-wrap or show
			  scrollbars (GntTextViewFlag) which can be set by
			  gnt_text_view_set_flag
			* gnt_style_get_from_name
			* gnt_window_present
			* gnt_tree_set_column_width_ratio
			* gnt_tree_set_column_resizable
			* gnt_tree_set_column_is_right_aligned
			* gnt_tree_set_search_function, gnt_tree_set_search_column,
			  gnt_tree_is_searching
			* 'file-selected' signal is emited for GntFileSel
			* gnt_style_parse_bool
			* gnt_util_set_trigger_widget

			Changed:
			* gnt_tree_get_rows() now returns a GList* instead of a const
			  GList*, as const is not very useful with GLists.  The
			  returned value still must not be modified or freed.
			* Instead of keeping an 'invisible' item, the GntTreeColumns now
			  maintain 'flags' with the appropriate flags set

version 2.0.2 (6/14/2007):
	Pidgin:
		Deprecated:
		* pidgin_dialogs_alias_contact:  This will be removed in 3.0.0
		  unless there is sufficient demand to keep it.

version 2.0.0 (5/3/2007):
	Please note all functions, defines, and data structures have been
	re-namespaced to match the new names of Pidgin, Finch, and libpurple.
	All gaim_gtk_* functions are now pidgin_*, former libgaim functions are
	now purple_*.  Please consult our doxygen documentation for a complete
	reference.

	The gaim-compat.h header exists to provide an API compatibility layer
	for libpurple functions.  As an API compatibility layer, it must be
	included at compile time to be of use.

	Changed:
	* All the status stuff.  Yay!
	* gaim_prefs_connect_callback(), added handle parameter
	* gtk_imhtml_toolbar now descends from GtkHBox making it easier to add your
	  own widgets to it
	* gaim_find_conversation_with_account, added a "type" parameter
	* gaim_gtk_prefs_labeled_spin_button, the "key" parameter is now a
	  const char* instead of just a char*
	* gaim_gtk_prefs_labeled_entry, the "key" parameter is now a const char*
	  instead of just a char*
	* the add_buddy perl sub.  The sub now takes the account as the first
	  argument, and buddy and group as the second and third.  It also adds
	  the buddy to the server-side buddy list of the given account.
	* gaim_connection_new, gaim_account_connect and gaim_account_register no
	  longer return a GaimConnection
	* keep_alive in GaimConnection is renamed to keepalive
	* gaim_mkstemp, added a second argument, a boolean, of whether or not the
	  file is binary
	* gaim_log_logger_new, rewritten
	* gaim_conv_window_remove_conversation()'s last argument to be a
	  GaimConversation.
	* A new blocked icon: pixmaps/status/default/blocked.png
	* In pixmaps/status/default: extendedaway.png renamed to extended_away.png
	* In pixmaps/status/default: na.png renamed to unavailable.png
	* gtk_imhtml_toggle_bold(): No longer returns a value
	* gtk_imhtml_toggle_italic(): No longer returns a value
	* gtk_imhtml_toggle_underline(): No longer returns a value
	* gtk_imhtml_toggle_strike(): No longer returns a value
	* gtk_imhtml_scroll_to_end(): Added the smooth paramter
	* gaim_log_new(), added conv parameter
	* gaim_buddy_icon_new(), leaves a reference which the caller owns.  Use
	  gaim_buddy_icon_unref() immediately if you don't want a reference (the
	  old behavior).
	* GAIM_CONV_UNKNOWN to GAIM_CONV_TYPE_UNKNOWN.
	* GAIM_CONV_IM to GAIM_CONV_TYPE_IM.
	* GAIM_CONV_CHAT to GAIM_CONV_TYPE_CHAT.
	* GAIM_CONV_MISC to GAIM_CONV_TYPE_MISC.
	* GAIM_CONV_ANY to GAIM_CONV_TYPE_ANY.
	* GaimConversationUiOps.write_conv, Replaced const char *who with
	  const char *name, const char *alias
	* gaim_conv_chat_add_users(), added extra_msgs and new_arrivals (pass NULL
	  and FALSE respectively, to get the same behavior as before)
	* chat_add_users in GaimConversationUiOps, added cbuddies and 
	  new_arrivals and removed buddies.
	* chat_rename_user in GaimConversationUiOps, added new_alias
	* gaim_conv_chat_cb_new(), added alias. (pass NULL to get the same
	  behavior as before).
	* GaimConversation.log became GList * GaimConversation.logs, so that a
	  conversation can have multiple logs at once
	* gaim_conv_chat_add_user, added extra_msgs
	* gaim_notify_userinfo, removed primary and secondary parameters
	* GaimNotifyUiOps.notify_userinfo: removed title, primary, and
	  secondary parameters
	* Idle timers are now added and removed in gtkidle.c in response
	  to the signed-on and signed-off signals
	* GaimXfer->ops.read, GaimXfer->ops.write, gaim_xfer_set_read_fnc(),
	  gaim_xfer_set_write_fnc(), gaim_xfer_read(), gaim_xfer_write():
	  Changed ssize_t to gssize
	* serv_got_im, serv_got_chat_in, serv_send_im and serv_chat_send all use
	  GaimMessageFlags instead of GaimConvImFlags / GaimConvChatFlags
	* All core<->prpl message passing now uses html.  This was previously true
	  for receiving messages, it's now also true for sending them.  prpls that
	  don't support html need to gaim_unescape_html() the message.
	* Notify API: GCallback -> GaimNotifyCloseCallback,
	              void *user_data -> gpointer user_data
	* gaim_notify_searchresults_get_rows_count,
	  gaim_notify_searchresults_get_columns_count: return type now guint
	* gaim_account_notify_added: No longer checks if there is a
	  GaimBuddy for the added user, that's left up to the prpls.  See the
	  documentation for this function and gaim_account_request_add.
	* gaim_accounts_reorder: new_index is now a gint instead of a size_t
	* displaying-message signals: displaying-[im|chat]-msg and
	  displayed-[im|chat]-msg signals are emitted for all messages
	  (ie, for received messages, sent messages, system messages, error
	  messages etc.), and the signals now have
	  gaim_gtk_conversations_get_handle() for their handle.
	* GAIM_NOTIFY_BUTTON_ADD_BUDDY to GAIM_NOTIFY_BUTTON_ADD
	* conversation-switched: This signal has been moved from conversation to
	                         the UI and the signal-handlers only receive the
	                         conversation that has been switched to.
	* GaimPluginProtocolInfo: Added offline_message
	* GaimPluginProtocolInfo: Added whiteboard_prpl_ops
	* GaimPluginProtocolInfo: Added media_prpl_ops
	* GaimPluginProtocolInfo: Added "user_info" argument to tooltip_text,
	                          changed the return type to void
	* GaimPluginProtocolInfo: Added "full" argument to tooltip_text
	* gaim_pounce_new(): Added option argument for pounce options
	* gaim_network_listen() and gaim_network_listen_range(): Added
	  socket_type parameter to allow creation of UDP listening. Modified
	  to be asynchronous with a callback to allow for UPnP operation.
	  Returns a data structure that can be used to cancel the listen
	  attempt using gaim_network_listen_cancel()
	* GaimPrefCallback: val is now a gconstpointer instead of a gpointer
	* gtk_imhtml_get_current_format(): the arguments are now set to TRUE or
	  FALSE.  Previously they were set to TRUE or left alone.  Also, you
	  may now pass NULL if you're not interested in a specific formatting.
	* Smiley Themes: Backslashes must be backslash-escaped.
	* Plugins: Depedencies are now honored when unloading plugins.
	* gaim_markup_extract_info_field(): Added format_cb parameter.
	* gaim_markup_extract_info_field(): Changed GString parameter to a GaimNotifyUserInfo paramter.
	* gaim_str_to_time(): Added support for parsing the MM/DD/YYYY format.
	* gaim_plugin_action_new(): label is now const char *
	* gaim_plugin_pref_new_with_name(): name is now const char *
	* gaim_plugin_pref_new_with_label(): label is now const char *
	* gaim_plugin_pref_new_with_name_and_label(): name and label are
	  now const char *
	* gaim_plugin_pref_set_name(): name is now const char *
	* gaim_plugin_pref_get_name(): return type is now const char *
	* gaim_plugin_pref_set_label(): label is now const char *
	* gaim_plugin_pref_get_label(): return type is now const char *
	* gaim_plugin_pref_add_choice(): label is now const char *
	* struct proto_chat_entry: label is now const char *
	* struct proto_chat_entry: identifier is now const char *
	* All network activity has been updated to use non-blocking sockets.
	  This means that plugins must be updated to expect such a socket from
	  gaim_proxy_connect() and gaim_network_listen*().
	* gaim_proxy_connect(): changed to return NULL on error and a pointer
	  to a GaimProxyConnectInfo object which can be used to cancel
	  connection attempts using gaim_proxy_connect_cancel().  Also added
	  a 'handle' parameter that can be used to cancel the connection
	  attempt using gaim_proxy_connect_cancel_with_handle().
	* gaim_gethostbyname_async(): Renamed to gaim_dnsquery_a() and
	  changed to return a pointer to a data structure that can be
	  used to cancel the pending DNS query using gaim_dnsquery_destroy()
	* gaim_url_fetch(): Renamed to gaim_util_fetch_url() and changed
	  to return a pointer to a data structure that can be used to cancel
	  the pending HTTP request using gaim_util_fetch_url_cancel().
	  Corresponding callback has changed to accept this data structure
	  as its first argument, and to accept an error message as an
	  additional final argument.
	* gaim_gtk_create_imhtml(): Added sw_ret() parameter
	* gaim_account_get_log(): Added create parameter
	* GAIM_CMD_P_VERYHIGH is now GAIM_CMD_P_VERY_HIGH
	* gtk_imhtml_search_find(): Now wraps around to the top instead of
	  clearing the search at the end.
	* gaim_gtkxfer_dialog_show: Can now take NULL to show (and possibly
	  create) a default gtkxfer dialog.
	* CHAT_USERS_BUDDY_COLUMN became CHAT_USERS_WEIGHT_COLUMN, along with
	  a change in the values stored in the column.
	* gaim_find_buddies() returns a list of all buddies in the account if name
	  is NULL.
	* gaim_gtk_set_custom_buddy_icon() sets custom icon for a user.
	* Hid the definition of _GaimStringref, which already had a warning to
	  avoid accessing it directly.
	* notify_userinfo() UI op is passed a GaimNotifyUserInfo instead of a char*
	  for the user information
	* gaim_buddy_icon_get_scale_size() and was changed to ALWAYS scale
	  the icon instead of only when icon_spec->scale_rules contains
	  GAIM_ICON_SCALE_DISPLAY.  Callers should be changed to check the
	  scale_rules before calling this function.
	* gaim_gtk_buddy_icon_get_scale_size() was changed to accept an
	  additional parameter which is used to determine what kind of
	  scaling should be done, if any.
	* purple_request_input(), purple_request_choice(),
	  purple_request_choice_varg(), purple_request_action(),
	  purple_request_action_varg(), purple_request_fields(),
	  purple_request_yes_no(), purple_request_ok_cancel(),
	  purple_request_accept_cancel(), purple_request_file(), and
	  purple_request_folder() was changed to accept account, who, and
	  conversation parameters for associating the request with an account, a
	  buddy, or a conversation.
	* Significant changes to the buddy icon and imgstore APIs.  If you
	  were using any of it, it's best to look at the header files or
	  Doxygen documentation, but here are some significant changes:
	    purple_buddy_icon_new() now takes ownership of ("frees") icon_data
	    purple_buddy_icon_set_data(): likewise for data
	    purple_buddy_icon_set_for_user(): likewise for data
	    purple_buddy_icon_set_for_user() now takes a checksum parameter
	    purple_imgstore_add() was renamed to purple_imgstore_add_with_id()
	      which takes ownership of data

	Removed:
	* gaim_gtk_sound_{get,set}_mute() (replaced by the /gaim/gtk/sound/mute
	  preference)
	* gaim_escape_html(const char *html) (use g_markup_escape_text(html, -1)
	  instead)
	* gaim_accounts_sync, account changes are now scheduled to be saved
	  automatically
	* gaim_connection_connect
	* gaim_connection_disconnect
	* gaim_connection_register
	* gaim_accounts_auto_login
	* gaim_find_conversation, use gaim_find_conversation_with_account instead
	* gaim_chat_get_display_name
	* gaim_conversation_set_history, gaim_conversation_get_history, and
	  GaimConversation->history.  Use gtk_imhtml_get_markup instead.
	* set_gaim_user_dir to gaim_util_set_user_dir
	* create_prpl_icon to gaim_gtk_create_prpl_icon
	* Window flashing support in the core: gaim_conv_window_flash, and flash UI
	  operation for conversations.  Use signal "received-im-msg" or similar.
	* All warning stuff from the core.
	* gaim_gtkconv_get_dest_tab_at_xy(), instead use gaim_gtkconv_get_tab_at_xy()
	* chat_add_user from GaimConversationUiOps: only chat_add_users is used
	* chat_remove_user from GaimConversationUiOps: only chat_remove_users is used
	* uc from the GaimBuddy struct
	* gaim_sound_get_handle()
	* gaim_debug_vargs()
	* serv_add_buddy(); use gaim_account_add_buddy() instead
	* serv_add_buddies(); use gaim_account_add_buddies() instead
	* serv_change_passwd(); use gaim_account_change_password() instead
	* serv_close()
	* serv_finish_login()
	* serv_login()
	* serv_remove_buddy(); use gaim_account_remove_buddy() instead
	* serv_remove_buddies(); use gaim_account_remove_buddies() instead
	* serv_rename_group()
	* serv_set_buddyicon(): use gaim_account_set_buddy_icon() instead
	* serv_touch_idle(): use gaim_gtk_check_idle() instead
	* GaimGtkImPane->a_virgin
	* gaim_str_strip_cr(); use gaim_str_strip_char(str, '\r') instead
	* gaim_find_buddys_group renamed to gaim_buddy_get_group
	* gaim_gtkpounce_menu_build()
	* gaim_gtkpounce_dialog_show()
	* GaimGtkBuddyList->bpmenu
	* GaimConvImFlags and GaimConvChatFlags; use GaimMessageFlags instead
	* cb and user_data from the ops in GaimNotifyUiOps: This is now handled
	  by the notify API in the core.
	* GaimConversationUiOps.updated: use the conversation-updated signal
	* GAIM_SUBTYPE_CONV_WINDOW: windows are now only represented in the UI,
	  so GAIM_TYPE_BOXED is used for the signal types
	* gaim_gtk_privacy_is_showable(): We do fallback privacy in the core
	  now, so this would always be TRUE now.
	* GaimBlistNodeAction: See GaimMenuAction
	* gaim_blist_node_action_new(); use gaim_menu_action_new() instead
	* gaim_date()
	* gaim_date_full(): See gaim_date_format_full()
	* gaim_strftime(): See gaim_utf8_strftime()
	* GAIM_MESSAGE_COLORIZE
	* user_data from gaim_notify_searchresults_new_rows and from 
	  notify_searchresults in GaimNotifyUiOps.
	* gaim_conversation_get_send_history(), and send_history from
	  GaimConversation
	* Removed ui_ops from GaimBuddyList. Use gaim_blist_get_ui_ops() instead
	* GaimGtkConversation: dialogs (dialogs.search moved to GaimGtkWindow)
	* gaim_show_xfer_dialog: Use gaim_gtk_xfer_dialog_show(NULL) instead.
	* GaimGtkRoomlistDialog: Nothing used it outside of the file it was in.
	* gaim_gtk_roomlist_dialog_new: use gaim_gtk_roomlist_show
	* gaim_gtk_roomlist_dialog_new_with_account: use gaim_gtk_roomlist_show_with_account
	* binreloc functions

	Added:
	* gaim_prefs_disconnect_by_handle()
	* a password field to GaimConnection, which only persists for the
	  session (when "remember password" is false, account->password is
	  NEVER set) Use gaim_connection_get_password(GaimConnection *gc)
	* gaim_log_common_writer, gaim_log_common_lister, gaim_log_common_sizer,
	  and gaim_log_get_log_dir to allow log formats that use standard Gaim
	  log directory to use Gaim's built-in code for these purposes.
	* GaimLogCommonLoggerData struct for a basic logger_data struct to be
	  used with "common" logger functions.
	* gaim_gtk_blist_node_is_contact_expanded, returns TRUE if the given
	  blist node is a buddy inside an expanded contact, or is itself an
	  expanded contact
	* GaimLogSet struct, get_log_sets function to GaimLogLogger,
	  gaim_log_get_log_sets, gaim_log_set_compare
	* gaim_privacy_check(), to check if a given user is allowed to send
	  messages to the specified account
	* gtk_imhtml_clear_formatting()
	* gtk_imhtml_delete to clear out part of a imhtml buffer
	* gtk_imhtml_get_protocol_name()
	* gaim_buddy_icons_get_full_path(), to get the full path of a buddy
	  icon setting
	* CHAT_USERS_ALIAS_COLUMN, CHAT_USERS_COLOR_COLUMN,
	  CHAT_USERS_BUDDY_COLUMN to the list of columns for the chat
	  user list
	* gaim_account_add_buddy()
	* gaim_account_add_buddies()
	* gaim_account_remove_buddy()
	* gaim_account_remove_buddies()
	* gaim_account_change_password()
	* gaim_account_supports_offline_message()
	* gaim_conversation_close_logs(), to force a conversation's log(s) to
	  be closed.  New logs will be opened as necessary.
	* gaim_got_protocol_handler_uri()
	* gaim_plugin_get_id()
	* gaim_plugin_get_name()
	* gaim_plugin_get_version()
	* gaim_plugin_get_summary()
	* gaim_plugin_get_description()
	* gaim_plugin_get_author()
	* gaim_plugin_get_homepage()
	* gaim_gtkconv_switch_active_conversation(GaimConversation *)
	* gaim_str_strip_char() to strip a given character from
	  a given string
	* gaim_util_chrreplace() to replace a given character with a
	  different character
	* gaim_gtk_blist_toggle_visibility() to intelligently toggle the
	  visiblity of the buddy list
	* gaim_gtk_blist_visibility_manager_add() to indicate the addition of a
	  visibility manager - see the docs for more information
	* gaim_gtk_blist_visibility_manager_remove() to indicate the removal of
	  a visibility manager - see the docs for more information
	* gaim_gtk_conversations_find_unseen_list() to get a list of conversations
	  with an "unseen" state >= to the specified state and other criteria
	* gaim_gtk_conversations_fill_menu() fill a menu from list of conversations
	* gaim_gtk_create_prpl_icon()
	* gaim_gtk_create_prpl_icon_with_status()
	* gaim_gtk_pounces_manager_show()
	* gaim_gtk_pounces_manager_hide()
	* gaim_gtk_pounce_editor_show()
	* GAIM_POUNCE_MESSAGE_RECEIVED
	* GaimPounceOption
	* gaim_pounce_set_options()
	* gaim_pounce_set_options()
	* GAIM_STOCK_CONNECT, GAIM_STOCK_DISCONNECT
	* GAIM_STOCK_PLUGIN
	* gaim_account_request_add: Notifies the user that they were added to
	                            someone's buddy list, and offers them the choice
	                            of adding that person to their buddy list.
	* gaim_blist_alias_contact()
	* gaim_cipher_http_digest_calculate_session_key()
	* gaim_cipher_http_digest_calculate_response()
	* gaim_notify_searchresults_labeled()
	* GAIM_NOTIFY_BUTTON_LABELED, GAIM_NOTIFY_BUTTON_INFO,
	  GAIM_NOTIFY_BUTTON_IM, GAIM_NOTIFY_BUTTON_JOIN,
	  GAIM_NOTIFY_BUTTON_INVITE
	* stock buttons GAIM_STOCK_IM, GAIM_STOCK_INFO
	* gaim_conversation_present()
	* GaimConversationUiOps->present(GaimConversation *)
	* GaimPlugin.unloadable
	* gaim_plugin_is_unloadable()
	* GAIM_PLUGIN_PREF_STRING_FORMAT
	* gaim_plugin_pref_get_format_type()
	* gaim_plugin_pref_set_format_type()
	* GaimStringFormatType
	* gaim_log_get_handle()
	* gaim_log_uninit()
	* GAIM_SUBTYPE_LOG
	* gaim_marshal_POINTER__POINTER_POINTER
	* gaim_utf8_ncr_encode()
	* gaim_gtk_log_init()
	* gaim_gtk_log_get_handle()
	* gaim_gtk_log_uninit()
	* gaim_util_fetch_url_request()
	* GaimMenuAction
	* gaim_menu_action_new()
	* gaim_menu_action_free()
	* GaimInfoFieldFormatCallback
	* gaim_utf8_strftime()
	* gaim_date_format_short()
	* gaim_date_format_long()
	* gaim_date_format_full()
	* gaim_time_format()
	* gaim_plugin_action_free()
	* GaimRequestType: Added GAIM_REQUEST_FOLDER
	* GaimRequestUiOps: Added request_folder
	* gaim_request_folder()
	* gaim_gtk_setup_screenname_autocomplete()
	* gaim_gtk_set_cursor()
	* gaim_gtk_clear_cursor()
	* GAIM_MESSAGE_ACTIVE_ONLY
	* gaim_proxy_get_setup()
	* GaimNotifySearchResultsCallback: Added user_data.
	* gaim_notify_searchresults: Added user_data.
	* gaim_network_listen_cancel(): Can be used to cancel a previous
	  call to gaim_network_listen() or gaim_network_listen_range()
	* gaim_proxy_connect_cancel(): Can be used to cancel a pending
	  gaim_proxy_connect() request
	* gaim_proxy_connect_cancel_with_handle(): Can be used to cancel
	  a previous gaim_proxy_connect() request using a specified handle
	* gaim_dnsquery_destroy(): Can be used to cancel a pending DNS
	  query.
	* gaim_util_fetch_url_cancel(): Can be used to cancel a pending
	  call to gaim_util_fetch_url() or gaim_util_fetch_url_request().
	* GaimGtkWindow: dialogs.search (previously in GaimGtkConversation)
	* gaim_buddy_get_server_alias()
	* gaim_conv_send_confirm()
	* GaimConversationUiOps.send_confirm
	* gaim_gtk_roomlist_dialog_show_with_account
	* gaim_gtk_tree_view_search_equal_func to be used with
	  gtk_tree_view_set_search_equal_func
	* gaim_xfer_set_bytes_sent().  Sets the offset in the file to
	  read from or write to.
	* gaim_privacy_deny and gaim_privacy_allow
	* gaim_gtk_blist_set_headline
	* gaim_gtk_set_urgent
	* GtkGaimScrollBook and its functions.
	* purple_markup_unescape_entity()
	* purple_markup_get_css_property()
	* purple_group_get_name()

	Signals - Changed:  (See the Doxygen docs for details on all signals.)
	* Signal propagation now stops after a handler returns a non-NULL value.
	  This value is now returned.  Previously, all registered handlers were
	  called and the value from the last handler was used.
	* "buddy-typing" and "buddy-typing-stopped": replaced the GaimConversation*
	  with GaimAccount*, const char *name.  Also, the signal is now emitted
	  regardless of whether a conversation exists and regardless of whether
	  the user is on the buddy list.
	* "chat-buddy-joined": added the new_arrival argument
	* "chat-invited" handlers can now return a value to control what happens
	  to the invite (accept, reject, prompt the user).
	* "chat-left": Emitted *after* setting chat->left to TRUE.
	* "drawing-tooltip": the second argument is now a GString* instead of
	  a char**
	* "drawing-tooltip": added the "full" argument
	* "received-im-msg" and "received-chat-msg" to match, both now pass a
	  conversation pointer and flags
	* "receiving-im-msg" and "receving-chat-msg" to match, both now pass a
	  conversation pointer and a pointer to the flags.
	* "writing-im-msg", "wrote-im-msg", "writing-chat-msg", "wrote-chat-msg":
	  Now emitted from a difference place in the message handling code.
	  The arguments also changed.
	* "displaying-im-msg", "displayed-im-msg", "displaying-chat-msg",
	  "displayed-chat-msg": Added "who" argument, which changes the order
	  of the existing arguments.

	Signals - Added:  (See the Doxygen docs for details on all signals.)
	* "account-disabled"
	* "account-status-changed"
	* "account-alias-changed"
	* "cipher-added"
	* "cipher-removed"
	* "conversation-dragging"
	* "dbus-method-called"
	* "dbus-introspect"
	* "file-recv-accept"
	* "file-recv-start"
	* "file-recv-cancel"
	* "file-recv-complete"
	* "file-recv-request"
	* "file-send-accept"
	* "file-send-start"
	* "file-send-cancel"
	* "file-send-complete"
	* "buddy-added"
	* "buddy-removed"
	* "blist-node-aliased"
	* "buddy-status-changed"
	* "buddy-idle-changed": A buddy's idle status changed.
	* "buddy-icon-changed"
	* "buddy-got-login-time": The login time for a buddy is now known
	* "displaying-userinfo"
	* "gtkblist-hiding"
	* "gtkblist-unhiding"
	* "log-displaying"
	* "network-configuration-changed"
	* "savedstatus-changed"
	* "sendto-extended-menu"
	* "uri-handler"

	Signals - Removed:
	* "account-away": replaced by account-status-changed
	* "account-warned"
	* "buddy-away": replaced by buddy-status-changed
	* "buddy-back": replaced by buddy-status-changed
	* "buddy-idle": replaced by buddy-idle-changed
	* "buddy-unidle": replaced by buddy-idle-changed
	* "buddy-icon-cached": replaced by buddy-icon-changed
	* "conversation-drag-end": replaced by conversation-dragging
	* "conversation-switching"

version 1.5.0 (8/11/2005):
	* Added: gaim_xfer_conversation_write
	  Writes a messages to a conversation window with the use
	  of the associated file transfer.

version 1.4.0 (7/7/2005):
	* Added: gaim_buddy_icon_uncache()
	  Deletes a cached buddy icon for a specified buddy
	* Added: gaim_buddy_icon_get_type
	  Attempts to determine the type of a given buddy icon.
	* Added: buddy-icon-cached signal
	  Emitted when a new buddy icon is cached.

version 1.3.1 (6/9/2005):
	* No changes

version 1.3.0 (5/10/2005):
	* Added: gaim_blist_schedule_save()
	  This should be used instead of gaim_blist_sync when you
	  want the blist.xml file to be written to disk.  There
	  should not be many occasions when you want to do this,
	  as the functions in the blist API that modify the buddy
	  list will normally call it for you.
	* Added: OPT_PROTO_NO_NORMALIZE_CONV
	  Tells the conversation API to not normalize screen names
	  in conversations.  This is used by the Jabber PRPL.

version 1.2.1 (4/3/2005):
	* No changes

version 1.2.0 (3/17/2005):
	* You can use gaim_signal_connect_priority() and
	  gaim_signal_connect_priority_vargs() to connect to
	  Gaim signals with a given priority (Will Gorman)
	* Added: gaim_conversation_set_features
		 gaim_conversation_get_features
	  These allow plugins (notable prpls) to change the
	  formatting capabilities of an existing conversation.
	  This comes with a new "features" field in
	  GaimConversation (Christopher O'Brien)
	* Added: GAIM_CONNECTION_NO_IMAGES to GaimConectionFlags
	   (Christopher O'Brien)
	* Added: GAIM_CBFLAGS_TYPING to GaimConvChatBuddyFlags
	   (Christopher O'Brien)
	* Added: gaim_account_request_add which takes the same arguments as
	*  gaim_account_notify_added but always asks the user if they want to add
	*  the buddy to the buddy list
	* Added: An accompanying request_add GaimAccountUiOp

version 1.1.4 (2/24/2005):
	* No changes

version 1.1.3 (2/17/2005):
	* No changes

version 1.1.2 (1/20/2005):
	* No changes

version 1.1.1 (12/28/2004):
	* No changes

version 1.1.0 (12/02/2004):
	* Added: gaim_utf8_salvage
	* Added: binary relocation support in prefix.h
	         WARNING: If your plugin uses anything inside the
		 #ifdef ENABLE_BINRELOC from prefix.h, it won't be
		 loadable on a copy of Gaim compiled without binreloc
		 support. In particular, watch out for the autoconf-like
		 macros, and accidently including them through internal.h,
		 which you probably shouldn't be including anyway.

version 1.0.0 (09/17/2004):
	* Added: get_chat_name to the GaimPluginProtocolInfo struct
	* Changed: gaim_blist_update_buddy_presence(), presence changed to
	           type gboolean
	* Changed: the versioning scheme, and all the plugin structs

version 0.82 (08/26/2004):
	Gaim API:
	* Removed: gaim_gtk_get_dispstyle(), gaim_gtk_change_text()
	* Removed: multi.h
	* Renamed: ui.h to gtkdialogs.h
	* Renamed: gtkinternal.h to gtkgaim.h
	* Renamed: show_info_dialog to gaim_gtkdialogs_info
	* Renamed: show_log_dialog to gaim_gtkdialogs_log
	* Renamed: show_warn_dialog to gaim_gtkdialogs_warn
	* Renamed: show_im_dialog to gaim_gtkdialogs_im
	* Renamed: gaim_gtkdialogs_new_im to gaim_gtkdialogs_im_with_user
	* Renamed: destroy_all_dialogs to gaim_gtkdialogs_destroy_all
	* Renamed: alias_dialog_bud to gaim_gtkdialogs_alias_buddy
	* Renamed: alias_dialog_contact to gaim_gtkdialogs_alias_contact
	* Renamed: alias_dialog_blist_chat to gaim_gtkdialogs_alias_chat
	* Renamed: show_confirm_del to gaim_gtkdialogs_remove_buddy
	* Renamed: show_confirm_del_group to gaim_gtkdialogs_remove_group
	* Renamed: show_confirm_del_blist_chat to gaim_gtkdialogs_remove_chat
	* Renamed: show_confirm_del_contact to gaim_gtkdialogs_remove_contact
	* Renamed: show_about to gaim_gtkdialogs_about
	* Added: gaim_notify_userinfo() and the associated notify_userinfo() UI op
	         which pass account and contact information associated with the
	         userinfo

	Buddy List API:
	* Changed: gaim_blist_request_add_chat(), added name parameter
	* Added: gaim_contact_on_account()
	* Added: flags parameter to the GaimBlistNode struct

	Conversation API:
	* Added: gaim_gtkconv_button_new()

	Protocol Plugin API: v7
	* Added: chat_info_defaults to the GaimPluginProtocolInfo struct

	Signals:
	* Added: conversation-updated for any update to the data associated
	  with the conversation (topic, icon, adding to buddy list, etc.)

	Conversation API:
	* Changed: gaim_conv_chat_add_user() (added new_arrival parameter)

version 0.81 (08/05/2004):
	Commands API:
	* Most functions now have a void *data argument.

	Blist API:
	* Added: gaim_buddy_get_contact_alias
	* Renamed: gaim_get_buddy_alias to gaim_buddy_get_alias
	* Renamed: gaim_get_buddy_alias_only to gaim_buddy_get_alias_only

	Conversation API:
	* Changed: gaim_conv_chat_add_user(), added flags parameter
	* Changed: gaim_conv_chat_add_users(), added GList of flags parameter
	* Changed: gaim_conv_chat_get_users(), now returns a GList of
	  GaimConvChatBuddy's
	* Changed: gaim_conv_chat_set_users() now expects a GList of
	  GaimConvChatBuddy's
	* Added: gaim_conv_chat_set_user_flags()
	* Added: gaim_conv_chat_get_user_flags()
	* Added: gaim_conv_chat_find_user()
	* Added: gaim_conv_chat_cb_new()
	* Added: gaim_conv_chat_cb_find()
	* Added: gaim_conv_chat_cb_destroy()
	* Added: gaim_conv_chat_cb_get_name()

	Conversation UI ops:
	* Added: chat_update_user()

	Signals:
	* Changed: chat-buddy-joining & chat-buddy-joined now include the user's flags
	* Changed: chat-buddy-joining & chat-buddy-leaving are now booleans, return
	  TRUE if you don't want the join/leave to be displayed in the UI.
	* Added: chat-buddy-flags for when user's flags change
	  gaim_marshal_VOID__POINTER_POINTER_POINTER_UINT_UINT (required for the new
	  chat-buddy-flags signal)
	* Added: account-modified for when account settings have been changed.

version 0.80 (07/15/2004):
	Gaim API:
	* Removed: PRPL numbers : gaim_account_set_protocol(),
	  gaim_account_get_protocol(), gaim_accounts_find_with_prpl_num,
	  gaim_prpl_num_to_id(), gaim_prpl_id_to_num(), GaimProtocol

	Protocol Plugin API: v6
	* Added: can_receive_file & send_file to the GaimPluginProtocolInfo struct

	Signals:
	* Changed "chat-invited" to also include the components hash table so
	  plugins can use serv_join_chat when the signal is emitted.
	* Added "chat-topic-changed" signal plugins know when a topic is changed.

version 0.79 (06/24/2004):
	Gaim API:
	* gaim_url_parse() now takes two additional parameters, which are used
	  for returning the username and password from the URL, if they exist.
	* Added: has_focus UI op to GaimConversationUiOps and
	  GaimConvWindowUiOps.
	* Added: gaim_conversation_has_focus() and gaim_conv_window_has_focus().
	* Removed: gaim_blist_save()

	Protocol Plugin API: v5
	* Changed: add_buddy, add_buddies, remove_buddy, remove_buddies,
	  rename_group and remove_group to take GaimBuddy's and
	  GaimGroup's consistently.
	* Removed: OPT_PROTO_BUDDY_ICON (replaced by icon_spec)
	* Added: icon_spec to the GaimPluginProtocolInfo struct

version 0.78 (05/30/2004):
	Plugin API: v4
	* Added: actions - for plugins to add to the new Plugin Actions menu

	Loader Plugin API: v2 (no changes)

	Protocol Plugin API: v4
	* Removed: set_dir, get_dir and dir_search (not used, AIM-centric)
	* Removed: actions (replaced by generic plugin actions)

	Perl Plugin API: v2 (no changes)
	TCL Plugin API: (no changes)

	Signals:
	* Added: "blist-node-extended-menu" for extending Buddy, Chat and
			 Group right-click menus
	* Added: "drawing-tooltip" for plugins to allow plugins to change text
			 appearing in tooltips
	* Added: "gtkblist-created"
	* Added: "receiving-im-msg" and "receiving-chat-msg" (these behave
			  exactly like received-*-msg used to)
	* Added: "buddy-idle-updated" signal, for when the idle time changes.
	* Changed: "received-im-msg" and "received-chat-msg" no longer pass
			   pointers to who, message and flags, and are now void.
	* Removed: "drawing-menu" - it was UI sepecific and
			   "blist-node-extended-menu" is superior

version 0.77 (04/22/2004):
	Loader & Protocol Plugins independantly versioned
	Plugin loading now checks versioning on plugins (Standard, Loader &
	Protocol)
	new GAIM_{PLUGIN,PRPL,LOADER}_API_VERSION constants

	Plugin API: v3
	* Added: prefs_info for UI independant plugin prefs

	Loader Plugin API: v2
	* Added: api_version at top of GaimPluginLoaderInfo struct

	Protocol Plugin API: v2
	* Added: api_version at top of GaimPluginProtocolInfo struct
	* Added: chat_menu for protocol specific extensions to the chat menu
	* Removed: get_away "Nada used it. Pink elephants on parade."
	* Removed: protocol_prefs (replaced by generic plugin prefs_info)

	Perl Plugin API: v2 (no changes)
	TCL API: (no changes)

	Signals:
	* Added: "conversation-drag-ended"

version 0.76 (04/01/2004):
	Plugin API: v2
	Perl Plugin API: v2
	Loader Plugin API: (not versioned)
	Protocol Plugin API: (not versioned)
	* Added: protocol_prefs for protocol specific preferences
	* Added: reject_chat so protocols can act on chat invite rejection

	TCL Plugin API: (not versioned)
	* Changes to plugin registration to show descriptions
<|MERGE_RESOLUTION|>--- conflicted
+++ resolved
@@ -1,17 +1,5 @@
 Pidgin and Finch: The Pimpin' Penguin IM Clients That're Good for the Soul
 
-<<<<<<< HEAD
-version 2.3.2 (??/??/????):
-	Finch:
-		libgnt:
-		* Added gnt_tree_set_row_color to set the color for a row in a tree.
-		* Added gnt_style_get_string_list
-		* Added gnt_color_add_pair to define a new color.
-		* Added gnt_colors_get_color to get an ncurses color value from a
-		  string.
-		* Added gnt_style_get_color to get a color pair from an entry in
-		  ~/.gntrc
-=======
 version 2.4.0 (??/??/????):
 	libpurple:
 		Added:
@@ -29,7 +17,17 @@
 		  smileys in the text. (Florian 'goutnet' Delizy)
 		* pidgin_auto_parent_window to make a window transient for a suitable
 		  parent window.
->>>>>>> a6b95d6b
+
+version 2.3.2 (??/??/????):
+	Finch:
+		libgnt:
+		* Added gnt_tree_set_row_color to set the color for a row in a tree.
+		* Added gnt_style_get_string_list
+		* Added gnt_color_add_pair to define a new color.
+		* Added gnt_colors_get_color to get an ncurses color value from a
+		  string.
+		* Added gnt_style_get_color to get a color pair from an entry in
+		  ~/.gntrc
 
 version 2.3.0 (11/24/2007):
 	libpurple:
