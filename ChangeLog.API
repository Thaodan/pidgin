Pidgin and Finch: The Pimpin' Penguin IM Clients That're Good for the Soul

<<<<<<< HEAD
version 2.6.0 (??/??/????):
	libpurple:
		Added:
		* purple_buddy_get_protocol_data
		* purple_buddy_set_protocol_data
		* purple_connection_get_protocol_data
		* purple_connection_set_protocol_data
		* purple_buddy_get_local_buddy_alias
		* purple_blist_get_buddies
		* purple_blist_get_ui_data
		* purple_blist_set_ui_data
		* purple_blist_node_get_ui_data
		* purple_blist_node_set_ui_data
		* PURPLE_BLIST_NODE
		* PURPLE_GROUP
		* PURPLE_CONTACT
		* PURPLE_BUDDY
		* PURPLE_CHAT
		* purple_request_field_get_group
		* purple_request_field_get_ui_data
		* purple_request_field_set_ui_data
		* purple_network_force_online
		* purple_global_proxy_set_info
		* purple_strequal

		Deprecated:
		* purple_buddy_get_local_alias

	pidgin:
		Added:
		* gtk_imhtml_class_register_protocol
		* gtk_imhtml_link_get_url, gtk_imhtml_link_get_text_tag,
		  gtk_imhtml_link_activate functions to process GtkIMHtmlLink
		  objects from GtkIMHtml protocol callbacks.
		* pidgin_utils_init, pidgin_utils_uninit

	perl:
		Changed:
		* Made a bunch of functions act more perl-like. Call the new()
		  functions as Class->new(...) instead of Class::new(...):
			* Purple::Request::Fields::new
			* Purple::Request::Field::new
			* Purple::Request::Field::account_new
		 	* Purple::Request::Field::bool_new
		 	* Purple::Request::Field::choice_new
		 	* Purple::Request::Field::int_new
		 	* Purple::Request::Field::label_new
		 	* Purple::Request::Field::list_new
		 	* Purple::Request::Field::string_new
		 	* Purple::Request::Field::group_new
=======
version 2.5.5 (??/??/2009):
	libpurple:
		Changed:
		* purple_status_type_new now defaults "saveable" to TRUE.
		  This was necessary in order to maintain the current behavior
		  while fixing non-saveable statuses not to be saved.
>>>>>>> 683306f7

version 2.5.4 (01/12/2009):
	perl:
		Changed:
		* Purple::PluginPref->get_bounds no longer takes two integer
		  arguments it now returns two integers.

		Removed:
		* Removed a handful of string-related utility functions that
		  can generally be better handled with perl's built-in string
		  functions rather than using pidgin's:
			* Purple::Util::strcasereplace
			* Purple::Util::strcasestr
			* Purple::Util::strreplace
			* Purple::Util::str_strip_char
			* Purple::Util::chrreplace

version 2.5.3 (12/20/2008):
	libpurple
		Changed:
		* purple_util_fetch_url and purple_util_fetch_url_request can
		  now fetch https URLs

version 2.5.0 (08/18/2008):
	libpurple:
		Added:
		* Connection flag PURPLE_CONNECTION_ALLOW_CUSTOM_SMILEY to indicate
		  that the connection supports sending and receiving custom smileys.
		* PurpleSmiley and the Smiley API.
		* purple_serv_got_join_chat_failed
		* chat-join-failed signal (see conversation-signals.dox)
		* chat-invite-blocked and blocked-im-msg signals (see
		  converation-signals.dox) (Thanks to Stefan Ott)
		* purple_blist_update_node_icon
		* purple_buddy_icons_node_has_custom_icon
		* purple_buddy_icons_node_find_custom_icon
		* purple_buddy_icons_node_set_custom_icon
		* purple_buddy_icons_node_set_custom_icon_from_file
		* purple_notify_user_info_prepend_section_break
		* purple_notify_user_info_prepend_section_header
		* "website" and "dev_website" items to the ui_info hash table
		* purple_cmds_get_handle, purple_cmds_init, purple_cmds_uninit
		* cmd-added and cmd-removed signals
		* purple_get_host_name
		* purple_util_fetch_url_len (temporary function overload to add max_len param)
		* purple_util_fetch_url_request_len
		* purple_prpl_send_attention
		* purple_prpl_got_attention
		* purple_prpl_got_attention_in_chat

		Deprecated:
		* purple_blist_update_buddy_icon
		* purple_buddy_icons_has_custom_icon
		* purple_buddy_icons_find_custom_icon
		* purple_buddy_icons_set_custom_icon
		* pidgin_set_custom_buddy_icon
		* purple_util_fetch_url_len
		* purple_util_fetch_url_request_len
		* serv_send_attention
		* serv_got_attention

		Changed:
		* xmlnode_copy now copies the prefix and namespace map for nodes.

	pidgin:
		Added:
		* gtk_imhtml_smiley_create, gtk_imhtml_smiley_reload and
		  gtk_imhtml_smiley_destroy to deal with GtkIMHtmlSmiley's.
		* pidgin_pixbuf_from_imgstore to create a GdkPixbuf from a
		  PurpleStoredImage.
		* pidgin_themes_smiley_themeize_custom to associate custom smileys to
		  a GtkIMHtml widget.
		* GTK_IMHTML_CUSTOM_SMILEY flag for GtkIMHtml.
		* GTK+ Custom Smiley API.

version 2.4.2 (05/17/2008):
	perl:
		Added:
		* Purple::Prefs::get_children_names.
		* Purple::timeout_remove.
		Changed:
		* Purple::timeout_add now returns a handle which can be used
		  to remove the timeout.
		* Callbacks to Purple::Util::fetch_url and the
		  Purple::Request::* functions can now be specified as both
		  strings (the name of the callback function) and as coderefs.
	Finch:
		libgnt:
		* Added gnt_bindable_check_key to check if a keystroke is bound.

version 2.4.0 (02/29/2008):
	libpurple:
		Added:
		* purple_certificate_add_ca_search_path. (Florian Quèze)
		* purple_gai_strerror.
		* purple_major_version, purple_minor_version,
		  purple_micro_version variables are exported by version.h,
		  giving the version of libpurple in use at runtime.
		* purple_util_set_current_song, purple_util_format_song_info
		* purple_ip_address_is_valid
		* Some accessor functions to the Roomlist API:
			* purple_roomlist_get_fields
			* purple_roomlist_room_get_type
			* purple_roomlist_room_get_name
			* purple_roomlist_room_get_parent
			* purple_roomlist_room_get_fields
			* purple_roomlist_field_get_type
			* purple_roomlist_field_get_label
			* purple_roomlist_field_get_hidden
		* unlocalized_name field in PurpleAttentionType for UIs that need it.
		* Some accessor and mutator functions for PurpleAttentionType:
			* purple_attention_type_set_name
			* purple_attention_type_set_incoming_desc
			* purple_attention_type_set_outgoing_desc
			* purple_attention_type_set_icon_name
			* purple_attention_type_set_unlocalized_name
			* purple_attention_type_get_name
			* purple_attention_type_get_incoming_desc
			* purple_attention_type_get_outgoing_desc
			* purple_attention_type_get_icon_name
			* purple_attention_type_get_unlocalized_name
		* Add some PurpleBuddyListNode accessor functions:
			* purple_blist_node_get_parent
			* purple_blist_node_get_first_child
			* purple_blist_node_get_sibling_next
			* purple_blist_node_get_sibling_prev
		* Added last_received to PurpleConnection, the time_t of the
		  last received packet.
		* Added some more accessor functions:
			* purple_chat_get_account
			* purple_chat_get_components
			* purple_connection_get_prpl
			* purple_xfer_get_start_time
			* purple_xfer_get_end_time
		* purple_serv_got_private_alias for prpls to call after receiving a
		  private alias from the server.

	Pidgin:
		Added:
		* pidgin_create_dialog to create a window that closes on escape. Also
		  added utility functions pidgin_dialog_get_vbox_with_properties,
		  pidgin_dialog_get_vbox, pidgin_dialog_get_action_area to access the
		  contents in the created dialog. (Peter 'fmoo' Ruibal)
		* pidgin_dialog_add_button to add buttons to a dialog created by
		  pidgin_create_dialog.
		* GTK_IMHTML_NO_SMILEY for GtkIMHtmlOptions means not to look for
		  smileys in the text. (Florian 'goutnet' Delizy)
		* pidgin_auto_parent_window to make a window transient for a suitable
		  parent window.
		* pidgin_tooltip_setup_for_treeview, pidgin_tooltip_destroy,
		  pidgin_tooltip_show and pidgin_tooltip_setup_for_widget to simplify
		  the process of drawing tooltips.
		* pidgin_add_widget_to_vbox to simplify adding a labeled widget to a
		  window.

		Deprecated:
		* PIDGIN_DIALOG

	Finch:
		* finch_roomlist_get_ui_ops and finch_roomlist_show_all
		* finch_request_field_get_widget to get the widget for a request
		  field.
		* finch_blist_get_tree to get the GntTree widget representing the
		  buddy list.
		* FinchBlistManager structure to manage the buddylist view, and some
		  util functions finch_blist_install_manager,
		  finch_blist_uninstall_manager, finch_blist_manager_find and
		  finch_blist_manager_add_node.
		* Added finch_log_show, finch_log_show_contact, finch_syslog_show,
		  finch_log_init, finch_log_get_handle, finch_log_uninit

		libgnt:
		* Added gnt_tree_set_row_color to set the color for a row in a tree.
		* Added gnt_style_get_string_list
		* Added gnt_color_add_pair to define a new color.
		* Added gnt_colors_get_color to get an ncurses color value from a
		  string.
		* Added gnt_style_get_color to get a color pair from an entry in
		  ~/.gntrc
		* Added gnt_tree_get_parent_key to get the key for the parent row.

version 2.3.0 (11/24/2007):
	libpurple:
		Added:
		* a PurpleConversation field and an alias field in PurpleConvMessage
		* account-authorization signals (see account-signals.dox for
		  details) (Stefan Ott)
		* libpurple/purple.h, which includes #define's and #include's
		  required to compile stand-alone plugins
		* PURPLE_STATUS_TUNE as a new PurpleStatusPrimitive
		* purple_plugin_disable(), which is intended to be called when
		  a purple_plugin_unload()--which was called when a user tried
		  to unload a plugin--fails.  This then prevents the plugin
		  from being saved in the saved plugins list, so it'll won't
		  be loaded at the next startup.
		* PurpleDisconnectReason enumeration of machine-readable
		  types of connection error.
		* purple_connection_error_reason(), to be used by prpls
		  (instead of purple_connection_error() and setting
		  gc->wants_to_die) to report errors along with a
		  PurpleDisconnectReason.
		* PurpleConnectionUiOps.report_disconnect_reason, to be
		  implemented by UIs (rather than .report_disconnect) if
		  they want to use the reported PurpleDisconnectReason
		  to give a more specific error.
		* A connection-error signal, fired just after the UiOp is
		  called with the same information.
		* purple_connection_reason_is_fatal(), acting as a hint
		  to whether automatic reconnection should be attempted
		  after a connection error (rather than checking
		  gc->wants_to_die).
		* PurpleConnectionErrorInfo, a struct to hold a
		  PurpleConnectionError and a const char *description.
		* purple_account_get_current_error() to get the most recent
		  PurpleConnectionError and description (or NULL if the
		  account is happy with life), to allow bits of the UI to know
		  the last error without caching it themselves (as
		  PidginBuddyList does).
		* purple_account_clear_current_error() to reset an account's
		  error state to NULL.
		* An account-error-changed signal, firing when
		  purple_account_get_current_error()'s return value changes.

		* PidginMiniDialog, a Gtk widget-ified version of
		  pidgin_make_mini_dialog().

		* purple_util_init()
		* purple_util_uninit()

		* purple_network_listen_map_external() to temporarily disable
		  mapping ports externally via NAT-PMP or UPnP.

		Changed:
		* purple_plugin_unload() now honors the return value of a
		  plugin's unload function and can actually return FALSE now.
		* purple_plugin_unload() no longer does its own notifications
		  when a dependent plugin fails to unload.  The UI should do
		  something appropriate.

		* pidgin_make_mini_dialog() now declares its return type to be
		  GtkWidget * rather than void *.  This should not break any
		  existing code since any code using it must already rely on
		  the return type actually being GtkWidget * all along.

		Deprecated:
		* pidgin_dialogs_about()
		* pidgin_log_show_contact()
		* pidgin_log_show()
		* pidgin_plugin_dialog_show()
		* pidgin_pounce_editor_show()
		* pidgin_pounces_manager_show()
		* pidgin_syslog_show()

		* purple_connection_error()
		* pidgin_blist_update_account_error_state()
		* PidginBuddyList.connection_errors
		* purple_network_listen_map_external()

		MSN:
		* A new independant status type with PURPLE_STATUS_TUNE primitive, and
		  PURPLE_TUNE_ARTIST, PURPLE_TUNE_ALBUM and PURPLE_TUNE_TITLE
		  attributes.

		XMPP:
		* A new independant status type with PURPLE_STATUS_TUNE primitive, and
		  PURPLE_TUNE_{ARTIST, TITLE, ALBUM, GENRE, COMMENT, TRACK, TIME,
		  YEAR, URL} attributes.

	Finch:
		libgnt:
		* Added gnt_color_pair, which will try to intelligenty set text
		  attributes in place of colors if the terminal doesn't have color
		  support. (Bug: #3560) All future code should use gnt_color_pair
		  instead of COLOR_PAIR.
		* Added gnt_menuitem_set_id and gnt_menuitem_get_id to set and get the
		  string id of a menuitem respectively.
		* Added gnt_window_get_accel_item, which returns a the id of a menuitem
		  bound to a keystroke.
		* Added gnt_menu_get_item to get a menuitem of the given id from a
		  menu.
		* Added gnt_menuitem_activate, which triggers the 'activate' signal on
		  the menuitem and calls the callback function, if available.
		* Added GntEntryKillRing in GntEntry.
		* Added gnt_window_set_maximize and gnt_window_get_maximize, and
		  GntWindowFlags enum.

version 2.2.2 (??/??/????):
	libpurple:
		Changed:
		* The size parameter of purple_util_write_data_to_file_absolute
		  has been changed to gssize instead of a size_t to correctly
		  indicate that -1 can be used for a nul-delimited string.
		* The documentation for purple_savedstatuses_get_popular used to
		  incorrectly claim that the active status is excluded from the
		  returned list. The documentation has been corrected. Also, the
		  function now returns a correct list when called with a value of 0.

version 2.2.0 (09/13/2007):
	libpurple:
		Added:
		* PURPLE_MESSAGE_INVISIBLE flag, which can be used by
		  purple_conv_im_send_with_flags to send a message, but not display it
		  in the conversation
		* serv_send_attention(), serv_got_attention(), as well as send_attention 
		  and attention_types in PurplePluginProtocolInfo. This new API is used
		  for zapping in MySpaceIM, buzzing in Yahoo, and nudging in MSN.
		* PurpleConvMessage structure to represent a message in a
		  conversation. purple_conversation_message_get_sender,
		  purple_conversation_message_get_message,
		  purple_conversation_message_get_flags and
		  purple_conversation_message_get_timestamp to get information about a
		  PurpleConvMessage.
		* purple_conversation_get_message_history() to retrieve a list of
		  PurpleConvMessage's in a conversation, and
		  purple_conversation_clear_message_history to clear the history.
		* purple_certificate_* functions in libpurple/certificate.h - "A public-key certificate API"
		* purple_ssl_get_peer_certificates() and associated field in PurpleSslOps to retrieve a server's presented SSL certificate chain.
		* PurpleSslConnection::verifier to provide a "how to verify the peer's certificates" callback to the SSL handlers. See certificate.h for more on this.
		* purple_ssl_connect_with_host_fd() to create an SSL connection from a file descriptor and provide a hostname with it to authenticate the peer against.

		Changed:
		* purple_prefs_load is now called within purple_prefs_init.
		  The UI no longer needs to call it.
		* writing-im-msg now receives the conversation name as the who
		  argument if the caller of purple_conversation_write didn't
		  provide a value for who.

	Pidgin:
		Added:
		* pidgin_set_accessible_relations, sets up label-for and labelled-by
		  ATK relations (broken out from pidgin_set_accessible_label)
		* pidgin_conv_attach_to_conversation, to reattach the Pidgin UI to a
		  conversation
		* conversation-hiding and conversation-displayed signals.
		* pidgin_text_combo_box_entry_new, pidgin_text_combo_box_entry_get_text
		  and pidgin_text_combo_box_entry_set_text

		Changed:
		* pidgin_conversations_fill_menu now also adds a separator and a 'Show
		  All' item if there are more than one conversations in the list.

	Finch:
		Added:
		* finch_sound_is_enabled
		* The reserved field in the FinchConv is now used to store information
		  about the conversation (using FinchConversationFlag)
		* finch_account_dialog_show

		libgnt:
		* gnt_slider_set_small_step, gnt_slider_set_large_step to allow more
		  fine tuned updates of a GntSlider
		* gnt_util_parse_xhtml_to_textview to parse XHTML strings in a
		  GntTextView (this works only if libxml2 is available)

version 2.1.1 (08/20/2007):
	libpurple:
		Changed:
		* PurpleAccountUiOps.request_authorize's authorize_cb and
		  deny_cb parameters now correctly have type
		  PurpleAccountRequestAuthorizationCb rather than GCallback.
		  (You'll want to change your UI's implementation's signature
		  to avoid warnings, and then remove some now-redundant casts
		  back to the proper type.)

version 2.1.0 (7/28/2007):
	libpurple:
		Added:
		* purple-remote: added getstatus command
		* conversation-extended-menu signal (See Doxygen docs)
		* OPT_PROTO_SLASH_COMMANDS_NATIVE protocol option to indicate that
		  slash commands are "native" to the protocol
		* PURPLE_MESSAGE_NO_LINKIFY message flag to indicate that the message
		  should not be auto-linkified
		* PurpleEventLoopUiOps.timeout_add_seconds
		    UIs can now use better scheduling for whole-second timers.  For
		    example, clients based on the glib event loop can now use
		    g_timeout_add_seconds.
		* purple_blist_node_get_type
		* purple_conversation_do_command
		* purple_conversation_get_extended_menu
		* purple_core_ensure_single_instance
		    This is for UIs to use to ensure only one copy is running.
		* purple_dbus_is_owner
		* purple_timeout_add_seconds
		    Callers should prefer this to purple_timeout_add for timers
		    longer than 1 second away.  Be aware of the rounding, though.
		* purple_xfer_get_remote_user
		* purple_pounces_get_all_for_ui
		* purple_prefs_get_children_names
		* added displaying-email-notification and 
 	          displaying-emails-notification signals

		Changed:
		* The documentation of the following functions now properly
		  declares that the returned value must not be modified or
		  freed, which was always the case:
			* purple_accounts_get_all
			* purple_connections_get_all
			* purple_connections_get_connecting
			* purple_conv_chat_get_ignored
			* purple_conv_chat_get_users
			* purple_get_chats
			* purple_get_conversations
			* purple_get_ims
			* purple_notify_user_info_get_entries
		* The following functions now return a GList* instead of a
		  const GList*, as const is not very useful with GLists.  The
		  returned value still must not be modified or freed:
			* purple_account_get_status_types
			* purple_mime_document_get_fields
			* purple_mime_document_get_parts
			* purple_mime_part_get_fields
			* purple_request_fields_get_required
			* purple_request_field_list_get_selected
			* purple_request_field_list_get_items
			* purple_status_type_get_attrs
			* purple_presence_get_statuses
		* purple_request_field_list_set_selected now takes a GList*
		  instead of a const GList* for items, as const is not very
		  useful with GLists.  The passed list is still not modified
		  or freed.
		* purple_presence_add_list now takes a GList* instead of a
		  const GList* for source_list, as const is not very useful with
		  GLists.  The passed list is still not modified or freed.

	Pidgin:
		Added:
		* gtk_imhtml_setup_entry
		* pidgin_create_window
		* pidgin_retrieve_user_info and pidgin_retrieve_user_info_in_chat,
		  shows immediate feedback when getting information about a user.
		* gtk_imhtml_animation_new
		    Can be used for inserting an animated image into an IMHTML.
		* pidgin_menu_position_func_helper
		* pidgin_blist_get_name_markup, returns the buddy list markup
		  text for a given buddy.
		* pidgin_blist_draw_tooltip and pidgin_blist_tooltip_destroy
		  for creating blist tooltips from outside of buddy list code
		* pidgin_themes_remove_smiley_theme

		Changed:
		* pidgin_append_menu_action returns the menuitem added to the menu.
		* pidgin_separator returns the separator added to the menu.
		* PidginConversation has struct members to handle the new info
		  pane:
		  	* infopane
			* infopane_hbox
			* infopane_model
			* infopane_iter

	Finch:
		Added:
		* finch_retrieve_user_info

		libgnt:
			Added:
			* GntWS for workspaces
			* gnt_tree_set_column_title
			* GntSlider widget
			* "completion" signal for GntEntry
			* "terminal-refresh" signal for GntWM, with a corresponding entry
			  in GntWMClass
			* New flags for GntTextView to decide whether to word-wrap or show
			  scrollbars (GntTextViewFlag) which can be set by
			  gnt_text_view_set_flag
			* gnt_style_get_from_name
			* gnt_window_present
			* gnt_tree_set_column_width_ratio
			* gnt_tree_set_column_resizable
			* gnt_tree_set_column_is_right_aligned
			* gnt_tree_set_search_function, gnt_tree_set_search_column,
			  gnt_tree_is_searching
			* 'file-selected' signal is emited for GntFileSel
			* gnt_style_parse_bool
			* gnt_util_set_trigger_widget

			Changed:
			* gnt_tree_get_rows() now returns a GList* instead of a const
			  GList*, as const is not very useful with GLists.  The
			  returned value still must not be modified or freed.
			* Instead of keeping an 'invisible' item, the GntTreeColumns now
			  maintain 'flags' with the appropriate flags set

version 2.0.2 (6/14/2007):
	Pidgin:
		Deprecated:
		* pidgin_dialogs_alias_contact:  This will be removed in 3.0.0
		  unless there is sufficient demand to keep it.

version 2.0.0 (5/3/2007):
	Please note all functions, defines, and data structures have been
	re-namespaced to match the new names of Pidgin, Finch, and libpurple.
	All gaim_gtk_* functions are now pidgin_*, former libgaim functions are
	now purple_*.  Please consult our doxygen documentation for a complete
	reference.

	The gaim-compat.h header exists to provide an API compatibility layer
	for libpurple functions.  As an API compatibility layer, it must be
	included at compile time to be of use.

	Changed:
	* All the status stuff.  Yay!
	* gaim_prefs_connect_callback(), added handle parameter
	* gtk_imhtml_toolbar now descends from GtkHBox making it easier to add your
	  own widgets to it
	* gaim_find_conversation_with_account, added a "type" parameter
	* gaim_gtk_prefs_labeled_spin_button, the "key" parameter is now a
	  const char* instead of just a char*
	* gaim_gtk_prefs_labeled_entry, the "key" parameter is now a const char*
	  instead of just a char*
	* the add_buddy perl sub.  The sub now takes the account as the first
	  argument, and buddy and group as the second and third.  It also adds
	  the buddy to the server-side buddy list of the given account.
	* gaim_connection_new, gaim_account_connect and gaim_account_register no
	  longer return a GaimConnection
	* keep_alive in GaimConnection is renamed to keepalive
	* gaim_mkstemp, added a second argument, a boolean, of whether or not the
	  file is binary
	* gaim_log_logger_new, rewritten
	* gaim_conv_window_remove_conversation()'s last argument to be a
	  GaimConversation.
	* A new blocked icon: pixmaps/status/default/blocked.png
	* In pixmaps/status/default: extendedaway.png renamed to extended_away.png
	* In pixmaps/status/default: na.png renamed to unavailable.png
	* gtk_imhtml_toggle_bold(): No longer returns a value
	* gtk_imhtml_toggle_italic(): No longer returns a value
	* gtk_imhtml_toggle_underline(): No longer returns a value
	* gtk_imhtml_toggle_strike(): No longer returns a value
	* gtk_imhtml_scroll_to_end(): Added the smooth paramter
	* gaim_log_new(), added conv parameter
	* gaim_buddy_icon_new(), leaves a reference which the caller owns.  Use
	  gaim_buddy_icon_unref() immediately if you don't want a reference (the
	  old behavior).
	* GAIM_CONV_UNKNOWN to GAIM_CONV_TYPE_UNKNOWN.
	* GAIM_CONV_IM to GAIM_CONV_TYPE_IM.
	* GAIM_CONV_CHAT to GAIM_CONV_TYPE_CHAT.
	* GAIM_CONV_MISC to GAIM_CONV_TYPE_MISC.
	* GAIM_CONV_ANY to GAIM_CONV_TYPE_ANY.
	* GaimConversationUiOps.write_conv, Replaced const char *who with
	  const char *name, const char *alias
	* gaim_conv_chat_add_users(), added extra_msgs and new_arrivals (pass NULL
	  and FALSE respectively, to get the same behavior as before)
	* chat_add_users in GaimConversationUiOps, added cbuddies and 
	  new_arrivals and removed buddies.
	* chat_rename_user in GaimConversationUiOps, added new_alias
	* gaim_conv_chat_cb_new(), added alias. (pass NULL to get the same
	  behavior as before).
	* GaimConversation.log became GList * GaimConversation.logs, so that a
	  conversation can have multiple logs at once
	* gaim_conv_chat_add_user, added extra_msgs
	* gaim_notify_userinfo, removed primary and secondary parameters
	* GaimNotifyUiOps.notify_userinfo: removed title, primary, and
	  secondary parameters
	* Idle timers are now added and removed in gtkidle.c in response
	  to the signed-on and signed-off signals
	* GaimXfer->ops.read, GaimXfer->ops.write, gaim_xfer_set_read_fnc(),
	  gaim_xfer_set_write_fnc(), gaim_xfer_read(), gaim_xfer_write():
	  Changed ssize_t to gssize
	* serv_got_im, serv_got_chat_in, serv_send_im and serv_chat_send all use
	  GaimMessageFlags instead of GaimConvImFlags / GaimConvChatFlags
	* All core<->prpl message passing now uses html.  This was previously true
	  for receiving messages, it's now also true for sending them.  prpls that
	  don't support html need to gaim_unescape_html() the message.
	* Notify API: GCallback -> GaimNotifyCloseCallback,
	              void *user_data -> gpointer user_data
	* gaim_notify_searchresults_get_rows_count,
	  gaim_notify_searchresults_get_columns_count: return type now guint
	* gaim_account_notify_added: No longer checks if there is a
	  GaimBuddy for the added user, that's left up to the prpls.  See the
	  documentation for this function and gaim_account_request_add.
	* gaim_accounts_reorder: new_index is now a gint instead of a size_t
	* displaying-message signals: displaying-[im|chat]-msg and
	  displayed-[im|chat]-msg signals are emitted for all messages
	  (ie, for received messages, sent messages, system messages, error
	  messages etc.), and the signals now have
	  gaim_gtk_conversations_get_handle() for their handle.
	* GAIM_NOTIFY_BUTTON_ADD_BUDDY to GAIM_NOTIFY_BUTTON_ADD
	* conversation-switched: This signal has been moved from conversation to
	                         the UI and the signal-handlers only receive the
	                         conversation that has been switched to.
	* GaimPluginProtocolInfo: Added offline_message
	* GaimPluginProtocolInfo: Added whiteboard_prpl_ops
	* GaimPluginProtocolInfo: Added media_prpl_ops
	* GaimPluginProtocolInfo: Added "user_info" argument to tooltip_text,
	                          changed the return type to void
	* GaimPluginProtocolInfo: Added "full" argument to tooltip_text
	* gaim_pounce_new(): Added option argument for pounce options
	* gaim_network_listen() and gaim_network_listen_range(): Added
	  socket_type parameter to allow creation of UDP listening. Modified
	  to be asynchronous with a callback to allow for UPnP operation.
	  Returns a data structure that can be used to cancel the listen
	  attempt using gaim_network_listen_cancel()
	* GaimPrefCallback: val is now a gconstpointer instead of a gpointer
	* gtk_imhtml_get_current_format(): the arguments are now set to TRUE or
	  FALSE.  Previously they were set to TRUE or left alone.  Also, you
	  may now pass NULL if you're not interested in a specific formatting.
	* Smiley Themes: Backslashes must be backslash-escaped.
	* Plugins: Depedencies are now honored when unloading plugins.
	* gaim_markup_extract_info_field(): Added format_cb parameter.
	* gaim_markup_extract_info_field(): Changed GString parameter to a GaimNotifyUserInfo paramter.
	* gaim_str_to_time(): Added support for parsing the MM/DD/YYYY format.
	* gaim_plugin_action_new(): label is now const char *
	* gaim_plugin_pref_new_with_name(): name is now const char *
	* gaim_plugin_pref_new_with_label(): label is now const char *
	* gaim_plugin_pref_new_with_name_and_label(): name and label are
	  now const char *
	* gaim_plugin_pref_set_name(): name is now const char *
	* gaim_plugin_pref_get_name(): return type is now const char *
	* gaim_plugin_pref_set_label(): label is now const char *
	* gaim_plugin_pref_get_label(): return type is now const char *
	* gaim_plugin_pref_add_choice(): label is now const char *
	* struct proto_chat_entry: label is now const char *
	* struct proto_chat_entry: identifier is now const char *
	* All network activity has been updated to use non-blocking sockets.
	  This means that plugins must be updated to expect such a socket from
	  gaim_proxy_connect() and gaim_network_listen*().
	* gaim_proxy_connect(): changed to return NULL on error and a pointer
	  to a GaimProxyConnectInfo object which can be used to cancel
	  connection attempts using gaim_proxy_connect_cancel().  Also added
	  a 'handle' parameter that can be used to cancel the connection
	  attempt using gaim_proxy_connect_cancel_with_handle().
	* gaim_gethostbyname_async(): Renamed to gaim_dnsquery_a() and
	  changed to return a pointer to a data structure that can be
	  used to cancel the pending DNS query using gaim_dnsquery_destroy()
	* gaim_url_fetch(): Renamed to gaim_util_fetch_url() and changed
	  to return a pointer to a data structure that can be used to cancel
	  the pending HTTP request using gaim_util_fetch_url_cancel().
	  Corresponding callback has changed to accept this data structure
	  as its first argument, and to accept an error message as an
	  additional final argument.
	* gaim_gtk_create_imhtml(): Added sw_ret() parameter
	* gaim_account_get_log(): Added create parameter
	* GAIM_CMD_P_VERYHIGH is now GAIM_CMD_P_VERY_HIGH
	* gtk_imhtml_search_find(): Now wraps around to the top instead of
	  clearing the search at the end.
	* gaim_gtkxfer_dialog_show: Can now take NULL to show (and possibly
	  create) a default gtkxfer dialog.
	* CHAT_USERS_BUDDY_COLUMN became CHAT_USERS_WEIGHT_COLUMN, along with
	  a change in the values stored in the column.
	* gaim_find_buddies() returns a list of all buddies in the account if name
	  is NULL.
	* gaim_gtk_set_custom_buddy_icon() sets custom icon for a user.
	* Hid the definition of _GaimStringref, which already had a warning to
	  avoid accessing it directly.
	* notify_userinfo() UI op is passed a GaimNotifyUserInfo instead of a char*
	  for the user information
	* gaim_buddy_icon_get_scale_size() and was changed to ALWAYS scale
	  the icon instead of only when icon_spec->scale_rules contains
	  GAIM_ICON_SCALE_DISPLAY.  Callers should be changed to check the
	  scale_rules before calling this function.
	* gaim_gtk_buddy_icon_get_scale_size() was changed to accept an
	  additional parameter which is used to determine what kind of
	  scaling should be done, if any.
	* purple_request_input(), purple_request_choice(),
	  purple_request_choice_varg(), purple_request_action(),
	  purple_request_action_varg(), purple_request_fields(),
	  purple_request_yes_no(), purple_request_ok_cancel(),
	  purple_request_accept_cancel(), purple_request_file(), and
	  purple_request_folder() was changed to accept account, who, and
	  conversation parameters for associating the request with an account, a
	  buddy, or a conversation.
	* Significant changes to the buddy icon and imgstore APIs.  If you
	  were using any of it, it's best to look at the header files or
	  Doxygen documentation, but here are some significant changes:
	    purple_buddy_icon_new() now takes ownership of ("frees") icon_data
	    purple_buddy_icon_set_data(): likewise for data
	    purple_buddy_icon_set_for_user(): likewise for data
	    purple_buddy_icon_set_for_user() now takes a checksum parameter
	    purple_imgstore_add() was renamed to purple_imgstore_add_with_id()
	      which takes ownership of data

	Removed:
	* gaim_gtk_sound_{get,set}_mute() (replaced by the /gaim/gtk/sound/mute
	  preference)
	* gaim_escape_html(const char *html) (use g_markup_escape_text(html, -1)
	  instead)
	* gaim_accounts_sync, account changes are now scheduled to be saved
	  automatically
	* gaim_connection_connect
	* gaim_connection_disconnect
	* gaim_connection_register
	* gaim_accounts_auto_login
	* gaim_find_conversation, use gaim_find_conversation_with_account instead
	* gaim_chat_get_display_name
	* gaim_conversation_set_history, gaim_conversation_get_history, and
	  GaimConversation->history.  Use gtk_imhtml_get_markup instead.
	* set_gaim_user_dir to gaim_util_set_user_dir
	* create_prpl_icon to gaim_gtk_create_prpl_icon
	* Window flashing support in the core: gaim_conv_window_flash, and flash UI
	  operation for conversations.  Use signal "received-im-msg" or similar.
	* All warning stuff from the core.
	* gaim_gtkconv_get_dest_tab_at_xy(), instead use gaim_gtkconv_get_tab_at_xy()
	* chat_add_user from GaimConversationUiOps: only chat_add_users is used
	* chat_remove_user from GaimConversationUiOps: only chat_remove_users is used
	* uc from the GaimBuddy struct
	* gaim_sound_get_handle()
	* gaim_debug_vargs()
	* serv_add_buddy(); use gaim_account_add_buddy() instead
	* serv_add_buddies(); use gaim_account_add_buddies() instead
	* serv_change_passwd(); use gaim_account_change_password() instead
	* serv_close()
	* serv_finish_login()
	* serv_login()
	* serv_remove_buddy(); use gaim_account_remove_buddy() instead
	* serv_remove_buddies(); use gaim_account_remove_buddies() instead
	* serv_rename_group()
	* serv_set_buddyicon(): use gaim_account_set_buddy_icon() instead
	* serv_touch_idle(): use gaim_gtk_check_idle() instead
	* GaimGtkImPane->a_virgin
	* gaim_str_strip_cr(); use gaim_str_strip_char(str, '\r') instead
	* gaim_find_buddys_group renamed to gaim_buddy_get_group
	* gaim_gtkpounce_menu_build()
	* gaim_gtkpounce_dialog_show()
	* GaimGtkBuddyList->bpmenu
	* GaimConvImFlags and GaimConvChatFlags; use GaimMessageFlags instead
	* cb and user_data from the ops in GaimNotifyUiOps: This is now handled
	  by the notify API in the core.
	* GaimConversationUiOps.updated: use the conversation-updated signal
	* GAIM_SUBTYPE_CONV_WINDOW: windows are now only represented in the UI,
	  so GAIM_TYPE_BOXED is used for the signal types
	* gaim_gtk_privacy_is_showable(): We do fallback privacy in the core
	  now, so this would always be TRUE now.
	* GaimBlistNodeAction: See GaimMenuAction
	* gaim_blist_node_action_new(); use gaim_menu_action_new() instead
	* gaim_date()
	* gaim_date_full(): See gaim_date_format_full()
	* gaim_strftime(): See gaim_utf8_strftime()
	* GAIM_MESSAGE_COLORIZE
	* user_data from gaim_notify_searchresults_new_rows and from 
	  notify_searchresults in GaimNotifyUiOps.
	* gaim_conversation_get_send_history(), and send_history from
	  GaimConversation
	* Removed ui_ops from GaimBuddyList. Use gaim_blist_get_ui_ops() instead
	* GaimGtkConversation: dialogs (dialogs.search moved to GaimGtkWindow)
	* gaim_show_xfer_dialog: Use gaim_gtk_xfer_dialog_show(NULL) instead.
	* GaimGtkRoomlistDialog: Nothing used it outside of the file it was in.
	* gaim_gtk_roomlist_dialog_new: use gaim_gtk_roomlist_show
	* gaim_gtk_roomlist_dialog_new_with_account: use gaim_gtk_roomlist_show_with_account
	* binreloc functions

	Added:
	* gaim_prefs_disconnect_by_handle()
	* a password field to GaimConnection, which only persists for the
	  session (when "remember password" is false, account->password is
	  NEVER set) Use gaim_connection_get_password(GaimConnection *gc)
	* gaim_log_common_writer, gaim_log_common_lister, gaim_log_common_sizer,
	  and gaim_log_get_log_dir to allow log formats that use standard Gaim
	  log directory to use Gaim's built-in code for these purposes.
	* GaimLogCommonLoggerData struct for a basic logger_data struct to be
	  used with "common" logger functions.
	* gaim_gtk_blist_node_is_contact_expanded, returns TRUE if the given
	  blist node is a buddy inside an expanded contact, or is itself an
	  expanded contact
	* GaimLogSet struct, get_log_sets function to GaimLogLogger,
	  gaim_log_get_log_sets, gaim_log_set_compare
	* gaim_privacy_check(), to check if a given user is allowed to send
	  messages to the specified account
	* gtk_imhtml_clear_formatting()
	* gtk_imhtml_delete to clear out part of a imhtml buffer
	* gtk_imhtml_get_protocol_name()
	* gaim_buddy_icons_get_full_path(), to get the full path of a buddy
	  icon setting
	* CHAT_USERS_ALIAS_COLUMN, CHAT_USERS_COLOR_COLUMN,
	  CHAT_USERS_BUDDY_COLUMN to the list of columns for the chat
	  user list
	* gaim_account_add_buddy()
	* gaim_account_add_buddies()
	* gaim_account_remove_buddy()
	* gaim_account_remove_buddies()
	* gaim_account_change_password()
	* gaim_account_supports_offline_message()
	* gaim_conversation_close_logs(), to force a conversation's log(s) to
	  be closed.  New logs will be opened as necessary.
	* gaim_got_protocol_handler_uri()
	* gaim_plugin_get_id()
	* gaim_plugin_get_name()
	* gaim_plugin_get_version()
	* gaim_plugin_get_summary()
	* gaim_plugin_get_description()
	* gaim_plugin_get_author()
	* gaim_plugin_get_homepage()
	* gaim_gtkconv_switch_active_conversation(GaimConversation *)
	* gaim_str_strip_char() to strip a given character from
	  a given string
	* gaim_util_chrreplace() to replace a given character with a
	  different character
	* gaim_gtk_blist_toggle_visibility() to intelligently toggle the
	  visiblity of the buddy list
	* gaim_gtk_blist_visibility_manager_add() to indicate the addition of a
	  visibility manager - see the docs for more information
	* gaim_gtk_blist_visibility_manager_remove() to indicate the removal of
	  a visibility manager - see the docs for more information
	* gaim_gtk_conversations_find_unseen_list() to get a list of conversations
	  with an "unseen" state >= to the specified state and other criteria
	* gaim_gtk_conversations_fill_menu() fill a menu from list of conversations
	* gaim_gtk_create_prpl_icon()
	* gaim_gtk_create_prpl_icon_with_status()
	* gaim_gtk_pounces_manager_show()
	* gaim_gtk_pounces_manager_hide()
	* gaim_gtk_pounce_editor_show()
	* GAIM_POUNCE_MESSAGE_RECEIVED
	* GaimPounceOption
	* gaim_pounce_set_options()
	* gaim_pounce_set_options()
	* GAIM_STOCK_CONNECT, GAIM_STOCK_DISCONNECT
	* GAIM_STOCK_PLUGIN
	* gaim_account_request_add: Notifies the user that they were added to
	                            someone's buddy list, and offers them the choice
	                            of adding that person to their buddy list.
	* gaim_blist_alias_contact()
	* gaim_cipher_http_digest_calculate_session_key()
	* gaim_cipher_http_digest_calculate_response()
	* gaim_notify_searchresults_labeled()
	* GAIM_NOTIFY_BUTTON_LABELED, GAIM_NOTIFY_BUTTON_INFO,
	  GAIM_NOTIFY_BUTTON_IM, GAIM_NOTIFY_BUTTON_JOIN,
	  GAIM_NOTIFY_BUTTON_INVITE
	* stock buttons GAIM_STOCK_IM, GAIM_STOCK_INFO
	* gaim_conversation_present()
	* GaimConversationUiOps->present(GaimConversation *)
	* GaimPlugin.unloadable
	* gaim_plugin_is_unloadable()
	* GAIM_PLUGIN_PREF_STRING_FORMAT
	* gaim_plugin_pref_get_format_type()
	* gaim_plugin_pref_set_format_type()
	* GaimStringFormatType
	* gaim_log_get_handle()
	* gaim_log_uninit()
	* GAIM_SUBTYPE_LOG
	* gaim_marshal_POINTER__POINTER_POINTER
	* gaim_utf8_ncr_encode()
	* gaim_gtk_log_init()
	* gaim_gtk_log_get_handle()
	* gaim_gtk_log_uninit()
	* gaim_util_fetch_url_request()
	* GaimMenuAction
	* gaim_menu_action_new()
	* gaim_menu_action_free()
	* GaimInfoFieldFormatCallback
	* gaim_utf8_strftime()
	* gaim_date_format_short()
	* gaim_date_format_long()
	* gaim_date_format_full()
	* gaim_time_format()
	* gaim_plugin_action_free()
	* GaimRequestType: Added GAIM_REQUEST_FOLDER
	* GaimRequestUiOps: Added request_folder
	* gaim_request_folder()
	* gaim_gtk_setup_screenname_autocomplete()
	* gaim_gtk_set_cursor()
	* gaim_gtk_clear_cursor()
	* GAIM_MESSAGE_ACTIVE_ONLY
	* gaim_proxy_get_setup()
	* GaimNotifySearchResultsCallback: Added user_data.
	* gaim_notify_searchresults: Added user_data.
	* gaim_network_listen_cancel(): Can be used to cancel a previous
	  call to gaim_network_listen() or gaim_network_listen_range()
	* gaim_proxy_connect_cancel(): Can be used to cancel a pending
	  gaim_proxy_connect() request
	* gaim_proxy_connect_cancel_with_handle(): Can be used to cancel
	  a previous gaim_proxy_connect() request using a specified handle
	* gaim_dnsquery_destroy(): Can be used to cancel a pending DNS
	  query.
	* gaim_util_fetch_url_cancel(): Can be used to cancel a pending
	  call to gaim_util_fetch_url() or gaim_util_fetch_url_request().
	* GaimGtkWindow: dialogs.search (previously in GaimGtkConversation)
	* gaim_buddy_get_server_alias()
	* gaim_conv_send_confirm()
	* GaimConversationUiOps.send_confirm
	* gaim_gtk_roomlist_dialog_show_with_account
	* gaim_gtk_tree_view_search_equal_func to be used with
	  gtk_tree_view_set_search_equal_func
	* gaim_xfer_set_bytes_sent().  Sets the offset in the file to
	  read from or write to.
	* gaim_privacy_deny and gaim_privacy_allow
	* gaim_gtk_blist_set_headline
	* gaim_gtk_set_urgent
	* GtkGaimScrollBook and its functions.
	* purple_markup_unescape_entity()
	* purple_markup_get_css_property()
	* purple_group_get_name()

	Signals - Changed:  (See the Doxygen docs for details on all signals.)
	* Signal propagation now stops after a handler returns a non-NULL value.
	  This value is now returned.  Previously, all registered handlers were
	  called and the value from the last handler was used.
	* "buddy-typing" and "buddy-typing-stopped": replaced the GaimConversation*
	  with GaimAccount*, const char *name.  Also, the signal is now emitted
	  regardless of whether a conversation exists and regardless of whether
	  the user is on the buddy list.
	* "chat-buddy-joined": added the new_arrival argument
	* "chat-invited" handlers can now return a value to control what happens
	  to the invite (accept, reject, prompt the user).
	* "chat-left": Emitted *after* setting chat->left to TRUE.
	* "drawing-tooltip": the second argument is now a GString* instead of
	  a char**
	* "drawing-tooltip": added the "full" argument
	* "received-im-msg" and "received-chat-msg" to match, both now pass a
	  conversation pointer and flags
	* "receiving-im-msg" and "receving-chat-msg" to match, both now pass a
	  conversation pointer and a pointer to the flags.
	* "writing-im-msg", "wrote-im-msg", "writing-chat-msg", "wrote-chat-msg":
	  Now emitted from a difference place in the message handling code.
	  The arguments also changed.
	* "displaying-im-msg", "displayed-im-msg", "displaying-chat-msg",
	  "displayed-chat-msg": Added "who" argument, which changes the order
	  of the existing arguments.

	Signals - Added:  (See the Doxygen docs for details on all signals.)
	* "account-disabled"
	* "account-status-changed"
	* "account-alias-changed"
	* "cipher-added"
	* "cipher-removed"
	* "conversation-dragging"
	* "dbus-method-called"
	* "dbus-introspect"
	* "file-recv-accept"
	* "file-recv-start"
	* "file-recv-cancel"
	* "file-recv-complete"
	* "file-recv-request"
	* "file-send-accept"
	* "file-send-start"
	* "file-send-cancel"
	* "file-send-complete"
	* "buddy-added"
	* "buddy-removed"
	* "blist-node-aliased"
	* "buddy-status-changed"
	* "buddy-idle-changed": A buddy's idle status changed.
	* "buddy-icon-changed"
	* "buddy-got-login-time": The login time for a buddy is now known
	* "displaying-userinfo"
	* "gtkblist-hiding"
	* "gtkblist-unhiding"
	* "log-displaying"
	* "network-configuration-changed"
	* "savedstatus-changed"
	* "sendto-extended-menu"
	* "uri-handler"

	Signals - Removed:
	* "account-away": replaced by account-status-changed
	* "account-warned"
	* "buddy-away": replaced by buddy-status-changed
	* "buddy-back": replaced by buddy-status-changed
	* "buddy-idle": replaced by buddy-idle-changed
	* "buddy-unidle": replaced by buddy-idle-changed
	* "buddy-icon-cached": replaced by buddy-icon-changed
	* "conversation-drag-end": replaced by conversation-dragging
	* "conversation-switching"

version 1.5.0 (8/11/2005):
	* Added: gaim_xfer_conversation_write
	  Writes a messages to a conversation window with the use
	  of the associated file transfer.

version 1.4.0 (7/7/2005):
	* Added: gaim_buddy_icon_uncache()
	  Deletes a cached buddy icon for a specified buddy
	* Added: gaim_buddy_icon_get_type
	  Attempts to determine the type of a given buddy icon.
	* Added: buddy-icon-cached signal
	  Emitted when a new buddy icon is cached.

version 1.3.1 (6/9/2005):
	* No changes

version 1.3.0 (5/10/2005):
	* Added: gaim_blist_schedule_save()
	  This should be used instead of gaim_blist_sync when you
	  want the blist.xml file to be written to disk.  There
	  should not be many occasions when you want to do this,
	  as the functions in the blist API that modify the buddy
	  list will normally call it for you.
	* Added: OPT_PROTO_NO_NORMALIZE_CONV
	  Tells the conversation API to not normalize screen names
	  in conversations.  This is used by the Jabber PRPL.

version 1.2.1 (4/3/2005):
	* No changes

version 1.2.0 (3/17/2005):
	* You can use gaim_signal_connect_priority() and
	  gaim_signal_connect_priority_vargs() to connect to
	  Gaim signals with a given priority (Will Gorman)
	* Added: gaim_conversation_set_features
		 gaim_conversation_get_features
	  These allow plugins (notable prpls) to change the
	  formatting capabilities of an existing conversation.
	  This comes with a new "features" field in
	  GaimConversation (Christopher O'Brien)
	* Added: GAIM_CONNECTION_NO_IMAGES to GaimConectionFlags
	   (Christopher O'Brien)
	* Added: GAIM_CBFLAGS_TYPING to GaimConvChatBuddyFlags
	   (Christopher O'Brien)
	* Added: gaim_account_request_add which takes the same arguments as
	*  gaim_account_notify_added but always asks the user if they want to add
	*  the buddy to the buddy list
	* Added: An accompanying request_add GaimAccountUiOp

version 1.1.4 (2/24/2005):
	* No changes

version 1.1.3 (2/17/2005):
	* No changes

version 1.1.2 (1/20/2005):
	* No changes

version 1.1.1 (12/28/2004):
	* No changes

version 1.1.0 (12/02/2004):
	* Added: gaim_utf8_salvage
	* Added: binary relocation support in prefix.h
	         WARNING: If your plugin uses anything inside the
		 #ifdef ENABLE_BINRELOC from prefix.h, it won't be
		 loadable on a copy of Gaim compiled without binreloc
		 support. In particular, watch out for the autoconf-like
		 macros, and accidently including them through internal.h,
		 which you probably shouldn't be including anyway.

version 1.0.0 (09/17/2004):
	* Added: get_chat_name to the GaimPluginProtocolInfo struct
	* Changed: gaim_blist_update_buddy_presence(), presence changed to
	           type gboolean
	* Changed: the versioning scheme, and all the plugin structs

version 0.82 (08/26/2004):
	Gaim API:
	* Removed: gaim_gtk_get_dispstyle(), gaim_gtk_change_text()
	* Removed: multi.h
	* Renamed: ui.h to gtkdialogs.h
	* Renamed: gtkinternal.h to gtkgaim.h
	* Renamed: show_info_dialog to gaim_gtkdialogs_info
	* Renamed: show_log_dialog to gaim_gtkdialogs_log
	* Renamed: show_warn_dialog to gaim_gtkdialogs_warn
	* Renamed: show_im_dialog to gaim_gtkdialogs_im
	* Renamed: gaim_gtkdialogs_new_im to gaim_gtkdialogs_im_with_user
	* Renamed: destroy_all_dialogs to gaim_gtkdialogs_destroy_all
	* Renamed: alias_dialog_bud to gaim_gtkdialogs_alias_buddy
	* Renamed: alias_dialog_contact to gaim_gtkdialogs_alias_contact
	* Renamed: alias_dialog_blist_chat to gaim_gtkdialogs_alias_chat
	* Renamed: show_confirm_del to gaim_gtkdialogs_remove_buddy
	* Renamed: show_confirm_del_group to gaim_gtkdialogs_remove_group
	* Renamed: show_confirm_del_blist_chat to gaim_gtkdialogs_remove_chat
	* Renamed: show_confirm_del_contact to gaim_gtkdialogs_remove_contact
	* Renamed: show_about to gaim_gtkdialogs_about
	* Added: gaim_notify_userinfo() and the associated notify_userinfo() UI op
	         which pass account and contact information associated with the
	         userinfo

	Buddy List API:
	* Changed: gaim_blist_request_add_chat(), added name parameter
	* Added: gaim_contact_on_account()
	* Added: flags parameter to the GaimBlistNode struct

	Conversation API:
	* Added: gaim_gtkconv_button_new()

	Protocol Plugin API: v7
	* Added: chat_info_defaults to the GaimPluginProtocolInfo struct

	Signals:
	* Added: conversation-updated for any update to the data associated
	  with the conversation (topic, icon, adding to buddy list, etc.)

	Conversation API:
	* Changed: gaim_conv_chat_add_user() (added new_arrival parameter)

version 0.81 (08/05/2004):
	Commands API:
	* Most functions now have a void *data argument.

	Blist API:
	* Added: gaim_buddy_get_contact_alias
	* Renamed: gaim_get_buddy_alias to gaim_buddy_get_alias
	* Renamed: gaim_get_buddy_alias_only to gaim_buddy_get_alias_only

	Conversation API:
	* Changed: gaim_conv_chat_add_user(), added flags parameter
	* Changed: gaim_conv_chat_add_users(), added GList of flags parameter
	* Changed: gaim_conv_chat_get_users(), now returns a GList of
	  GaimConvChatBuddy's
	* Changed: gaim_conv_chat_set_users() now expects a GList of
	  GaimConvChatBuddy's
	* Added: gaim_conv_chat_set_user_flags()
	* Added: gaim_conv_chat_get_user_flags()
	* Added: gaim_conv_chat_find_user()
	* Added: gaim_conv_chat_cb_new()
	* Added: gaim_conv_chat_cb_find()
	* Added: gaim_conv_chat_cb_destroy()
	* Added: gaim_conv_chat_cb_get_name()

	Conversation UI ops:
	* Added: chat_update_user()

	Signals:
	* Changed: chat-buddy-joining & chat-buddy-joined now include the user's flags
	* Changed: chat-buddy-joining & chat-buddy-leaving are now booleans, return
	  TRUE if you don't want the join/leave to be displayed in the UI.
	* Added: chat-buddy-flags for when user's flags change
	  gaim_marshal_VOID__POINTER_POINTER_POINTER_UINT_UINT (required for the new
	  chat-buddy-flags signal)
	* Added: account-modified for when account settings have been changed.

version 0.80 (07/15/2004):
	Gaim API:
	* Removed: PRPL numbers : gaim_account_set_protocol(),
	  gaim_account_get_protocol(), gaim_accounts_find_with_prpl_num,
	  gaim_prpl_num_to_id(), gaim_prpl_id_to_num(), GaimProtocol

	Protocol Plugin API: v6
	* Added: can_receive_file & send_file to the GaimPluginProtocolInfo struct

	Signals:
	* Changed "chat-invited" to also include the components hash table so
	  plugins can use serv_join_chat when the signal is emitted.
	* Added "chat-topic-changed" signal plugins know when a topic is changed.

version 0.79 (06/24/2004):
	Gaim API:
	* gaim_url_parse() now takes two additional parameters, which are used
	  for returning the username and password from the URL, if they exist.
	* Added: has_focus UI op to GaimConversationUiOps and
	  GaimConvWindowUiOps.
	* Added: gaim_conversation_has_focus() and gaim_conv_window_has_focus().
	* Removed: gaim_blist_save()

	Protocol Plugin API: v5
	* Changed: add_buddy, add_buddies, remove_buddy, remove_buddies,
	  rename_group and remove_group to take GaimBuddy's and
	  GaimGroup's consistently.
	* Removed: OPT_PROTO_BUDDY_ICON (replaced by icon_spec)
	* Added: icon_spec to the GaimPluginProtocolInfo struct

version 0.78 (05/30/2004):
	Plugin API: v4
	* Added: actions - for plugins to add to the new Plugin Actions menu

	Loader Plugin API: v2 (no changes)

	Protocol Plugin API: v4
	* Removed: set_dir, get_dir and dir_search (not used, AIM-centric)
	* Removed: actions (replaced by generic plugin actions)

	Perl Plugin API: v2 (no changes)
	TCL Plugin API: (no changes)

	Signals:
	* Added: "blist-node-extended-menu" for extending Buddy, Chat and
			 Group right-click menus
	* Added: "drawing-tooltip" for plugins to allow plugins to change text
			 appearing in tooltips
	* Added: "gtkblist-created"
	* Added: "receiving-im-msg" and "receiving-chat-msg" (these behave
			  exactly like received-*-msg used to)
	* Added: "buddy-idle-updated" signal, for when the idle time changes.
	* Changed: "received-im-msg" and "received-chat-msg" no longer pass
			   pointers to who, message and flags, and are now void.
	* Removed: "drawing-menu" - it was UI sepecific and
			   "blist-node-extended-menu" is superior

version 0.77 (04/22/2004):
	Loader & Protocol Plugins independantly versioned
	Plugin loading now checks versioning on plugins (Standard, Loader &
	Protocol)
	new GAIM_{PLUGIN,PRPL,LOADER}_API_VERSION constants

	Plugin API: v3
	* Added: prefs_info for UI independant plugin prefs

	Loader Plugin API: v2
	* Added: api_version at top of GaimPluginLoaderInfo struct

	Protocol Plugin API: v2
	* Added: api_version at top of GaimPluginProtocolInfo struct
	* Added: chat_menu for protocol specific extensions to the chat menu
	* Removed: get_away "Nada used it. Pink elephants on parade."
	* Removed: protocol_prefs (replaced by generic plugin prefs_info)

	Perl Plugin API: v2 (no changes)
	TCL API: (no changes)

	Signals:
	* Added: "conversation-drag-ended"

version 0.76 (04/01/2004):
	Plugin API: v2
	Perl Plugin API: v2
	Loader Plugin API: (not versioned)
	Protocol Plugin API: (not versioned)
	* Added: protocol_prefs for protocol specific preferences
	* Added: reject_chat so protocols can act on chat invite rejection

	TCL Plugin API: (not versioned)
	* Changes to plugin registration to show descriptions
<|MERGE_RESOLUTION|>--- conflicted
+++ resolved
@@ -1,6 +1,5 @@
 Pidgin and Finch: The Pimpin' Penguin IM Clients That're Good for the Soul
 
-<<<<<<< HEAD
 version 2.6.0 (??/??/????):
 	libpurple:
 		Added:
@@ -51,14 +50,13 @@
 		 	* Purple::Request::Field::list_new
 		 	* Purple::Request::Field::string_new
 		 	* Purple::Request::Field::group_new
-=======
+
 version 2.5.5 (??/??/2009):
 	libpurple:
 		Changed:
 		* purple_status_type_new now defaults "saveable" to TRUE.
 		  This was necessary in order to maintain the current behavior
 		  while fixing non-saveable statuses not to be saved.
->>>>>>> 683306f7
 
 version 2.5.4 (01/12/2009):
 	perl:
