Pidgin and Finch: The Pimpin' Penguin IM Clients That're Good for the Soul

<<<<<<< HEAD
version 2.x.x:
=======
version 2.5.0:
    libpurple:
        Added:
        * purple_serv_got_join_chat_failed
        * chat-join-failed signal (see conversation-signals.dox)
>>>>>>> 8c0064e2
	perl:
		Added:
		* Purple::Prefs::get_children_names.
		* Purple::timeout_remove.
		Changed:
		* Purple::timeout_add now returns a handle which can be used
		  to remove the timeout.
		* Callbacks to Purple::Util::fetch_url and the
		  Purple::Request::* functions can now be specified as both
		  strings (the name of the callback function) and as coderefs.

version 2.4.0 (02/29/2008):
	libpurple:
		Added:
		* purple_certificate_add_ca_search_path. (Florian Quèze)
		* purple_gai_strerror.
		* purple_major_version, purple_minor_version,
		  purple_micro_version variables are exported by version.h,
		  giving the version of libpurple in use at runtime.
		* purple_util_set_current_song, purple_util_format_song_info
		* purple_ip_address_is_valid
		* Some accessor functions to the Roomlist API:
			* purple_roomlist_get_fields
			* purple_roomlist_room_get_type
			* purple_roomlist_room_get_name
			* purple_roomlist_room_get_parent
			* purple_roomlist_room_get_fields
			* purple_roomlist_field_get_type
			* purple_roomlist_field_get_label
			* purple_roomlist_field_get_hidden
		* unlocalized_name field in PurpleAttentionType for UIs that need it.
		* Some accessor and mutator functions for PurpleAttentionType:
			* purple_attention_type_set_name
			* purple_attention_type_set_incoming_desc
			* purple_attention_type_set_outgoing_desc
			* purple_attention_type_set_icon_name
			* purple_attention_type_set_unlocalized_name
			* purple_attention_type_get_name
			* purple_attention_type_get_incoming_desc
			* purple_attention_type_get_outgoing_desc
			* purple_attention_type_get_icon_name
			* purple_attention_type_get_unlocalized_name
		* Add some PurpleBuddyListNode accessor functions:
			* purple_blist_node_get_parent
			* purple_blist_node_get_first_child
			* purple_blist_node_get_sibling_next
			* purple_blist_node_get_sibling_prev
		* Added last_received to PurpleConnection, the time_t of the
		  last received packet.
		* Added some more accessor functions:
			* purple_chat_get_account
			* purple_chat_get_components
			* purple_connection_get_prpl
			* purple_xfer_get_start_time
			* purple_xfer_get_end_time
		* purple_serv_got_private_alias for prpls to call after receiving a
		  private alias from the server.

	Pidgin:
		Added:
		* pidgin_create_dialog to create a window that closes on escape. Also
		  added utility functions pidgin_dialog_get_vbox_with_properties,
		  pidgin_dialog_get_vbox, pidgin_dialog_get_action_area to access the
		  contents in the created dialog. (Peter 'fmoo' Ruibal)
		* pidgin_dialog_add_button to add buttons to a dialog created by
		  pidgin_create_dialog.
		* GTK_IMHTML_NO_SMILEY for GtkIMHtmlOptions means not to look for
		  smileys in the text. (Florian 'goutnet' Delizy)
		* pidgin_auto_parent_window to make a window transient for a suitable
		  parent window.
		* pidgin_tooltip_setup_for_treeview, pidgin_tooltip_destroy,
		  pidgin_tooltip_show and pidgin_tooltip_setup_for_widget to simplify
		  the process of drawing tooltips.
		* pidgin_add_widget_to_vbox to simplify adding a labeled widget to a
		  window.

		Deprecated:
		* PIDGIN_DIALOG

	Finch:
		* finch_roomlist_get_ui_ops and finch_roomlist_show_all
		* finch_request_field_get_widget to get the widget for a request
		  field.
		* finch_blist_get_tree to get the GntTree widget representing the
		  buddy list.
		* FinchBlistManager structure to manage the buddylist view, and some
		  util functions finch_blist_install_manager,
		  finch_blist_uninstall_manager, finch_blist_manager_find and
		  finch_blist_manager_add_node.
		* Added finch_log_show, finch_log_show_contact, finch_syslog_show,
		  finch_log_init, finch_log_get_handle, finch_log_uninit

		libgnt:
		* Added gnt_tree_set_row_color to set the color for a row in a tree.
		* Added gnt_style_get_string_list
		* Added gnt_color_add_pair to define a new color.
		* Added gnt_colors_get_color to get an ncurses color value from a
		  string.
		* Added gnt_style_get_color to get a color pair from an entry in
		  ~/.gntrc
		* Added gnt_tree_get_parent_key to get the key for the parent row.

version 2.3.0 (11/24/2007):
	libpurple:
		Added:
		* a PurpleConversation field and an alias field in PurpleConvMessage
		* account-authorization signals (see account-signals.dox for
		  details) (Stefan Ott)
		* libpurple/purple.h, which includes #define's and #include's
		  required to compile stand-alone plugins
		* PURPLE_STATUS_TUNE as a new PurpleStatusPrimitive
		* purple_plugin_disable(), which is intended to be called when
		  a purple_plugin_unload()--which was called when a user tried
		  to unload a plugin--fails.  This then prevents the plugin
		  from being saved in the saved plugins list, so it'll won't
		  be loaded at the next startup.
		* PurpleDisconnectReason enumeration of machine-readable
		  types of connection error.
		* purple_connection_error_reason(), to be used by prpls
		  (instead of purple_connection_error() and setting
		  gc->wants_to_die) to report errors along with a
		  PurpleDisconnectReason.
		* PurpleConnectionUiOps.report_disconnect_reason, to be
		  implemented by UIs (rather than .report_disconnect) if
		  they want to use the reported PurpleDisconnectReason
		  to give a more specific error.
		* A connection-error signal, fired just after the UiOp is
		  called with the same information.
		* purple_connection_reason_is_fatal(), acting as a hint
		  to whether automatic reconnection should be attempted
		  after a connection error (rather than checking
		  gc->wants_to_die).
		* PurpleConnectionErrorInfo, a struct to hold a
		  PurpleConnectionError and a const char *description.
		* purple_account_get_current_error() to get the most recent
		  PurpleConnectionError and description (or NULL if the
		  account is happy with life), to allow bits of the UI to know
		  the last error without caching it themselves (as
		  PidginBuddyList does).
		* purple_account_clear_current_error() to reset an account's
		  error state to NULL.
		* An account-error-changed signal, firing when
		  purple_account_get_current_error()'s return value changes.

		* PidginMiniDialog, a Gtk widget-ified version of
		  pidgin_make_mini_dialog().

		* purple_util_init()
		* purple_util_uninit()

		* purple_network_listen_map_external() to temporarily disable
		  mapping ports externally via NAT-PMP or UPnP.

		Changed:
		* purple_plugin_unload() now honors the return value of a
		  plugin's unload function and can actually return FALSE now.
		* purple_plugin_unload() no longer does its own notifications
		  when a dependent plugin fails to unload.  The UI should do
		  something appropriate.

		* pidgin_make_mini_dialog() now declares its return type to be
		  GtkWidget * rather than void *.  This should not break any
		  existing code since any code using it must already rely on
		  the return type actually being GtkWidget * all along.

		Deprecated:
		* pidgin_dialogs_about()
		* pidgin_log_show_contact()
		* pidgin_log_show()
		* pidgin_plugin_dialog_show()
		* pidgin_pounce_editor_show()
		* pidgin_pounces_manager_show()
		* pidgin_syslog_show()

		* purple_connection_error()
		* pidgin_blist_update_account_error_state()
		* PidginBuddyList.connection_errors
		* purple_network_listen_map_external()

		MSN:
		* A new independant status type with PURPLE_STATUS_TUNE primitive, and
		  PURPLE_TUNE_ARTIST, PURPLE_TUNE_ALBUM and PURPLE_TUNE_TITLE
		  attributes.

		XMPP:
		* A new independant status type with PURPLE_STATUS_TUNE primitive, and
		  PURPLE_TUNE_{ARTIST, TITLE, ALBUM, GENRE, COMMENT, TRACK, TIME,
		  YEAR, URL} attributes.

	Finch:
		libgnt:
		* Added gnt_color_pair, which will try to intelligenty set text
		  attributes in place of colors if the terminal doesn't have color
		  support. (Bug: #3560) All future code should use gnt_color_pair
		  instead of COLOR_PAIR.
		* Added gnt_menuitem_set_id and gnt_menuitem_get_id to set and get the
		  string id of a menuitem respectively.
		* Added gnt_window_get_accel_item, which returns a the id of a menuitem
		  bound to a keystroke.
		* Added gnt_menu_get_item to get a menuitem of the given id from a
		  menu.
		* Added gnt_menuitem_activate, which triggers the 'activate' signal on
		  the menuitem and calls the callback function, if available.
		* Added GntEntryKillRing in GntEntry.
		* Added gnt_window_set_maximize and gnt_window_get_maximize, and
		  GntWindowFlags enum.

version 2.2.2 (??/??/????):
	libpurple:
		Changed:
		* The size parameter of purple_util_write_data_to_file_absolute
		  has been changed to gssize instead of a size_t to correctly
		  indicate that -1 can be used for a nul-delimited string.
		* The documentation for purple_savedstatuses_get_popular used to
		  incorrectly claim that the active status is excluded from the
		  returned list. The documentation has been corrected. Also, the
		  function now returns a correct list when called with a value of 0.

version 2.2.0 (09/13/2007):
	libpurple:
		Added:
		* PURPLE_MESSAGE_INVISIBLE flag, which can be used by
		  purple_conv_im_send_with_flags to send a message, but not display it
		  in the conversation
		* serv_send_attention(), serv_got_attention(), as well as send_attention 
		  and attention_types in PurplePluginProtocolInfo. This new API is used
		  for zapping in MySpaceIM, buzzing in Yahoo, and nudging in MSN.
		* PurpleConvMessage structure to represent a message in a
		  conversation. purple_conversation_message_get_sender,
		  purple_conversation_message_get_message,
		  purple_conversation_message_get_flags and
		  purple_conversation_message_get_timestamp to get information about a
		  PurpleConvMessage.
		* purple_conversation_get_message_history() to retrieve a list of
		  PurpleConvMessage's in a conversation, and
		  purple_conversation_clear_message_history to clear the history.
		* purple_certificate_* functions in libpurple/certificate.h - "A public-key certificate API"
		* purple_ssl_get_peer_certificates() and associated field in PurpleSslOps to retrieve a server's presented SSL certificate chain.
		* PurpleSslConnection::verifier to provide a "how to verify the peer's certificates" callback to the SSL handlers. See certificate.h for more on this.
		* purple_ssl_connect_with_host_fd() to create an SSL connection from a file descriptor and provide a hostname with it to authenticate the peer against.

		Changed:
		* purple_prefs_load is now called within purple_prefs_init.
		  The UI no longer needs to call it.
		* writing-im-msg now receives the conversation name as the who
		  argument if the caller of purple_conversation_write didn't
		  provide a value for who.

	Pidgin:
		Added:
		* pidgin_set_accessible_relations, sets up label-for and labelled-by
		  ATK relations (broken out from pidgin_set_accessible_label)
		* pidgin_conv_attach_to_conversation, to reattach the Pidgin UI to a
		  conversation
		* conversation-hiding and conversation-displayed signals.
		* pidgin_text_combo_box_entry_new, pidgin_text_combo_box_entry_get_text
		  and pidgin_text_combo_box_entry_set_text

		Changed:
		* pidgin_conversations_fill_menu now also adds a separator and a 'Show
		  All' item if there are more than one conversations in the list.

	Finch:
		Added:
		* finch_sound_is_enabled
		* The reserved field in the FinchConv is now used to store information
		  about the conversation (using FinchConversationFlag)
		* finch_account_dialog_show

		libgnt:
		* gnt_slider_set_small_step, gnt_slider_set_large_step to allow more
		  fine tuned updates of a GntSlider
		* gnt_util_parse_xhtml_to_textview to parse XHTML strings in a
		  GntTextView (this works only if libxml2 is available)

version 2.1.1 (08/20/2007):
	libpurple:
		Changed:
		* PurpleAccountUiOps.request_authorize's authorize_cb and
		  deny_cb parameters now correctly have type
		  PurpleAccountRequestAuthorizationCb rather than GCallback.
		  (You'll want to change your UI's implementation's signature
		  to avoid warnings, and then remove some now-redundant casts
		  back to the proper type.)

version 2.1.0 (7/28/2007):
	libpurple:
		Added:
		* purple-remote: added getstatus command
		* conversation-extended-menu signal (See Doxygen docs)
		* OPT_PROTO_SLASH_COMMANDS_NATIVE protocol option to indicate that
		  slash commands are "native" to the protocol
		* PURPLE_MESSAGE_NO_LINKIFY message flag to indicate that the message
		  should not be auto-linkified
		* PurpleEventLoopUiOps.timeout_add_seconds
		    UIs can now use better scheduling for whole-second timers.  For
		    example, clients based on the glib event loop can now use
		    g_timeout_add_seconds.
		* purple_blist_node_get_type
		* purple_conversation_do_command
		* purple_conversation_get_extended_menu
		* purple_core_ensure_single_instance
		    This is for UIs to use to ensure only one copy is running.
		* purple_dbus_is_owner
		* purple_timeout_add_seconds
		    Callers should prefer this to purple_timeout_add for timers
		    longer than 1 second away.  Be aware of the rounding, though.
		* purple_xfer_get_remote_user
		* purple_pounces_get_all_for_ui
		* purple_prefs_get_children_names
		* added displaying-email-notification and 
 	          displaying-emails-notification signals

		Changed:
		* The documentation of the following functions now properly
		  declares that the returned value must not be modified or
		  freed, which was always the case:
			* purple_accounts_get_all
			* purple_connections_get_all
			* purple_connections_get_connecting
			* purple_conv_chat_get_ignored
			* purple_conv_chat_get_users
			* purple_get_chats
			* purple_get_conversations
			* purple_get_ims
			* purple_notify_user_info_get_entries
		* The following functions now return a GList* instead of a
		  const GList*, as const is not very useful with GLists.  The
		  returned value still must not be modified or freed:
			* purple_account_get_status_types
			* purple_mime_document_get_fields
			* purple_mime_document_get_parts
			* purple_mime_part_get_fields
			* purple_request_fields_get_required
			* purple_request_field_list_get_selected
			* purple_request_field_list_get_items
			* purple_status_type_get_attrs
			* purple_presence_get_statuses
		* purple_request_field_list_set_selected now takes a GList*
		  instead of a const GList* for items, as const is not very
		  useful with GLists.  The passed list is still not modified
		  or freed.
		* purple_presence_add_list now takes a GList* instead of a
		  const GList* for source_list, as const is not very useful with
		  GLists.  The passed list is still not modified or freed.

	Pidgin:
		Added:
		* gtk_imhtml_setup_entry
		* pidgin_create_window
		* pidgin_retrieve_user_info and pidgin_retrieve_user_info_in_chat,
		  shows immediate feedback when getting information about a user.
		* gtk_imhtml_animation_new
		    Can be used for inserting an animated image into an IMHTML.
		* pidgin_menu_position_func_helper
		* pidgin_blist_get_name_markup, returns the buddy list markup
		  text for a given buddy.
		* pidgin_blist_draw_tooltip and pidgin_blist_tooltip_destroy
		  for creating blist tooltips from outside of buddy list code
		* pidgin_themes_remove_smiley_theme

		Changed:
		* pidgin_append_menu_action returns the menuitem added to the menu.
		* pidgin_separator returns the separator added to the menu.
		* PidginConversation has struct members to handle the new info
		  pane:
		  	* infopane
			* infopane_hbox
			* infopane_model
			* infopane_iter

	Finch:
		Added:
		* finch_retrieve_user_info

		libgnt:
			Added:
			* GntWS for workspaces
			* gnt_tree_set_column_title
			* GntSlider widget
			* "completion" signal for GntEntry
			* "terminal-refresh" signal for GntWM, with a corresponding entry
			  in GntWMClass
			* New flags for GntTextView to decide whether to word-wrap or show
			  scrollbars (GntTextViewFlag) which can be set by
			  gnt_text_view_set_flag
			* gnt_style_get_from_name
			* gnt_window_present
			* gnt_tree_set_column_width_ratio
			* gnt_tree_set_column_resizable
			* gnt_tree_set_column_is_right_aligned
			* gnt_tree_set_search_function, gnt_tree_set_search_column,
			  gnt_tree_is_searching
			* 'file-selected' signal is emited for GntFileSel
			* gnt_style_parse_bool
			* gnt_util_set_trigger_widget

			Changed:
			* gnt_tree_get_rows() now returns a GList* instead of a const
			  GList*, as const is not very useful with GLists.  The
			  returned value still must not be modified or freed.
			* Instead of keeping an 'invisible' item, the GntTreeColumns now
			  maintain 'flags' with the appropriate flags set

version 2.0.2 (6/14/2007):
	Pidgin:
		Deprecated:
		* pidgin_dialogs_alias_contact:  This will be removed in 3.0.0
		  unless there is sufficient demand to keep it.

version 2.0.0 (5/3/2007):
	Please note all functions, defines, and data structures have been
	re-namespaced to match the new names of Pidgin, Finch, and libpurple.
	All gaim_gtk_* functions are now pidgin_*, former libgaim functions are
	now purple_*.  Please consult our doxygen documentation for a complete
	reference.

	The gaim-compat.h header exists to provide an API compatibility layer
	for libpurple functions.  As an API compatibility layer, it must be
	included at compile time to be of use.

	Changed:
	* All the status stuff.  Yay!
	* gaim_prefs_connect_callback(), added handle parameter
	* gtk_imhtml_toolbar now descends from GtkHBox making it easier to add your
	  own widgets to it
	* gaim_find_conversation_with_account, added a "type" parameter
	* gaim_gtk_prefs_labeled_spin_button, the "key" parameter is now a
	  const char* instead of just a char*
	* gaim_gtk_prefs_labeled_entry, the "key" parameter is now a const char*
	  instead of just a char*
	* the add_buddy perl sub.  The sub now takes the account as the first
	  argument, and buddy and group as the second and third.  It also adds
	  the buddy to the server-side buddy list of the given account.
	* gaim_connection_new, gaim_account_connect and gaim_account_register no
	  longer return a GaimConnection
	* keep_alive in GaimConnection is renamed to keepalive
	* gaim_mkstemp, added a second argument, a boolean, of whether or not the
	  file is binary
	* gaim_log_logger_new, rewritten
	* gaim_conv_window_remove_conversation()'s last argument to be a
	  GaimConversation.
	* A new blocked icon: pixmaps/status/default/blocked.png
	* In pixmaps/status/default: extendedaway.png renamed to extended_away.png
	* In pixmaps/status/default: na.png renamed to unavailable.png
	* gtk_imhtml_toggle_bold(): No longer returns a value
	* gtk_imhtml_toggle_italic(): No longer returns a value
	* gtk_imhtml_toggle_underline(): No longer returns a value
	* gtk_imhtml_toggle_strike(): No longer returns a value
	* gtk_imhtml_scroll_to_end(): Added the smooth paramter
	* gaim_log_new(), added conv parameter
	* gaim_buddy_icon_new(), leaves a reference which the caller owns.  Use
	  gaim_buddy_icon_unref() immediately if you don't want a reference (the
	  old behavior).
	* GAIM_CONV_UNKNOWN to GAIM_CONV_TYPE_UNKNOWN.
	* GAIM_CONV_IM to GAIM_CONV_TYPE_IM.
	* GAIM_CONV_CHAT to GAIM_CONV_TYPE_CHAT.
	* GAIM_CONV_MISC to GAIM_CONV_TYPE_MISC.
	* GAIM_CONV_ANY to GAIM_CONV_TYPE_ANY.
	* GaimConversationUiOps.write_conv, Replaced const char *who with
	  const char *name, const char *alias
	* gaim_conv_chat_add_users(), added extra_msgs and new_arrivals (pass NULL
	  and FALSE respectively, to get the same behavior as before)
	* chat_add_users in GaimConversationUiOps, added cbuddies and 
	  new_arrivals and removed buddies.
	* chat_rename_user in GaimConversationUiOps, added new_alias
	* gaim_conv_chat_cb_new(), added alias. (pass NULL to get the same
	  behavior as before).
	* GaimConversation.log became GList * GaimConversation.logs, so that a
	  conversation can have multiple logs at once
	* gaim_conv_chat_add_user, added extra_msgs
	* gaim_notify_userinfo, removed primary and secondary parameters
	* GaimNotifyUiOps.notify_userinfo: removed title, primary, and
	  secondary parameters
	* Idle timers are now added and removed in gtkidle.c in response
	  to the signed-on and signed-off signals
	* GaimXfer->ops.read, GaimXfer->ops.write, gaim_xfer_set_read_fnc(),
	  gaim_xfer_set_write_fnc(), gaim_xfer_read(), gaim_xfer_write():
	  Changed ssize_t to gssize
	* serv_got_im, serv_got_chat_in, serv_send_im and serv_chat_send all use
	  GaimMessageFlags instead of GaimConvImFlags / GaimConvChatFlags
	* All core<->prpl message passing now uses html.  This was previously true
	  for receiving messages, it's now also true for sending them.  prpls that
	  don't support html need to gaim_unescape_html() the message.
	* Notify API: GCallback -> GaimNotifyCloseCallback,
	              void *user_data -> gpointer user_data
	* gaim_notify_searchresults_get_rows_count,
	  gaim_notify_searchresults_get_columns_count: return type now guint
	* gaim_account_notify_added: No longer checks if there is a
	  GaimBuddy for the added user, that's left up to the prpls.  See the
	  documentation for this function and gaim_account_request_add.
	* gaim_accounts_reorder: new_index is now a gint instead of a size_t
	* displaying-message signals: displaying-[im|chat]-msg and
	  displayed-[im|chat]-msg signals are emitted for all messages
	  (ie, for received messages, sent messages, system messages, error
	  messages etc.), and the signals now have
	  gaim_gtk_conversations_get_handle() for their handle.
	* GAIM_NOTIFY_BUTTON_ADD_BUDDY to GAIM_NOTIFY_BUTTON_ADD
	* conversation-switched: This signal has been moved from conversation to
	                         the UI and the signal-handlers only receive the
	                         conversation that has been switched to.
	* GaimPluginProtocolInfo: Added offline_message
	* GaimPluginProtocolInfo: Added whiteboard_prpl_ops
	* GaimPluginProtocolInfo: Added media_prpl_ops
	* GaimPluginProtocolInfo: Added "user_info" argument to tooltip_text,
	                          changed the return type to void
	* GaimPluginProtocolInfo: Added "full" argument to tooltip_text
	* gaim_pounce_new(): Added option argument for pounce options
	* gaim_network_listen() and gaim_network_listen_range(): Added
	  socket_type parameter to allow creation of UDP listening. Modified
	  to be asynchronous with a callback to allow for UPnP operation.
	  Returns a data structure that can be used to cancel the listen
	  attempt using gaim_network_listen_cancel()
	* GaimPrefCallback: val is now a gconstpointer instead of a gpointer
	* gtk_imhtml_get_current_format(): the arguments are now set to TRUE or
	  FALSE.  Previously they were set to TRUE or left alone.  Also, you
	  may now pass NULL if you're not interested in a specific formatting.
	* Smiley Themes: Backslashes must be backslash-escaped.
	* Plugins: Depedencies are now honored when unloading plugins.
	* gaim_markup_extract_info_field(): Added format_cb parameter.
	* gaim_markup_extract_info_field(): Changed GString parameter to a GaimNotifyUserInfo paramter.
	* gaim_str_to_time(): Added support for parsing the MM/DD/YYYY format.
	* gaim_plugin_action_new(): label is now const char *
	* gaim_plugin_pref_new_with_name(): name is now const char *
	* gaim_plugin_pref_new_with_label(): label is now const char *
	* gaim_plugin_pref_new_with_name_and_label(): name and label are
	  now const char *
	* gaim_plugin_pref_set_name(): name is now const char *
	* gaim_plugin_pref_get_name(): return type is now const char *
	* gaim_plugin_pref_set_label(): label is now const char *
	* gaim_plugin_pref_get_label(): return type is now const char *
	* gaim_plugin_pref_add_choice(): label is now const char *
	* struct proto_chat_entry: label is now const char *
	* struct proto_chat_entry: identifier is now const char *
	* All network activity has been updated to use non-blocking sockets.
	  This means that plugins must be updated to expect such a socket from
	  gaim_proxy_connect() and gaim_network_listen*().
	* gaim_proxy_connect(): changed to return NULL on error and a pointer
	  to a GaimProxyConnectInfo object which can be used to cancel
	  connection attempts using gaim_proxy_connect_cancel().  Also added
	  a 'handle' parameter that can be used to cancel the connection
	  attempt using gaim_proxy_connect_cancel_with_handle().
	* gaim_gethostbyname_async(): Renamed to gaim_dnsquery_a() and
	  changed to return a pointer to a data structure that can be
	  used to cancel the pending DNS query using gaim_dnsquery_destroy()
	* gaim_url_fetch(): Renamed to gaim_util_fetch_url() and changed
	  to return a pointer to a data structure that can be used to cancel
	  the pending HTTP request using gaim_util_fetch_url_cancel().
	  Corresponding callback has changed to accept this data structure
	  as its first argument, and to accept an error message as an
	  additional final argument.
	* gaim_gtk_create_imhtml(): Added sw_ret() parameter
	* gaim_account_get_log(): Added create parameter
	* GAIM_CMD_P_VERYHIGH is now GAIM_CMD_P_VERY_HIGH
	* gtk_imhtml_search_find(): Now wraps around to the top instead of
	  clearing the search at the end.
	* gaim_gtkxfer_dialog_show: Can now take NULL to show (and possibly
	  create) a default gtkxfer dialog.
	* CHAT_USERS_BUDDY_COLUMN became CHAT_USERS_WEIGHT_COLUMN, along with
	  a change in the values stored in the column.
	* gaim_find_buddies() returns a list of all buddies in the account if name
	  is NULL.
	* gaim_gtk_set_custom_buddy_icon() sets custom icon for a user.
	* Hid the definition of _GaimStringref, which already had a warning to
	  avoid accessing it directly.
	* notify_userinfo() UI op is passed a GaimNotifyUserInfo instead of a char*
	  for the user information
	* gaim_buddy_icon_get_scale_size() and was changed to ALWAYS scale
	  the icon instead of only when icon_spec->scale_rules contains
	  GAIM_ICON_SCALE_DISPLAY.  Callers should be changed to check the
	  scale_rules before calling this function.
	* gaim_gtk_buddy_icon_get_scale_size() was changed to accept an
	  additional parameter which is used to determine what kind of
	  scaling should be done, if any.
	* purple_request_input(), purple_request_choice(),
	  purple_request_choice_varg(), purple_request_action(),
	  purple_request_action_varg(), purple_request_fields(),
	  purple_request_yes_no(), purple_request_ok_cancel(),
	  purple_request_accept_cancel(), purple_request_file(), and
	  purple_request_folder() was changed to accept account, who, and
	  conversation parameters for associating the request with an account, a
	  buddy, or a conversation.
	* Significant changes to the buddy icon and imgstore APIs.  If you
	  were using any of it, it's best to look at the header files or
	  Doxygen documentation, but here are some significant changes:
	    purple_buddy_icon_new() now takes ownership of ("frees") icon_data
	    purple_buddy_icon_set_data(): likewise for data
	    purple_buddy_icon_set_for_user(): likewise for data
	    purple_buddy_icon_set_for_user() now takes a checksum parameter
	    purple_imgstore_add() was renamed to purple_imgstore_add_with_id()
	      which takes ownership of data

	Removed:
	* gaim_gtk_sound_{get,set}_mute() (replaced by the /gaim/gtk/sound/mute
	  preference)
	* gaim_escape_html(const char *html) (use g_markup_escape_text(html, -1)
	  instead)
	* gaim_accounts_sync, account changes are now scheduled to be saved
	  automatically
	* gaim_connection_connect
	* gaim_connection_disconnect
	* gaim_connection_register
	* gaim_accounts_auto_login
	* gaim_find_conversation, use gaim_find_conversation_with_account instead
	* gaim_chat_get_display_name
	* gaim_conversation_set_history, gaim_conversation_get_history, and
	  GaimConversation->history.  Use gtk_imhtml_get_markup instead.
	* set_gaim_user_dir to gaim_util_set_user_dir
	* create_prpl_icon to gaim_gtk_create_prpl_icon
	* Window flashing support in the core: gaim_conv_window_flash, and flash UI
	  operation for conversations.  Use signal "received-im-msg" or similar.
	* All warning stuff from the core.
	* gaim_gtkconv_get_dest_tab_at_xy(), instead use gaim_gtkconv_get_tab_at_xy()
	* chat_add_user from GaimConversationUiOps: only chat_add_users is used
	* chat_remove_user from GaimConversationUiOps: only chat_remove_users is used
	* uc from the GaimBuddy struct
	* gaim_sound_get_handle()
	* gaim_debug_vargs()
	* serv_add_buddy(); use gaim_account_add_buddy() instead
	* serv_add_buddies(); use gaim_account_add_buddies() instead
	* serv_change_passwd(); use gaim_account_change_password() instead
	* serv_close()
	* serv_finish_login()
	* serv_login()
	* serv_remove_buddy(); use gaim_account_remove_buddy() instead
	* serv_remove_buddies(); use gaim_account_remove_buddies() instead
	* serv_rename_group()
	* serv_set_buddyicon(): use gaim_account_set_buddy_icon() instead
	* serv_touch_idle(): use gaim_gtk_check_idle() instead
	* GaimGtkImPane->a_virgin
	* gaim_str_strip_cr(); use gaim_str_strip_char(str, '\r') instead
	* gaim_find_buddys_group renamed to gaim_buddy_get_group
	* gaim_gtkpounce_menu_build()
	* gaim_gtkpounce_dialog_show()
	* GaimGtkBuddyList->bpmenu
	* GaimConvImFlags and GaimConvChatFlags; use GaimMessageFlags instead
	* cb and user_data from the ops in GaimNotifyUiOps: This is now handled
	  by the notify API in the core.
	* GaimConversationUiOps.updated: use the conversation-updated signal
	* GAIM_SUBTYPE_CONV_WINDOW: windows are now only represented in the UI,
	  so GAIM_TYPE_BOXED is used for the signal types
	* gaim_gtk_privacy_is_showable(): We do fallback privacy in the core
	  now, so this would always be TRUE now.
	* GaimBlistNodeAction: See GaimMenuAction
	* gaim_blist_node_action_new(); use gaim_menu_action_new() instead
	* gaim_date()
	* gaim_date_full(): See gaim_date_format_full()
	* gaim_strftime(): See gaim_utf8_strftime()
	* GAIM_MESSAGE_COLORIZE
	* user_data from gaim_notify_searchresults_new_rows and from 
	  notify_searchresults in GaimNotifyUiOps.
	* gaim_conversation_get_send_history(), and send_history from
	  GaimConversation
	* Removed ui_ops from GaimBuddyList. Use gaim_blist_get_ui_ops() instead
	* GaimGtkConversation: dialogs (dialogs.search moved to GaimGtkWindow)
	* gaim_show_xfer_dialog: Use gaim_gtk_xfer_dialog_show(NULL) instead.
	* GaimGtkRoomlistDialog: Nothing used it outside of the file it was in.
	* gaim_gtk_roomlist_dialog_new: use gaim_gtk_roomlist_show
	* gaim_gtk_roomlist_dialog_new_with_account: use gaim_gtk_roomlist_show_with_account
	* binreloc functions

	Added:
	* gaim_prefs_disconnect_by_handle()
	* a password field to GaimConnection, which only persists for the
	  session (when "remember password" is false, account->password is
	  NEVER set) Use gaim_connection_get_password(GaimConnection *gc)
	* gaim_log_common_writer, gaim_log_common_lister, gaim_log_common_sizer,
	  and gaim_log_get_log_dir to allow log formats that use standard Gaim
	  log directory to use Gaim's built-in code for these purposes.
	* GaimLogCommonLoggerData struct for a basic logger_data struct to be
	  used with "common" logger functions.
	* gaim_gtk_blist_node_is_contact_expanded, returns TRUE if the given
	  blist node is a buddy inside an expanded contact, or is itself an
	  expanded contact
	* GaimLogSet struct, get_log_sets function to GaimLogLogger,
	  gaim_log_get_log_sets, gaim_log_set_compare
	* gaim_privacy_check(), to check if a given user is allowed to send
	  messages to the specified account
	* gtk_imhtml_clear_formatting()
	* gtk_imhtml_delete to clear out part of a imhtml buffer
	* gtk_imhtml_get_protocol_name()
	* gaim_buddy_icons_get_full_path(), to get the full path of a buddy
	  icon setting
	* CHAT_USERS_ALIAS_COLUMN, CHAT_USERS_COLOR_COLUMN,
	  CHAT_USERS_BUDDY_COLUMN to the list of columns for the chat
	  user list
	* gaim_account_add_buddy()
	* gaim_account_add_buddies()
	* gaim_account_remove_buddy()
	* gaim_account_remove_buddies()
	* gaim_account_change_password()
	* gaim_account_supports_offline_message()
	* gaim_conversation_close_logs(), to force a conversation's log(s) to
	  be closed.  New logs will be opened as necessary.
	* gaim_got_protocol_handler_uri()
	* gaim_plugin_get_id()
	* gaim_plugin_get_name()
	* gaim_plugin_get_version()
	* gaim_plugin_get_summary()
	* gaim_plugin_get_description()
	* gaim_plugin_get_author()
	* gaim_plugin_get_homepage()
	* gaim_gtkconv_switch_active_conversation(GaimConversation *)
	* gaim_str_strip_char() to strip a given character from
	  a given string
	* gaim_util_chrreplace() to replace a given character with a
	  different character
	* gaim_gtk_blist_toggle_visibility() to intelligently toggle the
	  visiblity of the buddy list
	* gaim_gtk_blist_visibility_manager_add() to indicate the addition of a
	  visibility manager - see the docs for more information
	* gaim_gtk_blist_visibility_manager_remove() to indicate the removal of
	  a visibility manager - see the docs for more information
	* gaim_gtk_conversations_find_unseen_list() to get a list of conversations
	  with an "unseen" state >= to the specified state and other criteria
	* gaim_gtk_conversations_fill_menu() fill a menu from list of conversations
	* gaim_gtk_create_prpl_icon()
	* gaim_gtk_create_prpl_icon_with_status()
	* gaim_gtk_pounces_manager_show()
	* gaim_gtk_pounces_manager_hide()
	* gaim_gtk_pounce_editor_show()
	* GAIM_POUNCE_MESSAGE_RECEIVED
	* GaimPounceOption
	* gaim_pounce_set_options()
	* gaim_pounce_set_options()
	* GAIM_STOCK_CONNECT, GAIM_STOCK_DISCONNECT
	* GAIM_STOCK_PLUGIN
	* gaim_account_request_add: Notifies the user that they were added to
	                            someone's buddy list, and offers them the choice
	                            of adding that person to their buddy list.
	* gaim_blist_alias_contact()
	* gaim_cipher_http_digest_calculate_session_key()
	* gaim_cipher_http_digest_calculate_response()
	* gaim_notify_searchresults_labeled()
	* GAIM_NOTIFY_BUTTON_LABELED, GAIM_NOTIFY_BUTTON_INFO,
	  GAIM_NOTIFY_BUTTON_IM, GAIM_NOTIFY_BUTTON_JOIN,
	  GAIM_NOTIFY_BUTTON_INVITE
	* stock buttons GAIM_STOCK_IM, GAIM_STOCK_INFO
	* gaim_conversation_present()
	* GaimConversationUiOps->present(GaimConversation *)
	* GaimPlugin.unloadable
	* gaim_plugin_is_unloadable()
	* GAIM_PLUGIN_PREF_STRING_FORMAT
	* gaim_plugin_pref_get_format_type()
	* gaim_plugin_pref_set_format_type()
	* GaimStringFormatType
	* gaim_log_get_handle()
	* gaim_log_uninit()
	* GAIM_SUBTYPE_LOG
	* gaim_marshal_POINTER__POINTER_POINTER
	* gaim_utf8_ncr_encode()
	* gaim_gtk_log_init()
	* gaim_gtk_log_get_handle()
	* gaim_gtk_log_uninit()
	* gaim_util_fetch_url_request()
	* GaimMenuAction
	* gaim_menu_action_new()
	* gaim_menu_action_free()
	* GaimInfoFieldFormatCallback
	* gaim_utf8_strftime()
	* gaim_date_format_short()
	* gaim_date_format_long()
	* gaim_date_format_full()
	* gaim_time_format()
	* gaim_plugin_action_free()
	* GaimRequestType: Added GAIM_REQUEST_FOLDER
	* GaimRequestUiOps: Added request_folder
	* gaim_request_folder()
	* gaim_gtk_setup_screenname_autocomplete()
	* gaim_gtk_set_cursor()
	* gaim_gtk_clear_cursor()
	* GAIM_MESSAGE_ACTIVE_ONLY
	* gaim_proxy_get_setup()
	* GaimNotifySearchResultsCallback: Added user_data.
	* gaim_notify_searchresults: Added user_data.
	* gaim_network_listen_cancel(): Can be used to cancel a previous
	  call to gaim_network_listen() or gaim_network_listen_range()
	* gaim_proxy_connect_cancel(): Can be used to cancel a pending
	  gaim_proxy_connect() request
	* gaim_proxy_connect_cancel_with_handle(): Can be used to cancel
	  a previous gaim_proxy_connect() request using a specified handle
	* gaim_dnsquery_destroy(): Can be used to cancel a pending DNS
	  query.
	* gaim_util_fetch_url_cancel(): Can be used to cancel a pending
	  call to gaim_util_fetch_url() or gaim_util_fetch_url_request().
	* GaimGtkWindow: dialogs.search (previously in GaimGtkConversation)
	* gaim_buddy_get_server_alias()
	* gaim_conv_send_confirm()
	* GaimConversationUiOps.send_confirm
	* gaim_gtk_roomlist_dialog_show_with_account
	* gaim_gtk_tree_view_search_equal_func to be used with
	  gtk_tree_view_set_search_equal_func
	* gaim_xfer_set_bytes_sent().  Sets the offset in the file to
	  read from or write to.
	* gaim_privacy_deny and gaim_privacy_allow
	* gaim_gtk_blist_set_headline
	* gaim_gtk_set_urgent
	* GtkGaimScrollBook and its functions.
	* purple_markup_unescape_entity()
	* purple_markup_get_css_property()
	* purple_group_get_name()

	Signals - Changed:  (See the Doxygen docs for details on all signals.)
	* Signal propagation now stops after a handler returns a non-NULL value.
	  This value is now returned.  Previously, all registered handlers were
	  called and the value from the last handler was used.
	* "buddy-typing" and "buddy-typing-stopped": replaced the GaimConversation*
	  with GaimAccount*, const char *name.  Also, the signal is now emitted
	  regardless of whether a conversation exists and regardless of whether
	  the user is on the buddy list.
	* "chat-buddy-joined": added the new_arrival argument
	* "chat-invited" handlers can now return a value to control what happens
	  to the invite (accept, reject, prompt the user).
	* "chat-left": Emitted *after* setting chat->left to TRUE.
	* "drawing-tooltip": the second argument is now a GString* instead of
	  a char**
	* "drawing-tooltip": added the "full" argument
	* "received-im-msg" and "received-chat-msg" to match, both now pass a
	  conversation pointer and flags
	* "receiving-im-msg" and "receving-chat-msg" to match, both now pass a
	  conversation pointer and a pointer to the flags.
	* "writing-im-msg", "wrote-im-msg", "writing-chat-msg", "wrote-chat-msg":
	  Now emitted from a difference place in the message handling code.
	  The arguments also changed.
	* "displaying-im-msg", "displayed-im-msg", "displaying-chat-msg",
	  "displayed-chat-msg": Added "who" argument, which changes the order
	  of the existing arguments.

	Signals - Added:  (See the Doxygen docs for details on all signals.)
	* "account-disabled"
	* "account-status-changed"
	* "account-alias-changed"
	* "cipher-added"
	* "cipher-removed"
	* "conversation-dragging"
	* "dbus-method-called"
	* "dbus-introspect"
	* "file-recv-accept"
	* "file-recv-start"
	* "file-recv-cancel"
	* "file-recv-complete"
	* "file-recv-request"
	* "file-send-accept"
	* "file-send-start"
	* "file-send-cancel"
	* "file-send-complete"
	* "buddy-added"
	* "buddy-removed"
	* "blist-node-aliased"
	* "buddy-status-changed"
	* "buddy-idle-changed": A buddy's idle status changed.
	* "buddy-icon-changed"
	* "buddy-got-login-time": The login time for a buddy is now known
	* "displaying-userinfo"
	* "gtkblist-hiding"
	* "gtkblist-unhiding"
	* "log-displaying"
	* "network-configuration-changed"
	* "savedstatus-changed"
	* "sendto-extended-menu"
	* "uri-handler"

	Signals - Removed:
	* "account-away": replaced by account-status-changed
	* "account-warned"
	* "buddy-away": replaced by buddy-status-changed
	* "buddy-back": replaced by buddy-status-changed
	* "buddy-idle": replaced by buddy-idle-changed
	* "buddy-unidle": replaced by buddy-idle-changed
	* "buddy-icon-cached": replaced by buddy-icon-changed
	* "conversation-drag-end": replaced by conversation-dragging
	* "conversation-switching"

version 1.5.0 (8/11/2005):
	* Added: gaim_xfer_conversation_write
	  Writes a messages to a conversation window with the use
	  of the associated file transfer.

version 1.4.0 (7/7/2005):
	* Added: gaim_buddy_icon_uncache()
	  Deletes a cached buddy icon for a specified buddy
	* Added: gaim_buddy_icon_get_type
	  Attempts to determine the type of a given buddy icon.
	* Added: buddy-icon-cached signal
	  Emitted when a new buddy icon is cached.

version 1.3.1 (6/9/2005):
	* No changes

version 1.3.0 (5/10/2005):
	* Added: gaim_blist_schedule_save()
	  This should be used instead of gaim_blist_sync when you
	  want the blist.xml file to be written to disk.  There
	  should not be many occasions when you want to do this,
	  as the functions in the blist API that modify the buddy
	  list will normally call it for you.
	* Added: OPT_PROTO_NO_NORMALIZE_CONV
	  Tells the conversation API to not normalize screen names
	  in conversations.  This is used by the Jabber PRPL.

version 1.2.1 (4/3/2005):
	* No changes

version 1.2.0 (3/17/2005):
	* You can use gaim_signal_connect_priority() and
	  gaim_signal_connect_priority_vargs() to connect to
	  Gaim signals with a given priority (Will Gorman)
	* Added: gaim_conversation_set_features
		 gaim_conversation_get_features
	  These allow plugins (notable prpls) to change the
	  formatting capabilities of an existing conversation.
	  This comes with a new "features" field in
	  GaimConversation (Christopher O'Brien)
	* Added: GAIM_CONNECTION_NO_IMAGES to GaimConectionFlags
	   (Christopher O'Brien)
	* Added: GAIM_CBFLAGS_TYPING to GaimConvChatBuddyFlags
	   (Christopher O'Brien)
	* Added: gaim_account_request_add which takes the same arguments as
	*  gaim_account_notify_added but always asks the user if they want to add
	*  the buddy to the buddy list
	* Added: An accompanying request_add GaimAccountUiOp

version 1.1.4 (2/24/2005):
	* No changes

version 1.1.3 (2/17/2005):
	* No changes

version 1.1.2 (1/20/2005):
	* No changes

version 1.1.1 (12/28/2004):
	* No changes

version 1.1.0 (12/02/2004):
	* Added: gaim_utf8_salvage
	* Added: binary relocation support in prefix.h
	         WARNING: If your plugin uses anything inside the
		 #ifdef ENABLE_BINRELOC from prefix.h, it won't be
		 loadable on a copy of Gaim compiled without binreloc
		 support. In particular, watch out for the autoconf-like
		 macros, and accidently including them through internal.h,
		 which you probably shouldn't be including anyway.

version 1.0.0 (09/17/2004):
	* Added: get_chat_name to the GaimPluginProtocolInfo struct
	* Changed: gaim_blist_update_buddy_presence(), presence changed to
	           type gboolean
	* Changed: the versioning scheme, and all the plugin structs

version 0.82 (08/26/2004):
	Gaim API:
	* Removed: gaim_gtk_get_dispstyle(), gaim_gtk_change_text()
	* Removed: multi.h
	* Renamed: ui.h to gtkdialogs.h
	* Renamed: gtkinternal.h to gtkgaim.h
	* Renamed: show_info_dialog to gaim_gtkdialogs_info
	* Renamed: show_log_dialog to gaim_gtkdialogs_log
	* Renamed: show_warn_dialog to gaim_gtkdialogs_warn
	* Renamed: show_im_dialog to gaim_gtkdialogs_im
	* Renamed: gaim_gtkdialogs_new_im to gaim_gtkdialogs_im_with_user
	* Renamed: destroy_all_dialogs to gaim_gtkdialogs_destroy_all
	* Renamed: alias_dialog_bud to gaim_gtkdialogs_alias_buddy
	* Renamed: alias_dialog_contact to gaim_gtkdialogs_alias_contact
	* Renamed: alias_dialog_blist_chat to gaim_gtkdialogs_alias_chat
	* Renamed: show_confirm_del to gaim_gtkdialogs_remove_buddy
	* Renamed: show_confirm_del_group to gaim_gtkdialogs_remove_group
	* Renamed: show_confirm_del_blist_chat to gaim_gtkdialogs_remove_chat
	* Renamed: show_confirm_del_contact to gaim_gtkdialogs_remove_contact
	* Renamed: show_about to gaim_gtkdialogs_about
	* Added: gaim_notify_userinfo() and the associated notify_userinfo() UI op
	         which pass account and contact information associated with the
	         userinfo

	Buddy List API:
	* Changed: gaim_blist_request_add_chat(), added name parameter
	* Added: gaim_contact_on_account()
	* Added: flags parameter to the GaimBlistNode struct

	Conversation API:
	* Added: gaim_gtkconv_button_new()

	Protocol Plugin API: v7
	* Added: chat_info_defaults to the GaimPluginProtocolInfo struct

	Signals:
	* Added: conversation-updated for any update to the data associated
	  with the conversation (topic, icon, adding to buddy list, etc.)

	Conversation API:
	* Changed: gaim_conv_chat_add_user() (added new_arrival parameter)

version 0.81 (08/05/2004):
	Commands API:
	* Most functions now have a void *data argument.

	Blist API:
	* Added: gaim_buddy_get_contact_alias
	* Renamed: gaim_get_buddy_alias to gaim_buddy_get_alias
	* Renamed: gaim_get_buddy_alias_only to gaim_buddy_get_alias_only

	Conversation API:
	* Changed: gaim_conv_chat_add_user(), added flags parameter
	* Changed: gaim_conv_chat_add_users(), added GList of flags parameter
	* Changed: gaim_conv_chat_get_users(), now returns a GList of
	  GaimConvChatBuddy's
	* Changed: gaim_conv_chat_set_users() now expects a GList of
	  GaimConvChatBuddy's
	* Added: gaim_conv_chat_set_user_flags()
	* Added: gaim_conv_chat_get_user_flags()
	* Added: gaim_conv_chat_find_user()
	* Added: gaim_conv_chat_cb_new()
	* Added: gaim_conv_chat_cb_find()
	* Added: gaim_conv_chat_cb_destroy()
	* Added: gaim_conv_chat_cb_get_name()

	Conversation UI ops:
	* Added: chat_update_user()

	Signals:
	* Changed: chat-buddy-joining & chat-buddy-joined now include the user's flags
	* Changed: chat-buddy-joining & chat-buddy-leaving are now booleans, return
	  TRUE if you don't want the join/leave to be displayed in the UI.
	* Added: chat-buddy-flags for when user's flags change
	  gaim_marshal_VOID__POINTER_POINTER_POINTER_UINT_UINT (required for the new
	  chat-buddy-flags signal)
	* Added: account-modified for when account settings have been changed.

version 0.80 (07/15/2004):
	Gaim API:
	* Removed: PRPL numbers : gaim_account_set_protocol(),
	  gaim_account_get_protocol(), gaim_accounts_find_with_prpl_num,
	  gaim_prpl_num_to_id(), gaim_prpl_id_to_num(), GaimProtocol

	Protocol Plugin API: v6
	* Added: can_receive_file & send_file to the GaimPluginProtocolInfo struct

	Signals:
	* Changed "chat-invited" to also include the components hash table so
	  plugins can use serv_join_chat when the signal is emitted.
	* Added "chat-topic-changed" signal plugins know when a topic is changed.

version 0.79 (06/24/2004):
	Gaim API:
	* gaim_url_parse() now takes two additional parameters, which are used
	  for returning the username and password from the URL, if they exist.
	* Added: has_focus UI op to GaimConversationUiOps and
	  GaimConvWindowUiOps.
	* Added: gaim_conversation_has_focus() and gaim_conv_window_has_focus().
	* Removed: gaim_blist_save()

	Protocol Plugin API: v5
	* Changed: add_buddy, add_buddies, remove_buddy, remove_buddies,
	  rename_group and remove_group to take GaimBuddy's and
	  GaimGroup's consistently.
	* Removed: OPT_PROTO_BUDDY_ICON (replaced by icon_spec)
	* Added: icon_spec to the GaimPluginProtocolInfo struct

version 0.78 (05/30/2004):
	Plugin API: v4
	* Added: actions - for plugins to add to the new Plugin Actions menu

	Loader Plugin API: v2 (no changes)

	Protocol Plugin API: v4
	* Removed: set_dir, get_dir and dir_search (not used, AIM-centric)
	* Removed: actions (replaced by generic plugin actions)

	Perl Plugin API: v2 (no changes)
	TCL Plugin API: (no changes)

	Signals:
	* Added: "blist-node-extended-menu" for extending Buddy, Chat and
			 Group right-click menus
	* Added: "drawing-tooltip" for plugins to allow plugins to change text
			 appearing in tooltips
	* Added: "gtkblist-created"
	* Added: "receiving-im-msg" and "receiving-chat-msg" (these behave
			  exactly like received-*-msg used to)
	* Added: "buddy-idle-updated" signal, for when the idle time changes.
	* Changed: "received-im-msg" and "received-chat-msg" no longer pass
			   pointers to who, message and flags, and are now void.
	* Removed: "drawing-menu" - it was UI sepecific and
			   "blist-node-extended-menu" is superior

version 0.77 (04/22/2004):
	Loader & Protocol Plugins independantly versioned
	Plugin loading now checks versioning on plugins (Standard, Loader &
	Protocol)
	new GAIM_{PLUGIN,PRPL,LOADER}_API_VERSION constants

	Plugin API: v3
	* Added: prefs_info for UI independant plugin prefs

	Loader Plugin API: v2
	* Added: api_version at top of GaimPluginLoaderInfo struct

	Protocol Plugin API: v2
	* Added: api_version at top of GaimPluginProtocolInfo struct
	* Added: chat_menu for protocol specific extensions to the chat menu
	* Removed: get_away "Nada used it. Pink elephants on parade."
	* Removed: protocol_prefs (replaced by generic plugin prefs_info)

	Perl Plugin API: v2 (no changes)
	TCL API: (no changes)

	Signals:
	* Added: "conversation-drag-ended"

version 0.76 (04/01/2004):
	Plugin API: v2
	Perl Plugin API: v2
	Loader Plugin API: (not versioned)
	Protocol Plugin API: (not versioned)
	* Added: protocol_prefs for protocol specific preferences
	* Added: reject_chat so protocols can act on chat invite rejection

	TCL Plugin API: (not versioned)
	* Changes to plugin registration to show descriptions
<|MERGE_RESOLUTION|>--- conflicted
+++ resolved
@@ -1,14 +1,10 @@
 Pidgin and Finch: The Pimpin' Penguin IM Clients That're Good for the Soul
 
-<<<<<<< HEAD
-version 2.x.x:
-=======
 version 2.5.0:
     libpurple:
         Added:
         * purple_serv_got_join_chat_failed
         * chat-join-failed signal (see conversation-signals.dox)
->>>>>>> 8c0064e2
 	perl:
 		Added:
 		* Purple::Prefs::get_children_names.
