--- conflicted
+++ resolved
@@ -1,7 +1,6 @@
 Pidgin and Finch: The Pimpin' Penguin IM Clients That're Good for the Soul
 
-<<<<<<< HEAD
-version 2.7.2 (??/??/????):
+version 2.7.3 (??/??/????):
 	libpurple:
 		Fixed:
 		* purple_account_[gs]et_public_alias no longer crash when
@@ -24,10 +23,9 @@
 		* gnt_tree_row_get_key, gnt_tree_row_get_next,
 		  gnt_tree_row_get_prev, gnt_tree_row_get_child and
 		  gnt_tree_row_get_parent.
-=======
+
 version 2.7.2 (07/21/2010):
 	* No changes
->>>>>>> df791dbd
 
 version 2.7.1 (05/29/2010):
 	* No changes
