--- conflicted
+++ resolved
@@ -1,12 +1,5 @@
 Pidgin and Finch: The Pimpin' Penguin IM Clients That're Good for the Soul
 
-<<<<<<< HEAD
-version 2.5.0:
-    libpurple:
-        Added:
-        * purple_serv_got_join_chat_failed
-        * chat-join-failed signal (see conversation-signals.dox)
-=======
 version 2.5.0 (??/??/2008):
 	libpurple:
 		Added:
@@ -25,8 +18,11 @@
 		* GTK_IMHTML_CUSTOM_SMILEY flag for GtkIMHtml.
 		* GTK+ Custom Smiley API.
 
-version 2.x.x:
->>>>>>> a23c34e8
+version 2.5.0:
+    libpurple:
+        Added:
+        * purple_serv_got_join_chat_failed
+        * chat-join-failed signal (see conversation-signals.dox)
 	perl:
 		Added:
 		* Purple::Prefs::get_children_names.
