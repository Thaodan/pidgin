Pidgin and Finch: The Pimpin' Penguin IM Clients That're Good for the Soul

<<<<<<< HEAD
version 2.5.3:
	libpurple
		Changed:
		* purple_util_fetch_url and purple_util_fetch_url_request can
		  now fetch https URLs
=======
version 2.6.0 (??/??/????):
	libpurple:
		Added:
		* purple_buddy_get_protocol_data
		* purple_buddy_set_protocol_data
		* purple_connection_get_protocol_data
		* purple_connection_set_protocol_data
		* purple_buddy_get_local_buddy_alias
		* purple_blist_get_buddies
		* purple_blist_get_ui_data
		* purple_blist_set_ui_data
		* purple_blist_node_get_ui_data
		* purple_blist_node_set_ui_data
		* PURPLE_BLIST_NODE
		* PURPLE_GROUP
		* PURPLE_CONTACT
		* PURPLE_BUDDY
		* PURPLE_CHAT
		* purple_request_field_get_group
		* purple_request_field_get_ui_data
		* purple_request_field_set_ui_data
		* purple_network_force_online

		Deprecated:
		* purple_buddy_get_local_alias

	pidgin:
		Added:
		* gtk_imhtml_class_register_protocol
		* gtk_imhtml_link_get_url, gtk_imhtml_link_get_text_tag,
		  gtk_imhtml_link_activate functions to process GtkIMHtmlLink
		  objects from GtkIMHtml protocol callbacks.
		* pidgin_utils_init, pidgin_utils_uninit
>>>>>>> 04e8794b

version 2.5.0 (08/18/2008):
	libpurple:
		Added:
		* Connection flag PURPLE_CONNECTION_ALLOW_CUSTOM_SMILEY to indicate
		  that the connection supports sending and receiving custom smileys.
		* PurpleSmiley and the Smiley API.
		* purple_serv_got_join_chat_failed
		* chat-join-failed signal (see conversation-signals.dox)
		* chat-invite-blocked and blocked-im-msg signals (see
		  converation-signals.dox) (Thanks to Stefan Ott)
		* purple_blist_update_node_icon
		* purple_buddy_icons_node_has_custom_icon
		* purple_buddy_icons_node_find_custom_icon
		* purple_buddy_icons_node_set_custom_icon
		* purple_buddy_icons_node_set_custom_icon_from_file
		* purple_notify_user_info_prepend_section_break
		* purple_notify_user_info_prepend_section_header
		* "website" and "dev_website" items to the ui_info hash table
		* purple_cmds_get_handle, purple_cmds_init, purple_cmds_uninit
		* cmd-added and cmd-removed signals
		* purple_get_host_name
		* purple_util_fetch_url_len (temporary function overload to add max_len param)
		* purple_util_fetch_url_request_len
		* purple_prpl_send_attention
		* purple_prpl_got_attention
		* purple_prpl_got_attention_in_chat

		Deprecated:
		* purple_blist_update_buddy_icon
		* purple_buddy_icons_has_custom_icon
		* purple_buddy_icons_find_custom_icon
		* purple_buddy_icons_set_custom_icon
		* pidgin_set_custom_buddy_icon
		* purple_util_fetch_url_len
		* purple_util_fetch_url_request_len
		* serv_send_attention
		* serv_got_attention

		Changed:
		* xmlnode_copy now copies the prefix and namespace map for nodes.

	pidgin:
		Added:
		* gtk_imhtml_smiley_create, gtk_imhtml_smiley_reload and
		  gtk_imhtml_smiley_destroy to deal with GtkIMHtmlSmiley's.
		* pidgin_pixbuf_from_imgstore to create a GdkPixbuf from a
		  PurpleStoredImage.
		* pidgin_themes_smiley_themeize_custom to associate custom smileys to
		  a GtkIMHtml widget.
		* GTK_IMHTML_CUSTOM_SMILEY flag for GtkIMHtml.
		* GTK+ Custom Smiley API.

version 2.4.2 (05/17/2008):
	perl:
		Added:
		* Purple::Prefs::get_children_names.
		* Purple::timeout_remove.
		Changed:
		* Purple::timeout_add now returns a handle which can be used
		  to remove the timeout.
		* Callbacks to Purple::Util::fetch_url and the
		  Purple::Request::* functions can now be specified as both
		  strings (the name of the callback function) and as coderefs.
	Finch:
		libgnt:
		* Added gnt_bindable_check_key to check if a keystroke is bound.

version 2.4.0 (02/29/2008):
	libpurple:
		Added:
		* purple_certificate_add_ca_search_path. (Florian Quèze)
		* purple_gai_strerror.
		* purple_major_version, purple_minor_version,
		  purple_micro_version variables are exported by version.h,
		  giving the version of libpurple in use at runtime.
		* purple_util_set_current_song, purple_util_format_song_info
		* purple_ip_address_is_valid
		* Some accessor functions to the Roomlist API:
			* purple_roomlist_get_fields
			* purple_roomlist_room_get_type
			* purple_roomlist_room_get_name
			* purple_roomlist_room_get_parent
			* purple_roomlist_room_get_fields
			* purple_roomlist_field_get_type
			* purple_roomlist_field_get_label
			* purple_roomlist_field_get_hidden
		* unlocalized_name field in PurpleAttentionType for UIs that need it.
		* Some accessor and mutator functions for PurpleAttentionType:
			* purple_attention_type_set_name
			* purple_attention_type_set_incoming_desc
			* purple_attention_type_set_outgoing_desc
			* purple_attention_type_set_icon_name
			* purple_attention_type_set_unlocalized_name
			* purple_attention_type_get_name
			* purple_attention_type_get_incoming_desc
			* purple_attention_type_get_outgoing_desc
			* purple_attention_type_get_icon_name
			* purple_attention_type_get_unlocalized_name
		* Add some PurpleBuddyListNode accessor functions:
			* purple_blist_node_get_parent
			* purple_blist_node_get_first_child
			* purple_blist_node_get_sibling_next
			* purple_blist_node_get_sibling_prev
		* Added last_received to PurpleConnection, the time_t of the
		  last received packet.
		* Added some more accessor functions:
			* purple_chat_get_account
			* purple_chat_get_components
			* purple_connection_get_prpl
			* purple_xfer_get_start_time
			* purple_xfer_get_end_time
		* purple_serv_got_private_alias for prpls to call after receiving a
		  private alias from the server.

	Pidgin:
		Added:
		* pidgin_create_dialog to create a window that closes on escape. Also
		  added utility functions pidgin_dialog_get_vbox_with_properties,
		  pidgin_dialog_get_vbox, pidgin_dialog_get_action_area to access the
		  contents in the created dialog. (Peter 'fmoo' Ruibal)
		* pidgin_dialog_add_button to add buttons to a dialog created by
		  pidgin_create_dialog.
		* GTK_IMHTML_NO_SMILEY for GtkIMHtmlOptions means not to look for
		  smileys in the text. (Florian 'goutnet' Delizy)
		* pidgin_auto_parent_window to make a window transient for a suitable
		  parent window.
		* pidgin_tooltip_setup_for_treeview, pidgin_tooltip_destroy,
		  pidgin_tooltip_show and pidgin_tooltip_setup_for_widget to simplify
		  the process of drawing tooltips.
		* pidgin_add_widget_to_vbox to simplify adding a labeled widget to a
		  window.

		Deprecated:
		* PIDGIN_DIALOG

	Finch:
		* finch_roomlist_get_ui_ops and finch_roomlist_show_all
		* finch_request_field_get_widget to get the widget for a request
		  field.
		* finch_blist_get_tree to get the GntTree widget representing the
		  buddy list.
		* FinchBlistManager structure to manage the buddylist view, and some
		  util functions finch_blist_install_manager,
		  finch_blist_uninstall_manager, finch_blist_manager_find and
		  finch_blist_manager_add_node.
		* Added finch_log_show, finch_log_show_contact, finch_syslog_show,
		  finch_log_init, finch_log_get_handle, finch_log_uninit

		libgnt:
		* Added gnt_tree_set_row_color to set the color for a row in a tree.
		* Added gnt_style_get_string_list
		* Added gnt_color_add_pair to define a new color.
		* Added gnt_colors_get_color to get an ncurses color value from a
		  string.
		* Added gnt_style_get_color to get a color pair from an entry in
		  ~/.gntrc
		* Added gnt_tree_get_parent_key to get the key for the parent row.

version 2.3.0 (11/24/2007):
	libpurple:
		Added:
		* a PurpleConversation field and an alias field in PurpleConvMessage
		* account-authorization signals (see account-signals.dox for
		  details) (Stefan Ott)
		* libpurple/purple.h, which includes #define's and #include's
		  required to compile stand-alone plugins
		* PURPLE_STATUS_TUNE as a new PurpleStatusPrimitive
		* purple_plugin_disable(), which is intended to be called when
		  a purple_plugin_unload()--which was called when a user tried
		  to unload a plugin--fails.  This then prevents the plugin
		  from being saved in the saved plugins list, so it'll won't
		  be loaded at the next startup.
		* PurpleDisconnectReason enumeration of machine-readable
		  types of connection error.
		* purple_connection_error_reason(), to be used by prpls
		  (instead of purple_connection_error() and setting
		  gc->wants_to_die) to report errors along with a
		  PurpleDisconnectReason.
		* PurpleConnectionUiOps.report_disconnect_reason, to be
		  implemented by UIs (rather than .report_disconnect) if
		  they want to use the reported PurpleDisconnectReason
		  to give a more specific error.
		* A connection-error signal, fired just after the UiOp is
		  called with the same information.
		* purple_connection_reason_is_fatal(), acting as a hint
		  to whether automatic reconnection should be attempted
		  after a connection error (rather than checking
		  gc->wants_to_die).
		* PurpleConnectionErrorInfo, a struct to hold a
		  PurpleConnectionError and a const char *description.
		* purple_account_get_current_error() to get the most recent
		  PurpleConnectionError and description (or NULL if the
		  account is happy with life), to allow bits of the UI to know
		  the last error without caching it themselves (as
		  PidginBuddyList does).
		* purple_account_clear_current_error() to reset an account's
		  error state to NULL.
		* An account-error-changed signal, firing when
		  purple_account_get_current_error()'s return value changes.

		* PidginMiniDialog, a Gtk widget-ified version of
		  pidgin_make_mini_dialog().

		* purple_util_init()
		* purple_util_uninit()

		* purple_network_listen_map_external() to temporarily disable
		  mapping ports externally via NAT-PMP or UPnP.

		Changed:
		* purple_plugin_unload() now honors the return value of a
		  plugin's unload function and can actually return FALSE now.
		* purple_plugin_unload() no longer does its own notifications
		  when a dependent plugin fails to unload.  The UI should do
		  something appropriate.

		* pidgin_make_mini_dialog() now declares its return type to be
		  GtkWidget * rather than void *.  This should not break any
		  existing code since any code using it must already rely on
		  the return type actually being GtkWidget * all along.

		Deprecated:
		* pidgin_dialogs_about()
		* pidgin_log_show_contact()
		* pidgin_log_show()
		* pidgin_plugin_dialog_show()
		* pidgin_pounce_editor_show()
		* pidgin_pounces_manager_show()
		* pidgin_syslog_show()

		* purple_connection_error()
		* pidgin_blist_update_account_error_state()
		* PidginBuddyList.connection_errors
		* purple_network_listen_map_external()

		MSN:
		* A new independant status type with PURPLE_STATUS_TUNE primitive, and
		  PURPLE_TUNE_ARTIST, PURPLE_TUNE_ALBUM and PURPLE_TUNE_TITLE
		  attributes.

		XMPP:
		* A new independant status type with PURPLE_STATUS_TUNE primitive, and
		  PURPLE_TUNE_{ARTIST, TITLE, ALBUM, GENRE, COMMENT, TRACK, TIME,
		  YEAR, URL} attributes.

	Finch:
		libgnt:
		* Added gnt_color_pair, which will try to intelligenty set text
		  attributes in place of colors if the terminal doesn't have color
		  support. (Bug: #3560) All future code should use gnt_color_pair
		  instead of COLOR_PAIR.
		* Added gnt_menuitem_set_id and gnt_menuitem_get_id to set and get the
		  string id of a menuitem respectively.
		* Added gnt_window_get_accel_item, which returns a the id of a menuitem
		  bound to a keystroke.
		* Added gnt_menu_get_item to get a menuitem of the given id from a
		  menu.
		* Added gnt_menuitem_activate, which triggers the 'activate' signal on
		  the menuitem and calls the callback function, if available.
		* Added GntEntryKillRing in GntEntry.
		* Added gnt_window_set_maximize and gnt_window_get_maximize, and
		  GntWindowFlags enum.

version 2.2.2 (??/??/????):
	libpurple:
		Changed:
		* The size parameter of purple_util_write_data_to_file_absolute
		  has been changed to gssize instead of a size_t to correctly
		  indicate that -1 can be used for a nul-delimited string.
		* The documentation for purple_savedstatuses_get_popular used to
		  incorrectly claim that the active status is excluded from the
		  returned list. The documentation has been corrected. Also, the
		  function now returns a correct list when called with a value of 0.

version 2.2.0 (09/13/2007):
	libpurple:
		Added:
		* PURPLE_MESSAGE_INVISIBLE flag, which can be used by
		  purple_conv_im_send_with_flags to send a message, but not display it
		  in the conversation
		* serv_send_attention(), serv_got_attention(), as well as send_attention 
		  and attention_types in PurplePluginProtocolInfo. This new API is used
		  for zapping in MySpaceIM, buzzing in Yahoo, and nudging in MSN.
		* PurpleConvMessage structure to represent a message in a
		  conversation. purple_conversation_message_get_sender,
		  purple_conversation_message_get_message,
		  purple_conversation_message_get_flags and
		  purple_conversation_message_get_timestamp to get information about a
		  PurpleConvMessage.
		* purple_conversation_get_message_history() to retrieve a list of
		  PurpleConvMessage's in a conversation, and
		  purple_conversation_clear_message_history to clear the history.
		* purple_certificate_* functions in libpurple/certificate.h - "A public-key certificate API"
		* purple_ssl_get_peer_certificates() and associated field in PurpleSslOps to retrieve a server's presented SSL certificate chain.
		* PurpleSslConnection::verifier to provide a "how to verify the peer's certificates" callback to the SSL handlers. See certificate.h for more on this.
		* purple_ssl_connect_with_host_fd() to create an SSL connection from a file descriptor and provide a hostname with it to authenticate the peer against.

		Changed:
		* purple_prefs_load is now called within purple_prefs_init.
		  The UI no longer needs to call it.
		* writing-im-msg now receives the conversation name as the who
		  argument if the caller of purple_conversation_write didn't
		  provide a value for who.

	Pidgin:
		Added:
		* pidgin_set_accessible_relations, sets up label-for and labelled-by
		  ATK relations (broken out from pidgin_set_accessible_label)
		* pidgin_conv_attach_to_conversation, to reattach the Pidgin UI to a
		  conversation
		* conversation-hiding and conversation-displayed signals.
		* pidgin_text_combo_box_entry_new, pidgin_text_combo_box_entry_get_text
		  and pidgin_text_combo_box_entry_set_text

		Changed:
		* pidgin_conversations_fill_menu now also adds a separator and a 'Show
		  All' item if there are more than one conversations in the list.

	Finch:
		Added:
		* finch_sound_is_enabled
		* The reserved field in the FinchConv is now used to store information
		  about the conversation (using FinchConversationFlag)
		* finch_account_dialog_show

		libgnt:
		* gnt_slider_set_small_step, gnt_slider_set_large_step to allow more
		  fine tuned updates of a GntSlider
		* gnt_util_parse_xhtml_to_textview to parse XHTML strings in a
		  GntTextView (this works only if libxml2 is available)

version 2.1.1 (08/20/2007):
	libpurple:
		Changed:
		* PurpleAccountUiOps.request_authorize's authorize_cb and
		  deny_cb parameters now correctly have type
		  PurpleAccountRequestAuthorizationCb rather than GCallback.
		  (You'll want to change your UI's implementation's signature
		  to avoid warnings, and then remove some now-redundant casts
		  back to the proper type.)

version 2.1.0 (7/28/2007):
	libpurple:
		Added:
		* purple-remote: added getstatus command
		* conversation-extended-menu signal (See Doxygen docs)
		* OPT_PROTO_SLASH_COMMANDS_NATIVE protocol option to indicate that
		  slash commands are "native" to the protocol
		* PURPLE_MESSAGE_NO_LINKIFY message flag to indicate that the message
		  should not be auto-linkified
		* PurpleEventLoopUiOps.timeout_add_seconds
		    UIs can now use better scheduling for whole-second timers.  For
		    example, clients based on the glib event loop can now use
		    g_timeout_add_seconds.
		* purple_blist_node_get_type
		* purple_conversation_do_command
		* purple_conversation_get_extended_menu
		* purple_core_ensure_single_instance
		    This is for UIs to use to ensure only one copy is running.
		* purple_dbus_is_owner
		* purple_timeout_add_seconds
		    Callers should prefer this to purple_timeout_add for timers
		    longer than 1 second away.  Be aware of the rounding, though.
		* purple_xfer_get_remote_user
		* purple_pounces_get_all_for_ui
		* purple_prefs_get_children_names
		* added displaying-email-notification and 
 	          displaying-emails-notification signals

		Changed:
		* The documentation of the following functions now properly
		  declares that the returned value must not be modified or
		  freed, which was always the case:
			* purple_accounts_get_all
			* purple_connections_get_all
			* purple_connections_get_connecting
			* purple_conv_chat_get_ignored
			* purple_conv_chat_get_users
			* purple_get_chats
			* purple_get_conversations
			* purple_get_ims
			* purple_notify_user_info_get_entries
		* The following functions now return a GList* instead of a
		  const GList*, as const is not very useful with GLists.  The
		  returned value still must not be modified or freed:
			* purple_account_get_status_types
			* purple_mime_document_get_fields
			* purple_mime_document_get_parts
			* purple_mime_part_get_fields
			* purple_request_fields_get_required
			* purple_request_field_list_get_selected
			* purple_request_field_list_get_items
			* purple_status_type_get_attrs
			* purple_presence_get_statuses
		* purple_request_field_list_set_selected now takes a GList*
		  instead of a const GList* for items, as const is not very
		  useful with GLists.  The passed list is still not modified
		  or freed.
		* purple_presence_add_list now takes a GList* instead of a
		  const GList* for source_list, as const is not very useful with
		  GLists.  The passed list is still not modified or freed.

	Pidgin:
		Added:
		* gtk_imhtml_setup_entry
		* pidgin_create_window
		* pidgin_retrieve_user_info and pidgin_retrieve_user_info_in_chat,
		  shows immediate feedback when getting information about a user.
		* gtk_imhtml_animation_new
		    Can be used for inserting an animated image into an IMHTML.
		* pidgin_menu_position_func_helper
		* pidgin_blist_get_name_markup, returns the buddy list markup
		  text for a given buddy.
		* pidgin_blist_draw_tooltip and pidgin_blist_tooltip_destroy
		  for creating blist tooltips from outside of buddy list code
		* pidgin_themes_remove_smiley_theme

		Changed:
		* pidgin_append_menu_action returns the menuitem added to the menu.
		* pidgin_separator returns the separator added to the menu.
		* PidginConversation has struct members to handle the new info
		  pane:
		  	* infopane
			* infopane_hbox
			* infopane_model
			* infopane_iter

	Finch:
		Added:
		* finch_retrieve_user_info

		libgnt:
			Added:
			* GntWS for workspaces
			* gnt_tree_set_column_title
			* GntSlider widget
			* "completion" signal for GntEntry
			* "terminal-refresh" signal for GntWM, with a corresponding entry
			  in GntWMClass
			* New flags for GntTextView to decide whether to word-wrap or show
			  scrollbars (GntTextViewFlag) which can be set by
			  gnt_text_view_set_flag
			* gnt_style_get_from_name
			* gnt_window_present
			* gnt_tree_set_column_width_ratio
			* gnt_tree_set_column_resizable
			* gnt_tree_set_column_is_right_aligned
			* gnt_tree_set_search_function, gnt_tree_set_search_column,
			  gnt_tree_is_searching
			* 'file-selected' signal is emited for GntFileSel
			* gnt_style_parse_bool
			* gnt_util_set_trigger_widget

			Changed:
			* gnt_tree_get_rows() now returns a GList* instead of a const
			  GList*, as const is not very useful with GLists.  The
			  returned value still must not be modified or freed.
			* Instead of keeping an 'invisible' item, the GntTreeColumns now
			  maintain 'flags' with the appropriate flags set

version 2.0.2 (6/14/2007):
	Pidgin:
		Deprecated:
		* pidgin_dialogs_alias_contact:  This will be removed in 3.0.0
		  unless there is sufficient demand to keep it.

version 2.0.0 (5/3/2007):
	Please note all functions, defines, and data structures have been
	re-namespaced to match the new names of Pidgin, Finch, and libpurple.
	All gaim_gtk_* functions are now pidgin_*, former libgaim functions are
	now purple_*.  Please consult our doxygen documentation for a complete
	reference.

	The gaim-compat.h header exists to provide an API compatibility layer
	for libpurple functions.  As an API compatibility layer, it must be
	included at compile time to be of use.

	Changed:
	* All the status stuff.  Yay!
	* gaim_prefs_connect_callback(), added handle parameter
	* gtk_imhtml_toolbar now descends from GtkHBox making it easier to add your
	  own widgets to it
	* gaim_find_conversation_with_account, added a "type" parameter
	* gaim_gtk_prefs_labeled_spin_button, the "key" parameter is now a
	  const char* instead of just a char*
	* gaim_gtk_prefs_labeled_entry, the "key" parameter is now a const char*
	  instead of just a char*
	* the add_buddy perl sub.  The sub now takes the account as the first
	  argument, and buddy and group as the second and third.  It also adds
	  the buddy to the server-side buddy list of the given account.
	* gaim_connection_new, gaim_account_connect and gaim_account_register no
	  longer return a GaimConnection
	* keep_alive in GaimConnection is renamed to keepalive
	* gaim_mkstemp, added a second argument, a boolean, of whether or not the
	  file is binary
	* gaim_log_logger_new, rewritten
	* gaim_conv_window_remove_conversation()'s last argument to be a
	  GaimConversation.
	* A new blocked icon: pixmaps/status/default/blocked.png
	* In pixmaps/status/default: extendedaway.png renamed to extended_away.png
	* In pixmaps/status/default: na.png renamed to unavailable.png
	* gtk_imhtml_toggle_bold(): No longer returns a value
	* gtk_imhtml_toggle_italic(): No longer returns a value
	* gtk_imhtml_toggle_underline(): No longer returns a value
	* gtk_imhtml_toggle_strike(): No longer returns a value
	* gtk_imhtml_scroll_to_end(): Added the smooth paramter
	* gaim_log_new(), added conv parameter
	* gaim_buddy_icon_new(), leaves a reference which the caller owns.  Use
	  gaim_buddy_icon_unref() immediately if you don't want a reference (the
	  old behavior).
	* GAIM_CONV_UNKNOWN to GAIM_CONV_TYPE_UNKNOWN.
	* GAIM_CONV_IM to GAIM_CONV_TYPE_IM.
	* GAIM_CONV_CHAT to GAIM_CONV_TYPE_CHAT.
	* GAIM_CONV_MISC to GAIM_CONV_TYPE_MISC.
	* GAIM_CONV_ANY to GAIM_CONV_TYPE_ANY.
	* GaimConversationUiOps.write_conv, Replaced const char *who with
	  const char *name, const char *alias
	* gaim_conv_chat_add_users(), added extra_msgs and new_arrivals (pass NULL
	  and FALSE respectively, to get the same behavior as before)
	* chat_add_users in GaimConversationUiOps, added cbuddies and 
	  new_arrivals and removed buddies.
	* chat_rename_user in GaimConversationUiOps, added new_alias
	* gaim_conv_chat_cb_new(), added alias. (pass NULL to get the same
	  behavior as before).
	* GaimConversation.log became GList * GaimConversation.logs, so that a
	  conversation can have multiple logs at once
	* gaim_conv_chat_add_user, added extra_msgs
	* gaim_notify_userinfo, removed primary and secondary parameters
	* GaimNotifyUiOps.notify_userinfo: removed title, primary, and
	  secondary parameters
	* Idle timers are now added and removed in gtkidle.c in response
	  to the signed-on and signed-off signals
	* GaimXfer->ops.read, GaimXfer->ops.write, gaim_xfer_set_read_fnc(),
	  gaim_xfer_set_write_fnc(), gaim_xfer_read(), gaim_xfer_write():
	  Changed ssize_t to gssize
	* serv_got_im, serv_got_chat_in, serv_send_im and serv_chat_send all use
	  GaimMessageFlags instead of GaimConvImFlags / GaimConvChatFlags
	* All core<->prpl message passing now uses html.  This was previously true
	  for receiving messages, it's now also true for sending them.  prpls that
	  don't support html need to gaim_unescape_html() the message.
	* Notify API: GCallback -> GaimNotifyCloseCallback,
	              void *user_data -> gpointer user_data
	* gaim_notify_searchresults_get_rows_count,
	  gaim_notify_searchresults_get_columns_count: return type now guint
	* gaim_account_notify_added: No longer checks if there is a
	  GaimBuddy for the added user, that's left up to the prpls.  See the
	  documentation for this function and gaim_account_request_add.
	* gaim_accounts_reorder: new_index is now a gint instead of a size_t
	* displaying-message signals: displaying-[im|chat]-msg and
	  displayed-[im|chat]-msg signals are emitted for all messages
	  (ie, for received messages, sent messages, system messages, error
	  messages etc.), and the signals now have
	  gaim_gtk_conversations_get_handle() for their handle.
	* GAIM_NOTIFY_BUTTON_ADD_BUDDY to GAIM_NOTIFY_BUTTON_ADD
	* conversation-switched: This signal has been moved from conversation to
	                         the UI and the signal-handlers only receive the
	                         conversation that has been switched to.
	* GaimPluginProtocolInfo: Added offline_message
	* GaimPluginProtocolInfo: Added whiteboard_prpl_ops
	* GaimPluginProtocolInfo: Added media_prpl_ops
	* GaimPluginProtocolInfo: Added "user_info" argument to tooltip_text,
	                          changed the return type to void
	* GaimPluginProtocolInfo: Added "full" argument to tooltip_text
	* gaim_pounce_new(): Added option argument for pounce options
	* gaim_network_listen() and gaim_network_listen_range(): Added
	  socket_type parameter to allow creation of UDP listening. Modified
	  to be asynchronous with a callback to allow for UPnP operation.
	  Returns a data structure that can be used to cancel the listen
	  attempt using gaim_network_listen_cancel()
	* GaimPrefCallback: val is now a gconstpointer instead of a gpointer
	* gtk_imhtml_get_current_format(): the arguments are now set to TRUE or
	  FALSE.  Previously they were set to TRUE or left alone.  Also, you
	  may now pass NULL if you're not interested in a specific formatting.
	* Smiley Themes: Backslashes must be backslash-escaped.
	* Plugins: Depedencies are now honored when unloading plugins.
	* gaim_markup_extract_info_field(): Added format_cb parameter.
	* gaim_markup_extract_info_field(): Changed GString parameter to a GaimNotifyUserInfo paramter.
	* gaim_str_to_time(): Added support for parsing the MM/DD/YYYY format.
	* gaim_plugin_action_new(): label is now const char *
	* gaim_plugin_pref_new_with_name(): name is now const char *
	* gaim_plugin_pref_new_with_label(): label is now const char *
	* gaim_plugin_pref_new_with_name_and_label(): name and label are
	  now const char *
	* gaim_plugin_pref_set_name(): name is now const char *
	* gaim_plugin_pref_get_name(): return type is now const char *
	* gaim_plugin_pref_set_label(): label is now const char *
	* gaim_plugin_pref_get_label(): return type is now const char *
	* gaim_plugin_pref_add_choice(): label is now const char *
	* struct proto_chat_entry: label is now const char *
	* struct proto_chat_entry: identifier is now const char *
	* All network activity has been updated to use non-blocking sockets.
	  This means that plugins must be updated to expect such a socket from
	  gaim_proxy_connect() and gaim_network_listen*().
	* gaim_proxy_connect(): changed to return NULL on error and a pointer
	  to a GaimProxyConnectInfo object which can be used to cancel
	  connection attempts using gaim_proxy_connect_cancel().  Also added
	  a 'handle' parameter that can be used to cancel the connection
	  attempt using gaim_proxy_connect_cancel_with_handle().
	* gaim_gethostbyname_async(): Renamed to gaim_dnsquery_a() and
	  changed to return a pointer to a data structure that can be
	  used to cancel the pending DNS query using gaim_dnsquery_destroy()
	* gaim_url_fetch(): Renamed to gaim_util_fetch_url() and changed
	  to return a pointer to a data structure that can be used to cancel
	  the pending HTTP request using gaim_util_fetch_url_cancel().
	  Corresponding callback has changed to accept this data structure
	  as its first argument, and to accept an error message as an
	  additional final argument.
	* gaim_gtk_create_imhtml(): Added sw_ret() parameter
	* gaim_account_get_log(): Added create parameter
	* GAIM_CMD_P_VERYHIGH is now GAIM_CMD_P_VERY_HIGH
	* gtk_imhtml_search_find(): Now wraps around to the top instead of
	  clearing the search at the end.
	* gaim_gtkxfer_dialog_show: Can now take NULL to show (and possibly
	  create) a default gtkxfer dialog.
	* CHAT_USERS_BUDDY_COLUMN became CHAT_USERS_WEIGHT_COLUMN, along with
	  a change in the values stored in the column.
	* gaim_find_buddies() returns a list of all buddies in the account if name
	  is NULL.
	* gaim_gtk_set_custom_buddy_icon() sets custom icon for a user.
	* Hid the definition of _GaimStringref, which already had a warning to
	  avoid accessing it directly.
	* notify_userinfo() UI op is passed a GaimNotifyUserInfo instead of a char*
	  for the user information
	* gaim_buddy_icon_get_scale_size() and was changed to ALWAYS scale
	  the icon instead of only when icon_spec->scale_rules contains
	  GAIM_ICON_SCALE_DISPLAY.  Callers should be changed to check the
	  scale_rules before calling this function.
	* gaim_gtk_buddy_icon_get_scale_size() was changed to accept an
	  additional parameter which is used to determine what kind of
	  scaling should be done, if any.
	* purple_request_input(), purple_request_choice(),
	  purple_request_choice_varg(), purple_request_action(),
	  purple_request_action_varg(), purple_request_fields(),
	  purple_request_yes_no(), purple_request_ok_cancel(),
	  purple_request_accept_cancel(), purple_request_file(), and
	  purple_request_folder() was changed to accept account, who, and
	  conversation parameters for associating the request with an account, a
	  buddy, or a conversation.
	* Significant changes to the buddy icon and imgstore APIs.  If you
	  were using any of it, it's best to look at the header files or
	  Doxygen documentation, but here are some significant changes:
	    purple_buddy_icon_new() now takes ownership of ("frees") icon_data
	    purple_buddy_icon_set_data(): likewise for data
	    purple_buddy_icon_set_for_user(): likewise for data
	    purple_buddy_icon_set_for_user() now takes a checksum parameter
	    purple_imgstore_add() was renamed to purple_imgstore_add_with_id()
	      which takes ownership of data

	Removed:
	* gaim_gtk_sound_{get,set}_mute() (replaced by the /gaim/gtk/sound/mute
	  preference)
	* gaim_escape_html(const char *html) (use g_markup_escape_text(html, -1)
	  instead)
	* gaim_accounts_sync, account changes are now scheduled to be saved
	  automatically
	* gaim_connection_connect
	* gaim_connection_disconnect
	* gaim_connection_register
	* gaim_accounts_auto_login
	* gaim_find_conversation, use gaim_find_conversation_with_account instead
	* gaim_chat_get_display_name
	* gaim_conversation_set_history, gaim_conversation_get_history, and
	  GaimConversation->history.  Use gtk_imhtml_get_markup instead.
	* set_gaim_user_dir to gaim_util_set_user_dir
	* create_prpl_icon to gaim_gtk_create_prpl_icon
	* Window flashing support in the core: gaim_conv_window_flash, and flash UI
	  operation for conversations.  Use signal "received-im-msg" or similar.
	* All warning stuff from the core.
	* gaim_gtkconv_get_dest_tab_at_xy(), instead use gaim_gtkconv_get_tab_at_xy()
	* chat_add_user from GaimConversationUiOps: only chat_add_users is used
	* chat_remove_user from GaimConversationUiOps: only chat_remove_users is used
	* uc from the GaimBuddy struct
	* gaim_sound_get_handle()
	* gaim_debug_vargs()
	* serv_add_buddy(); use gaim_account_add_buddy() instead
	* serv_add_buddies(); use gaim_account_add_buddies() instead
	* serv_change_passwd(); use gaim_account_change_password() instead
	* serv_close()
	* serv_finish_login()
	* serv_login()
	* serv_remove_buddy(); use gaim_account_remove_buddy() instead
	* serv_remove_buddies(); use gaim_account_remove_buddies() instead
	* serv_rename_group()
	* serv_set_buddyicon(): use gaim_account_set_buddy_icon() instead
	* serv_touch_idle(): use gaim_gtk_check_idle() instead
	* GaimGtkImPane->a_virgin
	* gaim_str_strip_cr(); use gaim_str_strip_char(str, '\r') instead
	* gaim_find_buddys_group renamed to gaim_buddy_get_group
	* gaim_gtkpounce_menu_build()
	* gaim_gtkpounce_dialog_show()
	* GaimGtkBuddyList->bpmenu
	* GaimConvImFlags and GaimConvChatFlags; use GaimMessageFlags instead
	* cb and user_data from the ops in GaimNotifyUiOps: This is now handled
	  by the notify API in the core.
	* GaimConversationUiOps.updated: use the conversation-updated signal
	* GAIM_SUBTYPE_CONV_WINDOW: windows are now only represented in the UI,
	  so GAIM_TYPE_BOXED is used for the signal types
	* gaim_gtk_privacy_is_showable(): We do fallback privacy in the core
	  now, so this would always be TRUE now.
	* GaimBlistNodeAction: See GaimMenuAction
	* gaim_blist_node_action_new(); use gaim_menu_action_new() instead
	* gaim_date()
	* gaim_date_full(): See gaim_date_format_full()
	* gaim_strftime(): See gaim_utf8_strftime()
	* GAIM_MESSAGE_COLORIZE
	* user_data from gaim_notify_searchresults_new_rows and from 
	  notify_searchresults in GaimNotifyUiOps.
	* gaim_conversation_get_send_history(), and send_history from
	  GaimConversation
	* Removed ui_ops from GaimBuddyList. Use gaim_blist_get_ui_ops() instead
	* GaimGtkConversation: dialogs (dialogs.search moved to GaimGtkWindow)
	* gaim_show_xfer_dialog: Use gaim_gtk_xfer_dialog_show(NULL) instead.
	* GaimGtkRoomlistDialog: Nothing used it outside of the file it was in.
	* gaim_gtk_roomlist_dialog_new: use gaim_gtk_roomlist_show
	* gaim_gtk_roomlist_dialog_new_with_account: use gaim_gtk_roomlist_show_with_account
	* binreloc functions

	Added:
	* gaim_prefs_disconnect_by_handle()
	* a password field to GaimConnection, which only persists for the
	  session (when "remember password" is false, account->password is
	  NEVER set) Use gaim_connection_get_password(GaimConnection *gc)
	* gaim_log_common_writer, gaim_log_common_lister, gaim_log_common_sizer,
	  and gaim_log_get_log_dir to allow log formats that use standard Gaim
	  log directory to use Gaim's built-in code for these purposes.
	* GaimLogCommonLoggerData struct for a basic logger_data struct to be
	  used with "common" logger functions.
	* gaim_gtk_blist_node_is_contact_expanded, returns TRUE if the given
	  blist node is a buddy inside an expanded contact, or is itself an
	  expanded contact
	* GaimLogSet struct, get_log_sets function to GaimLogLogger,
	  gaim_log_get_log_sets, gaim_log_set_compare
	* gaim_privacy_check(), to check if a given user is allowed to send
	  messages to the specified account
	* gtk_imhtml_clear_formatting()
	* gtk_imhtml_delete to clear out part of a imhtml buffer
	* gtk_imhtml_get_protocol_name()
	* gaim_buddy_icons_get_full_path(), to get the full path of a buddy
	  icon setting
	* CHAT_USERS_ALIAS_COLUMN, CHAT_USERS_COLOR_COLUMN,
	  CHAT_USERS_BUDDY_COLUMN to the list of columns for the chat
	  user list
	* gaim_account_add_buddy()
	* gaim_account_add_buddies()
	* gaim_account_remove_buddy()
	* gaim_account_remove_buddies()
	* gaim_account_change_password()
	* gaim_account_supports_offline_message()
	* gaim_conversation_close_logs(), to force a conversation's log(s) to
	  be closed.  New logs will be opened as necessary.
	* gaim_got_protocol_handler_uri()
	* gaim_plugin_get_id()
	* gaim_plugin_get_name()
	* gaim_plugin_get_version()
	* gaim_plugin_get_summary()
	* gaim_plugin_get_description()
	* gaim_plugin_get_author()
	* gaim_plugin_get_homepage()
	* gaim_gtkconv_switch_active_conversation(GaimConversation *)
	* gaim_str_strip_char() to strip a given character from
	  a given string
	* gaim_util_chrreplace() to replace a given character with a
	  different character
	* gaim_gtk_blist_toggle_visibility() to intelligently toggle the
	  visiblity of the buddy list
	* gaim_gtk_blist_visibility_manager_add() to indicate the addition of a
	  visibility manager - see the docs for more information
	* gaim_gtk_blist_visibility_manager_remove() to indicate the removal of
	  a visibility manager - see the docs for more information
	* gaim_gtk_conversations_find_unseen_list() to get a list of conversations
	  with an "unseen" state >= to the specified state and other criteria
	* gaim_gtk_conversations_fill_menu() fill a menu from list of conversations
	* gaim_gtk_create_prpl_icon()
	* gaim_gtk_create_prpl_icon_with_status()
	* gaim_gtk_pounces_manager_show()
	* gaim_gtk_pounces_manager_hide()
	* gaim_gtk_pounce_editor_show()
	* GAIM_POUNCE_MESSAGE_RECEIVED
	* GaimPounceOption
	* gaim_pounce_set_options()
	* gaim_pounce_set_options()
	* GAIM_STOCK_CONNECT, GAIM_STOCK_DISCONNECT
	* GAIM_STOCK_PLUGIN
	* gaim_account_request_add: Notifies the user that they were added to
	                            someone's buddy list, and offers them the choice
	                            of adding that person to their buddy list.
	* gaim_blist_alias_contact()
	* gaim_cipher_http_digest_calculate_session_key()
	* gaim_cipher_http_digest_calculate_response()
	* gaim_notify_searchresults_labeled()
	* GAIM_NOTIFY_BUTTON_LABELED, GAIM_NOTIFY_BUTTON_INFO,
	  GAIM_NOTIFY_BUTTON_IM, GAIM_NOTIFY_BUTTON_JOIN,
	  GAIM_NOTIFY_BUTTON_INVITE
	* stock buttons GAIM_STOCK_IM, GAIM_STOCK_INFO
	* gaim_conversation_present()
	* GaimConversationUiOps->present(GaimConversation *)
	* GaimPlugin.unloadable
	* gaim_plugin_is_unloadable()
	* GAIM_PLUGIN_PREF_STRING_FORMAT
	* gaim_plugin_pref_get_format_type()
	* gaim_plugin_pref_set_format_type()
	* GaimStringFormatType
	* gaim_log_get_handle()
	* gaim_log_uninit()
	* GAIM_SUBTYPE_LOG
	* gaim_marshal_POINTER__POINTER_POINTER
	* gaim_utf8_ncr_encode()
	* gaim_gtk_log_init()
	* gaim_gtk_log_get_handle()
	* gaim_gtk_log_uninit()
	* gaim_util_fetch_url_request()
	* GaimMenuAction
	* gaim_menu_action_new()
	* gaim_menu_action_free()
	* GaimInfoFieldFormatCallback
	* gaim_utf8_strftime()
	* gaim_date_format_short()
	* gaim_date_format_long()
	* gaim_date_format_full()
	* gaim_time_format()
	* gaim_plugin_action_free()
	* GaimRequestType: Added GAIM_REQUEST_FOLDER
	* GaimRequestUiOps: Added request_folder
	* gaim_request_folder()
	* gaim_gtk_setup_screenname_autocomplete()
	* gaim_gtk_set_cursor()
	* gaim_gtk_clear_cursor()
	* GAIM_MESSAGE_ACTIVE_ONLY
	* gaim_proxy_get_setup()
	* GaimNotifySearchResultsCallback: Added user_data.
	* gaim_notify_searchresults: Added user_data.
	* gaim_network_listen_cancel(): Can be used to cancel a previous
	  call to gaim_network_listen() or gaim_network_listen_range()
	* gaim_proxy_connect_cancel(): Can be used to cancel a pending
	  gaim_proxy_connect() request
	* gaim_proxy_connect_cancel_with_handle(): Can be used to cancel
	  a previous gaim_proxy_connect() request using a specified handle
	* gaim_dnsquery_destroy(): Can be used to cancel a pending DNS
	  query.
	* gaim_util_fetch_url_cancel(): Can be used to cancel a pending
	  call to gaim_util_fetch_url() or gaim_util_fetch_url_request().
	* GaimGtkWindow: dialogs.search (previously in GaimGtkConversation)
	* gaim_buddy_get_server_alias()
	* gaim_conv_send_confirm()
	* GaimConversationUiOps.send_confirm
	* gaim_gtk_roomlist_dialog_show_with_account
	* gaim_gtk_tree_view_search_equal_func to be used with
	  gtk_tree_view_set_search_equal_func
	* gaim_xfer_set_bytes_sent().  Sets the offset in the file to
	  read from or write to.
	* gaim_privacy_deny and gaim_privacy_allow
	* gaim_gtk_blist_set_headline
	* gaim_gtk_set_urgent
	* GtkGaimScrollBook and its functions.
	* purple_markup_unescape_entity()
	* purple_markup_get_css_property()
	* purple_group_get_name()

	Signals - Changed:  (See the Doxygen docs for details on all signals.)
	* Signal propagation now stops after a handler returns a non-NULL value.
	  This value is now returned.  Previously, all registered handlers were
	  called and the value from the last handler was used.
	* "buddy-typing" and "buddy-typing-stopped": replaced the GaimConversation*
	  with GaimAccount*, const char *name.  Also, the signal is now emitted
	  regardless of whether a conversation exists and regardless of whether
	  the user is on the buddy list.
	* "chat-buddy-joined": added the new_arrival argument
	* "chat-invited" handlers can now return a value to control what happens
	  to the invite (accept, reject, prompt the user).
	* "chat-left": Emitted *after* setting chat->left to TRUE.
	* "drawing-tooltip": the second argument is now a GString* instead of
	  a char**
	* "drawing-tooltip": added the "full" argument
	* "received-im-msg" and "received-chat-msg" to match, both now pass a
	  conversation pointer and flags
	* "receiving-im-msg" and "receving-chat-msg" to match, both now pass a
	  conversation pointer and a pointer to the flags.
	* "writing-im-msg", "wrote-im-msg", "writing-chat-msg", "wrote-chat-msg":
	  Now emitted from a difference place in the message handling code.
	  The arguments also changed.
	* "displaying-im-msg", "displayed-im-msg", "displaying-chat-msg",
	  "displayed-chat-msg": Added "who" argument, which changes the order
	  of the existing arguments.

	Signals - Added:  (See the Doxygen docs for details on all signals.)
	* "account-disabled"
	* "account-status-changed"
	* "account-alias-changed"
	* "cipher-added"
	* "cipher-removed"
	* "conversation-dragging"
	* "dbus-method-called"
	* "dbus-introspect"
	* "file-recv-accept"
	* "file-recv-start"
	* "file-recv-cancel"
	* "file-recv-complete"
	* "file-recv-request"
	* "file-send-accept"
	* "file-send-start"
	* "file-send-cancel"
	* "file-send-complete"
	* "buddy-added"
	* "buddy-removed"
	* "blist-node-aliased"
	* "buddy-status-changed"
	* "buddy-idle-changed": A buddy's idle status changed.
	* "buddy-icon-changed"
	* "buddy-got-login-time": The login time for a buddy is now known
	* "displaying-userinfo"
	* "gtkblist-hiding"
	* "gtkblist-unhiding"
	* "log-displaying"
	* "network-configuration-changed"
	* "savedstatus-changed"
	* "sendto-extended-menu"
	* "uri-handler"

	Signals - Removed:
	* "account-away": replaced by account-status-changed
	* "account-warned"
	* "buddy-away": replaced by buddy-status-changed
	* "buddy-back": replaced by buddy-status-changed
	* "buddy-idle": replaced by buddy-idle-changed
	* "buddy-unidle": replaced by buddy-idle-changed
	* "buddy-icon-cached": replaced by buddy-icon-changed
	* "conversation-drag-end": replaced by conversation-dragging
	* "conversation-switching"

version 1.5.0 (8/11/2005):
	* Added: gaim_xfer_conversation_write
	  Writes a messages to a conversation window with the use
	  of the associated file transfer.

version 1.4.0 (7/7/2005):
	* Added: gaim_buddy_icon_uncache()
	  Deletes a cached buddy icon for a specified buddy
	* Added: gaim_buddy_icon_get_type
	  Attempts to determine the type of a given buddy icon.
	* Added: buddy-icon-cached signal
	  Emitted when a new buddy icon is cached.

version 1.3.1 (6/9/2005):
	* No changes

version 1.3.0 (5/10/2005):
	* Added: gaim_blist_schedule_save()
	  This should be used instead of gaim_blist_sync when you
	  want the blist.xml file to be written to disk.  There
	  should not be many occasions when you want to do this,
	  as the functions in the blist API that modify the buddy
	  list will normally call it for you.
	* Added: OPT_PROTO_NO_NORMALIZE_CONV
	  Tells the conversation API to not normalize screen names
	  in conversations.  This is used by the Jabber PRPL.

version 1.2.1 (4/3/2005):
	* No changes

version 1.2.0 (3/17/2005):
	* You can use gaim_signal_connect_priority() and
	  gaim_signal_connect_priority_vargs() to connect to
	  Gaim signals with a given priority (Will Gorman)
	* Added: gaim_conversation_set_features
		 gaim_conversation_get_features
	  These allow plugins (notable prpls) to change the
	  formatting capabilities of an existing conversation.
	  This comes with a new "features" field in
	  GaimConversation (Christopher O'Brien)
	* Added: GAIM_CONNECTION_NO_IMAGES to GaimConectionFlags
	   (Christopher O'Brien)
	* Added: GAIM_CBFLAGS_TYPING to GaimConvChatBuddyFlags
	   (Christopher O'Brien)
	* Added: gaim_account_request_add which takes the same arguments as
	*  gaim_account_notify_added but always asks the user if they want to add
	*  the buddy to the buddy list
	* Added: An accompanying request_add GaimAccountUiOp

version 1.1.4 (2/24/2005):
	* No changes

version 1.1.3 (2/17/2005):
	* No changes

version 1.1.2 (1/20/2005):
	* No changes

version 1.1.1 (12/28/2004):
	* No changes

version 1.1.0 (12/02/2004):
	* Added: gaim_utf8_salvage
	* Added: binary relocation support in prefix.h
	         WARNING: If your plugin uses anything inside the
		 #ifdef ENABLE_BINRELOC from prefix.h, it won't be
		 loadable on a copy of Gaim compiled without binreloc
		 support. In particular, watch out for the autoconf-like
		 macros, and accidently including them through internal.h,
		 which you probably shouldn't be including anyway.

version 1.0.0 (09/17/2004):
	* Added: get_chat_name to the GaimPluginProtocolInfo struct
	* Changed: gaim_blist_update_buddy_presence(), presence changed to
	           type gboolean
	* Changed: the versioning scheme, and all the plugin structs

version 0.82 (08/26/2004):
	Gaim API:
	* Removed: gaim_gtk_get_dispstyle(), gaim_gtk_change_text()
	* Removed: multi.h
	* Renamed: ui.h to gtkdialogs.h
	* Renamed: gtkinternal.h to gtkgaim.h
	* Renamed: show_info_dialog to gaim_gtkdialogs_info
	* Renamed: show_log_dialog to gaim_gtkdialogs_log
	* Renamed: show_warn_dialog to gaim_gtkdialogs_warn
	* Renamed: show_im_dialog to gaim_gtkdialogs_im
	* Renamed: gaim_gtkdialogs_new_im to gaim_gtkdialogs_im_with_user
	* Renamed: destroy_all_dialogs to gaim_gtkdialogs_destroy_all
	* Renamed: alias_dialog_bud to gaim_gtkdialogs_alias_buddy
	* Renamed: alias_dialog_contact to gaim_gtkdialogs_alias_contact
	* Renamed: alias_dialog_blist_chat to gaim_gtkdialogs_alias_chat
	* Renamed: show_confirm_del to gaim_gtkdialogs_remove_buddy
	* Renamed: show_confirm_del_group to gaim_gtkdialogs_remove_group
	* Renamed: show_confirm_del_blist_chat to gaim_gtkdialogs_remove_chat
	* Renamed: show_confirm_del_contact to gaim_gtkdialogs_remove_contact
	* Renamed: show_about to gaim_gtkdialogs_about
	* Added: gaim_notify_userinfo() and the associated notify_userinfo() UI op
	         which pass account and contact information associated with the
	         userinfo

	Buddy List API:
	* Changed: gaim_blist_request_add_chat(), added name parameter
	* Added: gaim_contact_on_account()
	* Added: flags parameter to the GaimBlistNode struct

	Conversation API:
	* Added: gaim_gtkconv_button_new()

	Protocol Plugin API: v7
	* Added: chat_info_defaults to the GaimPluginProtocolInfo struct

	Signals:
	* Added: conversation-updated for any update to the data associated
	  with the conversation (topic, icon, adding to buddy list, etc.)

	Conversation API:
	* Changed: gaim_conv_chat_add_user() (added new_arrival parameter)

version 0.81 (08/05/2004):
	Commands API:
	* Most functions now have a void *data argument.

	Blist API:
	* Added: gaim_buddy_get_contact_alias
	* Renamed: gaim_get_buddy_alias to gaim_buddy_get_alias
	* Renamed: gaim_get_buddy_alias_only to gaim_buddy_get_alias_only

	Conversation API:
	* Changed: gaim_conv_chat_add_user(), added flags parameter
	* Changed: gaim_conv_chat_add_users(), added GList of flags parameter
	* Changed: gaim_conv_chat_get_users(), now returns a GList of
	  GaimConvChatBuddy's
	* Changed: gaim_conv_chat_set_users() now expects a GList of
	  GaimConvChatBuddy's
	* Added: gaim_conv_chat_set_user_flags()
	* Added: gaim_conv_chat_get_user_flags()
	* Added: gaim_conv_chat_find_user()
	* Added: gaim_conv_chat_cb_new()
	* Added: gaim_conv_chat_cb_find()
	* Added: gaim_conv_chat_cb_destroy()
	* Added: gaim_conv_chat_cb_get_name()

	Conversation UI ops:
	* Added: chat_update_user()

	Signals:
	* Changed: chat-buddy-joining & chat-buddy-joined now include the user's flags
	* Changed: chat-buddy-joining & chat-buddy-leaving are now booleans, return
	  TRUE if you don't want the join/leave to be displayed in the UI.
	* Added: chat-buddy-flags for when user's flags change
	  gaim_marshal_VOID__POINTER_POINTER_POINTER_UINT_UINT (required for the new
	  chat-buddy-flags signal)
	* Added: account-modified for when account settings have been changed.

version 0.80 (07/15/2004):
	Gaim API:
	* Removed: PRPL numbers : gaim_account_set_protocol(),
	  gaim_account_get_protocol(), gaim_accounts_find_with_prpl_num,
	  gaim_prpl_num_to_id(), gaim_prpl_id_to_num(), GaimProtocol

	Protocol Plugin API: v6
	* Added: can_receive_file & send_file to the GaimPluginProtocolInfo struct

	Signals:
	* Changed "chat-invited" to also include the components hash table so
	  plugins can use serv_join_chat when the signal is emitted.
	* Added "chat-topic-changed" signal plugins know when a topic is changed.

version 0.79 (06/24/2004):
	Gaim API:
	* gaim_url_parse() now takes two additional parameters, which are used
	  for returning the username and password from the URL, if they exist.
	* Added: has_focus UI op to GaimConversationUiOps and
	  GaimConvWindowUiOps.
	* Added: gaim_conversation_has_focus() and gaim_conv_window_has_focus().
	* Removed: gaim_blist_save()

	Protocol Plugin API: v5
	* Changed: add_buddy, add_buddies, remove_buddy, remove_buddies,
	  rename_group and remove_group to take GaimBuddy's and
	  GaimGroup's consistently.
	* Removed: OPT_PROTO_BUDDY_ICON (replaced by icon_spec)
	* Added: icon_spec to the GaimPluginProtocolInfo struct

version 0.78 (05/30/2004):
	Plugin API: v4
	* Added: actions - for plugins to add to the new Plugin Actions menu

	Loader Plugin API: v2 (no changes)

	Protocol Plugin API: v4
	* Removed: set_dir, get_dir and dir_search (not used, AIM-centric)
	* Removed: actions (replaced by generic plugin actions)

	Perl Plugin API: v2 (no changes)
	TCL Plugin API: (no changes)

	Signals:
	* Added: "blist-node-extended-menu" for extending Buddy, Chat and
			 Group right-click menus
	* Added: "drawing-tooltip" for plugins to allow plugins to change text
			 appearing in tooltips
	* Added: "gtkblist-created"
	* Added: "receiving-im-msg" and "receiving-chat-msg" (these behave
			  exactly like received-*-msg used to)
	* Added: "buddy-idle-updated" signal, for when the idle time changes.
	* Changed: "received-im-msg" and "received-chat-msg" no longer pass
			   pointers to who, message and flags, and are now void.
	* Removed: "drawing-menu" - it was UI sepecific and
			   "blist-node-extended-menu" is superior

version 0.77 (04/22/2004):
	Loader & Protocol Plugins independantly versioned
	Plugin loading now checks versioning on plugins (Standard, Loader &
	Protocol)
	new GAIM_{PLUGIN,PRPL,LOADER}_API_VERSION constants

	Plugin API: v3
	* Added: prefs_info for UI independant plugin prefs

	Loader Plugin API: v2
	* Added: api_version at top of GaimPluginLoaderInfo struct

	Protocol Plugin API: v2
	* Added: api_version at top of GaimPluginProtocolInfo struct
	* Added: chat_menu for protocol specific extensions to the chat menu
	* Removed: get_away "Nada used it. Pink elephants on parade."
	* Removed: protocol_prefs (replaced by generic plugin prefs_info)

	Perl Plugin API: v2 (no changes)
	TCL API: (no changes)

	Signals:
	* Added: "conversation-drag-ended"

version 0.76 (04/01/2004):
	Plugin API: v2
	Perl Plugin API: v2
	Loader Plugin API: (not versioned)
	Protocol Plugin API: (not versioned)
	* Added: protocol_prefs for protocol specific preferences
	* Added: reject_chat so protocols can act on chat invite rejection

	TCL Plugin API: (not versioned)
	* Changes to plugin registration to show descriptions
<|MERGE_RESOLUTION|>--- conflicted
+++ resolved
@@ -1,12 +1,5 @@
 Pidgin and Finch: The Pimpin' Penguin IM Clients That're Good for the Soul
 
-<<<<<<< HEAD
-version 2.5.3:
-	libpurple
-		Changed:
-		* purple_util_fetch_url and purple_util_fetch_url_request can
-		  now fetch https URLs
-=======
 version 2.6.0 (??/??/????):
 	libpurple:
 		Added:
@@ -40,7 +33,12 @@
 		  gtk_imhtml_link_activate functions to process GtkIMHtmlLink
 		  objects from GtkIMHtml protocol callbacks.
 		* pidgin_utils_init, pidgin_utils_uninit
->>>>>>> 04e8794b
+
+version 2.5.3:
+	libpurple
+		Changed:
+		* purple_util_fetch_url and purple_util_fetch_url_request can
+		  now fetch https URLs
 
 version 2.5.0 (08/18/2008):
 	libpurple:
