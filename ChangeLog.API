Pidgin and Finch: The Pimpin' Penguin IM Clients That're Good for the Soul

<<<<<<< HEAD
version 2.8.0 (??/??/????):
	libpurple:
		Added:
		* account-authorization-requested-with-message signal (Stefan Ott)
		  (#8690)
		* purple_notify_user_info_add_pair_plaintext
		* purple_media_get_active_local_candidates
		* purple_media_get_active_remote_candidates
		* purple_media_manager_get_video_caps (Jakub Adam) (#13095)
		* purple_media_manager_set_video_caps (Jakub Adam) (#13095)

	Pidgin:
		Added:
		* pidgin_make_scrollable (Gabriel Schulhof) (#10599)

version 2.7.9 (??/??/????):
=======
version 2.7.12 (??/??/????):

version 2.7.11 (03/10/2011):
	* libpurple:
		Added:
		* Four entries in the GHashTable passed when joining
		  an XMPP chat room which allow the UI to request a limited
		  amount of history.  See XEP-0045 7.1.16 for details; the
		  entries are named history_maxchars, history_maxstanzas,
		  history_seconds, and history_since.  history_since must be
		  interpretable by purple_str_to_time, and the prpl takes care
		  of formatting the time properly.
	* Perl:
		Added:
		* Purple::find_conversation_with_account
		* Purple::Conversation::Chat::send_with_flags
		* Purple::Conversation::IM::send_with_flags

version 2.7.10 (02/06/2011):
	* No changes

version 2.7.9 (12/26/2010):
>>>>>>> e8591652
	* No changes

version 2.7.8 (12/19/2010):
	* No changes

version 2.7.7 (11/23/2010):
	* No changes

version 2.7.6 (11/21/2010):
	* No changes

version 2.7.5 (10/31/2010):
	* No changes

version 2.7.4 (10/20/2010):
	Perl:
		Added:
		* Purple::BuddyList::Chat::get_components

		Changed:
		* Purple::BuddyList::Chat::new now works properly.  Thanks
		  to Rafael in devel@conference.pidgin.im for reporting and
		  testing.

version 2.7.3 (08/10/2010):
	libpurple:
		Fixed:
		* purple_account_[gs]et_public_alias no longer crash when
		  called for a protocol that doesn't support the underlying
		  calls and the caller does not specify a failure callback.

	Perl:
		Added:
		* Exposed log-subsystem signals.

	Pidgin:
		Changed:
		* Changing the visibility (gtk_widget_hide/show) of
		  the widgets in the GtkIMHtmlToolbar should now affect
		  the visibility of the entries in the 'lean' view
		  (the default toolbar view).

		Deprecated:
		* pidgin_check_if_dir

	libgnt:
		Added:
		* gnt_tree_row_get_key, gnt_tree_row_get_next,
		  gnt_tree_row_get_prev, gnt_tree_row_get_child and
		  gnt_tree_row_get_parent.

version 2.7.2 (07/21/2010):
	* No changes

version 2.7.1 (05/29/2010):
	* No changes

version 2.7.0 (05/12/2010):
	libpurple:
		Added:
		* Account signals (see account-signals.dox); useful for D-Bus
		   * account-signed-on
		   * account-signed-off
		   * account-connection-error
		* purple_account_get_name_for_display
		* purple_account_get_privacy_type
		* purple_account_get_public_alias
		* purple_account_set_privacy_type
		* purple_account_set_public_alias
		* buddy-caps-changed blist signal
		* Added media_caps to the PurpleBuddy struct
		* purple_buddy_get_media_caps
		* purple_buddy_set_media_caps
		* purple_certificates_import for importing multiple
		  certificates from a single file (and corresponding
		  import_certificates member of PurpleCertificateScheme struct)
		* autojoin connection signal
		* purple_contact_get_group
		* sent-attention conversation signal
		* got-attention conversation signal
		* ui-caps-changed media manager signal
		* purple_media_candidate_copy
		* purple_media_codec_copy
		* purple_media_manager_get_backend_type
		* purple_media_manager_set_backend_type
		* PurpleMood struct in status.h
		* purple_network_get_all_local_system_ips, which returns all
		  local IPs on the system.  On systems with the getifaddrs()
		  function, this will return both IPv4 and IPv6 addresses
		  (excluding link-local and loopback addresses).  On others,
		  it returns just IPv4 addresses.
		* purple_network_listen_family and
		  purple_network_listen_range_family.  These will replace the
		  versions without _family in 3.0.0 and allow the caller to
		  specifically request either an IPv4 or IPv6 socket.  IPv6 is
		  only supported if the getaddrinfo() function is available
		  at build-time (not the case on Windows, currently).
		* purple_prpl_got_media_caps
		* purple_request_action_with_icon
		* purple_request_action_with_icon_varg
		* purple_socket_get_family
		* purple_socket_speaks_ipv4
		* purple_unescape_text
		* purple_uuid_random
		* purple_xfer_get_thumbnail
		* purple_xfer_get_thumbnail_mimetype
		* purple_xfer_set_thumbnail
		* purple_xfer_prepare_thumbnail

	Pidgin:
		Added:
		* pidgin_dialogs_buildinfo (should not be used by anything but Pidgin)
		* pidgin_dialogs_developers (should not be used by anything but Pidgin)
		* pidgin_dialogs_translators (should not be used by anything but Pidgin)
		* gtk_imhtmltoolbar_switch_active_conversation
		* 'paste' signal for GtkIMHtml (more in gtkimhtml-signals.dox)
		* 'drawing-buddy' signal for gtkblist (more in gtkblist-signals.dox)

version 2.6.6 (02/18/2010):
	libpurple:
		Changed:
		* purple_xfer_cancel_local is now called instead of
		  purple_xfer_request_denied if an error is found when selecting
		  a file to send. Request denied is still used when a receive
		  request is not allowed.
		* xmlnode_from_str now properly handles parsing an attribute which
		  contain "&lt;br&gt;", which were previously transformed into a
		  newline character (libxml2 unescapes all entities except
		  representations of '&', and libpurple's purple_unescape_html
		  converts "<br>" to a newline).

	Perl:
		Changed:
		* Corrected the package names for the PurpleProxyType and
		  PurpleLogReadFlags enums to have the correct number of colons
		  (from Purple::ProxyType::::<type> to Purple::ProxyType::<type>
		  and Purple::Log:ReadFlags::::<type> to
		  Purple::Log::ReadFlags::<type>)  (Chris Foote)

version 2.6.5 (01/08/2010):
	No changes

version 2.6.4 (11/29/2009):
	No changes

version 2.6.3 (10/16/2009):
	No changes

version 2.6.2 (09/05/2009):
	Perl:
		Added:
		* Purple::XMLNode::get_next(), which returns the next neighbor tag of
		  the current node.
		Changed:
		* Purple::XMLNode::get_child() will return the first child node if
		  passed "" or undef as the name of the node.

version 2.6.1 (08/18/2009):
	No changes

version 2.6.0 (08/18/2009):
	libpurple:
		Added:
		* PurpleMedia and PurpleMediaManager API
		* PURPLE_BLIST_NODE
		* PURPLE_GROUP
		* PURPLE_CONTACT
		* PURPLE_BUDDY
		* PURPLE_CHAT
		* Account signals (see account-signals.dox)
			* account-actions-changed
			* account-created
			* account-destroying
		* blist-node-added and blist-node-removed signals (see
		  blist-signals.dox)
		* Three Blist UI ops used to overload libpurple's built-in saving
		  of the buddy list to blist.xml. If a UI implements these, it probably
		  wants to add the buddies itself and not call purple_blist_load.
		* Three File Transfer UI ops used to overload libpurple's use of fread
		  and fwrite for saving a file locally. These allow a UI to stream a
		  file through a socket without buffering the file on the local disk.
		* Jabber plugin signals (see jabber-signals.dox)
		* purple_account_remove_setting
		* purple_buddy_destroy
		* purple_buddy_get_protocol_data
		* purple_buddy_set_protocol_data
		* purple_buddy_get_local_buddy_alias
		* purple_blist_get_buddies
		* purple_blist_get_ui_data
		* purple_blist_set_ui_data
		* purple_blist_node_get_ui_data
		* purple_blist_node_set_ui_data
		* purple_certificate_check_signature_chain_with_failing
		* purple_chat_destroy
		* purple_connection_get_protocol_data
		* purple_connection_set_protocol_data
		* purple_contact_destroy
		* purple_conv_chat_invite_user
		* purple_debug_is_unsafe
		* purple_debug_is_verbose
		* purple_debug_set_unsafe
		* purple_debug_set_verbose
		* purple_global_proxy_set_info
		* purple_group_destroy
		* purple_ipv4_address_is_valid
		* purple_ipv6_address_is_valid
		* purple_log_get_activity_score
		* purple_markup_is_rtl
		* purple_markup_escape_text
		* purple_network_convert_idn_to_ascii
		* purple_network_force_online
		* purple_network_set_stun_server
		* purple_network_set_turn_server
		* purple_network_get_stun_ip
		* purple_network_get_turn_ip
		* purple_network_remove_port_mapping
		* purple_plugins_get_search_paths
		* purple_proxy_connect_udp
		* purple_prpl_get_media_caps
		* purple_prpl_got_account_actions
		* purple_prpl_initiate_media
		* purple_request_field_get_group
		* purple_request_field_get_ui_data
		* purple_request_field_set_ui_data
		* purple_ssl_connect_with_ssl_cn
		* purple_strequal
		* purple_utf8_strip_unprintables
		* purple_util_fetch_url_request_len_with_account
		* purple_xfer_prpl_ready
		* purple_xfer_ui_ready
		* xmlnode_from_file
		* xmlnode_get_parent
		* xmlnode_set_attrib_full
		* PURPLE_STATUS_MOOD as a new PurpleStatusPrimitive

		Changed:
		* xmlnode_remove_attrib now removes all attributes with the
		  same name.  Previously, it would remove the first one found,
		  which was completely non-deterministic.  If you want to remove
		  the attribute with no namespace, then use NULL with
		  xmlnode_remove_with_namespace.
		* Plugins may now emit the jabber-sending-xmlnode signal in order
		  to send stanzas; this method is preferred to the prpl send_raw
		  function as other plugins listening to the signal see them.
		* The conversation-updated signal with a PURPLE_CONV_UPDATE_TYPING
		  update type is emitted when receiving an IM.  Previously, the
		  typing state was modified (and the buddy-typing-stopped signal
		  emitted), but this signal was not emitted.
		* Added a client_type field in the get_ui_info core UI op. See
		  core.h for details.
		* Added introspection of signals exposed via the D-Bus API.
		* purple_find_buddies is now more efficient in the case where
		  it is enumerating all the buddies for an account.
		* purple_find_group is now more efficient for large numbers of groups.
		* purple_find_conversation_with_account is more efficient for large
		  numbers of concurrent conversations.
		* All DNS routines support internationalized domain names (IDNs) when
		  libpurple is compiled with GNU libidn.
		* status is set before emitting signals in purple_xfer_set_status.
		* Creating multiple distinct chats with the same name (i.e. "MSN Chat")
		  is deprecated and will be removed in libpurple 3.0.0.
		* purple_xfer_start now accepts -1 as the fd parameter if the protocol
		  plugin will administer the transfer itself. 0 is still accepted for
		  backward compatibility since older versions of libpurple will not
		  accept -1.

		Deprecated:
		* buddy-added and buddy-removed blist signals
		* purple_blist_destroy
		* purple_blist_new
		* purple_buddy_get_local_alias
		* purple_certificate_check_signature_chain
		* purple_ip_address_is_valid
		* purple_notify_user_info_remove_entry
		* purple_set_blist
		* purple_status_type_set_primary_attr
		* purple_status_type_add_attr
		* purple_status_type_add_attrs
		* purple_status_type_add_attrs_vargs
		* purple_status_type_get_primary_attr
		* purple_status_set_attr_boolean
		* purple_status_set_attr_int
		* purple_status_set_attr_string
		* purple_presence_add_status
		* purple_presence_add_list
		* purple_util_fetch_url_request_len
		* xmlnode_set_attrib_with_namespace
		* xmlnode_set_attrib_with_prefix

	pidgin:
		Added:
		* gtk_imhtml_class_register_protocol
		* gtk_imhtml_link_get_url, gtk_imhtml_link_get_text_tag,
		  gtk_imhtml_link_activate functions to process GtkIMHtmlLink
		  objects from GtkIMHtml protocol callbacks.
		* gtk_imhtml_set_return_inserts_newline
		* gtk_imhtml_set_populate_primary_clipboard
		* pidgin_blist_set_theme
		* pidgin_blist_get_theme
		* pidgin_prefs_labeled_password
		* pidgin_smiley_editor_set_data
		* pidgin_sound_is_customized
		* pidgin_utils_init, pidgin_utils_uninit
		* pidgin_notify_pounce_add
		* PidginBlistTheme, PidginBlistThemeLoader API
		* PidginIconTheme, PidginStatusIconTheme, PidginIconThemeLoader
		  API
		* pidgin_stock_id_from_status_primitive
		* pidgin_stock_id_from_presence

	libgnt:
		Added:
		* GntProgressBar and functions (Saleem Abdulrasool)

	perl:
		Added:
		* Purple::XMLNode::get_name()

		Changed:
		* Made a bunch of functions act more perl-like. Call the new()
		  functions as Class->new(...) instead of Class::new(...):
			* Purple::Request::Fields::new
			* Purple::Request::Field::new
			* Purple::Request::Field::account_new
			* Purple::Request::Field::bool_new
			* Purple::Request::Field::choice_new
			* Purple::Request::Field::int_new
			* Purple::Request::Field::label_new
			* Purple::Request::Field::list_new
			* Purple::Request::Field::string_new
			* Purple::Request::Field::group_new
		* Make the XMLNode API more perl-like. Don't pass len
		  parameters and call them like:
			* $xmlnode->copy()
			* $xmlnode->to_str()
			* $xmlnode->to_formatted_str()
			* Purple::XMLNode::from_str(...)
version 2.5.9 (08/18/2009):
	No changes

version 2.5.8 (06/27/2009):
	No changes

version 2.5.7 (06/20/2009):
	No changes

version 2.5.6 (05/19/2009):
	No changes

version 2.5.5 (03/01/2009):
	libpurple:
		Changed:
		* purple_status_type_new now defaults "saveable" to TRUE.
		  This was necessary in order to maintain the current behavior
		  while fixing non-saveable statuses not to be saved.
		* xmlnode_get_prefix, xmlnode_to_str and xmlnode_to_formatted_str
		  now all take a const xmlnode* instead of an xmlnode*

version 2.5.4 (01/12/2009):
	perl:
		Changed:
		* Purple::PluginPref->get_bounds no longer takes two integer
		  arguments it now returns two integers.

		Removed:
		* Removed a handful of string-related utility functions that
		  can generally be better handled with perl's built-in string
		  functions rather than using pidgin's:
			* Purple::Util::strcasereplace
			* Purple::Util::strcasestr
			* Purple::Util::strreplace
			* Purple::Util::str_strip_char
			* Purple::Util::chrreplace

version 2.5.3 (12/20/2008):
	libpurple
		Changed:
		* purple_util_fetch_url and purple_util_fetch_url_request can
		  now fetch https URLs

version 2.5.0 (08/18/2008):
	libpurple:
		Added:
		* Connection flag PURPLE_CONNECTION_ALLOW_CUSTOM_SMILEY to indicate
		  that the connection supports sending and receiving custom smileys.
		* PurpleSmiley and the Smiley API.
		* purple_serv_got_join_chat_failed
		* chat-join-failed signal (see conversation-signals.dox)
		* chat-invite-blocked and blocked-im-msg signals (see
		  converation-signals.dox) (Thanks to Stefan Ott)
		* purple_blist_update_node_icon
		* purple_buddy_icons_node_has_custom_icon
		* purple_buddy_icons_node_find_custom_icon
		* purple_buddy_icons_node_set_custom_icon
		* purple_buddy_icons_node_set_custom_icon_from_file
		* purple_notify_user_info_prepend_section_break
		* purple_notify_user_info_prepend_section_header
		* "website" and "dev_website" items to the ui_info hash table
		* purple_cmds_get_handle, purple_cmds_init, purple_cmds_uninit
		* cmd-added and cmd-removed signals
		* purple_get_host_name
		* purple_util_fetch_url_len (temporary function overload to add max_len param)
		* purple_util_fetch_url_request_len
		* purple_prpl_send_attention
		* purple_prpl_got_attention
		* purple_prpl_got_attention_in_chat

		Deprecated:
		* purple_blist_update_buddy_icon
		* purple_buddy_icons_has_custom_icon
		* purple_buddy_icons_find_custom_icon
		* purple_buddy_icons_set_custom_icon
		* pidgin_set_custom_buddy_icon
		* purple_util_fetch_url_len
		* purple_util_fetch_url_request_len
		* serv_send_attention
		* serv_got_attention

		Changed:
		* xmlnode_copy now copies the prefix and namespace map for nodes.

	pidgin:
		Added:
		* gtk_imhtml_smiley_create, gtk_imhtml_smiley_reload and
		  gtk_imhtml_smiley_destroy to deal with GtkIMHtmlSmiley's.
		* pidgin_pixbuf_from_imgstore to create a GdkPixbuf from a
		  PurpleStoredImage.
		* pidgin_themes_smiley_themeize_custom to associate custom smileys to
		  a GtkIMHtml widget.
		* GTK_IMHTML_CUSTOM_SMILEY flag for GtkIMHtml.
		* GTK+ Custom Smiley API.

version 2.4.2 (05/17/2008):
	perl:
		Added:
		* Purple::Prefs::get_children_names.
		* Purple::timeout_remove.
		Changed:
		* Purple::timeout_add now returns a handle which can be used
		  to remove the timeout.
		* Callbacks to Purple::Util::fetch_url and the
		  Purple::Request::* functions can now be specified as both
		  strings (the name of the callback function) and as coderefs.
	Finch:
		libgnt:
		* Added gnt_bindable_check_key to check if a keystroke is bound.

version 2.4.0 (02/29/2008):
	libpurple:
		Added:
		* purple_certificate_add_ca_search_path. (Florian Quèze)
		* purple_gai_strerror.
		* purple_major_version, purple_minor_version,
		  purple_micro_version variables are exported by version.h,
		  giving the version of libpurple in use at runtime.
		* purple_util_set_current_song, purple_util_format_song_info
		* purple_ip_address_is_valid
		* Some accessor functions to the Roomlist API:
			* purple_roomlist_get_fields
			* purple_roomlist_room_get_type
			* purple_roomlist_room_get_name
			* purple_roomlist_room_get_parent
			* purple_roomlist_room_get_fields
			* purple_roomlist_field_get_type
			* purple_roomlist_field_get_label
			* purple_roomlist_field_get_hidden
		* unlocalized_name field in PurpleAttentionType for UIs that need it.
		* Some accessor and mutator functions for PurpleAttentionType:
			* purple_attention_type_set_name
			* purple_attention_type_set_incoming_desc
			* purple_attention_type_set_outgoing_desc
			* purple_attention_type_set_icon_name
			* purple_attention_type_set_unlocalized_name
			* purple_attention_type_get_name
			* purple_attention_type_get_incoming_desc
			* purple_attention_type_get_outgoing_desc
			* purple_attention_type_get_icon_name
			* purple_attention_type_get_unlocalized_name
		* Add some PurpleBuddyListNode accessor functions:
			* purple_blist_node_get_parent
			* purple_blist_node_get_first_child
			* purple_blist_node_get_sibling_next
			* purple_blist_node_get_sibling_prev
		* Added last_received to PurpleConnection, the time_t of the
		  last received packet.
		* Added some more accessor functions:
			* purple_chat_get_account
			* purple_chat_get_components
			* purple_connection_get_prpl
			* purple_xfer_get_start_time
			* purple_xfer_get_end_time
		* purple_serv_got_private_alias for prpls to call after receiving a
		  private alias from the server.

	Pidgin:
		Added:
		* pidgin_create_dialog to create a window that closes on escape. Also
		  added utility functions pidgin_dialog_get_vbox_with_properties,
		  pidgin_dialog_get_vbox, pidgin_dialog_get_action_area to access the
		  contents in the created dialog. (Peter 'fmoo' Ruibal)
		* pidgin_dialog_add_button to add buttons to a dialog created by
		  pidgin_create_dialog.
		* GTK_IMHTML_NO_SMILEY for GtkIMHtmlOptions means not to look for
		  smileys in the text. (Florian 'goutnet' Delizy)
		* pidgin_auto_parent_window to make a window transient for a suitable
		  parent window.
		* pidgin_tooltip_setup_for_treeview, pidgin_tooltip_destroy,
		  pidgin_tooltip_show and pidgin_tooltip_setup_for_widget to simplify
		  the process of drawing tooltips.
		* pidgin_add_widget_to_vbox to simplify adding a labeled widget to a
		  window.

		Deprecated:
		* PIDGIN_DIALOG

	Finch:
		* finch_roomlist_get_ui_ops and finch_roomlist_show_all
		* finch_request_field_get_widget to get the widget for a request
		  field.
		* finch_blist_get_tree to get the GntTree widget representing the
		  buddy list.
		* FinchBlistManager structure to manage the buddylist view, and some
		  util functions finch_blist_install_manager,
		  finch_blist_uninstall_manager, finch_blist_manager_find and
		  finch_blist_manager_add_node.
		* Added finch_log_show, finch_log_show_contact, finch_syslog_show,
		  finch_log_init, finch_log_get_handle, finch_log_uninit

		libgnt:
		* Added gnt_tree_set_row_color to set the color for a row in a tree.
		* Added gnt_style_get_string_list
		* Added gnt_color_add_pair to define a new color.
		* Added gnt_colors_get_color to get an ncurses color value from a
		  string.
		* Added gnt_style_get_color to get a color pair from an entry in
		  ~/.gntrc
		* Added gnt_tree_get_parent_key to get the key for the parent row.

version 2.3.0 (11/24/2007):
	libpurple:
		Added:
		* a PurpleConversation field and an alias field in PurpleConvMessage
		* account-authorization signals (see account-signals.dox for
		  details) (Stefan Ott)
		* libpurple/purple.h, which includes #define's and #include's
		  required to compile stand-alone plugins
		* PURPLE_STATUS_TUNE as a new PurpleStatusPrimitive
		* purple_plugin_disable(), which is intended to be called when
		  a purple_plugin_unload()--which was called when a user tried
		  to unload a plugin--fails.  This then prevents the plugin
		  from being saved in the saved plugins list, so it'll won't
		  be loaded at the next startup.
		* PurpleDisconnectReason enumeration of machine-readable
		  types of connection error.
		* purple_connection_error_reason(), to be used by prpls
		  (instead of purple_connection_error() and setting
		  gc->wants_to_die) to report errors along with a
		  PurpleDisconnectReason.
		* PurpleConnectionUiOps.report_disconnect_reason, to be
		  implemented by UIs (rather than .report_disconnect) if
		  they want to use the reported PurpleDisconnectReason
		  to give a more specific error.
		* A connection-error signal, fired just after the UiOp is
		  called with the same information.
		* purple_connection_reason_is_fatal(), acting as a hint
		  to whether automatic reconnection should be attempted
		  after a connection error (rather than checking
		  gc->wants_to_die).
		* PurpleConnectionErrorInfo, a struct to hold a
		  PurpleConnectionError and a const char *description.
		* purple_account_get_current_error() to get the most recent
		  PurpleConnectionError and description (or NULL if the
		  account is happy with life), to allow bits of the UI to know
		  the last error without caching it themselves (as
		  PidginBuddyList does).
		* purple_account_clear_current_error() to reset an account's
		  error state to NULL.
		* An account-error-changed signal, firing when
		  purple_account_get_current_error()'s return value changes.

		* PidginMiniDialog, a Gtk widget-ified version of
		  pidgin_make_mini_dialog().

		* purple_util_init()
		* purple_util_uninit()

		* purple_network_listen_map_external() to temporarily disable
		  mapping ports externally via NAT-PMP or UPnP.

		Changed:
		* purple_plugin_unload() now honors the return value of a
		  plugin's unload function and can actually return FALSE now.
		* purple_plugin_unload() no longer does its own notifications
		  when a dependent plugin fails to unload.  The UI should do
		  something appropriate.

		* pidgin_make_mini_dialog() now declares its return type to be
		  GtkWidget * rather than void *.  This should not break any
		  existing code since any code using it must already rely on
		  the return type actually being GtkWidget * all along.

		Deprecated:
		* pidgin_dialogs_about()
		* pidgin_log_show_contact()
		* pidgin_log_show()
		* pidgin_plugin_dialog_show()
		* pidgin_pounce_editor_show()
		* pidgin_pounces_manager_show()
		* pidgin_syslog_show()

		* purple_connection_error()
		* pidgin_blist_update_account_error_state()
		* PidginBuddyList.connection_errors
		* purple_network_listen_map_external()

		MSN:
		* A new independant status type with PURPLE_STATUS_TUNE primitive, and
		  PURPLE_TUNE_ARTIST, PURPLE_TUNE_ALBUM and PURPLE_TUNE_TITLE
		  attributes.

		XMPP:
		* A new independant status type with PURPLE_STATUS_TUNE primitive, and
		  PURPLE_TUNE_{ARTIST, TITLE, ALBUM, GENRE, COMMENT, TRACK, TIME,
		  YEAR, URL} attributes.

	Finch:
		libgnt:
		* Added gnt_color_pair, which will try to intelligenty set text
		  attributes in place of colors if the terminal doesn't have color
		  support. (Bug: #3560) All future code should use gnt_color_pair
		  instead of COLOR_PAIR.
		* Added gnt_menuitem_set_id and gnt_menuitem_get_id to set and get the
		  string id of a menuitem respectively.
		* Added gnt_window_get_accel_item, which returns a the id of a menuitem
		  bound to a keystroke.
		* Added gnt_menu_get_item to get a menuitem of the given id from a
		  menu.
		* Added gnt_menuitem_activate, which triggers the 'activate' signal on
		  the menuitem and calls the callback function, if available.
		* Added GntEntryKillRing in GntEntry.
		* Added gnt_window_set_maximize and gnt_window_get_maximize, and
		  GntWindowFlags enum.

version 2.2.2 (??/??/????):
	libpurple:
		Changed:
		* The size parameter of purple_util_write_data_to_file_absolute
		  has been changed to gssize instead of a size_t to correctly
		  indicate that -1 can be used for a nul-delimited string.
		* The documentation for purple_savedstatuses_get_popular used to
		  incorrectly claim that the active status is excluded from the
		  returned list. The documentation has been corrected. Also, the
		  function now returns a correct list when called with a value of 0.

version 2.2.0 (09/13/2007):
	libpurple:
		Added:
		* PURPLE_MESSAGE_INVISIBLE flag, which can be used by
		  purple_conv_im_send_with_flags to send a message, but not display it
		  in the conversation
		* serv_send_attention(), serv_got_attention(), as well as send_attention 
		  and attention_types in PurplePluginProtocolInfo. This new API is used
		  for zapping in MySpaceIM, buzzing in Yahoo, and nudging in MSN.
		* PurpleConvMessage structure to represent a message in a
		  conversation. purple_conversation_message_get_sender,
		  purple_conversation_message_get_message,
		  purple_conversation_message_get_flags and
		  purple_conversation_message_get_timestamp to get information about a
		  PurpleConvMessage.
		* purple_conversation_get_message_history() to retrieve a list of
		  PurpleConvMessage's in a conversation, and
		  purple_conversation_clear_message_history to clear the history.
		* purple_certificate_* functions in libpurple/certificate.h - "A public-key certificate API"
		* purple_ssl_get_peer_certificates() and associated field in PurpleSslOps to retrieve a server's presented SSL certificate chain.
		* PurpleSslConnection::verifier to provide a "how to verify the peer's certificates" callback to the SSL handlers. See certificate.h for more on this.
		* purple_ssl_connect_with_host_fd() to create an SSL connection from a file descriptor and provide a hostname with it to authenticate the peer against.

		Changed:
		* purple_prefs_load is now called within purple_prefs_init.
		  The UI no longer needs to call it.
		* writing-im-msg now receives the conversation name as the who
		  argument if the caller of purple_conversation_write didn't
		  provide a value for who.

	Pidgin:
		Added:
		* pidgin_set_accessible_relations, sets up label-for and labelled-by
		  ATK relations (broken out from pidgin_set_accessible_label)
		* pidgin_conv_attach_to_conversation, to reattach the Pidgin UI to a
		  conversation
		* conversation-hiding and conversation-displayed signals.
		* pidgin_text_combo_box_entry_new, pidgin_text_combo_box_entry_get_text
		  and pidgin_text_combo_box_entry_set_text

		Changed:
		* pidgin_conversations_fill_menu now also adds a separator and a 'Show
		  All' item if there are more than one conversations in the list.

	Finch:
		Added:
		* finch_sound_is_enabled
		* The reserved field in the FinchConv is now used to store information
		  about the conversation (using FinchConversationFlag)
		* finch_account_dialog_show

		libgnt:
		* gnt_slider_set_small_step, gnt_slider_set_large_step to allow more
		  fine tuned updates of a GntSlider
		* gnt_util_parse_xhtml_to_textview to parse XHTML strings in a
		  GntTextView (this works only if libxml2 is available)

version 2.1.1 (08/20/2007):
	libpurple:
		Changed:
		* PurpleAccountUiOps.request_authorize's authorize_cb and
		  deny_cb parameters now correctly have type
		  PurpleAccountRequestAuthorizationCb rather than GCallback.
		  (You'll want to change your UI's implementation's signature
		  to avoid warnings, and then remove some now-redundant casts
		  back to the proper type.)

version 2.1.0 (7/28/2007):
	libpurple:
		Added:
		* purple-remote: added getstatus command
		* conversation-extended-menu signal (See Doxygen docs)
		* OPT_PROTO_SLASH_COMMANDS_NATIVE protocol option to indicate that
		  slash commands are "native" to the protocol
		* PURPLE_MESSAGE_NO_LINKIFY message flag to indicate that the message
		  should not be auto-linkified
		* PurpleEventLoopUiOps.timeout_add_seconds
		    UIs can now use better scheduling for whole-second timers.  For
		    example, clients based on the glib event loop can now use
		    g_timeout_add_seconds.
		* purple_blist_node_get_type
		* purple_conversation_do_command
		* purple_conversation_get_extended_menu
		* purple_core_ensure_single_instance
		    This is for UIs to use to ensure only one copy is running.
		* purple_dbus_is_owner
		* purple_timeout_add_seconds
		    Callers should prefer this to purple_timeout_add for timers
		    longer than 1 second away.  Be aware of the rounding, though.
		* purple_xfer_get_remote_user
		* purple_pounces_get_all_for_ui
		* purple_prefs_get_children_names
		* added displaying-email-notification and 
 	          displaying-emails-notification signals

		Changed:
		* The documentation of the following functions now properly
		  declares that the returned value must not be modified or
		  freed, which was always the case:
			* purple_accounts_get_all
			* purple_connections_get_all
			* purple_connections_get_connecting
			* purple_conv_chat_get_ignored
			* purple_conv_chat_get_users
			* purple_get_chats
			* purple_get_conversations
			* purple_get_ims
			* purple_notify_user_info_get_entries
		* The following functions now return a GList* instead of a
		  const GList*, as const is not very useful with GLists.  The
		  returned value still must not be modified or freed:
			* purple_account_get_status_types
			* purple_mime_document_get_fields
			* purple_mime_document_get_parts
			* purple_mime_part_get_fields
			* purple_request_fields_get_required
			* purple_request_field_list_get_selected
			* purple_request_field_list_get_items
			* purple_status_type_get_attrs
			* purple_presence_get_statuses
		* purple_request_field_list_set_selected now takes a GList*
		  instead of a const GList* for items, as const is not very
		  useful with GLists.  The passed list is still not modified
		  or freed.
		* purple_presence_add_list now takes a GList* instead of a
		  const GList* for source_list, as const is not very useful with
		  GLists.  The passed list is still not modified or freed.

	Pidgin:
		Added:
		* gtk_imhtml_setup_entry
		* pidgin_create_window
		* pidgin_retrieve_user_info and pidgin_retrieve_user_info_in_chat,
		  shows immediate feedback when getting information about a user.
		* gtk_imhtml_animation_new
		    Can be used for inserting an animated image into an IMHTML.
		* pidgin_menu_position_func_helper
		* pidgin_blist_get_name_markup, returns the buddy list markup
		  text for a given buddy.
		* pidgin_blist_draw_tooltip and pidgin_blist_tooltip_destroy
		  for creating blist tooltips from outside of buddy list code
		* pidgin_themes_remove_smiley_theme

		Changed:
		* pidgin_append_menu_action returns the menuitem added to the menu.
		* pidgin_separator returns the separator added to the menu.
		* PidginConversation has struct members to handle the new info
		  pane:
		  	* infopane
			* infopane_hbox
			* infopane_model
			* infopane_iter

	Finch:
		Added:
		* finch_retrieve_user_info

		libgnt:
			Added:
			* GntWS for workspaces
			* gnt_tree_set_column_title
			* GntSlider widget
			* "completion" signal for GntEntry
			* "terminal-refresh" signal for GntWM, with a corresponding entry
			  in GntWMClass
			* New flags for GntTextView to decide whether to word-wrap or show
			  scrollbars (GntTextViewFlag) which can be set by
			  gnt_text_view_set_flag
			* gnt_style_get_from_name
			* gnt_window_present
			* gnt_tree_set_column_width_ratio
			* gnt_tree_set_column_resizable
			* gnt_tree_set_column_is_right_aligned
			* gnt_tree_set_search_function, gnt_tree_set_search_column,
			  gnt_tree_is_searching
			* 'file-selected' signal is emited for GntFileSel
			* gnt_style_parse_bool
			* gnt_util_set_trigger_widget

			Changed:
			* gnt_tree_get_rows() now returns a GList* instead of a const
			  GList*, as const is not very useful with GLists.  The
			  returned value still must not be modified or freed.
			* Instead of keeping an 'invisible' item, the GntTreeColumns now
			  maintain 'flags' with the appropriate flags set

version 2.0.2 (6/14/2007):
	Pidgin:
		Deprecated:
		* pidgin_dialogs_alias_contact:  This will be removed in 3.0.0
		  unless there is sufficient demand to keep it.

version 2.0.0 (5/3/2007):
	Please note all functions, defines, and data structures have been
	re-namespaced to match the new names of Pidgin, Finch, and libpurple.
	All gaim_gtk_* functions are now pidgin_*, former libgaim functions are
	now purple_*.  Please consult our doxygen documentation for a complete
	reference.

	The gaim-compat.h header exists to provide an API compatibility layer
	for libpurple functions.  As an API compatibility layer, it must be
	included at compile time to be of use.

	Changed:
	* All the status stuff.  Yay!
	* gaim_prefs_connect_callback(), added handle parameter
	* gtk_imhtml_toolbar now descends from GtkHBox making it easier to add your
	  own widgets to it
	* gaim_find_conversation_with_account, added a "type" parameter
	* gaim_gtk_prefs_labeled_spin_button, the "key" parameter is now a
	  const char* instead of just a char*
	* gaim_gtk_prefs_labeled_entry, the "key" parameter is now a const char*
	  instead of just a char*
	* the add_buddy perl sub.  The sub now takes the account as the first
	  argument, and buddy and group as the second and third.  It also adds
	  the buddy to the server-side buddy list of the given account.
	* gaim_connection_new, gaim_account_connect and gaim_account_register no
	  longer return a GaimConnection
	* keep_alive in GaimConnection is renamed to keepalive
	* gaim_mkstemp, added a second argument, a boolean, of whether or not the
	  file is binary
	* gaim_log_logger_new, rewritten
	* gaim_conv_window_remove_conversation()'s last argument to be a
	  GaimConversation.
	* A new blocked icon: pixmaps/status/default/blocked.png
	* In pixmaps/status/default: extendedaway.png renamed to extended_away.png
	* In pixmaps/status/default: na.png renamed to unavailable.png
	* gtk_imhtml_toggle_bold(): No longer returns a value
	* gtk_imhtml_toggle_italic(): No longer returns a value
	* gtk_imhtml_toggle_underline(): No longer returns a value
	* gtk_imhtml_toggle_strike(): No longer returns a value
	* gtk_imhtml_scroll_to_end(): Added the smooth paramter
	* gaim_log_new(), added conv parameter
	* gaim_buddy_icon_new(), leaves a reference which the caller owns.  Use
	  gaim_buddy_icon_unref() immediately if you don't want a reference (the
	  old behavior).
	* GAIM_CONV_UNKNOWN to GAIM_CONV_TYPE_UNKNOWN.
	* GAIM_CONV_IM to GAIM_CONV_TYPE_IM.
	* GAIM_CONV_CHAT to GAIM_CONV_TYPE_CHAT.
	* GAIM_CONV_MISC to GAIM_CONV_TYPE_MISC.
	* GAIM_CONV_ANY to GAIM_CONV_TYPE_ANY.
	* GaimConversationUiOps.write_conv, Replaced const char *who with
	  const char *name, const char *alias
	* gaim_conv_chat_add_users(), added extra_msgs and new_arrivals (pass NULL
	  and FALSE respectively, to get the same behavior as before)
	* chat_add_users in GaimConversationUiOps, added cbuddies and 
	  new_arrivals and removed buddies.
	* chat_rename_user in GaimConversationUiOps, added new_alias
	* gaim_conv_chat_cb_new(), added alias. (pass NULL to get the same
	  behavior as before).
	* GaimConversation.log became GList * GaimConversation.logs, so that a
	  conversation can have multiple logs at once
	* gaim_conv_chat_add_user, added extra_msgs
	* gaim_notify_userinfo, removed primary and secondary parameters
	* GaimNotifyUiOps.notify_userinfo: removed title, primary, and
	  secondary parameters
	* Idle timers are now added and removed in gtkidle.c in response
	  to the signed-on and signed-off signals
	* GaimXfer->ops.read, GaimXfer->ops.write, gaim_xfer_set_read_fnc(),
	  gaim_xfer_set_write_fnc(), gaim_xfer_read(), gaim_xfer_write():
	  Changed ssize_t to gssize
	* serv_got_im, serv_got_chat_in, serv_send_im and serv_chat_send all use
	  GaimMessageFlags instead of GaimConvImFlags / GaimConvChatFlags
	* All core<->prpl message passing now uses html.  This was previously true
	  for receiving messages, it's now also true for sending them.  prpls that
	  don't support html need to gaim_unescape_html() the message.
	* Notify API: GCallback -> GaimNotifyCloseCallback,
	              void *user_data -> gpointer user_data
	* gaim_notify_searchresults_get_rows_count,
	  gaim_notify_searchresults_get_columns_count: return type now guint
	* gaim_account_notify_added: No longer checks if there is a
	  GaimBuddy for the added user, that's left up to the prpls.  See the
	  documentation for this function and gaim_account_request_add.
	* gaim_accounts_reorder: new_index is now a gint instead of a size_t
	* displaying-message signals: displaying-[im|chat]-msg and
	  displayed-[im|chat]-msg signals are emitted for all messages
	  (ie, for received messages, sent messages, system messages, error
	  messages etc.), and the signals now have
	  gaim_gtk_conversations_get_handle() for their handle.
	* GAIM_NOTIFY_BUTTON_ADD_BUDDY to GAIM_NOTIFY_BUTTON_ADD
	* conversation-switched: This signal has been moved from conversation to
	                         the UI and the signal-handlers only receive the
	                         conversation that has been switched to.
	* GaimPluginProtocolInfo: Added offline_message
	* GaimPluginProtocolInfo: Added whiteboard_prpl_ops
	* GaimPluginProtocolInfo: Added media_prpl_ops
	* GaimPluginProtocolInfo: Added "user_info" argument to tooltip_text,
	                          changed the return type to void
	* GaimPluginProtocolInfo: Added "full" argument to tooltip_text
	* gaim_pounce_new(): Added option argument for pounce options
	* gaim_network_listen() and gaim_network_listen_range(): Added
	  socket_type parameter to allow creation of UDP listening. Modified
	  to be asynchronous with a callback to allow for UPnP operation.
	  Returns a data structure that can be used to cancel the listen
	  attempt using gaim_network_listen_cancel()
	* GaimPrefCallback: val is now a gconstpointer instead of a gpointer
	* gtk_imhtml_get_current_format(): the arguments are now set to TRUE or
	  FALSE.  Previously they were set to TRUE or left alone.  Also, you
	  may now pass NULL if you're not interested in a specific formatting.
	* Smiley Themes: Backslashes must be backslash-escaped.
	* Plugins: Depedencies are now honored when unloading plugins.
	* gaim_markup_extract_info_field(): Added format_cb parameter.
	* gaim_markup_extract_info_field(): Changed GString parameter to a GaimNotifyUserInfo paramter.
	* gaim_str_to_time(): Added support for parsing the MM/DD/YYYY format.
	* gaim_plugin_action_new(): label is now const char *
	* gaim_plugin_pref_new_with_name(): name is now const char *
	* gaim_plugin_pref_new_with_label(): label is now const char *
	* gaim_plugin_pref_new_with_name_and_label(): name and label are
	  now const char *
	* gaim_plugin_pref_set_name(): name is now const char *
	* gaim_plugin_pref_get_name(): return type is now const char *
	* gaim_plugin_pref_set_label(): label is now const char *
	* gaim_plugin_pref_get_label(): return type is now const char *
	* gaim_plugin_pref_add_choice(): label is now const char *
	* struct proto_chat_entry: label is now const char *
	* struct proto_chat_entry: identifier is now const char *
	* All network activity has been updated to use non-blocking sockets.
	  This means that plugins must be updated to expect such a socket from
	  gaim_proxy_connect() and gaim_network_listen*().
	* gaim_proxy_connect(): changed to return NULL on error and a pointer
	  to a GaimProxyConnectInfo object which can be used to cancel
	  connection attempts using gaim_proxy_connect_cancel().  Also added
	  a 'handle' parameter that can be used to cancel the connection
	  attempt using gaim_proxy_connect_cancel_with_handle().
	* gaim_gethostbyname_async(): Renamed to gaim_dnsquery_a() and
	  changed to return a pointer to a data structure that can be
	  used to cancel the pending DNS query using gaim_dnsquery_destroy()
	* gaim_url_fetch(): Renamed to gaim_util_fetch_url() and changed
	  to return a pointer to a data structure that can be used to cancel
	  the pending HTTP request using gaim_util_fetch_url_cancel().
	  Corresponding callback has changed to accept this data structure
	  as its first argument, and to accept an error message as an
	  additional final argument.
	* gaim_gtk_create_imhtml(): Added sw_ret() parameter
	* gaim_account_get_log(): Added create parameter
	* GAIM_CMD_P_VERYHIGH is now GAIM_CMD_P_VERY_HIGH
	* gtk_imhtml_search_find(): Now wraps around to the top instead of
	  clearing the search at the end.
	* gaim_gtkxfer_dialog_show: Can now take NULL to show (and possibly
	  create) a default gtkxfer dialog.
	* CHAT_USERS_BUDDY_COLUMN became CHAT_USERS_WEIGHT_COLUMN, along with
	  a change in the values stored in the column.
	* gaim_find_buddies() returns a list of all buddies in the account if name
	  is NULL.
	* gaim_gtk_set_custom_buddy_icon() sets custom icon for a user.
	* Hid the definition of _GaimStringref, which already had a warning to
	  avoid accessing it directly.
	* notify_userinfo() UI op is passed a GaimNotifyUserInfo instead of a char*
	  for the user information
	* gaim_buddy_icon_get_scale_size() and was changed to ALWAYS scale
	  the icon instead of only when icon_spec->scale_rules contains
	  GAIM_ICON_SCALE_DISPLAY.  Callers should be changed to check the
	  scale_rules before calling this function.
	* gaim_gtk_buddy_icon_get_scale_size() was changed to accept an
	  additional parameter which is used to determine what kind of
	  scaling should be done, if any.
	* purple_request_input(), purple_request_choice(),
	  purple_request_choice_varg(), purple_request_action(),
	  purple_request_action_varg(), purple_request_fields(),
	  purple_request_yes_no(), purple_request_ok_cancel(),
	  purple_request_accept_cancel(), purple_request_file(), and
	  purple_request_folder() was changed to accept account, who, and
	  conversation parameters for associating the request with an account, a
	  buddy, or a conversation.
	* Significant changes to the buddy icon and imgstore APIs.  If you
	  were using any of it, it's best to look at the header files or
	  Doxygen documentation, but here are some significant changes:
	    purple_buddy_icon_new() now takes ownership of ("frees") icon_data
	    purple_buddy_icon_set_data(): likewise for data
	    purple_buddy_icon_set_for_user(): likewise for data
	    purple_buddy_icon_set_for_user() now takes a checksum parameter
	    purple_imgstore_add() was renamed to purple_imgstore_add_with_id()
	      which takes ownership of data

	Removed:
	* gaim_gtk_sound_{get,set}_mute() (replaced by the /gaim/gtk/sound/mute
	  preference)
	* gaim_escape_html(const char *html) (use g_markup_escape_text(html, -1)
	  instead)
	* gaim_accounts_sync, account changes are now scheduled to be saved
	  automatically
	* gaim_connection_connect
	* gaim_connection_disconnect
	* gaim_connection_register
	* gaim_accounts_auto_login
	* gaim_find_conversation, use gaim_find_conversation_with_account instead
	* gaim_chat_get_display_name
	* gaim_conversation_set_history, gaim_conversation_get_history, and
	  GaimConversation->history.  Use gtk_imhtml_get_markup instead.
	* set_gaim_user_dir to gaim_util_set_user_dir
	* create_prpl_icon to gaim_gtk_create_prpl_icon
	* Window flashing support in the core: gaim_conv_window_flash, and flash UI
	  operation for conversations.  Use signal "received-im-msg" or similar.
	* All warning stuff from the core.
	* gaim_gtkconv_get_dest_tab_at_xy(), instead use gaim_gtkconv_get_tab_at_xy()
	* chat_add_user from GaimConversationUiOps: only chat_add_users is used
	* chat_remove_user from GaimConversationUiOps: only chat_remove_users is used
	* uc from the GaimBuddy struct
	* gaim_sound_get_handle()
	* gaim_debug_vargs()
	* serv_add_buddy(); use gaim_account_add_buddy() instead
	* serv_add_buddies(); use gaim_account_add_buddies() instead
	* serv_change_passwd(); use gaim_account_change_password() instead
	* serv_close()
	* serv_finish_login()
	* serv_login()
	* serv_remove_buddy(); use gaim_account_remove_buddy() instead
	* serv_remove_buddies(); use gaim_account_remove_buddies() instead
	* serv_rename_group()
	* serv_set_buddyicon(): use gaim_account_set_buddy_icon() instead
	* serv_touch_idle(): use gaim_gtk_check_idle() instead
	* GaimGtkImPane->a_virgin
	* gaim_str_strip_cr(); use gaim_str_strip_char(str, '\r') instead
	* gaim_find_buddys_group renamed to gaim_buddy_get_group
	* gaim_gtkpounce_menu_build()
	* gaim_gtkpounce_dialog_show()
	* GaimGtkBuddyList->bpmenu
	* GaimConvImFlags and GaimConvChatFlags; use GaimMessageFlags instead
	* cb and user_data from the ops in GaimNotifyUiOps: This is now handled
	  by the notify API in the core.
	* GaimConversationUiOps.updated: use the conversation-updated signal
	* GAIM_SUBTYPE_CONV_WINDOW: windows are now only represented in the UI,
	  so GAIM_TYPE_BOXED is used for the signal types
	* gaim_gtk_privacy_is_showable(): We do fallback privacy in the core
	  now, so this would always be TRUE now.
	* GaimBlistNodeAction: See GaimMenuAction
	* gaim_blist_node_action_new(); use gaim_menu_action_new() instead
	* gaim_date()
	* gaim_date_full(): See gaim_date_format_full()
	* gaim_strftime(): See gaim_utf8_strftime()
	* GAIM_MESSAGE_COLORIZE
	* user_data from gaim_notify_searchresults_new_rows and from 
	  notify_searchresults in GaimNotifyUiOps.
	* gaim_conversation_get_send_history(), and send_history from
	  GaimConversation
	* Removed ui_ops from GaimBuddyList. Use gaim_blist_get_ui_ops() instead
	* GaimGtkConversation: dialogs (dialogs.search moved to GaimGtkWindow)
	* gaim_show_xfer_dialog: Use gaim_gtk_xfer_dialog_show(NULL) instead.
	* GaimGtkRoomlistDialog: Nothing used it outside of the file it was in.
	* gaim_gtk_roomlist_dialog_new: use gaim_gtk_roomlist_show
	* gaim_gtk_roomlist_dialog_new_with_account: use gaim_gtk_roomlist_show_with_account
	* binreloc functions

	Added:
	* gaim_prefs_disconnect_by_handle()
	* a password field to GaimConnection, which only persists for the
	  session (when "remember password" is false, account->password is
	  NEVER set) Use gaim_connection_get_password(GaimConnection *gc)
	* gaim_log_common_writer, gaim_log_common_lister, gaim_log_common_sizer,
	  and gaim_log_get_log_dir to allow log formats that use standard Gaim
	  log directory to use Gaim's built-in code for these purposes.
	* GaimLogCommonLoggerData struct for a basic logger_data struct to be
	  used with "common" logger functions.
	* gaim_gtk_blist_node_is_contact_expanded, returns TRUE if the given
	  blist node is a buddy inside an expanded contact, or is itself an
	  expanded contact
	* GaimLogSet struct, get_log_sets function to GaimLogLogger,
	  gaim_log_get_log_sets, gaim_log_set_compare
	* gaim_privacy_check(), to check if a given user is allowed to send
	  messages to the specified account
	* gtk_imhtml_clear_formatting()
	* gtk_imhtml_delete to clear out part of a imhtml buffer
	* gtk_imhtml_get_protocol_name()
	* gaim_buddy_icons_get_full_path(), to get the full path of a buddy
	  icon setting
	* CHAT_USERS_ALIAS_COLUMN, CHAT_USERS_COLOR_COLUMN,
	  CHAT_USERS_BUDDY_COLUMN to the list of columns for the chat
	  user list
	* gaim_account_add_buddy()
	* gaim_account_add_buddies()
	* gaim_account_remove_buddy()
	* gaim_account_remove_buddies()
	* gaim_account_change_password()
	* gaim_account_supports_offline_message()
	* gaim_conversation_close_logs(), to force a conversation's log(s) to
	  be closed.  New logs will be opened as necessary.
	* gaim_got_protocol_handler_uri()
	* gaim_plugin_get_id()
	* gaim_plugin_get_name()
	* gaim_plugin_get_version()
	* gaim_plugin_get_summary()
	* gaim_plugin_get_description()
	* gaim_plugin_get_author()
	* gaim_plugin_get_homepage()
	* gaim_gtkconv_switch_active_conversation(GaimConversation *)
	* gaim_str_strip_char() to strip a given character from
	  a given string
	* gaim_util_chrreplace() to replace a given character with a
	  different character
	* gaim_gtk_blist_toggle_visibility() to intelligently toggle the
	  visiblity of the buddy list
	* gaim_gtk_blist_visibility_manager_add() to indicate the addition of a
	  visibility manager - see the docs for more information
	* gaim_gtk_blist_visibility_manager_remove() to indicate the removal of
	  a visibility manager - see the docs for more information
	* gaim_gtk_conversations_find_unseen_list() to get a list of conversations
	  with an "unseen" state >= to the specified state and other criteria
	* gaim_gtk_conversations_fill_menu() fill a menu from list of conversations
	* gaim_gtk_create_prpl_icon()
	* gaim_gtk_create_prpl_icon_with_status()
	* gaim_gtk_pounces_manager_show()
	* gaim_gtk_pounces_manager_hide()
	* gaim_gtk_pounce_editor_show()
	* GAIM_POUNCE_MESSAGE_RECEIVED
	* GaimPounceOption
	* gaim_pounce_set_options()
	* gaim_pounce_set_options()
	* GAIM_STOCK_CONNECT, GAIM_STOCK_DISCONNECT
	* GAIM_STOCK_PLUGIN
	* gaim_account_request_add: Notifies the user that they were added to
	                            someone's buddy list, and offers them the choice
	                            of adding that person to their buddy list.
	* gaim_blist_alias_contact()
	* gaim_cipher_http_digest_calculate_session_key()
	* gaim_cipher_http_digest_calculate_response()
	* gaim_notify_searchresults_labeled()
	* GAIM_NOTIFY_BUTTON_LABELED, GAIM_NOTIFY_BUTTON_INFO,
	  GAIM_NOTIFY_BUTTON_IM, GAIM_NOTIFY_BUTTON_JOIN,
	  GAIM_NOTIFY_BUTTON_INVITE
	* stock buttons GAIM_STOCK_IM, GAIM_STOCK_INFO
	* gaim_conversation_present()
	* GaimConversationUiOps->present(GaimConversation *)
	* GaimPlugin.unloadable
	* gaim_plugin_is_unloadable()
	* GAIM_PLUGIN_PREF_STRING_FORMAT
	* gaim_plugin_pref_get_format_type()
	* gaim_plugin_pref_set_format_type()
	* GaimStringFormatType
	* gaim_log_get_handle()
	* gaim_log_uninit()
	* GAIM_SUBTYPE_LOG
	* gaim_marshal_POINTER__POINTER_POINTER
	* gaim_utf8_ncr_encode()
	* gaim_gtk_log_init()
	* gaim_gtk_log_get_handle()
	* gaim_gtk_log_uninit()
	* gaim_util_fetch_url_request()
	* GaimMenuAction
	* gaim_menu_action_new()
	* gaim_menu_action_free()
	* GaimInfoFieldFormatCallback
	* gaim_utf8_strftime()
	* gaim_date_format_short()
	* gaim_date_format_long()
	* gaim_date_format_full()
	* gaim_time_format()
	* gaim_plugin_action_free()
	* GaimRequestType: Added GAIM_REQUEST_FOLDER
	* GaimRequestUiOps: Added request_folder
	* gaim_request_folder()
	* gaim_gtk_setup_screenname_autocomplete()
	* gaim_gtk_set_cursor()
	* gaim_gtk_clear_cursor()
	* GAIM_MESSAGE_ACTIVE_ONLY
	* gaim_proxy_get_setup()
	* GaimNotifySearchResultsCallback: Added user_data.
	* gaim_notify_searchresults: Added user_data.
	* gaim_network_listen_cancel(): Can be used to cancel a previous
	  call to gaim_network_listen() or gaim_network_listen_range()
	* gaim_proxy_connect_cancel(): Can be used to cancel a pending
	  gaim_proxy_connect() request
	* gaim_proxy_connect_cancel_with_handle(): Can be used to cancel
	  a previous gaim_proxy_connect() request using a specified handle
	* gaim_dnsquery_destroy(): Can be used to cancel a pending DNS
	  query.
	* gaim_util_fetch_url_cancel(): Can be used to cancel a pending
	  call to gaim_util_fetch_url() or gaim_util_fetch_url_request().
	* GaimGtkWindow: dialogs.search (previously in GaimGtkConversation)
	* gaim_buddy_get_server_alias()
	* gaim_conv_send_confirm()
	* GaimConversationUiOps.send_confirm
	* gaim_gtk_roomlist_dialog_show_with_account
	* gaim_gtk_tree_view_search_equal_func to be used with
	  gtk_tree_view_set_search_equal_func
	* gaim_xfer_set_bytes_sent().  Sets the offset in the file to
	  read from or write to.
	* gaim_privacy_deny and gaim_privacy_allow
	* gaim_gtk_blist_set_headline
	* gaim_gtk_set_urgent
	* GtkGaimScrollBook and its functions.
	* purple_markup_unescape_entity()
	* purple_markup_get_css_property()
	* purple_group_get_name()

	Signals - Changed:  (See the Doxygen docs for details on all signals.)
	* Signal propagation now stops after a handler returns a non-NULL value.
	  This value is now returned.  Previously, all registered handlers were
	  called and the value from the last handler was used.
	* "buddy-typing" and "buddy-typing-stopped": replaced the GaimConversation*
	  with GaimAccount*, const char *name.  Also, the signal is now emitted
	  regardless of whether a conversation exists and regardless of whether
	  the user is on the buddy list.
	* "chat-buddy-joined": added the new_arrival argument
	* "chat-invited" handlers can now return a value to control what happens
	  to the invite (accept, reject, prompt the user).
	* "chat-left": Emitted *after* setting chat->left to TRUE.
	* "drawing-tooltip": the second argument is now a GString* instead of
	  a char**
	* "drawing-tooltip": added the "full" argument
	* "received-im-msg" and "received-chat-msg" to match, both now pass a
	  conversation pointer and flags
	* "receiving-im-msg" and "receving-chat-msg" to match, both now pass a
	  conversation pointer and a pointer to the flags.
	* "writing-im-msg", "wrote-im-msg", "writing-chat-msg", "wrote-chat-msg":
	  Now emitted from a difference place in the message handling code.
	  The arguments also changed.
	* "displaying-im-msg", "displayed-im-msg", "displaying-chat-msg",
	  "displayed-chat-msg": Added "who" argument, which changes the order
	  of the existing arguments.

	Signals - Added:  (See the Doxygen docs for details on all signals.)
	* "account-disabled"
	* "account-status-changed"
	* "account-alias-changed"
	* "cipher-added"
	* "cipher-removed"
	* "conversation-dragging"
	* "dbus-method-called"
	* "dbus-introspect"
	* "file-recv-accept"
	* "file-recv-start"
	* "file-recv-cancel"
	* "file-recv-complete"
	* "file-recv-request"
	* "file-send-accept"
	* "file-send-start"
	* "file-send-cancel"
	* "file-send-complete"
	* "buddy-added"
	* "buddy-removed"
	* "blist-node-aliased"
	* "buddy-status-changed"
	* "buddy-idle-changed": A buddy's idle status changed.
	* "buddy-icon-changed"
	* "buddy-got-login-time": The login time for a buddy is now known
	* "displaying-userinfo"
	* "gtkblist-hiding"
	* "gtkblist-unhiding"
	* "log-displaying"
	* "network-configuration-changed"
	* "savedstatus-changed"
	* "sendto-extended-menu"
	* "uri-handler"

	Signals - Removed:
	* "account-away": replaced by account-status-changed
	* "account-warned"
	* "buddy-away": replaced by buddy-status-changed
	* "buddy-back": replaced by buddy-status-changed
	* "buddy-idle": replaced by buddy-idle-changed
	* "buddy-unidle": replaced by buddy-idle-changed
	* "buddy-icon-cached": replaced by buddy-icon-changed
	* "conversation-drag-end": replaced by conversation-dragging
	* "conversation-switching"

version 1.5.0 (8/11/2005):
	* Added: gaim_xfer_conversation_write
	  Writes a messages to a conversation window with the use
	  of the associated file transfer.

version 1.4.0 (7/7/2005):
	* Added: gaim_buddy_icon_uncache()
	  Deletes a cached buddy icon for a specified buddy
	* Added: gaim_buddy_icon_get_type
	  Attempts to determine the type of a given buddy icon.
	* Added: buddy-icon-cached signal
	  Emitted when a new buddy icon is cached.

version 1.3.1 (6/9/2005):
	* No changes

version 1.3.0 (5/10/2005):
	* Added: gaim_blist_schedule_save()
	  This should be used instead of gaim_blist_sync when you
	  want the blist.xml file to be written to disk.  There
	  should not be many occasions when you want to do this,
	  as the functions in the blist API that modify the buddy
	  list will normally call it for you.
	* Added: OPT_PROTO_NO_NORMALIZE_CONV
	  Tells the conversation API to not normalize screen names
	  in conversations.  This is used by the Jabber PRPL.

version 1.2.1 (4/3/2005):
	* No changes

version 1.2.0 (3/17/2005):
	* You can use gaim_signal_connect_priority() and
	  gaim_signal_connect_priority_vargs() to connect to
	  Gaim signals with a given priority (Will Gorman)
	* Added: gaim_conversation_set_features
		 gaim_conversation_get_features
	  These allow plugins (notable prpls) to change the
	  formatting capabilities of an existing conversation.
	  This comes with a new "features" field in
	  GaimConversation (Christopher O'Brien)
	* Added: GAIM_CONNECTION_NO_IMAGES to GaimConectionFlags
	   (Christopher O'Brien)
	* Added: GAIM_CBFLAGS_TYPING to GaimConvChatBuddyFlags
	   (Christopher O'Brien)
	* Added: gaim_account_request_add which takes the same arguments as
	*  gaim_account_notify_added but always asks the user if they want to add
	*  the buddy to the buddy list
	* Added: An accompanying request_add GaimAccountUiOp

version 1.1.4 (2/24/2005):
	* No changes

version 1.1.3 (2/17/2005):
	* No changes

version 1.1.2 (1/20/2005):
	* No changes

version 1.1.1 (12/28/2004):
	* No changes

version 1.1.0 (12/02/2004):
	* Added: gaim_utf8_salvage
	* Added: binary relocation support in prefix.h
	         WARNING: If your plugin uses anything inside the
		 #ifdef ENABLE_BINRELOC from prefix.h, it won't be
		 loadable on a copy of Gaim compiled without binreloc
		 support. In particular, watch out for the autoconf-like
		 macros, and accidently including them through internal.h,
		 which you probably shouldn't be including anyway.

version 1.0.0 (09/17/2004):
	* Added: get_chat_name to the GaimPluginProtocolInfo struct
	* Changed: gaim_blist_update_buddy_presence(), presence changed to
	           type gboolean
	* Changed: the versioning scheme, and all the plugin structs

version 0.82 (08/26/2004):
	Gaim API:
	* Removed: gaim_gtk_get_dispstyle(), gaim_gtk_change_text()
	* Removed: multi.h
	* Renamed: ui.h to gtkdialogs.h
	* Renamed: gtkinternal.h to gtkgaim.h
	* Renamed: show_info_dialog to gaim_gtkdialogs_info
	* Renamed: show_log_dialog to gaim_gtkdialogs_log
	* Renamed: show_warn_dialog to gaim_gtkdialogs_warn
	* Renamed: show_im_dialog to gaim_gtkdialogs_im
	* Renamed: gaim_gtkdialogs_new_im to gaim_gtkdialogs_im_with_user
	* Renamed: destroy_all_dialogs to gaim_gtkdialogs_destroy_all
	* Renamed: alias_dialog_bud to gaim_gtkdialogs_alias_buddy
	* Renamed: alias_dialog_contact to gaim_gtkdialogs_alias_contact
	* Renamed: alias_dialog_blist_chat to gaim_gtkdialogs_alias_chat
	* Renamed: show_confirm_del to gaim_gtkdialogs_remove_buddy
	* Renamed: show_confirm_del_group to gaim_gtkdialogs_remove_group
	* Renamed: show_confirm_del_blist_chat to gaim_gtkdialogs_remove_chat
	* Renamed: show_confirm_del_contact to gaim_gtkdialogs_remove_contact
	* Renamed: show_about to gaim_gtkdialogs_about
	* Added: gaim_notify_userinfo() and the associated notify_userinfo() UI op
	         which pass account and contact information associated with the
	         userinfo

	Buddy List API:
	* Changed: gaim_blist_request_add_chat(), added name parameter
	* Added: gaim_contact_on_account()
	* Added: flags parameter to the GaimBlistNode struct

	Conversation API:
	* Added: gaim_gtkconv_button_new()

	Protocol Plugin API: v7
	* Added: chat_info_defaults to the GaimPluginProtocolInfo struct

	Signals:
	* Added: conversation-updated for any update to the data associated
	  with the conversation (topic, icon, adding to buddy list, etc.)

	Conversation API:
	* Changed: gaim_conv_chat_add_user() (added new_arrival parameter)

version 0.81 (08/05/2004):
	Commands API:
	* Most functions now have a void *data argument.

	Blist API:
	* Added: gaim_buddy_get_contact_alias
	* Renamed: gaim_get_buddy_alias to gaim_buddy_get_alias
	* Renamed: gaim_get_buddy_alias_only to gaim_buddy_get_alias_only

	Conversation API:
	* Changed: gaim_conv_chat_add_user(), added flags parameter
	* Changed: gaim_conv_chat_add_users(), added GList of flags parameter
	* Changed: gaim_conv_chat_get_users(), now returns a GList of
	  GaimConvChatBuddy's
	* Changed: gaim_conv_chat_set_users() now expects a GList of
	  GaimConvChatBuddy's
	* Added: gaim_conv_chat_set_user_flags()
	* Added: gaim_conv_chat_get_user_flags()
	* Added: gaim_conv_chat_find_user()
	* Added: gaim_conv_chat_cb_new()
	* Added: gaim_conv_chat_cb_find()
	* Added: gaim_conv_chat_cb_destroy()
	* Added: gaim_conv_chat_cb_get_name()

	Conversation UI ops:
	* Added: chat_update_user()

	Signals:
	* Changed: chat-buddy-joining & chat-buddy-joined now include the user's flags
	* Changed: chat-buddy-joining & chat-buddy-leaving are now booleans, return
	  TRUE if you don't want the join/leave to be displayed in the UI.
	* Added: chat-buddy-flags for when user's flags change
	  gaim_marshal_VOID__POINTER_POINTER_POINTER_UINT_UINT (required for the new
	  chat-buddy-flags signal)
	* Added: account-modified for when account settings have been changed.

version 0.80 (07/15/2004):
	Gaim API:
	* Removed: PRPL numbers : gaim_account_set_protocol(),
	  gaim_account_get_protocol(), gaim_accounts_find_with_prpl_num,
	  gaim_prpl_num_to_id(), gaim_prpl_id_to_num(), GaimProtocol

	Protocol Plugin API: v6
	* Added: can_receive_file & send_file to the GaimPluginProtocolInfo struct

	Signals:
	* Changed "chat-invited" to also include the components hash table so
	  plugins can use serv_join_chat when the signal is emitted.
	* Added "chat-topic-changed" signal plugins know when a topic is changed.

version 0.79 (06/24/2004):
	Gaim API:
	* gaim_url_parse() now takes two additional parameters, which are used
	  for returning the username and password from the URL, if they exist.
	* Added: has_focus UI op to GaimConversationUiOps and
	  GaimConvWindowUiOps.
	* Added: gaim_conversation_has_focus() and gaim_conv_window_has_focus().
	* Removed: gaim_blist_save()

	Protocol Plugin API: v5
	* Changed: add_buddy, add_buddies, remove_buddy, remove_buddies,
	  rename_group and remove_group to take GaimBuddy's and
	  GaimGroup's consistently.
	* Removed: OPT_PROTO_BUDDY_ICON (replaced by icon_spec)
	* Added: icon_spec to the GaimPluginProtocolInfo struct

version 0.78 (05/30/2004):
	Plugin API: v4
	* Added: actions - for plugins to add to the new Plugin Actions menu

	Loader Plugin API: v2 (no changes)

	Protocol Plugin API: v4
	* Removed: set_dir, get_dir and dir_search (not used, AIM-centric)
	* Removed: actions (replaced by generic plugin actions)

	Perl Plugin API: v2 (no changes)
	TCL Plugin API: (no changes)

	Signals:
	* Added: "blist-node-extended-menu" for extending Buddy, Chat and
			 Group right-click menus
	* Added: "drawing-tooltip" for plugins to allow plugins to change text
			 appearing in tooltips
	* Added: "gtkblist-created"
	* Added: "receiving-im-msg" and "receiving-chat-msg" (these behave
			  exactly like received-*-msg used to)
	* Added: "buddy-idle-updated" signal, for when the idle time changes.
	* Changed: "received-im-msg" and "received-chat-msg" no longer pass
			   pointers to who, message and flags, and are now void.
	* Removed: "drawing-menu" - it was UI sepecific and
			   "blist-node-extended-menu" is superior

version 0.77 (04/22/2004):
	Loader & Protocol Plugins independantly versioned
	Plugin loading now checks versioning on plugins (Standard, Loader &
	Protocol)
	new GAIM_{PLUGIN,PRPL,LOADER}_API_VERSION constants

	Plugin API: v3
	* Added: prefs_info for UI independant plugin prefs

	Loader Plugin API: v2
	* Added: api_version at top of GaimPluginLoaderInfo struct

	Protocol Plugin API: v2
	* Added: api_version at top of GaimPluginProtocolInfo struct
	* Added: chat_menu for protocol specific extensions to the chat menu
	* Removed: get_away "Nada used it. Pink elephants on parade."
	* Removed: protocol_prefs (replaced by generic plugin prefs_info)

	Perl Plugin API: v2 (no changes)
	TCL API: (no changes)

	Signals:
	* Added: "conversation-drag-ended"

version 0.76 (04/01/2004):
	Plugin API: v2
	Perl Plugin API: v2
	Loader Plugin API: (not versioned)
	Protocol Plugin API: (not versioned)
	* Added: protocol_prefs for protocol specific preferences
	* Added: reject_chat so protocols can act on chat invite rejection

	TCL Plugin API: (not versioned)
	* Changes to plugin registration to show descriptions
<|MERGE_RESOLUTION|>--- conflicted
+++ resolved
@@ -1,6 +1,5 @@
 Pidgin and Finch: The Pimpin' Penguin IM Clients That're Good for the Soul
 
-<<<<<<< HEAD
 version 2.8.0 (??/??/????):
 	libpurple:
 		Added:
@@ -16,8 +15,6 @@
 		Added:
 		* pidgin_make_scrollable (Gabriel Schulhof) (#10599)
 
-version 2.7.9 (??/??/????):
-=======
 version 2.7.12 (??/??/????):
 
 version 2.7.11 (03/10/2011):
@@ -40,7 +37,6 @@
 	* No changes
 
 version 2.7.9 (12/26/2010):
->>>>>>> e8591652
 	* No changes
 
 version 2.7.8 (12/19/2010):
