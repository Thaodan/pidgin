--- conflicted
+++ resolved
@@ -1,7 +1,6 @@
 Pidgin and Finch: The Pimpin' Penguin IM Clients That're Good for the Soul
 
-<<<<<<< HEAD
-version 2.6.0 (??/??/2009):
+version 2.6.0 (08/18/2009):
 	libpurple:
 		Added:
 		* PurpleMedia and PurpleMediaManager API
@@ -168,10 +167,9 @@
 			* Purple::Request::Field::list_new
 			* Purple::Request::Field::string_new
 			* Purple::Request::Field::group_new
-=======
-version 2.5.9 (08/10/2009):
+
+version 2.5.9 (08/18/2009):
 	No changes
->>>>>>> 7b2ab0f7
 
 version 2.5.8 (06/27/2009):
 	No changes
