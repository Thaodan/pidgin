--- conflicted
+++ resolved
@@ -1,8 +1,5 @@
 Pidgin and Finch: The Pimpin' Penguin IM Clients That're Good for the Soul
 
-<<<<<<< HEAD
-version 2.2.2 (??/??/????):
-=======
 version 2.3.0 (??/??/????):
 	libpurple:
 		Added:
@@ -19,8 +16,7 @@
 		  when a dependent plugin fails to unload.  The UI should do
 		  something appropriate.
 
-Version 2.2.2 (??/??/????):
->>>>>>> 2562ca55
+version 2.2.2 (??/??/????):
 	libpurple:
 		Changed:
 		* The size parameter of purple_util_write_data_to_file_absolute
