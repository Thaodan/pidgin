Pidgin and Finch: The Pimpin' Penguin IM Clients That're Good for the Soul

<<<<<<< HEAD
version 2.6.5 (??/??/20??):
	libpurple:
		Changed:
		* purple_xfer_cancel_local is now called instead of
		  purple_xfer_request_denied if an error is found when selecting
		  a file to send. Request denied is still used when a receive
		  request is not allowed.
	Perl:
		Changed:
		* Corrected the package names for the PurpleProxyType and
		  PurpleLogReadFlags enums to have the correct number of colons
		  (from Purple::ProxyType::::<type> to Purple::ProxyType::<type>
		  and Purple::Log:ReadFlags::::<type> to
		  Purple::Log::ReadFlags::<type>)  (Chris Foote)
=======
version 2.6.5 (01/08/2010):
	No changes
>>>>>>> 42427983

version 2.6.4 (11/29/2009):
	No changes

version 2.6.3 (10/16/2009):
	No changes

version 2.6.2 (09/05/2009):
	Perl:
		Added:
		* Purple::XMLNode::get_next(), which returns the next neighbor tag of
		  the current node.
		Changed:
		* Purple::XMLNode::get_child() will return the first child node if
		  passed "" or undef as the name of the node.

version 2.6.1 (08/18/2009):
	No changes

version 2.6.0 (08/18/2009):
	libpurple:
		Added:
		* PurpleMedia and PurpleMediaManager API
		* PURPLE_BLIST_NODE
		* PURPLE_GROUP
		* PURPLE_CONTACT
		* PURPLE_BUDDY
		* PURPLE_CHAT
		* Account signals (see account-signals.dox)
			* account-actions-changed
			* account-created
			* account-destroying
		* blist-node-added and blist-node-removed signals (see
		  blist-signals.dox)
		* Three Blist UI ops used to overload libpurple's built-in saving
		  of the buddy list to blist.xml. If a UI implements these, it probably
		  wants to add the buddies itself and not call purple_blist_load.
		* Three File Transfer UI ops used to overload libpurple's use of fread
		  and fwrite for saving a file locally. These allow a UI to stream a
		  file through a socket without buffering the file on the local disk.
		* Jabber plugin signals (see jabber-signals.dox)
		* purple_account_remove_setting
		* purple_buddy_destroy
		* purple_buddy_get_protocol_data
		* purple_buddy_set_protocol_data
		* purple_buddy_get_local_buddy_alias
		* purple_blist_get_buddies
		* purple_blist_get_ui_data
		* purple_blist_set_ui_data
		* purple_blist_node_get_ui_data
		* purple_blist_node_set_ui_data
		* purple_certificate_check_signature_chain_with_failing
		* purple_chat_destroy
		* purple_connection_get_protocol_data
		* purple_connection_set_protocol_data
		* purple_contact_destroy
		* purple_conv_chat_invite_user
		* purple_debug_is_unsafe
		* purple_debug_is_verbose
		* purple_debug_set_unsafe
		* purple_debug_set_verbose
		* purple_global_proxy_set_info
		* purple_group_destroy
		* purple_ipv4_address_is_valid
		* purple_ipv6_address_is_valid
		* purple_log_get_activity_score
		* purple_markup_is_rtl
		* purple_markup_escape_text
		* purple_network_convert_idn_to_ascii
		* purple_network_force_online
		* purple_network_set_stun_server
		* purple_network_set_turn_server
		* purple_network_get_stun_ip
		* purple_network_get_turn_ip
		* purple_network_remove_port_mapping
		* purple_plugins_get_search_paths
		* purple_proxy_connect_udp
		* purple_prpl_get_media_caps
		* purple_prpl_got_account_actions
		* purple_prpl_initiate_media
		* purple_request_field_get_group
		* purple_request_field_get_ui_data
		* purple_request_field_set_ui_data
		* purple_ssl_connect_with_ssl_cn
		* purple_strequal
		* purple_utf8_strip_unprintables
		* purple_util_fetch_url_request_len_with_account
		* purple_xfer_prpl_ready
		* purple_xfer_ui_ready
		* xmlnode_from_file
		* xmlnode_get_parent
		* xmlnode_set_attrib_full

		Changed:
		* xmlnode_remove_attrib now removes all attributes with the
		  same name.  Previously, it would remove the first one found,
		  which was completely non-deterministic.  If you want to remove
		  the attribute with no namespace, then use NULL with
		  xmlnode_remove_with_namespace.
		* Plugins may now emit the jabber-sending-xmlnode signal in order
		  to send stanzas; this method is preferred to the prpl send_raw
		  function as other plugins listening to the signal see them.
		* The conversation-updated signal with a PURPLE_CONV_UPDATE_TYPING
		  update type is emitted when receiving an IM.  Previously, the
		  typing state was modified (and the buddy-typing-stopped signal
		  emitted), but this signal was not emitted.
		* Added a client_type field in the get_ui_info core UI op. See
		  core.h for details.
		* Added introspection of signals exposed via the D-Bus API.
		* purple_find_buddies is now more efficient in the case where
		  it is enumerating all the buddies for an account.
		* purple_find_group is now more efficient for large numbers of groups.
		* purple_find_conversation_with_account is more efficient for large
		  numbers of concurrent conversations.
		* All DNS routines support internationalized domain names (IDNs) when
		  libpurple is compiled with GNU libidn.
		* status is set before emitting signals in purple_xfer_set_status.
		* Creating multiple distinct chats with the same name (i.e. "MSN Chat")
		  is deprecated and will be removed in libpurple 3.0.0.
		* purple_xfer_start now accepts -1 as the fd parameter if the protocol
		  plugin will administer the transfer itself. 0 is still accepted for
		  backward compatibility since older versions of libpurple will not
		  accept -1.

		Deprecated:
		* buddy-added and buddy-removed blist signals
		* purple_blist_destroy
		* purple_blist_new
		* purple_buddy_get_local_alias
		* purple_certificate_check_signature_chain
		* purple_ip_address_is_valid
		* purple_notify_user_info_remove_entry
		* purple_set_blist
		* purple_status_type_set_primary_attr
		* purple_status_type_add_attr
		* purple_status_type_add_attrs
		* purple_status_type_add_attrs_vargs
		* purple_status_type_get_primary_attr
		* purple_status_set_attr_boolean
		* purple_status_set_attr_int
		* purple_status_set_attr_string
		* purple_presence_add_status
		* purple_presence_add_list
		* purple_util_fetch_url_request_len
		* xmlnode_set_attrib_with_namespace
		* xmlnode_set_attrib_with_prefix

	pidgin:
		Added:
		* gtk_imhtml_class_register_protocol
		* gtk_imhtml_link_get_url, gtk_imhtml_link_get_text_tag,
		  gtk_imhtml_link_activate functions to process GtkIMHtmlLink
		  objects from GtkIMHtml protocol callbacks.
		* gtk_imhtml_set_return_inserts_newline
		* gtk_imhtml_set_populate_primary_clipboard
		* pidgin_blist_set_theme
		* pidgin_blist_get_theme
		* pidgin_prefs_labeled_password
		* pidgin_smiley_editor_set_data
		* pidgin_sound_is_customized
		* pidgin_utils_init, pidgin_utils_uninit
		* pidgin_notify_pounce_add
		* PidginBlistTheme, PidginBlistThemeLoader API
		* PidginIconTheme, PidginStatusIconTheme, PidginIconThemeLoader
		  API
		* pidgin_stock_id_from_status_primitive
		* pidgin_stock_id_from_presence

	libgnt:
		Added:
		* GntProgressBar and functions (Saleem Abdulrasool)

	perl:
		Added:
		* Purple::XMLNode::get_name()

		Changed:
		* Made a bunch of functions act more perl-like. Call the new()
		  functions as Class->new(...) instead of Class::new(...):
			* Purple::Request::Fields::new
			* Purple::Request::Field::new
			* Purple::Request::Field::account_new
			* Purple::Request::Field::bool_new
			* Purple::Request::Field::choice_new
			* Purple::Request::Field::int_new
			* Purple::Request::Field::label_new
			* Purple::Request::Field::list_new
			* Purple::Request::Field::string_new
			* Purple::Request::Field::group_new
		* Make the XMLNode API more perl-like. Don't pass len
		  parameters and call them like:
			* $xmlnode->copy()
			* $xmlnode->to_str()
			* $xmlnode->to_formatted_str()
			* Purple::XMLNode::from_str(...)
version 2.5.9 (08/18/2009):
	No changes

version 2.5.8 (06/27/2009):
	No changes

version 2.5.7 (06/20/2009):
	No changes

version 2.5.6 (05/19/2009):
	No changes

version 2.5.5 (03/01/2009):
	libpurple:
		Changed:
		* purple_status_type_new now defaults "saveable" to TRUE.
		  This was necessary in order to maintain the current behavior
		  while fixing non-saveable statuses not to be saved.
		* xmlnode_get_prefix, xmlnode_to_str and xmlnode_to_formatted_str
		  now all take a const xmlnode* instead of an xmlnode*

version 2.5.4 (01/12/2009):
	perl:
		Changed:
		* Purple::PluginPref->get_bounds no longer takes two integer
		  arguments it now returns two integers.

		Removed:
		* Removed a handful of string-related utility functions that
		  can generally be better handled with perl's built-in string
		  functions rather than using pidgin's:
			* Purple::Util::strcasereplace
			* Purple::Util::strcasestr
			* Purple::Util::strreplace
			* Purple::Util::str_strip_char
			* Purple::Util::chrreplace

version 2.5.3 (12/20/2008):
	libpurple
		Changed:
		* purple_util_fetch_url and purple_util_fetch_url_request can
		  now fetch https URLs

version 2.5.0 (08/18/2008):
	libpurple:
		Added:
		* Connection flag PURPLE_CONNECTION_ALLOW_CUSTOM_SMILEY to indicate
		  that the connection supports sending and receiving custom smileys.
		* PurpleSmiley and the Smiley API.
		* purple_serv_got_join_chat_failed
		* chat-join-failed signal (see conversation-signals.dox)
		* chat-invite-blocked and blocked-im-msg signals (see
		  converation-signals.dox) (Thanks to Stefan Ott)
		* purple_blist_update_node_icon
		* purple_buddy_icons_node_has_custom_icon
		* purple_buddy_icons_node_find_custom_icon
		* purple_buddy_icons_node_set_custom_icon
		* purple_buddy_icons_node_set_custom_icon_from_file
		* purple_notify_user_info_prepend_section_break
		* purple_notify_user_info_prepend_section_header
		* "website" and "dev_website" items to the ui_info hash table
		* purple_cmds_get_handle, purple_cmds_init, purple_cmds_uninit
		* cmd-added and cmd-removed signals
		* purple_get_host_name
		* purple_util_fetch_url_len (temporary function overload to add max_len param)
		* purple_util_fetch_url_request_len
		* purple_prpl_send_attention
		* purple_prpl_got_attention
		* purple_prpl_got_attention_in_chat

		Deprecated:
		* purple_blist_update_buddy_icon
		* purple_buddy_icons_has_custom_icon
		* purple_buddy_icons_find_custom_icon
		* purple_buddy_icons_set_custom_icon
		* pidgin_set_custom_buddy_icon
		* purple_util_fetch_url_len
		* purple_util_fetch_url_request_len
		* serv_send_attention
		* serv_got_attention

		Changed:
		* xmlnode_copy now copies the prefix and namespace map for nodes.

	pidgin:
		Added:
		* gtk_imhtml_smiley_create, gtk_imhtml_smiley_reload and
		  gtk_imhtml_smiley_destroy to deal with GtkIMHtmlSmiley's.
		* pidgin_pixbuf_from_imgstore to create a GdkPixbuf from a
		  PurpleStoredImage.
		* pidgin_themes_smiley_themeize_custom to associate custom smileys to
		  a GtkIMHtml widget.
		* GTK_IMHTML_CUSTOM_SMILEY flag for GtkIMHtml.
		* GTK+ Custom Smiley API.

version 2.4.2 (05/17/2008):
	perl:
		Added:
		* Purple::Prefs::get_children_names.
		* Purple::timeout_remove.
		Changed:
		* Purple::timeout_add now returns a handle which can be used
		  to remove the timeout.
		* Callbacks to Purple::Util::fetch_url and the
		  Purple::Request::* functions can now be specified as both
		  strings (the name of the callback function) and as coderefs.
	Finch:
		libgnt:
		* Added gnt_bindable_check_key to check if a keystroke is bound.

version 2.4.0 (02/29/2008):
	libpurple:
		Added:
		* purple_certificate_add_ca_search_path. (Florian Quèze)
		* purple_gai_strerror.
		* purple_major_version, purple_minor_version,
		  purple_micro_version variables are exported by version.h,
		  giving the version of libpurple in use at runtime.
		* purple_util_set_current_song, purple_util_format_song_info
		* purple_ip_address_is_valid
		* Some accessor functions to the Roomlist API:
			* purple_roomlist_get_fields
			* purple_roomlist_room_get_type
			* purple_roomlist_room_get_name
			* purple_roomlist_room_get_parent
			* purple_roomlist_room_get_fields
			* purple_roomlist_field_get_type
			* purple_roomlist_field_get_label
			* purple_roomlist_field_get_hidden
		* unlocalized_name field in PurpleAttentionType for UIs that need it.
		* Some accessor and mutator functions for PurpleAttentionType:
			* purple_attention_type_set_name
			* purple_attention_type_set_incoming_desc
			* purple_attention_type_set_outgoing_desc
			* purple_attention_type_set_icon_name
			* purple_attention_type_set_unlocalized_name
			* purple_attention_type_get_name
			* purple_attention_type_get_incoming_desc
			* purple_attention_type_get_outgoing_desc
			* purple_attention_type_get_icon_name
			* purple_attention_type_get_unlocalized_name
		* Add some PurpleBuddyListNode accessor functions:
			* purple_blist_node_get_parent
			* purple_blist_node_get_first_child
			* purple_blist_node_get_sibling_next
			* purple_blist_node_get_sibling_prev
		* Added last_received to PurpleConnection, the time_t of the
		  last received packet.
		* Added some more accessor functions:
			* purple_chat_get_account
			* purple_chat_get_components
			* purple_connection_get_prpl
			* purple_xfer_get_start_time
			* purple_xfer_get_end_time
		* purple_serv_got_private_alias for prpls to call after receiving a
		  private alias from the server.

	Pidgin:
		Added:
		* pidgin_create_dialog to create a window that closes on escape. Also
		  added utility functions pidgin_dialog_get_vbox_with_properties,
		  pidgin_dialog_get_vbox, pidgin_dialog_get_action_area to access the
		  contents in the created dialog. (Peter 'fmoo' Ruibal)
		* pidgin_dialog_add_button to add buttons to a dialog created by
		  pidgin_create_dialog.
		* GTK_IMHTML_NO_SMILEY for GtkIMHtmlOptions means not to look for
		  smileys in the text. (Florian 'goutnet' Delizy)
		* pidgin_auto_parent_window to make a window transient for a suitable
		  parent window.
		* pidgin_tooltip_setup_for_treeview, pidgin_tooltip_destroy,
		  pidgin_tooltip_show and pidgin_tooltip_setup_for_widget to simplify
		  the process of drawing tooltips.
		* pidgin_add_widget_to_vbox to simplify adding a labeled widget to a
		  window.

		Deprecated:
		* PIDGIN_DIALOG

	Finch:
		* finch_roomlist_get_ui_ops and finch_roomlist_show_all
		* finch_request_field_get_widget to get the widget for a request
		  field.
		* finch_blist_get_tree to get the GntTree widget representing the
		  buddy list.
		* FinchBlistManager structure to manage the buddylist view, and some
		  util functions finch_blist_install_manager,
		  finch_blist_uninstall_manager, finch_blist_manager_find and
		  finch_blist_manager_add_node.
		* Added finch_log_show, finch_log_show_contact, finch_syslog_show,
		  finch_log_init, finch_log_get_handle, finch_log_uninit

		libgnt:
		* Added gnt_tree_set_row_color to set the color for a row in a tree.
		* Added gnt_style_get_string_list
		* Added gnt_color_add_pair to define a new color.
		* Added gnt_colors_get_color to get an ncurses color value from a
		  string.
		* Added gnt_style_get_color to get a color pair from an entry in
		  ~/.gntrc
		* Added gnt_tree_get_parent_key to get the key for the parent row.

version 2.3.0 (11/24/2007):
	libpurple:
		Added:
		* a PurpleConversation field and an alias field in PurpleConvMessage
		* account-authorization signals (see account-signals.dox for
		  details) (Stefan Ott)
		* libpurple/purple.h, which includes #define's and #include's
		  required to compile stand-alone plugins
		* PURPLE_STATUS_TUNE as a new PurpleStatusPrimitive
		* purple_plugin_disable(), which is intended to be called when
		  a purple_plugin_unload()--which was called when a user tried
		  to unload a plugin--fails.  This then prevents the plugin
		  from being saved in the saved plugins list, so it'll won't
		  be loaded at the next startup.
		* PurpleDisconnectReason enumeration of machine-readable
		  types of connection error.
		* purple_connection_error_reason(), to be used by prpls
		  (instead of purple_connection_error() and setting
		  gc->wants_to_die) to report errors along with a
		  PurpleDisconnectReason.
		* PurpleConnectionUiOps.report_disconnect_reason, to be
		  implemented by UIs (rather than .report_disconnect) if
		  they want to use the reported PurpleDisconnectReason
		  to give a more specific error.
		* A connection-error signal, fired just after the UiOp is
		  called with the same information.
		* purple_connection_reason_is_fatal(), acting as a hint
		  to whether automatic reconnection should be attempted
		  after a connection error (rather than checking
		  gc->wants_to_die).
		* PurpleConnectionErrorInfo, a struct to hold a
		  PurpleConnectionError and a const char *description.
		* purple_account_get_current_error() to get the most recent
		  PurpleConnectionError and description (or NULL if the
		  account is happy with life), to allow bits of the UI to know
		  the last error without caching it themselves (as
		  PidginBuddyList does).
		* purple_account_clear_current_error() to reset an account's
		  error state to NULL.
		* An account-error-changed signal, firing when
		  purple_account_get_current_error()'s return value changes.

		* PidginMiniDialog, a Gtk widget-ified version of
		  pidgin_make_mini_dialog().

		* purple_util_init()
		* purple_util_uninit()

		* purple_network_listen_map_external() to temporarily disable
		  mapping ports externally via NAT-PMP or UPnP.

		Changed:
		* purple_plugin_unload() now honors the return value of a
		  plugin's unload function and can actually return FALSE now.
		* purple_plugin_unload() no longer does its own notifications
		  when a dependent plugin fails to unload.  The UI should do
		  something appropriate.

		* pidgin_make_mini_dialog() now declares its return type to be
		  GtkWidget * rather than void *.  This should not break any
		  existing code since any code using it must already rely on
		  the return type actually being GtkWidget * all along.

		Deprecated:
		* pidgin_dialogs_about()
		* pidgin_log_show_contact()
		* pidgin_log_show()
		* pidgin_plugin_dialog_show()
		* pidgin_pounce_editor_show()
		* pidgin_pounces_manager_show()
		* pidgin_syslog_show()

		* purple_connection_error()
		* pidgin_blist_update_account_error_state()
		* PidginBuddyList.connection_errors
		* purple_network_listen_map_external()

		MSN:
		* A new independant status type with PURPLE_STATUS_TUNE primitive, and
		  PURPLE_TUNE_ARTIST, PURPLE_TUNE_ALBUM and PURPLE_TUNE_TITLE
		  attributes.

		XMPP:
		* A new independant status type with PURPLE_STATUS_TUNE primitive, and
		  PURPLE_TUNE_{ARTIST, TITLE, ALBUM, GENRE, COMMENT, TRACK, TIME,
		  YEAR, URL} attributes.

	Finch:
		libgnt:
		* Added gnt_color_pair, which will try to intelligenty set text
		  attributes in place of colors if the terminal doesn't have color
		  support. (Bug: #3560) All future code should use gnt_color_pair
		  instead of COLOR_PAIR.
		* Added gnt_menuitem_set_id and gnt_menuitem_get_id to set and get the
		  string id of a menuitem respectively.
		* Added gnt_window_get_accel_item, which returns a the id of a menuitem
		  bound to a keystroke.
		* Added gnt_menu_get_item to get a menuitem of the given id from a
		  menu.
		* Added gnt_menuitem_activate, which triggers the 'activate' signal on
		  the menuitem and calls the callback function, if available.
		* Added GntEntryKillRing in GntEntry.
		* Added gnt_window_set_maximize and gnt_window_get_maximize, and
		  GntWindowFlags enum.

version 2.2.2 (??/??/????):
	libpurple:
		Changed:
		* The size parameter of purple_util_write_data_to_file_absolute
		  has been changed to gssize instead of a size_t to correctly
		  indicate that -1 can be used for a nul-delimited string.
		* The documentation for purple_savedstatuses_get_popular used to
		  incorrectly claim that the active status is excluded from the
		  returned list. The documentation has been corrected. Also, the
		  function now returns a correct list when called with a value of 0.

version 2.2.0 (09/13/2007):
	libpurple:
		Added:
		* PURPLE_MESSAGE_INVISIBLE flag, which can be used by
		  purple_conv_im_send_with_flags to send a message, but not display it
		  in the conversation
		* serv_send_attention(), serv_got_attention(), as well as send_attention 
		  and attention_types in PurplePluginProtocolInfo. This new API is used
		  for zapping in MySpaceIM, buzzing in Yahoo, and nudging in MSN.
		* PurpleConvMessage structure to represent a message in a
		  conversation. purple_conversation_message_get_sender,
		  purple_conversation_message_get_message,
		  purple_conversation_message_get_flags and
		  purple_conversation_message_get_timestamp to get information about a
		  PurpleConvMessage.
		* purple_conversation_get_message_history() to retrieve a list of
		  PurpleConvMessage's in a conversation, and
		  purple_conversation_clear_message_history to clear the history.
		* purple_certificate_* functions in libpurple/certificate.h - "A public-key certificate API"
		* purple_ssl_get_peer_certificates() and associated field in PurpleSslOps to retrieve a server's presented SSL certificate chain.
		* PurpleSslConnection::verifier to provide a "how to verify the peer's certificates" callback to the SSL handlers. See certificate.h for more on this.
		* purple_ssl_connect_with_host_fd() to create an SSL connection from a file descriptor and provide a hostname with it to authenticate the peer against.

		Changed:
		* purple_prefs_load is now called within purple_prefs_init.
		  The UI no longer needs to call it.
		* writing-im-msg now receives the conversation name as the who
		  argument if the caller of purple_conversation_write didn't
		  provide a value for who.

	Pidgin:
		Added:
		* pidgin_set_accessible_relations, sets up label-for and labelled-by
		  ATK relations (broken out from pidgin_set_accessible_label)
		* pidgin_conv_attach_to_conversation, to reattach the Pidgin UI to a
		  conversation
		* conversation-hiding and conversation-displayed signals.
		* pidgin_text_combo_box_entry_new, pidgin_text_combo_box_entry_get_text
		  and pidgin_text_combo_box_entry_set_text

		Changed:
		* pidgin_conversations_fill_menu now also adds a separator and a 'Show
		  All' item if there are more than one conversations in the list.

	Finch:
		Added:
		* finch_sound_is_enabled
		* The reserved field in the FinchConv is now used to store information
		  about the conversation (using FinchConversationFlag)
		* finch_account_dialog_show

		libgnt:
		* gnt_slider_set_small_step, gnt_slider_set_large_step to allow more
		  fine tuned updates of a GntSlider
		* gnt_util_parse_xhtml_to_textview to parse XHTML strings in a
		  GntTextView (this works only if libxml2 is available)

version 2.1.1 (08/20/2007):
	libpurple:
		Changed:
		* PurpleAccountUiOps.request_authorize's authorize_cb and
		  deny_cb parameters now correctly have type
		  PurpleAccountRequestAuthorizationCb rather than GCallback.
		  (You'll want to change your UI's implementation's signature
		  to avoid warnings, and then remove some now-redundant casts
		  back to the proper type.)

version 2.1.0 (7/28/2007):
	libpurple:
		Added:
		* purple-remote: added getstatus command
		* conversation-extended-menu signal (See Doxygen docs)
		* OPT_PROTO_SLASH_COMMANDS_NATIVE protocol option to indicate that
		  slash commands are "native" to the protocol
		* PURPLE_MESSAGE_NO_LINKIFY message flag to indicate that the message
		  should not be auto-linkified
		* PurpleEventLoopUiOps.timeout_add_seconds
		    UIs can now use better scheduling for whole-second timers.  For
		    example, clients based on the glib event loop can now use
		    g_timeout_add_seconds.
		* purple_blist_node_get_type
		* purple_conversation_do_command
		* purple_conversation_get_extended_menu
		* purple_core_ensure_single_instance
		    This is for UIs to use to ensure only one copy is running.
		* purple_dbus_is_owner
		* purple_timeout_add_seconds
		    Callers should prefer this to purple_timeout_add for timers
		    longer than 1 second away.  Be aware of the rounding, though.
		* purple_xfer_get_remote_user
		* purple_pounces_get_all_for_ui
		* purple_prefs_get_children_names
		* added displaying-email-notification and 
 	          displaying-emails-notification signals

		Changed:
		* The documentation of the following functions now properly
		  declares that the returned value must not be modified or
		  freed, which was always the case:
			* purple_accounts_get_all
			* purple_connections_get_all
			* purple_connections_get_connecting
			* purple_conv_chat_get_ignored
			* purple_conv_chat_get_users
			* purple_get_chats
			* purple_get_conversations
			* purple_get_ims
			* purple_notify_user_info_get_entries
		* The following functions now return a GList* instead of a
		  const GList*, as const is not very useful with GLists.  The
		  returned value still must not be modified or freed:
			* purple_account_get_status_types
			* purple_mime_document_get_fields
			* purple_mime_document_get_parts
			* purple_mime_part_get_fields
			* purple_request_fields_get_required
			* purple_request_field_list_get_selected
			* purple_request_field_list_get_items
			* purple_status_type_get_attrs
			* purple_presence_get_statuses
		* purple_request_field_list_set_selected now takes a GList*
		  instead of a const GList* for items, as const is not very
		  useful with GLists.  The passed list is still not modified
		  or freed.
		* purple_presence_add_list now takes a GList* instead of a
		  const GList* for source_list, as const is not very useful with
		  GLists.  The passed list is still not modified or freed.

	Pidgin:
		Added:
		* gtk_imhtml_setup_entry
		* pidgin_create_window
		* pidgin_retrieve_user_info and pidgin_retrieve_user_info_in_chat,
		  shows immediate feedback when getting information about a user.
		* gtk_imhtml_animation_new
		    Can be used for inserting an animated image into an IMHTML.
		* pidgin_menu_position_func_helper
		* pidgin_blist_get_name_markup, returns the buddy list markup
		  text for a given buddy.
		* pidgin_blist_draw_tooltip and pidgin_blist_tooltip_destroy
		  for creating blist tooltips from outside of buddy list code
		* pidgin_themes_remove_smiley_theme

		Changed:
		* pidgin_append_menu_action returns the menuitem added to the menu.
		* pidgin_separator returns the separator added to the menu.
		* PidginConversation has struct members to handle the new info
		  pane:
		  	* infopane
			* infopane_hbox
			* infopane_model
			* infopane_iter

	Finch:
		Added:
		* finch_retrieve_user_info

		libgnt:
			Added:
			* GntWS for workspaces
			* gnt_tree_set_column_title
			* GntSlider widget
			* "completion" signal for GntEntry
			* "terminal-refresh" signal for GntWM, with a corresponding entry
			  in GntWMClass
			* New flags for GntTextView to decide whether to word-wrap or show
			  scrollbars (GntTextViewFlag) which can be set by
			  gnt_text_view_set_flag
			* gnt_style_get_from_name
			* gnt_window_present
			* gnt_tree_set_column_width_ratio
			* gnt_tree_set_column_resizable
			* gnt_tree_set_column_is_right_aligned
			* gnt_tree_set_search_function, gnt_tree_set_search_column,
			  gnt_tree_is_searching
			* 'file-selected' signal is emited for GntFileSel
			* gnt_style_parse_bool
			* gnt_util_set_trigger_widget

			Changed:
			* gnt_tree_get_rows() now returns a GList* instead of a const
			  GList*, as const is not very useful with GLists.  The
			  returned value still must not be modified or freed.
			* Instead of keeping an 'invisible' item, the GntTreeColumns now
			  maintain 'flags' with the appropriate flags set

version 2.0.2 (6/14/2007):
	Pidgin:
		Deprecated:
		* pidgin_dialogs_alias_contact:  This will be removed in 3.0.0
		  unless there is sufficient demand to keep it.

version 2.0.0 (5/3/2007):
	Please note all functions, defines, and data structures have been
	re-namespaced to match the new names of Pidgin, Finch, and libpurple.
	All gaim_gtk_* functions are now pidgin_*, former libgaim functions are
	now purple_*.  Please consult our doxygen documentation for a complete
	reference.

	The gaim-compat.h header exists to provide an API compatibility layer
	for libpurple functions.  As an API compatibility layer, it must be
	included at compile time to be of use.

	Changed:
	* All the status stuff.  Yay!
	* gaim_prefs_connect_callback(), added handle parameter
	* gtk_imhtml_toolbar now descends from GtkHBox making it easier to add your
	  own widgets to it
	* gaim_find_conversation_with_account, added a "type" parameter
	* gaim_gtk_prefs_labeled_spin_button, the "key" parameter is now a
	  const char* instead of just a char*
	* gaim_gtk_prefs_labeled_entry, the "key" parameter is now a const char*
	  instead of just a char*
	* the add_buddy perl sub.  The sub now takes the account as the first
	  argument, and buddy and group as the second and third.  It also adds
	  the buddy to the server-side buddy list of the given account.
	* gaim_connection_new, gaim_account_connect and gaim_account_register no
	  longer return a GaimConnection
	* keep_alive in GaimConnection is renamed to keepalive
	* gaim_mkstemp, added a second argument, a boolean, of whether or not the
	  file is binary
	* gaim_log_logger_new, rewritten
	* gaim_conv_window_remove_conversation()'s last argument to be a
	  GaimConversation.
	* A new blocked icon: pixmaps/status/default/blocked.png
	* In pixmaps/status/default: extendedaway.png renamed to extended_away.png
	* In pixmaps/status/default: na.png renamed to unavailable.png
	* gtk_imhtml_toggle_bold(): No longer returns a value
	* gtk_imhtml_toggle_italic(): No longer returns a value
	* gtk_imhtml_toggle_underline(): No longer returns a value
	* gtk_imhtml_toggle_strike(): No longer returns a value
	* gtk_imhtml_scroll_to_end(): Added the smooth paramter
	* gaim_log_new(), added conv parameter
	* gaim_buddy_icon_new(), leaves a reference which the caller owns.  Use
	  gaim_buddy_icon_unref() immediately if you don't want a reference (the
	  old behavior).
	* GAIM_CONV_UNKNOWN to GAIM_CONV_TYPE_UNKNOWN.
	* GAIM_CONV_IM to GAIM_CONV_TYPE_IM.
	* GAIM_CONV_CHAT to GAIM_CONV_TYPE_CHAT.
	* GAIM_CONV_MISC to GAIM_CONV_TYPE_MISC.
	* GAIM_CONV_ANY to GAIM_CONV_TYPE_ANY.
	* GaimConversationUiOps.write_conv, Replaced const char *who with
	  const char *name, const char *alias
	* gaim_conv_chat_add_users(), added extra_msgs and new_arrivals (pass NULL
	  and FALSE respectively, to get the same behavior as before)
	* chat_add_users in GaimConversationUiOps, added cbuddies and 
	  new_arrivals and removed buddies.
	* chat_rename_user in GaimConversationUiOps, added new_alias
	* gaim_conv_chat_cb_new(), added alias. (pass NULL to get the same
	  behavior as before).
	* GaimConversation.log became GList * GaimConversation.logs, so that a
	  conversation can have multiple logs at once
	* gaim_conv_chat_add_user, added extra_msgs
	* gaim_notify_userinfo, removed primary and secondary parameters
	* GaimNotifyUiOps.notify_userinfo: removed title, primary, and
	  secondary parameters
	* Idle timers are now added and removed in gtkidle.c in response
	  to the signed-on and signed-off signals
	* GaimXfer->ops.read, GaimXfer->ops.write, gaim_xfer_set_read_fnc(),
	  gaim_xfer_set_write_fnc(), gaim_xfer_read(), gaim_xfer_write():
	  Changed ssize_t to gssize
	* serv_got_im, serv_got_chat_in, serv_send_im and serv_chat_send all use
	  GaimMessageFlags instead of GaimConvImFlags / GaimConvChatFlags
	* All core<->prpl message passing now uses html.  This was previously true
	  for receiving messages, it's now also true for sending them.  prpls that
	  don't support html need to gaim_unescape_html() the message.
	* Notify API: GCallback -> GaimNotifyCloseCallback,
	              void *user_data -> gpointer user_data
	* gaim_notify_searchresults_get_rows_count,
	  gaim_notify_searchresults_get_columns_count: return type now guint
	* gaim_account_notify_added: No longer checks if there is a
	  GaimBuddy for the added user, that's left up to the prpls.  See the
	  documentation for this function and gaim_account_request_add.
	* gaim_accounts_reorder: new_index is now a gint instead of a size_t
	* displaying-message signals: displaying-[im|chat]-msg and
	  displayed-[im|chat]-msg signals are emitted for all messages
	  (ie, for received messages, sent messages, system messages, error
	  messages etc.), and the signals now have
	  gaim_gtk_conversations_get_handle() for their handle.
	* GAIM_NOTIFY_BUTTON_ADD_BUDDY to GAIM_NOTIFY_BUTTON_ADD
	* conversation-switched: This signal has been moved from conversation to
	                         the UI and the signal-handlers only receive the
	                         conversation that has been switched to.
	* GaimPluginProtocolInfo: Added offline_message
	* GaimPluginProtocolInfo: Added whiteboard_prpl_ops
	* GaimPluginProtocolInfo: Added media_prpl_ops
	* GaimPluginProtocolInfo: Added "user_info" argument to tooltip_text,
	                          changed the return type to void
	* GaimPluginProtocolInfo: Added "full" argument to tooltip_text
	* gaim_pounce_new(): Added option argument for pounce options
	* gaim_network_listen() and gaim_network_listen_range(): Added
	  socket_type parameter to allow creation of UDP listening. Modified
	  to be asynchronous with a callback to allow for UPnP operation.
	  Returns a data structure that can be used to cancel the listen
	  attempt using gaim_network_listen_cancel()
	* GaimPrefCallback: val is now a gconstpointer instead of a gpointer
	* gtk_imhtml_get_current_format(): the arguments are now set to TRUE or
	  FALSE.  Previously they were set to TRUE or left alone.  Also, you
	  may now pass NULL if you're not interested in a specific formatting.
	* Smiley Themes: Backslashes must be backslash-escaped.
	* Plugins: Depedencies are now honored when unloading plugins.
	* gaim_markup_extract_info_field(): Added format_cb parameter.
	* gaim_markup_extract_info_field(): Changed GString parameter to a GaimNotifyUserInfo paramter.
	* gaim_str_to_time(): Added support for parsing the MM/DD/YYYY format.
	* gaim_plugin_action_new(): label is now const char *
	* gaim_plugin_pref_new_with_name(): name is now const char *
	* gaim_plugin_pref_new_with_label(): label is now const char *
	* gaim_plugin_pref_new_with_name_and_label(): name and label are
	  now const char *
	* gaim_plugin_pref_set_name(): name is now const char *
	* gaim_plugin_pref_get_name(): return type is now const char *
	* gaim_plugin_pref_set_label(): label is now const char *
	* gaim_plugin_pref_get_label(): return type is now const char *
	* gaim_plugin_pref_add_choice(): label is now const char *
	* struct proto_chat_entry: label is now const char *
	* struct proto_chat_entry: identifier is now const char *
	* All network activity has been updated to use non-blocking sockets.
	  This means that plugins must be updated to expect such a socket from
	  gaim_proxy_connect() and gaim_network_listen*().
	* gaim_proxy_connect(): changed to return NULL on error and a pointer
	  to a GaimProxyConnectInfo object which can be used to cancel
	  connection attempts using gaim_proxy_connect_cancel().  Also added
	  a 'handle' parameter that can be used to cancel the connection
	  attempt using gaim_proxy_connect_cancel_with_handle().
	* gaim_gethostbyname_async(): Renamed to gaim_dnsquery_a() and
	  changed to return a pointer to a data structure that can be
	  used to cancel the pending DNS query using gaim_dnsquery_destroy()
	* gaim_url_fetch(): Renamed to gaim_util_fetch_url() and changed
	  to return a pointer to a data structure that can be used to cancel
	  the pending HTTP request using gaim_util_fetch_url_cancel().
	  Corresponding callback has changed to accept this data structure
	  as its first argument, and to accept an error message as an
	  additional final argument.
	* gaim_gtk_create_imhtml(): Added sw_ret() parameter
	* gaim_account_get_log(): Added create parameter
	* GAIM_CMD_P_VERYHIGH is now GAIM_CMD_P_VERY_HIGH
	* gtk_imhtml_search_find(): Now wraps around to the top instead of
	  clearing the search at the end.
	* gaim_gtkxfer_dialog_show: Can now take NULL to show (and possibly
	  create) a default gtkxfer dialog.
	* CHAT_USERS_BUDDY_COLUMN became CHAT_USERS_WEIGHT_COLUMN, along with
	  a change in the values stored in the column.
	* gaim_find_buddies() returns a list of all buddies in the account if name
	  is NULL.
	* gaim_gtk_set_custom_buddy_icon() sets custom icon for a user.
	* Hid the definition of _GaimStringref, which already had a warning to
	  avoid accessing it directly.
	* notify_userinfo() UI op is passed a GaimNotifyUserInfo instead of a char*
	  for the user information
	* gaim_buddy_icon_get_scale_size() and was changed to ALWAYS scale
	  the icon instead of only when icon_spec->scale_rules contains
	  GAIM_ICON_SCALE_DISPLAY.  Callers should be changed to check the
	  scale_rules before calling this function.
	* gaim_gtk_buddy_icon_get_scale_size() was changed to accept an
	  additional parameter which is used to determine what kind of
	  scaling should be done, if any.
	* purple_request_input(), purple_request_choice(),
	  purple_request_choice_varg(), purple_request_action(),
	  purple_request_action_varg(), purple_request_fields(),
	  purple_request_yes_no(), purple_request_ok_cancel(),
	  purple_request_accept_cancel(), purple_request_file(), and
	  purple_request_folder() was changed to accept account, who, and
	  conversation parameters for associating the request with an account, a
	  buddy, or a conversation.
	* Significant changes to the buddy icon and imgstore APIs.  If you
	  were using any of it, it's best to look at the header files or
	  Doxygen documentation, but here are some significant changes:
	    purple_buddy_icon_new() now takes ownership of ("frees") icon_data
	    purple_buddy_icon_set_data(): likewise for data
	    purple_buddy_icon_set_for_user(): likewise for data
	    purple_buddy_icon_set_for_user() now takes a checksum parameter
	    purple_imgstore_add() was renamed to purple_imgstore_add_with_id()
	      which takes ownership of data

	Removed:
	* gaim_gtk_sound_{get,set}_mute() (replaced by the /gaim/gtk/sound/mute
	  preference)
	* gaim_escape_html(const char *html) (use g_markup_escape_text(html, -1)
	  instead)
	* gaim_accounts_sync, account changes are now scheduled to be saved
	  automatically
	* gaim_connection_connect
	* gaim_connection_disconnect
	* gaim_connection_register
	* gaim_accounts_auto_login
	* gaim_find_conversation, use gaim_find_conversation_with_account instead
	* gaim_chat_get_display_name
	* gaim_conversation_set_history, gaim_conversation_get_history, and
	  GaimConversation->history.  Use gtk_imhtml_get_markup instead.
	* set_gaim_user_dir to gaim_util_set_user_dir
	* create_prpl_icon to gaim_gtk_create_prpl_icon
	* Window flashing support in the core: gaim_conv_window_flash, and flash UI
	  operation for conversations.  Use signal "received-im-msg" or similar.
	* All warning stuff from the core.
	* gaim_gtkconv_get_dest_tab_at_xy(), instead use gaim_gtkconv_get_tab_at_xy()
	* chat_add_user from GaimConversationUiOps: only chat_add_users is used
	* chat_remove_user from GaimConversationUiOps: only chat_remove_users is used
	* uc from the GaimBuddy struct
	* gaim_sound_get_handle()
	* gaim_debug_vargs()
	* serv_add_buddy(); use gaim_account_add_buddy() instead
	* serv_add_buddies(); use gaim_account_add_buddies() instead
	* serv_change_passwd(); use gaim_account_change_password() instead
	* serv_close()
	* serv_finish_login()
	* serv_login()
	* serv_remove_buddy(); use gaim_account_remove_buddy() instead
	* serv_remove_buddies(); use gaim_account_remove_buddies() instead
	* serv_rename_group()
	* serv_set_buddyicon(): use gaim_account_set_buddy_icon() instead
	* serv_touch_idle(): use gaim_gtk_check_idle() instead
	* GaimGtkImPane->a_virgin
	* gaim_str_strip_cr(); use gaim_str_strip_char(str, '\r') instead
	* gaim_find_buddys_group renamed to gaim_buddy_get_group
	* gaim_gtkpounce_menu_build()
	* gaim_gtkpounce_dialog_show()
	* GaimGtkBuddyList->bpmenu
	* GaimConvImFlags and GaimConvChatFlags; use GaimMessageFlags instead
	* cb and user_data from the ops in GaimNotifyUiOps: This is now handled
	  by the notify API in the core.
	* GaimConversationUiOps.updated: use the conversation-updated signal
	* GAIM_SUBTYPE_CONV_WINDOW: windows are now only represented in the UI,
	  so GAIM_TYPE_BOXED is used for the signal types
	* gaim_gtk_privacy_is_showable(): We do fallback privacy in the core
	  now, so this would always be TRUE now.
	* GaimBlistNodeAction: See GaimMenuAction
	* gaim_blist_node_action_new(); use gaim_menu_action_new() instead
	* gaim_date()
	* gaim_date_full(): See gaim_date_format_full()
	* gaim_strftime(): See gaim_utf8_strftime()
	* GAIM_MESSAGE_COLORIZE
	* user_data from gaim_notify_searchresults_new_rows and from 
	  notify_searchresults in GaimNotifyUiOps.
	* gaim_conversation_get_send_history(), and send_history from
	  GaimConversation
	* Removed ui_ops from GaimBuddyList. Use gaim_blist_get_ui_ops() instead
	* GaimGtkConversation: dialogs (dialogs.search moved to GaimGtkWindow)
	* gaim_show_xfer_dialog: Use gaim_gtk_xfer_dialog_show(NULL) instead.
	* GaimGtkRoomlistDialog: Nothing used it outside of the file it was in.
	* gaim_gtk_roomlist_dialog_new: use gaim_gtk_roomlist_show
	* gaim_gtk_roomlist_dialog_new_with_account: use gaim_gtk_roomlist_show_with_account
	* binreloc functions

	Added:
	* gaim_prefs_disconnect_by_handle()
	* a password field to GaimConnection, which only persists for the
	  session (when "remember password" is false, account->password is
	  NEVER set) Use gaim_connection_get_password(GaimConnection *gc)
	* gaim_log_common_writer, gaim_log_common_lister, gaim_log_common_sizer,
	  and gaim_log_get_log_dir to allow log formats that use standard Gaim
	  log directory to use Gaim's built-in code for these purposes.
	* GaimLogCommonLoggerData struct for a basic logger_data struct to be
	  used with "common" logger functions.
	* gaim_gtk_blist_node_is_contact_expanded, returns TRUE if the given
	  blist node is a buddy inside an expanded contact, or is itself an
	  expanded contact
	* GaimLogSet struct, get_log_sets function to GaimLogLogger,
	  gaim_log_get_log_sets, gaim_log_set_compare
	* gaim_privacy_check(), to check if a given user is allowed to send
	  messages to the specified account
	* gtk_imhtml_clear_formatting()
	* gtk_imhtml_delete to clear out part of a imhtml buffer
	* gtk_imhtml_get_protocol_name()
	* gaim_buddy_icons_get_full_path(), to get the full path of a buddy
	  icon setting
	* CHAT_USERS_ALIAS_COLUMN, CHAT_USERS_COLOR_COLUMN,
	  CHAT_USERS_BUDDY_COLUMN to the list of columns for the chat
	  user list
	* gaim_account_add_buddy()
	* gaim_account_add_buddies()
	* gaim_account_remove_buddy()
	* gaim_account_remove_buddies()
	* gaim_account_change_password()
	* gaim_account_supports_offline_message()
	* gaim_conversation_close_logs(), to force a conversation's log(s) to
	  be closed.  New logs will be opened as necessary.
	* gaim_got_protocol_handler_uri()
	* gaim_plugin_get_id()
	* gaim_plugin_get_name()
	* gaim_plugin_get_version()
	* gaim_plugin_get_summary()
	* gaim_plugin_get_description()
	* gaim_plugin_get_author()
	* gaim_plugin_get_homepage()
	* gaim_gtkconv_switch_active_conversation(GaimConversation *)
	* gaim_str_strip_char() to strip a given character from
	  a given string
	* gaim_util_chrreplace() to replace a given character with a
	  different character
	* gaim_gtk_blist_toggle_visibility() to intelligently toggle the
	  visiblity of the buddy list
	* gaim_gtk_blist_visibility_manager_add() to indicate the addition of a
	  visibility manager - see the docs for more information
	* gaim_gtk_blist_visibility_manager_remove() to indicate the removal of
	  a visibility manager - see the docs for more information
	* gaim_gtk_conversations_find_unseen_list() to get a list of conversations
	  with an "unseen" state >= to the specified state and other criteria
	* gaim_gtk_conversations_fill_menu() fill a menu from list of conversations
	* gaim_gtk_create_prpl_icon()
	* gaim_gtk_create_prpl_icon_with_status()
	* gaim_gtk_pounces_manager_show()
	* gaim_gtk_pounces_manager_hide()
	* gaim_gtk_pounce_editor_show()
	* GAIM_POUNCE_MESSAGE_RECEIVED
	* GaimPounceOption
	* gaim_pounce_set_options()
	* gaim_pounce_set_options()
	* GAIM_STOCK_CONNECT, GAIM_STOCK_DISCONNECT
	* GAIM_STOCK_PLUGIN
	* gaim_account_request_add: Notifies the user that they were added to
	                            someone's buddy list, and offers them the choice
	                            of adding that person to their buddy list.
	* gaim_blist_alias_contact()
	* gaim_cipher_http_digest_calculate_session_key()
	* gaim_cipher_http_digest_calculate_response()
	* gaim_notify_searchresults_labeled()
	* GAIM_NOTIFY_BUTTON_LABELED, GAIM_NOTIFY_BUTTON_INFO,
	  GAIM_NOTIFY_BUTTON_IM, GAIM_NOTIFY_BUTTON_JOIN,
	  GAIM_NOTIFY_BUTTON_INVITE
	* stock buttons GAIM_STOCK_IM, GAIM_STOCK_INFO
	* gaim_conversation_present()
	* GaimConversationUiOps->present(GaimConversation *)
	* GaimPlugin.unloadable
	* gaim_plugin_is_unloadable()
	* GAIM_PLUGIN_PREF_STRING_FORMAT
	* gaim_plugin_pref_get_format_type()
	* gaim_plugin_pref_set_format_type()
	* GaimStringFormatType
	* gaim_log_get_handle()
	* gaim_log_uninit()
	* GAIM_SUBTYPE_LOG
	* gaim_marshal_POINTER__POINTER_POINTER
	* gaim_utf8_ncr_encode()
	* gaim_gtk_log_init()
	* gaim_gtk_log_get_handle()
	* gaim_gtk_log_uninit()
	* gaim_util_fetch_url_request()
	* GaimMenuAction
	* gaim_menu_action_new()
	* gaim_menu_action_free()
	* GaimInfoFieldFormatCallback
	* gaim_utf8_strftime()
	* gaim_date_format_short()
	* gaim_date_format_long()
	* gaim_date_format_full()
	* gaim_time_format()
	* gaim_plugin_action_free()
	* GaimRequestType: Added GAIM_REQUEST_FOLDER
	* GaimRequestUiOps: Added request_folder
	* gaim_request_folder()
	* gaim_gtk_setup_screenname_autocomplete()
	* gaim_gtk_set_cursor()
	* gaim_gtk_clear_cursor()
	* GAIM_MESSAGE_ACTIVE_ONLY
	* gaim_proxy_get_setup()
	* GaimNotifySearchResultsCallback: Added user_data.
	* gaim_notify_searchresults: Added user_data.
	* gaim_network_listen_cancel(): Can be used to cancel a previous
	  call to gaim_network_listen() or gaim_network_listen_range()
	* gaim_proxy_connect_cancel(): Can be used to cancel a pending
	  gaim_proxy_connect() request
	* gaim_proxy_connect_cancel_with_handle(): Can be used to cancel
	  a previous gaim_proxy_connect() request using a specified handle
	* gaim_dnsquery_destroy(): Can be used to cancel a pending DNS
	  query.
	* gaim_util_fetch_url_cancel(): Can be used to cancel a pending
	  call to gaim_util_fetch_url() or gaim_util_fetch_url_request().
	* GaimGtkWindow: dialogs.search (previously in GaimGtkConversation)
	* gaim_buddy_get_server_alias()
	* gaim_conv_send_confirm()
	* GaimConversationUiOps.send_confirm
	* gaim_gtk_roomlist_dialog_show_with_account
	* gaim_gtk_tree_view_search_equal_func to be used with
	  gtk_tree_view_set_search_equal_func
	* gaim_xfer_set_bytes_sent().  Sets the offset in the file to
	  read from or write to.
	* gaim_privacy_deny and gaim_privacy_allow
	* gaim_gtk_blist_set_headline
	* gaim_gtk_set_urgent
	* GtkGaimScrollBook and its functions.
	* purple_markup_unescape_entity()
	* purple_markup_get_css_property()
	* purple_group_get_name()

	Signals - Changed:  (See the Doxygen docs for details on all signals.)
	* Signal propagation now stops after a handler returns a non-NULL value.
	  This value is now returned.  Previously, all registered handlers were
	  called and the value from the last handler was used.
	* "buddy-typing" and "buddy-typing-stopped": replaced the GaimConversation*
	  with GaimAccount*, const char *name.  Also, the signal is now emitted
	  regardless of whether a conversation exists and regardless of whether
	  the user is on the buddy list.
	* "chat-buddy-joined": added the new_arrival argument
	* "chat-invited" handlers can now return a value to control what happens
	  to the invite (accept, reject, prompt the user).
	* "chat-left": Emitted *after* setting chat->left to TRUE.
	* "drawing-tooltip": the second argument is now a GString* instead of
	  a char**
	* "drawing-tooltip": added the "full" argument
	* "received-im-msg" and "received-chat-msg" to match, both now pass a
	  conversation pointer and flags
	* "receiving-im-msg" and "receving-chat-msg" to match, both now pass a
	  conversation pointer and a pointer to the flags.
	* "writing-im-msg", "wrote-im-msg", "writing-chat-msg", "wrote-chat-msg":
	  Now emitted from a difference place in the message handling code.
	  The arguments also changed.
	* "displaying-im-msg", "displayed-im-msg", "displaying-chat-msg",
	  "displayed-chat-msg": Added "who" argument, which changes the order
	  of the existing arguments.

	Signals - Added:  (See the Doxygen docs for details on all signals.)
	* "account-disabled"
	* "account-status-changed"
	* "account-alias-changed"
	* "cipher-added"
	* "cipher-removed"
	* "conversation-dragging"
	* "dbus-method-called"
	* "dbus-introspect"
	* "file-recv-accept"
	* "file-recv-start"
	* "file-recv-cancel"
	* "file-recv-complete"
	* "file-recv-request"
	* "file-send-accept"
	* "file-send-start"
	* "file-send-cancel"
	* "file-send-complete"
	* "buddy-added"
	* "buddy-removed"
	* "blist-node-aliased"
	* "buddy-status-changed"
	* "buddy-idle-changed": A buddy's idle status changed.
	* "buddy-icon-changed"
	* "buddy-got-login-time": The login time for a buddy is now known
	* "displaying-userinfo"
	* "gtkblist-hiding"
	* "gtkblist-unhiding"
	* "log-displaying"
	* "network-configuration-changed"
	* "savedstatus-changed"
	* "sendto-extended-menu"
	* "uri-handler"

	Signals - Removed:
	* "account-away": replaced by account-status-changed
	* "account-warned"
	* "buddy-away": replaced by buddy-status-changed
	* "buddy-back": replaced by buddy-status-changed
	* "buddy-idle": replaced by buddy-idle-changed
	* "buddy-unidle": replaced by buddy-idle-changed
	* "buddy-icon-cached": replaced by buddy-icon-changed
	* "conversation-drag-end": replaced by conversation-dragging
	* "conversation-switching"

version 1.5.0 (8/11/2005):
	* Added: gaim_xfer_conversation_write
	  Writes a messages to a conversation window with the use
	  of the associated file transfer.

version 1.4.0 (7/7/2005):
	* Added: gaim_buddy_icon_uncache()
	  Deletes a cached buddy icon for a specified buddy
	* Added: gaim_buddy_icon_get_type
	  Attempts to determine the type of a given buddy icon.
	* Added: buddy-icon-cached signal
	  Emitted when a new buddy icon is cached.

version 1.3.1 (6/9/2005):
	* No changes

version 1.3.0 (5/10/2005):
	* Added: gaim_blist_schedule_save()
	  This should be used instead of gaim_blist_sync when you
	  want the blist.xml file to be written to disk.  There
	  should not be many occasions when you want to do this,
	  as the functions in the blist API that modify the buddy
	  list will normally call it for you.
	* Added: OPT_PROTO_NO_NORMALIZE_CONV
	  Tells the conversation API to not normalize screen names
	  in conversations.  This is used by the Jabber PRPL.

version 1.2.1 (4/3/2005):
	* No changes

version 1.2.0 (3/17/2005):
	* You can use gaim_signal_connect_priority() and
	  gaim_signal_connect_priority_vargs() to connect to
	  Gaim signals with a given priority (Will Gorman)
	* Added: gaim_conversation_set_features
		 gaim_conversation_get_features
	  These allow plugins (notable prpls) to change the
	  formatting capabilities of an existing conversation.
	  This comes with a new "features" field in
	  GaimConversation (Christopher O'Brien)
	* Added: GAIM_CONNECTION_NO_IMAGES to GaimConectionFlags
	   (Christopher O'Brien)
	* Added: GAIM_CBFLAGS_TYPING to GaimConvChatBuddyFlags
	   (Christopher O'Brien)
	* Added: gaim_account_request_add which takes the same arguments as
	*  gaim_account_notify_added but always asks the user if they want to add
	*  the buddy to the buddy list
	* Added: An accompanying request_add GaimAccountUiOp

version 1.1.4 (2/24/2005):
	* No changes

version 1.1.3 (2/17/2005):
	* No changes

version 1.1.2 (1/20/2005):
	* No changes

version 1.1.1 (12/28/2004):
	* No changes

version 1.1.0 (12/02/2004):
	* Added: gaim_utf8_salvage
	* Added: binary relocation support in prefix.h
	         WARNING: If your plugin uses anything inside the
		 #ifdef ENABLE_BINRELOC from prefix.h, it won't be
		 loadable on a copy of Gaim compiled without binreloc
		 support. In particular, watch out for the autoconf-like
		 macros, and accidently including them through internal.h,
		 which you probably shouldn't be including anyway.

version 1.0.0 (09/17/2004):
	* Added: get_chat_name to the GaimPluginProtocolInfo struct
	* Changed: gaim_blist_update_buddy_presence(), presence changed to
	           type gboolean
	* Changed: the versioning scheme, and all the plugin structs

version 0.82 (08/26/2004):
	Gaim API:
	* Removed: gaim_gtk_get_dispstyle(), gaim_gtk_change_text()
	* Removed: multi.h
	* Renamed: ui.h to gtkdialogs.h
	* Renamed: gtkinternal.h to gtkgaim.h
	* Renamed: show_info_dialog to gaim_gtkdialogs_info
	* Renamed: show_log_dialog to gaim_gtkdialogs_log
	* Renamed: show_warn_dialog to gaim_gtkdialogs_warn
	* Renamed: show_im_dialog to gaim_gtkdialogs_im
	* Renamed: gaim_gtkdialogs_new_im to gaim_gtkdialogs_im_with_user
	* Renamed: destroy_all_dialogs to gaim_gtkdialogs_destroy_all
	* Renamed: alias_dialog_bud to gaim_gtkdialogs_alias_buddy
	* Renamed: alias_dialog_contact to gaim_gtkdialogs_alias_contact
	* Renamed: alias_dialog_blist_chat to gaim_gtkdialogs_alias_chat
	* Renamed: show_confirm_del to gaim_gtkdialogs_remove_buddy
	* Renamed: show_confirm_del_group to gaim_gtkdialogs_remove_group
	* Renamed: show_confirm_del_blist_chat to gaim_gtkdialogs_remove_chat
	* Renamed: show_confirm_del_contact to gaim_gtkdialogs_remove_contact
	* Renamed: show_about to gaim_gtkdialogs_about
	* Added: gaim_notify_userinfo() and the associated notify_userinfo() UI op
	         which pass account and contact information associated with the
	         userinfo

	Buddy List API:
	* Changed: gaim_blist_request_add_chat(), added name parameter
	* Added: gaim_contact_on_account()
	* Added: flags parameter to the GaimBlistNode struct

	Conversation API:
	* Added: gaim_gtkconv_button_new()

	Protocol Plugin API: v7
	* Added: chat_info_defaults to the GaimPluginProtocolInfo struct

	Signals:
	* Added: conversation-updated for any update to the data associated
	  with the conversation (topic, icon, adding to buddy list, etc.)

	Conversation API:
	* Changed: gaim_conv_chat_add_user() (added new_arrival parameter)

version 0.81 (08/05/2004):
	Commands API:
	* Most functions now have a void *data argument.

	Blist API:
	* Added: gaim_buddy_get_contact_alias
	* Renamed: gaim_get_buddy_alias to gaim_buddy_get_alias
	* Renamed: gaim_get_buddy_alias_only to gaim_buddy_get_alias_only

	Conversation API:
	* Changed: gaim_conv_chat_add_user(), added flags parameter
	* Changed: gaim_conv_chat_add_users(), added GList of flags parameter
	* Changed: gaim_conv_chat_get_users(), now returns a GList of
	  GaimConvChatBuddy's
	* Changed: gaim_conv_chat_set_users() now expects a GList of
	  GaimConvChatBuddy's
	* Added: gaim_conv_chat_set_user_flags()
	* Added: gaim_conv_chat_get_user_flags()
	* Added: gaim_conv_chat_find_user()
	* Added: gaim_conv_chat_cb_new()
	* Added: gaim_conv_chat_cb_find()
	* Added: gaim_conv_chat_cb_destroy()
	* Added: gaim_conv_chat_cb_get_name()

	Conversation UI ops:
	* Added: chat_update_user()

	Signals:
	* Changed: chat-buddy-joining & chat-buddy-joined now include the user's flags
	* Changed: chat-buddy-joining & chat-buddy-leaving are now booleans, return
	  TRUE if you don't want the join/leave to be displayed in the UI.
	* Added: chat-buddy-flags for when user's flags change
	  gaim_marshal_VOID__POINTER_POINTER_POINTER_UINT_UINT (required for the new
	  chat-buddy-flags signal)
	* Added: account-modified for when account settings have been changed.

version 0.80 (07/15/2004):
	Gaim API:
	* Removed: PRPL numbers : gaim_account_set_protocol(),
	  gaim_account_get_protocol(), gaim_accounts_find_with_prpl_num,
	  gaim_prpl_num_to_id(), gaim_prpl_id_to_num(), GaimProtocol

	Protocol Plugin API: v6
	* Added: can_receive_file & send_file to the GaimPluginProtocolInfo struct

	Signals:
	* Changed "chat-invited" to also include the components hash table so
	  plugins can use serv_join_chat when the signal is emitted.
	* Added "chat-topic-changed" signal plugins know when a topic is changed.

version 0.79 (06/24/2004):
	Gaim API:
	* gaim_url_parse() now takes two additional parameters, which are used
	  for returning the username and password from the URL, if they exist.
	* Added: has_focus UI op to GaimConversationUiOps and
	  GaimConvWindowUiOps.
	* Added: gaim_conversation_has_focus() and gaim_conv_window_has_focus().
	* Removed: gaim_blist_save()

	Protocol Plugin API: v5
	* Changed: add_buddy, add_buddies, remove_buddy, remove_buddies,
	  rename_group and remove_group to take GaimBuddy's and
	  GaimGroup's consistently.
	* Removed: OPT_PROTO_BUDDY_ICON (replaced by icon_spec)
	* Added: icon_spec to the GaimPluginProtocolInfo struct

version 0.78 (05/30/2004):
	Plugin API: v4
	* Added: actions - for plugins to add to the new Plugin Actions menu

	Loader Plugin API: v2 (no changes)

	Protocol Plugin API: v4
	* Removed: set_dir, get_dir and dir_search (not used, AIM-centric)
	* Removed: actions (replaced by generic plugin actions)

	Perl Plugin API: v2 (no changes)
	TCL Plugin API: (no changes)

	Signals:
	* Added: "blist-node-extended-menu" for extending Buddy, Chat and
			 Group right-click menus
	* Added: "drawing-tooltip" for plugins to allow plugins to change text
			 appearing in tooltips
	* Added: "gtkblist-created"
	* Added: "receiving-im-msg" and "receiving-chat-msg" (these behave
			  exactly like received-*-msg used to)
	* Added: "buddy-idle-updated" signal, for when the idle time changes.
	* Changed: "received-im-msg" and "received-chat-msg" no longer pass
			   pointers to who, message and flags, and are now void.
	* Removed: "drawing-menu" - it was UI sepecific and
			   "blist-node-extended-menu" is superior

version 0.77 (04/22/2004):
	Loader & Protocol Plugins independantly versioned
	Plugin loading now checks versioning on plugins (Standard, Loader &
	Protocol)
	new GAIM_{PLUGIN,PRPL,LOADER}_API_VERSION constants

	Plugin API: v3
	* Added: prefs_info for UI independant plugin prefs

	Loader Plugin API: v2
	* Added: api_version at top of GaimPluginLoaderInfo struct

	Protocol Plugin API: v2
	* Added: api_version at top of GaimPluginProtocolInfo struct
	* Added: chat_menu for protocol specific extensions to the chat menu
	* Removed: get_away "Nada used it. Pink elephants on parade."
	* Removed: protocol_prefs (replaced by generic plugin prefs_info)

	Perl Plugin API: v2 (no changes)
	TCL API: (no changes)

	Signals:
	* Added: "conversation-drag-ended"

version 0.76 (04/01/2004):
	Plugin API: v2
	Perl Plugin API: v2
	Loader Plugin API: (not versioned)
	Protocol Plugin API: (not versioned)
	* Added: protocol_prefs for protocol specific preferences
	* Added: reject_chat so protocols can act on chat invite rejection

	TCL Plugin API: (not versioned)
	* Changes to plugin registration to show descriptions
<|MERGE_RESOLUTION|>--- conflicted
+++ resolved
@@ -1,7 +1,6 @@
 Pidgin and Finch: The Pimpin' Penguin IM Clients That're Good for the Soul
 
-<<<<<<< HEAD
-version 2.6.5 (??/??/20??):
+version 2.6.6 (??/??/2010):
 	libpurple:
 		Changed:
 		* purple_xfer_cancel_local is now called instead of
@@ -15,10 +14,9 @@
 		  (from Purple::ProxyType::::<type> to Purple::ProxyType::<type>
 		  and Purple::Log:ReadFlags::::<type> to
 		  Purple::Log::ReadFlags::<type>)  (Chris Foote)
-=======
+
 version 2.6.5 (01/08/2010):
 	No changes
->>>>>>> 42427983
 
 version 2.6.4 (11/29/2009):
 	No changes
