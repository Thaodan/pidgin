--- conflicted
+++ resolved
@@ -1,8 +1,5 @@
 Pidgin and Finch: The Pimpin' Penguin IM Clients That're Good for the Soul
 
-<<<<<<< HEAD
-version 2.4.2 (05/17/2008):
-=======
 version 2.5.0 (??/??/2008):
 	libpurple:
 		Added:
@@ -39,7 +36,6 @@
 		* purple_buddy_icons_set_custom_icon
 		* pidgin_set_custom_buddy_icon
 
->>>>>>> b34a4da9
 	perl:
 		Added:
 		* Purple::Prefs::get_children_names.
