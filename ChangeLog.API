--- conflicted
+++ resolved
@@ -1,11 +1,5 @@
 Pidgin and Finch: The Pimpin' Penguin IM Clients That're Good for the Soul
 
-<<<<<<< HEAD
-version 2.x.x:
-	libpurple:
-	   Added:
-	   * "website" and "dev_website" items to the ui_info hash table
-=======
 version 2.5.0 (??/??/2008):
 	libpurple:
 		Added:
@@ -43,7 +37,10 @@
 		* GTK+ Custom Smiley API.
 
 version 2.4.2 (05/17/2008):
->>>>>>> 2284520d
+version 2.x.x:
+	libpurple:
+	   Added:
+	   * "website" and "dev_website" items to the ui_info hash table
 	perl:
 		Added:
 		* Purple::Prefs::get_children_names.
