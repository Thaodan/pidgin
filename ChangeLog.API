--- conflicted
+++ resolved
@@ -1,6 +1,5 @@
 Pidgin and Finch: The Pimpin' Penguin IM Clients That're Good for the Soul
 
-<<<<<<< HEAD
 Version 2.2.2 (??/??/????):
 	libpurple:
 		Changed:
@@ -8,8 +7,6 @@
 		  has been changed to gssize instead of a size_t to correctly
 		  indicate that -1 can be used for a nul-delimited string.
 
-Version 2.2.0 (09/13/2007):
-=======
 version 2.3.0 (??/??/????):
 	libpurple:
 		Added:
@@ -27,7 +24,6 @@
 		  something appropriate.
 
 version 2.2.0 (09/13/2007):
->>>>>>> cda3ad0f
 	libpurple:
 		Added:
 		* PURPLE_MESSAGE_INVISIBLE flag, which can be used by
