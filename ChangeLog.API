Pidgin and Finch: The Pimpin' Penguin IM Clients That're Good for the Soul

<<<<<<< HEAD
version 2.7.0 (??/??/????):
	libpurple:
		Added:
		* purple_network_get_all_local_system_ips
=======
version 2.6.2 (09/05/2009):
	Perl:
		Added:
		* Purple::XMLNode::get_next(), which returns the next neighbor tag of
		  the current node.
		Changed:
		* Purple::XMLNode::get_child() will return the first child node if
		  passed "" or undef as the name of the node.
>>>>>>> 9ee8dcf7

version 2.6.1 (08/18/2009):
	No changes

version 2.6.0 (08/18/2009):
	libpurple:
		Added:
		* PurpleMedia and PurpleMediaManager API
		* PURPLE_BLIST_NODE
		* PURPLE_GROUP
		* PURPLE_CONTACT
		* PURPLE_BUDDY
		* PURPLE_CHAT
		* Account signals (see account-signals.dox)
			* account-actions-changed
			* account-created
			* account-destroying
		* blist-node-added and blist-node-removed signals (see
		  blist-signals.dox)
		* Three Blist UI ops used to overload libpurple's built-in saving
		  of the buddy list to blist.xml. If a UI implements these, it probably
		  wants to add the buddies itself and not call purple_blist_load.
		* Three File Transfer UI ops used to overload libpurple's use of fread
		  and fwrite for saving a file locally. These allow a UI to stream a
		  file through a socket without buffering the file on the local disk.
		* Jabber plugin signals (see jabber-signals.dox)
		* purple_account_remove_setting
		* purple_buddy_destroy
		* purple_buddy_get_protocol_data
		* purple_buddy_set_protocol_data
		* purple_buddy_get_local_buddy_alias
		* purple_blist_get_buddies
		* purple_blist_get_ui_data
		* purple_blist_set_ui_data
		* purple_blist_node_get_ui_data
		* purple_blist_node_set_ui_data
		* purple_certificate_check_signature_chain_with_failing
		* purple_chat_destroy
		* purple_connection_get_protocol_data
		* purple_connection_set_protocol_data
		* purple_contact_destroy
		* purple_conv_chat_invite_user
		* purple_debug_is_unsafe
		* purple_debug_is_verbose
		* purple_debug_set_unsafe
		* purple_debug_set_verbose
		* purple_global_proxy_set_info
		* purple_group_destroy
		* purple_ipv4_address_is_valid
		* purple_ipv6_address_is_valid
		* purple_log_get_activity_score
		* purple_markup_is_rtl
		* purple_markup_escape_text
		* purple_network_convert_idn_to_ascii
		* purple_network_force_online
		* purple_network_set_stun_server
		* purple_network_set_turn_server
		* purple_network_get_stun_ip
		* purple_network_get_turn_ip
		* purple_network_remove_port_mapping
		* purple_plugins_get_search_paths
		* purple_proxy_connect_udp
		* purple_prpl_get_media_caps
		* purple_prpl_got_account_actions
		* purple_prpl_initiate_media
		* purple_request_field_get_group
		* purple_request_field_get_ui_data
		* purple_request_field_set_ui_data
		* purple_ssl_connect_with_ssl_cn
		* purple_strequal
		* purple_utf8_strip_unprintables
		* purple_util_fetch_url_request_len_with_account
		* purple_xfer_prpl_ready
		* purple_xfer_ui_ready
		* xmlnode_from_file
		* xmlnode_get_parent
		* xmlnode_set_attrib_full

		Changed:
		* xmlnode_remove_attrib now removes all attributes with the
		  same name.  Previously, it would remove the first one found,
		  which was completely non-deterministic.  If you want to remove
		  the attribute with no namespace, then use NULL with
		  xmlnode_remove_with_namespace.
		* Plugins may now emit the jabber-sending-xmlnode signal in order
		  to send stanzas; this method is preferred to the prpl send_raw
		  function as other plugins listening to the signal see them.
		* The conversation-updated signal with a PURPLE_CONV_UPDATE_TYPING
		  update type is emitted when receiving an IM.  Previously, the
		  typing state was modified (and the buddy-typing-stopped signal
		  emitted), but this signal was not emitted.
		* Added a client_type field in the get_ui_info core UI op. See
		  core.h for details.
		* Added introspection of signals exposed via the D-Bus API.
		* purple_find_buddies is now more efficient in the case where
		  it is enumerating all the buddies for an account.
		* purple_find_group is now more efficient for large numbers of groups.
		* purple_find_conversation_with_account is more efficient for large
		  numbers of concurrent conversations.
		* All DNS routines support internationalized domain names (IDNs) when
		  libpurple is compiled with GNU libidn.
		* status is set before emitting signals in purple_xfer_set_status.
		* Creating multiple distinct chats with the same name (i.e. "MSN Chat")
		  is deprecated and will be removed in libpurple 3.0.0.
		* purple_xfer_start now accepts -1 as the fd parameter if the protocol
		  plugin will administer the transfer itself. 0 is still accepted for
		  backward compatibility since older versions of libpurple will not
		  accept -1.

		Deprecated:
		* buddy-added and buddy-removed blist signals
		* purple_blist_destroy
		* purple_blist_new
		* purple_buddy_get_local_alias
		* purple_certificate_check_signature_chain
		* purple_ip_address_is_valid
		* purple_notify_user_info_remove_entry
		* purple_set_blist
		* purple_status_type_set_primary_attr
		* purple_status_type_add_attr
		* purple_status_type_add_attrs
		* purple_status_type_add_attrs_vargs
		* purple_status_type_get_primary_attr
		* purple_status_set_attr_boolean
		* purple_status_set_attr_int
		* purple_status_set_attr_string
		* purple_presence_add_status
		* purple_presence_add_list
		* purple_util_fetch_url_request_len
		* xmlnode_set_attrib_with_namespace
		* xmlnode_set_attrib_with_prefix

	pidgin:
		Added:
		* gtk_imhtml_class_register_protocol
		* gtk_imhtml_link_get_url, gtk_imhtml_link_get_text_tag,
		  gtk_imhtml_link_activate functions to process GtkIMHtmlLink
		  objects from GtkIMHtml protocol callbacks.
		* gtk_imhtml_set_return_inserts_newline
		* gtk_imhtml_set_populate_primary_clipboard
		* pidgin_blist_set_theme
		* pidgin_blist_get_theme
		* pidgin_prefs_labeled_password
		* pidgin_smiley_editor_set_data
		* pidgin_sound_is_customized
		* pidgin_utils_init, pidgin_utils_uninit
		* pidgin_notify_pounce_add
		* PidginBlistTheme, PidginBlistThemeLoader API
		* PidginIconTheme, PidginStatusIconTheme, PidginIconThemeLoader
		  API
		* pidgin_stock_id_from_status_primitive
		* pidgin_stock_id_from_presence

	libgnt:
		Added:
		* GntProgressBar and functions (Saleem Abdulrasool)

	perl:
		Added:
		* Purple::XMLNode::get_name()

		Changed:
		* Made a bunch of functions act more perl-like. Call the new()
		  functions as Class->new(...) instead of Class::new(...):
			* Purple::Request::Fields::new
			* Purple::Request::Field::new
			* Purple::Request::Field::account_new
			* Purple::Request::Field::bool_new
			* Purple::Request::Field::choice_new
			* Purple::Request::Field::int_new
			* Purple::Request::Field::label_new
			* Purple::Request::Field::list_new
			* Purple::Request::Field::string_new
			* Purple::Request::Field::group_new
		* Make the XMLNode API more perl-like. Don't pass len
		  parameters and call them like:
			* $xmlnode->copy()
			* $xmlnode->to_str()
			* $xmlnode->to_formatted_str()
			* Purple::XMLNode::from_str(...)
version 2.5.9 (08/18/2009):
	No changes

version 2.5.8 (06/27/2009):
	No changes

version 2.5.7 (06/20/2009):
	No changes

version 2.5.6 (05/19/2009):
	No changes

version 2.5.5 (03/01/2009):
	libpurple:
		Changed:
		* purple_status_type_new now defaults "saveable" to TRUE.
		  This was necessary in order to maintain the current behavior
		  while fixing non-saveable statuses not to be saved.
		* xmlnode_get_prefix, xmlnode_to_str and xmlnode_to_formatted_str
		  now all take a const xmlnode* instead of an xmlnode*

version 2.5.4 (01/12/2009):
	perl:
		Changed:
		* Purple::PluginPref->get_bounds no longer takes two integer
		  arguments it now returns two integers.

		Removed:
		* Removed a handful of string-related utility functions that
		  can generally be better handled with perl's built-in string
		  functions rather than using pidgin's:
			* Purple::Util::strcasereplace
			* Purple::Util::strcasestr
			* Purple::Util::strreplace
			* Purple::Util::str_strip_char
			* Purple::Util::chrreplace

version 2.5.3 (12/20/2008):
	libpurple
		Changed:
		* purple_util_fetch_url and purple_util_fetch_url_request can
		  now fetch https URLs

version 2.5.0 (08/18/2008):
	libpurple:
		Added:
		* Connection flag PURPLE_CONNECTION_ALLOW_CUSTOM_SMILEY to indicate
		  that the connection supports sending and receiving custom smileys.
		* PurpleSmiley and the Smiley API.
		* purple_serv_got_join_chat_failed
		* chat-join-failed signal (see conversation-signals.dox)
		* chat-invite-blocked and blocked-im-msg signals (see
		  converation-signals.dox) (Thanks to Stefan Ott)
		* purple_blist_update_node_icon
		* purple_buddy_icons_node_has_custom_icon
		* purple_buddy_icons_node_find_custom_icon
		* purple_buddy_icons_node_set_custom_icon
		* purple_buddy_icons_node_set_custom_icon_from_file
		* purple_notify_user_info_prepend_section_break
		* purple_notify_user_info_prepend_section_header
		* "website" and "dev_website" items to the ui_info hash table
		* purple_cmds_get_handle, purple_cmds_init, purple_cmds_uninit
		* cmd-added and cmd-removed signals
		* purple_get_host_name
		* purple_util_fetch_url_len (temporary function overload to add max_len param)
		* purple_util_fetch_url_request_len
		* purple_prpl_send_attention
		* purple_prpl_got_attention
		* purple_prpl_got_attention_in_chat

		Deprecated:
		* purple_blist_update_buddy_icon
		* purple_buddy_icons_has_custom_icon
		* purple_buddy_icons_find_custom_icon
		* purple_buddy_icons_set_custom_icon
		* pidgin_set_custom_buddy_icon
		* purple_util_fetch_url_len
		* purple_util_fetch_url_request_len
		* serv_send_attention
		* serv_got_attention

		Changed:
		* xmlnode_copy now copies the prefix and namespace map for nodes.

	pidgin:
		Added:
		* gtk_imhtml_smiley_create, gtk_imhtml_smiley_reload and
		  gtk_imhtml_smiley_destroy to deal with GtkIMHtmlSmiley's.
		* pidgin_pixbuf_from_imgstore to create a GdkPixbuf from a
		  PurpleStoredImage.
		* pidgin_themes_smiley_themeize_custom to associate custom smileys to
		  a GtkIMHtml widget.
		* GTK_IMHTML_CUSTOM_SMILEY flag for GtkIMHtml.
		* GTK+ Custom Smiley API.

version 2.4.2 (05/17/2008):
	perl:
		Added:
		* Purple::Prefs::get_children_names.
		* Purple::timeout_remove.
		Changed:
		* Purple::timeout_add now returns a handle which can be used
		  to remove the timeout.
		* Callbacks to Purple::Util::fetch_url and the
		  Purple::Request::* functions can now be specified as both
		  strings (the name of the callback function) and as coderefs.
	Finch:
		libgnt:
		* Added gnt_bindable_check_key to check if a keystroke is bound.

version 2.4.0 (02/29/2008):
	libpurple:
		Added:
		* purple_certificate_add_ca_search_path. (Florian Quèze)
		* purple_gai_strerror.
		* purple_major_version, purple_minor_version,
		  purple_micro_version variables are exported by version.h,
		  giving the version of libpurple in use at runtime.
		* purple_util_set_current_song, purple_util_format_song_info
		* purple_ip_address_is_valid
		* Some accessor functions to the Roomlist API:
			* purple_roomlist_get_fields
			* purple_roomlist_room_get_type
			* purple_roomlist_room_get_name
			* purple_roomlist_room_get_parent
			* purple_roomlist_room_get_fields
			* purple_roomlist_field_get_type
			* purple_roomlist_field_get_label
			* purple_roomlist_field_get_hidden
		* unlocalized_name field in PurpleAttentionType for UIs that need it.
		* Some accessor and mutator functions for PurpleAttentionType:
			* purple_attention_type_set_name
			* purple_attention_type_set_incoming_desc
			* purple_attention_type_set_outgoing_desc
			* purple_attention_type_set_icon_name
			* purple_attention_type_set_unlocalized_name
			* purple_attention_type_get_name
			* purple_attention_type_get_incoming_desc
			* purple_attention_type_get_outgoing_desc
			* purple_attention_type_get_icon_name
			* purple_attention_type_get_unlocalized_name
		* Add some PurpleBuddyListNode accessor functions:
			* purple_blist_node_get_parent
			* purple_blist_node_get_first_child
			* purple_blist_node_get_sibling_next
			* purple_blist_node_get_sibling_prev
		* Added last_received to PurpleConnection, the time_t of the
		  last received packet.
		* Added some more accessor functions:
			* purple_chat_get_account
			* purple_chat_get_components
			* purple_connection_get_prpl
			* purple_xfer_get_start_time
			* purple_xfer_get_end_time
		* purple_serv_got_private_alias for prpls to call after receiving a
		  private alias from the server.

	Pidgin:
		Added:
		* pidgin_create_dialog to create a window that closes on escape. Also
		  added utility functions pidgin_dialog_get_vbox_with_properties,
		  pidgin_dialog_get_vbox, pidgin_dialog_get_action_area to access the
		  contents in the created dialog. (Peter 'fmoo' Ruibal)
		* pidgin_dialog_add_button to add buttons to a dialog created by
		  pidgin_create_dialog.
		* GTK_IMHTML_NO_SMILEY for GtkIMHtmlOptions means not to look for
		  smileys in the text. (Florian 'goutnet' Delizy)
		* pidgin_auto_parent_window to make a window transient for a suitable
		  parent window.
		* pidgin_tooltip_setup_for_treeview, pidgin_tooltip_destroy,
		  pidgin_tooltip_show and pidgin_tooltip_setup_for_widget to simplify
		  the process of drawing tooltips.
		* pidgin_add_widget_to_vbox to simplify adding a labeled widget to a
		  window.

		Deprecated:
		* PIDGIN_DIALOG

	Finch:
		* finch_roomlist_get_ui_ops and finch_roomlist_show_all
		* finch_request_field_get_widget to get the widget for a request
		  field.
		* finch_blist_get_tree to get the GntTree widget representing the
		  buddy list.
		* FinchBlistManager structure to manage the buddylist view, and some
		  util functions finch_blist_install_manager,
		  finch_blist_uninstall_manager, finch_blist_manager_find and
		  finch_blist_manager_add_node.
		* Added finch_log_show, finch_log_show_contact, finch_syslog_show,
		  finch_log_init, finch_log_get_handle, finch_log_uninit

		libgnt:
		* Added gnt_tree_set_row_color to set the color for a row in a tree.
		* Added gnt_style_get_string_list
		* Added gnt_color_add_pair to define a new color.
		* Added gnt_colors_get_color to get an ncurses color value from a
		  string.
		* Added gnt_style_get_color to get a color pair from an entry in
		  ~/.gntrc
		* Added gnt_tree_get_parent_key to get the key for the parent row.

version 2.3.0 (11/24/2007):
	libpurple:
		Added:
		* a PurpleConversation field and an alias field in PurpleConvMessage
		* account-authorization signals (see account-signals.dox for
		  details) (Stefan Ott)
		* libpurple/purple.h, which includes #define's and #include's
		  required to compile stand-alone plugins
		* PURPLE_STATUS_TUNE as a new PurpleStatusPrimitive
		* purple_plugin_disable(), which is intended to be called when
		  a purple_plugin_unload()--which was called when a user tried
		  to unload a plugin--fails.  This then prevents the plugin
		  from being saved in the saved plugins list, so it'll won't
		  be loaded at the next startup.
		* PurpleDisconnectReason enumeration of machine-readable
		  types of connection error.
		* purple_connection_error_reason(), to be used by prpls
		  (instead of purple_connection_error() and setting
		  gc->wants_to_die) to report errors along with a
		  PurpleDisconnectReason.
		* PurpleConnectionUiOps.report_disconnect_reason, to be
		  implemented by UIs (rather than .report_disconnect) if
		  they want to use the reported PurpleDisconnectReason
		  to give a more specific error.
		* A connection-error signal, fired just after the UiOp is
		  called with the same information.
		* purple_connection_reason_is_fatal(), acting as a hint
		  to whether automatic reconnection should be attempted
		  after a connection error (rather than checking
		  gc->wants_to_die).
		* PurpleConnectionErrorInfo, a struct to hold a
		  PurpleConnectionError and a const char *description.
		* purple_account_get_current_error() to get the most recent
		  PurpleConnectionError and description (or NULL if the
		  account is happy with life), to allow bits of the UI to know
		  the last error without caching it themselves (as
		  PidginBuddyList does).
		* purple_account_clear_current_error() to reset an account's
		  error state to NULL.
		* An account-error-changed signal, firing when
		  purple_account_get_current_error()'s return value changes.

		* PidginMiniDialog, a Gtk widget-ified version of
		  pidgin_make_mini_dialog().

		* purple_util_init()
		* purple_util_uninit()

		* purple_network_listen_map_external() to temporarily disable
		  mapping ports externally via NAT-PMP or UPnP.

		Changed:
		* purple_plugin_unload() now honors the return value of a
		  plugin's unload function and can actually return FALSE now.
		* purple_plugin_unload() no longer does its own notifications
		  when a dependent plugin fails to unload.  The UI should do
		  something appropriate.

		* pidgin_make_mini_dialog() now declares its return type to be
		  GtkWidget * rather than void *.  This should not break any
		  existing code since any code using it must already rely on
		  the return type actually being GtkWidget * all along.

		Deprecated:
		* pidgin_dialogs_about()
		* pidgin_log_show_contact()
		* pidgin_log_show()
		* pidgin_plugin_dialog_show()
		* pidgin_pounce_editor_show()
		* pidgin_pounces_manager_show()
		* pidgin_syslog_show()

		* purple_connection_error()
		* pidgin_blist_update_account_error_state()
		* PidginBuddyList.connection_errors
		* purple_network_listen_map_external()

		MSN:
		* A new independant status type with PURPLE_STATUS_TUNE primitive, and
		  PURPLE_TUNE_ARTIST, PURPLE_TUNE_ALBUM and PURPLE_TUNE_TITLE
		  attributes.

		XMPP:
		* A new independant status type with PURPLE_STATUS_TUNE primitive, and
		  PURPLE_TUNE_{ARTIST, TITLE, ALBUM, GENRE, COMMENT, TRACK, TIME,
		  YEAR, URL} attributes.

	Finch:
		libgnt:
		* Added gnt_color_pair, which will try to intelligenty set text
		  attributes in place of colors if the terminal doesn't have color
		  support. (Bug: #3560) All future code should use gnt_color_pair
		  instead of COLOR_PAIR.
		* Added gnt_menuitem_set_id and gnt_menuitem_get_id to set and get the
		  string id of a menuitem respectively.
		* Added gnt_window_get_accel_item, which returns a the id of a menuitem
		  bound to a keystroke.
		* Added gnt_menu_get_item to get a menuitem of the given id from a
		  menu.
		* Added gnt_menuitem_activate, which triggers the 'activate' signal on
		  the menuitem and calls the callback function, if available.
		* Added GntEntryKillRing in GntEntry.
		* Added gnt_window_set_maximize and gnt_window_get_maximize, and
		  GntWindowFlags enum.

version 2.2.2 (??/??/????):
	libpurple:
		Changed:
		* The size parameter of purple_util_write_data_to_file_absolute
		  has been changed to gssize instead of a size_t to correctly
		  indicate that -1 can be used for a nul-delimited string.
		* The documentation for purple_savedstatuses_get_popular used to
		  incorrectly claim that the active status is excluded from the
		  returned list. The documentation has been corrected. Also, the
		  function now returns a correct list when called with a value of 0.

version 2.2.0 (09/13/2007):
	libpurple:
		Added:
		* PURPLE_MESSAGE_INVISIBLE flag, which can be used by
		  purple_conv_im_send_with_flags to send a message, but not display it
		  in the conversation
		* serv_send_attention(), serv_got_attention(), as well as send_attention 
		  and attention_types in PurplePluginProtocolInfo. This new API is used
		  for zapping in MySpaceIM, buzzing in Yahoo, and nudging in MSN.
		* PurpleConvMessage structure to represent a message in a
		  conversation. purple_conversation_message_get_sender,
		  purple_conversation_message_get_message,
		  purple_conversation_message_get_flags and
		  purple_conversation_message_get_timestamp to get information about a
		  PurpleConvMessage.
		* purple_conversation_get_message_history() to retrieve a list of
		  PurpleConvMessage's in a conversation, and
		  purple_conversation_clear_message_history to clear the history.
		* purple_certificate_* functions in libpurple/certificate.h - "A public-key certificate API"
		* purple_ssl_get_peer_certificates() and associated field in PurpleSslOps to retrieve a server's presented SSL certificate chain.
		* PurpleSslConnection::verifier to provide a "how to verify the peer's certificates" callback to the SSL handlers. See certificate.h for more on this.
		* purple_ssl_connect_with_host_fd() to create an SSL connection from a file descriptor and provide a hostname with it to authenticate the peer against.

		Changed:
		* purple_prefs_load is now called within purple_prefs_init.
		  The UI no longer needs to call it.
		* writing-im-msg now receives the conversation name as the who
		  argument if the caller of purple_conversation_write didn't
		  provide a value for who.

	Pidgin:
		Added:
		* pidgin_set_accessible_relations, sets up label-for and labelled-by
		  ATK relations (broken out from pidgin_set_accessible_label)
		* pidgin_conv_attach_to_conversation, to reattach the Pidgin UI to a
		  conversation
		* conversation-hiding and conversation-displayed signals.
		* pidgin_text_combo_box_entry_new, pidgin_text_combo_box_entry_get_text
		  and pidgin_text_combo_box_entry_set_text

		Changed:
		* pidgin_conversations_fill_menu now also adds a separator and a 'Show
		  All' item if there are more than one conversations in the list.

	Finch:
		Added:
		* finch_sound_is_enabled
		* The reserved field in the FinchConv is now used to store information
		  about the conversation (using FinchConversationFlag)
		* finch_account_dialog_show

		libgnt:
		* gnt_slider_set_small_step, gnt_slider_set_large_step to allow more
		  fine tuned updates of a GntSlider
		* gnt_util_parse_xhtml_to_textview to parse XHTML strings in a
		  GntTextView (this works only if libxml2 is available)

version 2.1.1 (08/20/2007):
	libpurple:
		Changed:
		* PurpleAccountUiOps.request_authorize's authorize_cb and
		  deny_cb parameters now correctly have type
		  PurpleAccountRequestAuthorizationCb rather than GCallback.
		  (You'll want to change your UI's implementation's signature
		  to avoid warnings, and then remove some now-redundant casts
		  back to the proper type.)

version 2.1.0 (7/28/2007):
	libpurple:
		Added:
		* purple-remote: added getstatus command
		* conversation-extended-menu signal (See Doxygen docs)
		* OPT_PROTO_SLASH_COMMANDS_NATIVE protocol option to indicate that
		  slash commands are "native" to the protocol
		* PURPLE_MESSAGE_NO_LINKIFY message flag to indicate that the message
		  should not be auto-linkified
		* PurpleEventLoopUiOps.timeout_add_seconds
		    UIs can now use better scheduling for whole-second timers.  For
		    example, clients based on the glib event loop can now use
		    g_timeout_add_seconds.
		* purple_blist_node_get_type
		* purple_conversation_do_command
		* purple_conversation_get_extended_menu
		* purple_core_ensure_single_instance
		    This is for UIs to use to ensure only one copy is running.
		* purple_dbus_is_owner
		* purple_timeout_add_seconds
		    Callers should prefer this to purple_timeout_add for timers
		    longer than 1 second away.  Be aware of the rounding, though.
		* purple_xfer_get_remote_user
		* purple_pounces_get_all_for_ui
		* purple_prefs_get_children_names
		* added displaying-email-notification and 
 	          displaying-emails-notification signals

		Changed:
		* The documentation of the following functions now properly
		  declares that the returned value must not be modified or
		  freed, which was always the case:
			* purple_accounts_get_all
			* purple_connections_get_all
			* purple_connections_get_connecting
			* purple_conv_chat_get_ignored
			* purple_conv_chat_get_users
			* purple_get_chats
			* purple_get_conversations
			* purple_get_ims
			* purple_notify_user_info_get_entries
		* The following functions now return a GList* instead of a
		  const GList*, as const is not very useful with GLists.  The
		  returned value still must not be modified or freed:
			* purple_account_get_status_types
			* purple_mime_document_get_fields
			* purple_mime_document_get_parts
			* purple_mime_part_get_fields
			* purple_request_fields_get_required
			* purple_request_field_list_get_selected
			* purple_request_field_list_get_items
			* purple_status_type_get_attrs
			* purple_presence_get_statuses
		* purple_request_field_list_set_selected now takes a GList*
		  instead of a const GList* for items, as const is not very
		  useful with GLists.  The passed list is still not modified
		  or freed.
		* purple_presence_add_list now takes a GList* instead of a
		  const GList* for source_list, as const is not very useful with
		  GLists.  The passed list is still not modified or freed.

	Pidgin:
		Added:
		* gtk_imhtml_setup_entry
		* pidgin_create_window
		* pidgin_retrieve_user_info and pidgin_retrieve_user_info_in_chat,
		  shows immediate feedback when getting information about a user.
		* gtk_imhtml_animation_new
		    Can be used for inserting an animated image into an IMHTML.
		* pidgin_menu_position_func_helper
		* pidgin_blist_get_name_markup, returns the buddy list markup
		  text for a given buddy.
		* pidgin_blist_draw_tooltip and pidgin_blist_tooltip_destroy
		  for creating blist tooltips from outside of buddy list code
		* pidgin_themes_remove_smiley_theme

		Changed:
		* pidgin_append_menu_action returns the menuitem added to the menu.
		* pidgin_separator returns the separator added to the menu.
		* PidginConversation has struct members to handle the new info
		  pane:
		  	* infopane
			* infopane_hbox
			* infopane_model
			* infopane_iter

	Finch:
		Added:
		* finch_retrieve_user_info

		libgnt:
			Added:
			* GntWS for workspaces
			* gnt_tree_set_column_title
			* GntSlider widget
			* "completion" signal for GntEntry
			* "terminal-refresh" signal for GntWM, with a corresponding entry
			  in GntWMClass
			* New flags for GntTextView to decide whether to word-wrap or show
			  scrollbars (GntTextViewFlag) which can be set by
			  gnt_text_view_set_flag
			* gnt_style_get_from_name
			* gnt_window_present
			* gnt_tree_set_column_width_ratio
			* gnt_tree_set_column_resizable
			* gnt_tree_set_column_is_right_aligned
			* gnt_tree_set_search_function, gnt_tree_set_search_column,
			  gnt_tree_is_searching
			* 'file-selected' signal is emited for GntFileSel
			* gnt_style_parse_bool
			* gnt_util_set_trigger_widget

			Changed:
			* gnt_tree_get_rows() now returns a GList* instead of a const
			  GList*, as const is not very useful with GLists.  The
			  returned value still must not be modified or freed.
			* Instead of keeping an 'invisible' item, the GntTreeColumns now
			  maintain 'flags' with the appropriate flags set

version 2.0.2 (6/14/2007):
	Pidgin:
		Deprecated:
		* pidgin_dialogs_alias_contact:  This will be removed in 3.0.0
		  unless there is sufficient demand to keep it.

version 2.0.0 (5/3/2007):
	Please note all functions, defines, and data structures have been
	re-namespaced to match the new names of Pidgin, Finch, and libpurple.
	All gaim_gtk_* functions are now pidgin_*, former libgaim functions are
	now purple_*.  Please consult our doxygen documentation for a complete
	reference.

	The gaim-compat.h header exists to provide an API compatibility layer
	for libpurple functions.  As an API compatibility layer, it must be
	included at compile time to be of use.

	Changed:
	* All the status stuff.  Yay!
	* gaim_prefs_connect_callback(), added handle parameter
	* gtk_imhtml_toolbar now descends from GtkHBox making it easier to add your
	  own widgets to it
	* gaim_find_conversation_with_account, added a "type" parameter
	* gaim_gtk_prefs_labeled_spin_button, the "key" parameter is now a
	  const char* instead of just a char*
	* gaim_gtk_prefs_labeled_entry, the "key" parameter is now a const char*
	  instead of just a char*
	* the add_buddy perl sub.  The sub now takes the account as the first
	  argument, and buddy and group as the second and third.  It also adds
	  the buddy to the server-side buddy list of the given account.
	* gaim_connection_new, gaim_account_connect and gaim_account_register no
	  longer return a GaimConnection
	* keep_alive in GaimConnection is renamed to keepalive
	* gaim_mkstemp, added a second argument, a boolean, of whether or not the
	  file is binary
	* gaim_log_logger_new, rewritten
	* gaim_conv_window_remove_conversation()'s last argument to be a
	  GaimConversation.
	* A new blocked icon: pixmaps/status/default/blocked.png
	* In pixmaps/status/default: extendedaway.png renamed to extended_away.png
	* In pixmaps/status/default: na.png renamed to unavailable.png
	* gtk_imhtml_toggle_bold(): No longer returns a value
	* gtk_imhtml_toggle_italic(): No longer returns a value
	* gtk_imhtml_toggle_underline(): No longer returns a value
	* gtk_imhtml_toggle_strike(): No longer returns a value
	* gtk_imhtml_scroll_to_end(): Added the smooth paramter
	* gaim_log_new(), added conv parameter
	* gaim_buddy_icon_new(), leaves a reference which the caller owns.  Use
	  gaim_buddy_icon_unref() immediately if you don't want a reference (the
	  old behavior).
	* GAIM_CONV_UNKNOWN to GAIM_CONV_TYPE_UNKNOWN.
	* GAIM_CONV_IM to GAIM_CONV_TYPE_IM.
	* GAIM_CONV_CHAT to GAIM_CONV_TYPE_CHAT.
	* GAIM_CONV_MISC to GAIM_CONV_TYPE_MISC.
	* GAIM_CONV_ANY to GAIM_CONV_TYPE_ANY.
	* GaimConversationUiOps.write_conv, Replaced const char *who with
	  const char *name, const char *alias
	* gaim_conv_chat_add_users(), added extra_msgs and new_arrivals (pass NULL
	  and FALSE respectively, to get the same behavior as before)
	* chat_add_users in GaimConversationUiOps, added cbuddies and 
	  new_arrivals and removed buddies.
	* chat_rename_user in GaimConversationUiOps, added new_alias
	* gaim_conv_chat_cb_new(), added alias. (pass NULL to get the same
	  behavior as before).
	* GaimConversation.log became GList * GaimConversation.logs, so that a
	  conversation can have multiple logs at once
	* gaim_conv_chat_add_user, added extra_msgs
	* gaim_notify_userinfo, removed primary and secondary parameters
	* GaimNotifyUiOps.notify_userinfo: removed title, primary, and
	  secondary parameters
	* Idle timers are now added and removed in gtkidle.c in response
	  to the signed-on and signed-off signals
	* GaimXfer->ops.read, GaimXfer->ops.write, gaim_xfer_set_read_fnc(),
	  gaim_xfer_set_write_fnc(), gaim_xfer_read(), gaim_xfer_write():
	  Changed ssize_t to gssize
	* serv_got_im, serv_got_chat_in, serv_send_im and serv_chat_send all use
	  GaimMessageFlags instead of GaimConvImFlags / GaimConvChatFlags
	* All core<->prpl message passing now uses html.  This was previously true
	  for receiving messages, it's now also true for sending them.  prpls that
	  don't support html need to gaim_unescape_html() the message.
	* Notify API: GCallback -> GaimNotifyCloseCallback,
	              void *user_data -> gpointer user_data
	* gaim_notify_searchresults_get_rows_count,
	  gaim_notify_searchresults_get_columns_count: return type now guint
	* gaim_account_notify_added: No longer checks if there is a
	  GaimBuddy for the added user, that's left up to the prpls.  See the
	  documentation for this function and gaim_account_request_add.
	* gaim_accounts_reorder: new_index is now a gint instead of a size_t
	* displaying-message signals: displaying-[im|chat]-msg and
	  displayed-[im|chat]-msg signals are emitted for all messages
	  (ie, for received messages, sent messages, system messages, error
	  messages etc.), and the signals now have
	  gaim_gtk_conversations_get_handle() for their handle.
	* GAIM_NOTIFY_BUTTON_ADD_BUDDY to GAIM_NOTIFY_BUTTON_ADD
	* conversation-switched: This signal has been moved from conversation to
	                         the UI and the signal-handlers only receive the
	                         conversation that has been switched to.
	* GaimPluginProtocolInfo: Added offline_message
	* GaimPluginProtocolInfo: Added whiteboard_prpl_ops
	* GaimPluginProtocolInfo: Added media_prpl_ops
	* GaimPluginProtocolInfo: Added "user_info" argument to tooltip_text,
	                          changed the return type to void
	* GaimPluginProtocolInfo: Added "full" argument to tooltip_text
	* gaim_pounce_new(): Added option argument for pounce options
	* gaim_network_listen() and gaim_network_listen_range(): Added
	  socket_type parameter to allow creation of UDP listening. Modified
	  to be asynchronous with a callback to allow for UPnP operation.
	  Returns a data structure that can be used to cancel the listen
	  attempt using gaim_network_listen_cancel()
	* GaimPrefCallback: val is now a gconstpointer instead of a gpointer
	* gtk_imhtml_get_current_format(): the arguments are now set to TRUE or
	  FALSE.  Previously they were set to TRUE or left alone.  Also, you
	  may now pass NULL if you're not interested in a specific formatting.
	* Smiley Themes: Backslashes must be backslash-escaped.
	* Plugins: Depedencies are now honored when unloading plugins.
	* gaim_markup_extract_info_field(): Added format_cb parameter.
	* gaim_markup_extract_info_field(): Changed GString parameter to a GaimNotifyUserInfo paramter.
	* gaim_str_to_time(): Added support for parsing the MM/DD/YYYY format.
	* gaim_plugin_action_new(): label is now const char *
	* gaim_plugin_pref_new_with_name(): name is now const char *
	* gaim_plugin_pref_new_with_label(): label is now const char *
	* gaim_plugin_pref_new_with_name_and_label(): name and label are
	  now const char *
	* gaim_plugin_pref_set_name(): name is now const char *
	* gaim_plugin_pref_get_name(): return type is now const char *
	* gaim_plugin_pref_set_label(): label is now const char *
	* gaim_plugin_pref_get_label(): return type is now const char *
	* gaim_plugin_pref_add_choice(): label is now const char *
	* struct proto_chat_entry: label is now const char *
	* struct proto_chat_entry: identifier is now const char *
	* All network activity has been updated to use non-blocking sockets.
	  This means that plugins must be updated to expect such a socket from
	  gaim_proxy_connect() and gaim_network_listen*().
	* gaim_proxy_connect(): changed to return NULL on error and a pointer
	  to a GaimProxyConnectInfo object which can be used to cancel
	  connection attempts using gaim_proxy_connect_cancel().  Also added
	  a 'handle' parameter that can be used to cancel the connection
	  attempt using gaim_proxy_connect_cancel_with_handle().
	* gaim_gethostbyname_async(): Renamed to gaim_dnsquery_a() and
	  changed to return a pointer to a data structure that can be
	  used to cancel the pending DNS query using gaim_dnsquery_destroy()
	* gaim_url_fetch(): Renamed to gaim_util_fetch_url() and changed
	  to return a pointer to a data structure that can be used to cancel
	  the pending HTTP request using gaim_util_fetch_url_cancel().
	  Corresponding callback has changed to accept this data structure
	  as its first argument, and to accept an error message as an
	  additional final argument.
	* gaim_gtk_create_imhtml(): Added sw_ret() parameter
	* gaim_account_get_log(): Added create parameter
	* GAIM_CMD_P_VERYHIGH is now GAIM_CMD_P_VERY_HIGH
	* gtk_imhtml_search_find(): Now wraps around to the top instead of
	  clearing the search at the end.
	* gaim_gtkxfer_dialog_show: Can now take NULL to show (and possibly
	  create) a default gtkxfer dialog.
	* CHAT_USERS_BUDDY_COLUMN became CHAT_USERS_WEIGHT_COLUMN, along with
	  a change in the values stored in the column.
	* gaim_find_buddies() returns a list of all buddies in the account if name
	  is NULL.
	* gaim_gtk_set_custom_buddy_icon() sets custom icon for a user.
	* Hid the definition of _GaimStringref, which already had a warning to
	  avoid accessing it directly.
	* notify_userinfo() UI op is passed a GaimNotifyUserInfo instead of a char*
	  for the user information
	* gaim_buddy_icon_get_scale_size() and was changed to ALWAYS scale
	  the icon instead of only when icon_spec->scale_rules contains
	  GAIM_ICON_SCALE_DISPLAY.  Callers should be changed to check the
	  scale_rules before calling this function.
	* gaim_gtk_buddy_icon_get_scale_size() was changed to accept an
	  additional parameter which is used to determine what kind of
	  scaling should be done, if any.
	* purple_request_input(), purple_request_choice(),
	  purple_request_choice_varg(), purple_request_action(),
	  purple_request_action_varg(), purple_request_fields(),
	  purple_request_yes_no(), purple_request_ok_cancel(),
	  purple_request_accept_cancel(), purple_request_file(), and
	  purple_request_folder() was changed to accept account, who, and
	  conversation parameters for associating the request with an account, a
	  buddy, or a conversation.
	* Significant changes to the buddy icon and imgstore APIs.  If you
	  were using any of it, it's best to look at the header files or
	  Doxygen documentation, but here are some significant changes:
	    purple_buddy_icon_new() now takes ownership of ("frees") icon_data
	    purple_buddy_icon_set_data(): likewise for data
	    purple_buddy_icon_set_for_user(): likewise for data
	    purple_buddy_icon_set_for_user() now takes a checksum parameter
	    purple_imgstore_add() was renamed to purple_imgstore_add_with_id()
	      which takes ownership of data

	Removed:
	* gaim_gtk_sound_{get,set}_mute() (replaced by the /gaim/gtk/sound/mute
	  preference)
	* gaim_escape_html(const char *html) (use g_markup_escape_text(html, -1)
	  instead)
	* gaim_accounts_sync, account changes are now scheduled to be saved
	  automatically
	* gaim_connection_connect
	* gaim_connection_disconnect
	* gaim_connection_register
	* gaim_accounts_auto_login
	* gaim_find_conversation, use gaim_find_conversation_with_account instead
	* gaim_chat_get_display_name
	* gaim_conversation_set_history, gaim_conversation_get_history, and
	  GaimConversation->history.  Use gtk_imhtml_get_markup instead.
	* set_gaim_user_dir to gaim_util_set_user_dir
	* create_prpl_icon to gaim_gtk_create_prpl_icon
	* Window flashing support in the core: gaim_conv_window_flash, and flash UI
	  operation for conversations.  Use signal "received-im-msg" or similar.
	* All warning stuff from the core.
	* gaim_gtkconv_get_dest_tab_at_xy(), instead use gaim_gtkconv_get_tab_at_xy()
	* chat_add_user from GaimConversationUiOps: only chat_add_users is used
	* chat_remove_user from GaimConversationUiOps: only chat_remove_users is used
	* uc from the GaimBuddy struct
	* gaim_sound_get_handle()
	* gaim_debug_vargs()
	* serv_add_buddy(); use gaim_account_add_buddy() instead
	* serv_add_buddies(); use gaim_account_add_buddies() instead
	* serv_change_passwd(); use gaim_account_change_password() instead
	* serv_close()
	* serv_finish_login()
	* serv_login()
	* serv_remove_buddy(); use gaim_account_remove_buddy() instead
	* serv_remove_buddies(); use gaim_account_remove_buddies() instead
	* serv_rename_group()
	* serv_set_buddyicon(): use gaim_account_set_buddy_icon() instead
	* serv_touch_idle(): use gaim_gtk_check_idle() instead
	* GaimGtkImPane->a_virgin
	* gaim_str_strip_cr(); use gaim_str_strip_char(str, '\r') instead
	* gaim_find_buddys_group renamed to gaim_buddy_get_group
	* gaim_gtkpounce_menu_build()
	* gaim_gtkpounce_dialog_show()
	* GaimGtkBuddyList->bpmenu
	* GaimConvImFlags and GaimConvChatFlags; use GaimMessageFlags instead
	* cb and user_data from the ops in GaimNotifyUiOps: This is now handled
	  by the notify API in the core.
	* GaimConversationUiOps.updated: use the conversation-updated signal
	* GAIM_SUBTYPE_CONV_WINDOW: windows are now only represented in the UI,
	  so GAIM_TYPE_BOXED is used for the signal types
	* gaim_gtk_privacy_is_showable(): We do fallback privacy in the core
	  now, so this would always be TRUE now.
	* GaimBlistNodeAction: See GaimMenuAction
	* gaim_blist_node_action_new(); use gaim_menu_action_new() instead
	* gaim_date()
	* gaim_date_full(): See gaim_date_format_full()
	* gaim_strftime(): See gaim_utf8_strftime()
	* GAIM_MESSAGE_COLORIZE
	* user_data from gaim_notify_searchresults_new_rows and from 
	  notify_searchresults in GaimNotifyUiOps.
	* gaim_conversation_get_send_history(), and send_history from
	  GaimConversation
	* Removed ui_ops from GaimBuddyList. Use gaim_blist_get_ui_ops() instead
	* GaimGtkConversation: dialogs (dialogs.search moved to GaimGtkWindow)
	* gaim_show_xfer_dialog: Use gaim_gtk_xfer_dialog_show(NULL) instead.
	* GaimGtkRoomlistDialog: Nothing used it outside of the file it was in.
	* gaim_gtk_roomlist_dialog_new: use gaim_gtk_roomlist_show
	* gaim_gtk_roomlist_dialog_new_with_account: use gaim_gtk_roomlist_show_with_account
	* binreloc functions

	Added:
	* gaim_prefs_disconnect_by_handle()
	* a password field to GaimConnection, which only persists for the
	  session (when "remember password" is false, account->password is
	  NEVER set) Use gaim_connection_get_password(GaimConnection *gc)
	* gaim_log_common_writer, gaim_log_common_lister, gaim_log_common_sizer,
	  and gaim_log_get_log_dir to allow log formats that use standard Gaim
	  log directory to use Gaim's built-in code for these purposes.
	* GaimLogCommonLoggerData struct for a basic logger_data struct to be
	  used with "common" logger functions.
	* gaim_gtk_blist_node_is_contact_expanded, returns TRUE if the given
	  blist node is a buddy inside an expanded contact, or is itself an
	  expanded contact
	* GaimLogSet struct, get_log_sets function to GaimLogLogger,
	  gaim_log_get_log_sets, gaim_log_set_compare
	* gaim_privacy_check(), to check if a given user is allowed to send
	  messages to the specified account
	* gtk_imhtml_clear_formatting()
	* gtk_imhtml_delete to clear out part of a imhtml buffer
	* gtk_imhtml_get_protocol_name()
	* gaim_buddy_icons_get_full_path(), to get the full path of a buddy
	  icon setting
	* CHAT_USERS_ALIAS_COLUMN, CHAT_USERS_COLOR_COLUMN,
	  CHAT_USERS_BUDDY_COLUMN to the list of columns for the chat
	  user list
	* gaim_account_add_buddy()
	* gaim_account_add_buddies()
	* gaim_account_remove_buddy()
	* gaim_account_remove_buddies()
	* gaim_account_change_password()
	* gaim_account_supports_offline_message()
	* gaim_conversation_close_logs(), to force a conversation's log(s) to
	  be closed.  New logs will be opened as necessary.
	* gaim_got_protocol_handler_uri()
	* gaim_plugin_get_id()
	* gaim_plugin_get_name()
	* gaim_plugin_get_version()
	* gaim_plugin_get_summary()
	* gaim_plugin_get_description()
	* gaim_plugin_get_author()
	* gaim_plugin_get_homepage()
	* gaim_gtkconv_switch_active_conversation(GaimConversation *)
	* gaim_str_strip_char() to strip a given character from
	  a given string
	* gaim_util_chrreplace() to replace a given character with a
	  different character
	* gaim_gtk_blist_toggle_visibility() to intelligently toggle the
	  visiblity of the buddy list
	* gaim_gtk_blist_visibility_manager_add() to indicate the addition of a
	  visibility manager - see the docs for more information
	* gaim_gtk_blist_visibility_manager_remove() to indicate the removal of
	  a visibility manager - see the docs for more information
	* gaim_gtk_conversations_find_unseen_list() to get a list of conversations
	  with an "unseen" state >= to the specified state and other criteria
	* gaim_gtk_conversations_fill_menu() fill a menu from list of conversations
	* gaim_gtk_create_prpl_icon()
	* gaim_gtk_create_prpl_icon_with_status()
	* gaim_gtk_pounces_manager_show()
	* gaim_gtk_pounces_manager_hide()
	* gaim_gtk_pounce_editor_show()
	* GAIM_POUNCE_MESSAGE_RECEIVED
	* GaimPounceOption
	* gaim_pounce_set_options()
	* gaim_pounce_set_options()
	* GAIM_STOCK_CONNECT, GAIM_STOCK_DISCONNECT
	* GAIM_STOCK_PLUGIN
	* gaim_account_request_add: Notifies the user that they were added to
	                            someone's buddy list, and offers them the choice
	                            of adding that person to their buddy list.
	* gaim_blist_alias_contact()
	* gaim_cipher_http_digest_calculate_session_key()
	* gaim_cipher_http_digest_calculate_response()
	* gaim_notify_searchresults_labeled()
	* GAIM_NOTIFY_BUTTON_LABELED, GAIM_NOTIFY_BUTTON_INFO,
	  GAIM_NOTIFY_BUTTON_IM, GAIM_NOTIFY_BUTTON_JOIN,
	  GAIM_NOTIFY_BUTTON_INVITE
	* stock buttons GAIM_STOCK_IM, GAIM_STOCK_INFO
	* gaim_conversation_present()
	* GaimConversationUiOps->present(GaimConversation *)
	* GaimPlugin.unloadable
	* gaim_plugin_is_unloadable()
	* GAIM_PLUGIN_PREF_STRING_FORMAT
	* gaim_plugin_pref_get_format_type()
	* gaim_plugin_pref_set_format_type()
	* GaimStringFormatType
	* gaim_log_get_handle()
	* gaim_log_uninit()
	* GAIM_SUBTYPE_LOG
	* gaim_marshal_POINTER__POINTER_POINTER
	* gaim_utf8_ncr_encode()
	* gaim_gtk_log_init()
	* gaim_gtk_log_get_handle()
	* gaim_gtk_log_uninit()
	* gaim_util_fetch_url_request()
	* GaimMenuAction
	* gaim_menu_action_new()
	* gaim_menu_action_free()
	* GaimInfoFieldFormatCallback
	* gaim_utf8_strftime()
	* gaim_date_format_short()
	* gaim_date_format_long()
	* gaim_date_format_full()
	* gaim_time_format()
	* gaim_plugin_action_free()
	* GaimRequestType: Added GAIM_REQUEST_FOLDER
	* GaimRequestUiOps: Added request_folder
	* gaim_request_folder()
	* gaim_gtk_setup_screenname_autocomplete()
	* gaim_gtk_set_cursor()
	* gaim_gtk_clear_cursor()
	* GAIM_MESSAGE_ACTIVE_ONLY
	* gaim_proxy_get_setup()
	* GaimNotifySearchResultsCallback: Added user_data.
	* gaim_notify_searchresults: Added user_data.
	* gaim_network_listen_cancel(): Can be used to cancel a previous
	  call to gaim_network_listen() or gaim_network_listen_range()
	* gaim_proxy_connect_cancel(): Can be used to cancel a pending
	  gaim_proxy_connect() request
	* gaim_proxy_connect_cancel_with_handle(): Can be used to cancel
	  a previous gaim_proxy_connect() request using a specified handle
	* gaim_dnsquery_destroy(): Can be used to cancel a pending DNS
	  query.
	* gaim_util_fetch_url_cancel(): Can be used to cancel a pending
	  call to gaim_util_fetch_url() or gaim_util_fetch_url_request().
	* GaimGtkWindow: dialogs.search (previously in GaimGtkConversation)
	* gaim_buddy_get_server_alias()
	* gaim_conv_send_confirm()
	* GaimConversationUiOps.send_confirm
	* gaim_gtk_roomlist_dialog_show_with_account
	* gaim_gtk_tree_view_search_equal_func to be used with
	  gtk_tree_view_set_search_equal_func
	* gaim_xfer_set_bytes_sent().  Sets the offset in the file to
	  read from or write to.
	* gaim_privacy_deny and gaim_privacy_allow
	* gaim_gtk_blist_set_headline
	* gaim_gtk_set_urgent
	* GtkGaimScrollBook and its functions.
	* purple_markup_unescape_entity()
	* purple_markup_get_css_property()
	* purple_group_get_name()

	Signals - Changed:  (See the Doxygen docs for details on all signals.)
	* Signal propagation now stops after a handler returns a non-NULL value.
	  This value is now returned.  Previously, all registered handlers were
	  called and the value from the last handler was used.
	* "buddy-typing" and "buddy-typing-stopped": replaced the GaimConversation*
	  with GaimAccount*, const char *name.  Also, the signal is now emitted
	  regardless of whether a conversation exists and regardless of whether
	  the user is on the buddy list.
	* "chat-buddy-joined": added the new_arrival argument
	* "chat-invited" handlers can now return a value to control what happens
	  to the invite (accept, reject, prompt the user).
	* "chat-left": Emitted *after* setting chat->left to TRUE.
	* "drawing-tooltip": the second argument is now a GString* instead of
	  a char**
	* "drawing-tooltip": added the "full" argument
	* "received-im-msg" and "received-chat-msg" to match, both now pass a
	  conversation pointer and flags
	* "receiving-im-msg" and "receving-chat-msg" to match, both now pass a
	  conversation pointer and a pointer to the flags.
	* "writing-im-msg", "wrote-im-msg", "writing-chat-msg", "wrote-chat-msg":
	  Now emitted from a difference place in the message handling code.
	  The arguments also changed.
	* "displaying-im-msg", "displayed-im-msg", "displaying-chat-msg",
	  "displayed-chat-msg": Added "who" argument, which changes the order
	  of the existing arguments.

	Signals - Added:  (See the Doxygen docs for details on all signals.)
	* "account-disabled"
	* "account-status-changed"
	* "account-alias-changed"
	* "cipher-added"
	* "cipher-removed"
	* "conversation-dragging"
	* "dbus-method-called"
	* "dbus-introspect"
	* "file-recv-accept"
	* "file-recv-start"
	* "file-recv-cancel"
	* "file-recv-complete"
	* "file-recv-request"
	* "file-send-accept"
	* "file-send-start"
	* "file-send-cancel"
	* "file-send-complete"
	* "buddy-added"
	* "buddy-removed"
	* "blist-node-aliased"
	* "buddy-status-changed"
	* "buddy-idle-changed": A buddy's idle status changed.
	* "buddy-icon-changed"
	* "buddy-got-login-time": The login time for a buddy is now known
	* "displaying-userinfo"
	* "gtkblist-hiding"
	* "gtkblist-unhiding"
	* "log-displaying"
	* "network-configuration-changed"
	* "savedstatus-changed"
	* "sendto-extended-menu"
	* "uri-handler"

	Signals - Removed:
	* "account-away": replaced by account-status-changed
	* "account-warned"
	* "buddy-away": replaced by buddy-status-changed
	* "buddy-back": replaced by buddy-status-changed
	* "buddy-idle": replaced by buddy-idle-changed
	* "buddy-unidle": replaced by buddy-idle-changed
	* "buddy-icon-cached": replaced by buddy-icon-changed
	* "conversation-drag-end": replaced by conversation-dragging
	* "conversation-switching"

version 1.5.0 (8/11/2005):
	* Added: gaim_xfer_conversation_write
	  Writes a messages to a conversation window with the use
	  of the associated file transfer.

version 1.4.0 (7/7/2005):
	* Added: gaim_buddy_icon_uncache()
	  Deletes a cached buddy icon for a specified buddy
	* Added: gaim_buddy_icon_get_type
	  Attempts to determine the type of a given buddy icon.
	* Added: buddy-icon-cached signal
	  Emitted when a new buddy icon is cached.

version 1.3.1 (6/9/2005):
	* No changes

version 1.3.0 (5/10/2005):
	* Added: gaim_blist_schedule_save()
	  This should be used instead of gaim_blist_sync when you
	  want the blist.xml file to be written to disk.  There
	  should not be many occasions when you want to do this,
	  as the functions in the blist API that modify the buddy
	  list will normally call it for you.
	* Added: OPT_PROTO_NO_NORMALIZE_CONV
	  Tells the conversation API to not normalize screen names
	  in conversations.  This is used by the Jabber PRPL.

version 1.2.1 (4/3/2005):
	* No changes

version 1.2.0 (3/17/2005):
	* You can use gaim_signal_connect_priority() and
	  gaim_signal_connect_priority_vargs() to connect to
	  Gaim signals with a given priority (Will Gorman)
	* Added: gaim_conversation_set_features
		 gaim_conversation_get_features
	  These allow plugins (notable prpls) to change the
	  formatting capabilities of an existing conversation.
	  This comes with a new "features" field in
	  GaimConversation (Christopher O'Brien)
	* Added: GAIM_CONNECTION_NO_IMAGES to GaimConectionFlags
	   (Christopher O'Brien)
	* Added: GAIM_CBFLAGS_TYPING to GaimConvChatBuddyFlags
	   (Christopher O'Brien)
	* Added: gaim_account_request_add which takes the same arguments as
	*  gaim_account_notify_added but always asks the user if they want to add
	*  the buddy to the buddy list
	* Added: An accompanying request_add GaimAccountUiOp

version 1.1.4 (2/24/2005):
	* No changes

version 1.1.3 (2/17/2005):
	* No changes

version 1.1.2 (1/20/2005):
	* No changes

version 1.1.1 (12/28/2004):
	* No changes

version 1.1.0 (12/02/2004):
	* Added: gaim_utf8_salvage
	* Added: binary relocation support in prefix.h
	         WARNING: If your plugin uses anything inside the
		 #ifdef ENABLE_BINRELOC from prefix.h, it won't be
		 loadable on a copy of Gaim compiled without binreloc
		 support. In particular, watch out for the autoconf-like
		 macros, and accidently including them through internal.h,
		 which you probably shouldn't be including anyway.

version 1.0.0 (09/17/2004):
	* Added: get_chat_name to the GaimPluginProtocolInfo struct
	* Changed: gaim_blist_update_buddy_presence(), presence changed to
	           type gboolean
	* Changed: the versioning scheme, and all the plugin structs

version 0.82 (08/26/2004):
	Gaim API:
	* Removed: gaim_gtk_get_dispstyle(), gaim_gtk_change_text()
	* Removed: multi.h
	* Renamed: ui.h to gtkdialogs.h
	* Renamed: gtkinternal.h to gtkgaim.h
	* Renamed: show_info_dialog to gaim_gtkdialogs_info
	* Renamed: show_log_dialog to gaim_gtkdialogs_log
	* Renamed: show_warn_dialog to gaim_gtkdialogs_warn
	* Renamed: show_im_dialog to gaim_gtkdialogs_im
	* Renamed: gaim_gtkdialogs_new_im to gaim_gtkdialogs_im_with_user
	* Renamed: destroy_all_dialogs to gaim_gtkdialogs_destroy_all
	* Renamed: alias_dialog_bud to gaim_gtkdialogs_alias_buddy
	* Renamed: alias_dialog_contact to gaim_gtkdialogs_alias_contact
	* Renamed: alias_dialog_blist_chat to gaim_gtkdialogs_alias_chat
	* Renamed: show_confirm_del to gaim_gtkdialogs_remove_buddy
	* Renamed: show_confirm_del_group to gaim_gtkdialogs_remove_group
	* Renamed: show_confirm_del_blist_chat to gaim_gtkdialogs_remove_chat
	* Renamed: show_confirm_del_contact to gaim_gtkdialogs_remove_contact
	* Renamed: show_about to gaim_gtkdialogs_about
	* Added: gaim_notify_userinfo() and the associated notify_userinfo() UI op
	         which pass account and contact information associated with the
	         userinfo

	Buddy List API:
	* Changed: gaim_blist_request_add_chat(), added name parameter
	* Added: gaim_contact_on_account()
	* Added: flags parameter to the GaimBlistNode struct

	Conversation API:
	* Added: gaim_gtkconv_button_new()

	Protocol Plugin API: v7
	* Added: chat_info_defaults to the GaimPluginProtocolInfo struct

	Signals:
	* Added: conversation-updated for any update to the data associated
	  with the conversation (topic, icon, adding to buddy list, etc.)

	Conversation API:
	* Changed: gaim_conv_chat_add_user() (added new_arrival parameter)

version 0.81 (08/05/2004):
	Commands API:
	* Most functions now have a void *data argument.

	Blist API:
	* Added: gaim_buddy_get_contact_alias
	* Renamed: gaim_get_buddy_alias to gaim_buddy_get_alias
	* Renamed: gaim_get_buddy_alias_only to gaim_buddy_get_alias_only

	Conversation API:
	* Changed: gaim_conv_chat_add_user(), added flags parameter
	* Changed: gaim_conv_chat_add_users(), added GList of flags parameter
	* Changed: gaim_conv_chat_get_users(), now returns a GList of
	  GaimConvChatBuddy's
	* Changed: gaim_conv_chat_set_users() now expects a GList of
	  GaimConvChatBuddy's
	* Added: gaim_conv_chat_set_user_flags()
	* Added: gaim_conv_chat_get_user_flags()
	* Added: gaim_conv_chat_find_user()
	* Added: gaim_conv_chat_cb_new()
	* Added: gaim_conv_chat_cb_find()
	* Added: gaim_conv_chat_cb_destroy()
	* Added: gaim_conv_chat_cb_get_name()

	Conversation UI ops:
	* Added: chat_update_user()

	Signals:
	* Changed: chat-buddy-joining & chat-buddy-joined now include the user's flags
	* Changed: chat-buddy-joining & chat-buddy-leaving are now booleans, return
	  TRUE if you don't want the join/leave to be displayed in the UI.
	* Added: chat-buddy-flags for when user's flags change
	  gaim_marshal_VOID__POINTER_POINTER_POINTER_UINT_UINT (required for the new
	  chat-buddy-flags signal)
	* Added: account-modified for when account settings have been changed.

version 0.80 (07/15/2004):
	Gaim API:
	* Removed: PRPL numbers : gaim_account_set_protocol(),
	  gaim_account_get_protocol(), gaim_accounts_find_with_prpl_num,
	  gaim_prpl_num_to_id(), gaim_prpl_id_to_num(), GaimProtocol

	Protocol Plugin API: v6
	* Added: can_receive_file & send_file to the GaimPluginProtocolInfo struct

	Signals:
	* Changed "chat-invited" to also include the components hash table so
	  plugins can use serv_join_chat when the signal is emitted.
	* Added "chat-topic-changed" signal plugins know when a topic is changed.

version 0.79 (06/24/2004):
	Gaim API:
	* gaim_url_parse() now takes two additional parameters, which are used
	  for returning the username and password from the URL, if they exist.
	* Added: has_focus UI op to GaimConversationUiOps and
	  GaimConvWindowUiOps.
	* Added: gaim_conversation_has_focus() and gaim_conv_window_has_focus().
	* Removed: gaim_blist_save()

	Protocol Plugin API: v5
	* Changed: add_buddy, add_buddies, remove_buddy, remove_buddies,
	  rename_group and remove_group to take GaimBuddy's and
	  GaimGroup's consistently.
	* Removed: OPT_PROTO_BUDDY_ICON (replaced by icon_spec)
	* Added: icon_spec to the GaimPluginProtocolInfo struct

version 0.78 (05/30/2004):
	Plugin API: v4
	* Added: actions - for plugins to add to the new Plugin Actions menu

	Loader Plugin API: v2 (no changes)

	Protocol Plugin API: v4
	* Removed: set_dir, get_dir and dir_search (not used, AIM-centric)
	* Removed: actions (replaced by generic plugin actions)

	Perl Plugin API: v2 (no changes)
	TCL Plugin API: (no changes)

	Signals:
	* Added: "blist-node-extended-menu" for extending Buddy, Chat and
			 Group right-click menus
	* Added: "drawing-tooltip" for plugins to allow plugins to change text
			 appearing in tooltips
	* Added: "gtkblist-created"
	* Added: "receiving-im-msg" and "receiving-chat-msg" (these behave
			  exactly like received-*-msg used to)
	* Added: "buddy-idle-updated" signal, for when the idle time changes.
	* Changed: "received-im-msg" and "received-chat-msg" no longer pass
			   pointers to who, message and flags, and are now void.
	* Removed: "drawing-menu" - it was UI sepecific and
			   "blist-node-extended-menu" is superior

version 0.77 (04/22/2004):
	Loader & Protocol Plugins independantly versioned
	Plugin loading now checks versioning on plugins (Standard, Loader &
	Protocol)
	new GAIM_{PLUGIN,PRPL,LOADER}_API_VERSION constants

	Plugin API: v3
	* Added: prefs_info for UI independant plugin prefs

	Loader Plugin API: v2
	* Added: api_version at top of GaimPluginLoaderInfo struct

	Protocol Plugin API: v2
	* Added: api_version at top of GaimPluginProtocolInfo struct
	* Added: chat_menu for protocol specific extensions to the chat menu
	* Removed: get_away "Nada used it. Pink elephants on parade."
	* Removed: protocol_prefs (replaced by generic plugin prefs_info)

	Perl Plugin API: v2 (no changes)
	TCL API: (no changes)

	Signals:
	* Added: "conversation-drag-ended"

version 0.76 (04/01/2004):
	Plugin API: v2
	Perl Plugin API: v2
	Loader Plugin API: (not versioned)
	Protocol Plugin API: (not versioned)
	* Added: protocol_prefs for protocol specific preferences
	* Added: reject_chat so protocols can act on chat invite rejection

	TCL Plugin API: (not versioned)
	* Changes to plugin registration to show descriptions
<|MERGE_RESOLUTION|>--- conflicted
+++ resolved
@@ -1,11 +1,10 @@
 Pidgin and Finch: The Pimpin' Penguin IM Clients That're Good for the Soul
 
-<<<<<<< HEAD
 version 2.7.0 (??/??/????):
 	libpurple:
 		Added:
 		* purple_network_get_all_local_system_ips
-=======
+
 version 2.6.2 (09/05/2009):
 	Perl:
 		Added:
@@ -14,7 +13,6 @@
 		Changed:
 		* Purple::XMLNode::get_child() will return the first child node if
 		  passed "" or undef as the name of the node.
->>>>>>> 9ee8dcf7
 
 version 2.6.1 (08/18/2009):
 	No changes
