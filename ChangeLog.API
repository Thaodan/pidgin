--- conflicted
+++ resolved
@@ -1,6 +1,5 @@
 Pidgin and Finch: The Pimpin' Penguin IM Clients That're Good for the Soul
 
-<<<<<<< HEAD
 This file intends to list all changes to libpurple, Pidgin, and Finch's public
 API. We sometimes forget to add changes to this file--sorry.
 
@@ -632,7 +631,7 @@
 		* _GntProgressBarOrientation
 		* _GntTreeColumnFlag
 		* _GntWidgetFlags
-=======
+
 version 2.11.0:
 	libpurple:
 		Added:
@@ -650,7 +649,6 @@
 		* purple_xfer_read_file
 		* purple_media_set_send_rtcp_mux
 		* purple_media_backend_set_send_rtcp_mux
->>>>>>> 1b2615d6
 
 version 2.10.12:
 	* No changes
