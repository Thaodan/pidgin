Pidgin and Finch: The Pimpin' Penguin IM Clients That're Good for the Soul

version 2.3.0 (??/??/????):
	libpurple:
		Added:
		* purple_request_field_blist_nodes_new and its accessory functions.
		* a PurpleConversation field in PurpleConvMessage
		* account-authorization signals (see account-signals.dox for
		  details) (Stefan Ott)
		* libpurple/purple.h, which includes #define's and #include's
		  required to compile stand-alone plugins
		* purple_plugin_disable(), which is intended to be called when
		  a purple_plugin_unload()--which was called when a user tried
		  to unload a plugin--fails.  This then prevents the plugin
		  from being saved in the saved plugins list, so it'll won't
		  be loaded at the next startup.
<<<<<<< HEAD
		* PurpleDisconnectReason enumeration of machine-readable
		  types of connection error.
		* purple_connection_error_reason(), to be used by prpls
		  (instead of purple_connection_error() and setting
		  gc->wants_to_die) to report errors along with a
		  PurpleDisconnectReason.
		* PurpleConnectionUiOps.report_disconnect_reason, to be
		  implemented by UIs (rather than .report_disconnect) if
		  they want to use the reported PurpleDisconnectReason
		  to give a more specific error.
		* purple_connection_reason_is_fatal(), acting as a hint
		  to whether automatic reconnection should be attempted
		  after a connection error (rather than checking
		  gc->wants_to_die).
=======
		* purple_util_init()
		* purple_util_uninit()

		* pidgin_dialogs_about_with_parent()
		* pidgin_log_show_contact_with_parent()
		* pidgin_log_show_with_parent()
		* pidgin_plugin_dialog_show_with_parent()
		* pidgin_pounce_editor_show_with_parent()
		* pidgin_pounces_manager_show_with_parent()
		* pidgin_syslog_show_with_parent()

		* purple_request_accept_cancel_with_hint()
		* purple_request_action_varg_with_hint()
		* purple_request_action_with_hint()
		* purple_request_choice_varg_with_hint()
		* purple_request_choice_with_hint()
		* purple_request_fields_with_hint()
		* purple_request_file_with_hint()
		* purple_request_folder_with_hint()
		* purple_request_input_with_hint()
		* purple_request_ok_cancel_with_hint()
		* purple_request_yes_no_with_hint()

		  UI hints set by libpurple:
		* PURPLE_REQUEST_UI_HINT_ACCOUNT
		* PURPLE_REQUEST_UI_HINT_BLIST
		* PURPLE_REQUEST_UI_HINT_BUDDY
		* PURPLE_REQUEST_UI_HINT_CONV
		* PURPLE_REQUEST_UI_HINT_REGISTER
		* PURPLE_REQUEST_UI_HINT_XFER

		  Common UI hints set by UIs:
		* PURPLE_REQUEST_UI_HINT_ACCOUNTMGR
		* PURPLE_REQUEST_UI_HINT_CERTMGR
		* PURPLE_REQUEST_UI_HINT_PLUGINMGR
		* PURPLE_REQUEST_UI_HINT_POUNCEMGR
		* PURPLE_REQUEST_UI_HINT_PREFSMGR
		* PURPLE_REQUEST_UI_HINT_STATUSMGR
>>>>>>> 33fba841

		Changed:
		* purple_plugin_unload() now honors the return value of a
		  plugin's unload function and can actually return FALSE now.
		* purple_plugin_unload() no longer does its own notifications
		  when a dependent plugin fails to unload.  The UI should do
		  something appropriate.

		Deprecated:
		* pidgin_dialogs_about()
		* pidgin_log_show_contact()
		* pidgin_log_show()
		* pidgin_plugin_dialog_show()
		* pidgin_pounce_editor_show()
		* pidgin_pounces_manager_show()
		* pidgin_syslog_show()

		* purple_request_accept_cancel()
		* purple_request_action_varg()
		* purple_request_action()
		* purple_request_choice_varg()
		* purple_request_choice()
		* purple_request_fields()
		* purple_request_file()
		* purple_request_folder()
		* purple_request_input()
		* purple_request_ok_cancel()
		* purple_request_yes_no()

version 2.2.2 (??/??/????):
	libpurple:
		Changed:
		* The size parameter of purple_util_write_data_to_file_absolute
		  has been changed to gssize instead of a size_t to correctly
		  indicate that -1 can be used for a nul-delimited string.

version 2.2.0 (09/13/2007):
	libpurple:
		Added:
		* PURPLE_MESSAGE_INVISIBLE flag, which can be used by
		  purple_conv_im_send_with_flags to send a message, but not display it
		  in the conversation
		* serv_send_attention(), serv_got_attention(), as well as send_attention 
		  and attention_types in PurplePluginProtocolInfo. This new API is used
		  for zapping in MySpaceIM, buzzing in Yahoo, and nudging in MSN.
		* PurpleConvMessage structure to represent a message in a
		  conversation. purple_conversation_message_get_sender,
		  purple_conversation_message_get_message,
		  purple_conversation_message_get_flags and
		  purple_conversation_message_get_timestamp to get information about a
		  PurpleConvMessage.
		* purple_conversation_get_message_history() to retrieve a list of
		  PurpleConvMessage's in a conversation, and
		  purple_conversation_clear_message_history to clear the history.
		* purple_certificate_* functions in libpurple/certificate.h - "A public-key certificate API"
		* purple_ssl_get_peer_certificates() and associated field in PurpleSslOps to retrieve a server's presented SSL certificate chain.
		* PurpleSslConnection::verifier to provide a "how to verify the peer's certificates" callback to the SSL handlers. See certificate.h for more on this.
		* purple_ssl_connect_with_host_fd() to create an SSL connection from a file descriptor and provide a hostname with it to authenticate the peer against.

		Changed:
		* purple_prefs_load is now called within purple_prefs_init.
		  The UI no longer needs to call it.
		* writing-im-msg now receives the conversation name as the who
		  argument if the caller of purple_conversation_write didn't
		  provide a value for who.

	Pidgin:
		Added:
		* pidgin_set_accessible_relations, sets up label-for and labelled-by
		  ATK relations (broken out from pidgin_set_accessible_label)
		* pidgin_conv_attach_to_conversation, to reattach the Pidgin UI to a
		  conversation
		* conversation-hiding and conversation-displayed signals.
		* pidgin_text_combo_box_entry_new, pidgin_text_combo_box_entry_get_text
		  and pidgin_text_combo_box_entry_set_text

		Changed:
		* pidgin_conversations_fill_menu now also adds a separator and a 'Show
		  All' item if there are more than one conversations in the list.

	Finch:
		Added:
		* finch_sound_is_enabled
		* The reserved field in the FinchConv is now used to store information
		  about the conversation (using FinchConversationFlag)
		* finch_account_dialog_show

		libgnt:
		* gnt_slider_set_small_step, gnt_slider_set_large_step to allow more
		  fine tuned updates of a GntSlider
		* gnt_util_parse_xhtml_to_textview to parse XHTML strings in a
		  GntTextView (this works only if libxml2 is available)

Version 2.1.1 (08/20/2007):
	libpurple:
		Changed:
		* PurpleAccountUiOps.request_authorize's authorize_cb and
		  deny_cb parameters now correctly have type
		  PurpleAccountRequestAuthorizationCb rather than GCallback.
		  (You'll want to change your UI's implementation's signature
		  to avoid warnings, and then remove some now-redundant casts
		  back to the proper type.)

version 2.1.0 (7/28/2007):
	libpurple:
		Added:
		* purple-remote: added getstatus command
		* conversation-extended-menu signal (See Doxygen docs)
		* OPT_PROTO_SLASH_COMMANDS_NATIVE protocol option to indicate that
		  slash commands are "native" to the protocol
		* PURPLE_MESSAGE_NO_LINKIFY message flag to indicate that the message
		  should not be auto-linkified
		* PurpleEventLoopUiOps.timeout_add_seconds
		    UIs can now use better scheduling for whole-second timers.  For
		    example, clients based on the glib event loop can now use
		    g_timeout_add_seconds.
		* purple_blist_node_get_type
		* purple_conversation_do_command
		* purple_conversation_get_extended_menu
		* purple_core_ensure_single_instance
		    This is for UIs to use to ensure only one copy is running.
		* purple_dbus_is_owner
		* purple_timeout_add_seconds
		    Callers should prefer this to purple_timeout_add for timers
		    longer than 1 second away.  Be aware of the rounding, though.
		* purple_xfer_get_remote_user
		* purple_pounces_get_all_for_ui
		* purple_prefs_get_children_names
		* added displaying-email-notification and 
 	          displaying-emails-notification signals

		Changed:
		* The documentation of the following functions now properly
		  declares that the returned value must not be modified or
		  freed, which was always the case:
			* purple_accounts_get_all
			* purple_connections_get_all
			* purple_connections_get_connecting
			* purple_conv_chat_get_ignored
			* purple_conv_chat_get_users
			* purple_get_chats
			* purple_get_conversations
			* purple_get_ims
			* purple_notify_user_info_get_entries
		* The following functions now return a GList* instead of a
		  const GList*, as const is not very useful with GLists.  The
		  returned value still must not be modified or freed:
			* purple_account_get_status_types
			* purple_mime_document_get_fields
			* purple_mime_document_get_parts
			* purple_mime_part_get_fields
			* purple_request_fields_get_required
			* purple_request_field_list_get_selected
			* purple_request_field_list_get_items
			* purple_status_type_get_attrs
			* purple_presence_get_statuses
		* purple_request_field_list_set_selected now takes a GList*
		  instead of a const GList* for items, as const is not very
		  useful with GLists.  The passed list is still not modified
		  or freed.
		* purple_presence_add_list now takes a GList* instead of a
		  const GList* for source_list, as const is not very useful with
		  GLists.  The passed list is still not modified or freed.

	Pidgin:
		Added:
		* gtk_imhtml_setup_entry
		* pidgin_create_window
		* pidgin_retrieve_user_info and pidgin_retrieve_user_info_in_chat,
		  shows immediate feedback when getting information about a user.
		* gtk_imhtml_animation_new
		    Can be used for inserting an animated image into an IMHTML.
		* pidgin_menu_position_func_helper
		* pidgin_blist_get_name_markup, returns the buddy list markup
		  text for a given buddy.
		* pidgin_blist_draw_tooltip and pidgin_blist_tooltip_destroy
		  for creating blist tooltips from outside of buddy list code
		* pidgin_themes_remove_smiley_theme

		Changed:
		* pidgin_append_menu_action returns the menuitem added to the menu.
		* pidgin_separator returns the separator added to the menu.
		* PidginConversation has struct members to handle the new info
		  pane:
		  	* infopane
			* infopane_hbox
			* infopane_model
			* infopane_iter

	Finch:
		Added:
		* finch_retrieve_user_info

		libgnt:
			Added:
			* GntWS for workspaces
			* gnt_tree_set_column_title
			* GntSlider widget
			* "completion" signal for GntEntry
			* "terminal-refresh" signal for GntWM, with a corresponding entry
			  in GntWMClass
			* New flags for GntTextView to decide whether to word-wrap or show
			  scrollbars (GntTextViewFlag) which can be set by
			  gnt_text_view_set_flag
			* gnt_style_get_from_name
			* gnt_window_present
			* gnt_tree_set_column_width_ratio
			* gnt_tree_set_column_resizable
			* gnt_tree_set_column_is_right_aligned
			* gnt_tree_set_search_function, gnt_tree_set_search_column,
			  gnt_tree_is_searching
			* 'file-selected' signal is emited for GntFileSel
			* gnt_style_parse_bool
			* gnt_util_set_trigger_widget

			Changed:
			* gnt_tree_get_rows() now returns a GList* instead of a const
			  GList*, as const is not very useful with GLists.  The
			  returned value still must not be modified or freed.
			* Instead of keeping an 'invisible' item, the GntTreeColumns now
			  maintain 'flags' with the appropriate flags set

version 2.0.2 (6/14/2007):
	Pidgin:
		Deprecated:
		* pidgin_dialogs_alias_contact:  This will be removed in 3.0.0
		  unless there is sufficient demand to keep it.

version 2.0.0 (5/3/2007):
	Please note all functions, defines, and data structures have been
	re-namespaced to match the new names of Pidgin, Finch, and libpurple.
	All gaim_gtk_* functions are now pidgin_*, former libgaim functions are
	now purple_*.  Please consult our doxygen documentation for a complete
	reference.

	The gaim-compat.h header exists to provide an API compatibility layer
	for libpurple functions.  As an API compatibility layer, it must be
	included at compile time to be of use.

	Changed:
	* All the status stuff.  Yay!
	* gaim_prefs_connect_callback(), added handle parameter
	* gtk_imhtml_toolbar now descends from GtkHBox making it easier to add your
	  own widgets to it
	* gaim_find_conversation_with_account, added a "type" parameter
	* gaim_gtk_prefs_labeled_spin_button, the "key" parameter is now a
	  const char* instead of just a char*
	* gaim_gtk_prefs_labeled_entry, the "key" parameter is now a const char*
	  instead of just a char*
	* the add_buddy perl sub.  The sub now takes the account as the first
	  argument, and buddy and group as the second and third.  It also adds
	  the buddy to the server-side buddy list of the given account.
	* gaim_connection_new, gaim_account_connect and gaim_account_register no
	  longer return a GaimConnection
	* keep_alive in GaimConnection is renamed to keepalive
	* gaim_mkstemp, added a second argument, a boolean, of whether or not the
	  file is binary
	* gaim_log_logger_new, rewritten
	* gaim_conv_window_remove_conversation()'s last argument to be a
	  GaimConversation.
	* A new blocked icon: pixmaps/status/default/blocked.png
	* In pixmaps/status/default: extendedaway.png renamed to extended_away.png
	* In pixmaps/status/default: na.png renamed to unavailable.png
	* gtk_imhtml_toggle_bold(): No longer returns a value
	* gtk_imhtml_toggle_italic(): No longer returns a value
	* gtk_imhtml_toggle_underline(): No longer returns a value
	* gtk_imhtml_toggle_strike(): No longer returns a value
	* gtk_imhtml_scroll_to_end(): Added the smooth paramter
	* gaim_log_new(), added conv parameter
	* gaim_buddy_icon_new(), leaves a reference which the caller owns.  Use
	  gaim_buddy_icon_unref() immediately if you don't want a reference (the
	  old behavior).
	* GAIM_CONV_UNKNOWN to GAIM_CONV_TYPE_UNKNOWN.
	* GAIM_CONV_IM to GAIM_CONV_TYPE_IM.
	* GAIM_CONV_CHAT to GAIM_CONV_TYPE_CHAT.
	* GAIM_CONV_MISC to GAIM_CONV_TYPE_MISC.
	* GAIM_CONV_ANY to GAIM_CONV_TYPE_ANY.
	* GaimConversationUiOps.write_conv, Replaced const char *who with
	  const char *name, const char *alias
	* gaim_conv_chat_add_users(), added extra_msgs and new_arrivals (pass NULL
	  and FALSE respectively, to get the same behavior as before)
	* chat_add_users in GaimConversationUiOps, added cbuddies and 
	  new_arrivals and removed buddies.
	* chat_rename_user in GaimConversationUiOps, added new_alias
	* gaim_conv_chat_cb_new(), added alias. (pass NULL to get the same
	  behavior as before).
	* GaimConversation.log became GList * GaimConversation.logs, so that a
	  conversation can have multiple logs at once
	* gaim_conv_chat_add_user, added extra_msgs
	* gaim_notify_userinfo, removed primary and secondary parameters
	* GaimNotifyUiOps.notify_userinfo: removed title, primary, and
	  secondary parameters
	* Idle timers are now added and removed in gtkidle.c in response
	  to the signed-on and signed-off signals
	* GaimXfer->ops.read, GaimXfer->ops.write, gaim_xfer_set_read_fnc(),
	  gaim_xfer_set_write_fnc(), gaim_xfer_read(), gaim_xfer_write():
	  Changed ssize_t to gssize
	* serv_got_im, serv_got_chat_in, serv_send_im and serv_chat_send all use
	  GaimMessageFlags instead of GaimConvImFlags / GaimConvChatFlags
	* All core<->prpl message passing now uses html.  This was previously true
	  for receiving messages, it's now also true for sending them.  prpls that
	  don't support html need to gaim_unescape_html() the message.
	* Notify API: GCallback -> GaimNotifyCloseCallback,
	              void *user_data -> gpointer user_data
	* gaim_notify_searchresults_get_rows_count,
	  gaim_notify_searchresults_get_columns_count: return type now guint
	* gaim_account_notify_added: No longer checks if there is a
	  GaimBuddy for the added user, that's left up to the prpls.  See the
	  documentation for this function and gaim_account_request_add.
	* gaim_accounts_reorder: new_index is now a gint instead of a size_t
	* displaying-message signals: displaying-[im|chat]-msg and
	  displayed-[im|chat]-msg signals are emitted for all messages
	  (ie, for received messages, sent messages, system messages, error
	  messages etc.), and the signals now have
	  gaim_gtk_conversations_get_handle() for their handle.
	* GAIM_NOTIFY_BUTTON_ADD_BUDDY to GAIM_NOTIFY_BUTTON_ADD
	* conversation-switched: This signal has been moved from conversation to
	                         the UI and the signal-handlers only receive the
	                         conversation that has been switched to.
	* GaimPluginProtocolInfo: Added offline_message
	* GaimPluginProtocolInfo: Added whiteboard_prpl_ops
	* GaimPluginProtocolInfo: Added media_prpl_ops
	* GaimPluginProtocolInfo: Added "user_info" argument to tooltip_text,
	                          changed the return type to void
	* GaimPluginProtocolInfo: Added "full" argument to tooltip_text
	* gaim_pounce_new(): Added option argument for pounce options
	* gaim_network_listen() and gaim_network_listen_range(): Added
	  socket_type parameter to allow creation of UDP listening. Modified
	  to be asynchronous with a callback to allow for UPnP operation.
	  Returns a data structure that can be used to cancel the listen
	  attempt using gaim_network_listen_cancel()
	* GaimPrefCallback: val is now a gconstpointer instead of a gpointer
	* gtk_imhtml_get_current_format(): the arguments are now set to TRUE or
	  FALSE.  Previously they were set to TRUE or left alone.  Also, you
	  may now pass NULL if you're not interested in a specific formatting.
	* Smiley Themes: Backslashes must be backslash-escaped.
	* Plugins: Depedencies are now honored when unloading plugins.
	* gaim_markup_extract_info_field(): Added format_cb parameter.
	* gaim_markup_extract_info_field(): Changed GString parameter to a GaimNotifyUserInfo paramter.
	* gaim_str_to_time(): Added support for parsing the MM/DD/YYYY format.
	* gaim_plugin_action_new(): label is now const char *
	* gaim_plugin_pref_new_with_name(): name is now const char *
	* gaim_plugin_pref_new_with_label(): label is now const char *
	* gaim_plugin_pref_new_with_name_and_label(): name and label are
	  now const char *
	* gaim_plugin_pref_set_name(): name is now const char *
	* gaim_plugin_pref_get_name(): return type is now const char *
	* gaim_plugin_pref_set_label(): label is now const char *
	* gaim_plugin_pref_get_label(): return type is now const char *
	* gaim_plugin_pref_add_choice(): label is now const char *
	* struct proto_chat_entry: label is now const char *
	* struct proto_chat_entry: identifier is now const char *
	* All network activity has been updated to use non-blocking sockets.
	  This means that plugins must be updated to expect such a socket from
	  gaim_proxy_connect() and gaim_network_listen*().
	* gaim_proxy_connect(): changed to return NULL on error and a pointer
	  to a GaimProxyConnectInfo object which can be used to cancel
	  connection attempts using gaim_proxy_connect_cancel().  Also added
	  a 'handle' parameter that can be used to cancel the connection
	  attempt using gaim_proxy_connect_cancel_with_handle().
	* gaim_gethostbyname_async(): Renamed to gaim_dnsquery_a() and
	  changed to return a pointer to a data structure that can be
	  used to cancel the pending DNS query using gaim_dnsquery_destroy()
	* gaim_url_fetch(): Renamed to gaim_util_fetch_url() and changed
	  to return a pointer to a data structure that can be used to cancel
	  the pending HTTP request using gaim_util_fetch_url_cancel().
	  Corresponding callback has changed to accept this data structure
	  as its first argument, and to accept an error message as an
	  additional final argument.
	* gaim_gtk_create_imhtml(): Added sw_ret() parameter
	* gaim_account_get_log(): Added create parameter
	* GAIM_CMD_P_VERYHIGH is now GAIM_CMD_P_VERY_HIGH
	* gtk_imhtml_search_find(): Now wraps around to the top instead of
	  clearing the search at the end.
	* gaim_gtkxfer_dialog_show: Can now take NULL to show (and possibly
	  create) a default gtkxfer dialog.
	* CHAT_USERS_BUDDY_COLUMN became CHAT_USERS_WEIGHT_COLUMN, along with
	  a change in the values stored in the column.
	* gaim_find_buddies() returns a list of all buddies in the account if name
	  is NULL.
	* gaim_gtk_set_custom_buddy_icon() sets custom icon for a user.
	* Hid the definition of _GaimStringref, which already had a warning to
	  avoid accessing it directly.
	* notify_userinfo() UI op is passed a GaimNotifyUserInfo instead of a char*
	  for the user information
	* gaim_buddy_icon_get_scale_size() and was changed to ALWAYS scale
	  the icon instead of only when icon_spec->scale_rules contains
	  GAIM_ICON_SCALE_DISPLAY.  Callers should be changed to check the
	  scale_rules before calling this function.
	* gaim_gtk_buddy_icon_get_scale_size() was changed to accept an
	  additional parameter which is used to determine what kind of
	  scaling should be done, if any.
	* purple_request_input(), purple_request_choice(),
	  purple_request_choice_varg(), purple_request_action(),
	  purple_request_action_varg(), purple_request_fields(),
	  purple_request_yes_no(), purple_request_ok_cancel(),
	  purple_request_accept_cancel(), purple_request_file(), and
	  purple_request_folder() was changed to accept account, who, and
	  conversation parameters for associating the request with an account, a
	  buddy, or a conversation.
	* Significant changes to the buddy icon and imgstore APIs.  If you
	  were using any of it, it's best to look at the header files or
	  Doxygen documentation, but here are some significant changes:
	    purple_buddy_icon_new() now takes ownership of ("frees") icon_data
	    purple_buddy_icon_set_data(): likewise for data
	    purple_buddy_icon_set_for_user(): likewise for data
	    purple_buddy_icon_set_for_user() now takes a checksum parameter
	    purple_imgstore_add() was renamed to purple_imgstore_add_with_id()
	      which takes ownership of data

	Removed:
	* gaim_gtk_sound_{get,set}_mute() (replaced by the /gaim/gtk/sound/mute
	  preference)
	* gaim_escape_html(const char *html) (use g_markup_escape_text(html, -1)
	  instead)
	* gaim_accounts_sync, account changes are now scheduled to be saved
	  automatically
	* gaim_connection_connect
	* gaim_connection_disconnect
	* gaim_connection_register
	* gaim_accounts_auto_login
	* gaim_find_conversation, use gaim_find_conversation_with_account instead
	* gaim_chat_get_display_name
	* gaim_conversation_set_history, gaim_conversation_get_history, and
	  GaimConversation->history.  Use gtk_imhtml_get_markup instead.
	* set_gaim_user_dir to gaim_util_set_user_dir
	* create_prpl_icon to gaim_gtk_create_prpl_icon
	* Window flashing support in the core: gaim_conv_window_flash, and flash UI
	  operation for conversations.  Use signal "received-im-msg" or similar.
	* All warning stuff from the core.
	* gaim_gtkconv_get_dest_tab_at_xy(), instead use gaim_gtkconv_get_tab_at_xy()
	* chat_add_user from GaimConversationUiOps: only chat_add_users is used
	* chat_remove_user from GaimConversationUiOps: only chat_remove_users is used
	* uc from the GaimBuddy struct
	* gaim_sound_get_handle()
	* gaim_debug_vargs()
	* serv_add_buddy(); use gaim_account_add_buddy() instead
	* serv_add_buddies(); use gaim_account_add_buddies() instead
	* serv_change_passwd(); use gaim_account_change_password() instead
	* serv_close()
	* serv_finish_login()
	* serv_login()
	* serv_remove_buddy(); use gaim_account_remove_buddy() instead
	* serv_remove_buddies(); use gaim_account_remove_buddies() instead
	* serv_rename_group()
	* serv_set_buddyicon(): use gaim_account_set_buddy_icon() instead
	* serv_touch_idle(): use gaim_gtk_check_idle() instead
	* GaimGtkImPane->a_virgin
	* gaim_str_strip_cr(); use gaim_str_strip_char(str, '\r') instead
	* gaim_find_buddys_group renamed to gaim_buddy_get_group
	* gaim_gtkpounce_menu_build()
	* gaim_gtkpounce_dialog_show()
	* GaimGtkBuddyList->bpmenu
	* GaimConvImFlags and GaimConvChatFlags; use GaimMessageFlags instead
	* cb and user_data from the ops in GaimNotifyUiOps: This is now handled
	  by the notify API in the core.
	* GaimConversationUiOps.updated: use the conversation-updated signal
	* GAIM_SUBTYPE_CONV_WINDOW: windows are now only represented in the UI,
	  so GAIM_TYPE_BOXED is used for the signal types
	* gaim_gtk_privacy_is_showable(): We do fallback privacy in the core
	  now, so this would always be TRUE now.
	* GaimBlistNodeAction: See GaimMenuAction
	* gaim_blist_node_action_new(); use gaim_menu_action_new() instead
	* gaim_date()
	* gaim_date_full(): See gaim_date_format_full()
	* gaim_strftime(): See gaim_utf8_strftime()
	* GAIM_MESSAGE_COLORIZE
	* user_data from gaim_notify_searchresults_new_rows and from 
	  notify_searchresults in GaimNotifyUiOps.
	* gaim_conversation_get_send_history(), and send_history from
	  GaimConversation
	* Removed ui_ops from GaimBuddyList. Use gaim_blist_get_ui_ops() instead
	* GaimGtkConversation: dialogs (dialogs.search moved to GaimGtkWindow)
	* gaim_show_xfer_dialog: Use gaim_gtk_xfer_dialog_show(NULL) instead.
	* GaimGtkRoomlistDialog: Nothing used it outside of the file it was in.
	* gaim_gtk_roomlist_dialog_new: use gaim_gtk_roomlist_show
	* gaim_gtk_roomlist_dialog_new_with_account: use gaim_gtk_roomlist_show_with_account
	* binreloc functions

	Added:
	* gaim_prefs_disconnect_by_handle()
	* a password field to GaimConnection, which only persists for the
	  session (when "remember password" is false, account->password is
	  NEVER set) Use gaim_connection_get_password(GaimConnection *gc)
	* gaim_log_common_writer, gaim_log_common_lister, gaim_log_common_sizer,
	  and gaim_log_get_log_dir to allow log formats that use standard Gaim
	  log directory to use Gaim's built-in code for these purposes.
	* GaimLogCommonLoggerData struct for a basic logger_data struct to be
	  used with "common" logger functions.
	* gaim_gtk_blist_node_is_contact_expanded, returns TRUE if the given
	  blist node is a buddy inside an expanded contact, or is itself an
	  expanded contact
	* GaimLogSet struct, get_log_sets function to GaimLogLogger,
	  gaim_log_get_log_sets, gaim_log_set_compare
	* gaim_privacy_check(), to check if a given user is allowed to send
	  messages to the specified account
	* gtk_imhtml_clear_formatting()
	* gtk_imhtml_delete to clear out part of a imhtml buffer
	* gtk_imhtml_get_protocol_name()
	* gaim_buddy_icons_get_full_path(), to get the full path of a buddy
	  icon setting
	* CHAT_USERS_ALIAS_COLUMN, CHAT_USERS_COLOR_COLUMN,
	  CHAT_USERS_BUDDY_COLUMN to the list of columns for the chat
	  user list
	* gaim_account_add_buddy()
	* gaim_account_add_buddies()
	* gaim_account_remove_buddy()
	* gaim_account_remove_buddies()
	* gaim_account_change_password()
	* gaim_account_supports_offline_message()
	* gaim_conversation_close_logs(), to force a conversation's log(s) to
	  be closed.  New logs will be opened as necessary.
	* gaim_got_protocol_handler_uri()
	* gaim_plugin_get_id()
	* gaim_plugin_get_name()
	* gaim_plugin_get_version()
	* gaim_plugin_get_summary()
	* gaim_plugin_get_description()
	* gaim_plugin_get_author()
	* gaim_plugin_get_homepage()
	* gaim_gtkconv_switch_active_conversation(GaimConversation *)
	* gaim_str_strip_char() to strip a given character from
	  a given string
	* gaim_util_chrreplace() to replace a given character with a
	  different character
	* gaim_gtk_blist_toggle_visibility() to intelligently toggle the
	  visiblity of the buddy list
	* gaim_gtk_blist_visibility_manager_add() to indicate the addition of a
	  visibility manager - see the docs for more information
	* gaim_gtk_blist_visibility_manager_remove() to indicate the removal of
	  a visibility manager - see the docs for more information
	* gaim_gtk_conversations_find_unseen_list() to get a list of conversations
	  with an "unseen" state >= to the specified state and other criteria
	* gaim_gtk_conversations_fill_menu() fill a menu from list of conversations
	* gaim_gtk_create_prpl_icon()
	* gaim_gtk_create_prpl_icon_with_status()
	* gaim_gtk_pounces_manager_show()
	* gaim_gtk_pounces_manager_hide()
	* gaim_gtk_pounce_editor_show()
	* GAIM_POUNCE_MESSAGE_RECEIVED
	* GaimPounceOption
	* gaim_pounce_set_options()
	* gaim_pounce_set_options()
	* GAIM_STOCK_CONNECT, GAIM_STOCK_DISCONNECT
	* GAIM_STOCK_PLUGIN
	* gaim_account_request_add: Notifies the user that they were added to
	                            someone's buddy list, and offers them the choice
	                            of adding that person to their buddy list.
	* gaim_blist_alias_contact()
	* gaim_cipher_http_digest_calculate_session_key()
	* gaim_cipher_http_digest_calculate_response()
	* gaim_notify_searchresults_labeled()
	* GAIM_NOTIFY_BUTTON_LABELED, GAIM_NOTIFY_BUTTON_INFO,
	  GAIM_NOTIFY_BUTTON_IM, GAIM_NOTIFY_BUTTON_JOIN,
	  GAIM_NOTIFY_BUTTON_INVITE
	* stock buttons GAIM_STOCK_IM, GAIM_STOCK_INFO
	* gaim_conversation_present()
	* GaimConversationUiOps->present(GaimConversation *)
	* GaimPlugin.unloadable
	* gaim_plugin_is_unloadable()
	* GAIM_PLUGIN_PREF_STRING_FORMAT
	* gaim_plugin_pref_get_format_type()
	* gaim_plugin_pref_set_format_type()
	* GaimStringFormatType
	* gaim_log_get_handle()
	* gaim_log_uninit()
	* GAIM_SUBTYPE_LOG
	* gaim_marshal_POINTER__POINTER_POINTER
	* gaim_utf8_ncr_encode()
	* gaim_gtk_log_init()
	* gaim_gtk_log_get_handle()
	* gaim_gtk_log_uninit()
	* gaim_util_fetch_url_request()
	* GaimMenuAction
	* gaim_menu_action_new()
	* gaim_menu_action_free()
	* GaimInfoFieldFormatCallback
	* gaim_utf8_strftime()
	* gaim_date_format_short()
	* gaim_date_format_long()
	* gaim_date_format_full()
	* gaim_time_format()
	* gaim_plugin_action_free()
	* GaimRequestType: Added GAIM_REQUEST_FOLDER
	* GaimRequestUiOps: Added request_folder
	* gaim_request_folder()
	* gaim_gtk_setup_screenname_autocomplete()
	* gaim_gtk_set_cursor()
	* gaim_gtk_clear_cursor()
	* GAIM_MESSAGE_ACTIVE_ONLY
	* gaim_proxy_get_setup()
	* GaimNotifySearchResultsCallback: Added user_data.
	* gaim_notify_searchresults: Added user_data.
	* gaim_network_listen_cancel(): Can be used to cancel a previous
	  call to gaim_network_listen() or gaim_network_listen_range()
	* gaim_proxy_connect_cancel(): Can be used to cancel a pending
	  gaim_proxy_connect() request
	* gaim_proxy_connect_cancel_with_handle(): Can be used to cancel
	  a previous gaim_proxy_connect() request using a specified handle
	* gaim_dnsquery_destroy(): Can be used to cancel a pending DNS
	  query.
	* gaim_util_fetch_url_cancel(): Can be used to cancel a pending
	  call to gaim_util_fetch_url() or gaim_util_fetch_url_request().
	* GaimGtkWindow: dialogs.search (previously in GaimGtkConversation)
	* gaim_buddy_get_server_alias()
	* gaim_conv_send_confirm()
	* GaimConversationUiOps.send_confirm
	* gaim_gtk_roomlist_dialog_show_with_account
	* gaim_gtk_tree_view_search_equal_func to be used with
	  gtk_tree_view_set_search_equal_func
	* gaim_xfer_set_bytes_sent().  Sets the offset in the file to
	  read from or write to.
	* gaim_privacy_deny and gaim_privacy_allow
	* gaim_gtk_blist_set_headline
	* gaim_gtk_set_urgent
	* GtkGaimScrollBook and its functions.
	* purple_markup_unescape_entity()
	* purple_markup_get_css_property()
	* purple_group_get_name()

	Signals - Changed:  (See the Doxygen docs for details on all signals.)
	* Signal propagation now stops after a handler returns a non-NULL value.
	  This value is now returned.  Previously, all registered handlers were
	  called and the value from the last handler was used.
	* "buddy-typing" and "buddy-typing-stopped": replaced the GaimConversation*
	  with GaimAccount*, const char *name.  Also, the signal is now emitted
	  regardless of whether a conversation exists and regardless of whether
	  the user is on the buddy list.
	* "chat-buddy-joined": added the new_arrival argument
	* "chat-invited" handlers can now return a value to control what happens
	  to the invite (accept, reject, prompt the user).
	* "chat-left": Emitted *after* setting chat->left to TRUE.
	* "drawing-tooltip": the second argument is now a GString* instead of
	  a char**
	* "drawing-tooltip": added the "full" argument
	* "received-im-msg" and "received-chat-msg" to match, both now pass a
	  conversation pointer and flags
	* "receiving-im-msg" and "receving-chat-msg" to match, both now pass a
	  conversation pointer and a pointer to the flags.
	* "writing-im-msg", "wrote-im-msg", "writing-chat-msg", "wrote-chat-msg":
	  Now emitted from a difference place in the message handling code.
	  The arguments also changed.
	* "displaying-im-msg", "displayed-im-msg", "displaying-chat-msg",
	  "displayed-chat-msg": Added "who" argument, which changes the order
	  of the existing arguments.

	Signals - Added:  (See the Doxygen docs for details on all signals.)
	* "account-disabled"
	* "account-status-changed"
	* "account-alias-changed"
	* "cipher-added"
	* "cipher-removed"
	* "conversation-dragging"
	* "dbus-method-called"
	* "dbus-introspect"
	* "file-recv-accept"
	* "file-recv-start"
	* "file-recv-cancel"
	* "file-recv-complete"
	* "file-recv-request"
	* "file-send-accept"
	* "file-send-start"
	* "file-send-cancel"
	* "file-send-complete"
	* "buddy-added"
	* "buddy-removed"
	* "blist-node-aliased"
	* "buddy-status-changed"
	* "buddy-idle-changed": A buddy's idle status changed.
	* "buddy-icon-changed"
	* "buddy-got-login-time": The login time for a buddy is now known
	* "displaying-userinfo"
	* "gtkblist-hiding"
	* "gtkblist-unhiding"
	* "log-displaying"
	* "network-configuration-changed"
	* "savedstatus-changed"
	* "sendto-extended-menu"
	* "uri-handler"

	Signals - Removed:
	* "account-away": replaced by account-status-changed
	* "account-warned"
	* "buddy-away": replaced by buddy-status-changed
	* "buddy-back": replaced by buddy-status-changed
	* "buddy-idle": replaced by buddy-idle-changed
	* "buddy-unidle": replaced by buddy-idle-changed
	* "buddy-icon-cached": replaced by buddy-icon-changed
	* "conversation-drag-end": replaced by conversation-dragging
	* "conversation-switching"

version 1.5.0 (8/11/2005):
	* Added: gaim_xfer_conversation_write
	  Writes a messages to a conversation window with the use
	  of the associated file transfer.

version 1.4.0 (7/7/2005):
	* Added: gaim_buddy_icon_uncache()
	  Deletes a cached buddy icon for a specified buddy
	* Added: gaim_buddy_icon_get_type
	  Attempts to determine the type of a given buddy icon.
	* Added: buddy-icon-cached signal
	  Emitted when a new buddy icon is cached.

version 1.3.1 (6/9/2005):
	* No changes

version 1.3.0 (5/10/2005):
	* Added: gaim_blist_schedule_save()
	  This should be used instead of gaim_blist_sync when you
	  want the blist.xml file to be written to disk.  There
	  should not be many occasions when you want to do this,
	  as the functions in the blist API that modify the buddy
	  list will normally call it for you.
	* Added: OPT_PROTO_NO_NORMALIZE_CONV
	  Tells the conversation API to not normalize screen names
	  in conversations.  This is used by the Jabber PRPL.

version 1.2.1 (4/3/2005):
	* No changes

version 1.2.0 (3/17/2005):
	* You can use gaim_signal_connect_priority() and
	  gaim_signal_connect_priority_vargs() to connect to
	  Gaim signals with a given priority (Will Gorman)
	* Added: gaim_conversation_set_features
		 gaim_conversation_get_features
	  These allow plugins (notable prpls) to change the
	  formatting capabilities of an existing conversation.
	  This comes with a new "features" field in
	  GaimConversation (Christopher O'Brien)
	* Added: GAIM_CONNECTION_NO_IMAGES to GaimConectionFlags
	   (Christopher O'Brien)
	* Added: GAIM_CBFLAGS_TYPING to GaimConvChatBuddyFlags
	   (Christopher O'Brien)
	* Added: gaim_account_request_add which takes the same arguments as
	*  gaim_account_notify_added but always asks the user if they want to add
	*  the buddy to the buddy list
	* Added: An accompanying request_add GaimAccountUiOp

version 1.1.4 (2/24/2005):
	* No changes

version 1.1.3 (2/17/2005):
	* No changes

version 1.1.2 (1/20/2005):
	* No changes

version 1.1.1 (12/28/2004):
	* No changes

version 1.1.0 (12/02/2004):
	* Added: gaim_utf8_salvage
	* Added: binary relocation support in prefix.h
	         WARNING: If your plugin uses anything inside the
		 #ifdef ENABLE_BINRELOC from prefix.h, it won't be
		 loadable on a copy of Gaim compiled without binreloc
		 support. In particular, watch out for the autoconf-like
		 macros, and accidently including them through internal.h,
		 which you probably shouldn't be including anyway.

version 1.0.0 (09/17/2004):
	* Added: get_chat_name to the GaimPluginProtocolInfo struct
	* Changed: gaim_blist_update_buddy_presence(), presence changed to
	           type gboolean
	* Changed: the versioning scheme, and all the plugin structs

version 0.82 (08/26/2004):
	Gaim API:
	* Removed: gaim_gtk_get_dispstyle(), gaim_gtk_change_text()
	* Removed: multi.h
	* Renamed: ui.h to gtkdialogs.h
	* Renamed: gtkinternal.h to gtkgaim.h
	* Renamed: show_info_dialog to gaim_gtkdialogs_info
	* Renamed: show_log_dialog to gaim_gtkdialogs_log
	* Renamed: show_warn_dialog to gaim_gtkdialogs_warn
	* Renamed: show_im_dialog to gaim_gtkdialogs_im
	* Renamed: gaim_gtkdialogs_new_im to gaim_gtkdialogs_im_with_user
	* Renamed: destroy_all_dialogs to gaim_gtkdialogs_destroy_all
	* Renamed: alias_dialog_bud to gaim_gtkdialogs_alias_buddy
	* Renamed: alias_dialog_contact to gaim_gtkdialogs_alias_contact
	* Renamed: alias_dialog_blist_chat to gaim_gtkdialogs_alias_chat
	* Renamed: show_confirm_del to gaim_gtkdialogs_remove_buddy
	* Renamed: show_confirm_del_group to gaim_gtkdialogs_remove_group
	* Renamed: show_confirm_del_blist_chat to gaim_gtkdialogs_remove_chat
	* Renamed: show_confirm_del_contact to gaim_gtkdialogs_remove_contact
	* Renamed: show_about to gaim_gtkdialogs_about
	* Added: gaim_notify_userinfo() and the associated notify_userinfo() UI op
	         which pass account and contact information associated with the
	         userinfo

	Buddy List API:
	* Changed: gaim_blist_request_add_chat(), added name parameter
	* Added: gaim_contact_on_account()
	* Added: flags parameter to the GaimBlistNode struct

	Conversation API:
	* Added: gaim_gtkconv_button_new()

	Protocol Plugin API: v7
	* Added: chat_info_defaults to the GaimPluginProtocolInfo struct

	Signals:
	* Added: conversation-updated for any update to the data associated
	  with the conversation (topic, icon, adding to buddy list, etc.)

	Conversation API:
	* Changed: gaim_conv_chat_add_user() (added new_arrival parameter)

version 0.81 (08/05/2004):
	Commands API:
	* Most functions now have a void *data argument.

	Blist API:
	* Added: gaim_buddy_get_contact_alias
	* Renamed: gaim_get_buddy_alias to gaim_buddy_get_alias
	* Renamed: gaim_get_buddy_alias_only to gaim_buddy_get_alias_only

	Conversation API:
	* Changed: gaim_conv_chat_add_user(), added flags parameter
	* Changed: gaim_conv_chat_add_users(), added GList of flags parameter
	* Changed: gaim_conv_chat_get_users(), now returns a GList of
	  GaimConvChatBuddy's
	* Changed: gaim_conv_chat_set_users() now expects a GList of
	  GaimConvChatBuddy's
	* Added: gaim_conv_chat_set_user_flags()
	* Added: gaim_conv_chat_get_user_flags()
	* Added: gaim_conv_chat_find_user()
	* Added: gaim_conv_chat_cb_new()
	* Added: gaim_conv_chat_cb_find()
	* Added: gaim_conv_chat_cb_destroy()
	* Added: gaim_conv_chat_cb_get_name()

	Conversation UI ops:
	* Added: chat_update_user()

	Signals:
	* Changed: chat-buddy-joining & chat-buddy-joined now include the user's flags
	* Changed: chat-buddy-joining & chat-buddy-leaving are now booleans, return
	  TRUE if you don't want the join/leave to be displayed in the UI.
	* Added: chat-buddy-flags for when user's flags change
	  gaim_marshal_VOID__POINTER_POINTER_POINTER_UINT_UINT (required for the new
	  chat-buddy-flags signal)
	* Added: account-modified for when account settings have been changed.

version 0.80 (07/15/2004):
	Gaim API:
	* Removed: PRPL numbers : gaim_account_set_protocol(),
	  gaim_account_get_protocol(), gaim_accounts_find_with_prpl_num,
	  gaim_prpl_num_to_id(), gaim_prpl_id_to_num(), GaimProtocol

	Protocol Plugin API: v6
	* Added: can_receive_file & send_file to the GaimPluginProtocolInfo struct

	Signals:
	* Changed "chat-invited" to also include the components hash table so
	  plugins can use serv_join_chat when the signal is emitted.
	* Added "chat-topic-changed" signal plugins know when a topic is changed.

version 0.79 (06/24/2004):
	Gaim API:
	* gaim_url_parse() now takes two additional parameters, which are used
	  for returning the username and password from the URL, if they exist.
	* Added: has_focus UI op to GaimConversationUiOps and
	  GaimConvWindowUiOps.
	* Added: gaim_conversation_has_focus() and gaim_conv_window_has_focus().
	* Removed: gaim_blist_save()

	Protocol Plugin API: v5
	* Changed: add_buddy, add_buddies, remove_buddy, remove_buddies,
	  rename_group and remove_group to take GaimBuddy's and
	  GaimGroup's consistently.
	* Removed: OPT_PROTO_BUDDY_ICON (replaced by icon_spec)
	* Added: icon_spec to the GaimPluginProtocolInfo struct

version 0.78 (05/30/2004):
	Plugin API: v4
	* Added: actions - for plugins to add to the new Plugin Actions menu

	Loader Plugin API: v2 (no changes)

	Protocol Plugin API: v4
	* Removed: set_dir, get_dir and dir_search (not used, AIM-centric)
	* Removed: actions (replaced by generic plugin actions)

	Perl Plugin API: v2 (no changes)
	TCL Plugin API: (no changes)

	Signals:
	* Added: "blist-node-extended-menu" for extending Buddy, Chat and
			 Group right-click menus
	* Added: "drawing-tooltip" for plugins to allow plugins to change text
			 appearing in tooltips
	* Added: "gtkblist-created"
	* Added: "receiving-im-msg" and "receiving-chat-msg" (these behave
			  exactly like received-*-msg used to)
	* Added: "buddy-idle-updated" signal, for when the idle time changes.
	* Changed: "received-im-msg" and "received-chat-msg" no longer pass
			   pointers to who, message and flags, and are now void.
	* Removed: "drawing-menu" - it was UI sepecific and
			   "blist-node-extended-menu" is superior

version 0.77 (04/22/2004):
	Loader & Protocol Plugins independantly versioned
	Plugin loading now checks versioning on plugins (Standard, Loader &
	Protocol)
	new GAIM_{PLUGIN,PRPL,LOADER}_API_VERSION constants

	Plugin API: v3
	* Added: prefs_info for UI independant plugin prefs

	Loader Plugin API: v2
	* Added: api_version at top of GaimPluginLoaderInfo struct

	Protocol Plugin API: v2
	* Added: api_version at top of GaimPluginProtocolInfo struct
	* Added: chat_menu for protocol specific extensions to the chat menu
	* Removed: get_away "Nada used it. Pink elephants on parade."
	* Removed: protocol_prefs (replaced by generic plugin prefs_info)

	Perl Plugin API: v2 (no changes)
	TCL API: (no changes)

	Signals:
	* Added: "conversation-drag-ended"

version 0.76 (04/01/2004):
	Plugin API: v2
	Perl Plugin API: v2
	Loader Plugin API: (not versioned)
	Protocol Plugin API: (not versioned)
	* Added: protocol_prefs for protocol specific preferences
	* Added: reject_chat so protocols can act on chat invite rejection

	TCL Plugin API: (not versioned)
	* Changes to plugin registration to show descriptions
<|MERGE_RESOLUTION|>--- conflicted
+++ resolved
@@ -14,7 +14,7 @@
 		  to unload a plugin--fails.  This then prevents the plugin
 		  from being saved in the saved plugins list, so it'll won't
 		  be loaded at the next startup.
-<<<<<<< HEAD
+
 		* PurpleDisconnectReason enumeration of machine-readable
 		  types of connection error.
 		* purple_connection_error_reason(), to be used by prpls
@@ -29,7 +29,7 @@
 		  to whether automatic reconnection should be attempted
 		  after a connection error (rather than checking
 		  gc->wants_to_die).
-=======
+
 		* purple_util_init()
 		* purple_util_uninit()
 
@@ -68,7 +68,6 @@
 		* PURPLE_REQUEST_UI_HINT_POUNCEMGR
 		* PURPLE_REQUEST_UI_HINT_PREFSMGR
 		* PURPLE_REQUEST_UI_HINT_STATUSMGR
->>>>>>> 33fba841
 
 		Changed:
 		* purple_plugin_unload() now honors the return value of a
@@ -162,7 +161,7 @@
 		* gnt_util_parse_xhtml_to_textview to parse XHTML strings in a
 		  GntTextView (this works only if libxml2 is available)
 
-Version 2.1.1 (08/20/2007):
+version 2.1.1 (08/20/2007):
 	libpurple:
 		Changed:
 		* PurpleAccountUiOps.request_authorize's authorize_cb and
