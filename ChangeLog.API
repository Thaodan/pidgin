Pidgin and Finch: The Pimpin' Penguin IM Clients That're Good for the Soul

<<<<<<< HEAD
version 3.0.0 (??/??/????):
	libpurple:
		Added:
		* purple_notify_searchresult_column_set_visible
		* purple_notify_searchresult_column_is_visible
		* purple_request_field_set_tooltip
		* purple_request_field_get_tooltip

		Removed:
		* purple_core_migrate
=======
version 2.10.0:
	libpurple:
		Added:
		* purple_srv_txt_query_destroy (accidentally left out of 2.8.0)

	Pidgin:
		Added:
		* pidgin_dialogs_plugins_info (should not be used by anything but Pidgin)

version 2.9.0:
	libpurple:
		Added:
		* Hash table to PurpleConvChat struct, used to make
		  purple_conv_chat_cb_find O(1).
		* ui_data pointer to PurpleConvChatBuddy struct.
		* deleting-chat-buddy signal (conversation signals)
		* pidgin_pixbuf_from_data
		* pidgin_pixbuf_anim_from_data
		* pidgin_pixbuf_new_from_file
		* pidgin_pixbuf_new_from_file_at_size
		* pidgin_pixbuf_new_from_file_at_scale

		Deprecated:
		* purple_conv_chat_set_users
		* PurpleConvChat in_room list
>>>>>>> 52deec6d

version 2.8.0 (06/07/2011):
	libpurple:
		Added:
		* account-authorization-requested-with-message signal (Stefan Ott)
		  (#8690)
		* cleared-message-history signal (conversation signals)
		* purple_account_add_buddy_with_invite
		* purple_account_add_buddies_with_invite
		* purple_dnsquery_a_account
		* purple_notify_user_info_add_pair_plaintext
		* purple_media_get_active_local_candidates
		* purple_media_get_active_remote_candidates
		* purple_media_manager_get_video_caps (Jakub Adam) (#13095)
		* purple_media_manager_set_video_caps (Jakub Adam) (#13095)
		* purple_pounce_destroy_all_by_buddy (Kartik Mohta) (#1131)
		* purple_proxy_connect_socks5_account
		* purple_srv_resolve_account
		* purple_txt_resolve_account
		* Added add_buddy_with_invite to PurplePluginProtocolInfo
		* Added add_buddies_with_invite to PurplePluginProtocolInfo
		* Added PurpleSrvTxtQueryUiOps which allow UIs to specify their
		  own mechanisms to resolve SRV and/or TXT queries. It works
		  similar to PurpleDnsQueryUiOps
		* purple_marshal_BOOLEAN__POINTER_BOOLEAN (kawaii.neko) (#12599)

		Deprecated:
		* purple_account_add_buddy
		* purple_account_add_buddies_with_invite
		* purple_dnsquery_a
		* purple_proxy_connect_socks5
		* purple_srv_resolve
		* purple_txt_resolve
		* add_buddy from PurplePluginProtocolInfo struct
		* add_buddies from PurplePluginProtocolInfo struct

	Pidgin:
		Added:
		* pidgin_make_scrollable (Gabriel Schulhof) (#10599)
		* chat-nick-clicked signal (kawaii.neko) (#12599)
		* chat-nick-autocomplete signal (kawaii.neko) (#12599)

version 2.7.11 (03/10/2011):
	* libpurple:
		Added:
		* Four entries in the GHashTable passed when joining
		  an XMPP chat room which allow the UI to request a limited
		  amount of history.  See XEP-0045 7.1.16 for details; the
		  entries are named history_maxchars, history_maxstanzas,
		  history_seconds, and history_since.  history_since must be
		  interpretable by purple_str_to_time, and the prpl takes care
		  of formatting the time properly.
	* Perl:
		Added:
		* Purple::find_conversation_with_account
		* Purple::Conversation::Chat::send_with_flags
		* Purple::Conversation::IM::send_with_flags

version 2.7.10 (02/06/2011):
	* No changes

version 2.7.9 (12/26/2010):
	* No changes

version 2.7.8 (12/19/2010):
	* No changes

version 2.7.7 (11/23/2010):
	* No changes

version 2.7.6 (11/21/2010):
	* No changes

version 2.7.5 (10/31/2010):
	* No changes

version 2.7.4 (10/20/2010):
	Perl:
		Added:
		* Purple::BuddyList::Chat::get_components

		Changed:
		* Purple::BuddyList::Chat::new now works properly.  Thanks
		  to Rafael in devel@conference.pidgin.im for reporting and
		  testing.

version 2.7.3 (08/10/2010):
	libpurple:
		Fixed:
		* purple_account_[gs]et_public_alias no longer crash when
		  called for a protocol that doesn't support the underlying
		  calls and the caller does not specify a failure callback.

	Perl:
		Added:
		* Exposed log-subsystem signals.

	Pidgin:
		Changed:
		* Changing the visibility (gtk_widget_hide/show) of
		  the widgets in the GtkIMHtmlToolbar should now affect
		  the visibility of the entries in the 'lean' view
		  (the default toolbar view).

		Deprecated:
		* pidgin_check_if_dir

	libgnt:
		Added:
		* gnt_tree_row_get_key, gnt_tree_row_get_next,
		  gnt_tree_row_get_prev, gnt_tree_row_get_child and
		  gnt_tree_row_get_parent.

version 2.7.2 (07/21/2010):
	* No changes

version 2.7.1 (05/29/2010):
	* No changes

version 2.7.0 (05/12/2010):
	libpurple:
		Added:
		* Account signals (see account-signals.dox); useful for D-Bus
		   * account-signed-on
		   * account-signed-off
		   * account-connection-error
		* purple_account_get_name_for_display
		* purple_account_get_privacy_type
		* purple_account_get_public_alias
		* purple_account_set_privacy_type
		* purple_account_set_public_alias
		* buddy-caps-changed blist signal
		* Added media_caps to the PurpleBuddy struct
		* purple_buddy_get_media_caps
		* purple_buddy_set_media_caps
		* purple_certificates_import for importing multiple
		  certificates from a single file (and corresponding
		  import_certificates member of PurpleCertificateScheme struct)
		* autojoin connection signal
		* purple_contact_get_group
		* sent-attention conversation signal
		* got-attention conversation signal
		* ui-caps-changed media manager signal
		* purple_media_candidate_copy
		* purple_media_codec_copy
		* purple_media_manager_get_backend_type
		* purple_media_manager_set_backend_type
		* PurpleMood struct in status.h
		* purple_network_get_all_local_system_ips, which returns all
		  local IPs on the system.  On systems with the getifaddrs()
		  function, this will return both IPv4 and IPv6 addresses
		  (excluding link-local and loopback addresses).  On others,
		  it returns just IPv4 addresses.
		* purple_network_listen_family and
		  purple_network_listen_range_family.  These will replace the
		  versions without _family in 3.0.0 and allow the caller to
		  specifically request either an IPv4 or IPv6 socket.  IPv6 is
		  only supported if the getaddrinfo() function is available
		  at build-time (not the case on Windows, currently).
		* purple_prpl_got_media_caps
		* purple_request_action_with_icon
		* purple_request_action_with_icon_varg
		* purple_socket_get_family
		* purple_socket_speaks_ipv4
		* purple_unescape_text
		* purple_uuid_random
		* purple_xfer_get_thumbnail
		* purple_xfer_get_thumbnail_mimetype
		* purple_xfer_set_thumbnail
		* purple_xfer_prepare_thumbnail

	Pidgin:
		Added:
		* pidgin_dialogs_buildinfo (should not be used by anything but Pidgin)
		* pidgin_dialogs_developers (should not be used by anything but Pidgin)
		* pidgin_dialogs_translators (should not be used by anything but Pidgin)
		* gtk_imhtmltoolbar_switch_active_conversation
		* 'paste' signal for GtkIMHtml (more in gtkimhtml-signals.dox)
		* 'drawing-buddy' signal for gtkblist (more in gtkblist-signals.dox)

version 2.6.6 (02/18/2010):
	libpurple:
		Changed:
		* purple_xfer_cancel_local is now called instead of
		  purple_xfer_request_denied if an error is found when selecting
		  a file to send. Request denied is still used when a receive
		  request is not allowed.
		* xmlnode_from_str now properly handles parsing an attribute which
		  contain "&lt;br&gt;", which were previously transformed into a
		  newline character (libxml2 unescapes all entities except
		  representations of '&', and libpurple's purple_unescape_html
		  converts "<br>" to a newline).

	Perl:
		Changed:
		* Corrected the package names for the PurpleProxyType and
		  PurpleLogReadFlags enums to have the correct number of colons
		  (from Purple::ProxyType::::<type> to Purple::ProxyType::<type>
		  and Purple::Log:ReadFlags::::<type> to
		  Purple::Log::ReadFlags::<type>)  (Chris Foote)

version 2.6.5 (01/08/2010):
	No changes

version 2.6.4 (11/29/2009):
	No changes

version 2.6.3 (10/16/2009):
	No changes

version 2.6.2 (09/05/2009):
	Perl:
		Added:
		* Purple::XMLNode::get_next(), which returns the next neighbor tag of
		  the current node.
		Changed:
		* Purple::XMLNode::get_child() will return the first child node if
		  passed "" or undef as the name of the node.

version 2.6.1 (08/18/2009):
	No changes

version 2.6.0 (08/18/2009):
	libpurple:
		Added:
		* PurpleMedia and PurpleMediaManager API
		* PURPLE_BLIST_NODE
		* PURPLE_GROUP
		* PURPLE_CONTACT
		* PURPLE_BUDDY
		* PURPLE_CHAT
		* Account signals (see account-signals.dox)
			* account-actions-changed
			* account-created
			* account-destroying
		* blist-node-added and blist-node-removed signals (see
		  blist-signals.dox)
		* Three Blist UI ops used to overload libpurple's built-in saving
		  of the buddy list to blist.xml. If a UI implements these, it probably
		  wants to add the buddies itself and not call purple_blist_load.
		* Three File Transfer UI ops used to overload libpurple's use of fread
		  and fwrite for saving a file locally. These allow a UI to stream a
		  file through a socket without buffering the file on the local disk.
		* Jabber plugin signals (see jabber-signals.dox)
		* purple_account_remove_setting
		* purple_buddy_destroy
		* purple_buddy_get_protocol_data
		* purple_buddy_set_protocol_data
		* purple_buddy_get_local_buddy_alias
		* purple_blist_get_buddies
		* purple_blist_get_ui_data
		* purple_blist_set_ui_data
		* purple_blist_node_get_ui_data
		* purple_blist_node_set_ui_data
		* purple_certificate_check_signature_chain_with_failing
		* purple_chat_destroy
		* purple_connection_get_protocol_data
		* purple_connection_set_protocol_data
		* purple_contact_destroy
		* purple_conv_chat_invite_user
		* purple_debug_is_unsafe
		* purple_debug_is_verbose
		* purple_debug_set_unsafe
		* purple_debug_set_verbose
		* purple_global_proxy_set_info
		* purple_group_destroy
		* purple_ipv4_address_is_valid
		* purple_ipv6_address_is_valid
		* purple_log_get_activity_score
		* purple_markup_is_rtl
		* purple_markup_escape_text
		* purple_network_convert_idn_to_ascii
		* purple_network_force_online
		* purple_network_set_stun_server
		* purple_network_set_turn_server
		* purple_network_get_stun_ip
		* purple_network_get_turn_ip
		* purple_network_remove_port_mapping
		* purple_plugins_get_search_paths
		* purple_proxy_connect_udp
		* purple_prpl_get_media_caps
		* purple_prpl_got_account_actions
		* purple_prpl_initiate_media
		* purple_request_field_get_group
		* purple_request_field_get_ui_data
		* purple_request_field_set_ui_data
		* purple_ssl_connect_with_ssl_cn
		* purple_strequal
		* purple_utf8_strip_unprintables
		* purple_util_fetch_url_request_len_with_account
		* purple_xfer_prpl_ready
		* purple_xfer_ui_ready
		* xmlnode_from_file
		* xmlnode_get_parent
		* xmlnode_set_attrib_full
		* PURPLE_STATUS_MOOD as a new PurpleStatusPrimitive

		Changed:
		* xmlnode_remove_attrib now removes all attributes with the
		  same name.  Previously, it would remove the first one found,
		  which was completely non-deterministic.  If you want to remove
		  the attribute with no namespace, then use NULL with
		  xmlnode_remove_with_namespace.
		* Plugins may now emit the jabber-sending-xmlnode signal in order
		  to send stanzas; this method is preferred to the prpl send_raw
		  function as other plugins listening to the signal see them.
		* The conversation-updated signal with a PURPLE_CONV_UPDATE_TYPING
		  update type is emitted when receiving an IM.  Previously, the
		  typing state was modified (and the buddy-typing-stopped signal
		  emitted), but this signal was not emitted.
		* Added a client_type field in the get_ui_info core UI op. See
		  core.h for details.
		* Added introspection of signals exposed via the D-Bus API.
		* purple_find_buddies is now more efficient in the case where
		  it is enumerating all the buddies for an account.
		* purple_find_group is now more efficient for large numbers of groups.
		* purple_find_conversation_with_account is more efficient for large
		  numbers of concurrent conversations.
		* All DNS routines support internationalized domain names (IDNs) when
		  libpurple is compiled with GNU libidn.
		* status is set before emitting signals in purple_xfer_set_status.
		* Creating multiple distinct chats with the same name (i.e. "MSN Chat")
		  is deprecated and will be removed in libpurple 3.0.0.
		* purple_xfer_start now accepts -1 as the fd parameter if the protocol
		  plugin will administer the transfer itself. 0 is still accepted for
		  backward compatibility since older versions of libpurple will not
		  accept -1.

		Deprecated:
		* buddy-added and buddy-removed blist signals
		* purple_blist_destroy
		* purple_blist_new
		* purple_buddy_get_local_alias
		* purple_certificate_check_signature_chain
		* purple_ip_address_is_valid
		* purple_notify_user_info_remove_entry
		* purple_set_blist
		* purple_status_type_set_primary_attr
		* purple_status_type_add_attr
		* purple_status_type_add_attrs
		* purple_status_type_add_attrs_vargs
		* purple_status_type_get_primary_attr
		* purple_status_set_attr_boolean
		* purple_status_set_attr_int
		* purple_status_set_attr_string
		* purple_presence_add_status
		* purple_presence_add_list
		* purple_util_fetch_url_request_len
		* xmlnode_set_attrib_with_namespace
		* xmlnode_set_attrib_with_prefix

	pidgin:
		Added:
		* gtk_imhtml_class_register_protocol
		* gtk_imhtml_link_get_url, gtk_imhtml_link_get_text_tag,
		  gtk_imhtml_link_activate functions to process GtkIMHtmlLink
		  objects from GtkIMHtml protocol callbacks.
		* gtk_imhtml_set_return_inserts_newline
		* gtk_imhtml_set_populate_primary_clipboard
		* pidgin_blist_set_theme
		* pidgin_blist_get_theme
		* pidgin_prefs_labeled_password
		* pidgin_smiley_editor_set_data
		* pidgin_sound_is_customized
		* pidgin_utils_init, pidgin_utils_uninit
		* pidgin_notify_pounce_add
		* PidginBlistTheme, PidginBlistThemeLoader API
		* PidginIconTheme, PidginStatusIconTheme, PidginIconThemeLoader
		  API
		* pidgin_stock_id_from_status_primitive
		* pidgin_stock_id_from_presence

	libgnt:
		Added:
		* GntProgressBar and functions (Saleem Abdulrasool)

	perl:
		Added:
		* Purple::XMLNode::get_name()

		Changed:
		* Made a bunch of functions act more perl-like. Call the new()
		  functions as Class->new(...) instead of Class::new(...):
			* Purple::Request::Fields::new
			* Purple::Request::Field::new
			* Purple::Request::Field::account_new
			* Purple::Request::Field::bool_new
			* Purple::Request::Field::choice_new
			* Purple::Request::Field::int_new
			* Purple::Request::Field::label_new
			* Purple::Request::Field::list_new
			* Purple::Request::Field::string_new
			* Purple::Request::Field::group_new
		* Make the XMLNode API more perl-like. Don't pass len
		  parameters and call them like:
			* $xmlnode->copy()
			* $xmlnode->to_str()
			* $xmlnode->to_formatted_str()
			* Purple::XMLNode::from_str(...)
version 2.5.9 (08/18/2009):
	No changes

version 2.5.8 (06/27/2009):
	No changes

version 2.5.7 (06/20/2009):
	No changes

version 2.5.6 (05/19/2009):
	No changes

version 2.5.5 (03/01/2009):
	libpurple:
		Changed:
		* purple_status_type_new now defaults "saveable" to TRUE.
		  This was necessary in order to maintain the current behavior
		  while fixing non-saveable statuses not to be saved.
		* xmlnode_get_prefix, xmlnode_to_str and xmlnode_to_formatted_str
		  now all take a const xmlnode* instead of an xmlnode*

version 2.5.4 (01/12/2009):
	perl:
		Changed:
		* Purple::PluginPref->get_bounds no longer takes two integer
		  arguments it now returns two integers.

		Removed:
		* Removed a handful of string-related utility functions that
		  can generally be better handled with perl's built-in string
		  functions rather than using pidgin's:
			* Purple::Util::strcasereplace
			* Purple::Util::strcasestr
			* Purple::Util::strreplace
			* Purple::Util::str_strip_char
			* Purple::Util::chrreplace

version 2.5.3 (12/20/2008):
	libpurple
		Changed:
		* purple_util_fetch_url and purple_util_fetch_url_request can
		  now fetch https URLs

version 2.5.0 (08/18/2008):
	libpurple:
		Added:
		* Connection flag PURPLE_CONNECTION_ALLOW_CUSTOM_SMILEY to indicate
		  that the connection supports sending and receiving custom smileys.
		* PurpleSmiley and the Smiley API.
		* purple_serv_got_join_chat_failed
		* chat-join-failed signal (see conversation-signals.dox)
		* chat-invite-blocked and blocked-im-msg signals (see
		  converation-signals.dox) (Thanks to Stefan Ott)
		* purple_blist_update_node_icon
		* purple_buddy_icons_node_has_custom_icon
		* purple_buddy_icons_node_find_custom_icon
		* purple_buddy_icons_node_set_custom_icon
		* purple_buddy_icons_node_set_custom_icon_from_file
		* purple_notify_user_info_prepend_section_break
		* purple_notify_user_info_prepend_section_header
		* "website" and "dev_website" items to the ui_info hash table
		* purple_cmds_get_handle, purple_cmds_init, purple_cmds_uninit
		* cmd-added and cmd-removed signals
		* purple_get_host_name
		* purple_util_fetch_url_len (temporary function overload to add max_len param)
		* purple_util_fetch_url_request_len
		* purple_prpl_send_attention
		* purple_prpl_got_attention
		* purple_prpl_got_attention_in_chat

		Deprecated:
		* purple_blist_update_buddy_icon
		* purple_buddy_icons_has_custom_icon
		* purple_buddy_icons_find_custom_icon
		* purple_buddy_icons_set_custom_icon
		* pidgin_set_custom_buddy_icon
		* purple_util_fetch_url_len
		* purple_util_fetch_url_request_len
		* serv_send_attention
		* serv_got_attention

		Changed:
		* xmlnode_copy now copies the prefix and namespace map for nodes.

	pidgin:
		Added:
		* gtk_imhtml_smiley_create, gtk_imhtml_smiley_reload and
		  gtk_imhtml_smiley_destroy to deal with GtkIMHtmlSmiley's.
		* pidgin_pixbuf_from_imgstore to create a GdkPixbuf from a
		  PurpleStoredImage.
		* pidgin_themes_smiley_themeize_custom to associate custom smileys to
		  a GtkIMHtml widget.
		* GTK_IMHTML_CUSTOM_SMILEY flag for GtkIMHtml.
		* GTK+ Custom Smiley API.

version 2.4.2 (05/17/2008):
	perl:
		Added:
		* Purple::Prefs::get_children_names.
		* Purple::timeout_remove.
		Changed:
		* Purple::timeout_add now returns a handle which can be used
		  to remove the timeout.
		* Callbacks to Purple::Util::fetch_url and the
		  Purple::Request::* functions can now be specified as both
		  strings (the name of the callback function) and as coderefs.
	Finch:
		libgnt:
		* Added gnt_bindable_check_key to check if a keystroke is bound.

version 2.4.0 (02/29/2008):
	libpurple:
		Added:
		* purple_certificate_add_ca_search_path. (Florian Quèze)
		* purple_gai_strerror.
		* purple_major_version, purple_minor_version,
		  purple_micro_version variables are exported by version.h,
		  giving the version of libpurple in use at runtime.
		* purple_util_set_current_song, purple_util_format_song_info
		* purple_ip_address_is_valid
		* Some accessor functions to the Roomlist API:
			* purple_roomlist_get_fields
			* purple_roomlist_room_get_type
			* purple_roomlist_room_get_name
			* purple_roomlist_room_get_parent
			* purple_roomlist_room_get_fields
			* purple_roomlist_field_get_type
			* purple_roomlist_field_get_label
			* purple_roomlist_field_get_hidden
		* unlocalized_name field in PurpleAttentionType for UIs that need it.
		* Some accessor and mutator functions for PurpleAttentionType:
			* purple_attention_type_set_name
			* purple_attention_type_set_incoming_desc
			* purple_attention_type_set_outgoing_desc
			* purple_attention_type_set_icon_name
			* purple_attention_type_set_unlocalized_name
			* purple_attention_type_get_name
			* purple_attention_type_get_incoming_desc
			* purple_attention_type_get_outgoing_desc
			* purple_attention_type_get_icon_name
			* purple_attention_type_get_unlocalized_name
		* Add some PurpleBuddyListNode accessor functions:
			* purple_blist_node_get_parent
			* purple_blist_node_get_first_child
			* purple_blist_node_get_sibling_next
			* purple_blist_node_get_sibling_prev
		* Added last_received to PurpleConnection, the time_t of the
		  last received packet.
		* Added some more accessor functions:
			* purple_chat_get_account
			* purple_chat_get_components
			* purple_connection_get_prpl
			* purple_xfer_get_start_time
			* purple_xfer_get_end_time
		* purple_serv_got_private_alias for prpls to call after receiving a
		  private alias from the server.

	Pidgin:
		Added:
		* pidgin_create_dialog to create a window that closes on escape. Also
		  added utility functions pidgin_dialog_get_vbox_with_properties,
		  pidgin_dialog_get_vbox, pidgin_dialog_get_action_area to access the
		  contents in the created dialog. (Peter 'fmoo' Ruibal)
		* pidgin_dialog_add_button to add buttons to a dialog created by
		  pidgin_create_dialog.
		* GTK_IMHTML_NO_SMILEY for GtkIMHtmlOptions means not to look for
		  smileys in the text. (Florian 'goutnet' Delizy)
		* pidgin_auto_parent_window to make a window transient for a suitable
		  parent window.
		* pidgin_tooltip_setup_for_treeview, pidgin_tooltip_destroy,
		  pidgin_tooltip_show and pidgin_tooltip_setup_for_widget to simplify
		  the process of drawing tooltips.
		* pidgin_add_widget_to_vbox to simplify adding a labeled widget to a
		  window.

		Deprecated:
		* PIDGIN_DIALOG

	Finch:
		* finch_roomlist_get_ui_ops and finch_roomlist_show_all
		* finch_request_field_get_widget to get the widget for a request
		  field.
		* finch_blist_get_tree to get the GntTree widget representing the
		  buddy list.
		* FinchBlistManager structure to manage the buddylist view, and some
		  util functions finch_blist_install_manager,
		  finch_blist_uninstall_manager, finch_blist_manager_find and
		  finch_blist_manager_add_node.
		* Added finch_log_show, finch_log_show_contact, finch_syslog_show,
		  finch_log_init, finch_log_get_handle, finch_log_uninit

		libgnt:
		* Added gnt_tree_set_row_color to set the color for a row in a tree.
		* Added gnt_style_get_string_list
		* Added gnt_color_add_pair to define a new color.
		* Added gnt_colors_get_color to get an ncurses color value from a
		  string.
		* Added gnt_style_get_color to get a color pair from an entry in
		  ~/.gntrc
		* Added gnt_tree_get_parent_key to get the key for the parent row.

version 2.3.0 (11/24/2007):
	libpurple:
		Added:
		* a PurpleConversation field and an alias field in PurpleConvMessage
		* account-authorization signals (see account-signals.dox for
		  details) (Stefan Ott)
		* libpurple/purple.h, which includes #define's and #include's
		  required to compile stand-alone plugins
		* PURPLE_STATUS_TUNE as a new PurpleStatusPrimitive
		* purple_plugin_disable(), which is intended to be called when
		  a purple_plugin_unload()--which was called when a user tried
		  to unload a plugin--fails.  This then prevents the plugin
		  from being saved in the saved plugins list, so it'll won't
		  be loaded at the next startup.
		* PurpleDisconnectReason enumeration of machine-readable
		  types of connection error.
		* purple_connection_error_reason(), to be used by prpls
		  (instead of purple_connection_error() and setting
		  gc->wants_to_die) to report errors along with a
		  PurpleDisconnectReason.
		* PurpleConnectionUiOps.report_disconnect_reason, to be
		  implemented by UIs (rather than .report_disconnect) if
		  they want to use the reported PurpleDisconnectReason
		  to give a more specific error.
		* A connection-error signal, fired just after the UiOp is
		  called with the same information.
		* purple_connection_reason_is_fatal(), acting as a hint
		  to whether automatic reconnection should be attempted
		  after a connection error (rather than checking
		  gc->wants_to_die).
		* PurpleConnectionErrorInfo, a struct to hold a
		  PurpleConnectionError and a const char *description.
		* purple_account_get_current_error() to get the most recent
		  PurpleConnectionError and description (or NULL if the
		  account is happy with life), to allow bits of the UI to know
		  the last error without caching it themselves (as
		  PidginBuddyList does).
		* purple_account_clear_current_error() to reset an account's
		  error state to NULL.
		* An account-error-changed signal, firing when
		  purple_account_get_current_error()'s return value changes.

		* PidginMiniDialog, a Gtk widget-ified version of
		  pidgin_make_mini_dialog().

		* purple_util_init()
		* purple_util_uninit()

		* purple_network_listen_map_external() to temporarily disable
		  mapping ports externally via NAT-PMP or UPnP.

		Changed:
		* purple_plugin_unload() now honors the return value of a
		  plugin's unload function and can actually return FALSE now.
		* purple_plugin_unload() no longer does its own notifications
		  when a dependent plugin fails to unload.  The UI should do
		  something appropriate.

		* pidgin_make_mini_dialog() now declares its return type to be
		  GtkWidget * rather than void *.  This should not break any
		  existing code since any code using it must already rely on
		  the return type actually being GtkWidget * all along.

		Deprecated:
		* pidgin_dialogs_about()
		* pidgin_log_show_contact()
		* pidgin_log_show()
		* pidgin_plugin_dialog_show()
		* pidgin_pounce_editor_show()
		* pidgin_pounces_manager_show()
		* pidgin_syslog_show()

		* purple_connection_error()
		* pidgin_blist_update_account_error_state()
		* PidginBuddyList.connection_errors
		* purple_network_listen_map_external()

		MSN:
		* A new independant status type with PURPLE_STATUS_TUNE primitive, and
		  PURPLE_TUNE_ARTIST, PURPLE_TUNE_ALBUM and PURPLE_TUNE_TITLE
		  attributes.

		XMPP:
		* A new independant status type with PURPLE_STATUS_TUNE primitive, and
		  PURPLE_TUNE_{ARTIST, TITLE, ALBUM, GENRE, COMMENT, TRACK, TIME,
		  YEAR, URL} attributes.

	Finch:
		libgnt:
		* Added gnt_color_pair, which will try to intelligenty set text
		  attributes in place of colors if the terminal doesn't have color
		  support. (Bug: #3560) All future code should use gnt_color_pair
		  instead of COLOR_PAIR.
		* Added gnt_menuitem_set_id and gnt_menuitem_get_id to set and get the
		  string id of a menuitem respectively.
		* Added gnt_window_get_accel_item, which returns a the id of a menuitem
		  bound to a keystroke.
		* Added gnt_menu_get_item to get a menuitem of the given id from a
		  menu.
		* Added gnt_menuitem_activate, which triggers the 'activate' signal on
		  the menuitem and calls the callback function, if available.
		* Added GntEntryKillRing in GntEntry.
		* Added gnt_window_set_maximize and gnt_window_get_maximize, and
		  GntWindowFlags enum.

version 2.2.2 (10/23/2007):
	libpurple:
		Changed:
		* The size parameter of purple_util_write_data_to_file_absolute
		  has been changed to gssize instead of a size_t to correctly
		  indicate that -1 can be used for a nul-delimited string.
		* The documentation for purple_savedstatuses_get_popular used to
		  incorrectly claim that the active status is excluded from the
		  returned list. The documentation has been corrected. Also, the
		  function now returns a correct list when called with a value of 0.

version 2.2.0 (09/13/2007):
	libpurple:
		Added:
		* PURPLE_MESSAGE_INVISIBLE flag, which can be used by
		  purple_conv_im_send_with_flags to send a message, but not display it
		  in the conversation
		* serv_send_attention(), serv_got_attention(), as well as send_attention 
		  and attention_types in PurplePluginProtocolInfo. This new API is used
		  for zapping in MySpaceIM, buzzing in Yahoo, and nudging in MSN.
		* PurpleConvMessage structure to represent a message in a
		  conversation. purple_conversation_message_get_sender,
		  purple_conversation_message_get_message,
		  purple_conversation_message_get_flags and
		  purple_conversation_message_get_timestamp to get information about a
		  PurpleConvMessage.
		* purple_conversation_get_message_history() to retrieve a list of
		  PurpleConvMessage's in a conversation, and
		  purple_conversation_clear_message_history to clear the history.
		* purple_certificate_* functions in libpurple/certificate.h - "A public-key certificate API"
		* purple_ssl_get_peer_certificates() and associated field in PurpleSslOps to retrieve a server's presented SSL certificate chain.
		* PurpleSslConnection::verifier to provide a "how to verify the peer's certificates" callback to the SSL handlers. See certificate.h for more on this.
		* purple_ssl_connect_with_host_fd() to create an SSL connection from a file descriptor and provide a hostname with it to authenticate the peer against.

		Changed:
		* purple_prefs_load is now called within purple_prefs_init.
		  The UI no longer needs to call it.
		* writing-im-msg now receives the conversation name as the who
		  argument if the caller of purple_conversation_write didn't
		  provide a value for who.

	Pidgin:
		Added:
		* pidgin_set_accessible_relations, sets up label-for and labelled-by
		  ATK relations (broken out from pidgin_set_accessible_label)
		* pidgin_conv_attach_to_conversation, to reattach the Pidgin UI to a
		  conversation
		* conversation-hiding and conversation-displayed signals.
		* pidgin_text_combo_box_entry_new, pidgin_text_combo_box_entry_get_text
		  and pidgin_text_combo_box_entry_set_text

		Changed:
		* pidgin_conversations_fill_menu now also adds a separator and a 'Show
		  All' item if there are more than one conversations in the list.

	Finch:
		Added:
		* finch_sound_is_enabled
		* The reserved field in the FinchConv is now used to store information
		  about the conversation (using FinchConversationFlag)
		* finch_account_dialog_show

		libgnt:
		* gnt_slider_set_small_step, gnt_slider_set_large_step to allow more
		  fine tuned updates of a GntSlider
		* gnt_util_parse_xhtml_to_textview to parse XHTML strings in a
		  GntTextView (this works only if libxml2 is available)

version 2.1.1 (08/20/2007):
	libpurple:
		Changed:
		* PurpleAccountUiOps.request_authorize's authorize_cb and
		  deny_cb parameters now correctly have type
		  PurpleAccountRequestAuthorizationCb rather than GCallback.
		  (You'll want to change your UI's implementation's signature
		  to avoid warnings, and then remove some now-redundant casts
		  back to the proper type.)

version 2.1.0 (7/28/2007):
	libpurple:
		Added:
		* purple-remote: added getstatus command
		* conversation-extended-menu signal (See Doxygen docs)
		* OPT_PROTO_SLASH_COMMANDS_NATIVE protocol option to indicate that
		  slash commands are "native" to the protocol
		* PURPLE_MESSAGE_NO_LINKIFY message flag to indicate that the message
		  should not be auto-linkified
		* PurpleEventLoopUiOps.timeout_add_seconds
		    UIs can now use better scheduling for whole-second timers.  For
		    example, clients based on the glib event loop can now use
		    g_timeout_add_seconds.
		* purple_blist_node_get_type
		* purple_conversation_do_command
		* purple_conversation_get_extended_menu
		* purple_core_ensure_single_instance
		    This is for UIs to use to ensure only one copy is running.
		* purple_dbus_is_owner
		* purple_timeout_add_seconds
		    Callers should prefer this to purple_timeout_add for timers
		    longer than 1 second away.  Be aware of the rounding, though.
		* purple_xfer_get_remote_user
		* purple_pounces_get_all_for_ui
		* purple_prefs_get_children_names
		* added displaying-email-notification and 
 	          displaying-emails-notification signals

		Changed:
		* The documentation of the following functions now properly
		  declares that the returned value must not be modified or
		  freed, which was always the case:
			* purple_accounts_get_all
			* purple_connections_get_all
			* purple_connections_get_connecting
			* purple_conv_chat_get_ignored
			* purple_conv_chat_get_users
			* purple_get_chats
			* purple_get_conversations
			* purple_get_ims
			* purple_notify_user_info_get_entries
		* The following functions now return a GList* instead of a
		  const GList*, as const is not very useful with GLists.  The
		  returned value still must not be modified or freed:
			* purple_account_get_status_types
			* purple_mime_document_get_fields
			* purple_mime_document_get_parts
			* purple_mime_part_get_fields
			* purple_request_fields_get_required
			* purple_request_field_list_get_selected
			* purple_request_field_list_get_items
			* purple_status_type_get_attrs
			* purple_presence_get_statuses
		* purple_request_field_list_set_selected now takes a GList*
		  instead of a const GList* for items, as const is not very
		  useful with GLists.  The passed list is still not modified
		  or freed.
		* purple_presence_add_list now takes a GList* instead of a
		  const GList* for source_list, as const is not very useful with
		  GLists.  The passed list is still not modified or freed.

	Pidgin:
		Added:
		* gtk_imhtml_setup_entry
		* pidgin_create_window
		* pidgin_retrieve_user_info and pidgin_retrieve_user_info_in_chat,
		  shows immediate feedback when getting information about a user.
		* gtk_imhtml_animation_new
		    Can be used for inserting an animated image into an IMHTML.
		* pidgin_menu_position_func_helper
		* pidgin_blist_get_name_markup, returns the buddy list markup
		  text for a given buddy.
		* pidgin_blist_draw_tooltip and pidgin_blist_tooltip_destroy
		  for creating blist tooltips from outside of buddy list code
		* pidgin_themes_remove_smiley_theme

		Changed:
		* pidgin_append_menu_action returns the menuitem added to the menu.
		* pidgin_separator returns the separator added to the menu.
		* PidginConversation has struct members to handle the new info
		  pane:
		  	* infopane
			* infopane_hbox
			* infopane_model
			* infopane_iter

	Finch:
		Added:
		* finch_retrieve_user_info

		libgnt:
			Added:
			* GntWS for workspaces
			* gnt_tree_set_column_title
			* GntSlider widget
			* "completion" signal for GntEntry
			* "terminal-refresh" signal for GntWM, with a corresponding entry
			  in GntWMClass
			* New flags for GntTextView to decide whether to word-wrap or show
			  scrollbars (GntTextViewFlag) which can be set by
			  gnt_text_view_set_flag
			* gnt_style_get_from_name
			* gnt_window_present
			* gnt_tree_set_column_width_ratio
			* gnt_tree_set_column_resizable
			* gnt_tree_set_column_is_right_aligned
			* gnt_tree_set_search_function, gnt_tree_set_search_column,
			  gnt_tree_is_searching
			* 'file-selected' signal is emited for GntFileSel
			* gnt_style_parse_bool
			* gnt_util_set_trigger_widget

			Changed:
			* gnt_tree_get_rows() now returns a GList* instead of a const
			  GList*, as const is not very useful with GLists.  The
			  returned value still must not be modified or freed.
			* Instead of keeping an 'invisible' item, the GntTreeColumns now
			  maintain 'flags' with the appropriate flags set

version 2.0.2 (6/14/2007):
	Pidgin:
		Deprecated:
		* pidgin_dialogs_alias_contact:  This will be removed in 3.0.0
		  unless there is sufficient demand to keep it.

version 2.0.0 (5/3/2007):
	Please note all functions, defines, and data structures have been
	re-namespaced to match the new names of Pidgin, Finch, and libpurple.
	All gaim_gtk_* functions are now pidgin_*, former libgaim functions are
	now purple_*.  Please consult our doxygen documentation for a complete
	reference.

	The gaim-compat.h header exists to provide an API compatibility layer
	for libpurple functions.  As an API compatibility layer, it must be
	included at compile time to be of use.

	Changed:
	* All the status stuff.  Yay!
	* gaim_prefs_connect_callback(), added handle parameter
	* gtk_imhtml_toolbar now descends from GtkHBox making it easier to add your
	  own widgets to it
	* gaim_find_conversation_with_account, added a "type" parameter
	* gaim_gtk_prefs_labeled_spin_button, the "key" parameter is now a
	  const char* instead of just a char*
	* gaim_gtk_prefs_labeled_entry, the "key" parameter is now a const char*
	  instead of just a char*
	* the add_buddy perl sub.  The sub now takes the account as the first
	  argument, and buddy and group as the second and third.  It also adds
	  the buddy to the server-side buddy list of the given account.
	* gaim_connection_new, gaim_account_connect and gaim_account_register no
	  longer return a GaimConnection
	* keep_alive in GaimConnection is renamed to keepalive
	* gaim_mkstemp, added a second argument, a boolean, of whether or not the
	  file is binary
	* gaim_log_logger_new, rewritten
	* gaim_conv_window_remove_conversation()'s last argument to be a
	  GaimConversation.
	* A new blocked icon: pixmaps/status/default/blocked.png
	* In pixmaps/status/default: extendedaway.png renamed to extended_away.png
	* In pixmaps/status/default: na.png renamed to unavailable.png
	* gtk_imhtml_toggle_bold(): No longer returns a value
	* gtk_imhtml_toggle_italic(): No longer returns a value
	* gtk_imhtml_toggle_underline(): No longer returns a value
	* gtk_imhtml_toggle_strike(): No longer returns a value
	* gtk_imhtml_scroll_to_end(): Added the smooth paramter
	* gaim_log_new(), added conv parameter
	* gaim_buddy_icon_new(), leaves a reference which the caller owns.  Use
	  gaim_buddy_icon_unref() immediately if you don't want a reference (the
	  old behavior).
	* GAIM_CONV_UNKNOWN to GAIM_CONV_TYPE_UNKNOWN.
	* GAIM_CONV_IM to GAIM_CONV_TYPE_IM.
	* GAIM_CONV_CHAT to GAIM_CONV_TYPE_CHAT.
	* GAIM_CONV_MISC to GAIM_CONV_TYPE_MISC.
	* GAIM_CONV_ANY to GAIM_CONV_TYPE_ANY.
	* GaimConversationUiOps.write_conv, Replaced const char *who with
	  const char *name, const char *alias
	* gaim_conv_chat_add_users(), added extra_msgs and new_arrivals (pass NULL
	  and FALSE respectively, to get the same behavior as before)
	* chat_add_users in GaimConversationUiOps, added cbuddies and 
	  new_arrivals and removed buddies.
	* chat_rename_user in GaimConversationUiOps, added new_alias
	* gaim_conv_chat_cb_new(), added alias. (pass NULL to get the same
	  behavior as before).
	* GaimConversation.log became GList * GaimConversation.logs, so that a
	  conversation can have multiple logs at once
	* gaim_conv_chat_add_user, added extra_msgs
	* gaim_notify_userinfo, removed primary and secondary parameters
	* GaimNotifyUiOps.notify_userinfo: removed title, primary, and
	  secondary parameters
	* Idle timers are now added and removed in gtkidle.c in response
	  to the signed-on and signed-off signals
	* GaimXfer->ops.read, GaimXfer->ops.write, gaim_xfer_set_read_fnc(),
	  gaim_xfer_set_write_fnc(), gaim_xfer_read(), gaim_xfer_write():
	  Changed ssize_t to gssize
	* serv_got_im, serv_got_chat_in, serv_send_im and serv_chat_send all use
	  GaimMessageFlags instead of GaimConvImFlags / GaimConvChatFlags
	* All core<->prpl message passing now uses html.  This was previously true
	  for receiving messages, it's now also true for sending them.  prpls that
	  don't support html need to gaim_unescape_html() the message.
	* Notify API: GCallback -> GaimNotifyCloseCallback,
	              void *user_data -> gpointer user_data
	* gaim_notify_searchresults_get_rows_count,
	  gaim_notify_searchresults_get_columns_count: return type now guint
	* gaim_account_notify_added: No longer checks if there is a
	  GaimBuddy for the added user, that's left up to the prpls.  See the
	  documentation for this function and gaim_account_request_add.
	* gaim_accounts_reorder: new_index is now a gint instead of a size_t
	* displaying-message signals: displaying-[im|chat]-msg and
	  displayed-[im|chat]-msg signals are emitted for all messages
	  (ie, for received messages, sent messages, system messages, error
	  messages etc.), and the signals now have
	  gaim_gtk_conversations_get_handle() for their handle.
	* GAIM_NOTIFY_BUTTON_ADD_BUDDY to GAIM_NOTIFY_BUTTON_ADD
	* conversation-switched: This signal has been moved from conversation to
	                         the UI and the signal-handlers only receive the
	                         conversation that has been switched to.
	* GaimPluginProtocolInfo: Added offline_message
	* GaimPluginProtocolInfo: Added whiteboard_prpl_ops
	* GaimPluginProtocolInfo: Added media_prpl_ops
	* GaimPluginProtocolInfo: Added "user_info" argument to tooltip_text,
	                          changed the return type to void
	* GaimPluginProtocolInfo: Added "full" argument to tooltip_text
	* gaim_pounce_new(): Added option argument for pounce options
	* gaim_network_listen() and gaim_network_listen_range(): Added
	  socket_type parameter to allow creation of UDP listening. Modified
	  to be asynchronous with a callback to allow for UPnP operation.
	  Returns a data structure that can be used to cancel the listen
	  attempt using gaim_network_listen_cancel()
	* GaimPrefCallback: val is now a gconstpointer instead of a gpointer
	* gtk_imhtml_get_current_format(): the arguments are now set to TRUE or
	  FALSE.  Previously they were set to TRUE or left alone.  Also, you
	  may now pass NULL if you're not interested in a specific formatting.
	* Smiley Themes: Backslashes must be backslash-escaped.
	* Plugins: Depedencies are now honored when unloading plugins.
	* gaim_markup_extract_info_field(): Added format_cb parameter.
	* gaim_markup_extract_info_field(): Changed GString parameter to a GaimNotifyUserInfo paramter.
	* gaim_str_to_time(): Added support for parsing the MM/DD/YYYY format.
	* gaim_plugin_action_new(): label is now const char *
	* gaim_plugin_pref_new_with_name(): name is now const char *
	* gaim_plugin_pref_new_with_label(): label is now const char *
	* gaim_plugin_pref_new_with_name_and_label(): name and label are
	  now const char *
	* gaim_plugin_pref_set_name(): name is now const char *
	* gaim_plugin_pref_get_name(): return type is now const char *
	* gaim_plugin_pref_set_label(): label is now const char *
	* gaim_plugin_pref_get_label(): return type is now const char *
	* gaim_plugin_pref_add_choice(): label is now const char *
	* struct proto_chat_entry: label is now const char *
	* struct proto_chat_entry: identifier is now const char *
	* All network activity has been updated to use non-blocking sockets.
	  This means that plugins must be updated to expect such a socket from
	  gaim_proxy_connect() and gaim_network_listen*().
	* gaim_proxy_connect(): changed to return NULL on error and a pointer
	  to a GaimProxyConnectInfo object which can be used to cancel
	  connection attempts using gaim_proxy_connect_cancel().  Also added
	  a 'handle' parameter that can be used to cancel the connection
	  attempt using gaim_proxy_connect_cancel_with_handle().
	* gaim_gethostbyname_async(): Renamed to gaim_dnsquery_a() and
	  changed to return a pointer to a data structure that can be
	  used to cancel the pending DNS query using gaim_dnsquery_destroy()
	* gaim_url_fetch(): Renamed to gaim_util_fetch_url() and changed
	  to return a pointer to a data structure that can be used to cancel
	  the pending HTTP request using gaim_util_fetch_url_cancel().
	  Corresponding callback has changed to accept this data structure
	  as its first argument, and to accept an error message as an
	  additional final argument.
	* gaim_gtk_create_imhtml(): Added sw_ret() parameter
	* gaim_account_get_log(): Added create parameter
	* GAIM_CMD_P_VERYHIGH is now GAIM_CMD_P_VERY_HIGH
	* gtk_imhtml_search_find(): Now wraps around to the top instead of
	  clearing the search at the end.
	* gaim_gtkxfer_dialog_show: Can now take NULL to show (and possibly
	  create) a default gtkxfer dialog.
	* CHAT_USERS_BUDDY_COLUMN became CHAT_USERS_WEIGHT_COLUMN, along with
	  a change in the values stored in the column.
	* gaim_find_buddies() returns a list of all buddies in the account if name
	  is NULL.
	* gaim_gtk_set_custom_buddy_icon() sets custom icon for a user.
	* Hid the definition of _GaimStringref, which already had a warning to
	  avoid accessing it directly.
	* notify_userinfo() UI op is passed a GaimNotifyUserInfo instead of a char*
	  for the user information
	* gaim_buddy_icon_get_scale_size() and was changed to ALWAYS scale
	  the icon instead of only when icon_spec->scale_rules contains
	  GAIM_ICON_SCALE_DISPLAY.  Callers should be changed to check the
	  scale_rules before calling this function.
	* gaim_gtk_buddy_icon_get_scale_size() was changed to accept an
	  additional parameter which is used to determine what kind of
	  scaling should be done, if any.
	* purple_request_input(), purple_request_choice(),
	  purple_request_choice_varg(), purple_request_action(),
	  purple_request_action_varg(), purple_request_fields(),
	  purple_request_yes_no(), purple_request_ok_cancel(),
	  purple_request_accept_cancel(), purple_request_file(), and
	  purple_request_folder() was changed to accept account, who, and
	  conversation parameters for associating the request with an account, a
	  buddy, or a conversation.
	* Significant changes to the buddy icon and imgstore APIs.  If you
	  were using any of it, it's best to look at the header files or
	  Doxygen documentation, but here are some significant changes:
	    purple_buddy_icon_new() now takes ownership of ("frees") icon_data
	    purple_buddy_icon_set_data(): likewise for data
	    purple_buddy_icon_set_for_user(): likewise for data
	    purple_buddy_icon_set_for_user() now takes a checksum parameter
	    purple_imgstore_add() was renamed to purple_imgstore_add_with_id()
	      which takes ownership of data

	Removed:
	* gaim_gtk_sound_{get,set}_mute() (replaced by the /gaim/gtk/sound/mute
	  preference)
	* gaim_escape_html(const char *html) (use g_markup_escape_text(html, -1)
	  instead)
	* gaim_accounts_sync, account changes are now scheduled to be saved
	  automatically
	* gaim_connection_connect
	* gaim_connection_disconnect
	* gaim_connection_register
	* gaim_accounts_auto_login
	* gaim_find_conversation, use gaim_find_conversation_with_account instead
	* gaim_chat_get_display_name
	* gaim_conversation_set_history, gaim_conversation_get_history, and
	  GaimConversation->history.  Use gtk_imhtml_get_markup instead.
	* set_gaim_user_dir to gaim_util_set_user_dir
	* create_prpl_icon to gaim_gtk_create_prpl_icon
	* Window flashing support in the core: gaim_conv_window_flash, and flash UI
	  operation for conversations.  Use signal "received-im-msg" or similar.
	* All warning stuff from the core.
	* gaim_gtkconv_get_dest_tab_at_xy(), instead use gaim_gtkconv_get_tab_at_xy()
	* chat_add_user from GaimConversationUiOps: only chat_add_users is used
	* chat_remove_user from GaimConversationUiOps: only chat_remove_users is used
	* uc from the GaimBuddy struct
	* gaim_sound_get_handle()
	* gaim_debug_vargs()
	* serv_add_buddy(); use gaim_account_add_buddy() instead
	* serv_add_buddies(); use gaim_account_add_buddies() instead
	* serv_change_passwd(); use gaim_account_change_password() instead
	* serv_close()
	* serv_finish_login()
	* serv_login()
	* serv_remove_buddy(); use gaim_account_remove_buddy() instead
	* serv_remove_buddies(); use gaim_account_remove_buddies() instead
	* serv_rename_group()
	* serv_set_buddyicon(): use gaim_account_set_buddy_icon() instead
	* serv_touch_idle(): use gaim_gtk_check_idle() instead
	* GaimGtkImPane->a_virgin
	* gaim_str_strip_cr(); use gaim_str_strip_char(str, '\r') instead
	* gaim_find_buddys_group renamed to gaim_buddy_get_group
	* gaim_gtkpounce_menu_build()
	* gaim_gtkpounce_dialog_show()
	* GaimGtkBuddyList->bpmenu
	* GaimConvImFlags and GaimConvChatFlags; use GaimMessageFlags instead
	* cb and user_data from the ops in GaimNotifyUiOps: This is now handled
	  by the notify API in the core.
	* GaimConversationUiOps.updated: use the conversation-updated signal
	* GAIM_SUBTYPE_CONV_WINDOW: windows are now only represented in the UI,
	  so GAIM_TYPE_BOXED is used for the signal types
	* gaim_gtk_privacy_is_showable(): We do fallback privacy in the core
	  now, so this would always be TRUE now.
	* GaimBlistNodeAction: See GaimMenuAction
	* gaim_blist_node_action_new(); use gaim_menu_action_new() instead
	* gaim_date()
	* gaim_date_full(): See gaim_date_format_full()
	* gaim_strftime(): See gaim_utf8_strftime()
	* GAIM_MESSAGE_COLORIZE
	* user_data from gaim_notify_searchresults_new_rows and from 
	  notify_searchresults in GaimNotifyUiOps.
	* gaim_conversation_get_send_history(), and send_history from
	  GaimConversation
	* Removed ui_ops from GaimBuddyList. Use gaim_blist_get_ui_ops() instead
	* GaimGtkConversation: dialogs (dialogs.search moved to GaimGtkWindow)
	* gaim_show_xfer_dialog: Use gaim_gtk_xfer_dialog_show(NULL) instead.
	* GaimGtkRoomlistDialog: Nothing used it outside of the file it was in.
	* gaim_gtk_roomlist_dialog_new: use gaim_gtk_roomlist_show
	* gaim_gtk_roomlist_dialog_new_with_account: use gaim_gtk_roomlist_show_with_account
	* binreloc functions

	Added:
	* gaim_prefs_disconnect_by_handle()
	* a password field to GaimConnection, which only persists for the
	  session (when "remember password" is false, account->password is
	  NEVER set) Use gaim_connection_get_password(GaimConnection *gc)
	* gaim_log_common_writer, gaim_log_common_lister, gaim_log_common_sizer,
	  and gaim_log_get_log_dir to allow log formats that use standard Gaim
	  log directory to use Gaim's built-in code for these purposes.
	* GaimLogCommonLoggerData struct for a basic logger_data struct to be
	  used with "common" logger functions.
	* gaim_gtk_blist_node_is_contact_expanded, returns TRUE if the given
	  blist node is a buddy inside an expanded contact, or is itself an
	  expanded contact
	* GaimLogSet struct, get_log_sets function to GaimLogLogger,
	  gaim_log_get_log_sets, gaim_log_set_compare
	* gaim_privacy_check(), to check if a given user is allowed to send
	  messages to the specified account
	* gtk_imhtml_clear_formatting()
	* gtk_imhtml_delete to clear out part of a imhtml buffer
	* gtk_imhtml_get_protocol_name()
	* gaim_buddy_icons_get_full_path(), to get the full path of a buddy
	  icon setting
	* CHAT_USERS_ALIAS_COLUMN, CHAT_USERS_COLOR_COLUMN,
	  CHAT_USERS_BUDDY_COLUMN to the list of columns for the chat
	  user list
	* gaim_account_add_buddy()
	* gaim_account_add_buddies()
	* gaim_account_remove_buddy()
	* gaim_account_remove_buddies()
	* gaim_account_change_password()
	* gaim_account_supports_offline_message()
	* gaim_conversation_close_logs(), to force a conversation's log(s) to
	  be closed.  New logs will be opened as necessary.
	* gaim_got_protocol_handler_uri()
	* gaim_plugin_get_id()
	* gaim_plugin_get_name()
	* gaim_plugin_get_version()
	* gaim_plugin_get_summary()
	* gaim_plugin_get_description()
	* gaim_plugin_get_author()
	* gaim_plugin_get_homepage()
	* gaim_gtkconv_switch_active_conversation(GaimConversation *)
	* gaim_str_strip_char() to strip a given character from
	  a given string
	* gaim_util_chrreplace() to replace a given character with a
	  different character
	* gaim_gtk_blist_toggle_visibility() to intelligently toggle the
	  visiblity of the buddy list
	* gaim_gtk_blist_visibility_manager_add() to indicate the addition of a
	  visibility manager - see the docs for more information
	* gaim_gtk_blist_visibility_manager_remove() to indicate the removal of
	  a visibility manager - see the docs for more information
	* gaim_gtk_conversations_find_unseen_list() to get a list of conversations
	  with an "unseen" state >= to the specified state and other criteria
	* gaim_gtk_conversations_fill_menu() fill a menu from list of conversations
	* gaim_gtk_create_prpl_icon()
	* gaim_gtk_create_prpl_icon_with_status()
	* gaim_gtk_pounces_manager_show()
	* gaim_gtk_pounces_manager_hide()
	* gaim_gtk_pounce_editor_show()
	* GAIM_POUNCE_MESSAGE_RECEIVED
	* GaimPounceOption
	* gaim_pounce_set_options()
	* gaim_pounce_set_options()
	* GAIM_STOCK_CONNECT, GAIM_STOCK_DISCONNECT
	* GAIM_STOCK_PLUGIN
	* gaim_account_request_add: Notifies the user that they were added to
	                            someone's buddy list, and offers them the choice
	                            of adding that person to their buddy list.
	* gaim_blist_alias_contact()
	* gaim_cipher_http_digest_calculate_session_key()
	* gaim_cipher_http_digest_calculate_response()
	* gaim_notify_searchresults_labeled()
	* GAIM_NOTIFY_BUTTON_LABELED, GAIM_NOTIFY_BUTTON_INFO,
	  GAIM_NOTIFY_BUTTON_IM, GAIM_NOTIFY_BUTTON_JOIN,
	  GAIM_NOTIFY_BUTTON_INVITE
	* stock buttons GAIM_STOCK_IM, GAIM_STOCK_INFO
	* gaim_conversation_present()
	* GaimConversationUiOps->present(GaimConversation *)
	* GaimPlugin.unloadable
	* gaim_plugin_is_unloadable()
	* GAIM_PLUGIN_PREF_STRING_FORMAT
	* gaim_plugin_pref_get_format_type()
	* gaim_plugin_pref_set_format_type()
	* GaimStringFormatType
	* gaim_log_get_handle()
	* gaim_log_uninit()
	* GAIM_SUBTYPE_LOG
	* gaim_marshal_POINTER__POINTER_POINTER
	* gaim_utf8_ncr_encode()
	* gaim_gtk_log_init()
	* gaim_gtk_log_get_handle()
	* gaim_gtk_log_uninit()
	* gaim_util_fetch_url_request()
	* GaimMenuAction
	* gaim_menu_action_new()
	* gaim_menu_action_free()
	* GaimInfoFieldFormatCallback
	* gaim_utf8_strftime()
	* gaim_date_format_short()
	* gaim_date_format_long()
	* gaim_date_format_full()
	* gaim_time_format()
	* gaim_plugin_action_free()
	* GaimRequestType: Added GAIM_REQUEST_FOLDER
	* GaimRequestUiOps: Added request_folder
	* gaim_request_folder()
	* gaim_gtk_setup_screenname_autocomplete()
	* gaim_gtk_set_cursor()
	* gaim_gtk_clear_cursor()
	* GAIM_MESSAGE_ACTIVE_ONLY
	* gaim_proxy_get_setup()
	* GaimNotifySearchResultsCallback: Added user_data.
	* gaim_notify_searchresults: Added user_data.
	* gaim_network_listen_cancel(): Can be used to cancel a previous
	  call to gaim_network_listen() or gaim_network_listen_range()
	* gaim_proxy_connect_cancel(): Can be used to cancel a pending
	  gaim_proxy_connect() request
	* gaim_proxy_connect_cancel_with_handle(): Can be used to cancel
	  a previous gaim_proxy_connect() request using a specified handle
	* gaim_dnsquery_destroy(): Can be used to cancel a pending DNS
	  query.
	* gaim_util_fetch_url_cancel(): Can be used to cancel a pending
	  call to gaim_util_fetch_url() or gaim_util_fetch_url_request().
	* GaimGtkWindow: dialogs.search (previously in GaimGtkConversation)
	* gaim_buddy_get_server_alias()
	* gaim_conv_send_confirm()
	* GaimConversationUiOps.send_confirm
	* gaim_gtk_roomlist_dialog_show_with_account
	* gaim_gtk_tree_view_search_equal_func to be used with
	  gtk_tree_view_set_search_equal_func
	* gaim_xfer_set_bytes_sent().  Sets the offset in the file to
	  read from or write to.
	* gaim_privacy_deny and gaim_privacy_allow
	* gaim_gtk_blist_set_headline
	* gaim_gtk_set_urgent
	* GtkGaimScrollBook and its functions.
	* purple_markup_unescape_entity()
	* purple_markup_get_css_property()
	* purple_group_get_name()

	Signals - Changed:  (See the Doxygen docs for details on all signals.)
	* Signal propagation now stops after a handler returns a non-NULL value.
	  This value is now returned.  Previously, all registered handlers were
	  called and the value from the last handler was used.
	* "buddy-typing" and "buddy-typing-stopped": replaced the GaimConversation*
	  with GaimAccount*, const char *name.  Also, the signal is now emitted
	  regardless of whether a conversation exists and regardless of whether
	  the user is on the buddy list.
	* "chat-buddy-joined": added the new_arrival argument
	* "chat-invited" handlers can now return a value to control what happens
	  to the invite (accept, reject, prompt the user).
	* "chat-left": Emitted *after* setting chat->left to TRUE.
	* "drawing-tooltip": the second argument is now a GString* instead of
	  a char**
	* "drawing-tooltip": added the "full" argument
	* "received-im-msg" and "received-chat-msg" to match, both now pass a
	  conversation pointer and flags
	* "receiving-im-msg" and "receving-chat-msg" to match, both now pass a
	  conversation pointer and a pointer to the flags.
	* "writing-im-msg", "wrote-im-msg", "writing-chat-msg", "wrote-chat-msg":
	  Now emitted from a difference place in the message handling code.
	  The arguments also changed.
	* "displaying-im-msg", "displayed-im-msg", "displaying-chat-msg",
	  "displayed-chat-msg": Added "who" argument, which changes the order
	  of the existing arguments.

	Signals - Added:  (See the Doxygen docs for details on all signals.)
	* "account-disabled"
	* "account-status-changed"
	* "account-alias-changed"
	* "cipher-added"
	* "cipher-removed"
	* "conversation-dragging"
	* "dbus-method-called"
	* "dbus-introspect"
	* "file-recv-accept"
	* "file-recv-start"
	* "file-recv-cancel"
	* "file-recv-complete"
	* "file-recv-request"
	* "file-send-accept"
	* "file-send-start"
	* "file-send-cancel"
	* "file-send-complete"
	* "buddy-added"
	* "buddy-removed"
	* "blist-node-aliased"
	* "buddy-status-changed"
	* "buddy-idle-changed": A buddy's idle status changed.
	* "buddy-icon-changed"
	* "buddy-got-login-time": The login time for a buddy is now known
	* "displaying-userinfo"
	* "gtkblist-hiding"
	* "gtkblist-unhiding"
	* "log-displaying"
	* "network-configuration-changed"
	* "savedstatus-changed"
	* "sendto-extended-menu"
	* "uri-handler"

	Signals - Removed:
	* "account-away": replaced by account-status-changed
	* "account-warned"
	* "buddy-away": replaced by buddy-status-changed
	* "buddy-back": replaced by buddy-status-changed
	* "buddy-idle": replaced by buddy-idle-changed
	* "buddy-unidle": replaced by buddy-idle-changed
	* "buddy-icon-cached": replaced by buddy-icon-changed
	* "conversation-drag-end": replaced by conversation-dragging
	* "conversation-switching"

version 1.5.0 (8/11/2005):
	* Added: gaim_xfer_conversation_write
	  Writes a messages to a conversation window with the use
	  of the associated file transfer.

version 1.4.0 (7/7/2005):
	* Added: gaim_buddy_icon_uncache()
	  Deletes a cached buddy icon for a specified buddy
	* Added: gaim_buddy_icon_get_type
	  Attempts to determine the type of a given buddy icon.
	* Added: buddy-icon-cached signal
	  Emitted when a new buddy icon is cached.

version 1.3.1 (6/9/2005):
	* No changes

version 1.3.0 (5/10/2005):
	* Added: gaim_blist_schedule_save()
	  This should be used instead of gaim_blist_sync when you
	  want the blist.xml file to be written to disk.  There
	  should not be many occasions when you want to do this,
	  as the functions in the blist API that modify the buddy
	  list will normally call it for you.
	* Added: OPT_PROTO_NO_NORMALIZE_CONV
	  Tells the conversation API to not normalize screen names
	  in conversations.  This is used by the Jabber PRPL.

version 1.2.1 (4/3/2005):
	* No changes

version 1.2.0 (3/17/2005):
	* You can use gaim_signal_connect_priority() and
	  gaim_signal_connect_priority_vargs() to connect to
	  Gaim signals with a given priority (Will Gorman)
	* Added: gaim_conversation_set_features
		 gaim_conversation_get_features
	  These allow plugins (notable prpls) to change the
	  formatting capabilities of an existing conversation.
	  This comes with a new "features" field in
	  GaimConversation (Christopher O'Brien)
	* Added: GAIM_CONNECTION_NO_IMAGES to GaimConectionFlags
	   (Christopher O'Brien)
	* Added: GAIM_CBFLAGS_TYPING to GaimConvChatBuddyFlags
	   (Christopher O'Brien)
	* Added: gaim_account_request_add which takes the same arguments as
	*  gaim_account_notify_added but always asks the user if they want to add
	*  the buddy to the buddy list
	* Added: An accompanying request_add GaimAccountUiOp

version 1.1.4 (2/24/2005):
	* No changes

version 1.1.3 (2/17/2005):
	* No changes

version 1.1.2 (1/20/2005):
	* No changes

version 1.1.1 (12/28/2004):
	* No changes

version 1.1.0 (12/02/2004):
	* Added: gaim_utf8_salvage
	* Added: binary relocation support in prefix.h
	         WARNING: If your plugin uses anything inside the
		 #ifdef ENABLE_BINRELOC from prefix.h, it won't be
		 loadable on a copy of Gaim compiled without binreloc
		 support. In particular, watch out for the autoconf-like
		 macros, and accidently including them through internal.h,
		 which you probably shouldn't be including anyway.

version 1.0.0 (09/17/2004):
	* Added: get_chat_name to the GaimPluginProtocolInfo struct
	* Changed: gaim_blist_update_buddy_presence(), presence changed to
	           type gboolean
	* Changed: the versioning scheme, and all the plugin structs

version 0.82 (08/26/2004):
	Gaim API:
	* Removed: gaim_gtk_get_dispstyle(), gaim_gtk_change_text()
	* Removed: multi.h
	* Renamed: ui.h to gtkdialogs.h
	* Renamed: gtkinternal.h to gtkgaim.h
	* Renamed: show_info_dialog to gaim_gtkdialogs_info
	* Renamed: show_log_dialog to gaim_gtkdialogs_log
	* Renamed: show_warn_dialog to gaim_gtkdialogs_warn
	* Renamed: show_im_dialog to gaim_gtkdialogs_im
	* Renamed: gaim_gtkdialogs_new_im to gaim_gtkdialogs_im_with_user
	* Renamed: destroy_all_dialogs to gaim_gtkdialogs_destroy_all
	* Renamed: alias_dialog_bud to gaim_gtkdialogs_alias_buddy
	* Renamed: alias_dialog_contact to gaim_gtkdialogs_alias_contact
	* Renamed: alias_dialog_blist_chat to gaim_gtkdialogs_alias_chat
	* Renamed: show_confirm_del to gaim_gtkdialogs_remove_buddy
	* Renamed: show_confirm_del_group to gaim_gtkdialogs_remove_group
	* Renamed: show_confirm_del_blist_chat to gaim_gtkdialogs_remove_chat
	* Renamed: show_confirm_del_contact to gaim_gtkdialogs_remove_contact
	* Renamed: show_about to gaim_gtkdialogs_about
	* Added: gaim_notify_userinfo() and the associated notify_userinfo() UI op
	         which pass account and contact information associated with the
	         userinfo

	Buddy List API:
	* Changed: gaim_blist_request_add_chat(), added name parameter
	* Added: gaim_contact_on_account()
	* Added: flags parameter to the GaimBlistNode struct

	Conversation API:
	* Added: gaim_gtkconv_button_new()

	Protocol Plugin API: v7
	* Added: chat_info_defaults to the GaimPluginProtocolInfo struct

	Signals:
	* Added: conversation-updated for any update to the data associated
	  with the conversation (topic, icon, adding to buddy list, etc.)

	Conversation API:
	* Changed: gaim_conv_chat_add_user() (added new_arrival parameter)

version 0.81 (08/05/2004):
	Commands API:
	* Most functions now have a void *data argument.

	Blist API:
	* Added: gaim_buddy_get_contact_alias
	* Renamed: gaim_get_buddy_alias to gaim_buddy_get_alias
	* Renamed: gaim_get_buddy_alias_only to gaim_buddy_get_alias_only

	Conversation API:
	* Changed: gaim_conv_chat_add_user(), added flags parameter
	* Changed: gaim_conv_chat_add_users(), added GList of flags parameter
	* Changed: gaim_conv_chat_get_users(), now returns a GList of
	  GaimConvChatBuddy's
	* Changed: gaim_conv_chat_set_users() now expects a GList of
	  GaimConvChatBuddy's
	* Added: gaim_conv_chat_set_user_flags()
	* Added: gaim_conv_chat_get_user_flags()
	* Added: gaim_conv_chat_find_user()
	* Added: gaim_conv_chat_cb_new()
	* Added: gaim_conv_chat_cb_find()
	* Added: gaim_conv_chat_cb_destroy()
	* Added: gaim_conv_chat_cb_get_name()

	Conversation UI ops:
	* Added: chat_update_user()

	Signals:
	* Changed: chat-buddy-joining & chat-buddy-joined now include the user's flags
	* Changed: chat-buddy-joining & chat-buddy-leaving are now booleans, return
	  TRUE if you don't want the join/leave to be displayed in the UI.
	* Added: chat-buddy-flags for when user's flags change
	  gaim_marshal_VOID__POINTER_POINTER_POINTER_UINT_UINT (required for the new
	  chat-buddy-flags signal)
	* Added: account-modified for when account settings have been changed.

version 0.80 (07/15/2004):
	Gaim API:
	* Removed: PRPL numbers : gaim_account_set_protocol(),
	  gaim_account_get_protocol(), gaim_accounts_find_with_prpl_num,
	  gaim_prpl_num_to_id(), gaim_prpl_id_to_num(), GaimProtocol

	Protocol Plugin API: v6
	* Added: can_receive_file & send_file to the GaimPluginProtocolInfo struct

	Signals:
	* Changed "chat-invited" to also include the components hash table so
	  plugins can use serv_join_chat when the signal is emitted.
	* Added "chat-topic-changed" signal plugins know when a topic is changed.

version 0.79 (06/24/2004):
	Gaim API:
	* gaim_url_parse() now takes two additional parameters, which are used
	  for returning the username and password from the URL, if they exist.
	* Added: has_focus UI op to GaimConversationUiOps and
	  GaimConvWindowUiOps.
	* Added: gaim_conversation_has_focus() and gaim_conv_window_has_focus().
	* Removed: gaim_blist_save()

	Protocol Plugin API: v5
	* Changed: add_buddy, add_buddies, remove_buddy, remove_buddies,
	  rename_group and remove_group to take GaimBuddy's and
	  GaimGroup's consistently.
	* Removed: OPT_PROTO_BUDDY_ICON (replaced by icon_spec)
	* Added: icon_spec to the GaimPluginProtocolInfo struct

version 0.78 (05/30/2004):
	Plugin API: v4
	* Added: actions - for plugins to add to the new Plugin Actions menu

	Loader Plugin API: v2 (no changes)

	Protocol Plugin API: v4
	* Removed: set_dir, get_dir and dir_search (not used, AIM-centric)
	* Removed: actions (replaced by generic plugin actions)

	Perl Plugin API: v2 (no changes)
	TCL Plugin API: (no changes)

	Signals:
	* Added: "blist-node-extended-menu" for extending Buddy, Chat and
			 Group right-click menus
	* Added: "drawing-tooltip" for plugins to allow plugins to change text
			 appearing in tooltips
	* Added: "gtkblist-created"
	* Added: "receiving-im-msg" and "receiving-chat-msg" (these behave
			  exactly like received-*-msg used to)
	* Added: "buddy-idle-updated" signal, for when the idle time changes.
	* Changed: "received-im-msg" and "received-chat-msg" no longer pass
			   pointers to who, message and flags, and are now void.
	* Removed: "drawing-menu" - it was UI sepecific and
			   "blist-node-extended-menu" is superior

version 0.77 (04/22/2004):
	Loader & Protocol Plugins independantly versioned
	Plugin loading now checks versioning on plugins (Standard, Loader &
	Protocol)
	new GAIM_{PLUGIN,PRPL,LOADER}_API_VERSION constants

	Plugin API: v3
	* Added: prefs_info for UI independant plugin prefs

	Loader Plugin API: v2
	* Added: api_version at top of GaimPluginLoaderInfo struct

	Protocol Plugin API: v2
	* Added: api_version at top of GaimPluginProtocolInfo struct
	* Added: chat_menu for protocol specific extensions to the chat menu
	* Removed: get_away "Nada used it. Pink elephants on parade."
	* Removed: protocol_prefs (replaced by generic plugin prefs_info)

	Perl Plugin API: v2 (no changes)
	TCL API: (no changes)

	Signals:
	* Added: "conversation-drag-ended"

version 0.76 (04/01/2004):
	Plugin API: v2
	Perl Plugin API: v2
	Loader Plugin API: (not versioned)
	Protocol Plugin API: (not versioned)
	* Added: protocol_prefs for protocol specific preferences
	* Added: reject_chat so protocols can act on chat invite rejection

	TCL Plugin API: (not versioned)
	* Changes to plugin registration to show descriptions
<|MERGE_RESOLUTION|>--- conflicted
+++ resolved
@@ -1,6 +1,5 @@
 Pidgin and Finch: The Pimpin' Penguin IM Clients That're Good for the Soul
 
-<<<<<<< HEAD
 version 3.0.0 (??/??/????):
 	libpurple:
 		Added:
@@ -11,7 +10,7 @@
 
 		Removed:
 		* purple_core_migrate
-=======
+
 version 2.10.0:
 	libpurple:
 		Added:
@@ -37,7 +36,6 @@
 		Deprecated:
 		* purple_conv_chat_set_users
 		* PurpleConvChat in_room list
->>>>>>> 52deec6d
 
 version 2.8.0 (06/07/2011):
 	libpurple:
