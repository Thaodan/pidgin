--- conflicted
+++ resolved
@@ -1,8 +1,5 @@
 Pidgin and Finch: The Pimpin' Penguin IM Clients That're Good for the Soul
 
-<<<<<<< HEAD
-version 2.8.0 (06/07/2011):
-=======
 version 3.0.0 (??/??/????):
 	libpurple:
 		Added:
@@ -14,8 +11,7 @@
 		Removed:
 		* purple_core_migrate
 
-version 2.8.0 (??/??/????):
->>>>>>> 45c3e1b2
+version 2.8.0 (06/07/2011):
 	libpurple:
 		Added:
 		* account-authorization-requested-with-message signal (Stefan Ott)
