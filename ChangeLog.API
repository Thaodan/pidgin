--- conflicted
+++ resolved
@@ -1,6 +1,5 @@
 Pidgin and Finch: The Pimpin' Penguin IM Clients That're Good for the Soul
 
-<<<<<<< HEAD
 version 2.6.0 (??/??/2009):
 	libpurple:
 		Added:
@@ -36,6 +35,7 @@
 		* xmlnode_from_file
 		* xmlnode_get_parent
 		* xmlnode_set_attrib_full
+		* PURPLE_STATUS_MOOD as a new PurpleStatusPrimitive
 
 		Changed:
 		* xmlnode_remove_attrib now removes all attributes with the
@@ -119,12 +119,6 @@
 		Changed:
 		* purple_util_fetch_url and purple_util_fetch_url_request can
 		  now fetch https URLs
-=======
-version 2.6.0 (??/??/????):
-	libpurple:
-		Added:
-		* PURPLE_STATUS_MOOD as a new PurpleStatusPrimitive
->>>>>>> f94d59c0
 
 version 2.5.0 (08/18/2008):
 	libpurple:
