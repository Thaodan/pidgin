--- conflicted
+++ resolved
@@ -1,24 +1,17 @@
 Pidgin and Finch: The Pimpin' Penguin IM Clients That're Good for the Soul
 
-<<<<<<< HEAD
-version 2.9.0 (MM/DD/YYYY):
-=======
 version 2.9.0:
->>>>>>> a70be8e2
 	libpurple:
 		Added:
 		* Hash table to PurpleConvChat struct, used to make
 		  purple_conv_chat_cb_find O(1).
 		* ui_data pointer to PurpleConvChatBuddy struct.
 		* deleting-chat-buddy signal (conversation signals)
-<<<<<<< HEAD
-=======
 		* pidgin_pixbuf_from_data
 		* pidgin_pixbuf_anim_from_data
 		* pidgin_pixbuf_new_from_file
 		* pidgin_pixbuf_new_from_file_at_size
 		* pidgin_pixbuf_new_from_file_at_scale
->>>>>>> a70be8e2
 
 		Deprecated:
 		* purple_conv_chat_set_users
