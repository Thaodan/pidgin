Pidgin and Finch: The Pimpin' Penguin IM Clients That're Good for the Soul

<<<<<<< HEAD
version ?.?.? (??/??/????):
	libpurple:
		Added:
		* PurpleMedia API
		* xmlnode_get_parent
=======
version 2.5.3 (12/20/2008):
	libpurple
		Changed:
		* purple_util_fetch_url and purple_util_fetch_url_request can
		  now fetch https URLs
>>>>>>> 2e58345c

version 2.5.0 (08/18/2008):
	libpurple:
		Added:
		* Connection flag PURPLE_CONNECTION_ALLOW_CUSTOM_SMILEY to indicate
		  that the connection supports sending and receiving custom smileys.
		* PurpleSmiley and the Smiley API.
		* purple_serv_got_join_chat_failed
		* chat-join-failed signal (see conversation-signals.dox)
		* chat-invite-blocked and blocked-im-msg signals (see
		  converation-signals.dox) (Thanks to Stefan Ott)
		* purple_blist_update_node_icon
		* purple_buddy_icons_node_has_custom_icon
		* purple_buddy_icons_node_find_custom_icon
		* purple_buddy_icons_node_set_custom_icon
		* purple_buddy_icons_node_set_custom_icon_from_file
		* purple_notify_user_info_prepend_section_break
		* purple_notify_user_info_prepend_section_header
		* "website" and "dev_website" items to the ui_info hash table
		* purple_cmds_get_handle, purple_cmds_init, purple_cmds_uninit
		* cmd-added and cmd-removed signals
		* purple_get_host_name
		* purple_util_fetch_url_len (temporary function overload to add max_len param)
		* purple_util_fetch_url_request_len
		* purple_prpl_send_attention
		* purple_prpl_got_attention
		* purple_prpl_got_attention_in_chat

		Deprecated:
		* purple_blist_update_buddy_icon
		* purple_buddy_icons_has_custom_icon
		* purple_buddy_icons_find_custom_icon
		* purple_buddy_icons_set_custom_icon
		* pidgin_set_custom_buddy_icon
		* purple_util_fetch_url_len
		* purple_util_fetch_url_request_len
		* serv_send_attention
		* serv_got_attention

		Changed:
		* xmlnode_copy now copies the prefix and namespace map for nodes.

	pidgin:
		Added:
		* gtk_imhtml_smiley_create, gtk_imhtml_smiley_reload and
		  gtk_imhtml_smiley_destroy to deal with GtkIMHtmlSmiley's.
		* pidgin_pixbuf_from_imgstore to create a GdkPixbuf from a
		  PurpleStoredImage.
		* pidgin_themes_smiley_themeize_custom to associate custom smileys to
		  a GtkIMHtml widget.
		* GTK_IMHTML_CUSTOM_SMILEY flag for GtkIMHtml.
		* GTK+ Custom Smiley API.

version 2.4.2 (05/17/2008):
	perl:
		Added:
		* Purple::Prefs::get_children_names.
		* Purple::timeout_remove.
		Changed:
		* Purple::timeout_add now returns a handle which can be used
		  to remove the timeout.
		* Callbacks to Purple::Util::fetch_url and the
		  Purple::Request::* functions can now be specified as both
		  strings (the name of the callback function) and as coderefs.
	Finch:
		libgnt:
		* Added gnt_bindable_check_key to check if a keystroke is bound.

version 2.4.0 (02/29/2008):
	libpurple:
		Added:
		* purple_certificate_add_ca_search_path. (Florian Quèze)
		* purple_gai_strerror.
		* purple_major_version, purple_minor_version,
		  purple_micro_version variables are exported by version.h,
		  giving the version of libpurple in use at runtime.
		* purple_util_set_current_song, purple_util_format_song_info
		* purple_ip_address_is_valid
		* Some accessor functions to the Roomlist API:
			* purple_roomlist_get_fields
			* purple_roomlist_room_get_type
			* purple_roomlist_room_get_name
			* purple_roomlist_room_get_parent
			* purple_roomlist_room_get_fields
			* purple_roomlist_field_get_type
			* purple_roomlist_field_get_label
			* purple_roomlist_field_get_hidden
		* unlocalized_name field in PurpleAttentionType for UIs that need it.
		* Some accessor and mutator functions for PurpleAttentionType:
			* purple_attention_type_set_name
			* purple_attention_type_set_incoming_desc
			* purple_attention_type_set_outgoing_desc
			* purple_attention_type_set_icon_name
			* purple_attention_type_set_unlocalized_name
			* purple_attention_type_get_name
			* purple_attention_type_get_incoming_desc
			* purple_attention_type_get_outgoing_desc
			* purple_attention_type_get_icon_name
			* purple_attention_type_get_unlocalized_name
		* Add some PurpleBuddyListNode accessor functions:
			* purple_blist_node_get_parent
			* purple_blist_node_get_first_child
			* purple_blist_node_get_sibling_next
			* purple_blist_node_get_sibling_prev
		* Added last_received to PurpleConnection, the time_t of the
		  last received packet.
		* Added some more accessor functions:
			* purple_chat_get_account
			* purple_chat_get_components
			* purple_connection_get_prpl
			* purple_xfer_get_start_time
			* purple_xfer_get_end_time
		* purple_serv_got_private_alias for prpls to call after receiving a
		  private alias from the server.

	Pidgin:
		Added:
		* pidgin_create_dialog to create a window that closes on escape. Also
		  added utility functions pidgin_dialog_get_vbox_with_properties,
		  pidgin_dialog_get_vbox, pidgin_dialog_get_action_area to access the
		  contents in the created dialog. (Peter 'fmoo' Ruibal)
		* pidgin_dialog_add_button to add buttons to a dialog created by
		  pidgin_create_dialog.
		* GTK_IMHTML_NO_SMILEY for GtkIMHtmlOptions means not to look for
		  smileys in the text. (Florian 'goutnet' Delizy)
		* pidgin_auto_parent_window to make a window transient for a suitable
		  parent window.
		* pidgin_tooltip_setup_for_treeview, pidgin_tooltip_destroy,
		  pidgin_tooltip_show and pidgin_tooltip_setup_for_widget to simplify
		  the process of drawing tooltips.
		* pidgin_add_widget_to_vbox to simplify adding a labeled widget to a
		  window.

		Deprecated:
		* PIDGIN_DIALOG

	Finch:
		* finch_roomlist_get_ui_ops and finch_roomlist_show_all
		* finch_request_field_get_widget to get the widget for a request
		  field.
		* finch_blist_get_tree to get the GntTree widget representing the
		  buddy list.
		* FinchBlistManager structure to manage the buddylist view, and some
		  util functions finch_blist_install_manager,
		  finch_blist_uninstall_manager, finch_blist_manager_find and
		  finch_blist_manager_add_node.
		* Added finch_log_show, finch_log_show_contact, finch_syslog_show,
		  finch_log_init, finch_log_get_handle, finch_log_uninit

		libgnt:
		* Added gnt_tree_set_row_color to set the color for a row in a tree.
		* Added gnt_style_get_string_list
		* Added gnt_color_add_pair to define a new color.
		* Added gnt_colors_get_color to get an ncurses color value from a
		  string.
		* Added gnt_style_get_color to get a color pair from an entry in
		  ~/.gntrc
		* Added gnt_tree_get_parent_key to get the key for the parent row.

version 2.3.0 (11/24/2007):
	libpurple:
		Added:
		* a PurpleConversation field and an alias field in PurpleConvMessage
		* account-authorization signals (see account-signals.dox for
		  details) (Stefan Ott)
		* libpurple/purple.h, which includes #define's and #include's
		  required to compile stand-alone plugins
		* PURPLE_STATUS_TUNE as a new PurpleStatusPrimitive
		* purple_plugin_disable(), which is intended to be called when
		  a purple_plugin_unload()--which was called when a user tried
		  to unload a plugin--fails.  This then prevents the plugin
		  from being saved in the saved plugins list, so it'll won't
		  be loaded at the next startup.
		* PurpleDisconnectReason enumeration of machine-readable
		  types of connection error.
		* purple_connection_error_reason(), to be used by prpls
		  (instead of purple_connection_error() and setting
		  gc->wants_to_die) to report errors along with a
		  PurpleDisconnectReason.
		* PurpleConnectionUiOps.report_disconnect_reason, to be
		  implemented by UIs (rather than .report_disconnect) if
		  they want to use the reported PurpleDisconnectReason
		  to give a more specific error.
		* A connection-error signal, fired just after the UiOp is
		  called with the same information.
		* purple_connection_reason_is_fatal(), acting as a hint
		  to whether automatic reconnection should be attempted
		  after a connection error (rather than checking
		  gc->wants_to_die).
		* PurpleConnectionErrorInfo, a struct to hold a
		  PurpleConnectionError and a const char *description.
		* purple_account_get_current_error() to get the most recent
		  PurpleConnectionError and description (or NULL if the
		  account is happy with life), to allow bits of the UI to know
		  the last error without caching it themselves (as
		  PidginBuddyList does).
		* purple_account_clear_current_error() to reset an account's
		  error state to NULL.
		* An account-error-changed signal, firing when
		  purple_account_get_current_error()'s return value changes.

		* PidginMiniDialog, a Gtk widget-ified version of
		  pidgin_make_mini_dialog().

		* purple_util_init()
		* purple_util_uninit()

		* purple_network_listen_map_external() to temporarily disable
		  mapping ports externally via NAT-PMP or UPnP.

		Changed:
		* purple_plugin_unload() now honors the return value of a
		  plugin's unload function and can actually return FALSE now.
		* purple_plugin_unload() no longer does its own notifications
		  when a dependent plugin fails to unload.  The UI should do
		  something appropriate.

		* pidgin_make_mini_dialog() now declares its return type to be
		  GtkWidget * rather than void *.  This should not break any
		  existing code since any code using it must already rely on
		  the return type actually being GtkWidget * all along.

		Deprecated:
		* pidgin_dialogs_about()
		* pidgin_log_show_contact()
		* pidgin_log_show()
		* pidgin_plugin_dialog_show()
		* pidgin_pounce_editor_show()
		* pidgin_pounces_manager_show()
		* pidgin_syslog_show()

		* purple_connection_error()
		* pidgin_blist_update_account_error_state()
		* PidginBuddyList.connection_errors
		* purple_network_listen_map_external()

		MSN:
		* A new independant status type with PURPLE_STATUS_TUNE primitive, and
		  PURPLE_TUNE_ARTIST, PURPLE_TUNE_ALBUM and PURPLE_TUNE_TITLE
		  attributes.

		XMPP:
		* A new independant status type with PURPLE_STATUS_TUNE primitive, and
		  PURPLE_TUNE_{ARTIST, TITLE, ALBUM, GENRE, COMMENT, TRACK, TIME,
		  YEAR, URL} attributes.

	Finch:
		libgnt:
		* Added gnt_color_pair, which will try to intelligenty set text
		  attributes in place of colors if the terminal doesn't have color
		  support. (Bug: #3560) All future code should use gnt_color_pair
		  instead of COLOR_PAIR.
		* Added gnt_menuitem_set_id and gnt_menuitem_get_id to set and get the
		  string id of a menuitem respectively.
		* Added gnt_window_get_accel_item, which returns a the id of a menuitem
		  bound to a keystroke.
		* Added gnt_menu_get_item to get a menuitem of the given id from a
		  menu.
		* Added gnt_menuitem_activate, which triggers the 'activate' signal on
		  the menuitem and calls the callback function, if available.
		* Added GntEntryKillRing in GntEntry.
		* Added gnt_window_set_maximize and gnt_window_get_maximize, and
		  GntWindowFlags enum.

version 2.2.2 (??/??/????):
	libpurple:
		Changed:
		* The size parameter of purple_util_write_data_to_file_absolute
		  has been changed to gssize instead of a size_t to correctly
		  indicate that -1 can be used for a nul-delimited string.
		* The documentation for purple_savedstatuses_get_popular used to
		  incorrectly claim that the active status is excluded from the
		  returned list. The documentation has been corrected. Also, the
		  function now returns a correct list when called with a value of 0.

version 2.2.0 (09/13/2007):
	libpurple:
		Added:
		* PURPLE_MESSAGE_INVISIBLE flag, which can be used by
		  purple_conv_im_send_with_flags to send a message, but not display it
		  in the conversation
		* serv_send_attention(), serv_got_attention(), as well as send_attention 
		  and attention_types in PurplePluginProtocolInfo. This new API is used
		  for zapping in MySpaceIM, buzzing in Yahoo, and nudging in MSN.
		* PurpleConvMessage structure to represent a message in a
		  conversation. purple_conversation_message_get_sender,
		  purple_conversation_message_get_message,
		  purple_conversation_message_get_flags and
		  purple_conversation_message_get_timestamp to get information about a
		  PurpleConvMessage.
		* purple_conversation_get_message_history() to retrieve a list of
		  PurpleConvMessage's in a conversation, and
		  purple_conversation_clear_message_history to clear the history.
		* purple_certificate_* functions in libpurple/certificate.h - "A public-key certificate API"
		* purple_ssl_get_peer_certificates() and associated field in PurpleSslOps to retrieve a server's presented SSL certificate chain.
		* PurpleSslConnection::verifier to provide a "how to verify the peer's certificates" callback to the SSL handlers. See certificate.h for more on this.
		* purple_ssl_connect_with_host_fd() to create an SSL connection from a file descriptor and provide a hostname with it to authenticate the peer against.

		Changed:
		* purple_prefs_load is now called within purple_prefs_init.
		  The UI no longer needs to call it.
		* writing-im-msg now receives the conversation name as the who
		  argument if the caller of purple_conversation_write didn't
		  provide a value for who.

	Pidgin:
		Added:
		* pidgin_set_accessible_relations, sets up label-for and labelled-by
		  ATK relations (broken out from pidgin_set_accessible_label)
		* pidgin_conv_attach_to_conversation, to reattach the Pidgin UI to a
		  conversation
		* conversation-hiding and conversation-displayed signals.
		* pidgin_text_combo_box_entry_new, pidgin_text_combo_box_entry_get_text
		  and pidgin_text_combo_box_entry_set_text

		Changed:
		* pidgin_conversations_fill_menu now also adds a separator and a 'Show
		  All' item if there are more than one conversations in the list.

	Finch:
		Added:
		* finch_sound_is_enabled
		* The reserved field in the FinchConv is now used to store information
		  about the conversation (using FinchConversationFlag)
		* finch_account_dialog_show

		libgnt:
		* gnt_slider_set_small_step, gnt_slider_set_large_step to allow more
		  fine tuned updates of a GntSlider
		* gnt_util_parse_xhtml_to_textview to parse XHTML strings in a
		  GntTextView (this works only if libxml2 is available)

version 2.1.1 (08/20/2007):
	libpurple:
		Changed:
		* PurpleAccountUiOps.request_authorize's authorize_cb and
		  deny_cb parameters now correctly have type
		  PurpleAccountRequestAuthorizationCb rather than GCallback.
		  (You'll want to change your UI's implementation's signature
		  to avoid warnings, and then remove some now-redundant casts
		  back to the proper type.)

version 2.1.0 (7/28/2007):
	libpurple:
		Added:
		* purple-remote: added getstatus command
		* conversation-extended-menu signal (See Doxygen docs)
		* OPT_PROTO_SLASH_COMMANDS_NATIVE protocol option to indicate that
		  slash commands are "native" to the protocol
		* PURPLE_MESSAGE_NO_LINKIFY message flag to indicate that the message
		  should not be auto-linkified
		* PurpleEventLoopUiOps.timeout_add_seconds
		    UIs can now use better scheduling for whole-second timers.  For
		    example, clients based on the glib event loop can now use
		    g_timeout_add_seconds.
		* purple_blist_node_get_type
		* purple_conversation_do_command
		* purple_conversation_get_extended_menu
		* purple_core_ensure_single_instance
		    This is for UIs to use to ensure only one copy is running.
		* purple_dbus_is_owner
		* purple_timeout_add_seconds
		    Callers should prefer this to purple_timeout_add for timers
		    longer than 1 second away.  Be aware of the rounding, though.
		* purple_xfer_get_remote_user
		* purple_pounces_get_all_for_ui
		* purple_prefs_get_children_names
		* added displaying-email-notification and 
 	          displaying-emails-notification signals

		Changed:
		* The documentation of the following functions now properly
		  declares that the returned value must not be modified or
		  freed, which was always the case:
			* purple_accounts_get_all
			* purple_connections_get_all
			* purple_connections_get_connecting
			* purple_conv_chat_get_ignored
			* purple_conv_chat_get_users
			* purple_get_chats
			* purple_get_conversations
			* purple_get_ims
			* purple_notify_user_info_get_entries
		* The following functions now return a GList* instead of a
		  const GList*, as const is not very useful with GLists.  The
		  returned value still must not be modified or freed:
			* purple_account_get_status_types
			* purple_mime_document_get_fields
			* purple_mime_document_get_parts
			* purple_mime_part_get_fields
			* purple_request_fields_get_required
			* purple_request_field_list_get_selected
			* purple_request_field_list_get_items
			* purple_status_type_get_attrs
			* purple_presence_get_statuses
		* purple_request_field_list_set_selected now takes a GList*
		  instead of a const GList* for items, as const is not very
		  useful with GLists.  The passed list is still not modified
		  or freed.
		* purple_presence_add_list now takes a GList* instead of a
		  const GList* for source_list, as const is not very useful with
		  GLists.  The passed list is still not modified or freed.

	Pidgin:
		Added:
		* gtk_imhtml_setup_entry
		* pidgin_create_window
		* pidgin_retrieve_user_info and pidgin_retrieve_user_info_in_chat,
		  shows immediate feedback when getting information about a user.
		* gtk_imhtml_animation_new
		    Can be used for inserting an animated image into an IMHTML.
		* pidgin_menu_position_func_helper
		* pidgin_blist_get_name_markup, returns the buddy list markup
		  text for a given buddy.
		* pidgin_blist_draw_tooltip and pidgin_blist_tooltip_destroy
		  for creating blist tooltips from outside of buddy list code
		* pidgin_themes_remove_smiley_theme

		Changed:
		* pidgin_append_menu_action returns the menuitem added to the menu.
		* pidgin_separator returns the separator added to the menu.
		* PidginConversation has struct members to handle the new info
		  pane:
		  	* infopane
			* infopane_hbox
			* infopane_model
			* infopane_iter

	Finch:
		Added:
		* finch_retrieve_user_info

		libgnt:
			Added:
			* GntWS for workspaces
			* gnt_tree_set_column_title
			* GntSlider widget
			* "completion" signal for GntEntry
			* "terminal-refresh" signal for GntWM, with a corresponding entry
			  in GntWMClass
			* New flags for GntTextView to decide whether to word-wrap or show
			  scrollbars (GntTextViewFlag) which can be set by
			  gnt_text_view_set_flag
			* gnt_style_get_from_name
			* gnt_window_present
			* gnt_tree_set_column_width_ratio
			* gnt_tree_set_column_resizable
			* gnt_tree_set_column_is_right_aligned
			* gnt_tree_set_search_function, gnt_tree_set_search_column,
			  gnt_tree_is_searching
			* 'file-selected' signal is emited for GntFileSel
			* gnt_style_parse_bool
			* gnt_util_set_trigger_widget

			Changed:
			* gnt_tree_get_rows() now returns a GList* instead of a const
			  GList*, as const is not very useful with GLists.  The
			  returned value still must not be modified or freed.
			* Instead of keeping an 'invisible' item, the GntTreeColumns now
			  maintain 'flags' with the appropriate flags set

version 2.0.2 (6/14/2007):
	Pidgin:
		Deprecated:
		* pidgin_dialogs_alias_contact:  This will be removed in 3.0.0
		  unless there is sufficient demand to keep it.

version 2.0.0 (5/3/2007):
	Please note all functions, defines, and data structures have been
	re-namespaced to match the new names of Pidgin, Finch, and libpurple.
	All gaim_gtk_* functions are now pidgin_*, former libgaim functions are
	now purple_*.  Please consult our doxygen documentation for a complete
	reference.

	The gaim-compat.h header exists to provide an API compatibility layer
	for libpurple functions.  As an API compatibility layer, it must be
	included at compile time to be of use.

	Changed:
	* All the status stuff.  Yay!
	* gaim_prefs_connect_callback(), added handle parameter
	* gtk_imhtml_toolbar now descends from GtkHBox making it easier to add your
	  own widgets to it
	* gaim_find_conversation_with_account, added a "type" parameter
	* gaim_gtk_prefs_labeled_spin_button, the "key" parameter is now a
	  const char* instead of just a char*
	* gaim_gtk_prefs_labeled_entry, the "key" parameter is now a const char*
	  instead of just a char*
	* the add_buddy perl sub.  The sub now takes the account as the first
	  argument, and buddy and group as the second and third.  It also adds
	  the buddy to the server-side buddy list of the given account.
	* gaim_connection_new, gaim_account_connect and gaim_account_register no
	  longer return a GaimConnection
	* keep_alive in GaimConnection is renamed to keepalive
	* gaim_mkstemp, added a second argument, a boolean, of whether or not the
	  file is binary
	* gaim_log_logger_new, rewritten
	* gaim_conv_window_remove_conversation()'s last argument to be a
	  GaimConversation.
	* A new blocked icon: pixmaps/status/default/blocked.png
	* In pixmaps/status/default: extendedaway.png renamed to extended_away.png
	* In pixmaps/status/default: na.png renamed to unavailable.png
	* gtk_imhtml_toggle_bold(): No longer returns a value
	* gtk_imhtml_toggle_italic(): No longer returns a value
	* gtk_imhtml_toggle_underline(): No longer returns a value
	* gtk_imhtml_toggle_strike(): No longer returns a value
	* gtk_imhtml_scroll_to_end(): Added the smooth paramter
	* gaim_log_new(), added conv parameter
	* gaim_buddy_icon_new(), leaves a reference which the caller owns.  Use
	  gaim_buddy_icon_unref() immediately if you don't want a reference (the
	  old behavior).
	* GAIM_CONV_UNKNOWN to GAIM_CONV_TYPE_UNKNOWN.
	* GAIM_CONV_IM to GAIM_CONV_TYPE_IM.
	* GAIM_CONV_CHAT to GAIM_CONV_TYPE_CHAT.
	* GAIM_CONV_MISC to GAIM_CONV_TYPE_MISC.
	* GAIM_CONV_ANY to GAIM_CONV_TYPE_ANY.
	* GaimConversationUiOps.write_conv, Replaced const char *who with
	  const char *name, const char *alias
	* gaim_conv_chat_add_users(), added extra_msgs and new_arrivals (pass NULL
	  and FALSE respectively, to get the same behavior as before)
	* chat_add_users in GaimConversationUiOps, added cbuddies and 
	  new_arrivals and removed buddies.
	* chat_rename_user in GaimConversationUiOps, added new_alias
	* gaim_conv_chat_cb_new(), added alias. (pass NULL to get the same
	  behavior as before).
	* GaimConversation.log became GList * GaimConversation.logs, so that a
	  conversation can have multiple logs at once
	* gaim_conv_chat_add_user, added extra_msgs
	* gaim_notify_userinfo, removed primary and secondary parameters
	* GaimNotifyUiOps.notify_userinfo: removed title, primary, and
	  secondary parameters
	* Idle timers are now added and removed in gtkidle.c in response
	  to the signed-on and signed-off signals
	* GaimXfer->ops.read, GaimXfer->ops.write, gaim_xfer_set_read_fnc(),
	  gaim_xfer_set_write_fnc(), gaim_xfer_read(), gaim_xfer_write():
	  Changed ssize_t to gssize
	* serv_got_im, serv_got_chat_in, serv_send_im and serv_chat_send all use
	  GaimMessageFlags instead of GaimConvImFlags / GaimConvChatFlags
	* All core<->prpl message passing now uses html.  This was previously true
	  for receiving messages, it's now also true for sending them.  prpls that
	  don't support html need to gaim_unescape_html() the message.
	* Notify API: GCallback -> GaimNotifyCloseCallback,
	              void *user_data -> gpointer user_data
	* gaim_notify_searchresults_get_rows_count,
	  gaim_notify_searchresults_get_columns_count: return type now guint
	* gaim_account_notify_added: No longer checks if there is a
	  GaimBuddy for the added user, that's left up to the prpls.  See the
	  documentation for this function and gaim_account_request_add.
	* gaim_accounts_reorder: new_index is now a gint instead of a size_t
	* displaying-message signals: displaying-[im|chat]-msg and
	  displayed-[im|chat]-msg signals are emitted for all messages
	  (ie, for received messages, sent messages, system messages, error
	  messages etc.), and the signals now have
	  gaim_gtk_conversations_get_handle() for their handle.
	* GAIM_NOTIFY_BUTTON_ADD_BUDDY to GAIM_NOTIFY_BUTTON_ADD
	* conversation-switched: This signal has been moved from conversation to
	                         the UI and the signal-handlers only receive the
	                         conversation that has been switched to.
	* GaimPluginProtocolInfo: Added offline_message
	* GaimPluginProtocolInfo: Added whiteboard_prpl_ops
	* GaimPluginProtocolInfo: Added media_prpl_ops
	* GaimPluginProtocolInfo: Added "user_info" argument to tooltip_text,
	                          changed the return type to void
	* GaimPluginProtocolInfo: Added "full" argument to tooltip_text
	* gaim_pounce_new(): Added option argument for pounce options
	* gaim_network_listen() and gaim_network_listen_range(): Added
	  socket_type parameter to allow creation of UDP listening. Modified
	  to be asynchronous with a callback to allow for UPnP operation.
	  Returns a data structure that can be used to cancel the listen
	  attempt using gaim_network_listen_cancel()
	* GaimPrefCallback: val is now a gconstpointer instead of a gpointer
	* gtk_imhtml_get_current_format(): the arguments are now set to TRUE or
	  FALSE.  Previously they were set to TRUE or left alone.  Also, you
	  may now pass NULL if you're not interested in a specific formatting.
	* Smiley Themes: Backslashes must be backslash-escaped.
	* Plugins: Depedencies are now honored when unloading plugins.
	* gaim_markup_extract_info_field(): Added format_cb parameter.
	* gaim_markup_extract_info_field(): Changed GString parameter to a GaimNotifyUserInfo paramter.
	* gaim_str_to_time(): Added support for parsing the MM/DD/YYYY format.
	* gaim_plugin_action_new(): label is now const char *
	* gaim_plugin_pref_new_with_name(): name is now const char *
	* gaim_plugin_pref_new_with_label(): label is now const char *
	* gaim_plugin_pref_new_with_name_and_label(): name and label are
	  now const char *
	* gaim_plugin_pref_set_name(): name is now const char *
	* gaim_plugin_pref_get_name(): return type is now const char *
	* gaim_plugin_pref_set_label(): label is now const char *
	* gaim_plugin_pref_get_label(): return type is now const char *
	* gaim_plugin_pref_add_choice(): label is now const char *
	* struct proto_chat_entry: label is now const char *
	* struct proto_chat_entry: identifier is now const char *
	* All network activity has been updated to use non-blocking sockets.
	  This means that plugins must be updated to expect such a socket from
	  gaim_proxy_connect() and gaim_network_listen*().
	* gaim_proxy_connect(): changed to return NULL on error and a pointer
	  to a GaimProxyConnectInfo object which can be used to cancel
	  connection attempts using gaim_proxy_connect_cancel().  Also added
	  a 'handle' parameter that can be used to cancel the connection
	  attempt using gaim_proxy_connect_cancel_with_handle().
	* gaim_gethostbyname_async(): Renamed to gaim_dnsquery_a() and
	  changed to return a pointer to a data structure that can be
	  used to cancel the pending DNS query using gaim_dnsquery_destroy()
	* gaim_url_fetch(): Renamed to gaim_util_fetch_url() and changed
	  to return a pointer to a data structure that can be used to cancel
	  the pending HTTP request using gaim_util_fetch_url_cancel().
	  Corresponding callback has changed to accept this data structure
	  as its first argument, and to accept an error message as an
	  additional final argument.
	* gaim_gtk_create_imhtml(): Added sw_ret() parameter
	* gaim_account_get_log(): Added create parameter
	* GAIM_CMD_P_VERYHIGH is now GAIM_CMD_P_VERY_HIGH
	* gtk_imhtml_search_find(): Now wraps around to the top instead of
	  clearing the search at the end.
	* gaim_gtkxfer_dialog_show: Can now take NULL to show (and possibly
	  create) a default gtkxfer dialog.
	* CHAT_USERS_BUDDY_COLUMN became CHAT_USERS_WEIGHT_COLUMN, along with
	  a change in the values stored in the column.
	* gaim_find_buddies() returns a list of all buddies in the account if name
	  is NULL.
	* gaim_gtk_set_custom_buddy_icon() sets custom icon for a user.
	* Hid the definition of _GaimStringref, which already had a warning to
	  avoid accessing it directly.
	* notify_userinfo() UI op is passed a GaimNotifyUserInfo instead of a char*
	  for the user information
	* gaim_buddy_icon_get_scale_size() and was changed to ALWAYS scale
	  the icon instead of only when icon_spec->scale_rules contains
	  GAIM_ICON_SCALE_DISPLAY.  Callers should be changed to check the
	  scale_rules before calling this function.
	* gaim_gtk_buddy_icon_get_scale_size() was changed to accept an
	  additional parameter which is used to determine what kind of
	  scaling should be done, if any.
	* purple_request_input(), purple_request_choice(),
	  purple_request_choice_varg(), purple_request_action(),
	  purple_request_action_varg(), purple_request_fields(),
	  purple_request_yes_no(), purple_request_ok_cancel(),
	  purple_request_accept_cancel(), purple_request_file(), and
	  purple_request_folder() was changed to accept account, who, and
	  conversation parameters for associating the request with an account, a
	  buddy, or a conversation.
	* Significant changes to the buddy icon and imgstore APIs.  If you
	  were using any of it, it's best to look at the header files or
	  Doxygen documentation, but here are some significant changes:
	    purple_buddy_icon_new() now takes ownership of ("frees") icon_data
	    purple_buddy_icon_set_data(): likewise for data
	    purple_buddy_icon_set_for_user(): likewise for data
	    purple_buddy_icon_set_for_user() now takes a checksum parameter
	    purple_imgstore_add() was renamed to purple_imgstore_add_with_id()
	      which takes ownership of data

	Removed:
	* gaim_gtk_sound_{get,set}_mute() (replaced by the /gaim/gtk/sound/mute
	  preference)
	* gaim_escape_html(const char *html) (use g_markup_escape_text(html, -1)
	  instead)
	* gaim_accounts_sync, account changes are now scheduled to be saved
	  automatically
	* gaim_connection_connect
	* gaim_connection_disconnect
	* gaim_connection_register
	* gaim_accounts_auto_login
	* gaim_find_conversation, use gaim_find_conversation_with_account instead
	* gaim_chat_get_display_name
	* gaim_conversation_set_history, gaim_conversation_get_history, and
	  GaimConversation->history.  Use gtk_imhtml_get_markup instead.
	* set_gaim_user_dir to gaim_util_set_user_dir
	* create_prpl_icon to gaim_gtk_create_prpl_icon
	* Window flashing support in the core: gaim_conv_window_flash, and flash UI
	  operation for conversations.  Use signal "received-im-msg" or similar.
	* All warning stuff from the core.
	* gaim_gtkconv_get_dest_tab_at_xy(), instead use gaim_gtkconv_get_tab_at_xy()
	* chat_add_user from GaimConversationUiOps: only chat_add_users is used
	* chat_remove_user from GaimConversationUiOps: only chat_remove_users is used
	* uc from the GaimBuddy struct
	* gaim_sound_get_handle()
	* gaim_debug_vargs()
	* serv_add_buddy(); use gaim_account_add_buddy() instead
	* serv_add_buddies(); use gaim_account_add_buddies() instead
	* serv_change_passwd(); use gaim_account_change_password() instead
	* serv_close()
	* serv_finish_login()
	* serv_login()
	* serv_remove_buddy(); use gaim_account_remove_buddy() instead
	* serv_remove_buddies(); use gaim_account_remove_buddies() instead
	* serv_rename_group()
	* serv_set_buddyicon(): use gaim_account_set_buddy_icon() instead
	* serv_touch_idle(): use gaim_gtk_check_idle() instead
	* GaimGtkImPane->a_virgin
	* gaim_str_strip_cr(); use gaim_str_strip_char(str, '\r') instead
	* gaim_find_buddys_group renamed to gaim_buddy_get_group
	* gaim_gtkpounce_menu_build()
	* gaim_gtkpounce_dialog_show()
	* GaimGtkBuddyList->bpmenu
	* GaimConvImFlags and GaimConvChatFlags; use GaimMessageFlags instead
	* cb and user_data from the ops in GaimNotifyUiOps: This is now handled
	  by the notify API in the core.
	* GaimConversationUiOps.updated: use the conversation-updated signal
	* GAIM_SUBTYPE_CONV_WINDOW: windows are now only represented in the UI,
	  so GAIM_TYPE_BOXED is used for the signal types
	* gaim_gtk_privacy_is_showable(): We do fallback privacy in the core
	  now, so this would always be TRUE now.
	* GaimBlistNodeAction: See GaimMenuAction
	* gaim_blist_node_action_new(); use gaim_menu_action_new() instead
	* gaim_date()
	* gaim_date_full(): See gaim_date_format_full()
	* gaim_strftime(): See gaim_utf8_strftime()
	* GAIM_MESSAGE_COLORIZE
	* user_data from gaim_notify_searchresults_new_rows and from 
	  notify_searchresults in GaimNotifyUiOps.
	* gaim_conversation_get_send_history(), and send_history from
	  GaimConversation
	* Removed ui_ops from GaimBuddyList. Use gaim_blist_get_ui_ops() instead
	* GaimGtkConversation: dialogs (dialogs.search moved to GaimGtkWindow)
	* gaim_show_xfer_dialog: Use gaim_gtk_xfer_dialog_show(NULL) instead.
	* GaimGtkRoomlistDialog: Nothing used it outside of the file it was in.
	* gaim_gtk_roomlist_dialog_new: use gaim_gtk_roomlist_show
	* gaim_gtk_roomlist_dialog_new_with_account: use gaim_gtk_roomlist_show_with_account
	* binreloc functions

	Added:
	* gaim_prefs_disconnect_by_handle()
	* a password field to GaimConnection, which only persists for the
	  session (when "remember password" is false, account->password is
	  NEVER set) Use gaim_connection_get_password(GaimConnection *gc)
	* gaim_log_common_writer, gaim_log_common_lister, gaim_log_common_sizer,
	  and gaim_log_get_log_dir to allow log formats that use standard Gaim
	  log directory to use Gaim's built-in code for these purposes.
	* GaimLogCommonLoggerData struct for a basic logger_data struct to be
	  used with "common" logger functions.
	* gaim_gtk_blist_node_is_contact_expanded, returns TRUE if the given
	  blist node is a buddy inside an expanded contact, or is itself an
	  expanded contact
	* GaimLogSet struct, get_log_sets function to GaimLogLogger,
	  gaim_log_get_log_sets, gaim_log_set_compare
	* gaim_privacy_check(), to check if a given user is allowed to send
	  messages to the specified account
	* gtk_imhtml_clear_formatting()
	* gtk_imhtml_delete to clear out part of a imhtml buffer
	* gtk_imhtml_get_protocol_name()
	* gaim_buddy_icons_get_full_path(), to get the full path of a buddy
	  icon setting
	* CHAT_USERS_ALIAS_COLUMN, CHAT_USERS_COLOR_COLUMN,
	  CHAT_USERS_BUDDY_COLUMN to the list of columns for the chat
	  user list
	* gaim_account_add_buddy()
	* gaim_account_add_buddies()
	* gaim_account_remove_buddy()
	* gaim_account_remove_buddies()
	* gaim_account_change_password()
	* gaim_account_supports_offline_message()
	* gaim_conversation_close_logs(), to force a conversation's log(s) to
	  be closed.  New logs will be opened as necessary.
	* gaim_got_protocol_handler_uri()
	* gaim_plugin_get_id()
	* gaim_plugin_get_name()
	* gaim_plugin_get_version()
	* gaim_plugin_get_summary()
	* gaim_plugin_get_description()
	* gaim_plugin_get_author()
	* gaim_plugin_get_homepage()
	* gaim_gtkconv_switch_active_conversation(GaimConversation *)
	* gaim_str_strip_char() to strip a given character from
	  a given string
	* gaim_util_chrreplace() to replace a given character with a
	  different character
	* gaim_gtk_blist_toggle_visibility() to intelligently toggle the
	  visiblity of the buddy list
	* gaim_gtk_blist_visibility_manager_add() to indicate the addition of a
	  visibility manager - see the docs for more information
	* gaim_gtk_blist_visibility_manager_remove() to indicate the removal of
	  a visibility manager - see the docs for more information
	* gaim_gtk_conversations_find_unseen_list() to get a list of conversations
	  with an "unseen" state >= to the specified state and other criteria
	* gaim_gtk_conversations_fill_menu() fill a menu from list of conversations
	* gaim_gtk_create_prpl_icon()
	* gaim_gtk_create_prpl_icon_with_status()
	* gaim_gtk_pounces_manager_show()
	* gaim_gtk_pounces_manager_hide()
	* gaim_gtk_pounce_editor_show()
	* GAIM_POUNCE_MESSAGE_RECEIVED
	* GaimPounceOption
	* gaim_pounce_set_options()
	* gaim_pounce_set_options()
	* GAIM_STOCK_CONNECT, GAIM_STOCK_DISCONNECT
	* GAIM_STOCK_PLUGIN
	* gaim_account_request_add: Notifies the user that they were added to
	                            someone's buddy list, and offers them the choice
	                            of adding that person to their buddy list.
	* gaim_blist_alias_contact()
	* gaim_cipher_http_digest_calculate_session_key()
	* gaim_cipher_http_digest_calculate_response()
	* gaim_notify_searchresults_labeled()
	* GAIM_NOTIFY_BUTTON_LABELED, GAIM_NOTIFY_BUTTON_INFO,
	  GAIM_NOTIFY_BUTTON_IM, GAIM_NOTIFY_BUTTON_JOIN,
	  GAIM_NOTIFY_BUTTON_INVITE
	* stock buttons GAIM_STOCK_IM, GAIM_STOCK_INFO
	* gaim_conversation_present()
	* GaimConversationUiOps->present(GaimConversation *)
	* GaimPlugin.unloadable
	* gaim_plugin_is_unloadable()
	* GAIM_PLUGIN_PREF_STRING_FORMAT
	* gaim_plugin_pref_get_format_type()
	* gaim_plugin_pref_set_format_type()
	* GaimStringFormatType
	* gaim_log_get_handle()
	* gaim_log_uninit()
	* GAIM_SUBTYPE_LOG
	* gaim_marshal_POINTER__POINTER_POINTER
	* gaim_utf8_ncr_encode()
	* gaim_gtk_log_init()
	* gaim_gtk_log_get_handle()
	* gaim_gtk_log_uninit()
	* gaim_util_fetch_url_request()
	* GaimMenuAction
	* gaim_menu_action_new()
	* gaim_menu_action_free()
	* GaimInfoFieldFormatCallback
	* gaim_utf8_strftime()
	* gaim_date_format_short()
	* gaim_date_format_long()
	* gaim_date_format_full()
	* gaim_time_format()
	* gaim_plugin_action_free()
	* GaimRequestType: Added GAIM_REQUEST_FOLDER
	* GaimRequestUiOps: Added request_folder
	* gaim_request_folder()
	* gaim_gtk_setup_screenname_autocomplete()
	* gaim_gtk_set_cursor()
	* gaim_gtk_clear_cursor()
	* GAIM_MESSAGE_ACTIVE_ONLY
	* gaim_proxy_get_setup()
	* GaimNotifySearchResultsCallback: Added user_data.
	* gaim_notify_searchresults: Added user_data.
	* gaim_network_listen_cancel(): Can be used to cancel a previous
	  call to gaim_network_listen() or gaim_network_listen_range()
	* gaim_proxy_connect_cancel(): Can be used to cancel a pending
	  gaim_proxy_connect() request
	* gaim_proxy_connect_cancel_with_handle(): Can be used to cancel
	  a previous gaim_proxy_connect() request using a specified handle
	* gaim_dnsquery_destroy(): Can be used to cancel a pending DNS
	  query.
	* gaim_util_fetch_url_cancel(): Can be used to cancel a pending
	  call to gaim_util_fetch_url() or gaim_util_fetch_url_request().
	* GaimGtkWindow: dialogs.search (previously in GaimGtkConversation)
	* gaim_buddy_get_server_alias()
	* gaim_conv_send_confirm()
	* GaimConversationUiOps.send_confirm
	* gaim_gtk_roomlist_dialog_show_with_account
	* gaim_gtk_tree_view_search_equal_func to be used with
	  gtk_tree_view_set_search_equal_func
	* gaim_xfer_set_bytes_sent().  Sets the offset in the file to
	  read from or write to.
	* gaim_privacy_deny and gaim_privacy_allow
	* gaim_gtk_blist_set_headline
	* gaim_gtk_set_urgent
	* GtkGaimScrollBook and its functions.
	* purple_markup_unescape_entity()
	* purple_markup_get_css_property()
	* purple_group_get_name()

	Signals - Changed:  (See the Doxygen docs for details on all signals.)
	* Signal propagation now stops after a handler returns a non-NULL value.
	  This value is now returned.  Previously, all registered handlers were
	  called and the value from the last handler was used.
	* "buddy-typing" and "buddy-typing-stopped": replaced the GaimConversation*
	  with GaimAccount*, const char *name.  Also, the signal is now emitted
	  regardless of whether a conversation exists and regardless of whether
	  the user is on the buddy list.
	* "chat-buddy-joined": added the new_arrival argument
	* "chat-invited" handlers can now return a value to control what happens
	  to the invite (accept, reject, prompt the user).
	* "chat-left": Emitted *after* setting chat->left to TRUE.
	* "drawing-tooltip": the second argument is now a GString* instead of
	  a char**
	* "drawing-tooltip": added the "full" argument
	* "received-im-msg" and "received-chat-msg" to match, both now pass a
	  conversation pointer and flags
	* "receiving-im-msg" and "receving-chat-msg" to match, both now pass a
	  conversation pointer and a pointer to the flags.
	* "writing-im-msg", "wrote-im-msg", "writing-chat-msg", "wrote-chat-msg":
	  Now emitted from a difference place in the message handling code.
	  The arguments also changed.
	* "displaying-im-msg", "displayed-im-msg", "displaying-chat-msg",
	  "displayed-chat-msg": Added "who" argument, which changes the order
	  of the existing arguments.

	Signals - Added:  (See the Doxygen docs for details on all signals.)
	* "account-disabled"
	* "account-status-changed"
	* "account-alias-changed"
	* "cipher-added"
	* "cipher-removed"
	* "conversation-dragging"
	* "dbus-method-called"
	* "dbus-introspect"
	* "file-recv-accept"
	* "file-recv-start"
	* "file-recv-cancel"
	* "file-recv-complete"
	* "file-recv-request"
	* "file-send-accept"
	* "file-send-start"
	* "file-send-cancel"
	* "file-send-complete"
	* "buddy-added"
	* "buddy-removed"
	* "blist-node-aliased"
	* "buddy-status-changed"
	* "buddy-idle-changed": A buddy's idle status changed.
	* "buddy-icon-changed"
	* "buddy-got-login-time": The login time for a buddy is now known
	* "displaying-userinfo"
	* "gtkblist-hiding"
	* "gtkblist-unhiding"
	* "log-displaying"
	* "network-configuration-changed"
	* "savedstatus-changed"
	* "sendto-extended-menu"
	* "uri-handler"

	Signals - Removed:
	* "account-away": replaced by account-status-changed
	* "account-warned"
	* "buddy-away": replaced by buddy-status-changed
	* "buddy-back": replaced by buddy-status-changed
	* "buddy-idle": replaced by buddy-idle-changed
	* "buddy-unidle": replaced by buddy-idle-changed
	* "buddy-icon-cached": replaced by buddy-icon-changed
	* "conversation-drag-end": replaced by conversation-dragging
	* "conversation-switching"

version 1.5.0 (8/11/2005):
	* Added: gaim_xfer_conversation_write
	  Writes a messages to a conversation window with the use
	  of the associated file transfer.

version 1.4.0 (7/7/2005):
	* Added: gaim_buddy_icon_uncache()
	  Deletes a cached buddy icon for a specified buddy
	* Added: gaim_buddy_icon_get_type
	  Attempts to determine the type of a given buddy icon.
	* Added: buddy-icon-cached signal
	  Emitted when a new buddy icon is cached.

version 1.3.1 (6/9/2005):
	* No changes

version 1.3.0 (5/10/2005):
	* Added: gaim_blist_schedule_save()
	  This should be used instead of gaim_blist_sync when you
	  want the blist.xml file to be written to disk.  There
	  should not be many occasions when you want to do this,
	  as the functions in the blist API that modify the buddy
	  list will normally call it for you.
	* Added: OPT_PROTO_NO_NORMALIZE_CONV
	  Tells the conversation API to not normalize screen names
	  in conversations.  This is used by the Jabber PRPL.

version 1.2.1 (4/3/2005):
	* No changes

version 1.2.0 (3/17/2005):
	* You can use gaim_signal_connect_priority() and
	  gaim_signal_connect_priority_vargs() to connect to
	  Gaim signals with a given priority (Will Gorman)
	* Added: gaim_conversation_set_features
		 gaim_conversation_get_features
	  These allow plugins (notable prpls) to change the
	  formatting capabilities of an existing conversation.
	  This comes with a new "features" field in
	  GaimConversation (Christopher O'Brien)
	* Added: GAIM_CONNECTION_NO_IMAGES to GaimConectionFlags
	   (Christopher O'Brien)
	* Added: GAIM_CBFLAGS_TYPING to GaimConvChatBuddyFlags
	   (Christopher O'Brien)
	* Added: gaim_account_request_add which takes the same arguments as
	*  gaim_account_notify_added but always asks the user if they want to add
	*  the buddy to the buddy list
	* Added: An accompanying request_add GaimAccountUiOp

version 1.1.4 (2/24/2005):
	* No changes

version 1.1.3 (2/17/2005):
	* No changes

version 1.1.2 (1/20/2005):
	* No changes

version 1.1.1 (12/28/2004):
	* No changes

version 1.1.0 (12/02/2004):
	* Added: gaim_utf8_salvage
	* Added: binary relocation support in prefix.h
	         WARNING: If your plugin uses anything inside the
		 #ifdef ENABLE_BINRELOC from prefix.h, it won't be
		 loadable on a copy of Gaim compiled without binreloc
		 support. In particular, watch out for the autoconf-like
		 macros, and accidently including them through internal.h,
		 which you probably shouldn't be including anyway.

version 1.0.0 (09/17/2004):
	* Added: get_chat_name to the GaimPluginProtocolInfo struct
	* Changed: gaim_blist_update_buddy_presence(), presence changed to
	           type gboolean
	* Changed: the versioning scheme, and all the plugin structs

version 0.82 (08/26/2004):
	Gaim API:
	* Removed: gaim_gtk_get_dispstyle(), gaim_gtk_change_text()
	* Removed: multi.h
	* Renamed: ui.h to gtkdialogs.h
	* Renamed: gtkinternal.h to gtkgaim.h
	* Renamed: show_info_dialog to gaim_gtkdialogs_info
	* Renamed: show_log_dialog to gaim_gtkdialogs_log
	* Renamed: show_warn_dialog to gaim_gtkdialogs_warn
	* Renamed: show_im_dialog to gaim_gtkdialogs_im
	* Renamed: gaim_gtkdialogs_new_im to gaim_gtkdialogs_im_with_user
	* Renamed: destroy_all_dialogs to gaim_gtkdialogs_destroy_all
	* Renamed: alias_dialog_bud to gaim_gtkdialogs_alias_buddy
	* Renamed: alias_dialog_contact to gaim_gtkdialogs_alias_contact
	* Renamed: alias_dialog_blist_chat to gaim_gtkdialogs_alias_chat
	* Renamed: show_confirm_del to gaim_gtkdialogs_remove_buddy
	* Renamed: show_confirm_del_group to gaim_gtkdialogs_remove_group
	* Renamed: show_confirm_del_blist_chat to gaim_gtkdialogs_remove_chat
	* Renamed: show_confirm_del_contact to gaim_gtkdialogs_remove_contact
	* Renamed: show_about to gaim_gtkdialogs_about
	* Added: gaim_notify_userinfo() and the associated notify_userinfo() UI op
	         which pass account and contact information associated with the
	         userinfo

	Buddy List API:
	* Changed: gaim_blist_request_add_chat(), added name parameter
	* Added: gaim_contact_on_account()
	* Added: flags parameter to the GaimBlistNode struct

	Conversation API:
	* Added: gaim_gtkconv_button_new()

	Protocol Plugin API: v7
	* Added: chat_info_defaults to the GaimPluginProtocolInfo struct

	Signals:
	* Added: conversation-updated for any update to the data associated
	  with the conversation (topic, icon, adding to buddy list, etc.)

	Conversation API:
	* Changed: gaim_conv_chat_add_user() (added new_arrival parameter)

version 0.81 (08/05/2004):
	Commands API:
	* Most functions now have a void *data argument.

	Blist API:
	* Added: gaim_buddy_get_contact_alias
	* Renamed: gaim_get_buddy_alias to gaim_buddy_get_alias
	* Renamed: gaim_get_buddy_alias_only to gaim_buddy_get_alias_only

	Conversation API:
	* Changed: gaim_conv_chat_add_user(), added flags parameter
	* Changed: gaim_conv_chat_add_users(), added GList of flags parameter
	* Changed: gaim_conv_chat_get_users(), now returns a GList of
	  GaimConvChatBuddy's
	* Changed: gaim_conv_chat_set_users() now expects a GList of
	  GaimConvChatBuddy's
	* Added: gaim_conv_chat_set_user_flags()
	* Added: gaim_conv_chat_get_user_flags()
	* Added: gaim_conv_chat_find_user()
	* Added: gaim_conv_chat_cb_new()
	* Added: gaim_conv_chat_cb_find()
	* Added: gaim_conv_chat_cb_destroy()
	* Added: gaim_conv_chat_cb_get_name()

	Conversation UI ops:
	* Added: chat_update_user()

	Signals:
	* Changed: chat-buddy-joining & chat-buddy-joined now include the user's flags
	* Changed: chat-buddy-joining & chat-buddy-leaving are now booleans, return
	  TRUE if you don't want the join/leave to be displayed in the UI.
	* Added: chat-buddy-flags for when user's flags change
	  gaim_marshal_VOID__POINTER_POINTER_POINTER_UINT_UINT (required for the new
	  chat-buddy-flags signal)
	* Added: account-modified for when account settings have been changed.

version 0.80 (07/15/2004):
	Gaim API:
	* Removed: PRPL numbers : gaim_account_set_protocol(),
	  gaim_account_get_protocol(), gaim_accounts_find_with_prpl_num,
	  gaim_prpl_num_to_id(), gaim_prpl_id_to_num(), GaimProtocol

	Protocol Plugin API: v6
	* Added: can_receive_file & send_file to the GaimPluginProtocolInfo struct

	Signals:
	* Changed "chat-invited" to also include the components hash table so
	  plugins can use serv_join_chat when the signal is emitted.
	* Added "chat-topic-changed" signal plugins know when a topic is changed.

version 0.79 (06/24/2004):
	Gaim API:
	* gaim_url_parse() now takes two additional parameters, which are used
	  for returning the username and password from the URL, if they exist.
	* Added: has_focus UI op to GaimConversationUiOps and
	  GaimConvWindowUiOps.
	* Added: gaim_conversation_has_focus() and gaim_conv_window_has_focus().
	* Removed: gaim_blist_save()

	Protocol Plugin API: v5
	* Changed: add_buddy, add_buddies, remove_buddy, remove_buddies,
	  rename_group and remove_group to take GaimBuddy's and
	  GaimGroup's consistently.
	* Removed: OPT_PROTO_BUDDY_ICON (replaced by icon_spec)
	* Added: icon_spec to the GaimPluginProtocolInfo struct

version 0.78 (05/30/2004):
	Plugin API: v4
	* Added: actions - for plugins to add to the new Plugin Actions menu

	Loader Plugin API: v2 (no changes)

	Protocol Plugin API: v4
	* Removed: set_dir, get_dir and dir_search (not used, AIM-centric)
	* Removed: actions (replaced by generic plugin actions)

	Perl Plugin API: v2 (no changes)
	TCL Plugin API: (no changes)

	Signals:
	* Added: "blist-node-extended-menu" for extending Buddy, Chat and
			 Group right-click menus
	* Added: "drawing-tooltip" for plugins to allow plugins to change text
			 appearing in tooltips
	* Added: "gtkblist-created"
	* Added: "receiving-im-msg" and "receiving-chat-msg" (these behave
			  exactly like received-*-msg used to)
	* Added: "buddy-idle-updated" signal, for when the idle time changes.
	* Changed: "received-im-msg" and "received-chat-msg" no longer pass
			   pointers to who, message and flags, and are now void.
	* Removed: "drawing-menu" - it was UI sepecific and
			   "blist-node-extended-menu" is superior

version 0.77 (04/22/2004):
	Loader & Protocol Plugins independantly versioned
	Plugin loading now checks versioning on plugins (Standard, Loader &
	Protocol)
	new GAIM_{PLUGIN,PRPL,LOADER}_API_VERSION constants

	Plugin API: v3
	* Added: prefs_info for UI independant plugin prefs

	Loader Plugin API: v2
	* Added: api_version at top of GaimPluginLoaderInfo struct

	Protocol Plugin API: v2
	* Added: api_version at top of GaimPluginProtocolInfo struct
	* Added: chat_menu for protocol specific extensions to the chat menu
	* Removed: get_away "Nada used it. Pink elephants on parade."
	* Removed: protocol_prefs (replaced by generic plugin prefs_info)

	Perl Plugin API: v2 (no changes)
	TCL API: (no changes)

	Signals:
	* Added: "conversation-drag-ended"

version 0.76 (04/01/2004):
	Plugin API: v2
	Perl Plugin API: v2
	Loader Plugin API: (not versioned)
	Protocol Plugin API: (not versioned)
	* Added: protocol_prefs for protocol specific preferences
	* Added: reject_chat so protocols can act on chat invite rejection

	TCL Plugin API: (not versioned)
	* Changes to plugin registration to show descriptions
<|MERGE_RESOLUTION|>--- conflicted
+++ resolved
@@ -1,18 +1,16 @@
 Pidgin and Finch: The Pimpin' Penguin IM Clients That're Good for the Soul
 
-<<<<<<< HEAD
 version ?.?.? (??/??/????):
 	libpurple:
 		Added:
 		* PurpleMedia API
 		* xmlnode_get_parent
-=======
+
 version 2.5.3 (12/20/2008):
 	libpurple
 		Changed:
 		* purple_util_fetch_url and purple_util_fetch_url_request can
 		  now fetch https URLs
->>>>>>> 2e58345c
 
 version 2.5.0 (08/18/2008):
 	libpurple:
