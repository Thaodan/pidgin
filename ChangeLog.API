Pidgin and Finch: The Pimpin' Penguin IM Clients That're Good for the Soul

<<<<<<< HEAD
version 2.7.6 (??/??/????):

version 2.7.5 (10/31/2010):
	* No changes

version 2.7.4 (10/20/2010):
	Perl:
		Added:
		* Purple::BuddyList::Chat::get_components

		Changed:
		* Purple::BuddyList::Chat::new now works properly.  Thanks
		  to Rafael in devel@conference.pidgin.im for reporting and
		  testing.

version 2.7.3 (08/10/2010):
=======
version 2.8.0 (??/??/????):
	libpurple:
		Added:
		* purple_notify_user_info_add_pair_plaintext

version 2.7.2 (??/??/????):
>>>>>>> aad6fe80
	libpurple:
		Fixed:
		* purple_account_[gs]et_public_alias no longer crash when
		  called for a protocol that doesn't support the underlying
		  calls and the caller does not specify a failure callback.

	Perl:
		Added:
		* Exposed log-subsystem signals.

	Pidgin:
		Changed:
		* Changing the visibility (gtk_widget_hide/show) of
		  the widgets in the GtkIMHtmlToolbar should now affect
		  the visibility of the entries in the 'lean' view
		  (the default toolbar view).

		Deprecated:
		* pidgin_check_if_dir

	libgnt:
		Added:
		* gnt_tree_row_get_key, gnt_tree_row_get_next,
		  gnt_tree_row_get_prev, gnt_tree_row_get_child and
		  gnt_tree_row_get_parent.

version 2.7.2 (07/21/2010):
	* No changes

version 2.7.1 (05/29/2010):
	* No changes

version 2.7.0 (05/12/2010):
	libpurple:
		Added:
		* Account signals (see account-signals.dox); useful for D-Bus
		   * account-signed-on
		   * account-signed-off
		   * account-connection-error
		* purple_account_get_name_for_display
		* purple_account_get_privacy_type
		* purple_account_get_public_alias
		* purple_account_set_privacy_type
		* purple_account_set_public_alias
		* buddy-caps-changed blist signal
		* Added media_caps to the PurpleBuddy struct
		* purple_buddy_get_media_caps
		* purple_buddy_set_media_caps
		* purple_certificates_import for importing multiple
		  certificates from a single file (and corresponding
		  import_certificates member of PurpleCertificateScheme struct)
		* autojoin connection signal
		* purple_contact_get_group
		* sent-attention conversation signal
		* got-attention conversation signal
		* ui-caps-changed media manager signal
		* purple_media_candidate_copy
		* purple_media_codec_copy
		* purple_media_manager_get_backend_type
		* purple_media_manager_set_backend_type
		* PurpleMood struct in status.h
		* purple_network_get_all_local_system_ips, which returns all
		  local IPs on the system.  On systems with the getifaddrs()
		  function, this will return both IPv4 and IPv6 addresses
		  (excluding link-local and loopback addresses).  On others,
		  it returns just IPv4 addresses.
		* purple_network_listen_family and
		  purple_network_listen_range_family.  These will replace the
		  versions without _family in 3.0.0 and allow the caller to
		  specifically request either an IPv4 or IPv6 socket.  IPv6 is
		  only supported if the getaddrinfo() function is available
		  at build-time (not the case on Windows, currently).
		* purple_prpl_got_media_caps
		* purple_request_action_with_icon
		* purple_request_action_with_icon_varg
		* purple_socket_get_family
		* purple_socket_speaks_ipv4
		* purple_unescape_text
		* purple_uuid_random
		* purple_xfer_get_thumbnail
		* purple_xfer_get_thumbnail_mimetype
		* purple_xfer_set_thumbnail
		* purple_xfer_prepare_thumbnail

	Pidgin:
		Added:
		* pidgin_dialogs_buildinfo (should not be used by anything but Pidgin)
		* pidgin_dialogs_developers (should not be used by anything but Pidgin)
		* pidgin_dialogs_translators (should not be used by anything but Pidgin)
		* gtk_imhtmltoolbar_switch_active_conversation
		* 'paste' signal for GtkIMHtml (more in gtkimhtml-signals.dox)
		* 'drawing-buddy' signal for gtkblist (more in gtkblist-signals.dox)

version 2.6.6 (02/18/2010):
	libpurple:
		Changed:
		* purple_xfer_cancel_local is now called instead of
		  purple_xfer_request_denied if an error is found when selecting
		  a file to send. Request denied is still used when a receive
		  request is not allowed.
		* xmlnode_from_str now properly handles parsing an attribute which
		  contain "&lt;br&gt;", which were previously transformed into a
		  newline character (libxml2 unescapes all entities except
		  representations of '&', and libpurple's purple_unescape_html
		  converts "<br>" to a newline).

	Perl:
		Changed:
		* Corrected the package names for the PurpleProxyType and
		  PurpleLogReadFlags enums to have the correct number of colons
		  (from Purple::ProxyType::::<type> to Purple::ProxyType::<type>
		  and Purple::Log:ReadFlags::::<type> to
		  Purple::Log::ReadFlags::<type>)  (Chris Foote)

version 2.6.5 (01/08/2010):
	No changes

version 2.6.4 (11/29/2009):
	No changes

version 2.6.3 (10/16/2009):
	No changes

version 2.6.2 (09/05/2009):
	Perl:
		Added:
		* Purple::XMLNode::get_next(), which returns the next neighbor tag of
		  the current node.
		Changed:
		* Purple::XMLNode::get_child() will return the first child node if
		  passed "" or undef as the name of the node.

version 2.6.1 (08/18/2009):
	No changes

version 2.6.0 (08/18/2009):
	libpurple:
		Added:
		* PurpleMedia and PurpleMediaManager API
		* PURPLE_BLIST_NODE
		* PURPLE_GROUP
		* PURPLE_CONTACT
		* PURPLE_BUDDY
		* PURPLE_CHAT
		* Account signals (see account-signals.dox)
			* account-actions-changed
			* account-created
			* account-destroying
		* blist-node-added and blist-node-removed signals (see
		  blist-signals.dox)
		* Three Blist UI ops used to overload libpurple's built-in saving
		  of the buddy list to blist.xml. If a UI implements these, it probably
		  wants to add the buddies itself and not call purple_blist_load.
		* Three File Transfer UI ops used to overload libpurple's use of fread
		  and fwrite for saving a file locally. These allow a UI to stream a
		  file through a socket without buffering the file on the local disk.
		* Jabber plugin signals (see jabber-signals.dox)
		* purple_account_remove_setting
		* purple_buddy_destroy
		* purple_buddy_get_protocol_data
		* purple_buddy_set_protocol_data
		* purple_buddy_get_local_buddy_alias
		* purple_blist_get_buddies
		* purple_blist_get_ui_data
		* purple_blist_set_ui_data
		* purple_blist_node_get_ui_data
		* purple_blist_node_set_ui_data
		* purple_certificate_check_signature_chain_with_failing
		* purple_chat_destroy
		* purple_connection_get_protocol_data
		* purple_connection_set_protocol_data
		* purple_contact_destroy
		* purple_conv_chat_invite_user
		* purple_debug_is_unsafe
		* purple_debug_is_verbose
		* purple_debug_set_unsafe
		* purple_debug_set_verbose
		* purple_global_proxy_set_info
		* purple_group_destroy
		* purple_ipv4_address_is_valid
		* purple_ipv6_address_is_valid
		* purple_log_get_activity_score
		* purple_markup_is_rtl
		* purple_markup_escape_text
		* purple_network_convert_idn_to_ascii
		* purple_network_force_online
		* purple_network_set_stun_server
		* purple_network_set_turn_server
		* purple_network_get_stun_ip
		* purple_network_get_turn_ip
		* purple_network_remove_port_mapping
		* purple_plugins_get_search_paths
		* purple_proxy_connect_udp
		* purple_prpl_get_media_caps
		* purple_prpl_got_account_actions
		* purple_prpl_initiate_media
		* purple_request_field_get_group
		* purple_request_field_get_ui_data
		* purple_request_field_set_ui_data
		* purple_ssl_connect_with_ssl_cn
		* purple_strequal
		* purple_utf8_strip_unprintables
		* purple_util_fetch_url_request_len_with_account
		* purple_xfer_prpl_ready
		* purple_xfer_ui_ready
		* xmlnode_from_file
		* xmlnode_get_parent
		* xmlnode_set_attrib_full
		* PURPLE_STATUS_MOOD as a new PurpleStatusPrimitive

		Changed:
		* xmlnode_remove_attrib now removes all attributes with the
		  same name.  Previously, it would remove the first one found,
		  which was completely non-deterministic.  If you want to remove
		  the attribute with no namespace, then use NULL with
		  xmlnode_remove_with_namespace.
		* Plugins may now emit the jabber-sending-xmlnode signal in order
		  to send stanzas; this method is preferred to the prpl send_raw
		  function as other plugins listening to the signal see them.
		* The conversation-updated signal with a PURPLE_CONV_UPDATE_TYPING
		  update type is emitted when receiving an IM.  Previously, the
		  typing state was modified (and the buddy-typing-stopped signal
		  emitted), but this signal was not emitted.
		* Added a client_type field in the get_ui_info core UI op. See
		  core.h for details.
		* Added introspection of signals exposed via the D-Bus API.
		* purple_find_buddies is now more efficient in the case where
		  it is enumerating all the buddies for an account.
		* purple_find_group is now more efficient for large numbers of groups.
		* purple_find_conversation_with_account is more efficient for large
		  numbers of concurrent conversations.
		* All DNS routines support internationalized domain names (IDNs) when
		  libpurple is compiled with GNU libidn.
		* status is set before emitting signals in purple_xfer_set_status.
		* Creating multiple distinct chats with the same name (i.e. "MSN Chat")
		  is deprecated and will be removed in libpurple 3.0.0.
		* purple_xfer_start now accepts -1 as the fd parameter if the protocol
		  plugin will administer the transfer itself. 0 is still accepted for
		  backward compatibility since older versions of libpurple will not
		  accept -1.

		Deprecated:
		* buddy-added and buddy-removed blist signals
		* purple_blist_destroy
		* purple_blist_new
		* purple_buddy_get_local_alias
		* purple_certificate_check_signature_chain
		* purple_ip_address_is_valid
		* purple_notify_user_info_remove_entry
		* purple_set_blist
		* purple_status_type_set_primary_attr
		* purple_status_type_add_attr
		* purple_status_type_add_attrs
		* purple_status_type_add_attrs_vargs
		* purple_status_type_get_primary_attr
		* purple_status_set_attr_boolean
		* purple_status_set_attr_int
		* purple_status_set_attr_string
		* purple_presence_add_status
		* purple_presence_add_list
		* purple_util_fetch_url_request_len
		* xmlnode_set_attrib_with_namespace
		* xmlnode_set_attrib_with_prefix

	pidgin:
		Added:
		* gtk_imhtml_class_register_protocol
		* gtk_imhtml_link_get_url, gtk_imhtml_link_get_text_tag,
		  gtk_imhtml_link_activate functions to process GtkIMHtmlLink
		  objects from GtkIMHtml protocol callbacks.
		* gtk_imhtml_set_return_inserts_newline
		* gtk_imhtml_set_populate_primary_clipboard
		* pidgin_blist_set_theme
		* pidgin_blist_get_theme
		* pidgin_prefs_labeled_password
		* pidgin_smiley_editor_set_data
		* pidgin_sound_is_customized
		* pidgin_utils_init, pidgin_utils_uninit
		* pidgin_notify_pounce_add
		* PidginBlistTheme, PidginBlistThemeLoader API
		* PidginIconTheme, PidginStatusIconTheme, PidginIconThemeLoader
		  API
		* pidgin_stock_id_from_status_primitive
		* pidgin_stock_id_from_presence

	libgnt:
		Added:
		* GntProgressBar and functions (Saleem Abdulrasool)

	perl:
		Added:
		* Purple::XMLNode::get_name()

		Changed:
		* Made a bunch of functions act more perl-like. Call the new()
		  functions as Class->new(...) instead of Class::new(...):
			* Purple::Request::Fields::new
			* Purple::Request::Field::new
			* Purple::Request::Field::account_new
			* Purple::Request::Field::bool_new
			* Purple::Request::Field::choice_new
			* Purple::Request::Field::int_new
			* Purple::Request::Field::label_new
			* Purple::Request::Field::list_new
			* Purple::Request::Field::string_new
			* Purple::Request::Field::group_new
		* Make the XMLNode API more perl-like. Don't pass len
		  parameters and call them like:
			* $xmlnode->copy()
			* $xmlnode->to_str()
			* $xmlnode->to_formatted_str()
			* Purple::XMLNode::from_str(...)
version 2.5.9 (08/18/2009):
	No changes

version 2.5.8 (06/27/2009):
	No changes

version 2.5.7 (06/20/2009):
	No changes

version 2.5.6 (05/19/2009):
	No changes

version 2.5.5 (03/01/2009):
	libpurple:
		Changed:
		* purple_status_type_new now defaults "saveable" to TRUE.
		  This was necessary in order to maintain the current behavior
		  while fixing non-saveable statuses not to be saved.
		* xmlnode_get_prefix, xmlnode_to_str and xmlnode_to_formatted_str
		  now all take a const xmlnode* instead of an xmlnode*

version 2.5.4 (01/12/2009):
	perl:
		Changed:
		* Purple::PluginPref->get_bounds no longer takes two integer
		  arguments it now returns two integers.

		Removed:
		* Removed a handful of string-related utility functions that
		  can generally be better handled with perl's built-in string
		  functions rather than using pidgin's:
			* Purple::Util::strcasereplace
			* Purple::Util::strcasestr
			* Purple::Util::strreplace
			* Purple::Util::str_strip_char
			* Purple::Util::chrreplace

version 2.5.3 (12/20/2008):
	libpurple
		Changed:
		* purple_util_fetch_url and purple_util_fetch_url_request can
		  now fetch https URLs

version 2.5.0 (08/18/2008):
	libpurple:
		Added:
		* Connection flag PURPLE_CONNECTION_ALLOW_CUSTOM_SMILEY to indicate
		  that the connection supports sending and receiving custom smileys.
		* PurpleSmiley and the Smiley API.
		* purple_serv_got_join_chat_failed
		* chat-join-failed signal (see conversation-signals.dox)
		* chat-invite-blocked and blocked-im-msg signals (see
		  converation-signals.dox) (Thanks to Stefan Ott)
		* purple_blist_update_node_icon
		* purple_buddy_icons_node_has_custom_icon
		* purple_buddy_icons_node_find_custom_icon
		* purple_buddy_icons_node_set_custom_icon
		* purple_buddy_icons_node_set_custom_icon_from_file
		* purple_notify_user_info_prepend_section_break
		* purple_notify_user_info_prepend_section_header
		* "website" and "dev_website" items to the ui_info hash table
		* purple_cmds_get_handle, purple_cmds_init, purple_cmds_uninit
		* cmd-added and cmd-removed signals
		* purple_get_host_name
		* purple_util_fetch_url_len (temporary function overload to add max_len param)
		* purple_util_fetch_url_request_len
		* purple_prpl_send_attention
		* purple_prpl_got_attention
		* purple_prpl_got_attention_in_chat

		Deprecated:
		* purple_blist_update_buddy_icon
		* purple_buddy_icons_has_custom_icon
		* purple_buddy_icons_find_custom_icon
		* purple_buddy_icons_set_custom_icon
		* pidgin_set_custom_buddy_icon
		* purple_util_fetch_url_len
		* purple_util_fetch_url_request_len
		* serv_send_attention
		* serv_got_attention

		Changed:
		* xmlnode_copy now copies the prefix and namespace map for nodes.

	pidgin:
		Added:
		* gtk_imhtml_smiley_create, gtk_imhtml_smiley_reload and
		  gtk_imhtml_smiley_destroy to deal with GtkIMHtmlSmiley's.
		* pidgin_pixbuf_from_imgstore to create a GdkPixbuf from a
		  PurpleStoredImage.
		* pidgin_themes_smiley_themeize_custom to associate custom smileys to
		  a GtkIMHtml widget.
		* GTK_IMHTML_CUSTOM_SMILEY flag for GtkIMHtml.
		* GTK+ Custom Smiley API.

version 2.4.2 (05/17/2008):
	perl:
		Added:
		* Purple::Prefs::get_children_names.
		* Purple::timeout_remove.
		Changed:
		* Purple::timeout_add now returns a handle which can be used
		  to remove the timeout.
		* Callbacks to Purple::Util::fetch_url and the
		  Purple::Request::* functions can now be specified as both
		  strings (the name of the callback function) and as coderefs.
	Finch:
		libgnt:
		* Added gnt_bindable_check_key to check if a keystroke is bound.

version 2.4.0 (02/29/2008):
	libpurple:
		Added:
		* purple_certificate_add_ca_search_path. (Florian Quèze)
		* purple_gai_strerror.
		* purple_major_version, purple_minor_version,
		  purple_micro_version variables are exported by version.h,
		  giving the version of libpurple in use at runtime.
		* purple_util_set_current_song, purple_util_format_song_info
		* purple_ip_address_is_valid
		* Some accessor functions to the Roomlist API:
			* purple_roomlist_get_fields
			* purple_roomlist_room_get_type
			* purple_roomlist_room_get_name
			* purple_roomlist_room_get_parent
			* purple_roomlist_room_get_fields
			* purple_roomlist_field_get_type
			* purple_roomlist_field_get_label
			* purple_roomlist_field_get_hidden
		* unlocalized_name field in PurpleAttentionType for UIs that need it.
		* Some accessor and mutator functions for PurpleAttentionType:
			* purple_attention_type_set_name
			* purple_attention_type_set_incoming_desc
			* purple_attention_type_set_outgoing_desc
			* purple_attention_type_set_icon_name
			* purple_attention_type_set_unlocalized_name
			* purple_attention_type_get_name
			* purple_attention_type_get_incoming_desc
			* purple_attention_type_get_outgoing_desc
			* purple_attention_type_get_icon_name
			* purple_attention_type_get_unlocalized_name
		* Add some PurpleBuddyListNode accessor functions:
			* purple_blist_node_get_parent
			* purple_blist_node_get_first_child
			* purple_blist_node_get_sibling_next
			* purple_blist_node_get_sibling_prev
		* Added last_received to PurpleConnection, the time_t of the
		  last received packet.
		* Added some more accessor functions:
			* purple_chat_get_account
			* purple_chat_get_components
			* purple_connection_get_prpl
			* purple_xfer_get_start_time
			* purple_xfer_get_end_time
		* purple_serv_got_private_alias for prpls to call after receiving a
		  private alias from the server.

	Pidgin:
		Added:
		* pidgin_create_dialog to create a window that closes on escape. Also
		  added utility functions pidgin_dialog_get_vbox_with_properties,
		  pidgin_dialog_get_vbox, pidgin_dialog_get_action_area to access the
		  contents in the created dialog. (Peter 'fmoo' Ruibal)
		* pidgin_dialog_add_button to add buttons to a dialog created by
		  pidgin_create_dialog.
		* GTK_IMHTML_NO_SMILEY for GtkIMHtmlOptions means not to look for
		  smileys in the text. (Florian 'goutnet' Delizy)
		* pidgin_auto_parent_window to make a window transient for a suitable
		  parent window.
		* pidgin_tooltip_setup_for_treeview, pidgin_tooltip_destroy,
		  pidgin_tooltip_show and pidgin_tooltip_setup_for_widget to simplify
		  the process of drawing tooltips.
		* pidgin_add_widget_to_vbox to simplify adding a labeled widget to a
		  window.

		Deprecated:
		* PIDGIN_DIALOG

	Finch:
		* finch_roomlist_get_ui_ops and finch_roomlist_show_all
		* finch_request_field_get_widget to get the widget for a request
		  field.
		* finch_blist_get_tree to get the GntTree widget representing the
		  buddy list.
		* FinchBlistManager structure to manage the buddylist view, and some
		  util functions finch_blist_install_manager,
		  finch_blist_uninstall_manager, finch_blist_manager_find and
		  finch_blist_manager_add_node.
		* Added finch_log_show, finch_log_show_contact, finch_syslog_show,
		  finch_log_init, finch_log_get_handle, finch_log_uninit

		libgnt:
		* Added gnt_tree_set_row_color to set the color for a row in a tree.
		* Added gnt_style_get_string_list
		* Added gnt_color_add_pair to define a new color.
		* Added gnt_colors_get_color to get an ncurses color value from a
		  string.
		* Added gnt_style_get_color to get a color pair from an entry in
		  ~/.gntrc
		* Added gnt_tree_get_parent_key to get the key for the parent row.

version 2.3.0 (11/24/2007):
	libpurple:
		Added:
		* a PurpleConversation field and an alias field in PurpleConvMessage
		* account-authorization signals (see account-signals.dox for
		  details) (Stefan Ott)
		* libpurple/purple.h, which includes #define's and #include's
		  required to compile stand-alone plugins
		* PURPLE_STATUS_TUNE as a new PurpleStatusPrimitive
		* purple_plugin_disable(), which is intended to be called when
		  a purple_plugin_unload()--which was called when a user tried
		  to unload a plugin--fails.  This then prevents the plugin
		  from being saved in the saved plugins list, so it'll won't
		  be loaded at the next startup.
		* PurpleDisconnectReason enumeration of machine-readable
		  types of connection error.
		* purple_connection_error_reason(), to be used by prpls
		  (instead of purple_connection_error() and setting
		  gc->wants_to_die) to report errors along with a
		  PurpleDisconnectReason.
		* PurpleConnectionUiOps.report_disconnect_reason, to be
		  implemented by UIs (rather than .report_disconnect) if
		  they want to use the reported PurpleDisconnectReason
		  to give a more specific error.
		* A connection-error signal, fired just after the UiOp is
		  called with the same information.
		* purple_connection_reason_is_fatal(), acting as a hint
		  to whether automatic reconnection should be attempted
		  after a connection error (rather than checking
		  gc->wants_to_die).
		* PurpleConnectionErrorInfo, a struct to hold a
		  PurpleConnectionError and a const char *description.
		* purple_account_get_current_error() to get the most recent
		  PurpleConnectionError and description (or NULL if the
		  account is happy with life), to allow bits of the UI to know
		  the last error without caching it themselves (as
		  PidginBuddyList does).
		* purple_account_clear_current_error() to reset an account's
		  error state to NULL.
		* An account-error-changed signal, firing when
		  purple_account_get_current_error()'s return value changes.

		* PidginMiniDialog, a Gtk widget-ified version of
		  pidgin_make_mini_dialog().

		* purple_util_init()
		* purple_util_uninit()

		* purple_network_listen_map_external() to temporarily disable
		  mapping ports externally via NAT-PMP or UPnP.

		Changed:
		* purple_plugin_unload() now honors the return value of a
		  plugin's unload function and can actually return FALSE now.
		* purple_plugin_unload() no longer does its own notifications
		  when a dependent plugin fails to unload.  The UI should do
		  something appropriate.

		* pidgin_make_mini_dialog() now declares its return type to be
		  GtkWidget * rather than void *.  This should not break any
		  existing code since any code using it must already rely on
		  the return type actually being GtkWidget * all along.

		Deprecated:
		* pidgin_dialogs_about()
		* pidgin_log_show_contact()
		* pidgin_log_show()
		* pidgin_plugin_dialog_show()
		* pidgin_pounce_editor_show()
		* pidgin_pounces_manager_show()
		* pidgin_syslog_show()

		* purple_connection_error()
		* pidgin_blist_update_account_error_state()
		* PidginBuddyList.connection_errors
		* purple_network_listen_map_external()

		MSN:
		* A new independant status type with PURPLE_STATUS_TUNE primitive, and
		  PURPLE_TUNE_ARTIST, PURPLE_TUNE_ALBUM and PURPLE_TUNE_TITLE
		  attributes.

		XMPP:
		* A new independant status type with PURPLE_STATUS_TUNE primitive, and
		  PURPLE_TUNE_{ARTIST, TITLE, ALBUM, GENRE, COMMENT, TRACK, TIME,
		  YEAR, URL} attributes.

	Finch:
		libgnt:
		* Added gnt_color_pair, which will try to intelligenty set text
		  attributes in place of colors if the terminal doesn't have color
		  support. (Bug: #3560) All future code should use gnt_color_pair
		  instead of COLOR_PAIR.
		* Added gnt_menuitem_set_id and gnt_menuitem_get_id to set and get the
		  string id of a menuitem respectively.
		* Added gnt_window_get_accel_item, which returns a the id of a menuitem
		  bound to a keystroke.
		* Added gnt_menu_get_item to get a menuitem of the given id from a
		  menu.
		* Added gnt_menuitem_activate, which triggers the 'activate' signal on
		  the menuitem and calls the callback function, if available.
		* Added GntEntryKillRing in GntEntry.
		* Added gnt_window_set_maximize and gnt_window_get_maximize, and
		  GntWindowFlags enum.

version 2.2.2 (??/??/????):
	libpurple:
		Changed:
		* The size parameter of purple_util_write_data_to_file_absolute
		  has been changed to gssize instead of a size_t to correctly
		  indicate that -1 can be used for a nul-delimited string.
		* The documentation for purple_savedstatuses_get_popular used to
		  incorrectly claim that the active status is excluded from the
		  returned list. The documentation has been corrected. Also, the
		  function now returns a correct list when called with a value of 0.

version 2.2.0 (09/13/2007):
	libpurple:
		Added:
		* PURPLE_MESSAGE_INVISIBLE flag, which can be used by
		  purple_conv_im_send_with_flags to send a message, but not display it
		  in the conversation
		* serv_send_attention(), serv_got_attention(), as well as send_attention 
		  and attention_types in PurplePluginProtocolInfo. This new API is used
		  for zapping in MySpaceIM, buzzing in Yahoo, and nudging in MSN.
		* PurpleConvMessage structure to represent a message in a
		  conversation. purple_conversation_message_get_sender,
		  purple_conversation_message_get_message,
		  purple_conversation_message_get_flags and
		  purple_conversation_message_get_timestamp to get information about a
		  PurpleConvMessage.
		* purple_conversation_get_message_history() to retrieve a list of
		  PurpleConvMessage's in a conversation, and
		  purple_conversation_clear_message_history to clear the history.
		* purple_certificate_* functions in libpurple/certificate.h - "A public-key certificate API"
		* purple_ssl_get_peer_certificates() and associated field in PurpleSslOps to retrieve a server's presented SSL certificate chain.
		* PurpleSslConnection::verifier to provide a "how to verify the peer's certificates" callback to the SSL handlers. See certificate.h for more on this.
		* purple_ssl_connect_with_host_fd() to create an SSL connection from a file descriptor and provide a hostname with it to authenticate the peer against.

		Changed:
		* purple_prefs_load is now called within purple_prefs_init.
		  The UI no longer needs to call it.
		* writing-im-msg now receives the conversation name as the who
		  argument if the caller of purple_conversation_write didn't
		  provide a value for who.

	Pidgin:
		Added:
		* pidgin_set_accessible_relations, sets up label-for and labelled-by
		  ATK relations (broken out from pidgin_set_accessible_label)
		* pidgin_conv_attach_to_conversation, to reattach the Pidgin UI to a
		  conversation
		* conversation-hiding and conversation-displayed signals.
		* pidgin_text_combo_box_entry_new, pidgin_text_combo_box_entry_get_text
		  and pidgin_text_combo_box_entry_set_text

		Changed:
		* pidgin_conversations_fill_menu now also adds a separator and a 'Show
		  All' item if there are more than one conversations in the list.

	Finch:
		Added:
		* finch_sound_is_enabled
		* The reserved field in the FinchConv is now used to store information
		  about the conversation (using FinchConversationFlag)
		* finch_account_dialog_show

		libgnt:
		* gnt_slider_set_small_step, gnt_slider_set_large_step to allow more
		  fine tuned updates of a GntSlider
		* gnt_util_parse_xhtml_to_textview to parse XHTML strings in a
		  GntTextView (this works only if libxml2 is available)

version 2.1.1 (08/20/2007):
	libpurple:
		Changed:
		* PurpleAccountUiOps.request_authorize's authorize_cb and
		  deny_cb parameters now correctly have type
		  PurpleAccountRequestAuthorizationCb rather than GCallback.
		  (You'll want to change your UI's implementation's signature
		  to avoid warnings, and then remove some now-redundant casts
		  back to the proper type.)

version 2.1.0 (7/28/2007):
	libpurple:
		Added:
		* purple-remote: added getstatus command
		* conversation-extended-menu signal (See Doxygen docs)
		* OPT_PROTO_SLASH_COMMANDS_NATIVE protocol option to indicate that
		  slash commands are "native" to the protocol
		* PURPLE_MESSAGE_NO_LINKIFY message flag to indicate that the message
		  should not be auto-linkified
		* PurpleEventLoopUiOps.timeout_add_seconds
		    UIs can now use better scheduling for whole-second timers.  For
		    example, clients based on the glib event loop can now use
		    g_timeout_add_seconds.
		* purple_blist_node_get_type
		* purple_conversation_do_command
		* purple_conversation_get_extended_menu
		* purple_core_ensure_single_instance
		    This is for UIs to use to ensure only one copy is running.
		* purple_dbus_is_owner
		* purple_timeout_add_seconds
		    Callers should prefer this to purple_timeout_add for timers
		    longer than 1 second away.  Be aware of the rounding, though.
		* purple_xfer_get_remote_user
		* purple_pounces_get_all_for_ui
		* purple_prefs_get_children_names
		* added displaying-email-notification and 
 	          displaying-emails-notification signals

		Changed:
		* The documentation of the following functions now properly
		  declares that the returned value must not be modified or
		  freed, which was always the case:
			* purple_accounts_get_all
			* purple_connections_get_all
			* purple_connections_get_connecting
			* purple_conv_chat_get_ignored
			* purple_conv_chat_get_users
			* purple_get_chats
			* purple_get_conversations
			* purple_get_ims
			* purple_notify_user_info_get_entries
		* The following functions now return a GList* instead of a
		  const GList*, as const is not very useful with GLists.  The
		  returned value still must not be modified or freed:
			* purple_account_get_status_types
			* purple_mime_document_get_fields
			* purple_mime_document_get_parts
			* purple_mime_part_get_fields
			* purple_request_fields_get_required
			* purple_request_field_list_get_selected
			* purple_request_field_list_get_items
			* purple_status_type_get_attrs
			* purple_presence_get_statuses
		* purple_request_field_list_set_selected now takes a GList*
		  instead of a const GList* for items, as const is not very
		  useful with GLists.  The passed list is still not modified
		  or freed.
		* purple_presence_add_list now takes a GList* instead of a
		  const GList* for source_list, as const is not very useful with
		  GLists.  The passed list is still not modified or freed.

	Pidgin:
		Added:
		* gtk_imhtml_setup_entry
		* pidgin_create_window
		* pidgin_retrieve_user_info and pidgin_retrieve_user_info_in_chat,
		  shows immediate feedback when getting information about a user.
		* gtk_imhtml_animation_new
		    Can be used for inserting an animated image into an IMHTML.
		* pidgin_menu_position_func_helper
		* pidgin_blist_get_name_markup, returns the buddy list markup
		  text for a given buddy.
		* pidgin_blist_draw_tooltip and pidgin_blist_tooltip_destroy
		  for creating blist tooltips from outside of buddy list code
		* pidgin_themes_remove_smiley_theme

		Changed:
		* pidgin_append_menu_action returns the menuitem added to the menu.
		* pidgin_separator returns the separator added to the menu.
		* PidginConversation has struct members to handle the new info
		  pane:
		  	* infopane
			* infopane_hbox
			* infopane_model
			* infopane_iter

	Finch:
		Added:
		* finch_retrieve_user_info

		libgnt:
			Added:
			* GntWS for workspaces
			* gnt_tree_set_column_title
			* GntSlider widget
			* "completion" signal for GntEntry
			* "terminal-refresh" signal for GntWM, with a corresponding entry
			  in GntWMClass
			* New flags for GntTextView to decide whether to word-wrap or show
			  scrollbars (GntTextViewFlag) which can be set by
			  gnt_text_view_set_flag
			* gnt_style_get_from_name
			* gnt_window_present
			* gnt_tree_set_column_width_ratio
			* gnt_tree_set_column_resizable
			* gnt_tree_set_column_is_right_aligned
			* gnt_tree_set_search_function, gnt_tree_set_search_column,
			  gnt_tree_is_searching
			* 'file-selected' signal is emited for GntFileSel
			* gnt_style_parse_bool
			* gnt_util_set_trigger_widget

			Changed:
			* gnt_tree_get_rows() now returns a GList* instead of a const
			  GList*, as const is not very useful with GLists.  The
			  returned value still must not be modified or freed.
			* Instead of keeping an 'invisible' item, the GntTreeColumns now
			  maintain 'flags' with the appropriate flags set

version 2.0.2 (6/14/2007):
	Pidgin:
		Deprecated:
		* pidgin_dialogs_alias_contact:  This will be removed in 3.0.0
		  unless there is sufficient demand to keep it.

version 2.0.0 (5/3/2007):
	Please note all functions, defines, and data structures have been
	re-namespaced to match the new names of Pidgin, Finch, and libpurple.
	All gaim_gtk_* functions are now pidgin_*, former libgaim functions are
	now purple_*.  Please consult our doxygen documentation for a complete
	reference.

	The gaim-compat.h header exists to provide an API compatibility layer
	for libpurple functions.  As an API compatibility layer, it must be
	included at compile time to be of use.

	Changed:
	* All the status stuff.  Yay!
	* gaim_prefs_connect_callback(), added handle parameter
	* gtk_imhtml_toolbar now descends from GtkHBox making it easier to add your
	  own widgets to it
	* gaim_find_conversation_with_account, added a "type" parameter
	* gaim_gtk_prefs_labeled_spin_button, the "key" parameter is now a
	  const char* instead of just a char*
	* gaim_gtk_prefs_labeled_entry, the "key" parameter is now a const char*
	  instead of just a char*
	* the add_buddy perl sub.  The sub now takes the account as the first
	  argument, and buddy and group as the second and third.  It also adds
	  the buddy to the server-side buddy list of the given account.
	* gaim_connection_new, gaim_account_connect and gaim_account_register no
	  longer return a GaimConnection
	* keep_alive in GaimConnection is renamed to keepalive
	* gaim_mkstemp, added a second argument, a boolean, of whether or not the
	  file is binary
	* gaim_log_logger_new, rewritten
	* gaim_conv_window_remove_conversation()'s last argument to be a
	  GaimConversation.
	* A new blocked icon: pixmaps/status/default/blocked.png
	* In pixmaps/status/default: extendedaway.png renamed to extended_away.png
	* In pixmaps/status/default: na.png renamed to unavailable.png
	* gtk_imhtml_toggle_bold(): No longer returns a value
	* gtk_imhtml_toggle_italic(): No longer returns a value
	* gtk_imhtml_toggle_underline(): No longer returns a value
	* gtk_imhtml_toggle_strike(): No longer returns a value
	* gtk_imhtml_scroll_to_end(): Added the smooth paramter
	* gaim_log_new(), added conv parameter
	* gaim_buddy_icon_new(), leaves a reference which the caller owns.  Use
	  gaim_buddy_icon_unref() immediately if you don't want a reference (the
	  old behavior).
	* GAIM_CONV_UNKNOWN to GAIM_CONV_TYPE_UNKNOWN.
	* GAIM_CONV_IM to GAIM_CONV_TYPE_IM.
	* GAIM_CONV_CHAT to GAIM_CONV_TYPE_CHAT.
	* GAIM_CONV_MISC to GAIM_CONV_TYPE_MISC.
	* GAIM_CONV_ANY to GAIM_CONV_TYPE_ANY.
	* GaimConversationUiOps.write_conv, Replaced const char *who with
	  const char *name, const char *alias
	* gaim_conv_chat_add_users(), added extra_msgs and new_arrivals (pass NULL
	  and FALSE respectively, to get the same behavior as before)
	* chat_add_users in GaimConversationUiOps, added cbuddies and 
	  new_arrivals and removed buddies.
	* chat_rename_user in GaimConversationUiOps, added new_alias
	* gaim_conv_chat_cb_new(), added alias. (pass NULL to get the same
	  behavior as before).
	* GaimConversation.log became GList * GaimConversation.logs, so that a
	  conversation can have multiple logs at once
	* gaim_conv_chat_add_user, added extra_msgs
	* gaim_notify_userinfo, removed primary and secondary parameters
	* GaimNotifyUiOps.notify_userinfo: removed title, primary, and
	  secondary parameters
	* Idle timers are now added and removed in gtkidle.c in response
	  to the signed-on and signed-off signals
	* GaimXfer->ops.read, GaimXfer->ops.write, gaim_xfer_set_read_fnc(),
	  gaim_xfer_set_write_fnc(), gaim_xfer_read(), gaim_xfer_write():
	  Changed ssize_t to gssize
	* serv_got_im, serv_got_chat_in, serv_send_im and serv_chat_send all use
	  GaimMessageFlags instead of GaimConvImFlags / GaimConvChatFlags
	* All core<->prpl message passing now uses html.  This was previously true
	  for receiving messages, it's now also true for sending them.  prpls that
	  don't support html need to gaim_unescape_html() the message.
	* Notify API: GCallback -> GaimNotifyCloseCallback,
	              void *user_data -> gpointer user_data
	* gaim_notify_searchresults_get_rows_count,
	  gaim_notify_searchresults_get_columns_count: return type now guint
	* gaim_account_notify_added: No longer checks if there is a
	  GaimBuddy for the added user, that's left up to the prpls.  See the
	  documentation for this function and gaim_account_request_add.
	* gaim_accounts_reorder: new_index is now a gint instead of a size_t
	* displaying-message signals: displaying-[im|chat]-msg and
	  displayed-[im|chat]-msg signals are emitted for all messages
	  (ie, for received messages, sent messages, system messages, error
	  messages etc.), and the signals now have
	  gaim_gtk_conversations_get_handle() for their handle.
	* GAIM_NOTIFY_BUTTON_ADD_BUDDY to GAIM_NOTIFY_BUTTON_ADD
	* conversation-switched: This signal has been moved from conversation to
	                         the UI and the signal-handlers only receive the
	                         conversation that has been switched to.
	* GaimPluginProtocolInfo: Added offline_message
	* GaimPluginProtocolInfo: Added whiteboard_prpl_ops
	* GaimPluginProtocolInfo: Added media_prpl_ops
	* GaimPluginProtocolInfo: Added "user_info" argument to tooltip_text,
	                          changed the return type to void
	* GaimPluginProtocolInfo: Added "full" argument to tooltip_text
	* gaim_pounce_new(): Added option argument for pounce options
	* gaim_network_listen() and gaim_network_listen_range(): Added
	  socket_type parameter to allow creation of UDP listening. Modified
	  to be asynchronous with a callback to allow for UPnP operation.
	  Returns a data structure that can be used to cancel the listen
	  attempt using gaim_network_listen_cancel()
	* GaimPrefCallback: val is now a gconstpointer instead of a gpointer
	* gtk_imhtml_get_current_format(): the arguments are now set to TRUE or
	  FALSE.  Previously they were set to TRUE or left alone.  Also, you
	  may now pass NULL if you're not interested in a specific formatting.
	* Smiley Themes: Backslashes must be backslash-escaped.
	* Plugins: Depedencies are now honored when unloading plugins.
	* gaim_markup_extract_info_field(): Added format_cb parameter.
	* gaim_markup_extract_info_field(): Changed GString parameter to a GaimNotifyUserInfo paramter.
	* gaim_str_to_time(): Added support for parsing the MM/DD/YYYY format.
	* gaim_plugin_action_new(): label is now const char *
	* gaim_plugin_pref_new_with_name(): name is now const char *
	* gaim_plugin_pref_new_with_label(): label is now const char *
	* gaim_plugin_pref_new_with_name_and_label(): name and label are
	  now const char *
	* gaim_plugin_pref_set_name(): name is now const char *
	* gaim_plugin_pref_get_name(): return type is now const char *
	* gaim_plugin_pref_set_label(): label is now const char *
	* gaim_plugin_pref_get_label(): return type is now const char *
	* gaim_plugin_pref_add_choice(): label is now const char *
	* struct proto_chat_entry: label is now const char *
	* struct proto_chat_entry: identifier is now const char *
	* All network activity has been updated to use non-blocking sockets.
	  This means that plugins must be updated to expect such a socket from
	  gaim_proxy_connect() and gaim_network_listen*().
	* gaim_proxy_connect(): changed to return NULL on error and a pointer
	  to a GaimProxyConnectInfo object which can be used to cancel
	  connection attempts using gaim_proxy_connect_cancel().  Also added
	  a 'handle' parameter that can be used to cancel the connection
	  attempt using gaim_proxy_connect_cancel_with_handle().
	* gaim_gethostbyname_async(): Renamed to gaim_dnsquery_a() and
	  changed to return a pointer to a data structure that can be
	  used to cancel the pending DNS query using gaim_dnsquery_destroy()
	* gaim_url_fetch(): Renamed to gaim_util_fetch_url() and changed
	  to return a pointer to a data structure that can be used to cancel
	  the pending HTTP request using gaim_util_fetch_url_cancel().
	  Corresponding callback has changed to accept this data structure
	  as its first argument, and to accept an error message as an
	  additional final argument.
	* gaim_gtk_create_imhtml(): Added sw_ret() parameter
	* gaim_account_get_log(): Added create parameter
	* GAIM_CMD_P_VERYHIGH is now GAIM_CMD_P_VERY_HIGH
	* gtk_imhtml_search_find(): Now wraps around to the top instead of
	  clearing the search at the end.
	* gaim_gtkxfer_dialog_show: Can now take NULL to show (and possibly
	  create) a default gtkxfer dialog.
	* CHAT_USERS_BUDDY_COLUMN became CHAT_USERS_WEIGHT_COLUMN, along with
	  a change in the values stored in the column.
	* gaim_find_buddies() returns a list of all buddies in the account if name
	  is NULL.
	* gaim_gtk_set_custom_buddy_icon() sets custom icon for a user.
	* Hid the definition of _GaimStringref, which already had a warning to
	  avoid accessing it directly.
	* notify_userinfo() UI op is passed a GaimNotifyUserInfo instead of a char*
	  for the user information
	* gaim_buddy_icon_get_scale_size() and was changed to ALWAYS scale
	  the icon instead of only when icon_spec->scale_rules contains
	  GAIM_ICON_SCALE_DISPLAY.  Callers should be changed to check the
	  scale_rules before calling this function.
	* gaim_gtk_buddy_icon_get_scale_size() was changed to accept an
	  additional parameter which is used to determine what kind of
	  scaling should be done, if any.
	* purple_request_input(), purple_request_choice(),
	  purple_request_choice_varg(), purple_request_action(),
	  purple_request_action_varg(), purple_request_fields(),
	  purple_request_yes_no(), purple_request_ok_cancel(),
	  purple_request_accept_cancel(), purple_request_file(), and
	  purple_request_folder() was changed to accept account, who, and
	  conversation parameters for associating the request with an account, a
	  buddy, or a conversation.
	* Significant changes to the buddy icon and imgstore APIs.  If you
	  were using any of it, it's best to look at the header files or
	  Doxygen documentation, but here are some significant changes:
	    purple_buddy_icon_new() now takes ownership of ("frees") icon_data
	    purple_buddy_icon_set_data(): likewise for data
	    purple_buddy_icon_set_for_user(): likewise for data
	    purple_buddy_icon_set_for_user() now takes a checksum parameter
	    purple_imgstore_add() was renamed to purple_imgstore_add_with_id()
	      which takes ownership of data

	Removed:
	* gaim_gtk_sound_{get,set}_mute() (replaced by the /gaim/gtk/sound/mute
	  preference)
	* gaim_escape_html(const char *html) (use g_markup_escape_text(html, -1)
	  instead)
	* gaim_accounts_sync, account changes are now scheduled to be saved
	  automatically
	* gaim_connection_connect
	* gaim_connection_disconnect
	* gaim_connection_register
	* gaim_accounts_auto_login
	* gaim_find_conversation, use gaim_find_conversation_with_account instead
	* gaim_chat_get_display_name
	* gaim_conversation_set_history, gaim_conversation_get_history, and
	  GaimConversation->history.  Use gtk_imhtml_get_markup instead.
	* set_gaim_user_dir to gaim_util_set_user_dir
	* create_prpl_icon to gaim_gtk_create_prpl_icon
	* Window flashing support in the core: gaim_conv_window_flash, and flash UI
	  operation for conversations.  Use signal "received-im-msg" or similar.
	* All warning stuff from the core.
	* gaim_gtkconv_get_dest_tab_at_xy(), instead use gaim_gtkconv_get_tab_at_xy()
	* chat_add_user from GaimConversationUiOps: only chat_add_users is used
	* chat_remove_user from GaimConversationUiOps: only chat_remove_users is used
	* uc from the GaimBuddy struct
	* gaim_sound_get_handle()
	* gaim_debug_vargs()
	* serv_add_buddy(); use gaim_account_add_buddy() instead
	* serv_add_buddies(); use gaim_account_add_buddies() instead
	* serv_change_passwd(); use gaim_account_change_password() instead
	* serv_close()
	* serv_finish_login()
	* serv_login()
	* serv_remove_buddy(); use gaim_account_remove_buddy() instead
	* serv_remove_buddies(); use gaim_account_remove_buddies() instead
	* serv_rename_group()
	* serv_set_buddyicon(): use gaim_account_set_buddy_icon() instead
	* serv_touch_idle(): use gaim_gtk_check_idle() instead
	* GaimGtkImPane->a_virgin
	* gaim_str_strip_cr(); use gaim_str_strip_char(str, '\r') instead
	* gaim_find_buddys_group renamed to gaim_buddy_get_group
	* gaim_gtkpounce_menu_build()
	* gaim_gtkpounce_dialog_show()
	* GaimGtkBuddyList->bpmenu
	* GaimConvImFlags and GaimConvChatFlags; use GaimMessageFlags instead
	* cb and user_data from the ops in GaimNotifyUiOps: This is now handled
	  by the notify API in the core.
	* GaimConversationUiOps.updated: use the conversation-updated signal
	* GAIM_SUBTYPE_CONV_WINDOW: windows are now only represented in the UI,
	  so GAIM_TYPE_BOXED is used for the signal types
	* gaim_gtk_privacy_is_showable(): We do fallback privacy in the core
	  now, so this would always be TRUE now.
	* GaimBlistNodeAction: See GaimMenuAction
	* gaim_blist_node_action_new(); use gaim_menu_action_new() instead
	* gaim_date()
	* gaim_date_full(): See gaim_date_format_full()
	* gaim_strftime(): See gaim_utf8_strftime()
	* GAIM_MESSAGE_COLORIZE
	* user_data from gaim_notify_searchresults_new_rows and from 
	  notify_searchresults in GaimNotifyUiOps.
	* gaim_conversation_get_send_history(), and send_history from
	  GaimConversation
	* Removed ui_ops from GaimBuddyList. Use gaim_blist_get_ui_ops() instead
	* GaimGtkConversation: dialogs (dialogs.search moved to GaimGtkWindow)
	* gaim_show_xfer_dialog: Use gaim_gtk_xfer_dialog_show(NULL) instead.
	* GaimGtkRoomlistDialog: Nothing used it outside of the file it was in.
	* gaim_gtk_roomlist_dialog_new: use gaim_gtk_roomlist_show
	* gaim_gtk_roomlist_dialog_new_with_account: use gaim_gtk_roomlist_show_with_account
	* binreloc functions

	Added:
	* gaim_prefs_disconnect_by_handle()
	* a password field to GaimConnection, which only persists for the
	  session (when "remember password" is false, account->password is
	  NEVER set) Use gaim_connection_get_password(GaimConnection *gc)
	* gaim_log_common_writer, gaim_log_common_lister, gaim_log_common_sizer,
	  and gaim_log_get_log_dir to allow log formats that use standard Gaim
	  log directory to use Gaim's built-in code for these purposes.
	* GaimLogCommonLoggerData struct for a basic logger_data struct to be
	  used with "common" logger functions.
	* gaim_gtk_blist_node_is_contact_expanded, returns TRUE if the given
	  blist node is a buddy inside an expanded contact, or is itself an
	  expanded contact
	* GaimLogSet struct, get_log_sets function to GaimLogLogger,
	  gaim_log_get_log_sets, gaim_log_set_compare
	* gaim_privacy_check(), to check if a given user is allowed to send
	  messages to the specified account
	* gtk_imhtml_clear_formatting()
	* gtk_imhtml_delete to clear out part of a imhtml buffer
	* gtk_imhtml_get_protocol_name()
	* gaim_buddy_icons_get_full_path(), to get the full path of a buddy
	  icon setting
	* CHAT_USERS_ALIAS_COLUMN, CHAT_USERS_COLOR_COLUMN,
	  CHAT_USERS_BUDDY_COLUMN to the list of columns for the chat
	  user list
	* gaim_account_add_buddy()
	* gaim_account_add_buddies()
	* gaim_account_remove_buddy()
	* gaim_account_remove_buddies()
	* gaim_account_change_password()
	* gaim_account_supports_offline_message()
	* gaim_conversation_close_logs(), to force a conversation's log(s) to
	  be closed.  New logs will be opened as necessary.
	* gaim_got_protocol_handler_uri()
	* gaim_plugin_get_id()
	* gaim_plugin_get_name()
	* gaim_plugin_get_version()
	* gaim_plugin_get_summary()
	* gaim_plugin_get_description()
	* gaim_plugin_get_author()
	* gaim_plugin_get_homepage()
	* gaim_gtkconv_switch_active_conversation(GaimConversation *)
	* gaim_str_strip_char() to strip a given character from
	  a given string
	* gaim_util_chrreplace() to replace a given character with a
	  different character
	* gaim_gtk_blist_toggle_visibility() to intelligently toggle the
	  visiblity of the buddy list
	* gaim_gtk_blist_visibility_manager_add() to indicate the addition of a
	  visibility manager - see the docs for more information
	* gaim_gtk_blist_visibility_manager_remove() to indicate the removal of
	  a visibility manager - see the docs for more information
	* gaim_gtk_conversations_find_unseen_list() to get a list of conversations
	  with an "unseen" state >= to the specified state and other criteria
	* gaim_gtk_conversations_fill_menu() fill a menu from list of conversations
	* gaim_gtk_create_prpl_icon()
	* gaim_gtk_create_prpl_icon_with_status()
	* gaim_gtk_pounces_manager_show()
	* gaim_gtk_pounces_manager_hide()
	* gaim_gtk_pounce_editor_show()
	* GAIM_POUNCE_MESSAGE_RECEIVED
	* GaimPounceOption
	* gaim_pounce_set_options()
	* gaim_pounce_set_options()
	* GAIM_STOCK_CONNECT, GAIM_STOCK_DISCONNECT
	* GAIM_STOCK_PLUGIN
	* gaim_account_request_add: Notifies the user that they were added to
	                            someone's buddy list, and offers them the choice
	                            of adding that person to their buddy list.
	* gaim_blist_alias_contact()
	* gaim_cipher_http_digest_calculate_session_key()
	* gaim_cipher_http_digest_calculate_response()
	* gaim_notify_searchresults_labeled()
	* GAIM_NOTIFY_BUTTON_LABELED, GAIM_NOTIFY_BUTTON_INFO,
	  GAIM_NOTIFY_BUTTON_IM, GAIM_NOTIFY_BUTTON_JOIN,
	  GAIM_NOTIFY_BUTTON_INVITE
	* stock buttons GAIM_STOCK_IM, GAIM_STOCK_INFO
	* gaim_conversation_present()
	* GaimConversationUiOps->present(GaimConversation *)
	* GaimPlugin.unloadable
	* gaim_plugin_is_unloadable()
	* GAIM_PLUGIN_PREF_STRING_FORMAT
	* gaim_plugin_pref_get_format_type()
	* gaim_plugin_pref_set_format_type()
	* GaimStringFormatType
	* gaim_log_get_handle()
	* gaim_log_uninit()
	* GAIM_SUBTYPE_LOG
	* gaim_marshal_POINTER__POINTER_POINTER
	* gaim_utf8_ncr_encode()
	* gaim_gtk_log_init()
	* gaim_gtk_log_get_handle()
	* gaim_gtk_log_uninit()
	* gaim_util_fetch_url_request()
	* GaimMenuAction
	* gaim_menu_action_new()
	* gaim_menu_action_free()
	* GaimInfoFieldFormatCallback
	* gaim_utf8_strftime()
	* gaim_date_format_short()
	* gaim_date_format_long()
	* gaim_date_format_full()
	* gaim_time_format()
	* gaim_plugin_action_free()
	* GaimRequestType: Added GAIM_REQUEST_FOLDER
	* GaimRequestUiOps: Added request_folder
	* gaim_request_folder()
	* gaim_gtk_setup_screenname_autocomplete()
	* gaim_gtk_set_cursor()
	* gaim_gtk_clear_cursor()
	* GAIM_MESSAGE_ACTIVE_ONLY
	* gaim_proxy_get_setup()
	* GaimNotifySearchResultsCallback: Added user_data.
	* gaim_notify_searchresults: Added user_data.
	* gaim_network_listen_cancel(): Can be used to cancel a previous
	  call to gaim_network_listen() or gaim_network_listen_range()
	* gaim_proxy_connect_cancel(): Can be used to cancel a pending
	  gaim_proxy_connect() request
	* gaim_proxy_connect_cancel_with_handle(): Can be used to cancel
	  a previous gaim_proxy_connect() request using a specified handle
	* gaim_dnsquery_destroy(): Can be used to cancel a pending DNS
	  query.
	* gaim_util_fetch_url_cancel(): Can be used to cancel a pending
	  call to gaim_util_fetch_url() or gaim_util_fetch_url_request().
	* GaimGtkWindow: dialogs.search (previously in GaimGtkConversation)
	* gaim_buddy_get_server_alias()
	* gaim_conv_send_confirm()
	* GaimConversationUiOps.send_confirm
	* gaim_gtk_roomlist_dialog_show_with_account
	* gaim_gtk_tree_view_search_equal_func to be used with
	  gtk_tree_view_set_search_equal_func
	* gaim_xfer_set_bytes_sent().  Sets the offset in the file to
	  read from or write to.
	* gaim_privacy_deny and gaim_privacy_allow
	* gaim_gtk_blist_set_headline
	* gaim_gtk_set_urgent
	* GtkGaimScrollBook and its functions.
	* purple_markup_unescape_entity()
	* purple_markup_get_css_property()
	* purple_group_get_name()

	Signals - Changed:  (See the Doxygen docs for details on all signals.)
	* Signal propagation now stops after a handler returns a non-NULL value.
	  This value is now returned.  Previously, all registered handlers were
	  called and the value from the last handler was used.
	* "buddy-typing" and "buddy-typing-stopped": replaced the GaimConversation*
	  with GaimAccount*, const char *name.  Also, the signal is now emitted
	  regardless of whether a conversation exists and regardless of whether
	  the user is on the buddy list.
	* "chat-buddy-joined": added the new_arrival argument
	* "chat-invited" handlers can now return a value to control what happens
	  to the invite (accept, reject, prompt the user).
	* "chat-left": Emitted *after* setting chat->left to TRUE.
	* "drawing-tooltip": the second argument is now a GString* instead of
	  a char**
	* "drawing-tooltip": added the "full" argument
	* "received-im-msg" and "received-chat-msg" to match, both now pass a
	  conversation pointer and flags
	* "receiving-im-msg" and "receving-chat-msg" to match, both now pass a
	  conversation pointer and a pointer to the flags.
	* "writing-im-msg", "wrote-im-msg", "writing-chat-msg", "wrote-chat-msg":
	  Now emitted from a difference place in the message handling code.
	  The arguments also changed.
	* "displaying-im-msg", "displayed-im-msg", "displaying-chat-msg",
	  "displayed-chat-msg": Added "who" argument, which changes the order
	  of the existing arguments.

	Signals - Added:  (See the Doxygen docs for details on all signals.)
	* "account-disabled"
	* "account-status-changed"
	* "account-alias-changed"
	* "cipher-added"
	* "cipher-removed"
	* "conversation-dragging"
	* "dbus-method-called"
	* "dbus-introspect"
	* "file-recv-accept"
	* "file-recv-start"
	* "file-recv-cancel"
	* "file-recv-complete"
	* "file-recv-request"
	* "file-send-accept"
	* "file-send-start"
	* "file-send-cancel"
	* "file-send-complete"
	* "buddy-added"
	* "buddy-removed"
	* "blist-node-aliased"
	* "buddy-status-changed"
	* "buddy-idle-changed": A buddy's idle status changed.
	* "buddy-icon-changed"
	* "buddy-got-login-time": The login time for a buddy is now known
	* "displaying-userinfo"
	* "gtkblist-hiding"
	* "gtkblist-unhiding"
	* "log-displaying"
	* "network-configuration-changed"
	* "savedstatus-changed"
	* "sendto-extended-menu"
	* "uri-handler"

	Signals - Removed:
	* "account-away": replaced by account-status-changed
	* "account-warned"
	* "buddy-away": replaced by buddy-status-changed
	* "buddy-back": replaced by buddy-status-changed
	* "buddy-idle": replaced by buddy-idle-changed
	* "buddy-unidle": replaced by buddy-idle-changed
	* "buddy-icon-cached": replaced by buddy-icon-changed
	* "conversation-drag-end": replaced by conversation-dragging
	* "conversation-switching"

version 1.5.0 (8/11/2005):
	* Added: gaim_xfer_conversation_write
	  Writes a messages to a conversation window with the use
	  of the associated file transfer.

version 1.4.0 (7/7/2005):
	* Added: gaim_buddy_icon_uncache()
	  Deletes a cached buddy icon for a specified buddy
	* Added: gaim_buddy_icon_get_type
	  Attempts to determine the type of a given buddy icon.
	* Added: buddy-icon-cached signal
	  Emitted when a new buddy icon is cached.

version 1.3.1 (6/9/2005):
	* No changes

version 1.3.0 (5/10/2005):
	* Added: gaim_blist_schedule_save()
	  This should be used instead of gaim_blist_sync when you
	  want the blist.xml file to be written to disk.  There
	  should not be many occasions when you want to do this,
	  as the functions in the blist API that modify the buddy
	  list will normally call it for you.
	* Added: OPT_PROTO_NO_NORMALIZE_CONV
	  Tells the conversation API to not normalize screen names
	  in conversations.  This is used by the Jabber PRPL.

version 1.2.1 (4/3/2005):
	* No changes

version 1.2.0 (3/17/2005):
	* You can use gaim_signal_connect_priority() and
	  gaim_signal_connect_priority_vargs() to connect to
	  Gaim signals with a given priority (Will Gorman)
	* Added: gaim_conversation_set_features
		 gaim_conversation_get_features
	  These allow plugins (notable prpls) to change the
	  formatting capabilities of an existing conversation.
	  This comes with a new "features" field in
	  GaimConversation (Christopher O'Brien)
	* Added: GAIM_CONNECTION_NO_IMAGES to GaimConectionFlags
	   (Christopher O'Brien)
	* Added: GAIM_CBFLAGS_TYPING to GaimConvChatBuddyFlags
	   (Christopher O'Brien)
	* Added: gaim_account_request_add which takes the same arguments as
	*  gaim_account_notify_added but always asks the user if they want to add
	*  the buddy to the buddy list
	* Added: An accompanying request_add GaimAccountUiOp

version 1.1.4 (2/24/2005):
	* No changes

version 1.1.3 (2/17/2005):
	* No changes

version 1.1.2 (1/20/2005):
	* No changes

version 1.1.1 (12/28/2004):
	* No changes

version 1.1.0 (12/02/2004):
	* Added: gaim_utf8_salvage
	* Added: binary relocation support in prefix.h
	         WARNING: If your plugin uses anything inside the
		 #ifdef ENABLE_BINRELOC from prefix.h, it won't be
		 loadable on a copy of Gaim compiled without binreloc
		 support. In particular, watch out for the autoconf-like
		 macros, and accidently including them through internal.h,
		 which you probably shouldn't be including anyway.

version 1.0.0 (09/17/2004):
	* Added: get_chat_name to the GaimPluginProtocolInfo struct
	* Changed: gaim_blist_update_buddy_presence(), presence changed to
	           type gboolean
	* Changed: the versioning scheme, and all the plugin structs

version 0.82 (08/26/2004):
	Gaim API:
	* Removed: gaim_gtk_get_dispstyle(), gaim_gtk_change_text()
	* Removed: multi.h
	* Renamed: ui.h to gtkdialogs.h
	* Renamed: gtkinternal.h to gtkgaim.h
	* Renamed: show_info_dialog to gaim_gtkdialogs_info
	* Renamed: show_log_dialog to gaim_gtkdialogs_log
	* Renamed: show_warn_dialog to gaim_gtkdialogs_warn
	* Renamed: show_im_dialog to gaim_gtkdialogs_im
	* Renamed: gaim_gtkdialogs_new_im to gaim_gtkdialogs_im_with_user
	* Renamed: destroy_all_dialogs to gaim_gtkdialogs_destroy_all
	* Renamed: alias_dialog_bud to gaim_gtkdialogs_alias_buddy
	* Renamed: alias_dialog_contact to gaim_gtkdialogs_alias_contact
	* Renamed: alias_dialog_blist_chat to gaim_gtkdialogs_alias_chat
	* Renamed: show_confirm_del to gaim_gtkdialogs_remove_buddy
	* Renamed: show_confirm_del_group to gaim_gtkdialogs_remove_group
	* Renamed: show_confirm_del_blist_chat to gaim_gtkdialogs_remove_chat
	* Renamed: show_confirm_del_contact to gaim_gtkdialogs_remove_contact
	* Renamed: show_about to gaim_gtkdialogs_about
	* Added: gaim_notify_userinfo() and the associated notify_userinfo() UI op
	         which pass account and contact information associated with the
	         userinfo

	Buddy List API:
	* Changed: gaim_blist_request_add_chat(), added name parameter
	* Added: gaim_contact_on_account()
	* Added: flags parameter to the GaimBlistNode struct

	Conversation API:
	* Added: gaim_gtkconv_button_new()

	Protocol Plugin API: v7
	* Added: chat_info_defaults to the GaimPluginProtocolInfo struct

	Signals:
	* Added: conversation-updated for any update to the data associated
	  with the conversation (topic, icon, adding to buddy list, etc.)

	Conversation API:
	* Changed: gaim_conv_chat_add_user() (added new_arrival parameter)

version 0.81 (08/05/2004):
	Commands API:
	* Most functions now have a void *data argument.

	Blist API:
	* Added: gaim_buddy_get_contact_alias
	* Renamed: gaim_get_buddy_alias to gaim_buddy_get_alias
	* Renamed: gaim_get_buddy_alias_only to gaim_buddy_get_alias_only

	Conversation API:
	* Changed: gaim_conv_chat_add_user(), added flags parameter
	* Changed: gaim_conv_chat_add_users(), added GList of flags parameter
	* Changed: gaim_conv_chat_get_users(), now returns a GList of
	  GaimConvChatBuddy's
	* Changed: gaim_conv_chat_set_users() now expects a GList of
	  GaimConvChatBuddy's
	* Added: gaim_conv_chat_set_user_flags()
	* Added: gaim_conv_chat_get_user_flags()
	* Added: gaim_conv_chat_find_user()
	* Added: gaim_conv_chat_cb_new()
	* Added: gaim_conv_chat_cb_find()
	* Added: gaim_conv_chat_cb_destroy()
	* Added: gaim_conv_chat_cb_get_name()

	Conversation UI ops:
	* Added: chat_update_user()

	Signals:
	* Changed: chat-buddy-joining & chat-buddy-joined now include the user's flags
	* Changed: chat-buddy-joining & chat-buddy-leaving are now booleans, return
	  TRUE if you don't want the join/leave to be displayed in the UI.
	* Added: chat-buddy-flags for when user's flags change
	  gaim_marshal_VOID__POINTER_POINTER_POINTER_UINT_UINT (required for the new
	  chat-buddy-flags signal)
	* Added: account-modified for when account settings have been changed.

version 0.80 (07/15/2004):
	Gaim API:
	* Removed: PRPL numbers : gaim_account_set_protocol(),
	  gaim_account_get_protocol(), gaim_accounts_find_with_prpl_num,
	  gaim_prpl_num_to_id(), gaim_prpl_id_to_num(), GaimProtocol

	Protocol Plugin API: v6
	* Added: can_receive_file & send_file to the GaimPluginProtocolInfo struct

	Signals:
	* Changed "chat-invited" to also include the components hash table so
	  plugins can use serv_join_chat when the signal is emitted.
	* Added "chat-topic-changed" signal plugins know when a topic is changed.

version 0.79 (06/24/2004):
	Gaim API:
	* gaim_url_parse() now takes two additional parameters, which are used
	  for returning the username and password from the URL, if they exist.
	* Added: has_focus UI op to GaimConversationUiOps and
	  GaimConvWindowUiOps.
	* Added: gaim_conversation_has_focus() and gaim_conv_window_has_focus().
	* Removed: gaim_blist_save()

	Protocol Plugin API: v5
	* Changed: add_buddy, add_buddies, remove_buddy, remove_buddies,
	  rename_group and remove_group to take GaimBuddy's and
	  GaimGroup's consistently.
	* Removed: OPT_PROTO_BUDDY_ICON (replaced by icon_spec)
	* Added: icon_spec to the GaimPluginProtocolInfo struct

version 0.78 (05/30/2004):
	Plugin API: v4
	* Added: actions - for plugins to add to the new Plugin Actions menu

	Loader Plugin API: v2 (no changes)

	Protocol Plugin API: v4
	* Removed: set_dir, get_dir and dir_search (not used, AIM-centric)
	* Removed: actions (replaced by generic plugin actions)

	Perl Plugin API: v2 (no changes)
	TCL Plugin API: (no changes)

	Signals:
	* Added: "blist-node-extended-menu" for extending Buddy, Chat and
			 Group right-click menus
	* Added: "drawing-tooltip" for plugins to allow plugins to change text
			 appearing in tooltips
	* Added: "gtkblist-created"
	* Added: "receiving-im-msg" and "receiving-chat-msg" (these behave
			  exactly like received-*-msg used to)
	* Added: "buddy-idle-updated" signal, for when the idle time changes.
	* Changed: "received-im-msg" and "received-chat-msg" no longer pass
			   pointers to who, message and flags, and are now void.
	* Removed: "drawing-menu" - it was UI sepecific and
			   "blist-node-extended-menu" is superior

version 0.77 (04/22/2004):
	Loader & Protocol Plugins independantly versioned
	Plugin loading now checks versioning on plugins (Standard, Loader &
	Protocol)
	new GAIM_{PLUGIN,PRPL,LOADER}_API_VERSION constants

	Plugin API: v3
	* Added: prefs_info for UI independant plugin prefs

	Loader Plugin API: v2
	* Added: api_version at top of GaimPluginLoaderInfo struct

	Protocol Plugin API: v2
	* Added: api_version at top of GaimPluginProtocolInfo struct
	* Added: chat_menu for protocol specific extensions to the chat menu
	* Removed: get_away "Nada used it. Pink elephants on parade."
	* Removed: protocol_prefs (replaced by generic plugin prefs_info)

	Perl Plugin API: v2 (no changes)
	TCL API: (no changes)

	Signals:
	* Added: "conversation-drag-ended"

version 0.76 (04/01/2004):
	Plugin API: v2
	Perl Plugin API: v2
	Loader Plugin API: (not versioned)
	Protocol Plugin API: (not versioned)
	* Added: protocol_prefs for protocol specific preferences
	* Added: reject_chat so protocols can act on chat invite rejection

	TCL Plugin API: (not versioned)
	* Changes to plugin registration to show descriptions
<|MERGE_RESOLUTION|>--- conflicted
+++ resolved
@@ -1,6 +1,10 @@
 Pidgin and Finch: The Pimpin' Penguin IM Clients That're Good for the Soul
 
-<<<<<<< HEAD
+version 2.8.0 (??/??/????):
+	libpurple:
+		Added:
+		* purple_notify_user_info_add_pair_plaintext
+
 version 2.7.6 (??/??/????):
 
 version 2.7.5 (10/31/2010):
@@ -17,14 +21,6 @@
 		  testing.
 
 version 2.7.3 (08/10/2010):
-=======
-version 2.8.0 (??/??/????):
-	libpurple:
-		Added:
-		* purple_notify_user_info_add_pair_plaintext
-
-version 2.7.2 (??/??/????):
->>>>>>> aad6fe80
 	libpurple:
 		Fixed:
 		* purple_account_[gs]et_public_alias no longer crash when
