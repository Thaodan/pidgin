--- conflicted
+++ resolved
@@ -39,11 +39,8 @@
 		* purple_network_set_turn_server
 		* purple_network_get_stun_ip
 		* purple_network_get_turn_ip
-<<<<<<< HEAD
+		* purple_network_remove_port_mapping
 		* purple_plugins_get_search_paths
-=======
-		* purple_network_remove_port_mapping
->>>>>>> eb259b52
 		* purple_proxy_connect_udp
 		* purple_prpl_get_media_caps
 		* purple_prpl_got_account_actions
