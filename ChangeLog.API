--- conflicted
+++ resolved
@@ -1,6 +1,5 @@
 Pidgin and Finch: The Pimpin' Penguin IM Clients That're Good for the Soul
 
-<<<<<<< HEAD
 version 3.0.0 (??/??/????):
 	libpurple:
 		Added:
@@ -247,13 +246,9 @@
 		* wpurple_g_access
 		* xmlnode_set_attrib_with_namespace
 		* xmlnode_set_attrib_with_prefix
-=======
-version 2.10.7:
-	* No changes
 
 version 2.10.6:
 	* No changes
->>>>>>> 02cd0991
 
 version 2.10.5:
 	* No changes
