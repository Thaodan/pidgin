Pidgin and Finch: The Pimpin' Penguin IM Clients That're Good for the Soul

version 3.0.0 (??/??/????):
	libpurple:
		Added:
		* pidgin_create_webview
		* purple_account_is_disconnecting
		* purple_account_get_ui_data
		* purple_account_set_ui_data
		* purple_account_register_completed
<<<<<<< HEAD
=======
		* purple_certificate_get_der_data
		* purple_certificate_get_display_string
>>>>>>> 3f79dae7
		* purple_conv_chat_cb_get_alias
		* purple_conv_chat_cb_get_flags
		* purple_conv_chat_cb_is_buddy
		* purple_conv_chat_cb_get_ui_data
		* purple_conv_chat_cb_set_ui_data
		* purple_connection_get_flags
		* purple_connection_set_flags
		* purple_connection_update_last_received
		* purple_conversation_get_ui_data
		* purple_conversation_set_ui_data
		* purple_conversation_message_get_alias
		* purple_conversation_message_get_conv
		* purple_contact_get_contact_size
		* purple_notify_searchresult_column_get_title
		* purple_notify_searchresult_column_is_visible
		* purple_notify_searchresult_column_set_visible
		* purple_notify_user_info_prepend_pair_plaintext
		* purple_menu_action_get_callback
		* purple_menu_action_get_children
		* purple_menu_action_get_data
		* purple_menu_action_set_label
		* purple_menu_action_set_data
		* purple_menu_action_set_callback
		* purple_menu_action_set_children
<<<<<<< HEAD
=======
		* purple_request_certificate
		* purple_request_field_certificate_new
		* purple_request_field_certificate_get_value
>>>>>>> 3f79dae7
		* purple_request_field_get_tooltip
		* purple_request_field_group_get_fields_list
		* purple_request_field_set_tooltip
		* purple_request_fields_get_ui_data
		* purple_request_fields_set_ui_data
		* purple_roomlist_get_account
		* purple_roomlist_get_proto_data
		* purple_roomlist_get_ui_data
		* purple_roomlist_room_get_expanded_once
		* purple_roomlist_room_set_expanded_once
		* purple_roomlist_set_proto_data
		* purple_roomlist_set_ui_data
		* purple_whiteboard_get_account
		* purple_whiteboard_get_draw_list
		* purple_whiteboard_set_draw_list
		* purple_whiteboard_get_protocol_data
		* purple_whiteboard_set_protocol_data
		* purple_whiteboard_get_state
		* purple_whiteboard_set_state
		* purple_whiteboard_get_ui_data
		* purple_whiteboard_set_ui_data
		* purple_whiteboard_get_who
		* purple_xfer_get_fd
		* purple_xfer_get_protocol_data
		* purple_xfer_get_ui_data
		* purple_xfer_get_watcher
		* purple_xfer_set_fd
		* purple_xfer_set_local_port
		* purple_xfer_set_protocol_data
		* purple_xfer_set_status
		* purple_xfer_set_ui_data
		* purple_xfer_set_watcher
		* Various WebKit-related functions in gtkwebview.h
		* xmlnode_get_default_namespace
		* xmlnode_strip_prefixes

		Changed:
		* purple_account_add_buddy now takes an invite message as the last
		  parameter
		* purple_account_add_buddies now takes an invite message as the last
		  parameter
		* purple_certificate_check_signature_chain now returns a list of failing
		  PurpleCertificate*s as the second parameter
		* purple_connection_error now takes a PurpleConnectionError
		  as the second parameter
		* purple_conversation_get_gc renamed to
		  purple_conversation_get_connection
		* purple_dnsquery_a now takes a PurpleAccount as the first parameter
		* purple_network_listen now takes the protocol family as the second
		  parameter
		* purple_network_listen now takes a boolean indicating external port
		  mapping as the fourth parameter
		* purple_network_listen_range now takes a boolean indicating external
		  port mapping as the fifth parameter
		* purple_network_listen_range now takes the protocol family as the
		  third parameter
		* purple_notify_user_info_add_pair renamed to
		  purple_notify_user_info_add_pair_html
		* purple_notify_user_info_get_entries returns a GQueue instead of
		  a GList
		* purple_notify_user_info_prepend_pair renamed to
		  purple_notify_user_info_prepend_pair_html
		* purple_srv_resolve now takes a PurpleAccount as the first parameter
		* purple_str_size_to_units now takes a goffset as the size parameter
		* purple_txt_resolve now takes a PurpleAccount as the first parameter
		* purple_util_fetch_url_request now takes a PurpleAccount as
		  the first parameter
		* purple_util_fetch_url_request now takes a length as the eighth
		  parameter
		* purple_util_fetch_url_len now takes a length as the fifth parameter
		* purple_xfer_get_bytes_remaining now returns a goffset
		* purple_xfer_get_bytes_sent now returns a goffset
		* purple_xfer_get_size now returns a goffset
		* purple_xfer_is_canceled renamed to purple_xfer_is_cancelled
		* purple_xfer_set_bytes_sent now takes a goffset as the bytes_sent
		  parameter
		* purple_xfer_set_size now takes a goffset as the size parameter
		* PurpleConnectionUiOps.report_disconnect now passes a
		  PurpleConnectionError as the second parameter
		* PurpleXfer.bytes_remaining is now a goffset
		* PurpleXfer.bytes_sent is now a goffset
		* PurpleXfer.size is now a goffset

		Removed:
		* _GntFileType
		* _GntKeyPressMode
		* _GntMouseEvent
		* _GntParamFlags
		* _GntProgressBarOrientation
		* _GntTreeColumnFlag
		* _GntWidgetFlags
		* _PurpleCipherBatchMode
		* _PurpleCipherCaps
		* _PurpleCmdFlag
		* _PurpleCmdPriority
		* _PurpleCmdRet
		* _PurpleCmdStatus
		* _PurplePrefType
		* _PurplePrivacyType
		* _PurpleSoundEventID
		* _XMLNodeType
		* GtkIMHtml.clipboard_html_string
		* GtkIMHtml.clipboard_text_string
		* GtkIMHtmlFontDetail
		* gtk_imhtml_animation_free
		* gtk_imhtml_animation_new
		* gtk_imhtml_image_add_to
		* gtk_imhtml_image_free
		* gtk_imhtml_image_new
		* gtk_imhtml_image_scale
		* pidgin_blist_update_account_error_state
		* pidgin_check_if_dir
		* PIDGIN_DIALOG
		* pidgin_dialogs_alias_contact
		* pidgin_set_custom_buddy_icon
		* pidgin_setup_screenname_autocomplete
		* PidginBuddyList.connection_errors
		* PidginConversation.sg
		* purple_account_add_buddies_with_invite
		* purple_account_add_buddy_with_invite
		* purple_blist_update_buddy_icon
		* purple_buddy_get_local_alias
		* purple_buddy_icons_has_custom_icon
		* purple_buddy_icons_find_custom_icon
		* purple_buddy_icons_set_custom_icon
		* purple_certificate_check_signature_chain_with_failing. Use
		  purple_certificate_check_signature_chain, instead
<<<<<<< HEAD
=======
		* purple_certificate_display_x509. Use purple_request_certificate,
		  instead
>>>>>>> 3f79dae7
		* purple_connection_error_reason
		* purple_connection_new
		* purple_connection_new_unregister
		* purple_connection_destroy
		* purple_contact_set_alias
		* purple_conv_chat_set_users
		* purple_core_migrate
		* purple_dnsquery_a_account
		* purple_network_listen_family. Use purple_network_listen, instead.
		* purple_network_listen_map_external
		* purple_network_listen_range_family. Use purple_network_listen,
		  instead.
		* purple_notify_searchresults_column_get_title
		* purple_notify_searchresults_get_columns_count
		* purple_notify_searchresults_get_rows_count
		* purple_notify_searchresults_row_get
		* purple_plugins_register_load_notify_cb
		* purple_plugins_register_probe_notify_cb
		* purple_plugins_register_unload_notify_cb
		* purple_plugins_unregister_load_notify_cb
		* purple_plugins_unregister_probe_notify_cb
		* purple_plugins_unregister_unload_notify_cb
		* purple_presence_add_status
		* purple_presence_add_list
		* purple_proxy_connect_socks5
		* purple_request_field_list_add
		* purple_srv_cancel
		* purple_srv_resolve_account
		* purple_ssl_connect_fd
		* purple_status_set_attr_boolean
		* purple_status_set_attr_int
		* purple_status_set_attr_string
		* purple_status_type_add_attr
		* purple_status_type_add_attrs
		* purple_status_type_add_attrs_vargs
		* purple_status_type_get_primary_attr
		* purple_status_type_set_primary_attr
		* purple_strlcat
		* purple_strlcpy
		* purple_txt_cancel
		* purple_txt_resolve_account
		* purple_util_fetch_url_len. Use purple_util_fetch_url, instead.
		* purple_util_fetch_url_request_len. Use
		* purple_util_fetch_url_request, instead.
		* purple_util_fetch_url_request_len_with_account.  Use
		  purple_util_fetch_url_request, instead.
		* PurpleConnectionUiOps.report_disconnect_reason
		* PurplePluginProtocolInfo.add_buddy_with_invite
		* PurplePluginProtocolInfo.add_buddies_with_invite
		* PurplePluginProtocolInfo.get_cb_away
		* serv_got_attention
		* serv_send_attention
		* struct _GtkIMHtmlAnimation
		* struct _GtkIMHtmlFontDetail
		* struct _GtkIMHtmlHr
		* struct _GtkIMHtmlImage
		* struct _GtkIMHtmlScalable
		* struct _GtkSmileyTree
		* struct _PidginChatPane
		* struct _PidginImPane
		* struct _PurpleAttentionType
		* struct _PurpleConversation
		* struct _PurpleConvChat
		* struct _PurpleConvChatBuddy
		* struct _PurpleConvIm
		* struct _PurpleConvMessage
		* struct _PurpleMenuAction
		* struct _PurplePounce
		* struct _PurpleProxyInfo
		* struct _PurpleRequestField
		* struct _PurpleRoomlist
		* struct _PurpleRoomlistField
		* struct _PurpleRoomlistRoom
		* struct _PurpleWhiteboard
		* struct PurpleAccountOption
		* struct PurpleAccountUserSplit
		* struct PurpleNotifySearchColumn
		* wpurple_g_access
		* xmlnode_set_attrib_with_namespace
		* xmlnode_set_attrib_with_prefix

<<<<<<< HEAD
=======
version 2.10.6:
	* No changes

version 2.10.5:
	* No changes

version 2.10.4:
	* No changes

version 2.10.3:
	* No changes

version 2.10.2:
	* No changes

>>>>>>> 3f79dae7
version 2.10.1:
	* No changes

version 2.10.0:
	libpurple:
		Added:
		* purple_srv_txt_query_destroy (accidentally left out of 2.8.0)

	Pidgin:
		Added:
		* pidgin_dialogs_plugins_info (should not be used by anything but Pidgin)

version 2.9.0:
	libpurple:
		Added:
		* Hash table to PurpleConvChat struct, used to make
		  purple_conv_chat_cb_find O(1).
		* ui_data pointer to PurpleConvChatBuddy struct.
		* deleting-chat-buddy signal (conversation signals)
		* pidgin_pixbuf_from_data
		* pidgin_pixbuf_anim_from_data
		* pidgin_pixbuf_new_from_file
		* pidgin_pixbuf_new_from_file_at_size
		* pidgin_pixbuf_new_from_file_at_scale

		Deprecated:
		* purple_conv_chat_set_users
		* PurpleConvChat in_room list

version 2.8.0 (06/07/2011):
	libpurple:
		Added:
		* account-authorization-requested-with-message signal (Stefan Ott)
		  (#8690)
		* cleared-message-history signal (conversation signals)
		* purple_account_add_buddy_with_invite
		* purple_account_add_buddies_with_invite
		* purple_dnsquery_a_account
		* purple_notify_user_info_add_pair_plaintext
		* purple_media_get_active_local_candidates
		* purple_media_get_active_remote_candidates
		* purple_media_manager_get_video_caps (Jakub Adam) (#13095)
		* purple_media_manager_set_video_caps (Jakub Adam) (#13095)
		* purple_pounce_destroy_all_by_buddy (Kartik Mohta) (#1131)
		* purple_proxy_connect_socks5_account
		* purple_srv_resolve_account
		* purple_txt_resolve_account
		* Added add_buddy_with_invite to PurplePluginProtocolInfo
		* Added add_buddies_with_invite to PurplePluginProtocolInfo
		* Added PurpleSrvTxtQueryUiOps which allow UIs to specify their
		  own mechanisms to resolve SRV and/or TXT queries. It works
		  similar to PurpleDnsQueryUiOps
		* purple_marshal_BOOLEAN__POINTER_BOOLEAN (kawaii.neko) (#12599)

		Deprecated:
		* purple_account_add_buddy
		* purple_account_add_buddies_with_invite
		* purple_dnsquery_a
		* purple_proxy_connect_socks5
		* purple_srv_resolve
		* purple_txt_resolve
		* add_buddy from PurplePluginProtocolInfo struct
		* add_buddies from PurplePluginProtocolInfo struct

	Pidgin:
		Added:
		* pidgin_make_scrollable (Gabriel Schulhof) (#10599)
		* chat-nick-clicked signal (kawaii.neko) (#12599)
		* chat-nick-autocomplete signal (kawaii.neko) (#12599)

version 2.7.11 (03/10/2011):
	* libpurple:
		Added:
		* Four entries in the GHashTable passed when joining
		  an XMPP chat room which allow the UI to request a limited
		  amount of history.  See XEP-0045 7.1.16 for details; the
		  entries are named history_maxchars, history_maxstanzas,
		  history_seconds, and history_since.  history_since must be
		  interpretable by purple_str_to_time, and the prpl takes care
		  of formatting the time properly.
	* Perl:
		Added:
		* Purple::find_conversation_with_account
		* Purple::Conversation::Chat::send_with_flags
		* Purple::Conversation::IM::send_with_flags

version 2.7.10 (02/06/2011):
	* No changes

version 2.7.9 (12/26/2010):
	* No changes

version 2.7.8 (12/19/2010):
	* No changes

version 2.7.7 (11/23/2010):
	* No changes

version 2.7.6 (11/21/2010):
	* No changes

version 2.7.5 (10/31/2010):
	* No changes

version 2.7.4 (10/20/2010):
	Perl:
		Added:
		* Purple::BuddyList::Chat::get_components

		Changed:
		* Purple::BuddyList::Chat::new now works properly.  Thanks
		  to Rafael in devel@conference.pidgin.im for reporting and
		  testing.

version 2.7.3 (08/10/2010):
	libpurple:
		Fixed:
		* purple_account_[gs]et_public_alias no longer crash when
		  called for a protocol that doesn't support the underlying
		  calls and the caller does not specify a failure callback.

	Perl:
		Added:
		* Exposed log-subsystem signals.

	Pidgin:
		Changed:
		* Changing the visibility (gtk_widget_hide/show) of
		  the widgets in the GtkIMHtmlToolbar should now affect
		  the visibility of the entries in the 'lean' view
		  (the default toolbar view).

		Deprecated:
		* pidgin_check_if_dir

	libgnt:
		Added:
		* gnt_tree_row_get_key, gnt_tree_row_get_next,
		  gnt_tree_row_get_prev, gnt_tree_row_get_child and
		  gnt_tree_row_get_parent.

version 2.7.2 (07/21/2010):
	* No changes

version 2.7.1 (05/29/2010):
	* No changes

version 2.7.0 (05/12/2010):
	libpurple:
		Added:
		* Account signals (see account-signals.dox); useful for D-Bus
		   * account-signed-on
		   * account-signed-off
		   * account-connection-error
		* purple_account_get_name_for_display
		* purple_account_get_privacy_type
		* purple_account_get_public_alias
		* purple_account_set_privacy_type
		* purple_account_set_public_alias
		* buddy-caps-changed blist signal
		* Added media_caps to the PurpleBuddy struct
		* purple_buddy_get_media_caps
		* purple_buddy_set_media_caps
		* purple_certificates_import for importing multiple
		  certificates from a single file (and corresponding
		  import_certificates member of PurpleCertificateScheme struct)
		* autojoin connection signal
		* purple_contact_get_group
		* sent-attention conversation signal
		* got-attention conversation signal
		* ui-caps-changed media manager signal
		* purple_media_candidate_copy
		* purple_media_codec_copy
		* purple_media_manager_get_backend_type
		* purple_media_manager_set_backend_type
		* PurpleMood struct in status.h
		* purple_network_get_all_local_system_ips, which returns all
		  local IPs on the system.  On systems with the getifaddrs()
		  function, this will return both IPv4 and IPv6 addresses
		  (excluding link-local and loopback addresses).  On others,
		  it returns just IPv4 addresses.
		* purple_network_listen_family and
		  purple_network_listen_range_family.  These will replace the
		  versions without _family in 3.0.0 and allow the caller to
		  specifically request either an IPv4 or IPv6 socket.  IPv6 is
		  only supported if the getaddrinfo() function is available
		  at build-time (not the case on Windows, currently).
		* purple_prpl_got_media_caps
		* purple_request_action_with_icon
		* purple_request_action_with_icon_varg
		* purple_socket_get_family
		* purple_socket_speaks_ipv4
		* purple_unescape_text
		* purple_uuid_random
		* purple_xfer_get_thumbnail
		* purple_xfer_get_thumbnail_mimetype
		* purple_xfer_set_thumbnail
		* purple_xfer_prepare_thumbnail

	Pidgin:
		Added:
		* pidgin_dialogs_buildinfo (should not be used by anything but Pidgin)
		* pidgin_dialogs_developers (should not be used by anything but Pidgin)
		* pidgin_dialogs_translators (should not be used by anything but Pidgin)
		* gtk_imhtmltoolbar_switch_active_conversation
		* 'paste' signal for GtkIMHtml (more in gtkimhtml-signals.dox)
		* 'drawing-buddy' signal for gtkblist (more in gtkblist-signals.dox)

version 2.6.6 (02/18/2010):
	libpurple:
		Changed:
		* purple_xfer_cancel_local is now called instead of
		  purple_xfer_request_denied if an error is found when selecting
		  a file to send. Request denied is still used when a receive
		  request is not allowed.
		* xmlnode_from_str now properly handles parsing an attribute which
		  contain "&lt;br&gt;", which were previously transformed into a
		  newline character (libxml2 unescapes all entities except
		  representations of '&', and libpurple's purple_unescape_html
		  converts "<br>" to a newline).

	Perl:
		Changed:
		* Corrected the package names for the PurpleProxyType and
		  PurpleLogReadFlags enums to have the correct number of colons
		  (from Purple::ProxyType::::<type> to Purple::ProxyType::<type>
		  and Purple::Log:ReadFlags::::<type> to
		  Purple::Log::ReadFlags::<type>)  (Chris Foote)

version 2.6.5 (01/08/2010):
	No changes

version 2.6.4 (11/29/2009):
	No changes

version 2.6.3 (10/16/2009):
	No changes

version 2.6.2 (09/05/2009):
	Perl:
		Added:
		* Purple::XMLNode::get_next(), which returns the next neighbor tag of
		  the current node.
		Changed:
		* Purple::XMLNode::get_child() will return the first child node if
		  passed "" or undef as the name of the node.

version 2.6.1 (08/18/2009):
	No changes

version 2.6.0 (08/18/2009):
	libpurple:
		Added:
		* PurpleMedia and PurpleMediaManager API
		* PURPLE_BLIST_NODE
		* PURPLE_GROUP
		* PURPLE_CONTACT
		* PURPLE_BUDDY
		* PURPLE_CHAT
		* Account signals (see account-signals.dox)
			* account-actions-changed
			* account-created
			* account-destroying
		* blist-node-added and blist-node-removed signals (see
		  blist-signals.dox)
		* Three Blist UI ops used to overload libpurple's built-in saving
		  of the buddy list to blist.xml. If a UI implements these, it probably
		  wants to add the buddies itself and not call purple_blist_load.
		* Three File Transfer UI ops used to overload libpurple's use of fread
		  and fwrite for saving a file locally. These allow a UI to stream a
		  file through a socket without buffering the file on the local disk.
		* Jabber plugin signals (see jabber-signals.dox)
		* purple_account_remove_setting
		* purple_buddy_destroy
		* purple_buddy_get_protocol_data
		* purple_buddy_set_protocol_data
		* purple_buddy_get_local_buddy_alias
		* purple_blist_get_buddies
		* purple_blist_get_ui_data
		* purple_blist_set_ui_data
		* purple_blist_node_get_ui_data
		* purple_blist_node_set_ui_data
		* purple_certificate_check_signature_chain_with_failing
		* purple_chat_destroy
		* purple_connection_get_protocol_data
		* purple_connection_set_protocol_data
		* purple_contact_destroy
		* purple_conv_chat_invite_user
		* purple_debug_is_unsafe
		* purple_debug_is_verbose
		* purple_debug_set_unsafe
		* purple_debug_set_verbose
		* purple_global_proxy_set_info
		* purple_group_destroy
		* purple_ipv4_address_is_valid
		* purple_ipv6_address_is_valid
		* purple_log_get_activity_score
		* purple_markup_is_rtl
		* purple_markup_escape_text
		* purple_network_convert_idn_to_ascii
		* purple_network_force_online
		* purple_network_set_stun_server
		* purple_network_set_turn_server
		* purple_network_get_stun_ip
		* purple_network_get_turn_ip
		* purple_network_remove_port_mapping
		* purple_plugins_get_search_paths
		* purple_proxy_connect_udp
		* purple_prpl_get_media_caps
		* purple_prpl_got_account_actions
		* purple_prpl_initiate_media
		* purple_request_field_get_group
		* purple_request_field_get_ui_data
		* purple_request_field_set_ui_data
		* purple_ssl_connect_with_ssl_cn
		* purple_strequal
		* purple_utf8_strip_unprintables
		* purple_util_fetch_url_request_len_with_account
		* purple_xfer_prpl_ready
		* purple_xfer_ui_ready
		* xmlnode_from_file
		* xmlnode_get_parent
		* xmlnode_set_attrib_full
		* PURPLE_STATUS_MOOD as a new PurpleStatusPrimitive

		Changed:
		* xmlnode_remove_attrib now removes all attributes with the
		  same name.  Previously, it would remove the first one found,
		  which was completely non-deterministic.  If you want to remove
		  the attribute with no namespace, then use NULL with
		  xmlnode_remove_with_namespace.
		* Plugins may now emit the jabber-sending-xmlnode signal in order
		  to send stanzas; this method is preferred to the prpl send_raw
		  function as other plugins listening to the signal see them.
		* The conversation-updated signal with a PURPLE_CONV_UPDATE_TYPING
		  update type is emitted when receiving an IM.  Previously, the
		  typing state was modified (and the buddy-typing-stopped signal
		  emitted), but this signal was not emitted.
		* Added a client_type field in the get_ui_info core UI op. See
		  core.h for details.
		* Added introspection of signals exposed via the D-Bus API.
		* purple_find_buddies is now more efficient in the case where
		  it is enumerating all the buddies for an account.
		* purple_find_group is now more efficient for large numbers of groups.
		* purple_find_conversation_with_account is more efficient for large
		  numbers of concurrent conversations.
		* All DNS routines support internationalized domain names (IDNs) when
		  libpurple is compiled with GNU libidn.
		* status is set before emitting signals in purple_xfer_set_status.
		* Creating multiple distinct chats with the same name (i.e. "MSN Chat")
		  is deprecated and will be removed in libpurple 3.0.0.
		* purple_xfer_start now accepts -1 as the fd parameter if the protocol
		  plugin will administer the transfer itself. 0 is still accepted for
		  backward compatibility since older versions of libpurple will not
		  accept -1.

		Deprecated:
		* buddy-added and buddy-removed blist signals
		* purple_blist_destroy
		* purple_blist_new
		* purple_buddy_get_local_alias
		* purple_certificate_check_signature_chain
		* purple_ip_address_is_valid
		* purple_notify_user_info_remove_entry
		* purple_set_blist
		* purple_status_type_set_primary_attr
		* purple_status_type_add_attr
		* purple_status_type_add_attrs
		* purple_status_type_add_attrs_vargs
		* purple_status_type_get_primary_attr
		* purple_status_set_attr_boolean
		* purple_status_set_attr_int
		* purple_status_set_attr_string
		* purple_presence_add_status
		* purple_presence_add_list
		* purple_util_fetch_url_request_len
		* xmlnode_set_attrib_with_namespace
		* xmlnode_set_attrib_with_prefix

	pidgin:
		Added:
		* gtk_imhtml_class_register_protocol
		* gtk_imhtml_link_get_url, gtk_imhtml_link_get_text_tag,
		  gtk_imhtml_link_activate functions to process GtkIMHtmlLink
		  objects from GtkIMHtml protocol callbacks.
		* gtk_imhtml_set_return_inserts_newline
		* gtk_imhtml_set_populate_primary_clipboard
		* pidgin_blist_set_theme
		* pidgin_blist_get_theme
		* pidgin_prefs_labeled_password
		* pidgin_smiley_editor_set_data
		* pidgin_sound_is_customized
		* pidgin_utils_init, pidgin_utils_uninit
		* pidgin_notify_pounce_add
		* PidginBlistTheme, PidginBlistThemeLoader API
		* PidginIconTheme, PidginStatusIconTheme, PidginIconThemeLoader
		  API
		* pidgin_stock_id_from_status_primitive
		* pidgin_stock_id_from_presence

	libgnt:
		Added:
		* GntProgressBar and functions (Saleem Abdulrasool)

	perl:
		Added:
		* Purple::XMLNode::get_name()

		Changed:
		* Made a bunch of functions act more perl-like. Call the new()
		  functions as Class->new(...) instead of Class::new(...):
			* Purple::Request::Fields::new
			* Purple::Request::Field::new
			* Purple::Request::Field::account_new
			* Purple::Request::Field::bool_new
			* Purple::Request::Field::choice_new
			* Purple::Request::Field::int_new
			* Purple::Request::Field::label_new
			* Purple::Request::Field::list_new
			* Purple::Request::Field::string_new
			* Purple::Request::Field::group_new
		* Make the XMLNode API more perl-like. Don't pass len
		  parameters and call them like:
			* $xmlnode->copy()
			* $xmlnode->to_str()
			* $xmlnode->to_formatted_str()
			* Purple::XMLNode::from_str(...)
version 2.5.9 (08/18/2009):
	No changes

version 2.5.8 (06/27/2009):
	No changes

version 2.5.7 (06/20/2009):
	No changes

version 2.5.6 (05/19/2009):
	No changes

version 2.5.5 (03/01/2009):
	libpurple:
		Changed:
		* purple_status_type_new now defaults "saveable" to TRUE.
		  This was necessary in order to maintain the current behavior
		  while fixing non-saveable statuses not to be saved.
		* xmlnode_get_prefix, xmlnode_to_str and xmlnode_to_formatted_str
		  now all take a const xmlnode* instead of an xmlnode*

version 2.5.4 (01/12/2009):
	perl:
		Changed:
		* Purple::PluginPref->get_bounds no longer takes two integer
		  arguments it now returns two integers.

		Removed:
		* Removed a handful of string-related utility functions that
		  can generally be better handled with perl's built-in string
		  functions rather than using pidgin's:
			* Purple::Util::strcasereplace
			* Purple::Util::strcasestr
			* Purple::Util::strreplace
			* Purple::Util::str_strip_char
			* Purple::Util::chrreplace

version 2.5.3 (12/20/2008):
	libpurple
		Changed:
		* purple_util_fetch_url and purple_util_fetch_url_request can
		  now fetch https URLs

version 2.5.0 (08/18/2008):
	libpurple:
		Added:
		* Connection flag PURPLE_CONNECTION_ALLOW_CUSTOM_SMILEY to indicate
		  that the connection supports sending and receiving custom smileys.
		* PurpleSmiley and the Smiley API.
		* purple_serv_got_join_chat_failed
		* chat-join-failed signal (see conversation-signals.dox)
		* chat-invite-blocked and blocked-im-msg signals (see
		  converation-signals.dox) (Thanks to Stefan Ott)
		* purple_blist_update_node_icon
		* purple_buddy_icons_node_has_custom_icon
		* purple_buddy_icons_node_find_custom_icon
		* purple_buddy_icons_node_set_custom_icon
		* purple_buddy_icons_node_set_custom_icon_from_file
		* purple_notify_user_info_prepend_section_break
		* purple_notify_user_info_prepend_section_header
		* "website" and "dev_website" items to the ui_info hash table
		* purple_cmds_get_handle, purple_cmds_init, purple_cmds_uninit
		* cmd-added and cmd-removed signals
		* purple_get_host_name
		* purple_util_fetch_url_len (temporary function overload to add max_len param)
		* purple_util_fetch_url_request_len
		* purple_prpl_send_attention
		* purple_prpl_got_attention
		* purple_prpl_got_attention_in_chat

		Deprecated:
		* purple_blist_update_buddy_icon
		* purple_buddy_icons_has_custom_icon
		* purple_buddy_icons_find_custom_icon
		* purple_buddy_icons_set_custom_icon
		* pidgin_set_custom_buddy_icon
		* purple_util_fetch_url_len
		* purple_util_fetch_url_request_len
		* serv_send_attention
		* serv_got_attention

		Changed:
		* xmlnode_copy now copies the prefix and namespace map for nodes.

	pidgin:
		Added:
		* gtk_imhtml_smiley_create, gtk_imhtml_smiley_reload and
		  gtk_imhtml_smiley_destroy to deal with GtkIMHtmlSmiley's.
		* pidgin_pixbuf_from_imgstore to create a GdkPixbuf from a
		  PurpleStoredImage.
		* pidgin_themes_smiley_themeize_custom to associate custom smileys to
		  a GtkIMHtml widget.
		* GTK_IMHTML_CUSTOM_SMILEY flag for GtkIMHtml.
		* GTK+ Custom Smiley API.

version 2.4.2 (05/17/2008):
	perl:
		Added:
		* Purple::Prefs::get_children_names.
		* Purple::timeout_remove.
		Changed:
		* Purple::timeout_add now returns a handle which can be used
		  to remove the timeout.
		* Callbacks to Purple::Util::fetch_url and the
		  Purple::Request::* functions can now be specified as both
		  strings (the name of the callback function) and as coderefs.
	Finch:
		libgnt:
		* Added gnt_bindable_check_key to check if a keystroke is bound.

version 2.4.0 (02/29/2008):
	libpurple:
		Added:
		* purple_certificate_add_ca_search_path. (Florian Quèze)
		* purple_gai_strerror.
		* purple_major_version, purple_minor_version,
		  purple_micro_version variables are exported by version.h,
		  giving the version of libpurple in use at runtime.
		* purple_util_set_current_song, purple_util_format_song_info
		* purple_ip_address_is_valid
		* Some accessor functions to the Roomlist API:
			* purple_roomlist_get_fields
			* purple_roomlist_room_get_type
			* purple_roomlist_room_get_name
			* purple_roomlist_room_get_parent
			* purple_roomlist_room_get_fields
			* purple_roomlist_field_get_type
			* purple_roomlist_field_get_label
			* purple_roomlist_field_get_hidden
		* unlocalized_name field in PurpleAttentionType for UIs that need it.
		* Some accessor and mutator functions for PurpleAttentionType:
			* purple_attention_type_set_name
			* purple_attention_type_set_incoming_desc
			* purple_attention_type_set_outgoing_desc
			* purple_attention_type_set_icon_name
			* purple_attention_type_set_unlocalized_name
			* purple_attention_type_get_name
			* purple_attention_type_get_incoming_desc
			* purple_attention_type_get_outgoing_desc
			* purple_attention_type_get_icon_name
			* purple_attention_type_get_unlocalized_name
		* Add some PurpleBuddyListNode accessor functions:
			* purple_blist_node_get_parent
			* purple_blist_node_get_first_child
			* purple_blist_node_get_sibling_next
			* purple_blist_node_get_sibling_prev
		* Added last_received to PurpleConnection, the time_t of the
		  last received packet.
		* Added some more accessor functions:
			* purple_chat_get_account
			* purple_chat_get_components
			* purple_connection_get_prpl
			* purple_xfer_get_start_time
			* purple_xfer_get_end_time
		* purple_serv_got_private_alias for prpls to call after receiving a
		  private alias from the server.

	Pidgin:
		Added:
		* pidgin_create_dialog to create a window that closes on escape. Also
		  added utility functions pidgin_dialog_get_vbox_with_properties,
		  pidgin_dialog_get_vbox, pidgin_dialog_get_action_area to access the
		  contents in the created dialog. (Peter 'fmoo' Ruibal)
		* pidgin_dialog_add_button to add buttons to a dialog created by
		  pidgin_create_dialog.
		* GTK_IMHTML_NO_SMILEY for GtkIMHtmlOptions means not to look for
		  smileys in the text. (Florian 'goutnet' Delizy)
		* pidgin_auto_parent_window to make a window transient for a suitable
		  parent window.
		* pidgin_tooltip_setup_for_treeview, pidgin_tooltip_destroy,
		  pidgin_tooltip_show and pidgin_tooltip_setup_for_widget to simplify
		  the process of drawing tooltips.
		* pidgin_add_widget_to_vbox to simplify adding a labeled widget to a
		  window.

		Deprecated:
		* PIDGIN_DIALOG

	Finch:
		* finch_roomlist_get_ui_ops and finch_roomlist_show_all
		* finch_request_field_get_widget to get the widget for a request
		  field.
		* finch_blist_get_tree to get the GntTree widget representing the
		  buddy list.
		* FinchBlistManager structure to manage the buddylist view, and some
		  util functions finch_blist_install_manager,
		  finch_blist_uninstall_manager, finch_blist_manager_find and
		  finch_blist_manager_add_node.
		* Added finch_log_show, finch_log_show_contact, finch_syslog_show,
		  finch_log_init, finch_log_get_handle, finch_log_uninit

		libgnt:
		* Added gnt_tree_set_row_color to set the color for a row in a tree.
		* Added gnt_style_get_string_list
		* Added gnt_color_add_pair to define a new color.
		* Added gnt_colors_get_color to get an ncurses color value from a
		  string.
		* Added gnt_style_get_color to get a color pair from an entry in
		  ~/.gntrc
		* Added gnt_tree_get_parent_key to get the key for the parent row.

version 2.3.0 (11/24/2007):
	libpurple:
		Added:
		* a PurpleConversation field and an alias field in PurpleConvMessage
		* account-authorization signals (see account-signals.dox for
		  details) (Stefan Ott)
		* libpurple/purple.h, which includes #define's and #include's
		  required to compile stand-alone plugins
		* PURPLE_STATUS_TUNE as a new PurpleStatusPrimitive
		* purple_plugin_disable(), which is intended to be called when
		  a purple_plugin_unload()--which was called when a user tried
		  to unload a plugin--fails.  This then prevents the plugin
		  from being saved in the saved plugins list, so it'll won't
		  be loaded at the next startup.
		* PurpleDisconnectReason enumeration of machine-readable
		  types of connection error.
		* purple_connection_error_reason(), to be used by prpls
		  (instead of purple_connection_error() and setting
		  gc->wants_to_die) to report errors along with a
		  PurpleDisconnectReason.
		* PurpleConnectionUiOps.report_disconnect_reason, to be
		  implemented by UIs (rather than .report_disconnect) if
		  they want to use the reported PurpleDisconnectReason
		  to give a more specific error.
		* A connection-error signal, fired just after the UiOp is
		  called with the same information.
		* purple_connection_reason_is_fatal(), acting as a hint
		  to whether automatic reconnection should be attempted
		  after a connection error (rather than checking
		  gc->wants_to_die).
		* PurpleConnectionErrorInfo, a struct to hold a
		  PurpleConnectionError and a const char *description.
		* purple_account_get_current_error() to get the most recent
		  PurpleConnectionError and description (or NULL if the
		  account is happy with life), to allow bits of the UI to know
		  the last error without caching it themselves (as
		  PidginBuddyList does).
		* purple_account_clear_current_error() to reset an account's
		  error state to NULL.
		* An account-error-changed signal, firing when
		  purple_account_get_current_error()'s return value changes.

		* PidginMiniDialog, a Gtk widget-ified version of
		  pidgin_make_mini_dialog().

		* purple_util_init()
		* purple_util_uninit()

		* purple_network_listen_map_external() to temporarily disable
		  mapping ports externally via NAT-PMP or UPnP.

		Changed:
		* purple_plugin_unload() now honors the return value of a
		  plugin's unload function and can actually return FALSE now.
		* purple_plugin_unload() no longer does its own notifications
		  when a dependent plugin fails to unload.  The UI should do
		  something appropriate.

		* pidgin_make_mini_dialog() now declares its return type to be
		  GtkWidget * rather than void *.  This should not break any
		  existing code since any code using it must already rely on
		  the return type actually being GtkWidget * all along.

		Deprecated:
		* pidgin_dialogs_about()
		* pidgin_log_show_contact()
		* pidgin_log_show()
		* pidgin_plugin_dialog_show()
		* pidgin_pounce_editor_show()
		* pidgin_pounces_manager_show()
		* pidgin_syslog_show()

		* purple_connection_error()
		* pidgin_blist_update_account_error_state()
		* PidginBuddyList.connection_errors
		* purple_network_listen_map_external()

		MSN:
		* A new independant status type with PURPLE_STATUS_TUNE primitive, and
		  PURPLE_TUNE_ARTIST, PURPLE_TUNE_ALBUM and PURPLE_TUNE_TITLE
		  attributes.

		XMPP:
		* A new independant status type with PURPLE_STATUS_TUNE primitive, and
		  PURPLE_TUNE_{ARTIST, TITLE, ALBUM, GENRE, COMMENT, TRACK, TIME,
		  YEAR, URL} attributes.

	Finch:
		libgnt:
		* Added gnt_color_pair, which will try to intelligenty set text
		  attributes in place of colors if the terminal doesn't have color
		  support. (Bug: #3560) All future code should use gnt_color_pair
		  instead of COLOR_PAIR.
		* Added gnt_menuitem_set_id and gnt_menuitem_get_id to set and get the
		  string id of a menuitem respectively.
		* Added gnt_window_get_accel_item, which returns a the id of a menuitem
		  bound to a keystroke.
		* Added gnt_menu_get_item to get a menuitem of the given id from a
		  menu.
		* Added gnt_menuitem_activate, which triggers the 'activate' signal on
		  the menuitem and calls the callback function, if available.
		* Added GntEntryKillRing in GntEntry.
		* Added gnt_window_set_maximize and gnt_window_get_maximize, and
		  GntWindowFlags enum.

version 2.2.2 (10/23/2007):
	libpurple:
		Changed:
		* The size parameter of purple_util_write_data_to_file_absolute
		  has been changed to gssize instead of a size_t to correctly
		  indicate that -1 can be used for a nul-delimited string.
		* The documentation for purple_savedstatuses_get_popular used to
		  incorrectly claim that the active status is excluded from the
		  returned list. The documentation has been corrected. Also, the
		  function now returns a correct list when called with a value of 0.

version 2.2.0 (09/13/2007):
	libpurple:
		Added:
		* PURPLE_MESSAGE_INVISIBLE flag, which can be used by
		  purple_conv_im_send_with_flags to send a message, but not display it
		  in the conversation
		* serv_send_attention(), serv_got_attention(), as well as send_attention 
		  and attention_types in PurplePluginProtocolInfo. This new API is used
		  for zapping in MySpaceIM, buzzing in Yahoo, and nudging in MSN.
		* PurpleConvMessage structure to represent a message in a
		  conversation. purple_conversation_message_get_sender,
		  purple_conversation_message_get_message,
		  purple_conversation_message_get_flags and
		  purple_conversation_message_get_timestamp to get information about a
		  PurpleConvMessage.
		* purple_conversation_get_message_history() to retrieve a list of
		  PurpleConvMessage's in a conversation, and
		  purple_conversation_clear_message_history to clear the history.
		* purple_certificate_* functions in libpurple/certificate.h - "A public-key certificate API"
		* purple_ssl_get_peer_certificates() and associated field in PurpleSslOps to retrieve a server's presented SSL certificate chain.
		* PurpleSslConnection::verifier to provide a "how to verify the peer's certificates" callback to the SSL handlers. See certificate.h for more on this.
		* purple_ssl_connect_with_host_fd() to create an SSL connection from a file descriptor and provide a hostname with it to authenticate the peer against.

		Changed:
		* purple_prefs_load is now called within purple_prefs_init.
		  The UI no longer needs to call it.
		* writing-im-msg now receives the conversation name as the who
		  argument if the caller of purple_conversation_write didn't
		  provide a value for who.

	Pidgin:
		Added:
		* pidgin_set_accessible_relations, sets up label-for and labelled-by
		  ATK relations (broken out from pidgin_set_accessible_label)
		* pidgin_conv_attach_to_conversation, to reattach the Pidgin UI to a
		  conversation
		* conversation-hiding and conversation-displayed signals.
		* pidgin_text_combo_box_entry_new, pidgin_text_combo_box_entry_get_text
		  and pidgin_text_combo_box_entry_set_text

		Changed:
		* pidgin_conversations_fill_menu now also adds a separator and a 'Show
		  All' item if there are more than one conversations in the list.

	Finch:
		Added:
		* finch_sound_is_enabled
		* The reserved field in the FinchConv is now used to store information
		  about the conversation (using FinchConversationFlag)
		* finch_account_dialog_show

		libgnt:
		* gnt_slider_set_small_step, gnt_slider_set_large_step to allow more
		  fine tuned updates of a GntSlider
		* gnt_util_parse_xhtml_to_textview to parse XHTML strings in a
		  GntTextView (this works only if libxml2 is available)

version 2.1.1 (08/20/2007):
	libpurple:
		Changed:
		* PurpleAccountUiOps.request_authorize's authorize_cb and
		  deny_cb parameters now correctly have type
		  PurpleAccountRequestAuthorizationCb rather than GCallback.
		  (You'll want to change your UI's implementation's signature
		  to avoid warnings, and then remove some now-redundant casts
		  back to the proper type.)

version 2.1.0 (7/28/2007):
	libpurple:
		Added:
		* purple-remote: added getstatus command
		* conversation-extended-menu signal (See Doxygen docs)
		* OPT_PROTO_SLASH_COMMANDS_NATIVE protocol option to indicate that
		  slash commands are "native" to the protocol
		* PURPLE_MESSAGE_NO_LINKIFY message flag to indicate that the message
		  should not be auto-linkified
		* PurpleEventLoopUiOps.timeout_add_seconds
		    UIs can now use better scheduling for whole-second timers.  For
		    example, clients based on the glib event loop can now use
		    g_timeout_add_seconds.
		* purple_blist_node_get_type
		* purple_conversation_do_command
		* purple_conversation_get_extended_menu
		* purple_core_ensure_single_instance
		    This is for UIs to use to ensure only one copy is running.
		* purple_dbus_is_owner
		* purple_timeout_add_seconds
		    Callers should prefer this to purple_timeout_add for timers
		    longer than 1 second away.  Be aware of the rounding, though.
		* purple_xfer_get_remote_user
		* purple_pounces_get_all_for_ui
		* purple_prefs_get_children_names
		* added displaying-email-notification and 
 	          displaying-emails-notification signals

		Changed:
		* The documentation of the following functions now properly
		  declares that the returned value must not be modified or
		  freed, which was always the case:
			* purple_accounts_get_all
			* purple_connections_get_all
			* purple_connections_get_connecting
			* purple_conv_chat_get_ignored
			* purple_conv_chat_get_users
			* purple_get_chats
			* purple_get_conversations
			* purple_get_ims
			* purple_notify_user_info_get_entries
		* The following functions now return a GList* instead of a
		  const GList*, as const is not very useful with GLists.  The
		  returned value still must not be modified or freed:
			* purple_account_get_status_types
			* purple_mime_document_get_fields
			* purple_mime_document_get_parts
			* purple_mime_part_get_fields
			* purple_request_fields_get_required
			* purple_request_field_list_get_selected
			* purple_request_field_list_get_items
			* purple_status_type_get_attrs
			* purple_presence_get_statuses
		* purple_request_field_list_set_selected now takes a GList*
		  instead of a const GList* for items, as const is not very
		  useful with GLists.  The passed list is still not modified
		  or freed.
		* purple_presence_add_list now takes a GList* instead of a
		  const GList* for source_list, as const is not very useful with
		  GLists.  The passed list is still not modified or freed.

	Pidgin:
		Added:
		* gtk_imhtml_setup_entry
		* pidgin_create_window
		* pidgin_retrieve_user_info and pidgin_retrieve_user_info_in_chat,
		  shows immediate feedback when getting information about a user.
		* gtk_imhtml_animation_new
		    Can be used for inserting an animated image into an IMHTML.
		* pidgin_menu_position_func_helper
		* pidgin_blist_get_name_markup, returns the buddy list markup
		  text for a given buddy.
		* pidgin_blist_draw_tooltip and pidgin_blist_tooltip_destroy
		  for creating blist tooltips from outside of buddy list code
		* pidgin_themes_remove_smiley_theme

		Changed:
		* pidgin_append_menu_action returns the menuitem added to the menu.
		* pidgin_separator returns the separator added to the menu.
		* PidginConversation has struct members to handle the new info
		  pane:
		  	* infopane
			* infopane_hbox
			* infopane_model
			* infopane_iter

	Finch:
		Added:
		* finch_retrieve_user_info

		libgnt:
			Added:
			* GntWS for workspaces
			* gnt_tree_set_column_title
			* GntSlider widget
			* "completion" signal for GntEntry
			* "terminal-refresh" signal for GntWM, with a corresponding entry
			  in GntWMClass
			* New flags for GntTextView to decide whether to word-wrap or show
			  scrollbars (GntTextViewFlag) which can be set by
			  gnt_text_view_set_flag
			* gnt_style_get_from_name
			* gnt_window_present
			* gnt_tree_set_column_width_ratio
			* gnt_tree_set_column_resizable
			* gnt_tree_set_column_is_right_aligned
			* gnt_tree_set_search_function, gnt_tree_set_search_column,
			  gnt_tree_is_searching
			* 'file-selected' signal is emited for GntFileSel
			* gnt_style_parse_bool
			* gnt_util_set_trigger_widget

			Changed:
			* gnt_tree_get_rows() now returns a GList* instead of a const
			  GList*, as const is not very useful with GLists.  The
			  returned value still must not be modified or freed.
			* Instead of keeping an 'invisible' item, the GntTreeColumns now
			  maintain 'flags' with the appropriate flags set

version 2.0.2 (6/14/2007):
	Pidgin:
		Deprecated:
		* pidgin_dialogs_alias_contact:  This will be removed in 3.0.0
		  unless there is sufficient demand to keep it.

version 2.0.0 (5/3/2007):
	Please note all functions, defines, and data structures have been
	re-namespaced to match the new names of Pidgin, Finch, and libpurple.
	All gaim_gtk_* functions are now pidgin_*, former libgaim functions are
	now purple_*.  Please consult our doxygen documentation for a complete
	reference.

	The gaim-compat.h header exists to provide an API compatibility layer
	for libpurple functions.  As an API compatibility layer, it must be
	included at compile time to be of use.

	Changed:
	* All the status stuff.  Yay!
	* gaim_prefs_connect_callback(), added handle parameter
	* gtk_imhtml_toolbar now descends from GtkHBox making it easier to add your
	  own widgets to it
	* gaim_find_conversation_with_account, added a "type" parameter
	* gaim_gtk_prefs_labeled_spin_button, the "key" parameter is now a
	  const char* instead of just a char*
	* gaim_gtk_prefs_labeled_entry, the "key" parameter is now a const char*
	  instead of just a char*
	* the add_buddy perl sub.  The sub now takes the account as the first
	  argument, and buddy and group as the second and third.  It also adds
	  the buddy to the server-side buddy list of the given account.
	* gaim_connection_new, gaim_account_connect and gaim_account_register no
	  longer return a GaimConnection
	* keep_alive in GaimConnection is renamed to keepalive
	* gaim_mkstemp, added a second argument, a boolean, of whether or not the
	  file is binary
	* gaim_log_logger_new, rewritten
	* gaim_conv_window_remove_conversation()'s last argument to be a
	  GaimConversation.
	* A new blocked icon: pixmaps/status/default/blocked.png
	* In pixmaps/status/default: extendedaway.png renamed to extended_away.png
	* In pixmaps/status/default: na.png renamed to unavailable.png
	* gtk_imhtml_toggle_bold(): No longer returns a value
	* gtk_imhtml_toggle_italic(): No longer returns a value
	* gtk_imhtml_toggle_underline(): No longer returns a value
	* gtk_imhtml_toggle_strike(): No longer returns a value
	* gtk_imhtml_scroll_to_end(): Added the smooth paramter
	* gaim_log_new(), added conv parameter
	* gaim_buddy_icon_new(), leaves a reference which the caller owns.  Use
	  gaim_buddy_icon_unref() immediately if you don't want a reference (the
	  old behavior).
	* GAIM_CONV_UNKNOWN to GAIM_CONV_TYPE_UNKNOWN.
	* GAIM_CONV_IM to GAIM_CONV_TYPE_IM.
	* GAIM_CONV_CHAT to GAIM_CONV_TYPE_CHAT.
	* GAIM_CONV_MISC to GAIM_CONV_TYPE_MISC.
	* GAIM_CONV_ANY to GAIM_CONV_TYPE_ANY.
	* GaimConversationUiOps.write_conv, Replaced const char *who with
	  const char *name, const char *alias
	* gaim_conv_chat_add_users(), added extra_msgs and new_arrivals (pass NULL
	  and FALSE respectively, to get the same behavior as before)
	* chat_add_users in GaimConversationUiOps, added cbuddies and 
	  new_arrivals and removed buddies.
	* chat_rename_user in GaimConversationUiOps, added new_alias
	* gaim_conv_chat_cb_new(), added alias. (pass NULL to get the same
	  behavior as before).
	* GaimConversation.log became GList * GaimConversation.logs, so that a
	  conversation can have multiple logs at once
	* gaim_conv_chat_add_user, added extra_msgs
	* gaim_notify_userinfo, removed primary and secondary parameters
	* GaimNotifyUiOps.notify_userinfo: removed title, primary, and
	  secondary parameters
	* Idle timers are now added and removed in gtkidle.c in response
	  to the signed-on and signed-off signals
	* GaimXfer->ops.read, GaimXfer->ops.write, gaim_xfer_set_read_fnc(),
	  gaim_xfer_set_write_fnc(), gaim_xfer_read(), gaim_xfer_write():
	  Changed ssize_t to gssize
	* serv_got_im, serv_got_chat_in, serv_send_im and serv_chat_send all use
	  GaimMessageFlags instead of GaimConvImFlags / GaimConvChatFlags
	* All core<->prpl message passing now uses html.  This was previously true
	  for receiving messages, it's now also true for sending them.  prpls that
	  don't support html need to gaim_unescape_html() the message.
	* Notify API: GCallback -> GaimNotifyCloseCallback,
	              void *user_data -> gpointer user_data
	* gaim_notify_searchresults_get_rows_count,
	  gaim_notify_searchresults_get_columns_count: return type now guint
	* gaim_account_notify_added: No longer checks if there is a
	  GaimBuddy for the added user, that's left up to the prpls.  See the
	  documentation for this function and gaim_account_request_add.
	* gaim_accounts_reorder: new_index is now a gint instead of a size_t
	* displaying-message signals: displaying-[im|chat]-msg and
	  displayed-[im|chat]-msg signals are emitted for all messages
	  (ie, for received messages, sent messages, system messages, error
	  messages etc.), and the signals now have
	  gaim_gtk_conversations_get_handle() for their handle.
	* GAIM_NOTIFY_BUTTON_ADD_BUDDY to GAIM_NOTIFY_BUTTON_ADD
	* conversation-switched: This signal has been moved from conversation to
	                         the UI and the signal-handlers only receive the
	                         conversation that has been switched to.
	* GaimPluginProtocolInfo: Added offline_message
	* GaimPluginProtocolInfo: Added whiteboard_prpl_ops
	* GaimPluginProtocolInfo: Added media_prpl_ops
	* GaimPluginProtocolInfo: Added "user_info" argument to tooltip_text,
	                          changed the return type to void
	* GaimPluginProtocolInfo: Added "full" argument to tooltip_text
	* gaim_pounce_new(): Added option argument for pounce options
	* gaim_network_listen() and gaim_network_listen_range(): Added
	  socket_type parameter to allow creation of UDP listening. Modified
	  to be asynchronous with a callback to allow for UPnP operation.
	  Returns a data structure that can be used to cancel the listen
	  attempt using gaim_network_listen_cancel()
	* GaimPrefCallback: val is now a gconstpointer instead of a gpointer
	* gtk_imhtml_get_current_format(): the arguments are now set to TRUE or
	  FALSE.  Previously they were set to TRUE or left alone.  Also, you
	  may now pass NULL if you're not interested in a specific formatting.
	* Smiley Themes: Backslashes must be backslash-escaped.
	* Plugins: Depedencies are now honored when unloading plugins.
	* gaim_markup_extract_info_field(): Added format_cb parameter.
	* gaim_markup_extract_info_field(): Changed GString parameter to a GaimNotifyUserInfo paramter.
	* gaim_str_to_time(): Added support for parsing the MM/DD/YYYY format.
	* gaim_plugin_action_new(): label is now const char *
	* gaim_plugin_pref_new_with_name(): name is now const char *
	* gaim_plugin_pref_new_with_label(): label is now const char *
	* gaim_plugin_pref_new_with_name_and_label(): name and label are
	  now const char *
	* gaim_plugin_pref_set_name(): name is now const char *
	* gaim_plugin_pref_get_name(): return type is now const char *
	* gaim_plugin_pref_set_label(): label is now const char *
	* gaim_plugin_pref_get_label(): return type is now const char *
	* gaim_plugin_pref_add_choice(): label is now const char *
	* struct proto_chat_entry: label is now const char *
	* struct proto_chat_entry: identifier is now const char *
	* All network activity has been updated to use non-blocking sockets.
	  This means that plugins must be updated to expect such a socket from
	  gaim_proxy_connect() and gaim_network_listen*().
	* gaim_proxy_connect(): changed to return NULL on error and a pointer
	  to a GaimProxyConnectInfo object which can be used to cancel
	  connection attempts using gaim_proxy_connect_cancel().  Also added
	  a 'handle' parameter that can be used to cancel the connection
	  attempt using gaim_proxy_connect_cancel_with_handle().
	* gaim_gethostbyname_async(): Renamed to gaim_dnsquery_a() and
	  changed to return a pointer to a data structure that can be
	  used to cancel the pending DNS query using gaim_dnsquery_destroy()
	* gaim_url_fetch(): Renamed to gaim_util_fetch_url() and changed
	  to return a pointer to a data structure that can be used to cancel
	  the pending HTTP request using gaim_util_fetch_url_cancel().
	  Corresponding callback has changed to accept this data structure
	  as its first argument, and to accept an error message as an
	  additional final argument.
	* gaim_gtk_create_imhtml(): Added sw_ret() parameter
	* gaim_account_get_log(): Added create parameter
	* GAIM_CMD_P_VERYHIGH is now GAIM_CMD_P_VERY_HIGH
	* gtk_imhtml_search_find(): Now wraps around to the top instead of
	  clearing the search at the end.
	* gaim_gtkxfer_dialog_show: Can now take NULL to show (and possibly
	  create) a default gtkxfer dialog.
	* CHAT_USERS_BUDDY_COLUMN became CHAT_USERS_WEIGHT_COLUMN, along with
	  a change in the values stored in the column.
	* gaim_find_buddies() returns a list of all buddies in the account if name
	  is NULL.
	* gaim_gtk_set_custom_buddy_icon() sets custom icon for a user.
	* Hid the definition of _GaimStringref, which already had a warning to
	  avoid accessing it directly.
	* notify_userinfo() UI op is passed a GaimNotifyUserInfo instead of a char*
	  for the user information
	* gaim_buddy_icon_get_scale_size() and was changed to ALWAYS scale
	  the icon instead of only when icon_spec->scale_rules contains
	  GAIM_ICON_SCALE_DISPLAY.  Callers should be changed to check the
	  scale_rules before calling this function.
	* gaim_gtk_buddy_icon_get_scale_size() was changed to accept an
	  additional parameter which is used to determine what kind of
	  scaling should be done, if any.
	* purple_request_input(), purple_request_choice(),
	  purple_request_choice_varg(), purple_request_action(),
	  purple_request_action_varg(), purple_request_fields(),
	  purple_request_yes_no(), purple_request_ok_cancel(),
	  purple_request_accept_cancel(), purple_request_file(), and
	  purple_request_folder() was changed to accept account, who, and
	  conversation parameters for associating the request with an account, a
	  buddy, or a conversation.
	* Significant changes to the buddy icon and imgstore APIs.  If you
	  were using any of it, it's best to look at the header files or
	  Doxygen documentation, but here are some significant changes:
	    purple_buddy_icon_new() now takes ownership of ("frees") icon_data
	    purple_buddy_icon_set_data(): likewise for data
	    purple_buddy_icon_set_for_user(): likewise for data
	    purple_buddy_icon_set_for_user() now takes a checksum parameter
	    purple_imgstore_add() was renamed to purple_imgstore_add_with_id()
	      which takes ownership of data

	Removed:
	* gaim_gtk_sound_{get,set}_mute() (replaced by the /gaim/gtk/sound/mute
	  preference)
	* gaim_escape_html(const char *html) (use g_markup_escape_text(html, -1)
	  instead)
	* gaim_accounts_sync, account changes are now scheduled to be saved
	  automatically
	* gaim_connection_connect
	* gaim_connection_disconnect
	* gaim_connection_register
	* gaim_accounts_auto_login
	* gaim_find_conversation, use gaim_find_conversation_with_account instead
	* gaim_chat_get_display_name
	* gaim_conversation_set_history, gaim_conversation_get_history, and
	  GaimConversation->history.  Use gtk_imhtml_get_markup instead.
	* set_gaim_user_dir to gaim_util_set_user_dir
	* create_prpl_icon to gaim_gtk_create_prpl_icon
	* Window flashing support in the core: gaim_conv_window_flash, and flash UI
	  operation for conversations.  Use signal "received-im-msg" or similar.
	* All warning stuff from the core.
	* gaim_gtkconv_get_dest_tab_at_xy(), instead use gaim_gtkconv_get_tab_at_xy()
	* chat_add_user from GaimConversationUiOps: only chat_add_users is used
	* chat_remove_user from GaimConversationUiOps: only chat_remove_users is used
	* uc from the GaimBuddy struct
	* gaim_sound_get_handle()
	* gaim_debug_vargs()
	* serv_add_buddy(); use gaim_account_add_buddy() instead
	* serv_add_buddies(); use gaim_account_add_buddies() instead
	* serv_change_passwd(); use gaim_account_change_password() instead
	* serv_close()
	* serv_finish_login()
	* serv_login()
	* serv_remove_buddy(); use gaim_account_remove_buddy() instead
	* serv_remove_buddies(); use gaim_account_remove_buddies() instead
	* serv_rename_group()
	* serv_set_buddyicon(): use gaim_account_set_buddy_icon() instead
	* serv_touch_idle(): use gaim_gtk_check_idle() instead
	* GaimGtkImPane->a_virgin
	* gaim_str_strip_cr(); use gaim_str_strip_char(str, '\r') instead
	* gaim_find_buddys_group renamed to gaim_buddy_get_group
	* gaim_gtkpounce_menu_build()
	* gaim_gtkpounce_dialog_show()
	* GaimGtkBuddyList->bpmenu
	* GaimConvImFlags and GaimConvChatFlags; use GaimMessageFlags instead
	* cb and user_data from the ops in GaimNotifyUiOps: This is now handled
	  by the notify API in the core.
	* GaimConversationUiOps.updated: use the conversation-updated signal
	* GAIM_SUBTYPE_CONV_WINDOW: windows are now only represented in the UI,
	  so GAIM_TYPE_BOXED is used for the signal types
	* gaim_gtk_privacy_is_showable(): We do fallback privacy in the core
	  now, so this would always be TRUE now.
	* GaimBlistNodeAction: See GaimMenuAction
	* gaim_blist_node_action_new(); use gaim_menu_action_new() instead
	* gaim_date()
	* gaim_date_full(): See gaim_date_format_full()
	* gaim_strftime(): See gaim_utf8_strftime()
	* GAIM_MESSAGE_COLORIZE
	* user_data from gaim_notify_searchresults_new_rows and from 
	  notify_searchresults in GaimNotifyUiOps.
	* gaim_conversation_get_send_history(), and send_history from
	  GaimConversation
	* Removed ui_ops from GaimBuddyList. Use gaim_blist_get_ui_ops() instead
	* GaimGtkConversation: dialogs (dialogs.search moved to GaimGtkWindow)
	* gaim_show_xfer_dialog: Use gaim_gtk_xfer_dialog_show(NULL) instead.
	* GaimGtkRoomlistDialog: Nothing used it outside of the file it was in.
	* gaim_gtk_roomlist_dialog_new: use gaim_gtk_roomlist_show
	* gaim_gtk_roomlist_dialog_new_with_account: use gaim_gtk_roomlist_show_with_account
	* binreloc functions

	Added:
	* gaim_prefs_disconnect_by_handle()
	* a password field to GaimConnection, which only persists for the
	  session (when "remember password" is false, account->password is
	  NEVER set) Use gaim_connection_get_password(GaimConnection *gc)
	* gaim_log_common_writer, gaim_log_common_lister, gaim_log_common_sizer,
	  and gaim_log_get_log_dir to allow log formats that use standard Gaim
	  log directory to use Gaim's built-in code for these purposes.
	* GaimLogCommonLoggerData struct for a basic logger_data struct to be
	  used with "common" logger functions.
	* gaim_gtk_blist_node_is_contact_expanded, returns TRUE if the given
	  blist node is a buddy inside an expanded contact, or is itself an
	  expanded contact
	* GaimLogSet struct, get_log_sets function to GaimLogLogger,
	  gaim_log_get_log_sets, gaim_log_set_compare
	* gaim_privacy_check(), to check if a given user is allowed to send
	  messages to the specified account
	* gtk_imhtml_clear_formatting()
	* gtk_imhtml_delete to clear out part of a imhtml buffer
	* gtk_imhtml_get_protocol_name()
	* gaim_buddy_icons_get_full_path(), to get the full path of a buddy
	  icon setting
	* CHAT_USERS_ALIAS_COLUMN, CHAT_USERS_COLOR_COLUMN,
	  CHAT_USERS_BUDDY_COLUMN to the list of columns for the chat
	  user list
	* gaim_account_add_buddy()
	* gaim_account_add_buddies()
	* gaim_account_remove_buddy()
	* gaim_account_remove_buddies()
	* gaim_account_change_password()
	* gaim_account_supports_offline_message()
	* gaim_conversation_close_logs(), to force a conversation's log(s) to
	  be closed.  New logs will be opened as necessary.
	* gaim_got_protocol_handler_uri()
	* gaim_plugin_get_id()
	* gaim_plugin_get_name()
	* gaim_plugin_get_version()
	* gaim_plugin_get_summary()
	* gaim_plugin_get_description()
	* gaim_plugin_get_author()
	* gaim_plugin_get_homepage()
	* gaim_gtkconv_switch_active_conversation(GaimConversation *)
	* gaim_str_strip_char() to strip a given character from
	  a given string
	* gaim_util_chrreplace() to replace a given character with a
	  different character
	* gaim_gtk_blist_toggle_visibility() to intelligently toggle the
	  visiblity of the buddy list
	* gaim_gtk_blist_visibility_manager_add() to indicate the addition of a
	  visibility manager - see the docs for more information
	* gaim_gtk_blist_visibility_manager_remove() to indicate the removal of
	  a visibility manager - see the docs for more information
	* gaim_gtk_conversations_find_unseen_list() to get a list of conversations
	  with an "unseen" state >= to the specified state and other criteria
	* gaim_gtk_conversations_fill_menu() fill a menu from list of conversations
	* gaim_gtk_create_prpl_icon()
	* gaim_gtk_create_prpl_icon_with_status()
	* gaim_gtk_pounces_manager_show()
	* gaim_gtk_pounces_manager_hide()
	* gaim_gtk_pounce_editor_show()
	* GAIM_POUNCE_MESSAGE_RECEIVED
	* GaimPounceOption
	* gaim_pounce_set_options()
	* gaim_pounce_set_options()
	* GAIM_STOCK_CONNECT, GAIM_STOCK_DISCONNECT
	* GAIM_STOCK_PLUGIN
	* gaim_account_request_add: Notifies the user that they were added to
	                            someone's buddy list, and offers them the choice
	                            of adding that person to their buddy list.
	* gaim_blist_alias_contact()
	* gaim_cipher_http_digest_calculate_session_key()
	* gaim_cipher_http_digest_calculate_response()
	* gaim_notify_searchresults_labeled()
	* GAIM_NOTIFY_BUTTON_LABELED, GAIM_NOTIFY_BUTTON_INFO,
	  GAIM_NOTIFY_BUTTON_IM, GAIM_NOTIFY_BUTTON_JOIN,
	  GAIM_NOTIFY_BUTTON_INVITE
	* stock buttons GAIM_STOCK_IM, GAIM_STOCK_INFO
	* gaim_conversation_present()
	* GaimConversationUiOps->present(GaimConversation *)
	* GaimPlugin.unloadable
	* gaim_plugin_is_unloadable()
	* GAIM_PLUGIN_PREF_STRING_FORMAT
	* gaim_plugin_pref_get_format_type()
	* gaim_plugin_pref_set_format_type()
	* GaimStringFormatType
	* gaim_log_get_handle()
	* gaim_log_uninit()
	* GAIM_SUBTYPE_LOG
	* gaim_marshal_POINTER__POINTER_POINTER
	* gaim_utf8_ncr_encode()
	* gaim_gtk_log_init()
	* gaim_gtk_log_get_handle()
	* gaim_gtk_log_uninit()
	* gaim_util_fetch_url_request()
	* GaimMenuAction
	* gaim_menu_action_new()
	* gaim_menu_action_free()
	* GaimInfoFieldFormatCallback
	* gaim_utf8_strftime()
	* gaim_date_format_short()
	* gaim_date_format_long()
	* gaim_date_format_full()
	* gaim_time_format()
	* gaim_plugin_action_free()
	* GaimRequestType: Added GAIM_REQUEST_FOLDER
	* GaimRequestUiOps: Added request_folder
	* gaim_request_folder()
	* gaim_gtk_setup_screenname_autocomplete()
	* gaim_gtk_set_cursor()
	* gaim_gtk_clear_cursor()
	* GAIM_MESSAGE_ACTIVE_ONLY
	* gaim_proxy_get_setup()
	* GaimNotifySearchResultsCallback: Added user_data.
	* gaim_notify_searchresults: Added user_data.
	* gaim_network_listen_cancel(): Can be used to cancel a previous
	  call to gaim_network_listen() or gaim_network_listen_range()
	* gaim_proxy_connect_cancel(): Can be used to cancel a pending
	  gaim_proxy_connect() request
	* gaim_proxy_connect_cancel_with_handle(): Can be used to cancel
	  a previous gaim_proxy_connect() request using a specified handle
	* gaim_dnsquery_destroy(): Can be used to cancel a pending DNS
	  query.
	* gaim_util_fetch_url_cancel(): Can be used to cancel a pending
	  call to gaim_util_fetch_url() or gaim_util_fetch_url_request().
	* GaimGtkWindow: dialogs.search (previously in GaimGtkConversation)
	* gaim_buddy_get_server_alias()
	* gaim_conv_send_confirm()
	* GaimConversationUiOps.send_confirm
	* gaim_gtk_roomlist_dialog_show_with_account
	* gaim_gtk_tree_view_search_equal_func to be used with
	  gtk_tree_view_set_search_equal_func
	* gaim_xfer_set_bytes_sent().  Sets the offset in the file to
	  read from or write to.
	* gaim_privacy_deny and gaim_privacy_allow
	* gaim_gtk_blist_set_headline
	* gaim_gtk_set_urgent
	* GtkGaimScrollBook and its functions.
	* purple_markup_unescape_entity()
	* purple_markup_get_css_property()
	* purple_group_get_name()

	Signals - Changed:  (See the Doxygen docs for details on all signals.)
	* Signal propagation now stops after a handler returns a non-NULL value.
	  This value is now returned.  Previously, all registered handlers were
	  called and the value from the last handler was used.
	* "buddy-typing" and "buddy-typing-stopped": replaced the GaimConversation*
	  with GaimAccount*, const char *name.  Also, the signal is now emitted
	  regardless of whether a conversation exists and regardless of whether
	  the user is on the buddy list.
	* "chat-buddy-joined": added the new_arrival argument
	* "chat-invited" handlers can now return a value to control what happens
	  to the invite (accept, reject, prompt the user).
	* "chat-left": Emitted *after* setting chat->left to TRUE.
	* "drawing-tooltip": the second argument is now a GString* instead of
	  a char**
	* "drawing-tooltip": added the "full" argument
	* "received-im-msg" and "received-chat-msg" to match, both now pass a
	  conversation pointer and flags
	* "receiving-im-msg" and "receving-chat-msg" to match, both now pass a
	  conversation pointer and a pointer to the flags.
	* "writing-im-msg", "wrote-im-msg", "writing-chat-msg", "wrote-chat-msg":
	  Now emitted from a difference place in the message handling code.
	  The arguments also changed.
	* "displaying-im-msg", "displayed-im-msg", "displaying-chat-msg",
	  "displayed-chat-msg": Added "who" argument, which changes the order
	  of the existing arguments.

	Signals - Added:  (See the Doxygen docs for details on all signals.)
	* "account-disabled"
	* "account-status-changed"
	* "account-alias-changed"
	* "cipher-added"
	* "cipher-removed"
	* "conversation-dragging"
	* "dbus-method-called"
	* "dbus-introspect"
	* "file-recv-accept"
	* "file-recv-start"
	* "file-recv-cancel"
	* "file-recv-complete"
	* "file-recv-request"
	* "file-send-accept"
	* "file-send-start"
	* "file-send-cancel"
	* "file-send-complete"
	* "buddy-added"
	* "buddy-removed"
	* "blist-node-aliased"
	* "buddy-status-changed"
	* "buddy-idle-changed": A buddy's idle status changed.
	* "buddy-icon-changed"
	* "buddy-got-login-time": The login time for a buddy is now known
	* "displaying-userinfo"
	* "gtkblist-hiding"
	* "gtkblist-unhiding"
	* "log-displaying"
	* "network-configuration-changed"
	* "savedstatus-changed"
	* "sendto-extended-menu"
	* "uri-handler"

	Signals - Removed:
	* "account-away": replaced by account-status-changed
	* "account-warned"
	* "buddy-away": replaced by buddy-status-changed
	* "buddy-back": replaced by buddy-status-changed
	* "buddy-idle": replaced by buddy-idle-changed
	* "buddy-unidle": replaced by buddy-idle-changed
	* "buddy-icon-cached": replaced by buddy-icon-changed
	* "conversation-drag-end": replaced by conversation-dragging
	* "conversation-switching"

version 1.5.0 (8/11/2005):
	* Added: gaim_xfer_conversation_write
	  Writes a messages to a conversation window with the use
	  of the associated file transfer.

version 1.4.0 (7/7/2005):
	* Added: gaim_buddy_icon_uncache()
	  Deletes a cached buddy icon for a specified buddy
	* Added: gaim_buddy_icon_get_type
	  Attempts to determine the type of a given buddy icon.
	* Added: buddy-icon-cached signal
	  Emitted when a new buddy icon is cached.

version 1.3.1 (6/9/2005):
	* No changes

version 1.3.0 (5/10/2005):
	* Added: gaim_blist_schedule_save()
	  This should be used instead of gaim_blist_sync when you
	  want the blist.xml file to be written to disk.  There
	  should not be many occasions when you want to do this,
	  as the functions in the blist API that modify the buddy
	  list will normally call it for you.
	* Added: OPT_PROTO_NO_NORMALIZE_CONV
	  Tells the conversation API to not normalize screen names
	  in conversations.  This is used by the Jabber PRPL.

version 1.2.1 (4/3/2005):
	* No changes

version 1.2.0 (3/17/2005):
	* You can use gaim_signal_connect_priority() and
	  gaim_signal_connect_priority_vargs() to connect to
	  Gaim signals with a given priority (Will Gorman)
	* Added: gaim_conversation_set_features
		 gaim_conversation_get_features
	  These allow plugins (notable prpls) to change the
	  formatting capabilities of an existing conversation.
	  This comes with a new "features" field in
	  GaimConversation (Christopher O'Brien)
	* Added: GAIM_CONNECTION_NO_IMAGES to GaimConectionFlags
	   (Christopher O'Brien)
	* Added: GAIM_CBFLAGS_TYPING to GaimConvChatBuddyFlags
	   (Christopher O'Brien)
	* Added: gaim_account_request_add which takes the same arguments as
	*  gaim_account_notify_added but always asks the user if they want to add
	*  the buddy to the buddy list
	* Added: An accompanying request_add GaimAccountUiOp

version 1.1.4 (2/24/2005):
	* No changes

version 1.1.3 (2/17/2005):
	* No changes

version 1.1.2 (1/20/2005):
	* No changes

version 1.1.1 (12/28/2004):
	* No changes

version 1.1.0 (12/02/2004):
	* Added: gaim_utf8_salvage
	* Added: binary relocation support in prefix.h
	         WARNING: If your plugin uses anything inside the
		 #ifdef ENABLE_BINRELOC from prefix.h, it won't be
		 loadable on a copy of Gaim compiled without binreloc
		 support. In particular, watch out for the autoconf-like
		 macros, and accidently including them through internal.h,
		 which you probably shouldn't be including anyway.

version 1.0.0 (09/17/2004):
	* Added: get_chat_name to the GaimPluginProtocolInfo struct
	* Changed: gaim_blist_update_buddy_presence(), presence changed to
	           type gboolean
	* Changed: the versioning scheme, and all the plugin structs

version 0.82 (08/26/2004):
	Gaim API:
	* Removed: gaim_gtk_get_dispstyle(), gaim_gtk_change_text()
	* Removed: multi.h
	* Renamed: ui.h to gtkdialogs.h
	* Renamed: gtkinternal.h to gtkgaim.h
	* Renamed: show_info_dialog to gaim_gtkdialogs_info
	* Renamed: show_log_dialog to gaim_gtkdialogs_log
	* Renamed: show_warn_dialog to gaim_gtkdialogs_warn
	* Renamed: show_im_dialog to gaim_gtkdialogs_im
	* Renamed: gaim_gtkdialogs_new_im to gaim_gtkdialogs_im_with_user
	* Renamed: destroy_all_dialogs to gaim_gtkdialogs_destroy_all
	* Renamed: alias_dialog_bud to gaim_gtkdialogs_alias_buddy
	* Renamed: alias_dialog_contact to gaim_gtkdialogs_alias_contact
	* Renamed: alias_dialog_blist_chat to gaim_gtkdialogs_alias_chat
	* Renamed: show_confirm_del to gaim_gtkdialogs_remove_buddy
	* Renamed: show_confirm_del_group to gaim_gtkdialogs_remove_group
	* Renamed: show_confirm_del_blist_chat to gaim_gtkdialogs_remove_chat
	* Renamed: show_confirm_del_contact to gaim_gtkdialogs_remove_contact
	* Renamed: show_about to gaim_gtkdialogs_about
	* Added: gaim_notify_userinfo() and the associated notify_userinfo() UI op
	         which pass account and contact information associated with the
	         userinfo

	Buddy List API:
	* Changed: gaim_blist_request_add_chat(), added name parameter
	* Added: gaim_contact_on_account()
	* Added: flags parameter to the GaimBlistNode struct

	Conversation API:
	* Added: gaim_gtkconv_button_new()

	Protocol Plugin API: v7
	* Added: chat_info_defaults to the GaimPluginProtocolInfo struct

	Signals:
	* Added: conversation-updated for any update to the data associated
	  with the conversation (topic, icon, adding to buddy list, etc.)

	Conversation API:
	* Changed: gaim_conv_chat_add_user() (added new_arrival parameter)

version 0.81 (08/05/2004):
	Commands API:
	* Most functions now have a void *data argument.

	Blist API:
	* Added: gaim_buddy_get_contact_alias
	* Renamed: gaim_get_buddy_alias to gaim_buddy_get_alias
	* Renamed: gaim_get_buddy_alias_only to gaim_buddy_get_alias_only

	Conversation API:
	* Changed: gaim_conv_chat_add_user(), added flags parameter
	* Changed: gaim_conv_chat_add_users(), added GList of flags parameter
	* Changed: gaim_conv_chat_get_users(), now returns a GList of
	  GaimConvChatBuddy's
	* Changed: gaim_conv_chat_set_users() now expects a GList of
	  GaimConvChatBuddy's
	* Added: gaim_conv_chat_set_user_flags()
	* Added: gaim_conv_chat_get_user_flags()
	* Added: gaim_conv_chat_find_user()
	* Added: gaim_conv_chat_cb_new()
	* Added: gaim_conv_chat_cb_find()
	* Added: gaim_conv_chat_cb_destroy()
	* Added: gaim_conv_chat_cb_get_name()

	Conversation UI ops:
	* Added: chat_update_user()

	Signals:
	* Changed: chat-buddy-joining & chat-buddy-joined now include the user's flags
	* Changed: chat-buddy-joining & chat-buddy-leaving are now booleans, return
	  TRUE if you don't want the join/leave to be displayed in the UI.
	* Added: chat-buddy-flags for when user's flags change
	  gaim_marshal_VOID__POINTER_POINTER_POINTER_UINT_UINT (required for the new
	  chat-buddy-flags signal)
	* Added: account-modified for when account settings have been changed.

version 0.80 (07/15/2004):
	Gaim API:
	* Removed: PRPL numbers : gaim_account_set_protocol(),
	  gaim_account_get_protocol(), gaim_accounts_find_with_prpl_num,
	  gaim_prpl_num_to_id(), gaim_prpl_id_to_num(), GaimProtocol

	Protocol Plugin API: v6
	* Added: can_receive_file & send_file to the GaimPluginProtocolInfo struct

	Signals:
	* Changed "chat-invited" to also include the components hash table so
	  plugins can use serv_join_chat when the signal is emitted.
	* Added "chat-topic-changed" signal plugins know when a topic is changed.

version 0.79 (06/24/2004):
	Gaim API:
	* gaim_url_parse() now takes two additional parameters, which are used
	  for returning the username and password from the URL, if they exist.
	* Added: has_focus UI op to GaimConversationUiOps and
	  GaimConvWindowUiOps.
	* Added: gaim_conversation_has_focus() and gaim_conv_window_has_focus().
	* Removed: gaim_blist_save()

	Protocol Plugin API: v5
	* Changed: add_buddy, add_buddies, remove_buddy, remove_buddies,
	  rename_group and remove_group to take GaimBuddy's and
	  GaimGroup's consistently.
	* Removed: OPT_PROTO_BUDDY_ICON (replaced by icon_spec)
	* Added: icon_spec to the GaimPluginProtocolInfo struct

version 0.78 (05/30/2004):
	Plugin API: v4
	* Added: actions - for plugins to add to the new Plugin Actions menu

	Loader Plugin API: v2 (no changes)

	Protocol Plugin API: v4
	* Removed: set_dir, get_dir and dir_search (not used, AIM-centric)
	* Removed: actions (replaced by generic plugin actions)

	Perl Plugin API: v2 (no changes)
	TCL Plugin API: (no changes)

	Signals:
	* Added: "blist-node-extended-menu" for extending Buddy, Chat and
			 Group right-click menus
	* Added: "drawing-tooltip" for plugins to allow plugins to change text
			 appearing in tooltips
	* Added: "gtkblist-created"
	* Added: "receiving-im-msg" and "receiving-chat-msg" (these behave
			  exactly like received-*-msg used to)
	* Added: "buddy-idle-updated" signal, for when the idle time changes.
	* Changed: "received-im-msg" and "received-chat-msg" no longer pass
			   pointers to who, message and flags, and are now void.
	* Removed: "drawing-menu" - it was UI sepecific and
			   "blist-node-extended-menu" is superior

version 0.77 (04/22/2004):
	Loader & Protocol Plugins independantly versioned
	Plugin loading now checks versioning on plugins (Standard, Loader &
	Protocol)
	new GAIM_{PLUGIN,PRPL,LOADER}_API_VERSION constants

	Plugin API: v3
	* Added: prefs_info for UI independant plugin prefs

	Loader Plugin API: v2
	* Added: api_version at top of GaimPluginLoaderInfo struct

	Protocol Plugin API: v2
	* Added: api_version at top of GaimPluginProtocolInfo struct
	* Added: chat_menu for protocol specific extensions to the chat menu
	* Removed: get_away "Nada used it. Pink elephants on parade."
	* Removed: protocol_prefs (replaced by generic plugin prefs_info)

	Perl Plugin API: v2 (no changes)
	TCL API: (no changes)

	Signals:
	* Added: "conversation-drag-ended"

version 0.76 (04/01/2004):
	Plugin API: v2
	Perl Plugin API: v2
	Loader Plugin API: (not versioned)
	Protocol Plugin API: (not versioned)
	* Added: protocol_prefs for protocol specific preferences
	* Added: reject_chat so protocols can act on chat invite rejection

	TCL Plugin API: (not versioned)
	* Changes to plugin registration to show descriptions
<|MERGE_RESOLUTION|>--- conflicted
+++ resolved
@@ -8,11 +8,8 @@
 		* purple_account_get_ui_data
 		* purple_account_set_ui_data
 		* purple_account_register_completed
-<<<<<<< HEAD
-=======
 		* purple_certificate_get_der_data
 		* purple_certificate_get_display_string
->>>>>>> 3f79dae7
 		* purple_conv_chat_cb_get_alias
 		* purple_conv_chat_cb_get_flags
 		* purple_conv_chat_cb_is_buddy
@@ -37,12 +34,9 @@
 		* purple_menu_action_set_data
 		* purple_menu_action_set_callback
 		* purple_menu_action_set_children
-<<<<<<< HEAD
-=======
 		* purple_request_certificate
 		* purple_request_field_certificate_new
 		* purple_request_field_certificate_get_value
->>>>>>> 3f79dae7
 		* purple_request_field_get_tooltip
 		* purple_request_field_group_get_fields_list
 		* purple_request_field_set_tooltip
@@ -170,11 +164,8 @@
 		* purple_buddy_icons_set_custom_icon
 		* purple_certificate_check_signature_chain_with_failing. Use
 		  purple_certificate_check_signature_chain, instead
-<<<<<<< HEAD
-=======
 		* purple_certificate_display_x509. Use purple_request_certificate,
 		  instead
->>>>>>> 3f79dae7
 		* purple_connection_error_reason
 		* purple_connection_new
 		* purple_connection_new_unregister
@@ -256,8 +247,6 @@
 		* xmlnode_set_attrib_with_namespace
 		* xmlnode_set_attrib_with_prefix
 
-<<<<<<< HEAD
-=======
 version 2.10.6:
 	* No changes
 
@@ -273,7 +262,6 @@
 version 2.10.2:
 	* No changes
 
->>>>>>> 3f79dae7
 version 2.10.1:
 	* No changes
 
