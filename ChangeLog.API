--- conflicted
+++ resolved
@@ -1,7 +1,5 @@
 Pidgin and Finch: The Pimpin' Penguin IM Clients That're Good for the Soul
 
-<<<<<<< HEAD
-=======
 version 2.3.0 (??/??/????):
 	libpurple:
 		Added:
@@ -24,7 +22,6 @@
 		  when a dependent plugin fails to unload.  The UI should do
 		  something appropriate.
 
->>>>>>> 18dc20a8
 version 2.2.2 (??/??/????):
 	libpurple:
 		Changed:
