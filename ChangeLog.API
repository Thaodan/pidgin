--- conflicted
+++ resolved
@@ -22,11 +22,8 @@
 		* purple_request_field_get_ui_data
 		* purple_request_field_set_ui_data
 		* purple_network_force_online
-<<<<<<< HEAD
 		* purple_global_proxy_set_info
-=======
 		* purple_strequal
->>>>>>> dad5958d
 
 		Deprecated:
 		* purple_buddy_get_local_alias
