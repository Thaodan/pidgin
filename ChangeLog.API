Pidgin and Finch: The Pimpin' Penguin IM Clients That're Good for the Soul

This file intends to list all changes to libpurple, Pidgin, and Finch's public
API. We sometimes forget to add changes to this file--sorry.

If your plugin fails to build with a new major version (e.g. 3.0.0) we
suggest checking this list first, in case a function was simply renamed.
You may still need to consult our API docs or our source code.

If you notice something missing from this list, please let us know and we'll
add it.

version 3.0.0 (??/??/????):
	libpurple:
		Added:
		* displaying-emails-clear signal (notification signal)
		* purple_account_is_disconnecting
		* purple_account_get_ui_data
		* purple_account_set_ui_data
		* purple_account_privacy_get_denied
		* purple_account_privacy_get_permitted
		* PurpleAccountPresence and PurpleBuddyPresence inherit PurplePresence
		* purple_account_presence_new
		* purple_buddy_presence_new
		* purple_account_register_completed
		* PurpleAESCipher, PurpleDESCipher, PurpleDES3Cipher, PurpleHMACCipher,
		  PurplePBKDF2Cipher and PurpleRC4Cipher inherit PurpleCipher
		* purple_aes_cipher_new
		* purple_des3_cipher_new
		* purple_des_cipher_new
		* purple_hmac_cipher_new
		* purple_pbkdf2_cipher_new
		* purple_rc4_cipher_new
		* purple_blist_node_is_transient
		* purple_blist_node_set_transient
		* purple_certificate_get_der_data
		* purple_certificate_get_display_string
		* purple_chat_user_get_alias
		* purple_chat_user_get_chat
		* purple_chat_user_get_flags
		* purple_chat_user_is_buddy
		* purple_chat_user_get_ui_data
		* purple_chat_user_set_ui_data
		* purple_chat_user_set_chat
		* purple_connection_get_active_chats
		* purple_connection_get_error_info
		* purple_connection_get_flags
		* purple_connection_set_flags
		* purple_connection_update_last_received
		* purple_conversation_get_ui_data
		* purple_conversation_set_ui_data
		* purple_conversation_message_get_alias
		* purple_conversation_message_get_conv
		* PurpleCountingNode, inherits PurpleBlistNode
		* purple_counting_node_get_*
		* purple_counting_node_change_*
		* purple_counting_node_set_*
		* PurpleHash and purple_hash_* API
		* PurpleMD4Hash, PurpleMD5Hash, PurpleSHA1Hash and PurpleSHA265Hash
		  inherit PurpleHash
		* purple_md4_hash_new
		* purple_md5_hash_new
		* purple_sha1_hash_new
		* purple_sha256_hash_new
		* PurpleIMConversation and PurpleChatConversation inherit
		  PurpleConversation
		* purple_notify_emails_pending
		* purple_notify_emails_present
		* purple_notify_searchresult_column_get_title
		* purple_notify_searchresult_column_is_visible
		* purple_notify_searchresult_column_set_visible
		* purple_notify_user_info_entry_destroy
		* purple_notify_user_info_prepend_pair_plaintext
		* purple_menu_action_get_callback
		* purple_menu_action_get_children
		* purple_menu_action_get_data
		* purple_menu_action_set_label
		* purple_menu_action_set_data
		* purple_menu_action_set_callback
		* purple_menu_action_set_children
		* PurplePluginInfoFlags (PURPLE_PLUGIN_INFO_FLAGS_INTERNAL and
		  PURPLE_PLUGIN_INFO_FLAGS_AUTO_LOAD)
		* purple_plugin_get_dependent_plugins
		* purple_plugin_get_filename
		* purple_plugin_is_internal
		* purple_plugin_info_new
		* purple_plugin_get_info
		* purple_plugin_info_get_abi_version
		* purple_plugin_info_get_actions_cb
		* purple_plugin_info_get_category
		* purple_plugin_info_get_dependencies
		* purple_plugin_info_get_error
		* purple_plugin_info_get_extra_cb
		* purple_plugin_info_get_flags
		* purple_plugin_info_get_icon
		* purple_plugin_info_get_license_id
		* purple_plugin_info_get_license_text
		* purple_plugin_info_get_license_url
		* purple_plugin_info_get_pref_frame_cb
		* purple_plugin_info_get_pref_request_cb
		* purple_plugin_info_get_ui_data
		* purple_plugin_info_set_ui_data
		* purple_plugin_register_type
		* purple_plugin_add_interface
		* PURPLE_DEFINE_TYPE
		* PURPLE_DEFINE_TYPE_EXTENDED
		* PURPLE_IMPLEMENT_INTERFACE_STATIC
		* PURPLE_IMPLEMENT_INTERFACE
		* PURPLE_DEFINE_DYNAMIC_TYPE
		* PURPLE_DEFINE_DYNAMIC_TYPE_EXTENDED
		* PURPLE_IMPLEMENT_INTERFACE_DYNAMIC
		* PURPLE_DEFINE_STATIC_TYPE
		* PURPLE_DEFINE_STATIC_TYPE_EXTENDED
		* PurpleProtocol, inherits GObject. Please see the documentation for
		  details.
		* PurpleProtocolAction
		* PurpleProtocolOverrideFlags
		* PurpleProtocolClientIface
		* PurpleProtocolServerIface
		* PurpleProtocolIMIface
		* PurpleProtocolChatIface
		* PurpleProtocolPrivacyIface
		* PurpleProtocolXferIface
		* PurpleProtocolRoomlistIface
		* PurpleProtocolAttentionIface
		* PurpleProtocolMediaIface
		* PurpleProtocolFactoryIface
		* purple_protocol_get_* for PurpleProtocol members
		* purple_protocol_class_* for class methods
		* purple_protocol_client_iface_* for client interface methods
		* purple_protocol_server_iface_* for server interface methods
		* purple_protocol_im_iface_* for IM interface methods
		* purple_protocol_chat_iface_* for chat interface methods
		* purple_protocol_privacy_iface_* for privacy interface methods
		* purple_protocol_xfer_iface_* for xfer interface methods
		* purple_protocol_roomlist_iface_* for roomlist interface methods
		* purple_protocol_attention_iface_* for attention interface methods
		* purple_protocol_media_iface_* for media interface methods
		* purple_protocol_factory_iface_* for factory interface methods
		* purple_protocol_action_new
		* purple_protocol_action_free
		* purple_protocols_add
		* purple_protocols_remove
		* purple_protocols_find
		* purple_protocols_get_all
		* purple_protocols_get_handle
		* purple_protocols_init
		* purple_protocols_uninit
		* purple_request_certificate
		* purple_request_field_certificate_new
		* purple_request_field_certificate_get_value
		* purple_request_field_get_tooltip
		* purple_request_field_group_get_fields_list
		* purple_request_field_set_tooltip
		* purple_request_fields_get_ui_data
		* purple_request_fields_set_ui_data
		* purple_roomlist_get_account
		* purple_roomlist_get_proto_data
		* purple_roomlist_get_ui_data
		* purple_roomlist_room_get_expanded_once
		* purple_roomlist_room_set_expanded_once
		* purple_roomlist_set_proto_data
		* purple_roomlist_set_ui_data
		* purple_whiteboard_get_account
		* purple_whiteboard_get_draw_list
		* purple_whiteboard_set_draw_list
		* purple_whiteboard_get_protocol_data
		* purple_whiteboard_set_protocol_data
		* purple_whiteboard_get_state
		* purple_whiteboard_set_state
		* purple_whiteboard_get_ui_data
		* purple_whiteboard_set_ui_data
		* purple_whiteboard_get_who
		* purple_xfer_get_fd
		* purple_xfer_get_message
		* purple_xfer_get_protocol_data
		* purple_xfer_get_ui_data
		* purple_xfer_get_watcher
		* purple_xfer_set_fd
		* purple_xfer_set_local_port
		* purple_xfer_set_protocol_data
		* purple_xfer_set_remote_user
		* purple_xfer_set_status
		* purple_xfer_set_ui_data
		* purple_xfer_set_watcher
		* purple_xmlnode_get_default_namespace
		* purple_xmlnode_strip_prefixes

		Changed:
		* account.h has been split into account.h (PurpleAccount GObject) and
		  accounts.h (Accounts subsystem)
		* blist.h has been split into buddylist.h (PurpleBuddyList and
		  subsystem), blistnode.h (PurpleBlistNode and PurpleCountingNode
		  GObjects), blistnodetypes (Buddy, Chat, Contact, Group GObjects)
		* circbuffer.h renamed to circularbuffer.h
		* conversation.h has been split into conversation.h
		  (PurpleConversation), conversationtypes.h (PurpleIMConversation and
		  PurpleChatConversation) and conversations.h (Conversations subsystem)
		* Files in libpurple/ciphers have been renamed. To use a particular
		  cipher, include its header.
		* Renamed ft.h file to xfer.h
		* Renamed plugin.h file to plugins.h
		* prpl.h has been split into protocol.h (PurpleProtocol GObject and
		  protocol interfaces) and protocols.h (protocols subsystem)
		* status.h has been split into status.h (Status API) and presence.h
		  (Presence API)
		* account-authorization-requested signal merged with
		  account-authorization-requested-with-message signal
		* purple_account_add_buddy now takes an invite message as the last
		  parameter
		* purple_account_add_buddies now takes an invite message as the last
		  parameter
		* PurpleAccount is now a GObject. Please see the documentation for
		  details.
		* purple_account_get_alias renamed to purple_account_get_private_alias
		* purple_account_set_alias renamed to purple_account_set_private_alias
		* purple_account_option_get_type renamed to
		  purple_account_option_get_pref_type
		* PurplePrivacyType renamed to PurpleAccountPrivacyType
		* purple_privacy_* functions are now purple_account_privacy_*
		* Removed arguments local and restore from purple_account_privacy_allow
		  and purple_account_privacy_deny
		* PurpleBlistNode is now a GObject. Please see the documentation for
		  details.
		* purple_blist_alias_buddy renamed to purple_buddy_set_local_alias
		* purple_blist_alias_chat renamed to purple_chat_set_alias
		* purple_blist_alias_contact renamed to purple_contact_set_alias
		* purple_blist_merge_contact renamed to purple_contact_merge
		* purple_blist_rename_buddy renamed to purple_buddy_set_name
		* purple_blist_rename_group renamed to purple_group_set_name
		* purple_blist_server_alias_buddy renamed to
		* purple_blist_update_buddy_status renamed to purple_buddy_update_status
		  purple_buddy_set_server_alias
		* purple_buddy_get_local_buddy_alias renamed to
		  purple_buddy_get_local_alias
		* PurpleContact and PurpleGroup inherit PurpleCountingNode
		* PurpleBuddyList is now a GObject. Please see the documentation for
		  details.
		* purple_find_buddies renamed to purple_blist_find_buddies
		* purple_find_buddy_in_group renamed to purple_blist_find_buddy_in_group
		* purple_find_buddy renamed to purple_blist_find_buddy
		* purple_find_group renamed to purple_blist_find_group
		* purple_get_blist renamed to purple_blist_get_buddy_list
		* PurpleBuddyIconSpec has been moved to buddyicon.h
		* purple_certificate_check_signature_chain now returns a list of failing
		  PurpleCertificate*s as the second parameter
		* PurpleConversation is now an abstract type, and is a GObject. Please
		  see the documentation for details.
		* purple_conv_* functions are now purple_conversation_*
		* purple_conv_im_* functions are now purple_im_conversation_*
		* purple_conv_chat_* functions are now purple_chat_conversation_*
		* purple_chat_conversation_find_user renamed to
		  purple_chat_conversation_has_user
		* PurpleTypingState renamed to PurpleIMTypingState
		* PurpleConvChatBuddy changed to PurpleChatUser, is now a GObject.
		  Please see the documentation for details.
		* purple_conv_chat_cb_* functions are now purple_chat_user_*
		* Replaced 'chat-buddy' with 'chat-user' in conversation signals
		* Replaced chatname, buddyname arguments of 'chat-user-flags' (formerly
		  'chat-buddy-flags') signal with PurpleChatUser *
		* PurpleCipher split into PurpleCipher and PurpleHash, both are
		  GObjects. Please see the documentation for details.
		* purple_cipher_context_* functions are now purple_cipher_*
		* PurpleCircBuffer changed to PurpleCircularBuffer, is now a GObject.
		  Please see the documentation for details.
		* purple_circ_buffer_* functions are now purple_circular_buffer_*
		* purple_connection_error now takes a PurpleConnectionError
		  as the second parameter
		* PurpleConnection is now a GObject. Please see the documentation for
		  details.
		* PURPLE_CONNECTION_* prefix of PurpleConnectionFlag enum names changed
		  to PURPLE_CONNECTION_FLAG_*
		* PURPLE_* prefix of PurpleConnectionState enum names changed to
		  PURPLE_CONNECTION_*
		* purple_conversation_get_gc renamed to
		  purple_conversation_get_connection
		* purple_dnsquery_a now takes a PurpleAccount as the first parameter
		* purple_imgstore_add renamed to purple_imgstore_new
		* purple_imgstore_add_with_id renamed to purple_imgstore_new_with_id
		* purple_network_listen now takes the protocol family as the second
		  parameter
		* purple_network_listen now takes a boolean indicating external port
		  mapping as the fourth parameter
		* purple_network_listen_range now takes a boolean indicating external
		  port mapping as the fifth parameter
		* purple_network_listen_range now takes the protocol family as the
		  third parameter
		* purple_notify_user_info_add_pair renamed to
		  purple_notify_user_info_add_pair_html
		* purple_notify_user_info_get_entries returns a GQueue instead of
		  a GList
		* purple_notify_user_info_entry_get_type renamed to
		  purple_notify_user_info_entry_get_entry_type
		* purple_notify_user_info_entry_set_type renamed to
		  purple_notify_user_info_entry_set_entry_type
		* purple_notify_user_info_prepend_pair renamed to
		  purple_notify_user_info_prepend_pair_html
<<<<<<< HEAD
		* PurplePlugin is now a GObject (alias for GPluginPlugin). Please see
		  the documentation for details.
		* PurplePluginInfo is now a GObject, inherits GPluginPluginInfo. Please
		  see the documentation for details.
		* PurplePluginAction no longer has a context field. Use
		  PurpleProtocolAction for protocol actions.
		* PURPLE_INIT_PLUGIN(pluginname, initfunc, plugininfo) is now
		  PURPLE_PLUGIN_INIT(pluginname, query_func, load_func, unload_func).
		  See "C Plugins tutorial" (tut_c_plugins.xml) for an example.
		* purple_plugin_load and purple_plugin_unload now use an error argument
		  to return load/unload errors
		* purple_plugins_get_all is now purple_plugins_find_all, and the
		  returned list of plugins MUST be free'd using g_list_free
		* purple_plugin_get_* functions for plugin info are now
		  purple_plugin_info_get_*
		* purple_plugin_get_author is now purple_plugin_info_get_authors, and
		  returns a NULL-terminated list of authors
		* purple_plugins_probe is now purple_plugins_refresh
		* purple_plugins_find_with_id renamed to purple_plugins_find_plugin
		* purple_plugins_find_with_filename renamed to
		  purple_plugins_find_by_filename
		* proto_chat_entry has been renamed to PurpleProtocolChatEntry
=======
		* purple_plugin_pref_get_type renamed to
		  purple_plugin_pref_get_pref_type
		* purple_plugin_pref_set_type renamed to
		  purple_plugin_pref_set_pref_type
		* purple_prefs_get_type renamed to purple_prefs_get_pref_type
		* purple_proxy_info_get_type renamed to purple_proxy_info_get_proxy_type
		* purple_proxy_info_set_type renamed to purple_proxy_info_set_proxy_type
		* purple_request_field_get_type renamed to
		  purple_request_field_get_field_type
>>>>>>> d39d9cf4
		* PurpleRoomlist is now a GObject. Please see the documentation for
		  details.
		* purple_roomlist_room_get_type is now
		  purple_roomlist_room_get_room_type
		* purple_roomlist_field_get_type is now
		  purple_roomlist_field_get_field_type
		* purple_savedstatus_get_type renamed to
		  purple_savedstatus_get_primitive_type
		* purple_savedstatus_set_type renamed to
		  purple_savedstatus_set_primitive_type
		* purple_savedstatus_substatus_get_type renamed to
		  purple_savedstatus_substatus_get_status_type
		* purple_srv_resolve now takes a PurpleAccount as the first parameter
		* purple_srv_txt_query_get_type renamed to
		  purple_srv_txt_query_get_query_type
		* PurpleStatus is now a GObject. Please see the documentation for
		  details.
		* purple_status_attr_* functions are now purple_status_attribute_*
		* PurpleStatusAttr renamed to PurpleStatusAttribute
		* PurplePresence is now an abstract type, and is a GObject. Please see
		  the documentation for details.
		* update_idle method has been added to PurplePresenceClass to update the
		  idle state of a presence
		* purple_str_size_to_units now takes a goffset as the size parameter
		* purple_txt_resolve now takes a PurpleAccount as the first parameter
		* purple_util_fetch_url_request now takes a PurpleAccount as
		  the first parameter
		* purple_util_fetch_url_request now takes a length as the eighth
		  parameter
		* purple_util_fetch_url_len now takes a length as the fifth parameter
		* PurpleWhiteboard is now a GObject. Please see the documentation for
		  details.
		* purple_value_destroy is now purple_value_free
		* purple_value_new, purple_value_dup and purple_value_free now operate
		  on GValue instead of PurpleValue
		* Signal registration now uses GTypes instead of PurpleValues.  See
		  SIGNAL-HOWTO for more information.
		* purple_whiteboard_create renamed to purple_whiteboard_new
		* purple_xfer_get_bytes_remaining now returns a goffset
		* purple_xfer_get_bytes_sent now returns a goffset
		* purple_xfer_get_size now returns a goffset
		* purple_xfer_is_canceled renamed to purple_xfer_is_cancelled
		* PurpleXfer is now a GObject. Please see the documentation for details.
		* purple_xfer_get_type renamed to purple_xfer_get_xfer_type
		* PurpleXferStatusType renamed to PurpleXferStatus
		* PURPLE_XFER_* prefix of PurpleXferType enums changed to
		  PURPLE_XFER_TYPE_*
		* purple_xfer_set_bytes_sent now takes a goffset as the bytes_sent
		  parameter
		* purple_xfer_set_size now takes a goffset as the size parameter
		* PurpleCertificateVerificationStatus enumeration is now merged with
		  internal flags, thus removing PURPLE_CERTIFICATE_INVALID and
		  replacing it with more precise errors.
		* PurpleConnectionUiOps.report_disconnect now passes a
		  PurpleConnectionError as the second parameter
		* PurpleXfer.bytes_remaining is now a goffset
		* PurpleXfer.bytes_sent is now a goffset
		* PurpleXfer.size is now a goffset
		* PurpleCertificateScheme.get_times now uses gint64 instead of
		  time_t to represent times
		* purple_certificate_get_times now uses gint64 instead of
		  time_t to represent times
		* xmlnode renamed to PurpleXmlNode
		* XMLNodeType renamed to PurpleXmlNodeType
		* xmlnode_* functions are now purple_xmlnode_*

		Removed:
		* buddy-added and buddy-removed blist signals
		* privacy.h file
		* value.h file
		* _PurpleCipherBatchMode
		* _PurpleCmdFlag
		* _PurpleCmdPriority
		* _PurpleCmdRet
		* _PurpleCmdStatus
		* _PurplePrefType
		* _PurplePrivacyType
		* _PurpleSoundEventID
		* _XMLNodeType
		* account-authorization-requested-with-message signal
		* purple_account_add_buddies_with_invite
		* purple_account_add_buddy_with_invite
		* purple_account_set_current_error
		* purple_blist_load
		* purple_blist_new
		* purple_set_blist
		* purple_blist_update_buddy_icon
		* purple_buddy_get_local_alias
		* purple_buddy_icons_has_custom_icon
		* purple_buddy_icons_find_custom_icon
		* purple_buddy_icons_set_custom_icon
		* purple_certificate_check_signature_chain_with_failing. Use
		  purple_certificate_check_signature_chain, instead
		* purple_certificate_display_x509. Use purple_request_certificate,
		  instead
		* PurpleCipherContext
		* purple_cipher_context_destroy
		* purple_cipher_context_get_data
		* purple_cipher_context_get_option
		* purple_cipher_context_new
		* purple_cipher_context_new_by_name
		* purple_cipher_context_set_data
		* purple_cipher_context_set_option
		* purple_cipher_get_capabilities
		* purple_cipher_get_name
		* PurpleCipherOps
		* purple_ciphers_*
		* PurpleCipher's init and uninit operations
		* purple_connection_error_reason
		* purple_connection_new
		* purple_connection_new_unregister
		* purple_connection_destroy
		* purple_connection_set_account
		* purple_contact_set_alias
		* purple_conv_chat_set_users
		* PurpleConversationType
		* purple_core_migrate
		* purple_dnsquery_a_account
		* purple_network_listen_family. Use purple_network_listen, instead.
		* purple_network_listen_map_external
		* purple_network_listen_range_family. Use purple_network_listen,
		  instead.
		* purple_network_ip_atoi
		* purple_notify_searchresults_column_get_title
		* purple_notify_searchresults_get_columns_count
		* purple_notify_searchresults_get_rows_count
		* purple_notify_searchresults_row_get
		* PurplePluginType
		* PurplePluginPriority
		* PurplePluginLoaderInfo
		* PurplePluginUiInfo
		* purple_plugin_ipc_*
		* purple_plugin_is_unloadable
		* purple_plugin_new
		* purple_plugin_probe
		* purple_plugin_register
		* purple_plugin_reload
		* purple_plugins_destroy_all
		* purple_plugins_enabled
		* purple_plugins_find_with_basename
		* purple_plugins_find_with_name
		* purple_plugins_get_protocols
		* purple_plugins_get_search_paths
		* purple_plugins_register_load_notify_cb
		* purple_plugins_register_probe_notify_cb
		* purple_plugins_register_unload_notify_cb
		* purple_plugins_unregister_load_notify_cb
		* purple_plugins_unregister_probe_notify_cb
		* purple_plugins_unregister_unload_notify_cb
		* purple_plugins_unload
		* purple_plugins_unload_all
		* purple_pounces_load
		* purple_prefs_set_generic
		* purple_prefs_update_old
		* purple_presence_add_status
		* purple_presence_add_list
		* PurplePresenceContext
		* purple_presence_new
		* purple_presence_new_for_account
		* purple_presence_new_for_buddy
		* PurplePluginProtocolInfo
		* purple_proxy_connect_socks5
		* purple_request_field_list_add
		* purple_srv_cancel
		* purple_srv_resolve_account
		* purple_ssl_connect_fd
		* purple_status_set_attr_boolean
		* purple_status_set_attr_int
		* purple_status_set_attr_string
		* purple_status_type_add_attr
		* purple_status_type_add_attrs
		* purple_status_type_add_attrs_vargs
		* purple_status_type_get_primary_attr
		* purple_status_type_set_primary_attr
		* purple_strlcat
		* purple_strlcpy
		* purple_txt_cancel
		* purple_txt_resolve_account
		* PurpleType, use GType instead.
		* purple_util_fetch_url_len. Use purple_util_fetch_url, instead.
		* purple_util_fetch_url_request_len. Use
		* purple_util_fetch_url_request, instead.
		* purple_util_fetch_url_request_len_with_account.  Use
		  purple_util_fetch_url_request, instead.
		* purple_util_get_image_checksum.  Use
		  g_compute_checksum_for_data(G_CHECKSUM_SHA1, ...), instead.
		* PurpleCertificateVerificationStatus.PURPLE_CERTIFICATE_INVALID
		* PurpleConnectionUiOps.report_disconnect_reason
		* PurplePluginProtocolInfo.add_buddy_with_invite
		* PurplePluginProtocolInfo.add_buddies_with_invite
		* PurplePluginProtocolInfo.get_cb_away
		* PurpleValue, use GValue instead.
		* serv_got_attention
		* serv_send_attention
		* struct _PurpleAttentionType
		* struct _PurpleCipherCaps
		* struct _PurpleConversation
		* struct _PurpleConvChat
		* struct _PurpleConvChatBuddy
		* struct _PurpleConvIm
		* struct _PurpleConvMessage
		* struct _PurpleMenuAction
		* struct _PurplePounce
		* struct _PurpleProxyInfo
		* struct _PurpleRequestField
		* struct _PurpleRoomlist
		* struct _PurpleRoomlistField
		* struct _PurpleRoomlistRoom
		* struct _PurpleWhiteboard
		* struct PurpleAccountOption
		* struct PurpleAccountUserSplit
		* struct PurpleNotifySearchColumn
		* wpurple_g_access
		* xmlnode_set_attrib_with_namespace
		* xmlnode_set_attrib_with_prefix

	Pidgin:
		Added:
		* pidgin_create_webview
		* PidginDockletFlag
		* PidginPluginInfo, inherits PurplePluginInfo
		* Various WebKit-related functions in gtkwebview.h

		Changed:
		* gtkft.h file renamed to gtkxfer.h
		* pidgin_setup_screenname_autocomplete now takes a filter function and
		  its data as final two arguments

		Removed:
		* GtkIMHtml.clipboard_html_string
		* GtkIMHtml.clipboard_text_string
		* GtkIMHtmlFontDetail
		* gtk_imhtml_animation_free
		* gtk_imhtml_animation_new
		* gtk_imhtml_image_add_to
		* gtk_imhtml_image_free
		* gtk_imhtml_image_new
		* gtk_imhtml_image_scale
		* pidgin_blist_update_account_error_state
		* PidginBuddyList.connection_errors
		* pidgin_check_if_dir
		* PidginConversation.sg
		* PIDGIN_DIALOG
		* pidgin_dialogs_alias_contact
		* pidgin_mini_dialog_links_supported
		* pidgin_set_custom_buddy_icon
		* pidgin_setup_screenname_autocomplete_with_filter
		* struct _GtkIMHtmlAnimation
		* struct _GtkIMHtmlFontDetail
		* struct _GtkIMHtmlHr
		* struct _GtkIMHtmlImage
		* struct _GtkIMHtmlScalable
		* struct _GtkSmileyTree
		* struct _PidginChatPane
		* struct _PidginImPane

	Finch:
		Added:
		* FinchPluginInfo, inherits PurplePluginInfo

		Changed:
		* gntft.h file renamed to gntxfer.h

	libgnt:
		Removed:
		* _GntFileType
		* _GntKeyPressMode
		* _GntMouseEvent
		* _GntParamFlags
		* _GntProgressBarOrientation
		* _GntTreeColumnFlag
		* _GntWidgetFlags

version 2.10.9:
	* No changes

version 2.10.8:
	* No changes

version 2.10.7:
	* No changes

version 2.10.6:
	* No changes

version 2.10.5:
	* No changes

version 2.10.4:
	* No changes

version 2.10.3:
	* No changes

version 2.10.2:
	* No changes

version 2.10.1:
	* No changes

version 2.10.0:
	libpurple:
		Added:
		* purple_srv_txt_query_destroy (accidentally left out of 2.8.0)

	Pidgin:
		Added:
		* pidgin_dialogs_plugins_info (should not be used by anything but Pidgin)

version 2.9.0:
	libpurple:
		Added:
		* Hash table to PurpleConvChat struct, used to make
		  purple_conv_chat_cb_find O(1).
		* ui_data pointer to PurpleConvChatBuddy struct.
		* deleting-chat-buddy signal (conversation signals)
		* pidgin_pixbuf_from_data
		* pidgin_pixbuf_anim_from_data
		* pidgin_pixbuf_new_from_file
		* pidgin_pixbuf_new_from_file_at_size
		* pidgin_pixbuf_new_from_file_at_scale

		Deprecated:
		* purple_conv_chat_set_users
		* PurpleConvChat in_room list

version 2.8.0 (06/07/2011):
	libpurple:
		Added:
		* account-authorization-requested-with-message signal (Stefan Ott)
		  (#8690)
		* cleared-message-history signal (conversation signals)
		* purple_account_add_buddy_with_invite
		* purple_account_add_buddies_with_invite
		* purple_dnsquery_a_account
		* purple_notify_user_info_add_pair_plaintext
		* purple_media_get_active_local_candidates
		* purple_media_get_active_remote_candidates
		* purple_media_manager_get_video_caps (Jakub Adam) (#13095)
		* purple_media_manager_set_video_caps (Jakub Adam) (#13095)
		* purple_pounce_destroy_all_by_buddy (Kartik Mohta) (#1131)
		* purple_proxy_connect_socks5_account
		* purple_srv_resolve_account
		* purple_txt_resolve_account
		* Added add_buddy_with_invite to PurplePluginProtocolInfo
		* Added add_buddies_with_invite to PurplePluginProtocolInfo
		* Added PurpleSrvTxtQueryUiOps which allow UIs to specify their
		  own mechanisms to resolve SRV and/or TXT queries. It works
		  similar to PurpleDnsQueryUiOps
		* purple_marshal_BOOLEAN__POINTER_BOOLEAN (kawaii.neko) (#12599)

		Deprecated:
		* purple_account_add_buddy
		* purple_account_add_buddies_with_invite
		* purple_dnsquery_a
		* purple_proxy_connect_socks5
		* purple_srv_resolve
		* purple_txt_resolve
		* add_buddy from PurplePluginProtocolInfo struct
		* add_buddies from PurplePluginProtocolInfo struct

	Pidgin:
		Added:
		* pidgin_make_scrollable (Gabriel Schulhof) (#10599)
		* chat-nick-clicked signal (kawaii.neko) (#12599)
		* chat-nick-autocomplete signal (kawaii.neko) (#12599)

version 2.7.11 (03/10/2011):
	* libpurple:
		Added:
		* Four entries in the GHashTable passed when joining
		  an XMPP chat room which allow the UI to request a limited
		  amount of history.  See XEP-0045 7.1.16 for details; the
		  entries are named history_maxchars, history_maxstanzas,
		  history_seconds, and history_since.  history_since must be
		  interpretable by purple_str_to_time, and the prpl takes care
		  of formatting the time properly.
	* Perl:
		Added:
		* Purple::find_conversation_with_account
		* Purple::Conversation::Chat::send_with_flags
		* Purple::Conversation::IM::send_with_flags

version 2.7.10 (02/06/2011):
	* No changes

version 2.7.9 (12/26/2010):
	* No changes

version 2.7.8 (12/19/2010):
	* No changes

version 2.7.7 (11/23/2010):
	* No changes

version 2.7.6 (11/21/2010):
	* No changes

version 2.7.5 (10/31/2010):
	* No changes

version 2.7.4 (10/20/2010):
	Perl:
		Added:
		* Purple::BuddyList::Chat::get_components

		Changed:
		* Purple::BuddyList::Chat::new now works properly.  Thanks
		  to Rafael in devel@conference.pidgin.im for reporting and
		  testing.

version 2.7.3 (08/10/2010):
	libpurple:
		Fixed:
		* purple_account_[gs]et_public_alias no longer crash when
		  called for a protocol that doesn't support the underlying
		  calls and the caller does not specify a failure callback.

	Perl:
		Added:
		* Exposed log-subsystem signals.

	Pidgin:
		Changed:
		* Changing the visibility (gtk_widget_hide/show) of
		  the widgets in the GtkIMHtmlToolbar should now affect
		  the visibility of the entries in the 'lean' view
		  (the default toolbar view).

		Deprecated:
		* pidgin_check_if_dir

	libgnt:
		Added:
		* gnt_tree_row_get_key, gnt_tree_row_get_next,
		  gnt_tree_row_get_prev, gnt_tree_row_get_child and
		  gnt_tree_row_get_parent.

version 2.7.2 (07/21/2010):
	* No changes

version 2.7.1 (05/29/2010):
	* No changes

version 2.7.0 (05/12/2010):
	libpurple:
		Added:
		* Account signals (see account-signals.dox); useful for D-Bus
		   * account-signed-on
		   * account-signed-off
		   * account-connection-error
		* purple_account_get_name_for_display
		* purple_account_get_privacy_type
		* purple_account_get_public_alias
		* purple_account_set_privacy_type
		* purple_account_set_public_alias
		* buddy-caps-changed blist signal
		* Added media_caps to the PurpleBuddy struct
		* purple_buddy_get_media_caps
		* purple_buddy_set_media_caps
		* purple_certificates_import for importing multiple
		  certificates from a single file (and corresponding
		  import_certificates member of PurpleCertificateScheme struct)
		* autojoin connection signal
		* purple_contact_get_group
		* sent-attention conversation signal
		* got-attention conversation signal
		* ui-caps-changed media manager signal
		* purple_media_candidate_copy
		* purple_media_codec_copy
		* purple_media_manager_get_backend_type
		* purple_media_manager_set_backend_type
		* PurpleMood struct in status.h
		* purple_network_get_all_local_system_ips, which returns all
		  local IPs on the system.  On systems with the getifaddrs()
		  function, this will return both IPv4 and IPv6 addresses
		  (excluding link-local and loopback addresses).  On others,
		  it returns just IPv4 addresses.
		* purple_network_listen_family and
		  purple_network_listen_range_family.  These will replace the
		  versions without _family in 3.0.0 and allow the caller to
		  specifically request either an IPv4 or IPv6 socket.  IPv6 is
		  only supported if the getaddrinfo() function is available
		  at build-time (not the case on Windows, currently).
		* purple_prpl_got_media_caps
		* purple_request_action_with_icon
		* purple_request_action_with_icon_varg
		* purple_socket_get_family
		* purple_socket_speaks_ipv4
		* purple_unescape_text
		* purple_uuid_random
		* purple_xfer_get_thumbnail
		* purple_xfer_get_thumbnail_mimetype
		* purple_xfer_set_thumbnail
		* purple_xfer_prepare_thumbnail

	Pidgin:
		Added:
		* pidgin_dialogs_buildinfo (should not be used by anything but Pidgin)
		* pidgin_dialogs_developers (should not be used by anything but Pidgin)
		* pidgin_dialogs_translators (should not be used by anything but Pidgin)
		* gtk_imhtmltoolbar_switch_active_conversation
		* 'paste' signal for GtkIMHtml (more in gtkimhtml-signals.dox)
		* 'drawing-buddy' signal for gtkblist (more in gtkblist-signals.dox)

version 2.6.6 (02/18/2010):
	libpurple:
		Changed:
		* purple_xfer_cancel_local is now called instead of
		  purple_xfer_request_denied if an error is found when selecting
		  a file to send. Request denied is still used when a receive
		  request is not allowed.
		* xmlnode_from_str now properly handles parsing an attribute which
		  contain "&lt;br&gt;", which were previously transformed into a
		  newline character (libxml2 unescapes all entities except
		  representations of '&', and libpurple's purple_unescape_html
		  converts "<br>" to a newline).

	Perl:
		Changed:
		* Corrected the package names for the PurpleProxyType and
		  PurpleLogReadFlags enums to have the correct number of colons
		  (from Purple::ProxyType::::<type> to Purple::ProxyType::<type>
		  and Purple::Log:ReadFlags::::<type> to
		  Purple::Log::ReadFlags::<type>)  (Chris Foote)

version 2.6.5 (01/08/2010):
	No changes

version 2.6.4 (11/29/2009):
	No changes

version 2.6.3 (10/16/2009):
	No changes

version 2.6.2 (09/05/2009):
	Perl:
		Added:
		* Purple::XMLNode::get_next(), which returns the next neighbor tag of
		  the current node.
		Changed:
		* Purple::XMLNode::get_child() will return the first child node if
		  passed "" or undef as the name of the node.

version 2.6.1 (08/18/2009):
	No changes

version 2.6.0 (08/18/2009):
	libpurple:
		Added:
		* PurpleMedia and PurpleMediaManager API
		* PURPLE_BLIST_NODE
		* PURPLE_GROUP
		* PURPLE_CONTACT
		* PURPLE_BUDDY
		* PURPLE_CHAT
		* Account signals (see account-signals.dox)
			* account-actions-changed
			* account-created
			* account-destroying
		* blist-node-added and blist-node-removed signals (see
		  blist-signals.dox)
		* Three Blist UI ops used to overload libpurple's built-in saving
		  of the buddy list to blist.xml. If a UI implements these, it probably
		  wants to add the buddies itself and not call purple_blist_load.
		* Three File Transfer UI ops used to overload libpurple's use of fread
		  and fwrite for saving a file locally. These allow a UI to stream a
		  file through a socket without buffering the file on the local disk.
		* Jabber plugin signals (see jabber-signals.dox)
		* purple_account_remove_setting
		* purple_buddy_destroy
		* purple_buddy_get_protocol_data
		* purple_buddy_set_protocol_data
		* purple_buddy_get_local_buddy_alias
		* purple_blist_get_buddies
		* purple_blist_get_ui_data
		* purple_blist_set_ui_data
		* purple_blist_node_get_ui_data
		* purple_blist_node_set_ui_data
		* purple_certificate_check_signature_chain_with_failing
		* purple_chat_destroy
		* purple_connection_get_protocol_data
		* purple_connection_set_protocol_data
		* purple_contact_destroy
		* purple_conv_chat_invite_user
		* purple_debug_is_unsafe
		* purple_debug_is_verbose
		* purple_debug_set_unsafe
		* purple_debug_set_verbose
		* purple_global_proxy_set_info
		* purple_group_destroy
		* purple_ipv4_address_is_valid
		* purple_ipv6_address_is_valid
		* purple_log_get_activity_score
		* purple_markup_is_rtl
		* purple_markup_escape_text
		* purple_network_convert_idn_to_ascii
		* purple_network_force_online
		* purple_network_set_stun_server
		* purple_network_set_turn_server
		* purple_network_get_stun_ip
		* purple_network_get_turn_ip
		* purple_network_remove_port_mapping
		* purple_plugins_get_search_paths
		* purple_proxy_connect_udp
		* purple_prpl_get_media_caps
		* purple_prpl_got_account_actions
		* purple_prpl_initiate_media
		* purple_request_field_get_group
		* purple_request_field_get_ui_data
		* purple_request_field_set_ui_data
		* purple_ssl_connect_with_ssl_cn
		* purple_strequal
		* purple_utf8_strip_unprintables
		* purple_util_fetch_url_request_len_with_account
		* purple_xfer_prpl_ready
		* purple_xfer_ui_ready
		* xmlnode_from_file
		* xmlnode_get_parent
		* xmlnode_set_attrib_full
		* PURPLE_STATUS_MOOD as a new PurpleStatusPrimitive

		Changed:
		* xmlnode_remove_attrib now removes all attributes with the
		  same name.  Previously, it would remove the first one found,
		  which was completely non-deterministic.  If you want to remove
		  the attribute with no namespace, then use NULL with
		  xmlnode_remove_with_namespace.
		* Plugins may now emit the jabber-sending-xmlnode signal in order
		  to send stanzas; this method is preferred to the prpl send_raw
		  function as other plugins listening to the signal see them.
		* The conversation-updated signal with a PURPLE_CONV_UPDATE_TYPING
		  update type is emitted when receiving an IM.  Previously, the
		  typing state was modified (and the buddy-typing-stopped signal
		  emitted), but this signal was not emitted.
		* Added a client_type field in the get_ui_info core UI op. See
		  core.h for details.
		* Added introspection of signals exposed via the D-Bus API.
		* purple_find_buddies is now more efficient in the case where
		  it is enumerating all the buddies for an account.
		* purple_find_group is now more efficient for large numbers of groups.
		* purple_find_conversation_with_account is more efficient for large
		  numbers of concurrent conversations.
		* All DNS routines support internationalized domain names (IDNs) when
		  libpurple is compiled with GNU libidn.
		* status is set before emitting signals in purple_xfer_set_status.
		* Creating multiple distinct chats with the same name (i.e. "MSN Chat")
		  is deprecated and will be removed in libpurple 3.0.0.
		* purple_xfer_start now accepts -1 as the fd parameter if the protocol
		  plugin will administer the transfer itself. 0 is still accepted for
		  backward compatibility since older versions of libpurple will not
		  accept -1.

		Deprecated:
		* buddy-added and buddy-removed blist signals
		* purple_blist_destroy
		* purple_blist_new
		* purple_buddy_get_local_alias
		* purple_certificate_check_signature_chain
		* purple_ip_address_is_valid
		* purple_notify_user_info_remove_entry
		* purple_set_blist
		* purple_status_type_set_primary_attr
		* purple_status_type_add_attr
		* purple_status_type_add_attrs
		* purple_status_type_add_attrs_vargs
		* purple_status_type_get_primary_attr
		* purple_status_set_attr_boolean
		* purple_status_set_attr_int
		* purple_status_set_attr_string
		* purple_presence_add_status
		* purple_presence_add_list
		* purple_util_fetch_url_request_len
		* xmlnode_set_attrib_with_namespace
		* xmlnode_set_attrib_with_prefix

	pidgin:
		Added:
		* gtk_imhtml_class_register_protocol
		* gtk_imhtml_link_get_url, gtk_imhtml_link_get_text_tag,
		  gtk_imhtml_link_activate functions to process GtkIMHtmlLink
		  objects from GtkIMHtml protocol callbacks.
		* gtk_imhtml_set_return_inserts_newline
		* gtk_imhtml_set_populate_primary_clipboard
		* pidgin_blist_set_theme
		* pidgin_blist_get_theme
		* pidgin_prefs_labeled_password
		* pidgin_smiley_editor_set_data
		* pidgin_sound_is_customized
		* pidgin_utils_init, pidgin_utils_uninit
		* pidgin_notify_pounce_add
		* PidginBlistTheme, PidginBlistThemeLoader API
		* PidginIconTheme, PidginStatusIconTheme, PidginIconThemeLoader
		  API
		* pidgin_stock_id_from_status_primitive
		* pidgin_stock_id_from_presence

	libgnt:
		Added:
		* GntProgressBar and functions (Saleem Abdulrasool)

	perl:
		Added:
		* Purple::XMLNode::get_name()

		Changed:
		* Made a bunch of functions act more perl-like. Call the new()
		  functions as Class->new(...) instead of Class::new(...):
			* Purple::Request::Fields::new
			* Purple::Request::Field::new
			* Purple::Request::Field::account_new
			* Purple::Request::Field::bool_new
			* Purple::Request::Field::choice_new
			* Purple::Request::Field::int_new
			* Purple::Request::Field::label_new
			* Purple::Request::Field::list_new
			* Purple::Request::Field::string_new
			* Purple::Request::Field::group_new
		* Make the XMLNode API more perl-like. Don't pass len
		  parameters and call them like:
			* $xmlnode->copy()
			* $xmlnode->to_str()
			* $xmlnode->to_formatted_str()
			* Purple::XMLNode::from_str(...)
version 2.5.9 (08/18/2009):
	No changes

version 2.5.8 (06/27/2009):
	No changes

version 2.5.7 (06/20/2009):
	No changes

version 2.5.6 (05/19/2009):
	No changes

version 2.5.5 (03/01/2009):
	libpurple:
		Changed:
		* purple_status_type_new now defaults "saveable" to TRUE.
		  This was necessary in order to maintain the current behavior
		  while fixing non-saveable statuses not to be saved.
		* xmlnode_get_prefix, xmlnode_to_str and xmlnode_to_formatted_str
		  now all take a const xmlnode* instead of an xmlnode*

version 2.5.4 (01/12/2009):
	perl:
		Changed:
		* Purple::PluginPref->get_bounds no longer takes two integer
		  arguments it now returns two integers.

		Removed:
		* Removed a handful of string-related utility functions that
		  can generally be better handled with perl's built-in string
		  functions rather than using pidgin's:
			* Purple::Util::strcasereplace
			* Purple::Util::strcasestr
			* Purple::Util::strreplace
			* Purple::Util::str_strip_char
			* Purple::Util::chrreplace

version 2.5.3 (12/20/2008):
	libpurple
		Changed:
		* purple_util_fetch_url and purple_util_fetch_url_request can
		  now fetch https URLs

version 2.5.0 (08/18/2008):
	libpurple:
		Added:
		* Connection flag PURPLE_CONNECTION_ALLOW_CUSTOM_SMILEY to indicate
		  that the connection supports sending and receiving custom smileys.
		* PurpleSmiley and the Smiley API.
		* purple_serv_got_join_chat_failed
		* chat-join-failed signal (see conversation-signals.dox)
		* chat-invite-blocked and blocked-im-msg signals (see
		  converation-signals.dox) (Thanks to Stefan Ott)
		* purple_blist_update_node_icon
		* purple_buddy_icons_node_has_custom_icon
		* purple_buddy_icons_node_find_custom_icon
		* purple_buddy_icons_node_set_custom_icon
		* purple_buddy_icons_node_set_custom_icon_from_file
		* purple_notify_user_info_prepend_section_break
		* purple_notify_user_info_prepend_section_header
		* "website" and "dev_website" items to the ui_info hash table
		* purple_cmds_get_handle, purple_cmds_init, purple_cmds_uninit
		* cmd-added and cmd-removed signals
		* purple_get_host_name
		* purple_util_fetch_url_len (temporary function overload to add max_len param)
		* purple_util_fetch_url_request_len
		* purple_prpl_send_attention
		* purple_prpl_got_attention
		* purple_prpl_got_attention_in_chat

		Deprecated:
		* purple_blist_update_buddy_icon
		* purple_buddy_icons_has_custom_icon
		* purple_buddy_icons_find_custom_icon
		* purple_buddy_icons_set_custom_icon
		* pidgin_set_custom_buddy_icon
		* purple_util_fetch_url_len
		* purple_util_fetch_url_request_len
		* serv_send_attention
		* serv_got_attention

		Changed:
		* xmlnode_copy now copies the prefix and namespace map for nodes.

	pidgin:
		Added:
		* gtk_imhtml_smiley_create, gtk_imhtml_smiley_reload and
		  gtk_imhtml_smiley_destroy to deal with GtkIMHtmlSmiley's.
		* pidgin_pixbuf_from_imgstore to create a GdkPixbuf from a
		  PurpleStoredImage.
		* pidgin_themes_smiley_themeize_custom to associate custom smileys to
		  a GtkIMHtml widget.
		* GTK_IMHTML_CUSTOM_SMILEY flag for GtkIMHtml.
		* GTK+ Custom Smiley API.

version 2.4.2 (05/17/2008):
	perl:
		Added:
		* Purple::Prefs::get_children_names.
		* Purple::timeout_remove.
		Changed:
		* Purple::timeout_add now returns a handle which can be used
		  to remove the timeout.
		* Callbacks to Purple::Util::fetch_url and the
		  Purple::Request::* functions can now be specified as both
		  strings (the name of the callback function) and as coderefs.
	Finch:
		libgnt:
		* Added gnt_bindable_check_key to check if a keystroke is bound.

version 2.4.0 (02/29/2008):
	libpurple:
		Added:
		* purple_certificate_add_ca_search_path. (Florian Quèze)
		* purple_gai_strerror.
		* purple_major_version, purple_minor_version,
		  purple_micro_version variables are exported by version.h,
		  giving the version of libpurple in use at runtime.
		* purple_util_set_current_song, purple_util_format_song_info
		* purple_ip_address_is_valid
		* Some accessor functions to the Roomlist API:
			* purple_roomlist_get_fields
			* purple_roomlist_room_get_type
			* purple_roomlist_room_get_name
			* purple_roomlist_room_get_parent
			* purple_roomlist_room_get_fields
			* purple_roomlist_field_get_type
			* purple_roomlist_field_get_label
			* purple_roomlist_field_get_hidden
		* unlocalized_name field in PurpleAttentionType for UIs that need it.
		* Some accessor and mutator functions for PurpleAttentionType:
			* purple_attention_type_set_name
			* purple_attention_type_set_incoming_desc
			* purple_attention_type_set_outgoing_desc
			* purple_attention_type_set_icon_name
			* purple_attention_type_set_unlocalized_name
			* purple_attention_type_get_name
			* purple_attention_type_get_incoming_desc
			* purple_attention_type_get_outgoing_desc
			* purple_attention_type_get_icon_name
			* purple_attention_type_get_unlocalized_name
		* Add some PurpleBuddyListNode accessor functions:
			* purple_blist_node_get_parent
			* purple_blist_node_get_first_child
			* purple_blist_node_get_sibling_next
			* purple_blist_node_get_sibling_prev
		* Added last_received to PurpleConnection, the time_t of the
		  last received packet.
		* Added some more accessor functions:
			* purple_chat_get_account
			* purple_chat_get_components
			* purple_connection_get_prpl
			* purple_xfer_get_start_time
			* purple_xfer_get_end_time
		* purple_serv_got_private_alias for prpls to call after receiving a
		  private alias from the server.

	Pidgin:
		Added:
		* pidgin_create_dialog to create a window that closes on escape. Also
		  added utility functions pidgin_dialog_get_vbox_with_properties,
		  pidgin_dialog_get_vbox, pidgin_dialog_get_action_area to access the
		  contents in the created dialog. (Peter 'fmoo' Ruibal)
		* pidgin_dialog_add_button to add buttons to a dialog created by
		  pidgin_create_dialog.
		* GTK_IMHTML_NO_SMILEY for GtkIMHtmlOptions means not to look for
		  smileys in the text. (Florian 'goutnet' Delizy)
		* pidgin_auto_parent_window to make a window transient for a suitable
		  parent window.
		* pidgin_tooltip_setup_for_treeview, pidgin_tooltip_destroy,
		  pidgin_tooltip_show and pidgin_tooltip_setup_for_widget to simplify
		  the process of drawing tooltips.
		* pidgin_add_widget_to_vbox to simplify adding a labeled widget to a
		  window.

		Deprecated:
		* PIDGIN_DIALOG

	Finch:
		* finch_roomlist_get_ui_ops and finch_roomlist_show_all
		* finch_request_field_get_widget to get the widget for a request
		  field.
		* finch_blist_get_tree to get the GntTree widget representing the
		  buddy list.
		* FinchBlistManager structure to manage the buddylist view, and some
		  util functions finch_blist_install_manager,
		  finch_blist_uninstall_manager, finch_blist_manager_find and
		  finch_blist_manager_add_node.
		* Added finch_log_show, finch_log_show_contact, finch_syslog_show,
		  finch_log_init, finch_log_get_handle, finch_log_uninit

		libgnt:
		* Added gnt_tree_set_row_color to set the color for a row in a tree.
		* Added gnt_style_get_string_list
		* Added gnt_color_add_pair to define a new color.
		* Added gnt_colors_get_color to get an ncurses color value from a
		  string.
		* Added gnt_style_get_color to get a color pair from an entry in
		  ~/.gntrc
		* Added gnt_tree_get_parent_key to get the key for the parent row.

version 2.3.0 (11/24/2007):
	libpurple:
		Added:
		* a PurpleConversation field and an alias field in PurpleConvMessage
		* account-authorization signals (see account-signals.dox for
		  details) (Stefan Ott)
		* libpurple/purple.h, which includes #define's and #include's
		  required to compile stand-alone plugins
		* PURPLE_STATUS_TUNE as a new PurpleStatusPrimitive
		* purple_plugin_disable(), which is intended to be called when
		  a purple_plugin_unload()--which was called when a user tried
		  to unload a plugin--fails.  This then prevents the plugin
		  from being saved in the saved plugins list, so it'll won't
		  be loaded at the next startup.
		* PurpleDisconnectReason enumeration of machine-readable
		  types of connection error.
		* purple_connection_error_reason(), to be used by prpls
		  (instead of purple_connection_error() and setting
		  gc->wants_to_die) to report errors along with a
		  PurpleDisconnectReason.
		* PurpleConnectionUiOps.report_disconnect_reason, to be
		  implemented by UIs (rather than .report_disconnect) if
		  they want to use the reported PurpleDisconnectReason
		  to give a more specific error.
		* A connection-error signal, fired just after the UiOp is
		  called with the same information.
		* purple_connection_reason_is_fatal(), acting as a hint
		  to whether automatic reconnection should be attempted
		  after a connection error (rather than checking
		  gc->wants_to_die).
		* PurpleConnectionErrorInfo, a struct to hold a
		  PurpleConnectionError and a const char *description.
		* purple_account_get_current_error() to get the most recent
		  PurpleConnectionError and description (or NULL if the
		  account is happy with life), to allow bits of the UI to know
		  the last error without caching it themselves (as
		  PidginBuddyList does).
		* purple_account_clear_current_error() to reset an account's
		  error state to NULL.
		* An account-error-changed signal, firing when
		  purple_account_get_current_error()'s return value changes.

		* PidginMiniDialog, a Gtk widget-ified version of
		  pidgin_make_mini_dialog().

		* purple_util_init()
		* purple_util_uninit()

		* purple_network_listen_map_external() to temporarily disable
		  mapping ports externally via NAT-PMP or UPnP.

		Changed:
		* purple_plugin_unload() now honors the return value of a
		  plugin's unload function and can actually return FALSE now.
		* purple_plugin_unload() no longer does its own notifications
		  when a dependent plugin fails to unload.  The UI should do
		  something appropriate.

		* pidgin_make_mini_dialog() now declares its return type to be
		  GtkWidget * rather than void *.  This should not break any
		  existing code since any code using it must already rely on
		  the return type actually being GtkWidget * all along.

		Deprecated:
		* pidgin_dialogs_about()
		* pidgin_log_show_contact()
		* pidgin_log_show()
		* pidgin_plugin_dialog_show()
		* pidgin_pounce_editor_show()
		* pidgin_pounces_manager_show()
		* pidgin_syslog_show()

		* purple_connection_error()
		* pidgin_blist_update_account_error_state()
		* PidginBuddyList.connection_errors
		* purple_network_listen_map_external()

		MSN:
		* A new independant status type with PURPLE_STATUS_TUNE primitive, and
		  PURPLE_TUNE_ARTIST, PURPLE_TUNE_ALBUM and PURPLE_TUNE_TITLE
		  attributes.

		XMPP:
		* A new independant status type with PURPLE_STATUS_TUNE primitive, and
		  PURPLE_TUNE_{ARTIST, TITLE, ALBUM, GENRE, COMMENT, TRACK, TIME,
		  YEAR, URL} attributes.

	Finch:
		libgnt:
		* Added gnt_color_pair, which will try to intelligenty set text
		  attributes in place of colors if the terminal doesn't have color
		  support. (Bug: #3560) All future code should use gnt_color_pair
		  instead of COLOR_PAIR.
		* Added gnt_menuitem_set_id and gnt_menuitem_get_id to set and get the
		  string id of a menuitem respectively.
		* Added gnt_window_get_accel_item, which returns a the id of a menuitem
		  bound to a keystroke.
		* Added gnt_menu_get_item to get a menuitem of the given id from a
		  menu.
		* Added gnt_menuitem_activate, which triggers the 'activate' signal on
		  the menuitem and calls the callback function, if available.
		* Added GntEntryKillRing in GntEntry.
		* Added gnt_window_set_maximize and gnt_window_get_maximize, and
		  GntWindowFlags enum.

version 2.2.2 (10/23/2007):
	libpurple:
		Changed:
		* The size parameter of purple_util_write_data_to_file_absolute
		  has been changed to gssize instead of a size_t to correctly
		  indicate that -1 can be used for a nul-delimited string.
		* The documentation for purple_savedstatuses_get_popular used to
		  incorrectly claim that the active status is excluded from the
		  returned list. The documentation has been corrected. Also, the
		  function now returns a correct list when called with a value of 0.

version 2.2.0 (09/13/2007):
	libpurple:
		Added:
		* PURPLE_MESSAGE_INVISIBLE flag, which can be used by
		  purple_conv_im_send_with_flags to send a message, but not display it
		  in the conversation
		* serv_send_attention(), serv_got_attention(), as well as send_attention 
		  and attention_types in PurplePluginProtocolInfo. This new API is used
		  for zapping in MySpaceIM, buzzing in Yahoo, and nudging in MSN.
		* PurpleConvMessage structure to represent a message in a
		  conversation. purple_conversation_message_get_sender,
		  purple_conversation_message_get_message,
		  purple_conversation_message_get_flags and
		  purple_conversation_message_get_timestamp to get information about a
		  PurpleConvMessage.
		* purple_conversation_get_message_history() to retrieve a list of
		  PurpleConvMessage's in a conversation, and
		  purple_conversation_clear_message_history to clear the history.
		* purple_certificate_* functions in libpurple/certificate.h - "A public-key certificate API"
		* purple_ssl_get_peer_certificates() and associated field in PurpleSslOps to retrieve a server's presented SSL certificate chain.
		* PurpleSslConnection::verifier to provide a "how to verify the peer's certificates" callback to the SSL handlers. See certificate.h for more on this.
		* purple_ssl_connect_with_host_fd() to create an SSL connection from a file descriptor and provide a hostname with it to authenticate the peer against.

		Changed:
		* purple_prefs_load is now called within purple_prefs_init.
		  The UI no longer needs to call it.
		* writing-im-msg now receives the conversation name as the who
		  argument if the caller of purple_conversation_write didn't
		  provide a value for who.

	Pidgin:
		Added:
		* pidgin_set_accessible_relations, sets up label-for and labelled-by
		  ATK relations (broken out from pidgin_set_accessible_label)
		* pidgin_conv_attach_to_conversation, to reattach the Pidgin UI to a
		  conversation
		* conversation-hiding and conversation-displayed signals.
		* pidgin_text_combo_box_entry_new, pidgin_text_combo_box_entry_get_text
		  and pidgin_text_combo_box_entry_set_text

		Changed:
		* pidgin_conversations_fill_menu now also adds a separator and a 'Show
		  All' item if there are more than one conversations in the list.

	Finch:
		Added:
		* finch_sound_is_enabled
		* The reserved field in the FinchConv is now used to store information
		  about the conversation (using FinchConversationFlag)
		* finch_account_dialog_show

		libgnt:
		* gnt_slider_set_small_step, gnt_slider_set_large_step to allow more
		  fine tuned updates of a GntSlider
		* gnt_util_parse_xhtml_to_textview to parse XHTML strings in a
		  GntTextView (this works only if libxml2 is available)

version 2.1.1 (08/20/2007):
	libpurple:
		Changed:
		* PurpleAccountUiOps.request_authorize's authorize_cb and
		  deny_cb parameters now correctly have type
		  PurpleAccountRequestAuthorizationCb rather than GCallback.
		  (You'll want to change your UI's implementation's signature
		  to avoid warnings, and then remove some now-redundant casts
		  back to the proper type.)

version 2.1.0 (7/28/2007):
	libpurple:
		Added:
		* purple-remote: added getstatus command
		* conversation-extended-menu signal (See Doxygen docs)
		* OPT_PROTO_SLASH_COMMANDS_NATIVE protocol option to indicate that
		  slash commands are "native" to the protocol
		* PURPLE_MESSAGE_NO_LINKIFY message flag to indicate that the message
		  should not be auto-linkified
		* PurpleEventLoopUiOps.timeout_add_seconds
		    UIs can now use better scheduling for whole-second timers.  For
		    example, clients based on the glib event loop can now use
		    g_timeout_add_seconds.
		* purple_blist_node_get_type
		* purple_conversation_do_command
		* purple_conversation_get_extended_menu
		* purple_core_ensure_single_instance
		    This is for UIs to use to ensure only one copy is running.
		* purple_dbus_is_owner
		* purple_timeout_add_seconds
		    Callers should prefer this to purple_timeout_add for timers
		    longer than 1 second away.  Be aware of the rounding, though.
		* purple_xfer_get_remote_user
		* purple_pounces_get_all_for_ui
		* purple_prefs_get_children_names
		* added displaying-email-notification and 
 	          displaying-emails-notification signals

		Changed:
		* The documentation of the following functions now properly
		  declares that the returned value must not be modified or
		  freed, which was always the case:
			* purple_accounts_get_all
			* purple_connections_get_all
			* purple_connections_get_connecting
			* purple_conv_chat_get_ignored
			* purple_conv_chat_get_users
			* purple_get_chats
			* purple_get_conversations
			* purple_get_ims
			* purple_notify_user_info_get_entries
		* The following functions now return a GList* instead of a
		  const GList*, as const is not very useful with GLists.  The
		  returned value still must not be modified or freed:
			* purple_account_get_status_types
			* purple_mime_document_get_fields
			* purple_mime_document_get_parts
			* purple_mime_part_get_fields
			* purple_request_fields_get_required
			* purple_request_field_list_get_selected
			* purple_request_field_list_get_items
			* purple_status_type_get_attrs
			* purple_presence_get_statuses
		* purple_request_field_list_set_selected now takes a GList*
		  instead of a const GList* for items, as const is not very
		  useful with GLists.  The passed list is still not modified
		  or freed.
		* purple_presence_add_list now takes a GList* instead of a
		  const GList* for source_list, as const is not very useful with
		  GLists.  The passed list is still not modified or freed.

	Pidgin:
		Added:
		* gtk_imhtml_setup_entry
		* pidgin_create_window
		* pidgin_retrieve_user_info and pidgin_retrieve_user_info_in_chat,
		  shows immediate feedback when getting information about a user.
		* gtk_imhtml_animation_new
		    Can be used for inserting an animated image into an IMHTML.
		* pidgin_menu_position_func_helper
		* pidgin_blist_get_name_markup, returns the buddy list markup
		  text for a given buddy.
		* pidgin_blist_draw_tooltip and pidgin_blist_tooltip_destroy
		  for creating blist tooltips from outside of buddy list code
		* pidgin_themes_remove_smiley_theme

		Changed:
		* pidgin_append_menu_action returns the menuitem added to the menu.
		* pidgin_separator returns the separator added to the menu.
		* PidginConversation has struct members to handle the new info
		  pane:
		  	* infopane
			* infopane_hbox
			* infopane_model
			* infopane_iter

	Finch:
		Added:
		* finch_retrieve_user_info

		libgnt:
			Added:
			* GntWS for workspaces
			* gnt_tree_set_column_title
			* GntSlider widget
			* "completion" signal for GntEntry
			* "terminal-refresh" signal for GntWM, with a corresponding entry
			  in GntWMClass
			* New flags for GntTextView to decide whether to word-wrap or show
			  scrollbars (GntTextViewFlag) which can be set by
			  gnt_text_view_set_flag
			* gnt_style_get_from_name
			* gnt_window_present
			* gnt_tree_set_column_width_ratio
			* gnt_tree_set_column_resizable
			* gnt_tree_set_column_is_right_aligned
			* gnt_tree_set_search_function, gnt_tree_set_search_column,
			  gnt_tree_is_searching
			* 'file-selected' signal is emited for GntFileSel
			* gnt_style_parse_bool
			* gnt_util_set_trigger_widget

			Changed:
			* gnt_tree_get_rows() now returns a GList* instead of a const
			  GList*, as const is not very useful with GLists.  The
			  returned value still must not be modified or freed.
			* Instead of keeping an 'invisible' item, the GntTreeColumns now
			  maintain 'flags' with the appropriate flags set

version 2.0.2 (6/14/2007):
	Pidgin:
		Deprecated:
		* pidgin_dialogs_alias_contact:  This will be removed in 3.0.0
		  unless there is sufficient demand to keep it.

version 2.0.0 (5/3/2007):
	Please note all functions, defines, and data structures have been
	re-namespaced to match the new names of Pidgin, Finch, and libpurple.
	All gaim_gtk_* functions are now pidgin_*, former libgaim functions are
	now purple_*.  Please consult our doxygen documentation for a complete
	reference.

	The gaim-compat.h header exists to provide an API compatibility layer
	for libpurple functions.  As an API compatibility layer, it must be
	included at compile time to be of use.

	Changed:
	* All the status stuff.  Yay!
	* gaim_prefs_connect_callback(), added handle parameter
	* gtk_imhtml_toolbar now descends from GtkHBox making it easier to add your
	  own widgets to it
	* gaim_find_conversation_with_account, added a "type" parameter
	* gaim_gtk_prefs_labeled_spin_button, the "key" parameter is now a
	  const char* instead of just a char*
	* gaim_gtk_prefs_labeled_entry, the "key" parameter is now a const char*
	  instead of just a char*
	* the add_buddy perl sub.  The sub now takes the account as the first
	  argument, and buddy and group as the second and third.  It also adds
	  the buddy to the server-side buddy list of the given account.
	* gaim_connection_new, gaim_account_connect and gaim_account_register no
	  longer return a GaimConnection
	* keep_alive in GaimConnection is renamed to keepalive
	* gaim_mkstemp, added a second argument, a boolean, of whether or not the
	  file is binary
	* gaim_log_logger_new, rewritten
	* gaim_conv_window_remove_conversation()'s last argument to be a
	  GaimConversation.
	* A new blocked icon: pixmaps/status/default/blocked.png
	* In pixmaps/status/default: extendedaway.png renamed to extended_away.png
	* In pixmaps/status/default: na.png renamed to unavailable.png
	* gtk_imhtml_toggle_bold(): No longer returns a value
	* gtk_imhtml_toggle_italic(): No longer returns a value
	* gtk_imhtml_toggle_underline(): No longer returns a value
	* gtk_imhtml_toggle_strike(): No longer returns a value
	* gtk_imhtml_scroll_to_end(): Added the smooth paramter
	* gaim_log_new(), added conv parameter
	* gaim_buddy_icon_new(), leaves a reference which the caller owns.  Use
	  gaim_buddy_icon_unref() immediately if you don't want a reference (the
	  old behavior).
	* GAIM_CONV_UNKNOWN to GAIM_CONV_TYPE_UNKNOWN.
	* GAIM_CONV_IM to GAIM_CONV_TYPE_IM.
	* GAIM_CONV_CHAT to GAIM_CONV_TYPE_CHAT.
	* GAIM_CONV_MISC to GAIM_CONV_TYPE_MISC.
	* GAIM_CONV_ANY to GAIM_CONV_TYPE_ANY.
	* GaimConversationUiOps.write_conv, Replaced const char *who with
	  const char *name, const char *alias
	* gaim_conv_chat_add_users(), added extra_msgs and new_arrivals (pass NULL
	  and FALSE respectively, to get the same behavior as before)
	* chat_add_users in GaimConversationUiOps, added cbuddies and 
	  new_arrivals and removed buddies.
	* chat_rename_user in GaimConversationUiOps, added new_alias
	* gaim_conv_chat_cb_new(), added alias. (pass NULL to get the same
	  behavior as before).
	* GaimConversation.log became GList * GaimConversation.logs, so that a
	  conversation can have multiple logs at once
	* gaim_conv_chat_add_user, added extra_msgs
	* gaim_notify_userinfo, removed primary and secondary parameters
	* GaimNotifyUiOps.notify_userinfo: removed title, primary, and
	  secondary parameters
	* Idle timers are now added and removed in gtkidle.c in response
	  to the signed-on and signed-off signals
	* GaimXfer->ops.read, GaimXfer->ops.write, gaim_xfer_set_read_fnc(),
	  gaim_xfer_set_write_fnc(), gaim_xfer_read(), gaim_xfer_write():
	  Changed ssize_t to gssize
	* serv_got_im, serv_got_chat_in, serv_send_im and serv_chat_send all use
	  GaimMessageFlags instead of GaimConvImFlags / GaimConvChatFlags
	* All core<->prpl message passing now uses html.  This was previously true
	  for receiving messages, it's now also true for sending them.  prpls that
	  don't support html need to gaim_unescape_html() the message.
	* Notify API: GCallback -> GaimNotifyCloseCallback,
	              void *user_data -> gpointer user_data
	* gaim_notify_searchresults_get_rows_count,
	  gaim_notify_searchresults_get_columns_count: return type now guint
	* gaim_account_notify_added: No longer checks if there is a
	  GaimBuddy for the added user, that's left up to the prpls.  See the
	  documentation for this function and gaim_account_request_add.
	* gaim_accounts_reorder: new_index is now a gint instead of a size_t
	* displaying-message signals: displaying-[im|chat]-msg and
	  displayed-[im|chat]-msg signals are emitted for all messages
	  (ie, for received messages, sent messages, system messages, error
	  messages etc.), and the signals now have
	  gaim_gtk_conversations_get_handle() for their handle.
	* GAIM_NOTIFY_BUTTON_ADD_BUDDY to GAIM_NOTIFY_BUTTON_ADD
	* conversation-switched: This signal has been moved from conversation to
	                         the UI and the signal-handlers only receive the
	                         conversation that has been switched to.
	* GaimPluginProtocolInfo: Added offline_message
	* GaimPluginProtocolInfo: Added whiteboard_prpl_ops
	* GaimPluginProtocolInfo: Added media_prpl_ops
	* GaimPluginProtocolInfo: Added "user_info" argument to tooltip_text,
	                          changed the return type to void
	* GaimPluginProtocolInfo: Added "full" argument to tooltip_text
	* gaim_pounce_new(): Added option argument for pounce options
	* gaim_network_listen() and gaim_network_listen_range(): Added
	  socket_type parameter to allow creation of UDP listening. Modified
	  to be asynchronous with a callback to allow for UPnP operation.
	  Returns a data structure that can be used to cancel the listen
	  attempt using gaim_network_listen_cancel()
	* GaimPrefCallback: val is now a gconstpointer instead of a gpointer
	* gtk_imhtml_get_current_format(): the arguments are now set to TRUE or
	  FALSE.  Previously they were set to TRUE or left alone.  Also, you
	  may now pass NULL if you're not interested in a specific formatting.
	* Smiley Themes: Backslashes must be backslash-escaped.
	* Plugins: Depedencies are now honored when unloading plugins.
	* gaim_markup_extract_info_field(): Added format_cb parameter.
	* gaim_markup_extract_info_field(): Changed GString parameter to a GaimNotifyUserInfo paramter.
	* gaim_str_to_time(): Added support for parsing the MM/DD/YYYY format.
	* gaim_plugin_action_new(): label is now const char *
	* gaim_plugin_pref_new_with_name(): name is now const char *
	* gaim_plugin_pref_new_with_label(): label is now const char *
	* gaim_plugin_pref_new_with_name_and_label(): name and label are
	  now const char *
	* gaim_plugin_pref_set_name(): name is now const char *
	* gaim_plugin_pref_get_name(): return type is now const char *
	* gaim_plugin_pref_set_label(): label is now const char *
	* gaim_plugin_pref_get_label(): return type is now const char *
	* gaim_plugin_pref_add_choice(): label is now const char *
	* struct proto_chat_entry: label is now const char *
	* struct proto_chat_entry: identifier is now const char *
	* All network activity has been updated to use non-blocking sockets.
	  This means that plugins must be updated to expect such a socket from
	  gaim_proxy_connect() and gaim_network_listen*().
	* gaim_proxy_connect(): changed to return NULL on error and a pointer
	  to a GaimProxyConnectInfo object which can be used to cancel
	  connection attempts using gaim_proxy_connect_cancel().  Also added
	  a 'handle' parameter that can be used to cancel the connection
	  attempt using gaim_proxy_connect_cancel_with_handle().
	* gaim_gethostbyname_async(): Renamed to gaim_dnsquery_a() and
	  changed to return a pointer to a data structure that can be
	  used to cancel the pending DNS query using gaim_dnsquery_destroy()
	* gaim_url_fetch(): Renamed to gaim_util_fetch_url() and changed
	  to return a pointer to a data structure that can be used to cancel
	  the pending HTTP request using gaim_util_fetch_url_cancel().
	  Corresponding callback has changed to accept this data structure
	  as its first argument, and to accept an error message as an
	  additional final argument.
	* gaim_gtk_create_imhtml(): Added sw_ret() parameter
	* gaim_account_get_log(): Added create parameter
	* GAIM_CMD_P_VERYHIGH is now GAIM_CMD_P_VERY_HIGH
	* gtk_imhtml_search_find(): Now wraps around to the top instead of
	  clearing the search at the end.
	* gaim_gtkxfer_dialog_show: Can now take NULL to show (and possibly
	  create) a default gtkxfer dialog.
	* CHAT_USERS_BUDDY_COLUMN became CHAT_USERS_WEIGHT_COLUMN, along with
	  a change in the values stored in the column.
	* gaim_find_buddies() returns a list of all buddies in the account if name
	  is NULL.
	* gaim_gtk_set_custom_buddy_icon() sets custom icon for a user.
	* Hid the definition of _GaimStringref, which already had a warning to
	  avoid accessing it directly.
	* notify_userinfo() UI op is passed a GaimNotifyUserInfo instead of a char*
	  for the user information
	* gaim_buddy_icon_get_scale_size() and was changed to ALWAYS scale
	  the icon instead of only when icon_spec->scale_rules contains
	  GAIM_ICON_SCALE_DISPLAY.  Callers should be changed to check the
	  scale_rules before calling this function.
	* gaim_gtk_buddy_icon_get_scale_size() was changed to accept an
	  additional parameter which is used to determine what kind of
	  scaling should be done, if any.
	* purple_request_input(), purple_request_choice(),
	  purple_request_choice_varg(), purple_request_action(),
	  purple_request_action_varg(), purple_request_fields(),
	  purple_request_yes_no(), purple_request_ok_cancel(),
	  purple_request_accept_cancel(), purple_request_file(), and
	  purple_request_folder() was changed to accept account, who, and
	  conversation parameters for associating the request with an account, a
	  buddy, or a conversation.
	* Significant changes to the buddy icon and imgstore APIs.  If you
	  were using any of it, it's best to look at the header files or
	  Doxygen documentation, but here are some significant changes:
	    purple_buddy_icon_new() now takes ownership of ("frees") icon_data
	    purple_buddy_icon_set_data(): likewise for data
	    purple_buddy_icon_set_for_user(): likewise for data
	    purple_buddy_icon_set_for_user() now takes a checksum parameter
	    purple_imgstore_add() was renamed to purple_imgstore_add_with_id()
	      which takes ownership of data

	Removed:
	* gaim_gtk_sound_{get,set}_mute() (replaced by the /gaim/gtk/sound/mute
	  preference)
	* gaim_escape_html(const char *html) (use g_markup_escape_text(html, -1)
	  instead)
	* gaim_accounts_sync, account changes are now scheduled to be saved
	  automatically
	* gaim_connection_connect
	* gaim_connection_disconnect
	* gaim_connection_register
	* gaim_accounts_auto_login
	* gaim_find_conversation, use gaim_find_conversation_with_account instead
	* gaim_chat_get_display_name
	* gaim_conversation_set_history, gaim_conversation_get_history, and
	  GaimConversation->history.  Use gtk_imhtml_get_markup instead.
	* set_gaim_user_dir to gaim_util_set_user_dir
	* create_prpl_icon to gaim_gtk_create_prpl_icon
	* Window flashing support in the core: gaim_conv_window_flash, and flash UI
	  operation for conversations.  Use signal "received-im-msg" or similar.
	* All warning stuff from the core.
	* gaim_gtkconv_get_dest_tab_at_xy(), instead use gaim_gtkconv_get_tab_at_xy()
	* chat_add_user from GaimConversationUiOps: only chat_add_users is used
	* chat_remove_user from GaimConversationUiOps: only chat_remove_users is used
	* uc from the GaimBuddy struct
	* gaim_sound_get_handle()
	* gaim_debug_vargs()
	* serv_add_buddy(); use gaim_account_add_buddy() instead
	* serv_add_buddies(); use gaim_account_add_buddies() instead
	* serv_change_passwd(); use gaim_account_change_password() instead
	* serv_close()
	* serv_finish_login()
	* serv_login()
	* serv_remove_buddy(); use gaim_account_remove_buddy() instead
	* serv_remove_buddies(); use gaim_account_remove_buddies() instead
	* serv_rename_group()
	* serv_set_buddyicon(): use gaim_account_set_buddy_icon() instead
	* serv_touch_idle(): use gaim_gtk_check_idle() instead
	* GaimGtkImPane->a_virgin
	* gaim_str_strip_cr(); use gaim_str_strip_char(str, '\r') instead
	* gaim_find_buddys_group renamed to gaim_buddy_get_group
	* gaim_gtkpounce_menu_build()
	* gaim_gtkpounce_dialog_show()
	* GaimGtkBuddyList->bpmenu
	* GaimConvImFlags and GaimConvChatFlags; use GaimMessageFlags instead
	* cb and user_data from the ops in GaimNotifyUiOps: This is now handled
	  by the notify API in the core.
	* GaimConversationUiOps.updated: use the conversation-updated signal
	* GAIM_SUBTYPE_CONV_WINDOW: windows are now only represented in the UI,
	  so GAIM_TYPE_BOXED is used for the signal types
	* gaim_gtk_privacy_is_showable(): We do fallback privacy in the core
	  now, so this would always be TRUE now.
	* GaimBlistNodeAction: See GaimMenuAction
	* gaim_blist_node_action_new(); use gaim_menu_action_new() instead
	* gaim_date()
	* gaim_date_full(): See gaim_date_format_full()
	* gaim_strftime(): See gaim_utf8_strftime()
	* GAIM_MESSAGE_COLORIZE
	* user_data from gaim_notify_searchresults_new_rows and from 
	  notify_searchresults in GaimNotifyUiOps.
	* gaim_conversation_get_send_history(), and send_history from
	  GaimConversation
	* Removed ui_ops from GaimBuddyList. Use gaim_blist_get_ui_ops() instead
	* GaimGtkConversation: dialogs (dialogs.search moved to GaimGtkWindow)
	* gaim_show_xfer_dialog: Use gaim_gtk_xfer_dialog_show(NULL) instead.
	* GaimGtkRoomlistDialog: Nothing used it outside of the file it was in.
	* gaim_gtk_roomlist_dialog_new: use gaim_gtk_roomlist_show
	* gaim_gtk_roomlist_dialog_new_with_account: use gaim_gtk_roomlist_show_with_account
	* binreloc functions

	Added:
	* gaim_prefs_disconnect_by_handle()
	* a password field to GaimConnection, which only persists for the
	  session (when "remember password" is false, account->password is
	  NEVER set) Use gaim_connection_get_password(GaimConnection *gc)
	* gaim_log_common_writer, gaim_log_common_lister, gaim_log_common_sizer,
	  and gaim_log_get_log_dir to allow log formats that use standard Gaim
	  log directory to use Gaim's built-in code for these purposes.
	* GaimLogCommonLoggerData struct for a basic logger_data struct to be
	  used with "common" logger functions.
	* gaim_gtk_blist_node_is_contact_expanded, returns TRUE if the given
	  blist node is a buddy inside an expanded contact, or is itself an
	  expanded contact
	* GaimLogSet struct, get_log_sets function to GaimLogLogger,
	  gaim_log_get_log_sets, gaim_log_set_compare
	* gaim_privacy_check(), to check if a given user is allowed to send
	  messages to the specified account
	* gtk_imhtml_clear_formatting()
	* gtk_imhtml_delete to clear out part of a imhtml buffer
	* gtk_imhtml_get_protocol_name()
	* gaim_buddy_icons_get_full_path(), to get the full path of a buddy
	  icon setting
	* CHAT_USERS_ALIAS_COLUMN, CHAT_USERS_COLOR_COLUMN,
	  CHAT_USERS_BUDDY_COLUMN to the list of columns for the chat
	  user list
	* gaim_account_add_buddy()
	* gaim_account_add_buddies()
	* gaim_account_remove_buddy()
	* gaim_account_remove_buddies()
	* gaim_account_change_password()
	* gaim_account_supports_offline_message()
	* gaim_conversation_close_logs(), to force a conversation's log(s) to
	  be closed.  New logs will be opened as necessary.
	* gaim_got_protocol_handler_uri()
	* gaim_plugin_get_id()
	* gaim_plugin_get_name()
	* gaim_plugin_get_version()
	* gaim_plugin_get_summary()
	* gaim_plugin_get_description()
	* gaim_plugin_get_author()
	* gaim_plugin_get_homepage()
	* gaim_gtkconv_switch_active_conversation(GaimConversation *)
	* gaim_str_strip_char() to strip a given character from
	  a given string
	* gaim_util_chrreplace() to replace a given character with a
	  different character
	* gaim_gtk_blist_toggle_visibility() to intelligently toggle the
	  visiblity of the buddy list
	* gaim_gtk_blist_visibility_manager_add() to indicate the addition of a
	  visibility manager - see the docs for more information
	* gaim_gtk_blist_visibility_manager_remove() to indicate the removal of
	  a visibility manager - see the docs for more information
	* gaim_gtk_conversations_find_unseen_list() to get a list of conversations
	  with an "unseen" state >= to the specified state and other criteria
	* gaim_gtk_conversations_fill_menu() fill a menu from list of conversations
	* gaim_gtk_create_prpl_icon()
	* gaim_gtk_create_prpl_icon_with_status()
	* gaim_gtk_pounces_manager_show()
	* gaim_gtk_pounces_manager_hide()
	* gaim_gtk_pounce_editor_show()
	* GAIM_POUNCE_MESSAGE_RECEIVED
	* GaimPounceOption
	* gaim_pounce_set_options()
	* gaim_pounce_set_options()
	* GAIM_STOCK_CONNECT, GAIM_STOCK_DISCONNECT
	* GAIM_STOCK_PLUGIN
	* gaim_account_request_add: Notifies the user that they were added to
	                            someone's buddy list, and offers them the choice
	                            of adding that person to their buddy list.
	* gaim_blist_alias_contact()
	* gaim_cipher_http_digest_calculate_session_key()
	* gaim_cipher_http_digest_calculate_response()
	* gaim_notify_searchresults_labeled()
	* GAIM_NOTIFY_BUTTON_LABELED, GAIM_NOTIFY_BUTTON_INFO,
	  GAIM_NOTIFY_BUTTON_IM, GAIM_NOTIFY_BUTTON_JOIN,
	  GAIM_NOTIFY_BUTTON_INVITE
	* stock buttons GAIM_STOCK_IM, GAIM_STOCK_INFO
	* gaim_conversation_present()
	* GaimConversationUiOps->present(GaimConversation *)
	* GaimPlugin.unloadable
	* gaim_plugin_is_unloadable()
	* GAIM_PLUGIN_PREF_STRING_FORMAT
	* gaim_plugin_pref_get_format_type()
	* gaim_plugin_pref_set_format_type()
	* GaimStringFormatType
	* gaim_log_get_handle()
	* gaim_log_uninit()
	* GAIM_SUBTYPE_LOG
	* gaim_marshal_POINTER__POINTER_POINTER
	* gaim_utf8_ncr_encode()
	* gaim_gtk_log_init()
	* gaim_gtk_log_get_handle()
	* gaim_gtk_log_uninit()
	* gaim_util_fetch_url_request()
	* GaimMenuAction
	* gaim_menu_action_new()
	* gaim_menu_action_free()
	* GaimInfoFieldFormatCallback
	* gaim_utf8_strftime()
	* gaim_date_format_short()
	* gaim_date_format_long()
	* gaim_date_format_full()
	* gaim_time_format()
	* gaim_plugin_action_free()
	* GaimRequestType: Added GAIM_REQUEST_FOLDER
	* GaimRequestUiOps: Added request_folder
	* gaim_request_folder()
	* gaim_gtk_setup_screenname_autocomplete()
	* gaim_gtk_set_cursor()
	* gaim_gtk_clear_cursor()
	* GAIM_MESSAGE_ACTIVE_ONLY
	* gaim_proxy_get_setup()
	* GaimNotifySearchResultsCallback: Added user_data.
	* gaim_notify_searchresults: Added user_data.
	* gaim_network_listen_cancel(): Can be used to cancel a previous
	  call to gaim_network_listen() or gaim_network_listen_range()
	* gaim_proxy_connect_cancel(): Can be used to cancel a pending
	  gaim_proxy_connect() request
	* gaim_proxy_connect_cancel_with_handle(): Can be used to cancel
	  a previous gaim_proxy_connect() request using a specified handle
	* gaim_dnsquery_destroy(): Can be used to cancel a pending DNS
	  query.
	* gaim_util_fetch_url_cancel(): Can be used to cancel a pending
	  call to gaim_util_fetch_url() or gaim_util_fetch_url_request().
	* GaimGtkWindow: dialogs.search (previously in GaimGtkConversation)
	* gaim_buddy_get_server_alias()
	* gaim_conv_send_confirm()
	* GaimConversationUiOps.send_confirm
	* gaim_gtk_roomlist_dialog_show_with_account
	* gaim_gtk_tree_view_search_equal_func to be used with
	  gtk_tree_view_set_search_equal_func
	* gaim_xfer_set_bytes_sent().  Sets the offset in the file to
	  read from or write to.
	* gaim_privacy_deny and gaim_privacy_allow
	* gaim_gtk_blist_set_headline
	* gaim_gtk_set_urgent
	* GtkGaimScrollBook and its functions.
	* purple_markup_unescape_entity()
	* purple_markup_get_css_property()
	* purple_group_get_name()

	Signals - Changed:  (See the Doxygen docs for details on all signals.)
	* Signal propagation now stops after a handler returns a non-NULL value.
	  This value is now returned.  Previously, all registered handlers were
	  called and the value from the last handler was used.
	* "buddy-typing" and "buddy-typing-stopped": replaced the GaimConversation*
	  with GaimAccount*, const char *name.  Also, the signal is now emitted
	  regardless of whether a conversation exists and regardless of whether
	  the user is on the buddy list.
	* "chat-buddy-joined": added the new_arrival argument
	* "chat-invited" handlers can now return a value to control what happens
	  to the invite (accept, reject, prompt the user).
	* "chat-left": Emitted *after* setting chat->left to TRUE.
	* "drawing-tooltip": the second argument is now a GString* instead of
	  a char**
	* "drawing-tooltip": added the "full" argument
	* "received-im-msg" and "received-chat-msg" to match, both now pass a
	  conversation pointer and flags
	* "receiving-im-msg" and "receving-chat-msg" to match, both now pass a
	  conversation pointer and a pointer to the flags.
	* "writing-im-msg", "wrote-im-msg", "writing-chat-msg", "wrote-chat-msg":
	  Now emitted from a difference place in the message handling code.
	  The arguments also changed.
	* "displaying-im-msg", "displayed-im-msg", "displaying-chat-msg",
	  "displayed-chat-msg": Added "who" argument, which changes the order
	  of the existing arguments.

	Signals - Added:  (See the Doxygen docs for details on all signals.)
	* "account-disabled"
	* "account-status-changed"
	* "account-alias-changed"
	* "cipher-added"
	* "cipher-removed"
	* "conversation-dragging"
	* "dbus-method-called"
	* "dbus-introspect"
	* "file-recv-accept"
	* "file-recv-start"
	* "file-recv-cancel"
	* "file-recv-complete"
	* "file-recv-request"
	* "file-send-accept"
	* "file-send-start"
	* "file-send-cancel"
	* "file-send-complete"
	* "buddy-added"
	* "buddy-removed"
	* "blist-node-aliased"
	* "buddy-status-changed"
	* "buddy-idle-changed": A buddy's idle status changed.
	* "buddy-icon-changed"
	* "buddy-got-login-time": The login time for a buddy is now known
	* "displaying-userinfo"
	* "gtkblist-hiding"
	* "gtkblist-unhiding"
	* "log-displaying"
	* "network-configuration-changed"
	* "savedstatus-changed"
	* "sendto-extended-menu"
	* "uri-handler"

	Signals - Removed:
	* "account-away": replaced by account-status-changed
	* "account-warned"
	* "buddy-away": replaced by buddy-status-changed
	* "buddy-back": replaced by buddy-status-changed
	* "buddy-idle": replaced by buddy-idle-changed
	* "buddy-unidle": replaced by buddy-idle-changed
	* "buddy-icon-cached": replaced by buddy-icon-changed
	* "conversation-drag-end": replaced by conversation-dragging
	* "conversation-switching"

version 1.5.0 (8/11/2005):
	* Added: gaim_xfer_conversation_write
	  Writes a messages to a conversation window with the use
	  of the associated file transfer.

version 1.4.0 (7/7/2005):
	* Added: gaim_buddy_icon_uncache()
	  Deletes a cached buddy icon for a specified buddy
	* Added: gaim_buddy_icon_get_type
	  Attempts to determine the type of a given buddy icon.
	* Added: buddy-icon-cached signal
	  Emitted when a new buddy icon is cached.

version 1.3.1 (6/9/2005):
	* No changes

version 1.3.0 (5/10/2005):
	* Added: gaim_blist_schedule_save()
	  This should be used instead of gaim_blist_sync when you
	  want the blist.xml file to be written to disk.  There
	  should not be many occasions when you want to do this,
	  as the functions in the blist API that modify the buddy
	  list will normally call it for you.
	* Added: OPT_PROTO_NO_NORMALIZE_CONV
	  Tells the conversation API to not normalize screen names
	  in conversations.  This is used by the Jabber PRPL.

version 1.2.1 (4/3/2005):
	* No changes

version 1.2.0 (3/17/2005):
	* You can use gaim_signal_connect_priority() and
	  gaim_signal_connect_priority_vargs() to connect to
	  Gaim signals with a given priority (Will Gorman)
	* Added: gaim_conversation_set_features
		 gaim_conversation_get_features
	  These allow plugins (notable prpls) to change the
	  formatting capabilities of an existing conversation.
	  This comes with a new "features" field in
	  GaimConversation (Christopher O'Brien)
	* Added: GAIM_CONNECTION_NO_IMAGES to GaimConectionFlags
	   (Christopher O'Brien)
	* Added: GAIM_CBFLAGS_TYPING to GaimConvChatBuddyFlags
	   (Christopher O'Brien)
	* Added: gaim_account_request_add which takes the same arguments as
	*  gaim_account_notify_added but always asks the user if they want to add
	*  the buddy to the buddy list
	* Added: An accompanying request_add GaimAccountUiOp

version 1.1.4 (2/24/2005):
	* No changes

version 1.1.3 (2/17/2005):
	* No changes

version 1.1.2 (1/20/2005):
	* No changes

version 1.1.1 (12/28/2004):
	* No changes

version 1.1.0 (12/02/2004):
	* Added: gaim_utf8_salvage
	* Added: binary relocation support in prefix.h
	         WARNING: If your plugin uses anything inside the
		 #ifdef ENABLE_BINRELOC from prefix.h, it won't be
		 loadable on a copy of Gaim compiled without binreloc
		 support. In particular, watch out for the autoconf-like
		 macros, and accidently including them through internal.h,
		 which you probably shouldn't be including anyway.

version 1.0.0 (09/17/2004):
	* Added: get_chat_name to the GaimPluginProtocolInfo struct
	* Changed: gaim_blist_update_buddy_presence(), presence changed to
	           type gboolean
	* Changed: the versioning scheme, and all the plugin structs

version 0.82 (08/26/2004):
	Gaim API:
	* Removed: gaim_gtk_get_dispstyle(), gaim_gtk_change_text()
	* Removed: multi.h
	* Renamed: ui.h to gtkdialogs.h
	* Renamed: gtkinternal.h to gtkgaim.h
	* Renamed: show_info_dialog to gaim_gtkdialogs_info
	* Renamed: show_log_dialog to gaim_gtkdialogs_log
	* Renamed: show_warn_dialog to gaim_gtkdialogs_warn
	* Renamed: show_im_dialog to gaim_gtkdialogs_im
	* Renamed: gaim_gtkdialogs_new_im to gaim_gtkdialogs_im_with_user
	* Renamed: destroy_all_dialogs to gaim_gtkdialogs_destroy_all
	* Renamed: alias_dialog_bud to gaim_gtkdialogs_alias_buddy
	* Renamed: alias_dialog_contact to gaim_gtkdialogs_alias_contact
	* Renamed: alias_dialog_blist_chat to gaim_gtkdialogs_alias_chat
	* Renamed: show_confirm_del to gaim_gtkdialogs_remove_buddy
	* Renamed: show_confirm_del_group to gaim_gtkdialogs_remove_group
	* Renamed: show_confirm_del_blist_chat to gaim_gtkdialogs_remove_chat
	* Renamed: show_confirm_del_contact to gaim_gtkdialogs_remove_contact
	* Renamed: show_about to gaim_gtkdialogs_about
	* Added: gaim_notify_userinfo() and the associated notify_userinfo() UI op
	         which pass account and contact information associated with the
	         userinfo

	Buddy List API:
	* Changed: gaim_blist_request_add_chat(), added name parameter
	* Added: gaim_contact_on_account()
	* Added: flags parameter to the GaimBlistNode struct

	Conversation API:
	* Added: gaim_gtkconv_button_new()

	Protocol Plugin API: v7
	* Added: chat_info_defaults to the GaimPluginProtocolInfo struct

	Signals:
	* Added: conversation-updated for any update to the data associated
	  with the conversation (topic, icon, adding to buddy list, etc.)

	Conversation API:
	* Changed: gaim_conv_chat_add_user() (added new_arrival parameter)

version 0.81 (08/05/2004):
	Commands API:
	* Most functions now have a void *data argument.

	Blist API:
	* Added: gaim_buddy_get_contact_alias
	* Renamed: gaim_get_buddy_alias to gaim_buddy_get_alias
	* Renamed: gaim_get_buddy_alias_only to gaim_buddy_get_alias_only

	Conversation API:
	* Changed: gaim_conv_chat_add_user(), added flags parameter
	* Changed: gaim_conv_chat_add_users(), added GList of flags parameter
	* Changed: gaim_conv_chat_get_users(), now returns a GList of
	  GaimConvChatBuddy's
	* Changed: gaim_conv_chat_set_users() now expects a GList of
	  GaimConvChatBuddy's
	* Added: gaim_conv_chat_set_user_flags()
	* Added: gaim_conv_chat_get_user_flags()
	* Added: gaim_conv_chat_find_user()
	* Added: gaim_conv_chat_cb_new()
	* Added: gaim_conv_chat_cb_find()
	* Added: gaim_conv_chat_cb_destroy()
	* Added: gaim_conv_chat_cb_get_name()

	Conversation UI ops:
	* Added: chat_update_user()

	Signals:
	* Changed: chat-buddy-joining & chat-buddy-joined now include the user's flags
	* Changed: chat-buddy-joining & chat-buddy-leaving are now booleans, return
	  TRUE if you don't want the join/leave to be displayed in the UI.
	* Added: chat-buddy-flags for when user's flags change
	  gaim_marshal_VOID__POINTER_POINTER_POINTER_UINT_UINT (required for the new
	  chat-buddy-flags signal)
	* Added: account-modified for when account settings have been changed.

version 0.80 (07/15/2004):
	Gaim API:
	* Removed: PRPL numbers : gaim_account_set_protocol(),
	  gaim_account_get_protocol(), gaim_accounts_find_with_prpl_num,
	  gaim_prpl_num_to_id(), gaim_prpl_id_to_num(), GaimProtocol

	Protocol Plugin API: v6
	* Added: can_receive_file & send_file to the GaimPluginProtocolInfo struct

	Signals:
	* Changed "chat-invited" to also include the components hash table so
	  plugins can use serv_join_chat when the signal is emitted.
	* Added "chat-topic-changed" signal plugins know when a topic is changed.

version 0.79 (06/24/2004):
	Gaim API:
	* gaim_url_parse() now takes two additional parameters, which are used
	  for returning the username and password from the URL, if they exist.
	* Added: has_focus UI op to GaimConversationUiOps and
	  GaimConvWindowUiOps.
	* Added: gaim_conversation_has_focus() and gaim_conv_window_has_focus().
	* Removed: gaim_blist_save()

	Protocol Plugin API: v5
	* Changed: add_buddy, add_buddies, remove_buddy, remove_buddies,
	  rename_group and remove_group to take GaimBuddy's and
	  GaimGroup's consistently.
	* Removed: OPT_PROTO_BUDDY_ICON (replaced by icon_spec)
	* Added: icon_spec to the GaimPluginProtocolInfo struct

version 0.78 (05/30/2004):
	Plugin API: v4
	* Added: actions - for plugins to add to the new Plugin Actions menu

	Loader Plugin API: v2 (no changes)

	Protocol Plugin API: v4
	* Removed: set_dir, get_dir and dir_search (not used, AIM-centric)
	* Removed: actions (replaced by generic plugin actions)

	Perl Plugin API: v2 (no changes)
	TCL Plugin API: (no changes)

	Signals:
	* Added: "blist-node-extended-menu" for extending Buddy, Chat and
			 Group right-click menus
	* Added: "drawing-tooltip" for plugins to allow plugins to change text
			 appearing in tooltips
	* Added: "gtkblist-created"
	* Added: "receiving-im-msg" and "receiving-chat-msg" (these behave
			  exactly like received-*-msg used to)
	* Added: "buddy-idle-updated" signal, for when the idle time changes.
	* Changed: "received-im-msg" and "received-chat-msg" no longer pass
			   pointers to who, message and flags, and are now void.
	* Removed: "drawing-menu" - it was UI sepecific and
			   "blist-node-extended-menu" is superior

version 0.77 (04/22/2004):
	Loader & Protocol Plugins independantly versioned
	Plugin loading now checks versioning on plugins (Standard, Loader &
	Protocol)
	new GAIM_{PLUGIN,PRPL,LOADER}_API_VERSION constants

	Plugin API: v3
	* Added: prefs_info for UI independant plugin prefs

	Loader Plugin API: v2
	* Added: api_version at top of GaimPluginLoaderInfo struct

	Protocol Plugin API: v2
	* Added: api_version at top of GaimPluginProtocolInfo struct
	* Added: chat_menu for protocol specific extensions to the chat menu
	* Removed: get_away "Nada used it. Pink elephants on parade."
	* Removed: protocol_prefs (replaced by generic plugin prefs_info)

	Perl Plugin API: v2 (no changes)
	TCL API: (no changes)

	Signals:
	* Added: "conversation-drag-ended"

version 0.76 (04/01/2004):
	Plugin API: v2
	Perl Plugin API: v2
	Loader Plugin API: (not versioned)
	Protocol Plugin API: (not versioned)
	* Added: protocol_prefs for protocol specific preferences
	* Added: reject_chat so protocols can act on chat invite rejection

	TCL Plugin API: (not versioned)
	* Changes to plugin registration to show descriptions
<|MERGE_RESOLUTION|>--- conflicted
+++ resolved
@@ -295,7 +295,6 @@
 		  purple_notify_user_info_entry_set_entry_type
 		* purple_notify_user_info_prepend_pair renamed to
 		  purple_notify_user_info_prepend_pair_html
-<<<<<<< HEAD
 		* PurplePlugin is now a GObject (alias for GPluginPlugin). Please see
 		  the documentation for details.
 		* PurplePluginInfo is now a GObject, inherits GPluginPluginInfo. Please
@@ -317,18 +316,16 @@
 		* purple_plugins_find_with_id renamed to purple_plugins_find_plugin
 		* purple_plugins_find_with_filename renamed to
 		  purple_plugins_find_by_filename
-		* proto_chat_entry has been renamed to PurpleProtocolChatEntry
-=======
 		* purple_plugin_pref_get_type renamed to
 		  purple_plugin_pref_get_pref_type
 		* purple_plugin_pref_set_type renamed to
 		  purple_plugin_pref_set_pref_type
 		* purple_prefs_get_type renamed to purple_prefs_get_pref_type
+		* proto_chat_entry has been renamed to PurpleProtocolChatEntry
 		* purple_proxy_info_get_type renamed to purple_proxy_info_get_proxy_type
 		* purple_proxy_info_set_type renamed to purple_proxy_info_set_proxy_type
 		* purple_request_field_get_type renamed to
 		  purple_request_field_get_field_type
->>>>>>> d39d9cf4
 		* PurpleRoomlist is now a GObject. Please see the documentation for
 		  details.
 		* purple_roomlist_room_get_type is now
