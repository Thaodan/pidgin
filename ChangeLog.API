Pidgin and Finch: The Pimpin' Penguin IM Clients That're Good for the Soul

<<<<<<< HEAD
This file intends to list all changes to libpurple, Pidgin, and Finch's public
API. We sometimes forget to add changes to this file--sorry.

If your plugin fails to build with a new major version (e.g. 3.0.0) we
suggest checking this list first, in case a function was simply renamed.
You may still need to consult our API docs or our source code.

If you notice something missing from this list, please let us know and we'll
add it.

version 3.0.0 (??/??/????):
	libpurple:
		Added:
		* displaying-emails-clear signal (notification signal)
		* purple_account_is_disconnecting
		* purple_account_get_ui_data
		* purple_account_set_ui_data
		* purple_account_privacy_get_denied
		* purple_account_privacy_get_permitted
		* PurpleAccountPresence and PurpleBuddyPresence inherit PurplePresence
		* purple_account_presence_new
		* purple_buddy_presence_new
		* purple_account_register_completed
		* PurpleAESCipher, PurpleDESCipher, PurpleDES3Cipher, PurpleHMACCipher,
		  PurplePBKDF2Cipher and PurpleRC4Cipher inherit PurpleCipher
		* purple_aes_cipher_new
		* purple_des3_cipher_new
		* purple_des_cipher_new
		* purple_hmac_cipher_new
		* purple_pbkdf2_cipher_new
		* purple_rc4_cipher_new
		* purple_blist_node_is_transient
		* purple_blist_node_set_transient
		* purple_certificate_get_der_data
		* purple_certificate_get_display_string
		* purple_chat_user_get_alias
		* purple_chat_user_get_chat
		* purple_chat_user_get_flags
		* purple_chat_user_is_buddy
		* purple_chat_user_get_ui_data
		* purple_chat_user_set_ui_data
		* purple_chat_user_set_chat
		* purple_connection_get_active_chats
		* purple_connection_get_error_info
		* purple_connection_get_flags
		* purple_connection_set_flags
		* purple_connection_update_last_received
		* purple_conversation_get_ui_data
		* purple_conversation_set_ui_data
		* purple_conversation_message_get_alias
		* purple_conversation_message_get_conv
		* PurpleCountingNode, inherits PurpleBlistNode
		* purple_counting_node_get_*
		* purple_counting_node_change_*
		* purple_counting_node_set_*
		* PurpleHash and purple_hash_* API
		* PurpleMD4Hash, PurpleMD5Hash, PurpleSHA1Hash and PurpleSHA265Hash
		  inherit PurpleHash
		* purple_md4_hash_new
		* purple_md5_hash_new
		* purple_sha1_hash_new
		* purple_sha256_hash_new
		* PurpleIMConversation and PurpleChatConversation inherit
		  PurpleConversation
		* purple_notify_emails_pending
		* purple_notify_emails_present
		* purple_notify_searchresult_column_get_title
		* purple_notify_searchresult_column_is_visible
		* purple_notify_searchresult_column_set_visible
		* purple_notify_user_info_entry_destroy
		* purple_notify_user_info_prepend_pair_plaintext
		* purple_menu_action_get_callback
		* purple_menu_action_get_children
		* purple_menu_action_get_data
		* purple_menu_action_set_label
		* purple_menu_action_set_data
		* purple_menu_action_set_callback
		* purple_menu_action_set_children
		* purple_request_certificate
		* purple_request_field_certificate_new
		* purple_request_field_certificate_get_value
		* purple_request_field_get_tooltip
		* purple_request_field_group_get_fields_list
		* purple_request_field_set_tooltip
		* purple_request_fields_get_ui_data
		* purple_request_fields_set_ui_data
		* purple_roomlist_get_account
		* purple_roomlist_get_proto_data
		* purple_roomlist_get_ui_data
		* purple_roomlist_room_get_expanded_once
		* purple_roomlist_room_set_expanded_once
		* purple_roomlist_set_proto_data
		* purple_roomlist_set_ui_data
		* purple_whiteboard_get_account
		* purple_whiteboard_get_draw_list
		* purple_whiteboard_set_draw_list
		* purple_whiteboard_get_protocol_data
		* purple_whiteboard_set_protocol_data
		* purple_whiteboard_get_state
		* purple_whiteboard_set_state
		* purple_whiteboard_get_ui_data
		* purple_whiteboard_set_ui_data
		* purple_whiteboard_get_who
		* purple_xfer_get_fd
		* purple_xfer_get_message
		* purple_xfer_get_protocol_data
		* purple_xfer_get_ui_data
		* purple_xfer_get_watcher
		* purple_xfer_set_fd
		* purple_xfer_set_local_port
		* purple_xfer_set_protocol_data
		* purple_xfer_set_remote_user
		* purple_xfer_set_status
		* purple_xfer_set_ui_data
		* purple_xfer_set_watcher
		* purple_xmlnode_get_default_namespace
		* purple_xmlnode_strip_prefixes

		Changed:
		* account.h has been split into account.h (PurpleAccount GObject) and
		  accounts.h (Accounts subsystem)
		* blist.h has been split into buddylist.h (PurpleBuddyList and
		  subsystem), blistnode.h (PurpleBlistNode and PurpleCountingNode
		  GObjects), blistnodetypes (Buddy, Chat, Contact, Group GObjects)
		* circbuffer.h renamed to circularbuffer.h
		* conversation.h has been split into conversation.h
		  (PurpleConversation), conversationtypes.h (PurpleIMConversation and
		  PurpleChatConversation) and conversations.h (Conversations subsystem)
		* Files in libpurple/ciphers have been renamed. To use a particular
		  cipher, include its header.
		* Renamed ft.h file to xfer.h
		* status.h has been split into status.h (Status API) and presence.h
		  (Presence API)
		* account-authorization-requested signal merged with
		  account-authorization-requested-with-message signal
		* purple_account_add_buddy now takes an invite message as the last
		  parameter
		* purple_account_add_buddies now takes an invite message as the last
		  parameter
		* PurpleAccount is now a GObject. Please see the documentation for
		  details.
		* purple_account_get_alias renamed to purple_account_get_private_alias
		* purple_account_set_alias renamed to purple_account_set_private_alias
		* PurplePrivacyType renamed to PurpleAccountPrivacyType
		* purple_privacy_* functions are now purple_account_privacy_*
		* Removed arguments local and restore from purple_account_privacy_allow
		  and purple_account_privacy_deny
		* PurpleBlistNode is now a GObject. Please see the documentation for
		  details.
		* purple_blist_alias_buddy renamed to purple_buddy_set_local_alias
		* purple_blist_alias_chat renamed to purple_chat_set_alias
		* purple_blist_alias_contact renamed to purple_contact_set_alias
		* purple_blist_merge_contact renamed to purple_contact_merge
		* purple_blist_rename_buddy renamed to purple_buddy_set_name
		* purple_blist_rename_group renamed to purple_group_set_name
		* purple_blist_server_alias_buddy renamed to
		* purple_blist_update_buddy_status renamed to purple_buddy_update_status
		  purple_buddy_set_server_alias
		* purple_buddy_get_local_buddy_alias renamed to
		  purple_buddy_get_local_alias
		* PurpleContact and PurpleGroup inherit PurpleCountingNode
		* PurpleBuddyList is now a GObject. Please see the documentation for
		  details.
		* purple_find_buddies renamed to purple_blist_find_buddies
		* purple_find_buddy_in_group renamed to purple_blist_find_buddy_in_group
		* purple_find_buddy renamed to purple_blist_find_buddy
		* purple_find_group renamed to purple_blist_find_group
		* purple_get_blist renamed to purple_blist_get_buddy_list
		* purple_certificate_check_signature_chain now returns a list of failing
		  PurpleCertificate*s as the second parameter
		* PurpleConversation is now an abstract type, and is a GObject. Please
		  see the documentation for details.
		* purple_conv_* functions are now purple_conversation_*
		* purple_conv_im_* functions are now purple_im_conversation_*
		* purple_conv_chat_* functions are now purple_chat_conversation_*
		* purple_chat_conversation_find_user renamed to
		  purple_chat_conversation_has_user
		* PurpleTypingState renamed to PurpleIMTypingState
		* PurpleConvChatBuddy changed to PurpleChatUser, is now a GObject.
		  Please see the documentation for details.
		* purple_conv_chat_cb_* functions are now purple_chat_user_*
		* Replaced 'chat-buddy' with 'chat-user' in conversation signals
		* Replaced chatname, buddyname arguments of 'chat-user-flags' (formerly
		  'chat-buddy-flags') signal with PurpleChatUser *
		* PurpleCipher split into PurpleCipher and PurpleHash, both are
		  GObjects. Please see the documentation for details.
		* purple_cipher_context_* functions are now purple_cipher_*
		* PurpleCircBuffer changed to PurpleCircularBuffer, is now a GObject.
		  Please see the documentation for details.
		* purple_circ_buffer_* functions are now purple_circular_buffer_*
		* purple_connection_error now takes a PurpleConnectionError
		  as the second parameter
		* PurpleConnection is now a GObject. Please see the documentation for
		  details.
		* PURPLE_CONNECTION_* prefix of PurpleConnectionFlag enum names changed
		  to PURPLE_CONNECTION_FLAG_*
		* PURPLE_* prefix of PurpleConnectionState enum names changed to
		  PURPLE_CONNECTION_*
		* purple_conversation_get_gc renamed to
		  purple_conversation_get_connection
		* purple_dnsquery_a now takes a PurpleAccount as the first parameter
		* purple_imgstore_add renamed to purple_imgstore_new
		* purple_imgstore_add_with_id renamed to purple_imgstore_new_with_id
		* purple_network_listen now takes the protocol family as the second
		  parameter
		* purple_network_listen now takes a boolean indicating external port
		  mapping as the fourth parameter
		* purple_network_listen_range now takes a boolean indicating external
		  port mapping as the fifth parameter
		* purple_network_listen_range now takes the protocol family as the
		  third parameter
		* purple_notify_user_info_add_pair renamed to
		  purple_notify_user_info_add_pair_html
		* purple_notify_user_info_get_entries returns a GQueue instead of
		  a GList
		* purple_notify_user_info_prepend_pair renamed to
		  purple_notify_user_info_prepend_pair_html
		* PurpleRoomlist is now a GObject. Please see the documentation for
		  details.
		* purple_roomlist_room_get_type is now
		  purple_roomlist_room_get_room_type
		* purple_roomlist_field_get_type is now
		  purple_roomlist_field_get_field_type
		* purple_srv_resolve now takes a PurpleAccount as the first parameter
		* PurpleStatus is now a GObject. Please see the documentation for
		  details.
		* purple_status_attr_* functions are now purple_status_attribute_*
		* PurpleStatusAttr renamed to PurpleStatusAttribute
		* PurplePresence is now an abstract type, and is a GObject. Please see
		  the documentation for details.
		* update_idle method has been added to PurplePresenceClass to update the
		  idle state of a presence
		* purple_str_size_to_units now takes a goffset as the size parameter
		* purple_txt_resolve now takes a PurpleAccount as the first parameter
		* purple_util_fetch_url_request now takes a PurpleAccount as
		  the first parameter
		* purple_util_fetch_url_request now takes a length as the eighth
		  parameter
		* purple_util_fetch_url_len now takes a length as the fifth parameter
		* PurpleWhiteboard is now a GObject. Please see the documentation for
		  details.
		* purple_value_destroy is now purple_value_free
		* purple_value_new, purple_value_dup and purple_value_free now operate
		  on GValue instead of PurpleValue
		* Signal registration now uses GTypes instead of PurpleValues.  See
		  SIGNAL-HOWTO for more information.
		* purple_whiteboard_create renamed to purple_whiteboard_new
		* purple_xfer_get_bytes_remaining now returns a goffset
		* purple_xfer_get_bytes_sent now returns a goffset
		* purple_xfer_get_size now returns a goffset
		* purple_xfer_is_canceled renamed to purple_xfer_is_cancelled
		* PurpleXfer is now a GObject. Please see the documentation for details.
		* purple_xfer_get_type renamed to purple_xfer_get_xfer_type
		* PurpleXferStatusType renamed to PurpleXferStatus
		* PURPLE_XFER_* prefix of PurpleXferType enums changed to
		  PURPLE_XFER_TYPE_*
		* purple_xfer_set_bytes_sent now takes a goffset as the bytes_sent
		  parameter
		* purple_xfer_set_size now takes a goffset as the size parameter
		* PurpleCertificateVerificationStatus enumeration is now merged with
		  internal flags, thus removing PURPLE_CERTIFICATE_INVALID and
		  replacing it with more precise errors.
		* PurpleConnectionUiOps.report_disconnect now passes a
		  PurpleConnectionError as the second parameter
		* PurpleXfer.bytes_remaining is now a goffset
		* PurpleXfer.bytes_sent is now a goffset
		* PurpleXfer.size is now a goffset
		* PurpleCertificateScheme.get_times now uses gint64 instead of
		  time_t to represent times
		* purple_certificate_get_times now uses gint64 instead of
		  time_t to represent times
		* xmlnode renamed to PurpleXmlNode
		* XMLNodeType renamed to PurpleXmlNodeType
		* xmlnode_* functions are now purple_xmlnode_*

		Removed:
		* buddy-added and buddy-removed blist signals
		* privacy.h file
		* value.h file
		* _PurpleCipherBatchMode
		* _PurpleCmdFlag
		* _PurpleCmdPriority
		* _PurpleCmdRet
		* _PurpleCmdStatus
		* _PurplePrefType
		* _PurplePrivacyType
		* _PurpleSoundEventID
		* _XMLNodeType
		* account-authorization-requested-with-message signal
		* purple_account_add_buddies_with_invite
		* purple_account_add_buddy_with_invite
		* purple_account_set_current_error
		* purple_blist_load
		* purple_blist_new
		* purple_set_blist
		* purple_blist_update_buddy_icon
		* purple_buddy_get_local_alias
		* purple_buddy_icons_has_custom_icon
		* purple_buddy_icons_find_custom_icon
		* purple_buddy_icons_set_custom_icon
		* purple_certificate_check_signature_chain_with_failing. Use
		  purple_certificate_check_signature_chain, instead
		* purple_certificate_display_x509. Use purple_request_certificate,
		  instead
		* PurpleCipherContext
		* purple_cipher_context_destroy
		* purple_cipher_context_get_data
		* purple_cipher_context_get_option
		* purple_cipher_context_new
		* purple_cipher_context_new_by_name
		* purple_cipher_context_set_data
		* purple_cipher_context_set_option
		* purple_cipher_get_capabilities
		* purple_cipher_get_name
		* PurpleCipherOps
		* purple_ciphers_*
		* PurpleCipher's init and uninit operations
		* purple_connection_error_reason
		* purple_connection_new
		* purple_connection_new_unregister
		* purple_connection_destroy
		* purple_connection_set_account
		* purple_contact_set_alias
		* purple_conv_chat_set_users
		* PurpleConversationType
		* purple_core_migrate
		* purple_dnsquery_a_account
		* purple_network_listen_family. Use purple_network_listen, instead.
		* purple_network_listen_map_external
		* purple_network_listen_range_family. Use purple_network_listen,
		  instead.
		* purple_network_ip_atoi
		* purple_notify_searchresults_column_get_title
		* purple_notify_searchresults_get_columns_count
		* purple_notify_searchresults_get_rows_count
		* purple_notify_searchresults_row_get
		* purple_plugins_register_load_notify_cb
		* purple_plugins_register_probe_notify_cb
		* purple_plugins_register_unload_notify_cb
		* purple_plugins_unregister_load_notify_cb
		* purple_plugins_unregister_probe_notify_cb
		* purple_plugins_unregister_unload_notify_cb
		* purple_pounces_load
		* purple_prefs_set_generic
		* purple_prefs_update_old
		* purple_presence_add_status
		* purple_presence_add_list
		* PurplePresenceContext
		* purple_presence_new
		* purple_presence_new_for_account
		* purple_presence_new_for_buddy
		* purple_proxy_connect_socks5
		* purple_request_field_list_add
		* purple_srv_cancel
		* purple_srv_resolve_account
		* purple_ssl_connect_fd
		* purple_status_set_attr_boolean
		* purple_status_set_attr_int
		* purple_status_set_attr_string
		* purple_status_type_add_attr
		* purple_status_type_add_attrs
		* purple_status_type_add_attrs_vargs
		* purple_status_type_get_primary_attr
		* purple_status_type_set_primary_attr
		* purple_strlcat
		* purple_strlcpy
		* purple_txt_cancel
		* purple_txt_resolve_account
		* PurpleType, use GType instead.
		* purple_util_fetch_url_len. Use purple_util_fetch_url, instead.
		* purple_util_fetch_url_request_len. Use
		* purple_util_fetch_url_request, instead.
		* purple_util_fetch_url_request_len_with_account.  Use
		  purple_util_fetch_url_request, instead.
		* purple_util_get_image_checksum.  Use
		  g_compute_checksum_for_data(G_CHECKSUM_SHA1, ...), instead.
		* PurpleCertificateVerificationStatus.PURPLE_CERTIFICATE_INVALID
		* PurpleConnectionUiOps.report_disconnect_reason
		* PurplePluginProtocolInfo.add_buddy_with_invite
		* PurplePluginProtocolInfo.add_buddies_with_invite
		* PurplePluginProtocolInfo.get_cb_away
		* PurpleValue, use GValue instead.
		* serv_got_attention
		* serv_send_attention
		* struct _PurpleAttentionType
		* struct _PurpleCipherCaps
		* struct _PurpleConversation
		* struct _PurpleConvChat
		* struct _PurpleConvChatBuddy
		* struct _PurpleConvIm
		* struct _PurpleConvMessage
		* struct _PurpleMenuAction
		* struct _PurplePounce
		* struct _PurpleProxyInfo
		* struct _PurpleRequestField
		* struct _PurpleRoomlist
		* struct _PurpleRoomlistField
		* struct _PurpleRoomlistRoom
		* struct _PurpleWhiteboard
		* struct PurpleAccountOption
		* struct PurpleAccountUserSplit
		* struct PurpleNotifySearchColumn
		* wpurple_g_access
		* xmlnode_set_attrib_with_namespace
		* xmlnode_set_attrib_with_prefix

	Pidgin:
		Added:
		* pidgin_create_webview
		* PidginDockletFlag
		* Various WebKit-related functions in gtkwebview.h

		Changed:
		* gtkft.h file renamed to gtkxfer.h
		* pidgin_setup_screenname_autocomplete now takes a filter function and
		  its data as final two arguments

		Removed:
		* GtkIMHtml.clipboard_html_string
		* GtkIMHtml.clipboard_text_string
		* GtkIMHtmlFontDetail
		* gtk_imhtml_animation_free
		* gtk_imhtml_animation_new
		* gtk_imhtml_image_add_to
		* gtk_imhtml_image_free
		* gtk_imhtml_image_new
		* gtk_imhtml_image_scale
		* pidgin_blist_update_account_error_state
		* PidginBuddyList.connection_errors
		* pidgin_check_if_dir
		* PidginConversation.sg
		* PIDGIN_DIALOG
		* pidgin_dialogs_alias_contact
		* pidgin_mini_dialog_links_supported
		* pidgin_set_custom_buddy_icon
		* pidgin_setup_screenname_autocomplete_with_filter
		* struct _GtkIMHtmlAnimation
		* struct _GtkIMHtmlFontDetail
		* struct _GtkIMHtmlHr
		* struct _GtkIMHtmlImage
		* struct _GtkIMHtmlScalable
		* struct _GtkSmileyTree
		* struct _PidginChatPane
		* struct _PidginImPane

	Finch:
		Changed:
		* gntft.h file renamed to gntxfer.h

	libgnt:
		Removed:
		* _GntFileType
		* _GntKeyPressMode
		* _GntMouseEvent
		* _GntParamFlags
		* _GntProgressBarOrientation
		* _GntTreeColumnFlag
		* _GntWidgetFlags
=======
version 2.10.9:
	* No changes

version 2.10.8:
	* No changes
>>>>>>> 97de2b94

version 2.10.7:
	* No changes

version 2.10.6:
	* No changes

version 2.10.5:
	* No changes

version 2.10.4:
	* No changes

version 2.10.3:
	* No changes

version 2.10.2:
	* No changes

version 2.10.1:
	* No changes

version 2.10.0:
	libpurple:
		Added:
		* purple_srv_txt_query_destroy (accidentally left out of 2.8.0)

	Pidgin:
		Added:
		* pidgin_dialogs_plugins_info (should not be used by anything but Pidgin)

version 2.9.0:
	libpurple:
		Added:
		* Hash table to PurpleConvChat struct, used to make
		  purple_conv_chat_cb_find O(1).
		* ui_data pointer to PurpleConvChatBuddy struct.
		* deleting-chat-buddy signal (conversation signals)
		* pidgin_pixbuf_from_data
		* pidgin_pixbuf_anim_from_data
		* pidgin_pixbuf_new_from_file
		* pidgin_pixbuf_new_from_file_at_size
		* pidgin_pixbuf_new_from_file_at_scale

		Deprecated:
		* purple_conv_chat_set_users
		* PurpleConvChat in_room list

version 2.8.0 (06/07/2011):
	libpurple:
		Added:
		* account-authorization-requested-with-message signal (Stefan Ott)
		  (#8690)
		* cleared-message-history signal (conversation signals)
		* purple_account_add_buddy_with_invite
		* purple_account_add_buddies_with_invite
		* purple_dnsquery_a_account
		* purple_notify_user_info_add_pair_plaintext
		* purple_media_get_active_local_candidates
		* purple_media_get_active_remote_candidates
		* purple_media_manager_get_video_caps (Jakub Adam) (#13095)
		* purple_media_manager_set_video_caps (Jakub Adam) (#13095)
		* purple_pounce_destroy_all_by_buddy (Kartik Mohta) (#1131)
		* purple_proxy_connect_socks5_account
		* purple_srv_resolve_account
		* purple_txt_resolve_account
		* Added add_buddy_with_invite to PurplePluginProtocolInfo
		* Added add_buddies_with_invite to PurplePluginProtocolInfo
		* Added PurpleSrvTxtQueryUiOps which allow UIs to specify their
		  own mechanisms to resolve SRV and/or TXT queries. It works
		  similar to PurpleDnsQueryUiOps
		* purple_marshal_BOOLEAN__POINTER_BOOLEAN (kawaii.neko) (#12599)

		Deprecated:
		* purple_account_add_buddy
		* purple_account_add_buddies_with_invite
		* purple_dnsquery_a
		* purple_proxy_connect_socks5
		* purple_srv_resolve
		* purple_txt_resolve
		* add_buddy from PurplePluginProtocolInfo struct
		* add_buddies from PurplePluginProtocolInfo struct

	Pidgin:
		Added:
		* pidgin_make_scrollable (Gabriel Schulhof) (#10599)
		* chat-nick-clicked signal (kawaii.neko) (#12599)
		* chat-nick-autocomplete signal (kawaii.neko) (#12599)

version 2.7.11 (03/10/2011):
	* libpurple:
		Added:
		* Four entries in the GHashTable passed when joining
		  an XMPP chat room which allow the UI to request a limited
		  amount of history.  See XEP-0045 7.1.16 for details; the
		  entries are named history_maxchars, history_maxstanzas,
		  history_seconds, and history_since.  history_since must be
		  interpretable by purple_str_to_time, and the prpl takes care
		  of formatting the time properly.
	* Perl:
		Added:
		* Purple::find_conversation_with_account
		* Purple::Conversation::Chat::send_with_flags
		* Purple::Conversation::IM::send_with_flags

version 2.7.10 (02/06/2011):
	* No changes

version 2.7.9 (12/26/2010):
	* No changes

version 2.7.8 (12/19/2010):
	* No changes

version 2.7.7 (11/23/2010):
	* No changes

version 2.7.6 (11/21/2010):
	* No changes

version 2.7.5 (10/31/2010):
	* No changes

version 2.7.4 (10/20/2010):
	Perl:
		Added:
		* Purple::BuddyList::Chat::get_components

		Changed:
		* Purple::BuddyList::Chat::new now works properly.  Thanks
		  to Rafael in devel@conference.pidgin.im for reporting and
		  testing.

version 2.7.3 (08/10/2010):
	libpurple:
		Fixed:
		* purple_account_[gs]et_public_alias no longer crash when
		  called for a protocol that doesn't support the underlying
		  calls and the caller does not specify a failure callback.

	Perl:
		Added:
		* Exposed log-subsystem signals.

	Pidgin:
		Changed:
		* Changing the visibility (gtk_widget_hide/show) of
		  the widgets in the GtkIMHtmlToolbar should now affect
		  the visibility of the entries in the 'lean' view
		  (the default toolbar view).

		Deprecated:
		* pidgin_check_if_dir

	libgnt:
		Added:
		* gnt_tree_row_get_key, gnt_tree_row_get_next,
		  gnt_tree_row_get_prev, gnt_tree_row_get_child and
		  gnt_tree_row_get_parent.

version 2.7.2 (07/21/2010):
	* No changes

version 2.7.1 (05/29/2010):
	* No changes

version 2.7.0 (05/12/2010):
	libpurple:
		Added:
		* Account signals (see account-signals.dox); useful for D-Bus
		   * account-signed-on
		   * account-signed-off
		   * account-connection-error
		* purple_account_get_name_for_display
		* purple_account_get_privacy_type
		* purple_account_get_public_alias
		* purple_account_set_privacy_type
		* purple_account_set_public_alias
		* buddy-caps-changed blist signal
		* Added media_caps to the PurpleBuddy struct
		* purple_buddy_get_media_caps
		* purple_buddy_set_media_caps
		* purple_certificates_import for importing multiple
		  certificates from a single file (and corresponding
		  import_certificates member of PurpleCertificateScheme struct)
		* autojoin connection signal
		* purple_contact_get_group
		* sent-attention conversation signal
		* got-attention conversation signal
		* ui-caps-changed media manager signal
		* purple_media_candidate_copy
		* purple_media_codec_copy
		* purple_media_manager_get_backend_type
		* purple_media_manager_set_backend_type
		* PurpleMood struct in status.h
		* purple_network_get_all_local_system_ips, which returns all
		  local IPs on the system.  On systems with the getifaddrs()
		  function, this will return both IPv4 and IPv6 addresses
		  (excluding link-local and loopback addresses).  On others,
		  it returns just IPv4 addresses.
		* purple_network_listen_family and
		  purple_network_listen_range_family.  These will replace the
		  versions without _family in 3.0.0 and allow the caller to
		  specifically request either an IPv4 or IPv6 socket.  IPv6 is
		  only supported if the getaddrinfo() function is available
		  at build-time (not the case on Windows, currently).
		* purple_prpl_got_media_caps
		* purple_request_action_with_icon
		* purple_request_action_with_icon_varg
		* purple_socket_get_family
		* purple_socket_speaks_ipv4
		* purple_unescape_text
		* purple_uuid_random
		* purple_xfer_get_thumbnail
		* purple_xfer_get_thumbnail_mimetype
		* purple_xfer_set_thumbnail
		* purple_xfer_prepare_thumbnail

	Pidgin:
		Added:
		* pidgin_dialogs_buildinfo (should not be used by anything but Pidgin)
		* pidgin_dialogs_developers (should not be used by anything but Pidgin)
		* pidgin_dialogs_translators (should not be used by anything but Pidgin)
		* gtk_imhtmltoolbar_switch_active_conversation
		* 'paste' signal for GtkIMHtml (more in gtkimhtml-signals.dox)
		* 'drawing-buddy' signal for gtkblist (more in gtkblist-signals.dox)

version 2.6.6 (02/18/2010):
	libpurple:
		Changed:
		* purple_xfer_cancel_local is now called instead of
		  purple_xfer_request_denied if an error is found when selecting
		  a file to send. Request denied is still used when a receive
		  request is not allowed.
		* xmlnode_from_str now properly handles parsing an attribute which
		  contain "&lt;br&gt;", which were previously transformed into a
		  newline character (libxml2 unescapes all entities except
		  representations of '&', and libpurple's purple_unescape_html
		  converts "<br>" to a newline).

	Perl:
		Changed:
		* Corrected the package names for the PurpleProxyType and
		  PurpleLogReadFlags enums to have the correct number of colons
		  (from Purple::ProxyType::::<type> to Purple::ProxyType::<type>
		  and Purple::Log:ReadFlags::::<type> to
		  Purple::Log::ReadFlags::<type>)  (Chris Foote)

version 2.6.5 (01/08/2010):
	No changes

version 2.6.4 (11/29/2009):
	No changes

version 2.6.3 (10/16/2009):
	No changes

version 2.6.2 (09/05/2009):
	Perl:
		Added:
		* Purple::XMLNode::get_next(), which returns the next neighbor tag of
		  the current node.
		Changed:
		* Purple::XMLNode::get_child() will return the first child node if
		  passed "" or undef as the name of the node.

version 2.6.1 (08/18/2009):
	No changes

version 2.6.0 (08/18/2009):
	libpurple:
		Added:
		* PurpleMedia and PurpleMediaManager API
		* PURPLE_BLIST_NODE
		* PURPLE_GROUP
		* PURPLE_CONTACT
		* PURPLE_BUDDY
		* PURPLE_CHAT
		* Account signals (see account-signals.dox)
			* account-actions-changed
			* account-created
			* account-destroying
		* blist-node-added and blist-node-removed signals (see
		  blist-signals.dox)
		* Three Blist UI ops used to overload libpurple's built-in saving
		  of the buddy list to blist.xml. If a UI implements these, it probably
		  wants to add the buddies itself and not call purple_blist_load.
		* Three File Transfer UI ops used to overload libpurple's use of fread
		  and fwrite for saving a file locally. These allow a UI to stream a
		  file through a socket without buffering the file on the local disk.
		* Jabber plugin signals (see jabber-signals.dox)
		* purple_account_remove_setting
		* purple_buddy_destroy
		* purple_buddy_get_protocol_data
		* purple_buddy_set_protocol_data
		* purple_buddy_get_local_buddy_alias
		* purple_blist_get_buddies
		* purple_blist_get_ui_data
		* purple_blist_set_ui_data
		* purple_blist_node_get_ui_data
		* purple_blist_node_set_ui_data
		* purple_certificate_check_signature_chain_with_failing
		* purple_chat_destroy
		* purple_connection_get_protocol_data
		* purple_connection_set_protocol_data
		* purple_contact_destroy
		* purple_conv_chat_invite_user
		* purple_debug_is_unsafe
		* purple_debug_is_verbose
		* purple_debug_set_unsafe
		* purple_debug_set_verbose
		* purple_global_proxy_set_info
		* purple_group_destroy
		* purple_ipv4_address_is_valid
		* purple_ipv6_address_is_valid
		* purple_log_get_activity_score
		* purple_markup_is_rtl
		* purple_markup_escape_text
		* purple_network_convert_idn_to_ascii
		* purple_network_force_online
		* purple_network_set_stun_server
		* purple_network_set_turn_server
		* purple_network_get_stun_ip
		* purple_network_get_turn_ip
		* purple_network_remove_port_mapping
		* purple_plugins_get_search_paths
		* purple_proxy_connect_udp
		* purple_prpl_get_media_caps
		* purple_prpl_got_account_actions
		* purple_prpl_initiate_media
		* purple_request_field_get_group
		* purple_request_field_get_ui_data
		* purple_request_field_set_ui_data
		* purple_ssl_connect_with_ssl_cn
		* purple_strequal
		* purple_utf8_strip_unprintables
		* purple_util_fetch_url_request_len_with_account
		* purple_xfer_prpl_ready
		* purple_xfer_ui_ready
		* xmlnode_from_file
		* xmlnode_get_parent
		* xmlnode_set_attrib_full
		* PURPLE_STATUS_MOOD as a new PurpleStatusPrimitive

		Changed:
		* xmlnode_remove_attrib now removes all attributes with the
		  same name.  Previously, it would remove the first one found,
		  which was completely non-deterministic.  If you want to remove
		  the attribute with no namespace, then use NULL with
		  xmlnode_remove_with_namespace.
		* Plugins may now emit the jabber-sending-xmlnode signal in order
		  to send stanzas; this method is preferred to the prpl send_raw
		  function as other plugins listening to the signal see them.
		* The conversation-updated signal with a PURPLE_CONV_UPDATE_TYPING
		  update type is emitted when receiving an IM.  Previously, the
		  typing state was modified (and the buddy-typing-stopped signal
		  emitted), but this signal was not emitted.
		* Added a client_type field in the get_ui_info core UI op. See
		  core.h for details.
		* Added introspection of signals exposed via the D-Bus API.
		* purple_find_buddies is now more efficient in the case where
		  it is enumerating all the buddies for an account.
		* purple_find_group is now more efficient for large numbers of groups.
		* purple_find_conversation_with_account is more efficient for large
		  numbers of concurrent conversations.
		* All DNS routines support internationalized domain names (IDNs) when
		  libpurple is compiled with GNU libidn.
		* status is set before emitting signals in purple_xfer_set_status.
		* Creating multiple distinct chats with the same name (i.e. "MSN Chat")
		  is deprecated and will be removed in libpurple 3.0.0.
		* purple_xfer_start now accepts -1 as the fd parameter if the protocol
		  plugin will administer the transfer itself. 0 is still accepted for
		  backward compatibility since older versions of libpurple will not
		  accept -1.

		Deprecated:
		* buddy-added and buddy-removed blist signals
		* purple_blist_destroy
		* purple_blist_new
		* purple_buddy_get_local_alias
		* purple_certificate_check_signature_chain
		* purple_ip_address_is_valid
		* purple_notify_user_info_remove_entry
		* purple_set_blist
		* purple_status_type_set_primary_attr
		* purple_status_type_add_attr
		* purple_status_type_add_attrs
		* purple_status_type_add_attrs_vargs
		* purple_status_type_get_primary_attr
		* purple_status_set_attr_boolean
		* purple_status_set_attr_int
		* purple_status_set_attr_string
		* purple_presence_add_status
		* purple_presence_add_list
		* purple_util_fetch_url_request_len
		* xmlnode_set_attrib_with_namespace
		* xmlnode_set_attrib_with_prefix

	pidgin:
		Added:
		* gtk_imhtml_class_register_protocol
		* gtk_imhtml_link_get_url, gtk_imhtml_link_get_text_tag,
		  gtk_imhtml_link_activate functions to process GtkIMHtmlLink
		  objects from GtkIMHtml protocol callbacks.
		* gtk_imhtml_set_return_inserts_newline
		* gtk_imhtml_set_populate_primary_clipboard
		* pidgin_blist_set_theme
		* pidgin_blist_get_theme
		* pidgin_prefs_labeled_password
		* pidgin_smiley_editor_set_data
		* pidgin_sound_is_customized
		* pidgin_utils_init, pidgin_utils_uninit
		* pidgin_notify_pounce_add
		* PidginBlistTheme, PidginBlistThemeLoader API
		* PidginIconTheme, PidginStatusIconTheme, PidginIconThemeLoader
		  API
		* pidgin_stock_id_from_status_primitive
		* pidgin_stock_id_from_presence

	libgnt:
		Added:
		* GntProgressBar and functions (Saleem Abdulrasool)

	perl:
		Added:
		* Purple::XMLNode::get_name()

		Changed:
		* Made a bunch of functions act more perl-like. Call the new()
		  functions as Class->new(...) instead of Class::new(...):
			* Purple::Request::Fields::new
			* Purple::Request::Field::new
			* Purple::Request::Field::account_new
			* Purple::Request::Field::bool_new
			* Purple::Request::Field::choice_new
			* Purple::Request::Field::int_new
			* Purple::Request::Field::label_new
			* Purple::Request::Field::list_new
			* Purple::Request::Field::string_new
			* Purple::Request::Field::group_new
		* Make the XMLNode API more perl-like. Don't pass len
		  parameters and call them like:
			* $xmlnode->copy()
			* $xmlnode->to_str()
			* $xmlnode->to_formatted_str()
			* Purple::XMLNode::from_str(...)
version 2.5.9 (08/18/2009):
	No changes

version 2.5.8 (06/27/2009):
	No changes

version 2.5.7 (06/20/2009):
	No changes

version 2.5.6 (05/19/2009):
	No changes

version 2.5.5 (03/01/2009):
	libpurple:
		Changed:
		* purple_status_type_new now defaults "saveable" to TRUE.
		  This was necessary in order to maintain the current behavior
		  while fixing non-saveable statuses not to be saved.
		* xmlnode_get_prefix, xmlnode_to_str and xmlnode_to_formatted_str
		  now all take a const xmlnode* instead of an xmlnode*

version 2.5.4 (01/12/2009):
	perl:
		Changed:
		* Purple::PluginPref->get_bounds no longer takes two integer
		  arguments it now returns two integers.

		Removed:
		* Removed a handful of string-related utility functions that
		  can generally be better handled with perl's built-in string
		  functions rather than using pidgin's:
			* Purple::Util::strcasereplace
			* Purple::Util::strcasestr
			* Purple::Util::strreplace
			* Purple::Util::str_strip_char
			* Purple::Util::chrreplace

version 2.5.3 (12/20/2008):
	libpurple
		Changed:
		* purple_util_fetch_url and purple_util_fetch_url_request can
		  now fetch https URLs

version 2.5.0 (08/18/2008):
	libpurple:
		Added:
		* Connection flag PURPLE_CONNECTION_ALLOW_CUSTOM_SMILEY to indicate
		  that the connection supports sending and receiving custom smileys.
		* PurpleSmiley and the Smiley API.
		* purple_serv_got_join_chat_failed
		* chat-join-failed signal (see conversation-signals.dox)
		* chat-invite-blocked and blocked-im-msg signals (see
		  converation-signals.dox) (Thanks to Stefan Ott)
		* purple_blist_update_node_icon
		* purple_buddy_icons_node_has_custom_icon
		* purple_buddy_icons_node_find_custom_icon
		* purple_buddy_icons_node_set_custom_icon
		* purple_buddy_icons_node_set_custom_icon_from_file
		* purple_notify_user_info_prepend_section_break
		* purple_notify_user_info_prepend_section_header
		* "website" and "dev_website" items to the ui_info hash table
		* purple_cmds_get_handle, purple_cmds_init, purple_cmds_uninit
		* cmd-added and cmd-removed signals
		* purple_get_host_name
		* purple_util_fetch_url_len (temporary function overload to add max_len param)
		* purple_util_fetch_url_request_len
		* purple_prpl_send_attention
		* purple_prpl_got_attention
		* purple_prpl_got_attention_in_chat

		Deprecated:
		* purple_blist_update_buddy_icon
		* purple_buddy_icons_has_custom_icon
		* purple_buddy_icons_find_custom_icon
		* purple_buddy_icons_set_custom_icon
		* pidgin_set_custom_buddy_icon
		* purple_util_fetch_url_len
		* purple_util_fetch_url_request_len
		* serv_send_attention
		* serv_got_attention

		Changed:
		* xmlnode_copy now copies the prefix and namespace map for nodes.

	pidgin:
		Added:
		* gtk_imhtml_smiley_create, gtk_imhtml_smiley_reload and
		  gtk_imhtml_smiley_destroy to deal with GtkIMHtmlSmiley's.
		* pidgin_pixbuf_from_imgstore to create a GdkPixbuf from a
		  PurpleStoredImage.
		* pidgin_themes_smiley_themeize_custom to associate custom smileys to
		  a GtkIMHtml widget.
		* GTK_IMHTML_CUSTOM_SMILEY flag for GtkIMHtml.
		* GTK+ Custom Smiley API.

version 2.4.2 (05/17/2008):
	perl:
		Added:
		* Purple::Prefs::get_children_names.
		* Purple::timeout_remove.
		Changed:
		* Purple::timeout_add now returns a handle which can be used
		  to remove the timeout.
		* Callbacks to Purple::Util::fetch_url and the
		  Purple::Request::* functions can now be specified as both
		  strings (the name of the callback function) and as coderefs.
	Finch:
		libgnt:
		* Added gnt_bindable_check_key to check if a keystroke is bound.

version 2.4.0 (02/29/2008):
	libpurple:
		Added:
		* purple_certificate_add_ca_search_path. (Florian Quèze)
		* purple_gai_strerror.
		* purple_major_version, purple_minor_version,
		  purple_micro_version variables are exported by version.h,
		  giving the version of libpurple in use at runtime.
		* purple_util_set_current_song, purple_util_format_song_info
		* purple_ip_address_is_valid
		* Some accessor functions to the Roomlist API:
			* purple_roomlist_get_fields
			* purple_roomlist_room_get_type
			* purple_roomlist_room_get_name
			* purple_roomlist_room_get_parent
			* purple_roomlist_room_get_fields
			* purple_roomlist_field_get_type
			* purple_roomlist_field_get_label
			* purple_roomlist_field_get_hidden
		* unlocalized_name field in PurpleAttentionType for UIs that need it.
		* Some accessor and mutator functions for PurpleAttentionType:
			* purple_attention_type_set_name
			* purple_attention_type_set_incoming_desc
			* purple_attention_type_set_outgoing_desc
			* purple_attention_type_set_icon_name
			* purple_attention_type_set_unlocalized_name
			* purple_attention_type_get_name
			* purple_attention_type_get_incoming_desc
			* purple_attention_type_get_outgoing_desc
			* purple_attention_type_get_icon_name
			* purple_attention_type_get_unlocalized_name
		* Add some PurpleBuddyListNode accessor functions:
			* purple_blist_node_get_parent
			* purple_blist_node_get_first_child
			* purple_blist_node_get_sibling_next
			* purple_blist_node_get_sibling_prev
		* Added last_received to PurpleConnection, the time_t of the
		  last received packet.
		* Added some more accessor functions:
			* purple_chat_get_account
			* purple_chat_get_components
			* purple_connection_get_prpl
			* purple_xfer_get_start_time
			* purple_xfer_get_end_time
		* purple_serv_got_private_alias for prpls to call after receiving a
		  private alias from the server.

	Pidgin:
		Added:
		* pidgin_create_dialog to create a window that closes on escape. Also
		  added utility functions pidgin_dialog_get_vbox_with_properties,
		  pidgin_dialog_get_vbox, pidgin_dialog_get_action_area to access the
		  contents in the created dialog. (Peter 'fmoo' Ruibal)
		* pidgin_dialog_add_button to add buttons to a dialog created by
		  pidgin_create_dialog.
		* GTK_IMHTML_NO_SMILEY for GtkIMHtmlOptions means not to look for
		  smileys in the text. (Florian 'goutnet' Delizy)
		* pidgin_auto_parent_window to make a window transient for a suitable
		  parent window.
		* pidgin_tooltip_setup_for_treeview, pidgin_tooltip_destroy,
		  pidgin_tooltip_show and pidgin_tooltip_setup_for_widget to simplify
		  the process of drawing tooltips.
		* pidgin_add_widget_to_vbox to simplify adding a labeled widget to a
		  window.

		Deprecated:
		* PIDGIN_DIALOG

	Finch:
		* finch_roomlist_get_ui_ops and finch_roomlist_show_all
		* finch_request_field_get_widget to get the widget for a request
		  field.
		* finch_blist_get_tree to get the GntTree widget representing the
		  buddy list.
		* FinchBlistManager structure to manage the buddylist view, and some
		  util functions finch_blist_install_manager,
		  finch_blist_uninstall_manager, finch_blist_manager_find and
		  finch_blist_manager_add_node.
		* Added finch_log_show, finch_log_show_contact, finch_syslog_show,
		  finch_log_init, finch_log_get_handle, finch_log_uninit

		libgnt:
		* Added gnt_tree_set_row_color to set the color for a row in a tree.
		* Added gnt_style_get_string_list
		* Added gnt_color_add_pair to define a new color.
		* Added gnt_colors_get_color to get an ncurses color value from a
		  string.
		* Added gnt_style_get_color to get a color pair from an entry in
		  ~/.gntrc
		* Added gnt_tree_get_parent_key to get the key for the parent row.

version 2.3.0 (11/24/2007):
	libpurple:
		Added:
		* a PurpleConversation field and an alias field in PurpleConvMessage
		* account-authorization signals (see account-signals.dox for
		  details) (Stefan Ott)
		* libpurple/purple.h, which includes #define's and #include's
		  required to compile stand-alone plugins
		* PURPLE_STATUS_TUNE as a new PurpleStatusPrimitive
		* purple_plugin_disable(), which is intended to be called when
		  a purple_plugin_unload()--which was called when a user tried
		  to unload a plugin--fails.  This then prevents the plugin
		  from being saved in the saved plugins list, so it'll won't
		  be loaded at the next startup.
		* PurpleDisconnectReason enumeration of machine-readable
		  types of connection error.
		* purple_connection_error_reason(), to be used by prpls
		  (instead of purple_connection_error() and setting
		  gc->wants_to_die) to report errors along with a
		  PurpleDisconnectReason.
		* PurpleConnectionUiOps.report_disconnect_reason, to be
		  implemented by UIs (rather than .report_disconnect) if
		  they want to use the reported PurpleDisconnectReason
		  to give a more specific error.
		* A connection-error signal, fired just after the UiOp is
		  called with the same information.
		* purple_connection_reason_is_fatal(), acting as a hint
		  to whether automatic reconnection should be attempted
		  after a connection error (rather than checking
		  gc->wants_to_die).
		* PurpleConnectionErrorInfo, a struct to hold a
		  PurpleConnectionError and a const char *description.
		* purple_account_get_current_error() to get the most recent
		  PurpleConnectionError and description (or NULL if the
		  account is happy with life), to allow bits of the UI to know
		  the last error without caching it themselves (as
		  PidginBuddyList does).
		* purple_account_clear_current_error() to reset an account's
		  error state to NULL.
		* An account-error-changed signal, firing when
		  purple_account_get_current_error()'s return value changes.

		* PidginMiniDialog, a Gtk widget-ified version of
		  pidgin_make_mini_dialog().

		* purple_util_init()
		* purple_util_uninit()

		* purple_network_listen_map_external() to temporarily disable
		  mapping ports externally via NAT-PMP or UPnP.

		Changed:
		* purple_plugin_unload() now honors the return value of a
		  plugin's unload function and can actually return FALSE now.
		* purple_plugin_unload() no longer does its own notifications
		  when a dependent plugin fails to unload.  The UI should do
		  something appropriate.

		* pidgin_make_mini_dialog() now declares its return type to be
		  GtkWidget * rather than void *.  This should not break any
		  existing code since any code using it must already rely on
		  the return type actually being GtkWidget * all along.

		Deprecated:
		* pidgin_dialogs_about()
		* pidgin_log_show_contact()
		* pidgin_log_show()
		* pidgin_plugin_dialog_show()
		* pidgin_pounce_editor_show()
		* pidgin_pounces_manager_show()
		* pidgin_syslog_show()

		* purple_connection_error()
		* pidgin_blist_update_account_error_state()
		* PidginBuddyList.connection_errors
		* purple_network_listen_map_external()

		MSN:
		* A new independant status type with PURPLE_STATUS_TUNE primitive, and
		  PURPLE_TUNE_ARTIST, PURPLE_TUNE_ALBUM and PURPLE_TUNE_TITLE
		  attributes.

		XMPP:
		* A new independant status type with PURPLE_STATUS_TUNE primitive, and
		  PURPLE_TUNE_{ARTIST, TITLE, ALBUM, GENRE, COMMENT, TRACK, TIME,
		  YEAR, URL} attributes.

	Finch:
		libgnt:
		* Added gnt_color_pair, which will try to intelligenty set text
		  attributes in place of colors if the terminal doesn't have color
		  support. (Bug: #3560) All future code should use gnt_color_pair
		  instead of COLOR_PAIR.
		* Added gnt_menuitem_set_id and gnt_menuitem_get_id to set and get the
		  string id of a menuitem respectively.
		* Added gnt_window_get_accel_item, which returns a the id of a menuitem
		  bound to a keystroke.
		* Added gnt_menu_get_item to get a menuitem of the given id from a
		  menu.
		* Added gnt_menuitem_activate, which triggers the 'activate' signal on
		  the menuitem and calls the callback function, if available.
		* Added GntEntryKillRing in GntEntry.
		* Added gnt_window_set_maximize and gnt_window_get_maximize, and
		  GntWindowFlags enum.

version 2.2.2 (10/23/2007):
	libpurple:
		Changed:
		* The size parameter of purple_util_write_data_to_file_absolute
		  has been changed to gssize instead of a size_t to correctly
		  indicate that -1 can be used for a nul-delimited string.
		* The documentation for purple_savedstatuses_get_popular used to
		  incorrectly claim that the active status is excluded from the
		  returned list. The documentation has been corrected. Also, the
		  function now returns a correct list when called with a value of 0.

version 2.2.0 (09/13/2007):
	libpurple:
		Added:
		* PURPLE_MESSAGE_INVISIBLE flag, which can be used by
		  purple_conv_im_send_with_flags to send a message, but not display it
		  in the conversation
		* serv_send_attention(), serv_got_attention(), as well as send_attention 
		  and attention_types in PurplePluginProtocolInfo. This new API is used
		  for zapping in MySpaceIM, buzzing in Yahoo, and nudging in MSN.
		* PurpleConvMessage structure to represent a message in a
		  conversation. purple_conversation_message_get_sender,
		  purple_conversation_message_get_message,
		  purple_conversation_message_get_flags and
		  purple_conversation_message_get_timestamp to get information about a
		  PurpleConvMessage.
		* purple_conversation_get_message_history() to retrieve a list of
		  PurpleConvMessage's in a conversation, and
		  purple_conversation_clear_message_history to clear the history.
		* purple_certificate_* functions in libpurple/certificate.h - "A public-key certificate API"
		* purple_ssl_get_peer_certificates() and associated field in PurpleSslOps to retrieve a server's presented SSL certificate chain.
		* PurpleSslConnection::verifier to provide a "how to verify the peer's certificates" callback to the SSL handlers. See certificate.h for more on this.
		* purple_ssl_connect_with_host_fd() to create an SSL connection from a file descriptor and provide a hostname with it to authenticate the peer against.

		Changed:
		* purple_prefs_load is now called within purple_prefs_init.
		  The UI no longer needs to call it.
		* writing-im-msg now receives the conversation name as the who
		  argument if the caller of purple_conversation_write didn't
		  provide a value for who.

	Pidgin:
		Added:
		* pidgin_set_accessible_relations, sets up label-for and labelled-by
		  ATK relations (broken out from pidgin_set_accessible_label)
		* pidgin_conv_attach_to_conversation, to reattach the Pidgin UI to a
		  conversation
		* conversation-hiding and conversation-displayed signals.
		* pidgin_text_combo_box_entry_new, pidgin_text_combo_box_entry_get_text
		  and pidgin_text_combo_box_entry_set_text

		Changed:
		* pidgin_conversations_fill_menu now also adds a separator and a 'Show
		  All' item if there are more than one conversations in the list.

	Finch:
		Added:
		* finch_sound_is_enabled
		* The reserved field in the FinchConv is now used to store information
		  about the conversation (using FinchConversationFlag)
		* finch_account_dialog_show

		libgnt:
		* gnt_slider_set_small_step, gnt_slider_set_large_step to allow more
		  fine tuned updates of a GntSlider
		* gnt_util_parse_xhtml_to_textview to parse XHTML strings in a
		  GntTextView (this works only if libxml2 is available)

version 2.1.1 (08/20/2007):
	libpurple:
		Changed:
		* PurpleAccountUiOps.request_authorize's authorize_cb and
		  deny_cb parameters now correctly have type
		  PurpleAccountRequestAuthorizationCb rather than GCallback.
		  (You'll want to change your UI's implementation's signature
		  to avoid warnings, and then remove some now-redundant casts
		  back to the proper type.)

version 2.1.0 (7/28/2007):
	libpurple:
		Added:
		* purple-remote: added getstatus command
		* conversation-extended-menu signal (See Doxygen docs)
		* OPT_PROTO_SLASH_COMMANDS_NATIVE protocol option to indicate that
		  slash commands are "native" to the protocol
		* PURPLE_MESSAGE_NO_LINKIFY message flag to indicate that the message
		  should not be auto-linkified
		* PurpleEventLoopUiOps.timeout_add_seconds
		    UIs can now use better scheduling for whole-second timers.  For
		    example, clients based on the glib event loop can now use
		    g_timeout_add_seconds.
		* purple_blist_node_get_type
		* purple_conversation_do_command
		* purple_conversation_get_extended_menu
		* purple_core_ensure_single_instance
		    This is for UIs to use to ensure only one copy is running.
		* purple_dbus_is_owner
		* purple_timeout_add_seconds
		    Callers should prefer this to purple_timeout_add for timers
		    longer than 1 second away.  Be aware of the rounding, though.
		* purple_xfer_get_remote_user
		* purple_pounces_get_all_for_ui
		* purple_prefs_get_children_names
		* added displaying-email-notification and 
 	          displaying-emails-notification signals

		Changed:
		* The documentation of the following functions now properly
		  declares that the returned value must not be modified or
		  freed, which was always the case:
			* purple_accounts_get_all
			* purple_connections_get_all
			* purple_connections_get_connecting
			* purple_conv_chat_get_ignored
			* purple_conv_chat_get_users
			* purple_get_chats
			* purple_get_conversations
			* purple_get_ims
			* purple_notify_user_info_get_entries
		* The following functions now return a GList* instead of a
		  const GList*, as const is not very useful with GLists.  The
		  returned value still must not be modified or freed:
			* purple_account_get_status_types
			* purple_mime_document_get_fields
			* purple_mime_document_get_parts
			* purple_mime_part_get_fields
			* purple_request_fields_get_required
			* purple_request_field_list_get_selected
			* purple_request_field_list_get_items
			* purple_status_type_get_attrs
			* purple_presence_get_statuses
		* purple_request_field_list_set_selected now takes a GList*
		  instead of a const GList* for items, as const is not very
		  useful with GLists.  The passed list is still not modified
		  or freed.
		* purple_presence_add_list now takes a GList* instead of a
		  const GList* for source_list, as const is not very useful with
		  GLists.  The passed list is still not modified or freed.

	Pidgin:
		Added:
		* gtk_imhtml_setup_entry
		* pidgin_create_window
		* pidgin_retrieve_user_info and pidgin_retrieve_user_info_in_chat,
		  shows immediate feedback when getting information about a user.
		* gtk_imhtml_animation_new
		    Can be used for inserting an animated image into an IMHTML.
		* pidgin_menu_position_func_helper
		* pidgin_blist_get_name_markup, returns the buddy list markup
		  text for a given buddy.
		* pidgin_blist_draw_tooltip and pidgin_blist_tooltip_destroy
		  for creating blist tooltips from outside of buddy list code
		* pidgin_themes_remove_smiley_theme

		Changed:
		* pidgin_append_menu_action returns the menuitem added to the menu.
		* pidgin_separator returns the separator added to the menu.
		* PidginConversation has struct members to handle the new info
		  pane:
		  	* infopane
			* infopane_hbox
			* infopane_model
			* infopane_iter

	Finch:
		Added:
		* finch_retrieve_user_info

		libgnt:
			Added:
			* GntWS for workspaces
			* gnt_tree_set_column_title
			* GntSlider widget
			* "completion" signal for GntEntry
			* "terminal-refresh" signal for GntWM, with a corresponding entry
			  in GntWMClass
			* New flags for GntTextView to decide whether to word-wrap or show
			  scrollbars (GntTextViewFlag) which can be set by
			  gnt_text_view_set_flag
			* gnt_style_get_from_name
			* gnt_window_present
			* gnt_tree_set_column_width_ratio
			* gnt_tree_set_column_resizable
			* gnt_tree_set_column_is_right_aligned
			* gnt_tree_set_search_function, gnt_tree_set_search_column,
			  gnt_tree_is_searching
			* 'file-selected' signal is emited for GntFileSel
			* gnt_style_parse_bool
			* gnt_util_set_trigger_widget

			Changed:
			* gnt_tree_get_rows() now returns a GList* instead of a const
			  GList*, as const is not very useful with GLists.  The
			  returned value still must not be modified or freed.
			* Instead of keeping an 'invisible' item, the GntTreeColumns now
			  maintain 'flags' with the appropriate flags set

version 2.0.2 (6/14/2007):
	Pidgin:
		Deprecated:
		* pidgin_dialogs_alias_contact:  This will be removed in 3.0.0
		  unless there is sufficient demand to keep it.

version 2.0.0 (5/3/2007):
	Please note all functions, defines, and data structures have been
	re-namespaced to match the new names of Pidgin, Finch, and libpurple.
	All gaim_gtk_* functions are now pidgin_*, former libgaim functions are
	now purple_*.  Please consult our doxygen documentation for a complete
	reference.

	The gaim-compat.h header exists to provide an API compatibility layer
	for libpurple functions.  As an API compatibility layer, it must be
	included at compile time to be of use.

	Changed:
	* All the status stuff.  Yay!
	* gaim_prefs_connect_callback(), added handle parameter
	* gtk_imhtml_toolbar now descends from GtkHBox making it easier to add your
	  own widgets to it
	* gaim_find_conversation_with_account, added a "type" parameter
	* gaim_gtk_prefs_labeled_spin_button, the "key" parameter is now a
	  const char* instead of just a char*
	* gaim_gtk_prefs_labeled_entry, the "key" parameter is now a const char*
	  instead of just a char*
	* the add_buddy perl sub.  The sub now takes the account as the first
	  argument, and buddy and group as the second and third.  It also adds
	  the buddy to the server-side buddy list of the given account.
	* gaim_connection_new, gaim_account_connect and gaim_account_register no
	  longer return a GaimConnection
	* keep_alive in GaimConnection is renamed to keepalive
	* gaim_mkstemp, added a second argument, a boolean, of whether or not the
	  file is binary
	* gaim_log_logger_new, rewritten
	* gaim_conv_window_remove_conversation()'s last argument to be a
	  GaimConversation.
	* A new blocked icon: pixmaps/status/default/blocked.png
	* In pixmaps/status/default: extendedaway.png renamed to extended_away.png
	* In pixmaps/status/default: na.png renamed to unavailable.png
	* gtk_imhtml_toggle_bold(): No longer returns a value
	* gtk_imhtml_toggle_italic(): No longer returns a value
	* gtk_imhtml_toggle_underline(): No longer returns a value
	* gtk_imhtml_toggle_strike(): No longer returns a value
	* gtk_imhtml_scroll_to_end(): Added the smooth paramter
	* gaim_log_new(), added conv parameter
	* gaim_buddy_icon_new(), leaves a reference which the caller owns.  Use
	  gaim_buddy_icon_unref() immediately if you don't want a reference (the
	  old behavior).
	* GAIM_CONV_UNKNOWN to GAIM_CONV_TYPE_UNKNOWN.
	* GAIM_CONV_IM to GAIM_CONV_TYPE_IM.
	* GAIM_CONV_CHAT to GAIM_CONV_TYPE_CHAT.
	* GAIM_CONV_MISC to GAIM_CONV_TYPE_MISC.
	* GAIM_CONV_ANY to GAIM_CONV_TYPE_ANY.
	* GaimConversationUiOps.write_conv, Replaced const char *who with
	  const char *name, const char *alias
	* gaim_conv_chat_add_users(), added extra_msgs and new_arrivals (pass NULL
	  and FALSE respectively, to get the same behavior as before)
	* chat_add_users in GaimConversationUiOps, added cbuddies and 
	  new_arrivals and removed buddies.
	* chat_rename_user in GaimConversationUiOps, added new_alias
	* gaim_conv_chat_cb_new(), added alias. (pass NULL to get the same
	  behavior as before).
	* GaimConversation.log became GList * GaimConversation.logs, so that a
	  conversation can have multiple logs at once
	* gaim_conv_chat_add_user, added extra_msgs
	* gaim_notify_userinfo, removed primary and secondary parameters
	* GaimNotifyUiOps.notify_userinfo: removed title, primary, and
	  secondary parameters
	* Idle timers are now added and removed in gtkidle.c in response
	  to the signed-on and signed-off signals
	* GaimXfer->ops.read, GaimXfer->ops.write, gaim_xfer_set_read_fnc(),
	  gaim_xfer_set_write_fnc(), gaim_xfer_read(), gaim_xfer_write():
	  Changed ssize_t to gssize
	* serv_got_im, serv_got_chat_in, serv_send_im and serv_chat_send all use
	  GaimMessageFlags instead of GaimConvImFlags / GaimConvChatFlags
	* All core<->prpl message passing now uses html.  This was previously true
	  for receiving messages, it's now also true for sending them.  prpls that
	  don't support html need to gaim_unescape_html() the message.
	* Notify API: GCallback -> GaimNotifyCloseCallback,
	              void *user_data -> gpointer user_data
	* gaim_notify_searchresults_get_rows_count,
	  gaim_notify_searchresults_get_columns_count: return type now guint
	* gaim_account_notify_added: No longer checks if there is a
	  GaimBuddy for the added user, that's left up to the prpls.  See the
	  documentation for this function and gaim_account_request_add.
	* gaim_accounts_reorder: new_index is now a gint instead of a size_t
	* displaying-message signals: displaying-[im|chat]-msg and
	  displayed-[im|chat]-msg signals are emitted for all messages
	  (ie, for received messages, sent messages, system messages, error
	  messages etc.), and the signals now have
	  gaim_gtk_conversations_get_handle() for their handle.
	* GAIM_NOTIFY_BUTTON_ADD_BUDDY to GAIM_NOTIFY_BUTTON_ADD
	* conversation-switched: This signal has been moved from conversation to
	                         the UI and the signal-handlers only receive the
	                         conversation that has been switched to.
	* GaimPluginProtocolInfo: Added offline_message
	* GaimPluginProtocolInfo: Added whiteboard_prpl_ops
	* GaimPluginProtocolInfo: Added media_prpl_ops
	* GaimPluginProtocolInfo: Added "user_info" argument to tooltip_text,
	                          changed the return type to void
	* GaimPluginProtocolInfo: Added "full" argument to tooltip_text
	* gaim_pounce_new(): Added option argument for pounce options
	* gaim_network_listen() and gaim_network_listen_range(): Added
	  socket_type parameter to allow creation of UDP listening. Modified
	  to be asynchronous with a callback to allow for UPnP operation.
	  Returns a data structure that can be used to cancel the listen
	  attempt using gaim_network_listen_cancel()
	* GaimPrefCallback: val is now a gconstpointer instead of a gpointer
	* gtk_imhtml_get_current_format(): the arguments are now set to TRUE or
	  FALSE.  Previously they were set to TRUE or left alone.  Also, you
	  may now pass NULL if you're not interested in a specific formatting.
	* Smiley Themes: Backslashes must be backslash-escaped.
	* Plugins: Depedencies are now honored when unloading plugins.
	* gaim_markup_extract_info_field(): Added format_cb parameter.
	* gaim_markup_extract_info_field(): Changed GString parameter to a GaimNotifyUserInfo paramter.
	* gaim_str_to_time(): Added support for parsing the MM/DD/YYYY format.
	* gaim_plugin_action_new(): label is now const char *
	* gaim_plugin_pref_new_with_name(): name is now const char *
	* gaim_plugin_pref_new_with_label(): label is now const char *
	* gaim_plugin_pref_new_with_name_and_label(): name and label are
	  now const char *
	* gaim_plugin_pref_set_name(): name is now const char *
	* gaim_plugin_pref_get_name(): return type is now const char *
	* gaim_plugin_pref_set_label(): label is now const char *
	* gaim_plugin_pref_get_label(): return type is now const char *
	* gaim_plugin_pref_add_choice(): label is now const char *
	* struct proto_chat_entry: label is now const char *
	* struct proto_chat_entry: identifier is now const char *
	* All network activity has been updated to use non-blocking sockets.
	  This means that plugins must be updated to expect such a socket from
	  gaim_proxy_connect() and gaim_network_listen*().
	* gaim_proxy_connect(): changed to return NULL on error and a pointer
	  to a GaimProxyConnectInfo object which can be used to cancel
	  connection attempts using gaim_proxy_connect_cancel().  Also added
	  a 'handle' parameter that can be used to cancel the connection
	  attempt using gaim_proxy_connect_cancel_with_handle().
	* gaim_gethostbyname_async(): Renamed to gaim_dnsquery_a() and
	  changed to return a pointer to a data structure that can be
	  used to cancel the pending DNS query using gaim_dnsquery_destroy()
	* gaim_url_fetch(): Renamed to gaim_util_fetch_url() and changed
	  to return a pointer to a data structure that can be used to cancel
	  the pending HTTP request using gaim_util_fetch_url_cancel().
	  Corresponding callback has changed to accept this data structure
	  as its first argument, and to accept an error message as an
	  additional final argument.
	* gaim_gtk_create_imhtml(): Added sw_ret() parameter
	* gaim_account_get_log(): Added create parameter
	* GAIM_CMD_P_VERYHIGH is now GAIM_CMD_P_VERY_HIGH
	* gtk_imhtml_search_find(): Now wraps around to the top instead of
	  clearing the search at the end.
	* gaim_gtkxfer_dialog_show: Can now take NULL to show (and possibly
	  create) a default gtkxfer dialog.
	* CHAT_USERS_BUDDY_COLUMN became CHAT_USERS_WEIGHT_COLUMN, along with
	  a change in the values stored in the column.
	* gaim_find_buddies() returns a list of all buddies in the account if name
	  is NULL.
	* gaim_gtk_set_custom_buddy_icon() sets custom icon for a user.
	* Hid the definition of _GaimStringref, which already had a warning to
	  avoid accessing it directly.
	* notify_userinfo() UI op is passed a GaimNotifyUserInfo instead of a char*
	  for the user information
	* gaim_buddy_icon_get_scale_size() and was changed to ALWAYS scale
	  the icon instead of only when icon_spec->scale_rules contains
	  GAIM_ICON_SCALE_DISPLAY.  Callers should be changed to check the
	  scale_rules before calling this function.
	* gaim_gtk_buddy_icon_get_scale_size() was changed to accept an
	  additional parameter which is used to determine what kind of
	  scaling should be done, if any.
	* purple_request_input(), purple_request_choice(),
	  purple_request_choice_varg(), purple_request_action(),
	  purple_request_action_varg(), purple_request_fields(),
	  purple_request_yes_no(), purple_request_ok_cancel(),
	  purple_request_accept_cancel(), purple_request_file(), and
	  purple_request_folder() was changed to accept account, who, and
	  conversation parameters for associating the request with an account, a
	  buddy, or a conversation.
	* Significant changes to the buddy icon and imgstore APIs.  If you
	  were using any of it, it's best to look at the header files or
	  Doxygen documentation, but here are some significant changes:
	    purple_buddy_icon_new() now takes ownership of ("frees") icon_data
	    purple_buddy_icon_set_data(): likewise for data
	    purple_buddy_icon_set_for_user(): likewise for data
	    purple_buddy_icon_set_for_user() now takes a checksum parameter
	    purple_imgstore_add() was renamed to purple_imgstore_add_with_id()
	      which takes ownership of data

	Removed:
	* gaim_gtk_sound_{get,set}_mute() (replaced by the /gaim/gtk/sound/mute
	  preference)
	* gaim_escape_html(const char *html) (use g_markup_escape_text(html, -1)
	  instead)
	* gaim_accounts_sync, account changes are now scheduled to be saved
	  automatically
	* gaim_connection_connect
	* gaim_connection_disconnect
	* gaim_connection_register
	* gaim_accounts_auto_login
	* gaim_find_conversation, use gaim_find_conversation_with_account instead
	* gaim_chat_get_display_name
	* gaim_conversation_set_history, gaim_conversation_get_history, and
	  GaimConversation->history.  Use gtk_imhtml_get_markup instead.
	* set_gaim_user_dir to gaim_util_set_user_dir
	* create_prpl_icon to gaim_gtk_create_prpl_icon
	* Window flashing support in the core: gaim_conv_window_flash, and flash UI
	  operation for conversations.  Use signal "received-im-msg" or similar.
	* All warning stuff from the core.
	* gaim_gtkconv_get_dest_tab_at_xy(), instead use gaim_gtkconv_get_tab_at_xy()
	* chat_add_user from GaimConversationUiOps: only chat_add_users is used
	* chat_remove_user from GaimConversationUiOps: only chat_remove_users is used
	* uc from the GaimBuddy struct
	* gaim_sound_get_handle()
	* gaim_debug_vargs()
	* serv_add_buddy(); use gaim_account_add_buddy() instead
	* serv_add_buddies(); use gaim_account_add_buddies() instead
	* serv_change_passwd(); use gaim_account_change_password() instead
	* serv_close()
	* serv_finish_login()
	* serv_login()
	* serv_remove_buddy(); use gaim_account_remove_buddy() instead
	* serv_remove_buddies(); use gaim_account_remove_buddies() instead
	* serv_rename_group()
	* serv_set_buddyicon(): use gaim_account_set_buddy_icon() instead
	* serv_touch_idle(): use gaim_gtk_check_idle() instead
	* GaimGtkImPane->a_virgin
	* gaim_str_strip_cr(); use gaim_str_strip_char(str, '\r') instead
	* gaim_find_buddys_group renamed to gaim_buddy_get_group
	* gaim_gtkpounce_menu_build()
	* gaim_gtkpounce_dialog_show()
	* GaimGtkBuddyList->bpmenu
	* GaimConvImFlags and GaimConvChatFlags; use GaimMessageFlags instead
	* cb and user_data from the ops in GaimNotifyUiOps: This is now handled
	  by the notify API in the core.
	* GaimConversationUiOps.updated: use the conversation-updated signal
	* GAIM_SUBTYPE_CONV_WINDOW: windows are now only represented in the UI,
	  so GAIM_TYPE_BOXED is used for the signal types
	* gaim_gtk_privacy_is_showable(): We do fallback privacy in the core
	  now, so this would always be TRUE now.
	* GaimBlistNodeAction: See GaimMenuAction
	* gaim_blist_node_action_new(); use gaim_menu_action_new() instead
	* gaim_date()
	* gaim_date_full(): See gaim_date_format_full()
	* gaim_strftime(): See gaim_utf8_strftime()
	* GAIM_MESSAGE_COLORIZE
	* user_data from gaim_notify_searchresults_new_rows and from 
	  notify_searchresults in GaimNotifyUiOps.
	* gaim_conversation_get_send_history(), and send_history from
	  GaimConversation
	* Removed ui_ops from GaimBuddyList. Use gaim_blist_get_ui_ops() instead
	* GaimGtkConversation: dialogs (dialogs.search moved to GaimGtkWindow)
	* gaim_show_xfer_dialog: Use gaim_gtk_xfer_dialog_show(NULL) instead.
	* GaimGtkRoomlistDialog: Nothing used it outside of the file it was in.
	* gaim_gtk_roomlist_dialog_new: use gaim_gtk_roomlist_show
	* gaim_gtk_roomlist_dialog_new_with_account: use gaim_gtk_roomlist_show_with_account
	* binreloc functions

	Added:
	* gaim_prefs_disconnect_by_handle()
	* a password field to GaimConnection, which only persists for the
	  session (when "remember password" is false, account->password is
	  NEVER set) Use gaim_connection_get_password(GaimConnection *gc)
	* gaim_log_common_writer, gaim_log_common_lister, gaim_log_common_sizer,
	  and gaim_log_get_log_dir to allow log formats that use standard Gaim
	  log directory to use Gaim's built-in code for these purposes.
	* GaimLogCommonLoggerData struct for a basic logger_data struct to be
	  used with "common" logger functions.
	* gaim_gtk_blist_node_is_contact_expanded, returns TRUE if the given
	  blist node is a buddy inside an expanded contact, or is itself an
	  expanded contact
	* GaimLogSet struct, get_log_sets function to GaimLogLogger,
	  gaim_log_get_log_sets, gaim_log_set_compare
	* gaim_privacy_check(), to check if a given user is allowed to send
	  messages to the specified account
	* gtk_imhtml_clear_formatting()
	* gtk_imhtml_delete to clear out part of a imhtml buffer
	* gtk_imhtml_get_protocol_name()
	* gaim_buddy_icons_get_full_path(), to get the full path of a buddy
	  icon setting
	* CHAT_USERS_ALIAS_COLUMN, CHAT_USERS_COLOR_COLUMN,
	  CHAT_USERS_BUDDY_COLUMN to the list of columns for the chat
	  user list
	* gaim_account_add_buddy()
	* gaim_account_add_buddies()
	* gaim_account_remove_buddy()
	* gaim_account_remove_buddies()
	* gaim_account_change_password()
	* gaim_account_supports_offline_message()
	* gaim_conversation_close_logs(), to force a conversation's log(s) to
	  be closed.  New logs will be opened as necessary.
	* gaim_got_protocol_handler_uri()
	* gaim_plugin_get_id()
	* gaim_plugin_get_name()
	* gaim_plugin_get_version()
	* gaim_plugin_get_summary()
	* gaim_plugin_get_description()
	* gaim_plugin_get_author()
	* gaim_plugin_get_homepage()
	* gaim_gtkconv_switch_active_conversation(GaimConversation *)
	* gaim_str_strip_char() to strip a given character from
	  a given string
	* gaim_util_chrreplace() to replace a given character with a
	  different character
	* gaim_gtk_blist_toggle_visibility() to intelligently toggle the
	  visiblity of the buddy list
	* gaim_gtk_blist_visibility_manager_add() to indicate the addition of a
	  visibility manager - see the docs for more information
	* gaim_gtk_blist_visibility_manager_remove() to indicate the removal of
	  a visibility manager - see the docs for more information
	* gaim_gtk_conversations_find_unseen_list() to get a list of conversations
	  with an "unseen" state >= to the specified state and other criteria
	* gaim_gtk_conversations_fill_menu() fill a menu from list of conversations
	* gaim_gtk_create_prpl_icon()
	* gaim_gtk_create_prpl_icon_with_status()
	* gaim_gtk_pounces_manager_show()
	* gaim_gtk_pounces_manager_hide()
	* gaim_gtk_pounce_editor_show()
	* GAIM_POUNCE_MESSAGE_RECEIVED
	* GaimPounceOption
	* gaim_pounce_set_options()
	* gaim_pounce_set_options()
	* GAIM_STOCK_CONNECT, GAIM_STOCK_DISCONNECT
	* GAIM_STOCK_PLUGIN
	* gaim_account_request_add: Notifies the user that they were added to
	                            someone's buddy list, and offers them the choice
	                            of adding that person to their buddy list.
	* gaim_blist_alias_contact()
	* gaim_cipher_http_digest_calculate_session_key()
	* gaim_cipher_http_digest_calculate_response()
	* gaim_notify_searchresults_labeled()
	* GAIM_NOTIFY_BUTTON_LABELED, GAIM_NOTIFY_BUTTON_INFO,
	  GAIM_NOTIFY_BUTTON_IM, GAIM_NOTIFY_BUTTON_JOIN,
	  GAIM_NOTIFY_BUTTON_INVITE
	* stock buttons GAIM_STOCK_IM, GAIM_STOCK_INFO
	* gaim_conversation_present()
	* GaimConversationUiOps->present(GaimConversation *)
	* GaimPlugin.unloadable
	* gaim_plugin_is_unloadable()
	* GAIM_PLUGIN_PREF_STRING_FORMAT
	* gaim_plugin_pref_get_format_type()
	* gaim_plugin_pref_set_format_type()
	* GaimStringFormatType
	* gaim_log_get_handle()
	* gaim_log_uninit()
	* GAIM_SUBTYPE_LOG
	* gaim_marshal_POINTER__POINTER_POINTER
	* gaim_utf8_ncr_encode()
	* gaim_gtk_log_init()
	* gaim_gtk_log_get_handle()
	* gaim_gtk_log_uninit()
	* gaim_util_fetch_url_request()
	* GaimMenuAction
	* gaim_menu_action_new()
	* gaim_menu_action_free()
	* GaimInfoFieldFormatCallback
	* gaim_utf8_strftime()
	* gaim_date_format_short()
	* gaim_date_format_long()
	* gaim_date_format_full()
	* gaim_time_format()
	* gaim_plugin_action_free()
	* GaimRequestType: Added GAIM_REQUEST_FOLDER
	* GaimRequestUiOps: Added request_folder
	* gaim_request_folder()
	* gaim_gtk_setup_screenname_autocomplete()
	* gaim_gtk_set_cursor()
	* gaim_gtk_clear_cursor()
	* GAIM_MESSAGE_ACTIVE_ONLY
	* gaim_proxy_get_setup()
	* GaimNotifySearchResultsCallback: Added user_data.
	* gaim_notify_searchresults: Added user_data.
	* gaim_network_listen_cancel(): Can be used to cancel a previous
	  call to gaim_network_listen() or gaim_network_listen_range()
	* gaim_proxy_connect_cancel(): Can be used to cancel a pending
	  gaim_proxy_connect() request
	* gaim_proxy_connect_cancel_with_handle(): Can be used to cancel
	  a previous gaim_proxy_connect() request using a specified handle
	* gaim_dnsquery_destroy(): Can be used to cancel a pending DNS
	  query.
	* gaim_util_fetch_url_cancel(): Can be used to cancel a pending
	  call to gaim_util_fetch_url() or gaim_util_fetch_url_request().
	* GaimGtkWindow: dialogs.search (previously in GaimGtkConversation)
	* gaim_buddy_get_server_alias()
	* gaim_conv_send_confirm()
	* GaimConversationUiOps.send_confirm
	* gaim_gtk_roomlist_dialog_show_with_account
	* gaim_gtk_tree_view_search_equal_func to be used with
	  gtk_tree_view_set_search_equal_func
	* gaim_xfer_set_bytes_sent().  Sets the offset in the file to
	  read from or write to.
	* gaim_privacy_deny and gaim_privacy_allow
	* gaim_gtk_blist_set_headline
	* gaim_gtk_set_urgent
	* GtkGaimScrollBook and its functions.
	* purple_markup_unescape_entity()
	* purple_markup_get_css_property()
	* purple_group_get_name()

	Signals - Changed:  (See the Doxygen docs for details on all signals.)
	* Signal propagation now stops after a handler returns a non-NULL value.
	  This value is now returned.  Previously, all registered handlers were
	  called and the value from the last handler was used.
	* "buddy-typing" and "buddy-typing-stopped": replaced the GaimConversation*
	  with GaimAccount*, const char *name.  Also, the signal is now emitted
	  regardless of whether a conversation exists and regardless of whether
	  the user is on the buddy list.
	* "chat-buddy-joined": added the new_arrival argument
	* "chat-invited" handlers can now return a value to control what happens
	  to the invite (accept, reject, prompt the user).
	* "chat-left": Emitted *after* setting chat->left to TRUE.
	* "drawing-tooltip": the second argument is now a GString* instead of
	  a char**
	* "drawing-tooltip": added the "full" argument
	* "received-im-msg" and "received-chat-msg" to match, both now pass a
	  conversation pointer and flags
	* "receiving-im-msg" and "receving-chat-msg" to match, both now pass a
	  conversation pointer and a pointer to the flags.
	* "writing-im-msg", "wrote-im-msg", "writing-chat-msg", "wrote-chat-msg":
	  Now emitted from a difference place in the message handling code.
	  The arguments also changed.
	* "displaying-im-msg", "displayed-im-msg", "displaying-chat-msg",
	  "displayed-chat-msg": Added "who" argument, which changes the order
	  of the existing arguments.

	Signals - Added:  (See the Doxygen docs for details on all signals.)
	* "account-disabled"
	* "account-status-changed"
	* "account-alias-changed"
	* "cipher-added"
	* "cipher-removed"
	* "conversation-dragging"
	* "dbus-method-called"
	* "dbus-introspect"
	* "file-recv-accept"
	* "file-recv-start"
	* "file-recv-cancel"
	* "file-recv-complete"
	* "file-recv-request"
	* "file-send-accept"
	* "file-send-start"
	* "file-send-cancel"
	* "file-send-complete"
	* "buddy-added"
	* "buddy-removed"
	* "blist-node-aliased"
	* "buddy-status-changed"
	* "buddy-idle-changed": A buddy's idle status changed.
	* "buddy-icon-changed"
	* "buddy-got-login-time": The login time for a buddy is now known
	* "displaying-userinfo"
	* "gtkblist-hiding"
	* "gtkblist-unhiding"
	* "log-displaying"
	* "network-configuration-changed"
	* "savedstatus-changed"
	* "sendto-extended-menu"
	* "uri-handler"

	Signals - Removed:
	* "account-away": replaced by account-status-changed
	* "account-warned"
	* "buddy-away": replaced by buddy-status-changed
	* "buddy-back": replaced by buddy-status-changed
	* "buddy-idle": replaced by buddy-idle-changed
	* "buddy-unidle": replaced by buddy-idle-changed
	* "buddy-icon-cached": replaced by buddy-icon-changed
	* "conversation-drag-end": replaced by conversation-dragging
	* "conversation-switching"

version 1.5.0 (8/11/2005):
	* Added: gaim_xfer_conversation_write
	  Writes a messages to a conversation window with the use
	  of the associated file transfer.

version 1.4.0 (7/7/2005):
	* Added: gaim_buddy_icon_uncache()
	  Deletes a cached buddy icon for a specified buddy
	* Added: gaim_buddy_icon_get_type
	  Attempts to determine the type of a given buddy icon.
	* Added: buddy-icon-cached signal
	  Emitted when a new buddy icon is cached.

version 1.3.1 (6/9/2005):
	* No changes

version 1.3.0 (5/10/2005):
	* Added: gaim_blist_schedule_save()
	  This should be used instead of gaim_blist_sync when you
	  want the blist.xml file to be written to disk.  There
	  should not be many occasions when you want to do this,
	  as the functions in the blist API that modify the buddy
	  list will normally call it for you.
	* Added: OPT_PROTO_NO_NORMALIZE_CONV
	  Tells the conversation API to not normalize screen names
	  in conversations.  This is used by the Jabber PRPL.

version 1.2.1 (4/3/2005):
	* No changes

version 1.2.0 (3/17/2005):
	* You can use gaim_signal_connect_priority() and
	  gaim_signal_connect_priority_vargs() to connect to
	  Gaim signals with a given priority (Will Gorman)
	* Added: gaim_conversation_set_features
		 gaim_conversation_get_features
	  These allow plugins (notable prpls) to change the
	  formatting capabilities of an existing conversation.
	  This comes with a new "features" field in
	  GaimConversation (Christopher O'Brien)
	* Added: GAIM_CONNECTION_NO_IMAGES to GaimConectionFlags
	   (Christopher O'Brien)
	* Added: GAIM_CBFLAGS_TYPING to GaimConvChatBuddyFlags
	   (Christopher O'Brien)
	* Added: gaim_account_request_add which takes the same arguments as
	*  gaim_account_notify_added but always asks the user if they want to add
	*  the buddy to the buddy list
	* Added: An accompanying request_add GaimAccountUiOp

version 1.1.4 (2/24/2005):
	* No changes

version 1.1.3 (2/17/2005):
	* No changes

version 1.1.2 (1/20/2005):
	* No changes

version 1.1.1 (12/28/2004):
	* No changes

version 1.1.0 (12/02/2004):
	* Added: gaim_utf8_salvage
	* Added: binary relocation support in prefix.h
	         WARNING: If your plugin uses anything inside the
		 #ifdef ENABLE_BINRELOC from prefix.h, it won't be
		 loadable on a copy of Gaim compiled without binreloc
		 support. In particular, watch out for the autoconf-like
		 macros, and accidently including them through internal.h,
		 which you probably shouldn't be including anyway.

version 1.0.0 (09/17/2004):
	* Added: get_chat_name to the GaimPluginProtocolInfo struct
	* Changed: gaim_blist_update_buddy_presence(), presence changed to
	           type gboolean
	* Changed: the versioning scheme, and all the plugin structs

version 0.82 (08/26/2004):
	Gaim API:
	* Removed: gaim_gtk_get_dispstyle(), gaim_gtk_change_text()
	* Removed: multi.h
	* Renamed: ui.h to gtkdialogs.h
	* Renamed: gtkinternal.h to gtkgaim.h
	* Renamed: show_info_dialog to gaim_gtkdialogs_info
	* Renamed: show_log_dialog to gaim_gtkdialogs_log
	* Renamed: show_warn_dialog to gaim_gtkdialogs_warn
	* Renamed: show_im_dialog to gaim_gtkdialogs_im
	* Renamed: gaim_gtkdialogs_new_im to gaim_gtkdialogs_im_with_user
	* Renamed: destroy_all_dialogs to gaim_gtkdialogs_destroy_all
	* Renamed: alias_dialog_bud to gaim_gtkdialogs_alias_buddy
	* Renamed: alias_dialog_contact to gaim_gtkdialogs_alias_contact
	* Renamed: alias_dialog_blist_chat to gaim_gtkdialogs_alias_chat
	* Renamed: show_confirm_del to gaim_gtkdialogs_remove_buddy
	* Renamed: show_confirm_del_group to gaim_gtkdialogs_remove_group
	* Renamed: show_confirm_del_blist_chat to gaim_gtkdialogs_remove_chat
	* Renamed: show_confirm_del_contact to gaim_gtkdialogs_remove_contact
	* Renamed: show_about to gaim_gtkdialogs_about
	* Added: gaim_notify_userinfo() and the associated notify_userinfo() UI op
	         which pass account and contact information associated with the
	         userinfo

	Buddy List API:
	* Changed: gaim_blist_request_add_chat(), added name parameter
	* Added: gaim_contact_on_account()
	* Added: flags parameter to the GaimBlistNode struct

	Conversation API:
	* Added: gaim_gtkconv_button_new()

	Protocol Plugin API: v7
	* Added: chat_info_defaults to the GaimPluginProtocolInfo struct

	Signals:
	* Added: conversation-updated for any update to the data associated
	  with the conversation (topic, icon, adding to buddy list, etc.)

	Conversation API:
	* Changed: gaim_conv_chat_add_user() (added new_arrival parameter)

version 0.81 (08/05/2004):
	Commands API:
	* Most functions now have a void *data argument.

	Blist API:
	* Added: gaim_buddy_get_contact_alias
	* Renamed: gaim_get_buddy_alias to gaim_buddy_get_alias
	* Renamed: gaim_get_buddy_alias_only to gaim_buddy_get_alias_only

	Conversation API:
	* Changed: gaim_conv_chat_add_user(), added flags parameter
	* Changed: gaim_conv_chat_add_users(), added GList of flags parameter
	* Changed: gaim_conv_chat_get_users(), now returns a GList of
	  GaimConvChatBuddy's
	* Changed: gaim_conv_chat_set_users() now expects a GList of
	  GaimConvChatBuddy's
	* Added: gaim_conv_chat_set_user_flags()
	* Added: gaim_conv_chat_get_user_flags()
	* Added: gaim_conv_chat_find_user()
	* Added: gaim_conv_chat_cb_new()
	* Added: gaim_conv_chat_cb_find()
	* Added: gaim_conv_chat_cb_destroy()
	* Added: gaim_conv_chat_cb_get_name()

	Conversation UI ops:
	* Added: chat_update_user()

	Signals:
	* Changed: chat-buddy-joining & chat-buddy-joined now include the user's flags
	* Changed: chat-buddy-joining & chat-buddy-leaving are now booleans, return
	  TRUE if you don't want the join/leave to be displayed in the UI.
	* Added: chat-buddy-flags for when user's flags change
	  gaim_marshal_VOID__POINTER_POINTER_POINTER_UINT_UINT (required for the new
	  chat-buddy-flags signal)
	* Added: account-modified for when account settings have been changed.

version 0.80 (07/15/2004):
	Gaim API:
	* Removed: PRPL numbers : gaim_account_set_protocol(),
	  gaim_account_get_protocol(), gaim_accounts_find_with_prpl_num,
	  gaim_prpl_num_to_id(), gaim_prpl_id_to_num(), GaimProtocol

	Protocol Plugin API: v6
	* Added: can_receive_file & send_file to the GaimPluginProtocolInfo struct

	Signals:
	* Changed "chat-invited" to also include the components hash table so
	  plugins can use serv_join_chat when the signal is emitted.
	* Added "chat-topic-changed" signal plugins know when a topic is changed.

version 0.79 (06/24/2004):
	Gaim API:
	* gaim_url_parse() now takes two additional parameters, which are used
	  for returning the username and password from the URL, if they exist.
	* Added: has_focus UI op to GaimConversationUiOps and
	  GaimConvWindowUiOps.
	* Added: gaim_conversation_has_focus() and gaim_conv_window_has_focus().
	* Removed: gaim_blist_save()

	Protocol Plugin API: v5
	* Changed: add_buddy, add_buddies, remove_buddy, remove_buddies,
	  rename_group and remove_group to take GaimBuddy's and
	  GaimGroup's consistently.
	* Removed: OPT_PROTO_BUDDY_ICON (replaced by icon_spec)
	* Added: icon_spec to the GaimPluginProtocolInfo struct

version 0.78 (05/30/2004):
	Plugin API: v4
	* Added: actions - for plugins to add to the new Plugin Actions menu

	Loader Plugin API: v2 (no changes)

	Protocol Plugin API: v4
	* Removed: set_dir, get_dir and dir_search (not used, AIM-centric)
	* Removed: actions (replaced by generic plugin actions)

	Perl Plugin API: v2 (no changes)
	TCL Plugin API: (no changes)

	Signals:
	* Added: "blist-node-extended-menu" for extending Buddy, Chat and
			 Group right-click menus
	* Added: "drawing-tooltip" for plugins to allow plugins to change text
			 appearing in tooltips
	* Added: "gtkblist-created"
	* Added: "receiving-im-msg" and "receiving-chat-msg" (these behave
			  exactly like received-*-msg used to)
	* Added: "buddy-idle-updated" signal, for when the idle time changes.
	* Changed: "received-im-msg" and "received-chat-msg" no longer pass
			   pointers to who, message and flags, and are now void.
	* Removed: "drawing-menu" - it was UI sepecific and
			   "blist-node-extended-menu" is superior

version 0.77 (04/22/2004):
	Loader & Protocol Plugins independantly versioned
	Plugin loading now checks versioning on plugins (Standard, Loader &
	Protocol)
	new GAIM_{PLUGIN,PRPL,LOADER}_API_VERSION constants

	Plugin API: v3
	* Added: prefs_info for UI independant plugin prefs

	Loader Plugin API: v2
	* Added: api_version at top of GaimPluginLoaderInfo struct

	Protocol Plugin API: v2
	* Added: api_version at top of GaimPluginProtocolInfo struct
	* Added: chat_menu for protocol specific extensions to the chat menu
	* Removed: get_away "Nada used it. Pink elephants on parade."
	* Removed: protocol_prefs (replaced by generic plugin prefs_info)

	Perl Plugin API: v2 (no changes)
	TCL API: (no changes)

	Signals:
	* Added: "conversation-drag-ended"

version 0.76 (04/01/2004):
	Plugin API: v2
	Perl Plugin API: v2
	Loader Plugin API: (not versioned)
	Protocol Plugin API: (not versioned)
	* Added: protocol_prefs for protocol specific preferences
	* Added: reject_chat so protocols can act on chat invite rejection

	TCL Plugin API: (not versioned)
	* Changes to plugin registration to show descriptions
<|MERGE_RESOLUTION|>--- conflicted
+++ resolved
@@ -1,6 +1,5 @@
 Pidgin and Finch: The Pimpin' Penguin IM Clients That're Good for the Soul
 
-<<<<<<< HEAD
 This file intends to list all changes to libpurple, Pidgin, and Finch's public
 API. We sometimes forget to add changes to this file--sorry.
 
@@ -459,13 +458,12 @@
 		* _GntProgressBarOrientation
 		* _GntTreeColumnFlag
 		* _GntWidgetFlags
-=======
+
 version 2.10.9:
 	* No changes
 
 version 2.10.8:
 	* No changes
->>>>>>> 97de2b94
 
 version 2.10.7:
 	* No changes
