Pidgin and Finch: The Pimpin' Penguin IM Clients That're Good for the Soul

version 2.3.0 (??/??/????):
	libpurple:
		Added:
		* purple_request_field_blist_nodes_new and its accessory functions.
		* a PurpleConversation field and an alias field in PurpleConvMessage
		* account-authorization signals (see account-signals.dox for
		  details) (Stefan Ott)
		* libpurple/purple.h, which includes #define's and #include's
		  required to compile stand-alone plugins
		* PURPLE_STATUS_TUNE as a new PurpleStatusPrimitive
		* purple_plugin_disable(), which is intended to be called when
		  a purple_plugin_unload()--which was called when a user tried
		  to unload a plugin--fails.  This then prevents the plugin
		  from being saved in the saved plugins list, so it'll won't
		  be loaded at the next startup.

<<<<<<< HEAD
		* PurpleDisconnectReason enumeration of machine-readable
		  types of connection error.
		* purple_connection_error_reason(), to be used by prpls
		  (instead of purple_connection_error() and setting
		  gc->wants_to_die) to report errors along with a
		  PurpleDisconnectReason.
		* PurpleConnectionUiOps.report_disconnect_reason, to be
		  implemented by UIs (rather than .report_disconnect) if
		  they want to use the reported PurpleDisconnectReason
		  to give a more specific error.
		* A connection-error signal, fired just after the UiOp is
		  called with the same information.
		* purple_connection_reason_is_fatal(), acting as a hint
		  to whether automatic reconnection should be attempted
		  after a connection error (rather than checking
		  gc->wants_to_die).
		* PurpleConnectionErrorInfo, a struct to hold a
		  PurpleConnectionError and a const char *description.
		* purple_account_get_current_error() to get the most recent
		  PurpleConnectionError and description (or NULL if the
		  account is happy with life), to allow bits of the UI to know
		  the last error without caching it themselves (as
		  PidginBuddyList does).
		* purple_account_clear_current_error() to reset an account's
		  error state to NULL.
		* An account-error-changed signal, firing when
		  purple_account_get_current_error()'s return value changes.

		* PidginMiniDialog, a Gtk widget-ified version of
		  pidgin_make_mini_dialog().

		* purple_util_init()
		* purple_util_uninit()

		* purple_network_listen_map_external() to temporarily disable
		  mapping ports externally via NAT-PMP or UPnP.

		* pidgin_dialogs_about_with_parent()
		* pidgin_log_show_contact_with_parent()
		* pidgin_log_show_with_parent()
		* pidgin_plugin_dialog_show_with_parent()
		* pidgin_pounce_editor_show_with_parent()
		* pidgin_pounces_manager_show_with_parent()
		* pidgin_syslog_show_with_parent()

		* purple_request_accept_cancel_with_hint()
		* purple_request_action_varg_with_hint()
		* purple_request_action_with_hint()
		* purple_request_choice_varg_with_hint()
		* purple_request_choice_with_hint()
		* purple_request_fields_with_hint()
		* purple_request_file_with_hint()
		* purple_request_folder_with_hint()
		* purple_request_input_with_hint()
		* purple_request_ok_cancel_with_hint()
		* purple_request_yes_no_with_hint()

		  UI hints set by libpurple:
		* PURPLE_REQUEST_UI_HINT_ACCOUNT
		* PURPLE_REQUEST_UI_HINT_BLIST
		* PURPLE_REQUEST_UI_HINT_BUDDY
		* PURPLE_REQUEST_UI_HINT_CONV
		* PURPLE_REQUEST_UI_HINT_REGISTER
		* PURPLE_REQUEST_UI_HINT_XFER

		  Common UI hints set by UIs:
		* PURPLE_REQUEST_UI_HINT_ACCOUNTMGR
		* PURPLE_REQUEST_UI_HINT_CERTMGR
		* PURPLE_REQUEST_UI_HINT_PLUGINMGR
		* PURPLE_REQUEST_UI_HINT_POUNCEMGR
		* PURPLE_REQUEST_UI_HINT_PREFSMGR
		* PURPLE_REQUEST_UI_HINT_STATUSMGR

=======
>>>>>>> e97e5cac
		Changed:
		* purple_plugin_unload() now honors the return value of a
		  plugin's unload function and can actually return FALSE now.
		* purple_plugin_unload() no longer does its own notifications
		  when a dependent plugin fails to unload.  The UI should do
		  something appropriate.

<<<<<<< HEAD
		* pidgin_make_mini_dialog() now declares its return type to be
		  GtkWidget * rather than void *.  This should not break any
		  existing code since any code using it must already rely on
		  the return type actually being GtkWidget * all along.

		Deprecated:
		* pidgin_dialogs_about()
		* pidgin_log_show_contact()
		* pidgin_log_show()
		* pidgin_plugin_dialog_show()
		* pidgin_pounce_editor_show()
		* pidgin_pounces_manager_show()
		* pidgin_syslog_show()

		* purple_request_accept_cancel()
		* purple_request_action_varg()
		* purple_request_action()
		* purple_request_choice_varg()
		* purple_request_choice()
		* purple_request_fields()
		* purple_request_file()
		* purple_request_folder()
		* purple_request_input()
		* purple_request_ok_cancel()
		* purple_request_yes_no()

		* purple_connection_error()
		* pidgin_blist_update_account_error_state()
		* PidginBuddyList.connection_errors

		MSN:
		* A new independant status type with PURPLE_STATUS_TUNE primitive, and
		  PURPLE_TUNE_ARTIST, PURPLE_TUNE_ALBUM and PURPLE_TUNE_TITLE
		  attributes.

		XMPP:
		* A new independant status type with PURPLE_STATUS_TUNE primitive, and
		  PURPLE_TUNE_{ARTIST, TITLE, ALBUM, GENRE, COMMENT, TRACK, TIME,
		  YEAR, URL} attributes.

	Finch:
		libgnt:
		* Added gnt_color_pair, which will try to intelligenty set text
		  attributes in place of colors if the terminal doesn't have color
		  support. (Bug: #3560) All future code should use gnt_color_pair
		  instead of COLOR_PAIR.
		* Added gnt_menuitem_set_id and gnt_menuitem_get_id to set and get the
		  string id of a menuitem respectively.
		* Added gnt_window_get_accel_item, which returns a the id of a menuitem
		  bound to a keystroke.
		* Added gnt_menu_get_item to get a menuitem of the given id from a
		  menu.
		* Added gnt_menuitem_activate, which triggers the 'activate' signal on
		  the menuitem and calls the callback function, if available.
		* Added GntEntryKillRing in GntEntry.
		* Added gnt_window_set_maximize and gnt_window_get_maximize, and
		  GntWindowFlags enum.

=======
>>>>>>> e97e5cac
version 2.2.2 (??/??/????):
	libpurple:
		Changed:
		* The size parameter of purple_util_write_data_to_file_absolute
		  has been changed to gssize instead of a size_t to correctly
		  indicate that -1 can be used for a nul-delimited string.
		* The documentation for purple_savedstatuses_get_popular used to
		  incorrectly claim that the active status is excluded from the
		  returned list. The documentation has been corrected. Also, the
		  function now returns a correct list when called with a value of 0.

version 2.2.0 (09/13/2007):
	libpurple:
		Added:
		* PURPLE_MESSAGE_INVISIBLE flag, which can be used by
		  purple_conv_im_send_with_flags to send a message, but not display it
		  in the conversation
		* serv_send_attention(), serv_got_attention(), as well as send_attention 
		  and attention_types in PurplePluginProtocolInfo. This new API is used
		  for zapping in MySpaceIM, buzzing in Yahoo, and nudging in MSN.
		* PurpleConvMessage structure to represent a message in a
		  conversation. purple_conversation_message_get_sender,
		  purple_conversation_message_get_message,
		  purple_conversation_message_get_flags and
		  purple_conversation_message_get_timestamp to get information about a
		  PurpleConvMessage.
		* purple_conversation_get_message_history() to retrieve a list of
		  PurpleConvMessage's in a conversation, and
		  purple_conversation_clear_message_history to clear the history.
		* purple_certificate_* functions in libpurple/certificate.h - "A public-key certificate API"
		* purple_ssl_get_peer_certificates() and associated field in PurpleSslOps to retrieve a server's presented SSL certificate chain.
		* PurpleSslConnection::verifier to provide a "how to verify the peer's certificates" callback to the SSL handlers. See certificate.h for more on this.
		* purple_ssl_connect_with_host_fd() to create an SSL connection from a file descriptor and provide a hostname with it to authenticate the peer against.

		Changed:
		* purple_prefs_load is now called within purple_prefs_init.
		  The UI no longer needs to call it.
		* writing-im-msg now receives the conversation name as the who
		  argument if the caller of purple_conversation_write didn't
		  provide a value for who.

	Pidgin:
		Added:
		* pidgin_set_accessible_relations, sets up label-for and labelled-by
		  ATK relations (broken out from pidgin_set_accessible_label)
		* pidgin_conv_attach_to_conversation, to reattach the Pidgin UI to a
		  conversation
		* conversation-hiding and conversation-displayed signals.
		* pidgin_text_combo_box_entry_new, pidgin_text_combo_box_entry_get_text
		  and pidgin_text_combo_box_entry_set_text

		Changed:
		* pidgin_conversations_fill_menu now also adds a separator and a 'Show
		  All' item if there are more than one conversations in the list.

	Finch:
		Added:
		* finch_sound_is_enabled
		* The reserved field in the FinchConv is now used to store information
		  about the conversation (using FinchConversationFlag)
		* finch_account_dialog_show

		libgnt:
		* gnt_slider_set_small_step, gnt_slider_set_large_step to allow more
		  fine tuned updates of a GntSlider
		* gnt_util_parse_xhtml_to_textview to parse XHTML strings in a
		  GntTextView (this works only if libxml2 is available)

version 2.1.1 (08/20/2007):
	libpurple:
		Changed:
		* PurpleAccountUiOps.request_authorize's authorize_cb and
		  deny_cb parameters now correctly have type
		  PurpleAccountRequestAuthorizationCb rather than GCallback.
		  (You'll want to change your UI's implementation's signature
		  to avoid warnings, and then remove some now-redundant casts
		  back to the proper type.)

version 2.1.0 (7/28/2007):
	libpurple:
		Added:
		* purple-remote: added getstatus command
		* conversation-extended-menu signal (See Doxygen docs)
		* OPT_PROTO_SLASH_COMMANDS_NATIVE protocol option to indicate that
		  slash commands are "native" to the protocol
		* PURPLE_MESSAGE_NO_LINKIFY message flag to indicate that the message
		  should not be auto-linkified
		* PurpleEventLoopUiOps.timeout_add_seconds
		    UIs can now use better scheduling for whole-second timers.  For
		    example, clients based on the glib event loop can now use
		    g_timeout_add_seconds.
		* purple_blist_node_get_type
		* purple_conversation_do_command
		* purple_conversation_get_extended_menu
		* purple_core_ensure_single_instance
		    This is for UIs to use to ensure only one copy is running.
		* purple_dbus_is_owner
		* purple_timeout_add_seconds
		    Callers should prefer this to purple_timeout_add for timers
		    longer than 1 second away.  Be aware of the rounding, though.
		* purple_xfer_get_remote_user
		* purple_pounces_get_all_for_ui
		* purple_prefs_get_children_names
		* added displaying-email-notification and 
 	          displaying-emails-notification signals

		Changed:
		* The documentation of the following functions now properly
		  declares that the returned value must not be modified or
		  freed, which was always the case:
			* purple_accounts_get_all
			* purple_connections_get_all
			* purple_connections_get_connecting
			* purple_conv_chat_get_ignored
			* purple_conv_chat_get_users
			* purple_get_chats
			* purple_get_conversations
			* purple_get_ims
			* purple_notify_user_info_get_entries
		* The following functions now return a GList* instead of a
		  const GList*, as const is not very useful with GLists.  The
		  returned value still must not be modified or freed:
			* purple_account_get_status_types
			* purple_mime_document_get_fields
			* purple_mime_document_get_parts
			* purple_mime_part_get_fields
			* purple_request_fields_get_required
			* purple_request_field_list_get_selected
			* purple_request_field_list_get_items
			* purple_status_type_get_attrs
			* purple_presence_get_statuses
		* purple_request_field_list_set_selected now takes a GList*
		  instead of a const GList* for items, as const is not very
		  useful with GLists.  The passed list is still not modified
		  or freed.
		* purple_presence_add_list now takes a GList* instead of a
		  const GList* for source_list, as const is not very useful with
		  GLists.  The passed list is still not modified or freed.

	Pidgin:
		Added:
		* gtk_imhtml_setup_entry
		* pidgin_create_window
		* pidgin_retrieve_user_info and pidgin_retrieve_user_info_in_chat,
		  shows immediate feedback when getting information about a user.
		* gtk_imhtml_animation_new
		    Can be used for inserting an animated image into an IMHTML.
		* pidgin_menu_position_func_helper
		* pidgin_blist_get_name_markup, returns the buddy list markup
		  text for a given buddy.
		* pidgin_blist_draw_tooltip and pidgin_blist_tooltip_destroy
		  for creating blist tooltips from outside of buddy list code
		* pidgin_themes_remove_smiley_theme

		Changed:
		* pidgin_append_menu_action returns the menuitem added to the menu.
		* pidgin_separator returns the separator added to the menu.
		* PidginConversation has struct members to handle the new info
		  pane:
		  	* infopane
			* infopane_hbox
			* infopane_model
			* infopane_iter

	Finch:
		Added:
		* finch_retrieve_user_info

		libgnt:
			Added:
			* GntWS for workspaces
			* gnt_tree_set_column_title
			* GntSlider widget
			* "completion" signal for GntEntry
			* "terminal-refresh" signal for GntWM, with a corresponding entry
			  in GntWMClass
			* New flags for GntTextView to decide whether to word-wrap or show
			  scrollbars (GntTextViewFlag) which can be set by
			  gnt_text_view_set_flag
			* gnt_style_get_from_name
			* gnt_window_present
			* gnt_tree_set_column_width_ratio
			* gnt_tree_set_column_resizable
			* gnt_tree_set_column_is_right_aligned
			* gnt_tree_set_search_function, gnt_tree_set_search_column,
			  gnt_tree_is_searching
			* 'file-selected' signal is emited for GntFileSel
			* gnt_style_parse_bool
			* gnt_util_set_trigger_widget

			Changed:
			* gnt_tree_get_rows() now returns a GList* instead of a const
			  GList*, as const is not very useful with GLists.  The
			  returned value still must not be modified or freed.
			* Instead of keeping an 'invisible' item, the GntTreeColumns now
			  maintain 'flags' with the appropriate flags set

version 2.0.2 (6/14/2007):
	Pidgin:
		Deprecated:
		* pidgin_dialogs_alias_contact:  This will be removed in 3.0.0
		  unless there is sufficient demand to keep it.

version 2.0.0 (5/3/2007):
	Please note all functions, defines, and data structures have been
	re-namespaced to match the new names of Pidgin, Finch, and libpurple.
	All gaim_gtk_* functions are now pidgin_*, former libgaim functions are
	now purple_*.  Please consult our doxygen documentation for a complete
	reference.

	The gaim-compat.h header exists to provide an API compatibility layer
	for libpurple functions.  As an API compatibility layer, it must be
	included at compile time to be of use.

	Changed:
	* All the status stuff.  Yay!
	* gaim_prefs_connect_callback(), added handle parameter
	* gtk_imhtml_toolbar now descends from GtkHBox making it easier to add your
	  own widgets to it
	* gaim_find_conversation_with_account, added a "type" parameter
	* gaim_gtk_prefs_labeled_spin_button, the "key" parameter is now a
	  const char* instead of just a char*
	* gaim_gtk_prefs_labeled_entry, the "key" parameter is now a const char*
	  instead of just a char*
	* the add_buddy perl sub.  The sub now takes the account as the first
	  argument, and buddy and group as the second and third.  It also adds
	  the buddy to the server-side buddy list of the given account.
	* gaim_connection_new, gaim_account_connect and gaim_account_register no
	  longer return a GaimConnection
	* keep_alive in GaimConnection is renamed to keepalive
	* gaim_mkstemp, added a second argument, a boolean, of whether or not the
	  file is binary
	* gaim_log_logger_new, rewritten
	* gaim_conv_window_remove_conversation()'s last argument to be a
	  GaimConversation.
	* A new blocked icon: pixmaps/status/default/blocked.png
	* In pixmaps/status/default: extendedaway.png renamed to extended_away.png
	* In pixmaps/status/default: na.png renamed to unavailable.png
	* gtk_imhtml_toggle_bold(): No longer returns a value
	* gtk_imhtml_toggle_italic(): No longer returns a value
	* gtk_imhtml_toggle_underline(): No longer returns a value
	* gtk_imhtml_toggle_strike(): No longer returns a value
	* gtk_imhtml_scroll_to_end(): Added the smooth paramter
	* gaim_log_new(), added conv parameter
	* gaim_buddy_icon_new(), leaves a reference which the caller owns.  Use
	  gaim_buddy_icon_unref() immediately if you don't want a reference (the
	  old behavior).
	* GAIM_CONV_UNKNOWN to GAIM_CONV_TYPE_UNKNOWN.
	* GAIM_CONV_IM to GAIM_CONV_TYPE_IM.
	* GAIM_CONV_CHAT to GAIM_CONV_TYPE_CHAT.
	* GAIM_CONV_MISC to GAIM_CONV_TYPE_MISC.
	* GAIM_CONV_ANY to GAIM_CONV_TYPE_ANY.
	* GaimConversationUiOps.write_conv, Replaced const char *who with
	  const char *name, const char *alias
	* gaim_conv_chat_add_users(), added extra_msgs and new_arrivals (pass NULL
	  and FALSE respectively, to get the same behavior as before)
	* chat_add_users in GaimConversationUiOps, added cbuddies and 
	  new_arrivals and removed buddies.
	* chat_rename_user in GaimConversationUiOps, added new_alias
	* gaim_conv_chat_cb_new(), added alias. (pass NULL to get the same
	  behavior as before).
	* GaimConversation.log became GList * GaimConversation.logs, so that a
	  conversation can have multiple logs at once
	* gaim_conv_chat_add_user, added extra_msgs
	* gaim_notify_userinfo, removed primary and secondary parameters
	* GaimNotifyUiOps.notify_userinfo: removed title, primary, and
	  secondary parameters
	* Idle timers are now added and removed in gtkidle.c in response
	  to the signed-on and signed-off signals
	* GaimXfer->ops.read, GaimXfer->ops.write, gaim_xfer_set_read_fnc(),
	  gaim_xfer_set_write_fnc(), gaim_xfer_read(), gaim_xfer_write():
	  Changed ssize_t to gssize
	* serv_got_im, serv_got_chat_in, serv_send_im and serv_chat_send all use
	  GaimMessageFlags instead of GaimConvImFlags / GaimConvChatFlags
	* All core<->prpl message passing now uses html.  This was previously true
	  for receiving messages, it's now also true for sending them.  prpls that
	  don't support html need to gaim_unescape_html() the message.
	* Notify API: GCallback -> GaimNotifyCloseCallback,
	              void *user_data -> gpointer user_data
	* gaim_notify_searchresults_get_rows_count,
	  gaim_notify_searchresults_get_columns_count: return type now guint
	* gaim_account_notify_added: No longer checks if there is a
	  GaimBuddy for the added user, that's left up to the prpls.  See the
	  documentation for this function and gaim_account_request_add.
	* gaim_accounts_reorder: new_index is now a gint instead of a size_t
	* displaying-message signals: displaying-[im|chat]-msg and
	  displayed-[im|chat]-msg signals are emitted for all messages
	  (ie, for received messages, sent messages, system messages, error
	  messages etc.), and the signals now have
	  gaim_gtk_conversations_get_handle() for their handle.
	* GAIM_NOTIFY_BUTTON_ADD_BUDDY to GAIM_NOTIFY_BUTTON_ADD
	* conversation-switched: This signal has been moved from conversation to
	                         the UI and the signal-handlers only receive the
	                         conversation that has been switched to.
	* GaimPluginProtocolInfo: Added offline_message
	* GaimPluginProtocolInfo: Added whiteboard_prpl_ops
	* GaimPluginProtocolInfo: Added media_prpl_ops
	* GaimPluginProtocolInfo: Added "user_info" argument to tooltip_text,
	                          changed the return type to void
	* GaimPluginProtocolInfo: Added "full" argument to tooltip_text
	* gaim_pounce_new(): Added option argument for pounce options
	* gaim_network_listen() and gaim_network_listen_range(): Added
	  socket_type parameter to allow creation of UDP listening. Modified
	  to be asynchronous with a callback to allow for UPnP operation.
	  Returns a data structure that can be used to cancel the listen
	  attempt using gaim_network_listen_cancel()
	* GaimPrefCallback: val is now a gconstpointer instead of a gpointer
	* gtk_imhtml_get_current_format(): the arguments are now set to TRUE or
	  FALSE.  Previously they were set to TRUE or left alone.  Also, you
	  may now pass NULL if you're not interested in a specific formatting.
	* Smiley Themes: Backslashes must be backslash-escaped.
	* Plugins: Depedencies are now honored when unloading plugins.
	* gaim_markup_extract_info_field(): Added format_cb parameter.
	* gaim_markup_extract_info_field(): Changed GString parameter to a GaimNotifyUserInfo paramter.
	* gaim_str_to_time(): Added support for parsing the MM/DD/YYYY format.
	* gaim_plugin_action_new(): label is now const char *
	* gaim_plugin_pref_new_with_name(): name is now const char *
	* gaim_plugin_pref_new_with_label(): label is now const char *
	* gaim_plugin_pref_new_with_name_and_label(): name and label are
	  now const char *
	* gaim_plugin_pref_set_name(): name is now const char *
	* gaim_plugin_pref_get_name(): return type is now const char *
	* gaim_plugin_pref_set_label(): label is now const char *
	* gaim_plugin_pref_get_label(): return type is now const char *
	* gaim_plugin_pref_add_choice(): label is now const char *
	* struct proto_chat_entry: label is now const char *
	* struct proto_chat_entry: identifier is now const char *
	* All network activity has been updated to use non-blocking sockets.
	  This means that plugins must be updated to expect such a socket from
	  gaim_proxy_connect() and gaim_network_listen*().
	* gaim_proxy_connect(): changed to return NULL on error and a pointer
	  to a GaimProxyConnectInfo object which can be used to cancel
	  connection attempts using gaim_proxy_connect_cancel().  Also added
	  a 'handle' parameter that can be used to cancel the connection
	  attempt using gaim_proxy_connect_cancel_with_handle().
	* gaim_gethostbyname_async(): Renamed to gaim_dnsquery_a() and
	  changed to return a pointer to a data structure that can be
	  used to cancel the pending DNS query using gaim_dnsquery_destroy()
	* gaim_url_fetch(): Renamed to gaim_util_fetch_url() and changed
	  to return a pointer to a data structure that can be used to cancel
	  the pending HTTP request using gaim_util_fetch_url_cancel().
	  Corresponding callback has changed to accept this data structure
	  as its first argument, and to accept an error message as an
	  additional final argument.
	* gaim_gtk_create_imhtml(): Added sw_ret() parameter
	* gaim_account_get_log(): Added create parameter
	* GAIM_CMD_P_VERYHIGH is now GAIM_CMD_P_VERY_HIGH
	* gtk_imhtml_search_find(): Now wraps around to the top instead of
	  clearing the search at the end.
	* gaim_gtkxfer_dialog_show: Can now take NULL to show (and possibly
	  create) a default gtkxfer dialog.
	* CHAT_USERS_BUDDY_COLUMN became CHAT_USERS_WEIGHT_COLUMN, along with
	  a change in the values stored in the column.
	* gaim_find_buddies() returns a list of all buddies in the account if name
	  is NULL.
	* gaim_gtk_set_custom_buddy_icon() sets custom icon for a user.
	* Hid the definition of _GaimStringref, which already had a warning to
	  avoid accessing it directly.
	* notify_userinfo() UI op is passed a GaimNotifyUserInfo instead of a char*
	  for the user information
	* gaim_buddy_icon_get_scale_size() and was changed to ALWAYS scale
	  the icon instead of only when icon_spec->scale_rules contains
	  GAIM_ICON_SCALE_DISPLAY.  Callers should be changed to check the
	  scale_rules before calling this function.
	* gaim_gtk_buddy_icon_get_scale_size() was changed to accept an
	  additional parameter which is used to determine what kind of
	  scaling should be done, if any.
	* purple_request_input(), purple_request_choice(),
	  purple_request_choice_varg(), purple_request_action(),
	  purple_request_action_varg(), purple_request_fields(),
	  purple_request_yes_no(), purple_request_ok_cancel(),
	  purple_request_accept_cancel(), purple_request_file(), and
	  purple_request_folder() was changed to accept account, who, and
	  conversation parameters for associating the request with an account, a
	  buddy, or a conversation.
	* Significant changes to the buddy icon and imgstore APIs.  If you
	  were using any of it, it's best to look at the header files or
	  Doxygen documentation, but here are some significant changes:
	    purple_buddy_icon_new() now takes ownership of ("frees") icon_data
	    purple_buddy_icon_set_data(): likewise for data
	    purple_buddy_icon_set_for_user(): likewise for data
	    purple_buddy_icon_set_for_user() now takes a checksum parameter
	    purple_imgstore_add() was renamed to purple_imgstore_add_with_id()
	      which takes ownership of data

	Removed:
	* gaim_gtk_sound_{get,set}_mute() (replaced by the /gaim/gtk/sound/mute
	  preference)
	* gaim_escape_html(const char *html) (use g_markup_escape_text(html, -1)
	  instead)
	* gaim_accounts_sync, account changes are now scheduled to be saved
	  automatically
	* gaim_connection_connect
	* gaim_connection_disconnect
	* gaim_connection_register
	* gaim_accounts_auto_login
	* gaim_find_conversation, use gaim_find_conversation_with_account instead
	* gaim_chat_get_display_name
	* gaim_conversation_set_history, gaim_conversation_get_history, and
	  GaimConversation->history.  Use gtk_imhtml_get_markup instead.
	* set_gaim_user_dir to gaim_util_set_user_dir
	* create_prpl_icon to gaim_gtk_create_prpl_icon
	* Window flashing support in the core: gaim_conv_window_flash, and flash UI
	  operation for conversations.  Use signal "received-im-msg" or similar.
	* All warning stuff from the core.
	* gaim_gtkconv_get_dest_tab_at_xy(), instead use gaim_gtkconv_get_tab_at_xy()
	* chat_add_user from GaimConversationUiOps: only chat_add_users is used
	* chat_remove_user from GaimConversationUiOps: only chat_remove_users is used
	* uc from the GaimBuddy struct
	* gaim_sound_get_handle()
	* gaim_debug_vargs()
	* serv_add_buddy(); use gaim_account_add_buddy() instead
	* serv_add_buddies(); use gaim_account_add_buddies() instead
	* serv_change_passwd(); use gaim_account_change_password() instead
	* serv_close()
	* serv_finish_login()
	* serv_login()
	* serv_remove_buddy(); use gaim_account_remove_buddy() instead
	* serv_remove_buddies(); use gaim_account_remove_buddies() instead
	* serv_rename_group()
	* serv_set_buddyicon(): use gaim_account_set_buddy_icon() instead
	* serv_touch_idle(): use gaim_gtk_check_idle() instead
	* GaimGtkImPane->a_virgin
	* gaim_str_strip_cr(); use gaim_str_strip_char(str, '\r') instead
	* gaim_find_buddys_group renamed to gaim_buddy_get_group
	* gaim_gtkpounce_menu_build()
	* gaim_gtkpounce_dialog_show()
	* GaimGtkBuddyList->bpmenu
	* GaimConvImFlags and GaimConvChatFlags; use GaimMessageFlags instead
	* cb and user_data from the ops in GaimNotifyUiOps: This is now handled
	  by the notify API in the core.
	* GaimConversationUiOps.updated: use the conversation-updated signal
	* GAIM_SUBTYPE_CONV_WINDOW: windows are now only represented in the UI,
	  so GAIM_TYPE_BOXED is used for the signal types
	* gaim_gtk_privacy_is_showable(): We do fallback privacy in the core
	  now, so this would always be TRUE now.
	* GaimBlistNodeAction: See GaimMenuAction
	* gaim_blist_node_action_new(); use gaim_menu_action_new() instead
	* gaim_date()
	* gaim_date_full(): See gaim_date_format_full()
	* gaim_strftime(): See gaim_utf8_strftime()
	* GAIM_MESSAGE_COLORIZE
	* user_data from gaim_notify_searchresults_new_rows and from 
	  notify_searchresults in GaimNotifyUiOps.
	* gaim_conversation_get_send_history(), and send_history from
	  GaimConversation
	* Removed ui_ops from GaimBuddyList. Use gaim_blist_get_ui_ops() instead
	* GaimGtkConversation: dialogs (dialogs.search moved to GaimGtkWindow)
	* gaim_show_xfer_dialog: Use gaim_gtk_xfer_dialog_show(NULL) instead.
	* GaimGtkRoomlistDialog: Nothing used it outside of the file it was in.
	* gaim_gtk_roomlist_dialog_new: use gaim_gtk_roomlist_show
	* gaim_gtk_roomlist_dialog_new_with_account: use gaim_gtk_roomlist_show_with_account
	* binreloc functions

	Added:
	* gaim_prefs_disconnect_by_handle()
	* a password field to GaimConnection, which only persists for the
	  session (when "remember password" is false, account->password is
	  NEVER set) Use gaim_connection_get_password(GaimConnection *gc)
	* gaim_log_common_writer, gaim_log_common_lister, gaim_log_common_sizer,
	  and gaim_log_get_log_dir to allow log formats that use standard Gaim
	  log directory to use Gaim's built-in code for these purposes.
	* GaimLogCommonLoggerData struct for a basic logger_data struct to be
	  used with "common" logger functions.
	* gaim_gtk_blist_node_is_contact_expanded, returns TRUE if the given
	  blist node is a buddy inside an expanded contact, or is itself an
	  expanded contact
	* GaimLogSet struct, get_log_sets function to GaimLogLogger,
	  gaim_log_get_log_sets, gaim_log_set_compare
	* gaim_privacy_check(), to check if a given user is allowed to send
	  messages to the specified account
	* gtk_imhtml_clear_formatting()
	* gtk_imhtml_delete to clear out part of a imhtml buffer
	* gtk_imhtml_get_protocol_name()
	* gaim_buddy_icons_get_full_path(), to get the full path of a buddy
	  icon setting
	* CHAT_USERS_ALIAS_COLUMN, CHAT_USERS_COLOR_COLUMN,
	  CHAT_USERS_BUDDY_COLUMN to the list of columns for the chat
	  user list
	* gaim_account_add_buddy()
	* gaim_account_add_buddies()
	* gaim_account_remove_buddy()
	* gaim_account_remove_buddies()
	* gaim_account_change_password()
	* gaim_account_supports_offline_message()
	* gaim_conversation_close_logs(), to force a conversation's log(s) to
	  be closed.  New logs will be opened as necessary.
	* gaim_got_protocol_handler_uri()
	* gaim_plugin_get_id()
	* gaim_plugin_get_name()
	* gaim_plugin_get_version()
	* gaim_plugin_get_summary()
	* gaim_plugin_get_description()
	* gaim_plugin_get_author()
	* gaim_plugin_get_homepage()
	* gaim_gtkconv_switch_active_conversation(GaimConversation *)
	* gaim_str_strip_char() to strip a given character from
	  a given string
	* gaim_util_chrreplace() to replace a given character with a
	  different character
	* gaim_gtk_blist_toggle_visibility() to intelligently toggle the
	  visiblity of the buddy list
	* gaim_gtk_blist_visibility_manager_add() to indicate the addition of a
	  visibility manager - see the docs for more information
	* gaim_gtk_blist_visibility_manager_remove() to indicate the removal of
	  a visibility manager - see the docs for more information
	* gaim_gtk_conversations_find_unseen_list() to get a list of conversations
	  with an "unseen" state >= to the specified state and other criteria
	* gaim_gtk_conversations_fill_menu() fill a menu from list of conversations
	* gaim_gtk_create_prpl_icon()
	* gaim_gtk_create_prpl_icon_with_status()
	* gaim_gtk_pounces_manager_show()
	* gaim_gtk_pounces_manager_hide()
	* gaim_gtk_pounce_editor_show()
	* GAIM_POUNCE_MESSAGE_RECEIVED
	* GaimPounceOption
	* gaim_pounce_set_options()
	* gaim_pounce_set_options()
	* GAIM_STOCK_CONNECT, GAIM_STOCK_DISCONNECT
	* GAIM_STOCK_PLUGIN
	* gaim_account_request_add: Notifies the user that they were added to
	                            someone's buddy list, and offers them the choice
	                            of adding that person to their buddy list.
	* gaim_blist_alias_contact()
	* gaim_cipher_http_digest_calculate_session_key()
	* gaim_cipher_http_digest_calculate_response()
	* gaim_notify_searchresults_labeled()
	* GAIM_NOTIFY_BUTTON_LABELED, GAIM_NOTIFY_BUTTON_INFO,
	  GAIM_NOTIFY_BUTTON_IM, GAIM_NOTIFY_BUTTON_JOIN,
	  GAIM_NOTIFY_BUTTON_INVITE
	* stock buttons GAIM_STOCK_IM, GAIM_STOCK_INFO
	* gaim_conversation_present()
	* GaimConversationUiOps->present(GaimConversation *)
	* GaimPlugin.unloadable
	* gaim_plugin_is_unloadable()
	* GAIM_PLUGIN_PREF_STRING_FORMAT
	* gaim_plugin_pref_get_format_type()
	* gaim_plugin_pref_set_format_type()
	* GaimStringFormatType
	* gaim_log_get_handle()
	* gaim_log_uninit()
	* GAIM_SUBTYPE_LOG
	* gaim_marshal_POINTER__POINTER_POINTER
	* gaim_utf8_ncr_encode()
	* gaim_gtk_log_init()
	* gaim_gtk_log_get_handle()
	* gaim_gtk_log_uninit()
	* gaim_util_fetch_url_request()
	* GaimMenuAction
	* gaim_menu_action_new()
	* gaim_menu_action_free()
	* GaimInfoFieldFormatCallback
	* gaim_utf8_strftime()
	* gaim_date_format_short()
	* gaim_date_format_long()
	* gaim_date_format_full()
	* gaim_time_format()
	* gaim_plugin_action_free()
	* GaimRequestType: Added GAIM_REQUEST_FOLDER
	* GaimRequestUiOps: Added request_folder
	* gaim_request_folder()
	* gaim_gtk_setup_screenname_autocomplete()
	* gaim_gtk_set_cursor()
	* gaim_gtk_clear_cursor()
	* GAIM_MESSAGE_ACTIVE_ONLY
	* gaim_proxy_get_setup()
	* GaimNotifySearchResultsCallback: Added user_data.
	* gaim_notify_searchresults: Added user_data.
	* gaim_network_listen_cancel(): Can be used to cancel a previous
	  call to gaim_network_listen() or gaim_network_listen_range()
	* gaim_proxy_connect_cancel(): Can be used to cancel a pending
	  gaim_proxy_connect() request
	* gaim_proxy_connect_cancel_with_handle(): Can be used to cancel
	  a previous gaim_proxy_connect() request using a specified handle
	* gaim_dnsquery_destroy(): Can be used to cancel a pending DNS
	  query.
	* gaim_util_fetch_url_cancel(): Can be used to cancel a pending
	  call to gaim_util_fetch_url() or gaim_util_fetch_url_request().
	* GaimGtkWindow: dialogs.search (previously in GaimGtkConversation)
	* gaim_buddy_get_server_alias()
	* gaim_conv_send_confirm()
	* GaimConversationUiOps.send_confirm
	* gaim_gtk_roomlist_dialog_show_with_account
	* gaim_gtk_tree_view_search_equal_func to be used with
	  gtk_tree_view_set_search_equal_func
	* gaim_xfer_set_bytes_sent().  Sets the offset in the file to
	  read from or write to.
	* gaim_privacy_deny and gaim_privacy_allow
	* gaim_gtk_blist_set_headline
	* gaim_gtk_set_urgent
	* GtkGaimScrollBook and its functions.
	* purple_markup_unescape_entity()
	* purple_markup_get_css_property()
	* purple_group_get_name()

	Signals - Changed:  (See the Doxygen docs for details on all signals.)
	* Signal propagation now stops after a handler returns a non-NULL value.
	  This value is now returned.  Previously, all registered handlers were
	  called and the value from the last handler was used.
	* "buddy-typing" and "buddy-typing-stopped": replaced the GaimConversation*
	  with GaimAccount*, const char *name.  Also, the signal is now emitted
	  regardless of whether a conversation exists and regardless of whether
	  the user is on the buddy list.
	* "chat-buddy-joined": added the new_arrival argument
	* "chat-invited" handlers can now return a value to control what happens
	  to the invite (accept, reject, prompt the user).
	* "chat-left": Emitted *after* setting chat->left to TRUE.
	* "drawing-tooltip": the second argument is now a GString* instead of
	  a char**
	* "drawing-tooltip": added the "full" argument
	* "received-im-msg" and "received-chat-msg" to match, both now pass a
	  conversation pointer and flags
	* "receiving-im-msg" and "receving-chat-msg" to match, both now pass a
	  conversation pointer and a pointer to the flags.
	* "writing-im-msg", "wrote-im-msg", "writing-chat-msg", "wrote-chat-msg":
	  Now emitted from a difference place in the message handling code.
	  The arguments also changed.
	* "displaying-im-msg", "displayed-im-msg", "displaying-chat-msg",
	  "displayed-chat-msg": Added "who" argument, which changes the order
	  of the existing arguments.

	Signals - Added:  (See the Doxygen docs for details on all signals.)
	* "account-disabled"
	* "account-status-changed"
	* "account-alias-changed"
	* "cipher-added"
	* "cipher-removed"
	* "conversation-dragging"
	* "dbus-method-called"
	* "dbus-introspect"
	* "file-recv-accept"
	* "file-recv-start"
	* "file-recv-cancel"
	* "file-recv-complete"
	* "file-recv-request"
	* "file-send-accept"
	* "file-send-start"
	* "file-send-cancel"
	* "file-send-complete"
	* "buddy-added"
	* "buddy-removed"
	* "blist-node-aliased"
	* "buddy-status-changed"
	* "buddy-idle-changed": A buddy's idle status changed.
	* "buddy-icon-changed"
	* "buddy-got-login-time": The login time for a buddy is now known
	* "displaying-userinfo"
	* "gtkblist-hiding"
	* "gtkblist-unhiding"
	* "log-displaying"
	* "network-configuration-changed"
	* "savedstatus-changed"
	* "sendto-extended-menu"
	* "uri-handler"

	Signals - Removed:
	* "account-away": replaced by account-status-changed
	* "account-warned"
	* "buddy-away": replaced by buddy-status-changed
	* "buddy-back": replaced by buddy-status-changed
	* "buddy-idle": replaced by buddy-idle-changed
	* "buddy-unidle": replaced by buddy-idle-changed
	* "buddy-icon-cached": replaced by buddy-icon-changed
	* "conversation-drag-end": replaced by conversation-dragging
	* "conversation-switching"

version 1.5.0 (8/11/2005):
	* Added: gaim_xfer_conversation_write
	  Writes a messages to a conversation window with the use
	  of the associated file transfer.

version 1.4.0 (7/7/2005):
	* Added: gaim_buddy_icon_uncache()
	  Deletes a cached buddy icon for a specified buddy
	* Added: gaim_buddy_icon_get_type
	  Attempts to determine the type of a given buddy icon.
	* Added: buddy-icon-cached signal
	  Emitted when a new buddy icon is cached.

version 1.3.1 (6/9/2005):
	* No changes

version 1.3.0 (5/10/2005):
	* Added: gaim_blist_schedule_save()
	  This should be used instead of gaim_blist_sync when you
	  want the blist.xml file to be written to disk.  There
	  should not be many occasions when you want to do this,
	  as the functions in the blist API that modify the buddy
	  list will normally call it for you.
	* Added: OPT_PROTO_NO_NORMALIZE_CONV
	  Tells the conversation API to not normalize screen names
	  in conversations.  This is used by the Jabber PRPL.

version 1.2.1 (4/3/2005):
	* No changes

version 1.2.0 (3/17/2005):
	* You can use gaim_signal_connect_priority() and
	  gaim_signal_connect_priority_vargs() to connect to
	  Gaim signals with a given priority (Will Gorman)
	* Added: gaim_conversation_set_features
		 gaim_conversation_get_features
	  These allow plugins (notable prpls) to change the
	  formatting capabilities of an existing conversation.
	  This comes with a new "features" field in
	  GaimConversation (Christopher O'Brien)
	* Added: GAIM_CONNECTION_NO_IMAGES to GaimConectionFlags
	   (Christopher O'Brien)
	* Added: GAIM_CBFLAGS_TYPING to GaimConvChatBuddyFlags
	   (Christopher O'Brien)
	* Added: gaim_account_request_add which takes the same arguments as
	*  gaim_account_notify_added but always asks the user if they want to add
	*  the buddy to the buddy list
	* Added: An accompanying request_add GaimAccountUiOp

version 1.1.4 (2/24/2005):
	* No changes

version 1.1.3 (2/17/2005):
	* No changes

version 1.1.2 (1/20/2005):
	* No changes

version 1.1.1 (12/28/2004):
	* No changes

version 1.1.0 (12/02/2004):
	* Added: gaim_utf8_salvage
	* Added: binary relocation support in prefix.h
	         WARNING: If your plugin uses anything inside the
		 #ifdef ENABLE_BINRELOC from prefix.h, it won't be
		 loadable on a copy of Gaim compiled without binreloc
		 support. In particular, watch out for the autoconf-like
		 macros, and accidently including them through internal.h,
		 which you probably shouldn't be including anyway.

version 1.0.0 (09/17/2004):
	* Added: get_chat_name to the GaimPluginProtocolInfo struct
	* Changed: gaim_blist_update_buddy_presence(), presence changed to
	           type gboolean
	* Changed: the versioning scheme, and all the plugin structs

version 0.82 (08/26/2004):
	Gaim API:
	* Removed: gaim_gtk_get_dispstyle(), gaim_gtk_change_text()
	* Removed: multi.h
	* Renamed: ui.h to gtkdialogs.h
	* Renamed: gtkinternal.h to gtkgaim.h
	* Renamed: show_info_dialog to gaim_gtkdialogs_info
	* Renamed: show_log_dialog to gaim_gtkdialogs_log
	* Renamed: show_warn_dialog to gaim_gtkdialogs_warn
	* Renamed: show_im_dialog to gaim_gtkdialogs_im
	* Renamed: gaim_gtkdialogs_new_im to gaim_gtkdialogs_im_with_user
	* Renamed: destroy_all_dialogs to gaim_gtkdialogs_destroy_all
	* Renamed: alias_dialog_bud to gaim_gtkdialogs_alias_buddy
	* Renamed: alias_dialog_contact to gaim_gtkdialogs_alias_contact
	* Renamed: alias_dialog_blist_chat to gaim_gtkdialogs_alias_chat
	* Renamed: show_confirm_del to gaim_gtkdialogs_remove_buddy
	* Renamed: show_confirm_del_group to gaim_gtkdialogs_remove_group
	* Renamed: show_confirm_del_blist_chat to gaim_gtkdialogs_remove_chat
	* Renamed: show_confirm_del_contact to gaim_gtkdialogs_remove_contact
	* Renamed: show_about to gaim_gtkdialogs_about
	* Added: gaim_notify_userinfo() and the associated notify_userinfo() UI op
	         which pass account and contact information associated with the
	         userinfo

	Buddy List API:
	* Changed: gaim_blist_request_add_chat(), added name parameter
	* Added: gaim_contact_on_account()
	* Added: flags parameter to the GaimBlistNode struct

	Conversation API:
	* Added: gaim_gtkconv_button_new()

	Protocol Plugin API: v7
	* Added: chat_info_defaults to the GaimPluginProtocolInfo struct

	Signals:
	* Added: conversation-updated for any update to the data associated
	  with the conversation (topic, icon, adding to buddy list, etc.)

	Conversation API:
	* Changed: gaim_conv_chat_add_user() (added new_arrival parameter)

version 0.81 (08/05/2004):
	Commands API:
	* Most functions now have a void *data argument.

	Blist API:
	* Added: gaim_buddy_get_contact_alias
	* Renamed: gaim_get_buddy_alias to gaim_buddy_get_alias
	* Renamed: gaim_get_buddy_alias_only to gaim_buddy_get_alias_only

	Conversation API:
	* Changed: gaim_conv_chat_add_user(), added flags parameter
	* Changed: gaim_conv_chat_add_users(), added GList of flags parameter
	* Changed: gaim_conv_chat_get_users(), now returns a GList of
	  GaimConvChatBuddy's
	* Changed: gaim_conv_chat_set_users() now expects a GList of
	  GaimConvChatBuddy's
	* Added: gaim_conv_chat_set_user_flags()
	* Added: gaim_conv_chat_get_user_flags()
	* Added: gaim_conv_chat_find_user()
	* Added: gaim_conv_chat_cb_new()
	* Added: gaim_conv_chat_cb_find()
	* Added: gaim_conv_chat_cb_destroy()
	* Added: gaim_conv_chat_cb_get_name()

	Conversation UI ops:
	* Added: chat_update_user()

	Signals:
	* Changed: chat-buddy-joining & chat-buddy-joined now include the user's flags
	* Changed: chat-buddy-joining & chat-buddy-leaving are now booleans, return
	  TRUE if you don't want the join/leave to be displayed in the UI.
	* Added: chat-buddy-flags for when user's flags change
	  gaim_marshal_VOID__POINTER_POINTER_POINTER_UINT_UINT (required for the new
	  chat-buddy-flags signal)
	* Added: account-modified for when account settings have been changed.

version 0.80 (07/15/2004):
	Gaim API:
	* Removed: PRPL numbers : gaim_account_set_protocol(),
	  gaim_account_get_protocol(), gaim_accounts_find_with_prpl_num,
	  gaim_prpl_num_to_id(), gaim_prpl_id_to_num(), GaimProtocol

	Protocol Plugin API: v6
	* Added: can_receive_file & send_file to the GaimPluginProtocolInfo struct

	Signals:
	* Changed "chat-invited" to also include the components hash table so
	  plugins can use serv_join_chat when the signal is emitted.
	* Added "chat-topic-changed" signal plugins know when a topic is changed.

version 0.79 (06/24/2004):
	Gaim API:
	* gaim_url_parse() now takes two additional parameters, which are used
	  for returning the username and password from the URL, if they exist.
	* Added: has_focus UI op to GaimConversationUiOps and
	  GaimConvWindowUiOps.
	* Added: gaim_conversation_has_focus() and gaim_conv_window_has_focus().
	* Removed: gaim_blist_save()

	Protocol Plugin API: v5
	* Changed: add_buddy, add_buddies, remove_buddy, remove_buddies,
	  rename_group and remove_group to take GaimBuddy's and
	  GaimGroup's consistently.
	* Removed: OPT_PROTO_BUDDY_ICON (replaced by icon_spec)
	* Added: icon_spec to the GaimPluginProtocolInfo struct

version 0.78 (05/30/2004):
	Plugin API: v4
	* Added: actions - for plugins to add to the new Plugin Actions menu

	Loader Plugin API: v2 (no changes)

	Protocol Plugin API: v4
	* Removed: set_dir, get_dir and dir_search (not used, AIM-centric)
	* Removed: actions (replaced by generic plugin actions)

	Perl Plugin API: v2 (no changes)
	TCL Plugin API: (no changes)

	Signals:
	* Added: "blist-node-extended-menu" for extending Buddy, Chat and
			 Group right-click menus
	* Added: "drawing-tooltip" for plugins to allow plugins to change text
			 appearing in tooltips
	* Added: "gtkblist-created"
	* Added: "receiving-im-msg" and "receiving-chat-msg" (these behave
			  exactly like received-*-msg used to)
	* Added: "buddy-idle-updated" signal, for when the idle time changes.
	* Changed: "received-im-msg" and "received-chat-msg" no longer pass
			   pointers to who, message and flags, and are now void.
	* Removed: "drawing-menu" - it was UI sepecific and
			   "blist-node-extended-menu" is superior

version 0.77 (04/22/2004):
	Loader & Protocol Plugins independantly versioned
	Plugin loading now checks versioning on plugins (Standard, Loader &
	Protocol)
	new GAIM_{PLUGIN,PRPL,LOADER}_API_VERSION constants

	Plugin API: v3
	* Added: prefs_info for UI independant plugin prefs

	Loader Plugin API: v2
	* Added: api_version at top of GaimPluginLoaderInfo struct

	Protocol Plugin API: v2
	* Added: api_version at top of GaimPluginProtocolInfo struct
	* Added: chat_menu for protocol specific extensions to the chat menu
	* Removed: get_away "Nada used it. Pink elephants on parade."
	* Removed: protocol_prefs (replaced by generic plugin prefs_info)

	Perl Plugin API: v2 (no changes)
	TCL API: (no changes)

	Signals:
	* Added: "conversation-drag-ended"

version 0.76 (04/01/2004):
	Plugin API: v2
	Perl Plugin API: v2
	Loader Plugin API: (not versioned)
	Protocol Plugin API: (not versioned)
	* Added: protocol_prefs for protocol specific preferences
	* Added: reject_chat so protocols can act on chat invite rejection

	TCL Plugin API: (not versioned)
	* Changes to plugin registration to show descriptions
<|MERGE_RESOLUTION|>--- conflicted
+++ resolved
@@ -15,8 +15,6 @@
 		  to unload a plugin--fails.  This then prevents the plugin
 		  from being saved in the saved plugins list, so it'll won't
 		  be loaded at the next startup.
-
-<<<<<<< HEAD
 		* PurpleDisconnectReason enumeration of machine-readable
 		  types of connection error.
 		* purple_connection_error_reason(), to be used by prpls
@@ -54,44 +52,6 @@
 		* purple_network_listen_map_external() to temporarily disable
 		  mapping ports externally via NAT-PMP or UPnP.
 
-		* pidgin_dialogs_about_with_parent()
-		* pidgin_log_show_contact_with_parent()
-		* pidgin_log_show_with_parent()
-		* pidgin_plugin_dialog_show_with_parent()
-		* pidgin_pounce_editor_show_with_parent()
-		* pidgin_pounces_manager_show_with_parent()
-		* pidgin_syslog_show_with_parent()
-
-		* purple_request_accept_cancel_with_hint()
-		* purple_request_action_varg_with_hint()
-		* purple_request_action_with_hint()
-		* purple_request_choice_varg_with_hint()
-		* purple_request_choice_with_hint()
-		* purple_request_fields_with_hint()
-		* purple_request_file_with_hint()
-		* purple_request_folder_with_hint()
-		* purple_request_input_with_hint()
-		* purple_request_ok_cancel_with_hint()
-		* purple_request_yes_no_with_hint()
-
-		  UI hints set by libpurple:
-		* PURPLE_REQUEST_UI_HINT_ACCOUNT
-		* PURPLE_REQUEST_UI_HINT_BLIST
-		* PURPLE_REQUEST_UI_HINT_BUDDY
-		* PURPLE_REQUEST_UI_HINT_CONV
-		* PURPLE_REQUEST_UI_HINT_REGISTER
-		* PURPLE_REQUEST_UI_HINT_XFER
-
-		  Common UI hints set by UIs:
-		* PURPLE_REQUEST_UI_HINT_ACCOUNTMGR
-		* PURPLE_REQUEST_UI_HINT_CERTMGR
-		* PURPLE_REQUEST_UI_HINT_PLUGINMGR
-		* PURPLE_REQUEST_UI_HINT_POUNCEMGR
-		* PURPLE_REQUEST_UI_HINT_PREFSMGR
-		* PURPLE_REQUEST_UI_HINT_STATUSMGR
-
-=======
->>>>>>> e97e5cac
 		Changed:
 		* purple_plugin_unload() now honors the return value of a
 		  plugin's unload function and can actually return FALSE now.
@@ -99,7 +59,6 @@
 		  when a dependent plugin fails to unload.  The UI should do
 		  something appropriate.
 
-<<<<<<< HEAD
 		* pidgin_make_mini_dialog() now declares its return type to be
 		  GtkWidget * rather than void *.  This should not break any
 		  existing code since any code using it must already rely on
@@ -158,8 +117,6 @@
 		* Added gnt_window_set_maximize and gnt_window_get_maximize, and
 		  GntWindowFlags enum.
 
-=======
->>>>>>> e97e5cac
 version 2.2.2 (??/??/????):
 	libpurple:
 		Changed:
