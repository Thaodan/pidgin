Pidgin and Finch: The Pimpin' Penguin IM Clients That're Good for the Soul

This file intends to list all changes to libpurple, Pidgin, and Finch's public
API. We sometimes forget to add changes to this file--sorry.

If your plugin fails to build with a new major version (e.g. 3.0.0) we
suggest checking this list first, in case a function was simply renamed.
You may still need to consult our API docs or our source code.

If you notice something missing from this list, please let us know and we'll
add it.

version 3.0.0 (??/??/????):
	libpurple:
		Added:
		* displaying-emails-clear signal (notification signal)
		* purple_account_is_disconnecting
		* purple_account_get_ui_data
		* purple_account_set_ui_data
		* purple_account_privacy_get_denied
		* purple_account_privacy_get_permitted
		* PurpleAccountPresence and PurpleBuddyPresence inherit PurplePresence
		* purple_account_presence_new
		* purple_buddy_presence_new
		* purple_account_register_completed
		* PurpleAESCipher, PurpleDESCipher, PurpleDES3Cipher, PurpleHMACCipher,
		  PurplePBKDF2Cipher and PurpleRC4Cipher inherit PurpleCipher
		* purple_aes_cipher_new
		* purple_des3_cipher_new
		* purple_des_cipher_new
		* purple_hmac_cipher_new
		* purple_pbkdf2_cipher_new
		* purple_rc4_cipher_new
		* purple_blist_node_is_transient
		* purple_blist_node_set_transient
		* purple_certificate_get_der_data
		* purple_certificate_get_display_string
		* purple_chat_user_get_alias
		* purple_chat_user_get_chat
		* purple_chat_user_get_flags
		* purple_chat_user_is_buddy
		* purple_chat_user_get_ui_data
		* purple_chat_user_set_ui_data
		* purple_chat_user_set_chat
		* purple_connection_get_active_chats
		* purple_connection_get_error_info
		* purple_connection_get_flags
		* purple_connection_set_flags
		* purple_connection_update_last_received
		* purple_conversation_get_ui_data
		* purple_conversation_set_ui_data
		* purple_conversation_message_get_alias
		* purple_conversation_message_get_conv
		* PurpleCountingNode, inherits PurpleBlistNode
		* purple_counting_node_get_*
		* purple_counting_node_change_*
		* purple_counting_node_set_*
		* PurpleHash and purple_hash_* API
		* PurpleMD4Hash, PurpleMD5Hash, PurpleSHA1Hash and PurpleSHA265Hash
		  inherit PurpleHash
		* purple_md4_hash_new
		* purple_md5_hash_new
		* purple_sha1_hash_new
		* purple_sha256_hash_new
		* PurpleIMConversation and PurpleChatConversation inherit
		  PurpleConversation
		* purple_notify_emails_pending
		* purple_notify_emails_present
		* purple_notify_searchresult_column_get_title
		* purple_notify_searchresult_column_is_visible
		* purple_notify_searchresult_column_set_visible
		* purple_notify_user_info_entry_destroy
		* purple_notify_user_info_prepend_pair_plaintext
		* purple_menu_action_get_callback
		* purple_menu_action_get_children
		* purple_menu_action_get_data
		* purple_menu_action_set_label
		* purple_menu_action_set_data
		* purple_menu_action_set_callback
		* purple_menu_action_set_children
<<<<<<< HEAD
		* PurplePluginInfoFlags (PURPLE_PLUGIN_INFO_FLAGS_INTERNAL and
		  PURPLE_PLUGIN_INFO_FLAGS_AUTO_LOAD)
		* purple_plugin_get_dependent_plugins
		* purple_plugin_get_filename
		* purple_plugin_is_internal
		* purple_plugin_info_new
		* purple_plugin_get_info
		* purple_plugin_info_get_abi_version
		* purple_plugin_info_get_actions_cb
		* purple_plugin_info_get_category
		* purple_plugin_info_get_dependencies
		* purple_plugin_info_get_error
		* purple_plugin_info_get_extra_cb
		* purple_plugin_info_get_flags
		* purple_plugin_info_get_icon
		* purple_plugin_info_get_license_id
		* purple_plugin_info_get_license_text
		* purple_plugin_info_get_license_url
		* purple_plugin_info_get_pref_frame_cb
		* purple_plugin_info_get_pref_request_cb
		* purple_plugin_info_get_ui_data
		* purple_plugin_info_set_ui_data
		* purple_plugin_register_type
		* purple_plugin_add_interface
		* PURPLE_DEFINE_TYPE
		* PURPLE_DEFINE_TYPE_EXTENDED
		* PURPLE_IMPLEMENT_INTERFACE_STATIC
		* PURPLE_IMPLEMENT_INTERFACE
		* PURPLE_DEFINE_DYNAMIC_TYPE
		* PURPLE_DEFINE_DYNAMIC_TYPE_EXTENDED
		* PURPLE_IMPLEMENT_INTERFACE_DYNAMIC
		* PURPLE_DEFINE_STATIC_TYPE
		* PURPLE_DEFINE_STATIC_TYPE_EXTENDED
		* PurpleProtocol, inherits GObject. Please see the documentation for
		  details.
		* PurpleProtocolAction
		* PurpleProtocolOverrideFlags
		* PurpleProtocolClientIface
		* PurpleProtocolServerIface
		* PurpleProtocolIMIface
		* PurpleProtocolChatIface
		* PurpleProtocolPrivacyIface
		* PurpleProtocolXferIface
		* PurpleProtocolRoomlistIface
		* PurpleProtocolAttentionIface
		* PurpleProtocolMediaIface
		* PurpleProtocolFactoryIface
		* purple_protocol_get_* for PurpleProtocol members
		* purple_protocol_class_* for class methods
		* purple_protocol_client_iface_* for client interface methods
		* purple_protocol_server_iface_* for server interface methods
		* purple_protocol_im_iface_* for IM interface methods
		* purple_protocol_chat_iface_* for chat interface methods
		* purple_protocol_privacy_iface_* for privacy interface methods
		* purple_protocol_xfer_iface_* for xfer interface methods
		* purple_protocol_roomlist_iface_* for roomlist interface methods
		* purple_protocol_attention_iface_* for attention interface methods
		* purple_protocol_media_iface_* for media interface methods
		* purple_protocol_factory_iface_* for factory interface methods
		* purple_protocol_action_new
		* purple_protocol_action_free
		* purple_protocols_add
		* purple_protocols_remove
		* purple_protocols_find
		* purple_protocols_get_all
		* purple_protocols_get_handle
		* purple_protocols_init
		* purple_protocols_uninit
=======
		* PurplePluginUiInfo.get_plugin_pref_request
>>>>>>> 8fded184
		* purple_request_certificate
		* purple_request_field_certificate_new
		* purple_request_field_certificate_get_value
		* purple_request_field_get_tooltip
		* purple_request_field_group_get_fields_list
		* purple_request_field_set_tooltip
		* purple_request_fields_get_ui_data
		* purple_request_fields_set_ui_data
		* purple_roomlist_get_account
		* purple_roomlist_get_proto_data
		* purple_roomlist_get_ui_data
		* purple_roomlist_room_get_expanded_once
		* purple_roomlist_room_set_expanded_once
		* purple_roomlist_set_proto_data
		* purple_roomlist_set_ui_data
		* purple_whiteboard_get_account
		* purple_whiteboard_get_draw_list
		* purple_whiteboard_set_draw_list
		* purple_whiteboard_get_protocol_data
		* purple_whiteboard_set_protocol_data
		* purple_whiteboard_get_state
		* purple_whiteboard_set_state
		* purple_whiteboard_get_ui_data
		* purple_whiteboard_set_ui_data
		* purple_whiteboard_get_who
		* purple_xfer_get_fd
		* purple_xfer_get_message
		* purple_xfer_get_protocol_data
		* purple_xfer_get_ui_data
		* purple_xfer_get_watcher
		* purple_xfer_set_fd
		* purple_xfer_set_local_port
		* purple_xfer_set_protocol_data
		* purple_xfer_set_remote_user
		* purple_xfer_set_status
		* purple_xfer_set_ui_data
		* purple_xfer_set_watcher
		* purple_xmlnode_get_default_namespace
		* purple_xmlnode_strip_prefixes

		Changed:
		* account.h has been split into account.h (PurpleAccount GObject) and
		  accounts.h (Accounts subsystem)
		* blist.h has been split into buddylist.h (PurpleBuddyList and
		  subsystem), blistnode.h (PurpleBlistNode and PurpleCountingNode
		  GObjects), blistnodetypes (Buddy, Chat, Contact, Group GObjects)
		* circbuffer.h renamed to circularbuffer.h
		* conversation.h has been split into conversation.h
		  (PurpleConversation), conversationtypes.h (PurpleIMConversation and
		  PurpleChatConversation) and conversations.h (Conversations subsystem)
		* Files in libpurple/ciphers have been renamed. To use a particular
		  cipher, include its header.
		* Renamed ft.h file to xfer.h
		* Renamed plugin.h file to plugins.h
		* prpl.h has been split into protocol.h (PurpleProtocol GObject and
		  protocol interfaces) and protocols.h (protocols subsystem)
		* status.h has been split into status.h (Status API) and presence.h
		  (Presence API)
		* account-authorization-requested signal merged with
		  account-authorization-requested-with-message signal
		* purple_account_add_buddy now takes an invite message as the last
		  parameter
		* purple_account_add_buddies now takes an invite message as the last
		  parameter
		* PurpleAccount is now a GObject. Please see the documentation for
		  details.
		* purple_account_get_alias renamed to purple_account_get_private_alias
		* purple_account_set_alias renamed to purple_account_set_private_alias
		* purple_account_option_get_type renamed to
		  purple_account_option_get_pref_type
		* PurplePrivacyType renamed to PurpleAccountPrivacyType
		* purple_privacy_* functions are now purple_account_privacy_*
		* Removed arguments local and restore from purple_account_privacy_allow
		  and purple_account_privacy_deny
		* PurpleBlistNode is now a GObject. Please see the documentation for
		  details.
		* purple_blist_alias_buddy renamed to purple_buddy_set_local_alias
		* purple_blist_alias_chat renamed to purple_chat_set_alias
		* purple_blist_alias_contact renamed to purple_contact_set_alias
		* purple_blist_merge_contact renamed to purple_contact_merge
		* purple_blist_rename_buddy renamed to purple_buddy_set_name
		* purple_blist_rename_group renamed to purple_group_set_name
		* purple_blist_server_alias_buddy renamed to
		* purple_blist_update_buddy_status renamed to purple_buddy_update_status
		  purple_buddy_set_server_alias
		* purple_buddy_get_local_buddy_alias renamed to
		  purple_buddy_get_local_alias
		* PurpleContact and PurpleGroup inherit PurpleCountingNode
		* PurpleBuddyList is now a GObject. Please see the documentation for
		  details.
		* purple_find_buddies renamed to purple_blist_find_buddies
		* purple_find_buddy_in_group renamed to purple_blist_find_buddy_in_group
		* purple_find_buddy renamed to purple_blist_find_buddy
		* purple_find_group renamed to purple_blist_find_group
		* purple_get_blist renamed to purple_blist_get_buddy_list
		* PurpleBuddyIconSpec has been moved to buddyicon.h
		* purple_certificate_check_signature_chain now returns a list of failing
		  PurpleCertificate*s as the second parameter
		* PurpleConversation is now an abstract type, and is a GObject. Please
		  see the documentation for details.
		* purple_conv_* functions are now purple_conversation_*
		* purple_conv_im_* functions are now purple_im_conversation_*
		* purple_conv_chat_* functions are now purple_chat_conversation_*
		* purple_chat_conversation_find_user renamed to
		  purple_chat_conversation_has_user
		* PurpleTypingState renamed to PurpleIMTypingState
		* PurpleConvChatBuddy changed to PurpleChatUser, is now a GObject.
		  Please see the documentation for details.
		* purple_conv_chat_cb_* functions are now purple_chat_user_*
		* Replaced 'chat-buddy' with 'chat-user' in conversation signals
		* Replaced chatname, buddyname arguments of 'chat-user-flags' (formerly
		  'chat-buddy-flags') signal with PurpleChatUser *
		* PurpleCipher split into PurpleCipher and PurpleHash, both are
		  GObjects. Please see the documentation for details.
		* purple_cipher_context_* functions are now purple_cipher_*
		* PurpleCircBuffer changed to PurpleCircularBuffer, is now a GObject.
		  Please see the documentation for details.
		* purple_circ_buffer_* functions are now purple_circular_buffer_*
		* purple_connection_error now takes a PurpleConnectionError
		  as the second parameter
		* PurpleConnection is now a GObject. Please see the documentation for
		  details.
		* PURPLE_CONNECTION_* prefix of PurpleConnectionFlag enum names changed
		  to PURPLE_CONNECTION_FLAG_*
		* PURPLE_* prefix of PurpleConnectionState enum names changed to
		  PURPLE_CONNECTION_*
		* purple_conversation_get_gc renamed to
		  purple_conversation_get_connection
		* purple_dnsquery_a now takes a PurpleAccount as the first parameter
		* purple_imgstore_add renamed to purple_imgstore_new
		* purple_imgstore_add_with_id renamed to purple_imgstore_new_with_id
		* purple_network_listen now takes the protocol family as the second
		  parameter
		* purple_network_listen now takes a boolean indicating external port
		  mapping as the fourth parameter
		* purple_network_listen_range now takes a boolean indicating external
		  port mapping as the fifth parameter
		* purple_network_listen_range now takes the protocol family as the
		  third parameter
		* purple_notify_user_info_add_pair renamed to
		  purple_notify_user_info_add_pair_html
		* purple_notify_user_info_get_entries returns a GQueue instead of
		  a GList
		* purple_notify_user_info_entry_get_type renamed to
		  purple_notify_user_info_entry_get_entry_type
		* purple_notify_user_info_entry_set_type renamed to
		  purple_notify_user_info_entry_set_entry_type
		* purple_notify_user_info_prepend_pair renamed to
		  purple_notify_user_info_prepend_pair_html
		* PurplePlugin is now a GObject (alias for GPluginPlugin). Please see
		  the documentation for details.
		* PurplePluginInfo is now a GObject, inherits GPluginPluginInfo. Please
		  see the documentation for details.
		* PurplePluginAction no longer has a context field. Use
		  PurpleProtocolAction for protocol actions.
		* PURPLE_INIT_PLUGIN(pluginname, initfunc, plugininfo) is now
		  PURPLE_PLUGIN_INIT(pluginname, query_func, load_func, unload_func).
		  See "C Plugins tutorial" (tut_c_plugins.xml) for an example.
		* purple_plugin_load and purple_plugin_unload now use an error argument
		  to return load/unload errors
		* purple_plugins_get_all is now purple_plugins_find_all, and the
		  returned list of plugins MUST be free'd using g_list_free
		* purple_plugin_get_* functions for plugin info are now
		  purple_plugin_info_get_*
		* purple_plugin_get_author is now purple_plugin_info_get_authors, and
		  returns a NULL-terminated list of authors
		* purple_plugins_probe is now purple_plugins_refresh
		* purple_plugins_find_with_id renamed to purple_plugins_find_plugin
		* purple_plugins_find_with_filename renamed to
		  purple_plugins_find_by_filename
		* purple_plugin_pref_get_type renamed to
		  purple_plugin_pref_get_pref_type
		* purple_plugin_pref_set_type renamed to
		  purple_plugin_pref_set_pref_type
		* purple_prefs_get_type renamed to purple_prefs_get_pref_type
		* proto_chat_entry has been renamed to PurpleProtocolChatEntry
		* purple_proxy_info_get_type renamed to purple_proxy_info_get_proxy_type
		* purple_proxy_info_set_type renamed to purple_proxy_info_set_proxy_type
		* purple_request_field_get_type renamed to
		  purple_request_field_get_field_type
		* PurpleRoomlist is now a GObject. Please see the documentation for
		  details.
		* purple_roomlist_room_get_type is now
		  purple_roomlist_room_get_room_type
		* purple_roomlist_field_get_type is now
		  purple_roomlist_field_get_field_type
		* purple_savedstatus_get_type renamed to
		  purple_savedstatus_get_primitive_type
		* purple_savedstatus_set_type renamed to
		  purple_savedstatus_set_primitive_type
		* purple_savedstatus_substatus_get_type renamed to
		  purple_savedstatus_substatus_get_status_type
		* serv_* functions are now purple_serv_*
		* purple_srv_resolve now takes a PurpleAccount as the first parameter
		* purple_srv_txt_query_get_type renamed to
		  purple_srv_txt_query_get_query_type
		* PurpleStatus is now a GObject. Please see the documentation for
		  details.
		* purple_status_attr_* functions are now purple_status_attribute_*
		* PurpleStatusAttr renamed to PurpleStatusAttribute
		* PurplePresence is now an abstract type, and is a GObject. Please see
		  the documentation for details.
		* update_idle method has been added to PurplePresenceClass to update the
		  idle state of a presence
		* StunCallback renamed to PurpleStunCallback
		* purple_str_size_to_units now takes a goffset as the size parameter
		* PTFunc renamed to PurpleThemeFunc
		* purple_txt_resolve now takes a PurpleAccount as the first parameter
		* UPnPMappingAddRemove renamed to PurpleUPnPMappingAddRemove
		* purple_util_fetch_url_request now takes a PurpleAccount as
		  the first parameter
		* purple_util_fetch_url_request now takes a length as the eighth
		  parameter
		* purple_util_fetch_url_len now takes a length as the fifth parameter
		* PurpleWhiteboard is now a GObject. Please see the documentation for
		  details.
		* purple_value_destroy is now purple_value_free
		* purple_value_new, purple_value_dup and purple_value_free now operate
		  on GValue instead of PurpleValue
		* Signal registration now uses GTypes instead of PurpleValues.  See
		  SIGNAL-HOWTO for more information.
		* purple_whiteboard_create renamed to purple_whiteboard_new
		* purple_xfer_get_bytes_remaining now returns a goffset
		* purple_xfer_get_bytes_sent now returns a goffset
		* purple_xfer_get_size now returns a goffset
		* purple_xfer_is_canceled renamed to purple_xfer_is_cancelled
		* PurpleXfer is now a GObject. Please see the documentation for details.
		* purple_xfer_get_type renamed to purple_xfer_get_xfer_type
		* PurpleXferStatusType renamed to PurpleXferStatus
		* PURPLE_XFER_* prefix of PurpleXferType enums changed to
		  PURPLE_XFER_TYPE_*
		* purple_xfer_set_bytes_sent now takes a goffset as the bytes_sent
		  parameter
		* purple_xfer_set_size now takes a goffset as the size parameter
		* PurpleCertificateVerificationStatus enumeration is now merged with
		  internal flags, thus removing PURPLE_CERTIFICATE_INVALID and
		  replacing it with more precise errors.
		* PurpleConnectionUiOps.report_disconnect now passes a
		  PurpleConnectionError as the second parameter
		* PurpleXfer.bytes_remaining is now a goffset
		* PurpleXfer.bytes_sent is now a goffset
		* PurpleXfer.size is now a goffset
		* PurpleCertificateScheme.get_times now uses gint64 instead of
		  time_t to represent times
		* purple_certificate_get_times now uses gint64 instead of
		  time_t to represent times
		* xmlnode renamed to PurpleXmlNode
		* XMLNodeType renamed to PurpleXmlNodeType
		* xmlnode_* functions are now purple_xmlnode_*

		Removed:
		* buddy-added and buddy-removed blist signals
		* privacy.h file
		* value.h file
		* _PurpleCipherBatchMode
		* _PurpleCmdFlag
		* _PurpleCmdPriority
		* _PurpleCmdRet
		* _PurpleCmdStatus
		* _PurplePrefType
		* _PurplePrivacyType
		* _PurpleSoundEventID
		* _XMLNodeType
		* account-authorization-requested-with-message signal
		* purple_account_add_buddies_with_invite
		* purple_account_add_buddy_with_invite
		* purple_account_set_current_error
		* purple_blist_load
		* purple_blist_new
		* purple_set_blist
		* purple_blist_update_buddy_icon
		* purple_buddy_get_local_alias
		* purple_buddy_icons_has_custom_icon
		* purple_buddy_icons_find_custom_icon
		* purple_buddy_icons_set_custom_icon
		* purple_certificate_check_signature_chain_with_failing. Use
		  purple_certificate_check_signature_chain, instead
		* purple_certificate_display_x509. Use purple_request_certificate,
		  instead
		* PurpleCipherContext
		* purple_cipher_context_destroy
		* purple_cipher_context_get_data
		* purple_cipher_context_get_option
		* purple_cipher_context_new
		* purple_cipher_context_new_by_name
		* purple_cipher_context_set_data
		* purple_cipher_context_set_option
		* purple_cipher_get_capabilities
		* purple_cipher_get_name
		* PurpleCipherOps
		* purple_ciphers_*
		* PurpleCipher's init and uninit operations
		* purple_connection_error_reason
		* purple_connection_new
		* purple_connection_new_unregister
		* purple_connection_destroy
		* purple_connection_set_account
		* purple_contact_set_alias
		* purple_conv_chat_set_users
		* PurpleConversationType
		* purple_core_migrate
		* purple_dnsquery_a_account
		* purple_network_listen_family. Use purple_network_listen, instead.
		* purple_network_listen_map_external
		* purple_network_listen_range_family. Use purple_network_listen,
		  instead.
		* purple_network_ip_atoi
		* purple_notify_searchresults_column_get_title
		* purple_notify_searchresults_get_columns_count
		* purple_notify_searchresults_get_rows_count
		* purple_notify_searchresults_row_get
		* PurplePluginType
		* PurplePluginPriority
		* PurplePluginLoaderInfo
		* PurplePluginUiInfo
		* purple_plugin_ipc_*
		* purple_plugin_is_unloadable
		* purple_plugin_new
		* purple_plugin_probe
		* purple_plugin_register
		* purple_plugin_reload
		* purple_plugins_destroy_all
		* purple_plugins_enabled
		* purple_plugins_find_with_basename
		* purple_plugins_find_with_name
		* purple_plugins_get_protocols
		* purple_plugins_get_search_paths
		* purple_plugins_register_load_notify_cb
		* purple_plugins_register_probe_notify_cb
		* purple_plugins_register_unload_notify_cb
		* purple_plugins_unregister_load_notify_cb
		* purple_plugins_unregister_probe_notify_cb
		* purple_plugins_unregister_unload_notify_cb
		* purple_plugins_unload
		* purple_plugins_unload_all
		* purple_pounces_load
		* purple_prefs_set_generic
		* purple_prefs_update_old
		* purple_presence_add_status
		* purple_presence_add_list
		* PurplePresenceContext
		* purple_presence_new
		* purple_presence_new_for_account
		* purple_presence_new_for_buddy
		* PurplePluginProtocolInfo
		* purple_proxy_connect_socks5
		* purple_request_field_list_add
		* purple_srv_cancel
		* purple_srv_resolve_account
		* purple_ssl_connect_fd
		* purple_status_set_attr_boolean
		* purple_status_set_attr_int
		* purple_status_set_attr_string
		* purple_status_type_add_attr
		* purple_status_type_add_attrs
		* purple_status_type_add_attrs_vargs
		* purple_status_type_get_primary_attr
		* purple_status_type_set_primary_attr
		* purple_strlcat
		* purple_strlcpy
		* purple_txt_cancel
		* purple_txt_resolve_account
		* PurpleType, use GType instead.
		* purple_util_fetch_url_len. Use purple_util_fetch_url, instead.
		* purple_util_fetch_url_request_len. Use
		* purple_util_fetch_url_request, instead.
		* purple_util_fetch_url_request_len_with_account.  Use
		  purple_util_fetch_url_request, instead.
		* purple_util_get_image_checksum.  Use
		  g_compute_checksum_for_data(G_CHECKSUM_SHA1, ...), instead.
		* PurpleCertificateVerificationStatus.PURPLE_CERTIFICATE_INVALID
		* PurpleConnectionUiOps.report_disconnect_reason
		* PurplePluginProtocolInfo.add_buddy_with_invite
		* PurplePluginProtocolInfo.add_buddies_with_invite
		* PurplePluginProtocolInfo.get_cb_away
		* PurplePluginUiInfo.page_num
		* PurplePluginUiInfo.frame
		* PurpleValue, use GValue instead.
		* serv_got_attention
		* serv_send_attention
		* struct _PurpleAttentionType
		* struct _PurpleCipherCaps
		* struct _PurpleConversation
		* struct _PurpleConvChat
		* struct _PurpleConvChatBuddy
		* struct _PurpleConvIm
		* struct _PurpleConvMessage
		* struct _PurpleMenuAction
		* struct _PurplePounce
		* struct _PurpleProxyInfo
		* struct _PurpleRequestField
		* struct _PurpleRoomlist
		* struct _PurpleRoomlistField
		* struct _PurpleRoomlistRoom
		* struct _PurpleWhiteboard
		* struct PurpleAccountOption
		* struct PurpleAccountUserSplit
		* struct PurpleNotifySearchColumn
		* wpurple_g_access
		* xmlnode_set_attrib_with_namespace
		* xmlnode_set_attrib_with_prefix

	Pidgin:
		Added:
		* pidgin_create_webview
		* PidginDockletFlag
		* PidginPluginInfo, inherits PurplePluginInfo
		* Various WebKit-related functions in gtkwebview.h

		Changed:
		* gtkft.h file renamed to gtkxfer.h
		* pidgin_blist_sort_method renamed to _PidginBlistSortMethod
		* BRUSH_STATE_DOWN renamed to PIDGIN_BRUSH_STATE_DOWN
		* BRUSH_STATE_MOTION renamed to PIDGIN_BRUSH_STATE_MOTION
		* BRUSH_STATE_UP renamed to PIDGIN_BRUSH_STATE_UP
		* DEFAULT_FONT_FACE renamed to PIDGIN_DEFAULT_FONT_FACE
		* DndHintPosition renamed to PidginDndHintPosition
		* DndHintWindowId renamed to PidginDndHintWindowId
		* dnd_* functions renamed to pidgin_dnd_*
		* FULL_CIRCLE_DEGREES renamed to PIDGIN_FULL_CIRCLE_DEGREES
		* NUM_NICK_SEED_COLORS renamed to PIDGIN_NUM_NICK_SEED_COLORS
		* PALETTE_NUM_COLORS renamed to PIDGIN_PALETTE_NUM_COLORS
		* pidgin_setup_screenname_autocomplete now takes a filter function and
		  its data as final two arguments
		* smiley_list renamed to PidginSmileyList
		* smiley_parse_markup renamed to pidgin_smiley_parse_markup
		* smiley_theme renamed to PidginSmileyTheme
		* PidginWindow renamed to PidginConvWindow

		Removed:
		* GtkIMHtml.clipboard_html_string
		* GtkIMHtml.clipboard_text_string
		* GtkIMHtmlFontDetail
		* gtk_imhtml_animation_free
		* gtk_imhtml_animation_new
		* gtk_imhtml_image_add_to
		* gtk_imhtml_image_free
		* gtk_imhtml_image_new
		* gtk_imhtml_image_scale
		* pidgin_blist_update_account_error_state
		* PidginBuddyList.connection_errors
		* pidgin_check_if_dir
		* PidginConversation.sg
		* PIDGIN_DIALOG
		* pidgin_dialogs_alias_contact
		* pidgin_mini_dialog_links_supported
		* pidgin_set_custom_buddy_icon
		* pidgin_setup_screenname_autocomplete_with_filter
		* struct _GtkIMHtmlAnimation
		* struct _GtkIMHtmlFontDetail
		* struct _GtkIMHtmlHr
		* struct _GtkIMHtmlImage
		* struct _GtkIMHtmlScalable
		* struct _GtkSmileyTree
		* struct _PidginChatPane
		* struct _PidginImPane

	Finch:
		Added:
		* FinchPluginInfo, inherits PurplePluginInfo

		Changed:
		* gntft.h file renamed to gntxfer.h
		* gnt_append_menu_action renamed to finch_append_menu_action
		* gnt_ui_init renamed to finch_ui_init
		* gnt_ui_uninit renamed to finch_ui_uninit

	libgnt:
		Changed:
		* ENTRY_CHAR renamed to GNT_ENTRY_CHAR
		* g_hash_table_duplicate renamed to gnt_hash_table_duplicate
		* GDupFunc renamed to GntDuplicateFunc

		Removed:
		* _GntFileType
		* _GntKeyPressMode
		* _GntMouseEvent
		* _GntParamFlags
		* _GntProgressBarOrientation
		* _GntTreeColumnFlag
		* _GntWidgetFlags

version 2.10.12:
	* No changes

version 2.10.11:
	* No changes

version 2.10.10:
	* No changes

version 2.10.9:
	* No changes

version 2.10.8:
	* No changes

version 2.10.7:
	* No changes

version 2.10.6:
	* No changes

version 2.10.5:
	* No changes

version 2.10.4:
	* No changes

version 2.10.3:
	* No changes

version 2.10.2:
	* No changes

version 2.10.1:
	* No changes

version 2.10.0:
	libpurple:
		Added:
		* purple_srv_txt_query_destroy (accidentally left out of 2.8.0)

	Pidgin:
		Added:
		* pidgin_dialogs_plugins_info (should not be used by anything but Pidgin)

version 2.9.0:
	libpurple:
		Added:
		* Hash table to PurpleConvChat struct, used to make
		  purple_conv_chat_cb_find O(1).
		* ui_data pointer to PurpleConvChatBuddy struct.
		* deleting-chat-buddy signal (conversation signals)
		* pidgin_pixbuf_from_data
		* pidgin_pixbuf_anim_from_data
		* pidgin_pixbuf_new_from_file
		* pidgin_pixbuf_new_from_file_at_size
		* pidgin_pixbuf_new_from_file_at_scale

		Deprecated:
		* purple_conv_chat_set_users
		* PurpleConvChat in_room list

version 2.8.0 (06/07/2011):
	libpurple:
		Added:
		* account-authorization-requested-with-message signal (Stefan Ott)
		  (#8690)
		* cleared-message-history signal (conversation signals)
		* purple_account_add_buddy_with_invite
		* purple_account_add_buddies_with_invite
		* purple_dnsquery_a_account
		* purple_notify_user_info_add_pair_plaintext
		* purple_media_get_active_local_candidates
		* purple_media_get_active_remote_candidates
		* purple_media_manager_get_video_caps (Jakub Adam) (#13095)
		* purple_media_manager_set_video_caps (Jakub Adam) (#13095)
		* purple_pounce_destroy_all_by_buddy (Kartik Mohta) (#1131)
		* purple_proxy_connect_socks5_account
		* purple_srv_resolve_account
		* purple_txt_resolve_account
		* Added add_buddy_with_invite to PurplePluginProtocolInfo
		* Added add_buddies_with_invite to PurplePluginProtocolInfo
		* Added PurpleSrvTxtQueryUiOps which allow UIs to specify their
		  own mechanisms to resolve SRV and/or TXT queries. It works
		  similar to PurpleDnsQueryUiOps
		* purple_marshal_BOOLEAN__POINTER_BOOLEAN (kawaii.neko) (#12599)

		Deprecated:
		* purple_account_add_buddy
		* purple_account_add_buddies_with_invite
		* purple_dnsquery_a
		* purple_proxy_connect_socks5
		* purple_srv_resolve
		* purple_txt_resolve
		* add_buddy from PurplePluginProtocolInfo struct
		* add_buddies from PurplePluginProtocolInfo struct

	Pidgin:
		Added:
		* pidgin_make_scrollable (Gabriel Schulhof) (#10599)
		* chat-nick-clicked signal (kawaii.neko) (#12599)
		* chat-nick-autocomplete signal (kawaii.neko) (#12599)

version 2.7.11 (03/10/2011):
	* libpurple:
		Added:
		* Four entries in the GHashTable passed when joining
		  an XMPP chat room which allow the UI to request a limited
		  amount of history.  See XEP-0045 7.1.16 for details; the
		  entries are named history_maxchars, history_maxstanzas,
		  history_seconds, and history_since.  history_since must be
		  interpretable by purple_str_to_time, and the prpl takes care
		  of formatting the time properly.
	* Perl:
		Added:
		* Purple::find_conversation_with_account
		* Purple::Conversation::Chat::send_with_flags
		* Purple::Conversation::IM::send_with_flags

version 2.7.10 (02/06/2011):
	* No changes

version 2.7.9 (12/26/2010):
	* No changes

version 2.7.8 (12/19/2010):
	* No changes

version 2.7.7 (11/23/2010):
	* No changes

version 2.7.6 (11/21/2010):
	* No changes

version 2.7.5 (10/31/2010):
	* No changes

version 2.7.4 (10/20/2010):
	Perl:
		Added:
		* Purple::BuddyList::Chat::get_components

		Changed:
		* Purple::BuddyList::Chat::new now works properly.  Thanks
		  to Rafael in devel@conference.pidgin.im for reporting and
		  testing.

version 2.7.3 (08/10/2010):
	libpurple:
		Fixed:
		* purple_account_[gs]et_public_alias no longer crash when
		  called for a protocol that doesn't support the underlying
		  calls and the caller does not specify a failure callback.

	Perl:
		Added:
		* Exposed log-subsystem signals.

	Pidgin:
		Changed:
		* Changing the visibility (gtk_widget_hide/show) of
		  the widgets in the GtkIMHtmlToolbar should now affect
		  the visibility of the entries in the 'lean' view
		  (the default toolbar view).

		Deprecated:
		* pidgin_check_if_dir

	libgnt:
		Added:
		* gnt_tree_row_get_key, gnt_tree_row_get_next,
		  gnt_tree_row_get_prev, gnt_tree_row_get_child and
		  gnt_tree_row_get_parent.

version 2.7.2 (07/21/2010):
	* No changes

version 2.7.1 (05/29/2010):
	* No changes

version 2.7.0 (05/12/2010):
	libpurple:
		Added:
		* Account signals (see account-signals.dox); useful for D-Bus
		   * account-signed-on
		   * account-signed-off
		   * account-connection-error
		* purple_account_get_name_for_display
		* purple_account_get_privacy_type
		* purple_account_get_public_alias
		* purple_account_set_privacy_type
		* purple_account_set_public_alias
		* buddy-caps-changed blist signal
		* Added media_caps to the PurpleBuddy struct
		* purple_buddy_get_media_caps
		* purple_buddy_set_media_caps
		* purple_certificates_import for importing multiple
		  certificates from a single file (and corresponding
		  import_certificates member of PurpleCertificateScheme struct)
		* autojoin connection signal
		* purple_contact_get_group
		* sent-attention conversation signal
		* got-attention conversation signal
		* ui-caps-changed media manager signal
		* purple_media_candidate_copy
		* purple_media_codec_copy
		* purple_media_manager_get_backend_type
		* purple_media_manager_set_backend_type
		* PurpleMood struct in status.h
		* purple_network_get_all_local_system_ips, which returns all
		  local IPs on the system.  On systems with the getifaddrs()
		  function, this will return both IPv4 and IPv6 addresses
		  (excluding link-local and loopback addresses).  On others,
		  it returns just IPv4 addresses.
		* purple_network_listen_family and
		  purple_network_listen_range_family.  These will replace the
		  versions without _family in 3.0.0 and allow the caller to
		  specifically request either an IPv4 or IPv6 socket.  IPv6 is
		  only supported if the getaddrinfo() function is available
		  at build-time (not the case on Windows, currently).
		* purple_prpl_got_media_caps
		* purple_request_action_with_icon
		* purple_request_action_with_icon_varg
		* purple_socket_get_family
		* purple_socket_speaks_ipv4
		* purple_unescape_text
		* purple_uuid_random
		* purple_xfer_get_thumbnail
		* purple_xfer_get_thumbnail_mimetype
		* purple_xfer_set_thumbnail
		* purple_xfer_prepare_thumbnail

	Pidgin:
		Added:
		* pidgin_dialogs_buildinfo (should not be used by anything but Pidgin)
		* pidgin_dialogs_developers (should not be used by anything but Pidgin)
		* pidgin_dialogs_translators (should not be used by anything but Pidgin)
		* gtk_imhtmltoolbar_switch_active_conversation
		* 'paste' signal for GtkIMHtml (more in gtkimhtml-signals.dox)
		* 'drawing-buddy' signal for gtkblist (more in gtkblist-signals.dox)

version 2.6.6 (02/18/2010):
	libpurple:
		Changed:
		* purple_xfer_cancel_local is now called instead of
		  purple_xfer_request_denied if an error is found when selecting
		  a file to send. Request denied is still used when a receive
		  request is not allowed.
		* xmlnode_from_str now properly handles parsing an attribute which
		  contain "&lt;br&gt;", which were previously transformed into a
		  newline character (libxml2 unescapes all entities except
		  representations of '&', and libpurple's purple_unescape_html
		  converts "<br>" to a newline).

	Perl:
		Changed:
		* Corrected the package names for the PurpleProxyType and
		  PurpleLogReadFlags enums to have the correct number of colons
		  (from Purple::ProxyType::::<type> to Purple::ProxyType::<type>
		  and Purple::Log:ReadFlags::::<type> to
		  Purple::Log::ReadFlags::<type>)  (Chris Foote)

version 2.6.5 (01/08/2010):
	No changes

version 2.6.4 (11/29/2009):
	No changes

version 2.6.3 (10/16/2009):
	No changes

version 2.6.2 (09/05/2009):
	Perl:
		Added:
		* Purple::XMLNode::get_next(), which returns the next neighbor tag of
		  the current node.
		Changed:
		* Purple::XMLNode::get_child() will return the first child node if
		  passed "" or undef as the name of the node.

version 2.6.1 (08/18/2009):
	No changes

version 2.6.0 (08/18/2009):
	libpurple:
		Added:
		* PurpleMedia and PurpleMediaManager API
		* PURPLE_BLIST_NODE
		* PURPLE_GROUP
		* PURPLE_CONTACT
		* PURPLE_BUDDY
		* PURPLE_CHAT
		* Account signals (see account-signals.dox)
			* account-actions-changed
			* account-created
			* account-destroying
		* blist-node-added and blist-node-removed signals (see
		  blist-signals.dox)
		* Three Blist UI ops used to overload libpurple's built-in saving
		  of the buddy list to blist.xml. If a UI implements these, it probably
		  wants to add the buddies itself and not call purple_blist_load.
		* Three File Transfer UI ops used to overload libpurple's use of fread
		  and fwrite for saving a file locally. These allow a UI to stream a
		  file through a socket without buffering the file on the local disk.
		* Jabber plugin signals (see jabber-signals.dox)
		* purple_account_remove_setting
		* purple_buddy_destroy
		* purple_buddy_get_protocol_data
		* purple_buddy_set_protocol_data
		* purple_buddy_get_local_buddy_alias
		* purple_blist_get_buddies
		* purple_blist_get_ui_data
		* purple_blist_set_ui_data
		* purple_blist_node_get_ui_data
		* purple_blist_node_set_ui_data
		* purple_certificate_check_signature_chain_with_failing
		* purple_chat_destroy
		* purple_connection_get_protocol_data
		* purple_connection_set_protocol_data
		* purple_contact_destroy
		* purple_conv_chat_invite_user
		* purple_debug_is_unsafe
		* purple_debug_is_verbose
		* purple_debug_set_unsafe
		* purple_debug_set_verbose
		* purple_global_proxy_set_info
		* purple_group_destroy
		* purple_ipv4_address_is_valid
		* purple_ipv6_address_is_valid
		* purple_log_get_activity_score
		* purple_markup_is_rtl
		* purple_markup_escape_text
		* purple_network_convert_idn_to_ascii
		* purple_network_force_online
		* purple_network_set_stun_server
		* purple_network_set_turn_server
		* purple_network_get_stun_ip
		* purple_network_get_turn_ip
		* purple_network_remove_port_mapping
		* purple_plugins_get_search_paths
		* purple_proxy_connect_udp
		* purple_prpl_get_media_caps
		* purple_prpl_got_account_actions
		* purple_prpl_initiate_media
		* purple_request_field_get_group
		* purple_request_field_get_ui_data
		* purple_request_field_set_ui_data
		* purple_ssl_connect_with_ssl_cn
		* purple_strequal
		* purple_utf8_strip_unprintables
		* purple_util_fetch_url_request_len_with_account
		* purple_xfer_prpl_ready
		* purple_xfer_ui_ready
		* xmlnode_from_file
		* xmlnode_get_parent
		* xmlnode_set_attrib_full
		* PURPLE_STATUS_MOOD as a new PurpleStatusPrimitive

		Changed:
		* xmlnode_remove_attrib now removes all attributes with the
		  same name.  Previously, it would remove the first one found,
		  which was completely non-deterministic.  If you want to remove
		  the attribute with no namespace, then use NULL with
		  xmlnode_remove_with_namespace.
		* Plugins may now emit the jabber-sending-xmlnode signal in order
		  to send stanzas; this method is preferred to the prpl send_raw
		  function as other plugins listening to the signal see them.
		* The conversation-updated signal with a PURPLE_CONV_UPDATE_TYPING
		  update type is emitted when receiving an IM.  Previously, the
		  typing state was modified (and the buddy-typing-stopped signal
		  emitted), but this signal was not emitted.
		* Added a client_type field in the get_ui_info core UI op. See
		  core.h for details.
		* Added introspection of signals exposed via the D-Bus API.
		* purple_find_buddies is now more efficient in the case where
		  it is enumerating all the buddies for an account.
		* purple_find_group is now more efficient for large numbers of groups.
		* purple_find_conversation_with_account is more efficient for large
		  numbers of concurrent conversations.
		* All DNS routines support internationalized domain names (IDNs) when
		  libpurple is compiled with GNU libidn.
		* status is set before emitting signals in purple_xfer_set_status.
		* Creating multiple distinct chats with the same name (i.e. "MSN Chat")
		  is deprecated and will be removed in libpurple 3.0.0.
		* purple_xfer_start now accepts -1 as the fd parameter if the protocol
		  plugin will administer the transfer itself. 0 is still accepted for
		  backward compatibility since older versions of libpurple will not
		  accept -1.

		Deprecated:
		* buddy-added and buddy-removed blist signals
		* purple_blist_destroy
		* purple_blist_new
		* purple_buddy_get_local_alias
		* purple_certificate_check_signature_chain
		* purple_ip_address_is_valid
		* purple_notify_user_info_remove_entry
		* purple_set_blist
		* purple_status_type_set_primary_attr
		* purple_status_type_add_attr
		* purple_status_type_add_attrs
		* purple_status_type_add_attrs_vargs
		* purple_status_type_get_primary_attr
		* purple_status_set_attr_boolean
		* purple_status_set_attr_int
		* purple_status_set_attr_string
		* purple_presence_add_status
		* purple_presence_add_list
		* purple_util_fetch_url_request_len
		* xmlnode_set_attrib_with_namespace
		* xmlnode_set_attrib_with_prefix

	pidgin:
		Added:
		* gtk_imhtml_class_register_protocol
		* gtk_imhtml_link_get_url, gtk_imhtml_link_get_text_tag,
		  gtk_imhtml_link_activate functions to process GtkIMHtmlLink
		  objects from GtkIMHtml protocol callbacks.
		* gtk_imhtml_set_return_inserts_newline
		* gtk_imhtml_set_populate_primary_clipboard
		* pidgin_blist_set_theme
		* pidgin_blist_get_theme
		* pidgin_prefs_labeled_password
		* pidgin_smiley_editor_set_data
		* pidgin_sound_is_customized
		* pidgin_utils_init, pidgin_utils_uninit
		* pidgin_notify_pounce_add
		* PidginBlistTheme, PidginBlistThemeLoader API
		* PidginIconTheme, PidginStatusIconTheme, PidginIconThemeLoader
		  API
		* pidgin_stock_id_from_status_primitive
		* pidgin_stock_id_from_presence

	libgnt:
		Added:
		* GntProgressBar and functions (Saleem Abdulrasool)

	perl:
		Added:
		* Purple::XMLNode::get_name()

		Changed:
		* Made a bunch of functions act more perl-like. Call the new()
		  functions as Class->new(...) instead of Class::new(...):
			* Purple::Request::Fields::new
			* Purple::Request::Field::new
			* Purple::Request::Field::account_new
			* Purple::Request::Field::bool_new
			* Purple::Request::Field::choice_new
			* Purple::Request::Field::int_new
			* Purple::Request::Field::label_new
			* Purple::Request::Field::list_new
			* Purple::Request::Field::string_new
			* Purple::Request::Field::group_new
		* Make the XMLNode API more perl-like. Don't pass len
		  parameters and call them like:
			* $xmlnode->copy()
			* $xmlnode->to_str()
			* $xmlnode->to_formatted_str()
			* Purple::XMLNode::from_str(...)
version 2.5.9 (08/18/2009):
	No changes

version 2.5.8 (06/27/2009):
	No changes

version 2.5.7 (06/20/2009):
	No changes

version 2.5.6 (05/19/2009):
	No changes

version 2.5.5 (03/01/2009):
	libpurple:
		Changed:
		* purple_status_type_new now defaults "saveable" to TRUE.
		  This was necessary in order to maintain the current behavior
		  while fixing non-saveable statuses not to be saved.
		* xmlnode_get_prefix, xmlnode_to_str and xmlnode_to_formatted_str
		  now all take a const xmlnode* instead of an xmlnode*

version 2.5.4 (01/12/2009):
	perl:
		Changed:
		* Purple::PluginPref->get_bounds no longer takes two integer
		  arguments it now returns two integers.

		Removed:
		* Removed a handful of string-related utility functions that
		  can generally be better handled with perl's built-in string
		  functions rather than using pidgin's:
			* Purple::Util::strcasereplace
			* Purple::Util::strcasestr
			* Purple::Util::strreplace
			* Purple::Util::str_strip_char
			* Purple::Util::chrreplace

version 2.5.3 (12/20/2008):
	libpurple
		Changed:
		* purple_util_fetch_url and purple_util_fetch_url_request can
		  now fetch https URLs

version 2.5.0 (08/18/2008):
	libpurple:
		Added:
		* Connection flag PURPLE_CONNECTION_ALLOW_CUSTOM_SMILEY to indicate
		  that the connection supports sending and receiving custom smileys.
		* PurpleSmiley and the Smiley API.
		* purple_serv_got_join_chat_failed
		* chat-join-failed signal (see conversation-signals.dox)
		* chat-invite-blocked and blocked-im-msg signals (see
		  converation-signals.dox) (Thanks to Stefan Ott)
		* purple_blist_update_node_icon
		* purple_buddy_icons_node_has_custom_icon
		* purple_buddy_icons_node_find_custom_icon
		* purple_buddy_icons_node_set_custom_icon
		* purple_buddy_icons_node_set_custom_icon_from_file
		* purple_notify_user_info_prepend_section_break
		* purple_notify_user_info_prepend_section_header
		* "website" and "dev_website" items to the ui_info hash table
		* purple_cmds_get_handle, purple_cmds_init, purple_cmds_uninit
		* cmd-added and cmd-removed signals
		* purple_get_host_name
		* purple_util_fetch_url_len (temporary function overload to add max_len param)
		* purple_util_fetch_url_request_len
		* purple_prpl_send_attention
		* purple_prpl_got_attention
		* purple_prpl_got_attention_in_chat

		Deprecated:
		* purple_blist_update_buddy_icon
		* purple_buddy_icons_has_custom_icon
		* purple_buddy_icons_find_custom_icon
		* purple_buddy_icons_set_custom_icon
		* pidgin_set_custom_buddy_icon
		* purple_util_fetch_url_len
		* purple_util_fetch_url_request_len
		* serv_send_attention
		* serv_got_attention

		Changed:
		* xmlnode_copy now copies the prefix and namespace map for nodes.

	pidgin:
		Added:
		* gtk_imhtml_smiley_create, gtk_imhtml_smiley_reload and
		  gtk_imhtml_smiley_destroy to deal with GtkIMHtmlSmiley's.
		* pidgin_pixbuf_from_imgstore to create a GdkPixbuf from a
		  PurpleStoredImage.
		* pidgin_themes_smiley_themeize_custom to associate custom smileys to
		  a GtkIMHtml widget.
		* GTK_IMHTML_CUSTOM_SMILEY flag for GtkIMHtml.
		* GTK+ Custom Smiley API.

version 2.4.2 (05/17/2008):
	perl:
		Added:
		* Purple::Prefs::get_children_names.
		* Purple::timeout_remove.
		Changed:
		* Purple::timeout_add now returns a handle which can be used
		  to remove the timeout.
		* Callbacks to Purple::Util::fetch_url and the
		  Purple::Request::* functions can now be specified as both
		  strings (the name of the callback function) and as coderefs.
	Finch:
		libgnt:
		* Added gnt_bindable_check_key to check if a keystroke is bound.

version 2.4.0 (02/29/2008):
	libpurple:
		Added:
		* purple_certificate_add_ca_search_path. (Florian Quèze)
		* purple_gai_strerror.
		* purple_major_version, purple_minor_version,
		  purple_micro_version variables are exported by version.h,
		  giving the version of libpurple in use at runtime.
		* purple_util_set_current_song, purple_util_format_song_info
		* purple_ip_address_is_valid
		* Some accessor functions to the Roomlist API:
			* purple_roomlist_get_fields
			* purple_roomlist_room_get_type
			* purple_roomlist_room_get_name
			* purple_roomlist_room_get_parent
			* purple_roomlist_room_get_fields
			* purple_roomlist_field_get_type
			* purple_roomlist_field_get_label
			* purple_roomlist_field_get_hidden
		* unlocalized_name field in PurpleAttentionType for UIs that need it.
		* Some accessor and mutator functions for PurpleAttentionType:
			* purple_attention_type_set_name
			* purple_attention_type_set_incoming_desc
			* purple_attention_type_set_outgoing_desc
			* purple_attention_type_set_icon_name
			* purple_attention_type_set_unlocalized_name
			* purple_attention_type_get_name
			* purple_attention_type_get_incoming_desc
			* purple_attention_type_get_outgoing_desc
			* purple_attention_type_get_icon_name
			* purple_attention_type_get_unlocalized_name
		* Add some PurpleBuddyListNode accessor functions:
			* purple_blist_node_get_parent
			* purple_blist_node_get_first_child
			* purple_blist_node_get_sibling_next
			* purple_blist_node_get_sibling_prev
		* Added last_received to PurpleConnection, the time_t of the
		  last received packet.
		* Added some more accessor functions:
			* purple_chat_get_account
			* purple_chat_get_components
			* purple_connection_get_prpl
			* purple_xfer_get_start_time
			* purple_xfer_get_end_time
		* purple_serv_got_private_alias for prpls to call after receiving a
		  private alias from the server.

	Pidgin:
		Added:
		* pidgin_create_dialog to create a window that closes on escape. Also
		  added utility functions pidgin_dialog_get_vbox_with_properties,
		  pidgin_dialog_get_vbox, pidgin_dialog_get_action_area to access the
		  contents in the created dialog. (Peter 'fmoo' Ruibal)
		* pidgin_dialog_add_button to add buttons to a dialog created by
		  pidgin_create_dialog.
		* GTK_IMHTML_NO_SMILEY for GtkIMHtmlOptions means not to look for
		  smileys in the text. (Florian 'goutnet' Delizy)
		* pidgin_auto_parent_window to make a window transient for a suitable
		  parent window.
		* pidgin_tooltip_setup_for_treeview, pidgin_tooltip_destroy,
		  pidgin_tooltip_show and pidgin_tooltip_setup_for_widget to simplify
		  the process of drawing tooltips.
		* pidgin_add_widget_to_vbox to simplify adding a labeled widget to a
		  window.

		Deprecated:
		* PIDGIN_DIALOG

	Finch:
		* finch_roomlist_get_ui_ops and finch_roomlist_show_all
		* finch_request_field_get_widget to get the widget for a request
		  field.
		* finch_blist_get_tree to get the GntTree widget representing the
		  buddy list.
		* FinchBlistManager structure to manage the buddylist view, and some
		  util functions finch_blist_install_manager,
		  finch_blist_uninstall_manager, finch_blist_manager_find and
		  finch_blist_manager_add_node.
		* Added finch_log_show, finch_log_show_contact, finch_syslog_show,
		  finch_log_init, finch_log_get_handle, finch_log_uninit

		libgnt:
		* Added gnt_tree_set_row_color to set the color for a row in a tree.
		* Added gnt_style_get_string_list
		* Added gnt_color_add_pair to define a new color.
		* Added gnt_colors_get_color to get an ncurses color value from a
		  string.
		* Added gnt_style_get_color to get a color pair from an entry in
		  ~/.gntrc
		* Added gnt_tree_get_parent_key to get the key for the parent row.

version 2.3.0 (11/24/2007):
	libpurple:
		Added:
		* a PurpleConversation field and an alias field in PurpleConvMessage
		* account-authorization signals (see account-signals.dox for
		  details) (Stefan Ott)
		* libpurple/purple.h, which includes #define's and #include's
		  required to compile stand-alone plugins
		* PURPLE_STATUS_TUNE as a new PurpleStatusPrimitive
		* purple_plugin_disable(), which is intended to be called when
		  a purple_plugin_unload()--which was called when a user tried
		  to unload a plugin--fails.  This then prevents the plugin
		  from being saved in the saved plugins list, so it'll won't
		  be loaded at the next startup.
		* PurpleDisconnectReason enumeration of machine-readable
		  types of connection error.
		* purple_connection_error_reason(), to be used by prpls
		  (instead of purple_connection_error() and setting
		  gc->wants_to_die) to report errors along with a
		  PurpleDisconnectReason.
		* PurpleConnectionUiOps.report_disconnect_reason, to be
		  implemented by UIs (rather than .report_disconnect) if
		  they want to use the reported PurpleDisconnectReason
		  to give a more specific error.
		* A connection-error signal, fired just after the UiOp is
		  called with the same information.
		* purple_connection_reason_is_fatal(), acting as a hint
		  to whether automatic reconnection should be attempted
		  after a connection error (rather than checking
		  gc->wants_to_die).
		* PurpleConnectionErrorInfo, a struct to hold a
		  PurpleConnectionError and a const char *description.
		* purple_account_get_current_error() to get the most recent
		  PurpleConnectionError and description (or NULL if the
		  account is happy with life), to allow bits of the UI to know
		  the last error without caching it themselves (as
		  PidginBuddyList does).
		* purple_account_clear_current_error() to reset an account's
		  error state to NULL.
		* An account-error-changed signal, firing when
		  purple_account_get_current_error()'s return value changes.

		* PidginMiniDialog, a Gtk widget-ified version of
		  pidgin_make_mini_dialog().

		* purple_util_init()
		* purple_util_uninit()

		* purple_network_listen_map_external() to temporarily disable
		  mapping ports externally via NAT-PMP or UPnP.

		Changed:
		* purple_plugin_unload() now honors the return value of a
		  plugin's unload function and can actually return FALSE now.
		* purple_plugin_unload() no longer does its own notifications
		  when a dependent plugin fails to unload.  The UI should do
		  something appropriate.

		* pidgin_make_mini_dialog() now declares its return type to be
		  GtkWidget * rather than void *.  This should not break any
		  existing code since any code using it must already rely on
		  the return type actually being GtkWidget * all along.

		Deprecated:
		* pidgin_dialogs_about()
		* pidgin_log_show_contact()
		* pidgin_log_show()
		* pidgin_plugin_dialog_show()
		* pidgin_pounce_editor_show()
		* pidgin_pounces_manager_show()
		* pidgin_syslog_show()

		* purple_connection_error()
		* pidgin_blist_update_account_error_state()
		* PidginBuddyList.connection_errors
		* purple_network_listen_map_external()

		MSN:
		* A new independant status type with PURPLE_STATUS_TUNE primitive, and
		  PURPLE_TUNE_ARTIST, PURPLE_TUNE_ALBUM and PURPLE_TUNE_TITLE
		  attributes.

		XMPP:
		* A new independant status type with PURPLE_STATUS_TUNE primitive, and
		  PURPLE_TUNE_{ARTIST, TITLE, ALBUM, GENRE, COMMENT, TRACK, TIME,
		  YEAR, URL} attributes.

	Finch:
		libgnt:
		* Added gnt_color_pair, which will try to intelligenty set text
		  attributes in place of colors if the terminal doesn't have color
		  support. (Bug: #3560) All future code should use gnt_color_pair
		  instead of COLOR_PAIR.
		* Added gnt_menuitem_set_id and gnt_menuitem_get_id to set and get the
		  string id of a menuitem respectively.
		* Added gnt_window_get_accel_item, which returns a the id of a menuitem
		  bound to a keystroke.
		* Added gnt_menu_get_item to get a menuitem of the given id from a
		  menu.
		* Added gnt_menuitem_activate, which triggers the 'activate' signal on
		  the menuitem and calls the callback function, if available.
		* Added GntEntryKillRing in GntEntry.
		* Added gnt_window_set_maximize and gnt_window_get_maximize, and
		  GntWindowFlags enum.

version 2.2.2 (10/23/2007):
	libpurple:
		Changed:
		* The size parameter of purple_util_write_data_to_file_absolute
		  has been changed to gssize instead of a size_t to correctly
		  indicate that -1 can be used for a nul-delimited string.
		* The documentation for purple_savedstatuses_get_popular used to
		  incorrectly claim that the active status is excluded from the
		  returned list. The documentation has been corrected. Also, the
		  function now returns a correct list when called with a value of 0.

version 2.2.0 (09/13/2007):
	libpurple:
		Added:
		* PURPLE_MESSAGE_INVISIBLE flag, which can be used by
		  purple_conv_im_send_with_flags to send a message, but not display it
		  in the conversation
		* serv_send_attention(), serv_got_attention(), as well as send_attention 
		  and attention_types in PurplePluginProtocolInfo. This new API is used
		  for zapping in MySpaceIM, buzzing in Yahoo, and nudging in MSN.
		* PurpleConvMessage structure to represent a message in a
		  conversation. purple_conversation_message_get_sender,
		  purple_conversation_message_get_message,
		  purple_conversation_message_get_flags and
		  purple_conversation_message_get_timestamp to get information about a
		  PurpleConvMessage.
		* purple_conversation_get_message_history() to retrieve a list of
		  PurpleConvMessage's in a conversation, and
		  purple_conversation_clear_message_history to clear the history.
		* purple_certificate_* functions in libpurple/certificate.h - "A public-key certificate API"
		* purple_ssl_get_peer_certificates() and associated field in PurpleSslOps to retrieve a server's presented SSL certificate chain.
		* PurpleSslConnection::verifier to provide a "how to verify the peer's certificates" callback to the SSL handlers. See certificate.h for more on this.
		* purple_ssl_connect_with_host_fd() to create an SSL connection from a file descriptor and provide a hostname with it to authenticate the peer against.

		Changed:
		* purple_prefs_load is now called within purple_prefs_init.
		  The UI no longer needs to call it.
		* writing-im-msg now receives the conversation name as the who
		  argument if the caller of purple_conversation_write didn't
		  provide a value for who.

	Pidgin:
		Added:
		* pidgin_set_accessible_relations, sets up label-for and labelled-by
		  ATK relations (broken out from pidgin_set_accessible_label)
		* pidgin_conv_attach_to_conversation, to reattach the Pidgin UI to a
		  conversation
		* conversation-hiding and conversation-displayed signals.
		* pidgin_text_combo_box_entry_new, pidgin_text_combo_box_entry_get_text
		  and pidgin_text_combo_box_entry_set_text

		Changed:
		* pidgin_conversations_fill_menu now also adds a separator and a 'Show
		  All' item if there are more than one conversations in the list.

	Finch:
		Added:
		* finch_sound_is_enabled
		* The reserved field in the FinchConv is now used to store information
		  about the conversation (using FinchConversationFlag)
		* finch_account_dialog_show

		libgnt:
		* gnt_slider_set_small_step, gnt_slider_set_large_step to allow more
		  fine tuned updates of a GntSlider
		* gnt_util_parse_xhtml_to_textview to parse XHTML strings in a
		  GntTextView (this works only if libxml2 is available)

version 2.1.1 (08/20/2007):
	libpurple:
		Changed:
		* PurpleAccountUiOps.request_authorize's authorize_cb and
		  deny_cb parameters now correctly have type
		  PurpleAccountRequestAuthorizationCb rather than GCallback.
		  (You'll want to change your UI's implementation's signature
		  to avoid warnings, and then remove some now-redundant casts
		  back to the proper type.)

version 2.1.0 (7/28/2007):
	libpurple:
		Added:
		* purple-remote: added getstatus command
		* conversation-extended-menu signal (See Doxygen docs)
		* OPT_PROTO_SLASH_COMMANDS_NATIVE protocol option to indicate that
		  slash commands are "native" to the protocol
		* PURPLE_MESSAGE_NO_LINKIFY message flag to indicate that the message
		  should not be auto-linkified
		* PurpleEventLoopUiOps.timeout_add_seconds
		    UIs can now use better scheduling for whole-second timers.  For
		    example, clients based on the glib event loop can now use
		    g_timeout_add_seconds.
		* purple_blist_node_get_type
		* purple_conversation_do_command
		* purple_conversation_get_extended_menu
		* purple_core_ensure_single_instance
		    This is for UIs to use to ensure only one copy is running.
		* purple_dbus_is_owner
		* purple_timeout_add_seconds
		    Callers should prefer this to purple_timeout_add for timers
		    longer than 1 second away.  Be aware of the rounding, though.
		* purple_xfer_get_remote_user
		* purple_pounces_get_all_for_ui
		* purple_prefs_get_children_names
		* added displaying-email-notification and 
 	          displaying-emails-notification signals

		Changed:
		* The documentation of the following functions now properly
		  declares that the returned value must not be modified or
		  freed, which was always the case:
			* purple_accounts_get_all
			* purple_connections_get_all
			* purple_connections_get_connecting
			* purple_conv_chat_get_ignored
			* purple_conv_chat_get_users
			* purple_get_chats
			* purple_get_conversations
			* purple_get_ims
			* purple_notify_user_info_get_entries
		* The following functions now return a GList* instead of a
		  const GList*, as const is not very useful with GLists.  The
		  returned value still must not be modified or freed:
			* purple_account_get_status_types
			* purple_mime_document_get_fields
			* purple_mime_document_get_parts
			* purple_mime_part_get_fields
			* purple_request_fields_get_required
			* purple_request_field_list_get_selected
			* purple_request_field_list_get_items
			* purple_status_type_get_attrs
			* purple_presence_get_statuses
		* purple_request_field_list_set_selected now takes a GList*
		  instead of a const GList* for items, as const is not very
		  useful with GLists.  The passed list is still not modified
		  or freed.
		* purple_presence_add_list now takes a GList* instead of a
		  const GList* for source_list, as const is not very useful with
		  GLists.  The passed list is still not modified or freed.

	Pidgin:
		Added:
		* gtk_imhtml_setup_entry
		* pidgin_create_window
		* pidgin_retrieve_user_info and pidgin_retrieve_user_info_in_chat,
		  shows immediate feedback when getting information about a user.
		* gtk_imhtml_animation_new
		    Can be used for inserting an animated image into an IMHTML.
		* pidgin_menu_position_func_helper
		* pidgin_blist_get_name_markup, returns the buddy list markup
		  text for a given buddy.
		* pidgin_blist_draw_tooltip and pidgin_blist_tooltip_destroy
		  for creating blist tooltips from outside of buddy list code
		* pidgin_themes_remove_smiley_theme

		Changed:
		* pidgin_append_menu_action returns the menuitem added to the menu.
		* pidgin_separator returns the separator added to the menu.
		* PidginConversation has struct members to handle the new info
		  pane:
		  	* infopane
			* infopane_hbox
			* infopane_model
			* infopane_iter

	Finch:
		Added:
		* finch_retrieve_user_info

		libgnt:
			Added:
			* GntWS for workspaces
			* gnt_tree_set_column_title
			* GntSlider widget
			* "completion" signal for GntEntry
			* "terminal-refresh" signal for GntWM, with a corresponding entry
			  in GntWMClass
			* New flags for GntTextView to decide whether to word-wrap or show
			  scrollbars (GntTextViewFlag) which can be set by
			  gnt_text_view_set_flag
			* gnt_style_get_from_name
			* gnt_window_present
			* gnt_tree_set_column_width_ratio
			* gnt_tree_set_column_resizable
			* gnt_tree_set_column_is_right_aligned
			* gnt_tree_set_search_function, gnt_tree_set_search_column,
			  gnt_tree_is_searching
			* 'file-selected' signal is emited for GntFileSel
			* gnt_style_parse_bool
			* gnt_util_set_trigger_widget

			Changed:
			* gnt_tree_get_rows() now returns a GList* instead of a const
			  GList*, as const is not very useful with GLists.  The
			  returned value still must not be modified or freed.
			* Instead of keeping an 'invisible' item, the GntTreeColumns now
			  maintain 'flags' with the appropriate flags set

version 2.0.2 (6/14/2007):
	Pidgin:
		Deprecated:
		* pidgin_dialogs_alias_contact:  This will be removed in 3.0.0
		  unless there is sufficient demand to keep it.

version 2.0.0 (5/3/2007):
	Please note all functions, defines, and data structures have been
	re-namespaced to match the new names of Pidgin, Finch, and libpurple.
	All gaim_gtk_* functions are now pidgin_*, former libgaim functions are
	now purple_*.  Please consult our doxygen documentation for a complete
	reference.

	The gaim-compat.h header exists to provide an API compatibility layer
	for libpurple functions.  As an API compatibility layer, it must be
	included at compile time to be of use.

	Changed:
	* All the status stuff.  Yay!
	* gaim_prefs_connect_callback(), added handle parameter
	* gtk_imhtml_toolbar now descends from GtkHBox making it easier to add your
	  own widgets to it
	* gaim_find_conversation_with_account, added a "type" parameter
	* gaim_gtk_prefs_labeled_spin_button, the "key" parameter is now a
	  const char* instead of just a char*
	* gaim_gtk_prefs_labeled_entry, the "key" parameter is now a const char*
	  instead of just a char*
	* the add_buddy perl sub.  The sub now takes the account as the first
	  argument, and buddy and group as the second and third.  It also adds
	  the buddy to the server-side buddy list of the given account.
	* gaim_connection_new, gaim_account_connect and gaim_account_register no
	  longer return a GaimConnection
	* keep_alive in GaimConnection is renamed to keepalive
	* gaim_mkstemp, added a second argument, a boolean, of whether or not the
	  file is binary
	* gaim_log_logger_new, rewritten
	* gaim_conv_window_remove_conversation()'s last argument to be a
	  GaimConversation.
	* A new blocked icon: pixmaps/status/default/blocked.png
	* In pixmaps/status/default: extendedaway.png renamed to extended_away.png
	* In pixmaps/status/default: na.png renamed to unavailable.png
	* gtk_imhtml_toggle_bold(): No longer returns a value
	* gtk_imhtml_toggle_italic(): No longer returns a value
	* gtk_imhtml_toggle_underline(): No longer returns a value
	* gtk_imhtml_toggle_strike(): No longer returns a value
	* gtk_imhtml_scroll_to_end(): Added the smooth paramter
	* gaim_log_new(), added conv parameter
	* gaim_buddy_icon_new(), leaves a reference which the caller owns.  Use
	  gaim_buddy_icon_unref() immediately if you don't want a reference (the
	  old behavior).
	* GAIM_CONV_UNKNOWN to GAIM_CONV_TYPE_UNKNOWN.
	* GAIM_CONV_IM to GAIM_CONV_TYPE_IM.
	* GAIM_CONV_CHAT to GAIM_CONV_TYPE_CHAT.
	* GAIM_CONV_MISC to GAIM_CONV_TYPE_MISC.
	* GAIM_CONV_ANY to GAIM_CONV_TYPE_ANY.
	* GaimConversationUiOps.write_conv, Replaced const char *who with
	  const char *name, const char *alias
	* gaim_conv_chat_add_users(), added extra_msgs and new_arrivals (pass NULL
	  and FALSE respectively, to get the same behavior as before)
	* chat_add_users in GaimConversationUiOps, added cbuddies and 
	  new_arrivals and removed buddies.
	* chat_rename_user in GaimConversationUiOps, added new_alias
	* gaim_conv_chat_cb_new(), added alias. (pass NULL to get the same
	  behavior as before).
	* GaimConversation.log became GList * GaimConversation.logs, so that a
	  conversation can have multiple logs at once
	* gaim_conv_chat_add_user, added extra_msgs
	* gaim_notify_userinfo, removed primary and secondary parameters
	* GaimNotifyUiOps.notify_userinfo: removed title, primary, and
	  secondary parameters
	* Idle timers are now added and removed in gtkidle.c in response
	  to the signed-on and signed-off signals
	* GaimXfer->ops.read, GaimXfer->ops.write, gaim_xfer_set_read_fnc(),
	  gaim_xfer_set_write_fnc(), gaim_xfer_read(), gaim_xfer_write():
	  Changed ssize_t to gssize
	* serv_got_im, serv_got_chat_in, serv_send_im and serv_chat_send all use
	  GaimMessageFlags instead of GaimConvImFlags / GaimConvChatFlags
	* All core<->prpl message passing now uses html.  This was previously true
	  for receiving messages, it's now also true for sending them.  prpls that
	  don't support html need to gaim_unescape_html() the message.
	* Notify API: GCallback -> GaimNotifyCloseCallback,
	              void *user_data -> gpointer user_data
	* gaim_notify_searchresults_get_rows_count,
	  gaim_notify_searchresults_get_columns_count: return type now guint
	* gaim_account_notify_added: No longer checks if there is a
	  GaimBuddy for the added user, that's left up to the prpls.  See the
	  documentation for this function and gaim_account_request_add.
	* gaim_accounts_reorder: new_index is now a gint instead of a size_t
	* displaying-message signals: displaying-[im|chat]-msg and
	  displayed-[im|chat]-msg signals are emitted for all messages
	  (ie, for received messages, sent messages, system messages, error
	  messages etc.), and the signals now have
	  gaim_gtk_conversations_get_handle() for their handle.
	* GAIM_NOTIFY_BUTTON_ADD_BUDDY to GAIM_NOTIFY_BUTTON_ADD
	* conversation-switched: This signal has been moved from conversation to
	                         the UI and the signal-handlers only receive the
	                         conversation that has been switched to.
	* GaimPluginProtocolInfo: Added offline_message
	* GaimPluginProtocolInfo: Added whiteboard_prpl_ops
	* GaimPluginProtocolInfo: Added media_prpl_ops
	* GaimPluginProtocolInfo: Added "user_info" argument to tooltip_text,
	                          changed the return type to void
	* GaimPluginProtocolInfo: Added "full" argument to tooltip_text
	* gaim_pounce_new(): Added option argument for pounce options
	* gaim_network_listen() and gaim_network_listen_range(): Added
	  socket_type parameter to allow creation of UDP listening. Modified
	  to be asynchronous with a callback to allow for UPnP operation.
	  Returns a data structure that can be used to cancel the listen
	  attempt using gaim_network_listen_cancel()
	* GaimPrefCallback: val is now a gconstpointer instead of a gpointer
	* gtk_imhtml_get_current_format(): the arguments are now set to TRUE or
	  FALSE.  Previously they were set to TRUE or left alone.  Also, you
	  may now pass NULL if you're not interested in a specific formatting.
	* Smiley Themes: Backslashes must be backslash-escaped.
	* Plugins: Depedencies are now honored when unloading plugins.
	* gaim_markup_extract_info_field(): Added format_cb parameter.
	* gaim_markup_extract_info_field(): Changed GString parameter to a GaimNotifyUserInfo paramter.
	* gaim_str_to_time(): Added support for parsing the MM/DD/YYYY format.
	* gaim_plugin_action_new(): label is now const char *
	* gaim_plugin_pref_new_with_name(): name is now const char *
	* gaim_plugin_pref_new_with_label(): label is now const char *
	* gaim_plugin_pref_new_with_name_and_label(): name and label are
	  now const char *
	* gaim_plugin_pref_set_name(): name is now const char *
	* gaim_plugin_pref_get_name(): return type is now const char *
	* gaim_plugin_pref_set_label(): label is now const char *
	* gaim_plugin_pref_get_label(): return type is now const char *
	* gaim_plugin_pref_add_choice(): label is now const char *
	* struct proto_chat_entry: label is now const char *
	* struct proto_chat_entry: identifier is now const char *
	* All network activity has been updated to use non-blocking sockets.
	  This means that plugins must be updated to expect such a socket from
	  gaim_proxy_connect() and gaim_network_listen*().
	* gaim_proxy_connect(): changed to return NULL on error and a pointer
	  to a GaimProxyConnectInfo object which can be used to cancel
	  connection attempts using gaim_proxy_connect_cancel().  Also added
	  a 'handle' parameter that can be used to cancel the connection
	  attempt using gaim_proxy_connect_cancel_with_handle().
	* gaim_gethostbyname_async(): Renamed to gaim_dnsquery_a() and
	  changed to return a pointer to a data structure that can be
	  used to cancel the pending DNS query using gaim_dnsquery_destroy()
	* gaim_url_fetch(): Renamed to gaim_util_fetch_url() and changed
	  to return a pointer to a data structure that can be used to cancel
	  the pending HTTP request using gaim_util_fetch_url_cancel().
	  Corresponding callback has changed to accept this data structure
	  as its first argument, and to accept an error message as an
	  additional final argument.
	* gaim_gtk_create_imhtml(): Added sw_ret() parameter
	* gaim_account_get_log(): Added create parameter
	* GAIM_CMD_P_VERYHIGH is now GAIM_CMD_P_VERY_HIGH
	* gtk_imhtml_search_find(): Now wraps around to the top instead of
	  clearing the search at the end.
	* gaim_gtkxfer_dialog_show: Can now take NULL to show (and possibly
	  create) a default gtkxfer dialog.
	* CHAT_USERS_BUDDY_COLUMN became CHAT_USERS_WEIGHT_COLUMN, along with
	  a change in the values stored in the column.
	* gaim_find_buddies() returns a list of all buddies in the account if name
	  is NULL.
	* gaim_gtk_set_custom_buddy_icon() sets custom icon for a user.
	* Hid the definition of _GaimStringref, which already had a warning to
	  avoid accessing it directly.
	* notify_userinfo() UI op is passed a GaimNotifyUserInfo instead of a char*
	  for the user information
	* gaim_buddy_icon_get_scale_size() and was changed to ALWAYS scale
	  the icon instead of only when icon_spec->scale_rules contains
	  GAIM_ICON_SCALE_DISPLAY.  Callers should be changed to check the
	  scale_rules before calling this function.
	* gaim_gtk_buddy_icon_get_scale_size() was changed to accept an
	  additional parameter which is used to determine what kind of
	  scaling should be done, if any.
	* purple_request_input(), purple_request_choice(),
	  purple_request_choice_varg(), purple_request_action(),
	  purple_request_action_varg(), purple_request_fields(),
	  purple_request_yes_no(), purple_request_ok_cancel(),
	  purple_request_accept_cancel(), purple_request_file(), and
	  purple_request_folder() was changed to accept account, who, and
	  conversation parameters for associating the request with an account, a
	  buddy, or a conversation.
	* Significant changes to the buddy icon and imgstore APIs.  If you
	  were using any of it, it's best to look at the header files or
	  Doxygen documentation, but here are some significant changes:
	    purple_buddy_icon_new() now takes ownership of ("frees") icon_data
	    purple_buddy_icon_set_data(): likewise for data
	    purple_buddy_icon_set_for_user(): likewise for data
	    purple_buddy_icon_set_for_user() now takes a checksum parameter
	    purple_imgstore_add() was renamed to purple_imgstore_add_with_id()
	      which takes ownership of data

	Removed:
	* gaim_gtk_sound_{get,set}_mute() (replaced by the /gaim/gtk/sound/mute
	  preference)
	* gaim_escape_html(const char *html) (use g_markup_escape_text(html, -1)
	  instead)
	* gaim_accounts_sync, account changes are now scheduled to be saved
	  automatically
	* gaim_connection_connect
	* gaim_connection_disconnect
	* gaim_connection_register
	* gaim_accounts_auto_login
	* gaim_find_conversation, use gaim_find_conversation_with_account instead
	* gaim_chat_get_display_name
	* gaim_conversation_set_history, gaim_conversation_get_history, and
	  GaimConversation->history.  Use gtk_imhtml_get_markup instead.
	* set_gaim_user_dir to gaim_util_set_user_dir
	* create_prpl_icon to gaim_gtk_create_prpl_icon
	* Window flashing support in the core: gaim_conv_window_flash, and flash UI
	  operation for conversations.  Use signal "received-im-msg" or similar.
	* All warning stuff from the core.
	* gaim_gtkconv_get_dest_tab_at_xy(), instead use gaim_gtkconv_get_tab_at_xy()
	* chat_add_user from GaimConversationUiOps: only chat_add_users is used
	* chat_remove_user from GaimConversationUiOps: only chat_remove_users is used
	* uc from the GaimBuddy struct
	* gaim_sound_get_handle()
	* gaim_debug_vargs()
	* serv_add_buddy(); use gaim_account_add_buddy() instead
	* serv_add_buddies(); use gaim_account_add_buddies() instead
	* serv_change_passwd(); use gaim_account_change_password() instead
	* serv_close()
	* serv_finish_login()
	* serv_login()
	* serv_remove_buddy(); use gaim_account_remove_buddy() instead
	* serv_remove_buddies(); use gaim_account_remove_buddies() instead
	* serv_rename_group()
	* serv_set_buddyicon(): use gaim_account_set_buddy_icon() instead
	* serv_touch_idle(): use gaim_gtk_check_idle() instead
	* GaimGtkImPane->a_virgin
	* gaim_str_strip_cr(); use gaim_str_strip_char(str, '\r') instead
	* gaim_find_buddys_group renamed to gaim_buddy_get_group
	* gaim_gtkpounce_menu_build()
	* gaim_gtkpounce_dialog_show()
	* GaimGtkBuddyList->bpmenu
	* GaimConvImFlags and GaimConvChatFlags; use GaimMessageFlags instead
	* cb and user_data from the ops in GaimNotifyUiOps: This is now handled
	  by the notify API in the core.
	* GaimConversationUiOps.updated: use the conversation-updated signal
	* GAIM_SUBTYPE_CONV_WINDOW: windows are now only represented in the UI,
	  so GAIM_TYPE_BOXED is used for the signal types
	* gaim_gtk_privacy_is_showable(): We do fallback privacy in the core
	  now, so this would always be TRUE now.
	* GaimBlistNodeAction: See GaimMenuAction
	* gaim_blist_node_action_new(); use gaim_menu_action_new() instead
	* gaim_date()
	* gaim_date_full(): See gaim_date_format_full()
	* gaim_strftime(): See gaim_utf8_strftime()
	* GAIM_MESSAGE_COLORIZE
	* user_data from gaim_notify_searchresults_new_rows and from 
	  notify_searchresults in GaimNotifyUiOps.
	* gaim_conversation_get_send_history(), and send_history from
	  GaimConversation
	* Removed ui_ops from GaimBuddyList. Use gaim_blist_get_ui_ops() instead
	* GaimGtkConversation: dialogs (dialogs.search moved to GaimGtkWindow)
	* gaim_show_xfer_dialog: Use gaim_gtk_xfer_dialog_show(NULL) instead.
	* GaimGtkRoomlistDialog: Nothing used it outside of the file it was in.
	* gaim_gtk_roomlist_dialog_new: use gaim_gtk_roomlist_show
	* gaim_gtk_roomlist_dialog_new_with_account: use gaim_gtk_roomlist_show_with_account
	* binreloc functions

	Added:
	* gaim_prefs_disconnect_by_handle()
	* a password field to GaimConnection, which only persists for the
	  session (when "remember password" is false, account->password is
	  NEVER set) Use gaim_connection_get_password(GaimConnection *gc)
	* gaim_log_common_writer, gaim_log_common_lister, gaim_log_common_sizer,
	  and gaim_log_get_log_dir to allow log formats that use standard Gaim
	  log directory to use Gaim's built-in code for these purposes.
	* GaimLogCommonLoggerData struct for a basic logger_data struct to be
	  used with "common" logger functions.
	* gaim_gtk_blist_node_is_contact_expanded, returns TRUE if the given
	  blist node is a buddy inside an expanded contact, or is itself an
	  expanded contact
	* GaimLogSet struct, get_log_sets function to GaimLogLogger,
	  gaim_log_get_log_sets, gaim_log_set_compare
	* gaim_privacy_check(), to check if a given user is allowed to send
	  messages to the specified account
	* gtk_imhtml_clear_formatting()
	* gtk_imhtml_delete to clear out part of a imhtml buffer
	* gtk_imhtml_get_protocol_name()
	* gaim_buddy_icons_get_full_path(), to get the full path of a buddy
	  icon setting
	* CHAT_USERS_ALIAS_COLUMN, CHAT_USERS_COLOR_COLUMN,
	  CHAT_USERS_BUDDY_COLUMN to the list of columns for the chat
	  user list
	* gaim_account_add_buddy()
	* gaim_account_add_buddies()
	* gaim_account_remove_buddy()
	* gaim_account_remove_buddies()
	* gaim_account_change_password()
	* gaim_account_supports_offline_message()
	* gaim_conversation_close_logs(), to force a conversation's log(s) to
	  be closed.  New logs will be opened as necessary.
	* gaim_got_protocol_handler_uri()
	* gaim_plugin_get_id()
	* gaim_plugin_get_name()
	* gaim_plugin_get_version()
	* gaim_plugin_get_summary()
	* gaim_plugin_get_description()
	* gaim_plugin_get_author()
	* gaim_plugin_get_homepage()
	* gaim_gtkconv_switch_active_conversation(GaimConversation *)
	* gaim_str_strip_char() to strip a given character from
	  a given string
	* gaim_util_chrreplace() to replace a given character with a
	  different character
	* gaim_gtk_blist_toggle_visibility() to intelligently toggle the
	  visiblity of the buddy list
	* gaim_gtk_blist_visibility_manager_add() to indicate the addition of a
	  visibility manager - see the docs for more information
	* gaim_gtk_blist_visibility_manager_remove() to indicate the removal of
	  a visibility manager - see the docs for more information
	* gaim_gtk_conversations_find_unseen_list() to get a list of conversations
	  with an "unseen" state >= to the specified state and other criteria
	* gaim_gtk_conversations_fill_menu() fill a menu from list of conversations
	* gaim_gtk_create_prpl_icon()
	* gaim_gtk_create_prpl_icon_with_status()
	* gaim_gtk_pounces_manager_show()
	* gaim_gtk_pounces_manager_hide()
	* gaim_gtk_pounce_editor_show()
	* GAIM_POUNCE_MESSAGE_RECEIVED
	* GaimPounceOption
	* gaim_pounce_set_options()
	* gaim_pounce_set_options()
	* GAIM_STOCK_CONNECT, GAIM_STOCK_DISCONNECT
	* GAIM_STOCK_PLUGIN
	* gaim_account_request_add: Notifies the user that they were added to
	                            someone's buddy list, and offers them the choice
	                            of adding that person to their buddy list.
	* gaim_blist_alias_contact()
	* gaim_cipher_http_digest_calculate_session_key()
	* gaim_cipher_http_digest_calculate_response()
	* gaim_notify_searchresults_labeled()
	* GAIM_NOTIFY_BUTTON_LABELED, GAIM_NOTIFY_BUTTON_INFO,
	  GAIM_NOTIFY_BUTTON_IM, GAIM_NOTIFY_BUTTON_JOIN,
	  GAIM_NOTIFY_BUTTON_INVITE
	* stock buttons GAIM_STOCK_IM, GAIM_STOCK_INFO
	* gaim_conversation_present()
	* GaimConversationUiOps->present(GaimConversation *)
	* GaimPlugin.unloadable
	* gaim_plugin_is_unloadable()
	* GAIM_PLUGIN_PREF_STRING_FORMAT
	* gaim_plugin_pref_get_format_type()
	* gaim_plugin_pref_set_format_type()
	* GaimStringFormatType
	* gaim_log_get_handle()
	* gaim_log_uninit()
	* GAIM_SUBTYPE_LOG
	* gaim_marshal_POINTER__POINTER_POINTER
	* gaim_utf8_ncr_encode()
	* gaim_gtk_log_init()
	* gaim_gtk_log_get_handle()
	* gaim_gtk_log_uninit()
	* gaim_util_fetch_url_request()
	* GaimMenuAction
	* gaim_menu_action_new()
	* gaim_menu_action_free()
	* GaimInfoFieldFormatCallback
	* gaim_utf8_strftime()
	* gaim_date_format_short()
	* gaim_date_format_long()
	* gaim_date_format_full()
	* gaim_time_format()
	* gaim_plugin_action_free()
	* GaimRequestType: Added GAIM_REQUEST_FOLDER
	* GaimRequestUiOps: Added request_folder
	* gaim_request_folder()
	* gaim_gtk_setup_screenname_autocomplete()
	* gaim_gtk_set_cursor()
	* gaim_gtk_clear_cursor()
	* GAIM_MESSAGE_ACTIVE_ONLY
	* gaim_proxy_get_setup()
	* GaimNotifySearchResultsCallback: Added user_data.
	* gaim_notify_searchresults: Added user_data.
	* gaim_network_listen_cancel(): Can be used to cancel a previous
	  call to gaim_network_listen() or gaim_network_listen_range()
	* gaim_proxy_connect_cancel(): Can be used to cancel a pending
	  gaim_proxy_connect() request
	* gaim_proxy_connect_cancel_with_handle(): Can be used to cancel
	  a previous gaim_proxy_connect() request using a specified handle
	* gaim_dnsquery_destroy(): Can be used to cancel a pending DNS
	  query.
	* gaim_util_fetch_url_cancel(): Can be used to cancel a pending
	  call to gaim_util_fetch_url() or gaim_util_fetch_url_request().
	* GaimGtkWindow: dialogs.search (previously in GaimGtkConversation)
	* gaim_buddy_get_server_alias()
	* gaim_conv_send_confirm()
	* GaimConversationUiOps.send_confirm
	* gaim_gtk_roomlist_dialog_show_with_account
	* gaim_gtk_tree_view_search_equal_func to be used with
	  gtk_tree_view_set_search_equal_func
	* gaim_xfer_set_bytes_sent().  Sets the offset in the file to
	  read from or write to.
	* gaim_privacy_deny and gaim_privacy_allow
	* gaim_gtk_blist_set_headline
	* gaim_gtk_set_urgent
	* GtkGaimScrollBook and its functions.
	* purple_markup_unescape_entity()
	* purple_markup_get_css_property()
	* purple_group_get_name()

	Signals - Changed:  (See the Doxygen docs for details on all signals.)
	* Signal propagation now stops after a handler returns a non-NULL value.
	  This value is now returned.  Previously, all registered handlers were
	  called and the value from the last handler was used.
	* "buddy-typing" and "buddy-typing-stopped": replaced the GaimConversation*
	  with GaimAccount*, const char *name.  Also, the signal is now emitted
	  regardless of whether a conversation exists and regardless of whether
	  the user is on the buddy list.
	* "chat-buddy-joined": added the new_arrival argument
	* "chat-invited" handlers can now return a value to control what happens
	  to the invite (accept, reject, prompt the user).
	* "chat-left": Emitted *after* setting chat->left to TRUE.
	* "drawing-tooltip": the second argument is now a GString* instead of
	  a char**
	* "drawing-tooltip": added the "full" argument
	* "received-im-msg" and "received-chat-msg" to match, both now pass a
	  conversation pointer and flags
	* "receiving-im-msg" and "receving-chat-msg" to match, both now pass a
	  conversation pointer and a pointer to the flags.
	* "writing-im-msg", "wrote-im-msg", "writing-chat-msg", "wrote-chat-msg":
	  Now emitted from a difference place in the message handling code.
	  The arguments also changed.
	* "displaying-im-msg", "displayed-im-msg", "displaying-chat-msg",
	  "displayed-chat-msg": Added "who" argument, which changes the order
	  of the existing arguments.

	Signals - Added:  (See the Doxygen docs for details on all signals.)
	* "account-disabled"
	* "account-status-changed"
	* "account-alias-changed"
	* "cipher-added"
	* "cipher-removed"
	* "conversation-dragging"
	* "dbus-method-called"
	* "dbus-introspect"
	* "file-recv-accept"
	* "file-recv-start"
	* "file-recv-cancel"
	* "file-recv-complete"
	* "file-recv-request"
	* "file-send-accept"
	* "file-send-start"
	* "file-send-cancel"
	* "file-send-complete"
	* "buddy-added"
	* "buddy-removed"
	* "blist-node-aliased"
	* "buddy-status-changed"
	* "buddy-idle-changed": A buddy's idle status changed.
	* "buddy-icon-changed"
	* "buddy-got-login-time": The login time for a buddy is now known
	* "displaying-userinfo"
	* "gtkblist-hiding"
	* "gtkblist-unhiding"
	* "log-displaying"
	* "network-configuration-changed"
	* "savedstatus-changed"
	* "sendto-extended-menu"
	* "uri-handler"

	Signals - Removed:
	* "account-away": replaced by account-status-changed
	* "account-warned"
	* "buddy-away": replaced by buddy-status-changed
	* "buddy-back": replaced by buddy-status-changed
	* "buddy-idle": replaced by buddy-idle-changed
	* "buddy-unidle": replaced by buddy-idle-changed
	* "buddy-icon-cached": replaced by buddy-icon-changed
	* "conversation-drag-end": replaced by conversation-dragging
	* "conversation-switching"

version 1.5.0 (8/11/2005):
	* Added: gaim_xfer_conversation_write
	  Writes a messages to a conversation window with the use
	  of the associated file transfer.

version 1.4.0 (7/7/2005):
	* Added: gaim_buddy_icon_uncache()
	  Deletes a cached buddy icon for a specified buddy
	* Added: gaim_buddy_icon_get_type
	  Attempts to determine the type of a given buddy icon.
	* Added: buddy-icon-cached signal
	  Emitted when a new buddy icon is cached.

version 1.3.1 (6/9/2005):
	* No changes

version 1.3.0 (5/10/2005):
	* Added: gaim_blist_schedule_save()
	  This should be used instead of gaim_blist_sync when you
	  want the blist.xml file to be written to disk.  There
	  should not be many occasions when you want to do this,
	  as the functions in the blist API that modify the buddy
	  list will normally call it for you.
	* Added: OPT_PROTO_NO_NORMALIZE_CONV
	  Tells the conversation API to not normalize screen names
	  in conversations.  This is used by the Jabber PRPL.

version 1.2.1 (4/3/2005):
	* No changes

version 1.2.0 (3/17/2005):
	* You can use gaim_signal_connect_priority() and
	  gaim_signal_connect_priority_vargs() to connect to
	  Gaim signals with a given priority (Will Gorman)
	* Added: gaim_conversation_set_features
		 gaim_conversation_get_features
	  These allow plugins (notable prpls) to change the
	  formatting capabilities of an existing conversation.
	  This comes with a new "features" field in
	  GaimConversation (Christopher O'Brien)
	* Added: GAIM_CONNECTION_NO_IMAGES to GaimConectionFlags
	   (Christopher O'Brien)
	* Added: GAIM_CBFLAGS_TYPING to GaimConvChatBuddyFlags
	   (Christopher O'Brien)
	* Added: gaim_account_request_add which takes the same arguments as
	*  gaim_account_notify_added but always asks the user if they want to add
	*  the buddy to the buddy list
	* Added: An accompanying request_add GaimAccountUiOp

version 1.1.4 (2/24/2005):
	* No changes

version 1.1.3 (2/17/2005):
	* No changes

version 1.1.2 (1/20/2005):
	* No changes

version 1.1.1 (12/28/2004):
	* No changes

version 1.1.0 (12/02/2004):
	* Added: gaim_utf8_salvage
	* Added: binary relocation support in prefix.h
	         WARNING: If your plugin uses anything inside the
		 #ifdef ENABLE_BINRELOC from prefix.h, it won't be
		 loadable on a copy of Gaim compiled without binreloc
		 support. In particular, watch out for the autoconf-like
		 macros, and accidently including them through internal.h,
		 which you probably shouldn't be including anyway.

version 1.0.0 (09/17/2004):
	* Added: get_chat_name to the GaimPluginProtocolInfo struct
	* Changed: gaim_blist_update_buddy_presence(), presence changed to
	           type gboolean
	* Changed: the versioning scheme, and all the plugin structs

version 0.82 (08/26/2004):
	Gaim API:
	* Removed: gaim_gtk_get_dispstyle(), gaim_gtk_change_text()
	* Removed: multi.h
	* Renamed: ui.h to gtkdialogs.h
	* Renamed: gtkinternal.h to gtkgaim.h
	* Renamed: show_info_dialog to gaim_gtkdialogs_info
	* Renamed: show_log_dialog to gaim_gtkdialogs_log
	* Renamed: show_warn_dialog to gaim_gtkdialogs_warn
	* Renamed: show_im_dialog to gaim_gtkdialogs_im
	* Renamed: gaim_gtkdialogs_new_im to gaim_gtkdialogs_im_with_user
	* Renamed: destroy_all_dialogs to gaim_gtkdialogs_destroy_all
	* Renamed: alias_dialog_bud to gaim_gtkdialogs_alias_buddy
	* Renamed: alias_dialog_contact to gaim_gtkdialogs_alias_contact
	* Renamed: alias_dialog_blist_chat to gaim_gtkdialogs_alias_chat
	* Renamed: show_confirm_del to gaim_gtkdialogs_remove_buddy
	* Renamed: show_confirm_del_group to gaim_gtkdialogs_remove_group
	* Renamed: show_confirm_del_blist_chat to gaim_gtkdialogs_remove_chat
	* Renamed: show_confirm_del_contact to gaim_gtkdialogs_remove_contact
	* Renamed: show_about to gaim_gtkdialogs_about
	* Added: gaim_notify_userinfo() and the associated notify_userinfo() UI op
	         which pass account and contact information associated with the
	         userinfo

	Buddy List API:
	* Changed: gaim_blist_request_add_chat(), added name parameter
	* Added: gaim_contact_on_account()
	* Added: flags parameter to the GaimBlistNode struct

	Conversation API:
	* Added: gaim_gtkconv_button_new()

	Protocol Plugin API: v7
	* Added: chat_info_defaults to the GaimPluginProtocolInfo struct

	Signals:
	* Added: conversation-updated for any update to the data associated
	  with the conversation (topic, icon, adding to buddy list, etc.)

	Conversation API:
	* Changed: gaim_conv_chat_add_user() (added new_arrival parameter)

version 0.81 (08/05/2004):
	Commands API:
	* Most functions now have a void *data argument.

	Blist API:
	* Added: gaim_buddy_get_contact_alias
	* Renamed: gaim_get_buddy_alias to gaim_buddy_get_alias
	* Renamed: gaim_get_buddy_alias_only to gaim_buddy_get_alias_only

	Conversation API:
	* Changed: gaim_conv_chat_add_user(), added flags parameter
	* Changed: gaim_conv_chat_add_users(), added GList of flags parameter
	* Changed: gaim_conv_chat_get_users(), now returns a GList of
	  GaimConvChatBuddy's
	* Changed: gaim_conv_chat_set_users() now expects a GList of
	  GaimConvChatBuddy's
	* Added: gaim_conv_chat_set_user_flags()
	* Added: gaim_conv_chat_get_user_flags()
	* Added: gaim_conv_chat_find_user()
	* Added: gaim_conv_chat_cb_new()
	* Added: gaim_conv_chat_cb_find()
	* Added: gaim_conv_chat_cb_destroy()
	* Added: gaim_conv_chat_cb_get_name()

	Conversation UI ops:
	* Added: chat_update_user()

	Signals:
	* Changed: chat-buddy-joining & chat-buddy-joined now include the user's flags
	* Changed: chat-buddy-joining & chat-buddy-leaving are now booleans, return
	  TRUE if you don't want the join/leave to be displayed in the UI.
	* Added: chat-buddy-flags for when user's flags change
	  gaim_marshal_VOID__POINTER_POINTER_POINTER_UINT_UINT (required for the new
	  chat-buddy-flags signal)
	* Added: account-modified for when account settings have been changed.

version 0.80 (07/15/2004):
	Gaim API:
	* Removed: PRPL numbers : gaim_account_set_protocol(),
	  gaim_account_get_protocol(), gaim_accounts_find_with_prpl_num,
	  gaim_prpl_num_to_id(), gaim_prpl_id_to_num(), GaimProtocol

	Protocol Plugin API: v6
	* Added: can_receive_file & send_file to the GaimPluginProtocolInfo struct

	Signals:
	* Changed "chat-invited" to also include the components hash table so
	  plugins can use serv_join_chat when the signal is emitted.
	* Added "chat-topic-changed" signal plugins know when a topic is changed.

version 0.79 (06/24/2004):
	Gaim API:
	* gaim_url_parse() now takes two additional parameters, which are used
	  for returning the username and password from the URL, if they exist.
	* Added: has_focus UI op to GaimConversationUiOps and
	  GaimConvWindowUiOps.
	* Added: gaim_conversation_has_focus() and gaim_conv_window_has_focus().
	* Removed: gaim_blist_save()

	Protocol Plugin API: v5
	* Changed: add_buddy, add_buddies, remove_buddy, remove_buddies,
	  rename_group and remove_group to take GaimBuddy's and
	  GaimGroup's consistently.
	* Removed: OPT_PROTO_BUDDY_ICON (replaced by icon_spec)
	* Added: icon_spec to the GaimPluginProtocolInfo struct

version 0.78 (05/30/2004):
	Plugin API: v4
	* Added: actions - for plugins to add to the new Plugin Actions menu

	Loader Plugin API: v2 (no changes)

	Protocol Plugin API: v4
	* Removed: set_dir, get_dir and dir_search (not used, AIM-centric)
	* Removed: actions (replaced by generic plugin actions)

	Perl Plugin API: v2 (no changes)
	TCL Plugin API: (no changes)

	Signals:
	* Added: "blist-node-extended-menu" for extending Buddy, Chat and
			 Group right-click menus
	* Added: "drawing-tooltip" for plugins to allow plugins to change text
			 appearing in tooltips
	* Added: "gtkblist-created"
	* Added: "receiving-im-msg" and "receiving-chat-msg" (these behave
			  exactly like received-*-msg used to)
	* Added: "buddy-idle-updated" signal, for when the idle time changes.
	* Changed: "received-im-msg" and "received-chat-msg" no longer pass
			   pointers to who, message and flags, and are now void.
	* Removed: "drawing-menu" - it was UI sepecific and
			   "blist-node-extended-menu" is superior

version 0.77 (04/22/2004):
	Loader & Protocol Plugins independantly versioned
	Plugin loading now checks versioning on plugins (Standard, Loader &
	Protocol)
	new GAIM_{PLUGIN,PRPL,LOADER}_API_VERSION constants

	Plugin API: v3
	* Added: prefs_info for UI independant plugin prefs

	Loader Plugin API: v2
	* Added: api_version at top of GaimPluginLoaderInfo struct

	Protocol Plugin API: v2
	* Added: api_version at top of GaimPluginProtocolInfo struct
	* Added: chat_menu for protocol specific extensions to the chat menu
	* Removed: get_away "Nada used it. Pink elephants on parade."
	* Removed: protocol_prefs (replaced by generic plugin prefs_info)

	Perl Plugin API: v2 (no changes)
	TCL API: (no changes)

	Signals:
	* Added: "conversation-drag-ended"

version 0.76 (04/01/2004):
	Plugin API: v2
	Perl Plugin API: v2
	Loader Plugin API: (not versioned)
	Protocol Plugin API: (not versioned)
	* Added: protocol_prefs for protocol specific preferences
	* Added: reject_chat so protocols can act on chat invite rejection

	TCL Plugin API: (not versioned)
	* Changes to plugin registration to show descriptions
<|MERGE_RESOLUTION|>--- conflicted
+++ resolved
@@ -78,7 +78,6 @@
 		* purple_menu_action_set_data
 		* purple_menu_action_set_callback
 		* purple_menu_action_set_children
-<<<<<<< HEAD
 		* PurplePluginInfoFlags (PURPLE_PLUGIN_INFO_FLAGS_INTERNAL and
 		  PURPLE_PLUGIN_INFO_FLAGS_AUTO_LOAD)
 		* purple_plugin_get_dependent_plugins
@@ -147,9 +146,6 @@
 		* purple_protocols_get_handle
 		* purple_protocols_init
 		* purple_protocols_uninit
-=======
-		* PurplePluginUiInfo.get_plugin_pref_request
->>>>>>> 8fded184
 		* purple_request_certificate
 		* purple_request_field_certificate_new
 		* purple_request_field_certificate_get_value
@@ -525,8 +521,6 @@
 		* PurplePluginProtocolInfo.add_buddy_with_invite
 		* PurplePluginProtocolInfo.add_buddies_with_invite
 		* PurplePluginProtocolInfo.get_cb_away
-		* PurplePluginUiInfo.page_num
-		* PurplePluginUiInfo.frame
 		* PurpleValue, use GValue instead.
 		* serv_got_attention
 		* serv_send_attention
