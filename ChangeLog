Pidgin and Finch: The Pimpin' Penguin IM Clients That're Good for the Soul

version 2.7.4 (MM/DD/YYYY):
	General:
	* Fix search path for Tk when compiling on Debian Squeeze. (#12465)

<<<<<<< HEAD
	Yahoo/Yahoo JAPAN:
	* Stop doing unnecessary lookups of certain alias information.  This
	  solves deadlocks when a given Yahoo account has a ridiculously large
	  (>500 buddies) list and may improve login speed for those on slow
	  connections.
=======
	Pidgin:
	* Add support for the Gadu-Gadu protocol in the gevolution plugin to
	  provide Evolution integration with contacts with GG IDs. (#10709)
>>>>>>> 58ac5ad3

version 2.7.3 (08/10/2010):
	General:
	* Use silent build rules for automake >1.11. You can enable verbose
	  builds with the --disable-silent-rules configure option, or using
	  make V=1.

	libpurple:
	* Fix the TURN server settings (broken in 2.7.0).

	Pidgin:
	* Re-focus the input area after clicking the attention toolbar button.
	* Re-arrange media window to make it more netbook-friendly.

	Finch:
	* Rebindable 'suggest-next-page' and 'suggest-prev-page' actions for
	  textboxes (GntEntry) to scroll through list of suggestions.
	* Rebindable 'dropdown' action for comboboxes (GntComboBox) to show the
	  dropdown list of options.

	IRC:
	* Fix non-ASCII arguments to /mode et al.  (thanks to Max Ulidtko)

	MSN:
	* Support for web-based buddy icons, used when a buddy logs in to the
	  messenger on the Live website.
	* Fix file transfers with some clients that don't support direct
	  connections (e.g., papyon, telepathy-butterfly, etc.) (#12150)

	MXit:
	* Fix filename for the Shocked emoticon. (#12364)
	* Implement the new naming conventions where possible. (MXitId, etc)
	* Display a message in the Groupchat window when you invite somebody.
	* Birthday field in profile cannot be edited when server says it is
	  locked.
	* If a buddy is offline, show in their profile when last they were online.
	* Handle pushed profile update packets (ie, when changing your avatar via
	  the Gallery bot).
	* If a buddy is offline and we see from their profile that they have
	  updated their avatar, request the new avatar image from the server.
	* Fix a possible crash if a link is clicked while disconnected.
	* Unescape any escaped characters in a chatroom nickname.
	* Add the new MXit moods and emoticons.
	* MXit emoticons added to the small emoticon theme.

	XMPP:
	* Allow connecting to servers that only advertise GSSAPI and expect
	  a fallback to legacy IQ authentication (broken in 2.7.0).
	* Fix a crash when receiving custom emoticons that don't adhere to
	  the specification.
	* When initiating a file transfer, don't show resources that are certain
	  to not support file transfers in the resource selection dialog.
	* Fix connecting to servers using BOSH and authenticating with
	  DIGEST-MD5 when libpurple was built with Cyrus SASL support.

	Yahoo/Yahoo JAPAN:
	* Renamed "Use account proxy for SSL connections" to "Use account proxy
	  for HTTP and HTTPS requests" and tied the option to HTTP requests too.
	* Properly detect HTTP proxy server use when the HTTP proxy is the
	  global proxy server, an account-level non-HTTP proxy server is
	  configured, and the "Use account proxy for HTTP and HTTPS requests"
	  account option is turned off.  This fixes connecting for some HTTP
	  proxy servers.
	* Fall back to connecting to scsa.msg.yahoo.com (not configurable) if
	  the HTTP-based connect server lookup fails.  This does not work for
	  Yahoo JAPAN accounts.
	* Fix file transfers that get stuck with "Waiting for transfer to
	  begin".

version 2.7.2 (07/21/2010):
	AIM and ICQ:
	* Fix a crash bug related to X-Status messages that can be triggered by
	  remote users.  This is CVE-2010-2528.
	* Fix a rare crash bug caused by certain incoming SMS messages
	  (discovered by Jan Kaluza--thanks Jan!).
	* Change HTML sent from ICQ accounts so that official ICQ clients
	  hopefully display it correctly.

	MSN:
	* Fix a crash related to fast buddy icon transfers.

version 2.7.1 (05/29/2010):
	General:
	* Build fixes on OpenSolaris.  (Brian Lu)
	* Add configure option --enable-trayicon-compat which installs tray
	  icons into directories that are compatible with older versions of
	  hicolor-icon-theme (0.9).

	Pidgin:
	* Restore the tray icon's blinking functionality.
	* Fix a crash setting moods when an account is disconnected.

	Bonjour:
	* Fix a crash on disconnect.

	ICQ:
	* Fix bug that caused HTML to be displayed in incoming messages.

	MSN:
	* Fix unnecessary bandwidth consumption for buddy icon requests when
	  buddies have capital letters in their passport addresses.
	* Support for direct connections, enabling faster file transfers,
	  smiley and buddy icon loading.  (Gábor Szuromi)

	XMPP:
	* Allow connecting to servers that advertise EXTERNAL (broken in
	  2.7.0)

	MXit:
	* Replace the MXit-specific mood management with the new standard Moods
	  API.
	* Add the standard MXit emoticons.
	* Improve the handling of users being kicked from MultiMX rooms.
	* MXit doesn't allow you to see your buddy's Email Address or Title,
	  so remove those two fields from the "Buddy Information" page.
	* Show buddy's Registration Country in their profile.
	* Increment protocol version to v6.0
	* If an invite you sent was rejected with a reason, display that
	  message in the buddy tooltip.
	* CAPTCHA value is a required field during account activation.
	  (Resolves issue on Maemo)
	* When your avatar image is changed, don't forget the user's profile
	  information.

	Windows-Specific Changes:
	* Fix a regression introduced in 2.7.0 that caused Window Flashing not
	  to work.

version 2.7.0 (05/12/2010):
	General:
	* Changed GTK+ minimum version requirement to 2.10.0.
	* Changed GLib minimum version requirement to 2.12.0.
	* Using the --disable-nls argument to configure now works properly.
	  You will no longer be forced to have intltool to configure and build.
	* Fix two related crashes in the GnuTLS and NSS plugins when they
	  suffer internal errors immediately upon attempting to establish
	  an SSL connection.
	* Fix NSS to work when reinitialized after being used.  (Thanks to
	  Ludovico Cavedon for the testcase)
	* Added support for PURPLE_GNUTLS_PRIORITIES environment variable.
	  This can be used to specify GnuTLS priorities on a per-host basis.
	  The format is "host=priority;host2=priority;...".  The default
	  priority can be overridden by using "*" as the host.  See the
	  GnuTLS manual for documentation on the format of the priority
	  strings.
	* Fix autoconf detection of Python.  (Brad Smith)
	* Fix a crash when a Windows proxy (from IE) does not have a port.
	  (Marten Klencke)

	Pidgin:
	* Moved the "Debugging Information" section of the About box to a
	  "Build Information" dialog accessible on the Help menu.
	* Moved the Developer and Crazy Patch Writer information from the About
	  box to a "Developer Information" dialog accessible on the Help menu.
	* Moved the Translator information from the About box to a "Translator
	  Information" dialog accessible on the Help menu.
	* Use GtkStatusIcon for the docklet, providing better integration in
	  notification area.
	* Added UI for sending attentions (buzz, nudge) on supporting protocols.
	* Make the search dialog unobtrusive in the conversation window (by
	  making it look and behave like the search dialog in Firefox)
	* The Recent Log Activity sort method for the Buddy List now
	  distinguishes between no activity and a small amount of activity
	  in the distant past.  (Greg McNew)
	* Added a menu set mood globally for all mood-supporting accounts
	  (currently XMPP and ICQ).
	* Default binding of Ctrl+Shift+v to 'Paste as Plain Text' in
	  conversation windows. This can be changed in .gtkrc-2.0. For example,
	  Ctrl+v can be bound to 'Paste as Plain Text' by default.
	* Plugins can now handle markup in buddy names by attaching to the
	  "drawing-buddy" signal. (Daniele Ricci, Andrea Piccinelli)
	* Be more accommodating when scaling down large images for use as
	  buddy icons.
	* The 'Message Timestamp Formats' plugin allows changing the timestamp
	  format from the timestamps' context menu in conversation log.
	* The 'Message Timestamp Formats' plugin allows forcing 12-hour
	  timestamps.  (Jonathan Maltz)
	* Fix pastes from Chrome (rich-text pastes and probably URLs
	  having garbage appended to them).
	* Show file transfer thumbnails for images on supporting protocols
	  (currently only supported on MSN).

	Bonjour:
	* Added support for IPv6. (Thanks to T_X for testing)

	Gadu-Gadu:
	* Updated our bundled libgadu to 1.9.0-rc2 (many thanks to Krzysztof
	  Klinikowski for the work and testing put in here!)
	* Minimum requirement for external libgadu is now also 1.9.0-rc2.

	AIM and ICQ:
	* X-Status (Custom ICQ status icon) support.  Since most of the icons
	  available reflect moods, this is labeled "Set Mood" on the
	  Accounts->ICQ Account menu. (Andrew Ivanov, Tomáš Kebert,
	  Yuriy Yevgrafov, and trac users bob007, salieff, and nops)
	* Allow setting and displaying icons between 1x1 and 100x100 pixels for
	  ICQ.  Previously only icons between 48x48 and 52x64 were allowed.
	* When using the clientLogin authentication method, prompt for a
	  password on reconnect when "Remember Password" is not checked and
	  authentication fails due to an incorrect password.  (This is the same
	  behavior as the legacy authentication method)
	* Support sending and receiving HTML-formatted messages for ICQ.
	* Use the proper URL for "View web profile" link for ICQ buddies.
	  (Alexander Nartov)

	MSN:
	* Support for version 9 of the MSN protocol has been removed.  This
	  version is no longer supported on the servers.
	* Support file transfer thumbnails (previews) for images.
	* Fix CVE-2010-1624 (custom emoticon remote crash).

	XMPP:
	* Direct messages to a specific resource only upon receipt of a message
	  with content (as opposed to a typing notification, etc).  (Thanks to
	  rjoly for testing)
	* Present a better error message when authentication fails while trying
	  to connect to Facebook.  (David Reiss, Facebook)
	* When sending data using in-band-bytestreams, interpret the block-size
	  attribute as the size of the BASE64-encoded representation of the
	  data.
	* Validate the hash on incoming BoB data objects (for custom smileys
	  etc.), cache based per JID when the CID is not a valid hash (as
	  specified by the BoB XEP).
	* Send whitespace keepalives if we haven't sent data in a while (2
	  minutes).  This fixes an issue with Openfire disconnecting a
	  libpurple-baesd client that has just been quiet for about 6
	  minutes.
	* Only support Google Talk's JID Domain Discovery extension
	  (allowing a user to log in with "@gmail.com" or "@googlemail.com"
	  interchangeably) for those two domains.  This change was made
	  due to interoperability issues with some BOSH Connection Managers
	  and namespaced attributes.

	Yahoo/Yahoo JAPAN:
	* Attempt to better handle transparent proxies interfering with
	  HTTP-based login.
	* Fix handling of P2P packets, thus fixing the loss of some messages.
	* Retrieve the pager server address from Yahoo!'s servers directly.
	* Removed the "Pager server" account option, as it is no longer needed.
	* The authentication code is now less order-sensitive with the
	  components of the server's response.
	* The authentication process now acts more like the official client.

	Finch:
	* New action 'history-search', with default binding ctrl+r, to search
	  the entered string in the input history.

	Windows-Specific Changes
	* Updated GTK+ to 2.16.6
	* Private GTK+ Runtime now used (GTK+ Installer no longer supported)
	* Minimum required GTK+ version increased to 2.14.7
	* Windows 95, Windows 98, Windows 98 Second Edition, Windows ME
	  (Millennium Edition), and Windows NT 4.0 longer supported due to GTK+
	  requirements changes.
	* Crash Report files (pidgin.RPT) are now generated in the ~/.purple
	  directory instead of the installation directory.
	* NSS SSL Library upgraded to 3.12.5 (thanks to Berke Viktor)
	* GtkSpell upgraded to 2.0.16, changing the spellchecking backend to
	  enchant.  This means that myspell and hunspell (OpenOffice)
	  dictionaries can be used (previous versions' aspell dictionaries
	  will not work).

version 2.6.6 (02/18/2010):
	libpurple:
	* Fix 'make check' on OS X. (David Fang)
	* Fix a quirk in purple_markup_html_to_xhtml that caused some messages
	  to be improperly converted to XHTML.
	* Set "controlling-mode" correctly when initializing a media session.
	  Fixes receiving voice calls from Psi.
	* When looking up DNS records, use the type of record returned by the
	  server (instead of the type we asked for) to determine how to process
	  the record.
	* Fix an issue with parsing XML attributes that contain "&lt;br&gt;".
	  See ChangeLog.API for more details.

	General:
	* Correctly disable all missing dependencies when using the
	  --disable-missing-dependencies option.  (Gabriel Schulhof)

	Gadu-Gadu:
	* Fix display of avatars after a server-side change. (Krzysztof
	  Klinikowski)

	AIM:
	* Allow setting and displaying icons between 1x1 and 100x100 pixels.
	  Previously only icons between 48x48 and 50x50 were allowed.

	MSN:
	* Fix CVE-2010-0277, a possible remote crash when parsing an incoming
	  SLP message.  (Discovered by Fabian Yamaguchi)
	* File transfer requests will no longer cause a crash if you delete the
	  file before the other side accepts.
	* Received files will no longer hold an extra lock after completion,
	  meaning they can be moved or deleted without complaints from your OS.
	* Buddies who sign in from a second location will no longer cause an
	  unnecessary chat window to open.
	* Support setting an animated GIF as a buddy icon.
	* Numerous code cleanups and memory savings.

	MySpace:
	* Fix a leak and crash when retrieving buddy icons.

	XMPP:
	* Less likely to send messages to a contact's idle/inactive resource.
	  Previously, if a message was received from a specific resource,
	  responses would be sent to that resource until either it went offline
	  or a message is received from another resource.  Now, messages are
	  sent to the bare JID upon receipt of any presence change from the
	  contact.
	* Added support for the SCRAM-SHA-1 SASL mechanism.  This is only
	  available when built without Cyrus SASL support.
	* When getting info on a domain-only (server) JID, show uptime
	  (when given by the result of the "last query") and don't show status
	  as offline.
	* Fix getting info on your own JID.
	* Wrap XHTML messages in <p>, as described in XEP-0071, for
	  compatibility with some clients.
	* Don't do an SRV lookup for a STUN server associated with the account
	  if one is already set globally in prefs.
	* Don't send custom smileys larger than the recommended maximum object
	  size specified in the BoB XEP.   This prevents a client from being
	  disconnected by servers that dislike overly-large stanzas.
	* Fix receiving messages without markup over an Openfire BOSH
	  connection (forcibly put the stanzas in the jabber:client namespace).
	* The default value for the file transfer proxies is automatically
	  updated when an account connects, if it is still the old (broken)
	  default (from 'proxy.jabber.org' to 'proxy.eu.jabber.org').
	* Fix an issue where libpurple created duplicate buddies if the roster
	  contains a buddy in two groups that differ only by case
	  (e.g. "XMPP" and "xmpp") (or not at all).

	Yahoo:
	* Don't send <span> and </span> tags.  (Fartash Faghri)
	* Support PingBox.  PingBoxes will appear as pbx/PingBoxName.  (Kartik
	  Mohta)

	Pidgin:
	* Fix CVE-2010-0423, a denial of service attack due to the parsing
	  of large numbers of smileys.  (Discovered by Antti Hayrynen)
	* Correctly size conversation and status box entries when the
	  interior-focus style property is diabled. (Gabriel Schulhof)
	* Correctly handle a multiline text field being required in a
	  request form.  (Thanks to Florian Zeitz for finding this problem)
	* Search friends by email-addresses in the buddy list. (Luoh Ren-Shan)
	* Allow dropping an image on Custom Smiley window to add a new one.
	* Prompt for confirmation when clearing a whiteboard (doodle) session.
	  (Kartik Mohta)
	* Use the "hand" cursor when hovering over usernames in chat history to
	  indicate that the username is an actionable item.
	* Double-clicking usernames in chat history will open an IM with that
	  user.
	* Put an icon on the "Filter" button in the debug window.
	* Don't treat "/messages/like/this " as commands.
	* Explicitly mark user interaction when inserting smilies from the
	  toolbar so "Undo" correctly removes these smilies.
	* Clicking "New" or "Saved" in the status selector menu while typing a
	  status message no longer keeps the status entry area stuck in "typing"
	  mode forever.
	* Show tooltips for ellipsized conversation tabs.  On older systems,
	  tooltips will show for all tabs.
	* The File Transfers and Debug Window windows are no longer created as
	  dialogs.  These windows should now have minimize buttons in many
	  environments in which they were previously missing
	  (including Windows).
	* Smiley themes with Windows line endings no longer cause theme
	  descriptions not to be displayed in the theme selector.

	Finch:
	* Fix CVE-2010-0420, a possible remote crash when handling chat room
	  buddy names.
	* Rebindable 'move-first' and 'move-last' actions for tree widgets. So
	  it is possible to jump to the first or last entry in the buddy list
	  (and other such lists) by pressing home or end key (defaults)
	  respectively.

version 2.6.5 (01/08/2010):
	libpurple:
	* TLS certificates are actually stored to the local cache once again
	  (accepting a name mismatch on a certificate should now be remembered)

	General:
	* Build-time fixes for Solaris.  (Paul Townsend)

	AIM and ICQ:
	* Messages from some mobile clients are no longer displayed as
	  Chinese characters (broken in 2.6.4)

	MSN:
	* Fix an issue allowing a remote user to download arbitrary files from
	  a libpurple client.  (CVE-2010-0013)

	XMPP:
	* Do not crash when attempting to register for a new account on Windows.
	* Fix file transfer with clients that do not support Entity Capabilities
	  (e.g. Spark)

version 2.6.4 (11/29/2009):
	libpurple:
	* Actually emit the hold signal for media calls.
	* Fix building the GnuTLS plugin with older versions of GnuTLS.
	* Fix DNS TXT query resolution.
	* Don't send Proxy-Authorization headers to HTTP proxy servers until
	  we've received a "407 Proxy Authentication Required" response from
	  the server.  (thecrux)
	* Added "MXit" protocol plugin, supported and maintained by the MXit
	  folks themselves (MXit Lifestyle (Pty) Ltd.)

	General:
	* New 'plugins' sub-command to 'debug' command (i.e. '/debug plugins')
	  to announce the list of loaded plugins (in both Finch and Pidgin).
	* Always rejoin open chats after an account reconnects.

	AIM and ICQ:
	* Better rate limit calculations and other improvements.  (Aman Gupta)
	* More detailed error messages when messages fail to send.  (Aman Gupta)
	* The simultaneous login account option is respected when using
	  the clientLogin authentication method.
	* Fix offline message retrieval (broken in 2.6.3)
	* Fix handling of markup on some messages (broken in 2.6.2)
	* Fix SSL when clientLogin is enabled.
	* Fix sending and receiving Unicode characters in a Direct IM

	MSN:
	* Don't forget display names for buddies.
	* Fix a random crash that might occur when idle.
	* Fix more FQY 240 connection errors.
	* Fix a crash that could occur when adding a buddy.
	* Fix an occasional crash when sending message to an offline user.
	* Fix a random crash that might occur when idle.
	* Fix a crash when logging in with some long non-ASCII passwords.
	  (Shaun Lindsay)
	* Cache our own friendly name as the server no longer does that for
	  us.  Users of older versions may need to re-set their friendly name
	  as it has probably been reset.

	XMPP:
	* Users connecting to Google Talk now have an "Initiate Chat" context
	  menu option for their buddies.  (Eion Robb)
	* Fix a crash when attempting to validate an invalid JID.
	* Resolve an issue when connecting to iChat Server when no resource
	  is specified.
	* Try to automatically find a STUN server by using an SRV lookup on the
	  account's domain, and use that for voice and video if found and the
	  user didn't set one manually in prefs.
	* Fix a crash when adding a buddy without an '@'.
	* Don't show the option to send a file to a buddy if we know for certain
	  they don't support any file transfer method supported by libpurple.
	* Keep the avatar on the server if one is not set locally.

	Yahoo:
	* Fix sending /buzz.
	* Fix blocking behavior for federated (MSN/OCS/Sametime) service users.
	  (Jason Cohen)
	* Add support for adding OCS and Sametime buddies.  OCS users are added
	  as "ocs/user@domain.tld" and Sametime users are added as
	  "ibm/sametime_id".  (Jason Cohen)

	Finch:
	* The TinyURL plugin now creates shorter URLs for long non-conversation
	  URLs, e.g. URLs to open Inbox in Yahoo/MSN protocols, or the Yahoo
	  Captcha when joining chat rooms.
	* Fix displaying umlauts etc. in non-utf8 locale (fix in libgnt).

	Pidgin:
	* The userlist in a multiuser chat can be styled via gtkrc by using the
	  widget name "pidgin_conv_userlist". (Heiko Schmitt)
	* Add a hold button to the media window.
	* Fix a bug where the conversation backlog stops scrolling in a very
	  busy chat room.
	* In the Conversation "Send To" menu, offline buddies appear grayed
	  out (but are still selectable).  Previously, only offline buddies on
	  accounts that do not support offline messaging appeared grayed out.

	Pidgin Preference and Preference Window Changes:
	* Removed the "Use font from theme" and "Conversation Font" preferences
	  for everyone except Windows users.  The font can be controlled from
	  the Pidgin GTK+ Theme Control plugin.
	* Tabs in the Preferences window are now on the left side.
	* The Browser tab is now visible for GNOME users.
	* Added a Proxy tab shown no matter what environment Pidgin runs in.
	* The Browser and Proxy tabs show appropriate GNOME-specific messages
	  and allow launching the correct applications to change the relevant
	  GNOME preferences if found.  These were previously together on the
	  Network tab.
	* Moved the port range spin buttons on the Network tab to be beside the
	  checkbox that enables/disables them.
	* Reorganized preferences on the Status/Idle tab to have one less
	  "section."
	* Reorganized preferences on the Sounds tab to have one less "section."
	* Renamed Smiley Themes tab to Themes.
	* Moved Buddy List Theme and Status Icon Theme selectors from Interface
	  tab to Themes tab.
	* Moved Sound Theme selector from Sounds tab to Themes tab.
	* Changed the Smiley Theme selector to be consistent with the other
	  theme selectors.
	* Rearranged tabs such that Interface is first and all remaining tabs
	  are alphabetized in English.

version 2.6.3 (10/16/2009):
	General:
	* Fix a crash when performing DNS queries on Unixes that use the
	  blocking DNS lookups.  (Brian Lu)

	AIM and ICQ:
	* Fix a crash when some clients send contacts in a format we don't
	  understand.
	* Fix blocking and other privacy lists.  (Thanks to AOL)

version 2.6.2 (09/05/2009):
	libpurple:
	* Fix --disable-avahi to actually disable it in configure, as opposed
	  to just making the warning non-fatal.
	* Fix using GNOME proxy settings properly.  (Erik van Pienbroek)

	IRC:
	* Fix parsing of invalid TOPIC messages.  (CVE-2009-2703)

	MSN:
	* Sending custom smileys in chats is now supported.
	* Ink messages are now saved when using the HTML logger.
	* Fix a crash when receiving some handwritten messages.
	* Fix a crash when receiving certain SLP invite messages.
	* Chats with multiple people should no longer spontaneously
	  disconnect.

	XMPP:
	* Prompt the user before cancelling a presence subscription.
	* Escape status messages that have HTML entities in the Get Info dialog.
	* Fix connecting to XMPP domains with no SRV records from Pidgin on
	  Windows.
	* Fix typing notifications with Pidgin 2.5.9 or earlier.
	* Fix connecting using BOSH and legacy authentication (XEP-0078).
	* Adding buddies of the form "romeo@montague.net/Resource" are handled
	  properly.  In addition, it is no longer possible to add buddies of
	  the form "room@conference.example.net/User", where
	  room@conference.example.net is a MUC.
	* Don't crash when receiving "smileyfied" XHTML-IM from clients that
	  don't support bits of binary (ie. when getting an empty <data/> in
	  return)
	* Fix bug where SSL/TLS was not required even though the
	  "require SSL/TLS" preference checked when connecting to servers
	  that use the older iq-based authentication.  (CVE-2009-3026)

	Yahoo!/Yahoo! JAPAN:
	* Accounts now have "Use account proxy for SSL connections" option.
	  This option force-overrides the account specific proxy settings for
	  SSL connections only and instead uses the global proxy configuration.

	Finch:
	* Properly detect libpanel on OpenBSD.  (Brad Smith)
	* Remove IO watches in gnt_quit.  (Tomasz Mon)

	Pidgin:
	* Fix the auto-personize functionality in the Buddy List.
	* Set the window icon for the media window to an icon corresponding to
	  the type of call (headphone or webcam).
	* Customized sound files are no longer reset whenever opening the
	  Preferences dialog.
	* The buddy list should now immediately refresh upon changing the icon
	  theme.

version 2.6.1 (08/18/2009):
	* Fix a crash when some users send you a link in a Yahoo IM
	* Fix compilation with GTK+ < 2.6.0
	* Fix compilation on Windows

version 2.6.0 (08/18/2009):
	libpurple:
	* Theme support in libpurple thanks to Justin Rodriguez's summer of code
	  project, with some minor additions and cleanups from Paul Aurich.
	* Voice & Video framework in libpurple, thanks to Mike Ruprecht's summer
	  of code project in 2008.
	* It should no longer be possible to end up with duplicates of buddies
	  in a group on the buddy list.
	* Removed the unmaintained and unneeded toc protocol plugin.
	* Fixed NTLM authentication on big-endian systems.
	* Various memory cleanups when unloading libpurple. (Nick Hebner and
	  Stefan Becker)
	* Report idle time 'From last message sent' should work properly.
	* Better handling of corrupt certificates in the TLS Peers cache.
	* More efficient buddy list and conversation search functions.
	  (Jan Kaluza and Aman Gupta)
	* Install scalable versions of the main Pidgin icon, the protocol icons,
	  the dialog icons, and the Buddy List emblems.
	* Build properly on Hurd.  (Marc Dequènes)
	* Various memory leaks fixed as reported by Josh Mueller.
	* Properly handle an IRC buddy appearing in multiple groups.
	* Escape HTML entities in usernames when written with the HTML logger.
	* Do not display MySpace status changes as incoming IMs.  (Mark Doliner
	  and Justin Williams)

	DNS:
	* DNS servers are re-read when DNS queries fail in case the system has
	  moved to a new network and the old servers are not accessible.
	* DNS SRV records with equal priority are sorted with respect to their
	  weight as specified in RFC 2782.  (Vijay Raghunathan)
	* Don't do IPv6 address lookups if the computer does not have an IPv6
	  address configured.
	* Fix a leak when the UI provides its own DNS resolving UI op.
	  (Aman Gupta)
	* Don't fork a DNS resolver process to resolve IP addresses.
	  (Aman Gupta)
	* Internationalized Domain Names are supported when libpurple is
	  compiled against the GNU IDN library.

	Environment Variables:
	* GnuTLS logging (disabled by default) can be controlled through the
	  PURPLE_GNUTLS_DEBUG environment variable, which is an integer between
	  0 and 9 (higher is more verbose). Higher values may reveal sensitive
	  information.
	* PURPLE_VERBOSE_DEBUG environment variable.  Currently, this is an "on"
	  or "off" variable.  Set it to any value to turn it on and unset it to
	  turn it off.  This will optionally be used to only show less useful
	  debug information on an as-needed basis.
	* PURPLE_LEAKCHECK_HELP environment variable.  Currently, this is an
	  "on" or "off" variable.  Set it to any value to turn it on and unset
	  it to turn it off.  This will be used to perform various actions
	  that are useful when running libpurple inside of Valgrind or similar
	  programs.  Currently, it keeps plugins in memory, allowing Valgrind
	  to perform symbol resolution of leak traces at shutdown.

	AIM and ICQ:
	* Preliminary support for a new authentication scheme called
	  "clientLogin."
	* Fixed a bug where your away message sometimes would not get set when
	  you first sign on.
	* Make sure links in your away messages show up as links to other
	  people.
	* For ICQ, Never change the privacy setting specified by the user.

	Gadu-Gadu:
	* Accounts can specify a server to which to connect.
	  (Krzysztof "kreez" Tobola)
	* Correctly show tooltip status for contacts with status messages.
	  (Krzysztof "kkszysiu" Klinikowski)
	* Support for fetching buddy icons.  (Krzysztof "kkszysiu" Klinikowski)
	* Support connection progress steps in Gadu-Gadu.  (Krzysztof "kkszysiu"
	  Klinikowski)

	MSN:
	* Add support for receiving handwritten (ink) messages on MSN.  (Chris
	  Stafford, Gal Topper, and Elliott Sales de Andrade)
	* Add support for receiving audio clips on MSN.  (Chris Stafford, Gal
	  Topper, and Elliott Sales de Andrade)
	* Show the invite message for buddies that requested authorization
	  from you on MSN.
	* Support sending an invite message to buddies when requesting
	  authorization from them on MSN.
	* Timeout switchboard connections aggressively (60 seconds).

	XMPP:
	* Voice & Video support with Jingle (XEP-0166, 0167, 0176, & 0177),
	  voice support with GTalk and voice and video support with the GMail
	  web client. (Mike "Maiku" Ruprecht)
	* Added a Service Discovery Browser plugin for Pidgin.
	  (Andrei Mozzhuhin)
	* Support for in-band bytestreams for file transfers (XEP-0047). (Marcus
	  Lundblad)
	* Support for sending and receiving attentions (equivalent to "buzz"
	  and "nudge") using the command /buzz. (XEP-0224)
	* Support for connecting using BOSH. (Tobias Markmann)
	* A buddy's local time is displayed in the Get Info dialog if the remote
	  client supports it.
	* The set_chat_topic function can unset the chat topic.
	* The Ad-Hoc commands associated with our server are now always shown at
	  login.
	* Support showing and reporting idle times in the buddy list. (XEP-0256)
	* Support most recent version of User Avatar. (XEP-0084 v1.1)
	* Updated Entity Capabilities support. (Tobias Markmann)
	* Better support for receiving remote users' nicknames.
	* /affiliate and /role will now list the room members with the specified
	  affiliation/role if possible. (Andrei Mozzhuhin)
	* Put section breaks between resources in "Get Info" to improve
	  readability.
	* Silently remove invalid XML 1.0 entities (e.g. ASCII control
	  characters) from sent messages.
	* XHTML markup is only included in outgoing messages when the message
	  contains formatting.
	* Show when the user was last logged in when doing "Get Info" on an
	  offline buddy, provided the server supports it.
	* Support custom smileys in MUCs (only when all participants support the
	  "Bits of Binary" extension, and a maximum of 10 participants are in
	  the chat to avoid getting too many fetch requests).
	* Fix an issue with Jabber (pre-XMPP) servers and the user's preference
	  to require SSL not being respected.
	* Fix an issue where Cyrus SASL DIGEST MD5 authentication might fail if
	  the username, password, or realm (the JID domain) contain non-ASCII
	  characters.
	* Show emblem for mobile, handheld, and web clients and bots (if the
	  other client supports it).
	* Google Talk mail notifications should now work for people for whom
	  they inexplicably did not.  (Thanks to yukam for determining the
	  reason)
	* New XMPP and Google Talk accounts require SSL by default.
	* Display kicks (and the reasons given) in chat rooms when an occupant
	  is kicked.
	* Fix issues with case-sensitivity of XMPP roster and case-insensitive
	  Purple groups.
	* For contacts who advertise Entity Capabilities, only send rich text
	  markup if they support it.
	* Removed support for obsoleted XEP-0022 (Message Events) and XEP-0091
	  (Legacy Entity Time).
	* When the GNU IDN library (libidn) is available, it is used for
	  normalization of Jabber IDs.  When unavailable, internal routines are
	  used (as in previous versions).
	* Topics that contain '<' followed by a non-whitespace character can now
	  be set properly.

	Yahoo!/Yahoo! JAPAN:
	* P2P file transfers.  (Sulabh Mahajan)
	* Sending text messages (address to +<countrycode><phone number>).
	  (Sulabh Mahajan)
	* Addition of MSN buddies to Yahoo accounts by adding them as
	  'msn/buddy@somedomain.com' is now supported.  (Sulabh Mahajan)
	* Further fixes for buddy pictures, aliases, etc.
	* Yahoo! and Yahoo! JAPAN are now two separate protocol plugins that share
	  common protocol code.  You can now have the same account on both
	  networks.  Accounts should be seamlessly migrated to the new
	  arrangement.
	* Ability to set personal details for an account and for buddies in the
	  buddylist.

	Pidgin:
	* Added -f command line option to tell Pidgin to ignore NetworkManager
	  and assume it has a valid network connection.
	* Allow plugins to specify custom link types to the GtkIMHtml widget.
	* The status message input box at the bottom of the buddy list expands
	  correctly when starting a new line of text.
	* Pressing the Enter key in the message entry box of the New Status
	  dialog and various other dialogs now causes the cursor to move to
	  the next line.
	* Created a unified Buddy Pounce notification window for all pounces
	  where "Pop up a notification" is selected, which avoids having a
	  new dialog box every time a pounce is triggered. (Jorge Villaseñor)
	* The New Account dialog is now broken into three tabs.  Proxy
	  configuration has been moved from the Advanced tab to the new tab.
	* Dragging a buddy onto a chat pops up a chat-invitation dialog.
	  (Carlos Bederian)
	* The nicks of the persons who leave the chatroom are italicized in the
	  chat's conversation history. The nicks are un-italicized when they
	  rejoin.
	* Always set unseen-count and unseen-state on conversations.
	  (Joshua Stein)
	* Fix a bug in 'Conversation Colors' plugin for RTL messages.
	* Pressing the Left and Right arrow keys in the buddy list will expand and
	  collapse buddy groups or contacts. (Peter Ruibal)
	* Support saving animated custom smileys as animated images or animated
	  custom smileys. (Andrea Piccinelli)
	* Support for keyboard navigation on the status icon. (Li Yuan)
	* IMG tags without 'id' attributes are turned into links to the image URL.
	  (Dmitry Petroff)
	* Draw the user's buddy icon at the bottom of the Buddy List with rounded
	  corners for visual consistency with the actual icons in the Buddy List.
	  (Kosta Arvanitis)
	* When file transfers are complete, the received file name written to the
	  conversation window is now linked to the file.
	* Fix a crash when closing a conversation tab that has unread messages
	  when the Message Notification plugin is loaded.
	* Fix a crash when closing the New Mail dialog if an account with new
	  mail was previously disconnected while the dialog was open.
	* Fix incorrect unread message counts for the new mail notifications.
	* Do not lose unread messages with a hidden conversation window when
	  new IM conversations are hidden and "Close IMs immediately when the tab
	  is closed" is unset.

	Finch:
	* The hardware cursor is updated correctly. This will be useful
	  especially for users of braille terminals, screen readers etc.
	* Added a TinyURL plugin, which aids copying longer URLs.
	* Fixed UTF-8 compatibility problems which could cause exits or other
	  unrequested behaviour.

	Pidgin GTK+ Theme Control Plugin:
	* Removed mouse cursor color preferences.
	* Added "Typing Notification Color" preference.
	* Added "Disable Typing Notification Text" preference.
	* Preferences have been reorganized into three tabs for Colors, Fonts, and
	  Miscellaneous categories.

version 2.5.9 (08/18/2009):
	* Fix a crash via a specially crafted MSN message (CVE-2009-2694,
	  thanks to Core Security Technologies for discovering this and
	  notifying us privately before announcing it).
	* Fix a crash in Bonjour, MSN, and XMPP when trying to transfer files with
	  NULL names.

version 2.5.8 (06/27/2009):
	ICQ:
	* Fix misparsing a web message as an SMS message. (Yuriy Kaminskiy)

	MSN:
	* Increase NS command history size to prevent crashes on buddy lists that
	  have a lot of buddies on other networks like Yahoo!.

	MySpace:
	* Accounts with empty buddy lists are now properly marked as connected.
	* Fix receiving messages from users of MySpace's web IM client.

	Yahoo:
	* Fixed phantom online buddies.  They should now properly disappear when
	  signing out.
	* Fixed the crashes some users were seeing with cn.scs.msg.yahoo.com in
	  2.5.7.
	* Fixed compiling on systems with glib 2.4.x or older.
	* Fixed an issue with file transfers.  This may not resolve all issues,
	  but it should resolve at least some of the most common ones.
	* The pager server will automatically update to scsa.msg.yahoo.com if the
	  user empties the field or if it is scs.msg.yahoo.com.  This should ease
	  the pain of transition to the new login method.

	XMPP:
	* Fix an incompatibility betweeen Prosody and libpurple clients.

version 2.5.7 (06/20/2009):
	* Yahoo Protocol 16 support, including new HTTPS login method; this should
	  fix a number of login problems that have recently cropped up.  (Sulabh
	  Mahajan, Mike "Maiku" Ruprecht)
	* Only display the AIM "Unable to Retrieve Buddy List" message once per
	  connection.  (Rob Taft)
	* Blocking MSN users not on your buddy list no longer disconnects you.
	* When performing operations on MSN, assume users are on the MSN/Passport
	  network if we don't get network ID's for them.

version 2.5.6 (05/19/2009):
	libpurple:
	* Improve sleep behavior by aggregation of longer timeouts on second
	  boundaries to allow better power saving.  (Arunan Balasubramaniam)
	* Fix various crashes on exit.
	* Make XML parsing more resilient to interactions with other libraries.
	  This, along with the fix for libxml2 bug 564217, fixes the crashes
	  on connect in XMPP with recent gst-plugins-bad (see #8830 for details).
	* Many security related fixes.

	IRC:
	* Correctly handle WHOIS for users who are joined to a large number of
	  channels.
	* Notify the user if a /nick command fails, rather than trying
	  fallback nicks.

	MSN:
	* Fix a race condition causing occasional Pidgin crashes.
	* Fix some errors about the friendly name changing too fast caused
	  by MSN/Yahoo integration buddies.

	XMPP:
	* Less likely to pop up a new conversation window in disregard of
	  the "Hide new IM conversations" preference.

	Yahoo:
	* Fix a crash when sending very long messages.
	* Fix a bug where UTF-8 status messages get garbled when going idle.

version 2.5.5 (03/01/2009):
	libpurple:
	* Fix a crash when removing an account with an unknown protocol id.
	* Beta support for SSL connections for AIM and ICQ accounts.  To
	  enable, check the "Use SSL" option from the Advanced tab when
	  editing your AIM or ICQ account. (Paul Aurich)
	* Fix a memory leak in SILC. (Luke Petre)
	* Fix some string handling in the SIMPLE prpl, which fixes some buddy name
	  handling and other issues. (Paul Aurich, Marcus Sundberg)
	* Implement support for resolving DNS via the SOCKS4 proxy (SOCKS4a).

	ICQ:
	* Fix retrieval of status messages from users of ICQ 6.x, Miranda, and
	  other libpurple clients. (Daniel Ljungborg)
	* Change client ID to match ICQ Basic 14.34.3096.  This fixes publishing
	  of buddy icons and available messages.
	* Properly publish status messages for statuses other than Available.
	  ICQ 6.x users can now see these status messages. (Daniel Ljungborg)
	* Fix receipt of messages from the mobile client Slick. (David Jedelsky)

	MSN:
	* Fix transfer of buddy icons, custom smileys, and files from the
	  latest Windows Live Messenger 9 official client. (Thomas
	  Gibson-Robinson)
	* Large (multi-part) messages are now correctly re-combined.
	* Federated/Yahoo! buddies should now stop creating sync issues at
	  every signin.  You may need to remove duplicates in the Address
	  Book.  See the FAQ for more information.  Thanks to Jason Lingohr
	  for lots of debugging and testing.
	* Messages from Yahoo! buddies are no longer silently dropped.
	* We now save and use the CacheKey for ABCH SOAP requests.
	* Don't try to parse Personal Status Messages or Current Media if they
	  don't exist.
	* Convert from ISO-8859-1 encoding to UTF-8 when no charset is specified
	  on incoming messages.  This should fix some issues with messages from
	  older clients.
	* Force sending the font "Segoe UI" if outgoing formatting doesn't specify
	  a font already.
	* Queue callbacks when token updates are in progress to prevent two token
	  update attempts from trampling each other.
	* Fixed a crash on Windows when removing a buddy's alias.
	* Update the Address Book when buddies' friendly names change.  This
	  prevents seeing an outdated alias or not seeing an alias at all for
	  buddies who are offline when you sign in.
	* Update tokens for FindMembership and ABFindAll SOAP requests.
	* We no longer try to send empty messages.  This could happen when a
	  message contained only formatting and that formatting was not supported
	  on MSN.
	* Buddies on both the Allow and Block list are now automatically
	  removed from the Allow list.  Users with this problem will now no
	  longer receive an ADL 241 error.  The problematic buddy should now
	  appear on the buddy list and can be removed or unblocked as desired.

	XMPP:
	* Resources using __HOSTNAME__ substitution will now grab only the short
	  hostname instead of the FQDN on systems which put the FQDN in the
	  hostname. (Matěj Cepl)
	* No longer send a 'to' attribute on an outgoing stanza when we haven't
	  received one.  This fixes a registration bug as described in ticket
	  #6635.

	Pidgin:
	* Tooltip windows now appear below the mouse cursor. (Kosta Arvanitis)
	* Tooltip windows now disappear on keypress events. (Kosta Arvanitis)
	* Tooltip windows no longer linger when scrolling the buddy list. (Kosta
	  Arvanitis)

	Finch:
	* Allow rebinding keys to change the focused widget (details in the
	  man-page, look for GntBox::binding)

version 2.5.4 (01/12/2009):
	libpurple:
	* Fix a connection timeout with empty Gadu-Gady buddy lists. (Martin
	  Rosinski)
	* Don't ignore namespace information when parsing XMPP data. (Michal
	  Witkowski)
	* Fix a crash that occurred when retrieving certain Offline Messages
	  on MSN.
	* Extended purple-url-handler to handle "gtalk" URI's. (Paul Aurich)
	* Fix the hang on exit in Network Location Awareness for Windows XP
	  and Windows Vista. (Paul Aurich)

	MSN:
	* Change Contact Server to temporarily fix connection problems.
	  (Thanks to Youness Alaoui)

	XMPP:
	* Support for XEP-0191 blocking.  (Vijay Raghunathan)
	* Don't put SASL PLAIN or IQ Auth passwords in debug logs. (Paul Aurich)
	* Fix removal of avatars (both PEP and vCard), we weren't removing
	  them correctly before. (Paul Aurich)

	Pidgin:
	* Fix a crash in the Add Account dialog when changing protocols under
	  certain circumstances.

	Finch:
	* Redirect stderr outputs to the debug window.
	* Fix rebinding actions with the arrow-keys and tab.

version 2.5.3 (12/20/2008):
	libpurple:
	* The Buddy State Notification plugin no longer prints duplicate
	  notifications when the same buddy is in multiple groups. (Florian
	  Quèze)
	* The Buddy State Notification plugin no longer turns JID's, MSN
	  Passport ID's, etc. into links. (Florian Quèze)
	* purple-remote now has a "getstatusmessage" command to retrieve
	  the text of the current status message.
	* Various fixes to the nullprpl. (Paul Aurich)
	* Fix a crash when accessing the roomlist for an account that's not
	  connected. (Paul Aurich)
	* Fix a crash in purple_accounts_delete that happens when this
	  function is called before the buddy list is initialized.
	  (Florian Quèze)
	* Fix use of av_len in perl bindings to fix some off-by-one bugs
	  (Paul Aurich)
	* On ICQ, advertise the ICQ 6 typing capability.  This should fix
	  the reports of typing notifications not working with third-party
	  clients. (Jaromír Karmazín)
	* Many QQ fixes and improvements, including the ability to connect
	  using QQ2008 protocol and sending/receiving of long messages.
	  The recommended version to use is still QQ2005.
	* Fix a crash with DNS SRV lookups. (Florian Quèze)
	* Fix a crash caused by authorization requests. (Florian Quèze)

	Gadu-Gadu:
	* Add support for IM images. (Tomasz Sałaciński, Adam Strzelecki)
	* Gadu-Gadu now checks that UID's are valid. (Adam Strzelecki)
	* Gadu-Gadu now does proper charset translations where needed. (Adam
	  Strzelecki)

	MSN:
	* Fix an error with offline messages by shipping the *new*
	  "Microsoft Secure Server Authority" and the "Microsoft Internet
	  Authority" certificates. These are now always installed even when
	  using --with-system-ssl-certs because most systems don't ship
	  those intermediate certificates.
	* The Games and Office media can now be set and displayed (in
	  addition to the previous Music media). The Media status text now
	  shows the album, if possible.
	* Messages sent from a mobile device while you were offline are now
	  correctly received.
	* Server transfers after you've been connected for a long time
	  should now be handled correctly.
	* Many improvements to handling of "federated" buddies, such as those
	  on the Yahoo network.
	* Several known crashes have been resolved.
	* Many other fixes and code cleanup.

	MySpace:
	* Respect your privacy settings set using the official MySpace client.
	* Add support for blocking buddies.
	* Fix a bug where buddies didn't appear in their correct groups the
	  first time you sign into your account.
	* Properly disconnect and sign out of the service when logging off.
	* Support for foreground and background font colors in outgoing IMs.
	* Support for background font colors in incoming IMs.
	* Many other fixes and code cleanup.

	Sametime:
	* Fix insanely long idle times for Sametime 7.5 buddies by assuming
	  0 idle time if the idle timestamp is in the future. (Laurent
	  Montaron)
	* Fix a crash that can occur on login. (Raiko Nitzsche)

	SIMPLE:
	* Fix a crash when a malformed message is received.
	* Don't allow connecting accounts if no server name has been
	  specified. (Florian Quèze)

	XMPP:
	* Fix the namespace URL we look for in PEP reply stanzas to match
	  the URL used in the 'get' requests (Paul Aurich)
	* Resources can be set to the local machine's hostname by using
	  __HOSTNAME__ as the resource string. (Jonathan Sailor)
	* Resources can now be left blank, causing the server to generate a
	  resource for us where supported. (Jonathan Sailor)
	* Resources now default to no value, but "Home" is used if the
	  server refuses to provide a resource.
	* Quit trying to get user info for MUC's. (Paul Aurich)
	* Send "client-accepts-full-bind-result" attribute during SASL
	  login. This will fix Google Talk login failures if the user
	  configures the wrong domain for his/her account.
	* Support new <metadata/> element to indicate no XEP-0084 User
	  Avatar. (Paul Aurich)
	* Fix SHA1 avatar checksum errors that occur when one of the bytes
	  in a checksum begins with 0. (Paul Aurich)
	* Fix a problem with duplicate buddies. (Paul Aurich)

	Yahoo:
	* Corrected maximum message lengths for Yahoo!
	* Fix file transfers with older Yahoo protocol versions.

	Zephyr:
	* Enable auto-reply, to emulate 'zaway.' (Toby Schaffer)
	* Fix a crash when an account is configured to use tzc but tzc is
	  not installed or the configured tzc command is invalid. (Michael
	  Terry)
	* Fix a 10 second delay waiting on tzc if it is not installed or the
	  configured command is invalid. (Michael Terry)

	Pidgin:
	* On GTK+ 2.14 and higher, we're using the gtk-tooltip-delay setting
	  instead of our own (hidden) tooltip_delay pref.  If you had
	  previously changed that pref, add a line like this to
	  ~/.purple/gtkrc-2.0 (where 500 is the timeout (in ms) you want):
	      gtk-tooltip-timeout = 500
	  To completely disable tooltips (e.g. if you had an old
	  tooltip_delay of zero), add this to ~/.purple/gtkrc-2.0:
	      gtk-enable-tooltips = 0
	* Moved the release notification dialog to a mini-dialog in the
	  buddylist. (Casey Ho)
	* Fix a crash when closing an authorization minidialog with the X
	  then immediately going offline. (Paul Aurich)
	* Fix a crash cleaning up custom smileys when Pidgin is closed.
	* Fix adding a custom smiley using the context menu in a conversation
	  if no custom smilies have previously been added using the smiley
	  manager.
	* Improved support for some message formatting in conversations.
	* Allow focusing the conversation history or userlist with F6.
	* Fixed the Send Button plugin to avoid duplicate buttons in a single
	  conversation.
	* Double-clicking a saved status will now activate it and close the
	  saved status manager, rather than edit the status.

	Finch:
	* Allow binding meta+arrow keys for actions.
	* Added default meta+erase binding for delete previous word.
	* Added "Show When Offline" to buddy menus, so a plugin is no longer
	  needed.

version 2.5.2 (10/19/2008):
	libpurple:
	* Fixed a crash on removing a custom buddy icon on a buddy.
	* Fixed a crash caused by certain self-signed SSL certificates.
	* Enable a number of strong ciphers which were previously disabled
	  when using NSS.  (Thanks to Marcus Trautwig.)

	Pidgin:
	* The status selector now saves your message when changing status.
	* Fix a case where a conversation window could close unexpectedly.
	* A mute sounds option has been added to the preferences window to
	  help with discoverability.  CTRL+S is no longer bound to mute.
	* Added ability to change the color of visited links (using the theme
	  control plugin, or setting the color in ~/.gtkrc-2.0)
	* Fix a crash occuring when a custom smiley is deleted and re-added and
	  used in an open conversation after being re-added.

	Finch:
	* A new 'Nested Grouping' option in the 'Grouping' plugin. Group
	  hierarchies are defined by the '/' character in the group names.
	* A bug was fixed where some key-bindings wouldn't work with some TERMs
	  (e.g. xterm-color, screen-linux etc.)

	MSN:
	* Operations (such as moving to a new group) on contacts that were added
	  in the same session should now complete correctly, and not cause
	  synchronization errors at next login.
	* Minor fixes to login process during a server transfer.
	* Restored the "Has You" feature to the MSN protocol tooltips.
	* ADL 205/214/etc errors should no longer prevent login.

	XMPP:
	* Sending and receiving custom smileys using the specification in
	  XEP-0231 (bits of binary) and XHTML-IM

	Yahoo:
	* Only send a Ping once every hour.  This prevents the account from
	  being disconnected from the server periodically.

version 2.5.1 (08/30/2008):
	libpurple:
	* In the Join/Part plugin, add the ability to apply the rules to
	  buddies.  By default, joins and parts for buddies are still shown.
	* Support SOCKS proxies specified in GNOME or Windows proxy settings.
	* Fix some possible crashes in MSNP15.
	* Enable a default SSL trust relationship for MSN servers.
	* Avoid disconnecting from XMPP servers on parse errors that are
	  non-fatal.
	* Include some perl files that were mistakenly omitted in 2.5.0.

	Pidgin:
	* Prevent use of custom smilies without "shortcuts."
	* Fix a crash that could appear with AIM buddy tooltips.

	Artwork:
	* General refresh of many icons in the interface.
	* Many cleanups to artwork source are now included in the distribution.
	* A new "throbber" animation has been added to indicate when accounts
	  are connecting.

version 2.5.0 (08/18/2008):
	libpurple:
	* Ability to create custom smileys (currently only the MSN protocol
	  utilizes the feature). (Thanks to Mauro Sérgio Ferreira Brasil,
	  Marcus Lundblad, Jorge Villaseñor and other contributors)
	* Add a configure option, --with-system-ssl-certs to allow packagers
	  to specify a system-wide SSL CA certificates directory.  When set,
	  we don't install our SSL CA certs, so it's important that the
	  libpurple package depend on the CA certificates.
	* Add SSL Certificates support to the NSS SSL plugin. (Thanks to Lou
	  Cipher)

	XMPP:
	* Fix a bug that caused the UI to not refresh and caused the client
	  to use 99% CPU when an XMPP account lost its connection to the
	  server.
	* Possibly fix a bug where some clients could get into a state
	  where they moved a buddy back and forth between two groups in
	  an endless loop.

	IRC:
	* /ctcp command (Vladislav Guberinić)
	* Allow for auto-detection of incoming UTF-8 formatted text on
	  accounts which are configured to use some other encoding.

	MSN:
	* Update MSN support to protocol 15 (Elliott Sales de Andrade, Jorge
	  Villaseñor, Mike Ruprecht, Carlos Silva, Ma Yuan, Daniel Ljungborg
	  and others)
	* Personal messages are now supported. They are treated as status
	  messages.
	* Offline IM is now supported.
	* Aliasing is now supported server-side.
	* Buddies are now emblemed. Bots and web clients should now be
	  distinguished.
	* Update smiley set for non-faces.
	* Failing to update a buddy icon when the buddy has gone offline no
	  longer crashes.
	* Custom smileys received in a chat no longer go to a new window.
	* Processing is no longer completely frozen after the servers block a
	  message because it contains (what they consider) inappropriate text.

	Pidgin:
	* Custom buddy icons can now be added to and removed from buddy list
	  entries via the buddy list entry right-click menu.
	* Resize large incoming custom smileys to a maximum of 96px on either
	  side.
	* Offer to add new buddies into the same contact as existing buddies
	  in the same group if the alias given is the same.
	* Minor smiley style update.

	General:
	* Group and Chat buddy list entries can now be given custom buddy
	  icons.

	Finch:
	* Added "Invite..." menu to chats.
	* Added "View All Logs" menu in the buddylist to display a list of all IM
	  logs.
	* Added '/msgcolor' command to change colors of different classes of
	  messages in a conversation. See '/help msgcolor' for details.
	* Added tab-completion for commands in conversation windows.

version 2.4.3 (07/01/2008):
	libpurple:
	* Yahoo! Japan now uses UTF-8, matching the behavior of official clients
	  and restoring compatibility with the web messenger (Yusuke Odate)
	* Setting your buddy icon once again works for Yahoo! accounts.
	* Fixes in the Yahoo! protocol to prevent a double free, crashes on
	  aliases, and alias functionality
	* Fix crashes in the bonjour protocol
	* Always use UTF-8 for Yahoo! (#5973)
	* Fix a crash when the given jabber id is invalid.
	* Make the IRC "unknown message" debugging messages UTF-8 safe.
	* Fix connecting to ICQ
	* Fix a memleak when handling jabber xforms.

	Pidgin:
	* Include the send button plugin in the win32 build
	* Various memory leak fixes

version 2.4.2 (05/17/2008):
	http://developer.pidgin.im/query?status=closed&milestone=2.4.2
	libpurple:
	* In MySpaceIM, messages from spambots are discarded (Justin Williams)
	* Strip mIRC formatting codes from quit and part messages.
	* IRC now displays ban lists in-channel for joined channels.
	* Fixed a bug where the list of loaded plugins would get removed when
	  switching between different operating systems.
	* Fix reception of IRC PART without a part message on Undernet
	  (fixes a problem with litter in the channel user list).
	* IRC no longer crashes on /list on servers which erroneously omit
	  RPL_LISTSTART.
	* Update the NetworkManager support to use D-Bus directly, instead of
	  libnm-glib.  Hopefully it's stable now.  It will now compile by
	  default if you have D-Bus support and NetworkManager.h. (Elliott
	  Sales de Andrade)
	* MSN buddy list synchronization is now more forgiving, only asking
	  about buddies who have disappeared completely from the server list
	  and not those that have simply moved groups.
	* IRC will now try to append 1-9 to your nick if it is in use, instead
	  of substituting the last character with 1-9 where possible.
	* Bonjour buddies will be saved persistently if they're moved out of
	  the "Bonjour" group. (Eion Robb)

	Pidgin:
	* The typing notification in the conversation history can be disabled or
	  customized (font, color etc.) in .gtkrc-2.0.
	* Added a plugin (not installed by default) which adds a Send button
	  back to the conversation window. People without physical keyboards
	  have a hard time with the lack of the button.
	* Clicking on the buddyicon in the conversation window toggles the
	  size of the icon between small and large.
	* The settings of a chat (e.g. Handle in an XMPP chat, or Exchange in
	  an AIM chat) can be edited from its context menu in the buddy list.
	* Add a "Present conversation window" preference to the Message
	  Notification plugin; the "Raise conversation window" option does not
	  unminimize windows or draw attention to them when they are on other
	  workspaces--the "Present" option should.
	* Add a preference to set Escape as the keyboard shortcut for closing
	  the conversation window.
	* Add an option in the context menu to disable smileys in the selected
	  text in the conversation history/log viewer. This should help people
	  who regularly paste code in conversations.
	* Add a preference to choose the minimum size of the text input area in
	  lines.
	* Moved the "Local alias" field in the Modify Account dialog to be below
	  the "User Options" heading on the "Basic" tab.
	* Number of room occupants is now shown in chat tooltips where possible

	General:
	* The configure script now dies on more absent dependencies.  The
	  --disable-xxx arguments to configure can be used to bypass unneeded
	  dependencies.  This will also cause the configure script to die if an
	  --enable-xxx option is used and the dependencies it requires are
	  missing.
	* The Evolution integration plugin must now be explicitly enabled.  Use
	  the --enable-gevolution argument to configure to enable it.
	* The Contact Availability Prediction plugin must now be explicitly
	  enabled.  Use the --enable-cap argument to configure to enable it.

	Finch:
	* New default binding ctrl+x to open context menus.
	* Menu triggers and other bindings will no longer conflict.
	* Middle click pastes the internal clipboard (when mouse support is
	  enabled).

version 2.4.1 (03/31/2008):
	http://developer.pidgin.im/query?status=closed&milestone=2.4.1

	libpurple:
	* Treat AIM Unicode messages as UTF-16 rather than UCS-2; this
	  should have no functional effect, other than continued support
	  on systems which have dropped UCS-2 conversions.
	* Add support for setting buddy icons on Gadu-Gadu (Tomasz Salacinski)
	* Fix a crash when clearing the buddy icon for an account on XMPP
	* Fix a crash during login for some ICQ accounts
	* Prefer more available resources on XMPP when priorities are equal
	* Fix incorrectly marking some Yahoo! contacts as blocked
	* Improved handling of UTF-8 group names on ICQ (beret)
	* Fix a crash when starting if you have a Zephyr account
	* Increase XMPP ping timeout to 120 seconds, to prevent poor network
	  connections from timing out unnecessarily.
	* Don't crash on XMPP forms with empty default values.
	* Fix issues with CHAP authentication for SOCKS5 proxies.

	Pidgin:
	* Remove a workaround for older versions gstreamer that was causing
	  crashes on some non-Linux systems such as HPUX
	* Fix some cases of the conversation input entry area being 1 pixel high
	* Fix for displaying channel & buddy names in conversation window when
	  they have '&' in them
	* Some memory leak fixes, especially in the Text Replacement plugin
	* Rectangular but non-square buddy icons have rounded corners in the buddy
	  list

	Finch:
	* Fix compiling with Glib older than 2.6
	* Ensure existing conversations selected from the 'Send IM' dialog are
	  given focus
	* Move the tooltip on the left of the buddylist if there's not enough room
	  on the right to show it.

version 2.4.0 (02/29/2008):
	http://developer.pidgin.im/query?status=closed&milestone=2.4.0

	libpurple:
	* Added support for offline messages for AIM accounts (thanks to
	  Matthew Goldstein)
	* Fixed various problems with loss of status messages when going
	  or returning from idle on MySpaceIM.
	* Eliminated unmaintained Howl backend implementation for the
	  Bonjour protocol.  Avahi (or Apple's Bonjour runtime on win32) is
	  now required to use Bonjour.
	* Partial support for viewing ICQ status notes (Collin from
	  ComBOTS GmbH).
	* Support for /notice on IRC.
	* Support for Yahoo! Messenger 7.0+ file transfer method (Thanumalayan S.)
	* Support for retrieving full names and addresses from the address book
	  on Yahoo! Japan (Yusuke Odate)
	* The AIM/ICQ server-side preference for "allow others to see me
	  as idle" is no longer unconditionally set to "yes" even when
	  your libpurple preference is "no."
	* Fix SSL certificate checks for renewed certificates
	* Fix the ability to set vCard buddy icons on Google Talk/XMPP
	* D-Bus fixes on 64bit
	* Fixed retrieval of buddy icons and setting of server-side aliases on
	  Yahoo! and Yahoo! Japan when using an HTTP proxy server (Gideon N.
	  Guillen)
	* Fixed an MSN bug that would leave you appearing offline when transferred
	  to different server

	Pidgin:
	* Added the ability to theme conversation name colors (red and blue)
	  through your GTK+ theme, and exposed those theme settings to the
	  Pidgin GTK+ Theme Control plugin (Dustin Howett)
	* Fixed having multiple alias edit areas in the infopane (Elliott Sales
	  de Andrade)
	* Save the conversation "Enable Logging" option per-contact (Moos
	  Heintzen)
	* Typing notifications are now shown in the conversation area

	Finch:
	* Color is used in the buddylist to indicate status, and the conversation
	  window to indicate various message attributes. Look at the sample gntrc
	  file in the man page for details.
	* The default keybinding for dump-screen is now M-D and uses a file
	  request dialog. M-d will properly delete-forward-word, and M-f has been
	  fixed to imitate readline's behavior.
	* New bindings alt+tab and alt+shift+tab to help navigating between the
	  higlighted windows (details on the man page).
	* Recently signed on (or off) buddies blink in the buddy list.
	* New action 'Room List' in the action list can be used to get the list of
	  available chat rooms for an online account.
	* The 'Grouping' plugin can be used for alternate grouping in the
	  buddylist. The current options are 'Group Online/Offline' and 'No
	  Group'.
	* Added a log viewer
	* Added the ability to block/unblock buddies - see the buddy context menu
	  and the menu for the buddy list.
	* Fixed a bug preventing finch working on x86_64

version 2.3.1 (12/7/2007):
	http://developer.pidgin.im/query?status=closed&milestone=2.3.1
		NOTE: Due to the way this release was made, it is possible that
		      bugs marked as fixed in 2.3.1 will not be fixed until the
		      next release.

	* Fixed a number of MSN bugs introduced in 2.3.0, resolving problems
	  connecting to MSN and random local display name changes
	* Going idle on MySpaceIM will no longer clear your status and message.
	* Idle MySpaceIM buddies should now appear online at login.
	* Fixed crashes in XMPP when discovering a client's capabilities
	* Don't set the current tune title if it's NULL (XMPP/Google Talk)
	* Don't allow buddies to be manually added to Bonjour
	* Don't advertise IPv6 on Bonjour because we don't support it
	* Compile fixes for FreeBSD and Solaris
	* Update QQ client version so some accounts can connect again
	* Do not allow ISON requests to stack in IRC, preventing flooding IRC
	  servers when temporary network outages are restored
	* Plug several leaks in the perl plugin loader
	* Prevent autoaccept plugin overwriting existing files

version 2.3.0 (11/24/2007):
	http://developer.pidgin.im/query?status=closed&milestone=2.3.0
		NOTE: Some bugs marked fixed in 2.2.1, 2.2.2 or 2.2.3 may not
		      have been fixed until this release (2.3.0).

	libpurple:
	* Real usernames are now shown in the system log.
	* We now honor a PURPLE_DISABLE_DEPRECATED define to allow plugins to
	  catch deprecated functions earlier rather than later.
	* Thanks to a patch from Intel, the Bonjour prpl now supports file
	  transfers using XEP-0096 and XEP-0065.  This should enable file
	  transfers between libpurple clients and Gajim clients, but will not
	  work with iChat or Adium as they use a different file transfer
	  implementation.
	* XMPP password changes that return errors no longer cause the saved
	  password to be changed.
	* XMPP file transfer support has been enhanced to support sending
	  files through a proxy when the server supports discovering a
	  a bytestream proxy.  This should make file transfers much more
	  reliable.  The next release will add support for manually specifying
	  a proxy when the server doesn't advertise one.

	Pidgin:
	* If a plugin says it can't be unloaded, we now display an error and
	  remove the plugin from the list of saved plugins so it won't load
	  at the next startup.  Previously, we were ignoring this case, which
	  could lead to crashes.
	* Mark dialog windows as transient for appropriate parent windows to
	  help window managers do the right thing  (Gabriel Schulhof)
	* Connection errors are now reported in mini-dialogs inside the buddy
	  list, rather than as buttons in the buddy list and with dialog
	  boxes.  If several accounts are disabled when you sign on elsewhere,
	  you can now re-enable them all with a single click.
	* Added tooltips to the Room List window to show full topics
	* Added buttons in preferences to access GNOME network and browser
	  preferences configuration dialogs when running under GNOME
	* If you alias a buddy to an alias that is already present within
	  a particular group, we now offer to merge the buddies into the
	  same contact.
	* A music emblem is now displayed in the buddy list for a buddy if we
	  know she is listening to some soothing music.
	* Added a 'Move to' menu in buddy list context menu for moving buddies
	  to other groups as an alternative to dragging.
	* Group headings are now marked via an underline instead of a
	  different color background.
	* It is now possible to mark a chat on your buddy list as "Persistent"
	  so you do not leave the chat when the window or tab is closed.
	* The auto-join option for chats is now listed in the "Add Chat"
	  dialog along with the new persistence option.
	* Closing an IM no longer immediately closes your conversation.  It
	  will now remain active for a short time so that if the conversation
	  resumes, the history will be retained.  A preference has been added
	  to toggle this behavior.
	* The "Smiley" menu has been moved to the top-level of the toolbar.
	* Pidgin's display is now saved with the command line for session
	  restoration.  (David Mohr)
	* ICQ Birthday notifications are shown as buddy list emblems.
	* Plugin actions are now available from the docklet context menu
	  in addition to the Tool menu of the buddy list.
	* The manual page has been heavily rewritten to bring it in line
	  with current functionality.

	Finch:
	* If a plugin says it can't be unloaded, we now display an error and
	  remove the plugin from the list of saved plugins so it won't load
	  at the next startup.  Previously, we were ignoring this case, which
	  could lead to crashes.
	* It's possible to bind key-strokes to specific menuitems in the windows.
	  Read the 'Menus' section in the man-page for details.
	* 'transpose-chars' operation for the entry boxes. The default key-binding
	  is ctrl+t.
	* 'yank' operation for the entry boxes. The default binding is ctrl+y.

version 2.2.2 (10/23/2007):
	http://developer.pidgin.im/query?status=closed&milestone=2.2.2
		NOTE: Due to the way this release was made, it is possible that
			  bugs marked as fixed in 2.2.1 or 2.2.2 will not be fixed
			  until the next release.

	* Various bug and memory leak fixes
	* Look for a default prefs.xml in the CSIDL_COMMON_APPDATA directory
	  (e.g. c:\Documents and Settings\All Users\
	        Application Data\purple\prefs.xml) on Windows, similarly to
	  how this is done on other platforms.

version 2.2.1 (09/29/2007):
	http://developer.pidgin.im/query?status=closed&milestone=2.2.1
		NOTE: Due to the backporting that happened for the actual
		      release, it is possible bugs marked as fixed in 2.2.1
		      will not be fixed until 2.2.2.

	libpurple:
	* A few build issues on Solaris were fixed.
	* Cancelling the password prompt for an account will no longer leave
	  it in an ambiguous state.  (It will be disabled.)
	* Fixed an erroneous size display for MSN file transfers. (galt)
	* Fixed multiple memory leaks, particularly in XMPP and MySpace
	  protocols
	* Fixed remembering proxy preferences and status scores
	* Gmail notifications are better tracked

	Pidgin:
	* Fixed keyboard tab reordering to move tabs one step instead of two.
	* You should no longer lose proxy settings when Pidgin is restarted.
	* Fixed detection of X11 when compiling

	Finch:
	* Pressing 'Insert' in the buddylist will bring up the 'Add Buddy'
	  dialog.

version 2.2.0 (09/13/2007):
	http://developer.pidgin.im/query?status=closed&milestone=2.2.0

	libpurple:
	* New protocol plugin: MySpaceIM (Jeff Connelly, Google Summer of
	  Code)
	* XMPP enhancements. See
	  http://www.adiumx.com/blog/2007/07/soc-xmpp-update.php (Andreas
	  Monitzer, Google Summer of Code for Adium)
	* Certificate management. libpurple will validate certificates on
	  SSL-encrypted protocols (William Ehlhardt, Google Summer of Code)
	* Some adjustments were made to fix sending messages when using
	  the MSN HTTP method. (Laszlo Pandy)
	* Yahoo! Chat is fixed.
	* Some AIM file transfer issues between Pidgin and other clients
	  have been fixed. (Kyryll A Mirnenko)
	* Properly restore idle status and time for AIM and ICQ accounts
	  when they reconnect after being disconnected.

	Pidgin:
	* Insert Horizontal Rules and Strikethrough text from toolbar.
	* Option to show protocol icons in the buddy list, from the
	  Buddies > Show menu. (Justin Heiner)
	* Ability to build with native, non-X11 GTK+ on OSX. (Anders
	  Hasselqvist)
	* Remember the 'Enable Sounds' setting for a conversation.
	* Right-clicking the empty space in the formatting toolbar
	  allows you to toggle back to the old "ungrouped" version.
	* Protocols supporting account registration via Pidgin now show
	  a descriptive checkbox instead of a vague "Register" button.
	* Fixed a bug where a tab would be shown on single conversations
	  when tabs were disabled.

	Finch:
	* Per-conversation mute and logging options (accessible from the menu).

version 2.1.1 (08/20/2007):
	Yahoo:
	* Added an account action to open your inbox in the yahoo prpl.
	* Added support for Unicode status messages in Yahoo.
	* Server-stored aliases for Yahoo. (John Moody)
	* Fixed support for Yahoo! doodling.
	* Limited support for MSN Messenger contacts
	
	Bonjour:
	* Bonjour plugin uses native Avahi instead of Howl
	* Bonjour plugin supports Buddy Icons

	XMPP:
	* Only report conversation close when 'send typing notifications'
	  preference is turned on (Bob Rossi)

	Pidgin:
	* Show current outgoing conversation formatting on the font label on
	  the toolbar
	* Slim new redesign of conversation tabs to maximize number of
	  conversations that can fit in a window
	* Tab bar is not visible when only one conversation is open. You can
	  drag and drop conversations from the infopane.
	* Moved "Reset Formatting" toolbar button to Font menu.
	* Double click on the infopane to alias buddies and set topics
	  on chats
	* New smiley style

	Finch:
	* Sound support (Eric Polino)

version 2.1.0 (07/28/2007):
	libpurple:
	* Core changes to allow UIs to use second-granularity for scheduling.
	  Pidgin and Finch, which use the glib event loop, were changed to use
	  g_timeout_add_seconds() on glib >= 2.14 when possible.  This allows
	  glib to better group our longer timers to increase power efficiency.
	  (Arjan van de Ven with Intel Corporation)
	* No longer linkifies screennames containing @ signs in join/part
	  notifications in chats
	* With the HTML logger, images in conversations are now saved.
	  NOTE: Saved images are not yet displayed when loading logs.
	* Added support for QIP logs to the Log Reader plugin (Michael Shkutkov)

	Pidgin:
	* Ensure only one copy of Pidgin is running with a given configuration
	  directory.  The net effect of this is that trying to start Pidgin a
	  second time will raise the buddy list.  (Gabriel Schulhof)
	* Undo capability in the conversation window
	* The formatting toolbar has been reorganized to be more concise.
	* A new status area has been added to the top of conversations to
	  provide additional detail about the buddy, including buddy icon,
	  protocol and status message.
	* Show idle times in the buddy list as days, hours, seconds

	Finch:
	* There's support for workspaces now (details in the manpage)
	* There's a new custom window manager, Irssi
	* Some improvements for tab-completion, tooltip and the password entries
	* Some bugs regarding search results fixed
	* A new DBus-script to create a docklet for finch
	* Support for showing empty groups in the buddy list (Eric Polino)

version 2.0.2 (06/14/2007):
	Pidgin:
	* Added a custom conversation font option to preferences
	* Fixed smiley ordering in the insert smiley popup to be more intuitive
	* Conversation->More menu items work for Chats as well as Buddies,
	  including those not on your buddy list
	* newline plugin should work better with conversation colors plugin now
	* Get Info on users now provides immediate feedback that something is
	  happening
	* Aliasing a buddy will not be interrupted by other buddy list activity
	* Using the -l option to log in to a specific account works better

	libpurple:
	* Moving an ICQ buddy from one group to another no longer
	  re-requests authorization from that person (Rene Hausleitner)
	* Added nullprpl, an example protocol plugin (Ryan Barrett)
	* Fixed SOCKS5 bug which caused Jabber file receiving to fail
	* Remove MSN's random "Authorization Failed" dialogs
	* Fix MSN to correctly detect incorrect passwords and disable the account
	* Get User Info on MSN is now more reliable & accurate
	* Updated SILC protocol to support SILC Toolkit 1.1 (Pekka Riikonen)
	* Fix for some QQ authentication problems
	* Fix for building on FreeBSD
	* Prevent "Logged in:" times for AIM buddies being ridiculously high
	* Updates and fixes to Bonjour support
	* Improve ICQ encoding support for some non-latin languages

	Finch:
	* Auto account reconnecting

version 2.0.1 (05/24/2007):
	* Buddy list update speedups when buddy icons are not being
	  displayed.  (Scott Wolchok)
	* Fix icons on docklet change status menu to match the status selector
	* Custom smileys on MSN can be saved by right-clicking on them
	* Fix a crash deleting a buddy that is in the Buddy List more than once
	* Compile fixes for Solaris
	* Fix GTalk formatting when there's a space before/after a */_
	* Fix Log viewer crash when the filename is not in the expected format
	* Get User Info now provides immediate feedback, and is updated when the
	  user information is available
	* Make the choose buddy icon dialog correctly list the current directory
	* Fix for buddy icons disappearing
	* Timestamps are always on in debug output (-d) and Debug Window now
	* Don't escape html entities in Yahoo! system messages
	* Fix for the choose buddy icon dialog resizing strangely as files are selected
	* Receives notifications when XMPP buddies send "leaving chat"
	  messages
	* Fix the typing animation so it doesn't stop animating once a conversation
	  has gone from typing -> not typing -> typing
	* Fix error messages when joing XMPP chats
	* Identify the account when warning about plaintext auth over an
	  unencrypted channel
	* Fix XMPP SASL authentication error when using Cyrus and a connect server
	* Fix changing tab locations to update properly
	* Turning off "Show formatting on incoming messages" now ignores
	  formatting in <span> tags too
	* File transfer progress for transfers on MSN is now correctly displayed
	* You can set/change alias of buddies/chats by double-clicking on the
	  conversation tabs (Ma Xuan)
	* Fix IRC connection bug with dircproxy (xjoe)
	* Ctrl+[shift]+tab focuses the next most active tab (William Thompson)
	* Fix Open Hotmail Inbox for MSN to work more reliably
	* Add a Google Talk item to the protocol list, to help users who think
	  we don't support Google Talk.  The item acts just like "XMPP".
	* Remember if the X server supports XScreenSaver, to avoid waking it
	  every 5 seconds.  (Arjan van de Ven with Intel Corporation)
	* Change our idle checking to poll only as necessary and raise the
	  unidle timeout from 5 seconds to 60 when using XScreenSaver.  This
	  and the XScreenSaver change will reduce Pidgin's effect on power
	  consumption when running with NO_HZ.  (Arjan van de Ven with Intel
	  Corporation)
	* Conversation -> Save As will now use aliases.
	* ALSA added as a possible sound method
	* Google Talk accounts will not import buddies from your Gmail address
	  book

	Finch:
	* Userlist in chat windows, which can be turned on or off using
	  "/users" command
	* Menus in the conversation windows
	* Improved tab completion support
	* Ctrl+c prompts with a dialog before exiting
	* Filter string in the debug window
	* Notify when you leave a chat
	* Work around an ncurses bug which appears when half of a multi-cell
	  character is covered by an upper-level window
	* New plugins are shown in bold text in the plugin dialog
	* Nicer HTML screendumps

version 2.0.0 (5/3/2007):
	* The project has new names - libpurple for the core, Pidgin for the
	  GTK+ UI and Finch for the ncurses based console UI (AOL LLC)

	Build Changes:
	* With the Core/UI split complete, it is now possible to build
	  libpurple without any UIs, creating a library upon which other
	  UIs may be constructed
	* A new ncurses-based console UI called Finch is now available
	  (Sadrul Habib Chowdhury, Google Summer of Code)
	* Reorganized the source tree to split apart the code for the UI
	  changes and libpurple targets
	* libxml2 is now required.  We switched from gmarkup to libxml2 for
	  more correct XML parsing.

	Status System:
	* The code dealing with buddy and account status, away messages,
	  away states, online/offline, etc has been completely rewritten.
	  Huge thanks to Christian Hammond, Dave West, Daniel Atallah and
	  Sadrul Habib Chowdhury.
	* Your status can now be set from inside the buddy list using the
	  selector at the bottom of the window.
	* To see messages when a buddy signs on or off, goes away, or
	  becomes idle, load the "Buddy State Notification" plugin

	Buddy List:
	* Performance when manipulating and displaying the buddy list has
	  been significantly improved (Aaron Sheldon, Google Summer of Code)
	* Buddy icons are now shown in tooltips (Felipe Contreras)
	* Tooltips now contain additional information about a "Person" that
	  contains multiple online buddies
	* Added a "Last Seen" field to buddy tooltips
	* Contacts will auto-expand when buddies are dragged around
	* If Pidgin is exited with the buddy list hidden in the docklet, it
	  will remain hidden when Pidgin is started again (Scott Shedden)
	* Improved buddy list searching with CTRL+F
	* Ability to set a buddy icon for all of your accounts at once via
	  the buddy list (You can still set per-account icons via the
	  account editor)
	* The space wasted by the group expanders has been eliminated and
	  the expander setting in .gtkrc-2.0 is no longer needed
	* Authorization requests don't popup new dialogs anymore. They are
	  displayed at the bottom of the buddy list instead.
	* New mail notifications don't popup new dialogs anymore. They are
	  displayed at the top of the buddy list instead.

	Conversations and Chats:
	* Timestamps honor the locale.  To use the traditional style,
	  enable the "Message Timestamp Formats" plugin.  The plugin
	  also provides options to show dates in timestamps.
	* Messages from buddies in the same "Person" will automatically
	  use the same conversation window.
	* The "Send As" menu has been replaced with a more appropriate
	  "Send To" menu based on "Persons" on your buddy list
	* Message formatting persists between messages (Igor Belyi)
	* Full message background colors are now supported
	* Smooth scrolling when receiving a new message
	* Screenname colors in chats now chosen intelligently
	* Conversation buffer scrollback limited to avoid large memory
	  usage in active conversations
	* Control-Shift-Tab will reverse cycle through the conversation tabs
	  (James Vega)
	* Many problems related to having an IM conversation and a chat open
	  with the same name are fixed (Andrew Hart)
	* Warning dialog when closing a window with unread IM messages
	* In chats right-click on names in the conversation window to
	  IM/Send File/Get info/ignore the user
	* Added tab management options to the tab right-click menu (Sadrul
	  Habib Chowdhury)
	* Brand new message queueing system.  Sounds are played when a
	  message is queued rather than when the message is dequeued
	  (Casey Harkins)
	* Ability to find the last message from a user in a chat (Levi Bard
	  and Sadrul Habib Chowdhury)
	* Formatting is preserved across messages
	  (There are known issues with pasting formatted text.  Either use
	   "Paste as Plain Text", hit Ctrl-R after pasting, or use the Clear
	   Formatting button on the toolbar.)
	* Performance while joining large chat rooms has been significantly
	  improved (Aaron Sheldon, Google Summer of Code)
	* Bi-Directional text support improvements for GtkIMHtml (Shlomi Loubaton)

	Sounds:
	* Beautiful new default sounds (Brad Turcotte)
	* Use GStreamer for playing sounds, instead of libao
	* A volume control in the preferences (Casey Harkins)

	Log Viewer:
	* Log viewer aggregates logs from the same "Person"
	* When opening the log viewer, show the most recent log by default
	  (Peter McCurdy)
	* Logs are now saved with the current timezone, which is displayed
	  in the log viewer
	* Text logs are linkified, so URLs are clickable
	* The old logger now caches file offsets, so opening the log viewer
	  for buddies with old logs should be much faster now if you have large
	  log files (except the first time for a log, when the cache is built)

	Plugins:
	* Plugins are now accessed through a separate dialog from the Tools
	  menu of the Buddy List
	* Newly installed plugins can now be activated without restarting
	  Pidgin (Sadrul Habib Chowdhury)
	* Overhauled the system tray/docklet plugin (Casey Harkins)
	* Text Replacement Plugin rewritten, works in real time and far more
	  intuitively (Benjamin Kahn)
	* Entries in the text replacement plugin are now sorted
	  alphabetically
	* The text replacement plugin allows non-whole-word replacement rules
	  (Levi Bard)
	* The text replacement plugin offers both case sensitive matching and
	  automatic case handling
	* I'dle Ma'ker plugin now has an easier method to unidle accounts, a
	  way to idle all accounts at once, and a way to unidle all accounts
	  idled via the plugin (John Bailey, Sadrul Habib Chowdhury)
	* The Evolution Integration plugin now supports Groupwise contacts
	* Mono plugin loader (Eoin Coffey)
	* Perl plugin loader has been rewritten (John Kelm, Google Summer
	  of Code)
	* New music messaging plugin (Christian Muise, Google Summer of Code)
	* gaim-remote has been superceded by new DBUS bindings within libpurple
	  (Piotr Zielinski, Google Summer of Code)
	* The purple-url-handler program has been added to provide a way to
	  automatically launch IM links via Pidgin or Finch.
	* The functionality of the auto-reconnect plugin has been
	  moved into the core, and the plugin itself has been removed.
	* 'Highlight when nick said' option added to Message Notification
	  plugin.
	* The system tray icon is now properly transparent (Dan Winship)
	* New Log Reader plugin that can read and display logs from Adium,
	  MSN Messenger, and Trillian in the log viewer
	* New Contact Availability plugin that attempts to predict the
	  times when people in your buddylist will most likely respond
	  to you, based on times in the past when they have responded
	  (Geoffrey Foster, Google Summer of Code)
	* A few new plugins: Autoaccept, Autoreply, Buddy Notes, New Line,
	  Offline Message Emulation, Conversation Colors and Markerline

	MSN Features:
	* Custom smiley receiving support (Irving Cordova & Francesco Fracassi)
	* Added support for sending (with the /nudge command) and receiving
	  "nudges" (Julien Cegarra, Martin Bayard)
	* Added an account action to open your Hotmail inbox from MSN
	* Bi-directional text is correctly handled now (Shlomi Loubaton)

	Yahoo Features:
	* Stealth Settings have been implemented
	* Doodle is now supported (Andrew Dieffenbach, Google Summer of Code)
	* Buddies' requests to add you to their lists now prompt for
	  authorization
	* Account option to ignore chat and conference invitations (Peter
	  Lawler)
	* Added a /list command to bring up the room list (Peter Lawler)

	AIM/ICQ Features:
	* ICQ file transfer support with newer ICQ clients (Jonathan Clark,
	  Google Summer of Code)
	* Many overall improvements to AIM and ICQ file transfers (Jonathan
	  Clark, Google Summer of Code)
	* Support for pausing and resuming AIM and ICQ file transfers
	  (Graham Booker)
	* Ability to set ICQ "require authorization" and "web aware"
	  setting (Ettore Simone)
	* ICQ encoding fix for offline buddies (Ilya Konstantinov)

	IRC Features:
	* SSL support for IRC connections (Daniel Atallah)
	* Show an error message when temporarily unable to join an IRC
	  channel or change your nick
	* Added /nickserv, /memoserv, /chanserv and /operserv
	  commands (Joao Luís Marques Pinto)
	* Added CTCP VERSION via /version (Andrej Krivulčík)
	* Added /whowas command (achris)

	Jabber Features:
	* Support for SRV lookups
	* Support for buddy icons
	* Jabber User Directory searching

	SILC Features:
	* Whiteboard support (Pekka Riikonen)
	* Sending/receiving images in IMs (Pekka Riikonen)
	* Cipher and HMAC selection support (Pekka Riikonen)
	* Buddy Icon support (Pekka Riikonen)

	Other Protocol Changes:
	* Bonjour (Rendezvous) protocol support (Juanjo Molinero Horno, Google
	  Summer of Code)
	* Updated Gadu-Gadu protocol support (Bartosz Oler, Google Summer of
	  Code).  This requires the libgadu library.  See
	  http://pidgin.im/faq.php#libgadu for more information.
	* SIP/SIMPLE support (Thomas Butter, Google Summer of Code)
	* Sametime protocol support
	  Requires the meanwhile library: http://meanwhile.sourceforge.net
	* QQ protocol support (Mark Huetsch, Google Summer of Code, and the
	  developers of the OpenQ project)
	* Removed the Napster and TOC protocols plugins

	Other Noteworthy Changes:
	* NAT traversal support via UPnP (Adam J. Warrington, Google Summer of
	  Code)
	* NAT traversal support via NAT-PMP (Evan Schoenberg and R. Tyler Ballance)
	* The modify account dialog now contains two tabs, which should display
	  better at lower resolutions (Sadrul Habib Chowdhury)
	* New "find buddy" results dialog (Alex Converse)
	* People using input methods can now use Enter again
	* Mouse-over hyperlink coloring is now themeable
	* Buddy Pounces now have a proper management window. (Kevin Stange)
	* Buddy icons maintain aspect ratio when resized
	* The last used directory is remembered for opening or saving files and
	  buddy icons
	* Add an SVG version of our desktop icon, pidgin.svg (John Oyler)
	* If a given protocol doesn't support privacy, we now handle blocking
	  in the core. (Jean-Yves Lefort)
	* Smiley themes can now include spaces in the smiley definitions.
	  The spaces (and now backslashes) must be backslash-escaped.
	  (Sadrul Habib Chowdhury)
	* New e-mail notices are now grouped into one dialog.
	  (Sadrul Habib Chowdhury, Chris Stafford)
	* "Open" in the File Transfer window integrates with GNOME, KDE, and
	  Windows and falls back to the browser in other environments.
	* On Mac OS X, the keyboard/mouse idle time pref now uses system idle
	  time instead of X11 idle time (Michael Culbertson)
	* Autocomplete in the buddy pounce dialog (Sadrul Habib Chowdhury)
	* Non-blocking socket I/O is used in most protocol plugins
	* All-new icons all over the place (Hylke Bons)

	Preference Changes:
	* Preferences have been substantially reorganized and cleaned up
	* Smiley theme descriptions are now shown correctly for the highlighted
	  smiley theme (Levi Bard)
	* All Buddy List preferences have been moved to the Buddies menu of
	  the buddy list window.
	* Proxy settings will be taken from Gnome if it is running.  These may
	  still be overridden on a per-account basis.
	* Removed "Dim idle buddies;" behavior is now always enabled
	* Removed keyboard shortcut preferences for ctrl-B/I/U; enabled by
	  default, but won't interfere with bindings set by the GTK theme
	* Removed keyboard shortcuts preferences for ctrl-# to insert a smiley;
	  behavior removed from Pidgin
	* Removed "Enter" vs. "Ctrl-Enter" to send; "Enter" sends by default,
	  but it is now possible to change this binding in your GTK theme
	* Removed "Show multi-colored screennames in chats;" behavior is now
	  always enabled and screenname colors automatically adjust themselves
	  to compensate for background color.
	* Removed "Raise Buddy List Window on Events" and the related behavior
	* Removed "Display remote nicknames if no alias is set"
	* Removed "Show idle times" and "Show warning levels" on the buddy
	  list; behavior is now always enabled
	* Removed "Auto-expand contacts;" contacts expand only when dragging
	  buddies around the buddy list
	* Removed conversation and buddy list buttons and related preferences
	* Removed "Raise conversation window" preferences; moved feature to
	  the notify plugin
	* Removed "Show alias in tabs/titles;" behavior is now always enabled
	* Removed "Show formatting toolbars;" the setting in conversations'
	  "Options" menu now affects the global preference
	* Removed "Show timestamps;" behavior is now enabled, but is overridden
	  by the timestamp plugin
	* Removed all protocol options pages
	* Removed "Escape closes windows;" default key binding is now Ctrl-W
	* Removed "Log when buddies sign on/sign off/become idle/become
	  un-idle/go away/come back" and "Log your own actions;" all of these
	  will be logged when the system log is enabled
	* Removed the separate ignore formatting preferences; behavior has been
	  consolidated into a single preference

version 1.5.0 (8/11/2005):
	* Ability to set IRC quit message (Lalo Martins)
	* OSCAR file transfers now work for 2 users behind the same NAT
	  (Jonathan Clark)
	* Yahoo! buddy requests to add you to their buddy list now prompt for
	  authorization
	* Added a /clear command for conversations/chats
	* Fixed ICQ encoding for messages with offline ICQ users
	  (Ilya Konstantinov, SF Bug #1179452)
	* Default Yahoo! chat roomlist locale to 'us'

version 1.4.0 (7/7/2005):
	* Fix system log start times for some protocols
	* SILC compiles with newer SILC toolkit versions (Pekka Riikonen)
	* Fixed a bug where buddy icon cache files were left in the icon
	  cache directory after they were no longer in use.
	* Attempt to detect the file type of a buddy icon when saving.
	* Additional Yahoo! boot protection (Peter Lawler)
	* A few Yahoo! memory leaks plugged (Peter Lawler)
	* Fixed handling of the new Yahoo! profile page. (Joshua Honeycutt,
	  Peter Lawler)
	* Fixed localized Yahoo! room lists.  Please refer to the Yahoo!
	  section of the Gaim FAQ for details. (Peter Lawler)
	* Enabled sending files to ICQ users using ICQ 5.02 and newer
	  (Jonathan Clark)

version 1.3.1 (6/9/2005):
	* The file transfer details section now also displays the full path to
	  the local file sent/received.
	* Yahoo! has the following new "/" commands:  /join, /buzz
	* Fix Yahoo! privacy bug
	* Fix Jabber Get Info crash on busted servers
	* Updated our gaim.desktop file, thanks to all our terrific translators
	  for sending in translations of the changes
	* Improvements to how Gaim handles new message notification
	* Fix Jabber registration on XMPP servers (including jabber.org)

version 1.3.0 (5/10/2005):
	* Removed parts of the font selection dialog that were not respected
	* Fix being invited to a multi user chat on MSN
	* Multiple SILC accounts should work now (Pekka Riikonen)
	* Fix times on jabber chat backlogs
	* Fix gevolution plugin to compile with e-d-s 1.0 or 1.2
	* Fix gevolution plugin to remember buddy name when someone added you
	  and you then add them
	* Formatting in jabber chats works
	* Fix to prevent MSN disconnecting if you change status while connecting
	* Fixes for two remotely exploitable crash bugs.  See
	  http://gaim.sourceforge.net/security/ for more information.
	* Change to correctly handle adding jabber buddies on ejabberd servers

version 1.2.1 (4/3/2005):
	* URL escaping now works with UTF-8 text. This may break some old log
	 files.
	* Revert to XOR auth for ICQ as the md5 is not fully functional
	* Fix bug with going away while in a jabber chat
	* MSN bug fixes (Felipe Contreras)
	* Escape things properly in IRC
	* Docklet fixes: fix the "1 pixel-wide icon" bug, fix problems with Gaim
	  crashing when the tray manager dies, and work correctly with multi-headed
	  displays where the tray isn't on the primary screen (Robert McQueen)

version 1.2.0 (3/17/2005):
	* Yahoo file receiving and buddy icon receiving work again.
	* Limit animated buddy icon frame rates to 10 frames per second
	  (Nathan Conrad)
	* Fix a bug where portions of your account configuration would
	  fail to be read correctly if you set a proxy user name or
	  password containing invalid XML characters such as < and >
	  (Bastien Durel)
	* Yahoo! privacy improvements (Bleeter)
	* Fix receiving Jabber formatting (broken in 1.1.3)

version 1.1.4 (2/24/2005):
	* Fixed a bug where Yahoo! would lose messages (and any other packet
	  really)
	* Correctly show the time when incoming Gadu-Gadu messages were sent
	  (Carl-Daniel Hailfinger)
	* Fixed crashes with glib 2.6
	* Fixed MSN crash when conversations time out after the conversation
	  window was closed
	* Fixed an html parsing bug, CAN-2005-0208

version 1.1.3 (2/17/2005):
	* CHAP authentication support for SOCKS5 proxies (Malcolm Smith)
	* ICQ offline messages are sent using your specified character
	  set instead of Unicode (Magnus Hult)
	* MSN HTTP method works with proxies using authentication (Bastien Durel)
	* Really fix the bug where buddies show as logged in for 49 thousand days
	* Buddy pounces containing '&' are saved correctly
	* Improved MSN error handling when the servers are unavailable
	* More MSN bug fixes
	* Fix some leaks
	* Fix "Find" in the log viewer so that it finds in all logs
	* Smileys not appearing at the end of lines has been fixed
	* Closing conversation windows no longer cancels active file transfers on
	  MSN (Felipe Contreras)

version 1.1.2 (1/20/2005):
	* MSN 'HTTP Method' fixed (Felipe Contreras)
	* Better handling of MSN's Individuals group and buddy status updates
	  (Felipe Contreras)
	* Fix a crash inviting MSN user to a chat when they're already there
	* AIM SecurID login support
	* Fix configuration of Jabber chat rooms on some servers
	* More MSN bug fixes (Felipe Contreras)
	* Fix queue messages to Docklet when not globally away (Robert McQueen)
	* Fix some leaks
	* The Autopackage now builds both the mozilla-nss and the gnutls
	  ssl plugins, and requires at least one of those libraries.

version 1.1.1 (12/28/2004):
	* Allow SILC authentication via public key if your key is password
	  protected (Michele Baldessari)
	* More MSN bug fixes (Felipe Contreras)
	* Drag-and-drop to conversation window file transfers work again
	* Disable the delete button on pounces that aren't saved yet anyway
	  (Kevin Stange)

version 1.1.0 (12/02/2004):
	New Features:
	* Binary relocable. Gaim will find its files even if it's installed
	  in a location other than the --prefix it was ./configured with.
	  Pass --disable-binreloc to ./configure to disable.
	* IRC now has fallback encodings, and tries harder to display
	  something useful during an encoding error.
	* New MSN protocol icon (Felipe Contreras)

	Bug Fixes:
	* Fix some leaks (Miah Gregory, Felipe Contreras)
	* Fix crashes when removing buddies in certain situations (Andrew Hart)
	* Eliminate MSN switchboard errors (Felipe Contreras)
	* Fix MSN buddy icon synchronization (Felipe Contreras)
	* Correctly display file transfer dialogs for filenames containing &, < or >
	* Correctly display MSN authorization dialogs for friendly names containing
	  &, < or >
	* Properly align the right-click docklet menu with the docklet icon in
	  *nix.
	* Fix a crash if the MSN buddy list is not available
	* Fix a bug in the request api (Gary Kramlich)

version 1.0.3 (11/11/2004):
	Bug Fixes:
	* Jabber authentication fixes (Michael Plump)
	* Yahoo buddy idle reporting is more accurate (Evan Schoenberg)
	* "Allow All" privacy setting works on Yahoo (Peter Lawler)
	* Fix a crash when dragging a buddy to the conversation entry area
	* Fix a crash removing chats from the buddy list
	* Correctly display buddy pounces for aliases with &, < or > in them
	* Correctly follow the per-conversation logging option

version 1.0.2 (10/19/2004):
	Bug Fixes:
	* MSN file transfers work on big endian machines (Jean-Francois Roy and
	  Evan Schoenberg)
	* Fixed the MSN signon crash with Miranda users in the buddy list
	* Fixed sending messages to MSN Web Messenger users (Damien Ayers)
	* Fixed some memory leaks in the MSN plugin (Evan Schoenberg)
	* Fixed a crash viewing certain MSN user profiles (Evan Schoenberg)
	* Fixed a crash sending a file on MSN when the file is unreadable
	* Fixed a crash deleting accounts (Andrew Hart)
	* Fixed a crash inviting to chats (Andrew Hart)
	* Fixed a bug in Yahoo privacy handling (Peter Lawler)
	* Fixed a crash trying to join a chat from the docklet when not signed in
	  to a chat-capable account (Daniel Atallah)

version 1.0.1 (10/07/2004):
	New Features:
	* Use the GNOME default browser when opening links if you're running GNOME
	  (Alex Duggan)
	* Added support for multiple addressbooks in the gevolution plugin
	  (Henry Jen).

	Bug Fixes:
	* Send-As menu duplicates less work (Dave West)
	* Can now see your own MSN buddy icon (Felipe Contreras)
	* Jabber roomlist fetches work again
	* Close buttons on tabs in existing conversations correctly reflect the
	  "show close buttons on tabs" preference (Nathan Fredrickson)
	* Fix to make the get_signon(buddy) perl plugin function work (Gregory C.
	  Harfst)
	* Fixed crashes when reloading the gevolution plugin (Henry Jen)
	* Fixed some memory leaks in the gevolution plugin.
	* Wrap at character boundaries if there is not enough space for a full word
	* 64 bit compile warning fixes

version 1.0.0 (09/17/2004):
	New Features:
	* Drag-and-drop buddy support for the Invite dialog (Stu Tomlinson)
	* Drag-and-drop buddy support for the Pounce dialog (Stu Tomlinson)
	* View Chat log available from the interface (Daniel Atallah)
	* Ability to receive offline messages in character encodings
	  other than ASCII (thanks to Nick Sukharev)
	* File transfer status messages printed to conversation
	  windows (Dave West)
	* Display file transfer messages when someone sends you a file
	  over AIM (Dave West)
	* Handle MSN buddy lists more sanely (Felipe Contreras)
	* Zephyr can use tzc to run from behind a firewall (Arun A Tharuvai)

	Bug Fixes:
	* Work around window manager stupidity with new dialog windows (Dave West)
	* Compile with gtk 2.5.x (Gary Kramlich)
	* Escape invalid characters in log names (Daniel Atallah)
	* Fix for clicking add in an msn chat with 2 or more people in your buddy
	  list (Daniel Atallah)

version 0.82.1 (08/27/2004):
	Bug Fixes:
	* Fix a crash when changing the preference for how to display buttons
	  on conversation windows
	* Remove a stray printf() when beginning new conversations and logging
	  is enabled

version 0.82 (08/26/2004):
	New Features:
	* Ability to set available messages for AIM
	  (Tools->Account Actions->Set Available Message...)
	* Ability to specify a custom character set for messages sent to ICQ
	  users and messages received from ICQ users
	* Ability to edit your current away message (Rhett Robinson)
	* Topics in the conversation window (not the topic field at the
	  top) with URLs will now appear as links (Stu Tomlinson)
	* File transfers appear in the file transfer window when they
	  are initiated rather than when they begin transferring (Dave West)
	* Instead of toggling slash commands on/off, you can now toggle
	  passing through unknown slash commands on/off.

	Bug Fixes:
	* Joining a Jabber chat no longer causes a crash (Stu Tomlinson)
	* Selecting a buddy icon for a brand new account no longer
	  causes a crash
	* Better file transfer error messages (Dave West)
	* Remotely canceled file transfers in MSN are now noticed, so that we
	  don't accidentally cancel the file transfer and crash Gaim
	  (Felipe Contreras)
	* Protocols that don't support joining chat rooms by name no longer
	  allow chat rooms to be added to the buddy list (Felipe Contreras)
	* Delayed messages and system messages no longer cause
	  sound events to be triggered (Nathan Fredrickson)
	* The chat invite button has a correct label (Stu Tomlinson)
	* The system log should leak fewer file descriptors (Ka-Hing Cheung)
	* Buddy list tooltips display in more appropriate positions when
	  using multiple monitors (Dave West)
	* Better parsing of URLs containing special characters
	* All users are shown when joining a Yahoo! conference (Bleeter Yaluser)
	* You now leave all Yahoo! conferences when you log out of Yahoo!
	* Buddy Icon updating bug fixed (Felipe Contreras)

version 0.81 (08/05/2004):
	New Features:
	* The autorecon plugin will somewhat remember state information(Yosef
	  Radchenko)
	* Visual display of ops/voice/halfops/so on in Chats (Stu Tomlinson)
	* Tab completion of slash commands in Chats (Stu Tomlinson)
	* gaim-remote can now manipulate status (István Váradi)
	* The text messages of Yahoo Audibles are now displayed, although
	  the audio and graphics are not.
	* Yahoo! away messages can be 255 characters long now

	Bug Fixes:
	* Gadu-Gadu should connect again (Andrew Wellington)
	* Novell fixes (Mike Stoddard of Novell):
		* Fixed reconnect crash
		* Fixed duplicate root folder bug
		* Fixed bug with folder ordering (on a first time login
		  folders were being added in reverse order).
	* Use ISO date format for the system log (Eduardo Pérez)
	* Long buddy lists with irc should cause flooding disconnects less
	  (Stu Tomlinson)
	* Better smiley substitution
	* Fix a crash related to auto-expanding contacts at the bottom of
	  buddy lists
	* Fix a crash on Solaris when changing or viewing information for
	  your AIM account (Format Screen Name, Change Email Address, etc.)
	* HTML in OSCAR buddy comments is now escaped (and not rendered)
	* Fix a crash when dragging a screen name to a conversation window
	  for that screen name
	* User-requested new conversation windows are now always given focus
	* Pasting HTML into Gaim from certain sources no longer results in
	  the spaces between some words being removed
	* The alias of a contact is now displayed in more places when the
	  alias of a buddy is not set
	* .gaimrc is no longer imported
	* Prevent a crash if you sign off and try to dequeue messages from
	  the away dialog (Kevin Stange)
	* Prevent a possible crash if gaim_gtkconv_write_conv is called
	  with who as NULL (Kevin Stange)
	* Prevent (null) or an empty string from being logged as the sender's
	  name if the sender no longer has an alias because the account is
	  signed off (Kevin Stange)
	* The auto-reconnect plugin will no longer attempt to reconnect an
	  MSN account if you were disconnected because you signed on from
	  another location (Stu Tomlinson)
	* On Solaris, chatting in IRC using the UTF-8 charset no longer gives
	  a "conversion failed" error for every message (Arvind Samptur)
	* ICQ offline messages should have the correct timestamp (Dave West)

version 0.80 (07/15/2004):
	New Features:
	* Ability to send files from the conversation window (Daniel Atallah)
	* Drag a file into the buddy list or a conversation to send it to that
	  buddy
	* Yet more new commands and features for SILC (Stu Tomlinson)
	* Gaim uses the new file chooser when compiled for GTK+ 2.4
	  (Fernando Herrera)
	* Support for the Epiphany web browser (Leonardo Serra)
	* Status messages in Gadu-Gadu (Andrew (proton) Wellington)
	* Parentheses are now displayed around the title and tabs of
	  conversations from offline accounts or parted chats.
	* Zephyr typing notification (Arun A Tharuvai)
	* Account dialog's columns are resizable (Eduardo Pérez)

	Bug Fixes:
	* The firefox browser option now works with firefox 0.9
	* Buddy icons in conversations no longer depend on the
	  buddy list
	* Fix for the bug where some buddies seemed logged in 4
	  thousand some odd days (Alan Ford)

version 0.79 (06/24/2004):
	New Features:
	* Display name changes are now shown in the conversation windows.
	  (Robert Mibus)
	* Get Info on Yahoo! now works for nonenglish profiles.
	  (Ambrose Li)
	* General "Get Info" improvements on Yahoo! and MSN (Ambrose Li)
	* Yahoo! Japan support. Click More Options and check Yahoo Japan
	  in the account editor, to use your Yahoo! Japan account
	* Gtk themes can now theme the Gaim buddy list independently of
	  other things (Stu Tomlinson)
	* Show timestamps now has a per-conversation option in addition
	  to the global one, bringing it in line with the other conver-
	  sation options (Stu Tomlinson)
	* Added MSN buddy icons (Felipe Contreras)
	* Added MSN file transfer (Felipe Contreras)
	* MSN's idle state now actually sets a buddy idle
	* Buddy pounce defaults are now more sane, and apply to the state the
	  buddy is currently in. For example, if the buddy is idle, set
	  "Return from idle" by default. The last action(s) used are the
	  defaults for the next pounce
	* Yahoo buddy icon support
	* Selected buddy icons will automatically convert to the appropriate
	  format for the protocol. (GTK 2.2 and higher only)
	* Dragging an image file into the Modify Account dialog will set that
	  as a buddy icon.
	* Development headers for compiling third-party plugins are now
	  installed. (Stu Tomlinson)
	* Headers for gaim-remote now reside in gaim/ instead of
	  gaim-include/.
	* Basic YCHT support, which allows joining Yahoo! Chats when
	  logged in using the web messenger method

	Bug Fixes:
	* Fixed Yahoo! authentication problems.  (Cerulean Studios)
	* Non-looping animated icons no longer cause Gaim to freeze
	* Flashing windows should work again for unix in window managers that
	  support the URGENT hint (Etan Reisner)
	* Better handling of character sets in RTF for Novell (Mike Stoddard of
	  Novell)
	* Contact list sync problems in Novell fixed (Mike Stoddard of Novell)
	* Fixed a crash in SILC that sometimes happened when resolving
	  the buddy list (Pekka Riikonen)
	* Parallel compiles of the perl plugin should work better
	  (Stu Tomlinson)
	* The disconnected UI op was called twice on connection errors. Now
	  it is only called once. (Evan Schoenberg)
	* Dragging into conversation windows works better
	* Protocol-specific settings for accounts were being removed whenever
	  the account was modified. Now they're only removed when the protocol
	  type changes, as it should be.
	* Zephyr bug fixes and memory leak plugs (Arun A Tharuvai)
	* Rewrite of MSN buddylist support, which fixed a known syncronization
	  bug and some others (Felipe Contreras)

version 0.78 (05/30/2004):
	New Features:
	* Support for the SILC protocol (http://www.silcnet.org/)
	  (Pekka Riikonen)
	* Option to suppress disconnect notification when using
	  the autoreconnect plugin (Christopher (siege) O'Brien)
	* Added support for dragging buddies from the buddy list into the
	  Add Buddy Pounce dialog
	* Pounce notification now includes time (Mike Lundy)
	* The history plugin now shows history for chats in addition to IMs
	* Menu item to view conversation logs (Tom Samstag)
	* Conversation and chat sizes automatically saved (Stu Tomlinson)
	* Added support for Novell privacy settings (Mike Stoddard of Novell)
	* Added ability to initiate multi-user conferences (chats) in Novell
	  (Mike Stoddard of Novell)
	* Find and Save buttons on the debug window (Stu Tomlinson)
	* Plugin Actions menu (Christopher (siege) O'Brien)
	* Plugins can now add entries to the right-click menu of a group or chat
	  (Stu Tomlinson and Christopher (siege) O'Brien)
	* Hyperlink colors are now themeable via your ~/.gtkrc-2.0 file

	Bug Fixes:
	* Compiles again with gcc 2.96 (Ignacio J. Elia)
	* Gtk2.0 compatibility fixes (Tim Ringenbach)
	* Many documentation updates (Jonathan Champ, Gary Kramlich,
	  Stu Tomlinson, and Kevin Stange)
	* Yahoo works on 64 bit machines (Gary Kramlich)
	* Zephyr works on 64 bit machines (Arun A Tharuvai)
	* Novell 64bit fixes, better error messages, and buddy list sync fixes
	  (Mike Stoddard of Novell)
	* Novell protocol works on big endian machines (Novell)
	* Massive rewrite of MSN support, which should fix a number of issues
	  and make errors easier to interpret (Felipe Contreras)
	* Fixed a privacy-related bug in MSN that affected blocking/permitting,
	  which was due to case-sensitive string comparisons (Gudmundur
	  Olafsson)
	* Fixed an MSN HTTP method bug where MSN would queue data indefinitely.
	  (Andrew Wellington)
	* All known MSN formatting bugs were fixed.
	* Overly long messages and paging cell phones in MSN no longer cause
	  disconnects (Felipe Contreras)
	* Several bug fixes for MSN's MSNSLP and MSNObject support (Finlay
	  Dobbie)
	* ALT-F works correctly in the System Log Viewer (Stu Tomlinson)
	* New tabs should scroll correctly again (Tim Ringenbach)
	* Dialogs opened from a conversation window are now closed when
	  the conversation window is closed, preventing a crash (Kevin Stange)
	* Copy/paste encoding fixes (Joe Marcus Clarke)
	* IRC disconnect crash fix (Luciano Miguel Ferreira Rocha)
	* Ampersands in links should work correctly (Tim Ringenbach)
	* DirectIM and IM Image support for AIM are greatly improved
	  (Tim Ringenbach)
	* Gadu-Gadu updates (Andrew Wellington)
	* Print Gadu-Gadu messages to the debug window instead of the console
	* Updated and standardized blist signals (Gary Kramlich)
	* Made the recieve-*-msg signals match the sending ones (Stu Tomlinson)
	* The idle time for the buddy-idle and buddy-unidle signals should
	  be correct again.

	Preference Changes:
	* Added "Conversation placement - By conversation count"
	* Added a "none" smiley theme to replace the "Show graphical
	  smileys" option
	* Replace default formatting preferences with a dialog to set a
	  default formatting in a WYSIWYG manner.
	* Removed "Show logins in window," default to yes
	* Removed "Send URLs as links," default to yes (in protocols that
	  support HTML)
	* Removed "Show URLs as links," default to yes
	* Removed New window height & width and Entry field height for Chats &
	  IMs, sizes are now saved automatically
	* Removed "Tab-complete nicks" default to yes
	* Removed "Old-style tab completion", no longer supported
	* Removed "Sending message removes away status", default to no
	* Removed "Show numbers in groups", default to yes
	* Removed "Icons on tabs", default to yes
	* Removed "Sounds when you log in", default to no
	* Removed "Seconds before resending autoresponse", default to 600
	  seconds
	* Removed "Send autoresponse in active conversations", default to no
	* Removed "Show people joining in window", default to yes
	* Removed "Show people leaving in window", default to yes

version 0.77 (04/22/2004):
	New Features:
	* The System Log returns (Ka-Hing Cheung)
	* Added a conversation-drag-ended signal (Etan Reisner)
	* Reorganized and cleaned up the MSN protocol plugin (Felipe Contreras)
	* Added the -c option to specify location of the .gaim directory,
	  removed the outdated -f option that no longer had any effect (Daniel
	  Atallah)
	* Novell GroupWise protocol support added (Novell)
	* WYSIWYG improvements (Tim Ringenbach)
	* WYSIWYG editing for user info (Jon Oberheide)
	* Rich-text copy and paste
	* Plugins can now add menu items to the buddy context menu
	  (Christopher O'Brien)
	* Plugins can now add preferences (Gary Kramlich)
	* The TOC protocol is no longer built by default. The plugin is not
	  being properly tested and is no longer officially supported.
	* Bumped up the plugin API version number, and added version numbers
	  for loader plugins and protocol plugins. Authors will want to
	  update their plugins, and possibly use GAIM_PLUGIN_API_VERSION,
	  GAIM_PRPL_API_VERSION, and GAIM_LOADER_API_VERSION constants.
	* Zephyr error reporting works (Arun A. Tharuvai)
	* Zephyr deals with non-utf8 characters (Arun A. Tharuvai)

	Bug Fixes:
	* Formatting in the Log viewer is fixed (Kevin Stange)
	* Save Conversation works again (Kevin Stange)
	* The Clear button in privacy works (Robert Mibus)
	* MSN error reporting works again (Stu Tomlinson)
	* MSN e-mail notifications should no longer cause Gaim to crash
	  (Felipe Contreras)
	* Fixed an infinite loop bug that would sometimes cause MSN to lock
	  up (Nickolai Zeldovich)
	* All away messages should now show up in tooltips
	* Removing zephyr buddies no longer crashes (Arun A. Tharuvai)

version 0.76 (04/01/2004):
	New Features:
	* WYSIWYG text input (with much help from Gary Kramlich and Kevin
	  Stange)
	* Ability to be invisible on AIM
	* Chatroom list support (Tim Ringenbach)
	* Added auto-completion for screen names to the New Instant Message and
	  Get User Info dialogs.
	* Non-ascii character support in AIM chats (Uli Luckas and Marco Ziech)
	* Vastly improved browser opening, with tab support! (Nathan
	  Fredrickson)
	* Added support for connecting to MSN using the port 80 method.
	* Support for Mozilla Firefox (Chris Friesen and Nathan Fredrickson)
	* Added protocol-specific preferences (Gary Kramlich)
	* Local IP address information can be changed in Preferences
	  (Tim Ringenbach)
	* Improved local IP address detection (Tim Ringenbach)
	* Offline accounts in account drop-down lists are now greyed (Etan
	  Reisner)
	* Improved accessibility support for screen readers and other
	  accessibility tools (Marc Mulcahy)
	* Improved accessibility in conversation windows (Nathan Fredrickson)
	* Keyboard access to context menus via Shift+F10 (Marc Mulcahy)
	* Core/UI split event loop code. (Scott Lamb)
	* Added improvements to the multi-field request code, including
	  required fields and account fields.
	* Moved more dialogs to the request API for interface consistency
	  (Send Message, Get User Info, and Insert Link dialogs)
	* Jabber file transfer
	* IRC file transfer (Tim Ringenbach)
	* Added a hidden preference for disabling buddy list tooltips or
	  changing the pop-up delay in prefs.xml.
	* Moved translation news to po/ChangeLog

	Bug Fixes:
	* Changes in AIM/ICQ server-side buddy lists take
	  precedence over the local buddy list
	* Significant work on the Zephyr plugin (Arun A. Tharuvai)
	* You can now use :/ as a smiley safely (Nathan Owens)
	* Various buffer overflow fixes (Stefan Esser)
	* Tabs now stay green when they are supposed to (Etan Reisner)
	* Fixed a bug where only the first user in a chat room list was removed
	  sometimes when trying to remove a group of users (Tim Ringenbach)
	* Clearing an AIM buddy icon actually removes it from the server,
	  icons changes in the account editor do not take effect if the
	  cancel button is used (Stu Tomlinson)
	* Improved chat parting logic (Tim Ringenbach)
	* Yet Another IRC channel user duplication bugfix (Tim Ringenbach)
	* Deleting an account while modifying it will no longer crash gaim.
	* Only one account preference window will now appear per account when
	  clicking Modify.
	* Aliases are now shown alongside the screen name in the message
	  queue window. (Kevin Stange).
	* TCL Plugin API changed
	* The mobile icon on MSN users is now removed when the person disables
	  mobile paging (Stu Tomlinson)
	* Removing invalid buddies in MSN with a space in their name no longer
	  causes a disconnect (Stu Tomlinson)
	* Multiple MSN chats should now work (Robert Mibus)
	* Added new MSN error codes and fixed an incorrect one (Stu Tomlinson)
	* Incoming colors are now processed correctly in MSN.
	* Conversation placement by account now works correctly with both
	  chats and IMs, and takes the Combine Chats and IMs option into
	  consideration.
	* Minor tweaks to the list box in the multi-field request dialogs
	  so they work without a label and scrollbar (Pekka Riikonen)
	* Hitting enter in a multi-field request dialog when a textfield has
	  the focus no longer ignores the changed text in the textfield
	  (Gary Kramlich)
	* The Disconnect dialog no longer raises and gains focus each time
	  a disconnected account is added (Ka-Hing Cheung)
	* Gadu-Gadu might actually connect again (Ignacy Gawedzki)
	* Buddy pounces for an account are removed when the account is
	  deleted (Gary Kramlich)
	* Various bug and memory leak fixes (Gary Kramlich)
	* Assorted SSL crashfixes
	* --enable-debug no longer breaks compilation when using gtk 2.4,
	  which also broke garnome.
	* Tooltips shouldn't crash now (Daniel Atallah)

version 0.75 (01/09/2004):
	* New Yahoo! auth method
	* Yahoo! file transfer (Tim Ringenbach)
	* Yahoo! chat joining fixes (Tim Ringenbach)
	* Persons can auto-expand when hovering your mouse over it
	* Improved i18n support for MSN email notification (Felipe Contreras)
	* Jabber SASL PLAIN support
	* Improved Jabber MUC (Chat) support
	* Fixed an MSN login bug some people likely experienced (Felipe
	  Contreras)
	* Touch-up various dialogs to follow the Gnome Human Interface
	  Guidelines more closely (Steven Garrity, Nathan Fredrickson, and
	  Ka-Hing Cheung)
	* Works better with all-black gtk themes (Etan Reisner)
	* Mozilla Firebird support (Chris (darth_sebulba04))

version 0.74 (11/25/2003):
	* Sort-by-size log sorting fix
	* Log directory umask fix for users of gaim-remote
	* Fix Jabber room creation on MUC servers.

version 0.73 (11/21/2003):
	* New Logging format and code:
		* fixes i18n issues with logs
		* compatible with old logs
		* hopefully fixes segfault in viewing logs
	* New disconnected account dialog (Thanks, Daniel Atallah)
	* Fixes several Jabber bugs
	* Fixes the bug where some dialogs would crash when spell checking was
	  enabled. Closes #827930.
	* Fixed unblocking of users in MSN (Robert Mibus)
	* Fixes outgoing mobile pages on MSN.
	* The border on the close buttons on inactive tabs are no longer shown,
	  thanks to a fix used by Galeon.
	* Compatible with autoconf 2.58.
	* Cleaned up gtkspell-related code (Robert McQueen)
	* Changed the parameters for the received-chat-msg signal.
	* Added a Release Notification plugin

version 0.72 (10/31/2003):
	* Added a search feature to conversations.
	* Added an option to remove the formatting toolbar, both globally and
	  on a per-window basis (Nathan Fredrickson)
	* Added a drop shadow to the buddy list tooltip
	* Smileys are copyable
	* Fixed the ICQ login crash
	* Fixed a crash in the Add Chat dialog when selecting an
	  account that doesn't support chats. Closes bug #821606.
	* Fixed a bug where new MSN accounts without buddies added wouldn't
	  connect.
	* Fixed a crash when deleting an account that has IMs or chats open.
	  Closes bug #821630.
	* Smileys have background colors
	* If SSL is not enabled, MSN will load, but error on connect.
	* Disable Jabber SASL auth until the standard stabilizes

version 0.71 (10/09/2003):
	* The right-click menu for e-mail links now presents a "Copy E-Mail
	  Address" item
	* Fix sort by idle to behave as it did pre-contact support (David
	  Smock)
	* Display AIM away messages in the tooltip for buddies when
	  they are away
	* Support for Buddy Comments for AIM and ICQ buddies
	* Window icons are now set as buddy icons or status icons
	* Get User Info in MSN and Yahoo now return an error indicating that
	  the information doesn't exist if the profile is empty (parts by
	  Nathan Poznick)
	* Added startup notification support for window managers that support it
	* The protocol icon for an account in the accounts window will now
	  "pulse" when signing the account on.
	* Zephyr formatting fixes (Arun A. Tharuvai)
	* Zephyr can connect to chats (Karsten Huneycutt)
	* SSL support can now be provided by third party plugins.
	* Multiple copies of gaim installed at different locations no
	  longer attempt to load the same, possibly incompatible plugins
	  (Robert McQueen)
	* Implemented another new Yahoo! authentication method
	* Fixed a bug displaying Chinese MSN messages (Ambrose C. LI).
	* Additional fixes and checks for the perl build process (Sean Burke).
	* Massive core/UI splitting.
	* Re-write of Jabber protocol plugin
	* Conversation API changes.
	* Some plugins must be updated due to code variable changes,
	  function name changes, and change of behavior for certain
	  functions.

version 0.70 (09/28/2003):
	* Implemented Yahoo's new authentication method (Cerulean Studios)
	* Protocol plugins that have plugin dependencies now load correctly.
	* Perl installs where it's told to a bit more correctly.
	* Robert "Robot101" McQueen cleaned and core/UI split IM
	  image support.

version 0.69 (09/24/2003):
	* Added Contact (aka Person, aka Meta-Contact, aka Buddy Merging, etc)
	  support
	* Added MSN 6 smileys.
	* Added animated smiley support (Ka-Hing Cheung)
	* Added SSL support, compatible with GNUTLS and Mozilla NSS.
	* Added plugin IPC.
	* Added support for gettext 0.12.x.
	* Updated MSN support to the MSN Protocol version 9.
	* Jabber now supports SSL
	* Yahoo now shows people using the java chat client (Tim Ringenbach)
	* Yahoo chat and conference (Tim Ringenbach)
	* Yahoo ignore support (Jesse Farmer (farmerje))
	* Yahoo idle times displayed, long buddy lists work, sms users,
	  and other improvements (Tim Ringenbach)
	* The accounts window now shows offline accounts as greyed out, and
	  online accounts as colored.
	* Fixed the text replacement plugin.
	* Fixed all known signal problems in perl.
	* The right-click menu for conversation tabs now shows the tab icon
	  and status, if tab icons are enabled. (Jesse Farmer)

version 0.68 (09/01/2003):
	* Removed the old event system and replaced it with a much better
	  signal system.
	* Added plugin dependency support.
	* Rewrote the Perl plugin. All old scripts will break, but it offers
	  a much better API for new scripts.
	* Yahoo color support (Tim Ringenbach (marv_sf))
	* Yahoo and MSN get info support (Nathan Poznick)
	* Fixed Jabber registrations.
	* Fixed a problem where pouncing two users with the same name
	  appeared in the same conversation window, and other related
	  problems. (Robot101)
	* Corrected problems with proxy preferences.
	* Mailchk.c and simple.c compile again (Paul A (darkrain))

version 0.67 (08/14/2003):
	* Brought back the message notification plugin (Brian Tarricone)
	  You'll need to reconfigure your settings for this plugin
	* IRC protocol plugin rewritten (Ethan Blanton)
	* New IRC protocol icon (Nuno Donato)
	* Protocol and status icons now optionally appear on tabs.
	  (Etan Reisner)
	* Various dialog rewrites (Jabber vCard, Add Group, Alias Chat,
	  Rename Group, Privacy)
	* Shows "hiptop" icon for AIM buddies using hiptop
	  devices (Robey Pointer)
	* Privacy core/UI split.
	* Conversation placement by group now applies to chats in the buddy
	  list as well.
	* Events in a conversation (user logged in, logged out, window closed,
	  etc.) now grey the tab.
	* Various bug fixes (larne from irc, Tim Ringenbach, Bjoern
	  Voigt, Paul A (darkrain))

version 0.66 (07/18/2003):
	* Freebsd compile fix (Matthew Luckie)
	* .spec file improvements (Ethan Blanton)
	* Added a gaim-remote man page (Robert McQueen)
	* The Remote Control plugin no longer adds duplicate groups to your
	  buddy list.
	* Servers and ports are now imported correctly in MSN.
	* Core/UI split the core initialization and shutdown.
	* MSN messages with newlines are now sent correctly to MSN clients.
	* Fix some sound initialization stuff
	* Fix saving and import of default away message

version 0.65 (07/16/2003):
	* Massive internal core/ui splitting
	* New account dialog
	* Preferences moved to ~/.gaim/prefs.xml
	* Account information moved to ~/.gaim/accounts.xml
	* Pounces moved to ~/.gaim/pounces.xml
	* Added protocol icons to various drop-down boxes
	* New Send IM buddy icon merged from Ximian Desktop 2
	* Fixed "Sort by Status" crash
	* Fixed the MSN signon crash
	* Fixed the MSN add buddy crash
	* Fixed the MSN empty buddy list bug
	* Fixed all known MSN chat bugs
	* Fixed HTTP redirect handling in smiley retrieval. This fixes the
	  problems with some smiley themes.
	* Chats in MSN can now be initiated by right-clicking a buddy and
	  choosing Initiate Chat.
	* MSN Alerts and incoming MSN pages no longer pop up several error
	  dialogs
	* Ability to view iChat "Available" messages for AIM
	* Stores your buddy icon on the server for AIM
	* Support for non-ascii characters with Yahoo! Messenger
	* Focus returns to the input box when you click elsewhere, like it used
	  to
	* New typing notification icons from Ximian

version 0.64 (05/29/2003):
	* Buddy list sorting in buddy list preferences.
	* Improved debug window with timestamps and pause buttons.
	* New core/ui split notification and request APIs.
	* New mail notification dialog.
	* Several bug fixes in MSN.
	* Conversation window buddy icon bugs were fixed.

version 0.63 (05/16/2003):
	* A rewrite of the plugin API. Plugin authors will need to change their
	  code based off the changes found in other plugins.
	* Perl script support is now provided in the perl plugin.
	* Debugging is core/ui split, and has a new API with support for
	  debug levels and categories.
	* Support for adding chats to your buddy list.
	* MSN protocol plugin was rewritten, has experimental buddy icon
	  support, and MSN Mobile support.
	* Buddy list speed enhancements (Thanks Ethan Blanton).
	* Napster protocol updates (Thanks Auke Kok).

version 0.62 (04/23/2003):
	* Keyboard shortcuts in the buddy list work again (Thanks Joe
	  Clarke).
	* Support for Jabber XHTML messages
	* Ability to re-request authorization from ICQ and Jabber users by right
	  clicking on them in your buddy list.
	* Improved Zephyr internationalization.
	* Bug causing 'Hide on Send' windows to be lost forever fixed.
	* Iconified windows are now raised properly.
	* Dates printed for old/offline messages.
	* Some assorted crash bugs fixed.

version 0.61 (04/07/2003):
	* Split the buddy pounce core and UI, and rewrote the UI for it.
	* Removed folder icons and excess space from the buddy list (Thanks
	  Dave Camp)
	* Fixed a bug involving dragging buddies and groups
	* Re-implemented the logout icons.
	* New icons for "away" and "aol" (Thanks, Moses Lei)

version 0.60 (04/04/2003):
	Core:
	* Auto-loading protocol plugins.
	* Plugins dialog and perl script menu merged into preferences.
	* Don't auto-login if an existing Gaim session is already
	  running.
	* Moved "privacy preferences" to Tools menu.
	* -n, --loginwin option to disable autologins.
	* Added support for gettext 0.11.x.
	* Added support for automake 1.6.
	* aim:// URI's supported with gaim-remote command.
	* Quit Gaim remotely with gaim-remote. (Thanks, John Silvestri)
	* Added rudimentary support for X11R6 session management. (Thanks,
	  Robert McQueen)
	* Conversation backend and UI are now separated. (Thanks,
	  Christian Hammond)
	* Asynchronous, non-blocking, DNS function (Thanks, Nicolas
	  Lichtmaier)
	* As a side effect of the above: IPv6 support. Tested only with IRC
	  (you can receive ipv6 chat requests from irssi!).

	Plugins:
	* Tray icon plugin--replaces the old GNOME applet. You'll need
	  the panel Notification Area applet (aka system-tray-applet)
	  for GNOME 2, or the Kicker for KDE 3.1. (Thanks, Robert
	  McQueen, Nicolás Lichtmaier, Kristian Rietveld, Ari Pollak &
	  Patrick Aussems)
	* Added GAIM::remove_event_handler and made set_info short
	  circuitable in perl. (Thanks, Ryan McCabe)
	* event_del_conversation for plugins. (Thanks, Bill Tompkins)
	* Notify.c plugin rewritten; check its configure dialog. (Thanks,
	  Etan Reisner)
	* Buddy Ticker made a plugin.
	* Idle Maker added to source.
	* Fortune profile added to source.

	AIM/ICQ:
	* TOC no longer compiles statically by default--use OSCAR.
	* ICQ plugin no longer gets built--use OSCAR.
	* Server-stored buddy lists for ICQ with full support for
	  authorization (Thanks, Mark Doliner)
	* File send/receive support for Aim over Oscar (Thanks, William T.
	  Mahan and Mark Doliner)
	* Non-direct connect typing notification for AIM over OSCAR.
	  (Thanks, Mark Doliner)
	* Allow only people in buddy list privacy option added for AIM.
	* Full ICQ info reading support. (Thanks, Vincas Ciziunas)
	* Support for synchronizing group renames on server.  Group
	  rename server synchronization for AIM.  Server-side
	  synchronization for moving individual AIM buddy to new
	  group improved. (Thanks, Mark Doliner)
	* Ability to add screenname@mac.com people to AIM buddy lists.
	  (Thanks, Graham Booker)
	* Ability to change ICQ password. (Thanks, Mark Doliner)
	* Option to have AIM notify you if you have
	  unread mail. (Thanks, Mark Doliner)
	* Parse URL messages, Contact Sending and Pager Messages
	  in ICQ. (Thanks, Mark Doliner)
	* use snprintf instead of sprintf. (Thanks, William T. Mahan)
	* Fixed crashbug on empty rvous requests. (Thanks Brandon Scott
	  (Xeon) for pointing this out, and Matt Pandina for the patch)
	* Nice Oscar changes--mostly internal. (Thanks, Mark Doliner)

	IRC:
	* Added more IRC slash commands -- /W, /VERSION, /MODE, /CTCP stuff,
	  -- and other cool IRC enhancments. (Thanks, Jonas Birmé)
	* IRC's /topic with no argument displays the current topic (Thanks,
	  Mark Doliner)
	* DCC File Receive support for IRC.
	* Optional password on IRC accounts. (Thanks, Christian Hammond)
	* Added half-op support.

	Jabber:
	* Jabber invisibility and permanently cancel sending on-
	  line status to Jabber buddies.
	* Jabber roster updated on group renames.
	* Fixed a possible segfault when signing off Jabber. (Thanks,
	  Craig Boston)
	* Improved typing notification support for Jabber and
	  Yahoo! (Thanks, Nathan Walp)
	* File receive support for Jabber. (Thanks, Nathan Walp)

	MSN:
	* MSN users are notified when the other party closes the conversation
	  window. (Thanks, Christian Hammond)
	* File receive support for MSN. (Thanks, Christian Hammond)

	Internationalization:
	* Now using libiconv for better i18n support (Thanks, Junichi
	  Uekawa)
	* Lots of i18n fixes (Thanks Matt Wilson, Ethan Blanton, A Lee)
	* Correct i18n handling for many parts of AIM/ICQ, including
	  instant messages, away messages, and profiles (Thanks,
	  Ethan Blanton)
	* Improved MSN internationalization (Thanks, A Lee)

	Other:
	* Optionally uniquely colorize nicks in chats
	* Add / Remove buddy menu item added to the chat users list
	  (Thanks, Jonas Birmé)
	* View log button in conversation toolbar (Thanks, Etan Reisner)
	* Option to log IMs and Chats seperately. (Thanks, Etan
	  Reisner)
	* Removed Ctrl-C binding for color
	* Fix first message in tab not displaying bug (Thanks, Etan Reisner)
	* Changed some default options
	* Updated desktop and window icons (Thanks, Robert McQueen)
	* Switch the .desktop file to the new KDE/GNOME common vfolder
	  format (Thanks, Robert McQueen)
	* Removed all deprecated GTK calls.  Now 100% GTK 2. (Thanks Nathan
	  Walp, Christian Hammond, Ari Pollak, Ethan Blanton, Robert McQueen)
	* Read proxy environment variables. (Thanks, Christian Hammond)
	* Fixed security vulnerability with manual browser option (Thanks,
	  Robert McQueen)
	* Can get info for ICQ and Jabber users from the "Edit
	  Buddies" tab (Thanks, Brian Bernas)
	* Code cleanups and fixes (Thanks, Federico Mena Quintero and
	  Ka-Hing Cheung)
	* Word-wrapping on mail notification text (Thanks, Andrew Molloy)
	* Generic File Transfer PRPL interface (Thanks, Christian Hammond)
	* Better supression of auto-responses (Thanks, Joshua Blanton)
	* Drag-and-drop tabs in conversations, and multiple windows with tabs
	  in each (Thanks, Christian Hammond)

version 0.59.9 (03/01/2003):
	* Updated zh_TW.po file (Thanks breeze833)
	* Fix an oscar bug that caused some messages from
	  AOL 8.0 to be dropped (Thanks Mark Doliner)
	* Changed "openprojects" to "freenode" in irc.c
	* Fixed charset conversion on systems which use a BOM for UCS-4
	  (Thanks, Alfredo Pen~a, Ethan Blanton)
	* Fixed a typo in the man page (Thanks Eric S. Raymond)

version 0.59.8 (01/06/2003):
	* Ripped out all gtk2 support (Thanks Nathan Walp).
	* Fixed smiley related segfault (Thanks Robert McQueen)
	* Yahoo! can connect again

version 0.59.7 (12/21/2002):
	* Yahoo i18n fix (Thanks Ethan Blanton).
	* Fixed a bug in escaping saved passwords (Thanks
	  Eric Timme)
	* Fixed an overflow bug in perl script autoloading
	  (Thanks David Kaelbling)
	* Some build fixes for those using stricter compilers,
	  notably MIPSpro (Thanks David Kaelbling)
	* Fixed a bad argument to accept() calls (Thanks David
	  Kaelbling)
	* Fixed crashbug on empty rvous requests (Thanks Brandon Scott (Xeon))
	  for being the first to point this out.

version 0.59.6 (11/07/2002):
	* Fixed a segfault introduced in 0.59.5 when gtk
	  fails to read the ~/.gtkrc or reads it but fails
	  to create a style from it.
	* Jabber conference timestamps are no longer gigantic

version 0.59.5 (10/14/2002):
	* Fixed a Yahoo! segfault (Thanks, Craig Metz)

version 0.59.4 (10/06/2002):
	* Removed color keybinnding altogether.
	* Added a horizontal scrollbar to Edit page of
	   buddy list. (Thanks, David Fallon)
	* Various bug fixes ((Thanks to (in no particular order)
	  Ethan Blanton, Mark Doliner, Luke Schierer)
	* i18n fixes (thanks, A Lee)

version 0.59.3 (09/14/2002):
	* Reversed patch that accidentally caused Yahoo
	  not to connect--for implementation reasons
	* Changed "color" binding to Ctrl-K.
	* Unaliaising a person in the "Online" tab will show up
	  in the "Edit" tab as well (Thanks, Jason Willis)
	* Internationalization fixes, esp. with UTF-8 locales
	  (Thanks Matt Wilson and Ethan Blanton)

version 0.59.2 (09/09/2002):
	* Japanese translation updated (Thanks, Junichi Uekawa)
	* Won't crash when you set your MSN Friendly name to an
	  empty string.
	* Default manual browser command changed to reflect the
	  fix in 0.59.1
	* Fixed the non-manual browser settings which were broke in
	  0.59.1 (Thanks, Chris Blizzard)
	* Improved MSN internationalization (Thanks A Lee)
	* Smiley lookup will search for longest match for smilies
	  like :-(( (Thanks Eric Melski)
	* When an IM image is clicked, don't open the browser (Thanks
	  Ari Pollak)
	* Prevent a possible crash in unhide_buddy_list() (Thanks Ari
	  Pollak)
	* Fixed a compilation problem on systems without iconv.
	* GtkIMHtml can be set to render font sizes as point size
	  or AIMish relative sizes -- no more huge Yahoo fonts. (Thanks
	  Ka-Hing Cheung)
	* Fixed a bug with regard to Jabber resources (Thanks Nathan
	  Walp)
	* Fixed a possible segfault when signing off Jabber (Thanks
	  Craig Boston)
	* Word-wrapping on mail notification text (Thanks, Andrew Molloy)
	* Strip trailing and leading spaces from MSN/Yahoo names (Thanks,
	  Arun Tharuvai)

version 0.59.1 (08/25/2002):
	* Created a gtk1-stable branch for GTK+ 1.2 bugfix releases.
	  Development will continue in our main branch in GTK+ 2 only.
	* Fixed a security bug in the manual browser setting (Thanks
	  Robert McQueen)
	* Now using libiconv for better i18n support (Thanks Junichi
	  Uekawa)
	* Will work with Perl 5.8 (thanks, Timothy Lee and Dan
	  Colascione)
	* Fix for HTTP proxies (thanks, Ethan Blanton)
	* Read proxy environment variables. (thanks, Christian Hammond)
	* Use the pretty gaim.png for our menu entry.
	* Added support for gettext 0.11.x.

version 0.59 (06/24/2002):
	* Squashed a bug in buddy right-click menu handling
	  that crashed Gaim.  In the process: found and
	  eliminated some memory leaks.
	* Fixed a significant applet leak
	* Can now change Jabber password on server (Thanks,
	  Nathan Walp)
	* Certain types of Jabber presence errors no longer
	  falsely show a buddy on-line.  Instead now a "broken
	  light-bulb" icon is shown and the error status is
	  available via "Get Away Msg"  (Thanks and a tip o'
	  the hat to Christian Hammond for the graphic)
	* Conversation struct has pointer to toolbar (thanks Brent
	  Priddy and Paul Miller)
	* Zephyr fixes (thanks, Arun A. Tharuvai)
	* Aliases in buddy ticker
	* Perl scripts can play Gaim sounds (thanks Andrew Rodland)
	* Internal sounds can be played by commands (thanks Lex Spoon)
	* Auto-login item in applet menu (thanks Chris Boyle)
	* Fixed MSN "Unkown Error Code", "Already there", and
	  "Already in opposite list" errors
	* Changed "Play sound" button to "Mute" button
	* You can now have "reserved" chars in IM and proxy passwords
	* Jabber now has typing notification  (Thanks, Nathan Walp)
	* Improved support for Jabber resources  (Thanks, Nathan Walp)
	* Fixed problem with Gaim crashing on non-ASCII Jabber buddy
	  aliases (Jabber "name" attribute) chars  (Thanks, Ho-seok Lee)
	* Plugged memory leaks in Jabber plug-in
	* Fixed problem with Jabber away status not being propagated to
	  conference rooms for jabberd (server) v1.4.2 and above
	* Chat room buddy lists are now sorted independent of case
	* Added capability for protocol-specific edit buddy menu entries
	* Can now remove a Jabber buddy roster item from the server
	  entirely
	* Gaim can now handle messages from Mac ICQ and Miranda ICQ
	  (Thanks, Mark Doliner)
	* Added Mozilla to browser options and changed KFM to
	  Konqueror.
	* Can now set the server and port for MSN and Napster
	* MSN Internationalization (Thanks Felipe Contreras and
	  countless, countless others)
	* E-mail addresses are no longer truncated when there is a '.' at
	  the end.

version 0.58 (05/13/2002):
	* Better applet transparency
	* Option to raise buddy list on signons/signoffs
	* Formatting of incoming MSN messages
	* Get Info from menu multiple-account-aware (thanks
	  Brian Bernas)
	* Hide and unhide functions for the filectl plugin.
	  (Thanks, Ari Pollak)
	* Added helpful stuff to the Help menu.
	* Self-aliasing from the account editor.
	* Better selection in GtkIMHtml (Thanks Ben Miller)
	* A warning when your OSCAR buddy list is too long
	  (Thanks, Mark Doliner)
	* ICQ status messages in OSCAR (Thanks, Mark Doliner)
	* Play sound when your name is said in a chat
	* Approval dialog for Jabber when somebody wants to
	  subscribe to user's presence. Also gives user the
	  opportunity to add that buddy if not already on the
	  user's buddy list.
	* Jabber "Change buddy group" roster synchronization now
	  works again.  (This was unknowingly broken when the
	  "out-sourced" Jabber libs were upgraded in 0.56)
	* Invalid Jabber I.D.'s no longer crash Gaim.  User now
	  notified with pop-up's.
	* Jabber Buddy sign-on time support, added in 0.57,
	  removed until and unless and inconsistency can be
	  resolved. (Thanks, Nathan Walp)
	* Bug-fix for potential buffer overflow in Jabber
	  plugin. (Thanks, rwscott)
	* Tempfiles used for secure MSN/HotMail login (added in
	  0.57) are now themselves created securely.
	* Secure MSN logins (added in 0.57) no longer blow up
	  on Solaris.
	* Timezone support improved.

version 0.57 (04/25/2002):
	* New authorization method for Yahoo!
	* Jabber will tell you when your buddies signed on (Thanks
	  Nathan Walp)
	* Jabber improvements (Thanks, Nathan Walp)
	* More keyboard shortcuts
	* event_chat_recv takes char**'s, and event_im_recv takes
	  a *guint32 for flags
	* Secure hotmail login for MSN (thanks for the tips,
	  Scott Werndorfer)

version 0.56 (04/11/2002):
	* Shell-like send history binded to Ctrl-Up and Ctrl-Down
	* libjabber upgraded to most recent stable version
	* Buddylist looks a little better
	* Fixed MSN privacy settings
	* Group deletion fix (Thanks Mark Doliner)
	* Alias/Group syncronization for Jabber (Thanks JSeymour)
	* Fixed broken signal handling in gdm-started GNOME sessions
	  (Thanks Jim Seymour, Vann, Robert McQueen)
	* Oscar group syncronization (Thanks, Mark Doliner)
	* ICQ Authorization via Oscar (Thanks, Mark Doliner)

version 0.55 (03/29/2002):
	* Jabber improvements (Thanks Jim Seymour)
	* Various sound cleanups (Thanks Robert McQueen)
	* Login process shown in single window (Thanks Michael
	  Golden)
	* Can reorder your accounts in the account editor (Thanks
	  Luke Schierer)
	* Shows "mobile" icon for Oscar buddies using mobile
	  devices (Thanks Mark Doliner)
	* Fixed bug in MSN smilies that crashed PPC (and other?) platforms
	* HTTP Proxy settings now HTTP compliant (Thanks Robert McQueen)
	* Speling corections (Thanks Tero Kuusela)
	* Oscar list icon fixes (Thanks Mark Doliner)
	* Oscar idle times work again (Thanks Mark Doliner)
	* Protocol icons on Edit Buddies tab (Thanks Christian Hammond)

version 0.54 (03/14/2002):
	* Compiles without GdkPixbuf again
	* GtkIMHtml will refresh when you set a new GTK+ theme
	* Improved Yahoo! typing notification (thanks Brian Macke)
	* Prompt to authorize MSN buddies who added you while you
	  were offline (Thanks Jason Willis)
	* Option to globally disable Buddy Icon animation (Thanks
	  Luke Schierer)
	* Numerous bugfixes
	* Yahoo! will tell you when your buddies are playing Yahoo!
	  games and give you the ability to join them
	* Yahoo! can receive offline messages
	* IRC can do DCC chat.
	* IRC will convert HTML formatting to mIRC formatting.
	* Buddylist tab placement option (Thanks Jason Willis)
	* Protocol specific smiley faces
	* IM Image sending

version 0.53 (02/28/2002):
	* Minor bug fixes re: queued away messages
	* Better buddy icon transparency (for real this time ;-))
	* Ability to change formatting of Oscar screen name
	* Better selection in HTML widget (Thanks BMiller)
	* New icons for ICQ (Thanks Kevin Miller)
	* Editable buddy pounces (Thanks Jason Willis)
	* Server side buddy lists in Oscar (Thanks Mark Doliner :-))
	* Fix for the chatlist plugin
	* Typing Notification (AIM Direct Connect, Yahoo, MSN)
	* IM Images (Receive Only)
	* Prettier GtkImHtml selection
	* Better buddy icon transparency (for real this time ;-) )

version 0.52 (02/17/2002):
	* Better buddy icon transparency (thanks SeanEgan)
	* Fixed a little bug with connecting via proxy (thanks
	  for reminding me of this, Manish Singh)
	* Yahoo! Messenger works again
	* MSN Works again
	* Can register a new user with a Jabber Server (JSeymour)
	* Can now set Jabber vCards (JSeymour)
	* Jabber vCards are now shown in their entirety (JSeymour)
	* Various jabber bug fixes/enhancements (JSeymour)

version 0.51 (01/24/2002):
	* Arrow buttons in log viewer and some other dialogs
	  work (thanks Ben Miller)
	* Option to only send auto-response while idle (thanks
	  Sean Egan)
	* Control time between sending auto-responses (thanks
	  Mark Doliner)
	* Should be able to sign on to Oscar using Mac OS X
	  (thanks Fingolfin, Vincas Ciziunas, et al.)

version 0.50 (12/14/2001):
	* Able to import GnomeICU contact lists
	* Galeon as browser option (Thanks Rob McQueen)
	* IRC /list, /invite (Thanks Sean Egan)
	* Option to have IMs and Chats tabbed in same window
	* Finally put the lagmeter plugin out of its misery and
	  removed it. (/me dances on its grave.)

version 0.49 (11/29/2001):
	* Can compile against GTK+ 2.0 (version 1.3.10/1.3.11)
	* Confirm before removing buddies
	* Yahoo updates (thanks Brian Macke)
	* Jabber updates
	* Zephyr updates (thanks Arun A Tharuvai)
	* Gadu-Gadu updates (thanks Arkadiusz Miskiewicz)
	* Option to show aliases in conversation tabs
	* Option to hide windows after sending messages
	* licq2gaim.pl conversion script (thanks Arturo Cisneros, Jr.)

version 0.48 (11/18/2001):
	* Right-click on links to open/copy URL
	* Yahoo changes
	* Oscar can send/receive offline messages in ICQ. Since the "real"
	  ICQ protocol isn't working too well it's recommended that you
	  use Oscar for ICQ.

version 0.47 (11/01/2001):
	* Better font loading (pays attention to charset now)
	  (thanks Arkadiusz Miskiewicz)
	* Better recoding in Gadu-Gadu (thanks Arkadiusz Miskiewicz)
	* Open Mail button for when you get new mail (Yahoo and MSN)
	* New buddy pounce option: Popup Notification
	* When adding a buddy, the groups list now updates when you switch
	  accounts.
	* When creating a new buddy pounce, gaim now automagically
	  selects "on away" or "on idle", if the user is away
	  or idle.
	* Add Opera to the available browsers (thanks Brian Enigma)
	* Improved log viewer (thanks to Ben Miller)
	* When you are queueing away messages, double clicking on
	  a buddy's name will cause the messages for that name to be
	  dequeued.
	* You can choose which sound player you use at run-time
	  (thanks Ben Miller)
	* When someone adds you to their buddy list, it asks if you want
	  to add them as well (Yahoo, ICQ, and MSN) (thanks Nathan Walp)
	* Option to grey idle buddies (thanks Nathan Walp)
	* MSN Privacy Options
	* In MSN you can set a person's alias to their "friendly name" by
	  right-click on their name while they're online.
	* IRC can do /WHOIS
	* The usual bug fixes and memory leak plugs

version 0.46 (10/18/2001):
	* New applet icons (courtesy David Raeman)
	* ICQ works on big-endian platforms, e.g. sparc and ppc
	  (thanks to Nathan Walp and Ben Miller)
	* Better applet icon drawing (thanks to Ari Pollak)
	* An extraordinary number of bug fixes
	* Ability to stop animation on buddy icons, restart animation,
	  hide certain buddy icons, and save people's buddy icons, all
	  through a right-click menu
	* Event handlers in perl passed arguments as elements of
	  an array rather than all concatenated as a string, making
	  perl much easier to use (thanks Dennis Lambe Jr.)
	* Can pass an argument to timeout_handlers in perl
	  (thanks Artem Litvinovich)
	* Redesigned Modify Account window (thanks Sean Egan)
	* Add buddy dialog now lets you select which protocol
	  to add the buddy to
	* Pressing 'signon' on the first screen for accounts that
	  do not require passwords no longer incorrectly displays
	  an error message.

version 0.45 (10/04/2001):
	* New plugin event: event_chat_send_invite
	* Major updates to the perl system (reread PERL-HOWTO and
	  SIGNALS)
	* Major updates to event_chat_* events for plugins (reread
	  SIGNALS)
	* Some GtkIMHtml improvements
	* Various bugfixes
	* Nick Highlighting in chat
	* Tab-completion for nicks in chat (thanks to Sean Egan)
	* Large internal reworkings
	* New Protocol: Gadu-Gadu, written by Arkadiusz Miskiewicz
	* Can choose buddy icon to send (for Oscar)

version 0.44 (09/20/2001):
	* More sane scaling of buddy icons (intelligently scale to
	  either 48x48 or 50x50 depending on icon)
	* Have you ever had it happen where you cancel a login and
	  Gaim starts using all the available processing power? I
	  think I fixed that.
	* Temporarily removed Jabber user registration, which wasn't
	  working anyway.
	* Added a spiffy Help button
	* Wrote a plugin for all those people who miss having the
	  chat rooms in their buddy lists (chatlist.so)
	* Updated libfaim
	* Added drop down selection to chat invitation
	* Improved the look of the chat invitation dialog
	* Improved the look of the proxy preferences
	* event_im_recv and event_im_display_rcvd passed whether
	  the message received was auto-response (see SIGNALS)
	* IRC fixes (largly copied from X-Chat)
	* Internal change to how preferences are stored
	* Other bug fixes
	* Option to hide buddy icons

version 0.43 (09/06/2001):
	* Can change friendly name in MSN again
	* Bug fixes
	* Auto-reconnect plugin has exponential timeout (i.e. it
	  tries after 8 seconds, then 16, then 32, etc. up to 17
	  minutes)
	* Removed file transfer things from Napster. It didn't work
	  well anyway. It'll be back eventually. (Does anyone even
	  use napster anymore?)

version 0.11.0-pre15 (08/28/2001):
	* MSN works again
	* Fixed a little segfault when images are links
	* Redid the about box again.
	* Fixed a nice little bug with the manual browser command
	* Oscar Unicode fix (Thanks John Matthews)
	* Can select which protocols are compiled statically
	  (e.g.: ./configure --with-static-prpls=oscar,jabber)
	* New plugin events: event_im_displayed_sent and
	  event_im_displayed_rcvd. Use these to change messages after
	  they're displayed (e.g. encrypt sent messages, or send
	  auto-responses and have them display locally properly)
	* Can use Arts for sound (thanks Tom Dyas)

version 0.11.0-pre14 (06/17/2001):
	* Fixed a segfault with Oscar's account confirmation
	  (Thanks, Adam)
	* Some MSN changes
	* Some HTML widget changes
	* Can specify hosts/ports for Yahoo (thanks Jeremy Brooks)
	* Many many bugfixes

version 0.11.0-pre13 (06/06/2001):
	* Can view/set chat topic in Jabber (thanks faceprint)
	* The napster plugin no longer segfaults on invalid names
	  and/or passwords.
	* HTML is properly stripped from away messages in protocols that
	  do not use HTML.  (thanks, faceprint)
	* Can view/set chat topic in IRC
	* MSN properly escapes outgoing messages
	* Much needed updates to the gaim man page (thanks, Sean Egan)

version 0.11.0-pre12 (05/29/2001):
	* Fixed a funny bug with auto responses when queued messages
	  are enabled.
	* Redesigned the Font Options preference page
	* Improved Jabber chat support (it whispers now, too)
	* Zephyr can do Subscriptions now (thanks to nsanch)
	* Auto-recon plugin got reworked
	* Lots of clean-ups
	* Some new pixmaps (Thanks, DennisR).
	* Fixed a segfault in IRC (Thanks Sean Egan)
	* MSN can now change your 'friendly name' (Thanks for the
	  packet logs, aechols)
	* More IRC improvements [colors, etc] (Thanks Sean Egan)
	* Improved proxy options
	* Fixed a small issue with HTML not being stripped from
	  log files properly (Thanks, faceprint and David Stoddard)
	* Can turn on/off Yahoo! Mail announcements
	* Can force messages through the server for ICQ (use this if
	  you have problems sending)
	* Can receive buddy icons in Oscar (requires gdk_pixbuf,
	  which GNOME depends on. If you --disable-pixbuf, it will
	  disable this.)
	* Redesigned plugins dialog (thanks Mike Heffner)

version 0.11.0-pre11 (04/30/2001):
	* Zephyr updates and additions, thanks Neil Sanchala (nsanch)
	* Jabber can send/accept chat invites (due to mid)
	* MSN has the option to notify you of new hotmail
	  messages
	* Fixed a problem with ADD requests in MSN
	* Fixed a small memory leak with MSN
	* Moved MSN's spammy debug output into debug_printf's
	* Can rename groups/buddies in the Edit Buddies pane
	  (thanks Neil Sanchala)
	* Some perl updates (thanks to Sean Egan)
	* IRC got the following slash commands:
	  op, deop, voice, devoice, mode, raw, quote, and kick (thanks
	  to Sean Egan)
	* MSN Properly handles URL decoding of 'friendly' names
	* Redesigned Preferences pages (design by DennisR)
	* Can select where tabs are for tabbed IM/Chat windows
	* Option to queue away messages while away
	* Jabber got good updates (from faceprint)
	* Oh yes, and Oscar works, yet again. (gee... that's what, 4
	  releases that have "fixed" it now?)

version 0.11.0-pre10 (04/13/2001):
	* Many, many bug fixes
	* Can choose to not send away auto-response (thanks phzzzt)
	* Uh... Oscar works? For now?
	* IRC Plugin can do whois (right click and info)
	* IRC Plugin got away message support
	* Gaim blist to WinAIM blt perl script (courtesy Andy Harrison)
	* Sound on buddy pounce (Thanks Andrew Echols)
	* Can view all group chats in one tabbed window (same keybindings
	  as for tabbed normal conversations)
	* More Protocol plugins:
		Zephyr (plugins/zephyr) (DON'T USE THIS unless you know
			what it is and why you'd want to use it)

version 0.11.0-pre9 (03/26/2001):
	* Can register Jabber accounts (load the Jabber plugin and click
	  Register on the login window)
	* GtkIMHtml handles themes (no background pixmaps though) (thanks
	  decklin, mishan)
	* URLS Linkify properly in Buddy chats
	* Jabber compiles better on Solaris?
	* Gaim works with Oscar Again (Huge thanks to Adam Fritzler of
	  libfaim)

version 0.11.0-pre8 (03/23/2001):
	* Fixed a problem with MSN not detecting signoffs and buddy updates.
	* Implemented away options in MSN
	* Alt-[1-9] to go to [1-9]th pane in tabbed convo window
	* Jabber fixes, Oscar fixes (!), Yahoo fixes, TOC fixes
	* Can use Alt to access menu, and Ctl-char for certain actions
	  (thanks baldnik)
	* Oscar blocking works (?)
	* MSN can see status of other users

version 0.11.0-pre7 (03/16/2001):
	* Can build RPMs as non-root
	* New yahoo library (can use HTTP proxy)
	* Command-line arg to specify config file (thanks Jason Boerner)
	* Can view all conversations in one tabbed window (Control-[ and
	  Control-] move left and right respectively; Control-Tab moves
	  to the next unread, or the next tab if there are no unread tabs)
	* Tooltips on links work again
	* Can log system notices: signons/signoffs, awayness and idleness
	  (thanks Andrew Echols)
	* MSN fixes
	* Applet fixes

version 0.11.0-pre6 (03/06/2001):
	* Fixed bug with NAS support
	* Napster plugin is included again
	  (Thanks for pointing out that it was missing,
	  (Yan V. Bulgak)
	* Oscar can: search by email, request confirmation, change password
	* TOC fixes
	* ICQ fixes
	* Faster HTML parsing/rendering

version 0.11.0-pre5 (02/26/2001):
	* Minor GUI changes
	* ICQ Alias problem fixed
	* Negative times fixed
	* Cannot create blank away messages/messages with blank titles
	* Can right-click Edit Buddies list to alias/add pounce/etc.
	* Ability to independently set accounts as away
	* Can use all away states for ICQ, Yahoo (N/A, Be Right Back, etc.)
	* Fixed hanging trees
	* Can close windows by hitting 'Esc' (optional)
	* Better HTML Widget
	* Can toggle timestamps by hitting F2 (optional)
	* Rewritten file transfer for TOC
	* Jabber got chat
	* Log Viewer (courtesy BMiller)
	* Can save conversation history
	* Napster can kinda sorta download files sometimes :)
	* You can activate IDs in Yahoo
	* ICQ upgraded to use icqlib 1.1.5

version 0.11.0-pre4:
	* ICQ upgraded to use icqlib 1.1.0
	* An enormous amount of bug fixes
	* Even More Protocol Plugins:
		Jabber (plugins/jabber)
		Napster (plugins/napster.c)
	* Fixed a segfault with 'Ignore new conversations while away'

version 0.11.0-pre3 (12/15/2000):
	* Away messages arranged alphabetically (Thanks Justin)
	* More GUI adjustments
	* Can optionally run command to play sound files
	* Icons for ICQ plugin (blatently stolen from GnomeICU)
	* Icons for Yahoo plugin (not-so-blatently stolen from GTKYahoo)
	* Optionally display warning level next to name in buddy list
	* Optionally ignore fonts on incoming messages
	* Command-line option to automatically set yourself as
	  away upon signon (thanks bmiller)
	* Buddy list backups now stored in ~/.gaim/SN.protocol.blist (gaim will
	  move the old file for you). Needed for when you have the same name on
	  two different protocols. (Oscar and TOC share the same file.)
	* More Protocol plugins:
		MSN (plugins/msn)

version 0.11.0-pre2 (12/04/2000):
	* Fixed a segfault with a bad util.c

version 0.11.0-pre1 (12/03/2000):
	* Multiple connections
	* Protocol plugins:
		IRC (plugins/irc.c)
		Yahoo (plugins/yay)
		ICQ (plugins/icq)
	* Logs now stored to ~/.gaim/logs rather than ~/.gaim/SN/
	* User configurable sounds
	* Scroll bar now functions properly in chat room user lists
	* X-Idle support added (thanks bmiller and bryner)
	* small change in the way away messages are displayed
	  (Thanks Ryan C. Gordon)
	* Plugin system uses GModule now (improves portability, adds features)
	  (Requires recompile and probably modifications of most plugins)
	* Perl got updates (reread plugins/PERL-HOWTO)
	* Spell checker now uses gtkspell
	* Auto-Away (thanks, yet again, to bmiller ;)
	* More buddy pounce options
	* Various GUI improvements

version 0.10.3 (10/09/2000):
	* Segfault when viewing user info fixed
	* libdb problem fixed

version 0.10.2 (10/07/2000):
	* A few fixes to the URL parser.
	* Better placement of smiley dialog
	* Improved log file readibility
	* Code cleanups (thanks kylev)
	* Fixed problem when closing away message box (thanks bmiller)
	* sprintf() problem on some systems
	* Various small bug fixes

version 0.10.1 (09/15/2000):
	* Better chatroom logging
	* Oscar works again. Pay no attention to Slashdot.
	* gtkhtml handles background colours better.
	* A third conversation window display preference.
	* Better support for things like Sawfish

version 0.10.0 (09/11/2000):
	* New Smiley Faces and Pixmaps added.
	* Smiley faces now properly wrap in the conversation windows.
	* Smiley dialog
	* Fixed 0-byte file segfault.
	* Borderless buttons (for that cool pop-up look)
	* Fixed some resizing bugs
	* Added Ctrl+{B/I/U/S} hotkeys to conversation windows.
	* Added Ctrl+(number) hotkeys to insert smileys in conversation windows.
	* Support for %n, %d, and %t in away messages.  Thanks bmiller!
	* Background colors
	* Redesigned preferences dialog
	* Redesigned conversation dialog
	* Removed the Lag-O-Meter (Lag-O-Meter is now a plugin)
	* SOCKS 4/5 proxy works
	* Buddy Pounces are now saved in .gaimrc
	* Buddy Chats are now saved in .gaimrc
	* Ability to merge gaim, aim2, aim4 buddylists. Thanks again bmiller!
	* ICQ-style aliases. This lets you change the name you see your buddy
	  as. For example, if your buddy's SN is 'CouldntGetMyName', you can
	  alias him as 'Loser'.
	* Compile with GNOME bits if available
	* Added GNOME Url Handler as an available web-browser
	* Added the S html tag.
	* Optionally Ignore TiK's Automated Messages
	* Option to beep instead of play sound
	* New icons for panel (depends on some GNOME pixmaps)
	* Perl scripting. See plugins/PERL-HOWTO for how to write perl scripts.
	  All .pl files in ~/.gaim are autoloaded when gaim starts.
	* HTML widget is faster, more stable

version 0.9.20 (07/14/2000):
	* More plugin events, more plugin features
	* Run-time OSCAR support
	* Added buddy list ticker (See prefs/Appearance). Clicking on a
	  name will cause a new or previous IM window to display for
	  that screenname
	* "You are sending messages too quickly" error is now fixed
	   when you have a large buddylist.
	* Fixed the LC_ALL compile problem on Solaris boxes
	* Fixed PPC and ARM compile problem with oscar.c
	* Smileys work better, and don't cause font attributes to drop
	* Dialog windows are now prettier
	* /me in IM window; font/color dialogs and smileys in chat window

version 0.9.19 (06/09/2000):
	* Graphical Smiley Faces
	* Applet got a bit of a makeover (inside & out)
	* Compile-time options affect Preferences dialog
	* Whispering in chat works (does anyone even use this?)
	* HTML-tag buttons in chat
	* Chat got all kinds of new features (like IRC-sytle /me)
	* Chat in oscar works much better
	* Locale support
	* Fixed the segfault when your server-side config is null
	* Many many bugfixes

version 0.9.18 (06/02/2000):
	* Logging in works better for oscar
	* Double error bug when sending message to an offline user is
	  fixed.
	* Pressing enter once again sends a message in buddy chatrooms (oops)
	* More fixes for the change on the AOL sign-on process.
	* Fixed bug where Gaim sometimes doesn't find a font to use.
	* Per-conversation font and color dialogs (thanks fflewddur)
	* Chat in oscar works (somewhat)
	* Even more fixes for the sign-on process, and now you don't flash when
	  setting permit/deny lists.

version 0.9.17 (05/31/2000):
	* Automagic feature to check for new versions has been removed
	* Infinite loop bug fixed

version 0.9.16 (05/31/2000):
	* Paned buddy chat window (Thanks Syd)
	* Buddy lists (and changes) are cached to ~/.gaim/<sn>.blist
	  where <sn> is your screen name. If for some reason, you log
	  into the AOL server and the buddy list comes back empty, we
	  check for a cache file, and, if we find one, read it in. This
	  essentially implements recovery from a server crash at AOL
	  (AOL does not back up machines that contain TOC-based buddy
	  lists, unfortunately).  (Thanks Syd)
	* Font selection dialog
	* Small changes to the Oscar/libfaim stuff (see libfaim/README.gaim)
	* SOCKS 4 proxy support
	* Better proxy support overall (you can get people's info now! :) )
	* Two-way file transfer (you can get and send files, but you still
	  can't initiate either)
	* Fixed font problem with Misconfigured X-Servers.  Thanks Decklin!
	* Fixed the No Configuration problem that came about today (5/31)

version 0.9.15 (05/06/2000):
	* Plugin support enabled by default (oops)
	* Some plugins built/installed by default
	* Option to automagically check for new releases
	* Ability to receive files (one-way file transfer)
	* In-line spell checker (thanks to Torrey Searle of the
	  Everybuddy Devel team for this one)

version 0.9.14 (04/24/2000):
	* Numerous Fixes by G. Sumner Hayes (buffer over flow patches,
	  etc)
	* Paned Conversation Windows (Thanks Syd)
	* Raise Window On Message Received, Fixed (Thanks Syd)
	* When multiple screen names, Gaim now correctly remembers the name
	  that was used last.
	* FONT sizes now work correctly.
	* PLUGIN SUPPORT!! (Lots of cool goodies here)
	* Fixed another leak or two
	* Added ability to change your screenname password
	* Devil pixmaps

version 0.9.13 (03/27/2000):
	* Dialog Box Segfault Fixed (When You Click A Toggle Then Cancel)
	* Double Log-Out Message Fixed
	* GNOME compile error fixed
	* Away Message Problem Fixed
	* Fixed URL Right Click Menus
	* Conversation Loggin now shows Full Date and Time
	* Internal Change to Buddy List

version 0.9.12 (03/25/2000):
	* Segfault fix for PPC/Alpha/etc machines with log(0)
	  Thanks to Todd Cohen for this one.
	* Small internal change to the way prefs work
	* GNOME Applet support works better
	  (thanks to Eric Warmenhoven for the patch)
	* Support for displaying true type fonts
	* Lag-O-Meter does not send lag-test if not selected
	* Fixed problem with saving away messages which contain spaces
	  and numbers.
	* Various GNOME Applet Enhancements (thanks AGAIN to
	  Eric.  Someone needs to stop this boy :-) )
	* A lot of random, obscure bugs fixed
	* All of the major and I believe all of the minor memory leaks are
	  now fixed
	  (Thanks to Peter Teichman, Larry Ewing, Jeramey Crawford, and me)

version 0.9.11 (03/22/2000):
	* <STRIKE>Strike Tag Support</STRIKE> :-)
	* Another memory leak fix
	* New .gaimrc format
	* Better support for multiple screen names
	* Font Properties
	* Saving of buddylist window position
	* Fixed a problem with Gaim and the Netscape-branded version
	  of Mozilla
	* New Sound Properties
	* More General Properties
	* Bigger Text-Entry field (Thanks to CrazyDavy for this one)
	* Various Random Bug fixes

version 0.9.10 (11/03/1999):
	* Fixed a nasty memory leak.  No more 40M Gaim processes. LOL
	* IDLE Times are displayed in a neater fashion.

version 0.9.9  (10/31/1999):
	* A little selection bug has been squished
	* Small memory leak fixed
	* Small network fix (problem with HTTP Proxy fixed?)
	* Proxy stuff should work now :)
	* Widget table support, dir info looks nicer
	* Info box looks nicer (thanks to Decklin Foster)
	* Client now 'corrects' time values from the server for accurate
	  login times.
	* Lag-O-Meter (ala Drunken Jim)
	* IDLE Preferences

version 0.9.8  (10/04/1999):
	* HTTP Proxy Support (No SOCKS yet)
	* HTML Widget more robust
	* Graphical Debug Window
	* Buddylist bug fixed
	* Some logging fixes and improvements
	* configurable host/port selection
	* Clickable Links in buddy chat
	* New Gaim Logo
	* Display Signon/Signoff messages in conversation windows
	* Option to strip HTML from logged messages
	* GNOME cleanups (It might work now haha)
	* When viewing user info, URLS are converted to clickable links
	* Tooltips on URLS

version 0.9.7  (08/08/1999):
	* Preliminary Oscar Support
	* Fixed bad network bug
	* Fixed some bad text rendering bugs in the HTML widget
	* log all conversation names are now normalized.
	* Fixed another bad network bug :)
	* Multiple browser support, some Netscape buggies fixed.
	* Permit/Deny preferences moved to 'Permit' pane on buddylist.
	* Fixed problem with _, ', and \ in passwords

version 0.9.6  (08/01/1999):
	* Fixed 'log all conversation' segfault
	* Added NAS support
	* Removed Xmu dependancies.
	* Restructured network code
	* ESD detection more robust.
	* Sound fallbacks are MUCH more robust!

version 0.9.5  (07/25/1999):
	* Fixed About Box SegFault
	* Autologin Works with Applet
	* Option to Show Buddy List after Signon with Applet
	* 2048 character messages
	* Away-Detection (shows a different icon on the buddy list)
	* Fixed Segfault with messages > allowed size
	* Added option to log all conversations
	* Changed g_new to g_new0
	* Buddy List: Right Click Menus
	* Find Buddy By Email
	* Find Buddy By Info
	* New HTML widget (Underline/Links/HRs)
	* Updated Toolbar with 'Underline' Icon
	* More Buddy Pounce Options
	* Option to auto-change urls into clickable links (Under Prefs)
	* Better Buddy Chat functionality
	* Away Prefs
	* Registration Information (Let Us Know Who You Are)
	* Buddy Chat Prefs (Update Chatroom Lists)
	* Set User Info
	* FAQ added to the distribution
	* Sound problem with some systems fixed
	* Set Dir Info
	* Autostart of Netscape on URL Click
	* DnD Rearranging of Groups
	* Better Netscape Functionality
	* Right Click `URL' Menus
	* DnD Rearranging of Buddies
	* Script to convert win95 buddylist to gaim buddylist
	* Added `Link/URL' button to conversation window
	* ESD is now autodetected
	* Not too important but we GNU-ified the source tree :)

version 0.8.0  (04/31/1999):
	* Code clean-up
	* Updated Prefs
	* Buddy Pouncing
	* Pixmaps for buttons
	* Buddylist import/export
	* Autoconf/Automake
	* Conversation Logging
	* Coloured Text Selection
	* Updated Preferences
	* ESD Support
	* Minor Bug Fixes
	* `Warning' support
	* `Blocking' on conversation window
	* Add/Remove buddy from conversation window
	* Scroll-Wheel Mice work in Conversation Window
	* Fixed WindowMaker Appicon
	* version Number in About Box
	* Gaim Slogan in about box :)
	* Created Changelog File :)<|MERGE_RESOLUTION|>--- conflicted
+++ resolved
@@ -4,17 +4,15 @@
 	General:
 	* Fix search path for Tk when compiling on Debian Squeeze. (#12465)
 
-<<<<<<< HEAD
 	Yahoo/Yahoo JAPAN:
 	* Stop doing unnecessary lookups of certain alias information.  This
 	  solves deadlocks when a given Yahoo account has a ridiculously large
 	  (>500 buddies) list and may improve login speed for those on slow
 	  connections.
-=======
+
 	Pidgin:
 	* Add support for the Gadu-Gadu protocol in the gevolution plugin to
 	  provide Evolution integration with contacts with GG IDs. (#10709)
->>>>>>> 58ac5ad3
 
 version 2.7.3 (08/10/2010):
 	General:
