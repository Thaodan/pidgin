Pidgin and Finch: The Pimpin' Penguin IM Clients That're Good for the Soul

version 2.10.13 (MM/DD/YY):
	Pidgin:
	* Fixed #14962
	* Fixed alignment of incoming right-to-left messages in protocols that
	don't support rich text
	* Fix a potential crash while exiting pidgin

	Windows-Specific Changes:
	* Use getaddrinfo for DNS to enable IPv6 (#1075)

	Bonjour
	* Fixed building on Mac OSX (Patrick Cloke) (#16883)

	MXit
<<<<<<< HEAD
	* Fixed a buffer overflow.  Discovered by Yves Younan of Cisco Talos.
	  (TALOS-CAN-0120)
	* Fixed a remote out-of-bounds read.  Discovered by Yves Younan of Cisco
	  Talos.  (TALOS-CAN-0140)
	* Fixed a remote out-of-band read.  Discovered by Yves Younan of Cisco
	  Talos.  (TALOS-CAN-0138, TALOS-CAN-0135)
	* Fixed an invalid read.  Discovered by Yves Younan of Cisco Talos
	  (TALOS-CAN-0118)
	* Fixed a remote buffer overflow vulnerability.  Discovered by Yves
	  Younan of Cisco Talos.  (TALOS-CAN-0119)
=======
	* Fixed an out-of-bounds read discovered by Yves Younan of Cisco Talos.
	  (TALOS-CAN-0123)
>>>>>>> 4ade6c50

version 2.10.12 (12/31/15):
	General:
	* purple-url-handler now works with Python 3.x (Daniël van Eeden)
	* Fixed an issue where transient startup statuses could be deleted
	  (Jakub Adam) (#16762)

	Pidgin:
	* The shout smile now matches the default theme (Steve Vaught)

	Windows-Specific Changes:
	* Updates to dependencies:
		* Cyrus SASL 2.1.26
		* libxml2 2.9.2
		* NSS 3.20.1 and NSPR 4.10.10
		* Perl 5.20.1
		* SILC 1.1.12
	* Remove support for Tcl plugins

	Gadu-Gadu:
	* Updated internal libgadu to version 1.12.1.

version 2.10.11 (11/23/14):
	General:
	* Fix handling of Self-Signed SSL/TLS Certificates when using the NSS
	  plugin (#16412)
	* Improve default cipher suites used with the NSS plugin (#16262)
	* Add NSS Preferences plugin which allows the SSL/TLS Versions and
	  cipher suites to be configured (#8061)

	Gadu-Gadu:
	* Fix a bug that prevented plugin to load when compiled without GnuTLS.
	  (mancha) (#16431)
	* Fix build for platforms without AF_LOCAL definition. (#16404)

	MSN:
	* Fix broken login due to server change (dx, TReKiE). (#16451, #16455)
	* Fail early when buddy list is unavailable instead of wasting bandwidth
	  endlessly re-trying.

version 2.10.10 (10/22/14):
	General:
	* Check the basic constraints extension when validating SSL/TLS
	  certificates. This fixes a security hole that allowed a malicious
	  man-in-the-middle to impersonate an IM server or any other https
	  endpoint. This affected both the NSS and GnuTLS plugins. (Discovered
	  by an anonymous person and Jacob Appelbaum of the Tor Project, with
	  thanks to Moxie Marlinspike for first publishing about this type of
	  vulnerability. Thanks to Kai Engert for guidance and for some of the
	  NSS changes) (CVE-2014-3694)
	* Allow and prefer TLS 1.2 and 1.1 when using the NSS plugin for SSL.
	  (Elrond and Ashish Gupta) (#15909)

	libpurple3 compatibility:
	* Encrypted account passwords are preserved until the new one is set.
	* Fix loading Google Talk and Facebook XMPP accounts.

	Windows-Specific Changes:
	* Don't allow overwriting arbitrary files on the file system when the
	  user installs a smiley theme via drag-and-drop. (Discovered by Yves
	  Younan of Cisco Talos) (CVE-2014-3697)
	* Updates to dependencies:
		* NSS 3.17.1 and NSPR 4.10.7

	Finch:
	* Fix build against Python 3. (Ed Catmur) (#15969)

	Gadu-Gadu:
	* Updated internal libgadu to version 1.12.0.

	Groupwise:
	* Fix potential remote crash parsing server message that indicates that
	  a large amount of memory should be allocated. (Discovered by Yves Younan
	  and Richard Johnson of Cisco Talos) (CVE-2014-3696)

	IRC:
	* Fix a possible leak of unencrypted data when using /me command
	  with OTR. (Thijs Alkemade) (#15750)

	MXit:
	* Fix potential remote crash parsing a malformed emoticon response.
	  (Discovered by Yves Younan and Richard Johnson of Cisco Talos)
	  (CVE-2014-3695)

	XMPP:
	* Fix potential information leak where a malicious XMPP server and
	  possibly even a malicious remote user could create a carefully crafted
	  XMPP message that causes libpurple to send an XMPP message containing
	  arbitrary memory. (Discovered and fixed by Thijs Alkemade and Paul
	  Aurich) (CVE-2014-3698)
	* Fix Facebook XMPP roster quirks. (#15041, #15957)

	Yahoo:
	* Fix login when using the GnuTLS library for TLS connections. (#16172)

version 2.10.9 (2/2/2014):
	XMPP:
	* Fix problems logging into some servers including jabber.org and
	  chat.facebook.com. (#15879)

version 2.10.8 (1/28/2014):
	General:
	* Python build scripts and example plugins are now compatible with
	  Python 3. (Ashish Gupta) (#15624)

	libpurple:
	* Fix potential crash if libpurple gets an error attempting to read a
	  reply from a STUN server. (Discovered by Coverity static analysis)
	  (CVE-2013-6484)
	* Fix potential crash parsing a malformed HTTP response. (Discovered by
	  Jacob Appelbaum of the Tor Project) (CVE-2013-6479)
	* Fix buffer overflow when parsing a malformed HTTP response with
	  chunked Transfer-Encoding. (Discovered by Matt Jones, Volvent)
	  (CVE-2013-6485)
	* Better handling of HTTP proxy responses with negative Content-Lengths.
	  (Discovered by Matt Jones, Volvent)
	* Fix handling of SSL certificates without subjects when using libnss.
	* Fix handling of SSL certificates with timestamps in the distant future
	  when using libnss. (#15586)
	* Impose maximum download size for all HTTP fetches.

	Pidgin:
	* Fix crash displaying tooltip of long URLs. (CVE-2013-6478)
	* Better handling of URLs longer than 1000 letters.
	* Fix handling of multibyte UTF-8 characters in smiley themes. (#15756)

	Windows-Specific Changes:
	* When clicking file:// links, show the file in Explorer rather than
	  attempting to run the file. This reduces the chances of a user
	  clicking on a link and mistakenly running a malicious file.
	  (Originally discovered by James Burton, Insomnia Security. Rediscovered
	  by Yves Younan of Sourcefire VRT.) (CVE-2013-6486)
	* Fix Tcl scripts. (#15520)
	* Fix crash-on-startup when ASLR is always on. (#15521)
	* Updates to dependencies:
		* NSS 3.15.4 and NSPR 4.10.2
		* Pango 1.29.4-1daa
			Patched for https://bugzilla.gnome.org/show_bug.cgi?id=668154

	AIM:
	* Fix untrusted certificate error.

	AIM and ICQ:
	* Fix a possible crash when receiving a malformed message in a Direct IM
	  session.

	Gadu-Gadu:
	* Fix buffer overflow with remote code execution potential. Only
	  triggerable by a Gadu-Gadu server or a man-in-the-middle.
	  (Discovered by Yves Younan and Ryan Pentney of Sourcefire VRT)
	  (CVE-2013-6487)
	* Disabled buddy list import/export from/to server (it didn't work
	  anymore). Buddy list synchronization will be implemented in 3.0.0.
	* Disabled new account registration and password change options, as it
	  didn't work either. Account registration also caused a crash. Both
	  functions are available using official Gadu-Gadu website.

	IRC:
	* Fix bug where a malicious server or man-in-the-middle could trigger
	  a crash by not sending enough arguments with various messages.
	  (Discovered by Daniel Atallah) (CVE-2014-0020)
	* Fix bug where initial IRC status would not be set correctly.
	* Fix bug where IRC wasn't available when libpurple was compiled with
	  Cyrus SASL support. (#15517)

	MSN:
	* Fix NULL pointer dereference parsing headers in MSN.
	  (Discovered by Fabian Yamaguchi and Christian Wressnegger of the
	  University of Goettingen) (CVE-2013-6482)
	* Fix NULL pointer dereference parsing OIM data in MSN.
	  (Discovered by Fabian Yamaguchi and Christian Wressnegger of the
	  University of Goettingen) (CVE-2013-6482)
	* Fix NULL pointer dereference parsing SOAP data in MSN.
	  (Discovered by Fabian Yamaguchi and Christian Wressnegger of the
	  University of Goettingen) (CVE-2013-6482)
	* Fix possible crash when sending very long messages. Not
	  remotely-triggerable. (Discovered by Matt Jones, Volvent)

	MXit:
	* Fix buffer overflow with remote code execution potential.
	  (Discovered by Yves Younan and Pawel Janic of Sourcefire VRT)
	  (CVE-2013-6489)
	* Fix sporadic crashes that can happen after user is disconnected.
	* Fix crash when attempting to add a contact via search results.
	* Show error message if file transfer fails.
	* Fix compiling with InstantBird.
	* Fix display of some custom emoticons.

	SILC:
	* Correctly set whiteboard dimensions in whiteboard sessions.

	SIMPLE:
	* Fix buffer overflow with remote code execution potential.
	  (Discovered by Yves Younan of Sourcefire VRT) (CVE-2013-6490)

	XMPP:
	* Prevent spoofing of iq replies by verifying that the 'from' address
	  matches the 'to' address of the iq request. (Discovered by Fabian
	  Yamaguchi and Christian Wressnegger of the University of Goettingen,
	  fixed by Thijs Alkemade) (CVE-2013-6483)
	* Fix crash on some systems when receiving fake delay timestamps with
	  extreme values. (Discovered by Jaime Breva Ribes) (CVE-2013-6477)
	* Fix possible crash or other erratic behavior when selecting a very
	  small file for your own buddy icon.
	* Fix crash if the user tries to initiate a voice/video session with a
	  resourceless JID.
	* Fix login errors when the first two available auth mechanisms fail but
	  a subsequent mechanism would otherwise work when using Cyrus SASL.
	  (#15524)
	* Fix dropping incoming stanzas on BOSH connections when we receive
	  multiple HTTP responses at once. (Issa Gorissen) (#15684)

	Yahoo!:
	* Fix possible crashes handling incoming strings that are not UTF-8.
	  (Discovered by Thijs Alkemade and Robert Vehse) (CVE-2012-6152)
	* Fix a bug reading a peer to peer message where a remote user could
	  trigger a crash. (CVE-2013-6481)

	Plugins:
	* Fix crash in contact availability plugin.
	* Fix perl function Purple::Network::ip_atoi
	* Add Unity integration plugin.

version 2.10.7 (02/13/2013):
	Alien hatchery:
	* No changes

	General:
	* The configure script will now exit with status 1 when specifying
	  invalid protocol plugins using the --with-static-prpls and
	  --with-dynamic-prpls arguments. (Michael Fiedler) (#15316)

	libpurple:
	* Fix a crash when receiving UPnP responses with abnormally long values.
	  (CVE-2013-0274)
	* Don't link directly to libgcrypt when building with GnuTLS support.
	  (Bartosz Brachaczek) (#15329)
	* Fix UPnP mappings on routers that return empty <URLBase/> elements
	  in their response. (Ferdinand Stehle) (#15373)
	* Tcl plugin uses saner, race-free plugin loading.
	* Fix the Tcl signals-test plugin for savedstatus-changed.
	  (Andrew Shadura) (#15443)

	Pidgin:
	* Make Pidgin more friendly to non-X11 GTK+, such as MacPorts' +no_x11
	  variant.

	Gadu-Gadu:
	* Fix a crash at startup with large contact list. Avatar support for
	  buddies will be disabled until 3.0.0. (#15226, #14305)

	IRC:
	* Support for SASL authentication. (Thijs Alkemade, Andy Spencer)
	  (#13270)
	* Print topic setter information at channel join. (#13317)

	MSN:
	* Fix SSL certificate issue when signing into MSN for some users.
	* Fix a crash when removing a user before its icon is loaded. (Mark
	  Barfield) (#15217)

	MXit:
	* Fix two bugs where a remote MXit user could possibly specify a local
	  file path to be written to. (CVE-2013-0271)
	* Fix a bug where the MXit server or a man-in-the-middle could
	  potentially send specially crafted data that could overflow a buffer
	  and lead to a crash or remote code execution. (CVE-2013-0272)
	* Display farewell messages in a different colour to distinguish
	  them from normal messages.
	* Add support for typing notification.
	* Add support for the Relationship Status profile attribute.
	* Remove all reference to Hidden Number.
	* Ignore new invites to join a GroupChat if you're already joined, or
	  still have a pending invite.
	* The buddy's name was not centered vertically in the buddy-list if they
	  did not have a status-message or mood set.
	* Fix decoding of font-size changes in the markup of received messages.
	* Increase the maximum file size that can be transferred to 1 MB.
	* When setting an avatar image, no longer downscale it to 96x96.

	Sametime:
	* Fix a crash in Sametime when a malicious server sends us an abnormally
	  long user ID. (CVE-2013-0273)

	Yahoo!:
	* Fix a double-free in profile/picture loading code. (Mihai Serban)
	  (#15053)
	* Fix retrieving server-side buddy aliases. (Catalin Salgu) (#15381)

	Plugins:
	* The Voice/Video Settings plugin supports using the sndio GStreamer
	  backends. (Brad Smith) (#14414)
	* Fix a crash in the Contact Availability Detection plugin. (Mark)
	  (#15327)
	* Make the Message Notification plugin more friendly to non-X11 GTK+,
	  such as MacPorts' +no_x11 variant.

	Windows-Specific Changes:
	* Compile with secure flags (Jurre van Bergen) (#15290)
	* Installer downloads GTK+ Runtime and Debug Symbols more securely.
	  Thanks goes to Jacob Appelbaum of the Tor Project for identifying
	  this issue and suggesting solutions. (#15277)
	* Updates to a number of dependencies, some of which have security
	  related fixes. Thanks again to Jacob Appelbaum and Jurre van Bergen
	  for identifying the vulnerable libraries and to Dieter Verfaillie
	  for helping getting the libraries updated. (#14571, #15285, #15286)
		* ATK 1.32.0-2
		* Cyrus SASL 2.1.25
		* expat 2.1.0-1
		* freetype 2.4.10-1
		* gettext 0.18.1.1-2
		* Glib 2.28.8-1
		* libpng 1.4.12-1
		* libxml2 2.9.0-1
		* NSS 3.13.6 and NSPR 4.9.2
		* Pango 1.29.4-1
		* SILC 1.1.10
		* zlib 1.2.5-2
	* Patch libmeanwhile (sametime library) to fix crash. (Jonathan Rice)
	  (#12637)

version 2.10.6 (07/06/2012):
	Pidgin:
	* Fix a bug that requires a triple-click to open a conversation
	  window from the buddy list. (#15199)

version 2.10.5 (07/05/2012):
	libpurple:
	* Add support for GNOME3 proxy settings. (Mihai Serban) (#15054)

	Pidgin:
	* Fix a crash that may occur when trying to ignore a user who is
	  not in the current chat room. (#15139)

	MSN:
	* Fix building with MSVC on Windows (broken in 2.10.4). (Florian
	  Quèze)

	MXit:
	* Fix a buffer overflow vulnerability when parsing incoming messages
	  containing inline images.  Thanks to Ulf Härnhammar for reporting
	  this! (CVE-2012-3374)

version 2.10.4 (05/06/2012):
	General:
	* Support building against Farstream in addition to Farsight.
	  (Olivier Crete) (#14936)

	IRC:
	* Disable periodic WHO timer.  IRC channel user lists will no
	  longer automatically display away status, but libpurple will be
	  much kinder to the network.
	* Print unknown numerics to channel windows if we can associate
	  them.  Thanks to Marien Zwart. (#15090)

	MSN:
	* Fix a possible crash when receiving messages with certain characters
	  or character encodings.  Thanks to Fabian Yamaguchi for reporting
	  this! (CVE-2012-2318)

	XMPP:
	* Fix a possible crash when receiving a series of specially crafted
	  file transfer requests.  Thanks to José Valentín Gutiérrez for
	  reporting this!  (CVE-2012-2214)

	Windows-Specific Changes:
	* Words added to spell check dictionaries are saved across restarts of
	  Pidgin (#11886)

version 2.10.3 (03/26/2012):
	MSN:
	* Fix buddies not going offline. (#14997)

version 2.10.2 (03/14/2012):
	General:
	* Fix compilation when using binutils 2.22 and new GDK pixbuf. (#14799)
	* Fix compilation of the MXit protocol plugin with GLib 2.31. (#14773)

	Pidgin:
	* Add support for the GNOME3 Network dialog. (#13882)
	* Fix rare crash. (#14392)
	* Add support for the GNOME3 Default Application dialog for configuring
	  the Browser.

	libpurple:
	* Support new connection states and signals for NetworkManager 0.9+.
	  (Dan Williams) (#13859)

	AIM and ICQ:
	* Fix a possible crash when receiving an unexpected message
	  from the server. (Thijs Alkemade) (#14983)
	* Allow signing on with usernames containing periods and
	  underscores. (#13500)
	* Allow adding buddies containing periods and underscores. (#13500)
	* Don't try to format ICQ usernames entered as email addresses.
	  Gets rid of an "Unable to format username" error at login. (#13883)

	MSN:
	* Fix possible crashes caused by not validating incoming messages as
	  UTF-8. (Thijs Alkemade) (#14884)
	* Support new protocol version MSNP18. (#14753)
	* Fix messages to offline contacts. (#14302)

	Windows-Specific Changes:
	* Fix the installer downloading of spell-checking dictionaries (#14612)
	* Fix compilation of the Bonjour protocol plugin. (#14802)

	Plugins:
	* The autoaccept plugin will no longer reset the preference for unknown
	  buddies to "Auto Reject" in certain cases. (#14964)

version 2.10.1 (12/06/2011):
	Finch:
	* Fix compilation on OpenBSD.

	AIM and ICQ:
	* Fix remotely-triggerable crashes by validating strings in a few
	  messages related to buddy list management.  Thanks to Evgeny Boger
	  for reporting this!  (#14682)

	Bonjour:
	* IPv6 fixes (Linus Lüssing)

	Gadu-Gadu:
	* Fix problems linking against GnuTLS. (#14544)

	IRC:
	* Fix a memory leak when admitting UTF-8 text with a non-UTF-8 primary
	  encoding.  (#14700)

	Jabber:
	* Fix crashes and memory leaks when receiving malformed voice
	  and video requests.  Thanks to Thijs Alkemade for reporting this!

	Sametime:
	* Separate "username" and "server" when adding new Sametime accounts.
	  (#14608)
	* Fix compilation in Visual C++. (#14608)

	SILC:
	* Fix CVE-2011-3594, by UTF-8 validating incoming messages before
	  passing them to glib or libpurple.  Identified by Diego Bauche
	  Madero from IOActive.  (#14636)

	Yahoo!:
	* Fetch buddy icons in some cases where we previously weren't. (#13050)

	Windows-Specific Changes:
	* Fix compilation

version 2.10.0 (08/18/2011):
	Pidgin:
	* Make the max size of incoming smileys a pref instead of hardcoding it.
	  (Quentin Brandon) (#5231)
	* Added a plugin information dialog to show information for plugins
	  that aren't otherwise visible in the plugins dialog.
	* Fix building with GTK+ earlier than 2.14.0 (GTK+ 2.10 is still the
	  minimum supported) (#14261)

	libpurple:
	* Fix a potential crash in the Log Reader plugin when reading QIP logs.
	* Fix a large number of strcpy() and strcat() invocations to use
	  strlcpy() and strlcat(), etc., forestalling an entire class of
	  string buffer overrun bugs.
	  (The Electronic Frontier Foundation, Dan Auerbach, Chris Palmer,
	  Jacob Appelbaum)
	* Change some filename manipulations in filectl.c to use MAXPATHLEN
	  instead of arbitrary length constants.  (The Electronic Frontier
	  Foundation, Dan Auerbach, Chris Palmer, Jacob Appelbaum)
	* Fix endianness-related crash in NTLM authentication (Jon Goldberg)
	  (#14163)

	Gadu-Gadu:
	* Fixed searching for buddies in public directory. (Tomasz Wasilczyk)
	  (#5242)
	* Better status message handling. (Tomasz Wasilczyk) (#14314)
	* Merged two buddy blocking methods. (Tomasz Wasilczyk) (#5303)
	* Fix building of the bundled libgadu library with older versions
	  of GnuTLS. (patch plucked from upstream) (#14365)

	ICQ:
	* Fix crash selecting Tools->Set Mood when you're online with an
	  ICQ account that is configured as an AIM account. (#14437)

	IRC:
	* Fix a crash when remote users have certain characters in their
	  nicknames. (Discovered by Djego Ibanez) (#14341)
	* Fix the handling of formatting following mIRC ^O (#14436)
	* Fix crash when NAMES is empty. (James McLaughlin) (#14518)

	MSN:
	* Fix incorrect handling of HTTP 100 responses when using the HTTP
	  connection method.  This can lead to a crash. (Discovered by Marius
	  Wachtler)
	* Fix seemingly random crashing. (#14307)
	* Fix a crash when the account is disconnected at the time we are doing a
	  SB request. (Hanzz, ported by shlomif) (#12431)

	XMPP:
	* Do not generate malformed XML ("</>") when setting an empty mood.
	  (#14342)
	* Fix the /join <room> behavior.  (Broken when adding support for
	  <room>@<server>)  (#14205)

	Yahoo!/Yahoo! JAPAN:
	* Fix coming out of idle while in an unavailable state
	* Fix logging into Yahoo! JAPAN.  (#14259)

	Windows-Specific Changes:
	* Open an explorer.exe window at the location of the file when clicking
	  on a file link instead of executing the file, because executing a file
	  can be potentially dangerous.  (Discovered by James Burton of
	  Insomnia Security) (Fixed by Eion Robb)

version 2.9.0 (06/23/2011):
	Pidgin:
	* Fix a potential remote denial-of-service bug related to displaying
	  buddy icons.
	* Significantly improved performance of larger IRC channels (regression
	  introduced in 2.8.0).
	* Fix Conversation->Add on AIM and MSN.
	* Entries in the chat user list are sorted properly again.  This was
	  inadvertenly broken in 2.8.0.

	Finch:
	* Fix logging in to ICQ.

	libpurple:
	* media: Actually use the specified TCP port from the TURN configuration to
	  create a TCP relay candidate.

	AIM and ICQ:
	* Fix crashes on some non-mainstream OSes when attempting to
	  printf("%s", NULL).  (Clemens Huebner) (#14297)

	Plugins:
	* The Evolution Integration plugin compiles again.

version 2.8.0 (06/07/2011):
	General:
	* Implement simple silence suppression for voice calls, preventing
	  wasted bandwidth for silent periods during a call. (Jakub Adam)
	  (half of #13180)
	* Added the DigiCert High Assurance CA-3 intermediate CA, needed for
	  validation of the Facebook XMPP interface's certificate.
	* Removed the QQ protocol plugin.  It hasn't worked in a long time and
	  isn't being maintained, therefore we no longer want it.

	Pidgin:
	* Duplicate code cleanup.  (Gabriel Schulhof) (#10599)
	* Voice/Video call window adapts correctly to adding or removing
	  streams on the fly. (Jakub Adam) (half of #13535)
	* Don't cancel an ongoing call when rejecting the addition of a
	  stream to the existing call. (Jakub Adam) (#13537)
	* Pidgin plugins can now override tab completion and detect clicks on
	  usernames in the chat userlist. (kawaii.neko) (#12599)
	* Fix the tooltip being destroyed when it is full of information and
	  cover the mouse (dliang) (#10510)

	libpurple:
	* media: Allow obtaining active local and remote candidates. (Jakub
	  Adam) (#11830)
	* media: Allow getting/setting video capabilities. (Jakub Adam) (half
	  of #13095)
	* Simple Silence Suppression is optional per-account. (Jakub Adam)
	  (half of #13180)
	* Fix purple-url-handler being unable to find an account.
	* media: Allow adding/removing streams on the fly. (Jakub Adam)
	  (half of #13535)
	* Support new connection states in NetworkManager 0.9. (Dan Williams)
	  (#13505)
	* When removing a buddy, delete the pounces associated with it.
	  (Kartik Mohta) (#1131)
	* media: Allow libpurple and plugins to set SDES properties for RTP
	  conferences. (Jakub Adam) (#12981)
	* proxy: Add new "Tor/Privacy" proxy type that can be used to
	  restrict operations that could leak potentially sensitive data
	  (e.g. DNS queries).  (#11110, #13928)
	* media: Add support for using TCP relaying with TURN (will only work with
	  libnice 0.1.0 and later).

	AIM:
	* Fix setting icons with dimensions greater than 64x64 pixels by scaling
	  them down to at most 64x64. (#12874, #13165)

	Gadu-Gadu:
	* Allow showing your status only to buddies. (Mateusz Piękos) (#13358)
	* Updated internal libgadu to version 1.10.1. (Robert Matusewicz,
	  Krzysztof Klinikowski) (#13525)
	* Updated internal libgadu to version 1.11.0. (Tomasz Wasilczyk)
	  (#14248)
	* Suppress blank messages that happen when receiving inline
	  images. (Tomasz Wasilczyk) (#13554)
	* Fix sending inline images to remote users, don't crash when
	  trying to send large (> 256kB) images. (Tomasz Wasilczyk) (#13580)
	* Support typing notifications. (Jan Zachorowski, Tomasz Wasilczyk,
	  Krzysztof Klinikowski) (#13362, #13590)
	* Require libgadu 1.11.0 to avoid using internal libgadu.
	* Optional SSL connection support for GNUTLS users (not on Windows
	  yet!). (Tomasz Wasilczyk) (#13613, #13894)
	* Don't count received messages or statuses when determining whether
	  to send a keepalive packet. (Jan Zachorowski) (#13699)
	* Fix a crash when receiving images on Windows or an incorrect
	  timestamp in the log when receiving images on Linux. (Tomasz
	  Wasilczyk) (#10268)
	* Support XML events, resulting in immediate update of other users'
	  buddy icons. (Tomasz Wasilczyk) (#13739)
	* Accept poorly formatted URLs from other third-party clients in
	  the same manner as the official client.  (Tomasz Wasilczyk)
	  (#13886)

	ICQ:
	* Fix setting icons with dimensions greater than 64x64 pixels by scaling
	  them down to at most 64x64. (#12874, #13165)
	* Fix unsetting your mood when "None" is selected.  (Dustin Gathmann)
	  (#11895)
	* Ignore Daylight Saving Time when performing calculations related to
	  birthdays. (Dustin Gathmann) (#13533)
	* It is now possible to specify multiple encodings on the Advanced
	  tab of an ICQ account's settings by using a comma-delimited list.
	  (Dmitry Utkin) (#13496)

	IRC:
	* Add "authserv" service command.  (tomos) (#13337)

	MSN:
	* Fix a hard-to-exploit crash in the MSN protocol when using the
	  HTTP connection method (Reported by Marius Wachtler).

	MXit:
	* Support for an Invite Message when adding a buddy.
	* Fixed bug in splitting-up of messages that contain a lot of links.
	* Fixed crash caused by timer not being disabled on disconnect.
	  (introduced in 2.7.11)
	* Clearing of the conversation window now works.
	* When receiving an invite you can display the sender's profile
	  information, avatar image, invite message.
	* The Change PIN option was moved into separate action.
	* New profile attributes added and shown.
	* Update to protocol v6.3.
	* Added the ability to view and invite your Suggested Friends,
	  and to search for contacts.
	* Also display the Status Message of offline contacts in their
	  profile information.

	XMPP:
	* Remember the previously entered user directory when searching.
	  (Keith Moyer) (#12451)
	* Correctly handle a buddy's unsetting his/her vCard-based avatar.
	  (Matthew W.S. Bell) (#13370)
	* Squash one more situation that resulted in duplicate entries in
	  the roster (this one where the server reports the buddy as being
	  in the same (empty) group.  (Reported by Danny Mayer)

	Plugins:
	* The Voice/Video Settings plugin now includes the ability to test
	  microphone settings. (Jakub Adam) (#13182)
	* Fix a crash when handling some saved settings in the Voice/Video
	  Settings plugin. (Pat Erley) (13290, #13774)

	Windows-Specific Changes:
	* Fix building libpurple with Visual C++ .NET 2005. This was
	  accidentally broken in 2.7.11. (Florian Quèze)
	* Build internal libgadu using packed structs, fixing several
	  long-standing Gadu-Gadu issues. (#11958, #6297)

version 2.7.11 (03/10/2011):
	General:
	* Our bundled libgadu should now build on HP-UX.
	* Fix some instances of file transfers never completing. (Cristi Posoiu)
	  (#12472)

	Pidgin:
	* Sort by Status no longer causes buddies to move around when you
	  click them.
	* Fix embedding in the system tray on older GTK+ releases (such as on
	  CentOS 5.5 and older Fedora).
	* No longer require libstartup-notification for startup notification
	  support.  GTK+ has included support for years, so use it instead. (David
	  Benjamin) (#13245)

	AIM:
	* Fix a bug where some buddies from your buddy list might not show up.
	  Affected non-English ICQ users the most. (#13386)
	* Send keepalives for all types of network connections.  Will hopefully
	  make chat rooms more reliable. (#1449)

	MSN:
	* Fix bug that prevented added buddies to your buddy list in certain
	  circumstances.  (#13298)

	MXit:
	* MXit plugin and reported client version now follow the libpurple
	  version.
	* Don't try to request profile information for non-user contacts.
	* Allow Re-Invite for contacts in Deleted or Rejected state.
	* Ensure we don't send packets too fast to the MXit server and trigger
	  its flood-detection mechanism.  Also increased the internal packet queue
	  to 32 packets.

	XMPP:
	* Fix building on platforms with an older glib (inadvertantly broken in
	  2.7.10).  (#13329)
	* Don't treat the on-join status storms as 'new arrivals'.  (Thijs
	  Alkemade) (#a14527)
	* Extend the /join command to support room JIDs, enabling you to join
	  a room on any server.  (Solarius, Matěj Cepl, Tirtha 'wyuka'
	  Chatterjee) (#4526)
	* Add support for receiving a limited amount of history when joining a
	  room (not currently supported by Pidgin and Finch).  (Thijs Alkemade)
	  (#10986, #a14219)

	Yahoo!/Yahoo! JAPAN:
	* Fix CVE-2011-1091, denials of service caused by NULL pointer
	  dereferences due to improper handling of malformed YMSG packets.  Thanks
	  to Marius Wachtler for reporting this and reviewing the fix!

version 2.7.10 (02/06/2011):
	General:
	* Force video sources to all have the same capabilities.  This reduces the
	  number of times video must be scaled down, saving CPU time. (Jakub Adam)
	  (half of #13095)
	* Starting multiple video calls and ending one no longer causes the other
	  calls to stop sending audio and video. (Jakub Adam) (#12758, #13237)
	* Perl bindings now respect LDFLAGS. (Peter Volkov, Markos Chandras)
	  (#12638)
	* Added AddTrust External Root CA.  (#11554)
	* Resolve some issues validating X.509 certificates signed off the CAcert
	  Class 3 intermediate cert when using the GnuTLS SSL/TLS plugin.

	Gadu-Gadu:
	* Don't drop whole messages when text is colored. (Jan Zachorowski)
	  (#13259)

	Groupwise:
	* Don't show two windows when using "Get Info" on a buddy. (Gabriel Burt;
	  Novell, Inc.) (#13108)

	IRC:
	* Don't send ISON messages longer than 512 bytes. (Jeffrey Honig) (#9692)

	libpurple:
	* Stop sending audio when placing a call on hold. (Jakub Adam) (#13032)
	* Stop translating gpointers to ints in the dbus API.  This removes
	  functions from the dbus API.  (The openSUSE Project) (#12507)
	* Fix D-Bus introspection calls that omit the interface parameter.  (Tom
	  Samstag) (#13073)
	* Fixed bugs in purple_str_to_time() that caused the most recent 'make
	  check' failures.  (Nader Morshed) (#13131)
	* Correct an issue that caused some UIs other than Pidgin or Finch to
	  leave a buddy in the "is typing" state.  (Jan Kaluza)
	* Fix potential information disclosure issues in the Cipher code.  (Julia
	  Lawall)

	Pidgin:
	* Support using the Page Up and Page Down keys on the numeric keypad in
	  the conversation window.  (Ryan Flegel) (#13127)
	* Fix a few memory leaks. (Nader Morshed) (#13162)
	* Support rendering strikethrough when received as in-line CSS. (#13168)
	* Editable comboboxes are now more friendly to some GTK+ themes. (Hugo
	  Pereira Da Costa) (#13164).

	Plugins:
	* The Voice/Video Settings plugin no longer resets selected devices to
	  defaults. (Jakub Adam) (#13044)
	* The Voice/Video Settings plugin no longer crashes when a stored device
	  name is not found in the list of available devices. (Jakub Adam)
	  (#13238)
	* The Autoaccept plugin now allows disabling filename escaping. (Rok
	  Mandeljc) (half of #11459)
	* The Autoaccept plugin now allows choosing Reject/Ask/Accept for
	  non-buddies. (Rok Mandeljc) (half of #11459)

	QQ:
	* QQ2008 is now the default protocol version. (Michael Terry) (#11635)

	XMPP:
	* Don't crash when receiving an unexpected/invalid jingle transport type.
	  (Nikita Kozlov) (#13136)
	* Handle Connection: Close headers for BOSH, when the server does not
	  terminate the connection itself. (#13008)
	* Improved parsing for DIGEST-MD5, which should resolve issues
	  connecting to some jabberd2 servers.  This corrects an issue parsing
	  one-character or empty elements. (Noa Resare) (#a14514)

	Yahoo!/Yahoo! JAPAN:
	* Fix a crash when an account disconnects before a p2p session is
	  completely set up. (Jan Kaluza) (#12432)

version 2.7.9 (12/26/2010):
	MSN:
	* Fix CVE-2010-4528, a crash when receiving short packets related to
	  P2Pv2 messages.

version 2.7.8 (12/19/2010):
	General:
	* Fix the exceptions in purple-remote on Python 2.6+. (Ari Pollak)
	  (#12151)

	Pidgin:
	* When a conversation has reached the maximum limit on the number
	  of smileys, display the text representation of the smiley properly
	  when it contains HTML-escapable characters (e.g. "<3" was previously
	  displayed as "&lt;3").
	* Drop dependency on GdkGC and use Cairo instead.
	* New UI hack to assist in first-time setup of Facebook accounts with
	  icon from Jakub Szypulka.
	* Don't hide the buddy list if there is no notification area in which
	  to put the icon. (#12129)

	libpurple:
	* Fix multipart parsing when '=' is included in the boundary for
	  purple_mime_document_parse. (Jakub Adam) (#11598)

	AIM and ICQ:
	* Buddies who unset their status message will now be correctly shown
	  without a message in your buddy list. (#12988)

	Gadu-Gadu:
	* Updated our bundled libgadu and minimum requirement for external
	  libgadu to 1.9.0. (#12789)

	MSN:
	* Stop showing ourselves in the list of endpoints that can be
	  disconnected.
	* Allow full-size display names, by not escaping (most) non-English
	  characters. (#8508)
	* Fix receiving messages from users on Yahoo and other federated
	  services. (#13022)
	* Correctly remove old endpoints from the list when they sign out.
	* Add option to disable connections from multiple locations. (#13017)
	* Correctly update your own display name in the buddy list. (#13064) 
	* Correctly show ourselves as offline in the buddy list when going
	  invisible. (#12945)
	* Correctly update your own icon in the buddy list. (#12973)
	* Remove struct packing for better portability. (#12856)

	XMPP:
	* Terminate Jingle sessions with unsupported content types. (#13048)

version 2.7.7 (11/23/2010):
	General:
	* Allow multiple CA certificates to share the same Distinguished Name
	  (DN).  Partially fixes remaining MSN issues from #12906.
	* The GNUTLS SSL plugin now discards any certificate (and all subsequent
	  certificates) in a chain if it did not sign the previous certificate.
	  Partially fixes remaining MSN issues from #12906.
	* Open requests related to a file transfer are now closed when the request
	  is cancelled locally. (#11666)

	AIM and ICQ:
	* AIM should now connect if "Use clientLogin" is turned off and the
	  "Server" field is set to anything other than "login.oscar.aol.com" or
	  "slogin.oscar.aol.com". (#12948)
	* Fix a crash on connection loss. (#5927)

version 2.7.6 (11/21/2010):
	General:
	* Included Microsoft Internet Authority 2010 and Microsoft Secure Server
	  Authority 2010 intermediate CA certificates to our bundle.  This fixes
	  the "Unable to validate certificate" error for omega.contacts.msn.com.
	  (#12906)

	Pidgin:
	* Avoid a use-after-free race condition in the media code (when
	  there's an error reported by GStreamer). (#12806, Jakub Adam)

	AIM and ICQ:
	* SSL option has been changed to a tri-state menu with choices for
	  "Don't Use Encryption", "Use Encryption if Available", and "Require
	  Encryption".
	* Fix some possible clientLogin URL issues introduced in version 2.7.5.
	* Don't show a "<URL>: Ok" connection error when using clientLogin.
	* Cleaned up some debug output for improved readability.

	MSN:
	* Added support for MSNP16, including Multiple Points of Presence (MPOP)
	  which allows multiple simultaneous sign-ins. (#8247)
	* Added extended capabilities support (none implemented).
	* Merged the work done on the Google SoC (major rewrite of SLP code)
	* Reworked the data transfer architecture.
	  (https://developer.pidgin.im/wiki/SlpArchitecture)
	* Lots of little changes.
	* Don't process zero-length DC messages. (#12660)
	* Fixed a bunch of memory leaks.
	* Prevent a use-after-free condition.

	XMPP:
	* Avoid a double-free in the Google Relay (V/V) code.
	* Avoid double error message when failing a file transfer. (#12757)
	* Password-related information is printed out for SASL authentication
	  when the PURPLE_UNSAFE_DEBUG environment variable is set.
	* Authentication mechanisms can now be added by UI's or other plugins
	  with some work. This is outside the API/ABI rules! (#12715)
	* Fixed a few printf("%s", NULL) crashes for broken OSes.

	Windows-Specific Changes:
	* Build the Pidgin Theme Editor plugin (finally).
	* Untarring (for themes) now works for non-ASCII destination paths.

version 2.7.5 (10/31/2010):
	General:
	* Added Verisign Class 3 Public CA - G2 root CA.

	Pidgin:
	* Properly differentiate between bn and bn_IN in the Translation
	  Information dialog.

	AIM and/or ICQ:
	* Display the "Authorize buddy?" minidialog when the requestor has an
	  empty nickname. (#12810)
	* New ICQ accounts default to proper ICQ servers.  Old accounts using one
	  of the old default servers will be silently migrated to use the proper
	  servers.
	* ICQ accounts using clientLogin now use the correct ICQ servers.  This is
	  separate from the server settings mentioned above.
	* '<' should no longer cause ICQ status messages to be truncated in some
	  locations. (#11964, #12593)
	* Fix sending messages to chat rooms. (#12768)

	Bonjour:
	* Don't crash when attempting to log into a Bonjour account and init
	  failed.

	Windows-Specific Changes:
	* Quote the path stored in the registry when the "run at startup" option
	  in the Windows Pidgin Options plugin is used. (#12781)

version 2.7.4 (10/20/2010):
	General:
	* Fix search path for Tk when compiling on Debian Squeeze. (#12465)
	* purple-remote now expects and produces UTF-8. (Guillaume Brunerie)
	  (#12049)
	* Add Deutsche Telekom, Thawte Primary, and Go Daddy Class 2 root CAs
	  (#12667, #12668, and #12594)
	* Fix CVE-2010-3711 by properly validating return values from the
	  purple_base64_decode() function before using them.
	* Fix two local crash bugs by properly validating return values from the
	  purple_base16_decode() function before using them.

	libpurple:
	* Fall back to an ordinary request if a UI does not support showing a
	  request with an icon.  Fixes receiving MSN file transfer requests
	  including a thumbnail in Finch. (#12561)
	* Fix an invalid memory access when removing UPnP mappings that could
	  cause sporadic crashes, most notably when MSN Direct Connections are
	  enabled. (#12387)
	* Add a sentence to the certificate warning for expired certificates
	  suggesting the user check their computer's date and time. (#12654)

	Pidgin:
	* Add support for the Gadu-Gadu protocol in the gevolution plugin to
	  provide Evolution integration with contacts with GG IDs. (#10709)
	* Remap the "Set User Mood" shortcut to Control-D, which does not
	  conflict with the previous shortcut for Get Buddy Info on the
	  selected buddy.
	* Add a plugin action menu (under Tools) for the Voice and Video
	  Settings plugin.
	* Use GRegex for the debug window where available. This brings regex
	  filtering to the debug window on Windows. (Eion Robb) (#12601)
	* Add Google Chrome to the list of possible browsers on non-Windows
	  systems.
	* Add Chromium to the list of possible browsers on non-Windows systems.
	* The "Manual" browser option is now stored as a string.  It is no
	  longer necessary to specify a full path to the browser command.
	  (Rodrigo Tobar Carrizo) (#12024)
	* The Send To menu can now be used if the active account in the
	  conversation becomes disabled or inactive. (Keith Moyer) (#12471)
	* xdg-open is now the default browser for new users on non-Windows
	  platforms. (Stanislav Brabec) (#12505)
	* The "Authorize buddy?" mini-dialog now shows the nickname of
	  the buddy requesting authorization as well as the icon of
	  the IM protocol he is using. (#5038)

	Finch:
	* Add support for drop-down account options (like the SILC cipher
	  and HMAC options or the QQ protocol version).

	XMPP:
	* Unify the connection security-related settings into one dropdown.
	* Fix a crash when multiple accounts are simultaneously performing
	  SASL authentication when built with Cyrus SASL support.  (thanks
	  to Jan Kaluza) (#11560)
	* Restore the ability to connect to XMPP servers that do not offer
	  Stream ID. (#12331)
	* Added support for using Google's relay servers when making voice and
	  video calls to Google clients.
	* Fix detecting file transfer proxies advertised by the server.
	* Advertise support for Google Talk's JID Domain Discovery extension
	  in all cases again (changed in 2.7.0), not just when the domain
	  is "gmail.com" or "googlemail.com" (it's also needed for Google
	  Talk used for accounts on arbitrary domains not using Google Apps
	  for Your Domain). (#a14153)
	* Improved handling of adding oneself to your buddy list when using
	  Non-SASL (legacy) authentication. (#12499)
	* Generate a connection error instead of just stalling when the
	  _xmppconnect TXT record returns results, but none of them result
	  in a valid BOSH URI. (#a14367, #12744)

	AIM and ICQ:
	* Add support for managing Visible/Invisible lists. (#10967)
	* Fix a problem with receiving HTML messages from
	  QIP/Miranda/Trillian. (#12044)
	* Hopefully fixed all encoding-related problems, both
	  for sending and receiving messages. (#10833 and the like)
	* Fix a problem with receiving messages from pyicqt. (#12284)
	* Don't set a custom status text when going Invisible to avoid
	  being detected as Invisible. (#10633)

	Yahoo/Yahoo JAPAN:
	* Stop doing unnecessary lookups of certain alias information.  This
	  solves deadlocks when a given Yahoo account has a ridiculously large
	  (>500 buddies) list and may improve login speed for those on slow
	  connections. (#12532)
	* Fix sending SMS messages.  The lookup host changed on us.  (Thanks to
	  todo) (#12688).
	* Improvements for some file transfer scenarios, but not all.

	Windows:
	* Bonjour support now requires Apple Bonjour Print Services version
	  2.0.0 or newer (http://support.apple.com/kb/dl999).

	libpurple:
	* Fall back to an ordinary request if a UI does not support showing a
	  request with an icon.  Fixes receiving MSN file transfer requests
	  including a thumbnail in Finch.

	Pidgin:
	* Add support for the Gadu-Gadu protocol in the gevolution plugin to
	  provide Evolution integration with contacts with GG IDs. (#10709)
	* Remap the "Set User Mood" shortcut to Control-D, which does not
	  conflict with the previous shortcut for Get Buddy Info on the
	  selected buddy.
	* Add a plugin action menu (under Tools) for the Voice and Video
	  Settings plugin.

	Finch:
	* Add support for drop-down account options (like the SILC cipher
	  and HMAC options or the QQ protocol version).

	XMPP:
	* Unify the connection security-related settings into one dropdown.
	* Fix a crash when multiple accounts are simultaneously performing
	  SASL authentication when built with Cyrus SASL support.  (thanks
	  to Jan Kaluza) (#11560)
	* Restore the ability to connect to XMPP servers that do not offer
	  Stream ID. (#12331)
	* Added support for using Google's relay servers when making voice and
	  video calls to Google clients.

	Yahoo/Yahoo JAPAN:
	* Stop doing unnecessary lookups of certain alias information.  This
	  solves deadlocks when a given Yahoo account has a ridiculously large
	  (>500 buddies) list and may improve login speed for those on slow
	  connections. (#12532)

version 2.7.3 (08/10/2010):
	General:
	* Use silent build rules for automake >1.11. You can enable verbose
	  builds with the --disable-silent-rules configure option, or using
	  make V=1.

	libpurple:
	* Fix the TURN server settings (broken in 2.7.0).

	Pidgin:
	* Re-focus the input area after clicking the attention toolbar button.
	* Re-arrange media window to make it more netbook-friendly.

	Finch:
	* Rebindable 'suggest-next-page' and 'suggest-prev-page' actions for
	  textboxes (GntEntry) to scroll through list of suggestions.
	* Rebindable 'dropdown' action for comboboxes (GntComboBox) to show the
	  dropdown list of options.

	IRC:
	* Fix non-ASCII arguments to /mode et al.  (thanks to Max Ulidtko)

	MSN:
	* Support for web-based buddy icons, used when a buddy logs in to the
	  messenger on the Live website.
	* Fix file transfers with some clients that don't support direct
	  connections (e.g., papyon, telepathy-butterfly, etc.) (#12150)

	MXit:
	* Fix filename for the Shocked emoticon. (#12364)
	* Implement the new naming conventions where possible. (MXitId, etc)
	* Display a message in the Groupchat window when you invite somebody.
	* Birthday field in profile cannot be edited when server says it is
	  locked.
	* If a buddy is offline, show in their profile when last they were online.
	* Handle pushed profile update packets (ie, when changing your avatar via
	  the Gallery bot).
	* If a buddy is offline and we see from their profile that they have
	  updated their avatar, request the new avatar image from the server.
	* Fix a possible crash if a link is clicked while disconnected.
	* Unescape any escaped characters in a chatroom nickname.
	* Add the new MXit moods and emoticons.
	* MXit emoticons added to the small emoticon theme.

	XMPP:
	* Allow connecting to servers that only advertise GSSAPI and expect
	  a fallback to legacy IQ authentication (broken in 2.7.0).
	* Fix a crash when receiving custom emoticons that don't adhere to
	  the specification.
	* When initiating a file transfer, don't show resources that are certain
	  to not support file transfers in the resource selection dialog.
	* Fix connecting to servers using BOSH and authenticating with
	  DIGEST-MD5 when libpurple was built with Cyrus SASL support.

	Yahoo/Yahoo JAPAN:
	* Renamed "Use account proxy for SSL connections" to "Use account proxy
	  for HTTP and HTTPS requests" and tied the option to HTTP requests too.
	* Properly detect HTTP proxy server use when the HTTP proxy is the
	  global proxy server, an account-level non-HTTP proxy server is
	  configured, and the "Use account proxy for HTTP and HTTPS requests"
	  account option is turned off.  This fixes connecting for some HTTP
	  proxy servers.
	* Fall back to connecting to scsa.msg.yahoo.com (not configurable) if
	  the HTTP-based connect server lookup fails.  This does not work for
	  Yahoo JAPAN accounts.
	* Fix file transfers that get stuck with "Waiting for transfer to
	  begin".

version 2.7.2 (07/21/2010):
	AIM and ICQ:
	* Fix a crash bug related to X-Status messages that can be triggered by
	  remote users.  This is CVE-2010-2528.
	* Fix a rare crash bug caused by certain incoming SMS messages
	  (discovered by Jan Kaluza--thanks Jan!).
	* Change HTML sent from ICQ accounts so that official ICQ clients
	  hopefully display it correctly.

	MSN:
	* Fix a crash related to fast buddy icon transfers.

version 2.7.1 (05/29/2010):
	General:
	* Build fixes on OpenSolaris.  (Brian Lu)
	* Add configure option --enable-trayicon-compat which installs tray
	  icons into directories that are compatible with older versions of
	  hicolor-icon-theme (0.9).

	Pidgin:
	* Restore the tray icon's blinking functionality.
	* Fix a crash setting moods when an account is disconnected.

	Bonjour:
	* Fix a crash on disconnect.

	ICQ:
	* Fix bug that caused HTML to be displayed in incoming messages.

	MSN:
	* Fix unnecessary bandwidth consumption for buddy icon requests when
	  buddies have capital letters in their passport addresses.
	* Support for direct connections, enabling faster file transfers,
	  smiley and buddy icon loading.  (Gábor Szuromi)

	XMPP:
	* Allow connecting to servers that advertise EXTERNAL (broken in
	  2.7.0)

	MXit:
	* Replace the MXit-specific mood management with the new standard Moods
	  API.
	* Add the standard MXit emoticons.
	* Improve the handling of users being kicked from MultiMX rooms.
	* MXit doesn't allow you to see your buddy's Email Address or Title,
	  so remove those two fields from the "Buddy Information" page.
	* Show buddy's Registration Country in their profile.
	* Increment protocol version to v6.0
	* If an invite you sent was rejected with a reason, display that
	  message in the buddy tooltip.
	* CAPTCHA value is a required field during account activation.
	  (Resolves issue on Maemo)
	* When your avatar image is changed, don't forget the user's profile
	  information.

	Windows-Specific Changes:
	* Fix a regression introduced in 2.7.0 that caused Window Flashing not
	  to work.

version 2.7.0 (05/12/2010):
	General:
	* Changed GTK+ minimum version requirement to 2.10.0.
	* Changed GLib minimum version requirement to 2.12.0.
	* Using the --disable-nls argument to configure now works properly.
	  You will no longer be forced to have intltool to configure and build.
	* Fix two related crashes in the GnuTLS and NSS plugins when they
	  suffer internal errors immediately upon attempting to establish
	  an SSL connection.
	* Fix NSS to work when reinitialized after being used.  (Thanks to
	  Ludovico Cavedon for the testcase)
	* Added support for PURPLE_GNUTLS_PRIORITIES environment variable.
	  This can be used to specify GnuTLS priorities on a per-host basis.
	  The format is "host=priority;host2=priority;...".  The default
	  priority can be overridden by using "*" as the host.  See the
	  GnuTLS manual for documentation on the format of the priority
	  strings.
	* Fix autoconf detection of Python.  (Brad Smith)
	* Fix a crash when a Windows proxy (from IE) does not have a port.
	  (Marten Klencke)

	Pidgin:
	* Moved the "Debugging Information" section of the About box to a
	  "Build Information" dialog accessible on the Help menu.
	* Moved the Developer and Crazy Patch Writer information from the About
	  box to a "Developer Information" dialog accessible on the Help menu.
	* Moved the Translator information from the About box to a "Translator
	  Information" dialog accessible on the Help menu.
	* Use GtkStatusIcon for the docklet, providing better integration in
	  notification area.
	* Added UI for sending attentions (buzz, nudge) on supporting protocols.
	* Make the search dialog unobtrusive in the conversation window (by
	  making it look and behave like the search dialog in Firefox)
	* The Recent Log Activity sort method for the Buddy List now
	  distinguishes between no activity and a small amount of activity
	  in the distant past.  (Greg McNew)
	* Added a menu set mood globally for all mood-supporting accounts
	  (currently XMPP and ICQ).
	* Default binding of Ctrl+Shift+v to 'Paste as Plain Text' in
	  conversation windows. This can be changed in .gtkrc-2.0. For example,
	  Ctrl+v can be bound to 'Paste as Plain Text' by default.
	* Plugins can now handle markup in buddy names by attaching to the
	  "drawing-buddy" signal. (Daniele Ricci, Andrea Piccinelli)
	* Be more accommodating when scaling down large images for use as
	  buddy icons.
	* The 'Message Timestamp Formats' plugin allows changing the timestamp
	  format from the timestamps' context menu in conversation log.
	* The 'Message Timestamp Formats' plugin allows forcing 12-hour
	  timestamps.  (Jonathan Maltz)
	* Fix pastes from Chrome (rich-text pastes and probably URLs
	  having garbage appended to them).
	* Show file transfer thumbnails for images on supporting protocols
	  (currently only supported on MSN).

	Bonjour:
	* Added support for IPv6. (Thanks to T_X for testing)

	Gadu-Gadu:
	* Updated our bundled libgadu to 1.9.0-rc2 (many thanks to Krzysztof
	  Klinikowski for the work and testing put in here!)
	* Minimum requirement for external libgadu is now also 1.9.0-rc2.

	AIM and ICQ:
	* X-Status (Custom ICQ status icon) support.  Since most of the icons
	  available reflect moods, this is labeled "Set Mood" on the
	  Accounts->ICQ Account menu. (Andrew Ivanov, Tomáš Kebert,
	  Yuriy Yevgrafov, and trac users bob007, salieff, and nops)
	* Allow setting and displaying icons between 1x1 and 100x100 pixels for
	  ICQ.  Previously only icons between 48x48 and 52x64 were allowed.
	* When using the clientLogin authentication method, prompt for a
	  password on reconnect when "Remember Password" is not checked and
	  authentication fails due to an incorrect password.  (This is the same
	  behavior as the legacy authentication method)
	* Support sending and receiving HTML-formatted messages for ICQ.
	* Use the proper URL for "View web profile" link for ICQ buddies.
	  (Alexander Nartov)

	MSN:
	* Support for version 9 of the MSN protocol has been removed.  This
	  version is no longer supported on the servers.
	* Support file transfer thumbnails (previews) for images.
	* Fix CVE-2010-1624 (custom emoticon remote crash).

	XMPP:
	* Direct messages to a specific resource only upon receipt of a message
	  with content (as opposed to a typing notification, etc).  (Thanks to
	  rjoly for testing)
	* Present a better error message when authentication fails while trying
	  to connect to Facebook.  (David Reiss, Facebook)
	* When sending data using in-band-bytestreams, interpret the block-size
	  attribute as the size of the BASE64-encoded representation of the
	  data.
	* Validate the hash on incoming BoB data objects (for custom smileys
	  etc.), cache based per JID when the CID is not a valid hash (as
	  specified by the BoB XEP).
	* Send whitespace keepalives if we haven't sent data in a while (2
	  minutes).  This fixes an issue with Openfire disconnecting a
	  libpurple-baesd client that has just been quiet for about 6
	  minutes.
	* Only support Google Talk's JID Domain Discovery extension
	  (allowing a user to log in with "@gmail.com" or "@googlemail.com"
	  interchangeably) for those two domains.  This change was made
	  due to interoperability issues with some BOSH Connection Managers
	  and namespaced attributes.

	Yahoo/Yahoo JAPAN:
	* Attempt to better handle transparent proxies interfering with
	  HTTP-based login.
	* Fix handling of P2P packets, thus fixing the loss of some messages.
	* Retrieve the pager server address from Yahoo!'s servers directly.
	* Removed the "Pager server" account option, as it is no longer needed.
	* The authentication code is now less order-sensitive with the
	  components of the server's response.
	* The authentication process now acts more like the official client.

	Finch:
	* New action 'history-search', with default binding ctrl+r, to search
	  the entered string in the input history.

	Windows-Specific Changes
	* Updated GTK+ to 2.16.6
	* Private GTK+ Runtime now used (GTK+ Installer no longer supported)
	* Minimum required GTK+ version increased to 2.14.7
	* Windows 95, Windows 98, Windows 98 Second Edition, Windows ME
	  (Millennium Edition), and Windows NT 4.0 longer supported due to GTK+
	  requirements changes.
	* Crash Report files (pidgin.RPT) are now generated in the ~/.purple
	  directory instead of the installation directory.
	* NSS SSL Library upgraded to 3.12.5 (thanks to Berke Viktor)
	* GtkSpell upgraded to 2.0.16, changing the spellchecking backend to
	  enchant.  This means that myspell and hunspell (OpenOffice)
	  dictionaries can be used (previous versions' aspell dictionaries
	  will not work).

version 2.6.6 (02/18/2010):
	libpurple:
	* Fix 'make check' on OS X. (David Fang)
	* Fix a quirk in purple_markup_html_to_xhtml that caused some messages
	  to be improperly converted to XHTML.
	* Set "controlling-mode" correctly when initializing a media session.
	  Fixes receiving voice calls from Psi.
	* When looking up DNS records, use the type of record returned by the
	  server (instead of the type we asked for) to determine how to process
	  the record.
	* Fix an issue with parsing XML attributes that contain "&lt;br&gt;".
	  See ChangeLog.API for more details.

	General:
	* Correctly disable all missing dependencies when using the
	  --disable-missing-dependencies option.  (Gabriel Schulhof)

	Gadu-Gadu:
	* Fix display of avatars after a server-side change. (Krzysztof
	  Klinikowski)

	AIM:
	* Allow setting and displaying icons between 1x1 and 100x100 pixels.
	  Previously only icons between 48x48 and 50x50 were allowed.

	MSN:
	* Fix CVE-2010-0277, a possible remote crash when parsing an incoming
	  SLP message.  (Discovered by Fabian Yamaguchi)
	* File transfer requests will no longer cause a crash if you delete the
	  file before the other side accepts.
	* Received files will no longer hold an extra lock after completion,
	  meaning they can be moved or deleted without complaints from your OS.
	* Buddies who sign in from a second location will no longer cause an
	  unnecessary chat window to open.
	* Support setting an animated GIF as a buddy icon.
	* Numerous code cleanups and memory savings.

	MySpace:
	* Fix a leak and crash when retrieving buddy icons.

	XMPP:
	* Less likely to send messages to a contact's idle/inactive resource.
	  Previously, if a message was received from a specific resource,
	  responses would be sent to that resource until either it went offline
	  or a message is received from another resource.  Now, messages are
	  sent to the bare JID upon receipt of any presence change from the
	  contact.
	* Added support for the SCRAM-SHA-1 SASL mechanism.  This is only
	  available when built without Cyrus SASL support.
	* When getting info on a domain-only (server) JID, show uptime
	  (when given by the result of the "last query") and don't show status
	  as offline.
	* Fix getting info on your own JID.
	* Wrap XHTML messages in <p>, as described in XEP-0071, for
	  compatibility with some clients.
	* Don't do an SRV lookup for a STUN server associated with the account
	  if one is already set globally in prefs.
	* Don't send custom smileys larger than the recommended maximum object
	  size specified in the BoB XEP.   This prevents a client from being
	  disconnected by servers that dislike overly-large stanzas.
	* Fix receiving messages without markup over an Openfire BOSH
	  connection (forcibly put the stanzas in the jabber:client namespace).
	* The default value for the file transfer proxies is automatically
	  updated when an account connects, if it is still the old (broken)
	  default (from 'proxy.jabber.org' to 'proxy.eu.jabber.org').
	* Fix an issue where libpurple created duplicate buddies if the roster
	  contains a buddy in two groups that differ only by case
	  (e.g. "XMPP" and "xmpp") (or not at all).

	Yahoo:
	* Don't send <span> and </span> tags.  (Fartash Faghri)
	* Support PingBox.  PingBoxes will appear as pbx/PingBoxName.  (Kartik
	  Mohta)

	Pidgin:
	* Fix CVE-2010-0423, a denial of service attack due to the parsing
	  of large numbers of smileys.  (Discovered by Antti Hayrynen)
	* Correctly size conversation and status box entries when the
	  interior-focus style property is diabled. (Gabriel Schulhof)
	* Correctly handle a multiline text field being required in a
	  request form.  (Thanks to Florian Zeitz for finding this problem)
	* Search friends by email-addresses in the buddy list. (Luoh Ren-Shan)
	* Allow dropping an image on Custom Smiley window to add a new one.
	* Prompt for confirmation when clearing a whiteboard (doodle) session.
	  (Kartik Mohta)
	* Use the "hand" cursor when hovering over usernames in chat history to
	  indicate that the username is an actionable item.
	* Double-clicking usernames in chat history will open an IM with that
	  user.
	* Put an icon on the "Filter" button in the debug window.
	* Don't treat "/messages/like/this " as commands.
	* Explicitly mark user interaction when inserting smilies from the
	  toolbar so "Undo" correctly removes these smilies.
	* Clicking "New" or "Saved" in the status selector menu while typing a
	  status message no longer keeps the status entry area stuck in "typing"
	  mode forever.
	* Show tooltips for ellipsized conversation tabs.  On older systems,
	  tooltips will show for all tabs.
	* The File Transfers and Debug Window windows are no longer created as
	  dialogs.  These windows should now have minimize buttons in many
	  environments in which they were previously missing
	  (including Windows).
	* Smiley themes with Windows line endings no longer cause theme
	  descriptions not to be displayed in the theme selector.

	Finch:
	* Fix CVE-2010-0420, a possible remote crash when handling chat room
	  buddy names.
	* Rebindable 'move-first' and 'move-last' actions for tree widgets. So
	  it is possible to jump to the first or last entry in the buddy list
	  (and other such lists) by pressing home or end key (defaults)
	  respectively.

version 2.6.5 (01/08/2010):
	libpurple:
	* TLS certificates are actually stored to the local cache once again
	  (accepting a name mismatch on a certificate should now be remembered)

	General:
	* Build-time fixes for Solaris.  (Paul Townsend)

	AIM and ICQ:
	* Messages from some mobile clients are no longer displayed as
	  Chinese characters (broken in 2.6.4)

	MSN:
	* Fix an issue allowing a remote user to download arbitrary files from
	  a libpurple client.  (CVE-2010-0013)

	XMPP:
	* Do not crash when attempting to register for a new account on Windows.
	* Fix file transfer with clients that do not support Entity Capabilities
	  (e.g. Spark)

version 2.6.4 (11/29/2009):
	libpurple:
	* Actually emit the hold signal for media calls.
	* Fix building the GnuTLS plugin with older versions of GnuTLS.
	* Fix DNS TXT query resolution.
	* Don't send Proxy-Authorization headers to HTTP proxy servers until
	  we've received a "407 Proxy Authentication Required" response from
	  the server.  (thecrux)
	* Added "MXit" protocol plugin, supported and maintained by the MXit
	  folks themselves (MXit Lifestyle (Pty) Ltd.)

	General:
	* New 'plugins' sub-command to 'debug' command (i.e. '/debug plugins')
	  to announce the list of loaded plugins (in both Finch and Pidgin).
	* Always rejoin open chats after an account reconnects.

	AIM and ICQ:
	* Better rate limit calculations and other improvements.  (Aman Gupta)
	* More detailed error messages when messages fail to send.  (Aman Gupta)
	* The simultaneous login account option is respected when using
	  the clientLogin authentication method.
	* Fix offline message retrieval (broken in 2.6.3)
	* Fix handling of markup on some messages (broken in 2.6.2)
	* Fix SSL when clientLogin is enabled.
	* Fix sending and receiving Unicode characters in a Direct IM

	MSN:
	* Don't forget display names for buddies.
	* Fix a random crash that might occur when idle.
	* Fix more FQY 240 connection errors.
	* Fix a crash that could occur when adding a buddy.
	* Fix an occasional crash when sending message to an offline user.
	* Fix a random crash that might occur when idle.
	* Fix a crash when logging in with some long non-ASCII passwords.
	  (Shaun Lindsay)
	* Cache our own friendly name as the server no longer does that for
	  us.  Users of older versions may need to re-set their friendly name
	  as it has probably been reset.

	XMPP:
	* Users connecting to Google Talk now have an "Initiate Chat" context
	  menu option for their buddies.  (Eion Robb)
	* Fix a crash when attempting to validate an invalid JID.
	* Resolve an issue when connecting to iChat Server when no resource
	  is specified.
	* Try to automatically find a STUN server by using an SRV lookup on the
	  account's domain, and use that for voice and video if found and the
	  user didn't set one manually in prefs.
	* Fix a crash when adding a buddy without an '@'.
	* Don't show the option to send a file to a buddy if we know for certain
	  they don't support any file transfer method supported by libpurple.
	* Keep the avatar on the server if one is not set locally.

	Yahoo:
	* Fix sending /buzz.
	* Fix blocking behavior for federated (MSN/OCS/Sametime) service users.
	  (Jason Cohen)
	* Add support for adding OCS and Sametime buddies.  OCS users are added
	  as "ocs/user@domain.tld" and Sametime users are added as
	  "ibm/sametime_id".  (Jason Cohen)

	Finch:
	* The TinyURL plugin now creates shorter URLs for long non-conversation
	  URLs, e.g. URLs to open Inbox in Yahoo/MSN protocols, or the Yahoo
	  Captcha when joining chat rooms.
	* Fix displaying umlauts etc. in non-utf8 locale (fix in libgnt).

	Pidgin:
	* The userlist in a multiuser chat can be styled via gtkrc by using the
	  widget name "pidgin_conv_userlist". (Heiko Schmitt)
	* Add a hold button to the media window.
	* Fix a bug where the conversation backlog stops scrolling in a very
	  busy chat room.
	* In the Conversation "Send To" menu, offline buddies appear grayed
	  out (but are still selectable).  Previously, only offline buddies on
	  accounts that do not support offline messaging appeared grayed out.

	Pidgin Preference and Preference Window Changes:
	* Removed the "Use font from theme" and "Conversation Font" preferences
	  for everyone except Windows users.  The font can be controlled from
	  the Pidgin GTK+ Theme Control plugin.
	* Tabs in the Preferences window are now on the left side.
	* The Browser tab is now visible for GNOME users.
	* Added a Proxy tab shown no matter what environment Pidgin runs in.
	* The Browser and Proxy tabs show appropriate GNOME-specific messages
	  and allow launching the correct applications to change the relevant
	  GNOME preferences if found.  These were previously together on the
	  Network tab.
	* Moved the port range spin buttons on the Network tab to be beside the
	  checkbox that enables/disables them.
	* Reorganized preferences on the Status/Idle tab to have one less
	  "section."
	* Reorganized preferences on the Sounds tab to have one less "section."
	* Renamed Smiley Themes tab to Themes.
	* Moved Buddy List Theme and Status Icon Theme selectors from Interface
	  tab to Themes tab.
	* Moved Sound Theme selector from Sounds tab to Themes tab.
	* Changed the Smiley Theme selector to be consistent with the other
	  theme selectors.
	* Rearranged tabs such that Interface is first and all remaining tabs
	  are alphabetized in English.

version 2.6.3 (10/16/2009):
	General:
	* Fix a crash when performing DNS queries on Unixes that use the
	  blocking DNS lookups.  (Brian Lu)

	AIM and ICQ:
	* Fix a crash when some clients send contacts in a format we don't
	  understand.
	* Fix blocking and other privacy lists.  (Thanks to AOL)

version 2.6.2 (09/05/2009):
	libpurple:
	* Fix --disable-avahi to actually disable it in configure, as opposed
	  to just making the warning non-fatal.
	* Fix using GNOME proxy settings properly.  (Erik van Pienbroek)

	IRC:
	* Fix parsing of invalid TOPIC messages.  (CVE-2009-2703)

	MSN:
	* Sending custom smileys in chats is now supported.
	* Ink messages are now saved when using the HTML logger.
	* Fix a crash when receiving some handwritten messages.
	* Fix a crash when receiving certain SLP invite messages.
	* Chats with multiple people should no longer spontaneously
	  disconnect.

	XMPP:
	* Prompt the user before cancelling a presence subscription.
	* Escape status messages that have HTML entities in the Get Info dialog.
	* Fix connecting to XMPP domains with no SRV records from Pidgin on
	  Windows.
	* Fix typing notifications with Pidgin 2.5.9 or earlier.
	* Fix connecting using BOSH and legacy authentication (XEP-0078).
	* Adding buddies of the form "romeo@montague.net/Resource" are handled
	  properly.  In addition, it is no longer possible to add buddies of
	  the form "room@conference.example.net/User", where
	  room@conference.example.net is a MUC.
	* Don't crash when receiving "smileyfied" XHTML-IM from clients that
	  don't support bits of binary (ie. when getting an empty <data/> in
	  return)
	* Fix bug where SSL/TLS was not required even though the
	  "require SSL/TLS" preference checked when connecting to servers
	  that use the older iq-based authentication.  (CVE-2009-3026)

	Yahoo!/Yahoo! JAPAN:
	* Accounts now have "Use account proxy for SSL connections" option.
	  This option force-overrides the account specific proxy settings for
	  SSL connections only and instead uses the global proxy configuration.

	Finch:
	* Properly detect libpanel on OpenBSD.  (Brad Smith)
	* Remove IO watches in gnt_quit.  (Tomasz Mon)

	Pidgin:
	* Fix the auto-personize functionality in the Buddy List.
	* Set the window icon for the media window to an icon corresponding to
	  the type of call (headphone or webcam).
	* Customized sound files are no longer reset whenever opening the
	  Preferences dialog.
	* The buddy list should now immediately refresh upon changing the icon
	  theme.

version 2.6.1 (08/18/2009):
	* Fix a crash when some users send you a link in a Yahoo IM
	* Fix compilation with GTK+ < 2.6.0
	* Fix compilation on Windows

version 2.6.0 (08/18/2009):
	libpurple:
	* Theme support in libpurple thanks to Justin Rodriguez's summer of code
	  project, with some minor additions and cleanups from Paul Aurich.
	* Voice & Video framework in libpurple, thanks to Mike Ruprecht's summer
	  of code project in 2008.
	* It should no longer be possible to end up with duplicates of buddies
	  in a group on the buddy list.
	* Removed the unmaintained and unneeded toc protocol plugin.
	* Fixed NTLM authentication on big-endian systems.
	* Various memory cleanups when unloading libpurple. (Nick Hebner and
	  Stefan Becker)
	* Report idle time 'From last message sent' should work properly.
	* Better handling of corrupt certificates in the TLS Peers cache.
	* More efficient buddy list and conversation search functions.
	  (Jan Kaluza and Aman Gupta)
	* Install scalable versions of the main Pidgin icon, the protocol icons,
	  the dialog icons, and the Buddy List emblems.
	* Build properly on Hurd.  (Marc Dequènes)
	* Various memory leaks fixed as reported by Josh Mueller.
	* Properly handle an IRC buddy appearing in multiple groups.
	* Escape HTML entities in usernames when written with the HTML logger.
	* Do not display MySpace status changes as incoming IMs.  (Mark Doliner
	  and Justin Williams)

	DNS:
	* DNS servers are re-read when DNS queries fail in case the system has
	  moved to a new network and the old servers are not accessible.
	* DNS SRV records with equal priority are sorted with respect to their
	  weight as specified in RFC 2782.  (Vijay Raghunathan)
	* Don't do IPv6 address lookups if the computer does not have an IPv6
	  address configured.
	* Fix a leak when the UI provides its own DNS resolving UI op.
	  (Aman Gupta)
	* Don't fork a DNS resolver process to resolve IP addresses.
	  (Aman Gupta)
	* Internationalized Domain Names are supported when libpurple is
	  compiled against the GNU IDN library.

	Environment Variables:
	* GnuTLS logging (disabled by default) can be controlled through the
	  PURPLE_GNUTLS_DEBUG environment variable, which is an integer between
	  0 and 9 (higher is more verbose). Higher values may reveal sensitive
	  information.
	* PURPLE_VERBOSE_DEBUG environment variable.  Currently, this is an "on"
	  or "off" variable.  Set it to any value to turn it on and unset it to
	  turn it off.  This will optionally be used to only show less useful
	  debug information on an as-needed basis.
	* PURPLE_LEAKCHECK_HELP environment variable.  Currently, this is an
	  "on" or "off" variable.  Set it to any value to turn it on and unset
	  it to turn it off.  This will be used to perform various actions
	  that are useful when running libpurple inside of Valgrind or similar
	  programs.  Currently, it keeps plugins in memory, allowing Valgrind
	  to perform symbol resolution of leak traces at shutdown.

	AIM and ICQ:
	* Preliminary support for a new authentication scheme called
	  "clientLogin."
	* Fixed a bug where your away message sometimes would not get set when
	  you first sign on.
	* Make sure links in your away messages show up as links to other
	  people.
	* For ICQ, Never change the privacy setting specified by the user.

	Gadu-Gadu:
	* Accounts can specify a server to which to connect.
	  (Krzysztof "kreez" Tobola)
	* Correctly show tooltip status for contacts with status messages.
	  (Krzysztof "kkszysiu" Klinikowski)
	* Support for fetching buddy icons.  (Krzysztof "kkszysiu" Klinikowski)
	* Support connection progress steps in Gadu-Gadu.  (Krzysztof "kkszysiu"
	  Klinikowski)

	MSN:
	* Add support for receiving handwritten (ink) messages on MSN.  (Chris
	  Stafford, Gal Topper, and Elliott Sales de Andrade)
	* Add support for receiving audio clips on MSN.  (Chris Stafford, Gal
	  Topper, and Elliott Sales de Andrade)
	* Show the invite message for buddies that requested authorization
	  from you on MSN.
	* Support sending an invite message to buddies when requesting
	  authorization from them on MSN.
	* Timeout switchboard connections after 60 seconds (msn-pecan devs).

	XMPP:
	* Voice & Video support with Jingle (XEP-0166, 0167, 0176, & 0177),
	  voice support with GTalk and voice and video support with the GMail
	  web client. (Mike "Maiku" Ruprecht)
	* Added a Service Discovery Browser plugin for Pidgin.
	  (Andrei Mozzhuhin)
	* Support for in-band bytestreams for file transfers (XEP-0047). (Marcus
	  Lundblad)
	* Support for sending and receiving attentions (equivalent to "buzz"
	  and "nudge") using the command /buzz. (XEP-0224)
	* Support for connecting using BOSH. (Tobias Markmann)
	* A buddy's local time is displayed in the Get Info dialog if the remote
	  client supports it.
	* The set_chat_topic function can unset the chat topic.
	* The Ad-Hoc commands associated with our server are now always shown at
	  login.
	* Support showing and reporting idle times in the buddy list. (XEP-0256)
	* Support most recent version of User Avatar. (XEP-0084 v1.1)
	* Updated Entity Capabilities support. (Tobias Markmann)
	* Better support for receiving remote users' nicknames.
	* /affiliate and /role will now list the room members with the specified
	  affiliation/role if possible. (Andrei Mozzhuhin)
	* Put section breaks between resources in "Get Info" to improve
	  readability.
	* Silently remove invalid XML 1.0 entities (e.g. ASCII control
	  characters) from sent messages.
	* XHTML markup is only included in outgoing messages when the message
	  contains formatting.
	* Show when the user was last logged in when doing "Get Info" on an
	  offline buddy, provided the server supports it.
	* Support custom smileys in MUCs (only when all participants support the
	  "Bits of Binary" extension, and a maximum of 10 participants are in
	  the chat to avoid getting too many fetch requests).
	* Fix an issue with Jabber (pre-XMPP) servers and the user's preference
	  to require SSL not being respected.
	* Fix an issue where Cyrus SASL DIGEST MD5 authentication might fail if
	  the username, password, or realm (the JID domain) contain non-ASCII
	  characters.
	* Show emblem for mobile, handheld, and web clients and bots (if the
	  other client supports it).
	* Google Talk mail notifications should now work for people for whom
	  they inexplicably did not.  (Thanks to yukam for determining the
	  reason)
	* New XMPP and Google Talk accounts require SSL by default.
	* Display kicks (and the reasons given) in chat rooms when an occupant
	  is kicked.
	* Fix issues with case-sensitivity of XMPP roster and case-insensitive
	  Purple groups.
	* For contacts who advertise Entity Capabilities, only send rich text
	  markup if they support it.
	* Removed support for obsoleted XEP-0022 (Message Events) and XEP-0091
	  (Legacy Entity Time).
	* When the GNU IDN library (libidn) is available, it is used for
	  normalization of Jabber IDs.  When unavailable, internal routines are
	  used (as in previous versions).
	* Topics that contain '<' followed by a non-whitespace character can now
	  be set properly.

	Yahoo!/Yahoo! JAPAN:
	* P2P file transfers.  (Sulabh Mahajan)
	* Sending text messages (address to +<countrycode><phone number>).
	  (Sulabh Mahajan)
	* Addition of MSN buddies to Yahoo accounts by adding them as
	  'msn/buddy@somedomain.com' is now supported.  (Sulabh Mahajan)
	* Further fixes for buddy pictures, aliases, etc.
	* Yahoo! and Yahoo! JAPAN are now two separate protocol plugins that share
	  common protocol code.  You can now have the same account on both
	  networks.  Accounts should be seamlessly migrated to the new
	  arrangement.
	* Ability to set personal details for an account and for buddies in the
	  buddylist.

	Pidgin:
	* Added -f command line option to tell Pidgin to ignore NetworkManager
	  and assume it has a valid network connection.
	* Allow plugins to specify custom link types to the GtkIMHtml widget.
	* The status message input box at the bottom of the buddy list expands
	  correctly when starting a new line of text.
	* Pressing the Enter key in the message entry box of the New Status
	  dialog and various other dialogs now causes the cursor to move to
	  the next line.
	* Created a unified Buddy Pounce notification window for all pounces
	  where "Pop up a notification" is selected, which avoids having a
	  new dialog box every time a pounce is triggered. (Jorge Villaseñor)
	* The New Account dialog is now broken into three tabs.  Proxy
	  configuration has been moved from the Advanced tab to the new tab.
	* Dragging a buddy onto a chat pops up a chat-invitation dialog.
	  (Carlos Bederian)
	* The nicks of the persons who leave the chatroom are italicized in the
	  chat's conversation history. The nicks are un-italicized when they
	  rejoin.
	* Always set unseen-count and unseen-state on conversations.
	  (Joshua Stein)
	* Fix a bug in 'Conversation Colors' plugin for RTL messages.
	* Pressing the Left and Right arrow keys in the buddy list will expand and
	  collapse buddy groups or contacts. (Peter Ruibal)
	* Support saving animated custom smileys as animated images or animated
	  custom smileys. (Andrea Piccinelli)
	* Support for keyboard navigation on the status icon. (Li Yuan)
	* IMG tags without 'id' attributes are turned into links to the image URL.
	  (Dmitry Petroff)
	* Draw the user's buddy icon at the bottom of the Buddy List with rounded
	  corners for visual consistency with the actual icons in the Buddy List.
	  (Kosta Arvanitis)
	* When file transfers are complete, the received file name written to the
	  conversation window is now linked to the file.
	* Fix a crash when closing a conversation tab that has unread messages
	  when the Message Notification plugin is loaded.
	* Fix a crash when closing the New Mail dialog if an account with new
	  mail was previously disconnected while the dialog was open.
	* Fix incorrect unread message counts for the new mail notifications.
	* Do not lose unread messages with a hidden conversation window when
	  new IM conversations are hidden and "Close IMs immediately when the tab
	  is closed" is unset.

	Finch:
	* The hardware cursor is updated correctly. This will be useful
	  especially for users of braille terminals, screen readers etc.
	* Added a TinyURL plugin, which aids copying longer URLs.
	* Fixed UTF-8 compatibility problems which could cause exits or other
	  unrequested behaviour.

	Pidgin GTK+ Theme Control Plugin:
	* Removed mouse cursor color preferences.
	* Added "Typing Notification Color" preference.
	* Added "Disable Typing Notification Text" preference.
	* Preferences have been reorganized into three tabs for Colors, Fonts, and
	  Miscellaneous categories.

version 2.5.9 (08/18/2009):
	* Fix a crash via a specially crafted MSN message (CVE-2009-2694,
	  thanks to Core Security Technologies for discovering this and
	  notifying us privately before announcing it).
	* Fix a crash in Bonjour, MSN, and XMPP when trying to transfer files with
	  NULL names.

version 2.5.8 (06/27/2009):
	ICQ:
	* Fix misparsing a web message as an SMS message. (Yuriy Kaminskiy)

	MSN:
	* Increase NS command history size to prevent crashes on buddy lists that
	  have a lot of buddies on other networks like Yahoo!.

	MySpace:
	* Accounts with empty buddy lists are now properly marked as connected.
	* Fix receiving messages from users of MySpace's web IM client.

	Yahoo:
	* Fixed phantom online buddies.  They should now properly disappear when
	  signing out.
	* Fixed the crashes some users were seeing with cn.scs.msg.yahoo.com in
	  2.5.7.
	* Fixed compiling on systems with glib 2.4.x or older.
	* Fixed an issue with file transfers.  This may not resolve all issues,
	  but it should resolve at least some of the most common ones.
	* The pager server will automatically update to scsa.msg.yahoo.com if the
	  user empties the field or if it is scs.msg.yahoo.com.  This should ease
	  the pain of transition to the new login method.

	XMPP:
	* Fix an incompatibility betweeen Prosody and libpurple clients.

version 2.5.7 (06/20/2009):
	* Yahoo Protocol 16 support, including new HTTPS login method; this should
	  fix a number of login problems that have recently cropped up.  (Sulabh
	  Mahajan, Mike "Maiku" Ruprecht)
	* Only display the AIM "Unable to Retrieve Buddy List" message once per
	  connection.  (Rob Taft)
	* Blocking MSN users not on your buddy list no longer disconnects you.
	* When performing operations on MSN, assume users are on the MSN/Passport
	  network if we don't get network ID's for them.

version 2.5.6 (05/19/2009):
	libpurple:
	* Improve sleep behavior by aggregation of longer timeouts on second
	  boundaries to allow better power saving.  (Arunan Balasubramaniam)
	* Fix various crashes on exit.
	* Make XML parsing more resilient to interactions with other libraries.
	  This, along with the fix for libxml2 bug 564217, fixes the crashes
	  on connect in XMPP with recent gst-plugins-bad (see #8830 for details).
	* Many security related fixes.

	IRC:
	* Correctly handle WHOIS for users who are joined to a large number of
	  channels.
	* Notify the user if a /nick command fails, rather than trying
	  fallback nicks.

	MSN:
	* Fix a race condition causing occasional Pidgin crashes.
	* Fix some errors about the friendly name changing too fast caused
	  by MSN/Yahoo integration buddies.

	XMPP:
	* Less likely to pop up a new conversation window in disregard of
	  the "Hide new IM conversations" preference.

	Yahoo:
	* Fix a crash when sending very long messages.
	* Fix a bug where UTF-8 status messages get garbled when going idle.

version 2.5.5 (03/01/2009):
	libpurple:
	* Fix a crash when removing an account with an unknown protocol id.
	* Beta support for SSL connections for AIM and ICQ accounts.  To
	  enable, check the "Use SSL" option from the Advanced tab when
	  editing your AIM or ICQ account. (Paul Aurich)
	* Fix a memory leak in SILC. (Luke Petre)
	* Fix some string handling in the SIMPLE prpl, which fixes some buddy name
	  handling and other issues. (Paul Aurich, Marcus Sundberg)
	* Implement support for resolving DNS via the SOCKS4 proxy (SOCKS4a).

	ICQ:
	* Fix retrieval of status messages from users of ICQ 6.x, Miranda, and
	  other libpurple clients. (Daniel Ljungborg)
	* Change client ID to match ICQ Basic 14.34.3096.  This fixes publishing
	  of buddy icons and available messages.
	* Properly publish status messages for statuses other than Available.
	  ICQ 6.x users can now see these status messages. (Daniel Ljungborg)
	* Fix receipt of messages from the mobile client Slick. (David Jedelsky)

	MSN:
	* Fix transfer of buddy icons, custom smileys, and files from the
	  latest Windows Live Messenger 9 official client. (Thomas
	  Gibson-Robinson)
	* Large (multi-part) messages are now correctly re-combined.
	* Federated/Yahoo! buddies should now stop creating sync issues at
	  every signin.  You may need to remove duplicates in the Address
	  Book.  See the FAQ for more information.  Thanks to Jason Lingohr
	  for lots of debugging and testing.
	* Messages from Yahoo! buddies are no longer silently dropped.
	* We now save and use the CacheKey for ABCH SOAP requests.
	* Don't try to parse Personal Status Messages or Current Media if they
	  don't exist.
	* Convert from ISO-8859-1 encoding to UTF-8 when no charset is specified
	  on incoming messages.  This should fix some issues with messages from
	  older clients.
	* Force sending the font "Segoe UI" if outgoing formatting doesn't specify
	  a font already.
	* Queue callbacks when token updates are in progress to prevent two token
	  update attempts from trampling each other.
	* Fixed a crash on Windows when removing a buddy's alias.
	* Update the Address Book when buddies' friendly names change.  This
	  prevents seeing an outdated alias or not seeing an alias at all for
	  buddies who are offline when you sign in.
	* Update tokens for FindMembership and ABFindAll SOAP requests.
	* We no longer try to send empty messages.  This could happen when a
	  message contained only formatting and that formatting was not supported
	  on MSN.
	* Buddies on both the Allow and Block list are now automatically
	  removed from the Allow list.  Users with this problem will now no
	  longer receive an ADL 241 error.  The problematic buddy should now
	  appear on the buddy list and can be removed or unblocked as desired.

	XMPP:
	* Resources using __HOSTNAME__ substitution will now grab only the short
	  hostname instead of the FQDN on systems which put the FQDN in the
	  hostname. (Matěj Cepl)
	* No longer send a 'to' attribute on an outgoing stanza when we haven't
	  received one.  This fixes a registration bug as described in ticket
	  #6635.

	Pidgin:
	* Tooltip windows now appear below the mouse cursor. (Kosta Arvanitis)
	* Tooltip windows now disappear on keypress events. (Kosta Arvanitis)
	* Tooltip windows no longer linger when scrolling the buddy list. (Kosta
	  Arvanitis)

	Finch:
	* Allow rebinding keys to change the focused widget (details in the
	  man-page, look for GntBox::binding)

version 2.5.4 (01/12/2009):
	libpurple:
	* Fix a connection timeout with empty Gadu-Gady buddy lists. (Martin
	  Rosinski)
	* Don't ignore namespace information when parsing XMPP data. (Michal
	  Witkowski)
	* Fix a crash that occurred when retrieving certain Offline Messages
	  on MSN.
	* Extended purple-url-handler to handle "gtalk" URI's. (Paul Aurich)
	* Fix the hang on exit in Network Location Awareness for Windows XP
	  and Windows Vista. (Paul Aurich)

	MSN:
	* Change Contact Server to temporarily fix connection problems.
	  (Thanks to Youness Alaoui)

	XMPP:
	* Support for XEP-0191 blocking.  (Vijay Raghunathan)
	* Don't put SASL PLAIN or IQ Auth passwords in debug logs. (Paul Aurich)
	* Fix removal of avatars (both PEP and vCard), we weren't removing
	  them correctly before. (Paul Aurich)

	Pidgin:
	* Fix a crash in the Add Account dialog when changing protocols under
	  certain circumstances.

	Finch:
	* Redirect stderr outputs to the debug window.
	* Fix rebinding actions with the arrow-keys and tab.

version 2.5.3 (12/20/2008):
	libpurple:
	* The Buddy State Notification plugin no longer prints duplicate
	  notifications when the same buddy is in multiple groups. (Florian
	  Quèze)
	* The Buddy State Notification plugin no longer turns JID's, MSN
	  Passport ID's, etc. into links. (Florian Quèze)
	* purple-remote now has a "getstatusmessage" command to retrieve
	  the text of the current status message.
	* Various fixes to the nullprpl. (Paul Aurich)
	* Fix a crash when accessing the roomlist for an account that's not
	  connected. (Paul Aurich)
	* Fix a crash in purple_accounts_delete that happens when this
	  function is called before the buddy list is initialized.
	  (Florian Quèze)
	* Fix use of av_len in perl bindings to fix some off-by-one bugs
	  (Paul Aurich)
	* On ICQ, advertise the ICQ 6 typing capability.  This should fix
	  the reports of typing notifications not working with third-party
	  clients. (Jaromír Karmazín)
	* Many QQ fixes and improvements, including the ability to connect
	  using QQ2008 protocol and sending/receiving of long messages.
	  The recommended version to use is still QQ2005.
	* Fix a crash with DNS SRV lookups. (Florian Quèze)
	* Fix a crash caused by authorization requests. (Florian Quèze)

	Gadu-Gadu:
	* Add support for IM images. (Tomasz Sałaciński, Adam Strzelecki)
	* Gadu-Gadu now checks that UID's are valid. (Adam Strzelecki)
	* Gadu-Gadu now does proper charset translations where needed. (Adam
	  Strzelecki)

	MSN:
	* Fix an error with offline messages by shipping the *new*
	  "Microsoft Secure Server Authority" and the "Microsoft Internet
	  Authority" certificates. These are now always installed even when
	  using --with-system-ssl-certs because most systems don't ship
	  those intermediate certificates.
	* The Games and Office media can now be set and displayed (in
	  addition to the previous Music media). The Media status text now
	  shows the album, if possible.
	* Messages sent from a mobile device while you were offline are now
	  correctly received.
	* Server transfers after you've been connected for a long time
	  should now be handled correctly.
	* Many improvements to handling of "federated" buddies, such as those
	  on the Yahoo network.
	* Several known crashes have been resolved.
	* Many other fixes and code cleanup.

	MySpace:
	* Respect your privacy settings set using the official MySpace client.
	* Add support for blocking buddies.
	* Fix a bug where buddies didn't appear in their correct groups the
	  first time you sign into your account.
	* Properly disconnect and sign out of the service when logging off.
	* Support for foreground and background font colors in outgoing IMs.
	* Support for background font colors in incoming IMs.
	* Many other fixes and code cleanup.

	Sametime:
	* Fix insanely long idle times for Sametime 7.5 buddies by assuming
	  0 idle time if the idle timestamp is in the future. (Laurent
	  Montaron)
	* Fix a crash that can occur on login. (Raiko Nitzsche)

	SIMPLE:
	* Fix a crash when a malformed message is received.
	* Don't allow connecting accounts if no server name has been
	  specified. (Florian Quèze)

	XMPP:
	* Fix the namespace URL we look for in PEP reply stanzas to match
	  the URL used in the 'get' requests (Paul Aurich)
	* Resources can be set to the local machine's hostname by using
	  __HOSTNAME__ as the resource string. (Jonathan Sailor)
	* Resources can now be left blank, causing the server to generate a
	  resource for us where supported. (Jonathan Sailor)
	* Resources now default to no value, but "Home" is used if the
	  server refuses to provide a resource.
	* Quit trying to get user info for MUC's. (Paul Aurich)
	* Send "client-accepts-full-bind-result" attribute during SASL
	  login. This will fix Google Talk login failures if the user
	  configures the wrong domain for his/her account.
	* Support new <metadata/> element to indicate no XEP-0084 User
	  Avatar. (Paul Aurich)
	* Fix SHA1 avatar checksum errors that occur when one of the bytes
	  in a checksum begins with 0. (Paul Aurich)
	* Fix a problem with duplicate buddies. (Paul Aurich)

	Yahoo:
	* Corrected maximum message lengths for Yahoo!
	* Fix file transfers with older Yahoo protocol versions.

	Zephyr:
	* Enable auto-reply, to emulate 'zaway.' (Toby Schaffer)
	* Fix a crash when an account is configured to use tzc but tzc is
	  not installed or the configured tzc command is invalid. (Michael
	  Terry)
	* Fix a 10 second delay waiting on tzc if it is not installed or the
	  configured command is invalid. (Michael Terry)

	Pidgin:
	* On GTK+ 2.14 and higher, we're using the gtk-tooltip-delay setting
	  instead of our own (hidden) tooltip_delay pref.  If you had
	  previously changed that pref, add a line like this to
	  ~/.purple/gtkrc-2.0 (where 500 is the timeout (in ms) you want):
	      gtk-tooltip-timeout = 500
	  To completely disable tooltips (e.g. if you had an old
	  tooltip_delay of zero), add this to ~/.purple/gtkrc-2.0:
	      gtk-enable-tooltips = 0
	* Moved the release notification dialog to a mini-dialog in the
	  buddylist. (Casey Ho)
	* Fix a crash when closing an authorization minidialog with the X
	  then immediately going offline. (Paul Aurich)
	* Fix a crash cleaning up custom smileys when Pidgin is closed.
	* Fix adding a custom smiley using the context menu in a conversation
	  if no custom smilies have previously been added using the smiley
	  manager.
	* Improved support for some message formatting in conversations.
	* Allow focusing the conversation history or userlist with F6.
	* Fixed the Send Button plugin to avoid duplicate buttons in a single
	  conversation.
	* Double-clicking a saved status will now activate it and close the
	  saved status manager, rather than edit the status.

	Finch:
	* Allow binding meta+arrow keys for actions.
	* Added default meta+erase binding for delete previous word.
	* Added "Show When Offline" to buddy menus, so a plugin is no longer
	  needed.

version 2.5.2 (10/19/2008):
	libpurple:
	* Fixed a crash on removing a custom buddy icon on a buddy.
	* Fixed a crash caused by certain self-signed SSL certificates.
	* Enable a number of strong ciphers which were previously disabled
	  when using NSS.  (Thanks to Marcus Trautwig.)

	Pidgin:
	* The status selector now saves your message when changing status.
	* Fix a case where a conversation window could close unexpectedly.
	* A mute sounds option has been added to the preferences window to
	  help with discoverability.  CTRL+S is no longer bound to mute.
	* Added ability to change the color of visited links (using the theme
	  control plugin, or setting the color in ~/.gtkrc-2.0)
	* Fix a crash occuring when a custom smiley is deleted and re-added and
	  used in an open conversation after being re-added.

	Finch:
	* A new 'Nested Grouping' option in the 'Grouping' plugin. Group
	  hierarchies are defined by the '/' character in the group names.
	* A bug was fixed where some key-bindings wouldn't work with some TERMs
	  (e.g. xterm-color, screen-linux etc.)

	MSN:
	* Operations (such as moving to a new group) on contacts that were added
	  in the same session should now complete correctly, and not cause
	  synchronization errors at next login.
	* Minor fixes to login process during a server transfer.
	* Restored the "Has You" feature to the MSN protocol tooltips.
	* ADL 205/214/etc errors should no longer prevent login.

	XMPP:
	* Sending and receiving custom smileys using the specification in
	  XEP-0231 (bits of binary) and XHTML-IM

	Yahoo:
	* Only send a Ping once every hour.  This prevents the account from
	  being disconnected from the server periodically.

version 2.5.1 (08/30/2008):
	libpurple:
	* In the Join/Part plugin, add the ability to apply the rules to
	  buddies.  By default, joins and parts for buddies are still shown.
	* Support SOCKS proxies specified in GNOME or Windows proxy settings.
	* Fix some possible crashes in MSNP15.
	* Enable a default SSL trust relationship for MSN servers.
	* Avoid disconnecting from XMPP servers on parse errors that are
	  non-fatal.
	* Include some perl files that were mistakenly omitted in 2.5.0.

	Pidgin:
	* Prevent use of custom smilies without "shortcuts."
	* Fix a crash that could appear with AIM buddy tooltips.

	Artwork:
	* General refresh of many icons in the interface.
	* Many cleanups to artwork source are now included in the distribution.
	* A new "throbber" animation has been added to indicate when accounts
	  are connecting.

version 2.5.0 (08/18/2008):
	libpurple:
	* Ability to create custom smileys (currently only the MSN protocol
	  utilizes the feature). (Thanks to Mauro Sérgio Ferreira Brasil,
	  Marcus Lundblad, Jorge Villaseñor and other contributors)
	* Add a configure option, --with-system-ssl-certs to allow packagers
	  to specify a system-wide SSL CA certificates directory.  When set,
	  we don't install our SSL CA certs, so it's important that the
	  libpurple package depend on the CA certificates.
	* Add SSL Certificates support to the NSS SSL plugin. (Thanks to Lou
	  Cipher)

	XMPP:
	* Fix a bug that caused the UI to not refresh and caused the client
	  to use 99% CPU when an XMPP account lost its connection to the
	  server.
	* Possibly fix a bug where some clients could get into a state
	  where they moved a buddy back and forth between two groups in
	  an endless loop.

	IRC:
	* /ctcp command (Vladislav Guberinić)
	* Allow for auto-detection of incoming UTF-8 formatted text on
	  accounts which are configured to use some other encoding.

	MSN:
	* Update MSN support to protocol 15 (Elliott Sales de Andrade, Jorge
	  Villaseñor, Mike Ruprecht, Carlos Silva, Ma Yuan, Daniel Ljungborg
	  and others)
	* Personal messages are now supported. They are treated as status
	  messages.
	* Offline IM is now supported.
	* Aliasing is now supported server-side.
	* Buddies are now emblemed. Bots and web clients should now be
	  distinguished.
	* Update smiley set for non-faces.
	* Failing to update a buddy icon when the buddy has gone offline no
	  longer crashes.
	* Custom smileys received in a chat no longer go to a new window.
	* Processing is no longer completely frozen after the servers block a
	  message because it contains (what they consider) inappropriate text.

	Pidgin:
	* Custom buddy icons can now be added to and removed from buddy list
	  entries via the buddy list entry right-click menu.
	* Resize large incoming custom smileys to a maximum of 96px on either
	  side.
	* Offer to add new buddies into the same contact as existing buddies
	  in the same group if the alias given is the same.
	* Minor smiley style update.

	General:
	* Group and Chat buddy list entries can now be given custom buddy
	  icons.

	Finch:
	* Added "Invite..." menu to chats.
	* Added "View All Logs" menu in the buddylist to display a list of all IM
	  logs.
	* Added '/msgcolor' command to change colors of different classes of
	  messages in a conversation. See '/help msgcolor' for details.
	* Added tab-completion for commands in conversation windows.

version 2.4.3 (07/01/2008):
	libpurple:
	* Yahoo! Japan now uses UTF-8, matching the behavior of official clients
	  and restoring compatibility with the web messenger (Yusuke Odate)
	* Setting your buddy icon once again works for Yahoo! accounts.
	* Fixes in the Yahoo! protocol to prevent a double free, crashes on
	  aliases, and alias functionality
	* Fix crashes in the bonjour protocol
	* Always use UTF-8 for Yahoo! (#5973)
	* Fix a crash when the given jabber id is invalid.
	* Make the IRC "unknown message" debugging messages UTF-8 safe.
	* Fix connecting to ICQ
	* Fix a memleak when handling jabber xforms.

	Pidgin:
	* Include the send button plugin in the win32 build
	* Various memory leak fixes

version 2.4.2 (05/17/2008):
	https://developer.pidgin.im/query?status=closed&milestone=2.4.2
	libpurple:
	* In MySpaceIM, messages from spambots are discarded (Justin Williams)
	* Strip mIRC formatting codes from quit and part messages.
	* IRC now displays ban lists in-channel for joined channels.
	* Fixed a bug where the list of loaded plugins would get removed when
	  switching between different operating systems.
	* Fix reception of IRC PART without a part message on Undernet
	  (fixes a problem with litter in the channel user list).
	* IRC no longer crashes on /list on servers which erroneously omit
	  RPL_LISTSTART.
	* Update the NetworkManager support to use D-Bus directly, instead of
	  libnm-glib.  Hopefully it's stable now.  It will now compile by
	  default if you have D-Bus support and NetworkManager.h. (Elliott
	  Sales de Andrade)
	* MSN buddy list synchronization is now more forgiving, only asking
	  about buddies who have disappeared completely from the server list
	  and not those that have simply moved groups.
	* IRC will now try to append 1-9 to your nick if it is in use, instead
	  of substituting the last character with 1-9 where possible.
	* Bonjour buddies will be saved persistently if they're moved out of
	  the "Bonjour" group. (Eion Robb)

	Pidgin:
	* The typing notification in the conversation history can be disabled or
	  customized (font, color etc.) in .gtkrc-2.0.
	* Added a plugin (not installed by default) which adds a Send button
	  back to the conversation window. People without physical keyboards
	  have a hard time with the lack of the button.
	* Clicking on the buddyicon in the conversation window toggles the
	  size of the icon between small and large.
	* The settings of a chat (e.g. Handle in an XMPP chat, or Exchange in
	  an AIM chat) can be edited from its context menu in the buddy list.
	* Add a "Present conversation window" preference to the Message
	  Notification plugin; the "Raise conversation window" option does not
	  unminimize windows or draw attention to them when they are on other
	  workspaces--the "Present" option should.
	* Add a preference to set Escape as the keyboard shortcut for closing
	  the conversation window.
	* Add an option in the context menu to disable smileys in the selected
	  text in the conversation history/log viewer. This should help people
	  who regularly paste code in conversations.
	* Add a preference to choose the minimum size of the text input area in
	  lines.
	* Moved the "Local alias" field in the Modify Account dialog to be below
	  the "User Options" heading on the "Basic" tab.
	* Number of room occupants is now shown in chat tooltips where possible

	General:
	* The configure script now dies on more absent dependencies.  The
	  --disable-xxx arguments to configure can be used to bypass unneeded
	  dependencies.  This will also cause the configure script to die if an
	  --enable-xxx option is used and the dependencies it requires are
	  missing.
	* The Evolution integration plugin must now be explicitly enabled.  Use
	  the --enable-gevolution argument to configure to enable it.
	* The Contact Availability Prediction plugin must now be explicitly
	  enabled.  Use the --enable-cap argument to configure to enable it.

	Finch:
	* New default binding ctrl+x to open context menus.
	* Menu triggers and other bindings will no longer conflict.
	* Middle click pastes the internal clipboard (when mouse support is
	  enabled).

version 2.4.1 (03/31/2008):
	https://developer.pidgin.im/query?status=closed&milestone=2.4.1

	libpurple:
	* Treat AIM Unicode messages as UTF-16 rather than UCS-2; this
	  should have no functional effect, other than continued support
	  on systems which have dropped UCS-2 conversions.
	* Add support for setting buddy icons on Gadu-Gadu (Tomasz Salacinski)
	* Fix a crash when clearing the buddy icon for an account on XMPP
	* Fix a crash during login for some ICQ accounts
	* Prefer more available resources on XMPP when priorities are equal
	* Fix incorrectly marking some Yahoo! contacts as blocked
	* Improved handling of UTF-8 group names on ICQ (beret)
	* Fix a crash when starting if you have a Zephyr account
	* Increase XMPP ping timeout to 120 seconds, to prevent poor network
	  connections from timing out unnecessarily.
	* Don't crash on XMPP forms with empty default values.
	* Fix issues with CHAP authentication for SOCKS5 proxies.

	Pidgin:
	* Remove a workaround for older versions gstreamer that was causing
	  crashes on some non-Linux systems such as HPUX
	* Fix some cases of the conversation input entry area being 1 pixel high
	* Fix for displaying channel & buddy names in conversation window when
	  they have '&' in them
	* Some memory leak fixes, especially in the Text Replacement plugin
	* Rectangular but non-square buddy icons have rounded corners in the buddy
	  list

	Finch:
	* Fix compiling with Glib older than 2.6
	* Ensure existing conversations selected from the 'Send IM' dialog are
	  given focus
	* Move the tooltip on the left of the buddylist if there's not enough room
	  on the right to show it.

version 2.4.0 (02/29/2008):
	https://developer.pidgin.im/query?status=closed&milestone=2.4.0

	libpurple:
	* Added support for offline messages for AIM accounts (thanks to
	  Matthew Goldstein)
	* Fixed various problems with loss of status messages when going
	  or returning from idle on MySpaceIM.
	* Eliminated unmaintained Howl backend implementation for the
	  Bonjour protocol.  Avahi (or Apple's Bonjour runtime on win32) is
	  now required to use Bonjour.
	* Partial support for viewing ICQ status notes (Collin from
	  ComBOTS GmbH).
	* Support for /notice on IRC.
	* Support for Yahoo! Messenger 7.0+ file transfer method (Thanumalayan S.)
	* Support for retrieving full names and addresses from the address book
	  on Yahoo! Japan (Yusuke Odate)
	* The AIM/ICQ server-side preference for "allow others to see me
	  as idle" is no longer unconditionally set to "yes" even when
	  your libpurple preference is "no."
	* Fix SSL certificate checks for renewed certificates
	* Fix the ability to set vCard buddy icons on Google Talk/XMPP
	* D-Bus fixes on 64bit
	* Fixed retrieval of buddy icons and setting of server-side aliases on
	  Yahoo! and Yahoo! Japan when using an HTTP proxy server (Gideon N.
	  Guillen)
	* Fixed an MSN bug that would leave you appearing offline when transferred
	  to different server

	Pidgin:
	* Added the ability to theme conversation name colors (red and blue)
	  through your GTK+ theme, and exposed those theme settings to the
	  Pidgin GTK+ Theme Control plugin (Dustin Howett)
	* Fixed having multiple alias edit areas in the infopane (Elliott Sales
	  de Andrade)
	* Save the conversation "Enable Logging" option per-contact (Moos
	  Heintzen)
	* Typing notifications are now shown in the conversation area

	Finch:
	* Color is used in the buddylist to indicate status, and the conversation
	  window to indicate various message attributes. Look at the sample gntrc
	  file in the man page for details.
	* The default keybinding for dump-screen is now M-D and uses a file
	  request dialog. M-d will properly delete-forward-word, and M-f has been
	  fixed to imitate readline's behavior.
	* New bindings alt+tab and alt+shift+tab to help navigating between the
	  higlighted windows (details on the man page).
	* Recently signed on (or off) buddies blink in the buddy list.
	* New action 'Room List' in the action list can be used to get the list of
	  available chat rooms for an online account.
	* The 'Grouping' plugin can be used for alternate grouping in the
	  buddylist. The current options are 'Group Online/Offline' and 'No
	  Group'.
	* Added a log viewer
	* Added the ability to block/unblock buddies - see the buddy context menu
	  and the menu for the buddy list.
	* Fixed a bug preventing finch working on x86_64

version 2.3.1 (12/7/2007):
	https://developer.pidgin.im/query?status=closed&milestone=2.3.1
		NOTE: Due to the way this release was made, it is possible that
		      bugs marked as fixed in 2.3.1 will not be fixed until the
		      next release.

	* Fixed a number of MSN bugs introduced in 2.3.0, resolving problems
	  connecting to MSN and random local display name changes
	* Going idle on MySpaceIM will no longer clear your status and message.
	* Idle MySpaceIM buddies should now appear online at login.
	* Fixed crashes in XMPP when discovering a client's capabilities
	* Don't set the current tune title if it's NULL (XMPP/Google Talk)
	* Don't allow buddies to be manually added to Bonjour
	* Don't advertise IPv6 on Bonjour because we don't support it
	* Compile fixes for FreeBSD and Solaris
	* Update QQ client version so some accounts can connect again
	* Do not allow ISON requests to stack in IRC, preventing flooding IRC
	  servers when temporary network outages are restored
	* Plug several leaks in the perl plugin loader
	* Prevent autoaccept plugin overwriting existing files

version 2.3.0 (11/24/2007):
	https://developer.pidgin.im/query?status=closed&milestone=2.3.0
		NOTE: Some bugs marked fixed in 2.2.1, 2.2.2 or 2.2.3 may not
		      have been fixed until this release (2.3.0).

	libpurple:
	* Real usernames are now shown in the system log.
	* We now honor a PURPLE_DISABLE_DEPRECATED define to allow plugins to
	  catch deprecated functions earlier rather than later.
	* Thanks to a patch from Intel, the Bonjour prpl now supports file
	  transfers using XEP-0096 and XEP-0065.  This should enable file
	  transfers between libpurple clients and Gajim clients, but will not
	  work with iChat or Adium as they use a different file transfer
	  implementation.
	* XMPP password changes that return errors no longer cause the saved
	  password to be changed.
	* XMPP file transfer support has been enhanced to support sending
	  files through a proxy when the server supports discovering a
	  a bytestream proxy.  This should make file transfers much more
	  reliable.  The next release will add support for manually specifying
	  a proxy when the server doesn't advertise one.

	Pidgin:
	* If a plugin says it can't be unloaded, we now display an error and
	  remove the plugin from the list of saved plugins so it won't load
	  at the next startup.  Previously, we were ignoring this case, which
	  could lead to crashes.
	* Mark dialog windows as transient for appropriate parent windows to
	  help window managers do the right thing  (Gabriel Schulhof)
	* Connection errors are now reported in mini-dialogs inside the buddy
	  list, rather than as buttons in the buddy list and with dialog
	  boxes.  If several accounts are disabled when you sign on elsewhere,
	  you can now re-enable them all with a single click.
	* Added tooltips to the Room List window to show full topics
	* Added buttons in preferences to access GNOME network and browser
	  preferences configuration dialogs when running under GNOME
	* If you alias a buddy to an alias that is already present within
	  a particular group, we now offer to merge the buddies into the
	  same contact.
	* A music emblem is now displayed in the buddy list for a buddy if we
	  know she is listening to some soothing music.
	* Added a 'Move to' menu in buddy list context menu for moving buddies
	  to other groups as an alternative to dragging.
	* Group headings are now marked via an underline instead of a
	  different color background.
	* It is now possible to mark a chat on your buddy list as "Persistent"
	  so you do not leave the chat when the window or tab is closed.
	* The auto-join option for chats is now listed in the "Add Chat"
	  dialog along with the new persistence option.
	* Closing an IM no longer immediately closes your conversation.  It
	  will now remain active for a short time so that if the conversation
	  resumes, the history will be retained.  A preference has been added
	  to toggle this behavior.
	* The "Smiley" menu has been moved to the top-level of the toolbar.
	* Pidgin's display is now saved with the command line for session
	  restoration.  (David Mohr)
	* ICQ Birthday notifications are shown as buddy list emblems.
	* Plugin actions are now available from the docklet context menu
	  in addition to the Tool menu of the buddy list.
	* The manual page has been heavily rewritten to bring it in line
	  with current functionality.

	Finch:
	* If a plugin says it can't be unloaded, we now display an error and
	  remove the plugin from the list of saved plugins so it won't load
	  at the next startup.  Previously, we were ignoring this case, which
	  could lead to crashes.
	* It's possible to bind key-strokes to specific menuitems in the windows.
	  Read the 'Menus' section in the man-page for details.
	* 'transpose-chars' operation for the entry boxes. The default key-binding
	  is ctrl+t.
	* 'yank' operation for the entry boxes. The default binding is ctrl+y.

version 2.2.2 (10/23/2007):
	https://developer.pidgin.im/query?status=closed&milestone=2.2.2
		NOTE: Due to the way this release was made, it is possible that
			  bugs marked as fixed in 2.2.1 or 2.2.2 will not be fixed
			  until the next release.

	* Various bug and memory leak fixes
	* Look for a default prefs.xml in the CSIDL_COMMON_APPDATA directory
	  (e.g. c:\Documents and Settings\All Users\
	        Application Data\purple\prefs.xml) on Windows, similarly to
	  how this is done on other platforms.

version 2.2.1 (09/29/2007):
	https://developer.pidgin.im/query?status=closed&milestone=2.2.1
		NOTE: Due to the backporting that happened for the actual
		      release, it is possible bugs marked as fixed in 2.2.1
		      will not be fixed until 2.2.2.

	libpurple:
	* A few build issues on Solaris were fixed.
	* Cancelling the password prompt for an account will no longer leave
	  it in an ambiguous state.  (It will be disabled.)
	* Fixed an erroneous size display for MSN file transfers. (galt)
	* Fixed multiple memory leaks, particularly in XMPP and MySpace
	  protocols
	* Fixed remembering proxy preferences and status scores
	* Gmail notifications are better tracked

	Pidgin:
	* Fixed keyboard tab reordering to move tabs one step instead of two.
	* You should no longer lose proxy settings when Pidgin is restarted.
	* Fixed detection of X11 when compiling

	Finch:
	* Pressing 'Insert' in the buddylist will bring up the 'Add Buddy'
	  dialog.

version 2.2.0 (09/13/2007):
	https://developer.pidgin.im/query?status=closed&milestone=2.2.0

	libpurple:
	* New protocol plugin: MySpaceIM (Jeff Connelly, Google Summer of
	  Code)
	* XMPP enhancements. See
	  http://www.adiumx.com/blog/2007/07/soc-xmpp-update.php (Andreas
	  Monitzer, Google Summer of Code for Adium)
	* Certificate management. libpurple will validate certificates on
	  SSL-encrypted protocols (William Ehlhardt, Google Summer of Code)
	* Some adjustments were made to fix sending messages when using
	  the MSN HTTP method. (Laszlo Pandy)
	* Yahoo! Chat is fixed.
	* Some AIM file transfer issues between Pidgin and other clients
	  have been fixed. (Kyryll A Mirnenko)
	* Properly restore idle status and time for AIM and ICQ accounts
	  when they reconnect after being disconnected.

	Pidgin:
	* Insert Horizontal Rules and Strikethrough text from toolbar.
	* Option to show protocol icons in the buddy list, from the
	  Buddies > Show menu. (Justin Heiner)
	* Ability to build with native, non-X11 GTK+ on OSX. (Anders
	  Hasselqvist)
	* Remember the 'Enable Sounds' setting for a conversation.
	* Right-clicking the empty space in the formatting toolbar
	  allows you to toggle back to the old "ungrouped" version.
	* Protocols supporting account registration via Pidgin now show
	  a descriptive checkbox instead of a vague "Register" button.
	* Fixed a bug where a tab would be shown on single conversations
	  when tabs were disabled.

	Finch:
	* Per-conversation mute and logging options (accessible from the menu).

version 2.1.1 (08/20/2007):
	Yahoo:
	* Added an account action to open your inbox in the yahoo prpl.
	* Added support for Unicode status messages in Yahoo.
	* Server-stored aliases for Yahoo. (John Moody)
	* Fixed support for Yahoo! doodling.
	* Limited support for MSN Messenger contacts
	
	Bonjour:
	* Bonjour plugin uses native Avahi instead of Howl
	* Bonjour plugin supports Buddy Icons

	XMPP:
	* Only report conversation close when 'send typing notifications'
	  preference is turned on (Bob Rossi)

	Pidgin:
	* Show current outgoing conversation formatting on the font label on
	  the toolbar
	* Slim new redesign of conversation tabs to maximize number of
	  conversations that can fit in a window
	* Tab bar is not visible when only one conversation is open. You can
	  drag and drop conversations from the infopane.
	* Moved "Reset Formatting" toolbar button to Font menu.
	* Double click on the infopane to alias buddies and set topics
	  on chats
	* New smiley style

	Finch:
	* Sound support (Eric Polino)

version 2.1.0 (07/28/2007):
	libpurple:
	* Core changes to allow UIs to use second-granularity for scheduling.
	  Pidgin and Finch, which use the glib event loop, were changed to use
	  g_timeout_add_seconds() on glib >= 2.14 when possible.  This allows
	  glib to better group our longer timers to increase power efficiency.
	  (Arjan van de Ven with Intel Corporation)
	* No longer linkifies screennames containing @ signs in join/part
	  notifications in chats
	* With the HTML logger, images in conversations are now saved.
	  NOTE: Saved images are not yet displayed when loading logs.
	* Added support for QIP logs to the Log Reader plugin (Michael Shkutkov)

	Pidgin:
	* Ensure only one copy of Pidgin is running with a given configuration
	  directory.  The net effect of this is that trying to start Pidgin a
	  second time will raise the buddy list.  (Gabriel Schulhof)
	* Undo capability in the conversation window
	* The formatting toolbar has been reorganized to be more concise.
	* A new status area has been added to the top of conversations to
	  provide additional detail about the buddy, including buddy icon,
	  protocol and status message.
	* Show idle times in the buddy list as days, hours, seconds

	Finch:
	* There's support for workspaces now (details in the manpage)
	* There's a new custom window manager, Irssi
	* Some improvements for tab-completion, tooltip and the password entries
	* Some bugs regarding search results fixed
	* A new DBus-script to create a docklet for finch
	* Support for showing empty groups in the buddy list (Eric Polino)

version 2.0.2 (06/14/2007):
	Pidgin:
	* Added a custom conversation font option to preferences
	* Fixed smiley ordering in the insert smiley popup to be more intuitive
	* Conversation->More menu items work for Chats as well as Buddies,
	  including those not on your buddy list
	* newline plugin should work better with conversation colors plugin now
	* Get Info on users now provides immediate feedback that something is
	  happening
	* Aliasing a buddy will not be interrupted by other buddy list activity
	* Using the -l option to log in to a specific account works better

	libpurple:
	* Moving an ICQ buddy from one group to another no longer
	  re-requests authorization from that person (Rene Hausleitner)
	* Added nullprpl, an example protocol plugin (Ryan Barrett)
	* Fixed SOCKS5 bug which caused Jabber file receiving to fail
	* Remove MSN's random "Authorization Failed" dialogs
	* Fix MSN to correctly detect incorrect passwords and disable the account
	* Get User Info on MSN is now more reliable & accurate
	* Updated SILC protocol to support SILC Toolkit 1.1 (Pekka Riikonen)
	* Fix for some QQ authentication problems
	* Fix for building on FreeBSD
	* Prevent "Logged in:" times for AIM buddies being ridiculously high
	* Updates and fixes to Bonjour support
	* Improve ICQ encoding support for some non-latin languages

	Finch:
	* Auto account reconnecting

version 2.0.1 (05/24/2007):
	* Buddy list update speedups when buddy icons are not being
	  displayed.  (Scott Wolchok)
	* Fix icons on docklet change status menu to match the status selector
	* Custom smileys on MSN can be saved by right-clicking on them
	* Fix a crash deleting a buddy that is in the Buddy List more than once
	* Compile fixes for Solaris
	* Fix GTalk formatting when there's a space before/after a */_
	* Fix Log viewer crash when the filename is not in the expected format
	* Get User Info now provides immediate feedback, and is updated when the
	  user information is available
	* Make the choose buddy icon dialog correctly list the current directory
	* Fix for buddy icons disappearing
	* Timestamps are always on in debug output (-d) and Debug Window now
	* Don't escape html entities in Yahoo! system messages
	* Fix for the choose buddy icon dialog resizing strangely as files are selected
	* Receives notifications when XMPP buddies send "leaving chat"
	  messages
	* Fix the typing animation so it doesn't stop animating once a conversation
	  has gone from typing -> not typing -> typing
	* Fix error messages when joing XMPP chats
	* Identify the account when warning about plaintext auth over an
	  unencrypted channel
	* Fix XMPP SASL authentication error when using Cyrus and a connect server
	* Fix changing tab locations to update properly
	* Turning off "Show formatting on incoming messages" now ignores
	  formatting in <span> tags too
	* File transfer progress for transfers on MSN is now correctly displayed
	* You can set/change alias of buddies/chats by double-clicking on the
	  conversation tabs (Ma Xuan)
	* Fix IRC connection bug with dircproxy (xjoe)
	* Ctrl+[shift]+tab focuses the next most active tab (William Thompson)
	* Fix Open Hotmail Inbox for MSN to work more reliably
	* Add a Google Talk item to the protocol list, to help users who think
	  we don't support Google Talk.  The item acts just like "XMPP".
	* Remember if the X server supports XScreenSaver, to avoid waking it
	  every 5 seconds.  (Arjan van de Ven with Intel Corporation)
	* Change our idle checking to poll only as necessary and raise the
	  unidle timeout from 5 seconds to 60 when using XScreenSaver.  This
	  and the XScreenSaver change will reduce Pidgin's effect on power
	  consumption when running with NO_HZ.  (Arjan van de Ven with Intel
	  Corporation)
	* Conversation -> Save As will now use aliases.
	* ALSA added as a possible sound method
	* Google Talk accounts will not import buddies from your Gmail address
	  book

	Finch:
	* Userlist in chat windows, which can be turned on or off using
	  "/users" command
	* Menus in the conversation windows
	* Improved tab completion support
	* Ctrl+c prompts with a dialog before exiting
	* Filter string in the debug window
	* Notify when you leave a chat
	* Work around an ncurses bug which appears when half of a multi-cell
	  character is covered by an upper-level window
	* New plugins are shown in bold text in the plugin dialog
	* Nicer HTML screendumps

version 2.0.0 (5/3/2007):
	* The project has new names - libpurple for the core, Pidgin for the
	  GTK+ UI and Finch for the ncurses based console UI (AOL LLC)

	Build Changes:
	* With the Core/UI split complete, it is now possible to build
	  libpurple without any UIs, creating a library upon which other
	  UIs may be constructed
	* A new ncurses-based console UI called Finch is now available
	  (Sadrul Habib Chowdhury, Google Summer of Code)
	* Reorganized the source tree to split apart the code for the UI
	  changes and libpurple targets
	* libxml2 is now required.  We switched from gmarkup to libxml2 for
	  more correct XML parsing.

	Status System:
	* The code dealing with buddy and account status, away messages,
	  away states, online/offline, etc has been completely rewritten.
	  Huge thanks to Christian Hammond, Dave West, Daniel Atallah and
	  Sadrul Habib Chowdhury.
	* Your status can now be set from inside the buddy list using the
	  selector at the bottom of the window.
	* To see messages when a buddy signs on or off, goes away, or
	  becomes idle, load the "Buddy State Notification" plugin

	Buddy List:
	* Performance when manipulating and displaying the buddy list has
	  been significantly improved (Aaron Sheldon, Google Summer of Code)
	* Buddy icons are now shown in tooltips (Felipe Contreras)
	* Tooltips now contain additional information about a "Person" that
	  contains multiple online buddies
	* Added a "Last Seen" field to buddy tooltips
	* Contacts will auto-expand when buddies are dragged around
	* If Pidgin is exited with the buddy list hidden in the docklet, it
	  will remain hidden when Pidgin is started again (Scott Shedden)
	* Improved buddy list searching with CTRL+F
	* Ability to set a buddy icon for all of your accounts at once via
	  the buddy list (You can still set per-account icons via the
	  account editor)
	* The space wasted by the group expanders has been eliminated and
	  the expander setting in .gtkrc-2.0 is no longer needed
	* Authorization requests don't popup new dialogs anymore. They are
	  displayed at the bottom of the buddy list instead.
	* New mail notifications don't popup new dialogs anymore. They are
	  displayed at the top of the buddy list instead.

	Conversations and Chats:
	* Timestamps honor the locale.  To use the traditional style,
	  enable the "Message Timestamp Formats" plugin.  The plugin
	  also provides options to show dates in timestamps.
	* Messages from buddies in the same "Person" will automatically
	  use the same conversation window.
	* The "Send As" menu has been replaced with a more appropriate
	  "Send To" menu based on "Persons" on your buddy list
	* Message formatting persists between messages (Igor Belyi)
	* Full message background colors are now supported
	* Smooth scrolling when receiving a new message
	* Screenname colors in chats now chosen intelligently
	* Conversation buffer scrollback limited to avoid large memory
	  usage in active conversations
	* Control-Shift-Tab will reverse cycle through the conversation tabs
	  (James Vega)
	* Many problems related to having an IM conversation and a chat open
	  with the same name are fixed (Andrew Hart)
	* Warning dialog when closing a window with unread IM messages
	* In chats right-click on names in the conversation window to
	  IM/Send File/Get info/ignore the user
	* Added tab management options to the tab right-click menu (Sadrul
	  Habib Chowdhury)
	* Brand new message queueing system.  Sounds are played when a
	  message is queued rather than when the message is dequeued
	  (Casey Harkins)
	* Ability to find the last message from a user in a chat (Levi Bard
	  and Sadrul Habib Chowdhury)
	* Formatting is preserved across messages
	  (There are known issues with pasting formatted text.  Either use
	   "Paste as Plain Text", hit Ctrl-R after pasting, or use the Clear
	   Formatting button on the toolbar.)
	* Performance while joining large chat rooms has been significantly
	  improved (Aaron Sheldon, Google Summer of Code)
	* Bi-Directional text support improvements for GtkIMHtml (Shlomi Loubaton)

	Sounds:
	* Beautiful new default sounds (Brad Turcotte)
	* Use GStreamer for playing sounds, instead of libao
	* A volume control in the preferences (Casey Harkins)

	Log Viewer:
	* Log viewer aggregates logs from the same "Person"
	* When opening the log viewer, show the most recent log by default
	  (Peter McCurdy)
	* Logs are now saved with the current timezone, which is displayed
	  in the log viewer
	* Text logs are linkified, so URLs are clickable
	* The old logger now caches file offsets, so opening the log viewer
	  for buddies with old logs should be much faster now if you have large
	  log files (except the first time for a log, when the cache is built)

	Plugins:
	* Plugins are now accessed through a separate dialog from the Tools
	  menu of the Buddy List
	* Newly installed plugins can now be activated without restarting
	  Pidgin (Sadrul Habib Chowdhury)
	* Overhauled the system tray/docklet plugin (Casey Harkins)
	* Text Replacement Plugin rewritten, works in real time and far more
	  intuitively (Benjamin Kahn)
	* Entries in the text replacement plugin are now sorted
	  alphabetically
	* The text replacement plugin allows non-whole-word replacement rules
	  (Levi Bard)
	* The text replacement plugin offers both case sensitive matching and
	  automatic case handling
	* I'dle Ma'ker plugin now has an easier method to unidle accounts, a
	  way to idle all accounts at once, and a way to unidle all accounts
	  idled via the plugin (John Bailey, Sadrul Habib Chowdhury)
	* The Evolution Integration plugin now supports Groupwise contacts
	* Mono plugin loader (Eoin Coffey)
	* Perl plugin loader has been rewritten (John Kelm, Google Summer
	  of Code)
	* New music messaging plugin (Christian Muise, Google Summer of Code)
	* gaim-remote has been superceded by new DBUS bindings within libpurple
	  (Piotr Zielinski, Google Summer of Code)
	* The purple-url-handler program has been added to provide a way to
	  automatically launch IM links via Pidgin or Finch.
	* The functionality of the auto-reconnect plugin has been
	  moved into the core, and the plugin itself has been removed.
	* 'Highlight when nick said' option added to Message Notification
	  plugin.
	* The system tray icon is now properly transparent (Dan Winship)
	* New Log Reader plugin that can read and display logs from Adium,
	  MSN Messenger, and Trillian in the log viewer
	* New Contact Availability plugin that attempts to predict the
	  times when people in your buddylist will most likely respond
	  to you, based on times in the past when they have responded
	  (Geoffrey Foster, Google Summer of Code)
	* A few new plugins: Autoaccept, Autoreply, Buddy Notes, New Line,
	  Offline Message Emulation, Conversation Colors and Markerline

	MSN Features:
	* Custom smiley receiving support (Irving Cordova & Francesco Fracassi)
	* Added support for sending (with the /nudge command) and receiving
	  "nudges" (Julien Cegarra, Martin Bayard)
	* Added an account action to open your Hotmail inbox from MSN
	* Bi-directional text is correctly handled now (Shlomi Loubaton)

	Yahoo Features:
	* Stealth Settings have been implemented
	* Doodle is now supported (Andrew Dieffenbach, Google Summer of Code)
	* Buddies' requests to add you to their lists now prompt for
	  authorization
	* Account option to ignore chat and conference invitations (Peter
	  Lawler)
	* Added a /list command to bring up the room list (Peter Lawler)

	AIM/ICQ Features:
	* ICQ file transfer support with newer ICQ clients (Jonathan Clark,
	  Google Summer of Code)
	* Many overall improvements to AIM and ICQ file transfers (Jonathan
	  Clark, Google Summer of Code)
	* Support for pausing and resuming AIM and ICQ file transfers
	  (Graham Booker)
	* Ability to set ICQ "require authorization" and "web aware"
	  setting (Ettore Simone)
	* ICQ encoding fix for offline buddies (Ilya Konstantinov)

	IRC Features:
	* SSL support for IRC connections (Daniel Atallah)
	* Show an error message when temporarily unable to join an IRC
	  channel or change your nick
	* Added /nickserv, /memoserv, /chanserv and /operserv
	  commands (Joao Luís Marques Pinto)
	* Added CTCP VERSION via /version (Andrej Krivulčík)
	* Added /whowas command (achris)

	Jabber Features:
	* Support for SRV lookups
	* Support for buddy icons
	* Jabber User Directory searching

	SILC Features:
	* Whiteboard support (Pekka Riikonen)
	* Sending/receiving images in IMs (Pekka Riikonen)
	* Cipher and HMAC selection support (Pekka Riikonen)
	* Buddy Icon support (Pekka Riikonen)

	Other Protocol Changes:
	* Bonjour (Rendezvous) protocol support (Juanjo Molinero Horno, Google
	  Summer of Code)
	* Updated Gadu-Gadu protocol support (Bartosz Oler, Google Summer of
	  Code).  This requires the libgadu library.  See
	  https://pidgin.im/faq.php#libgadu for more information.
	* SIP/SIMPLE support (Thomas Butter, Google Summer of Code)
	* Sametime protocol support
	  Requires the meanwhile library: http://meanwhile.sourceforge.net
	* QQ protocol support (Mark Huetsch, Google Summer of Code, and the
	  developers of the OpenQ project)
	* Removed the Napster and TOC protocols plugins

	Other Noteworthy Changes:
	* NAT traversal support via UPnP (Adam J. Warrington, Google Summer of
	  Code)
	* NAT traversal support via NAT-PMP (Evan Schoenberg and R. Tyler Ballance)
	* The modify account dialog now contains two tabs, which should display
	  better at lower resolutions (Sadrul Habib Chowdhury)
	* New "find buddy" results dialog (Alex Converse)
	* People using input methods can now use Enter again
	* Mouse-over hyperlink coloring is now themeable
	* Buddy Pounces now have a proper management window. (Kevin Stange)
	* Buddy icons maintain aspect ratio when resized
	* The last used directory is remembered for opening or saving files and
	  buddy icons
	* Add an SVG version of our desktop icon, pidgin.svg (John Oyler)
	* If a given protocol doesn't support privacy, we now handle blocking
	  in the core. (Jean-Yves Lefort)
	* Smiley themes can now include spaces in the smiley definitions.
	  The spaces (and now backslashes) must be backslash-escaped.
	  (Sadrul Habib Chowdhury)
	* New e-mail notices are now grouped into one dialog.
	  (Sadrul Habib Chowdhury, Chris Stafford)
	* "Open" in the File Transfer window integrates with GNOME, KDE, and
	  Windows and falls back to the browser in other environments.
	* On Mac OS X, the keyboard/mouse idle time pref now uses system idle
	  time instead of X11 idle time (Michael Culbertson)
	* Autocomplete in the buddy pounce dialog (Sadrul Habib Chowdhury)
	* Non-blocking socket I/O is used in most protocol plugins
	* All-new icons all over the place (Hylke Bons)

	Preference Changes:
	* Preferences have been substantially reorganized and cleaned up
	* Smiley theme descriptions are now shown correctly for the highlighted
	  smiley theme (Levi Bard)
	* All Buddy List preferences have been moved to the Buddies menu of
	  the buddy list window.
	* Proxy settings will be taken from Gnome if it is running.  These may
	  still be overridden on a per-account basis.
	* Removed "Dim idle buddies;" behavior is now always enabled
	* Removed keyboard shortcut preferences for ctrl-B/I/U; enabled by
	  default, but won't interfere with bindings set by the GTK theme
	* Removed keyboard shortcuts preferences for ctrl-# to insert a smiley;
	  behavior removed from Pidgin
	* Removed "Enter" vs. "Ctrl-Enter" to send; "Enter" sends by default,
	  but it is now possible to change this binding in your GTK theme
	* Removed "Show multi-colored screennames in chats;" behavior is now
	  always enabled and screenname colors automatically adjust themselves
	  to compensate for background color.
	* Removed "Raise Buddy List Window on Events" and the related behavior
	* Removed "Display remote nicknames if no alias is set"
	* Removed "Show idle times" and "Show warning levels" on the buddy
	  list; behavior is now always enabled
	* Removed "Auto-expand contacts;" contacts expand only when dragging
	  buddies around the buddy list
	* Removed conversation and buddy list buttons and related preferences
	* Removed "Raise conversation window" preferences; moved feature to
	  the notify plugin
	* Removed "Show alias in tabs/titles;" behavior is now always enabled
	* Removed "Show formatting toolbars;" the setting in conversations'
	  "Options" menu now affects the global preference
	* Removed "Show timestamps;" behavior is now enabled, but is overridden
	  by the timestamp plugin
	* Removed all protocol options pages
	* Removed "Escape closes windows;" default key binding is now Ctrl-W
	* Removed "Log when buddies sign on/sign off/become idle/become
	  un-idle/go away/come back" and "Log your own actions;" all of these
	  will be logged when the system log is enabled
	* Removed the separate ignore formatting preferences; behavior has been
	  consolidated into a single preference

version 1.5.0 (8/11/2005):
	* Ability to set IRC quit message (Lalo Martins)
	* OSCAR file transfers now work for 2 users behind the same NAT
	  (Jonathan Clark)
	* Yahoo! buddy requests to add you to their buddy list now prompt for
	  authorization
	* Added a /clear command for conversations/chats
	* Fixed ICQ encoding for messages with offline ICQ users
	  (Ilya Konstantinov, SF Bug #1179452)
	* Default Yahoo! chat roomlist locale to 'us'

version 1.4.0 (7/7/2005):
	* Fix system log start times for some protocols
	* SILC compiles with newer SILC toolkit versions (Pekka Riikonen)
	* Fixed a bug where buddy icon cache files were left in the icon
	  cache directory after they were no longer in use.
	* Attempt to detect the file type of a buddy icon when saving.
	* Additional Yahoo! boot protection (Peter Lawler)
	* A few Yahoo! memory leaks plugged (Peter Lawler)
	* Fixed handling of the new Yahoo! profile page. (Joshua Honeycutt,
	  Peter Lawler)
	* Fixed localized Yahoo! room lists.  Please refer to the Yahoo!
	  section of the Gaim FAQ for details. (Peter Lawler)
	* Enabled sending files to ICQ users using ICQ 5.02 and newer
	  (Jonathan Clark)

version 1.3.1 (6/9/2005):
	* The file transfer details section now also displays the full path to
	  the local file sent/received.
	* Yahoo! has the following new "/" commands:  /join, /buzz
	* Fix Yahoo! privacy bug
	* Fix Jabber Get Info crash on busted servers
	* Updated our gaim.desktop file, thanks to all our terrific translators
	  for sending in translations of the changes
	* Improvements to how Gaim handles new message notification
	* Fix Jabber registration on XMPP servers (including jabber.org)

version 1.3.0 (5/10/2005):
	* Removed parts of the font selection dialog that were not respected
	* Fix being invited to a multi user chat on MSN
	* Multiple SILC accounts should work now (Pekka Riikonen)
	* Fix times on jabber chat backlogs
	* Fix gevolution plugin to compile with e-d-s 1.0 or 1.2
	* Fix gevolution plugin to remember buddy name when someone added you
	  and you then add them
	* Formatting in jabber chats works
	* Fix to prevent MSN disconnecting if you change status while connecting
	* Fixes for two remotely exploitable crash bugs.  See
	  http://gaim.sourceforge.net/security/ for more information.
	* Change to correctly handle adding jabber buddies on ejabberd servers

version 1.2.1 (4/3/2005):
	* URL escaping now works with UTF-8 text. This may break some old log
	 files.
	* Revert to XOR auth for ICQ as the md5 is not fully functional
	* Fix bug with going away while in a jabber chat
	* MSN bug fixes (Felipe Contreras)
	* Escape things properly in IRC
	* Docklet fixes: fix the "1 pixel-wide icon" bug, fix problems with Gaim
	  crashing when the tray manager dies, and work correctly with multi-headed
	  displays where the tray isn't on the primary screen (Robert McQueen)

version 1.2.0 (3/17/2005):
	* Yahoo file receiving and buddy icon receiving work again.
	* Limit animated buddy icon frame rates to 10 frames per second
	  (Nathan Conrad)
	* Fix a bug where portions of your account configuration would
	  fail to be read correctly if you set a proxy user name or
	  password containing invalid XML characters such as < and >
	  (Bastien Durel)
	* Yahoo! privacy improvements (Bleeter)
	* Fix receiving Jabber formatting (broken in 1.1.3)

version 1.1.4 (2/24/2005):
	* Fixed a bug where Yahoo! would lose messages (and any other packet
	  really)
	* Correctly show the time when incoming Gadu-Gadu messages were sent
	  (Carl-Daniel Hailfinger)
	* Fixed crashes with glib 2.6
	* Fixed MSN crash when conversations time out after the conversation
	  window was closed
	* Fixed an html parsing bug, CAN-2005-0208

version 1.1.3 (2/17/2005):
	* CHAP authentication support for SOCKS5 proxies (Malcolm Smith)
	* ICQ offline messages are sent using your specified character
	  set instead of Unicode (Magnus Hult)
	* MSN HTTP method works with proxies using authentication (Bastien Durel)
	* Really fix the bug where buddies show as logged in for 49 thousand days
	* Buddy pounces containing '&' are saved correctly
	* Improved MSN error handling when the servers are unavailable
	* More MSN bug fixes
	* Fix some leaks
	* Fix "Find" in the log viewer so that it finds in all logs
	* Smileys not appearing at the end of lines has been fixed
	* Closing conversation windows no longer cancels active file transfers on
	  MSN (Felipe Contreras)

version 1.1.2 (1/20/2005):
	* MSN 'HTTP Method' fixed (Felipe Contreras)
	* Better handling of MSN's Individuals group and buddy status updates
	  (Felipe Contreras)
	* Fix a crash inviting MSN user to a chat when they're already there
	* AIM SecurID login support
	* Fix configuration of Jabber chat rooms on some servers
	* More MSN bug fixes (Felipe Contreras)
	* Fix queue messages to Docklet when not globally away (Robert McQueen)
	* Fix some leaks
	* The Autopackage now builds both the mozilla-nss and the gnutls
	  ssl plugins, and requires at least one of those libraries.

version 1.1.1 (12/28/2004):
	* Allow SILC authentication via public key if your key is password
	  protected (Michele Baldessari)
	* More MSN bug fixes (Felipe Contreras)
	* Drag-and-drop to conversation window file transfers work again
	* Disable the delete button on pounces that aren't saved yet anyway
	  (Kevin Stange)

version 1.1.0 (12/02/2004):
	New Features:
	* Binary relocable. Gaim will find its files even if it's installed
	  in a location other than the --prefix it was ./configured with.
	  Pass --disable-binreloc to ./configure to disable.
	* IRC now has fallback encodings, and tries harder to display
	  something useful during an encoding error.
	* New MSN protocol icon (Felipe Contreras)

	Bug Fixes:
	* Fix some leaks (Miah Gregory, Felipe Contreras)
	* Fix crashes when removing buddies in certain situations (Andrew Hart)
	* Eliminate MSN switchboard errors (Felipe Contreras)
	* Fix MSN buddy icon synchronization (Felipe Contreras)
	* Correctly display file transfer dialogs for filenames containing &, < or >
	* Correctly display MSN authorization dialogs for friendly names containing
	  &, < or >
	* Properly align the right-click docklet menu with the docklet icon in
	  *nix.
	* Fix a crash if the MSN buddy list is not available
	* Fix a bug in the request api (Gary Kramlich)

version 1.0.3 (11/11/2004):
	Bug Fixes:
	* Jabber authentication fixes (Michael Plump)
	* Yahoo buddy idle reporting is more accurate (Evan Schoenberg)
	* "Allow All" privacy setting works on Yahoo (Peter Lawler)
	* Fix a crash when dragging a buddy to the conversation entry area
	* Fix a crash removing chats from the buddy list
	* Correctly display buddy pounces for aliases with &, < or > in them
	* Correctly follow the per-conversation logging option

version 1.0.2 (10/19/2004):
	Bug Fixes:
	* MSN file transfers work on big endian machines (Jean-Francois Roy and
	  Evan Schoenberg)
	* Fixed the MSN signon crash with Miranda users in the buddy list
	* Fixed sending messages to MSN Web Messenger users (Damien Ayers)
	* Fixed some memory leaks in the MSN plugin (Evan Schoenberg)
	* Fixed a crash viewing certain MSN user profiles (Evan Schoenberg)
	* Fixed a crash sending a file on MSN when the file is unreadable
	* Fixed a crash deleting accounts (Andrew Hart)
	* Fixed a crash inviting to chats (Andrew Hart)
	* Fixed a bug in Yahoo privacy handling (Peter Lawler)
	* Fixed a crash trying to join a chat from the docklet when not signed in
	  to a chat-capable account (Daniel Atallah)

version 1.0.1 (10/07/2004):
	New Features:
	* Use the GNOME default browser when opening links if you're running GNOME
	  (Alex Duggan)
	* Added support for multiple addressbooks in the gevolution plugin
	  (Henry Jen).

	Bug Fixes:
	* Send-As menu duplicates less work (Dave West)
	* Can now see your own MSN buddy icon (Felipe Contreras)
	* Jabber roomlist fetches work again
	* Close buttons on tabs in existing conversations correctly reflect the
	  "show close buttons on tabs" preference (Nathan Fredrickson)
	* Fix to make the get_signon(buddy) perl plugin function work (Gregory C.
	  Harfst)
	* Fixed crashes when reloading the gevolution plugin (Henry Jen)
	* Fixed some memory leaks in the gevolution plugin.
	* Wrap at character boundaries if there is not enough space for a full word
	* 64 bit compile warning fixes

version 1.0.0 (09/17/2004):
	New Features:
	* Drag-and-drop buddy support for the Invite dialog (Stu Tomlinson)
	* Drag-and-drop buddy support for the Pounce dialog (Stu Tomlinson)
	* View Chat log available from the interface (Daniel Atallah)
	* Ability to receive offline messages in character encodings
	  other than ASCII (thanks to Nick Sukharev)
	* File transfer status messages printed to conversation
	  windows (Dave West)
	* Display file transfer messages when someone sends you a file
	  over AIM (Dave West)
	* Handle MSN buddy lists more sanely (Felipe Contreras)
	* Zephyr can use tzc to run from behind a firewall (Arun A Tharuvai)

	Bug Fixes:
	* Work around window manager stupidity with new dialog windows (Dave West)
	* Compile with gtk 2.5.x (Gary Kramlich)
	* Escape invalid characters in log names (Daniel Atallah)
	* Fix for clicking add in an msn chat with 2 or more people in your buddy
	  list (Daniel Atallah)

version 0.82.1 (08/27/2004):
	Bug Fixes:
	* Fix a crash when changing the preference for how to display buttons
	  on conversation windows
	* Remove a stray printf() when beginning new conversations and logging
	  is enabled

version 0.82 (08/26/2004):
	New Features:
	* Ability to set available messages for AIM
	  (Tools->Account Actions->Set Available Message...)
	* Ability to specify a custom character set for messages sent to ICQ
	  users and messages received from ICQ users
	* Ability to edit your current away message (Rhett Robinson)
	* Topics in the conversation window (not the topic field at the
	  top) with URLs will now appear as links (Stu Tomlinson)
	* File transfers appear in the file transfer window when they
	  are initiated rather than when they begin transferring (Dave West)
	* Instead of toggling slash commands on/off, you can now toggle
	  passing through unknown slash commands on/off.

	Bug Fixes:
	* Joining a Jabber chat no longer causes a crash (Stu Tomlinson)
	* Selecting a buddy icon for a brand new account no longer
	  causes a crash
	* Better file transfer error messages (Dave West)
	* Remotely canceled file transfers in MSN are now noticed, so that we
	  don't accidentally cancel the file transfer and crash Gaim
	  (Felipe Contreras)
	* Protocols that don't support joining chat rooms by name no longer
	  allow chat rooms to be added to the buddy list (Felipe Contreras)
	* Delayed messages and system messages no longer cause
	  sound events to be triggered (Nathan Fredrickson)
	* The chat invite button has a correct label (Stu Tomlinson)
	* The system log should leak fewer file descriptors (Ka-Hing Cheung)
	* Buddy list tooltips display in more appropriate positions when
	  using multiple monitors (Dave West)
	* Better parsing of URLs containing special characters
	* All users are shown when joining a Yahoo! conference (Bleeter Yaluser)
	* You now leave all Yahoo! conferences when you log out of Yahoo!
	* Buddy Icon updating bug fixed (Felipe Contreras)

version 0.81 (08/05/2004):
	New Features:
	* The autorecon plugin will somewhat remember state information(Yosef
	  Radchenko)
	* Visual display of ops/voice/halfops/so on in Chats (Stu Tomlinson)
	* Tab completion of slash commands in Chats (Stu Tomlinson)
	* gaim-remote can now manipulate status (István Váradi)
	* The text messages of Yahoo Audibles are now displayed, although
	  the audio and graphics are not.
	* Yahoo! away messages can be 255 characters long now

	Bug Fixes:
	* Gadu-Gadu should connect again (Andrew Wellington)
	* Novell fixes (Mike Stoddard of Novell):
		* Fixed reconnect crash
		* Fixed duplicate root folder bug
		* Fixed bug with folder ordering (on a first time login
		  folders were being added in reverse order).
	* Use ISO date format for the system log (Eduardo Pérez)
	* Long buddy lists with irc should cause flooding disconnects less
	  (Stu Tomlinson)
	* Better smiley substitution
	* Fix a crash related to auto-expanding contacts at the bottom of
	  buddy lists
	* Fix a crash on Solaris when changing or viewing information for
	  your AIM account (Format Screen Name, Change Email Address, etc.)
	* HTML in OSCAR buddy comments is now escaped (and not rendered)
	* Fix a crash when dragging a screen name to a conversation window
	  for that screen name
	* User-requested new conversation windows are now always given focus
	* Pasting HTML into Gaim from certain sources no longer results in
	  the spaces between some words being removed
	* The alias of a contact is now displayed in more places when the
	  alias of a buddy is not set
	* .gaimrc is no longer imported
	* Prevent a crash if you sign off and try to dequeue messages from
	  the away dialog (Kevin Stange)
	* Prevent a possible crash if gaim_gtkconv_write_conv is called
	  with who as NULL (Kevin Stange)
	* Prevent (null) or an empty string from being logged as the sender's
	  name if the sender no longer has an alias because the account is
	  signed off (Kevin Stange)
	* The auto-reconnect plugin will no longer attempt to reconnect an
	  MSN account if you were disconnected because you signed on from
	  another location (Stu Tomlinson)
	* On Solaris, chatting in IRC using the UTF-8 charset no longer gives
	  a "conversion failed" error for every message (Arvind Samptur)
	* ICQ offline messages should have the correct timestamp (Dave West)

version 0.80 (07/15/2004):
	New Features:
	* Ability to send files from the conversation window (Daniel Atallah)
	* Drag a file into the buddy list or a conversation to send it to that
	  buddy
	* Yet more new commands and features for SILC (Stu Tomlinson)
	* Gaim uses the new file chooser when compiled for GTK+ 2.4
	  (Fernando Herrera)
	* Support for the Epiphany web browser (Leonardo Serra)
	* Status messages in Gadu-Gadu (Andrew (proton) Wellington)
	* Parentheses are now displayed around the title and tabs of
	  conversations from offline accounts or parted chats.
	* Zephyr typing notification (Arun A Tharuvai)
	* Account dialog's columns are resizable (Eduardo Pérez)

	Bug Fixes:
	* The firefox browser option now works with firefox 0.9
	* Buddy icons in conversations no longer depend on the
	  buddy list
	* Fix for the bug where some buddies seemed logged in 4
	  thousand some odd days (Alan Ford)

version 0.79 (06/24/2004):
	New Features:
	* Display name changes are now shown in the conversation windows.
	  (Robert Mibus)
	* Get Info on Yahoo! now works for nonenglish profiles.
	  (Ambrose Li)
	* General "Get Info" improvements on Yahoo! and MSN (Ambrose Li)
	* Yahoo! Japan support. Click More Options and check Yahoo Japan
	  in the account editor, to use your Yahoo! Japan account
	* Gtk themes can now theme the Gaim buddy list independently of
	  other things (Stu Tomlinson)
	* Show timestamps now has a per-conversation option in addition
	  to the global one, bringing it in line with the other conver-
	  sation options (Stu Tomlinson)
	* Added MSN buddy icons (Felipe Contreras)
	* Added MSN file transfer (Felipe Contreras)
	* MSN's idle state now actually sets a buddy idle
	* Buddy pounce defaults are now more sane, and apply to the state the
	  buddy is currently in. For example, if the buddy is idle, set
	  "Return from idle" by default. The last action(s) used are the
	  defaults for the next pounce
	* Yahoo buddy icon support
	* Selected buddy icons will automatically convert to the appropriate
	  format for the protocol. (GTK 2.2 and higher only)
	* Dragging an image file into the Modify Account dialog will set that
	  as a buddy icon.
	* Development headers for compiling third-party plugins are now
	  installed. (Stu Tomlinson)
	* Headers for gaim-remote now reside in gaim/ instead of
	  gaim-include/.
	* Basic YCHT support, which allows joining Yahoo! Chats when
	  logged in using the web messenger method

	Bug Fixes:
	* Fixed Yahoo! authentication problems.  (Cerulean Studios)
	* Non-looping animated icons no longer cause Gaim to freeze
	* Flashing windows should work again for unix in window managers that
	  support the URGENT hint (Etan Reisner)
	* Better handling of character sets in RTF for Novell (Mike Stoddard of
	  Novell)
	* Contact list sync problems in Novell fixed (Mike Stoddard of Novell)
	* Fixed a crash in SILC that sometimes happened when resolving
	  the buddy list (Pekka Riikonen)
	* Parallel compiles of the perl plugin should work better
	  (Stu Tomlinson)
	* The disconnected UI op was called twice on connection errors. Now
	  it is only called once. (Evan Schoenberg)
	* Dragging into conversation windows works better
	* Protocol-specific settings for accounts were being removed whenever
	  the account was modified. Now they're only removed when the protocol
	  type changes, as it should be.
	* Zephyr bug fixes and memory leak plugs (Arun A Tharuvai)
	* Rewrite of MSN buddylist support, which fixed a known syncronization
	  bug and some others (Felipe Contreras)

version 0.78 (05/30/2004):
	New Features:
	* Support for the SILC protocol (http://www.silcnet.org/)
	  (Pekka Riikonen)
	* Option to suppress disconnect notification when using
	  the autoreconnect plugin (Christopher (siege) O'Brien)
	* Added support for dragging buddies from the buddy list into the
	  Add Buddy Pounce dialog
	* Pounce notification now includes time (Mike Lundy)
	* The history plugin now shows history for chats in addition to IMs
	* Menu item to view conversation logs (Tom Samstag)
	* Conversation and chat sizes automatically saved (Stu Tomlinson)
	* Added support for Novell privacy settings (Mike Stoddard of Novell)
	* Added ability to initiate multi-user conferences (chats) in Novell
	  (Mike Stoddard of Novell)
	* Find and Save buttons on the debug window (Stu Tomlinson)
	* Plugin Actions menu (Christopher (siege) O'Brien)
	* Plugins can now add entries to the right-click menu of a group or chat
	  (Stu Tomlinson and Christopher (siege) O'Brien)
	* Hyperlink colors are now themeable via your ~/.gtkrc-2.0 file

	Bug Fixes:
	* Compiles again with gcc 2.96 (Ignacio J. Elia)
	* Gtk2.0 compatibility fixes (Tim Ringenbach)
	* Many documentation updates (Jonathan Champ, Gary Kramlich,
	  Stu Tomlinson, and Kevin Stange)
	* Yahoo works on 64 bit machines (Gary Kramlich)
	* Zephyr works on 64 bit machines (Arun A Tharuvai)
	* Novell 64bit fixes, better error messages, and buddy list sync fixes
	  (Mike Stoddard of Novell)
	* Novell protocol works on big endian machines (Novell)
	* Massive rewrite of MSN support, which should fix a number of issues
	  and make errors easier to interpret (Felipe Contreras)
	* Fixed a privacy-related bug in MSN that affected blocking/permitting,
	  which was due to case-sensitive string comparisons (Gudmundur
	  Olafsson)
	* Fixed an MSN HTTP method bug where MSN would queue data indefinitely.
	  (Andrew Wellington)
	* All known MSN formatting bugs were fixed.
	* Overly long messages and paging cell phones in MSN no longer cause
	  disconnects (Felipe Contreras)
	* Several bug fixes for MSN's MSNSLP and MSNObject support (Finlay
	  Dobbie)
	* ALT-F works correctly in the System Log Viewer (Stu Tomlinson)
	* New tabs should scroll correctly again (Tim Ringenbach)
	* Dialogs opened from a conversation window are now closed when
	  the conversation window is closed, preventing a crash (Kevin Stange)
	* Copy/paste encoding fixes (Joe Marcus Clarke)
	* IRC disconnect crash fix (Luciano Miguel Ferreira Rocha)
	* Ampersands in links should work correctly (Tim Ringenbach)
	* DirectIM and IM Image support for AIM are greatly improved
	  (Tim Ringenbach)
	* Gadu-Gadu updates (Andrew Wellington)
	* Print Gadu-Gadu messages to the debug window instead of the console
	* Updated and standardized blist signals (Gary Kramlich)
	* Made the recieve-*-msg signals match the sending ones (Stu Tomlinson)
	* The idle time for the buddy-idle and buddy-unidle signals should
	  be correct again.

	Preference Changes:
	* Added "Conversation placement - By conversation count"
	* Added a "none" smiley theme to replace the "Show graphical
	  smileys" option
	* Replace default formatting preferences with a dialog to set a
	  default formatting in a WYSIWYG manner.
	* Removed "Show logins in window," default to yes
	* Removed "Send URLs as links," default to yes (in protocols that
	  support HTML)
	* Removed "Show URLs as links," default to yes
	* Removed New window height & width and Entry field height for Chats &
	  IMs, sizes are now saved automatically
	* Removed "Tab-complete nicks" default to yes
	* Removed "Old-style tab completion", no longer supported
	* Removed "Sending message removes away status", default to no
	* Removed "Show numbers in groups", default to yes
	* Removed "Icons on tabs", default to yes
	* Removed "Sounds when you log in", default to no
	* Removed "Seconds before resending autoresponse", default to 600
	  seconds
	* Removed "Send autoresponse in active conversations", default to no
	* Removed "Show people joining in window", default to yes
	* Removed "Show people leaving in window", default to yes

version 0.77 (04/22/2004):
	New Features:
	* The System Log returns (Ka-Hing Cheung)
	* Added a conversation-drag-ended signal (Etan Reisner)
	* Reorganized and cleaned up the MSN protocol plugin (Felipe Contreras)
	* Added the -c option to specify location of the .gaim directory,
	  removed the outdated -f option that no longer had any effect (Daniel
	  Atallah)
	* Novell GroupWise protocol support added (Novell)
	* WYSIWYG improvements (Tim Ringenbach)
	* WYSIWYG editing for user info (Jon Oberheide)
	* Rich-text copy and paste
	* Plugins can now add menu items to the buddy context menu
	  (Christopher O'Brien)
	* Plugins can now add preferences (Gary Kramlich)
	* The TOC protocol is no longer built by default. The plugin is not
	  being properly tested and is no longer officially supported.
	* Bumped up the plugin API version number, and added version numbers
	  for loader plugins and protocol plugins. Authors will want to
	  update their plugins, and possibly use GAIM_PLUGIN_API_VERSION,
	  GAIM_PRPL_API_VERSION, and GAIM_LOADER_API_VERSION constants.
	* Zephyr error reporting works (Arun A. Tharuvai)
	* Zephyr deals with non-utf8 characters (Arun A. Tharuvai)

	Bug Fixes:
	* Formatting in the Log viewer is fixed (Kevin Stange)
	* Save Conversation works again (Kevin Stange)
	* The Clear button in privacy works (Robert Mibus)
	* MSN error reporting works again (Stu Tomlinson)
	* MSN e-mail notifications should no longer cause Gaim to crash
	  (Felipe Contreras)
	* Fixed an infinite loop bug that would sometimes cause MSN to lock
	  up (Nickolai Zeldovich)
	* All away messages should now show up in tooltips
	* Removing zephyr buddies no longer crashes (Arun A. Tharuvai)

version 0.76 (04/01/2004):
	New Features:
	* WYSIWYG text input (with much help from Gary Kramlich and Kevin
	  Stange)
	* Ability to be invisible on AIM
	* Chatroom list support (Tim Ringenbach)
	* Added auto-completion for screen names to the New Instant Message and
	  Get User Info dialogs.
	* Non-ascii character support in AIM chats (Uli Luckas and Marco Ziech)
	* Vastly improved browser opening, with tab support! (Nathan
	  Fredrickson)
	* Added support for connecting to MSN using the port 80 method.
	* Support for Mozilla Firefox (Chris Friesen and Nathan Fredrickson)
	* Added protocol-specific preferences (Gary Kramlich)
	* Local IP address information can be changed in Preferences
	  (Tim Ringenbach)
	* Improved local IP address detection (Tim Ringenbach)
	* Offline accounts in account drop-down lists are now greyed (Etan
	  Reisner)
	* Improved accessibility support for screen readers and other
	  accessibility tools (Marc Mulcahy)
	* Improved accessibility in conversation windows (Nathan Fredrickson)
	* Keyboard access to context menus via Shift+F10 (Marc Mulcahy)
	* Core/UI split event loop code. (Scott Lamb)
	* Added improvements to the multi-field request code, including
	  required fields and account fields.
	* Moved more dialogs to the request API for interface consistency
	  (Send Message, Get User Info, and Insert Link dialogs)
	* Jabber file transfer
	* IRC file transfer (Tim Ringenbach)
	* Added a hidden preference for disabling buddy list tooltips or
	  changing the pop-up delay in prefs.xml.
	* Moved translation news to po/ChangeLog

	Bug Fixes:
	* Changes in AIM/ICQ server-side buddy lists take
	  precedence over the local buddy list
	* Significant work on the Zephyr plugin (Arun A. Tharuvai)
	* You can now use :/ as a smiley safely (Nathan Owens)
	* Various buffer overflow fixes (Stefan Esser)
	* Tabs now stay green when they are supposed to (Etan Reisner)
	* Fixed a bug where only the first user in a chat room list was removed
	  sometimes when trying to remove a group of users (Tim Ringenbach)
	* Clearing an AIM buddy icon actually removes it from the server,
	  icons changes in the account editor do not take effect if the
	  cancel button is used (Stu Tomlinson)
	* Improved chat parting logic (Tim Ringenbach)
	* Yet Another IRC channel user duplication bugfix (Tim Ringenbach)
	* Deleting an account while modifying it will no longer crash gaim.
	* Only one account preference window will now appear per account when
	  clicking Modify.
	* Aliases are now shown alongside the screen name in the message
	  queue window. (Kevin Stange).
	* TCL Plugin API changed
	* The mobile icon on MSN users is now removed when the person disables
	  mobile paging (Stu Tomlinson)
	* Removing invalid buddies in MSN with a space in their name no longer
	  causes a disconnect (Stu Tomlinson)
	* Multiple MSN chats should now work (Robert Mibus)
	* Added new MSN error codes and fixed an incorrect one (Stu Tomlinson)
	* Incoming colors are now processed correctly in MSN.
	* Conversation placement by account now works correctly with both
	  chats and IMs, and takes the Combine Chats and IMs option into
	  consideration.
	* Minor tweaks to the list box in the multi-field request dialogs
	  so they work without a label and scrollbar (Pekka Riikonen)
	* Hitting enter in a multi-field request dialog when a textfield has
	  the focus no longer ignores the changed text in the textfield
	  (Gary Kramlich)
	* The Disconnect dialog no longer raises and gains focus each time
	  a disconnected account is added (Ka-Hing Cheung)
	* Gadu-Gadu might actually connect again (Ignacy Gawedzki)
	* Buddy pounces for an account are removed when the account is
	  deleted (Gary Kramlich)
	* Various bug and memory leak fixes (Gary Kramlich)
	* Assorted SSL crashfixes
	* --enable-debug no longer breaks compilation when using gtk 2.4,
	  which also broke garnome.
	* Tooltips shouldn't crash now (Daniel Atallah)

version 0.75 (01/09/2004):
	* New Yahoo! auth method
	* Yahoo! file transfer (Tim Ringenbach)
	* Yahoo! chat joining fixes (Tim Ringenbach)
	* Persons can auto-expand when hovering your mouse over it
	* Improved i18n support for MSN email notification (Felipe Contreras)
	* Jabber SASL PLAIN support
	* Improved Jabber MUC (Chat) support
	* Fixed an MSN login bug some people likely experienced (Felipe
	  Contreras)
	* Touch-up various dialogs to follow the Gnome Human Interface
	  Guidelines more closely (Steven Garrity, Nathan Fredrickson, and
	  Ka-Hing Cheung)
	* Works better with all-black gtk themes (Etan Reisner)
	* Mozilla Firebird support (Chris (darth_sebulba04))

version 0.74 (11/25/2003):
	* Sort-by-size log sorting fix
	* Log directory umask fix for users of gaim-remote
	* Fix Jabber room creation on MUC servers.

version 0.73 (11/21/2003):
	* New Logging format and code:
		* fixes i18n issues with logs
		* compatible with old logs
		* hopefully fixes segfault in viewing logs
	* New disconnected account dialog (Thanks, Daniel Atallah)
	* Fixes several Jabber bugs
	* Fixes the bug where some dialogs would crash when spell checking was
	  enabled. Closes #827930.
	* Fixed unblocking of users in MSN (Robert Mibus)
	* Fixes outgoing mobile pages on MSN.
	* The border on the close buttons on inactive tabs are no longer shown,
	  thanks to a fix used by Galeon.
	* Compatible with autoconf 2.58.
	* Cleaned up gtkspell-related code (Robert McQueen)
	* Changed the parameters for the received-chat-msg signal.
	* Added a Release Notification plugin

version 0.72 (10/31/2003):
	* Added a search feature to conversations.
	* Added an option to remove the formatting toolbar, both globally and
	  on a per-window basis (Nathan Fredrickson)
	* Added a drop shadow to the buddy list tooltip
	* Smileys are copyable
	* Fixed the ICQ login crash
	* Fixed a crash in the Add Chat dialog when selecting an
	  account that doesn't support chats. Closes bug #821606.
	* Fixed a bug where new MSN accounts without buddies added wouldn't
	  connect.
	* Fixed a crash when deleting an account that has IMs or chats open.
	  Closes bug #821630.
	* Smileys have background colors
	* If SSL is not enabled, MSN will load, but error on connect.
	* Disable Jabber SASL auth until the standard stabilizes

version 0.71 (10/09/2003):
	* The right-click menu for e-mail links now presents a "Copy E-Mail
	  Address" item
	* Fix sort by idle to behave as it did pre-contact support (David
	  Smock)
	* Display AIM away messages in the tooltip for buddies when
	  they are away
	* Support for Buddy Comments for AIM and ICQ buddies
	* Window icons are now set as buddy icons or status icons
	* Get User Info in MSN and Yahoo now return an error indicating that
	  the information doesn't exist if the profile is empty (parts by
	  Nathan Poznick)
	* Added startup notification support for window managers that support it
	* The protocol icon for an account in the accounts window will now
	  "pulse" when signing the account on.
	* Zephyr formatting fixes (Arun A. Tharuvai)
	* Zephyr can connect to chats (Karsten Huneycutt)
	* SSL support can now be provided by third party plugins.
	* Multiple copies of gaim installed at different locations no
	  longer attempt to load the same, possibly incompatible plugins
	  (Robert McQueen)
	* Implemented another new Yahoo! authentication method
	* Fixed a bug displaying Chinese MSN messages (Ambrose C. LI).
	* Additional fixes and checks for the perl build process (Sean Burke).
	* Massive core/UI splitting.
	* Re-write of Jabber protocol plugin
	* Conversation API changes.
	* Some plugins must be updated due to code variable changes,
	  function name changes, and change of behavior for certain
	  functions.

version 0.70 (09/28/2003):
	* Implemented Yahoo's new authentication method (Cerulean Studios)
	* Protocol plugins that have plugin dependencies now load correctly.
	* Perl installs where it's told to a bit more correctly.
	* Robert "Robot101" McQueen cleaned and core/UI split IM
	  image support.

version 0.69 (09/24/2003):
	* Added Contact (aka Person, aka Meta-Contact, aka Buddy Merging, etc)
	  support
	* Added MSN 6 smileys.
	* Added animated smiley support (Ka-Hing Cheung)
	* Added SSL support, compatible with GNUTLS and Mozilla NSS.
	* Added plugin IPC.
	* Added support for gettext 0.12.x.
	* Updated MSN support to the MSN Protocol version 9.
	* Jabber now supports SSL
	* Yahoo now shows people using the java chat client (Tim Ringenbach)
	* Yahoo chat and conference (Tim Ringenbach)
	* Yahoo ignore support (Jesse Farmer (farmerje))
	* Yahoo idle times displayed, long buddy lists work, sms users,
	  and other improvements (Tim Ringenbach)
	* The accounts window now shows offline accounts as greyed out, and
	  online accounts as colored.
	* Fixed the text replacement plugin.
	* Fixed all known signal problems in perl.
	* The right-click menu for conversation tabs now shows the tab icon
	  and status, if tab icons are enabled. (Jesse Farmer)

version 0.68 (09/01/2003):
	* Removed the old event system and replaced it with a much better
	  signal system.
	* Added plugin dependency support.
	* Rewrote the Perl plugin. All old scripts will break, but it offers
	  a much better API for new scripts.
	* Yahoo color support (Tim Ringenbach (marv_sf))
	* Yahoo and MSN get info support (Nathan Poznick)
	* Fixed Jabber registrations.
	* Fixed a problem where pouncing two users with the same name
	  appeared in the same conversation window, and other related
	  problems. (Robot101)
	* Corrected problems with proxy preferences.
	* Mailchk.c and simple.c compile again (Paul A (darkrain))

version 0.67 (08/14/2003):
	* Brought back the message notification plugin (Brian Tarricone)
	  You'll need to reconfigure your settings for this plugin
	* IRC protocol plugin rewritten (Ethan Blanton)
	* New IRC protocol icon (Nuno Donato)
	* Protocol and status icons now optionally appear on tabs.
	  (Etan Reisner)
	* Various dialog rewrites (Jabber vCard, Add Group, Alias Chat,
	  Rename Group, Privacy)
	* Shows "hiptop" icon for AIM buddies using hiptop
	  devices (Robey Pointer)
	* Privacy core/UI split.
	* Conversation placement by group now applies to chats in the buddy
	  list as well.
	* Events in a conversation (user logged in, logged out, window closed,
	  etc.) now grey the tab.
	* Various bug fixes (larne from irc, Tim Ringenbach, Bjoern
	  Voigt, Paul A (darkrain))

version 0.66 (07/18/2003):
	* Freebsd compile fix (Matthew Luckie)
	* .spec file improvements (Ethan Blanton)
	* Added a gaim-remote man page (Robert McQueen)
	* The Remote Control plugin no longer adds duplicate groups to your
	  buddy list.
	* Servers and ports are now imported correctly in MSN.
	* Core/UI split the core initialization and shutdown.
	* MSN messages with newlines are now sent correctly to MSN clients.
	* Fix some sound initialization stuff
	* Fix saving and import of default away message

version 0.65 (07/16/2003):
	* Massive internal core/ui splitting
	* New account dialog
	* Preferences moved to ~/.gaim/prefs.xml
	* Account information moved to ~/.gaim/accounts.xml
	* Pounces moved to ~/.gaim/pounces.xml
	* Added protocol icons to various drop-down boxes
	* New Send IM buddy icon merged from Ximian Desktop 2
	* Fixed "Sort by Status" crash
	* Fixed the MSN signon crash
	* Fixed the MSN add buddy crash
	* Fixed the MSN empty buddy list bug
	* Fixed all known MSN chat bugs
	* Fixed HTTP redirect handling in smiley retrieval. This fixes the
	  problems with some smiley themes.
	* Chats in MSN can now be initiated by right-clicking a buddy and
	  choosing Initiate Chat.
	* MSN Alerts and incoming MSN pages no longer pop up several error
	  dialogs
	* Ability to view iChat "Available" messages for AIM
	* Stores your buddy icon on the server for AIM
	* Support for non-ascii characters with Yahoo! Messenger
	* Focus returns to the input box when you click elsewhere, like it used
	  to
	* New typing notification icons from Ximian

version 0.64 (05/29/2003):
	* Buddy list sorting in buddy list preferences.
	* Improved debug window with timestamps and pause buttons.
	* New core/ui split notification and request APIs.
	* New mail notification dialog.
	* Several bug fixes in MSN.
	* Conversation window buddy icon bugs were fixed.

version 0.63 (05/16/2003):
	* A rewrite of the plugin API. Plugin authors will need to change their
	  code based off the changes found in other plugins.
	* Perl script support is now provided in the perl plugin.
	* Debugging is core/ui split, and has a new API with support for
	  debug levels and categories.
	* Support for adding chats to your buddy list.
	* MSN protocol plugin was rewritten, has experimental buddy icon
	  support, and MSN Mobile support.
	* Buddy list speed enhancements (Thanks Ethan Blanton).
	* Napster protocol updates (Thanks Auke Kok).

version 0.62 (04/23/2003):
	* Keyboard shortcuts in the buddy list work again (Thanks Joe
	  Clarke).
	* Support for Jabber XHTML messages
	* Ability to re-request authorization from ICQ and Jabber users by right
	  clicking on them in your buddy list.
	* Improved Zephyr internationalization.
	* Bug causing 'Hide on Send' windows to be lost forever fixed.
	* Iconified windows are now raised properly.
	* Dates printed for old/offline messages.
	* Some assorted crash bugs fixed.

version 0.61 (04/07/2003):
	* Split the buddy pounce core and UI, and rewrote the UI for it.
	* Removed folder icons and excess space from the buddy list (Thanks
	  Dave Camp)
	* Fixed a bug involving dragging buddies and groups
	* Re-implemented the logout icons.
	* New icons for "away" and "aol" (Thanks, Moses Lei)

version 0.60 (04/04/2003):
	Core:
	* Auto-loading protocol plugins.
	* Plugins dialog and perl script menu merged into preferences.
	* Don't auto-login if an existing Gaim session is already
	  running.
	* Moved "privacy preferences" to Tools menu.
	* -n, --loginwin option to disable autologins.
	* Added support for gettext 0.11.x.
	* Added support for automake 1.6.
	* aim:// URI's supported with gaim-remote command.
	* Quit Gaim remotely with gaim-remote. (Thanks, John Silvestri)
	* Added rudimentary support for X11R6 session management. (Thanks,
	  Robert McQueen)
	* Conversation backend and UI are now separated. (Thanks,
	  Christian Hammond)
	* Asynchronous, non-blocking, DNS function (Thanks, Nicolas
	  Lichtmaier)
	* As a side effect of the above: IPv6 support. Tested only with IRC
	  (you can receive ipv6 chat requests from irssi!).

	Plugins:
	* Tray icon plugin--replaces the old GNOME applet. You'll need
	  the panel Notification Area applet (aka system-tray-applet)
	  for GNOME 2, or the Kicker for KDE 3.1. (Thanks, Robert
	  McQueen, Nicolás Lichtmaier, Kristian Rietveld, Ari Pollak &
	  Patrick Aussems)
	* Added GAIM::remove_event_handler and made set_info short
	  circuitable in perl. (Thanks, Ryan McCabe)
	* event_del_conversation for plugins. (Thanks, Bill Tompkins)
	* Notify.c plugin rewritten; check its configure dialog. (Thanks,
	  Etan Reisner)
	* Buddy Ticker made a plugin.
	* Idle Maker added to source.
	* Fortune profile added to source.

	AIM/ICQ:
	* TOC no longer compiles statically by default--use OSCAR.
	* ICQ plugin no longer gets built--use OSCAR.
	* Server-stored buddy lists for ICQ with full support for
	  authorization (Thanks, Mark Doliner)
	* File send/receive support for Aim over Oscar (Thanks, William T.
	  Mahan and Mark Doliner)
	* Non-direct connect typing notification for AIM over OSCAR.
	  (Thanks, Mark Doliner)
	* Allow only people in buddy list privacy option added for AIM.
	* Full ICQ info reading support. (Thanks, Vincas Ciziunas)
	* Support for synchronizing group renames on server.  Group
	  rename server synchronization for AIM.  Server-side
	  synchronization for moving individual AIM buddy to new
	  group improved. (Thanks, Mark Doliner)
	* Ability to add screenname@mac.com people to AIM buddy lists.
	  (Thanks, Graham Booker)
	* Ability to change ICQ password. (Thanks, Mark Doliner)
	* Option to have AIM notify you if you have
	  unread mail. (Thanks, Mark Doliner)
	* Parse URL messages, Contact Sending and Pager Messages
	  in ICQ. (Thanks, Mark Doliner)
	* use snprintf instead of sprintf. (Thanks, William T. Mahan)
	* Fixed crashbug on empty rvous requests. (Thanks Brandon Scott
	  (Xeon) for pointing this out, and Matt Pandina for the patch)
	* Nice Oscar changes--mostly internal. (Thanks, Mark Doliner)

	IRC:
	* Added more IRC slash commands -- /W, /VERSION, /MODE, /CTCP stuff,
	  -- and other cool IRC enhancments. (Thanks, Jonas Birmé)
	* IRC's /topic with no argument displays the current topic (Thanks,
	  Mark Doliner)
	* DCC File Receive support for IRC.
	* Optional password on IRC accounts. (Thanks, Christian Hammond)
	* Added half-op support.

	Jabber:
	* Jabber invisibility and permanently cancel sending on-
	  line status to Jabber buddies.
	* Jabber roster updated on group renames.
	* Fixed a possible segfault when signing off Jabber. (Thanks,
	  Craig Boston)
	* Improved typing notification support for Jabber and
	  Yahoo! (Thanks, Nathan Walp)
	* File receive support for Jabber. (Thanks, Nathan Walp)

	MSN:
	* MSN users are notified when the other party closes the conversation
	  window. (Thanks, Christian Hammond)
	* File receive support for MSN. (Thanks, Christian Hammond)

	Internationalization:
	* Now using libiconv for better i18n support (Thanks, Junichi
	  Uekawa)
	* Lots of i18n fixes (Thanks Matt Wilson, Ethan Blanton, A Lee)
	* Correct i18n handling for many parts of AIM/ICQ, including
	  instant messages, away messages, and profiles (Thanks,
	  Ethan Blanton)
	* Improved MSN internationalization (Thanks, A Lee)

	Other:
	* Optionally uniquely colorize nicks in chats
	* Add / Remove buddy menu item added to the chat users list
	  (Thanks, Jonas Birmé)
	* View log button in conversation toolbar (Thanks, Etan Reisner)
	* Option to log IMs and Chats seperately. (Thanks, Etan
	  Reisner)
	* Removed Ctrl-C binding for color
	* Fix first message in tab not displaying bug (Thanks, Etan Reisner)
	* Changed some default options
	* Updated desktop and window icons (Thanks, Robert McQueen)
	* Switch the .desktop file to the new KDE/GNOME common vfolder
	  format (Thanks, Robert McQueen)
	* Removed all deprecated GTK calls.  Now 100% GTK 2. (Thanks Nathan
	  Walp, Christian Hammond, Ari Pollak, Ethan Blanton, Robert McQueen)
	* Read proxy environment variables. (Thanks, Christian Hammond)
	* Fixed security vulnerability with manual browser option (Thanks,
	  Robert McQueen)
	* Can get info for ICQ and Jabber users from the "Edit
	  Buddies" tab (Thanks, Brian Bernas)
	* Code cleanups and fixes (Thanks, Federico Mena Quintero and
	  Ka-Hing Cheung)
	* Word-wrapping on mail notification text (Thanks, Andrew Molloy)
	* Generic File Transfer PRPL interface (Thanks, Christian Hammond)
	* Better supression of auto-responses (Thanks, Joshua Blanton)
	* Drag-and-drop tabs in conversations, and multiple windows with tabs
	  in each (Thanks, Christian Hammond)

version 0.59.9 (03/01/2003):
	* Updated zh_TW.po file (Thanks breeze833)
	* Fix an oscar bug that caused some messages from
	  AOL 8.0 to be dropped (Thanks Mark Doliner)
	* Changed "openprojects" to "freenode" in irc.c
	* Fixed charset conversion on systems which use a BOM for UCS-4
	  (Thanks, Alfredo Pen~a, Ethan Blanton)
	* Fixed a typo in the man page (Thanks Eric S. Raymond)

version 0.59.8 (01/06/2003):
	* Ripped out all gtk2 support (Thanks Nathan Walp).
	* Fixed smiley related segfault (Thanks Robert McQueen)
	* Yahoo! can connect again

version 0.59.7 (12/21/2002):
	* Yahoo i18n fix (Thanks Ethan Blanton).
	* Fixed a bug in escaping saved passwords (Thanks
	  Eric Timme)
	* Fixed an overflow bug in perl script autoloading
	  (Thanks David Kaelbling)
	* Some build fixes for those using stricter compilers,
	  notably MIPSpro (Thanks David Kaelbling)
	* Fixed a bad argument to accept() calls (Thanks David
	  Kaelbling)
	* Fixed crashbug on empty rvous requests (Thanks Brandon Scott (Xeon))
	  for being the first to point this out.

version 0.59.6 (11/07/2002):
	* Fixed a segfault introduced in 0.59.5 when gtk
	  fails to read the ~/.gtkrc or reads it but fails
	  to create a style from it.
	* Jabber conference timestamps are no longer gigantic

version 0.59.5 (10/14/2002):
	* Fixed a Yahoo! segfault (Thanks, Craig Metz)

version 0.59.4 (10/06/2002):
	* Removed color keybinnding altogether.
	* Added a horizontal scrollbar to Edit page of
	   buddy list. (Thanks, David Fallon)
	* Various bug fixes ((Thanks to (in no particular order)
	  Ethan Blanton, Mark Doliner, Luke Schierer)
	* i18n fixes (thanks, A Lee)

version 0.59.3 (09/14/2002):
	* Reversed patch that accidentally caused Yahoo
	  not to connect--for implementation reasons
	* Changed "color" binding to Ctrl-K.
	* Unaliaising a person in the "Online" tab will show up
	  in the "Edit" tab as well (Thanks, Jason Willis)
	* Internationalization fixes, esp. with UTF-8 locales
	  (Thanks Matt Wilson and Ethan Blanton)

version 0.59.2 (09/09/2002):
	* Japanese translation updated (Thanks, Junichi Uekawa)
	* Won't crash when you set your MSN Friendly name to an
	  empty string.
	* Default manual browser command changed to reflect the
	  fix in 0.59.1
	* Fixed the non-manual browser settings which were broke in
	  0.59.1 (Thanks, Chris Blizzard)
	* Improved MSN internationalization (Thanks A Lee)
	* Smiley lookup will search for longest match for smilies
	  like :-(( (Thanks Eric Melski)
	* When an IM image is clicked, don't open the browser (Thanks
	  Ari Pollak)
	* Prevent a possible crash in unhide_buddy_list() (Thanks Ari
	  Pollak)
	* Fixed a compilation problem on systems without iconv.
	* GtkIMHtml can be set to render font sizes as point size
	  or AIMish relative sizes -- no more huge Yahoo fonts. (Thanks
	  Ka-Hing Cheung)
	* Fixed a bug with regard to Jabber resources (Thanks Nathan
	  Walp)
	* Fixed a possible segfault when signing off Jabber (Thanks
	  Craig Boston)
	* Word-wrapping on mail notification text (Thanks, Andrew Molloy)
	* Strip trailing and leading spaces from MSN/Yahoo names (Thanks,
	  Arun Tharuvai)

version 0.59.1 (08/25/2002):
	* Created a gtk1-stable branch for GTK+ 1.2 bugfix releases.
	  Development will continue in our main branch in GTK+ 2 only.
	* Fixed a security bug in the manual browser setting (Thanks
	  Robert McQueen)
	* Now using libiconv for better i18n support (Thanks Junichi
	  Uekawa)
	* Will work with Perl 5.8 (thanks, Timothy Lee and Dan
	  Colascione)
	* Fix for HTTP proxies (thanks, Ethan Blanton)
	* Read proxy environment variables. (thanks, Christian Hammond)
	* Use the pretty gaim.png for our menu entry.
	* Added support for gettext 0.11.x.

version 0.59 (06/24/2002):
	* Squashed a bug in buddy right-click menu handling
	  that crashed Gaim.  In the process: found and
	  eliminated some memory leaks.
	* Fixed a significant applet leak
	* Can now change Jabber password on server (Thanks,
	  Nathan Walp)
	* Certain types of Jabber presence errors no longer
	  falsely show a buddy on-line.  Instead now a "broken
	  light-bulb" icon is shown and the error status is
	  available via "Get Away Msg"  (Thanks and a tip o'
	  the hat to Christian Hammond for the graphic)
	* Conversation struct has pointer to toolbar (thanks Brent
	  Priddy and Paul Miller)
	* Zephyr fixes (thanks, Arun A. Tharuvai)
	* Aliases in buddy ticker
	* Perl scripts can play Gaim sounds (thanks Andrew Rodland)
	* Internal sounds can be played by commands (thanks Lex Spoon)
	* Auto-login item in applet menu (thanks Chris Boyle)
	* Fixed MSN "Unkown Error Code", "Already there", and
	  "Already in opposite list" errors
	* Changed "Play sound" button to "Mute" button
	* You can now have "reserved" chars in IM and proxy passwords
	* Jabber now has typing notification  (Thanks, Nathan Walp)
	* Improved support for Jabber resources  (Thanks, Nathan Walp)
	* Fixed problem with Gaim crashing on non-ASCII Jabber buddy
	  aliases (Jabber "name" attribute) chars  (Thanks, Ho-seok Lee)
	* Plugged memory leaks in Jabber plug-in
	* Fixed problem with Jabber away status not being propagated to
	  conference rooms for jabberd (server) v1.4.2 and above
	* Chat room buddy lists are now sorted independent of case
	* Added capability for protocol-specific edit buddy menu entries
	* Can now remove a Jabber buddy roster item from the server
	  entirely
	* Gaim can now handle messages from Mac ICQ and Miranda ICQ
	  (Thanks, Mark Doliner)
	* Added Mozilla to browser options and changed KFM to
	  Konqueror.
	* Can now set the server and port for MSN and Napster
	* MSN Internationalization (Thanks Felipe Contreras and
	  countless, countless others)
	* E-mail addresses are no longer truncated when there is a '.' at
	  the end.

version 0.58 (05/13/2002):
	* Better applet transparency
	* Option to raise buddy list on signons/signoffs
	* Formatting of incoming MSN messages
	* Get Info from menu multiple-account-aware (thanks
	  Brian Bernas)
	* Hide and unhide functions for the filectl plugin.
	  (Thanks, Ari Pollak)
	* Added helpful stuff to the Help menu.
	* Self-aliasing from the account editor.
	* Better selection in GtkIMHtml (Thanks Ben Miller)
	* A warning when your OSCAR buddy list is too long
	  (Thanks, Mark Doliner)
	* ICQ status messages in OSCAR (Thanks, Mark Doliner)
	* Play sound when your name is said in a chat
	* Approval dialog for Jabber when somebody wants to
	  subscribe to user's presence. Also gives user the
	  opportunity to add that buddy if not already on the
	  user's buddy list.
	* Jabber "Change buddy group" roster synchronization now
	  works again.  (This was unknowingly broken when the
	  "out-sourced" Jabber libs were upgraded in 0.56)
	* Invalid Jabber I.D.'s no longer crash Gaim.  User now
	  notified with pop-up's.
	* Jabber Buddy sign-on time support, added in 0.57,
	  removed until and unless and inconsistency can be
	  resolved. (Thanks, Nathan Walp)
	* Bug-fix for potential buffer overflow in Jabber
	  plugin. (Thanks, rwscott)
	* Tempfiles used for secure MSN/HotMail login (added in
	  0.57) are now themselves created securely.
	* Secure MSN logins (added in 0.57) no longer blow up
	  on Solaris.
	* Timezone support improved.

version 0.57 (04/25/2002):
	* New authorization method for Yahoo!
	* Jabber will tell you when your buddies signed on (Thanks
	  Nathan Walp)
	* Jabber improvements (Thanks, Nathan Walp)
	* More keyboard shortcuts
	* event_chat_recv takes char**'s, and event_im_recv takes
	  a *guint32 for flags
	* Secure hotmail login for MSN (thanks for the tips,
	  Scott Werndorfer)

version 0.56 (04/11/2002):
	* Shell-like send history binded to Ctrl-Up and Ctrl-Down
	* libjabber upgraded to most recent stable version
	* Buddylist looks a little better
	* Fixed MSN privacy settings
	* Group deletion fix (Thanks Mark Doliner)
	* Alias/Group syncronization for Jabber (Thanks JSeymour)
	* Fixed broken signal handling in gdm-started GNOME sessions
	  (Thanks Jim Seymour, Vann, Robert McQueen)
	* Oscar group syncronization (Thanks, Mark Doliner)
	* ICQ Authorization via Oscar (Thanks, Mark Doliner)

version 0.55 (03/29/2002):
	* Jabber improvements (Thanks Jim Seymour)
	* Various sound cleanups (Thanks Robert McQueen)
	* Login process shown in single window (Thanks Michael
	  Golden)
	* Can reorder your accounts in the account editor (Thanks
	  Luke Schierer)
	* Shows "mobile" icon for Oscar buddies using mobile
	  devices (Thanks Mark Doliner)
	* Fixed bug in MSN smilies that crashed PPC (and other?) platforms
	* HTTP Proxy settings now HTTP compliant (Thanks Robert McQueen)
	* Speling corections (Thanks Tero Kuusela)
	* Oscar list icon fixes (Thanks Mark Doliner)
	* Oscar idle times work again (Thanks Mark Doliner)
	* Protocol icons on Edit Buddies tab (Thanks Christian Hammond)

version 0.54 (03/14/2002):
	* Compiles without GdkPixbuf again
	* GtkIMHtml will refresh when you set a new GTK+ theme
	* Improved Yahoo! typing notification (thanks Brian Macke)
	* Prompt to authorize MSN buddies who added you while you
	  were offline (Thanks Jason Willis)
	* Option to globally disable Buddy Icon animation (Thanks
	  Luke Schierer)
	* Numerous bugfixes
	* Yahoo! will tell you when your buddies are playing Yahoo!
	  games and give you the ability to join them
	* Yahoo! can receive offline messages
	* IRC can do DCC chat.
	* IRC will convert HTML formatting to mIRC formatting.
	* Buddylist tab placement option (Thanks Jason Willis)
	* Protocol specific smiley faces
	* IM Image sending

version 0.53 (02/28/2002):
	* Minor bug fixes re: queued away messages
	* Better buddy icon transparency (for real this time ;-))
	* Ability to change formatting of Oscar screen name
	* Better selection in HTML widget (Thanks BMiller)
	* New icons for ICQ (Thanks Kevin Miller)
	* Editable buddy pounces (Thanks Jason Willis)
	* Server side buddy lists in Oscar (Thanks Mark Doliner :-))
	* Fix for the chatlist plugin
	* Typing Notification (AIM Direct Connect, Yahoo, MSN)
	* IM Images (Receive Only)
	* Prettier GtkImHtml selection
	* Better buddy icon transparency (for real this time ;-) )

version 0.52 (02/17/2002):
	* Better buddy icon transparency (thanks SeanEgan)
	* Fixed a little bug with connecting via proxy (thanks
	  for reminding me of this, Manish Singh)
	* Yahoo! Messenger works again
	* MSN Works again
	* Can register a new user with a Jabber Server (JSeymour)
	* Can now set Jabber vCards (JSeymour)
	* Jabber vCards are now shown in their entirety (JSeymour)
	* Various jabber bug fixes/enhancements (JSeymour)

version 0.51 (01/24/2002):
	* Arrow buttons in log viewer and some other dialogs
	  work (thanks Ben Miller)
	* Option to only send auto-response while idle (thanks
	  Sean Egan)
	* Control time between sending auto-responses (thanks
	  Mark Doliner)
	* Should be able to sign on to Oscar using Mac OS X
	  (thanks Fingolfin, Vincas Ciziunas, et al.)

version 0.50 (12/14/2001):
	* Able to import GnomeICU contact lists
	* Galeon as browser option (Thanks Rob McQueen)
	* IRC /list, /invite (Thanks Sean Egan)
	* Option to have IMs and Chats tabbed in same window
	* Finally put the lagmeter plugin out of its misery and
	  removed it. (/me dances on its grave.)

version 0.49 (11/29/2001):
	* Can compile against GTK+ 2.0 (version 1.3.10/1.3.11)
	* Confirm before removing buddies
	* Yahoo updates (thanks Brian Macke)
	* Jabber updates
	* Zephyr updates (thanks Arun A Tharuvai)
	* Gadu-Gadu updates (thanks Arkadiusz Miskiewicz)
	* Option to show aliases in conversation tabs
	* Option to hide windows after sending messages
	* licq2gaim.pl conversion script (thanks Arturo Cisneros, Jr.)

version 0.48 (11/18/2001):
	* Right-click on links to open/copy URL
	* Yahoo changes
	* Oscar can send/receive offline messages in ICQ. Since the "real"
	  ICQ protocol isn't working too well it's recommended that you
	  use Oscar for ICQ.

version 0.47 (11/01/2001):
	* Better font loading (pays attention to charset now)
	  (thanks Arkadiusz Miskiewicz)
	* Better recoding in Gadu-Gadu (thanks Arkadiusz Miskiewicz)
	* Open Mail button for when you get new mail (Yahoo and MSN)
	* New buddy pounce option: Popup Notification
	* When adding a buddy, the groups list now updates when you switch
	  accounts.
	* When creating a new buddy pounce, gaim now automagically
	  selects "on away" or "on idle", if the user is away
	  or idle.
	* Add Opera to the available browsers (thanks Brian Enigma)
	* Improved log viewer (thanks to Ben Miller)
	* When you are queueing away messages, double clicking on
	  a buddy's name will cause the messages for that name to be
	  dequeued.
	* You can choose which sound player you use at run-time
	  (thanks Ben Miller)
	* When someone adds you to their buddy list, it asks if you want
	  to add them as well (Yahoo, ICQ, and MSN) (thanks Nathan Walp)
	* Option to grey idle buddies (thanks Nathan Walp)
	* MSN Privacy Options
	* In MSN you can set a person's alias to their "friendly name" by
	  right-click on their name while they're online.
	* IRC can do /WHOIS
	* The usual bug fixes and memory leak plugs

version 0.46 (10/18/2001):
	* New applet icons (courtesy David Raeman)
	* ICQ works on big-endian platforms, e.g. sparc and ppc
	  (thanks to Nathan Walp and Ben Miller)
	* Better applet icon drawing (thanks to Ari Pollak)
	* An extraordinary number of bug fixes
	* Ability to stop animation on buddy icons, restart animation,
	  hide certain buddy icons, and save people's buddy icons, all
	  through a right-click menu
	* Event handlers in perl passed arguments as elements of
	  an array rather than all concatenated as a string, making
	  perl much easier to use (thanks Dennis Lambe Jr.)
	* Can pass an argument to timeout_handlers in perl
	  (thanks Artem Litvinovich)
	* Redesigned Modify Account window (thanks Sean Egan)
	* Add buddy dialog now lets you select which protocol
	  to add the buddy to
	* Pressing 'signon' on the first screen for accounts that
	  do not require passwords no longer incorrectly displays
	  an error message.

version 0.45 (10/04/2001):
	* New plugin event: event_chat_send_invite
	* Major updates to the perl system (reread PERL-HOWTO and
	  SIGNALS)
	* Major updates to event_chat_* events for plugins (reread
	  SIGNALS)
	* Some GtkIMHtml improvements
	* Various bugfixes
	* Nick Highlighting in chat
	* Tab-completion for nicks in chat (thanks to Sean Egan)
	* Large internal reworkings
	* New Protocol: Gadu-Gadu, written by Arkadiusz Miskiewicz
	* Can choose buddy icon to send (for Oscar)

version 0.44 (09/20/2001):
	* More sane scaling of buddy icons (intelligently scale to
	  either 48x48 or 50x50 depending on icon)
	* Have you ever had it happen where you cancel a login and
	  Gaim starts using all the available processing power? I
	  think I fixed that.
	* Temporarily removed Jabber user registration, which wasn't
	  working anyway.
	* Added a spiffy Help button
	* Wrote a plugin for all those people who miss having the
	  chat rooms in their buddy lists (chatlist.so)
	* Updated libfaim
	* Added drop down selection to chat invitation
	* Improved the look of the chat invitation dialog
	* Improved the look of the proxy preferences
	* event_im_recv and event_im_display_rcvd passed whether
	  the message received was auto-response (see SIGNALS)
	* IRC fixes (largly copied from X-Chat)
	* Internal change to how preferences are stored
	* Other bug fixes
	* Option to hide buddy icons

version 0.43 (09/06/2001):
	* Can change friendly name in MSN again
	* Bug fixes
	* Auto-reconnect plugin has exponential timeout (i.e. it
	  tries after 8 seconds, then 16, then 32, etc. up to 17
	  minutes)
	* Removed file transfer things from Napster. It didn't work
	  well anyway. It'll be back eventually. (Does anyone even
	  use napster anymore?)

version 0.11.0-pre15 (08/28/2001):
	* MSN works again
	* Fixed a little segfault when images are links
	* Redid the about box again.
	* Fixed a nice little bug with the manual browser command
	* Oscar Unicode fix (Thanks John Matthews)
	* Can select which protocols are compiled statically
	  (e.g.: ./configure --with-static-prpls=oscar,jabber)
	* New plugin events: event_im_displayed_sent and
	  event_im_displayed_rcvd. Use these to change messages after
	  they're displayed (e.g. encrypt sent messages, or send
	  auto-responses and have them display locally properly)
	* Can use Arts for sound (thanks Tom Dyas)

version 0.11.0-pre14 (06/17/2001):
	* Fixed a segfault with Oscar's account confirmation
	  (Thanks, Adam)
	* Some MSN changes
	* Some HTML widget changes
	* Can specify hosts/ports for Yahoo (thanks Jeremy Brooks)
	* Many many bugfixes

version 0.11.0-pre13 (06/06/2001):
	* Can view/set chat topic in Jabber (thanks faceprint)
	* The napster plugin no longer segfaults on invalid names
	  and/or passwords.
	* HTML is properly stripped from away messages in protocols that
	  do not use HTML.  (thanks, faceprint)
	* Can view/set chat topic in IRC
	* MSN properly escapes outgoing messages
	* Much needed updates to the gaim man page (thanks, Sean Egan)

version 0.11.0-pre12 (05/29/2001):
	* Fixed a funny bug with auto responses when queued messages
	  are enabled.
	* Redesigned the Font Options preference page
	* Improved Jabber chat support (it whispers now, too)
	* Zephyr can do Subscriptions now (thanks to nsanch)
	* Auto-recon plugin got reworked
	* Lots of clean-ups
	* Some new pixmaps (Thanks, DennisR).
	* Fixed a segfault in IRC (Thanks Sean Egan)
	* MSN can now change your 'friendly name' (Thanks for the
	  packet logs, aechols)
	* More IRC improvements [colors, etc] (Thanks Sean Egan)
	* Improved proxy options
	* Fixed a small issue with HTML not being stripped from
	  log files properly (Thanks, faceprint and David Stoddard)
	* Can turn on/off Yahoo! Mail announcements
	* Can force messages through the server for ICQ (use this if
	  you have problems sending)
	* Can receive buddy icons in Oscar (requires gdk_pixbuf,
	  which GNOME depends on. If you --disable-pixbuf, it will
	  disable this.)
	* Redesigned plugins dialog (thanks Mike Heffner)

version 0.11.0-pre11 (04/30/2001):
	* Zephyr updates and additions, thanks Neil Sanchala (nsanch)
	* Jabber can send/accept chat invites (due to mid)
	* MSN has the option to notify you of new hotmail
	  messages
	* Fixed a problem with ADD requests in MSN
	* Fixed a small memory leak with MSN
	* Moved MSN's spammy debug output into debug_printf's
	* Can rename groups/buddies in the Edit Buddies pane
	  (thanks Neil Sanchala)
	* Some perl updates (thanks to Sean Egan)
	* IRC got the following slash commands:
	  op, deop, voice, devoice, mode, raw, quote, and kick (thanks
	  to Sean Egan)
	* MSN Properly handles URL decoding of 'friendly' names
	* Redesigned Preferences pages (design by DennisR)
	* Can select where tabs are for tabbed IM/Chat windows
	* Option to queue away messages while away
	* Jabber got good updates (from faceprint)
	* Oh yes, and Oscar works, yet again. (gee... that's what, 4
	  releases that have "fixed" it now?)

version 0.11.0-pre10 (04/13/2001):
	* Many, many bug fixes
	* Can choose to not send away auto-response (thanks phzzzt)
	* Uh... Oscar works? For now?
	* IRC Plugin can do whois (right click and info)
	* IRC Plugin got away message support
	* Gaim blist to WinAIM blt perl script (courtesy Andy Harrison)
	* Sound on buddy pounce (Thanks Andrew Echols)
	* Can view all group chats in one tabbed window (same keybindings
	  as for tabbed normal conversations)
	* More Protocol plugins:
		Zephyr (plugins/zephyr) (DON'T USE THIS unless you know
			what it is and why you'd want to use it)

version 0.11.0-pre9 (03/26/2001):
	* Can register Jabber accounts (load the Jabber plugin and click
	  Register on the login window)
	* GtkIMHtml handles themes (no background pixmaps though) (thanks
	  decklin, mishan)
	* URLS Linkify properly in Buddy chats
	* Jabber compiles better on Solaris?
	* Gaim works with Oscar Again (Huge thanks to Adam Fritzler of
	  libfaim)

version 0.11.0-pre8 (03/23/2001):
	* Fixed a problem with MSN not detecting signoffs and buddy updates.
	* Implemented away options in MSN
	* Alt-[1-9] to go to [1-9]th pane in tabbed convo window
	* Jabber fixes, Oscar fixes (!), Yahoo fixes, TOC fixes
	* Can use Alt to access menu, and Ctl-char for certain actions
	  (thanks baldnik)
	* Oscar blocking works (?)
	* MSN can see status of other users

version 0.11.0-pre7 (03/16/2001):
	* Can build RPMs as non-root
	* New yahoo library (can use HTTP proxy)
	* Command-line arg to specify config file (thanks Jason Boerner)
	* Can view all conversations in one tabbed window (Control-[ and
	  Control-] move left and right respectively; Control-Tab moves
	  to the next unread, or the next tab if there are no unread tabs)
	* Tooltips on links work again
	* Can log system notices: signons/signoffs, awayness and idleness
	  (thanks Andrew Echols)
	* MSN fixes
	* Applet fixes

version 0.11.0-pre6 (03/06/2001):
	* Fixed bug with NAS support
	* Napster plugin is included again
	  (Thanks for pointing out that it was missing,
	  (Yan V. Bulgak)
	* Oscar can: search by email, request confirmation, change password
	* TOC fixes
	* ICQ fixes
	* Faster HTML parsing/rendering

version 0.11.0-pre5 (02/26/2001):
	* Minor GUI changes
	* ICQ Alias problem fixed
	* Negative times fixed
	* Cannot create blank away messages/messages with blank titles
	* Can right-click Edit Buddies list to alias/add pounce/etc.
	* Ability to independently set accounts as away
	* Can use all away states for ICQ, Yahoo (N/A, Be Right Back, etc.)
	* Fixed hanging trees
	* Can close windows by hitting 'Esc' (optional)
	* Better HTML Widget
	* Can toggle timestamps by hitting F2 (optional)
	* Rewritten file transfer for TOC
	* Jabber got chat
	* Log Viewer (courtesy BMiller)
	* Can save conversation history
	* Napster can kinda sorta download files sometimes :)
	* You can activate IDs in Yahoo
	* ICQ upgraded to use icqlib 1.1.5

version 0.11.0-pre4:
	* ICQ upgraded to use icqlib 1.1.0
	* An enormous amount of bug fixes
	* Even More Protocol Plugins:
		Jabber (plugins/jabber)
		Napster (plugins/napster.c)
	* Fixed a segfault with 'Ignore new conversations while away'

version 0.11.0-pre3 (12/15/2000):
	* Away messages arranged alphabetically (Thanks Justin)
	* More GUI adjustments
	* Can optionally run command to play sound files
	* Icons for ICQ plugin (blatently stolen from GnomeICU)
	* Icons for Yahoo plugin (not-so-blatently stolen from GTKYahoo)
	* Optionally display warning level next to name in buddy list
	* Optionally ignore fonts on incoming messages
	* Command-line option to automatically set yourself as
	  away upon signon (thanks bmiller)
	* Buddy list backups now stored in ~/.gaim/SN.protocol.blist (gaim will
	  move the old file for you). Needed for when you have the same name on
	  two different protocols. (Oscar and TOC share the same file.)
	* More Protocol plugins:
		MSN (plugins/msn)

version 0.11.0-pre2 (12/04/2000):
	* Fixed a segfault with a bad util.c

version 0.11.0-pre1 (12/03/2000):
	* Multiple connections
	* Protocol plugins:
		IRC (plugins/irc.c)
		Yahoo (plugins/yay)
		ICQ (plugins/icq)
	* Logs now stored to ~/.gaim/logs rather than ~/.gaim/SN/
	* User configurable sounds
	* Scroll bar now functions properly in chat room user lists
	* X-Idle support added (thanks bmiller and bryner)
	* small change in the way away messages are displayed
	  (Thanks Ryan C. Gordon)
	* Plugin system uses GModule now (improves portability, adds features)
	  (Requires recompile and probably modifications of most plugins)
	* Perl got updates (reread plugins/PERL-HOWTO)
	* Spell checker now uses gtkspell
	* Auto-Away (thanks, yet again, to bmiller ;)
	* More buddy pounce options
	* Various GUI improvements

version 0.10.3 (10/09/2000):
	* Segfault when viewing user info fixed
	* libdb problem fixed

version 0.10.2 (10/07/2000):
	* A few fixes to the URL parser.
	* Better placement of smiley dialog
	* Improved log file readibility
	* Code cleanups (thanks kylev)
	* Fixed problem when closing away message box (thanks bmiller)
	* sprintf() problem on some systems
	* Various small bug fixes

version 0.10.1 (09/15/2000):
	* Better chatroom logging
	* Oscar works again. Pay no attention to Slashdot.
	* gtkhtml handles background colours better.
	* A third conversation window display preference.
	* Better support for things like Sawfish

version 0.10.0 (09/11/2000):
	* New Smiley Faces and Pixmaps added.
	* Smiley faces now properly wrap in the conversation windows.
	* Smiley dialog
	* Fixed 0-byte file segfault.
	* Borderless buttons (for that cool pop-up look)
	* Fixed some resizing bugs
	* Added Ctrl+{B/I/U/S} hotkeys to conversation windows.
	* Added Ctrl+(number) hotkeys to insert smileys in conversation windows.
	* Support for %n, %d, and %t in away messages.  Thanks bmiller!
	* Background colors
	* Redesigned preferences dialog
	* Redesigned conversation dialog
	* Removed the Lag-O-Meter (Lag-O-Meter is now a plugin)
	* SOCKS 4/5 proxy works
	* Buddy Pounces are now saved in .gaimrc
	* Buddy Chats are now saved in .gaimrc
	* Ability to merge gaim, aim2, aim4 buddylists. Thanks again bmiller!
	* ICQ-style aliases. This lets you change the name you see your buddy
	  as. For example, if your buddy's SN is 'CouldntGetMyName', you can
	  alias him as 'Loser'.
	* Compile with GNOME bits if available
	* Added GNOME Url Handler as an available web-browser
	* Added the S html tag.
	* Optionally Ignore TiK's Automated Messages
	* Option to beep instead of play sound
	* New icons for panel (depends on some GNOME pixmaps)
	* Perl scripting. See plugins/PERL-HOWTO for how to write perl scripts.
	  All .pl files in ~/.gaim are autoloaded when gaim starts.
	* HTML widget is faster, more stable

version 0.9.20 (07/14/2000):
	* More plugin events, more plugin features
	* Run-time OSCAR support
	* Added buddy list ticker (See prefs/Appearance). Clicking on a
	  name will cause a new or previous IM window to display for
	  that screenname
	* "You are sending messages too quickly" error is now fixed
	   when you have a large buddylist.
	* Fixed the LC_ALL compile problem on Solaris boxes
	* Fixed PPC and ARM compile problem with oscar.c
	* Smileys work better, and don't cause font attributes to drop
	* Dialog windows are now prettier
	* /me in IM window; font/color dialogs and smileys in chat window

version 0.9.19 (06/09/2000):
	* Graphical Smiley Faces
	* Applet got a bit of a makeover (inside & out)
	* Compile-time options affect Preferences dialog
	* Whispering in chat works (does anyone even use this?)
	* HTML-tag buttons in chat
	* Chat got all kinds of new features (like IRC-sytle /me)
	* Chat in oscar works much better
	* Locale support
	* Fixed the segfault when your server-side config is null
	* Many many bugfixes

version 0.9.18 (06/02/2000):
	* Logging in works better for oscar
	* Double error bug when sending message to an offline user is
	  fixed.
	* Pressing enter once again sends a message in buddy chatrooms (oops)
	* More fixes for the change on the AOL sign-on process.
	* Fixed bug where Gaim sometimes doesn't find a font to use.
	* Per-conversation font and color dialogs (thanks fflewddur)
	* Chat in oscar works (somewhat)
	* Even more fixes for the sign-on process, and now you don't flash when
	  setting permit/deny lists.

version 0.9.17 (05/31/2000):
	* Automagic feature to check for new versions has been removed
	* Infinite loop bug fixed

version 0.9.16 (05/31/2000):
	* Paned buddy chat window (Thanks Syd)
	* Buddy lists (and changes) are cached to ~/.gaim/<sn>.blist
	  where <sn> is your screen name. If for some reason, you log
	  into the AOL server and the buddy list comes back empty, we
	  check for a cache file, and, if we find one, read it in. This
	  essentially implements recovery from a server crash at AOL
	  (AOL does not back up machines that contain TOC-based buddy
	  lists, unfortunately).  (Thanks Syd)
	* Font selection dialog
	* Small changes to the Oscar/libfaim stuff (see libfaim/README.gaim)
	* SOCKS 4 proxy support
	* Better proxy support overall (you can get people's info now! :) )
	* Two-way file transfer (you can get and send files, but you still
	  can't initiate either)
	* Fixed font problem with Misconfigured X-Servers.  Thanks Decklin!
	* Fixed the No Configuration problem that came about today (5/31)

version 0.9.15 (05/06/2000):
	* Plugin support enabled by default (oops)
	* Some plugins built/installed by default
	* Option to automagically check for new releases
	* Ability to receive files (one-way file transfer)
	* In-line spell checker (thanks to Torrey Searle of the
	  Everybuddy Devel team for this one)

version 0.9.14 (04/24/2000):
	* Numerous Fixes by G. Sumner Hayes (buffer over flow patches,
	  etc)
	* Paned Conversation Windows (Thanks Syd)
	* Raise Window On Message Received, Fixed (Thanks Syd)
	* When multiple screen names, Gaim now correctly remembers the name
	  that was used last.
	* FONT sizes now work correctly.
	* PLUGIN SUPPORT!! (Lots of cool goodies here)
	* Fixed another leak or two
	* Added ability to change your screenname password
	* Devil pixmaps

version 0.9.13 (03/27/2000):
	* Dialog Box Segfault Fixed (When You Click A Toggle Then Cancel)
	* Double Log-Out Message Fixed
	* GNOME compile error fixed
	* Away Message Problem Fixed
	* Fixed URL Right Click Menus
	* Conversation Loggin now shows Full Date and Time
	* Internal Change to Buddy List

version 0.9.12 (03/25/2000):
	* Segfault fix for PPC/Alpha/etc machines with log(0)
	  Thanks to Todd Cohen for this one.
	* Small internal change to the way prefs work
	* GNOME Applet support works better
	  (thanks to Eric Warmenhoven for the patch)
	* Support for displaying true type fonts
	* Lag-O-Meter does not send lag-test if not selected
	* Fixed problem with saving away messages which contain spaces
	  and numbers.
	* Various GNOME Applet Enhancements (thanks AGAIN to
	  Eric.  Someone needs to stop this boy :-) )
	* A lot of random, obscure bugs fixed
	* All of the major and I believe all of the minor memory leaks are
	  now fixed
	  (Thanks to Peter Teichman, Larry Ewing, Jeramey Crawford, and me)

version 0.9.11 (03/22/2000):
	* <STRIKE>Strike Tag Support</STRIKE> :-)
	* Another memory leak fix
	* New .gaimrc format
	* Better support for multiple screen names
	* Font Properties
	* Saving of buddylist window position
	* Fixed a problem with Gaim and the Netscape-branded version
	  of Mozilla
	* New Sound Properties
	* More General Properties
	* Bigger Text-Entry field (Thanks to CrazyDavy for this one)
	* Various Random Bug fixes

version 0.9.10 (11/03/1999):
	* Fixed a nasty memory leak.  No more 40M Gaim processes. LOL
	* IDLE Times are displayed in a neater fashion.

version 0.9.9  (10/31/1999):
	* A little selection bug has been squished
	* Small memory leak fixed
	* Small network fix (problem with HTTP Proxy fixed?)
	* Proxy stuff should work now :)
	* Widget table support, dir info looks nicer
	* Info box looks nicer (thanks to Decklin Foster)
	* Client now 'corrects' time values from the server for accurate
	  login times.
	* Lag-O-Meter (ala Drunken Jim)
	* IDLE Preferences

version 0.9.8  (10/04/1999):
	* HTTP Proxy Support (No SOCKS yet)
	* HTML Widget more robust
	* Graphical Debug Window
	* Buddylist bug fixed
	* Some logging fixes and improvements
	* configurable host/port selection
	* Clickable Links in buddy chat
	* New Gaim Logo
	* Display Signon/Signoff messages in conversation windows
	* Option to strip HTML from logged messages
	* GNOME cleanups (It might work now haha)
	* When viewing user info, URLS are converted to clickable links
	* Tooltips on URLS

version 0.9.7  (08/08/1999):
	* Preliminary Oscar Support
	* Fixed bad network bug
	* Fixed some bad text rendering bugs in the HTML widget
	* log all conversation names are now normalized.
	* Fixed another bad network bug :)
	* Multiple browser support, some Netscape buggies fixed.
	* Permit/Deny preferences moved to 'Permit' pane on buddylist.
	* Fixed problem with _, ', and \ in passwords

version 0.9.6  (08/01/1999):
	* Fixed 'log all conversation' segfault
	* Added NAS support
	* Removed Xmu dependancies.
	* Restructured network code
	* ESD detection more robust.
	* Sound fallbacks are MUCH more robust!

version 0.9.5  (07/25/1999):
	* Fixed About Box SegFault
	* Autologin Works with Applet
	* Option to Show Buddy List after Signon with Applet
	* 2048 character messages
	* Away-Detection (shows a different icon on the buddy list)
	* Fixed Segfault with messages > allowed size
	* Added option to log all conversations
	* Changed g_new to g_new0
	* Buddy List: Right Click Menus
	* Find Buddy By Email
	* Find Buddy By Info
	* New HTML widget (Underline/Links/HRs)
	* Updated Toolbar with 'Underline' Icon
	* More Buddy Pounce Options
	* Option to auto-change urls into clickable links (Under Prefs)
	* Better Buddy Chat functionality
	* Away Prefs
	* Registration Information (Let Us Know Who You Are)
	* Buddy Chat Prefs (Update Chatroom Lists)
	* Set User Info
	* FAQ added to the distribution
	* Sound problem with some systems fixed
	* Set Dir Info
	* Autostart of Netscape on URL Click
	* DnD Rearranging of Groups
	* Better Netscape Functionality
	* Right Click `URL' Menus
	* DnD Rearranging of Buddies
	* Script to convert win95 buddylist to gaim buddylist
	* Added `Link/URL' button to conversation window
	* ESD is now autodetected
	* Not too important but we GNU-ified the source tree :)

version 0.8.0  (04/31/1999):
	* Code clean-up
	* Updated Prefs
	* Buddy Pouncing
	* Pixmaps for buttons
	* Buddylist import/export
	* Autoconf/Automake
	* Conversation Logging
	* Coloured Text Selection
	* Updated Preferences
	* ESD Support
	* Minor Bug Fixes
	* `Warning' support
	* `Blocking' on conversation window
	* Add/Remove buddy from conversation window
	* Scroll-Wheel Mice work in Conversation Window
	* Fixed WindowMaker Appicon
	* version Number in About Box
	* Gaim Slogan in about box :)
	* Created Changelog File :)<|MERGE_RESOLUTION|>--- conflicted
+++ resolved
@@ -14,7 +14,6 @@
 	* Fixed building on Mac OSX (Patrick Cloke) (#16883)
 
 	MXit
-<<<<<<< HEAD
 	* Fixed a buffer overflow.  Discovered by Yves Younan of Cisco Talos.
 	  (TALOS-CAN-0120)
 	* Fixed a remote out-of-bounds read.  Discovered by Yves Younan of Cisco
@@ -25,10 +24,8 @@
 	  (TALOS-CAN-0118)
 	* Fixed a remote buffer overflow vulnerability.  Discovered by Yves
 	  Younan of Cisco Talos.  (TALOS-CAN-0119)
-=======
 	* Fixed an out-of-bounds read discovered by Yves Younan of Cisco Talos.
 	  (TALOS-CAN-0123)
->>>>>>> 4ade6c50
 
 version 2.10.12 (12/31/15):
 	General:
