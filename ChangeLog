Pidgin and Finch: The Pimpin' Penguin IM Clients That're Good for the Soul

<<<<<<< HEAD
version 2.2.2:
	http://developer.pidgin.im/query?status=closed&milestone=2.2.2
		NOTE: Due to the backporting that happened for the 2.2.1
		      release, it is possible bugs this release fixes bugs
		      that were marked as fixed in 2.2.1.

	libpurple:
	* Real usernames are now shown in the system log.

	Pidgin:
	* If you alias a buddy to an alias that is already present within
	  a particular group, we now offer to merge the buddies into the
	  same contact.
	* A music emblem is now displayed in the buddy list for a buddy if we
	  know she is listening to some soothing music.
	* Added a 'Move to' menu in buddy list context menu for moving buddies
	  to other groups as an alternative to dragging.
	* Group headings are now marked via an underline instead of a
	  different color background.
	* It is now possible to mark a chat on your buddy list as "Persistent"
	  so you do not leave the chat when the window or tab is closed.
	* The auto-join option for chats is now listed in the "Add Chat"
	  dialog along with the new persistence option.
	* Closing an IM no longer immediately closes your conversation.  It
	  will now remain active for a short time so that if the conversation
	  resumes, the history will be retained.  A preference has been added
	  to toggle this behavior.
	* The "Smiley" menu has been moved to the top-level of the toolbar.
	* Pidgin's display is now saved with the command line for session
	  restoration.  (David Mohr)
	* ICQ Birthday notifications are shown as buddy list emblems.

version 2.2.1 (09/29/2007):
=======
Version 2.2.1 (09/29/2007):
>>>>>>> 5ce1a068
	http://developer.pidgin.im/query?status=closed&milestone=2.2.1
		NOTE: Due to the backporting that happened for the actual
		      release, it is possible bugs marked as fixed in 2.2.1
		      will not be fixed until 2.2.2.

	libpurple:
	* A few build issues on Solaris were fixed.
	* Cancelling the password prompt for an account will no longer leave
	  it in an ambiguous state.  (It will be disabled.)
	* Fixed an erroneous size display for MSN file transfers. (galt)
	* Fixed multiple memory leaks, particularly in XMPP and MySpace
	  protocols
	* Fixed remembering proxy preferences and status scores
	* Gmail notifications are better tracked

	Pidgin:
	* Fixed keyboard tab reordering to move tabs one step instead of two.
	* You should no longer lose proxy settings when Pidgin is restarted.
	* Fixed detection of X11 when compiling

	Finch:
	* Pressing 'Insert' in the buddylist will bring up the 'Add Buddy'
	  dialog.

version 2.2.0 (09/13/2007):
	http://developer.pidgin.im/query?status=closed&milestone=2.2.0

	Libpurple:
	* New protocol plugin: MySpaceIM (Jeff Connelly, Google Summer of
	  Code)
	* XMPP enhancements. See
	  http://www.adiumx.com/blog/2007/07/soc-xmpp-update.php (Andreas 
	  Monitzer, Google Summer of Code for Adium)
	* Certificate management. Libpurple will validate certificates on
	  SSL-encrypted protocols (William Ehlhardt, Google Summer of Code)
	* Some adjustments were made to fix sending messages when using
	  the MSN HTTP method. (Laszlo Pandy)
	* Yahoo! Chat is fixed.
	* Some AIM file transfer issues between Pidgin and other clients
	  have been fixed. (Kyryll A Mirnenko)
	* Properly restore idle status and time for AIM and ICQ accounts
	  when they reconnect after being disconnected.

	Pidgin:
	* Insert Horizontal Rules and Strikethrough text from toolbar.
	* Option to show protocol icons in the buddy list, from the
	  Buddies > Show menu. (Justin Heiner)
	* Ability to build with native, non-X11 GTK+ on OSX. (Anders
	  Hasselqvist)
	* Remember the 'Enable Sounds' setting for a conversation.
	* Right-clicking the empty space in the formatting toolbar
	  allows you to toggle back to the old "ungrouped" version.
	* Protocols supporting account registration via Pidgin now show
	  a descriptive checkbox instead of a vague "Register" button.
	* Fixed a bug where a tab would be shown on single conversations
	  when tabs were disabled.

	Finch:
	* Per-conversation mute and logging options (accessible from the menu).

version 2.1.1 (08/20/2007):
	Yahoo:
	* Added an account action to open your inbox in the yahoo prpl.
	* Added support for Unicode status messages in Yahoo.
	* Server-stored aliases for Yahoo. (John Moody)
	* Fixed support for Yahoo! doodling.
	* Limited support for MSN Messenger contacts
	
	Bonjour:
	* Bonjour plugin uses native Avahi instead of Howl
	* Bonjour plugin supports Buddy Icons

	XMPP:
	* Only report conversation close when 'send typing notifications'
	  preference is turned on (Bob Rossi)

	Pidgin:
	* Show current outgoing conversation formatting on the font label on
	  the toolbar
	* Slim new redesign of conversation tabs to maximize number of
	  conversations that can fit in a window
	* Tab bar is not visible when only one conversation is open. You can
	  drag and drop conversations from the infopane.
	* Moved "Reset Formatting" toolbar button to Font menu.
	* Double click on the infopane to alias buddies and set topics
	  on chats
	* New smiley style

	Finch:
	* Sound support (Eric Polino)

version 2.1.0 (07/28/2007):
	libpurple:
	* Core changes to allow UIs to use second-granularity for scheduling.
	  Pidgin and Finch, which use the glib event loop, were changed to use
	  g_timeout_add_seconds() on glib >= 2.14 when possible.  This allows
	  glib to better group our longer timers to increase power efficiency.
	  (Arjan van de Ven with Intel Corporation)
	* No longer linkifies screennames containing @ signs in join/part
	  notifications in chats
	* With the HTML logger, images in conversations are now saved.
	  NOTE: Saved images are not yet displayed when loading logs.
	* Added support for QIP logs to the Log Reader plugin (Michael Shkutkov)

	Pidgin:
	* Ensure only one copy of Pidgin is running with a given configuration
	  directory.  The net effect of this is that trying to start Pidgin a
	  second time will raise the buddy list.  (Gabriel Schulhof)
	* Undo capability in the conversation window
	* The formatting toolbar has been reorganized to be more concise.
	* A new status area has been added to the top of conversations to
	  provide additional detail about the buddy, including buddy icon,
	  protocol and status message.
	* Show idle times in the buddy list as days, hours, seconds

	Finch:
	* There's support for workspaces now (details in the manpage)
	* There's a new custom window manager, Irssi
	* Some improvements for tab-completion, tooltip and the password entries
	* Some bugs regarding search results fixed
	* A new DBus-script to create a docklet for finch
	* Support for showing empty groups in the buddy list (Eric Polino)

version 2.0.2 (06/14/2007):
	Pidgin:
	* Added a custom conversation font option to preferences
	* Fixed smiley ordering in the insert smiley popup to be more intuitive
	* Conversation->More menu items work for Chats as well as Buddies,
	  including those not on your buddy list
	* newline plugin should work better with conversation colors plugin now
	* Get Info on users now provides immediate feedback that something is
	  happening
	* Aliasing a buddy will not be interrupted by other buddy list activity
	* Using the -l option to log in to a specific account works better

	libpurple:
	* Moving an ICQ buddy from one group to another no longer
	  re-requests authorization from that person (Rene Hausleitner)
	* Added nullprpl, an example protocol plugin (Ryan Barrett)
	* Fixed SOCKS5 bug which caused Jabber file receiving to fail
	* Remove MSN's random "Authorization Failed" dialogs
	* Fix MSN to correctly detect incorrect passwords and disable the account
	* Get User Info on MSN is now more reliable & accurate
	* Updated SILC protocol to support SILC Toolkit 1.1 (Pekka Riikonen)
	* Fix for some QQ authentication problems
	* Fix for building on FreeBSD
	* Prevent "Logged in:" times for AIM buddies being ridiculously high
	* Updates and fixes to Bonjour support
	* Improve ICQ encoding support for some non-latin languages

	Finch:
	* Auto account reconnecting

version 2.0.1 (05/24/2007):
	* Buddy list update speedups when buddy icons are not being
	  displayed.  (Scott Wolchok)
	* Fix icons on docklet change status menu to match the status selector
	* Custom smileys on MSN can be saved by right-clicking on them
	* Fix a crash deleting a buddy that is in the Buddy List more than once
	* Compile fixes for Solaris
	* Fix GTalk formatting when there's a space before/after a */_
	* Fix Log viewer crash when the filename is not in the expected format
	* Get User Info now provides immediate feedback, and is updated when the
	  user information is available
	* Make the choose buddy icon dialog correctly list the current directory
	* Fix for buddy icons disappearing
	* Timestamps are always on in debug output (-d) and Debug Window now
	* Don't escape html entities in Yahoo! system messages
	* Fix for the choose buddy icon dialog resizing strangely as files are selected
	* Receives notifications when XMPP buddies send "leaving chat"
	  messages
	* Fix the typing animation so it doesn't stop animating once a conversation
	  has gone from typing -> not typing -> typing
	* Fix error messages when joing XMPP chats
	* Identify the account when warning about plaintext auth over an
	  unencrypted channel
	* Fix XMPP SASL authentication error when using Cyrus and a connect server
	* Fix changing tab locations to update properly
	* Turning off "Show formatting on incoming messages" now ignores
	  formatting in <span> tags too
	* File transfer progress for transfers on MSN is now correctly displayed
	* You can set/change alias of buddies/chats by double-clicking on the
	  conversation tabs (Ma Xuan)
	* Fix IRC connection bug with dircproxy (xjoe)
	* Ctrl+[shift]+tab focuses the next most active tab (William Thompson)
	* Fix Open Hotmail Inbox for MSN to work more reliably
	* Add a Google Talk item to the protocol list, to help users who think
	  we don't support Google Talk.  The item acts just like "XMPP".
	* Remember if the X server supports XScreenSaver, to avoid waking it
	  every 5 seconds.  (Arjan van de Ven with Intel Corporation)
	* Change our idle checking to poll only as necessary and raise the
	  unidle timeout from 5 seconds to 60 when using XScreenSaver.  This
	  and the XScreenSaver change will reduce Pidgin's effect on power
	  consumption when running with NO_HZ.  (Arjan van de Ven with Intel
	  Corporation)
	* Conversation -> Save As will now use aliases.
	* ALSA added as a possible sound method
	* Google Talk accounts will not import buddies from your Gmail address
	  book

	Finch:
	* Userlist in chat windows, which can be turned on or off using
	  "/users" command
	* Menus in the conversation windows
	* Improved tab completion support
	* Ctrl+c prompts with a dialog before exiting
	* Filter string in the debug window
	* Notify when you leave a chat
	* Work around an ncurses bug which appears when half of a multi-cell
	  character is covered by an upper-level window
	* New plugins are shown in bold text in the plugin dialog
	* Nicer HTML screendumps

version 2.0.0 (5/3/2007):
	* The project has new names - libpurple for the core, Pidgin for the
	  GTK+ UI and Finch for the ncurses based console UI (AOL LLC)

	Build Changes:
	* With the Core/UI split complete, it is now possible to build
	  libpurple without any UIs, creating a library upon which other
	  UIs may be constructed
	* A new ncurses-based console UI called Finch is now available
	  (Sadrul Habib Chowdhury, Google Summer of Code)
	* Reorganized the source tree to split apart the code for the UI
	  changes and libpurple targets
	* libxml2 is now required.  We switched from gmarkup to libxml2 for
	  more correct XML parsing.

	Status System:
	* The code dealing with buddy and account status, away messages,
	  away states, online/offline, etc has been completely rewritten.
	  Huge thanks to Christian Hammond, Dave West, Daniel Atallah and
	  Sadrul Habib Chowdhury.
	* Your status can now be set from inside the buddy list using the
	  selector at the bottom of the window.
	* To see messages when a buddy signs on or off, goes away, or
	  becomes idle, load the "Buddy State Notification" plugin

	Buddy List:
	* Performance when manipulating and displaying the buddy list has
	  been significantly improved (Aaron Sheldon, Google Summer of Code)
	* Buddy icons are now shown in tooltips (Felipe Contreras)
	* Tooltips now contain additional information about a "Person" that
	  contains multiple online buddies
	* Added a "Last Seen" field to buddy tooltips
	* Contacts will auto-expand when buddies are dragged around
	* If Pidgin is exited with the buddy list hidden in the docklet, it
	  will remain hidden when Pidgin is started again (Scott Shedden)
	* Improved buddy list searching with CTRL+F
	* Ability to set a buddy icon for all of your accounts at once via
	  the buddy list (You can still set per-account icons via the
	  account editor)
	* The space wasted by the group expanders has been eliminated and
	  the expander setting in .gtkrc-2.0 is no longer needed
	* Authorization requests don't popup new dialogs anymore. They are
	  displayed at the bottom of the buddy list instead.
	* New mail notifications don't popup new dialogs anymore. They are
	  displayed at the top of the buddy list instead.

	Conversations and Chats:
	* Timestamps honor the locale.  To use the traditional style,
	  enable the "Message Timestamp Formats" plugin.  The plugin
	  also provides options to show dates in timestamps.
	* Messages from buddies in the same "Person" will automatically
	  use the same conversation window.
	* The "Send As" menu has been replaced with a more appropriate
	  "Send To" menu based on "Persons" on your buddy list
	* Message formatting persists between messages (Igor Belyi)
	* Full message background colors are now supported
	* Smooth scrolling when receiving a new message
	* Screenname colors in chats now chosen intelligently
	* Conversation buffer scrollback limited to avoid large memory
	  usage in active conversations
	* Control-Shift-Tab will reverse cycle through the conversation tabs
	  (James Vega)
	* Many problems related to having an IM conversation and a chat open
	  with the same name are fixed (Andrew Hart)
	* Warning dialog when closing a window with unread IM messages
	* In chats right-click on names in the conversation window to
	  IM/Send File/Get info/ignore the user
	* Added tab management options to the tab right-click menu (Sadrul
	  Habib Chowdhury)
	* Brand new message queueing system.  Sounds are played when a
	  message is queued rather than when the message is dequeued
	  (Casey Harkins)
	* Ability to find the last message from a user in a chat (Levi Bard
	  and Sadrul Habib Chowdhury)
	* Formatting is preserved across messages
	  (There are known issues with pasting formatted text.  Either use
	   "Paste as Plain Text", hit Ctrl-R after pasting, or use the Clear
	   Formatting button on the toolbar.)
	* Performance while joining large chat rooms has been significantly
	  improved (Aaron Sheldon, Google Summer of Code)
	* Bi-Directional text support improvements for GtkIMHtml (Shlomi Loubaton)

	Sounds:
	* Beautiful new default sounds (Brad Turcotte)
	* Use GStreamer for playing sounds, instead of libao
	* A volume control in the preferences (Casey Harkins)

	Log Viewer:
	* Log viewer aggregates logs from the same "Person"
	* When opening the log viewer, show the most recent log by default
	  (Peter McCurdy)
	* Logs are now saved with the current timezone, which is displayed
	  in the log viewer
	* Text logs are linkified, so URLs are clickable
	* The old logger now caches file offsets, so opening the log viewer
	  for buddies with old logs should be much faster now if you have large
	  log files (except the first time for a log, when the cache is built)

	Plugins:
	* Plugins are now accessed through a separate dialog from the Tools
	  menu of the Buddy List
	* Newly installed plugins can now be activated without restarting
	  Pidgin (Sadrul Habib Chowdhury)
	* Overhauled the system tray/docklet plugin (Casey Harkins)
	* Text Replacement Plugin rewritten, works in real time and far more
	  intuitively (Benjamin Kahn)
	* Entries in the text replacement plugin are now sorted
	  alphabetically
	* The text replacement plugin allows non-whole-word replacement rules
	  (Levi Bard)
	* The text replacement plugin offers both case sensitive matching and
	  automatic case handling
	* I'dle Ma'ker plugin now has an easier method to unidle accounts, a
	  way to idle all accounts at once, and a way to unidle all accounts
	  idled via the plugin (John Bailey, Sadrul Habib Chowdhury)
	* The Evolution Integration plugin now supports Groupwise contacts
	* Mono plugin loader (Eoin Coffey)
	* Perl plugin loader has been rewritten (John Kelm, Google Summer
	  of Code)
	* New music messaging plugin (Christian Muise, Google Summer of Code)
	* gaim-remote has been superceded by new DBUS bindings within libpurple
	  (Piotr Zielinski, Google Summer of Code)
	* The purple-url-handler program has been added to provide a way to
	  automatically launch IM links via Pidgin or Finch.
	* The functionality of the auto-reconnect plugin has been
	  moved into the core, and the plugin itself has been removed.
	* 'Highlight when nick said' option added to Message Notification
	  plugin.
	* The system tray icon is now properly transparent (Dan Winship)
	* New Log Reader plugin that can read and display logs from Adium,
	  MSN Messenger, and Trillian in the log viewer
	* New Contact Availability plugin that attempts to predict the
	  times when people in your buddylist will most likely respond
	  to you, based on times in the past when they have responded
	  (Geoffrey Foster, Google Summer of Code)
	* A few new plugins: Autoaccept, Autoreply, Buddy Notes, New Line,
	  Offline Message Emulation, Conversation Colors and Markerline

	MSN Features:
	* Custom smiley receiving support (Irving Cordova & Francesco Fracassi)
	* Added support for sending (with the /nudge command) and receiving
	  "nudges" (Julien Cegarra, Martin Bayard)
	* Added an account action to open your Hotmail inbox from MSN
	* Bi-directional text is correctly handled now (Shlomi Loubaton)

	Yahoo Features:
	* Stealth Settings have been implemented
	* Doodle is now supported (Andrew Dieffenbach, Google Summer of Code)
	* Buddies' requests to add you to their lists now prompt for
	  authorization
	* Account option to ignore chat and conference invitations (Peter
	  Lawler)
	* Added a /list command to bring up the room list (Peter Lawler)

	AIM/ICQ Features:
	* ICQ file transfer support with newer ICQ clients (Jonathan Clark,
	  Google Summer of Code)
	* Many overall improvements to AIM and ICQ file transfers (Jonathan
	  Clark, Google Summer of Code)
	* Support for pausing and resuming AIM and ICQ file transfers
	  (Graham Booker)
	* Ability to set ICQ "require authorization" and "web aware"
	  setting (Ettore Simone)
	* ICQ encoding fix for offline buddies (Ilya Konstantinov)

	IRC Features:
	* SSL support for IRC connections (Daniel Atallah)
	* Show an error message when temporarily unable to join an IRC
	  channel or change your nick
	* Added /nickserv, /memoserv, /chanserv and /operserv
	  commands (Joao Luís Marques Pinto)
	* Added CTCP VERSION via /version (Andrej Krivulčík)
	* Added /whowas command (achris)

	Jabber Features:
	* Support for SRV lookups
	* Support for buddy icons
	* Jabber User Directory searching

	SILC Features:
	* Whiteboard support (Pekka Riikonen)
	* Sending/receiving images in IMs (Pekka Riikonen)
	* Cipher and HMAC selection support (Pekka Riikonen)
	* Buddy Icon support (Pekka Riikonen)

	Other Protocol Changes:
	* Bonjour (Rendezvous) protocol support (Juanjo Molinero Horno, Google
	  Summer of Code)
	* Updated Gadu-Gadu protocol support (Bartosz Oler, Google Summer of
	  Code).  This requires the libgadu library.  See
	  http://pidgin.im/faq.php#libgadu for more information.
	* SIP/SIMPLE support (Thomas Butter, Google Summer of Code)
	* Sametime protocol support
	  Requires the meanwhile library: http://meanwhile.sourceforge.net
	* QQ protocol support (Mark Huetsch, Google Summer of Code, and the
	  developers of the OpenQ project)
	* Removed the Napster and TOC protocols plugins

	Other Noteworthy Changes:
	* NAT traversal support via UPnP (Adam J. Warrington, Google Summer of
	  Code)
	* NAT traversal support via NAT-PMP (Evan Schoenberg and R. Tyler Ballance)
	* The modify account dialog now contains two tabs, which should display
	  better at lower resolutions (Sadrul Habib Chowdhury)
	* New "find buddy" results dialog (Alex Converse)
	* People using input methods can now use Enter again
	* Mouse-over hyperlink coloring is now themeable
	* Buddy Pounces now have a proper management window. (Kevin Stange)
	* Buddy icons maintain aspect ratio when resized
	* The last used directory is remembered for opening or saving files and
	  buddy icons
	* Add an SVG version of our desktop icon, pidgin.svg (John Oyler)
	* If a given protocol doesn't support privacy, we now handle blocking
	  in the core. (Jean-Yves Lefort)
	* Smiley themes can now include spaces in the smiley definitions.
	  The spaces (and now backslashes) must be backslash-escaped.
	  (Sadrul Habib Chowdhury)
	* New e-mail notices are now grouped into one dialog.
	  (Sadrul Habib Chowdhury, Chris Stafford)
	* "Open" in the File Transfer window integrates with GNOME, KDE, and
	  Windows and falls back to the browser in other environments.
	* On Mac OS X, the keyboard/mouse idle time pref now uses system idle
	  time instead of X11 idle time (Michael Culbertson)
	* Autocomplete in the buddy pounce dialog (Sadrul Habib Chowdhury)
	* Non-blocking socket I/O is used in most protocol plugins
	* All-new icons all over the place (Hylke Bons)

	Preference Changes:
	* Preferences have been substantially reorganized and cleaned up
	* Smiley theme descriptions are now shown correctly for the highlighted
	  smiley theme (Levi Bard)
	* All Buddy List preferences have been moved to the Buddies menu of
	  the buddy list window.
	* Proxy settings will be taken from Gnome if it is running.  These may
	  still be overridden on a per-account basis.
	* Removed "Dim idle buddies;" behavior is now always enabled
	* Removed keyboard shortcut preferences for ctrl-B/I/U; enabled by
	  default, but won't interfere with bindings set by the GTK theme
	* Removed keyboard shortcuts preferences for ctrl-# to insert a smiley;
	  behavior removed from Pidgin
	* Removed "Enter" vs. "Ctrl-Enter" to send; "Enter" sends by default,
	  but it is now possible to change this binding in your GTK theme
	* Removed "Show multi-colored screennames in chats;" behavior is now
	  always enabled and screenname colors automatically adjust themselves
	  to compensate for background color.
	* Removed "Raise Buddy List Window on Events" and the related behavior
	* Removed "Display remote nicknames if no alias is set"
	* Removed "Show idle times" and "Show warning levels" on the buddy
	  list; behavior is now always enabled
	* Removed "Auto-expand contacts;" contacts expand only when dragging
	  buddies around the buddy list
	* Removed conversation and buddy list buttons and related preferences
	* Removed "Raise conversation window" preferences; moved feature to
	  the notify plugin
	* Removed "Show alias in tabs/titles;" behavior is now always enabled
	* Removed "Show formatting toolbars;" the setting in conversations'
	  "Options" menu now affects the global preference
	* Removed "Show timestamps;" behavior is now enabled, but is overridden
	  by the timestamp plugin
	* Removed all protocol options pages
	* Removed "Escape closes windows;" default key binding is now Ctrl-W
	* Removed "Log when buddies sign on/sign off/become idle/become
	  un-idle/go away/come back" and "Log your own actions;" all of these
	  will be logged when the system log is enabled
	* Removed the separate ignore formatting preferences; behavior has been
	  consolidated into a single preference

version 1.5.0 (8/11/2005):
	* Ability to set IRC quit message (Lalo Martins)
	* OSCAR file transfers now work for 2 users behind the same NAT
	  (Jonathan Clark)
	* Yahoo! buddy requests to add you to their buddy list now prompt for
	  authorization
	* Added a /clear command for conversations/chats
	* Fixed ICQ encoding for messages with offline ICQ users
	  (Ilya Konstantinov, SF Bug #1179452)
	* Default Yahoo! chat roomlist locale to 'us'

version 1.4.0 (7/7/2005):
	* Fix system log start times for some protocols
	* SILC compiles with newer SILC toolkit versions (Pekka Riikonen)
	* Fixed a bug where buddy icon cache files were left in the icon
	  cache directory after they were no longer in use.
	* Attempt to detect the file type of a buddy icon when saving.
	* Additional Yahoo! boot protection (Peter Lawler)
	* A few Yahoo! memory leaks plugged (Peter Lawler)
	* Fixed handling of the new Yahoo! profile page. (Joshua Honeycutt,
	  Peter Lawler)
	* Fixed localized Yahoo! room lists.  Please refer to the Yahoo!
	  section of the Gaim FAQ for details. (Peter Lawler)
	* Enabled sending files to ICQ users using ICQ 5.02 and newer
	  (Jonathan Clark)

version 1.3.1 (6/9/2005):
	* The file transfer details section now also displays the full path to
	  the local file sent/received.
	* Yahoo! has the following new "/" commands:  /join, /buzz
	* Fix Yahoo! privacy bug
	* Fix Jabber Get Info crash on busted servers
	* Updated our gaim.desktop file, thanks to all our terrific translators
	  for sending in translations of the changes
	* Improvements to how Gaim handles new message notification
	* Fix Jabber registration on XMPP servers (including jabber.org)

version 1.3.0 (5/10/2005):
	* Removed parts of the font selection dialog that were not respected
	* Fix being invited to a multi user chat on MSN
	* Multiple SILC accounts should work now (Pekka Riikonen)
	* Fix times on jabber chat backlogs
	* Fix gevolution plugin to compile with e-d-s 1.0 or 1.2
	* Fix gevolution plugin to remember buddy name when someone added you
	  and you then add them
	* Formatting in jabber chats works
	* Fix to prevent MSN disconnecting if you change status while connecting
	* Fixes for two remotely exploitable crash bugs.  See
	  http://gaim.sourceforge.net/security/ for more information.
	* Change to correctly handle adding jabber buddies on ejabberd servers

version 1.2.1 (4/3/2005):
	* URL escaping now works with UTF-8 text. This may break some old log
	 files.
	* Revert to XOR auth for ICQ as the md5 is not fully functional
	* Fix bug with going away while in a jabber chat
	* MSN bug fixes (Felipe Contreras)
	* Escape things properly in IRC
	* Docklet fixes: fix the "1 pixel-wide icon" bug, fix problems with Gaim
	  crashing when the tray manager dies, and work correctly with multi-headed
	  displays where the tray isn't on the primary screen (Robert McQueen)

version 1.2.0 (3/17/2005):
	* Yahoo file receiving and buddy icon receiving work again.
	* Limit animated buddy icon frame rates to 10 frames per second
	  (Nathan Conrad)
	* Fix a bug where portions of your account configuration would
	  fail to be read correctly if you set a proxy user name or
	  password containing invalid XML characters such as < and >
	  (Bastien Durel)
	* Yahoo! privacy improvements (Bleeter)
	* Fix receiving Jabber formatting (broken in 1.1.3)

version 1.1.4 (2/24/2005):
	* Fixed a bug where Yahoo! would lose messages (and any other packet
	  really)
	* Correctly show the time when incoming Gadu-Gadu messages were sent
	  (Carl-Daniel Hailfinger)
	* Fixed crashes with glib 2.6
	* Fixed MSN crash when conversations time out after the conversation
	  window was closed
	* Fixed an html parsing bug, CAN-2005-0208

version 1.1.3 (2/17/2005):
	* CHAP authentication support for SOCKS5 proxies (Malcolm Smith)
	* ICQ offline messages are sent using your specified character
	  set instead of Unicode (Magnus Hult)
	* MSN HTTP method works with proxies using authentication (Bastien Durel)
	* Really fix the bug where buddies show as logged in for 49 thousand days
	* Buddy pounces containing '&' are saved correctly
	* Improved MSN error handling when the servers are unavailable
	* More MSN bug fixes
	* Fix some leaks
	* Fix "Find" in the log viewer so that it finds in all logs
	* Smileys not appearing at the end of lines has been fixed
	* Closing conversation windows no longer cancels active file transfers on
	  MSN (Felipe Contreras)

version 1.1.2 (1/20/2005):
	* MSN 'HTTP Method' fixed (Felipe Contreras)
	* Better handling of MSN's Individuals group and buddy status updates
	  (Felipe Contreras)
	* Fix a crash inviting MSN user to a chat when they're already there
	* AIM SecurID login support
	* Fix configuration of Jabber chat rooms on some servers
	* More MSN bug fixes (Felipe Contreras)
	* Fix queue messages to Docklet when not globally away (Robert McQueen)
	* Fix some leaks
	* The Autopackage now builds both the mozilla-nss and the gnutls
	  ssl plugins, and requires at least one of those libraries.

version 1.1.1 (12/28/2004):
	* Allow SILC authentication via public key if your key is password
	  protected (Michele Baldessari)
	* More MSN bug fixes (Felipe Contreras)
	* Drag-and-drop to conversation window file transfers work again
	* Disable the delete button on pounces that aren't saved yet anyway
	  (Kevin Stange)

version 1.1.0 (12/02/2004):
	New Features:
	* Binary relocable. Gaim will find its files even if it's installed
	  in a location other than the --prefix it was ./configured with.
	  Pass --disable-binreloc to ./configure to disable.
	* IRC now has fallback encodings, and tries harder to display
	  something useful during an encoding error.
	* New MSN protocol icon (Felipe Contreras)

	Bug Fixes:
	* Fix some leaks (Miah Gregory, Felipe Contreras)
	* Fix crashes when removing buddies in certain situations (Andrew Hart)
	* Eliminate MSN switchboard errors (Felipe Contreras)
	* Fix MSN buddy icon synchronization (Felipe Contreras)
	* Correctly display file transfer dialogs for filenames containing &, < or >
	* Correctly display MSN authorization dialogs for friendly names containing
	  &, < or >
	* Properly align the right-click docklet menu with the docklet icon in
	  *nix.
	* Fix a crash if the MSN buddy list is not available
	* Fix a bug in the request api (Gary Kramlich)

version 1.0.3 (11/11/2004):
	Bug Fixes:
	* Jabber authentication fixes (Michael Plump)
	* Yahoo buddy idle reporting is more accurate (Evan Schoenberg)
	* "Allow All" privacy setting works on Yahoo (Peter Lawler)
	* Fix a crash when dragging a buddy to the conversation entry area
	* Fix a crash removing chats from the buddy list
	* Correctly display buddy pounces for aliases with &, < or > in them
	* Correctly follow the per-conversation logging option

version 1.0.2 (10/19/2004):
	Bug Fixes:
	* MSN file transfers work on big endian machines (Jean-Francois Roy and
	  Evan Schoenberg)
	* Fixed the MSN signon crash with Miranda users in the buddy list
	* Fixed sending messages to MSN Web Messenger users (Damien Ayers)
	* Fixed some memory leaks in the MSN plugin (Evan Schoenberg)
	* Fixed a crash viewing certain MSN user profiles (Evan Schoenberg)
	* Fixed a crash sending a file on MSN when the file is unreadable
	* Fixed a crash deleting accounts (Andrew Hart)
	* Fixed a crash inviting to chats (Andrew Hart)
	* Fixed a bug in Yahoo privacy handling (Peter Lawler)
	* Fixed a crash trying to join a chat from the docklet when not signed in
	  to a chat-capable account (Daniel Atallah)

version 1.0.1 (10/07/2004):
	New Features:
	* Use the GNOME default browser when opening links if you're running GNOME
	  (Alex Duggan)
	* Added support for multiple addressbooks in the gevolution plugin
	  (Henry Jen).

	Bug Fixes:
	* Send-As menu duplicates less work (Dave West)
	* Can now see your own MSN buddy icon (Felipe Contreras)
	* Jabber roomlist fetches work again
	* Close buttons on tabs in existing conversations correctly reflect the
	  "show close buttons on tabs" preference (Nathan Fredrickson)
	* Fix to make the get_signon(buddy) perl plugin function work (Gregory C.
	  Harfst)
	* Fixed crashes when reloading the gevolution plugin (Henry Jen)
	* Fixed some memory leaks in the gevolution plugin.
	* Wrap at character boundaries if there is not enough space for a full word
	* 64 bit compile warning fixes

version 1.0.0 (09/17/2004):
	New Features:
	* Drag-and-drop buddy support for the Invite dialog (Stu Tomlinson)
	* Drag-and-drop buddy support for the Pounce dialog (Stu Tomlinson)
	* View Chat log available from the interface (Daniel Atallah)
	* Ability to receive offline messages in character encodings
	  other than ASCII (thanks to Nick Sukharev)
	* File transfer status messages printed to conversation
	  windows (Dave West)
	* Display file transfer messages when someone sends you a file
	  over AIM (Dave West)
	* Handle MSN buddy lists more sanely (Felipe Contreras)
	* Zephyr can use tzc to run from behind a firewall (Arun A Tharuvai)

	Bug Fixes:
	* Work around window manager stupidity with new dialog windows (Dave West)
	* Compile with gtk 2.5.x (Gary Kramlich)
	* Escape invalid characters in log names (Daniel Atallah)
	* Fix for clicking add in an msn chat with 2 or more people in your buddy
	  list (Daniel Atallah)

version 0.82.1 (08/27/2004):
	Bug Fixes:
	* Fix a crash when changing the preference for how to display buttons
	  on conversation windows
	* Remove a stray printf() when beginning new conversations and logging
	  is enabled

version 0.82 (08/26/2004):
	New Features:
	* Ability to set available messages for AIM
	  (Tools->Account Actions->Set Available Message...)
	* Ability to specify a custom character set for messages sent to ICQ
	  users and messages received from ICQ users
	* Ability to edit your current away message (Rhett Robinson)
	* Topics in the conversation window (not the topic field at the
	  top) with URLs will now appear as links (Stu Tomlinson)
	* File transfers appear in the file transfer window when they
	  are initiated rather than when they begin transferring (Dave West)
	* Instead of toggling slash commands on/off, you can now toggle
	  passing through unknown slash commands on/off.

	Bug Fixes:
	* Joining a Jabber chat no longer causes a crash (Stu Tomlinson)
	* Selecting a buddy icon for a brand new account no longer
	  causes a crash
	* Better file transfer error messages (Dave West)
	* Remotely canceled file transfers in MSN are now noticed, so that we
	  don't accidentally cancel the file transfer and crash Gaim
	  (Felipe Contreras)
	* Protocols that don't support joining chat rooms by name no longer
	  allow chat rooms to be added to the buddy list (Felipe Contreras)
	* Delayed messages and system messages no longer cause
	  sound events to be triggered (Nathan Fredrickson)
	* The chat invite button has a correct label (Stu Tomlinson)
	* The system log should leak fewer file descriptors (Ka-Hing Cheung)
	* Buddy list tooltips display in more appropriate positions when
	  using multiple monitors (Dave West)
	* Better parsing of URLs containing special characters
	* All users are shown when joining a Yahoo! conference (Bleeter Yaluser)
	* You now leave all Yahoo! conferences when you log out of Yahoo!
	* Buddy Icon updating bug fixed (Felipe Contreras)

version 0.81 (08/05/2004):
	New Features:
	* The autorecon plugin will somewhat remember state information(Yosef
	  Radchenko)
	* Visual display of ops/voice/halfops/so on in Chats (Stu Tomlinson)
	* Tab completion of slash commands in Chats (Stu Tomlinson)
	* gaim-remote can now manipulate status (István Váradi)
	* The text messages of Yahoo Audibles are now displayed, although
	  the audio and graphics are not.
	* Yahoo! away messages can be 255 characters long now

	Bug Fixes:
	* Gadu-Gadu should connect again (Andrew Wellington)
	* Novell fixes (Mike Stoddard of Novell):
		* Fixed reconnect crash
		* Fixed duplicate root folder bug
		* Fixed bug with folder ordering (on a first time login
		  folders were being added in reverse order).
	* Use ISO date format for the system log (Eduardo Pérez)
	* Long buddy lists with irc should cause flooding disconnects less
	  (Stu Tomlinson)
	* Better smiley substitution
	* Fix a crash related to auto-expanding contacts at the bottom of
	  buddy lists
	* Fix a crash on Solaris when changing or viewing information for
	  your AIM account (Format Screen Name, Change Email Address, etc.)
	* HTML in OSCAR buddy comments is now escaped (and not rendered)
	* Fix a crash when dragging a screen name to a conversation window
	  for that screen name
	* User-requested new conversation windows are now always given focus
	* Pasting HTML into Gaim from certain sources no longer results in
	  the spaces between some words being removed
	* The alias of a contact is now displayed in more places when the
	  alias of a buddy is not set
	* .gaimrc is no longer imported
	* Prevent a crash if you sign off and try to dequeue messages from
	  the away dialog (Kevin Stange)
	* Prevent a possible crash if gaim_gtkconv_write_conv is called
	  with who as NULL (Kevin Stange)
	* Prevent (null) or an empty string from being logged as the sender's
	  name if the sender no longer has an alias because the account is
	  signed off (Kevin Stange)
	* The auto-reconnect plugin will no longer attempt to reconnect an
	  MSN account if you were disconnected because you signed on from
	  another location (Stu Tomlinson)
	* On Solaris, chatting in IRC using the UTF-8 charset no longer gives
	  a "conversion failed" error for every message (Arvind Samptur)
	* ICQ offline messages should have the correct timestamp (Dave West)

version 0.80 (07/15/2004):
	New Features:
	* Ability to send files from the conversation window (Daniel Atallah)
	* Drag a file into the buddy list or a conversation to send it to that
	  buddy
	* Yet more new commands and features for SILC (Stu Tomlinson)
	* Gaim uses the new file chooser when compiled for GTK+ 2.4
	  (Fernando Herrera)
	* Support for the Epiphany web browser (Leonardo Serra)
	* Status messages in Gadu-Gadu (Andrew (proton) Wellington)
	* Parentheses are now displayed around the title and tabs of
	  conversations from offline accounts or parted chats.
	* Zephyr typing notification (Arun A Tharuvai)
	* Account dialog's columns are resizable (Eduardo Pérez)

	Bug Fixes:
	* The firefox browser option now works with firefox 0.9
	* Buddy icons in conversations no longer depend on the
	  buddy list
	* Fix for the bug where some buddies seemed logged in 4
	  thousand some odd days (Alan Ford)

version 0.79 (06/24/2004):
	New Features:
	* Display name changes are now shown in the conversation windows.
	  (Robert Mibus)
	* Get Info on Yahoo! now works for nonenglish profiles.
	  (Ambrose Li)
	* General "Get Info" improvements on Yahoo! and MSN (Ambrose Li)
	* Yahoo! Japan support. Click More Options and check Yahoo Japan
	  in the account editor, to use your Yahoo! Japan account
	* Gtk themes can now theme the Gaim buddy list independently of
	  other things (Stu Tomlinson)
	* Show timestamps now has a per-conversation option in addition
	  to the global one, bringing it in line with the other conver-
	  sation options (Stu Tomlinson)
	* Added MSN buddy icons (Felipe Contreras)
	* Added MSN file transfer (Felipe Contreras)
	* MSN's idle state now actually sets a buddy idle
	* Buddy pounce defaults are now more sane, and apply to the state the
	  buddy is currently in. For example, if the buddy is idle, set
	  "Return from idle" by default. The last action(s) used are the
	  defaults for the next pounce
	* Yahoo buddy icon support
	* Selected buddy icons will automatically convert to the appropriate
	  format for the protocol. (GTK 2.2 and higher only)
	* Dragging an image file into the Modify Account dialog will set that
	  as a buddy icon.
	* Development headers for compiling third-party plugins are now
	  installed. (Stu Tomlinson)
	* Headers for gaim-remote now reside in gaim/ instead of
	  gaim-include/.
	* Basic YCHT support, which allows joining Yahoo! Chats when
	  logged in using the web messenger method

	Bug Fixes:
	* Fixed Yahoo! authentication problems.  (Cerulean Studios)
	* Non-looping animated icons no longer cause Gaim to freeze
	* Flashing windows should work again for unix in window managers that
	  support the URGENT hint (Etan Reisner)
	* Better handling of character sets in RTF for Novell (Mike Stoddard of
	  Novell)
	* Contact list sync problems in Novell fixed (Mike Stoddard of Novell)
	* Fixed a crash in SILC that sometimes happened when resolving
	  the buddy list (Pekka Riikonen)
	* Parallel compiles of the perl plugin should work better
	  (Stu Tomlinson)
	* The disconnected UI op was called twice on connection errors. Now
	  it is only called once. (Evan Schoenberg)
	* Dragging into conversation windows works better
	* Protocol-specific settings for accounts were being removed whenever
	  the account was modified. Now they're only removed when the protocol
	  type changes, as it should be.
	* Zephyr bug fixes and memory leak plugs (Arun A Tharuvai)
	* Rewrite of MSN buddylist support, which fixed a known syncronization
	  bug and some others (Felipe Contreras)

version 0.78 (05/30/2004):
	New Features:
	* Support for the SILC protocol (http://www.silcnet.org/)
	  (Pekka Riikonen)
	* Option to suppress disconnect notification when using
	  the autoreconnect plugin (Christopher (siege) O'Brien)
	* Added support for dragging buddies from the buddy list into the
	  Add Buddy Pounce dialog
	* Pounce notification now includes time (Mike Lundy)
	* The history plugin now shows history for chats in addition to IMs
	* Menu item to view conversation logs (Tom Samstag)
	* Conversation and chat sizes automatically saved (Stu Tomlinson)
	* Added support for Novell privacy settings (Mike Stoddard of Novell)
	* Added ability to initiate multi-user conferences (chats) in Novell
	  (Mike Stoddard of Novell)
	* Find and Save buttons on the debug window (Stu Tomlinson)
	* Plugin Actions menu (Christopher (siege) O'Brien)
	* Plugins can now add entries to the right-click menu of a group or chat
	  (Stu Tomlinson and Christopher (siege) O'Brien)
	* Hyperlink colors are now themeable via your ~/.gtkrc-2.0 file

	Bug Fixes:
	* Compiles again with gcc 2.96 (Ignacio J. Elia)
	* Gtk2.0 compatibility fixes (Tim Ringenbach)
	* Many documentation updates (Jonathan Champ, Gary Kramlich,
	  Stu Tomlinson, and Kevin Stange)
	* Yahoo works on 64 bit machines (Gary Kramlich)
	* Zephyr works on 64 bit machines (Arun A Tharuvai)
	* Novell 64bit fixes, better error messages, and buddy list sync fixes
	  (Mike Stoddard of Novell)
	* Novell protocol works on big endian machines (Novell)
	* Massive rewrite of MSN support, which should fix a number of issues
	  and make errors easier to interpret (Felipe Contreras)
	* Fixed a privacy-related bug in MSN that affected blocking/permitting,
	  which was due to case-sensitive string comparisons (Gudmundur
	  Olafsson)
	* Fixed an MSN HTTP method bug where MSN would queue data indefinitely.
	  (Andrew Wellington)
	* All known MSN formatting bugs were fixed.
	* Overly long messages and paging cell phones in MSN no longer cause
	  disconnects (Felipe Contreras)
	* Several bug fixes for MSN's MSNSLP and MSNObject support (Finlay
	  Dobbie)
	* ALT-F works correctly in the System Log Viewer (Stu Tomlinson)
	* New tabs should scroll correctly again (Tim Ringenbach)
	* Dialogs opened from a conversation window are now closed when
	  the conversation window is closed, preventing a crash (Kevin Stange)
	* Copy/paste encoding fixes (Joe Marcus Clarke)
	* IRC disconnect crash fix (Luciano Miguel Ferreira Rocha)
	* Ampersands in links should work correctly (Tim Ringenbach)
	* DirectIM and IM Image support for AIM are greatly improved
	  (Tim Ringenbach)
	* Gadu-Gadu updates (Andrew Wellington)
	* Print Gadu-Gadu messages to the debug window instead of the console
	* Updated and standardized blist signals (Gary Kramlich)
	* Made the recieve-*-msg signals match the sending ones (Stu Tomlinson)
	* The idle time for the buddy-idle and buddy-unidle signals should
	  be correct again.

	Preference Changes:
	* Added "Conversation placement - By conversation count"
	* Added a "none" smiley theme to replace the "Show graphical
	  smileys" option
	* Replace default formatting preferences with a dialog to set a
	  default formatting in a WYSIWYG manner.
	* Removed "Show logins in window," default to yes
	* Removed "Send URLs as links," default to yes (in protocols that
	  support HTML)
	* Removed "Show URLs as links," default to yes
	* Removed New window height & width and Entry field height for Chats &
	  IMs, sizes are now saved automatically
	* Removed "Tab-complete nicks" default to yes
	* Removed "Old-style tab completion", no longer supported
	* Removed "Sending message removes away status", default to no
	* Removed "Show numbers in groups", default to yes
	* Removed "Icons on tabs", default to yes
	* Removed "Sounds when you log in", default to no
	* Removed "Seconds before resending autoresponse", default to 600
	  seconds
	* Removed "Send autoresponse in active conversations", default to no
	* Removed "Show people joining in window", default to yes
	* Removed "Show people leaving in window", default to yes

version 0.77 (04/22/2004):
	New Features:
	* The System Log returns (Ka-Hing Cheung)
	* Added a conversation-drag-ended signal (Etan Reisner)
	* Reorganized and cleaned up the MSN protocol plugin (Felipe Contreras)
	* Added the -c option to specify location of the .gaim directory,
	  removed the outdated -f option that no longer had any effect (Daniel
	  Atallah)
	* Novell GroupWise protocol support added (Novell)
	* WYSIWYG improvements (Tim Ringenbach)
	* WYSIWYG editing for user info (Jon Oberheide)
	* Rich-text copy and paste
	* Plugins can now add menu items to the buddy context menu
	  (Christopher O'Brien)
	* Plugins can now add preferences (Gary Kramlich)
	* The TOC protocol is no longer built by default. The plugin is not
	  being properly tested and is no longer officially supported.
	* Bumped up the plugin API version number, and added version numbers
	  for loader plugins and protocol plugins. Authors will want to
	  update their plugins, and possibly use GAIM_PLUGIN_API_VERSION,
	  GAIM_PRPL_API_VERSION, and GAIM_LOADER_API_VERSION constants.
	* Zephyr error reporting works (Arun A. Tharuvai)
	* Zephyr deals with non-utf8 characters (Arun A. Tharuvai)

	Bug Fixes:
	* Formatting in the Log viewer is fixed (Kevin Stange)
	* Save Conversation works again (Kevin Stange)
	* The Clear button in privacy works (Robert Mibus)
	* MSN error reporting works again (Stu Tomlinson)
	* MSN e-mail notifications should no longer cause Gaim to crash
	  (Felipe Contreras)
	* Fixed an infinite loop bug that would sometimes cause MSN to lock
	  up (Nickolai Zeldovich)
	* All away messages should now show up in tooltips
	* Removing zephyr buddies no longer crashes (Arun A. Tharuvai)

version 0.76 (04/01/2004):
	New Features:
	* WYSIWYG text input (with much help from Gary Kramlich and Kevin
	  Stange)
	* Ability to be invisible on AIM
	* Chatroom list support (Tim Ringenbach)
	* Added auto-completion for screen names to the New Instant Message and
	  Get User Info dialogs.
	* Non-ascii character support in AIM chats (Uli Luckas and Marco Ziech)
	* Vastly improved browser opening, with tab support! (Nathan
	  Fredrickson)
	* Added support for connecting to MSN using the port 80 method.
	* Support for Mozilla Firefox (Chris Friesen and Nathan Fredrickson)
	* Added protocol-specific preferences (Gary Kramlich)
	* Local IP address information can be changed in Preferences
	  (Tim Ringenbach)
	* Improved local IP address detection (Tim Ringenbach)
	* Offline accounts in account drop-down lists are now greyed (Etan
	  Reisner)
	* Improved accessibility support for screen readers and other
	  accessibility tools (Marc Mulcahy)
	* Improved accessibility in conversation windows (Nathan Fredrickson)
	* Keyboard access to context menus via Shift+F10 (Marc Mulcahy)
	* Core/UI split event loop code. (Scott Lamb)
	* Added improvements to the multi-field request code, including
	  required fields and account fields.
	* Moved more dialogs to the request API for interface consistency
	  (Send Message, Get User Info, and Insert Link dialogs)
	* Jabber file transfer
	* IRC file transfer (Tim Ringenbach)
	* Added a hidden preference for disabling buddy list tooltips or
	  changing the pop-up delay in prefs.xml.
	* Moved translation news to po/ChangeLog

	Bug Fixes:
	* Changes in AIM/ICQ server-side buddy lists take
	  precedence over the local buddy list
	* Significant work on the Zephyr plugin (Arun A. Tharuvai)
	* You can now use :/ as a smiley safely (Nathan Owens)
	* Various buffer overflow fixes (Stefan Esser)
	* Tabs now stay green when they are supposed to (Etan Reisner)
	* Fixed a bug where only the first user in a chat room list was removed
	  sometimes when trying to remove a group of users (Tim Ringenbach)
	* Clearing an AIM buddy icon actually removes it from the server,
	  icons changes in the account editor do not take effect if the
	  cancel button is used (Stu Tomlinson)
	* Improved chat parting logic (Tim Ringenbach)
	* Yet Another IRC channel user duplication bugfix (Tim Ringenbach)
	* Deleting an account while modifying it will no longer crash gaim.
	* Only one account preference window will now appear per account when
	  clicking Modify.
	* Aliases are now shown alongside the screen name in the message
	  queue window. (Kevin Stange).
	* TCL Plugin API changed
	* The mobile icon on MSN users is now removed when the person disables
	  mobile paging (Stu Tomlinson)
	* Removing invalid buddies in MSN with a space in their name no longer
	  causes a disconnect (Stu Tomlinson)
	* Multiple MSN chats should now work (Robert Mibus)
	* Added new MSN error codes and fixed an incorrect one (Stu Tomlinson)
	* Incoming colors are now processed correctly in MSN.
	* Conversation placement by account now works correctly with both
	  chats and IMs, and takes the Combine Chats and IMs option into
	  consideration.
	* Minor tweaks to the list box in the multi-field request dialogs
	  so they work without a label and scrollbar (Pekka Riikonen)
	* Hitting enter in a multi-field request dialog when a textfield has
	  the focus no longer ignores the changed text in the textfield
	  (Gary Kramlich)
	* The Disconnect dialog no longer raises and gains focus each time
	  a disconnected account is added (Ka-Hing Cheung)
	* Gadu-Gadu might actually connect again (Ignacy Gawedzki)
	* Buddy pounces for an account are removed when the account is
	  deleted (Gary Kramlich)
	* Various bug and memory leak fixes (Gary Kramlich)
	* Assorted SSL crashfixes
	* --enable-debug no longer breaks compilation when using gtk 2.4,
	  which also broke garnome.
	* Tooltips shouldn't crash now (Daniel Atallah)

version 0.75 (01/09/2004):
	* New Yahoo! auth method
	* Yahoo! file transfer (Tim Ringenbach)
	* Yahoo! chat joining fixes (Tim Ringenbach)
	* Persons can auto-expand when hovering your mouse over it
	* Improved i18n support for MSN email notification (Felipe Contreras)
	* Jabber SASL PLAIN support
	* Improved Jabber MUC (Chat) support
	* Fixed an MSN login bug some people likely experienced (Felipe
	  Contreras)
	* Touch-up various dialogs to follow the Gnome Human Interface
	  Guidelines more closely (Steven Garrity, Nathan Fredrickson, and
	  Ka-Hing Cheung)
	* Works better with all-black gtk themes (Etan Reisner)
	* Mozilla Firebird support (Chris (darth_sebulba04))

version 0.74 (11/25/2003):
	* Sort-by-size log sorting fix
	* Log directory umask fix for users of gaim-remote
	* Fix Jabber room creation on MUC servers.

version 0.73 (11/21/2003):
	* New Logging format and code:
		* fixes i18n issues with logs
		* compatible with old logs
		* hopefully fixes segfault in viewing logs
	* New disconnected account dialog (Thanks, Daniel Atallah)
	* Fixes several Jabber bugs
	* Fixes the bug where some dialogs would crash when spell checking was
	  enabled. Closes #827930.
	* Fixed unblocking of users in MSN (Robert Mibus)
	* Fixes outgoing mobile pages on MSN.
	* The border on the close buttons on inactive tabs are no longer shown,
	  thanks to a fix used by Galeon.
	* Compatible with autoconf 2.58.
	* Cleaned up gtkspell-related code (Robert McQueen)
	* Changed the parameters for the received-chat-msg signal.
	* Added a Release Notification plugin

version 0.72 (10/31/2003):
	* Added a search feature to conversations.
	* Added an option to remove the formatting toolbar, both globally and
	  on a per-window basis (Nathan Fredrickson)
	* Added a drop shadow to the buddy list tooltip
	* Smileys are copyable
	* Fixed the ICQ login crash
	* Fixed a crash in the Add Chat dialog when selecting an
	  account that doesn't support chats. Closes bug #821606.
	* Fixed a bug where new MSN accounts without buddies added wouldn't
	  connect.
	* Fixed a crash when deleting an account that has IMs or chats open.
	  Closes bug #821630.
	* Smileys have background colors
	* If SSL is not enabled, MSN will load, but error on connect.
	* Disable Jabber SASL auth until the standard stabilizes

version 0.71 (10/09/2003):
	* The right-click menu for e-mail links now presents a "Copy E-Mail
	  Address" item
	* Fix sort by idle to behave as it did pre-contact support (David
	  Smock)
	* Display AIM away messages in the tooltip for buddies when
	  they are away
	* Support for Buddy Comments for AIM and ICQ buddies
	* Window icons are now set as buddy icons or status icons
	* Get User Info in MSN and Yahoo now return an error indicating that
	  the information doesn't exist if the profile is empty (parts by
	  Nathan Poznick)
	* Added startup notification support for window managers that support it
	* The protocol icon for an account in the accounts window will now
	  "pulse" when signing the account on.
	* Zephyr formatting fixes (Arun A. Tharuvai)
	* Zephyr can connect to chats (Karsten Huneycutt)
	* SSL support can now be provided by third party plugins.
	* Multiple copies of gaim installed at different locations no
	  longer attempt to load the same, possibly incompatible plugins
	  (Robert McQueen)
	* Implemented another new Yahoo! authentication method
	* Fixed a bug displaying Chinese MSN messages (Ambrose C. LI).
	* Additional fixes and checks for the perl build process (Sean Burke).
	* Massive core/UI splitting.
	* Re-write of Jabber protocol plugin
	* Conversation API changes.
	* Some plugins must be updated due to code variable changes,
	  function name changes, and change of behavior for certain
	  functions.

version 0.70 (09/28/2003):
	* Implemented Yahoo's new authentication method (Cerulean Studios)
	* Protocol plugins that have plugin dependencies now load correctly.
	* Perl installs where it's told to a bit more correctly.
	* Robert "Robot101" McQueen cleaned and core/UI split IM
	  image support.

version 0.69 (09/24/2003):
	* Added Contact (aka Person, aka Meta-Contact, aka Buddy Merging, etc)
	  support
	* Added MSN 6 smileys.
	* Added animated smiley support (Ka-Hing Cheung)
	* Added SSL support, compatible with GNUTLS and Mozilla NSS.
	* Added plugin IPC.
	* Added support for gettext 0.12.x.
	* Updated MSN support to the MSN Protocol version 9.
	* Jabber now supports SSL
	* Yahoo now shows people using the java chat client (Tim Ringenbach)
	* Yahoo chat and conference (Tim Ringenbach)
	* Yahoo ignore support (Jesse Farmer (farmerje))
	* Yahoo idle times displayed, long buddy lists work, sms users,
	  and other improvements (Tim Ringenbach)
	* The accounts window now shows offline accounts as greyed out, and
	  online accounts as colored.
	* Fixed the text replacement plugin.
	* Fixed all known signal problems in perl.
	* The right-click menu for conversation tabs now shows the tab icon
	  and status, if tab icons are enabled. (Jesse Farmer)

version 0.68 (09/01/2003):
	* Removed the old event system and replaced it with a much better
	  signal system.
	* Added plugin dependency support.
	* Rewrote the Perl plugin. All old scripts will break, but it offers
	  a much better API for new scripts.
	* Yahoo color support (Tim Ringenbach (marv_sf))
	* Yahoo and MSN get info support (Nathan Poznick)
	* Fixed Jabber registrations.
	* Fixed a problem where pouncing two users with the same name
	  appeared in the same conversation window, and other related
	  problems. (Robot101)
	* Corrected problems with proxy preferences.
	* Mailchk.c and simple.c compile again (Paul A (darkrain))

version 0.67 (08/14/2003):
	* Brought back the message notification plugin (Brian Tarricone)
	  You'll need to reconfigure your settings for this plugin
	* IRC protocol plugin rewritten (Ethan Blanton)
	* New IRC protocol icon (Nuno Donato)
	* Protocol and status icons now optionally appear on tabs.
	  (Etan Reisner)
	* Various dialog rewrites (Jabber vCard, Add Group, Alias Chat,
	  Rename Group, Privacy)
	* Shows "hiptop" icon for AIM buddies using hiptop
	  devices (Robey Pointer)
	* Privacy core/UI split.
	* Conversation placement by group now applies to chats in the buddy
	  list as well.
	* Events in a conversation (user logged in, logged out, window closed,
	  etc.) now grey the tab.
	* Various bug fixes (larne from irc, Tim Ringenbach, Bjoern
	  Voigt, Paul A (darkrain))

version 0.66 (07/18/2003):
	* Freebsd compile fix (Matthew Luckie)
	* .spec file improvements (Ethan Blanton)
	* Added a gaim-remote man page (Robert McQueen)
	* The Remote Control plugin no longer adds duplicate groups to your
	  buddy list.
	* Servers and ports are now imported correctly in MSN.
	* Core/UI split the core initialization and shutdown.
	* MSN messages with newlines are now sent correctly to MSN clients.
	* Fix some sound initialization stuff
	* Fix saving and import of default away message

version 0.65 (07/16/2003):
	* Massive internal core/ui splitting
	* New account dialog
	* Preferences moved to ~/.gaim/prefs.xml
	* Account information moved to ~/.gaim/accounts.xml
	* Pounces moved to ~/.gaim/pounces.xml
	* Added protocol icons to various drop-down boxes
	* New Send IM buddy icon merged from Ximian Desktop 2
	* Fixed "Sort by Status" crash
	* Fixed the MSN signon crash
	* Fixed the MSN add buddy crash
	* Fixed the MSN empty buddy list bug
	* Fixed all known MSN chat bugs
	* Fixed HTTP redirect handling in smiley retrieval. This fixes the
	  problems with some smiley themes.
	* Chats in MSN can now be initiated by right-clicking a buddy and
	  choosing Initiate Chat.
	* MSN Alerts and incoming MSN pages no longer pop up several error
	  dialogs
	* Ability to view iChat "Available" messages for AIM
	* Stores your buddy icon on the server for AIM
	* Support for non-ascii characters with Yahoo! Messenger
	* Focus returns to the input box when you click elsewhere, like it used
	  to
	* New typing notification icons from Ximian

version 0.64 (05/29/2003):
	* Buddy list sorting in buddy list preferences.
	* Improved debug window with timestamps and pause buttons.
	* New core/ui split notification and request APIs.
	* New mail notification dialog.
	* Several bug fixes in MSN.
	* Conversation window buddy icon bugs were fixed.

version 0.63 (05/16/2003):
	* A rewrite of the plugin API. Plugin authors will need to change their
	  code based off the changes found in other plugins.
	* Perl script support is now provided in the perl plugin.
	* Debugging is core/ui split, and has a new API with support for
	  debug levels and categories.
	* Support for adding chats to your buddy list.
	* MSN protocol plugin was rewritten, has experimental buddy icon
	  support, and MSN Mobile support.
	* Buddy list speed enhancements (Thanks Ethan Blanton).
	* Napster protocol updates (Thanks Auke Kok).

version 0.62 (04/23/2003):
	* Keyboard shortcuts in the buddy list work again (Thanks Joe
	  Clarke).
	* Support for Jabber XHTML messages
	* Ability to re-request authorization from ICQ and Jabber users by right
	  clicking on them in your buddy list.
	* Improved Zephyr internationalization.
	* Bug causing 'Hide on Send' windows to be lost forever fixed.
	* Iconified windows are now raised properly.
	* Dates printed for old/offline messages.
	* Some assorted crash bugs fixed.

version 0.61 (04/07/2003):
	* Split the buddy pounce core and UI, and rewrote the UI for it.
	* Removed folder icons and excess space from the buddy list (Thanks
	  Dave Camp)
	* Fixed a bug involving dragging buddies and groups
	* Re-implemented the logout icons.
	* New icons for "away" and "aol" (Thanks, Moses Lei)

version 0.60 (04/04/2003):
	Core:
	* Auto-loading protocol plugins.
	* Plugins dialog and perl script menu merged into preferences.
	* Don't auto-login if an existing Gaim session is already
	  running.
	* Moved "privacy preferences" to Tools menu.
	* -n, --loginwin option to disable autologins.
	* Added support for gettext 0.11.x.
	* Added support for automake 1.6.
	* aim:// URI's supported with gaim-remote command.
	* Quit Gaim remotely with gaim-remote. (Thanks, John Silvestri)
	* Added rudimentary support for X11R6 session management. (Thanks,
	  Robert McQueen)
	* Conversation backend and UI are now separated. (Thanks,
	  Christian Hammond)
	* Asynchronous, non-blocking, DNS function (Thanks, Nicolas
	  Lichtmaier)
	* As a side effect of the above: IPv6 support. Tested only with IRC
	  (you can receive ipv6 chat requests from irssi!).

	Plugins:
	* Tray icon plugin--replaces the old GNOME applet. You'll need
	  the panel Notification Area applet (aka system-tray-applet)
	  for GNOME 2, or the Kicker for KDE 3.1. (Thanks, Robert
	  McQueen, Nicolás Lichtmaier, Kristian Rietveld, Ari Pollak &
	  Patrick Aussems)
	* Added GAIM::remove_event_handler and made set_info short
	  circuitable in perl. (Thanks, Ryan McCabe)
	* event_del_conversation for plugins. (Thanks, Bill Tompkins)
	* Notify.c plugin rewritten; check its configure dialog. (Thanks,
	  Etan Reisner)
	* Buddy Ticker made a plugin.
	* Idle Maker added to source.
	* Fortune profile added to source.

	AIM/ICQ:
	* TOC no longer compiles statically by default--use OSCAR.
	* ICQ plugin no longer gets built--use OSCAR.
	* Server-stored buddy lists for ICQ with full support for
	  authorization (Thanks, Mark Doliner)
	* File send/receive support for Aim over Oscar (Thanks, William T.
	  Mahan and Mark Doliner)
	* Non-direct connect typing notification for AIM over OSCAR.
	  (Thanks, Mark Doliner)
	* Allow only people in buddy list privacy option added for AIM.
	* Full ICQ info reading support. (Thanks, Vincas Ciziunas)
	* Support for synchronizing group renames on server.  Group
	  rename server synchronization for AIM.  Server-side
	  synchronization for moving individual AIM buddy to new
	  group improved. (Thanks, Mark Doliner)
	* Ability to add screenname@mac.com people to AIM buddy lists.
	  (Thanks, Graham Booker)
	* Ability to change ICQ password. (Thanks, Mark Doliner)
	* Option to have AIM notify you if you have
	  unread mail. (Thanks, Mark Doliner)
	* Parse URL messages, Contact Sending and Pager Messages
	  in ICQ. (Thanks, Mark Doliner)
	* use snprintf instead of sprintf. (Thanks, William T. Mahan)
	* Fixed crashbug on empty rvous requests. (Thanks Brandon Scott
	  (Xeon) for pointing this out, and Matt Pandina for the patch)
	* Nice Oscar changes--mostly internal. (Thanks, Mark Doliner)

	IRC:
	* Added more IRC slash commands -- /W, /VERSION, /MODE, /CTCP stuff,
	  -- and other cool IRC enhancments. (Thanks, Jonas Birmé)
	* IRC's /topic with no argument displays the current topic (Thanks,
	  Mark Doliner)
	* DCC File Receive support for IRC.
	* Optional password on IRC accounts. (Thanks, Christian Hammond)
	* Added half-op support.

	Jabber:
	* Jabber invisibility and permanently cancel sending on-
	  line status to Jabber buddies.
	* Jabber roster updated on group renames.
	* Fixed a possible segfault when signing off Jabber. (Thanks,
	  Craig Boston)
	* Improved typing notification support for Jabber and
	  Yahoo! (Thanks, Nathan Walp)
	* File receive support for Jabber. (Thanks, Nathan Walp)

	MSN:
	* MSN users are notified when the other party closes the conversation
	  window. (Thanks, Christian Hammond)
	* File receive support for MSN. (Thanks, Christian Hammond)

	Internationalization:
	* Now using libiconv for better i18n support (Thanks, Junichi
	  Uekawa)
	* Lots of i18n fixes (Thanks Matt Wilson, Ethan Blanton, A Lee)
	* Correct i18n handling for many parts of AIM/ICQ, including
	  instant messages, away messages, and profiles (Thanks,
	  Ethan Blanton)
	* Improved MSN internationalization (Thanks, A Lee)

	Other:
	* Optionally uniquely colorize nicks in chats
	* Add / Remove buddy menu item added to the chat users list
	  (Thanks, Jonas Birmé)
	* View log button in conversation toolbar (Thanks, Etan Reisner)
	* Option to log IMs and Chats seperately. (Thanks, Etan
	  Reisner)
	* Removed Ctrl-C binding for color
	* Fix first message in tab not displaying bug (Thanks, Etan Reisner)
	* Changed some default options
	* Updated desktop and window icons (Thanks, Robert McQueen)
	* Switch the .desktop file to the new KDE/GNOME common vfolder
	  format (Thanks, Robert McQueen)
	* Removed all deprecated GTK calls.  Now 100% GTK 2. (Thanks Nathan
	  Walp, Christian Hammond, Ari Pollak, Ethan Blanton, Robert McQueen)
	* Read proxy environment variables. (Thanks, Christian Hammond)
	* Fixed security vulnerability with manual browser option (Thanks,
	  Robert McQueen)
	* Can get info for ICQ and Jabber users from the "Edit
	  Buddies" tab (Thanks, Brian Bernas)
	* Code cleanups and fixes (Thanks, Federico Mena Quintero and
	  Ka-Hing Cheung)
	* Word-wrapping on mail notification text (Thanks, Andrew Molloy)
	* Generic File Transfer PRPL interface (Thanks, Christian Hammond)
	* Better supression of auto-responses (Thanks, Joshua Blanton)
	* Drag-and-drop tabs in conversations, and multiple windows with tabs
	  in each (Thanks, Christian Hammond)

version 0.59.9 (03/01/2003):
	* Updated zh_TW.po file (Thanks breeze833)
	* Fix an oscar bug that caused some messages from
	  AOL 8.0 to be dropped (Thanks Mark Doliner)
	* Changed "openprojects" to "freenode" in irc.c
	* Fixed charset conversion on systems which use a BOM for UCS-4
	  (Thanks, Alfredo Pen~a, Ethan Blanton)
	* Fixed a typo in the man page (Thanks Eric S. Raymond)

version 0.59.8 (01/06/2003):
	* Ripped out all gtk2 support (Thanks Nathan Walp).
	* Fixed smiley related segfault (Thanks Robert McQueen)
	* Yahoo! can connect again

version 0.59.7 (12/21/2002):
	* Yahoo i18n fix (Thanks Ethan Blanton).
	* Fixed a bug in escaping saved passwords (Thanks
	  Eric Timme)
	* Fixed an overflow bug in perl script autoloading
	  (Thanks David Kaelbling)
	* Some build fixes for those using stricter compilers,
	  notably MIPSpro (Thanks David Kaelbling)
	* Fixed a bad argument to accept() calls (Thanks David
	  Kaelbling)
	* Fixed crashbug on empty rvous requests (Thanks Brandon Scott (Xeon))
	  for being the first to point this out.

version 0.59.6 (11/07/2002):
	* Fixed a segfault introduced in 0.59.5 when gtk
	  fails to read the ~/.gtkrc or reads it but fails
	  to create a style from it.
	* Jabber conference timestamps are no longer gigantic

version 0.59.5 (10/14/2002):
	* Fixed a Yahoo! segfault (Thanks, Craig Metz)

version 0.59.4 (10/06/2002):
	* Removed color keybinnding altogether.
	* Added a horizontal scrollbar to Edit page of
	   buddy list. (Thanks, David Fallon)
	* Various bug fixes ((Thanks to (in no particular order)
	  Ethan Blanton, Mark Doliner, Luke Schierer)
	* i18n fixes (thanks, A Lee)

version 0.59.3 (09/14/2002):
	* Reversed patch that accidentally caused Yahoo
	  not to connect--for implementation reasons
	* Changed "color" binding to Ctrl-K.
	* Unaliaising a person in the "Online" tab will show up
	  in the "Edit" tab as well (Thanks, Jason Willis)
	* Internationalization fixes, esp. with UTF-8 locales
	  (Thanks Matt Wilson and Ethan Blanton)

version 0.59.2 (09/09/2002):
	* Japanese translation updated (Thanks, Junichi Uekawa)
	* Won't crash when you set your MSN Friendly name to an
	  empty string.
	* Default manual browser command changed to reflect the
	  fix in 0.59.1
	* Fixed the non-manual browser settings which were broke in
	  0.59.1 (Thanks, Chris Blizzard)
	* Improved MSN internationalization (Thanks A Lee)
	* Smiley lookup will search for longest match for smilies
	  like :-(( (Thanks Eric Melski)
	* When an IM image is clicked, don't open the browser (Thanks
	  Ari Pollak)
	* Prevent a possible crash in unhide_buddy_list() (Thanks Ari
	  Pollak)
	* Fixed a compilation problem on systems without iconv.
	* GtkIMHtml can be set to render font sizes as point size
	  or AIMish relative sizes -- no more huge Yahoo fonts. (Thanks
	  Ka-Hing Cheung)
	* Fixed a bug with regard to Jabber resources (Thanks Nathan
	  Walp)
	* Fixed a possible segfault when signing off Jabber (Thanks
	  Craig Boston)
	* Word-wrapping on mail notification text (Thanks, Andrew Molloy)
	* Strip trailing and leading spaces from MSN/Yahoo names (Thanks,
	  Arun Tharuvai)

version 0.59.1 (08/25/2002):
	* Created a gtk1-stable branch for GTK+ 1.2 bugfix releases.
	  Development will continue in our main branch in GTK+ 2 only.
	* Fixed a security bug in the manual browser setting (Thanks
	  Robert McQueen)
	* Now using libiconv for better i18n support (Thanks Junichi
	  Uekawa)
	* Will work with Perl 5.8 (thanks, Timothy Lee and Dan
	  Colascione)
	* Fix for HTTP proxies (thanks, Ethan Blanton)
	* Read proxy environment variables. (thanks, Christian Hammond)
	* Use the pretty gaim.png for our menu entry.
	* Added support for gettext 0.11.x.

version 0.59 (06/24/2002):
	* Squashed a bug in buddy right-click menu handling
	  that crashed Gaim.  In the process: found and
	  eliminated some memory leaks.
	* Fixed a significant applet leak
	* Can now change Jabber password on server (Thanks,
	  Nathan Walp)
	* Certain types of Jabber presence errors no longer
	  falsely show a buddy on-line.  Instead now a "broken
	  light-bulb" icon is shown and the error status is
	  available via "Get Away Msg"  (Thanks and a tip o'
	  the hat to Christian Hammond for the graphic)
	* Conversation struct has pointer to toolbar (thanks Brent
	  Priddy and Paul Miller)
	* Zephyr fixes (thanks, Arun A. Tharuvai)
	* Aliases in buddy ticker
	* Perl scripts can play Gaim sounds (thanks Andrew Rodland)
	* Internal sounds can be played by commands (thanks Lex Spoon)
	* Auto-login item in applet menu (thanks Chris Boyle)
	* Fixed MSN "Unkown Error Code", "Already there", and
	  "Already in opposite list" errors
	* Changed "Play sound" button to "Mute" button
	* You can now have "reserved" chars in IM and proxy passwords
	* Jabber now has typing notification  (Thanks, Nathan Walp)
	* Improved support for Jabber resources  (Thanks, Nathan Walp)
	* Fixed problem with Gaim crashing on non-ASCII Jabber buddy
	  aliases (Jabber "name" attribute) chars  (Thanks, Ho-seok Lee)
	* Plugged memory leaks in Jabber plug-in
	* Fixed problem with Jabber away status not being propagated to
	  conference rooms for jabberd (server) v1.4.2 and above
	* Chat room buddy lists are now sorted independent of case
	* Added capability for protocol-specific edit buddy menu entries
	* Can now remove a Jabber buddy roster item from the server
	  entirely
	* Gaim can now handle messages from Mac ICQ and Miranda ICQ
	  (Thanks, Mark Doliner)
	* Added Mozilla to browser options and changed KFM to
	  Konqueror.
	* Can now set the server and port for MSN and Napster
	* MSN Internationalization (Thanks Felipe Contreras and
	  countless, countless others)
	* E-mail addresses are no longer truncated when there is a '.' at
	  the end.

version 0.58 (05/13/2002):
	* Better applet transparency
	* Option to raise buddy list on signons/signoffs
	* Formatting of incoming MSN messages
	* Get Info from menu multiple-account-aware (thanks
	  Brian Bernas)
	* Hide and unhide functions for the filectl plugin.
	  (Thanks, Ari Pollak)
	* Added helpful stuff to the Help menu.
	* Self-aliasing from the account editor.
	* Better selection in GtkIMHtml (Thanks Ben Miller)
	* A warning when your OSCAR buddy list is too long
	  (Thanks, Mark Doliner)
	* ICQ status messages in OSCAR (Thanks, Mark Doliner)
	* Play sound when your name is said in a chat
	* Approval dialog for Jabber when somebody wants to
	  subscribe to user's presence. Also gives user the
	  opportunity to add that buddy if not already on the
	  user's buddy list.
	* Jabber "Change buddy group" roster synchronization now
	  works again.  (This was unknowingly broken when the
	  "out-sourced" Jabber libs were upgraded in 0.56)
	* Invalid Jabber I.D.'s no longer crash Gaim.  User now
	  notified with pop-up's.
	* Jabber Buddy sign-on time support, added in 0.57,
	  removed until and unless and inconsistency can be
	  resolved. (Thanks, Nathan Walp)
	* Bug-fix for potential buffer overflow in Jabber
	  plugin. (Thanks, rwscott)
	* Tempfiles used for secure MSN/HotMail login (added in
	  0.57) are now themselves created securely.
	* Secure MSN logins (added in 0.57) no longer blow up
	  on Solaris.
	* Timezone support improved.

version 0.57 (04/25/2002):
	* New authorization method for Yahoo!
	* Jabber will tell you when your buddies signed on (Thanks
	  Nathan Walp)
	* Jabber improvements (Thanks, Nathan Walp)
	* More keyboard shortcuts
	* event_chat_recv takes char**'s, and event_im_recv takes
	  a *guint32 for flags
	* Secure hotmail login for MSN (thanks for the tips,
	  Scott Werndorfer)

version 0.56 (04/11/2002):
	* Shell-like send history binded to Ctrl-Up and Ctrl-Down
	* libjabber upgraded to most recent stable version
	* Buddylist looks a little better
	* Fixed MSN privacy settings
	* Group deletion fix (Thanks Mark Doliner)
	* Alias/Group syncronization for Jabber (Thanks JSeymour)
	* Fixed broken signal handling in gdm-started GNOME sessions
	  (Thanks Jim Seymour, Vann, Robert McQueen)
	* Oscar group syncronization (Thanks, Mark Doliner)
	* ICQ Authorization via Oscar (Thanks, Mark Doliner)

version 0.55 (03/29/2002):
	* Jabber improvements (Thanks Jim Seymour)
	* Various sound cleanups (Thanks Robert McQueen)
	* Login process shown in single window (Thanks Michael
	  Golden)
	* Can reorder your accounts in the account editor (Thanks
	  Luke Schierer)
	* Shows "mobile" icon for Oscar buddies using mobile
	  devices (Thanks Mark Doliner)
	* Fixed bug in MSN smilies that crashed PPC (and other?) platforms
	* HTTP Proxy settings now HTTP compliant (Thanks Robert McQueen)
	* Speling corections (Thanks Tero Kuusela)
	* Oscar list icon fixes (Thanks Mark Doliner)
	* Oscar idle times work again (Thanks Mark Doliner)
	* Protocol icons on Edit Buddies tab (Thanks Christian Hammond)

version 0.54 (03/14/2002):
	* Compiles without GdkPixbuf again
	* GtkIMHtml will refresh when you set a new GTK+ theme
	* Improved Yahoo! typing notification (thanks Brian Macke)
	* Prompt to authorize MSN buddies who added you while you
	  were offline (Thanks Jason Willis)
	* Option to globally disable Buddy Icon animation (Thanks
	  Luke Schierer)
	* Numerous bugfixes
	* Yahoo! will tell you when your buddies are playing Yahoo!
	  games and give you the ability to join them
	* Yahoo! can receive offline messages
	* IRC can do DCC chat.
	* IRC will convert HTML formatting to mIRC formatting.
	* Buddylist tab placement option (Thanks Jason Willis)
	* Protocol specific smiley faces
	* IM Image sending

version 0.53 (02/28/2002):
	* Minor bug fixes re: queued away messages
	* Better buddy icon transparency (for real this time ;-))
	* Ability to change formatting of Oscar screen name
	* Better selection in HTML widget (Thanks BMiller)
	* New icons for ICQ (Thanks Kevin Miller)
	* Editable buddy pounces (Thanks Jason Willis)
	* Server side buddy lists in Oscar (Thanks Mark Doliner :-))
	* Fix for the chatlist plugin
	* Typing Notification (AIM Direct Connect, Yahoo, MSN)
	* IM Images (Receive Only)
	* Prettier GtkImHtml selection
	* Better buddy icon transparency (for real this time ;-) )

version 0.52 (02/17/2002):
	* Better buddy icon transparency (thanks SeanEgan)
	* Fixed a little bug with connecting via proxy (thanks
	  for reminding me of this, Manish Singh)
	* Yahoo! Messenger works again
	* MSN Works again
	* Can register a new user with a Jabber Server (JSeymour)
	* Can now set Jabber vCards (JSeymour)
	* Jabber vCards are now shown in their entirety (JSeymour)
	* Various jabber bug fixes/enhancements (JSeymour)

version 0.51 (01/24/2002):
	* Arrow buttons in log viewer and some other dialogs
	  work (thanks Ben Miller)
	* Option to only send auto-response while idle (thanks
	  Sean Egan)
	* Control time between sending auto-responses (thanks
	  Mark Doliner)
	* Should be able to sign on to Oscar using Mac OS X
	  (thanks Fingolfin, Vincas Ciziunas, et al.)

version 0.50 (12/14/2001):
	* Able to import GnomeICU contact lists
	* Galeon as browser option (Thanks Rob McQueen)
	* IRC /list, /invite (Thanks Sean Egan)
	* Option to have IMs and Chats tabbed in same window
	* Finally put the lagmeter plugin out of its misery and
	  removed it. (/me dances on its grave.)

version 0.49 (11/29/2001):
	* Can compile against GTK+ 2.0 (version 1.3.10/1.3.11)
	* Confirm before removing buddies
	* Yahoo updates (thanks Brian Macke)
	* Jabber updates
	* Zephyr updates (thanks Arun A Tharuvai)
	* Gadu-Gadu updates (thanks Arkadiusz Miskiewicz)
	* Option to show aliases in conversation tabs
	* Option to hide windows after sending messages
	* licq2gaim.pl conversion script (thanks Arturo Cisneros, Jr.)

version 0.48 (11/18/2001):
	* Right-click on links to open/copy URL
	* Yahoo changes
	* Oscar can send/receive offline messages in ICQ. Since the "real"
	  ICQ protocol isn't working too well it's recommended that you
	  use Oscar for ICQ.

version 0.47 (11/01/2001):
	* Better font loading (pays attention to charset now)
	  (thanks Arkadiusz Miskiewicz)
	* Better recoding in Gadu-Gadu (thanks Arkadiusz Miskiewicz)
	* Open Mail button for when you get new mail (Yahoo and MSN)
	* New buddy pounce option: Popup Notification
	* When adding a buddy, the groups list now updates when you switch
	  accounts.
	* When creating a new buddy pounce, gaim now automagically
	  selects "on away" or "on idle", if the user is away
	  or idle.
	* Add Opera to the available browsers (thanks Brian Enigma)
	* Improved log viewer (thanks to Ben Miller)
	* When you are queueing away messages, double clicking on
	  a buddy's name will cause the messages for that name to be
	  dequeued.
	* You can choose which sound player you use at run-time
	  (thanks Ben Miller)
	* When someone adds you to their buddy list, it asks if you want
	  to add them as well (Yahoo, ICQ, and MSN) (thanks Nathan Walp)
	* Option to grey idle buddies (thanks Nathan Walp)
	* MSN Privacy Options
	* In MSN you can set a person's alias to their "friendly name" by
	  right-click on their name while they're online.
	* IRC can do /WHOIS
	* The usual bug fixes and memory leak plugs

version 0.46 (10/18/2001):
	* New applet icons (courtesy David Raeman)
	* ICQ works on big-endian platforms, e.g. sparc and ppc
	  (thanks to Nathan Walp and Ben Miller)
	* Better applet icon drawing (thanks to Ari Pollak)
	* An extraordinary number of bug fixes
	* Ability to stop animation on buddy icons, restart animation,
	  hide certain buddy icons, and save people's buddy icons, all
	  through a right-click menu
	* Event handlers in perl passed arguments as elements of
	  an array rather than all concatenated as a string, making
	  perl much easier to use (thanks Dennis Lambe Jr.)
	* Can pass an argument to timeout_handlers in perl
	  (thanks Artem Litvinovich)
	* Redesigned Modify Account window (thanks Sean Egan)
	* Add buddy dialog now lets you select which protocol
	  to add the buddy to
	* Pressing 'signon' on the first screen for accounts that
	  do not require passwords no longer incorrectly displays
	  an error message.

version 0.45 (10/04/2001):
	* New plugin event: event_chat_send_invite
	* Major updates to the perl system (reread PERL-HOWTO and
	  SIGNALS)
	* Major updates to event_chat_* events for plugins (reread
	  SIGNALS)
	* Some GtkIMHtml improvements
	* Various bugfixes
	* Nick Highlighting in chat
	* Tab-completion for nicks in chat (thanks to Sean Egan)
	* Large internal reworkings
	* New Protocol: Gadu-Gadu, written by Arkadiusz Miskiewicz
	* Can choose buddy icon to send (for Oscar)

version 0.44 (09/20/2001):
	* More sane scaling of buddy icons (intelligently scale to
	  either 48x48 or 50x50 depending on icon)
	* Have you ever had it happen where you cancel a login and
	  Gaim starts using all the available processing power? I
	  think I fixed that.
	* Temporarily removed Jabber user registration, which wasn't
	  working anyway.
	* Added a spiffy Help button
	* Wrote a plugin for all those people who miss having the
	  chat rooms in their buddy lists (chatlist.so)
	* Updated libfaim
	* Added drop down selection to chat invitation
	* Improved the look of the chat invitation dialog
	* Improved the look of the proxy preferences
	* event_im_recv and event_im_display_rcvd passed whether
	  the message received was auto-response (see SIGNALS)
	* IRC fixes (largly copied from X-Chat)
	* Internal change to how preferences are stored
	* Other bug fixes
	* Option to hide buddy icons

version 0.43 (09/06/2001):
	* Can change friendly name in MSN again
	* Bug fixes
	* Auto-reconnect plugin has exponential timeout (i.e. it
	  tries after 8 seconds, then 16, then 32, etc. up to 17
	  minutes)
	* Removed file transfer things from Napster. It didn't work
	  well anyway. It'll be back eventually. (Does anyone even
	  use napster anymore?)

version 0.11.0-pre15 (08/28/2001):
	* MSN works again
	* Fixed a little segfault when images are links
	* Redid the about box again.
	* Fixed a nice little bug with the manual browser command
	* Oscar Unicode fix (Thanks John Matthews)
	* Can select which protocols are compiled statically
	  (e.g.: ./configure --with-static-prpls=oscar,jabber)
	* New plugin events: event_im_displayed_sent and
	  event_im_displayed_rcvd. Use these to change messages after
	  they're displayed (e.g. encrypt sent messages, or send
	  auto-responses and have them display locally properly)
	* Can use Arts for sound (thanks Tom Dyas)

version 0.11.0-pre14 (06/17/2001):
	* Fixed a segfault with Oscar's account confirmation
	  (Thanks, Adam)
	* Some MSN changes
	* Some HTML widget changes
	* Can specify hosts/ports for Yahoo (thanks Jeremy Brooks)
	* Many many bugfixes

version 0.11.0-pre13 (06/06/2001):
	* Can view/set chat topic in Jabber (thanks faceprint)
	* The napster plugin no longer segfaults on invalid names
	  and/or passwords.
	* HTML is properly stripped from away messages in protocols that
	  do not use HTML.  (thanks, faceprint)
	* Can view/set chat topic in IRC
	* MSN properly escapes outgoing messages
	* Much needed updates to the gaim man page (thanks, Sean Egan)

version 0.11.0-pre12 (05/29/2001):
	* Fixed a funny bug with auto responses when queued messages
	  are enabled.
	* Redesigned the Font Options preference page
	* Improved Jabber chat support (it whispers now, too)
	* Zephyr can do Subscriptions now (thanks to nsanch)
	* Auto-recon plugin got reworked
	* Lots of clean-ups
	* Some new pixmaps (Thanks, DennisR).
	* Fixed a segfault in IRC (Thanks Sean Egan)
	* MSN can now change your 'friendly name' (Thanks for the
	  packet logs, aechols)
	* More IRC improvements [colors, etc] (Thanks Sean Egan)
	* Improved proxy options
	* Fixed a small issue with HTML not being stripped from
	  log files properly (Thanks, faceprint and David Stoddard)
	* Can turn on/off Yahoo! Mail announcements
	* Can force messages through the server for ICQ (use this if
	  you have problems sending)
	* Can receive buddy icons in Oscar (requires gdk_pixbuf,
	  which GNOME depends on. If you --disable-pixbuf, it will
	  disable this.)
	* Redesigned plugins dialog (thanks Mike Heffner)

version 0.11.0-pre11 (04/30/2001):
	* Zephyr updates and additions, thanks Neil Sanchala (nsanch)
	* Jabber can send/accept chat invites (due to mid)
	* MSN has the option to notify you of new hotmail
	  messages
	* Fixed a problem with ADD requests in MSN
	* Fixed a small memory leak with MSN
	* Moved MSN's spammy debug output into debug_printf's
	* Can rename groups/buddies in the Edit Buddies pane
	  (thanks Neil Sanchala)
	* Some perl updates (thanks to Sean Egan)
	* IRC got the following slash commands:
	  op, deop, voice, devoice, mode, raw, quote, and kick (thanks
	  to Sean Egan)
	* MSN Properly handles URL decoding of 'friendly' names
	* Redesigned Preferences pages (design by DennisR)
	* Can select where tabs are for tabbed IM/Chat windows
	* Option to queue away messages while away
	* Jabber got good updates (from faceprint)
	* Oh yes, and Oscar works, yet again. (gee... that's what, 4
	  releases that have "fixed" it now?)

version 0.11.0-pre10 (04/13/2001):
	* Many, many bug fixes
	* Can choose to not send away auto-response (thanks phzzzt)
	* Uh... Oscar works? For now?
	* IRC Plugin can do whois (right click and info)
	* IRC Plugin got away message support
	* Gaim blist to WinAIM blt perl script (courtesy Andy Harrison)
	* Sound on buddy pounce (Thanks Andrew Echols)
	* Can view all group chats in one tabbed window (same keybindings
	  as for tabbed normal conversations)
	* More Protocol plugins:
		Zephyr (plugins/zephyr) (DON'T USE THIS unless you know
			what it is and why you'd want to use it)

version 0.11.0-pre9 (03/26/2001):
	* Can register Jabber accounts (load the Jabber plugin and click
	  Register on the login window)
	* GtkIMHtml handles themes (no background pixmaps though) (thanks
	  decklin, mishan)
	* URLS Linkify properly in Buddy chats
	* Jabber compiles better on Solaris?
	* Gaim works with Oscar Again (Huge thanks to Adam Fritzler of
	  libfaim)

version 0.11.0-pre8 (03/23/2001):
	* Fixed a problem with MSN not detecting signoffs and buddy updates.
	* Implemented away options in MSN
	* Alt-[1-9] to go to [1-9]th pane in tabbed convo window
	* Jabber fixes, Oscar fixes (!), Yahoo fixes, TOC fixes
	* Can use Alt to access menu, and Ctl-char for certain actions
	  (thanks baldnik)
	* Oscar blocking works (?)
	* MSN can see status of other users

version 0.11.0-pre7 (03/16/2001):
	* Can build RPMs as non-root
	* New yahoo library (can use HTTP proxy)
	* Command-line arg to specify config file (thanks Jason Boerner)
	* Can view all conversations in one tabbed window (Control-[ and
	  Control-] move left and right respectively; Control-Tab moves
	  to the next unread, or the next tab if there are no unread tabs)
	* Tooltips on links work again
	* Can log system notices: signons/signoffs, awayness and idleness
	  (thanks Andrew Echols)
	* MSN fixes
	* Applet fixes

version 0.11.0-pre6 (03/06/2001):
	* Fixed bug with NAS support
	* Napster plugin is included again
	  (Thanks for pointing out that it was missing,
	  (Yan V. Bulgak)
	* Oscar can: search by email, request confirmation, change password
	* TOC fixes
	* ICQ fixes
	* Faster HTML parsing/rendering

version 0.11.0-pre5 (02/26/2001):
	* Minor GUI changes
	* ICQ Alias problem fixed
	* Negative times fixed
	* Cannot create blank away messages/messages with blank titles
	* Can right-click Edit Buddies list to alias/add pounce/etc.
	* Ability to independently set accounts as away
	* Can use all away states for ICQ, Yahoo (N/A, Be Right Back, etc.)
	* Fixed hanging trees
	* Can close windows by hitting 'Esc' (optional)
	* Better HTML Widget
	* Can toggle timestamps by hitting F2 (optional)
	* Rewritten file transfer for TOC
	* Jabber got chat
	* Log Viewer (courtesy BMiller)
	* Can save conversation history
	* Napster can kinda sorta download files sometimes :)
	* You can activate IDs in Yahoo
	* ICQ upgraded to use icqlib 1.1.5

version 0.11.0-pre4:
	* ICQ upgraded to use icqlib 1.1.0
	* An enormous amount of bug fixes
	* Even More Protocol Plugins:
		Jabber (plugins/jabber)
		Napster (plugins/napster.c)
	* Fixed a segfault with 'Ignore new conversations while away'

version 0.11.0-pre3 (12/15/2000):
	* Away messages arranged alphabetically (Thanks Justin)
	* More GUI adjustments
	* Can optionally run command to play sound files
	* Icons for ICQ plugin (blatently stolen from GnomeICU)
	* Icons for Yahoo plugin (not-so-blatently stolen from GTKYahoo)
	* Optionally display warning level next to name in buddy list
	* Optionally ignore fonts on incoming messages
	* Command-line option to automatically set yourself as
	  away upon signon (thanks bmiller)
	* Buddy list backups now stored in ~/.gaim/SN.protocol.blist (gaim will
	  move the old file for you). Needed for when you have the same name on
	  two different protocols. (Oscar and TOC share the same file.)
	* More Protocol plugins:
		MSN (plugins/msn)

version 0.11.0-pre2 (12/04/2000):
	* Fixed a segfault with a bad util.c

version 0.11.0-pre1 (12/03/2000):
	* Multiple connections
	* Protocol plugins:
		IRC (plugins/irc.c)
		Yahoo (plugins/yay)
		ICQ (plugins/icq)
	* Logs now stored to ~/.gaim/logs rather than ~/.gaim/SN/
	* User configurable sounds
	* Scroll bar now functions properly in chat room user lists
	* X-Idle support added (thanks bmiller and bryner)
	* small change in the way away messages are displayed
	  (Thanks Ryan C. Gordon)
	* Plugin system uses GModule now (improves portability, adds features)
	  (Requires recompile and probably modifications of most plugins)
	* Perl got updates (reread plugins/PERL-HOWTO)
	* Spell checker now uses gtkspell
	* Auto-Away (thanks, yet again, to bmiller ;)
	* More buddy pounce options
	* Various GUI improvements

version 0.10.3 (10/09/2000):
	* Segfault when viewing user info fixed
	* libdb problem fixed

version 0.10.2 (10/07/2000):
	* A few fixes to the URL parser.
	* Better placement of smiley dialog
	* Improved log file readibility
	* Code cleanups (thanks kylev)
	* Fixed problem when closing away message box (thanks bmiller)
	* sprintf() problem on some systems
	* Various small bug fixes

version 0.10.1 (09/15/2000):
	* Better chatroom logging
	* Oscar works again. Pay no attention to Slashdot.
	* gtkhtml handles background colours better.
	* A third conversation window display preference.
	* Better support for things like Sawfish

version 0.10.0 (09/11/2000):
	* New Smiley Faces and Pixmaps added.
	* Smiley faces now properly wrap in the conversation windows.
	* Smiley dialog
	* Fixed 0-byte file segfault.
	* Borderless buttons (for that cool pop-up look)
	* Fixed some resizing bugs
	* Added Ctrl+{B/I/U/S} hotkeys to conversation windows.
	* Added Ctrl+(number) hotkeys to insert smileys in conversation windows.
	* Support for %n, %d, and %t in away messages.  Thanks bmiller!
	* Background colors
	* Redesigned preferences dialog
	* Redesigned conversation dialog
	* Removed the Lag-O-Meter (Lag-O-Meter is now a plugin)
	* SOCKS 4/5 proxy works
	* Buddy Pounces are now saved in .gaimrc
	* Buddy Chats are now saved in .gaimrc
	* Ability to merge gaim, aim2, aim4 buddylists. Thanks again bmiller!
	* ICQ-style aliases. This lets you change the name you see your buddy
	  as. For example, if your buddy's SN is 'CouldntGetMyName', you can
	  alias him as 'Loser'.
	* Compile with GNOME bits if available
	* Added GNOME Url Handler as an available web-browser
	* Added the S html tag.
	* Optionally Ignore TiK's Automated Messages
	* Option to beep instead of play sound
	* New icons for panel (depends on some GNOME pixmaps)
	* Perl scripting. See plugins/PERL-HOWTO for how to write perl scripts.
	  All .pl files in ~/.gaim are autoloaded when gaim starts.
	* HTML widget is faster, more stable

version 0.9.20 (07/14/2000):
	* More plugin events, more plugin features
	* Run-time OSCAR support
	* Added buddy list ticker (See prefs/Appearance). Clicking on a
	  name will cause a new or previous IM window to display for
	  that screenname
	* "You are sending messages too quickly" error is now fixed
	   when you have a large buddylist.
	* Fixed the LC_ALL compile problem on Solaris boxes
	* Fixed PPC and ARM compile problem with oscar.c
	* Smileys work better, and don't cause font attributes to drop
	* Dialog windows are now prettier
	* /me in IM window; font/color dialogs and smileys in chat window

version 0.9.19 (06/09/2000):
	* Graphical Smiley Faces
	* Applet got a bit of a makeover (inside & out)
	* Compile-time options affect Preferences dialog
	* Whispering in chat works (does anyone even use this?)
	* HTML-tag buttons in chat
	* Chat got all kinds of new features (like IRC-sytle /me)
	* Chat in oscar works much better
	* Locale support
	* Fixed the segfault when your server-side config is null
	* Many many bugfixes

version 0.9.18 (06/02/2000):
	* Logging in works better for oscar
	* Double error bug when sending message to an offline user is
	  fixed.
	* Pressing enter once again sends a message in buddy chatrooms (oops)
	* More fixes for the change on the AOL sign-on process.
	* Fixed bug where Gaim sometimes doesn't find a font to use.
	* Per-conversation font and color dialogs (thanks fflewddur)
	* Chat in oscar works (somewhat)
	* Even more fixes for the sign-on process, and now you don't flash when
	  setting permit/deny lists.

version 0.9.17 (05/31/2000):
	* Automagic feature to check for new versions has been removed
	* Infinite loop bug fixed

version 0.9.16 (05/31/2000):
	* Paned buddy chat window (Thanks Syd)
	* Buddy lists (and changes) are cached to ~/.gaim/<sn>.blist
	  where <sn> is your screen name. If for some reason, you log
	  into the AOL server and the buddy list comes back empty, we
	  check for a cache file, and, if we find one, read it in. This
	  essentially implements recovery from a server crash at AOL
	  (AOL does not back up machines that contain TOC-based buddy
	  lists, unfortunately).  (Thanks Syd)
	* Font selection dialog
	* Small changes to the Oscar/libfaim stuff (see libfaim/README.gaim)
	* SOCKS 4 proxy support
	* Better proxy support overall (you can get people's info now! :) )
	* Two-way file transfer (you can get and send files, but you still
	  can't initiate either)
	* Fixed font problem with Misconfigured X-Servers.  Thanks Decklin!
	* Fixed the No Configuration problem that came about today (5/31)

version 0.9.15 (05/06/2000):
	* Plugin support enabled by default (oops)
	* Some plugins built/installed by default
	* Option to automagically check for new releases
	* Ability to receive files (one-way file transfer)
	* In-line spell checker (thanks to Torrey Searle of the
	  Everybuddy Devel team for this one)

version 0.9.14 (04/24/2000):
	* Numerous Fixes by G. Sumner Hayes (buffer over flow patches,
	  etc)
	* Paned Conversation Windows (Thanks Syd)
	* Raise Window On Message Received, Fixed (Thanks Syd)
	* When multiple screen names, Gaim now correctly remembers the name
	  that was used last.
	* FONT sizes now work correctly.
	* PLUGIN SUPPORT!! (Lots of cool goodies here)
	* Fixed another leak or two
	* Added ability to change your screenname password
	* Devil pixmaps

version 0.9.13 (03/27/2000):
	* Dialog Box Segfault Fixed (When You Click A Toggle Then Cancel)
	* Double Log-Out Message Fixed
	* GNOME compile error fixed
	* Away Message Problem Fixed
	* Fixed URL Right Click Menus
	* Conversation Loggin now shows Full Date and Time
	* Internal Change to Buddy List

version 0.9.12 (03/25/2000):
	* Segfault fix for PPC/Alpha/etc machines with log(0)
	  Thanks to Todd Cohen for this one.
	* Small internal change to the way prefs work
	* GNOME Applet support works better
	  (thanks to Eric Warmenhoven for the patch)
	* Support for displaying true type fonts
	* Lag-O-Meter does not send lag-test if not selected
	* Fixed problem with saving away messages which contain spaces
	  and numbers.
	* Various GNOME Applet Enhancements (thanks AGAIN to
	  Eric.  Someone needs to stop this boy :-) )
	* A lot of random, obscure bugs fixed
	* All of the major and I believe all of the minor memory leaks are
	  now fixed
	  (Thanks to Peter Teichman, Larry Ewing, Jeramey Crawford, and me)

version 0.9.11 (03/22/2000):
	* <STRIKE>Strike Tag Support</STRIKE> :-)
	* Another memory leak fix
	* New .gaimrc format
	* Better support for multiple screen names
	* Font Properties
	* Saving of buddylist window position
	* Fixed a problem with Gaim and the Netscape-branded version
	  of Mozilla
	* New Sound Properties
	* More General Properties
	* Bigger Text-Entry field (Thanks to CrazyDavy for this one)
	* Various Random Bug fixes

version 0.9.10 (11/03/1999):
	* Fixed a nasty memory leak.  No more 40M Gaim processes. LOL
	* IDLE Times are displayed in a neater fashion.

version 0.9.9  (10/31/1999):
	* A little selection bug has been squished
	* Small memory leak fixed
	* Small network fix (problem with HTTP Proxy fixed?)
	* Proxy stuff should work now :)
	* Widget table support, dir info looks nicer
	* Info box looks nicer (thanks to Decklin Foster)
	* Client now 'corrects' time values from the server for accurate
	  login times.
	* Lag-O-Meter (ala Drunken Jim)
	* IDLE Preferences

version 0.9.8  (10/04/1999):
	* HTTP Proxy Support (No SOCKS yet)
	* HTML Widget more robust
	* Graphical Debug Window
	* Buddylist bug fixed
	* Some logging fixes and improvements
	* configurable host/port selection
	* Clickable Links in buddy chat
	* New Gaim Logo
	* Display Signon/Signoff messages in conversation windows
	* Option to strip HTML from logged messages
	* GNOME cleanups (It might work now haha)
	* When viewing user info, URLS are converted to clickable links
	* Tooltips on URLS

version 0.9.7  (08/08/1999):
	* Preliminary Oscar Support
	* Fixed bad network bug
	* Fixed some bad text rendering bugs in the HTML widget
	* log all conversation names are now normalized.
	* Fixed another bad network bug :)
	* Multiple browser support, some Netscape buggies fixed.
	* Permit/Deny preferences moved to 'Permit' pane on buddylist.
	* Fixed problem with _, ', and \ in passwords

version 0.9.6  (08/01/1999):
	* Fixed 'log all conversation' segfault
	* Added NAS support
	* Removed Xmu dependancies.
	* Restructured network code
	* ESD detection more robust.
	* Sound fallbacks are MUCH more robust!

version 0.9.5  (07/25/1999):
	* Fixed About Box SegFault
	* Autologin Works with Applet
	* Option to Show Buddy List after Signon with Applet
	* 2048 character messages
	* Away-Detection (shows a different icon on the buddy list)
	* Fixed Segfault with messages > allowed size
	* Added option to log all conversations
	* Changed g_new to g_new0
	* Buddy List: Right Click Menus
	* Find Buddy By Email
	* Find Buddy By Info
	* New HTML widget (Underline/Links/HRs)
	* Updated Toolbar with 'Underline' Icon
	* More Buddy Pounce Options
	* Option to auto-change urls into clickable links (Under Prefs)
	* Better Buddy Chat functionality
	* Away Prefs
	* Registration Information (Let Us Know Who You Are)
	* Buddy Chat Prefs (Update Chatroom Lists)
	* Set User Info
	* FAQ added to the distribution
	* Sound problem with some systems fixed
	* Set Dir Info
	* Autostart of Netscape on URL Click
	* DnD Rearranging of Groups
	* Better Netscape Functionality
	* Right Click `URL' Menus
	* DnD Rearranging of Buddies
	* Script to convert win95 buddylist to gaim buddylist
	* Added `Link/URL' button to conversation window
	* ESD is now autodetected
	* Not too important but we GNU-ified the source tree :)

version 0.8.0  (04/31/1999):
	* Code clean-up
	* Updated Prefs
	* Buddy Pouncing
	* Pixmaps for buttons
	* Buddylist import/export
	* Autoconf/Automake
	* Conversation Logging
	* Coloured Text Selection
	* Updated Preferences
	* ESD Support
	* Minor Bug Fixes
	* `Warning' support
	* `Blocking' on conversation window
	* Add/Remove buddy from conversation window
	* Scroll-Wheel Mice work in Conversation Window
	* Fixed WindowMaker Appicon
	* Version Number in About Box
	* Gaim Slogan in about box :)
	* Created Changelog File :)<|MERGE_RESOLUTION|>--- conflicted
+++ resolved
@@ -1,6 +1,5 @@
 Pidgin and Finch: The Pimpin' Penguin IM Clients That're Good for the Soul
 
-<<<<<<< HEAD
 version 2.2.2:
 	http://developer.pidgin.im/query?status=closed&milestone=2.2.2
 		NOTE: Due to the backporting that happened for the 2.2.1
@@ -34,9 +33,6 @@
 	* ICQ Birthday notifications are shown as buddy list emblems.
 
 version 2.2.1 (09/29/2007):
-=======
-Version 2.2.1 (09/29/2007):
->>>>>>> 5ce1a068
 	http://developer.pidgin.im/query?status=closed&milestone=2.2.1
 		NOTE: Due to the backporting that happened for the actual
 		      release, it is possible bugs marked as fixed in 2.2.1
@@ -61,14 +57,14 @@
 	* Pressing 'Insert' in the buddylist will bring up the 'Add Buddy'
 	  dialog.
 
-version 2.2.0 (09/13/2007):
+Version 2.2.0 (09/13/2007):
 	http://developer.pidgin.im/query?status=closed&milestone=2.2.0
 
 	Libpurple:
 	* New protocol plugin: MySpaceIM (Jeff Connelly, Google Summer of
 	  Code)
 	* XMPP enhancements. See
-	  http://www.adiumx.com/blog/2007/07/soc-xmpp-update.php (Andreas 
+ 	  http://www.adiumx.com/blog/2007/07/soc-xmpp-update.php (Andreas 
 	  Monitzer, Google Summer of Code for Adium)
 	* Certificate management. Libpurple will validate certificates on
 	  SSL-encrypted protocols (William Ehlhardt, Google Summer of Code)
