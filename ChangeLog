Pidgin and Finch: The Pimpin' Penguin IM Clients That're Good for the Soul

<<<<<<< HEAD
version 2.8.0 (??/??/????):
  libpurple
  * media: Allow obtaining active local and remote candidates. (#11830)

version 2.7.6 (??/??/????):
=======
version 2.7.10 (??/??/????):
	General:
	* Force video sources to all have the same capabilities.  This reduces the
	  number of times video must be scaled down, saving CPU time. (Jakub Adam)
	  (half of #13095)
	* Starting multiple video calls and ending one no longer causes the other
	  calls to stop sending audio and video. (Jakub Adam) (#12758)
	* Perl bindings now respect LDFLAGS. (Peter Volkov) (#12638)

	IRC:
	* Don't send ISON messages longer than 512 bytes. (Jeffrey Honig) (#9692)

	libpurple:
	* Stop sending audio when placing a call on hold. (Jakub Adam) (#13032)
	* Stop translating gpointers to ints in the dbus API.  This removes
	  functions from the dbus API.  (The openSUSE Project) (#12507)

	Pidgin:
	* Support using the Page Up and Page Down keys on the numeric keypad in
	  the conversation window.  (Ryan Flegel) (#13127)
	* Fix a few memory leaks. (Nader Morshed) (#13162)
	* Support rendering strikethrough when received as in-line CSS. (#13168)

	Plugins:
	* The Voice/Video Settings plugin no longer resets selected devices to
	  defaults. (Jakub Adam) (#13044)
	* The Autoaccept plugin now allows disabling filename escaping. (Rok
	  Mandeljc) (half of #11459)
	* The Autoaccept plugin now allows choosing Reject/Ask/Accept for
	  non-buddies. (Rok Mandeljc) (half of #11459)

	QQ:
	* QQ2008 is now the default protocol version. (Michael Terry) (#11635)

	XMPP:
	* Don't crash when receiving an unexpected/invalid jingle transport type.
	  (Nikita Kozlov) (#13136)

	Yahoo!/Yahoo! JAPAN:
	* Fix a crash when an account disconnects before a p2p session is
	  completely set up. (Jan Kaluza) (#12432)

version 2.7.9 (12/26/2010):
	MSN:
	* Fix CVE-2010-4528, a crash when receiving short packets related to
	  P2Pv2 messages.

version 2.7.8 (12/19/2010):
	General:
	* Fix the exceptions in purple-remote on Python 2.6+. (Ari Pollak)
	  (#12151)

	Pidgin:
	* When a conversation has reached the maximum limit on the number
	  of smileys, display the text representation of the smiley properly
	  when it contains HTML-escapable characters (e.g. "<3" was previously
	  displayed as "&lt;3").
	* Drop dependency on GdkGC and use Cairo instead.
	* New UI hack to assist in first-time setup of Facebook accounts with
	  icon from Jakub Szypulka.
	* Don't hide the buddy list if there is no notification area in which
	  to put the icon. (#12129)

	libpurple:
	* Fix multipart parsing when '=' is included in the boundary for
	  purple_mime_document_parse. (Jakub Adam) (#11598)

	AIM and ICQ:
	* Buddies who unset their status message will now be correctly shown
	  without a message in your buddy list. (#12988)

	Gadu-Gadu:
	* Updated our bundled libgadu and minimum requirement for external
	  libgadu to 1.9.0. (#12789)

	MSN:
	* Stop showing ourselves in the list of endpoints that can be
	  disconnected.
	* Allow full-size display names, by not escaping (most) non-English
	  characters. (#8508)
	* Fix receiving messages from users on Yahoo and other federated
	  services. (#13022)
	* Correctly remove old endpoints from the list when they sign out.
	* Add option to disable connections from multiple locations. (#13017)
	* Correctly update your own display name in the buddy list. (#13064) 
	* Correctly show ourselves as offline in the buddy list when going
	  invisible. (#12945)
	* Correctly update your own icon in the buddy list. (#12973)
	* Remove struct packing for better portability. (#12856)

	XMPP:
	* Terminate Jingle sessions with unsupported content types. (#13048)

version 2.7.7 (11/23/2010):
	General:
	* Allow multiple CA certificates to share the same Distinguished Name
	  (DN).  Partially fixes remaining MSN issues from #12906.
	* The GNUTLS SSL plugin now discards any certificate (and all subsequent
	  certificates) in a chain if it did not sign the previous certificate.
	  Partially fixes remaining MSN issues from #12906.
	* Open requests related to a file transfer are now closed when the request
	  is cancelled locally. (#11666)

	AIM and ICQ:
	* AIM should now connect if "Use clientLogin" is turned off and the
	  "Server" field is set to anything other than "login.oscar.aol.com" or
	  "slogin.oscar.aol.com". (#12948)
	* Fix a crash on connection loss. (#5927)

version 2.7.6 (11/21/2010):
	General:
	* Included Microsoft Internet Authority 2010 and Microsoft Secure Server
	  Authority 2010 intermediate CA certificates to our bundle.  This fixes
	  the "Unable to validate certificate" error for omega.contacts.msn.com.
	  (#12906)

	Pidgin:
	* Avoid a use-after-free race condition in the media code (when
	  there's an error reported by GStreamer). (#12806, Jakub Adam)

	AIM and ICQ:
	* SSL option has been changed to a tri-state menu with choices for
	  "Don't Use Encryption", "Use Encryption if Available", and "Require
	  Encryption".
	* Fix some possible clientLogin URL issues introduced in version 2.7.5.
	* Don't show a "<URL>: Ok" connection error when using clientLogin.
	* Cleaned up some debug output for improved readability.

>>>>>>> 13ebbbe3
	MSN:
	* Added support for MSNP16, including Multiple Points of Presence (MPOP)
	  which allows multiple simultaneous sign-ins. (#8247)
	* Added extended capabilities support (none implemented).
	* Merged the work done on the Google SoC (major rewrite of SLP code)
	* Reworked the data transfer architecture.
	  (http://developer.pidgin.im/wiki/SlpArchitecture)
	* Lots of little changes.
	* Don't process zero-length DC messages. (#12660)
	* Fixed a bunch of memory leaks.
	* Prevent a use-after-free condition.

	XMPP:
	* Avoid a double-free in the Google Relay (V/V) code.
	* Avoid double error message when failing a file transfer. (#12757)
	* Password-related information is printed out for SASL authentication
	  when the PURPLE_UNSAFE_DEBUG environment variable is set.
	* Authentication mechanisms can now be added by UI's or other plugins
	  with some work. This is outside the API/ABI rules! (#12715)
	* Fixed a few printf("%s", NULL) crashes for broken OSes.

	Windows-Specific Changes:
	* Build the Pidgin Theme Editor plugin (finally).
	* Untarring (for themes) now works for non-ASCII destination paths.

version 2.7.5 (10/31/2010):
	General:
	* Added Verisign Class 3 Public CA - G2 root CA.

	Pidgin:
	* Properly differentiate between bn and bn_IN in the Translation
	  Information dialog.

	AIM and/or ICQ:
	* Display the "Authorize buddy?" minidialog when the requestor has an
	  empty nickname. (#12810)
	* New ICQ accounts default to proper ICQ servers.  Old accounts using one
	  of the old default servers will be silently migrated to use the proper
	  servers.
	* ICQ accounts using clientLogin now use the correct ICQ servers.  This is
	  separate from the server settings mentioned above.
	* '<' should no longer cause ICQ status messages to be truncated in some
	  locations. (#11964, #12593)
	* Fix sending messages to chat rooms. (#12768)

	Bonjour:
	* Don't crash when attempting to log into a Bonjour account and init
	  failed.

	Windows-Specific Changes:
	* Quote the path stored in the registry when the "run at startup" option
	  in the Windows Pidgin Options plugin is used. (#12781)

version 2.7.4 (10/20/2010):
	General:
	* Fix search path for Tk when compiling on Debian Squeeze. (#12465)
	* purple-remote now expects and produces UTF-8. (Guillaume Brunerie)
	  (#12049)
	* Add Deutsche Telekom, Thawte Primary, and Go Daddy Class 2 root CAs
	  (#12667, #12668, and #12594)
	* Fix CVE-2010-3711 by properly validating return values from the
	  purple_base64_decode() function before using them.
	* Fix two local crash bugs by properly validating return values from the
	  purple_base16_decode() function before using them.

	libpurple:
	* Fall back to an ordinary request if a UI does not support showing a
	  request with an icon.  Fixes receiving MSN file transfer requests
	  including a thumbnail in Finch. (#12561)
	* Fix an invalid memory access when removing UPnP mappings that could
	  cause sporadic crashes, most notably when MSN Direct Connections are
	  enabled. (#12387)
	* Add a sentence to the certificate warning for expired certificates
	  suggesting the user check their computer's date and time. (#12654)

	Pidgin:
	* Add support for the Gadu-Gadu protocol in the gevolution plugin to
	  provide Evolution integration with contacts with GG IDs. (#10709)
	* Remap the "Set User Mood" shortcut to Control-D, which does not
	  conflict with the previous shortcut for Get Buddy Info on the
	  selected buddy.
	* Add a plugin action menu (under Tools) for the Voice and Video
	  Settings plugin.
	* Use GRegex for the debug window where available. This brings regex
	  filtering to the debug window on Windows. (Eion Robb) (#12601)
	* Add Google Chrome to the list of possible browsers on non-Windows
	  systems.
	* Add Chromium to the list of possible browsers on non-Windows systems.
	* The "Manual" browser option is now stored as a string.  It is no
	  longer necessary to specify a full path to the browser command.
	  (Rodrigo Tobar Carrizo) (#12024)
	* The Send To menu can now be used if the active account in the
	  conversation becomes disabled or inactive. (Keith Moyer) (#12471)
	* xdg-open is now the default browser for new users on non-Windows
	  platforms. (Stanislav Brabec) (#12505)
	* The "Authorize buddy?" mini-dialog now shows the nickname of
	  the buddy requesting authorization as well as the icon of
	  the IM protocol he is using. (#5038)

	Finch:
	* Add support for drop-down account options (like the SILC cipher
	  and HMAC options or the QQ protocol version).

	XMPP:
	* Unify the connection security-related settings into one dropdown.
	* Fix a crash when multiple accounts are simultaneously performing
	  SASL authentication when built with Cyrus SASL support.  (thanks
	  to Jan Kaluza) (#11560)
	* Restore the ability to connect to XMPP servers that do not offer
	  Stream ID. (#12331)
	* Added support for using Google's relay servers when making voice and
	  video calls to Google clients.
	* Fix detecting file transfer proxies advertised by the server.
	* Advertise support for Google Talk's JID Domain Discovery extension
	  in all cases again (changed in 2.7.0), not just when the domain
	  is "gmail.com" or "googlemail.com" (it's also needed for Google
	  Talk used for accounts on arbitrary domains not using Google Apps
	  for Your Domain). (#a14153)
	* Improved handling of adding oneself to your buddy list when using
	  Non-SASL (legacy) authentication. (#12499)
	* Generate a connection error instead of just stalling when the
	  _xmppconnect TXT record returns results, but none of them result
	  in a valid BOSH URI. (#a14367, #12744)

	AIM and ICQ:
	* Add support for managing Visible/Invisible lists. (#10967)
	* Fix a problem with receiving HTML messages from
	  QIP/Miranda/Trillian. (#12044)
	* Hopefully fixed all encoding-related problems, both
	  for sending and receiving messages. (#10833 and the like)
	* Fix a problem with receiving messages from pyicqt. (#12284)
	* Don't set a custom status text when going Invisible to avoid
	  being detected as Invisible. (#10633)

	Yahoo/Yahoo JAPAN:
	* Stop doing unnecessary lookups of certain alias information.  This
	  solves deadlocks when a given Yahoo account has a ridiculously large
	  (>500 buddies) list and may improve login speed for those on slow
	  connections. (#12532)
	* Fix sending SMS messages.  The lookup host changed on us.  (Thanks to
	  todo) (#12688).
	* Improvements for some file transfer scenarios, but not all.

	Windows:
	* Bonjour support now requires Apple Bonjour Print Services version
	  2.0.0 or newer (http://support.apple.com/kb/dl999).

version 2.7.3 (08/10/2010):
	General:
	* Use silent build rules for automake >1.11. You can enable verbose
	  builds with the --disable-silent-rules configure option, or using
	  make V=1.

	libpurple:
	* Fix the TURN server settings (broken in 2.7.0).

	Pidgin:
	* Re-focus the input area after clicking the attention toolbar button.
	* Re-arrange media window to make it more netbook-friendly.

	Finch:
	* Rebindable 'suggest-next-page' and 'suggest-prev-page' actions for
	  textboxes (GntEntry) to scroll through list of suggestions.
	* Rebindable 'dropdown' action for comboboxes (GntComboBox) to show the
	  dropdown list of options.

	IRC:
	* Fix non-ASCII arguments to /mode et al.  (thanks to Max Ulidtko)

	MSN:
	* Support for web-based buddy icons, used when a buddy logs in to the
	  messenger on the Live website.
	* Fix file transfers with some clients that don't support direct
	  connections (e.g., papyon, telepathy-butterfly, etc.) (#12150)

	MXit:
	* Fix filename for the Shocked emoticon. (#12364)
	* Implement the new naming conventions where possible. (MXitId, etc)
	* Display a message in the Groupchat window when you invite somebody.
	* Birthday field in profile cannot be edited when server says it is
	  locked.
	* If a buddy is offline, show in their profile when last they were online.
	* Handle pushed profile update packets (ie, when changing your avatar via
	  the Gallery bot).
	* If a buddy is offline and we see from their profile that they have
	  updated their avatar, request the new avatar image from the server.
	* Fix a possible crash if a link is clicked while disconnected.
	* Unescape any escaped characters in a chatroom nickname.
	* Add the new MXit moods and emoticons.
	* MXit emoticons added to the small emoticon theme.

	XMPP:
	* Allow connecting to servers that only advertise GSSAPI and expect
	  a fallback to legacy IQ authentication (broken in 2.7.0).
	* Fix a crash when receiving custom emoticons that don't adhere to
	  the specification.
	* When initiating a file transfer, don't show resources that are certain
	  to not support file transfers in the resource selection dialog.
	* Fix connecting to servers using BOSH and authenticating with
	  DIGEST-MD5 when libpurple was built with Cyrus SASL support.

	Yahoo/Yahoo JAPAN:
	* Renamed "Use account proxy for SSL connections" to "Use account proxy
	  for HTTP and HTTPS requests" and tied the option to HTTP requests too.
	* Properly detect HTTP proxy server use when the HTTP proxy is the
	  global proxy server, an account-level non-HTTP proxy server is
	  configured, and the "Use account proxy for HTTP and HTTPS requests"
	  account option is turned off.  This fixes connecting for some HTTP
	  proxy servers.
	* Fall back to connecting to scsa.msg.yahoo.com (not configurable) if
	  the HTTP-based connect server lookup fails.  This does not work for
	  Yahoo JAPAN accounts.
	* Fix file transfers that get stuck with "Waiting for transfer to
	  begin".

version 2.7.2 (07/21/2010):
	AIM and ICQ:
	* Fix a crash bug related to X-Status messages that can be triggered by
	  remote users.  This is CVE-2010-2528.
	* Fix a rare crash bug caused by certain incoming SMS messages
	  (discovered by Jan Kaluza--thanks Jan!).
	* Change HTML sent from ICQ accounts so that official ICQ clients
	  hopefully display it correctly.

	MSN:
	* Fix a crash related to fast buddy icon transfers.

version 2.7.1 (05/29/2010):
	General:
	* Build fixes on OpenSolaris.  (Brian Lu)
	* Add configure option --enable-trayicon-compat which installs tray
	  icons into directories that are compatible with older versions of
	  hicolor-icon-theme (0.9).

	Pidgin:
	* Restore the tray icon's blinking functionality.
	* Fix a crash setting moods when an account is disconnected.

	Bonjour:
	* Fix a crash on disconnect.

	ICQ:
	* Fix bug that caused HTML to be displayed in incoming messages.

	MSN:
	* Fix unnecessary bandwidth consumption for buddy icon requests when
	  buddies have capital letters in their passport addresses.
	* Support for direct connections, enabling faster file transfers,
	  smiley and buddy icon loading.  (Gábor Szuromi)

	XMPP:
	* Allow connecting to servers that advertise EXTERNAL (broken in
	  2.7.0)

	MXit:
	* Replace the MXit-specific mood management with the new standard Moods
	  API.
	* Add the standard MXit emoticons.
	* Improve the handling of users being kicked from MultiMX rooms.
	* MXit doesn't allow you to see your buddy's Email Address or Title,
	  so remove those two fields from the "Buddy Information" page.
	* Show buddy's Registration Country in their profile.
	* Increment protocol version to v6.0
	* If an invite you sent was rejected with a reason, display that
	  message in the buddy tooltip.
	* CAPTCHA value is a required field during account activation.
	  (Resolves issue on Maemo)
	* When your avatar image is changed, don't forget the user's profile
	  information.

	Windows-Specific Changes:
	* Fix a regression introduced in 2.7.0 that caused Window Flashing not
	  to work.

version 2.7.0 (05/12/2010):
	General:
	* Changed GTK+ minimum version requirement to 2.10.0.
	* Changed GLib minimum version requirement to 2.12.0.
	* Using the --disable-nls argument to configure now works properly.
	  You will no longer be forced to have intltool to configure and build.
	* Fix two related crashes in the GnuTLS and NSS plugins when they
	  suffer internal errors immediately upon attempting to establish
	  an SSL connection.
	* Fix NSS to work when reinitialized after being used.  (Thanks to
	  Ludovico Cavedon for the testcase)
	* Added support for PURPLE_GNUTLS_PRIORITIES environment variable.
	  This can be used to specify GnuTLS priorities on a per-host basis.
	  The format is "host=priority;host2=priority;...".  The default
	  priority can be overridden by using "*" as the host.  See the
	  GnuTLS manual for documentation on the format of the priority
	  strings.
	* Fix autoconf detection of Python.  (Brad Smith)
	* Fix a crash when a Windows proxy (from IE) does not have a port.
	  (Marten Klencke)

	Pidgin:
	* Moved the "Debugging Information" section of the About box to a
	  "Build Information" dialog accessible on the Help menu.
	* Moved the Developer and Crazy Patch Writer information from the About
	  box to a "Developer Information" dialog accessible on the Help menu.
	* Moved the Translator information from the About box to a "Translator
	  Information" dialog accessible on the Help menu.
	* Use GtkStatusIcon for the docklet, providing better integration in
	  notification area.
	* Added UI for sending attentions (buzz, nudge) on supporting protocols.
	* Make the search dialog unobtrusive in the conversation window (by
	  making it look and behave like the search dialog in Firefox)
	* The Recent Log Activity sort method for the Buddy List now
	  distinguishes between no activity and a small amount of activity
	  in the distant past.  (Greg McNew)
	* Added a menu set mood globally for all mood-supporting accounts
	  (currently XMPP and ICQ).
	* Default binding of Ctrl+Shift+v to 'Paste as Plain Text' in
	  conversation windows. This can be changed in .gtkrc-2.0. For example,
	  Ctrl+v can be bound to 'Paste as Plain Text' by default.
	* Plugins can now handle markup in buddy names by attaching to the
	  "drawing-buddy" signal. (Daniele Ricci, Andrea Piccinelli)
	* Be more accommodating when scaling down large images for use as
	  buddy icons.
	* The 'Message Timestamp Formats' plugin allows changing the timestamp
	  format from the timestamps' context menu in conversation log.
	* The 'Message Timestamp Formats' plugin allows forcing 12-hour
	  timestamps.  (Jonathan Maltz)
	* Fix pastes from Chrome (rich-text pastes and probably URLs
	  having garbage appended to them).
	* Show file transfer thumbnails for images on supporting protocols
	  (currently only supported on MSN).

	Bonjour:
	* Added support for IPv6. (Thanks to T_X for testing)

	Gadu-Gadu:
	* Updated our bundled libgadu to 1.9.0-rc2 (many thanks to Krzysztof
	  Klinikowski for the work and testing put in here!)
	* Minimum requirement for external libgadu is now also 1.9.0-rc2.

	AIM and ICQ:
	* X-Status (Custom ICQ status icon) support.  Since most of the icons
	  available reflect moods, this is labeled "Set Mood" on the
	  Accounts->ICQ Account menu. (Andrew Ivanov, Tomáš Kebert,
	  Yuriy Yevgrafov, and trac users bob007, salieff, and nops)
	* Allow setting and displaying icons between 1x1 and 100x100 pixels for
	  ICQ.  Previously only icons between 48x48 and 52x64 were allowed.
	* When using the clientLogin authentication method, prompt for a
	  password on reconnect when "Remember Password" is not checked and
	  authentication fails due to an incorrect password.  (This is the same
	  behavior as the legacy authentication method)
	* Support sending and receiving HTML-formatted messages for ICQ.
	* Use the proper URL for "View web profile" link for ICQ buddies.
	  (Alexander Nartov)

	MSN:
	* Support for version 9 of the MSN protocol has been removed.  This
	  version is no longer supported on the servers.
	* Support file transfer thumbnails (previews) for images.
	* Fix CVE-2010-1624 (custom emoticon remote crash).

	XMPP:
	* Direct messages to a specific resource only upon receipt of a message
	  with content (as opposed to a typing notification, etc).  (Thanks to
	  rjoly for testing)
	* Present a better error message when authentication fails while trying
	  to connect to Facebook.  (David Reiss, Facebook)
	* When sending data using in-band-bytestreams, interpret the block-size
	  attribute as the size of the BASE64-encoded representation of the
	  data.
	* Validate the hash on incoming BoB data objects (for custom smileys
	  etc.), cache based per JID when the CID is not a valid hash (as
	  specified by the BoB XEP).
	* Send whitespace keepalives if we haven't sent data in a while (2
	  minutes).  This fixes an issue with Openfire disconnecting a
	  libpurple-baesd client that has just been quiet for about 6
	  minutes.
	* Only support Google Talk's JID Domain Discovery extension
	  (allowing a user to log in with "@gmail.com" or "@googlemail.com"
	  interchangeably) for those two domains.  This change was made
	  due to interoperability issues with some BOSH Connection Managers
	  and namespaced attributes.

	Yahoo/Yahoo JAPAN:
	* Attempt to better handle transparent proxies interfering with
	  HTTP-based login.
	* Fix handling of P2P packets, thus fixing the loss of some messages.
	* Retrieve the pager server address from Yahoo!'s servers directly.
	* Removed the "Pager server" account option, as it is no longer needed.
	* The authentication code is now less order-sensitive with the
	  components of the server's response.
	* The authentication process now acts more like the official client.

	Finch:
	* New action 'history-search', with default binding ctrl+r, to search
	  the entered string in the input history.

	Windows-Specific Changes
	* Updated GTK+ to 2.16.6
	* Private GTK+ Runtime now used (GTK+ Installer no longer supported)
	* Minimum required GTK+ version increased to 2.14.7
	* Windows 95, Windows 98, Windows 98 Second Edition, Windows ME
	  (Millennium Edition), and Windows NT 4.0 longer supported due to GTK+
	  requirements changes.
	* Crash Report files (pidgin.RPT) are now generated in the ~/.purple
	  directory instead of the installation directory.
	* NSS SSL Library upgraded to 3.12.5 (thanks to Berke Viktor)
	* GtkSpell upgraded to 2.0.16, changing the spellchecking backend to
	  enchant.  This means that myspell and hunspell (OpenOffice)
	  dictionaries can be used (previous versions' aspell dictionaries
	  will not work).

version 2.6.6 (02/18/2010):
	libpurple:
	* Fix 'make check' on OS X. (David Fang)
	* Fix a quirk in purple_markup_html_to_xhtml that caused some messages
	  to be improperly converted to XHTML.
	* Set "controlling-mode" correctly when initializing a media session.
	  Fixes receiving voice calls from Psi.
	* When looking up DNS records, use the type of record returned by the
	  server (instead of the type we asked for) to determine how to process
	  the record.
	* Fix an issue with parsing XML attributes that contain "&lt;br&gt;".
	  See ChangeLog.API for more details.

	General:
	* Correctly disable all missing dependencies when using the
	  --disable-missing-dependencies option.  (Gabriel Schulhof)

	Gadu-Gadu:
	* Fix display of avatars after a server-side change. (Krzysztof
	  Klinikowski)

	AIM:
	* Allow setting and displaying icons between 1x1 and 100x100 pixels.
	  Previously only icons between 48x48 and 50x50 were allowed.

	MSN:
	* Fix CVE-2010-0277, a possible remote crash when parsing an incoming
	  SLP message.  (Discovered by Fabian Yamaguchi)
	* File transfer requests will no longer cause a crash if you delete the
	  file before the other side accepts.
	* Received files will no longer hold an extra lock after completion,
	  meaning they can be moved or deleted without complaints from your OS.
	* Buddies who sign in from a second location will no longer cause an
	  unnecessary chat window to open.
	* Support setting an animated GIF as a buddy icon.
	* Numerous code cleanups and memory savings.

	MySpace:
	* Fix a leak and crash when retrieving buddy icons.

	XMPP:
	* Less likely to send messages to a contact's idle/inactive resource.
	  Previously, if a message was received from a specific resource,
	  responses would be sent to that resource until either it went offline
	  or a message is received from another resource.  Now, messages are
	  sent to the bare JID upon receipt of any presence change from the
	  contact.
	* Added support for the SCRAM-SHA-1 SASL mechanism.  This is only
	  available when built without Cyrus SASL support.
	* When getting info on a domain-only (server) JID, show uptime
	  (when given by the result of the "last query") and don't show status
	  as offline.
	* Fix getting info on your own JID.
	* Wrap XHTML messages in <p>, as described in XEP-0071, for
	  compatibility with some clients.
	* Don't do an SRV lookup for a STUN server associated with the account
	  if one is already set globally in prefs.
	* Don't send custom smileys larger than the recommended maximum object
	  size specified in the BoB XEP.   This prevents a client from being
	  disconnected by servers that dislike overly-large stanzas.
	* Fix receiving messages without markup over an Openfire BOSH
	  connection (forcibly put the stanzas in the jabber:client namespace).
	* The default value for the file transfer proxies is automatically
	  updated when an account connects, if it is still the old (broken)
	  default (from 'proxy.jabber.org' to 'proxy.eu.jabber.org').
	* Fix an issue where libpurple created duplicate buddies if the roster
	  contains a buddy in two groups that differ only by case
	  (e.g. "XMPP" and "xmpp") (or not at all).

	Yahoo:
	* Don't send <span> and </span> tags.  (Fartash Faghri)
	* Support PingBox.  PingBoxes will appear as pbx/PingBoxName.  (Kartik
	  Mohta)

	Pidgin:
	* Fix CVE-2010-0423, a denial of service attack due to the parsing
	  of large numbers of smileys.  (Discovered by Antti Hayrynen)
	* Correctly size conversation and status box entries when the
	  interior-focus style property is diabled. (Gabriel Schulhof)
	* Correctly handle a multiline text field being required in a
	  request form.  (Thanks to Florian Zeitz for finding this problem)
	* Search friends by email-addresses in the buddy list. (Luoh Ren-Shan)
	* Allow dropping an image on Custom Smiley window to add a new one.
	* Prompt for confirmation when clearing a whiteboard (doodle) session.
	  (Kartik Mohta)
	* Use the "hand" cursor when hovering over usernames in chat history to
	  indicate that the username is an actionable item.
	* Double-clicking usernames in chat history will open an IM with that
	  user.
	* Put an icon on the "Filter" button in the debug window.
	* Don't treat "/messages/like/this " as commands.
	* Explicitly mark user interaction when inserting smilies from the
	  toolbar so "Undo" correctly removes these smilies.
	* Clicking "New" or "Saved" in the status selector menu while typing a
	  status message no longer keeps the status entry area stuck in "typing"
	  mode forever.
	* Show tooltips for ellipsized conversation tabs.  On older systems,
	  tooltips will show for all tabs.
	* The File Transfers and Debug Window windows are no longer created as
	  dialogs.  These windows should now have minimize buttons in many
	  environments in which they were previously missing
	  (including Windows).
	* Smiley themes with Windows line endings no longer cause theme
	  descriptions not to be displayed in the theme selector.

	Finch:
	* Fix CVE-2010-0420, a possible remote crash when handling chat room
	  buddy names.
	* Rebindable 'move-first' and 'move-last' actions for tree widgets. So
	  it is possible to jump to the first or last entry in the buddy list
	  (and other such lists) by pressing home or end key (defaults)
	  respectively.

version 2.6.5 (01/08/2010):
	libpurple:
	* TLS certificates are actually stored to the local cache once again
	  (accepting a name mismatch on a certificate should now be remembered)

	General:
	* Build-time fixes for Solaris.  (Paul Townsend)

	AIM and ICQ:
	* Messages from some mobile clients are no longer displayed as
	  Chinese characters (broken in 2.6.4)

	MSN:
	* Fix an issue allowing a remote user to download arbitrary files from
	  a libpurple client.  (CVE-2010-0013)

	XMPP:
	* Do not crash when attempting to register for a new account on Windows.
	* Fix file transfer with clients that do not support Entity Capabilities
	  (e.g. Spark)

version 2.6.4 (11/29/2009):
	libpurple:
	* Actually emit the hold signal for media calls.
	* Fix building the GnuTLS plugin with older versions of GnuTLS.
	* Fix DNS TXT query resolution.
	* Don't send Proxy-Authorization headers to HTTP proxy servers until
	  we've received a "407 Proxy Authentication Required" response from
	  the server.  (thecrux)
	* Added "MXit" protocol plugin, supported and maintained by the MXit
	  folks themselves (MXit Lifestyle (Pty) Ltd.)

	General:
	* New 'plugins' sub-command to 'debug' command (i.e. '/debug plugins')
	  to announce the list of loaded plugins (in both Finch and Pidgin).
	* Always rejoin open chats after an account reconnects.

	AIM and ICQ:
	* Better rate limit calculations and other improvements.  (Aman Gupta)
	* More detailed error messages when messages fail to send.  (Aman Gupta)
	* The simultaneous login account option is respected when using
	  the clientLogin authentication method.
	* Fix offline message retrieval (broken in 2.6.3)
	* Fix handling of markup on some messages (broken in 2.6.2)
	* Fix SSL when clientLogin is enabled.
	* Fix sending and receiving Unicode characters in a Direct IM

	MSN:
	* Don't forget display names for buddies.
	* Fix a random crash that might occur when idle.
	* Fix more FQY 240 connection errors.
	* Fix a crash that could occur when adding a buddy.
	* Fix an occasional crash when sending message to an offline user.
	* Fix a random crash that might occur when idle.
	* Fix a crash when logging in with some long non-ASCII passwords.
	  (Shaun Lindsay)
	* Cache our own friendly name as the server no longer does that for
	  us.  Users of older versions may need to re-set their friendly name
	  as it has probably been reset.

	XMPP:
	* Users connecting to Google Talk now have an "Initiate Chat" context
	  menu option for their buddies.  (Eion Robb)
	* Fix a crash when attempting to validate an invalid JID.
	* Resolve an issue when connecting to iChat Server when no resource
	  is specified.
	* Try to automatically find a STUN server by using an SRV lookup on the
	  account's domain, and use that for voice and video if found and the
	  user didn't set one manually in prefs.
	* Fix a crash when adding a buddy without an '@'.
	* Don't show the option to send a file to a buddy if we know for certain
	  they don't support any file transfer method supported by libpurple.
	* Keep the avatar on the server if one is not set locally.

	Yahoo:
	* Fix sending /buzz.
	* Fix blocking behavior for federated (MSN/OCS/Sametime) service users.
	  (Jason Cohen)
	* Add support for adding OCS and Sametime buddies.  OCS users are added
	  as "ocs/user@domain.tld" and Sametime users are added as
	  "ibm/sametime_id".  (Jason Cohen)

	Finch:
	* The TinyURL plugin now creates shorter URLs for long non-conversation
	  URLs, e.g. URLs to open Inbox in Yahoo/MSN protocols, or the Yahoo
	  Captcha when joining chat rooms.
	* Fix displaying umlauts etc. in non-utf8 locale (fix in libgnt).

	Pidgin:
	* The userlist in a multiuser chat can be styled via gtkrc by using the
	  widget name "pidgin_conv_userlist". (Heiko Schmitt)
	* Add a hold button to the media window.
	* Fix a bug where the conversation backlog stops scrolling in a very
	  busy chat room.
	* In the Conversation "Send To" menu, offline buddies appear grayed
	  out (but are still selectable).  Previously, only offline buddies on
	  accounts that do not support offline messaging appeared grayed out.

	Pidgin Preference and Preference Window Changes:
	* Removed the "Use font from theme" and "Conversation Font" preferences
	  for everyone except Windows users.  The font can be controlled from
	  the Pidgin GTK+ Theme Control plugin.
	* Tabs in the Preferences window are now on the left side.
	* The Browser tab is now visible for GNOME users.
	* Added a Proxy tab shown no matter what environment Pidgin runs in.
	* The Browser and Proxy tabs show appropriate GNOME-specific messages
	  and allow launching the correct applications to change the relevant
	  GNOME preferences if found.  These were previously together on the
	  Network tab.
	* Moved the port range spin buttons on the Network tab to be beside the
	  checkbox that enables/disables them.
	* Reorganized preferences on the Status/Idle tab to have one less
	  "section."
	* Reorganized preferences on the Sounds tab to have one less "section."
	* Renamed Smiley Themes tab to Themes.
	* Moved Buddy List Theme and Status Icon Theme selectors from Interface
	  tab to Themes tab.
	* Moved Sound Theme selector from Sounds tab to Themes tab.
	* Changed the Smiley Theme selector to be consistent with the other
	  theme selectors.
	* Rearranged tabs such that Interface is first and all remaining tabs
	  are alphabetized in English.

version 2.6.3 (10/16/2009):
	General:
	* Fix a crash when performing DNS queries on Unixes that use the
	  blocking DNS lookups.  (Brian Lu)

	AIM and ICQ:
	* Fix a crash when some clients send contacts in a format we don't
	  understand.
	* Fix blocking and other privacy lists.  (Thanks to AOL)

version 2.6.2 (09/05/2009):
	libpurple:
	* Fix --disable-avahi to actually disable it in configure, as opposed
	  to just making the warning non-fatal.
	* Fix using GNOME proxy settings properly.  (Erik van Pienbroek)

	IRC:
	* Fix parsing of invalid TOPIC messages.  (CVE-2009-2703)

	MSN:
	* Sending custom smileys in chats is now supported.
	* Ink messages are now saved when using the HTML logger.
	* Fix a crash when receiving some handwritten messages.
	* Fix a crash when receiving certain SLP invite messages.
	* Chats with multiple people should no longer spontaneously
	  disconnect.

	XMPP:
	* Prompt the user before cancelling a presence subscription.
	* Escape status messages that have HTML entities in the Get Info dialog.
	* Fix connecting to XMPP domains with no SRV records from Pidgin on
	  Windows.
	* Fix typing notifications with Pidgin 2.5.9 or earlier.
	* Fix connecting using BOSH and legacy authentication (XEP-0078).
	* Adding buddies of the form "romeo@montague.net/Resource" are handled
	  properly.  In addition, it is no longer possible to add buddies of
	  the form "room@conference.example.net/User", where
	  room@conference.example.net is a MUC.
	* Don't crash when receiving "smileyfied" XHTML-IM from clients that
	  don't support bits of binary (ie. when getting an empty <data/> in
	  return)
	* Fix bug where SSL/TLS was not required even though the
	  "require SSL/TLS" preference checked when connecting to servers
	  that use the older iq-based authentication.  (CVE-2009-3026)

	Yahoo!/Yahoo! JAPAN:
	* Accounts now have "Use account proxy for SSL connections" option.
	  This option force-overrides the account specific proxy settings for
	  SSL connections only and instead uses the global proxy configuration.

	Finch:
	* Properly detect libpanel on OpenBSD.  (Brad Smith)
	* Remove IO watches in gnt_quit.  (Tomasz Mon)

	Pidgin:
	* Fix the auto-personize functionality in the Buddy List.
	* Set the window icon for the media window to an icon corresponding to
	  the type of call (headphone or webcam).
	* Customized sound files are no longer reset whenever opening the
	  Preferences dialog.
	* The buddy list should now immediately refresh upon changing the icon
	  theme.

version 2.6.1 (08/18/2009):
	* Fix a crash when some users send you a link in a Yahoo IM
	* Fix compilation with GTK+ < 2.6.0
	* Fix compilation on Windows

version 2.6.0 (08/18/2009):
	libpurple:
	* Theme support in libpurple thanks to Justin Rodriguez's summer of code
	  project, with some minor additions and cleanups from Paul Aurich.
	* Voice & Video framework in libpurple, thanks to Mike Ruprecht's summer
	  of code project in 2008.
	* It should no longer be possible to end up with duplicates of buddies
	  in a group on the buddy list.
	* Removed the unmaintained and unneeded toc protocol plugin.
	* Fixed NTLM authentication on big-endian systems.
	* Various memory cleanups when unloading libpurple. (Nick Hebner and
	  Stefan Becker)
	* Report idle time 'From last message sent' should work properly.
	* Better handling of corrupt certificates in the TLS Peers cache.
	* More efficient buddy list and conversation search functions.
	  (Jan Kaluza and Aman Gupta)
	* Install scalable versions of the main Pidgin icon, the protocol icons,
	  the dialog icons, and the Buddy List emblems.
	* Build properly on Hurd.  (Marc Dequènes)
	* Various memory leaks fixed as reported by Josh Mueller.
	* Properly handle an IRC buddy appearing in multiple groups.
	* Escape HTML entities in usernames when written with the HTML logger.
	* Do not display MySpace status changes as incoming IMs.  (Mark Doliner
	  and Justin Williams)

	DNS:
	* DNS servers are re-read when DNS queries fail in case the system has
	  moved to a new network and the old servers are not accessible.
	* DNS SRV records with equal priority are sorted with respect to their
	  weight as specified in RFC 2782.  (Vijay Raghunathan)
	* Don't do IPv6 address lookups if the computer does not have an IPv6
	  address configured.
	* Fix a leak when the UI provides its own DNS resolving UI op.
	  (Aman Gupta)
	* Don't fork a DNS resolver process to resolve IP addresses.
	  (Aman Gupta)
	* Internationalized Domain Names are supported when libpurple is
	  compiled against the GNU IDN library.

	Environment Variables:
	* GnuTLS logging (disabled by default) can be controlled through the
	  PURPLE_GNUTLS_DEBUG environment variable, which is an integer between
	  0 and 9 (higher is more verbose). Higher values may reveal sensitive
	  information.
	* PURPLE_VERBOSE_DEBUG environment variable.  Currently, this is an "on"
	  or "off" variable.  Set it to any value to turn it on and unset it to
	  turn it off.  This will optionally be used to only show less useful
	  debug information on an as-needed basis.
	* PURPLE_LEAKCHECK_HELP environment variable.  Currently, this is an
	  "on" or "off" variable.  Set it to any value to turn it on and unset
	  it to turn it off.  This will be used to perform various actions
	  that are useful when running libpurple inside of Valgrind or similar
	  programs.  Currently, it keeps plugins in memory, allowing Valgrind
	  to perform symbol resolution of leak traces at shutdown.

	AIM and ICQ:
	* Preliminary support for a new authentication scheme called
	  "clientLogin."
	* Fixed a bug where your away message sometimes would not get set when
	  you first sign on.
	* Make sure links in your away messages show up as links to other
	  people.
	* For ICQ, Never change the privacy setting specified by the user.

	Gadu-Gadu:
	* Accounts can specify a server to which to connect.
	  (Krzysztof "kreez" Tobola)
	* Correctly show tooltip status for contacts with status messages.
	  (Krzysztof "kkszysiu" Klinikowski)
	* Support for fetching buddy icons.  (Krzysztof "kkszysiu" Klinikowski)
	* Support connection progress steps in Gadu-Gadu.  (Krzysztof "kkszysiu"
	  Klinikowski)

	MSN:
	* Add support for receiving handwritten (ink) messages on MSN.  (Chris
	  Stafford, Gal Topper, and Elliott Sales de Andrade)
	* Add support for receiving audio clips on MSN.  (Chris Stafford, Gal
	  Topper, and Elliott Sales de Andrade)
	* Show the invite message for buddies that requested authorization
	  from you on MSN.
	* Support sending an invite message to buddies when requesting
	  authorization from them on MSN.
	* Timeout switchboard connections aggressively (60 seconds).

	XMPP:
	* Voice & Video support with Jingle (XEP-0166, 0167, 0176, & 0177),
	  voice support with GTalk and voice and video support with the GMail
	  web client. (Mike "Maiku" Ruprecht)
	* Added a Service Discovery Browser plugin for Pidgin.
	  (Andrei Mozzhuhin)
	* Support for in-band bytestreams for file transfers (XEP-0047). (Marcus
	  Lundblad)
	* Support for sending and receiving attentions (equivalent to "buzz"
	  and "nudge") using the command /buzz. (XEP-0224)
	* Support for connecting using BOSH. (Tobias Markmann)
	* A buddy's local time is displayed in the Get Info dialog if the remote
	  client supports it.
	* The set_chat_topic function can unset the chat topic.
	* The Ad-Hoc commands associated with our server are now always shown at
	  login.
	* Support showing and reporting idle times in the buddy list. (XEP-0256)
	* Support most recent version of User Avatar. (XEP-0084 v1.1)
	* Updated Entity Capabilities support. (Tobias Markmann)
	* Better support for receiving remote users' nicknames.
	* /affiliate and /role will now list the room members with the specified
	  affiliation/role if possible. (Andrei Mozzhuhin)
	* Put section breaks between resources in "Get Info" to improve
	  readability.
	* Silently remove invalid XML 1.0 entities (e.g. ASCII control
	  characters) from sent messages.
	* XHTML markup is only included in outgoing messages when the message
	  contains formatting.
	* Show when the user was last logged in when doing "Get Info" on an
	  offline buddy, provided the server supports it.
	* Support custom smileys in MUCs (only when all participants support the
	  "Bits of Binary" extension, and a maximum of 10 participants are in
	  the chat to avoid getting too many fetch requests).
	* Fix an issue with Jabber (pre-XMPP) servers and the user's preference
	  to require SSL not being respected.
	* Fix an issue where Cyrus SASL DIGEST MD5 authentication might fail if
	  the username, password, or realm (the JID domain) contain non-ASCII
	  characters.
	* Show emblem for mobile, handheld, and web clients and bots (if the
	  other client supports it).
	* Google Talk mail notifications should now work for people for whom
	  they inexplicably did not.  (Thanks to yukam for determining the
	  reason)
	* New XMPP and Google Talk accounts require SSL by default.
	* Display kicks (and the reasons given) in chat rooms when an occupant
	  is kicked.
	* Fix issues with case-sensitivity of XMPP roster and case-insensitive
	  Purple groups.
	* For contacts who advertise Entity Capabilities, only send rich text
	  markup if they support it.
	* Removed support for obsoleted XEP-0022 (Message Events) and XEP-0091
	  (Legacy Entity Time).
	* When the GNU IDN library (libidn) is available, it is used for
	  normalization of Jabber IDs.  When unavailable, internal routines are
	  used (as in previous versions).
	* Topics that contain '<' followed by a non-whitespace character can now
	  be set properly.

	Yahoo!/Yahoo! JAPAN:
	* P2P file transfers.  (Sulabh Mahajan)
	* Sending text messages (address to +<countrycode><phone number>).
	  (Sulabh Mahajan)
	* Addition of MSN buddies to Yahoo accounts by adding them as
	  'msn/buddy@somedomain.com' is now supported.  (Sulabh Mahajan)
	* Further fixes for buddy pictures, aliases, etc.
	* Yahoo! and Yahoo! JAPAN are now two separate protocol plugins that share
	  common protocol code.  You can now have the same account on both
	  networks.  Accounts should be seamlessly migrated to the new
	  arrangement.
	* Ability to set personal details for an account and for buddies in the
	  buddylist.

	Pidgin:
	* Added -f command line option to tell Pidgin to ignore NetworkManager
	  and assume it has a valid network connection.
	* Allow plugins to specify custom link types to the GtkIMHtml widget.
	* The status message input box at the bottom of the buddy list expands
	  correctly when starting a new line of text.
	* Pressing the Enter key in the message entry box of the New Status
	  dialog and various other dialogs now causes the cursor to move to
	  the next line.
	* Created a unified Buddy Pounce notification window for all pounces
	  where "Pop up a notification" is selected, which avoids having a
	  new dialog box every time a pounce is triggered. (Jorge Villaseñor)
	* The New Account dialog is now broken into three tabs.  Proxy
	  configuration has been moved from the Advanced tab to the new tab.
	* Dragging a buddy onto a chat pops up a chat-invitation dialog.
	  (Carlos Bederian)
	* The nicks of the persons who leave the chatroom are italicized in the
	  chat's conversation history. The nicks are un-italicized when they
	  rejoin.
	* Always set unseen-count and unseen-state on conversations.
	  (Joshua Stein)
	* Fix a bug in 'Conversation Colors' plugin for RTL messages.
	* Pressing the Left and Right arrow keys in the buddy list will expand and
	  collapse buddy groups or contacts. (Peter Ruibal)
	* Support saving animated custom smileys as animated images or animated
	  custom smileys. (Andrea Piccinelli)
	* Support for keyboard navigation on the status icon. (Li Yuan)
	* IMG tags without 'id' attributes are turned into links to the image URL.
	  (Dmitry Petroff)
	* Draw the user's buddy icon at the bottom of the Buddy List with rounded
	  corners for visual consistency with the actual icons in the Buddy List.
	  (Kosta Arvanitis)
	* When file transfers are complete, the received file name written to the
	  conversation window is now linked to the file.
	* Fix a crash when closing a conversation tab that has unread messages
	  when the Message Notification plugin is loaded.
	* Fix a crash when closing the New Mail dialog if an account with new
	  mail was previously disconnected while the dialog was open.
	* Fix incorrect unread message counts for the new mail notifications.
	* Do not lose unread messages with a hidden conversation window when
	  new IM conversations are hidden and "Close IMs immediately when the tab
	  is closed" is unset.

	Finch:
	* The hardware cursor is updated correctly. This will be useful
	  especially for users of braille terminals, screen readers etc.
	* Added a TinyURL plugin, which aids copying longer URLs.
	* Fixed UTF-8 compatibility problems which could cause exits or other
	  unrequested behaviour.

	Pidgin GTK+ Theme Control Plugin:
	* Removed mouse cursor color preferences.
	* Added "Typing Notification Color" preference.
	* Added "Disable Typing Notification Text" preference.
	* Preferences have been reorganized into three tabs for Colors, Fonts, and
	  Miscellaneous categories.

version 2.5.9 (08/18/2009):
	* Fix a crash via a specially crafted MSN message (CVE-2009-2694,
	  thanks to Core Security Technologies for discovering this and
	  notifying us privately before announcing it).
	* Fix a crash in Bonjour, MSN, and XMPP when trying to transfer files with
	  NULL names.

version 2.5.8 (06/27/2009):
	ICQ:
	* Fix misparsing a web message as an SMS message. (Yuriy Kaminskiy)

	MSN:
	* Increase NS command history size to prevent crashes on buddy lists that
	  have a lot of buddies on other networks like Yahoo!.

	MySpace:
	* Accounts with empty buddy lists are now properly marked as connected.
	* Fix receiving messages from users of MySpace's web IM client.

	Yahoo:
	* Fixed phantom online buddies.  They should now properly disappear when
	  signing out.
	* Fixed the crashes some users were seeing with cn.scs.msg.yahoo.com in
	  2.5.7.
	* Fixed compiling on systems with glib 2.4.x or older.
	* Fixed an issue with file transfers.  This may not resolve all issues,
	  but it should resolve at least some of the most common ones.
	* The pager server will automatically update to scsa.msg.yahoo.com if the
	  user empties the field or if it is scs.msg.yahoo.com.  This should ease
	  the pain of transition to the new login method.

	XMPP:
	* Fix an incompatibility betweeen Prosody and libpurple clients.

version 2.5.7 (06/20/2009):
	* Yahoo Protocol 16 support, including new HTTPS login method; this should
	  fix a number of login problems that have recently cropped up.  (Sulabh
	  Mahajan, Mike "Maiku" Ruprecht)
	* Only display the AIM "Unable to Retrieve Buddy List" message once per
	  connection.  (Rob Taft)
	* Blocking MSN users not on your buddy list no longer disconnects you.
	* When performing operations on MSN, assume users are on the MSN/Passport
	  network if we don't get network ID's for them.

version 2.5.6 (05/19/2009):
	libpurple:
	* Improve sleep behavior by aggregation of longer timeouts on second
	  boundaries to allow better power saving.  (Arunan Balasubramaniam)
	* Fix various crashes on exit.
	* Make XML parsing more resilient to interactions with other libraries.
	  This, along with the fix for libxml2 bug 564217, fixes the crashes
	  on connect in XMPP with recent gst-plugins-bad (see #8830 for details).
	* Many security related fixes.

	IRC:
	* Correctly handle WHOIS for users who are joined to a large number of
	  channels.
	* Notify the user if a /nick command fails, rather than trying
	  fallback nicks.

	MSN:
	* Fix a race condition causing occasional Pidgin crashes.
	* Fix some errors about the friendly name changing too fast caused
	  by MSN/Yahoo integration buddies.

	XMPP:
	* Less likely to pop up a new conversation window in disregard of
	  the "Hide new IM conversations" preference.

	Yahoo:
	* Fix a crash when sending very long messages.
	* Fix a bug where UTF-8 status messages get garbled when going idle.

version 2.5.5 (03/01/2009):
	libpurple:
	* Fix a crash when removing an account with an unknown protocol id.
	* Beta support for SSL connections for AIM and ICQ accounts.  To
	  enable, check the "Use SSL" option from the Advanced tab when
	  editing your AIM or ICQ account. (Paul Aurich)
	* Fix a memory leak in SILC. (Luke Petre)
	* Fix some string handling in the SIMPLE prpl, which fixes some buddy name
	  handling and other issues. (Paul Aurich, Marcus Sundberg)
	* Implement support for resolving DNS via the SOCKS4 proxy (SOCKS4a).

	ICQ:
	* Fix retrieval of status messages from users of ICQ 6.x, Miranda, and
	  other libpurple clients. (Daniel Ljungborg)
	* Change client ID to match ICQ Basic 14.34.3096.  This fixes publishing
	  of buddy icons and available messages.
	* Properly publish status messages for statuses other than Available.
	  ICQ 6.x users can now see these status messages. (Daniel Ljungborg)
	* Fix receipt of messages from the mobile client Slick. (David Jedelsky)

	MSN:
	* Fix transfer of buddy icons, custom smileys, and files from the
	  latest Windows Live Messenger 9 official client. (Thomas
	  Gibson-Robinson)
	* Large (multi-part) messages are now correctly re-combined.
	* Federated/Yahoo! buddies should now stop creating sync issues at
	  every signin.  You may need to remove duplicates in the Address
	  Book.  See the FAQ for more information.  Thanks to Jason Lingohr
	  for lots of debugging and testing.
	* Messages from Yahoo! buddies are no longer silently dropped.
	* We now save and use the CacheKey for ABCH SOAP requests.
	* Don't try to parse Personal Status Messages or Current Media if they
	  don't exist.
	* Convert from ISO-8859-1 encoding to UTF-8 when no charset is specified
	  on incoming messages.  This should fix some issues with messages from
	  older clients.
	* Force sending the font "Segoe UI" if outgoing formatting doesn't specify
	  a font already.
	* Queue callbacks when token updates are in progress to prevent two token
	  update attempts from trampling each other.
	* Fixed a crash on Windows when removing a buddy's alias.
	* Update the Address Book when buddies' friendly names change.  This
	  prevents seeing an outdated alias or not seeing an alias at all for
	  buddies who are offline when you sign in.
	* Update tokens for FindMembership and ABFindAll SOAP requests.
	* We no longer try to send empty messages.  This could happen when a
	  message contained only formatting and that formatting was not supported
	  on MSN.
	* Buddies on both the Allow and Block list are now automatically
	  removed from the Allow list.  Users with this problem will now no
	  longer receive an ADL 241 error.  The problematic buddy should now
	  appear on the buddy list and can be removed or unblocked as desired.

	XMPP:
	* Resources using __HOSTNAME__ substitution will now grab only the short
	  hostname instead of the FQDN on systems which put the FQDN in the
	  hostname. (Matěj Cepl)
	* No longer send a 'to' attribute on an outgoing stanza when we haven't
	  received one.  This fixes a registration bug as described in ticket
	  #6635.

	Pidgin:
	* Tooltip windows now appear below the mouse cursor. (Kosta Arvanitis)
	* Tooltip windows now disappear on keypress events. (Kosta Arvanitis)
	* Tooltip windows no longer linger when scrolling the buddy list. (Kosta
	  Arvanitis)

	Finch:
	* Allow rebinding keys to change the focused widget (details in the
	  man-page, look for GntBox::binding)

version 2.5.4 (01/12/2009):
	libpurple:
	* Fix a connection timeout with empty Gadu-Gady buddy lists. (Martin
	  Rosinski)
	* Don't ignore namespace information when parsing XMPP data. (Michal
	  Witkowski)
	* Fix a crash that occurred when retrieving certain Offline Messages
	  on MSN.
	* Extended purple-url-handler to handle "gtalk" URI's. (Paul Aurich)
	* Fix the hang on exit in Network Location Awareness for Windows XP
	  and Windows Vista. (Paul Aurich)

	MSN:
	* Change Contact Server to temporarily fix connection problems.
	  (Thanks to Youness Alaoui)

	XMPP:
	* Support for XEP-0191 blocking.  (Vijay Raghunathan)
	* Don't put SASL PLAIN or IQ Auth passwords in debug logs. (Paul Aurich)
	* Fix removal of avatars (both PEP and vCard), we weren't removing
	  them correctly before. (Paul Aurich)

	Pidgin:
	* Fix a crash in the Add Account dialog when changing protocols under
	  certain circumstances.

	Finch:
	* Redirect stderr outputs to the debug window.
	* Fix rebinding actions with the arrow-keys and tab.

version 2.5.3 (12/20/2008):
	libpurple:
	* The Buddy State Notification plugin no longer prints duplicate
	  notifications when the same buddy is in multiple groups. (Florian
	  Quèze)
	* The Buddy State Notification plugin no longer turns JID's, MSN
	  Passport ID's, etc. into links. (Florian Quèze)
	* purple-remote now has a "getstatusmessage" command to retrieve
	  the text of the current status message.
	* Various fixes to the nullprpl. (Paul Aurich)
	* Fix a crash when accessing the roomlist for an account that's not
	  connected. (Paul Aurich)
	* Fix a crash in purple_accounts_delete that happens when this
	  function is called before the buddy list is initialized.
	  (Florian Quèze)
	* Fix use of av_len in perl bindings to fix some off-by-one bugs
	  (Paul Aurich)
	* On ICQ, advertise the ICQ 6 typing capability.  This should fix
	  the reports of typing notifications not working with third-party
	  clients. (Jaromír Karmazín)
	* Many QQ fixes and improvements, including the ability to connect
	  using QQ2008 protocol and sending/receiving of long messages.
	  The recommended version to use is still QQ2005.
	* Fix a crash with DNS SRV lookups. (Florian Quèze)
	* Fix a crash caused by authorization requests. (Florian Quèze)

	Gadu-Gadu:
	* Add support for IM images. (Tomasz Sałaciński, Adam Strzelecki)
	* Gadu-Gadu now checks that UID's are valid. (Adam Strzelecki)
	* Gadu-Gadu now does proper charset translations where needed. (Adam
	  Strzelecki)

	MSN:
	* Fix an error with offline messages by shipping the *new*
	  "Microsoft Secure Server Authority" and the "Microsoft Internet
	  Authority" certificates. These are now always installed even when
	  using --with-system-ssl-certs because most systems don't ship
	  those intermediate certificates.
	* The Games and Office media can now be set and displayed (in
	  addition to the previous Music media). The Media status text now
	  shows the album, if possible.
	* Messages sent from a mobile device while you were offline are now
	  correctly received.
	* Server transfers after you've been connected for a long time
	  should now be handled correctly.
	* Many improvements to handling of "federated" buddies, such as those
	  on the Yahoo network.
	* Several known crashes have been resolved.
	* Many other fixes and code cleanup.

	MySpace:
	* Respect your privacy settings set using the official MySpace client.
	* Add support for blocking buddies.
	* Fix a bug where buddies didn't appear in their correct groups the
	  first time you sign into your account.
	* Properly disconnect and sign out of the service when logging off.
	* Support for foreground and background font colors in outgoing IMs.
	* Support for background font colors in incoming IMs.
	* Many other fixes and code cleanup.

	Sametime:
	* Fix insanely long idle times for Sametime 7.5 buddies by assuming
	  0 idle time if the idle timestamp is in the future. (Laurent
	  Montaron)
	* Fix a crash that can occur on login. (Raiko Nitzsche)

	SIMPLE:
	* Fix a crash when a malformed message is received.
	* Don't allow connecting accounts if no server name has been
	  specified. (Florian Quèze)

	XMPP:
	* Fix the namespace URL we look for in PEP reply stanzas to match
	  the URL used in the 'get' requests (Paul Aurich)
	* Resources can be set to the local machine's hostname by using
	  __HOSTNAME__ as the resource string. (Jonathan Sailor)
	* Resources can now be left blank, causing the server to generate a
	  resource for us where supported. (Jonathan Sailor)
	* Resources now default to no value, but "Home" is used if the
	  server refuses to provide a resource.
	* Quit trying to get user info for MUC's. (Paul Aurich)
	* Send "client-accepts-full-bind-result" attribute during SASL
	  login. This will fix Google Talk login failures if the user
	  configures the wrong domain for his/her account.
	* Support new <metadata/> element to indicate no XEP-0084 User
	  Avatar. (Paul Aurich)
	* Fix SHA1 avatar checksum errors that occur when one of the bytes
	  in a checksum begins with 0. (Paul Aurich)
	* Fix a problem with duplicate buddies. (Paul Aurich)

	Yahoo:
	* Corrected maximum message lengths for Yahoo!
	* Fix file transfers with older Yahoo protocol versions.

	Zephyr:
	* Enable auto-reply, to emulate 'zaway.' (Toby Schaffer)
	* Fix a crash when an account is configured to use tzc but tzc is
	  not installed or the configured tzc command is invalid. (Michael
	  Terry)
	* Fix a 10 second delay waiting on tzc if it is not installed or the
	  configured command is invalid. (Michael Terry)

	Pidgin:
	* On GTK+ 2.14 and higher, we're using the gtk-tooltip-delay setting
	  instead of our own (hidden) tooltip_delay pref.  If you had
	  previously changed that pref, add a line like this to
	  ~/.purple/gtkrc-2.0 (where 500 is the timeout (in ms) you want):
	      gtk-tooltip-timeout = 500
	  To completely disable tooltips (e.g. if you had an old
	  tooltip_delay of zero), add this to ~/.purple/gtkrc-2.0:
	      gtk-enable-tooltips = 0
	* Moved the release notification dialog to a mini-dialog in the
	  buddylist. (Casey Ho)
	* Fix a crash when closing an authorization minidialog with the X
	  then immediately going offline. (Paul Aurich)
	* Fix a crash cleaning up custom smileys when Pidgin is closed.
	* Fix adding a custom smiley using the context menu in a conversation
	  if no custom smilies have previously been added using the smiley
	  manager.
	* Improved support for some message formatting in conversations.
	* Allow focusing the conversation history or userlist with F6.
	* Fixed the Send Button plugin to avoid duplicate buttons in a single
	  conversation.
	* Double-clicking a saved status will now activate it and close the
	  saved status manager, rather than edit the status.

	Finch:
	* Allow binding meta+arrow keys for actions.
	* Added default meta+erase binding for delete previous word.
	* Added "Show When Offline" to buddy menus, so a plugin is no longer
	  needed.

version 2.5.2 (10/19/2008):
	libpurple:
	* Fixed a crash on removing a custom buddy icon on a buddy.
	* Fixed a crash caused by certain self-signed SSL certificates.
	* Enable a number of strong ciphers which were previously disabled
	  when using NSS.  (Thanks to Marcus Trautwig.)

	Pidgin:
	* The status selector now saves your message when changing status.
	* Fix a case where a conversation window could close unexpectedly.
	* A mute sounds option has been added to the preferences window to
	  help with discoverability.  CTRL+S is no longer bound to mute.
	* Added ability to change the color of visited links (using the theme
	  control plugin, or setting the color in ~/.gtkrc-2.0)
	* Fix a crash occuring when a custom smiley is deleted and re-added and
	  used in an open conversation after being re-added.

	Finch:
	* A new 'Nested Grouping' option in the 'Grouping' plugin. Group
	  hierarchies are defined by the '/' character in the group names.
	* A bug was fixed where some key-bindings wouldn't work with some TERMs
	  (e.g. xterm-color, screen-linux etc.)

	MSN:
	* Operations (such as moving to a new group) on contacts that were added
	  in the same session should now complete correctly, and not cause
	  synchronization errors at next login.
	* Minor fixes to login process during a server transfer.
	* Restored the "Has You" feature to the MSN protocol tooltips.
	* ADL 205/214/etc errors should no longer prevent login.

	XMPP:
	* Sending and receiving custom smileys using the specification in
	  XEP-0231 (bits of binary) and XHTML-IM

	Yahoo:
	* Only send a Ping once every hour.  This prevents the account from
	  being disconnected from the server periodically.

version 2.5.1 (08/30/2008):
	libpurple:
	* In the Join/Part plugin, add the ability to apply the rules to
	  buddies.  By default, joins and parts for buddies are still shown.
	* Support SOCKS proxies specified in GNOME or Windows proxy settings.
	* Fix some possible crashes in MSNP15.
	* Enable a default SSL trust relationship for MSN servers.
	* Avoid disconnecting from XMPP servers on parse errors that are
	  non-fatal.
	* Include some perl files that were mistakenly omitted in 2.5.0.

	Pidgin:
	* Prevent use of custom smilies without "shortcuts."
	* Fix a crash that could appear with AIM buddy tooltips.

	Artwork:
	* General refresh of many icons in the interface.
	* Many cleanups to artwork source are now included in the distribution.
	* A new "throbber" animation has been added to indicate when accounts
	  are connecting.

version 2.5.0 (08/18/2008):
	libpurple:
	* Ability to create custom smileys (currently only the MSN protocol
	  utilizes the feature). (Thanks to Mauro Sérgio Ferreira Brasil,
	  Marcus Lundblad, Jorge Villaseñor and other contributors)
	* Add a configure option, --with-system-ssl-certs to allow packagers
	  to specify a system-wide SSL CA certificates directory.  When set,
	  we don't install our SSL CA certs, so it's important that the
	  libpurple package depend on the CA certificates.
	* Add SSL Certificates support to the NSS SSL plugin. (Thanks to Lou
	  Cipher)

	XMPP:
	* Fix a bug that caused the UI to not refresh and caused the client
	  to use 99% CPU when an XMPP account lost its connection to the
	  server.
	* Possibly fix a bug where some clients could get into a state
	  where they moved a buddy back and forth between two groups in
	  an endless loop.

	IRC:
	* /ctcp command (Vladislav Guberinić)
	* Allow for auto-detection of incoming UTF-8 formatted text on
	  accounts which are configured to use some other encoding.

	MSN:
	* Update MSN support to protocol 15 (Elliott Sales de Andrade, Jorge
	  Villaseñor, Mike Ruprecht, Carlos Silva, Ma Yuan, Daniel Ljungborg
	  and others)
	* Personal messages are now supported. They are treated as status
	  messages.
	* Offline IM is now supported.
	* Aliasing is now supported server-side.
	* Buddies are now emblemed. Bots and web clients should now be
	  distinguished.
	* Update smiley set for non-faces.
	* Failing to update a buddy icon when the buddy has gone offline no
	  longer crashes.
	* Custom smileys received in a chat no longer go to a new window.
	* Processing is no longer completely frozen after the servers block a
	  message because it contains (what they consider) inappropriate text.

	Pidgin:
	* Custom buddy icons can now be added to and removed from buddy list
	  entries via the buddy list entry right-click menu.
	* Resize large incoming custom smileys to a maximum of 96px on either
	  side.
	* Offer to add new buddies into the same contact as existing buddies
	  in the same group if the alias given is the same.
	* Minor smiley style update.

	General:
	* Group and Chat buddy list entries can now be given custom buddy
	  icons.

	Finch:
	* Added "Invite..." menu to chats.
	* Added "View All Logs" menu in the buddylist to display a list of all IM
	  logs.
	* Added '/msgcolor' command to change colors of different classes of
	  messages in a conversation. See '/help msgcolor' for details.
	* Added tab-completion for commands in conversation windows.

version 2.4.3 (07/01/2008):
	libpurple:
	* Yahoo! Japan now uses UTF-8, matching the behavior of official clients
	  and restoring compatibility with the web messenger (Yusuke Odate)
	* Setting your buddy icon once again works for Yahoo! accounts.
	* Fixes in the Yahoo! protocol to prevent a double free, crashes on
	  aliases, and alias functionality
	* Fix crashes in the bonjour protocol
	* Always use UTF-8 for Yahoo! (#5973)
	* Fix a crash when the given jabber id is invalid.
	* Make the IRC "unknown message" debugging messages UTF-8 safe.
	* Fix connecting to ICQ
	* Fix a memleak when handling jabber xforms.

	Pidgin:
	* Include the send button plugin in the win32 build
	* Various memory leak fixes

version 2.4.2 (05/17/2008):
	http://developer.pidgin.im/query?status=closed&milestone=2.4.2
	libpurple:
	* In MySpaceIM, messages from spambots are discarded (Justin Williams)
	* Strip mIRC formatting codes from quit and part messages.
	* IRC now displays ban lists in-channel for joined channels.
	* Fixed a bug where the list of loaded plugins would get removed when
	  switching between different operating systems.
	* Fix reception of IRC PART without a part message on Undernet
	  (fixes a problem with litter in the channel user list).
	* IRC no longer crashes on /list on servers which erroneously omit
	  RPL_LISTSTART.
	* Update the NetworkManager support to use D-Bus directly, instead of
	  libnm-glib.  Hopefully it's stable now.  It will now compile by
	  default if you have D-Bus support and NetworkManager.h. (Elliott
	  Sales de Andrade)
	* MSN buddy list synchronization is now more forgiving, only asking
	  about buddies who have disappeared completely from the server list
	  and not those that have simply moved groups.
	* IRC will now try to append 1-9 to your nick if it is in use, instead
	  of substituting the last character with 1-9 where possible.
	* Bonjour buddies will be saved persistently if they're moved out of
	  the "Bonjour" group. (Eion Robb)

	Pidgin:
	* The typing notification in the conversation history can be disabled or
	  customized (font, color etc.) in .gtkrc-2.0.
	* Added a plugin (not installed by default) which adds a Send button
	  back to the conversation window. People without physical keyboards
	  have a hard time with the lack of the button.
	* Clicking on the buddyicon in the conversation window toggles the
	  size of the icon between small and large.
	* The settings of a chat (e.g. Handle in an XMPP chat, or Exchange in
	  an AIM chat) can be edited from its context menu in the buddy list.
	* Add a "Present conversation window" preference to the Message
	  Notification plugin; the "Raise conversation window" option does not
	  unminimize windows or draw attention to them when they are on other
	  workspaces--the "Present" option should.
	* Add a preference to set Escape as the keyboard shortcut for closing
	  the conversation window.
	* Add an option in the context menu to disable smileys in the selected
	  text in the conversation history/log viewer. This should help people
	  who regularly paste code in conversations.
	* Add a preference to choose the minimum size of the text input area in
	  lines.
	* Moved the "Local alias" field in the Modify Account dialog to be below
	  the "User Options" heading on the "Basic" tab.
	* Number of room occupants is now shown in chat tooltips where possible

	General:
	* The configure script now dies on more absent dependencies.  The
	  --disable-xxx arguments to configure can be used to bypass unneeded
	  dependencies.  This will also cause the configure script to die if an
	  --enable-xxx option is used and the dependencies it requires are
	  missing.
	* The Evolution integration plugin must now be explicitly enabled.  Use
	  the --enable-gevolution argument to configure to enable it.
	* The Contact Availability Prediction plugin must now be explicitly
	  enabled.  Use the --enable-cap argument to configure to enable it.

	Finch:
	* New default binding ctrl+x to open context menus.
	* Menu triggers and other bindings will no longer conflict.
	* Middle click pastes the internal clipboard (when mouse support is
	  enabled).

version 2.4.1 (03/31/2008):
	http://developer.pidgin.im/query?status=closed&milestone=2.4.1

	libpurple:
	* Treat AIM Unicode messages as UTF-16 rather than UCS-2; this
	  should have no functional effect, other than continued support
	  on systems which have dropped UCS-2 conversions.
	* Add support for setting buddy icons on Gadu-Gadu (Tomasz Salacinski)
	* Fix a crash when clearing the buddy icon for an account on XMPP
	* Fix a crash during login for some ICQ accounts
	* Prefer more available resources on XMPP when priorities are equal
	* Fix incorrectly marking some Yahoo! contacts as blocked
	* Improved handling of UTF-8 group names on ICQ (beret)
	* Fix a crash when starting if you have a Zephyr account
	* Increase XMPP ping timeout to 120 seconds, to prevent poor network
	  connections from timing out unnecessarily.
	* Don't crash on XMPP forms with empty default values.
	* Fix issues with CHAP authentication for SOCKS5 proxies.

	Pidgin:
	* Remove a workaround for older versions gstreamer that was causing
	  crashes on some non-Linux systems such as HPUX
	* Fix some cases of the conversation input entry area being 1 pixel high
	* Fix for displaying channel & buddy names in conversation window when
	  they have '&' in them
	* Some memory leak fixes, especially in the Text Replacement plugin
	* Rectangular but non-square buddy icons have rounded corners in the buddy
	  list

	Finch:
	* Fix compiling with Glib older than 2.6
	* Ensure existing conversations selected from the 'Send IM' dialog are
	  given focus
	* Move the tooltip on the left of the buddylist if there's not enough room
	  on the right to show it.

version 2.4.0 (02/29/2008):
	http://developer.pidgin.im/query?status=closed&milestone=2.4.0

	libpurple:
	* Added support for offline messages for AIM accounts (thanks to
	  Matthew Goldstein)
	* Fixed various problems with loss of status messages when going
	  or returning from idle on MySpaceIM.
	* Eliminated unmaintained Howl backend implementation for the
	  Bonjour protocol.  Avahi (or Apple's Bonjour runtime on win32) is
	  now required to use Bonjour.
	* Partial support for viewing ICQ status notes (Collin from
	  ComBOTS GmbH).
	* Support for /notice on IRC.
	* Support for Yahoo! Messenger 7.0+ file transfer method (Thanumalayan S.)
	* Support for retrieving full names and addresses from the address book
	  on Yahoo! Japan (Yusuke Odate)
	* The AIM/ICQ server-side preference for "allow others to see me
	  as idle" is no longer unconditionally set to "yes" even when
	  your libpurple preference is "no."
	* Fix SSL certificate checks for renewed certificates
	* Fix the ability to set vCard buddy icons on Google Talk/XMPP
	* D-Bus fixes on 64bit
	* Fixed retrieval of buddy icons and setting of server-side aliases on
	  Yahoo! and Yahoo! Japan when using an HTTP proxy server (Gideon N.
	  Guillen)
	* Fixed an MSN bug that would leave you appearing offline when transferred
	  to different server

	Pidgin:
	* Added the ability to theme conversation name colors (red and blue)
	  through your GTK+ theme, and exposed those theme settings to the
	  Pidgin GTK+ Theme Control plugin (Dustin Howett)
	* Fixed having multiple alias edit areas in the infopane (Elliott Sales
	  de Andrade)
	* Save the conversation "Enable Logging" option per-contact (Moos
	  Heintzen)
	* Typing notifications are now shown in the conversation area

	Finch:
	* Color is used in the buddylist to indicate status, and the conversation
	  window to indicate various message attributes. Look at the sample gntrc
	  file in the man page for details.
	* The default keybinding for dump-screen is now M-D and uses a file
	  request dialog. M-d will properly delete-forward-word, and M-f has been
	  fixed to imitate readline's behavior.
	* New bindings alt+tab and alt+shift+tab to help navigating between the
	  higlighted windows (details on the man page).
	* Recently signed on (or off) buddies blink in the buddy list.
	* New action 'Room List' in the action list can be used to get the list of
	  available chat rooms for an online account.
	* The 'Grouping' plugin can be used for alternate grouping in the
	  buddylist. The current options are 'Group Online/Offline' and 'No
	  Group'.
	* Added a log viewer
	* Added the ability to block/unblock buddies - see the buddy context menu
	  and the menu for the buddy list.
	* Fixed a bug preventing finch working on x86_64

version 2.3.1 (12/7/2007):
	http://developer.pidgin.im/query?status=closed&milestone=2.3.1
		NOTE: Due to the way this release was made, it is possible that
		      bugs marked as fixed in 2.3.1 will not be fixed until the
		      next release.

	* Fixed a number of MSN bugs introduced in 2.3.0, resolving problems
	  connecting to MSN and random local display name changes
	* Going idle on MySpaceIM will no longer clear your status and message.
	* Idle MySpaceIM buddies should now appear online at login.
	* Fixed crashes in XMPP when discovering a client's capabilities
	* Don't set the current tune title if it's NULL (XMPP/Google Talk)
	* Don't allow buddies to be manually added to Bonjour
	* Don't advertise IPv6 on Bonjour because we don't support it
	* Compile fixes for FreeBSD and Solaris
	* Update QQ client version so some accounts can connect again
	* Do not allow ISON requests to stack in IRC, preventing flooding IRC
	  servers when temporary network outages are restored
	* Plug several leaks in the perl plugin loader
	* Prevent autoaccept plugin overwriting existing files

version 2.3.0 (11/24/2007):
	http://developer.pidgin.im/query?status=closed&milestone=2.3.0
		NOTE: Some bugs marked fixed in 2.2.1, 2.2.2 or 2.2.3 may not
		      have been fixed until this release (2.3.0).

	libpurple:
	* Real usernames are now shown in the system log.
	* We now honor a PURPLE_DISABLE_DEPRECATED define to allow plugins to
	  catch deprecated functions earlier rather than later.
	* Thanks to a patch from Intel, the Bonjour prpl now supports file
	  transfers using XEP-0096 and XEP-0065.  This should enable file
	  transfers between libpurple clients and Gajim clients, but will not
	  work with iChat or Adium as they use a different file transfer
	  implementation.
	* XMPP password changes that return errors no longer cause the saved
	  password to be changed.
	* XMPP file transfer support has been enhanced to support sending
	  files through a proxy when the server supports discovering a
	  a bytestream proxy.  This should make file transfers much more
	  reliable.  The next release will add support for manually specifying
	  a proxy when the server doesn't advertise one.

	Pidgin:
	* If a plugin says it can't be unloaded, we now display an error and
	  remove the plugin from the list of saved plugins so it won't load
	  at the next startup.  Previously, we were ignoring this case, which
	  could lead to crashes.
	* Mark dialog windows as transient for appropriate parent windows to
	  help window managers do the right thing  (Gabriel Schulhof)
	* Connection errors are now reported in mini-dialogs inside the buddy
	  list, rather than as buttons in the buddy list and with dialog
	  boxes.  If several accounts are disabled when you sign on elsewhere,
	  you can now re-enable them all with a single click.
	* Added tooltips to the Room List window to show full topics
	* Added buttons in preferences to access GNOME network and browser
	  preferences configuration dialogs when running under GNOME
	* If you alias a buddy to an alias that is already present within
	  a particular group, we now offer to merge the buddies into the
	  same contact.
	* A music emblem is now displayed in the buddy list for a buddy if we
	  know she is listening to some soothing music.
	* Added a 'Move to' menu in buddy list context menu for moving buddies
	  to other groups as an alternative to dragging.
	* Group headings are now marked via an underline instead of a
	  different color background.
	* It is now possible to mark a chat on your buddy list as "Persistent"
	  so you do not leave the chat when the window or tab is closed.
	* The auto-join option for chats is now listed in the "Add Chat"
	  dialog along with the new persistence option.
	* Closing an IM no longer immediately closes your conversation.  It
	  will now remain active for a short time so that if the conversation
	  resumes, the history will be retained.  A preference has been added
	  to toggle this behavior.
	* The "Smiley" menu has been moved to the top-level of the toolbar.
	* Pidgin's display is now saved with the command line for session
	  restoration.  (David Mohr)
	* ICQ Birthday notifications are shown as buddy list emblems.
	* Plugin actions are now available from the docklet context menu
	  in addition to the Tool menu of the buddy list.
	* The manual page has been heavily rewritten to bring it in line
	  with current functionality.

	Finch:
	* If a plugin says it can't be unloaded, we now display an error and
	  remove the plugin from the list of saved plugins so it won't load
	  at the next startup.  Previously, we were ignoring this case, which
	  could lead to crashes.
	* It's possible to bind key-strokes to specific menuitems in the windows.
	  Read the 'Menus' section in the man-page for details.
	* 'transpose-chars' operation for the entry boxes. The default key-binding
	  is ctrl+t.
	* 'yank' operation for the entry boxes. The default binding is ctrl+y.

version 2.2.2 (10/23/2007):
	http://developer.pidgin.im/query?status=closed&milestone=2.2.2
		NOTE: Due to the way this release was made, it is possible that
			  bugs marked as fixed in 2.2.1 or 2.2.2 will not be fixed
			  until the next release.

	* Various bug and memory leak fixes
	* Look for a default prefs.xml in the CSIDL_COMMON_APPDATA directory
	  (e.g. c:\Documents and Settings\All Users\
	        Application Data\purple\prefs.xml) on Windows, similarly to
	  how this is done on other platforms.

version 2.2.1 (09/29/2007):
	http://developer.pidgin.im/query?status=closed&milestone=2.2.1
		NOTE: Due to the backporting that happened for the actual
		      release, it is possible bugs marked as fixed in 2.2.1
		      will not be fixed until 2.2.2.

	libpurple:
	* A few build issues on Solaris were fixed.
	* Cancelling the password prompt for an account will no longer leave
	  it in an ambiguous state.  (It will be disabled.)
	* Fixed an erroneous size display for MSN file transfers. (galt)
	* Fixed multiple memory leaks, particularly in XMPP and MySpace
	  protocols
	* Fixed remembering proxy preferences and status scores
	* Gmail notifications are better tracked

	Pidgin:
	* Fixed keyboard tab reordering to move tabs one step instead of two.
	* You should no longer lose proxy settings when Pidgin is restarted.
	* Fixed detection of X11 when compiling

	Finch:
	* Pressing 'Insert' in the buddylist will bring up the 'Add Buddy'
	  dialog.

version 2.2.0 (09/13/2007):
	http://developer.pidgin.im/query?status=closed&milestone=2.2.0

	libpurple:
	* New protocol plugin: MySpaceIM (Jeff Connelly, Google Summer of
	  Code)
	* XMPP enhancements. See
	  http://www.adiumx.com/blog/2007/07/soc-xmpp-update.php (Andreas
	  Monitzer, Google Summer of Code for Adium)
	* Certificate management. libpurple will validate certificates on
	  SSL-encrypted protocols (William Ehlhardt, Google Summer of Code)
	* Some adjustments were made to fix sending messages when using
	  the MSN HTTP method. (Laszlo Pandy)
	* Yahoo! Chat is fixed.
	* Some AIM file transfer issues between Pidgin and other clients
	  have been fixed. (Kyryll A Mirnenko)
	* Properly restore idle status and time for AIM and ICQ accounts
	  when they reconnect after being disconnected.

	Pidgin:
	* Insert Horizontal Rules and Strikethrough text from toolbar.
	* Option to show protocol icons in the buddy list, from the
	  Buddies > Show menu. (Justin Heiner)
	* Ability to build with native, non-X11 GTK+ on OSX. (Anders
	  Hasselqvist)
	* Remember the 'Enable Sounds' setting for a conversation.
	* Right-clicking the empty space in the formatting toolbar
	  allows you to toggle back to the old "ungrouped" version.
	* Protocols supporting account registration via Pidgin now show
	  a descriptive checkbox instead of a vague "Register" button.
	* Fixed a bug where a tab would be shown on single conversations
	  when tabs were disabled.

	Finch:
	* Per-conversation mute and logging options (accessible from the menu).

version 2.1.1 (08/20/2007):
	Yahoo:
	* Added an account action to open your inbox in the yahoo prpl.
	* Added support for Unicode status messages in Yahoo.
	* Server-stored aliases for Yahoo. (John Moody)
	* Fixed support for Yahoo! doodling.
	* Limited support for MSN Messenger contacts
	
	Bonjour:
	* Bonjour plugin uses native Avahi instead of Howl
	* Bonjour plugin supports Buddy Icons

	XMPP:
	* Only report conversation close when 'send typing notifications'
	  preference is turned on (Bob Rossi)

	Pidgin:
	* Show current outgoing conversation formatting on the font label on
	  the toolbar
	* Slim new redesign of conversation tabs to maximize number of
	  conversations that can fit in a window
	* Tab bar is not visible when only one conversation is open. You can
	  drag and drop conversations from the infopane.
	* Moved "Reset Formatting" toolbar button to Font menu.
	* Double click on the infopane to alias buddies and set topics
	  on chats
	* New smiley style

	Finch:
	* Sound support (Eric Polino)

version 2.1.0 (07/28/2007):
	libpurple:
	* Core changes to allow UIs to use second-granularity for scheduling.
	  Pidgin and Finch, which use the glib event loop, were changed to use
	  g_timeout_add_seconds() on glib >= 2.14 when possible.  This allows
	  glib to better group our longer timers to increase power efficiency.
	  (Arjan van de Ven with Intel Corporation)
	* No longer linkifies screennames containing @ signs in join/part
	  notifications in chats
	* With the HTML logger, images in conversations are now saved.
	  NOTE: Saved images are not yet displayed when loading logs.
	* Added support for QIP logs to the Log Reader plugin (Michael Shkutkov)

	Pidgin:
	* Ensure only one copy of Pidgin is running with a given configuration
	  directory.  The net effect of this is that trying to start Pidgin a
	  second time will raise the buddy list.  (Gabriel Schulhof)
	* Undo capability in the conversation window
	* The formatting toolbar has been reorganized to be more concise.
	* A new status area has been added to the top of conversations to
	  provide additional detail about the buddy, including buddy icon,
	  protocol and status message.
	* Show idle times in the buddy list as days, hours, seconds

	Finch:
	* There's support for workspaces now (details in the manpage)
	* There's a new custom window manager, Irssi
	* Some improvements for tab-completion, tooltip and the password entries
	* Some bugs regarding search results fixed
	* A new DBus-script to create a docklet for finch
	* Support for showing empty groups in the buddy list (Eric Polino)

version 2.0.2 (06/14/2007):
	Pidgin:
	* Added a custom conversation font option to preferences
	* Fixed smiley ordering in the insert smiley popup to be more intuitive
	* Conversation->More menu items work for Chats as well as Buddies,
	  including those not on your buddy list
	* newline plugin should work better with conversation colors plugin now
	* Get Info on users now provides immediate feedback that something is
	  happening
	* Aliasing a buddy will not be interrupted by other buddy list activity
	* Using the -l option to log in to a specific account works better

	libpurple:
	* Moving an ICQ buddy from one group to another no longer
	  re-requests authorization from that person (Rene Hausleitner)
	* Added nullprpl, an example protocol plugin (Ryan Barrett)
	* Fixed SOCKS5 bug which caused Jabber file receiving to fail
	* Remove MSN's random "Authorization Failed" dialogs
	* Fix MSN to correctly detect incorrect passwords and disable the account
	* Get User Info on MSN is now more reliable & accurate
	* Updated SILC protocol to support SILC Toolkit 1.1 (Pekka Riikonen)
	* Fix for some QQ authentication problems
	* Fix for building on FreeBSD
	* Prevent "Logged in:" times for AIM buddies being ridiculously high
	* Updates and fixes to Bonjour support
	* Improve ICQ encoding support for some non-latin languages

	Finch:
	* Auto account reconnecting

version 2.0.1 (05/24/2007):
	* Buddy list update speedups when buddy icons are not being
	  displayed.  (Scott Wolchok)
	* Fix icons on docklet change status menu to match the status selector
	* Custom smileys on MSN can be saved by right-clicking on them
	* Fix a crash deleting a buddy that is in the Buddy List more than once
	* Compile fixes for Solaris
	* Fix GTalk formatting when there's a space before/after a */_
	* Fix Log viewer crash when the filename is not in the expected format
	* Get User Info now provides immediate feedback, and is updated when the
	  user information is available
	* Make the choose buddy icon dialog correctly list the current directory
	* Fix for buddy icons disappearing
	* Timestamps are always on in debug output (-d) and Debug Window now
	* Don't escape html entities in Yahoo! system messages
	* Fix for the choose buddy icon dialog resizing strangely as files are selected
	* Receives notifications when XMPP buddies send "leaving chat"
	  messages
	* Fix the typing animation so it doesn't stop animating once a conversation
	  has gone from typing -> not typing -> typing
	* Fix error messages when joing XMPP chats
	* Identify the account when warning about plaintext auth over an
	  unencrypted channel
	* Fix XMPP SASL authentication error when using Cyrus and a connect server
	* Fix changing tab locations to update properly
	* Turning off "Show formatting on incoming messages" now ignores
	  formatting in <span> tags too
	* File transfer progress for transfers on MSN is now correctly displayed
	* You can set/change alias of buddies/chats by double-clicking on the
	  conversation tabs (Ma Xuan)
	* Fix IRC connection bug with dircproxy (xjoe)
	* Ctrl+[shift]+tab focuses the next most active tab (William Thompson)
	* Fix Open Hotmail Inbox for MSN to work more reliably
	* Add a Google Talk item to the protocol list, to help users who think
	  we don't support Google Talk.  The item acts just like "XMPP".
	* Remember if the X server supports XScreenSaver, to avoid waking it
	  every 5 seconds.  (Arjan van de Ven with Intel Corporation)
	* Change our idle checking to poll only as necessary and raise the
	  unidle timeout from 5 seconds to 60 when using XScreenSaver.  This
	  and the XScreenSaver change will reduce Pidgin's effect on power
	  consumption when running with NO_HZ.  (Arjan van de Ven with Intel
	  Corporation)
	* Conversation -> Save As will now use aliases.
	* ALSA added as a possible sound method
	* Google Talk accounts will not import buddies from your Gmail address
	  book

	Finch:
	* Userlist in chat windows, which can be turned on or off using
	  "/users" command
	* Menus in the conversation windows
	* Improved tab completion support
	* Ctrl+c prompts with a dialog before exiting
	* Filter string in the debug window
	* Notify when you leave a chat
	* Work around an ncurses bug which appears when half of a multi-cell
	  character is covered by an upper-level window
	* New plugins are shown in bold text in the plugin dialog
	* Nicer HTML screendumps

version 2.0.0 (5/3/2007):
	* The project has new names - libpurple for the core, Pidgin for the
	  GTK+ UI and Finch for the ncurses based console UI (AOL LLC)

	Build Changes:
	* With the Core/UI split complete, it is now possible to build
	  libpurple without any UIs, creating a library upon which other
	  UIs may be constructed
	* A new ncurses-based console UI called Finch is now available
	  (Sadrul Habib Chowdhury, Google Summer of Code)
	* Reorganized the source tree to split apart the code for the UI
	  changes and libpurple targets
	* libxml2 is now required.  We switched from gmarkup to libxml2 for
	  more correct XML parsing.

	Status System:
	* The code dealing with buddy and account status, away messages,
	  away states, online/offline, etc has been completely rewritten.
	  Huge thanks to Christian Hammond, Dave West, Daniel Atallah and
	  Sadrul Habib Chowdhury.
	* Your status can now be set from inside the buddy list using the
	  selector at the bottom of the window.
	* To see messages when a buddy signs on or off, goes away, or
	  becomes idle, load the "Buddy State Notification" plugin

	Buddy List:
	* Performance when manipulating and displaying the buddy list has
	  been significantly improved (Aaron Sheldon, Google Summer of Code)
	* Buddy icons are now shown in tooltips (Felipe Contreras)
	* Tooltips now contain additional information about a "Person" that
	  contains multiple online buddies
	* Added a "Last Seen" field to buddy tooltips
	* Contacts will auto-expand when buddies are dragged around
	* If Pidgin is exited with the buddy list hidden in the docklet, it
	  will remain hidden when Pidgin is started again (Scott Shedden)
	* Improved buddy list searching with CTRL+F
	* Ability to set a buddy icon for all of your accounts at once via
	  the buddy list (You can still set per-account icons via the
	  account editor)
	* The space wasted by the group expanders has been eliminated and
	  the expander setting in .gtkrc-2.0 is no longer needed
	* Authorization requests don't popup new dialogs anymore. They are
	  displayed at the bottom of the buddy list instead.
	* New mail notifications don't popup new dialogs anymore. They are
	  displayed at the top of the buddy list instead.

	Conversations and Chats:
	* Timestamps honor the locale.  To use the traditional style,
	  enable the "Message Timestamp Formats" plugin.  The plugin
	  also provides options to show dates in timestamps.
	* Messages from buddies in the same "Person" will automatically
	  use the same conversation window.
	* The "Send As" menu has been replaced with a more appropriate
	  "Send To" menu based on "Persons" on your buddy list
	* Message formatting persists between messages (Igor Belyi)
	* Full message background colors are now supported
	* Smooth scrolling when receiving a new message
	* Screenname colors in chats now chosen intelligently
	* Conversation buffer scrollback limited to avoid large memory
	  usage in active conversations
	* Control-Shift-Tab will reverse cycle through the conversation tabs
	  (James Vega)
	* Many problems related to having an IM conversation and a chat open
	  with the same name are fixed (Andrew Hart)
	* Warning dialog when closing a window with unread IM messages
	* In chats right-click on names in the conversation window to
	  IM/Send File/Get info/ignore the user
	* Added tab management options to the tab right-click menu (Sadrul
	  Habib Chowdhury)
	* Brand new message queueing system.  Sounds are played when a
	  message is queued rather than when the message is dequeued
	  (Casey Harkins)
	* Ability to find the last message from a user in a chat (Levi Bard
	  and Sadrul Habib Chowdhury)
	* Formatting is preserved across messages
	  (There are known issues with pasting formatted text.  Either use
	   "Paste as Plain Text", hit Ctrl-R after pasting, or use the Clear
	   Formatting button on the toolbar.)
	* Performance while joining large chat rooms has been significantly
	  improved (Aaron Sheldon, Google Summer of Code)
	* Bi-Directional text support improvements for GtkIMHtml (Shlomi Loubaton)

	Sounds:
	* Beautiful new default sounds (Brad Turcotte)
	* Use GStreamer for playing sounds, instead of libao
	* A volume control in the preferences (Casey Harkins)

	Log Viewer:
	* Log viewer aggregates logs from the same "Person"
	* When opening the log viewer, show the most recent log by default
	  (Peter McCurdy)
	* Logs are now saved with the current timezone, which is displayed
	  in the log viewer
	* Text logs are linkified, so URLs are clickable
	* The old logger now caches file offsets, so opening the log viewer
	  for buddies with old logs should be much faster now if you have large
	  log files (except the first time for a log, when the cache is built)

	Plugins:
	* Plugins are now accessed through a separate dialog from the Tools
	  menu of the Buddy List
	* Newly installed plugins can now be activated without restarting
	  Pidgin (Sadrul Habib Chowdhury)
	* Overhauled the system tray/docklet plugin (Casey Harkins)
	* Text Replacement Plugin rewritten, works in real time and far more
	  intuitively (Benjamin Kahn)
	* Entries in the text replacement plugin are now sorted
	  alphabetically
	* The text replacement plugin allows non-whole-word replacement rules
	  (Levi Bard)
	* The text replacement plugin offers both case sensitive matching and
	  automatic case handling
	* I'dle Ma'ker plugin now has an easier method to unidle accounts, a
	  way to idle all accounts at once, and a way to unidle all accounts
	  idled via the plugin (John Bailey, Sadrul Habib Chowdhury)
	* The Evolution Integration plugin now supports Groupwise contacts
	* Mono plugin loader (Eoin Coffey)
	* Perl plugin loader has been rewritten (John Kelm, Google Summer
	  of Code)
	* New music messaging plugin (Christian Muise, Google Summer of Code)
	* gaim-remote has been superceded by new DBUS bindings within libpurple
	  (Piotr Zielinski, Google Summer of Code)
	* The purple-url-handler program has been added to provide a way to
	  automatically launch IM links via Pidgin or Finch.
	* The functionality of the auto-reconnect plugin has been
	  moved into the core, and the plugin itself has been removed.
	* 'Highlight when nick said' option added to Message Notification
	  plugin.
	* The system tray icon is now properly transparent (Dan Winship)
	* New Log Reader plugin that can read and display logs from Adium,
	  MSN Messenger, and Trillian in the log viewer
	* New Contact Availability plugin that attempts to predict the
	  times when people in your buddylist will most likely respond
	  to you, based on times in the past when they have responded
	  (Geoffrey Foster, Google Summer of Code)
	* A few new plugins: Autoaccept, Autoreply, Buddy Notes, New Line,
	  Offline Message Emulation, Conversation Colors and Markerline

	MSN Features:
	* Custom smiley receiving support (Irving Cordova & Francesco Fracassi)
	* Added support for sending (with the /nudge command) and receiving
	  "nudges" (Julien Cegarra, Martin Bayard)
	* Added an account action to open your Hotmail inbox from MSN
	* Bi-directional text is correctly handled now (Shlomi Loubaton)

	Yahoo Features:
	* Stealth Settings have been implemented
	* Doodle is now supported (Andrew Dieffenbach, Google Summer of Code)
	* Buddies' requests to add you to their lists now prompt for
	  authorization
	* Account option to ignore chat and conference invitations (Peter
	  Lawler)
	* Added a /list command to bring up the room list (Peter Lawler)

	AIM/ICQ Features:
	* ICQ file transfer support with newer ICQ clients (Jonathan Clark,
	  Google Summer of Code)
	* Many overall improvements to AIM and ICQ file transfers (Jonathan
	  Clark, Google Summer of Code)
	* Support for pausing and resuming AIM and ICQ file transfers
	  (Graham Booker)
	* Ability to set ICQ "require authorization" and "web aware"
	  setting (Ettore Simone)
	* ICQ encoding fix for offline buddies (Ilya Konstantinov)

	IRC Features:
	* SSL support for IRC connections (Daniel Atallah)
	* Show an error message when temporarily unable to join an IRC
	  channel or change your nick
	* Added /nickserv, /memoserv, /chanserv and /operserv
	  commands (Joao Luís Marques Pinto)
	* Added CTCP VERSION via /version (Andrej Krivulčík)
	* Added /whowas command (achris)

	Jabber Features:
	* Support for SRV lookups
	* Support for buddy icons
	* Jabber User Directory searching

	SILC Features:
	* Whiteboard support (Pekka Riikonen)
	* Sending/receiving images in IMs (Pekka Riikonen)
	* Cipher and HMAC selection support (Pekka Riikonen)
	* Buddy Icon support (Pekka Riikonen)

	Other Protocol Changes:
	* Bonjour (Rendezvous) protocol support (Juanjo Molinero Horno, Google
	  Summer of Code)
	* Updated Gadu-Gadu protocol support (Bartosz Oler, Google Summer of
	  Code).  This requires the libgadu library.  See
	  http://pidgin.im/faq.php#libgadu for more information.
	* SIP/SIMPLE support (Thomas Butter, Google Summer of Code)
	* Sametime protocol support
	  Requires the meanwhile library: http://meanwhile.sourceforge.net
	* QQ protocol support (Mark Huetsch, Google Summer of Code, and the
	  developers of the OpenQ project)
	* Removed the Napster and TOC protocols plugins

	Other Noteworthy Changes:
	* NAT traversal support via UPnP (Adam J. Warrington, Google Summer of
	  Code)
	* NAT traversal support via NAT-PMP (Evan Schoenberg and R. Tyler Ballance)
	* The modify account dialog now contains two tabs, which should display
	  better at lower resolutions (Sadrul Habib Chowdhury)
	* New "find buddy" results dialog (Alex Converse)
	* People using input methods can now use Enter again
	* Mouse-over hyperlink coloring is now themeable
	* Buddy Pounces now have a proper management window. (Kevin Stange)
	* Buddy icons maintain aspect ratio when resized
	* The last used directory is remembered for opening or saving files and
	  buddy icons
	* Add an SVG version of our desktop icon, pidgin.svg (John Oyler)
	* If a given protocol doesn't support privacy, we now handle blocking
	  in the core. (Jean-Yves Lefort)
	* Smiley themes can now include spaces in the smiley definitions.
	  The spaces (and now backslashes) must be backslash-escaped.
	  (Sadrul Habib Chowdhury)
	* New e-mail notices are now grouped into one dialog.
	  (Sadrul Habib Chowdhury, Chris Stafford)
	* "Open" in the File Transfer window integrates with GNOME, KDE, and
	  Windows and falls back to the browser in other environments.
	* On Mac OS X, the keyboard/mouse idle time pref now uses system idle
	  time instead of X11 idle time (Michael Culbertson)
	* Autocomplete in the buddy pounce dialog (Sadrul Habib Chowdhury)
	* Non-blocking socket I/O is used in most protocol plugins
	* All-new icons all over the place (Hylke Bons)

	Preference Changes:
	* Preferences have been substantially reorganized and cleaned up
	* Smiley theme descriptions are now shown correctly for the highlighted
	  smiley theme (Levi Bard)
	* All Buddy List preferences have been moved to the Buddies menu of
	  the buddy list window.
	* Proxy settings will be taken from Gnome if it is running.  These may
	  still be overridden on a per-account basis.
	* Removed "Dim idle buddies;" behavior is now always enabled
	* Removed keyboard shortcut preferences for ctrl-B/I/U; enabled by
	  default, but won't interfere with bindings set by the GTK theme
	* Removed keyboard shortcuts preferences for ctrl-# to insert a smiley;
	  behavior removed from Pidgin
	* Removed "Enter" vs. "Ctrl-Enter" to send; "Enter" sends by default,
	  but it is now possible to change this binding in your GTK theme
	* Removed "Show multi-colored screennames in chats;" behavior is now
	  always enabled and screenname colors automatically adjust themselves
	  to compensate for background color.
	* Removed "Raise Buddy List Window on Events" and the related behavior
	* Removed "Display remote nicknames if no alias is set"
	* Removed "Show idle times" and "Show warning levels" on the buddy
	  list; behavior is now always enabled
	* Removed "Auto-expand contacts;" contacts expand only when dragging
	  buddies around the buddy list
	* Removed conversation and buddy list buttons and related preferences
	* Removed "Raise conversation window" preferences; moved feature to
	  the notify plugin
	* Removed "Show alias in tabs/titles;" behavior is now always enabled
	* Removed "Show formatting toolbars;" the setting in conversations'
	  "Options" menu now affects the global preference
	* Removed "Show timestamps;" behavior is now enabled, but is overridden
	  by the timestamp plugin
	* Removed all protocol options pages
	* Removed "Escape closes windows;" default key binding is now Ctrl-W
	* Removed "Log when buddies sign on/sign off/become idle/become
	  un-idle/go away/come back" and "Log your own actions;" all of these
	  will be logged when the system log is enabled
	* Removed the separate ignore formatting preferences; behavior has been
	  consolidated into a single preference

version 1.5.0 (8/11/2005):
	* Ability to set IRC quit message (Lalo Martins)
	* OSCAR file transfers now work for 2 users behind the same NAT
	  (Jonathan Clark)
	* Yahoo! buddy requests to add you to their buddy list now prompt for
	  authorization
	* Added a /clear command for conversations/chats
	* Fixed ICQ encoding for messages with offline ICQ users
	  (Ilya Konstantinov, SF Bug #1179452)
	* Default Yahoo! chat roomlist locale to 'us'

version 1.4.0 (7/7/2005):
	* Fix system log start times for some protocols
	* SILC compiles with newer SILC toolkit versions (Pekka Riikonen)
	* Fixed a bug where buddy icon cache files were left in the icon
	  cache directory after they were no longer in use.
	* Attempt to detect the file type of a buddy icon when saving.
	* Additional Yahoo! boot protection (Peter Lawler)
	* A few Yahoo! memory leaks plugged (Peter Lawler)
	* Fixed handling of the new Yahoo! profile page. (Joshua Honeycutt,
	  Peter Lawler)
	* Fixed localized Yahoo! room lists.  Please refer to the Yahoo!
	  section of the Gaim FAQ for details. (Peter Lawler)
	* Enabled sending files to ICQ users using ICQ 5.02 and newer
	  (Jonathan Clark)

version 1.3.1 (6/9/2005):
	* The file transfer details section now also displays the full path to
	  the local file sent/received.
	* Yahoo! has the following new "/" commands:  /join, /buzz
	* Fix Yahoo! privacy bug
	* Fix Jabber Get Info crash on busted servers
	* Updated our gaim.desktop file, thanks to all our terrific translators
	  for sending in translations of the changes
	* Improvements to how Gaim handles new message notification
	* Fix Jabber registration on XMPP servers (including jabber.org)

version 1.3.0 (5/10/2005):
	* Removed parts of the font selection dialog that were not respected
	* Fix being invited to a multi user chat on MSN
	* Multiple SILC accounts should work now (Pekka Riikonen)
	* Fix times on jabber chat backlogs
	* Fix gevolution plugin to compile with e-d-s 1.0 or 1.2
	* Fix gevolution plugin to remember buddy name when someone added you
	  and you then add them
	* Formatting in jabber chats works
	* Fix to prevent MSN disconnecting if you change status while connecting
	* Fixes for two remotely exploitable crash bugs.  See
	  http://gaim.sourceforge.net/security/ for more information.
	* Change to correctly handle adding jabber buddies on ejabberd servers

version 1.2.1 (4/3/2005):
	* URL escaping now works with UTF-8 text. This may break some old log
	 files.
	* Revert to XOR auth for ICQ as the md5 is not fully functional
	* Fix bug with going away while in a jabber chat
	* MSN bug fixes (Felipe Contreras)
	* Escape things properly in IRC
	* Docklet fixes: fix the "1 pixel-wide icon" bug, fix problems with Gaim
	  crashing when the tray manager dies, and work correctly with multi-headed
	  displays where the tray isn't on the primary screen (Robert McQueen)

version 1.2.0 (3/17/2005):
	* Yahoo file receiving and buddy icon receiving work again.
	* Limit animated buddy icon frame rates to 10 frames per second
	  (Nathan Conrad)
	* Fix a bug where portions of your account configuration would
	  fail to be read correctly if you set a proxy user name or
	  password containing invalid XML characters such as < and >
	  (Bastien Durel)
	* Yahoo! privacy improvements (Bleeter)
	* Fix receiving Jabber formatting (broken in 1.1.3)

version 1.1.4 (2/24/2005):
	* Fixed a bug where Yahoo! would lose messages (and any other packet
	  really)
	* Correctly show the time when incoming Gadu-Gadu messages were sent
	  (Carl-Daniel Hailfinger)
	* Fixed crashes with glib 2.6
	* Fixed MSN crash when conversations time out after the conversation
	  window was closed
	* Fixed an html parsing bug, CAN-2005-0208

version 1.1.3 (2/17/2005):
	* CHAP authentication support for SOCKS5 proxies (Malcolm Smith)
	* ICQ offline messages are sent using your specified character
	  set instead of Unicode (Magnus Hult)
	* MSN HTTP method works with proxies using authentication (Bastien Durel)
	* Really fix the bug where buddies show as logged in for 49 thousand days
	* Buddy pounces containing '&' are saved correctly
	* Improved MSN error handling when the servers are unavailable
	* More MSN bug fixes
	* Fix some leaks
	* Fix "Find" in the log viewer so that it finds in all logs
	* Smileys not appearing at the end of lines has been fixed
	* Closing conversation windows no longer cancels active file transfers on
	  MSN (Felipe Contreras)

version 1.1.2 (1/20/2005):
	* MSN 'HTTP Method' fixed (Felipe Contreras)
	* Better handling of MSN's Individuals group and buddy status updates
	  (Felipe Contreras)
	* Fix a crash inviting MSN user to a chat when they're already there
	* AIM SecurID login support
	* Fix configuration of Jabber chat rooms on some servers
	* More MSN bug fixes (Felipe Contreras)
	* Fix queue messages to Docklet when not globally away (Robert McQueen)
	* Fix some leaks
	* The Autopackage now builds both the mozilla-nss and the gnutls
	  ssl plugins, and requires at least one of those libraries.

version 1.1.1 (12/28/2004):
	* Allow SILC authentication via public key if your key is password
	  protected (Michele Baldessari)
	* More MSN bug fixes (Felipe Contreras)
	* Drag-and-drop to conversation window file transfers work again
	* Disable the delete button on pounces that aren't saved yet anyway
	  (Kevin Stange)

version 1.1.0 (12/02/2004):
	New Features:
	* Binary relocable. Gaim will find its files even if it's installed
	  in a location other than the --prefix it was ./configured with.
	  Pass --disable-binreloc to ./configure to disable.
	* IRC now has fallback encodings, and tries harder to display
	  something useful during an encoding error.
	* New MSN protocol icon (Felipe Contreras)

	Bug Fixes:
	* Fix some leaks (Miah Gregory, Felipe Contreras)
	* Fix crashes when removing buddies in certain situations (Andrew Hart)
	* Eliminate MSN switchboard errors (Felipe Contreras)
	* Fix MSN buddy icon synchronization (Felipe Contreras)
	* Correctly display file transfer dialogs for filenames containing &, < or >
	* Correctly display MSN authorization dialogs for friendly names containing
	  &, < or >
	* Properly align the right-click docklet menu with the docklet icon in
	  *nix.
	* Fix a crash if the MSN buddy list is not available
	* Fix a bug in the request api (Gary Kramlich)

version 1.0.3 (11/11/2004):
	Bug Fixes:
	* Jabber authentication fixes (Michael Plump)
	* Yahoo buddy idle reporting is more accurate (Evan Schoenberg)
	* "Allow All" privacy setting works on Yahoo (Peter Lawler)
	* Fix a crash when dragging a buddy to the conversation entry area
	* Fix a crash removing chats from the buddy list
	* Correctly display buddy pounces for aliases with &, < or > in them
	* Correctly follow the per-conversation logging option

version 1.0.2 (10/19/2004):
	Bug Fixes:
	* MSN file transfers work on big endian machines (Jean-Francois Roy and
	  Evan Schoenberg)
	* Fixed the MSN signon crash with Miranda users in the buddy list
	* Fixed sending messages to MSN Web Messenger users (Damien Ayers)
	* Fixed some memory leaks in the MSN plugin (Evan Schoenberg)
	* Fixed a crash viewing certain MSN user profiles (Evan Schoenberg)
	* Fixed a crash sending a file on MSN when the file is unreadable
	* Fixed a crash deleting accounts (Andrew Hart)
	* Fixed a crash inviting to chats (Andrew Hart)
	* Fixed a bug in Yahoo privacy handling (Peter Lawler)
	* Fixed a crash trying to join a chat from the docklet when not signed in
	  to a chat-capable account (Daniel Atallah)

version 1.0.1 (10/07/2004):
	New Features:
	* Use the GNOME default browser when opening links if you're running GNOME
	  (Alex Duggan)
	* Added support for multiple addressbooks in the gevolution plugin
	  (Henry Jen).

	Bug Fixes:
	* Send-As menu duplicates less work (Dave West)
	* Can now see your own MSN buddy icon (Felipe Contreras)
	* Jabber roomlist fetches work again
	* Close buttons on tabs in existing conversations correctly reflect the
	  "show close buttons on tabs" preference (Nathan Fredrickson)
	* Fix to make the get_signon(buddy) perl plugin function work (Gregory C.
	  Harfst)
	* Fixed crashes when reloading the gevolution plugin (Henry Jen)
	* Fixed some memory leaks in the gevolution plugin.
	* Wrap at character boundaries if there is not enough space for a full word
	* 64 bit compile warning fixes

version 1.0.0 (09/17/2004):
	New Features:
	* Drag-and-drop buddy support for the Invite dialog (Stu Tomlinson)
	* Drag-and-drop buddy support for the Pounce dialog (Stu Tomlinson)
	* View Chat log available from the interface (Daniel Atallah)
	* Ability to receive offline messages in character encodings
	  other than ASCII (thanks to Nick Sukharev)
	* File transfer status messages printed to conversation
	  windows (Dave West)
	* Display file transfer messages when someone sends you a file
	  over AIM (Dave West)
	* Handle MSN buddy lists more sanely (Felipe Contreras)
	* Zephyr can use tzc to run from behind a firewall (Arun A Tharuvai)

	Bug Fixes:
	* Work around window manager stupidity with new dialog windows (Dave West)
	* Compile with gtk 2.5.x (Gary Kramlich)
	* Escape invalid characters in log names (Daniel Atallah)
	* Fix for clicking add in an msn chat with 2 or more people in your buddy
	  list (Daniel Atallah)

version 0.82.1 (08/27/2004):
	Bug Fixes:
	* Fix a crash when changing the preference for how to display buttons
	  on conversation windows
	* Remove a stray printf() when beginning new conversations and logging
	  is enabled

version 0.82 (08/26/2004):
	New Features:
	* Ability to set available messages for AIM
	  (Tools->Account Actions->Set Available Message...)
	* Ability to specify a custom character set for messages sent to ICQ
	  users and messages received from ICQ users
	* Ability to edit your current away message (Rhett Robinson)
	* Topics in the conversation window (not the topic field at the
	  top) with URLs will now appear as links (Stu Tomlinson)
	* File transfers appear in the file transfer window when they
	  are initiated rather than when they begin transferring (Dave West)
	* Instead of toggling slash commands on/off, you can now toggle
	  passing through unknown slash commands on/off.

	Bug Fixes:
	* Joining a Jabber chat no longer causes a crash (Stu Tomlinson)
	* Selecting a buddy icon for a brand new account no longer
	  causes a crash
	* Better file transfer error messages (Dave West)
	* Remotely canceled file transfers in MSN are now noticed, so that we
	  don't accidentally cancel the file transfer and crash Gaim
	  (Felipe Contreras)
	* Protocols that don't support joining chat rooms by name no longer
	  allow chat rooms to be added to the buddy list (Felipe Contreras)
	* Delayed messages and system messages no longer cause
	  sound events to be triggered (Nathan Fredrickson)
	* The chat invite button has a correct label (Stu Tomlinson)
	* The system log should leak fewer file descriptors (Ka-Hing Cheung)
	* Buddy list tooltips display in more appropriate positions when
	  using multiple monitors (Dave West)
	* Better parsing of URLs containing special characters
	* All users are shown when joining a Yahoo! conference (Bleeter Yaluser)
	* You now leave all Yahoo! conferences when you log out of Yahoo!
	* Buddy Icon updating bug fixed (Felipe Contreras)

version 0.81 (08/05/2004):
	New Features:
	* The autorecon plugin will somewhat remember state information(Yosef
	  Radchenko)
	* Visual display of ops/voice/halfops/so on in Chats (Stu Tomlinson)
	* Tab completion of slash commands in Chats (Stu Tomlinson)
	* gaim-remote can now manipulate status (István Váradi)
	* The text messages of Yahoo Audibles are now displayed, although
	  the audio and graphics are not.
	* Yahoo! away messages can be 255 characters long now

	Bug Fixes:
	* Gadu-Gadu should connect again (Andrew Wellington)
	* Novell fixes (Mike Stoddard of Novell):
		* Fixed reconnect crash
		* Fixed duplicate root folder bug
		* Fixed bug with folder ordering (on a first time login
		  folders were being added in reverse order).
	* Use ISO date format for the system log (Eduardo Pérez)
	* Long buddy lists with irc should cause flooding disconnects less
	  (Stu Tomlinson)
	* Better smiley substitution
	* Fix a crash related to auto-expanding contacts at the bottom of
	  buddy lists
	* Fix a crash on Solaris when changing or viewing information for
	  your AIM account (Format Screen Name, Change Email Address, etc.)
	* HTML in OSCAR buddy comments is now escaped (and not rendered)
	* Fix a crash when dragging a screen name to a conversation window
	  for that screen name
	* User-requested new conversation windows are now always given focus
	* Pasting HTML into Gaim from certain sources no longer results in
	  the spaces between some words being removed
	* The alias of a contact is now displayed in more places when the
	  alias of a buddy is not set
	* .gaimrc is no longer imported
	* Prevent a crash if you sign off and try to dequeue messages from
	  the away dialog (Kevin Stange)
	* Prevent a possible crash if gaim_gtkconv_write_conv is called
	  with who as NULL (Kevin Stange)
	* Prevent (null) or an empty string from being logged as the sender's
	  name if the sender no longer has an alias because the account is
	  signed off (Kevin Stange)
	* The auto-reconnect plugin will no longer attempt to reconnect an
	  MSN account if you were disconnected because you signed on from
	  another location (Stu Tomlinson)
	* On Solaris, chatting in IRC using the UTF-8 charset no longer gives
	  a "conversion failed" error for every message (Arvind Samptur)
	* ICQ offline messages should have the correct timestamp (Dave West)

version 0.80 (07/15/2004):
	New Features:
	* Ability to send files from the conversation window (Daniel Atallah)
	* Drag a file into the buddy list or a conversation to send it to that
	  buddy
	* Yet more new commands and features for SILC (Stu Tomlinson)
	* Gaim uses the new file chooser when compiled for GTK+ 2.4
	  (Fernando Herrera)
	* Support for the Epiphany web browser (Leonardo Serra)
	* Status messages in Gadu-Gadu (Andrew (proton) Wellington)
	* Parentheses are now displayed around the title and tabs of
	  conversations from offline accounts or parted chats.
	* Zephyr typing notification (Arun A Tharuvai)
	* Account dialog's columns are resizable (Eduardo Pérez)

	Bug Fixes:
	* The firefox browser option now works with firefox 0.9
	* Buddy icons in conversations no longer depend on the
	  buddy list
	* Fix for the bug where some buddies seemed logged in 4
	  thousand some odd days (Alan Ford)

version 0.79 (06/24/2004):
	New Features:
	* Display name changes are now shown in the conversation windows.
	  (Robert Mibus)
	* Get Info on Yahoo! now works for nonenglish profiles.
	  (Ambrose Li)
	* General "Get Info" improvements on Yahoo! and MSN (Ambrose Li)
	* Yahoo! Japan support. Click More Options and check Yahoo Japan
	  in the account editor, to use your Yahoo! Japan account
	* Gtk themes can now theme the Gaim buddy list independently of
	  other things (Stu Tomlinson)
	* Show timestamps now has a per-conversation option in addition
	  to the global one, bringing it in line with the other conver-
	  sation options (Stu Tomlinson)
	* Added MSN buddy icons (Felipe Contreras)
	* Added MSN file transfer (Felipe Contreras)
	* MSN's idle state now actually sets a buddy idle
	* Buddy pounce defaults are now more sane, and apply to the state the
	  buddy is currently in. For example, if the buddy is idle, set
	  "Return from idle" by default. The last action(s) used are the
	  defaults for the next pounce
	* Yahoo buddy icon support
	* Selected buddy icons will automatically convert to the appropriate
	  format for the protocol. (GTK 2.2 and higher only)
	* Dragging an image file into the Modify Account dialog will set that
	  as a buddy icon.
	* Development headers for compiling third-party plugins are now
	  installed. (Stu Tomlinson)
	* Headers for gaim-remote now reside in gaim/ instead of
	  gaim-include/.
	* Basic YCHT support, which allows joining Yahoo! Chats when
	  logged in using the web messenger method

	Bug Fixes:
	* Fixed Yahoo! authentication problems.  (Cerulean Studios)
	* Non-looping animated icons no longer cause Gaim to freeze
	* Flashing windows should work again for unix in window managers that
	  support the URGENT hint (Etan Reisner)
	* Better handling of character sets in RTF for Novell (Mike Stoddard of
	  Novell)
	* Contact list sync problems in Novell fixed (Mike Stoddard of Novell)
	* Fixed a crash in SILC that sometimes happened when resolving
	  the buddy list (Pekka Riikonen)
	* Parallel compiles of the perl plugin should work better
	  (Stu Tomlinson)
	* The disconnected UI op was called twice on connection errors. Now
	  it is only called once. (Evan Schoenberg)
	* Dragging into conversation windows works better
	* Protocol-specific settings for accounts were being removed whenever
	  the account was modified. Now they're only removed when the protocol
	  type changes, as it should be.
	* Zephyr bug fixes and memory leak plugs (Arun A Tharuvai)
	* Rewrite of MSN buddylist support, which fixed a known syncronization
	  bug and some others (Felipe Contreras)

version 0.78 (05/30/2004):
	New Features:
	* Support for the SILC protocol (http://www.silcnet.org/)
	  (Pekka Riikonen)
	* Option to suppress disconnect notification when using
	  the autoreconnect plugin (Christopher (siege) O'Brien)
	* Added support for dragging buddies from the buddy list into the
	  Add Buddy Pounce dialog
	* Pounce notification now includes time (Mike Lundy)
	* The history plugin now shows history for chats in addition to IMs
	* Menu item to view conversation logs (Tom Samstag)
	* Conversation and chat sizes automatically saved (Stu Tomlinson)
	* Added support for Novell privacy settings (Mike Stoddard of Novell)
	* Added ability to initiate multi-user conferences (chats) in Novell
	  (Mike Stoddard of Novell)
	* Find and Save buttons on the debug window (Stu Tomlinson)
	* Plugin Actions menu (Christopher (siege) O'Brien)
	* Plugins can now add entries to the right-click menu of a group or chat
	  (Stu Tomlinson and Christopher (siege) O'Brien)
	* Hyperlink colors are now themeable via your ~/.gtkrc-2.0 file

	Bug Fixes:
	* Compiles again with gcc 2.96 (Ignacio J. Elia)
	* Gtk2.0 compatibility fixes (Tim Ringenbach)
	* Many documentation updates (Jonathan Champ, Gary Kramlich,
	  Stu Tomlinson, and Kevin Stange)
	* Yahoo works on 64 bit machines (Gary Kramlich)
	* Zephyr works on 64 bit machines (Arun A Tharuvai)
	* Novell 64bit fixes, better error messages, and buddy list sync fixes
	  (Mike Stoddard of Novell)
	* Novell protocol works on big endian machines (Novell)
	* Massive rewrite of MSN support, which should fix a number of issues
	  and make errors easier to interpret (Felipe Contreras)
	* Fixed a privacy-related bug in MSN that affected blocking/permitting,
	  which was due to case-sensitive string comparisons (Gudmundur
	  Olafsson)
	* Fixed an MSN HTTP method bug where MSN would queue data indefinitely.
	  (Andrew Wellington)
	* All known MSN formatting bugs were fixed.
	* Overly long messages and paging cell phones in MSN no longer cause
	  disconnects (Felipe Contreras)
	* Several bug fixes for MSN's MSNSLP and MSNObject support (Finlay
	  Dobbie)
	* ALT-F works correctly in the System Log Viewer (Stu Tomlinson)
	* New tabs should scroll correctly again (Tim Ringenbach)
	* Dialogs opened from a conversation window are now closed when
	  the conversation window is closed, preventing a crash (Kevin Stange)
	* Copy/paste encoding fixes (Joe Marcus Clarke)
	* IRC disconnect crash fix (Luciano Miguel Ferreira Rocha)
	* Ampersands in links should work correctly (Tim Ringenbach)
	* DirectIM and IM Image support for AIM are greatly improved
	  (Tim Ringenbach)
	* Gadu-Gadu updates (Andrew Wellington)
	* Print Gadu-Gadu messages to the debug window instead of the console
	* Updated and standardized blist signals (Gary Kramlich)
	* Made the recieve-*-msg signals match the sending ones (Stu Tomlinson)
	* The idle time for the buddy-idle and buddy-unidle signals should
	  be correct again.

	Preference Changes:
	* Added "Conversation placement - By conversation count"
	* Added a "none" smiley theme to replace the "Show graphical
	  smileys" option
	* Replace default formatting preferences with a dialog to set a
	  default formatting in a WYSIWYG manner.
	* Removed "Show logins in window," default to yes
	* Removed "Send URLs as links," default to yes (in protocols that
	  support HTML)
	* Removed "Show URLs as links," default to yes
	* Removed New window height & width and Entry field height for Chats &
	  IMs, sizes are now saved automatically
	* Removed "Tab-complete nicks" default to yes
	* Removed "Old-style tab completion", no longer supported
	* Removed "Sending message removes away status", default to no
	* Removed "Show numbers in groups", default to yes
	* Removed "Icons on tabs", default to yes
	* Removed "Sounds when you log in", default to no
	* Removed "Seconds before resending autoresponse", default to 600
	  seconds
	* Removed "Send autoresponse in active conversations", default to no
	* Removed "Show people joining in window", default to yes
	* Removed "Show people leaving in window", default to yes

version 0.77 (04/22/2004):
	New Features:
	* The System Log returns (Ka-Hing Cheung)
	* Added a conversation-drag-ended signal (Etan Reisner)
	* Reorganized and cleaned up the MSN protocol plugin (Felipe Contreras)
	* Added the -c option to specify location of the .gaim directory,
	  removed the outdated -f option that no longer had any effect (Daniel
	  Atallah)
	* Novell GroupWise protocol support added (Novell)
	* WYSIWYG improvements (Tim Ringenbach)
	* WYSIWYG editing for user info (Jon Oberheide)
	* Rich-text copy and paste
	* Plugins can now add menu items to the buddy context menu
	  (Christopher O'Brien)
	* Plugins can now add preferences (Gary Kramlich)
	* The TOC protocol is no longer built by default. The plugin is not
	  being properly tested and is no longer officially supported.
	* Bumped up the plugin API version number, and added version numbers
	  for loader plugins and protocol plugins. Authors will want to
	  update their plugins, and possibly use GAIM_PLUGIN_API_VERSION,
	  GAIM_PRPL_API_VERSION, and GAIM_LOADER_API_VERSION constants.
	* Zephyr error reporting works (Arun A. Tharuvai)
	* Zephyr deals with non-utf8 characters (Arun A. Tharuvai)

	Bug Fixes:
	* Formatting in the Log viewer is fixed (Kevin Stange)
	* Save Conversation works again (Kevin Stange)
	* The Clear button in privacy works (Robert Mibus)
	* MSN error reporting works again (Stu Tomlinson)
	* MSN e-mail notifications should no longer cause Gaim to crash
	  (Felipe Contreras)
	* Fixed an infinite loop bug that would sometimes cause MSN to lock
	  up (Nickolai Zeldovich)
	* All away messages should now show up in tooltips
	* Removing zephyr buddies no longer crashes (Arun A. Tharuvai)

version 0.76 (04/01/2004):
	New Features:
	* WYSIWYG text input (with much help from Gary Kramlich and Kevin
	  Stange)
	* Ability to be invisible on AIM
	* Chatroom list support (Tim Ringenbach)
	* Added auto-completion for screen names to the New Instant Message and
	  Get User Info dialogs.
	* Non-ascii character support in AIM chats (Uli Luckas and Marco Ziech)
	* Vastly improved browser opening, with tab support! (Nathan
	  Fredrickson)
	* Added support for connecting to MSN using the port 80 method.
	* Support for Mozilla Firefox (Chris Friesen and Nathan Fredrickson)
	* Added protocol-specific preferences (Gary Kramlich)
	* Local IP address information can be changed in Preferences
	  (Tim Ringenbach)
	* Improved local IP address detection (Tim Ringenbach)
	* Offline accounts in account drop-down lists are now greyed (Etan
	  Reisner)
	* Improved accessibility support for screen readers and other
	  accessibility tools (Marc Mulcahy)
	* Improved accessibility in conversation windows (Nathan Fredrickson)
	* Keyboard access to context menus via Shift+F10 (Marc Mulcahy)
	* Core/UI split event loop code. (Scott Lamb)
	* Added improvements to the multi-field request code, including
	  required fields and account fields.
	* Moved more dialogs to the request API for interface consistency
	  (Send Message, Get User Info, and Insert Link dialogs)
	* Jabber file transfer
	* IRC file transfer (Tim Ringenbach)
	* Added a hidden preference for disabling buddy list tooltips or
	  changing the pop-up delay in prefs.xml.
	* Moved translation news to po/ChangeLog

	Bug Fixes:
	* Changes in AIM/ICQ server-side buddy lists take
	  precedence over the local buddy list
	* Significant work on the Zephyr plugin (Arun A. Tharuvai)
	* You can now use :/ as a smiley safely (Nathan Owens)
	* Various buffer overflow fixes (Stefan Esser)
	* Tabs now stay green when they are supposed to (Etan Reisner)
	* Fixed a bug where only the first user in a chat room list was removed
	  sometimes when trying to remove a group of users (Tim Ringenbach)
	* Clearing an AIM buddy icon actually removes it from the server,
	  icons changes in the account editor do not take effect if the
	  cancel button is used (Stu Tomlinson)
	* Improved chat parting logic (Tim Ringenbach)
	* Yet Another IRC channel user duplication bugfix (Tim Ringenbach)
	* Deleting an account while modifying it will no longer crash gaim.
	* Only one account preference window will now appear per account when
	  clicking Modify.
	* Aliases are now shown alongside the screen name in the message
	  queue window. (Kevin Stange).
	* TCL Plugin API changed
	* The mobile icon on MSN users is now removed when the person disables
	  mobile paging (Stu Tomlinson)
	* Removing invalid buddies in MSN with a space in their name no longer
	  causes a disconnect (Stu Tomlinson)
	* Multiple MSN chats should now work (Robert Mibus)
	* Added new MSN error codes and fixed an incorrect one (Stu Tomlinson)
	* Incoming colors are now processed correctly in MSN.
	* Conversation placement by account now works correctly with both
	  chats and IMs, and takes the Combine Chats and IMs option into
	  consideration.
	* Minor tweaks to the list box in the multi-field request dialogs
	  so they work without a label and scrollbar (Pekka Riikonen)
	* Hitting enter in a multi-field request dialog when a textfield has
	  the focus no longer ignores the changed text in the textfield
	  (Gary Kramlich)
	* The Disconnect dialog no longer raises and gains focus each time
	  a disconnected account is added (Ka-Hing Cheung)
	* Gadu-Gadu might actually connect again (Ignacy Gawedzki)
	* Buddy pounces for an account are removed when the account is
	  deleted (Gary Kramlich)
	* Various bug and memory leak fixes (Gary Kramlich)
	* Assorted SSL crashfixes
	* --enable-debug no longer breaks compilation when using gtk 2.4,
	  which also broke garnome.
	* Tooltips shouldn't crash now (Daniel Atallah)

version 0.75 (01/09/2004):
	* New Yahoo! auth method
	* Yahoo! file transfer (Tim Ringenbach)
	* Yahoo! chat joining fixes (Tim Ringenbach)
	* Persons can auto-expand when hovering your mouse over it
	* Improved i18n support for MSN email notification (Felipe Contreras)
	* Jabber SASL PLAIN support
	* Improved Jabber MUC (Chat) support
	* Fixed an MSN login bug some people likely experienced (Felipe
	  Contreras)
	* Touch-up various dialogs to follow the Gnome Human Interface
	  Guidelines more closely (Steven Garrity, Nathan Fredrickson, and
	  Ka-Hing Cheung)
	* Works better with all-black gtk themes (Etan Reisner)
	* Mozilla Firebird support (Chris (darth_sebulba04))

version 0.74 (11/25/2003):
	* Sort-by-size log sorting fix
	* Log directory umask fix for users of gaim-remote
	* Fix Jabber room creation on MUC servers.

version 0.73 (11/21/2003):
	* New Logging format and code:
		* fixes i18n issues with logs
		* compatible with old logs
		* hopefully fixes segfault in viewing logs
	* New disconnected account dialog (Thanks, Daniel Atallah)
	* Fixes several Jabber bugs
	* Fixes the bug where some dialogs would crash when spell checking was
	  enabled. Closes #827930.
	* Fixed unblocking of users in MSN (Robert Mibus)
	* Fixes outgoing mobile pages on MSN.
	* The border on the close buttons on inactive tabs are no longer shown,
	  thanks to a fix used by Galeon.
	* Compatible with autoconf 2.58.
	* Cleaned up gtkspell-related code (Robert McQueen)
	* Changed the parameters for the received-chat-msg signal.
	* Added a Release Notification plugin

version 0.72 (10/31/2003):
	* Added a search feature to conversations.
	* Added an option to remove the formatting toolbar, both globally and
	  on a per-window basis (Nathan Fredrickson)
	* Added a drop shadow to the buddy list tooltip
	* Smileys are copyable
	* Fixed the ICQ login crash
	* Fixed a crash in the Add Chat dialog when selecting an
	  account that doesn't support chats. Closes bug #821606.
	* Fixed a bug where new MSN accounts without buddies added wouldn't
	  connect.
	* Fixed a crash when deleting an account that has IMs or chats open.
	  Closes bug #821630.
	* Smileys have background colors
	* If SSL is not enabled, MSN will load, but error on connect.
	* Disable Jabber SASL auth until the standard stabilizes

version 0.71 (10/09/2003):
	* The right-click menu for e-mail links now presents a "Copy E-Mail
	  Address" item
	* Fix sort by idle to behave as it did pre-contact support (David
	  Smock)
	* Display AIM away messages in the tooltip for buddies when
	  they are away
	* Support for Buddy Comments for AIM and ICQ buddies
	* Window icons are now set as buddy icons or status icons
	* Get User Info in MSN and Yahoo now return an error indicating that
	  the information doesn't exist if the profile is empty (parts by
	  Nathan Poznick)
	* Added startup notification support for window managers that support it
	* The protocol icon for an account in the accounts window will now
	  "pulse" when signing the account on.
	* Zephyr formatting fixes (Arun A. Tharuvai)
	* Zephyr can connect to chats (Karsten Huneycutt)
	* SSL support can now be provided by third party plugins.
	* Multiple copies of gaim installed at different locations no
	  longer attempt to load the same, possibly incompatible plugins
	  (Robert McQueen)
	* Implemented another new Yahoo! authentication method
	* Fixed a bug displaying Chinese MSN messages (Ambrose C. LI).
	* Additional fixes and checks for the perl build process (Sean Burke).
	* Massive core/UI splitting.
	* Re-write of Jabber protocol plugin
	* Conversation API changes.
	* Some plugins must be updated due to code variable changes,
	  function name changes, and change of behavior for certain
	  functions.

version 0.70 (09/28/2003):
	* Implemented Yahoo's new authentication method (Cerulean Studios)
	* Protocol plugins that have plugin dependencies now load correctly.
	* Perl installs where it's told to a bit more correctly.
	* Robert "Robot101" McQueen cleaned and core/UI split IM
	  image support.

version 0.69 (09/24/2003):
	* Added Contact (aka Person, aka Meta-Contact, aka Buddy Merging, etc)
	  support
	* Added MSN 6 smileys.
	* Added animated smiley support (Ka-Hing Cheung)
	* Added SSL support, compatible with GNUTLS and Mozilla NSS.
	* Added plugin IPC.
	* Added support for gettext 0.12.x.
	* Updated MSN support to the MSN Protocol version 9.
	* Jabber now supports SSL
	* Yahoo now shows people using the java chat client (Tim Ringenbach)
	* Yahoo chat and conference (Tim Ringenbach)
	* Yahoo ignore support (Jesse Farmer (farmerje))
	* Yahoo idle times displayed, long buddy lists work, sms users,
	  and other improvements (Tim Ringenbach)
	* The accounts window now shows offline accounts as greyed out, and
	  online accounts as colored.
	* Fixed the text replacement plugin.
	* Fixed all known signal problems in perl.
	* The right-click menu for conversation tabs now shows the tab icon
	  and status, if tab icons are enabled. (Jesse Farmer)

version 0.68 (09/01/2003):
	* Removed the old event system and replaced it with a much better
	  signal system.
	* Added plugin dependency support.
	* Rewrote the Perl plugin. All old scripts will break, but it offers
	  a much better API for new scripts.
	* Yahoo color support (Tim Ringenbach (marv_sf))
	* Yahoo and MSN get info support (Nathan Poznick)
	* Fixed Jabber registrations.
	* Fixed a problem where pouncing two users with the same name
	  appeared in the same conversation window, and other related
	  problems. (Robot101)
	* Corrected problems with proxy preferences.
	* Mailchk.c and simple.c compile again (Paul A (darkrain))

version 0.67 (08/14/2003):
	* Brought back the message notification plugin (Brian Tarricone)
	  You'll need to reconfigure your settings for this plugin
	* IRC protocol plugin rewritten (Ethan Blanton)
	* New IRC protocol icon (Nuno Donato)
	* Protocol and status icons now optionally appear on tabs.
	  (Etan Reisner)
	* Various dialog rewrites (Jabber vCard, Add Group, Alias Chat,
	  Rename Group, Privacy)
	* Shows "hiptop" icon for AIM buddies using hiptop
	  devices (Robey Pointer)
	* Privacy core/UI split.
	* Conversation placement by group now applies to chats in the buddy
	  list as well.
	* Events in a conversation (user logged in, logged out, window closed,
	  etc.) now grey the tab.
	* Various bug fixes (larne from irc, Tim Ringenbach, Bjoern
	  Voigt, Paul A (darkrain))

version 0.66 (07/18/2003):
	* Freebsd compile fix (Matthew Luckie)
	* .spec file improvements (Ethan Blanton)
	* Added a gaim-remote man page (Robert McQueen)
	* The Remote Control plugin no longer adds duplicate groups to your
	  buddy list.
	* Servers and ports are now imported correctly in MSN.
	* Core/UI split the core initialization and shutdown.
	* MSN messages with newlines are now sent correctly to MSN clients.
	* Fix some sound initialization stuff
	* Fix saving and import of default away message

version 0.65 (07/16/2003):
	* Massive internal core/ui splitting
	* New account dialog
	* Preferences moved to ~/.gaim/prefs.xml
	* Account information moved to ~/.gaim/accounts.xml
	* Pounces moved to ~/.gaim/pounces.xml
	* Added protocol icons to various drop-down boxes
	* New Send IM buddy icon merged from Ximian Desktop 2
	* Fixed "Sort by Status" crash
	* Fixed the MSN signon crash
	* Fixed the MSN add buddy crash
	* Fixed the MSN empty buddy list bug
	* Fixed all known MSN chat bugs
	* Fixed HTTP redirect handling in smiley retrieval. This fixes the
	  problems with some smiley themes.
	* Chats in MSN can now be initiated by right-clicking a buddy and
	  choosing Initiate Chat.
	* MSN Alerts and incoming MSN pages no longer pop up several error
	  dialogs
	* Ability to view iChat "Available" messages for AIM
	* Stores your buddy icon on the server for AIM
	* Support for non-ascii characters with Yahoo! Messenger
	* Focus returns to the input box when you click elsewhere, like it used
	  to
	* New typing notification icons from Ximian

version 0.64 (05/29/2003):
	* Buddy list sorting in buddy list preferences.
	* Improved debug window with timestamps and pause buttons.
	* New core/ui split notification and request APIs.
	* New mail notification dialog.
	* Several bug fixes in MSN.
	* Conversation window buddy icon bugs were fixed.

version 0.63 (05/16/2003):
	* A rewrite of the plugin API. Plugin authors will need to change their
	  code based off the changes found in other plugins.
	* Perl script support is now provided in the perl plugin.
	* Debugging is core/ui split, and has a new API with support for
	  debug levels and categories.
	* Support for adding chats to your buddy list.
	* MSN protocol plugin was rewritten, has experimental buddy icon
	  support, and MSN Mobile support.
	* Buddy list speed enhancements (Thanks Ethan Blanton).
	* Napster protocol updates (Thanks Auke Kok).

version 0.62 (04/23/2003):
	* Keyboard shortcuts in the buddy list work again (Thanks Joe
	  Clarke).
	* Support for Jabber XHTML messages
	* Ability to re-request authorization from ICQ and Jabber users by right
	  clicking on them in your buddy list.
	* Improved Zephyr internationalization.
	* Bug causing 'Hide on Send' windows to be lost forever fixed.
	* Iconified windows are now raised properly.
	* Dates printed for old/offline messages.
	* Some assorted crash bugs fixed.

version 0.61 (04/07/2003):
	* Split the buddy pounce core and UI, and rewrote the UI for it.
	* Removed folder icons and excess space from the buddy list (Thanks
	  Dave Camp)
	* Fixed a bug involving dragging buddies and groups
	* Re-implemented the logout icons.
	* New icons for "away" and "aol" (Thanks, Moses Lei)

version 0.60 (04/04/2003):
	Core:
	* Auto-loading protocol plugins.
	* Plugins dialog and perl script menu merged into preferences.
	* Don't auto-login if an existing Gaim session is already
	  running.
	* Moved "privacy preferences" to Tools menu.
	* -n, --loginwin option to disable autologins.
	* Added support for gettext 0.11.x.
	* Added support for automake 1.6.
	* aim:// URI's supported with gaim-remote command.
	* Quit Gaim remotely with gaim-remote. (Thanks, John Silvestri)
	* Added rudimentary support for X11R6 session management. (Thanks,
	  Robert McQueen)
	* Conversation backend and UI are now separated. (Thanks,
	  Christian Hammond)
	* Asynchronous, non-blocking, DNS function (Thanks, Nicolas
	  Lichtmaier)
	* As a side effect of the above: IPv6 support. Tested only with IRC
	  (you can receive ipv6 chat requests from irssi!).

	Plugins:
	* Tray icon plugin--replaces the old GNOME applet. You'll need
	  the panel Notification Area applet (aka system-tray-applet)
	  for GNOME 2, or the Kicker for KDE 3.1. (Thanks, Robert
	  McQueen, Nicolás Lichtmaier, Kristian Rietveld, Ari Pollak &
	  Patrick Aussems)
	* Added GAIM::remove_event_handler and made set_info short
	  circuitable in perl. (Thanks, Ryan McCabe)
	* event_del_conversation for plugins. (Thanks, Bill Tompkins)
	* Notify.c plugin rewritten; check its configure dialog. (Thanks,
	  Etan Reisner)
	* Buddy Ticker made a plugin.
	* Idle Maker added to source.
	* Fortune profile added to source.

	AIM/ICQ:
	* TOC no longer compiles statically by default--use OSCAR.
	* ICQ plugin no longer gets built--use OSCAR.
	* Server-stored buddy lists for ICQ with full support for
	  authorization (Thanks, Mark Doliner)
	* File send/receive support for Aim over Oscar (Thanks, William T.
	  Mahan and Mark Doliner)
	* Non-direct connect typing notification for AIM over OSCAR.
	  (Thanks, Mark Doliner)
	* Allow only people in buddy list privacy option added for AIM.
	* Full ICQ info reading support. (Thanks, Vincas Ciziunas)
	* Support for synchronizing group renames on server.  Group
	  rename server synchronization for AIM.  Server-side
	  synchronization for moving individual AIM buddy to new
	  group improved. (Thanks, Mark Doliner)
	* Ability to add screenname@mac.com people to AIM buddy lists.
	  (Thanks, Graham Booker)
	* Ability to change ICQ password. (Thanks, Mark Doliner)
	* Option to have AIM notify you if you have
	  unread mail. (Thanks, Mark Doliner)
	* Parse URL messages, Contact Sending and Pager Messages
	  in ICQ. (Thanks, Mark Doliner)
	* use snprintf instead of sprintf. (Thanks, William T. Mahan)
	* Fixed crashbug on empty rvous requests. (Thanks Brandon Scott
	  (Xeon) for pointing this out, and Matt Pandina for the patch)
	* Nice Oscar changes--mostly internal. (Thanks, Mark Doliner)

	IRC:
	* Added more IRC slash commands -- /W, /VERSION, /MODE, /CTCP stuff,
	  -- and other cool IRC enhancments. (Thanks, Jonas Birmé)
	* IRC's /topic with no argument displays the current topic (Thanks,
	  Mark Doliner)
	* DCC File Receive support for IRC.
	* Optional password on IRC accounts. (Thanks, Christian Hammond)
	* Added half-op support.

	Jabber:
	* Jabber invisibility and permanently cancel sending on-
	  line status to Jabber buddies.
	* Jabber roster updated on group renames.
	* Fixed a possible segfault when signing off Jabber. (Thanks,
	  Craig Boston)
	* Improved typing notification support for Jabber and
	  Yahoo! (Thanks, Nathan Walp)
	* File receive support for Jabber. (Thanks, Nathan Walp)

	MSN:
	* MSN users are notified when the other party closes the conversation
	  window. (Thanks, Christian Hammond)
	* File receive support for MSN. (Thanks, Christian Hammond)

	Internationalization:
	* Now using libiconv for better i18n support (Thanks, Junichi
	  Uekawa)
	* Lots of i18n fixes (Thanks Matt Wilson, Ethan Blanton, A Lee)
	* Correct i18n handling for many parts of AIM/ICQ, including
	  instant messages, away messages, and profiles (Thanks,
	  Ethan Blanton)
	* Improved MSN internationalization (Thanks, A Lee)

	Other:
	* Optionally uniquely colorize nicks in chats
	* Add / Remove buddy menu item added to the chat users list
	  (Thanks, Jonas Birmé)
	* View log button in conversation toolbar (Thanks, Etan Reisner)
	* Option to log IMs and Chats seperately. (Thanks, Etan
	  Reisner)
	* Removed Ctrl-C binding for color
	* Fix first message in tab not displaying bug (Thanks, Etan Reisner)
	* Changed some default options
	* Updated desktop and window icons (Thanks, Robert McQueen)
	* Switch the .desktop file to the new KDE/GNOME common vfolder
	  format (Thanks, Robert McQueen)
	* Removed all deprecated GTK calls.  Now 100% GTK 2. (Thanks Nathan
	  Walp, Christian Hammond, Ari Pollak, Ethan Blanton, Robert McQueen)
	* Read proxy environment variables. (Thanks, Christian Hammond)
	* Fixed security vulnerability with manual browser option (Thanks,
	  Robert McQueen)
	* Can get info for ICQ and Jabber users from the "Edit
	  Buddies" tab (Thanks, Brian Bernas)
	* Code cleanups and fixes (Thanks, Federico Mena Quintero and
	  Ka-Hing Cheung)
	* Word-wrapping on mail notification text (Thanks, Andrew Molloy)
	* Generic File Transfer PRPL interface (Thanks, Christian Hammond)
	* Better supression of auto-responses (Thanks, Joshua Blanton)
	* Drag-and-drop tabs in conversations, and multiple windows with tabs
	  in each (Thanks, Christian Hammond)

version 0.59.9 (03/01/2003):
	* Updated zh_TW.po file (Thanks breeze833)
	* Fix an oscar bug that caused some messages from
	  AOL 8.0 to be dropped (Thanks Mark Doliner)
	* Changed "openprojects" to "freenode" in irc.c
	* Fixed charset conversion on systems which use a BOM for UCS-4
	  (Thanks, Alfredo Pen~a, Ethan Blanton)
	* Fixed a typo in the man page (Thanks Eric S. Raymond)

version 0.59.8 (01/06/2003):
	* Ripped out all gtk2 support (Thanks Nathan Walp).
	* Fixed smiley related segfault (Thanks Robert McQueen)
	* Yahoo! can connect again

version 0.59.7 (12/21/2002):
	* Yahoo i18n fix (Thanks Ethan Blanton).
	* Fixed a bug in escaping saved passwords (Thanks
	  Eric Timme)
	* Fixed an overflow bug in perl script autoloading
	  (Thanks David Kaelbling)
	* Some build fixes for those using stricter compilers,
	  notably MIPSpro (Thanks David Kaelbling)
	* Fixed a bad argument to accept() calls (Thanks David
	  Kaelbling)
	* Fixed crashbug on empty rvous requests (Thanks Brandon Scott (Xeon))
	  for being the first to point this out.

version 0.59.6 (11/07/2002):
	* Fixed a segfault introduced in 0.59.5 when gtk
	  fails to read the ~/.gtkrc or reads it but fails
	  to create a style from it.
	* Jabber conference timestamps are no longer gigantic

version 0.59.5 (10/14/2002):
	* Fixed a Yahoo! segfault (Thanks, Craig Metz)

version 0.59.4 (10/06/2002):
	* Removed color keybinnding altogether.
	* Added a horizontal scrollbar to Edit page of
	   buddy list. (Thanks, David Fallon)
	* Various bug fixes ((Thanks to (in no particular order)
	  Ethan Blanton, Mark Doliner, Luke Schierer)
	* i18n fixes (thanks, A Lee)

version 0.59.3 (09/14/2002):
	* Reversed patch that accidentally caused Yahoo
	  not to connect--for implementation reasons
	* Changed "color" binding to Ctrl-K.
	* Unaliaising a person in the "Online" tab will show up
	  in the "Edit" tab as well (Thanks, Jason Willis)
	* Internationalization fixes, esp. with UTF-8 locales
	  (Thanks Matt Wilson and Ethan Blanton)

version 0.59.2 (09/09/2002):
	* Japanese translation updated (Thanks, Junichi Uekawa)
	* Won't crash when you set your MSN Friendly name to an
	  empty string.
	* Default manual browser command changed to reflect the
	  fix in 0.59.1
	* Fixed the non-manual browser settings which were broke in
	  0.59.1 (Thanks, Chris Blizzard)
	* Improved MSN internationalization (Thanks A Lee)
	* Smiley lookup will search for longest match for smilies
	  like :-(( (Thanks Eric Melski)
	* When an IM image is clicked, don't open the browser (Thanks
	  Ari Pollak)
	* Prevent a possible crash in unhide_buddy_list() (Thanks Ari
	  Pollak)
	* Fixed a compilation problem on systems without iconv.
	* GtkIMHtml can be set to render font sizes as point size
	  or AIMish relative sizes -- no more huge Yahoo fonts. (Thanks
	  Ka-Hing Cheung)
	* Fixed a bug with regard to Jabber resources (Thanks Nathan
	  Walp)
	* Fixed a possible segfault when signing off Jabber (Thanks
	  Craig Boston)
	* Word-wrapping on mail notification text (Thanks, Andrew Molloy)
	* Strip trailing and leading spaces from MSN/Yahoo names (Thanks,
	  Arun Tharuvai)

version 0.59.1 (08/25/2002):
	* Created a gtk1-stable branch for GTK+ 1.2 bugfix releases.
	  Development will continue in our main branch in GTK+ 2 only.
	* Fixed a security bug in the manual browser setting (Thanks
	  Robert McQueen)
	* Now using libiconv for better i18n support (Thanks Junichi
	  Uekawa)
	* Will work with Perl 5.8 (thanks, Timothy Lee and Dan
	  Colascione)
	* Fix for HTTP proxies (thanks, Ethan Blanton)
	* Read proxy environment variables. (thanks, Christian Hammond)
	* Use the pretty gaim.png for our menu entry.
	* Added support for gettext 0.11.x.

version 0.59 (06/24/2002):
	* Squashed a bug in buddy right-click menu handling
	  that crashed Gaim.  In the process: found and
	  eliminated some memory leaks.
	* Fixed a significant applet leak
	* Can now change Jabber password on server (Thanks,
	  Nathan Walp)
	* Certain types of Jabber presence errors no longer
	  falsely show a buddy on-line.  Instead now a "broken
	  light-bulb" icon is shown and the error status is
	  available via "Get Away Msg"  (Thanks and a tip o'
	  the hat to Christian Hammond for the graphic)
	* Conversation struct has pointer to toolbar (thanks Brent
	  Priddy and Paul Miller)
	* Zephyr fixes (thanks, Arun A. Tharuvai)
	* Aliases in buddy ticker
	* Perl scripts can play Gaim sounds (thanks Andrew Rodland)
	* Internal sounds can be played by commands (thanks Lex Spoon)
	* Auto-login item in applet menu (thanks Chris Boyle)
	* Fixed MSN "Unkown Error Code", "Already there", and
	  "Already in opposite list" errors
	* Changed "Play sound" button to "Mute" button
	* You can now have "reserved" chars in IM and proxy passwords
	* Jabber now has typing notification  (Thanks, Nathan Walp)
	* Improved support for Jabber resources  (Thanks, Nathan Walp)
	* Fixed problem with Gaim crashing on non-ASCII Jabber buddy
	  aliases (Jabber "name" attribute) chars  (Thanks, Ho-seok Lee)
	* Plugged memory leaks in Jabber plug-in
	* Fixed problem with Jabber away status not being propagated to
	  conference rooms for jabberd (server) v1.4.2 and above
	* Chat room buddy lists are now sorted independent of case
	* Added capability for protocol-specific edit buddy menu entries
	* Can now remove a Jabber buddy roster item from the server
	  entirely
	* Gaim can now handle messages from Mac ICQ and Miranda ICQ
	  (Thanks, Mark Doliner)
	* Added Mozilla to browser options and changed KFM to
	  Konqueror.
	* Can now set the server and port for MSN and Napster
	* MSN Internationalization (Thanks Felipe Contreras and
	  countless, countless others)
	* E-mail addresses are no longer truncated when there is a '.' at
	  the end.

version 0.58 (05/13/2002):
	* Better applet transparency
	* Option to raise buddy list on signons/signoffs
	* Formatting of incoming MSN messages
	* Get Info from menu multiple-account-aware (thanks
	  Brian Bernas)
	* Hide and unhide functions for the filectl plugin.
	  (Thanks, Ari Pollak)
	* Added helpful stuff to the Help menu.
	* Self-aliasing from the account editor.
	* Better selection in GtkIMHtml (Thanks Ben Miller)
	* A warning when your OSCAR buddy list is too long
	  (Thanks, Mark Doliner)
	* ICQ status messages in OSCAR (Thanks, Mark Doliner)
	* Play sound when your name is said in a chat
	* Approval dialog for Jabber when somebody wants to
	  subscribe to user's presence. Also gives user the
	  opportunity to add that buddy if not already on the
	  user's buddy list.
	* Jabber "Change buddy group" roster synchronization now
	  works again.  (This was unknowingly broken when the
	  "out-sourced" Jabber libs were upgraded in 0.56)
	* Invalid Jabber I.D.'s no longer crash Gaim.  User now
	  notified with pop-up's.
	* Jabber Buddy sign-on time support, added in 0.57,
	  removed until and unless and inconsistency can be
	  resolved. (Thanks, Nathan Walp)
	* Bug-fix for potential buffer overflow in Jabber
	  plugin. (Thanks, rwscott)
	* Tempfiles used for secure MSN/HotMail login (added in
	  0.57) are now themselves created securely.
	* Secure MSN logins (added in 0.57) no longer blow up
	  on Solaris.
	* Timezone support improved.

version 0.57 (04/25/2002):
	* New authorization method for Yahoo!
	* Jabber will tell you when your buddies signed on (Thanks
	  Nathan Walp)
	* Jabber improvements (Thanks, Nathan Walp)
	* More keyboard shortcuts
	* event_chat_recv takes char**'s, and event_im_recv takes
	  a *guint32 for flags
	* Secure hotmail login for MSN (thanks for the tips,
	  Scott Werndorfer)

version 0.56 (04/11/2002):
	* Shell-like send history binded to Ctrl-Up and Ctrl-Down
	* libjabber upgraded to most recent stable version
	* Buddylist looks a little better
	* Fixed MSN privacy settings
	* Group deletion fix (Thanks Mark Doliner)
	* Alias/Group syncronization for Jabber (Thanks JSeymour)
	* Fixed broken signal handling in gdm-started GNOME sessions
	  (Thanks Jim Seymour, Vann, Robert McQueen)
	* Oscar group syncronization (Thanks, Mark Doliner)
	* ICQ Authorization via Oscar (Thanks, Mark Doliner)

version 0.55 (03/29/2002):
	* Jabber improvements (Thanks Jim Seymour)
	* Various sound cleanups (Thanks Robert McQueen)
	* Login process shown in single window (Thanks Michael
	  Golden)
	* Can reorder your accounts in the account editor (Thanks
	  Luke Schierer)
	* Shows "mobile" icon for Oscar buddies using mobile
	  devices (Thanks Mark Doliner)
	* Fixed bug in MSN smilies that crashed PPC (and other?) platforms
	* HTTP Proxy settings now HTTP compliant (Thanks Robert McQueen)
	* Speling corections (Thanks Tero Kuusela)
	* Oscar list icon fixes (Thanks Mark Doliner)
	* Oscar idle times work again (Thanks Mark Doliner)
	* Protocol icons on Edit Buddies tab (Thanks Christian Hammond)

version 0.54 (03/14/2002):
	* Compiles without GdkPixbuf again
	* GtkIMHtml will refresh when you set a new GTK+ theme
	* Improved Yahoo! typing notification (thanks Brian Macke)
	* Prompt to authorize MSN buddies who added you while you
	  were offline (Thanks Jason Willis)
	* Option to globally disable Buddy Icon animation (Thanks
	  Luke Schierer)
	* Numerous bugfixes
	* Yahoo! will tell you when your buddies are playing Yahoo!
	  games and give you the ability to join them
	* Yahoo! can receive offline messages
	* IRC can do DCC chat.
	* IRC will convert HTML formatting to mIRC formatting.
	* Buddylist tab placement option (Thanks Jason Willis)
	* Protocol specific smiley faces
	* IM Image sending

version 0.53 (02/28/2002):
	* Minor bug fixes re: queued away messages
	* Better buddy icon transparency (for real this time ;-))
	* Ability to change formatting of Oscar screen name
	* Better selection in HTML widget (Thanks BMiller)
	* New icons for ICQ (Thanks Kevin Miller)
	* Editable buddy pounces (Thanks Jason Willis)
	* Server side buddy lists in Oscar (Thanks Mark Doliner :-))
	* Fix for the chatlist plugin
	* Typing Notification (AIM Direct Connect, Yahoo, MSN)
	* IM Images (Receive Only)
	* Prettier GtkImHtml selection
	* Better buddy icon transparency (for real this time ;-) )

version 0.52 (02/17/2002):
	* Better buddy icon transparency (thanks SeanEgan)
	* Fixed a little bug with connecting via proxy (thanks
	  for reminding me of this, Manish Singh)
	* Yahoo! Messenger works again
	* MSN Works again
	* Can register a new user with a Jabber Server (JSeymour)
	* Can now set Jabber vCards (JSeymour)
	* Jabber vCards are now shown in their entirety (JSeymour)
	* Various jabber bug fixes/enhancements (JSeymour)

version 0.51 (01/24/2002):
	* Arrow buttons in log viewer and some other dialogs
	  work (thanks Ben Miller)
	* Option to only send auto-response while idle (thanks
	  Sean Egan)
	* Control time between sending auto-responses (thanks
	  Mark Doliner)
	* Should be able to sign on to Oscar using Mac OS X
	  (thanks Fingolfin, Vincas Ciziunas, et al.)

version 0.50 (12/14/2001):
	* Able to import GnomeICU contact lists
	* Galeon as browser option (Thanks Rob McQueen)
	* IRC /list, /invite (Thanks Sean Egan)
	* Option to have IMs and Chats tabbed in same window
	* Finally put the lagmeter plugin out of its misery and
	  removed it. (/me dances on its grave.)

version 0.49 (11/29/2001):
	* Can compile against GTK+ 2.0 (version 1.3.10/1.3.11)
	* Confirm before removing buddies
	* Yahoo updates (thanks Brian Macke)
	* Jabber updates
	* Zephyr updates (thanks Arun A Tharuvai)
	* Gadu-Gadu updates (thanks Arkadiusz Miskiewicz)
	* Option to show aliases in conversation tabs
	* Option to hide windows after sending messages
	* licq2gaim.pl conversion script (thanks Arturo Cisneros, Jr.)

version 0.48 (11/18/2001):
	* Right-click on links to open/copy URL
	* Yahoo changes
	* Oscar can send/receive offline messages in ICQ. Since the "real"
	  ICQ protocol isn't working too well it's recommended that you
	  use Oscar for ICQ.

version 0.47 (11/01/2001):
	* Better font loading (pays attention to charset now)
	  (thanks Arkadiusz Miskiewicz)
	* Better recoding in Gadu-Gadu (thanks Arkadiusz Miskiewicz)
	* Open Mail button for when you get new mail (Yahoo and MSN)
	* New buddy pounce option: Popup Notification
	* When adding a buddy, the groups list now updates when you switch
	  accounts.
	* When creating a new buddy pounce, gaim now automagically
	  selects "on away" or "on idle", if the user is away
	  or idle.
	* Add Opera to the available browsers (thanks Brian Enigma)
	* Improved log viewer (thanks to Ben Miller)
	* When you are queueing away messages, double clicking on
	  a buddy's name will cause the messages for that name to be
	  dequeued.
	* You can choose which sound player you use at run-time
	  (thanks Ben Miller)
	* When someone adds you to their buddy list, it asks if you want
	  to add them as well (Yahoo, ICQ, and MSN) (thanks Nathan Walp)
	* Option to grey idle buddies (thanks Nathan Walp)
	* MSN Privacy Options
	* In MSN you can set a person's alias to their "friendly name" by
	  right-click on their name while they're online.
	* IRC can do /WHOIS
	* The usual bug fixes and memory leak plugs

version 0.46 (10/18/2001):
	* New applet icons (courtesy David Raeman)
	* ICQ works on big-endian platforms, e.g. sparc and ppc
	  (thanks to Nathan Walp and Ben Miller)
	* Better applet icon drawing (thanks to Ari Pollak)
	* An extraordinary number of bug fixes
	* Ability to stop animation on buddy icons, restart animation,
	  hide certain buddy icons, and save people's buddy icons, all
	  through a right-click menu
	* Event handlers in perl passed arguments as elements of
	  an array rather than all concatenated as a string, making
	  perl much easier to use (thanks Dennis Lambe Jr.)
	* Can pass an argument to timeout_handlers in perl
	  (thanks Artem Litvinovich)
	* Redesigned Modify Account window (thanks Sean Egan)
	* Add buddy dialog now lets you select which protocol
	  to add the buddy to
	* Pressing 'signon' on the first screen for accounts that
	  do not require passwords no longer incorrectly displays
	  an error message.

version 0.45 (10/04/2001):
	* New plugin event: event_chat_send_invite
	* Major updates to the perl system (reread PERL-HOWTO and
	  SIGNALS)
	* Major updates to event_chat_* events for plugins (reread
	  SIGNALS)
	* Some GtkIMHtml improvements
	* Various bugfixes
	* Nick Highlighting in chat
	* Tab-completion for nicks in chat (thanks to Sean Egan)
	* Large internal reworkings
	* New Protocol: Gadu-Gadu, written by Arkadiusz Miskiewicz
	* Can choose buddy icon to send (for Oscar)

version 0.44 (09/20/2001):
	* More sane scaling of buddy icons (intelligently scale to
	  either 48x48 or 50x50 depending on icon)
	* Have you ever had it happen where you cancel a login and
	  Gaim starts using all the available processing power? I
	  think I fixed that.
	* Temporarily removed Jabber user registration, which wasn't
	  working anyway.
	* Added a spiffy Help button
	* Wrote a plugin for all those people who miss having the
	  chat rooms in their buddy lists (chatlist.so)
	* Updated libfaim
	* Added drop down selection to chat invitation
	* Improved the look of the chat invitation dialog
	* Improved the look of the proxy preferences
	* event_im_recv and event_im_display_rcvd passed whether
	  the message received was auto-response (see SIGNALS)
	* IRC fixes (largly copied from X-Chat)
	* Internal change to how preferences are stored
	* Other bug fixes
	* Option to hide buddy icons

version 0.43 (09/06/2001):
	* Can change friendly name in MSN again
	* Bug fixes
	* Auto-reconnect plugin has exponential timeout (i.e. it
	  tries after 8 seconds, then 16, then 32, etc. up to 17
	  minutes)
	* Removed file transfer things from Napster. It didn't work
	  well anyway. It'll be back eventually. (Does anyone even
	  use napster anymore?)

version 0.11.0-pre15 (08/28/2001):
	* MSN works again
	* Fixed a little segfault when images are links
	* Redid the about box again.
	* Fixed a nice little bug with the manual browser command
	* Oscar Unicode fix (Thanks John Matthews)
	* Can select which protocols are compiled statically
	  (e.g.: ./configure --with-static-prpls=oscar,jabber)
	* New plugin events: event_im_displayed_sent and
	  event_im_displayed_rcvd. Use these to change messages after
	  they're displayed (e.g. encrypt sent messages, or send
	  auto-responses and have them display locally properly)
	* Can use Arts for sound (thanks Tom Dyas)

version 0.11.0-pre14 (06/17/2001):
	* Fixed a segfault with Oscar's account confirmation
	  (Thanks, Adam)
	* Some MSN changes
	* Some HTML widget changes
	* Can specify hosts/ports for Yahoo (thanks Jeremy Brooks)
	* Many many bugfixes

version 0.11.0-pre13 (06/06/2001):
	* Can view/set chat topic in Jabber (thanks faceprint)
	* The napster plugin no longer segfaults on invalid names
	  and/or passwords.
	* HTML is properly stripped from away messages in protocols that
	  do not use HTML.  (thanks, faceprint)
	* Can view/set chat topic in IRC
	* MSN properly escapes outgoing messages
	* Much needed updates to the gaim man page (thanks, Sean Egan)

version 0.11.0-pre12 (05/29/2001):
	* Fixed a funny bug with auto responses when queued messages
	  are enabled.
	* Redesigned the Font Options preference page
	* Improved Jabber chat support (it whispers now, too)
	* Zephyr can do Subscriptions now (thanks to nsanch)
	* Auto-recon plugin got reworked
	* Lots of clean-ups
	* Some new pixmaps (Thanks, DennisR).
	* Fixed a segfault in IRC (Thanks Sean Egan)
	* MSN can now change your 'friendly name' (Thanks for the
	  packet logs, aechols)
	* More IRC improvements [colors, etc] (Thanks Sean Egan)
	* Improved proxy options
	* Fixed a small issue with HTML not being stripped from
	  log files properly (Thanks, faceprint and David Stoddard)
	* Can turn on/off Yahoo! Mail announcements
	* Can force messages through the server for ICQ (use this if
	  you have problems sending)
	* Can receive buddy icons in Oscar (requires gdk_pixbuf,
	  which GNOME depends on. If you --disable-pixbuf, it will
	  disable this.)
	* Redesigned plugins dialog (thanks Mike Heffner)

version 0.11.0-pre11 (04/30/2001):
	* Zephyr updates and additions, thanks Neil Sanchala (nsanch)
	* Jabber can send/accept chat invites (due to mid)
	* MSN has the option to notify you of new hotmail
	  messages
	* Fixed a problem with ADD requests in MSN
	* Fixed a small memory leak with MSN
	* Moved MSN's spammy debug output into debug_printf's
	* Can rename groups/buddies in the Edit Buddies pane
	  (thanks Neil Sanchala)
	* Some perl updates (thanks to Sean Egan)
	* IRC got the following slash commands:
	  op, deop, voice, devoice, mode, raw, quote, and kick (thanks
	  to Sean Egan)
	* MSN Properly handles URL decoding of 'friendly' names
	* Redesigned Preferences pages (design by DennisR)
	* Can select where tabs are for tabbed IM/Chat windows
	* Option to queue away messages while away
	* Jabber got good updates (from faceprint)
	* Oh yes, and Oscar works, yet again. (gee... that's what, 4
	  releases that have "fixed" it now?)

version 0.11.0-pre10 (04/13/2001):
	* Many, many bug fixes
	* Can choose to not send away auto-response (thanks phzzzt)
	* Uh... Oscar works? For now?
	* IRC Plugin can do whois (right click and info)
	* IRC Plugin got away message support
	* Gaim blist to WinAIM blt perl script (courtesy Andy Harrison)
	* Sound on buddy pounce (Thanks Andrew Echols)
	* Can view all group chats in one tabbed window (same keybindings
	  as for tabbed normal conversations)
	* More Protocol plugins:
		Zephyr (plugins/zephyr) (DON'T USE THIS unless you know
			what it is and why you'd want to use it)

version 0.11.0-pre9 (03/26/2001):
	* Can register Jabber accounts (load the Jabber plugin and click
	  Register on the login window)
	* GtkIMHtml handles themes (no background pixmaps though) (thanks
	  decklin, mishan)
	* URLS Linkify properly in Buddy chats
	* Jabber compiles better on Solaris?
	* Gaim works with Oscar Again (Huge thanks to Adam Fritzler of
	  libfaim)

version 0.11.0-pre8 (03/23/2001):
	* Fixed a problem with MSN not detecting signoffs and buddy updates.
	* Implemented away options in MSN
	* Alt-[1-9] to go to [1-9]th pane in tabbed convo window
	* Jabber fixes, Oscar fixes (!), Yahoo fixes, TOC fixes
	* Can use Alt to access menu, and Ctl-char for certain actions
	  (thanks baldnik)
	* Oscar blocking works (?)
	* MSN can see status of other users

version 0.11.0-pre7 (03/16/2001):
	* Can build RPMs as non-root
	* New yahoo library (can use HTTP proxy)
	* Command-line arg to specify config file (thanks Jason Boerner)
	* Can view all conversations in one tabbed window (Control-[ and
	  Control-] move left and right respectively; Control-Tab moves
	  to the next unread, or the next tab if there are no unread tabs)
	* Tooltips on links work again
	* Can log system notices: signons/signoffs, awayness and idleness
	  (thanks Andrew Echols)
	* MSN fixes
	* Applet fixes

version 0.11.0-pre6 (03/06/2001):
	* Fixed bug with NAS support
	* Napster plugin is included again
	  (Thanks for pointing out that it was missing,
	  (Yan V. Bulgak)
	* Oscar can: search by email, request confirmation, change password
	* TOC fixes
	* ICQ fixes
	* Faster HTML parsing/rendering

version 0.11.0-pre5 (02/26/2001):
	* Minor GUI changes
	* ICQ Alias problem fixed
	* Negative times fixed
	* Cannot create blank away messages/messages with blank titles
	* Can right-click Edit Buddies list to alias/add pounce/etc.
	* Ability to independently set accounts as away
	* Can use all away states for ICQ, Yahoo (N/A, Be Right Back, etc.)
	* Fixed hanging trees
	* Can close windows by hitting 'Esc' (optional)
	* Better HTML Widget
	* Can toggle timestamps by hitting F2 (optional)
	* Rewritten file transfer for TOC
	* Jabber got chat
	* Log Viewer (courtesy BMiller)
	* Can save conversation history
	* Napster can kinda sorta download files sometimes :)
	* You can activate IDs in Yahoo
	* ICQ upgraded to use icqlib 1.1.5

version 0.11.0-pre4:
	* ICQ upgraded to use icqlib 1.1.0
	* An enormous amount of bug fixes
	* Even More Protocol Plugins:
		Jabber (plugins/jabber)
		Napster (plugins/napster.c)
	* Fixed a segfault with 'Ignore new conversations while away'

version 0.11.0-pre3 (12/15/2000):
	* Away messages arranged alphabetically (Thanks Justin)
	* More GUI adjustments
	* Can optionally run command to play sound files
	* Icons for ICQ plugin (blatently stolen from GnomeICU)
	* Icons for Yahoo plugin (not-so-blatently stolen from GTKYahoo)
	* Optionally display warning level next to name in buddy list
	* Optionally ignore fonts on incoming messages
	* Command-line option to automatically set yourself as
	  away upon signon (thanks bmiller)
	* Buddy list backups now stored in ~/.gaim/SN.protocol.blist (gaim will
	  move the old file for you). Needed for when you have the same name on
	  two different protocols. (Oscar and TOC share the same file.)
	* More Protocol plugins:
		MSN (plugins/msn)

version 0.11.0-pre2 (12/04/2000):
	* Fixed a segfault with a bad util.c

version 0.11.0-pre1 (12/03/2000):
	* Multiple connections
	* Protocol plugins:
		IRC (plugins/irc.c)
		Yahoo (plugins/yay)
		ICQ (plugins/icq)
	* Logs now stored to ~/.gaim/logs rather than ~/.gaim/SN/
	* User configurable sounds
	* Scroll bar now functions properly in chat room user lists
	* X-Idle support added (thanks bmiller and bryner)
	* small change in the way away messages are displayed
	  (Thanks Ryan C. Gordon)
	* Plugin system uses GModule now (improves portability, adds features)
	  (Requires recompile and probably modifications of most plugins)
	* Perl got updates (reread plugins/PERL-HOWTO)
	* Spell checker now uses gtkspell
	* Auto-Away (thanks, yet again, to bmiller ;)
	* More buddy pounce options
	* Various GUI improvements

version 0.10.3 (10/09/2000):
	* Segfault when viewing user info fixed
	* libdb problem fixed

version 0.10.2 (10/07/2000):
	* A few fixes to the URL parser.
	* Better placement of smiley dialog
	* Improved log file readibility
	* Code cleanups (thanks kylev)
	* Fixed problem when closing away message box (thanks bmiller)
	* sprintf() problem on some systems
	* Various small bug fixes

version 0.10.1 (09/15/2000):
	* Better chatroom logging
	* Oscar works again. Pay no attention to Slashdot.
	* gtkhtml handles background colours better.
	* A third conversation window display preference.
	* Better support for things like Sawfish

version 0.10.0 (09/11/2000):
	* New Smiley Faces and Pixmaps added.
	* Smiley faces now properly wrap in the conversation windows.
	* Smiley dialog
	* Fixed 0-byte file segfault.
	* Borderless buttons (for that cool pop-up look)
	* Fixed some resizing bugs
	* Added Ctrl+{B/I/U/S} hotkeys to conversation windows.
	* Added Ctrl+(number) hotkeys to insert smileys in conversation windows.
	* Support for %n, %d, and %t in away messages.  Thanks bmiller!
	* Background colors
	* Redesigned preferences dialog
	* Redesigned conversation dialog
	* Removed the Lag-O-Meter (Lag-O-Meter is now a plugin)
	* SOCKS 4/5 proxy works
	* Buddy Pounces are now saved in .gaimrc
	* Buddy Chats are now saved in .gaimrc
	* Ability to merge gaim, aim2, aim4 buddylists. Thanks again bmiller!
	* ICQ-style aliases. This lets you change the name you see your buddy
	  as. For example, if your buddy's SN is 'CouldntGetMyName', you can
	  alias him as 'Loser'.
	* Compile with GNOME bits if available
	* Added GNOME Url Handler as an available web-browser
	* Added the S html tag.
	* Optionally Ignore TiK's Automated Messages
	* Option to beep instead of play sound
	* New icons for panel (depends on some GNOME pixmaps)
	* Perl scripting. See plugins/PERL-HOWTO for how to write perl scripts.
	  All .pl files in ~/.gaim are autoloaded when gaim starts.
	* HTML widget is faster, more stable

version 0.9.20 (07/14/2000):
	* More plugin events, more plugin features
	* Run-time OSCAR support
	* Added buddy list ticker (See prefs/Appearance). Clicking on a
	  name will cause a new or previous IM window to display for
	  that screenname
	* "You are sending messages too quickly" error is now fixed
	   when you have a large buddylist.
	* Fixed the LC_ALL compile problem on Solaris boxes
	* Fixed PPC and ARM compile problem with oscar.c
	* Smileys work better, and don't cause font attributes to drop
	* Dialog windows are now prettier
	* /me in IM window; font/color dialogs and smileys in chat window

version 0.9.19 (06/09/2000):
	* Graphical Smiley Faces
	* Applet got a bit of a makeover (inside & out)
	* Compile-time options affect Preferences dialog
	* Whispering in chat works (does anyone even use this?)
	* HTML-tag buttons in chat
	* Chat got all kinds of new features (like IRC-sytle /me)
	* Chat in oscar works much better
	* Locale support
	* Fixed the segfault when your server-side config is null
	* Many many bugfixes

version 0.9.18 (06/02/2000):
	* Logging in works better for oscar
	* Double error bug when sending message to an offline user is
	  fixed.
	* Pressing enter once again sends a message in buddy chatrooms (oops)
	* More fixes for the change on the AOL sign-on process.
	* Fixed bug where Gaim sometimes doesn't find a font to use.
	* Per-conversation font and color dialogs (thanks fflewddur)
	* Chat in oscar works (somewhat)
	* Even more fixes for the sign-on process, and now you don't flash when
	  setting permit/deny lists.

version 0.9.17 (05/31/2000):
	* Automagic feature to check for new versions has been removed
	* Infinite loop bug fixed

version 0.9.16 (05/31/2000):
	* Paned buddy chat window (Thanks Syd)
	* Buddy lists (and changes) are cached to ~/.gaim/<sn>.blist
	  where <sn> is your screen name. If for some reason, you log
	  into the AOL server and the buddy list comes back empty, we
	  check for a cache file, and, if we find one, read it in. This
	  essentially implements recovery from a server crash at AOL
	  (AOL does not back up machines that contain TOC-based buddy
	  lists, unfortunately).  (Thanks Syd)
	* Font selection dialog
	* Small changes to the Oscar/libfaim stuff (see libfaim/README.gaim)
	* SOCKS 4 proxy support
	* Better proxy support overall (you can get people's info now! :) )
	* Two-way file transfer (you can get and send files, but you still
	  can't initiate either)
	* Fixed font problem with Misconfigured X-Servers.  Thanks Decklin!
	* Fixed the No Configuration problem that came about today (5/31)

version 0.9.15 (05/06/2000):
	* Plugin support enabled by default (oops)
	* Some plugins built/installed by default
	* Option to automagically check for new releases
	* Ability to receive files (one-way file transfer)
	* In-line spell checker (thanks to Torrey Searle of the
	  Everybuddy Devel team for this one)

version 0.9.14 (04/24/2000):
	* Numerous Fixes by G. Sumner Hayes (buffer over flow patches,
	  etc)
	* Paned Conversation Windows (Thanks Syd)
	* Raise Window On Message Received, Fixed (Thanks Syd)
	* When multiple screen names, Gaim now correctly remembers the name
	  that was used last.
	* FONT sizes now work correctly.
	* PLUGIN SUPPORT!! (Lots of cool goodies here)
	* Fixed another leak or two
	* Added ability to change your screenname password
	* Devil pixmaps

version 0.9.13 (03/27/2000):
	* Dialog Box Segfault Fixed (When You Click A Toggle Then Cancel)
	* Double Log-Out Message Fixed
	* GNOME compile error fixed
	* Away Message Problem Fixed
	* Fixed URL Right Click Menus
	* Conversation Loggin now shows Full Date and Time
	* Internal Change to Buddy List

version 0.9.12 (03/25/2000):
	* Segfault fix for PPC/Alpha/etc machines with log(0)
	  Thanks to Todd Cohen for this one.
	* Small internal change to the way prefs work
	* GNOME Applet support works better
	  (thanks to Eric Warmenhoven for the patch)
	* Support for displaying true type fonts
	* Lag-O-Meter does not send lag-test if not selected
	* Fixed problem with saving away messages which contain spaces
	  and numbers.
	* Various GNOME Applet Enhancements (thanks AGAIN to
	  Eric.  Someone needs to stop this boy :-) )
	* A lot of random, obscure bugs fixed
	* All of the major and I believe all of the minor memory leaks are
	  now fixed
	  (Thanks to Peter Teichman, Larry Ewing, Jeramey Crawford, and me)

version 0.9.11 (03/22/2000):
	* <STRIKE>Strike Tag Support</STRIKE> :-)
	* Another memory leak fix
	* New .gaimrc format
	* Better support for multiple screen names
	* Font Properties
	* Saving of buddylist window position
	* Fixed a problem with Gaim and the Netscape-branded version
	  of Mozilla
	* New Sound Properties
	* More General Properties
	* Bigger Text-Entry field (Thanks to CrazyDavy for this one)
	* Various Random Bug fixes

version 0.9.10 (11/03/1999):
	* Fixed a nasty memory leak.  No more 40M Gaim processes. LOL
	* IDLE Times are displayed in a neater fashion.

version 0.9.9  (10/31/1999):
	* A little selection bug has been squished
	* Small memory leak fixed
	* Small network fix (problem with HTTP Proxy fixed?)
	* Proxy stuff should work now :)
	* Widget table support, dir info looks nicer
	* Info box looks nicer (thanks to Decklin Foster)
	* Client now 'corrects' time values from the server for accurate
	  login times.
	* Lag-O-Meter (ala Drunken Jim)
	* IDLE Preferences

version 0.9.8  (10/04/1999):
	* HTTP Proxy Support (No SOCKS yet)
	* HTML Widget more robust
	* Graphical Debug Window
	* Buddylist bug fixed
	* Some logging fixes and improvements
	* configurable host/port selection
	* Clickable Links in buddy chat
	* New Gaim Logo
	* Display Signon/Signoff messages in conversation windows
	* Option to strip HTML from logged messages
	* GNOME cleanups (It might work now haha)
	* When viewing user info, URLS are converted to clickable links
	* Tooltips on URLS

version 0.9.7  (08/08/1999):
	* Preliminary Oscar Support
	* Fixed bad network bug
	* Fixed some bad text rendering bugs in the HTML widget
	* log all conversation names are now normalized.
	* Fixed another bad network bug :)
	* Multiple browser support, some Netscape buggies fixed.
	* Permit/Deny preferences moved to 'Permit' pane on buddylist.
	* Fixed problem with _, ', and \ in passwords

version 0.9.6  (08/01/1999):
	* Fixed 'log all conversation' segfault
	* Added NAS support
	* Removed Xmu dependancies.
	* Restructured network code
	* ESD detection more robust.
	* Sound fallbacks are MUCH more robust!

version 0.9.5  (07/25/1999):
	* Fixed About Box SegFault
	* Autologin Works with Applet
	* Option to Show Buddy List after Signon with Applet
	* 2048 character messages
	* Away-Detection (shows a different icon on the buddy list)
	* Fixed Segfault with messages > allowed size
	* Added option to log all conversations
	* Changed g_new to g_new0
	* Buddy List: Right Click Menus
	* Find Buddy By Email
	* Find Buddy By Info
	* New HTML widget (Underline/Links/HRs)
	* Updated Toolbar with 'Underline' Icon
	* More Buddy Pounce Options
	* Option to auto-change urls into clickable links (Under Prefs)
	* Better Buddy Chat functionality
	* Away Prefs
	* Registration Information (Let Us Know Who You Are)
	* Buddy Chat Prefs (Update Chatroom Lists)
	* Set User Info
	* FAQ added to the distribution
	* Sound problem with some systems fixed
	* Set Dir Info
	* Autostart of Netscape on URL Click
	* DnD Rearranging of Groups
	* Better Netscape Functionality
	* Right Click `URL' Menus
	* DnD Rearranging of Buddies
	* Script to convert win95 buddylist to gaim buddylist
	* Added `Link/URL' button to conversation window
	* ESD is now autodetected
	* Not too important but we GNU-ified the source tree :)

version 0.8.0  (04/31/1999):
	* Code clean-up
	* Updated Prefs
	* Buddy Pouncing
	* Pixmaps for buttons
	* Buddylist import/export
	* Autoconf/Automake
	* Conversation Logging
	* Coloured Text Selection
	* Updated Preferences
	* ESD Support
	* Minor Bug Fixes
	* `Warning' support
	* `Blocking' on conversation window
	* Add/Remove buddy from conversation window
	* Scroll-Wheel Mice work in Conversation Window
	* Fixed WindowMaker Appicon
	* version Number in About Box
	* Gaim Slogan in about box :)
	* Created Changelog File :)<|MERGE_RESOLUTION|>--- conflicted
+++ resolved
@@ -1,12 +1,9 @@
 Pidgin and Finch: The Pimpin' Penguin IM Clients That're Good for the Soul
 
-<<<<<<< HEAD
 version 2.8.0 (??/??/????):
   libpurple
   * media: Allow obtaining active local and remote candidates. (#11830)
 
-version 2.7.6 (??/??/????):
-=======
 version 2.7.10 (??/??/????):
 	General:
 	* Force video sources to all have the same capabilities.  This reduces the
@@ -135,7 +132,6 @@
 	* Don't show a "<URL>: Ok" connection error when using clientLogin.
 	* Cleaned up some debug output for improved readability.
 
->>>>>>> 13ebbbe3
 	MSN:
 	* Added support for MSNP16, including Multiple Points of Presence (MPOP)
 	  which allows multiple simultaneous sign-ins. (#8247)
