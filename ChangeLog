Pidgin and Finch: The Pimpin' Penguin IM Clients That're Good for the Soul

version 2.1.0 (??/??/????):
	libpurple:
	* Core changes to allow UIs to use second-granularity for scheduling.
	  Pidgin and Finch, which use the glib event loop, were changed to use
	  g_timeout_add_seconds() on glib >= 2.14 when possible.  This allows
	  glib to better group our longer timers to increase power efficiency.
	  (Arjan van de Ven with Intel Corporation)
	* No longer linkifies screennames containing @ signs in join/part
	  notifications in chats
	* With the HTML logger, images in conversations are now saved.
	  NOTE: Saved images are not yet displayed when loading logs.
	* Added support for QIP logs to the Log Reader plugin (Michael Shkutkov)

	Pidgin:
	* Ensure only one copy of Pidgin is running with a given configuration
	  directory.  The net effect of this is that trying to start Pidgin a
	  second time will raise the buddy list.  (Gabriel Schulhof)
	* Undo capability in the conversation window
<<<<<<< HEAD
	* The formatting toolbar has been reorganized to be more concise.
	* A new status area has been added to the top of conversations to
	  provide additional detail about the buddy, including buddy icon,
	  protocol and status message.

	Finch:
	* There's support for workspaces now (details in the manpage)
	* There's a new custom window manager, Irssi
	* Some improvements for tab-completion, tooltip and the password entries
	* Some bugs regarding search results fixed
	* A new DBus-script to create a docklet for finch
=======
	* Show idle times in the buddy list as days, hours, seconds
>>>>>>> 8fd56735

version 2.0.2 (06/14/2007):
	Pidgin:
	* Added a custom conversation font option to preferences
	* Fixed smiley ordering in the insert smiley popup to be more intuitive
	* Conversation->More menu items work for Chats as well as Buddies,
	  including those not on your buddy list
	* newline plugin should work better with conversation colors plugin now
	* Get Info on users now provides immediate feedback that something is
	  happening
	* Aliasing a buddy will not be interrupted by other buddy list activity
	* Using the -l option to log in to a specific account works better

	libpurple:
	* Moving an ICQ buddy from one group to another no longer
	  re-requests authorization from that person (Rene Hausleitner)
	* Added nullprpl, an example protocol plugin (Ryan Barrett)
	* Fixed SOCKS5 bug which caused Jabber file receiving to fail
	* Remove MSN's random "Authorization Failed" dialogs
	* Fix MSN to correctly detect incorrect passwords and disable the account
	* Get User Info on MSN is now more reliable & accurate
	* Updated SILC protocol to support SILC Toolkit 1.1 (Pekka Riikonen)
	* Fix for some QQ authentication problems
	* Fix for building on FreeBSD
	* Prevent "Logged in:" times for AIM buddies being ridiculously high
	* Updates and fixes to Bonjour support
	* Improve ICQ encoding support for some non-latin languages

	Finch:
	* Auto account reconnecting

version 2.0.1 (05/24/2007):
	* Buddy list update speedups when buddy icons are not being
	  displayed.  (Scott Wolchok)
	* Fix icons on docklet change status menu to match the status selector
	* Custom smileys on MSN can be saved by right-clicking on them
	* Fix a crash deleting a buddy that is in the Buddy List more than once
	* Compile fixes for Solaris
	* Fix GTalk formatting when there's a space before/after a */_
	* Fix Log viewer crash when the filename is not in the expected format
	* Get User Info now provides immediate feedback, and is updated when the
	  user information is available
	* Make the choose buddy icon dialog correctly list the current directory
	* Fix for buddy icons disappearing
	* Timestamps are always on in debug output (-d) and Debug Window now
	* Don't escape html entities in Yahoo! system messages
	* Fix for the choose buddy icon dialog resizing strangely as files are selected
	* Receives notifications when XMPP buddies send "leaving chat"
	  messages
	* Fix the typing animation so it doesn't stop animating once a conversation
	  has gone from typing -> not typing -> typing
	* Fix error messages when joing XMPP chats
	* Identify the account when warning about plaintext auth over an
	  unencrypted channel
	* Fix XMPP SASL authentication error when using Cyrus and a connect server
	* Fix changing tab locations to update properly
	* Turning off "Show formatting on incoming messages" now ignores
	  formatting in <span> tags too
	* File transfer progress for transfers on MSN is now correctly displayed
	* You can set/change alias of buddies/chats by double-clicking on the
	  conversation tabs (Ma Xuan)
	* Fix IRC connection bug with dircproxy (xjoe)
	* Ctrl+[shift]+tab focuses the next most active tab (William Thompson)
	* Fix Open Hotmail Inbox for MSN to work more reliably
	* Add a Google Talk item to the protocol list, to help users who think
	  we don't support Google Talk.  The item acts just like "XMPP".
	* Remember if the X server supports XScreenSaver, to avoid waking it
	  every 5 seconds.  (Arjan van de Ven with Intel Corporation)
	* Change our idle checking to poll only as necessary and raise the
	  unidle timeout from 5 seconds to 60 when using XScreenSaver.  This
	  and the XScreenSaver change will reduce Pidgin's effect on power
	  consumption when running with NO_HZ.  (Arjan van de Ven with Intel
	  Corporation)
	* Conversation -> Save As will now use aliases.
	* ALSA added as a possible sound method
	* Google Talk accounts will not import buddies from your Gmail address
	  book

	Finch:
	* Userlist in chat windows, which can be turned on or off using
	  "/users" command
	* Menus in the conversation windows
	* Improved tab completion support
	* Ctrl+c prompts with a dialog before exiting
	* Filter string in the debug window
	* Notify when you leave a chat
	* Work around an ncurses bug which appears when half of a multi-cell
	  character is covered by an upper-level window
	* New plugins are shown in bold text in the plugin dialog
	* Nicer HTML screendumps

version 2.0.0 (5/3/2007):
	* The project has new names - libpurple for the core, Pidgin for the
	  GTK+ UI and Finch for the ncurses based console UI (AOL LLC)

	Build Changes:
	* With the Core/UI split complete, it is now possible to build
	  libpurple without any UIs, creating a library upon which other
	  UIs may be constructed
	* A new ncurses-based console UI called Finch is now available
	  (Sadrul Habib Chowdhury, Google Summer of Code)
	* Reorganized the source tree to split apart the code for the UI
	  changes and libpurple targets
	* libxml2 is now required.  We switched from gmarkup to libxml2 for
	  more correct XML parsing.

	Status System:
	* The code dealing with buddy and account status, away messages,
	  away states, online/offline, etc has been completely rewritten.
	  Huge thanks to Christian Hammond, Dave West, Daniel Atallah and
	  Sadrul Habib Chowdhury.
	* Your status can now be set from inside the buddy list using the
	  selector at the bottom of the window.
	* To see messages when a buddy signs on or off, goes away, or
	  becomes idle, load the "Buddy State Notification" plugin

	Buddy List:
	* Performance when manipulating and displaying the buddy list has
	  been significantly improved (Aaron Sheldon, Google Summer of Code)
	* Buddy icons are now shown in tooltips (Felipe Contreras)
	* Tooltips now contain additional information about a "Person" that
	  contains multiple online buddies
	* Added a "Last Seen" field to buddy tooltips
	* Contacts will auto-expand when buddies are dragged around
	* If Pidgin is exited with the buddy list hidden in the docklet, it
	  will remain hidden when Pidgin is started again (Scott Shedden)
	* Improved buddy list searching with CTRL+F
	* Ability to set a buddy icon for all of your accounts at once via
	  the buddy list (You can still set per-account icons via the
	  account editor)
	* The space wasted by the group expanders has been eliminated and
	  the expander setting in .gtkrc-2.0 is no longer needed
	* Authorization requests don't popup new dialogs anymore. They are
	  displayed at the bottom of the buddy list instead.
	* New mail notifications don't popup new dialogs anymore. They are
	  displayed at the top of the buddy list instead.

	Conversations and Chats:
	* Timestamps honor the locale.  To use the traditional style,
	  enable the "Message Timestamp Formats" plugin.  The plugin
	  also provides options to show dates in timestamps.
	* Messages from buddies in the same "Person" will automatically
	  use the same conversation window.
	* The "Send As" menu has been replaced with a more appropriate
	  "Send To" menu based on "Persons" on your buddy list
	* Message formatting persists between messages (Igor Belyi)
	* Full message background colors are now supported
	* Smooth scrolling when receiving a new message
	* Screenname colors in chats now chosen intelligently
	* Conversation buffer scrollback limited to avoid large memory
	  usage in active conversations
	* Control-Shift-Tab will reverse cycle through the conversation tabs
	  (James Vega)
	* Many problems related to having an IM conversation and a chat open
	  with the same name are fixed (Andrew Hart)
	* Warning dialog when closing a window with unread IM messages
	* In chats right-click on names in the conversation window to
	  IM/Send File/Get info/ignore the user
	* Added tab management options to the tab right-click menu (Sadrul
	  Habib Chowdhury)
	* Brand new message queueing system.  Sounds are played when a
	  message is queued rather than when the message is dequeued
	  (Casey Harkins)
	* Ability to find the last message from a user in a chat (Levi Bard
	  and Sadrul Habib Chowdhury)
	* Formatting is preserved across messages
	  (There are known issues with pasting formatted text.  Either use
	   "Paste as Plain Text", hit Ctrl-R after pasting, or use the Clear
	   Formatting button on the toolbar.)
	* Performance while joining large chat rooms has been significantly
	  improved (Aaron Sheldon, Google Summer of Code)
	* Bi-Directional text support improvements for GtkIMHtml (Shlomi Loubaton)

	Sounds:
	* Beautiful new default sounds (Brad Turcotte)
	* Use GStreamer for playing sounds, instead of libao
	* A volume control in the preferences (Casey Harkins)

	Log Viewer:
	* Log viewer aggregates logs from the same "Person"
	* When opening the log viewer, show the most recent log by default
	  (Peter McCurdy)
	* Logs are now saved with the current timezone, which is displayed
	  in the log viewer
	* Text logs are linkified, so URLs are clickable
	* The old logger now caches file offsets, so opening the log viewer
	  for buddies with old logs should be much faster now if you have large
	  log files (except the first time for a log, when the cache is built)

	Plugins:
	* Plugins are now accessed through a separate dialog from the Tools
	  menu of the Buddy List
	* Newly installed plugins can now be activated without restarting
	  Pidgin (Sadrul Habib Chowdhury)
	* Overhauled the system tray/docklet plugin (Casey Harkins)
	* Text Replacement Plugin rewritten, works in real time and far more
	  intuitively (Benjamin Kahn)
	* Entries in the text replacement plugin are now sorted
	  alphabetically
	* The text replacement plugin allows non-whole-word replacement rules
	  (Levi Bard)
	* The text replacement plugin offers both case sensitive matching and
	  automatic case handling
	* I'dle Ma'ker plugin now has an easier method to unidle accounts, a
	  way to idle all accounts at once, and a way to unidle all accounts
	  idled via the plugin (John Bailey, Sadrul Habib Chowdhury)
	* The Evolution Integration plugin now supports Groupwise contacts
	* Mono plugin loader (Eoin Coffey)
	* Perl plugin loader has been rewritten (John Kelm, Google Summer
	  of Code)
	* New music messaging plugin (Christian Muise, Google Summer of Code)
	* gaim-remote has been superceded by new DBUS bindings within libpurple
	  (Piotr Zielinski, Google Summer of Code)
	* The purple-url-handler program has been added to provide a way to
	  automatically launch IM links via Pidgin or Finch.
	* The functionality of the auto-reconnect plugin has been
	  moved into the core, and the plugin itself has been removed.
	* 'Highlight when nick said' option added to Message Notification
	  plugin.
	* The system tray icon is now properly transparent (Dan Winship)
	* New Log Reader plugin that can read and display logs from Adium,
	  MSN Messenger, and Trillian in the log viewer
	* New Contact Availability plugin that attempts to predict the
	  times when people in your buddylist will most likely respond
	  to you, based on times in the past when they have responded
	  (Geoffrey Foster, Google Summer of Code)
	* A few new plugins: Autoaccept, Autoreply, Buddy Notes, New Line,
	  Offline Message Emulation, Conversation Colors and Markerline

	MSN Features:
	* Custom smiley receiving support (Irving Cordova & Francesco Fracassi)
	* Added support for sending (with the /nudge command) and receiving
	  "nudges" (Julien Cegarra, Martin Bayard)
	* Added an account action to open your Hotmail inbox from MSN
	* Bi-directional text is correctly handled now (Shlomi Loubaton)

	Yahoo Features:
	* Stealth Settings have been implemented
	* Doodle is now supported (Andrew Dieffenbach, Google Summer of Code)
	* Buddies' requests to add you to their lists now prompt for
	  authorization
	* Account option to ignore chat and conference invitations (Peter
	  Lawler)
	* Added a /list command to bring up the room list (Peter Lawler)

	AIM/ICQ Features:
	* ICQ file transfer support with newer ICQ clients (Jonathan Clark,
	  Google Summer of Code)
	* Many overall improvements to AIM and ICQ file transfers (Jonathan
	  Clark, Google Summer of Code)
	* Support for pausing and resuming AIM and ICQ file transfers
	  (Graham Booker)
	* Ability to set ICQ "require authorization" and "web aware"
	  setting (Ettore Simone)
	* ICQ encoding fix for offline buddies (Ilya Konstantinov)

	IRC Features:
	* SSL support for IRC connections (Daniel Atallah)
	* Show an error message when temporarily unable to join an IRC
	  channel or change your nick
	* Added /nickserv, /memoserv, /chanserv and /operserv
	  commands (Joao Luís Marques Pinto)
	* Added CTCP VERSION via /version (Andrej Krivulčík)
	* Added /whowas command (achris)

	Jabber Features:
	* Support for SRV lookups
	* Support for buddy icons
	* Jabber User Directory searching

	SILC Features:
	* Whiteboard support (Pekka Riikonen)
	* Sending/receiving images in IMs (Pekka Riikonen)
	* Cipher and HMAC selection support (Pekka Riikonen)
	* Buddy Icon support (Pekka Riikonen)

	Other Protocol Changes:
	* Bonjour (Rendezvous) protocol support (Juanjo Molinero Horno, Google
	  Summer of Code)
	* Updated Gadu-Gadu protocol support (Bartosz Oler, Google Summer of
	  Code).  This requires the libgadu library.  See
	  http://pidgin.im/faq.php#libgadu for more information.
	* SIP/SIMPLE support (Thomas Butter, Google Summer of Code)
	* Sametime protocol support
	  Requires the meanwhile library: http://meanwhile.sourceforge.net
	* QQ protocol support (Mark Huetsch, Google Summer of Code, and the
	  developers of the OpenQ project)
	* Removed the Napster and TOC protocols plugins

	Other Noteworthy Changes:
	* NAT traversal support via UPnP (Adam J. Warrington, Google Summer of
	  Code)
	* NAT traversal support via NAT-PMP (Evan Schoenberg and R. Tyler Ballance)
	* The modify account dialog now contains two tabs, which should display
	  better at lower resolutions (Sadrul Habib Chowdhury)
	* New "find buddy" results dialog (Alex Converse)
	* People using input methods can now use Enter again
	* Mouse-over hyperlink coloring is now themeable
	* Buddy Pounces now have a proper management window. (Kevin Stange)
	* Buddy icons maintain aspect ratio when resized
	* The last used directory is remembered for opening or saving files and
	  buddy icons
	* Add an SVG version of our desktop icon, pidgin.svg (John Oyler)
	* If a given protocol doesn't support privacy, we now handle blocking
	  in the core. (Jean-Yves Lefort)
	* Smiley themes can now include spaces in the smiley definitions.
	  The spaces (and now backslashes) must be backslash-escaped.
	  (Sadrul Habib Chowdhury)
	* New e-mail notices are now grouped into one dialog.
	  (Sadrul Habib Chowdhury, Chris Stafford)
	* "Open" in the File Transfer window integrates with GNOME, KDE, and
	  Windows and falls back to the browser in other environments.
	* On Mac OS X, the keyboard/mouse idle time pref now uses system idle
	  time instead of X11 idle time (Michael Culbertson)
	* Autocomplete in the buddy pounce dialog (Sadrul Habib Chowdhury)
	* Non-blocking socket I/O is used in most protocol plugins
	* All-new icons all over the place (Hylke Bons)

	Preference Changes:
	* Preferences have been substantially reorganized and cleaned up
	* Smiley theme descriptions are now shown correctly for the highlighted
	  smiley theme (Levi Bard)
	* All Buddy List preferences have been moved to the Buddies menu of
	  the buddy list window.
	* Proxy settings will be taken from Gnome if it is running.  These may
	  still be overridden on a per-account basis.
	* Removed "Dim idle buddies;" behavior is now always enabled
	* Removed keyboard shortcut preferences for ctrl-B/I/U; enabled by
	  default, but won't interfere with bindings set by the GTK theme
	* Removed keyboard shortcuts preferences for ctrl-# to insert a smiley;
	  behavior removed from Pidgin
	* Removed "Enter" vs. "Ctrl-Enter" to send; "Enter" sends by default,
	  but it is now possible to change this binding in your GTK theme
	* Removed "Show multi-colored screennames in chats;" behavior is now
	  always enabled and screenname colors automatically adjust themselves
	  to compensate for background color.
	* Removed "Raise Buddy List Window on Events" and the related behavior
	* Removed "Display remote nicknames if no alias is set"
	* Removed "Show idle times" and "Show warning levels" on the buddy
	  list; behavior is now always enabled
	* Removed "Auto-expand contacts;" contacts expand only when dragging
	  buddies around the buddy list
	* Removed conversation and buddy list buttons and related preferences
	* Removed "Raise conversation window" preferences; moved feature to
	  the notify plugin
	* Removed "Show alias in tabs/titles;" behavior is now always enabled
	* Removed "Show formatting toolbars;" the setting in conversations'
	  "Options" menu now affects the global preference
	* Removed "Show timestamps;" behavior is now enabled, but is overridden
	  by the timestamp plugin
	* Removed all protocol options pages
	* Removed "Escape closes windows;" default key binding is now Ctrl-W
	* Removed "Log when buddies sign on/sign off/become idle/become
	  un-idle/go away/come back" and "Log your own actions;" all of these
	  will be logged when the system log is enabled
	* Removed the separate ignore formatting preferences; behavior has been
	  consolidated into a single preference

version 1.5.0 (8/11/2005):
	* Ability to set IRC quit message (Lalo Martins)
	* OSCAR file transfers now work for 2 users behind the same NAT
	  (Jonathan Clark)
	* Yahoo! buddy requests to add you to their buddy list now prompt for
	  authorization
	* Added a /clear command for conversations/chats
	* Fixed ICQ encoding for messages with offline ICQ users
	  (Ilya Konstantinov, SF Bug #1179452)
	* Default Yahoo! chat roomlist locale to 'us'

version 1.4.0 (7/7/2005):
	* Fix system log start times for some protocols
	* SILC compiles with newer SILC toolkit versions (Pekka Riikonen)
	* Fixed a bug where buddy icon cache files were left in the icon
	  cache directory after they were no longer in use.
	* Attempt to detect the file type of a buddy icon when saving.
	* Additional Yahoo! boot protection (Peter Lawler)
	* A few Yahoo! memory leaks plugged (Peter Lawler)
	* Fixed handling of the new Yahoo! profile page. (Joshua Honeycutt,
	  Peter Lawler)
	* Fixed localized Yahoo! room lists.  Please refer to the Yahoo!
	  section of the Gaim FAQ for details. (Peter Lawler)
	* Enabled sending files to ICQ users using ICQ 5.02 and newer
	  (Jonathan Clark)

version 1.3.1 (6/9/2005):
	* The file transfer details section now also displays the full path to
	  the local file sent/received.
	* Yahoo! has the following new "/" commands:  /join, /buzz
	* Fix Yahoo! privacy bug
	* Fix Jabber Get Info crash on busted servers
	* Updated our gaim.desktop file, thanks to all our terrific translators
	  for sending in translations of the changes
	* Improvements to how Gaim handles new message notification
	* Fix Jabber registration on XMPP servers (including jabber.org)

version 1.3.0 (5/10/2005):
	* Removed parts of the font selection dialog that were not respected
	* Fix being invited to a multi user chat on MSN
	* Multiple SILC accounts should work now (Pekka Riikonen)
	* Fix times on jabber chat backlogs
	* Fix gevolution plugin to compile with e-d-s 1.0 or 1.2
	* Fix gevolution plugin to remember buddy name when someone added you
	  and you then add them
	* Formatting in jabber chats works
	* Fix to prevent MSN disconnecting if you change status while connecting
	* Fixes for two remotely exploitable crash bugs.  See
	  http://gaim.sourceforge.net/security/ for more information.
	* Change to correctly handle adding jabber buddies on ejabberd servers

version 1.2.1 (4/3/2005):
	* URL escaping now works with UTF-8 text. This may break some old log
	 files.
	* Revert to XOR auth for ICQ as the md5 is not fully functional
	* Fix bug with going away while in a jabber chat
	* MSN bug fixes (Felipe Contreras)
	* Escape things properly in IRC
	* Docklet fixes: fix the "1 pixel-wide icon" bug, fix problems with Gaim
	  crashing when the tray manager dies, and work correctly with multi-headed
	  displays where the tray isn't on the primary screen (Robert McQueen)

version 1.2.0 (3/17/2005):
	* Yahoo file receiving and buddy icon receiving work again.
	* Limit animated buddy icon frame rates to 10 frames per second
	  (Nathan Conrad)
	* Fix a bug where portions of your account configuration would
	  fail to be read correctly if you set a proxy user name or
	  password containing invalid XML characters such as < and >
	  (Bastien Durel)
	* Yahoo! privacy improvements (Bleeter)
	* Fix receiving Jabber formatting (broken in 1.1.3)

version 1.1.4 (2/24/2005):
	* Fixed a bug where Yahoo! would lose messages (and any other packet
	  really)
	* Correctly show the time when incoming Gadu-Gadu messages were sent
	  (Carl-Daniel Hailfinger)
	* Fixed crashes with glib 2.6
	* Fixed MSN crash when conversations time out after the conversation
	  window was closed
	* Fixed an html parsing bug, CAN-2005-0208

version 1.1.3 (2/17/2005):
	* CHAP authentication support for SOCKS5 proxies (Malcolm Smith)
	* ICQ offline messages are sent using your specified character
	  set instead of Unicode (Magnus Hult)
	* MSN HTTP method works with proxies using authentication (Bastien Durel)
	* Really fix the bug where buddies show as logged in for 49 thousand days
	* Buddy pounces containing '&' are saved correctly
	* Improved MSN error handling when the servers are unavailable
	* More MSN bug fixes
	* Fix some leaks
	* Fix "Find" in the log viewer so that it finds in all logs
	* Smileys not appearing at the end of lines has been fixed
	* Closing conversation windows no longer cancels active file transfers on
	  MSN (Felipe Contreras)

version 1.1.2 (1/20/2005):
	* MSN 'HTTP Method' fixed (Felipe Contreras)
	* Better handling of MSN's Individuals group and buddy status updates
	  (Felipe Contreras)
	* Fix a crash inviting MSN user to a chat when they're already there
	* AIM SecurID login support
	* Fix configuration of Jabber chat rooms on some servers
	* More MSN bug fixes (Felipe Contreras)
	* Fix queue messages to Docklet when not globally away (Robert McQueen)
	* Fix some leaks
	* The Autopackage now builds both the mozilla-nss and the gnutls
	  ssl plugins, and requires at least one of those libraries.

version 1.1.1 (12/28/2004):
	* Allow SILC authentication via public key if your key is password
	  protected (Michele Baldessari)
	* More MSN bug fixes (Felipe Contreras)
	* Drag-and-drop to conversation window file transfers work again
	* Disable the delete button on pounces that aren't saved yet anyway
	  (Kevin Stange)

version 1.1.0 (12/02/2004):
	New Features:
	* Binary relocable. Gaim will find its files even if it's installed
	  in a location other than the --prefix it was ./configured with.
	  Pass --disable-binreloc to ./configure to disable.
	* IRC now has fallback encodings, and tries harder to display
	  something useful during an encoding error.
	* New MSN protocol icon (Felipe Contreras)

	Bug Fixes:
	* Fix some leaks (Miah Gregory, Felipe Contreras)
	* Fix crashes when removing buddies in certain situations (Andrew Hart)
	* Eliminate MSN switchboard errors (Felipe Contreras)
	* Fix MSN buddy icon synchronization (Felipe Contreras)
	* Correctly display file transfer dialogs for filenames containing &, < or >
	* Correctly display MSN authorization dialogs for friendly names containing
	  &, < or >
	* Properly align the right-click docklet menu with the docklet icon in
	  *nix.
	* Fix a crash if the MSN buddy list is not available
	* Fix a bug in the request api (Gary Kramlich)

version 1.0.3 (11/11/2004):
	Bug Fixes:
	* Jabber authentication fixes (Michael Plump)
	* Yahoo buddy idle reporting is more accurate (Evan Schoenberg)
	* "Allow All" privacy setting works on Yahoo (Peter Lawler)
	* Fix a crash when dragging a buddy to the conversation entry area
	* Fix a crash removing chats from the buddy list
	* Correctly display buddy pounces for aliases with &, < or > in them
	* Correctly follow the per-conversation logging option

version 1.0.2 (10/19/2004):
	Bug Fixes:
	* MSN file transfers work on big endian machines (Jean-Francois Roy and
	  Evan Schoenberg)
	* Fixed the MSN signon crash with Miranda users in the buddy list
	* Fixed sending messages to MSN Web Messenger users (Damien Ayers)
	* Fixed some memory leaks in the MSN plugin (Evan Schoenberg)
	* Fixed a crash viewing certain MSN user profiles (Evan Schoenberg)
	* Fixed a crash sending a file on MSN when the file is unreadable
	* Fixed a crash deleting accounts (Andrew Hart)
	* Fixed a crash inviting to chats (Andrew Hart)
	* Fixed a bug in Yahoo privacy handling (Peter Lawler)
	* Fixed a crash trying to join a chat from the docklet when not signed in
	  to a chat-capable account (Daniel Atallah)

version 1.0.1 (10/07/2004):
	New Features:
	* Use the GNOME default browser when opening links if you're running GNOME
	  (Alex Duggan)
	* Added support for multiple addressbooks in the gevolution plugin
	  (Henry Jen).

	Bug Fixes:
	* Send-As menu duplicates less work (Dave West)
	* Can now see your own MSN buddy icon (Felipe Contreras)
	* Jabber roomlist fetches work again
	* Close buttons on tabs in existing conversations correctly reflect the
	  "show close buttons on tabs" preference (Nathan Fredrickson)
	* Fix to make the get_signon(buddy) perl plugin function work (Gregory C.
	  Harfst)
	* Fixed crashes when reloading the gevolution plugin (Henry Jen)
	* Fixed some memory leaks in the gevolution plugin.
	* Wrap at character boundaries if there is not enough space for a full word
	* 64 bit compile warning fixes

version 1.0.0 (09/17/2004):
	New Features:
	* Drag-and-drop buddy support for the Invite dialog (Stu Tomlinson)
	* Drag-and-drop buddy support for the Pounce dialog (Stu Tomlinson)
	* View Chat log available from the interface (Daniel Atallah)
	* Ability to receive offline messages in character encodings
	  other than ASCII (thanks to Nick Sukharev)
	* File transfer status messages printed to conversation
	  windows (Dave West)
	* Display file transfer messages when someone sends you a file
	  over AIM (Dave West)
	* Handle MSN buddy lists more sanely (Felipe Contreras)
	* Zephyr can use tzc to run from behind a firewall (Arun A Tharuvai)

	Bug Fixes:
	* Work around window manager stupidity with new dialog windows (Dave West)
	* Compile with gtk 2.5.x (Gary Kramlich)
	* Escape invalid characters in log names (Daniel Atallah)
	* Fix for clicking add in an msn chat with 2 or more people in your buddy
	  list (Daniel Atallah)

version 0.82.1 (08/27/2004):
	Bug Fixes:
	* Fix a crash when changing the preference for how to display buttons
	  on conversation windows
	* Remove a stray printf() when beginning new conversations and logging
	  is enabled

version 0.82 (08/26/2004):
	New Features:
	* Ability to set available messages for AIM
	  (Tools->Account Actions->Set Available Message...)
	* Ability to specify a custom character set for messages sent to ICQ
	  users and messages received from ICQ users
	* Ability to edit your current away message (Rhett Robinson)
	* Topics in the conversation window (not the topic field at the
	  top) with URLs will now appear as links (Stu Tomlinson)
	* File transfers appear in the file transfer window when they
	  are initiated rather than when they begin transferring (Dave West)
	* Instead of toggling slash commands on/off, you can now toggle
	  passing through unknown slash commands on/off.

	Bug Fixes:
	* Joining a Jabber chat no longer causes a crash (Stu Tomlinson)
	* Selecting a buddy icon for a brand new account no longer
	  causes a crash
	* Better file transfer error messages (Dave West)
	* Remotely canceled file transfers in MSN are now noticed, so that we
	  don't accidentally cancel the file transfer and crash Gaim
	  (Felipe Contreras)
	* Protocols that don't support joining chat rooms by name no longer
	  allow chat rooms to be added to the buddy list (Felipe Contreras)
	* Delayed messages and system messages no longer cause
	  sound events to be triggered (Nathan Fredrickson)
	* The chat invite button has a correct label (Stu Tomlinson)
	* The system log should leak fewer file descriptors (Ka-Hing Cheung)
	* Buddy list tooltips display in more appropriate positions when
	  using multiple monitors (Dave West)
	* Better parsing of URLs containing special characters
	* All users are shown when joining a Yahoo! conference (Bleeter Yaluser)
	* You now leave all Yahoo! conferences when you log out of Yahoo!
	* Buddy Icon updating bug fixed (Felipe Contreras)

version 0.81 (08/05/2004):
	New Features:
	* The autorecon plugin will somewhat remember state information(Yosef
	  Radchenko)
	* Visual display of ops/voice/halfops/so on in Chats (Stu Tomlinson)
	* Tab completion of slash commands in Chats (Stu Tomlinson)
	* gaim-remote can now manipulate status (István Váradi)
	* The text messages of Yahoo Audibles are now displayed, although
	  the audio and graphics are not.
	* Yahoo! away messages can be 255 characters long now

	Bug Fixes:
	* Gadu-Gadu should connect again (Andrew Wellington)
	* Novell fixes (Mike Stoddard of Novell):
		* Fixed reconnect crash
		* Fixed duplicate root folder bug
		* Fixed bug with folder ordering (on a first time login
		  folders were being added in reverse order).
	* Use ISO date format for the system log (Eduardo Pérez)
	* Long buddy lists with irc should cause flooding disconnects less
	  (Stu Tomlinson)
	* Better smiley substitution
	* Fix a crash related to auto-expanding contacts at the bottom of
	  buddy lists
	* Fix a crash on Solaris when changing or viewing information for
	  your AIM account (Format Screen Name, Change Email Address, etc.)
	* HTML in OSCAR buddy comments is now escaped (and not rendered)
	* Fix a crash when dragging a screen name to a conversation window
	  for that screen name
	* User-requested new conversation windows are now always given focus
	* Pasting HTML into Gaim from certain sources no longer results in
	  the spaces between some words being removed
	* The alias of a contact is now displayed in more places when the
	  alias of a buddy is not set
	* .gaimrc is no longer imported
	* Prevent a crash if you sign off and try to dequeue messages from
	  the away dialog (Kevin Stange)
	* Prevent a possible crash if gaim_gtkconv_write_conv is called
	  with who as NULL (Kevin Stange)
	* Prevent (null) or an empty string from being logged as the sender's
	  name if the sender no longer has an alias because the account is
	  signed off (Kevin Stange)
	* The auto-reconnect plugin will no longer attempt to reconnect an
	  MSN account if you were disconnected because you signed on from
	  another location (Stu Tomlinson)
	* On Solaris, chatting in IRC using the UTF-8 charset no longer gives
	  a "conversion failed" error for every message (Arvind Samptur)
	* ICQ offline messages should have the correct timestamp (Dave West)

version 0.80 (07/15/2004):
	New Features:
	* Ability to send files from the conversation window (Daniel Atallah)
	* Drag a file into the buddy list or a conversation to send it to that
	  buddy
	* Yet more new commands and features for SILC (Stu Tomlinson)
	* Gaim uses the new file chooser when compiled for GTK+ 2.4
	  (Fernando Herrera)
	* Support for the Epiphany web browser (Leonardo Serra)
	* Status messages in Gadu-Gadu (Andrew (proton) Wellington)
	* Parentheses are now displayed around the title and tabs of
	  conversations from offline accounts or parted chats.
	* Zephyr typing notification (Arun A Tharuvai)
	* Account dialog's columns are resizable (Eduardo Pérez)

	Bug Fixes:
	* The firefox browser option now works with firefox 0.9
	* Buddy icons in conversations no longer depend on the
	  buddy list
	* Fix for the bug where some buddies seemed logged in 4
	  thousand some odd days (Alan Ford)

version 0.79 (06/24/2004):
	New Features:
	* Display name changes are now shown in the conversation windows.
	  (Robert Mibus)
	* Get Info on Yahoo! now works for nonenglish profiles.
	  (Ambrose Li)
	* General "Get Info" improvements on Yahoo! and MSN (Ambrose Li)
	* Yahoo! Japan support. Click More Options and check Yahoo Japan
	  in the account editor, to use your Yahoo! Japan account
	* Gtk themes can now theme the Gaim buddy list independently of
	  other things (Stu Tomlinson)
	* Show timestamps now has a per-conversation option in addition
	  to the global one, bringing it in line with the other conver-
	  sation options (Stu Tomlinson)
	* Added MSN buddy icons (Felipe Contreras)
	* Added MSN file transfer (Felipe Contreras)
	* MSN's idle state now actually sets a buddy idle
	* Buddy pounce defaults are now more sane, and apply to the state the
	  buddy is currently in. For example, if the buddy is idle, set
	  "Return from idle" by default. The last action(s) used are the
	  defaults for the next pounce
	* Yahoo buddy icon support
	* Selected buddy icons will automatically convert to the appropriate
	  format for the protocol. (GTK 2.2 and higher only)
	* Dragging an image file into the Modify Account dialog will set that
	  as a buddy icon.
	* Development headers for compiling third-party plugins are now
	  installed. (Stu Tomlinson)
	* Headers for gaim-remote now reside in gaim/ instead of
	  gaim-include/.
	* Basic YCHT support, which allows joining Yahoo! Chats when
	  logged in using the web messenger method

	Bug Fixes:
	* Fixed Yahoo! authentication problems.  (Cerulean Studios)
	* Non-looping animated icons no longer cause Gaim to freeze
	* Flashing windows should work again for unix in window managers that
	  support the URGENT hint (Etan Reisner)
	* Better handling of character sets in RTF for Novell (Mike Stoddard of
	  Novell)
	* Contact list sync problems in Novell fixed (Mike Stoddard of Novell)
	* Fixed a crash in SILC that sometimes happened when resolving
	  the buddy list (Pekka Riikonen)
	* Parallel compiles of the perl plugin should work better
	  (Stu Tomlinson)
	* The disconnected UI op was called twice on connection errors. Now
	  it is only called once. (Evan Schoenberg)
	* Dragging into conversation windows works better
	* Protocol-specific settings for accounts were being removed whenever
	  the account was modified. Now they're only removed when the protocol
	  type changes, as it should be.
	* Zephyr bug fixes and memory leak plugs (Arun A Tharuvai)
	* Rewrite of MSN buddylist support, which fixed a known syncronization
	  bug and some others (Felipe Contreras)

version 0.78 (05/30/2004):
	New Features:
	* Support for the SILC protocol (http://www.silcnet.org/)
	  (Pekka Riikonen)
	* Option to suppress disconnect notification when using
	  the autoreconnect plugin (Christopher (siege) O'Brien)
	* Added support for dragging buddies from the buddy list into the
	  Add Buddy Pounce dialog
	* Pounce notification now includes time (Mike Lundy)
	* The history plugin now shows history for chats in addition to IMs
	* Menu item to view conversation logs (Tom Samstag)
	* Conversation and chat sizes automatically saved (Stu Tomlinson)
	* Added support for Novell privacy settings (Mike Stoddard of Novell)
	* Added ability to initiate multi-user conferences (chats) in Novell
	  (Mike Stoddard of Novell)
	* Find and Save buttons on the debug window (Stu Tomlinson)
	* Plugin Actions menu (Christopher (siege) O'Brien)
	* Plugins can now add entries to the right-click menu of a group or chat
	  (Stu Tomlinson and Christopher (siege) O'Brien)
	* Hyperlink colors are now themeable via your ~/.gtkrc-2.0 file

	Bug Fixes:
	* Compiles again with gcc 2.96 (Ignacio J. Elia)
	* Gtk2.0 compatibility fixes (Tim Ringenbach)
	* Many documentation updates (Jonathan Champ, Gary Kramlich,
	  Stu Tomlinson, and Kevin Stange)
	* Yahoo works on 64 bit machines (Gary Kramlich)
	* Zephyr works on 64 bit machines (Arun A Tharuvai)
	* Novell 64bit fixes, better error messages, and buddy list sync fixes
	  (Mike Stoddard of Novell)
	* Novell protocol works on big endian machines (Novell)
	* Massive rewrite of MSN support, which should fix a number of issues
	  and make errors easier to interpret (Felipe Contreras)
	* Fixed a privacy-related bug in MSN that affected blocking/permitting,
	  which was due to case-sensitive string comparisons (Gudmundur
	  Olafsson)
	* Fixed an MSN HTTP method bug where MSN would queue data indefinitely.
	  (Andrew Wellington)
	* All known MSN formatting bugs were fixed.
	* Overly long messages and paging cell phones in MSN no longer cause
	  disconnects (Felipe Contreras)
	* Several bug fixes for MSN's MSNSLP and MSNObject support (Finlay
	  Dobbie)
	* ALT-F works correctly in the System Log Viewer (Stu Tomlinson)
	* New tabs should scroll correctly again (Tim Ringenbach)
	* Dialogs opened from a conversation window are now closed when
	  the conversation window is closed, preventing a crash (Kevin Stange)
	* Copy/paste encoding fixes (Joe Marcus Clarke)
	* IRC disconnect crash fix (Luciano Miguel Ferreira Rocha)
	* Ampersands in links should work correctly (Tim Ringenbach)
	* DirectIM and IM Image support for AIM are greatly improved
	  (Tim Ringenbach)
	* Gadu-Gadu updates (Andrew Wellington)
	* Print Gadu-Gadu messages to the debug window instead of the console
	* Updated and standardized blist signals (Gary Kramlich)
	* Made the recieve-*-msg signals match the sending ones (Stu Tomlinson)
	* The idle time for the buddy-idle and buddy-unidle signals should
	  be correct again.

	Preference Changes:
	* Added "Conversation placement - By conversation count"
	* Added a "none" smiley theme to replace the "Show graphical
	  smileys" option
	* Replace default formatting preferences with a dialog to set a
	  default formatting in a WYSIWYG manner.
	* Removed "Show logins in window," default to yes
	* Removed "Send URLs as links," default to yes (in protocols that
	  support HTML)
	* Removed "Show URLs as links," default to yes
	* Removed New window height & width and Entry field height for Chats &
	  IMs, sizes are now saved automatically
	* Removed "Tab-complete nicks" default to yes
	* Removed "Old-style tab completion", no longer supported
	* Removed "Sending message removes away status", default to no
	* Removed "Show numbers in groups", default to yes
	* Removed "Icons on tabs", default to yes
	* Removed "Sounds when you log in", default to no
	* Removed "Seconds before resending autoresponse", default to 600
	  seconds
	* Removed "Send autoresponse in active conversations", default to no
	* Removed "Show people joining in window", default to yes
	* Removed "Show people leaving in window", default to yes

version 0.77 (04/22/2004):
	New Features:
	* The System Log returns (Ka-Hing Cheung)
	* Added a conversation-drag-ended signal (Etan Reisner)
	* Reorganized and cleaned up the MSN protocol plugin (Felipe Contreras)
	* Added the -c option to specify location of the .gaim directory,
	  removed the outdated -f option that no longer had any effect (Daniel
	  Atallah)
	* Novell GroupWise protocol support added (Novell)
	* WYSIWYG improvements (Tim Ringenbach)
	* WYSIWYG editing for user info (Jon Oberheide)
	* Rich-text copy and paste
	* Plugins can now add menu items to the buddy context menu
	  (Christopher O'Brien)
	* Plugins can now add preferences (Gary Kramlich)
	* The TOC protocol is no longer built by default. The plugin is not
	  being properly tested and is no longer officially supported.
	* Bumped up the plugin API version number, and added version numbers
	  for loader plugins and protocol plugins. Authors will want to
	  update their plugins, and possibly use GAIM_PLUGIN_API_VERSION,
	  GAIM_PRPL_API_VERSION, and GAIM_LOADER_API_VERSION constants.
	* Zephyr error reporting works (Arun A. Tharuvai)
	* Zephyr deals with non-utf8 characters (Arun A. Tharuvai)

	Bug Fixes:
	* Formatting in the Log viewer is fixed (Kevin Stange)
	* Save Conversation works again (Kevin Stange)
	* The Clear button in privacy works (Robert Mibus)
	* MSN error reporting works again (Stu Tomlinson)
	* MSN e-mail notifications should no longer cause Gaim to crash
	  (Felipe Contreras)
	* Fixed an infinite loop bug that would sometimes cause MSN to lock
	  up (Nickolai Zeldovich)
	* All away messages should now show up in tooltips
	* Removing zephyr buddies no longer crashes (Arun A. Tharuvai)

version 0.76 (04/01/2004):
	New Features:
	* WYSIWYG text input (with much help from Gary Kramlich and Kevin
	  Stange)
	* Ability to be invisible on AIM
	* Chatroom list support (Tim Ringenbach)
	* Added auto-completion for screen names to the New Instant Message and
	  Get User Info dialogs.
	* Non-ascii character support in AIM chats (Uli Luckas and Marco Ziech)
	* Vastly improved browser opening, with tab support! (Nathan
	  Fredrickson)
	* Added support for connecting to MSN using the port 80 method.
	* Support for Mozilla Firefox (Chris Friesen and Nathan Fredrickson)
	* Added protocol-specific preferences (Gary Kramlich)
	* Local IP address information can be changed in Preferences
	  (Tim Ringenbach)
	* Improved local IP address detection (Tim Ringenbach)
	* Offline accounts in account drop-down lists are now greyed (Etan
	  Reisner)
	* Improved accessibility support for screen readers and other
	  accessibility tools (Marc Mulcahy)
	* Improved accessibility in conversation windows (Nathan Fredrickson)
	* Keyboard access to context menus via Shift+F10 (Marc Mulcahy)
	* Core/UI split event loop code. (Scott Lamb)
	* Added improvements to the multi-field request code, including
	  required fields and account fields.
	* Moved more dialogs to the request API for interface consistency
	  (Send Message, Get User Info, and Insert Link dialogs)
	* Jabber file transfer
	* IRC file transfer (Tim Ringenbach)
	* Added a hidden preference for disabling buddy list tooltips or
	  changing the pop-up delay in prefs.xml.
	* Moved translation news to po/ChangeLog

	Bug Fixes:
	* Changes in AIM/ICQ server-side buddy lists take
	  precedence over the local buddy list
	* Significant work on the Zephyr plugin (Arun A. Tharuvai)
	* You can now use :/ as a smiley safely (Nathan Owens)
	* Various buffer overflow fixes (Stefan Esser)
	* Tabs now stay green when they are supposed to (Etan Reisner)
	* Fixed a bug where only the first user in a chat room list was removed
	  sometimes when trying to remove a group of users (Tim Ringenbach)
	* Clearing an AIM buddy icon actually removes it from the server,
	  icons changes in the account editor do not take effect if the
	  cancel button is used (Stu Tomlinson)
	* Improved chat parting logic (Tim Ringenbach)
	* Yet Another IRC channel user duplication bugfix (Tim Ringenbach)
	* Deleting an account while modifying it will no longer crash gaim.
	* Only one account preference window will now appear per account when
	  clicking Modify.
	* Aliases are now shown alongside the screen name in the message
	  queue window. (Kevin Stange).
	* TCL Plugin API changed
	* The mobile icon on MSN users is now removed when the person disables
	  mobile paging (Stu Tomlinson)
	* Removing invalid buddies in MSN with a space in their name no longer
	  causes a disconnect (Stu Tomlinson)
	* Multiple MSN chats should now work (Robert Mibus)
	* Added new MSN error codes and fixed an incorrect one (Stu Tomlinson)
	* Incoming colors are now processed correctly in MSN.
	* Conversation placement by account now works correctly with both
	  chats and IMs, and takes the Combine Chats and IMs option into
	  consideration.
	* Minor tweaks to the list box in the multi-field request dialogs
	  so they work without a label and scrollbar (Pekka Riikonen)
	* Hitting enter in a multi-field request dialog when a textfield has
	  the focus no longer ignores the changed text in the textfield
	  (Gary Kramlich)
	* The Disconnect dialog no longer raises and gains focus each time
	  a disconnected account is added (Ka-Hing Cheung)
	* Gadu-Gadu might actually connect again (Ignacy Gawedzki)
	* Buddy pounces for an account are removed when the account is
	  deleted (Gary Kramlich)
	* Various bug and memory leak fixes (Gary Kramlich)
	* Assorted SSL crashfixes
	* --enable-debug no longer breaks compilation when using gtk 2.4,
	  which also broke garnome.
	* Tooltips shouldn't crash now (Daniel Atallah)

version 0.75 (01/09/2004):
	* New Yahoo! auth method
	* Yahoo! file transfer (Tim Ringenbach)
	* Yahoo! chat joining fixes (Tim Ringenbach)
	* Persons can auto-expand when hovering your mouse over it
	* Improved i18n support for MSN email notification (Felipe Contreras)
	* Jabber SASL PLAIN support
	* Improved Jabber MUC (Chat) support
	* Fixed an MSN login bug some people likely experienced (Felipe
	  Contreras)
	* Touch-up various dialogs to follow the Gnome Human Interface
	  Guidelines more closely (Steven Garrity, Nathan Fredrickson, and
	  Ka-Hing Cheung)
	* Works better with all-black gtk themes (Etan Reisner)
	* Mozilla Firebird support (Chris (darth_sebulba04))

version 0.74 (11/25/2003):
	* Sort-by-size log sorting fix
	* Log directory umask fix for users of gaim-remote
	* Fix Jabber room creation on MUC servers.

version 0.73 (11/21/2003):
	* New Logging format and code:
		* fixes i18n issues with logs
		* compatible with old logs
		* hopefully fixes segfault in viewing logs
	* New disconnected account dialog (Thanks, Daniel Atallah)
	* Fixes several Jabber bugs
	* Fixes the bug where some dialogs would crash when spell checking was
	  enabled. Closes #827930.
	* Fixed unblocking of users in MSN (Robert Mibus)
	* Fixes outgoing mobile pages on MSN.
	* The border on the close buttons on inactive tabs are no longer shown,
	  thanks to a fix used by Galeon.
	* Compatible with autoconf 2.58.
	* Cleaned up gtkspell-related code (Robert McQueen)
	* Changed the parameters for the received-chat-msg signal.
	* Added a Release Notification plugin

version 0.72 (10/31/2003):
	* Added a search feature to conversations.
	* Added an option to remove the formatting toolbar, both globally and
	  on a per-window basis (Nathan Fredrickson)
	* Added a drop shadow to the buddy list tooltip
	* Smileys are copyable
	* Fixed the ICQ login crash
	* Fixed a crash in the Add Chat dialog when selecting an
	  account that doesn't support chats. Closes bug #821606.
	* Fixed a bug where new MSN accounts without buddies added wouldn't
	  connect.
	* Fixed a crash when deleting an account that has IMs or chats open.
	  Closes bug #821630.
	* Smileys have background colors
	* If SSL is not enabled, MSN will load, but error on connect.
	* Disable Jabber SASL auth until the standard stabilizes

version 0.71 (10/09/2003):
	* The right-click menu for e-mail links now presents a "Copy E-Mail
	  Address" item
	* Fix sort by idle to behave as it did pre-contact support (David
	  Smock)
	* Display AIM away messages in the tooltip for buddies when
	  they are away
	* Support for Buddy Comments for AIM and ICQ buddies
	* Window icons are now set as buddy icons or status icons
	* Get User Info in MSN and Yahoo now return an error indicating that
	  the information doesn't exist if the profile is empty (parts by
	  Nathan Poznick)
	* Added startup notification support for window managers that support it
	* The protocol icon for an account in the accounts window will now
	  "pulse" when signing the account on.
	* Zephyr formatting fixes (Arun A. Tharuvai)
	* Zephyr can connect to chats (Karsten Huneycutt)
	* SSL support can now be provided by third party plugins.
	* Multiple copies of gaim installed at different locations no
	  longer attempt to load the same, possibly incompatible plugins
	  (Robert McQueen)
	* Implemented another new Yahoo! authentication method
	* Fixed a bug displaying Chinese MSN messages (Ambrose C. LI).
	* Additional fixes and checks for the perl build process (Sean Burke).
	* Massive core/UI splitting.
	* Re-write of Jabber protocol plugin
	* Conversation API changes.
	* Some plugins must be updated due to code variable changes,
	  function name changes, and change of behavior for certain
	  functions.

version 0.70 (09/28/2003):
	* Implemented Yahoo's new authentication method (Cerulean Studios)
	* Protocol plugins that have plugin dependencies now load correctly.
	* Perl installs where it's told to a bit more correctly.
	* Robert "Robot101" McQueen cleaned and core/UI split IM
	  image support.

version 0.69 (09/24/2003):
	* Added Contact (aka Person, aka Meta-Contact, aka Buddy Merging, etc)
	  support
	* Added MSN 6 smileys.
	* Added animated smiley support (Ka-Hing Cheung)
	* Added SSL support, compatible with GNUTLS and Mozilla NSS.
	* Added plugin IPC.
	* Added support for gettext 0.12.x.
	* Updated MSN support to the MSN Protocol version 9.
	* Jabber now supports SSL
	* Yahoo now shows people using the java chat client (Tim Ringenbach)
	* Yahoo chat and conference (Tim Ringenbach)
	* Yahoo ignore support (Jesse Farmer (farmerje))
	* Yahoo idle times displayed, long buddy lists work, sms users,
	  and other improvements (Tim Ringenbach)
	* The accounts window now shows offline accounts as greyed out, and
	  online accounts as colored.
	* Fixed the text replacement plugin.
	* Fixed all known signal problems in perl.
	* The right-click menu for conversation tabs now shows the tab icon
	  and status, if tab icons are enabled. (Jesse Farmer)

version 0.68 (09/01/2003):
	* Removed the old event system and replaced it with a much better
	  signal system.
	* Added plugin dependency support.
	* Rewrote the Perl plugin. All old scripts will break, but it offers
	  a much better API for new scripts.
	* Yahoo color support (Tim Ringenbach (marv_sf))
	* Yahoo and MSN get info support (Nathan Poznick)
	* Fixed Jabber registrations.
	* Fixed a problem where pouncing two users with the same name
	  appeared in the same conversation window, and other related
	  problems. (Robot101)
	* Corrected problems with proxy preferences.
	* Mailchk.c and simple.c compile again (Paul A (darkrain))

version 0.67 (08/14/2003):
	* Brought back the message notification plugin (Brian Tarricone)
	  You'll need to reconfigure your settings for this plugin
	* IRC protocol plugin rewritten (Ethan Blanton)
	* New IRC protocol icon (Nuno Donato)
	* Protocol and status icons now optionally appear on tabs.
	  (Etan Reisner)
	* Various dialog rewrites (Jabber vCard, Add Group, Alias Chat,
	  Rename Group, Privacy)
	* Shows "hiptop" icon for AIM buddies using hiptop
	  devices (Robey Pointer)
	* Privacy core/UI split.
	* Conversation placement by group now applies to chats in the buddy
	  list as well.
	* Events in a conversation (user logged in, logged out, window closed,
	  etc.) now grey the tab.
	* Various bug fixes (larne from irc, Tim Ringenbach, Bjoern
	  Voigt, Paul A (darkrain))

version 0.66 (07/18/2003):
	* Freebsd compile fix (Matthew Luckie)
	* .spec file improvements (Ethan Blanton)
	* Added a gaim-remote man page (Robert McQueen)
	* The Remote Control plugin no longer adds duplicate groups to your
	  buddy list.
	* Servers and ports are now imported correctly in MSN.
	* Core/UI split the core initialization and shutdown.
	* MSN messages with newlines are now sent correctly to MSN clients.
	* Fix some sound initialization stuff
	* Fix saving and import of default away message

version 0.65 (07/16/2003):
	* Massive internal core/ui splitting
	* New account dialog
	* Preferences moved to ~/.gaim/prefs.xml
	* Account information moved to ~/.gaim/accounts.xml
	* Pounces moved to ~/.gaim/pounces.xml
	* Added protocol icons to various drop-down boxes
	* New Send IM buddy icon merged from Ximian Desktop 2
	* Fixed "Sort by Status" crash
	* Fixed the MSN signon crash
	* Fixed the MSN add buddy crash
	* Fixed the MSN empty buddy list bug
	* Fixed all known MSN chat bugs
	* Fixed HTTP redirect handling in smiley retrieval. This fixes the
	  problems with some smiley themes.
	* Chats in MSN can now be initiated by right-clicking a buddy and
	  choosing Initiate Chat.
	* MSN Alerts and incoming MSN pages no longer pop up several error
	  dialogs
	* Ability to view iChat "Available" messages for AIM
	* Stores your buddy icon on the server for AIM
	* Support for non-ascii characters with Yahoo! Messenger
	* Focus returns to the input box when you click elsewhere, like it used
	  to
	* New typing notification icons from Ximian

version 0.64 (05/29/2003):
	* Buddy list sorting in buddy list preferences.
	* Improved debug window with timestamps and pause buttons.
	* New core/ui split notification and request APIs.
	* New mail notification dialog.
	* Several bug fixes in MSN.
	* Conversation window buddy icon bugs were fixed.

version 0.63 (05/16/2003):
	* A rewrite of the plugin API. Plugin authors will need to change their
	  code based off the changes found in other plugins.
	* Perl script support is now provided in the perl plugin.
	* Debugging is core/ui split, and has a new API with support for
	  debug levels and categories.
	* Support for adding chats to your buddy list.
	* MSN protocol plugin was rewritten, has experimental buddy icon
	  support, and MSN Mobile support.
	* Buddy list speed enhancements (Thanks Ethan Blanton).
	* Napster protocol updates (Thanks Auke Kok).

version 0.62 (04/23/2003):
	* Keyboard shortcuts in the buddy list work again (Thanks Joe
	  Clarke).
	* Support for Jabber XHTML messages
	* Ability to re-request authorization from ICQ and Jabber users by right
	  clicking on them in your buddy list.
	* Improved Zephyr internationalization.
	* Bug causing 'Hide on Send' windows to be lost forever fixed.
	* Iconified windows are now raised properly.
	* Dates printed for old/offline messages.
	* Some assorted crash bugs fixed.

version 0.61 (04/07/2003):
	* Split the buddy pounce core and UI, and rewrote the UI for it.
	* Removed folder icons and excess space from the buddy list (Thanks
	  Dave Camp)
	* Fixed a bug involving dragging buddies and groups
	* Re-implemented the logout icons.
	* New icons for "away" and "aol" (Thanks, Moses Lei)

version 0.60 (04/04/2003):
	Core:
	* Auto-loading protocol plugins.
	* Plugins dialog and perl script menu merged into preferences.
	* Don't auto-login if an existing Gaim session is already
	  running.
	* Moved "privacy preferences" to Tools menu.
	* -n, --loginwin option to disable autologins.
	* Added support for gettext 0.11.x.
	* Added support for automake 1.6.
	* aim:// URI's supported with gaim-remote command.
	* Quit Gaim remotely with gaim-remote. (Thanks, John Silvestri)
	* Added rudimentary support for X11R6 session management. (Thanks,
	  Robert McQueen)
	* Conversation backend and UI are now separated. (Thanks,
	  Christian Hammond)
	* Asynchronous, non-blocking, DNS function (Thanks, Nicolas
	  Lichtmaier)
	* As a side effect of the above: IPv6 support. Tested only with IRC
	  (you can receive ipv6 chat requests from irssi!).

	Plugins:
	* Tray icon plugin--replaces the old GNOME applet. You'll need
	  the panel Notification Area applet (aka system-tray-applet)
	  for GNOME 2, or the Kicker for KDE 3.1. (Thanks, Robert
	  McQueen, Nicolás Lichtmaier, Kristian Rietveld, Ari Pollak &
	  Patrick Aussems)
	* Added GAIM::remove_event_handler and made set_info short
	  circuitable in perl. (Thanks, Ryan McCabe)
	* event_del_conversation for plugins. (Thanks, Bill Tompkins)
	* Notify.c plugin rewritten; check its configure dialog. (Thanks,
	  Etan Reisner)
	* Buddy Ticker made a plugin.
	* Idle Maker added to source.
	* Fortune profile added to source.

	AIM/ICQ:
	* TOC no longer compiles statically by default--use OSCAR.
	* ICQ plugin no longer gets built--use OSCAR.
	* Server-stored buddy lists for ICQ with full support for
	  authorization (Thanks, Mark Doliner)
	* File send/receive support for Aim over Oscar (Thanks, William T.
	  Mahan and Mark Doliner)
	* Non-direct connect typing notification for AIM over OSCAR.
	  (Thanks, Mark Doliner)
	* Allow only people in buddy list privacy option added for AIM.
	* Full ICQ info reading support. (Thanks, Vincas Ciziunas)
	* Support for synchronizing group renames on server.  Group
	  rename server synchronization for AIM.  Server-side
	  synchronization for moving individual AIM buddy to new
	  group improved. (Thanks, Mark Doliner)
	* Ability to add screenname@mac.com people to AIM buddy lists.
	  (Thanks, Graham Booker)
	* Ability to change ICQ password. (Thanks, Mark Doliner)
	* Option to have AIM notify you if you have
	  unread mail. (Thanks, Mark Doliner)
	* Parse URL messages, Contact Sending and Pager Messages
	  in ICQ. (Thanks, Mark Doliner)
	* use snprintf instead of sprintf. (Thanks, William T. Mahan)
	* Fixed crashbug on empty rvous requests. (Thanks Brandon Scott
	  (Xeon) for pointing this out, and Matt Pandina for the patch)
	* Nice Oscar changes--mostly internal. (Thanks, Mark Doliner)

	IRC:
	* Added more IRC slash commands -- /W, /VERSION, /MODE, /CTCP stuff,
	  -- and other cool IRC enhancments. (Thanks, Jonas Birmé)
	* IRC's /topic with no argument displays the current topic (Thanks,
	  Mark Doliner)
	* DCC File Receive support for IRC.
	* Optional password on IRC accounts. (Thanks, Christian Hammond)
	* Added half-op support.

	Jabber:
	* Jabber invisibility and permanently cancel sending on-
	  line status to Jabber buddies.
	* Jabber roster updated on group renames.
	* Fixed a possible segfault when signing off Jabber. (Thanks,
	  Craig Boston)
	* Improved typing notification support for Jabber and
	  Yahoo! (Thanks, Nathan Walp)
	* File receive support for Jabber. (Thanks, Nathan Walp)

	MSN:
	* MSN users are notified when the other party closes the conversation
	  window. (Thanks, Christian Hammond)
	* File receive support for MSN. (Thanks, Christian Hammond)

	Internationalization:
	* Now using libiconv for better i18n support (Thanks, Junichi
	  Uekawa)
	* Lots of i18n fixes (Thanks Matt Wilson, Ethan Blanton, A Lee)
	* Correct i18n handling for many parts of AIM/ICQ, including
	  instant messages, away messages, and profiles (Thanks,
	  Ethan Blanton)
	* Improved MSN internationalization (Thanks, A Lee)

	Other:
	* Optionally uniquely colorize nicks in chats
	* Add / Remove buddy menu item added to the chat users list
	  (Thanks, Jonas Birmé)
	* View log button in conversation toolbar (Thanks, Etan Reisner)
	* Option to log IMs and Chats seperately. (Thanks, Etan
	  Reisner)
	* Removed Ctrl-C binding for color
	* Fix first message in tab not displaying bug (Thanks, Etan Reisner)
	* Changed some default options
	* Updated desktop and window icons (Thanks, Robert McQueen)
	* Switch the .desktop file to the new KDE/GNOME common vfolder
	  format (Thanks, Robert McQueen)
	* Removed all deprecated GTK calls.  Now 100% GTK 2. (Thanks Nathan
	  Walp, Christian Hammond, Ari Pollak, Ethan Blanton, Robert McQueen)
	* Read proxy environment variables. (Thanks, Christian Hammond)
	* Fixed security vulnerability with manual browser option (Thanks,
	  Robert McQueen)
	* Can get info for ICQ and Jabber users from the "Edit
	  Buddies" tab (Thanks, Brian Bernas)
	* Code cleanups and fixes (Thanks, Federico Mena Quintero and
	  Ka-Hing Cheung)
	* Word-wrapping on mail notification text (Thanks, Andrew Molloy)
	* Generic File Transfer PRPL interface (Thanks, Christian Hammond)
	* Better supression of auto-responses (Thanks, Joshua Blanton)
	* Drag-and-drop tabs in conversations, and multiple windows with tabs
	  in each (Thanks, Christian Hammond)

version 0.59.9 (03/01/2003):
	* Updated zh_TW.po file (Thanks breeze833)
	* Fix an oscar bug that caused some messages from
	  AOL 8.0 to be dropped (Thanks Mark Doliner)
	* Changed "openprojects" to "freenode" in irc.c
	* Fixed charset conversion on systems which use a BOM for UCS-4
	  (Thanks, Alfredo Pen~a, Ethan Blanton)
	* Fixed a typo in the man page (Thanks Eric S. Raymond)

version 0.59.8 (01/06/2003):
	* Ripped out all gtk2 support (Thanks Nathan Walp).
	* Fixed smiley related segfault (Thanks Robert McQueen)
	* Yahoo! can connect again

version 0.59.7 (12/21/2002):
	* Yahoo i18n fix (Thanks Ethan Blanton).
	* Fixed a bug in escaping saved passwords (Thanks
	  Eric Timme)
	* Fixed an overflow bug in perl script autoloading
	  (Thanks David Kaelbling)
	* Some build fixes for those using stricter compilers,
	  notably MIPSpro (Thanks David Kaelbling)
	* Fixed a bad argument to accept() calls (Thanks David
	  Kaelbling)
	* Fixed crashbug on empty rvous requests (Thanks Brandon Scott (Xeon))
	  for being the first to point this out.

version 0.59.6 (11/07/2002):
	* Fixed a segfault introduced in 0.59.5 when gtk
	  fails to read the ~/.gtkrc or reads it but fails
	  to create a style from it.
	* Jabber conference timestamps are no longer gigantic

version 0.59.5 (10/14/2002):
	* Fixed a Yahoo! segfault (Thanks, Craig Metz)

version 0.59.4 (10/06/2002):
	* Removed color keybinnding altogether.
	* Added a horizontal scrollbar to Edit page of
	   buddy list. (Thanks, David Fallon)
	* Various bug fixes ((Thanks to (in no particular order)
	  Ethan Blanton, Mark Doliner, Luke Schierer)
	* i18n fixes (thanks, A Lee)

version 0.59.3 (09/14/2002):
	* Reversed patch that accidentally caused Yahoo
	  not to connect--for implementation reasons
	* Changed "color" binding to Ctrl-K.
	* Unaliaising a person in the "Online" tab will show up
	  in the "Edit" tab as well (Thanks, Jason Willis)
	* Internationalization fixes, esp. with UTF-8 locales
	  (Thanks Matt Wilson and Ethan Blanton)

version 0.59.2 (09/09/2002):
	* Japanese translation updated (Thanks, Junichi Uekawa)
	* Won't crash when you set your MSN Friendly name to an
	  empty string.
	* Default manual browser command changed to reflect the
	  fix in 0.59.1
	* Fixed the non-manual browser settings which were broke in
	  0.59.1 (Thanks, Chris Blizzard)
	* Improved MSN internationalization (Thanks A Lee)
	* Smiley lookup will search for longest match for smilies
	  like :-(( (Thanks Eric Melski)
	* When an IM image is clicked, don't open the browser (Thanks
	  Ari Pollak)
	* Prevent a possible crash in unhide_buddy_list() (Thanks Ari
	  Pollak)
	* Fixed a compilation problem on systems without iconv.
	* GtkIMHtml can be set to render font sizes as point size
	  or AIMish relative sizes -- no more huge Yahoo fonts. (Thanks
	  Ka-Hing Cheung)
	* Fixed a bug with regard to Jabber resources (Thanks Nathan
	  Walp)
	* Fixed a possible segfault when signing off Jabber (Thanks
	  Craig Boston)
	* Word-wrapping on mail notification text (Thanks, Andrew Molloy)
	* Strip trailing and leading spaces from MSN/Yahoo names (Thanks,
	  Arun Tharuvai)

version 0.59.1 (08/25/2002):
	* Created a gtk1-stable branch for GTK+ 1.2 bugfix releases.
	  Development will continue in our main branch in GTK+ 2 only.
	* Fixed a security bug in the manual browser setting (Thanks
	  Robert McQueen)
	* Now using libiconv for better i18n support (Thanks Junichi
	  Uekawa)
	* Will work with Perl 5.8 (thanks, Timothy Lee and Dan
	  Colascione)
	* Fix for HTTP proxies (thanks, Ethan Blanton)
	* Read proxy environment variables. (thanks, Christian Hammond)
	* Use the pretty gaim.png for our menu entry.
	* Added support for gettext 0.11.x.

version 0.59 (06/24/2002):
	* Squashed a bug in buddy right-click menu handling
	  that crashed Gaim.  In the process: found and
	  eliminated some memory leaks.
	* Fixed a significant applet leak
	* Can now change Jabber password on server (Thanks,
	  Nathan Walp)
	* Certain types of Jabber presence errors no longer
	  falsely show a buddy on-line.  Instead now a "broken
	  light-bulb" icon is shown and the error status is
	  available via "Get Away Msg"  (Thanks and a tip o'
	  the hat to Christian Hammond for the graphic)
	* Conversation struct has pointer to toolbar (thanks Brent
	  Priddy and Paul Miller)
	* Zephyr fixes (thanks, Arun A. Tharuvai)
	* Aliases in buddy ticker
	* Perl scripts can play Gaim sounds (thanks Andrew Rodland)
	* Internal sounds can be played by commands (thanks Lex Spoon)
	* Auto-login item in applet menu (thanks Chris Boyle)
	* Fixed MSN "Unkown Error Code", "Already there", and
	  "Already in opposite list" errors
	* Changed "Play sound" button to "Mute" button
	* You can now have "reserved" chars in IM and proxy passwords
	* Jabber now has typing notification  (Thanks, Nathan Walp)
	* Improved support for Jabber resources  (Thanks, Nathan Walp)
	* Fixed problem with Gaim crashing on non-ASCII Jabber buddy
	  aliases (Jabber "name" attribute) chars  (Thanks, Ho-seok Lee)
	* Plugged memory leaks in Jabber plug-in
	* Fixed problem with Jabber away status not being propagated to
	  conference rooms for jabberd (server) v1.4.2 and above
	* Chat room buddy lists are now sorted independent of case
	* Added capability for protocol-specific edit buddy menu entries
	* Can now remove a Jabber buddy roster item from the server
	  entirely
	* Gaim can now handle messages from Mac ICQ and Miranda ICQ
	  (Thanks, Mark Doliner)
	* Added Mozilla to browser options and changed KFM to
	  Konqueror.
	* Can now set the server and port for MSN and Napster
	* MSN Internationalization (Thanks Felipe Contreras and
	  countless, countless others)
	* E-mail addresses are no longer truncated when there is a '.' at
	  the end.

version 0.58 (05/13/2002):
	* Better applet transparency
	* Option to raise buddy list on signons/signoffs
	* Formatting of incoming MSN messages
	* Get Info from menu multiple-account-aware (thanks
	  Brian Bernas)
	* Hide and unhide functions for the filectl plugin.
	  (Thanks, Ari Pollak)
	* Added helpful stuff to the Help menu.
	* Self-aliasing from the account editor.
	* Better selection in GtkIMHtml (Thanks Ben Miller)
	* A warning when your OSCAR buddy list is too long
	  (Thanks, Mark Doliner)
	* ICQ status messages in OSCAR (Thanks, Mark Doliner)
	* Play sound when your name is said in a chat
	* Approval dialog for Jabber when somebody wants to
	  subscribe to user's presence. Also gives user the
	  opportunity to add that buddy if not already on the
	  user's buddy list.
	* Jabber "Change buddy group" roster synchronization now
	  works again.  (This was unknowingly broken when the
	  "out-sourced" Jabber libs were upgraded in 0.56)
	* Invalid Jabber I.D.'s no longer crash Gaim.  User now
	  notified with pop-up's.
	* Jabber Buddy sign-on time support, added in 0.57,
	  removed until and unless and inconsistency can be
	  resolved. (Thanks, Nathan Walp)
	* Bug-fix for potential buffer overflow in Jabber
	  plugin. (Thanks, rwscott)
	* Tempfiles used for secure MSN/HotMail login (added in
	  0.57) are now themselves created securely.
	* Secure MSN logins (added in 0.57) no longer blow up
	  on Solaris.
	* Timezone support improved.

version 0.57 (04/25/2002):
	* New authorization method for Yahoo!
	* Jabber will tell you when your buddies signed on (Thanks
	  Nathan Walp)
	* Jabber improvements (Thanks, Nathan Walp)
	* More keyboard shortcuts
	* event_chat_recv takes char**'s, and event_im_recv takes
	  a *guint32 for flags
	* Secure hotmail login for MSN (thanks for the tips,
	  Scott Werndorfer)

version 0.56 (04/11/2002):
	* Shell-like send history binded to Ctrl-Up and Ctrl-Down
	* libjabber upgraded to most recent stable version
	* Buddylist looks a little better
	* Fixed MSN privacy settings
	* Group deletion fix (Thanks Mark Doliner)
	* Alias/Group syncronization for Jabber (Thanks JSeymour)
	* Fixed broken signal handling in gdm-started GNOME sessions
	  (Thanks Jim Seymour, Vann, Robert McQueen)
	* Oscar group syncronization (Thanks, Mark Doliner)
	* ICQ Authorization via Oscar (Thanks, Mark Doliner)

version 0.55 (03/29/2002):
	* Jabber improvements (Thanks Jim Seymour)
	* Various sound cleanups (Thanks Robert McQueen)
	* Login process shown in single window (Thanks Michael
	  Golden)
	* Can reorder your accounts in the account editor (Thanks
	  Luke Schierer)
	* Shows "mobile" icon for Oscar buddies using mobile
	  devices (Thanks Mark Doliner)
	* Fixed bug in MSN smilies that crashed PPC (and other?) platforms
	* HTTP Proxy settings now HTTP compliant (Thanks Robert McQueen)
	* Speling corections (Thanks Tero Kuusela)
	* Oscar list icon fixes (Thanks Mark Doliner)
	* Oscar idle times work again (Thanks Mark Doliner)
	* Protocol icons on Edit Buddies tab (Thanks Christian Hammond)

version 0.54 (03/14/2002):
	* Compiles without GdkPixbuf again
	* GtkIMHtml will refresh when you set a new GTK+ theme
	* Improved Yahoo! typing notification (thanks Brian Macke)
	* Prompt to authorize MSN buddies who added you while you
	  were offline (Thanks Jason Willis)
	* Option to globally disable Buddy Icon animation (Thanks
	  Luke Schierer)
	* Numerous bugfixes
	* Yahoo! will tell you when your buddies are playing Yahoo!
	  games and give you the ability to join them
	* Yahoo! can receive offline messages
	* IRC can do DCC chat.
	* IRC will convert HTML formatting to mIRC formatting.
	* Buddylist tab placement option (Thanks Jason Willis)
	* Protocol specific smiley faces
	* IM Image sending

version 0.53 (02/28/2002):
	* Minor bug fixes re: queued away messages
	* Better buddy icon transparency (for real this time ;-))
	* Ability to change formatting of Oscar screen name
	* Better selection in HTML widget (Thanks BMiller)
	* New icons for ICQ (Thanks Kevin Miller)
	* Editable buddy pounces (Thanks Jason Willis)
	* Server side buddy lists in Oscar (Thanks Mark Doliner :-))
	* Fix for the chatlist plugin
	* Typing Notification (AIM Direct Connect, Yahoo, MSN)
	* IM Images (Receive Only)
	* Prettier GtkImHtml selection
	* Better buddy icon transparency (for real this time ;-) )

version 0.52 (02/17/2002):
	* Better buddy icon transparency (thanks SeanEgan)
	* Fixed a little bug with connecting via proxy (thanks
	  for reminding me of this, Manish Singh)
	* Yahoo! Messenger works again
	* MSN Works again
	* Can register a new user with a Jabber Server (JSeymour)
	* Can now set Jabber vCards (JSeymour)
	* Jabber vCards are now shown in their entirety (JSeymour)
	* Various jabber bug fixes/enhancements (JSeymour)

version 0.51 (01/24/2002):
	* Arrow buttons in log viewer and some other dialogs
	  work (thanks Ben Miller)
	* Option to only send auto-response while idle (thanks
	  Sean Egan)
	* Control time between sending auto-responses (thanks
	  Mark Doliner)
	* Should be able to sign on to Oscar using Mac OS X
	  (thanks Fingolfin, Vincas Ciziunas, et al.)

version 0.50 (12/14/2001):
	* Able to import GnomeICU contact lists
	* Galeon as browser option (Thanks Rob McQueen)
	* IRC /list, /invite (Thanks Sean Egan)
	* Option to have IMs and Chats tabbed in same window
	* Finally put the lagmeter plugin out of its misery and
	  removed it. (/me dances on its grave.)

version 0.49 (11/29/2001):
	* Can compile against GTK+ 2.0 (version 1.3.10/1.3.11)
	* Confirm before removing buddies
	* Yahoo updates (thanks Brian Macke)
	* Jabber updates
	* Zephyr updates (thanks Arun A Tharuvai)
	* Gadu-Gadu updates (thanks Arkadiusz Miskiewicz)
	* Option to show aliases in conversation tabs
	* Option to hide windows after sending messages
	* licq2gaim.pl conversion script (thanks Arturo Cisneros, Jr.)

version 0.48 (11/18/2001):
	* Right-click on links to open/copy URL
	* Yahoo changes
	* Oscar can send/receive offline messages in ICQ. Since the "real"
	  ICQ protocol isn't working too well it's recommended that you
	  use Oscar for ICQ.

version 0.47 (11/01/2001):
	* Better font loading (pays attention to charset now)
	  (thanks Arkadiusz Miskiewicz)
	* Better recoding in Gadu-Gadu (thanks Arkadiusz Miskiewicz)
	* Open Mail button for when you get new mail (Yahoo and MSN)
	* New buddy pounce option: Popup Notification
	* When adding a buddy, the groups list now updates when you switch
	  accounts.
	* When creating a new buddy pounce, gaim now automagically
	  selects "on away" or "on idle", if the user is away
	  or idle.
	* Add Opera to the available browsers (thanks Brian Enigma)
	* Improved log viewer (thanks to Ben Miller)
	* When you are queueing away messages, double clicking on
	  a buddy's name will cause the messages for that name to be
	  dequeued.
	* You can choose which sound player you use at run-time
	  (thanks Ben Miller)
	* When someone adds you to their buddy list, it asks if you want
	  to add them as well (Yahoo, ICQ, and MSN) (thanks Nathan Walp)
	* Option to grey idle buddies (thanks Nathan Walp)
	* MSN Privacy Options
	* In MSN you can set a person's alias to their "friendly name" by
	  right-click on their name while they're online.
	* IRC can do /WHOIS
	* The usual bug fixes and memory leak plugs

version 0.46 (10/18/2001):
	* New applet icons (courtesy David Raeman)
	* ICQ works on big-endian platforms, e.g. sparc and ppc
	  (thanks to Nathan Walp and Ben Miller)
	* Better applet icon drawing (thanks to Ari Pollak)
	* An extraordinary number of bug fixes
	* Ability to stop animation on buddy icons, restart animation,
	  hide certain buddy icons, and save people's buddy icons, all
	  through a right-click menu
	* Event handlers in perl passed arguments as elements of
	  an array rather than all concatenated as a string, making
	  perl much easier to use (thanks Dennis Lambe Jr.)
	* Can pass an argument to timeout_handlers in perl
	  (thanks Artem Litvinovich)
	* Redesigned Modify Account window (thanks Sean Egan)
	* Add buddy dialog now lets you select which protocol
	  to add the buddy to
	* Pressing 'signon' on the first screen for accounts that
	  do not require passwords no longer incorrectly displays
	  an error message.

version 0.45 (10/04/2001):
	* New plugin event: event_chat_send_invite
	* Major updates to the perl system (reread PERL-HOWTO and
	  SIGNALS)
	* Major updates to event_chat_* events for plugins (reread
	  SIGNALS)
	* Some GtkIMHtml improvements
	* Various bugfixes
	* Nick Highlighting in chat
	* Tab-completion for nicks in chat (thanks to Sean Egan)
	* Large internal reworkings
	* New Protocol: Gadu-Gadu, written by Arkadiusz Miskiewicz
	* Can choose buddy icon to send (for Oscar)

version 0.44 (09/20/2001):
	* More sane scaling of buddy icons (intelligently scale to
	  either 48x48 or 50x50 depending on icon)
	* Have you ever had it happen where you cancel a login and
	  Gaim starts using all the available processing power? I
	  think I fixed that.
	* Temporarily removed Jabber user registration, which wasn't
	  working anyway.
	* Added a spiffy Help button
	* Wrote a plugin for all those people who miss having the
	  chat rooms in their buddy lists (chatlist.so)
	* Updated libfaim
	* Added drop down selection to chat invitation
	* Improved the look of the chat invitation dialog
	* Improved the look of the proxy preferences
	* event_im_recv and event_im_display_rcvd passed whether
	  the message received was auto-response (see SIGNALS)
	* IRC fixes (largly copied from X-Chat)
	* Internal change to how preferences are stored
	* Other bug fixes
	* Option to hide buddy icons

version 0.43 (09/06/2001):
	* Can change friendly name in MSN again
	* Bug fixes
	* Auto-reconnect plugin has exponential timeout (i.e. it
	  tries after 8 seconds, then 16, then 32, etc. up to 17
	  minutes)
	* Removed file transfer things from Napster. It didn't work
	  well anyway. It'll be back eventually. (Does anyone even
	  use napster anymore?)

version 0.11.0-pre15 (08/28/2001):
	* MSN works again
	* Fixed a little segfault when images are links
	* Redid the about box again.
	* Fixed a nice little bug with the manual browser command
	* Oscar Unicode fix (Thanks John Matthews)
	* Can select which protocols are compiled statically
	  (e.g.: ./configure --with-static-prpls=oscar,jabber)
	* New plugin events: event_im_displayed_sent and
	  event_im_displayed_rcvd. Use these to change messages after
	  they're displayed (e.g. encrypt sent messages, or send
	  auto-responses and have them display locally properly)
	* Can use Arts for sound (thanks Tom Dyas)

version 0.11.0-pre14 (06/17/2001):
	* Fixed a segfault with Oscar's account confirmation
	  (Thanks, Adam)
	* Some MSN changes
	* Some HTML widget changes
	* Can specify hosts/ports for Yahoo (thanks Jeremy Brooks)
	* Many many bugfixes

version 0.11.0-pre13 (06/06/2001):
	* Can view/set chat topic in Jabber (thanks faceprint)
	* The napster plugin no longer segfaults on invalid names
	  and/or passwords.
	* HTML is properly stripped from away messages in protocols that
	  do not use HTML.  (thanks, faceprint)
	* Can view/set chat topic in IRC
	* MSN properly escapes outgoing messages
	* Much needed updates to the gaim man page (thanks, Sean Egan)

version 0.11.0-pre12 (05/29/2001):
	* Fixed a funny bug with auto responses when queued messages
	  are enabled.
	* Redesigned the Font Options preference page
	* Improved Jabber chat support (it whispers now, too)
	* Zephyr can do Subscriptions now (thanks to nsanch)
	* Auto-recon plugin got reworked
	* Lots of clean-ups
	* Some new pixmaps (Thanks, DennisR).
	* Fixed a segfault in IRC (Thanks Sean Egan)
	* MSN can now change your 'friendly name' (Thanks for the
	  packet logs, aechols)
	* More IRC improvements [colors, etc] (Thanks Sean Egan)
	* Improved proxy options
	* Fixed a small issue with HTML not being stripped from
	  log files properly (Thanks, faceprint and David Stoddard)
	* Can turn on/off Yahoo! Mail announcements
	* Can force messages through the server for ICQ (use this if
	  you have problems sending)
	* Can receive buddy icons in Oscar (requires gdk_pixbuf,
	  which GNOME depends on. If you --disable-pixbuf, it will
	  disable this.)
	* Redesigned plugins dialog (thanks Mike Heffner)

version 0.11.0-pre11 (04/30/2001):
	* Zephyr updates and additions, thanks Neil Sanchala (nsanch)
	* Jabber can send/accept chat invites (due to mid)
	* MSN has the option to notify you of new hotmail
	  messages
	* Fixed a problem with ADD requests in MSN
	* Fixed a small memory leak with MSN
	* Moved MSN's spammy debug output into debug_printf's
	* Can rename groups/buddies in the Edit Buddies pane
	  (thanks Neil Sanchala)
	* Some perl updates (thanks to Sean Egan)
	* IRC got the following slash commands:
	  op, deop, voice, devoice, mode, raw, quote, and kick (thanks
	  to Sean Egan)
	* MSN Properly handles URL decoding of 'friendly' names
	* Redesigned Preferences pages (design by DennisR)
	* Can select where tabs are for tabbed IM/Chat windows
	* Option to queue away messages while away
	* Jabber got good updates (from faceprint)
	* Oh yes, and Oscar works, yet again. (gee... that's what, 4
	  releases that have "fixed" it now?)

version 0.11.0-pre10 (04/13/2001):
	* Many, many bug fixes
	* Can choose to not send away auto-response (thanks phzzzt)
	* Uh... Oscar works? For now?
	* IRC Plugin can do whois (right click and info)
	* IRC Plugin got away message support
	* Gaim blist to WinAIM blt perl script (courtesy Andy Harrison)
	* Sound on buddy pounce (Thanks Andrew Echols)
	* Can view all group chats in one tabbed window (same keybindings
	  as for tabbed normal conversations)
	* More Protocol plugins:
		Zephyr (plugins/zephyr) (DON'T USE THIS unless you know
			what it is and why you'd want to use it)

version 0.11.0-pre9 (03/26/2001):
	* Can register Jabber accounts (load the Jabber plugin and click
	  Register on the login window)
	* GtkIMHtml handles themes (no background pixmaps though) (thanks
	  decklin, mishan)
	* URLS Linkify properly in Buddy chats
	* Jabber compiles better on Solaris?
	* Gaim works with Oscar Again (Huge thanks to Adam Fritzler of
	  libfaim)

version 0.11.0-pre8 (03/23/2001):
	* Fixed a problem with MSN not detecting signoffs and buddy updates.
	* Implemented away options in MSN
	* Alt-[1-9] to go to [1-9]th pane in tabbed convo window
	* Jabber fixes, Oscar fixes (!), Yahoo fixes, TOC fixes
	* Can use Alt to access menu, and Ctl-char for certain actions
	  (thanks baldnik)
	* Oscar blocking works (?)
	* MSN can see status of other users

version 0.11.0-pre7 (03/16/2001):
	* Can build RPMs as non-root
	* New yahoo library (can use HTTP proxy)
	* Command-line arg to specify config file (thanks Jason Boerner)
	* Can view all conversations in one tabbed window (Control-[ and
	  Control-] move left and right respectively; Control-Tab moves
	  to the next unread, or the next tab if there are no unread tabs)
	* Tooltips on links work again
	* Can log system notices: signons/signoffs, awayness and idleness
	  (thanks Andrew Echols)
	* MSN fixes
	* Applet fixes

version 0.11.0-pre6 (03/06/2001):
	* Fixed bug with NAS support
	* Napster plugin is included again
	  (Thanks for pointing out that it was missing,
	  (Yan V. Bulgak)
	* Oscar can: search by email, request confirmation, change password
	* TOC fixes
	* ICQ fixes
	* Faster HTML parsing/rendering

version 0.11.0-pre5 (02/26/2001):
	* Minor GUI changes
	* ICQ Alias problem fixed
	* Negative times fixed
	* Cannot create blank away messages/messages with blank titles
	* Can right-click Edit Buddies list to alias/add pounce/etc.
	* Ability to independently set accounts as away
	* Can use all away states for ICQ, Yahoo (N/A, Be Right Back, etc.)
	* Fixed hanging trees
	* Can close windows by hitting 'Esc' (optional)
	* Better HTML Widget
	* Can toggle timestamps by hitting F2 (optional)
	* Rewritten file transfer for TOC
	* Jabber got chat
	* Log Viewer (courtesy BMiller)
	* Can save conversation history
	* Napster can kinda sorta download files sometimes :)
	* You can activate IDs in Yahoo
	* ICQ upgraded to use icqlib 1.1.5

version 0.11.0-pre4:
	* ICQ upgraded to use icqlib 1.1.0
	* An enormous amount of bug fixes
	* Even More Protocol Plugins:
		Jabber (plugins/jabber)
		Napster (plugins/napster.c)
	* Fixed a segfault with 'Ignore new conversations while away'

version 0.11.0-pre3 (12/15/2000):
	* Away messages arranged alphabetically (Thanks Justin)
	* More GUI adjustments
	* Can optionally run command to play sound files
	* Icons for ICQ plugin (blatently stolen from GnomeICU)
	* Icons for Yahoo plugin (not-so-blatently stolen from GTKYahoo)
	* Optionally display warning level next to name in buddy list
	* Optionally ignore fonts on incoming messages
	* Command-line option to automatically set yourself as
	  away upon signon (thanks bmiller)
	* Buddy list backups now stored in ~/.gaim/SN.protocol.blist (gaim will
	  move the old file for you). Needed for when you have the same name on
	  two different protocols. (Oscar and TOC share the same file.)
	* More Protocol plugins:
		MSN (plugins/msn)

version 0.11.0-pre2 (12/04/2000):
	* Fixed a segfault with a bad util.c

version 0.11.0-pre1 (12/03/2000):
	* Multiple connections
	* Protocol plugins:
		IRC (plugins/irc.c)
		Yahoo (plugins/yay)
		ICQ (plugins/icq)
	* Logs now stored to ~/.gaim/logs rather than ~/.gaim/SN/
	* User configurable sounds
	* Scroll bar now functions properly in chat room user lists
	* X-Idle support added (thanks bmiller and bryner)
	* small change in the way away messages are displayed
	  (Thanks Ryan C. Gordon)
	* Plugin system uses GModule now (improves portability, adds features)
	  (Requires recompile and probably modifications of most plugins)
	* Perl got updates (reread plugins/PERL-HOWTO)
	* Spell checker now uses gtkspell
	* Auto-Away (thanks, yet again, to bmiller ;)
	* More buddy pounce options
	* Various GUI improvements

version 0.10.3 (10/09/2000):
	* Segfault when viewing user info fixed
	* libdb problem fixed

version 0.10.2 (10/07/2000):
	* A few fixes to the URL parser.
	* Better placement of smiley dialog
	* Improved log file readibility
	* Code cleanups (thanks kylev)
	* Fixed problem when closing away message box (thanks bmiller)
	* sprintf() problem on some systems
	* Various small bug fixes

version 0.10.1 (09/15/2000):
	* Better chatroom logging
	* Oscar works again. Pay no attention to Slashdot.
	* gtkhtml handles background colours better.
	* A third conversation window display preference.
	* Better support for things like Sawfish

version 0.10.0 (09/11/2000):
	* New Smiley Faces and Pixmaps added.
	* Smiley faces now properly wrap in the conversation windows.
	* Smiley dialog
	* Fixed 0-byte file segfault.
	* Borderless buttons (for that cool pop-up look)
	* Fixed some resizing bugs
	* Added Ctrl+{B/I/U/S} hotkeys to conversation windows.
	* Added Ctrl+(number) hotkeys to insert smileys in conversation windows.
	* Support for %n, %d, and %t in away messages.  Thanks bmiller!
	* Background colors
	* Redesigned preferences dialog
	* Redesigned conversation dialog
	* Removed the Lag-O-Meter (Lag-O-Meter is now a plugin)
	* SOCKS 4/5 proxy works
	* Buddy Pounces are now saved in .gaimrc
	* Buddy Chats are now saved in .gaimrc
	* Ability to merge gaim, aim2, aim4 buddylists. Thanks again bmiller!
	* ICQ-style aliases. This lets you change the name you see your buddy
	  as. For example, if your buddy's SN is 'CouldntGetMyName', you can
	  alias him as 'Loser'.
	* Compile with GNOME bits if available
	* Added GNOME Url Handler as an available web-browser
	* Added the S html tag.
	* Optionally Ignore TiK's Automated Messages
	* Option to beep instead of play sound
	* New icons for panel (depends on some GNOME pixmaps)
	* Perl scripting. See plugins/PERL-HOWTO for how to write perl scripts.
	  All .pl files in ~/.gaim are autoloaded when gaim starts.
	* HTML widget is faster, more stable

version 0.9.20 (07/14/2000):
	* More plugin events, more plugin features
	* Run-time OSCAR support
	* Added buddy list ticker (See prefs/Appearance). Clicking on a
	  name will cause a new or previous IM window to display for
	  that screenname
	* "You are sending messages too quickly" error is now fixed
	   when you have a large buddylist.
	* Fixed the LC_ALL compile problem on Solaris boxes
	* Fixed PPC and ARM compile problem with oscar.c
	* Smileys work better, and don't cause font attributes to drop
	* Dialog windows are now prettier
	* /me in IM window; font/color dialogs and smileys in chat window

version 0.9.19 (06/09/2000):
	* Graphical Smiley Faces
	* Applet got a bit of a makeover (inside & out)
	* Compile-time options affect Preferences dialog
	* Whispering in chat works (does anyone even use this?)
	* HTML-tag buttons in chat
	* Chat got all kinds of new features (like IRC-sytle /me)
	* Chat in oscar works much better
	* Locale support
	* Fixed the segfault when your server-side config is null
	* Many many bugfixes

version 0.9.18 (06/02/2000):
	* Logging in works better for oscar
	* Double error bug when sending message to an offline user is
	  fixed.
	* Pressing enter once again sends a message in buddy chatrooms (oops)
	* More fixes for the change on the AOL sign-on process.
	* Fixed bug where Gaim sometimes doesn't find a font to use.
	* Per-conversation font and color dialogs (thanks fflewddur)
	* Chat in oscar works (somewhat)
	* Even more fixes for the sign-on process, and now you don't flash when
	  setting permit/deny lists.

version 0.9.17 (05/31/2000):
	* Automagic feature to check for new versions has been removed
	* Infinite loop bug fixed

version 0.9.16 (05/31/2000):
	* Paned buddy chat window (Thanks Syd)
	* Buddy lists (and changes) are cached to ~/.gaim/<sn>.blist
	  where <sn> is your screen name. If for some reason, you log
	  into the AOL server and the buddy list comes back empty, we
	  check for a cache file, and, if we find one, read it in. This
	  essentially implements recovery from a server crash at AOL
	  (AOL does not back up machines that contain TOC-based buddy
	  lists, unfortunately).  (Thanks Syd)
	* Font selection dialog
	* Small changes to the Oscar/libfaim stuff (see libfaim/README.gaim)
	* SOCKS 4 proxy support
	* Better proxy support overall (you can get people's info now! :) )
	* Two-way file transfer (you can get and send files, but you still
	  can't initiate either)
	* Fixed font problem with Misconfigured X-Servers.  Thanks Decklin!
	* Fixed the No Configuration problem that came about today (5/31)

version 0.9.15 (05/06/2000):
	* Plugin support enabled by default (oops)
	* Some plugins built/installed by default
	* Option to automagically check for new releases
	* Ability to receive files (one-way file transfer)
	* In-line spell checker (thanks to Torrey Searle of the
	  Everybuddy Devel team for this one)

version 0.9.14 (04/24/2000):
	* Numerous Fixes by G. Sumner Hayes (buffer over flow patches,
	  etc)
	* Paned Conversation Windows (Thanks Syd)
	* Raise Window On Message Received, Fixed (Thanks Syd)
	* When multiple screen names, Gaim now correctly remembers the name
	  that was used last.
	* FONT sizes now work correctly.
	* PLUGIN SUPPORT!! (Lots of cool goodies here)
	* Fixed another leak or two
	* Added ability to change your screenname password
	* Devil pixmaps

version 0.9.13 (03/27/2000):
	* Dialog Box Segfault Fixed (When You Click A Toggle Then Cancel)
	* Double Log-Out Message Fixed
	* GNOME compile error fixed
	* Away Message Problem Fixed
	* Fixed URL Right Click Menus
	* Conversation Loggin now shows Full Date and Time
	* Internal Change to Buddy List

version 0.9.12 (03/25/2000):
	* Segfault fix for PPC/Alpha/etc machines with log(0)
	  Thanks to Todd Cohen for this one.
	* Small internal change to the way prefs work
	* GNOME Applet support works better
	  (thanks to Eric Warmenhoven for the patch)
	* Support for displaying true type fonts
	* Lag-O-Meter does not send lag-test if not selected
	* Fixed problem with saving away messages which contain spaces
	  and numbers.
	* Various GNOME Applet Enhancements (thanks AGAIN to
	  Eric.  Someone needs to stop this boy :-) )
	* A lot of random, obscure bugs fixed
	* All of the major and I believe all of the minor memory leaks are
	  now fixed
	  (Thanks to Peter Teichman, Larry Ewing, Jeramey Crawford, and me)

version 0.9.11 (03/22/2000):
	* <STRIKE>Strike Tag Support</STRIKE> :-)
	* Another memory leak fix
	* New .gaimrc format
	* Better support for multiple screen names
	* Font Properties
	* Saving of buddylist window position
	* Fixed a problem with Gaim and the Netscape-branded version
	  of Mozilla
	* New Sound Properties
	* More General Properties
	* Bigger Text-Entry field (Thanks to CrazyDavy for this one)
	* Various Random Bug fixes

version 0.9.10 (11/03/1999):
	* Fixed a nasty memory leak.  No more 40M Gaim processes. LOL
	* IDLE Times are displayed in a neater fashion.

version 0.9.9  (10/31/1999):
	* A little selection bug has been squished
	* Small memory leak fixed
	* Small network fix (problem with HTTP Proxy fixed?)
	* Proxy stuff should work now :)
	* Widget table support, dir info looks nicer
	* Info box looks nicer (thanks to Decklin Foster)
	* Client now 'corrects' time values from the server for accurate
	  login times.
	* Lag-O-Meter (ala Drunken Jim)
	* IDLE Preferences

version 0.9.8  (10/04/1999):
	* HTTP Proxy Support (No SOCKS yet)
	* HTML Widget more robust
	* Graphical Debug Window
	* Buddylist bug fixed
	* Some logging fixes and improvements
	* configurable host/port selection
	* Clickable Links in buddy chat
	* New Gaim Logo
	* Display Signon/Signoff messages in conversation windows
	* Option to strip HTML from logged messages
	* GNOME cleanups (It might work now haha)
	* When viewing user info, URLS are converted to clickable links
	* Tooltips on URLS

version 0.9.7  (08/08/1999):
	* Preliminary Oscar Support
	* Fixed bad network bug
	* Fixed some bad text rendering bugs in the HTML widget
	* log all conversation names are now normalized.
	* Fixed another bad network bug :)
	* Multiple browser support, some Netscape buggies fixed.
	* Permit/Deny preferences moved to 'Permit' pane on buddylist.
	* Fixed problem with _, ', and \ in passwords

version 0.9.6  (08/01/1999):
	* Fixed 'log all conversation' segfault
	* Added NAS support
	* Removed Xmu dependancies.
	* Restructured network code
	* ESD detection more robust.
	* Sound fallbacks are MUCH more robust!

version 0.9.5  (07/25/1999):
	* Fixed About Box SegFault
	* Autologin Works with Applet
	* Option to Show Buddy List after Signon with Applet
	* 2048 character messages
	* Away-Detection (shows a different icon on the buddy list)
	* Fixed Segfault with messages > allowed size
	* Added option to log all conversations
	* Changed g_new to g_new0
	* Buddy List: Right Click Menus
	* Find Buddy By Email
	* Find Buddy By Info
	* New HTML widget (Underline/Links/HRs)
	* Updated Toolbar with 'Underline' Icon
	* More Buddy Pounce Options
	* Option to auto-change urls into clickable links (Under Prefs)
	* Better Buddy Chat functionality
	* Away Prefs
	* Registration Information (Let Us Know Who You Are)
	* Buddy Chat Prefs (Update Chatroom Lists)
	* Set User Info
	* FAQ added to the distribution
	* Sound problem with some systems fixed
	* Set Dir Info
	* Autostart of Netscape on URL Click
	* DnD Rearranging of Groups
	* Better Netscape Functionality
	* Right Click `URL' Menus
	* DnD Rearranging of Buddies
	* Script to convert win95 buddylist to gaim buddylist
	* Added `Link/URL' button to conversation window
	* ESD is now autodetected
	* Not too important but we GNU-ified the source tree :)

version 0.8.0  (04/31/1999):
	* Code clean-up
	* Updated Prefs
	* Buddy Pouncing
	* Pixmaps for buttons
	* Buddylist import/export
	* Autoconf/Automake
	* Conversation Logging
	* Coloured Text Selection
	* Updated Preferences
	* ESD Support
	* Minor Bug Fixes
	* `Warning' support
	* `Blocking' on conversation window
	* Add/Remove buddy from conversation window
	* Scroll-Wheel Mice work in Conversation Window
	* Fixed WindowMaker Appicon
	* Version Number in About Box
	* Gaim Slogan in about box :)
	* Created Changelog File :)<|MERGE_RESOLUTION|>--- conflicted
+++ resolved
@@ -18,11 +18,11 @@
 	  directory.  The net effect of this is that trying to start Pidgin a
 	  second time will raise the buddy list.  (Gabriel Schulhof)
 	* Undo capability in the conversation window
-<<<<<<< HEAD
 	* The formatting toolbar has been reorganized to be more concise.
 	* A new status area has been added to the top of conversations to
 	  provide additional detail about the buddy, including buddy icon,
 	  protocol and status message.
+	* Show idle times in the buddy list as days, hours, seconds
 
 	Finch:
 	* There's support for workspaces now (details in the manpage)
@@ -30,9 +30,6 @@
 	* Some improvements for tab-completion, tooltip and the password entries
 	* Some bugs regarding search results fixed
 	* A new DBus-script to create a docklet for finch
-=======
-	* Show idle times in the buddy list as days, hours, seconds
->>>>>>> 8fd56735
 
 version 2.0.2 (06/14/2007):
 	Pidgin:
