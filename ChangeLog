Pidgin and Finch: The Pimpin' Penguin IM Clients That're Good for the Soul

version 2.5.3 (??/??/????):
	libpurple:
	* Fix an error with MSN offline messages by shipping the *new*
	  "Microsoft Secure Server Authority" and the
	  "Microsoft Internet Authority" certificates.  People that use
	  --with-system-ssl-certs and GnuTLS need to include these in the
	  system certs directory.

<<<<<<< HEAD
	Pidgin:
	* On GTK+ 2.14 and higher, we're using the gtk-tooltip-delay setting
	  instead of our own (hidden) tooltip_delay pref.  If you had
	  previously changed that pref, add a line like this to
	  ~/.purple/gtkrc-2.0 (where 500 is the timeout (in ms) you want):
	      gtk-tooltip-timeout = 500
	  To completely disable tooltips (e.g. if you had an old tooltip_delay
	  of zero), add this to ~/.purple/gtkrc-2.0:
	      gtk-enable-tooltips = 0
=======
	Finch:
	* Allow binding meta+arrow keys for actions.
>>>>>>> 3e1af637

version 2.5.2 (10/19/2008):
	libpurple:
	* Fixed a crash on removing a custom buddy icon on a buddy.
	* Fixed a crash caused by certain self-signed SSL certificates.
	* Enable a number of strong ciphers which were previously disabled
	  when using NSS.  (Thanks to Marcus Trautwig.)

	Pidgin:
	* The status selector now saves your message when changing status.
	* Fix a case where a conversation window could close unexpectedly.
	* A mute sounds option has been added to the preferences window to
	  help with discoverability.  CTRL+S is no longer bound to mute.
	* Added ability to change the color of visited links (using the theme
	  control plugin, or setting the color in ~/.gtkrc-2.0)
	* Fix a crash occuring when a custom smiley is deleted and re-added and
	  used in an open conversation after being re-added.

	Finch:
	* A new 'Nested Grouping' option in the 'Grouping' plugin. Group
	  hierarchies are defined by the '/' character in the group names.
	* A bug was fixed where some key-bindings wouldn't work with some TERMs
	  (e.g. xterm-color, screen-linux etc.)

	MSN:
	* Operations (such as moving to a new group) on contacts that were added
	  in the same session should now complete correctly, and not cause
	  synchronization errors at next login.
	* Minor fixes to login process during a server transfer.
	* Restored the "Has You" feature to the MSN protocol tooltips.
	* ADL 205/214/etc errors should no longer prevent login.

	XMPP:
	* Sending and receiving custom smileys using the specification in
	  XEP-0231 (bits of binary) and XHTML-IM

	Yahoo:
	* Only send a Ping once every hour.  This prevents the account from
	  being disconnected from the server periodically.

version 2.5.1 (08/30/2008):
	libpurple:
	* In the Join/Part plugin, add the ability to apply the rules to
	  buddies.  By default, joins and parts for buddies are still shown.
	* Support SOCKS proxies specified in GNOME or Windows proxy settings.
	* Fix some possible crashes in MSNP15.
	* Enable a default SSL trust relationship for MSN servers.
	* Avoid disconnecting from XMPP servers on parse errors that are
	  non-fatal.
	* Include some perl files that were mistakenly omitted in 2.5.0.

	Pidgin:
	* Prevent use of custom smilies without "shortcuts."
	* Fix a crash that could appear with AIM buddy tooltips.

	Artwork:
	* General refresh of many icons in the interface.
	* Many cleanups to artwork source are now included in the distribution.
	* A new "throbber" animation has been added to indicate when accounts
	  are connecting.

version 2.5.0 (08/18/2008):
	libpurple:
	* Ability to create custom smileys (currently only the MSN protocol
	  utilizes the feature). (Thanks to Mauro Sérgio Ferreira Brasil,
	  Marcus Lundblad, Jorge Villaseñor and other contributors)
	* Add a configure option, --with-system-ssl-certs to allow packagers
	  to specify a system-wide SSL CA certificates directory.  When set,
	  we don't install our SSL CA certs, so it's important that the
	  libpurple package depend on the CA certificates.
	* Add SSL Certificates support to the NSS SSL plugin. (Thanks to Lou
	  Cipher)

	XMPP:
	* Fix a bug that caused the UI to not refresh and caused the client
	  to use 99% CPU when an XMPP account lost its connection to the
	  server.
	* Possibly fix a bug where some clients could get into a state
	  where they moved a buddy back and forth between two groups in
	  an endless loop.

	IRC:
	* /ctcp command (Vladislav Guberinić)
	* Allow for auto-detection of incoming UTF-8 formatted text on
	  accounts which are configured to use some other encoding.

	MSN:
	* Update MSN support to protocol 15 (Elliott Sales de Andrade, Jorge
	  Villaseñor, Mike Ruprecht, Carlos Silva, Ma Yuan, Daniel Ljungborg
	  and others)
	* Personal messages are now supported. They are treated as status
	  messages.
	* Offline IM is now supported.
	* Aliasing is now supported server-side.
	* Buddies are now emblemed. Bots and web clients should now be
	  distinguished.
	* Update smiley set for non-faces.
	* Failing to update a buddy icon when the buddy has gone offline no
	  longer crashes.
	* Custom smileys received in a chat no longer go to a new window.
	* Processing is no longer completely frozen after the servers block a
	  message because it contains (what they consider) inappropriate text.

	Pidgin:
	* Custom buddy icons can now be added to and removed from buddy list
	  entries via the buddy list entry right-click menu.
	* Resize large incoming custom smileys to a maximum of 96px on either
	  side.
	* Offer to add new buddies into the same contact as existing buddies
	  in the same group if the alias given is the same.
	* Minor smiley style update.

	General:
	* Group and Chat buddy list entries can now be given custom buddy
	  icons.

	Finch:
	* Added "Invite..." menu to chats.
	* Added "View All Logs" menu in the buddylist to display a list of all IM
	  logs.
	* Added '/msgcolor' command to change colors of different classes of
	  messages in a conversation. See '/help msgcolor' for details.
	* Added tab-completion for commands in conversation windows.

version 2.4.3 (07/01/2008):
	libpurple:
	* Yahoo! Japan now uses UTF-8, matching the behavior of official clients
	  and restoring compatibility with the web messenger (Yusuke Odate)
	* Setting your buddy icon once again works for Yahoo! accounts.
	* Fixes in the Yahoo! protocol to prevent a double free, crashes on
	  aliases, and alias functionality
	* Fix crashes in the bonjour protocol
	* Always use UTF-8 for Yahoo! (#5973)
	* Fix a crash when the given jabber id is invalid.
	* Make the IRC "unknown message" debugging messages UTF-8 safe.
	* Fix connecting to ICQ
	* Fix a memleak when handling jabber xforms.

	Pidgin:
	* Include the send button plugin in the win32 build
	* Various memory leak fixes

version 2.4.2 (05/17/2008):
	http://developer.pidgin.im/query?status=closed&milestone=2.4.2
	libpurple:
	* In MySpaceIM, messages from spambots are discarded (Justin Williams)
	* Strip mIRC formatting codes from quit and part messages.
	* IRC now displays ban lists in-channel for joined channels.
	* Fixed a bug where the list of loaded plugins would get removed when
	  switching between different operating systems.
	* Fix reception of IRC PART without a part message on Undernet
	  (fixes a problem with litter in the channel user list).
	* IRC no longer crashes on /list on servers which erroneously omit
	  RPL_LISTSTART.
	* Update the NetworkManager support to use D-Bus directly, instead of
	  libnm-glib.  Hopefully it's stable now.  It will now compile by
	  default if you have D-Bus support and NetworkManager.h. (Elliott
	  Sales de Andrade)
	* MSN buddy list synchronization is now more forgiving, only asking
	  about buddies who have disappeared completely from the server list
	  and not those that have simply moved groups.
	* IRC will now try to append 1-9 to your nick if it is in use, instead
	  of substituting the last character with 1-9 where possible.
	* Bonjour buddies will be saved persistently if they're moved out of
	  the "Bonjour" group. (Eion Robb)

	Pidgin:
	* The typing notification in the conversation history can be disabled or
	  customized (font, color etc.) in .gtkrc-2.0.
	* Added a plugin (not installed by default) which adds a Send button
	  back to the conversation window. People without physical keyboards
	  have a hard time with the lack of the button.
	* Clicking on the buddyicon in the conversation window toggles the
	  size of the icon between small and large.
	* The settings of a chat (e.g. Handle in an XMPP chat, or Exchange in
	  an AIM chat) can be edited from its context menu in the buddy list.
	* Add a "Present conversation window" preference to the Message
	  Notification plugin; the "Raise conversation window" option does not
	  unminimize windows or draw attention to them when they are on other
	  workspaces--the "Present" option should.
	* Add a preference to set Escape as the keyboard shortcut for closing
	  the conversation window.
	* Add an option in the context menu to disable smileys in the selected
	  text in the conversation history/log viewer. This should help people
	  who regularly paste code in conversations.
	* Add a preference to choose the minimum size of the text input area in
	  lines.
	* Moved the "Local alias" field in the Modify Account dialog to be below
	  the "User Options" heading on the "Basic" tab.
	* Number of room occupants is now shown in chat tooltips where possible

	General:
	* The configure script now dies on more absent dependencies.  The
	  --disable-xxx arguments to configure can be used to bypass unneeded
	  dependencies.  This will also cause the configure script to die if an
	  --enable-xxx option is used and the dependencies it requires are
	  missing.
	* The Evolution integration plugin must now be explicitly enabled.  Use
	  the --enable-gevolution argument to configure to enable it.
	* The Contact Availability Prediction plugin must now be explicitly
	  enabled.  Use the --enable-cap argument to configure to enable it.

	Finch:
	* New default binding ctrl+x to open context menus.
	* Menu triggers and other bindings will no longer conflict.
	* Middle click pastes the internal clipboard (when mouse support is
	  enabled).

version 2.4.1 (03/31/2008):
	http://developer.pidgin.im/query?status=closed&milestone=2.4.1

	libpurple:
	* Treat AIM Unicode messages as UTF-16 rather than UCS-2; this
	  should have no functional effect, other than continued support
	  on systems which have dropped UCS-2 conversions.
	* Add support for setting buddy icons on Gadu-Gadu (Tomasz Salacinski)
	* Fix a crash when clearing the buddy icon for an account on XMPP
	* Fix a crash during login for some ICQ accounts
	* Prefer more available resources on XMPP when priorities are equal
	* Fix incorrectly marking some Yahoo! contacts as blocked
	* Improved handling of UTF-8 group names on ICQ (beret)
	* Fix a crash when starting if you have a Zephyr account
	* Increase XMPP ping timeout to 120 seconds, to prevent poor network
	  connections from timing out unnecessarily.
	* Don't crash on XMPP forms with empty default values.
	* Fix issues with CHAP authentication for SOCKS5 proxies.

	Pidgin:
	* Remove a workaround for older versions gstreamer that was causing
	  crashes on some non-Linux systems such as HPUX
	* Fix some cases of the conversation input entry area being 1 pixel high
	* Fix for displaying channel & buddy names in conversation window when
	  they have '&' in them
	* Some memory leak fixes, especially in the Text Replacement plugin
	* Rectangular but non-square buddy icons have rounded corners in the buddy
	  list

	Finch:
	* Fix compiling with Glib older than 2.6
	* Ensure existing conversations selected from the 'Send IM' dialog are
	  given focus
	* Move the tooltip on the left of the buddylist if there's not enough room
	  on the right to show it.

version 2.4.0 (02/29/2008):
	http://developer.pidgin.im/query?status=closed&milestone=2.4.0

	libpurple:
	* Added support for offline messages for AIM accounts (thanks to
	  Matthew Goldstein)
	* Fixed various problems with loss of status messages when going
	  or returning from idle on MySpaceIM.
	* Eliminated unmaintained Howl backend implementation for the
	  Bonjour protocol.  Avahi (or Apple's Bonjour runtime on win32) is
	  now required to use Bonjour.
	* Partial support for viewing ICQ status notes (Collin from
	  ComBOTS GmbH).
	* Support for /notice on IRC.
	* Support for Yahoo! Messenger 7.0+ file transfer method (Thanumalayan S.)
	* Support for retrieving full names and addresses from the address book
	  on Yahoo! Japan (Yusuke Odate)
	* The AIM/ICQ server-side preference for "allow others to see me
	  as idle" is no longer unconditionally set to "yes" even when
	  your libpurple preference is "no."
	* Fix SSL certificate checks for renewed certificates
	* Fix the ability to set vCard buddy icons on Google Talk/XMPP
	* D-Bus fixes on 64bit
	* Fixed retrieval of buddy icons and setting of server-side aliases on
	  Yahoo! and Yahoo! Japan when using an HTTP proxy server (Gideon N.
	  Guillen)
	* Fixed an MSN bug that would leave you appearing offline when transferred
	  to different server

	Pidgin:
	* Added the ability to theme conversation name colors (red and blue)
	  through your GTK+ theme, and exposed those theme settings to the
	  Pidgin GTK+ Theme Control plugin (Dustin Howett)
	* Fixed having multiple alias edit areas in the infopane (Elliott Sales
	  de Andrade)
	* Save the conversation "Enable Logging" option per-contact (Moos
	  Heintzen)
	* Typing notifications are now shown in the conversation area

	Finch:
	* Color is used in the buddylist to indicate status, and the conversation
	  window to indicate various message attributes. Look at the sample gntrc
	  file in the man page for details.
	* The default keybinding for dump-screen is now M-D and uses a file
	  request dialog. M-d will properly delete-forward-word, and M-f has been
	  fixed to imitate readline's behavior.
	* New bindings alt+tab and alt+shift+tab to help navigating between the
	  higlighted windows (details on the man page).
	* Recently signed on (or off) buddies blink in the buddy list.
	* New action 'Room List' in the action list can be used to get the list of
	  available chat rooms for an online account.
	* The 'Grouping' plugin can be used for alternate grouping in the
	  buddylist. The current options are 'Group Online/Offline' and 'No
	  Group'.
	* Added a log viewer
	* Added the ability to block/unblock buddies - see the buddy context menu
	  and the menu for the buddy list.
	* Fixed a bug preventing finch working on x86_64

version 2.3.1 (12/7/2007):
	http://developer.pidgin.im/query?status=closed&milestone=2.3.1
		NOTE: Due to the way this release was made, it is possible that
		      bugs marked as fixed in 2.3.1 will not be fixed until the
		      next release.

	* Fixed a number of MSN bugs introduced in 2.3.0, resolving problems
	  connecting to MSN and random local display name changes
	* Going idle on MySpaceIM will no longer clear your status and message.
	* Idle MySpaceIM buddies should now appear online at login.
	* Fixed crashes in XMPP when discovering a client's capabilities
	* Don't set the current tune title if it's NULL (XMPP/Google Talk)
	* Don't allow buddies to be manually added to Bonjour
	* Don't advertise IPv6 on Bonjour because we don't support it
	* Compile fixes for FreeBSD and Solaris
	* Update QQ client version so some accounts can connect again
	* Do not allow ISON requests to stack in IRC, preventing flooding IRC
	  servers when temporary network outages are restored
	* Plug several leaks in the perl plugin loader
	* Prevent autoaccept plugin overwriting existing files

version 2.3.0 (11/24/2007):
	http://developer.pidgin.im/query?status=closed&milestone=2.3.0
		NOTE: Some bugs marked fixed in 2.2.1, 2.2.2 or 2.2.3 may not
		      have been fixed until this release (2.3.0).

	libpurple:
	* Real usernames are now shown in the system log.
	* We now honor a PURPLE_DISABLE_DEPRECATED define to allow plugins to
	  catch deprecated functions earlier rather than later.
	* Thanks to a patch from Intel, the Bonjour prpl now supports file
	  transfers using XEP-0096 and XEP-0065.  This should enable file
	  transfers between libpurple clients and Gajim clients, but will not
	  work with iChat or Adium as they use a different file transfer
	  implementation.
	* XMPP password changes that return errors no longer cause the saved
	  password to be changed.
	* XMPP file transfer support has been enhanced to support sending
	  files through a proxy when the server supports discovering a
	  a bytestream proxy.  This should make file transfers much more
	  reliable.  The next release will add support for manually specifying
	  a proxy when the server doesn't advertise one.

	Pidgin:
	* If a plugin says it can't be unloaded, we now display an error and
	  remove the plugin from the list of saved plugins so it won't load
	  at the next startup.  Previously, we were ignoring this case, which
	  could lead to crashes.
	* Mark dialog windows as transient for appropriate parent windows to
	  help window managers do the right thing  (Gabriel Schulhof)
	* Connection errors are now reported in mini-dialogs inside the buddy
	  list, rather than as buttons in the buddy list and with dialog
	  boxes.  If several accounts are disabled when you sign on elsewhere,
	  you can now re-enable them all with a single click.
	* Added tooltips to the Room List window to show full topics
	* Added buttons in preferences to access GNOME network and browser
	  preferences configuration dialogs when running under GNOME
	* If you alias a buddy to an alias that is already present within
	  a particular group, we now offer to merge the buddies into the
	  same contact.
	* A music emblem is now displayed in the buddy list for a buddy if we
	  know she is listening to some soothing music.
	* Added a 'Move to' menu in buddy list context menu for moving buddies
	  to other groups as an alternative to dragging.
	* Group headings are now marked via an underline instead of a
	  different color background.
	* It is now possible to mark a chat on your buddy list as "Persistent"
	  so you do not leave the chat when the window or tab is closed.
	* The auto-join option for chats is now listed in the "Add Chat"
	  dialog along with the new persistence option.
	* Closing an IM no longer immediately closes your conversation.  It
	  will now remain active for a short time so that if the conversation
	  resumes, the history will be retained.  A preference has been added
	  to toggle this behavior.
	* The "Smiley" menu has been moved to the top-level of the toolbar.
	* Pidgin's display is now saved with the command line for session
	  restoration.  (David Mohr)
	* ICQ Birthday notifications are shown as buddy list emblems.
	* Plugin actions are now available from the docklet context menu
	  in addition to the Tool menu of the buddy list.
	* The manual page has been heavily rewritten to bring it in line
	  with current functionality.

	Finch:
	* If a plugin says it can't be unloaded, we now display an error and
	  remove the plugin from the list of saved plugins so it won't load
	  at the next startup.  Previously, we were ignoring this case, which
	  could lead to crashes.
	* It's possible to bind key-strokes to specific menuitems in the windows.
	  Read the 'Menus' section in the man-page for details.
	* 'transpose-chars' operation for the entry boxes. The default key-binding
	  is ctrl+t.
	* 'yank' operation for the entry boxes. The default binding is ctrl+y.

version 2.2.2 (10/23/2007):
	http://developer.pidgin.im/query?status=closed&milestone=2.2.2
		NOTE: Due to the way this release was made, it is possible that
			  bugs marked as fixed in 2.2.1 or 2.2.2 will not be fixed
			  until the next release.

	* Various bug and memory leak fixes
	* Look for a default prefs.xml in the CSIDL_COMMON_APPDATA directory
	  (e.g. c:\Documents and Settings\All Users\
	        Application Data\purple\prefs.xml) on Windows, similarly to
	  how this is done on other platforms.

version 2.2.1 (09/29/2007):
	http://developer.pidgin.im/query?status=closed&milestone=2.2.1
		NOTE: Due to the backporting that happened for the actual
		      release, it is possible bugs marked as fixed in 2.2.1
		      will not be fixed until 2.2.2.

	libpurple:
	* A few build issues on Solaris were fixed.
	* Cancelling the password prompt for an account will no longer leave
	  it in an ambiguous state.  (It will be disabled.)
	* Fixed an erroneous size display for MSN file transfers. (galt)
	* Fixed multiple memory leaks, particularly in XMPP and MySpace
	  protocols
	* Fixed remembering proxy preferences and status scores
	* Gmail notifications are better tracked

	Pidgin:
	* Fixed keyboard tab reordering to move tabs one step instead of two.
	* You should no longer lose proxy settings when Pidgin is restarted.
	* Fixed detection of X11 when compiling

	Finch:
	* Pressing 'Insert' in the buddylist will bring up the 'Add Buddy'
	  dialog.

version 2.2.0 (09/13/2007):
	http://developer.pidgin.im/query?status=closed&milestone=2.2.0

	Libpurple:
	* New protocol plugin: MySpaceIM (Jeff Connelly, Google Summer of
	  Code)
	* XMPP enhancements. See
	  http://www.adiumx.com/blog/2007/07/soc-xmpp-update.php (Andreas 
	  Monitzer, Google Summer of Code for Adium)
	* Certificate management. Libpurple will validate certificates on
	  SSL-encrypted protocols (William Ehlhardt, Google Summer of Code)
	* Some adjustments were made to fix sending messages when using
	  the MSN HTTP method. (Laszlo Pandy)
	* Yahoo! Chat is fixed.
	* Some AIM file transfer issues between Pidgin and other clients
	  have been fixed. (Kyryll A Mirnenko)
	* Properly restore idle status and time for AIM and ICQ accounts
	  when they reconnect after being disconnected.

	Pidgin:
	* Insert Horizontal Rules and Strikethrough text from toolbar.
	* Option to show protocol icons in the buddy list, from the
	  Buddies > Show menu. (Justin Heiner)
	* Ability to build with native, non-X11 GTK+ on OSX. (Anders
	  Hasselqvist)
	* Remember the 'Enable Sounds' setting for a conversation.
	* Right-clicking the empty space in the formatting toolbar
	  allows you to toggle back to the old "ungrouped" version.
	* Protocols supporting account registration via Pidgin now show
	  a descriptive checkbox instead of a vague "Register" button.
	* Fixed a bug where a tab would be shown on single conversations
	  when tabs were disabled.

	Finch:
	* Per-conversation mute and logging options (accessible from the menu).

version 2.1.1 (08/20/2007):
	Yahoo:
	* Added an account action to open your inbox in the yahoo prpl.
	* Added support for Unicode status messages in Yahoo.
	* Server-stored aliases for Yahoo. (John Moody)
	* Fixed support for Yahoo! doodling.
	* Limited support for MSN Messenger contacts
	
	Bonjour:
	* Bonjour plugin uses native Avahi instead of Howl
	* Bonjour plugin supports Buddy Icons

	XMPP:
	* Only report conversation close when 'send typing notifications'
	  preference is turned on (Bob Rossi)

	Pidgin:
	* Show current outgoing conversation formatting on the font label on
	  the toolbar
	* Slim new redesign of conversation tabs to maximize number of
	  conversations that can fit in a window
	* Tab bar is not visible when only one conversation is open. You can
	  drag and drop conversations from the infopane.
	* Moved "Reset Formatting" toolbar button to Font menu.
	* Double click on the infopane to alias buddies and set topics
	  on chats
	* New smiley style

	Finch:
	* Sound support (Eric Polino)

version 2.1.0 (07/28/2007):
	libpurple:
	* Core changes to allow UIs to use second-granularity for scheduling.
	  Pidgin and Finch, which use the glib event loop, were changed to use
	  g_timeout_add_seconds() on glib >= 2.14 when possible.  This allows
	  glib to better group our longer timers to increase power efficiency.
	  (Arjan van de Ven with Intel Corporation)
	* No longer linkifies screennames containing @ signs in join/part
	  notifications in chats
	* With the HTML logger, images in conversations are now saved.
	  NOTE: Saved images are not yet displayed when loading logs.
	* Added support for QIP logs to the Log Reader plugin (Michael Shkutkov)

	Pidgin:
	* Ensure only one copy of Pidgin is running with a given configuration
	  directory.  The net effect of this is that trying to start Pidgin a
	  second time will raise the buddy list.  (Gabriel Schulhof)
	* Undo capability in the conversation window
	* The formatting toolbar has been reorganized to be more concise.
	* A new status area has been added to the top of conversations to
	  provide additional detail about the buddy, including buddy icon,
	  protocol and status message.
	* Show idle times in the buddy list as days, hours, seconds

	Finch:
	* There's support for workspaces now (details in the manpage)
	* There's a new custom window manager, Irssi
	* Some improvements for tab-completion, tooltip and the password entries
	* Some bugs regarding search results fixed
	* A new DBus-script to create a docklet for finch
	* Support for showing empty groups in the buddy list (Eric Polino)

version 2.0.2 (06/14/2007):
	Pidgin:
	* Added a custom conversation font option to preferences
	* Fixed smiley ordering in the insert smiley popup to be more intuitive
	* Conversation->More menu items work for Chats as well as Buddies,
	  including those not on your buddy list
	* newline plugin should work better with conversation colors plugin now
	* Get Info on users now provides immediate feedback that something is
	  happening
	* Aliasing a buddy will not be interrupted by other buddy list activity
	* Using the -l option to log in to a specific account works better

	libpurple:
	* Moving an ICQ buddy from one group to another no longer
	  re-requests authorization from that person (Rene Hausleitner)
	* Added nullprpl, an example protocol plugin (Ryan Barrett)
	* Fixed SOCKS5 bug which caused Jabber file receiving to fail
	* Remove MSN's random "Authorization Failed" dialogs
	* Fix MSN to correctly detect incorrect passwords and disable the account
	* Get User Info on MSN is now more reliable & accurate
	* Updated SILC protocol to support SILC Toolkit 1.1 (Pekka Riikonen)
	* Fix for some QQ authentication problems
	* Fix for building on FreeBSD
	* Prevent "Logged in:" times for AIM buddies being ridiculously high
	* Updates and fixes to Bonjour support
	* Improve ICQ encoding support for some non-latin languages

	Finch:
	* Auto account reconnecting

version 2.0.1 (05/24/2007):
	* Buddy list update speedups when buddy icons are not being
	  displayed.  (Scott Wolchok)
	* Fix icons on docklet change status menu to match the status selector
	* Custom smileys on MSN can be saved by right-clicking on them
	* Fix a crash deleting a buddy that is in the Buddy List more than once
	* Compile fixes for Solaris
	* Fix GTalk formatting when there's a space before/after a */_
	* Fix Log viewer crash when the filename is not in the expected format
	* Get User Info now provides immediate feedback, and is updated when the
	  user information is available
	* Make the choose buddy icon dialog correctly list the current directory
	* Fix for buddy icons disappearing
	* Timestamps are always on in debug output (-d) and Debug Window now
	* Don't escape html entities in Yahoo! system messages
	* Fix for the choose buddy icon dialog resizing strangely as files are selected
	* Receives notifications when XMPP buddies send "leaving chat"
	  messages
	* Fix the typing animation so it doesn't stop animating once a conversation
	  has gone from typing -> not typing -> typing
	* Fix error messages when joing XMPP chats
	* Identify the account when warning about plaintext auth over an
	  unencrypted channel
	* Fix XMPP SASL authentication error when using Cyrus and a connect server
	* Fix changing tab locations to update properly
	* Turning off "Show formatting on incoming messages" now ignores
	  formatting in <span> tags too
	* File transfer progress for transfers on MSN is now correctly displayed
	* You can set/change alias of buddies/chats by double-clicking on the
	  conversation tabs (Ma Xuan)
	* Fix IRC connection bug with dircproxy (xjoe)
	* Ctrl+[shift]+tab focuses the next most active tab (William Thompson)
	* Fix Open Hotmail Inbox for MSN to work more reliably
	* Add a Google Talk item to the protocol list, to help users who think
	  we don't support Google Talk.  The item acts just like "XMPP".
	* Remember if the X server supports XScreenSaver, to avoid waking it
	  every 5 seconds.  (Arjan van de Ven with Intel Corporation)
	* Change our idle checking to poll only as necessary and raise the
	  unidle timeout from 5 seconds to 60 when using XScreenSaver.  This
	  and the XScreenSaver change will reduce Pidgin's effect on power
	  consumption when running with NO_HZ.  (Arjan van de Ven with Intel
	  Corporation)
	* Conversation -> Save As will now use aliases.
	* ALSA added as a possible sound method
	* Google Talk accounts will not import buddies from your Gmail address
	  book

	Finch:
	* Userlist in chat windows, which can be turned on or off using
	  "/users" command
	* Menus in the conversation windows
	* Improved tab completion support
	* Ctrl+c prompts with a dialog before exiting
	* Filter string in the debug window
	* Notify when you leave a chat
	* Work around an ncurses bug which appears when half of a multi-cell
	  character is covered by an upper-level window
	* New plugins are shown in bold text in the plugin dialog
	* Nicer HTML screendumps

version 2.0.0 (5/3/2007):
	* The project has new names - libpurple for the core, Pidgin for the
	  GTK+ UI and Finch for the ncurses based console UI (AOL LLC)

	Build Changes:
	* With the Core/UI split complete, it is now possible to build
	  libpurple without any UIs, creating a library upon which other
	  UIs may be constructed
	* A new ncurses-based console UI called Finch is now available
	  (Sadrul Habib Chowdhury, Google Summer of Code)
	* Reorganized the source tree to split apart the code for the UI
	  changes and libpurple targets
	* libxml2 is now required.  We switched from gmarkup to libxml2 for
	  more correct XML parsing.

	Status System:
	* The code dealing with buddy and account status, away messages,
	  away states, online/offline, etc has been completely rewritten.
	  Huge thanks to Christian Hammond, Dave West, Daniel Atallah and
	  Sadrul Habib Chowdhury.
	* Your status can now be set from inside the buddy list using the
	  selector at the bottom of the window.
	* To see messages when a buddy signs on or off, goes away, or
	  becomes idle, load the "Buddy State Notification" plugin

	Buddy List:
	* Performance when manipulating and displaying the buddy list has
	  been significantly improved (Aaron Sheldon, Google Summer of Code)
	* Buddy icons are now shown in tooltips (Felipe Contreras)
	* Tooltips now contain additional information about a "Person" that
	  contains multiple online buddies
	* Added a "Last Seen" field to buddy tooltips
	* Contacts will auto-expand when buddies are dragged around
	* If Pidgin is exited with the buddy list hidden in the docklet, it
	  will remain hidden when Pidgin is started again (Scott Shedden)
	* Improved buddy list searching with CTRL+F
	* Ability to set a buddy icon for all of your accounts at once via
	  the buddy list (You can still set per-account icons via the
	  account editor)
	* The space wasted by the group expanders has been eliminated and
	  the expander setting in .gtkrc-2.0 is no longer needed
	* Authorization requests don't popup new dialogs anymore. They are
	  displayed at the bottom of the buddy list instead.
	* New mail notifications don't popup new dialogs anymore. They are
	  displayed at the top of the buddy list instead.

	Conversations and Chats:
	* Timestamps honor the locale.  To use the traditional style,
	  enable the "Message Timestamp Formats" plugin.  The plugin
	  also provides options to show dates in timestamps.
	* Messages from buddies in the same "Person" will automatically
	  use the same conversation window.
	* The "Send As" menu has been replaced with a more appropriate
	  "Send To" menu based on "Persons" on your buddy list
	* Message formatting persists between messages (Igor Belyi)
	* Full message background colors are now supported
	* Smooth scrolling when receiving a new message
	* Screenname colors in chats now chosen intelligently
	* Conversation buffer scrollback limited to avoid large memory
	  usage in active conversations
	* Control-Shift-Tab will reverse cycle through the conversation tabs
	  (James Vega)
	* Many problems related to having an IM conversation and a chat open
	  with the same name are fixed (Andrew Hart)
	* Warning dialog when closing a window with unread IM messages
	* In chats right-click on names in the conversation window to
	  IM/Send File/Get info/ignore the user
	* Added tab management options to the tab right-click menu (Sadrul
	  Habib Chowdhury)
	* Brand new message queueing system.  Sounds are played when a
	  message is queued rather than when the message is dequeued
	  (Casey Harkins)
	* Ability to find the last message from a user in a chat (Levi Bard
	  and Sadrul Habib Chowdhury)
	* Formatting is preserved across messages
	  (There are known issues with pasting formatted text.  Either use
	   "Paste as Plain Text", hit Ctrl-R after pasting, or use the Clear
	   Formatting button on the toolbar.)
	* Performance while joining large chat rooms has been significantly
	  improved (Aaron Sheldon, Google Summer of Code)
	* Bi-Directional text support improvements for GtkIMHtml (Shlomi Loubaton)

	Sounds:
	* Beautiful new default sounds (Brad Turcotte)
	* Use GStreamer for playing sounds, instead of libao
	* A volume control in the preferences (Casey Harkins)

	Log Viewer:
	* Log viewer aggregates logs from the same "Person"
	* When opening the log viewer, show the most recent log by default
	  (Peter McCurdy)
	* Logs are now saved with the current timezone, which is displayed
	  in the log viewer
	* Text logs are linkified, so URLs are clickable
	* The old logger now caches file offsets, so opening the log viewer
	  for buddies with old logs should be much faster now if you have large
	  log files (except the first time for a log, when the cache is built)

	Plugins:
	* Plugins are now accessed through a separate dialog from the Tools
	  menu of the Buddy List
	* Newly installed plugins can now be activated without restarting
	  Pidgin (Sadrul Habib Chowdhury)
	* Overhauled the system tray/docklet plugin (Casey Harkins)
	* Text Replacement Plugin rewritten, works in real time and far more
	  intuitively (Benjamin Kahn)
	* Entries in the text replacement plugin are now sorted
	  alphabetically
	* The text replacement plugin allows non-whole-word replacement rules
	  (Levi Bard)
	* The text replacement plugin offers both case sensitive matching and
	  automatic case handling
	* I'dle Ma'ker plugin now has an easier method to unidle accounts, a
	  way to idle all accounts at once, and a way to unidle all accounts
	  idled via the plugin (John Bailey, Sadrul Habib Chowdhury)
	* The Evolution Integration plugin now supports Groupwise contacts
	* Mono plugin loader (Eoin Coffey)
	* Perl plugin loader has been rewritten (John Kelm, Google Summer
	  of Code)
	* New music messaging plugin (Christian Muise, Google Summer of Code)
	* gaim-remote has been superceded by new DBUS bindings within libpurple
	  (Piotr Zielinski, Google Summer of Code)
	* The purple-url-handler program has been added to provide a way to
	  automatically launch IM links via Pidgin or Finch.
	* The functionality of the auto-reconnect plugin has been
	  moved into the core, and the plugin itself has been removed.
	* 'Highlight when nick said' option added to Message Notification
	  plugin.
	* The system tray icon is now properly transparent (Dan Winship)
	* New Log Reader plugin that can read and display logs from Adium,
	  MSN Messenger, and Trillian in the log viewer
	* New Contact Availability plugin that attempts to predict the
	  times when people in your buddylist will most likely respond
	  to you, based on times in the past when they have responded
	  (Geoffrey Foster, Google Summer of Code)
	* A few new plugins: Autoaccept, Autoreply, Buddy Notes, New Line,
	  Offline Message Emulation, Conversation Colors and Markerline

	MSN Features:
	* Custom smiley receiving support (Irving Cordova & Francesco Fracassi)
	* Added support for sending (with the /nudge command) and receiving
	  "nudges" (Julien Cegarra, Martin Bayard)
	* Added an account action to open your Hotmail inbox from MSN
	* Bi-directional text is correctly handled now (Shlomi Loubaton)

	Yahoo Features:
	* Stealth Settings have been implemented
	* Doodle is now supported (Andrew Dieffenbach, Google Summer of Code)
	* Buddies' requests to add you to their lists now prompt for
	  authorization
	* Account option to ignore chat and conference invitations (Peter
	  Lawler)
	* Added a /list command to bring up the room list (Peter Lawler)

	AIM/ICQ Features:
	* ICQ file transfer support with newer ICQ clients (Jonathan Clark,
	  Google Summer of Code)
	* Many overall improvements to AIM and ICQ file transfers (Jonathan
	  Clark, Google Summer of Code)
	* Support for pausing and resuming AIM and ICQ file transfers
	  (Graham Booker)
	* Ability to set ICQ "require authorization" and "web aware"
	  setting (Ettore Simone)
	* ICQ encoding fix for offline buddies (Ilya Konstantinov)

	IRC Features:
	* SSL support for IRC connections (Daniel Atallah)
	* Show an error message when temporarily unable to join an IRC
	  channel or change your nick
	* Added /nickserv, /memoserv, /chanserv and /operserv
	  commands (Joao Luís Marques Pinto)
	* Added CTCP VERSION via /version (Andrej Krivulčík)
	* Added /whowas command (achris)

	Jabber Features:
	* Support for SRV lookups
	* Support for buddy icons
	* Jabber User Directory searching

	SILC Features:
	* Whiteboard support (Pekka Riikonen)
	* Sending/receiving images in IMs (Pekka Riikonen)
	* Cipher and HMAC selection support (Pekka Riikonen)
	* Buddy Icon support (Pekka Riikonen)

	Other Protocol Changes:
	* Bonjour (Rendezvous) protocol support (Juanjo Molinero Horno, Google
	  Summer of Code)
	* Updated Gadu-Gadu protocol support (Bartosz Oler, Google Summer of
	  Code).  This requires the libgadu library.  See
	  http://pidgin.im/faq.php#libgadu for more information.
	* SIP/SIMPLE support (Thomas Butter, Google Summer of Code)
	* Sametime protocol support
	  Requires the meanwhile library: http://meanwhile.sourceforge.net
	* QQ protocol support (Mark Huetsch, Google Summer of Code, and the
	  developers of the OpenQ project)
	* Removed the Napster and TOC protocols plugins

	Other Noteworthy Changes:
	* NAT traversal support via UPnP (Adam J. Warrington, Google Summer of
	  Code)
	* NAT traversal support via NAT-PMP (Evan Schoenberg and R. Tyler Ballance)
	* The modify account dialog now contains two tabs, which should display
	  better at lower resolutions (Sadrul Habib Chowdhury)
	* New "find buddy" results dialog (Alex Converse)
	* People using input methods can now use Enter again
	* Mouse-over hyperlink coloring is now themeable
	* Buddy Pounces now have a proper management window. (Kevin Stange)
	* Buddy icons maintain aspect ratio when resized
	* The last used directory is remembered for opening or saving files and
	  buddy icons
	* Add an SVG version of our desktop icon, pidgin.svg (John Oyler)
	* If a given protocol doesn't support privacy, we now handle blocking
	  in the core. (Jean-Yves Lefort)
	* Smiley themes can now include spaces in the smiley definitions.
	  The spaces (and now backslashes) must be backslash-escaped.
	  (Sadrul Habib Chowdhury)
	* New e-mail notices are now grouped into one dialog.
	  (Sadrul Habib Chowdhury, Chris Stafford)
	* "Open" in the File Transfer window integrates with GNOME, KDE, and
	  Windows and falls back to the browser in other environments.
	* On Mac OS X, the keyboard/mouse idle time pref now uses system idle
	  time instead of X11 idle time (Michael Culbertson)
	* Autocomplete in the buddy pounce dialog (Sadrul Habib Chowdhury)
	* Non-blocking socket I/O is used in most protocol plugins
	* All-new icons all over the place (Hylke Bons)

	Preference Changes:
	* Preferences have been substantially reorganized and cleaned up
	* Smiley theme descriptions are now shown correctly for the highlighted
	  smiley theme (Levi Bard)
	* All Buddy List preferences have been moved to the Buddies menu of
	  the buddy list window.
	* Proxy settings will be taken from Gnome if it is running.  These may
	  still be overridden on a per-account basis.
	* Removed "Dim idle buddies;" behavior is now always enabled
	* Removed keyboard shortcut preferences for ctrl-B/I/U; enabled by
	  default, but won't interfere with bindings set by the GTK theme
	* Removed keyboard shortcuts preferences for ctrl-# to insert a smiley;
	  behavior removed from Pidgin
	* Removed "Enter" vs. "Ctrl-Enter" to send; "Enter" sends by default,
	  but it is now possible to change this binding in your GTK theme
	* Removed "Show multi-colored screennames in chats;" behavior is now
	  always enabled and screenname colors automatically adjust themselves
	  to compensate for background color.
	* Removed "Raise Buddy List Window on Events" and the related behavior
	* Removed "Display remote nicknames if no alias is set"
	* Removed "Show idle times" and "Show warning levels" on the buddy
	  list; behavior is now always enabled
	* Removed "Auto-expand contacts;" contacts expand only when dragging
	  buddies around the buddy list
	* Removed conversation and buddy list buttons and related preferences
	* Removed "Raise conversation window" preferences; moved feature to
	  the notify plugin
	* Removed "Show alias in tabs/titles;" behavior is now always enabled
	* Removed "Show formatting toolbars;" the setting in conversations'
	  "Options" menu now affects the global preference
	* Removed "Show timestamps;" behavior is now enabled, but is overridden
	  by the timestamp plugin
	* Removed all protocol options pages
	* Removed "Escape closes windows;" default key binding is now Ctrl-W
	* Removed "Log when buddies sign on/sign off/become idle/become
	  un-idle/go away/come back" and "Log your own actions;" all of these
	  will be logged when the system log is enabled
	* Removed the separate ignore formatting preferences; behavior has been
	  consolidated into a single preference

version 1.5.0 (8/11/2005):
	* Ability to set IRC quit message (Lalo Martins)
	* OSCAR file transfers now work for 2 users behind the same NAT
	  (Jonathan Clark)
	* Yahoo! buddy requests to add you to their buddy list now prompt for
	  authorization
	* Added a /clear command for conversations/chats
	* Fixed ICQ encoding for messages with offline ICQ users
	  (Ilya Konstantinov, SF Bug #1179452)
	* Default Yahoo! chat roomlist locale to 'us'

version 1.4.0 (7/7/2005):
	* Fix system log start times for some protocols
	* SILC compiles with newer SILC toolkit versions (Pekka Riikonen)
	* Fixed a bug where buddy icon cache files were left in the icon
	  cache directory after they were no longer in use.
	* Attempt to detect the file type of a buddy icon when saving.
	* Additional Yahoo! boot protection (Peter Lawler)
	* A few Yahoo! memory leaks plugged (Peter Lawler)
	* Fixed handling of the new Yahoo! profile page. (Joshua Honeycutt,
	  Peter Lawler)
	* Fixed localized Yahoo! room lists.  Please refer to the Yahoo!
	  section of the Gaim FAQ for details. (Peter Lawler)
	* Enabled sending files to ICQ users using ICQ 5.02 and newer
	  (Jonathan Clark)

version 1.3.1 (6/9/2005):
	* The file transfer details section now also displays the full path to
	  the local file sent/received.
	* Yahoo! has the following new "/" commands:  /join, /buzz
	* Fix Yahoo! privacy bug
	* Fix Jabber Get Info crash on busted servers
	* Updated our gaim.desktop file, thanks to all our terrific translators
	  for sending in translations of the changes
	* Improvements to how Gaim handles new message notification
	* Fix Jabber registration on XMPP servers (including jabber.org)

version 1.3.0 (5/10/2005):
	* Removed parts of the font selection dialog that were not respected
	* Fix being invited to a multi user chat on MSN
	* Multiple SILC accounts should work now (Pekka Riikonen)
	* Fix times on jabber chat backlogs
	* Fix gevolution plugin to compile with e-d-s 1.0 or 1.2
	* Fix gevolution plugin to remember buddy name when someone added you
	  and you then add them
	* Formatting in jabber chats works
	* Fix to prevent MSN disconnecting if you change status while connecting
	* Fixes for two remotely exploitable crash bugs.  See
	  http://gaim.sourceforge.net/security/ for more information.
	* Change to correctly handle adding jabber buddies on ejabberd servers

version 1.2.1 (4/3/2005):
	* URL escaping now works with UTF-8 text. This may break some old log
	 files.
	* Revert to XOR auth for ICQ as the md5 is not fully functional
	* Fix bug with going away while in a jabber chat
	* MSN bug fixes (Felipe Contreras)
	* Escape things properly in IRC
	* Docklet fixes: fix the "1 pixel-wide icon" bug, fix problems with Gaim
	  crashing when the tray manager dies, and work correctly with multi-headed
	  displays where the tray isn't on the primary screen (Robert McQueen)

version 1.2.0 (3/17/2005):
	* Yahoo file receiving and buddy icon receiving work again.
	* Limit animated buddy icon frame rates to 10 frames per second
	  (Nathan Conrad)
	* Fix a bug where portions of your account configuration would
	  fail to be read correctly if you set a proxy user name or
	  password containing invalid XML characters such as < and >
	  (Bastien Durel)
	* Yahoo! privacy improvements (Bleeter)
	* Fix receiving Jabber formatting (broken in 1.1.3)

version 1.1.4 (2/24/2005):
	* Fixed a bug where Yahoo! would lose messages (and any other packet
	  really)
	* Correctly show the time when incoming Gadu-Gadu messages were sent
	  (Carl-Daniel Hailfinger)
	* Fixed crashes with glib 2.6
	* Fixed MSN crash when conversations time out after the conversation
	  window was closed
	* Fixed an html parsing bug, CAN-2005-0208

version 1.1.3 (2/17/2005):
	* CHAP authentication support for SOCKS5 proxies (Malcolm Smith)
	* ICQ offline messages are sent using your specified character
	  set instead of Unicode (Magnus Hult)
	* MSN HTTP method works with proxies using authentication (Bastien Durel)
	* Really fix the bug where buddies show as logged in for 49 thousand days
	* Buddy pounces containing '&' are saved correctly
	* Improved MSN error handling when the servers are unavailable
	* More MSN bug fixes
	* Fix some leaks
	* Fix "Find" in the log viewer so that it finds in all logs
	* Smileys not appearing at the end of lines has been fixed
	* Closing conversation windows no longer cancels active file transfers on
	  MSN (Felipe Contreras)

version 1.1.2 (1/20/2005):
	* MSN 'HTTP Method' fixed (Felipe Contreras)
	* Better handling of MSN's Individuals group and buddy status updates
	  (Felipe Contreras)
	* Fix a crash inviting MSN user to a chat when they're already there
	* AIM SecurID login support
	* Fix configuration of Jabber chat rooms on some servers
	* More MSN bug fixes (Felipe Contreras)
	* Fix queue messages to Docklet when not globally away (Robert McQueen)
	* Fix some leaks
	* The Autopackage now builds both the mozilla-nss and the gnutls
	  ssl plugins, and requires at least one of those libraries.

version 1.1.1 (12/28/2004):
	* Allow SILC authentication via public key if your key is password
	  protected (Michele Baldessari)
	* More MSN bug fixes (Felipe Contreras)
	* Drag-and-drop to conversation window file transfers work again
	* Disable the delete button on pounces that aren't saved yet anyway
	  (Kevin Stange)

version 1.1.0 (12/02/2004):
	New Features:
	* Binary relocable. Gaim will find its files even if it's installed
	  in a location other than the --prefix it was ./configured with.
	  Pass --disable-binreloc to ./configure to disable.
	* IRC now has fallback encodings, and tries harder to display
	  something useful during an encoding error.
	* New MSN protocol icon (Felipe Contreras)

	Bug Fixes:
	* Fix some leaks (Miah Gregory, Felipe Contreras)
	* Fix crashes when removing buddies in certain situations (Andrew Hart)
	* Eliminate MSN switchboard errors (Felipe Contreras)
	* Fix MSN buddy icon synchronization (Felipe Contreras)
	* Correctly display file transfer dialogs for filenames containing &, < or >
	* Correctly display MSN authorization dialogs for friendly names containing
	  &, < or >
	* Properly align the right-click docklet menu with the docklet icon in
	  *nix.
	* Fix a crash if the MSN buddy list is not available
	* Fix a bug in the request api (Gary Kramlich)

version 1.0.3 (11/11/2004):
	Bug Fixes:
	* Jabber authentication fixes (Michael Plump)
	* Yahoo buddy idle reporting is more accurate (Evan Schoenberg)
	* "Allow All" privacy setting works on Yahoo (Peter Lawler)
	* Fix a crash when dragging a buddy to the conversation entry area
	* Fix a crash removing chats from the buddy list
	* Correctly display buddy pounces for aliases with &, < or > in them
	* Correctly follow the per-conversation logging option

version 1.0.2 (10/19/2004):
	Bug Fixes:
	* MSN file transfers work on big endian machines (Jean-Francois Roy and
	  Evan Schoenberg)
	* Fixed the MSN signon crash with Miranda users in the buddy list
	* Fixed sending messages to MSN Web Messenger users (Damien Ayers)
	* Fixed some memory leaks in the MSN plugin (Evan Schoenberg)
	* Fixed a crash viewing certain MSN user profiles (Evan Schoenberg)
	* Fixed a crash sending a file on MSN when the file is unreadable
	* Fixed a crash deleting accounts (Andrew Hart)
	* Fixed a crash inviting to chats (Andrew Hart)
	* Fixed a bug in Yahoo privacy handling (Peter Lawler)
	* Fixed a crash trying to join a chat from the docklet when not signed in
	  to a chat-capable account (Daniel Atallah)

version 1.0.1 (10/07/2004):
	New Features:
	* Use the GNOME default browser when opening links if you're running GNOME
	  (Alex Duggan)
	* Added support for multiple addressbooks in the gevolution plugin
	  (Henry Jen).

	Bug Fixes:
	* Send-As menu duplicates less work (Dave West)
	* Can now see your own MSN buddy icon (Felipe Contreras)
	* Jabber roomlist fetches work again
	* Close buttons on tabs in existing conversations correctly reflect the
	  "show close buttons on tabs" preference (Nathan Fredrickson)
	* Fix to make the get_signon(buddy) perl plugin function work (Gregory C.
	  Harfst)
	* Fixed crashes when reloading the gevolution plugin (Henry Jen)
	* Fixed some memory leaks in the gevolution plugin.
	* Wrap at character boundaries if there is not enough space for a full word
	* 64 bit compile warning fixes

version 1.0.0 (09/17/2004):
	New Features:
	* Drag-and-drop buddy support for the Invite dialog (Stu Tomlinson)
	* Drag-and-drop buddy support for the Pounce dialog (Stu Tomlinson)
	* View Chat log available from the interface (Daniel Atallah)
	* Ability to receive offline messages in character encodings
	  other than ASCII (thanks to Nick Sukharev)
	* File transfer status messages printed to conversation
	  windows (Dave West)
	* Display file transfer messages when someone sends you a file
	  over AIM (Dave West)
	* Handle MSN buddy lists more sanely (Felipe Contreras)
	* Zephyr can use tzc to run from behind a firewall (Arun A Tharuvai)

	Bug Fixes:
	* Work around window manager stupidity with new dialog windows (Dave West)
	* Compile with gtk 2.5.x (Gary Kramlich)
	* Escape invalid characters in log names (Daniel Atallah)
	* Fix for clicking add in an msn chat with 2 or more people in your buddy
	  list (Daniel Atallah)

version 0.82.1 (08/27/2004):
	Bug Fixes:
	* Fix a crash when changing the preference for how to display buttons
	  on conversation windows
	* Remove a stray printf() when beginning new conversations and logging
	  is enabled

version 0.82 (08/26/2004):
	New Features:
	* Ability to set available messages for AIM
	  (Tools->Account Actions->Set Available Message...)
	* Ability to specify a custom character set for messages sent to ICQ
	  users and messages received from ICQ users
	* Ability to edit your current away message (Rhett Robinson)
	* Topics in the conversation window (not the topic field at the
	  top) with URLs will now appear as links (Stu Tomlinson)
	* File transfers appear in the file transfer window when they
	  are initiated rather than when they begin transferring (Dave West)
	* Instead of toggling slash commands on/off, you can now toggle
	  passing through unknown slash commands on/off.

	Bug Fixes:
	* Joining a Jabber chat no longer causes a crash (Stu Tomlinson)
	* Selecting a buddy icon for a brand new account no longer
	  causes a crash
	* Better file transfer error messages (Dave West)
	* Remotely canceled file transfers in MSN are now noticed, so that we
	  don't accidentally cancel the file transfer and crash Gaim
	  (Felipe Contreras)
	* Protocols that don't support joining chat rooms by name no longer
	  allow chat rooms to be added to the buddy list (Felipe Contreras)
	* Delayed messages and system messages no longer cause
	  sound events to be triggered (Nathan Fredrickson)
	* The chat invite button has a correct label (Stu Tomlinson)
	* The system log should leak fewer file descriptors (Ka-Hing Cheung)
	* Buddy list tooltips display in more appropriate positions when
	  using multiple monitors (Dave West)
	* Better parsing of URLs containing special characters
	* All users are shown when joining a Yahoo! conference (Bleeter Yaluser)
	* You now leave all Yahoo! conferences when you log out of Yahoo!
	* Buddy Icon updating bug fixed (Felipe Contreras)

version 0.81 (08/05/2004):
	New Features:
	* The autorecon plugin will somewhat remember state information(Yosef
	  Radchenko)
	* Visual display of ops/voice/halfops/so on in Chats (Stu Tomlinson)
	* Tab completion of slash commands in Chats (Stu Tomlinson)
	* gaim-remote can now manipulate status (István Váradi)
	* The text messages of Yahoo Audibles are now displayed, although
	  the audio and graphics are not.
	* Yahoo! away messages can be 255 characters long now

	Bug Fixes:
	* Gadu-Gadu should connect again (Andrew Wellington)
	* Novell fixes (Mike Stoddard of Novell):
		* Fixed reconnect crash
		* Fixed duplicate root folder bug
		* Fixed bug with folder ordering (on a first time login
		  folders were being added in reverse order).
	* Use ISO date format for the system log (Eduardo Pérez)
	* Long buddy lists with irc should cause flooding disconnects less
	  (Stu Tomlinson)
	* Better smiley substitution
	* Fix a crash related to auto-expanding contacts at the bottom of
	  buddy lists
	* Fix a crash on Solaris when changing or viewing information for
	  your AIM account (Format Screen Name, Change Email Address, etc.)
	* HTML in OSCAR buddy comments is now escaped (and not rendered)
	* Fix a crash when dragging a screen name to a conversation window
	  for that screen name
	* User-requested new conversation windows are now always given focus
	* Pasting HTML into Gaim from certain sources no longer results in
	  the spaces between some words being removed
	* The alias of a contact is now displayed in more places when the
	  alias of a buddy is not set
	* .gaimrc is no longer imported
	* Prevent a crash if you sign off and try to dequeue messages from
	  the away dialog (Kevin Stange)
	* Prevent a possible crash if gaim_gtkconv_write_conv is called
	  with who as NULL (Kevin Stange)
	* Prevent (null) or an empty string from being logged as the sender's
	  name if the sender no longer has an alias because the account is
	  signed off (Kevin Stange)
	* The auto-reconnect plugin will no longer attempt to reconnect an
	  MSN account if you were disconnected because you signed on from
	  another location (Stu Tomlinson)
	* On Solaris, chatting in IRC using the UTF-8 charset no longer gives
	  a "conversion failed" error for every message (Arvind Samptur)
	* ICQ offline messages should have the correct timestamp (Dave West)

version 0.80 (07/15/2004):
	New Features:
	* Ability to send files from the conversation window (Daniel Atallah)
	* Drag a file into the buddy list or a conversation to send it to that
	  buddy
	* Yet more new commands and features for SILC (Stu Tomlinson)
	* Gaim uses the new file chooser when compiled for GTK+ 2.4
	  (Fernando Herrera)
	* Support for the Epiphany web browser (Leonardo Serra)
	* Status messages in Gadu-Gadu (Andrew (proton) Wellington)
	* Parentheses are now displayed around the title and tabs of
	  conversations from offline accounts or parted chats.
	* Zephyr typing notification (Arun A Tharuvai)
	* Account dialog's columns are resizable (Eduardo Pérez)

	Bug Fixes:
	* The firefox browser option now works with firefox 0.9
	* Buddy icons in conversations no longer depend on the
	  buddy list
	* Fix for the bug where some buddies seemed logged in 4
	  thousand some odd days (Alan Ford)

version 0.79 (06/24/2004):
	New Features:
	* Display name changes are now shown in the conversation windows.
	  (Robert Mibus)
	* Get Info on Yahoo! now works for nonenglish profiles.
	  (Ambrose Li)
	* General "Get Info" improvements on Yahoo! and MSN (Ambrose Li)
	* Yahoo! Japan support. Click More Options and check Yahoo Japan
	  in the account editor, to use your Yahoo! Japan account
	* Gtk themes can now theme the Gaim buddy list independently of
	  other things (Stu Tomlinson)
	* Show timestamps now has a per-conversation option in addition
	  to the global one, bringing it in line with the other conver-
	  sation options (Stu Tomlinson)
	* Added MSN buddy icons (Felipe Contreras)
	* Added MSN file transfer (Felipe Contreras)
	* MSN's idle state now actually sets a buddy idle
	* Buddy pounce defaults are now more sane, and apply to the state the
	  buddy is currently in. For example, if the buddy is idle, set
	  "Return from idle" by default. The last action(s) used are the
	  defaults for the next pounce
	* Yahoo buddy icon support
	* Selected buddy icons will automatically convert to the appropriate
	  format for the protocol. (GTK 2.2 and higher only)
	* Dragging an image file into the Modify Account dialog will set that
	  as a buddy icon.
	* Development headers for compiling third-party plugins are now
	  installed. (Stu Tomlinson)
	* Headers for gaim-remote now reside in gaim/ instead of
	  gaim-include/.
	* Basic YCHT support, which allows joining Yahoo! Chats when
	  logged in using the web messenger method

	Bug Fixes:
	* Fixed Yahoo! authentication problems.  (Cerulean Studios)
	* Non-looping animated icons no longer cause Gaim to freeze
	* Flashing windows should work again for unix in window managers that
	  support the URGENT hint (Etan Reisner)
	* Better handling of character sets in RTF for Novell (Mike Stoddard of
	  Novell)
	* Contact list sync problems in Novell fixed (Mike Stoddard of Novell)
	* Fixed a crash in SILC that sometimes happened when resolving
	  the buddy list (Pekka Riikonen)
	* Parallel compiles of the perl plugin should work better
	  (Stu Tomlinson)
	* The disconnected UI op was called twice on connection errors. Now
	  it is only called once. (Evan Schoenberg)
	* Dragging into conversation windows works better
	* Protocol-specific settings for accounts were being removed whenever
	  the account was modified. Now they're only removed when the protocol
	  type changes, as it should be.
	* Zephyr bug fixes and memory leak plugs (Arun A Tharuvai)
	* Rewrite of MSN buddylist support, which fixed a known syncronization
	  bug and some others (Felipe Contreras)

version 0.78 (05/30/2004):
	New Features:
	* Support for the SILC protocol (http://www.silcnet.org/)
	  (Pekka Riikonen)
	* Option to suppress disconnect notification when using
	  the autoreconnect plugin (Christopher (siege) O'Brien)
	* Added support for dragging buddies from the buddy list into the
	  Add Buddy Pounce dialog
	* Pounce notification now includes time (Mike Lundy)
	* The history plugin now shows history for chats in addition to IMs
	* Menu item to view conversation logs (Tom Samstag)
	* Conversation and chat sizes automatically saved (Stu Tomlinson)
	* Added support for Novell privacy settings (Mike Stoddard of Novell)
	* Added ability to initiate multi-user conferences (chats) in Novell
	  (Mike Stoddard of Novell)
	* Find and Save buttons on the debug window (Stu Tomlinson)
	* Plugin Actions menu (Christopher (siege) O'Brien)
	* Plugins can now add entries to the right-click menu of a group or chat
	  (Stu Tomlinson and Christopher (siege) O'Brien)
	* Hyperlink colors are now themeable via your ~/.gtkrc-2.0 file

	Bug Fixes:
	* Compiles again with gcc 2.96 (Ignacio J. Elia)
	* Gtk2.0 compatibility fixes (Tim Ringenbach)
	* Many documentation updates (Jonathan Champ, Gary Kramlich,
	  Stu Tomlinson, and Kevin Stange)
	* Yahoo works on 64 bit machines (Gary Kramlich)
	* Zephyr works on 64 bit machines (Arun A Tharuvai)
	* Novell 64bit fixes, better error messages, and buddy list sync fixes
	  (Mike Stoddard of Novell)
	* Novell protocol works on big endian machines (Novell)
	* Massive rewrite of MSN support, which should fix a number of issues
	  and make errors easier to interpret (Felipe Contreras)
	* Fixed a privacy-related bug in MSN that affected blocking/permitting,
	  which was due to case-sensitive string comparisons (Gudmundur
	  Olafsson)
	* Fixed an MSN HTTP method bug where MSN would queue data indefinitely.
	  (Andrew Wellington)
	* All known MSN formatting bugs were fixed.
	* Overly long messages and paging cell phones in MSN no longer cause
	  disconnects (Felipe Contreras)
	* Several bug fixes for MSN's MSNSLP and MSNObject support (Finlay
	  Dobbie)
	* ALT-F works correctly in the System Log Viewer (Stu Tomlinson)
	* New tabs should scroll correctly again (Tim Ringenbach)
	* Dialogs opened from a conversation window are now closed when
	  the conversation window is closed, preventing a crash (Kevin Stange)
	* Copy/paste encoding fixes (Joe Marcus Clarke)
	* IRC disconnect crash fix (Luciano Miguel Ferreira Rocha)
	* Ampersands in links should work correctly (Tim Ringenbach)
	* DirectIM and IM Image support for AIM are greatly improved
	  (Tim Ringenbach)
	* Gadu-Gadu updates (Andrew Wellington)
	* Print Gadu-Gadu messages to the debug window instead of the console
	* Updated and standardized blist signals (Gary Kramlich)
	* Made the recieve-*-msg signals match the sending ones (Stu Tomlinson)
	* The idle time for the buddy-idle and buddy-unidle signals should
	  be correct again.

	Preference Changes:
	* Added "Conversation placement - By conversation count"
	* Added a "none" smiley theme to replace the "Show graphical
	  smileys" option
	* Replace default formatting preferences with a dialog to set a
	  default formatting in a WYSIWYG manner.
	* Removed "Show logins in window," default to yes
	* Removed "Send URLs as links," default to yes (in protocols that
	  support HTML)
	* Removed "Show URLs as links," default to yes
	* Removed New window height & width and Entry field height for Chats &
	  IMs, sizes are now saved automatically
	* Removed "Tab-complete nicks" default to yes
	* Removed "Old-style tab completion", no longer supported
	* Removed "Sending message removes away status", default to no
	* Removed "Show numbers in groups", default to yes
	* Removed "Icons on tabs", default to yes
	* Removed "Sounds when you log in", default to no
	* Removed "Seconds before resending autoresponse", default to 600
	  seconds
	* Removed "Send autoresponse in active conversations", default to no
	* Removed "Show people joining in window", default to yes
	* Removed "Show people leaving in window", default to yes

version 0.77 (04/22/2004):
	New Features:
	* The System Log returns (Ka-Hing Cheung)
	* Added a conversation-drag-ended signal (Etan Reisner)
	* Reorganized and cleaned up the MSN protocol plugin (Felipe Contreras)
	* Added the -c option to specify location of the .gaim directory,
	  removed the outdated -f option that no longer had any effect (Daniel
	  Atallah)
	* Novell GroupWise protocol support added (Novell)
	* WYSIWYG improvements (Tim Ringenbach)
	* WYSIWYG editing for user info (Jon Oberheide)
	* Rich-text copy and paste
	* Plugins can now add menu items to the buddy context menu
	  (Christopher O'Brien)
	* Plugins can now add preferences (Gary Kramlich)
	* The TOC protocol is no longer built by default. The plugin is not
	  being properly tested and is no longer officially supported.
	* Bumped up the plugin API version number, and added version numbers
	  for loader plugins and protocol plugins. Authors will want to
	  update their plugins, and possibly use GAIM_PLUGIN_API_VERSION,
	  GAIM_PRPL_API_VERSION, and GAIM_LOADER_API_VERSION constants.
	* Zephyr error reporting works (Arun A. Tharuvai)
	* Zephyr deals with non-utf8 characters (Arun A. Tharuvai)

	Bug Fixes:
	* Formatting in the Log viewer is fixed (Kevin Stange)
	* Save Conversation works again (Kevin Stange)
	* The Clear button in privacy works (Robert Mibus)
	* MSN error reporting works again (Stu Tomlinson)
	* MSN e-mail notifications should no longer cause Gaim to crash
	  (Felipe Contreras)
	* Fixed an infinite loop bug that would sometimes cause MSN to lock
	  up (Nickolai Zeldovich)
	* All away messages should now show up in tooltips
	* Removing zephyr buddies no longer crashes (Arun A. Tharuvai)

version 0.76 (04/01/2004):
	New Features:
	* WYSIWYG text input (with much help from Gary Kramlich and Kevin
	  Stange)
	* Ability to be invisible on AIM
	* Chatroom list support (Tim Ringenbach)
	* Added auto-completion for screen names to the New Instant Message and
	  Get User Info dialogs.
	* Non-ascii character support in AIM chats (Uli Luckas and Marco Ziech)
	* Vastly improved browser opening, with tab support! (Nathan
	  Fredrickson)
	* Added support for connecting to MSN using the port 80 method.
	* Support for Mozilla Firefox (Chris Friesen and Nathan Fredrickson)
	* Added protocol-specific preferences (Gary Kramlich)
	* Local IP address information can be changed in Preferences
	  (Tim Ringenbach)
	* Improved local IP address detection (Tim Ringenbach)
	* Offline accounts in account drop-down lists are now greyed (Etan
	  Reisner)
	* Improved accessibility support for screen readers and other
	  accessibility tools (Marc Mulcahy)
	* Improved accessibility in conversation windows (Nathan Fredrickson)
	* Keyboard access to context menus via Shift+F10 (Marc Mulcahy)
	* Core/UI split event loop code. (Scott Lamb)
	* Added improvements to the multi-field request code, including
	  required fields and account fields.
	* Moved more dialogs to the request API for interface consistency
	  (Send Message, Get User Info, and Insert Link dialogs)
	* Jabber file transfer
	* IRC file transfer (Tim Ringenbach)
	* Added a hidden preference for disabling buddy list tooltips or
	  changing the pop-up delay in prefs.xml.
	* Moved translation news to po/ChangeLog

	Bug Fixes:
	* Changes in AIM/ICQ server-side buddy lists take
	  precedence over the local buddy list
	* Significant work on the Zephyr plugin (Arun A. Tharuvai)
	* You can now use :/ as a smiley safely (Nathan Owens)
	* Various buffer overflow fixes (Stefan Esser)
	* Tabs now stay green when they are supposed to (Etan Reisner)
	* Fixed a bug where only the first user in a chat room list was removed
	  sometimes when trying to remove a group of users (Tim Ringenbach)
	* Clearing an AIM buddy icon actually removes it from the server,
	  icons changes in the account editor do not take effect if the
	  cancel button is used (Stu Tomlinson)
	* Improved chat parting logic (Tim Ringenbach)
	* Yet Another IRC channel user duplication bugfix (Tim Ringenbach)
	* Deleting an account while modifying it will no longer crash gaim.
	* Only one account preference window will now appear per account when
	  clicking Modify.
	* Aliases are now shown alongside the screen name in the message
	  queue window. (Kevin Stange).
	* TCL Plugin API changed
	* The mobile icon on MSN users is now removed when the person disables
	  mobile paging (Stu Tomlinson)
	* Removing invalid buddies in MSN with a space in their name no longer
	  causes a disconnect (Stu Tomlinson)
	* Multiple MSN chats should now work (Robert Mibus)
	* Added new MSN error codes and fixed an incorrect one (Stu Tomlinson)
	* Incoming colors are now processed correctly in MSN.
	* Conversation placement by account now works correctly with both
	  chats and IMs, and takes the Combine Chats and IMs option into
	  consideration.
	* Minor tweaks to the list box in the multi-field request dialogs
	  so they work without a label and scrollbar (Pekka Riikonen)
	* Hitting enter in a multi-field request dialog when a textfield has
	  the focus no longer ignores the changed text in the textfield
	  (Gary Kramlich)
	* The Disconnect dialog no longer raises and gains focus each time
	  a disconnected account is added (Ka-Hing Cheung)
	* Gadu-Gadu might actually connect again (Ignacy Gawedzki)
	* Buddy pounces for an account are removed when the account is
	  deleted (Gary Kramlich)
	* Various bug and memory leak fixes (Gary Kramlich)
	* Assorted SSL crashfixes
	* --enable-debug no longer breaks compilation when using gtk 2.4,
	  which also broke garnome.
	* Tooltips shouldn't crash now (Daniel Atallah)

version 0.75 (01/09/2004):
	* New Yahoo! auth method
	* Yahoo! file transfer (Tim Ringenbach)
	* Yahoo! chat joining fixes (Tim Ringenbach)
	* Persons can auto-expand when hovering your mouse over it
	* Improved i18n support for MSN email notification (Felipe Contreras)
	* Jabber SASL PLAIN support
	* Improved Jabber MUC (Chat) support
	* Fixed an MSN login bug some people likely experienced (Felipe
	  Contreras)
	* Touch-up various dialogs to follow the Gnome Human Interface
	  Guidelines more closely (Steven Garrity, Nathan Fredrickson, and
	  Ka-Hing Cheung)
	* Works better with all-black gtk themes (Etan Reisner)
	* Mozilla Firebird support (Chris (darth_sebulba04))

version 0.74 (11/25/2003):
	* Sort-by-size log sorting fix
	* Log directory umask fix for users of gaim-remote
	* Fix Jabber room creation on MUC servers.

version 0.73 (11/21/2003):
	* New Logging format and code:
		* fixes i18n issues with logs
		* compatible with old logs
		* hopefully fixes segfault in viewing logs
	* New disconnected account dialog (Thanks, Daniel Atallah)
	* Fixes several Jabber bugs
	* Fixes the bug where some dialogs would crash when spell checking was
	  enabled. Closes #827930.
	* Fixed unblocking of users in MSN (Robert Mibus)
	* Fixes outgoing mobile pages on MSN.
	* The border on the close buttons on inactive tabs are no longer shown,
	  thanks to a fix used by Galeon.
	* Compatible with autoconf 2.58.
	* Cleaned up gtkspell-related code (Robert McQueen)
	* Changed the parameters for the received-chat-msg signal.
	* Added a Release Notification plugin

version 0.72 (10/31/2003):
	* Added a search feature to conversations.
	* Added an option to remove the formatting toolbar, both globally and
	  on a per-window basis (Nathan Fredrickson)
	* Added a drop shadow to the buddy list tooltip
	* Smileys are copyable
	* Fixed the ICQ login crash
	* Fixed a crash in the Add Chat dialog when selecting an
	  account that doesn't support chats. Closes bug #821606.
	* Fixed a bug where new MSN accounts without buddies added wouldn't
	  connect.
	* Fixed a crash when deleting an account that has IMs or chats open.
	  Closes bug #821630.
	* Smileys have background colors
	* If SSL is not enabled, MSN will load, but error on connect.
	* Disable Jabber SASL auth until the standard stabilizes

version 0.71 (10/09/2003):
	* The right-click menu for e-mail links now presents a "Copy E-Mail
	  Address" item
	* Fix sort by idle to behave as it did pre-contact support (David
	  Smock)
	* Display AIM away messages in the tooltip for buddies when
	  they are away
	* Support for Buddy Comments for AIM and ICQ buddies
	* Window icons are now set as buddy icons or status icons
	* Get User Info in MSN and Yahoo now return an error indicating that
	  the information doesn't exist if the profile is empty (parts by
	  Nathan Poznick)
	* Added startup notification support for window managers that support it
	* The protocol icon for an account in the accounts window will now
	  "pulse" when signing the account on.
	* Zephyr formatting fixes (Arun A. Tharuvai)
	* Zephyr can connect to chats (Karsten Huneycutt)
	* SSL support can now be provided by third party plugins.
	* Multiple copies of gaim installed at different locations no
	  longer attempt to load the same, possibly incompatible plugins
	  (Robert McQueen)
	* Implemented another new Yahoo! authentication method
	* Fixed a bug displaying Chinese MSN messages (Ambrose C. LI).
	* Additional fixes and checks for the perl build process (Sean Burke).
	* Massive core/UI splitting.
	* Re-write of Jabber protocol plugin
	* Conversation API changes.
	* Some plugins must be updated due to code variable changes,
	  function name changes, and change of behavior for certain
	  functions.

version 0.70 (09/28/2003):
	* Implemented Yahoo's new authentication method (Cerulean Studios)
	* Protocol plugins that have plugin dependencies now load correctly.
	* Perl installs where it's told to a bit more correctly.
	* Robert "Robot101" McQueen cleaned and core/UI split IM
	  image support.

version 0.69 (09/24/2003):
	* Added Contact (aka Person, aka Meta-Contact, aka Buddy Merging, etc)
	  support
	* Added MSN 6 smileys.
	* Added animated smiley support (Ka-Hing Cheung)
	* Added SSL support, compatible with GNUTLS and Mozilla NSS.
	* Added plugin IPC.
	* Added support for gettext 0.12.x.
	* Updated MSN support to the MSN Protocol version 9.
	* Jabber now supports SSL
	* Yahoo now shows people using the java chat client (Tim Ringenbach)
	* Yahoo chat and conference (Tim Ringenbach)
	* Yahoo ignore support (Jesse Farmer (farmerje))
	* Yahoo idle times displayed, long buddy lists work, sms users,
	  and other improvements (Tim Ringenbach)
	* The accounts window now shows offline accounts as greyed out, and
	  online accounts as colored.
	* Fixed the text replacement plugin.
	* Fixed all known signal problems in perl.
	* The right-click menu for conversation tabs now shows the tab icon
	  and status, if tab icons are enabled. (Jesse Farmer)

version 0.68 (09/01/2003):
	* Removed the old event system and replaced it with a much better
	  signal system.
	* Added plugin dependency support.
	* Rewrote the Perl plugin. All old scripts will break, but it offers
	  a much better API for new scripts.
	* Yahoo color support (Tim Ringenbach (marv_sf))
	* Yahoo and MSN get info support (Nathan Poznick)
	* Fixed Jabber registrations.
	* Fixed a problem where pouncing two users with the same name
	  appeared in the same conversation window, and other related
	  problems. (Robot101)
	* Corrected problems with proxy preferences.
	* Mailchk.c and simple.c compile again (Paul A (darkrain))

version 0.67 (08/14/2003):
	* Brought back the message notification plugin (Brian Tarricone)
	  You'll need to reconfigure your settings for this plugin
	* IRC protocol plugin rewritten (Ethan Blanton)
	* New IRC protocol icon (Nuno Donato)
	* Protocol and status icons now optionally appear on tabs.
	  (Etan Reisner)
	* Various dialog rewrites (Jabber vCard, Add Group, Alias Chat,
	  Rename Group, Privacy)
	* Shows "hiptop" icon for AIM buddies using hiptop
	  devices (Robey Pointer)
	* Privacy core/UI split.
	* Conversation placement by group now applies to chats in the buddy
	  list as well.
	* Events in a conversation (user logged in, logged out, window closed,
	  etc.) now grey the tab.
	* Various bug fixes (larne from irc, Tim Ringenbach, Bjoern
	  Voigt, Paul A (darkrain))

version 0.66 (07/18/2003):
	* Freebsd compile fix (Matthew Luckie)
	* .spec file improvements (Ethan Blanton)
	* Added a gaim-remote man page (Robert McQueen)
	* The Remote Control plugin no longer adds duplicate groups to your
	  buddy list.
	* Servers and ports are now imported correctly in MSN.
	* Core/UI split the core initialization and shutdown.
	* MSN messages with newlines are now sent correctly to MSN clients.
	* Fix some sound initialization stuff
	* Fix saving and import of default away message

version 0.65 (07/16/2003):
	* Massive internal core/ui splitting
	* New account dialog
	* Preferences moved to ~/.gaim/prefs.xml
	* Account information moved to ~/.gaim/accounts.xml
	* Pounces moved to ~/.gaim/pounces.xml
	* Added protocol icons to various drop-down boxes
	* New Send IM buddy icon merged from Ximian Desktop 2
	* Fixed "Sort by Status" crash
	* Fixed the MSN signon crash
	* Fixed the MSN add buddy crash
	* Fixed the MSN empty buddy list bug
	* Fixed all known MSN chat bugs
	* Fixed HTTP redirect handling in smiley retrieval. This fixes the
	  problems with some smiley themes.
	* Chats in MSN can now be initiated by right-clicking a buddy and
	  choosing Initiate Chat.
	* MSN Alerts and incoming MSN pages no longer pop up several error
	  dialogs
	* Ability to view iChat "Available" messages for AIM
	* Stores your buddy icon on the server for AIM
	* Support for non-ascii characters with Yahoo! Messenger
	* Focus returns to the input box when you click elsewhere, like it used
	  to
	* New typing notification icons from Ximian

version 0.64 (05/29/2003):
	* Buddy list sorting in buddy list preferences.
	* Improved debug window with timestamps and pause buttons.
	* New core/ui split notification and request APIs.
	* New mail notification dialog.
	* Several bug fixes in MSN.
	* Conversation window buddy icon bugs were fixed.

version 0.63 (05/16/2003):
	* A rewrite of the plugin API. Plugin authors will need to change their
	  code based off the changes found in other plugins.
	* Perl script support is now provided in the perl plugin.
	* Debugging is core/ui split, and has a new API with support for
	  debug levels and categories.
	* Support for adding chats to your buddy list.
	* MSN protocol plugin was rewritten, has experimental buddy icon
	  support, and MSN Mobile support.
	* Buddy list speed enhancements (Thanks Ethan Blanton).
	* Napster protocol updates (Thanks Auke Kok).

version 0.62 (04/23/2003):
	* Keyboard shortcuts in the buddy list work again (Thanks Joe
	  Clarke).
	* Support for Jabber XHTML messages
	* Ability to re-request authorization from ICQ and Jabber users by right
	  clicking on them in your buddy list.
	* Improved Zephyr internationalization.
	* Bug causing 'Hide on Send' windows to be lost forever fixed.
	* Iconified windows are now raised properly.
	* Dates printed for old/offline messages.
	* Some assorted crash bugs fixed.

version 0.61 (04/07/2003):
	* Split the buddy pounce core and UI, and rewrote the UI for it.
	* Removed folder icons and excess space from the buddy list (Thanks
	  Dave Camp)
	* Fixed a bug involving dragging buddies and groups
	* Re-implemented the logout icons.
	* New icons for "away" and "aol" (Thanks, Moses Lei)

version 0.60 (04/04/2003):
	Core:
	* Auto-loading protocol plugins.
	* Plugins dialog and perl script menu merged into preferences.
	* Don't auto-login if an existing Gaim session is already
	  running.
	* Moved "privacy preferences" to Tools menu.
	* -n, --loginwin option to disable autologins.
	* Added support for gettext 0.11.x.
	* Added support for automake 1.6.
	* aim:// URI's supported with gaim-remote command.
	* Quit Gaim remotely with gaim-remote. (Thanks, John Silvestri)
	* Added rudimentary support for X11R6 session management. (Thanks,
	  Robert McQueen)
	* Conversation backend and UI are now separated. (Thanks,
	  Christian Hammond)
	* Asynchronous, non-blocking, DNS function (Thanks, Nicolas
	  Lichtmaier)
	* As a side effect of the above: IPv6 support. Tested only with IRC
	  (you can receive ipv6 chat requests from irssi!).

	Plugins:
	* Tray icon plugin--replaces the old GNOME applet. You'll need
	  the panel Notification Area applet (aka system-tray-applet)
	  for GNOME 2, or the Kicker for KDE 3.1. (Thanks, Robert
	  McQueen, Nicolás Lichtmaier, Kristian Rietveld, Ari Pollak &
	  Patrick Aussems)
	* Added GAIM::remove_event_handler and made set_info short
	  circuitable in perl. (Thanks, Ryan McCabe)
	* event_del_conversation for plugins. (Thanks, Bill Tompkins)
	* Notify.c plugin rewritten; check its configure dialog. (Thanks,
	  Etan Reisner)
	* Buddy Ticker made a plugin.
	* Idle Maker added to source.
	* Fortune profile added to source.

	AIM/ICQ:
	* TOC no longer compiles statically by default--use OSCAR.
	* ICQ plugin no longer gets built--use OSCAR.
	* Server-stored buddy lists for ICQ with full support for
	  authorization (Thanks, Mark Doliner)
	* File send/receive support for Aim over Oscar (Thanks, William T.
	  Mahan and Mark Doliner)
	* Non-direct connect typing notification for AIM over OSCAR.
	  (Thanks, Mark Doliner)
	* Allow only people in buddy list privacy option added for AIM.
	* Full ICQ info reading support. (Thanks, Vincas Ciziunas)
	* Support for synchronizing group renames on server.  Group
	  rename server synchronization for AIM.  Server-side
	  synchronization for moving individual AIM buddy to new
	  group improved. (Thanks, Mark Doliner)
	* Ability to add screenname@mac.com people to AIM buddy lists.
	  (Thanks, Graham Booker)
	* Ability to change ICQ password. (Thanks, Mark Doliner)
	* Option to have AIM notify you if you have
	  unread mail. (Thanks, Mark Doliner)
	* Parse URL messages, Contact Sending and Pager Messages
	  in ICQ. (Thanks, Mark Doliner)
	* use snprintf instead of sprintf. (Thanks, William T. Mahan)
	* Fixed crashbug on empty rvous requests. (Thanks Brandon Scott
	  (Xeon) for pointing this out, and Matt Pandina for the patch)
	* Nice Oscar changes--mostly internal. (Thanks, Mark Doliner)

	IRC:
	* Added more IRC slash commands -- /W, /VERSION, /MODE, /CTCP stuff,
	  -- and other cool IRC enhancments. (Thanks, Jonas Birmé)
	* IRC's /topic with no argument displays the current topic (Thanks,
	  Mark Doliner)
	* DCC File Receive support for IRC.
	* Optional password on IRC accounts. (Thanks, Christian Hammond)
	* Added half-op support.

	Jabber:
	* Jabber invisibility and permanently cancel sending on-
	  line status to Jabber buddies.
	* Jabber roster updated on group renames.
	* Fixed a possible segfault when signing off Jabber. (Thanks,
	  Craig Boston)
	* Improved typing notification support for Jabber and
	  Yahoo! (Thanks, Nathan Walp)
	* File receive support for Jabber. (Thanks, Nathan Walp)

	MSN:
	* MSN users are notified when the other party closes the conversation
	  window. (Thanks, Christian Hammond)
	* File receive support for MSN. (Thanks, Christian Hammond)

	Internationalization:
	* Now using libiconv for better i18n support (Thanks, Junichi
	  Uekawa)
	* Lots of i18n fixes (Thanks Matt Wilson, Ethan Blanton, A Lee)
	* Correct i18n handling for many parts of AIM/ICQ, including
	  instant messages, away messages, and profiles (Thanks,
	  Ethan Blanton)
	* Improved MSN internationalization (Thanks, A Lee)

	Other:
	* Optionally uniquely colorize nicks in chats
	* Add / Remove buddy menu item added to the chat users list
	  (Thanks, Jonas Birmé)
	* View log button in conversation toolbar (Thanks, Etan Reisner)
	* Option to log IMs and Chats seperately. (Thanks, Etan
	  Reisner)
	* Removed Ctrl-C binding for color
	* Fix first message in tab not displaying bug (Thanks, Etan Reisner)
	* Changed some default options
	* Updated desktop and window icons (Thanks, Robert McQueen)
	* Switch the .desktop file to the new KDE/GNOME common vfolder
	  format (Thanks, Robert McQueen)
	* Removed all deprecated GTK calls.  Now 100% GTK 2. (Thanks Nathan
	  Walp, Christian Hammond, Ari Pollak, Ethan Blanton, Robert McQueen)
	* Read proxy environment variables. (Thanks, Christian Hammond)
	* Fixed security vulnerability with manual browser option (Thanks,
	  Robert McQueen)
	* Can get info for ICQ and Jabber users from the "Edit
	  Buddies" tab (Thanks, Brian Bernas)
	* Code cleanups and fixes (Thanks, Federico Mena Quintero and
	  Ka-Hing Cheung)
	* Word-wrapping on mail notification text (Thanks, Andrew Molloy)
	* Generic File Transfer PRPL interface (Thanks, Christian Hammond)
	* Better supression of auto-responses (Thanks, Joshua Blanton)
	* Drag-and-drop tabs in conversations, and multiple windows with tabs
	  in each (Thanks, Christian Hammond)

version 0.59.9 (03/01/2003):
	* Updated zh_TW.po file (Thanks breeze833)
	* Fix an oscar bug that caused some messages from
	  AOL 8.0 to be dropped (Thanks Mark Doliner)
	* Changed "openprojects" to "freenode" in irc.c
	* Fixed charset conversion on systems which use a BOM for UCS-4
	  (Thanks, Alfredo Pen~a, Ethan Blanton)
	* Fixed a typo in the man page (Thanks Eric S. Raymond)

version 0.59.8 (01/06/2003):
	* Ripped out all gtk2 support (Thanks Nathan Walp).
	* Fixed smiley related segfault (Thanks Robert McQueen)
	* Yahoo! can connect again

version 0.59.7 (12/21/2002):
	* Yahoo i18n fix (Thanks Ethan Blanton).
	* Fixed a bug in escaping saved passwords (Thanks
	  Eric Timme)
	* Fixed an overflow bug in perl script autoloading
	  (Thanks David Kaelbling)
	* Some build fixes for those using stricter compilers,
	  notably MIPSpro (Thanks David Kaelbling)
	* Fixed a bad argument to accept() calls (Thanks David
	  Kaelbling)
	* Fixed crashbug on empty rvous requests (Thanks Brandon Scott (Xeon))
	  for being the first to point this out.

version 0.59.6 (11/07/2002):
	* Fixed a segfault introduced in 0.59.5 when gtk
	  fails to read the ~/.gtkrc or reads it but fails
	  to create a style from it.
	* Jabber conference timestamps are no longer gigantic

version 0.59.5 (10/14/2002):
	* Fixed a Yahoo! segfault (Thanks, Craig Metz)

version 0.59.4 (10/06/2002):
	* Removed color keybinnding altogether.
	* Added a horizontal scrollbar to Edit page of
	   buddy list. (Thanks, David Fallon)
	* Various bug fixes ((Thanks to (in no particular order)
	  Ethan Blanton, Mark Doliner, Luke Schierer)
	* i18n fixes (thanks, A Lee)

version 0.59.3 (09/14/2002):
	* Reversed patch that accidentally caused Yahoo
	  not to connect--for implementation reasons
	* Changed "color" binding to Ctrl-K.
	* Unaliaising a person in the "Online" tab will show up
	  in the "Edit" tab as well (Thanks, Jason Willis)
	* Internationalization fixes, esp. with UTF-8 locales
	  (Thanks Matt Wilson and Ethan Blanton)

version 0.59.2 (09/09/2002):
	* Japanese translation updated (Thanks, Junichi Uekawa)
	* Won't crash when you set your MSN Friendly name to an
	  empty string.
	* Default manual browser command changed to reflect the
	  fix in 0.59.1
	* Fixed the non-manual browser settings which were broke in
	  0.59.1 (Thanks, Chris Blizzard)
	* Improved MSN internationalization (Thanks A Lee)
	* Smiley lookup will search for longest match for smilies
	  like :-(( (Thanks Eric Melski)
	* When an IM image is clicked, don't open the browser (Thanks
	  Ari Pollak)
	* Prevent a possible crash in unhide_buddy_list() (Thanks Ari
	  Pollak)
	* Fixed a compilation problem on systems without iconv.
	* GtkIMHtml can be set to render font sizes as point size
	  or AIMish relative sizes -- no more huge Yahoo fonts. (Thanks
	  Ka-Hing Cheung)
	* Fixed a bug with regard to Jabber resources (Thanks Nathan
	  Walp)
	* Fixed a possible segfault when signing off Jabber (Thanks
	  Craig Boston)
	* Word-wrapping on mail notification text (Thanks, Andrew Molloy)
	* Strip trailing and leading spaces from MSN/Yahoo names (Thanks,
	  Arun Tharuvai)

version 0.59.1 (08/25/2002):
	* Created a gtk1-stable branch for GTK+ 1.2 bugfix releases.
	  Development will continue in our main branch in GTK+ 2 only.
	* Fixed a security bug in the manual browser setting (Thanks
	  Robert McQueen)
	* Now using libiconv for better i18n support (Thanks Junichi
	  Uekawa)
	* Will work with Perl 5.8 (thanks, Timothy Lee and Dan
	  Colascione)
	* Fix for HTTP proxies (thanks, Ethan Blanton)
	* Read proxy environment variables. (thanks, Christian Hammond)
	* Use the pretty gaim.png for our menu entry.
	* Added support for gettext 0.11.x.

version 0.59 (06/24/2002):
	* Squashed a bug in buddy right-click menu handling
	  that crashed Gaim.  In the process: found and
	  eliminated some memory leaks.
	* Fixed a significant applet leak
	* Can now change Jabber password on server (Thanks,
	  Nathan Walp)
	* Certain types of Jabber presence errors no longer
	  falsely show a buddy on-line.  Instead now a "broken
	  light-bulb" icon is shown and the error status is
	  available via "Get Away Msg"  (Thanks and a tip o'
	  the hat to Christian Hammond for the graphic)
	* Conversation struct has pointer to toolbar (thanks Brent
	  Priddy and Paul Miller)
	* Zephyr fixes (thanks, Arun A. Tharuvai)
	* Aliases in buddy ticker
	* Perl scripts can play Gaim sounds (thanks Andrew Rodland)
	* Internal sounds can be played by commands (thanks Lex Spoon)
	* Auto-login item in applet menu (thanks Chris Boyle)
	* Fixed MSN "Unkown Error Code", "Already there", and
	  "Already in opposite list" errors
	* Changed "Play sound" button to "Mute" button
	* You can now have "reserved" chars in IM and proxy passwords
	* Jabber now has typing notification  (Thanks, Nathan Walp)
	* Improved support for Jabber resources  (Thanks, Nathan Walp)
	* Fixed problem with Gaim crashing on non-ASCII Jabber buddy
	  aliases (Jabber "name" attribute) chars  (Thanks, Ho-seok Lee)
	* Plugged memory leaks in Jabber plug-in
	* Fixed problem with Jabber away status not being propagated to
	  conference rooms for jabberd (server) v1.4.2 and above
	* Chat room buddy lists are now sorted independent of case
	* Added capability for protocol-specific edit buddy menu entries
	* Can now remove a Jabber buddy roster item from the server
	  entirely
	* Gaim can now handle messages from Mac ICQ and Miranda ICQ
	  (Thanks, Mark Doliner)
	* Added Mozilla to browser options and changed KFM to
	  Konqueror.
	* Can now set the server and port for MSN and Napster
	* MSN Internationalization (Thanks Felipe Contreras and
	  countless, countless others)
	* E-mail addresses are no longer truncated when there is a '.' at
	  the end.

version 0.58 (05/13/2002):
	* Better applet transparency
	* Option to raise buddy list on signons/signoffs
	* Formatting of incoming MSN messages
	* Get Info from menu multiple-account-aware (thanks
	  Brian Bernas)
	* Hide and unhide functions for the filectl plugin.
	  (Thanks, Ari Pollak)
	* Added helpful stuff to the Help menu.
	* Self-aliasing from the account editor.
	* Better selection in GtkIMHtml (Thanks Ben Miller)
	* A warning when your OSCAR buddy list is too long
	  (Thanks, Mark Doliner)
	* ICQ status messages in OSCAR (Thanks, Mark Doliner)
	* Play sound when your name is said in a chat
	* Approval dialog for Jabber when somebody wants to
	  subscribe to user's presence. Also gives user the
	  opportunity to add that buddy if not already on the
	  user's buddy list.
	* Jabber "Change buddy group" roster synchronization now
	  works again.  (This was unknowingly broken when the
	  "out-sourced" Jabber libs were upgraded in 0.56)
	* Invalid Jabber I.D.'s no longer crash Gaim.  User now
	  notified with pop-up's.
	* Jabber Buddy sign-on time support, added in 0.57,
	  removed until and unless and inconsistency can be
	  resolved. (Thanks, Nathan Walp)
	* Bug-fix for potential buffer overflow in Jabber
	  plugin. (Thanks, rwscott)
	* Tempfiles used for secure MSN/HotMail login (added in
	  0.57) are now themselves created securely.
	* Secure MSN logins (added in 0.57) no longer blow up
	  on Solaris.
	* Timezone support improved.

version 0.57 (04/25/2002):
	* New authorization method for Yahoo!
	* Jabber will tell you when your buddies signed on (Thanks
	  Nathan Walp)
	* Jabber improvements (Thanks, Nathan Walp)
	* More keyboard shortcuts
	* event_chat_recv takes char**'s, and event_im_recv takes
	  a *guint32 for flags
	* Secure hotmail login for MSN (thanks for the tips,
	  Scott Werndorfer)

version 0.56 (04/11/2002):
	* Shell-like send history binded to Ctrl-Up and Ctrl-Down
	* libjabber upgraded to most recent stable version
	* Buddylist looks a little better
	* Fixed MSN privacy settings
	* Group deletion fix (Thanks Mark Doliner)
	* Alias/Group syncronization for Jabber (Thanks JSeymour)
	* Fixed broken signal handling in gdm-started GNOME sessions
	  (Thanks Jim Seymour, Vann, Robert McQueen)
	* Oscar group syncronization (Thanks, Mark Doliner)
	* ICQ Authorization via Oscar (Thanks, Mark Doliner)

version 0.55 (03/29/2002):
	* Jabber improvements (Thanks Jim Seymour)
	* Various sound cleanups (Thanks Robert McQueen)
	* Login process shown in single window (Thanks Michael
	  Golden)
	* Can reorder your accounts in the account editor (Thanks
	  Luke Schierer)
	* Shows "mobile" icon for Oscar buddies using mobile
	  devices (Thanks Mark Doliner)
	* Fixed bug in MSN smilies that crashed PPC (and other?) platforms
	* HTTP Proxy settings now HTTP compliant (Thanks Robert McQueen)
	* Speling corections (Thanks Tero Kuusela)
	* Oscar list icon fixes (Thanks Mark Doliner)
	* Oscar idle times work again (Thanks Mark Doliner)
	* Protocol icons on Edit Buddies tab (Thanks Christian Hammond)

version 0.54 (03/14/2002):
	* Compiles without GdkPixbuf again
	* GtkIMHtml will refresh when you set a new GTK+ theme
	* Improved Yahoo! typing notification (thanks Brian Macke)
	* Prompt to authorize MSN buddies who added you while you
	  were offline (Thanks Jason Willis)
	* Option to globally disable Buddy Icon animation (Thanks
	  Luke Schierer)
	* Numerous bugfixes
	* Yahoo! will tell you when your buddies are playing Yahoo!
	  games and give you the ability to join them
	* Yahoo! can receive offline messages
	* IRC can do DCC chat.
	* IRC will convert HTML formatting to mIRC formatting.
	* Buddylist tab placement option (Thanks Jason Willis)
	* Protocol specific smiley faces
	* IM Image sending

version 0.53 (02/28/2002):
	* Minor bug fixes re: queued away messages
	* Better buddy icon transparency (for real this time ;-))
	* Ability to change formatting of Oscar screen name
	* Better selection in HTML widget (Thanks BMiller)
	* New icons for ICQ (Thanks Kevin Miller)
	* Editable buddy pounces (Thanks Jason Willis)
	* Server side buddy lists in Oscar (Thanks Mark Doliner :-))
	* Fix for the chatlist plugin
	* Typing Notification (AIM Direct Connect, Yahoo, MSN)
	* IM Images (Receive Only)
	* Prettier GtkImHtml selection
	* Better buddy icon transparency (for real this time ;-) )

version 0.52 (02/17/2002):
	* Better buddy icon transparency (thanks SeanEgan)
	* Fixed a little bug with connecting via proxy (thanks
	  for reminding me of this, Manish Singh)
	* Yahoo! Messenger works again
	* MSN Works again
	* Can register a new user with a Jabber Server (JSeymour)
	* Can now set Jabber vCards (JSeymour)
	* Jabber vCards are now shown in their entirety (JSeymour)
	* Various jabber bug fixes/enhancements (JSeymour)

version 0.51 (01/24/2002):
	* Arrow buttons in log viewer and some other dialogs
	  work (thanks Ben Miller)
	* Option to only send auto-response while idle (thanks
	  Sean Egan)
	* Control time between sending auto-responses (thanks
	  Mark Doliner)
	* Should be able to sign on to Oscar using Mac OS X
	  (thanks Fingolfin, Vincas Ciziunas, et al.)

version 0.50 (12/14/2001):
	* Able to import GnomeICU contact lists
	* Galeon as browser option (Thanks Rob McQueen)
	* IRC /list, /invite (Thanks Sean Egan)
	* Option to have IMs and Chats tabbed in same window
	* Finally put the lagmeter plugin out of its misery and
	  removed it. (/me dances on its grave.)

version 0.49 (11/29/2001):
	* Can compile against GTK+ 2.0 (version 1.3.10/1.3.11)
	* Confirm before removing buddies
	* Yahoo updates (thanks Brian Macke)
	* Jabber updates
	* Zephyr updates (thanks Arun A Tharuvai)
	* Gadu-Gadu updates (thanks Arkadiusz Miskiewicz)
	* Option to show aliases in conversation tabs
	* Option to hide windows after sending messages
	* licq2gaim.pl conversion script (thanks Arturo Cisneros, Jr.)

version 0.48 (11/18/2001):
	* Right-click on links to open/copy URL
	* Yahoo changes
	* Oscar can send/receive offline messages in ICQ. Since the "real"
	  ICQ protocol isn't working too well it's recommended that you
	  use Oscar for ICQ.

version 0.47 (11/01/2001):
	* Better font loading (pays attention to charset now)
	  (thanks Arkadiusz Miskiewicz)
	* Better recoding in Gadu-Gadu (thanks Arkadiusz Miskiewicz)
	* Open Mail button for when you get new mail (Yahoo and MSN)
	* New buddy pounce option: Popup Notification
	* When adding a buddy, the groups list now updates when you switch
	  accounts.
	* When creating a new buddy pounce, gaim now automagically
	  selects "on away" or "on idle", if the user is away
	  or idle.
	* Add Opera to the available browsers (thanks Brian Enigma)
	* Improved log viewer (thanks to Ben Miller)
	* When you are queueing away messages, double clicking on
	  a buddy's name will cause the messages for that name to be
	  dequeued.
	* You can choose which sound player you use at run-time
	  (thanks Ben Miller)
	* When someone adds you to their buddy list, it asks if you want
	  to add them as well (Yahoo, ICQ, and MSN) (thanks Nathan Walp)
	* Option to grey idle buddies (thanks Nathan Walp)
	* MSN Privacy Options
	* In MSN you can set a person's alias to their "friendly name" by
	  right-click on their name while they're online.
	* IRC can do /WHOIS
	* The usual bug fixes and memory leak plugs

version 0.46 (10/18/2001):
	* New applet icons (courtesy David Raeman)
	* ICQ works on big-endian platforms, e.g. sparc and ppc
	  (thanks to Nathan Walp and Ben Miller)
	* Better applet icon drawing (thanks to Ari Pollak)
	* An extraordinary number of bug fixes
	* Ability to stop animation on buddy icons, restart animation,
	  hide certain buddy icons, and save people's buddy icons, all
	  through a right-click menu
	* Event handlers in perl passed arguments as elements of
	  an array rather than all concatenated as a string, making
	  perl much easier to use (thanks Dennis Lambe Jr.)
	* Can pass an argument to timeout_handlers in perl
	  (thanks Artem Litvinovich)
	* Redesigned Modify Account window (thanks Sean Egan)
	* Add buddy dialog now lets you select which protocol
	  to add the buddy to
	* Pressing 'signon' on the first screen for accounts that
	  do not require passwords no longer incorrectly displays
	  an error message.

version 0.45 (10/04/2001):
	* New plugin event: event_chat_send_invite
	* Major updates to the perl system (reread PERL-HOWTO and
	  SIGNALS)
	* Major updates to event_chat_* events for plugins (reread
	  SIGNALS)
	* Some GtkIMHtml improvements
	* Various bugfixes
	* Nick Highlighting in chat
	* Tab-completion for nicks in chat (thanks to Sean Egan)
	* Large internal reworkings
	* New Protocol: Gadu-Gadu, written by Arkadiusz Miskiewicz
	* Can choose buddy icon to send (for Oscar)

version 0.44 (09/20/2001):
	* More sane scaling of buddy icons (intelligently scale to
	  either 48x48 or 50x50 depending on icon)
	* Have you ever had it happen where you cancel a login and
	  Gaim starts using all the available processing power? I
	  think I fixed that.
	* Temporarily removed Jabber user registration, which wasn't
	  working anyway.
	* Added a spiffy Help button
	* Wrote a plugin for all those people who miss having the
	  chat rooms in their buddy lists (chatlist.so)
	* Updated libfaim
	* Added drop down selection to chat invitation
	* Improved the look of the chat invitation dialog
	* Improved the look of the proxy preferences
	* event_im_recv and event_im_display_rcvd passed whether
	  the message received was auto-response (see SIGNALS)
	* IRC fixes (largly copied from X-Chat)
	* Internal change to how preferences are stored
	* Other bug fixes
	* Option to hide buddy icons

version 0.43 (09/06/2001):
	* Can change friendly name in MSN again
	* Bug fixes
	* Auto-reconnect plugin has exponential timeout (i.e. it
	  tries after 8 seconds, then 16, then 32, etc. up to 17
	  minutes)
	* Removed file transfer things from Napster. It didn't work
	  well anyway. It'll be back eventually. (Does anyone even
	  use napster anymore?)

version 0.11.0-pre15 (08/28/2001):
	* MSN works again
	* Fixed a little segfault when images are links
	* Redid the about box again.
	* Fixed a nice little bug with the manual browser command
	* Oscar Unicode fix (Thanks John Matthews)
	* Can select which protocols are compiled statically
	  (e.g.: ./configure --with-static-prpls=oscar,jabber)
	* New plugin events: event_im_displayed_sent and
	  event_im_displayed_rcvd. Use these to change messages after
	  they're displayed (e.g. encrypt sent messages, or send
	  auto-responses and have them display locally properly)
	* Can use Arts for sound (thanks Tom Dyas)

version 0.11.0-pre14 (06/17/2001):
	* Fixed a segfault with Oscar's account confirmation
	  (Thanks, Adam)
	* Some MSN changes
	* Some HTML widget changes
	* Can specify hosts/ports for Yahoo (thanks Jeremy Brooks)
	* Many many bugfixes

version 0.11.0-pre13 (06/06/2001):
	* Can view/set chat topic in Jabber (thanks faceprint)
	* The napster plugin no longer segfaults on invalid names
	  and/or passwords.
	* HTML is properly stripped from away messages in protocols that
	  do not use HTML.  (thanks, faceprint)
	* Can view/set chat topic in IRC
	* MSN properly escapes outgoing messages
	* Much needed updates to the gaim man page (thanks, Sean Egan)

version 0.11.0-pre12 (05/29/2001):
	* Fixed a funny bug with auto responses when queued messages
	  are enabled.
	* Redesigned the Font Options preference page
	* Improved Jabber chat support (it whispers now, too)
	* Zephyr can do Subscriptions now (thanks to nsanch)
	* Auto-recon plugin got reworked
	* Lots of clean-ups
	* Some new pixmaps (Thanks, DennisR).
	* Fixed a segfault in IRC (Thanks Sean Egan)
	* MSN can now change your 'friendly name' (Thanks for the
	  packet logs, aechols)
	* More IRC improvements [colors, etc] (Thanks Sean Egan)
	* Improved proxy options
	* Fixed a small issue with HTML not being stripped from
	  log files properly (Thanks, faceprint and David Stoddard)
	* Can turn on/off Yahoo! Mail announcements
	* Can force messages through the server for ICQ (use this if
	  you have problems sending)
	* Can receive buddy icons in Oscar (requires gdk_pixbuf,
	  which GNOME depends on. If you --disable-pixbuf, it will
	  disable this.)
	* Redesigned plugins dialog (thanks Mike Heffner)

version 0.11.0-pre11 (04/30/2001):
	* Zephyr updates and additions, thanks Neil Sanchala (nsanch)
	* Jabber can send/accept chat invites (due to mid)
	* MSN has the option to notify you of new hotmail
	  messages
	* Fixed a problem with ADD requests in MSN
	* Fixed a small memory leak with MSN
	* Moved MSN's spammy debug output into debug_printf's
	* Can rename groups/buddies in the Edit Buddies pane
	  (thanks Neil Sanchala)
	* Some perl updates (thanks to Sean Egan)
	* IRC got the following slash commands:
	  op, deop, voice, devoice, mode, raw, quote, and kick (thanks
	  to Sean Egan)
	* MSN Properly handles URL decoding of 'friendly' names
	* Redesigned Preferences pages (design by DennisR)
	* Can select where tabs are for tabbed IM/Chat windows
	* Option to queue away messages while away
	* Jabber got good updates (from faceprint)
	* Oh yes, and Oscar works, yet again. (gee... that's what, 4
	  releases that have "fixed" it now?)

version 0.11.0-pre10 (04/13/2001):
	* Many, many bug fixes
	* Can choose to not send away auto-response (thanks phzzzt)
	* Uh... Oscar works? For now?
	* IRC Plugin can do whois (right click and info)
	* IRC Plugin got away message support
	* Gaim blist to WinAIM blt perl script (courtesy Andy Harrison)
	* Sound on buddy pounce (Thanks Andrew Echols)
	* Can view all group chats in one tabbed window (same keybindings
	  as for tabbed normal conversations)
	* More Protocol plugins:
		Zephyr (plugins/zephyr) (DON'T USE THIS unless you know
			what it is and why you'd want to use it)

version 0.11.0-pre9 (03/26/2001):
	* Can register Jabber accounts (load the Jabber plugin and click
	  Register on the login window)
	* GtkIMHtml handles themes (no background pixmaps though) (thanks
	  decklin, mishan)
	* URLS Linkify properly in Buddy chats
	* Jabber compiles better on Solaris?
	* Gaim works with Oscar Again (Huge thanks to Adam Fritzler of
	  libfaim)

version 0.11.0-pre8 (03/23/2001):
	* Fixed a problem with MSN not detecting signoffs and buddy updates.
	* Implemented away options in MSN
	* Alt-[1-9] to go to [1-9]th pane in tabbed convo window
	* Jabber fixes, Oscar fixes (!), Yahoo fixes, TOC fixes
	* Can use Alt to access menu, and Ctl-char for certain actions
	  (thanks baldnik)
	* Oscar blocking works (?)
	* MSN can see status of other users

version 0.11.0-pre7 (03/16/2001):
	* Can build RPMs as non-root
	* New yahoo library (can use HTTP proxy)
	* Command-line arg to specify config file (thanks Jason Boerner)
	* Can view all conversations in one tabbed window (Control-[ and
	  Control-] move left and right respectively; Control-Tab moves
	  to the next unread, or the next tab if there are no unread tabs)
	* Tooltips on links work again
	* Can log system notices: signons/signoffs, awayness and idleness
	  (thanks Andrew Echols)
	* MSN fixes
	* Applet fixes

version 0.11.0-pre6 (03/06/2001):
	* Fixed bug with NAS support
	* Napster plugin is included again
	  (Thanks for pointing out that it was missing,
	  (Yan V. Bulgak)
	* Oscar can: search by email, request confirmation, change password
	* TOC fixes
	* ICQ fixes
	* Faster HTML parsing/rendering

version 0.11.0-pre5 (02/26/2001):
	* Minor GUI changes
	* ICQ Alias problem fixed
	* Negative times fixed
	* Cannot create blank away messages/messages with blank titles
	* Can right-click Edit Buddies list to alias/add pounce/etc.
	* Ability to independently set accounts as away
	* Can use all away states for ICQ, Yahoo (N/A, Be Right Back, etc.)
	* Fixed hanging trees
	* Can close windows by hitting 'Esc' (optional)
	* Better HTML Widget
	* Can toggle timestamps by hitting F2 (optional)
	* Rewritten file transfer for TOC
	* Jabber got chat
	* Log Viewer (courtesy BMiller)
	* Can save conversation history
	* Napster can kinda sorta download files sometimes :)
	* You can activate IDs in Yahoo
	* ICQ upgraded to use icqlib 1.1.5

version 0.11.0-pre4:
	* ICQ upgraded to use icqlib 1.1.0
	* An enormous amount of bug fixes
	* Even More Protocol Plugins:
		Jabber (plugins/jabber)
		Napster (plugins/napster.c)
	* Fixed a segfault with 'Ignore new conversations while away'

version 0.11.0-pre3 (12/15/2000):
	* Away messages arranged alphabetically (Thanks Justin)
	* More GUI adjustments
	* Can optionally run command to play sound files
	* Icons for ICQ plugin (blatently stolen from GnomeICU)
	* Icons for Yahoo plugin (not-so-blatently stolen from GTKYahoo)
	* Optionally display warning level next to name in buddy list
	* Optionally ignore fonts on incoming messages
	* Command-line option to automatically set yourself as
	  away upon signon (thanks bmiller)
	* Buddy list backups now stored in ~/.gaim/SN.protocol.blist (gaim will
	  move the old file for you). Needed for when you have the same name on
	  two different protocols. (Oscar and TOC share the same file.)
	* More Protocol plugins:
		MSN (plugins/msn)

version 0.11.0-pre2 (12/04/2000):
	* Fixed a segfault with a bad util.c

version 0.11.0-pre1 (12/03/2000):
	* Multiple connections
	* Protocol plugins:
		IRC (plugins/irc.c)
		Yahoo (plugins/yay)
		ICQ (plugins/icq)
	* Logs now stored to ~/.gaim/logs rather than ~/.gaim/SN/
	* User configurable sounds
	* Scroll bar now functions properly in chat room user lists
	* X-Idle support added (thanks bmiller and bryner)
	* small change in the way away messages are displayed
	  (Thanks Ryan C. Gordon)
	* Plugin system uses GModule now (improves portability, adds features)
	  (Requires recompile and probably modifications of most plugins)
	* Perl got updates (reread plugins/PERL-HOWTO)
	* Spell checker now uses gtkspell
	* Auto-Away (thanks, yet again, to bmiller ;)
	* More buddy pounce options
	* Various GUI improvements

version 0.10.3 (10/09/2000):
	* Segfault when viewing user info fixed
	* libdb problem fixed

version 0.10.2 (10/07/2000):
	* A few fixes to the URL parser.
	* Better placement of smiley dialog
	* Improved log file readibility
	* Code cleanups (thanks kylev)
	* Fixed problem when closing away message box (thanks bmiller)
	* sprintf() problem on some systems
	* Various small bug fixes

version 0.10.1 (09/15/2000):
	* Better chatroom logging
	* Oscar works again. Pay no attention to Slashdot.
	* gtkhtml handles background colours better.
	* A third conversation window display preference.
	* Better support for things like Sawfish

version 0.10.0 (09/11/2000):
	* New Smiley Faces and Pixmaps added.
	* Smiley faces now properly wrap in the conversation windows.
	* Smiley dialog
	* Fixed 0-byte file segfault.
	* Borderless buttons (for that cool pop-up look)
	* Fixed some resizing bugs
	* Added Ctrl+{B/I/U/S} hotkeys to conversation windows.
	* Added Ctrl+(number) hotkeys to insert smileys in conversation windows.
	* Support for %n, %d, and %t in away messages.  Thanks bmiller!
	* Background colors
	* Redesigned preferences dialog
	* Redesigned conversation dialog
	* Removed the Lag-O-Meter (Lag-O-Meter is now a plugin)
	* SOCKS 4/5 proxy works
	* Buddy Pounces are now saved in .gaimrc
	* Buddy Chats are now saved in .gaimrc
	* Ability to merge gaim, aim2, aim4 buddylists. Thanks again bmiller!
	* ICQ-style aliases. This lets you change the name you see your buddy
	  as. For example, if your buddy's SN is 'CouldntGetMyName', you can
	  alias him as 'Loser'.
	* Compile with GNOME bits if available
	* Added GNOME Url Handler as an available web-browser
	* Added the S html tag.
	* Optionally Ignore TiK's Automated Messages
	* Option to beep instead of play sound
	* New icons for panel (depends on some GNOME pixmaps)
	* Perl scripting. See plugins/PERL-HOWTO for how to write perl scripts.
	  All .pl files in ~/.gaim are autoloaded when gaim starts.
	* HTML widget is faster, more stable

version 0.9.20 (07/14/2000):
	* More plugin events, more plugin features
	* Run-time OSCAR support
	* Added buddy list ticker (See prefs/Appearance). Clicking on a
	  name will cause a new or previous IM window to display for
	  that screenname
	* "You are sending messages too quickly" error is now fixed
	   when you have a large buddylist.
	* Fixed the LC_ALL compile problem on Solaris boxes
	* Fixed PPC and ARM compile problem with oscar.c
	* Smileys work better, and don't cause font attributes to drop
	* Dialog windows are now prettier
	* /me in IM window; font/color dialogs and smileys in chat window

version 0.9.19 (06/09/2000):
	* Graphical Smiley Faces
	* Applet got a bit of a makeover (inside & out)
	* Compile-time options affect Preferences dialog
	* Whispering in chat works (does anyone even use this?)
	* HTML-tag buttons in chat
	* Chat got all kinds of new features (like IRC-sytle /me)
	* Chat in oscar works much better
	* Locale support
	* Fixed the segfault when your server-side config is null
	* Many many bugfixes

version 0.9.18 (06/02/2000):
	* Logging in works better for oscar
	* Double error bug when sending message to an offline user is
	  fixed.
	* Pressing enter once again sends a message in buddy chatrooms (oops)
	* More fixes for the change on the AOL sign-on process.
	* Fixed bug where Gaim sometimes doesn't find a font to use.
	* Per-conversation font and color dialogs (thanks fflewddur)
	* Chat in oscar works (somewhat)
	* Even more fixes for the sign-on process, and now you don't flash when
	  setting permit/deny lists.

version 0.9.17 (05/31/2000):
	* Automagic feature to check for new versions has been removed
	* Infinite loop bug fixed

version 0.9.16 (05/31/2000):
	* Paned buddy chat window (Thanks Syd)
	* Buddy lists (and changes) are cached to ~/.gaim/<sn>.blist
	  where <sn> is your screen name. If for some reason, you log
	  into the AOL server and the buddy list comes back empty, we
	  check for a cache file, and, if we find one, read it in. This
	  essentially implements recovery from a server crash at AOL
	  (AOL does not back up machines that contain TOC-based buddy
	  lists, unfortunately).  (Thanks Syd)
	* Font selection dialog
	* Small changes to the Oscar/libfaim stuff (see libfaim/README.gaim)
	* SOCKS 4 proxy support
	* Better proxy support overall (you can get people's info now! :) )
	* Two-way file transfer (you can get and send files, but you still
	  can't initiate either)
	* Fixed font problem with Misconfigured X-Servers.  Thanks Decklin!
	* Fixed the No Configuration problem that came about today (5/31)

version 0.9.15 (05/06/2000):
	* Plugin support enabled by default (oops)
	* Some plugins built/installed by default
	* Option to automagically check for new releases
	* Ability to receive files (one-way file transfer)
	* In-line spell checker (thanks to Torrey Searle of the
	  Everybuddy Devel team for this one)

version 0.9.14 (04/24/2000):
	* Numerous Fixes by G. Sumner Hayes (buffer over flow patches,
	  etc)
	* Paned Conversation Windows (Thanks Syd)
	* Raise Window On Message Received, Fixed (Thanks Syd)
	* When multiple screen names, Gaim now correctly remembers the name
	  that was used last.
	* FONT sizes now work correctly.
	* PLUGIN SUPPORT!! (Lots of cool goodies here)
	* Fixed another leak or two
	* Added ability to change your screenname password
	* Devil pixmaps

version 0.9.13 (03/27/2000):
	* Dialog Box Segfault Fixed (When You Click A Toggle Then Cancel)
	* Double Log-Out Message Fixed
	* GNOME compile error fixed
	* Away Message Problem Fixed
	* Fixed URL Right Click Menus
	* Conversation Loggin now shows Full Date and Time
	* Internal Change to Buddy List

version 0.9.12 (03/25/2000):
	* Segfault fix for PPC/Alpha/etc machines with log(0)
	  Thanks to Todd Cohen for this one.
	* Small internal change to the way prefs work
	* GNOME Applet support works better
	  (thanks to Eric Warmenhoven for the patch)
	* Support for displaying true type fonts
	* Lag-O-Meter does not send lag-test if not selected
	* Fixed problem with saving away messages which contain spaces
	  and numbers.
	* Various GNOME Applet Enhancements (thanks AGAIN to
	  Eric.  Someone needs to stop this boy :-) )
	* A lot of random, obscure bugs fixed
	* All of the major and I believe all of the minor memory leaks are
	  now fixed
	  (Thanks to Peter Teichman, Larry Ewing, Jeramey Crawford, and me)

version 0.9.11 (03/22/2000):
	* <STRIKE>Strike Tag Support</STRIKE> :-)
	* Another memory leak fix
	* New .gaimrc format
	* Better support for multiple screen names
	* Font Properties
	* Saving of buddylist window position
	* Fixed a problem with Gaim and the Netscape-branded version
	  of Mozilla
	* New Sound Properties
	* More General Properties
	* Bigger Text-Entry field (Thanks to CrazyDavy for this one)
	* Various Random Bug fixes

version 0.9.10 (11/03/1999):
	* Fixed a nasty memory leak.  No more 40M Gaim processes. LOL
	* IDLE Times are displayed in a neater fashion.

version 0.9.9  (10/31/1999):
	* A little selection bug has been squished
	* Small memory leak fixed
	* Small network fix (problem with HTTP Proxy fixed?)
	* Proxy stuff should work now :)
	* Widget table support, dir info looks nicer
	* Info box looks nicer (thanks to Decklin Foster)
	* Client now 'corrects' time values from the server for accurate
	  login times.
	* Lag-O-Meter (ala Drunken Jim)
	* IDLE Preferences

version 0.9.8  (10/04/1999):
	* HTTP Proxy Support (No SOCKS yet)
	* HTML Widget more robust
	* Graphical Debug Window
	* Buddylist bug fixed
	* Some logging fixes and improvements
	* configurable host/port selection
	* Clickable Links in buddy chat
	* New Gaim Logo
	* Display Signon/Signoff messages in conversation windows
	* Option to strip HTML from logged messages
	* GNOME cleanups (It might work now haha)
	* When viewing user info, URLS are converted to clickable links
	* Tooltips on URLS

version 0.9.7  (08/08/1999):
	* Preliminary Oscar Support
	* Fixed bad network bug
	* Fixed some bad text rendering bugs in the HTML widget
	* log all conversation names are now normalized.
	* Fixed another bad network bug :)
	* Multiple browser support, some Netscape buggies fixed.
	* Permit/Deny preferences moved to 'Permit' pane on buddylist.
	* Fixed problem with _, ', and \ in passwords

version 0.9.6  (08/01/1999):
	* Fixed 'log all conversation' segfault
	* Added NAS support
	* Removed Xmu dependancies.
	* Restructured network code
	* ESD detection more robust.
	* Sound fallbacks are MUCH more robust!

version 0.9.5  (07/25/1999):
	* Fixed About Box SegFault
	* Autologin Works with Applet
	* Option to Show Buddy List after Signon with Applet
	* 2048 character messages
	* Away-Detection (shows a different icon on the buddy list)
	* Fixed Segfault with messages > allowed size
	* Added option to log all conversations
	* Changed g_new to g_new0
	* Buddy List: Right Click Menus
	* Find Buddy By Email
	* Find Buddy By Info
	* New HTML widget (Underline/Links/HRs)
	* Updated Toolbar with 'Underline' Icon
	* More Buddy Pounce Options
	* Option to auto-change urls into clickable links (Under Prefs)
	* Better Buddy Chat functionality
	* Away Prefs
	* Registration Information (Let Us Know Who You Are)
	* Buddy Chat Prefs (Update Chatroom Lists)
	* Set User Info
	* FAQ added to the distribution
	* Sound problem with some systems fixed
	* Set Dir Info
	* Autostart of Netscape on URL Click
	* DnD Rearranging of Groups
	* Better Netscape Functionality
	* Right Click `URL' Menus
	* DnD Rearranging of Buddies
	* Script to convert win95 buddylist to gaim buddylist
	* Added `Link/URL' button to conversation window
	* ESD is now autodetected
	* Not too important but we GNU-ified the source tree :)

version 0.8.0  (04/31/1999):
	* Code clean-up
	* Updated Prefs
	* Buddy Pouncing
	* Pixmaps for buttons
	* Buddylist import/export
	* Autoconf/Automake
	* Conversation Logging
	* Coloured Text Selection
	* Updated Preferences
	* ESD Support
	* Minor Bug Fixes
	* `Warning' support
	* `Blocking' on conversation window
	* Add/Remove buddy from conversation window
	* Scroll-Wheel Mice work in Conversation Window
	* Fixed WindowMaker Appicon
	* version Number in About Box
	* Gaim Slogan in about box :)
	* Created Changelog File :)<|MERGE_RESOLUTION|>--- conflicted
+++ resolved
@@ -8,7 +8,6 @@
 	  --with-system-ssl-certs and GnuTLS need to include these in the
 	  system certs directory.
 
-<<<<<<< HEAD
 	Pidgin:
 	* On GTK+ 2.14 and higher, we're using the gtk-tooltip-delay setting
 	  instead of our own (hidden) tooltip_delay pref.  If you had
@@ -18,10 +17,10 @@
 	  To completely disable tooltips (e.g. if you had an old tooltip_delay
 	  of zero), add this to ~/.purple/gtkrc-2.0:
 	      gtk-enable-tooltips = 0
-=======
+
 	Finch:
 	* Allow binding meta+arrow keys for actions.
->>>>>>> 3e1af637
+
 
 version 2.5.2 (10/19/2008):
 	libpurple:
