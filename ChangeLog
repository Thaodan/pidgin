Pidgin and Finch: The Pimpin' Penguin IM Clients That're Good for the Soul

version 2.10.13 (MM/DD/YY):
	Pidgin:
	* Fixed #14962
	* Fixed alignment of incoming right-to-left messages in protocols that
	don't support rich text
	* Fix a potential crash while exiting pidgin

	Windows-Specific Changes:
	* Use getaddrinfo for DNS to enable IPv6 (#1075)

	Bonjour
	* Fixed building on Mac OSX (Patrick Cloke) (#16883)

	MXit
<<<<<<< HEAD
	* Fixed a buffer overflow.  Discovered by Yves Younan of Cisco Talos.
	  (TALOS-CAN-0120)
	* Fixed a remote out-of-bounds read.  Discovered by Yves Younan of Cisco
	  Talos.  (TALOS-CAN-0140)
	* Fixed a remote out-of-band read.  Discovered by Yves Younan of Cisco
	  Talos.  (TALOS-CAN-0138, TALOS-CAN-0135)
=======
	* Fixed an invalid read.  Discovered by Yves Younan of Cisco Talos
	  (TALOS-CAN-0118)
>>>>>>> 9dfa7120

version 2.10.12 (12/31/15):
	General:
	* purple-url-handler now works with Python 3.x (Daniël van Eeden)
	* Fixed an issue where transient startup statuses could be deleted
	  (Jakub Adam) (#16762)

	Pidgin:
	* The shout smile now matches the default theme (Steve Vaught)

	Windows-Specific Changes:
	* Updates to dependencies:
		* Cyrus SASL 2.1.26
		* libxml2 2.9.2
		* NSS 3.20.1 and NSPR 4.10.10
		* Perl 5.20.1
		* SILC 1.1.12
	* Remove support for Tcl plugins

	Gadu-Gadu:
	* Updated internal libgadu to version 1.12.1.

version 2.10.11 (11/23/14):
	General:
	* Fix handling of Self-Signed SSL/TLS Certificates when using the NSS
	  plugin (#16412)
	* Improve default cipher suites used with the NSS plugin (#16262)
	* Add NSS Preferences plugin which allows the SSL/TLS Versions and
	  cipher suites to be configured (#8061)

	Gadu-Gadu:
	* Fix a bug that prevented plugin to load when compiled without GnuTLS.
	  (mancha) (#16431)
	* Fix build for platforms without AF_LOCAL definition. (#16404)

	MSN:
	* Fix broken login due to server change (dx, TReKiE). (#16451, #16455)
	* Fail early when buddy list is unavailable instead of wasting bandwidth
	  endlessly re-trying.

version 2.10.10 (10/22/14):
	General:
	* Check the basic constraints extension when validating SSL/TLS
	  certificates. This fixes a security hole that allowed a malicious
	  man-in-the-middle to impersonate an IM server or any other https
	  endpoint. This affected both the NSS and GnuTLS plugins. (Discovered
	  by an anonymous person and Jacob Appelbaum of the Tor Project, with
	  thanks to Moxie Marlinspike for first publishing about this type of
	  vulnerability. Thanks to Kai Engert for guidance and for some of the
	  NSS changes) (CVE-2014-3694)
	* Allow and prefer TLS 1.2 and 1.1 when using the NSS plugin for SSL.
	  (Elrond and Ashish Gupta) (#15909)

	libpurple3 compatibility:
	* Encrypted account passwords are preserved until the new one is set.
	* Fix loading Google Talk and Facebook XMPP accounts.

	Windows-Specific Changes:
	* Don't allow overwriting arbitrary files on the file system when the
	  user installs a smiley theme via drag-and-drop. (Discovered by Yves
	  Younan of Cisco Talos) (CVE-2014-3697)
	* Updates to dependencies:
		* NSS 3.17.1 and NSPR 4.10.7

	Finch:
	* Fix build against Python 3. (Ed Catmur) (#15969)

	Gadu-Gadu:
	* Updated internal libgadu to version 1.12.0.

	Groupwise:
	* Fix potential remote crash parsing server message that indicates that
	  a large amount of memory should be allocated. (Discovered by Yves Younan
	  and Richard Johnson of Cisco Talos) (CVE-2014-3696)

	IRC:
	* Fix a possible leak of unencrypted data when using /me command
	  with OTR. (Thijs Alkemade) (#15750)

	MXit:
	* Fix potential remote crash parsing a malformed emoticon response.
	  (Discovered by Yves Younan and Richard Johnson of Cisco Talos)
	  (CVE-2014-3695)

	XMPP:
	* Fix potential information leak where a malicious XMPP server and
	  possibly even a malicious remote user could create a carefully crafted
	  XMPP message that causes libpurple to send an XMPP message containing
	  arbitrary memory. (Discovered and fixed by Thijs Alkemade and Paul
	  Aurich) (CVE-2014-3698)
	* Fix Facebook XMPP roster quirks. (#15041, #15957)

	Yahoo:
	* Fix login when using the GnuTLS library for TLS connections. (#16172)

version 2.10.9 (2/2/2014):
	XMPP:
	* Fix problems logging into some servers including jabber.org and
	  chat.facebook.com. (#15879)

version 2.10.8 (1/28/2014):
	General:
	* Python build scripts and example plugins are now compatible with
	  Python 3. (Ashish Gupta) (#15624)

	libpurple:
	* Fix potential crash if libpurple gets an error attempting to read a
	  reply from a STUN server. (Discovered by Coverity static analysis)
	  (CVE-2013-6484)
	* Fix potential crash parsing a malformed HTTP response. (Discovered by
	  Jacob Appelbaum of the Tor Project) (CVE-2013-6479)
	* Fix buffer overflow when parsing a malformed HTTP response with
	  chunked Transfer-Encoding. (Discovered by Matt Jones, Volvent)
	  (CVE-2013-6485)
	* Better handling of HTTP proxy responses with negative Content-Lengths.
	  (Discovered by Matt Jones, Volvent)
	* Fix handling of SSL certificates without subjects when using libnss.
	* Fix handling of SSL certificates with timestamps in the distant future
	  when using libnss. (#15586)
	* Impose maximum download size for all HTTP fetches.

	Pidgin:
	* Fix crash displaying tooltip of long URLs. (CVE-2013-6478)
	* Better handling of URLs longer than 1000 letters.
	* Fix handling of multibyte UTF-8 characters in smiley themes. (#15756)

	Windows-Specific Changes:
	* When clicking file:// links, show the file in Explorer rather than
	  attempting to run the file. This reduces the chances of a user
	  clicking on a link and mistakenly running a malicious file.
	  (Originally discovered by James Burton, Insomnia Security. Rediscovered
	  by Yves Younan of Sourcefire VRT.) (CVE-2013-6486)
	* Fix Tcl scripts. (#15520)
	* Fix crash-on-startup when ASLR is always on. (#15521)
	* Updates to dependencies:
		* NSS 3.15.4 and NSPR 4.10.2
		* Pango 1.29.4-1daa
			Patched for https://bugzilla.gnome.org/show_bug.cgi?id=668154

	AIM:
	* Fix untrusted certificate error.

	AIM and ICQ:
	* Fix a possible crash when receiving a malformed message in a Direct IM
	  session.

	Gadu-Gadu:
	* Fix buffer overflow with remote code execution potential. Only
	  triggerable by a Gadu-Gadu server or a man-in-the-middle.
	  (Discovered by Yves Younan and Ryan Pentney of Sourcefire VRT)
	  (CVE-2013-6487)
	* Disabled buddy list import/export from/to server (it didn't work
	  anymore). Buddy list synchronization will be implemented in 3.0.0.
	* Disabled new account registration and password change options, as it
	  didn't work either. Account registration also caused a crash. Both
	  functions are available using official Gadu-Gadu website.

	IRC:
	* Fix bug where a malicious server or man-in-the-middle could trigger
	  a crash by not sending enough arguments with various messages.
	  (Discovered by Daniel Atallah) (CVE-2014-0020)
	* Fix bug where initial IRC status would not be set correctly.
	* Fix bug where IRC wasn't available when libpurple was compiled with
	  Cyrus SASL support. (#15517)

	MSN:
	* Fix NULL pointer dereference parsing headers in MSN.
	  (Discovered by Fabian Yamaguchi and Christian Wressnegger of the
	  University of Goettingen) (CVE-2013-6482)
	* Fix NULL pointer dereference parsing OIM data in MSN.
	  (Discovered by Fabian Yamaguchi and Christian Wressnegger of the
	  University of Goettingen) (CVE-2013-6482)
	* Fix NULL pointer dereference parsing SOAP data in MSN.
	  (Discovered by Fabian Yamaguchi and Christian Wressnegger of the
	  University of Goettingen) (CVE-2013-6482)
	* Fix possible crash when sending very long messages. Not
	  remotely-triggerable. (Discovered by Matt Jones, Volvent)

	MXit:
	* Fix buffer overflow with remote code execution potential.
	  (Discovered by Yves Younan and Pawel Janic of Sourcefire VRT)
	  (CVE-2013-6489)
	* Fix sporadic crashes that can happen after user is disconnected.
	* Fix crash when attempting to add a contact via search results.
	* Show error message if file transfer fails.
	* Fix compiling with InstantBird.
	* Fix display of some custom emoticons.

	SILC:
	* Correctly set whiteboard dimensions in whiteboard sessions.

	SIMPLE:
	* Fix buffer overflow with remote code execution potential.
	  (Discovered by Yves Younan of Sourcefire VRT) (CVE-2013-6490)

	XMPP:
	* Prevent spoofing of iq replies by verifying that the 'from' address
	  matches the 'to' address of the iq request. (Discovered by Fabian
	  Yamaguchi and Christian Wressnegger of the University of Goettingen,
	  fixed by Thijs Alkemade) (CVE-2013-6483)
	* Fix crash on some systems when receiving fake delay timestamps with
	  extreme values. (Discovered by Jaime Breva Ribes) (CVE-2013-6477)
	* Fix possible crash or other erratic behavior when selecting a very
	  small file for your own buddy icon.
	* Fix crash if the user tries to initiate a voice/video session with a
	  resourceless JID.
	* Fix login errors when the first two available auth mechanisms fail but
	  a subsequent mechanism would otherwise work when using Cyrus SASL.
	  (#15524)
	* Fix dropping incoming stanzas on BOSH connections when we receive
	  multiple HTTP responses at once. (Issa Gorissen) (#15684)

	Yahoo!:
	* Fix possible crashes handling incoming strings that are not UTF-8.
	  (Discovered by Thijs Alkemade and Robert Vehse) (CVE-2012-6152)
	* Fix a bug reading a peer to peer message where a remote user could
	  trigger a crash. (CVE-2013-6481)

	Plugins:
	* Fix crash in contact availability plugin.
	* Fix perl function Purple::Network::ip_atoi
	* Add Unity integration plugin.

version 2.10.7 (02/13/2013):
	Alien hatchery:
	* No changes

	General:
	* The configure script will now exit with status 1 when specifying
	  invalid protocol plugins using the --with-static-prpls and
	  --with-dynamic-prpls arguments. (Michael Fiedler) (#15316)

	libpurple:
	* Fix a crash when receiving UPnP responses with abnormally long values.
	  (CVE-2013-0274)
	* Don't link directly to libgcrypt when building with GnuTLS support.
	  (Bartosz Brachaczek) (#15329)
	* Fix UPnP mappings on routers that return empty <URLBase/> elements
	  in their response. (Ferdinand Stehle) (#15373)
	* Tcl plugin uses saner, race-free plugin loading.
	* Fix the Tcl signals-test plugin for savedstatus-changed.
	  (Andrew Shadura) (#15443)

	Pidgin:
	* Make Pidgin more friendly to non-X11 GTK+, such as MacPorts' +no_x11
	  variant.

	Gadu-Gadu:
	* Fix a crash at startup with large contact list. Avatar support for
	  buddies will be disabled until 3.0.0. (#15226, #14305)

	IRC:
	* Support for SASL authentication. (Thijs Alkemade, Andy Spencer)
	  (#13270)
	* Print topic setter information at channel join. (#13317)

	MSN:
	* Fix SSL certificate issue when signing into MSN for some users.
	* Fix a crash when removing a user before its icon is loaded. (Mark
	  Barfield) (#15217)

	MXit:
	* Fix two bugs where a remote MXit user could possibly specify a local
	  file path to be written to. (CVE-2013-0271)
	* Fix a bug where the MXit server or a man-in-the-middle could
	  potentially send specially crafted data that could overflow a buffer
	  and lead to a crash or remote code execution. (CVE-2013-0272)
	* Display farewell messages in a different colour to distinguish
	  them from normal messages.
	* Add support for typing notification.
	* Add support for the Relationship Status profile attribute.
	* Remove all reference to Hidden Number.
	* Ignore new invites to join a GroupChat if you're already joined, or
	  still have a pending invite.
	* The buddy's name was not centered vertically in the buddy-list if they
	  did not have a status-message or mood set.
	* Fix decoding of font-size changes in the markup of received messages.
	* Increase the maximum file size that can be transferred to 1 MB.
	* When setting an avatar image, no longer downscale it to 96x96.

	Sametime:
	* Fix a crash in Sametime when a malicious server sends us an abnormally
	  long user ID. (CVE-2013-0273)

	Yahoo!:
	* Fix a double-free in profile/picture loading code. (Mihai Serban)
	  (#15053)
	* Fix retrieving server-side buddy aliases. (Catalin Salgu) (#15381)

	Plugins:
	* The Voice/Video Settings plugin supports using the sndio GStreamer
	  backends. (Brad Smith) (#14414)
	* Fix a crash in the Contact Availability Detection plugin. (Mark)
	  (#15327)
	* Make the Message Notification plugin more friendly to non-X11 GTK+,
	  such as MacPorts' +no_x11 variant.

	Windows-Specific Changes:
	* Compile with secure flags (Jurre van Bergen) (#15290)
	* Installer downloads GTK+ Runtime and Debug Symbols more securely.
	  Thanks goes to Jacob Appelbaum of the Tor Project for identifying
	  this issue and suggesting solutions. (#15277)
	* Updates to a number of dependencies, some of which have security
	  related fixes. Thanks again to Jacob Appelbaum and Jurre van Bergen
	  for identifying the vulnerable libraries and to Dieter Verfaillie
	  for helping getting the libraries updated. (#14571, #15285, #15286)
		* ATK 1.32.0-2
		* Cyrus SASL 2.1.25
		* expat 2.1.0-1
		* freetype 2.4.10-1
		* gettext 0.18.1.1-2
		* Glib 2.28.8-1
		* libpng 1.4.12-1
		* libxml2 2.9.0-1
		* NSS 3.13.6 and NSPR 4.9.2
		* Pango 1.29.4-1
		* SILC 1.1.10
		* zlib 1.2.5-2
	* Patch libmeanwhile (sametime library) to fix crash. (Jonathan Rice)
	  (#12637)

version 2.10.6 (07/06/2012):
	Pidgin:
	* Fix a bug that requires a triple-click to open a conversation
	  window from the buddy list. (#15199)

version 2.10.5 (07/05/2012):
	libpurple:
	* Add support for GNOME3 proxy settings. (Mihai Serban) (#15054)

	Pidgin:
	* Fix a crash that may occur when trying to ignore a user who is
	  not in the current chat room. (#15139)

	MSN:
	* Fix building with MSVC on Windows (broken in 2.10.4). (Florian
	  Quèze)

	MXit:
	* Fix a buffer overflow vulnerability when parsing incoming messages
	  containing inline images.  Thanks to Ulf Härnhammar for reporting
	  this! (CVE-2012-3374)

version 2.10.4 (05/06/2012):
	General:
	* Support building against Farstream in addition to Farsight.
	  (Olivier Crete) (#14936)

	IRC:
	* Disable periodic WHO timer.  IRC channel user lists will no
	  longer automatically display away status, but libpurple will be
	  much kinder to the network.
	* Print unknown numerics to channel windows if we can associate
	  them.  Thanks to Marien Zwart. (#15090)

	MSN:
	* Fix a possible crash when receiving messages with certain characters
	  or character encodings.  Thanks to Fabian Yamaguchi for reporting
	  this! (CVE-2012-2318)

	XMPP:
	* Fix a possible crash when receiving a series of specially crafted
	  file transfer requests.  Thanks to José Valentín Gutiérrez for
	  reporting this!  (CVE-2012-2214)

	Windows-Specific Changes:
	* Words added to spell check dictionaries are saved across restarts of
	  Pidgin (#11886)

version 2.10.3 (03/26/2012):
	MSN:
	* Fix buddies not going offline. (#14997)

version 2.10.2 (03/14/2012):
	General:
	* Fix compilation when using binutils 2.22 and new GDK pixbuf. (#14799)
	* Fix compilation of the MXit protocol plugin with GLib 2.31. (#14773)

	Pidgin:
	* Add support for the GNOME3 Network dialog. (#13882)
	* Fix rare crash. (#14392)
	* Add support for the GNOME3 Default Application dialog for configuring
	  the Browser.

	libpurple:
	* Support new connection states and signals for NetworkManager 0.9+.
	  (Dan Williams) (#13859)

	AIM and ICQ:
	* Fix a possible crash when receiving an unexpected message
	  from the server. (Thijs Alkemade) (#14983)
	* Allow signing on with usernames containing periods and
	  underscores. (#13500)
	* Allow adding buddies containing periods and underscores. (#13500)
	* Don't try to format ICQ usernames entered as email addresses.
	  Gets rid of an "Unable to format username" error at login. (#13883)

	MSN:
	* Fix possible crashes caused by not validating incoming messages as
	  UTF-8. (Thijs Alkemade) (#14884)
	* Support new protocol version MSNP18. (#14753)
	* Fix messages to offline contacts. (#14302)

	Windows-Specific Changes:
	* Fix the installer downloading of spell-checking dictionaries (#14612)
	* Fix compilation of the Bonjour protocol plugin. (#14802)

	Plugins:
	* The autoaccept plugin will no longer reset the preference for unknown
	  buddies to "Auto Reject" in certain cases. (#14964)

version 2.10.1 (12/06/2011):
	Finch:
	* Fix compilation on OpenBSD.

	AIM and ICQ:
	* Fix remotely-triggerable crashes by validating strings in a few
	  messages related to buddy list management.  Thanks to Evgeny Boger
	  for reporting this!  (#14682)

	Bonjour:
	* IPv6 fixes (Linus Lüssing)

	Gadu-Gadu:
	* Fix problems linking against GnuTLS. (#14544)

	IRC:
	* Fix a memory leak when admitting UTF-8 text with a non-UTF-8 primary
	  encoding.  (#14700)

	Jabber:
	* Fix crashes and memory leaks when receiving malformed voice
	  and video requests.  Thanks to Thijs Alkemade for reporting this!

	Sametime:
	* Separate "username" and "server" when adding new Sametime accounts.
	  (#14608)
	* Fix compilation in Visual C++. (#14608)

	SILC:
	* Fix CVE-2011-3594, by UTF-8 validating incoming messages before
	  passing them to glib or libpurple.  Identified by Diego Bauche
	  Madero from IOActive.  (#14636)

	Yahoo!:
	* Fetch buddy icons in some cases where we previously weren't. (#13050)

	Windows-Specific Changes:
	* Fix compilation

version 2.10.0 (08/18/2011):
	Pidgin:
	* Make the max size of incoming smileys a pref instead of hardcoding it.
	  (Quentin Brandon) (#5231)
	* Added a plugin information dialog to show information for plugins
	  that aren't otherwise visible in the plugins dialog.
	* Fix building with GTK+ earlier than 2.14.0 (GTK+ 2.10 is still the
	  minimum supported) (#14261)

	libpurple:
	* Fix a potential crash in the Log Reader plugin when reading QIP logs.
	* Fix a large number of strcpy() and strcat() invocations to use
	  strlcpy() and strlcat(), etc., forestalling an entire class of
	  string buffer overrun bugs.
	  (The Electronic Frontier Foundation, Dan Auerbach, Chris Palmer,
	  Jacob Appelbaum)
	* Change some filename manipulations in filectl.c to use MAXPATHLEN
	  instead of arbitrary length constants.  (The Electronic Frontier
	  Foundation, Dan Auerbach, Chris Palmer, Jacob Appelbaum)
	* Fix endianness-related crash in NTLM authentication (Jon Goldberg)
	  (#14163)

	Gadu-Gadu:
	* Fixed searching for buddies in public directory. (Tomasz Wasilczyk)
	  (#5242)
	* Better status message handling. (Tomasz Wasilczyk) (#14314)
	* Merged two buddy blocking methods. (Tomasz Wasilczyk) (#5303)
	* Fix building of the bundled libgadu library with older versions
	  of GnuTLS. (patch plucked from upstream) (#14365)

	ICQ:
	* Fix crash selecting Tools->Set Mood when you're online with an
	  ICQ account that is configured as an AIM account. (#14437)

	IRC:
	* Fix a crash when remote users have certain characters in their
	  nicknames. (Discovered by Djego Ibanez) (#14341)
	* Fix the handling of formatting following mIRC ^O (#14436)
	* Fix crash when NAMES is empty. (James McLaughlin) (#14518)

	MSN:
	* Fix incorrect handling of HTTP 100 responses when using the HTTP
	  connection method.  This can lead to a crash. (Discovered by Marius
	  Wachtler)
	* Fix seemingly random crashing. (#14307)
	* Fix a crash when the account is disconnected at the time we are doing a
	  SB request. (Hanzz, ported by shlomif) (#12431)

	XMPP:
	* Do not generate malformed XML ("</>") when setting an empty mood.
	  (#14342)
	* Fix the /join <room> behavior.  (Broken when adding support for
	  <room>@<server>)  (#14205)

	Yahoo!/Yahoo! JAPAN:
	* Fix coming out of idle while in an unavailable state
	* Fix logging into Yahoo! JAPAN.  (#14259)

	Windows-Specific Changes:
	* Open an explorer.exe window at the location of the file when clicking
	  on a file link instead of executing the file, because executing a file
	  can be potentially dangerous.  (Discovered by James Burton of
	  Insomnia Security) (Fixed by Eion Robb)

version 2.9.0 (06/23/2011):
	Pidgin:
	* Fix a potential remote denial-of-service bug related to displaying
	  buddy icons.
	* Significantly improved performance of larger IRC channels (regression
	  introduced in 2.8.0).
	* Fix Conversation->Add on AIM and MSN.
	* Entries in the chat user list are sorted properly again.  This was
	  inadvertenly broken in 2.8.0.

	Finch:
	* Fix logging in to ICQ.

	libpurple:
	* media: Actually use the specified TCP port from the TURN configuration to
	  create a TCP relay candidate.

	AIM and ICQ:
	* Fix crashes on some non-mainstream OSes when attempting to
	  printf("%s", NULL).  (Clemens Huebner) (#14297)

	Plugins:
	* The Evolution Integration plugin compiles again.

version 2.8.0 (06/07/2011):
	General:
	* Implement simple silence suppression for voice calls, preventing
	  wasted bandwidth for silent periods during a call. (Jakub Adam)
	  (half of #13180)
	* Added the DigiCert High Assurance CA-3 intermediate CA, needed for
	  validation of the Facebook XMPP interface's certificate.
	* Removed the QQ protocol plugin.  It hasn't worked in a long time and
	  isn't being maintained, therefore we no longer want it.

	Pidgin:
	* Duplicate code cleanup.  (Gabriel Schulhof) (#10599)
	* Voice/Video call window adapts correctly to adding or removing
	  streams on the fly. (Jakub Adam) (half of #13535)
	* Don't cancel an ongoing call when rejecting the addition of a
	  stream to the existing call. (Jakub Adam) (#13537)
	* Pidgin plugins can now override tab completion and detect clicks on
	  usernames in the chat userlist. (kawaii.neko) (#12599)
	* Fix the tooltip being destroyed when it is full of information and
	  cover the mouse (dliang) (#10510)

	libpurple:
	* media: Allow obtaining active local and remote candidates. (Jakub
	  Adam) (#11830)
	* media: Allow getting/setting video capabilities. (Jakub Adam) (half
	  of #13095)
	* Simple Silence Suppression is optional per-account. (Jakub Adam)
	  (half of #13180)
	* Fix purple-url-handler being unable to find an account.
	* media: Allow adding/removing streams on the fly. (Jakub Adam)
	  (half of #13535)
	* Support new connection states in NetworkManager 0.9. (Dan Williams)
	  (#13505)
	* When removing a buddy, delete the pounces associated with it.
	  (Kartik Mohta) (#1131)
	* media: Allow libpurple and plugins to set SDES properties for RTP
	  conferences. (Jakub Adam) (#12981)
	* proxy: Add new "Tor/Privacy" proxy type that can be used to
	  restrict operations that could leak potentially sensitive data
	  (e.g. DNS queries).  (#11110, #13928)
	* media: Add support for using TCP relaying with TURN (will only work with
	  libnice 0.1.0 and later).

	AIM:
	* Fix setting icons with dimensions greater than 64x64 pixels by scaling
	  them down to at most 64x64. (#12874, #13165)

	Gadu-Gadu:
	* Allow showing your status only to buddies. (Mateusz Piękos) (#13358)
	* Updated internal libgadu to version 1.10.1. (Robert Matusewicz,
	  Krzysztof Klinikowski) (#13525)
	* Updated internal libgadu to version 1.11.0. (Tomasz Wasilczyk)
	  (#14248)
	* Suppress blank messages that happen when receiving inline
	  images. (Tomasz Wasilczyk) (#13554)
	* Fix sending inline images to remote users, don't crash when
	  trying to send large (> 256kB) images. (Tomasz Wasilczyk) (#13580)
	* Support typing notifications. (Jan Zachorowski, Tomasz Wasilczyk,
	  Krzysztof Klinikowski) (#13362, #13590)
	* Require libgadu 1.11.0 to avoid using internal libgadu.
	* Optional SSL connection support for GNUTLS users (not on Windows
	  yet!). (Tomasz Wasilczyk) (#13613, #13894)
	* Don't count received messages or statuses when determining whether
	  to send a keepalive packet. (Jan Zachorowski) (#13699)
	* Fix a crash when receiving images on Windows or an incorrect
	  timestamp in the log when receiving images on Linux. (Tomasz
	  Wasilczyk) (#10268)
	* Support XML events, resulting in immediate update of other users'
	  buddy icons. (Tomasz Wasilczyk) (#13739)
	* Accept poorly formatted URLs from other third-party clients in
	  the same manner as the official client.  (Tomasz Wasilczyk)
	  (#13886)

	ICQ:
	* Fix setting icons with dimensions greater than 64x64 pixels by scaling
	  them down to at most 64x64. (#12874, #13165)
	* Fix unsetting your mood when "None" is selected.  (Dustin Gathmann)
	  (#11895)
	* Ignore Daylight Saving Time when performing calculations related to
	  birthdays. (Dustin Gathmann) (#13533)
	* It is now possible to specify multiple encodings on the Advanced
	  tab of an ICQ account's settings by using a comma-delimited list.
	  (Dmitry Utkin) (#13496)

	IRC:
	* Add "authserv" service command.  (tomos) (#13337)

	MSN:
	* Fix a hard-to-exploit crash in the MSN protocol when using the
	  HTTP connection method (Reported by Marius Wachtler).

	MXit:
	* Support for an Invite Message when adding a buddy.
	* Fixed bug in splitting-up of messages that contain a lot of links.
	* Fixed crash caused by timer not being disabled on disconnect.
	  (introduced in 2.7.11)
	* Clearing of the conversation window now works.
	* When receiving an invite you can display the sender's profile
	  information, avatar image, invite message.
	* The Change PIN option was moved into separate action.
	* New profile attributes added and shown.
	* Update to protocol v6.3.
	* Added the ability to view and invite your Suggested Friends,
	  and to search for contacts.
	* Also display the Status Message of offline contacts in their
	  profile information.

	XMPP:
	* Remember the previously entered user directory when searching.
	  (Keith Moyer) (#12451)
	* Correctly handle a buddy's unsetting his/her vCard-based avatar.
	  (Matthew W.S. Bell) (#13370)
	* Squash one more situation that resulted in duplicate entries in
	  the roster (this one where the server reports the buddy as being
	  in the same (empty) group.  (Reported by Danny Mayer)

	Plugins:
	* The Voice/Video Settings plugin now includes the ability to test
	  microphone settings. (Jakub Adam) (#13182)
	* Fix a crash when handling some saved settings in the Voice/Video
	  Settings plugin. (Pat Erley) (13290, #13774)

	Windows-Specific Changes:
	* Fix building libpurple with Visual C++ .NET 2005. This was
	  accidentally broken in 2.7.11. (Florian Quèze)
	* Build internal libgadu using packed structs, fixing several
	  long-standing Gadu-Gadu issues. (#11958, #6297)

version 2.7.11 (03/10/2011):
	General:
	* Our bundled libgadu should now build on HP-UX.
	* Fix some instances of file transfers never completing. (Cristi Posoiu)
	  (#12472)

	Pidgin:
	* Sort by Status no longer causes buddies to move around when you
	  click them.
	* Fix embedding in the system tray on older GTK+ releases (such as on
	  CentOS 5.5 and older Fedora).
	* No longer require libstartup-notification for startup notification
	  support.  GTK+ has included support for years, so use it instead. (David
	  Benjamin) (#13245)

	AIM:
	* Fix a bug where some buddies from your buddy list might not show up.
	  Affected non-English ICQ users the most. (#13386)
	* Send keepalives for all types of network connections.  Will hopefully
	  make chat rooms more reliable. (#1449)

	MSN:
	* Fix bug that prevented added buddies to your buddy list in certain
	  circumstances.  (#13298)

	MXit:
	* MXit plugin and reported client version now follow the libpurple
	  version.
	* Don't try to request profile information for non-user contacts.
	* Allow Re-Invite for contacts in Deleted or Rejected state.
	* Ensure we don't send packets too fast to the MXit server and trigger
	  its flood-detection mechanism.  Also increased the internal packet queue
	  to 32 packets.

	XMPP:
	* Fix building on platforms with an older glib (inadvertantly broken in
	  2.7.10).  (#13329)
	* Don't treat the on-join status storms as 'new arrivals'.  (Thijs
	  Alkemade) (#a14527)
	* Extend the /join command to support room JIDs, enabling you to join
	  a room on any server.  (Solarius, Matěj Cepl, Tirtha 'wyuka'
	  Chatterjee) (#4526)
	* Add support for receiving a limited amount of history when joining a
	  room (not currently supported by Pidgin and Finch).  (Thijs Alkemade)
	  (#10986, #a14219)

	Yahoo!/Yahoo! JAPAN:
	* Fix CVE-2011-1091, denials of service caused by NULL pointer
	  dereferences due to improper handling of malformed YMSG packets.  Thanks
	  to Marius Wachtler for reporting this and reviewing the fix!

version 2.7.10 (02/06/2011):
	General:
	* Force video sources to all have the same capabilities.  This reduces the
	  number of times video must be scaled down, saving CPU time. (Jakub Adam)
	  (half of #13095)
	* Starting multiple video calls and ending one no longer causes the other
	  calls to stop sending audio and video. (Jakub Adam) (#12758, #13237)
	* Perl bindings now respect LDFLAGS. (Peter Volkov, Markos Chandras)
	  (#12638)
	* Added AddTrust External Root CA.  (#11554)
	* Resolve some issues validating X.509 certificates signed off the CAcert
	  Class 3 intermediate cert when using the GnuTLS SSL/TLS plugin.

	Gadu-Gadu:
	* Don't drop whole messages when text is colored. (Jan Zachorowski)
	  (#13259)

	Groupwise:
	* Don't show two windows when using "Get Info" on a buddy. (Gabriel Burt;
	  Novell, Inc.) (#13108)

	IRC:
	* Don't send ISON messages longer than 512 bytes. (Jeffrey Honig) (#9692)

	libpurple:
	* Stop sending audio when placing a call on hold. (Jakub Adam) (#13032)
	* Stop translating gpointers to ints in the dbus API.  This removes
	  functions from the dbus API.  (The openSUSE Project) (#12507)
	* Fix D-Bus introspection calls that omit the interface parameter.  (Tom
	  Samstag) (#13073)
	* Fixed bugs in purple_str_to_time() that caused the most recent 'make
	  check' failures.  (Nader Morshed) (#13131)
	* Correct an issue that caused some UIs other than Pidgin or Finch to
	  leave a buddy in the "is typing" state.  (Jan Kaluza)
	* Fix potential information disclosure issues in the Cipher code.  (Julia
	  Lawall)

	Pidgin:
	* Support using the Page Up and Page Down keys on the numeric keypad in
	  the conversation window.  (Ryan Flegel) (#13127)
	* Fix a few memory leaks. (Nader Morshed) (#13162)
	* Support rendering strikethrough when received as in-line CSS. (#13168)
	* Editable comboboxes are now more friendly to some GTK+ themes. (Hugo
	  Pereira Da Costa) (#13164).

	Plugins:
	* The Voice/Video Settings plugin no longer resets selected devices to
	  defaults. (Jakub Adam) (#13044)
	* The Voice/Video Settings plugin no longer crashes when a stored device
	  name is not found in the list of available devices. (Jakub Adam)
	  (#13238)
	* The Autoaccept plugin now allows disabling filename escaping. (Rok
	  Mandeljc) (half of #11459)
	* The Autoaccept plugin now allows choosing Reject/Ask/Accept for
	  non-buddies. (Rok Mandeljc) (half of #11459)

	QQ:
	* QQ2008 is now the default protocol version. (Michael Terry) (#11635)

	XMPP:
	* Don't crash when receiving an unexpected/invalid jingle transport type.
	  (Nikita Kozlov) (#13136)
	* Handle Connection: Close headers for BOSH, when the server does not
	  terminate the connection itself. (#13008)
	* Improved parsing for DIGEST-MD5, which should resolve issues
	  connecting to some jabberd2 servers.  This corrects an issue parsing
	  one-character or empty elements. (Noa Resare) (#a14514)

	Yahoo!/Yahoo! JAPAN:
	* Fix a crash when an account disconnects before a p2p session is
	  completely set up. (Jan Kaluza) (#12432)

version 2.7.9 (12/26/2010):
	MSN:
	* Fix CVE-2010-4528, a crash when receiving short packets related to
	  P2Pv2 messages.

version 2.7.8 (12/19/2010):
	General:
	* Fix the exceptions in purple-remote on Python 2.6+. (Ari Pollak)
	  (#12151)

	Pidgin:
	* When a conversation has reached the maximum limit on the number
	  of smileys, display the text representation of the smiley properly
	  when it contains HTML-escapable characters (e.g. "<3" was previously
	  displayed as "&lt;3").
	* Drop dependency on GdkGC and use Cairo instead.
	* New UI hack to assist in first-time setup of Facebook accounts with
	  icon from Jakub Szypulka.
	* Don't hide the buddy list if there is no notification area in which
	  to put the icon. (#12129)

	libpurple:
	* Fix multipart parsing when '=' is included in the boundary for
	  purple_mime_document_parse. (Jakub Adam) (#11598)

	AIM and ICQ:
	* Buddies who unset their status message will now be correctly shown
	  without a message in your buddy list. (#12988)

	Gadu-Gadu:
	* Updated our bundled libgadu and minimum requirement for external
	  libgadu to 1.9.0. (#12789)

	MSN:
	* Stop showing ourselves in the list of endpoints that can be
	  disconnected.
	* Allow full-size display names, by not escaping (most) non-English
	  characters. (#8508)
	* Fix receiving messages from users on Yahoo and other federated
	  services. (#13022)
	* Correctly remove old endpoints from the list when they sign out.
	* Add option to disable connections from multiple locations. (#13017)
	* Correctly update your own display name in the buddy list. (#13064) 
	* Correctly show ourselves as offline in the buddy list when going
	  invisible. (#12945)
	* Correctly update your own icon in the buddy list. (#12973)
	* Remove struct packing for better portability. (#12856)

	XMPP:
	* Terminate Jingle sessions with unsupported content types. (#13048)

version 2.7.7 (11/23/2010):
	General:
	* Allow multiple CA certificates to share the same Distinguished Name
	  (DN).  Partially fixes remaining MSN issues from #12906.
	* The GNUTLS SSL plugin now discards any certificate (and all subsequent
	  certificates) in a chain if it did not sign the previous certificate.
	  Partially fixes remaining MSN issues from #12906.
	* Open requests related to a file transfer are now closed when the request
	  is cancelled locally. (#11666)

	AIM and ICQ:
	* AIM should now connect if "Use clientLogin" is turned off and the
	  "Server" field is set to anything other than "login.oscar.aol.com" or
	  "slogin.oscar.aol.com". (#12948)
	* Fix a crash on connection loss. (#5927)

version 2.7.6 (11/21/2010):
	General:
	* Included Microsoft Internet Authority 2010 and Microsoft Secure Server
	  Authority 2010 intermediate CA certificates to our bundle.  This fixes
	  the "Unable to validate certificate" error for omega.contacts.msn.com.
	  (#12906)

	Pidgin:
	* Avoid a use-after-free race condition in the media code (when
	  there's an error reported by GStreamer). (#12806, Jakub Adam)

	AIM and ICQ:
	* SSL option has been changed to a tri-state menu with choices for
	  "Don't Use Encryption", "Use Encryption if Available", and "Require
	  Encryption".
	* Fix some possible clientLogin URL issues introduced in version 2.7.5.
	* Don't show a "<URL>: Ok" connection error when using clientLogin.
	* Cleaned up some debug output for improved readability.

	MSN:
	* Added support for MSNP16, including Multiple Points of Presence (MPOP)
	  which allows multiple simultaneous sign-ins. (#8247)
	* Added extended capabilities support (none implemented).
	* Merged the work done on the Google SoC (major rewrite of SLP code)
	* Reworked the data transfer architecture.
	  (https://developer.pidgin.im/wiki/SlpArchitecture)
	* Lots of little changes.
	* Don't process zero-length DC messages. (#12660)
	* Fixed a bunch of memory leaks.
	* Prevent a use-after-free condition.

	XMPP:
	* Avoid a double-free in the Google Relay (V/V) code.
	* Avoid double error message when failing a file transfer. (#12757)
	* Password-related information is printed out for SASL authentication
	  when the PURPLE_UNSAFE_DEBUG environment variable is set.
	* Authentication mechanisms can now be added by UI's or other plugins
	  with some work. This is outside the API/ABI rules! (#12715)
	* Fixed a few printf("%s", NULL) crashes for broken OSes.

	Windows-Specific Changes:
	* Build the Pidgin Theme Editor plugin (finally).
	* Untarring (for themes) now works for non-ASCII destination paths.

version 2.7.5 (10/31/2010):
	General:
	* Added Verisign Class 3 Public CA - G2 root CA.

	Pidgin:
	* Properly differentiate between bn and bn_IN in the Translation
	  Information dialog.

	AIM and/or ICQ:
	* Display the "Authorize buddy?" minidialog when the requestor has an
	  empty nickname. (#12810)
	* New ICQ accounts default to proper ICQ servers.  Old accounts using one
	  of the old default servers will be silently migrated to use the proper
	  servers.
	* ICQ accounts using clientLogin now use the correct ICQ servers.  This is
	  separate from the server settings mentioned above.
	* '<' should no longer cause ICQ status messages to be truncated in some
	  locations. (#11964, #12593)
	* Fix sending messages to chat rooms. (#12768)

	Bonjour:
	* Don't crash when attempting to log into a Bonjour account and init
	  failed.

	Windows-Specific Changes:
	* Quote the path stored in the registry when the "run at startup" option
	  in the Windows Pidgin Options plugin is used. (#12781)

version 2.7.4 (10/20/2010):
	General:
	* Fix search path for Tk when compiling on Debian Squeeze. (#12465)
	* purple-remote now expects and produces UTF-8. (Guillaume Brunerie)
	  (#12049)
	* Add Deutsche Telekom, Thawte Primary, and Go Daddy Class 2 root CAs
	  (#12667, #12668, and #12594)
	* Fix CVE-2010-3711 by properly validating return values from the
	  purple_base64_decode() function before using them.
	* Fix two local crash bugs by properly validating return values from the
	  purple_base16_decode() function before using them.

	libpurple:
	* Fall back to an ordinary request if a UI does not support showing a
	  request with an icon.  Fixes receiving MSN file transfer requests
	  including a thumbnail in Finch. (#12561)
	* Fix an invalid memory access when removing UPnP mappings that could
	  cause sporadic crashes, most notably when MSN Direct Connections are
	  enabled. (#12387)
	* Add a sentence to the certificate warning for expired certificates
	  suggesting the user check their computer's date and time. (#12654)

	Pidgin:
	* Add support for the Gadu-Gadu protocol in the gevolution plugin to
	  provide Evolution integration with contacts with GG IDs. (#10709)
	* Remap the "Set User Mood" shortcut to Control-D, which does not
	  conflict with the previous shortcut for Get Buddy Info on the
	  selected buddy.
	* Add a plugin action menu (under Tools) for the Voice and Video
	  Settings plugin.
	* Use GRegex for the debug window where available. This brings regex
	  filtering to the debug window on Windows. (Eion Robb) (#12601)
	* Add Google Chrome to the list of possible browsers on non-Windows
	  systems.
	* Add Chromium to the list of possible browsers on non-Windows systems.
	* The "Manual" browser option is now stored as a string.  It is no
	  longer necessary to specify a full path to the browser command.
	  (Rodrigo Tobar Carrizo) (#12024)
	* The Send To menu can now be used if the active account in the
	  conversation becomes disabled or inactive. (Keith Moyer) (#12471)
	* xdg-open is now the default browser for new users on non-Windows
	  platforms. (Stanislav Brabec) (#12505)
	* The "Authorize buddy?" mini-dialog now shows the nickname of
	  the buddy requesting authorization as well as the icon of
	  the IM protocol he is using. (#5038)

	Finch:
	* Add support for drop-down account options (like the SILC cipher
	  and HMAC options or the QQ protocol version).

	XMPP:
	* Unify the connection security-related settings into one dropdown.
	* Fix a crash when multiple accounts are simultaneously performing
	  SASL authentication when built with Cyrus SASL support.  (thanks
	  to Jan Kaluza) (#11560)
	* Restore the ability to connect to XMPP servers that do not offer
	  Stream ID. (#12331)
	* Added support for using Google's relay servers when making voice and
	  video calls to Google clients.
	* Fix detecting file transfer proxies advertised by the server.
	* Advertise support for Google Talk's JID Domain Discovery extension
	  in all cases again (changed in 2.7.0), not just when the domain
	  is "gmail.com" or "googlemail.com" (it's also needed for Google
	  Talk used for accounts on arbitrary domains not using Google Apps
	  for Your Domain). (#a14153)
	* Improved handling of adding oneself to your buddy list when using
	  Non-SASL (legacy) authentication. (#12499)
	* Generate a connection error instead of just stalling when the
	  _xmppconnect TXT record returns results, but none of them result
	  in a valid BOSH URI. (#a14367, #12744)

	AIM and ICQ:
	* Add support for managing Visible/Invisible lists. (#10967)
	* Fix a problem with receiving HTML messages from
	  QIP/Miranda/Trillian. (#12044)
	* Hopefully fixed all encoding-related problems, both
	  for sending and receiving messages. (#10833 and the like)
	* Fix a problem with receiving messages from pyicqt. (#12284)
	* Don't set a custom status text when going Invisible to avoid
	  being detected as Invisible. (#10633)

	Yahoo/Yahoo JAPAN:
	* Stop doing unnecessary lookups of certain alias information.  This
	  solves deadlocks when a given Yahoo account has a ridiculously large
	  (>500 buddies) list and may improve login speed for those on slow
	  connections. (#12532)
	* Fix sending SMS messages.  The lookup host changed on us.  (Thanks to
	  todo) (#12688).
	* Improvements for some file transfer scenarios, but not all.

	Windows:
	* Bonjour support now requires Apple Bonjour Print Services version
	  2.0.0 or newer (http://support.apple.com/kb/dl999).

	libpurple:
	* Fall back to an ordinary request if a UI does not support showing a
	  request with an icon.  Fixes receiving MSN file transfer requests
	  including a thumbnail in Finch.

	Pidgin:
	* Add support for the Gadu-Gadu protocol in the gevolution plugin to
	  provide Evolution integration with contacts with GG IDs. (#10709)
	* Remap the "Set User Mood" shortcut to Control-D, which does not
	  conflict with the previous shortcut for Get Buddy Info on the
	  selected buddy.
	* Add a plugin action menu (under Tools) for the Voice and Video
	  Settings plugin.

	Finch:
	* Add support for drop-down account options (like the SILC cipher
	  and HMAC options or the QQ protocol version).

	XMPP:
	* Unify the connection security-related settings into one dropdown.
	* Fix a crash when multiple accounts are simultaneously performing
	  SASL authentication when built with Cyrus SASL support.  (thanks
	  to Jan Kaluza) (#11560)
	* Restore the ability to connect to XMPP servers that do not offer
	  Stream ID. (#12331)
	* Added support for using Google's relay servers when making voice and
	  video calls to Google clients.

	Yahoo/Yahoo JAPAN:
	* Stop doing unnecessary lookups of certain alias information.  This
	  solves deadlocks when a given Yahoo account has a ridiculously large
	  (>500 buddies) list and may improve login speed for those on slow
	  connections. (#12532)

version 2.7.3 (08/10/2010):
	General:
	* Use silent build rules for automake >1.11. You can enable verbose
	  builds with the --disable-silent-rules configure option, or using
	  make V=1.

	libpurple:
	* Fix the TURN server settings (broken in 2.7.0).

	Pidgin:
	* Re-focus the input area after clicking the attention toolbar button.
	* Re-arrange media window to make it more netbook-friendly.

	Finch:
	* Rebindable 'suggest-next-page' and 'suggest-prev-page' actions for
	  textboxes (GntEntry) to scroll through list of suggestions.
	* Rebindable 'dropdown' action for comboboxes (GntComboBox) to show the
	  dropdown list of options.

	IRC:
	* Fix non-ASCII arguments to /mode et al.  (thanks to Max Ulidtko)

	MSN:
	* Support for web-based buddy icons, used when a buddy logs in to the
	  messenger on the Live website.
	* Fix file transfers with some clients that don't support direct
	  connections (e.g., papyon, telepathy-butterfly, etc.) (#12150)

	MXit:
	* Fix filename for the Shocked emoticon. (#12364)
	* Implement the new naming conventions where possible. (MXitId, etc)
	* Display a message in the Groupchat window when you invite somebody.
	* Birthday field in profile cannot be edited when server says it is
	  locked.
	* If a buddy is offline, show in their profile when last they were online.
	* Handle pushed profile update packets (ie, when changing your avatar via
	  the Gallery bot).
	* If a buddy is offline and we see from their profile that they have
	  updated their avatar, request the new avatar image from the server.
	* Fix a possible crash if a link is clicked while disconnected.
	* Unescape any escaped characters in a chatroom nickname.
	* Add the new MXit moods and emoticons.
	* MXit emoticons added to the small emoticon theme.

	XMPP:
	* Allow connecting to servers that only advertise GSSAPI and expect
	  a fallback to legacy IQ authentication (broken in 2.7.0).
	* Fix a crash when receiving custom emoticons that don't adhere to
	  the specification.
	* When initiating a file transfer, don't show resources that are certain
	  to not support file transfers in the resource selection dialog.
	* Fix connecting to servers using BOSH and authenticating with
	  DIGEST-MD5 when libpurple was built with Cyrus SASL support.

	Yahoo/Yahoo JAPAN:
	* Renamed "Use account proxy for SSL connections" to "Use account proxy
	  for HTTP and HTTPS requests" and tied the option to HTTP requests too.
	* Properly detect HTTP proxy server use when the HTTP proxy is the
	  global proxy server, an account-level non-HTTP proxy server is
	  configured, and the "Use account proxy for HTTP and HTTPS requests"
	  account option is turned off.  This fixes connecting for some HTTP
	  proxy servers.
	* Fall back to connecting to scsa.msg.yahoo.com (not configurable) if
	  the HTTP-based connect server lookup fails.  This does not work for
	  Yahoo JAPAN accounts.
	* Fix file transfers that get stuck with "Waiting for transfer to
	  begin".

version 2.7.2 (07/21/2010):
	AIM and ICQ:
	* Fix a crash bug related to X-Status messages that can be triggered by
	  remote users.  This is CVE-2010-2528.
	* Fix a rare crash bug caused by certain incoming SMS messages
	  (discovered by Jan Kaluza--thanks Jan!).
	* Change HTML sent from ICQ accounts so that official ICQ clients
	  hopefully display it correctly.

	MSN:
	* Fix a crash related to fast buddy icon transfers.

version 2.7.1 (05/29/2010):
	General:
	* Build fixes on OpenSolaris.  (Brian Lu)
	* Add configure option --enable-trayicon-compat which installs tray
	  icons into directories that are compatible with older versions of
	  hicolor-icon-theme (0.9).

	Pidgin:
	* Restore the tray icon's blinking functionality.
	* Fix a crash setting moods when an account is disconnected.

	Bonjour:
	* Fix a crash on disconnect.

	ICQ:
	* Fix bug that caused HTML to be displayed in incoming messages.

	MSN:
	* Fix unnecessary bandwidth consumption for buddy icon requests when
	  buddies have capital letters in their passport addresses.
	* Support for direct connections, enabling faster file transfers,
	  smiley and buddy icon loading.  (Gábor Szuromi)

	XMPP:
	* Allow connecting to servers that advertise EXTERNAL (broken in
	  2.7.0)

	MXit:
	* Replace the MXit-specific mood management with the new standard Moods
	  API.
	* Add the standard MXit emoticons.
	* Improve the handling of users being kicked from MultiMX rooms.
	* MXit doesn't allow you to see your buddy's Email Address or Title,
	  so remove those two fields from the "Buddy Information" page.
	* Show buddy's Registration Country in their profile.
	* Increment protocol version to v6.0
	* If an invite you sent was rejected with a reason, display that
	  message in the buddy tooltip.
	* CAPTCHA value is a required field during account activation.
	  (Resolves issue on Maemo)
	* When your avatar image is changed, don't forget the user's profile
	  information.

	Windows-Specific Changes:
	* Fix a regression introduced in 2.7.0 that caused Window Flashing not
	  to work.

version 2.7.0 (05/12/2010):
	General:
	* Changed GTK+ minimum version requirement to 2.10.0.
	* Changed GLib minimum version requirement to 2.12.0.
	* Using the --disable-nls argument to configure now works properly.
	  You will no longer be forced to have intltool to configure and build.
	* Fix two related crashes in the GnuTLS and NSS plugins when they
	  suffer internal errors immediately upon attempting to establish
	  an SSL connection.
	* Fix NSS to work when reinitialized after being used.  (Thanks to
	  Ludovico Cavedon for the testcase)
	* Added support for PURPLE_GNUTLS_PRIORITIES environment variable.
	  This can be used to specify GnuTLS priorities on a per-host basis.
	  The format is "host=priority;host2=priority;...".  The default
	  priority can be overridden by using "*" as the host.  See the
	  GnuTLS manual for documentation on the format of the priority
	  strings.
	* Fix autoconf detection of Python.  (Brad Smith)
	* Fix a crash when a Windows proxy (from IE) does not have a port.
	  (Marten Klencke)

	Pidgin:
	* Moved the "Debugging Information" section of the About box to a
	  "Build Information" dialog accessible on the Help menu.
	* Moved the Developer and Crazy Patch Writer information from the About
	  box to a "Developer Information" dialog accessible on the Help menu.
	* Moved the Translator information from the About box to a "Translator
	  Information" dialog accessible on the Help menu.
	* Use GtkStatusIcon for the docklet, providing better integration in
	  notification area.
	* Added UI for sending attentions (buzz, nudge) on supporting protocols.
	* Make the search dialog unobtrusive in the conversation window (by
	  making it look and behave like the search dialog in Firefox)
	* The Recent Log Activity sort method for the Buddy List now
	  distinguishes between no activity and a small amount of activity
	  in the distant past.  (Greg McNew)
	* Added a menu set mood globally for all mood-supporting accounts
	  (currently XMPP and ICQ).
	* Default binding of Ctrl+Shift+v to 'Paste as Plain Text' in
	  conversation windows. This can be changed in .gtkrc-2.0. For example,
	  Ctrl+v can be bound to 'Paste as Plain Text' by default.
	* Plugins can now handle markup in buddy names by attaching to the
	  "drawing-buddy" signal. (Daniele Ricci, Andrea Piccinelli)
	* Be more accommodating when scaling down large images for use as
	  buddy icons.
	* The 'Message Timestamp Formats' plugin allows changing the timestamp
	  format from the timestamps' context menu in conversation log.
	* The 'Message Timestamp Formats' plugin allows forcing 12-hour
	  timestamps.  (Jonathan Maltz)
	* Fix pastes from Chrome (rich-text pastes and probably URLs
	  having garbage appended to them).
	* Show file transfer thumbnails for images on supporting protocols
	  (currently only supported on MSN).

	Bonjour:
	* Added support for IPv6. (Thanks to T_X for testing)

	Gadu-Gadu:
	* Updated our bundled libgadu to 1.9.0-rc2 (many thanks to Krzysztof
	  Klinikowski for the work and testing put in here!)
	* Minimum requirement for external libgadu is now also 1.9.0-rc2.

	AIM and ICQ:
	* X-Status (Custom ICQ status icon) support.  Since most of the icons
	  available reflect moods, this is labeled "Set Mood" on the
	  Accounts->ICQ Account menu. (Andrew Ivanov, Tomáš Kebert,
	  Yuriy Yevgrafov, and trac users bob007, salieff, and nops)
	* Allow setting and displaying icons between 1x1 and 100x100 pixels for
	  ICQ.  Previously only icons between 48x48 and 52x64 were allowed.
	* When using the clientLogin authentication method, prompt for a
	  password on reconnect when "Remember Password" is not checked and
	  authentication fails due to an incorrect password.  (This is the same
	  behavior as the legacy authentication method)
	* Support sending and receiving HTML-formatted messages for ICQ.
	* Use the proper URL for "View web profile" link for ICQ buddies.
	  (Alexander Nartov)

	MSN:
	* Support for version 9 of the MSN protocol has been removed.  This
	  version is no longer supported on the servers.
	* Support file transfer thumbnails (previews) for images.
	* Fix CVE-2010-1624 (custom emoticon remote crash).

	XMPP:
	* Direct messages to a specific resource only upon receipt of a message
	  with content (as opposed to a typing notification, etc).  (Thanks to
	  rjoly for testing)
	* Present a better error message when authentication fails while trying
	  to connect to Facebook.  (David Reiss, Facebook)
	* When sending data using in-band-bytestreams, interpret the block-size
	  attribute as the size of the BASE64-encoded representation of the
	  data.
	* Validate the hash on incoming BoB data objects (for custom smileys
	  etc.), cache based per JID when the CID is not a valid hash (as
	  specified by the BoB XEP).
	* Send whitespace keepalives if we haven't sent data in a while (2
	  minutes).  This fixes an issue with Openfire disconnecting a
	  libpurple-baesd client that has just been quiet for about 6
	  minutes.
	* Only support Google Talk's JID Domain Discovery extension
	  (allowing a user to log in with "@gmail.com" or "@googlemail.com"
	  interchangeably) for those two domains.  This change was made
	  due to interoperability issues with some BOSH Connection Managers
	  and namespaced attributes.

	Yahoo/Yahoo JAPAN:
	* Attempt to better handle transparent proxies interfering with
	  HTTP-based login.
	* Fix handling of P2P packets, thus fixing the loss of some messages.
	* Retrieve the pager server address from Yahoo!'s servers directly.
	* Removed the "Pager server" account option, as it is no longer needed.
	* The authentication code is now less order-sensitive with the
	  components of the server's response.
	* The authentication process now acts more like the official client.

	Finch:
	* New action 'history-search', with default binding ctrl+r, to search
	  the entered string in the input history.

	Windows-Specific Changes
	* Updated GTK+ to 2.16.6
	* Private GTK+ Runtime now used (GTK+ Installer no longer supported)
	* Minimum required GTK+ version increased to 2.14.7
	* Windows 95, Windows 98, Windows 98 Second Edition, Windows ME
	  (Millennium Edition), and Windows NT 4.0 longer supported due to GTK+
	  requirements changes.
	* Crash Report files (pidgin.RPT) are now generated in the ~/.purple
	  directory instead of the installation directory.
	* NSS SSL Library upgraded to 3.12.5 (thanks to Berke Viktor)
	* GtkSpell upgraded to 2.0.16, changing the spellchecking backend to
	  enchant.  This means that myspell and hunspell (OpenOffice)
	  dictionaries can be used (previous versions' aspell dictionaries
	  will not work).

version 2.6.6 (02/18/2010):
	libpurple:
	* Fix 'make check' on OS X. (David Fang)
	* Fix a quirk in purple_markup_html_to_xhtml that caused some messages
	  to be improperly converted to XHTML.
	* Set "controlling-mode" correctly when initializing a media session.
	  Fixes receiving voice calls from Psi.
	* When looking up DNS records, use the type of record returned by the
	  server (instead of the type we asked for) to determine how to process
	  the record.
	* Fix an issue with parsing XML attributes that contain "&lt;br&gt;".
	  See ChangeLog.API for more details.

	General:
	* Correctly disable all missing dependencies when using the
	  --disable-missing-dependencies option.  (Gabriel Schulhof)

	Gadu-Gadu:
	* Fix display of avatars after a server-side change. (Krzysztof
	  Klinikowski)

	AIM:
	* Allow setting and displaying icons between 1x1 and 100x100 pixels.
	  Previously only icons between 48x48 and 50x50 were allowed.

	MSN:
	* Fix CVE-2010-0277, a possible remote crash when parsing an incoming
	  SLP message.  (Discovered by Fabian Yamaguchi)
	* File transfer requests will no longer cause a crash if you delete the
	  file before the other side accepts.
	* Received files will no longer hold an extra lock after completion,
	  meaning they can be moved or deleted without complaints from your OS.
	* Buddies who sign in from a second location will no longer cause an
	  unnecessary chat window to open.
	* Support setting an animated GIF as a buddy icon.
	* Numerous code cleanups and memory savings.

	MySpace:
	* Fix a leak and crash when retrieving buddy icons.

	XMPP:
	* Less likely to send messages to a contact's idle/inactive resource.
	  Previously, if a message was received from a specific resource,
	  responses would be sent to that resource until either it went offline
	  or a message is received from another resource.  Now, messages are
	  sent to the bare JID upon receipt of any presence change from the
	  contact.
	* Added support for the SCRAM-SHA-1 SASL mechanism.  This is only
	  available when built without Cyrus SASL support.
	* When getting info on a domain-only (server) JID, show uptime
	  (when given by the result of the "last query") and don't show status
	  as offline.
	* Fix getting info on your own JID.
	* Wrap XHTML messages in <p>, as described in XEP-0071, for
	  compatibility with some clients.
	* Don't do an SRV lookup for a STUN server associated with the account
	  if one is already set globally in prefs.
	* Don't send custom smileys larger than the recommended maximum object
	  size specified in the BoB XEP.   This prevents a client from being
	  disconnected by servers that dislike overly-large stanzas.
	* Fix receiving messages without markup over an Openfire BOSH
	  connection (forcibly put the stanzas in the jabber:client namespace).
	* The default value for the file transfer proxies is automatically
	  updated when an account connects, if it is still the old (broken)
	  default (from 'proxy.jabber.org' to 'proxy.eu.jabber.org').
	* Fix an issue where libpurple created duplicate buddies if the roster
	  contains a buddy in two groups that differ only by case
	  (e.g. "XMPP" and "xmpp") (or not at all).

	Yahoo:
	* Don't send <span> and </span> tags.  (Fartash Faghri)
	* Support PingBox.  PingBoxes will appear as pbx/PingBoxName.  (Kartik
	  Mohta)

	Pidgin:
	* Fix CVE-2010-0423, a denial of service attack due to the parsing
	  of large numbers of smileys.  (Discovered by Antti Hayrynen)
	* Correctly size conversation and status box entries when the
	  interior-focus style property is diabled. (Gabriel Schulhof)
	* Correctly handle a multiline text field being required in a
	  request form.  (Thanks to Florian Zeitz for finding this problem)
	* Search friends by email-addresses in the buddy list. (Luoh Ren-Shan)
	* Allow dropping an image on Custom Smiley window to add a new one.
	* Prompt for confirmation when clearing a whiteboard (doodle) session.
	  (Kartik Mohta)
	* Use the "hand" cursor when hovering over usernames in chat history to
	  indicate that the username is an actionable item.
	* Double-clicking usernames in chat history will open an IM with that
	  user.
	* Put an icon on the "Filter" button in the debug window.
	* Don't treat "/messages/like/this " as commands.
	* Explicitly mark user interaction when inserting smilies from the
	  toolbar so "Undo" correctly removes these smilies.
	* Clicking "New" or "Saved" in the status selector menu while typing a
	  status message no longer keeps the status entry area stuck in "typing"
	  mode forever.
	* Show tooltips for ellipsized conversation tabs.  On older systems,
	  tooltips will show for all tabs.
	* The File Transfers and Debug Window windows are no longer created as
	  dialogs.  These windows should now have minimize buttons in many
	  environments in which they were previously missing
	  (including Windows).
	* Smiley themes with Windows line endings no longer cause theme
	  descriptions not to be displayed in the theme selector.

	Finch:
	* Fix CVE-2010-0420, a possible remote crash when handling chat room
	  buddy names.
	* Rebindable 'move-first' and 'move-last' actions for tree widgets. So
	  it is possible to jump to the first or last entry in the buddy list
	  (and other such lists) by pressing home or end key (defaults)
	  respectively.

version 2.6.5 (01/08/2010):
	libpurple:
	* TLS certificates are actually stored to the local cache once again
	  (accepting a name mismatch on a certificate should now be remembered)

	General:
	* Build-time fixes for Solaris.  (Paul Townsend)

	AIM and ICQ:
	* Messages from some mobile clients are no longer displayed as
	  Chinese characters (broken in 2.6.4)

	MSN:
	* Fix an issue allowing a remote user to download arbitrary files from
	  a libpurple client.  (CVE-2010-0013)

	XMPP:
	* Do not crash when attempting to register for a new account on Windows.
	* Fix file transfer with clients that do not support Entity Capabilities
	  (e.g. Spark)

version 2.6.4 (11/29/2009):
	libpurple:
	* Actually emit the hold signal for media calls.
	* Fix building the GnuTLS plugin with older versions of GnuTLS.
	* Fix DNS TXT query resolution.
	* Don't send Proxy-Authorization headers to HTTP proxy servers until
	  we've received a "407 Proxy Authentication Required" response from
	  the server.  (thecrux)
	* Added "MXit" protocol plugin, supported and maintained by the MXit
	  folks themselves (MXit Lifestyle (Pty) Ltd.)

	General:
	* New 'plugins' sub-command to 'debug' command (i.e. '/debug plugins')
	  to announce the list of loaded plugins (in both Finch and Pidgin).
	* Always rejoin open chats after an account reconnects.

	AIM and ICQ:
	* Better rate limit calculations and other improvements.  (Aman Gupta)
	* More detailed error messages when messages fail to send.  (Aman Gupta)
	* The simultaneous login account option is respected when using
	  the clientLogin authentication method.
	* Fix offline message retrieval (broken in 2.6.3)
	* Fix handling of markup on some messages (broken in 2.6.2)
	* Fix SSL when clientLogin is enabled.
	* Fix sending and receiving Unicode characters in a Direct IM

	MSN:
	* Don't forget display names for buddies.
	* Fix a random crash that might occur when idle.
	* Fix more FQY 240 connection errors.
	* Fix a crash that could occur when adding a buddy.
	* Fix an occasional crash when sending message to an offline user.
	* Fix a random crash that might occur when idle.
	* Fix a crash when logging in with some long non-ASCII passwords.
	  (Shaun Lindsay)
	* Cache our own friendly name as the server no longer does that for
	  us.  Users of older versions may need to re-set their friendly name
	  as it has probably been reset.

	XMPP:
	* Users connecting to Google Talk now have an "Initiate Chat" context
	  menu option for their buddies.  (Eion Robb)
	* Fix a crash when attempting to validate an invalid JID.
	* Resolve an issue when connecting to iChat Server when no resource
	  is specified.
	* Try to automatically find a STUN server by using an SRV lookup on the
	  account's domain, and use that for voice and video if found and the
	  user didn't set one manually in prefs.
	* Fix a crash when adding a buddy without an '@'.
	* Don't show the option to send a file to a buddy if we know for certain
	  they don't support any file transfer method supported by libpurple.
	* Keep the avatar on the server if one is not set locally.

	Yahoo:
	* Fix sending /buzz.
	* Fix blocking behavior for federated (MSN/OCS/Sametime) service users.
	  (Jason Cohen)
	* Add support for adding OCS and Sametime buddies.  OCS users are added
	  as "ocs/user@domain.tld" and Sametime users are added as
	  "ibm/sametime_id".  (Jason Cohen)

	Finch:
	* The TinyURL plugin now creates shorter URLs for long non-conversation
	  URLs, e.g. URLs to open Inbox in Yahoo/MSN protocols, or the Yahoo
	  Captcha when joining chat rooms.
	* Fix displaying umlauts etc. in non-utf8 locale (fix in libgnt).

	Pidgin:
	* The userlist in a multiuser chat can be styled via gtkrc by using the
	  widget name "pidgin_conv_userlist". (Heiko Schmitt)
	* Add a hold button to the media window.
	* Fix a bug where the conversation backlog stops scrolling in a very
	  busy chat room.
	* In the Conversation "Send To" menu, offline buddies appear grayed
	  out (but are still selectable).  Previously, only offline buddies on
	  accounts that do not support offline messaging appeared grayed out.

	Pidgin Preference and Preference Window Changes:
	* Removed the "Use font from theme" and "Conversation Font" preferences
	  for everyone except Windows users.  The font can be controlled from
	  the Pidgin GTK+ Theme Control plugin.
	* Tabs in the Preferences window are now on the left side.
	* The Browser tab is now visible for GNOME users.
	* Added a Proxy tab shown no matter what environment Pidgin runs in.
	* The Browser and Proxy tabs show appropriate GNOME-specific messages
	  and allow launching the correct applications to change the relevant
	  GNOME preferences if found.  These were previously together on the
	  Network tab.
	* Moved the port range spin buttons on the Network tab to be beside the
	  checkbox that enables/disables them.
	* Reorganized preferences on the Status/Idle tab to have one less
	  "section."
	* Reorganized preferences on the Sounds tab to have one less "section."
	* Renamed Smiley Themes tab to Themes.
	* Moved Buddy List Theme and Status Icon Theme selectors from Interface
	  tab to Themes tab.
	* Moved Sound Theme selector from Sounds tab to Themes tab.
	* Changed the Smiley Theme selector to be consistent with the other
	  theme selectors.
	* Rearranged tabs such that Interface is first and all remaining tabs
	  are alphabetized in English.

version 2.6.3 (10/16/2009):
	General:
	* Fix a crash when performing DNS queries on Unixes that use the
	  blocking DNS lookups.  (Brian Lu)

	AIM and ICQ:
	* Fix a crash when some clients send contacts in a format we don't
	  understand.
	* Fix blocking and other privacy lists.  (Thanks to AOL)

version 2.6.2 (09/05/2009):
	libpurple:
	* Fix --disable-avahi to actually disable it in configure, as opposed
	  to just making the warning non-fatal.
	* Fix using GNOME proxy settings properly.  (Erik van Pienbroek)

	IRC:
	* Fix parsing of invalid TOPIC messages.  (CVE-2009-2703)

	MSN:
	* Sending custom smileys in chats is now supported.
	* Ink messages are now saved when using the HTML logger.
	* Fix a crash when receiving some handwritten messages.
	* Fix a crash when receiving certain SLP invite messages.
	* Chats with multiple people should no longer spontaneously
	  disconnect.

	XMPP:
	* Prompt the user before cancelling a presence subscription.
	* Escape status messages that have HTML entities in the Get Info dialog.
	* Fix connecting to XMPP domains with no SRV records from Pidgin on
	  Windows.
	* Fix typing notifications with Pidgin 2.5.9 or earlier.
	* Fix connecting using BOSH and legacy authentication (XEP-0078).
	* Adding buddies of the form "romeo@montague.net/Resource" are handled
	  properly.  In addition, it is no longer possible to add buddies of
	  the form "room@conference.example.net/User", where
	  room@conference.example.net is a MUC.
	* Don't crash when receiving "smileyfied" XHTML-IM from clients that
	  don't support bits of binary (ie. when getting an empty <data/> in
	  return)
	* Fix bug where SSL/TLS was not required even though the
	  "require SSL/TLS" preference checked when connecting to servers
	  that use the older iq-based authentication.  (CVE-2009-3026)

	Yahoo!/Yahoo! JAPAN:
	* Accounts now have "Use account proxy for SSL connections" option.
	  This option force-overrides the account specific proxy settings for
	  SSL connections only and instead uses the global proxy configuration.

	Finch:
	* Properly detect libpanel on OpenBSD.  (Brad Smith)
	* Remove IO watches in gnt_quit.  (Tomasz Mon)

	Pidgin:
	* Fix the auto-personize functionality in the Buddy List.
	* Set the window icon for the media window to an icon corresponding to
	  the type of call (headphone or webcam).
	* Customized sound files are no longer reset whenever opening the
	  Preferences dialog.
	* The buddy list should now immediately refresh upon changing the icon
	  theme.

version 2.6.1 (08/18/2009):
	* Fix a crash when some users send you a link in a Yahoo IM
	* Fix compilation with GTK+ < 2.6.0
	* Fix compilation on Windows

version 2.6.0 (08/18/2009):
	libpurple:
	* Theme support in libpurple thanks to Justin Rodriguez's summer of code
	  project, with some minor additions and cleanups from Paul Aurich.
	* Voice & Video framework in libpurple, thanks to Mike Ruprecht's summer
	  of code project in 2008.
	* It should no longer be possible to end up with duplicates of buddies
	  in a group on the buddy list.
	* Removed the unmaintained and unneeded toc protocol plugin.
	* Fixed NTLM authentication on big-endian systems.
	* Various memory cleanups when unloading libpurple. (Nick Hebner and
	  Stefan Becker)
	* Report idle time 'From last message sent' should work properly.
	* Better handling of corrupt certificates in the TLS Peers cache.
	* More efficient buddy list and conversation search functions.
	  (Jan Kaluza and Aman Gupta)
	* Install scalable versions of the main Pidgin icon, the protocol icons,
	  the dialog icons, and the Buddy List emblems.
	* Build properly on Hurd.  (Marc Dequènes)
	* Various memory leaks fixed as reported by Josh Mueller.
	* Properly handle an IRC buddy appearing in multiple groups.
	* Escape HTML entities in usernames when written with the HTML logger.
	* Do not display MySpace status changes as incoming IMs.  (Mark Doliner
	  and Justin Williams)

	DNS:
	* DNS servers are re-read when DNS queries fail in case the system has
	  moved to a new network and the old servers are not accessible.
	* DNS SRV records with equal priority are sorted with respect to their
	  weight as specified in RFC 2782.  (Vijay Raghunathan)
	* Don't do IPv6 address lookups if the computer does not have an IPv6
	  address configured.
	* Fix a leak when the UI provides its own DNS resolving UI op.
	  (Aman Gupta)
	* Don't fork a DNS resolver process to resolve IP addresses.
	  (Aman Gupta)
	* Internationalized Domain Names are supported when libpurple is
	  compiled against the GNU IDN library.

	Environment Variables:
	* GnuTLS logging (disabled by default) can be controlled through the
	  PURPLE_GNUTLS_DEBUG environment variable, which is an integer between
	  0 and 9 (higher is more verbose). Higher values may reveal sensitive
	  information.
	* PURPLE_VERBOSE_DEBUG environment variable.  Currently, this is an "on"
	  or "off" variable.  Set it to any value to turn it on and unset it to
	  turn it off.  This will optionally be used to only show less useful
	  debug information on an as-needed basis.
	* PURPLE_LEAKCHECK_HELP environment variable.  Currently, this is an
	  "on" or "off" variable.  Set it to any value to turn it on and unset
	  it to turn it off.  This will be used to perform various actions
	  that are useful when running libpurple inside of Valgrind or similar
	  programs.  Currently, it keeps plugins in memory, allowing Valgrind
	  to perform symbol resolution of leak traces at shutdown.

	AIM and ICQ:
	* Preliminary support for a new authentication scheme called
	  "clientLogin."
	* Fixed a bug where your away message sometimes would not get set when
	  you first sign on.
	* Make sure links in your away messages show up as links to other
	  people.
	* For ICQ, Never change the privacy setting specified by the user.

	Gadu-Gadu:
	* Accounts can specify a server to which to connect.
	  (Krzysztof "kreez" Tobola)
	* Correctly show tooltip status for contacts with status messages.
	  (Krzysztof "kkszysiu" Klinikowski)
	* Support for fetching buddy icons.  (Krzysztof "kkszysiu" Klinikowski)
	* Support connection progress steps in Gadu-Gadu.  (Krzysztof "kkszysiu"
	  Klinikowski)

	MSN:
	* Add support for receiving handwritten (ink) messages on MSN.  (Chris
	  Stafford, Gal Topper, and Elliott Sales de Andrade)
	* Add support for receiving audio clips on MSN.  (Chris Stafford, Gal
	  Topper, and Elliott Sales de Andrade)
	* Show the invite message for buddies that requested authorization
	  from you on MSN.
	* Support sending an invite message to buddies when requesting
	  authorization from them on MSN.
	* Timeout switchboard connections after 60 seconds (msn-pecan devs).

	XMPP:
	* Voice & Video support with Jingle (XEP-0166, 0167, 0176, & 0177),
	  voice support with GTalk and voice and video support with the GMail
	  web client. (Mike "Maiku" Ruprecht)
	* Added a Service Discovery Browser plugin for Pidgin.
	  (Andrei Mozzhuhin)
	* Support for in-band bytestreams for file transfers (XEP-0047). (Marcus
	  Lundblad)
	* Support for sending and receiving attentions (equivalent to "buzz"
	  and "nudge") using the command /buzz. (XEP-0224)
	* Support for connecting using BOSH. (Tobias Markmann)
	* A buddy's local time is displayed in the Get Info dialog if the remote
	  client supports it.
	* The set_chat_topic function can unset the chat topic.
	* The Ad-Hoc commands associated with our server are now always shown at
	  login.
	* Support showing and reporting idle times in the buddy list. (XEP-0256)
	* Support most recent version of User Avatar. (XEP-0084 v1.1)
	* Updated Entity Capabilities support. (Tobias Markmann)
	* Better support for receiving remote users' nicknames.
	* /affiliate and /role will now list the room members with the specified
	  affiliation/role if possible. (Andrei Mozzhuhin)
	* Put section breaks between resources in "Get Info" to improve
	  readability.
	* Silently remove invalid XML 1.0 entities (e.g. ASCII control
	  characters) from sent messages.
	* XHTML markup is only included in outgoing messages when the message
	  contains formatting.
	* Show when the user was last logged in when doing "Get Info" on an
	  offline buddy, provided the server supports it.
	* Support custom smileys in MUCs (only when all participants support the
	  "Bits of Binary" extension, and a maximum of 10 participants are in
	  the chat to avoid getting too many fetch requests).
	* Fix an issue with Jabber (pre-XMPP) servers and the user's preference
	  to require SSL not being respected.
	* Fix an issue where Cyrus SASL DIGEST MD5 authentication might fail if
	  the username, password, or realm (the JID domain) contain non-ASCII
	  characters.
	* Show emblem for mobile, handheld, and web clients and bots (if the
	  other client supports it).
	* Google Talk mail notifications should now work for people for whom
	  they inexplicably did not.  (Thanks to yukam for determining the
	  reason)
	* New XMPP and Google Talk accounts require SSL by default.
	* Display kicks (and the reasons given) in chat rooms when an occupant
	  is kicked.
	* Fix issues with case-sensitivity of XMPP roster and case-insensitive
	  Purple groups.
	* For contacts who advertise Entity Capabilities, only send rich text
	  markup if they support it.
	* Removed support for obsoleted XEP-0022 (Message Events) and XEP-0091
	  (Legacy Entity Time).
	* When the GNU IDN library (libidn) is available, it is used for
	  normalization of Jabber IDs.  When unavailable, internal routines are
	  used (as in previous versions).
	* Topics that contain '<' followed by a non-whitespace character can now
	  be set properly.

	Yahoo!/Yahoo! JAPAN:
	* P2P file transfers.  (Sulabh Mahajan)
	* Sending text messages (address to +<countrycode><phone number>).
	  (Sulabh Mahajan)
	* Addition of MSN buddies to Yahoo accounts by adding them as
	  'msn/buddy@somedomain.com' is now supported.  (Sulabh Mahajan)
	* Further fixes for buddy pictures, aliases, etc.
	* Yahoo! and Yahoo! JAPAN are now two separate protocol plugins that share
	  common protocol code.  You can now have the same account on both
	  networks.  Accounts should be seamlessly migrated to the new
	  arrangement.
	* Ability to set personal details for an account and for buddies in the
	  buddylist.

	Pidgin:
	* Added -f command line option to tell Pidgin to ignore NetworkManager
	  and assume it has a valid network connection.
	* Allow plugins to specify custom link types to the GtkIMHtml widget.
	* The status message input box at the bottom of the buddy list expands
	  correctly when starting a new line of text.
	* Pressing the Enter key in the message entry box of the New Status
	  dialog and various other dialogs now causes the cursor to move to
	  the next line.
	* Created a unified Buddy Pounce notification window for all pounces
	  where "Pop up a notification" is selected, which avoids having a
	  new dialog box every time a pounce is triggered. (Jorge Villaseñor)
	* The New Account dialog is now broken into three tabs.  Proxy
	  configuration has been moved from the Advanced tab to the new tab.
	* Dragging a buddy onto a chat pops up a chat-invitation dialog.
	  (Carlos Bederian)
	* The nicks of the persons who leave the chatroom are italicized in the
	  chat's conversation history. The nicks are un-italicized when they
	  rejoin.
	* Always set unseen-count and unseen-state on conversations.
	  (Joshua Stein)
	* Fix a bug in 'Conversation Colors' plugin for RTL messages.
	* Pressing the Left and Right arrow keys in the buddy list will expand and
	  collapse buddy groups or contacts. (Peter Ruibal)
	* Support saving animated custom smileys as animated images or animated
	  custom smileys. (Andrea Piccinelli)
	* Support for keyboard navigation on the status icon. (Li Yuan)
	* IMG tags without 'id' attributes are turned into links to the image URL.
	  (Dmitry Petroff)
	* Draw the user's buddy icon at the bottom of the Buddy List with rounded
	  corners for visual consistency with the actual icons in the Buddy List.
	  (Kosta Arvanitis)
	* When file transfers are complete, the received file name written to the
	  conversation window is now linked to the file.
	* Fix a crash when closing a conversation tab that has unread messages
	  when the Message Notification plugin is loaded.
	* Fix a crash when closing the New Mail dialog if an account with new
	  mail was previously disconnected while the dialog was open.
	* Fix incorrect unread message counts for the new mail notifications.
	* Do not lose unread messages with a hidden conversation window when
	  new IM conversations are hidden and "Close IMs immediately when the tab
	  is closed" is unset.

	Finch:
	* The hardware cursor is updated correctly. This will be useful
	  especially for users of braille terminals, screen readers etc.
	* Added a TinyURL plugin, which aids copying longer URLs.
	* Fixed UTF-8 compatibility problems which could cause exits or other
	  unrequested behaviour.

	Pidgin GTK+ Theme Control Plugin:
	* Removed mouse cursor color preferences.
	* Added "Typing Notification Color" preference.
	* Added "Disable Typing Notification Text" preference.
	* Preferences have been reorganized into three tabs for Colors, Fonts, and
	  Miscellaneous categories.

version 2.5.9 (08/18/2009):
	* Fix a crash via a specially crafted MSN message (CVE-2009-2694,
	  thanks to Core Security Technologies for discovering this and
	  notifying us privately before announcing it).
	* Fix a crash in Bonjour, MSN, and XMPP when trying to transfer files with
	  NULL names.

version 2.5.8 (06/27/2009):
	ICQ:
	* Fix misparsing a web message as an SMS message. (Yuriy Kaminskiy)

	MSN:
	* Increase NS command history size to prevent crashes on buddy lists that
	  have a lot of buddies on other networks like Yahoo!.

	MySpace:
	* Accounts with empty buddy lists are now properly marked as connected.
	* Fix receiving messages from users of MySpace's web IM client.

	Yahoo:
	* Fixed phantom online buddies.  They should now properly disappear when
	  signing out.
	* Fixed the crashes some users were seeing with cn.scs.msg.yahoo.com in
	  2.5.7.
	* Fixed compiling on systems with glib 2.4.x or older.
	* Fixed an issue with file transfers.  This may not resolve all issues,
	  but it should resolve at least some of the most common ones.
	* The pager server will automatically update to scsa.msg.yahoo.com if the
	  user empties the field or if it is scs.msg.yahoo.com.  This should ease
	  the pain of transition to the new login method.

	XMPP:
	* Fix an incompatibility betweeen Prosody and libpurple clients.

version 2.5.7 (06/20/2009):
	* Yahoo Protocol 16 support, including new HTTPS login method; this should
	  fix a number of login problems that have recently cropped up.  (Sulabh
	  Mahajan, Mike "Maiku" Ruprecht)
	* Only display the AIM "Unable to Retrieve Buddy List" message once per
	  connection.  (Rob Taft)
	* Blocking MSN users not on your buddy list no longer disconnects you.
	* When performing operations on MSN, assume users are on the MSN/Passport
	  network if we don't get network ID's for them.

version 2.5.6 (05/19/2009):
	libpurple:
	* Improve sleep behavior by aggregation of longer timeouts on second
	  boundaries to allow better power saving.  (Arunan Balasubramaniam)
	* Fix various crashes on exit.
	* Make XML parsing more resilient to interactions with other libraries.
	  This, along with the fix for libxml2 bug 564217, fixes the crashes
	  on connect in XMPP with recent gst-plugins-bad (see #8830 for details).
	* Many security related fixes.

	IRC:
	* Correctly handle WHOIS for users who are joined to a large number of
	  channels.
	* Notify the user if a /nick command fails, rather than trying
	  fallback nicks.

	MSN:
	* Fix a race condition causing occasional Pidgin crashes.
	* Fix some errors about the friendly name changing too fast caused
	  by MSN/Yahoo integration buddies.

	XMPP:
	* Less likely to pop up a new conversation window in disregard of
	  the "Hide new IM conversations" preference.

	Yahoo:
	* Fix a crash when sending very long messages.
	* Fix a bug where UTF-8 status messages get garbled when going idle.

version 2.5.5 (03/01/2009):
	libpurple:
	* Fix a crash when removing an account with an unknown protocol id.
	* Beta support for SSL connections for AIM and ICQ accounts.  To
	  enable, check the "Use SSL" option from the Advanced tab when
	  editing your AIM or ICQ account. (Paul Aurich)
	* Fix a memory leak in SILC. (Luke Petre)
	* Fix some string handling in the SIMPLE prpl, which fixes some buddy name
	  handling and other issues. (Paul Aurich, Marcus Sundberg)
	* Implement support for resolving DNS via the SOCKS4 proxy (SOCKS4a).

	ICQ:
	* Fix retrieval of status messages from users of ICQ 6.x, Miranda, and
	  other libpurple clients. (Daniel Ljungborg)
	* Change client ID to match ICQ Basic 14.34.3096.  This fixes publishing
	  of buddy icons and available messages.
	* Properly publish status messages for statuses other than Available.
	  ICQ 6.x users can now see these status messages. (Daniel Ljungborg)
	* Fix receipt of messages from the mobile client Slick. (David Jedelsky)

	MSN:
	* Fix transfer of buddy icons, custom smileys, and files from the
	  latest Windows Live Messenger 9 official client. (Thomas
	  Gibson-Robinson)
	* Large (multi-part) messages are now correctly re-combined.
	* Federated/Yahoo! buddies should now stop creating sync issues at
	  every signin.  You may need to remove duplicates in the Address
	  Book.  See the FAQ for more information.  Thanks to Jason Lingohr
	  for lots of debugging and testing.
	* Messages from Yahoo! buddies are no longer silently dropped.
	* We now save and use the CacheKey for ABCH SOAP requests.
	* Don't try to parse Personal Status Messages or Current Media if they
	  don't exist.
	* Convert from ISO-8859-1 encoding to UTF-8 when no charset is specified
	  on incoming messages.  This should fix some issues with messages from
	  older clients.
	* Force sending the font "Segoe UI" if outgoing formatting doesn't specify
	  a font already.
	* Queue callbacks when token updates are in progress to prevent two token
	  update attempts from trampling each other.
	* Fixed a crash on Windows when removing a buddy's alias.
	* Update the Address Book when buddies' friendly names change.  This
	  prevents seeing an outdated alias or not seeing an alias at all for
	  buddies who are offline when you sign in.
	* Update tokens for FindMembership and ABFindAll SOAP requests.
	* We no longer try to send empty messages.  This could happen when a
	  message contained only formatting and that formatting was not supported
	  on MSN.
	* Buddies on both the Allow and Block list are now automatically
	  removed from the Allow list.  Users with this problem will now no
	  longer receive an ADL 241 error.  The problematic buddy should now
	  appear on the buddy list and can be removed or unblocked as desired.

	XMPP:
	* Resources using __HOSTNAME__ substitution will now grab only the short
	  hostname instead of the FQDN on systems which put the FQDN in the
	  hostname. (Matěj Cepl)
	* No longer send a 'to' attribute on an outgoing stanza when we haven't
	  received one.  This fixes a registration bug as described in ticket
	  #6635.

	Pidgin:
	* Tooltip windows now appear below the mouse cursor. (Kosta Arvanitis)
	* Tooltip windows now disappear on keypress events. (Kosta Arvanitis)
	* Tooltip windows no longer linger when scrolling the buddy list. (Kosta
	  Arvanitis)

	Finch:
	* Allow rebinding keys to change the focused widget (details in the
	  man-page, look for GntBox::binding)

version 2.5.4 (01/12/2009):
	libpurple:
	* Fix a connection timeout with empty Gadu-Gady buddy lists. (Martin
	  Rosinski)
	* Don't ignore namespace information when parsing XMPP data. (Michal
	  Witkowski)
	* Fix a crash that occurred when retrieving certain Offline Messages
	  on MSN.
	* Extended purple-url-handler to handle "gtalk" URI's. (Paul Aurich)
	* Fix the hang on exit in Network Location Awareness for Windows XP
	  and Windows Vista. (Paul Aurich)

	MSN:
	* Change Contact Server to temporarily fix connection problems.
	  (Thanks to Youness Alaoui)

	XMPP:
	* Support for XEP-0191 blocking.  (Vijay Raghunathan)
	* Don't put SASL PLAIN or IQ Auth passwords in debug logs. (Paul Aurich)
	* Fix removal of avatars (both PEP and vCard), we weren't removing
	  them correctly before. (Paul Aurich)

	Pidgin:
	* Fix a crash in the Add Account dialog when changing protocols under
	  certain circumstances.

	Finch:
	* Redirect stderr outputs to the debug window.
	* Fix rebinding actions with the arrow-keys and tab.

version 2.5.3 (12/20/2008):
	libpurple:
	* The Buddy State Notification plugin no longer prints duplicate
	  notifications when the same buddy is in multiple groups. (Florian
	  Quèze)
	* The Buddy State Notification plugin no longer turns JID's, MSN
	  Passport ID's, etc. into links. (Florian Quèze)
	* purple-remote now has a "getstatusmessage" command to retrieve
	  the text of the current status message.
	* Various fixes to the nullprpl. (Paul Aurich)
	* Fix a crash when accessing the roomlist for an account that's not
	  connected. (Paul Aurich)
	* Fix a crash in purple_accounts_delete that happens when this
	  function is called before the buddy list is initialized.
	  (Florian Quèze)
	* Fix use of av_len in perl bindings to fix some off-by-one bugs
	  (Paul Aurich)
	* On ICQ, advertise the ICQ 6 typing capability.  This should fix
	  the reports of typing notifications not working with third-party
	  clients. (Jaromír Karmazín)
	* Many QQ fixes and improvements, including the ability to connect
	  using QQ2008 protocol and sending/receiving of long messages.
	  The recommended version to use is still QQ2005.
	* Fix a crash with DNS SRV lookups. (Florian Quèze)
	* Fix a crash caused by authorization requests. (Florian Quèze)

	Gadu-Gadu:
	* Add support for IM images. (Tomasz Sałaciński, Adam Strzelecki)
	* Gadu-Gadu now checks that UID's are valid. (Adam Strzelecki)
	* Gadu-Gadu now does proper charset translations where needed. (Adam
	  Strzelecki)

	MSN:
	* Fix an error with offline messages by shipping the *new*
	  "Microsoft Secure Server Authority" and the "Microsoft Internet
	  Authority" certificates. These are now always installed even when
	  using --with-system-ssl-certs because most systems don't ship
	  those intermediate certificates.
	* The Games and Office media can now be set and displayed (in
	  addition to the previous Music media). The Media status text now
	  shows the album, if possible.
	* Messages sent from a mobile device while you were offline are now
	  correctly received.
	* Server transfers after you've been connected for a long time
	  should now be handled correctly.
	* Many improvements to handling of "federated" buddies, such as those
	  on the Yahoo network.
	* Several known crashes have been resolved.
	* Many other fixes and code cleanup.

	MySpace:
	* Respect your privacy settings set using the official MySpace client.
	* Add support for blocking buddies.
	* Fix a bug where buddies didn't appear in their correct groups the
	  first time you sign into your account.
	* Properly disconnect and sign out of the service when logging off.
	* Support for foreground and background font colors in outgoing IMs.
	* Support for background font colors in incoming IMs.
	* Many other fixes and code cleanup.

	Sametime:
	* Fix insanely long idle times for Sametime 7.5 buddies by assuming
	  0 idle time if the idle timestamp is in the future. (Laurent
	  Montaron)
	* Fix a crash that can occur on login. (Raiko Nitzsche)

	SIMPLE:
	* Fix a crash when a malformed message is received.
	* Don't allow connecting accounts if no server name has been
	  specified. (Florian Quèze)

	XMPP:
	* Fix the namespace URL we look for in PEP reply stanzas to match
	  the URL used in the 'get' requests (Paul Aurich)
	* Resources can be set to the local machine's hostname by using
	  __HOSTNAME__ as the resource string. (Jonathan Sailor)
	* Resources can now be left blank, causing the server to generate a
	  resource for us where supported. (Jonathan Sailor)
	* Resources now default to no value, but "Home" is used if the
	  server refuses to provide a resource.
	* Quit trying to get user info for MUC's. (Paul Aurich)
	* Send "client-accepts-full-bind-result" attribute during SASL
	  login. This will fix Google Talk login failures if the user
	  configures the wrong domain for his/her account.
	* Support new <metadata/> element to indicate no XEP-0084 User
	  Avatar. (Paul Aurich)
	* Fix SHA1 avatar checksum errors that occur when one of the bytes
	  in a checksum begins with 0. (Paul Aurich)
	* Fix a problem with duplicate buddies. (Paul Aurich)

	Yahoo:
	* Corrected maximum message lengths for Yahoo!
	* Fix file transfers with older Yahoo protocol versions.

	Zephyr:
	* Enable auto-reply, to emulate 'zaway.' (Toby Schaffer)
	* Fix a crash when an account is configured to use tzc but tzc is
	  not installed or the configured tzc command is invalid. (Michael
	  Terry)
	* Fix a 10 second delay waiting on tzc if it is not installed or the
	  configured command is invalid. (Michael Terry)

	Pidgin:
	* On GTK+ 2.14 and higher, we're using the gtk-tooltip-delay setting
	  instead of our own (hidden) tooltip_delay pref.  If you had
	  previously changed that pref, add a line like this to
	  ~/.purple/gtkrc-2.0 (where 500 is the timeout (in ms) you want):
	      gtk-tooltip-timeout = 500
	  To completely disable tooltips (e.g. if you had an old
	  tooltip_delay of zero), add this to ~/.purple/gtkrc-2.0:
	      gtk-enable-tooltips = 0
	* Moved the release notification dialog to a mini-dialog in the
	  buddylist. (Casey Ho)
	* Fix a crash when closing an authorization minidialog with the X
	  then immediately going offline. (Paul Aurich)
	* Fix a crash cleaning up custom smileys when Pidgin is closed.
	* Fix adding a custom smiley using the context menu in a conversation
	  if no custom smilies have previously been added using the smiley
	  manager.
	* Improved support for some message formatting in conversations.
	* Allow focusing the conversation history or userlist with F6.
	* Fixed the Send Button plugin to avoid duplicate buttons in a single
	  conversation.
	* Double-clicking a saved status will now activate it and close the
	  saved status manager, rather than edit the status.

	Finch:
	* Allow binding meta+arrow keys for actions.
	* Added default meta+erase binding for delete previous word.
	* Added "Show When Offline" to buddy menus, so a plugin is no longer
	  needed.

version 2.5.2 (10/19/2008):
	libpurple:
	* Fixed a crash on removing a custom buddy icon on a buddy.
	* Fixed a crash caused by certain self-signed SSL certificates.
	* Enable a number of strong ciphers which were previously disabled
	  when using NSS.  (Thanks to Marcus Trautwig.)

	Pidgin:
	* The status selector now saves your message when changing status.
	* Fix a case where a conversation window could close unexpectedly.
	* A mute sounds option has been added to the preferences window to
	  help with discoverability.  CTRL+S is no longer bound to mute.
	* Added ability to change the color of visited links (using the theme
	  control plugin, or setting the color in ~/.gtkrc-2.0)
	* Fix a crash occuring when a custom smiley is deleted and re-added and
	  used in an open conversation after being re-added.

	Finch:
	* A new 'Nested Grouping' option in the 'Grouping' plugin. Group
	  hierarchies are defined by the '/' character in the group names.
	* A bug was fixed where some key-bindings wouldn't work with some TERMs
	  (e.g. xterm-color, screen-linux etc.)

	MSN:
	* Operations (such as moving to a new group) on contacts that were added
	  in the same session should now complete correctly, and not cause
	  synchronization errors at next login.
	* Minor fixes to login process during a server transfer.
	* Restored the "Has You" feature to the MSN protocol tooltips.
	* ADL 205/214/etc errors should no longer prevent login.

	XMPP:
	* Sending and receiving custom smileys using the specification in
	  XEP-0231 (bits of binary) and XHTML-IM

	Yahoo:
	* Only send a Ping once every hour.  This prevents the account from
	  being disconnected from the server periodically.

version 2.5.1 (08/30/2008):
	libpurple:
	* In the Join/Part plugin, add the ability to apply the rules to
	  buddies.  By default, joins and parts for buddies are still shown.
	* Support SOCKS proxies specified in GNOME or Windows proxy settings.
	* Fix some possible crashes in MSNP15.
	* Enable a default SSL trust relationship for MSN servers.
	* Avoid disconnecting from XMPP servers on parse errors that are
	  non-fatal.
	* Include some perl files that were mistakenly omitted in 2.5.0.

	Pidgin:
	* Prevent use of custom smilies without "shortcuts."
	* Fix a crash that could appear with AIM buddy tooltips.

	Artwork:
	* General refresh of many icons in the interface.
	* Many cleanups to artwork source are now included in the distribution.
	* A new "throbber" animation has been added to indicate when accounts
	  are connecting.

version 2.5.0 (08/18/2008):
	libpurple:
	* Ability to create custom smileys (currently only the MSN protocol
	  utilizes the feature). (Thanks to Mauro Sérgio Ferreira Brasil,
	  Marcus Lundblad, Jorge Villaseñor and other contributors)
	* Add a configure option, --with-system-ssl-certs to allow packagers
	  to specify a system-wide SSL CA certificates directory.  When set,
	  we don't install our SSL CA certs, so it's important that the
	  libpurple package depend on the CA certificates.
	* Add SSL Certificates support to the NSS SSL plugin. (Thanks to Lou
	  Cipher)

	XMPP:
	* Fix a bug that caused the UI to not refresh and caused the client
	  to use 99% CPU when an XMPP account lost its connection to the
	  server.
	* Possibly fix a bug where some clients could get into a state
	  where they moved a buddy back and forth between two groups in
	  an endless loop.

	IRC:
	* /ctcp command (Vladislav Guberinić)
	* Allow for auto-detection of incoming UTF-8 formatted text on
	  accounts which are configured to use some other encoding.

	MSN:
	* Update MSN support to protocol 15 (Elliott Sales de Andrade, Jorge
	  Villaseñor, Mike Ruprecht, Carlos Silva, Ma Yuan, Daniel Ljungborg
	  and others)
	* Personal messages are now supported. They are treated as status
	  messages.
	* Offline IM is now supported.
	* Aliasing is now supported server-side.
	* Buddies are now emblemed. Bots and web clients should now be
	  distinguished.
	* Update smiley set for non-faces.
	* Failing to update a buddy icon when the buddy has gone offline no
	  longer crashes.
	* Custom smileys received in a chat no longer go to a new window.
	* Processing is no longer completely frozen after the servers block a
	  message because it contains (what they consider) inappropriate text.

	Pidgin:
	* Custom buddy icons can now be added to and removed from buddy list
	  entries via the buddy list entry right-click menu.
	* Resize large incoming custom smileys to a maximum of 96px on either
	  side.
	* Offer to add new buddies into the same contact as existing buddies
	  in the same group if the alias given is the same.
	* Minor smiley style update.

	General:
	* Group and Chat buddy list entries can now be given custom buddy
	  icons.

	Finch:
	* Added "Invite..." menu to chats.
	* Added "View All Logs" menu in the buddylist to display a list of all IM
	  logs.
	* Added '/msgcolor' command to change colors of different classes of
	  messages in a conversation. See '/help msgcolor' for details.
	* Added tab-completion for commands in conversation windows.

version 2.4.3 (07/01/2008):
	libpurple:
	* Yahoo! Japan now uses UTF-8, matching the behavior of official clients
	  and restoring compatibility with the web messenger (Yusuke Odate)
	* Setting your buddy icon once again works for Yahoo! accounts.
	* Fixes in the Yahoo! protocol to prevent a double free, crashes on
	  aliases, and alias functionality
	* Fix crashes in the bonjour protocol
	* Always use UTF-8 for Yahoo! (#5973)
	* Fix a crash when the given jabber id is invalid.
	* Make the IRC "unknown message" debugging messages UTF-8 safe.
	* Fix connecting to ICQ
	* Fix a memleak when handling jabber xforms.

	Pidgin:
	* Include the send button plugin in the win32 build
	* Various memory leak fixes

version 2.4.2 (05/17/2008):
	https://developer.pidgin.im/query?status=closed&milestone=2.4.2
	libpurple:
	* In MySpaceIM, messages from spambots are discarded (Justin Williams)
	* Strip mIRC formatting codes from quit and part messages.
	* IRC now displays ban lists in-channel for joined channels.
	* Fixed a bug where the list of loaded plugins would get removed when
	  switching between different operating systems.
	* Fix reception of IRC PART without a part message on Undernet
	  (fixes a problem with litter in the channel user list).
	* IRC no longer crashes on /list on servers which erroneously omit
	  RPL_LISTSTART.
	* Update the NetworkManager support to use D-Bus directly, instead of
	  libnm-glib.  Hopefully it's stable now.  It will now compile by
	  default if you have D-Bus support and NetworkManager.h. (Elliott
	  Sales de Andrade)
	* MSN buddy list synchronization is now more forgiving, only asking
	  about buddies who have disappeared completely from the server list
	  and not those that have simply moved groups.
	* IRC will now try to append 1-9 to your nick if it is in use, instead
	  of substituting the last character with 1-9 where possible.
	* Bonjour buddies will be saved persistently if they're moved out of
	  the "Bonjour" group. (Eion Robb)

	Pidgin:
	* The typing notification in the conversation history can be disabled or
	  customized (font, color etc.) in .gtkrc-2.0.
	* Added a plugin (not installed by default) which adds a Send button
	  back to the conversation window. People without physical keyboards
	  have a hard time with the lack of the button.
	* Clicking on the buddyicon in the conversation window toggles the
	  size of the icon between small and large.
	* The settings of a chat (e.g. Handle in an XMPP chat, or Exchange in
	  an AIM chat) can be edited from its context menu in the buddy list.
	* Add a "Present conversation window" preference to the Message
	  Notification plugin; the "Raise conversation window" option does not
	  unminimize windows or draw attention to them when they are on other
	  workspaces--the "Present" option should.
	* Add a preference to set Escape as the keyboard shortcut for closing
	  the conversation window.
	* Add an option in the context menu to disable smileys in the selected
	  text in the conversation history/log viewer. This should help people
	  who regularly paste code in conversations.
	* Add a preference to choose the minimum size of the text input area in
	  lines.
	* Moved the "Local alias" field in the Modify Account dialog to be below
	  the "User Options" heading on the "Basic" tab.
	* Number of room occupants is now shown in chat tooltips where possible

	General:
	* The configure script now dies on more absent dependencies.  The
	  --disable-xxx arguments to configure can be used to bypass unneeded
	  dependencies.  This will also cause the configure script to die if an
	  --enable-xxx option is used and the dependencies it requires are
	  missing.
	* The Evolution integration plugin must now be explicitly enabled.  Use
	  the --enable-gevolution argument to configure to enable it.
	* The Contact Availability Prediction plugin must now be explicitly
	  enabled.  Use the --enable-cap argument to configure to enable it.

	Finch:
	* New default binding ctrl+x to open context menus.
	* Menu triggers and other bindings will no longer conflict.
	* Middle click pastes the internal clipboard (when mouse support is
	  enabled).

version 2.4.1 (03/31/2008):
	https://developer.pidgin.im/query?status=closed&milestone=2.4.1

	libpurple:
	* Treat AIM Unicode messages as UTF-16 rather than UCS-2; this
	  should have no functional effect, other than continued support
	  on systems which have dropped UCS-2 conversions.
	* Add support for setting buddy icons on Gadu-Gadu (Tomasz Salacinski)
	* Fix a crash when clearing the buddy icon for an account on XMPP
	* Fix a crash during login for some ICQ accounts
	* Prefer more available resources on XMPP when priorities are equal
	* Fix incorrectly marking some Yahoo! contacts as blocked
	* Improved handling of UTF-8 group names on ICQ (beret)
	* Fix a crash when starting if you have a Zephyr account
	* Increase XMPP ping timeout to 120 seconds, to prevent poor network
	  connections from timing out unnecessarily.
	* Don't crash on XMPP forms with empty default values.
	* Fix issues with CHAP authentication for SOCKS5 proxies.

	Pidgin:
	* Remove a workaround for older versions gstreamer that was causing
	  crashes on some non-Linux systems such as HPUX
	* Fix some cases of the conversation input entry area being 1 pixel high
	* Fix for displaying channel & buddy names in conversation window when
	  they have '&' in them
	* Some memory leak fixes, especially in the Text Replacement plugin
	* Rectangular but non-square buddy icons have rounded corners in the buddy
	  list

	Finch:
	* Fix compiling with Glib older than 2.6
	* Ensure existing conversations selected from the 'Send IM' dialog are
	  given focus
	* Move the tooltip on the left of the buddylist if there's not enough room
	  on the right to show it.

version 2.4.0 (02/29/2008):
	https://developer.pidgin.im/query?status=closed&milestone=2.4.0

	libpurple:
	* Added support for offline messages for AIM accounts (thanks to
	  Matthew Goldstein)
	* Fixed various problems with loss of status messages when going
	  or returning from idle on MySpaceIM.
	* Eliminated unmaintained Howl backend implementation for the
	  Bonjour protocol.  Avahi (or Apple's Bonjour runtime on win32) is
	  now required to use Bonjour.
	* Partial support for viewing ICQ status notes (Collin from
	  ComBOTS GmbH).
	* Support for /notice on IRC.
	* Support for Yahoo! Messenger 7.0+ file transfer method (Thanumalayan S.)
	* Support for retrieving full names and addresses from the address book
	  on Yahoo! Japan (Yusuke Odate)
	* The AIM/ICQ server-side preference for "allow others to see me
	  as idle" is no longer unconditionally set to "yes" even when
	  your libpurple preference is "no."
	* Fix SSL certificate checks for renewed certificates
	* Fix the ability to set vCard buddy icons on Google Talk/XMPP
	* D-Bus fixes on 64bit
	* Fixed retrieval of buddy icons and setting of server-side aliases on
	  Yahoo! and Yahoo! Japan when using an HTTP proxy server (Gideon N.
	  Guillen)
	* Fixed an MSN bug that would leave you appearing offline when transferred
	  to different server

	Pidgin:
	* Added the ability to theme conversation name colors (red and blue)
	  through your GTK+ theme, and exposed those theme settings to the
	  Pidgin GTK+ Theme Control plugin (Dustin Howett)
	* Fixed having multiple alias edit areas in the infopane (Elliott Sales
	  de Andrade)
	* Save the conversation "Enable Logging" option per-contact (Moos
	  Heintzen)
	* Typing notifications are now shown in the conversation area

	Finch:
	* Color is used in the buddylist to indicate status, and the conversation
	  window to indicate various message attributes. Look at the sample gntrc
	  file in the man page for details.
	* The default keybinding for dump-screen is now M-D and uses a file
	  request dialog. M-d will properly delete-forward-word, and M-f has been
	  fixed to imitate readline's behavior.
	* New bindings alt+tab and alt+shift+tab to help navigating between the
	  higlighted windows (details on the man page).
	* Recently signed on (or off) buddies blink in the buddy list.
	* New action 'Room List' in the action list can be used to get the list of
	  available chat rooms for an online account.
	* The 'Grouping' plugin can be used for alternate grouping in the
	  buddylist. The current options are 'Group Online/Offline' and 'No
	  Group'.
	* Added a log viewer
	* Added the ability to block/unblock buddies - see the buddy context menu
	  and the menu for the buddy list.
	* Fixed a bug preventing finch working on x86_64

version 2.3.1 (12/7/2007):
	https://developer.pidgin.im/query?status=closed&milestone=2.3.1
		NOTE: Due to the way this release was made, it is possible that
		      bugs marked as fixed in 2.3.1 will not be fixed until the
		      next release.

	* Fixed a number of MSN bugs introduced in 2.3.0, resolving problems
	  connecting to MSN and random local display name changes
	* Going idle on MySpaceIM will no longer clear your status and message.
	* Idle MySpaceIM buddies should now appear online at login.
	* Fixed crashes in XMPP when discovering a client's capabilities
	* Don't set the current tune title if it's NULL (XMPP/Google Talk)
	* Don't allow buddies to be manually added to Bonjour
	* Don't advertise IPv6 on Bonjour because we don't support it
	* Compile fixes for FreeBSD and Solaris
	* Update QQ client version so some accounts can connect again
	* Do not allow ISON requests to stack in IRC, preventing flooding IRC
	  servers when temporary network outages are restored
	* Plug several leaks in the perl plugin loader
	* Prevent autoaccept plugin overwriting existing files

version 2.3.0 (11/24/2007):
	https://developer.pidgin.im/query?status=closed&milestone=2.3.0
		NOTE: Some bugs marked fixed in 2.2.1, 2.2.2 or 2.2.3 may not
		      have been fixed until this release (2.3.0).

	libpurple:
	* Real usernames are now shown in the system log.
	* We now honor a PURPLE_DISABLE_DEPRECATED define to allow plugins to
	  catch deprecated functions earlier rather than later.
	* Thanks to a patch from Intel, the Bonjour prpl now supports file
	  transfers using XEP-0096 and XEP-0065.  This should enable file
	  transfers between libpurple clients and Gajim clients, but will not
	  work with iChat or Adium as they use a different file transfer
	  implementation.
	* XMPP password changes that return errors no longer cause the saved
	  password to be changed.
	* XMPP file transfer support has been enhanced to support sending
	  files through a proxy when the server supports discovering a
	  a bytestream proxy.  This should make file transfers much more
	  reliable.  The next release will add support for manually specifying
	  a proxy when the server doesn't advertise one.

	Pidgin:
	* If a plugin says it can't be unloaded, we now display an error and
	  remove the plugin from the list of saved plugins so it won't load
	  at the next startup.  Previously, we were ignoring this case, which
	  could lead to crashes.
	* Mark dialog windows as transient for appropriate parent windows to
	  help window managers do the right thing  (Gabriel Schulhof)
	* Connection errors are now reported in mini-dialogs inside the buddy
	  list, rather than as buttons in the buddy list and with dialog
	  boxes.  If several accounts are disabled when you sign on elsewhere,
	  you can now re-enable them all with a single click.
	* Added tooltips to the Room List window to show full topics
	* Added buttons in preferences to access GNOME network and browser
	  preferences configuration dialogs when running under GNOME
	* If you alias a buddy to an alias that is already present within
	  a particular group, we now offer to merge the buddies into the
	  same contact.
	* A music emblem is now displayed in the buddy list for a buddy if we
	  know she is listening to some soothing music.
	* Added a 'Move to' menu in buddy list context menu for moving buddies
	  to other groups as an alternative to dragging.
	* Group headings are now marked via an underline instead of a
	  different color background.
	* It is now possible to mark a chat on your buddy list as "Persistent"
	  so you do not leave the chat when the window or tab is closed.
	* The auto-join option for chats is now listed in the "Add Chat"
	  dialog along with the new persistence option.
	* Closing an IM no longer immediately closes your conversation.  It
	  will now remain active for a short time so that if the conversation
	  resumes, the history will be retained.  A preference has been added
	  to toggle this behavior.
	* The "Smiley" menu has been moved to the top-level of the toolbar.
	* Pidgin's display is now saved with the command line for session
	  restoration.  (David Mohr)
	* ICQ Birthday notifications are shown as buddy list emblems.
	* Plugin actions are now available from the docklet context menu
	  in addition to the Tool menu of the buddy list.
	* The manual page has been heavily rewritten to bring it in line
	  with current functionality.

	Finch:
	* If a plugin says it can't be unloaded, we now display an error and
	  remove the plugin from the list of saved plugins so it won't load
	  at the next startup.  Previously, we were ignoring this case, which
	  could lead to crashes.
	* It's possible to bind key-strokes to specific menuitems in the windows.
	  Read the 'Menus' section in the man-page for details.
	* 'transpose-chars' operation for the entry boxes. The default key-binding
	  is ctrl+t.
	* 'yank' operation for the entry boxes. The default binding is ctrl+y.

version 2.2.2 (10/23/2007):
	https://developer.pidgin.im/query?status=closed&milestone=2.2.2
		NOTE: Due to the way this release was made, it is possible that
			  bugs marked as fixed in 2.2.1 or 2.2.2 will not be fixed
			  until the next release.

	* Various bug and memory leak fixes
	* Look for a default prefs.xml in the CSIDL_COMMON_APPDATA directory
	  (e.g. c:\Documents and Settings\All Users\
	        Application Data\purple\prefs.xml) on Windows, similarly to
	  how this is done on other platforms.

version 2.2.1 (09/29/2007):
	https://developer.pidgin.im/query?status=closed&milestone=2.2.1
		NOTE: Due to the backporting that happened for the actual
		      release, it is possible bugs marked as fixed in 2.2.1
		      will not be fixed until 2.2.2.

	libpurple:
	* A few build issues on Solaris were fixed.
	* Cancelling the password prompt for an account will no longer leave
	  it in an ambiguous state.  (It will be disabled.)
	* Fixed an erroneous size display for MSN file transfers. (galt)
	* Fixed multiple memory leaks, particularly in XMPP and MySpace
	  protocols
	* Fixed remembering proxy preferences and status scores
	* Gmail notifications are better tracked

	Pidgin:
	* Fixed keyboard tab reordering to move tabs one step instead of two.
	* You should no longer lose proxy settings when Pidgin is restarted.
	* Fixed detection of X11 when compiling

	Finch:
	* Pressing 'Insert' in the buddylist will bring up the 'Add Buddy'
	  dialog.

version 2.2.0 (09/13/2007):
	https://developer.pidgin.im/query?status=closed&milestone=2.2.0

	libpurple:
	* New protocol plugin: MySpaceIM (Jeff Connelly, Google Summer of
	  Code)
	* XMPP enhancements. See
	  http://www.adiumx.com/blog/2007/07/soc-xmpp-update.php (Andreas
	  Monitzer, Google Summer of Code for Adium)
	* Certificate management. libpurple will validate certificates on
	  SSL-encrypted protocols (William Ehlhardt, Google Summer of Code)
	* Some adjustments were made to fix sending messages when using
	  the MSN HTTP method. (Laszlo Pandy)
	* Yahoo! Chat is fixed.
	* Some AIM file transfer issues between Pidgin and other clients
	  have been fixed. (Kyryll A Mirnenko)
	* Properly restore idle status and time for AIM and ICQ accounts
	  when they reconnect after being disconnected.

	Pidgin:
	* Insert Horizontal Rules and Strikethrough text from toolbar.
	* Option to show protocol icons in the buddy list, from the
	  Buddies > Show menu. (Justin Heiner)
	* Ability to build with native, non-X11 GTK+ on OSX. (Anders
	  Hasselqvist)
	* Remember the 'Enable Sounds' setting for a conversation.
	* Right-clicking the empty space in the formatting toolbar
	  allows you to toggle back to the old "ungrouped" version.
	* Protocols supporting account registration via Pidgin now show
	  a descriptive checkbox instead of a vague "Register" button.
	* Fixed a bug where a tab would be shown on single conversations
	  when tabs were disabled.

	Finch:
	* Per-conversation mute and logging options (accessible from the menu).

version 2.1.1 (08/20/2007):
	Yahoo:
	* Added an account action to open your inbox in the yahoo prpl.
	* Added support for Unicode status messages in Yahoo.
	* Server-stored aliases for Yahoo. (John Moody)
	* Fixed support for Yahoo! doodling.
	* Limited support for MSN Messenger contacts
	
	Bonjour:
	* Bonjour plugin uses native Avahi instead of Howl
	* Bonjour plugin supports Buddy Icons

	XMPP:
	* Only report conversation close when 'send typing notifications'
	  preference is turned on (Bob Rossi)

	Pidgin:
	* Show current outgoing conversation formatting on the font label on
	  the toolbar
	* Slim new redesign of conversation tabs to maximize number of
	  conversations that can fit in a window
	* Tab bar is not visible when only one conversation is open. You can
	  drag and drop conversations from the infopane.
	* Moved "Reset Formatting" toolbar button to Font menu.
	* Double click on the infopane to alias buddies and set topics
	  on chats
	* New smiley style

	Finch:
	* Sound support (Eric Polino)

version 2.1.0 (07/28/2007):
	libpurple:
	* Core changes to allow UIs to use second-granularity for scheduling.
	  Pidgin and Finch, which use the glib event loop, were changed to use
	  g_timeout_add_seconds() on glib >= 2.14 when possible.  This allows
	  glib to better group our longer timers to increase power efficiency.
	  (Arjan van de Ven with Intel Corporation)
	* No longer linkifies screennames containing @ signs in join/part
	  notifications in chats
	* With the HTML logger, images in conversations are now saved.
	  NOTE: Saved images are not yet displayed when loading logs.
	* Added support for QIP logs to the Log Reader plugin (Michael Shkutkov)

	Pidgin:
	* Ensure only one copy of Pidgin is running with a given configuration
	  directory.  The net effect of this is that trying to start Pidgin a
	  second time will raise the buddy list.  (Gabriel Schulhof)
	* Undo capability in the conversation window
	* The formatting toolbar has been reorganized to be more concise.
	* A new status area has been added to the top of conversations to
	  provide additional detail about the buddy, including buddy icon,
	  protocol and status message.
	* Show idle times in the buddy list as days, hours, seconds

	Finch:
	* There's support for workspaces now (details in the manpage)
	* There's a new custom window manager, Irssi
	* Some improvements for tab-completion, tooltip and the password entries
	* Some bugs regarding search results fixed
	* A new DBus-script to create a docklet for finch
	* Support for showing empty groups in the buddy list (Eric Polino)

version 2.0.2 (06/14/2007):
	Pidgin:
	* Added a custom conversation font option to preferences
	* Fixed smiley ordering in the insert smiley popup to be more intuitive
	* Conversation->More menu items work for Chats as well as Buddies,
	  including those not on your buddy list
	* newline plugin should work better with conversation colors plugin now
	* Get Info on users now provides immediate feedback that something is
	  happening
	* Aliasing a buddy will not be interrupted by other buddy list activity
	* Using the -l option to log in to a specific account works better

	libpurple:
	* Moving an ICQ buddy from one group to another no longer
	  re-requests authorization from that person (Rene Hausleitner)
	* Added nullprpl, an example protocol plugin (Ryan Barrett)
	* Fixed SOCKS5 bug which caused Jabber file receiving to fail
	* Remove MSN's random "Authorization Failed" dialogs
	* Fix MSN to correctly detect incorrect passwords and disable the account
	* Get User Info on MSN is now more reliable & accurate
	* Updated SILC protocol to support SILC Toolkit 1.1 (Pekka Riikonen)
	* Fix for some QQ authentication problems
	* Fix for building on FreeBSD
	* Prevent "Logged in:" times for AIM buddies being ridiculously high
	* Updates and fixes to Bonjour support
	* Improve ICQ encoding support for some non-latin languages

	Finch:
	* Auto account reconnecting

version 2.0.1 (05/24/2007):
	* Buddy list update speedups when buddy icons are not being
	  displayed.  (Scott Wolchok)
	* Fix icons on docklet change status menu to match the status selector
	* Custom smileys on MSN can be saved by right-clicking on them
	* Fix a crash deleting a buddy that is in the Buddy List more than once
	* Compile fixes for Solaris
	* Fix GTalk formatting when there's a space before/after a */_
	* Fix Log viewer crash when the filename is not in the expected format
	* Get User Info now provides immediate feedback, and is updated when the
	  user information is available
	* Make the choose buddy icon dialog correctly list the current directory
	* Fix for buddy icons disappearing
	* Timestamps are always on in debug output (-d) and Debug Window now
	* Don't escape html entities in Yahoo! system messages
	* Fix for the choose buddy icon dialog resizing strangely as files are selected
	* Receives notifications when XMPP buddies send "leaving chat"
	  messages
	* Fix the typing animation so it doesn't stop animating once a conversation
	  has gone from typing -> not typing -> typing
	* Fix error messages when joing XMPP chats
	* Identify the account when warning about plaintext auth over an
	  unencrypted channel
	* Fix XMPP SASL authentication error when using Cyrus and a connect server
	* Fix changing tab locations to update properly
	* Turning off "Show formatting on incoming messages" now ignores
	  formatting in <span> tags too
	* File transfer progress for transfers on MSN is now correctly displayed
	* You can set/change alias of buddies/chats by double-clicking on the
	  conversation tabs (Ma Xuan)
	* Fix IRC connection bug with dircproxy (xjoe)
	* Ctrl+[shift]+tab focuses the next most active tab (William Thompson)
	* Fix Open Hotmail Inbox for MSN to work more reliably
	* Add a Google Talk item to the protocol list, to help users who think
	  we don't support Google Talk.  The item acts just like "XMPP".
	* Remember if the X server supports XScreenSaver, to avoid waking it
	  every 5 seconds.  (Arjan van de Ven with Intel Corporation)
	* Change our idle checking to poll only as necessary and raise the
	  unidle timeout from 5 seconds to 60 when using XScreenSaver.  This
	  and the XScreenSaver change will reduce Pidgin's effect on power
	  consumption when running with NO_HZ.  (Arjan van de Ven with Intel
	  Corporation)
	* Conversation -> Save As will now use aliases.
	* ALSA added as a possible sound method
	* Google Talk accounts will not import buddies from your Gmail address
	  book

	Finch:
	* Userlist in chat windows, which can be turned on or off using
	  "/users" command
	* Menus in the conversation windows
	* Improved tab completion support
	* Ctrl+c prompts with a dialog before exiting
	* Filter string in the debug window
	* Notify when you leave a chat
	* Work around an ncurses bug which appears when half of a multi-cell
	  character is covered by an upper-level window
	* New plugins are shown in bold text in the plugin dialog
	* Nicer HTML screendumps

version 2.0.0 (5/3/2007):
	* The project has new names - libpurple for the core, Pidgin for the
	  GTK+ UI and Finch for the ncurses based console UI (AOL LLC)

	Build Changes:
	* With the Core/UI split complete, it is now possible to build
	  libpurple without any UIs, creating a library upon which other
	  UIs may be constructed
	* A new ncurses-based console UI called Finch is now available
	  (Sadrul Habib Chowdhury, Google Summer of Code)
	* Reorganized the source tree to split apart the code for the UI
	  changes and libpurple targets
	* libxml2 is now required.  We switched from gmarkup to libxml2 for
	  more correct XML parsing.

	Status System:
	* The code dealing with buddy and account status, away messages,
	  away states, online/offline, etc has been completely rewritten.
	  Huge thanks to Christian Hammond, Dave West, Daniel Atallah and
	  Sadrul Habib Chowdhury.
	* Your status can now be set from inside the buddy list using the
	  selector at the bottom of the window.
	* To see messages when a buddy signs on or off, goes away, or
	  becomes idle, load the "Buddy State Notification" plugin

	Buddy List:
	* Performance when manipulating and displaying the buddy list has
	  been significantly improved (Aaron Sheldon, Google Summer of Code)
	* Buddy icons are now shown in tooltips (Felipe Contreras)
	* Tooltips now contain additional information about a "Person" that
	  contains multiple online buddies
	* Added a "Last Seen" field to buddy tooltips
	* Contacts will auto-expand when buddies are dragged around
	* If Pidgin is exited with the buddy list hidden in the docklet, it
	  will remain hidden when Pidgin is started again (Scott Shedden)
	* Improved buddy list searching with CTRL+F
	* Ability to set a buddy icon for all of your accounts at once via
	  the buddy list (You can still set per-account icons via the
	  account editor)
	* The space wasted by the group expanders has been eliminated and
	  the expander setting in .gtkrc-2.0 is no longer needed
	* Authorization requests don't popup new dialogs anymore. They are
	  displayed at the bottom of the buddy list instead.
	* New mail notifications don't popup new dialogs anymore. They are
	  displayed at the top of the buddy list instead.

	Conversations and Chats:
	* Timestamps honor the locale.  To use the traditional style,
	  enable the "Message Timestamp Formats" plugin.  The plugin
	  also provides options to show dates in timestamps.
	* Messages from buddies in the same "Person" will automatically
	  use the same conversation window.
	* The "Send As" menu has been replaced with a more appropriate
	  "Send To" menu based on "Persons" on your buddy list
	* Message formatting persists between messages (Igor Belyi)
	* Full message background colors are now supported
	* Smooth scrolling when receiving a new message
	* Screenname colors in chats now chosen intelligently
	* Conversation buffer scrollback limited to avoid large memory
	  usage in active conversations
	* Control-Shift-Tab will reverse cycle through the conversation tabs
	  (James Vega)
	* Many problems related to having an IM conversation and a chat open
	  with the same name are fixed (Andrew Hart)
	* Warning dialog when closing a window with unread IM messages
	* In chats right-click on names in the conversation window to
	  IM/Send File/Get info/ignore the user
	* Added tab management options to the tab right-click menu (Sadrul
	  Habib Chowdhury)
	* Brand new message queueing system.  Sounds are played when a
	  message is queued rather than when the message is dequeued
	  (Casey Harkins)
	* Ability to find the last message from a user in a chat (Levi Bard
	  and Sadrul Habib Chowdhury)
	* Formatting is preserved across messages
	  (There are known issues with pasting formatted text.  Either use
	   "Paste as Plain Text", hit Ctrl-R after pasting, or use the Clear
	   Formatting button on the toolbar.)
	* Performance while joining large chat rooms has been significantly
	  improved (Aaron Sheldon, Google Summer of Code)
	* Bi-Directional text support improvements for GtkIMHtml (Shlomi Loubaton)

	Sounds:
	* Beautiful new default sounds (Brad Turcotte)
	* Use GStreamer for playing sounds, instead of libao
	* A volume control in the preferences (Casey Harkins)

	Log Viewer:
	* Log viewer aggregates logs from the same "Person"
	* When opening the log viewer, show the most recent log by default
	  (Peter McCurdy)
	* Logs are now saved with the current timezone, which is displayed
	  in the log viewer
	* Text logs are linkified, so URLs are clickable
	* The old logger now caches file offsets, so opening the log viewer
	  for buddies with old logs should be much faster now if you have large
	  log files (except the first time for a log, when the cache is built)

	Plugins:
	* Plugins are now accessed through a separate dialog from the Tools
	  menu of the Buddy List
	* Newly installed plugins can now be activated without restarting
	  Pidgin (Sadrul Habib Chowdhury)
	* Overhauled the system tray/docklet plugin (Casey Harkins)
	* Text Replacement Plugin rewritten, works in real time and far more
	  intuitively (Benjamin Kahn)
	* Entries in the text replacement plugin are now sorted
	  alphabetically
	* The text replacement plugin allows non-whole-word replacement rules
	  (Levi Bard)
	* The text replacement plugin offers both case sensitive matching and
	  automatic case handling
	* I'dle Ma'ker plugin now has an easier method to unidle accounts, a
	  way to idle all accounts at once, and a way to unidle all accounts
	  idled via the plugin (John Bailey, Sadrul Habib Chowdhury)
	* The Evolution Integration plugin now supports Groupwise contacts
	* Mono plugin loader (Eoin Coffey)
	* Perl plugin loader has been rewritten (John Kelm, Google Summer
	  of Code)
	* New music messaging plugin (Christian Muise, Google Summer of Code)
	* gaim-remote has been superceded by new DBUS bindings within libpurple
	  (Piotr Zielinski, Google Summer of Code)
	* The purple-url-handler program has been added to provide a way to
	  automatically launch IM links via Pidgin or Finch.
	* The functionality of the auto-reconnect plugin has been
	  moved into the core, and the plugin itself has been removed.
	* 'Highlight when nick said' option added to Message Notification
	  plugin.
	* The system tray icon is now properly transparent (Dan Winship)
	* New Log Reader plugin that can read and display logs from Adium,
	  MSN Messenger, and Trillian in the log viewer
	* New Contact Availability plugin that attempts to predict the
	  times when people in your buddylist will most likely respond
	  to you, based on times in the past when they have responded
	  (Geoffrey Foster, Google Summer of Code)
	* A few new plugins: Autoaccept, Autoreply, Buddy Notes, New Line,
	  Offline Message Emulation, Conversation Colors and Markerline

	MSN Features:
	* Custom smiley receiving support (Irving Cordova & Francesco Fracassi)
	* Added support for sending (with the /nudge command) and receiving
	  "nudges" (Julien Cegarra, Martin Bayard)
	* Added an account action to open your Hotmail inbox from MSN
	* Bi-directional text is correctly handled now (Shlomi Loubaton)

	Yahoo Features:
	* Stealth Settings have been implemented
	* Doodle is now supported (Andrew Dieffenbach, Google Summer of Code)
	* Buddies' requests to add you to their lists now prompt for
	  authorization
	* Account option to ignore chat and conference invitations (Peter
	  Lawler)
	* Added a /list command to bring up the room list (Peter Lawler)

	AIM/ICQ Features:
	* ICQ file transfer support with newer ICQ clients (Jonathan Clark,
	  Google Summer of Code)
	* Many overall improvements to AIM and ICQ file transfers (Jonathan
	  Clark, Google Summer of Code)
	* Support for pausing and resuming AIM and ICQ file transfers
	  (Graham Booker)
	* Ability to set ICQ "require authorization" and "web aware"
	  setting (Ettore Simone)
	* ICQ encoding fix for offline buddies (Ilya Konstantinov)

	IRC Features:
	* SSL support for IRC connections (Daniel Atallah)
	* Show an error message when temporarily unable to join an IRC
	  channel or change your nick
	* Added /nickserv, /memoserv, /chanserv and /operserv
	  commands (Joao Luís Marques Pinto)
	* Added CTCP VERSION via /version (Andrej Krivulčík)
	* Added /whowas command (achris)

	Jabber Features:
	* Support for SRV lookups
	* Support for buddy icons
	* Jabber User Directory searching

	SILC Features:
	* Whiteboard support (Pekka Riikonen)
	* Sending/receiving images in IMs (Pekka Riikonen)
	* Cipher and HMAC selection support (Pekka Riikonen)
	* Buddy Icon support (Pekka Riikonen)

	Other Protocol Changes:
	* Bonjour (Rendezvous) protocol support (Juanjo Molinero Horno, Google
	  Summer of Code)
	* Updated Gadu-Gadu protocol support (Bartosz Oler, Google Summer of
	  Code).  This requires the libgadu library.  See
	  https://pidgin.im/faq.php#libgadu for more information.
	* SIP/SIMPLE support (Thomas Butter, Google Summer of Code)
	* Sametime protocol support
	  Requires the meanwhile library: http://meanwhile.sourceforge.net
	* QQ protocol support (Mark Huetsch, Google Summer of Code, and the
	  developers of the OpenQ project)
	* Removed the Napster and TOC protocols plugins

	Other Noteworthy Changes:
	* NAT traversal support via UPnP (Adam J. Warrington, Google Summer of
	  Code)
	* NAT traversal support via NAT-PMP (Evan Schoenberg and R. Tyler Ballance)
	* The modify account dialog now contains two tabs, which should display
	  better at lower resolutions (Sadrul Habib Chowdhury)
	* New "find buddy" results dialog (Alex Converse)
	* People using input methods can now use Enter again
	* Mouse-over hyperlink coloring is now themeable
	* Buddy Pounces now have a proper management window. (Kevin Stange)
	* Buddy icons maintain aspect ratio when resized
	* The last used directory is remembered for opening or saving files and
	  buddy icons
	* Add an SVG version of our desktop icon, pidgin.svg (John Oyler)
	* If a given protocol doesn't support privacy, we now handle blocking
	  in the core. (Jean-Yves Lefort)
	* Smiley themes can now include spaces in the smiley definitions.
	  The spaces (and now backslashes) must be backslash-escaped.
	  (Sadrul Habib Chowdhury)
	* New e-mail notices are now grouped into one dialog.
	  (Sadrul Habib Chowdhury, Chris Stafford)
	* "Open" in the File Transfer window integrates with GNOME, KDE, and
	  Windows and falls back to the browser in other environments.
	* On Mac OS X, the keyboard/mouse idle time pref now uses system idle
	  time instead of X11 idle time (Michael Culbertson)
	* Autocomplete in the buddy pounce dialog (Sadrul Habib Chowdhury)
	* Non-blocking socket I/O is used in most protocol plugins
	* All-new icons all over the place (Hylke Bons)

	Preference Changes:
	* Preferences have been substantially reorganized and cleaned up
	* Smiley theme descriptions are now shown correctly for the highlighted
	  smiley theme (Levi Bard)
	* All Buddy List preferences have been moved to the Buddies menu of
	  the buddy list window.
	* Proxy settings will be taken from Gnome if it is running.  These may
	  still be overridden on a per-account basis.
	* Removed "Dim idle buddies;" behavior is now always enabled
	* Removed keyboard shortcut preferences for ctrl-B/I/U; enabled by
	  default, but won't interfere with bindings set by the GTK theme
	* Removed keyboard shortcuts preferences for ctrl-# to insert a smiley;
	  behavior removed from Pidgin
	* Removed "Enter" vs. "Ctrl-Enter" to send; "Enter" sends by default,
	  but it is now possible to change this binding in your GTK theme
	* Removed "Show multi-colored screennames in chats;" behavior is now
	  always enabled and screenname colors automatically adjust themselves
	  to compensate for background color.
	* Removed "Raise Buddy List Window on Events" and the related behavior
	* Removed "Display remote nicknames if no alias is set"
	* Removed "Show idle times" and "Show warning levels" on the buddy
	  list; behavior is now always enabled
	* Removed "Auto-expand contacts;" contacts expand only when dragging
	  buddies around the buddy list
	* Removed conversation and buddy list buttons and related preferences
	* Removed "Raise conversation window" preferences; moved feature to
	  the notify plugin
	* Removed "Show alias in tabs/titles;" behavior is now always enabled
	* Removed "Show formatting toolbars;" the setting in conversations'
	  "Options" menu now affects the global preference
	* Removed "Show timestamps;" behavior is now enabled, but is overridden
	  by the timestamp plugin
	* Removed all protocol options pages
	* Removed "Escape closes windows;" default key binding is now Ctrl-W
	* Removed "Log when buddies sign on/sign off/become idle/become
	  un-idle/go away/come back" and "Log your own actions;" all of these
	  will be logged when the system log is enabled
	* Removed the separate ignore formatting preferences; behavior has been
	  consolidated into a single preference

version 1.5.0 (8/11/2005):
	* Ability to set IRC quit message (Lalo Martins)
	* OSCAR file transfers now work for 2 users behind the same NAT
	  (Jonathan Clark)
	* Yahoo! buddy requests to add you to their buddy list now prompt for
	  authorization
	* Added a /clear command for conversations/chats
	* Fixed ICQ encoding for messages with offline ICQ users
	  (Ilya Konstantinov, SF Bug #1179452)
	* Default Yahoo! chat roomlist locale to 'us'

version 1.4.0 (7/7/2005):
	* Fix system log start times for some protocols
	* SILC compiles with newer SILC toolkit versions (Pekka Riikonen)
	* Fixed a bug where buddy icon cache files were left in the icon
	  cache directory after they were no longer in use.
	* Attempt to detect the file type of a buddy icon when saving.
	* Additional Yahoo! boot protection (Peter Lawler)
	* A few Yahoo! memory leaks plugged (Peter Lawler)
	* Fixed handling of the new Yahoo! profile page. (Joshua Honeycutt,
	  Peter Lawler)
	* Fixed localized Yahoo! room lists.  Please refer to the Yahoo!
	  section of the Gaim FAQ for details. (Peter Lawler)
	* Enabled sending files to ICQ users using ICQ 5.02 and newer
	  (Jonathan Clark)

version 1.3.1 (6/9/2005):
	* The file transfer details section now also displays the full path to
	  the local file sent/received.
	* Yahoo! has the following new "/" commands:  /join, /buzz
	* Fix Yahoo! privacy bug
	* Fix Jabber Get Info crash on busted servers
	* Updated our gaim.desktop file, thanks to all our terrific translators
	  for sending in translations of the changes
	* Improvements to how Gaim handles new message notification
	* Fix Jabber registration on XMPP servers (including jabber.org)

version 1.3.0 (5/10/2005):
	* Removed parts of the font selection dialog that were not respected
	* Fix being invited to a multi user chat on MSN
	* Multiple SILC accounts should work now (Pekka Riikonen)
	* Fix times on jabber chat backlogs
	* Fix gevolution plugin to compile with e-d-s 1.0 or 1.2
	* Fix gevolution plugin to remember buddy name when someone added you
	  and you then add them
	* Formatting in jabber chats works
	* Fix to prevent MSN disconnecting if you change status while connecting
	* Fixes for two remotely exploitable crash bugs.  See
	  http://gaim.sourceforge.net/security/ for more information.
	* Change to correctly handle adding jabber buddies on ejabberd servers

version 1.2.1 (4/3/2005):
	* URL escaping now works with UTF-8 text. This may break some old log
	 files.
	* Revert to XOR auth for ICQ as the md5 is not fully functional
	* Fix bug with going away while in a jabber chat
	* MSN bug fixes (Felipe Contreras)
	* Escape things properly in IRC
	* Docklet fixes: fix the "1 pixel-wide icon" bug, fix problems with Gaim
	  crashing when the tray manager dies, and work correctly with multi-headed
	  displays where the tray isn't on the primary screen (Robert McQueen)

version 1.2.0 (3/17/2005):
	* Yahoo file receiving and buddy icon receiving work again.
	* Limit animated buddy icon frame rates to 10 frames per second
	  (Nathan Conrad)
	* Fix a bug where portions of your account configuration would
	  fail to be read correctly if you set a proxy user name or
	  password containing invalid XML characters such as < and >
	  (Bastien Durel)
	* Yahoo! privacy improvements (Bleeter)
	* Fix receiving Jabber formatting (broken in 1.1.3)

version 1.1.4 (2/24/2005):
	* Fixed a bug where Yahoo! would lose messages (and any other packet
	  really)
	* Correctly show the time when incoming Gadu-Gadu messages were sent
	  (Carl-Daniel Hailfinger)
	* Fixed crashes with glib 2.6
	* Fixed MSN crash when conversations time out after the conversation
	  window was closed
	* Fixed an html parsing bug, CAN-2005-0208

version 1.1.3 (2/17/2005):
	* CHAP authentication support for SOCKS5 proxies (Malcolm Smith)
	* ICQ offline messages are sent using your specified character
	  set instead of Unicode (Magnus Hult)
	* MSN HTTP method works with proxies using authentication (Bastien Durel)
	* Really fix the bug where buddies show as logged in for 49 thousand days
	* Buddy pounces containing '&' are saved correctly
	* Improved MSN error handling when the servers are unavailable
	* More MSN bug fixes
	* Fix some leaks
	* Fix "Find" in the log viewer so that it finds in all logs
	* Smileys not appearing at the end of lines has been fixed
	* Closing conversation windows no longer cancels active file transfers on
	  MSN (Felipe Contreras)

version 1.1.2 (1/20/2005):
	* MSN 'HTTP Method' fixed (Felipe Contreras)
	* Better handling of MSN's Individuals group and buddy status updates
	  (Felipe Contreras)
	* Fix a crash inviting MSN user to a chat when they're already there
	* AIM SecurID login support
	* Fix configuration of Jabber chat rooms on some servers
	* More MSN bug fixes (Felipe Contreras)
	* Fix queue messages to Docklet when not globally away (Robert McQueen)
	* Fix some leaks
	* The Autopackage now builds both the mozilla-nss and the gnutls
	  ssl plugins, and requires at least one of those libraries.

version 1.1.1 (12/28/2004):
	* Allow SILC authentication via public key if your key is password
	  protected (Michele Baldessari)
	* More MSN bug fixes (Felipe Contreras)
	* Drag-and-drop to conversation window file transfers work again
	* Disable the delete button on pounces that aren't saved yet anyway
	  (Kevin Stange)

version 1.1.0 (12/02/2004):
	New Features:
	* Binary relocable. Gaim will find its files even if it's installed
	  in a location other than the --prefix it was ./configured with.
	  Pass --disable-binreloc to ./configure to disable.
	* IRC now has fallback encodings, and tries harder to display
	  something useful during an encoding error.
	* New MSN protocol icon (Felipe Contreras)

	Bug Fixes:
	* Fix some leaks (Miah Gregory, Felipe Contreras)
	* Fix crashes when removing buddies in certain situations (Andrew Hart)
	* Eliminate MSN switchboard errors (Felipe Contreras)
	* Fix MSN buddy icon synchronization (Felipe Contreras)
	* Correctly display file transfer dialogs for filenames containing &, < or >
	* Correctly display MSN authorization dialogs for friendly names containing
	  &, < or >
	* Properly align the right-click docklet menu with the docklet icon in
	  *nix.
	* Fix a crash if the MSN buddy list is not available
	* Fix a bug in the request api (Gary Kramlich)

version 1.0.3 (11/11/2004):
	Bug Fixes:
	* Jabber authentication fixes (Michael Plump)
	* Yahoo buddy idle reporting is more accurate (Evan Schoenberg)
	* "Allow All" privacy setting works on Yahoo (Peter Lawler)
	* Fix a crash when dragging a buddy to the conversation entry area
	* Fix a crash removing chats from the buddy list
	* Correctly display buddy pounces for aliases with &, < or > in them
	* Correctly follow the per-conversation logging option

version 1.0.2 (10/19/2004):
	Bug Fixes:
	* MSN file transfers work on big endian machines (Jean-Francois Roy and
	  Evan Schoenberg)
	* Fixed the MSN signon crash with Miranda users in the buddy list
	* Fixed sending messages to MSN Web Messenger users (Damien Ayers)
	* Fixed some memory leaks in the MSN plugin (Evan Schoenberg)
	* Fixed a crash viewing certain MSN user profiles (Evan Schoenberg)
	* Fixed a crash sending a file on MSN when the file is unreadable
	* Fixed a crash deleting accounts (Andrew Hart)
	* Fixed a crash inviting to chats (Andrew Hart)
	* Fixed a bug in Yahoo privacy handling (Peter Lawler)
	* Fixed a crash trying to join a chat from the docklet when not signed in
	  to a chat-capable account (Daniel Atallah)

version 1.0.1 (10/07/2004):
	New Features:
	* Use the GNOME default browser when opening links if you're running GNOME
	  (Alex Duggan)
	* Added support for multiple addressbooks in the gevolution plugin
	  (Henry Jen).

	Bug Fixes:
	* Send-As menu duplicates less work (Dave West)
	* Can now see your own MSN buddy icon (Felipe Contreras)
	* Jabber roomlist fetches work again
	* Close buttons on tabs in existing conversations correctly reflect the
	  "show close buttons on tabs" preference (Nathan Fredrickson)
	* Fix to make the get_signon(buddy) perl plugin function work (Gregory C.
	  Harfst)
	* Fixed crashes when reloading the gevolution plugin (Henry Jen)
	* Fixed some memory leaks in the gevolution plugin.
	* Wrap at character boundaries if there is not enough space for a full word
	* 64 bit compile warning fixes

version 1.0.0 (09/17/2004):
	New Features:
	* Drag-and-drop buddy support for the Invite dialog (Stu Tomlinson)
	* Drag-and-drop buddy support for the Pounce dialog (Stu Tomlinson)
	* View Chat log available from the interface (Daniel Atallah)
	* Ability to receive offline messages in character encodings
	  other than ASCII (thanks to Nick Sukharev)
	* File transfer status messages printed to conversation
	  windows (Dave West)
	* Display file transfer messages when someone sends you a file
	  over AIM (Dave West)
	* Handle MSN buddy lists more sanely (Felipe Contreras)
	* Zephyr can use tzc to run from behind a firewall (Arun A Tharuvai)

	Bug Fixes:
	* Work around window manager stupidity with new dialog windows (Dave West)
	* Compile with gtk 2.5.x (Gary Kramlich)
	* Escape invalid characters in log names (Daniel Atallah)
	* Fix for clicking add in an msn chat with 2 or more people in your buddy
	  list (Daniel Atallah)

version 0.82.1 (08/27/2004):
	Bug Fixes:
	* Fix a crash when changing the preference for how to display buttons
	  on conversation windows
	* Remove a stray printf() when beginning new conversations and logging
	  is enabled

version 0.82 (08/26/2004):
	New Features:
	* Ability to set available messages for AIM
	  (Tools->Account Actions->Set Available Message...)
	* Ability to specify a custom character set for messages sent to ICQ
	  users and messages received from ICQ users
	* Ability to edit your current away message (Rhett Robinson)
	* Topics in the conversation window (not the topic field at the
	  top) with URLs will now appear as links (Stu Tomlinson)
	* File transfers appear in the file transfer window when they
	  are initiated rather than when they begin transferring (Dave West)
	* Instead of toggling slash commands on/off, you can now toggle
	  passing through unknown slash commands on/off.

	Bug Fixes:
	* Joining a Jabber chat no longer causes a crash (Stu Tomlinson)
	* Selecting a buddy icon for a brand new account no longer
	  causes a crash
	* Better file transfer error messages (Dave West)
	* Remotely canceled file transfers in MSN are now noticed, so that we
	  don't accidentally cancel the file transfer and crash Gaim
	  (Felipe Contreras)
	* Protocols that don't support joining chat rooms by name no longer
	  allow chat rooms to be added to the buddy list (Felipe Contreras)
	* Delayed messages and system messages no longer cause
	  sound events to be triggered (Nathan Fredrickson)
	* The chat invite button has a correct label (Stu Tomlinson)
	* The system log should leak fewer file descriptors (Ka-Hing Cheung)
	* Buddy list tooltips display in more appropriate positions when
	  using multiple monitors (Dave West)
	* Better parsing of URLs containing special characters
	* All users are shown when joining a Yahoo! conference (Bleeter Yaluser)
	* You now leave all Yahoo! conferences when you log out of Yahoo!
	* Buddy Icon updating bug fixed (Felipe Contreras)

version 0.81 (08/05/2004):
	New Features:
	* The autorecon plugin will somewhat remember state information(Yosef
	  Radchenko)
	* Visual display of ops/voice/halfops/so on in Chats (Stu Tomlinson)
	* Tab completion of slash commands in Chats (Stu Tomlinson)
	* gaim-remote can now manipulate status (István Váradi)
	* The text messages of Yahoo Audibles are now displayed, although
	  the audio and graphics are not.
	* Yahoo! away messages can be 255 characters long now

	Bug Fixes:
	* Gadu-Gadu should connect again (Andrew Wellington)
	* Novell fixes (Mike Stoddard of Novell):
		* Fixed reconnect crash
		* Fixed duplicate root folder bug
		* Fixed bug with folder ordering (on a first time login
		  folders were being added in reverse order).
	* Use ISO date format for the system log (Eduardo Pérez)
	* Long buddy lists with irc should cause flooding disconnects less
	  (Stu Tomlinson)
	* Better smiley substitution
	* Fix a crash related to auto-expanding contacts at the bottom of
	  buddy lists
	* Fix a crash on Solaris when changing or viewing information for
	  your AIM account (Format Screen Name, Change Email Address, etc.)
	* HTML in OSCAR buddy comments is now escaped (and not rendered)
	* Fix a crash when dragging a screen name to a conversation window
	  for that screen name
	* User-requested new conversation windows are now always given focus
	* Pasting HTML into Gaim from certain sources no longer results in
	  the spaces between some words being removed
	* The alias of a contact is now displayed in more places when the
	  alias of a buddy is not set
	* .gaimrc is no longer imported
	* Prevent a crash if you sign off and try to dequeue messages from
	  the away dialog (Kevin Stange)
	* Prevent a possible crash if gaim_gtkconv_write_conv is called
	  with who as NULL (Kevin Stange)
	* Prevent (null) or an empty string from being logged as the sender's
	  name if the sender no longer has an alias because the account is
	  signed off (Kevin Stange)
	* The auto-reconnect plugin will no longer attempt to reconnect an
	  MSN account if you were disconnected because you signed on from
	  another location (Stu Tomlinson)
	* On Solaris, chatting in IRC using the UTF-8 charset no longer gives
	  a "conversion failed" error for every message (Arvind Samptur)
	* ICQ offline messages should have the correct timestamp (Dave West)

version 0.80 (07/15/2004):
	New Features:
	* Ability to send files from the conversation window (Daniel Atallah)
	* Drag a file into the buddy list or a conversation to send it to that
	  buddy
	* Yet more new commands and features for SILC (Stu Tomlinson)
	* Gaim uses the new file chooser when compiled for GTK+ 2.4
	  (Fernando Herrera)
	* Support for the Epiphany web browser (Leonardo Serra)
	* Status messages in Gadu-Gadu (Andrew (proton) Wellington)
	* Parentheses are now displayed around the title and tabs of
	  conversations from offline accounts or parted chats.
	* Zephyr typing notification (Arun A Tharuvai)
	* Account dialog's columns are resizable (Eduardo Pérez)

	Bug Fixes:
	* The firefox browser option now works with firefox 0.9
	* Buddy icons in conversations no longer depend on the
	  buddy list
	* Fix for the bug where some buddies seemed logged in 4
	  thousand some odd days (Alan Ford)

version 0.79 (06/24/2004):
	New Features:
	* Display name changes are now shown in the conversation windows.
	  (Robert Mibus)
	* Get Info on Yahoo! now works for nonenglish profiles.
	  (Ambrose Li)
	* General "Get Info" improvements on Yahoo! and MSN (Ambrose Li)
	* Yahoo! Japan support. Click More Options and check Yahoo Japan
	  in the account editor, to use your Yahoo! Japan account
	* Gtk themes can now theme the Gaim buddy list independently of
	  other things (Stu Tomlinson)
	* Show timestamps now has a per-conversation option in addition
	  to the global one, bringing it in line with the other conver-
	  sation options (Stu Tomlinson)
	* Added MSN buddy icons (Felipe Contreras)
	* Added MSN file transfer (Felipe Contreras)
	* MSN's idle state now actually sets a buddy idle
	* Buddy pounce defaults are now more sane, and apply to the state the
	  buddy is currently in. For example, if the buddy is idle, set
	  "Return from idle" by default. The last action(s) used are the
	  defaults for the next pounce
	* Yahoo buddy icon support
	* Selected buddy icons will automatically convert to the appropriate
	  format for the protocol. (GTK 2.2 and higher only)
	* Dragging an image file into the Modify Account dialog will set that
	  as a buddy icon.
	* Development headers for compiling third-party plugins are now
	  installed. (Stu Tomlinson)
	* Headers for gaim-remote now reside in gaim/ instead of
	  gaim-include/.
	* Basic YCHT support, which allows joining Yahoo! Chats when
	  logged in using the web messenger method

	Bug Fixes:
	* Fixed Yahoo! authentication problems.  (Cerulean Studios)
	* Non-looping animated icons no longer cause Gaim to freeze
	* Flashing windows should work again for unix in window managers that
	  support the URGENT hint (Etan Reisner)
	* Better handling of character sets in RTF for Novell (Mike Stoddard of
	  Novell)
	* Contact list sync problems in Novell fixed (Mike Stoddard of Novell)
	* Fixed a crash in SILC that sometimes happened when resolving
	  the buddy list (Pekka Riikonen)
	* Parallel compiles of the perl plugin should work better
	  (Stu Tomlinson)
	* The disconnected UI op was called twice on connection errors. Now
	  it is only called once. (Evan Schoenberg)
	* Dragging into conversation windows works better
	* Protocol-specific settings for accounts were being removed whenever
	  the account was modified. Now they're only removed when the protocol
	  type changes, as it should be.
	* Zephyr bug fixes and memory leak plugs (Arun A Tharuvai)
	* Rewrite of MSN buddylist support, which fixed a known syncronization
	  bug and some others (Felipe Contreras)

version 0.78 (05/30/2004):
	New Features:
	* Support for the SILC protocol (http://www.silcnet.org/)
	  (Pekka Riikonen)
	* Option to suppress disconnect notification when using
	  the autoreconnect plugin (Christopher (siege) O'Brien)
	* Added support for dragging buddies from the buddy list into the
	  Add Buddy Pounce dialog
	* Pounce notification now includes time (Mike Lundy)
	* The history plugin now shows history for chats in addition to IMs
	* Menu item to view conversation logs (Tom Samstag)
	* Conversation and chat sizes automatically saved (Stu Tomlinson)
	* Added support for Novell privacy settings (Mike Stoddard of Novell)
	* Added ability to initiate multi-user conferences (chats) in Novell
	  (Mike Stoddard of Novell)
	* Find and Save buttons on the debug window (Stu Tomlinson)
	* Plugin Actions menu (Christopher (siege) O'Brien)
	* Plugins can now add entries to the right-click menu of a group or chat
	  (Stu Tomlinson and Christopher (siege) O'Brien)
	* Hyperlink colors are now themeable via your ~/.gtkrc-2.0 file

	Bug Fixes:
	* Compiles again with gcc 2.96 (Ignacio J. Elia)
	* Gtk2.0 compatibility fixes (Tim Ringenbach)
	* Many documentation updates (Jonathan Champ, Gary Kramlich,
	  Stu Tomlinson, and Kevin Stange)
	* Yahoo works on 64 bit machines (Gary Kramlich)
	* Zephyr works on 64 bit machines (Arun A Tharuvai)
	* Novell 64bit fixes, better error messages, and buddy list sync fixes
	  (Mike Stoddard of Novell)
	* Novell protocol works on big endian machines (Novell)
	* Massive rewrite of MSN support, which should fix a number of issues
	  and make errors easier to interpret (Felipe Contreras)
	* Fixed a privacy-related bug in MSN that affected blocking/permitting,
	  which was due to case-sensitive string comparisons (Gudmundur
	  Olafsson)
	* Fixed an MSN HTTP method bug where MSN would queue data indefinitely.
	  (Andrew Wellington)
	* All known MSN formatting bugs were fixed.
	* Overly long messages and paging cell phones in MSN no longer cause
	  disconnects (Felipe Contreras)
	* Several bug fixes for MSN's MSNSLP and MSNObject support (Finlay
	  Dobbie)
	* ALT-F works correctly in the System Log Viewer (Stu Tomlinson)
	* New tabs should scroll correctly again (Tim Ringenbach)
	* Dialogs opened from a conversation window are now closed when
	  the conversation window is closed, preventing a crash (Kevin Stange)
	* Copy/paste encoding fixes (Joe Marcus Clarke)
	* IRC disconnect crash fix (Luciano Miguel Ferreira Rocha)
	* Ampersands in links should work correctly (Tim Ringenbach)
	* DirectIM and IM Image support for AIM are greatly improved
	  (Tim Ringenbach)
	* Gadu-Gadu updates (Andrew Wellington)
	* Print Gadu-Gadu messages to the debug window instead of the console
	* Updated and standardized blist signals (Gary Kramlich)
	* Made the recieve-*-msg signals match the sending ones (Stu Tomlinson)
	* The idle time for the buddy-idle and buddy-unidle signals should
	  be correct again.

	Preference Changes:
	* Added "Conversation placement - By conversation count"
	* Added a "none" smiley theme to replace the "Show graphical
	  smileys" option
	* Replace default formatting preferences with a dialog to set a
	  default formatting in a WYSIWYG manner.
	* Removed "Show logins in window," default to yes
	* Removed "Send URLs as links," default to yes (in protocols that
	  support HTML)
	* Removed "Show URLs as links," default to yes
	* Removed New window height & width and Entry field height for Chats &
	  IMs, sizes are now saved automatically
	* Removed "Tab-complete nicks" default to yes
	* Removed "Old-style tab completion", no longer supported
	* Removed "Sending message removes away status", default to no
	* Removed "Show numbers in groups", default to yes
	* Removed "Icons on tabs", default to yes
	* Removed "Sounds when you log in", default to no
	* Removed "Seconds before resending autoresponse", default to 600
	  seconds
	* Removed "Send autoresponse in active conversations", default to no
	* Removed "Show people joining in window", default to yes
	* Removed "Show people leaving in window", default to yes

version 0.77 (04/22/2004):
	New Features:
	* The System Log returns (Ka-Hing Cheung)
	* Added a conversation-drag-ended signal (Etan Reisner)
	* Reorganized and cleaned up the MSN protocol plugin (Felipe Contreras)
	* Added the -c option to specify location of the .gaim directory,
	  removed the outdated -f option that no longer had any effect (Daniel
	  Atallah)
	* Novell GroupWise protocol support added (Novell)
	* WYSIWYG improvements (Tim Ringenbach)
	* WYSIWYG editing for user info (Jon Oberheide)
	* Rich-text copy and paste
	* Plugins can now add menu items to the buddy context menu
	  (Christopher O'Brien)
	* Plugins can now add preferences (Gary Kramlich)
	* The TOC protocol is no longer built by default. The plugin is not
	  being properly tested and is no longer officially supported.
	* Bumped up the plugin API version number, and added version numbers
	  for loader plugins and protocol plugins. Authors will want to
	  update their plugins, and possibly use GAIM_PLUGIN_API_VERSION,
	  GAIM_PRPL_API_VERSION, and GAIM_LOADER_API_VERSION constants.
	* Zephyr error reporting works (Arun A. Tharuvai)
	* Zephyr deals with non-utf8 characters (Arun A. Tharuvai)

	Bug Fixes:
	* Formatting in the Log viewer is fixed (Kevin Stange)
	* Save Conversation works again (Kevin Stange)
	* The Clear button in privacy works (Robert Mibus)
	* MSN error reporting works again (Stu Tomlinson)
	* MSN e-mail notifications should no longer cause Gaim to crash
	  (Felipe Contreras)
	* Fixed an infinite loop bug that would sometimes cause MSN to lock
	  up (Nickolai Zeldovich)
	* All away messages should now show up in tooltips
	* Removing zephyr buddies no longer crashes (Arun A. Tharuvai)

version 0.76 (04/01/2004):
	New Features:
	* WYSIWYG text input (with much help from Gary Kramlich and Kevin
	  Stange)
	* Ability to be invisible on AIM
	* Chatroom list support (Tim Ringenbach)
	* Added auto-completion for screen names to the New Instant Message and
	  Get User Info dialogs.
	* Non-ascii character support in AIM chats (Uli Luckas and Marco Ziech)
	* Vastly improved browser opening, with tab support! (Nathan
	  Fredrickson)
	* Added support for connecting to MSN using the port 80 method.
	* Support for Mozilla Firefox (Chris Friesen and Nathan Fredrickson)
	* Added protocol-specific preferences (Gary Kramlich)
	* Local IP address information can be changed in Preferences
	  (Tim Ringenbach)
	* Improved local IP address detection (Tim Ringenbach)
	* Offline accounts in account drop-down lists are now greyed (Etan
	  Reisner)
	* Improved accessibility support for screen readers and other
	  accessibility tools (Marc Mulcahy)
	* Improved accessibility in conversation windows (Nathan Fredrickson)
	* Keyboard access to context menus via Shift+F10 (Marc Mulcahy)
	* Core/UI split event loop code. (Scott Lamb)
	* Added improvements to the multi-field request code, including
	  required fields and account fields.
	* Moved more dialogs to the request API for interface consistency
	  (Send Message, Get User Info, and Insert Link dialogs)
	* Jabber file transfer
	* IRC file transfer (Tim Ringenbach)
	* Added a hidden preference for disabling buddy list tooltips or
	  changing the pop-up delay in prefs.xml.
	* Moved translation news to po/ChangeLog

	Bug Fixes:
	* Changes in AIM/ICQ server-side buddy lists take
	  precedence over the local buddy list
	* Significant work on the Zephyr plugin (Arun A. Tharuvai)
	* You can now use :/ as a smiley safely (Nathan Owens)
	* Various buffer overflow fixes (Stefan Esser)
	* Tabs now stay green when they are supposed to (Etan Reisner)
	* Fixed a bug where only the first user in a chat room list was removed
	  sometimes when trying to remove a group of users (Tim Ringenbach)
	* Clearing an AIM buddy icon actually removes it from the server,
	  icons changes in the account editor do not take effect if the
	  cancel button is used (Stu Tomlinson)
	* Improved chat parting logic (Tim Ringenbach)
	* Yet Another IRC channel user duplication bugfix (Tim Ringenbach)
	* Deleting an account while modifying it will no longer crash gaim.
	* Only one account preference window will now appear per account when
	  clicking Modify.
	* Aliases are now shown alongside the screen name in the message
	  queue window. (Kevin Stange).
	* TCL Plugin API changed
	* The mobile icon on MSN users is now removed when the person disables
	  mobile paging (Stu Tomlinson)
	* Removing invalid buddies in MSN with a space in their name no longer
	  causes a disconnect (Stu Tomlinson)
	* Multiple MSN chats should now work (Robert Mibus)
	* Added new MSN error codes and fixed an incorrect one (Stu Tomlinson)
	* Incoming colors are now processed correctly in MSN.
	* Conversation placement by account now works correctly with both
	  chats and IMs, and takes the Combine Chats and IMs option into
	  consideration.
	* Minor tweaks to the list box in the multi-field request dialogs
	  so they work without a label and scrollbar (Pekka Riikonen)
	* Hitting enter in a multi-field request dialog when a textfield has
	  the focus no longer ignores the changed text in the textfield
	  (Gary Kramlich)
	* The Disconnect dialog no longer raises and gains focus each time
	  a disconnected account is added (Ka-Hing Cheung)
	* Gadu-Gadu might actually connect again (Ignacy Gawedzki)
	* Buddy pounces for an account are removed when the account is
	  deleted (Gary Kramlich)
	* Various bug and memory leak fixes (Gary Kramlich)
	* Assorted SSL crashfixes
	* --enable-debug no longer breaks compilation when using gtk 2.4,
	  which also broke garnome.
	* Tooltips shouldn't crash now (Daniel Atallah)

version 0.75 (01/09/2004):
	* New Yahoo! auth method
	* Yahoo! file transfer (Tim Ringenbach)
	* Yahoo! chat joining fixes (Tim Ringenbach)
	* Persons can auto-expand when hovering your mouse over it
	* Improved i18n support for MSN email notification (Felipe Contreras)
	* Jabber SASL PLAIN support
	* Improved Jabber MUC (Chat) support
	* Fixed an MSN login bug some people likely experienced (Felipe
	  Contreras)
	* Touch-up various dialogs to follow the Gnome Human Interface
	  Guidelines more closely (Steven Garrity, Nathan Fredrickson, and
	  Ka-Hing Cheung)
	* Works better with all-black gtk themes (Etan Reisner)
	* Mozilla Firebird support (Chris (darth_sebulba04))

version 0.74 (11/25/2003):
	* Sort-by-size log sorting fix
	* Log directory umask fix for users of gaim-remote
	* Fix Jabber room creation on MUC servers.

version 0.73 (11/21/2003):
	* New Logging format and code:
		* fixes i18n issues with logs
		* compatible with old logs
		* hopefully fixes segfault in viewing logs
	* New disconnected account dialog (Thanks, Daniel Atallah)
	* Fixes several Jabber bugs
	* Fixes the bug where some dialogs would crash when spell checking was
	  enabled. Closes #827930.
	* Fixed unblocking of users in MSN (Robert Mibus)
	* Fixes outgoing mobile pages on MSN.
	* The border on the close buttons on inactive tabs are no longer shown,
	  thanks to a fix used by Galeon.
	* Compatible with autoconf 2.58.
	* Cleaned up gtkspell-related code (Robert McQueen)
	* Changed the parameters for the received-chat-msg signal.
	* Added a Release Notification plugin

version 0.72 (10/31/2003):
	* Added a search feature to conversations.
	* Added an option to remove the formatting toolbar, both globally and
	  on a per-window basis (Nathan Fredrickson)
	* Added a drop shadow to the buddy list tooltip
	* Smileys are copyable
	* Fixed the ICQ login crash
	* Fixed a crash in the Add Chat dialog when selecting an
	  account that doesn't support chats. Closes bug #821606.
	* Fixed a bug where new MSN accounts without buddies added wouldn't
	  connect.
	* Fixed a crash when deleting an account that has IMs or chats open.
	  Closes bug #821630.
	* Smileys have background colors
	* If SSL is not enabled, MSN will load, but error on connect.
	* Disable Jabber SASL auth until the standard stabilizes

version 0.71 (10/09/2003):
	* The right-click menu for e-mail links now presents a "Copy E-Mail
	  Address" item
	* Fix sort by idle to behave as it did pre-contact support (David
	  Smock)
	* Display AIM away messages in the tooltip for buddies when
	  they are away
	* Support for Buddy Comments for AIM and ICQ buddies
	* Window icons are now set as buddy icons or status icons
	* Get User Info in MSN and Yahoo now return an error indicating that
	  the information doesn't exist if the profile is empty (parts by
	  Nathan Poznick)
	* Added startup notification support for window managers that support it
	* The protocol icon for an account in the accounts window will now
	  "pulse" when signing the account on.
	* Zephyr formatting fixes (Arun A. Tharuvai)
	* Zephyr can connect to chats (Karsten Huneycutt)
	* SSL support can now be provided by third party plugins.
	* Multiple copies of gaim installed at different locations no
	  longer attempt to load the same, possibly incompatible plugins
	  (Robert McQueen)
	* Implemented another new Yahoo! authentication method
	* Fixed a bug displaying Chinese MSN messages (Ambrose C. LI).
	* Additional fixes and checks for the perl build process (Sean Burke).
	* Massive core/UI splitting.
	* Re-write of Jabber protocol plugin
	* Conversation API changes.
	* Some plugins must be updated due to code variable changes,
	  function name changes, and change of behavior for certain
	  functions.

version 0.70 (09/28/2003):
	* Implemented Yahoo's new authentication method (Cerulean Studios)
	* Protocol plugins that have plugin dependencies now load correctly.
	* Perl installs where it's told to a bit more correctly.
	* Robert "Robot101" McQueen cleaned and core/UI split IM
	  image support.

version 0.69 (09/24/2003):
	* Added Contact (aka Person, aka Meta-Contact, aka Buddy Merging, etc)
	  support
	* Added MSN 6 smileys.
	* Added animated smiley support (Ka-Hing Cheung)
	* Added SSL support, compatible with GNUTLS and Mozilla NSS.
	* Added plugin IPC.
	* Added support for gettext 0.12.x.
	* Updated MSN support to the MSN Protocol version 9.
	* Jabber now supports SSL
	* Yahoo now shows people using the java chat client (Tim Ringenbach)
	* Yahoo chat and conference (Tim Ringenbach)
	* Yahoo ignore support (Jesse Farmer (farmerje))
	* Yahoo idle times displayed, long buddy lists work, sms users,
	  and other improvements (Tim Ringenbach)
	* The accounts window now shows offline accounts as greyed out, and
	  online accounts as colored.
	* Fixed the text replacement plugin.
	* Fixed all known signal problems in perl.
	* The right-click menu for conversation tabs now shows the tab icon
	  and status, if tab icons are enabled. (Jesse Farmer)

version 0.68 (09/01/2003):
	* Removed the old event system and replaced it with a much better
	  signal system.
	* Added plugin dependency support.
	* Rewrote the Perl plugin. All old scripts will break, but it offers
	  a much better API for new scripts.
	* Yahoo color support (Tim Ringenbach (marv_sf))
	* Yahoo and MSN get info support (Nathan Poznick)
	* Fixed Jabber registrations.
	* Fixed a problem where pouncing two users with the same name
	  appeared in the same conversation window, and other related
	  problems. (Robot101)
	* Corrected problems with proxy preferences.
	* Mailchk.c and simple.c compile again (Paul A (darkrain))

version 0.67 (08/14/2003):
	* Brought back the message notification plugin (Brian Tarricone)
	  You'll need to reconfigure your settings for this plugin
	* IRC protocol plugin rewritten (Ethan Blanton)
	* New IRC protocol icon (Nuno Donato)
	* Protocol and status icons now optionally appear on tabs.
	  (Etan Reisner)
	* Various dialog rewrites (Jabber vCard, Add Group, Alias Chat,
	  Rename Group, Privacy)
	* Shows "hiptop" icon for AIM buddies using hiptop
	  devices (Robey Pointer)
	* Privacy core/UI split.
	* Conversation placement by group now applies to chats in the buddy
	  list as well.
	* Events in a conversation (user logged in, logged out, window closed,
	  etc.) now grey the tab.
	* Various bug fixes (larne from irc, Tim Ringenbach, Bjoern
	  Voigt, Paul A (darkrain))

version 0.66 (07/18/2003):
	* Freebsd compile fix (Matthew Luckie)
	* .spec file improvements (Ethan Blanton)
	* Added a gaim-remote man page (Robert McQueen)
	* The Remote Control plugin no longer adds duplicate groups to your
	  buddy list.
	* Servers and ports are now imported correctly in MSN.
	* Core/UI split the core initialization and shutdown.
	* MSN messages with newlines are now sent correctly to MSN clients.
	* Fix some sound initialization stuff
	* Fix saving and import of default away message

version 0.65 (07/16/2003):
	* Massive internal core/ui splitting
	* New account dialog
	* Preferences moved to ~/.gaim/prefs.xml
	* Account information moved to ~/.gaim/accounts.xml
	* Pounces moved to ~/.gaim/pounces.xml
	* Added protocol icons to various drop-down boxes
	* New Send IM buddy icon merged from Ximian Desktop 2
	* Fixed "Sort by Status" crash
	* Fixed the MSN signon crash
	* Fixed the MSN add buddy crash
	* Fixed the MSN empty buddy list bug
	* Fixed all known MSN chat bugs
	* Fixed HTTP redirect handling in smiley retrieval. This fixes the
	  problems with some smiley themes.
	* Chats in MSN can now be initiated by right-clicking a buddy and
	  choosing Initiate Chat.
	* MSN Alerts and incoming MSN pages no longer pop up several error
	  dialogs
	* Ability to view iChat "Available" messages for AIM
	* Stores your buddy icon on the server for AIM
	* Support for non-ascii characters with Yahoo! Messenger
	* Focus returns to the input box when you click elsewhere, like it used
	  to
	* New typing notification icons from Ximian

version 0.64 (05/29/2003):
	* Buddy list sorting in buddy list preferences.
	* Improved debug window with timestamps and pause buttons.
	* New core/ui split notification and request APIs.
	* New mail notification dialog.
	* Several bug fixes in MSN.
	* Conversation window buddy icon bugs were fixed.

version 0.63 (05/16/2003):
	* A rewrite of the plugin API. Plugin authors will need to change their
	  code based off the changes found in other plugins.
	* Perl script support is now provided in the perl plugin.
	* Debugging is core/ui split, and has a new API with support for
	  debug levels and categories.
	* Support for adding chats to your buddy list.
	* MSN protocol plugin was rewritten, has experimental buddy icon
	  support, and MSN Mobile support.
	* Buddy list speed enhancements (Thanks Ethan Blanton).
	* Napster protocol updates (Thanks Auke Kok).

version 0.62 (04/23/2003):
	* Keyboard shortcuts in the buddy list work again (Thanks Joe
	  Clarke).
	* Support for Jabber XHTML messages
	* Ability to re-request authorization from ICQ and Jabber users by right
	  clicking on them in your buddy list.
	* Improved Zephyr internationalization.
	* Bug causing 'Hide on Send' windows to be lost forever fixed.
	* Iconified windows are now raised properly.
	* Dates printed for old/offline messages.
	* Some assorted crash bugs fixed.

version 0.61 (04/07/2003):
	* Split the buddy pounce core and UI, and rewrote the UI for it.
	* Removed folder icons and excess space from the buddy list (Thanks
	  Dave Camp)
	* Fixed a bug involving dragging buddies and groups
	* Re-implemented the logout icons.
	* New icons for "away" and "aol" (Thanks, Moses Lei)

version 0.60 (04/04/2003):
	Core:
	* Auto-loading protocol plugins.
	* Plugins dialog and perl script menu merged into preferences.
	* Don't auto-login if an existing Gaim session is already
	  running.
	* Moved "privacy preferences" to Tools menu.
	* -n, --loginwin option to disable autologins.
	* Added support for gettext 0.11.x.
	* Added support for automake 1.6.
	* aim:// URI's supported with gaim-remote command.
	* Quit Gaim remotely with gaim-remote. (Thanks, John Silvestri)
	* Added rudimentary support for X11R6 session management. (Thanks,
	  Robert McQueen)
	* Conversation backend and UI are now separated. (Thanks,
	  Christian Hammond)
	* Asynchronous, non-blocking, DNS function (Thanks, Nicolas
	  Lichtmaier)
	* As a side effect of the above: IPv6 support. Tested only with IRC
	  (you can receive ipv6 chat requests from irssi!).

	Plugins:
	* Tray icon plugin--replaces the old GNOME applet. You'll need
	  the panel Notification Area applet (aka system-tray-applet)
	  for GNOME 2, or the Kicker for KDE 3.1. (Thanks, Robert
	  McQueen, Nicolás Lichtmaier, Kristian Rietveld, Ari Pollak &
	  Patrick Aussems)
	* Added GAIM::remove_event_handler and made set_info short
	  circuitable in perl. (Thanks, Ryan McCabe)
	* event_del_conversation for plugins. (Thanks, Bill Tompkins)
	* Notify.c plugin rewritten; check its configure dialog. (Thanks,
	  Etan Reisner)
	* Buddy Ticker made a plugin.
	* Idle Maker added to source.
	* Fortune profile added to source.

	AIM/ICQ:
	* TOC no longer compiles statically by default--use OSCAR.
	* ICQ plugin no longer gets built--use OSCAR.
	* Server-stored buddy lists for ICQ with full support for
	  authorization (Thanks, Mark Doliner)
	* File send/receive support for Aim over Oscar (Thanks, William T.
	  Mahan and Mark Doliner)
	* Non-direct connect typing notification for AIM over OSCAR.
	  (Thanks, Mark Doliner)
	* Allow only people in buddy list privacy option added for AIM.
	* Full ICQ info reading support. (Thanks, Vincas Ciziunas)
	* Support for synchronizing group renames on server.  Group
	  rename server synchronization for AIM.  Server-side
	  synchronization for moving individual AIM buddy to new
	  group improved. (Thanks, Mark Doliner)
	* Ability to add screenname@mac.com people to AIM buddy lists.
	  (Thanks, Graham Booker)
	* Ability to change ICQ password. (Thanks, Mark Doliner)
	* Option to have AIM notify you if you have
	  unread mail. (Thanks, Mark Doliner)
	* Parse URL messages, Contact Sending and Pager Messages
	  in ICQ. (Thanks, Mark Doliner)
	* use snprintf instead of sprintf. (Thanks, William T. Mahan)
	* Fixed crashbug on empty rvous requests. (Thanks Brandon Scott
	  (Xeon) for pointing this out, and Matt Pandina for the patch)
	* Nice Oscar changes--mostly internal. (Thanks, Mark Doliner)

	IRC:
	* Added more IRC slash commands -- /W, /VERSION, /MODE, /CTCP stuff,
	  -- and other cool IRC enhancments. (Thanks, Jonas Birmé)
	* IRC's /topic with no argument displays the current topic (Thanks,
	  Mark Doliner)
	* DCC File Receive support for IRC.
	* Optional password on IRC accounts. (Thanks, Christian Hammond)
	* Added half-op support.

	Jabber:
	* Jabber invisibility and permanently cancel sending on-
	  line status to Jabber buddies.
	* Jabber roster updated on group renames.
	* Fixed a possible segfault when signing off Jabber. (Thanks,
	  Craig Boston)
	* Improved typing notification support for Jabber and
	  Yahoo! (Thanks, Nathan Walp)
	* File receive support for Jabber. (Thanks, Nathan Walp)

	MSN:
	* MSN users are notified when the other party closes the conversation
	  window. (Thanks, Christian Hammond)
	* File receive support for MSN. (Thanks, Christian Hammond)

	Internationalization:
	* Now using libiconv for better i18n support (Thanks, Junichi
	  Uekawa)
	* Lots of i18n fixes (Thanks Matt Wilson, Ethan Blanton, A Lee)
	* Correct i18n handling for many parts of AIM/ICQ, including
	  instant messages, away messages, and profiles (Thanks,
	  Ethan Blanton)
	* Improved MSN internationalization (Thanks, A Lee)

	Other:
	* Optionally uniquely colorize nicks in chats
	* Add / Remove buddy menu item added to the chat users list
	  (Thanks, Jonas Birmé)
	* View log button in conversation toolbar (Thanks, Etan Reisner)
	* Option to log IMs and Chats seperately. (Thanks, Etan
	  Reisner)
	* Removed Ctrl-C binding for color
	* Fix first message in tab not displaying bug (Thanks, Etan Reisner)
	* Changed some default options
	* Updated desktop and window icons (Thanks, Robert McQueen)
	* Switch the .desktop file to the new KDE/GNOME common vfolder
	  format (Thanks, Robert McQueen)
	* Removed all deprecated GTK calls.  Now 100% GTK 2. (Thanks Nathan
	  Walp, Christian Hammond, Ari Pollak, Ethan Blanton, Robert McQueen)
	* Read proxy environment variables. (Thanks, Christian Hammond)
	* Fixed security vulnerability with manual browser option (Thanks,
	  Robert McQueen)
	* Can get info for ICQ and Jabber users from the "Edit
	  Buddies" tab (Thanks, Brian Bernas)
	* Code cleanups and fixes (Thanks, Federico Mena Quintero and
	  Ka-Hing Cheung)
	* Word-wrapping on mail notification text (Thanks, Andrew Molloy)
	* Generic File Transfer PRPL interface (Thanks, Christian Hammond)
	* Better supression of auto-responses (Thanks, Joshua Blanton)
	* Drag-and-drop tabs in conversations, and multiple windows with tabs
	  in each (Thanks, Christian Hammond)

version 0.59.9 (03/01/2003):
	* Updated zh_TW.po file (Thanks breeze833)
	* Fix an oscar bug that caused some messages from
	  AOL 8.0 to be dropped (Thanks Mark Doliner)
	* Changed "openprojects" to "freenode" in irc.c
	* Fixed charset conversion on systems which use a BOM for UCS-4
	  (Thanks, Alfredo Pen~a, Ethan Blanton)
	* Fixed a typo in the man page (Thanks Eric S. Raymond)

version 0.59.8 (01/06/2003):
	* Ripped out all gtk2 support (Thanks Nathan Walp).
	* Fixed smiley related segfault (Thanks Robert McQueen)
	* Yahoo! can connect again

version 0.59.7 (12/21/2002):
	* Yahoo i18n fix (Thanks Ethan Blanton).
	* Fixed a bug in escaping saved passwords (Thanks
	  Eric Timme)
	* Fixed an overflow bug in perl script autoloading
	  (Thanks David Kaelbling)
	* Some build fixes for those using stricter compilers,
	  notably MIPSpro (Thanks David Kaelbling)
	* Fixed a bad argument to accept() calls (Thanks David
	  Kaelbling)
	* Fixed crashbug on empty rvous requests (Thanks Brandon Scott (Xeon))
	  for being the first to point this out.

version 0.59.6 (11/07/2002):
	* Fixed a segfault introduced in 0.59.5 when gtk
	  fails to read the ~/.gtkrc or reads it but fails
	  to create a style from it.
	* Jabber conference timestamps are no longer gigantic

version 0.59.5 (10/14/2002):
	* Fixed a Yahoo! segfault (Thanks, Craig Metz)

version 0.59.4 (10/06/2002):
	* Removed color keybinnding altogether.
	* Added a horizontal scrollbar to Edit page of
	   buddy list. (Thanks, David Fallon)
	* Various bug fixes ((Thanks to (in no particular order)
	  Ethan Blanton, Mark Doliner, Luke Schierer)
	* i18n fixes (thanks, A Lee)

version 0.59.3 (09/14/2002):
	* Reversed patch that accidentally caused Yahoo
	  not to connect--for implementation reasons
	* Changed "color" binding to Ctrl-K.
	* Unaliaising a person in the "Online" tab will show up
	  in the "Edit" tab as well (Thanks, Jason Willis)
	* Internationalization fixes, esp. with UTF-8 locales
	  (Thanks Matt Wilson and Ethan Blanton)

version 0.59.2 (09/09/2002):
	* Japanese translation updated (Thanks, Junichi Uekawa)
	* Won't crash when you set your MSN Friendly name to an
	  empty string.
	* Default manual browser command changed to reflect the
	  fix in 0.59.1
	* Fixed the non-manual browser settings which were broke in
	  0.59.1 (Thanks, Chris Blizzard)
	* Improved MSN internationalization (Thanks A Lee)
	* Smiley lookup will search for longest match for smilies
	  like :-(( (Thanks Eric Melski)
	* When an IM image is clicked, don't open the browser (Thanks
	  Ari Pollak)
	* Prevent a possible crash in unhide_buddy_list() (Thanks Ari
	  Pollak)
	* Fixed a compilation problem on systems without iconv.
	* GtkIMHtml can be set to render font sizes as point size
	  or AIMish relative sizes -- no more huge Yahoo fonts. (Thanks
	  Ka-Hing Cheung)
	* Fixed a bug with regard to Jabber resources (Thanks Nathan
	  Walp)
	* Fixed a possible segfault when signing off Jabber (Thanks
	  Craig Boston)
	* Word-wrapping on mail notification text (Thanks, Andrew Molloy)
	* Strip trailing and leading spaces from MSN/Yahoo names (Thanks,
	  Arun Tharuvai)

version 0.59.1 (08/25/2002):
	* Created a gtk1-stable branch for GTK+ 1.2 bugfix releases.
	  Development will continue in our main branch in GTK+ 2 only.
	* Fixed a security bug in the manual browser setting (Thanks
	  Robert McQueen)
	* Now using libiconv for better i18n support (Thanks Junichi
	  Uekawa)
	* Will work with Perl 5.8 (thanks, Timothy Lee and Dan
	  Colascione)
	* Fix for HTTP proxies (thanks, Ethan Blanton)
	* Read proxy environment variables. (thanks, Christian Hammond)
	* Use the pretty gaim.png for our menu entry.
	* Added support for gettext 0.11.x.

version 0.59 (06/24/2002):
	* Squashed a bug in buddy right-click menu handling
	  that crashed Gaim.  In the process: found and
	  eliminated some memory leaks.
	* Fixed a significant applet leak
	* Can now change Jabber password on server (Thanks,
	  Nathan Walp)
	* Certain types of Jabber presence errors no longer
	  falsely show a buddy on-line.  Instead now a "broken
	  light-bulb" icon is shown and the error status is
	  available via "Get Away Msg"  (Thanks and a tip o'
	  the hat to Christian Hammond for the graphic)
	* Conversation struct has pointer to toolbar (thanks Brent
	  Priddy and Paul Miller)
	* Zephyr fixes (thanks, Arun A. Tharuvai)
	* Aliases in buddy ticker
	* Perl scripts can play Gaim sounds (thanks Andrew Rodland)
	* Internal sounds can be played by commands (thanks Lex Spoon)
	* Auto-login item in applet menu (thanks Chris Boyle)
	* Fixed MSN "Unkown Error Code", "Already there", and
	  "Already in opposite list" errors
	* Changed "Play sound" button to "Mute" button
	* You can now have "reserved" chars in IM and proxy passwords
	* Jabber now has typing notification  (Thanks, Nathan Walp)
	* Improved support for Jabber resources  (Thanks, Nathan Walp)
	* Fixed problem with Gaim crashing on non-ASCII Jabber buddy
	  aliases (Jabber "name" attribute) chars  (Thanks, Ho-seok Lee)
	* Plugged memory leaks in Jabber plug-in
	* Fixed problem with Jabber away status not being propagated to
	  conference rooms for jabberd (server) v1.4.2 and above
	* Chat room buddy lists are now sorted independent of case
	* Added capability for protocol-specific edit buddy menu entries
	* Can now remove a Jabber buddy roster item from the server
	  entirely
	* Gaim can now handle messages from Mac ICQ and Miranda ICQ
	  (Thanks, Mark Doliner)
	* Added Mozilla to browser options and changed KFM to
	  Konqueror.
	* Can now set the server and port for MSN and Napster
	* MSN Internationalization (Thanks Felipe Contreras and
	  countless, countless others)
	* E-mail addresses are no longer truncated when there is a '.' at
	  the end.

version 0.58 (05/13/2002):
	* Better applet transparency
	* Option to raise buddy list on signons/signoffs
	* Formatting of incoming MSN messages
	* Get Info from menu multiple-account-aware (thanks
	  Brian Bernas)
	* Hide and unhide functions for the filectl plugin.
	  (Thanks, Ari Pollak)
	* Added helpful stuff to the Help menu.
	* Self-aliasing from the account editor.
	* Better selection in GtkIMHtml (Thanks Ben Miller)
	* A warning when your OSCAR buddy list is too long
	  (Thanks, Mark Doliner)
	* ICQ status messages in OSCAR (Thanks, Mark Doliner)
	* Play sound when your name is said in a chat
	* Approval dialog for Jabber when somebody wants to
	  subscribe to user's presence. Also gives user the
	  opportunity to add that buddy if not already on the
	  user's buddy list.
	* Jabber "Change buddy group" roster synchronization now
	  works again.  (This was unknowingly broken when the
	  "out-sourced" Jabber libs were upgraded in 0.56)
	* Invalid Jabber I.D.'s no longer crash Gaim.  User now
	  notified with pop-up's.
	* Jabber Buddy sign-on time support, added in 0.57,
	  removed until and unless and inconsistency can be
	  resolved. (Thanks, Nathan Walp)
	* Bug-fix for potential buffer overflow in Jabber
	  plugin. (Thanks, rwscott)
	* Tempfiles used for secure MSN/HotMail login (added in
	  0.57) are now themselves created securely.
	* Secure MSN logins (added in 0.57) no longer blow up
	  on Solaris.
	* Timezone support improved.

version 0.57 (04/25/2002):
	* New authorization method for Yahoo!
	* Jabber will tell you when your buddies signed on (Thanks
	  Nathan Walp)
	* Jabber improvements (Thanks, Nathan Walp)
	* More keyboard shortcuts
	* event_chat_recv takes char**'s, and event_im_recv takes
	  a *guint32 for flags
	* Secure hotmail login for MSN (thanks for the tips,
	  Scott Werndorfer)

version 0.56 (04/11/2002):
	* Shell-like send history binded to Ctrl-Up and Ctrl-Down
	* libjabber upgraded to most recent stable version
	* Buddylist looks a little better
	* Fixed MSN privacy settings
	* Group deletion fix (Thanks Mark Doliner)
	* Alias/Group syncronization for Jabber (Thanks JSeymour)
	* Fixed broken signal handling in gdm-started GNOME sessions
	  (Thanks Jim Seymour, Vann, Robert McQueen)
	* Oscar group syncronization (Thanks, Mark Doliner)
	* ICQ Authorization via Oscar (Thanks, Mark Doliner)

version 0.55 (03/29/2002):
	* Jabber improvements (Thanks Jim Seymour)
	* Various sound cleanups (Thanks Robert McQueen)
	* Login process shown in single window (Thanks Michael
	  Golden)
	* Can reorder your accounts in the account editor (Thanks
	  Luke Schierer)
	* Shows "mobile" icon for Oscar buddies using mobile
	  devices (Thanks Mark Doliner)
	* Fixed bug in MSN smilies that crashed PPC (and other?) platforms
	* HTTP Proxy settings now HTTP compliant (Thanks Robert McQueen)
	* Speling corections (Thanks Tero Kuusela)
	* Oscar list icon fixes (Thanks Mark Doliner)
	* Oscar idle times work again (Thanks Mark Doliner)
	* Protocol icons on Edit Buddies tab (Thanks Christian Hammond)

version 0.54 (03/14/2002):
	* Compiles without GdkPixbuf again
	* GtkIMHtml will refresh when you set a new GTK+ theme
	* Improved Yahoo! typing notification (thanks Brian Macke)
	* Prompt to authorize MSN buddies who added you while you
	  were offline (Thanks Jason Willis)
	* Option to globally disable Buddy Icon animation (Thanks
	  Luke Schierer)
	* Numerous bugfixes
	* Yahoo! will tell you when your buddies are playing Yahoo!
	  games and give you the ability to join them
	* Yahoo! can receive offline messages
	* IRC can do DCC chat.
	* IRC will convert HTML formatting to mIRC formatting.
	* Buddylist tab placement option (Thanks Jason Willis)
	* Protocol specific smiley faces
	* IM Image sending

version 0.53 (02/28/2002):
	* Minor bug fixes re: queued away messages
	* Better buddy icon transparency (for real this time ;-))
	* Ability to change formatting of Oscar screen name
	* Better selection in HTML widget (Thanks BMiller)
	* New icons for ICQ (Thanks Kevin Miller)
	* Editable buddy pounces (Thanks Jason Willis)
	* Server side buddy lists in Oscar (Thanks Mark Doliner :-))
	* Fix for the chatlist plugin
	* Typing Notification (AIM Direct Connect, Yahoo, MSN)
	* IM Images (Receive Only)
	* Prettier GtkImHtml selection
	* Better buddy icon transparency (for real this time ;-) )

version 0.52 (02/17/2002):
	* Better buddy icon transparency (thanks SeanEgan)
	* Fixed a little bug with connecting via proxy (thanks
	  for reminding me of this, Manish Singh)
	* Yahoo! Messenger works again
	* MSN Works again
	* Can register a new user with a Jabber Server (JSeymour)
	* Can now set Jabber vCards (JSeymour)
	* Jabber vCards are now shown in their entirety (JSeymour)
	* Various jabber bug fixes/enhancements (JSeymour)

version 0.51 (01/24/2002):
	* Arrow buttons in log viewer and some other dialogs
	  work (thanks Ben Miller)
	* Option to only send auto-response while idle (thanks
	  Sean Egan)
	* Control time between sending auto-responses (thanks
	  Mark Doliner)
	* Should be able to sign on to Oscar using Mac OS X
	  (thanks Fingolfin, Vincas Ciziunas, et al.)

version 0.50 (12/14/2001):
	* Able to import GnomeICU contact lists
	* Galeon as browser option (Thanks Rob McQueen)
	* IRC /list, /invite (Thanks Sean Egan)
	* Option to have IMs and Chats tabbed in same window
	* Finally put the lagmeter plugin out of its misery and
	  removed it. (/me dances on its grave.)

version 0.49 (11/29/2001):
	* Can compile against GTK+ 2.0 (version 1.3.10/1.3.11)
	* Confirm before removing buddies
	* Yahoo updates (thanks Brian Macke)
	* Jabber updates
	* Zephyr updates (thanks Arun A Tharuvai)
	* Gadu-Gadu updates (thanks Arkadiusz Miskiewicz)
	* Option to show aliases in conversation tabs
	* Option to hide windows after sending messages
	* licq2gaim.pl conversion script (thanks Arturo Cisneros, Jr.)

version 0.48 (11/18/2001):
	* Right-click on links to open/copy URL
	* Yahoo changes
	* Oscar can send/receive offline messages in ICQ. Since the "real"
	  ICQ protocol isn't working too well it's recommended that you
	  use Oscar for ICQ.

version 0.47 (11/01/2001):
	* Better font loading (pays attention to charset now)
	  (thanks Arkadiusz Miskiewicz)
	* Better recoding in Gadu-Gadu (thanks Arkadiusz Miskiewicz)
	* Open Mail button for when you get new mail (Yahoo and MSN)
	* New buddy pounce option: Popup Notification
	* When adding a buddy, the groups list now updates when you switch
	  accounts.
	* When creating a new buddy pounce, gaim now automagically
	  selects "on away" or "on idle", if the user is away
	  or idle.
	* Add Opera to the available browsers (thanks Brian Enigma)
	* Improved log viewer (thanks to Ben Miller)
	* When you are queueing away messages, double clicking on
	  a buddy's name will cause the messages for that name to be
	  dequeued.
	* You can choose which sound player you use at run-time
	  (thanks Ben Miller)
	* When someone adds you to their buddy list, it asks if you want
	  to add them as well (Yahoo, ICQ, and MSN) (thanks Nathan Walp)
	* Option to grey idle buddies (thanks Nathan Walp)
	* MSN Privacy Options
	* In MSN you can set a person's alias to their "friendly name" by
	  right-click on their name while they're online.
	* IRC can do /WHOIS
	* The usual bug fixes and memory leak plugs

version 0.46 (10/18/2001):
	* New applet icons (courtesy David Raeman)
	* ICQ works on big-endian platforms, e.g. sparc and ppc
	  (thanks to Nathan Walp and Ben Miller)
	* Better applet icon drawing (thanks to Ari Pollak)
	* An extraordinary number of bug fixes
	* Ability to stop animation on buddy icons, restart animation,
	  hide certain buddy icons, and save people's buddy icons, all
	  through a right-click menu
	* Event handlers in perl passed arguments as elements of
	  an array rather than all concatenated as a string, making
	  perl much easier to use (thanks Dennis Lambe Jr.)
	* Can pass an argument to timeout_handlers in perl
	  (thanks Artem Litvinovich)
	* Redesigned Modify Account window (thanks Sean Egan)
	* Add buddy dialog now lets you select which protocol
	  to add the buddy to
	* Pressing 'signon' on the first screen for accounts that
	  do not require passwords no longer incorrectly displays
	  an error message.

version 0.45 (10/04/2001):
	* New plugin event: event_chat_send_invite
	* Major updates to the perl system (reread PERL-HOWTO and
	  SIGNALS)
	* Major updates to event_chat_* events for plugins (reread
	  SIGNALS)
	* Some GtkIMHtml improvements
	* Various bugfixes
	* Nick Highlighting in chat
	* Tab-completion for nicks in chat (thanks to Sean Egan)
	* Large internal reworkings
	* New Protocol: Gadu-Gadu, written by Arkadiusz Miskiewicz
	* Can choose buddy icon to send (for Oscar)

version 0.44 (09/20/2001):
	* More sane scaling of buddy icons (intelligently scale to
	  either 48x48 or 50x50 depending on icon)
	* Have you ever had it happen where you cancel a login and
	  Gaim starts using all the available processing power? I
	  think I fixed that.
	* Temporarily removed Jabber user registration, which wasn't
	  working anyway.
	* Added a spiffy Help button
	* Wrote a plugin for all those people who miss having the
	  chat rooms in their buddy lists (chatlist.so)
	* Updated libfaim
	* Added drop down selection to chat invitation
	* Improved the look of the chat invitation dialog
	* Improved the look of the proxy preferences
	* event_im_recv and event_im_display_rcvd passed whether
	  the message received was auto-response (see SIGNALS)
	* IRC fixes (largly copied from X-Chat)
	* Internal change to how preferences are stored
	* Other bug fixes
	* Option to hide buddy icons

version 0.43 (09/06/2001):
	* Can change friendly name in MSN again
	* Bug fixes
	* Auto-reconnect plugin has exponential timeout (i.e. it
	  tries after 8 seconds, then 16, then 32, etc. up to 17
	  minutes)
	* Removed file transfer things from Napster. It didn't work
	  well anyway. It'll be back eventually. (Does anyone even
	  use napster anymore?)

version 0.11.0-pre15 (08/28/2001):
	* MSN works again
	* Fixed a little segfault when images are links
	* Redid the about box again.
	* Fixed a nice little bug with the manual browser command
	* Oscar Unicode fix (Thanks John Matthews)
	* Can select which protocols are compiled statically
	  (e.g.: ./configure --with-static-prpls=oscar,jabber)
	* New plugin events: event_im_displayed_sent and
	  event_im_displayed_rcvd. Use these to change messages after
	  they're displayed (e.g. encrypt sent messages, or send
	  auto-responses and have them display locally properly)
	* Can use Arts for sound (thanks Tom Dyas)

version 0.11.0-pre14 (06/17/2001):
	* Fixed a segfault with Oscar's account confirmation
	  (Thanks, Adam)
	* Some MSN changes
	* Some HTML widget changes
	* Can specify hosts/ports for Yahoo (thanks Jeremy Brooks)
	* Many many bugfixes

version 0.11.0-pre13 (06/06/2001):
	* Can view/set chat topic in Jabber (thanks faceprint)
	* The napster plugin no longer segfaults on invalid names
	  and/or passwords.
	* HTML is properly stripped from away messages in protocols that
	  do not use HTML.  (thanks, faceprint)
	* Can view/set chat topic in IRC
	* MSN properly escapes outgoing messages
	* Much needed updates to the gaim man page (thanks, Sean Egan)

version 0.11.0-pre12 (05/29/2001):
	* Fixed a funny bug with auto responses when queued messages
	  are enabled.
	* Redesigned the Font Options preference page
	* Improved Jabber chat support (it whispers now, too)
	* Zephyr can do Subscriptions now (thanks to nsanch)
	* Auto-recon plugin got reworked
	* Lots of clean-ups
	* Some new pixmaps (Thanks, DennisR).
	* Fixed a segfault in IRC (Thanks Sean Egan)
	* MSN can now change your 'friendly name' (Thanks for the
	  packet logs, aechols)
	* More IRC improvements [colors, etc] (Thanks Sean Egan)
	* Improved proxy options
	* Fixed a small issue with HTML not being stripped from
	  log files properly (Thanks, faceprint and David Stoddard)
	* Can turn on/off Yahoo! Mail announcements
	* Can force messages through the server for ICQ (use this if
	  you have problems sending)
	* Can receive buddy icons in Oscar (requires gdk_pixbuf,
	  which GNOME depends on. If you --disable-pixbuf, it will
	  disable this.)
	* Redesigned plugins dialog (thanks Mike Heffner)

version 0.11.0-pre11 (04/30/2001):
	* Zephyr updates and additions, thanks Neil Sanchala (nsanch)
	* Jabber can send/accept chat invites (due to mid)
	* MSN has the option to notify you of new hotmail
	  messages
	* Fixed a problem with ADD requests in MSN
	* Fixed a small memory leak with MSN
	* Moved MSN's spammy debug output into debug_printf's
	* Can rename groups/buddies in the Edit Buddies pane
	  (thanks Neil Sanchala)
	* Some perl updates (thanks to Sean Egan)
	* IRC got the following slash commands:
	  op, deop, voice, devoice, mode, raw, quote, and kick (thanks
	  to Sean Egan)
	* MSN Properly handles URL decoding of 'friendly' names
	* Redesigned Preferences pages (design by DennisR)
	* Can select where tabs are for tabbed IM/Chat windows
	* Option to queue away messages while away
	* Jabber got good updates (from faceprint)
	* Oh yes, and Oscar works, yet again. (gee... that's what, 4
	  releases that have "fixed" it now?)

version 0.11.0-pre10 (04/13/2001):
	* Many, many bug fixes
	* Can choose to not send away auto-response (thanks phzzzt)
	* Uh... Oscar works? For now?
	* IRC Plugin can do whois (right click and info)
	* IRC Plugin got away message support
	* Gaim blist to WinAIM blt perl script (courtesy Andy Harrison)
	* Sound on buddy pounce (Thanks Andrew Echols)
	* Can view all group chats in one tabbed window (same keybindings
	  as for tabbed normal conversations)
	* More Protocol plugins:
		Zephyr (plugins/zephyr) (DON'T USE THIS unless you know
			what it is and why you'd want to use it)

version 0.11.0-pre9 (03/26/2001):
	* Can register Jabber accounts (load the Jabber plugin and click
	  Register on the login window)
	* GtkIMHtml handles themes (no background pixmaps though) (thanks
	  decklin, mishan)
	* URLS Linkify properly in Buddy chats
	* Jabber compiles better on Solaris?
	* Gaim works with Oscar Again (Huge thanks to Adam Fritzler of
	  libfaim)

version 0.11.0-pre8 (03/23/2001):
	* Fixed a problem with MSN not detecting signoffs and buddy updates.
	* Implemented away options in MSN
	* Alt-[1-9] to go to [1-9]th pane in tabbed convo window
	* Jabber fixes, Oscar fixes (!), Yahoo fixes, TOC fixes
	* Can use Alt to access menu, and Ctl-char for certain actions
	  (thanks baldnik)
	* Oscar blocking works (?)
	* MSN can see status of other users

version 0.11.0-pre7 (03/16/2001):
	* Can build RPMs as non-root
	* New yahoo library (can use HTTP proxy)
	* Command-line arg to specify config file (thanks Jason Boerner)
	* Can view all conversations in one tabbed window (Control-[ and
	  Control-] move left and right respectively; Control-Tab moves
	  to the next unread, or the next tab if there are no unread tabs)
	* Tooltips on links work again
	* Can log system notices: signons/signoffs, awayness and idleness
	  (thanks Andrew Echols)
	* MSN fixes
	* Applet fixes

version 0.11.0-pre6 (03/06/2001):
	* Fixed bug with NAS support
	* Napster plugin is included again
	  (Thanks for pointing out that it was missing,
	  (Yan V. Bulgak)
	* Oscar can: search by email, request confirmation, change password
	* TOC fixes
	* ICQ fixes
	* Faster HTML parsing/rendering

version 0.11.0-pre5 (02/26/2001):
	* Minor GUI changes
	* ICQ Alias problem fixed
	* Negative times fixed
	* Cannot create blank away messages/messages with blank titles
	* Can right-click Edit Buddies list to alias/add pounce/etc.
	* Ability to independently set accounts as away
	* Can use all away states for ICQ, Yahoo (N/A, Be Right Back, etc.)
	* Fixed hanging trees
	* Can close windows by hitting 'Esc' (optional)
	* Better HTML Widget
	* Can toggle timestamps by hitting F2 (optional)
	* Rewritten file transfer for TOC
	* Jabber got chat
	* Log Viewer (courtesy BMiller)
	* Can save conversation history
	* Napster can kinda sorta download files sometimes :)
	* You can activate IDs in Yahoo
	* ICQ upgraded to use icqlib 1.1.5

version 0.11.0-pre4:
	* ICQ upgraded to use icqlib 1.1.0
	* An enormous amount of bug fixes
	* Even More Protocol Plugins:
		Jabber (plugins/jabber)
		Napster (plugins/napster.c)
	* Fixed a segfault with 'Ignore new conversations while away'

version 0.11.0-pre3 (12/15/2000):
	* Away messages arranged alphabetically (Thanks Justin)
	* More GUI adjustments
	* Can optionally run command to play sound files
	* Icons for ICQ plugin (blatently stolen from GnomeICU)
	* Icons for Yahoo plugin (not-so-blatently stolen from GTKYahoo)
	* Optionally display warning level next to name in buddy list
	* Optionally ignore fonts on incoming messages
	* Command-line option to automatically set yourself as
	  away upon signon (thanks bmiller)
	* Buddy list backups now stored in ~/.gaim/SN.protocol.blist (gaim will
	  move the old file for you). Needed for when you have the same name on
	  two different protocols. (Oscar and TOC share the same file.)
	* More Protocol plugins:
		MSN (plugins/msn)

version 0.11.0-pre2 (12/04/2000):
	* Fixed a segfault with a bad util.c

version 0.11.0-pre1 (12/03/2000):
	* Multiple connections
	* Protocol plugins:
		IRC (plugins/irc.c)
		Yahoo (plugins/yay)
		ICQ (plugins/icq)
	* Logs now stored to ~/.gaim/logs rather than ~/.gaim/SN/
	* User configurable sounds
	* Scroll bar now functions properly in chat room user lists
	* X-Idle support added (thanks bmiller and bryner)
	* small change in the way away messages are displayed
	  (Thanks Ryan C. Gordon)
	* Plugin system uses GModule now (improves portability, adds features)
	  (Requires recompile and probably modifications of most plugins)
	* Perl got updates (reread plugins/PERL-HOWTO)
	* Spell checker now uses gtkspell
	* Auto-Away (thanks, yet again, to bmiller ;)
	* More buddy pounce options
	* Various GUI improvements

version 0.10.3 (10/09/2000):
	* Segfault when viewing user info fixed
	* libdb problem fixed

version 0.10.2 (10/07/2000):
	* A few fixes to the URL parser.
	* Better placement of smiley dialog
	* Improved log file readibility
	* Code cleanups (thanks kylev)
	* Fixed problem when closing away message box (thanks bmiller)
	* sprintf() problem on some systems
	* Various small bug fixes

version 0.10.1 (09/15/2000):
	* Better chatroom logging
	* Oscar works again. Pay no attention to Slashdot.
	* gtkhtml handles background colours better.
	* A third conversation window display preference.
	* Better support for things like Sawfish

version 0.10.0 (09/11/2000):
	* New Smiley Faces and Pixmaps added.
	* Smiley faces now properly wrap in the conversation windows.
	* Smiley dialog
	* Fixed 0-byte file segfault.
	* Borderless buttons (for that cool pop-up look)
	* Fixed some resizing bugs
	* Added Ctrl+{B/I/U/S} hotkeys to conversation windows.
	* Added Ctrl+(number) hotkeys to insert smileys in conversation windows.
	* Support for %n, %d, and %t in away messages.  Thanks bmiller!
	* Background colors
	* Redesigned preferences dialog
	* Redesigned conversation dialog
	* Removed the Lag-O-Meter (Lag-O-Meter is now a plugin)
	* SOCKS 4/5 proxy works
	* Buddy Pounces are now saved in .gaimrc
	* Buddy Chats are now saved in .gaimrc
	* Ability to merge gaim, aim2, aim4 buddylists. Thanks again bmiller!
	* ICQ-style aliases. This lets you change the name you see your buddy
	  as. For example, if your buddy's SN is 'CouldntGetMyName', you can
	  alias him as 'Loser'.
	* Compile with GNOME bits if available
	* Added GNOME Url Handler as an available web-browser
	* Added the S html tag.
	* Optionally Ignore TiK's Automated Messages
	* Option to beep instead of play sound
	* New icons for panel (depends on some GNOME pixmaps)
	* Perl scripting. See plugins/PERL-HOWTO for how to write perl scripts.
	  All .pl files in ~/.gaim are autoloaded when gaim starts.
	* HTML widget is faster, more stable

version 0.9.20 (07/14/2000):
	* More plugin events, more plugin features
	* Run-time OSCAR support
	* Added buddy list ticker (See prefs/Appearance). Clicking on a
	  name will cause a new or previous IM window to display for
	  that screenname
	* "You are sending messages too quickly" error is now fixed
	   when you have a large buddylist.
	* Fixed the LC_ALL compile problem on Solaris boxes
	* Fixed PPC and ARM compile problem with oscar.c
	* Smileys work better, and don't cause font attributes to drop
	* Dialog windows are now prettier
	* /me in IM window; font/color dialogs and smileys in chat window

version 0.9.19 (06/09/2000):
	* Graphical Smiley Faces
	* Applet got a bit of a makeover (inside & out)
	* Compile-time options affect Preferences dialog
	* Whispering in chat works (does anyone even use this?)
	* HTML-tag buttons in chat
	* Chat got all kinds of new features (like IRC-sytle /me)
	* Chat in oscar works much better
	* Locale support
	* Fixed the segfault when your server-side config is null
	* Many many bugfixes

version 0.9.18 (06/02/2000):
	* Logging in works better for oscar
	* Double error bug when sending message to an offline user is
	  fixed.
	* Pressing enter once again sends a message in buddy chatrooms (oops)
	* More fixes for the change on the AOL sign-on process.
	* Fixed bug where Gaim sometimes doesn't find a font to use.
	* Per-conversation font and color dialogs (thanks fflewddur)
	* Chat in oscar works (somewhat)
	* Even more fixes for the sign-on process, and now you don't flash when
	  setting permit/deny lists.

version 0.9.17 (05/31/2000):
	* Automagic feature to check for new versions has been removed
	* Infinite loop bug fixed

version 0.9.16 (05/31/2000):
	* Paned buddy chat window (Thanks Syd)
	* Buddy lists (and changes) are cached to ~/.gaim/<sn>.blist
	  where <sn> is your screen name. If for some reason, you log
	  into the AOL server and the buddy list comes back empty, we
	  check for a cache file, and, if we find one, read it in. This
	  essentially implements recovery from a server crash at AOL
	  (AOL does not back up machines that contain TOC-based buddy
	  lists, unfortunately).  (Thanks Syd)
	* Font selection dialog
	* Small changes to the Oscar/libfaim stuff (see libfaim/README.gaim)
	* SOCKS 4 proxy support
	* Better proxy support overall (you can get people's info now! :) )
	* Two-way file transfer (you can get and send files, but you still
	  can't initiate either)
	* Fixed font problem with Misconfigured X-Servers.  Thanks Decklin!
	* Fixed the No Configuration problem that came about today (5/31)

version 0.9.15 (05/06/2000):
	* Plugin support enabled by default (oops)
	* Some plugins built/installed by default
	* Option to automagically check for new releases
	* Ability to receive files (one-way file transfer)
	* In-line spell checker (thanks to Torrey Searle of the
	  Everybuddy Devel team for this one)

version 0.9.14 (04/24/2000):
	* Numerous Fixes by G. Sumner Hayes (buffer over flow patches,
	  etc)
	* Paned Conversation Windows (Thanks Syd)
	* Raise Window On Message Received, Fixed (Thanks Syd)
	* When multiple screen names, Gaim now correctly remembers the name
	  that was used last.
	* FONT sizes now work correctly.
	* PLUGIN SUPPORT!! (Lots of cool goodies here)
	* Fixed another leak or two
	* Added ability to change your screenname password
	* Devil pixmaps

version 0.9.13 (03/27/2000):
	* Dialog Box Segfault Fixed (When You Click A Toggle Then Cancel)
	* Double Log-Out Message Fixed
	* GNOME compile error fixed
	* Away Message Problem Fixed
	* Fixed URL Right Click Menus
	* Conversation Loggin now shows Full Date and Time
	* Internal Change to Buddy List

version 0.9.12 (03/25/2000):
	* Segfault fix for PPC/Alpha/etc machines with log(0)
	  Thanks to Todd Cohen for this one.
	* Small internal change to the way prefs work
	* GNOME Applet support works better
	  (thanks to Eric Warmenhoven for the patch)
	* Support for displaying true type fonts
	* Lag-O-Meter does not send lag-test if not selected
	* Fixed problem with saving away messages which contain spaces
	  and numbers.
	* Various GNOME Applet Enhancements (thanks AGAIN to
	  Eric.  Someone needs to stop this boy :-) )
	* A lot of random, obscure bugs fixed
	* All of the major and I believe all of the minor memory leaks are
	  now fixed
	  (Thanks to Peter Teichman, Larry Ewing, Jeramey Crawford, and me)

version 0.9.11 (03/22/2000):
	* <STRIKE>Strike Tag Support</STRIKE> :-)
	* Another memory leak fix
	* New .gaimrc format
	* Better support for multiple screen names
	* Font Properties
	* Saving of buddylist window position
	* Fixed a problem with Gaim and the Netscape-branded version
	  of Mozilla
	* New Sound Properties
	* More General Properties
	* Bigger Text-Entry field (Thanks to CrazyDavy for this one)
	* Various Random Bug fixes

version 0.9.10 (11/03/1999):
	* Fixed a nasty memory leak.  No more 40M Gaim processes. LOL
	* IDLE Times are displayed in a neater fashion.

version 0.9.9  (10/31/1999):
	* A little selection bug has been squished
	* Small memory leak fixed
	* Small network fix (problem with HTTP Proxy fixed?)
	* Proxy stuff should work now :)
	* Widget table support, dir info looks nicer
	* Info box looks nicer (thanks to Decklin Foster)
	* Client now 'corrects' time values from the server for accurate
	  login times.
	* Lag-O-Meter (ala Drunken Jim)
	* IDLE Preferences

version 0.9.8  (10/04/1999):
	* HTTP Proxy Support (No SOCKS yet)
	* HTML Widget more robust
	* Graphical Debug Window
	* Buddylist bug fixed
	* Some logging fixes and improvements
	* configurable host/port selection
	* Clickable Links in buddy chat
	* New Gaim Logo
	* Display Signon/Signoff messages in conversation windows
	* Option to strip HTML from logged messages
	* GNOME cleanups (It might work now haha)
	* When viewing user info, URLS are converted to clickable links
	* Tooltips on URLS

version 0.9.7  (08/08/1999):
	* Preliminary Oscar Support
	* Fixed bad network bug
	* Fixed some bad text rendering bugs in the HTML widget
	* log all conversation names are now normalized.
	* Fixed another bad network bug :)
	* Multiple browser support, some Netscape buggies fixed.
	* Permit/Deny preferences moved to 'Permit' pane on buddylist.
	* Fixed problem with _, ', and \ in passwords

version 0.9.6  (08/01/1999):
	* Fixed 'log all conversation' segfault
	* Added NAS support
	* Removed Xmu dependancies.
	* Restructured network code
	* ESD detection more robust.
	* Sound fallbacks are MUCH more robust!

version 0.9.5  (07/25/1999):
	* Fixed About Box SegFault
	* Autologin Works with Applet
	* Option to Show Buddy List after Signon with Applet
	* 2048 character messages
	* Away-Detection (shows a different icon on the buddy list)
	* Fixed Segfault with messages > allowed size
	* Added option to log all conversations
	* Changed g_new to g_new0
	* Buddy List: Right Click Menus
	* Find Buddy By Email
	* Find Buddy By Info
	* New HTML widget (Underline/Links/HRs)
	* Updated Toolbar with 'Underline' Icon
	* More Buddy Pounce Options
	* Option to auto-change urls into clickable links (Under Prefs)
	* Better Buddy Chat functionality
	* Away Prefs
	* Registration Information (Let Us Know Who You Are)
	* Buddy Chat Prefs (Update Chatroom Lists)
	* Set User Info
	* FAQ added to the distribution
	* Sound problem with some systems fixed
	* Set Dir Info
	* Autostart of Netscape on URL Click
	* DnD Rearranging of Groups
	* Better Netscape Functionality
	* Right Click `URL' Menus
	* DnD Rearranging of Buddies
	* Script to convert win95 buddylist to gaim buddylist
	* Added `Link/URL' button to conversation window
	* ESD is now autodetected
	* Not too important but we GNU-ified the source tree :)

version 0.8.0  (04/31/1999):
	* Code clean-up
	* Updated Prefs
	* Buddy Pouncing
	* Pixmaps for buttons
	* Buddylist import/export
	* Autoconf/Automake
	* Conversation Logging
	* Coloured Text Selection
	* Updated Preferences
	* ESD Support
	* Minor Bug Fixes
	* `Warning' support
	* `Blocking' on conversation window
	* Add/Remove buddy from conversation window
	* Scroll-Wheel Mice work in Conversation Window
	* Fixed WindowMaker Appicon
	* version Number in About Box
	* Gaim Slogan in about box :)
	* Created Changelog File :)<|MERGE_RESOLUTION|>--- conflicted
+++ resolved
@@ -14,17 +14,14 @@
 	* Fixed building on Mac OSX (Patrick Cloke) (#16883)
 
 	MXit
-<<<<<<< HEAD
 	* Fixed a buffer overflow.  Discovered by Yves Younan of Cisco Talos.
 	  (TALOS-CAN-0120)
 	* Fixed a remote out-of-bounds read.  Discovered by Yves Younan of Cisco
 	  Talos.  (TALOS-CAN-0140)
 	* Fixed a remote out-of-band read.  Discovered by Yves Younan of Cisco
 	  Talos.  (TALOS-CAN-0138, TALOS-CAN-0135)
-=======
 	* Fixed an invalid read.  Discovered by Yves Younan of Cisco Talos
 	  (TALOS-CAN-0118)
->>>>>>> 9dfa7120
 
 version 2.10.12 (12/31/15):
 	General:
