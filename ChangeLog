Pidgin and Finch: The Pimpin' Penguin IM Clients That're Good for the Soul

<<<<<<< HEAD
version 2.7.2 (??/??/????):
	General:
	* Use silent build rules for automake >1.11. You can enable verbose
	  builds with the --disable-silent-rules configure option, or using
	  make V=1.

	libpurple:
	* Fix the TURN server settings (broken in 2.7.0).

	Pidgin:
	* Re-focus the input area after clicking the attention toolbar button.
	* Re-arrange media window to make it more netbook-friendly.

	Finch:
	* Rebindable 'suggest-next-page' and 'suggest-prev-page' actions for
	  textboxes (GntEntry) to scroll through list of suggestions.
	* Rebindable 'dropdown' action for comboboxes (GntComboBox) to show the
	  dropdown list of options.

	IRC:
	* Fix non-ASCII arguments to /mode et al.  (thanks to Max Ulidtko)

	XMPP:
	* Allow connecting to servers that only advertise GSSAPI and expect
	  a fallback to legacy IQ authentication (broken in 2.7.0).
	* Fix a crash when receiving custom emoticons that don't adhere to
	  the specification.
	* When initiating a file transfer, don't show resources that are certain
	  to not support file transfers in the resource selection dialog.
	* Fix connecting to servers using BOSH and authenticating with
	  DIGEST-MD5 when libpurple was built with Cyrus SASL support.

	Yahoo/Yahoo JAPAN:
	* Renamed "Use account proxy for SSL connections" to "Use account proxy
	  for HTTP and HTTPS requests" and tied the option to HTTP requests too.
	* Properly detect HTTP proxy server use when the HTTP proxy is the
	  global proxy server, an account-level non-HTTP proxy server is
	  configured, and the "Use account proxy for HTTP and HTTPS requests"
	  account option is turned off.  This fixes connecting for some HTTP
	  proxy servers.
	* Fall back to connecting to scsa.msg.yahoo.com (not configurable) if
	  the HTTP-based connect server lookup fails.  This does not work for
	  Yahoo JAPAN accounts.
	* Fix file transfers that get stuck with "Waiting for transfer to
	  begin".
=======
version 2.7.2 (07/21/2010):
	AIM and ICQ:
	* Fix a crash bug related to X-Status messages that can be triggered by
	  remove users.  This is CVE-2010-2528.
	* Fix a rare crash bug caused by certain incoming SMS messages
	  (discovered by Jan Kaluza--thanks Jan!).
	* Change HTML sent from ICQ accounts so that official ICQ clients
	  hopefully display it correctly.

	MSN:
	* Fix a crash related to fast buddy icon transfers.
>>>>>>> df791dbd

version 2.7.1 (05/29/2010):
	General:
	* Build fixes on OpenSolaris.  (Brian Lu)
	* Add configure option --enable-trayicon-compat which installs tray
	  icons into directories that are compatible with older versions of
	  hicolor-icon-theme (0.9).

	Pidgin:
	* Restore the tray icon's blinking functionality.
	* Fix a crash setting moods when an account is disconnected.

	Bonjour:
	* Fix a crash on disconnect.

	ICQ:
	* Fix bug that caused HTML to be displayed in incoming messages.

	MSN:
	* Fix unnecessary bandwidth consumption for buddy icon requests when
	  buddies have capital letters in their passport addresses.
	* Support for direct connections, enabling faster file transfers,
	  smiley and buddy icon loading.  (Gábor Szuromi)

	XMPP:
	* Allow connecting to servers that advertise EXTERNAL (broken in
	  2.7.0)

	MXit:
	* Replace the MXit-specific mood management with the new standard Moods
	  API.
	* Add the standard MXit emoticons.
	* Improve the handling of users being kicked from MultiMX rooms.
	* MXit doesn't allow you to see your buddy's Email Address or Title,
	  so remove those two fields from the "Buddy Information" page.
	* Show buddy's Registration Country in their profile.
	* Increment protocol version to v6.0
	* If an invite you sent was rejected with a reason, display that
	  message in the buddy tooltip.
	* CAPTCHA value is a required field during account activation.
	  (Resolves issue on Maemo)
	* When your avatar image is changed, don't forget the user's profile
	  information.

	Windows-Specific Changes:
	* Fix a regression introduced in 2.7.0 that caused Window Flashing not
	  to work.

version 2.7.0 (05/12/2010):
	General:
	* Changed GTK+ minimum version requirement to 2.10.0.
	* Changed GLib minimum version requirement to 2.12.0.
	* Using the --disable-nls argument to configure now works properly.
	  You will no longer be forced to have intltool to configure and build.
	* Fix two related crashes in the GnuTLS and NSS plugins when they
	  suffer internal errors immediately upon attempting to establish
	  an SSL connection.
	* Fix NSS to work when reinitialized after being used.  (Thanks to
	  Ludovico Cavedon for the testcase)
	* Added support for PURPLE_GNUTLS_PRIORITIES environment variable.
	  This can be used to specify GnuTLS priorities on a per-host basis.
	  The format is "host=priority;host2=priority;...".  The default
	  priority can be overridden by using "*" as the host.  See the
	  GnuTLS manual for documentation on the format of the priority
	  strings.
	* Fix autoconf detection of Python.  (Brad Smith)
	* Fix a crash when a Windows proxy (from IE) does not have a port.
	  (Marten Klencke)

	Pidgin:
	* Moved the "Debugging Information" section of the About box to a
	  "Build Information" dialog accessible on the Help menu.
	* Moved the Developer and Crazy Patch Writer information from the About
	  box to a "Developer Information" dialog accessible on the Help menu.
	* Moved the Translator information from the About box to a "Translator
	  Information" dialog accessible on the Help menu.
	* Use GtkStatusIcon for the docklet, providing better integration in
	  notification area.
	* Added UI for sending attentions (buzz, nudge) on supporting protocols.
	* Make the search dialog unobtrusive in the conversation window (by
	  making it look and behave like the search dialog in Firefox)
	* The Recent Log Activity sort method for the Buddy List now
	  distinguishes between no activity and a small amount of activity
	  in the distant past.  (Greg McNew)
	* Added a menu set mood globally for all mood-supporting accounts
	  (currently XMPP and ICQ).
	* Default binding of Ctrl+Shift+v to 'Paste as Plain Text' in
	  conversation windows. This can be changed in .gtkrc-2.0. For example,
	  Ctrl+v can be bound to 'Paste as Plain Text' by default.
	* Plugins can now handle markup in buddy names by attaching to the
	  "drawing-buddy" signal. (Daniele Ricci, Andrea Piccinelli)
	* Be more accommodating when scaling down large images for use as
	  buddy icons.
	* The 'Message Timestamp Formats' plugin allows changing the timestamp
	  format from the timestamps' context menu in conversation log.
	* The 'Message Timestamp Formats' plugin allows forcing 12-hour
	  timestamps.  (Jonathan Maltz)
	* Fix pastes from Chrome (rich-text pastes and probably URLs
	  having garbage appended to them).
	* Show file transfer thumbnails for images on supporting protocols
	  (currently only supported on MSN).

	Bonjour:
	* Added support for IPv6. (Thanks to T_X for testing)

	Gadu-Gadu:
	* Updated our bundled libgadu to 1.9.0-rc2 (many thanks to Krzysztof
	  Klinikowski for the work and testing put in here!)
	* Minimum requirement for external libgadu is now also 1.9.0-rc2.

	AIM and ICQ:
	* X-Status (Custom ICQ status icon) support.  Since most of the icons
	  available reflect moods, this is labeled "Set Mood" on the
	  Accounts->ICQ Account menu. (Andrew Ivanov, Tomáš Kebert,
	  Yuriy Yevgrafov, and trac users bob007, salieff, and nops)
	* Allow setting and displaying icons between 1x1 and 100x100 pixels for
	  ICQ.  Previously only icons between 48x48 and 52x64 were allowed.
	* When using the clientLogin authentication method, prompt for a
	  password on reconnect when "Remember Password" is not checked and
	  authentication fails due to an incorrect password.  (This is the same
	  behavior as the legacy authentication method)
	* Support sending and receiving HTML-formatted messages for ICQ.
	* Use the proper URL for "View web profile" link for ICQ buddies.
	  (Alexander Nartov)

	MSN:
	* Support for version 9 of the MSN protocol has been removed.  This
	  version is no longer supported on the servers.
	* Support file transfer thumbnails (previews) for images.
	* Fix CVE-2010-1624 (custom emoticon remote crash).

	XMPP:
	* Direct messages to a specific resource only upon receipt of a message
	  with content (as opposed to a typing notification, etc).  (Thanks to
	  rjoly for testing)
	* Present a better error message when authentication fails while trying
	  to connect to Facebook.  (David Reiss, Facebook)
	* When sending data using in-band-bytestreams, interpret the block-size
	  attribute as the size of the BASE64-encoded representation of the
	  data.
	* Validate the hash on incoming BoB data objects (for custom smileys
	  etc.), cache based per JID when the CID is not a valid hash (as
	  specified by the BoB XEP).
	* Send whitespace keepalives if we haven't sent data in a while (2
	  minutes).  This fixes an issue with Openfire disconnecting a
	  libpurple-baesd client that has just been quiet for about 6
	  minutes.
	* Only support Google Talk's JID Domain Discovery extension
	  (allowing a user to log in with "@gmail.com" or "@googlemail.com"
	  interchangeably) for those two domains.  This change was made
	  due to interoperability issues with some BOSH Connection Managers
	  and namespaced attributes.

	Yahoo/Yahoo JAPAN:
	* Attempt to better handle transparent proxies interfering with
	  HTTP-based login.
	* Fix handling of P2P packets, thus fixing the loss of some messages.
	* Retrieve the pager server address from Yahoo!'s servers directly.
	* Removed the "Pager server" account option, as it is no longer needed.
	* The authentication code is now less order-sensitive with the
	  components of the server's response.
	* The authentication process now acts more like the official client.

	Finch:
	* New action 'history-search', with default binding ctrl+r, to search
	  the entered string in the input history.

	Windows-Specific Changes
	* Updated GTK+ to 2.16.6
	* Private GTK+ Runtime now used (GTK+ Installer no longer supported)
	* Minimum required GTK+ version increased to 2.14.7
	* Windows 95, Windows 98, Windows 98 Second Edition, Windows ME
	  (Millennium Edition), and Windows NT 4.0 longer supported due to GTK+
	  requirements changes.
	* Crash Report files (pidgin.RPT) are now generated in the ~/.purple
	  directory instead of the installation directory.
	* NSS SSL Library upgraded to 3.12.5 (thanks to Berke Viktor)
	* GtkSpell upgraded to 2.0.16, changing the spellchecking backend to
	  enchant.  This means that myspell and hunspell (OpenOffice)
	  dictionaries can be used (previous versions' aspell dictionaries
	  will not work).

version 2.6.6 (02/18/2010):
	libpurple:
	* Fix 'make check' on OS X. (David Fang)
	* Fix a quirk in purple_markup_html_to_xhtml that caused some messages
	  to be improperly converted to XHTML.
	* Set "controlling-mode" correctly when initializing a media session.
	  Fixes receiving voice calls from Psi.
	* When looking up DNS records, use the type of record returned by the
	  server (instead of the type we asked for) to determine how to process
	  the record.
	* Fix an issue with parsing XML attributes that contain "&lt;br&gt;".
	  See ChangeLog.API for more details.

	General:
	* Correctly disable all missing dependencies when using the
	  --disable-missing-dependencies option.  (Gabriel Schulhof)

	Gadu-Gadu:
	* Fix display of avatars after a server-side change. (Krzysztof
	  Klinikowski)

	AIM:
	* Allow setting and displaying icons between 1x1 and 100x100 pixels.
	  Previously only icons between 48x48 and 50x50 were allowed.

	MSN:
	* Fix CVE-2010-0277, a possible remote crash when parsing an incoming
	  SLP message.  (Discovered by Fabian Yamaguchi)
	* File transfer requests will no longer cause a crash if you delete the
	  file before the other side accepts.
	* Received files will no longer hold an extra lock after completion,
	  meaning they can be moved or deleted without complaints from your OS.
	* Buddies who sign in from a second location will no longer cause an
	  unnecessary chat window to open.
	* Support setting an animated GIF as a buddy icon.
	* Numerous code cleanups and memory savings.

	MySpace:
	* Fix a leak and crash when retrieving buddy icons.

	XMPP:
	* Less likely to send messages to a contact's idle/inactive resource.
	  Previously, if a message was received from a specific resource,
	  responses would be sent to that resource until either it went offline
	  or a message is received from another resource.  Now, messages are
	  sent to the bare JID upon receipt of any presence change from the
	  contact.
	* Added support for the SCRAM-SHA-1 SASL mechanism.  This is only
	  available when built without Cyrus SASL support.
	* When getting info on a domain-only (server) JID, show uptime
	  (when given by the result of the "last query") and don't show status
	  as offline.
	* Fix getting info on your own JID.
	* Wrap XHTML messages in <p>, as described in XEP-0071, for
	  compatibility with some clients.
	* Don't do an SRV lookup for a STUN server associated with the account
	  if one is already set globally in prefs.
	* Don't send custom smileys larger than the recommended maximum object
	  size specified in the BoB XEP.   This prevents a client from being
	  disconnected by servers that dislike overly-large stanzas.
	* Fix receiving messages without markup over an Openfire BOSH
	  connection (forcibly put the stanzas in the jabber:client namespace).
	* The default value for the file transfer proxies is automatically
	  updated when an account connects, if it is still the old (broken)
	  default (from 'proxy.jabber.org' to 'proxy.eu.jabber.org').
	* Fix an issue where libpurple created duplicate buddies if the roster
	  contains a buddy in two groups that differ only by case
	  (e.g. "XMPP" and "xmpp") (or not at all).

	Yahoo:
	* Don't send <span> and </span> tags.  (Fartash Faghri)
	* Support PingBox.  PingBoxes will appear as pbx/PingBoxName.  (Kartik
	  Mohta)

	Pidgin:
	* Fix CVE-2010-0423, a denial of service attack due to the parsing
	  of large numbers of smileys.  (Discovered by Antti Hayrynen)
	* Correctly size conversation and status box entries when the
	  interior-focus style property is diabled. (Gabriel Schulhof)
	* Correctly handle a multiline text field being required in a
	  request form.  (Thanks to Florian Zeitz for finding this problem)
	* Search friends by email-addresses in the buddy list. (Luoh Ren-Shan)
	* Allow dropping an image on Custom Smiley window to add a new one.
	* Prompt for confirmation when clearing a whiteboard (doodle) session.
	  (Kartik Mohta)
	* Use the "hand" cursor when hovering over usernames in chat history to
	  indicate that the username is an actionable item.
	* Double-clicking usernames in chat history will open an IM with that
	  user.
	* Put an icon on the "Filter" button in the debug window.
	* Don't treat "/messages/like/this " as commands.
	* Explicitly mark user interaction when inserting smilies from the
	  toolbar so "Undo" correctly removes these smilies.
	* Clicking "New" or "Saved" in the status selector menu while typing a
	  status message no longer keeps the status entry area stuck in "typing"
	  mode forever.
	* Show tooltips for ellipsized conversation tabs.  On older systems,
	  tooltips will show for all tabs.
	* The File Transfers and Debug Window windows are no longer created as
	  dialogs.  These windows should now have minimize buttons in many
	  environments in which they were previously missing
	  (including Windows).
	* Smiley themes with Windows line endings no longer cause theme
	  descriptions not to be displayed in the theme selector.

	Finch:
	* Fix CVE-2010-0420, a possible remote crash when handling chat room
	  buddy names.
	* Rebindable 'move-first' and 'move-last' actions for tree widgets. So
	  it is possible to jump to the first or last entry in the buddy list
	  (and other such lists) by pressing home or end key (defaults)
	  respectively.

version 2.6.5 (01/08/2010):
	libpurple:
	* TLS certificates are actually stored to the local cache once again
	  (accepting a name mismatch on a certificate should now be remembered)

	General:
	* Build-time fixes for Solaris.  (Paul Townsend)

	AIM and ICQ:
	* Messages from some mobile clients are no longer displayed as
	  Chinese characters (broken in 2.6.4)

	MSN:
	* Fix an issue allowing a remote user to download arbitrary files from
	  a libpurple client.  (CVE-2010-0013)

	XMPP:
	* Do not crash when attempting to register for a new account on Windows.
	* Fix file transfer with clients that do not support Entity Capabilities
	  (e.g. Spark)

version 2.6.4 (11/29/2009):
	libpurple:
	* Actually emit the hold signal for media calls.
	* Fix building the GnuTLS plugin with older versions of GnuTLS.
	* Fix DNS TXT query resolution.
	* Don't send Proxy-Authorization headers to HTTP proxy servers until
	  we've received a "407 Proxy Authentication Required" response from
	  the server.  (thecrux)
	* Added "MXit" protocol plugin, supported and maintained by the MXit
	  folks themselves (MXit Lifestyle (Pty) Ltd.)

	General:
	* New 'plugins' sub-command to 'debug' command (i.e. '/debug plugins')
	  to announce the list of loaded plugins (in both Finch and Pidgin).
	* Always rejoin open chats after an account reconnects.

	AIM and ICQ:
	* Better rate limit calculations and other improvements.  (Aman Gupta)
	* More detailed error messages when messages fail to send.  (Aman Gupta)
	* The simultaneous login account option is respected when using
	  the clientLogin authentication method.
	* Fix offline message retrieval (broken in 2.6.3)
	* Fix handling of markup on some messages (broken in 2.6.2)
	* Fix SSL when clientLogin is enabled.
	* Fix sending and receiving Unicode characters in a Direct IM

	MSN:
	* Don't forget display names for buddies.
	* Fix a random crash that might occur when idle.
	* Fix more FQY 240 connection errors.
	* Fix a crash that could occur when adding a buddy.
	* Fix an occasional crash when sending message to an offline user.
	* Fix a random crash that might occur when idle.
	* Fix a crash when logging in with some long non-ASCII passwords.
	  (Shaun Lindsay)
	* Cache our own friendly name as the server no longer does that for
	  us.  Users of older versions may need to re-set their friendly name
	  as it has probably been reset.

	XMPP:
	* Users connecting to Google Talk now have an "Initiate Chat" context
	  menu option for their buddies.  (Eion Robb)
	* Fix a crash when attempting to validate an invalid JID.
	* Resolve an issue when connecting to iChat Server when no resource
	  is specified.
	* Try to automatically find a STUN server by using an SRV lookup on the
	  account's domain, and use that for voice and video if found and the
	  user didn't set one manually in prefs.
	* Fix a crash when adding a buddy without an '@'.
	* Don't show the option to send a file to a buddy if we know for certain
	  they don't support any file transfer method supported by libpurple.
	* Keep the avatar on the server if one is not set locally.

	Yahoo:
	* Fix sending /buzz.
	* Fix blocking behavior for federated (MSN/OCS/Sametime) service users.
	  (Jason Cohen)
	* Add support for adding OCS and Sametime buddies.  OCS users are added
	  as "ocs/user@domain.tld" and Sametime users are added as
	  "ibm/sametime_id".  (Jason Cohen)

	Finch:
	* The TinyURL plugin now creates shorter URLs for long non-conversation
	  URLs, e.g. URLs to open Inbox in Yahoo/MSN protocols, or the Yahoo
	  Captcha when joining chat rooms.
	* Fix displaying umlauts etc. in non-utf8 locale (fix in libgnt).

	Pidgin:
	* The userlist in a multiuser chat can be styled via gtkrc by using the
	  widget name "pidgin_conv_userlist". (Heiko Schmitt)
	* Add a hold button to the media window.
	* Fix a bug where the conversation backlog stops scrolling in a very
	  busy chat room.
	* In the Conversation "Send To" menu, offline buddies appear grayed
	  out (but are still selectable).  Previously, only offline buddies on
	  accounts that do not support offline messaging appeared grayed out.

	Pidgin Preference and Preference Window Changes:
	* Removed the "Use font from theme" and "Conversation Font" preferences
	  for everyone except Windows users.  The font can be controlled from
	  the Pidgin GTK+ Theme Control plugin.
	* Tabs in the Preferences window are now on the left side.
	* The Browser tab is now visible for GNOME users.
	* Added a Proxy tab shown no matter what environment Pidgin runs in.
	* The Browser and Proxy tabs show appropriate GNOME-specific messages
	  and allow launching the correct applications to change the relevant
	  GNOME preferences if found.  These were previously together on the
	  Network tab.
	* Moved the port range spin buttons on the Network tab to be beside the
	  checkbox that enables/disables them.
	* Reorganized preferences on the Status/Idle tab to have one less
	  "section."
	* Reorganized preferences on the Sounds tab to have one less "section."
	* Renamed Smiley Themes tab to Themes.
	* Moved Buddy List Theme and Status Icon Theme selectors from Interface
	  tab to Themes tab.
	* Moved Sound Theme selector from Sounds tab to Themes tab.
	* Changed the Smiley Theme selector to be consistent with the other
	  theme selectors.
	* Rearranged tabs such that Interface is first and all remaining tabs
	  are alphabetized in English.

version 2.6.3 (10/16/2009):
	General:
	* Fix a crash when performing DNS queries on Unixes that use the
	  blocking DNS lookups.  (Brian Lu)

	AIM and ICQ:
	* Fix a crash when some clients send contacts in a format we don't
	  understand.
	* Fix blocking and other privacy lists.  (Thanks to AOL)

version 2.6.2 (09/05/2009):
	libpurple:
	* Fix --disable-avahi to actually disable it in configure, as opposed
	  to just making the warning non-fatal.
	* Fix using GNOME proxy settings properly.  (Erik van Pienbroek)

	IRC:
	* Fix parsing of invalid TOPIC messages.  (CVE-2009-2703)

	MSN:
	* Sending custom smileys in chats is now supported.
	* Ink messages are now saved when using the HTML logger.
	* Fix a crash when receiving some handwritten messages.
	* Fix a crash when receiving certain SLP invite messages.
	* Chats with multiple people should no longer spontaneously
	  disconnect.

	XMPP:
	* Prompt the user before cancelling a presence subscription.
	* Escape status messages that have HTML entities in the Get Info dialog.
	* Fix connecting to XMPP domains with no SRV records from Pidgin on
	  Windows.
	* Fix typing notifications with Pidgin 2.5.9 or earlier.
	* Fix connecting using BOSH and legacy authentication (XEP-0078).
	* Adding buddies of the form "romeo@montague.net/Resource" are handled
	  properly.  In addition, it is no longer possible to add buddies of
	  the form "room@conference.example.net/User", where
	  room@conference.example.net is a MUC.
	* Don't crash when receiving "smileyfied" XHTML-IM from clients that
	  don't support bits of binary (ie. when getting an empty <data/> in
	  return)
	* Fix bug where SSL/TLS was not required even though the
	  "require SSL/TLS" preference checked when connecting to servers
	  that use the older iq-based authentication.  (CVE-2009-3026)

	Yahoo!/Yahoo! JAPAN:
	* Accounts now have "Use account proxy for SSL connections" option.
	  This option force-overrides the account specific proxy settings for
	  SSL connections only and instead uses the global proxy configuration.

	Finch:
	* Properly detect libpanel on OpenBSD.  (Brad Smith)
	* Remove IO watches in gnt_quit.  (Tomasz Mon)

	Pidgin:
	* Fix the auto-personize functionality in the Buddy List.
	* Set the window icon for the media window to an icon corresponding to
	  the type of call (headphone or webcam).
	* Customized sound files are no longer reset whenever opening the
	  Preferences dialog.
	* The buddy list should now immediately refresh upon changing the icon
	  theme.

version 2.6.1 (08/18/2009):
	* Fix a crash when some users send you a link in a Yahoo IM
	* Fix compilation with GTK+ < 2.6.0
	* Fix compilation on Windows

version 2.6.0 (08/18/2009):
	libpurple:
	* Theme support in libpurple thanks to Justin Rodriguez's summer of code
	  project, with some minor additions and cleanups from Paul Aurich.
	* Voice & Video framework in libpurple, thanks to Mike Ruprecht's summer
	  of code project in 2008.
	* It should no longer be possible to end up with duplicates of buddies
	  in a group on the buddy list.
	* Removed the unmaintained and unneeded toc protocol plugin.
	* Fixed NTLM authentication on big-endian systems.
	* Various memory cleanups when unloading libpurple. (Nick Hebner and
	  Stefan Becker)
	* Report idle time 'From last message sent' should work properly.
	* Better handling of corrupt certificates in the TLS Peers cache.
	* More efficient buddy list and conversation search functions.
	  (Jan Kaluza and Aman Gupta)
	* Install scalable versions of the main Pidgin icon, the protocol icons,
	  the dialog icons, and the Buddy List emblems.
	* Build properly on Hurd.  (Marc Dequènes)
	* Various memory leaks fixed as reported by Josh Mueller.
	* Properly handle an IRC buddy appearing in multiple groups.
	* Escape HTML entities in usernames when written with the HTML logger.
	* Do not display MySpace status changes as incoming IMs.  (Mark Doliner
	  and Justin Williams)

	DNS:
	* DNS servers are re-read when DNS queries fail in case the system has
	  moved to a new network and the old servers are not accessible.
	* DNS SRV records with equal priority are sorted with respect to their
	  weight as specified in RFC 2782.  (Vijay Raghunathan)
	* Don't do IPv6 address lookups if the computer does not have an IPv6
	  address configured.
	* Fix a leak when the UI provides its own DNS resolving UI op.
	  (Aman Gupta)
	* Don't fork a DNS resolver process to resolve IP addresses.
	  (Aman Gupta)
	* Internationalized Domain Names are supported when libpurple is
	  compiled against the GNU IDN library.

	Environment Variables:
	* GnuTLS logging (disabled by default) can be controlled through the
	  PURPLE_GNUTLS_DEBUG environment variable, which is an integer between
	  0 and 9 (higher is more verbose). Higher values may reveal sensitive
	  information.
	* PURPLE_VERBOSE_DEBUG environment variable.  Currently, this is an "on"
	  or "off" variable.  Set it to any value to turn it on and unset it to
	  turn it off.  This will optionally be used to only show less useful
	  debug information on an as-needed basis.
	* PURPLE_LEAKCHECK_HELP environment variable.  Currently, this is an
	  "on" or "off" variable.  Set it to any value to turn it on and unset
	  it to turn it off.  This will be used to perform various actions
	  that are useful when running libpurple inside of Valgrind or similar
	  programs.  Currently, it keeps plugins in memory, allowing Valgrind
	  to perform symbol resolution of leak traces at shutdown.

	AIM and ICQ:
	* Preliminary support for a new authentication scheme called
	  "clientLogin."
	* Fixed a bug where your away message sometimes would not get set when
	  you first sign on.
	* Make sure links in your away messages show up as links to other
	  people.
	* For ICQ, Never change the privacy setting specified by the user.

	Gadu-Gadu:
	* Accounts can specify a server to which to connect.
	  (Krzysztof "kreez" Tobola)
	* Correctly show tooltip status for contacts with status messages.
	  (Krzysztof "kkszysiu" Klinikowski)
	* Support for fetching buddy icons.  (Krzysztof "kkszysiu" Klinikowski)
	* Support connection progress steps in Gadu-Gadu.  (Krzysztof "kkszysiu"
	  Klinikowski)

	MSN:
	* Add support for receiving handwritten (ink) messages on MSN.  (Chris
	  Stafford, Gal Topper, and Elliott Sales de Andrade)
	* Add support for receiving audio clips on MSN.  (Chris Stafford, Gal
	  Topper, and Elliott Sales de Andrade)
	* Show the invite message for buddies that requested authorization
	  from you on MSN.
	* Support sending an invite message to buddies when requesting
	  authorization from them on MSN.
	* Timeout switchboard connections aggressively (60 seconds).

	XMPP:
	* Voice & Video support with Jingle (XEP-0166, 0167, 0176, & 0177),
	  voice support with GTalk and voice and video support with the GMail
	  web client. (Mike "Maiku" Ruprecht)
	* Added a Service Discovery Browser plugin for Pidgin.
	  (Andrei Mozzhuhin)
	* Support for in-band bytestreams for file transfers (XEP-0047). (Marcus
	  Lundblad)
	* Support for sending and receiving attentions (equivalent to "buzz"
	  and "nudge") using the command /buzz. (XEP-0224)
	* Support for connecting using BOSH. (Tobias Markmann)
	* A buddy's local time is displayed in the Get Info dialog if the remote
	  client supports it.
	* The set_chat_topic function can unset the chat topic.
	* The Ad-Hoc commands associated with our server are now always shown at
	  login.
	* Support showing and reporting idle times in the buddy list. (XEP-0256)
	* Support most recent version of User Avatar. (XEP-0084 v1.1)
	* Updated Entity Capabilities support. (Tobias Markmann)
	* Better support for receiving remote users' nicknames.
	* /affiliate and /role will now list the room members with the specified
	  affiliation/role if possible. (Andrei Mozzhuhin)
	* Put section breaks between resources in "Get Info" to improve
	  readability.
	* Silently remove invalid XML 1.0 entities (e.g. ASCII control
	  characters) from sent messages.
	* XHTML markup is only included in outgoing messages when the message
	  contains formatting.
	* Show when the user was last logged in when doing "Get Info" on an
	  offline buddy, provided the server supports it.
	* Support custom smileys in MUCs (only when all participants support the
	  "Bits of Binary" extension, and a maximum of 10 participants are in
	  the chat to avoid getting too many fetch requests).
	* Fix an issue with Jabber (pre-XMPP) servers and the user's preference
	  to require SSL not being respected.
	* Fix an issue where Cyrus SASL DIGEST MD5 authentication might fail if
	  the username, password, or realm (the JID domain) contain non-ASCII
	  characters.
	* Show emblem for mobile, handheld, and web clients and bots (if the
	  other client supports it).
	* Google Talk mail notifications should now work for people for whom
	  they inexplicably did not.  (Thanks to yukam for determining the
	  reason)
	* New XMPP and Google Talk accounts require SSL by default.
	* Display kicks (and the reasons given) in chat rooms when an occupant
	  is kicked.
	* Fix issues with case-sensitivity of XMPP roster and case-insensitive
	  Purple groups.
	* For contacts who advertise Entity Capabilities, only send rich text
	  markup if they support it.
	* Removed support for obsoleted XEP-0022 (Message Events) and XEP-0091
	  (Legacy Entity Time).
	* When the GNU IDN library (libidn) is available, it is used for
	  normalization of Jabber IDs.  When unavailable, internal routines are
	  used (as in previous versions).
	* Topics that contain '<' followed by a non-whitespace character can now
	  be set properly.

	Yahoo!/Yahoo! JAPAN:
	* P2P file transfers.  (Sulabh Mahajan)
	* Sending text messages (address to +<countrycode><phone number>).
	  (Sulabh Mahajan)
	* Addition of MSN buddies to Yahoo accounts by adding them as
	  'msn/buddy@somedomain.com' is now supported.  (Sulabh Mahajan)
	* Further fixes for buddy pictures, aliases, etc.
	* Yahoo! and Yahoo! JAPAN are now two separate protocol plugins that share
	  common protocol code.  You can now have the same account on both
	  networks.  Accounts should be seamlessly migrated to the new
	  arrangement.
	* Ability to set personal details for an account and for buddies in the
	  buddylist.

	Pidgin:
	* Added -f command line option to tell Pidgin to ignore NetworkManager
	  and assume it has a valid network connection.
	* Allow plugins to specify custom link types to the GtkIMHtml widget.
	* The status message input box at the bottom of the buddy list expands
	  correctly when starting a new line of text.
	* Pressing the Enter key in the message entry box of the New Status
	  dialog and various other dialogs now causes the cursor to move to
	  the next line.
	* Created a unified Buddy Pounce notification window for all pounces
	  where "Pop up a notification" is selected, which avoids having a
	  new dialog box every time a pounce is triggered. (Jorge Villaseñor)
	* The New Account dialog is now broken into three tabs.  Proxy
	  configuration has been moved from the Advanced tab to the new tab.
	* Dragging a buddy onto a chat pops up a chat-invitation dialog.
	  (Carlos Bederian)
	* The nicks of the persons who leave the chatroom are italicized in the
	  chat's conversation history. The nicks are un-italicized when they
	  rejoin.
	* Always set unseen-count and unseen-state on conversations.
	  (Joshua Stein)
	* Fix a bug in 'Conversation Colors' plugin for RTL messages.
	* Pressing the Left and Right arrow keys in the buddy list will expand and
	  collapse buddy groups or contacts. (Peter Ruibal)
	* Support saving animated custom smileys as animated images or animated
	  custom smileys. (Andrea Piccinelli)
	* Support for keyboard navigation on the status icon. (Li Yuan)
	* IMG tags without 'id' attributes are turned into links to the image URL.
	  (Dmitry Petroff)
	* Draw the user's buddy icon at the bottom of the Buddy List with rounded
	  corners for visual consistency with the actual icons in the Buddy List.
	  (Kosta Arvanitis)
	* When file transfers are complete, the received file name written to the
	  conversation window is now linked to the file.
	* Fix a crash when closing a conversation tab that has unread messages
	  when the Message Notification plugin is loaded.
	* Fix a crash when closing the New Mail dialog if an account with new
	  mail was previously disconnected while the dialog was open.
	* Fix incorrect unread message counts for the new mail notifications.
	* Do not lose unread messages with a hidden conversation window when
	  new IM conversations are hidden and "Close IMs immediately when the tab
	  is closed" is unset.

	Finch:
	* The hardware cursor is updated correctly. This will be useful
	  especially for users of braille terminals, screen readers etc.
	* Added a TinyURL plugin, which aids copying longer URLs.
	* Fixed UTF-8 compatibility problems which could cause exits or other
	  unrequested behaviour.

	Pidgin GTK+ Theme Control Plugin:
	* Removed mouse cursor color preferences.
	* Added "Typing Notification Color" preference.
	* Added "Disable Typing Notification Text" preference.
	* Preferences have been reorganized into three tabs for Colors, Fonts, and
	  Miscellaneous categories.

version 2.5.9 (08/18/2009):
	* Fix a crash via a specially crafted MSN message (CVE-2009-2694,
	  thanks to Core Security Technologies for discovering this and
	  notifying us privately before announcing it).
	* Fix a crash in Bonjour, MSN, and XMPP when trying to transfer files with
	  NULL names.

version 2.5.8 (06/27/2009):
	ICQ:
	* Fix misparsing a web message as an SMS message. (Yuriy Kaminskiy)

	MSN:
	* Increase NS command history size to prevent crashes on buddy lists that
	  have a lot of buddies on other networks like Yahoo!.

	MySpace:
	* Accounts with empty buddy lists are now properly marked as connected.
	* Fix receiving messages from users of MySpace's web IM client.

	Yahoo:
	* Fixed phantom online buddies.  They should now properly disappear when
	  signing out.
	* Fixed the crashes some users were seeing with cn.scs.msg.yahoo.com in
	  2.5.7.
	* Fixed compiling on systems with glib 2.4.x or older.
	* Fixed an issue with file transfers.  This may not resolve all issues,
	  but it should resolve at least some of the most common ones.
	* The pager server will automatically update to scsa.msg.yahoo.com if the
	  user empties the field or if it is scs.msg.yahoo.com.  This should ease
	  the pain of transition to the new login method.

	XMPP:
	* Fix an incompatibility betweeen Prosody and libpurple clients.

version 2.5.7 (06/20/2009):
	* Yahoo Protocol 16 support, including new HTTPS login method; this should
	  fix a number of login problems that have recently cropped up.  (Sulabh
	  Mahajan, Mike "Maiku" Ruprecht)
	* Only display the AIM "Unable to Retrieve Buddy List" message once per
	  connection.  (Rob Taft)
	* Blocking MSN users not on your buddy list no longer disconnects you.
	* When performing operations on MSN, assume users are on the MSN/Passport
	  network if we don't get network ID's for them.

version 2.5.6 (05/19/2009):
	libpurple:
	* Improve sleep behavior by aggregation of longer timeouts on second
	  boundaries to allow better power saving.  (Arunan Balasubramaniam)
	* Fix various crashes on exit.
	* Make XML parsing more resilient to interactions with other libraries.
	  This, along with the fix for libxml2 bug 564217, fixes the crashes
	  on connect in XMPP with recent gst-plugins-bad (see #8830 for details).
	* Many security related fixes.

	IRC:
	* Correctly handle WHOIS for users who are joined to a large number of
	  channels.
	* Notify the user if a /nick command fails, rather than trying
	  fallback nicks.

	MSN:
	* Fix a race condition causing occasional Pidgin crashes.
	* Fix some errors about the friendly name changing too fast caused
	  by MSN/Yahoo integration buddies.

	XMPP:
	* Less likely to pop up a new conversation window in disregard of
	  the "Hide new IM conversations" preference.

	Yahoo:
	* Fix a crash when sending very long messages.
	* Fix a bug where UTF-8 status messages get garbled when going idle.

version 2.5.5 (03/01/2009):
	libpurple:
	* Fix a crash when removing an account with an unknown protocol id.
	* Beta support for SSL connections for AIM and ICQ accounts.  To
	  enable, check the "Use SSL" option from the Advanced tab when
	  editing your AIM or ICQ account. (Paul Aurich)
	* Fix a memory leak in SILC. (Luke Petre)
	* Fix some string handling in the SIMPLE prpl, which fixes some buddy name
	  handling and other issues. (Paul Aurich, Marcus Sundberg)
	* Implement support for resolving DNS via the SOCKS4 proxy (SOCKS4a).

	ICQ:
	* Fix retrieval of status messages from users of ICQ 6.x, Miranda, and
	  other libpurple clients. (Daniel Ljungborg)
	* Change client ID to match ICQ Basic 14.34.3096.  This fixes publishing
	  of buddy icons and available messages.
	* Properly publish status messages for statuses other than Available.
	  ICQ 6.x users can now see these status messages. (Daniel Ljungborg)
	* Fix receipt of messages from the mobile client Slick. (David Jedelsky)

	MSN:
	* Fix transfer of buddy icons, custom smileys, and files from the
	  latest Windows Live Messenger 9 official client. (Thomas
	  Gibson-Robinson)
	* Large (multi-part) messages are now correctly re-combined.
	* Federated/Yahoo! buddies should now stop creating sync issues at
	  every signin.  You may need to remove duplicates in the Address
	  Book.  See the FAQ for more information.  Thanks to Jason Lingohr
	  for lots of debugging and testing.
	* Messages from Yahoo! buddies are no longer silently dropped.
	* We now save and use the CacheKey for ABCH SOAP requests.
	* Don't try to parse Personal Status Messages or Current Media if they
	  don't exist.
	* Convert from ISO-8859-1 encoding to UTF-8 when no charset is specified
	  on incoming messages.  This should fix some issues with messages from
	  older clients.
	* Force sending the font "Segoe UI" if outgoing formatting doesn't specify
	  a font already.
	* Queue callbacks when token updates are in progress to prevent two token
	  update attempts from trampling each other.
	* Fixed a crash on Windows when removing a buddy's alias.
	* Update the Address Book when buddies' friendly names change.  This
	  prevents seeing an outdated alias or not seeing an alias at all for
	  buddies who are offline when you sign in.
	* Update tokens for FindMembership and ABFindAll SOAP requests.
	* We no longer try to send empty messages.  This could happen when a
	  message contained only formatting and that formatting was not supported
	  on MSN.
	* Buddies on both the Allow and Block list are now automatically
	  removed from the Allow list.  Users with this problem will now no
	  longer receive an ADL 241 error.  The problematic buddy should now
	  appear on the buddy list and can be removed or unblocked as desired.

	XMPP:
	* Resources using __HOSTNAME__ substitution will now grab only the short
	  hostname instead of the FQDN on systems which put the FQDN in the
	  hostname. (Matěj Cepl)
	* No longer send a 'to' attribute on an outgoing stanza when we haven't
	  received one.  This fixes a registration bug as described in ticket
	  #6635.

	Pidgin:
	* Tooltip windows now appear below the mouse cursor. (Kosta Arvanitis)
	* Tooltip windows now disappear on keypress events. (Kosta Arvanitis)
	* Tooltip windows no longer linger when scrolling the buddy list. (Kosta
	  Arvanitis)

	Finch:
	* Allow rebinding keys to change the focused widget (details in the
	  man-page, look for GntBox::binding)

version 2.5.4 (01/12/2009):
	libpurple:
	* Fix a connection timeout with empty Gadu-Gady buddy lists. (Martin
	  Rosinski)
	* Don't ignore namespace information when parsing XMPP data. (Michal
	  Witkowski)
	* Fix a crash that occurred when retrieving certain Offline Messages
	  on MSN.
	* Extended purple-url-handler to handle "gtalk" URI's. (Paul Aurich)
	* Fix the hang on exit in Network Location Awareness for Windows XP
	  and Windows Vista. (Paul Aurich)

	MSN:
	* Change Contact Server to temporarily fix connection problems.
	  (Thanks to Youness Alaoui)

	XMPP:
	* Support for XEP-0191 blocking.  (Vijay Raghunathan)
	* Don't put SASL PLAIN or IQ Auth passwords in debug logs. (Paul Aurich)
	* Fix removal of avatars (both PEP and vCard), we weren't removing
	  them correctly before. (Paul Aurich)

	Pidgin:
	* Fix a crash in the Add Account dialog when changing protocols under
	  certain circumstances.

	Finch:
	* Redirect stderr outputs to the debug window.
	* Fix rebinding actions with the arrow-keys and tab.

version 2.5.3 (12/20/2008):
	libpurple:
	* The Buddy State Notification plugin no longer prints duplicate
	  notifications when the same buddy is in multiple groups. (Florian
	  Quèze)
	* The Buddy State Notification plugin no longer turns JID's, MSN
	  Passport ID's, etc. into links. (Florian Quèze)
	* purple-remote now has a "getstatusmessage" command to retrieve
	  the text of the current status message.
	* Various fixes to the nullprpl. (Paul Aurich)
	* Fix a crash when accessing the roomlist for an account that's not
	  connected. (Paul Aurich)
	* Fix a crash in purple_accounts_delete that happens when this
	  function is called before the buddy list is initialized.
	  (Florian Quèze)
	* Fix use of av_len in perl bindings to fix some off-by-one bugs
	  (Paul Aurich)
	* On ICQ, advertise the ICQ 6 typing capability.  This should fix
	  the reports of typing notifications not working with third-party
	  clients. (Jaromír Karmazín)
	* Many QQ fixes and improvements, including the ability to connect
	  using QQ2008 protocol and sending/receiving of long messages.
	  The recommended version to use is still QQ2005.
	* Fix a crash with DNS SRV lookups. (Florian Quèze)
	* Fix a crash caused by authorization requests. (Florian Quèze)

	Gadu-Gadu:
	* Add support for IM images. (Tomasz Sałaciński, Adam Strzelecki)
	* Gadu-Gadu now checks that UID's are valid. (Adam Strzelecki)
	* Gadu-Gadu now does proper charset translations where needed. (Adam
	  Strzelecki)

	MSN:
	* Fix an error with offline messages by shipping the *new*
	  "Microsoft Secure Server Authority" and the "Microsoft Internet
	  Authority" certificates. These are now always installed even when
	  using --with-system-ssl-certs because most systems don't ship
	  those intermediate certificates.
	* The Games and Office media can now be set and displayed (in
	  addition to the previous Music media). The Media status text now
	  shows the album, if possible.
	* Messages sent from a mobile device while you were offline are now
	  correctly received.
	* Server transfers after you've been connected for a long time
	  should now be handled correctly.
	* Many improvements to handling of "federated" buddies, such as those
	  on the Yahoo network.
	* Several known crashes have been resolved.
	* Many other fixes and code cleanup.

	MySpace:
	* Respect your privacy settings set using the official MySpace client.
	* Add support for blocking buddies.
	* Fix a bug where buddies didn't appear in their correct groups the
	  first time you sign into your account.
	* Properly disconnect and sign out of the service when logging off.
	* Support for foreground and background font colors in outgoing IMs.
	* Support for background font colors in incoming IMs.
	* Many other fixes and code cleanup.

	Sametime:
	* Fix insanely long idle times for Sametime 7.5 buddies by assuming
	  0 idle time if the idle timestamp is in the future. (Laurent
	  Montaron)
	* Fix a crash that can occur on login. (Raiko Nitzsche)

	SIMPLE:
	* Fix a crash when a malformed message is received.
	* Don't allow connecting accounts if no server name has been
	  specified. (Florian Quèze)

	XMPP:
	* Fix the namespace URL we look for in PEP reply stanzas to match
	  the URL used in the 'get' requests (Paul Aurich)
	* Resources can be set to the local machine's hostname by using
	  __HOSTNAME__ as the resource string. (Jonathan Sailor)
	* Resources can now be left blank, causing the server to generate a
	  resource for us where supported. (Jonathan Sailor)
	* Resources now default to no value, but "Home" is used if the
	  server refuses to provide a resource.
	* Quit trying to get user info for MUC's. (Paul Aurich)
	* Send "client-accepts-full-bind-result" attribute during SASL
	  login. This will fix Google Talk login failures if the user
	  configures the wrong domain for his/her account.
	* Support new <metadata/> element to indicate no XEP-0084 User
	  Avatar. (Paul Aurich)
	* Fix SHA1 avatar checksum errors that occur when one of the bytes
	  in a checksum begins with 0. (Paul Aurich)
	* Fix a problem with duplicate buddies. (Paul Aurich)

	Yahoo:
	* Corrected maximum message lengths for Yahoo!
	* Fix file transfers with older Yahoo protocol versions.

	Zephyr:
	* Enable auto-reply, to emulate 'zaway.' (Toby Schaffer)
	* Fix a crash when an account is configured to use tzc but tzc is
	  not installed or the configured tzc command is invalid. (Michael
	  Terry)
	* Fix a 10 second delay waiting on tzc if it is not installed or the
	  configured command is invalid. (Michael Terry)

	Pidgin:
	* On GTK+ 2.14 and higher, we're using the gtk-tooltip-delay setting
	  instead of our own (hidden) tooltip_delay pref.  If you had
	  previously changed that pref, add a line like this to
	  ~/.purple/gtkrc-2.0 (where 500 is the timeout (in ms) you want):
	      gtk-tooltip-timeout = 500
	  To completely disable tooltips (e.g. if you had an old
	  tooltip_delay of zero), add this to ~/.purple/gtkrc-2.0:
	      gtk-enable-tooltips = 0
	* Moved the release notification dialog to a mini-dialog in the
	  buddylist. (Casey Ho)
	* Fix a crash when closing an authorization minidialog with the X
	  then immediately going offline. (Paul Aurich)
	* Fix a crash cleaning up custom smileys when Pidgin is closed.
	* Fix adding a custom smiley using the context menu in a conversation
	  if no custom smilies have previously been added using the smiley
	  manager.
	* Improved support for some message formatting in conversations.
	* Allow focusing the conversation history or userlist with F6.
	* Fixed the Send Button plugin to avoid duplicate buttons in a single
	  conversation.
	* Double-clicking a saved status will now activate it and close the
	  saved status manager, rather than edit the status.

	Finch:
	* Allow binding meta+arrow keys for actions.
	* Added default meta+erase binding for delete previous word.
	* Added "Show When Offline" to buddy menus, so a plugin is no longer
	  needed.

version 2.5.2 (10/19/2008):
	libpurple:
	* Fixed a crash on removing a custom buddy icon on a buddy.
	* Fixed a crash caused by certain self-signed SSL certificates.
	* Enable a number of strong ciphers which were previously disabled
	  when using NSS.  (Thanks to Marcus Trautwig.)

	Pidgin:
	* The status selector now saves your message when changing status.
	* Fix a case where a conversation window could close unexpectedly.
	* A mute sounds option has been added to the preferences window to
	  help with discoverability.  CTRL+S is no longer bound to mute.
	* Added ability to change the color of visited links (using the theme
	  control plugin, or setting the color in ~/.gtkrc-2.0)
	* Fix a crash occuring when a custom smiley is deleted and re-added and
	  used in an open conversation after being re-added.

	Finch:
	* A new 'Nested Grouping' option in the 'Grouping' plugin. Group
	  hierarchies are defined by the '/' character in the group names.
	* A bug was fixed where some key-bindings wouldn't work with some TERMs
	  (e.g. xterm-color, screen-linux etc.)

	MSN:
	* Operations (such as moving to a new group) on contacts that were added
	  in the same session should now complete correctly, and not cause
	  synchronization errors at next login.
	* Minor fixes to login process during a server transfer.
	* Restored the "Has You" feature to the MSN protocol tooltips.
	* ADL 205/214/etc errors should no longer prevent login.

	XMPP:
	* Sending and receiving custom smileys using the specification in
	  XEP-0231 (bits of binary) and XHTML-IM

	Yahoo:
	* Only send a Ping once every hour.  This prevents the account from
	  being disconnected from the server periodically.

version 2.5.1 (08/30/2008):
	libpurple:
	* In the Join/Part plugin, add the ability to apply the rules to
	  buddies.  By default, joins and parts for buddies are still shown.
	* Support SOCKS proxies specified in GNOME or Windows proxy settings.
	* Fix some possible crashes in MSNP15.
	* Enable a default SSL trust relationship for MSN servers.
	* Avoid disconnecting from XMPP servers on parse errors that are
	  non-fatal.
	* Include some perl files that were mistakenly omitted in 2.5.0.

	Pidgin:
	* Prevent use of custom smilies without "shortcuts."
	* Fix a crash that could appear with AIM buddy tooltips.

	Artwork:
	* General refresh of many icons in the interface.
	* Many cleanups to artwork source are now included in the distribution.
	* A new "throbber" animation has been added to indicate when accounts
	  are connecting.

version 2.5.0 (08/18/2008):
	libpurple:
	* Ability to create custom smileys (currently only the MSN protocol
	  utilizes the feature). (Thanks to Mauro Sérgio Ferreira Brasil,
	  Marcus Lundblad, Jorge Villaseñor and other contributors)
	* Add a configure option, --with-system-ssl-certs to allow packagers
	  to specify a system-wide SSL CA certificates directory.  When set,
	  we don't install our SSL CA certs, so it's important that the
	  libpurple package depend on the CA certificates.
	* Add SSL Certificates support to the NSS SSL plugin. (Thanks to Lou
	  Cipher)

	XMPP:
	* Fix a bug that caused the UI to not refresh and caused the client
	  to use 99% CPU when an XMPP account lost its connection to the
	  server.
	* Possibly fix a bug where some clients could get into a state
	  where they moved a buddy back and forth between two groups in
	  an endless loop.

	IRC:
	* /ctcp command (Vladislav Guberinić)
	* Allow for auto-detection of incoming UTF-8 formatted text on
	  accounts which are configured to use some other encoding.

	MSN:
	* Update MSN support to protocol 15 (Elliott Sales de Andrade, Jorge
	  Villaseñor, Mike Ruprecht, Carlos Silva, Ma Yuan, Daniel Ljungborg
	  and others)
	* Personal messages are now supported. They are treated as status
	  messages.
	* Offline IM is now supported.
	* Aliasing is now supported server-side.
	* Buddies are now emblemed. Bots and web clients should now be
	  distinguished.
	* Update smiley set for non-faces.
	* Failing to update a buddy icon when the buddy has gone offline no
	  longer crashes.
	* Custom smileys received in a chat no longer go to a new window.
	* Processing is no longer completely frozen after the servers block a
	  message because it contains (what they consider) inappropriate text.

	Pidgin:
	* Custom buddy icons can now be added to and removed from buddy list
	  entries via the buddy list entry right-click menu.
	* Resize large incoming custom smileys to a maximum of 96px on either
	  side.
	* Offer to add new buddies into the same contact as existing buddies
	  in the same group if the alias given is the same.
	* Minor smiley style update.

	General:
	* Group and Chat buddy list entries can now be given custom buddy
	  icons.

	Finch:
	* Added "Invite..." menu to chats.
	* Added "View All Logs" menu in the buddylist to display a list of all IM
	  logs.
	* Added '/msgcolor' command to change colors of different classes of
	  messages in a conversation. See '/help msgcolor' for details.
	* Added tab-completion for commands in conversation windows.

version 2.4.3 (07/01/2008):
	libpurple:
	* Yahoo! Japan now uses UTF-8, matching the behavior of official clients
	  and restoring compatibility with the web messenger (Yusuke Odate)
	* Setting your buddy icon once again works for Yahoo! accounts.
	* Fixes in the Yahoo! protocol to prevent a double free, crashes on
	  aliases, and alias functionality
	* Fix crashes in the bonjour protocol
	* Always use UTF-8 for Yahoo! (#5973)
	* Fix a crash when the given jabber id is invalid.
	* Make the IRC "unknown message" debugging messages UTF-8 safe.
	* Fix connecting to ICQ
	* Fix a memleak when handling jabber xforms.

	Pidgin:
	* Include the send button plugin in the win32 build
	* Various memory leak fixes

version 2.4.2 (05/17/2008):
	http://developer.pidgin.im/query?status=closed&milestone=2.4.2
	libpurple:
	* In MySpaceIM, messages from spambots are discarded (Justin Williams)
	* Strip mIRC formatting codes from quit and part messages.
	* IRC now displays ban lists in-channel for joined channels.
	* Fixed a bug where the list of loaded plugins would get removed when
	  switching between different operating systems.
	* Fix reception of IRC PART without a part message on Undernet
	  (fixes a problem with litter in the channel user list).
	* IRC no longer crashes on /list on servers which erroneously omit
	  RPL_LISTSTART.
	* Update the NetworkManager support to use D-Bus directly, instead of
	  libnm-glib.  Hopefully it's stable now.  It will now compile by
	  default if you have D-Bus support and NetworkManager.h. (Elliott
	  Sales de Andrade)
	* MSN buddy list synchronization is now more forgiving, only asking
	  about buddies who have disappeared completely from the server list
	  and not those that have simply moved groups.
	* IRC will now try to append 1-9 to your nick if it is in use, instead
	  of substituting the last character with 1-9 where possible.
	* Bonjour buddies will be saved persistently if they're moved out of
	  the "Bonjour" group. (Eion Robb)

	Pidgin:
	* The typing notification in the conversation history can be disabled or
	  customized (font, color etc.) in .gtkrc-2.0.
	* Added a plugin (not installed by default) which adds a Send button
	  back to the conversation window. People without physical keyboards
	  have a hard time with the lack of the button.
	* Clicking on the buddyicon in the conversation window toggles the
	  size of the icon between small and large.
	* The settings of a chat (e.g. Handle in an XMPP chat, or Exchange in
	  an AIM chat) can be edited from its context menu in the buddy list.
	* Add a "Present conversation window" preference to the Message
	  Notification plugin; the "Raise conversation window" option does not
	  unminimize windows or draw attention to them when they are on other
	  workspaces--the "Present" option should.
	* Add a preference to set Escape as the keyboard shortcut for closing
	  the conversation window.
	* Add an option in the context menu to disable smileys in the selected
	  text in the conversation history/log viewer. This should help people
	  who regularly paste code in conversations.
	* Add a preference to choose the minimum size of the text input area in
	  lines.
	* Moved the "Local alias" field in the Modify Account dialog to be below
	  the "User Options" heading on the "Basic" tab.
	* Number of room occupants is now shown in chat tooltips where possible

	General:
	* The configure script now dies on more absent dependencies.  The
	  --disable-xxx arguments to configure can be used to bypass unneeded
	  dependencies.  This will also cause the configure script to die if an
	  --enable-xxx option is used and the dependencies it requires are
	  missing.
	* The Evolution integration plugin must now be explicitly enabled.  Use
	  the --enable-gevolution argument to configure to enable it.
	* The Contact Availability Prediction plugin must now be explicitly
	  enabled.  Use the --enable-cap argument to configure to enable it.

	Finch:
	* New default binding ctrl+x to open context menus.
	* Menu triggers and other bindings will no longer conflict.
	* Middle click pastes the internal clipboard (when mouse support is
	  enabled).

version 2.4.1 (03/31/2008):
	http://developer.pidgin.im/query?status=closed&milestone=2.4.1

	libpurple:
	* Treat AIM Unicode messages as UTF-16 rather than UCS-2; this
	  should have no functional effect, other than continued support
	  on systems which have dropped UCS-2 conversions.
	* Add support for setting buddy icons on Gadu-Gadu (Tomasz Salacinski)
	* Fix a crash when clearing the buddy icon for an account on XMPP
	* Fix a crash during login for some ICQ accounts
	* Prefer more available resources on XMPP when priorities are equal
	* Fix incorrectly marking some Yahoo! contacts as blocked
	* Improved handling of UTF-8 group names on ICQ (beret)
	* Fix a crash when starting if you have a Zephyr account
	* Increase XMPP ping timeout to 120 seconds, to prevent poor network
	  connections from timing out unnecessarily.
	* Don't crash on XMPP forms with empty default values.
	* Fix issues with CHAP authentication for SOCKS5 proxies.

	Pidgin:
	* Remove a workaround for older versions gstreamer that was causing
	  crashes on some non-Linux systems such as HPUX
	* Fix some cases of the conversation input entry area being 1 pixel high
	* Fix for displaying channel & buddy names in conversation window when
	  they have '&' in them
	* Some memory leak fixes, especially in the Text Replacement plugin
	* Rectangular but non-square buddy icons have rounded corners in the buddy
	  list

	Finch:
	* Fix compiling with Glib older than 2.6
	* Ensure existing conversations selected from the 'Send IM' dialog are
	  given focus
	* Move the tooltip on the left of the buddylist if there's not enough room
	  on the right to show it.

version 2.4.0 (02/29/2008):
	http://developer.pidgin.im/query?status=closed&milestone=2.4.0

	libpurple:
	* Added support for offline messages for AIM accounts (thanks to
	  Matthew Goldstein)
	* Fixed various problems with loss of status messages when going
	  or returning from idle on MySpaceIM.
	* Eliminated unmaintained Howl backend implementation for the
	  Bonjour protocol.  Avahi (or Apple's Bonjour runtime on win32) is
	  now required to use Bonjour.
	* Partial support for viewing ICQ status notes (Collin from
	  ComBOTS GmbH).
	* Support for /notice on IRC.
	* Support for Yahoo! Messenger 7.0+ file transfer method (Thanumalayan S.)
	* Support for retrieving full names and addresses from the address book
	  on Yahoo! Japan (Yusuke Odate)
	* The AIM/ICQ server-side preference for "allow others to see me
	  as idle" is no longer unconditionally set to "yes" even when
	  your libpurple preference is "no."
	* Fix SSL certificate checks for renewed certificates
	* Fix the ability to set vCard buddy icons on Google Talk/XMPP
	* D-Bus fixes on 64bit
	* Fixed retrieval of buddy icons and setting of server-side aliases on
	  Yahoo! and Yahoo! Japan when using an HTTP proxy server (Gideon N.
	  Guillen)
	* Fixed an MSN bug that would leave you appearing offline when transferred
	  to different server

	Pidgin:
	* Added the ability to theme conversation name colors (red and blue)
	  through your GTK+ theme, and exposed those theme settings to the
	  Pidgin GTK+ Theme Control plugin (Dustin Howett)
	* Fixed having multiple alias edit areas in the infopane (Elliott Sales
	  de Andrade)
	* Save the conversation "Enable Logging" option per-contact (Moos
	  Heintzen)
	* Typing notifications are now shown in the conversation area

	Finch:
	* Color is used in the buddylist to indicate status, and the conversation
	  window to indicate various message attributes. Look at the sample gntrc
	  file in the man page for details.
	* The default keybinding for dump-screen is now M-D and uses a file
	  request dialog. M-d will properly delete-forward-word, and M-f has been
	  fixed to imitate readline's behavior.
	* New bindings alt+tab and alt+shift+tab to help navigating between the
	  higlighted windows (details on the man page).
	* Recently signed on (or off) buddies blink in the buddy list.
	* New action 'Room List' in the action list can be used to get the list of
	  available chat rooms for an online account.
	* The 'Grouping' plugin can be used for alternate grouping in the
	  buddylist. The current options are 'Group Online/Offline' and 'No
	  Group'.
	* Added a log viewer
	* Added the ability to block/unblock buddies - see the buddy context menu
	  and the menu for the buddy list.
	* Fixed a bug preventing finch working on x86_64

version 2.3.1 (12/7/2007):
	http://developer.pidgin.im/query?status=closed&milestone=2.3.1
		NOTE: Due to the way this release was made, it is possible that
		      bugs marked as fixed in 2.3.1 will not be fixed until the
		      next release.

	* Fixed a number of MSN bugs introduced in 2.3.0, resolving problems
	  connecting to MSN and random local display name changes
	* Going idle on MySpaceIM will no longer clear your status and message.
	* Idle MySpaceIM buddies should now appear online at login.
	* Fixed crashes in XMPP when discovering a client's capabilities
	* Don't set the current tune title if it's NULL (XMPP/Google Talk)
	* Don't allow buddies to be manually added to Bonjour
	* Don't advertise IPv6 on Bonjour because we don't support it
	* Compile fixes for FreeBSD and Solaris
	* Update QQ client version so some accounts can connect again
	* Do not allow ISON requests to stack in IRC, preventing flooding IRC
	  servers when temporary network outages are restored
	* Plug several leaks in the perl plugin loader
	* Prevent autoaccept plugin overwriting existing files

version 2.3.0 (11/24/2007):
	http://developer.pidgin.im/query?status=closed&milestone=2.3.0
		NOTE: Some bugs marked fixed in 2.2.1, 2.2.2 or 2.2.3 may not
		      have been fixed until this release (2.3.0).

	libpurple:
	* Real usernames are now shown in the system log.
	* We now honor a PURPLE_DISABLE_DEPRECATED define to allow plugins to
	  catch deprecated functions earlier rather than later.
	* Thanks to a patch from Intel, the Bonjour prpl now supports file
	  transfers using XEP-0096 and XEP-0065.  This should enable file
	  transfers between libpurple clients and Gajim clients, but will not
	  work with iChat or Adium as they use a different file transfer
	  implementation.
	* XMPP password changes that return errors no longer cause the saved
	  password to be changed.
	* XMPP file transfer support has been enhanced to support sending
	  files through a proxy when the server supports discovering a
	  a bytestream proxy.  This should make file transfers much more
	  reliable.  The next release will add support for manually specifying
	  a proxy when the server doesn't advertise one.

	Pidgin:
	* If a plugin says it can't be unloaded, we now display an error and
	  remove the plugin from the list of saved plugins so it won't load
	  at the next startup.  Previously, we were ignoring this case, which
	  could lead to crashes.
	* Mark dialog windows as transient for appropriate parent windows to
	  help window managers do the right thing  (Gabriel Schulhof)
	* Connection errors are now reported in mini-dialogs inside the buddy
	  list, rather than as buttons in the buddy list and with dialog
	  boxes.  If several accounts are disabled when you sign on elsewhere,
	  you can now re-enable them all with a single click.
	* Added tooltips to the Room List window to show full topics
	* Added buttons in preferences to access GNOME network and browser
	  preferences configuration dialogs when running under GNOME
	* If you alias a buddy to an alias that is already present within
	  a particular group, we now offer to merge the buddies into the
	  same contact.
	* A music emblem is now displayed in the buddy list for a buddy if we
	  know she is listening to some soothing music.
	* Added a 'Move to' menu in buddy list context menu for moving buddies
	  to other groups as an alternative to dragging.
	* Group headings are now marked via an underline instead of a
	  different color background.
	* It is now possible to mark a chat on your buddy list as "Persistent"
	  so you do not leave the chat when the window or tab is closed.
	* The auto-join option for chats is now listed in the "Add Chat"
	  dialog along with the new persistence option.
	* Closing an IM no longer immediately closes your conversation.  It
	  will now remain active for a short time so that if the conversation
	  resumes, the history will be retained.  A preference has been added
	  to toggle this behavior.
	* The "Smiley" menu has been moved to the top-level of the toolbar.
	* Pidgin's display is now saved with the command line for session
	  restoration.  (David Mohr)
	* ICQ Birthday notifications are shown as buddy list emblems.
	* Plugin actions are now available from the docklet context menu
	  in addition to the Tool menu of the buddy list.
	* The manual page has been heavily rewritten to bring it in line
	  with current functionality.

	Finch:
	* If a plugin says it can't be unloaded, we now display an error and
	  remove the plugin from the list of saved plugins so it won't load
	  at the next startup.  Previously, we were ignoring this case, which
	  could lead to crashes.
	* It's possible to bind key-strokes to specific menuitems in the windows.
	  Read the 'Menus' section in the man-page for details.
	* 'transpose-chars' operation for the entry boxes. The default key-binding
	  is ctrl+t.
	* 'yank' operation for the entry boxes. The default binding is ctrl+y.

version 2.2.2 (10/23/2007):
	http://developer.pidgin.im/query?status=closed&milestone=2.2.2
		NOTE: Due to the way this release was made, it is possible that
			  bugs marked as fixed in 2.2.1 or 2.2.2 will not be fixed
			  until the next release.

	* Various bug and memory leak fixes
	* Look for a default prefs.xml in the CSIDL_COMMON_APPDATA directory
	  (e.g. c:\Documents and Settings\All Users\
	        Application Data\purple\prefs.xml) on Windows, similarly to
	  how this is done on other platforms.

version 2.2.1 (09/29/2007):
	http://developer.pidgin.im/query?status=closed&milestone=2.2.1
		NOTE: Due to the backporting that happened for the actual
		      release, it is possible bugs marked as fixed in 2.2.1
		      will not be fixed until 2.2.2.

	libpurple:
	* A few build issues on Solaris were fixed.
	* Cancelling the password prompt for an account will no longer leave
	  it in an ambiguous state.  (It will be disabled.)
	* Fixed an erroneous size display for MSN file transfers. (galt)
	* Fixed multiple memory leaks, particularly in XMPP and MySpace
	  protocols
	* Fixed remembering proxy preferences and status scores
	* Gmail notifications are better tracked

	Pidgin:
	* Fixed keyboard tab reordering to move tabs one step instead of two.
	* You should no longer lose proxy settings when Pidgin is restarted.
	* Fixed detection of X11 when compiling

	Finch:
	* Pressing 'Insert' in the buddylist will bring up the 'Add Buddy'
	  dialog.

version 2.2.0 (09/13/2007):
	http://developer.pidgin.im/query?status=closed&milestone=2.2.0

	libpurple:
	* New protocol plugin: MySpaceIM (Jeff Connelly, Google Summer of
	  Code)
	* XMPP enhancements. See
	  http://www.adiumx.com/blog/2007/07/soc-xmpp-update.php (Andreas
	  Monitzer, Google Summer of Code for Adium)
	* Certificate management. libpurple will validate certificates on
	  SSL-encrypted protocols (William Ehlhardt, Google Summer of Code)
	* Some adjustments were made to fix sending messages when using
	  the MSN HTTP method. (Laszlo Pandy)
	* Yahoo! Chat is fixed.
	* Some AIM file transfer issues between Pidgin and other clients
	  have been fixed. (Kyryll A Mirnenko)
	* Properly restore idle status and time for AIM and ICQ accounts
	  when they reconnect after being disconnected.

	Pidgin:
	* Insert Horizontal Rules and Strikethrough text from toolbar.
	* Option to show protocol icons in the buddy list, from the
	  Buddies > Show menu. (Justin Heiner)
	* Ability to build with native, non-X11 GTK+ on OSX. (Anders
	  Hasselqvist)
	* Remember the 'Enable Sounds' setting for a conversation.
	* Right-clicking the empty space in the formatting toolbar
	  allows you to toggle back to the old "ungrouped" version.
	* Protocols supporting account registration via Pidgin now show
	  a descriptive checkbox instead of a vague "Register" button.
	* Fixed a bug where a tab would be shown on single conversations
	  when tabs were disabled.

	Finch:
	* Per-conversation mute and logging options (accessible from the menu).

version 2.1.1 (08/20/2007):
	Yahoo:
	* Added an account action to open your inbox in the yahoo prpl.
	* Added support for Unicode status messages in Yahoo.
	* Server-stored aliases for Yahoo. (John Moody)
	* Fixed support for Yahoo! doodling.
	* Limited support for MSN Messenger contacts
	
	Bonjour:
	* Bonjour plugin uses native Avahi instead of Howl
	* Bonjour plugin supports Buddy Icons

	XMPP:
	* Only report conversation close when 'send typing notifications'
	  preference is turned on (Bob Rossi)

	Pidgin:
	* Show current outgoing conversation formatting on the font label on
	  the toolbar
	* Slim new redesign of conversation tabs to maximize number of
	  conversations that can fit in a window
	* Tab bar is not visible when only one conversation is open. You can
	  drag and drop conversations from the infopane.
	* Moved "Reset Formatting" toolbar button to Font menu.
	* Double click on the infopane to alias buddies and set topics
	  on chats
	* New smiley style

	Finch:
	* Sound support (Eric Polino)

version 2.1.0 (07/28/2007):
	libpurple:
	* Core changes to allow UIs to use second-granularity for scheduling.
	  Pidgin and Finch, which use the glib event loop, were changed to use
	  g_timeout_add_seconds() on glib >= 2.14 when possible.  This allows
	  glib to better group our longer timers to increase power efficiency.
	  (Arjan van de Ven with Intel Corporation)
	* No longer linkifies screennames containing @ signs in join/part
	  notifications in chats
	* With the HTML logger, images in conversations are now saved.
	  NOTE: Saved images are not yet displayed when loading logs.
	* Added support for QIP logs to the Log Reader plugin (Michael Shkutkov)

	Pidgin:
	* Ensure only one copy of Pidgin is running with a given configuration
	  directory.  The net effect of this is that trying to start Pidgin a
	  second time will raise the buddy list.  (Gabriel Schulhof)
	* Undo capability in the conversation window
	* The formatting toolbar has been reorganized to be more concise.
	* A new status area has been added to the top of conversations to
	  provide additional detail about the buddy, including buddy icon,
	  protocol and status message.
	* Show idle times in the buddy list as days, hours, seconds

	Finch:
	* There's support for workspaces now (details in the manpage)
	* There's a new custom window manager, Irssi
	* Some improvements for tab-completion, tooltip and the password entries
	* Some bugs regarding search results fixed
	* A new DBus-script to create a docklet for finch
	* Support for showing empty groups in the buddy list (Eric Polino)

version 2.0.2 (06/14/2007):
	Pidgin:
	* Added a custom conversation font option to preferences
	* Fixed smiley ordering in the insert smiley popup to be more intuitive
	* Conversation->More menu items work for Chats as well as Buddies,
	  including those not on your buddy list
	* newline plugin should work better with conversation colors plugin now
	* Get Info on users now provides immediate feedback that something is
	  happening
	* Aliasing a buddy will not be interrupted by other buddy list activity
	* Using the -l option to log in to a specific account works better

	libpurple:
	* Moving an ICQ buddy from one group to another no longer
	  re-requests authorization from that person (Rene Hausleitner)
	* Added nullprpl, an example protocol plugin (Ryan Barrett)
	* Fixed SOCKS5 bug which caused Jabber file receiving to fail
	* Remove MSN's random "Authorization Failed" dialogs
	* Fix MSN to correctly detect incorrect passwords and disable the account
	* Get User Info on MSN is now more reliable & accurate
	* Updated SILC protocol to support SILC Toolkit 1.1 (Pekka Riikonen)
	* Fix for some QQ authentication problems
	* Fix for building on FreeBSD
	* Prevent "Logged in:" times for AIM buddies being ridiculously high
	* Updates and fixes to Bonjour support
	* Improve ICQ encoding support for some non-latin languages

	Finch:
	* Auto account reconnecting

version 2.0.1 (05/24/2007):
	* Buddy list update speedups when buddy icons are not being
	  displayed.  (Scott Wolchok)
	* Fix icons on docklet change status menu to match the status selector
	* Custom smileys on MSN can be saved by right-clicking on them
	* Fix a crash deleting a buddy that is in the Buddy List more than once
	* Compile fixes for Solaris
	* Fix GTalk formatting when there's a space before/after a */_
	* Fix Log viewer crash when the filename is not in the expected format
	* Get User Info now provides immediate feedback, and is updated when the
	  user information is available
	* Make the choose buddy icon dialog correctly list the current directory
	* Fix for buddy icons disappearing
	* Timestamps are always on in debug output (-d) and Debug Window now
	* Don't escape html entities in Yahoo! system messages
	* Fix for the choose buddy icon dialog resizing strangely as files are selected
	* Receives notifications when XMPP buddies send "leaving chat"
	  messages
	* Fix the typing animation so it doesn't stop animating once a conversation
	  has gone from typing -> not typing -> typing
	* Fix error messages when joing XMPP chats
	* Identify the account when warning about plaintext auth over an
	  unencrypted channel
	* Fix XMPP SASL authentication error when using Cyrus and a connect server
	* Fix changing tab locations to update properly
	* Turning off "Show formatting on incoming messages" now ignores
	  formatting in <span> tags too
	* File transfer progress for transfers on MSN is now correctly displayed
	* You can set/change alias of buddies/chats by double-clicking on the
	  conversation tabs (Ma Xuan)
	* Fix IRC connection bug with dircproxy (xjoe)
	* Ctrl+[shift]+tab focuses the next most active tab (William Thompson)
	* Fix Open Hotmail Inbox for MSN to work more reliably
	* Add a Google Talk item to the protocol list, to help users who think
	  we don't support Google Talk.  The item acts just like "XMPP".
	* Remember if the X server supports XScreenSaver, to avoid waking it
	  every 5 seconds.  (Arjan van de Ven with Intel Corporation)
	* Change our idle checking to poll only as necessary and raise the
	  unidle timeout from 5 seconds to 60 when using XScreenSaver.  This
	  and the XScreenSaver change will reduce Pidgin's effect on power
	  consumption when running with NO_HZ.  (Arjan van de Ven with Intel
	  Corporation)
	* Conversation -> Save As will now use aliases.
	* ALSA added as a possible sound method
	* Google Talk accounts will not import buddies from your Gmail address
	  book

	Finch:
	* Userlist in chat windows, which can be turned on or off using
	  "/users" command
	* Menus in the conversation windows
	* Improved tab completion support
	* Ctrl+c prompts with a dialog before exiting
	* Filter string in the debug window
	* Notify when you leave a chat
	* Work around an ncurses bug which appears when half of a multi-cell
	  character is covered by an upper-level window
	* New plugins are shown in bold text in the plugin dialog
	* Nicer HTML screendumps

version 2.0.0 (5/3/2007):
	* The project has new names - libpurple for the core, Pidgin for the
	  GTK+ UI and Finch for the ncurses based console UI (AOL LLC)

	Build Changes:
	* With the Core/UI split complete, it is now possible to build
	  libpurple without any UIs, creating a library upon which other
	  UIs may be constructed
	* A new ncurses-based console UI called Finch is now available
	  (Sadrul Habib Chowdhury, Google Summer of Code)
	* Reorganized the source tree to split apart the code for the UI
	  changes and libpurple targets
	* libxml2 is now required.  We switched from gmarkup to libxml2 for
	  more correct XML parsing.

	Status System:
	* The code dealing with buddy and account status, away messages,
	  away states, online/offline, etc has been completely rewritten.
	  Huge thanks to Christian Hammond, Dave West, Daniel Atallah and
	  Sadrul Habib Chowdhury.
	* Your status can now be set from inside the buddy list using the
	  selector at the bottom of the window.
	* To see messages when a buddy signs on or off, goes away, or
	  becomes idle, load the "Buddy State Notification" plugin

	Buddy List:
	* Performance when manipulating and displaying the buddy list has
	  been significantly improved (Aaron Sheldon, Google Summer of Code)
	* Buddy icons are now shown in tooltips (Felipe Contreras)
	* Tooltips now contain additional information about a "Person" that
	  contains multiple online buddies
	* Added a "Last Seen" field to buddy tooltips
	* Contacts will auto-expand when buddies are dragged around
	* If Pidgin is exited with the buddy list hidden in the docklet, it
	  will remain hidden when Pidgin is started again (Scott Shedden)
	* Improved buddy list searching with CTRL+F
	* Ability to set a buddy icon for all of your accounts at once via
	  the buddy list (You can still set per-account icons via the
	  account editor)
	* The space wasted by the group expanders has been eliminated and
	  the expander setting in .gtkrc-2.0 is no longer needed
	* Authorization requests don't popup new dialogs anymore. They are
	  displayed at the bottom of the buddy list instead.
	* New mail notifications don't popup new dialogs anymore. They are
	  displayed at the top of the buddy list instead.

	Conversations and Chats:
	* Timestamps honor the locale.  To use the traditional style,
	  enable the "Message Timestamp Formats" plugin.  The plugin
	  also provides options to show dates in timestamps.
	* Messages from buddies in the same "Person" will automatically
	  use the same conversation window.
	* The "Send As" menu has been replaced with a more appropriate
	  "Send To" menu based on "Persons" on your buddy list
	* Message formatting persists between messages (Igor Belyi)
	* Full message background colors are now supported
	* Smooth scrolling when receiving a new message
	* Screenname colors in chats now chosen intelligently
	* Conversation buffer scrollback limited to avoid large memory
	  usage in active conversations
	* Control-Shift-Tab will reverse cycle through the conversation tabs
	  (James Vega)
	* Many problems related to having an IM conversation and a chat open
	  with the same name are fixed (Andrew Hart)
	* Warning dialog when closing a window with unread IM messages
	* In chats right-click on names in the conversation window to
	  IM/Send File/Get info/ignore the user
	* Added tab management options to the tab right-click menu (Sadrul
	  Habib Chowdhury)
	* Brand new message queueing system.  Sounds are played when a
	  message is queued rather than when the message is dequeued
	  (Casey Harkins)
	* Ability to find the last message from a user in a chat (Levi Bard
	  and Sadrul Habib Chowdhury)
	* Formatting is preserved across messages
	  (There are known issues with pasting formatted text.  Either use
	   "Paste as Plain Text", hit Ctrl-R after pasting, or use the Clear
	   Formatting button on the toolbar.)
	* Performance while joining large chat rooms has been significantly
	  improved (Aaron Sheldon, Google Summer of Code)
	* Bi-Directional text support improvements for GtkIMHtml (Shlomi Loubaton)

	Sounds:
	* Beautiful new default sounds (Brad Turcotte)
	* Use GStreamer for playing sounds, instead of libao
	* A volume control in the preferences (Casey Harkins)

	Log Viewer:
	* Log viewer aggregates logs from the same "Person"
	* When opening the log viewer, show the most recent log by default
	  (Peter McCurdy)
	* Logs are now saved with the current timezone, which is displayed
	  in the log viewer
	* Text logs are linkified, so URLs are clickable
	* The old logger now caches file offsets, so opening the log viewer
	  for buddies with old logs should be much faster now if you have large
	  log files (except the first time for a log, when the cache is built)

	Plugins:
	* Plugins are now accessed through a separate dialog from the Tools
	  menu of the Buddy List
	* Newly installed plugins can now be activated without restarting
	  Pidgin (Sadrul Habib Chowdhury)
	* Overhauled the system tray/docklet plugin (Casey Harkins)
	* Text Replacement Plugin rewritten, works in real time and far more
	  intuitively (Benjamin Kahn)
	* Entries in the text replacement plugin are now sorted
	  alphabetically
	* The text replacement plugin allows non-whole-word replacement rules
	  (Levi Bard)
	* The text replacement plugin offers both case sensitive matching and
	  automatic case handling
	* I'dle Ma'ker plugin now has an easier method to unidle accounts, a
	  way to idle all accounts at once, and a way to unidle all accounts
	  idled via the plugin (John Bailey, Sadrul Habib Chowdhury)
	* The Evolution Integration plugin now supports Groupwise contacts
	* Mono plugin loader (Eoin Coffey)
	* Perl plugin loader has been rewritten (John Kelm, Google Summer
	  of Code)
	* New music messaging plugin (Christian Muise, Google Summer of Code)
	* gaim-remote has been superceded by new DBUS bindings within libpurple
	  (Piotr Zielinski, Google Summer of Code)
	* The purple-url-handler program has been added to provide a way to
	  automatically launch IM links via Pidgin or Finch.
	* The functionality of the auto-reconnect plugin has been
	  moved into the core, and the plugin itself has been removed.
	* 'Highlight when nick said' option added to Message Notification
	  plugin.
	* The system tray icon is now properly transparent (Dan Winship)
	* New Log Reader plugin that can read and display logs from Adium,
	  MSN Messenger, and Trillian in the log viewer
	* New Contact Availability plugin that attempts to predict the
	  times when people in your buddylist will most likely respond
	  to you, based on times in the past when they have responded
	  (Geoffrey Foster, Google Summer of Code)
	* A few new plugins: Autoaccept, Autoreply, Buddy Notes, New Line,
	  Offline Message Emulation, Conversation Colors and Markerline

	MSN Features:
	* Custom smiley receiving support (Irving Cordova & Francesco Fracassi)
	* Added support for sending (with the /nudge command) and receiving
	  "nudges" (Julien Cegarra, Martin Bayard)
	* Added an account action to open your Hotmail inbox from MSN
	* Bi-directional text is correctly handled now (Shlomi Loubaton)

	Yahoo Features:
	* Stealth Settings have been implemented
	* Doodle is now supported (Andrew Dieffenbach, Google Summer of Code)
	* Buddies' requests to add you to their lists now prompt for
	  authorization
	* Account option to ignore chat and conference invitations (Peter
	  Lawler)
	* Added a /list command to bring up the room list (Peter Lawler)

	AIM/ICQ Features:
	* ICQ file transfer support with newer ICQ clients (Jonathan Clark,
	  Google Summer of Code)
	* Many overall improvements to AIM and ICQ file transfers (Jonathan
	  Clark, Google Summer of Code)
	* Support for pausing and resuming AIM and ICQ file transfers
	  (Graham Booker)
	* Ability to set ICQ "require authorization" and "web aware"
	  setting (Ettore Simone)
	* ICQ encoding fix for offline buddies (Ilya Konstantinov)

	IRC Features:
	* SSL support for IRC connections (Daniel Atallah)
	* Show an error message when temporarily unable to join an IRC
	  channel or change your nick
	* Added /nickserv, /memoserv, /chanserv and /operserv
	  commands (Joao Luís Marques Pinto)
	* Added CTCP VERSION via /version (Andrej Krivulčík)
	* Added /whowas command (achris)

	Jabber Features:
	* Support for SRV lookups
	* Support for buddy icons
	* Jabber User Directory searching

	SILC Features:
	* Whiteboard support (Pekka Riikonen)
	* Sending/receiving images in IMs (Pekka Riikonen)
	* Cipher and HMAC selection support (Pekka Riikonen)
	* Buddy Icon support (Pekka Riikonen)

	Other Protocol Changes:
	* Bonjour (Rendezvous) protocol support (Juanjo Molinero Horno, Google
	  Summer of Code)
	* Updated Gadu-Gadu protocol support (Bartosz Oler, Google Summer of
	  Code).  This requires the libgadu library.  See
	  http://pidgin.im/faq.php#libgadu for more information.
	* SIP/SIMPLE support (Thomas Butter, Google Summer of Code)
	* Sametime protocol support
	  Requires the meanwhile library: http://meanwhile.sourceforge.net
	* QQ protocol support (Mark Huetsch, Google Summer of Code, and the
	  developers of the OpenQ project)
	* Removed the Napster and TOC protocols plugins

	Other Noteworthy Changes:
	* NAT traversal support via UPnP (Adam J. Warrington, Google Summer of
	  Code)
	* NAT traversal support via NAT-PMP (Evan Schoenberg and R. Tyler Ballance)
	* The modify account dialog now contains two tabs, which should display
	  better at lower resolutions (Sadrul Habib Chowdhury)
	* New "find buddy" results dialog (Alex Converse)
	* People using input methods can now use Enter again
	* Mouse-over hyperlink coloring is now themeable
	* Buddy Pounces now have a proper management window. (Kevin Stange)
	* Buddy icons maintain aspect ratio when resized
	* The last used directory is remembered for opening or saving files and
	  buddy icons
	* Add an SVG version of our desktop icon, pidgin.svg (John Oyler)
	* If a given protocol doesn't support privacy, we now handle blocking
	  in the core. (Jean-Yves Lefort)
	* Smiley themes can now include spaces in the smiley definitions.
	  The spaces (and now backslashes) must be backslash-escaped.
	  (Sadrul Habib Chowdhury)
	* New e-mail notices are now grouped into one dialog.
	  (Sadrul Habib Chowdhury, Chris Stafford)
	* "Open" in the File Transfer window integrates with GNOME, KDE, and
	  Windows and falls back to the browser in other environments.
	* On Mac OS X, the keyboard/mouse idle time pref now uses system idle
	  time instead of X11 idle time (Michael Culbertson)
	* Autocomplete in the buddy pounce dialog (Sadrul Habib Chowdhury)
	* Non-blocking socket I/O is used in most protocol plugins
	* All-new icons all over the place (Hylke Bons)

	Preference Changes:
	* Preferences have been substantially reorganized and cleaned up
	* Smiley theme descriptions are now shown correctly for the highlighted
	  smiley theme (Levi Bard)
	* All Buddy List preferences have been moved to the Buddies menu of
	  the buddy list window.
	* Proxy settings will be taken from Gnome if it is running.  These may
	  still be overridden on a per-account basis.
	* Removed "Dim idle buddies;" behavior is now always enabled
	* Removed keyboard shortcut preferences for ctrl-B/I/U; enabled by
	  default, but won't interfere with bindings set by the GTK theme
	* Removed keyboard shortcuts preferences for ctrl-# to insert a smiley;
	  behavior removed from Pidgin
	* Removed "Enter" vs. "Ctrl-Enter" to send; "Enter" sends by default,
	  but it is now possible to change this binding in your GTK theme
	* Removed "Show multi-colored screennames in chats;" behavior is now
	  always enabled and screenname colors automatically adjust themselves
	  to compensate for background color.
	* Removed "Raise Buddy List Window on Events" and the related behavior
	* Removed "Display remote nicknames if no alias is set"
	* Removed "Show idle times" and "Show warning levels" on the buddy
	  list; behavior is now always enabled
	* Removed "Auto-expand contacts;" contacts expand only when dragging
	  buddies around the buddy list
	* Removed conversation and buddy list buttons and related preferences
	* Removed "Raise conversation window" preferences; moved feature to
	  the notify plugin
	* Removed "Show alias in tabs/titles;" behavior is now always enabled
	* Removed "Show formatting toolbars;" the setting in conversations'
	  "Options" menu now affects the global preference
	* Removed "Show timestamps;" behavior is now enabled, but is overridden
	  by the timestamp plugin
	* Removed all protocol options pages
	* Removed "Escape closes windows;" default key binding is now Ctrl-W
	* Removed "Log when buddies sign on/sign off/become idle/become
	  un-idle/go away/come back" and "Log your own actions;" all of these
	  will be logged when the system log is enabled
	* Removed the separate ignore formatting preferences; behavior has been
	  consolidated into a single preference

version 1.5.0 (8/11/2005):
	* Ability to set IRC quit message (Lalo Martins)
	* OSCAR file transfers now work for 2 users behind the same NAT
	  (Jonathan Clark)
	* Yahoo! buddy requests to add you to their buddy list now prompt for
	  authorization
	* Added a /clear command for conversations/chats
	* Fixed ICQ encoding for messages with offline ICQ users
	  (Ilya Konstantinov, SF Bug #1179452)
	* Default Yahoo! chat roomlist locale to 'us'

version 1.4.0 (7/7/2005):
	* Fix system log start times for some protocols
	* SILC compiles with newer SILC toolkit versions (Pekka Riikonen)
	* Fixed a bug where buddy icon cache files were left in the icon
	  cache directory after they were no longer in use.
	* Attempt to detect the file type of a buddy icon when saving.
	* Additional Yahoo! boot protection (Peter Lawler)
	* A few Yahoo! memory leaks plugged (Peter Lawler)
	* Fixed handling of the new Yahoo! profile page. (Joshua Honeycutt,
	  Peter Lawler)
	* Fixed localized Yahoo! room lists.  Please refer to the Yahoo!
	  section of the Gaim FAQ for details. (Peter Lawler)
	* Enabled sending files to ICQ users using ICQ 5.02 and newer
	  (Jonathan Clark)

version 1.3.1 (6/9/2005):
	* The file transfer details section now also displays the full path to
	  the local file sent/received.
	* Yahoo! has the following new "/" commands:  /join, /buzz
	* Fix Yahoo! privacy bug
	* Fix Jabber Get Info crash on busted servers
	* Updated our gaim.desktop file, thanks to all our terrific translators
	  for sending in translations of the changes
	* Improvements to how Gaim handles new message notification
	* Fix Jabber registration on XMPP servers (including jabber.org)

version 1.3.0 (5/10/2005):
	* Removed parts of the font selection dialog that were not respected
	* Fix being invited to a multi user chat on MSN
	* Multiple SILC accounts should work now (Pekka Riikonen)
	* Fix times on jabber chat backlogs
	* Fix gevolution plugin to compile with e-d-s 1.0 or 1.2
	* Fix gevolution plugin to remember buddy name when someone added you
	  and you then add them
	* Formatting in jabber chats works
	* Fix to prevent MSN disconnecting if you change status while connecting
	* Fixes for two remotely exploitable crash bugs.  See
	  http://gaim.sourceforge.net/security/ for more information.
	* Change to correctly handle adding jabber buddies on ejabberd servers

version 1.2.1 (4/3/2005):
	* URL escaping now works with UTF-8 text. This may break some old log
	 files.
	* Revert to XOR auth for ICQ as the md5 is not fully functional
	* Fix bug with going away while in a jabber chat
	* MSN bug fixes (Felipe Contreras)
	* Escape things properly in IRC
	* Docklet fixes: fix the "1 pixel-wide icon" bug, fix problems with Gaim
	  crashing when the tray manager dies, and work correctly with multi-headed
	  displays where the tray isn't on the primary screen (Robert McQueen)

version 1.2.0 (3/17/2005):
	* Yahoo file receiving and buddy icon receiving work again.
	* Limit animated buddy icon frame rates to 10 frames per second
	  (Nathan Conrad)
	* Fix a bug where portions of your account configuration would
	  fail to be read correctly if you set a proxy user name or
	  password containing invalid XML characters such as < and >
	  (Bastien Durel)
	* Yahoo! privacy improvements (Bleeter)
	* Fix receiving Jabber formatting (broken in 1.1.3)

version 1.1.4 (2/24/2005):
	* Fixed a bug where Yahoo! would lose messages (and any other packet
	  really)
	* Correctly show the time when incoming Gadu-Gadu messages were sent
	  (Carl-Daniel Hailfinger)
	* Fixed crashes with glib 2.6
	* Fixed MSN crash when conversations time out after the conversation
	  window was closed
	* Fixed an html parsing bug, CAN-2005-0208

version 1.1.3 (2/17/2005):
	* CHAP authentication support for SOCKS5 proxies (Malcolm Smith)
	* ICQ offline messages are sent using your specified character
	  set instead of Unicode (Magnus Hult)
	* MSN HTTP method works with proxies using authentication (Bastien Durel)
	* Really fix the bug where buddies show as logged in for 49 thousand days
	* Buddy pounces containing '&' are saved correctly
	* Improved MSN error handling when the servers are unavailable
	* More MSN bug fixes
	* Fix some leaks
	* Fix "Find" in the log viewer so that it finds in all logs
	* Smileys not appearing at the end of lines has been fixed
	* Closing conversation windows no longer cancels active file transfers on
	  MSN (Felipe Contreras)

version 1.1.2 (1/20/2005):
	* MSN 'HTTP Method' fixed (Felipe Contreras)
	* Better handling of MSN's Individuals group and buddy status updates
	  (Felipe Contreras)
	* Fix a crash inviting MSN user to a chat when they're already there
	* AIM SecurID login support
	* Fix configuration of Jabber chat rooms on some servers
	* More MSN bug fixes (Felipe Contreras)
	* Fix queue messages to Docklet when not globally away (Robert McQueen)
	* Fix some leaks
	* The Autopackage now builds both the mozilla-nss and the gnutls
	  ssl plugins, and requires at least one of those libraries.

version 1.1.1 (12/28/2004):
	* Allow SILC authentication via public key if your key is password
	  protected (Michele Baldessari)
	* More MSN bug fixes (Felipe Contreras)
	* Drag-and-drop to conversation window file transfers work again
	* Disable the delete button on pounces that aren't saved yet anyway
	  (Kevin Stange)

version 1.1.0 (12/02/2004):
	New Features:
	* Binary relocable. Gaim will find its files even if it's installed
	  in a location other than the --prefix it was ./configured with.
	  Pass --disable-binreloc to ./configure to disable.
	* IRC now has fallback encodings, and tries harder to display
	  something useful during an encoding error.
	* New MSN protocol icon (Felipe Contreras)

	Bug Fixes:
	* Fix some leaks (Miah Gregory, Felipe Contreras)
	* Fix crashes when removing buddies in certain situations (Andrew Hart)
	* Eliminate MSN switchboard errors (Felipe Contreras)
	* Fix MSN buddy icon synchronization (Felipe Contreras)
	* Correctly display file transfer dialogs for filenames containing &, < or >
	* Correctly display MSN authorization dialogs for friendly names containing
	  &, < or >
	* Properly align the right-click docklet menu with the docklet icon in
	  *nix.
	* Fix a crash if the MSN buddy list is not available
	* Fix a bug in the request api (Gary Kramlich)

version 1.0.3 (11/11/2004):
	Bug Fixes:
	* Jabber authentication fixes (Michael Plump)
	* Yahoo buddy idle reporting is more accurate (Evan Schoenberg)
	* "Allow All" privacy setting works on Yahoo (Peter Lawler)
	* Fix a crash when dragging a buddy to the conversation entry area
	* Fix a crash removing chats from the buddy list
	* Correctly display buddy pounces for aliases with &, < or > in them
	* Correctly follow the per-conversation logging option

version 1.0.2 (10/19/2004):
	Bug Fixes:
	* MSN file transfers work on big endian machines (Jean-Francois Roy and
	  Evan Schoenberg)
	* Fixed the MSN signon crash with Miranda users in the buddy list
	* Fixed sending messages to MSN Web Messenger users (Damien Ayers)
	* Fixed some memory leaks in the MSN plugin (Evan Schoenberg)
	* Fixed a crash viewing certain MSN user profiles (Evan Schoenberg)
	* Fixed a crash sending a file on MSN when the file is unreadable
	* Fixed a crash deleting accounts (Andrew Hart)
	* Fixed a crash inviting to chats (Andrew Hart)
	* Fixed a bug in Yahoo privacy handling (Peter Lawler)
	* Fixed a crash trying to join a chat from the docklet when not signed in
	  to a chat-capable account (Daniel Atallah)

version 1.0.1 (10/07/2004):
	New Features:
	* Use the GNOME default browser when opening links if you're running GNOME
	  (Alex Duggan)
	* Added support for multiple addressbooks in the gevolution plugin
	  (Henry Jen).

	Bug Fixes:
	* Send-As menu duplicates less work (Dave West)
	* Can now see your own MSN buddy icon (Felipe Contreras)
	* Jabber roomlist fetches work again
	* Close buttons on tabs in existing conversations correctly reflect the
	  "show close buttons on tabs" preference (Nathan Fredrickson)
	* Fix to make the get_signon(buddy) perl plugin function work (Gregory C.
	  Harfst)
	* Fixed crashes when reloading the gevolution plugin (Henry Jen)
	* Fixed some memory leaks in the gevolution plugin.
	* Wrap at character boundaries if there is not enough space for a full word
	* 64 bit compile warning fixes

version 1.0.0 (09/17/2004):
	New Features:
	* Drag-and-drop buddy support for the Invite dialog (Stu Tomlinson)
	* Drag-and-drop buddy support for the Pounce dialog (Stu Tomlinson)
	* View Chat log available from the interface (Daniel Atallah)
	* Ability to receive offline messages in character encodings
	  other than ASCII (thanks to Nick Sukharev)
	* File transfer status messages printed to conversation
	  windows (Dave West)
	* Display file transfer messages when someone sends you a file
	  over AIM (Dave West)
	* Handle MSN buddy lists more sanely (Felipe Contreras)
	* Zephyr can use tzc to run from behind a firewall (Arun A Tharuvai)

	Bug Fixes:
	* Work around window manager stupidity with new dialog windows (Dave West)
	* Compile with gtk 2.5.x (Gary Kramlich)
	* Escape invalid characters in log names (Daniel Atallah)
	* Fix for clicking add in an msn chat with 2 or more people in your buddy
	  list (Daniel Atallah)

version 0.82.1 (08/27/2004):
	Bug Fixes:
	* Fix a crash when changing the preference for how to display buttons
	  on conversation windows
	* Remove a stray printf() when beginning new conversations and logging
	  is enabled

version 0.82 (08/26/2004):
	New Features:
	* Ability to set available messages for AIM
	  (Tools->Account Actions->Set Available Message...)
	* Ability to specify a custom character set for messages sent to ICQ
	  users and messages received from ICQ users
	* Ability to edit your current away message (Rhett Robinson)
	* Topics in the conversation window (not the topic field at the
	  top) with URLs will now appear as links (Stu Tomlinson)
	* File transfers appear in the file transfer window when they
	  are initiated rather than when they begin transferring (Dave West)
	* Instead of toggling slash commands on/off, you can now toggle
	  passing through unknown slash commands on/off.

	Bug Fixes:
	* Joining a Jabber chat no longer causes a crash (Stu Tomlinson)
	* Selecting a buddy icon for a brand new account no longer
	  causes a crash
	* Better file transfer error messages (Dave West)
	* Remotely canceled file transfers in MSN are now noticed, so that we
	  don't accidentally cancel the file transfer and crash Gaim
	  (Felipe Contreras)
	* Protocols that don't support joining chat rooms by name no longer
	  allow chat rooms to be added to the buddy list (Felipe Contreras)
	* Delayed messages and system messages no longer cause
	  sound events to be triggered (Nathan Fredrickson)
	* The chat invite button has a correct label (Stu Tomlinson)
	* The system log should leak fewer file descriptors (Ka-Hing Cheung)
	* Buddy list tooltips display in more appropriate positions when
	  using multiple monitors (Dave West)
	* Better parsing of URLs containing special characters
	* All users are shown when joining a Yahoo! conference (Bleeter Yaluser)
	* You now leave all Yahoo! conferences when you log out of Yahoo!
	* Buddy Icon updating bug fixed (Felipe Contreras)

version 0.81 (08/05/2004):
	New Features:
	* The autorecon plugin will somewhat remember state information(Yosef
	  Radchenko)
	* Visual display of ops/voice/halfops/so on in Chats (Stu Tomlinson)
	* Tab completion of slash commands in Chats (Stu Tomlinson)
	* gaim-remote can now manipulate status (István Váradi)
	* The text messages of Yahoo Audibles are now displayed, although
	  the audio and graphics are not.
	* Yahoo! away messages can be 255 characters long now

	Bug Fixes:
	* Gadu-Gadu should connect again (Andrew Wellington)
	* Novell fixes (Mike Stoddard of Novell):
		* Fixed reconnect crash
		* Fixed duplicate root folder bug
		* Fixed bug with folder ordering (on a first time login
		  folders were being added in reverse order).
	* Use ISO date format for the system log (Eduardo Pérez)
	* Long buddy lists with irc should cause flooding disconnects less
	  (Stu Tomlinson)
	* Better smiley substitution
	* Fix a crash related to auto-expanding contacts at the bottom of
	  buddy lists
	* Fix a crash on Solaris when changing or viewing information for
	  your AIM account (Format Screen Name, Change Email Address, etc.)
	* HTML in OSCAR buddy comments is now escaped (and not rendered)
	* Fix a crash when dragging a screen name to a conversation window
	  for that screen name
	* User-requested new conversation windows are now always given focus
	* Pasting HTML into Gaim from certain sources no longer results in
	  the spaces between some words being removed
	* The alias of a contact is now displayed in more places when the
	  alias of a buddy is not set
	* .gaimrc is no longer imported
	* Prevent a crash if you sign off and try to dequeue messages from
	  the away dialog (Kevin Stange)
	* Prevent a possible crash if gaim_gtkconv_write_conv is called
	  with who as NULL (Kevin Stange)
	* Prevent (null) or an empty string from being logged as the sender's
	  name if the sender no longer has an alias because the account is
	  signed off (Kevin Stange)
	* The auto-reconnect plugin will no longer attempt to reconnect an
	  MSN account if you were disconnected because you signed on from
	  another location (Stu Tomlinson)
	* On Solaris, chatting in IRC using the UTF-8 charset no longer gives
	  a "conversion failed" error for every message (Arvind Samptur)
	* ICQ offline messages should have the correct timestamp (Dave West)

version 0.80 (07/15/2004):
	New Features:
	* Ability to send files from the conversation window (Daniel Atallah)
	* Drag a file into the buddy list or a conversation to send it to that
	  buddy
	* Yet more new commands and features for SILC (Stu Tomlinson)
	* Gaim uses the new file chooser when compiled for GTK+ 2.4
	  (Fernando Herrera)
	* Support for the Epiphany web browser (Leonardo Serra)
	* Status messages in Gadu-Gadu (Andrew (proton) Wellington)
	* Parentheses are now displayed around the title and tabs of
	  conversations from offline accounts or parted chats.
	* Zephyr typing notification (Arun A Tharuvai)
	* Account dialog's columns are resizable (Eduardo Pérez)

	Bug Fixes:
	* The firefox browser option now works with firefox 0.9
	* Buddy icons in conversations no longer depend on the
	  buddy list
	* Fix for the bug where some buddies seemed logged in 4
	  thousand some odd days (Alan Ford)

version 0.79 (06/24/2004):
	New Features:
	* Display name changes are now shown in the conversation windows.
	  (Robert Mibus)
	* Get Info on Yahoo! now works for nonenglish profiles.
	  (Ambrose Li)
	* General "Get Info" improvements on Yahoo! and MSN (Ambrose Li)
	* Yahoo! Japan support. Click More Options and check Yahoo Japan
	  in the account editor, to use your Yahoo! Japan account
	* Gtk themes can now theme the Gaim buddy list independently of
	  other things (Stu Tomlinson)
	* Show timestamps now has a per-conversation option in addition
	  to the global one, bringing it in line with the other conver-
	  sation options (Stu Tomlinson)
	* Added MSN buddy icons (Felipe Contreras)
	* Added MSN file transfer (Felipe Contreras)
	* MSN's idle state now actually sets a buddy idle
	* Buddy pounce defaults are now more sane, and apply to the state the
	  buddy is currently in. For example, if the buddy is idle, set
	  "Return from idle" by default. The last action(s) used are the
	  defaults for the next pounce
	* Yahoo buddy icon support
	* Selected buddy icons will automatically convert to the appropriate
	  format for the protocol. (GTK 2.2 and higher only)
	* Dragging an image file into the Modify Account dialog will set that
	  as a buddy icon.
	* Development headers for compiling third-party plugins are now
	  installed. (Stu Tomlinson)
	* Headers for gaim-remote now reside in gaim/ instead of
	  gaim-include/.
	* Basic YCHT support, which allows joining Yahoo! Chats when
	  logged in using the web messenger method

	Bug Fixes:
	* Fixed Yahoo! authentication problems.  (Cerulean Studios)
	* Non-looping animated icons no longer cause Gaim to freeze
	* Flashing windows should work again for unix in window managers that
	  support the URGENT hint (Etan Reisner)
	* Better handling of character sets in RTF for Novell (Mike Stoddard of
	  Novell)
	* Contact list sync problems in Novell fixed (Mike Stoddard of Novell)
	* Fixed a crash in SILC that sometimes happened when resolving
	  the buddy list (Pekka Riikonen)
	* Parallel compiles of the perl plugin should work better
	  (Stu Tomlinson)
	* The disconnected UI op was called twice on connection errors. Now
	  it is only called once. (Evan Schoenberg)
	* Dragging into conversation windows works better
	* Protocol-specific settings for accounts were being removed whenever
	  the account was modified. Now they're only removed when the protocol
	  type changes, as it should be.
	* Zephyr bug fixes and memory leak plugs (Arun A Tharuvai)
	* Rewrite of MSN buddylist support, which fixed a known syncronization
	  bug and some others (Felipe Contreras)

version 0.78 (05/30/2004):
	New Features:
	* Support for the SILC protocol (http://www.silcnet.org/)
	  (Pekka Riikonen)
	* Option to suppress disconnect notification when using
	  the autoreconnect plugin (Christopher (siege) O'Brien)
	* Added support for dragging buddies from the buddy list into the
	  Add Buddy Pounce dialog
	* Pounce notification now includes time (Mike Lundy)
	* The history plugin now shows history for chats in addition to IMs
	* Menu item to view conversation logs (Tom Samstag)
	* Conversation and chat sizes automatically saved (Stu Tomlinson)
	* Added support for Novell privacy settings (Mike Stoddard of Novell)
	* Added ability to initiate multi-user conferences (chats) in Novell
	  (Mike Stoddard of Novell)
	* Find and Save buttons on the debug window (Stu Tomlinson)
	* Plugin Actions menu (Christopher (siege) O'Brien)
	* Plugins can now add entries to the right-click menu of a group or chat
	  (Stu Tomlinson and Christopher (siege) O'Brien)
	* Hyperlink colors are now themeable via your ~/.gtkrc-2.0 file

	Bug Fixes:
	* Compiles again with gcc 2.96 (Ignacio J. Elia)
	* Gtk2.0 compatibility fixes (Tim Ringenbach)
	* Many documentation updates (Jonathan Champ, Gary Kramlich,
	  Stu Tomlinson, and Kevin Stange)
	* Yahoo works on 64 bit machines (Gary Kramlich)
	* Zephyr works on 64 bit machines (Arun A Tharuvai)
	* Novell 64bit fixes, better error messages, and buddy list sync fixes
	  (Mike Stoddard of Novell)
	* Novell protocol works on big endian machines (Novell)
	* Massive rewrite of MSN support, which should fix a number of issues
	  and make errors easier to interpret (Felipe Contreras)
	* Fixed a privacy-related bug in MSN that affected blocking/permitting,
	  which was due to case-sensitive string comparisons (Gudmundur
	  Olafsson)
	* Fixed an MSN HTTP method bug where MSN would queue data indefinitely.
	  (Andrew Wellington)
	* All known MSN formatting bugs were fixed.
	* Overly long messages and paging cell phones in MSN no longer cause
	  disconnects (Felipe Contreras)
	* Several bug fixes for MSN's MSNSLP and MSNObject support (Finlay
	  Dobbie)
	* ALT-F works correctly in the System Log Viewer (Stu Tomlinson)
	* New tabs should scroll correctly again (Tim Ringenbach)
	* Dialogs opened from a conversation window are now closed when
	  the conversation window is closed, preventing a crash (Kevin Stange)
	* Copy/paste encoding fixes (Joe Marcus Clarke)
	* IRC disconnect crash fix (Luciano Miguel Ferreira Rocha)
	* Ampersands in links should work correctly (Tim Ringenbach)
	* DirectIM and IM Image support for AIM are greatly improved
	  (Tim Ringenbach)
	* Gadu-Gadu updates (Andrew Wellington)
	* Print Gadu-Gadu messages to the debug window instead of the console
	* Updated and standardized blist signals (Gary Kramlich)
	* Made the recieve-*-msg signals match the sending ones (Stu Tomlinson)
	* The idle time for the buddy-idle and buddy-unidle signals should
	  be correct again.

	Preference Changes:
	* Added "Conversation placement - By conversation count"
	* Added a "none" smiley theme to replace the "Show graphical
	  smileys" option
	* Replace default formatting preferences with a dialog to set a
	  default formatting in a WYSIWYG manner.
	* Removed "Show logins in window," default to yes
	* Removed "Send URLs as links," default to yes (in protocols that
	  support HTML)
	* Removed "Show URLs as links," default to yes
	* Removed New window height & width and Entry field height for Chats &
	  IMs, sizes are now saved automatically
	* Removed "Tab-complete nicks" default to yes
	* Removed "Old-style tab completion", no longer supported
	* Removed "Sending message removes away status", default to no
	* Removed "Show numbers in groups", default to yes
	* Removed "Icons on tabs", default to yes
	* Removed "Sounds when you log in", default to no
	* Removed "Seconds before resending autoresponse", default to 600
	  seconds
	* Removed "Send autoresponse in active conversations", default to no
	* Removed "Show people joining in window", default to yes
	* Removed "Show people leaving in window", default to yes

version 0.77 (04/22/2004):
	New Features:
	* The System Log returns (Ka-Hing Cheung)
	* Added a conversation-drag-ended signal (Etan Reisner)
	* Reorganized and cleaned up the MSN protocol plugin (Felipe Contreras)
	* Added the -c option to specify location of the .gaim directory,
	  removed the outdated -f option that no longer had any effect (Daniel
	  Atallah)
	* Novell GroupWise protocol support added (Novell)
	* WYSIWYG improvements (Tim Ringenbach)
	* WYSIWYG editing for user info (Jon Oberheide)
	* Rich-text copy and paste
	* Plugins can now add menu items to the buddy context menu
	  (Christopher O'Brien)
	* Plugins can now add preferences (Gary Kramlich)
	* The TOC protocol is no longer built by default. The plugin is not
	  being properly tested and is no longer officially supported.
	* Bumped up the plugin API version number, and added version numbers
	  for loader plugins and protocol plugins. Authors will want to
	  update their plugins, and possibly use GAIM_PLUGIN_API_VERSION,
	  GAIM_PRPL_API_VERSION, and GAIM_LOADER_API_VERSION constants.
	* Zephyr error reporting works (Arun A. Tharuvai)
	* Zephyr deals with non-utf8 characters (Arun A. Tharuvai)

	Bug Fixes:
	* Formatting in the Log viewer is fixed (Kevin Stange)
	* Save Conversation works again (Kevin Stange)
	* The Clear button in privacy works (Robert Mibus)
	* MSN error reporting works again (Stu Tomlinson)
	* MSN e-mail notifications should no longer cause Gaim to crash
	  (Felipe Contreras)
	* Fixed an infinite loop bug that would sometimes cause MSN to lock
	  up (Nickolai Zeldovich)
	* All away messages should now show up in tooltips
	* Removing zephyr buddies no longer crashes (Arun A. Tharuvai)

version 0.76 (04/01/2004):
	New Features:
	* WYSIWYG text input (with much help from Gary Kramlich and Kevin
	  Stange)
	* Ability to be invisible on AIM
	* Chatroom list support (Tim Ringenbach)
	* Added auto-completion for screen names to the New Instant Message and
	  Get User Info dialogs.
	* Non-ascii character support in AIM chats (Uli Luckas and Marco Ziech)
	* Vastly improved browser opening, with tab support! (Nathan
	  Fredrickson)
	* Added support for connecting to MSN using the port 80 method.
	* Support for Mozilla Firefox (Chris Friesen and Nathan Fredrickson)
	* Added protocol-specific preferences (Gary Kramlich)
	* Local IP address information can be changed in Preferences
	  (Tim Ringenbach)
	* Improved local IP address detection (Tim Ringenbach)
	* Offline accounts in account drop-down lists are now greyed (Etan
	  Reisner)
	* Improved accessibility support for screen readers and other
	  accessibility tools (Marc Mulcahy)
	* Improved accessibility in conversation windows (Nathan Fredrickson)
	* Keyboard access to context menus via Shift+F10 (Marc Mulcahy)
	* Core/UI split event loop code. (Scott Lamb)
	* Added improvements to the multi-field request code, including
	  required fields and account fields.
	* Moved more dialogs to the request API for interface consistency
	  (Send Message, Get User Info, and Insert Link dialogs)
	* Jabber file transfer
	* IRC file transfer (Tim Ringenbach)
	* Added a hidden preference for disabling buddy list tooltips or
	  changing the pop-up delay in prefs.xml.
	* Moved translation news to po/ChangeLog

	Bug Fixes:
	* Changes in AIM/ICQ server-side buddy lists take
	  precedence over the local buddy list
	* Significant work on the Zephyr plugin (Arun A. Tharuvai)
	* You can now use :/ as a smiley safely (Nathan Owens)
	* Various buffer overflow fixes (Stefan Esser)
	* Tabs now stay green when they are supposed to (Etan Reisner)
	* Fixed a bug where only the first user in a chat room list was removed
	  sometimes when trying to remove a group of users (Tim Ringenbach)
	* Clearing an AIM buddy icon actually removes it from the server,
	  icons changes in the account editor do not take effect if the
	  cancel button is used (Stu Tomlinson)
	* Improved chat parting logic (Tim Ringenbach)
	* Yet Another IRC channel user duplication bugfix (Tim Ringenbach)
	* Deleting an account while modifying it will no longer crash gaim.
	* Only one account preference window will now appear per account when
	  clicking Modify.
	* Aliases are now shown alongside the screen name in the message
	  queue window. (Kevin Stange).
	* TCL Plugin API changed
	* The mobile icon on MSN users is now removed when the person disables
	  mobile paging (Stu Tomlinson)
	* Removing invalid buddies in MSN with a space in their name no longer
	  causes a disconnect (Stu Tomlinson)
	* Multiple MSN chats should now work (Robert Mibus)
	* Added new MSN error codes and fixed an incorrect one (Stu Tomlinson)
	* Incoming colors are now processed correctly in MSN.
	* Conversation placement by account now works correctly with both
	  chats and IMs, and takes the Combine Chats and IMs option into
	  consideration.
	* Minor tweaks to the list box in the multi-field request dialogs
	  so they work without a label and scrollbar (Pekka Riikonen)
	* Hitting enter in a multi-field request dialog when a textfield has
	  the focus no longer ignores the changed text in the textfield
	  (Gary Kramlich)
	* The Disconnect dialog no longer raises and gains focus each time
	  a disconnected account is added (Ka-Hing Cheung)
	* Gadu-Gadu might actually connect again (Ignacy Gawedzki)
	* Buddy pounces for an account are removed when the account is
	  deleted (Gary Kramlich)
	* Various bug and memory leak fixes (Gary Kramlich)
	* Assorted SSL crashfixes
	* --enable-debug no longer breaks compilation when using gtk 2.4,
	  which also broke garnome.
	* Tooltips shouldn't crash now (Daniel Atallah)

version 0.75 (01/09/2004):
	* New Yahoo! auth method
	* Yahoo! file transfer (Tim Ringenbach)
	* Yahoo! chat joining fixes (Tim Ringenbach)
	* Persons can auto-expand when hovering your mouse over it
	* Improved i18n support for MSN email notification (Felipe Contreras)
	* Jabber SASL PLAIN support
	* Improved Jabber MUC (Chat) support
	* Fixed an MSN login bug some people likely experienced (Felipe
	  Contreras)
	* Touch-up various dialogs to follow the Gnome Human Interface
	  Guidelines more closely (Steven Garrity, Nathan Fredrickson, and
	  Ka-Hing Cheung)
	* Works better with all-black gtk themes (Etan Reisner)
	* Mozilla Firebird support (Chris (darth_sebulba04))

version 0.74 (11/25/2003):
	* Sort-by-size log sorting fix
	* Log directory umask fix for users of gaim-remote
	* Fix Jabber room creation on MUC servers.

version 0.73 (11/21/2003):
	* New Logging format and code:
		* fixes i18n issues with logs
		* compatible with old logs
		* hopefully fixes segfault in viewing logs
	* New disconnected account dialog (Thanks, Daniel Atallah)
	* Fixes several Jabber bugs
	* Fixes the bug where some dialogs would crash when spell checking was
	  enabled. Closes #827930.
	* Fixed unblocking of users in MSN (Robert Mibus)
	* Fixes outgoing mobile pages on MSN.
	* The border on the close buttons on inactive tabs are no longer shown,
	  thanks to a fix used by Galeon.
	* Compatible with autoconf 2.58.
	* Cleaned up gtkspell-related code (Robert McQueen)
	* Changed the parameters for the received-chat-msg signal.
	* Added a Release Notification plugin

version 0.72 (10/31/2003):
	* Added a search feature to conversations.
	* Added an option to remove the formatting toolbar, both globally and
	  on a per-window basis (Nathan Fredrickson)
	* Added a drop shadow to the buddy list tooltip
	* Smileys are copyable
	* Fixed the ICQ login crash
	* Fixed a crash in the Add Chat dialog when selecting an
	  account that doesn't support chats. Closes bug #821606.
	* Fixed a bug where new MSN accounts without buddies added wouldn't
	  connect.
	* Fixed a crash when deleting an account that has IMs or chats open.
	  Closes bug #821630.
	* Smileys have background colors
	* If SSL is not enabled, MSN will load, but error on connect.
	* Disable Jabber SASL auth until the standard stabilizes

version 0.71 (10/09/2003):
	* The right-click menu for e-mail links now presents a "Copy E-Mail
	  Address" item
	* Fix sort by idle to behave as it did pre-contact support (David
	  Smock)
	* Display AIM away messages in the tooltip for buddies when
	  they are away
	* Support for Buddy Comments for AIM and ICQ buddies
	* Window icons are now set as buddy icons or status icons
	* Get User Info in MSN and Yahoo now return an error indicating that
	  the information doesn't exist if the profile is empty (parts by
	  Nathan Poznick)
	* Added startup notification support for window managers that support it
	* The protocol icon for an account in the accounts window will now
	  "pulse" when signing the account on.
	* Zephyr formatting fixes (Arun A. Tharuvai)
	* Zephyr can connect to chats (Karsten Huneycutt)
	* SSL support can now be provided by third party plugins.
	* Multiple copies of gaim installed at different locations no
	  longer attempt to load the same, possibly incompatible plugins
	  (Robert McQueen)
	* Implemented another new Yahoo! authentication method
	* Fixed a bug displaying Chinese MSN messages (Ambrose C. LI).
	* Additional fixes and checks for the perl build process (Sean Burke).
	* Massive core/UI splitting.
	* Re-write of Jabber protocol plugin
	* Conversation API changes.
	* Some plugins must be updated due to code variable changes,
	  function name changes, and change of behavior for certain
	  functions.

version 0.70 (09/28/2003):
	* Implemented Yahoo's new authentication method (Cerulean Studios)
	* Protocol plugins that have plugin dependencies now load correctly.
	* Perl installs where it's told to a bit more correctly.
	* Robert "Robot101" McQueen cleaned and core/UI split IM
	  image support.

version 0.69 (09/24/2003):
	* Added Contact (aka Person, aka Meta-Contact, aka Buddy Merging, etc)
	  support
	* Added MSN 6 smileys.
	* Added animated smiley support (Ka-Hing Cheung)
	* Added SSL support, compatible with GNUTLS and Mozilla NSS.
	* Added plugin IPC.
	* Added support for gettext 0.12.x.
	* Updated MSN support to the MSN Protocol version 9.
	* Jabber now supports SSL
	* Yahoo now shows people using the java chat client (Tim Ringenbach)
	* Yahoo chat and conference (Tim Ringenbach)
	* Yahoo ignore support (Jesse Farmer (farmerje))
	* Yahoo idle times displayed, long buddy lists work, sms users,
	  and other improvements (Tim Ringenbach)
	* The accounts window now shows offline accounts as greyed out, and
	  online accounts as colored.
	* Fixed the text replacement plugin.
	* Fixed all known signal problems in perl.
	* The right-click menu for conversation tabs now shows the tab icon
	  and status, if tab icons are enabled. (Jesse Farmer)

version 0.68 (09/01/2003):
	* Removed the old event system and replaced it with a much better
	  signal system.
	* Added plugin dependency support.
	* Rewrote the Perl plugin. All old scripts will break, but it offers
	  a much better API for new scripts.
	* Yahoo color support (Tim Ringenbach (marv_sf))
	* Yahoo and MSN get info support (Nathan Poznick)
	* Fixed Jabber registrations.
	* Fixed a problem where pouncing two users with the same name
	  appeared in the same conversation window, and other related
	  problems. (Robot101)
	* Corrected problems with proxy preferences.
	* Mailchk.c and simple.c compile again (Paul A (darkrain))

version 0.67 (08/14/2003):
	* Brought back the message notification plugin (Brian Tarricone)
	  You'll need to reconfigure your settings for this plugin
	* IRC protocol plugin rewritten (Ethan Blanton)
	* New IRC protocol icon (Nuno Donato)
	* Protocol and status icons now optionally appear on tabs.
	  (Etan Reisner)
	* Various dialog rewrites (Jabber vCard, Add Group, Alias Chat,
	  Rename Group, Privacy)
	* Shows "hiptop" icon for AIM buddies using hiptop
	  devices (Robey Pointer)
	* Privacy core/UI split.
	* Conversation placement by group now applies to chats in the buddy
	  list as well.
	* Events in a conversation (user logged in, logged out, window closed,
	  etc.) now grey the tab.
	* Various bug fixes (larne from irc, Tim Ringenbach, Bjoern
	  Voigt, Paul A (darkrain))

version 0.66 (07/18/2003):
	* Freebsd compile fix (Matthew Luckie)
	* .spec file improvements (Ethan Blanton)
	* Added a gaim-remote man page (Robert McQueen)
	* The Remote Control plugin no longer adds duplicate groups to your
	  buddy list.
	* Servers and ports are now imported correctly in MSN.
	* Core/UI split the core initialization and shutdown.
	* MSN messages with newlines are now sent correctly to MSN clients.
	* Fix some sound initialization stuff
	* Fix saving and import of default away message

version 0.65 (07/16/2003):
	* Massive internal core/ui splitting
	* New account dialog
	* Preferences moved to ~/.gaim/prefs.xml
	* Account information moved to ~/.gaim/accounts.xml
	* Pounces moved to ~/.gaim/pounces.xml
	* Added protocol icons to various drop-down boxes
	* New Send IM buddy icon merged from Ximian Desktop 2
	* Fixed "Sort by Status" crash
	* Fixed the MSN signon crash
	* Fixed the MSN add buddy crash
	* Fixed the MSN empty buddy list bug
	* Fixed all known MSN chat bugs
	* Fixed HTTP redirect handling in smiley retrieval. This fixes the
	  problems with some smiley themes.
	* Chats in MSN can now be initiated by right-clicking a buddy and
	  choosing Initiate Chat.
	* MSN Alerts and incoming MSN pages no longer pop up several error
	  dialogs
	* Ability to view iChat "Available" messages for AIM
	* Stores your buddy icon on the server for AIM
	* Support for non-ascii characters with Yahoo! Messenger
	* Focus returns to the input box when you click elsewhere, like it used
	  to
	* New typing notification icons from Ximian

version 0.64 (05/29/2003):
	* Buddy list sorting in buddy list preferences.
	* Improved debug window with timestamps and pause buttons.
	* New core/ui split notification and request APIs.
	* New mail notification dialog.
	* Several bug fixes in MSN.
	* Conversation window buddy icon bugs were fixed.

version 0.63 (05/16/2003):
	* A rewrite of the plugin API. Plugin authors will need to change their
	  code based off the changes found in other plugins.
	* Perl script support is now provided in the perl plugin.
	* Debugging is core/ui split, and has a new API with support for
	  debug levels and categories.
	* Support for adding chats to your buddy list.
	* MSN protocol plugin was rewritten, has experimental buddy icon
	  support, and MSN Mobile support.
	* Buddy list speed enhancements (Thanks Ethan Blanton).
	* Napster protocol updates (Thanks Auke Kok).

version 0.62 (04/23/2003):
	* Keyboard shortcuts in the buddy list work again (Thanks Joe
	  Clarke).
	* Support for Jabber XHTML messages
	* Ability to re-request authorization from ICQ and Jabber users by right
	  clicking on them in your buddy list.
	* Improved Zephyr internationalization.
	* Bug causing 'Hide on Send' windows to be lost forever fixed.
	* Iconified windows are now raised properly.
	* Dates printed for old/offline messages.
	* Some assorted crash bugs fixed.

version 0.61 (04/07/2003):
	* Split the buddy pounce core and UI, and rewrote the UI for it.
	* Removed folder icons and excess space from the buddy list (Thanks
	  Dave Camp)
	* Fixed a bug involving dragging buddies and groups
	* Re-implemented the logout icons.
	* New icons for "away" and "aol" (Thanks, Moses Lei)

version 0.60 (04/04/2003):
	Core:
	* Auto-loading protocol plugins.
	* Plugins dialog and perl script menu merged into preferences.
	* Don't auto-login if an existing Gaim session is already
	  running.
	* Moved "privacy preferences" to Tools menu.
	* -n, --loginwin option to disable autologins.
	* Added support for gettext 0.11.x.
	* Added support for automake 1.6.
	* aim:// URI's supported with gaim-remote command.
	* Quit Gaim remotely with gaim-remote. (Thanks, John Silvestri)
	* Added rudimentary support for X11R6 session management. (Thanks,
	  Robert McQueen)
	* Conversation backend and UI are now separated. (Thanks,
	  Christian Hammond)
	* Asynchronous, non-blocking, DNS function (Thanks, Nicolas
	  Lichtmaier)
	* As a side effect of the above: IPv6 support. Tested only with IRC
	  (you can receive ipv6 chat requests from irssi!).

	Plugins:
	* Tray icon plugin--replaces the old GNOME applet. You'll need
	  the panel Notification Area applet (aka system-tray-applet)
	  for GNOME 2, or the Kicker for KDE 3.1. (Thanks, Robert
	  McQueen, Nicolás Lichtmaier, Kristian Rietveld, Ari Pollak &
	  Patrick Aussems)
	* Added GAIM::remove_event_handler and made set_info short
	  circuitable in perl. (Thanks, Ryan McCabe)
	* event_del_conversation for plugins. (Thanks, Bill Tompkins)
	* Notify.c plugin rewritten; check its configure dialog. (Thanks,
	  Etan Reisner)
	* Buddy Ticker made a plugin.
	* Idle Maker added to source.
	* Fortune profile added to source.

	AIM/ICQ:
	* TOC no longer compiles statically by default--use OSCAR.
	* ICQ plugin no longer gets built--use OSCAR.
	* Server-stored buddy lists for ICQ with full support for
	  authorization (Thanks, Mark Doliner)
	* File send/receive support for Aim over Oscar (Thanks, William T.
	  Mahan and Mark Doliner)
	* Non-direct connect typing notification for AIM over OSCAR.
	  (Thanks, Mark Doliner)
	* Allow only people in buddy list privacy option added for AIM.
	* Full ICQ info reading support. (Thanks, Vincas Ciziunas)
	* Support for synchronizing group renames on server.  Group
	  rename server synchronization for AIM.  Server-side
	  synchronization for moving individual AIM buddy to new
	  group improved. (Thanks, Mark Doliner)
	* Ability to add screenname@mac.com people to AIM buddy lists.
	  (Thanks, Graham Booker)
	* Ability to change ICQ password. (Thanks, Mark Doliner)
	* Option to have AIM notify you if you have
	  unread mail. (Thanks, Mark Doliner)
	* Parse URL messages, Contact Sending and Pager Messages
	  in ICQ. (Thanks, Mark Doliner)
	* use snprintf instead of sprintf. (Thanks, William T. Mahan)
	* Fixed crashbug on empty rvous requests. (Thanks Brandon Scott
	  (Xeon) for pointing this out, and Matt Pandina for the patch)
	* Nice Oscar changes--mostly internal. (Thanks, Mark Doliner)

	IRC:
	* Added more IRC slash commands -- /W, /VERSION, /MODE, /CTCP stuff,
	  -- and other cool IRC enhancments. (Thanks, Jonas Birmé)
	* IRC's /topic with no argument displays the current topic (Thanks,
	  Mark Doliner)
	* DCC File Receive support for IRC.
	* Optional password on IRC accounts. (Thanks, Christian Hammond)
	* Added half-op support.

	Jabber:
	* Jabber invisibility and permanently cancel sending on-
	  line status to Jabber buddies.
	* Jabber roster updated on group renames.
	* Fixed a possible segfault when signing off Jabber. (Thanks,
	  Craig Boston)
	* Improved typing notification support for Jabber and
	  Yahoo! (Thanks, Nathan Walp)
	* File receive support for Jabber. (Thanks, Nathan Walp)

	MSN:
	* MSN users are notified when the other party closes the conversation
	  window. (Thanks, Christian Hammond)
	* File receive support for MSN. (Thanks, Christian Hammond)

	Internationalization:
	* Now using libiconv for better i18n support (Thanks, Junichi
	  Uekawa)
	* Lots of i18n fixes (Thanks Matt Wilson, Ethan Blanton, A Lee)
	* Correct i18n handling for many parts of AIM/ICQ, including
	  instant messages, away messages, and profiles (Thanks,
	  Ethan Blanton)
	* Improved MSN internationalization (Thanks, A Lee)

	Other:
	* Optionally uniquely colorize nicks in chats
	* Add / Remove buddy menu item added to the chat users list
	  (Thanks, Jonas Birmé)
	* View log button in conversation toolbar (Thanks, Etan Reisner)
	* Option to log IMs and Chats seperately. (Thanks, Etan
	  Reisner)
	* Removed Ctrl-C binding for color
	* Fix first message in tab not displaying bug (Thanks, Etan Reisner)
	* Changed some default options
	* Updated desktop and window icons (Thanks, Robert McQueen)
	* Switch the .desktop file to the new KDE/GNOME common vfolder
	  format (Thanks, Robert McQueen)
	* Removed all deprecated GTK calls.  Now 100% GTK 2. (Thanks Nathan
	  Walp, Christian Hammond, Ari Pollak, Ethan Blanton, Robert McQueen)
	* Read proxy environment variables. (Thanks, Christian Hammond)
	* Fixed security vulnerability with manual browser option (Thanks,
	  Robert McQueen)
	* Can get info for ICQ and Jabber users from the "Edit
	  Buddies" tab (Thanks, Brian Bernas)
	* Code cleanups and fixes (Thanks, Federico Mena Quintero and
	  Ka-Hing Cheung)
	* Word-wrapping on mail notification text (Thanks, Andrew Molloy)
	* Generic File Transfer PRPL interface (Thanks, Christian Hammond)
	* Better supression of auto-responses (Thanks, Joshua Blanton)
	* Drag-and-drop tabs in conversations, and multiple windows with tabs
	  in each (Thanks, Christian Hammond)

version 0.59.9 (03/01/2003):
	* Updated zh_TW.po file (Thanks breeze833)
	* Fix an oscar bug that caused some messages from
	  AOL 8.0 to be dropped (Thanks Mark Doliner)
	* Changed "openprojects" to "freenode" in irc.c
	* Fixed charset conversion on systems which use a BOM for UCS-4
	  (Thanks, Alfredo Pen~a, Ethan Blanton)
	* Fixed a typo in the man page (Thanks Eric S. Raymond)

version 0.59.8 (01/06/2003):
	* Ripped out all gtk2 support (Thanks Nathan Walp).
	* Fixed smiley related segfault (Thanks Robert McQueen)
	* Yahoo! can connect again

version 0.59.7 (12/21/2002):
	* Yahoo i18n fix (Thanks Ethan Blanton).
	* Fixed a bug in escaping saved passwords (Thanks
	  Eric Timme)
	* Fixed an overflow bug in perl script autoloading
	  (Thanks David Kaelbling)
	* Some build fixes for those using stricter compilers,
	  notably MIPSpro (Thanks David Kaelbling)
	* Fixed a bad argument to accept() calls (Thanks David
	  Kaelbling)
	* Fixed crashbug on empty rvous requests (Thanks Brandon Scott (Xeon))
	  for being the first to point this out.

version 0.59.6 (11/07/2002):
	* Fixed a segfault introduced in 0.59.5 when gtk
	  fails to read the ~/.gtkrc or reads it but fails
	  to create a style from it.
	* Jabber conference timestamps are no longer gigantic

version 0.59.5 (10/14/2002):
	* Fixed a Yahoo! segfault (Thanks, Craig Metz)

version 0.59.4 (10/06/2002):
	* Removed color keybinnding altogether.
	* Added a horizontal scrollbar to Edit page of
	   buddy list. (Thanks, David Fallon)
	* Various bug fixes ((Thanks to (in no particular order)
	  Ethan Blanton, Mark Doliner, Luke Schierer)
	* i18n fixes (thanks, A Lee)

version 0.59.3 (09/14/2002):
	* Reversed patch that accidentally caused Yahoo
	  not to connect--for implementation reasons
	* Changed "color" binding to Ctrl-K.
	* Unaliaising a person in the "Online" tab will show up
	  in the "Edit" tab as well (Thanks, Jason Willis)
	* Internationalization fixes, esp. with UTF-8 locales
	  (Thanks Matt Wilson and Ethan Blanton)

version 0.59.2 (09/09/2002):
	* Japanese translation updated (Thanks, Junichi Uekawa)
	* Won't crash when you set your MSN Friendly name to an
	  empty string.
	* Default manual browser command changed to reflect the
	  fix in 0.59.1
	* Fixed the non-manual browser settings which were broke in
	  0.59.1 (Thanks, Chris Blizzard)
	* Improved MSN internationalization (Thanks A Lee)
	* Smiley lookup will search for longest match for smilies
	  like :-(( (Thanks Eric Melski)
	* When an IM image is clicked, don't open the browser (Thanks
	  Ari Pollak)
	* Prevent a possible crash in unhide_buddy_list() (Thanks Ari
	  Pollak)
	* Fixed a compilation problem on systems without iconv.
	* GtkIMHtml can be set to render font sizes as point size
	  or AIMish relative sizes -- no more huge Yahoo fonts. (Thanks
	  Ka-Hing Cheung)
	* Fixed a bug with regard to Jabber resources (Thanks Nathan
	  Walp)
	* Fixed a possible segfault when signing off Jabber (Thanks
	  Craig Boston)
	* Word-wrapping on mail notification text (Thanks, Andrew Molloy)
	* Strip trailing and leading spaces from MSN/Yahoo names (Thanks,
	  Arun Tharuvai)

version 0.59.1 (08/25/2002):
	* Created a gtk1-stable branch for GTK+ 1.2 bugfix releases.
	  Development will continue in our main branch in GTK+ 2 only.
	* Fixed a security bug in the manual browser setting (Thanks
	  Robert McQueen)
	* Now using libiconv for better i18n support (Thanks Junichi
	  Uekawa)
	* Will work with Perl 5.8 (thanks, Timothy Lee and Dan
	  Colascione)
	* Fix for HTTP proxies (thanks, Ethan Blanton)
	* Read proxy environment variables. (thanks, Christian Hammond)
	* Use the pretty gaim.png for our menu entry.
	* Added support for gettext 0.11.x.

version 0.59 (06/24/2002):
	* Squashed a bug in buddy right-click menu handling
	  that crashed Gaim.  In the process: found and
	  eliminated some memory leaks.
	* Fixed a significant applet leak
	* Can now change Jabber password on server (Thanks,
	  Nathan Walp)
	* Certain types of Jabber presence errors no longer
	  falsely show a buddy on-line.  Instead now a "broken
	  light-bulb" icon is shown and the error status is
	  available via "Get Away Msg"  (Thanks and a tip o'
	  the hat to Christian Hammond for the graphic)
	* Conversation struct has pointer to toolbar (thanks Brent
	  Priddy and Paul Miller)
	* Zephyr fixes (thanks, Arun A. Tharuvai)
	* Aliases in buddy ticker
	* Perl scripts can play Gaim sounds (thanks Andrew Rodland)
	* Internal sounds can be played by commands (thanks Lex Spoon)
	* Auto-login item in applet menu (thanks Chris Boyle)
	* Fixed MSN "Unkown Error Code", "Already there", and
	  "Already in opposite list" errors
	* Changed "Play sound" button to "Mute" button
	* You can now have "reserved" chars in IM and proxy passwords
	* Jabber now has typing notification  (Thanks, Nathan Walp)
	* Improved support for Jabber resources  (Thanks, Nathan Walp)
	* Fixed problem with Gaim crashing on non-ASCII Jabber buddy
	  aliases (Jabber "name" attribute) chars  (Thanks, Ho-seok Lee)
	* Plugged memory leaks in Jabber plug-in
	* Fixed problem with Jabber away status not being propagated to
	  conference rooms for jabberd (server) v1.4.2 and above
	* Chat room buddy lists are now sorted independent of case
	* Added capability for protocol-specific edit buddy menu entries
	* Can now remove a Jabber buddy roster item from the server
	  entirely
	* Gaim can now handle messages from Mac ICQ and Miranda ICQ
	  (Thanks, Mark Doliner)
	* Added Mozilla to browser options and changed KFM to
	  Konqueror.
	* Can now set the server and port for MSN and Napster
	* MSN Internationalization (Thanks Felipe Contreras and
	  countless, countless others)
	* E-mail addresses are no longer truncated when there is a '.' at
	  the end.

version 0.58 (05/13/2002):
	* Better applet transparency
	* Option to raise buddy list on signons/signoffs
	* Formatting of incoming MSN messages
	* Get Info from menu multiple-account-aware (thanks
	  Brian Bernas)
	* Hide and unhide functions for the filectl plugin.
	  (Thanks, Ari Pollak)
	* Added helpful stuff to the Help menu.
	* Self-aliasing from the account editor.
	* Better selection in GtkIMHtml (Thanks Ben Miller)
	* A warning when your OSCAR buddy list is too long
	  (Thanks, Mark Doliner)
	* ICQ status messages in OSCAR (Thanks, Mark Doliner)
	* Play sound when your name is said in a chat
	* Approval dialog for Jabber when somebody wants to
	  subscribe to user's presence. Also gives user the
	  opportunity to add that buddy if not already on the
	  user's buddy list.
	* Jabber "Change buddy group" roster synchronization now
	  works again.  (This was unknowingly broken when the
	  "out-sourced" Jabber libs were upgraded in 0.56)
	* Invalid Jabber I.D.'s no longer crash Gaim.  User now
	  notified with pop-up's.
	* Jabber Buddy sign-on time support, added in 0.57,
	  removed until and unless and inconsistency can be
	  resolved. (Thanks, Nathan Walp)
	* Bug-fix for potential buffer overflow in Jabber
	  plugin. (Thanks, rwscott)
	* Tempfiles used for secure MSN/HotMail login (added in
	  0.57) are now themselves created securely.
	* Secure MSN logins (added in 0.57) no longer blow up
	  on Solaris.
	* Timezone support improved.

version 0.57 (04/25/2002):
	* New authorization method for Yahoo!
	* Jabber will tell you when your buddies signed on (Thanks
	  Nathan Walp)
	* Jabber improvements (Thanks, Nathan Walp)
	* More keyboard shortcuts
	* event_chat_recv takes char**'s, and event_im_recv takes
	  a *guint32 for flags
	* Secure hotmail login for MSN (thanks for the tips,
	  Scott Werndorfer)

version 0.56 (04/11/2002):
	* Shell-like send history binded to Ctrl-Up and Ctrl-Down
	* libjabber upgraded to most recent stable version
	* Buddylist looks a little better
	* Fixed MSN privacy settings
	* Group deletion fix (Thanks Mark Doliner)
	* Alias/Group syncronization for Jabber (Thanks JSeymour)
	* Fixed broken signal handling in gdm-started GNOME sessions
	  (Thanks Jim Seymour, Vann, Robert McQueen)
	* Oscar group syncronization (Thanks, Mark Doliner)
	* ICQ Authorization via Oscar (Thanks, Mark Doliner)

version 0.55 (03/29/2002):
	* Jabber improvements (Thanks Jim Seymour)
	* Various sound cleanups (Thanks Robert McQueen)
	* Login process shown in single window (Thanks Michael
	  Golden)
	* Can reorder your accounts in the account editor (Thanks
	  Luke Schierer)
	* Shows "mobile" icon for Oscar buddies using mobile
	  devices (Thanks Mark Doliner)
	* Fixed bug in MSN smilies that crashed PPC (and other?) platforms
	* HTTP Proxy settings now HTTP compliant (Thanks Robert McQueen)
	* Speling corections (Thanks Tero Kuusela)
	* Oscar list icon fixes (Thanks Mark Doliner)
	* Oscar idle times work again (Thanks Mark Doliner)
	* Protocol icons on Edit Buddies tab (Thanks Christian Hammond)

version 0.54 (03/14/2002):
	* Compiles without GdkPixbuf again
	* GtkIMHtml will refresh when you set a new GTK+ theme
	* Improved Yahoo! typing notification (thanks Brian Macke)
	* Prompt to authorize MSN buddies who added you while you
	  were offline (Thanks Jason Willis)
	* Option to globally disable Buddy Icon animation (Thanks
	  Luke Schierer)
	* Numerous bugfixes
	* Yahoo! will tell you when your buddies are playing Yahoo!
	  games and give you the ability to join them
	* Yahoo! can receive offline messages
	* IRC can do DCC chat.
	* IRC will convert HTML formatting to mIRC formatting.
	* Buddylist tab placement option (Thanks Jason Willis)
	* Protocol specific smiley faces
	* IM Image sending

version 0.53 (02/28/2002):
	* Minor bug fixes re: queued away messages
	* Better buddy icon transparency (for real this time ;-))
	* Ability to change formatting of Oscar screen name
	* Better selection in HTML widget (Thanks BMiller)
	* New icons for ICQ (Thanks Kevin Miller)
	* Editable buddy pounces (Thanks Jason Willis)
	* Server side buddy lists in Oscar (Thanks Mark Doliner :-))
	* Fix for the chatlist plugin
	* Typing Notification (AIM Direct Connect, Yahoo, MSN)
	* IM Images (Receive Only)
	* Prettier GtkImHtml selection
	* Better buddy icon transparency (for real this time ;-) )

version 0.52 (02/17/2002):
	* Better buddy icon transparency (thanks SeanEgan)
	* Fixed a little bug with connecting via proxy (thanks
	  for reminding me of this, Manish Singh)
	* Yahoo! Messenger works again
	* MSN Works again
	* Can register a new user with a Jabber Server (JSeymour)
	* Can now set Jabber vCards (JSeymour)
	* Jabber vCards are now shown in their entirety (JSeymour)
	* Various jabber bug fixes/enhancements (JSeymour)

version 0.51 (01/24/2002):
	* Arrow buttons in log viewer and some other dialogs
	  work (thanks Ben Miller)
	* Option to only send auto-response while idle (thanks
	  Sean Egan)
	* Control time between sending auto-responses (thanks
	  Mark Doliner)
	* Should be able to sign on to Oscar using Mac OS X
	  (thanks Fingolfin, Vincas Ciziunas, et al.)

version 0.50 (12/14/2001):
	* Able to import GnomeICU contact lists
	* Galeon as browser option (Thanks Rob McQueen)
	* IRC /list, /invite (Thanks Sean Egan)
	* Option to have IMs and Chats tabbed in same window
	* Finally put the lagmeter plugin out of its misery and
	  removed it. (/me dances on its grave.)

version 0.49 (11/29/2001):
	* Can compile against GTK+ 2.0 (version 1.3.10/1.3.11)
	* Confirm before removing buddies
	* Yahoo updates (thanks Brian Macke)
	* Jabber updates
	* Zephyr updates (thanks Arun A Tharuvai)
	* Gadu-Gadu updates (thanks Arkadiusz Miskiewicz)
	* Option to show aliases in conversation tabs
	* Option to hide windows after sending messages
	* licq2gaim.pl conversion script (thanks Arturo Cisneros, Jr.)

version 0.48 (11/18/2001):
	* Right-click on links to open/copy URL
	* Yahoo changes
	* Oscar can send/receive offline messages in ICQ. Since the "real"
	  ICQ protocol isn't working too well it's recommended that you
	  use Oscar for ICQ.

version 0.47 (11/01/2001):
	* Better font loading (pays attention to charset now)
	  (thanks Arkadiusz Miskiewicz)
	* Better recoding in Gadu-Gadu (thanks Arkadiusz Miskiewicz)
	* Open Mail button for when you get new mail (Yahoo and MSN)
	* New buddy pounce option: Popup Notification
	* When adding a buddy, the groups list now updates when you switch
	  accounts.
	* When creating a new buddy pounce, gaim now automagically
	  selects "on away" or "on idle", if the user is away
	  or idle.
	* Add Opera to the available browsers (thanks Brian Enigma)
	* Improved log viewer (thanks to Ben Miller)
	* When you are queueing away messages, double clicking on
	  a buddy's name will cause the messages for that name to be
	  dequeued.
	* You can choose which sound player you use at run-time
	  (thanks Ben Miller)
	* When someone adds you to their buddy list, it asks if you want
	  to add them as well (Yahoo, ICQ, and MSN) (thanks Nathan Walp)
	* Option to grey idle buddies (thanks Nathan Walp)
	* MSN Privacy Options
	* In MSN you can set a person's alias to their "friendly name" by
	  right-click on their name while they're online.
	* IRC can do /WHOIS
	* The usual bug fixes and memory leak plugs

version 0.46 (10/18/2001):
	* New applet icons (courtesy David Raeman)
	* ICQ works on big-endian platforms, e.g. sparc and ppc
	  (thanks to Nathan Walp and Ben Miller)
	* Better applet icon drawing (thanks to Ari Pollak)
	* An extraordinary number of bug fixes
	* Ability to stop animation on buddy icons, restart animation,
	  hide certain buddy icons, and save people's buddy icons, all
	  through a right-click menu
	* Event handlers in perl passed arguments as elements of
	  an array rather than all concatenated as a string, making
	  perl much easier to use (thanks Dennis Lambe Jr.)
	* Can pass an argument to timeout_handlers in perl
	  (thanks Artem Litvinovich)
	* Redesigned Modify Account window (thanks Sean Egan)
	* Add buddy dialog now lets you select which protocol
	  to add the buddy to
	* Pressing 'signon' on the first screen for accounts that
	  do not require passwords no longer incorrectly displays
	  an error message.

version 0.45 (10/04/2001):
	* New plugin event: event_chat_send_invite
	* Major updates to the perl system (reread PERL-HOWTO and
	  SIGNALS)
	* Major updates to event_chat_* events for plugins (reread
	  SIGNALS)
	* Some GtkIMHtml improvements
	* Various bugfixes
	* Nick Highlighting in chat
	* Tab-completion for nicks in chat (thanks to Sean Egan)
	* Large internal reworkings
	* New Protocol: Gadu-Gadu, written by Arkadiusz Miskiewicz
	* Can choose buddy icon to send (for Oscar)

version 0.44 (09/20/2001):
	* More sane scaling of buddy icons (intelligently scale to
	  either 48x48 or 50x50 depending on icon)
	* Have you ever had it happen where you cancel a login and
	  Gaim starts using all the available processing power? I
	  think I fixed that.
	* Temporarily removed Jabber user registration, which wasn't
	  working anyway.
	* Added a spiffy Help button
	* Wrote a plugin for all those people who miss having the
	  chat rooms in their buddy lists (chatlist.so)
	* Updated libfaim
	* Added drop down selection to chat invitation
	* Improved the look of the chat invitation dialog
	* Improved the look of the proxy preferences
	* event_im_recv and event_im_display_rcvd passed whether
	  the message received was auto-response (see SIGNALS)
	* IRC fixes (largly copied from X-Chat)
	* Internal change to how preferences are stored
	* Other bug fixes
	* Option to hide buddy icons

version 0.43 (09/06/2001):
	* Can change friendly name in MSN again
	* Bug fixes
	* Auto-reconnect plugin has exponential timeout (i.e. it
	  tries after 8 seconds, then 16, then 32, etc. up to 17
	  minutes)
	* Removed file transfer things from Napster. It didn't work
	  well anyway. It'll be back eventually. (Does anyone even
	  use napster anymore?)

version 0.11.0-pre15 (08/28/2001):
	* MSN works again
	* Fixed a little segfault when images are links
	* Redid the about box again.
	* Fixed a nice little bug with the manual browser command
	* Oscar Unicode fix (Thanks John Matthews)
	* Can select which protocols are compiled statically
	  (e.g.: ./configure --with-static-prpls=oscar,jabber)
	* New plugin events: event_im_displayed_sent and
	  event_im_displayed_rcvd. Use these to change messages after
	  they're displayed (e.g. encrypt sent messages, or send
	  auto-responses and have them display locally properly)
	* Can use Arts for sound (thanks Tom Dyas)

version 0.11.0-pre14 (06/17/2001):
	* Fixed a segfault with Oscar's account confirmation
	  (Thanks, Adam)
	* Some MSN changes
	* Some HTML widget changes
	* Can specify hosts/ports for Yahoo (thanks Jeremy Brooks)
	* Many many bugfixes

version 0.11.0-pre13 (06/06/2001):
	* Can view/set chat topic in Jabber (thanks faceprint)
	* The napster plugin no longer segfaults on invalid names
	  and/or passwords.
	* HTML is properly stripped from away messages in protocols that
	  do not use HTML.  (thanks, faceprint)
	* Can view/set chat topic in IRC
	* MSN properly escapes outgoing messages
	* Much needed updates to the gaim man page (thanks, Sean Egan)

version 0.11.0-pre12 (05/29/2001):
	* Fixed a funny bug with auto responses when queued messages
	  are enabled.
	* Redesigned the Font Options preference page
	* Improved Jabber chat support (it whispers now, too)
	* Zephyr can do Subscriptions now (thanks to nsanch)
	* Auto-recon plugin got reworked
	* Lots of clean-ups
	* Some new pixmaps (Thanks, DennisR).
	* Fixed a segfault in IRC (Thanks Sean Egan)
	* MSN can now change your 'friendly name' (Thanks for the
	  packet logs, aechols)
	* More IRC improvements [colors, etc] (Thanks Sean Egan)
	* Improved proxy options
	* Fixed a small issue with HTML not being stripped from
	  log files properly (Thanks, faceprint and David Stoddard)
	* Can turn on/off Yahoo! Mail announcements
	* Can force messages through the server for ICQ (use this if
	  you have problems sending)
	* Can receive buddy icons in Oscar (requires gdk_pixbuf,
	  which GNOME depends on. If you --disable-pixbuf, it will
	  disable this.)
	* Redesigned plugins dialog (thanks Mike Heffner)

version 0.11.0-pre11 (04/30/2001):
	* Zephyr updates and additions, thanks Neil Sanchala (nsanch)
	* Jabber can send/accept chat invites (due to mid)
	* MSN has the option to notify you of new hotmail
	  messages
	* Fixed a problem with ADD requests in MSN
	* Fixed a small memory leak with MSN
	* Moved MSN's spammy debug output into debug_printf's
	* Can rename groups/buddies in the Edit Buddies pane
	  (thanks Neil Sanchala)
	* Some perl updates (thanks to Sean Egan)
	* IRC got the following slash commands:
	  op, deop, voice, devoice, mode, raw, quote, and kick (thanks
	  to Sean Egan)
	* MSN Properly handles URL decoding of 'friendly' names
	* Redesigned Preferences pages (design by DennisR)
	* Can select where tabs are for tabbed IM/Chat windows
	* Option to queue away messages while away
	* Jabber got good updates (from faceprint)
	* Oh yes, and Oscar works, yet again. (gee... that's what, 4
	  releases that have "fixed" it now?)

version 0.11.0-pre10 (04/13/2001):
	* Many, many bug fixes
	* Can choose to not send away auto-response (thanks phzzzt)
	* Uh... Oscar works? For now?
	* IRC Plugin can do whois (right click and info)
	* IRC Plugin got away message support
	* Gaim blist to WinAIM blt perl script (courtesy Andy Harrison)
	* Sound on buddy pounce (Thanks Andrew Echols)
	* Can view all group chats in one tabbed window (same keybindings
	  as for tabbed normal conversations)
	* More Protocol plugins:
		Zephyr (plugins/zephyr) (DON'T USE THIS unless you know
			what it is and why you'd want to use it)

version 0.11.0-pre9 (03/26/2001):
	* Can register Jabber accounts (load the Jabber plugin and click
	  Register on the login window)
	* GtkIMHtml handles themes (no background pixmaps though) (thanks
	  decklin, mishan)
	* URLS Linkify properly in Buddy chats
	* Jabber compiles better on Solaris?
	* Gaim works with Oscar Again (Huge thanks to Adam Fritzler of
	  libfaim)

version 0.11.0-pre8 (03/23/2001):
	* Fixed a problem with MSN not detecting signoffs and buddy updates.
	* Implemented away options in MSN
	* Alt-[1-9] to go to [1-9]th pane in tabbed convo window
	* Jabber fixes, Oscar fixes (!), Yahoo fixes, TOC fixes
	* Can use Alt to access menu, and Ctl-char for certain actions
	  (thanks baldnik)
	* Oscar blocking works (?)
	* MSN can see status of other users

version 0.11.0-pre7 (03/16/2001):
	* Can build RPMs as non-root
	* New yahoo library (can use HTTP proxy)
	* Command-line arg to specify config file (thanks Jason Boerner)
	* Can view all conversations in one tabbed window (Control-[ and
	  Control-] move left and right respectively; Control-Tab moves
	  to the next unread, or the next tab if there are no unread tabs)
	* Tooltips on links work again
	* Can log system notices: signons/signoffs, awayness and idleness
	  (thanks Andrew Echols)
	* MSN fixes
	* Applet fixes

version 0.11.0-pre6 (03/06/2001):
	* Fixed bug with NAS support
	* Napster plugin is included again
	  (Thanks for pointing out that it was missing,
	  (Yan V. Bulgak)
	* Oscar can: search by email, request confirmation, change password
	* TOC fixes
	* ICQ fixes
	* Faster HTML parsing/rendering

version 0.11.0-pre5 (02/26/2001):
	* Minor GUI changes
	* ICQ Alias problem fixed
	* Negative times fixed
	* Cannot create blank away messages/messages with blank titles
	* Can right-click Edit Buddies list to alias/add pounce/etc.
	* Ability to independently set accounts as away
	* Can use all away states for ICQ, Yahoo (N/A, Be Right Back, etc.)
	* Fixed hanging trees
	* Can close windows by hitting 'Esc' (optional)
	* Better HTML Widget
	* Can toggle timestamps by hitting F2 (optional)
	* Rewritten file transfer for TOC
	* Jabber got chat
	* Log Viewer (courtesy BMiller)
	* Can save conversation history
	* Napster can kinda sorta download files sometimes :)
	* You can activate IDs in Yahoo
	* ICQ upgraded to use icqlib 1.1.5

version 0.11.0-pre4:
	* ICQ upgraded to use icqlib 1.1.0
	* An enormous amount of bug fixes
	* Even More Protocol Plugins:
		Jabber (plugins/jabber)
		Napster (plugins/napster.c)
	* Fixed a segfault with 'Ignore new conversations while away'

version 0.11.0-pre3 (12/15/2000):
	* Away messages arranged alphabetically (Thanks Justin)
	* More GUI adjustments
	* Can optionally run command to play sound files
	* Icons for ICQ plugin (blatently stolen from GnomeICU)
	* Icons for Yahoo plugin (not-so-blatently stolen from GTKYahoo)
	* Optionally display warning level next to name in buddy list
	* Optionally ignore fonts on incoming messages
	* Command-line option to automatically set yourself as
	  away upon signon (thanks bmiller)
	* Buddy list backups now stored in ~/.gaim/SN.protocol.blist (gaim will
	  move the old file for you). Needed for when you have the same name on
	  two different protocols. (Oscar and TOC share the same file.)
	* More Protocol plugins:
		MSN (plugins/msn)

version 0.11.0-pre2 (12/04/2000):
	* Fixed a segfault with a bad util.c

version 0.11.0-pre1 (12/03/2000):
	* Multiple connections
	* Protocol plugins:
		IRC (plugins/irc.c)
		Yahoo (plugins/yay)
		ICQ (plugins/icq)
	* Logs now stored to ~/.gaim/logs rather than ~/.gaim/SN/
	* User configurable sounds
	* Scroll bar now functions properly in chat room user lists
	* X-Idle support added (thanks bmiller and bryner)
	* small change in the way away messages are displayed
	  (Thanks Ryan C. Gordon)
	* Plugin system uses GModule now (improves portability, adds features)
	  (Requires recompile and probably modifications of most plugins)
	* Perl got updates (reread plugins/PERL-HOWTO)
	* Spell checker now uses gtkspell
	* Auto-Away (thanks, yet again, to bmiller ;)
	* More buddy pounce options
	* Various GUI improvements

version 0.10.3 (10/09/2000):
	* Segfault when viewing user info fixed
	* libdb problem fixed

version 0.10.2 (10/07/2000):
	* A few fixes to the URL parser.
	* Better placement of smiley dialog
	* Improved log file readibility
	* Code cleanups (thanks kylev)
	* Fixed problem when closing away message box (thanks bmiller)
	* sprintf() problem on some systems
	* Various small bug fixes

version 0.10.1 (09/15/2000):
	* Better chatroom logging
	* Oscar works again. Pay no attention to Slashdot.
	* gtkhtml handles background colours better.
	* A third conversation window display preference.
	* Better support for things like Sawfish

version 0.10.0 (09/11/2000):
	* New Smiley Faces and Pixmaps added.
	* Smiley faces now properly wrap in the conversation windows.
	* Smiley dialog
	* Fixed 0-byte file segfault.
	* Borderless buttons (for that cool pop-up look)
	* Fixed some resizing bugs
	* Added Ctrl+{B/I/U/S} hotkeys to conversation windows.
	* Added Ctrl+(number) hotkeys to insert smileys in conversation windows.
	* Support for %n, %d, and %t in away messages.  Thanks bmiller!
	* Background colors
	* Redesigned preferences dialog
	* Redesigned conversation dialog
	* Removed the Lag-O-Meter (Lag-O-Meter is now a plugin)
	* SOCKS 4/5 proxy works
	* Buddy Pounces are now saved in .gaimrc
	* Buddy Chats are now saved in .gaimrc
	* Ability to merge gaim, aim2, aim4 buddylists. Thanks again bmiller!
	* ICQ-style aliases. This lets you change the name you see your buddy
	  as. For example, if your buddy's SN is 'CouldntGetMyName', you can
	  alias him as 'Loser'.
	* Compile with GNOME bits if available
	* Added GNOME Url Handler as an available web-browser
	* Added the S html tag.
	* Optionally Ignore TiK's Automated Messages
	* Option to beep instead of play sound
	* New icons for panel (depends on some GNOME pixmaps)
	* Perl scripting. See plugins/PERL-HOWTO for how to write perl scripts.
	  All .pl files in ~/.gaim are autoloaded when gaim starts.
	* HTML widget is faster, more stable

version 0.9.20 (07/14/2000):
	* More plugin events, more plugin features
	* Run-time OSCAR support
	* Added buddy list ticker (See prefs/Appearance). Clicking on a
	  name will cause a new or previous IM window to display for
	  that screenname
	* "You are sending messages too quickly" error is now fixed
	   when you have a large buddylist.
	* Fixed the LC_ALL compile problem on Solaris boxes
	* Fixed PPC and ARM compile problem with oscar.c
	* Smileys work better, and don't cause font attributes to drop
	* Dialog windows are now prettier
	* /me in IM window; font/color dialogs and smileys in chat window

version 0.9.19 (06/09/2000):
	* Graphical Smiley Faces
	* Applet got a bit of a makeover (inside & out)
	* Compile-time options affect Preferences dialog
	* Whispering in chat works (does anyone even use this?)
	* HTML-tag buttons in chat
	* Chat got all kinds of new features (like IRC-sytle /me)
	* Chat in oscar works much better
	* Locale support
	* Fixed the segfault when your server-side config is null
	* Many many bugfixes

version 0.9.18 (06/02/2000):
	* Logging in works better for oscar
	* Double error bug when sending message to an offline user is
	  fixed.
	* Pressing enter once again sends a message in buddy chatrooms (oops)
	* More fixes for the change on the AOL sign-on process.
	* Fixed bug where Gaim sometimes doesn't find a font to use.
	* Per-conversation font and color dialogs (thanks fflewddur)
	* Chat in oscar works (somewhat)
	* Even more fixes for the sign-on process, and now you don't flash when
	  setting permit/deny lists.

version 0.9.17 (05/31/2000):
	* Automagic feature to check for new versions has been removed
	* Infinite loop bug fixed

version 0.9.16 (05/31/2000):
	* Paned buddy chat window (Thanks Syd)
	* Buddy lists (and changes) are cached to ~/.gaim/<sn>.blist
	  where <sn> is your screen name. If for some reason, you log
	  into the AOL server and the buddy list comes back empty, we
	  check for a cache file, and, if we find one, read it in. This
	  essentially implements recovery from a server crash at AOL
	  (AOL does not back up machines that contain TOC-based buddy
	  lists, unfortunately).  (Thanks Syd)
	* Font selection dialog
	* Small changes to the Oscar/libfaim stuff (see libfaim/README.gaim)
	* SOCKS 4 proxy support
	* Better proxy support overall (you can get people's info now! :) )
	* Two-way file transfer (you can get and send files, but you still
	  can't initiate either)
	* Fixed font problem with Misconfigured X-Servers.  Thanks Decklin!
	* Fixed the No Configuration problem that came about today (5/31)

version 0.9.15 (05/06/2000):
	* Plugin support enabled by default (oops)
	* Some plugins built/installed by default
	* Option to automagically check for new releases
	* Ability to receive files (one-way file transfer)
	* In-line spell checker (thanks to Torrey Searle of the
	  Everybuddy Devel team for this one)

version 0.9.14 (04/24/2000):
	* Numerous Fixes by G. Sumner Hayes (buffer over flow patches,
	  etc)
	* Paned Conversation Windows (Thanks Syd)
	* Raise Window On Message Received, Fixed (Thanks Syd)
	* When multiple screen names, Gaim now correctly remembers the name
	  that was used last.
	* FONT sizes now work correctly.
	* PLUGIN SUPPORT!! (Lots of cool goodies here)
	* Fixed another leak or two
	* Added ability to change your screenname password
	* Devil pixmaps

version 0.9.13 (03/27/2000):
	* Dialog Box Segfault Fixed (When You Click A Toggle Then Cancel)
	* Double Log-Out Message Fixed
	* GNOME compile error fixed
	* Away Message Problem Fixed
	* Fixed URL Right Click Menus
	* Conversation Loggin now shows Full Date and Time
	* Internal Change to Buddy List

version 0.9.12 (03/25/2000):
	* Segfault fix for PPC/Alpha/etc machines with log(0)
	  Thanks to Todd Cohen for this one.
	* Small internal change to the way prefs work
	* GNOME Applet support works better
	  (thanks to Eric Warmenhoven for the patch)
	* Support for displaying true type fonts
	* Lag-O-Meter does not send lag-test if not selected
	* Fixed problem with saving away messages which contain spaces
	  and numbers.
	* Various GNOME Applet Enhancements (thanks AGAIN to
	  Eric.  Someone needs to stop this boy :-) )
	* A lot of random, obscure bugs fixed
	* All of the major and I believe all of the minor memory leaks are
	  now fixed
	  (Thanks to Peter Teichman, Larry Ewing, Jeramey Crawford, and me)

version 0.9.11 (03/22/2000):
	* <STRIKE>Strike Tag Support</STRIKE> :-)
	* Another memory leak fix
	* New .gaimrc format
	* Better support for multiple screen names
	* Font Properties
	* Saving of buddylist window position
	* Fixed a problem with Gaim and the Netscape-branded version
	  of Mozilla
	* New Sound Properties
	* More General Properties
	* Bigger Text-Entry field (Thanks to CrazyDavy for this one)
	* Various Random Bug fixes

version 0.9.10 (11/03/1999):
	* Fixed a nasty memory leak.  No more 40M Gaim processes. LOL
	* IDLE Times are displayed in a neater fashion.

version 0.9.9  (10/31/1999):
	* A little selection bug has been squished
	* Small memory leak fixed
	* Small network fix (problem with HTTP Proxy fixed?)
	* Proxy stuff should work now :)
	* Widget table support, dir info looks nicer
	* Info box looks nicer (thanks to Decklin Foster)
	* Client now 'corrects' time values from the server for accurate
	  login times.
	* Lag-O-Meter (ala Drunken Jim)
	* IDLE Preferences

version 0.9.8  (10/04/1999):
	* HTTP Proxy Support (No SOCKS yet)
	* HTML Widget more robust
	* Graphical Debug Window
	* Buddylist bug fixed
	* Some logging fixes and improvements
	* configurable host/port selection
	* Clickable Links in buddy chat
	* New Gaim Logo
	* Display Signon/Signoff messages in conversation windows
	* Option to strip HTML from logged messages
	* GNOME cleanups (It might work now haha)
	* When viewing user info, URLS are converted to clickable links
	* Tooltips on URLS

version 0.9.7  (08/08/1999):
	* Preliminary Oscar Support
	* Fixed bad network bug
	* Fixed some bad text rendering bugs in the HTML widget
	* log all conversation names are now normalized.
	* Fixed another bad network bug :)
	* Multiple browser support, some Netscape buggies fixed.
	* Permit/Deny preferences moved to 'Permit' pane on buddylist.
	* Fixed problem with _, ', and \ in passwords

version 0.9.6  (08/01/1999):
	* Fixed 'log all conversation' segfault
	* Added NAS support
	* Removed Xmu dependancies.
	* Restructured network code
	* ESD detection more robust.
	* Sound fallbacks are MUCH more robust!

version 0.9.5  (07/25/1999):
	* Fixed About Box SegFault
	* Autologin Works with Applet
	* Option to Show Buddy List after Signon with Applet
	* 2048 character messages
	* Away-Detection (shows a different icon on the buddy list)
	* Fixed Segfault with messages > allowed size
	* Added option to log all conversations
	* Changed g_new to g_new0
	* Buddy List: Right Click Menus
	* Find Buddy By Email
	* Find Buddy By Info
	* New HTML widget (Underline/Links/HRs)
	* Updated Toolbar with 'Underline' Icon
	* More Buddy Pounce Options
	* Option to auto-change urls into clickable links (Under Prefs)
	* Better Buddy Chat functionality
	* Away Prefs
	* Registration Information (Let Us Know Who You Are)
	* Buddy Chat Prefs (Update Chatroom Lists)
	* Set User Info
	* FAQ added to the distribution
	* Sound problem with some systems fixed
	* Set Dir Info
	* Autostart of Netscape on URL Click
	* DnD Rearranging of Groups
	* Better Netscape Functionality
	* Right Click `URL' Menus
	* DnD Rearranging of Buddies
	* Script to convert win95 buddylist to gaim buddylist
	* Added `Link/URL' button to conversation window
	* ESD is now autodetected
	* Not too important but we GNU-ified the source tree :)

version 0.8.0  (04/31/1999):
	* Code clean-up
	* Updated Prefs
	* Buddy Pouncing
	* Pixmaps for buttons
	* Buddylist import/export
	* Autoconf/Automake
	* Conversation Logging
	* Coloured Text Selection
	* Updated Preferences
	* ESD Support
	* Minor Bug Fixes
	* `Warning' support
	* `Blocking' on conversation window
	* Add/Remove buddy from conversation window
	* Scroll-Wheel Mice work in Conversation Window
	* Fixed WindowMaker Appicon
	* version Number in About Box
	* Gaim Slogan in about box :)
	* Created Changelog File :)<|MERGE_RESOLUTION|>--- conflicted
+++ resolved
@@ -1,7 +1,6 @@
 Pidgin and Finch: The Pimpin' Penguin IM Clients That're Good for the Soul
 
-<<<<<<< HEAD
-version 2.7.2 (??/??/????):
+version 2.7.3 (??/??/????):
 	General:
 	* Use silent build rules for automake >1.11. You can enable verbose
 	  builds with the --disable-silent-rules configure option, or using
@@ -46,7 +45,7 @@
 	  Yahoo JAPAN accounts.
 	* Fix file transfers that get stuck with "Waiting for transfer to
 	  begin".
-=======
+
 version 2.7.2 (07/21/2010):
 	AIM and ICQ:
 	* Fix a crash bug related to X-Status messages that can be triggered by
@@ -58,7 +57,6 @@
 
 	MSN:
 	* Fix a crash related to fast buddy icon transfers.
->>>>>>> df791dbd
 
 version 2.7.1 (05/29/2010):
 	General:
