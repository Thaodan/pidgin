Pidgin and Finch: The Pimpin' Penguin IM Clients That're Good for the Soul

version 2.0.1 (??/??/????):
	* Buddy list update speedups when buddy icons are not being
	  displayed.  (Scott Wolchok)
	* Fix icons on docklet change status menu to match the status selector
	* Custom smileys on MSN can be saved by right-clicking on them
	* Fix a crash deleting a buddy that is in the Buddy List more than once
	* Compile fixes for Solaris
	* Fix GTalk formatting when there's a space before/after a */_
	* Fix Log viewer crash when the filename is not in the expected format
	* Get User Info now provides immediate feedback, and is updated when the
	  user information is available
	* Make the choose buddy icon dialog correctly list the current directory
	* Fix for buddy icons disappearing
	* Timestamps are always on in debug output (-d) and Debug Window now
	* Don't escape html entities in Yahoo! system messages
	* Fix for the choose buddy icon dialog resizing strangely as files are selected
	* Receives notifications when XMPP buddies send "leaving chat"
	  messages
	* Fix the typing animation so it doesn't stop animating once a conversation
	  has gone from typing -> not typing -> typing
	* Fix error messages when joing XMPP chats
	* Identify the account when warning about plaintext auth over an
	  unencrypted channel
	* Fix XMPP SASL authentication error when using Cyrus and a connect server
<<<<<<< HEAD
	* Fix changing tab locations to update properly
=======
	* Fix changing tab locations to update properly	
>>>>>>> 0a32b0f7
	* Turning off "Show formatting on incoming messages" now ignores
	  formatting in <span> tags too
	* File transfer progress for transfers on MSN is now correctly displayed

	Finch:
	* Userlist in chat windows, which can be turned on or off using
	  "/users" command
	* Menus in the conversation windows
	* Improved tab completion support
	* Ctrl+c prompts with a dialog before exiting
	* Filter string in the debug window

version 2.0.0 (5/3/2007):
	* The project has new names - libpurple for the core, Pidgin for the
	  GTK+ UI and Finch for the ncurses based console UI (AOL LLC)

	Build Changes:
	* With the Core/UI split complete, it is now possible to build
	  libpurple without any UIs, creating a library upon which other
	  UIs may be constructed
	* A new ncurses-based console UI called Finch is now available
	  (Sadrul Habib Chowdhury, Google Summer of Code)
	* Reorganized the source tree to split apart the code for the UI
	  changes and libpurple targets
	* libxml2 is now required.  We switched from gmarkup to libxml2 for
	  more correct XML parsing.

	Status System:
	* The code dealing with buddy and account status, away messages,
	  away states, online/offline, etc has been completely rewritten.
	  Huge thanks to Christian Hammond, Dave West, Daniel Atallah and
	  Sadrul Habib Chowdhury.
	* Your status can now be set from inside the buddy list using the
	  selector at the bottom of the window.
	* To see messages when a buddy signs on or off, goes away, or
	  becomes idle, load the "Buddy State Notification" plugin

	Buddy List:
	* Performance when manipulating and displaying the buddy list has
	  been significantly improved (Aaron Sheldon, Google Summer of Code)
	* Buddy icons are now shown in tooltips (Felipe Contreras)
	* Tooltips now contain additional information about a "Person" that
	  contains multiple online buddies
	* Added a "Last Seen" field to buddy tooltips
	* Contacts will auto-expand when buddies are dragged around
	* If Pidgin is exited with the buddy list hidden in the docklet, it
	  will remain hidden when Pidgin is started again (Scott Shedden)
	* Improved buddy list searching with CTRL+F
	* Ability to set a buddy icon for all of your accounts at once via
	  the buddy list (You can still set per-account icons via the
	  account editor)
	* The space wasted by the group expanders has been eliminated and
	  the expander setting in .gtkrc-2.0 is no longer needed
	* Authorization requests don't popup new dialogs anymore. They are
	  displayed at the bottom of the buddy list instead.
	* New mail notifications don't popup new dialogs anymore. They are
	  displayed at the top of the buddy list instead.

	Conversations and Chats:
	* Timestamps honor the locale.  To use the traditional style,
	  enable the "Message Timestamp Formats" plugin.  The plugin
	  also provides options to show dates in timestamps.
	* Messages from buddies in the same "Person" will automatically
	  use the same conversation window.
	* The "Send As" menu has been replaced with a more appropriate
	  "Send To" menu based on "Persons" on your buddy list
	* Message formatting persists between messages (Igor Belyi)
	* Full message background colors are now supported
	* Smooth scrolling when receiving a new message
	* Screenname colors in chats now chosen intelligently
	* Conversation buffer scrollback limited to avoid large memory
	  usage in active conversations
	* Control-Shift-Tab will reverse cycle through the conversation tabs
	  (James Vega)
	* Many problems related to having an IM conversation and a chat open
	  with the same name are fixed (Andrew Hart)
	* Warning dialog when closing a window with unread IM messages
	* In chats right-click on names in the conversation window to
	  IM/Send File/Get info/ignore the user
	* Added tab management options to the tab right-click menu (Sadrul
	  Habib Chowdhury)
	* Brand new message queueing system.  Sounds are played when a
	  message is queued rather than when the message is dequeued
	  (Casey Harkins)
	* Ability to find the last message from a user in a chat (Levi Bard
	  and Sadrul Habib Chowdhury)
	* Formatting is preserved across messages
	  (There are known issues with pasting formatted text.  Either use
	   "Paste as Plain Text", hit Ctrl-R after pasting, or use the Clear
	   Formatting button on the toolbar.)
	* Performance while joining large chat rooms has been significantly
	  improved (Aaron Sheldon, Google Summer of Code)
	* Bi-Directional text support improvements for GtkIMHtml (Shlomi Loubaton)

	Sounds:
	* Beautiful new default sounds (Brad Turcotte)
	* Use GStreamer for playing sounds, instead of libao
	* A volume control in the preferences (Casey Harkins)

	Log Viewer:
	* Log viewer aggregates logs from the same "Person"
	* When opening the log viewer, show the most recent log by default
	  (Peter McCurdy)
	* Logs are now saved with the current timezone, which is displayed
	  in the log viewer
	* Text logs are linkified, so URLs are clickable
	* The old logger now caches file offsets, so opening the log viewer
	  for buddies with old logs should be much faster now if you have large
	  log files (except the first time for a log, when the cache is built)

	Plugins:
	* Plugins are now accessed through a separate dialog from the Tools
	  menu of the Buddy List
	* Newly installed plugins can now be activated without restarting
	  Pidgin (Sadrul Habib Chowdhury)
	* Overhauled the system tray/docklet plugin (Casey Harkins)
	* Text Replacement Plugin rewritten, works in real time and far more
	  intuitively (Benjamin Kahn)
	* Entries in the text replacement plugin are now sorted
	  alphabetically
	* The text replacement plugin allows non-whole-word replacement rules
	  (Levi Bard)
	* The text replacement plugin offers both case sensitive matching and
	  automatic case handling
	* I'dle Ma'ker plugin now has an easier method to unidle accounts, a
	  way to idle all accounts at once, and a way to unidle all accounts
	  idled via the plugin (John Bailey, Sadrul Habib Chowdhury)
	* The Evolution Integration plugin now supports Groupwise contacts
	* Mono plugin loader (Eoin Coffey)
	* Perl plugin loader has been rewritten (John Kelm, Google Summer
	  of Code)
	* New music messaging plugin (Christian Muise, Google Summer of Code)
	* gaim-remote has been superceded by new DBUS bindings within libpurple
	  (Piotr Zielinski, Google Summer of Code)
	* The purple-url-handler program has been added to provide a way to
	  automatically launch IM links via Pidgin or Finch.
	* The functionality of the auto-reconnect plugin has been
	  moved into the core, and the plugin itself has been removed.
	* 'Highlight when nick said' option added to Message Notification
	  plugin.
	* The system tray icon is now properly transparent (Dan Winship)
	* New Log Reader plugin that can read and display logs from Adium,
	  MSN Messenger, and Trillian in the log viewer
	* New Contact Availability plugin that attempts to predict the
	  times when people in your buddylist will most likely respond
	  to you, based on times in the past when they have responded
	  (Geoffrey Foster, Google Summer of Code)
	* A few new plugins: Autoaccept, Autoreply, Buddy Notes, New Line,
	  Offline Message Emulation, Conversation Colors and Markerline

	MSN Features:
	* Custom smiley receiving support (Irving Cordova & Francesco Fracassi)
	* Added support for sending (with the /nudge command) and receiving
	  "nudges" (Julien Cegarra, Martin Bayard)
	* Added an account action to open your Hotmail inbox from MSN
	* Bi-directional text is correctly handled now (Shlomi Loubaton)

	Yahoo Features:
	* Stealth Settings have been implemented
	* Doodle is now supported (Andrew Dieffenbach, Google Summer of Code)
	* Buddies' requests to add you to their lists now prompt for
	  authorization
	* Account option to ignore chat and conference invitations (Peter
	  Lawler)
	* Added a /list command to bring up the room list (Peter Lawler)

	AIM/ICQ Features:
	* ICQ file transfer support with newer ICQ clients (Jonathan Clark,
	  Google Summer of Code)
	* Many overall improvements to AIM and ICQ file transfers (Jonathan
	  Clark, Google Summer of Code)
	* Support for pausing and resuming AIM and ICQ file transfers
	  (Graham Booker)
	* Ability to set ICQ "require authorization" and "web aware"
	  setting (Ettore Simone)
	* ICQ encoding fix for offline buddies (Ilya Konstantinov)

	IRC Features:
	* SSL support for IRC connections (Daniel Atallah)
	* Show an error message when temporarily unable to join an IRC
	  channel or change your nick
	* Added /nickserv, /memoserv, /chanserv and /operserv
	  commands (Joao Luís Marques Pinto)
	* Added CTCP VERSION via /version (Andrej Krivulčík)
	* Added /whowas command (achris)

	Jabber Features:
	* Support for SRV lookups
	* Support for buddy icons
	* Jabber User Directory searching

	SILC Features:
	* Whiteboard support (Pekka Riikonen)
	* Sending/receiving images in IMs (Pekka Riikonen)
	* Cipher and HMAC selection support (Pekka Riikonen)
	* Buddy Icon support (Pekka Riikonen)

	Other Protocol Changes:
	* Bonjour (Rendezvous) protocol support (Juanjo Molinero Horno, Google
	  Summer of Code)
	* Updated Gadu-Gadu protocol support (Bartosz Oler, Google Summer of
	  Code).  This requires the libgadu library.  See
	  http://pidgin.im/faq.php#libgadu for more information.
	* SIP/SIMPLE support (Thomas Butter, Google Summer of Code)
	* Sametime protocol support
	  Requires the meanwhile library: http://meanwhile.sourceforge.net
	* QQ protocol support (Mark Huetsch, Google Summer of Code, and the
	  developers of the OpenQ project)
	* Removed the Napster and TOC protocols plugins

	Other Noteworthy Changes:
	* NAT traversal support via UPnP (Adam J. Warrington, Google Summer of
	  Code)
	* NAT traversal support via NAT-PMP (Evan Schoenberg and R. Tyler Ballance)
	* The modify account dialog now contains two tabs, which should display
	  better at lower resolutions (Sadrul Habib Chowdhury)
	* New "find buddy" results dialog (Alex Converse)
	* People using input methods can now use Enter again
	* Mouse-over hyperlink coloring is now themeable
	* Buddy Pounces now have a proper management window. (Kevin Stange)
	* Buddy icons maintain aspect ratio when resized
	* The last used directory is remembered for opening or saving files and
	  buddy icons
	* Add an SVG version of our desktop icon, pidgin.svg (John Oyler)
	* If a given protocol doesn't support privacy, we now handle blocking
	  in the core. (Jean-Yves Lefort)
	* Smiley themes can now include spaces in the smiley definitions.
	  The spaces (and now backslashes) must be backslash-escaped.
	  (Sadrul Habib Chowdhury)
	* New e-mail notices are now grouped into one dialog.
	  (Sadrul Habib Chowdhury, Chris Stafford)
	* "Open" in the File Transfer window integrates with GNOME, KDE, and
	  Windows and falls back to the browser in other environments.
	* On Mac OS X, the keyboard/mouse idle time pref now uses system idle
	  time instead of X11 idle time (Michael Culbertson)
	* Autocomplete in the buddy pounce dialog (Sadrul Habib Chowdhury)
	* Non-blocking socket I/O is used in most protocol plugins
	* All-new icons all over the place (Hylke Bons)

	Preference Changes:
	* Preferences have been substantially reorganized and cleaned up
	* Smiley theme descriptions are now shown correctly for the highlighted
	  smiley theme (Levi Bard)
	* All Buddy List preferences have been moved to the Buddies menu of
	  the buddy list window.
	* Proxy settings will be taken from Gnome if it is running.  These may
	  still be overridden on a per-account basis.
	* Removed "Dim idle buddies;" behavior is now always enabled
	* Removed keyboard shortcut preferences for ctrl-B/I/U; enabled by
	  default, but won't interfere with bindings set by the GTK theme
	* Removed keyboard shortcuts preferences for ctrl-# to insert a smiley;
	  behavior removed from Pidgin
	* Removed "Enter" vs. "Ctrl-Enter" to send; "Enter" sends by default,
	  but it is now possible to change this binding in your GTK theme
	* Removed "Show multi-colored screennames in chats;" behavior is now
	  always enabled and screenname colors automatically adjust themselves
	  to compensate for background color.
	* Removed "Raise Buddy List Window on Events" and the related behavior
	* Removed "Display remote nicknames if no alias is set"
	* Removed "Show idle times" and "Show warning levels" on the buddy
	  list; behavior is now always enabled
	* Removed "Auto-expand contacts;" contacts expand only when dragging
	  buddies around the buddy list
	* Removed conversation and buddy list buttons and related preferences
	* Removed "Raise conversation window" preferences; moved feature to
	  the notify plugin
	* Removed "Show alias in tabs/titles;" behavior is now always enabled
	* Removed "Show formatting toolbars;" the setting in conversations'
	  "Options" menu now affects the global preference
	* Removed "Show timestamps;" behavior is now enabled, but is overridden
	  by the timestamp plugin
	* Removed all protocol options pages
	* Removed "Escape closes windows;" default key binding is now Ctrl-W
	* Removed "Log when buddies sign on/sign off/become idle/become
	  un-idle/go away/come back" and "Log your own actions;" all of these
	  will be logged when the system log is enabled
	* Removed the separate ignore formatting preferences; behavior has been
	  consolidated into a single preference

version 1.5.0 (8/11/2005):
	* Ability to set IRC quit message (Lalo Martins)
	* OSCAR file transfers now work for 2 users behind the same NAT
	  (Jonathan Clark)
	* Yahoo! buddy requests to add you to their buddy list now prompt for
	  authorization
	* Added a /clear command for conversations/chats
	* Fixed ICQ encoding for messages with offline ICQ users
	  (Ilya Konstantinov, SF Bug #1179452)
	* Default Yahoo! chat roomlist locale to 'us'

version 1.4.0 (7/7/2005):
	* Fix system log start times for some protocols
	* SILC compiles with newer SILC toolkit versions (Pekka Riikonen)
	* Fixed a bug where buddy icon cache files were left in the icon
	  cache directory after they were no longer in use.
	* Attempt to detect the file type of a buddy icon when saving.
	* Additional Yahoo! boot protection (Peter Lawler)
	* A few Yahoo! memory leaks plugged (Peter Lawler)
	* Fixed handling of the new Yahoo! profile page. (Joshua Honeycutt,
	  Peter Lawler)
	* Fixed localized Yahoo! room lists.  Please refer to the Yahoo!
	  section of the Gaim FAQ for details. (Peter Lawler)
	* Enabled sending files to ICQ users using ICQ 5.02 and newer
	  (Jonathan Clark)

version 1.3.1 (6/9/2005):
	* The file transfer details section now also displays the full path to
	  the local file sent/received.
	* Yahoo! has the following new "/" commands:  /join, /buzz
	* Fix Yahoo! privacy bug
	* Fix Jabber Get Info crash on busted servers
	* Updated our gaim.desktop file, thanks to all our terrific translators
	  for sending in translations of the changes
	* Improvements to how Gaim handles new message notification
	* Fix Jabber registration on XMPP servers (including jabber.org)

version 1.3.0 (5/10/2005):
	* Removed parts of the font selection dialog that were not respected
	* Fix being invited to a multi user chat on MSN
	* Multiple SILC accounts should work now (Pekka Riikonen)
	* Fix times on jabber chat backlogs
	* Fix gevolution plugin to compile with e-d-s 1.0 or 1.2
	* Fix gevolution plugin to remember buddy name when someone added you
	  and you then add them
	* Formatting in jabber chats works
	* Fix to prevent MSN disconnecting if you change status while connecting
	* Fixes for two remotely exploitable crash bugs.  See
	  http://gaim.sourceforge.net/security/ for more information.
	* Change to correctly handle adding jabber buddies on ejabberd servers

version 1.2.1 (4/3/2005):
	* URL escaping now works with UTF-8 text. This may break some old log
	 files.
	* Revert to XOR auth for ICQ as the md5 is not fully functional
	* Fix bug with going away while in a jabber chat
	* MSN bug fixes (Felipe Contreras)
	* Escape things properly in IRC
	* Docklet fixes: fix the "1 pixel-wide icon" bug, fix problems with Gaim
	  crashing when the tray manager dies, and work correctly with multi-headed
	  displays where the tray isn't on the primary screen (Robert McQueen)

version 1.2.0 (3/17/2005):
	* Yahoo file receiving and buddy icon receiving work again.
	* Limit animated buddy icon frame rates to 10 frames per second
	  (Nathan Conrad)
	* Fix a bug where portions of your account configuration would
	  fail to be read correctly if you set a proxy user name or
	  password containing invalid XML characters such as < and >
	  (Bastien Durel)
	* Yahoo! privacy improvements (Bleeter)
	* Fix receiving Jabber formatting (broken in 1.1.3)

version 1.1.4 (2/24/2005):
	* Fixed a bug where Yahoo! would lose messages (and any other packet
	  really)
	* Correctly show the time when incoming Gadu-Gadu messages were sent
	  (Carl-Daniel Hailfinger)
	* Fixed crashes with glib 2.6
	* Fixed MSN crash when conversations time out after the conversation
	  window was closed
	* Fixed an html parsing bug, CAN-2005-0208

version 1.1.3 (2/17/2005):
	* CHAP authentication support for SOCKS5 proxies (Malcolm Smith)
	* ICQ offline messages are sent using your specified character
	  set instead of Unicode (Magnus Hult)
	* MSN HTTP method works with proxies using authentication (Bastien Durel)
	* Really fix the bug where buddies show as logged in for 49 thousand days
	* Buddy pounces containing '&' are saved correctly
	* Improved MSN error handling when the servers are unavailable
	* More MSN bug fixes
	* Fix some leaks
	* Fix "Find" in the log viewer so that it finds in all logs
	* Smileys not appearing at the end of lines has been fixed
	* Closing conversation windows no longer cancels active file transfers on
	  MSN (Felipe Contreras)

version 1.1.2 (1/20/2005):
	* MSN 'HTTP Method' fixed (Felipe Contreras)
	* Better handling of MSN's Individuals group and buddy status updates
	  (Felipe Contreras)
	* Fix a crash inviting MSN user to a chat when they're already there
	* AIM SecurID login support
	* Fix configuration of Jabber chat rooms on some servers
	* More MSN bug fixes (Felipe Contreras)
	* Fix queue messages to Docklet when not globally away (Robert McQueen)
	* Fix some leaks
	* The Autopackage now builds both the mozilla-nss and the gnutls
	  ssl plugins, and requires at least one of those libraries.

version 1.1.1 (12/28/2004):
	* Allow SILC authentication via public key if your key is password
	  protected (Michele Baldessari)
	* More MSN bug fixes (Felipe Contreras)
	* Drag-and-drop to conversation window file transfers work again
	* Disable the delete button on pounces that aren't saved yet anyway
	  (Kevin Stange)

version 1.1.0 (12/02/2004):
	New Features:
	* Binary relocable. Gaim will find its files even if it's installed
	  in a location other than the --prefix it was ./configured with.
	  Pass --disable-binreloc to ./configure to disable.
	* IRC now has fallback encodings, and tries harder to display
	  something useful during an encoding error.
	* New MSN protocol icon (Felipe Contreras)

	Bug Fixes:
	* Fix some leaks (Miah Gregory, Felipe Contreras)
	* Fix crashes when removing buddies in certain situations (Andrew Hart)
	* Eliminate MSN switchboard errors (Felipe Contreras)
	* Fix MSN buddy icon synchronization (Felipe Contreras)
	* Correctly display file transfer dialogs for filenames containing &, < or >
	* Correctly display MSN authorization dialogs for friendly names containing
	  &, < or >
	* Properly align the right-click docklet menu with the docklet icon in
	  *nix.
	* Fix a crash if the MSN buddy list is not available
	* Fix a bug in the request api (Gary Kramlich)

version 1.0.3 (11/11/2004):
	Bug Fixes:
	* Jabber authentication fixes (Michael Plump)
	* Yahoo buddy idle reporting is more accurate (Evan Schoenberg)
	* "Allow All" privacy setting works on Yahoo (Peter Lawler)
	* Fix a crash when dragging a buddy to the conversation entry area
	* Fix a crash removing chats from the buddy list
	* Correctly display buddy pounces for aliases with &, < or > in them
	* Correctly follow the per-conversation logging option

version 1.0.2 (10/19/2004):
	Bug Fixes:
	* MSN file transfers work on big endian machines (Jean-Francois Roy and
	  Evan Schoenberg)
	* Fixed the MSN signon crash with Miranda users in the buddy list
	* Fixed sending messages to MSN Web Messenger users (Damien Ayers)
	* Fixed some memory leaks in the MSN plugin (Evan Schoenberg)
	* Fixed a crash viewing certain MSN user profiles (Evan Schoenberg)
	* Fixed a crash sending a file on MSN when the file is unreadable
	* Fixed a crash deleting accounts (Andrew Hart)
	* Fixed a crash inviting to chats (Andrew Hart)
	* Fixed a bug in Yahoo privacy handling (Peter Lawler)
	* Fixed a crash trying to join a chat from the docklet when not signed in
	  to a chat-capable account (Daniel Atallah)

version 1.0.1 (10/07/2004):
	New Features:
	* Use the GNOME default browser when opening links if you're running GNOME
	  (Alex Duggan)
	* Added support for multiple addressbooks in the gevolution plugin
	  (Henry Jen).

	Bug Fixes:
	* Send-As menu duplicates less work (Dave West)
	* Can now see your own MSN buddy icon (Felipe Contreras)
	* Jabber roomlist fetches work again
	* Close buttons on tabs in existing conversations correctly reflect the
	  "show close buttons on tabs" preference (Nathan Fredrickson)
	* Fix to make the get_signon(buddy) perl plugin function work (Gregory C.
	  Harfst)
	* Fixed crashes when reloading the gevolution plugin (Henry Jen)
	* Fixed some memory leaks in the gevolution plugin.
	* Wrap at character boundaries if there is not enough space for a full word
	* 64 bit compile warning fixes

version 1.0.0 (09/17/2004):
	New Features:
	* Drag-and-drop buddy support for the Invite dialog (Stu Tomlinson)
	* Drag-and-drop buddy support for the Pounce dialog (Stu Tomlinson)
	* View Chat log available from the interface (Daniel Atallah)
	* Ability to receive offline messages in character encodings
	  other than ASCII (thanks to Nick Sukharev)
	* File transfer status messages printed to conversation
	  windows (Dave West)
	* Display file transfer messages when someone sends you a file
	  over AIM (Dave West)
	* Handle MSN buddy lists more sanely (Felipe Contreras)
	* Zephyr can use tzc to run from behind a firewall (Arun A Tharuvai)

	Bug Fixes:
	* Work around window manager stupidity with new dialog windows (Dave West)
	* Compile with gtk 2.5.x (Gary Kramlich)
	* Escape invalid characters in log names (Daniel Atallah)
	* Fix for clicking add in an msn chat with 2 or more people in your buddy
	  list (Daniel Atallah)

version 0.82.1 (08/27/2004):
	Bug Fixes:
	* Fix a crash when changing the preference for how to display buttons
	  on conversation windows
	* Remove a stray printf() when beginning new conversations and logging
	  is enabled

version 0.82 (08/26/2004):
	New Features:
	* Ability to set available messages for AIM
	  (Tools->Account Actions->Set Available Message...)
	* Ability to specify a custom character set for messages sent to ICQ
	  users and messages received from ICQ users
	* Ability to edit your current away message (Rhett Robinson)
	* Topics in the conversation window (not the topic field at the
	  top) with URLs will now appear as links (Stu Tomlinson)
	* File transfers appear in the file transfer window when they
	  are initiated rather than when they begin transferring (Dave West)
	* Instead of toggling slash commands on/off, you can now toggle
	  passing through unknown slash commands on/off.

	Bug Fixes:
	* Joining a Jabber chat no longer causes a crash (Stu Tomlinson)
	* Selecting a buddy icon for a brand new account no longer
	  causes a crash
	* Better file transfer error messages (Dave West)
	* Remotely canceled file transfers in MSN are now noticed, so that we
	  don't accidentally cancel the file transfer and crash Gaim
	  (Felipe Contreras)
	* Protocols that don't support joining chat rooms by name no longer
	  allow chat rooms to be added to the buddy list (Felipe Contreras)
	* Delayed messages and system messages no longer cause
	  sound events to be triggered (Nathan Fredrickson)
	* The chat invite button has a correct label (Stu Tomlinson)
	* The system log should leak fewer file descriptors (Ka-Hing Cheung)
	* Buddy list tooltips display in more appropriate positions when
	  using multiple monitors (Dave West)
	* Better parsing of URLs containing special characters
	* All users are shown when joining a Yahoo! conference (Bleeter Yaluser)
	* You now leave all Yahoo! conferences when you log out of Yahoo!
	* Buddy Icon updating bug fixed (Felipe Contreras)

version 0.81 (08/05/2004):
	New Features:
	* The autorecon plugin will somewhat remember state information(Yosef
	  Radchenko)
	* Visual display of ops/voice/halfops/so on in Chats (Stu Tomlinson)
	* Tab completion of slash commands in Chats (Stu Tomlinson)
	* gaim-remote can now manipulate status (István Váradi)
	* The text messages of Yahoo Audibles are now displayed, although
	  the audio and graphics are not.
	* Yahoo! away messages can be 255 characters long now

	Bug Fixes:
	* Gadu-Gadu should connect again (Andrew Wellington)
	* Novell fixes (Mike Stoddard of Novell):
		* Fixed reconnect crash
		* Fixed duplicate root folder bug
		* Fixed bug with folder ordering (on a first time login
		  folders were being added in reverse order).
	* Use ISO date format for the system log (Eduardo Pérez)
	* Long buddy lists with irc should cause flooding disconnects less
	  (Stu Tomlinson)
	* Better smiley substitution
	* Fix a crash related to auto-expanding contacts at the bottom of
	  buddy lists
	* Fix a crash on Solaris when changing or viewing information for
	  your AIM account (Format Screen Name, Change Email Address, etc.)
	* HTML in OSCAR buddy comments is now escaped (and not rendered)
	* Fix a crash when dragging a screen name to a conversation window
	  for that screen name
	* User-requested new conversation windows are now always given focus
	* Pasting HTML into Gaim from certain sources no longer results in
	  the spaces between some words being removed
	* The alias of a contact is now displayed in more places when the
	  alias of a buddy is not set
	* .gaimrc is no longer imported
	* Prevent a crash if you sign off and try to dequeue messages from
	  the away dialog (Kevin Stange)
	* Prevent a possible crash if gaim_gtkconv_write_conv is called
	  with who as NULL (Kevin Stange)
	* Prevent (null) or an empty string from being logged as the sender's
	  name if the sender no longer has an alias because the account is
	  signed off (Kevin Stange)
	* The auto-reconnect plugin will no longer attempt to reconnect an
	  MSN account if you were disconnected because you signed on from
	  another location (Stu Tomlinson)
	* On Solaris, chatting in IRC using the UTF-8 charset no longer gives
	  a "conversion failed" error for every message (Arvind Samptur)
	* ICQ offline messages should have the correct timestamp (Dave West)

version 0.80 (07/15/2004):
	New Features:
	* Ability to send files from the conversation window (Daniel Atallah)
	* Drag a file into the buddy list or a conversation to send it to that
	  buddy
	* Yet more new commands and features for SILC (Stu Tomlinson)
	* Gaim uses the new file chooser when compiled for GTK+ 2.4
	  (Fernando Herrera)
	* Support for the Epiphany web browser (Leonardo Serra)
	* Status messages in Gadu-Gadu (Andrew (proton) Wellington)
	* Parentheses are now displayed around the title and tabs of
	  conversations from offline accounts or parted chats.
	* Zephyr typing notification (Arun A Tharuvai)
	* Account dialog's columns are resizable (Eduardo Pérez)

	Bug Fixes:
	* The firefox browser option now works with firefox 0.9
	* Buddy icons in conversations no longer depend on the
	  buddy list
	* Fix for the bug where some buddies seemed logged in 4
	  thousand some odd days (Alan Ford)

version 0.79 (06/24/2004):
	New Features:
	* Display name changes are now shown in the conversation windows.
	  (Robert Mibus)
	* Get Info on Yahoo! now works for nonenglish profiles.
	  (Ambrose Li)
	* General "Get Info" improvements on Yahoo! and MSN (Ambrose Li)
	* Yahoo! Japan support. Click More Options and check Yahoo Japan
	  in the account editor, to use your Yahoo! Japan account
	* Gtk themes can now theme the Gaim buddy list independently of
	  other things (Stu Tomlinson)
	* Show timestamps now has a per-conversation option in addition
	  to the global one, bringing it in line with the other conver-
	  sation options (Stu Tomlinson)
	* Added MSN buddy icons (Felipe Contreras)
	* Added MSN file transfer (Felipe Contreras)
	* MSN's idle state now actually sets a buddy idle
	* Buddy pounce defaults are now more sane, and apply to the state the
	  buddy is currently in. For example, if the buddy is idle, set
	  "Return from idle" by default. The last action(s) used are the
	  defaults for the next pounce
	* Yahoo buddy icon support
	* Selected buddy icons will automatically convert to the appropriate
	  format for the protocol. (GTK 2.2 and higher only)
	* Dragging an image file into the Modify Account dialog will set that
	  as a buddy icon.
	* Development headers for compiling third-party plugins are now
	  installed. (Stu Tomlinson)
	* Headers for gaim-remote now reside in gaim/ instead of
	  gaim-include/.
	* Basic YCHT support, which allows joining Yahoo! Chats when
	  logged in using the web messenger method

	Bug Fixes:
	* Fixed Yahoo! authentication problems.  (Cerulean Studios)
	* Non-looping animated icons no longer cause Gaim to freeze
	* Flashing windows should work again for unix in window managers that
	  support the URGENT hint (Etan Reisner)
	* Better handling of character sets in RTF for Novell (Mike Stoddard of
	  Novell)
	* Contact list sync problems in Novell fixed (Mike Stoddard of Novell)
	* Fixed a crash in SILC that sometimes happened when resolving
	  the buddy list (Pekka Riikonen)
	* Parallel compiles of the perl plugin should work better
	  (Stu Tomlinson)
	* The disconnected UI op was called twice on connection errors. Now
	  it is only called once. (Evan Schoenberg)
	* Dragging into conversation windows works better
	* Protocol-specific settings for accounts were being removed whenever
	  the account was modified. Now they're only removed when the protocol
	  type changes, as it should be.
	* Zephyr bug fixes and memory leak plugs (Arun A Tharuvai)
	* Rewrite of MSN buddylist support, which fixed a known syncronization
	  bug and some others (Felipe Contreras)

version 0.78 (05/30/2004):
	New Features:
	* Support for the SILC protocol (http://www.silcnet.org/)
	  (Pekka Riikonen)
	* Option to suppress disconnect notification when using
	  the autoreconnect plugin (Christopher (siege) O'Brien)
	* Added support for dragging buddies from the buddy list into the
	  Add Buddy Pounce dialog
	* Pounce notification now includes time (Mike Lundy)
	* The history plugin now shows history for chats in addition to IMs
	* Menu item to view conversation logs (Tom Samstag)
	* Conversation and chat sizes automatically saved (Stu Tomlinson)
	* Added support for Novell privacy settings (Mike Stoddard of Novell)
	* Added ability to initiate multi-user conferences (chats) in Novell
	  (Mike Stoddard of Novell)
	* Find and Save buttons on the debug window (Stu Tomlinson)
	* Plugin Actions menu (Christopher (siege) O'Brien)
	* Plugins can now add entries to the right-click menu of a group or chat
	  (Stu Tomlinson and Christopher (siege) O'Brien)
	* Hyperlink colors are now themeable via your ~/.gtkrc-2.0 file

	Bug Fixes:
	* Compiles again with gcc 2.96 (Ignacio J. Elia)
	* Gtk2.0 compatibility fixes (Tim Ringenbach)
	* Many documentation updates (Jonathan Champ, Gary Kramlich,
	  Stu Tomlinson, and Kevin Stange)
	* Yahoo works on 64 bit machines (Gary Kramlich)
	* Zephyr works on 64 bit machines (Arun A Tharuvai)
	* Novell 64bit fixes, better error messages, and buddy list sync fixes
	  (Mike Stoddard of Novell)
	* Novell protocol works on big endian machines (Novell)
	* Massive rewrite of MSN support, which should fix a number of issues
	  and make errors easier to interpret (Felipe Contreras)
	* Fixed a privacy-related bug in MSN that affected blocking/permitting,
	  which was due to case-sensitive string comparisons (Gudmundur
	  Olafsson)
	* Fixed an MSN HTTP method bug where MSN would queue data indefinitely.
	  (Andrew Wellington)
	* All known MSN formatting bugs were fixed.
	* Overly long messages and paging cell phones in MSN no longer cause
	  disconnects (Felipe Contreras)
	* Several bug fixes for MSN's MSNSLP and MSNObject support (Finlay
	  Dobbie)
	* ALT-F works correctly in the System Log Viewer (Stu Tomlinson)
	* New tabs should scroll correctly again (Tim Ringenbach)
	* Dialogs opened from a conversation window are now closed when
	  the conversation window is closed, preventing a crash (Kevin Stange)
	* Copy/paste encoding fixes (Joe Marcus Clarke)
	* IRC disconnect crash fix (Luciano Miguel Ferreira Rocha)
	* Ampersands in links should work correctly (Tim Ringenbach)
	* DirectIM and IM Image support for AIM are greatly improved
	  (Tim Ringenbach)
	* Gadu-Gadu updates (Andrew Wellington)
	* Print Gadu-Gadu messages to the debug window instead of the console
	* Updated and standardized blist signals (Gary Kramlich)
	* Made the recieve-*-msg signals match the sending ones (Stu Tomlinson)
	* The idle time for the buddy-idle and buddy-unidle signals should
	  be correct again.

	Preference Changes:
	* Added "Conversation placement - By conversation count"
	* Added a "none" smiley theme to replace the "Show graphical
	  smileys" option
	* Replace default formatting preferences with a dialog to set a
	  default formatting in a WYSIWYG manner.
	* Removed "Show logins in window," default to yes
	* Removed "Send URLs as links," default to yes (in protocols that
	  support HTML)
	* Removed "Show URLs as links," default to yes
	* Removed New window height & width and Entry field height for Chats &
	  IMs, sizes are now saved automatically
	* Removed "Tab-complete nicks" default to yes
	* Removed "Old-style tab completion", no longer supported
	* Removed "Sending message removes away status", default to no
	* Removed "Show numbers in groups", default to yes
	* Removed "Icons on tabs", default to yes
	* Removed "Sounds when you log in", default to no
	* Removed "Seconds before resending autoresponse", default to 600
	  seconds
	* Removed "Send autoresponse in active conversations", default to no
	* Removed "Show people joining in window", default to yes
	* Removed "Show people leaving in window", default to yes

version 0.77 (04/22/2004):
	New Features:
	* The System Log returns (Ka-Hing Cheung)
	* Added a conversation-drag-ended signal (Etan Reisner)
	* Reorganized and cleaned up the MSN protocol plugin (Felipe Contreras)
	* Added the -c option to specify location of the .gaim directory,
	  removed the outdated -f option that no longer had any effect (Daniel
	  Atallah)
	* Novell GroupWise protocol support added (Novell)
	* WYSIWYG improvements (Tim Ringenbach)
	* WYSIWYG editing for user info (Jon Oberheide)
	* Rich-text copy and paste
	* Plugins can now add menu items to the buddy context menu
	  (Christopher O'Brien)
	* Plugins can now add preferences (Gary Kramlich)
	* The TOC protocol is no longer built by default. The plugin is not
	  being properly tested and is no longer officially supported.
	* Bumped up the plugin API version number, and added version numbers
	  for loader plugins and protocol plugins. Authors will want to
	  update their plugins, and possibly use GAIM_PLUGIN_API_VERSION,
	  GAIM_PRPL_API_VERSION, and GAIM_LOADER_API_VERSION constants.
	* Zephyr error reporting works (Arun A. Tharuvai)
	* Zephyr deals with non-utf8 characters (Arun A. Tharuvai)

	Bug Fixes:
	* Formatting in the Log viewer is fixed (Kevin Stange)
	* Save Conversation works again (Kevin Stange)
	* The Clear button in privacy works (Robert Mibus)
	* MSN error reporting works again (Stu Tomlinson)
	* MSN e-mail notifications should no longer cause Gaim to crash
	  (Felipe Contreras)
	* Fixed an infinite loop bug that would sometimes cause MSN to lock
	  up (Nickolai Zeldovich)
	* All away messages should now show up in tooltips
	* Removing zephyr buddies no longer crashes (Arun A. Tharuvai)

version 0.76 (04/01/2004):
	New Features:
	* WYSIWYG text input (with much help from Gary Kramlich and Kevin
	  Stange)
	* Ability to be invisible on AIM
	* Chatroom list support (Tim Ringenbach)
	* Added auto-completion for screen names to the New Instant Message and
	  Get User Info dialogs.
	* Non-ascii character support in AIM chats (Uli Luckas and Marco Ziech)
	* Vastly improved browser opening, with tab support! (Nathan
	  Fredrickson)
	* Added support for connecting to MSN using the port 80 method.
	* Support for Mozilla Firefox (Chris Friesen and Nathan Fredrickson)
	* Added protocol-specific preferences (Gary Kramlich)
	* Local IP address information can be changed in Preferences
	  (Tim Ringenbach)
	* Improved local IP address detection (Tim Ringenbach)
	* Offline accounts in account drop-down lists are now greyed (Etan
	  Reisner)
	* Improved accessibility support for screen readers and other
	  accessibility tools (Marc Mulcahy)
	* Improved accessibility in conversation windows (Nathan Fredrickson)
	* Keyboard access to context menus via Shift+F10 (Marc Mulcahy)
	* Core/UI split event loop code. (Scott Lamb)
	* Added improvements to the multi-field request code, including
	  required fields and account fields.
	* Moved more dialogs to the request API for interface consistency
	  (Send Message, Get User Info, and Insert Link dialogs)
	* Jabber file transfer
	* IRC file transfer (Tim Ringenbach)
	* Added a hidden preference for disabling buddy list tooltips or
	  changing the pop-up delay in prefs.xml.
	* Moved translation news to po/ChangeLog

	Bug Fixes:
	* Changes in AIM/ICQ server-side buddy lists take
	  precedence over the local buddy list
	* Significant work on the Zephyr plugin (Arun A. Tharuvai)
	* You can now use :/ as a smiley safely (Nathan Owens)
	* Various buffer overflow fixes (Stefan Esser)
	* Tabs now stay green when they are supposed to (Etan Reisner)
	* Fixed a bug where only the first user in a chat room list was removed
	  sometimes when trying to remove a group of users (Tim Ringenbach)
	* Clearing an AIM buddy icon actually removes it from the server,
	  icons changes in the account editor do not take effect if the
	  cancel button is used (Stu Tomlinson)
	* Improved chat parting logic (Tim Ringenbach)
	* Yet Another IRC channel user duplication bugfix (Tim Ringenbach)
	* Deleting an account while modifying it will no longer crash gaim.
	* Only one account preference window will now appear per account when
	  clicking Modify.
	* Aliases are now shown alongside the screen name in the message
	  queue window. (Kevin Stange).
	* TCL Plugin API changed
	* The mobile icon on MSN users is now removed when the person disables
	  mobile paging (Stu Tomlinson)
	* Removing invalid buddies in MSN with a space in their name no longer
	  causes a disconnect (Stu Tomlinson)
	* Multiple MSN chats should now work (Robert Mibus)
	* Added new MSN error codes and fixed an incorrect one (Stu Tomlinson)
	* Incoming colors are now processed correctly in MSN.
	* Conversation placement by account now works correctly with both
	  chats and IMs, and takes the Combine Chats and IMs option into
	  consideration.
	* Minor tweaks to the list box in the multi-field request dialogs
	  so they work without a label and scrollbar (Pekka Riikonen)
	* Hitting enter in a multi-field request dialog when a textfield has
	  the focus no longer ignores the changed text in the textfield
	  (Gary Kramlich)
	* The Disconnect dialog no longer raises and gains focus each time
	  a disconnected account is added (Ka-Hing Cheung)
	* Gadu-Gadu might actually connect again (Ignacy Gawedzki)
	* Buddy pounces for an account are removed when the account is
	  deleted (Gary Kramlich)
	* Various bug and memory leak fixes (Gary Kramlich)
	* Assorted SSL crashfixes
	* --enable-debug no longer breaks compilation when using gtk 2.4,
	  which also broke garnome.
	* Tooltips shouldn't crash now (Daniel Atallah)

version 0.75 (01/09/2004):
	* New Yahoo! auth method
	* Yahoo! file transfer (Tim Ringenbach)
	* Yahoo! chat joining fixes (Tim Ringenbach)
	* Persons can auto-expand when hovering your mouse over it
	* Improved i18n support for MSN email notification (Felipe Contreras)
	* Jabber SASL PLAIN support
	* Improved Jabber MUC (Chat) support
	* Fixed an MSN login bug some people likely experienced (Felipe
	  Contreras)
	* Touch-up various dialogs to follow the Gnome Human Interface
	  Guidelines more closely (Steven Garrity, Nathan Fredrickson, and
	  Ka-Hing Cheung)
	* Works better with all-black gtk themes (Etan Reisner)
	* Mozilla Firebird support (Chris (darth_sebulba04))

version 0.74 (11/25/2003):
	* Sort-by-size log sorting fix
	* Log directory umask fix for users of gaim-remote
	* Fix Jabber room creation on MUC servers.

version 0.73 (11/21/2003):
	* New Logging format and code:
		* fixes i18n issues with logs
		* compatible with old logs
		* hopefully fixes segfault in viewing logs
	* New disconnected account dialog (Thanks, Daniel Atallah)
	* Fixes several Jabber bugs
	* Fixes the bug where some dialogs would crash when spell checking was
	  enabled. Closes #827930.
	* Fixed unblocking of users in MSN (Robert Mibus)
	* Fixes outgoing mobile pages on MSN.
	* The border on the close buttons on inactive tabs are no longer shown,
	  thanks to a fix used by Galeon.
	* Compatible with autoconf 2.58.
	* Cleaned up gtkspell-related code (Robert McQueen)
	* Changed the parameters for the received-chat-msg signal.
	* Added a Release Notification plugin

version 0.72 (10/31/2003):
	* Added a search feature to conversations.
	* Added an option to remove the formatting toolbar, both globally and
	  on a per-window basis (Nathan Fredrickson)
	* Added a drop shadow to the buddy list tooltip
	* Smileys are copyable
	* Fixed the ICQ login crash
	* Fixed a crash in the Add Chat dialog when selecting an
	  account that doesn't support chats. Closes bug #821606.
	* Fixed a bug where new MSN accounts without buddies added wouldn't
	  connect.
	* Fixed a crash when deleting an account that has IMs or chats open.
	  Closes bug #821630.
	* Smileys have background colors
	* If SSL is not enabled, MSN will load, but error on connect.
	* Disable Jabber SASL auth until the standard stabilizes

version 0.71 (10/09/2003):
	* The right-click menu for e-mail links now presents a "Copy E-Mail
	  Address" item
	* Fix sort by idle to behave as it did pre-contact support (David
	  Smock)
	* Display AIM away messages in the tooltip for buddies when
	  they are away
	* Support for Buddy Comments for AIM and ICQ buddies
	* Window icons are now set as buddy icons or status icons
	* Get User Info in MSN and Yahoo now return an error indicating that
	  the information doesn't exist if the profile is empty (parts by
	  Nathan Poznick)
	* Added startup notification support for window managers that support it
	* The protocol icon for an account in the accounts window will now
	  "pulse" when signing the account on.
	* Zephyr formatting fixes (Arun A. Tharuvai)
	* Zephyr can connect to chats (Karsten Huneycutt)
	* SSL support can now be provided by third party plugins.
	* Multiple copies of gaim installed at different locations no
	  longer attempt to load the same, possibly incompatible plugins
	  (Robert McQueen)
	* Implemented another new Yahoo! authentication method
	* Fixed a bug displaying Chinese MSN messages (Ambrose C. LI).
	* Additional fixes and checks for the perl build process (Sean Burke).
	* Massive core/UI splitting.
	* Re-write of Jabber protocol plugin
	* Conversation API changes.
	* Some plugins must be updated due to code variable changes,
	  function name changes, and change of behavior for certain
	  functions.

version 0.70 (09/28/2003):
	* Implemented Yahoo's new authentication method (Cerulean Studios)
	* Protocol plugins that have plugin dependencies now load correctly.
	* Perl installs where it's told to a bit more correctly.
	* Robert "Robot101" McQueen cleaned and core/UI split IM
	  image support.

version 0.69 (09/24/2003):
	* Added Contact (aka Person, aka Meta-Contact, aka Buddy Merging, etc)
	  support
	* Added MSN 6 smileys.
	* Added animated smiley support (Ka-Hing Cheung)
	* Added SSL support, compatible with GNUTLS and Mozilla NSS.
	* Added plugin IPC.
	* Added support for gettext 0.12.x.
	* Updated MSN support to the MSN Protocol version 9.
	* Jabber now supports SSL
	* Yahoo now shows people using the java chat client (Tim Ringenbach)
	* Yahoo chat and conference (Tim Ringenbach)
	* Yahoo ignore support (Jesse Farmer (farmerje))
	* Yahoo idle times displayed, long buddy lists work, sms users,
	  and other improvements (Tim Ringenbach)
	* The accounts window now shows offline accounts as greyed out, and
	  online accounts as colored.
	* Fixed the text replacement plugin.
	* Fixed all known signal problems in perl.
	* The right-click menu for conversation tabs now shows the tab icon
	  and status, if tab icons are enabled. (Jesse Farmer)

version 0.68 (09/01/2003):
	* Removed the old event system and replaced it with a much better
	  signal system.
	* Added plugin dependency support.
	* Rewrote the Perl plugin. All old scripts will break, but it offers
	  a much better API for new scripts.
	* Yahoo color support (Tim Ringenbach (marv_sf))
	* Yahoo and MSN get info support (Nathan Poznick)
	* Fixed Jabber registrations.
	* Fixed a problem where pouncing two users with the same name
	  appeared in the same conversation window, and other related
	  problems. (Robot101)
	* Corrected problems with proxy preferences.
	* Mailchk.c and simple.c compile again (Paul A (darkrain))

version 0.67 (08/14/2003):
	* Brought back the message notification plugin (Brian Tarricone)
	  You'll need to reconfigure your settings for this plugin
	* IRC protocol plugin rewritten (Ethan Blanton)
	* New IRC protocol icon (Nuno Donato)
	* Protocol and status icons now optionally appear on tabs.
	  (Etan Reisner)
	* Various dialog rewrites (Jabber vCard, Add Group, Alias Chat,
	  Rename Group, Privacy)
	* Shows "hiptop" icon for AIM buddies using hiptop
	  devices (Robey Pointer)
	* Privacy core/UI split.
	* Conversation placement by group now applies to chats in the buddy
	  list as well.
	* Events in a conversation (user logged in, logged out, window closed,
	  etc.) now grey the tab.
	* Various bug fixes (larne from irc, Tim Ringenbach, Bjoern
	  Voigt, Paul A (darkrain))

version 0.66 (07/18/2003):
	* Freebsd compile fix (Matthew Luckie)
	* .spec file improvements (Ethan Blanton)
	* Added a gaim-remote man page (Robert McQueen)
	* The Remote Control plugin no longer adds duplicate groups to your
	  buddy list.
	* Servers and ports are now imported correctly in MSN.
	* Core/UI split the core initialization and shutdown.
	* MSN messages with newlines are now sent correctly to MSN clients.
	* Fix some sound initialization stuff
	* Fix saving and import of default away message

version 0.65 (07/16/2003):
	* Massive internal core/ui splitting
	* New account dialog
	* Preferences moved to ~/.gaim/prefs.xml
	* Account information moved to ~/.gaim/accounts.xml
	* Pounces moved to ~/.gaim/pounces.xml
	* Added protocol icons to various drop-down boxes
	* New Send IM buddy icon merged from Ximian Desktop 2
	* Fixed "Sort by Status" crash
	* Fixed the MSN signon crash
	* Fixed the MSN add buddy crash
	* Fixed the MSN empty buddy list bug
	* Fixed all known MSN chat bugs
	* Fixed HTTP redirect handling in smiley retrieval. This fixes the
	  problems with some smiley themes.
	* Chats in MSN can now be initiated by right-clicking a buddy and
	  choosing Initiate Chat.
	* MSN Alerts and incoming MSN pages no longer pop up several error
	  dialogs
	* Ability to view iChat "Available" messages for AIM
	* Stores your buddy icon on the server for AIM
	* Support for non-ascii characters with Yahoo! Messenger
	* Focus returns to the input box when you click elsewhere, like it used
	  to
	* New typing notification icons from Ximian

version 0.64 (05/29/2003):
	* Buddy list sorting in buddy list preferences.
	* Improved debug window with timestamps and pause buttons.
	* New core/ui split notification and request APIs.
	* New mail notification dialog.
	* Several bug fixes in MSN.
	* Conversation window buddy icon bugs were fixed.

version 0.63 (05/16/2003):
	* A rewrite of the plugin API. Plugin authors will need to change their
	  code based off the changes found in other plugins.
	* Perl script support is now provided in the perl plugin.
	* Debugging is core/ui split, and has a new API with support for
	  debug levels and categories.
	* Support for adding chats to your buddy list.
	* MSN protocol plugin was rewritten, has experimental buddy icon
	  support, and MSN Mobile support.
	* Buddy list speed enhancements (Thanks Ethan Blanton).
	* Napster protocol updates (Thanks Auke Kok).

version 0.62 (04/23/2003):
	* Keyboard shortcuts in the buddy list work again (Thanks Joe
	  Clarke).
	* Support for Jabber XHTML messages
	* Ability to re-request authorization from ICQ and Jabber users by right
	  clicking on them in your buddy list.
	* Improved Zephyr internationalization.
	* Bug causing 'Hide on Send' windows to be lost forever fixed.
	* Iconified windows are now raised properly.
	* Dates printed for old/offline messages.
	* Some assorted crash bugs fixed.

version 0.61 (04/07/2003):
	* Split the buddy pounce core and UI, and rewrote the UI for it.
	* Removed folder icons and excess space from the buddy list (Thanks
	  Dave Camp)
	* Fixed a bug involving dragging buddies and groups
	* Re-implemented the logout icons.
	* New icons for "away" and "aol" (Thanks, Moses Lei)

version 0.60 (04/04/2003):
	Core:
	* Auto-loading protocol plugins.
	* Plugins dialog and perl script menu merged into preferences.
	* Don't auto-login if an existing Gaim session is already
	  running.
	* Moved "privacy preferences" to Tools menu.
	* -n, --loginwin option to disable autologins.
	* Added support for gettext 0.11.x.
	* Added support for automake 1.6.
	* aim:// URI's supported with gaim-remote command.
	* Quit Gaim remotely with gaim-remote. (Thanks, John Silvestri)
	* Added rudimentary support for X11R6 session management. (Thanks,
	  Robert McQueen)
	* Conversation backend and UI are now separated. (Thanks,
	  Christian Hammond)
	* Asynchronous, non-blocking, DNS function (Thanks, Nicolas
	  Lichtmaier)
	* As a side effect of the above: IPv6 support. Tested only with IRC
	  (you can receive ipv6 chat requests from irssi!).

	Plugins:
	* Tray icon plugin--replaces the old GNOME applet. You'll need
	  the panel Notification Area applet (aka system-tray-applet)
	  for GNOME 2, or the Kicker for KDE 3.1. (Thanks, Robert
	  McQueen, Nicolás Lichtmaier, Kristian Rietveld, Ari Pollak &
	  Patrick Aussems)
	* Added GAIM::remove_event_handler and made set_info short
	  circuitable in perl. (Thanks, Ryan McCabe)
	* event_del_conversation for plugins. (Thanks, Bill Tompkins)
	* Notify.c plugin rewritten; check its configure dialog. (Thanks,
	  Etan Reisner)
	* Buddy Ticker made a plugin.
	* Idle Maker added to source.
	* Fortune profile added to source.

	AIM/ICQ:
	* TOC no longer compiles statically by default--use OSCAR.
	* ICQ plugin no longer gets built--use OSCAR.
	* Server-stored buddy lists for ICQ with full support for
	  authorization (Thanks, Mark Doliner)
	* File send/receive support for Aim over Oscar (Thanks, William T.
	  Mahan and Mark Doliner)
	* Non-direct connect typing notification for AIM over OSCAR.
	  (Thanks, Mark Doliner)
	* Allow only people in buddy list privacy option added for AIM.
	* Full ICQ info reading support. (Thanks, Vincas Ciziunas)
	* Support for synchronizing group renames on server.  Group
	  rename server synchronization for AIM.  Server-side
	  synchronization for moving individual AIM buddy to new
	  group improved. (Thanks, Mark Doliner)
	* Ability to add screenname@mac.com people to AIM buddy lists.
	  (Thanks, Graham Booker)
	* Ability to change ICQ password. (Thanks, Mark Doliner)
	* Option to have AIM notify you if you have
	  unread mail. (Thanks, Mark Doliner)
	* Parse URL messages, Contact Sending and Pager Messages
	  in ICQ. (Thanks, Mark Doliner)
	* use snprintf instead of sprintf. (Thanks, William T. Mahan)
	* Fixed crashbug on empty rvous requests. (Thanks Brandon Scott
	  (Xeon) for pointing this out, and Matt Pandina for the patch)
	* Nice Oscar changes--mostly internal. (Thanks, Mark Doliner)

	IRC:
	* Added more IRC slash commands -- /W, /VERSION, /MODE, /CTCP stuff,
	  -- and other cool IRC enhancments. (Thanks, Jonas Birmé)
	* IRC's /topic with no argument displays the current topic (Thanks,
	  Mark Doliner)
	* DCC File Receive support for IRC.
	* Optional password on IRC accounts. (Thanks, Christian Hammond)
	* Added half-op support.

	Jabber:
	* Jabber invisibility and permanently cancel sending on-
	  line status to Jabber buddies.
	* Jabber roster updated on group renames.
	* Fixed a possible segfault when signing off Jabber. (Thanks,
	  Craig Boston)
	* Improved typing notification support for Jabber and
	  Yahoo! (Thanks, Nathan Walp)
	* File receive support for Jabber. (Thanks, Nathan Walp)

	MSN:
	* MSN users are notified when the other party closes the conversation
	  window. (Thanks, Christian Hammond)
	* File receive support for MSN. (Thanks, Christian Hammond)

	Internationalization:
	* Now using libiconv for better i18n support (Thanks, Junichi
	  Uekawa)
	* Lots of i18n fixes (Thanks Matt Wilson, Ethan Blanton, A Lee)
	* Correct i18n handling for many parts of AIM/ICQ, including
	  instant messages, away messages, and profiles (Thanks,
	  Ethan Blanton)
	* Improved MSN internationalization (Thanks, A Lee)

	Other:
	* Optionally uniquely colorize nicks in chats
	* Add / Remove buddy menu item added to the chat users list
	  (Thanks, Jonas Birmé)
	* View log button in conversation toolbar (Thanks, Etan Reisner)
	* Option to log IMs and Chats seperately. (Thanks, Etan
	  Reisner)
	* Removed Ctrl-C binding for color
	* Fix first message in tab not displaying bug (Thanks, Etan Reisner)
	* Changed some default options
	* Updated desktop and window icons (Thanks, Robert McQueen)
	* Switch the .desktop file to the new KDE/GNOME common vfolder
	  format (Thanks, Robert McQueen)
	* Removed all deprecated GTK calls.  Now 100% GTK 2. (Thanks Nathan
	  Walp, Christian Hammond, Ari Pollak, Ethan Blanton, Robert McQueen)
	* Read proxy environment variables. (Thanks, Christian Hammond)
	* Fixed security vulnerability with manual browser option (Thanks,
	  Robert McQueen)
	* Can get info for ICQ and Jabber users from the "Edit
	  Buddies" tab (Thanks, Brian Bernas)
	* Code cleanups and fixes (Thanks, Federico Mena Quintero and
	  Ka-Hing Cheung)
	* Word-wrapping on mail notification text (Thanks, Andrew Molloy)
	* Generic File Transfer PRPL interface (Thanks, Christian Hammond)
	* Better supression of auto-responses (Thanks, Joshua Blanton)
	* Drag-and-drop tabs in conversations, and multiple windows with tabs
	  in each (Thanks, Christian Hammond)

version 0.59.9 (03/01/2003):
	* Updated zh_TW.po file (Thanks breeze833)
	* Fix an oscar bug that caused some messages from
	  AOL 8.0 to be dropped (Thanks Mark Doliner)
	* Changed "openprojects" to "freenode" in irc.c
	* Fixed charset conversion on systems which use a BOM for UCS-4
	  (Thanks, Alfredo Pen~a, Ethan Blanton)
	* Fixed a typo in the man page (Thanks Eric S. Raymond)

version 0.59.8 (01/06/2003):
	* Ripped out all gtk2 support (Thanks Nathan Walp).
	* Fixed smiley related segfault (Thanks Robert McQueen)
	* Yahoo! can connect again

version 0.59.7 (12/21/2002):
	* Yahoo i18n fix (Thanks Ethan Blanton).
	* Fixed a bug in escaping saved passwords (Thanks
	  Eric Timme)
	* Fixed an overflow bug in perl script autoloading
	  (Thanks David Kaelbling)
	* Some build fixes for those using stricter compilers,
	  notably MIPSpro (Thanks David Kaelbling)
	* Fixed a bad argument to accept() calls (Thanks David
	  Kaelbling)
	* Fixed crashbug on empty rvous requests (Thanks Brandon Scott (Xeon))
	  for being the first to point this out.

version 0.59.6 (11/07/2002):
	* Fixed a segfault introduced in 0.59.5 when gtk
	  fails to read the ~/.gtkrc or reads it but fails
	  to create a style from it.
	* Jabber conference timestamps are no longer gigantic

version 0.59.5 (10/14/2002):
	* Fixed a Yahoo! segfault (Thanks, Craig Metz)

version 0.59.4 (10/06/2002):
	* Removed color keybinnding altogether.
	* Added a horizontal scrollbar to Edit page of
	   buddy list. (Thanks, David Fallon)
	* Various bug fixes ((Thanks to (in no particular order)
	  Ethan Blanton, Mark Doliner, Luke Schierer)
	* i18n fixes (thanks, A Lee)

version 0.59.3 (09/14/2002):
	* Reversed patch that accidentally caused Yahoo
	  not to connect--for implementation reasons
	* Changed "color" binding to Ctrl-K.
	* Unaliaising a person in the "Online" tab will show up
	  in the "Edit" tab as well (Thanks, Jason Willis)
	* Internationalization fixes, esp. with UTF-8 locales
	  (Thanks Matt Wilson and Ethan Blanton)

version 0.59.2 (09/09/2002):
	* Japanese translation updated (Thanks, Junichi Uekawa)
	* Won't crash when you set your MSN Friendly name to an
	  empty string.
	* Default manual browser command changed to reflect the
	  fix in 0.59.1
	* Fixed the non-manual browser settings which were broke in
	  0.59.1 (Thanks, Chris Blizzard)
	* Improved MSN internationalization (Thanks A Lee)
	* Smiley lookup will search for longest match for smilies
	  like :-(( (Thanks Eric Melski)
	* When an IM image is clicked, don't open the browser (Thanks
	  Ari Pollak)
	* Prevent a possible crash in unhide_buddy_list() (Thanks Ari
	  Pollak)
	* Fixed a compilation problem on systems without iconv.
	* GtkIMHtml can be set to render font sizes as point size
	  or AIMish relative sizes -- no more huge Yahoo fonts. (Thanks
	  Ka-Hing Cheung)
	* Fixed a bug with regard to Jabber resources (Thanks Nathan
	  Walp)
	* Fixed a possible segfault when signing off Jabber (Thanks
	  Craig Boston)
	* Word-wrapping on mail notification text (Thanks, Andrew Molloy)
	* Strip trailing and leading spaces from MSN/Yahoo names (Thanks,
	  Arun Tharuvai)

version 0.59.1 (08/25/2002):
	* Created a gtk1-stable branch for GTK+ 1.2 bugfix releases.
	  Development will continue in our main branch in GTK+ 2 only.
	* Fixed a security bug in the manual browser setting (Thanks
	  Robert McQueen)
	* Now using libiconv for better i18n support (Thanks Junichi
	  Uekawa)
	* Will work with Perl 5.8 (thanks, Timothy Lee and Dan
	  Colascione)
	* Fix for HTTP proxies (thanks, Ethan Blanton)
	* Read proxy environment variables. (thanks, Christian Hammond)
	* Use the pretty gaim.png for our menu entry.
	* Added support for gettext 0.11.x.

version 0.59 (06/24/2002):
	* Squashed a bug in buddy right-click menu handling
	  that crashed Gaim.  In the process: found and
	  eliminated some memory leaks.
	* Fixed a significant applet leak
	* Can now change Jabber password on server (Thanks,
	  Nathan Walp)
	* Certain types of Jabber presence errors no longer
	  falsely show a buddy on-line.  Instead now a "broken
	  light-bulb" icon is shown and the error status is
	  available via "Get Away Msg"  (Thanks and a tip o'
	  the hat to Christian Hammond for the graphic)
	* Conversation struct has pointer to toolbar (thanks Brent
	  Priddy and Paul Miller)
	* Zephyr fixes (thanks, Arun A. Tharuvai)
	* Aliases in buddy ticker
	* Perl scripts can play Gaim sounds (thanks Andrew Rodland)
	* Internal sounds can be played by commands (thanks Lex Spoon)
	* Auto-login item in applet menu (thanks Chris Boyle)
	* Fixed MSN "Unkown Error Code", "Already there", and
	  "Already in opposite list" errors
	* Changed "Play sound" button to "Mute" button
	* You can now have "reserved" chars in IM and proxy passwords
	* Jabber now has typing notification  (Thanks, Nathan Walp)
	* Improved support for Jabber resources  (Thanks, Nathan Walp)
	* Fixed problem with Gaim crashing on non-ASCII Jabber buddy
	  aliases (Jabber "name" attribute) chars  (Thanks, Ho-seok Lee)
	* Plugged memory leaks in Jabber plug-in
	* Fixed problem with Jabber away status not being propagated to
	  conference rooms for jabberd (server) v1.4.2 and above
	* Chat room buddy lists are now sorted independent of case
	* Added capability for protocol-specific edit buddy menu entries
	* Can now remove a Jabber buddy roster item from the server
	  entirely
	* Gaim can now handle messages from Mac ICQ and Miranda ICQ
	  (Thanks, Mark Doliner)
	* Added Mozilla to browser options and changed KFM to
	  Konqueror.
	* Can now set the server and port for MSN and Napster
	* MSN Internationalization (Thanks Felipe Contreras and
	  countless, countless others)
	* E-mail addresses are no longer truncated when there is a '.' at
	  the end.

version 0.58 (05/13/2002):
	* Better applet transparency
	* Option to raise buddy list on signons/signoffs
	* Formatting of incoming MSN messages
	* Get Info from menu multiple-account-aware (thanks
	  Brian Bernas)
	* Hide and unhide functions for the filectl plugin.
	  (Thanks, Ari Pollak)
	* Added helpful stuff to the Help menu.
	* Self-aliasing from the account editor.
	* Better selection in GtkIMHtml (Thanks Ben Miller)
	* A warning when your OSCAR buddy list is too long
	  (Thanks, Mark Doliner)
	* ICQ status messages in OSCAR (Thanks, Mark Doliner)
	* Play sound when your name is said in a chat
	* Approval dialog for Jabber when somebody wants to
	  subscribe to user's presence. Also gives user the
	  opportunity to add that buddy if not already on the
	  user's buddy list.
	* Jabber "Change buddy group" roster synchronization now
	  works again.  (This was unknowingly broken when the
	  "out-sourced" Jabber libs were upgraded in 0.56)
	* Invalid Jabber I.D.'s no longer crash Gaim.  User now
	  notified with pop-up's.
	* Jabber Buddy sign-on time support, added in 0.57,
	  removed until and unless and inconsistency can be
	  resolved. (Thanks, Nathan Walp)
	* Bug-fix for potential buffer overflow in Jabber
	  plugin. (Thanks, rwscott)
	* Tempfiles used for secure MSN/HotMail login (added in
	  0.57) are now themselves created securely.
	* Secure MSN logins (added in 0.57) no longer blow up
	  on Solaris.
	* Timezone support improved.

version 0.57 (04/25/2002):
	* New authorization method for Yahoo!
	* Jabber will tell you when your buddies signed on (Thanks
	  Nathan Walp)
	* Jabber improvements (Thanks, Nathan Walp)
	* More keyboard shortcuts
	* event_chat_recv takes char**'s, and event_im_recv takes
	  a *guint32 for flags
	* Secure hotmail login for MSN (thanks for the tips,
	  Scott Werndorfer)

version 0.56 (04/11/2002):
	* Shell-like send history binded to Ctrl-Up and Ctrl-Down
	* libjabber upgraded to most recent stable version
	* Buddylist looks a little better
	* Fixed MSN privacy settings
	* Group deletion fix (Thanks Mark Doliner)
	* Alias/Group syncronization for Jabber (Thanks JSeymour)
	* Fixed broken signal handling in gdm-started GNOME sessions
	  (Thanks Jim Seymour, Vann, Robert McQueen)
	* Oscar group syncronization (Thanks, Mark Doliner)
	* ICQ Authorization via Oscar (Thanks, Mark Doliner)

version 0.55 (03/29/2002):
	* Jabber improvements (Thanks Jim Seymour)
	* Various sound cleanups (Thanks Robert McQueen)
	* Login process shown in single window (Thanks Michael
	  Golden)
	* Can reorder your accounts in the account editor (Thanks
	  Luke Schierer)
	* Shows "mobile" icon for Oscar buddies using mobile
	  devices (Thanks Mark Doliner)
	* Fixed bug in MSN smilies that crashed PPC (and other?) platforms
	* HTTP Proxy settings now HTTP compliant (Thanks Robert McQueen)
	* Speling corections (Thanks Tero Kuusela)
	* Oscar list icon fixes (Thanks Mark Doliner)
	* Oscar idle times work again (Thanks Mark Doliner)
	* Protocol icons on Edit Buddies tab (Thanks Christian Hammond)

version 0.54 (03/14/2002):
	* Compiles without GdkPixbuf again
	* GtkIMHtml will refresh when you set a new GTK+ theme
	* Improved Yahoo! typing notification (thanks Brian Macke)
	* Prompt to authorize MSN buddies who added you while you
	  were offline (Thanks Jason Willis)
	* Option to globally disable Buddy Icon animation (Thanks
	  Luke Schierer)
	* Numerous bugfixes
	* Yahoo! will tell you when your buddies are playing Yahoo!
	  games and give you the ability to join them
	* Yahoo! can receive offline messages
	* IRC can do DCC chat.
	* IRC will convert HTML formatting to mIRC formatting.
	* Buddylist tab placement option (Thanks Jason Willis)
	* Protocol specific smiley faces
	* IM Image sending

version 0.53 (02/28/2002):
	* Minor bug fixes re: queued away messages
	* Better buddy icon transparency (for real this time ;-))
	* Ability to change formatting of Oscar screen name
	* Better selection in HTML widget (Thanks BMiller)
	* New icons for ICQ (Thanks Kevin Miller)
	* Editable buddy pounces (Thanks Jason Willis)
	* Server side buddy lists in Oscar (Thanks Mark Doliner :-))
	* Fix for the chatlist plugin
	* Typing Notification (AIM Direct Connect, Yahoo, MSN)
	* IM Images (Receive Only)
	* Prettier GtkImHtml selection
	* Better buddy icon transparency (for real this time ;-) )

version 0.52 (02/17/2002):
	* Better buddy icon transparency (thanks SeanEgan)
	* Fixed a little bug with connecting via proxy (thanks
	  for reminding me of this, Manish Singh)
	* Yahoo! Messenger works again
	* MSN Works again
	* Can register a new user with a Jabber Server (JSeymour)
	* Can now set Jabber vCards (JSeymour)
	* Jabber vCards are now shown in their entirety (JSeymour)
	* Various jabber bug fixes/enhancements (JSeymour)

version 0.51 (01/24/2002):
	* Arrow buttons in log viewer and some other dialogs
	  work (thanks Ben Miller)
	* Option to only send auto-response while idle (thanks
	  Sean Egan)
	* Control time between sending auto-responses (thanks
	  Mark Doliner)
	* Should be able to sign on to Oscar using Mac OS X
	  (thanks Fingolfin, Vincas Ciziunas, et al.)

version 0.50 (12/14/2001):
	* Able to import GnomeICU contact lists
	* Galeon as browser option (Thanks Rob McQueen)
	* IRC /list, /invite (Thanks Sean Egan)
	* Option to have IMs and Chats tabbed in same window
	* Finally put the lagmeter plugin out of its misery and
	  removed it. (/me dances on its grave.)

version 0.49 (11/29/2001):
	* Can compile against GTK+ 2.0 (version 1.3.10/1.3.11)
	* Confirm before removing buddies
	* Yahoo updates (thanks Brian Macke)
	* Jabber updates
	* Zephyr updates (thanks Arun A Tharuvai)
	* Gadu-Gadu updates (thanks Arkadiusz Miskiewicz)
	* Option to show aliases in conversation tabs
	* Option to hide windows after sending messages
	* licq2gaim.pl conversion script (thanks Arturo Cisneros, Jr.)

version 0.48 (11/18/2001):
	* Right-click on links to open/copy URL
	* Yahoo changes
	* Oscar can send/receive offline messages in ICQ. Since the "real"
	  ICQ protocol isn't working too well it's recommended that you
	  use Oscar for ICQ.

version 0.47 (11/01/2001):
	* Better font loading (pays attention to charset now)
	  (thanks Arkadiusz Miskiewicz)
	* Better recoding in Gadu-Gadu (thanks Arkadiusz Miskiewicz)
	* Open Mail button for when you get new mail (Yahoo and MSN)
	* New buddy pounce option: Popup Notification
	* When adding a buddy, the groups list now updates when you switch
	  accounts.
	* When creating a new buddy pounce, gaim now automagically
	  selects "on away" or "on idle", if the user is away
	  or idle.
	* Add Opera to the available browsers (thanks Brian Enigma)
	* Improved log viewer (thanks to Ben Miller)
	* When you are queueing away messages, double clicking on
	  a buddy's name will cause the messages for that name to be
	  dequeued.
	* You can choose which sound player you use at run-time
	  (thanks Ben Miller)
	* When someone adds you to their buddy list, it asks if you want
	  to add them as well (Yahoo, ICQ, and MSN) (thanks Nathan Walp)
	* Option to grey idle buddies (thanks Nathan Walp)
	* MSN Privacy Options
	* In MSN you can set a person's alias to their "friendly name" by
	  right-click on their name while they're online.
	* IRC can do /WHOIS
	* The usual bug fixes and memory leak plugs

version 0.46 (10/18/2001):
	* New applet icons (courtesy David Raeman)
	* ICQ works on big-endian platforms, e.g. sparc and ppc
	  (thanks to Nathan Walp and Ben Miller)
	* Better applet icon drawing (thanks to Ari Pollak)
	* An extraordinary number of bug fixes
	* Ability to stop animation on buddy icons, restart animation,
	  hide certain buddy icons, and save people's buddy icons, all
	  through a right-click menu
	* Event handlers in perl passed arguments as elements of
	  an array rather than all concatenated as a string, making
	  perl much easier to use (thanks Dennis Lambe Jr.)
	* Can pass an argument to timeout_handlers in perl
	  (thanks Artem Litvinovich)
	* Redesigned Modify Account window (thanks Sean Egan)
	* Add buddy dialog now lets you select which protocol
	  to add the buddy to
	* Pressing 'signon' on the first screen for accounts that
	  do not require passwords no longer incorrectly displays
	  an error message.

version 0.45 (10/04/2001):
	* New plugin event: event_chat_send_invite
	* Major updates to the perl system (reread PERL-HOWTO and
	  SIGNALS)
	* Major updates to event_chat_* events for plugins (reread
	  SIGNALS)
	* Some GtkIMHtml improvements
	* Various bugfixes
	* Nick Highlighting in chat
	* Tab-completion for nicks in chat (thanks to Sean Egan)
	* Large internal reworkings
	* New Protocol: Gadu-Gadu, written by Arkadiusz Miskiewicz
	* Can choose buddy icon to send (for Oscar)

version 0.44 (09/20/2001):
	* More sane scaling of buddy icons (intelligently scale to
	  either 48x48 or 50x50 depending on icon)
	* Have you ever had it happen where you cancel a login and
	  Gaim starts using all the available processing power? I
	  think I fixed that.
	* Temporarily removed Jabber user registration, which wasn't
	  working anyway.
	* Added a spiffy Help button
	* Wrote a plugin for all those people who miss having the
	  chat rooms in their buddy lists (chatlist.so)
	* Updated libfaim
	* Added drop down selection to chat invitation
	* Improved the look of the chat invitation dialog
	* Improved the look of the proxy preferences
	* event_im_recv and event_im_display_rcvd passed whether
	  the message received was auto-response (see SIGNALS)
	* IRC fixes (largly copied from X-Chat)
	* Internal change to how preferences are stored
	* Other bug fixes
	* Option to hide buddy icons

version 0.43 (09/06/2001):
	* Can change friendly name in MSN again
	* Bug fixes
	* Auto-reconnect plugin has exponential timeout (i.e. it
	  tries after 8 seconds, then 16, then 32, etc. up to 17
	  minutes)
	* Removed file transfer things from Napster. It didn't work
	  well anyway. It'll be back eventually. (Does anyone even
	  use napster anymore?)

version 0.11.0-pre15 (08/28/2001):
	* MSN works again
	* Fixed a little segfault when images are links
	* Redid the about box again.
	* Fixed a nice little bug with the manual browser command
	* Oscar Unicode fix (Thanks John Matthews)
	* Can select which protocols are compiled statically
	  (e.g.: ./configure --with-static-prpls=oscar,jabber)
	* New plugin events: event_im_displayed_sent and
	  event_im_displayed_rcvd. Use these to change messages after
	  they're displayed (e.g. encrypt sent messages, or send
	  auto-responses and have them display locally properly)
	* Can use Arts for sound (thanks Tom Dyas)

version 0.11.0-pre14 (06/17/2001):
	* Fixed a segfault with Oscar's account confirmation
	  (Thanks, Adam)
	* Some MSN changes
	* Some HTML widget changes
	* Can specify hosts/ports for Yahoo (thanks Jeremy Brooks)
	* Many many bugfixes

version 0.11.0-pre13 (06/06/2001):
	* Can view/set chat topic in Jabber (thanks faceprint)
	* The napster plugin no longer segfaults on invalid names
	  and/or passwords.
	* HTML is properly stripped from away messages in protocols that
	  do not use HTML.  (thanks, faceprint)
	* Can view/set chat topic in IRC
	* MSN properly escapes outgoing messages
	* Much needed updates to the gaim man page (thanks, Sean Egan)

version 0.11.0-pre12 (05/29/2001):
	* Fixed a funny bug with auto responses when queued messages
	  are enabled.
	* Redesigned the Font Options preference page
	* Improved Jabber chat support (it whispers now, too)
	* Zephyr can do Subscriptions now (thanks to nsanch)
	* Auto-recon plugin got reworked
	* Lots of clean-ups
	* Some new pixmaps (Thanks, DennisR).
	* Fixed a segfault in IRC (Thanks Sean Egan)
	* MSN can now change your 'friendly name' (Thanks for the
	  packet logs, aechols)
	* More IRC improvements [colors, etc] (Thanks Sean Egan)
	* Improved proxy options
	* Fixed a small issue with HTML not being stripped from
	  log files properly (Thanks, faceprint and David Stoddard)
	* Can turn on/off Yahoo! Mail announcements
	* Can force messages through the server for ICQ (use this if
	  you have problems sending)
	* Can receive buddy icons in Oscar (requires gdk_pixbuf,
	  which GNOME depends on. If you --disable-pixbuf, it will
	  disable this.)
	* Redesigned plugins dialog (thanks Mike Heffner)

version 0.11.0-pre11 (04/30/2001):
	* Zephyr updates and additions, thanks Neil Sanchala (nsanch)
	* Jabber can send/accept chat invites (due to mid)
	* MSN has the option to notify you of new hotmail
	  messages
	* Fixed a problem with ADD requests in MSN
	* Fixed a small memory leak with MSN
	* Moved MSN's spammy debug output into debug_printf's
	* Can rename groups/buddies in the Edit Buddies pane
	  (thanks Neil Sanchala)
	* Some perl updates (thanks to Sean Egan)
	* IRC got the following slash commands:
	  op, deop, voice, devoice, mode, raw, quote, and kick (thanks
	  to Sean Egan)
	* MSN Properly handles URL decoding of 'friendly' names
	* Redesigned Preferences pages (design by DennisR)
	* Can select where tabs are for tabbed IM/Chat windows
	* Option to queue away messages while away
	* Jabber got good updates (from faceprint)
	* Oh yes, and Oscar works, yet again. (gee... that's what, 4
	  releases that have "fixed" it now?)

version 0.11.0-pre10 (04/13/2001):
	* Many, many bug fixes
	* Can choose to not send away auto-response (thanks phzzzt)
	* Uh... Oscar works? For now?
	* IRC Plugin can do whois (right click and info)
	* IRC Plugin got away message support
	* Gaim blist to WinAIM blt perl script (courtesy Andy Harrison)
	* Sound on buddy pounce (Thanks Andrew Echols)
	* Can view all group chats in one tabbed window (same keybindings
	  as for tabbed normal conversations)
	* More Protocol plugins:
		Zephyr (plugins/zephyr) (DON'T USE THIS unless you know
			what it is and why you'd want to use it)

version 0.11.0-pre9 (03/26/2001):
	* Can register Jabber accounts (load the Jabber plugin and click
	  Register on the login window)
	* GtkIMHtml handles themes (no background pixmaps though) (thanks
	  decklin, mishan)
	* URLS Linkify properly in Buddy chats
	* Jabber compiles better on Solaris?
	* Gaim works with Oscar Again (Huge thanks to Adam Fritzler of
	  libfaim)

version 0.11.0-pre8 (03/23/2001):
	* Fixed a problem with MSN not detecting signoffs and buddy updates.
	* Implemented away options in MSN
	* Alt-[1-9] to go to [1-9]th pane in tabbed convo window
	* Jabber fixes, Oscar fixes (!), Yahoo fixes, TOC fixes
	* Can use Alt to access menu, and Ctl-char for certain actions
	  (thanks baldnik)
	* Oscar blocking works (?)
	* MSN can see status of other users

version 0.11.0-pre7 (03/16/2001):
	* Can build RPMs as non-root
	* New yahoo library (can use HTTP proxy)
	* Command-line arg to specify config file (thanks Jason Boerner)
	* Can view all conversations in one tabbed window (Control-[ and
	  Control-] move left and right respectively; Control-Tab moves
	  to the next unread, or the next tab if there are no unread tabs)
	* Tooltips on links work again
	* Can log system notices: signons/signoffs, awayness and idleness
	  (thanks Andrew Echols)
	* MSN fixes
	* Applet fixes

version 0.11.0-pre6 (03/06/2001):
	* Fixed bug with NAS support
	* Napster plugin is included again
	  (Thanks for pointing out that it was missing,
	  (Yan V. Bulgak)
	* Oscar can: search by email, request confirmation, change password
	* TOC fixes
	* ICQ fixes
	* Faster HTML parsing/rendering

version 0.11.0-pre5 (02/26/2001):
	* Minor GUI changes
	* ICQ Alias problem fixed
	* Negative times fixed
	* Cannot create blank away messages/messages with blank titles
	* Can right-click Edit Buddies list to alias/add pounce/etc.
	* Ability to independently set accounts as away
	* Can use all away states for ICQ, Yahoo (N/A, Be Right Back, etc.)
	* Fixed hanging trees
	* Can close windows by hitting 'Esc' (optional)
	* Better HTML Widget
	* Can toggle timestamps by hitting F2 (optional)
	* Rewritten file transfer for TOC
	* Jabber got chat
	* Log Viewer (courtesy BMiller)
	* Can save conversation history
	* Napster can kinda sorta download files sometimes :)
	* You can activate IDs in Yahoo
	* ICQ upgraded to use icqlib 1.1.5

version 0.11.0-pre4:
	* ICQ upgraded to use icqlib 1.1.0
	* An enormous amount of bug fixes
	* Even More Protocol Plugins:
		Jabber (plugins/jabber)
		Napster (plugins/napster.c)
	* Fixed a segfault with 'Ignore new conversations while away'

version 0.11.0-pre3 (12/15/2000):
	* Away messages arranged alphabetically (Thanks Justin)
	* More GUI adjustments
	* Can optionally run command to play sound files
	* Icons for ICQ plugin (blatently stolen from GnomeICU)
	* Icons for Yahoo plugin (not-so-blatently stolen from GTKYahoo)
	* Optionally display warning level next to name in buddy list
	* Optionally ignore fonts on incoming messages
	* Command-line option to automatically set yourself as
	  away upon signon (thanks bmiller)
	* Buddy list backups now stored in ~/.gaim/SN.protocol.blist (gaim will
	  move the old file for you). Needed for when you have the same name on
	  two different protocols. (Oscar and TOC share the same file.)
	* More Protocol plugins:
		MSN (plugins/msn)

version 0.11.0-pre2 (12/04/2000):
	* Fixed a segfault with a bad util.c

version 0.11.0-pre1 (12/03/2000):
	* Multiple connections
	* Protocol plugins:
		IRC (plugins/irc.c)
		Yahoo (plugins/yay)
		ICQ (plugins/icq)
	* Logs now stored to ~/.gaim/logs rather than ~/.gaim/SN/
	* User configurable sounds
	* Scroll bar now functions properly in chat room user lists
	* X-Idle support added (thanks bmiller and bryner)
	* small change in the way away messages are displayed
	  (Thanks Ryan C. Gordon)
	* Plugin system uses GModule now (improves portability, adds features)
	  (Requires recompile and probably modifications of most plugins)
	* Perl got updates (reread plugins/PERL-HOWTO)
	* Spell checker now uses gtkspell
	* Auto-Away (thanks, yet again, to bmiller ;)
	* More buddy pounce options
	* Various GUI improvements

version 0.10.3 (10/09/2000):
	* Segfault when viewing user info fixed
	* libdb problem fixed

version 0.10.2 (10/07/2000):
	* A few fixes to the URL parser.
	* Better placement of smiley dialog
	* Improved log file readibility
	* Code cleanups (thanks kylev)
	* Fixed problem when closing away message box (thanks bmiller)
	* sprintf() problem on some systems
	* Various small bug fixes

version 0.10.1 (09/15/2000):
	* Better chatroom logging
	* Oscar works again. Pay no attention to Slashdot.
	* gtkhtml handles background colours better.
	* A third conversation window display preference.
	* Better support for things like Sawfish

version 0.10.0 (09/11/2000):
	* New Smiley Faces and Pixmaps added.
	* Smiley faces now properly wrap in the conversation windows.
	* Smiley dialog
	* Fixed 0-byte file segfault.
	* Borderless buttons (for that cool pop-up look)
	* Fixed some resizing bugs
	* Added Ctrl+{B/I/U/S} hotkeys to conversation windows.
	* Added Ctrl+(number) hotkeys to insert smileys in conversation windows.
	* Support for %n, %d, and %t in away messages.  Thanks bmiller!
	* Background colors
	* Redesigned preferences dialog
	* Redesigned conversation dialog
	* Removed the Lag-O-Meter (Lag-O-Meter is now a plugin)
	* SOCKS 4/5 proxy works
	* Buddy Pounces are now saved in .gaimrc
	* Buddy Chats are now saved in .gaimrc
	* Ability to merge gaim, aim2, aim4 buddylists. Thanks again bmiller!
	* ICQ-style aliases. This lets you change the name you see your buddy
	  as. For example, if your buddy's SN is 'CouldntGetMyName', you can
	  alias him as 'Loser'.
	* Compile with GNOME bits if available
	* Added GNOME Url Handler as an available web-browser
	* Added the S html tag.
	* Optionally Ignore TiK's Automated Messages
	* Option to beep instead of play sound
	* New icons for panel (depends on some GNOME pixmaps)
	* Perl scripting. See plugins/PERL-HOWTO for how to write perl scripts.
	  All .pl files in ~/.gaim are autoloaded when gaim starts.
	* HTML widget is faster, more stable

version 0.9.20 (07/14/2000):
	* More plugin events, more plugin features
	* Run-time OSCAR support
	* Added buddy list ticker (See prefs/Appearance). Clicking on a
	  name will cause a new or previous IM window to display for
	  that screenname
	* "You are sending messages too quickly" error is now fixed
	   when you have a large buddylist.
	* Fixed the LC_ALL compile problem on Solaris boxes
	* Fixed PPC and ARM compile problem with oscar.c
	* Smileys work better, and don't cause font attributes to drop
	* Dialog windows are now prettier
	* /me in IM window; font/color dialogs and smileys in chat window

version 0.9.19 (06/09/2000):
	* Graphical Smiley Faces
	* Applet got a bit of a makeover (inside & out)
	* Compile-time options affect Preferences dialog
	* Whispering in chat works (does anyone even use this?)
	* HTML-tag buttons in chat
	* Chat got all kinds of new features (like IRC-sytle /me)
	* Chat in oscar works much better
	* Locale support
	* Fixed the segfault when your server-side config is null
	* Many many bugfixes

version 0.9.18 (06/02/2000):
	* Logging in works better for oscar
	* Double error bug when sending message to an offline user is
	  fixed.
	* Pressing enter once again sends a message in buddy chatrooms (oops)
	* More fixes for the change on the AOL sign-on process.
	* Fixed bug where Gaim sometimes doesn't find a font to use.
	* Per-conversation font and color dialogs (thanks fflewddur)
	* Chat in oscar works (somewhat)
	* Even more fixes for the sign-on process, and now you don't flash when
	  setting permit/deny lists.

version 0.9.17 (05/31/2000):
	* Automagic feature to check for new versions has been removed
	* Infinite loop bug fixed

version 0.9.16 (05/31/2000):
	* Paned buddy chat window (Thanks Syd)
	* Buddy lists (and changes) are cached to ~/.gaim/<sn>.blist
	  where <sn> is your screen name. If for some reason, you log
	  into the AOL server and the buddy list comes back empty, we
	  check for a cache file, and, if we find one, read it in. This
	  essentially implements recovery from a server crash at AOL
	  (AOL does not back up machines that contain TOC-based buddy
	  lists, unfortunately).  (Thanks Syd)
	* Font selection dialog
	* Small changes to the Oscar/libfaim stuff (see libfaim/README.gaim)
	* SOCKS 4 proxy support
	* Better proxy support overall (you can get people's info now! :) )
	* Two-way file transfer (you can get and send files, but you still
	  can't initiate either)
	* Fixed font problem with Misconfigured X-Servers.  Thanks Decklin!
	* Fixed the No Configuration problem that came about today (5/31)

version 0.9.15 (05/06/2000):
	* Plugin support enabled by default (oops)
	* Some plugins built/installed by default
	* Option to automagically check for new releases
	* Ability to receive files (one-way file transfer)
	* In-line spell checker (thanks to Torrey Searle of the
	  Everybuddy Devel team for this one)

version 0.9.14 (04/24/2000):
	* Numerous Fixes by G. Sumner Hayes (buffer over flow patches,
	  etc)
	* Paned Conversation Windows (Thanks Syd)
	* Raise Window On Message Received, Fixed (Thanks Syd)
	* When multiple screen names, Gaim now correctly remembers the name
	  that was used last.
	* FONT sizes now work correctly.
	* PLUGIN SUPPORT!! (Lots of cool goodies here)
	* Fixed another leak or two
	* Added ability to change your screenname password
	* Devil pixmaps

version 0.9.13 (03/27/2000):
	* Dialog Box Segfault Fixed (When You Click A Toggle Then Cancel)
	* Double Log-Out Message Fixed
	* GNOME compile error fixed
	* Away Message Problem Fixed
	* Fixed URL Right Click Menus
	* Conversation Loggin now shows Full Date and Time
	* Internal Change to Buddy List

version 0.9.12 (03/25/2000):
	* Segfault fix for PPC/Alpha/etc machines with log(0)
	  Thanks to Todd Cohen for this one.
	* Small internal change to the way prefs work
	* GNOME Applet support works better
	  (thanks to Eric Warmenhoven for the patch)
	* Support for displaying true type fonts
	* Lag-O-Meter does not send lag-test if not selected
	* Fixed problem with saving away messages which contain spaces
	  and numbers.
	* Various GNOME Applet Enhancements (thanks AGAIN to
	  Eric.  Someone needs to stop this boy :-) )
	* A lot of random, obscure bugs fixed
	* All of the major and I believe all of the minor memory leaks are
	  now fixed
	  (Thanks to Peter Teichman, Larry Ewing, Jeramey Crawford, and me)

version 0.9.11 (03/22/2000):
	* <STRIKE>Strike Tag Support</STRIKE> :-)
	* Another memory leak fix
	* New .gaimrc format
	* Better support for multiple screen names
	* Font Properties
	* Saving of buddylist window position
	* Fixed a problem with Gaim and the Netscape-branded version
	  of Mozilla
	* New Sound Properties
	* More General Properties
	* Bigger Text-Entry field (Thanks to CrazyDavy for this one)
	* Various Random Bug fixes

version 0.9.10 (11/03/1999):
	* Fixed a nasty memory leak.  No more 40M Gaim processes. LOL
	* IDLE Times are displayed in a neater fashion.

version 0.9.9  (10/31/1999):
	* A little selection bug has been squished
	* Small memory leak fixed
	* Small network fix (problem with HTTP Proxy fixed?)
	* Proxy stuff should work now :)
	* Widget table support, dir info looks nicer
	* Info box looks nicer (thanks to Decklin Foster)
	* Client now 'corrects' time values from the server for accurate
	  login times.
	* Lag-O-Meter (ala Drunken Jim)
	* IDLE Preferences

version 0.9.8  (10/04/1999):
	* HTTP Proxy Support (No SOCKS yet)
	* HTML Widget more robust
	* Graphical Debug Window
	* Buddylist bug fixed
	* Some logging fixes and improvements
	* configurable host/port selection
	* Clickable Links in buddy chat
	* New Gaim Logo
	* Display Signon/Signoff messages in conversation windows
	* Option to strip HTML from logged messages
	* GNOME cleanups (It might work now haha)
	* When viewing user info, URLS are converted to clickable links
	* Tooltips on URLS

version 0.9.7  (08/08/1999):
	* Preliminary Oscar Support
	* Fixed bad network bug
	* Fixed some bad text rendering bugs in the HTML widget
	* log all conversation names are now normalized.
	* Fixed another bad network bug :)
	* Multiple browser support, some Netscape buggies fixed.
	* Permit/Deny preferences moved to 'Permit' pane on buddylist.
	* Fixed problem with _, ', and \ in passwords

version 0.9.6  (08/01/1999):
	* Fixed 'log all conversation' segfault
	* Added NAS support
	* Removed Xmu dependancies.
	* Restructured network code
	* ESD detection more robust.
	* Sound fallbacks are MUCH more robust!

version 0.9.5  (07/25/1999):
	* Fixed About Box SegFault
	* Autologin Works with Applet
	* Option to Show Buddy List after Signon with Applet
	* 2048 character messages
	* Away-Detection (shows a different icon on the buddy list)
	* Fixed Segfault with messages > allowed size
	* Added option to log all conversations
	* Changed g_new to g_new0
	* Buddy List: Right Click Menus
	* Find Buddy By Email
	* Find Buddy By Info
	* New HTML widget (Underline/Links/HRs)
	* Updated Toolbar with 'Underline' Icon
	* More Buddy Pounce Options
	* Option to auto-change urls into clickable links (Under Prefs)
	* Better Buddy Chat functionality
	* Away Prefs
	* Registration Information (Let Us Know Who You Are)
	* Buddy Chat Prefs (Update Chatroom Lists)
	* Set User Info
	* FAQ added to the distribution
	* Sound problem with some systems fixed
	* Set Dir Info
	* Autostart of Netscape on URL Click
	* DnD Rearranging of Groups
	* Better Netscape Functionality
	* Right Click `URL' Menus
	* DnD Rearranging of Buddies
	* Script to convert win95 buddylist to gaim buddylist
	* Added `Link/URL' button to conversation window
	* ESD is now autodetected
	* Not too important but we GNU-ified the source tree :)

version 0.8.0  (04/31/1999):
	* Code clean-up
	* Updated Prefs
	* Buddy Pouncing
	* Pixmaps for buttons
	* Buddylist import/export
	* Autoconf/Automake
	* Conversation Logging
	* Coloured Text Selection
	* Updated Preferences
	* ESD Support
	* Minor Bug Fixes
	* `Warning' support
	* `Blocking' on conversation window
	* Add/Remove buddy from conversation window
	* Scroll-Wheel Mice work in Conversation Window
	* Fixed WindowMaker Appicon
	* Version Number in About Box
	* Gaim Slogan in about box :)
	* Created Changelog File :)<|MERGE_RESOLUTION|>--- conflicted
+++ resolved
@@ -24,11 +24,7 @@
 	* Identify the account when warning about plaintext auth over an
 	  unencrypted channel
 	* Fix XMPP SASL authentication error when using Cyrus and a connect server
-<<<<<<< HEAD
 	* Fix changing tab locations to update properly
-=======
-	* Fix changing tab locations to update properly	
->>>>>>> 0a32b0f7
 	* Turning off "Show formatting on incoming messages" now ignores
 	  formatting in <span> tags too
 	* File transfer progress for transfers on MSN is now correctly displayed
@@ -40,6 +36,10 @@
 	* Improved tab completion support
 	* Ctrl+c prompts with a dialog before exiting
 	* Filter string in the debug window
+	* Notify when you leave a chat
+	* Work around an ncurses bug which appears when half of a multi-cell
+	  character is covered by an upper-level window
+	* New plugins are shown in bold text in the plugin dialog
 
 version 2.0.0 (5/3/2007):
 	* The project has new names - libpurple for the core, Pidgin for the
