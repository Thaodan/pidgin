--- conflicted
+++ resolved
@@ -51,21 +51,12 @@
 	  an ICQ account's settings by using a comma-delimited list.  (Dmitry
 	  Utkin (#13496)
 
-<<<<<<< HEAD
-	MXit:
-	* Support for an Invite Message when adding a buddy.
-	* Fix bug when splitting a long messages with lots of links.
-	* Fix detection of new kick message from a MultiMX room.
-	* Fix crash caused by fast-queue timer not being removed on session
-	  close. (broken in 2.7.11)
-=======
 	IRC:
 	* Add "authserv" service command.  (tomos) (#13337)
 
 	XMPP:
 	* Remember the previously entered user directory when searching.
 	  (Keith Moyer) (#12451)
->>>>>>> a79df963
 
 	Plugins:
 	* The Voice/Video Settings plugin now includes the ability to test
