Pidgin and Finch: The Pimpin' Penguin IM Clients That're Good for the Soul

version 2.0.1 (??/??/????):
	* Buddy list update speedups when buddy icons are not being
	  displayed.  (Scott Wolchok)
	* Fix icons on docklet change status menu to match the status selector
	* Custom smileys on MSN can be saved by right-clicking on them
	* Fix a crash deleting a buddy that is in the Buddy List more than once
	* Compile fixes for Solaris
	* Fix GTalk formatting when there's a space before/after a */_
	* Fix Log viewer crash when the filename is not in the expected format
	* Get User Info now provides immediate feedback, and is updated when the
	  user information is available
	* Make the choose buddy icon dialog correctly list the current directory
	* Fix for buddy icons disappearing
	* Timestamps are always on in debug output (-d) and Debug Window now
	* Don't escape html entities in Yahoo! system messages
	* Fix for the choose buddy icon dialog resizing strangely as files are selected
	* Receives notifications when XMPP buddies send "leaving chat"
	  messages
	* Fix the typing animation so it doesn't stop animating once a conversation
	  has gone from typing -> not typing -> typing
	* Fix error messages when joing XMPP chats
	* Identify the account when warning about plaintext auth over an
	  unencrypted channel
	* Fix XMPP SASL authentication error when using Cyrus and a connect server
<<<<<<< HEAD
	* Turning off "Show formatting on incoming messages" now ignores
	  formatting in <span> tags too
	* File transfer progress for transfers on MSN is now correctly displayed
=======
	* Fix changing tab locations to update properly
>>>>>>> 1c950161

	Finch:
	* Userlist in chat windows, which can be turned on or off using
	  "/users" command
	* Menus in the conversation windows
	* Improved tab completion support
	* Ctrl+c prompts with a dialog before exiting
	* Filter string in the debug window
	* Notify when you leave a chat
	* Work around an ncurses bug which appears when half of a multi-cell
	  character is covered by an upper-level window
	* New plugins are shown in bold text in the plugin dialog

version 2.0.0 (5/3/2007):
	* The project has new names - libpurple for the core, Pidgin for the
	  GTK+ UI and Finch for the ncurses based console UI (AOL LLC)

	Build Changes:
	* With the Core/UI split complete, it is now possible to build
	  libpurple without any UIs, creating a library upon which other
	  UIs may be constructed
	* A new ncurses-based console UI called Finch is now available
	  (Sadrul Habib Chowdhury, Google Summer of Code)
	* Reorganized the source tree to split apart the code for the UI
	  changes and libpurple targets
	* libxml2 is now required.  We switched from gmarkup to libxml2 for
	  more correct XML parsing.

	Status System:
	* The code dealing with buddy and account status, away messages,
	  away states, online/offline, etc has been completely rewritten.
	  Huge thanks to Christian Hammond, Dave West, Daniel Atallah and
	  Sadrul Habib Chowdhury.
	* Your status can now be set from inside the buddy list using the
	  selector at the bottom of the window.
	* To see messages when a buddy signs on or off, goes away, or
	  becomes idle, load the "Buddy State Notification" plugin

	Buddy List:
	* Performance when manipulating and displaying the buddy list has
	  been significantly improved (Aaron Sheldon, Google Summer of Code)
	* Buddy icons are now shown in tooltips (Felipe Contreras)
	* Tooltips now contain additional information about a "Person" that
	  contains multiple online buddies
	* Added a "Last Seen" field to buddy tooltips
	* Contacts will auto-expand when buddies are dragged around
	* If Pidgin is exited with the buddy list hidden in the docklet, it
	  will remain hidden when Pidgin is started again (Scott Shedden)
	* Improved buddy list searching with CTRL+F
	* Ability to set a buddy icon for all of your accounts at once via
	  the buddy list (You can still set per-account icons via the
	  account editor)
	* The space wasted by the group expanders has been eliminated and
	  the expander setting in .gtkrc-2.0 is no longer needed
	* Authorization requests don't popup new dialogs anymore. They are
	  displayed at the bottom of the buddy list instead.
	* New mail notifications don't popup new dialogs anymore. They are
	  displayed at the top of the buddy list instead.

	Conversations and Chats:
	* Timestamps honor the locale.  To use the traditional style,
	  enable the "Message Timestamp Formats" plugin.  The plugin
	  also provides options to show dates in timestamps.
	* Messages from buddies in the same "Person" will automatically
	  use the same conversation window.
	* The "Send As" menu has been replaced with a more appropriate
	  "Send To" menu based on "Persons" on your buddy list
	* Message formatting persists between messages (Igor Belyi)
	* Full message background colors are now supported
	* Smooth scrolling when receiving a new message
	* Screenname colors in chats now chosen intelligently
	* Conversation buffer scrollback limited to avoid large memory
	  usage in active conversations
	* Control-Shift-Tab will reverse cycle through the conversation tabs
	  (James Vega)
	* Many problems related to having an IM conversation and a chat open
	  with the same name are fixed (Andrew Hart)
	* Warning dialog when closing a window with unread IM messages
	* In chats right-click on names in the conversation window to
	  IM/Send File/Get info/ignore the user
	* Added tab management options to the tab right-click menu (Sadrul
	  Habib Chowdhury)
	* Brand new message queueing system.  Sounds are played when a
	  message is queued rather than when the message is dequeued
	  (Casey Harkins)
	* Ability to find the last message from a user in a chat (Levi Bard
	  and Sadrul Habib Chowdhury)
	* Formatting is preserved across messages
	  (There are known issues with pasting formatted text.  Either use
	   "Paste as Plain Text", hit Ctrl-R after pasting, or use the Clear
	   Formatting button on the toolbar.)
	* Performance while joining large chat rooms has been significantly
	  improved (Aaron Sheldon, Google Summer of Code)
	* Bi-Directional text support improvements for GtkIMHtml (Shlomi Loubaton)

	Sounds:
	* Beautiful new default sounds (Brad Turcotte)
	* Use GStreamer for playing sounds, instead of libao
	* A volume control in the preferences (Casey Harkins)

	Log Viewer:
	* Log viewer aggregates logs from the same "Person"
	* When opening the log viewer, show the most recent log by default
	  (Peter McCurdy)
	* Logs are now saved with the current timezone, which is displayed
	  in the log viewer
	* Text logs are linkified, so URLs are clickable
	* The old logger now caches file offsets, so opening the log viewer
	  for buddies with old logs should be much faster now if you have large
	  log files (except the first time for a log, when the cache is built)

	Plugins:
	* Plugins are now accessed through a separate dialog from the Tools
	  menu of the Buddy List
	* Newly installed plugins can now be activated without restarting
	  Pidgin (Sadrul Habib Chowdhury)
	* Overhauled the system tray/docklet plugin (Casey Harkins)
	* Text Replacement Plugin rewritten, works in real time and far more
	  intuitively (Benjamin Kahn)
	* Entries in the text replacement plugin are now sorted
	  alphabetically
	* The text replacement plugin allows non-whole-word replacement rules
	  (Levi Bard)
	* The text replacement plugin offers both case sensitive matching and
	  automatic case handling
	* I'dle Ma'ker plugin now has an easier method to unidle accounts, a
	  way to idle all accounts at once, and a way to unidle all accounts
	  idled via the plugin (John Bailey, Sadrul Habib Chowdhury)
	* The Evolution Integration plugin now supports Groupwise contacts
	* Mono plugin loader (Eoin Coffey)
	* Perl plugin loader has been rewritten (John Kelm, Google Summer
	  of Code)
	* New music messaging plugin (Christian Muise, Google Summer of Code)
	* gaim-remote has been superceded by new DBUS bindings within libpurple
	  (Piotr Zielinski, Google Summer of Code)
	* The purple-url-handler program has been added to provide a way to
	  automatically launch IM links via Pidgin or Finch.
	* The functionality of the auto-reconnect plugin has been
	  moved into the core, and the plugin itself has been removed.
	* 'Highlight when nick said' option added to Message Notification
	  plugin.
	* The system tray icon is now properly transparent (Dan Winship)
	* New Log Reader plugin that can read and display logs from Adium,
	  MSN Messenger, and Trillian in the log viewer
	* New Contact Availability plugin that attempts to predict the
	  times when people in your buddylist will most likely respond
	  to you, based on times in the past when they have responded
	  (Geoffrey Foster, Google Summer of Code)
	* A few new plugins: Autoaccept, Autoreply, Buddy Notes, New Line,
	  Offline Message Emulation, Conversation Colors and Markerline

	MSN Features:
	* Custom smiley receiving support (Irving Cordova & Francesco Fracassi)
	* Added support for sending (with the /nudge command) and receiving
	  "nudges" (Julien Cegarra, Martin Bayard)
	* Added an account action to open your Hotmail inbox from MSN
	* Bi-directional text is correctly handled now (Shlomi Loubaton)

	Yahoo Features:
	* Stealth Settings have been implemented
	* Doodle is now supported (Andrew Dieffenbach, Google Summer of Code)
	* Buddies' requests to add you to their lists now prompt for
	  authorization
	* Account option to ignore chat and conference invitations (Peter
	  Lawler)
	* Added a /list command to bring up the room list (Peter Lawler)

	AIM/ICQ Features:
	* ICQ file transfer support with newer ICQ clients (Jonathan Clark,
	  Google Summer of Code)
	* Many overall improvements to AIM and ICQ file transfers (Jonathan
	  Clark, Google Summer of Code)
	* Support for pausing and resuming AIM and ICQ file transfers
	  (Graham Booker)
	* Ability to set ICQ "require authorization" and "web aware"
	  setting (Ettore Simone)
	* ICQ encoding fix for offline buddies (Ilya Konstantinov)

	IRC Features:
	* SSL support for IRC connections (Daniel Atallah)
	* Show an error message when temporarily unable to join an IRC
	  channel or change your nick
	* Added /nickserv, /memoserv, /chanserv and /operserv
	  commands (Joao Luís Marques Pinto)
	* Added CTCP VERSION via /version (Andrej Krivulčík)
	* Added /whowas command (achris)

	Jabber Features:
	* Support for SRV lookups
	* Support for buddy icons
	* Jabber User Directory searching

	SILC Features:
	* Whiteboard support (Pekka Riikonen)
	* Sending/receiving images in IMs (Pekka Riikonen)
	* Cipher and HMAC selection support (Pekka Riikonen)
	* Buddy Icon support (Pekka Riikonen)

	Other Protocol Changes:
	* Bonjour (Rendezvous) protocol support (Juanjo Molinero Horno, Google
	  Summer of Code)
	* Updated Gadu-Gadu protocol support (Bartosz Oler, Google Summer of
	  Code).  This requires the libgadu library.  See
	  http://pidgin.im/faq.php#libgadu for more information.
	* SIP/SIMPLE support (Thomas Butter, Google Summer of Code)
	* Sametime protocol support
	  Requires the meanwhile library: http://meanwhile.sourceforge.net
	* QQ protocol support (Mark Huetsch, Google Summer of Code, and the
	  developers of the OpenQ project)
	* Removed the Napster and TOC protocols plugins

	Other Noteworthy Changes:
	* NAT traversal support via UPnP (Adam J. Warrington, Google Summer of
	  Code)
	* NAT traversal support via NAT-PMP (Evan Schoenberg and R. Tyler Ballance)
	* The modify account dialog now contains two tabs, which should display
	  better at lower resolutions (Sadrul Habib Chowdhury)
	* New "find buddy" results dialog (Alex Converse)
	* People using input methods can now use Enter again
	* Mouse-over hyperlink coloring is now themeable
	* Buddy Pounces now have a proper management window. (Kevin Stange)
	* Buddy icons maintain aspect ratio when resized
	* The last used directory is remembered for opening or saving files and
	  buddy icons
	* Add an SVG version of our desktop icon, pidgin.svg (John Oyler)
	* If a given protocol doesn't support privacy, we now handle blocking
	  in the core. (Jean-Yves Lefort)
	* Smiley themes can now include spaces in the smiley definitions.
	  The spaces (and now backslashes) must be backslash-escaped.
	  (Sadrul Habib Chowdhury)
	* New e-mail notices are now grouped into one dialog.
	  (Sadrul Habib Chowdhury, Chris Stafford)
	* "Open" in the File Transfer window integrates with GNOME, KDE, and
	  Windows and falls back to the browser in other environments.
	* On Mac OS X, the keyboard/mouse idle time pref now uses system idle
	  time instead of X11 idle time (Michael Culbertson)
	* Autocomplete in the buddy pounce dialog (Sadrul Habib Chowdhury)
	* Non-blocking socket I/O is used in most protocol plugins
	* All-new icons all over the place (Hylke Bons)

	Preference Changes:
	* Preferences have been substantially reorganized and cleaned up
	* Smiley theme descriptions are now shown correctly for the highlighted
	  smiley theme (Levi Bard)
	* All Buddy List preferences have been moved to the Buddies menu of
	  the buddy list window.
	* Proxy settings will be taken from Gnome if it is running.  These may
	  still be overridden on a per-account basis.
	* Removed "Dim idle buddies;" behavior is now always enabled
	* Removed keyboard shortcut preferences for ctrl-B/I/U; enabled by
	  default, but won't interfere with bindings set by the GTK theme
	* Removed keyboard shortcuts preferences for ctrl-# to insert a smiley;
	  behavior removed from Pidgin
	* Removed "Enter" vs. "Ctrl-Enter" to send; "Enter" sends by default,
	  but it is now possible to change this binding in your GTK theme
	* Removed "Show multi-colored screennames in chats;" behavior is now
	  always enabled and screenname colors automatically adjust themselves
	  to compensate for background color.
	* Removed "Raise Buddy List Window on Events" and the related behavior
	* Removed "Display remote nicknames if no alias is set"
	* Removed "Show idle times" and "Show warning levels" on the buddy
	  list; behavior is now always enabled
	* Removed "Auto-expand contacts;" contacts expand only when dragging
	  buddies around the buddy list
	* Removed conversation and buddy list buttons and related preferences
	* Removed "Raise conversation window" preferences; moved feature to
	  the notify plugin
	* Removed "Show alias in tabs/titles;" behavior is now always enabled
	* Removed "Show formatting toolbars;" the setting in conversations'
	  "Options" menu now affects the global preference
	* Removed "Show timestamps;" behavior is now enabled, but is overridden
	  by the timestamp plugin
	* Removed all protocol options pages
	* Removed "Escape closes windows;" default key binding is now Ctrl-W
	* Removed "Log when buddies sign on/sign off/become idle/become
	  un-idle/go away/come back" and "Log your own actions;" all of these
	  will be logged when the system log is enabled
	* Removed the separate ignore formatting preferences; behavior has been
	  consolidated into a single preference

version 1.5.0 (8/11/2005):
	* Ability to set IRC quit message (Lalo Martins)
	* OSCAR file transfers now work for 2 users behind the same NAT
	  (Jonathan Clark)
	* Yahoo! buddy requests to add you to their buddy list now prompt for
	  authorization
	* Added a /clear command for conversations/chats
	* Fixed ICQ encoding for messages with offline ICQ users
	  (Ilya Konstantinov, SF Bug #1179452)
	* Default Yahoo! chat roomlist locale to 'us'

version 1.4.0 (7/7/2005):
	* Fix system log start times for some protocols
	* SILC compiles with newer SILC toolkit versions (Pekka Riikonen)
	* Fixed a bug where buddy icon cache files were left in the icon
	  cache directory after they were no longer in use.
	* Attempt to detect the file type of a buddy icon when saving.
	* Additional Yahoo! boot protection (Peter Lawler)
	* A few Yahoo! memory leaks plugged (Peter Lawler)
	* Fixed handling of the new Yahoo! profile page. (Joshua Honeycutt,
	  Peter Lawler)
	* Fixed localized Yahoo! room lists.  Please refer to the Yahoo!
	  section of the Gaim FAQ for details. (Peter Lawler)
	* Enabled sending files to ICQ users using ICQ 5.02 and newer
	  (Jonathan Clark)

version 1.3.1 (6/9/2005):
	* The file transfer details section now also displays the full path to
	  the local file sent/received.
	* Yahoo! has the following new "/" commands:  /join, /buzz
	* Fix Yahoo! privacy bug
	* Fix Jabber Get Info crash on busted servers
	* Updated our gaim.desktop file, thanks to all our terrific translators
	  for sending in translations of the changes
	* Improvements to how Gaim handles new message notification
	* Fix Jabber registration on XMPP servers (including jabber.org)

version 1.3.0 (5/10/2005):
	* Removed parts of the font selection dialog that were not respected
	* Fix being invited to a multi user chat on MSN
	* Multiple SILC accounts should work now (Pekka Riikonen)
	* Fix times on jabber chat backlogs
	* Fix gevolution plugin to compile with e-d-s 1.0 or 1.2
	* Fix gevolution plugin to remember buddy name when someone added you
	  and you then add them
	* Formatting in jabber chats works
	* Fix to prevent MSN disconnecting if you change status while connecting
	* Fixes for two remotely exploitable crash bugs.  See
	  http://gaim.sourceforge.net/security/ for more information.
	* Change to correctly handle adding jabber buddies on ejabberd servers

version 1.2.1 (4/3/2005):
	* URL escaping now works with UTF-8 text. This may break some old log
	 files.
	* Revert to XOR auth for ICQ as the md5 is not fully functional
	* Fix bug with going away while in a jabber chat
	* MSN bug fixes (Felipe Contreras)
	* Escape things properly in IRC
	* Docklet fixes: fix the "1 pixel-wide icon" bug, fix problems with Gaim
	  crashing when the tray manager dies, and work correctly with multi-headed
	  displays where the tray isn't on the primary screen (Robert McQueen)

version 1.2.0 (3/17/2005):
	* Yahoo file receiving and buddy icon receiving work again.
	* Limit animated buddy icon frame rates to 10 frames per second
	  (Nathan Conrad)
	* Fix a bug where portions of your account configuration would
	  fail to be read correctly if you set a proxy user name or
	  password containing invalid XML characters such as < and >
	  (Bastien Durel)
	* Yahoo! privacy improvements (Bleeter)
	* Fix receiving Jabber formatting (broken in 1.1.3)

version 1.1.4 (2/24/2005):
	* Fixed a bug where Yahoo! would lose messages (and any other packet
	  really)
	* Correctly show the time when incoming Gadu-Gadu messages were sent
	  (Carl-Daniel Hailfinger)
	* Fixed crashes with glib 2.6
	* Fixed MSN crash when conversations time out after the conversation
	  window was closed
	* Fixed an html parsing bug, CAN-2005-0208

version 1.1.3 (2/17/2005):
	* CHAP authentication support for SOCKS5 proxies (Malcolm Smith)
	* ICQ offline messages are sent using your specified character
	  set instead of Unicode (Magnus Hult)
	* MSN HTTP method works with proxies using authentication (Bastien Durel)
	* Really fix the bug where buddies show as logged in for 49 thousand days
	* Buddy pounces containing '&' are saved correctly
	* Improved MSN error handling when the servers are unavailable
	* More MSN bug fixes
	* Fix some leaks
	* Fix "Find" in the log viewer so that it finds in all logs
	* Smileys not appearing at the end of lines has been fixed
	* Closing conversation windows no longer cancels active file transfers on
	  MSN (Felipe Contreras)

version 1.1.2 (1/20/2005):
	* MSN 'HTTP Method' fixed (Felipe Contreras)
	* Better handling of MSN's Individuals group and buddy status updates
	  (Felipe Contreras)
	* Fix a crash inviting MSN user to a chat when they're already there
	* AIM SecurID login support
	* Fix configuration of Jabber chat rooms on some servers
	* More MSN bug fixes (Felipe Contreras)
	* Fix queue messages to Docklet when not globally away (Robert McQueen)
	* Fix some leaks
	* The Autopackage now builds both the mozilla-nss and the gnutls
	  ssl plugins, and requires at least one of those libraries.

version 1.1.1 (12/28/2004):
	* Allow SILC authentication via public key if your key is password
	  protected (Michele Baldessari)
	* More MSN bug fixes (Felipe Contreras)
	* Drag-and-drop to conversation window file transfers work again
	* Disable the delete button on pounces that aren't saved yet anyway
	  (Kevin Stange)

version 1.1.0 (12/02/2004):
	New Features:
	* Binary relocable. Gaim will find its files even if it's installed
	  in a location other than the --prefix it was ./configured with.
	  Pass --disable-binreloc to ./configure to disable.
	* IRC now has fallback encodings, and tries harder to display
	  something useful during an encoding error.
	* New MSN protocol icon (Felipe Contreras)

	Bug Fixes:
	* Fix some leaks (Miah Gregory, Felipe Contreras)
	* Fix crashes when removing buddies in certain situations (Andrew Hart)
	* Eliminate MSN switchboard errors (Felipe Contreras)
	* Fix MSN buddy icon synchronization (Felipe Contreras)
	* Correctly display file transfer dialogs for filenames containing &, < or >
	* Correctly display MSN authorization dialogs for friendly names containing
	  &, < or >
	* Properly align the right-click docklet menu with the docklet icon in
	  *nix.
	* Fix a crash if the MSN buddy list is not available
	* Fix a bug in the request api (Gary Kramlich)

version 1.0.3 (11/11/2004):
	Bug Fixes:
	* Jabber authentication fixes (Michael Plump)
	* Yahoo buddy idle reporting is more accurate (Evan Schoenberg)
	* "Allow All" privacy setting works on Yahoo (Peter Lawler)
	* Fix a crash when dragging a buddy to the conversation entry area
	* Fix a crash removing chats from the buddy list
	* Correctly display buddy pounces for aliases with &, < or > in them
	* Correctly follow the per-conversation logging option

version 1.0.2 (10/19/2004):
	Bug Fixes:
	* MSN file transfers work on big endian machines (Jean-Francois Roy and
	  Evan Schoenberg)
	* Fixed the MSN signon crash with Miranda users in the buddy list
	* Fixed sending messages to MSN Web Messenger users (Damien Ayers)
	* Fixed some memory leaks in the MSN plugin (Evan Schoenberg)
	* Fixed a crash viewing certain MSN user profiles (Evan Schoenberg)
	* Fixed a crash sending a file on MSN when the file is unreadable
	* Fixed a crash deleting accounts (Andrew Hart)
	* Fixed a crash inviting to chats (Andrew Hart)
	* Fixed a bug in Yahoo privacy handling (Peter Lawler)
	* Fixed a crash trying to join a chat from the docklet when not signed in
	  to a chat-capable account (Daniel Atallah)

version 1.0.1 (10/07/2004):
	New Features:
	* Use the GNOME default browser when opening links if you're running GNOME
	  (Alex Duggan)
	* Added support for multiple addressbooks in the gevolution plugin
	  (Henry Jen).

	Bug Fixes:
	* Send-As menu duplicates less work (Dave West)
	* Can now see your own MSN buddy icon (Felipe Contreras)
	* Jabber roomlist fetches work again
	* Close buttons on tabs in existing conversations correctly reflect the
	  "show close buttons on tabs" preference (Nathan Fredrickson)
	* Fix to make the get_signon(buddy) perl plugin function work (Gregory C.
	  Harfst)
	* Fixed crashes when reloading the gevolution plugin (Henry Jen)
	* Fixed some memory leaks in the gevolution plugin.
	* Wrap at character boundaries if there is not enough space for a full word
	* 64 bit compile warning fixes

version 1.0.0 (09/17/2004):
	New Features:
	* Drag-and-drop buddy support for the Invite dialog (Stu Tomlinson)
	* Drag-and-drop buddy support for the Pounce dialog (Stu Tomlinson)
	* View Chat log available from the interface (Daniel Atallah)
	* Ability to receive offline messages in character encodings
	  other than ASCII (thanks to Nick Sukharev)
	* File transfer status messages printed to conversation
	  windows (Dave West)
	* Display file transfer messages when someone sends you a file
	  over AIM (Dave West)
	* Handle MSN buddy lists more sanely (Felipe Contreras)
	* Zephyr can use tzc to run from behind a firewall (Arun A Tharuvai)

	Bug Fixes:
	* Work around window manager stupidity with new dialog windows (Dave West)
	* Compile with gtk 2.5.x (Gary Kramlich)
	* Escape invalid characters in log names (Daniel Atallah)
	* Fix for clicking add in an msn chat with 2 or more people in your buddy
	  list (Daniel Atallah)

version 0.82.1 (08/27/2004):
	Bug Fixes:
	* Fix a crash when changing the preference for how to display buttons
	  on conversation windows
	* Remove a stray printf() when beginning new conversations and logging
	  is enabled

version 0.82 (08/26/2004):
	New Features:
	* Ability to set available messages for AIM
	  (Tools->Account Actions->Set Available Message...)
	* Ability to specify a custom character set for messages sent to ICQ
	  users and messages received from ICQ users
	* Ability to edit your current away message (Rhett Robinson)
	* Topics in the conversation window (not the topic field at the
	  top) with URLs will now appear as links (Stu Tomlinson)
	* File transfers appear in the file transfer window when they
	  are initiated rather than when they begin transferring (Dave West)
	* Instead of toggling slash commands on/off, you can now toggle
	  passing through unknown slash commands on/off.

	Bug Fixes:
	* Joining a Jabber chat no longer causes a crash (Stu Tomlinson)
	* Selecting a buddy icon for a brand new account no longer
	  causes a crash
	* Better file transfer error messages (Dave West)
	* Remotely canceled file transfers in MSN are now noticed, so that we
	  don't accidentally cancel the file transfer and crash Gaim
	  (Felipe Contreras)
	* Protocols that don't support joining chat rooms by name no longer
	  allow chat rooms to be added to the buddy list (Felipe Contreras)
	* Delayed messages and system messages no longer cause
	  sound events to be triggered (Nathan Fredrickson)
	* The chat invite button has a correct label (Stu Tomlinson)
	* The system log should leak fewer file descriptors (Ka-Hing Cheung)
	* Buddy list tooltips display in more appropriate positions when
	  using multiple monitors (Dave West)
	* Better parsing of URLs containing special characters
	* All users are shown when joining a Yahoo! conference (Bleeter Yaluser)
	* You now leave all Yahoo! conferences when you log out of Yahoo!
	* Buddy Icon updating bug fixed (Felipe Contreras)

version 0.81 (08/05/2004):
	New Features:
	* The autorecon plugin will somewhat remember state information(Yosef
	  Radchenko)
	* Visual display of ops/voice/halfops/so on in Chats (Stu Tomlinson)
	* Tab completion of slash commands in Chats (Stu Tomlinson)
	* gaim-remote can now manipulate status (István Váradi)
	* The text messages of Yahoo Audibles are now displayed, although
	  the audio and graphics are not.
	* Yahoo! away messages can be 255 characters long now

	Bug Fixes:
	* Gadu-Gadu should connect again (Andrew Wellington)
	* Novell fixes (Mike Stoddard of Novell):
		* Fixed reconnect crash
		* Fixed duplicate root folder bug
		* Fixed bug with folder ordering (on a first time login
		  folders were being added in reverse order).
	* Use ISO date format for the system log (Eduardo Pérez)
	* Long buddy lists with irc should cause flooding disconnects less
	  (Stu Tomlinson)
	* Better smiley substitution
	* Fix a crash related to auto-expanding contacts at the bottom of
	  buddy lists
	* Fix a crash on Solaris when changing or viewing information for
	  your AIM account (Format Screen Name, Change Email Address, etc.)
	* HTML in OSCAR buddy comments is now escaped (and not rendered)
	* Fix a crash when dragging a screen name to a conversation window
	  for that screen name
	* User-requested new conversation windows are now always given focus
	* Pasting HTML into Gaim from certain sources no longer results in
	  the spaces between some words being removed
	* The alias of a contact is now displayed in more places when the
	  alias of a buddy is not set
	* .gaimrc is no longer imported
	* Prevent a crash if you sign off and try to dequeue messages from
	  the away dialog (Kevin Stange)
	* Prevent a possible crash if gaim_gtkconv_write_conv is called
	  with who as NULL (Kevin Stange)
	* Prevent (null) or an empty string from being logged as the sender's
	  name if the sender no longer has an alias because the account is
	  signed off (Kevin Stange)
	* The auto-reconnect plugin will no longer attempt to reconnect an
	  MSN account if you were disconnected because you signed on from
	  another location (Stu Tomlinson)
	* On Solaris, chatting in IRC using the UTF-8 charset no longer gives
	  a "conversion failed" error for every message (Arvind Samptur)
	* ICQ offline messages should have the correct timestamp (Dave West)

version 0.80 (07/15/2004):
	New Features:
	* Ability to send files from the conversation window (Daniel Atallah)
	* Drag a file into the buddy list or a conversation to send it to that
	  buddy
	* Yet more new commands and features for SILC (Stu Tomlinson)
	* Gaim uses the new file chooser when compiled for GTK+ 2.4
	  (Fernando Herrera)
	* Support for the Epiphany web browser (Leonardo Serra)
	* Status messages in Gadu-Gadu (Andrew (proton) Wellington)
	* Parentheses are now displayed around the title and tabs of
	  conversations from offline accounts or parted chats.
	* Zephyr typing notification (Arun A Tharuvai)
	* Account dialog's columns are resizable (Eduardo Pérez)

	Bug Fixes:
	* The firefox browser option now works with firefox 0.9
	* Buddy icons in conversations no longer depend on the
	  buddy list
	* Fix for the bug where some buddies seemed logged in 4
	  thousand some odd days (Alan Ford)

version 0.79 (06/24/2004):
	New Features:
	* Display name changes are now shown in the conversation windows.
	  (Robert Mibus)
	* Get Info on Yahoo! now works for nonenglish profiles.
	  (Ambrose Li)
	* General "Get Info" improvements on Yahoo! and MSN (Ambrose Li)
	* Yahoo! Japan support. Click More Options and check Yahoo Japan
	  in the account editor, to use your Yahoo! Japan account
	* Gtk themes can now theme the Gaim buddy list independently of
	  other things (Stu Tomlinson)
	* Show timestamps now has a per-conversation option in addition
	  to the global one, bringing it in line with the other conver-
	  sation options (Stu Tomlinson)
	* Added MSN buddy icons (Felipe Contreras)
	* Added MSN file transfer (Felipe Contreras)
	* MSN's idle state now actually sets a buddy idle
	* Buddy pounce defaults are now more sane, and apply to the state the
	  buddy is currently in. For example, if the buddy is idle, set
	  "Return from idle" by default. The last action(s) used are the
	  defaults for the next pounce
	* Yahoo buddy icon support
	* Selected buddy icons will automatically convert to the appropriate
	  format for the protocol. (GTK 2.2 and higher only)
	* Dragging an image file into the Modify Account dialog will set that
	  as a buddy icon.
	* Development headers for compiling third-party plugins are now
	  installed. (Stu Tomlinson)
	* Headers for gaim-remote now reside in gaim/ instead of
	  gaim-include/.
	* Basic YCHT support, which allows joining Yahoo! Chats when
	  logged in using the web messenger method

	Bug Fixes:
	* Fixed Yahoo! authentication problems.  (Cerulean Studios)
	* Non-looping animated icons no longer cause Gaim to freeze
	* Flashing windows should work again for unix in window managers that
	  support the URGENT hint (Etan Reisner)
	* Better handling of character sets in RTF for Novell (Mike Stoddard of
	  Novell)
	* Contact list sync problems in Novell fixed (Mike Stoddard of Novell)
	* Fixed a crash in SILC that sometimes happened when resolving
	  the buddy list (Pekka Riikonen)
	* Parallel compiles of the perl plugin should work better
	  (Stu Tomlinson)
	* The disconnected UI op was called twice on connection errors. Now
	  it is only called once. (Evan Schoenberg)
	* Dragging into conversation windows works better
	* Protocol-specific settings for accounts were being removed whenever
	  the account was modified. Now they're only removed when the protocol
	  type changes, as it should be.
	* Zephyr bug fixes and memory leak plugs (Arun A Tharuvai)
	* Rewrite of MSN buddylist support, which fixed a known syncronization
	  bug and some others (Felipe Contreras)

version 0.78 (05/30/2004):
	New Features:
	* Support for the SILC protocol (http://www.silcnet.org/)
	  (Pekka Riikonen)
	* Option to suppress disconnect notification when using
	  the autoreconnect plugin (Christopher (siege) O'Brien)
	* Added support for dragging buddies from the buddy list into the
	  Add Buddy Pounce dialog
	* Pounce notification now includes time (Mike Lundy)
	* The history plugin now shows history for chats in addition to IMs
	* Menu item to view conversation logs (Tom Samstag)
	* Conversation and chat sizes automatically saved (Stu Tomlinson)
	* Added support for Novell privacy settings (Mike Stoddard of Novell)
	* Added ability to initiate multi-user conferences (chats) in Novell
	  (Mike Stoddard of Novell)
	* Find and Save buttons on the debug window (Stu Tomlinson)
	* Plugin Actions menu (Christopher (siege) O'Brien)
	* Plugins can now add entries to the right-click menu of a group or chat
	  (Stu Tomlinson and Christopher (siege) O'Brien)
	* Hyperlink colors are now themeable via your ~/.gtkrc-2.0 file

	Bug Fixes:
	* Compiles again with gcc 2.96 (Ignacio J. Elia)
	* Gtk2.0 compatibility fixes (Tim Ringenbach)
	* Many documentation updates (Jonathan Champ, Gary Kramlich,
	  Stu Tomlinson, and Kevin Stange)
	* Yahoo works on 64 bit machines (Gary Kramlich)
	* Zephyr works on 64 bit machines (Arun A Tharuvai)
	* Novell 64bit fixes, better error messages, and buddy list sync fixes
	  (Mike Stoddard of Novell)
	* Novell protocol works on big endian machines (Novell)
	* Massive rewrite of MSN support, which should fix a number of issues
	  and make errors easier to interpret (Felipe Contreras)
	* Fixed a privacy-related bug in MSN that affected blocking/permitting,
	  which was due to case-sensitive string comparisons (Gudmundur
	  Olafsson)
	* Fixed an MSN HTTP method bug where MSN would queue data indefinitely.
	  (Andrew Wellington)
	* All known MSN formatting bugs were fixed.
	* Overly long messages and paging cell phones in MSN no longer cause
	  disconnects (Felipe Contreras)
	* Several bug fixes for MSN's MSNSLP and MSNObject support (Finlay
	  Dobbie)
	* ALT-F works correctly in the System Log Viewer (Stu Tomlinson)
	* New tabs should scroll correctly again (Tim Ringenbach)
	* Dialogs opened from a conversation window are now closed when
	  the conversation window is closed, preventing a crash (Kevin Stange)
	* Copy/paste encoding fixes (Joe Marcus Clarke)
	* IRC disconnect crash fix (Luciano Miguel Ferreira Rocha)
	* Ampersands in links should work correctly (Tim Ringenbach)
	* DirectIM and IM Image support for AIM are greatly improved
	  (Tim Ringenbach)
	* Gadu-Gadu updates (Andrew Wellington)
	* Print Gadu-Gadu messages to the debug window instead of the console
	* Updated and standardized blist signals (Gary Kramlich)
	* Made the recieve-*-msg signals match the sending ones (Stu Tomlinson)
	* The idle time for the buddy-idle and buddy-unidle signals should
	  be correct again.

	Preference Changes:
	* Added "Conversation placement - By conversation count"
	* Added a "none" smiley theme to replace the "Show graphical
	  smileys" option
	* Replace default formatting preferences with a dialog to set a
	  default formatting in a WYSIWYG manner.
	* Removed "Show logins in window," default to yes
	* Removed "Send URLs as links," default to yes (in protocols that
	  support HTML)
	* Removed "Show URLs as links," default to yes
	* Removed New window height & width and Entry field height for Chats &
	  IMs, sizes are now saved automatically
	* Removed "Tab-complete nicks" default to yes
	* Removed "Old-style tab completion", no longer supported
	* Removed "Sending message removes away status", default to no
	* Removed "Show numbers in groups", default to yes
	* Removed "Icons on tabs", default to yes
	* Removed "Sounds when you log in", default to no
	* Removed "Seconds before resending autoresponse", default to 600
	  seconds
	* Removed "Send autoresponse in active conversations", default to no
	* Removed "Show people joining in window", default to yes
	* Removed "Show people leaving in window", default to yes

version 0.77 (04/22/2004):
	New Features:
	* The System Log returns (Ka-Hing Cheung)
	* Added a conversation-drag-ended signal (Etan Reisner)
	* Reorganized and cleaned up the MSN protocol plugin (Felipe Contreras)
	* Added the -c option to specify location of the .gaim directory,
	  removed the outdated -f option that no longer had any effect (Daniel
	  Atallah)
	* Novell GroupWise protocol support added (Novell)
	* WYSIWYG improvements (Tim Ringenbach)
	* WYSIWYG editing for user info (Jon Oberheide)
	* Rich-text copy and paste
	* Plugins can now add menu items to the buddy context menu
	  (Christopher O'Brien)
	* Plugins can now add preferences (Gary Kramlich)
	* The TOC protocol is no longer built by default. The plugin is not
	  being properly tested and is no longer officially supported.
	* Bumped up the plugin API version number, and added version numbers
	  for loader plugins and protocol plugins. Authors will want to
	  update their plugins, and possibly use GAIM_PLUGIN_API_VERSION,
	  GAIM_PRPL_API_VERSION, and GAIM_LOADER_API_VERSION constants.
	* Zephyr error reporting works (Arun A. Tharuvai)
	* Zephyr deals with non-utf8 characters (Arun A. Tharuvai)

	Bug Fixes:
	* Formatting in the Log viewer is fixed (Kevin Stange)
	* Save Conversation works again (Kevin Stange)
	* The Clear button in privacy works (Robert Mibus)
	* MSN error reporting works again (Stu Tomlinson)
	* MSN e-mail notifications should no longer cause Gaim to crash
	  (Felipe Contreras)
	* Fixed an infinite loop bug that would sometimes cause MSN to lock
	  up (Nickolai Zeldovich)
	* All away messages should now show up in tooltips
	* Removing zephyr buddies no longer crashes (Arun A. Tharuvai)

version 0.76 (04/01/2004):
	New Features:
	* WYSIWYG text input (with much help from Gary Kramlich and Kevin
	  Stange)
	* Ability to be invisible on AIM
	* Chatroom list support (Tim Ringenbach)
	* Added auto-completion for screen names to the New Instant Message and
	  Get User Info dialogs.
	* Non-ascii character support in AIM chats (Uli Luckas and Marco Ziech)
	* Vastly improved browser opening, with tab support! (Nathan
	  Fredrickson)
	* Added support for connecting to MSN using the port 80 method.
	* Support for Mozilla Firefox (Chris Friesen and Nathan Fredrickson)
	* Added protocol-specific preferences (Gary Kramlich)
	* Local IP address information can be changed in Preferences
	  (Tim Ringenbach)
	* Improved local IP address detection (Tim Ringenbach)
	* Offline accounts in account drop-down lists are now greyed (Etan
	  Reisner)
	* Improved accessibility support for screen readers and other
	  accessibility tools (Marc Mulcahy)
	* Improved accessibility in conversation windows (Nathan Fredrickson)
	* Keyboard access to context menus via Shift+F10 (Marc Mulcahy)
	* Core/UI split event loop code. (Scott Lamb)
	* Added improvements to the multi-field request code, including
	  required fields and account fields.
	* Moved more dialogs to the request API for interface consistency
	  (Send Message, Get User Info, and Insert Link dialogs)
	* Jabber file transfer
	* IRC file transfer (Tim Ringenbach)
	* Added a hidden preference for disabling buddy list tooltips or
	  changing the pop-up delay in prefs.xml.
	* Moved translation news to po/ChangeLog

	Bug Fixes:
	* Changes in AIM/ICQ server-side buddy lists take
	  precedence over the local buddy list
	* Significant work on the Zephyr plugin (Arun A. Tharuvai)
	* You can now use :/ as a smiley safely (Nathan Owens)
	* Various buffer overflow fixes (Stefan Esser)
	* Tabs now stay green when they are supposed to (Etan Reisner)
	* Fixed a bug where only the first user in a chat room list was removed
	  sometimes when trying to remove a group of users (Tim Ringenbach)
	* Clearing an AIM buddy icon actually removes it from the server,
	  icons changes in the account editor do not take effect if the
	  cancel button is used (Stu Tomlinson)
	* Improved chat parting logic (Tim Ringenbach)
	* Yet Another IRC channel user duplication bugfix (Tim Ringenbach)
	* Deleting an account while modifying it will no longer crash gaim.
	* Only one account preference window will now appear per account when
	  clicking Modify.
	* Aliases are now shown alongside the screen name in the message
	  queue window. (Kevin Stange).
	* TCL Plugin API changed
	* The mobile icon on MSN users is now removed when the person disables
	  mobile paging (Stu Tomlinson)
	* Removing invalid buddies in MSN with a space in their name no longer
	  causes a disconnect (Stu Tomlinson)
	* Multiple MSN chats should now work (Robert Mibus)
	* Added new MSN error codes and fixed an incorrect one (Stu Tomlinson)
	* Incoming colors are now processed correctly in MSN.
	* Conversation placement by account now works correctly with both
	  chats and IMs, and takes the Combine Chats and IMs option into
	  consideration.
	* Minor tweaks to the list box in the multi-field request dialogs
	  so they work without a label and scrollbar (Pekka Riikonen)
	* Hitting enter in a multi-field request dialog when a textfield has
	  the focus no longer ignores the changed text in the textfield
	  (Gary Kramlich)
	* The Disconnect dialog no longer raises and gains focus each time
	  a disconnected account is added (Ka-Hing Cheung)
	* Gadu-Gadu might actually connect again (Ignacy Gawedzki)
	* Buddy pounces for an account are removed when the account is
	  deleted (Gary Kramlich)
	* Various bug and memory leak fixes (Gary Kramlich)
	* Assorted SSL crashfixes
	* --enable-debug no longer breaks compilation when using gtk 2.4,
	  which also broke garnome.
	* Tooltips shouldn't crash now (Daniel Atallah)

version 0.75 (01/09/2004):
	* New Yahoo! auth method
	* Yahoo! file transfer (Tim Ringenbach)
	* Yahoo! chat joining fixes (Tim Ringenbach)
	* Persons can auto-expand when hovering your mouse over it
	* Improved i18n support for MSN email notification (Felipe Contreras)
	* Jabber SASL PLAIN support
	* Improved Jabber MUC (Chat) support
	* Fixed an MSN login bug some people likely experienced (Felipe
	  Contreras)
	* Touch-up various dialogs to follow the Gnome Human Interface
	  Guidelines more closely (Steven Garrity, Nathan Fredrickson, and
	  Ka-Hing Cheung)
	* Works better with all-black gtk themes (Etan Reisner)
	* Mozilla Firebird support (Chris (darth_sebulba04))

version 0.74 (11/25/2003):
	* Sort-by-size log sorting fix
	* Log directory umask fix for users of gaim-remote
	* Fix Jabber room creation on MUC servers.

version 0.73 (11/21/2003):
	* New Logging format and code:
		* fixes i18n issues with logs
		* compatible with old logs
		* hopefully fixes segfault in viewing logs
	* New disconnected account dialog (Thanks, Daniel Atallah)
	* Fixes several Jabber bugs
	* Fixes the bug where some dialogs would crash when spell checking was
	  enabled. Closes #827930.
	* Fixed unblocking of users in MSN (Robert Mibus)
	* Fixes outgoing mobile pages on MSN.
	* The border on the close buttons on inactive tabs are no longer shown,
	  thanks to a fix used by Galeon.
	* Compatible with autoconf 2.58.
	* Cleaned up gtkspell-related code (Robert McQueen)
	* Changed the parameters for the received-chat-msg signal.
	* Added a Release Notification plugin

version 0.72 (10/31/2003):
	* Added a search feature to conversations.
	* Added an option to remove the formatting toolbar, both globally and
	  on a per-window basis (Nathan Fredrickson)
	* Added a drop shadow to the buddy list tooltip
	* Smileys are copyable
	* Fixed the ICQ login crash
	* Fixed a crash in the Add Chat dialog when selecting an
	  account that doesn't support chats. Closes bug #821606.
	* Fixed a bug where new MSN accounts without buddies added wouldn't
	  connect.
	* Fixed a crash when deleting an account that has IMs or chats open.
	  Closes bug #821630.
	* Smileys have background colors
	* If SSL is not enabled, MSN will load, but error on connect.
	* Disable Jabber SASL auth until the standard stabilizes

version 0.71 (10/09/2003):
	* The right-click menu for e-mail links now presents a "Copy E-Mail
	  Address" item
	* Fix sort by idle to behave as it did pre-contact support (David
	  Smock)
	* Display AIM away messages in the tooltip for buddies when
	  they are away
	* Support for Buddy Comments for AIM and ICQ buddies
	* Window icons are now set as buddy icons or status icons
	* Get User Info in MSN and Yahoo now return an error indicating that
	  the information doesn't exist if the profile is empty (parts by
	  Nathan Poznick)
	* Added startup notification support for window managers that support it
	* The protocol icon for an account in the accounts window will now
	  "pulse" when signing the account on.
	* Zephyr formatting fixes (Arun A. Tharuvai)
	* Zephyr can connect to chats (Karsten Huneycutt)
	* SSL support can now be provided by third party plugins.
	* Multiple copies of gaim installed at different locations no
	  longer attempt to load the same, possibly incompatible plugins
	  (Robert McQueen)
	* Implemented another new Yahoo! authentication method
	* Fixed a bug displaying Chinese MSN messages (Ambrose C. LI).
	* Additional fixes and checks for the perl build process (Sean Burke).
	* Massive core/UI splitting.
	* Re-write of Jabber protocol plugin
	* Conversation API changes.
	* Some plugins must be updated due to code variable changes,
	  function name changes, and change of behavior for certain
	  functions.

version 0.70 (09/28/2003):
	* Implemented Yahoo's new authentication method (Cerulean Studios)
	* Protocol plugins that have plugin dependencies now load correctly.
	* Perl installs where it's told to a bit more correctly.
	* Robert "Robot101" McQueen cleaned and core/UI split IM
	  image support.

version 0.69 (09/24/2003):
	* Added Contact (aka Person, aka Meta-Contact, aka Buddy Merging, etc)
	  support
	* Added MSN 6 smileys.
	* Added animated smiley support (Ka-Hing Cheung)
	* Added SSL support, compatible with GNUTLS and Mozilla NSS.
	* Added plugin IPC.
	* Added support for gettext 0.12.x.
	* Updated MSN support to the MSN Protocol version 9.
	* Jabber now supports SSL
	* Yahoo now shows people using the java chat client (Tim Ringenbach)
	* Yahoo chat and conference (Tim Ringenbach)
	* Yahoo ignore support (Jesse Farmer (farmerje))
	* Yahoo idle times displayed, long buddy lists work, sms users,
	  and other improvements (Tim Ringenbach)
	* The accounts window now shows offline accounts as greyed out, and
	  online accounts as colored.
	* Fixed the text replacement plugin.
	* Fixed all known signal problems in perl.
	* The right-click menu for conversation tabs now shows the tab icon
	  and status, if tab icons are enabled. (Jesse Farmer)

version 0.68 (09/01/2003):
	* Removed the old event system and replaced it with a much better
	  signal system.
	* Added plugin dependency support.
	* Rewrote the Perl plugin. All old scripts will break, but it offers
	  a much better API for new scripts.
	* Yahoo color support (Tim Ringenbach (marv_sf))
	* Yahoo and MSN get info support (Nathan Poznick)
	* Fixed Jabber registrations.
	* Fixed a problem where pouncing two users with the same name
	  appeared in the same conversation window, and other related
	  problems. (Robot101)
	* Corrected problems with proxy preferences.
	* Mailchk.c and simple.c compile again (Paul A (darkrain))

version 0.67 (08/14/2003):
	* Brought back the message notification plugin (Brian Tarricone)
	  You'll need to reconfigure your settings for this plugin
	* IRC protocol plugin rewritten (Ethan Blanton)
	* New IRC protocol icon (Nuno Donato)
	* Protocol and status icons now optionally appear on tabs.
	  (Etan Reisner)
	* Various dialog rewrites (Jabber vCard, Add Group, Alias Chat,
	  Rename Group, Privacy)
	* Shows "hiptop" icon for AIM buddies using hiptop
	  devices (Robey Pointer)
	* Privacy core/UI split.
	* Conversation placement by group now applies to chats in the buddy
	  list as well.
	* Events in a conversation (user logged in, logged out, window closed,
	  etc.) now grey the tab.
	* Various bug fixes (larne from irc, Tim Ringenbach, Bjoern
	  Voigt, Paul A (darkrain))

version 0.66 (07/18/2003):
	* Freebsd compile fix (Matthew Luckie)
	* .spec file improvements (Ethan Blanton)
	* Added a gaim-remote man page (Robert McQueen)
	* The Remote Control plugin no longer adds duplicate groups to your
	  buddy list.
	* Servers and ports are now imported correctly in MSN.
	* Core/UI split the core initialization and shutdown.
	* MSN messages with newlines are now sent correctly to MSN clients.
	* Fix some sound initialization stuff
	* Fix saving and import of default away message

version 0.65 (07/16/2003):
	* Massive internal core/ui splitting
	* New account dialog
	* Preferences moved to ~/.gaim/prefs.xml
	* Account information moved to ~/.gaim/accounts.xml
	* Pounces moved to ~/.gaim/pounces.xml
	* Added protocol icons to various drop-down boxes
	* New Send IM buddy icon merged from Ximian Desktop 2
	* Fixed "Sort by Status" crash
	* Fixed the MSN signon crash
	* Fixed the MSN add buddy crash
	* Fixed the MSN empty buddy list bug
	* Fixed all known MSN chat bugs
	* Fixed HTTP redirect handling in smiley retrieval. This fixes the
	  problems with some smiley themes.
	* Chats in MSN can now be initiated by right-clicking a buddy and
	  choosing Initiate Chat.
	* MSN Alerts and incoming MSN pages no longer pop up several error
	  dialogs
	* Ability to view iChat "Available" messages for AIM
	* Stores your buddy icon on the server for AIM
	* Support for non-ascii characters with Yahoo! Messenger
	* Focus returns to the input box when you click elsewhere, like it used
	  to
	* New typing notification icons from Ximian

version 0.64 (05/29/2003):
	* Buddy list sorting in buddy list preferences.
	* Improved debug window with timestamps and pause buttons.
	* New core/ui split notification and request APIs.
	* New mail notification dialog.
	* Several bug fixes in MSN.
	* Conversation window buddy icon bugs were fixed.

version 0.63 (05/16/2003):
	* A rewrite of the plugin API. Plugin authors will need to change their
	  code based off the changes found in other plugins.
	* Perl script support is now provided in the perl plugin.
	* Debugging is core/ui split, and has a new API with support for
	  debug levels and categories.
	* Support for adding chats to your buddy list.
	* MSN protocol plugin was rewritten, has experimental buddy icon
	  support, and MSN Mobile support.
	* Buddy list speed enhancements (Thanks Ethan Blanton).
	* Napster protocol updates (Thanks Auke Kok).

version 0.62 (04/23/2003):
	* Keyboard shortcuts in the buddy list work again (Thanks Joe
	  Clarke).
	* Support for Jabber XHTML messages
	* Ability to re-request authorization from ICQ and Jabber users by right
	  clicking on them in your buddy list.
	* Improved Zephyr internationalization.
	* Bug causing 'Hide on Send' windows to be lost forever fixed.
	* Iconified windows are now raised properly.
	* Dates printed for old/offline messages.
	* Some assorted crash bugs fixed.

version 0.61 (04/07/2003):
	* Split the buddy pounce core and UI, and rewrote the UI for it.
	* Removed folder icons and excess space from the buddy list (Thanks
	  Dave Camp)
	* Fixed a bug involving dragging buddies and groups
	* Re-implemented the logout icons.
	* New icons for "away" and "aol" (Thanks, Moses Lei)

version 0.60 (04/04/2003):
	Core:
	* Auto-loading protocol plugins.
	* Plugins dialog and perl script menu merged into preferences.
	* Don't auto-login if an existing Gaim session is already
	  running.
	* Moved "privacy preferences" to Tools menu.
	* -n, --loginwin option to disable autologins.
	* Added support for gettext 0.11.x.
	* Added support for automake 1.6.
	* aim:// URI's supported with gaim-remote command.
	* Quit Gaim remotely with gaim-remote. (Thanks, John Silvestri)
	* Added rudimentary support for X11R6 session management. (Thanks,
	  Robert McQueen)
	* Conversation backend and UI are now separated. (Thanks,
	  Christian Hammond)
	* Asynchronous, non-blocking, DNS function (Thanks, Nicolas
	  Lichtmaier)
	* As a side effect of the above: IPv6 support. Tested only with IRC
	  (you can receive ipv6 chat requests from irssi!).

	Plugins:
	* Tray icon plugin--replaces the old GNOME applet. You'll need
	  the panel Notification Area applet (aka system-tray-applet)
	  for GNOME 2, or the Kicker for KDE 3.1. (Thanks, Robert
	  McQueen, Nicolás Lichtmaier, Kristian Rietveld, Ari Pollak &
	  Patrick Aussems)
	* Added GAIM::remove_event_handler and made set_info short
	  circuitable in perl. (Thanks, Ryan McCabe)
	* event_del_conversation for plugins. (Thanks, Bill Tompkins)
	* Notify.c plugin rewritten; check its configure dialog. (Thanks,
	  Etan Reisner)
	* Buddy Ticker made a plugin.
	* Idle Maker added to source.
	* Fortune profile added to source.

	AIM/ICQ:
	* TOC no longer compiles statically by default--use OSCAR.
	* ICQ plugin no longer gets built--use OSCAR.
	* Server-stored buddy lists for ICQ with full support for
	  authorization (Thanks, Mark Doliner)
	* File send/receive support for Aim over Oscar (Thanks, William T.
	  Mahan and Mark Doliner)
	* Non-direct connect typing notification for AIM over OSCAR.
	  (Thanks, Mark Doliner)
	* Allow only people in buddy list privacy option added for AIM.
	* Full ICQ info reading support. (Thanks, Vincas Ciziunas)
	* Support for synchronizing group renames on server.  Group
	  rename server synchronization for AIM.  Server-side
	  synchronization for moving individual AIM buddy to new
	  group improved. (Thanks, Mark Doliner)
	* Ability to add screenname@mac.com people to AIM buddy lists.
	  (Thanks, Graham Booker)
	* Ability to change ICQ password. (Thanks, Mark Doliner)
	* Option to have AIM notify you if you have
	  unread mail. (Thanks, Mark Doliner)
	* Parse URL messages, Contact Sending and Pager Messages
	  in ICQ. (Thanks, Mark Doliner)
	* use snprintf instead of sprintf. (Thanks, William T. Mahan)
	* Fixed crashbug on empty rvous requests. (Thanks Brandon Scott
	  (Xeon) for pointing this out, and Matt Pandina for the patch)
	* Nice Oscar changes--mostly internal. (Thanks, Mark Doliner)

	IRC:
	* Added more IRC slash commands -- /W, /VERSION, /MODE, /CTCP stuff,
	  -- and other cool IRC enhancments. (Thanks, Jonas Birmé)
	* IRC's /topic with no argument displays the current topic (Thanks,
	  Mark Doliner)
	* DCC File Receive support for IRC.
	* Optional password on IRC accounts. (Thanks, Christian Hammond)
	* Added half-op support.

	Jabber:
	* Jabber invisibility and permanently cancel sending on-
	  line status to Jabber buddies.
	* Jabber roster updated on group renames.
	* Fixed a possible segfault when signing off Jabber. (Thanks,
	  Craig Boston)
	* Improved typing notification support for Jabber and
	  Yahoo! (Thanks, Nathan Walp)
	* File receive support for Jabber. (Thanks, Nathan Walp)

	MSN:
	* MSN users are notified when the other party closes the conversation
	  window. (Thanks, Christian Hammond)
	* File receive support for MSN. (Thanks, Christian Hammond)

	Internationalization:
	* Now using libiconv for better i18n support (Thanks, Junichi
	  Uekawa)
	* Lots of i18n fixes (Thanks Matt Wilson, Ethan Blanton, A Lee)
	* Correct i18n handling for many parts of AIM/ICQ, including
	  instant messages, away messages, and profiles (Thanks,
	  Ethan Blanton)
	* Improved MSN internationalization (Thanks, A Lee)

	Other:
	* Optionally uniquely colorize nicks in chats
	* Add / Remove buddy menu item added to the chat users list
	  (Thanks, Jonas Birmé)
	* View log button in conversation toolbar (Thanks, Etan Reisner)
	* Option to log IMs and Chats seperately. (Thanks, Etan
	  Reisner)
	* Removed Ctrl-C binding for color
	* Fix first message in tab not displaying bug (Thanks, Etan Reisner)
	* Changed some default options
	* Updated desktop and window icons (Thanks, Robert McQueen)
	* Switch the .desktop file to the new KDE/GNOME common vfolder
	  format (Thanks, Robert McQueen)
	* Removed all deprecated GTK calls.  Now 100% GTK 2. (Thanks Nathan
	  Walp, Christian Hammond, Ari Pollak, Ethan Blanton, Robert McQueen)
	* Read proxy environment variables. (Thanks, Christian Hammond)
	* Fixed security vulnerability with manual browser option (Thanks,
	  Robert McQueen)
	* Can get info for ICQ and Jabber users from the "Edit
	  Buddies" tab (Thanks, Brian Bernas)
	* Code cleanups and fixes (Thanks, Federico Mena Quintero and
	  Ka-Hing Cheung)
	* Word-wrapping on mail notification text (Thanks, Andrew Molloy)
	* Generic File Transfer PRPL interface (Thanks, Christian Hammond)
	* Better supression of auto-responses (Thanks, Joshua Blanton)
	* Drag-and-drop tabs in conversations, and multiple windows with tabs
	  in each (Thanks, Christian Hammond)

version 0.59.9 (03/01/2003):
	* Updated zh_TW.po file (Thanks breeze833)
	* Fix an oscar bug that caused some messages from
	  AOL 8.0 to be dropped (Thanks Mark Doliner)
	* Changed "openprojects" to "freenode" in irc.c
	* Fixed charset conversion on systems which use a BOM for UCS-4
	  (Thanks, Alfredo Pen~a, Ethan Blanton)
	* Fixed a typo in the man page (Thanks Eric S. Raymond)

version 0.59.8 (01/06/2003):
	* Ripped out all gtk2 support (Thanks Nathan Walp).
	* Fixed smiley related segfault (Thanks Robert McQueen)
	* Yahoo! can connect again

version 0.59.7 (12/21/2002):
	* Yahoo i18n fix (Thanks Ethan Blanton).
	* Fixed a bug in escaping saved passwords (Thanks
	  Eric Timme)
	* Fixed an overflow bug in perl script autoloading
	  (Thanks David Kaelbling)
	* Some build fixes for those using stricter compilers,
	  notably MIPSpro (Thanks David Kaelbling)
	* Fixed a bad argument to accept() calls (Thanks David
	  Kaelbling)
	* Fixed crashbug on empty rvous requests (Thanks Brandon Scott (Xeon))
	  for being the first to point this out.

version 0.59.6 (11/07/2002):
	* Fixed a segfault introduced in 0.59.5 when gtk
	  fails to read the ~/.gtkrc or reads it but fails
	  to create a style from it.
	* Jabber conference timestamps are no longer gigantic

version 0.59.5 (10/14/2002):
	* Fixed a Yahoo! segfault (Thanks, Craig Metz)

version 0.59.4 (10/06/2002):
	* Removed color keybinnding altogether.
	* Added a horizontal scrollbar to Edit page of
	   buddy list. (Thanks, David Fallon)
	* Various bug fixes ((Thanks to (in no particular order)
	  Ethan Blanton, Mark Doliner, Luke Schierer)
	* i18n fixes (thanks, A Lee)

version 0.59.3 (09/14/2002):
	* Reversed patch that accidentally caused Yahoo
	  not to connect--for implementation reasons
	* Changed "color" binding to Ctrl-K.
	* Unaliaising a person in the "Online" tab will show up
	  in the "Edit" tab as well (Thanks, Jason Willis)
	* Internationalization fixes, esp. with UTF-8 locales
	  (Thanks Matt Wilson and Ethan Blanton)

version 0.59.2 (09/09/2002):
	* Japanese translation updated (Thanks, Junichi Uekawa)
	* Won't crash when you set your MSN Friendly name to an
	  empty string.
	* Default manual browser command changed to reflect the
	  fix in 0.59.1
	* Fixed the non-manual browser settings which were broke in
	  0.59.1 (Thanks, Chris Blizzard)
	* Improved MSN internationalization (Thanks A Lee)
	* Smiley lookup will search for longest match for smilies
	  like :-(( (Thanks Eric Melski)
	* When an IM image is clicked, don't open the browser (Thanks
	  Ari Pollak)
	* Prevent a possible crash in unhide_buddy_list() (Thanks Ari
	  Pollak)
	* Fixed a compilation problem on systems without iconv.
	* GtkIMHtml can be set to render font sizes as point size
	  or AIMish relative sizes -- no more huge Yahoo fonts. (Thanks
	  Ka-Hing Cheung)
	* Fixed a bug with regard to Jabber resources (Thanks Nathan
	  Walp)
	* Fixed a possible segfault when signing off Jabber (Thanks
	  Craig Boston)
	* Word-wrapping on mail notification text (Thanks, Andrew Molloy)
	* Strip trailing and leading spaces from MSN/Yahoo names (Thanks,
	  Arun Tharuvai)

version 0.59.1 (08/25/2002):
	* Created a gtk1-stable branch for GTK+ 1.2 bugfix releases.
	  Development will continue in our main branch in GTK+ 2 only.
	* Fixed a security bug in the manual browser setting (Thanks
	  Robert McQueen)
	* Now using libiconv for better i18n support (Thanks Junichi
	  Uekawa)
	* Will work with Perl 5.8 (thanks, Timothy Lee and Dan
	  Colascione)
	* Fix for HTTP proxies (thanks, Ethan Blanton)
	* Read proxy environment variables. (thanks, Christian Hammond)
	* Use the pretty gaim.png for our menu entry.
	* Added support for gettext 0.11.x.

version 0.59 (06/24/2002):
	* Squashed a bug in buddy right-click menu handling
	  that crashed Gaim.  In the process: found and
	  eliminated some memory leaks.
	* Fixed a significant applet leak
	* Can now change Jabber password on server (Thanks,
	  Nathan Walp)
	* Certain types of Jabber presence errors no longer
	  falsely show a buddy on-line.  Instead now a "broken
	  light-bulb" icon is shown and the error status is
	  available via "Get Away Msg"  (Thanks and a tip o'
	  the hat to Christian Hammond for the graphic)
	* Conversation struct has pointer to toolbar (thanks Brent
	  Priddy and Paul Miller)
	* Zephyr fixes (thanks, Arun A. Tharuvai)
	* Aliases in buddy ticker
	* Perl scripts can play Gaim sounds (thanks Andrew Rodland)
	* Internal sounds can be played by commands (thanks Lex Spoon)
	* Auto-login item in applet menu (thanks Chris Boyle)
	* Fixed MSN "Unkown Error Code", "Already there", and
	  "Already in opposite list" errors
	* Changed "Play sound" button to "Mute" button
	* You can now have "reserved" chars in IM and proxy passwords
	* Jabber now has typing notification  (Thanks, Nathan Walp)
	* Improved support for Jabber resources  (Thanks, Nathan Walp)
	* Fixed problem with Gaim crashing on non-ASCII Jabber buddy
	  aliases (Jabber "name" attribute) chars  (Thanks, Ho-seok Lee)
	* Plugged memory leaks in Jabber plug-in
	* Fixed problem with Jabber away status not being propagated to
	  conference rooms for jabberd (server) v1.4.2 and above
	* Chat room buddy lists are now sorted independent of case
	* Added capability for protocol-specific edit buddy menu entries
	* Can now remove a Jabber buddy roster item from the server
	  entirely
	* Gaim can now handle messages from Mac ICQ and Miranda ICQ
	  (Thanks, Mark Doliner)
	* Added Mozilla to browser options and changed KFM to
	  Konqueror.
	* Can now set the server and port for MSN and Napster
	* MSN Internationalization (Thanks Felipe Contreras and
	  countless, countless others)
	* E-mail addresses are no longer truncated when there is a '.' at
	  the end.

version 0.58 (05/13/2002):
	* Better applet transparency
	* Option to raise buddy list on signons/signoffs
	* Formatting of incoming MSN messages
	* Get Info from menu multiple-account-aware (thanks
	  Brian Bernas)
	* Hide and unhide functions for the filectl plugin.
	  (Thanks, Ari Pollak)
	* Added helpful stuff to the Help menu.
	* Self-aliasing from the account editor.
	* Better selection in GtkIMHtml (Thanks Ben Miller)
	* A warning when your OSCAR buddy list is too long
	  (Thanks, Mark Doliner)
	* ICQ status messages in OSCAR (Thanks, Mark Doliner)
	* Play sound when your name is said in a chat
	* Approval dialog for Jabber when somebody wants to
	  subscribe to user's presence. Also gives user the
	  opportunity to add that buddy if not already on the
	  user's buddy list.
	* Jabber "Change buddy group" roster synchronization now
	  works again.  (This was unknowingly broken when the
	  "out-sourced" Jabber libs were upgraded in 0.56)
	* Invalid Jabber I.D.'s no longer crash Gaim.  User now
	  notified with pop-up's.
	* Jabber Buddy sign-on time support, added in 0.57,
	  removed until and unless and inconsistency can be
	  resolved. (Thanks, Nathan Walp)
	* Bug-fix for potential buffer overflow in Jabber
	  plugin. (Thanks, rwscott)
	* Tempfiles used for secure MSN/HotMail login (added in
	  0.57) are now themselves created securely.
	* Secure MSN logins (added in 0.57) no longer blow up
	  on Solaris.
	* Timezone support improved.

version 0.57 (04/25/2002):
	* New authorization method for Yahoo!
	* Jabber will tell you when your buddies signed on (Thanks
	  Nathan Walp)
	* Jabber improvements (Thanks, Nathan Walp)
	* More keyboard shortcuts
	* event_chat_recv takes char**'s, and event_im_recv takes
	  a *guint32 for flags
	* Secure hotmail login for MSN (thanks for the tips,
	  Scott Werndorfer)

version 0.56 (04/11/2002):
	* Shell-like send history binded to Ctrl-Up and Ctrl-Down
	* libjabber upgraded to most recent stable version
	* Buddylist looks a little better
	* Fixed MSN privacy settings
	* Group deletion fix (Thanks Mark Doliner)
	* Alias/Group syncronization for Jabber (Thanks JSeymour)
	* Fixed broken signal handling in gdm-started GNOME sessions
	  (Thanks Jim Seymour, Vann, Robert McQueen)
	* Oscar group syncronization (Thanks, Mark Doliner)
	* ICQ Authorization via Oscar (Thanks, Mark Doliner)

version 0.55 (03/29/2002):
	* Jabber improvements (Thanks Jim Seymour)
	* Various sound cleanups (Thanks Robert McQueen)
	* Login process shown in single window (Thanks Michael
	  Golden)
	* Can reorder your accounts in the account editor (Thanks
	  Luke Schierer)
	* Shows "mobile" icon for Oscar buddies using mobile
	  devices (Thanks Mark Doliner)
	* Fixed bug in MSN smilies that crashed PPC (and other?) platforms
	* HTTP Proxy settings now HTTP compliant (Thanks Robert McQueen)
	* Speling corections (Thanks Tero Kuusela)
	* Oscar list icon fixes (Thanks Mark Doliner)
	* Oscar idle times work again (Thanks Mark Doliner)
	* Protocol icons on Edit Buddies tab (Thanks Christian Hammond)

version 0.54 (03/14/2002):
	* Compiles without GdkPixbuf again
	* GtkIMHtml will refresh when you set a new GTK+ theme
	* Improved Yahoo! typing notification (thanks Brian Macke)
	* Prompt to authorize MSN buddies who added you while you
	  were offline (Thanks Jason Willis)
	* Option to globally disable Buddy Icon animation (Thanks
	  Luke Schierer)
	* Numerous bugfixes
	* Yahoo! will tell you when your buddies are playing Yahoo!
	  games and give you the ability to join them
	* Yahoo! can receive offline messages
	* IRC can do DCC chat.
	* IRC will convert HTML formatting to mIRC formatting.
	* Buddylist tab placement option (Thanks Jason Willis)
	* Protocol specific smiley faces
	* IM Image sending

version 0.53 (02/28/2002):
	* Minor bug fixes re: queued away messages
	* Better buddy icon transparency (for real this time ;-))
	* Ability to change formatting of Oscar screen name
	* Better selection in HTML widget (Thanks BMiller)
	* New icons for ICQ (Thanks Kevin Miller)
	* Editable buddy pounces (Thanks Jason Willis)
	* Server side buddy lists in Oscar (Thanks Mark Doliner :-))
	* Fix for the chatlist plugin
	* Typing Notification (AIM Direct Connect, Yahoo, MSN)
	* IM Images (Receive Only)
	* Prettier GtkImHtml selection
	* Better buddy icon transparency (for real this time ;-) )

version 0.52 (02/17/2002):
	* Better buddy icon transparency (thanks SeanEgan)
	* Fixed a little bug with connecting via proxy (thanks
	  for reminding me of this, Manish Singh)
	* Yahoo! Messenger works again
	* MSN Works again
	* Can register a new user with a Jabber Server (JSeymour)
	* Can now set Jabber vCards (JSeymour)
	* Jabber vCards are now shown in their entirety (JSeymour)
	* Various jabber bug fixes/enhancements (JSeymour)

version 0.51 (01/24/2002):
	* Arrow buttons in log viewer and some other dialogs
	  work (thanks Ben Miller)
	* Option to only send auto-response while idle (thanks
	  Sean Egan)
	* Control time between sending auto-responses (thanks
	  Mark Doliner)
	* Should be able to sign on to Oscar using Mac OS X
	  (thanks Fingolfin, Vincas Ciziunas, et al.)

version 0.50 (12/14/2001):
	* Able to import GnomeICU contact lists
	* Galeon as browser option (Thanks Rob McQueen)
	* IRC /list, /invite (Thanks Sean Egan)
	* Option to have IMs and Chats tabbed in same window
	* Finally put the lagmeter plugin out of its misery and
	  removed it. (/me dances on its grave.)

version 0.49 (11/29/2001):
	* Can compile against GTK+ 2.0 (version 1.3.10/1.3.11)
	* Confirm before removing buddies
	* Yahoo updates (thanks Brian Macke)
	* Jabber updates
	* Zephyr updates (thanks Arun A Tharuvai)
	* Gadu-Gadu updates (thanks Arkadiusz Miskiewicz)
	* Option to show aliases in conversation tabs
	* Option to hide windows after sending messages
	* licq2gaim.pl conversion script (thanks Arturo Cisneros, Jr.)

version 0.48 (11/18/2001):
	* Right-click on links to open/copy URL
	* Yahoo changes
	* Oscar can send/receive offline messages in ICQ. Since the "real"
	  ICQ protocol isn't working too well it's recommended that you
	  use Oscar for ICQ.

version 0.47 (11/01/2001):
	* Better font loading (pays attention to charset now)
	  (thanks Arkadiusz Miskiewicz)
	* Better recoding in Gadu-Gadu (thanks Arkadiusz Miskiewicz)
	* Open Mail button for when you get new mail (Yahoo and MSN)
	* New buddy pounce option: Popup Notification
	* When adding a buddy, the groups list now updates when you switch
	  accounts.
	* When creating a new buddy pounce, gaim now automagically
	  selects "on away" or "on idle", if the user is away
	  or idle.
	* Add Opera to the available browsers (thanks Brian Enigma)
	* Improved log viewer (thanks to Ben Miller)
	* When you are queueing away messages, double clicking on
	  a buddy's name will cause the messages for that name to be
	  dequeued.
	* You can choose which sound player you use at run-time
	  (thanks Ben Miller)
	* When someone adds you to their buddy list, it asks if you want
	  to add them as well (Yahoo, ICQ, and MSN) (thanks Nathan Walp)
	* Option to grey idle buddies (thanks Nathan Walp)
	* MSN Privacy Options
	* In MSN you can set a person's alias to their "friendly name" by
	  right-click on their name while they're online.
	* IRC can do /WHOIS
	* The usual bug fixes and memory leak plugs

version 0.46 (10/18/2001):
	* New applet icons (courtesy David Raeman)
	* ICQ works on big-endian platforms, e.g. sparc and ppc
	  (thanks to Nathan Walp and Ben Miller)
	* Better applet icon drawing (thanks to Ari Pollak)
	* An extraordinary number of bug fixes
	* Ability to stop animation on buddy icons, restart animation,
	  hide certain buddy icons, and save people's buddy icons, all
	  through a right-click menu
	* Event handlers in perl passed arguments as elements of
	  an array rather than all concatenated as a string, making
	  perl much easier to use (thanks Dennis Lambe Jr.)
	* Can pass an argument to timeout_handlers in perl
	  (thanks Artem Litvinovich)
	* Redesigned Modify Account window (thanks Sean Egan)
	* Add buddy dialog now lets you select which protocol
	  to add the buddy to
	* Pressing 'signon' on the first screen for accounts that
	  do not require passwords no longer incorrectly displays
	  an error message.

version 0.45 (10/04/2001):
	* New plugin event: event_chat_send_invite
	* Major updates to the perl system (reread PERL-HOWTO and
	  SIGNALS)
	* Major updates to event_chat_* events for plugins (reread
	  SIGNALS)
	* Some GtkIMHtml improvements
	* Various bugfixes
	* Nick Highlighting in chat
	* Tab-completion for nicks in chat (thanks to Sean Egan)
	* Large internal reworkings
	* New Protocol: Gadu-Gadu, written by Arkadiusz Miskiewicz
	* Can choose buddy icon to send (for Oscar)

version 0.44 (09/20/2001):
	* More sane scaling of buddy icons (intelligently scale to
	  either 48x48 or 50x50 depending on icon)
	* Have you ever had it happen where you cancel a login and
	  Gaim starts using all the available processing power? I
	  think I fixed that.
	* Temporarily removed Jabber user registration, which wasn't
	  working anyway.
	* Added a spiffy Help button
	* Wrote a plugin for all those people who miss having the
	  chat rooms in their buddy lists (chatlist.so)
	* Updated libfaim
	* Added drop down selection to chat invitation
	* Improved the look of the chat invitation dialog
	* Improved the look of the proxy preferences
	* event_im_recv and event_im_display_rcvd passed whether
	  the message received was auto-response (see SIGNALS)
	* IRC fixes (largly copied from X-Chat)
	* Internal change to how preferences are stored
	* Other bug fixes
	* Option to hide buddy icons

version 0.43 (09/06/2001):
	* Can change friendly name in MSN again
	* Bug fixes
	* Auto-reconnect plugin has exponential timeout (i.e. it
	  tries after 8 seconds, then 16, then 32, etc. up to 17
	  minutes)
	* Removed file transfer things from Napster. It didn't work
	  well anyway. It'll be back eventually. (Does anyone even
	  use napster anymore?)

version 0.11.0-pre15 (08/28/2001):
	* MSN works again
	* Fixed a little segfault when images are links
	* Redid the about box again.
	* Fixed a nice little bug with the manual browser command
	* Oscar Unicode fix (Thanks John Matthews)
	* Can select which protocols are compiled statically
	  (e.g.: ./configure --with-static-prpls=oscar,jabber)
	* New plugin events: event_im_displayed_sent and
	  event_im_displayed_rcvd. Use these to change messages after
	  they're displayed (e.g. encrypt sent messages, or send
	  auto-responses and have them display locally properly)
	* Can use Arts for sound (thanks Tom Dyas)

version 0.11.0-pre14 (06/17/2001):
	* Fixed a segfault with Oscar's account confirmation
	  (Thanks, Adam)
	* Some MSN changes
	* Some HTML widget changes
	* Can specify hosts/ports for Yahoo (thanks Jeremy Brooks)
	* Many many bugfixes

version 0.11.0-pre13 (06/06/2001):
	* Can view/set chat topic in Jabber (thanks faceprint)
	* The napster plugin no longer segfaults on invalid names
	  and/or passwords.
	* HTML is properly stripped from away messages in protocols that
	  do not use HTML.  (thanks, faceprint)
	* Can view/set chat topic in IRC
	* MSN properly escapes outgoing messages
	* Much needed updates to the gaim man page (thanks, Sean Egan)

version 0.11.0-pre12 (05/29/2001):
	* Fixed a funny bug with auto responses when queued messages
	  are enabled.
	* Redesigned the Font Options preference page
	* Improved Jabber chat support (it whispers now, too)
	* Zephyr can do Subscriptions now (thanks to nsanch)
	* Auto-recon plugin got reworked
	* Lots of clean-ups
	* Some new pixmaps (Thanks, DennisR).
	* Fixed a segfault in IRC (Thanks Sean Egan)
	* MSN can now change your 'friendly name' (Thanks for the
	  packet logs, aechols)
	* More IRC improvements [colors, etc] (Thanks Sean Egan)
	* Improved proxy options
	* Fixed a small issue with HTML not being stripped from
	  log files properly (Thanks, faceprint and David Stoddard)
	* Can turn on/off Yahoo! Mail announcements
	* Can force messages through the server for ICQ (use this if
	  you have problems sending)
	* Can receive buddy icons in Oscar (requires gdk_pixbuf,
	  which GNOME depends on. If you --disable-pixbuf, it will
	  disable this.)
	* Redesigned plugins dialog (thanks Mike Heffner)

version 0.11.0-pre11 (04/30/2001):
	* Zephyr updates and additions, thanks Neil Sanchala (nsanch)
	* Jabber can send/accept chat invites (due to mid)
	* MSN has the option to notify you of new hotmail
	  messages
	* Fixed a problem with ADD requests in MSN
	* Fixed a small memory leak with MSN
	* Moved MSN's spammy debug output into debug_printf's
	* Can rename groups/buddies in the Edit Buddies pane
	  (thanks Neil Sanchala)
	* Some perl updates (thanks to Sean Egan)
	* IRC got the following slash commands:
	  op, deop, voice, devoice, mode, raw, quote, and kick (thanks
	  to Sean Egan)
	* MSN Properly handles URL decoding of 'friendly' names
	* Redesigned Preferences pages (design by DennisR)
	* Can select where tabs are for tabbed IM/Chat windows
	* Option to queue away messages while away
	* Jabber got good updates (from faceprint)
	* Oh yes, and Oscar works, yet again. (gee... that's what, 4
	  releases that have "fixed" it now?)

version 0.11.0-pre10 (04/13/2001):
	* Many, many bug fixes
	* Can choose to not send away auto-response (thanks phzzzt)
	* Uh... Oscar works? For now?
	* IRC Plugin can do whois (right click and info)
	* IRC Plugin got away message support
	* Gaim blist to WinAIM blt perl script (courtesy Andy Harrison)
	* Sound on buddy pounce (Thanks Andrew Echols)
	* Can view all group chats in one tabbed window (same keybindings
	  as for tabbed normal conversations)
	* More Protocol plugins:
		Zephyr (plugins/zephyr) (DON'T USE THIS unless you know
			what it is and why you'd want to use it)

version 0.11.0-pre9 (03/26/2001):
	* Can register Jabber accounts (load the Jabber plugin and click
	  Register on the login window)
	* GtkIMHtml handles themes (no background pixmaps though) (thanks
	  decklin, mishan)
	* URLS Linkify properly in Buddy chats
	* Jabber compiles better on Solaris?
	* Gaim works with Oscar Again (Huge thanks to Adam Fritzler of
	  libfaim)

version 0.11.0-pre8 (03/23/2001):
	* Fixed a problem with MSN not detecting signoffs and buddy updates.
	* Implemented away options in MSN
	* Alt-[1-9] to go to [1-9]th pane in tabbed convo window
	* Jabber fixes, Oscar fixes (!), Yahoo fixes, TOC fixes
	* Can use Alt to access menu, and Ctl-char for certain actions
	  (thanks baldnik)
	* Oscar blocking works (?)
	* MSN can see status of other users

version 0.11.0-pre7 (03/16/2001):
	* Can build RPMs as non-root
	* New yahoo library (can use HTTP proxy)
	* Command-line arg to specify config file (thanks Jason Boerner)
	* Can view all conversations in one tabbed window (Control-[ and
	  Control-] move left and right respectively; Control-Tab moves
	  to the next unread, or the next tab if there are no unread tabs)
	* Tooltips on links work again
	* Can log system notices: signons/signoffs, awayness and idleness
	  (thanks Andrew Echols)
	* MSN fixes
	* Applet fixes

version 0.11.0-pre6 (03/06/2001):
	* Fixed bug with NAS support
	* Napster plugin is included again
	  (Thanks for pointing out that it was missing,
	  (Yan V. Bulgak)
	* Oscar can: search by email, request confirmation, change password
	* TOC fixes
	* ICQ fixes
	* Faster HTML parsing/rendering

version 0.11.0-pre5 (02/26/2001):
	* Minor GUI changes
	* ICQ Alias problem fixed
	* Negative times fixed
	* Cannot create blank away messages/messages with blank titles
	* Can right-click Edit Buddies list to alias/add pounce/etc.
	* Ability to independently set accounts as away
	* Can use all away states for ICQ, Yahoo (N/A, Be Right Back, etc.)
	* Fixed hanging trees
	* Can close windows by hitting 'Esc' (optional)
	* Better HTML Widget
	* Can toggle timestamps by hitting F2 (optional)
	* Rewritten file transfer for TOC
	* Jabber got chat
	* Log Viewer (courtesy BMiller)
	* Can save conversation history
	* Napster can kinda sorta download files sometimes :)
	* You can activate IDs in Yahoo
	* ICQ upgraded to use icqlib 1.1.5

version 0.11.0-pre4:
	* ICQ upgraded to use icqlib 1.1.0
	* An enormous amount of bug fixes
	* Even More Protocol Plugins:
		Jabber (plugins/jabber)
		Napster (plugins/napster.c)
	* Fixed a segfault with 'Ignore new conversations while away'

version 0.11.0-pre3 (12/15/2000):
	* Away messages arranged alphabetically (Thanks Justin)
	* More GUI adjustments
	* Can optionally run command to play sound files
	* Icons for ICQ plugin (blatently stolen from GnomeICU)
	* Icons for Yahoo plugin (not-so-blatently stolen from GTKYahoo)
	* Optionally display warning level next to name in buddy list
	* Optionally ignore fonts on incoming messages
	* Command-line option to automatically set yourself as
	  away upon signon (thanks bmiller)
	* Buddy list backups now stored in ~/.gaim/SN.protocol.blist (gaim will
	  move the old file for you). Needed for when you have the same name on
	  two different protocols. (Oscar and TOC share the same file.)
	* More Protocol plugins:
		MSN (plugins/msn)

version 0.11.0-pre2 (12/04/2000):
	* Fixed a segfault with a bad util.c

version 0.11.0-pre1 (12/03/2000):
	* Multiple connections
	* Protocol plugins:
		IRC (plugins/irc.c)
		Yahoo (plugins/yay)
		ICQ (plugins/icq)
	* Logs now stored to ~/.gaim/logs rather than ~/.gaim/SN/
	* User configurable sounds
	* Scroll bar now functions properly in chat room user lists
	* X-Idle support added (thanks bmiller and bryner)
	* small change in the way away messages are displayed
	  (Thanks Ryan C. Gordon)
	* Plugin system uses GModule now (improves portability, adds features)
	  (Requires recompile and probably modifications of most plugins)
	* Perl got updates (reread plugins/PERL-HOWTO)
	* Spell checker now uses gtkspell
	* Auto-Away (thanks, yet again, to bmiller ;)
	* More buddy pounce options
	* Various GUI improvements

version 0.10.3 (10/09/2000):
	* Segfault when viewing user info fixed
	* libdb problem fixed

version 0.10.2 (10/07/2000):
	* A few fixes to the URL parser.
	* Better placement of smiley dialog
	* Improved log file readibility
	* Code cleanups (thanks kylev)
	* Fixed problem when closing away message box (thanks bmiller)
	* sprintf() problem on some systems
	* Various small bug fixes

version 0.10.1 (09/15/2000):
	* Better chatroom logging
	* Oscar works again. Pay no attention to Slashdot.
	* gtkhtml handles background colours better.
	* A third conversation window display preference.
	* Better support for things like Sawfish

version 0.10.0 (09/11/2000):
	* New Smiley Faces and Pixmaps added.
	* Smiley faces now properly wrap in the conversation windows.
	* Smiley dialog
	* Fixed 0-byte file segfault.
	* Borderless buttons (for that cool pop-up look)
	* Fixed some resizing bugs
	* Added Ctrl+{B/I/U/S} hotkeys to conversation windows.
	* Added Ctrl+(number) hotkeys to insert smileys in conversation windows.
	* Support for %n, %d, and %t in away messages.  Thanks bmiller!
	* Background colors
	* Redesigned preferences dialog
	* Redesigned conversation dialog
	* Removed the Lag-O-Meter (Lag-O-Meter is now a plugin)
	* SOCKS 4/5 proxy works
	* Buddy Pounces are now saved in .gaimrc
	* Buddy Chats are now saved in .gaimrc
	* Ability to merge gaim, aim2, aim4 buddylists. Thanks again bmiller!
	* ICQ-style aliases. This lets you change the name you see your buddy
	  as. For example, if your buddy's SN is 'CouldntGetMyName', you can
	  alias him as 'Loser'.
	* Compile with GNOME bits if available
	* Added GNOME Url Handler as an available web-browser
	* Added the S html tag.
	* Optionally Ignore TiK's Automated Messages
	* Option to beep instead of play sound
	* New icons for panel (depends on some GNOME pixmaps)
	* Perl scripting. See plugins/PERL-HOWTO for how to write perl scripts.
	  All .pl files in ~/.gaim are autoloaded when gaim starts.
	* HTML widget is faster, more stable

version 0.9.20 (07/14/2000):
	* More plugin events, more plugin features
	* Run-time OSCAR support
	* Added buddy list ticker (See prefs/Appearance). Clicking on a
	  name will cause a new or previous IM window to display for
	  that screenname
	* "You are sending messages too quickly" error is now fixed
	   when you have a large buddylist.
	* Fixed the LC_ALL compile problem on Solaris boxes
	* Fixed PPC and ARM compile problem with oscar.c
	* Smileys work better, and don't cause font attributes to drop
	* Dialog windows are now prettier
	* /me in IM window; font/color dialogs and smileys in chat window

version 0.9.19 (06/09/2000):
	* Graphical Smiley Faces
	* Applet got a bit of a makeover (inside & out)
	* Compile-time options affect Preferences dialog
	* Whispering in chat works (does anyone even use this?)
	* HTML-tag buttons in chat
	* Chat got all kinds of new features (like IRC-sytle /me)
	* Chat in oscar works much better
	* Locale support
	* Fixed the segfault when your server-side config is null
	* Many many bugfixes

version 0.9.18 (06/02/2000):
	* Logging in works better for oscar
	* Double error bug when sending message to an offline user is
	  fixed.
	* Pressing enter once again sends a message in buddy chatrooms (oops)
	* More fixes for the change on the AOL sign-on process.
	* Fixed bug where Gaim sometimes doesn't find a font to use.
	* Per-conversation font and color dialogs (thanks fflewddur)
	* Chat in oscar works (somewhat)
	* Even more fixes for the sign-on process, and now you don't flash when
	  setting permit/deny lists.

version 0.9.17 (05/31/2000):
	* Automagic feature to check for new versions has been removed
	* Infinite loop bug fixed

version 0.9.16 (05/31/2000):
	* Paned buddy chat window (Thanks Syd)
	* Buddy lists (and changes) are cached to ~/.gaim/<sn>.blist
	  where <sn> is your screen name. If for some reason, you log
	  into the AOL server and the buddy list comes back empty, we
	  check for a cache file, and, if we find one, read it in. This
	  essentially implements recovery from a server crash at AOL
	  (AOL does not back up machines that contain TOC-based buddy
	  lists, unfortunately).  (Thanks Syd)
	* Font selection dialog
	* Small changes to the Oscar/libfaim stuff (see libfaim/README.gaim)
	* SOCKS 4 proxy support
	* Better proxy support overall (you can get people's info now! :) )
	* Two-way file transfer (you can get and send files, but you still
	  can't initiate either)
	* Fixed font problem with Misconfigured X-Servers.  Thanks Decklin!
	* Fixed the No Configuration problem that came about today (5/31)

version 0.9.15 (05/06/2000):
	* Plugin support enabled by default (oops)
	* Some plugins built/installed by default
	* Option to automagically check for new releases
	* Ability to receive files (one-way file transfer)
	* In-line spell checker (thanks to Torrey Searle of the
	  Everybuddy Devel team for this one)

version 0.9.14 (04/24/2000):
	* Numerous Fixes by G. Sumner Hayes (buffer over flow patches,
	  etc)
	* Paned Conversation Windows (Thanks Syd)
	* Raise Window On Message Received, Fixed (Thanks Syd)
	* When multiple screen names, Gaim now correctly remembers the name
	  that was used last.
	* FONT sizes now work correctly.
	* PLUGIN SUPPORT!! (Lots of cool goodies here)
	* Fixed another leak or two
	* Added ability to change your screenname password
	* Devil pixmaps

version 0.9.13 (03/27/2000):
	* Dialog Box Segfault Fixed (When You Click A Toggle Then Cancel)
	* Double Log-Out Message Fixed
	* GNOME compile error fixed
	* Away Message Problem Fixed
	* Fixed URL Right Click Menus
	* Conversation Loggin now shows Full Date and Time
	* Internal Change to Buddy List

version 0.9.12 (03/25/2000):
	* Segfault fix for PPC/Alpha/etc machines with log(0)
	  Thanks to Todd Cohen for this one.
	* Small internal change to the way prefs work
	* GNOME Applet support works better
	  (thanks to Eric Warmenhoven for the patch)
	* Support for displaying true type fonts
	* Lag-O-Meter does not send lag-test if not selected
	* Fixed problem with saving away messages which contain spaces
	  and numbers.
	* Various GNOME Applet Enhancements (thanks AGAIN to
	  Eric.  Someone needs to stop this boy :-) )
	* A lot of random, obscure bugs fixed
	* All of the major and I believe all of the minor memory leaks are
	  now fixed
	  (Thanks to Peter Teichman, Larry Ewing, Jeramey Crawford, and me)

version 0.9.11 (03/22/2000):
	* <STRIKE>Strike Tag Support</STRIKE> :-)
	* Another memory leak fix
	* New .gaimrc format
	* Better support for multiple screen names
	* Font Properties
	* Saving of buddylist window position
	* Fixed a problem with Gaim and the Netscape-branded version
	  of Mozilla
	* New Sound Properties
	* More General Properties
	* Bigger Text-Entry field (Thanks to CrazyDavy for this one)
	* Various Random Bug fixes

version 0.9.10 (11/03/1999):
	* Fixed a nasty memory leak.  No more 40M Gaim processes. LOL
	* IDLE Times are displayed in a neater fashion.

version 0.9.9  (10/31/1999):
	* A little selection bug has been squished
	* Small memory leak fixed
	* Small network fix (problem with HTTP Proxy fixed?)
	* Proxy stuff should work now :)
	* Widget table support, dir info looks nicer
	* Info box looks nicer (thanks to Decklin Foster)
	* Client now 'corrects' time values from the server for accurate
	  login times.
	* Lag-O-Meter (ala Drunken Jim)
	* IDLE Preferences

version 0.9.8  (10/04/1999):
	* HTTP Proxy Support (No SOCKS yet)
	* HTML Widget more robust
	* Graphical Debug Window
	* Buddylist bug fixed
	* Some logging fixes and improvements
	* configurable host/port selection
	* Clickable Links in buddy chat
	* New Gaim Logo
	* Display Signon/Signoff messages in conversation windows
	* Option to strip HTML from logged messages
	* GNOME cleanups (It might work now haha)
	* When viewing user info, URLS are converted to clickable links
	* Tooltips on URLS

version 0.9.7  (08/08/1999):
	* Preliminary Oscar Support
	* Fixed bad network bug
	* Fixed some bad text rendering bugs in the HTML widget
	* log all conversation names are now normalized.
	* Fixed another bad network bug :)
	* Multiple browser support, some Netscape buggies fixed.
	* Permit/Deny preferences moved to 'Permit' pane on buddylist.
	* Fixed problem with _, ', and \ in passwords

version 0.9.6  (08/01/1999):
	* Fixed 'log all conversation' segfault
	* Added NAS support
	* Removed Xmu dependancies.
	* Restructured network code
	* ESD detection more robust.
	* Sound fallbacks are MUCH more robust!

version 0.9.5  (07/25/1999):
	* Fixed About Box SegFault
	* Autologin Works with Applet
	* Option to Show Buddy List after Signon with Applet
	* 2048 character messages
	* Away-Detection (shows a different icon on the buddy list)
	* Fixed Segfault with messages > allowed size
	* Added option to log all conversations
	* Changed g_new to g_new0
	* Buddy List: Right Click Menus
	* Find Buddy By Email
	* Find Buddy By Info
	* New HTML widget (Underline/Links/HRs)
	* Updated Toolbar with 'Underline' Icon
	* More Buddy Pounce Options
	* Option to auto-change urls into clickable links (Under Prefs)
	* Better Buddy Chat functionality
	* Away Prefs
	* Registration Information (Let Us Know Who You Are)
	* Buddy Chat Prefs (Update Chatroom Lists)
	* Set User Info
	* FAQ added to the distribution
	* Sound problem with some systems fixed
	* Set Dir Info
	* Autostart of Netscape on URL Click
	* DnD Rearranging of Groups
	* Better Netscape Functionality
	* Right Click `URL' Menus
	* DnD Rearranging of Buddies
	* Script to convert win95 buddylist to gaim buddylist
	* Added `Link/URL' button to conversation window
	* ESD is now autodetected
	* Not too important but we GNU-ified the source tree :)

version 0.8.0  (04/31/1999):
	* Code clean-up
	* Updated Prefs
	* Buddy Pouncing
	* Pixmaps for buttons
	* Buddylist import/export
	* Autoconf/Automake
	* Conversation Logging
	* Coloured Text Selection
	* Updated Preferences
	* ESD Support
	* Minor Bug Fixes
	* `Warning' support
	* `Blocking' on conversation window
	* Add/Remove buddy from conversation window
	* Scroll-Wheel Mice work in Conversation Window
	* Fixed WindowMaker Appicon
	* Version Number in About Box
	* Gaim Slogan in about box :)
	* Created Changelog File :)<|MERGE_RESOLUTION|>--- conflicted
+++ resolved
@@ -24,13 +24,10 @@
 	* Identify the account when warning about plaintext auth over an
 	  unencrypted channel
 	* Fix XMPP SASL authentication error when using Cyrus and a connect server
-<<<<<<< HEAD
+	* Fix changing tab locations to update properly	
 	* Turning off "Show formatting on incoming messages" now ignores
 	  formatting in <span> tags too
 	* File transfer progress for transfers on MSN is now correctly displayed
-=======
-	* Fix changing tab locations to update properly
->>>>>>> 1c950161
 
 	Finch:
 	* Userlist in chat windows, which can be turned on or off using
