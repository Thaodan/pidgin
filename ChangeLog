--- conflicted
+++ resolved
@@ -1,6 +1,5 @@
 Pidgin and Finch: The Pimpin' Penguin IM Clients That're Good for the Soul
 
-<<<<<<< HEAD
 version 3.0.0 (??/??/????):
 	Pidgin:
 	* Support building with the GTK+ 3.x toolkit.  When configuring the
@@ -58,16 +57,17 @@
 	Plugins:
 	* The Offline Message Emulation plugin now adds a note that the message
 	  was an offline message. (Flavius Anton) (#2497)
-=======
+
+	General:
+	* Various core components of libpurple are now GObjects.
+	* Ciphers are now built from the libpurple directory.
+
 version 2.10.8:
 	Stock market:
 	* Ludicrous increases on mediocre worldwide economic data.
->>>>>>> 801261b0
 
 	General:
 	* Add support for Python3 in build scripts. (Ashish Gupta) (#15624)
-	* Various core components of libpurple are now GObjects.
-	* Ciphers are now built from the libpurple directory.
 
 	Pidgin:
 	* Add Unity integration plugin.
