--- conflicted
+++ resolved
@@ -1,6 +1,5 @@
 Pidgin and Finch: The Pimpin' Penguin IM Clients That're Good for the Soul
 
-<<<<<<< HEAD
 version 3.0.0 (??/??/????):
 	General:
 	* Various core components of libpurple are now GObjects (Ankit Vani).
@@ -105,10 +104,7 @@
 	* A single jabber plugin provides XMPP, GTalk and Facebook protocols.
 	* A single yahoo plugin provides both Yahoo and Yahoo JAPAN protocols.
 
-version 2.12.1 (??/??/????):
-=======
 version 2.13.0 (??/??/????):
->>>>>>> 86238f5d
 	libpurple:
 	* Unified string comparison. (PR #186) (Arkadiy Illarionov)
 	* Properlly shell escape URI's when opening them. (PR #271 Daniel Kamil Kozar)
