Pidgin and Finch: The Pimpin' Penguin IM Clients That're Good for the Soul

version 2.5.5 (??/??/????):
	libpurple:
<<<<<<< HEAD
	* Fix transfer of buddy icons, custom smileys and files from the
	latest WLM 9 official client. (Thomas Gibson-Robinson)
=======
	* Fix a crash when removing an account with an unknown protocol id.
>>>>>>> 59c7fe71

	Finch:
	* Allow rebinding keys to change the focused widget (details in the
	  man-page, look for GntBox::binding)

version 2.5.4 (01/12/2009):
	libpurple:
	* Fix a connection timeout with empty Gadu-Gady buddy lists. (Martin
	  Rosinski)
	* Don't ignore namespace information when parsing XMPP data. (Michal
	  Witkowski)
	* Fix a crash that occurred when retrieving certain Offline Messages
	  on MSN.
	* Extended purple-url-handler to handle "gtalk" URI's. (Paul Aurich)
	* Fix the hang on exit in Network Location Awareness for Windows XP
	  and Windows Vista. (Paul Aurich)

	MSN:
	* Change Contact Server to temporarily fix connection problems.
	  (Thanks to Youness Alaoui)

	XMPP:
	* Support for XEP-0191 blocking.  (Vijay Raghunathan)
	* Don't put SASL PLAIN or IQ Auth passwords in debug logs. (Paul Aurich)
	* Fix removal of avatars (both PEP and vCard), we weren't removing
	  them correctly before. (Paul Aurich)

	Pidgin:
	* Fix a crash in the Add Account dialog when changing protocols under
	  certain circumstances.

	Finch:
	* Redirect stderr outputs to the debug window.
	* Fix rebinding actions with the arrow-keys and tab.

version 2.5.3 (12/20/2008):
	libpurple:
	* The Buddy State Notification plugin no longer prints duplicate
	  notifications when the same buddy is in multiple groups. (Florian
	  Quèze)
	* The Buddy State Notification plugin no longer turns JID's, MSN
	  Passport ID's, etc. into links. (Florian Quèze)
	* purple-remote now has a "getstatusmessage" command to retrieve
	  the text of the current status message.
	* Various fixes to the nullprpl. (Paul Aurich)
	* Fix a crash when accessing the roomlist for an account that's not
	  connected. (Paul Aurich)
	* Fix a crash in purple_accounts_delete that happens when this
	  function is called before the buddy list is initialized.
	  (Florian Quèze)
	* Fix use of av_len in perl bindings to fix some off-by-one bugs
	  (Paul Aurich)
	* On ICQ, advertise the ICQ 6 typing capability.  This should fix
	  the reports of typing notifications not working with third-party
	  clients. (Jaromír Karmazín)
	* Many QQ fixes and improvements, including the ability to connect
	  using QQ2008 protocol and sending/receiving of long messages.
	  The recommended version to use is still QQ2005.
	* Fix a crash with DNS SRV lookups. (Florian Quèze)
	* Fix a crash caused by authorization requests. (Florian Quèze)

	Gadu-Gadu:
	* Add support for IM images. (Tomasz Sałaciński, Adam Strzelecki)
	* Gadu-Gadu now checks that UID's are valid. (Adam Strzelecki)
	* Gadu-Gadu now does proper charset translations where needed. (Adam
	  Strzelecki)

	MSN:
	* Fix an error with offline messages by shipping the *new*
	  "Microsoft Secure Server Authority" and the "Microsoft Internet
	  Authority" certificates. These are now always installed even when
	  using --with-system-ssl-certs because most systems don't ship
	  those intermediate certificates.
	* The Games and Office media can now be set and displayed (in
	  addition to the previous Music media). The Media status text now
	  shows the album, if possible.
	* Messages sent from a mobile device while you were offline are now
	  correctly received.
	* Server transfers after you've been connected for a long time
	  should now be handled correctly.
	* Many improvements to handling of "federated" buddies, such as those
	  on the Yahoo network.
	* Several known crashes have been resolved.
	* Many other fixes and code cleanup.

	MySpace:
	* Respect your privacy settings set using the official MySpace client.
	* Add support for blocking buddies.
	* Fix a bug where buddies didn't appear in their correct groups the
	  first time you sign into your account.
	* Properly disconnect and sign out of the service when logging off.
	* Support for foreground and background font colors in outgoing IMs.
	* Support for background font colors in incoming IMs.
	* Many other fixes and code cleanup.

	Sametime:
	* Fix insanely long idle times for Sametime 7.5 buddies by assuming
	  0 idle time if the idle timestamp is in the future. (Laurent
	  Montaron)
	* Fix a crash that can occur on login. (Raiko Nitzsche)

	SIMPLE:
	* Fix a crash when a malformed message is received.
	* Don't allow connecting accounts if no server name has been
	  specified. (Florian Quèze)

	XMPP:
	* Fix the namespace URL we look for in PEP reply stanzas to match
	  the URL used in the 'get' requests (Paul Aurich)
	* Resources can be set to the local machine's hostname by using
	  __HOSTNAME__ as the resource string. (Jonathan Sailor)
	* Resources can now be left blank, causing the server to generate a
	  resource for us where supported. (Jonathan Sailor)
	* Resources now default to no value, but "Home" is used if the
	  server refuses to provide a resource.
	* Quit trying to get user info for MUC's. (Paul Aurich)
	* Send "client-accepts-full-bind-result" attribute during SASL
	  login. This will fix Google Talk login failures if the user
	  configures the wrong domain for his/her account.
	* Support new <metadata/> element to indicate no XEP-0084 User
	  Avatar. (Paul Aurich)
	* Fix SHA1 avatar checksum errors that occur when one of the bytes
	  in a checksum begins with 0. (Paul Aurich)
	* Fix a problem with duplicate buddies. (Paul Aurich)

	Yahoo:
	* Corrected maximum message lengths for Yahoo!
	* Fix file transfers with older Yahoo protocol versions.

	Zephyr:
	* Enable auto-reply, to emulate 'zaway.' (Toby Schaffer)
	* Fix a crash when an account is configured to use tzc but tzc is
	  not installed or the configured tzc command is invalid. (Michael
	  Terry)
	* Fix a 10 second delay waiting on tzc if it is not installed or the
	  configured command is invalid. (Michael Terry)

	Pidgin:
	* On GTK+ 2.14 and higher, we're using the gtk-tooltip-delay setting
	  instead of our own (hidden) tooltip_delay pref.  If you had
	  previously changed that pref, add a line like this to
	  ~/.purple/gtkrc-2.0 (where 500 is the timeout (in ms) you want):
	      gtk-tooltip-timeout = 500
	  To completely disable tooltips (e.g. if you had an old
	  tooltip_delay of zero), add this to ~/.purple/gtkrc-2.0:
	      gtk-enable-tooltips = 0
	* Moved the release notification dialog to a mini-dialog in the
	  buddylist. (Casey Ho)
	* Fix a crash when closing an authorization minidialog with the X
	  then immediately going offline. (Paul Aurich)
	* Fix a crash cleaning up custom smileys when Pidgin is closed.
	* Fix adding a custom smiley using the context menu in a conversation
	  if no custom smilies have previously been added using the smiley
	  manager.
	* Improved support for some message formatting in conversations.
	* Allow focusing the conversation history or userlist with F6.
	* Fixed the Send Button plugin to avoid duplicate buttons in a single
	  conversation.
	* Double-clicking a saved status will now activate it and close the
	  saved status manager, rather than edit the status.

	Finch:
	* Allow binding meta+arrow keys for actions.
	* Added default meta+erase binding for delete previous word.
	* Added "Show When Offline" to buddy menus, so a plugin is no longer
	  needed.

version 2.5.2 (10/19/2008):
	libpurple:
	* Fixed a crash on removing a custom buddy icon on a buddy.
	* Fixed a crash caused by certain self-signed SSL certificates.
	* Enable a number of strong ciphers which were previously disabled
	  when using NSS.  (Thanks to Marcus Trautwig.)

	Pidgin:
	* The status selector now saves your message when changing status.
	* Fix a case where a conversation window could close unexpectedly.
	* A mute sounds option has been added to the preferences window to
	  help with discoverability.  CTRL+S is no longer bound to mute.
	* Added ability to change the color of visited links (using the theme
	  control plugin, or setting the color in ~/.gtkrc-2.0)
	* Fix a crash occuring when a custom smiley is deleted and re-added and
	  used in an open conversation after being re-added.

	Finch:
	* A new 'Nested Grouping' option in the 'Grouping' plugin. Group
	  hierarchies are defined by the '/' character in the group names.
	* A bug was fixed where some key-bindings wouldn't work with some TERMs
	  (e.g. xterm-color, screen-linux etc.)

	MSN:
	* Operations (such as moving to a new group) on contacts that were added
	  in the same session should now complete correctly, and not cause
	  synchronization errors at next login.
	* Minor fixes to login process during a server transfer.
	* Restored the "Has You" feature to the MSN protocol tooltips.
	* ADL 205/214/etc errors should no longer prevent login.

	XMPP:
	* Sending and receiving custom smileys using the specification in
	  XEP-0231 (bits of binary) and XHTML-IM

	Yahoo:
	* Only send a Ping once every hour.  This prevents the account from
	  being disconnected from the server periodically.

version 2.5.1 (08/30/2008):
	libpurple:
	* In the Join/Part plugin, add the ability to apply the rules to
	  buddies.  By default, joins and parts for buddies are still shown.
	* Support SOCKS proxies specified in GNOME or Windows proxy settings.
	* Fix some possible crashes in MSNP15.
	* Enable a default SSL trust relationship for MSN servers.
	* Avoid disconnecting from XMPP servers on parse errors that are
	  non-fatal.
	* Include some perl files that were mistakenly omitted in 2.5.0.

	Pidgin:
	* Prevent use of custom smilies without "shortcuts."
	* Fix a crash that could appear with AIM buddy tooltips.

	Artwork:
	* General refresh of many icons in the interface.
	* Many cleanups to artwork source are now included in the distribution.
	* A new "throbber" animation has been added to indicate when accounts
	  are connecting.

version 2.5.0 (08/18/2008):
	libpurple:
	* Ability to create custom smileys (currently only the MSN protocol
	  utilizes the feature). (Thanks to Mauro Sérgio Ferreira Brasil,
	  Marcus Lundblad, Jorge Villaseñor and other contributors)
	* Add a configure option, --with-system-ssl-certs to allow packagers
	  to specify a system-wide SSL CA certificates directory.  When set,
	  we don't install our SSL CA certs, so it's important that the
	  libpurple package depend on the CA certificates.
	* Add SSL Certificates support to the NSS SSL plugin. (Thanks to Lou
	  Cipher)

	XMPP:
	* Fix a bug that caused the UI to not refresh and caused the client
	  to use 99% CPU when an XMPP account lost its connection to the
	  server.
	* Possibly fix a bug where some clients could get into a state
	  where they moved a buddy back and forth between two groups in
	  an endless loop.

	IRC:
	* /ctcp command (Vladislav Guberinić)
	* Allow for auto-detection of incoming UTF-8 formatted text on
	  accounts which are configured to use some other encoding.

	MSN:
	* Update MSN support to protocol 15 (Elliott Sales de Andrade, Jorge
	  Villaseñor, Mike Ruprecht, Carlos Silva, Ma Yuan, Daniel Ljungborg
	  and others)
	* Personal messages are now supported. They are treated as status
	  messages.
	* Offline IM is now supported.
	* Aliasing is now supported server-side.
	* Buddies are now emblemed. Bots and web clients should now be
	  distinguished.
	* Update smiley set for non-faces.
	* Failing to update a buddy icon when the buddy has gone offline no
	  longer crashes.
	* Custom smileys received in a chat no longer go to a new window.
	* Processing is no longer completely frozen after the servers block a
	  message because it contains (what they consider) inappropriate text.

	Pidgin:
	* Custom buddy icons can now be added to and removed from buddy list
	  entries via the buddy list entry right-click menu.
	* Resize large incoming custom smileys to a maximum of 96px on either
	  side.
	* Offer to add new buddies into the same contact as existing buddies
	  in the same group if the alias given is the same.
	* Minor smiley style update.

	General:
	* Group and Chat buddy list entries can now be given custom buddy
	  icons.

	Finch:
	* Added "Invite..." menu to chats.
	* Added "View All Logs" menu in the buddylist to display a list of all IM
	  logs.
	* Added '/msgcolor' command to change colors of different classes of
	  messages in a conversation. See '/help msgcolor' for details.
	* Added tab-completion for commands in conversation windows.

version 2.4.3 (07/01/2008):
	libpurple:
	* Yahoo! Japan now uses UTF-8, matching the behavior of official clients
	  and restoring compatibility with the web messenger (Yusuke Odate)
	* Setting your buddy icon once again works for Yahoo! accounts.
	* Fixes in the Yahoo! protocol to prevent a double free, crashes on
	  aliases, and alias functionality
	* Fix crashes in the bonjour protocol
	* Always use UTF-8 for Yahoo! (#5973)
	* Fix a crash when the given jabber id is invalid.
	* Make the IRC "unknown message" debugging messages UTF-8 safe.
	* Fix connecting to ICQ
	* Fix a memleak when handling jabber xforms.

	Pidgin:
	* Include the send button plugin in the win32 build
	* Various memory leak fixes

version 2.4.2 (05/17/2008):
	http://developer.pidgin.im/query?status=closed&milestone=2.4.2
	libpurple:
	* In MySpaceIM, messages from spambots are discarded (Justin Williams)
	* Strip mIRC formatting codes from quit and part messages.
	* IRC now displays ban lists in-channel for joined channels.
	* Fixed a bug where the list of loaded plugins would get removed when
	  switching between different operating systems.
	* Fix reception of IRC PART without a part message on Undernet
	  (fixes a problem with litter in the channel user list).
	* IRC no longer crashes on /list on servers which erroneously omit
	  RPL_LISTSTART.
	* Update the NetworkManager support to use D-Bus directly, instead of
	  libnm-glib.  Hopefully it's stable now.  It will now compile by
	  default if you have D-Bus support and NetworkManager.h. (Elliott
	  Sales de Andrade)
	* MSN buddy list synchronization is now more forgiving, only asking
	  about buddies who have disappeared completely from the server list
	  and not those that have simply moved groups.
	* IRC will now try to append 1-9 to your nick if it is in use, instead
	  of substituting the last character with 1-9 where possible.
	* Bonjour buddies will be saved persistently if they're moved out of
	  the "Bonjour" group. (Eion Robb)

	Pidgin:
	* The typing notification in the conversation history can be disabled or
	  customized (font, color etc.) in .gtkrc-2.0.
	* Added a plugin (not installed by default) which adds a Send button
	  back to the conversation window. People without physical keyboards
	  have a hard time with the lack of the button.
	* Clicking on the buddyicon in the conversation window toggles the
	  size of the icon between small and large.
	* The settings of a chat (e.g. Handle in an XMPP chat, or Exchange in
	  an AIM chat) can be edited from its context menu in the buddy list.
	* Add a "Present conversation window" preference to the Message
	  Notification plugin; the "Raise conversation window" option does not
	  unminimize windows or draw attention to them when they are on other
	  workspaces--the "Present" option should.
	* Add a preference to set Escape as the keyboard shortcut for closing
	  the conversation window.
	* Add an option in the context menu to disable smileys in the selected
	  text in the conversation history/log viewer. This should help people
	  who regularly paste code in conversations.
	* Add a preference to choose the minimum size of the text input area in
	  lines.
	* Moved the "Local alias" field in the Modify Account dialog to be below
	  the "User Options" heading on the "Basic" tab.
	* Number of room occupants is now shown in chat tooltips where possible

	General:
	* The configure script now dies on more absent dependencies.  The
	  --disable-xxx arguments to configure can be used to bypass unneeded
	  dependencies.  This will also cause the configure script to die if an
	  --enable-xxx option is used and the dependencies it requires are
	  missing.
	* The Evolution integration plugin must now be explicitly enabled.  Use
	  the --enable-gevolution argument to configure to enable it.
	* The Contact Availability Prediction plugin must now be explicitly
	  enabled.  Use the --enable-cap argument to configure to enable it.

	Finch:
	* New default binding ctrl+x to open context menus.
	* Menu triggers and other bindings will no longer conflict.
	* Middle click pastes the internal clipboard (when mouse support is
	  enabled).

version 2.4.1 (03/31/2008):
	http://developer.pidgin.im/query?status=closed&milestone=2.4.1

	libpurple:
	* Treat AIM Unicode messages as UTF-16 rather than UCS-2; this
	  should have no functional effect, other than continued support
	  on systems which have dropped UCS-2 conversions.
	* Add support for setting buddy icons on Gadu-Gadu (Tomasz Salacinski)
	* Fix a crash when clearing the buddy icon for an account on XMPP
	* Fix a crash during login for some ICQ accounts
	* Prefer more available resources on XMPP when priorities are equal
	* Fix incorrectly marking some Yahoo! contacts as blocked
	* Improved handling of UTF-8 group names on ICQ (beret)
	* Fix a crash when starting if you have a Zephyr account
	* Increase XMPP ping timeout to 120 seconds, to prevent poor network
	  connections from timing out unnecessarily.
	* Don't crash on XMPP forms with empty default values.
	* Fix issues with CHAP authentication for SOCKS5 proxies.

	Pidgin:
	* Remove a workaround for older versions gstreamer that was causing
	  crashes on some non-Linux systems such as HPUX
	* Fix some cases of the conversation input entry area being 1 pixel high
	* Fix for displaying channel & buddy names in conversation window when
	  they have '&' in them
	* Some memory leak fixes, especially in the Text Replacement plugin
	* Rectangular but non-square buddy icons have rounded corners in the buddy
	  list

	Finch:
	* Fix compiling with Glib older than 2.6
	* Ensure existing conversations selected from the 'Send IM' dialog are
	  given focus
	* Move the tooltip on the left of the buddylist if there's not enough room
	  on the right to show it.

version 2.4.0 (02/29/2008):
	http://developer.pidgin.im/query?status=closed&milestone=2.4.0

	libpurple:
	* Added support for offline messages for AIM accounts (thanks to
	  Matthew Goldstein)
	* Fixed various problems with loss of status messages when going
	  or returning from idle on MySpaceIM.
	* Eliminated unmaintained Howl backend implementation for the
	  Bonjour protocol.  Avahi (or Apple's Bonjour runtime on win32) is
	  now required to use Bonjour.
	* Partial support for viewing ICQ status notes (Collin from
	  ComBOTS GmbH).
	* Support for /notice on IRC.
	* Support for Yahoo! Messenger 7.0+ file transfer method (Thanumalayan S.)
	* Support for retrieving full names and addresses from the address book
	  on Yahoo! Japan (Yusuke Odate)
	* The AIM/ICQ server-side preference for "allow others to see me
	  as idle" is no longer unconditionally set to "yes" even when
	  your libpurple preference is "no."
	* Fix SSL certificate checks for renewed certificates
	* Fix the ability to set vCard buddy icons on Google Talk/XMPP
	* D-Bus fixes on 64bit
	* Fixed retrieval of buddy icons and setting of server-side aliases on
	  Yahoo! and Yahoo! Japan when using an HTTP proxy server (Gideon N.
	  Guillen)
	* Fixed an MSN bug that would leave you appearing offline when transferred
	  to different server

	Pidgin:
	* Added the ability to theme conversation name colors (red and blue)
	  through your GTK+ theme, and exposed those theme settings to the
	  Pidgin GTK+ Theme Control plugin (Dustin Howett)
	* Fixed having multiple alias edit areas in the infopane (Elliott Sales
	  de Andrade)
	* Save the conversation "Enable Logging" option per-contact (Moos
	  Heintzen)
	* Typing notifications are now shown in the conversation area

	Finch:
	* Color is used in the buddylist to indicate status, and the conversation
	  window to indicate various message attributes. Look at the sample gntrc
	  file in the man page for details.
	* The default keybinding for dump-screen is now M-D and uses a file
	  request dialog. M-d will properly delete-forward-word, and M-f has been
	  fixed to imitate readline's behavior.
	* New bindings alt+tab and alt+shift+tab to help navigating between the
	  higlighted windows (details on the man page).
	* Recently signed on (or off) buddies blink in the buddy list.
	* New action 'Room List' in the action list can be used to get the list of
	  available chat rooms for an online account.
	* The 'Grouping' plugin can be used for alternate grouping in the
	  buddylist. The current options are 'Group Online/Offline' and 'No
	  Group'.
	* Added a log viewer
	* Added the ability to block/unblock buddies - see the buddy context menu
	  and the menu for the buddy list.
	* Fixed a bug preventing finch working on x86_64

version 2.3.1 (12/7/2007):
	http://developer.pidgin.im/query?status=closed&milestone=2.3.1
		NOTE: Due to the way this release was made, it is possible that
		      bugs marked as fixed in 2.3.1 will not be fixed until the
		      next release.

	* Fixed a number of MSN bugs introduced in 2.3.0, resolving problems
	  connecting to MSN and random local display name changes
	* Going idle on MySpaceIM will no longer clear your status and message.
	* Idle MySpaceIM buddies should now appear online at login.
	* Fixed crashes in XMPP when discovering a client's capabilities
	* Don't set the current tune title if it's NULL (XMPP/Google Talk)
	* Don't allow buddies to be manually added to Bonjour
	* Don't advertise IPv6 on Bonjour because we don't support it
	* Compile fixes for FreeBSD and Solaris
	* Update QQ client version so some accounts can connect again
	* Do not allow ISON requests to stack in IRC, preventing flooding IRC
	  servers when temporary network outages are restored
	* Plug several leaks in the perl plugin loader
	* Prevent autoaccept plugin overwriting existing files

version 2.3.0 (11/24/2007):
	http://developer.pidgin.im/query?status=closed&milestone=2.3.0
		NOTE: Some bugs marked fixed in 2.2.1, 2.2.2 or 2.2.3 may not
		      have been fixed until this release (2.3.0).

	libpurple:
	* Real usernames are now shown in the system log.
	* We now honor a PURPLE_DISABLE_DEPRECATED define to allow plugins to
	  catch deprecated functions earlier rather than later.
	* Thanks to a patch from Intel, the Bonjour prpl now supports file
	  transfers using XEP-0096 and XEP-0065.  This should enable file
	  transfers between libpurple clients and Gajim clients, but will not
	  work with iChat or Adium as they use a different file transfer
	  implementation.
	* XMPP password changes that return errors no longer cause the saved
	  password to be changed.
	* XMPP file transfer support has been enhanced to support sending
	  files through a proxy when the server supports discovering a
	  a bytestream proxy.  This should make file transfers much more
	  reliable.  The next release will add support for manually specifying
	  a proxy when the server doesn't advertise one.

	Pidgin:
	* If a plugin says it can't be unloaded, we now display an error and
	  remove the plugin from the list of saved plugins so it won't load
	  at the next startup.  Previously, we were ignoring this case, which
	  could lead to crashes.
	* Mark dialog windows as transient for appropriate parent windows to
	  help window managers do the right thing  (Gabriel Schulhof)
	* Connection errors are now reported in mini-dialogs inside the buddy
	  list, rather than as buttons in the buddy list and with dialog
	  boxes.  If several accounts are disabled when you sign on elsewhere,
	  you can now re-enable them all with a single click.
	* Added tooltips to the Room List window to show full topics
	* Added buttons in preferences to access GNOME network and browser
	  preferences configuration dialogs when running under GNOME
	* If you alias a buddy to an alias that is already present within
	  a particular group, we now offer to merge the buddies into the
	  same contact.
	* A music emblem is now displayed in the buddy list for a buddy if we
	  know she is listening to some soothing music.
	* Added a 'Move to' menu in buddy list context menu for moving buddies
	  to other groups as an alternative to dragging.
	* Group headings are now marked via an underline instead of a
	  different color background.
	* It is now possible to mark a chat on your buddy list as "Persistent"
	  so you do not leave the chat when the window or tab is closed.
	* The auto-join option for chats is now listed in the "Add Chat"
	  dialog along with the new persistence option.
	* Closing an IM no longer immediately closes your conversation.  It
	  will now remain active for a short time so that if the conversation
	  resumes, the history will be retained.  A preference has been added
	  to toggle this behavior.
	* The "Smiley" menu has been moved to the top-level of the toolbar.
	* Pidgin's display is now saved with the command line for session
	  restoration.  (David Mohr)
	* ICQ Birthday notifications are shown as buddy list emblems.
	* Plugin actions are now available from the docklet context menu
	  in addition to the Tool menu of the buddy list.
	* The manual page has been heavily rewritten to bring it in line
	  with current functionality.

	Finch:
	* If a plugin says it can't be unloaded, we now display an error and
	  remove the plugin from the list of saved plugins so it won't load
	  at the next startup.  Previously, we were ignoring this case, which
	  could lead to crashes.
	* It's possible to bind key-strokes to specific menuitems in the windows.
	  Read the 'Menus' section in the man-page for details.
	* 'transpose-chars' operation for the entry boxes. The default key-binding
	  is ctrl+t.
	* 'yank' operation for the entry boxes. The default binding is ctrl+y.

version 2.2.2 (10/23/2007):
	http://developer.pidgin.im/query?status=closed&milestone=2.2.2
		NOTE: Due to the way this release was made, it is possible that
			  bugs marked as fixed in 2.2.1 or 2.2.2 will not be fixed
			  until the next release.

	* Various bug and memory leak fixes
	* Look for a default prefs.xml in the CSIDL_COMMON_APPDATA directory
	  (e.g. c:\Documents and Settings\All Users\
	        Application Data\purple\prefs.xml) on Windows, similarly to
	  how this is done on other platforms.

version 2.2.1 (09/29/2007):
	http://developer.pidgin.im/query?status=closed&milestone=2.2.1
		NOTE: Due to the backporting that happened for the actual
		      release, it is possible bugs marked as fixed in 2.2.1
		      will not be fixed until 2.2.2.

	libpurple:
	* A few build issues on Solaris were fixed.
	* Cancelling the password prompt for an account will no longer leave
	  it in an ambiguous state.  (It will be disabled.)
	* Fixed an erroneous size display for MSN file transfers. (galt)
	* Fixed multiple memory leaks, particularly in XMPP and MySpace
	  protocols
	* Fixed remembering proxy preferences and status scores
	* Gmail notifications are better tracked

	Pidgin:
	* Fixed keyboard tab reordering to move tabs one step instead of two.
	* You should no longer lose proxy settings when Pidgin is restarted.
	* Fixed detection of X11 when compiling

	Finch:
	* Pressing 'Insert' in the buddylist will bring up the 'Add Buddy'
	  dialog.

version 2.2.0 (09/13/2007):
	http://developer.pidgin.im/query?status=closed&milestone=2.2.0

	Libpurple:
	* New protocol plugin: MySpaceIM (Jeff Connelly, Google Summer of
	  Code)
	* XMPP enhancements. See
	  http://www.adiumx.com/blog/2007/07/soc-xmpp-update.php (Andreas 
	  Monitzer, Google Summer of Code for Adium)
	* Certificate management. Libpurple will validate certificates on
	  SSL-encrypted protocols (William Ehlhardt, Google Summer of Code)
	* Some adjustments were made to fix sending messages when using
	  the MSN HTTP method. (Laszlo Pandy)
	* Yahoo! Chat is fixed.
	* Some AIM file transfer issues between Pidgin and other clients
	  have been fixed. (Kyryll A Mirnenko)
	* Properly restore idle status and time for AIM and ICQ accounts
	  when they reconnect after being disconnected.

	Pidgin:
	* Insert Horizontal Rules and Strikethrough text from toolbar.
	* Option to show protocol icons in the buddy list, from the
	  Buddies > Show menu. (Justin Heiner)
	* Ability to build with native, non-X11 GTK+ on OSX. (Anders
	  Hasselqvist)
	* Remember the 'Enable Sounds' setting for a conversation.
	* Right-clicking the empty space in the formatting toolbar
	  allows you to toggle back to the old "ungrouped" version.
	* Protocols supporting account registration via Pidgin now show
	  a descriptive checkbox instead of a vague "Register" button.
	* Fixed a bug where a tab would be shown on single conversations
	  when tabs were disabled.

	Finch:
	* Per-conversation mute and logging options (accessible from the menu).

version 2.1.1 (08/20/2007):
	Yahoo:
	* Added an account action to open your inbox in the yahoo prpl.
	* Added support for Unicode status messages in Yahoo.
	* Server-stored aliases for Yahoo. (John Moody)
	* Fixed support for Yahoo! doodling.
	* Limited support for MSN Messenger contacts
	
	Bonjour:
	* Bonjour plugin uses native Avahi instead of Howl
	* Bonjour plugin supports Buddy Icons

	XMPP:
	* Only report conversation close when 'send typing notifications'
	  preference is turned on (Bob Rossi)

	Pidgin:
	* Show current outgoing conversation formatting on the font label on
	  the toolbar
	* Slim new redesign of conversation tabs to maximize number of
	  conversations that can fit in a window
	* Tab bar is not visible when only one conversation is open. You can
	  drag and drop conversations from the infopane.
	* Moved "Reset Formatting" toolbar button to Font menu.
	* Double click on the infopane to alias buddies and set topics
	  on chats
	* New smiley style

	Finch:
	* Sound support (Eric Polino)

version 2.1.0 (07/28/2007):
	libpurple:
	* Core changes to allow UIs to use second-granularity for scheduling.
	  Pidgin and Finch, which use the glib event loop, were changed to use
	  g_timeout_add_seconds() on glib >= 2.14 when possible.  This allows
	  glib to better group our longer timers to increase power efficiency.
	  (Arjan van de Ven with Intel Corporation)
	* No longer linkifies screennames containing @ signs in join/part
	  notifications in chats
	* With the HTML logger, images in conversations are now saved.
	  NOTE: Saved images are not yet displayed when loading logs.
	* Added support for QIP logs to the Log Reader plugin (Michael Shkutkov)

	Pidgin:
	* Ensure only one copy of Pidgin is running with a given configuration
	  directory.  The net effect of this is that trying to start Pidgin a
	  second time will raise the buddy list.  (Gabriel Schulhof)
	* Undo capability in the conversation window
	* The formatting toolbar has been reorganized to be more concise.
	* A new status area has been added to the top of conversations to
	  provide additional detail about the buddy, including buddy icon,
	  protocol and status message.
	* Show idle times in the buddy list as days, hours, seconds

	Finch:
	* There's support for workspaces now (details in the manpage)
	* There's a new custom window manager, Irssi
	* Some improvements for tab-completion, tooltip and the password entries
	* Some bugs regarding search results fixed
	* A new DBus-script to create a docklet for finch
	* Support for showing empty groups in the buddy list (Eric Polino)

version 2.0.2 (06/14/2007):
	Pidgin:
	* Added a custom conversation font option to preferences
	* Fixed smiley ordering in the insert smiley popup to be more intuitive
	* Conversation->More menu items work for Chats as well as Buddies,
	  including those not on your buddy list
	* newline plugin should work better with conversation colors plugin now
	* Get Info on users now provides immediate feedback that something is
	  happening
	* Aliasing a buddy will not be interrupted by other buddy list activity
	* Using the -l option to log in to a specific account works better

	libpurple:
	* Moving an ICQ buddy from one group to another no longer
	  re-requests authorization from that person (Rene Hausleitner)
	* Added nullprpl, an example protocol plugin (Ryan Barrett)
	* Fixed SOCKS5 bug which caused Jabber file receiving to fail
	* Remove MSN's random "Authorization Failed" dialogs
	* Fix MSN to correctly detect incorrect passwords and disable the account
	* Get User Info on MSN is now more reliable & accurate
	* Updated SILC protocol to support SILC Toolkit 1.1 (Pekka Riikonen)
	* Fix for some QQ authentication problems
	* Fix for building on FreeBSD
	* Prevent "Logged in:" times for AIM buddies being ridiculously high
	* Updates and fixes to Bonjour support
	* Improve ICQ encoding support for some non-latin languages

	Finch:
	* Auto account reconnecting

version 2.0.1 (05/24/2007):
	* Buddy list update speedups when buddy icons are not being
	  displayed.  (Scott Wolchok)
	* Fix icons on docklet change status menu to match the status selector
	* Custom smileys on MSN can be saved by right-clicking on them
	* Fix a crash deleting a buddy that is in the Buddy List more than once
	* Compile fixes for Solaris
	* Fix GTalk formatting when there's a space before/after a */_
	* Fix Log viewer crash when the filename is not in the expected format
	* Get User Info now provides immediate feedback, and is updated when the
	  user information is available
	* Make the choose buddy icon dialog correctly list the current directory
	* Fix for buddy icons disappearing
	* Timestamps are always on in debug output (-d) and Debug Window now
	* Don't escape html entities in Yahoo! system messages
	* Fix for the choose buddy icon dialog resizing strangely as files are selected
	* Receives notifications when XMPP buddies send "leaving chat"
	  messages
	* Fix the typing animation so it doesn't stop animating once a conversation
	  has gone from typing -> not typing -> typing
	* Fix error messages when joing XMPP chats
	* Identify the account when warning about plaintext auth over an
	  unencrypted channel
	* Fix XMPP SASL authentication error when using Cyrus and a connect server
	* Fix changing tab locations to update properly
	* Turning off "Show formatting on incoming messages" now ignores
	  formatting in <span> tags too
	* File transfer progress for transfers on MSN is now correctly displayed
	* You can set/change alias of buddies/chats by double-clicking on the
	  conversation tabs (Ma Xuan)
	* Fix IRC connection bug with dircproxy (xjoe)
	* Ctrl+[shift]+tab focuses the next most active tab (William Thompson)
	* Fix Open Hotmail Inbox for MSN to work more reliably
	* Add a Google Talk item to the protocol list, to help users who think
	  we don't support Google Talk.  The item acts just like "XMPP".
	* Remember if the X server supports XScreenSaver, to avoid waking it
	  every 5 seconds.  (Arjan van de Ven with Intel Corporation)
	* Change our idle checking to poll only as necessary and raise the
	  unidle timeout from 5 seconds to 60 when using XScreenSaver.  This
	  and the XScreenSaver change will reduce Pidgin's effect on power
	  consumption when running with NO_HZ.  (Arjan van de Ven with Intel
	  Corporation)
	* Conversation -> Save As will now use aliases.
	* ALSA added as a possible sound method
	* Google Talk accounts will not import buddies from your Gmail address
	  book

	Finch:
	* Userlist in chat windows, which can be turned on or off using
	  "/users" command
	* Menus in the conversation windows
	* Improved tab completion support
	* Ctrl+c prompts with a dialog before exiting
	* Filter string in the debug window
	* Notify when you leave a chat
	* Work around an ncurses bug which appears when half of a multi-cell
	  character is covered by an upper-level window
	* New plugins are shown in bold text in the plugin dialog
	* Nicer HTML screendumps

version 2.0.0 (5/3/2007):
	* The project has new names - libpurple for the core, Pidgin for the
	  GTK+ UI and Finch for the ncurses based console UI (AOL LLC)

	Build Changes:
	* With the Core/UI split complete, it is now possible to build
	  libpurple without any UIs, creating a library upon which other
	  UIs may be constructed
	* A new ncurses-based console UI called Finch is now available
	  (Sadrul Habib Chowdhury, Google Summer of Code)
	* Reorganized the source tree to split apart the code for the UI
	  changes and libpurple targets
	* libxml2 is now required.  We switched from gmarkup to libxml2 for
	  more correct XML parsing.

	Status System:
	* The code dealing with buddy and account status, away messages,
	  away states, online/offline, etc has been completely rewritten.
	  Huge thanks to Christian Hammond, Dave West, Daniel Atallah and
	  Sadrul Habib Chowdhury.
	* Your status can now be set from inside the buddy list using the
	  selector at the bottom of the window.
	* To see messages when a buddy signs on or off, goes away, or
	  becomes idle, load the "Buddy State Notification" plugin

	Buddy List:
	* Performance when manipulating and displaying the buddy list has
	  been significantly improved (Aaron Sheldon, Google Summer of Code)
	* Buddy icons are now shown in tooltips (Felipe Contreras)
	* Tooltips now contain additional information about a "Person" that
	  contains multiple online buddies
	* Added a "Last Seen" field to buddy tooltips
	* Contacts will auto-expand when buddies are dragged around
	* If Pidgin is exited with the buddy list hidden in the docklet, it
	  will remain hidden when Pidgin is started again (Scott Shedden)
	* Improved buddy list searching with CTRL+F
	* Ability to set a buddy icon for all of your accounts at once via
	  the buddy list (You can still set per-account icons via the
	  account editor)
	* The space wasted by the group expanders has been eliminated and
	  the expander setting in .gtkrc-2.0 is no longer needed
	* Authorization requests don't popup new dialogs anymore. They are
	  displayed at the bottom of the buddy list instead.
	* New mail notifications don't popup new dialogs anymore. They are
	  displayed at the top of the buddy list instead.

	Conversations and Chats:
	* Timestamps honor the locale.  To use the traditional style,
	  enable the "Message Timestamp Formats" plugin.  The plugin
	  also provides options to show dates in timestamps.
	* Messages from buddies in the same "Person" will automatically
	  use the same conversation window.
	* The "Send As" menu has been replaced with a more appropriate
	  "Send To" menu based on "Persons" on your buddy list
	* Message formatting persists between messages (Igor Belyi)
	* Full message background colors are now supported
	* Smooth scrolling when receiving a new message
	* Screenname colors in chats now chosen intelligently
	* Conversation buffer scrollback limited to avoid large memory
	  usage in active conversations
	* Control-Shift-Tab will reverse cycle through the conversation tabs
	  (James Vega)
	* Many problems related to having an IM conversation and a chat open
	  with the same name are fixed (Andrew Hart)
	* Warning dialog when closing a window with unread IM messages
	* In chats right-click on names in the conversation window to
	  IM/Send File/Get info/ignore the user
	* Added tab management options to the tab right-click menu (Sadrul
	  Habib Chowdhury)
	* Brand new message queueing system.  Sounds are played when a
	  message is queued rather than when the message is dequeued
	  (Casey Harkins)
	* Ability to find the last message from a user in a chat (Levi Bard
	  and Sadrul Habib Chowdhury)
	* Formatting is preserved across messages
	  (There are known issues with pasting formatted text.  Either use
	   "Paste as Plain Text", hit Ctrl-R after pasting, or use the Clear
	   Formatting button on the toolbar.)
	* Performance while joining large chat rooms has been significantly
	  improved (Aaron Sheldon, Google Summer of Code)
	* Bi-Directional text support improvements for GtkIMHtml (Shlomi Loubaton)

	Sounds:
	* Beautiful new default sounds (Brad Turcotte)
	* Use GStreamer for playing sounds, instead of libao
	* A volume control in the preferences (Casey Harkins)

	Log Viewer:
	* Log viewer aggregates logs from the same "Person"
	* When opening the log viewer, show the most recent log by default
	  (Peter McCurdy)
	* Logs are now saved with the current timezone, which is displayed
	  in the log viewer
	* Text logs are linkified, so URLs are clickable
	* The old logger now caches file offsets, so opening the log viewer
	  for buddies with old logs should be much faster now if you have large
	  log files (except the first time for a log, when the cache is built)

	Plugins:
	* Plugins are now accessed through a separate dialog from the Tools
	  menu of the Buddy List
	* Newly installed plugins can now be activated without restarting
	  Pidgin (Sadrul Habib Chowdhury)
	* Overhauled the system tray/docklet plugin (Casey Harkins)
	* Text Replacement Plugin rewritten, works in real time and far more
	  intuitively (Benjamin Kahn)
	* Entries in the text replacement plugin are now sorted
	  alphabetically
	* The text replacement plugin allows non-whole-word replacement rules
	  (Levi Bard)
	* The text replacement plugin offers both case sensitive matching and
	  automatic case handling
	* I'dle Ma'ker plugin now has an easier method to unidle accounts, a
	  way to idle all accounts at once, and a way to unidle all accounts
	  idled via the plugin (John Bailey, Sadrul Habib Chowdhury)
	* The Evolution Integration plugin now supports Groupwise contacts
	* Mono plugin loader (Eoin Coffey)
	* Perl plugin loader has been rewritten (John Kelm, Google Summer
	  of Code)
	* New music messaging plugin (Christian Muise, Google Summer of Code)
	* gaim-remote has been superceded by new DBUS bindings within libpurple
	  (Piotr Zielinski, Google Summer of Code)
	* The purple-url-handler program has been added to provide a way to
	  automatically launch IM links via Pidgin or Finch.
	* The functionality of the auto-reconnect plugin has been
	  moved into the core, and the plugin itself has been removed.
	* 'Highlight when nick said' option added to Message Notification
	  plugin.
	* The system tray icon is now properly transparent (Dan Winship)
	* New Log Reader plugin that can read and display logs from Adium,
	  MSN Messenger, and Trillian in the log viewer
	* New Contact Availability plugin that attempts to predict the
	  times when people in your buddylist will most likely respond
	  to you, based on times in the past when they have responded
	  (Geoffrey Foster, Google Summer of Code)
	* A few new plugins: Autoaccept, Autoreply, Buddy Notes, New Line,
	  Offline Message Emulation, Conversation Colors and Markerline

	MSN Features:
	* Custom smiley receiving support (Irving Cordova & Francesco Fracassi)
	* Added support for sending (with the /nudge command) and receiving
	  "nudges" (Julien Cegarra, Martin Bayard)
	* Added an account action to open your Hotmail inbox from MSN
	* Bi-directional text is correctly handled now (Shlomi Loubaton)

	Yahoo Features:
	* Stealth Settings have been implemented
	* Doodle is now supported (Andrew Dieffenbach, Google Summer of Code)
	* Buddies' requests to add you to their lists now prompt for
	  authorization
	* Account option to ignore chat and conference invitations (Peter
	  Lawler)
	* Added a /list command to bring up the room list (Peter Lawler)

	AIM/ICQ Features:
	* ICQ file transfer support with newer ICQ clients (Jonathan Clark,
	  Google Summer of Code)
	* Many overall improvements to AIM and ICQ file transfers (Jonathan
	  Clark, Google Summer of Code)
	* Support for pausing and resuming AIM and ICQ file transfers
	  (Graham Booker)
	* Ability to set ICQ "require authorization" and "web aware"
	  setting (Ettore Simone)
	* ICQ encoding fix for offline buddies (Ilya Konstantinov)

	IRC Features:
	* SSL support for IRC connections (Daniel Atallah)
	* Show an error message when temporarily unable to join an IRC
	  channel or change your nick
	* Added /nickserv, /memoserv, /chanserv and /operserv
	  commands (Joao Luís Marques Pinto)
	* Added CTCP VERSION via /version (Andrej Krivulčík)
	* Added /whowas command (achris)

	Jabber Features:
	* Support for SRV lookups
	* Support for buddy icons
	* Jabber User Directory searching

	SILC Features:
	* Whiteboard support (Pekka Riikonen)
	* Sending/receiving images in IMs (Pekka Riikonen)
	* Cipher and HMAC selection support (Pekka Riikonen)
	* Buddy Icon support (Pekka Riikonen)

	Other Protocol Changes:
	* Bonjour (Rendezvous) protocol support (Juanjo Molinero Horno, Google
	  Summer of Code)
	* Updated Gadu-Gadu protocol support (Bartosz Oler, Google Summer of
	  Code).  This requires the libgadu library.  See
	  http://pidgin.im/faq.php#libgadu for more information.
	* SIP/SIMPLE support (Thomas Butter, Google Summer of Code)
	* Sametime protocol support
	  Requires the meanwhile library: http://meanwhile.sourceforge.net
	* QQ protocol support (Mark Huetsch, Google Summer of Code, and the
	  developers of the OpenQ project)
	* Removed the Napster and TOC protocols plugins

	Other Noteworthy Changes:
	* NAT traversal support via UPnP (Adam J. Warrington, Google Summer of
	  Code)
	* NAT traversal support via NAT-PMP (Evan Schoenberg and R. Tyler Ballance)
	* The modify account dialog now contains two tabs, which should display
	  better at lower resolutions (Sadrul Habib Chowdhury)
	* New "find buddy" results dialog (Alex Converse)
	* People using input methods can now use Enter again
	* Mouse-over hyperlink coloring is now themeable
	* Buddy Pounces now have a proper management window. (Kevin Stange)
	* Buddy icons maintain aspect ratio when resized
	* The last used directory is remembered for opening or saving files and
	  buddy icons
	* Add an SVG version of our desktop icon, pidgin.svg (John Oyler)
	* If a given protocol doesn't support privacy, we now handle blocking
	  in the core. (Jean-Yves Lefort)
	* Smiley themes can now include spaces in the smiley definitions.
	  The spaces (and now backslashes) must be backslash-escaped.
	  (Sadrul Habib Chowdhury)
	* New e-mail notices are now grouped into one dialog.
	  (Sadrul Habib Chowdhury, Chris Stafford)
	* "Open" in the File Transfer window integrates with GNOME, KDE, and
	  Windows and falls back to the browser in other environments.
	* On Mac OS X, the keyboard/mouse idle time pref now uses system idle
	  time instead of X11 idle time (Michael Culbertson)
	* Autocomplete in the buddy pounce dialog (Sadrul Habib Chowdhury)
	* Non-blocking socket I/O is used in most protocol plugins
	* All-new icons all over the place (Hylke Bons)

	Preference Changes:
	* Preferences have been substantially reorganized and cleaned up
	* Smiley theme descriptions are now shown correctly for the highlighted
	  smiley theme (Levi Bard)
	* All Buddy List preferences have been moved to the Buddies menu of
	  the buddy list window.
	* Proxy settings will be taken from Gnome if it is running.  These may
	  still be overridden on a per-account basis.
	* Removed "Dim idle buddies;" behavior is now always enabled
	* Removed keyboard shortcut preferences for ctrl-B/I/U; enabled by
	  default, but won't interfere with bindings set by the GTK theme
	* Removed keyboard shortcuts preferences for ctrl-# to insert a smiley;
	  behavior removed from Pidgin
	* Removed "Enter" vs. "Ctrl-Enter" to send; "Enter" sends by default,
	  but it is now possible to change this binding in your GTK theme
	* Removed "Show multi-colored screennames in chats;" behavior is now
	  always enabled and screenname colors automatically adjust themselves
	  to compensate for background color.
	* Removed "Raise Buddy List Window on Events" and the related behavior
	* Removed "Display remote nicknames if no alias is set"
	* Removed "Show idle times" and "Show warning levels" on the buddy
	  list; behavior is now always enabled
	* Removed "Auto-expand contacts;" contacts expand only when dragging
	  buddies around the buddy list
	* Removed conversation and buddy list buttons and related preferences
	* Removed "Raise conversation window" preferences; moved feature to
	  the notify plugin
	* Removed "Show alias in tabs/titles;" behavior is now always enabled
	* Removed "Show formatting toolbars;" the setting in conversations'
	  "Options" menu now affects the global preference
	* Removed "Show timestamps;" behavior is now enabled, but is overridden
	  by the timestamp plugin
	* Removed all protocol options pages
	* Removed "Escape closes windows;" default key binding is now Ctrl-W
	* Removed "Log when buddies sign on/sign off/become idle/become
	  un-idle/go away/come back" and "Log your own actions;" all of these
	  will be logged when the system log is enabled
	* Removed the separate ignore formatting preferences; behavior has been
	  consolidated into a single preference

version 1.5.0 (8/11/2005):
	* Ability to set IRC quit message (Lalo Martins)
	* OSCAR file transfers now work for 2 users behind the same NAT
	  (Jonathan Clark)
	* Yahoo! buddy requests to add you to their buddy list now prompt for
	  authorization
	* Added a /clear command for conversations/chats
	* Fixed ICQ encoding for messages with offline ICQ users
	  (Ilya Konstantinov, SF Bug #1179452)
	* Default Yahoo! chat roomlist locale to 'us'

version 1.4.0 (7/7/2005):
	* Fix system log start times for some protocols
	* SILC compiles with newer SILC toolkit versions (Pekka Riikonen)
	* Fixed a bug where buddy icon cache files were left in the icon
	  cache directory after they were no longer in use.
	* Attempt to detect the file type of a buddy icon when saving.
	* Additional Yahoo! boot protection (Peter Lawler)
	* A few Yahoo! memory leaks plugged (Peter Lawler)
	* Fixed handling of the new Yahoo! profile page. (Joshua Honeycutt,
	  Peter Lawler)
	* Fixed localized Yahoo! room lists.  Please refer to the Yahoo!
	  section of the Gaim FAQ for details. (Peter Lawler)
	* Enabled sending files to ICQ users using ICQ 5.02 and newer
	  (Jonathan Clark)

version 1.3.1 (6/9/2005):
	* The file transfer details section now also displays the full path to
	  the local file sent/received.
	* Yahoo! has the following new "/" commands:  /join, /buzz
	* Fix Yahoo! privacy bug
	* Fix Jabber Get Info crash on busted servers
	* Updated our gaim.desktop file, thanks to all our terrific translators
	  for sending in translations of the changes
	* Improvements to how Gaim handles new message notification
	* Fix Jabber registration on XMPP servers (including jabber.org)

version 1.3.0 (5/10/2005):
	* Removed parts of the font selection dialog that were not respected
	* Fix being invited to a multi user chat on MSN
	* Multiple SILC accounts should work now (Pekka Riikonen)
	* Fix times on jabber chat backlogs
	* Fix gevolution plugin to compile with e-d-s 1.0 or 1.2
	* Fix gevolution plugin to remember buddy name when someone added you
	  and you then add them
	* Formatting in jabber chats works
	* Fix to prevent MSN disconnecting if you change status while connecting
	* Fixes for two remotely exploitable crash bugs.  See
	  http://gaim.sourceforge.net/security/ for more information.
	* Change to correctly handle adding jabber buddies on ejabberd servers

version 1.2.1 (4/3/2005):
	* URL escaping now works with UTF-8 text. This may break some old log
	 files.
	* Revert to XOR auth for ICQ as the md5 is not fully functional
	* Fix bug with going away while in a jabber chat
	* MSN bug fixes (Felipe Contreras)
	* Escape things properly in IRC
	* Docklet fixes: fix the "1 pixel-wide icon" bug, fix problems with Gaim
	  crashing when the tray manager dies, and work correctly with multi-headed
	  displays where the tray isn't on the primary screen (Robert McQueen)

version 1.2.0 (3/17/2005):
	* Yahoo file receiving and buddy icon receiving work again.
	* Limit animated buddy icon frame rates to 10 frames per second
	  (Nathan Conrad)
	* Fix a bug where portions of your account configuration would
	  fail to be read correctly if you set a proxy user name or
	  password containing invalid XML characters such as < and >
	  (Bastien Durel)
	* Yahoo! privacy improvements (Bleeter)
	* Fix receiving Jabber formatting (broken in 1.1.3)

version 1.1.4 (2/24/2005):
	* Fixed a bug where Yahoo! would lose messages (and any other packet
	  really)
	* Correctly show the time when incoming Gadu-Gadu messages were sent
	  (Carl-Daniel Hailfinger)
	* Fixed crashes with glib 2.6
	* Fixed MSN crash when conversations time out after the conversation
	  window was closed
	* Fixed an html parsing bug, CAN-2005-0208

version 1.1.3 (2/17/2005):
	* CHAP authentication support for SOCKS5 proxies (Malcolm Smith)
	* ICQ offline messages are sent using your specified character
	  set instead of Unicode (Magnus Hult)
	* MSN HTTP method works with proxies using authentication (Bastien Durel)
	* Really fix the bug where buddies show as logged in for 49 thousand days
	* Buddy pounces containing '&' are saved correctly
	* Improved MSN error handling when the servers are unavailable
	* More MSN bug fixes
	* Fix some leaks
	* Fix "Find" in the log viewer so that it finds in all logs
	* Smileys not appearing at the end of lines has been fixed
	* Closing conversation windows no longer cancels active file transfers on
	  MSN (Felipe Contreras)

version 1.1.2 (1/20/2005):
	* MSN 'HTTP Method' fixed (Felipe Contreras)
	* Better handling of MSN's Individuals group and buddy status updates
	  (Felipe Contreras)
	* Fix a crash inviting MSN user to a chat when they're already there
	* AIM SecurID login support
	* Fix configuration of Jabber chat rooms on some servers
	* More MSN bug fixes (Felipe Contreras)
	* Fix queue messages to Docklet when not globally away (Robert McQueen)
	* Fix some leaks
	* The Autopackage now builds both the mozilla-nss and the gnutls
	  ssl plugins, and requires at least one of those libraries.

version 1.1.1 (12/28/2004):
	* Allow SILC authentication via public key if your key is password
	  protected (Michele Baldessari)
	* More MSN bug fixes (Felipe Contreras)
	* Drag-and-drop to conversation window file transfers work again
	* Disable the delete button on pounces that aren't saved yet anyway
	  (Kevin Stange)

version 1.1.0 (12/02/2004):
	New Features:
	* Binary relocable. Gaim will find its files even if it's installed
	  in a location other than the --prefix it was ./configured with.
	  Pass --disable-binreloc to ./configure to disable.
	* IRC now has fallback encodings, and tries harder to display
	  something useful during an encoding error.
	* New MSN protocol icon (Felipe Contreras)

	Bug Fixes:
	* Fix some leaks (Miah Gregory, Felipe Contreras)
	* Fix crashes when removing buddies in certain situations (Andrew Hart)
	* Eliminate MSN switchboard errors (Felipe Contreras)
	* Fix MSN buddy icon synchronization (Felipe Contreras)
	* Correctly display file transfer dialogs for filenames containing &, < or >
	* Correctly display MSN authorization dialogs for friendly names containing
	  &, < or >
	* Properly align the right-click docklet menu with the docklet icon in
	  *nix.
	* Fix a crash if the MSN buddy list is not available
	* Fix a bug in the request api (Gary Kramlich)

version 1.0.3 (11/11/2004):
	Bug Fixes:
	* Jabber authentication fixes (Michael Plump)
	* Yahoo buddy idle reporting is more accurate (Evan Schoenberg)
	* "Allow All" privacy setting works on Yahoo (Peter Lawler)
	* Fix a crash when dragging a buddy to the conversation entry area
	* Fix a crash removing chats from the buddy list
	* Correctly display buddy pounces for aliases with &, < or > in them
	* Correctly follow the per-conversation logging option

version 1.0.2 (10/19/2004):
	Bug Fixes:
	* MSN file transfers work on big endian machines (Jean-Francois Roy and
	  Evan Schoenberg)
	* Fixed the MSN signon crash with Miranda users in the buddy list
	* Fixed sending messages to MSN Web Messenger users (Damien Ayers)
	* Fixed some memory leaks in the MSN plugin (Evan Schoenberg)
	* Fixed a crash viewing certain MSN user profiles (Evan Schoenberg)
	* Fixed a crash sending a file on MSN when the file is unreadable
	* Fixed a crash deleting accounts (Andrew Hart)
	* Fixed a crash inviting to chats (Andrew Hart)
	* Fixed a bug in Yahoo privacy handling (Peter Lawler)
	* Fixed a crash trying to join a chat from the docklet when not signed in
	  to a chat-capable account (Daniel Atallah)

version 1.0.1 (10/07/2004):
	New Features:
	* Use the GNOME default browser when opening links if you're running GNOME
	  (Alex Duggan)
	* Added support for multiple addressbooks in the gevolution plugin
	  (Henry Jen).

	Bug Fixes:
	* Send-As menu duplicates less work (Dave West)
	* Can now see your own MSN buddy icon (Felipe Contreras)
	* Jabber roomlist fetches work again
	* Close buttons on tabs in existing conversations correctly reflect the
	  "show close buttons on tabs" preference (Nathan Fredrickson)
	* Fix to make the get_signon(buddy) perl plugin function work (Gregory C.
	  Harfst)
	* Fixed crashes when reloading the gevolution plugin (Henry Jen)
	* Fixed some memory leaks in the gevolution plugin.
	* Wrap at character boundaries if there is not enough space for a full word
	* 64 bit compile warning fixes

version 1.0.0 (09/17/2004):
	New Features:
	* Drag-and-drop buddy support for the Invite dialog (Stu Tomlinson)
	* Drag-and-drop buddy support for the Pounce dialog (Stu Tomlinson)
	* View Chat log available from the interface (Daniel Atallah)
	* Ability to receive offline messages in character encodings
	  other than ASCII (thanks to Nick Sukharev)
	* File transfer status messages printed to conversation
	  windows (Dave West)
	* Display file transfer messages when someone sends you a file
	  over AIM (Dave West)
	* Handle MSN buddy lists more sanely (Felipe Contreras)
	* Zephyr can use tzc to run from behind a firewall (Arun A Tharuvai)

	Bug Fixes:
	* Work around window manager stupidity with new dialog windows (Dave West)
	* Compile with gtk 2.5.x (Gary Kramlich)
	* Escape invalid characters in log names (Daniel Atallah)
	* Fix for clicking add in an msn chat with 2 or more people in your buddy
	  list (Daniel Atallah)

version 0.82.1 (08/27/2004):
	Bug Fixes:
	* Fix a crash when changing the preference for how to display buttons
	  on conversation windows
	* Remove a stray printf() when beginning new conversations and logging
	  is enabled

version 0.82 (08/26/2004):
	New Features:
	* Ability to set available messages for AIM
	  (Tools->Account Actions->Set Available Message...)
	* Ability to specify a custom character set for messages sent to ICQ
	  users and messages received from ICQ users
	* Ability to edit your current away message (Rhett Robinson)
	* Topics in the conversation window (not the topic field at the
	  top) with URLs will now appear as links (Stu Tomlinson)
	* File transfers appear in the file transfer window when they
	  are initiated rather than when they begin transferring (Dave West)
	* Instead of toggling slash commands on/off, you can now toggle
	  passing through unknown slash commands on/off.

	Bug Fixes:
	* Joining a Jabber chat no longer causes a crash (Stu Tomlinson)
	* Selecting a buddy icon for a brand new account no longer
	  causes a crash
	* Better file transfer error messages (Dave West)
	* Remotely canceled file transfers in MSN are now noticed, so that we
	  don't accidentally cancel the file transfer and crash Gaim
	  (Felipe Contreras)
	* Protocols that don't support joining chat rooms by name no longer
	  allow chat rooms to be added to the buddy list (Felipe Contreras)
	* Delayed messages and system messages no longer cause
	  sound events to be triggered (Nathan Fredrickson)
	* The chat invite button has a correct label (Stu Tomlinson)
	* The system log should leak fewer file descriptors (Ka-Hing Cheung)
	* Buddy list tooltips display in more appropriate positions when
	  using multiple monitors (Dave West)
	* Better parsing of URLs containing special characters
	* All users are shown when joining a Yahoo! conference (Bleeter Yaluser)
	* You now leave all Yahoo! conferences when you log out of Yahoo!
	* Buddy Icon updating bug fixed (Felipe Contreras)

version 0.81 (08/05/2004):
	New Features:
	* The autorecon plugin will somewhat remember state information(Yosef
	  Radchenko)
	* Visual display of ops/voice/halfops/so on in Chats (Stu Tomlinson)
	* Tab completion of slash commands in Chats (Stu Tomlinson)
	* gaim-remote can now manipulate status (István Váradi)
	* The text messages of Yahoo Audibles are now displayed, although
	  the audio and graphics are not.
	* Yahoo! away messages can be 255 characters long now

	Bug Fixes:
	* Gadu-Gadu should connect again (Andrew Wellington)
	* Novell fixes (Mike Stoddard of Novell):
		* Fixed reconnect crash
		* Fixed duplicate root folder bug
		* Fixed bug with folder ordering (on a first time login
		  folders were being added in reverse order).
	* Use ISO date format for the system log (Eduardo Pérez)
	* Long buddy lists with irc should cause flooding disconnects less
	  (Stu Tomlinson)
	* Better smiley substitution
	* Fix a crash related to auto-expanding contacts at the bottom of
	  buddy lists
	* Fix a crash on Solaris when changing or viewing information for
	  your AIM account (Format Screen Name, Change Email Address, etc.)
	* HTML in OSCAR buddy comments is now escaped (and not rendered)
	* Fix a crash when dragging a screen name to a conversation window
	  for that screen name
	* User-requested new conversation windows are now always given focus
	* Pasting HTML into Gaim from certain sources no longer results in
	  the spaces between some words being removed
	* The alias of a contact is now displayed in more places when the
	  alias of a buddy is not set
	* .gaimrc is no longer imported
	* Prevent a crash if you sign off and try to dequeue messages from
	  the away dialog (Kevin Stange)
	* Prevent a possible crash if gaim_gtkconv_write_conv is called
	  with who as NULL (Kevin Stange)
	* Prevent (null) or an empty string from being logged as the sender's
	  name if the sender no longer has an alias because the account is
	  signed off (Kevin Stange)
	* The auto-reconnect plugin will no longer attempt to reconnect an
	  MSN account if you were disconnected because you signed on from
	  another location (Stu Tomlinson)
	* On Solaris, chatting in IRC using the UTF-8 charset no longer gives
	  a "conversion failed" error for every message (Arvind Samptur)
	* ICQ offline messages should have the correct timestamp (Dave West)

version 0.80 (07/15/2004):
	New Features:
	* Ability to send files from the conversation window (Daniel Atallah)
	* Drag a file into the buddy list or a conversation to send it to that
	  buddy
	* Yet more new commands and features for SILC (Stu Tomlinson)
	* Gaim uses the new file chooser when compiled for GTK+ 2.4
	  (Fernando Herrera)
	* Support for the Epiphany web browser (Leonardo Serra)
	* Status messages in Gadu-Gadu (Andrew (proton) Wellington)
	* Parentheses are now displayed around the title and tabs of
	  conversations from offline accounts or parted chats.
	* Zephyr typing notification (Arun A Tharuvai)
	* Account dialog's columns are resizable (Eduardo Pérez)

	Bug Fixes:
	* The firefox browser option now works with firefox 0.9
	* Buddy icons in conversations no longer depend on the
	  buddy list
	* Fix for the bug where some buddies seemed logged in 4
	  thousand some odd days (Alan Ford)

version 0.79 (06/24/2004):
	New Features:
	* Display name changes are now shown in the conversation windows.
	  (Robert Mibus)
	* Get Info on Yahoo! now works for nonenglish profiles.
	  (Ambrose Li)
	* General "Get Info" improvements on Yahoo! and MSN (Ambrose Li)
	* Yahoo! Japan support. Click More Options and check Yahoo Japan
	  in the account editor, to use your Yahoo! Japan account
	* Gtk themes can now theme the Gaim buddy list independently of
	  other things (Stu Tomlinson)
	* Show timestamps now has a per-conversation option in addition
	  to the global one, bringing it in line with the other conver-
	  sation options (Stu Tomlinson)
	* Added MSN buddy icons (Felipe Contreras)
	* Added MSN file transfer (Felipe Contreras)
	* MSN's idle state now actually sets a buddy idle
	* Buddy pounce defaults are now more sane, and apply to the state the
	  buddy is currently in. For example, if the buddy is idle, set
	  "Return from idle" by default. The last action(s) used are the
	  defaults for the next pounce
	* Yahoo buddy icon support
	* Selected buddy icons will automatically convert to the appropriate
	  format for the protocol. (GTK 2.2 and higher only)
	* Dragging an image file into the Modify Account dialog will set that
	  as a buddy icon.
	* Development headers for compiling third-party plugins are now
	  installed. (Stu Tomlinson)
	* Headers for gaim-remote now reside in gaim/ instead of
	  gaim-include/.
	* Basic YCHT support, which allows joining Yahoo! Chats when
	  logged in using the web messenger method

	Bug Fixes:
	* Fixed Yahoo! authentication problems.  (Cerulean Studios)
	* Non-looping animated icons no longer cause Gaim to freeze
	* Flashing windows should work again for unix in window managers that
	  support the URGENT hint (Etan Reisner)
	* Better handling of character sets in RTF for Novell (Mike Stoddard of
	  Novell)
	* Contact list sync problems in Novell fixed (Mike Stoddard of Novell)
	* Fixed a crash in SILC that sometimes happened when resolving
	  the buddy list (Pekka Riikonen)
	* Parallel compiles of the perl plugin should work better
	  (Stu Tomlinson)
	* The disconnected UI op was called twice on connection errors. Now
	  it is only called once. (Evan Schoenberg)
	* Dragging into conversation windows works better
	* Protocol-specific settings for accounts were being removed whenever
	  the account was modified. Now they're only removed when the protocol
	  type changes, as it should be.
	* Zephyr bug fixes and memory leak plugs (Arun A Tharuvai)
	* Rewrite of MSN buddylist support, which fixed a known syncronization
	  bug and some others (Felipe Contreras)

version 0.78 (05/30/2004):
	New Features:
	* Support for the SILC protocol (http://www.silcnet.org/)
	  (Pekka Riikonen)
	* Option to suppress disconnect notification when using
	  the autoreconnect plugin (Christopher (siege) O'Brien)
	* Added support for dragging buddies from the buddy list into the
	  Add Buddy Pounce dialog
	* Pounce notification now includes time (Mike Lundy)
	* The history plugin now shows history for chats in addition to IMs
	* Menu item to view conversation logs (Tom Samstag)
	* Conversation and chat sizes automatically saved (Stu Tomlinson)
	* Added support for Novell privacy settings (Mike Stoddard of Novell)
	* Added ability to initiate multi-user conferences (chats) in Novell
	  (Mike Stoddard of Novell)
	* Find and Save buttons on the debug window (Stu Tomlinson)
	* Plugin Actions menu (Christopher (siege) O'Brien)
	* Plugins can now add entries to the right-click menu of a group or chat
	  (Stu Tomlinson and Christopher (siege) O'Brien)
	* Hyperlink colors are now themeable via your ~/.gtkrc-2.0 file

	Bug Fixes:
	* Compiles again with gcc 2.96 (Ignacio J. Elia)
	* Gtk2.0 compatibility fixes (Tim Ringenbach)
	* Many documentation updates (Jonathan Champ, Gary Kramlich,
	  Stu Tomlinson, and Kevin Stange)
	* Yahoo works on 64 bit machines (Gary Kramlich)
	* Zephyr works on 64 bit machines (Arun A Tharuvai)
	* Novell 64bit fixes, better error messages, and buddy list sync fixes
	  (Mike Stoddard of Novell)
	* Novell protocol works on big endian machines (Novell)
	* Massive rewrite of MSN support, which should fix a number of issues
	  and make errors easier to interpret (Felipe Contreras)
	* Fixed a privacy-related bug in MSN that affected blocking/permitting,
	  which was due to case-sensitive string comparisons (Gudmundur
	  Olafsson)
	* Fixed an MSN HTTP method bug where MSN would queue data indefinitely.
	  (Andrew Wellington)
	* All known MSN formatting bugs were fixed.
	* Overly long messages and paging cell phones in MSN no longer cause
	  disconnects (Felipe Contreras)
	* Several bug fixes for MSN's MSNSLP and MSNObject support (Finlay
	  Dobbie)
	* ALT-F works correctly in the System Log Viewer (Stu Tomlinson)
	* New tabs should scroll correctly again (Tim Ringenbach)
	* Dialogs opened from a conversation window are now closed when
	  the conversation window is closed, preventing a crash (Kevin Stange)
	* Copy/paste encoding fixes (Joe Marcus Clarke)
	* IRC disconnect crash fix (Luciano Miguel Ferreira Rocha)
	* Ampersands in links should work correctly (Tim Ringenbach)
	* DirectIM and IM Image support for AIM are greatly improved
	  (Tim Ringenbach)
	* Gadu-Gadu updates (Andrew Wellington)
	* Print Gadu-Gadu messages to the debug window instead of the console
	* Updated and standardized blist signals (Gary Kramlich)
	* Made the recieve-*-msg signals match the sending ones (Stu Tomlinson)
	* The idle time for the buddy-idle and buddy-unidle signals should
	  be correct again.

	Preference Changes:
	* Added "Conversation placement - By conversation count"
	* Added a "none" smiley theme to replace the "Show graphical
	  smileys" option
	* Replace default formatting preferences with a dialog to set a
	  default formatting in a WYSIWYG manner.
	* Removed "Show logins in window," default to yes
	* Removed "Send URLs as links," default to yes (in protocols that
	  support HTML)
	* Removed "Show URLs as links," default to yes
	* Removed New window height & width and Entry field height for Chats &
	  IMs, sizes are now saved automatically
	* Removed "Tab-complete nicks" default to yes
	* Removed "Old-style tab completion", no longer supported
	* Removed "Sending message removes away status", default to no
	* Removed "Show numbers in groups", default to yes
	* Removed "Icons on tabs", default to yes
	* Removed "Sounds when you log in", default to no
	* Removed "Seconds before resending autoresponse", default to 600
	  seconds
	* Removed "Send autoresponse in active conversations", default to no
	* Removed "Show people joining in window", default to yes
	* Removed "Show people leaving in window", default to yes

version 0.77 (04/22/2004):
	New Features:
	* The System Log returns (Ka-Hing Cheung)
	* Added a conversation-drag-ended signal (Etan Reisner)
	* Reorganized and cleaned up the MSN protocol plugin (Felipe Contreras)
	* Added the -c option to specify location of the .gaim directory,
	  removed the outdated -f option that no longer had any effect (Daniel
	  Atallah)
	* Novell GroupWise protocol support added (Novell)
	* WYSIWYG improvements (Tim Ringenbach)
	* WYSIWYG editing for user info (Jon Oberheide)
	* Rich-text copy and paste
	* Plugins can now add menu items to the buddy context menu
	  (Christopher O'Brien)
	* Plugins can now add preferences (Gary Kramlich)
	* The TOC protocol is no longer built by default. The plugin is not
	  being properly tested and is no longer officially supported.
	* Bumped up the plugin API version number, and added version numbers
	  for loader plugins and protocol plugins. Authors will want to
	  update their plugins, and possibly use GAIM_PLUGIN_API_VERSION,
	  GAIM_PRPL_API_VERSION, and GAIM_LOADER_API_VERSION constants.
	* Zephyr error reporting works (Arun A. Tharuvai)
	* Zephyr deals with non-utf8 characters (Arun A. Tharuvai)

	Bug Fixes:
	* Formatting in the Log viewer is fixed (Kevin Stange)
	* Save Conversation works again (Kevin Stange)
	* The Clear button in privacy works (Robert Mibus)
	* MSN error reporting works again (Stu Tomlinson)
	* MSN e-mail notifications should no longer cause Gaim to crash
	  (Felipe Contreras)
	* Fixed an infinite loop bug that would sometimes cause MSN to lock
	  up (Nickolai Zeldovich)
	* All away messages should now show up in tooltips
	* Removing zephyr buddies no longer crashes (Arun A. Tharuvai)

version 0.76 (04/01/2004):
	New Features:
	* WYSIWYG text input (with much help from Gary Kramlich and Kevin
	  Stange)
	* Ability to be invisible on AIM
	* Chatroom list support (Tim Ringenbach)
	* Added auto-completion for screen names to the New Instant Message and
	  Get User Info dialogs.
	* Non-ascii character support in AIM chats (Uli Luckas and Marco Ziech)
	* Vastly improved browser opening, with tab support! (Nathan
	  Fredrickson)
	* Added support for connecting to MSN using the port 80 method.
	* Support for Mozilla Firefox (Chris Friesen and Nathan Fredrickson)
	* Added protocol-specific preferences (Gary Kramlich)
	* Local IP address information can be changed in Preferences
	  (Tim Ringenbach)
	* Improved local IP address detection (Tim Ringenbach)
	* Offline accounts in account drop-down lists are now greyed (Etan
	  Reisner)
	* Improved accessibility support for screen readers and other
	  accessibility tools (Marc Mulcahy)
	* Improved accessibility in conversation windows (Nathan Fredrickson)
	* Keyboard access to context menus via Shift+F10 (Marc Mulcahy)
	* Core/UI split event loop code. (Scott Lamb)
	* Added improvements to the multi-field request code, including
	  required fields and account fields.
	* Moved more dialogs to the request API for interface consistency
	  (Send Message, Get User Info, and Insert Link dialogs)
	* Jabber file transfer
	* IRC file transfer (Tim Ringenbach)
	* Added a hidden preference for disabling buddy list tooltips or
	  changing the pop-up delay in prefs.xml.
	* Moved translation news to po/ChangeLog

	Bug Fixes:
	* Changes in AIM/ICQ server-side buddy lists take
	  precedence over the local buddy list
	* Significant work on the Zephyr plugin (Arun A. Tharuvai)
	* You can now use :/ as a smiley safely (Nathan Owens)
	* Various buffer overflow fixes (Stefan Esser)
	* Tabs now stay green when they are supposed to (Etan Reisner)
	* Fixed a bug where only the first user in a chat room list was removed
	  sometimes when trying to remove a group of users (Tim Ringenbach)
	* Clearing an AIM buddy icon actually removes it from the server,
	  icons changes in the account editor do not take effect if the
	  cancel button is used (Stu Tomlinson)
	* Improved chat parting logic (Tim Ringenbach)
	* Yet Another IRC channel user duplication bugfix (Tim Ringenbach)
	* Deleting an account while modifying it will no longer crash gaim.
	* Only one account preference window will now appear per account when
	  clicking Modify.
	* Aliases are now shown alongside the screen name in the message
	  queue window. (Kevin Stange).
	* TCL Plugin API changed
	* The mobile icon on MSN users is now removed when the person disables
	  mobile paging (Stu Tomlinson)
	* Removing invalid buddies in MSN with a space in their name no longer
	  causes a disconnect (Stu Tomlinson)
	* Multiple MSN chats should now work (Robert Mibus)
	* Added new MSN error codes and fixed an incorrect one (Stu Tomlinson)
	* Incoming colors are now processed correctly in MSN.
	* Conversation placement by account now works correctly with both
	  chats and IMs, and takes the Combine Chats and IMs option into
	  consideration.
	* Minor tweaks to the list box in the multi-field request dialogs
	  so they work without a label and scrollbar (Pekka Riikonen)
	* Hitting enter in a multi-field request dialog when a textfield has
	  the focus no longer ignores the changed text in the textfield
	  (Gary Kramlich)
	* The Disconnect dialog no longer raises and gains focus each time
	  a disconnected account is added (Ka-Hing Cheung)
	* Gadu-Gadu might actually connect again (Ignacy Gawedzki)
	* Buddy pounces for an account are removed when the account is
	  deleted (Gary Kramlich)
	* Various bug and memory leak fixes (Gary Kramlich)
	* Assorted SSL crashfixes
	* --enable-debug no longer breaks compilation when using gtk 2.4,
	  which also broke garnome.
	* Tooltips shouldn't crash now (Daniel Atallah)

version 0.75 (01/09/2004):
	* New Yahoo! auth method
	* Yahoo! file transfer (Tim Ringenbach)
	* Yahoo! chat joining fixes (Tim Ringenbach)
	* Persons can auto-expand when hovering your mouse over it
	* Improved i18n support for MSN email notification (Felipe Contreras)
	* Jabber SASL PLAIN support
	* Improved Jabber MUC (Chat) support
	* Fixed an MSN login bug some people likely experienced (Felipe
	  Contreras)
	* Touch-up various dialogs to follow the Gnome Human Interface
	  Guidelines more closely (Steven Garrity, Nathan Fredrickson, and
	  Ka-Hing Cheung)
	* Works better with all-black gtk themes (Etan Reisner)
	* Mozilla Firebird support (Chris (darth_sebulba04))

version 0.74 (11/25/2003):
	* Sort-by-size log sorting fix
	* Log directory umask fix for users of gaim-remote
	* Fix Jabber room creation on MUC servers.

version 0.73 (11/21/2003):
	* New Logging format and code:
		* fixes i18n issues with logs
		* compatible with old logs
		* hopefully fixes segfault in viewing logs
	* New disconnected account dialog (Thanks, Daniel Atallah)
	* Fixes several Jabber bugs
	* Fixes the bug where some dialogs would crash when spell checking was
	  enabled. Closes #827930.
	* Fixed unblocking of users in MSN (Robert Mibus)
	* Fixes outgoing mobile pages on MSN.
	* The border on the close buttons on inactive tabs are no longer shown,
	  thanks to a fix used by Galeon.
	* Compatible with autoconf 2.58.
	* Cleaned up gtkspell-related code (Robert McQueen)
	* Changed the parameters for the received-chat-msg signal.
	* Added a Release Notification plugin

version 0.72 (10/31/2003):
	* Added a search feature to conversations.
	* Added an option to remove the formatting toolbar, both globally and
	  on a per-window basis (Nathan Fredrickson)
	* Added a drop shadow to the buddy list tooltip
	* Smileys are copyable
	* Fixed the ICQ login crash
	* Fixed a crash in the Add Chat dialog when selecting an
	  account that doesn't support chats. Closes bug #821606.
	* Fixed a bug where new MSN accounts without buddies added wouldn't
	  connect.
	* Fixed a crash when deleting an account that has IMs or chats open.
	  Closes bug #821630.
	* Smileys have background colors
	* If SSL is not enabled, MSN will load, but error on connect.
	* Disable Jabber SASL auth until the standard stabilizes

version 0.71 (10/09/2003):
	* The right-click menu for e-mail links now presents a "Copy E-Mail
	  Address" item
	* Fix sort by idle to behave as it did pre-contact support (David
	  Smock)
	* Display AIM away messages in the tooltip for buddies when
	  they are away
	* Support for Buddy Comments for AIM and ICQ buddies
	* Window icons are now set as buddy icons or status icons
	* Get User Info in MSN and Yahoo now return an error indicating that
	  the information doesn't exist if the profile is empty (parts by
	  Nathan Poznick)
	* Added startup notification support for window managers that support it
	* The protocol icon for an account in the accounts window will now
	  "pulse" when signing the account on.
	* Zephyr formatting fixes (Arun A. Tharuvai)
	* Zephyr can connect to chats (Karsten Huneycutt)
	* SSL support can now be provided by third party plugins.
	* Multiple copies of gaim installed at different locations no
	  longer attempt to load the same, possibly incompatible plugins
	  (Robert McQueen)
	* Implemented another new Yahoo! authentication method
	* Fixed a bug displaying Chinese MSN messages (Ambrose C. LI).
	* Additional fixes and checks for the perl build process (Sean Burke).
	* Massive core/UI splitting.
	* Re-write of Jabber protocol plugin
	* Conversation API changes.
	* Some plugins must be updated due to code variable changes,
	  function name changes, and change of behavior for certain
	  functions.

version 0.70 (09/28/2003):
	* Implemented Yahoo's new authentication method (Cerulean Studios)
	* Protocol plugins that have plugin dependencies now load correctly.
	* Perl installs where it's told to a bit more correctly.
	* Robert "Robot101" McQueen cleaned and core/UI split IM
	  image support.

version 0.69 (09/24/2003):
	* Added Contact (aka Person, aka Meta-Contact, aka Buddy Merging, etc)
	  support
	* Added MSN 6 smileys.
	* Added animated smiley support (Ka-Hing Cheung)
	* Added SSL support, compatible with GNUTLS and Mozilla NSS.
	* Added plugin IPC.
	* Added support for gettext 0.12.x.
	* Updated MSN support to the MSN Protocol version 9.
	* Jabber now supports SSL
	* Yahoo now shows people using the java chat client (Tim Ringenbach)
	* Yahoo chat and conference (Tim Ringenbach)
	* Yahoo ignore support (Jesse Farmer (farmerje))
	* Yahoo idle times displayed, long buddy lists work, sms users,
	  and other improvements (Tim Ringenbach)
	* The accounts window now shows offline accounts as greyed out, and
	  online accounts as colored.
	* Fixed the text replacement plugin.
	* Fixed all known signal problems in perl.
	* The right-click menu for conversation tabs now shows the tab icon
	  and status, if tab icons are enabled. (Jesse Farmer)

version 0.68 (09/01/2003):
	* Removed the old event system and replaced it with a much better
	  signal system.
	* Added plugin dependency support.
	* Rewrote the Perl plugin. All old scripts will break, but it offers
	  a much better API for new scripts.
	* Yahoo color support (Tim Ringenbach (marv_sf))
	* Yahoo and MSN get info support (Nathan Poznick)
	* Fixed Jabber registrations.
	* Fixed a problem where pouncing two users with the same name
	  appeared in the same conversation window, and other related
	  problems. (Robot101)
	* Corrected problems with proxy preferences.
	* Mailchk.c and simple.c compile again (Paul A (darkrain))

version 0.67 (08/14/2003):
	* Brought back the message notification plugin (Brian Tarricone)
	  You'll need to reconfigure your settings for this plugin
	* IRC protocol plugin rewritten (Ethan Blanton)
	* New IRC protocol icon (Nuno Donato)
	* Protocol and status icons now optionally appear on tabs.
	  (Etan Reisner)
	* Various dialog rewrites (Jabber vCard, Add Group, Alias Chat,
	  Rename Group, Privacy)
	* Shows "hiptop" icon for AIM buddies using hiptop
	  devices (Robey Pointer)
	* Privacy core/UI split.
	* Conversation placement by group now applies to chats in the buddy
	  list as well.
	* Events in a conversation (user logged in, logged out, window closed,
	  etc.) now grey the tab.
	* Various bug fixes (larne from irc, Tim Ringenbach, Bjoern
	  Voigt, Paul A (darkrain))

version 0.66 (07/18/2003):
	* Freebsd compile fix (Matthew Luckie)
	* .spec file improvements (Ethan Blanton)
	* Added a gaim-remote man page (Robert McQueen)
	* The Remote Control plugin no longer adds duplicate groups to your
	  buddy list.
	* Servers and ports are now imported correctly in MSN.
	* Core/UI split the core initialization and shutdown.
	* MSN messages with newlines are now sent correctly to MSN clients.
	* Fix some sound initialization stuff
	* Fix saving and import of default away message

version 0.65 (07/16/2003):
	* Massive internal core/ui splitting
	* New account dialog
	* Preferences moved to ~/.gaim/prefs.xml
	* Account information moved to ~/.gaim/accounts.xml
	* Pounces moved to ~/.gaim/pounces.xml
	* Added protocol icons to various drop-down boxes
	* New Send IM buddy icon merged from Ximian Desktop 2
	* Fixed "Sort by Status" crash
	* Fixed the MSN signon crash
	* Fixed the MSN add buddy crash
	* Fixed the MSN empty buddy list bug
	* Fixed all known MSN chat bugs
	* Fixed HTTP redirect handling in smiley retrieval. This fixes the
	  problems with some smiley themes.
	* Chats in MSN can now be initiated by right-clicking a buddy and
	  choosing Initiate Chat.
	* MSN Alerts and incoming MSN pages no longer pop up several error
	  dialogs
	* Ability to view iChat "Available" messages for AIM
	* Stores your buddy icon on the server for AIM
	* Support for non-ascii characters with Yahoo! Messenger
	* Focus returns to the input box when you click elsewhere, like it used
	  to
	* New typing notification icons from Ximian

version 0.64 (05/29/2003):
	* Buddy list sorting in buddy list preferences.
	* Improved debug window with timestamps and pause buttons.
	* New core/ui split notification and request APIs.
	* New mail notification dialog.
	* Several bug fixes in MSN.
	* Conversation window buddy icon bugs were fixed.

version 0.63 (05/16/2003):
	* A rewrite of the plugin API. Plugin authors will need to change their
	  code based off the changes found in other plugins.
	* Perl script support is now provided in the perl plugin.
	* Debugging is core/ui split, and has a new API with support for
	  debug levels and categories.
	* Support for adding chats to your buddy list.
	* MSN protocol plugin was rewritten, has experimental buddy icon
	  support, and MSN Mobile support.
	* Buddy list speed enhancements (Thanks Ethan Blanton).
	* Napster protocol updates (Thanks Auke Kok).

version 0.62 (04/23/2003):
	* Keyboard shortcuts in the buddy list work again (Thanks Joe
	  Clarke).
	* Support for Jabber XHTML messages
	* Ability to re-request authorization from ICQ and Jabber users by right
	  clicking on them in your buddy list.
	* Improved Zephyr internationalization.
	* Bug causing 'Hide on Send' windows to be lost forever fixed.
	* Iconified windows are now raised properly.
	* Dates printed for old/offline messages.
	* Some assorted crash bugs fixed.

version 0.61 (04/07/2003):
	* Split the buddy pounce core and UI, and rewrote the UI for it.
	* Removed folder icons and excess space from the buddy list (Thanks
	  Dave Camp)
	* Fixed a bug involving dragging buddies and groups
	* Re-implemented the logout icons.
	* New icons for "away" and "aol" (Thanks, Moses Lei)

version 0.60 (04/04/2003):
	Core:
	* Auto-loading protocol plugins.
	* Plugins dialog and perl script menu merged into preferences.
	* Don't auto-login if an existing Gaim session is already
	  running.
	* Moved "privacy preferences" to Tools menu.
	* -n, --loginwin option to disable autologins.
	* Added support for gettext 0.11.x.
	* Added support for automake 1.6.
	* aim:// URI's supported with gaim-remote command.
	* Quit Gaim remotely with gaim-remote. (Thanks, John Silvestri)
	* Added rudimentary support for X11R6 session management. (Thanks,
	  Robert McQueen)
	* Conversation backend and UI are now separated. (Thanks,
	  Christian Hammond)
	* Asynchronous, non-blocking, DNS function (Thanks, Nicolas
	  Lichtmaier)
	* As a side effect of the above: IPv6 support. Tested only with IRC
	  (you can receive ipv6 chat requests from irssi!).

	Plugins:
	* Tray icon plugin--replaces the old GNOME applet. You'll need
	  the panel Notification Area applet (aka system-tray-applet)
	  for GNOME 2, or the Kicker for KDE 3.1. (Thanks, Robert
	  McQueen, Nicolás Lichtmaier, Kristian Rietveld, Ari Pollak &
	  Patrick Aussems)
	* Added GAIM::remove_event_handler and made set_info short
	  circuitable in perl. (Thanks, Ryan McCabe)
	* event_del_conversation for plugins. (Thanks, Bill Tompkins)
	* Notify.c plugin rewritten; check its configure dialog. (Thanks,
	  Etan Reisner)
	* Buddy Ticker made a plugin.
	* Idle Maker added to source.
	* Fortune profile added to source.

	AIM/ICQ:
	* TOC no longer compiles statically by default--use OSCAR.
	* ICQ plugin no longer gets built--use OSCAR.
	* Server-stored buddy lists for ICQ with full support for
	  authorization (Thanks, Mark Doliner)
	* File send/receive support for Aim over Oscar (Thanks, William T.
	  Mahan and Mark Doliner)
	* Non-direct connect typing notification for AIM over OSCAR.
	  (Thanks, Mark Doliner)
	* Allow only people in buddy list privacy option added for AIM.
	* Full ICQ info reading support. (Thanks, Vincas Ciziunas)
	* Support for synchronizing group renames on server.  Group
	  rename server synchronization for AIM.  Server-side
	  synchronization for moving individual AIM buddy to new
	  group improved. (Thanks, Mark Doliner)
	* Ability to add screenname@mac.com people to AIM buddy lists.
	  (Thanks, Graham Booker)
	* Ability to change ICQ password. (Thanks, Mark Doliner)
	* Option to have AIM notify you if you have
	  unread mail. (Thanks, Mark Doliner)
	* Parse URL messages, Contact Sending and Pager Messages
	  in ICQ. (Thanks, Mark Doliner)
	* use snprintf instead of sprintf. (Thanks, William T. Mahan)
	* Fixed crashbug on empty rvous requests. (Thanks Brandon Scott
	  (Xeon) for pointing this out, and Matt Pandina for the patch)
	* Nice Oscar changes--mostly internal. (Thanks, Mark Doliner)

	IRC:
	* Added more IRC slash commands -- /W, /VERSION, /MODE, /CTCP stuff,
	  -- and other cool IRC enhancments. (Thanks, Jonas Birmé)
	* IRC's /topic with no argument displays the current topic (Thanks,
	  Mark Doliner)
	* DCC File Receive support for IRC.
	* Optional password on IRC accounts. (Thanks, Christian Hammond)
	* Added half-op support.

	Jabber:
	* Jabber invisibility and permanently cancel sending on-
	  line status to Jabber buddies.
	* Jabber roster updated on group renames.
	* Fixed a possible segfault when signing off Jabber. (Thanks,
	  Craig Boston)
	* Improved typing notification support for Jabber and
	  Yahoo! (Thanks, Nathan Walp)
	* File receive support for Jabber. (Thanks, Nathan Walp)

	MSN:
	* MSN users are notified when the other party closes the conversation
	  window. (Thanks, Christian Hammond)
	* File receive support for MSN. (Thanks, Christian Hammond)

	Internationalization:
	* Now using libiconv for better i18n support (Thanks, Junichi
	  Uekawa)
	* Lots of i18n fixes (Thanks Matt Wilson, Ethan Blanton, A Lee)
	* Correct i18n handling for many parts of AIM/ICQ, including
	  instant messages, away messages, and profiles (Thanks,
	  Ethan Blanton)
	* Improved MSN internationalization (Thanks, A Lee)

	Other:
	* Optionally uniquely colorize nicks in chats
	* Add / Remove buddy menu item added to the chat users list
	  (Thanks, Jonas Birmé)
	* View log button in conversation toolbar (Thanks, Etan Reisner)
	* Option to log IMs and Chats seperately. (Thanks, Etan
	  Reisner)
	* Removed Ctrl-C binding for color
	* Fix first message in tab not displaying bug (Thanks, Etan Reisner)
	* Changed some default options
	* Updated desktop and window icons (Thanks, Robert McQueen)
	* Switch the .desktop file to the new KDE/GNOME common vfolder
	  format (Thanks, Robert McQueen)
	* Removed all deprecated GTK calls.  Now 100% GTK 2. (Thanks Nathan
	  Walp, Christian Hammond, Ari Pollak, Ethan Blanton, Robert McQueen)
	* Read proxy environment variables. (Thanks, Christian Hammond)
	* Fixed security vulnerability with manual browser option (Thanks,
	  Robert McQueen)
	* Can get info for ICQ and Jabber users from the "Edit
	  Buddies" tab (Thanks, Brian Bernas)
	* Code cleanups and fixes (Thanks, Federico Mena Quintero and
	  Ka-Hing Cheung)
	* Word-wrapping on mail notification text (Thanks, Andrew Molloy)
	* Generic File Transfer PRPL interface (Thanks, Christian Hammond)
	* Better supression of auto-responses (Thanks, Joshua Blanton)
	* Drag-and-drop tabs in conversations, and multiple windows with tabs
	  in each (Thanks, Christian Hammond)

version 0.59.9 (03/01/2003):
	* Updated zh_TW.po file (Thanks breeze833)
	* Fix an oscar bug that caused some messages from
	  AOL 8.0 to be dropped (Thanks Mark Doliner)
	* Changed "openprojects" to "freenode" in irc.c
	* Fixed charset conversion on systems which use a BOM for UCS-4
	  (Thanks, Alfredo Pen~a, Ethan Blanton)
	* Fixed a typo in the man page (Thanks Eric S. Raymond)

version 0.59.8 (01/06/2003):
	* Ripped out all gtk2 support (Thanks Nathan Walp).
	* Fixed smiley related segfault (Thanks Robert McQueen)
	* Yahoo! can connect again

version 0.59.7 (12/21/2002):
	* Yahoo i18n fix (Thanks Ethan Blanton).
	* Fixed a bug in escaping saved passwords (Thanks
	  Eric Timme)
	* Fixed an overflow bug in perl script autoloading
	  (Thanks David Kaelbling)
	* Some build fixes for those using stricter compilers,
	  notably MIPSpro (Thanks David Kaelbling)
	* Fixed a bad argument to accept() calls (Thanks David
	  Kaelbling)
	* Fixed crashbug on empty rvous requests (Thanks Brandon Scott (Xeon))
	  for being the first to point this out.

version 0.59.6 (11/07/2002):
	* Fixed a segfault introduced in 0.59.5 when gtk
	  fails to read the ~/.gtkrc or reads it but fails
	  to create a style from it.
	* Jabber conference timestamps are no longer gigantic

version 0.59.5 (10/14/2002):
	* Fixed a Yahoo! segfault (Thanks, Craig Metz)

version 0.59.4 (10/06/2002):
	* Removed color keybinnding altogether.
	* Added a horizontal scrollbar to Edit page of
	   buddy list. (Thanks, David Fallon)
	* Various bug fixes ((Thanks to (in no particular order)
	  Ethan Blanton, Mark Doliner, Luke Schierer)
	* i18n fixes (thanks, A Lee)

version 0.59.3 (09/14/2002):
	* Reversed patch that accidentally caused Yahoo
	  not to connect--for implementation reasons
	* Changed "color" binding to Ctrl-K.
	* Unaliaising a person in the "Online" tab will show up
	  in the "Edit" tab as well (Thanks, Jason Willis)
	* Internationalization fixes, esp. with UTF-8 locales
	  (Thanks Matt Wilson and Ethan Blanton)

version 0.59.2 (09/09/2002):
	* Japanese translation updated (Thanks, Junichi Uekawa)
	* Won't crash when you set your MSN Friendly name to an
	  empty string.
	* Default manual browser command changed to reflect the
	  fix in 0.59.1
	* Fixed the non-manual browser settings which were broke in
	  0.59.1 (Thanks, Chris Blizzard)
	* Improved MSN internationalization (Thanks A Lee)
	* Smiley lookup will search for longest match for smilies
	  like :-(( (Thanks Eric Melski)
	* When an IM image is clicked, don't open the browser (Thanks
	  Ari Pollak)
	* Prevent a possible crash in unhide_buddy_list() (Thanks Ari
	  Pollak)
	* Fixed a compilation problem on systems without iconv.
	* GtkIMHtml can be set to render font sizes as point size
	  or AIMish relative sizes -- no more huge Yahoo fonts. (Thanks
	  Ka-Hing Cheung)
	* Fixed a bug with regard to Jabber resources (Thanks Nathan
	  Walp)
	* Fixed a possible segfault when signing off Jabber (Thanks
	  Craig Boston)
	* Word-wrapping on mail notification text (Thanks, Andrew Molloy)
	* Strip trailing and leading spaces from MSN/Yahoo names (Thanks,
	  Arun Tharuvai)

version 0.59.1 (08/25/2002):
	* Created a gtk1-stable branch for GTK+ 1.2 bugfix releases.
	  Development will continue in our main branch in GTK+ 2 only.
	* Fixed a security bug in the manual browser setting (Thanks
	  Robert McQueen)
	* Now using libiconv for better i18n support (Thanks Junichi
	  Uekawa)
	* Will work with Perl 5.8 (thanks, Timothy Lee and Dan
	  Colascione)
	* Fix for HTTP proxies (thanks, Ethan Blanton)
	* Read proxy environment variables. (thanks, Christian Hammond)
	* Use the pretty gaim.png for our menu entry.
	* Added support for gettext 0.11.x.

version 0.59 (06/24/2002):
	* Squashed a bug in buddy right-click menu handling
	  that crashed Gaim.  In the process: found and
	  eliminated some memory leaks.
	* Fixed a significant applet leak
	* Can now change Jabber password on server (Thanks,
	  Nathan Walp)
	* Certain types of Jabber presence errors no longer
	  falsely show a buddy on-line.  Instead now a "broken
	  light-bulb" icon is shown and the error status is
	  available via "Get Away Msg"  (Thanks and a tip o'
	  the hat to Christian Hammond for the graphic)
	* Conversation struct has pointer to toolbar (thanks Brent
	  Priddy and Paul Miller)
	* Zephyr fixes (thanks, Arun A. Tharuvai)
	* Aliases in buddy ticker
	* Perl scripts can play Gaim sounds (thanks Andrew Rodland)
	* Internal sounds can be played by commands (thanks Lex Spoon)
	* Auto-login item in applet menu (thanks Chris Boyle)
	* Fixed MSN "Unkown Error Code", "Already there", and
	  "Already in opposite list" errors
	* Changed "Play sound" button to "Mute" button
	* You can now have "reserved" chars in IM and proxy passwords
	* Jabber now has typing notification  (Thanks, Nathan Walp)
	* Improved support for Jabber resources  (Thanks, Nathan Walp)
	* Fixed problem with Gaim crashing on non-ASCII Jabber buddy
	  aliases (Jabber "name" attribute) chars  (Thanks, Ho-seok Lee)
	* Plugged memory leaks in Jabber plug-in
	* Fixed problem with Jabber away status not being propagated to
	  conference rooms for jabberd (server) v1.4.2 and above
	* Chat room buddy lists are now sorted independent of case
	* Added capability for protocol-specific edit buddy menu entries
	* Can now remove a Jabber buddy roster item from the server
	  entirely
	* Gaim can now handle messages from Mac ICQ and Miranda ICQ
	  (Thanks, Mark Doliner)
	* Added Mozilla to browser options and changed KFM to
	  Konqueror.
	* Can now set the server and port for MSN and Napster
	* MSN Internationalization (Thanks Felipe Contreras and
	  countless, countless others)
	* E-mail addresses are no longer truncated when there is a '.' at
	  the end.

version 0.58 (05/13/2002):
	* Better applet transparency
	* Option to raise buddy list on signons/signoffs
	* Formatting of incoming MSN messages
	* Get Info from menu multiple-account-aware (thanks
	  Brian Bernas)
	* Hide and unhide functions for the filectl plugin.
	  (Thanks, Ari Pollak)
	* Added helpful stuff to the Help menu.
	* Self-aliasing from the account editor.
	* Better selection in GtkIMHtml (Thanks Ben Miller)
	* A warning when your OSCAR buddy list is too long
	  (Thanks, Mark Doliner)
	* ICQ status messages in OSCAR (Thanks, Mark Doliner)
	* Play sound when your name is said in a chat
	* Approval dialog for Jabber when somebody wants to
	  subscribe to user's presence. Also gives user the
	  opportunity to add that buddy if not already on the
	  user's buddy list.
	* Jabber "Change buddy group" roster synchronization now
	  works again.  (This was unknowingly broken when the
	  "out-sourced" Jabber libs were upgraded in 0.56)
	* Invalid Jabber I.D.'s no longer crash Gaim.  User now
	  notified with pop-up's.
	* Jabber Buddy sign-on time support, added in 0.57,
	  removed until and unless and inconsistency can be
	  resolved. (Thanks, Nathan Walp)
	* Bug-fix for potential buffer overflow in Jabber
	  plugin. (Thanks, rwscott)
	* Tempfiles used for secure MSN/HotMail login (added in
	  0.57) are now themselves created securely.
	* Secure MSN logins (added in 0.57) no longer blow up
	  on Solaris.
	* Timezone support improved.

version 0.57 (04/25/2002):
	* New authorization method for Yahoo!
	* Jabber will tell you when your buddies signed on (Thanks
	  Nathan Walp)
	* Jabber improvements (Thanks, Nathan Walp)
	* More keyboard shortcuts
	* event_chat_recv takes char**'s, and event_im_recv takes
	  a *guint32 for flags
	* Secure hotmail login for MSN (thanks for the tips,
	  Scott Werndorfer)

version 0.56 (04/11/2002):
	* Shell-like send history binded to Ctrl-Up and Ctrl-Down
	* libjabber upgraded to most recent stable version
	* Buddylist looks a little better
	* Fixed MSN privacy settings
	* Group deletion fix (Thanks Mark Doliner)
	* Alias/Group syncronization for Jabber (Thanks JSeymour)
	* Fixed broken signal handling in gdm-started GNOME sessions
	  (Thanks Jim Seymour, Vann, Robert McQueen)
	* Oscar group syncronization (Thanks, Mark Doliner)
	* ICQ Authorization via Oscar (Thanks, Mark Doliner)

version 0.55 (03/29/2002):
	* Jabber improvements (Thanks Jim Seymour)
	* Various sound cleanups (Thanks Robert McQueen)
	* Login process shown in single window (Thanks Michael
	  Golden)
	* Can reorder your accounts in the account editor (Thanks
	  Luke Schierer)
	* Shows "mobile" icon for Oscar buddies using mobile
	  devices (Thanks Mark Doliner)
	* Fixed bug in MSN smilies that crashed PPC (and other?) platforms
	* HTTP Proxy settings now HTTP compliant (Thanks Robert McQueen)
	* Speling corections (Thanks Tero Kuusela)
	* Oscar list icon fixes (Thanks Mark Doliner)
	* Oscar idle times work again (Thanks Mark Doliner)
	* Protocol icons on Edit Buddies tab (Thanks Christian Hammond)

version 0.54 (03/14/2002):
	* Compiles without GdkPixbuf again
	* GtkIMHtml will refresh when you set a new GTK+ theme
	* Improved Yahoo! typing notification (thanks Brian Macke)
	* Prompt to authorize MSN buddies who added you while you
	  were offline (Thanks Jason Willis)
	* Option to globally disable Buddy Icon animation (Thanks
	  Luke Schierer)
	* Numerous bugfixes
	* Yahoo! will tell you when your buddies are playing Yahoo!
	  games and give you the ability to join them
	* Yahoo! can receive offline messages
	* IRC can do DCC chat.
	* IRC will convert HTML formatting to mIRC formatting.
	* Buddylist tab placement option (Thanks Jason Willis)
	* Protocol specific smiley faces
	* IM Image sending

version 0.53 (02/28/2002):
	* Minor bug fixes re: queued away messages
	* Better buddy icon transparency (for real this time ;-))
	* Ability to change formatting of Oscar screen name
	* Better selection in HTML widget (Thanks BMiller)
	* New icons for ICQ (Thanks Kevin Miller)
	* Editable buddy pounces (Thanks Jason Willis)
	* Server side buddy lists in Oscar (Thanks Mark Doliner :-))
	* Fix for the chatlist plugin
	* Typing Notification (AIM Direct Connect, Yahoo, MSN)
	* IM Images (Receive Only)
	* Prettier GtkImHtml selection
	* Better buddy icon transparency (for real this time ;-) )

version 0.52 (02/17/2002):
	* Better buddy icon transparency (thanks SeanEgan)
	* Fixed a little bug with connecting via proxy (thanks
	  for reminding me of this, Manish Singh)
	* Yahoo! Messenger works again
	* MSN Works again
	* Can register a new user with a Jabber Server (JSeymour)
	* Can now set Jabber vCards (JSeymour)
	* Jabber vCards are now shown in their entirety (JSeymour)
	* Various jabber bug fixes/enhancements (JSeymour)

version 0.51 (01/24/2002):
	* Arrow buttons in log viewer and some other dialogs
	  work (thanks Ben Miller)
	* Option to only send auto-response while idle (thanks
	  Sean Egan)
	* Control time between sending auto-responses (thanks
	  Mark Doliner)
	* Should be able to sign on to Oscar using Mac OS X
	  (thanks Fingolfin, Vincas Ciziunas, et al.)

version 0.50 (12/14/2001):
	* Able to import GnomeICU contact lists
	* Galeon as browser option (Thanks Rob McQueen)
	* IRC /list, /invite (Thanks Sean Egan)
	* Option to have IMs and Chats tabbed in same window
	* Finally put the lagmeter plugin out of its misery and
	  removed it. (/me dances on its grave.)

version 0.49 (11/29/2001):
	* Can compile against GTK+ 2.0 (version 1.3.10/1.3.11)
	* Confirm before removing buddies
	* Yahoo updates (thanks Brian Macke)
	* Jabber updates
	* Zephyr updates (thanks Arun A Tharuvai)
	* Gadu-Gadu updates (thanks Arkadiusz Miskiewicz)
	* Option to show aliases in conversation tabs
	* Option to hide windows after sending messages
	* licq2gaim.pl conversion script (thanks Arturo Cisneros, Jr.)

version 0.48 (11/18/2001):
	* Right-click on links to open/copy URL
	* Yahoo changes
	* Oscar can send/receive offline messages in ICQ. Since the "real"
	  ICQ protocol isn't working too well it's recommended that you
	  use Oscar for ICQ.

version 0.47 (11/01/2001):
	* Better font loading (pays attention to charset now)
	  (thanks Arkadiusz Miskiewicz)
	* Better recoding in Gadu-Gadu (thanks Arkadiusz Miskiewicz)
	* Open Mail button for when you get new mail (Yahoo and MSN)
	* New buddy pounce option: Popup Notification
	* When adding a buddy, the groups list now updates when you switch
	  accounts.
	* When creating a new buddy pounce, gaim now automagically
	  selects "on away" or "on idle", if the user is away
	  or idle.
	* Add Opera to the available browsers (thanks Brian Enigma)
	* Improved log viewer (thanks to Ben Miller)
	* When you are queueing away messages, double clicking on
	  a buddy's name will cause the messages for that name to be
	  dequeued.
	* You can choose which sound player you use at run-time
	  (thanks Ben Miller)
	* When someone adds you to their buddy list, it asks if you want
	  to add them as well (Yahoo, ICQ, and MSN) (thanks Nathan Walp)
	* Option to grey idle buddies (thanks Nathan Walp)
	* MSN Privacy Options
	* In MSN you can set a person's alias to their "friendly name" by
	  right-click on their name while they're online.
	* IRC can do /WHOIS
	* The usual bug fixes and memory leak plugs

version 0.46 (10/18/2001):
	* New applet icons (courtesy David Raeman)
	* ICQ works on big-endian platforms, e.g. sparc and ppc
	  (thanks to Nathan Walp and Ben Miller)
	* Better applet icon drawing (thanks to Ari Pollak)
	* An extraordinary number of bug fixes
	* Ability to stop animation on buddy icons, restart animation,
	  hide certain buddy icons, and save people's buddy icons, all
	  through a right-click menu
	* Event handlers in perl passed arguments as elements of
	  an array rather than all concatenated as a string, making
	  perl much easier to use (thanks Dennis Lambe Jr.)
	* Can pass an argument to timeout_handlers in perl
	  (thanks Artem Litvinovich)
	* Redesigned Modify Account window (thanks Sean Egan)
	* Add buddy dialog now lets you select which protocol
	  to add the buddy to
	* Pressing 'signon' on the first screen for accounts that
	  do not require passwords no longer incorrectly displays
	  an error message.

version 0.45 (10/04/2001):
	* New plugin event: event_chat_send_invite
	* Major updates to the perl system (reread PERL-HOWTO and
	  SIGNALS)
	* Major updates to event_chat_* events for plugins (reread
	  SIGNALS)
	* Some GtkIMHtml improvements
	* Various bugfixes
	* Nick Highlighting in chat
	* Tab-completion for nicks in chat (thanks to Sean Egan)
	* Large internal reworkings
	* New Protocol: Gadu-Gadu, written by Arkadiusz Miskiewicz
	* Can choose buddy icon to send (for Oscar)

version 0.44 (09/20/2001):
	* More sane scaling of buddy icons (intelligently scale to
	  either 48x48 or 50x50 depending on icon)
	* Have you ever had it happen where you cancel a login and
	  Gaim starts using all the available processing power? I
	  think I fixed that.
	* Temporarily removed Jabber user registration, which wasn't
	  working anyway.
	* Added a spiffy Help button
	* Wrote a plugin for all those people who miss having the
	  chat rooms in their buddy lists (chatlist.so)
	* Updated libfaim
	* Added drop down selection to chat invitation
	* Improved the look of the chat invitation dialog
	* Improved the look of the proxy preferences
	* event_im_recv and event_im_display_rcvd passed whether
	  the message received was auto-response (see SIGNALS)
	* IRC fixes (largly copied from X-Chat)
	* Internal change to how preferences are stored
	* Other bug fixes
	* Option to hide buddy icons

version 0.43 (09/06/2001):
	* Can change friendly name in MSN again
	* Bug fixes
	* Auto-reconnect plugin has exponential timeout (i.e. it
	  tries after 8 seconds, then 16, then 32, etc. up to 17
	  minutes)
	* Removed file transfer things from Napster. It didn't work
	  well anyway. It'll be back eventually. (Does anyone even
	  use napster anymore?)

version 0.11.0-pre15 (08/28/2001):
	* MSN works again
	* Fixed a little segfault when images are links
	* Redid the about box again.
	* Fixed a nice little bug with the manual browser command
	* Oscar Unicode fix (Thanks John Matthews)
	* Can select which protocols are compiled statically
	  (e.g.: ./configure --with-static-prpls=oscar,jabber)
	* New plugin events: event_im_displayed_sent and
	  event_im_displayed_rcvd. Use these to change messages after
	  they're displayed (e.g. encrypt sent messages, or send
	  auto-responses and have them display locally properly)
	* Can use Arts for sound (thanks Tom Dyas)

version 0.11.0-pre14 (06/17/2001):
	* Fixed a segfault with Oscar's account confirmation
	  (Thanks, Adam)
	* Some MSN changes
	* Some HTML widget changes
	* Can specify hosts/ports for Yahoo (thanks Jeremy Brooks)
	* Many many bugfixes

version 0.11.0-pre13 (06/06/2001):
	* Can view/set chat topic in Jabber (thanks faceprint)
	* The napster plugin no longer segfaults on invalid names
	  and/or passwords.
	* HTML is properly stripped from away messages in protocols that
	  do not use HTML.  (thanks, faceprint)
	* Can view/set chat topic in IRC
	* MSN properly escapes outgoing messages
	* Much needed updates to the gaim man page (thanks, Sean Egan)

version 0.11.0-pre12 (05/29/2001):
	* Fixed a funny bug with auto responses when queued messages
	  are enabled.
	* Redesigned the Font Options preference page
	* Improved Jabber chat support (it whispers now, too)
	* Zephyr can do Subscriptions now (thanks to nsanch)
	* Auto-recon plugin got reworked
	* Lots of clean-ups
	* Some new pixmaps (Thanks, DennisR).
	* Fixed a segfault in IRC (Thanks Sean Egan)
	* MSN can now change your 'friendly name' (Thanks for the
	  packet logs, aechols)
	* More IRC improvements [colors, etc] (Thanks Sean Egan)
	* Improved proxy options
	* Fixed a small issue with HTML not being stripped from
	  log files properly (Thanks, faceprint and David Stoddard)
	* Can turn on/off Yahoo! Mail announcements
	* Can force messages through the server for ICQ (use this if
	  you have problems sending)
	* Can receive buddy icons in Oscar (requires gdk_pixbuf,
	  which GNOME depends on. If you --disable-pixbuf, it will
	  disable this.)
	* Redesigned plugins dialog (thanks Mike Heffner)

version 0.11.0-pre11 (04/30/2001):
	* Zephyr updates and additions, thanks Neil Sanchala (nsanch)
	* Jabber can send/accept chat invites (due to mid)
	* MSN has the option to notify you of new hotmail
	  messages
	* Fixed a problem with ADD requests in MSN
	* Fixed a small memory leak with MSN
	* Moved MSN's spammy debug output into debug_printf's
	* Can rename groups/buddies in the Edit Buddies pane
	  (thanks Neil Sanchala)
	* Some perl updates (thanks to Sean Egan)
	* IRC got the following slash commands:
	  op, deop, voice, devoice, mode, raw, quote, and kick (thanks
	  to Sean Egan)
	* MSN Properly handles URL decoding of 'friendly' names
	* Redesigned Preferences pages (design by DennisR)
	* Can select where tabs are for tabbed IM/Chat windows
	* Option to queue away messages while away
	* Jabber got good updates (from faceprint)
	* Oh yes, and Oscar works, yet again. (gee... that's what, 4
	  releases that have "fixed" it now?)

version 0.11.0-pre10 (04/13/2001):
	* Many, many bug fixes
	* Can choose to not send away auto-response (thanks phzzzt)
	* Uh... Oscar works? For now?
	* IRC Plugin can do whois (right click and info)
	* IRC Plugin got away message support
	* Gaim blist to WinAIM blt perl script (courtesy Andy Harrison)
	* Sound on buddy pounce (Thanks Andrew Echols)
	* Can view all group chats in one tabbed window (same keybindings
	  as for tabbed normal conversations)
	* More Protocol plugins:
		Zephyr (plugins/zephyr) (DON'T USE THIS unless you know
			what it is and why you'd want to use it)

version 0.11.0-pre9 (03/26/2001):
	* Can register Jabber accounts (load the Jabber plugin and click
	  Register on the login window)
	* GtkIMHtml handles themes (no background pixmaps though) (thanks
	  decklin, mishan)
	* URLS Linkify properly in Buddy chats
	* Jabber compiles better on Solaris?
	* Gaim works with Oscar Again (Huge thanks to Adam Fritzler of
	  libfaim)

version 0.11.0-pre8 (03/23/2001):
	* Fixed a problem with MSN not detecting signoffs and buddy updates.
	* Implemented away options in MSN
	* Alt-[1-9] to go to [1-9]th pane in tabbed convo window
	* Jabber fixes, Oscar fixes (!), Yahoo fixes, TOC fixes
	* Can use Alt to access menu, and Ctl-char for certain actions
	  (thanks baldnik)
	* Oscar blocking works (?)
	* MSN can see status of other users

version 0.11.0-pre7 (03/16/2001):
	* Can build RPMs as non-root
	* New yahoo library (can use HTTP proxy)
	* Command-line arg to specify config file (thanks Jason Boerner)
	* Can view all conversations in one tabbed window (Control-[ and
	  Control-] move left and right respectively; Control-Tab moves
	  to the next unread, or the next tab if there are no unread tabs)
	* Tooltips on links work again
	* Can log system notices: signons/signoffs, awayness and idleness
	  (thanks Andrew Echols)
	* MSN fixes
	* Applet fixes

version 0.11.0-pre6 (03/06/2001):
	* Fixed bug with NAS support
	* Napster plugin is included again
	  (Thanks for pointing out that it was missing,
	  (Yan V. Bulgak)
	* Oscar can: search by email, request confirmation, change password
	* TOC fixes
	* ICQ fixes
	* Faster HTML parsing/rendering

version 0.11.0-pre5 (02/26/2001):
	* Minor GUI changes
	* ICQ Alias problem fixed
	* Negative times fixed
	* Cannot create blank away messages/messages with blank titles
	* Can right-click Edit Buddies list to alias/add pounce/etc.
	* Ability to independently set accounts as away
	* Can use all away states for ICQ, Yahoo (N/A, Be Right Back, etc.)
	* Fixed hanging trees
	* Can close windows by hitting 'Esc' (optional)
	* Better HTML Widget
	* Can toggle timestamps by hitting F2 (optional)
	* Rewritten file transfer for TOC
	* Jabber got chat
	* Log Viewer (courtesy BMiller)
	* Can save conversation history
	* Napster can kinda sorta download files sometimes :)
	* You can activate IDs in Yahoo
	* ICQ upgraded to use icqlib 1.1.5

version 0.11.0-pre4:
	* ICQ upgraded to use icqlib 1.1.0
	* An enormous amount of bug fixes
	* Even More Protocol Plugins:
		Jabber (plugins/jabber)
		Napster (plugins/napster.c)
	* Fixed a segfault with 'Ignore new conversations while away'

version 0.11.0-pre3 (12/15/2000):
	* Away messages arranged alphabetically (Thanks Justin)
	* More GUI adjustments
	* Can optionally run command to play sound files
	* Icons for ICQ plugin (blatently stolen from GnomeICU)
	* Icons for Yahoo plugin (not-so-blatently stolen from GTKYahoo)
	* Optionally display warning level next to name in buddy list
	* Optionally ignore fonts on incoming messages
	* Command-line option to automatically set yourself as
	  away upon signon (thanks bmiller)
	* Buddy list backups now stored in ~/.gaim/SN.protocol.blist (gaim will
	  move the old file for you). Needed for when you have the same name on
	  two different protocols. (Oscar and TOC share the same file.)
	* More Protocol plugins:
		MSN (plugins/msn)

version 0.11.0-pre2 (12/04/2000):
	* Fixed a segfault with a bad util.c

version 0.11.0-pre1 (12/03/2000):
	* Multiple connections
	* Protocol plugins:
		IRC (plugins/irc.c)
		Yahoo (plugins/yay)
		ICQ (plugins/icq)
	* Logs now stored to ~/.gaim/logs rather than ~/.gaim/SN/
	* User configurable sounds
	* Scroll bar now functions properly in chat room user lists
	* X-Idle support added (thanks bmiller and bryner)
	* small change in the way away messages are displayed
	  (Thanks Ryan C. Gordon)
	* Plugin system uses GModule now (improves portability, adds features)
	  (Requires recompile and probably modifications of most plugins)
	* Perl got updates (reread plugins/PERL-HOWTO)
	* Spell checker now uses gtkspell
	* Auto-Away (thanks, yet again, to bmiller ;)
	* More buddy pounce options
	* Various GUI improvements

version 0.10.3 (10/09/2000):
	* Segfault when viewing user info fixed
	* libdb problem fixed

version 0.10.2 (10/07/2000):
	* A few fixes to the URL parser.
	* Better placement of smiley dialog
	* Improved log file readibility
	* Code cleanups (thanks kylev)
	* Fixed problem when closing away message box (thanks bmiller)
	* sprintf() problem on some systems
	* Various small bug fixes

version 0.10.1 (09/15/2000):
	* Better chatroom logging
	* Oscar works again. Pay no attention to Slashdot.
	* gtkhtml handles background colours better.
	* A third conversation window display preference.
	* Better support for things like Sawfish

version 0.10.0 (09/11/2000):
	* New Smiley Faces and Pixmaps added.
	* Smiley faces now properly wrap in the conversation windows.
	* Smiley dialog
	* Fixed 0-byte file segfault.
	* Borderless buttons (for that cool pop-up look)
	* Fixed some resizing bugs
	* Added Ctrl+{B/I/U/S} hotkeys to conversation windows.
	* Added Ctrl+(number) hotkeys to insert smileys in conversation windows.
	* Support for %n, %d, and %t in away messages.  Thanks bmiller!
	* Background colors
	* Redesigned preferences dialog
	* Redesigned conversation dialog
	* Removed the Lag-O-Meter (Lag-O-Meter is now a plugin)
	* SOCKS 4/5 proxy works
	* Buddy Pounces are now saved in .gaimrc
	* Buddy Chats are now saved in .gaimrc
	* Ability to merge gaim, aim2, aim4 buddylists. Thanks again bmiller!
	* ICQ-style aliases. This lets you change the name you see your buddy
	  as. For example, if your buddy's SN is 'CouldntGetMyName', you can
	  alias him as 'Loser'.
	* Compile with GNOME bits if available
	* Added GNOME Url Handler as an available web-browser
	* Added the S html tag.
	* Optionally Ignore TiK's Automated Messages
	* Option to beep instead of play sound
	* New icons for panel (depends on some GNOME pixmaps)
	* Perl scripting. See plugins/PERL-HOWTO for how to write perl scripts.
	  All .pl files in ~/.gaim are autoloaded when gaim starts.
	* HTML widget is faster, more stable

version 0.9.20 (07/14/2000):
	* More plugin events, more plugin features
	* Run-time OSCAR support
	* Added buddy list ticker (See prefs/Appearance). Clicking on a
	  name will cause a new or previous IM window to display for
	  that screenname
	* "You are sending messages too quickly" error is now fixed
	   when you have a large buddylist.
	* Fixed the LC_ALL compile problem on Solaris boxes
	* Fixed PPC and ARM compile problem with oscar.c
	* Smileys work better, and don't cause font attributes to drop
	* Dialog windows are now prettier
	* /me in IM window; font/color dialogs and smileys in chat window

version 0.9.19 (06/09/2000):
	* Graphical Smiley Faces
	* Applet got a bit of a makeover (inside & out)
	* Compile-time options affect Preferences dialog
	* Whispering in chat works (does anyone even use this?)
	* HTML-tag buttons in chat
	* Chat got all kinds of new features (like IRC-sytle /me)
	* Chat in oscar works much better
	* Locale support
	* Fixed the segfault when your server-side config is null
	* Many many bugfixes

version 0.9.18 (06/02/2000):
	* Logging in works better for oscar
	* Double error bug when sending message to an offline user is
	  fixed.
	* Pressing enter once again sends a message in buddy chatrooms (oops)
	* More fixes for the change on the AOL sign-on process.
	* Fixed bug where Gaim sometimes doesn't find a font to use.
	* Per-conversation font and color dialogs (thanks fflewddur)
	* Chat in oscar works (somewhat)
	* Even more fixes for the sign-on process, and now you don't flash when
	  setting permit/deny lists.

version 0.9.17 (05/31/2000):
	* Automagic feature to check for new versions has been removed
	* Infinite loop bug fixed

version 0.9.16 (05/31/2000):
	* Paned buddy chat window (Thanks Syd)
	* Buddy lists (and changes) are cached to ~/.gaim/<sn>.blist
	  where <sn> is your screen name. If for some reason, you log
	  into the AOL server and the buddy list comes back empty, we
	  check for a cache file, and, if we find one, read it in. This
	  essentially implements recovery from a server crash at AOL
	  (AOL does not back up machines that contain TOC-based buddy
	  lists, unfortunately).  (Thanks Syd)
	* Font selection dialog
	* Small changes to the Oscar/libfaim stuff (see libfaim/README.gaim)
	* SOCKS 4 proxy support
	* Better proxy support overall (you can get people's info now! :) )
	* Two-way file transfer (you can get and send files, but you still
	  can't initiate either)
	* Fixed font problem with Misconfigured X-Servers.  Thanks Decklin!
	* Fixed the No Configuration problem that came about today (5/31)

version 0.9.15 (05/06/2000):
	* Plugin support enabled by default (oops)
	* Some plugins built/installed by default
	* Option to automagically check for new releases
	* Ability to receive files (one-way file transfer)
	* In-line spell checker (thanks to Torrey Searle of the
	  Everybuddy Devel team for this one)

version 0.9.14 (04/24/2000):
	* Numerous Fixes by G. Sumner Hayes (buffer over flow patches,
	  etc)
	* Paned Conversation Windows (Thanks Syd)
	* Raise Window On Message Received, Fixed (Thanks Syd)
	* When multiple screen names, Gaim now correctly remembers the name
	  that was used last.
	* FONT sizes now work correctly.
	* PLUGIN SUPPORT!! (Lots of cool goodies here)
	* Fixed another leak or two
	* Added ability to change your screenname password
	* Devil pixmaps

version 0.9.13 (03/27/2000):
	* Dialog Box Segfault Fixed (When You Click A Toggle Then Cancel)
	* Double Log-Out Message Fixed
	* GNOME compile error fixed
	* Away Message Problem Fixed
	* Fixed URL Right Click Menus
	* Conversation Loggin now shows Full Date and Time
	* Internal Change to Buddy List

version 0.9.12 (03/25/2000):
	* Segfault fix for PPC/Alpha/etc machines with log(0)
	  Thanks to Todd Cohen for this one.
	* Small internal change to the way prefs work
	* GNOME Applet support works better
	  (thanks to Eric Warmenhoven for the patch)
	* Support for displaying true type fonts
	* Lag-O-Meter does not send lag-test if not selected
	* Fixed problem with saving away messages which contain spaces
	  and numbers.
	* Various GNOME Applet Enhancements (thanks AGAIN to
	  Eric.  Someone needs to stop this boy :-) )
	* A lot of random, obscure bugs fixed
	* All of the major and I believe all of the minor memory leaks are
	  now fixed
	  (Thanks to Peter Teichman, Larry Ewing, Jeramey Crawford, and me)

version 0.9.11 (03/22/2000):
	* <STRIKE>Strike Tag Support</STRIKE> :-)
	* Another memory leak fix
	* New .gaimrc format
	* Better support for multiple screen names
	* Font Properties
	* Saving of buddylist window position
	* Fixed a problem with Gaim and the Netscape-branded version
	  of Mozilla
	* New Sound Properties
	* More General Properties
	* Bigger Text-Entry field (Thanks to CrazyDavy for this one)
	* Various Random Bug fixes

version 0.9.10 (11/03/1999):
	* Fixed a nasty memory leak.  No more 40M Gaim processes. LOL
	* IDLE Times are displayed in a neater fashion.

version 0.9.9  (10/31/1999):
	* A little selection bug has been squished
	* Small memory leak fixed
	* Small network fix (problem with HTTP Proxy fixed?)
	* Proxy stuff should work now :)
	* Widget table support, dir info looks nicer
	* Info box looks nicer (thanks to Decklin Foster)
	* Client now 'corrects' time values from the server for accurate
	  login times.
	* Lag-O-Meter (ala Drunken Jim)
	* IDLE Preferences

version 0.9.8  (10/04/1999):
	* HTTP Proxy Support (No SOCKS yet)
	* HTML Widget more robust
	* Graphical Debug Window
	* Buddylist bug fixed
	* Some logging fixes and improvements
	* configurable host/port selection
	* Clickable Links in buddy chat
	* New Gaim Logo
	* Display Signon/Signoff messages in conversation windows
	* Option to strip HTML from logged messages
	* GNOME cleanups (It might work now haha)
	* When viewing user info, URLS are converted to clickable links
	* Tooltips on URLS

version 0.9.7  (08/08/1999):
	* Preliminary Oscar Support
	* Fixed bad network bug
	* Fixed some bad text rendering bugs in the HTML widget
	* log all conversation names are now normalized.
	* Fixed another bad network bug :)
	* Multiple browser support, some Netscape buggies fixed.
	* Permit/Deny preferences moved to 'Permit' pane on buddylist.
	* Fixed problem with _, ', and \ in passwords

version 0.9.6  (08/01/1999):
	* Fixed 'log all conversation' segfault
	* Added NAS support
	* Removed Xmu dependancies.
	* Restructured network code
	* ESD detection more robust.
	* Sound fallbacks are MUCH more robust!

version 0.9.5  (07/25/1999):
	* Fixed About Box SegFault
	* Autologin Works with Applet
	* Option to Show Buddy List after Signon with Applet
	* 2048 character messages
	* Away-Detection (shows a different icon on the buddy list)
	* Fixed Segfault with messages > allowed size
	* Added option to log all conversations
	* Changed g_new to g_new0
	* Buddy List: Right Click Menus
	* Find Buddy By Email
	* Find Buddy By Info
	* New HTML widget (Underline/Links/HRs)
	* Updated Toolbar with 'Underline' Icon
	* More Buddy Pounce Options
	* Option to auto-change urls into clickable links (Under Prefs)
	* Better Buddy Chat functionality
	* Away Prefs
	* Registration Information (Let Us Know Who You Are)
	* Buddy Chat Prefs (Update Chatroom Lists)
	* Set User Info
	* FAQ added to the distribution
	* Sound problem with some systems fixed
	* Set Dir Info
	* Autostart of Netscape on URL Click
	* DnD Rearranging of Groups
	* Better Netscape Functionality
	* Right Click `URL' Menus
	* DnD Rearranging of Buddies
	* Script to convert win95 buddylist to gaim buddylist
	* Added `Link/URL' button to conversation window
	* ESD is now autodetected
	* Not too important but we GNU-ified the source tree :)

version 0.8.0  (04/31/1999):
	* Code clean-up
	* Updated Prefs
	* Buddy Pouncing
	* Pixmaps for buttons
	* Buddylist import/export
	* Autoconf/Automake
	* Conversation Logging
	* Coloured Text Selection
	* Updated Preferences
	* ESD Support
	* Minor Bug Fixes
	* `Warning' support
	* `Blocking' on conversation window
	* Add/Remove buddy from conversation window
	* Scroll-Wheel Mice work in Conversation Window
	* Fixed WindowMaker Appicon
	* version Number in About Box
	* Gaim Slogan in about box :)
	* Created Changelog File :)<|MERGE_RESOLUTION|>--- conflicted
+++ resolved
@@ -2,12 +2,9 @@
 
 version 2.5.5 (??/??/????):
 	libpurple:
-<<<<<<< HEAD
 	* Fix transfer of buddy icons, custom smileys and files from the
 	latest WLM 9 official client. (Thomas Gibson-Robinson)
-=======
 	* Fix a crash when removing an account with an unknown protocol id.
->>>>>>> 59c7fe71
 
 	Finch:
 	* Allow rebinding keys to change the focused widget (details in the
