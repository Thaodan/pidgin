--- conflicted
+++ resolved
@@ -14,7 +14,6 @@
 	* Fixed building on Mac OSX (Patrick Cloke) (#16883)
 
 	MXit
-<<<<<<< HEAD
 	* Fixed a buffer overflow.  Discovered by Yves Younan of Cisco Talos.
 	  (TALOS-CAN-0120)
 	* Fixed a remote out-of-bounds read.  Discovered by Yves Younan of Cisco
@@ -23,10 +22,8 @@
 	  Talos.  (TALOS-CAN-0138, TALOS-CAN-0135)
 	* Fixed an invalid read.  Discovered by Yves Younan of Cisco Talos
 	  (TALOS-CAN-0118)
-=======
 	* Fixed a remote buffer overflow vulnerability.  Discovered by Yves
 	  Younan of Cisco Talos.  (TALOS-CAN-0119)
->>>>>>> e2f9594e
 
 version 2.10.12 (12/31/15):
 	General:
