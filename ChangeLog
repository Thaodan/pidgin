--- conflicted
+++ resolved
@@ -1,17 +1,11 @@
 Pidgin and Finch: The Pimpin' Penguin IM Clients That're Good for the Soul
 
-<<<<<<< HEAD
-version 2.6.3 (??/??/20??):
+version 2.6.4 (??/??/20??):
 	General:
 	* New 'plugins' sub-command to 'debug' command (i.e. '/debug plugins')
 	  to announce the list of loaded plugins (in both Finch and Pidgin).
-	* Fix a crash when performing DNS queries on Unixes that use the
-	  blocking DNS lookups.  (Brian Lu)
 	* Fix building the GnuTLS plugin with older versions of GnuTLS.
 	* Fix DNS TXT query resolution.
-
-	AIM and ICQ:
-	* Fix blocking and other privacy lists.  (Thanks to AOL)
 
 	XMPP:
 	* Users connecting to Google Talk now have an "Initiate Chat" context menu
@@ -37,7 +31,7 @@
 	Pidgin:
 	* The userlist in a multiuser chat can be styled via gtkrc by using the
 	  widget name "pidgin_conv_userlist". (Heiko Schmitt)
-=======
+
 version 2.6.3 (10/16/2009):
 	General:
 	* Fix a crash when performing DNS queries on Unixes that use the
@@ -46,8 +40,7 @@
 	AIM and ICQ:
 	* Fix a crash when some clients send contacts in a format we don't
 	  understand.
-	* Fix blocking and other privacy list problems.
->>>>>>> c2dae018
+	* Fix blocking and other privacy lists.  (Thanks to AOL)
 
 version 2.6.2 (09/05/2009):
 	libpurple:
