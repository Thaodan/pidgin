--- conflicted
+++ resolved
@@ -1,8 +1,5 @@
 Pidgin and Finch: The Pimpin' Penguin IM Clients That're Good for the Soul
 
-<<<<<<< HEAD
-version 2.0.2 (06/14/2007):
-=======
 version 2.1.0 (??/??/????):
 	libpurple:
 	* Core changes to allow UIs to use second-granularity for scheduling.
@@ -21,8 +18,7 @@
 	  second time will raise the buddy list.  (Gabriel Schulhof)
 	* Undo capability in the conversation window
 
-version 2.0.2 (??/??/????):
->>>>>>> aaab9d56
+version 2.0.2 (06/14/2007):
 	Pidgin:
 	* Added a custom conversation font option to preferences
 	* Fixed smiley ordering in the insert smiley popup to be more intuitive
