Pidgin and Finch: The Pimpin' Penguin IM Clients That're Good for the Soul

<<<<<<< HEAD
version 3.0.0 (??/??/????):
	General:
	* Various core components of libpurple are now GObjects (Ankit Vani).
	* Ciphers are now built from the libpurple directory.
	* Doxygen has been replaced by gtk-doc for generating documentation (Ankit
	  Vani).
	* Added dependency GPlugin, which is now required to build libpurple with
	  plugins support.
	* Added dependency gobject-introspection, which is now required to enable
	  non-native plugin support.
	* Removed flags for manually configuring GnuTLS and NSS. They are now only
	  recognized through pkg-config. (Michael McConville)
	* Fixed an issue where transient startup statuses could be deleted
	  (Jakub Adam) (#16762)

	libpurple:
	* Specify a different set of encryption ciphers for TLS connections when
	  using GnuTLS. (elrond, belmyst, and Mark Doliner) (#8061)
	* Don't allow SSL 3.0 (only TLS 1.0 and newer) for TLS connections when
	  using either GnuTLS or NSS.
	* Install a purple-url-handler file to handle protocol schemes on Linux.

	Pidgin:
	* Support building with the GTK+ 3.x toolkit.  When configuring the
	  build, use --with-gtk=<2|3> to determine which toolkit to use.  Using
	  either 2 or 3 will attempt to build with specifically 2.x or 3.x
	  support.  The default is 'auto', which will first look for 3.x
	  development headers and then 2.x development headers.
	* Add email notification in the docklet area. (Alexei) (#3571)
	* Add a pref to select the type messages in conversation that triggers
	  the docklet notification. (Momchil) (#12598)
	* Complete support for receiving a limited amount of history when
	  joining a room. (Kha) (#15458)
	* Fix gevolution plugin to compile with e-d-s >= 3.6, older versions are
	  not supported anymore. (Ed Catmur) (#15353)

	Finch:
	* Support the conversation-extended signal for extending the
	  conversation menu. (Howard Chu) (#14818)

	AIM and ICQ:
	* Make buddy list management code more efficient. (Oliver) (#4816)

	Bonjour:
	* Support file transfers up to ~9 EiB.

	Gadu-Gadu:
	* Possibility to require encryption. Also, using encryption when
	  available is default option now. (Tomasz Wasilczyk)
	* Show local time for incoming messages. (Tomasz Wasilczyk) (#4579)
	* Fixed password change dialog and problems with connecting to accounts
	  with non-ASCII passwords. (Tomasz Wasilczyk) (#14652)
	* Option to show links from strangers. (Tomasz Wasilczyk) (#10591)
	* Better handling of "invisible" and "chatty" statuses. (Tomasz
	  Wasilczyk) (#13836)

	Facebook:
	* Added a new prpl for the Facebook Messenger protocol
	* Removed the defunct Facebook XMPP support

	MSN:
	* Fix file transfer with older Mac MSN clients.
	* Support file transfers up to ~9 EiB.
	* Fix buddies not going offline.

	MXit:
	* Remove all reference to Hidden Number.
	* Fix decoding of font-size changes in the markup of received messages.
	* Ignore new invites to join a GroupChat if you're already joined, or
	  still have a pending invite.
	* The buddy's name was not centered vertically in the buddy-list if they
	  did not have a status-message or mood set.

	MySpace:
	* Remove this protocol because the servers have been taken offline.
	  (Robbie Vehse) (#15356)

	XMPP:
	* Strip element prefixes from XHTML-IM messages as they're presented
	  to the core (and UIs) as incoming messages (Thijs Alkemade).
	  (#14529)
	* Support file transfers up to ~9 EiB.
	* Invalid user moods can no longer be sent to the server.

	AIM:
	* Add support for the newer kerberos-based authentication of AIM 8.x

	Plugins:
	* A new plugin API has been introduced. Plugins are no longer required
	  to be of a predefined type (such as protocol, standard, loader etc),
	  and can perform multiple roles.
	* The Offline Message Emulation plugin now adds a note that the message
	  was an offline message. (Flavius Anton) (#2497)
	* Two example plugins, caesarcipher and caesarcipher_consumer, have
	  been added that demonstrate registering of a dynamic cipher type in
	  one plugin and using it in another.
	* IPC test plugins have been removed, since the new plugin API does not
	  provide a seperate IPC API.

	Protocols:
	* A single oscar plugin provides both AIM and ICQ protocols.
	* A single jabber plugin provides XMPP, GTalk and Facebook protocols.
	* A single yahoo plugin provides both Yahoo and Yahoo JAPAN protocols.


version 2.11.0 (06/21/16):
=======
version 2.12.1 (??/??/????):
	* nothing yet, be the first!

version 2.12.0 (03/09/2017):
	libpurple:
	* Fix an out of bounds memory read in purple_markup_unescape_entity.
	  CVE-2017-2640
	* Fix use of uninitialised memory if running non-debug-enabled versions of glib
	* Updated AIM dev and dist ID's to new ones that were assigned by AOL.
	* TLS certificate verification now uses SHA-256 checksums.
	* Fixed SASL external auth for Freenode.
	* Removed the MSN protocol plugin. It has been unusable and dormant for some
	  time. MSNP18 has been discontinued and the protocol plugin would require a
	  large update to start working again. See: http://ismsndeadyet.com/ The
	  third-party Pidgin SkypeWeb plugin, however, should provide enough
	  functionality as a replacement if people still want to use MSN:
	  https://github.com/EionRobb/skype4pidgin/tree/master/skypeweb
	* Removed Mxit protocol plugin. The service was closed at the end of
	  September 2016. See
	  https://pidgin.im/pipermail/devel/2016-September/024078.htm
	* Removed the MySpaceIM protocol plugin. The service has been defunct for a
	  long time. (#15356)
	* Remove the Yahoo! protocol plugin. Yahoo has completely
	  reimplemented their protocol, so this version is no longer operable as
	  of August 5th, 2016:
	  https://yahoo.tumblr.com/post/145715934739/q2-2016-progress-report-on-our-product
	  A new protocol plugin has been written to support the new protocol.
	  It can be found here: https://github.com/EionRobb/funyahoo-plusplus
	  This also removes support for Yahoo! Japan. According to
	  http://messenger.yahoo.co.jp/ the service ended March 26th, 2014.
	* Remove the Facebook (XMPP) account option. According to
	  https://developers.facebook.com/docs/chat the XMPP Chat API service
	  ended April 30th, 2015. A new protocol plugin has been written,
	  using a different method, to support Facebook. It can be found at
	  https://github.com/dequis/purple-facebook/wiki
	* Fixed gnutls certificate validation errors that mainly affected google (Dequis)

	General
	* Replaced instances of d.pidgin.im with developer.pidgin.im and updated the
	  urls to use https. (#17036)

	IRC
	* Fixed issue of messages being silently cut off at 500 characters. Large
	  messages are now split into parts and sent one by one. (#4753)

version 2.11.0 (06/21/2016):
>>>>>>> f7ee0d55
	General:
	* 2.10.12 was accidentally released with new additions to the API and
	  should have been released as 2.11.0.  Unfortunately, we did not catch
	  the mistake until after 2.10.12 was released, but we're fixing it now.
	  See ChangeLog.API for more information.
	* Include the Mozilla certificate bundle. This fixes connecting to servers
	  with certificates from Let's Encrypt.
	* Remove all 1024-bit CAs

	libpurple:
	* media: fix an issue with ximagesink displaying only a corner cut-out of
	  a larger webcam video (Jakub Adam)
	* mediamanager: update output window destruction so that it reflects recent
	  changes in the media pipeline structure (Jakub Adam)
	* Ported Instantbird's CommandUiOps to libpurple (Dequis)

	Pidgin:
	* Fixed #14962
	* Fixed alignment of incoming right-to-left messages in protocols that
	  don't support rich text
	* Fix a potential crash while exiting pidgin

	Windows-Specific Changes:
	* Use getaddrinfo for DNS to enable IPv6 (#1075)
	* Updates to dependencies:
		* NSS 3.24 and NSPR 4.12.

	AIM:
	* Add support for the newer kerberos-based authentication of AIM 8.x

	Bonjour
	* Fixed building on Mac OSX (Patrick Cloke) (#16883)

	ICQ:
	* Stop truncating passwords to 8 characters like old ICQ clients did.
	  (#16692). If you actually needed this, truncate your password
	  manually by pressing backspace a few times.

	IRC:
	* Base64-decode SASL messages before passing to libsasl (#16268)

	MXit
	* Fixed a buffer overflow.  Discovered by Yves Younan of Cisco Talos.
	  (TALOS-CAN-0120)
	* Fixed a remote out-of-bounds read.  Discovered by Yves Younan of Cisco
	  Talos.  (TALOS-CAN-0140)
	* Fixed a remote out-of-band read.  Discovered by Yves Younan of Cisco
	  Talos.  (TALOS-CAN-0138, TALOS-CAN-0135)
	* Fixed an invalid read.  Discovered by Yves Younan of Cisco Talos
	  (TALOS-CAN-0118)
	* Fixed a remote buffer overflow vulnerability.  Discovered by Yves
	  Younan of Cisco Talos.  (TALOS-CAN-0119)
	* Fixed an out-of-bounds read discovered by Yves Younan of Cisco Talos.
	  (TALOS-CAN-0123)
	* Fixed a directory traversal issue.  Discovered by Yves Younan of Cisco
	  Talos (TALOS-CAN-0128)
	* Fixed a remote denial of service vulnerability that could result in
	  a null pointer dereference.  Discovered by Yves Younan of Cisco Talos.
	  (TALOS-CAN-0133)
	* Fixed a remote denial of service that could result in an out-of-bounds
	  read.  Discovered by Yves Younan of Cisco Talos (TALOS-CAN-0134)
	* Fixed multiple remote buffer overflows.  Discovered by Yves Younan of
	  Cisco Talos.  (TALOS-CAN-0136)
	* Fixed a remote NULL pointer dereference.  Discovered by Yves Younan of
	  Cisco Talos (TALOS-CAN-0137)
	* Fixed a remote code execution issue discovered by Yves Younan of Cisco
	  Talos.  (TALOS-CAN-0142)
	* Fixed a remote denial of service vulnerability in contact mood
	  handling.  Discovered by Yves Younan of Cisco Talos (TALOS-CAN-0141)
	* Fixed a remote out-of-bounds write vulnerability.  Discovered by Yves
	  Younan of Cisco Talos. (TALOS-CAN-0139)
	* Fix a remote out-of-bounds read.  Discovered by Yves Younan of Cisco
	  Talos.  (TALOS-CAN-0143)

version 2.10.12 (12/31/2015):
	General:
	* purple-url-handler now works with Python 3.x (Daniël van Eeden)
	* Fixed an issue where transient startup statuses could be deleted
	  (Jakub Adam) (#16762)

	Pidgin:
	* The shout smile now matches the default theme (Steve Vaught)

	Windows-Specific Changes:
	* Updates to dependencies:
		* Cyrus SASL 2.1.26
		* libxml2 2.9.2
		* NSS 3.20.1 and NSPR 4.10.10
		* Perl 5.20.1
		* SILC 1.1.12
	* Remove support for Tcl plugins

	Gadu-Gadu:
	* Updated internal libgadu to version 1.12.1.

version 2.10.11 (11/23/2014):
	General:
	* Fix handling of Self-Signed SSL/TLS Certificates when using the NSS
	  plugin (#16412)
	* Improve default cipher suites used with the NSS plugin (#16262)
	* Add NSS Preferences plugin which allows the SSL/TLS Versions and
	  cipher suites to be configured (#8061)

	Gadu-Gadu:
	* Fix a bug that prevented plugin to load when compiled without GnuTLS.
	  (mancha) (#16431)
	* Fix build for platforms without AF_LOCAL definition. (#16404)

	MSN:
	* Fix broken login due to server change (dx, TReKiE). (#16451, #16455)
	* Fail early when buddy list is unavailable instead of wasting bandwidth
	  endlessly re-trying.

version 2.10.10 (10/22/2014):
	General:
	* Check the basic constraints extension when validating SSL/TLS
	  certificates. This fixes a security hole that allowed a malicious
	  man-in-the-middle to impersonate an IM server or any other https
	  endpoint. This affected both the NSS and GnuTLS plugins. (Discovered
	  by an anonymous person and Jacob Appelbaum of the Tor Project, with
	  thanks to Moxie Marlinspike for first publishing about this type of
	  vulnerability. Thanks to Kai Engert for guidance and for some of the
	  NSS changes) (CVE-2014-3694)
	* Allow and prefer TLS 1.2 and 1.1 when using the NSS plugin for SSL.
	  (Elrond and Ashish Gupta) (#15909)

	libpurple3 compatibility:
	* Encrypted account passwords are preserved until the new one is set.
	* Fix loading Google Talk and Facebook XMPP accounts.

	Windows-Specific Changes:
	* Don't allow overwriting arbitrary files on the file system when the
	  user installs a smiley theme via drag-and-drop. (Discovered by Yves
	  Younan of Cisco Talos) (CVE-2014-3697)
	* Updates to dependencies:
		* NSS 3.17.1 and NSPR 4.10.7

	Finch:
	* Fix build against Python 3. (Ed Catmur) (#15969)

	Gadu-Gadu:
	* Updated internal libgadu to version 1.12.0.

	Groupwise:
	* Fix potential remote crash parsing server message that indicates that
	  a large amount of memory should be allocated. (Discovered by Yves Younan
	  and Richard Johnson of Cisco Talos) (CVE-2014-3696)

	IRC:
	* Fix a possible leak of unencrypted data when using /me command
	  with OTR. (Thijs Alkemade) (#15750)

	MXit:
	* Fix potential remote crash parsing a malformed emoticon response.
	  (Discovered by Yves Younan and Richard Johnson of Cisco Talos)
	  (CVE-2014-3695)

	XMPP:
	* Fix potential information leak where a malicious XMPP server and
	  possibly even a malicious remote user could create a carefully crafted
	  XMPP message that causes libpurple to send an XMPP message containing
	  arbitrary memory. (Discovered and fixed by Thijs Alkemade and Paul
	  Aurich) (CVE-2014-3698)
	* Fix Facebook XMPP roster quirks. (#15041, #15957)

	Yahoo:
	* Fix login when using the GnuTLS library for TLS connections. (#16172)

version 2.10.9 (2/2/2014):
	XMPP:
	* Fix problems logging into some servers including jabber.org and
	  chat.facebook.com. (#15879)

version 2.10.8 (1/28/2014):
	General:
	* Python build scripts and example plugins are now compatible with
	  Python 3. (Ashish Gupta) (#15624)

	libpurple:
	* Fix potential crash if libpurple gets an error attempting to read a
	  reply from a STUN server. (Discovered by Coverity static analysis)
	  (CVE-2013-6484)
	* Fix potential crash parsing a malformed HTTP response. (Discovered by
	  Jacob Appelbaum of the Tor Project) (CVE-2013-6479)
	* Fix buffer overflow when parsing a malformed HTTP response with
	  chunked Transfer-Encoding. (Discovered by Matt Jones, Volvent)
	  (CVE-2013-6485)
	* Better handling of HTTP proxy responses with negative Content-Lengths.
	  (Discovered by Matt Jones, Volvent)
	* Fix handling of SSL certificates without subjects when using libnss.
	* Fix handling of SSL certificates with timestamps in the distant future
	  when using libnss. (#15586)
	* Impose maximum download size for all HTTP fetches.

	Pidgin:
	* Fix crash displaying tooltip of long URLs. (CVE-2013-6478)
	* Better handling of URLs longer than 1000 letters.
	* Fix handling of multibyte UTF-8 characters in smiley themes. (#15756)

	Windows-Specific Changes:
	* When clicking file:// links, show the file in Explorer rather than
	  attempting to run the file. This reduces the chances of a user
	  clicking on a link and mistakenly running a malicious file.
	  (Originally discovered by James Burton, Insomnia Security. Rediscovered
	  by Yves Younan of Sourcefire VRT.) (CVE-2013-6486)
	* Fix Tcl scripts. (#15520)
	* Fix crash-on-startup when ASLR is always on. (#15521)
	* Updates to dependencies:
		* NSS 3.15.4 and NSPR 4.10.2
		* Pango 1.29.4-1daa
			Patched for https://bugzilla.gnome.org/show_bug.cgi?id=668154

	AIM:
	* Fix untrusted certificate error.

	AIM and ICQ:
	* Fix a possible crash when receiving a malformed message in a Direct IM
	  session.

	Gadu-Gadu:
	* Fix buffer overflow with remote code execution potential. Only
	  triggerable by a Gadu-Gadu server or a man-in-the-middle.
	  (Discovered by Yves Younan and Ryan Pentney of Sourcefire VRT)
	  (CVE-2013-6487)
	* Disabled buddy list import/export from/to server (it didn't work
	  anymore). Buddy list synchronization will be implemented in 3.0.0.
	* Disabled new account registration and password change options, as it
	  didn't work either. Account registration also caused a crash. Both
	  functions are available using official Gadu-Gadu website.

	IRC:
	* Fix bug where a malicious server or man-in-the-middle could trigger
	  a crash by not sending enough arguments with various messages.
	  (Discovered by Daniel Atallah) (CVE-2014-0020)
	* Fix bug where initial IRC status would not be set correctly.
	* Fix bug where IRC wasn't available when libpurple was compiled with
	  Cyrus SASL support. (#15517)

	MSN:
	* Fix NULL pointer dereference parsing headers in MSN.
	  (Discovered by Fabian Yamaguchi and Christian Wressnegger of the
	  University of Goettingen) (CVE-2013-6482)
	* Fix NULL pointer dereference parsing OIM data in MSN.
	  (Discovered by Fabian Yamaguchi and Christian Wressnegger of the
	  University of Goettingen) (CVE-2013-6482)
	* Fix NULL pointer dereference parsing SOAP data in MSN.
	  (Discovered by Fabian Yamaguchi and Christian Wressnegger of the
	  University of Goettingen) (CVE-2013-6482)
	* Fix possible crash when sending very long messages. Not
	  remotely-triggerable. (Discovered by Matt Jones, Volvent)

	MXit:
	* Fix buffer overflow with remote code execution potential.
	  (Discovered by Yves Younan and Pawel Janic of Sourcefire VRT)
	  (CVE-2013-6489)
	* Fix sporadic crashes that can happen after user is disconnected.
	* Fix crash when attempting to add a contact via search results.
	* Show error message if file transfer fails.
	* Fix compiling with InstantBird.
	* Fix display of some custom emoticons.

	SILC:
	* Correctly set whiteboard dimensions in whiteboard sessions.

	SIMPLE:
	* Fix buffer overflow with remote code execution potential.
	  (Discovered by Yves Younan of Sourcefire VRT) (CVE-2013-6490)

	XMPP:
	* Prevent spoofing of iq replies by verifying that the 'from' address
	  matches the 'to' address of the iq request. (Discovered by Fabian
	  Yamaguchi and Christian Wressnegger of the University of Goettingen,
	  fixed by Thijs Alkemade) (CVE-2013-6483)
	* Fix crash on some systems when receiving fake delay timestamps with
	  extreme values. (Discovered by Jaime Breva Ribes) (CVE-2013-6477)
	* Fix possible crash or other erratic behavior when selecting a very
	  small file for your own buddy icon.
	* Fix crash if the user tries to initiate a voice/video session with a
	  resourceless JID.
	* Fix login errors when the first two available auth mechanisms fail but
	  a subsequent mechanism would otherwise work when using Cyrus SASL.
	  (#15524)
	* Fix dropping incoming stanzas on BOSH connections when we receive
	  multiple HTTP responses at once. (Issa Gorissen) (#15684)

	Yahoo!:
	* Fix possible crashes handling incoming strings that are not UTF-8.
	  (Discovered by Thijs Alkemade and Robert Vehse) (CVE-2012-6152)
	* Fix a bug reading a peer to peer message where a remote user could
	  trigger a crash. (CVE-2013-6481)

	Plugins:
	* Fix crash in contact availability plugin.
	* Fix perl function Purple::Network::ip_atoi
	* Add Unity integration plugin.

version 2.10.7 (02/13/2013):
	Alien hatchery:
	* No changes

	General:
	* The configure script will now exit with status 1 when specifying
	  invalid protocol plugins using the --with-static-prpls and
	  --with-dynamic-prpls arguments. (Michael Fiedler) (#15316)

	libpurple:
	* Fix a crash when receiving UPnP responses with abnormally long values.
	  (CVE-2013-0274)
	* Don't link directly to libgcrypt when building with GnuTLS support.
	  (Bartosz Brachaczek) (#15329)
	* Fix UPnP mappings on routers that return empty <URLBase/> elements
	  in their response. (Ferdinand Stehle) (#15373)
	* Tcl plugin uses saner, race-free plugin loading.
	* Fix the Tcl signals-test plugin for savedstatus-changed.
	  (Andrew Shadura) (#15443)

	Pidgin:
	* Make Pidgin more friendly to non-X11 GTK+, such as MacPorts' +no_x11
	  variant.

	Gadu-Gadu:
	* Fix a crash at startup with large contact list. Avatar support for
	  buddies will be disabled until 3.0.0. (#15226, #14305)

	IRC:
	* Support for SASL authentication. (Thijs Alkemade, Andy Spencer)
	  (#13270)
	* Print topic setter information at channel join. (#13317)

	MSN:
	* Fix SSL certificate issue when signing into MSN for some users.
	* Fix a crash when removing a user before its icon is loaded. (Mark
	  Barfield) (#15217)

	MXit:
	* Fix two bugs where a remote MXit user could possibly specify a local
	  file path to be written to. (CVE-2013-0271)
	* Fix a bug where the MXit server or a man-in-the-middle could
	  potentially send specially crafted data that could overflow a buffer
	  and lead to a crash or remote code execution. (CVE-2013-0272)
	* Display farewell messages in a different colour to distinguish
	  them from normal messages.
	* Add support for typing notification.
	* Add support for the Relationship Status profile attribute.
	* Remove all reference to Hidden Number.
	* Ignore new invites to join a GroupChat if you're already joined, or
	  still have a pending invite.
	* The buddy's name was not centered vertically in the buddy-list if they
	  did not have a status-message or mood set.
	* Fix decoding of font-size changes in the markup of received messages.
	* Increase the maximum file size that can be transferred to 1 MB.
	* When setting an avatar image, no longer downscale it to 96x96.

	Sametime:
	* Fix a crash in Sametime when a malicious server sends us an abnormally
	  long user ID. (CVE-2013-0273)

	Yahoo!:
	* Fix a double-free in profile/picture loading code. (Mihai Serban)
	  (#15053)
	* Fix retrieving server-side buddy aliases. (Catalin Salgau) (#15381)

	Plugins:
	* The Voice/Video Settings plugin supports using the sndio GStreamer
	  backends. (Brad Smith) (#14414)
	* Fix a crash in the Contact Availability Detection plugin. (Mark)
	  (#15327)
	* Make the Message Notification plugin more friendly to non-X11 GTK+,
	  such as MacPorts' +no_x11 variant.

	Windows-Specific Changes:
	* Compile with secure flags (Jurre van Bergen) (#15290)
	* Installer downloads GTK+ Runtime and Debug Symbols more securely.
	  Thanks goes to Jacob Appelbaum of the Tor Project for identifying
	  this issue and suggesting solutions. (#15277)
	* Updates to a number of dependencies, some of which have security
	  related fixes. Thanks again to Jacob Appelbaum and Jurre van Bergen
	  for identifying the vulnerable libraries and to Dieter Verfaillie
	  for helping getting the libraries updated. (#14571, #15285, #15286)
		* ATK 1.32.0-2
		* Cyrus SASL 2.1.25
		* expat 2.1.0-1
		* freetype 2.4.10-1
		* gettext 0.18.1.1-2
		* Glib 2.28.8-1
		* libpng 1.4.12-1
		* libxml2 2.9.0-1
		* NSS 3.13.6 and NSPR 4.9.2
		* Pango 1.29.4-1
		* SILC 1.1.10
		* zlib 1.2.5-2
	* Patch libmeanwhile (sametime library) to fix crash. (Jonathan Rice)
	  (#12637)

version 2.10.6 (07/06/2012):
	Pidgin:
	* Fix a bug that requires a triple-click to open a conversation
	  window from the buddy list. (#15199)

version 2.10.5 (07/05/2012):
	libpurple:
	* Add support for GNOME3 proxy settings. (Mihai Serban) (#15054)

	Pidgin:
	* Fix a crash that may occur when trying to ignore a user who is
	  not in the current chat room. (#15139)

	MSN:
	* Fix building with MSVC on Windows (broken in 2.10.4). (Florian
	  Quèze)

	MXit:
	* Fix a buffer overflow vulnerability when parsing incoming messages
	  containing inline images.  Thanks to Ulf Härnhammar for reporting
	  this! (CVE-2012-3374)

version 2.10.4 (05/06/2012):
	General:
	* Support building against Farstream in addition to Farsight.
	  (Olivier Crete) (#14936)

	IRC:
	* Disable periodic WHO timer.  IRC channel user lists will no
	  longer automatically display away status, but libpurple will be
	  much kinder to the network.
	* Print unknown numerics to channel windows if we can associate
	  them.  Thanks to Marien Zwart. (#15090)

	MSN:
	* Fix a possible crash when receiving messages with certain characters
	  or character encodings.  Thanks to Fabian Yamaguchi for reporting
	  this! (CVE-2012-2318)

	XMPP:
	* Fix a possible crash when receiving a series of specially crafted
	  file transfer requests.  Thanks to José Valentín Gutiérrez for
	  reporting this!  (CVE-2012-2214)

	Windows-Specific Changes:
	* Words added to spell check dictionaries are saved across restarts of
	  Pidgin (#11886)

version 2.10.3 (03/26/2012):
	MSN:
	* Fix buddies not going offline. (#14997)

version 2.10.2 (03/14/2012):
	General:
	* Fix compilation when using binutils 2.22 and new GDK pixbuf. (#14799)
	* Fix compilation of the MXit protocol plugin with GLib 2.31. (#14773)

	Pidgin:
	* Add support for the GNOME3 Network dialog. (#13882)
	* Fix rare crash. (#14392)
	* Add support for the GNOME3 Default Application dialog for configuring
	  the Browser.

	libpurple:
	* Support new connection states and signals for NetworkManager 0.9+.
	  (Dan Williams) (#13859)

	AIM and ICQ:
	* Fix a possible crash when receiving an unexpected message
	  from the server. (Thijs Alkemade) (#14983)
	* Allow signing on with usernames containing periods and
	  underscores. (#13500)
	* Allow adding buddies containing periods and underscores. (#13500)
	* Don't try to format ICQ usernames entered as email addresses.
	  Gets rid of an "Unable to format username" error at login. (#13883)

	MSN:
	* Fix possible crashes caused by not validating incoming messages as
	  UTF-8. (Thijs Alkemade) (#14884)
	* Support new protocol version MSNP18. (#14753)
	* Fix messages to offline contacts. (#14302)

	Windows-Specific Changes:
	* Fix the installer downloading of spell-checking dictionaries (#14612)
	* Fix compilation of the Bonjour protocol plugin. (#14802)

	Plugins:
	* The autoaccept plugin will no longer reset the preference for unknown
	  buddies to "Auto Reject" in certain cases. (#14964)

version 2.10.1 (12/06/2011):
	Finch:
	* Fix compilation on OpenBSD.

	AIM and ICQ:
	* Fix remotely-triggerable crashes by validating strings in a few
	  messages related to buddy list management.  Thanks to Evgeny Boger
	  for reporting this!  (#14682)

	Bonjour:
	* IPv6 fixes (Linus Lüssing)

	Gadu-Gadu:
	* Fix problems linking against GnuTLS. (#14544)

	IRC:
	* Fix a memory leak when admitting UTF-8 text with a non-UTF-8 primary
	  encoding.  (#14700)

	Jabber:
	* Fix crashes and memory leaks when receiving malformed voice
	  and video requests.  Thanks to Thijs Alkemade for reporting this!

	Sametime:
	* Separate "username" and "server" when adding new Sametime accounts.
	  (#14608)
	* Fix compilation in Visual C++. (#14608)

	SILC:
	* Fix CVE-2011-3594, by UTF-8 validating incoming messages before
	  passing them to glib or libpurple.  Identified by Diego Bauche
	  Madero from IOActive.  (#14636)

	Yahoo!:
	* Fetch buddy icons in some cases where we previously weren't. (#13050)

	Windows-Specific Changes:
	* Fix compilation

version 2.10.0 (08/18/2011):
	Pidgin:
	* Make the max size of incoming smileys a pref instead of hardcoding it.
	  (Quentin Brandon) (#5231)
	* Added a plugin information dialog to show information for plugins
	  that aren't otherwise visible in the plugins dialog.
	* Fix building with GTK+ earlier than 2.14.0 (GTK+ 2.10 is still the
	  minimum supported) (#14261)

	libpurple:
	* Fix a potential crash in the Log Reader plugin when reading QIP logs.
	* Fix a large number of strcpy() and strcat() invocations to use
	  strlcpy() and strlcat(), etc., forestalling an entire class of
	  string buffer overrun bugs.
	  (The Electronic Frontier Foundation, Dan Auerbach, Chris Palmer,
	  Jacob Appelbaum)
	* Change some filename manipulations in filectl.c to use MAXPATHLEN
	  instead of arbitrary length constants.  (The Electronic Frontier
	  Foundation, Dan Auerbach, Chris Palmer, Jacob Appelbaum)
	* Fix endianness-related crash in NTLM authentication (Jon Goldberg)
	  (#14163)

	Gadu-Gadu:
	* Fixed searching for buddies in public directory. (Tomasz Wasilczyk)
	  (#5242)
	* Better status message handling. (Tomasz Wasilczyk) (#14314)
	* Merged two buddy blocking methods. (Tomasz Wasilczyk) (#5303)
	* Fix building of the bundled libgadu library with older versions
	  of GnuTLS. (patch plucked from upstream) (#14365)

	ICQ:
	* Fix crash selecting Tools->Set Mood when you're online with an
	  ICQ account that is configured as an AIM account. (#14437)

	IRC:
	* Fix a crash when remote users have certain characters in their
	  nicknames. (Discovered by Djego Ibanez) (#14341)
	* Fix the handling of formatting following mIRC ^O (#14436)
	* Fix crash when NAMES is empty. (James McLaughlin) (#14518)

	MSN:
	* Fix incorrect handling of HTTP 100 responses when using the HTTP
	  connection method.  This can lead to a crash. (Discovered by Marius
	  Wachtler)
	* Fix seemingly random crashing. (#14307)
	* Fix a crash when the account is disconnected at the time we are doing a
	  SB request. (Hanzz, ported by shlomif) (#12431)

	XMPP:
	* Do not generate malformed XML ("</>") when setting an empty mood.
	  (#14342)
	* Fix the /join <room> behavior.  (Broken when adding support for
	  <room>@<server>)  (#14205)

	Yahoo!/Yahoo! JAPAN:
	* Fix coming out of idle while in an unavailable state
	* Fix logging into Yahoo! JAPAN.  (#14259)

	Windows-Specific Changes:
	* Open an explorer.exe window at the location of the file when clicking
	  on a file link instead of executing the file, because executing a file
	  can be potentially dangerous.  (Discovered by James Burton of
	  Insomnia Security) (Fixed by Eion Robb)

version 2.9.0 (06/23/2011):
	Pidgin:
	* Fix a potential remote denial-of-service bug related to displaying
	  buddy icons.
	* Significantly improved performance of larger IRC channels (regression
	  introduced in 2.8.0).
	* Fix Conversation->Add on AIM and MSN.
	* Entries in the chat user list are sorted properly again.  This was
	  inadvertenly broken in 2.8.0.

	Finch:
	* Fix logging in to ICQ.

	libpurple:
	* media: Actually use the specified TCP port from the TURN configuration to
	  create a TCP relay candidate.

	AIM and ICQ:
	* Fix crashes on some non-mainstream OSes when attempting to
	  printf("%s", NULL).  (Clemens Huebner) (#14297)

	Plugins:
	* The Evolution Integration plugin compiles again.

version 2.8.0 (06/07/2011):
	General:
	* Implement simple silence suppression for voice calls, preventing
	  wasted bandwidth for silent periods during a call. (Jakub Adam)
	  (half of #13180)
	* Added the DigiCert High Assurance CA-3 intermediate CA, needed for
	  validation of the Facebook XMPP interface's certificate.
	* Removed the QQ protocol plugin.  It hasn't worked in a long time and
	  isn't being maintained, therefore we no longer want it.

	Pidgin:
	* Duplicate code cleanup.  (Gabriel Schulhof) (#10599)
	* Voice/Video call window adapts correctly to adding or removing
	  streams on the fly. (Jakub Adam) (half of #13535)
	* Don't cancel an ongoing call when rejecting the addition of a
	  stream to the existing call. (Jakub Adam) (#13537)
	* Pidgin plugins can now override tab completion and detect clicks on
	  usernames in the chat userlist. (kawaii.neko) (#12599)
	* Fix the tooltip being destroyed when it is full of information and
	  cover the mouse (dliang) (#10510)

	libpurple:
	* media: Allow obtaining active local and remote candidates. (Jakub
	  Adam) (#11830)
	* media: Allow getting/setting video capabilities. (Jakub Adam) (half
	  of #13095)
	* Simple Silence Suppression is optional per-account. (Jakub Adam)
	  (half of #13180)
	* Fix purple-url-handler being unable to find an account.
	* media: Allow adding/removing streams on the fly. (Jakub Adam)
	  (half of #13535)
	* Support new connection states in NetworkManager 0.9. (Dan Williams)
	  (#13505)
	* When removing a buddy, delete the pounces associated with it.
	  (Kartik Mohta) (#1131)
	* media: Allow libpurple and plugins to set SDES properties for RTP
	  conferences. (Jakub Adam) (#12981)
	* proxy: Add new "Tor/Privacy" proxy type that can be used to
	  restrict operations that could leak potentially sensitive data
	  (e.g. DNS queries).  (#11110, #13928)
	* media: Add support for using TCP relaying with TURN (will only work with
	  libnice 0.1.0 and later).

	AIM:
	* Fix setting icons with dimensions greater than 64x64 pixels by scaling
	  them down to at most 64x64. (#12874, #13165)

	Gadu-Gadu:
	* Allow showing your status only to buddies. (Mateusz Piękos) (#13358)
	* Updated internal libgadu to version 1.10.1. (Robert Matusewicz,
	  Krzysztof Klinikowski) (#13525)
	* Updated internal libgadu to version 1.11.0. (Tomasz Wasilczyk)
	  (#14248)
	* Suppress blank messages that happen when receiving inline
	  images. (Tomasz Wasilczyk) (#13554)
	* Fix sending inline images to remote users, don't crash when
	  trying to send large (> 256kB) images. (Tomasz Wasilczyk) (#13580)
	* Support typing notifications. (Jan Zachorowski, Tomasz Wasilczyk,
	  Krzysztof Klinikowski) (#13362, #13590)
	* Require libgadu 1.11.0 to avoid using internal libgadu.
	* Optional SSL connection support for GNUTLS users (not on Windows
	  yet!). (Tomasz Wasilczyk) (#13613, #13894)
	* Don't count received messages or statuses when determining whether
	  to send a keepalive packet. (Jan Zachorowski) (#13699)
	* Fix a crash when receiving images on Windows or an incorrect
	  timestamp in the log when receiving images on Linux. (Tomasz
	  Wasilczyk) (#10268)
	* Support XML events, resulting in immediate update of other users'
	  buddy icons. (Tomasz Wasilczyk) (#13739)
	* Accept poorly formatted URLs from other third-party clients in
	  the same manner as the official client.  (Tomasz Wasilczyk)
	  (#13886)

	ICQ:
	* Fix setting icons with dimensions greater than 64x64 pixels by scaling
	  them down to at most 64x64. (#12874, #13165)
	* Fix unsetting your mood when "None" is selected.  (Dustin Gathmann)
	  (#11895)
	* Ignore Daylight Saving Time when performing calculations related to
	  birthdays. (Dustin Gathmann) (#13533)
	* It is now possible to specify multiple encodings on the Advanced
	  tab of an ICQ account's settings by using a comma-delimited list.
	  (Dmitry Utkin) (#13496)

	IRC:
	* Add "authserv" service command.  (tomos) (#13337)

	MSN:
	* Fix a hard-to-exploit crash in the MSN protocol when using the
	  HTTP connection method (Reported by Marius Wachtler).

	MXit:
	* Support for an Invite Message when adding a buddy.
	* Fixed bug in splitting-up of messages that contain a lot of links.
	* Fixed crash caused by timer not being disabled on disconnect.
	  (introduced in 2.7.11)
	* Clearing of the conversation window now works.
	* When receiving an invite you can display the sender's profile
	  information, avatar image, invite message.
	* The Change PIN option was moved into separate action.
	* New profile attributes added and shown.
	* Update to protocol v6.3.
	* Added the ability to view and invite your Suggested Friends,
	  and to search for contacts.
	* Also display the Status Message of offline contacts in their
	  profile information.

	XMPP:
	* Remember the previously entered user directory when searching.
	  (Keith Moyer) (#12451)
	* Correctly handle a buddy's unsetting his/her vCard-based avatar.
	  (Matthew W.S. Bell) (#13370)
	* Squash one more situation that resulted in duplicate entries in
	  the roster (this one where the server reports the buddy as being
	  in the same (empty) group.  (Reported by Danny Mayer)

	Plugins:
	* The Voice/Video Settings plugin now includes the ability to test
	  microphone settings. (Jakub Adam) (#13182)
	* Fix a crash when handling some saved settings in the Voice/Video
	  Settings plugin. (Pat Erley) (13290, #13774)

	Windows-Specific Changes:
	* Fix building libpurple with Visual C++ .NET 2005. This was
	  accidentally broken in 2.7.11. (Florian Quèze)
	* Build internal libgadu using packed structs, fixing several
	  long-standing Gadu-Gadu issues. (#11958, #6297)

version 2.7.11 (03/10/2011):
	General:
	* Our bundled libgadu should now build on HP-UX.
	* Fix some instances of file transfers never completing. (Cristi Posoiu)
	  (#12472)

	Pidgin:
	* Sort by Status no longer causes buddies to move around when you
	  click them.
	* Fix embedding in the system tray on older GTK+ releases (such as on
	  CentOS 5.5 and older Fedora).
	* No longer require libstartup-notification for startup notification
	  support.  GTK+ has included support for years, so use it instead. (David
	  Benjamin) (#13245)

	AIM:
	* Fix a bug where some buddies from your buddy list might not show up.
	  Affected non-English ICQ users the most. (#13386)
	* Send keepalives for all types of network connections.  Will hopefully
	  make chat rooms more reliable. (#1449)

	MSN:
	* Fix bug that prevented added buddies to your buddy list in certain
	  circumstances.  (#13298)

	MXit:
	* MXit plugin and reported client version now follow the libpurple
	  version.
	* Don't try to request profile information for non-user contacts.
	* Allow Re-Invite for contacts in Deleted or Rejected state.
	* Ensure we don't send packets too fast to the MXit server and trigger
	  its flood-detection mechanism.  Also increased the internal packet queue
	  to 32 packets.

	XMPP:
	* Fix building on platforms with an older glib (inadvertantly broken in
	  2.7.10).  (#13329)
	* Don't treat the on-join status storms as 'new arrivals'.  (Thijs
	  Alkemade) (#a14527)
	* Extend the /join command to support room JIDs, enabling you to join
	  a room on any server.  (Solarius, Matěj Cepl, Tirtha 'wyuka'
	  Chatterjee) (#4526)
	* Add support for receiving a limited amount of history when joining a
	  room (not currently supported by Pidgin and Finch).  (Thijs Alkemade)
	  (#10986, #a14219)

	Yahoo!/Yahoo! JAPAN:
	* Fix CVE-2011-1091, denials of service caused by NULL pointer
	  dereferences due to improper handling of malformed YMSG packets.  Thanks
	  to Marius Wachtler for reporting this and reviewing the fix!

version 2.7.10 (02/06/2011):
	General:
	* Force video sources to all have the same capabilities.  This reduces the
	  number of times video must be scaled down, saving CPU time. (Jakub Adam)
	  (half of #13095)
	* Starting multiple video calls and ending one no longer causes the other
	  calls to stop sending audio and video. (Jakub Adam) (#12758, #13237)
	* Perl bindings now respect LDFLAGS. (Peter Volkov, Markos Chandras)
	  (#12638)
	* Added AddTrust External Root CA.  (#11554)
	* Resolve some issues validating X.509 certificates signed off the CAcert
	  Class 3 intermediate cert when using the GnuTLS SSL/TLS plugin.

	Gadu-Gadu:
	* Don't drop whole messages when text is colored. (Jan Zachorowski)
	  (#13259)

	Groupwise:
	* Don't show two windows when using "Get Info" on a buddy. (Gabriel Burt;
	  Novell, Inc.) (#13108)

	IRC:
	* Don't send ISON messages longer than 512 bytes. (Jeffrey Honig) (#9692)

	libpurple:
	* Stop sending audio when placing a call on hold. (Jakub Adam) (#13032)
	* Stop translating gpointers to ints in the dbus API.  This removes
	  functions from the dbus API.  (The openSUSE Project) (#12507)
	* Fix D-Bus introspection calls that omit the interface parameter.  (Tom
	  Samstag) (#13073)
	* Fixed bugs in purple_str_to_time() that caused the most recent 'make
	  check' failures.  (Nader Morshed) (#13131)
	* Correct an issue that caused some UIs other than Pidgin or Finch to
	  leave a buddy in the "is typing" state.  (Jan Kaluza)
	* Fix potential information disclosure issues in the Cipher code.  (Julia
	  Lawall)

	Pidgin:
	* Support using the Page Up and Page Down keys on the numeric keypad in
	  the conversation window.  (Ryan Flegel) (#13127)
	* Fix a few memory leaks. (Nader Morshed) (#13162)
	* Support rendering strikethrough when received as in-line CSS. (#13168)
	* Editable comboboxes are now more friendly to some GTK+ themes. (Hugo
	  Pereira Da Costa) (#13164).

	Plugins:
	* The Voice/Video Settings plugin no longer resets selected devices to
	  defaults. (Jakub Adam) (#13044)
	* The Voice/Video Settings plugin no longer crashes when a stored device
	  name is not found in the list of available devices. (Jakub Adam)
	  (#13238)
	* The Autoaccept plugin now allows disabling filename escaping. (Rok
	  Mandeljc) (half of #11459)
	* The Autoaccept plugin now allows choosing Reject/Ask/Accept for
	  non-buddies. (Rok Mandeljc) (half of #11459)

	QQ:
	* QQ2008 is now the default protocol version. (Michael Terry) (#11635)

	XMPP:
	* Don't crash when receiving an unexpected/invalid jingle transport type.
	  (Nikita Kozlov) (#13136)
	* Handle Connection: Close headers for BOSH, when the server does not
	  terminate the connection itself. (#13008)
	* Improved parsing for DIGEST-MD5, which should resolve issues
	  connecting to some jabberd2 servers.  This corrects an issue parsing
	  one-character or empty elements. (Noa Resare) (#a14514)

	Yahoo!/Yahoo! JAPAN:
	* Fix a crash when an account disconnects before a p2p session is
	  completely set up. (Jan Kaluza) (#12432)

version 2.7.9 (12/26/2010):
	MSN:
	* Fix CVE-2010-4528, a crash when receiving short packets related to
	  P2Pv2 messages.

version 2.7.8 (12/19/2010):
	General:
	* Fix the exceptions in purple-remote on Python 2.6+. (Ari Pollak)
	  (#12151)

	Pidgin:
	* When a conversation has reached the maximum limit on the number
	  of smileys, display the text representation of the smiley properly
	  when it contains HTML-escapable characters (e.g. "<3" was previously
	  displayed as "&lt;3").
	* Drop dependency on GdkGC and use Cairo instead.
	* New UI hack to assist in first-time setup of Facebook accounts with
	  icon from Jakub Szypulka.
	* Don't hide the buddy list if there is no notification area in which
	  to put the icon. (#12129)

	libpurple:
	* Fix multipart parsing when '=' is included in the boundary for
	  purple_mime_document_parse. (Jakub Adam) (#11598)

	AIM and ICQ:
	* Buddies who unset their status message will now be correctly shown
	  without a message in your buddy list. (#12988)

	Gadu-Gadu:
	* Updated our bundled libgadu and minimum requirement for external
	  libgadu to 1.9.0. (#12789)

	MSN:
	* Stop showing ourselves in the list of endpoints that can be
	  disconnected.
	* Allow full-size display names, by not escaping (most) non-English
	  characters. (#8508)
	* Fix receiving messages from users on Yahoo and other federated
	  services. (#13022)
	* Correctly remove old endpoints from the list when they sign out.
	* Add option to disable connections from multiple locations. (#13017)
	* Correctly update your own display name in the buddy list. (#13064) 
	* Correctly show ourselves as offline in the buddy list when going
	  invisible. (#12945)
	* Correctly update your own icon in the buddy list. (#12973)
	* Remove struct packing for better portability. (#12856)

	XMPP:
	* Terminate Jingle sessions with unsupported content types. (#13048)

version 2.7.7 (11/23/2010):
	General:
	* Allow multiple CA certificates to share the same Distinguished Name
	  (DN).  Partially fixes remaining MSN issues from #12906.
	* The GNUTLS SSL plugin now discards any certificate (and all subsequent
	  certificates) in a chain if it did not sign the previous certificate.
	  Partially fixes remaining MSN issues from #12906.
	* Open requests related to a file transfer are now closed when the request
	  is cancelled locally. (#11666)

	AIM and ICQ:
	* AIM should now connect if "Use clientLogin" is turned off and the
	  "Server" field is set to anything other than "login.oscar.aol.com" or
	  "slogin.oscar.aol.com". (#12948)
	* Fix a crash on connection loss. (#5927)

version 2.7.6 (11/21/2010):
	General:
	* Included Microsoft Internet Authority 2010 and Microsoft Secure Server
	  Authority 2010 intermediate CA certificates to our bundle.  This fixes
	  the "Unable to validate certificate" error for omega.contacts.msn.com.
	  (#12906)

	Pidgin:
	* Avoid a use-after-free race condition in the media code (when
	  there's an error reported by GStreamer). (#12806, Jakub Adam)

	AIM and ICQ:
	* SSL option has been changed to a tri-state menu with choices for
	  "Don't Use Encryption", "Use Encryption if Available", and "Require
	  Encryption".
	* Fix some possible clientLogin URL issues introduced in version 2.7.5.
	* Don't show a "<URL>: Ok" connection error when using clientLogin.
	* Cleaned up some debug output for improved readability.

	MSN:
	* Added support for MSNP16, including Multiple Points of Presence (MPOP)
	  which allows multiple simultaneous sign-ins. (#8247)
	* Added extended capabilities support (none implemented).
	* Merged the work done on the Google SoC (major rewrite of SLP code)
	* Reworked the data transfer architecture.
	  (https://developer.pidgin.im/wiki/SlpArchitecture)
	* Lots of little changes.
	* Don't process zero-length DC messages. (#12660)
	* Fixed a bunch of memory leaks.
	* Prevent a use-after-free condition.

	XMPP:
	* Avoid a double-free in the Google Relay (V/V) code.
	* Avoid double error message when failing a file transfer. (#12757)
	* Password-related information is printed out for SASL authentication
	  when the PURPLE_UNSAFE_DEBUG environment variable is set.
	* Authentication mechanisms can now be added by UI's or other plugins
	  with some work. This is outside the API/ABI rules! (#12715)
	* Fixed a few printf("%s", NULL) crashes for broken OSes.

	Windows-Specific Changes:
	* Build the Pidgin Theme Editor plugin (finally).
	* Untarring (for themes) now works for non-ASCII destination paths.

version 2.7.5 (10/31/2010):
	General:
	* Added Verisign Class 3 Public CA - G2 root CA.

	Pidgin:
	* Properly differentiate between bn and bn_IN in the Translation
	  Information dialog.

	AIM and/or ICQ:
	* Display the "Authorize buddy?" minidialog when the requestor has an
	  empty nickname. (#12810)
	* New ICQ accounts default to proper ICQ servers.  Old accounts using one
	  of the old default servers will be silently migrated to use the proper
	  servers.
	* ICQ accounts using clientLogin now use the correct ICQ servers.  This is
	  separate from the server settings mentioned above.
	* '<' should no longer cause ICQ status messages to be truncated in some
	  locations. (#11964, #12593)
	* Fix sending messages to chat rooms. (#12768)

	Bonjour:
	* Don't crash when attempting to log into a Bonjour account and init
	  failed.

	Windows-Specific Changes:
	* Quote the path stored in the registry when the "run at startup" option
	  in the Windows Pidgin Options plugin is used. (#12781)

version 2.7.4 (10/20/2010):
	General:
	* Fix search path for Tk when compiling on Debian Squeeze. (#12465)
	* purple-remote now expects and produces UTF-8. (Guillaume Brunerie)
	  (#12049)
	* Add Deutsche Telekom, Thawte Primary, and Go Daddy Class 2 root CAs
	  (#12667, #12668, and #12594)
	* Fix CVE-2010-3711 by properly validating return values from the
	  purple_base64_decode() function before using them.
	* Fix two local crash bugs by properly validating return values from the
	  purple_base16_decode() function before using them.

	libpurple:
	* Fall back to an ordinary request if a UI does not support showing a
	  request with an icon.  Fixes receiving MSN file transfer requests
	  including a thumbnail in Finch. (#12561)
	* Fix an invalid memory access when removing UPnP mappings that could
	  cause sporadic crashes, most notably when MSN Direct Connections are
	  enabled. (#12387)
	* Add a sentence to the certificate warning for expired certificates
	  suggesting the user check their computer's date and time. (#12654)

	Pidgin:
	* Add support for the Gadu-Gadu protocol in the gevolution plugin to
	  provide Evolution integration with contacts with GG IDs. (#10709)
	* Remap the "Set User Mood" shortcut to Control-D, which does not
	  conflict with the previous shortcut for Get Buddy Info on the
	  selected buddy.
	* Add a plugin action menu (under Tools) for the Voice and Video
	  Settings plugin.
	* Use GRegex for the debug window where available. This brings regex
	  filtering to the debug window on Windows. (Eion Robb) (#12601)
	* Add Google Chrome to the list of possible browsers on non-Windows
	  systems.
	* Add Chromium to the list of possible browsers on non-Windows systems.
	* The "Manual" browser option is now stored as a string.  It is no
	  longer necessary to specify a full path to the browser command.
	  (Rodrigo Tobar Carrizo) (#12024)
	* The Send To menu can now be used if the active account in the
	  conversation becomes disabled or inactive. (Keith Moyer) (#12471)
	* xdg-open is now the default browser for new users on non-Windows
	  platforms. (Stanislav Brabec) (#12505)
	* The "Authorize buddy?" mini-dialog now shows the nickname of
	  the buddy requesting authorization as well as the icon of
	  the IM protocol he is using. (#5038)

	Finch:
	* Add support for drop-down account options (like the SILC cipher
	  and HMAC options or the QQ protocol version).

	XMPP:
	* Unify the connection security-related settings into one dropdown.
	* Fix a crash when multiple accounts are simultaneously performing
	  SASL authentication when built with Cyrus SASL support.  (thanks
	  to Jan Kaluza) (#11560)
	* Restore the ability to connect to XMPP servers that do not offer
	  Stream ID. (#12331)
	* Added support for using Google's relay servers when making voice and
	  video calls to Google clients.
	* Fix detecting file transfer proxies advertised by the server.
	* Advertise support for Google Talk's JID Domain Discovery extension
	  in all cases again (changed in 2.7.0), not just when the domain
	  is "gmail.com" or "googlemail.com" (it's also needed for Google
	  Talk used for accounts on arbitrary domains not using Google Apps
	  for Your Domain). (#a14153)
	* Improved handling of adding oneself to your buddy list when using
	  Non-SASL (legacy) authentication. (#12499)
	* Generate a connection error instead of just stalling when the
	  _xmppconnect TXT record returns results, but none of them result
	  in a valid BOSH URI. (#a14367, #12744)

	AIM and ICQ:
	* Add support for managing Visible/Invisible lists. (#10967)
	* Fix a problem with receiving HTML messages from
	  QIP/Miranda/Trillian. (#12044)
	* Hopefully fixed all encoding-related problems, both
	  for sending and receiving messages. (#10833 and the like)
	* Fix a problem with receiving messages from pyicqt. (#12284)
	* Don't set a custom status text when going Invisible to avoid
	  being detected as Invisible. (#10633)

	Yahoo/Yahoo JAPAN:
	* Stop doing unnecessary lookups of certain alias information.  This
	  solves deadlocks when a given Yahoo account has a ridiculously large
	  (>500 buddies) list and may improve login speed for those on slow
	  connections. (#12532)
	* Fix sending SMS messages.  The lookup host changed on us.  (Thanks to
	  todo) (#12688).
	* Improvements for some file transfer scenarios, but not all.

	Windows:
	* Bonjour support now requires Apple Bonjour Print Services version
	  2.0.0 or newer (http://support.apple.com/kb/dl999).

	libpurple:
	* Fall back to an ordinary request if a UI does not support showing a
	  request with an icon.  Fixes receiving MSN file transfer requests
	  including a thumbnail in Finch.

	Pidgin:
	* Add support for the Gadu-Gadu protocol in the gevolution plugin to
	  provide Evolution integration with contacts with GG IDs. (#10709)
	* Remap the "Set User Mood" shortcut to Control-D, which does not
	  conflict with the previous shortcut for Get Buddy Info on the
	  selected buddy.
	* Add a plugin action menu (under Tools) for the Voice and Video
	  Settings plugin.

	Finch:
	* Add support for drop-down account options (like the SILC cipher
	  and HMAC options or the QQ protocol version).

	XMPP:
	* Unify the connection security-related settings into one dropdown.
	* Fix a crash when multiple accounts are simultaneously performing
	  SASL authentication when built with Cyrus SASL support.  (thanks
	  to Jan Kaluza) (#11560)
	* Restore the ability to connect to XMPP servers that do not offer
	  Stream ID. (#12331)
	* Added support for using Google's relay servers when making voice and
	  video calls to Google clients.

	Yahoo/Yahoo JAPAN:
	* Stop doing unnecessary lookups of certain alias information.  This
	  solves deadlocks when a given Yahoo account has a ridiculously large
	  (>500 buddies) list and may improve login speed for those on slow
	  connections. (#12532)

version 2.7.3 (08/10/2010):
	General:
	* Use silent build rules for automake >1.11. You can enable verbose
	  builds with the --disable-silent-rules configure option, or using
	  make V=1.

	libpurple:
	* Fix the TURN server settings (broken in 2.7.0).

	Pidgin:
	* Re-focus the input area after clicking the attention toolbar button.
	* Re-arrange media window to make it more netbook-friendly.

	Finch:
	* Rebindable 'suggest-next-page' and 'suggest-prev-page' actions for
	  textboxes (GntEntry) to scroll through list of suggestions.
	* Rebindable 'dropdown' action for comboboxes (GntComboBox) to show the
	  dropdown list of options.

	IRC:
	* Fix non-ASCII arguments to /mode et al.  (thanks to Max Ulidtko)

	MSN:
	* Support for web-based buddy icons, used when a buddy logs in to the
	  messenger on the Live website.
	* Fix file transfers with some clients that don't support direct
	  connections (e.g., papyon, telepathy-butterfly, etc.) (#12150)

	MXit:
	* Fix filename for the Shocked emoticon. (#12364)
	* Implement the new naming conventions where possible. (MXitId, etc)
	* Display a message in the Groupchat window when you invite somebody.
	* Birthday field in profile cannot be edited when server says it is
	  locked.
	* If a buddy is offline, show in their profile when last they were online.
	* Handle pushed profile update packets (ie, when changing your avatar via
	  the Gallery bot).
	* If a buddy is offline and we see from their profile that they have
	  updated their avatar, request the new avatar image from the server.
	* Fix a possible crash if a link is clicked while disconnected.
	* Unescape any escaped characters in a chatroom nickname.
	* Add the new MXit moods and emoticons.
	* MXit emoticons added to the small emoticon theme.

	XMPP:
	* Allow connecting to servers that only advertise GSSAPI and expect
	  a fallback to legacy IQ authentication (broken in 2.7.0).
	* Fix a crash when receiving custom emoticons that don't adhere to
	  the specification.
	* When initiating a file transfer, don't show resources that are certain
	  to not support file transfers in the resource selection dialog.
	* Fix connecting to servers using BOSH and authenticating with
	  DIGEST-MD5 when libpurple was built with Cyrus SASL support.

	Yahoo/Yahoo JAPAN:
	* Renamed "Use account proxy for SSL connections" to "Use account proxy
	  for HTTP and HTTPS requests" and tied the option to HTTP requests too.
	* Properly detect HTTP proxy server use when the HTTP proxy is the
	  global proxy server, an account-level non-HTTP proxy server is
	  configured, and the "Use account proxy for HTTP and HTTPS requests"
	  account option is turned off.  This fixes connecting for some HTTP
	  proxy servers.
	* Fall back to connecting to scsa.msg.yahoo.com (not configurable) if
	  the HTTP-based connect server lookup fails.  This does not work for
	  Yahoo JAPAN accounts.
	* Fix file transfers that get stuck with "Waiting for transfer to
	  begin".

version 2.7.2 (07/21/2010):
	AIM and ICQ:
	* Fix a crash bug related to X-Status messages that can be triggered by
	  remote users.  This is CVE-2010-2528.
	* Fix a rare crash bug caused by certain incoming SMS messages
	  (discovered by Jan Kaluza--thanks Jan!).
	* Change HTML sent from ICQ accounts so that official ICQ clients
	  hopefully display it correctly.

	MSN:
	* Fix a crash related to fast buddy icon transfers.

version 2.7.1 (05/29/2010):
	General:
	* Build fixes on OpenSolaris.  (Brian Lu)
	* Add configure option --enable-trayicon-compat which installs tray
	  icons into directories that are compatible with older versions of
	  hicolor-icon-theme (0.9).

	Pidgin:
	* Restore the tray icon's blinking functionality.
	* Fix a crash setting moods when an account is disconnected.

	Bonjour:
	* Fix a crash on disconnect.

	ICQ:
	* Fix bug that caused HTML to be displayed in incoming messages.

	MSN:
	* Fix unnecessary bandwidth consumption for buddy icon requests when
	  buddies have capital letters in their passport addresses.
	* Support for direct connections, enabling faster file transfers,
	  smiley and buddy icon loading.  (Gábor Szuromi)

	XMPP:
	* Allow connecting to servers that advertise EXTERNAL (broken in
	  2.7.0)

	MXit:
	* Replace the MXit-specific mood management with the new standard Moods
	  API.
	* Add the standard MXit emoticons.
	* Improve the handling of users being kicked from MultiMX rooms.
	* MXit doesn't allow you to see your buddy's Email Address or Title,
	  so remove those two fields from the "Buddy Information" page.
	* Show buddy's Registration Country in their profile.
	* Increment protocol version to v6.0
	* If an invite you sent was rejected with a reason, display that
	  message in the buddy tooltip.
	* CAPTCHA value is a required field during account activation.
	  (Resolves issue on Maemo)
	* When your avatar image is changed, don't forget the user's profile
	  information.

	Windows-Specific Changes:
	* Fix a regression introduced in 2.7.0 that caused Window Flashing not
	  to work.

version 2.7.0 (05/12/2010):
	General:
	* Changed GTK+ minimum version requirement to 2.10.0.
	* Changed GLib minimum version requirement to 2.12.0.
	* Using the --disable-nls argument to configure now works properly.
	  You will no longer be forced to have intltool to configure and build.
	* Fix two related crashes in the GnuTLS and NSS plugins when they
	  suffer internal errors immediately upon attempting to establish
	  an SSL connection.
	* Fix NSS to work when reinitialized after being used.  (Thanks to
	  Ludovico Cavedon for the testcase)
	* Added support for PURPLE_GNUTLS_PRIORITIES environment variable.
	  This can be used to specify GnuTLS priorities on a per-host basis.
	  The format is "host=priority;host2=priority;...".  The default
	  priority can be overridden by using "*" as the host.  See the
	  GnuTLS manual for documentation on the format of the priority
	  strings.
	* Fix autoconf detection of Python.  (Brad Smith)
	* Fix a crash when a Windows proxy (from IE) does not have a port.
	  (Marten Klencke)

	Pidgin:
	* Moved the "Debugging Information" section of the About box to a
	  "Build Information" dialog accessible on the Help menu.
	* Moved the Developer and Crazy Patch Writer information from the About
	  box to a "Developer Information" dialog accessible on the Help menu.
	* Moved the Translator information from the About box to a "Translator
	  Information" dialog accessible on the Help menu.
	* Use GtkStatusIcon for the docklet, providing better integration in
	  notification area.
	* Added UI for sending attentions (buzz, nudge) on supporting protocols.
	* Make the search dialog unobtrusive in the conversation window (by
	  making it look and behave like the search dialog in Firefox)
	* The Recent Log Activity sort method for the Buddy List now
	  distinguishes between no activity and a small amount of activity
	  in the distant past.  (Greg McNew)
	* Added a menu set mood globally for all mood-supporting accounts
	  (currently XMPP and ICQ).
	* Default binding of Ctrl+Shift+v to 'Paste as Plain Text' in
	  conversation windows. This can be changed in .gtkrc-2.0. For example,
	  Ctrl+v can be bound to 'Paste as Plain Text' by default.
	* Plugins can now handle markup in buddy names by attaching to the
	  "drawing-buddy" signal. (Daniele Ricci, Andrea Piccinelli)
	* Be more accommodating when scaling down large images for use as
	  buddy icons.
	* The 'Message Timestamp Formats' plugin allows changing the timestamp
	  format from the timestamps' context menu in conversation log.
	* The 'Message Timestamp Formats' plugin allows forcing 12-hour
	  timestamps.  (Jonathan Maltz)
	* Fix pastes from Chrome (rich-text pastes and probably URLs
	  having garbage appended to them).
	* Show file transfer thumbnails for images on supporting protocols
	  (currently only supported on MSN).

	Bonjour:
	* Added support for IPv6. (Thanks to T_X for testing)

	Gadu-Gadu:
	* Updated our bundled libgadu to 1.9.0-rc2 (many thanks to Krzysztof
	  Klinikowski for the work and testing put in here!)
	* Minimum requirement for external libgadu is now also 1.9.0-rc2.

	AIM and ICQ:
	* X-Status (Custom ICQ status icon) support.  Since most of the icons
	  available reflect moods, this is labeled "Set Mood" on the
	  Accounts->ICQ Account menu. (Andrew Ivanov, Tomáš Kebert,
	  Yuriy Yevgrafov, and trac users bob007, salieff, and nops)
	* Allow setting and displaying icons between 1x1 and 100x100 pixels for
	  ICQ.  Previously only icons between 48x48 and 52x64 were allowed.
	* When using the clientLogin authentication method, prompt for a
	  password on reconnect when "Remember Password" is not checked and
	  authentication fails due to an incorrect password.  (This is the same
	  behavior as the legacy authentication method)
	* Support sending and receiving HTML-formatted messages for ICQ.
	* Use the proper URL for "View web profile" link for ICQ buddies.
	  (Alexander Nartov)

	MSN:
	* Support for version 9 of the MSN protocol has been removed.  This
	  version is no longer supported on the servers.
	* Support file transfer thumbnails (previews) for images.
	* Fix CVE-2010-1624 (custom emoticon remote crash).

	XMPP:
	* Direct messages to a specific resource only upon receipt of a message
	  with content (as opposed to a typing notification, etc).  (Thanks to
	  rjoly for testing)
	* Present a better error message when authentication fails while trying
	  to connect to Facebook.  (David Reiss, Facebook)
	* When sending data using in-band-bytestreams, interpret the block-size
	  attribute as the size of the BASE64-encoded representation of the
	  data.
	* Validate the hash on incoming BoB data objects (for custom smileys
	  etc.), cache based per JID when the CID is not a valid hash (as
	  specified by the BoB XEP).
	* Send whitespace keepalives if we haven't sent data in a while (2
	  minutes).  This fixes an issue with Openfire disconnecting a
	  libpurple-baesd client that has just been quiet for about 6
	  minutes.
	* Only support Google Talk's JID Domain Discovery extension
	  (allowing a user to log in with "@gmail.com" or "@googlemail.com"
	  interchangeably) for those two domains.  This change was made
	  due to interoperability issues with some BOSH Connection Managers
	  and namespaced attributes.

	Yahoo/Yahoo JAPAN:
	* Attempt to better handle transparent proxies interfering with
	  HTTP-based login.
	* Fix handling of P2P packets, thus fixing the loss of some messages.
	* Retrieve the pager server address from Yahoo!'s servers directly.
	* Removed the "Pager server" account option, as it is no longer needed.
	* The authentication code is now less order-sensitive with the
	  components of the server's response.
	* The authentication process now acts more like the official client.

	Finch:
	* New action 'history-search', with default binding ctrl+r, to search
	  the entered string in the input history.

	Windows-Specific Changes
	* Updated GTK+ to 2.16.6
	* Private GTK+ Runtime now used (GTK+ Installer no longer supported)
	* Minimum required GTK+ version increased to 2.14.7
	* Windows 95, Windows 98, Windows 98 Second Edition, Windows ME
	  (Millennium Edition), and Windows NT 4.0 longer supported due to GTK+
	  requirements changes.
	* Crash Report files (pidgin.RPT) are now generated in the ~/.purple
	  directory instead of the installation directory.
	* NSS SSL Library upgraded to 3.12.5 (thanks to Berke Viktor)
	* GtkSpell upgraded to 2.0.16, changing the spellchecking backend to
	  enchant.  This means that myspell and hunspell (OpenOffice)
	  dictionaries can be used (previous versions' aspell dictionaries
	  will not work).

version 2.6.6 (02/18/2010):
	libpurple:
	* Fix 'make check' on OS X. (David Fang)
	* Fix a quirk in purple_markup_html_to_xhtml that caused some messages
	  to be improperly converted to XHTML.
	* Set "controlling-mode" correctly when initializing a media session.
	  Fixes receiving voice calls from Psi.
	* When looking up DNS records, use the type of record returned by the
	  server (instead of the type we asked for) to determine how to process
	  the record.
	* Fix an issue with parsing XML attributes that contain "&lt;br&gt;".
	  See ChangeLog.API for more details.

	General:
	* Correctly disable all missing dependencies when using the
	  --disable-missing-dependencies option.  (Gabriel Schulhof)

	Gadu-Gadu:
	* Fix display of avatars after a server-side change. (Krzysztof
	  Klinikowski)

	AIM:
	* Allow setting and displaying icons between 1x1 and 100x100 pixels.
	  Previously only icons between 48x48 and 50x50 were allowed.

	MSN:
	* Fix CVE-2010-0277, a possible remote crash when parsing an incoming
	  SLP message.  (Discovered by Fabian Yamaguchi)
	* File transfer requests will no longer cause a crash if you delete the
	  file before the other side accepts.
	* Received files will no longer hold an extra lock after completion,
	  meaning they can be moved or deleted without complaints from your OS.
	* Buddies who sign in from a second location will no longer cause an
	  unnecessary chat window to open.
	* Support setting an animated GIF as a buddy icon.
	* Numerous code cleanups and memory savings.

	MySpace:
	* Fix a leak and crash when retrieving buddy icons.

	XMPP:
	* Less likely to send messages to a contact's idle/inactive resource.
	  Previously, if a message was received from a specific resource,
	  responses would be sent to that resource until either it went offline
	  or a message is received from another resource.  Now, messages are
	  sent to the bare JID upon receipt of any presence change from the
	  contact.
	* Added support for the SCRAM-SHA-1 SASL mechanism.  This is only
	  available when built without Cyrus SASL support.
	* When getting info on a domain-only (server) JID, show uptime
	  (when given by the result of the "last query") and don't show status
	  as offline.
	* Fix getting info on your own JID.
	* Wrap XHTML messages in <p>, as described in XEP-0071, for
	  compatibility with some clients.
	* Don't do an SRV lookup for a STUN server associated with the account
	  if one is already set globally in prefs.
	* Don't send custom smileys larger than the recommended maximum object
	  size specified in the BoB XEP.   This prevents a client from being
	  disconnected by servers that dislike overly-large stanzas.
	* Fix receiving messages without markup over an Openfire BOSH
	  connection (forcibly put the stanzas in the jabber:client namespace).
	* The default value for the file transfer proxies is automatically
	  updated when an account connects, if it is still the old (broken)
	  default (from 'proxy.jabber.org' to 'proxy.eu.jabber.org').
	* Fix an issue where libpurple created duplicate buddies if the roster
	  contains a buddy in two groups that differ only by case
	  (e.g. "XMPP" and "xmpp") (or not at all).

	Yahoo:
	* Don't send <span> and </span> tags.  (Fartash Faghri)
	* Support PingBox.  PingBoxes will appear as pbx/PingBoxName.  (Kartik
	  Mohta)

	Pidgin:
	* Fix CVE-2010-0423, a denial of service attack due to the parsing
	  of large numbers of smileys.  (Discovered by Antti Hayrynen)
	* Correctly size conversation and status box entries when the
	  interior-focus style property is diabled. (Gabriel Schulhof)
	* Correctly handle a multiline text field being required in a
	  request form.  (Thanks to Florian Zeitz for finding this problem)
	* Search friends by email-addresses in the buddy list. (Luoh Ren-Shan)
	* Allow dropping an image on Custom Smiley window to add a new one.
	* Prompt for confirmation when clearing a whiteboard (doodle) session.
	  (Kartik Mohta)
	* Use the "hand" cursor when hovering over usernames in chat history to
	  indicate that the username is an actionable item.
	* Double-clicking usernames in chat history will open an IM with that
	  user.
	* Put an icon on the "Filter" button in the debug window.
	* Don't treat "/messages/like/this " as commands.
	* Explicitly mark user interaction when inserting smilies from the
	  toolbar so "Undo" correctly removes these smilies.
	* Clicking "New" or "Saved" in the status selector menu while typing a
	  status message no longer keeps the status entry area stuck in "typing"
	  mode forever.
	* Show tooltips for ellipsized conversation tabs.  On older systems,
	  tooltips will show for all tabs.
	* The File Transfers and Debug Window windows are no longer created as
	  dialogs.  These windows should now have minimize buttons in many
	  environments in which they were previously missing
	  (including Windows).
	* Smiley themes with Windows line endings no longer cause theme
	  descriptions not to be displayed in the theme selector.

	Finch:
	* Fix CVE-2010-0420, a possible remote crash when handling chat room
	  buddy names.
	* Rebindable 'move-first' and 'move-last' actions for tree widgets. So
	  it is possible to jump to the first or last entry in the buddy list
	  (and other such lists) by pressing home or end key (defaults)
	  respectively.

version 2.6.5 (01/08/2010):
	libpurple:
	* TLS certificates are actually stored to the local cache once again
	  (accepting a name mismatch on a certificate should now be remembered)

	General:
	* Build-time fixes for Solaris.  (Paul Townsend)

	AIM and ICQ:
	* Messages from some mobile clients are no longer displayed as
	  Chinese characters (broken in 2.6.4)

	MSN:
	* Fix an issue allowing a remote user to download arbitrary files from
	  a libpurple client.  (CVE-2010-0013)

	XMPP:
	* Do not crash when attempting to register for a new account on Windows.
	* Fix file transfer with clients that do not support Entity Capabilities
	  (e.g. Spark)

version 2.6.4 (11/29/2009):
	libpurple:
	* Actually emit the hold signal for media calls.
	* Fix building the GnuTLS plugin with older versions of GnuTLS.
	* Fix DNS TXT query resolution.
	* Don't send Proxy-Authorization headers to HTTP proxy servers until
	  we've received a "407 Proxy Authentication Required" response from
	  the server.  (thecrux)
	* Added "MXit" protocol plugin, supported and maintained by the MXit
	  folks themselves (MXit Lifestyle (Pty) Ltd.)

	General:
	* New 'plugins' sub-command to 'debug' command (i.e. '/debug plugins')
	  to announce the list of loaded plugins (in both Finch and Pidgin).
	* Always rejoin open chats after an account reconnects.

	AIM and ICQ:
	* Better rate limit calculations and other improvements.  (Aman Gupta)
	* More detailed error messages when messages fail to send.  (Aman Gupta)
	* The simultaneous login account option is respected when using
	  the clientLogin authentication method.
	* Fix offline message retrieval (broken in 2.6.3)
	* Fix handling of markup on some messages (broken in 2.6.2)
	* Fix SSL when clientLogin is enabled.
	* Fix sending and receiving Unicode characters in a Direct IM

	MSN:
	* Don't forget display names for buddies.
	* Fix a random crash that might occur when idle.
	* Fix more FQY 240 connection errors.
	* Fix a crash that could occur when adding a buddy.
	* Fix an occasional crash when sending message to an offline user.
	* Fix a random crash that might occur when idle.
	* Fix a crash when logging in with some long non-ASCII passwords.
	  (Shaun Lindsay)
	* Cache our own friendly name as the server no longer does that for
	  us.  Users of older versions may need to re-set their friendly name
	  as it has probably been reset.

	XMPP:
	* Users connecting to Google Talk now have an "Initiate Chat" context
	  menu option for their buddies.  (Eion Robb)
	* Fix a crash when attempting to validate an invalid JID.
	* Resolve an issue when connecting to iChat Server when no resource
	  is specified.
	* Try to automatically find a STUN server by using an SRV lookup on the
	  account's domain, and use that for voice and video if found and the
	  user didn't set one manually in prefs.
	* Fix a crash when adding a buddy without an '@'.
	* Don't show the option to send a file to a buddy if we know for certain
	  they don't support any file transfer method supported by libpurple.
	* Keep the avatar on the server if one is not set locally.

	Yahoo:
	* Fix sending /buzz.
	* Fix blocking behavior for federated (MSN/OCS/Sametime) service users.
	  (Jason Cohen)
	* Add support for adding OCS and Sametime buddies.  OCS users are added
	  as "ocs/user@domain.tld" and Sametime users are added as
	  "ibm/sametime_id".  (Jason Cohen)

	Finch:
	* The TinyURL plugin now creates shorter URLs for long non-conversation
	  URLs, e.g. URLs to open Inbox in Yahoo/MSN protocols, or the Yahoo
	  Captcha when joining chat rooms.
	* Fix displaying umlauts etc. in non-utf8 locale (fix in libgnt).

	Pidgin:
	* The userlist in a multiuser chat can be styled via gtkrc by using the
	  widget name "pidgin_conv_userlist". (Heiko Schmitt)
	* Add a hold button to the media window.
	* Fix a bug where the conversation backlog stops scrolling in a very
	  busy chat room.
	* In the Conversation "Send To" menu, offline buddies appear grayed
	  out (but are still selectable).  Previously, only offline buddies on
	  accounts that do not support offline messaging appeared grayed out.

	Pidgin Preference and Preference Window Changes:
	* Removed the "Use font from theme" and "Conversation Font" preferences
	  for everyone except Windows users.  The font can be controlled from
	  the Pidgin GTK+ Theme Control plugin.
	* Tabs in the Preferences window are now on the left side.
	* The Browser tab is now visible for GNOME users.
	* Added a Proxy tab shown no matter what environment Pidgin runs in.
	* The Browser and Proxy tabs show appropriate GNOME-specific messages
	  and allow launching the correct applications to change the relevant
	  GNOME preferences if found.  These were previously together on the
	  Network tab.
	* Moved the port range spin buttons on the Network tab to be beside the
	  checkbox that enables/disables them.
	* Reorganized preferences on the Status/Idle tab to have one less
	  "section."
	* Reorganized preferences on the Sounds tab to have one less "section."
	* Renamed Smiley Themes tab to Themes.
	* Moved Buddy List Theme and Status Icon Theme selectors from Interface
	  tab to Themes tab.
	* Moved Sound Theme selector from Sounds tab to Themes tab.
	* Changed the Smiley Theme selector to be consistent with the other
	  theme selectors.
	* Rearranged tabs such that Interface is first and all remaining tabs
	  are alphabetized in English.

version 2.6.3 (10/16/2009):
	General:
	* Fix a crash when performing DNS queries on Unixes that use the
	  blocking DNS lookups.  (Brian Lu)

	AIM and ICQ:
	* Fix a crash when some clients send contacts in a format we don't
	  understand.
	* Fix blocking and other privacy lists.  (Thanks to AOL)

version 2.6.2 (09/05/2009):
	libpurple:
	* Fix --disable-avahi to actually disable it in configure, as opposed
	  to just making the warning non-fatal.
	* Fix using GNOME proxy settings properly.  (Erik van Pienbroek)

	IRC:
	* Fix parsing of invalid TOPIC messages.  (CVE-2009-2703)

	MSN:
	* Sending custom smileys in chats is now supported.
	* Ink messages are now saved when using the HTML logger.
	* Fix a crash when receiving some handwritten messages.
	* Fix a crash when receiving certain SLP invite messages.
	* Chats with multiple people should no longer spontaneously
	  disconnect.

	XMPP:
	* Prompt the user before cancelling a presence subscription.
	* Escape status messages that have HTML entities in the Get Info dialog.
	* Fix connecting to XMPP domains with no SRV records from Pidgin on
	  Windows.
	* Fix typing notifications with Pidgin 2.5.9 or earlier.
	* Fix connecting using BOSH and legacy authentication (XEP-0078).
	* Adding buddies of the form "romeo@montague.net/Resource" are handled
	  properly.  In addition, it is no longer possible to add buddies of
	  the form "room@conference.example.net/User", where
	  room@conference.example.net is a MUC.
	* Don't crash when receiving "smileyfied" XHTML-IM from clients that
	  don't support bits of binary (ie. when getting an empty <data/> in
	  return)
	* Fix bug where SSL/TLS was not required even though the
	  "require SSL/TLS" preference checked when connecting to servers
	  that use the older iq-based authentication.  (CVE-2009-3026)

	Yahoo!/Yahoo! JAPAN:
	* Accounts now have "Use account proxy for SSL connections" option.
	  This option force-overrides the account specific proxy settings for
	  SSL connections only and instead uses the global proxy configuration.

	Finch:
	* Properly detect libpanel on OpenBSD.  (Brad Smith)
	* Remove IO watches in gnt_quit.  (Tomasz Mon)

	Pidgin:
	* Fix the auto-personize functionality in the Buddy List.
	* Set the window icon for the media window to an icon corresponding to
	  the type of call (headphone or webcam).
	* Customized sound files are no longer reset whenever opening the
	  Preferences dialog.
	* The buddy list should now immediately refresh upon changing the icon
	  theme.

version 2.6.1 (08/18/2009):
	* Fix a crash when some users send you a link in a Yahoo IM
	* Fix compilation with GTK+ < 2.6.0
	* Fix compilation on Windows

version 2.6.0 (08/18/2009):
	libpurple:
	* Theme support in libpurple thanks to Justin Rodriguez's summer of code
	  project, with some minor additions and cleanups from Paul Aurich.
	* Voice & Video framework in libpurple, thanks to Mike Ruprecht's summer
	  of code project in 2008.
	* It should no longer be possible to end up with duplicates of buddies
	  in a group on the buddy list.
	* Removed the unmaintained and unneeded toc protocol plugin.
	* Fixed NTLM authentication on big-endian systems.
	* Various memory cleanups when unloading libpurple. (Nick Hebner and
	  Stefan Becker)
	* Report idle time 'From last message sent' should work properly.
	* Better handling of corrupt certificates in the TLS Peers cache.
	* More efficient buddy list and conversation search functions.
	  (Jan Kaluza and Aman Gupta)
	* Install scalable versions of the main Pidgin icon, the protocol icons,
	  the dialog icons, and the Buddy List emblems.
	* Build properly on Hurd.  (Marc Dequènes)
	* Various memory leaks fixed as reported by Josh Mueller.
	* Properly handle an IRC buddy appearing in multiple groups.
	* Escape HTML entities in usernames when written with the HTML logger.
	* Do not display MySpace status changes as incoming IMs.  (Mark Doliner
	  and Justin Williams)

	DNS:
	* DNS servers are re-read when DNS queries fail in case the system has
	  moved to a new network and the old servers are not accessible.
	* DNS SRV records with equal priority are sorted with respect to their
	  weight as specified in RFC 2782.  (Vijay Raghunathan)
	* Don't do IPv6 address lookups if the computer does not have an IPv6
	  address configured.
	* Fix a leak when the UI provides its own DNS resolving UI op.
	  (Aman Gupta)
	* Don't fork a DNS resolver process to resolve IP addresses.
	  (Aman Gupta)
	* Internationalized Domain Names are supported when libpurple is
	  compiled against the GNU IDN library.

	Environment Variables:
	* GnuTLS logging (disabled by default) can be controlled through the
	  PURPLE_GNUTLS_DEBUG environment variable, which is an integer between
	  0 and 9 (higher is more verbose). Higher values may reveal sensitive
	  information.
	* PURPLE_VERBOSE_DEBUG environment variable.  Currently, this is an "on"
	  or "off" variable.  Set it to any value to turn it on and unset it to
	  turn it off.  This will optionally be used to only show less useful
	  debug information on an as-needed basis.
	* PURPLE_LEAKCHECK_HELP environment variable.  Currently, this is an
	  "on" or "off" variable.  Set it to any value to turn it on and unset
	  it to turn it off.  This will be used to perform various actions
	  that are useful when running libpurple inside of Valgrind or similar
	  programs.  Currently, it keeps plugins in memory, allowing Valgrind
	  to perform symbol resolution of leak traces at shutdown.

	AIM and ICQ:
	* Preliminary support for a new authentication scheme called
	  "clientLogin."
	* Fixed a bug where your away message sometimes would not get set when
	  you first sign on.
	* Make sure links in your away messages show up as links to other
	  people.
	* For ICQ, Never change the privacy setting specified by the user.

	Gadu-Gadu:
	* Accounts can specify a server to which to connect.
	  (Krzysztof "kreez" Tobola)
	* Correctly show tooltip status for contacts with status messages.
	  (Krzysztof "kkszysiu" Klinikowski)
	* Support for fetching buddy icons.  (Krzysztof "kkszysiu" Klinikowski)
	* Support connection progress steps in Gadu-Gadu.  (Krzysztof "kkszysiu"
	  Klinikowski)

	MSN:
	* Add support for receiving handwritten (ink) messages on MSN.  (Chris
	  Stafford, Gal Topper, and Elliott Sales de Andrade)
	* Add support for receiving audio clips on MSN.  (Chris Stafford, Gal
	  Topper, and Elliott Sales de Andrade)
	* Show the invite message for buddies that requested authorization
	  from you on MSN.
	* Support sending an invite message to buddies when requesting
	  authorization from them on MSN.
	* Timeout switchboard connections after 60 seconds (msn-pecan devs).

	XMPP:
	* Voice & Video support with Jingle (XEP-0166, 0167, 0176, & 0177),
	  voice support with GTalk and voice and video support with the GMail
	  web client. (Mike "Maiku" Ruprecht)
	* Added a Service Discovery Browser plugin for Pidgin.
	  (Andrei Mozzhuhin)
	* Support for in-band bytestreams for file transfers (XEP-0047). (Marcus
	  Lundblad)
	* Support for sending and receiving attentions (equivalent to "buzz"
	  and "nudge") using the command /buzz. (XEP-0224)
	* Support for connecting using BOSH. (Tobias Markmann)
	* A buddy's local time is displayed in the Get Info dialog if the remote
	  client supports it.
	* The set_chat_topic function can unset the chat topic.
	* The Ad-Hoc commands associated with our server are now always shown at
	  login.
	* Support showing and reporting idle times in the buddy list. (XEP-0256)
	* Support most recent version of User Avatar. (XEP-0084 v1.1)
	* Updated Entity Capabilities support. (Tobias Markmann)
	* Better support for receiving remote users' nicknames.
	* /affiliate and /role will now list the room members with the specified
	  affiliation/role if possible. (Andrei Mozzhuhin)
	* Put section breaks between resources in "Get Info" to improve
	  readability.
	* Silently remove invalid XML 1.0 entities (e.g. ASCII control
	  characters) from sent messages.
	* XHTML markup is only included in outgoing messages when the message
	  contains formatting.
	* Show when the user was last logged in when doing "Get Info" on an
	  offline buddy, provided the server supports it.
	* Support custom smileys in MUCs (only when all participants support the
	  "Bits of Binary" extension, and a maximum of 10 participants are in
	  the chat to avoid getting too many fetch requests).
	* Fix an issue with Jabber (pre-XMPP) servers and the user's preference
	  to require SSL not being respected.
	* Fix an issue where Cyrus SASL DIGEST MD5 authentication might fail if
	  the username, password, or realm (the JID domain) contain non-ASCII
	  characters.
	* Show emblem for mobile, handheld, and web clients and bots (if the
	  other client supports it).
	* Google Talk mail notifications should now work for people for whom
	  they inexplicably did not.  (Thanks to yukam for determining the
	  reason)
	* New XMPP and Google Talk accounts require SSL by default.
	* Display kicks (and the reasons given) in chat rooms when an occupant
	  is kicked.
	* Fix issues with case-sensitivity of XMPP roster and case-insensitive
	  Purple groups.
	* For contacts who advertise Entity Capabilities, only send rich text
	  markup if they support it.
	* Removed support for obsoleted XEP-0022 (Message Events) and XEP-0091
	  (Legacy Entity Time).
	* When the GNU IDN library (libidn) is available, it is used for
	  normalization of Jabber IDs.  When unavailable, internal routines are
	  used (as in previous versions).
	* Topics that contain '<' followed by a non-whitespace character can now
	  be set properly.

	Yahoo!/Yahoo! JAPAN:
	* P2P file transfers.  (Sulabh Mahajan)
	* Sending text messages (address to +<countrycode><phone number>).
	  (Sulabh Mahajan)
	* Addition of MSN buddies to Yahoo accounts by adding them as
	  'msn/buddy@somedomain.com' is now supported.  (Sulabh Mahajan)
	* Further fixes for buddy pictures, aliases, etc.
	* Yahoo! and Yahoo! JAPAN are now two separate protocol plugins that share
	  common protocol code.  You can now have the same account on both
	  networks.  Accounts should be seamlessly migrated to the new
	  arrangement.
	* Ability to set personal details for an account and for buddies in the
	  buddylist.

	Pidgin:
	* Added -f command line option to tell Pidgin to ignore NetworkManager
	  and assume it has a valid network connection.
	* Allow plugins to specify custom link types to the GtkIMHtml widget.
	* The status message input box at the bottom of the buddy list expands
	  correctly when starting a new line of text.
	* Pressing the Enter key in the message entry box of the New Status
	  dialog and various other dialogs now causes the cursor to move to
	  the next line.
	* Created a unified Buddy Pounce notification window for all pounces
	  where "Pop up a notification" is selected, which avoids having a
	  new dialog box every time a pounce is triggered. (Jorge Villaseñor)
	* The New Account dialog is now broken into three tabs.  Proxy
	  configuration has been moved from the Advanced tab to the new tab.
	* Dragging a buddy onto a chat pops up a chat-invitation dialog.
	  (Carlos Bederian)
	* The nicks of the persons who leave the chatroom are italicized in the
	  chat's conversation history. The nicks are un-italicized when they
	  rejoin.
	* Always set unseen-count and unseen-state on conversations.
	  (Joshua Stein)
	* Fix a bug in 'Conversation Colors' plugin for RTL messages.
	* Pressing the Left and Right arrow keys in the buddy list will expand and
	  collapse buddy groups or contacts. (Peter Ruibal)
	* Support saving animated custom smileys as animated images or animated
	  custom smileys. (Andrea Piccinelli)
	* Support for keyboard navigation on the status icon. (Li Yuan)
	* IMG tags without 'id' attributes are turned into links to the image URL.
	  (Dmitry Petroff)
	* Draw the user's buddy icon at the bottom of the Buddy List with rounded
	  corners for visual consistency with the actual icons in the Buddy List.
	  (Kosta Arvanitis)
	* When file transfers are complete, the received file name written to the
	  conversation window is now linked to the file.
	* Fix a crash when closing a conversation tab that has unread messages
	  when the Message Notification plugin is loaded.
	* Fix a crash when closing the New Mail dialog if an account with new
	  mail was previously disconnected while the dialog was open.
	* Fix incorrect unread message counts for the new mail notifications.
	* Do not lose unread messages with a hidden conversation window when
	  new IM conversations are hidden and "Close IMs immediately when the tab
	  is closed" is unset.

	Finch:
	* The hardware cursor is updated correctly. This will be useful
	  especially for users of braille terminals, screen readers etc.
	* Added a TinyURL plugin, which aids copying longer URLs.
	* Fixed UTF-8 compatibility problems which could cause exits or other
	  unrequested behaviour.

	Pidgin GTK+ Theme Control Plugin:
	* Removed mouse cursor color preferences.
	* Added "Typing Notification Color" preference.
	* Added "Disable Typing Notification Text" preference.
	* Preferences have been reorganized into three tabs for Colors, Fonts, and
	  Miscellaneous categories.

version 2.5.9 (08/18/2009):
	* Fix a crash via a specially crafted MSN message (CVE-2009-2694,
	  thanks to Core Security Technologies for discovering this and
	  notifying us privately before announcing it).
	* Fix a crash in Bonjour, MSN, and XMPP when trying to transfer files with
	  NULL names.

version 2.5.8 (06/27/2009):
	ICQ:
	* Fix misparsing a web message as an SMS message. (Yuriy Kaminskiy)

	MSN:
	* Increase NS command history size to prevent crashes on buddy lists that
	  have a lot of buddies on other networks like Yahoo!.

	MySpace:
	* Accounts with empty buddy lists are now properly marked as connected.
	* Fix receiving messages from users of MySpace's web IM client.

	Yahoo:
	* Fixed phantom online buddies.  They should now properly disappear when
	  signing out.
	* Fixed the crashes some users were seeing with cn.scs.msg.yahoo.com in
	  2.5.7.
	* Fixed compiling on systems with glib 2.4.x or older.
	* Fixed an issue with file transfers.  This may not resolve all issues,
	  but it should resolve at least some of the most common ones.
	* The pager server will automatically update to scsa.msg.yahoo.com if the
	  user empties the field or if it is scs.msg.yahoo.com.  This should ease
	  the pain of transition to the new login method.

	XMPP:
	* Fix an incompatibility betweeen Prosody and libpurple clients.

version 2.5.7 (06/20/2009):
	* Yahoo Protocol 16 support, including new HTTPS login method; this should
	  fix a number of login problems that have recently cropped up.  (Sulabh
	  Mahajan, Mike "Maiku" Ruprecht)
	* Only display the AIM "Unable to Retrieve Buddy List" message once per
	  connection.  (Rob Taft)
	* Blocking MSN users not on your buddy list no longer disconnects you.
	* When performing operations on MSN, assume users are on the MSN/Passport
	  network if we don't get network ID's for them.

version 2.5.6 (05/19/2009):
	libpurple:
	* Improve sleep behavior by aggregation of longer timeouts on second
	  boundaries to allow better power saving.  (Arunan Balasubramaniam)
	* Fix various crashes on exit.
	* Make XML parsing more resilient to interactions with other libraries.
	  This, along with the fix for libxml2 bug 564217, fixes the crashes
	  on connect in XMPP with recent gst-plugins-bad (see #8830 for details).
	* Many security related fixes.

	IRC:
	* Correctly handle WHOIS for users who are joined to a large number of
	  channels.
	* Notify the user if a /nick command fails, rather than trying
	  fallback nicks.

	MSN:
	* Fix a race condition causing occasional Pidgin crashes.
	* Fix some errors about the friendly name changing too fast caused
	  by MSN/Yahoo integration buddies.

	XMPP:
	* Less likely to pop up a new conversation window in disregard of
	  the "Hide new IM conversations" preference.

	Yahoo:
	* Fix a crash when sending very long messages.
	* Fix a bug where UTF-8 status messages get garbled when going idle.

version 2.5.5 (03/01/2009):
	libpurple:
	* Fix a crash when removing an account with an unknown protocol id.
	* Beta support for SSL connections for AIM and ICQ accounts.  To
	  enable, check the "Use SSL" option from the Advanced tab when
	  editing your AIM or ICQ account. (Paul Aurich)
	* Fix a memory leak in SILC. (Luke Petre)
	* Fix some string handling in the SIMPLE prpl, which fixes some buddy name
	  handling and other issues. (Paul Aurich, Marcus Sundberg)
	* Implement support for resolving DNS via the SOCKS4 proxy (SOCKS4a).

	ICQ:
	* Fix retrieval of status messages from users of ICQ 6.x, Miranda, and
	  other libpurple clients. (Daniel Ljungborg)
	* Change client ID to match ICQ Basic 14.34.3096.  This fixes publishing
	  of buddy icons and available messages.
	* Properly publish status messages for statuses other than Available.
	  ICQ 6.x users can now see these status messages. (Daniel Ljungborg)
	* Fix receipt of messages from the mobile client Slick. (David Jedelsky)

	MSN:
	* Fix transfer of buddy icons, custom smileys, and files from the
	  latest Windows Live Messenger 9 official client. (Thomas
	  Gibson-Robinson)
	* Large (multi-part) messages are now correctly re-combined.
	* Federated/Yahoo! buddies should now stop creating sync issues at
	  every signin.  You may need to remove duplicates in the Address
	  Book.  See the FAQ for more information.  Thanks to Jason Lingohr
	  for lots of debugging and testing.
	* Messages from Yahoo! buddies are no longer silently dropped.
	* We now save and use the CacheKey for ABCH SOAP requests.
	* Don't try to parse Personal Status Messages or Current Media if they
	  don't exist.
	* Convert from ISO-8859-1 encoding to UTF-8 when no charset is specified
	  on incoming messages.  This should fix some issues with messages from
	  older clients.
	* Force sending the font "Segoe UI" if outgoing formatting doesn't specify
	  a font already.
	* Queue callbacks when token updates are in progress to prevent two token
	  update attempts from trampling each other.
	* Fixed a crash on Windows when removing a buddy's alias.
	* Update the Address Book when buddies' friendly names change.  This
	  prevents seeing an outdated alias or not seeing an alias at all for
	  buddies who are offline when you sign in.
	* Update tokens for FindMembership and ABFindAll SOAP requests.
	* We no longer try to send empty messages.  This could happen when a
	  message contained only formatting and that formatting was not supported
	  on MSN.
	* Buddies on both the Allow and Block list are now automatically
	  removed from the Allow list.  Users with this problem will now no
	  longer receive an ADL 241 error.  The problematic buddy should now
	  appear on the buddy list and can be removed or unblocked as desired.

	XMPP:
	* Resources using __HOSTNAME__ substitution will now grab only the short
	  hostname instead of the FQDN on systems which put the FQDN in the
	  hostname. (Matěj Cepl)
	* No longer send a 'to' attribute on an outgoing stanza when we haven't
	  received one.  This fixes a registration bug as described in ticket
	  #6635.

	Pidgin:
	* Tooltip windows now appear below the mouse cursor. (Kosta Arvanitis)
	* Tooltip windows now disappear on keypress events. (Kosta Arvanitis)
	* Tooltip windows no longer linger when scrolling the buddy list. (Kosta
	  Arvanitis)

	Finch:
	* Allow rebinding keys to change the focused widget (details in the
	  man-page, look for GntBox::binding)

version 2.5.4 (01/12/2009):
	libpurple:
	* Fix a connection timeout with empty Gadu-Gady buddy lists. (Martin
	  Rosinski)
	* Don't ignore namespace information when parsing XMPP data. (Michal
	  Witkowski)
	* Fix a crash that occurred when retrieving certain Offline Messages
	  on MSN.
	* Extended purple-url-handler to handle "gtalk" URI's. (Paul Aurich)
	* Fix the hang on exit in Network Location Awareness for Windows XP
	  and Windows Vista. (Paul Aurich)

	MSN:
	* Change Contact Server to temporarily fix connection problems.
	  (Thanks to Youness Alaoui)

	XMPP:
	* Support for XEP-0191 blocking.  (Vijay Raghunathan)
	* Don't put SASL PLAIN or IQ Auth passwords in debug logs. (Paul Aurich)
	* Fix removal of avatars (both PEP and vCard), we weren't removing
	  them correctly before. (Paul Aurich)

	Pidgin:
	* Fix a crash in the Add Account dialog when changing protocols under
	  certain circumstances.

	Finch:
	* Redirect stderr outputs to the debug window.
	* Fix rebinding actions with the arrow-keys and tab.

version 2.5.3 (12/20/2008):
	libpurple:
	* The Buddy State Notification plugin no longer prints duplicate
	  notifications when the same buddy is in multiple groups. (Florian
	  Quèze)
	* The Buddy State Notification plugin no longer turns JID's, MSN
	  Passport ID's, etc. into links. (Florian Quèze)
	* purple-remote now has a "getstatusmessage" command to retrieve
	  the text of the current status message.
	* Various fixes to the nullprpl. (Paul Aurich)
	* Fix a crash when accessing the roomlist for an account that's not
	  connected. (Paul Aurich)
	* Fix a crash in purple_accounts_delete that happens when this
	  function is called before the buddy list is initialized.
	  (Florian Quèze)
	* Fix use of av_len in perl bindings to fix some off-by-one bugs
	  (Paul Aurich)
	* On ICQ, advertise the ICQ 6 typing capability.  This should fix
	  the reports of typing notifications not working with third-party
	  clients. (Jaromír Karmazín)
	* Many QQ fixes and improvements, including the ability to connect
	  using QQ2008 protocol and sending/receiving of long messages.
	  The recommended version to use is still QQ2005.
	* Fix a crash with DNS SRV lookups. (Florian Quèze)
	* Fix a crash caused by authorization requests. (Florian Quèze)

	Gadu-Gadu:
	* Add support for IM images. (Tomasz Sałaciński, Adam Strzelecki)
	* Gadu-Gadu now checks that UID's are valid. (Adam Strzelecki)
	* Gadu-Gadu now does proper charset translations where needed. (Adam
	  Strzelecki)

	MSN:
	* Fix an error with offline messages by shipping the *new*
	  "Microsoft Secure Server Authority" and the "Microsoft Internet
	  Authority" certificates. These are now always installed even when
	  using --with-system-ssl-certs because most systems don't ship
	  those intermediate certificates.
	* The Games and Office media can now be set and displayed (in
	  addition to the previous Music media). The Media status text now
	  shows the album, if possible.
	* Messages sent from a mobile device while you were offline are now
	  correctly received.
	* Server transfers after you've been connected for a long time
	  should now be handled correctly.
	* Many improvements to handling of "federated" buddies, such as those
	  on the Yahoo network.
	* Several known crashes have been resolved.
	* Many other fixes and code cleanup.

	MySpace:
	* Respect your privacy settings set using the official MySpace client.
	* Add support for blocking buddies.
	* Fix a bug where buddies didn't appear in their correct groups the
	  first time you sign into your account.
	* Properly disconnect and sign out of the service when logging off.
	* Support for foreground and background font colors in outgoing IMs.
	* Support for background font colors in incoming IMs.
	* Many other fixes and code cleanup.

	Sametime:
	* Fix insanely long idle times for Sametime 7.5 buddies by assuming
	  0 idle time if the idle timestamp is in the future. (Laurent
	  Montaron)
	* Fix a crash that can occur on login. (Raiko Nitzsche)

	SIMPLE:
	* Fix a crash when a malformed message is received.
	* Don't allow connecting accounts if no server name has been
	  specified. (Florian Quèze)

	XMPP:
	* Fix the namespace URL we look for in PEP reply stanzas to match
	  the URL used in the 'get' requests (Paul Aurich)
	* Resources can be set to the local machine's hostname by using
	  __HOSTNAME__ as the resource string. (Jonathan Sailor)
	* Resources can now be left blank, causing the server to generate a
	  resource for us where supported. (Jonathan Sailor)
	* Resources now default to no value, but "Home" is used if the
	  server refuses to provide a resource.
	* Quit trying to get user info for MUC's. (Paul Aurich)
	* Send "client-accepts-full-bind-result" attribute during SASL
	  login. This will fix Google Talk login failures if the user
	  configures the wrong domain for his/her account.
	* Support new <metadata/> element to indicate no XEP-0084 User
	  Avatar. (Paul Aurich)
	* Fix SHA1 avatar checksum errors that occur when one of the bytes
	  in a checksum begins with 0. (Paul Aurich)
	* Fix a problem with duplicate buddies. (Paul Aurich)

	Yahoo:
	* Corrected maximum message lengths for Yahoo!
	* Fix file transfers with older Yahoo protocol versions.

	Zephyr:
	* Enable auto-reply, to emulate 'zaway.' (Toby Schaffer)
	* Fix a crash when an account is configured to use tzc but tzc is
	  not installed or the configured tzc command is invalid. (Michael
	  Terry)
	* Fix a 10 second delay waiting on tzc if it is not installed or the
	  configured command is invalid. (Michael Terry)

	Pidgin:
	* On GTK+ 2.14 and higher, we're using the gtk-tooltip-delay setting
	  instead of our own (hidden) tooltip_delay pref.  If you had
	  previously changed that pref, add a line like this to
	  ~/.purple/gtkrc-2.0 (where 500 is the timeout (in ms) you want):
	      gtk-tooltip-timeout = 500
	  To completely disable tooltips (e.g. if you had an old
	  tooltip_delay of zero), add this to ~/.purple/gtkrc-2.0:
	      gtk-enable-tooltips = 0
	* Moved the release notification dialog to a mini-dialog in the
	  buddylist. (Casey Ho)
	* Fix a crash when closing an authorization minidialog with the X
	  then immediately going offline. (Paul Aurich)
	* Fix a crash cleaning up custom smileys when Pidgin is closed.
	* Fix adding a custom smiley using the context menu in a conversation
	  if no custom smilies have previously been added using the smiley
	  manager.
	* Improved support for some message formatting in conversations.
	* Allow focusing the conversation history or userlist with F6.
	* Fixed the Send Button plugin to avoid duplicate buttons in a single
	  conversation.
	* Double-clicking a saved status will now activate it and close the
	  saved status manager, rather than edit the status.

	Finch:
	* Allow binding meta+arrow keys for actions.
	* Added default meta+erase binding for delete previous word.
	* Added "Show When Offline" to buddy menus, so a plugin is no longer
	  needed.

version 2.5.2 (10/19/2008):
	libpurple:
	* Fixed a crash on removing a custom buddy icon on a buddy.
	* Fixed a crash caused by certain self-signed SSL certificates.
	* Enable a number of strong ciphers which were previously disabled
	  when using NSS.  (Thanks to Marcus Trautwig.)

	Pidgin:
	* The status selector now saves your message when changing status.
	* Fix a case where a conversation window could close unexpectedly.
	* A mute sounds option has been added to the preferences window to
	  help with discoverability.  CTRL+S is no longer bound to mute.
	* Added ability to change the color of visited links (using the theme
	  control plugin, or setting the color in ~/.gtkrc-2.0)
	* Fix a crash occuring when a custom smiley is deleted and re-added and
	  used in an open conversation after being re-added.

	Finch:
	* A new 'Nested Grouping' option in the 'Grouping' plugin. Group
	  hierarchies are defined by the '/' character in the group names.
	* A bug was fixed where some key-bindings wouldn't work with some TERMs
	  (e.g. xterm-color, screen-linux etc.)

	MSN:
	* Operations (such as moving to a new group) on contacts that were added
	  in the same session should now complete correctly, and not cause
	  synchronization errors at next login.
	* Minor fixes to login process during a server transfer.
	* Restored the "Has You" feature to the MSN protocol tooltips.
	* ADL 205/214/etc errors should no longer prevent login.

	XMPP:
	* Sending and receiving custom smileys using the specification in
	  XEP-0231 (bits of binary) and XHTML-IM

	Yahoo:
	* Only send a Ping once every hour.  This prevents the account from
	  being disconnected from the server periodically.

version 2.5.1 (08/30/2008):
	libpurple:
	* In the Join/Part plugin, add the ability to apply the rules to
	  buddies.  By default, joins and parts for buddies are still shown.
	* Support SOCKS proxies specified in GNOME or Windows proxy settings.
	* Fix some possible crashes in MSNP15.
	* Enable a default SSL trust relationship for MSN servers.
	* Avoid disconnecting from XMPP servers on parse errors that are
	  non-fatal.
	* Include some perl files that were mistakenly omitted in 2.5.0.

	Pidgin:
	* Prevent use of custom smilies without "shortcuts."
	* Fix a crash that could appear with AIM buddy tooltips.

	Artwork:
	* General refresh of many icons in the interface.
	* Many cleanups to artwork source are now included in the distribution.
	* A new "throbber" animation has been added to indicate when accounts
	  are connecting.

version 2.5.0 (08/18/2008):
	libpurple:
	* Ability to create custom smileys (currently only the MSN protocol
	  utilizes the feature). (Thanks to Mauro Sérgio Ferreira Brasil,
	  Marcus Lundblad, Jorge Villaseñor and other contributors)
	* Add a configure option, --with-system-ssl-certs to allow packagers
	  to specify a system-wide SSL CA certificates directory.  When set,
	  we don't install our SSL CA certs, so it's important that the
	  libpurple package depend on the CA certificates.
	* Add SSL Certificates support to the NSS SSL plugin. (Thanks to Lou
	  Cipher)

	XMPP:
	* Fix a bug that caused the UI to not refresh and caused the client
	  to use 99% CPU when an XMPP account lost its connection to the
	  server.
	* Possibly fix a bug where some clients could get into a state
	  where they moved a buddy back and forth between two groups in
	  an endless loop.

	IRC:
	* /ctcp command (Vladislav Guberinić)
	* Allow for auto-detection of incoming UTF-8 formatted text on
	  accounts which are configured to use some other encoding.

	MSN:
	* Update MSN support to protocol 15 (Elliott Sales de Andrade, Jorge
	  Villaseñor, Mike Ruprecht, Carlos Silva, Ma Yuan, Daniel Ljungborg
	  and others)
	* Personal messages are now supported. They are treated as status
	  messages.
	* Offline IM is now supported.
	* Aliasing is now supported server-side.
	* Buddies are now emblemed. Bots and web clients should now be
	  distinguished.
	* Update smiley set for non-faces.
	* Failing to update a buddy icon when the buddy has gone offline no
	  longer crashes.
	* Custom smileys received in a chat no longer go to a new window.
	* Processing is no longer completely frozen after the servers block a
	  message because it contains (what they consider) inappropriate text.

	Pidgin:
	* Custom buddy icons can now be added to and removed from buddy list
	  entries via the buddy list entry right-click menu.
	* Resize large incoming custom smileys to a maximum of 96px on either
	  side.
	* Offer to add new buddies into the same contact as existing buddies
	  in the same group if the alias given is the same.
	* Minor smiley style update.

	General:
	* Group and Chat buddy list entries can now be given custom buddy
	  icons.

	Finch:
	* Added "Invite..." menu to chats.
	* Added "View All Logs" menu in the buddylist to display a list of all IM
	  logs.
	* Added '/msgcolor' command to change colors of different classes of
	  messages in a conversation. See '/help msgcolor' for details.
	* Added tab-completion for commands in conversation windows.

version 2.4.3 (07/01/2008):
	libpurple:
	* Yahoo! Japan now uses UTF-8, matching the behavior of official clients
	  and restoring compatibility with the web messenger (Yusuke Odate)
	* Setting your buddy icon once again works for Yahoo! accounts.
	* Fixes in the Yahoo! protocol to prevent a double free, crashes on
	  aliases, and alias functionality
	* Fix crashes in the bonjour protocol
	* Always use UTF-8 for Yahoo! (#5973)
	* Fix a crash when the given jabber id is invalid.
	* Make the IRC "unknown message" debugging messages UTF-8 safe.
	* Fix connecting to ICQ
	* Fix a memleak when handling jabber xforms.

	Pidgin:
	* Include the send button plugin in the win32 build
	* Various memory leak fixes

version 2.4.2 (05/17/2008):
	https://developer.pidgin.im/query?status=closed&milestone=2.4.2
	libpurple:
	* In MySpaceIM, messages from spambots are discarded (Justin Williams)
	* Strip mIRC formatting codes from quit and part messages.
	* IRC now displays ban lists in-channel for joined channels.
	* Fixed a bug where the list of loaded plugins would get removed when
	  switching between different operating systems.
	* Fix reception of IRC PART without a part message on Undernet
	  (fixes a problem with litter in the channel user list).
	* IRC no longer crashes on /list on servers which erroneously omit
	  RPL_LISTSTART.
	* Update the NetworkManager support to use D-Bus directly, instead of
	  libnm-glib.  Hopefully it's stable now.  It will now compile by
	  default if you have D-Bus support and NetworkManager.h. (Elliott
	  Sales de Andrade)
	* MSN buddy list synchronization is now more forgiving, only asking
	  about buddies who have disappeared completely from the server list
	  and not those that have simply moved groups.
	* IRC will now try to append 1-9 to your nick if it is in use, instead
	  of substituting the last character with 1-9 where possible.
	* Bonjour buddies will be saved persistently if they're moved out of
	  the "Bonjour" group. (Eion Robb)

	Pidgin:
	* The typing notification in the conversation history can be disabled or
	  customized (font, color etc.) in .gtkrc-2.0.
	* Added a plugin (not installed by default) which adds a Send button
	  back to the conversation window. People without physical keyboards
	  have a hard time with the lack of the button.
	* Clicking on the buddyicon in the conversation window toggles the
	  size of the icon between small and large.
	* The settings of a chat (e.g. Handle in an XMPP chat, or Exchange in
	  an AIM chat) can be edited from its context menu in the buddy list.
	* Add a "Present conversation window" preference to the Message
	  Notification plugin; the "Raise conversation window" option does not
	  unminimize windows or draw attention to them when they are on other
	  workspaces--the "Present" option should.
	* Add a preference to set Escape as the keyboard shortcut for closing
	  the conversation window.
	* Add an option in the context menu to disable smileys in the selected
	  text in the conversation history/log viewer. This should help people
	  who regularly paste code in conversations.
	* Add a preference to choose the minimum size of the text input area in
	  lines.
	* Moved the "Local alias" field in the Modify Account dialog to be below
	  the "User Options" heading on the "Basic" tab.
	* Number of room occupants is now shown in chat tooltips where possible

	General:
	* The configure script now dies on more absent dependencies.  The
	  --disable-xxx arguments to configure can be used to bypass unneeded
	  dependencies.  This will also cause the configure script to die if an
	  --enable-xxx option is used and the dependencies it requires are
	  missing.
	* The Evolution integration plugin must now be explicitly enabled.  Use
	  the --enable-gevolution argument to configure to enable it.
	* The Contact Availability Prediction plugin must now be explicitly
	  enabled.  Use the --enable-cap argument to configure to enable it.

	Finch:
	* New default binding ctrl+x to open context menus.
	* Menu triggers and other bindings will no longer conflict.
	* Middle click pastes the internal clipboard (when mouse support is
	  enabled).

version 2.4.1 (03/31/2008):
	https://developer.pidgin.im/query?status=closed&milestone=2.4.1

	libpurple:
	* Treat AIM Unicode messages as UTF-16 rather than UCS-2; this
	  should have no functional effect, other than continued support
	  on systems which have dropped UCS-2 conversions.
	* Add support for setting buddy icons on Gadu-Gadu (Tomasz Salacinski)
	* Fix a crash when clearing the buddy icon for an account on XMPP
	* Fix a crash during login for some ICQ accounts
	* Prefer more available resources on XMPP when priorities are equal
	* Fix incorrectly marking some Yahoo! contacts as blocked
	* Improved handling of UTF-8 group names on ICQ (beret)
	* Fix a crash when starting if you have a Zephyr account
	* Increase XMPP ping timeout to 120 seconds, to prevent poor network
	  connections from timing out unnecessarily.
	* Don't crash on XMPP forms with empty default values.
	* Fix issues with CHAP authentication for SOCKS5 proxies.

	Pidgin:
	* Remove a workaround for older versions gstreamer that was causing
	  crashes on some non-Linux systems such as HPUX
	* Fix some cases of the conversation input entry area being 1 pixel high
	* Fix for displaying channel & buddy names in conversation window when
	  they have '&' in them
	* Some memory leak fixes, especially in the Text Replacement plugin
	* Rectangular but non-square buddy icons have rounded corners in the buddy
	  list

	Finch:
	* Fix compiling with Glib older than 2.6
	* Ensure existing conversations selected from the 'Send IM' dialog are
	  given focus
	* Move the tooltip on the left of the buddylist if there's not enough room
	  on the right to show it.

version 2.4.0 (02/29/2008):
	https://developer.pidgin.im/query?status=closed&milestone=2.4.0

	libpurple:
	* Added support for offline messages for AIM accounts (thanks to
	  Matthew Goldstein)
	* Fixed various problems with loss of status messages when going
	  or returning from idle on MySpaceIM.
	* Eliminated unmaintained Howl backend implementation for the
	  Bonjour protocol.  Avahi (or Apple's Bonjour runtime on win32) is
	  now required to use Bonjour.
	* Partial support for viewing ICQ status notes (Collin from
	  ComBOTS GmbH).
	* Support for /notice on IRC.
	* Support for Yahoo! Messenger 7.0+ file transfer method (Thanumalayan S.)
	* Support for retrieving full names and addresses from the address book
	  on Yahoo! Japan (Yusuke Odate)
	* The AIM/ICQ server-side preference for "allow others to see me
	  as idle" is no longer unconditionally set to "yes" even when
	  your libpurple preference is "no."
	* Fix SSL certificate checks for renewed certificates
	* Fix the ability to set vCard buddy icons on Google Talk/XMPP
	* D-Bus fixes on 64bit
	* Fixed retrieval of buddy icons and setting of server-side aliases on
	  Yahoo! and Yahoo! Japan when using an HTTP proxy server (Gideon N.
	  Guillen)
	* Fixed an MSN bug that would leave you appearing offline when transferred
	  to different server

	Pidgin:
	* Added the ability to theme conversation name colors (red and blue)
	  through your GTK+ theme, and exposed those theme settings to the
	  Pidgin GTK+ Theme Control plugin (Dustin Howett)
	* Fixed having multiple alias edit areas in the infopane (Elliott Sales
	  de Andrade)
	* Save the conversation "Enable Logging" option per-contact (Moos
	  Heintzen)
	* Typing notifications are now shown in the conversation area

	Finch:
	* Color is used in the buddylist to indicate status, and the conversation
	  window to indicate various message attributes. Look at the sample gntrc
	  file in the man page for details.
	* The default keybinding for dump-screen is now M-D and uses a file
	  request dialog. M-d will properly delete-forward-word, and M-f has been
	  fixed to imitate readline's behavior.
	* New bindings alt+tab and alt+shift+tab to help navigating between the
	  higlighted windows (details on the man page).
	* Recently signed on (or off) buddies blink in the buddy list.
	* New action 'Room List' in the action list can be used to get the list of
	  available chat rooms for an online account.
	* The 'Grouping' plugin can be used for alternate grouping in the
	  buddylist. The current options are 'Group Online/Offline' and 'No
	  Group'.
	* Added a log viewer
	* Added the ability to block/unblock buddies - see the buddy context menu
	  and the menu for the buddy list.
	* Fixed a bug preventing finch working on x86_64

version 2.3.1 (12/7/2007):
	https://developer.pidgin.im/query?status=closed&milestone=2.3.1
		NOTE: Due to the way this release was made, it is possible that
		      bugs marked as fixed in 2.3.1 will not be fixed until the
		      next release.

	* Fixed a number of MSN bugs introduced in 2.3.0, resolving problems
	  connecting to MSN and random local display name changes
	* Going idle on MySpaceIM will no longer clear your status and message.
	* Idle MySpaceIM buddies should now appear online at login.
	* Fixed crashes in XMPP when discovering a client's capabilities
	* Don't set the current tune title if it's NULL (XMPP/Google Talk)
	* Don't allow buddies to be manually added to Bonjour
	* Don't advertise IPv6 on Bonjour because we don't support it
	* Compile fixes for FreeBSD and Solaris
	* Update QQ client version so some accounts can connect again
	* Do not allow ISON requests to stack in IRC, preventing flooding IRC
	  servers when temporary network outages are restored
	* Plug several leaks in the perl plugin loader
	* Prevent autoaccept plugin overwriting existing files

version 2.3.0 (11/24/2007):
	https://developer.pidgin.im/query?status=closed&milestone=2.3.0
		NOTE: Some bugs marked fixed in 2.2.1, 2.2.2 or 2.2.3 may not
		      have been fixed until this release (2.3.0).

	libpurple:
	* Real usernames are now shown in the system log.
	* We now honor a PURPLE_DISABLE_DEPRECATED define to allow plugins to
	  catch deprecated functions earlier rather than later.
	* Thanks to a patch from Intel, the Bonjour prpl now supports file
	  transfers using XEP-0096 and XEP-0065.  This should enable file
	  transfers between libpurple clients and Gajim clients, but will not
	  work with iChat or Adium as they use a different file transfer
	  implementation.
	* XMPP password changes that return errors no longer cause the saved
	  password to be changed.
	* XMPP file transfer support has been enhanced to support sending
	  files through a proxy when the server supports discovering a
	  a bytestream proxy.  This should make file transfers much more
	  reliable.  The next release will add support for manually specifying
	  a proxy when the server doesn't advertise one.

	Pidgin:
	* If a plugin says it can't be unloaded, we now display an error and
	  remove the plugin from the list of saved plugins so it won't load
	  at the next startup.  Previously, we were ignoring this case, which
	  could lead to crashes.
	* Mark dialog windows as transient for appropriate parent windows to
	  help window managers do the right thing  (Gabriel Schulhof)
	* Connection errors are now reported in mini-dialogs inside the buddy
	  list, rather than as buttons in the buddy list and with dialog
	  boxes.  If several accounts are disabled when you sign on elsewhere,
	  you can now re-enable them all with a single click.
	* Added tooltips to the Room List window to show full topics
	* Added buttons in preferences to access GNOME network and browser
	  preferences configuration dialogs when running under GNOME
	* If you alias a buddy to an alias that is already present within
	  a particular group, we now offer to merge the buddies into the
	  same contact.
	* A music emblem is now displayed in the buddy list for a buddy if we
	  know she is listening to some soothing music.
	* Added a 'Move to' menu in buddy list context menu for moving buddies
	  to other groups as an alternative to dragging.
	* Group headings are now marked via an underline instead of a
	  different color background.
	* It is now possible to mark a chat on your buddy list as "Persistent"
	  so you do not leave the chat when the window or tab is closed.
	* The auto-join option for chats is now listed in the "Add Chat"
	  dialog along with the new persistence option.
	* Closing an IM no longer immediately closes your conversation.  It
	  will now remain active for a short time so that if the conversation
	  resumes, the history will be retained.  A preference has been added
	  to toggle this behavior.
	* The "Smiley" menu has been moved to the top-level of the toolbar.
	* Pidgin's display is now saved with the command line for session
	  restoration.  (David Mohr)
	* ICQ Birthday notifications are shown as buddy list emblems.
	* Plugin actions are now available from the docklet context menu
	  in addition to the Tool menu of the buddy list.
	* The manual page has been heavily rewritten to bring it in line
	  with current functionality.

	Finch:
	* If a plugin says it can't be unloaded, we now display an error and
	  remove the plugin from the list of saved plugins so it won't load
	  at the next startup.  Previously, we were ignoring this case, which
	  could lead to crashes.
	* It's possible to bind key-strokes to specific menuitems in the windows.
	  Read the 'Menus' section in the man-page for details.
	* 'transpose-chars' operation for the entry boxes. The default key-binding
	  is ctrl+t.
	* 'yank' operation for the entry boxes. The default binding is ctrl+y.

version 2.2.2 (10/23/2007):
	https://developer.pidgin.im/query?status=closed&milestone=2.2.2
		NOTE: Due to the way this release was made, it is possible that
			  bugs marked as fixed in 2.2.1 or 2.2.2 will not be fixed
			  until the next release.

	* Various bug and memory leak fixes
	* Look for a default prefs.xml in the CSIDL_COMMON_APPDATA directory
	  (e.g. c:\Documents and Settings\All Users\
	        Application Data\purple\prefs.xml) on Windows, similarly to
	  how this is done on other platforms.

version 2.2.1 (09/29/2007):
	https://developer.pidgin.im/query?status=closed&milestone=2.2.1
		NOTE: Due to the backporting that happened for the actual
		      release, it is possible bugs marked as fixed in 2.2.1
		      will not be fixed until 2.2.2.

	libpurple:
	* A few build issues on Solaris were fixed.
	* Cancelling the password prompt for an account will no longer leave
	  it in an ambiguous state.  (It will be disabled.)
	* Fixed an erroneous size display for MSN file transfers. (galt)
	* Fixed multiple memory leaks, particularly in XMPP and MySpace
	  protocols
	* Fixed remembering proxy preferences and status scores
	* Gmail notifications are better tracked

	Pidgin:
	* Fixed keyboard tab reordering to move tabs one step instead of two.
	* You should no longer lose proxy settings when Pidgin is restarted.
	* Fixed detection of X11 when compiling

	Finch:
	* Pressing 'Insert' in the buddylist will bring up the 'Add Buddy'
	  dialog.

version 2.2.0 (09/13/2007):
	https://developer.pidgin.im/query?status=closed&milestone=2.2.0

	libpurple:
	* New protocol plugin: MySpaceIM (Jeff Connelly, Google Summer of
	  Code)
	* XMPP enhancements. See
	  http://www.adiumx.com/blog/2007/07/soc-xmpp-update.php (Andreas
	  Monitzer, Google Summer of Code for Adium)
	* Certificate management. libpurple will validate certificates on
	  SSL-encrypted protocols (William Ehlhardt, Google Summer of Code)
	* Some adjustments were made to fix sending messages when using
	  the MSN HTTP method. (Laszlo Pandy)
	* Yahoo! Chat is fixed.
	* Some AIM file transfer issues between Pidgin and other clients
	  have been fixed. (Kyryll A Mirnenko)
	* Properly restore idle status and time for AIM and ICQ accounts
	  when they reconnect after being disconnected.

	Pidgin:
	* Insert Horizontal Rules and Strikethrough text from toolbar.
	* Option to show protocol icons in the buddy list, from the
	  Buddies > Show menu. (Justin Heiner)
	* Ability to build with native, non-X11 GTK+ on OSX. (Anders
	  Hasselqvist)
	* Remember the 'Enable Sounds' setting for a conversation.
	* Right-clicking the empty space in the formatting toolbar
	  allows you to toggle back to the old "ungrouped" version.
	* Protocols supporting account registration via Pidgin now show
	  a descriptive checkbox instead of a vague "Register" button.
	* Fixed a bug where a tab would be shown on single conversations
	  when tabs were disabled.

	Finch:
	* Per-conversation mute and logging options (accessible from the menu).

version 2.1.1 (08/20/2007):
	Yahoo:
	* Added an account action to open your inbox in the yahoo prpl.
	* Added support for Unicode status messages in Yahoo.
	* Server-stored aliases for Yahoo. (John Moody)
	* Fixed support for Yahoo! doodling.
	* Limited support for MSN Messenger contacts
	
	Bonjour:
	* Bonjour plugin uses native Avahi instead of Howl
	* Bonjour plugin supports Buddy Icons

	XMPP:
	* Only report conversation close when 'send typing notifications'
	  preference is turned on (Bob Rossi)

	Pidgin:
	* Show current outgoing conversation formatting on the font label on
	  the toolbar
	* Slim new redesign of conversation tabs to maximize number of
	  conversations that can fit in a window
	* Tab bar is not visible when only one conversation is open. You can
	  drag and drop conversations from the infopane.
	* Moved "Reset Formatting" toolbar button to Font menu.
	* Double click on the infopane to alias buddies and set topics
	  on chats
	* New smiley style

	Finch:
	* Sound support (Eric Polino)

version 2.1.0 (07/28/2007):
	libpurple:
	* Core changes to allow UIs to use second-granularity for scheduling.
	  Pidgin and Finch, which use the glib event loop, were changed to use
	  g_timeout_add_seconds() on glib >= 2.14 when possible.  This allows
	  glib to better group our longer timers to increase power efficiency.
	  (Arjan van de Ven with Intel Corporation)
	* No longer linkifies screennames containing @ signs in join/part
	  notifications in chats
	* With the HTML logger, images in conversations are now saved.
	  NOTE: Saved images are not yet displayed when loading logs.
	* Added support for QIP logs to the Log Reader plugin (Michael Shkutkov)

	Pidgin:
	* Ensure only one copy of Pidgin is running with a given configuration
	  directory.  The net effect of this is that trying to start Pidgin a
	  second time will raise the buddy list.  (Gabriel Schulhof)
	* Undo capability in the conversation window
	* The formatting toolbar has been reorganized to be more concise.
	* A new status area has been added to the top of conversations to
	  provide additional detail about the buddy, including buddy icon,
	  protocol and status message.
	* Show idle times in the buddy list as days, hours, seconds

	Finch:
	* There's support for workspaces now (details in the manpage)
	* There's a new custom window manager, Irssi
	* Some improvements for tab-completion, tooltip and the password entries
	* Some bugs regarding search results fixed
	* A new DBus-script to create a docklet for finch
	* Support for showing empty groups in the buddy list (Eric Polino)

version 2.0.2 (06/14/2007):
	Pidgin:
	* Added a custom conversation font option to preferences
	* Fixed smiley ordering in the insert smiley popup to be more intuitive
	* Conversation->More menu items work for Chats as well as Buddies,
	  including those not on your buddy list
	* newline plugin should work better with conversation colors plugin now
	* Get Info on users now provides immediate feedback that something is
	  happening
	* Aliasing a buddy will not be interrupted by other buddy list activity
	* Using the -l option to log in to a specific account works better

	libpurple:
	* Moving an ICQ buddy from one group to another no longer
	  re-requests authorization from that person (Rene Hausleitner)
	* Added nullprpl, an example protocol plugin (Ryan Barrett)
	* Fixed SOCKS5 bug which caused Jabber file receiving to fail
	* Remove MSN's random "Authorization Failed" dialogs
	* Fix MSN to correctly detect incorrect passwords and disable the account
	* Get User Info on MSN is now more reliable & accurate
	* Updated SILC protocol to support SILC Toolkit 1.1 (Pekka Riikonen)
	* Fix for some QQ authentication problems
	* Fix for building on FreeBSD
	* Prevent "Logged in:" times for AIM buddies being ridiculously high
	* Updates and fixes to Bonjour support
	* Improve ICQ encoding support for some non-latin languages

	Finch:
	* Auto account reconnecting

version 2.0.1 (05/24/2007):
	* Buddy list update speedups when buddy icons are not being
	  displayed.  (Scott Wolchok)
	* Fix icons on docklet change status menu to match the status selector
	* Custom smileys on MSN can be saved by right-clicking on them
	* Fix a crash deleting a buddy that is in the Buddy List more than once
	* Compile fixes for Solaris
	* Fix GTalk formatting when there's a space before/after a */_
	* Fix Log viewer crash when the filename is not in the expected format
	* Get User Info now provides immediate feedback, and is updated when the
	  user information is available
	* Make the choose buddy icon dialog correctly list the current directory
	* Fix for buddy icons disappearing
	* Timestamps are always on in debug output (-d) and Debug Window now
	* Don't escape html entities in Yahoo! system messages
	* Fix for the choose buddy icon dialog resizing strangely as files are selected
	* Receives notifications when XMPP buddies send "leaving chat"
	  messages
	* Fix the typing animation so it doesn't stop animating once a conversation
	  has gone from typing -> not typing -> typing
	* Fix error messages when joing XMPP chats
	* Identify the account when warning about plaintext auth over an
	  unencrypted channel
	* Fix XMPP SASL authentication error when using Cyrus and a connect server
	* Fix changing tab locations to update properly
	* Turning off "Show formatting on incoming messages" now ignores
	  formatting in <span> tags too
	* File transfer progress for transfers on MSN is now correctly displayed
	* You can set/change alias of buddies/chats by double-clicking on the
	  conversation tabs (Ma Xuan)
	* Fix IRC connection bug with dircproxy (xjoe)
	* Ctrl+[shift]+tab focuses the next most active tab (William Thompson)
	* Fix Open Hotmail Inbox for MSN to work more reliably
	* Add a Google Talk item to the protocol list, to help users who think
	  we don't support Google Talk.  The item acts just like "XMPP".
	* Remember if the X server supports XScreenSaver, to avoid waking it
	  every 5 seconds.  (Arjan van de Ven with Intel Corporation)
	* Change our idle checking to poll only as necessary and raise the
	  unidle timeout from 5 seconds to 60 when using XScreenSaver.  This
	  and the XScreenSaver change will reduce Pidgin's effect on power
	  consumption when running with NO_HZ.  (Arjan van de Ven with Intel
	  Corporation)
	* Conversation -> Save As will now use aliases.
	* ALSA added as a possible sound method
	* Google Talk accounts will not import buddies from your Gmail address
	  book

	Finch:
	* Userlist in chat windows, which can be turned on or off using
	  "/users" command
	* Menus in the conversation windows
	* Improved tab completion support
	* Ctrl+c prompts with a dialog before exiting
	* Filter string in the debug window
	* Notify when you leave a chat
	* Work around an ncurses bug which appears when half of a multi-cell
	  character is covered by an upper-level window
	* New plugins are shown in bold text in the plugin dialog
	* Nicer HTML screendumps

version 2.0.0 (5/3/2007):
	* The project has new names - libpurple for the core, Pidgin for the
	  GTK+ UI and Finch for the ncurses based console UI (AOL LLC)

	Build Changes:
	* With the Core/UI split complete, it is now possible to build
	  libpurple without any UIs, creating a library upon which other
	  UIs may be constructed
	* A new ncurses-based console UI called Finch is now available
	  (Sadrul Habib Chowdhury, Google Summer of Code)
	* Reorganized the source tree to split apart the code for the UI
	  changes and libpurple targets
	* libxml2 is now required.  We switched from gmarkup to libxml2 for
	  more correct XML parsing.

	Status System:
	* The code dealing with buddy and account status, away messages,
	  away states, online/offline, etc has been completely rewritten.
	  Huge thanks to Christian Hammond, Dave West, Daniel Atallah and
	  Sadrul Habib Chowdhury.
	* Your status can now be set from inside the buddy list using the
	  selector at the bottom of the window.
	* To see messages when a buddy signs on or off, goes away, or
	  becomes idle, load the "Buddy State Notification" plugin

	Buddy List:
	* Performance when manipulating and displaying the buddy list has
	  been significantly improved (Aaron Sheldon, Google Summer of Code)
	* Buddy icons are now shown in tooltips (Felipe Contreras)
	* Tooltips now contain additional information about a "Person" that
	  contains multiple online buddies
	* Added a "Last Seen" field to buddy tooltips
	* Contacts will auto-expand when buddies are dragged around
	* If Pidgin is exited with the buddy list hidden in the docklet, it
	  will remain hidden when Pidgin is started again (Scott Shedden)
	* Improved buddy list searching with CTRL+F
	* Ability to set a buddy icon for all of your accounts at once via
	  the buddy list (You can still set per-account icons via the
	  account editor)
	* The space wasted by the group expanders has been eliminated and
	  the expander setting in .gtkrc-2.0 is no longer needed
	* Authorization requests don't popup new dialogs anymore. They are
	  displayed at the bottom of the buddy list instead.
	* New mail notifications don't popup new dialogs anymore. They are
	  displayed at the top of the buddy list instead.

	Conversations and Chats:
	* Timestamps honor the locale.  To use the traditional style,
	  enable the "Message Timestamp Formats" plugin.  The plugin
	  also provides options to show dates in timestamps.
	* Messages from buddies in the same "Person" will automatically
	  use the same conversation window.
	* The "Send As" menu has been replaced with a more appropriate
	  "Send To" menu based on "Persons" on your buddy list
	* Message formatting persists between messages (Igor Belyi)
	* Full message background colors are now supported
	* Smooth scrolling when receiving a new message
	* Screenname colors in chats now chosen intelligently
	* Conversation buffer scrollback limited to avoid large memory
	  usage in active conversations
	* Control-Shift-Tab will reverse cycle through the conversation tabs
	  (James Vega)
	* Many problems related to having an IM conversation and a chat open
	  with the same name are fixed (Andrew Hart)
	* Warning dialog when closing a window with unread IM messages
	* In chats right-click on names in the conversation window to
	  IM/Send File/Get info/ignore the user
	* Added tab management options to the tab right-click menu (Sadrul
	  Habib Chowdhury)
	* Brand new message queueing system.  Sounds are played when a
	  message is queued rather than when the message is dequeued
	  (Casey Harkins)
	* Ability to find the last message from a user in a chat (Levi Bard
	  and Sadrul Habib Chowdhury)
	* Formatting is preserved across messages
	  (There are known issues with pasting formatted text.  Either use
	   "Paste as Plain Text", hit Ctrl-R after pasting, or use the Clear
	   Formatting button on the toolbar.)
	* Performance while joining large chat rooms has been significantly
	  improved (Aaron Sheldon, Google Summer of Code)
	* Bi-Directional text support improvements for GtkIMHtml (Shlomi Loubaton)

	Sounds:
	* Beautiful new default sounds (Brad Turcotte)
	* Use GStreamer for playing sounds, instead of libao
	* A volume control in the preferences (Casey Harkins)

	Log Viewer:
	* Log viewer aggregates logs from the same "Person"
	* When opening the log viewer, show the most recent log by default
	  (Peter McCurdy)
	* Logs are now saved with the current timezone, which is displayed
	  in the log viewer
	* Text logs are linkified, so URLs are clickable
	* The old logger now caches file offsets, so opening the log viewer
	  for buddies with old logs should be much faster now if you have large
	  log files (except the first time for a log, when the cache is built)

	Plugins:
	* Plugins are now accessed through a separate dialog from the Tools
	  menu of the Buddy List
	* Newly installed plugins can now be activated without restarting
	  Pidgin (Sadrul Habib Chowdhury)
	* Overhauled the system tray/docklet plugin (Casey Harkins)
	* Text Replacement Plugin rewritten, works in real time and far more
	  intuitively (Benjamin Kahn)
	* Entries in the text replacement plugin are now sorted
	  alphabetically
	* The text replacement plugin allows non-whole-word replacement rules
	  (Levi Bard)
	* The text replacement plugin offers both case sensitive matching and
	  automatic case handling
	* I'dle Ma'ker plugin now has an easier method to unidle accounts, a
	  way to idle all accounts at once, and a way to unidle all accounts
	  idled via the plugin (John Bailey, Sadrul Habib Chowdhury)
	* The Evolution Integration plugin now supports Groupwise contacts
	* Mono plugin loader (Eoin Coffey)
	* Perl plugin loader has been rewritten (John Kelm, Google Summer
	  of Code)
	* New music messaging plugin (Christian Muise, Google Summer of Code)
	* gaim-remote has been superceded by new DBUS bindings within libpurple
	  (Piotr Zielinski, Google Summer of Code)
	* The purple-url-handler program has been added to provide a way to
	  automatically launch IM links via Pidgin or Finch.
	* The functionality of the auto-reconnect plugin has been
	  moved into the core, and the plugin itself has been removed.
	* 'Highlight when nick said' option added to Message Notification
	  plugin.
	* The system tray icon is now properly transparent (Dan Winship)
	* New Log Reader plugin that can read and display logs from Adium,
	  MSN Messenger, and Trillian in the log viewer
	* New Contact Availability plugin that attempts to predict the
	  times when people in your buddylist will most likely respond
	  to you, based on times in the past when they have responded
	  (Geoffrey Foster, Google Summer of Code)
	* A few new plugins: Autoaccept, Autoreply, Buddy Notes, New Line,
	  Offline Message Emulation, Conversation Colors and Markerline

	MSN Features:
	* Custom smiley receiving support (Irving Cordova & Francesco Fracassi)
	* Added support for sending (with the /nudge command) and receiving
	  "nudges" (Julien Cegarra, Martin Bayard)
	* Added an account action to open your Hotmail inbox from MSN
	* Bi-directional text is correctly handled now (Shlomi Loubaton)

	Yahoo Features:
	* Stealth Settings have been implemented
	* Doodle is now supported (Andrew Dieffenbach, Google Summer of Code)
	* Buddies' requests to add you to their lists now prompt for
	  authorization
	* Account option to ignore chat and conference invitations (Peter
	  Lawler)
	* Added a /list command to bring up the room list (Peter Lawler)

	AIM/ICQ Features:
	* ICQ file transfer support with newer ICQ clients (Jonathan Clark,
	  Google Summer of Code)
	* Many overall improvements to AIM and ICQ file transfers (Jonathan
	  Clark, Google Summer of Code)
	* Support for pausing and resuming AIM and ICQ file transfers
	  (Graham Booker)
	* Ability to set ICQ "require authorization" and "web aware"
	  setting (Ettore Simone)
	* ICQ encoding fix for offline buddies (Ilya Konstantinov)

	IRC Features:
	* SSL support for IRC connections (Daniel Atallah)
	* Show an error message when temporarily unable to join an IRC
	  channel or change your nick
	* Added /nickserv, /memoserv, /chanserv and /operserv
	  commands (Joao Luís Marques Pinto)
	* Added CTCP VERSION via /version (Andrej Krivulčík)
	* Added /whowas command (achris)

	Jabber Features:
	* Support for SRV lookups
	* Support for buddy icons
	* Jabber User Directory searching

	SILC Features:
	* Whiteboard support (Pekka Riikonen)
	* Sending/receiving images in IMs (Pekka Riikonen)
	* Cipher and HMAC selection support (Pekka Riikonen)
	* Buddy Icon support (Pekka Riikonen)

	Other Protocol Changes:
	* Bonjour (Rendezvous) protocol support (Juanjo Molinero Horno, Google
	  Summer of Code)
	* Updated Gadu-Gadu protocol support (Bartosz Oler, Google Summer of
	  Code).  This requires the libgadu library.  See
	  https://pidgin.im/faq.php#libgadu for more information.
	* SIP/SIMPLE support (Thomas Butter, Google Summer of Code)
	* Sametime protocol support
	  Requires the meanwhile library: http://meanwhile.sourceforge.net
	* QQ protocol support (Mark Huetsch, Google Summer of Code, and the
	  developers of the OpenQ project)
	* Removed the Napster and TOC protocols plugins

	Other Noteworthy Changes:
	* NAT traversal support via UPnP (Adam J. Warrington, Google Summer of
	  Code)
	* NAT traversal support via NAT-PMP (Evan Schoenberg and R. Tyler Ballance)
	* The modify account dialog now contains two tabs, which should display
	  better at lower resolutions (Sadrul Habib Chowdhury)
	* New "find buddy" results dialog (Alex Converse)
	* People using input methods can now use Enter again
	* Mouse-over hyperlink coloring is now themeable
	* Buddy Pounces now have a proper management window. (Kevin Stange)
	* Buddy icons maintain aspect ratio when resized
	* The last used directory is remembered for opening or saving files and
	  buddy icons
	* Add an SVG version of our desktop icon, pidgin.svg (John Oyler)
	* If a given protocol doesn't support privacy, we now handle blocking
	  in the core. (Jean-Yves Lefort)
	* Smiley themes can now include spaces in the smiley definitions.
	  The spaces (and now backslashes) must be backslash-escaped.
	  (Sadrul Habib Chowdhury)
	* New e-mail notices are now grouped into one dialog.
	  (Sadrul Habib Chowdhury, Chris Stafford)
	* "Open" in the File Transfer window integrates with GNOME, KDE, and
	  Windows and falls back to the browser in other environments.
	* On Mac OS X, the keyboard/mouse idle time pref now uses system idle
	  time instead of X11 idle time (Michael Culbertson)
	* Autocomplete in the buddy pounce dialog (Sadrul Habib Chowdhury)
	* Non-blocking socket I/O is used in most protocol plugins
	* All-new icons all over the place (Hylke Bons)

	Preference Changes:
	* Preferences have been substantially reorganized and cleaned up
	* Smiley theme descriptions are now shown correctly for the highlighted
	  smiley theme (Levi Bard)
	* All Buddy List preferences have been moved to the Buddies menu of
	  the buddy list window.
	* Proxy settings will be taken from Gnome if it is running.  These may
	  still be overridden on a per-account basis.
	* Removed "Dim idle buddies;" behavior is now always enabled
	* Removed keyboard shortcut preferences for ctrl-B/I/U; enabled by
	  default, but won't interfere with bindings set by the GTK theme
	* Removed keyboard shortcuts preferences for ctrl-# to insert a smiley;
	  behavior removed from Pidgin
	* Removed "Enter" vs. "Ctrl-Enter" to send; "Enter" sends by default,
	  but it is now possible to change this binding in your GTK theme
	* Removed "Show multi-colored screennames in chats;" behavior is now
	  always enabled and screenname colors automatically adjust themselves
	  to compensate for background color.
	* Removed "Raise Buddy List Window on Events" and the related behavior
	* Removed "Display remote nicknames if no alias is set"
	* Removed "Show idle times" and "Show warning levels" on the buddy
	  list; behavior is now always enabled
	* Removed "Auto-expand contacts;" contacts expand only when dragging
	  buddies around the buddy list
	* Removed conversation and buddy list buttons and related preferences
	* Removed "Raise conversation window" preferences; moved feature to
	  the notify plugin
	* Removed "Show alias in tabs/titles;" behavior is now always enabled
	* Removed "Show formatting toolbars;" the setting in conversations'
	  "Options" menu now affects the global preference
	* Removed "Show timestamps;" behavior is now enabled, but is overridden
	  by the timestamp plugin
	* Removed all protocol options pages
	* Removed "Escape closes windows;" default key binding is now Ctrl-W
	* Removed "Log when buddies sign on/sign off/become idle/become
	  un-idle/go away/come back" and "Log your own actions;" all of these
	  will be logged when the system log is enabled
	* Removed the separate ignore formatting preferences; behavior has been
	  consolidated into a single preference

version 1.5.0 (8/11/2005):
	* Ability to set IRC quit message (Lalo Martins)
	* OSCAR file transfers now work for 2 users behind the same NAT
	  (Jonathan Clark)
	* Yahoo! buddy requests to add you to their buddy list now prompt for
	  authorization
	* Added a /clear command for conversations/chats
	* Fixed ICQ encoding for messages with offline ICQ users
	  (Ilya Konstantinov, SF Bug #1179452)
	* Default Yahoo! chat roomlist locale to 'us'

version 1.4.0 (7/7/2005):
	* Fix system log start times for some protocols
	* SILC compiles with newer SILC toolkit versions (Pekka Riikonen)
	* Fixed a bug where buddy icon cache files were left in the icon
	  cache directory after they were no longer in use.
	* Attempt to detect the file type of a buddy icon when saving.
	* Additional Yahoo! boot protection (Peter Lawler)
	* A few Yahoo! memory leaks plugged (Peter Lawler)
	* Fixed handling of the new Yahoo! profile page. (Joshua Honeycutt,
	  Peter Lawler)
	* Fixed localized Yahoo! room lists.  Please refer to the Yahoo!
	  section of the Gaim FAQ for details. (Peter Lawler)
	* Enabled sending files to ICQ users using ICQ 5.02 and newer
	  (Jonathan Clark)

version 1.3.1 (6/9/2005):
	* The file transfer details section now also displays the full path to
	  the local file sent/received.
	* Yahoo! has the following new "/" commands:  /join, /buzz
	* Fix Yahoo! privacy bug
	* Fix Jabber Get Info crash on busted servers
	* Updated our gaim.desktop file, thanks to all our terrific translators
	  for sending in translations of the changes
	* Improvements to how Gaim handles new message notification
	* Fix Jabber registration on XMPP servers (including jabber.org)

version 1.3.0 (5/10/2005):
	* Removed parts of the font selection dialog that were not respected
	* Fix being invited to a multi user chat on MSN
	* Multiple SILC accounts should work now (Pekka Riikonen)
	* Fix times on jabber chat backlogs
	* Fix gevolution plugin to compile with e-d-s 1.0 or 1.2
	* Fix gevolution plugin to remember buddy name when someone added you
	  and you then add them
	* Formatting in jabber chats works
	* Fix to prevent MSN disconnecting if you change status while connecting
	* Fixes for two remotely exploitable crash bugs.  See
	  http://gaim.sourceforge.net/security/ for more information.
	* Change to correctly handle adding jabber buddies on ejabberd servers

version 1.2.1 (4/3/2005):
	* URL escaping now works with UTF-8 text. This may break some old log
	 files.
	* Revert to XOR auth for ICQ as the md5 is not fully functional
	* Fix bug with going away while in a jabber chat
	* MSN bug fixes (Felipe Contreras)
	* Escape things properly in IRC
	* Docklet fixes: fix the "1 pixel-wide icon" bug, fix problems with Gaim
	  crashing when the tray manager dies, and work correctly with multi-headed
	  displays where the tray isn't on the primary screen (Robert McQueen)

version 1.2.0 (3/17/2005):
	* Yahoo file receiving and buddy icon receiving work again.
	* Limit animated buddy icon frame rates to 10 frames per second
	  (Nathan Conrad)
	* Fix a bug where portions of your account configuration would
	  fail to be read correctly if you set a proxy user name or
	  password containing invalid XML characters such as < and >
	  (Bastien Durel)
	* Yahoo! privacy improvements (Bleeter)
	* Fix receiving Jabber formatting (broken in 1.1.3)

version 1.1.4 (2/24/2005):
	* Fixed a bug where Yahoo! would lose messages (and any other packet
	  really)
	* Correctly show the time when incoming Gadu-Gadu messages were sent
	  (Carl-Daniel Hailfinger)
	* Fixed crashes with glib 2.6
	* Fixed MSN crash when conversations time out after the conversation
	  window was closed
	* Fixed an html parsing bug, CAN-2005-0208

version 1.1.3 (2/17/2005):
	* CHAP authentication support for SOCKS5 proxies (Malcolm Smith)
	* ICQ offline messages are sent using your specified character
	  set instead of Unicode (Magnus Hult)
	* MSN HTTP method works with proxies using authentication (Bastien Durel)
	* Really fix the bug where buddies show as logged in for 49 thousand days
	* Buddy pounces containing '&' are saved correctly
	* Improved MSN error handling when the servers are unavailable
	* More MSN bug fixes
	* Fix some leaks
	* Fix "Find" in the log viewer so that it finds in all logs
	* Smileys not appearing at the end of lines has been fixed
	* Closing conversation windows no longer cancels active file transfers on
	  MSN (Felipe Contreras)

version 1.1.2 (1/20/2005):
	* MSN 'HTTP Method' fixed (Felipe Contreras)
	* Better handling of MSN's Individuals group and buddy status updates
	  (Felipe Contreras)
	* Fix a crash inviting MSN user to a chat when they're already there
	* AIM SecurID login support
	* Fix configuration of Jabber chat rooms on some servers
	* More MSN bug fixes (Felipe Contreras)
	* Fix queue messages to Docklet when not globally away (Robert McQueen)
	* Fix some leaks
	* The Autopackage now builds both the mozilla-nss and the gnutls
	  ssl plugins, and requires at least one of those libraries.

version 1.1.1 (12/28/2004):
	* Allow SILC authentication via public key if your key is password
	  protected (Michele Baldessari)
	* More MSN bug fixes (Felipe Contreras)
	* Drag-and-drop to conversation window file transfers work again
	* Disable the delete button on pounces that aren't saved yet anyway
	  (Kevin Stange)

version 1.1.0 (12/02/2004):
	New Features:
	* Binary relocable. Gaim will find its files even if it's installed
	  in a location other than the --prefix it was ./configured with.
	  Pass --disable-binreloc to ./configure to disable.
	* IRC now has fallback encodings, and tries harder to display
	  something useful during an encoding error.
	* New MSN protocol icon (Felipe Contreras)

	Bug Fixes:
	* Fix some leaks (Miah Gregory, Felipe Contreras)
	* Fix crashes when removing buddies in certain situations (Andrew Hart)
	* Eliminate MSN switchboard errors (Felipe Contreras)
	* Fix MSN buddy icon synchronization (Felipe Contreras)
	* Correctly display file transfer dialogs for filenames containing &, < or >
	* Correctly display MSN authorization dialogs for friendly names containing
	  &, < or >
	* Properly align the right-click docklet menu with the docklet icon in
	  *nix.
	* Fix a crash if the MSN buddy list is not available
	* Fix a bug in the request api (Gary Kramlich)

version 1.0.3 (11/11/2004):
	Bug Fixes:
	* Jabber authentication fixes (Michael Plump)
	* Yahoo buddy idle reporting is more accurate (Evan Schoenberg)
	* "Allow All" privacy setting works on Yahoo (Peter Lawler)
	* Fix a crash when dragging a buddy to the conversation entry area
	* Fix a crash removing chats from the buddy list
	* Correctly display buddy pounces for aliases with &, < or > in them
	* Correctly follow the per-conversation logging option

version 1.0.2 (10/19/2004):
	Bug Fixes:
	* MSN file transfers work on big endian machines (Jean-Francois Roy and
	  Evan Schoenberg)
	* Fixed the MSN signon crash with Miranda users in the buddy list
	* Fixed sending messages to MSN Web Messenger users (Damien Ayers)
	* Fixed some memory leaks in the MSN plugin (Evan Schoenberg)
	* Fixed a crash viewing certain MSN user profiles (Evan Schoenberg)
	* Fixed a crash sending a file on MSN when the file is unreadable
	* Fixed a crash deleting accounts (Andrew Hart)
	* Fixed a crash inviting to chats (Andrew Hart)
	* Fixed a bug in Yahoo privacy handling (Peter Lawler)
	* Fixed a crash trying to join a chat from the docklet when not signed in
	  to a chat-capable account (Daniel Atallah)

version 1.0.1 (10/07/2004):
	New Features:
	* Use the GNOME default browser when opening links if you're running GNOME
	  (Alex Duggan)
	* Added support for multiple addressbooks in the gevolution plugin
	  (Henry Jen).

	Bug Fixes:
	* Send-As menu duplicates less work (Dave West)
	* Can now see your own MSN buddy icon (Felipe Contreras)
	* Jabber roomlist fetches work again
	* Close buttons on tabs in existing conversations correctly reflect the
	  "show close buttons on tabs" preference (Nathan Fredrickson)
	* Fix to make the get_signon(buddy) perl plugin function work (Gregory C.
	  Harfst)
	* Fixed crashes when reloading the gevolution plugin (Henry Jen)
	* Fixed some memory leaks in the gevolution plugin.
	* Wrap at character boundaries if there is not enough space for a full word
	* 64 bit compile warning fixes

version 1.0.0 (09/17/2004):
	New Features:
	* Drag-and-drop buddy support for the Invite dialog (Stu Tomlinson)
	* Drag-and-drop buddy support for the Pounce dialog (Stu Tomlinson)
	* View Chat log available from the interface (Daniel Atallah)
	* Ability to receive offline messages in character encodings
	  other than ASCII (thanks to Nick Sukharev)
	* File transfer status messages printed to conversation
	  windows (Dave West)
	* Display file transfer messages when someone sends you a file
	  over AIM (Dave West)
	* Handle MSN buddy lists more sanely (Felipe Contreras)
	* Zephyr can use tzc to run from behind a firewall (Arun A Tharuvai)

	Bug Fixes:
	* Work around window manager stupidity with new dialog windows (Dave West)
	* Compile with gtk 2.5.x (Gary Kramlich)
	* Escape invalid characters in log names (Daniel Atallah)
	* Fix for clicking add in an msn chat with 2 or more people in your buddy
	  list (Daniel Atallah)

version 0.82.1 (08/27/2004):
	Bug Fixes:
	* Fix a crash when changing the preference for how to display buttons
	  on conversation windows
	* Remove a stray printf() when beginning new conversations and logging
	  is enabled

version 0.82 (08/26/2004):
	New Features:
	* Ability to set available messages for AIM
	  (Tools->Account Actions->Set Available Message...)
	* Ability to specify a custom character set for messages sent to ICQ
	  users and messages received from ICQ users
	* Ability to edit your current away message (Rhett Robinson)
	* Topics in the conversation window (not the topic field at the
	  top) with URLs will now appear as links (Stu Tomlinson)
	* File transfers appear in the file transfer window when they
	  are initiated rather than when they begin transferring (Dave West)
	* Instead of toggling slash commands on/off, you can now toggle
	  passing through unknown slash commands on/off.

	Bug Fixes:
	* Joining a Jabber chat no longer causes a crash (Stu Tomlinson)
	* Selecting a buddy icon for a brand new account no longer
	  causes a crash
	* Better file transfer error messages (Dave West)
	* Remotely canceled file transfers in MSN are now noticed, so that we
	  don't accidentally cancel the file transfer and crash Gaim
	  (Felipe Contreras)
	* Protocols that don't support joining chat rooms by name no longer
	  allow chat rooms to be added to the buddy list (Felipe Contreras)
	* Delayed messages and system messages no longer cause
	  sound events to be triggered (Nathan Fredrickson)
	* The chat invite button has a correct label (Stu Tomlinson)
	* The system log should leak fewer file descriptors (Ka-Hing Cheung)
	* Buddy list tooltips display in more appropriate positions when
	  using multiple monitors (Dave West)
	* Better parsing of URLs containing special characters
	* All users are shown when joining a Yahoo! conference (Bleeter Yaluser)
	* You now leave all Yahoo! conferences when you log out of Yahoo!
	* Buddy Icon updating bug fixed (Felipe Contreras)

version 0.81 (08/05/2004):
	New Features:
	* The autorecon plugin will somewhat remember state information(Yosef
	  Radchenko)
	* Visual display of ops/voice/halfops/so on in Chats (Stu Tomlinson)
	* Tab completion of slash commands in Chats (Stu Tomlinson)
	* gaim-remote can now manipulate status (István Váradi)
	* The text messages of Yahoo Audibles are now displayed, although
	  the audio and graphics are not.
	* Yahoo! away messages can be 255 characters long now

	Bug Fixes:
	* Gadu-Gadu should connect again (Andrew Wellington)
	* Novell fixes (Mike Stoddard of Novell):
		* Fixed reconnect crash
		* Fixed duplicate root folder bug
		* Fixed bug with folder ordering (on a first time login
		  folders were being added in reverse order).
	* Use ISO date format for the system log (Eduardo Pérez)
	* Long buddy lists with irc should cause flooding disconnects less
	  (Stu Tomlinson)
	* Better smiley substitution
	* Fix a crash related to auto-expanding contacts at the bottom of
	  buddy lists
	* Fix a crash on Solaris when changing or viewing information for
	  your AIM account (Format Screen Name, Change Email Address, etc.)
	* HTML in OSCAR buddy comments is now escaped (and not rendered)
	* Fix a crash when dragging a screen name to a conversation window
	  for that screen name
	* User-requested new conversation windows are now always given focus
	* Pasting HTML into Gaim from certain sources no longer results in
	  the spaces between some words being removed
	* The alias of a contact is now displayed in more places when the
	  alias of a buddy is not set
	* .gaimrc is no longer imported
	* Prevent a crash if you sign off and try to dequeue messages from
	  the away dialog (Kevin Stange)
	* Prevent a possible crash if gaim_gtkconv_write_conv is called
	  with who as NULL (Kevin Stange)
	* Prevent (null) or an empty string from being logged as the sender's
	  name if the sender no longer has an alias because the account is
	  signed off (Kevin Stange)
	* The auto-reconnect plugin will no longer attempt to reconnect an
	  MSN account if you were disconnected because you signed on from
	  another location (Stu Tomlinson)
	* On Solaris, chatting in IRC using the UTF-8 charset no longer gives
	  a "conversion failed" error for every message (Arvind Samptur)
	* ICQ offline messages should have the correct timestamp (Dave West)

version 0.80 (07/15/2004):
	New Features:
	* Ability to send files from the conversation window (Daniel Atallah)
	* Drag a file into the buddy list or a conversation to send it to that
	  buddy
	* Yet more new commands and features for SILC (Stu Tomlinson)
	* Gaim uses the new file chooser when compiled for GTK+ 2.4
	  (Fernando Herrera)
	* Support for the Epiphany web browser (Leonardo Serra)
	* Status messages in Gadu-Gadu (Andrew (proton) Wellington)
	* Parentheses are now displayed around the title and tabs of
	  conversations from offline accounts or parted chats.
	* Zephyr typing notification (Arun A Tharuvai)
	* Account dialog's columns are resizable (Eduardo Pérez)

	Bug Fixes:
	* The firefox browser option now works with firefox 0.9
	* Buddy icons in conversations no longer depend on the
	  buddy list
	* Fix for the bug where some buddies seemed logged in 4
	  thousand some odd days (Alan Ford)

version 0.79 (06/24/2004):
	New Features:
	* Display name changes are now shown in the conversation windows.
	  (Robert Mibus)
	* Get Info on Yahoo! now works for nonenglish profiles.
	  (Ambrose Li)
	* General "Get Info" improvements on Yahoo! and MSN (Ambrose Li)
	* Yahoo! Japan support. Click More Options and check Yahoo Japan
	  in the account editor, to use your Yahoo! Japan account
	* Gtk themes can now theme the Gaim buddy list independently of
	  other things (Stu Tomlinson)
	* Show timestamps now has a per-conversation option in addition
	  to the global one, bringing it in line with the other conver-
	  sation options (Stu Tomlinson)
	* Added MSN buddy icons (Felipe Contreras)
	* Added MSN file transfer (Felipe Contreras)
	* MSN's idle state now actually sets a buddy idle
	* Buddy pounce defaults are now more sane, and apply to the state the
	  buddy is currently in. For example, if the buddy is idle, set
	  "Return from idle" by default. The last action(s) used are the
	  defaults for the next pounce
	* Yahoo buddy icon support
	* Selected buddy icons will automatically convert to the appropriate
	  format for the protocol. (GTK 2.2 and higher only)
	* Dragging an image file into the Modify Account dialog will set that
	  as a buddy icon.
	* Development headers for compiling third-party plugins are now
	  installed. (Stu Tomlinson)
	* Headers for gaim-remote now reside in gaim/ instead of
	  gaim-include/.
	* Basic YCHT support, which allows joining Yahoo! Chats when
	  logged in using the web messenger method

	Bug Fixes:
	* Fixed Yahoo! authentication problems.  (Cerulean Studios)
	* Non-looping animated icons no longer cause Gaim to freeze
	* Flashing windows should work again for unix in window managers that
	  support the URGENT hint (Etan Reisner)
	* Better handling of character sets in RTF for Novell (Mike Stoddard of
	  Novell)
	* Contact list sync problems in Novell fixed (Mike Stoddard of Novell)
	* Fixed a crash in SILC that sometimes happened when resolving
	  the buddy list (Pekka Riikonen)
	* Parallel compiles of the perl plugin should work better
	  (Stu Tomlinson)
	* The disconnected UI op was called twice on connection errors. Now
	  it is only called once. (Evan Schoenberg)
	* Dragging into conversation windows works better
	* Protocol-specific settings for accounts were being removed whenever
	  the account was modified. Now they're only removed when the protocol
	  type changes, as it should be.
	* Zephyr bug fixes and memory leak plugs (Arun A Tharuvai)
	* Rewrite of MSN buddylist support, which fixed a known syncronization
	  bug and some others (Felipe Contreras)

version 0.78 (05/30/2004):
	New Features:
	* Support for the SILC protocol (http://www.silcnet.org/)
	  (Pekka Riikonen)
	* Option to suppress disconnect notification when using
	  the autoreconnect plugin (Christopher (siege) O'Brien)
	* Added support for dragging buddies from the buddy list into the
	  Add Buddy Pounce dialog
	* Pounce notification now includes time (Mike Lundy)
	* The history plugin now shows history for chats in addition to IMs
	* Menu item to view conversation logs (Tom Samstag)
	* Conversation and chat sizes automatically saved (Stu Tomlinson)
	* Added support for Novell privacy settings (Mike Stoddard of Novell)
	* Added ability to initiate multi-user conferences (chats) in Novell
	  (Mike Stoddard of Novell)
	* Find and Save buttons on the debug window (Stu Tomlinson)
	* Plugin Actions menu (Christopher (siege) O'Brien)
	* Plugins can now add entries to the right-click menu of a group or chat
	  (Stu Tomlinson and Christopher (siege) O'Brien)
	* Hyperlink colors are now themeable via your ~/.gtkrc-2.0 file

	Bug Fixes:
	* Compiles again with gcc 2.96 (Ignacio J. Elia)
	* Gtk2.0 compatibility fixes (Tim Ringenbach)
	* Many documentation updates (Jonathan Champ, Gary Kramlich,
	  Stu Tomlinson, and Kevin Stange)
	* Yahoo works on 64 bit machines (Gary Kramlich)
	* Zephyr works on 64 bit machines (Arun A Tharuvai)
	* Novell 64bit fixes, better error messages, and buddy list sync fixes
	  (Mike Stoddard of Novell)
	* Novell protocol works on big endian machines (Novell)
	* Massive rewrite of MSN support, which should fix a number of issues
	  and make errors easier to interpret (Felipe Contreras)
	* Fixed a privacy-related bug in MSN that affected blocking/permitting,
	  which was due to case-sensitive string comparisons (Gudmundur
	  Olafsson)
	* Fixed an MSN HTTP method bug where MSN would queue data indefinitely.
	  (Andrew Wellington)
	* All known MSN formatting bugs were fixed.
	* Overly long messages and paging cell phones in MSN no longer cause
	  disconnects (Felipe Contreras)
	* Several bug fixes for MSN's MSNSLP and MSNObject support (Finlay
	  Dobbie)
	* ALT-F works correctly in the System Log Viewer (Stu Tomlinson)
	* New tabs should scroll correctly again (Tim Ringenbach)
	* Dialogs opened from a conversation window are now closed when
	  the conversation window is closed, preventing a crash (Kevin Stange)
	* Copy/paste encoding fixes (Joe Marcus Clarke)
	* IRC disconnect crash fix (Luciano Miguel Ferreira Rocha)
	* Ampersands in links should work correctly (Tim Ringenbach)
	* DirectIM and IM Image support for AIM are greatly improved
	  (Tim Ringenbach)
	* Gadu-Gadu updates (Andrew Wellington)
	* Print Gadu-Gadu messages to the debug window instead of the console
	* Updated and standardized blist signals (Gary Kramlich)
	* Made the recieve-*-msg signals match the sending ones (Stu Tomlinson)
	* The idle time for the buddy-idle and buddy-unidle signals should
	  be correct again.

	Preference Changes:
	* Added "Conversation placement - By conversation count"
	* Added a "none" smiley theme to replace the "Show graphical
	  smileys" option
	* Replace default formatting preferences with a dialog to set a
	  default formatting in a WYSIWYG manner.
	* Removed "Show logins in window," default to yes
	* Removed "Send URLs as links," default to yes (in protocols that
	  support HTML)
	* Removed "Show URLs as links," default to yes
	* Removed New window height & width and Entry field height for Chats &
	  IMs, sizes are now saved automatically
	* Removed "Tab-complete nicks" default to yes
	* Removed "Old-style tab completion", no longer supported
	* Removed "Sending message removes away status", default to no
	* Removed "Show numbers in groups", default to yes
	* Removed "Icons on tabs", default to yes
	* Removed "Sounds when you log in", default to no
	* Removed "Seconds before resending autoresponse", default to 600
	  seconds
	* Removed "Send autoresponse in active conversations", default to no
	* Removed "Show people joining in window", default to yes
	* Removed "Show people leaving in window", default to yes

version 0.77 (04/22/2004):
	New Features:
	* The System Log returns (Ka-Hing Cheung)
	* Added a conversation-drag-ended signal (Etan Reisner)
	* Reorganized and cleaned up the MSN protocol plugin (Felipe Contreras)
	* Added the -c option to specify location of the .gaim directory,
	  removed the outdated -f option that no longer had any effect (Daniel
	  Atallah)
	* Novell GroupWise protocol support added (Novell)
	* WYSIWYG improvements (Tim Ringenbach)
	* WYSIWYG editing for user info (Jon Oberheide)
	* Rich-text copy and paste
	* Plugins can now add menu items to the buddy context menu
	  (Christopher O'Brien)
	* Plugins can now add preferences (Gary Kramlich)
	* The TOC protocol is no longer built by default. The plugin is not
	  being properly tested and is no longer officially supported.
	* Bumped up the plugin API version number, and added version numbers
	  for loader plugins and protocol plugins. Authors will want to
	  update their plugins, and possibly use GAIM_PLUGIN_API_VERSION,
	  GAIM_PRPL_API_VERSION, and GAIM_LOADER_API_VERSION constants.
	* Zephyr error reporting works (Arun A. Tharuvai)
	* Zephyr deals with non-utf8 characters (Arun A. Tharuvai)

	Bug Fixes:
	* Formatting in the Log viewer is fixed (Kevin Stange)
	* Save Conversation works again (Kevin Stange)
	* The Clear button in privacy works (Robert Mibus)
	* MSN error reporting works again (Stu Tomlinson)
	* MSN e-mail notifications should no longer cause Gaim to crash
	  (Felipe Contreras)
	* Fixed an infinite loop bug that would sometimes cause MSN to lock
	  up (Nickolai Zeldovich)
	* All away messages should now show up in tooltips
	* Removing zephyr buddies no longer crashes (Arun A. Tharuvai)

version 0.76 (04/01/2004):
	New Features:
	* WYSIWYG text input (with much help from Gary Kramlich and Kevin
	  Stange)
	* Ability to be invisible on AIM
	* Chatroom list support (Tim Ringenbach)
	* Added auto-completion for screen names to the New Instant Message and
	  Get User Info dialogs.
	* Non-ascii character support in AIM chats (Uli Luckas and Marco Ziech)
	* Vastly improved browser opening, with tab support! (Nathan
	  Fredrickson)
	* Added support for connecting to MSN using the port 80 method.
	* Support for Mozilla Firefox (Chris Friesen and Nathan Fredrickson)
	* Added protocol-specific preferences (Gary Kramlich)
	* Local IP address information can be changed in Preferences
	  (Tim Ringenbach)
	* Improved local IP address detection (Tim Ringenbach)
	* Offline accounts in account drop-down lists are now greyed (Etan
	  Reisner)
	* Improved accessibility support for screen readers and other
	  accessibility tools (Marc Mulcahy)
	* Improved accessibility in conversation windows (Nathan Fredrickson)
	* Keyboard access to context menus via Shift+F10 (Marc Mulcahy)
	* Core/UI split event loop code. (Scott Lamb)
	* Added improvements to the multi-field request code, including
	  required fields and account fields.
	* Moved more dialogs to the request API for interface consistency
	  (Send Message, Get User Info, and Insert Link dialogs)
	* Jabber file transfer
	* IRC file transfer (Tim Ringenbach)
	* Added a hidden preference for disabling buddy list tooltips or
	  changing the pop-up delay in prefs.xml.
	* Moved translation news to po/ChangeLog

	Bug Fixes:
	* Changes in AIM/ICQ server-side buddy lists take
	  precedence over the local buddy list
	* Significant work on the Zephyr plugin (Arun A. Tharuvai)
	* You can now use :/ as a smiley safely (Nathan Owens)
	* Various buffer overflow fixes (Stefan Esser)
	* Tabs now stay green when they are supposed to (Etan Reisner)
	* Fixed a bug where only the first user in a chat room list was removed
	  sometimes when trying to remove a group of users (Tim Ringenbach)
	* Clearing an AIM buddy icon actually removes it from the server,
	  icons changes in the account editor do not take effect if the
	  cancel button is used (Stu Tomlinson)
	* Improved chat parting logic (Tim Ringenbach)
	* Yet Another IRC channel user duplication bugfix (Tim Ringenbach)
	* Deleting an account while modifying it will no longer crash gaim.
	* Only one account preference window will now appear per account when
	  clicking Modify.
	* Aliases are now shown alongside the screen name in the message
	  queue window. (Kevin Stange).
	* TCL Plugin API changed
	* The mobile icon on MSN users is now removed when the person disables
	  mobile paging (Stu Tomlinson)
	* Removing invalid buddies in MSN with a space in their name no longer
	  causes a disconnect (Stu Tomlinson)
	* Multiple MSN chats should now work (Robert Mibus)
	* Added new MSN error codes and fixed an incorrect one (Stu Tomlinson)
	* Incoming colors are now processed correctly in MSN.
	* Conversation placement by account now works correctly with both
	  chats and IMs, and takes the Combine Chats and IMs option into
	  consideration.
	* Minor tweaks to the list box in the multi-field request dialogs
	  so they work without a label and scrollbar (Pekka Riikonen)
	* Hitting enter in a multi-field request dialog when a textfield has
	  the focus no longer ignores the changed text in the textfield
	  (Gary Kramlich)
	* The Disconnect dialog no longer raises and gains focus each time
	  a disconnected account is added (Ka-Hing Cheung)
	* Gadu-Gadu might actually connect again (Ignacy Gawedzki)
	* Buddy pounces for an account are removed when the account is
	  deleted (Gary Kramlich)
	* Various bug and memory leak fixes (Gary Kramlich)
	* Assorted SSL crashfixes
	* --enable-debug no longer breaks compilation when using gtk 2.4,
	  which also broke garnome.
	* Tooltips shouldn't crash now (Daniel Atallah)

version 0.75 (01/09/2004):
	* New Yahoo! auth method
	* Yahoo! file transfer (Tim Ringenbach)
	* Yahoo! chat joining fixes (Tim Ringenbach)
	* Persons can auto-expand when hovering your mouse over it
	* Improved i18n support for MSN email notification (Felipe Contreras)
	* Jabber SASL PLAIN support
	* Improved Jabber MUC (Chat) support
	* Fixed an MSN login bug some people likely experienced (Felipe
	  Contreras)
	* Touch-up various dialogs to follow the Gnome Human Interface
	  Guidelines more closely (Steven Garrity, Nathan Fredrickson, and
	  Ka-Hing Cheung)
	* Works better with all-black gtk themes (Etan Reisner)
	* Mozilla Firebird support (Chris (darth_sebulba04))

version 0.74 (11/25/2003):
	* Sort-by-size log sorting fix
	* Log directory umask fix for users of gaim-remote
	* Fix Jabber room creation on MUC servers.

version 0.73 (11/21/2003):
	* New Logging format and code:
		* fixes i18n issues with logs
		* compatible with old logs
		* hopefully fixes segfault in viewing logs
	* New disconnected account dialog (Thanks, Daniel Atallah)
	* Fixes several Jabber bugs
	* Fixes the bug where some dialogs would crash when spell checking was
	  enabled. Closes #827930.
	* Fixed unblocking of users in MSN (Robert Mibus)
	* Fixes outgoing mobile pages on MSN.
	* The border on the close buttons on inactive tabs are no longer shown,
	  thanks to a fix used by Galeon.
	* Compatible with autoconf 2.58.
	* Cleaned up gtkspell-related code (Robert McQueen)
	* Changed the parameters for the received-chat-msg signal.
	* Added a Release Notification plugin

version 0.72 (10/31/2003):
	* Added a search feature to conversations.
	* Added an option to remove the formatting toolbar, both globally and
	  on a per-window basis (Nathan Fredrickson)
	* Added a drop shadow to the buddy list tooltip
	* Smileys are copyable
	* Fixed the ICQ login crash
	* Fixed a crash in the Add Chat dialog when selecting an
	  account that doesn't support chats. Closes bug #821606.
	* Fixed a bug where new MSN accounts without buddies added wouldn't
	  connect.
	* Fixed a crash when deleting an account that has IMs or chats open.
	  Closes bug #821630.
	* Smileys have background colors
	* If SSL is not enabled, MSN will load, but error on connect.
	* Disable Jabber SASL auth until the standard stabilizes

version 0.71 (10/09/2003):
	* The right-click menu for e-mail links now presents a "Copy E-Mail
	  Address" item
	* Fix sort by idle to behave as it did pre-contact support (David
	  Smock)
	* Display AIM away messages in the tooltip for buddies when
	  they are away
	* Support for Buddy Comments for AIM and ICQ buddies
	* Window icons are now set as buddy icons or status icons
	* Get User Info in MSN and Yahoo now return an error indicating that
	  the information doesn't exist if the profile is empty (parts by
	  Nathan Poznick)
	* Added startup notification support for window managers that support it
	* The protocol icon for an account in the accounts window will now
	  "pulse" when signing the account on.
	* Zephyr formatting fixes (Arun A. Tharuvai)
	* Zephyr can connect to chats (Karsten Huneycutt)
	* SSL support can now be provided by third party plugins.
	* Multiple copies of gaim installed at different locations no
	  longer attempt to load the same, possibly incompatible plugins
	  (Robert McQueen)
	* Implemented another new Yahoo! authentication method
	* Fixed a bug displaying Chinese MSN messages (Ambrose C. LI).
	* Additional fixes and checks for the perl build process (Sean Burke).
	* Massive core/UI splitting.
	* Re-write of Jabber protocol plugin
	* Conversation API changes.
	* Some plugins must be updated due to code variable changes,
	  function name changes, and change of behavior for certain
	  functions.

version 0.70 (09/28/2003):
	* Implemented Yahoo's new authentication method (Cerulean Studios)
	* Protocol plugins that have plugin dependencies now load correctly.
	* Perl installs where it's told to a bit more correctly.
	* Robert "Robot101" McQueen cleaned and core/UI split IM
	  image support.

version 0.69 (09/24/2003):
	* Added Contact (aka Person, aka Meta-Contact, aka Buddy Merging, etc)
	  support
	* Added MSN 6 smileys.
	* Added animated smiley support (Ka-Hing Cheung)
	* Added SSL support, compatible with GNUTLS and Mozilla NSS.
	* Added plugin IPC.
	* Added support for gettext 0.12.x.
	* Updated MSN support to the MSN Protocol version 9.
	* Jabber now supports SSL
	* Yahoo now shows people using the java chat client (Tim Ringenbach)
	* Yahoo chat and conference (Tim Ringenbach)
	* Yahoo ignore support (Jesse Farmer (farmerje))
	* Yahoo idle times displayed, long buddy lists work, sms users,
	  and other improvements (Tim Ringenbach)
	* The accounts window now shows offline accounts as greyed out, and
	  online accounts as colored.
	* Fixed the text replacement plugin.
	* Fixed all known signal problems in perl.
	* The right-click menu for conversation tabs now shows the tab icon
	  and status, if tab icons are enabled. (Jesse Farmer)

version 0.68 (09/01/2003):
	* Removed the old event system and replaced it with a much better
	  signal system.
	* Added plugin dependency support.
	* Rewrote the Perl plugin. All old scripts will break, but it offers
	  a much better API for new scripts.
	* Yahoo color support (Tim Ringenbach (marv_sf))
	* Yahoo and MSN get info support (Nathan Poznick)
	* Fixed Jabber registrations.
	* Fixed a problem where pouncing two users with the same name
	  appeared in the same conversation window, and other related
	  problems. (Robot101)
	* Corrected problems with proxy preferences.
	* Mailchk.c and simple.c compile again (Paul A (darkrain))

version 0.67 (08/14/2003):
	* Brought back the message notification plugin (Brian Tarricone)
	  You'll need to reconfigure your settings for this plugin
	* IRC protocol plugin rewritten (Ethan Blanton)
	* New IRC protocol icon (Nuno Donato)
	* Protocol and status icons now optionally appear on tabs.
	  (Etan Reisner)
	* Various dialog rewrites (Jabber vCard, Add Group, Alias Chat,
	  Rename Group, Privacy)
	* Shows "hiptop" icon for AIM buddies using hiptop
	  devices (Robey Pointer)
	* Privacy core/UI split.
	* Conversation placement by group now applies to chats in the buddy
	  list as well.
	* Events in a conversation (user logged in, logged out, window closed,
	  etc.) now grey the tab.
	* Various bug fixes (larne from irc, Tim Ringenbach, Bjoern
	  Voigt, Paul A (darkrain))

version 0.66 (07/18/2003):
	* Freebsd compile fix (Matthew Luckie)
	* .spec file improvements (Ethan Blanton)
	* Added a gaim-remote man page (Robert McQueen)
	* The Remote Control plugin no longer adds duplicate groups to your
	  buddy list.
	* Servers and ports are now imported correctly in MSN.
	* Core/UI split the core initialization and shutdown.
	* MSN messages with newlines are now sent correctly to MSN clients.
	* Fix some sound initialization stuff
	* Fix saving and import of default away message

version 0.65 (07/16/2003):
	* Massive internal core/ui splitting
	* New account dialog
	* Preferences moved to ~/.gaim/prefs.xml
	* Account information moved to ~/.gaim/accounts.xml
	* Pounces moved to ~/.gaim/pounces.xml
	* Added protocol icons to various drop-down boxes
	* New Send IM buddy icon merged from Ximian Desktop 2
	* Fixed "Sort by Status" crash
	* Fixed the MSN signon crash
	* Fixed the MSN add buddy crash
	* Fixed the MSN empty buddy list bug
	* Fixed all known MSN chat bugs
	* Fixed HTTP redirect handling in smiley retrieval. This fixes the
	  problems with some smiley themes.
	* Chats in MSN can now be initiated by right-clicking a buddy and
	  choosing Initiate Chat.
	* MSN Alerts and incoming MSN pages no longer pop up several error
	  dialogs
	* Ability to view iChat "Available" messages for AIM
	* Stores your buddy icon on the server for AIM
	* Support for non-ascii characters with Yahoo! Messenger
	* Focus returns to the input box when you click elsewhere, like it used
	  to
	* New typing notification icons from Ximian

version 0.64 (05/29/2003):
	* Buddy list sorting in buddy list preferences.
	* Improved debug window with timestamps and pause buttons.
	* New core/ui split notification and request APIs.
	* New mail notification dialog.
	* Several bug fixes in MSN.
	* Conversation window buddy icon bugs were fixed.

version 0.63 (05/16/2003):
	* A rewrite of the plugin API. Plugin authors will need to change their
	  code based off the changes found in other plugins.
	* Perl script support is now provided in the perl plugin.
	* Debugging is core/ui split, and has a new API with support for
	  debug levels and categories.
	* Support for adding chats to your buddy list.
	* MSN protocol plugin was rewritten, has experimental buddy icon
	  support, and MSN Mobile support.
	* Buddy list speed enhancements (Thanks Ethan Blanton).
	* Napster protocol updates (Thanks Auke Kok).

version 0.62 (04/23/2003):
	* Keyboard shortcuts in the buddy list work again (Thanks Joe
	  Clarke).
	* Support for Jabber XHTML messages
	* Ability to re-request authorization from ICQ and Jabber users by right
	  clicking on them in your buddy list.
	* Improved Zephyr internationalization.
	* Bug causing 'Hide on Send' windows to be lost forever fixed.
	* Iconified windows are now raised properly.
	* Dates printed for old/offline messages.
	* Some assorted crash bugs fixed.

version 0.61 (04/07/2003):
	* Split the buddy pounce core and UI, and rewrote the UI for it.
	* Removed folder icons and excess space from the buddy list (Thanks
	  Dave Camp)
	* Fixed a bug involving dragging buddies and groups
	* Re-implemented the logout icons.
	* New icons for "away" and "aol" (Thanks, Moses Lei)

version 0.60 (04/04/2003):
	Core:
	* Auto-loading protocol plugins.
	* Plugins dialog and perl script menu merged into preferences.
	* Don't auto-login if an existing Gaim session is already
	  running.
	* Moved "privacy preferences" to Tools menu.
	* -n, --loginwin option to disable autologins.
	* Added support for gettext 0.11.x.
	* Added support for automake 1.6.
	* aim:// URI's supported with gaim-remote command.
	* Quit Gaim remotely with gaim-remote. (Thanks, John Silvestri)
	* Added rudimentary support for X11R6 session management. (Thanks,
	  Robert McQueen)
	* Conversation backend and UI are now separated. (Thanks,
	  Christian Hammond)
	* Asynchronous, non-blocking, DNS function (Thanks, Nicolas
	  Lichtmaier)
	* As a side effect of the above: IPv6 support. Tested only with IRC
	  (you can receive ipv6 chat requests from irssi!).

	Plugins:
	* Tray icon plugin--replaces the old GNOME applet. You'll need
	  the panel Notification Area applet (aka system-tray-applet)
	  for GNOME 2, or the Kicker for KDE 3.1. (Thanks, Robert
	  McQueen, Nicolás Lichtmaier, Kristian Rietveld, Ari Pollak &
	  Patrick Aussems)
	* Added GAIM::remove_event_handler and made set_info short
	  circuitable in perl. (Thanks, Ryan McCabe)
	* event_del_conversation for plugins. (Thanks, Bill Tompkins)
	* Notify.c plugin rewritten; check its configure dialog. (Thanks,
	  Etan Reisner)
	* Buddy Ticker made a plugin.
	* Idle Maker added to source.
	* Fortune profile added to source.

	AIM/ICQ:
	* TOC no longer compiles statically by default--use OSCAR.
	* ICQ plugin no longer gets built--use OSCAR.
	* Server-stored buddy lists for ICQ with full support for
	  authorization (Thanks, Mark Doliner)
	* File send/receive support for Aim over Oscar (Thanks, William T.
	  Mahan and Mark Doliner)
	* Non-direct connect typing notification for AIM over OSCAR.
	  (Thanks, Mark Doliner)
	* Allow only people in buddy list privacy option added for AIM.
	* Full ICQ info reading support. (Thanks, Vincas Ciziunas)
	* Support for synchronizing group renames on server.  Group
	  rename server synchronization for AIM.  Server-side
	  synchronization for moving individual AIM buddy to new
	  group improved. (Thanks, Mark Doliner)
	* Ability to add screenname@mac.com people to AIM buddy lists.
	  (Thanks, Graham Booker)
	* Ability to change ICQ password. (Thanks, Mark Doliner)
	* Option to have AIM notify you if you have
	  unread mail. (Thanks, Mark Doliner)
	* Parse URL messages, Contact Sending and Pager Messages
	  in ICQ. (Thanks, Mark Doliner)
	* use snprintf instead of sprintf. (Thanks, William T. Mahan)
	* Fixed crashbug on empty rvous requests. (Thanks Brandon Scott
	  (Xeon) for pointing this out, and Matt Pandina for the patch)
	* Nice Oscar changes--mostly internal. (Thanks, Mark Doliner)

	IRC:
	* Added more IRC slash commands -- /W, /VERSION, /MODE, /CTCP stuff,
	  -- and other cool IRC enhancments. (Thanks, Jonas Birmé)
	* IRC's /topic with no argument displays the current topic (Thanks,
	  Mark Doliner)
	* DCC File Receive support for IRC.
	* Optional password on IRC accounts. (Thanks, Christian Hammond)
	* Added half-op support.

	Jabber:
	* Jabber invisibility and permanently cancel sending on-
	  line status to Jabber buddies.
	* Jabber roster updated on group renames.
	* Fixed a possible segfault when signing off Jabber. (Thanks,
	  Craig Boston)
	* Improved typing notification support for Jabber and
	  Yahoo! (Thanks, Nathan Walp)
	* File receive support for Jabber. (Thanks, Nathan Walp)

	MSN:
	* MSN users are notified when the other party closes the conversation
	  window. (Thanks, Christian Hammond)
	* File receive support for MSN. (Thanks, Christian Hammond)

	Internationalization:
	* Now using libiconv for better i18n support (Thanks, Junichi
	  Uekawa)
	* Lots of i18n fixes (Thanks Matt Wilson, Ethan Blanton, A Lee)
	* Correct i18n handling for many parts of AIM/ICQ, including
	  instant messages, away messages, and profiles (Thanks,
	  Ethan Blanton)
	* Improved MSN internationalization (Thanks, A Lee)

	Other:
	* Optionally uniquely colorize nicks in chats
	* Add / Remove buddy menu item added to the chat users list
	  (Thanks, Jonas Birmé)
	* View log button in conversation toolbar (Thanks, Etan Reisner)
	* Option to log IMs and Chats seperately. (Thanks, Etan
	  Reisner)
	* Removed Ctrl-C binding for color
	* Fix first message in tab not displaying bug (Thanks, Etan Reisner)
	* Changed some default options
	* Updated desktop and window icons (Thanks, Robert McQueen)
	* Switch the .desktop file to the new KDE/GNOME common vfolder
	  format (Thanks, Robert McQueen)
	* Removed all deprecated GTK calls.  Now 100% GTK 2. (Thanks Nathan
	  Walp, Christian Hammond, Ari Pollak, Ethan Blanton, Robert McQueen)
	* Read proxy environment variables. (Thanks, Christian Hammond)
	* Fixed security vulnerability with manual browser option (Thanks,
	  Robert McQueen)
	* Can get info for ICQ and Jabber users from the "Edit
	  Buddies" tab (Thanks, Brian Bernas)
	* Code cleanups and fixes (Thanks, Federico Mena Quintero and
	  Ka-Hing Cheung)
	* Word-wrapping on mail notification text (Thanks, Andrew Molloy)
	* Generic File Transfer PRPL interface (Thanks, Christian Hammond)
	* Better supression of auto-responses (Thanks, Joshua Blanton)
	* Drag-and-drop tabs in conversations, and multiple windows with tabs
	  in each (Thanks, Christian Hammond)

version 0.59.9 (03/01/2003):
	* Updated zh_TW.po file (Thanks breeze833)
	* Fix an oscar bug that caused some messages from
	  AOL 8.0 to be dropped (Thanks Mark Doliner)
	* Changed "openprojects" to "freenode" in irc.c
	* Fixed charset conversion on systems which use a BOM for UCS-4
	  (Thanks, Alfredo Pen~a, Ethan Blanton)
	* Fixed a typo in the man page (Thanks Eric S. Raymond)

version 0.59.8 (01/06/2003):
	* Ripped out all gtk2 support (Thanks Nathan Walp).
	* Fixed smiley related segfault (Thanks Robert McQueen)
	* Yahoo! can connect again

version 0.59.7 (12/21/2002):
	* Yahoo i18n fix (Thanks Ethan Blanton).
	* Fixed a bug in escaping saved passwords (Thanks
	  Eric Timme)
	* Fixed an overflow bug in perl script autoloading
	  (Thanks David Kaelbling)
	* Some build fixes for those using stricter compilers,
	  notably MIPSpro (Thanks David Kaelbling)
	* Fixed a bad argument to accept() calls (Thanks David
	  Kaelbling)
	* Fixed crashbug on empty rvous requests (Thanks Brandon Scott (Xeon))
	  for being the first to point this out.

version 0.59.6 (11/07/2002):
	* Fixed a segfault introduced in 0.59.5 when gtk
	  fails to read the ~/.gtkrc or reads it but fails
	  to create a style from it.
	* Jabber conference timestamps are no longer gigantic

version 0.59.5 (10/14/2002):
	* Fixed a Yahoo! segfault (Thanks, Craig Metz)

version 0.59.4 (10/06/2002):
	* Removed color keybinnding altogether.
	* Added a horizontal scrollbar to Edit page of
	   buddy list. (Thanks, David Fallon)
	* Various bug fixes ((Thanks to (in no particular order)
	  Ethan Blanton, Mark Doliner, Luke Schierer)
	* i18n fixes (thanks, A Lee)

version 0.59.3 (09/14/2002):
	* Reversed patch that accidentally caused Yahoo
	  not to connect--for implementation reasons
	* Changed "color" binding to Ctrl-K.
	* Unaliaising a person in the "Online" tab will show up
	  in the "Edit" tab as well (Thanks, Jason Willis)
	* Internationalization fixes, esp. with UTF-8 locales
	  (Thanks Matt Wilson and Ethan Blanton)

version 0.59.2 (09/09/2002):
	* Japanese translation updated (Thanks, Junichi Uekawa)
	* Won't crash when you set your MSN Friendly name to an
	  empty string.
	* Default manual browser command changed to reflect the
	  fix in 0.59.1
	* Fixed the non-manual browser settings which were broke in
	  0.59.1 (Thanks, Chris Blizzard)
	* Improved MSN internationalization (Thanks A Lee)
	* Smiley lookup will search for longest match for smilies
	  like :-(( (Thanks Eric Melski)
	* When an IM image is clicked, don't open the browser (Thanks
	  Ari Pollak)
	* Prevent a possible crash in unhide_buddy_list() (Thanks Ari
	  Pollak)
	* Fixed a compilation problem on systems without iconv.
	* GtkIMHtml can be set to render font sizes as point size
	  or AIMish relative sizes -- no more huge Yahoo fonts. (Thanks
	  Ka-Hing Cheung)
	* Fixed a bug with regard to Jabber resources (Thanks Nathan
	  Walp)
	* Fixed a possible segfault when signing off Jabber (Thanks
	  Craig Boston)
	* Word-wrapping on mail notification text (Thanks, Andrew Molloy)
	* Strip trailing and leading spaces from MSN/Yahoo names (Thanks,
	  Arun Tharuvai)

version 0.59.1 (08/25/2002):
	* Created a gtk1-stable branch for GTK+ 1.2 bugfix releases.
	  Development will continue in our main branch in GTK+ 2 only.
	* Fixed a security bug in the manual browser setting (Thanks
	  Robert McQueen)
	* Now using libiconv for better i18n support (Thanks Junichi
	  Uekawa)
	* Will work with Perl 5.8 (thanks, Timothy Lee and Dan
	  Colascione)
	* Fix for HTTP proxies (thanks, Ethan Blanton)
	* Read proxy environment variables. (thanks, Christian Hammond)
	* Use the pretty gaim.png for our menu entry.
	* Added support for gettext 0.11.x.

version 0.59 (06/24/2002):
	* Squashed a bug in buddy right-click menu handling
	  that crashed Gaim.  In the process: found and
	  eliminated some memory leaks.
	* Fixed a significant applet leak
	* Can now change Jabber password on server (Thanks,
	  Nathan Walp)
	* Certain types of Jabber presence errors no longer
	  falsely show a buddy on-line.  Instead now a "broken
	  light-bulb" icon is shown and the error status is
	  available via "Get Away Msg"  (Thanks and a tip o'
	  the hat to Christian Hammond for the graphic)
	* Conversation struct has pointer to toolbar (thanks Brent
	  Priddy and Paul Miller)
	* Zephyr fixes (thanks, Arun A. Tharuvai)
	* Aliases in buddy ticker
	* Perl scripts can play Gaim sounds (thanks Andrew Rodland)
	* Internal sounds can be played by commands (thanks Lex Spoon)
	* Auto-login item in applet menu (thanks Chris Boyle)
	* Fixed MSN "Unkown Error Code", "Already there", and
	  "Already in opposite list" errors
	* Changed "Play sound" button to "Mute" button
	* You can now have "reserved" chars in IM and proxy passwords
	* Jabber now has typing notification  (Thanks, Nathan Walp)
	* Improved support for Jabber resources  (Thanks, Nathan Walp)
	* Fixed problem with Gaim crashing on non-ASCII Jabber buddy
	  aliases (Jabber "name" attribute) chars  (Thanks, Ho-seok Lee)
	* Plugged memory leaks in Jabber plug-in
	* Fixed problem with Jabber away status not being propagated to
	  conference rooms for jabberd (server) v1.4.2 and above
	* Chat room buddy lists are now sorted independent of case
	* Added capability for protocol-specific edit buddy menu entries
	* Can now remove a Jabber buddy roster item from the server
	  entirely
	* Gaim can now handle messages from Mac ICQ and Miranda ICQ
	  (Thanks, Mark Doliner)
	* Added Mozilla to browser options and changed KFM to
	  Konqueror.
	* Can now set the server and port for MSN and Napster
	* MSN Internationalization (Thanks Felipe Contreras and
	  countless, countless others)
	* E-mail addresses are no longer truncated when there is a '.' at
	  the end.

version 0.58 (05/13/2002):
	* Better applet transparency
	* Option to raise buddy list on signons/signoffs
	* Formatting of incoming MSN messages
	* Get Info from menu multiple-account-aware (thanks
	  Brian Bernas)
	* Hide and unhide functions for the filectl plugin.
	  (Thanks, Ari Pollak)
	* Added helpful stuff to the Help menu.
	* Self-aliasing from the account editor.
	* Better selection in GtkIMHtml (Thanks Ben Miller)
	* A warning when your OSCAR buddy list is too long
	  (Thanks, Mark Doliner)
	* ICQ status messages in OSCAR (Thanks, Mark Doliner)
	* Play sound when your name is said in a chat
	* Approval dialog for Jabber when somebody wants to
	  subscribe to user's presence. Also gives user the
	  opportunity to add that buddy if not already on the
	  user's buddy list.
	* Jabber "Change buddy group" roster synchronization now
	  works again.  (This was unknowingly broken when the
	  "out-sourced" Jabber libs were upgraded in 0.56)
	* Invalid Jabber I.D.'s no longer crash Gaim.  User now
	  notified with pop-up's.
	* Jabber Buddy sign-on time support, added in 0.57,
	  removed until and unless and inconsistency can be
	  resolved. (Thanks, Nathan Walp)
	* Bug-fix for potential buffer overflow in Jabber
	  plugin. (Thanks, rwscott)
	* Tempfiles used for secure MSN/HotMail login (added in
	  0.57) are now themselves created securely.
	* Secure MSN logins (added in 0.57) no longer blow up
	  on Solaris.
	* Timezone support improved.

version 0.57 (04/25/2002):
	* New authorization method for Yahoo!
	* Jabber will tell you when your buddies signed on (Thanks
	  Nathan Walp)
	* Jabber improvements (Thanks, Nathan Walp)
	* More keyboard shortcuts
	* event_chat_recv takes char**'s, and event_im_recv takes
	  a *guint32 for flags
	* Secure hotmail login for MSN (thanks for the tips,
	  Scott Werndorfer)

version 0.56 (04/11/2002):
	* Shell-like send history binded to Ctrl-Up and Ctrl-Down
	* libjabber upgraded to most recent stable version
	* Buddylist looks a little better
	* Fixed MSN privacy settings
	* Group deletion fix (Thanks Mark Doliner)
	* Alias/Group syncronization for Jabber (Thanks JSeymour)
	* Fixed broken signal handling in gdm-started GNOME sessions
	  (Thanks Jim Seymour, Vann, Robert McQueen)
	* Oscar group syncronization (Thanks, Mark Doliner)
	* ICQ Authorization via Oscar (Thanks, Mark Doliner)

version 0.55 (03/29/2002):
	* Jabber improvements (Thanks Jim Seymour)
	* Various sound cleanups (Thanks Robert McQueen)
	* Login process shown in single window (Thanks Michael
	  Golden)
	* Can reorder your accounts in the account editor (Thanks
	  Luke Schierer)
	* Shows "mobile" icon for Oscar buddies using mobile
	  devices (Thanks Mark Doliner)
	* Fixed bug in MSN smilies that crashed PPC (and other?) platforms
	* HTTP Proxy settings now HTTP compliant (Thanks Robert McQueen)
	* Speling corections (Thanks Tero Kuusela)
	* Oscar list icon fixes (Thanks Mark Doliner)
	* Oscar idle times work again (Thanks Mark Doliner)
	* Protocol icons on Edit Buddies tab (Thanks Christian Hammond)

version 0.54 (03/14/2002):
	* Compiles without GdkPixbuf again
	* GtkIMHtml will refresh when you set a new GTK+ theme
	* Improved Yahoo! typing notification (thanks Brian Macke)
	* Prompt to authorize MSN buddies who added you while you
	  were offline (Thanks Jason Willis)
	* Option to globally disable Buddy Icon animation (Thanks
	  Luke Schierer)
	* Numerous bugfixes
	* Yahoo! will tell you when your buddies are playing Yahoo!
	  games and give you the ability to join them
	* Yahoo! can receive offline messages
	* IRC can do DCC chat.
	* IRC will convert HTML formatting to mIRC formatting.
	* Buddylist tab placement option (Thanks Jason Willis)
	* Protocol specific smiley faces
	* IM Image sending

version 0.53 (02/28/2002):
	* Minor bug fixes re: queued away messages
	* Better buddy icon transparency (for real this time ;-))
	* Ability to change formatting of Oscar screen name
	* Better selection in HTML widget (Thanks BMiller)
	* New icons for ICQ (Thanks Kevin Miller)
	* Editable buddy pounces (Thanks Jason Willis)
	* Server side buddy lists in Oscar (Thanks Mark Doliner :-))
	* Fix for the chatlist plugin
	* Typing Notification (AIM Direct Connect, Yahoo, MSN)
	* IM Images (Receive Only)
	* Prettier GtkImHtml selection
	* Better buddy icon transparency (for real this time ;-) )

version 0.52 (02/17/2002):
	* Better buddy icon transparency (thanks SeanEgan)
	* Fixed a little bug with connecting via proxy (thanks
	  for reminding me of this, Manish Singh)
	* Yahoo! Messenger works again
	* MSN Works again
	* Can register a new user with a Jabber Server (JSeymour)
	* Can now set Jabber vCards (JSeymour)
	* Jabber vCards are now shown in their entirety (JSeymour)
	* Various jabber bug fixes/enhancements (JSeymour)

version 0.51 (01/24/2002):
	* Arrow buttons in log viewer and some other dialogs
	  work (thanks Ben Miller)
	* Option to only send auto-response while idle (thanks
	  Sean Egan)
	* Control time between sending auto-responses (thanks
	  Mark Doliner)
	* Should be able to sign on to Oscar using Mac OS X
	  (thanks Fingolfin, Vincas Ciziunas, et al.)

version 0.50 (12/14/2001):
	* Able to import GnomeICU contact lists
	* Galeon as browser option (Thanks Rob McQueen)
	* IRC /list, /invite (Thanks Sean Egan)
	* Option to have IMs and Chats tabbed in same window
	* Finally put the lagmeter plugin out of its misery and
	  removed it. (/me dances on its grave.)

version 0.49 (11/29/2001):
	* Can compile against GTK+ 2.0 (version 1.3.10/1.3.11)
	* Confirm before removing buddies
	* Yahoo updates (thanks Brian Macke)
	* Jabber updates
	* Zephyr updates (thanks Arun A Tharuvai)
	* Gadu-Gadu updates (thanks Arkadiusz Miskiewicz)
	* Option to show aliases in conversation tabs
	* Option to hide windows after sending messages
	* licq2gaim.pl conversion script (thanks Arturo Cisneros, Jr.)

version 0.48 (11/18/2001):
	* Right-click on links to open/copy URL
	* Yahoo changes
	* Oscar can send/receive offline messages in ICQ. Since the "real"
	  ICQ protocol isn't working too well it's recommended that you
	  use Oscar for ICQ.

version 0.47 (11/01/2001):
	* Better font loading (pays attention to charset now)
	  (thanks Arkadiusz Miskiewicz)
	* Better recoding in Gadu-Gadu (thanks Arkadiusz Miskiewicz)
	* Open Mail button for when you get new mail (Yahoo and MSN)
	* New buddy pounce option: Popup Notification
	* When adding a buddy, the groups list now updates when you switch
	  accounts.
	* When creating a new buddy pounce, gaim now automagically
	  selects "on away" or "on idle", if the user is away
	  or idle.
	* Add Opera to the available browsers (thanks Brian Enigma)
	* Improved log viewer (thanks to Ben Miller)
	* When you are queueing away messages, double clicking on
	  a buddy's name will cause the messages for that name to be
	  dequeued.
	* You can choose which sound player you use at run-time
	  (thanks Ben Miller)
	* When someone adds you to their buddy list, it asks if you want
	  to add them as well (Yahoo, ICQ, and MSN) (thanks Nathan Walp)
	* Option to grey idle buddies (thanks Nathan Walp)
	* MSN Privacy Options
	* In MSN you can set a person's alias to their "friendly name" by
	  right-click on their name while they're online.
	* IRC can do /WHOIS
	* The usual bug fixes and memory leak plugs

version 0.46 (10/18/2001):
	* New applet icons (courtesy David Raeman)
	* ICQ works on big-endian platforms, e.g. sparc and ppc
	  (thanks to Nathan Walp and Ben Miller)
	* Better applet icon drawing (thanks to Ari Pollak)
	* An extraordinary number of bug fixes
	* Ability to stop animation on buddy icons, restart animation,
	  hide certain buddy icons, and save people's buddy icons, all
	  through a right-click menu
	* Event handlers in perl passed arguments as elements of
	  an array rather than all concatenated as a string, making
	  perl much easier to use (thanks Dennis Lambe Jr.)
	* Can pass an argument to timeout_handlers in perl
	  (thanks Artem Litvinovich)
	* Redesigned Modify Account window (thanks Sean Egan)
	* Add buddy dialog now lets you select which protocol
	  to add the buddy to
	* Pressing 'signon' on the first screen for accounts that
	  do not require passwords no longer incorrectly displays
	  an error message.

version 0.45 (10/04/2001):
	* New plugin event: event_chat_send_invite
	* Major updates to the perl system (reread PERL-HOWTO and
	  SIGNALS)
	* Major updates to event_chat_* events for plugins (reread
	  SIGNALS)
	* Some GtkIMHtml improvements
	* Various bugfixes
	* Nick Highlighting in chat
	* Tab-completion for nicks in chat (thanks to Sean Egan)
	* Large internal reworkings
	* New Protocol: Gadu-Gadu, written by Arkadiusz Miskiewicz
	* Can choose buddy icon to send (for Oscar)

version 0.44 (09/20/2001):
	* More sane scaling of buddy icons (intelligently scale to
	  either 48x48 or 50x50 depending on icon)
	* Have you ever had it happen where you cancel a login and
	  Gaim starts using all the available processing power? I
	  think I fixed that.
	* Temporarily removed Jabber user registration, which wasn't
	  working anyway.
	* Added a spiffy Help button
	* Wrote a plugin for all those people who miss having the
	  chat rooms in their buddy lists (chatlist.so)
	* Updated libfaim
	* Added drop down selection to chat invitation
	* Improved the look of the chat invitation dialog
	* Improved the look of the proxy preferences
	* event_im_recv and event_im_display_rcvd passed whether
	  the message received was auto-response (see SIGNALS)
	* IRC fixes (largly copied from X-Chat)
	* Internal change to how preferences are stored
	* Other bug fixes
	* Option to hide buddy icons

version 0.43 (09/06/2001):
	* Can change friendly name in MSN again
	* Bug fixes
	* Auto-reconnect plugin has exponential timeout (i.e. it
	  tries after 8 seconds, then 16, then 32, etc. up to 17
	  minutes)
	* Removed file transfer things from Napster. It didn't work
	  well anyway. It'll be back eventually. (Does anyone even
	  use napster anymore?)

version 0.11.0-pre15 (08/28/2001):
	* MSN works again
	* Fixed a little segfault when images are links
	* Redid the about box again.
	* Fixed a nice little bug with the manual browser command
	* Oscar Unicode fix (Thanks John Matthews)
	* Can select which protocols are compiled statically
	  (e.g.: ./configure --with-static-prpls=oscar,jabber)
	* New plugin events: event_im_displayed_sent and
	  event_im_displayed_rcvd. Use these to change messages after
	  they're displayed (e.g. encrypt sent messages, or send
	  auto-responses and have them display locally properly)
	* Can use Arts for sound (thanks Tom Dyas)

version 0.11.0-pre14 (06/17/2001):
	* Fixed a segfault with Oscar's account confirmation
	  (Thanks, Adam)
	* Some MSN changes
	* Some HTML widget changes
	* Can specify hosts/ports for Yahoo (thanks Jeremy Brooks)
	* Many many bugfixes

version 0.11.0-pre13 (06/06/2001):
	* Can view/set chat topic in Jabber (thanks faceprint)
	* The napster plugin no longer segfaults on invalid names
	  and/or passwords.
	* HTML is properly stripped from away messages in protocols that
	  do not use HTML.  (thanks, faceprint)
	* Can view/set chat topic in IRC
	* MSN properly escapes outgoing messages
	* Much needed updates to the gaim man page (thanks, Sean Egan)

version 0.11.0-pre12 (05/29/2001):
	* Fixed a funny bug with auto responses when queued messages
	  are enabled.
	* Redesigned the Font Options preference page
	* Improved Jabber chat support (it whispers now, too)
	* Zephyr can do Subscriptions now (thanks to nsanch)
	* Auto-recon plugin got reworked
	* Lots of clean-ups
	* Some new pixmaps (Thanks, DennisR).
	* Fixed a segfault in IRC (Thanks Sean Egan)
	* MSN can now change your 'friendly name' (Thanks for the
	  packet logs, aechols)
	* More IRC improvements [colors, etc] (Thanks Sean Egan)
	* Improved proxy options
	* Fixed a small issue with HTML not being stripped from
	  log files properly (Thanks, faceprint and David Stoddard)
	* Can turn on/off Yahoo! Mail announcements
	* Can force messages through the server for ICQ (use this if
	  you have problems sending)
	* Can receive buddy icons in Oscar (requires gdk_pixbuf,
	  which GNOME depends on. If you --disable-pixbuf, it will
	  disable this.)
	* Redesigned plugins dialog (thanks Mike Heffner)

version 0.11.0-pre11 (04/30/2001):
	* Zephyr updates and additions, thanks Neil Sanchala (nsanch)
	* Jabber can send/accept chat invites (due to mid)
	* MSN has the option to notify you of new hotmail
	  messages
	* Fixed a problem with ADD requests in MSN
	* Fixed a small memory leak with MSN
	* Moved MSN's spammy debug output into debug_printf's
	* Can rename groups/buddies in the Edit Buddies pane
	  (thanks Neil Sanchala)
	* Some perl updates (thanks to Sean Egan)
	* IRC got the following slash commands:
	  op, deop, voice, devoice, mode, raw, quote, and kick (thanks
	  to Sean Egan)
	* MSN Properly handles URL decoding of 'friendly' names
	* Redesigned Preferences pages (design by DennisR)
	* Can select where tabs are for tabbed IM/Chat windows
	* Option to queue away messages while away
	* Jabber got good updates (from faceprint)
	* Oh yes, and Oscar works, yet again. (gee... that's what, 4
	  releases that have "fixed" it now?)

version 0.11.0-pre10 (04/13/2001):
	* Many, many bug fixes
	* Can choose to not send away auto-response (thanks phzzzt)
	* Uh... Oscar works? For now?
	* IRC Plugin can do whois (right click and info)
	* IRC Plugin got away message support
	* Gaim blist to WinAIM blt perl script (courtesy Andy Harrison)
	* Sound on buddy pounce (Thanks Andrew Echols)
	* Can view all group chats in one tabbed window (same keybindings
	  as for tabbed normal conversations)
	* More Protocol plugins:
		Zephyr (plugins/zephyr) (DON'T USE THIS unless you know
			what it is and why you'd want to use it)

version 0.11.0-pre9 (03/26/2001):
	* Can register Jabber accounts (load the Jabber plugin and click
	  Register on the login window)
	* GtkIMHtml handles themes (no background pixmaps though) (thanks
	  decklin, mishan)
	* URLS Linkify properly in Buddy chats
	* Jabber compiles better on Solaris?
	* Gaim works with Oscar Again (Huge thanks to Adam Fritzler of
	  libfaim)

version 0.11.0-pre8 (03/23/2001):
	* Fixed a problem with MSN not detecting signoffs and buddy updates.
	* Implemented away options in MSN
	* Alt-[1-9] to go to [1-9]th pane in tabbed convo window
	* Jabber fixes, Oscar fixes (!), Yahoo fixes, TOC fixes
	* Can use Alt to access menu, and Ctl-char for certain actions
	  (thanks baldnik)
	* Oscar blocking works (?)
	* MSN can see status of other users

version 0.11.0-pre7 (03/16/2001):
	* Can build RPMs as non-root
	* New yahoo library (can use HTTP proxy)
	* Command-line arg to specify config file (thanks Jason Boerner)
	* Can view all conversations in one tabbed window (Control-[ and
	  Control-] move left and right respectively; Control-Tab moves
	  to the next unread, or the next tab if there are no unread tabs)
	* Tooltips on links work again
	* Can log system notices: signons/signoffs, awayness and idleness
	  (thanks Andrew Echols)
	* MSN fixes
	* Applet fixes

version 0.11.0-pre6 (03/06/2001):
	* Fixed bug with NAS support
	* Napster plugin is included again
	  (Thanks for pointing out that it was missing,
	  (Yan V. Bulgak)
	* Oscar can: search by email, request confirmation, change password
	* TOC fixes
	* ICQ fixes
	* Faster HTML parsing/rendering

version 0.11.0-pre5 (02/26/2001):
	* Minor GUI changes
	* ICQ Alias problem fixed
	* Negative times fixed
	* Cannot create blank away messages/messages with blank titles
	* Can right-click Edit Buddies list to alias/add pounce/etc.
	* Ability to independently set accounts as away
	* Can use all away states for ICQ, Yahoo (N/A, Be Right Back, etc.)
	* Fixed hanging trees
	* Can close windows by hitting 'Esc' (optional)
	* Better HTML Widget
	* Can toggle timestamps by hitting F2 (optional)
	* Rewritten file transfer for TOC
	* Jabber got chat
	* Log Viewer (courtesy BMiller)
	* Can save conversation history
	* Napster can kinda sorta download files sometimes :)
	* You can activate IDs in Yahoo
	* ICQ upgraded to use icqlib 1.1.5

version 0.11.0-pre4:
	* ICQ upgraded to use icqlib 1.1.0
	* An enormous amount of bug fixes
	* Even More Protocol Plugins:
		Jabber (plugins/jabber)
		Napster (plugins/napster.c)
	* Fixed a segfault with 'Ignore new conversations while away'

version 0.11.0-pre3 (12/15/2000):
	* Away messages arranged alphabetically (Thanks Justin)
	* More GUI adjustments
	* Can optionally run command to play sound files
	* Icons for ICQ plugin (blatently stolen from GnomeICU)
	* Icons for Yahoo plugin (not-so-blatently stolen from GTKYahoo)
	* Optionally display warning level next to name in buddy list
	* Optionally ignore fonts on incoming messages
	* Command-line option to automatically set yourself as
	  away upon signon (thanks bmiller)
	* Buddy list backups now stored in ~/.gaim/SN.protocol.blist (gaim will
	  move the old file for you). Needed for when you have the same name on
	  two different protocols. (Oscar and TOC share the same file.)
	* More Protocol plugins:
		MSN (plugins/msn)

version 0.11.0-pre2 (12/04/2000):
	* Fixed a segfault with a bad util.c

version 0.11.0-pre1 (12/03/2000):
	* Multiple connections
	* Protocol plugins:
		IRC (plugins/irc.c)
		Yahoo (plugins/yay)
		ICQ (plugins/icq)
	* Logs now stored to ~/.gaim/logs rather than ~/.gaim/SN/
	* User configurable sounds
	* Scroll bar now functions properly in chat room user lists
	* X-Idle support added (thanks bmiller and bryner)
	* small change in the way away messages are displayed
	  (Thanks Ryan C. Gordon)
	* Plugin system uses GModule now (improves portability, adds features)
	  (Requires recompile and probably modifications of most plugins)
	* Perl got updates (reread plugins/PERL-HOWTO)
	* Spell checker now uses gtkspell
	* Auto-Away (thanks, yet again, to bmiller ;)
	* More buddy pounce options
	* Various GUI improvements

version 0.10.3 (10/09/2000):
	* Segfault when viewing user info fixed
	* libdb problem fixed

version 0.10.2 (10/07/2000):
	* A few fixes to the URL parser.
	* Better placement of smiley dialog
	* Improved log file readibility
	* Code cleanups (thanks kylev)
	* Fixed problem when closing away message box (thanks bmiller)
	* sprintf() problem on some systems
	* Various small bug fixes

version 0.10.1 (09/15/2000):
	* Better chatroom logging
	* Oscar works again. Pay no attention to Slashdot.
	* gtkhtml handles background colours better.
	* A third conversation window display preference.
	* Better support for things like Sawfish

version 0.10.0 (09/11/2000):
	* New Smiley Faces and Pixmaps added.
	* Smiley faces now properly wrap in the conversation windows.
	* Smiley dialog
	* Fixed 0-byte file segfault.
	* Borderless buttons (for that cool pop-up look)
	* Fixed some resizing bugs
	* Added Ctrl+{B/I/U/S} hotkeys to conversation windows.
	* Added Ctrl+(number) hotkeys to insert smileys in conversation windows.
	* Support for %n, %d, and %t in away messages.  Thanks bmiller!
	* Background colors
	* Redesigned preferences dialog
	* Redesigned conversation dialog
	* Removed the Lag-O-Meter (Lag-O-Meter is now a plugin)
	* SOCKS 4/5 proxy works
	* Buddy Pounces are now saved in .gaimrc
	* Buddy Chats are now saved in .gaimrc
	* Ability to merge gaim, aim2, aim4 buddylists. Thanks again bmiller!
	* ICQ-style aliases. This lets you change the name you see your buddy
	  as. For example, if your buddy's SN is 'CouldntGetMyName', you can
	  alias him as 'Loser'.
	* Compile with GNOME bits if available
	* Added GNOME Url Handler as an available web-browser
	* Added the S html tag.
	* Optionally Ignore TiK's Automated Messages
	* Option to beep instead of play sound
	* New icons for panel (depends on some GNOME pixmaps)
	* Perl scripting. See plugins/PERL-HOWTO for how to write perl scripts.
	  All .pl files in ~/.gaim are autoloaded when gaim starts.
	* HTML widget is faster, more stable

version 0.9.20 (07/14/2000):
	* More plugin events, more plugin features
	* Run-time OSCAR support
	* Added buddy list ticker (See prefs/Appearance). Clicking on a
	  name will cause a new or previous IM window to display for
	  that screenname
	* "You are sending messages too quickly" error is now fixed
	   when you have a large buddylist.
	* Fixed the LC_ALL compile problem on Solaris boxes
	* Fixed PPC and ARM compile problem with oscar.c
	* Smileys work better, and don't cause font attributes to drop
	* Dialog windows are now prettier
	* /me in IM window; font/color dialogs and smileys in chat window

version 0.9.19 (06/09/2000):
	* Graphical Smiley Faces
	* Applet got a bit of a makeover (inside & out)
	* Compile-time options affect Preferences dialog
	* Whispering in chat works (does anyone even use this?)
	* HTML-tag buttons in chat
	* Chat got all kinds of new features (like IRC-sytle /me)
	* Chat in oscar works much better
	* Locale support
	* Fixed the segfault when your server-side config is null
	* Many many bugfixes

version 0.9.18 (06/02/2000):
	* Logging in works better for oscar
	* Double error bug when sending message to an offline user is
	  fixed.
	* Pressing enter once again sends a message in buddy chatrooms (oops)
	* More fixes for the change on the AOL sign-on process.
	* Fixed bug where Gaim sometimes doesn't find a font to use.
	* Per-conversation font and color dialogs (thanks fflewddur)
	* Chat in oscar works (somewhat)
	* Even more fixes for the sign-on process, and now you don't flash when
	  setting permit/deny lists.

version 0.9.17 (05/31/2000):
	* Automagic feature to check for new versions has been removed
	* Infinite loop bug fixed

version 0.9.16 (05/31/2000):
	* Paned buddy chat window (Thanks Syd)
	* Buddy lists (and changes) are cached to ~/.gaim/<sn>.blist
	  where <sn> is your screen name. If for some reason, you log
	  into the AOL server and the buddy list comes back empty, we
	  check for a cache file, and, if we find one, read it in. This
	  essentially implements recovery from a server crash at AOL
	  (AOL does not back up machines that contain TOC-based buddy
	  lists, unfortunately).  (Thanks Syd)
	* Font selection dialog
	* Small changes to the Oscar/libfaim stuff (see libfaim/README.gaim)
	* SOCKS 4 proxy support
	* Better proxy support overall (you can get people's info now! :) )
	* Two-way file transfer (you can get and send files, but you still
	  can't initiate either)
	* Fixed font problem with Misconfigured X-Servers.  Thanks Decklin!
	* Fixed the No Configuration problem that came about today (5/31)

version 0.9.15 (05/06/2000):
	* Plugin support enabled by default (oops)
	* Some plugins built/installed by default
	* Option to automagically check for new releases
	* Ability to receive files (one-way file transfer)
	* In-line spell checker (thanks to Torrey Searle of the
	  Everybuddy Devel team for this one)

version 0.9.14 (04/24/2000):
	* Numerous Fixes by G. Sumner Hayes (buffer over flow patches,
	  etc)
	* Paned Conversation Windows (Thanks Syd)
	* Raise Window On Message Received, Fixed (Thanks Syd)
	* When multiple screen names, Gaim now correctly remembers the name
	  that was used last.
	* FONT sizes now work correctly.
	* PLUGIN SUPPORT!! (Lots of cool goodies here)
	* Fixed another leak or two
	* Added ability to change your screenname password
	* Devil pixmaps

version 0.9.13 (03/27/2000):
	* Dialog Box Segfault Fixed (When You Click A Toggle Then Cancel)
	* Double Log-Out Message Fixed
	* GNOME compile error fixed
	* Away Message Problem Fixed
	* Fixed URL Right Click Menus
	* Conversation Loggin now shows Full Date and Time
	* Internal Change to Buddy List

version 0.9.12 (03/25/2000):
	* Segfault fix for PPC/Alpha/etc machines with log(0)
	  Thanks to Todd Cohen for this one.
	* Small internal change to the way prefs work
	* GNOME Applet support works better
	  (thanks to Eric Warmenhoven for the patch)
	* Support for displaying true type fonts
	* Lag-O-Meter does not send lag-test if not selected
	* Fixed problem with saving away messages which contain spaces
	  and numbers.
	* Various GNOME Applet Enhancements (thanks AGAIN to
	  Eric.  Someone needs to stop this boy :-) )
	* A lot of random, obscure bugs fixed
	* All of the major and I believe all of the minor memory leaks are
	  now fixed
	  (Thanks to Peter Teichman, Larry Ewing, Jeramey Crawford, and me)

version 0.9.11 (03/22/2000):
	* <STRIKE>Strike Tag Support</STRIKE> :-)
	* Another memory leak fix
	* New .gaimrc format
	* Better support for multiple screen names
	* Font Properties
	* Saving of buddylist window position
	* Fixed a problem with Gaim and the Netscape-branded version
	  of Mozilla
	* New Sound Properties
	* More General Properties
	* Bigger Text-Entry field (Thanks to CrazyDavy for this one)
	* Various Random Bug fixes

version 0.9.10 (11/03/1999):
	* Fixed a nasty memory leak.  No more 40M Gaim processes. LOL
	* IDLE Times are displayed in a neater fashion.

version 0.9.9  (10/31/1999):
	* A little selection bug has been squished
	* Small memory leak fixed
	* Small network fix (problem with HTTP Proxy fixed?)
	* Proxy stuff should work now :)
	* Widget table support, dir info looks nicer
	* Info box looks nicer (thanks to Decklin Foster)
	* Client now 'corrects' time values from the server for accurate
	  login times.
	* Lag-O-Meter (ala Drunken Jim)
	* IDLE Preferences

version 0.9.8  (10/04/1999):
	* HTTP Proxy Support (No SOCKS yet)
	* HTML Widget more robust
	* Graphical Debug Window
	* Buddylist bug fixed
	* Some logging fixes and improvements
	* configurable host/port selection
	* Clickable Links in buddy chat
	* New Gaim Logo
	* Display Signon/Signoff messages in conversation windows
	* Option to strip HTML from logged messages
	* GNOME cleanups (It might work now haha)
	* When viewing user info, URLS are converted to clickable links
	* Tooltips on URLS

version 0.9.7  (08/08/1999):
	* Preliminary Oscar Support
	* Fixed bad network bug
	* Fixed some bad text rendering bugs in the HTML widget
	* log all conversation names are now normalized.
	* Fixed another bad network bug :)
	* Multiple browser support, some Netscape buggies fixed.
	* Permit/Deny preferences moved to 'Permit' pane on buddylist.
	* Fixed problem with _, ', and \ in passwords

version 0.9.6  (08/01/1999):
	* Fixed 'log all conversation' segfault
	* Added NAS support
	* Removed Xmu dependancies.
	* Restructured network code
	* ESD detection more robust.
	* Sound fallbacks are MUCH more robust!

version 0.9.5  (07/25/1999):
	* Fixed About Box SegFault
	* Autologin Works with Applet
	* Option to Show Buddy List after Signon with Applet
	* 2048 character messages
	* Away-Detection (shows a different icon on the buddy list)
	* Fixed Segfault with messages > allowed size
	* Added option to log all conversations
	* Changed g_new to g_new0
	* Buddy List: Right Click Menus
	* Find Buddy By Email
	* Find Buddy By Info
	* New HTML widget (Underline/Links/HRs)
	* Updated Toolbar with 'Underline' Icon
	* More Buddy Pounce Options
	* Option to auto-change urls into clickable links (Under Prefs)
	* Better Buddy Chat functionality
	* Away Prefs
	* Registration Information (Let Us Know Who You Are)
	* Buddy Chat Prefs (Update Chatroom Lists)
	* Set User Info
	* FAQ added to the distribution
	* Sound problem with some systems fixed
	* Set Dir Info
	* Autostart of Netscape on URL Click
	* DnD Rearranging of Groups
	* Better Netscape Functionality
	* Right Click `URL' Menus
	* DnD Rearranging of Buddies
	* Script to convert win95 buddylist to gaim buddylist
	* Added `Link/URL' button to conversation window
	* ESD is now autodetected
	* Not too important but we GNU-ified the source tree :)

version 0.8.0  (04/31/1999):
	* Code clean-up
	* Updated Prefs
	* Buddy Pouncing
	* Pixmaps for buttons
	* Buddylist import/export
	* Autoconf/Automake
	* Conversation Logging
	* Coloured Text Selection
	* Updated Preferences
	* ESD Support
	* Minor Bug Fixes
	* `Warning' support
	* `Blocking' on conversation window
	* Add/Remove buddy from conversation window
	* Scroll-Wheel Mice work in Conversation Window
	* Fixed WindowMaker Appicon
	* version Number in About Box
	* Gaim Slogan in about box :)
	* Created Changelog File :)<|MERGE_RESOLUTION|>--- conflicted
+++ resolved
@@ -1,6 +1,5 @@
 Pidgin and Finch: The Pimpin' Penguin IM Clients That're Good for the Soul
 
-<<<<<<< HEAD
 version 3.0.0 (??/??/????):
 	General:
 	* Various core components of libpurple are now GObjects (Ankit Vani).
@@ -105,11 +104,6 @@
 	* A single jabber plugin provides XMPP, GTalk and Facebook protocols.
 	* A single yahoo plugin provides both Yahoo and Yahoo JAPAN protocols.
 
-
-version 2.11.0 (06/21/16):
-=======
-version 2.12.1 (??/??/????):
-	* nothing yet, be the first!
 
 version 2.12.0 (03/09/2017):
 	libpurple:
@@ -154,7 +148,6 @@
 	  messages are now split into parts and sent one by one. (#4753)
 
 version 2.11.0 (06/21/2016):
->>>>>>> f7ee0d55
 	General:
 	* 2.10.12 was accidentally released with new additions to the API and
 	  should have been released as 2.11.0.  Unfortunately, we did not catch
