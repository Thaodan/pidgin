Pidgin and Finch: The Pimpin' Penguin IM Clients That're Good for the Soul

version 2.6.5 (??/??/20??):
<<<<<<< HEAD
	XMPP:
	* Do not crash when attempting to register for a new account on Windows.
=======
	libpurple:
	* XMPP: when getting info on a domain-only (server) JID, show uptime
	  (when given by the result of the "last query") and don't show status as
	  offline.
>>>>>>> bf4c8033

version 2.6.4 (11/29/2009):
	libpurple:
	* Actually emit the hold signal for media calls.
	* Fix building the GnuTLS plugin with older versions of GnuTLS.
	* Fix DNS TXT query resolution.
	* Don't send Proxy-Authorization headers to HTTP proxy servers until we've
	  received a "407 Proxy Authentication Required" response from the server.
	  (thecrux)
	* Added "MXit" protocol plugin, supported and maintained by the MXit folks
	  themselves (MXit Lifestyle (Pty) Ltd.)

	General:
	* New 'plugins' sub-command to 'debug' command (i.e. '/debug plugins')
	  to announce the list of loaded plugins (in both Finch and Pidgin).
	* Always rejoin open chats after an account reconnects.

	AIM and ICQ:
	* Better rate limit calculations and other improvements.  (Aman Gupta)
	* More detailed error messages when messages fail to send.  (Aman Gupta)
	* The simultaneous login account option is respected when using
	  the clientLogin authentication method.
	* Fix offline message retrieval (broken in 2.6.3)
	* Fix handling of markup on some messages (broken in 2.6.2)
	* Fix SSL when clientLogin is enabled.
	* Fix sending and receiving Unicode characters in a Direct IM

	MSN:
	* Don't forget display names for buddies.
	* Fix a random crash that might occur when idle.
	* Fix more FQY 240 connection errors.
	* Fix a crash that could occur when adding a buddy.
	* Fix an occasional crash when sending message to an offline user.
	* Fix a random crash that might occur when idle.
	* Fix a crash when logging in with some long non-ASCII passwords.
	  (Shaun Lindsay)
	* Cache our own friendly name as the server no longer does that for
	  us.  Users of older versions may need to re-set their friendly name
	  as it has probably been reset.

	XMPP:
	* Users connecting to Google Talk now have an "Initiate Chat" context menu
	  option for their buddies.  (Eion Robb)
	* Fix a crash when attempting to validate an invalid JID.
	* Resolve an issue when connecting to iChat Server when no resource
	  is specified.
	* Try to automatically find a STUN server by using an SRV lookup on the
	  account's domain, and use that for voice and video if found and the user
	  didn't set one manually in prefs.
	* Fix a crash when adding a buddy without an '@'.
	* Don't show the option to send a file to a buddy if we know for certain
	  they don't support any file transfer method supported by libpurple.
	* Keep the avatar on the server if one is not set locally.

	Yahoo:
	* Fix sending /buzz.
	* Fix blocking behavior for federated (MSN/OCS/Sametime) service users.
	  (Jason Cohen)
	* Add support for adding OCS and Sametime buddies.  OCS users are added
	  as "ocs/user@domain.tld" and Sametime users are added as
	  "ibm/sametime_id".  (Jason Cohen)

	Finch:
	* The TinyURL plugin now creates shorter URLs for long non-conversation
	  URLs, e.g. URLs to open Inbox in Yahoo/MSN protocols, or the Yahoo
	  Captcha when joining chat rooms.
	* Fix displaying umlauts etc. in non-utf8 locale (fix in libgnt).

	Pidgin:
	* The userlist in a multiuser chat can be styled via gtkrc by using the
	  widget name "pidgin_conv_userlist". (Heiko Schmitt)
	* Add a hold button to the media window.
	* Fix a bug where the conversation backlog stops scrolling in a very busy
	  chat room.
	* In the Conversation "Send To" menu, offline buddies appear grayed
	  out (but are still selectable).  Previously, only offline buddies on
	  accounts that do not support offline messaging appeared grayed out.

	Pidgin Preference and Preference Window Changes:
	* Removed the "Use font from theme" and "Conversation Font" preferences
	  for everyone except Windows users.  The font can be controlled from the
	  Pidgin GTK+ Theme Control plugin.
	* Tabs in the Preferences window are now on the left side.
	* The Browser tab is now visible for GNOME users.
	* Added a Proxy tab shown no matter what environment Pidgin runs in.
	* The Browser and Proxy tabs show appropriate GNOME-specific messages and
	  allow launching the correct applications to change the relevant GNOME
	  preferences if found.  These were previously together on the Network
	  tab.
	* Moved the port range spin buttons on the Network tab to be beside the
	  checkbox that enables/disables them.
	* Reorganized preferences on the Status/Idle tab to have one less
	  "section."
	* Reorganized preferences on the Sounds tab to have one less "section."
	* Renamed Smiley Themes tab to Themes.
	* Moved Buddy List Theme and Status Icon Theme selectors from Interface
	  tab to Themes tab.
	* Moved Sound Theme selector from Sounds tab to Themes tab.
	* Changed the Smiley Theme selector to be consistent with the other theme
	  selectors.
	* Rearranged tabs such that Interface is first and all remaining tabs are
	  alphabetized in English.

version 2.6.3 (10/16/2009):
	General:
	* Fix a crash when performing DNS queries on Unixes that use the
	  blocking DNS lookups.  (Brian Lu)

	AIM and ICQ:
	* Fix a crash when some clients send contacts in a format we don't
	  understand.
	* Fix blocking and other privacy lists.  (Thanks to AOL)

version 2.6.2 (09/05/2009):
	libpurple:
	* Fix --disable-avahi to actually disable it in configure, as opposed
	  to just making the warning non-fatal.
	* Fix using GNOME proxy settings properly.  (Erik van Pienbroek)

	IRC:
	* Fix parsing of invalid TOPIC messages.  (CVE-2009-2703)

	MSN:
	* Sending custom smileys in chats is now supported.
	* Ink messages are now saved when using the HTML logger.
	* Fix a crash when receiving some handwritten messages.
	* Fix a crash when receiving certain SLP invite messages.
	* Chats with multiple people should no longer spontaneously
	  disconnect.

	XMPP:
	* Prompt the user before cancelling a presence subscription.
	* Escape status messages that have HTML entities in the Get Info dialog.
	* Fix connecting to XMPP domains with no SRV records from Pidgin on
	  Windows.
	* Fix typing notifications with Pidgin 2.5.9 or earlier.
	* Fix connecting using BOSH and legacy authentication (XEP-0078).
	* Adding buddies of the form "romeo@montague.net/Resource" are handled
	  properly.  In addition, it is no longer possible to add buddies of
	  the form "room@conference.example.net/User", where
	  room@conference.example.net is a MUC.
	* Don't crash when receiving "smileyfied" XHTML-IM from clients that don't
	  support bits of binary (ie. when getting an empty <data/> in return)
	* Fix bug where SSL/TLS was not required even though the
	  "require SSL/TLS" preference checked when connecting to servers
	  that use the older iq-based authentication.  (CVE-2009-3026)

	Yahoo!/Yahoo! JAPAN:
	* Accounts now have "Use account proxy for SSL connections" option.  This
	  option force-overrides the account specific proxy settings for SSL
	  connections only and instead uses the global proxy configuration.

	Finch:
	* Properly detect libpanel on OpenBSD.  (Brad Smith)
	* Remove IO watches in gnt_quit.  (Tomasz Mon)

	Pidgin:
	* Fix the auto-personize functionality in the Buddy List.
	* Set the window icon for the media window to an icon corresponding to
	  the type of call (headphone or webcam).
	* Customized sound files are no longer reset whenever opening the
	  Preferences dialog.
	* The buddy list should now immediately refresh upon changing the icon
	  theme.

version 2.6.1 (08/18/2009):
	* Fix a crash when some users send you a link in a Yahoo IM
	* Fix compilation with GTK+ < 2.6.0
	* Fix compilation on Windows

version 2.6.0 (08/18/2009):
	libpurple:
	* Theme support in libpurple thanks to Justin Rodriguez's summer of code
	  project, with some minor additions and cleanups from Paul Aurich.
	* Voice & Video framework in libpurple, thanks to Mike Ruprecht's summer
	  of code project in 2008.
	* It should no longer be possible to end up with duplicates of buddies
	  in a group on the buddy list.
	* Removed the unmaintained and unneeded toc protocol plugin.
	* Fixed NTLM authentication on big-endian systems.
	* Various memory cleanups when unloading libpurple. (Nick Hebner and
	  Stefan Becker)
	* Report idle time 'From last message sent' should work properly.
	* Better handling of corrupt certificates in the TLS Peers cache.
	* More efficient buddy list and conversation search functions.
	  (Jan Kaluza and Aman Gupta)
	* Install scalable versions of the main Pidgin icon, the protocol icons,
	  the dialog icons, and the Buddy List emblems.
	* Build properly on Hurd.  (Marc Dequènes)
	* Various memory leaks fixed as reported by Josh Mueller.
	* Properly handle an IRC buddy appearing in multiple groups.
	* Escape HTML entities in usernames when written with the HTML logger.
	* Do not display MySpace status changes as incoming IMs.  (Mark Doliner and
	  Justin Williams)

	DNS:
	* DNS servers are re-read when DNS queries fail in case the system has
	  moved to a new network and the old servers are not accessible.
	* DNS SRV records with equal priority are sorted with respect to their
	  weight as specified in RFC 2782.  (Vijay Raghunathan)
	* Don't do IPv6 address lookups if the computer does not have an IPv6
	  address configured.
	* Fix a leak when the UI provides its own DNS resolving UI op.
	  (Aman Gupta)
	* Don't fork a DNS resolver process to resolve IP addresses.  (Aman Gupta)
	* Internationalized Domain Names are supported when libpurple is compiled
	  against the GNU IDN library.

	Environment Variables:
	* GnuTLS logging (disabled by default) can be controlled through the
	  PURPLE_GNUTLS_DEBUG environment variable, which is an integer between
	  0 and 9 (higher is more verbose). Higher values may reveal sensitive
	  information.
	* PURPLE_VERBOSE_DEBUG environment variable.  Currently, this is an "on" or
	  "off" variable.  Set it to any value to turn it on and unset it to turn
	  it off.  This will optionally be used to only show less useful debug
	  information on an as-needed basis.
	* PURPLE_LEAKCHECK_HELP environment variable.  Currently, this is an "on"
	  or "off" variable.  Set it to any value to turn it on and unset it to
	  turn it off.  This will be used to perform various actions that are
	  useful when running libpurple inside of Valgrind or similar programs.
	  Currently, it keeps plugins in memory, allowing Valgrind to perform
	  symbol resolution of leak traces at shutdown.

	AIM and ICQ:
	* Preliminary support for a new authentication scheme called
	  "clientLogin."
	* Fixed a bug where your away message sometimes would not get set when
	  you first sign on.
	* Make sure links in your away messages show up as links to other people.
	* For ICQ, Never change the privacy setting specified by the user.

	Gadu-Gadu:
	* Accounts can specify a server to which to connect.
	  (Krzysztof "kreez" Tobola)
	* Correctly show tooltip status for contacts with status messages.
	  (Krzysztof "kkszysiu" Klinikowski)
	* Support for fetching buddy icons.  (Krzysztof "kkszysiu" Klinikowski)
	* Support connection progress steps in Gadu-Gadu.  (Krzysztof "kkszysiu"
	  Klinikowski)

	MSN:
	* Add support for receiving handwritten (ink) messages on MSN.  (Chris
	  Stafford, Gal Topper, and Elliott Sales de Andrade)
	* Add support for receiving audio clips on MSN.  (Chris Stafford, Gal
	  Topper, and Elliott Sales de Andrade)
	* Show the invite message for buddies that requested authorization
	  from you on MSN.
	* Support sending an invite message to buddies when requesting authorization
	  from them on MSN.
	* Timeout switchboard connections aggressively (60 seconds).

	XMPP:
	* Voice & Video support with Jingle (XEP-0166, 0167, 0176, & 0177), voice
	  support with GTalk and voice and video support with the GMail web
	  client. (Mike "Maiku" Ruprecht)
	* Added a Service Discovery Browser plugin for Pidgin. (Andrei Mozzhuhin)
	* Support for in-band bytestreams for file transfers (XEP-0047). (Marcus
	  Lundblad)
	* Support for sending and receiving attentions (equivalent to "buzz"
	  and "nudge") using the command /buzz. (XEP-0224)
	* Support for connecting using BOSH. (Tobias Markmann)
	* A buddy's local time is displayed in the Get Info dialog if the remote
	  client supports it.
	* The set_chat_topic function can unset the chat topic.
	* The Ad-Hoc commands associated with our server are now always shown at
	  login.
	* Support showing and reporting idle times in the buddy list. (XEP-0256)
	* Support most recent version of User Avatar. (XEP-0084 v1.1)
	* Updated Entity Capabilities support. (Tobias Markmann)
	* Better support for receiving remote users' nicknames.
	* /affiliate and /role will now list the room members with the specified
	  affiliation/role if possible. (Andrei Mozzhuhin)
	* Put section breaks between resources in "Get Info" to improve readability.
	* Silently remove invalid XML 1.0 entities (e.g. ASCII control characters)
	  from sent messages.
	* XHTML markup is only included in outgoing messages when the message
	  contains formatting.
	* Show when the user was last logged in when doing "Get Info" on an offline
	  buddy, provided the server supports it.
	* Support custom smileys in MUCs (only when all participants support the
	  "Bits of Binary" extension, and a maximum of 10 participants are in the
	  chat to avoid getting too many fetch requests).
	* Fix an issue with Jabber (pre-XMPP) servers and the user's preference
	  to require SSL not being respected.
	* Fix an issue where Cyrus SASL DIGEST MD5 authentication might fail if
	  the username, password, or realm (the JID domain) contain non-ASCII
	  characters.
	* Show emblem for mobile, handheld, and web clients and bots (if the other
	  client supports it).
	* Google Talk mail notifications should now work for people for whom they
	  inexplicably did not.  (Thanks to yukam for determining the reason)
	* New XMPP and Google Talk accounts require SSL by default.
	* Display kicks (and the reasons given) in chat rooms when an occupant is
	  kicked.
	* Fix issues with case-sensitivity of XMPP roster and case-insensitive
	  Purple groups.
	* For contacts who advertise Entity Capabilities, only send rich text
	  markup if they support it.
	* Removed support for obsoleted XEP-0022 (Message Events) and XEP-0091
	  (Legacy Entity Time).
	* When the GNU IDN library (libidn) is available, it is used for
	  normalization of Jabber IDs.  When unavailable, internal routines are
	  used (as in previous versions).
	* Topics that contain '<' followed by a non-whitespace character can now
	  be set properly.

	Yahoo!/Yahoo! JAPAN:
	* P2P file transfers.  (Sulabh Mahajan)
	* Sending text messages (address to +<countrycode><phone number>).
	  (Sulabh Mahajan)
	* Addition of MSN buddies to Yahoo accounts by adding them as
	  'msn/buddy@somedomain.com' is now supported.  (Sulabh Mahajan)
	* Further fixes for buddy pictures, aliases, etc.
	* Yahoo! and Yahoo! JAPAN are now two separate protocol plugins that share
	  common protocol code.  You can now have the same account on both
	  networks.  Accounts should be seamlessly migrated to the new
	  arrangement.
	* Ability to set personal details for an account and for buddies in the
	  buddylist.

	Pidgin:
	* Added -f command line option to tell Pidgin to ignore NetworkManager
	  and assume it has a valid network connection.
	* Allow plugins to specify custom link types to the GtkIMHtml widget.
	* The status message input box at the bottom of the buddy list expands
	  correctly when starting a new line of text.
	* Pressing the Enter key in the message entry box of the New Status
	  dialog and various other dialogs now causes the cursor to move to
	  the next line.
	* Created a unified Buddy Pounce notification window for all pounces
	  where "Pop up a notification" is selected, which avoids having a
	  new dialog box every time a pounce is triggered. (Jorge Villaseñor)
	* The New Account dialog is now broken into three tabs.  Proxy
	  configuration has been moved from the Advanced tab to the new tab.
	* Dragging a buddy onto a chat pops up a chat-invitation dialog.
	  (Carlos Bederian)
	* The nicks of the persons who leave the chatroom are italicized in the
	  chat's conversation history. The nicks are un-italicized when they
	  rejoin.
	* Always set unseen-count and unseen-state on conversations.
	  (Joshua Stein)
	* Fix a bug in 'Conversation Colors' plugin for RTL messages.
	* Pressing the Left and Right arrow keys in the buddy list will expand and
	  collapse buddy groups or contacts. (Peter Ruibal)
	* Support saving animated custom smileys as animated images or animated
	  custom smileys. (Andrea Piccinelli)
	* Support for keyboard navigation on the status icon. (Li Yuan)
	* IMG tags without 'id' attributes are turned into links to the image URL.
	  (Dmitry Petroff)
	* Draw the user's buddy icon at the bottom of the Buddy List with rounded
	  corners for visual consistency with the actual icons in the Buddy List.
	  (Kosta Arvanitis)
	* When file transfers are complete, the received file name written to the
	  conversation window is now linked to the file.
	* Fix a crash when closing a conversation tab that has unread messages
	  when the Message Notification plugin is loaded.
	* Fix a crash when closing the New Mail dialog if an account with new
	  mail was previously disconnected while the dialog was open.
	* Fix incorrect unread message counts for the new mail notifications.
	* Do not lose unread messages with a hidden conversation window when
	  new IM conversations are hidden and "Close IMs immediately when the tab
	  is closed" is unset.

	Finch:
	* The hardware cursor is updated correctly. This will be useful
	  especially for users of braille terminals, screen readers etc.
	* Added a TinyURL plugin, which aids copying longer URLs.
	* Fixed UTF-8 compatibility problems which could cause exits or other
	  unrequested behaviour.

	Pidgin GTK+ Theme Control Plugin:
	* Removed mouse cursor color preferences.
	* Added "Typing Notification Color" preference.
	* Added "Disable Typing Notification Text" preference.
	* Preferences have been reorganized into three tabs for Colors, Fonts, and
	  Miscellaneous categories.

version 2.5.9 (08/18/2009):
	* Fix a crash via a specially crafted MSN message (CVE-2009-2694,
	  thanks to Core Security Technologies for discovering this and
	  notifying us privately before announcing it).
	* Fix a crash in Bonjour, MSN, and XMPP when trying to transfer files with
	  NULL names.

version 2.5.8 (06/27/2009):
	ICQ:
	* Fix misparsing a web message as an SMS message. (Yuriy Kaminskiy)

	MSN:
	* Increase NS command history size to prevent crashes on buddy lists that
	  have a lot of buddies on other networks like Yahoo!.

	MySpace:
	* Accounts with empty buddy lists are now properly marked as connected.
	* Fix receiving messages from users of MySpace's web IM client.

	Yahoo:
	* Fixed phantom online buddies.  They should now properly disappear when
	  signing out.
	* Fixed the crashes some users were seeing with cn.scs.msg.yahoo.com in
	  2.5.7.
	* Fixed compiling on systems with glib 2.4.x or older.
	* Fixed an issue with file transfers.  This may not resolve all issues,
	  but it should resolve at least some of the most common ones.
	* The pager server will automatically update to scsa.msg.yahoo.com if the
	  user empties the field or if it is scs.msg.yahoo.com.  This should ease
	  the pain of transition to the new login method.

	XMPP:
	* Fix an incompatibility betweeen Prosody and libpurple clients.

version 2.5.7 (06/20/2009):
	* Yahoo Protocol 16 support, including new HTTPS login method; this should
	  fix a number of login problems that have recently cropped up.  (Sulabh
	  Mahajan, Mike "Maiku" Ruprecht)
	* Only display the AIM "Unable to Retrieve Buddy List" message once per
	  connection.  (Rob Taft)
	* Blocking MSN users not on your buddy list no longer disconnects you.
	* When performing operations on MSN, assume users are on the MSN/Passport
	  network if we don't get network ID's for them.

version 2.5.6 (05/19/2009):
	libpurple:
	* Improve sleep behavior by aggregation of longer timeouts on second
	  boundaries to allow better power saving.  (Arunan Balasubramaniam)
	* Fix various crashes on exit.
	* Make XML parsing more resilient to interactions with other libraries.
	  This, along with the fix for libxml2 bug 564217, fixes the crashes
	  on connect in XMPP with recent gst-plugins-bad (see #8830 for details).
	* Many security related fixes.

	IRC:
	* Correctly handle WHOIS for users who are joined to a large number of
	  channels.
	* Notify the user if a /nick command fails, rather than trying
	  fallback nicks.

	MSN:
	* Fix a race condition causing occasional Pidgin crashes.
	* Fix some errors about the friendly name changing too fast caused
	  by MSN/Yahoo integration buddies.

	XMPP:
	* Less likely to pop up a new conversation window in disregard of
	  the "Hide new IM conversations" preference.

	Yahoo:
	* Fix a crash when sending very long messages.
	* Fix a bug where UTF-8 status messages get garbled when going idle.

version 2.5.5 (03/01/2009):
	libpurple:
	* Fix a crash when removing an account with an unknown protocol id.
	* Beta support for SSL connections for AIM and ICQ accounts.  To
	  enable, check the "Use SSL" option from the Advanced tab when
	  editing your AIM or ICQ account. (Paul Aurich)
	* Fix a memory leak in SILC. (Luke Petre)
	* Fix some string handling in the SIMPLE prpl, which fixes some buddy name
	  handling and other issues. (Paul Aurich, Marcus Sundberg)
	* Implement support for resolving DNS via the SOCKS4 proxy (SOCKS4a).

	ICQ:
	* Fix retrieval of status messages from users of ICQ 6.x, Miranda, and
	  other libpurple clients. (Daniel Ljungborg)
	* Change client ID to match ICQ Basic 14.34.3096.  This fixes publishing
	  of buddy icons and available messages.
	* Properly publish status messages for statuses other than Available.
	  ICQ 6.x users can now see these status messages. (Daniel Ljungborg)
	* Fix receipt of messages from the mobile client Slick. (David Jedelsky)

	MSN:
	* Fix transfer of buddy icons, custom smileys, and files from the
	  latest Windows Live Messenger 9 official client. (Thomas
	  Gibson-Robinson)
	* Large (multi-part) messages are now correctly re-combined.
	* Federated/Yahoo! buddies should now stop creating sync issues at
	  every signin.  You may need to remove duplicates in the Address
	  Book.  See the FAQ for more information.  Thanks to Jason Lingohr
	  for lots of debugging and testing.
	* Messages from Yahoo! buddies are no longer silently dropped.
	* We now save and use the CacheKey for ABCH SOAP requests.
	* Don't try to parse Personal Status Messages or Current Media if they
	  don't exist.
	* Convert from ISO-8859-1 encoding to UTF-8 when no charset is specified
	  on incoming messages.  This should fix some issues with messages from
	  older clients.
	* Force sending the font "Segoe UI" if outgoing formatting doesn't specify
	  a font already.
	* Queue callbacks when token updates are in progress to prevent two token
	  update attempts from trampling each other.
	* Fixed a crash on Windows when removing a buddy's alias.
	* Update the Address Book when buddies' friendly names change.  This
	  prevents seeing an outdated alias or not seeing an alias at all for
	  buddies who are offline when you sign in.
	* Update tokens for FindMembership and ABFindAll SOAP requests.
	* We no longer try to send empty messages.  This could happen when a
	  message contained only formatting and that formatting was not supported
	  on MSN.
	* Buddies on both the Allow and Block list are now automatically
	  removed from the Allow list.  Users with this problem will now no
	  longer receive an ADL 241 error.  The problematic buddy should now
	  appear on the buddy list and can be removed or unblocked as desired.

	XMPP:
	* Resources using __HOSTNAME__ substitution will now grab only the short
	  hostname instead of the FQDN on systems which put the FQDN in the
	  hostname. (Matěj Cepl)
	* No longer send a 'to' attribute on an outgoing stanza when we haven't
	  received one.  This fixes a registration bug as described in ticket
	  #6635.

	Pidgin:
	* Tooltip windows now appear below the mouse cursor. (Kosta Arvanitis)
	* Tooltip windows now disappear on keypress events. (Kosta Arvanitis)
	* Tooltip windows no longer linger when scrolling the buddy list. (Kosta
	  Arvanitis)

	Finch:
	* Allow rebinding keys to change the focused widget (details in the
	  man-page, look for GntBox::binding)

version 2.5.4 (01/12/2009):
	libpurple:
	* Fix a connection timeout with empty Gadu-Gady buddy lists. (Martin
	  Rosinski)
	* Don't ignore namespace information when parsing XMPP data. (Michal
	  Witkowski)
	* Fix a crash that occurred when retrieving certain Offline Messages
	  on MSN.
	* Extended purple-url-handler to handle "gtalk" URI's. (Paul Aurich)
	* Fix the hang on exit in Network Location Awareness for Windows XP
	  and Windows Vista. (Paul Aurich)

	MSN:
	* Change Contact Server to temporarily fix connection problems.
	  (Thanks to Youness Alaoui)

	XMPP:
	* Support for XEP-0191 blocking.  (Vijay Raghunathan)
	* Don't put SASL PLAIN or IQ Auth passwords in debug logs. (Paul Aurich)
	* Fix removal of avatars (both PEP and vCard), we weren't removing
	  them correctly before. (Paul Aurich)

	Pidgin:
	* Fix a crash in the Add Account dialog when changing protocols under
	  certain circumstances.

	Finch:
	* Redirect stderr outputs to the debug window.
	* Fix rebinding actions with the arrow-keys and tab.

version 2.5.3 (12/20/2008):
	libpurple:
	* The Buddy State Notification plugin no longer prints duplicate
	  notifications when the same buddy is in multiple groups. (Florian
	  Quèze)
	* The Buddy State Notification plugin no longer turns JID's, MSN
	  Passport ID's, etc. into links. (Florian Quèze)
	* purple-remote now has a "getstatusmessage" command to retrieve
	  the text of the current status message.
	* Various fixes to the nullprpl. (Paul Aurich)
	* Fix a crash when accessing the roomlist for an account that's not
	  connected. (Paul Aurich)
	* Fix a crash in purple_accounts_delete that happens when this
	  function is called before the buddy list is initialized.
	  (Florian Quèze)
	* Fix use of av_len in perl bindings to fix some off-by-one bugs
	  (Paul Aurich)
	* On ICQ, advertise the ICQ 6 typing capability.  This should fix
	  the reports of typing notifications not working with third-party
	  clients. (Jaromír Karmazín)
	* Many QQ fixes and improvements, including the ability to connect
	  using QQ2008 protocol and sending/receiving of long messages.
	  The recommended version to use is still QQ2005.
	* Fix a crash with DNS SRV lookups. (Florian Quèze)
	* Fix a crash caused by authorization requests. (Florian Quèze)

	Gadu-Gadu:
	* Add support for IM images. (Tomasz Sałaciński, Adam Strzelecki)
	* Gadu-Gadu now checks that UID's are valid. (Adam Strzelecki)
	* Gadu-Gadu now does proper charset translations where needed. (Adam
	  Strzelecki)

	MSN:
	* Fix an error with offline messages by shipping the *new*
	  "Microsoft Secure Server Authority" and the "Microsoft Internet
	  Authority" certificates. These are now always installed even when
	  using --with-system-ssl-certs because most systems don't ship
	  those intermediate certificates.
	* The Games and Office media can now be set and displayed (in
	  addition to the previous Music media). The Media status text now
	  shows the album, if possible.
	* Messages sent from a mobile device while you were offline are now
	  correctly received.
	* Server transfers after you've been connected for a long time
	  should now be handled correctly.
	* Many improvements to handling of "federated" buddies, such as those
	  on the Yahoo network.
	* Several known crashes have been resolved.
	* Many other fixes and code cleanup.

	MySpace:
	* Respect your privacy settings set using the official MySpace client.
	* Add support for blocking buddies.
	* Fix a bug where buddies didn't appear in their correct groups the
	  first time you sign into your account.
	* Properly disconnect and sign out of the service when logging off.
	* Support for foreground and background font colors in outgoing IMs.
	* Support for background font colors in incoming IMs.
	* Many other fixes and code cleanup.

	Sametime:
	* Fix insanely long idle times for Sametime 7.5 buddies by assuming
	  0 idle time if the idle timestamp is in the future. (Laurent
	  Montaron)
	* Fix a crash that can occur on login. (Raiko Nitzsche)

	SIMPLE:
	* Fix a crash when a malformed message is received.
	* Don't allow connecting accounts if no server name has been
	  specified. (Florian Quèze)

	XMPP:
	* Fix the namespace URL we look for in PEP reply stanzas to match
	  the URL used in the 'get' requests (Paul Aurich)
	* Resources can be set to the local machine's hostname by using
	  __HOSTNAME__ as the resource string. (Jonathan Sailor)
	* Resources can now be left blank, causing the server to generate a
	  resource for us where supported. (Jonathan Sailor)
	* Resources now default to no value, but "Home" is used if the
	  server refuses to provide a resource.
	* Quit trying to get user info for MUC's. (Paul Aurich)
	* Send "client-accepts-full-bind-result" attribute during SASL
	  login. This will fix Google Talk login failures if the user
	  configures the wrong domain for his/her account.
	* Support new <metadata/> element to indicate no XEP-0084 User
	  Avatar. (Paul Aurich)
	* Fix SHA1 avatar checksum errors that occur when one of the bytes
	  in a checksum begins with 0. (Paul Aurich)
	* Fix a problem with duplicate buddies. (Paul Aurich)

	Yahoo:
	* Corrected maximum message lengths for Yahoo!
	* Fix file transfers with older Yahoo protocol versions.

	Zephyr:
	* Enable auto-reply, to emulate 'zaway.' (Toby Schaffer)
	* Fix a crash when an account is configured to use tzc but tzc is
	  not installed or the configured tzc command is invalid. (Michael
	  Terry)
	* Fix a 10 second delay waiting on tzc if it is not installed or the
	  configured command is invalid. (Michael Terry)

	Pidgin:
	* On GTK+ 2.14 and higher, we're using the gtk-tooltip-delay setting
	  instead of our own (hidden) tooltip_delay pref.  If you had
	  previously changed that pref, add a line like this to
	  ~/.purple/gtkrc-2.0 (where 500 is the timeout (in ms) you want):
	      gtk-tooltip-timeout = 500
	  To completely disable tooltips (e.g. if you had an old
	  tooltip_delay of zero), add this to ~/.purple/gtkrc-2.0:
	      gtk-enable-tooltips = 0
	* Moved the release notification dialog to a mini-dialog in the
	  buddylist. (Casey Ho)
	* Fix a crash when closing an authorization minidialog with the X
	  then immediately going offline. (Paul Aurich)
	* Fix a crash cleaning up custom smileys when Pidgin is closed.
	* Fix adding a custom smiley using the context menu in a conversation
	  if no custom smilies have previously been added using the smiley
	  manager.
	* Improved support for some message formatting in conversations.
	* Allow focusing the conversation history or userlist with F6.
	* Fixed the Send Button plugin to avoid duplicate buttons in a single
	  conversation.
	* Double-clicking a saved status will now activate it and close the
	  saved status manager, rather than edit the status.

	Finch:
	* Allow binding meta+arrow keys for actions.
	* Added default meta+erase binding for delete previous word.
	* Added "Show When Offline" to buddy menus, so a plugin is no longer
	  needed.

version 2.5.2 (10/19/2008):
	libpurple:
	* Fixed a crash on removing a custom buddy icon on a buddy.
	* Fixed a crash caused by certain self-signed SSL certificates.
	* Enable a number of strong ciphers which were previously disabled
	  when using NSS.  (Thanks to Marcus Trautwig.)

	Pidgin:
	* The status selector now saves your message when changing status.
	* Fix a case where a conversation window could close unexpectedly.
	* A mute sounds option has been added to the preferences window to
	  help with discoverability.  CTRL+S is no longer bound to mute.
	* Added ability to change the color of visited links (using the theme
	  control plugin, or setting the color in ~/.gtkrc-2.0)
	* Fix a crash occuring when a custom smiley is deleted and re-added and
	  used in an open conversation after being re-added.

	Finch:
	* A new 'Nested Grouping' option in the 'Grouping' plugin. Group
	  hierarchies are defined by the '/' character in the group names.
	* A bug was fixed where some key-bindings wouldn't work with some TERMs
	  (e.g. xterm-color, screen-linux etc.)

	MSN:
	* Operations (such as moving to a new group) on contacts that were added
	  in the same session should now complete correctly, and not cause
	  synchronization errors at next login.
	* Minor fixes to login process during a server transfer.
	* Restored the "Has You" feature to the MSN protocol tooltips.
	* ADL 205/214/etc errors should no longer prevent login.

	XMPP:
	* Sending and receiving custom smileys using the specification in
	  XEP-0231 (bits of binary) and XHTML-IM

	Yahoo:
	* Only send a Ping once every hour.  This prevents the account from
	  being disconnected from the server periodically.

version 2.5.1 (08/30/2008):
	libpurple:
	* In the Join/Part plugin, add the ability to apply the rules to
	  buddies.  By default, joins and parts for buddies are still shown.
	* Support SOCKS proxies specified in GNOME or Windows proxy settings.
	* Fix some possible crashes in MSNP15.
	* Enable a default SSL trust relationship for MSN servers.
	* Avoid disconnecting from XMPP servers on parse errors that are
	  non-fatal.
	* Include some perl files that were mistakenly omitted in 2.5.0.

	Pidgin:
	* Prevent use of custom smilies without "shortcuts."
	* Fix a crash that could appear with AIM buddy tooltips.

	Artwork:
	* General refresh of many icons in the interface.
	* Many cleanups to artwork source are now included in the distribution.
	* A new "throbber" animation has been added to indicate when accounts
	  are connecting.

version 2.5.0 (08/18/2008):
	libpurple:
	* Ability to create custom smileys (currently only the MSN protocol
	  utilizes the feature). (Thanks to Mauro Sérgio Ferreira Brasil,
	  Marcus Lundblad, Jorge Villaseñor and other contributors)
	* Add a configure option, --with-system-ssl-certs to allow packagers
	  to specify a system-wide SSL CA certificates directory.  When set,
	  we don't install our SSL CA certs, so it's important that the
	  libpurple package depend on the CA certificates.
	* Add SSL Certificates support to the NSS SSL plugin. (Thanks to Lou
	  Cipher)

	XMPP:
	* Fix a bug that caused the UI to not refresh and caused the client
	  to use 99% CPU when an XMPP account lost its connection to the
	  server.
	* Possibly fix a bug where some clients could get into a state
	  where they moved a buddy back and forth between two groups in
	  an endless loop.

	IRC:
	* /ctcp command (Vladislav Guberinić)
	* Allow for auto-detection of incoming UTF-8 formatted text on
	  accounts which are configured to use some other encoding.

	MSN:
	* Update MSN support to protocol 15 (Elliott Sales de Andrade, Jorge
	  Villaseñor, Mike Ruprecht, Carlos Silva, Ma Yuan, Daniel Ljungborg
	  and others)
	* Personal messages are now supported. They are treated as status
	  messages.
	* Offline IM is now supported.
	* Aliasing is now supported server-side.
	* Buddies are now emblemed. Bots and web clients should now be
	  distinguished.
	* Update smiley set for non-faces.
	* Failing to update a buddy icon when the buddy has gone offline no
	  longer crashes.
	* Custom smileys received in a chat no longer go to a new window.
	* Processing is no longer completely frozen after the servers block a
	  message because it contains (what they consider) inappropriate text.

	Pidgin:
	* Custom buddy icons can now be added to and removed from buddy list
	  entries via the buddy list entry right-click menu.
	* Resize large incoming custom smileys to a maximum of 96px on either
	  side.
	* Offer to add new buddies into the same contact as existing buddies
	  in the same group if the alias given is the same.
	* Minor smiley style update.

	General:
	* Group and Chat buddy list entries can now be given custom buddy
	  icons.

	Finch:
	* Added "Invite..." menu to chats.
	* Added "View All Logs" menu in the buddylist to display a list of all IM
	  logs.
	* Added '/msgcolor' command to change colors of different classes of
	  messages in a conversation. See '/help msgcolor' for details.
	* Added tab-completion for commands in conversation windows.

version 2.4.3 (07/01/2008):
	libpurple:
	* Yahoo! Japan now uses UTF-8, matching the behavior of official clients
	  and restoring compatibility with the web messenger (Yusuke Odate)
	* Setting your buddy icon once again works for Yahoo! accounts.
	* Fixes in the Yahoo! protocol to prevent a double free, crashes on
	  aliases, and alias functionality
	* Fix crashes in the bonjour protocol
	* Always use UTF-8 for Yahoo! (#5973)
	* Fix a crash when the given jabber id is invalid.
	* Make the IRC "unknown message" debugging messages UTF-8 safe.
	* Fix connecting to ICQ
	* Fix a memleak when handling jabber xforms.

	Pidgin:
	* Include the send button plugin in the win32 build
	* Various memory leak fixes

version 2.4.2 (05/17/2008):
	http://developer.pidgin.im/query?status=closed&milestone=2.4.2
	libpurple:
	* In MySpaceIM, messages from spambots are discarded (Justin Williams)
	* Strip mIRC formatting codes from quit and part messages.
	* IRC now displays ban lists in-channel for joined channels.
	* Fixed a bug where the list of loaded plugins would get removed when
	  switching between different operating systems.
	* Fix reception of IRC PART without a part message on Undernet
	  (fixes a problem with litter in the channel user list).
	* IRC no longer crashes on /list on servers which erroneously omit
	  RPL_LISTSTART.
	* Update the NetworkManager support to use D-Bus directly, instead of
	  libnm-glib.  Hopefully it's stable now.  It will now compile by
	  default if you have D-Bus support and NetworkManager.h. (Elliott
	  Sales de Andrade)
	* MSN buddy list synchronization is now more forgiving, only asking
	  about buddies who have disappeared completely from the server list
	  and not those that have simply moved groups.
	* IRC will now try to append 1-9 to your nick if it is in use, instead
	  of substituting the last character with 1-9 where possible.
	* Bonjour buddies will be saved persistently if they're moved out of
	  the "Bonjour" group. (Eion Robb)

	Pidgin:
	* The typing notification in the conversation history can be disabled or
	  customized (font, color etc.) in .gtkrc-2.0.
	* Added a plugin (not installed by default) which adds a Send button
	  back to the conversation window. People without physical keyboards
	  have a hard time with the lack of the button.
	* Clicking on the buddyicon in the conversation window toggles the
	  size of the icon between small and large.
	* The settings of a chat (e.g. Handle in an XMPP chat, or Exchange in
	  an AIM chat) can be edited from its context menu in the buddy list.
	* Add a "Present conversation window" preference to the Message
	  Notification plugin; the "Raise conversation window" option does not
	  unminimize windows or draw attention to them when they are on other
	  workspaces--the "Present" option should.
	* Add a preference to set Escape as the keyboard shortcut for closing
	  the conversation window.
	* Add an option in the context menu to disable smileys in the selected
	  text in the conversation history/log viewer. This should help people
	  who regularly paste code in conversations.
	* Add a preference to choose the minimum size of the text input area in
	  lines.
	* Moved the "Local alias" field in the Modify Account dialog to be below
	  the "User Options" heading on the "Basic" tab.
	* Number of room occupants is now shown in chat tooltips where possible

	General:
	* The configure script now dies on more absent dependencies.  The
	  --disable-xxx arguments to configure can be used to bypass unneeded
	  dependencies.  This will also cause the configure script to die if an
	  --enable-xxx option is used and the dependencies it requires are
	  missing.
	* The Evolution integration plugin must now be explicitly enabled.  Use
	  the --enable-gevolution argument to configure to enable it.
	* The Contact Availability Prediction plugin must now be explicitly
	  enabled.  Use the --enable-cap argument to configure to enable it.

	Finch:
	* New default binding ctrl+x to open context menus.
	* Menu triggers and other bindings will no longer conflict.
	* Middle click pastes the internal clipboard (when mouse support is
	  enabled).

version 2.4.1 (03/31/2008):
	http://developer.pidgin.im/query?status=closed&milestone=2.4.1

	libpurple:
	* Treat AIM Unicode messages as UTF-16 rather than UCS-2; this
	  should have no functional effect, other than continued support
	  on systems which have dropped UCS-2 conversions.
	* Add support for setting buddy icons on Gadu-Gadu (Tomasz Salacinski)
	* Fix a crash when clearing the buddy icon for an account on XMPP
	* Fix a crash during login for some ICQ accounts
	* Prefer more available resources on XMPP when priorities are equal
	* Fix incorrectly marking some Yahoo! contacts as blocked
	* Improved handling of UTF-8 group names on ICQ (beret)
	* Fix a crash when starting if you have a Zephyr account
	* Increase XMPP ping timeout to 120 seconds, to prevent poor network
	  connections from timing out unnecessarily.
	* Don't crash on XMPP forms with empty default values.
	* Fix issues with CHAP authentication for SOCKS5 proxies.

	Pidgin:
	* Remove a workaround for older versions gstreamer that was causing
	  crashes on some non-Linux systems such as HPUX
	* Fix some cases of the conversation input entry area being 1 pixel high
	* Fix for displaying channel & buddy names in conversation window when
	  they have '&' in them
	* Some memory leak fixes, especially in the Text Replacement plugin
	* Rectangular but non-square buddy icons have rounded corners in the buddy
	  list

	Finch:
	* Fix compiling with Glib older than 2.6
	* Ensure existing conversations selected from the 'Send IM' dialog are
	  given focus
	* Move the tooltip on the left of the buddylist if there's not enough room
	  on the right to show it.

version 2.4.0 (02/29/2008):
	http://developer.pidgin.im/query?status=closed&milestone=2.4.0

	libpurple:
	* Added support for offline messages for AIM accounts (thanks to
	  Matthew Goldstein)
	* Fixed various problems with loss of status messages when going
	  or returning from idle on MySpaceIM.
	* Eliminated unmaintained Howl backend implementation for the
	  Bonjour protocol.  Avahi (or Apple's Bonjour runtime on win32) is
	  now required to use Bonjour.
	* Partial support for viewing ICQ status notes (Collin from
	  ComBOTS GmbH).
	* Support for /notice on IRC.
	* Support for Yahoo! Messenger 7.0+ file transfer method (Thanumalayan S.)
	* Support for retrieving full names and addresses from the address book
	  on Yahoo! Japan (Yusuke Odate)
	* The AIM/ICQ server-side preference for "allow others to see me
	  as idle" is no longer unconditionally set to "yes" even when
	  your libpurple preference is "no."
	* Fix SSL certificate checks for renewed certificates
	* Fix the ability to set vCard buddy icons on Google Talk/XMPP
	* D-Bus fixes on 64bit
	* Fixed retrieval of buddy icons and setting of server-side aliases on
	  Yahoo! and Yahoo! Japan when using an HTTP proxy server (Gideon N.
	  Guillen)
	* Fixed an MSN bug that would leave you appearing offline when transferred
	  to different server

	Pidgin:
	* Added the ability to theme conversation name colors (red and blue)
	  through your GTK+ theme, and exposed those theme settings to the
	  Pidgin GTK+ Theme Control plugin (Dustin Howett)
	* Fixed having multiple alias edit areas in the infopane (Elliott Sales
	  de Andrade)
	* Save the conversation "Enable Logging" option per-contact (Moos
	  Heintzen)
	* Typing notifications are now shown in the conversation area

	Finch:
	* Color is used in the buddylist to indicate status, and the conversation
	  window to indicate various message attributes. Look at the sample gntrc
	  file in the man page for details.
	* The default keybinding for dump-screen is now M-D and uses a file
	  request dialog. M-d will properly delete-forward-word, and M-f has been
	  fixed to imitate readline's behavior.
	* New bindings alt+tab and alt+shift+tab to help navigating between the
	  higlighted windows (details on the man page).
	* Recently signed on (or off) buddies blink in the buddy list.
	* New action 'Room List' in the action list can be used to get the list of
	  available chat rooms for an online account.
	* The 'Grouping' plugin can be used for alternate grouping in the
	  buddylist. The current options are 'Group Online/Offline' and 'No
	  Group'.
	* Added a log viewer
	* Added the ability to block/unblock buddies - see the buddy context menu
	  and the menu for the buddy list.
	* Fixed a bug preventing finch working on x86_64

version 2.3.1 (12/7/2007):
	http://developer.pidgin.im/query?status=closed&milestone=2.3.1
		NOTE: Due to the way this release was made, it is possible that
		      bugs marked as fixed in 2.3.1 will not be fixed until the
		      next release.

	* Fixed a number of MSN bugs introduced in 2.3.0, resolving problems
	  connecting to MSN and random local display name changes
	* Going idle on MySpaceIM will no longer clear your status and message.
	* Idle MySpaceIM buddies should now appear online at login.
	* Fixed crashes in XMPP when discovering a client's capabilities
	* Don't set the current tune title if it's NULL (XMPP/Google Talk)
	* Don't allow buddies to be manually added to Bonjour
	* Don't advertise IPv6 on Bonjour because we don't support it
	* Compile fixes for FreeBSD and Solaris
	* Update QQ client version so some accounts can connect again
	* Do not allow ISON requests to stack in IRC, preventing flooding IRC
	  servers when temporary network outages are restored
	* Plug several leaks in the perl plugin loader
	* Prevent autoaccept plugin overwriting existing files

version 2.3.0 (11/24/2007):
	http://developer.pidgin.im/query?status=closed&milestone=2.3.0
		NOTE: Some bugs marked fixed in 2.2.1, 2.2.2 or 2.2.3 may not
		      have been fixed until this release (2.3.0).

	libpurple:
	* Real usernames are now shown in the system log.
	* We now honor a PURPLE_DISABLE_DEPRECATED define to allow plugins to
	  catch deprecated functions earlier rather than later.
	* Thanks to a patch from Intel, the Bonjour prpl now supports file
	  transfers using XEP-0096 and XEP-0065.  This should enable file
	  transfers between libpurple clients and Gajim clients, but will not
	  work with iChat or Adium as they use a different file transfer
	  implementation.
	* XMPP password changes that return errors no longer cause the saved
	  password to be changed.
	* XMPP file transfer support has been enhanced to support sending
	  files through a proxy when the server supports discovering a
	  a bytestream proxy.  This should make file transfers much more
	  reliable.  The next release will add support for manually specifying
	  a proxy when the server doesn't advertise one.

	Pidgin:
	* If a plugin says it can't be unloaded, we now display an error and
	  remove the plugin from the list of saved plugins so it won't load
	  at the next startup.  Previously, we were ignoring this case, which
	  could lead to crashes.
	* Mark dialog windows as transient for appropriate parent windows to
	  help window managers do the right thing  (Gabriel Schulhof)
	* Connection errors are now reported in mini-dialogs inside the buddy
	  list, rather than as buttons in the buddy list and with dialog
	  boxes.  If several accounts are disabled when you sign on elsewhere,
	  you can now re-enable them all with a single click.
	* Added tooltips to the Room List window to show full topics
	* Added buttons in preferences to access GNOME network and browser
	  preferences configuration dialogs when running under GNOME
	* If you alias a buddy to an alias that is already present within
	  a particular group, we now offer to merge the buddies into the
	  same contact.
	* A music emblem is now displayed in the buddy list for a buddy if we
	  know she is listening to some soothing music.
	* Added a 'Move to' menu in buddy list context menu for moving buddies
	  to other groups as an alternative to dragging.
	* Group headings are now marked via an underline instead of a
	  different color background.
	* It is now possible to mark a chat on your buddy list as "Persistent"
	  so you do not leave the chat when the window or tab is closed.
	* The auto-join option for chats is now listed in the "Add Chat"
	  dialog along with the new persistence option.
	* Closing an IM no longer immediately closes your conversation.  It
	  will now remain active for a short time so that if the conversation
	  resumes, the history will be retained.  A preference has been added
	  to toggle this behavior.
	* The "Smiley" menu has been moved to the top-level of the toolbar.
	* Pidgin's display is now saved with the command line for session
	  restoration.  (David Mohr)
	* ICQ Birthday notifications are shown as buddy list emblems.
	* Plugin actions are now available from the docklet context menu
	  in addition to the Tool menu of the buddy list.
	* The manual page has been heavily rewritten to bring it in line
	  with current functionality.

	Finch:
	* If a plugin says it can't be unloaded, we now display an error and
	  remove the plugin from the list of saved plugins so it won't load
	  at the next startup.  Previously, we were ignoring this case, which
	  could lead to crashes.
	* It's possible to bind key-strokes to specific menuitems in the windows.
	  Read the 'Menus' section in the man-page for details.
	* 'transpose-chars' operation for the entry boxes. The default key-binding
	  is ctrl+t.
	* 'yank' operation for the entry boxes. The default binding is ctrl+y.

version 2.2.2 (10/23/2007):
	http://developer.pidgin.im/query?status=closed&milestone=2.2.2
		NOTE: Due to the way this release was made, it is possible that
			  bugs marked as fixed in 2.2.1 or 2.2.2 will not be fixed
			  until the next release.

	* Various bug and memory leak fixes
	* Look for a default prefs.xml in the CSIDL_COMMON_APPDATA directory
	  (e.g. c:\Documents and Settings\All Users\
	        Application Data\purple\prefs.xml) on Windows, similarly to
	  how this is done on other platforms.

version 2.2.1 (09/29/2007):
	http://developer.pidgin.im/query?status=closed&milestone=2.2.1
		NOTE: Due to the backporting that happened for the actual
		      release, it is possible bugs marked as fixed in 2.2.1
		      will not be fixed until 2.2.2.

	libpurple:
	* A few build issues on Solaris were fixed.
	* Cancelling the password prompt for an account will no longer leave
	  it in an ambiguous state.  (It will be disabled.)
	* Fixed an erroneous size display for MSN file transfers. (galt)
	* Fixed multiple memory leaks, particularly in XMPP and MySpace
	  protocols
	* Fixed remembering proxy preferences and status scores
	* Gmail notifications are better tracked

	Pidgin:
	* Fixed keyboard tab reordering to move tabs one step instead of two.
	* You should no longer lose proxy settings when Pidgin is restarted.
	* Fixed detection of X11 when compiling

	Finch:
	* Pressing 'Insert' in the buddylist will bring up the 'Add Buddy'
	  dialog.

version 2.2.0 (09/13/2007):
	http://developer.pidgin.im/query?status=closed&milestone=2.2.0

	libpurple:
	* New protocol plugin: MySpaceIM (Jeff Connelly, Google Summer of
	  Code)
	* XMPP enhancements. See
	  http://www.adiumx.com/blog/2007/07/soc-xmpp-update.php (Andreas
	  Monitzer, Google Summer of Code for Adium)
	* Certificate management. libpurple will validate certificates on
	  SSL-encrypted protocols (William Ehlhardt, Google Summer of Code)
	* Some adjustments were made to fix sending messages when using
	  the MSN HTTP method. (Laszlo Pandy)
	* Yahoo! Chat is fixed.
	* Some AIM file transfer issues between Pidgin and other clients
	  have been fixed. (Kyryll A Mirnenko)
	* Properly restore idle status and time for AIM and ICQ accounts
	  when they reconnect after being disconnected.

	Pidgin:
	* Insert Horizontal Rules and Strikethrough text from toolbar.
	* Option to show protocol icons in the buddy list, from the
	  Buddies > Show menu. (Justin Heiner)
	* Ability to build with native, non-X11 GTK+ on OSX. (Anders
	  Hasselqvist)
	* Remember the 'Enable Sounds' setting for a conversation.
	* Right-clicking the empty space in the formatting toolbar
	  allows you to toggle back to the old "ungrouped" version.
	* Protocols supporting account registration via Pidgin now show
	  a descriptive checkbox instead of a vague "Register" button.
	* Fixed a bug where a tab would be shown on single conversations
	  when tabs were disabled.

	Finch:
	* Per-conversation mute and logging options (accessible from the menu).

version 2.1.1 (08/20/2007):
	Yahoo:
	* Added an account action to open your inbox in the yahoo prpl.
	* Added support for Unicode status messages in Yahoo.
	* Server-stored aliases for Yahoo. (John Moody)
	* Fixed support for Yahoo! doodling.
	* Limited support for MSN Messenger contacts
	
	Bonjour:
	* Bonjour plugin uses native Avahi instead of Howl
	* Bonjour plugin supports Buddy Icons

	XMPP:
	* Only report conversation close when 'send typing notifications'
	  preference is turned on (Bob Rossi)

	Pidgin:
	* Show current outgoing conversation formatting on the font label on
	  the toolbar
	* Slim new redesign of conversation tabs to maximize number of
	  conversations that can fit in a window
	* Tab bar is not visible when only one conversation is open. You can
	  drag and drop conversations from the infopane.
	* Moved "Reset Formatting" toolbar button to Font menu.
	* Double click on the infopane to alias buddies and set topics
	  on chats
	* New smiley style

	Finch:
	* Sound support (Eric Polino)

version 2.1.0 (07/28/2007):
	libpurple:
	* Core changes to allow UIs to use second-granularity for scheduling.
	  Pidgin and Finch, which use the glib event loop, were changed to use
	  g_timeout_add_seconds() on glib >= 2.14 when possible.  This allows
	  glib to better group our longer timers to increase power efficiency.
	  (Arjan van de Ven with Intel Corporation)
	* No longer linkifies screennames containing @ signs in join/part
	  notifications in chats
	* With the HTML logger, images in conversations are now saved.
	  NOTE: Saved images are not yet displayed when loading logs.
	* Added support for QIP logs to the Log Reader plugin (Michael Shkutkov)

	Pidgin:
	* Ensure only one copy of Pidgin is running with a given configuration
	  directory.  The net effect of this is that trying to start Pidgin a
	  second time will raise the buddy list.  (Gabriel Schulhof)
	* Undo capability in the conversation window
	* The formatting toolbar has been reorganized to be more concise.
	* A new status area has been added to the top of conversations to
	  provide additional detail about the buddy, including buddy icon,
	  protocol and status message.
	* Show idle times in the buddy list as days, hours, seconds

	Finch:
	* There's support for workspaces now (details in the manpage)
	* There's a new custom window manager, Irssi
	* Some improvements for tab-completion, tooltip and the password entries
	* Some bugs regarding search results fixed
	* A new DBus-script to create a docklet for finch
	* Support for showing empty groups in the buddy list (Eric Polino)

version 2.0.2 (06/14/2007):
	Pidgin:
	* Added a custom conversation font option to preferences
	* Fixed smiley ordering in the insert smiley popup to be more intuitive
	* Conversation->More menu items work for Chats as well as Buddies,
	  including those not on your buddy list
	* newline plugin should work better with conversation colors plugin now
	* Get Info on users now provides immediate feedback that something is
	  happening
	* Aliasing a buddy will not be interrupted by other buddy list activity
	* Using the -l option to log in to a specific account works better

	libpurple:
	* Moving an ICQ buddy from one group to another no longer
	  re-requests authorization from that person (Rene Hausleitner)
	* Added nullprpl, an example protocol plugin (Ryan Barrett)
	* Fixed SOCKS5 bug which caused Jabber file receiving to fail
	* Remove MSN's random "Authorization Failed" dialogs
	* Fix MSN to correctly detect incorrect passwords and disable the account
	* Get User Info on MSN is now more reliable & accurate
	* Updated SILC protocol to support SILC Toolkit 1.1 (Pekka Riikonen)
	* Fix for some QQ authentication problems
	* Fix for building on FreeBSD
	* Prevent "Logged in:" times for AIM buddies being ridiculously high
	* Updates and fixes to Bonjour support
	* Improve ICQ encoding support for some non-latin languages

	Finch:
	* Auto account reconnecting

version 2.0.1 (05/24/2007):
	* Buddy list update speedups when buddy icons are not being
	  displayed.  (Scott Wolchok)
	* Fix icons on docklet change status menu to match the status selector
	* Custom smileys on MSN can be saved by right-clicking on them
	* Fix a crash deleting a buddy that is in the Buddy List more than once
	* Compile fixes for Solaris
	* Fix GTalk formatting when there's a space before/after a */_
	* Fix Log viewer crash when the filename is not in the expected format
	* Get User Info now provides immediate feedback, and is updated when the
	  user information is available
	* Make the choose buddy icon dialog correctly list the current directory
	* Fix for buddy icons disappearing
	* Timestamps are always on in debug output (-d) and Debug Window now
	* Don't escape html entities in Yahoo! system messages
	* Fix for the choose buddy icon dialog resizing strangely as files are selected
	* Receives notifications when XMPP buddies send "leaving chat"
	  messages
	* Fix the typing animation so it doesn't stop animating once a conversation
	  has gone from typing -> not typing -> typing
	* Fix error messages when joing XMPP chats
	* Identify the account when warning about plaintext auth over an
	  unencrypted channel
	* Fix XMPP SASL authentication error when using Cyrus and a connect server
	* Fix changing tab locations to update properly
	* Turning off "Show formatting on incoming messages" now ignores
	  formatting in <span> tags too
	* File transfer progress for transfers on MSN is now correctly displayed
	* You can set/change alias of buddies/chats by double-clicking on the
	  conversation tabs (Ma Xuan)
	* Fix IRC connection bug with dircproxy (xjoe)
	* Ctrl+[shift]+tab focuses the next most active tab (William Thompson)
	* Fix Open Hotmail Inbox for MSN to work more reliably
	* Add a Google Talk item to the protocol list, to help users who think
	  we don't support Google Talk.  The item acts just like "XMPP".
	* Remember if the X server supports XScreenSaver, to avoid waking it
	  every 5 seconds.  (Arjan van de Ven with Intel Corporation)
	* Change our idle checking to poll only as necessary and raise the
	  unidle timeout from 5 seconds to 60 when using XScreenSaver.  This
	  and the XScreenSaver change will reduce Pidgin's effect on power
	  consumption when running with NO_HZ.  (Arjan van de Ven with Intel
	  Corporation)
	* Conversation -> Save As will now use aliases.
	* ALSA added as a possible sound method
	* Google Talk accounts will not import buddies from your Gmail address
	  book

	Finch:
	* Userlist in chat windows, which can be turned on or off using
	  "/users" command
	* Menus in the conversation windows
	* Improved tab completion support
	* Ctrl+c prompts with a dialog before exiting
	* Filter string in the debug window
	* Notify when you leave a chat
	* Work around an ncurses bug which appears when half of a multi-cell
	  character is covered by an upper-level window
	* New plugins are shown in bold text in the plugin dialog
	* Nicer HTML screendumps

version 2.0.0 (5/3/2007):
	* The project has new names - libpurple for the core, Pidgin for the
	  GTK+ UI and Finch for the ncurses based console UI (AOL LLC)

	Build Changes:
	* With the Core/UI split complete, it is now possible to build
	  libpurple without any UIs, creating a library upon which other
	  UIs may be constructed
	* A new ncurses-based console UI called Finch is now available
	  (Sadrul Habib Chowdhury, Google Summer of Code)
	* Reorganized the source tree to split apart the code for the UI
	  changes and libpurple targets
	* libxml2 is now required.  We switched from gmarkup to libxml2 for
	  more correct XML parsing.

	Status System:
	* The code dealing with buddy and account status, away messages,
	  away states, online/offline, etc has been completely rewritten.
	  Huge thanks to Christian Hammond, Dave West, Daniel Atallah and
	  Sadrul Habib Chowdhury.
	* Your status can now be set from inside the buddy list using the
	  selector at the bottom of the window.
	* To see messages when a buddy signs on or off, goes away, or
	  becomes idle, load the "Buddy State Notification" plugin

	Buddy List:
	* Performance when manipulating and displaying the buddy list has
	  been significantly improved (Aaron Sheldon, Google Summer of Code)
	* Buddy icons are now shown in tooltips (Felipe Contreras)
	* Tooltips now contain additional information about a "Person" that
	  contains multiple online buddies
	* Added a "Last Seen" field to buddy tooltips
	* Contacts will auto-expand when buddies are dragged around
	* If Pidgin is exited with the buddy list hidden in the docklet, it
	  will remain hidden when Pidgin is started again (Scott Shedden)
	* Improved buddy list searching with CTRL+F
	* Ability to set a buddy icon for all of your accounts at once via
	  the buddy list (You can still set per-account icons via the
	  account editor)
	* The space wasted by the group expanders has been eliminated and
	  the expander setting in .gtkrc-2.0 is no longer needed
	* Authorization requests don't popup new dialogs anymore. They are
	  displayed at the bottom of the buddy list instead.
	* New mail notifications don't popup new dialogs anymore. They are
	  displayed at the top of the buddy list instead.

	Conversations and Chats:
	* Timestamps honor the locale.  To use the traditional style,
	  enable the "Message Timestamp Formats" plugin.  The plugin
	  also provides options to show dates in timestamps.
	* Messages from buddies in the same "Person" will automatically
	  use the same conversation window.
	* The "Send As" menu has been replaced with a more appropriate
	  "Send To" menu based on "Persons" on your buddy list
	* Message formatting persists between messages (Igor Belyi)
	* Full message background colors are now supported
	* Smooth scrolling when receiving a new message
	* Screenname colors in chats now chosen intelligently
	* Conversation buffer scrollback limited to avoid large memory
	  usage in active conversations
	* Control-Shift-Tab will reverse cycle through the conversation tabs
	  (James Vega)
	* Many problems related to having an IM conversation and a chat open
	  with the same name are fixed (Andrew Hart)
	* Warning dialog when closing a window with unread IM messages
	* In chats right-click on names in the conversation window to
	  IM/Send File/Get info/ignore the user
	* Added tab management options to the tab right-click menu (Sadrul
	  Habib Chowdhury)
	* Brand new message queueing system.  Sounds are played when a
	  message is queued rather than when the message is dequeued
	  (Casey Harkins)
	* Ability to find the last message from a user in a chat (Levi Bard
	  and Sadrul Habib Chowdhury)
	* Formatting is preserved across messages
	  (There are known issues with pasting formatted text.  Either use
	   "Paste as Plain Text", hit Ctrl-R after pasting, or use the Clear
	   Formatting button on the toolbar.)
	* Performance while joining large chat rooms has been significantly
	  improved (Aaron Sheldon, Google Summer of Code)
	* Bi-Directional text support improvements for GtkIMHtml (Shlomi Loubaton)

	Sounds:
	* Beautiful new default sounds (Brad Turcotte)
	* Use GStreamer for playing sounds, instead of libao
	* A volume control in the preferences (Casey Harkins)

	Log Viewer:
	* Log viewer aggregates logs from the same "Person"
	* When opening the log viewer, show the most recent log by default
	  (Peter McCurdy)
	* Logs are now saved with the current timezone, which is displayed
	  in the log viewer
	* Text logs are linkified, so URLs are clickable
	* The old logger now caches file offsets, so opening the log viewer
	  for buddies with old logs should be much faster now if you have large
	  log files (except the first time for a log, when the cache is built)

	Plugins:
	* Plugins are now accessed through a separate dialog from the Tools
	  menu of the Buddy List
	* Newly installed plugins can now be activated without restarting
	  Pidgin (Sadrul Habib Chowdhury)
	* Overhauled the system tray/docklet plugin (Casey Harkins)
	* Text Replacement Plugin rewritten, works in real time and far more
	  intuitively (Benjamin Kahn)
	* Entries in the text replacement plugin are now sorted
	  alphabetically
	* The text replacement plugin allows non-whole-word replacement rules
	  (Levi Bard)
	* The text replacement plugin offers both case sensitive matching and
	  automatic case handling
	* I'dle Ma'ker plugin now has an easier method to unidle accounts, a
	  way to idle all accounts at once, and a way to unidle all accounts
	  idled via the plugin (John Bailey, Sadrul Habib Chowdhury)
	* The Evolution Integration plugin now supports Groupwise contacts
	* Mono plugin loader (Eoin Coffey)
	* Perl plugin loader has been rewritten (John Kelm, Google Summer
	  of Code)
	* New music messaging plugin (Christian Muise, Google Summer of Code)
	* gaim-remote has been superceded by new DBUS bindings within libpurple
	  (Piotr Zielinski, Google Summer of Code)
	* The purple-url-handler program has been added to provide a way to
	  automatically launch IM links via Pidgin or Finch.
	* The functionality of the auto-reconnect plugin has been
	  moved into the core, and the plugin itself has been removed.
	* 'Highlight when nick said' option added to Message Notification
	  plugin.
	* The system tray icon is now properly transparent (Dan Winship)
	* New Log Reader plugin that can read and display logs from Adium,
	  MSN Messenger, and Trillian in the log viewer
	* New Contact Availability plugin that attempts to predict the
	  times when people in your buddylist will most likely respond
	  to you, based on times in the past when they have responded
	  (Geoffrey Foster, Google Summer of Code)
	* A few new plugins: Autoaccept, Autoreply, Buddy Notes, New Line,
	  Offline Message Emulation, Conversation Colors and Markerline

	MSN Features:
	* Custom smiley receiving support (Irving Cordova & Francesco Fracassi)
	* Added support for sending (with the /nudge command) and receiving
	  "nudges" (Julien Cegarra, Martin Bayard)
	* Added an account action to open your Hotmail inbox from MSN
	* Bi-directional text is correctly handled now (Shlomi Loubaton)

	Yahoo Features:
	* Stealth Settings have been implemented
	* Doodle is now supported (Andrew Dieffenbach, Google Summer of Code)
	* Buddies' requests to add you to their lists now prompt for
	  authorization
	* Account option to ignore chat and conference invitations (Peter
	  Lawler)
	* Added a /list command to bring up the room list (Peter Lawler)

	AIM/ICQ Features:
	* ICQ file transfer support with newer ICQ clients (Jonathan Clark,
	  Google Summer of Code)
	* Many overall improvements to AIM and ICQ file transfers (Jonathan
	  Clark, Google Summer of Code)
	* Support for pausing and resuming AIM and ICQ file transfers
	  (Graham Booker)
	* Ability to set ICQ "require authorization" and "web aware"
	  setting (Ettore Simone)
	* ICQ encoding fix for offline buddies (Ilya Konstantinov)

	IRC Features:
	* SSL support for IRC connections (Daniel Atallah)
	* Show an error message when temporarily unable to join an IRC
	  channel or change your nick
	* Added /nickserv, /memoserv, /chanserv and /operserv
	  commands (Joao Luís Marques Pinto)
	* Added CTCP VERSION via /version (Andrej Krivulčík)
	* Added /whowas command (achris)

	Jabber Features:
	* Support for SRV lookups
	* Support for buddy icons
	* Jabber User Directory searching

	SILC Features:
	* Whiteboard support (Pekka Riikonen)
	* Sending/receiving images in IMs (Pekka Riikonen)
	* Cipher and HMAC selection support (Pekka Riikonen)
	* Buddy Icon support (Pekka Riikonen)

	Other Protocol Changes:
	* Bonjour (Rendezvous) protocol support (Juanjo Molinero Horno, Google
	  Summer of Code)
	* Updated Gadu-Gadu protocol support (Bartosz Oler, Google Summer of
	  Code).  This requires the libgadu library.  See
	  http://pidgin.im/faq.php#libgadu for more information.
	* SIP/SIMPLE support (Thomas Butter, Google Summer of Code)
	* Sametime protocol support
	  Requires the meanwhile library: http://meanwhile.sourceforge.net
	* QQ protocol support (Mark Huetsch, Google Summer of Code, and the
	  developers of the OpenQ project)
	* Removed the Napster and TOC protocols plugins

	Other Noteworthy Changes:
	* NAT traversal support via UPnP (Adam J. Warrington, Google Summer of
	  Code)
	* NAT traversal support via NAT-PMP (Evan Schoenberg and R. Tyler Ballance)
	* The modify account dialog now contains two tabs, which should display
	  better at lower resolutions (Sadrul Habib Chowdhury)
	* New "find buddy" results dialog (Alex Converse)
	* People using input methods can now use Enter again
	* Mouse-over hyperlink coloring is now themeable
	* Buddy Pounces now have a proper management window. (Kevin Stange)
	* Buddy icons maintain aspect ratio when resized
	* The last used directory is remembered for opening or saving files and
	  buddy icons
	* Add an SVG version of our desktop icon, pidgin.svg (John Oyler)
	* If a given protocol doesn't support privacy, we now handle blocking
	  in the core. (Jean-Yves Lefort)
	* Smiley themes can now include spaces in the smiley definitions.
	  The spaces (and now backslashes) must be backslash-escaped.
	  (Sadrul Habib Chowdhury)
	* New e-mail notices are now grouped into one dialog.
	  (Sadrul Habib Chowdhury, Chris Stafford)
	* "Open" in the File Transfer window integrates with GNOME, KDE, and
	  Windows and falls back to the browser in other environments.
	* On Mac OS X, the keyboard/mouse idle time pref now uses system idle
	  time instead of X11 idle time (Michael Culbertson)
	* Autocomplete in the buddy pounce dialog (Sadrul Habib Chowdhury)
	* Non-blocking socket I/O is used in most protocol plugins
	* All-new icons all over the place (Hylke Bons)

	Preference Changes:
	* Preferences have been substantially reorganized and cleaned up
	* Smiley theme descriptions are now shown correctly for the highlighted
	  smiley theme (Levi Bard)
	* All Buddy List preferences have been moved to the Buddies menu of
	  the buddy list window.
	* Proxy settings will be taken from Gnome if it is running.  These may
	  still be overridden on a per-account basis.
	* Removed "Dim idle buddies;" behavior is now always enabled
	* Removed keyboard shortcut preferences for ctrl-B/I/U; enabled by
	  default, but won't interfere with bindings set by the GTK theme
	* Removed keyboard shortcuts preferences for ctrl-# to insert a smiley;
	  behavior removed from Pidgin
	* Removed "Enter" vs. "Ctrl-Enter" to send; "Enter" sends by default,
	  but it is now possible to change this binding in your GTK theme
	* Removed "Show multi-colored screennames in chats;" behavior is now
	  always enabled and screenname colors automatically adjust themselves
	  to compensate for background color.
	* Removed "Raise Buddy List Window on Events" and the related behavior
	* Removed "Display remote nicknames if no alias is set"
	* Removed "Show idle times" and "Show warning levels" on the buddy
	  list; behavior is now always enabled
	* Removed "Auto-expand contacts;" contacts expand only when dragging
	  buddies around the buddy list
	* Removed conversation and buddy list buttons and related preferences
	* Removed "Raise conversation window" preferences; moved feature to
	  the notify plugin
	* Removed "Show alias in tabs/titles;" behavior is now always enabled
	* Removed "Show formatting toolbars;" the setting in conversations'
	  "Options" menu now affects the global preference
	* Removed "Show timestamps;" behavior is now enabled, but is overridden
	  by the timestamp plugin
	* Removed all protocol options pages
	* Removed "Escape closes windows;" default key binding is now Ctrl-W
	* Removed "Log when buddies sign on/sign off/become idle/become
	  un-idle/go away/come back" and "Log your own actions;" all of these
	  will be logged when the system log is enabled
	* Removed the separate ignore formatting preferences; behavior has been
	  consolidated into a single preference

version 1.5.0 (8/11/2005):
	* Ability to set IRC quit message (Lalo Martins)
	* OSCAR file transfers now work for 2 users behind the same NAT
	  (Jonathan Clark)
	* Yahoo! buddy requests to add you to their buddy list now prompt for
	  authorization
	* Added a /clear command for conversations/chats
	* Fixed ICQ encoding for messages with offline ICQ users
	  (Ilya Konstantinov, SF Bug #1179452)
	* Default Yahoo! chat roomlist locale to 'us'

version 1.4.0 (7/7/2005):
	* Fix system log start times for some protocols
	* SILC compiles with newer SILC toolkit versions (Pekka Riikonen)
	* Fixed a bug where buddy icon cache files were left in the icon
	  cache directory after they were no longer in use.
	* Attempt to detect the file type of a buddy icon when saving.
	* Additional Yahoo! boot protection (Peter Lawler)
	* A few Yahoo! memory leaks plugged (Peter Lawler)
	* Fixed handling of the new Yahoo! profile page. (Joshua Honeycutt,
	  Peter Lawler)
	* Fixed localized Yahoo! room lists.  Please refer to the Yahoo!
	  section of the Gaim FAQ for details. (Peter Lawler)
	* Enabled sending files to ICQ users using ICQ 5.02 and newer
	  (Jonathan Clark)

version 1.3.1 (6/9/2005):
	* The file transfer details section now also displays the full path to
	  the local file sent/received.
	* Yahoo! has the following new "/" commands:  /join, /buzz
	* Fix Yahoo! privacy bug
	* Fix Jabber Get Info crash on busted servers
	* Updated our gaim.desktop file, thanks to all our terrific translators
	  for sending in translations of the changes
	* Improvements to how Gaim handles new message notification
	* Fix Jabber registration on XMPP servers (including jabber.org)

version 1.3.0 (5/10/2005):
	* Removed parts of the font selection dialog that were not respected
	* Fix being invited to a multi user chat on MSN
	* Multiple SILC accounts should work now (Pekka Riikonen)
	* Fix times on jabber chat backlogs
	* Fix gevolution plugin to compile with e-d-s 1.0 or 1.2
	* Fix gevolution plugin to remember buddy name when someone added you
	  and you then add them
	* Formatting in jabber chats works
	* Fix to prevent MSN disconnecting if you change status while connecting
	* Fixes for two remotely exploitable crash bugs.  See
	  http://gaim.sourceforge.net/security/ for more information.
	* Change to correctly handle adding jabber buddies on ejabberd servers

version 1.2.1 (4/3/2005):
	* URL escaping now works with UTF-8 text. This may break some old log
	 files.
	* Revert to XOR auth for ICQ as the md5 is not fully functional
	* Fix bug with going away while in a jabber chat
	* MSN bug fixes (Felipe Contreras)
	* Escape things properly in IRC
	* Docklet fixes: fix the "1 pixel-wide icon" bug, fix problems with Gaim
	  crashing when the tray manager dies, and work correctly with multi-headed
	  displays where the tray isn't on the primary screen (Robert McQueen)

version 1.2.0 (3/17/2005):
	* Yahoo file receiving and buddy icon receiving work again.
	* Limit animated buddy icon frame rates to 10 frames per second
	  (Nathan Conrad)
	* Fix a bug where portions of your account configuration would
	  fail to be read correctly if you set a proxy user name or
	  password containing invalid XML characters such as < and >
	  (Bastien Durel)
	* Yahoo! privacy improvements (Bleeter)
	* Fix receiving Jabber formatting (broken in 1.1.3)

version 1.1.4 (2/24/2005):
	* Fixed a bug where Yahoo! would lose messages (and any other packet
	  really)
	* Correctly show the time when incoming Gadu-Gadu messages were sent
	  (Carl-Daniel Hailfinger)
	* Fixed crashes with glib 2.6
	* Fixed MSN crash when conversations time out after the conversation
	  window was closed
	* Fixed an html parsing bug, CAN-2005-0208

version 1.1.3 (2/17/2005):
	* CHAP authentication support for SOCKS5 proxies (Malcolm Smith)
	* ICQ offline messages are sent using your specified character
	  set instead of Unicode (Magnus Hult)
	* MSN HTTP method works with proxies using authentication (Bastien Durel)
	* Really fix the bug where buddies show as logged in for 49 thousand days
	* Buddy pounces containing '&' are saved correctly
	* Improved MSN error handling when the servers are unavailable
	* More MSN bug fixes
	* Fix some leaks
	* Fix "Find" in the log viewer so that it finds in all logs
	* Smileys not appearing at the end of lines has been fixed
	* Closing conversation windows no longer cancels active file transfers on
	  MSN (Felipe Contreras)

version 1.1.2 (1/20/2005):
	* MSN 'HTTP Method' fixed (Felipe Contreras)
	* Better handling of MSN's Individuals group and buddy status updates
	  (Felipe Contreras)
	* Fix a crash inviting MSN user to a chat when they're already there
	* AIM SecurID login support
	* Fix configuration of Jabber chat rooms on some servers
	* More MSN bug fixes (Felipe Contreras)
	* Fix queue messages to Docklet when not globally away (Robert McQueen)
	* Fix some leaks
	* The Autopackage now builds both the mozilla-nss and the gnutls
	  ssl plugins, and requires at least one of those libraries.

version 1.1.1 (12/28/2004):
	* Allow SILC authentication via public key if your key is password
	  protected (Michele Baldessari)
	* More MSN bug fixes (Felipe Contreras)
	* Drag-and-drop to conversation window file transfers work again
	* Disable the delete button on pounces that aren't saved yet anyway
	  (Kevin Stange)

version 1.1.0 (12/02/2004):
	New Features:
	* Binary relocable. Gaim will find its files even if it's installed
	  in a location other than the --prefix it was ./configured with.
	  Pass --disable-binreloc to ./configure to disable.
	* IRC now has fallback encodings, and tries harder to display
	  something useful during an encoding error.
	* New MSN protocol icon (Felipe Contreras)

	Bug Fixes:
	* Fix some leaks (Miah Gregory, Felipe Contreras)
	* Fix crashes when removing buddies in certain situations (Andrew Hart)
	* Eliminate MSN switchboard errors (Felipe Contreras)
	* Fix MSN buddy icon synchronization (Felipe Contreras)
	* Correctly display file transfer dialogs for filenames containing &, < or >
	* Correctly display MSN authorization dialogs for friendly names containing
	  &, < or >
	* Properly align the right-click docklet menu with the docklet icon in
	  *nix.
	* Fix a crash if the MSN buddy list is not available
	* Fix a bug in the request api (Gary Kramlich)

version 1.0.3 (11/11/2004):
	Bug Fixes:
	* Jabber authentication fixes (Michael Plump)
	* Yahoo buddy idle reporting is more accurate (Evan Schoenberg)
	* "Allow All" privacy setting works on Yahoo (Peter Lawler)
	* Fix a crash when dragging a buddy to the conversation entry area
	* Fix a crash removing chats from the buddy list
	* Correctly display buddy pounces for aliases with &, < or > in them
	* Correctly follow the per-conversation logging option

version 1.0.2 (10/19/2004):
	Bug Fixes:
	* MSN file transfers work on big endian machines (Jean-Francois Roy and
	  Evan Schoenberg)
	* Fixed the MSN signon crash with Miranda users in the buddy list
	* Fixed sending messages to MSN Web Messenger users (Damien Ayers)
	* Fixed some memory leaks in the MSN plugin (Evan Schoenberg)
	* Fixed a crash viewing certain MSN user profiles (Evan Schoenberg)
	* Fixed a crash sending a file on MSN when the file is unreadable
	* Fixed a crash deleting accounts (Andrew Hart)
	* Fixed a crash inviting to chats (Andrew Hart)
	* Fixed a bug in Yahoo privacy handling (Peter Lawler)
	* Fixed a crash trying to join a chat from the docklet when not signed in
	  to a chat-capable account (Daniel Atallah)

version 1.0.1 (10/07/2004):
	New Features:
	* Use the GNOME default browser when opening links if you're running GNOME
	  (Alex Duggan)
	* Added support for multiple addressbooks in the gevolution plugin
	  (Henry Jen).

	Bug Fixes:
	* Send-As menu duplicates less work (Dave West)
	* Can now see your own MSN buddy icon (Felipe Contreras)
	* Jabber roomlist fetches work again
	* Close buttons on tabs in existing conversations correctly reflect the
	  "show close buttons on tabs" preference (Nathan Fredrickson)
	* Fix to make the get_signon(buddy) perl plugin function work (Gregory C.
	  Harfst)
	* Fixed crashes when reloading the gevolution plugin (Henry Jen)
	* Fixed some memory leaks in the gevolution plugin.
	* Wrap at character boundaries if there is not enough space for a full word
	* 64 bit compile warning fixes

version 1.0.0 (09/17/2004):
	New Features:
	* Drag-and-drop buddy support for the Invite dialog (Stu Tomlinson)
	* Drag-and-drop buddy support for the Pounce dialog (Stu Tomlinson)
	* View Chat log available from the interface (Daniel Atallah)
	* Ability to receive offline messages in character encodings
	  other than ASCII (thanks to Nick Sukharev)
	* File transfer status messages printed to conversation
	  windows (Dave West)
	* Display file transfer messages when someone sends you a file
	  over AIM (Dave West)
	* Handle MSN buddy lists more sanely (Felipe Contreras)
	* Zephyr can use tzc to run from behind a firewall (Arun A Tharuvai)

	Bug Fixes:
	* Work around window manager stupidity with new dialog windows (Dave West)
	* Compile with gtk 2.5.x (Gary Kramlich)
	* Escape invalid characters in log names (Daniel Atallah)
	* Fix for clicking add in an msn chat with 2 or more people in your buddy
	  list (Daniel Atallah)

version 0.82.1 (08/27/2004):
	Bug Fixes:
	* Fix a crash when changing the preference for how to display buttons
	  on conversation windows
	* Remove a stray printf() when beginning new conversations and logging
	  is enabled

version 0.82 (08/26/2004):
	New Features:
	* Ability to set available messages for AIM
	  (Tools->Account Actions->Set Available Message...)
	* Ability to specify a custom character set for messages sent to ICQ
	  users and messages received from ICQ users
	* Ability to edit your current away message (Rhett Robinson)
	* Topics in the conversation window (not the topic field at the
	  top) with URLs will now appear as links (Stu Tomlinson)
	* File transfers appear in the file transfer window when they
	  are initiated rather than when they begin transferring (Dave West)
	* Instead of toggling slash commands on/off, you can now toggle
	  passing through unknown slash commands on/off.

	Bug Fixes:
	* Joining a Jabber chat no longer causes a crash (Stu Tomlinson)
	* Selecting a buddy icon for a brand new account no longer
	  causes a crash
	* Better file transfer error messages (Dave West)
	* Remotely canceled file transfers in MSN are now noticed, so that we
	  don't accidentally cancel the file transfer and crash Gaim
	  (Felipe Contreras)
	* Protocols that don't support joining chat rooms by name no longer
	  allow chat rooms to be added to the buddy list (Felipe Contreras)
	* Delayed messages and system messages no longer cause
	  sound events to be triggered (Nathan Fredrickson)
	* The chat invite button has a correct label (Stu Tomlinson)
	* The system log should leak fewer file descriptors (Ka-Hing Cheung)
	* Buddy list tooltips display in more appropriate positions when
	  using multiple monitors (Dave West)
	* Better parsing of URLs containing special characters
	* All users are shown when joining a Yahoo! conference (Bleeter Yaluser)
	* You now leave all Yahoo! conferences when you log out of Yahoo!
	* Buddy Icon updating bug fixed (Felipe Contreras)

version 0.81 (08/05/2004):
	New Features:
	* The autorecon plugin will somewhat remember state information(Yosef
	  Radchenko)
	* Visual display of ops/voice/halfops/so on in Chats (Stu Tomlinson)
	* Tab completion of slash commands in Chats (Stu Tomlinson)
	* gaim-remote can now manipulate status (István Váradi)
	* The text messages of Yahoo Audibles are now displayed, although
	  the audio and graphics are not.
	* Yahoo! away messages can be 255 characters long now

	Bug Fixes:
	* Gadu-Gadu should connect again (Andrew Wellington)
	* Novell fixes (Mike Stoddard of Novell):
		* Fixed reconnect crash
		* Fixed duplicate root folder bug
		* Fixed bug with folder ordering (on a first time login
		  folders were being added in reverse order).
	* Use ISO date format for the system log (Eduardo Pérez)
	* Long buddy lists with irc should cause flooding disconnects less
	  (Stu Tomlinson)
	* Better smiley substitution
	* Fix a crash related to auto-expanding contacts at the bottom of
	  buddy lists
	* Fix a crash on Solaris when changing or viewing information for
	  your AIM account (Format Screen Name, Change Email Address, etc.)
	* HTML in OSCAR buddy comments is now escaped (and not rendered)
	* Fix a crash when dragging a screen name to a conversation window
	  for that screen name
	* User-requested new conversation windows are now always given focus
	* Pasting HTML into Gaim from certain sources no longer results in
	  the spaces between some words being removed
	* The alias of a contact is now displayed in more places when the
	  alias of a buddy is not set
	* .gaimrc is no longer imported
	* Prevent a crash if you sign off and try to dequeue messages from
	  the away dialog (Kevin Stange)
	* Prevent a possible crash if gaim_gtkconv_write_conv is called
	  with who as NULL (Kevin Stange)
	* Prevent (null) or an empty string from being logged as the sender's
	  name if the sender no longer has an alias because the account is
	  signed off (Kevin Stange)
	* The auto-reconnect plugin will no longer attempt to reconnect an
	  MSN account if you were disconnected because you signed on from
	  another location (Stu Tomlinson)
	* On Solaris, chatting in IRC using the UTF-8 charset no longer gives
	  a "conversion failed" error for every message (Arvind Samptur)
	* ICQ offline messages should have the correct timestamp (Dave West)

version 0.80 (07/15/2004):
	New Features:
	* Ability to send files from the conversation window (Daniel Atallah)
	* Drag a file into the buddy list or a conversation to send it to that
	  buddy
	* Yet more new commands and features for SILC (Stu Tomlinson)
	* Gaim uses the new file chooser when compiled for GTK+ 2.4
	  (Fernando Herrera)
	* Support for the Epiphany web browser (Leonardo Serra)
	* Status messages in Gadu-Gadu (Andrew (proton) Wellington)
	* Parentheses are now displayed around the title and tabs of
	  conversations from offline accounts or parted chats.
	* Zephyr typing notification (Arun A Tharuvai)
	* Account dialog's columns are resizable (Eduardo Pérez)

	Bug Fixes:
	* The firefox browser option now works with firefox 0.9
	* Buddy icons in conversations no longer depend on the
	  buddy list
	* Fix for the bug where some buddies seemed logged in 4
	  thousand some odd days (Alan Ford)

version 0.79 (06/24/2004):
	New Features:
	* Display name changes are now shown in the conversation windows.
	  (Robert Mibus)
	* Get Info on Yahoo! now works for nonenglish profiles.
	  (Ambrose Li)
	* General "Get Info" improvements on Yahoo! and MSN (Ambrose Li)
	* Yahoo! Japan support. Click More Options and check Yahoo Japan
	  in the account editor, to use your Yahoo! Japan account
	* Gtk themes can now theme the Gaim buddy list independently of
	  other things (Stu Tomlinson)
	* Show timestamps now has a per-conversation option in addition
	  to the global one, bringing it in line with the other conver-
	  sation options (Stu Tomlinson)
	* Added MSN buddy icons (Felipe Contreras)
	* Added MSN file transfer (Felipe Contreras)
	* MSN's idle state now actually sets a buddy idle
	* Buddy pounce defaults are now more sane, and apply to the state the
	  buddy is currently in. For example, if the buddy is idle, set
	  "Return from idle" by default. The last action(s) used are the
	  defaults for the next pounce
	* Yahoo buddy icon support
	* Selected buddy icons will automatically convert to the appropriate
	  format for the protocol. (GTK 2.2 and higher only)
	* Dragging an image file into the Modify Account dialog will set that
	  as a buddy icon.
	* Development headers for compiling third-party plugins are now
	  installed. (Stu Tomlinson)
	* Headers for gaim-remote now reside in gaim/ instead of
	  gaim-include/.
	* Basic YCHT support, which allows joining Yahoo! Chats when
	  logged in using the web messenger method

	Bug Fixes:
	* Fixed Yahoo! authentication problems.  (Cerulean Studios)
	* Non-looping animated icons no longer cause Gaim to freeze
	* Flashing windows should work again for unix in window managers that
	  support the URGENT hint (Etan Reisner)
	* Better handling of character sets in RTF for Novell (Mike Stoddard of
	  Novell)
	* Contact list sync problems in Novell fixed (Mike Stoddard of Novell)
	* Fixed a crash in SILC that sometimes happened when resolving
	  the buddy list (Pekka Riikonen)
	* Parallel compiles of the perl plugin should work better
	  (Stu Tomlinson)
	* The disconnected UI op was called twice on connection errors. Now
	  it is only called once. (Evan Schoenberg)
	* Dragging into conversation windows works better
	* Protocol-specific settings for accounts were being removed whenever
	  the account was modified. Now they're only removed when the protocol
	  type changes, as it should be.
	* Zephyr bug fixes and memory leak plugs (Arun A Tharuvai)
	* Rewrite of MSN buddylist support, which fixed a known syncronization
	  bug and some others (Felipe Contreras)

version 0.78 (05/30/2004):
	New Features:
	* Support for the SILC protocol (http://www.silcnet.org/)
	  (Pekka Riikonen)
	* Option to suppress disconnect notification when using
	  the autoreconnect plugin (Christopher (siege) O'Brien)
	* Added support for dragging buddies from the buddy list into the
	  Add Buddy Pounce dialog
	* Pounce notification now includes time (Mike Lundy)
	* The history plugin now shows history for chats in addition to IMs
	* Menu item to view conversation logs (Tom Samstag)
	* Conversation and chat sizes automatically saved (Stu Tomlinson)
	* Added support for Novell privacy settings (Mike Stoddard of Novell)
	* Added ability to initiate multi-user conferences (chats) in Novell
	  (Mike Stoddard of Novell)
	* Find and Save buttons on the debug window (Stu Tomlinson)
	* Plugin Actions menu (Christopher (siege) O'Brien)
	* Plugins can now add entries to the right-click menu of a group or chat
	  (Stu Tomlinson and Christopher (siege) O'Brien)
	* Hyperlink colors are now themeable via your ~/.gtkrc-2.0 file

	Bug Fixes:
	* Compiles again with gcc 2.96 (Ignacio J. Elia)
	* Gtk2.0 compatibility fixes (Tim Ringenbach)
	* Many documentation updates (Jonathan Champ, Gary Kramlich,
	  Stu Tomlinson, and Kevin Stange)
	* Yahoo works on 64 bit machines (Gary Kramlich)
	* Zephyr works on 64 bit machines (Arun A Tharuvai)
	* Novell 64bit fixes, better error messages, and buddy list sync fixes
	  (Mike Stoddard of Novell)
	* Novell protocol works on big endian machines (Novell)
	* Massive rewrite of MSN support, which should fix a number of issues
	  and make errors easier to interpret (Felipe Contreras)
	* Fixed a privacy-related bug in MSN that affected blocking/permitting,
	  which was due to case-sensitive string comparisons (Gudmundur
	  Olafsson)
	* Fixed an MSN HTTP method bug where MSN would queue data indefinitely.
	  (Andrew Wellington)
	* All known MSN formatting bugs were fixed.
	* Overly long messages and paging cell phones in MSN no longer cause
	  disconnects (Felipe Contreras)
	* Several bug fixes for MSN's MSNSLP and MSNObject support (Finlay
	  Dobbie)
	* ALT-F works correctly in the System Log Viewer (Stu Tomlinson)
	* New tabs should scroll correctly again (Tim Ringenbach)
	* Dialogs opened from a conversation window are now closed when
	  the conversation window is closed, preventing a crash (Kevin Stange)
	* Copy/paste encoding fixes (Joe Marcus Clarke)
	* IRC disconnect crash fix (Luciano Miguel Ferreira Rocha)
	* Ampersands in links should work correctly (Tim Ringenbach)
	* DirectIM and IM Image support for AIM are greatly improved
	  (Tim Ringenbach)
	* Gadu-Gadu updates (Andrew Wellington)
	* Print Gadu-Gadu messages to the debug window instead of the console
	* Updated and standardized blist signals (Gary Kramlich)
	* Made the recieve-*-msg signals match the sending ones (Stu Tomlinson)
	* The idle time for the buddy-idle and buddy-unidle signals should
	  be correct again.

	Preference Changes:
	* Added "Conversation placement - By conversation count"
	* Added a "none" smiley theme to replace the "Show graphical
	  smileys" option
	* Replace default formatting preferences with a dialog to set a
	  default formatting in a WYSIWYG manner.
	* Removed "Show logins in window," default to yes
	* Removed "Send URLs as links," default to yes (in protocols that
	  support HTML)
	* Removed "Show URLs as links," default to yes
	* Removed New window height & width and Entry field height for Chats &
	  IMs, sizes are now saved automatically
	* Removed "Tab-complete nicks" default to yes
	* Removed "Old-style tab completion", no longer supported
	* Removed "Sending message removes away status", default to no
	* Removed "Show numbers in groups", default to yes
	* Removed "Icons on tabs", default to yes
	* Removed "Sounds when you log in", default to no
	* Removed "Seconds before resending autoresponse", default to 600
	  seconds
	* Removed "Send autoresponse in active conversations", default to no
	* Removed "Show people joining in window", default to yes
	* Removed "Show people leaving in window", default to yes

version 0.77 (04/22/2004):
	New Features:
	* The System Log returns (Ka-Hing Cheung)
	* Added a conversation-drag-ended signal (Etan Reisner)
	* Reorganized and cleaned up the MSN protocol plugin (Felipe Contreras)
	* Added the -c option to specify location of the .gaim directory,
	  removed the outdated -f option that no longer had any effect (Daniel
	  Atallah)
	* Novell GroupWise protocol support added (Novell)
	* WYSIWYG improvements (Tim Ringenbach)
	* WYSIWYG editing for user info (Jon Oberheide)
	* Rich-text copy and paste
	* Plugins can now add menu items to the buddy context menu
	  (Christopher O'Brien)
	* Plugins can now add preferences (Gary Kramlich)
	* The TOC protocol is no longer built by default. The plugin is not
	  being properly tested and is no longer officially supported.
	* Bumped up the plugin API version number, and added version numbers
	  for loader plugins and protocol plugins. Authors will want to
	  update their plugins, and possibly use GAIM_PLUGIN_API_VERSION,
	  GAIM_PRPL_API_VERSION, and GAIM_LOADER_API_VERSION constants.
	* Zephyr error reporting works (Arun A. Tharuvai)
	* Zephyr deals with non-utf8 characters (Arun A. Tharuvai)

	Bug Fixes:
	* Formatting in the Log viewer is fixed (Kevin Stange)
	* Save Conversation works again (Kevin Stange)
	* The Clear button in privacy works (Robert Mibus)
	* MSN error reporting works again (Stu Tomlinson)
	* MSN e-mail notifications should no longer cause Gaim to crash
	  (Felipe Contreras)
	* Fixed an infinite loop bug that would sometimes cause MSN to lock
	  up (Nickolai Zeldovich)
	* All away messages should now show up in tooltips
	* Removing zephyr buddies no longer crashes (Arun A. Tharuvai)

version 0.76 (04/01/2004):
	New Features:
	* WYSIWYG text input (with much help from Gary Kramlich and Kevin
	  Stange)
	* Ability to be invisible on AIM
	* Chatroom list support (Tim Ringenbach)
	* Added auto-completion for screen names to the New Instant Message and
	  Get User Info dialogs.
	* Non-ascii character support in AIM chats (Uli Luckas and Marco Ziech)
	* Vastly improved browser opening, with tab support! (Nathan
	  Fredrickson)
	* Added support for connecting to MSN using the port 80 method.
	* Support for Mozilla Firefox (Chris Friesen and Nathan Fredrickson)
	* Added protocol-specific preferences (Gary Kramlich)
	* Local IP address information can be changed in Preferences
	  (Tim Ringenbach)
	* Improved local IP address detection (Tim Ringenbach)
	* Offline accounts in account drop-down lists are now greyed (Etan
	  Reisner)
	* Improved accessibility support for screen readers and other
	  accessibility tools (Marc Mulcahy)
	* Improved accessibility in conversation windows (Nathan Fredrickson)
	* Keyboard access to context menus via Shift+F10 (Marc Mulcahy)
	* Core/UI split event loop code. (Scott Lamb)
	* Added improvements to the multi-field request code, including
	  required fields and account fields.
	* Moved more dialogs to the request API for interface consistency
	  (Send Message, Get User Info, and Insert Link dialogs)
	* Jabber file transfer
	* IRC file transfer (Tim Ringenbach)
	* Added a hidden preference for disabling buddy list tooltips or
	  changing the pop-up delay in prefs.xml.
	* Moved translation news to po/ChangeLog

	Bug Fixes:
	* Changes in AIM/ICQ server-side buddy lists take
	  precedence over the local buddy list
	* Significant work on the Zephyr plugin (Arun A. Tharuvai)
	* You can now use :/ as a smiley safely (Nathan Owens)
	* Various buffer overflow fixes (Stefan Esser)
	* Tabs now stay green when they are supposed to (Etan Reisner)
	* Fixed a bug where only the first user in a chat room list was removed
	  sometimes when trying to remove a group of users (Tim Ringenbach)
	* Clearing an AIM buddy icon actually removes it from the server,
	  icons changes in the account editor do not take effect if the
	  cancel button is used (Stu Tomlinson)
	* Improved chat parting logic (Tim Ringenbach)
	* Yet Another IRC channel user duplication bugfix (Tim Ringenbach)
	* Deleting an account while modifying it will no longer crash gaim.
	* Only one account preference window will now appear per account when
	  clicking Modify.
	* Aliases are now shown alongside the screen name in the message
	  queue window. (Kevin Stange).
	* TCL Plugin API changed
	* The mobile icon on MSN users is now removed when the person disables
	  mobile paging (Stu Tomlinson)
	* Removing invalid buddies in MSN with a space in their name no longer
	  causes a disconnect (Stu Tomlinson)
	* Multiple MSN chats should now work (Robert Mibus)
	* Added new MSN error codes and fixed an incorrect one (Stu Tomlinson)
	* Incoming colors are now processed correctly in MSN.
	* Conversation placement by account now works correctly with both
	  chats and IMs, and takes the Combine Chats and IMs option into
	  consideration.
	* Minor tweaks to the list box in the multi-field request dialogs
	  so they work without a label and scrollbar (Pekka Riikonen)
	* Hitting enter in a multi-field request dialog when a textfield has
	  the focus no longer ignores the changed text in the textfield
	  (Gary Kramlich)
	* The Disconnect dialog no longer raises and gains focus each time
	  a disconnected account is added (Ka-Hing Cheung)
	* Gadu-Gadu might actually connect again (Ignacy Gawedzki)
	* Buddy pounces for an account are removed when the account is
	  deleted (Gary Kramlich)
	* Various bug and memory leak fixes (Gary Kramlich)
	* Assorted SSL crashfixes
	* --enable-debug no longer breaks compilation when using gtk 2.4,
	  which also broke garnome.
	* Tooltips shouldn't crash now (Daniel Atallah)

version 0.75 (01/09/2004):
	* New Yahoo! auth method
	* Yahoo! file transfer (Tim Ringenbach)
	* Yahoo! chat joining fixes (Tim Ringenbach)
	* Persons can auto-expand when hovering your mouse over it
	* Improved i18n support for MSN email notification (Felipe Contreras)
	* Jabber SASL PLAIN support
	* Improved Jabber MUC (Chat) support
	* Fixed an MSN login bug some people likely experienced (Felipe
	  Contreras)
	* Touch-up various dialogs to follow the Gnome Human Interface
	  Guidelines more closely (Steven Garrity, Nathan Fredrickson, and
	  Ka-Hing Cheung)
	* Works better with all-black gtk themes (Etan Reisner)
	* Mozilla Firebird support (Chris (darth_sebulba04))

version 0.74 (11/25/2003):
	* Sort-by-size log sorting fix
	* Log directory umask fix for users of gaim-remote
	* Fix Jabber room creation on MUC servers.

version 0.73 (11/21/2003):
	* New Logging format and code:
		* fixes i18n issues with logs
		* compatible with old logs
		* hopefully fixes segfault in viewing logs
	* New disconnected account dialog (Thanks, Daniel Atallah)
	* Fixes several Jabber bugs
	* Fixes the bug where some dialogs would crash when spell checking was
	  enabled. Closes #827930.
	* Fixed unblocking of users in MSN (Robert Mibus)
	* Fixes outgoing mobile pages on MSN.
	* The border on the close buttons on inactive tabs are no longer shown,
	  thanks to a fix used by Galeon.
	* Compatible with autoconf 2.58.
	* Cleaned up gtkspell-related code (Robert McQueen)
	* Changed the parameters for the received-chat-msg signal.
	* Added a Release Notification plugin

version 0.72 (10/31/2003):
	* Added a search feature to conversations.
	* Added an option to remove the formatting toolbar, both globally and
	  on a per-window basis (Nathan Fredrickson)
	* Added a drop shadow to the buddy list tooltip
	* Smileys are copyable
	* Fixed the ICQ login crash
	* Fixed a crash in the Add Chat dialog when selecting an
	  account that doesn't support chats. Closes bug #821606.
	* Fixed a bug where new MSN accounts without buddies added wouldn't
	  connect.
	* Fixed a crash when deleting an account that has IMs or chats open.
	  Closes bug #821630.
	* Smileys have background colors
	* If SSL is not enabled, MSN will load, but error on connect.
	* Disable Jabber SASL auth until the standard stabilizes

version 0.71 (10/09/2003):
	* The right-click menu for e-mail links now presents a "Copy E-Mail
	  Address" item
	* Fix sort by idle to behave as it did pre-contact support (David
	  Smock)
	* Display AIM away messages in the tooltip for buddies when
	  they are away
	* Support for Buddy Comments for AIM and ICQ buddies
	* Window icons are now set as buddy icons or status icons
	* Get User Info in MSN and Yahoo now return an error indicating that
	  the information doesn't exist if the profile is empty (parts by
	  Nathan Poznick)
	* Added startup notification support for window managers that support it
	* The protocol icon for an account in the accounts window will now
	  "pulse" when signing the account on.
	* Zephyr formatting fixes (Arun A. Tharuvai)
	* Zephyr can connect to chats (Karsten Huneycutt)
	* SSL support can now be provided by third party plugins.
	* Multiple copies of gaim installed at different locations no
	  longer attempt to load the same, possibly incompatible plugins
	  (Robert McQueen)
	* Implemented another new Yahoo! authentication method
	* Fixed a bug displaying Chinese MSN messages (Ambrose C. LI).
	* Additional fixes and checks for the perl build process (Sean Burke).
	* Massive core/UI splitting.
	* Re-write of Jabber protocol plugin
	* Conversation API changes.
	* Some plugins must be updated due to code variable changes,
	  function name changes, and change of behavior for certain
	  functions.

version 0.70 (09/28/2003):
	* Implemented Yahoo's new authentication method (Cerulean Studios)
	* Protocol plugins that have plugin dependencies now load correctly.
	* Perl installs where it's told to a bit more correctly.
	* Robert "Robot101" McQueen cleaned and core/UI split IM
	  image support.

version 0.69 (09/24/2003):
	* Added Contact (aka Person, aka Meta-Contact, aka Buddy Merging, etc)
	  support
	* Added MSN 6 smileys.
	* Added animated smiley support (Ka-Hing Cheung)
	* Added SSL support, compatible with GNUTLS and Mozilla NSS.
	* Added plugin IPC.
	* Added support for gettext 0.12.x.
	* Updated MSN support to the MSN Protocol version 9.
	* Jabber now supports SSL
	* Yahoo now shows people using the java chat client (Tim Ringenbach)
	* Yahoo chat and conference (Tim Ringenbach)
	* Yahoo ignore support (Jesse Farmer (farmerje))
	* Yahoo idle times displayed, long buddy lists work, sms users,
	  and other improvements (Tim Ringenbach)
	* The accounts window now shows offline accounts as greyed out, and
	  online accounts as colored.
	* Fixed the text replacement plugin.
	* Fixed all known signal problems in perl.
	* The right-click menu for conversation tabs now shows the tab icon
	  and status, if tab icons are enabled. (Jesse Farmer)

version 0.68 (09/01/2003):
	* Removed the old event system and replaced it with a much better
	  signal system.
	* Added plugin dependency support.
	* Rewrote the Perl plugin. All old scripts will break, but it offers
	  a much better API for new scripts.
	* Yahoo color support (Tim Ringenbach (marv_sf))
	* Yahoo and MSN get info support (Nathan Poznick)
	* Fixed Jabber registrations.
	* Fixed a problem where pouncing two users with the same name
	  appeared in the same conversation window, and other related
	  problems. (Robot101)
	* Corrected problems with proxy preferences.
	* Mailchk.c and simple.c compile again (Paul A (darkrain))

version 0.67 (08/14/2003):
	* Brought back the message notification plugin (Brian Tarricone)
	  You'll need to reconfigure your settings for this plugin
	* IRC protocol plugin rewritten (Ethan Blanton)
	* New IRC protocol icon (Nuno Donato)
	* Protocol and status icons now optionally appear on tabs.
	  (Etan Reisner)
	* Various dialog rewrites (Jabber vCard, Add Group, Alias Chat,
	  Rename Group, Privacy)
	* Shows "hiptop" icon for AIM buddies using hiptop
	  devices (Robey Pointer)
	* Privacy core/UI split.
	* Conversation placement by group now applies to chats in the buddy
	  list as well.
	* Events in a conversation (user logged in, logged out, window closed,
	  etc.) now grey the tab.
	* Various bug fixes (larne from irc, Tim Ringenbach, Bjoern
	  Voigt, Paul A (darkrain))

version 0.66 (07/18/2003):
	* Freebsd compile fix (Matthew Luckie)
	* .spec file improvements (Ethan Blanton)
	* Added a gaim-remote man page (Robert McQueen)
	* The Remote Control plugin no longer adds duplicate groups to your
	  buddy list.
	* Servers and ports are now imported correctly in MSN.
	* Core/UI split the core initialization and shutdown.
	* MSN messages with newlines are now sent correctly to MSN clients.
	* Fix some sound initialization stuff
	* Fix saving and import of default away message

version 0.65 (07/16/2003):
	* Massive internal core/ui splitting
	* New account dialog
	* Preferences moved to ~/.gaim/prefs.xml
	* Account information moved to ~/.gaim/accounts.xml
	* Pounces moved to ~/.gaim/pounces.xml
	* Added protocol icons to various drop-down boxes
	* New Send IM buddy icon merged from Ximian Desktop 2
	* Fixed "Sort by Status" crash
	* Fixed the MSN signon crash
	* Fixed the MSN add buddy crash
	* Fixed the MSN empty buddy list bug
	* Fixed all known MSN chat bugs
	* Fixed HTTP redirect handling in smiley retrieval. This fixes the
	  problems with some smiley themes.
	* Chats in MSN can now be initiated by right-clicking a buddy and
	  choosing Initiate Chat.
	* MSN Alerts and incoming MSN pages no longer pop up several error
	  dialogs
	* Ability to view iChat "Available" messages for AIM
	* Stores your buddy icon on the server for AIM
	* Support for non-ascii characters with Yahoo! Messenger
	* Focus returns to the input box when you click elsewhere, like it used
	  to
	* New typing notification icons from Ximian

version 0.64 (05/29/2003):
	* Buddy list sorting in buddy list preferences.
	* Improved debug window with timestamps and pause buttons.
	* New core/ui split notification and request APIs.
	* New mail notification dialog.
	* Several bug fixes in MSN.
	* Conversation window buddy icon bugs were fixed.

version 0.63 (05/16/2003):
	* A rewrite of the plugin API. Plugin authors will need to change their
	  code based off the changes found in other plugins.
	* Perl script support is now provided in the perl plugin.
	* Debugging is core/ui split, and has a new API with support for
	  debug levels and categories.
	* Support for adding chats to your buddy list.
	* MSN protocol plugin was rewritten, has experimental buddy icon
	  support, and MSN Mobile support.
	* Buddy list speed enhancements (Thanks Ethan Blanton).
	* Napster protocol updates (Thanks Auke Kok).

version 0.62 (04/23/2003):
	* Keyboard shortcuts in the buddy list work again (Thanks Joe
	  Clarke).
	* Support for Jabber XHTML messages
	* Ability to re-request authorization from ICQ and Jabber users by right
	  clicking on them in your buddy list.
	* Improved Zephyr internationalization.
	* Bug causing 'Hide on Send' windows to be lost forever fixed.
	* Iconified windows are now raised properly.
	* Dates printed for old/offline messages.
	* Some assorted crash bugs fixed.

version 0.61 (04/07/2003):
	* Split the buddy pounce core and UI, and rewrote the UI for it.
	* Removed folder icons and excess space from the buddy list (Thanks
	  Dave Camp)
	* Fixed a bug involving dragging buddies and groups
	* Re-implemented the logout icons.
	* New icons for "away" and "aol" (Thanks, Moses Lei)

version 0.60 (04/04/2003):
	Core:
	* Auto-loading protocol plugins.
	* Plugins dialog and perl script menu merged into preferences.
	* Don't auto-login if an existing Gaim session is already
	  running.
	* Moved "privacy preferences" to Tools menu.
	* -n, --loginwin option to disable autologins.
	* Added support for gettext 0.11.x.
	* Added support for automake 1.6.
	* aim:// URI's supported with gaim-remote command.
	* Quit Gaim remotely with gaim-remote. (Thanks, John Silvestri)
	* Added rudimentary support for X11R6 session management. (Thanks,
	  Robert McQueen)
	* Conversation backend and UI are now separated. (Thanks,
	  Christian Hammond)
	* Asynchronous, non-blocking, DNS function (Thanks, Nicolas
	  Lichtmaier)
	* As a side effect of the above: IPv6 support. Tested only with IRC
	  (you can receive ipv6 chat requests from irssi!).

	Plugins:
	* Tray icon plugin--replaces the old GNOME applet. You'll need
	  the panel Notification Area applet (aka system-tray-applet)
	  for GNOME 2, or the Kicker for KDE 3.1. (Thanks, Robert
	  McQueen, Nicolás Lichtmaier, Kristian Rietveld, Ari Pollak &
	  Patrick Aussems)
	* Added GAIM::remove_event_handler and made set_info short
	  circuitable in perl. (Thanks, Ryan McCabe)
	* event_del_conversation for plugins. (Thanks, Bill Tompkins)
	* Notify.c plugin rewritten; check its configure dialog. (Thanks,
	  Etan Reisner)
	* Buddy Ticker made a plugin.
	* Idle Maker added to source.
	* Fortune profile added to source.

	AIM/ICQ:
	* TOC no longer compiles statically by default--use OSCAR.
	* ICQ plugin no longer gets built--use OSCAR.
	* Server-stored buddy lists for ICQ with full support for
	  authorization (Thanks, Mark Doliner)
	* File send/receive support for Aim over Oscar (Thanks, William T.
	  Mahan and Mark Doliner)
	* Non-direct connect typing notification for AIM over OSCAR.
	  (Thanks, Mark Doliner)
	* Allow only people in buddy list privacy option added for AIM.
	* Full ICQ info reading support. (Thanks, Vincas Ciziunas)
	* Support for synchronizing group renames on server.  Group
	  rename server synchronization for AIM.  Server-side
	  synchronization for moving individual AIM buddy to new
	  group improved. (Thanks, Mark Doliner)
	* Ability to add screenname@mac.com people to AIM buddy lists.
	  (Thanks, Graham Booker)
	* Ability to change ICQ password. (Thanks, Mark Doliner)
	* Option to have AIM notify you if you have
	  unread mail. (Thanks, Mark Doliner)
	* Parse URL messages, Contact Sending and Pager Messages
	  in ICQ. (Thanks, Mark Doliner)
	* use snprintf instead of sprintf. (Thanks, William T. Mahan)
	* Fixed crashbug on empty rvous requests. (Thanks Brandon Scott
	  (Xeon) for pointing this out, and Matt Pandina for the patch)
	* Nice Oscar changes--mostly internal. (Thanks, Mark Doliner)

	IRC:
	* Added more IRC slash commands -- /W, /VERSION, /MODE, /CTCP stuff,
	  -- and other cool IRC enhancments. (Thanks, Jonas Birmé)
	* IRC's /topic with no argument displays the current topic (Thanks,
	  Mark Doliner)
	* DCC File Receive support for IRC.
	* Optional password on IRC accounts. (Thanks, Christian Hammond)
	* Added half-op support.

	Jabber:
	* Jabber invisibility and permanently cancel sending on-
	  line status to Jabber buddies.
	* Jabber roster updated on group renames.
	* Fixed a possible segfault when signing off Jabber. (Thanks,
	  Craig Boston)
	* Improved typing notification support for Jabber and
	  Yahoo! (Thanks, Nathan Walp)
	* File receive support for Jabber. (Thanks, Nathan Walp)

	MSN:
	* MSN users are notified when the other party closes the conversation
	  window. (Thanks, Christian Hammond)
	* File receive support for MSN. (Thanks, Christian Hammond)

	Internationalization:
	* Now using libiconv for better i18n support (Thanks, Junichi
	  Uekawa)
	* Lots of i18n fixes (Thanks Matt Wilson, Ethan Blanton, A Lee)
	* Correct i18n handling for many parts of AIM/ICQ, including
	  instant messages, away messages, and profiles (Thanks,
	  Ethan Blanton)
	* Improved MSN internationalization (Thanks, A Lee)

	Other:
	* Optionally uniquely colorize nicks in chats
	* Add / Remove buddy menu item added to the chat users list
	  (Thanks, Jonas Birmé)
	* View log button in conversation toolbar (Thanks, Etan Reisner)
	* Option to log IMs and Chats seperately. (Thanks, Etan
	  Reisner)
	* Removed Ctrl-C binding for color
	* Fix first message in tab not displaying bug (Thanks, Etan Reisner)
	* Changed some default options
	* Updated desktop and window icons (Thanks, Robert McQueen)
	* Switch the .desktop file to the new KDE/GNOME common vfolder
	  format (Thanks, Robert McQueen)
	* Removed all deprecated GTK calls.  Now 100% GTK 2. (Thanks Nathan
	  Walp, Christian Hammond, Ari Pollak, Ethan Blanton, Robert McQueen)
	* Read proxy environment variables. (Thanks, Christian Hammond)
	* Fixed security vulnerability with manual browser option (Thanks,
	  Robert McQueen)
	* Can get info for ICQ and Jabber users from the "Edit
	  Buddies" tab (Thanks, Brian Bernas)
	* Code cleanups and fixes (Thanks, Federico Mena Quintero and
	  Ka-Hing Cheung)
	* Word-wrapping on mail notification text (Thanks, Andrew Molloy)
	* Generic File Transfer PRPL interface (Thanks, Christian Hammond)
	* Better supression of auto-responses (Thanks, Joshua Blanton)
	* Drag-and-drop tabs in conversations, and multiple windows with tabs
	  in each (Thanks, Christian Hammond)

version 0.59.9 (03/01/2003):
	* Updated zh_TW.po file (Thanks breeze833)
	* Fix an oscar bug that caused some messages from
	  AOL 8.0 to be dropped (Thanks Mark Doliner)
	* Changed "openprojects" to "freenode" in irc.c
	* Fixed charset conversion on systems which use a BOM for UCS-4
	  (Thanks, Alfredo Pen~a, Ethan Blanton)
	* Fixed a typo in the man page (Thanks Eric S. Raymond)

version 0.59.8 (01/06/2003):
	* Ripped out all gtk2 support (Thanks Nathan Walp).
	* Fixed smiley related segfault (Thanks Robert McQueen)
	* Yahoo! can connect again

version 0.59.7 (12/21/2002):
	* Yahoo i18n fix (Thanks Ethan Blanton).
	* Fixed a bug in escaping saved passwords (Thanks
	  Eric Timme)
	* Fixed an overflow bug in perl script autoloading
	  (Thanks David Kaelbling)
	* Some build fixes for those using stricter compilers,
	  notably MIPSpro (Thanks David Kaelbling)
	* Fixed a bad argument to accept() calls (Thanks David
	  Kaelbling)
	* Fixed crashbug on empty rvous requests (Thanks Brandon Scott (Xeon))
	  for being the first to point this out.

version 0.59.6 (11/07/2002):
	* Fixed a segfault introduced in 0.59.5 when gtk
	  fails to read the ~/.gtkrc or reads it but fails
	  to create a style from it.
	* Jabber conference timestamps are no longer gigantic

version 0.59.5 (10/14/2002):
	* Fixed a Yahoo! segfault (Thanks, Craig Metz)

version 0.59.4 (10/06/2002):
	* Removed color keybinnding altogether.
	* Added a horizontal scrollbar to Edit page of
	   buddy list. (Thanks, David Fallon)
	* Various bug fixes ((Thanks to (in no particular order)
	  Ethan Blanton, Mark Doliner, Luke Schierer)
	* i18n fixes (thanks, A Lee)

version 0.59.3 (09/14/2002):
	* Reversed patch that accidentally caused Yahoo
	  not to connect--for implementation reasons
	* Changed "color" binding to Ctrl-K.
	* Unaliaising a person in the "Online" tab will show up
	  in the "Edit" tab as well (Thanks, Jason Willis)
	* Internationalization fixes, esp. with UTF-8 locales
	  (Thanks Matt Wilson and Ethan Blanton)

version 0.59.2 (09/09/2002):
	* Japanese translation updated (Thanks, Junichi Uekawa)
	* Won't crash when you set your MSN Friendly name to an
	  empty string.
	* Default manual browser command changed to reflect the
	  fix in 0.59.1
	* Fixed the non-manual browser settings which were broke in
	  0.59.1 (Thanks, Chris Blizzard)
	* Improved MSN internationalization (Thanks A Lee)
	* Smiley lookup will search for longest match for smilies
	  like :-(( (Thanks Eric Melski)
	* When an IM image is clicked, don't open the browser (Thanks
	  Ari Pollak)
	* Prevent a possible crash in unhide_buddy_list() (Thanks Ari
	  Pollak)
	* Fixed a compilation problem on systems without iconv.
	* GtkIMHtml can be set to render font sizes as point size
	  or AIMish relative sizes -- no more huge Yahoo fonts. (Thanks
	  Ka-Hing Cheung)
	* Fixed a bug with regard to Jabber resources (Thanks Nathan
	  Walp)
	* Fixed a possible segfault when signing off Jabber (Thanks
	  Craig Boston)
	* Word-wrapping on mail notification text (Thanks, Andrew Molloy)
	* Strip trailing and leading spaces from MSN/Yahoo names (Thanks,
	  Arun Tharuvai)

version 0.59.1 (08/25/2002):
	* Created a gtk1-stable branch for GTK+ 1.2 bugfix releases.
	  Development will continue in our main branch in GTK+ 2 only.
	* Fixed a security bug in the manual browser setting (Thanks
	  Robert McQueen)
	* Now using libiconv for better i18n support (Thanks Junichi
	  Uekawa)
	* Will work with Perl 5.8 (thanks, Timothy Lee and Dan
	  Colascione)
	* Fix for HTTP proxies (thanks, Ethan Blanton)
	* Read proxy environment variables. (thanks, Christian Hammond)
	* Use the pretty gaim.png for our menu entry.
	* Added support for gettext 0.11.x.

version 0.59 (06/24/2002):
	* Squashed a bug in buddy right-click menu handling
	  that crashed Gaim.  In the process: found and
	  eliminated some memory leaks.
	* Fixed a significant applet leak
	* Can now change Jabber password on server (Thanks,
	  Nathan Walp)
	* Certain types of Jabber presence errors no longer
	  falsely show a buddy on-line.  Instead now a "broken
	  light-bulb" icon is shown and the error status is
	  available via "Get Away Msg"  (Thanks and a tip o'
	  the hat to Christian Hammond for the graphic)
	* Conversation struct has pointer to toolbar (thanks Brent
	  Priddy and Paul Miller)
	* Zephyr fixes (thanks, Arun A. Tharuvai)
	* Aliases in buddy ticker
	* Perl scripts can play Gaim sounds (thanks Andrew Rodland)
	* Internal sounds can be played by commands (thanks Lex Spoon)
	* Auto-login item in applet menu (thanks Chris Boyle)
	* Fixed MSN "Unkown Error Code", "Already there", and
	  "Already in opposite list" errors
	* Changed "Play sound" button to "Mute" button
	* You can now have "reserved" chars in IM and proxy passwords
	* Jabber now has typing notification  (Thanks, Nathan Walp)
	* Improved support for Jabber resources  (Thanks, Nathan Walp)
	* Fixed problem with Gaim crashing on non-ASCII Jabber buddy
	  aliases (Jabber "name" attribute) chars  (Thanks, Ho-seok Lee)
	* Plugged memory leaks in Jabber plug-in
	* Fixed problem with Jabber away status not being propagated to
	  conference rooms for jabberd (server) v1.4.2 and above
	* Chat room buddy lists are now sorted independent of case
	* Added capability for protocol-specific edit buddy menu entries
	* Can now remove a Jabber buddy roster item from the server
	  entirely
	* Gaim can now handle messages from Mac ICQ and Miranda ICQ
	  (Thanks, Mark Doliner)
	* Added Mozilla to browser options and changed KFM to
	  Konqueror.
	* Can now set the server and port for MSN and Napster
	* MSN Internationalization (Thanks Felipe Contreras and
	  countless, countless others)
	* E-mail addresses are no longer truncated when there is a '.' at
	  the end.

version 0.58 (05/13/2002):
	* Better applet transparency
	* Option to raise buddy list on signons/signoffs
	* Formatting of incoming MSN messages
	* Get Info from menu multiple-account-aware (thanks
	  Brian Bernas)
	* Hide and unhide functions for the filectl plugin.
	  (Thanks, Ari Pollak)
	* Added helpful stuff to the Help menu.
	* Self-aliasing from the account editor.
	* Better selection in GtkIMHtml (Thanks Ben Miller)
	* A warning when your OSCAR buddy list is too long
	  (Thanks, Mark Doliner)
	* ICQ status messages in OSCAR (Thanks, Mark Doliner)
	* Play sound when your name is said in a chat
	* Approval dialog for Jabber when somebody wants to
	  subscribe to user's presence. Also gives user the
	  opportunity to add that buddy if not already on the
	  user's buddy list.
	* Jabber "Change buddy group" roster synchronization now
	  works again.  (This was unknowingly broken when the
	  "out-sourced" Jabber libs were upgraded in 0.56)
	* Invalid Jabber I.D.'s no longer crash Gaim.  User now
	  notified with pop-up's.
	* Jabber Buddy sign-on time support, added in 0.57,
	  removed until and unless and inconsistency can be
	  resolved. (Thanks, Nathan Walp)
	* Bug-fix for potential buffer overflow in Jabber
	  plugin. (Thanks, rwscott)
	* Tempfiles used for secure MSN/HotMail login (added in
	  0.57) are now themselves created securely.
	* Secure MSN logins (added in 0.57) no longer blow up
	  on Solaris.
	* Timezone support improved.

version 0.57 (04/25/2002):
	* New authorization method for Yahoo!
	* Jabber will tell you when your buddies signed on (Thanks
	  Nathan Walp)
	* Jabber improvements (Thanks, Nathan Walp)
	* More keyboard shortcuts
	* event_chat_recv takes char**'s, and event_im_recv takes
	  a *guint32 for flags
	* Secure hotmail login for MSN (thanks for the tips,
	  Scott Werndorfer)

version 0.56 (04/11/2002):
	* Shell-like send history binded to Ctrl-Up and Ctrl-Down
	* libjabber upgraded to most recent stable version
	* Buddylist looks a little better
	* Fixed MSN privacy settings
	* Group deletion fix (Thanks Mark Doliner)
	* Alias/Group syncronization for Jabber (Thanks JSeymour)
	* Fixed broken signal handling in gdm-started GNOME sessions
	  (Thanks Jim Seymour, Vann, Robert McQueen)
	* Oscar group syncronization (Thanks, Mark Doliner)
	* ICQ Authorization via Oscar (Thanks, Mark Doliner)

version 0.55 (03/29/2002):
	* Jabber improvements (Thanks Jim Seymour)
	* Various sound cleanups (Thanks Robert McQueen)
	* Login process shown in single window (Thanks Michael
	  Golden)
	* Can reorder your accounts in the account editor (Thanks
	  Luke Schierer)
	* Shows "mobile" icon for Oscar buddies using mobile
	  devices (Thanks Mark Doliner)
	* Fixed bug in MSN smilies that crashed PPC (and other?) platforms
	* HTTP Proxy settings now HTTP compliant (Thanks Robert McQueen)
	* Speling corections (Thanks Tero Kuusela)
	* Oscar list icon fixes (Thanks Mark Doliner)
	* Oscar idle times work again (Thanks Mark Doliner)
	* Protocol icons on Edit Buddies tab (Thanks Christian Hammond)

version 0.54 (03/14/2002):
	* Compiles without GdkPixbuf again
	* GtkIMHtml will refresh when you set a new GTK+ theme
	* Improved Yahoo! typing notification (thanks Brian Macke)
	* Prompt to authorize MSN buddies who added you while you
	  were offline (Thanks Jason Willis)
	* Option to globally disable Buddy Icon animation (Thanks
	  Luke Schierer)
	* Numerous bugfixes
	* Yahoo! will tell you when your buddies are playing Yahoo!
	  games and give you the ability to join them
	* Yahoo! can receive offline messages
	* IRC can do DCC chat.
	* IRC will convert HTML formatting to mIRC formatting.
	* Buddylist tab placement option (Thanks Jason Willis)
	* Protocol specific smiley faces
	* IM Image sending

version 0.53 (02/28/2002):
	* Minor bug fixes re: queued away messages
	* Better buddy icon transparency (for real this time ;-))
	* Ability to change formatting of Oscar screen name
	* Better selection in HTML widget (Thanks BMiller)
	* New icons for ICQ (Thanks Kevin Miller)
	* Editable buddy pounces (Thanks Jason Willis)
	* Server side buddy lists in Oscar (Thanks Mark Doliner :-))
	* Fix for the chatlist plugin
	* Typing Notification (AIM Direct Connect, Yahoo, MSN)
	* IM Images (Receive Only)
	* Prettier GtkImHtml selection
	* Better buddy icon transparency (for real this time ;-) )

version 0.52 (02/17/2002):
	* Better buddy icon transparency (thanks SeanEgan)
	* Fixed a little bug with connecting via proxy (thanks
	  for reminding me of this, Manish Singh)
	* Yahoo! Messenger works again
	* MSN Works again
	* Can register a new user with a Jabber Server (JSeymour)
	* Can now set Jabber vCards (JSeymour)
	* Jabber vCards are now shown in their entirety (JSeymour)
	* Various jabber bug fixes/enhancements (JSeymour)

version 0.51 (01/24/2002):
	* Arrow buttons in log viewer and some other dialogs
	  work (thanks Ben Miller)
	* Option to only send auto-response while idle (thanks
	  Sean Egan)
	* Control time between sending auto-responses (thanks
	  Mark Doliner)
	* Should be able to sign on to Oscar using Mac OS X
	  (thanks Fingolfin, Vincas Ciziunas, et al.)

version 0.50 (12/14/2001):
	* Able to import GnomeICU contact lists
	* Galeon as browser option (Thanks Rob McQueen)
	* IRC /list, /invite (Thanks Sean Egan)
	* Option to have IMs and Chats tabbed in same window
	* Finally put the lagmeter plugin out of its misery and
	  removed it. (/me dances on its grave.)

version 0.49 (11/29/2001):
	* Can compile against GTK+ 2.0 (version 1.3.10/1.3.11)
	* Confirm before removing buddies
	* Yahoo updates (thanks Brian Macke)
	* Jabber updates
	* Zephyr updates (thanks Arun A Tharuvai)
	* Gadu-Gadu updates (thanks Arkadiusz Miskiewicz)
	* Option to show aliases in conversation tabs
	* Option to hide windows after sending messages
	* licq2gaim.pl conversion script (thanks Arturo Cisneros, Jr.)

version 0.48 (11/18/2001):
	* Right-click on links to open/copy URL
	* Yahoo changes
	* Oscar can send/receive offline messages in ICQ. Since the "real"
	  ICQ protocol isn't working too well it's recommended that you
	  use Oscar for ICQ.

version 0.47 (11/01/2001):
	* Better font loading (pays attention to charset now)
	  (thanks Arkadiusz Miskiewicz)
	* Better recoding in Gadu-Gadu (thanks Arkadiusz Miskiewicz)
	* Open Mail button for when you get new mail (Yahoo and MSN)
	* New buddy pounce option: Popup Notification
	* When adding a buddy, the groups list now updates when you switch
	  accounts.
	* When creating a new buddy pounce, gaim now automagically
	  selects "on away" or "on idle", if the user is away
	  or idle.
	* Add Opera to the available browsers (thanks Brian Enigma)
	* Improved log viewer (thanks to Ben Miller)
	* When you are queueing away messages, double clicking on
	  a buddy's name will cause the messages for that name to be
	  dequeued.
	* You can choose which sound player you use at run-time
	  (thanks Ben Miller)
	* When someone adds you to their buddy list, it asks if you want
	  to add them as well (Yahoo, ICQ, and MSN) (thanks Nathan Walp)
	* Option to grey idle buddies (thanks Nathan Walp)
	* MSN Privacy Options
	* In MSN you can set a person's alias to their "friendly name" by
	  right-click on their name while they're online.
	* IRC can do /WHOIS
	* The usual bug fixes and memory leak plugs

version 0.46 (10/18/2001):
	* New applet icons (courtesy David Raeman)
	* ICQ works on big-endian platforms, e.g. sparc and ppc
	  (thanks to Nathan Walp and Ben Miller)
	* Better applet icon drawing (thanks to Ari Pollak)
	* An extraordinary number of bug fixes
	* Ability to stop animation on buddy icons, restart animation,
	  hide certain buddy icons, and save people's buddy icons, all
	  through a right-click menu
	* Event handlers in perl passed arguments as elements of
	  an array rather than all concatenated as a string, making
	  perl much easier to use (thanks Dennis Lambe Jr.)
	* Can pass an argument to timeout_handlers in perl
	  (thanks Artem Litvinovich)
	* Redesigned Modify Account window (thanks Sean Egan)
	* Add buddy dialog now lets you select which protocol
	  to add the buddy to
	* Pressing 'signon' on the first screen for accounts that
	  do not require passwords no longer incorrectly displays
	  an error message.

version 0.45 (10/04/2001):
	* New plugin event: event_chat_send_invite
	* Major updates to the perl system (reread PERL-HOWTO and
	  SIGNALS)
	* Major updates to event_chat_* events for plugins (reread
	  SIGNALS)
	* Some GtkIMHtml improvements
	* Various bugfixes
	* Nick Highlighting in chat
	* Tab-completion for nicks in chat (thanks to Sean Egan)
	* Large internal reworkings
	* New Protocol: Gadu-Gadu, written by Arkadiusz Miskiewicz
	* Can choose buddy icon to send (for Oscar)

version 0.44 (09/20/2001):
	* More sane scaling of buddy icons (intelligently scale to
	  either 48x48 or 50x50 depending on icon)
	* Have you ever had it happen where you cancel a login and
	  Gaim starts using all the available processing power? I
	  think I fixed that.
	* Temporarily removed Jabber user registration, which wasn't
	  working anyway.
	* Added a spiffy Help button
	* Wrote a plugin for all those people who miss having the
	  chat rooms in their buddy lists (chatlist.so)
	* Updated libfaim
	* Added drop down selection to chat invitation
	* Improved the look of the chat invitation dialog
	* Improved the look of the proxy preferences
	* event_im_recv and event_im_display_rcvd passed whether
	  the message received was auto-response (see SIGNALS)
	* IRC fixes (largly copied from X-Chat)
	* Internal change to how preferences are stored
	* Other bug fixes
	* Option to hide buddy icons

version 0.43 (09/06/2001):
	* Can change friendly name in MSN again
	* Bug fixes
	* Auto-reconnect plugin has exponential timeout (i.e. it
	  tries after 8 seconds, then 16, then 32, etc. up to 17
	  minutes)
	* Removed file transfer things from Napster. It didn't work
	  well anyway. It'll be back eventually. (Does anyone even
	  use napster anymore?)

version 0.11.0-pre15 (08/28/2001):
	* MSN works again
	* Fixed a little segfault when images are links
	* Redid the about box again.
	* Fixed a nice little bug with the manual browser command
	* Oscar Unicode fix (Thanks John Matthews)
	* Can select which protocols are compiled statically
	  (e.g.: ./configure --with-static-prpls=oscar,jabber)
	* New plugin events: event_im_displayed_sent and
	  event_im_displayed_rcvd. Use these to change messages after
	  they're displayed (e.g. encrypt sent messages, or send
	  auto-responses and have them display locally properly)
	* Can use Arts for sound (thanks Tom Dyas)

version 0.11.0-pre14 (06/17/2001):
	* Fixed a segfault with Oscar's account confirmation
	  (Thanks, Adam)
	* Some MSN changes
	* Some HTML widget changes
	* Can specify hosts/ports for Yahoo (thanks Jeremy Brooks)
	* Many many bugfixes

version 0.11.0-pre13 (06/06/2001):
	* Can view/set chat topic in Jabber (thanks faceprint)
	* The napster plugin no longer segfaults on invalid names
	  and/or passwords.
	* HTML is properly stripped from away messages in protocols that
	  do not use HTML.  (thanks, faceprint)
	* Can view/set chat topic in IRC
	* MSN properly escapes outgoing messages
	* Much needed updates to the gaim man page (thanks, Sean Egan)

version 0.11.0-pre12 (05/29/2001):
	* Fixed a funny bug with auto responses when queued messages
	  are enabled.
	* Redesigned the Font Options preference page
	* Improved Jabber chat support (it whispers now, too)
	* Zephyr can do Subscriptions now (thanks to nsanch)
	* Auto-recon plugin got reworked
	* Lots of clean-ups
	* Some new pixmaps (Thanks, DennisR).
	* Fixed a segfault in IRC (Thanks Sean Egan)
	* MSN can now change your 'friendly name' (Thanks for the
	  packet logs, aechols)
	* More IRC improvements [colors, etc] (Thanks Sean Egan)
	* Improved proxy options
	* Fixed a small issue with HTML not being stripped from
	  log files properly (Thanks, faceprint and David Stoddard)
	* Can turn on/off Yahoo! Mail announcements
	* Can force messages through the server for ICQ (use this if
	  you have problems sending)
	* Can receive buddy icons in Oscar (requires gdk_pixbuf,
	  which GNOME depends on. If you --disable-pixbuf, it will
	  disable this.)
	* Redesigned plugins dialog (thanks Mike Heffner)

version 0.11.0-pre11 (04/30/2001):
	* Zephyr updates and additions, thanks Neil Sanchala (nsanch)
	* Jabber can send/accept chat invites (due to mid)
	* MSN has the option to notify you of new hotmail
	  messages
	* Fixed a problem with ADD requests in MSN
	* Fixed a small memory leak with MSN
	* Moved MSN's spammy debug output into debug_printf's
	* Can rename groups/buddies in the Edit Buddies pane
	  (thanks Neil Sanchala)
	* Some perl updates (thanks to Sean Egan)
	* IRC got the following slash commands:
	  op, deop, voice, devoice, mode, raw, quote, and kick (thanks
	  to Sean Egan)
	* MSN Properly handles URL decoding of 'friendly' names
	* Redesigned Preferences pages (design by DennisR)
	* Can select where tabs are for tabbed IM/Chat windows
	* Option to queue away messages while away
	* Jabber got good updates (from faceprint)
	* Oh yes, and Oscar works, yet again. (gee... that's what, 4
	  releases that have "fixed" it now?)

version 0.11.0-pre10 (04/13/2001):
	* Many, many bug fixes
	* Can choose to not send away auto-response (thanks phzzzt)
	* Uh... Oscar works? For now?
	* IRC Plugin can do whois (right click and info)
	* IRC Plugin got away message support
	* Gaim blist to WinAIM blt perl script (courtesy Andy Harrison)
	* Sound on buddy pounce (Thanks Andrew Echols)
	* Can view all group chats in one tabbed window (same keybindings
	  as for tabbed normal conversations)
	* More Protocol plugins:
		Zephyr (plugins/zephyr) (DON'T USE THIS unless you know
			what it is and why you'd want to use it)

version 0.11.0-pre9 (03/26/2001):
	* Can register Jabber accounts (load the Jabber plugin and click
	  Register on the login window)
	* GtkIMHtml handles themes (no background pixmaps though) (thanks
	  decklin, mishan)
	* URLS Linkify properly in Buddy chats
	* Jabber compiles better on Solaris?
	* Gaim works with Oscar Again (Huge thanks to Adam Fritzler of
	  libfaim)

version 0.11.0-pre8 (03/23/2001):
	* Fixed a problem with MSN not detecting signoffs and buddy updates.
	* Implemented away options in MSN
	* Alt-[1-9] to go to [1-9]th pane in tabbed convo window
	* Jabber fixes, Oscar fixes (!), Yahoo fixes, TOC fixes
	* Can use Alt to access menu, and Ctl-char for certain actions
	  (thanks baldnik)
	* Oscar blocking works (?)
	* MSN can see status of other users

version 0.11.0-pre7 (03/16/2001):
	* Can build RPMs as non-root
	* New yahoo library (can use HTTP proxy)
	* Command-line arg to specify config file (thanks Jason Boerner)
	* Can view all conversations in one tabbed window (Control-[ and
	  Control-] move left and right respectively; Control-Tab moves
	  to the next unread, or the next tab if there are no unread tabs)
	* Tooltips on links work again
	* Can log system notices: signons/signoffs, awayness and idleness
	  (thanks Andrew Echols)
	* MSN fixes
	* Applet fixes

version 0.11.0-pre6 (03/06/2001):
	* Fixed bug with NAS support
	* Napster plugin is included again
	  (Thanks for pointing out that it was missing,
	  (Yan V. Bulgak)
	* Oscar can: search by email, request confirmation, change password
	* TOC fixes
	* ICQ fixes
	* Faster HTML parsing/rendering

version 0.11.0-pre5 (02/26/2001):
	* Minor GUI changes
	* ICQ Alias problem fixed
	* Negative times fixed
	* Cannot create blank away messages/messages with blank titles
	* Can right-click Edit Buddies list to alias/add pounce/etc.
	* Ability to independently set accounts as away
	* Can use all away states for ICQ, Yahoo (N/A, Be Right Back, etc.)
	* Fixed hanging trees
	* Can close windows by hitting 'Esc' (optional)
	* Better HTML Widget
	* Can toggle timestamps by hitting F2 (optional)
	* Rewritten file transfer for TOC
	* Jabber got chat
	* Log Viewer (courtesy BMiller)
	* Can save conversation history
	* Napster can kinda sorta download files sometimes :)
	* You can activate IDs in Yahoo
	* ICQ upgraded to use icqlib 1.1.5

version 0.11.0-pre4:
	* ICQ upgraded to use icqlib 1.1.0
	* An enormous amount of bug fixes
	* Even More Protocol Plugins:
		Jabber (plugins/jabber)
		Napster (plugins/napster.c)
	* Fixed a segfault with 'Ignore new conversations while away'

version 0.11.0-pre3 (12/15/2000):
	* Away messages arranged alphabetically (Thanks Justin)
	* More GUI adjustments
	* Can optionally run command to play sound files
	* Icons for ICQ plugin (blatently stolen from GnomeICU)
	* Icons for Yahoo plugin (not-so-blatently stolen from GTKYahoo)
	* Optionally display warning level next to name in buddy list
	* Optionally ignore fonts on incoming messages
	* Command-line option to automatically set yourself as
	  away upon signon (thanks bmiller)
	* Buddy list backups now stored in ~/.gaim/SN.protocol.blist (gaim will
	  move the old file for you). Needed for when you have the same name on
	  two different protocols. (Oscar and TOC share the same file.)
	* More Protocol plugins:
		MSN (plugins/msn)

version 0.11.0-pre2 (12/04/2000):
	* Fixed a segfault with a bad util.c

version 0.11.0-pre1 (12/03/2000):
	* Multiple connections
	* Protocol plugins:
		IRC (plugins/irc.c)
		Yahoo (plugins/yay)
		ICQ (plugins/icq)
	* Logs now stored to ~/.gaim/logs rather than ~/.gaim/SN/
	* User configurable sounds
	* Scroll bar now functions properly in chat room user lists
	* X-Idle support added (thanks bmiller and bryner)
	* small change in the way away messages are displayed
	  (Thanks Ryan C. Gordon)
	* Plugin system uses GModule now (improves portability, adds features)
	  (Requires recompile and probably modifications of most plugins)
	* Perl got updates (reread plugins/PERL-HOWTO)
	* Spell checker now uses gtkspell
	* Auto-Away (thanks, yet again, to bmiller ;)
	* More buddy pounce options
	* Various GUI improvements

version 0.10.3 (10/09/2000):
	* Segfault when viewing user info fixed
	* libdb problem fixed

version 0.10.2 (10/07/2000):
	* A few fixes to the URL parser.
	* Better placement of smiley dialog
	* Improved log file readibility
	* Code cleanups (thanks kylev)
	* Fixed problem when closing away message box (thanks bmiller)
	* sprintf() problem on some systems
	* Various small bug fixes

version 0.10.1 (09/15/2000):
	* Better chatroom logging
	* Oscar works again. Pay no attention to Slashdot.
	* gtkhtml handles background colours better.
	* A third conversation window display preference.
	* Better support for things like Sawfish

version 0.10.0 (09/11/2000):
	* New Smiley Faces and Pixmaps added.
	* Smiley faces now properly wrap in the conversation windows.
	* Smiley dialog
	* Fixed 0-byte file segfault.
	* Borderless buttons (for that cool pop-up look)
	* Fixed some resizing bugs
	* Added Ctrl+{B/I/U/S} hotkeys to conversation windows.
	* Added Ctrl+(number) hotkeys to insert smileys in conversation windows.
	* Support for %n, %d, and %t in away messages.  Thanks bmiller!
	* Background colors
	* Redesigned preferences dialog
	* Redesigned conversation dialog
	* Removed the Lag-O-Meter (Lag-O-Meter is now a plugin)
	* SOCKS 4/5 proxy works
	* Buddy Pounces are now saved in .gaimrc
	* Buddy Chats are now saved in .gaimrc
	* Ability to merge gaim, aim2, aim4 buddylists. Thanks again bmiller!
	* ICQ-style aliases. This lets you change the name you see your buddy
	  as. For example, if your buddy's SN is 'CouldntGetMyName', you can
	  alias him as 'Loser'.
	* Compile with GNOME bits if available
	* Added GNOME Url Handler as an available web-browser
	* Added the S html tag.
	* Optionally Ignore TiK's Automated Messages
	* Option to beep instead of play sound
	* New icons for panel (depends on some GNOME pixmaps)
	* Perl scripting. See plugins/PERL-HOWTO for how to write perl scripts.
	  All .pl files in ~/.gaim are autoloaded when gaim starts.
	* HTML widget is faster, more stable

version 0.9.20 (07/14/2000):
	* More plugin events, more plugin features
	* Run-time OSCAR support
	* Added buddy list ticker (See prefs/Appearance). Clicking on a
	  name will cause a new or previous IM window to display for
	  that screenname
	* "You are sending messages too quickly" error is now fixed
	   when you have a large buddylist.
	* Fixed the LC_ALL compile problem on Solaris boxes
	* Fixed PPC and ARM compile problem with oscar.c
	* Smileys work better, and don't cause font attributes to drop
	* Dialog windows are now prettier
	* /me in IM window; font/color dialogs and smileys in chat window

version 0.9.19 (06/09/2000):
	* Graphical Smiley Faces
	* Applet got a bit of a makeover (inside & out)
	* Compile-time options affect Preferences dialog
	* Whispering in chat works (does anyone even use this?)
	* HTML-tag buttons in chat
	* Chat got all kinds of new features (like IRC-sytle /me)
	* Chat in oscar works much better
	* Locale support
	* Fixed the segfault when your server-side config is null
	* Many many bugfixes

version 0.9.18 (06/02/2000):
	* Logging in works better for oscar
	* Double error bug when sending message to an offline user is
	  fixed.
	* Pressing enter once again sends a message in buddy chatrooms (oops)
	* More fixes for the change on the AOL sign-on process.
	* Fixed bug where Gaim sometimes doesn't find a font to use.
	* Per-conversation font and color dialogs (thanks fflewddur)
	* Chat in oscar works (somewhat)
	* Even more fixes for the sign-on process, and now you don't flash when
	  setting permit/deny lists.

version 0.9.17 (05/31/2000):
	* Automagic feature to check for new versions has been removed
	* Infinite loop bug fixed

version 0.9.16 (05/31/2000):
	* Paned buddy chat window (Thanks Syd)
	* Buddy lists (and changes) are cached to ~/.gaim/<sn>.blist
	  where <sn> is your screen name. If for some reason, you log
	  into the AOL server and the buddy list comes back empty, we
	  check for a cache file, and, if we find one, read it in. This
	  essentially implements recovery from a server crash at AOL
	  (AOL does not back up machines that contain TOC-based buddy
	  lists, unfortunately).  (Thanks Syd)
	* Font selection dialog
	* Small changes to the Oscar/libfaim stuff (see libfaim/README.gaim)
	* SOCKS 4 proxy support
	* Better proxy support overall (you can get people's info now! :) )
	* Two-way file transfer (you can get and send files, but you still
	  can't initiate either)
	* Fixed font problem with Misconfigured X-Servers.  Thanks Decklin!
	* Fixed the No Configuration problem that came about today (5/31)

version 0.9.15 (05/06/2000):
	* Plugin support enabled by default (oops)
	* Some plugins built/installed by default
	* Option to automagically check for new releases
	* Ability to receive files (one-way file transfer)
	* In-line spell checker (thanks to Torrey Searle of the
	  Everybuddy Devel team for this one)

version 0.9.14 (04/24/2000):
	* Numerous Fixes by G. Sumner Hayes (buffer over flow patches,
	  etc)
	* Paned Conversation Windows (Thanks Syd)
	* Raise Window On Message Received, Fixed (Thanks Syd)
	* When multiple screen names, Gaim now correctly remembers the name
	  that was used last.
	* FONT sizes now work correctly.
	* PLUGIN SUPPORT!! (Lots of cool goodies here)
	* Fixed another leak or two
	* Added ability to change your screenname password
	* Devil pixmaps

version 0.9.13 (03/27/2000):
	* Dialog Box Segfault Fixed (When You Click A Toggle Then Cancel)
	* Double Log-Out Message Fixed
	* GNOME compile error fixed
	* Away Message Problem Fixed
	* Fixed URL Right Click Menus
	* Conversation Loggin now shows Full Date and Time
	* Internal Change to Buddy List

version 0.9.12 (03/25/2000):
	* Segfault fix for PPC/Alpha/etc machines with log(0)
	  Thanks to Todd Cohen for this one.
	* Small internal change to the way prefs work
	* GNOME Applet support works better
	  (thanks to Eric Warmenhoven for the patch)
	* Support for displaying true type fonts
	* Lag-O-Meter does not send lag-test if not selected
	* Fixed problem with saving away messages which contain spaces
	  and numbers.
	* Various GNOME Applet Enhancements (thanks AGAIN to
	  Eric.  Someone needs to stop this boy :-) )
	* A lot of random, obscure bugs fixed
	* All of the major and I believe all of the minor memory leaks are
	  now fixed
	  (Thanks to Peter Teichman, Larry Ewing, Jeramey Crawford, and me)

version 0.9.11 (03/22/2000):
	* <STRIKE>Strike Tag Support</STRIKE> :-)
	* Another memory leak fix
	* New .gaimrc format
	* Better support for multiple screen names
	* Font Properties
	* Saving of buddylist window position
	* Fixed a problem with Gaim and the Netscape-branded version
	  of Mozilla
	* New Sound Properties
	* More General Properties
	* Bigger Text-Entry field (Thanks to CrazyDavy for this one)
	* Various Random Bug fixes

version 0.9.10 (11/03/1999):
	* Fixed a nasty memory leak.  No more 40M Gaim processes. LOL
	* IDLE Times are displayed in a neater fashion.

version 0.9.9  (10/31/1999):
	* A little selection bug has been squished
	* Small memory leak fixed
	* Small network fix (problem with HTTP Proxy fixed?)
	* Proxy stuff should work now :)
	* Widget table support, dir info looks nicer
	* Info box looks nicer (thanks to Decklin Foster)
	* Client now 'corrects' time values from the server for accurate
	  login times.
	* Lag-O-Meter (ala Drunken Jim)
	* IDLE Preferences

version 0.9.8  (10/04/1999):
	* HTTP Proxy Support (No SOCKS yet)
	* HTML Widget more robust
	* Graphical Debug Window
	* Buddylist bug fixed
	* Some logging fixes and improvements
	* configurable host/port selection
	* Clickable Links in buddy chat
	* New Gaim Logo
	* Display Signon/Signoff messages in conversation windows
	* Option to strip HTML from logged messages
	* GNOME cleanups (It might work now haha)
	* When viewing user info, URLS are converted to clickable links
	* Tooltips on URLS

version 0.9.7  (08/08/1999):
	* Preliminary Oscar Support
	* Fixed bad network bug
	* Fixed some bad text rendering bugs in the HTML widget
	* log all conversation names are now normalized.
	* Fixed another bad network bug :)
	* Multiple browser support, some Netscape buggies fixed.
	* Permit/Deny preferences moved to 'Permit' pane on buddylist.
	* Fixed problem with _, ', and \ in passwords

version 0.9.6  (08/01/1999):
	* Fixed 'log all conversation' segfault
	* Added NAS support
	* Removed Xmu dependancies.
	* Restructured network code
	* ESD detection more robust.
	* Sound fallbacks are MUCH more robust!

version 0.9.5  (07/25/1999):
	* Fixed About Box SegFault
	* Autologin Works with Applet
	* Option to Show Buddy List after Signon with Applet
	* 2048 character messages
	* Away-Detection (shows a different icon on the buddy list)
	* Fixed Segfault with messages > allowed size
	* Added option to log all conversations
	* Changed g_new to g_new0
	* Buddy List: Right Click Menus
	* Find Buddy By Email
	* Find Buddy By Info
	* New HTML widget (Underline/Links/HRs)
	* Updated Toolbar with 'Underline' Icon
	* More Buddy Pounce Options
	* Option to auto-change urls into clickable links (Under Prefs)
	* Better Buddy Chat functionality
	* Away Prefs
	* Registration Information (Let Us Know Who You Are)
	* Buddy Chat Prefs (Update Chatroom Lists)
	* Set User Info
	* FAQ added to the distribution
	* Sound problem with some systems fixed
	* Set Dir Info
	* Autostart of Netscape on URL Click
	* DnD Rearranging of Groups
	* Better Netscape Functionality
	* Right Click `URL' Menus
	* DnD Rearranging of Buddies
	* Script to convert win95 buddylist to gaim buddylist
	* Added `Link/URL' button to conversation window
	* ESD is now autodetected
	* Not too important but we GNU-ified the source tree :)

version 0.8.0  (04/31/1999):
	* Code clean-up
	* Updated Prefs
	* Buddy Pouncing
	* Pixmaps for buttons
	* Buddylist import/export
	* Autoconf/Automake
	* Conversation Logging
	* Coloured Text Selection
	* Updated Preferences
	* ESD Support
	* Minor Bug Fixes
	* `Warning' support
	* `Blocking' on conversation window
	* Add/Remove buddy from conversation window
	* Scroll-Wheel Mice work in Conversation Window
	* Fixed WindowMaker Appicon
	* version Number in About Box
	* Gaim Slogan in about box :)
	* Created Changelog File :)<|MERGE_RESOLUTION|>--- conflicted
+++ resolved
@@ -1,15 +1,10 @@
 Pidgin and Finch: The Pimpin' Penguin IM Clients That're Good for the Soul
 
 version 2.6.5 (??/??/20??):
-<<<<<<< HEAD
-	XMPP:
-	* Do not crash when attempting to register for a new account on Windows.
-=======
 	libpurple:
 	* XMPP: when getting info on a domain-only (server) JID, show uptime
 	  (when given by the result of the "last query") and don't show status as
 	  offline.
->>>>>>> bf4c8033
 
 version 2.6.4 (11/29/2009):
 	libpurple:
