--- conflicted
+++ resolved
@@ -72,7 +72,6 @@
 	* Fix file transfers that get stuck with "Waiting for transfer to
 	  begin".
 
-<<<<<<< HEAD
 	MXit:
 	* Fix filename for the Shocked emoticon. (#12364)
 	* Implement the new naming conventions where possible. (MXitId, etc)
@@ -90,8 +89,6 @@
 	* MXit emoticons added to the small emoticon theme.
 	* Ability to re-invite a contact in Rejected or Deleted state.
 
-=======
->>>>>>> d16bd609
 version 2.7.2 (07/21/2010):
 	AIM and ICQ:
 	* Fix a crash bug related to X-Status messages that can be triggered by
