Pidgin and Finch: The Pimpin' Penguin IM Clients That're Good for the Soul

version 2.6.0 (??/??/2009):
	General:
	* Theme support in libpurple thanks to Justin Rodriguez's summer of code
	  project.  With some minor additions and clean ups from Paul Aurich.
	* Voice & Video framework in libpurple, thanks to Mike Ruprecht's summer
	  of code project in 2008.
	* It should no longer be possible to end up with duplicates of buddies
	  in a group on the buddy list. (Paul Aurich)
	* Removed the unmaintained and unneeded toc protocol plugin.
	* Fixed NTLM authentication on big-endian systems.
	* The Pidgin and Purple perl modules are no longer installed into @INC,
	  this should hopefully prevent some minor confusion.
	* Use GLib's implementations of SHA1, SHA256, and MD5 when available.
	  (GLib 2.14 or higher)

	libpurple:
	* Various memory cleanups when unloading libpurple. (Nick Hebner)
	* Report idle time 'From last message sent' should work properly.
	* Show the invite message for buddies that requested authorization
	  from you on MSN.
	* DNS servers are re-read when DNS queries fail in case the system has
	  moved to a new network and the old servers are not accessible.
	* DNS SRV records with equal priority are sorted with respect to their
	  weight as specified in RFC 2782.  (Vijay Raghunathan)
	* GnuTLS logging (disabled by default) can be controlled through the
	  PURPLE_GNUTLS_DEBUG environment variable, which is an integer between
	  0 and 9 (higher is more verbose). Higher values may reveal sensitive
	  information.
<<<<<<< HEAD
	* Add support for receiving handwritten (ink) messages on MSN.
=======
	* PURPLE_VERBOSE_DEBUG environment variable.  Currently this is an "on" or
	  "off" variable.  Set it to any value to turn it on and unset it to turn
	  it off.  This will optionally be used to only show less useful debug
	  information on an as-needed basis.
>>>>>>> 4595eb44

	Gadu-Gadu:
	* Accounts can specify a server to which to connect.
	  (Krzysztof "kreez" Tobola)
	* Correctly show tooltip status for contacts with status messages.
	  (Krzysztof "kkszysiu" Klinikowski)
	* Support for fetching buddy icons.  (Krzysztof "kkszysiu" Klinikowski)

	XMPP:
	* Voice & Video support with Jingle (XEP-0166, 0167, 0176, & 0177), voice
	  support with GTalk and voice and video support with the GMail web
	  client. (Mike "Maiku" Ruprecht)
	* Added a Service Discovery Browser plugin for Pidgin. (Andrei Mozzhuhin)
	* Support for in-band bytestreams for file transfers (XEP-0047). (Marcus
	  Lundblad)
	* Support for sending and receiving attentions (equivalent to "buzz"
	  and "nudge") using the command /buzz. (XEP-0224)
	* Support for connecting using BOSH. (Tobias Markmann)
	* A buddy's local time is displayed in the Get Info dialog if the remote
	  client supports it.
	* The set_chat_topic function can unset the chat topic.
	* The Ad-Hoc commands associated with our server are now always shown at
	  login.
	* Support showing and reporting idle times in the buddy list. (XEP-0256)
	* Support most recent version of User Avatar. (XEP-0084 v1.1)
	* Updated Entity Capabilities support. (Tobias Markmann)
	* Better support for receiving remote users' nicknames.
	* /affiliate and /role will now list the room members with the specified
	  affiliation/role if possible. (Andrei Mozzhuhin)
	* Put section breaks between resources in "Get Info" to improve readability.
	* Silently remove invalid XML 1.0 entities (e.g. ASCII control characters)
	  from sent messages.
	* XHTML markup is only included in outgoing messages when the message
	  contains formatting.
	* Show when the user was last logged in when doing "Get Info" on an offline
	  buddy, provided the server supports it.
	* Support custom smileys in MUCs (only when all participants support the
	  "Bits of Binary" extension, and a maximum of 10 participants are in the
	  chat to avoid getting too many fetch requests).
	* Fix an issue with Jabber (pre-XMPP) servers and the user's preference
	  to require SSL not being respected.
	* Fix an issue where Cyrus SASL DIGEST MD5 authentication might fail if
	  the username, password, or realm (the JID domain) contain non-ASCII
	  characters.
	* Show emblem for mobile, handheld, and web clients and bots (if the other
	  client supports it).
	* Google Talk mail notifications should now work for people for whom they
	  inexplicably did not.  (Thanks to yukam for determining the reason)
	* New XMPP and Google Talk accounts require SSL by default.
	* Display kicks (and the reasons given) in chat rooms when an occupant is
	  kicked.

	Yahoo:
	* P2P file transfers.  (Sulabh Mahajan)
	* Sending text messages (address to +<countrycode><phone number>).
	  (Sulabh Mahajan)
	* Addition of MSN buddies to Yahoo accounts by adding them as
	  'msn/buddy@somedomain.com' is now supported.  (Sulabh Mahajan)
	* Further fixes for buddy pictures, aliases etc.

	Pidgin:
	* Added -f command line option to tell Pidgin to ignore NetworkManager
	  and assume it has a valid network connection.
	* Allow plugins to specify custom link types to the GtkIMHtml widget.
	* The status message input box at the bottom of the buddy list expands
	  correctly when starting a new line of text.
	* Pressing the Enter key in the message entry box of the New Status
	  dialog and various other dialogs now causes the cursor to move to
	  the next line.
	* Created a unified Buddy Pounce notification window for all pounces
	  where "Pop up a notification" is selected, which avoids having a
	  new dialog box every time a pounce is triggered. (Jorge Villaseñor)
	* The New Account dialog is now broken into three tabs.  Proxy
	  configuration has been moved from the Advanced tab to the new tab.
	* Dragging a buddy onto a chat pops up a chat-invitation dialog.
	  (Carlos Bederian)
	* The nicks of the persons who leave the chatroom are italicized in the
	  chat's conversation history. The nicks are un-italicized when they
	  rejoin.
	* Always set unseen-count and unseen-state on conversations.
	  (Joshua Stein)
	* Fix a bug in 'Conversation Colors' plugin for RTL messages.
	* Pressing the Left and Right arrow keys in the buddy list will expand and
	  collapse buddy groups or contacts. (Peter Ruibal)
	* Support saving animated custom smileys as animated images or animated
	  custom smileys. (Andrea Piccinelli)
	* Support for keyboard navigation on the status icon. (Li Yuan)
	* IMG tags without 'id' attributes are turned into links to the image URL.
	  (Dmitry Petroff)
	* Draw the user's buddy icon at the bottom of the Buddy List with rounded
	  corners for visual consistency with the actual icons in the Buddy List.
	  (Kosta Arvanitis)

	Finch:
	* The hardware cursor is updated correctly. This will be useful
	  especially for users of braille terminals, screen readers etc.
	* Added a TinyURL plugin, which aids copying longer URLs.

	Pidgin GTK+ Theme Control Plugin:
	* Removed mouse cursor color preferences.
	* Added "Typing Notification Color" preference.
	* Added "Disable Typing Notification Text" preference.
	* Preferences have been reorganized into three tabs for Colors, Fonts, and
	  Miscellaneous categories.

version 2.5.8 (06/27/2009):
	ICQ:
	* Fix misparsing a web message as an SMS message. (Yuriy Kaminskiy)

	MSN:
	* Increase NS command history size to prevent crashes on buddy lists that
	  have a lot of buddies on other networks like Yahoo!.

	MySpace:
	* Accounts with empty buddy lists are now properly marked as connected.
	* Fix receiving messages from users of MySpace's web IM client.

	Yahoo:
	* Fixed phantom online buddies.  They should now properly disappear when
	  signing out.
	* Fixed the crashes some users were seeing with cn.scs.msg.yahoo.com in
	  2.5.7.
	* Fixed compiling on systems with glib 2.4.x or older.
	* Fixed an issue with file transfers.  This may not resolve all issues,
	  but it should resolve at least some of the most common ones.
	* The pager server will automatically update to scsa.msg.yahoo.com if the
	  user empties the field or if it is scs.msg.yahoo.com.  This should ease
	  the pain of transition to the new login method.

	XMPP:
	* Fix an incompatibility betweeen Prosody and libpurple clients.

version 2.5.7 (06/20/2009):
	* Yahoo Protocol 16 support, including new HTTPS login method; this should
	  fix a number of login problems that have recently cropped up.  (Sulabh
	  Mahajan, Mike "Maiku" Ruprecht)
	* Only display the AIM "Unable to Retrieve Buddy List" message once per
	  connection.  (Rob Taft)
	* Blocking MSN users not on your buddy list no longer disconnects you.
	* When performing operations on MSN, assume users are on the MSN/Passport
	  network if we don't get network ID's for them.

version 2.5.6 (05/19/2009):
	libpurple:
	* Improve sleep behavior by aggregation of longer timeouts on second
	  boundaries to allow better power saving.  (Arunan Balasubramaniam)
	* Fix various crashes on exit.
	* Make XML parsing more resilient to interactions with other libraries.
	  This, along with the fix for libxml2 bug 564217, fixes the crashes
	  on connect in XMPP with recent gst-plugins-bad (see #8830 for details).
	* Many security related fixes.

	IRC:
	* Correctly handle WHOIS for users who are joined to a large number of
	  channels.
	* Notify the user if a /nick command fails, rather than trying
	  fallback nicks.

	MSN:
	* Fix a race condition causing occasional Pidgin crashes.
	* Fix some errors about the friendly name changing too fast caused
	  by MSN/Yahoo integration buddies.

	XMPP:
	* Less likely to pop up a new conversation window in disregard of
	  the "Hide new IM conversations" preference.

	Yahoo:
	* Fix a crash when sending very long messages.
	* Fix a bug where UTF-8 status messages get garbled when going idle.

version 2.5.5 (03/01/2009):
	libpurple:
	* Fix a crash when removing an account with an unknown protocol id.
	* Beta support for SSL connections for AIM and ICQ accounts.  To
	  enable, check the "Use SSL" option from the Advanced tab when
	  editing your AIM or ICQ account. (Paul Aurich)
	* Fix a memory leak in SILC. (Luke Petre)
	* Fix some string handling in the SIMPLE prpl, which fixes some buddy name
	  handling and other issues. (Paul Aurich, Marcus Sundberg)
	* Implement support for resolving DNS via the SOCKS4 proxy (SOCKS4a).

	ICQ:
	* Fix retrieval of status messages from users of ICQ 6.x, Miranda, and
	  other libpurple clients. (Daniel Ljungborg)
	* Change client ID to match ICQ Basic 14.34.3096.  This fixes publishing
	  of buddy icons and available messages.
	* Properly publish status messages for statuses other than Available.
	  ICQ 6.x users can now see these status messages. (Daniel Ljungborg)
	* Fix receipt of messages from the mobile client Slick. (David Jedelsky)

	MSN:
	* Fix transfer of buddy icons, custom smileys, and files from the
	  latest Windows Live Messenger 9 official client. (Thomas
	  Gibson-Robinson)
	* Large (multi-part) messages are now correctly re-combined.
	* Federated/Yahoo! buddies should now stop creating sync issues at
	  every signin.  You may need to remove duplicates in the Address
	  Book.  See the FAQ for more information.  Thanks to Jason Lingohr
	  for lots of debugging and testing.
	* Messages from Yahoo! buddies are no longer silently dropped.
	* We now save and use the CacheKey for ABCH SOAP requests.
	* Don't try to parse Personal Status Messages or Current Media if they
	  don't exist.
	* Convert from ISO-8859-1 encoding to UTF-8 when no charset is specified
	  on incoming messages.  This should fix some issues with messages from
	  older clients.
	* Force sending the font "Segoe UI" if outgoing formatting doesn't specify
	  a font already.
	* Queue callbacks when token updates are in progress to prevent two token
	  update attempts from trampling each other.
	* Fixed a crash on Windows when removing a buddy's alias.
	* Update the Address Book when buddies' friendly names change.  This
	  prevents seeing an outdated alias or not seeing an alias at all for
	  buddies who are offline when you sign in.
	* Update tokens for FindMembership and ABFindAll SOAP requests.
	* We no longer try to send empty messages.  This could happen when a
	  message contained only formatting and that formatting was not supported
	  on MSN.
	* Buddies on both the Allow and Block list are now automatically
	  removed from the Allow list.  Users with this problem will now no
	  longer receive an ADL 241 error.  The problematic buddy should now
	  appear on the buddy list and can be removed or unblocked as desired.

	XMPP:
	* Resources using __HOSTNAME__ substitution will now grab only the short
	  hostname instead of the FQDN on systems which put the FQDN in the
	  hostname. (Matěj Cepl)
	* No longer send a 'to' attribute on an outgoing stanza when we haven't
	  received one.  This fixes a registration bug as described in ticket
	  #6635.

	Pidgin:
	* Tooltip windows now appear below the mouse cursor. (Kosta Arvanitis)
	* Tooltip windows now disappear on keypress events. (Kosta Arvanitis)
	* Tooltip windows no longer linger when scrolling the buddy list. (Kosta
	  Arvanitis)

	Finch:
	* Allow rebinding keys to change the focused widget (details in the
	  man-page, look for GntBox::binding)

version 2.5.4 (01/12/2009):
	libpurple:
	* Fix a connection timeout with empty Gadu-Gady buddy lists. (Martin
	  Rosinski)
	* Don't ignore namespace information when parsing XMPP data. (Michal
	  Witkowski)
	* Fix a crash that occurred when retrieving certain Offline Messages
	  on MSN.
	* Extended purple-url-handler to handle "gtalk" URI's. (Paul Aurich)
	* Fix the hang on exit in Network Location Awareness for Windows XP
	  and Windows Vista. (Paul Aurich)

	MSN:
	* Change Contact Server to temporarily fix connection problems.
	  (Thanks to Youness Alaoui)

	XMPP:
	* Support for XEP-0191 blocking.  (Vijay Raghunathan)
	* Don't put SASL PLAIN or IQ Auth passwords in debug logs. (Paul Aurich)
	* Fix removal of avatars (both PEP and vCard), we weren't removing
	  them correctly before. (Paul Aurich)

	Pidgin:
	* Fix a crash in the Add Account dialog when changing protocols under
	  certain circumstances.

	Finch:
	* Redirect stderr outputs to the debug window.
	* Fix rebinding actions with the arrow-keys and tab.

version 2.5.3 (12/20/2008):
	libpurple:
	* The Buddy State Notification plugin no longer prints duplicate
	  notifications when the same buddy is in multiple groups. (Florian
	  Quèze)
	* The Buddy State Notification plugin no longer turns JID's, MSN
	  Passport ID's, etc. into links. (Florian Quèze)
	* purple-remote now has a "getstatusmessage" command to retrieve
	  the text of the current status message.
	* Various fixes to the nullprpl. (Paul Aurich)
	* Fix a crash when accessing the roomlist for an account that's not
	  connected. (Paul Aurich)
	* Fix a crash in purple_accounts_delete that happens when this
	  function is called before the buddy list is initialized.
	  (Florian Quèze)
	* Fix use of av_len in perl bindings to fix some off-by-one bugs
	  (Paul Aurich)
	* On ICQ, advertise the ICQ 6 typing capability.  This should fix
	  the reports of typing notifications not working with third-party
	  clients. (Jaromír Karmazín)
	* Many QQ fixes and improvements, including the ability to connect
	  using QQ2008 protocol and sending/receiving of long messages.
	  The recommended version to use is still QQ2005.
	* Fix a crash with DNS SRV lookups. (Florian Quèze)
	* Fix a crash caused by authorization requests. (Florian Quèze)

	Gadu-Gadu:
	* Add support for IM images. (Tomasz Sałaciński, Adam Strzelecki)
	* Gadu-Gadu now checks that UID's are valid. (Adam Strzelecki)
	* Gadu-Gadu now does proper charset translations where needed. (Adam
	  Strzelecki)

	MSN:
	* Fix an error with offline messages by shipping the *new*
	  "Microsoft Secure Server Authority" and the "Microsoft Internet
	  Authority" certificates. These are now always installed even when
	  using --with-system-ssl-certs because most systems don't ship
	  those intermediate certificates.
	* The Games and Office media can now be set and displayed (in
	  addition to the previous Music media). The Media status text now
	  shows the album, if possible.
	* Messages sent from a mobile device while you were offline are now
	  correctly received.
	* Server transfers after you've been connected for a long time
	  should now be handled correctly.
	* Many improvements to handling of "federated" buddies, such as those
	  on the Yahoo network.
	* Several known crashes have been resolved.
	* Many other fixes and code cleanup.

	MySpace:
	* Respect your privacy settings set using the official MySpace client.
	* Add support for blocking buddies.
	* Fix a bug where buddies didn't appear in their correct groups the
	  first time you sign into your account.
	* Properly disconnect and sign out of the service when logging off.
	* Support for foreground and background font colors in outgoing IMs.
	* Support for background font colors in incoming IMs.
	* Many other fixes and code cleanup.

	Sametime:
	* Fix insanely long idle times for Sametime 7.5 buddies by assuming
	  0 idle time if the idle timestamp is in the future. (Laurent
	  Montaron)
	* Fix a crash that can occur on login. (Raiko Nitzsche)

	SIMPLE:
	* Fix a crash when a malformed message is received.
	* Don't allow connecting accounts if no server name has been
	  specified. (Florian Quèze)

	XMPP:
	* Fix the namespace URL we look for in PEP reply stanzas to match
	  the URL used in the 'get' requests (Paul Aurich)
	* Resources can be set to the local machine's hostname by using
	  __HOSTNAME__ as the resource string. (Jonathan Sailor)
	* Resources can now be left blank, causing the server to generate a
	  resource for us where supported. (Jonathan Sailor)
	* Resources now default to no value, but "Home" is used if the
	  server refuses to provide a resource.
	* Quit trying to get user info for MUC's. (Paul Aurich)
	* Send "client-accepts-full-bind-result" attribute during SASL
	  login. This will fix Google Talk login failures if the user
	  configures the wrong domain for his/her account.
	* Support new <metadata/> element to indicate no XEP-0084 User
	  Avatar. (Paul Aurich)
	* Fix SHA1 avatar checksum errors that occur when one of the bytes
	  in a checksum begins with 0. (Paul Aurich)
	* Fix a problem with duplicate buddies. (Paul Aurich)

	Yahoo:
	* Corrected maximum message lengths for Yahoo!
	* Fix file transfers with older Yahoo protocol versions.

	Zephyr:
	* Enable auto-reply, to emulate 'zaway.' (Toby Schaffer)
	* Fix a crash when an account is configured to use tzc but tzc is
	  not installed or the configured tzc command is invalid. (Michael
	  Terry)
	* Fix a 10 second delay waiting on tzc if it is not installed or the
	  configured command is invalid. (Michael Terry)

	Pidgin:
	* On GTK+ 2.14 and higher, we're using the gtk-tooltip-delay setting
	  instead of our own (hidden) tooltip_delay pref.  If you had
	  previously changed that pref, add a line like this to
	  ~/.purple/gtkrc-2.0 (where 500 is the timeout (in ms) you want):
	      gtk-tooltip-timeout = 500
	  To completely disable tooltips (e.g. if you had an old
	  tooltip_delay of zero), add this to ~/.purple/gtkrc-2.0:
	      gtk-enable-tooltips = 0
	* Moved the release notification dialog to a mini-dialog in the
	  buddylist. (Casey Ho)
	* Fix a crash when closing an authorization minidialog with the X
	  then immediately going offline. (Paul Aurich)
	* Fix a crash cleaning up custom smileys when Pidgin is closed.
	* Fix adding a custom smiley using the context menu in a conversation
	  if no custom smilies have previously been added using the smiley
	  manager.
	* Improved support for some message formatting in conversations.
	* Allow focusing the conversation history or userlist with F6.
	* Fixed the Send Button plugin to avoid duplicate buttons in a single
	  conversation.
	* Double-clicking a saved status will now activate it and close the
	  saved status manager, rather than edit the status.

	Finch:
	* Allow binding meta+arrow keys for actions.
	* Added default meta+erase binding for delete previous word.
	* Added "Show When Offline" to buddy menus, so a plugin is no longer
	  needed.

version 2.5.2 (10/19/2008):
	libpurple:
	* Fixed a crash on removing a custom buddy icon on a buddy.
	* Fixed a crash caused by certain self-signed SSL certificates.
	* Enable a number of strong ciphers which were previously disabled
	  when using NSS.  (Thanks to Marcus Trautwig.)

	Pidgin:
	* The status selector now saves your message when changing status.
	* Fix a case where a conversation window could close unexpectedly.
	* A mute sounds option has been added to the preferences window to
	  help with discoverability.  CTRL+S is no longer bound to mute.
	* Added ability to change the color of visited links (using the theme
	  control plugin, or setting the color in ~/.gtkrc-2.0)
	* Fix a crash occuring when a custom smiley is deleted and re-added and
	  used in an open conversation after being re-added.

	Finch:
	* A new 'Nested Grouping' option in the 'Grouping' plugin. Group
	  hierarchies are defined by the '/' character in the group names.
	* A bug was fixed where some key-bindings wouldn't work with some TERMs
	  (e.g. xterm-color, screen-linux etc.)

	MSN:
	* Operations (such as moving to a new group) on contacts that were added
	  in the same session should now complete correctly, and not cause
	  synchronization errors at next login.
	* Minor fixes to login process during a server transfer.
	* Restored the "Has You" feature to the MSN protocol tooltips.
	* ADL 205/214/etc errors should no longer prevent login.

	XMPP:
	* Sending and receiving custom smileys using the specification in
	  XEP-0231 (bits of binary) and XHTML-IM

	Yahoo:
	* Only send a Ping once every hour.  This prevents the account from
	  being disconnected from the server periodically.

version 2.5.1 (08/30/2008):
	libpurple:
	* In the Join/Part plugin, add the ability to apply the rules to
	  buddies.  By default, joins and parts for buddies are still shown.
	* Support SOCKS proxies specified in GNOME or Windows proxy settings.
	* Fix some possible crashes in MSNP15.
	* Enable a default SSL trust relationship for MSN servers.
	* Avoid disconnecting from XMPP servers on parse errors that are
	  non-fatal.
	* Include some perl files that were mistakenly omitted in 2.5.0.

	Pidgin:
	* Prevent use of custom smilies without "shortcuts."
	* Fix a crash that could appear with AIM buddy tooltips.

	Artwork:
	* General refresh of many icons in the interface.
	* Many cleanups to artwork source are now included in the distribution.
	* A new "throbber" animation has been added to indicate when accounts
	  are connecting.

version 2.5.0 (08/18/2008):
	libpurple:
	* Ability to create custom smileys (currently only the MSN protocol
	  utilizes the feature). (Thanks to Mauro Sérgio Ferreira Brasil,
	  Marcus Lundblad, Jorge Villaseñor and other contributors)
	* Add a configure option, --with-system-ssl-certs to allow packagers
	  to specify a system-wide SSL CA certificates directory.  When set,
	  we don't install our SSL CA certs, so it's important that the
	  libpurple package depend on the CA certificates.
	* Add SSL Certificates support to the NSS SSL plugin. (Thanks to Lou
	  Cipher)

	XMPP:
	* Fix a bug that caused the UI to not refresh and caused the client
	  to use 99% CPU when an XMPP account lost its connection to the
	  server.
	* Possibly fix a bug where some clients could get into a state
	  where they moved a buddy back and forth between two groups in
	  an endless loop.

	IRC:
	* /ctcp command (Vladislav Guberinić)
	* Allow for auto-detection of incoming UTF-8 formatted text on
	  accounts which are configured to use some other encoding.

	MSN:
	* Update MSN support to protocol 15 (Elliott Sales de Andrade, Jorge
	  Villaseñor, Mike Ruprecht, Carlos Silva, Ma Yuan, Daniel Ljungborg
	  and others)
	* Personal messages are now supported. They are treated as status
	  messages.
	* Offline IM is now supported.
	* Aliasing is now supported server-side.
	* Buddies are now emblemed. Bots and web clients should now be
	  distinguished.
	* Update smiley set for non-faces.
	* Failing to update a buddy icon when the buddy has gone offline no
	  longer crashes.
	* Custom smileys received in a chat no longer go to a new window.
	* Processing is no longer completely frozen after the servers block a
	  message because it contains (what they consider) inappropriate text.

	Pidgin:
	* Custom buddy icons can now be added to and removed from buddy list
	  entries via the buddy list entry right-click menu.
	* Resize large incoming custom smileys to a maximum of 96px on either
	  side.
	* Offer to add new buddies into the same contact as existing buddies
	  in the same group if the alias given is the same.
	* Minor smiley style update.

	General:
	* Group and Chat buddy list entries can now be given custom buddy
	  icons.

	Finch:
	* Added "Invite..." menu to chats.
	* Added "View All Logs" menu in the buddylist to display a list of all IM
	  logs.
	* Added '/msgcolor' command to change colors of different classes of
	  messages in a conversation. See '/help msgcolor' for details.
	* Added tab-completion for commands in conversation windows.

version 2.4.3 (07/01/2008):
	libpurple:
	* Yahoo! Japan now uses UTF-8, matching the behavior of official clients
	  and restoring compatibility with the web messenger (Yusuke Odate)
	* Setting your buddy icon once again works for Yahoo! accounts.
	* Fixes in the Yahoo! protocol to prevent a double free, crashes on
	  aliases, and alias functionality
	* Fix crashes in the bonjour protocol
	* Always use UTF-8 for Yahoo! (#5973)
	* Fix a crash when the given jabber id is invalid.
	* Make the IRC "unknown message" debugging messages UTF-8 safe.
	* Fix connecting to ICQ
	* Fix a memleak when handling jabber xforms.

	Pidgin:
	* Include the send button plugin in the win32 build
	* Various memory leak fixes

version 2.4.2 (05/17/2008):
	http://developer.pidgin.im/query?status=closed&milestone=2.4.2
	libpurple:
	* In MySpaceIM, messages from spambots are discarded (Justin Williams)
	* Strip mIRC formatting codes from quit and part messages.
	* IRC now displays ban lists in-channel for joined channels.
	* Fixed a bug where the list of loaded plugins would get removed when
	  switching between different operating systems.
	* Fix reception of IRC PART without a part message on Undernet
	  (fixes a problem with litter in the channel user list).
	* IRC no longer crashes on /list on servers which erroneously omit
	  RPL_LISTSTART.
	* Update the NetworkManager support to use D-Bus directly, instead of
	  libnm-glib.  Hopefully it's stable now.  It will now compile by
	  default if you have D-Bus support and NetworkManager.h. (Elliott
	  Sales de Andrade)
	* MSN buddy list synchronization is now more forgiving, only asking
	  about buddies who have disappeared completely from the server list
	  and not those that have simply moved groups.
	* IRC will now try to append 1-9 to your nick if it is in use, instead
	  of substituting the last character with 1-9 where possible.
	* Bonjour buddies will be saved persistently if they're moved out of
	  the "Bonjour" group. (Eion Robb)

	Pidgin:
	* The typing notification in the conversation history can be disabled or
	  customized (font, color etc.) in .gtkrc-2.0.
	* Added a plugin (not installed by default) which adds a Send button
	  back to the conversation window. People without physical keyboards
	  have a hard time with the lack of the button.
	* Clicking on the buddyicon in the conversation window toggles the
	  size of the icon between small and large.
	* The settings of a chat (e.g. Handle in an XMPP chat, or Exchange in
	  an AIM chat) can be edited from its context menu in the buddy list.
	* Add a "Present conversation window" preference to the Message
	  Notification plugin; the "Raise conversation window" option does not
	  unminimize windows or draw attention to them when they are on other
	  workspaces--the "Present" option should.
	* Add a preference to set Escape as the keyboard shortcut for closing
	  the conversation window.
	* Add an option in the context menu to disable smileys in the selected
	  text in the conversation history/log viewer. This should help people
	  who regularly paste code in conversations.
	* Add a preference to choose the minimum size of the text input area in
	  lines.
	* Moved the "Local alias" field in the Modify Account dialog to be below
	  the "User Options" heading on the "Basic" tab.
	* Number of room occupants is now shown in chat tooltips where possible

	General:
	* The configure script now dies on more absent dependencies.  The
	  --disable-xxx arguments to configure can be used to bypass unneeded
	  dependencies.  This will also cause the configure script to die if an
	  --enable-xxx option is used and the dependencies it requires are
	  missing.
	* The Evolution integration plugin must now be explicitly enabled.  Use
	  the --enable-gevolution argument to configure to enable it.
	* The Contact Availability Prediction plugin must now be explicitly
	  enabled.  Use the --enable-cap argument to configure to enable it.

	Finch:
	* New default binding ctrl+x to open context menus.
	* Menu triggers and other bindings will no longer conflict.
	* Middle click pastes the internal clipboard (when mouse support is
	  enabled).

version 2.4.1 (03/31/2008):
	http://developer.pidgin.im/query?status=closed&milestone=2.4.1

	libpurple:
	* Treat AIM Unicode messages as UTF-16 rather than UCS-2; this
	  should have no functional effect, other than continued support
	  on systems which have dropped UCS-2 conversions.
	* Add support for setting buddy icons on Gadu-Gadu (Tomasz Salacinski)
	* Fix a crash when clearing the buddy icon for an account on XMPP
	* Fix a crash during login for some ICQ accounts
	* Prefer more available resources on XMPP when priorities are equal
	* Fix incorrectly marking some Yahoo! contacts as blocked
	* Improved handling of UTF-8 group names on ICQ (beret)
	* Fix a crash when starting if you have a Zephyr account
	* Increase XMPP ping timeout to 120 seconds, to prevent poor network
	  connections from timing out unnecessarily.
	* Don't crash on XMPP forms with empty default values.
	* Fix issues with CHAP authentication for SOCKS5 proxies.

	Pidgin:
	* Remove a workaround for older versions gstreamer that was causing
	  crashes on some non-Linux systems such as HPUX
	* Fix some cases of the conversation input entry area being 1 pixel high
	* Fix for displaying channel & buddy names in conversation window when
	  they have '&' in them
	* Some memory leak fixes, especially in the Text Replacement plugin
	* Rectangular but non-square buddy icons have rounded corners in the buddy
	  list

	Finch:
	* Fix compiling with Glib older than 2.6
	* Ensure existing conversations selected from the 'Send IM' dialog are
	  given focus
	* Move the tooltip on the left of the buddylist if there's not enough room
	  on the right to show it.

version 2.4.0 (02/29/2008):
	http://developer.pidgin.im/query?status=closed&milestone=2.4.0

	libpurple:
	* Added support for offline messages for AIM accounts (thanks to
	  Matthew Goldstein)
	* Fixed various problems with loss of status messages when going
	  or returning from idle on MySpaceIM.
	* Eliminated unmaintained Howl backend implementation for the
	  Bonjour protocol.  Avahi (or Apple's Bonjour runtime on win32) is
	  now required to use Bonjour.
	* Partial support for viewing ICQ status notes (Collin from
	  ComBOTS GmbH).
	* Support for /notice on IRC.
	* Support for Yahoo! Messenger 7.0+ file transfer method (Thanumalayan S.)
	* Support for retrieving full names and addresses from the address book
	  on Yahoo! Japan (Yusuke Odate)
	* The AIM/ICQ server-side preference for "allow others to see me
	  as idle" is no longer unconditionally set to "yes" even when
	  your libpurple preference is "no."
	* Fix SSL certificate checks for renewed certificates
	* Fix the ability to set vCard buddy icons on Google Talk/XMPP
	* D-Bus fixes on 64bit
	* Fixed retrieval of buddy icons and setting of server-side aliases on
	  Yahoo! and Yahoo! Japan when using an HTTP proxy server (Gideon N.
	  Guillen)
	* Fixed an MSN bug that would leave you appearing offline when transferred
	  to different server

	Pidgin:
	* Added the ability to theme conversation name colors (red and blue)
	  through your GTK+ theme, and exposed those theme settings to the
	  Pidgin GTK+ Theme Control plugin (Dustin Howett)
	* Fixed having multiple alias edit areas in the infopane (Elliott Sales
	  de Andrade)
	* Save the conversation "Enable Logging" option per-contact (Moos
	  Heintzen)
	* Typing notifications are now shown in the conversation area

	Finch:
	* Color is used in the buddylist to indicate status, and the conversation
	  window to indicate various message attributes. Look at the sample gntrc
	  file in the man page for details.
	* The default keybinding for dump-screen is now M-D and uses a file
	  request dialog. M-d will properly delete-forward-word, and M-f has been
	  fixed to imitate readline's behavior.
	* New bindings alt+tab and alt+shift+tab to help navigating between the
	  higlighted windows (details on the man page).
	* Recently signed on (or off) buddies blink in the buddy list.
	* New action 'Room List' in the action list can be used to get the list of
	  available chat rooms for an online account.
	* The 'Grouping' plugin can be used for alternate grouping in the
	  buddylist. The current options are 'Group Online/Offline' and 'No
	  Group'.
	* Added a log viewer
	* Added the ability to block/unblock buddies - see the buddy context menu
	  and the menu for the buddy list.
	* Fixed a bug preventing finch working on x86_64

version 2.3.1 (12/7/2007):
	http://developer.pidgin.im/query?status=closed&milestone=2.3.1
		NOTE: Due to the way this release was made, it is possible that
		      bugs marked as fixed in 2.3.1 will not be fixed until the
		      next release.

	* Fixed a number of MSN bugs introduced in 2.3.0, resolving problems
	  connecting to MSN and random local display name changes
	* Going idle on MySpaceIM will no longer clear your status and message.
	* Idle MySpaceIM buddies should now appear online at login.
	* Fixed crashes in XMPP when discovering a client's capabilities
	* Don't set the current tune title if it's NULL (XMPP/Google Talk)
	* Don't allow buddies to be manually added to Bonjour
	* Don't advertise IPv6 on Bonjour because we don't support it
	* Compile fixes for FreeBSD and Solaris
	* Update QQ client version so some accounts can connect again
	* Do not allow ISON requests to stack in IRC, preventing flooding IRC
	  servers when temporary network outages are restored
	* Plug several leaks in the perl plugin loader
	* Prevent autoaccept plugin overwriting existing files

version 2.3.0 (11/24/2007):
	http://developer.pidgin.im/query?status=closed&milestone=2.3.0
		NOTE: Some bugs marked fixed in 2.2.1, 2.2.2 or 2.2.3 may not
		      have been fixed until this release (2.3.0).

	libpurple:
	* Real usernames are now shown in the system log.
	* We now honor a PURPLE_DISABLE_DEPRECATED define to allow plugins to
	  catch deprecated functions earlier rather than later.
	* Thanks to a patch from Intel, the Bonjour prpl now supports file
	  transfers using XEP-0096 and XEP-0065.  This should enable file
	  transfers between libpurple clients and Gajim clients, but will not
	  work with iChat or Adium as they use a different file transfer
	  implementation.
	* XMPP password changes that return errors no longer cause the saved
	  password to be changed.
	* XMPP file transfer support has been enhanced to support sending
	  files through a proxy when the server supports discovering a
	  a bytestream proxy.  This should make file transfers much more
	  reliable.  The next release will add support for manually specifying
	  a proxy when the server doesn't advertise one.

	Pidgin:
	* If a plugin says it can't be unloaded, we now display an error and
	  remove the plugin from the list of saved plugins so it won't load
	  at the next startup.  Previously, we were ignoring this case, which
	  could lead to crashes.
	* Mark dialog windows as transient for appropriate parent windows to
	  help window managers do the right thing  (Gabriel Schulhof)
	* Connection errors are now reported in mini-dialogs inside the buddy
	  list, rather than as buttons in the buddy list and with dialog
	  boxes.  If several accounts are disabled when you sign on elsewhere,
	  you can now re-enable them all with a single click.
	* Added tooltips to the Room List window to show full topics
	* Added buttons in preferences to access GNOME network and browser
	  preferences configuration dialogs when running under GNOME
	* If you alias a buddy to an alias that is already present within
	  a particular group, we now offer to merge the buddies into the
	  same contact.
	* A music emblem is now displayed in the buddy list for a buddy if we
	  know she is listening to some soothing music.
	* Added a 'Move to' menu in buddy list context menu for moving buddies
	  to other groups as an alternative to dragging.
	* Group headings are now marked via an underline instead of a
	  different color background.
	* It is now possible to mark a chat on your buddy list as "Persistent"
	  so you do not leave the chat when the window or tab is closed.
	* The auto-join option for chats is now listed in the "Add Chat"
	  dialog along with the new persistence option.
	* Closing an IM no longer immediately closes your conversation.  It
	  will now remain active for a short time so that if the conversation
	  resumes, the history will be retained.  A preference has been added
	  to toggle this behavior.
	* The "Smiley" menu has been moved to the top-level of the toolbar.
	* Pidgin's display is now saved with the command line for session
	  restoration.  (David Mohr)
	* ICQ Birthday notifications are shown as buddy list emblems.
	* Plugin actions are now available from the docklet context menu
	  in addition to the Tool menu of the buddy list.
	* The manual page has been heavily rewritten to bring it in line
	  with current functionality.

	Finch:
	* If a plugin says it can't be unloaded, we now display an error and
	  remove the plugin from the list of saved plugins so it won't load
	  at the next startup.  Previously, we were ignoring this case, which
	  could lead to crashes.
	* It's possible to bind key-strokes to specific menuitems in the windows.
	  Read the 'Menus' section in the man-page for details.
	* 'transpose-chars' operation for the entry boxes. The default key-binding
	  is ctrl+t.
	* 'yank' operation for the entry boxes. The default binding is ctrl+y.

version 2.2.2 (10/23/2007):
	http://developer.pidgin.im/query?status=closed&milestone=2.2.2
		NOTE: Due to the way this release was made, it is possible that
			  bugs marked as fixed in 2.2.1 or 2.2.2 will not be fixed
			  until the next release.

	* Various bug and memory leak fixes
	* Look for a default prefs.xml in the CSIDL_COMMON_APPDATA directory
	  (e.g. c:\Documents and Settings\All Users\
	        Application Data\purple\prefs.xml) on Windows, similarly to
	  how this is done on other platforms.

version 2.2.1 (09/29/2007):
	http://developer.pidgin.im/query?status=closed&milestone=2.2.1
		NOTE: Due to the backporting that happened for the actual
		      release, it is possible bugs marked as fixed in 2.2.1
		      will not be fixed until 2.2.2.

	libpurple:
	* A few build issues on Solaris were fixed.
	* Cancelling the password prompt for an account will no longer leave
	  it in an ambiguous state.  (It will be disabled.)
	* Fixed an erroneous size display for MSN file transfers. (galt)
	* Fixed multiple memory leaks, particularly in XMPP and MySpace
	  protocols
	* Fixed remembering proxy preferences and status scores
	* Gmail notifications are better tracked

	Pidgin:
	* Fixed keyboard tab reordering to move tabs one step instead of two.
	* You should no longer lose proxy settings when Pidgin is restarted.
	* Fixed detection of X11 when compiling

	Finch:
	* Pressing 'Insert' in the buddylist will bring up the 'Add Buddy'
	  dialog.

version 2.2.0 (09/13/2007):
	http://developer.pidgin.im/query?status=closed&milestone=2.2.0

	libpurple:
	* New protocol plugin: MySpaceIM (Jeff Connelly, Google Summer of
	  Code)
	* XMPP enhancements. See
	  http://www.adiumx.com/blog/2007/07/soc-xmpp-update.php (Andreas
	  Monitzer, Google Summer of Code for Adium)
	* Certificate management. libpurple will validate certificates on
	  SSL-encrypted protocols (William Ehlhardt, Google Summer of Code)
	* Some adjustments were made to fix sending messages when using
	  the MSN HTTP method. (Laszlo Pandy)
	* Yahoo! Chat is fixed.
	* Some AIM file transfer issues between Pidgin and other clients
	  have been fixed. (Kyryll A Mirnenko)
	* Properly restore idle status and time for AIM and ICQ accounts
	  when they reconnect after being disconnected.

	Pidgin:
	* Insert Horizontal Rules and Strikethrough text from toolbar.
	* Option to show protocol icons in the buddy list, from the
	  Buddies > Show menu. (Justin Heiner)
	* Ability to build with native, non-X11 GTK+ on OSX. (Anders
	  Hasselqvist)
	* Remember the 'Enable Sounds' setting for a conversation.
	* Right-clicking the empty space in the formatting toolbar
	  allows you to toggle back to the old "ungrouped" version.
	* Protocols supporting account registration via Pidgin now show
	  a descriptive checkbox instead of a vague "Register" button.
	* Fixed a bug where a tab would be shown on single conversations
	  when tabs were disabled.

	Finch:
	* Per-conversation mute and logging options (accessible from the menu).

version 2.1.1 (08/20/2007):
	Yahoo:
	* Added an account action to open your inbox in the yahoo prpl.
	* Added support for Unicode status messages in Yahoo.
	* Server-stored aliases for Yahoo. (John Moody)
	* Fixed support for Yahoo! doodling.
	* Limited support for MSN Messenger contacts
	
	Bonjour:
	* Bonjour plugin uses native Avahi instead of Howl
	* Bonjour plugin supports Buddy Icons

	XMPP:
	* Only report conversation close when 'send typing notifications'
	  preference is turned on (Bob Rossi)

	Pidgin:
	* Show current outgoing conversation formatting on the font label on
	  the toolbar
	* Slim new redesign of conversation tabs to maximize number of
	  conversations that can fit in a window
	* Tab bar is not visible when only one conversation is open. You can
	  drag and drop conversations from the infopane.
	* Moved "Reset Formatting" toolbar button to Font menu.
	* Double click on the infopane to alias buddies and set topics
	  on chats
	* New smiley style

	Finch:
	* Sound support (Eric Polino)

version 2.1.0 (07/28/2007):
	libpurple:
	* Core changes to allow UIs to use second-granularity for scheduling.
	  Pidgin and Finch, which use the glib event loop, were changed to use
	  g_timeout_add_seconds() on glib >= 2.14 when possible.  This allows
	  glib to better group our longer timers to increase power efficiency.
	  (Arjan van de Ven with Intel Corporation)
	* No longer linkifies screennames containing @ signs in join/part
	  notifications in chats
	* With the HTML logger, images in conversations are now saved.
	  NOTE: Saved images are not yet displayed when loading logs.
	* Added support for QIP logs to the Log Reader plugin (Michael Shkutkov)

	Pidgin:
	* Ensure only one copy of Pidgin is running with a given configuration
	  directory.  The net effect of this is that trying to start Pidgin a
	  second time will raise the buddy list.  (Gabriel Schulhof)
	* Undo capability in the conversation window
	* The formatting toolbar has been reorganized to be more concise.
	* A new status area has been added to the top of conversations to
	  provide additional detail about the buddy, including buddy icon,
	  protocol and status message.
	* Show idle times in the buddy list as days, hours, seconds

	Finch:
	* There's support for workspaces now (details in the manpage)
	* There's a new custom window manager, Irssi
	* Some improvements for tab-completion, tooltip and the password entries
	* Some bugs regarding search results fixed
	* A new DBus-script to create a docklet for finch
	* Support for showing empty groups in the buddy list (Eric Polino)

version 2.0.2 (06/14/2007):
	Pidgin:
	* Added a custom conversation font option to preferences
	* Fixed smiley ordering in the insert smiley popup to be more intuitive
	* Conversation->More menu items work for Chats as well as Buddies,
	  including those not on your buddy list
	* newline plugin should work better with conversation colors plugin now
	* Get Info on users now provides immediate feedback that something is
	  happening
	* Aliasing a buddy will not be interrupted by other buddy list activity
	* Using the -l option to log in to a specific account works better

	libpurple:
	* Moving an ICQ buddy from one group to another no longer
	  re-requests authorization from that person (Rene Hausleitner)
	* Added nullprpl, an example protocol plugin (Ryan Barrett)
	* Fixed SOCKS5 bug which caused Jabber file receiving to fail
	* Remove MSN's random "Authorization Failed" dialogs
	* Fix MSN to correctly detect incorrect passwords and disable the account
	* Get User Info on MSN is now more reliable & accurate
	* Updated SILC protocol to support SILC Toolkit 1.1 (Pekka Riikonen)
	* Fix for some QQ authentication problems
	* Fix for building on FreeBSD
	* Prevent "Logged in:" times for AIM buddies being ridiculously high
	* Updates and fixes to Bonjour support
	* Improve ICQ encoding support for some non-latin languages

	Finch:
	* Auto account reconnecting

version 2.0.1 (05/24/2007):
	* Buddy list update speedups when buddy icons are not being
	  displayed.  (Scott Wolchok)
	* Fix icons on docklet change status menu to match the status selector
	* Custom smileys on MSN can be saved by right-clicking on them
	* Fix a crash deleting a buddy that is in the Buddy List more than once
	* Compile fixes for Solaris
	* Fix GTalk formatting when there's a space before/after a */_
	* Fix Log viewer crash when the filename is not in the expected format
	* Get User Info now provides immediate feedback, and is updated when the
	  user information is available
	* Make the choose buddy icon dialog correctly list the current directory
	* Fix for buddy icons disappearing
	* Timestamps are always on in debug output (-d) and Debug Window now
	* Don't escape html entities in Yahoo! system messages
	* Fix for the choose buddy icon dialog resizing strangely as files are selected
	* Receives notifications when XMPP buddies send "leaving chat"
	  messages
	* Fix the typing animation so it doesn't stop animating once a conversation
	  has gone from typing -> not typing -> typing
	* Fix error messages when joing XMPP chats
	* Identify the account when warning about plaintext auth over an
	  unencrypted channel
	* Fix XMPP SASL authentication error when using Cyrus and a connect server
	* Fix changing tab locations to update properly
	* Turning off "Show formatting on incoming messages" now ignores
	  formatting in <span> tags too
	* File transfer progress for transfers on MSN is now correctly displayed
	* You can set/change alias of buddies/chats by double-clicking on the
	  conversation tabs (Ma Xuan)
	* Fix IRC connection bug with dircproxy (xjoe)
	* Ctrl+[shift]+tab focuses the next most active tab (William Thompson)
	* Fix Open Hotmail Inbox for MSN to work more reliably
	* Add a Google Talk item to the protocol list, to help users who think
	  we don't support Google Talk.  The item acts just like "XMPP".
	* Remember if the X server supports XScreenSaver, to avoid waking it
	  every 5 seconds.  (Arjan van de Ven with Intel Corporation)
	* Change our idle checking to poll only as necessary and raise the
	  unidle timeout from 5 seconds to 60 when using XScreenSaver.  This
	  and the XScreenSaver change will reduce Pidgin's effect on power
	  consumption when running with NO_HZ.  (Arjan van de Ven with Intel
	  Corporation)
	* Conversation -> Save As will now use aliases.
	* ALSA added as a possible sound method
	* Google Talk accounts will not import buddies from your Gmail address
	  book

	Finch:
	* Userlist in chat windows, which can be turned on or off using
	  "/users" command
	* Menus in the conversation windows
	* Improved tab completion support
	* Ctrl+c prompts with a dialog before exiting
	* Filter string in the debug window
	* Notify when you leave a chat
	* Work around an ncurses bug which appears when half of a multi-cell
	  character is covered by an upper-level window
	* New plugins are shown in bold text in the plugin dialog
	* Nicer HTML screendumps

version 2.0.0 (5/3/2007):
	* The project has new names - libpurple for the core, Pidgin for the
	  GTK+ UI and Finch for the ncurses based console UI (AOL LLC)

	Build Changes:
	* With the Core/UI split complete, it is now possible to build
	  libpurple without any UIs, creating a library upon which other
	  UIs may be constructed
	* A new ncurses-based console UI called Finch is now available
	  (Sadrul Habib Chowdhury, Google Summer of Code)
	* Reorganized the source tree to split apart the code for the UI
	  changes and libpurple targets
	* libxml2 is now required.  We switched from gmarkup to libxml2 for
	  more correct XML parsing.

	Status System:
	* The code dealing with buddy and account status, away messages,
	  away states, online/offline, etc has been completely rewritten.
	  Huge thanks to Christian Hammond, Dave West, Daniel Atallah and
	  Sadrul Habib Chowdhury.
	* Your status can now be set from inside the buddy list using the
	  selector at the bottom of the window.
	* To see messages when a buddy signs on or off, goes away, or
	  becomes idle, load the "Buddy State Notification" plugin

	Buddy List:
	* Performance when manipulating and displaying the buddy list has
	  been significantly improved (Aaron Sheldon, Google Summer of Code)
	* Buddy icons are now shown in tooltips (Felipe Contreras)
	* Tooltips now contain additional information about a "Person" that
	  contains multiple online buddies
	* Added a "Last Seen" field to buddy tooltips
	* Contacts will auto-expand when buddies are dragged around
	* If Pidgin is exited with the buddy list hidden in the docklet, it
	  will remain hidden when Pidgin is started again (Scott Shedden)
	* Improved buddy list searching with CTRL+F
	* Ability to set a buddy icon for all of your accounts at once via
	  the buddy list (You can still set per-account icons via the
	  account editor)
	* The space wasted by the group expanders has been eliminated and
	  the expander setting in .gtkrc-2.0 is no longer needed
	* Authorization requests don't popup new dialogs anymore. They are
	  displayed at the bottom of the buddy list instead.
	* New mail notifications don't popup new dialogs anymore. They are
	  displayed at the top of the buddy list instead.

	Conversations and Chats:
	* Timestamps honor the locale.  To use the traditional style,
	  enable the "Message Timestamp Formats" plugin.  The plugin
	  also provides options to show dates in timestamps.
	* Messages from buddies in the same "Person" will automatically
	  use the same conversation window.
	* The "Send As" menu has been replaced with a more appropriate
	  "Send To" menu based on "Persons" on your buddy list
	* Message formatting persists between messages (Igor Belyi)
	* Full message background colors are now supported
	* Smooth scrolling when receiving a new message
	* Screenname colors in chats now chosen intelligently
	* Conversation buffer scrollback limited to avoid large memory
	  usage in active conversations
	* Control-Shift-Tab will reverse cycle through the conversation tabs
	  (James Vega)
	* Many problems related to having an IM conversation and a chat open
	  with the same name are fixed (Andrew Hart)
	* Warning dialog when closing a window with unread IM messages
	* In chats right-click on names in the conversation window to
	  IM/Send File/Get info/ignore the user
	* Added tab management options to the tab right-click menu (Sadrul
	  Habib Chowdhury)
	* Brand new message queueing system.  Sounds are played when a
	  message is queued rather than when the message is dequeued
	  (Casey Harkins)
	* Ability to find the last message from a user in a chat (Levi Bard
	  and Sadrul Habib Chowdhury)
	* Formatting is preserved across messages
	  (There are known issues with pasting formatted text.  Either use
	   "Paste as Plain Text", hit Ctrl-R after pasting, or use the Clear
	   Formatting button on the toolbar.)
	* Performance while joining large chat rooms has been significantly
	  improved (Aaron Sheldon, Google Summer of Code)
	* Bi-Directional text support improvements for GtkIMHtml (Shlomi Loubaton)

	Sounds:
	* Beautiful new default sounds (Brad Turcotte)
	* Use GStreamer for playing sounds, instead of libao
	* A volume control in the preferences (Casey Harkins)

	Log Viewer:
	* Log viewer aggregates logs from the same "Person"
	* When opening the log viewer, show the most recent log by default
	  (Peter McCurdy)
	* Logs are now saved with the current timezone, which is displayed
	  in the log viewer
	* Text logs are linkified, so URLs are clickable
	* The old logger now caches file offsets, so opening the log viewer
	  for buddies with old logs should be much faster now if you have large
	  log files (except the first time for a log, when the cache is built)

	Plugins:
	* Plugins are now accessed through a separate dialog from the Tools
	  menu of the Buddy List
	* Newly installed plugins can now be activated without restarting
	  Pidgin (Sadrul Habib Chowdhury)
	* Overhauled the system tray/docklet plugin (Casey Harkins)
	* Text Replacement Plugin rewritten, works in real time and far more
	  intuitively (Benjamin Kahn)
	* Entries in the text replacement plugin are now sorted
	  alphabetically
	* The text replacement plugin allows non-whole-word replacement rules
	  (Levi Bard)
	* The text replacement plugin offers both case sensitive matching and
	  automatic case handling
	* I'dle Ma'ker plugin now has an easier method to unidle accounts, a
	  way to idle all accounts at once, and a way to unidle all accounts
	  idled via the plugin (John Bailey, Sadrul Habib Chowdhury)
	* The Evolution Integration plugin now supports Groupwise contacts
	* Mono plugin loader (Eoin Coffey)
	* Perl plugin loader has been rewritten (John Kelm, Google Summer
	  of Code)
	* New music messaging plugin (Christian Muise, Google Summer of Code)
	* gaim-remote has been superceded by new DBUS bindings within libpurple
	  (Piotr Zielinski, Google Summer of Code)
	* The purple-url-handler program has been added to provide a way to
	  automatically launch IM links via Pidgin or Finch.
	* The functionality of the auto-reconnect plugin has been
	  moved into the core, and the plugin itself has been removed.
	* 'Highlight when nick said' option added to Message Notification
	  plugin.
	* The system tray icon is now properly transparent (Dan Winship)
	* New Log Reader plugin that can read and display logs from Adium,
	  MSN Messenger, and Trillian in the log viewer
	* New Contact Availability plugin that attempts to predict the
	  times when people in your buddylist will most likely respond
	  to you, based on times in the past when they have responded
	  (Geoffrey Foster, Google Summer of Code)
	* A few new plugins: Autoaccept, Autoreply, Buddy Notes, New Line,
	  Offline Message Emulation, Conversation Colors and Markerline

	MSN Features:
	* Custom smiley receiving support (Irving Cordova & Francesco Fracassi)
	* Added support for sending (with the /nudge command) and receiving
	  "nudges" (Julien Cegarra, Martin Bayard)
	* Added an account action to open your Hotmail inbox from MSN
	* Bi-directional text is correctly handled now (Shlomi Loubaton)

	Yahoo Features:
	* Stealth Settings have been implemented
	* Doodle is now supported (Andrew Dieffenbach, Google Summer of Code)
	* Buddies' requests to add you to their lists now prompt for
	  authorization
	* Account option to ignore chat and conference invitations (Peter
	  Lawler)
	* Added a /list command to bring up the room list (Peter Lawler)

	AIM/ICQ Features:
	* ICQ file transfer support with newer ICQ clients (Jonathan Clark,
	  Google Summer of Code)
	* Many overall improvements to AIM and ICQ file transfers (Jonathan
	  Clark, Google Summer of Code)
	* Support for pausing and resuming AIM and ICQ file transfers
	  (Graham Booker)
	* Ability to set ICQ "require authorization" and "web aware"
	  setting (Ettore Simone)
	* ICQ encoding fix for offline buddies (Ilya Konstantinov)

	IRC Features:
	* SSL support for IRC connections (Daniel Atallah)
	* Show an error message when temporarily unable to join an IRC
	  channel or change your nick
	* Added /nickserv, /memoserv, /chanserv and /operserv
	  commands (Joao Luís Marques Pinto)
	* Added CTCP VERSION via /version (Andrej Krivulčík)
	* Added /whowas command (achris)

	Jabber Features:
	* Support for SRV lookups
	* Support for buddy icons
	* Jabber User Directory searching

	SILC Features:
	* Whiteboard support (Pekka Riikonen)
	* Sending/receiving images in IMs (Pekka Riikonen)
	* Cipher and HMAC selection support (Pekka Riikonen)
	* Buddy Icon support (Pekka Riikonen)

	Other Protocol Changes:
	* Bonjour (Rendezvous) protocol support (Juanjo Molinero Horno, Google
	  Summer of Code)
	* Updated Gadu-Gadu protocol support (Bartosz Oler, Google Summer of
	  Code).  This requires the libgadu library.  See
	  http://pidgin.im/faq.php#libgadu for more information.
	* SIP/SIMPLE support (Thomas Butter, Google Summer of Code)
	* Sametime protocol support
	  Requires the meanwhile library: http://meanwhile.sourceforge.net
	* QQ protocol support (Mark Huetsch, Google Summer of Code, and the
	  developers of the OpenQ project)
	* Removed the Napster and TOC protocols plugins

	Other Noteworthy Changes:
	* NAT traversal support via UPnP (Adam J. Warrington, Google Summer of
	  Code)
	* NAT traversal support via NAT-PMP (Evan Schoenberg and R. Tyler Ballance)
	* The modify account dialog now contains two tabs, which should display
	  better at lower resolutions (Sadrul Habib Chowdhury)
	* New "find buddy" results dialog (Alex Converse)
	* People using input methods can now use Enter again
	* Mouse-over hyperlink coloring is now themeable
	* Buddy Pounces now have a proper management window. (Kevin Stange)
	* Buddy icons maintain aspect ratio when resized
	* The last used directory is remembered for opening or saving files and
	  buddy icons
	* Add an SVG version of our desktop icon, pidgin.svg (John Oyler)
	* If a given protocol doesn't support privacy, we now handle blocking
	  in the core. (Jean-Yves Lefort)
	* Smiley themes can now include spaces in the smiley definitions.
	  The spaces (and now backslashes) must be backslash-escaped.
	  (Sadrul Habib Chowdhury)
	* New e-mail notices are now grouped into one dialog.
	  (Sadrul Habib Chowdhury, Chris Stafford)
	* "Open" in the File Transfer window integrates with GNOME, KDE, and
	  Windows and falls back to the browser in other environments.
	* On Mac OS X, the keyboard/mouse idle time pref now uses system idle
	  time instead of X11 idle time (Michael Culbertson)
	* Autocomplete in the buddy pounce dialog (Sadrul Habib Chowdhury)
	* Non-blocking socket I/O is used in most protocol plugins
	* All-new icons all over the place (Hylke Bons)

	Preference Changes:
	* Preferences have been substantially reorganized and cleaned up
	* Smiley theme descriptions are now shown correctly for the highlighted
	  smiley theme (Levi Bard)
	* All Buddy List preferences have been moved to the Buddies menu of
	  the buddy list window.
	* Proxy settings will be taken from Gnome if it is running.  These may
	  still be overridden on a per-account basis.
	* Removed "Dim idle buddies;" behavior is now always enabled
	* Removed keyboard shortcut preferences for ctrl-B/I/U; enabled by
	  default, but won't interfere with bindings set by the GTK theme
	* Removed keyboard shortcuts preferences for ctrl-# to insert a smiley;
	  behavior removed from Pidgin
	* Removed "Enter" vs. "Ctrl-Enter" to send; "Enter" sends by default,
	  but it is now possible to change this binding in your GTK theme
	* Removed "Show multi-colored screennames in chats;" behavior is now
	  always enabled and screenname colors automatically adjust themselves
	  to compensate for background color.
	* Removed "Raise Buddy List Window on Events" and the related behavior
	* Removed "Display remote nicknames if no alias is set"
	* Removed "Show idle times" and "Show warning levels" on the buddy
	  list; behavior is now always enabled
	* Removed "Auto-expand contacts;" contacts expand only when dragging
	  buddies around the buddy list
	* Removed conversation and buddy list buttons and related preferences
	* Removed "Raise conversation window" preferences; moved feature to
	  the notify plugin
	* Removed "Show alias in tabs/titles;" behavior is now always enabled
	* Removed "Show formatting toolbars;" the setting in conversations'
	  "Options" menu now affects the global preference
	* Removed "Show timestamps;" behavior is now enabled, but is overridden
	  by the timestamp plugin
	* Removed all protocol options pages
	* Removed "Escape closes windows;" default key binding is now Ctrl-W
	* Removed "Log when buddies sign on/sign off/become idle/become
	  un-idle/go away/come back" and "Log your own actions;" all of these
	  will be logged when the system log is enabled
	* Removed the separate ignore formatting preferences; behavior has been
	  consolidated into a single preference

version 1.5.0 (8/11/2005):
	* Ability to set IRC quit message (Lalo Martins)
	* OSCAR file transfers now work for 2 users behind the same NAT
	  (Jonathan Clark)
	* Yahoo! buddy requests to add you to their buddy list now prompt for
	  authorization
	* Added a /clear command for conversations/chats
	* Fixed ICQ encoding for messages with offline ICQ users
	  (Ilya Konstantinov, SF Bug #1179452)
	* Default Yahoo! chat roomlist locale to 'us'

version 1.4.0 (7/7/2005):
	* Fix system log start times for some protocols
	* SILC compiles with newer SILC toolkit versions (Pekka Riikonen)
	* Fixed a bug where buddy icon cache files were left in the icon
	  cache directory after they were no longer in use.
	* Attempt to detect the file type of a buddy icon when saving.
	* Additional Yahoo! boot protection (Peter Lawler)
	* A few Yahoo! memory leaks plugged (Peter Lawler)
	* Fixed handling of the new Yahoo! profile page. (Joshua Honeycutt,
	  Peter Lawler)
	* Fixed localized Yahoo! room lists.  Please refer to the Yahoo!
	  section of the Gaim FAQ for details. (Peter Lawler)
	* Enabled sending files to ICQ users using ICQ 5.02 and newer
	  (Jonathan Clark)

version 1.3.1 (6/9/2005):
	* The file transfer details section now also displays the full path to
	  the local file sent/received.
	* Yahoo! has the following new "/" commands:  /join, /buzz
	* Fix Yahoo! privacy bug
	* Fix Jabber Get Info crash on busted servers
	* Updated our gaim.desktop file, thanks to all our terrific translators
	  for sending in translations of the changes
	* Improvements to how Gaim handles new message notification
	* Fix Jabber registration on XMPP servers (including jabber.org)

version 1.3.0 (5/10/2005):
	* Removed parts of the font selection dialog that were not respected
	* Fix being invited to a multi user chat on MSN
	* Multiple SILC accounts should work now (Pekka Riikonen)
	* Fix times on jabber chat backlogs
	* Fix gevolution plugin to compile with e-d-s 1.0 or 1.2
	* Fix gevolution plugin to remember buddy name when someone added you
	  and you then add them
	* Formatting in jabber chats works
	* Fix to prevent MSN disconnecting if you change status while connecting
	* Fixes for two remotely exploitable crash bugs.  See
	  http://gaim.sourceforge.net/security/ for more information.
	* Change to correctly handle adding jabber buddies on ejabberd servers

version 1.2.1 (4/3/2005):
	* URL escaping now works with UTF-8 text. This may break some old log
	 files.
	* Revert to XOR auth for ICQ as the md5 is not fully functional
	* Fix bug with going away while in a jabber chat
	* MSN bug fixes (Felipe Contreras)
	* Escape things properly in IRC
	* Docklet fixes: fix the "1 pixel-wide icon" bug, fix problems with Gaim
	  crashing when the tray manager dies, and work correctly with multi-headed
	  displays where the tray isn't on the primary screen (Robert McQueen)

version 1.2.0 (3/17/2005):
	* Yahoo file receiving and buddy icon receiving work again.
	* Limit animated buddy icon frame rates to 10 frames per second
	  (Nathan Conrad)
	* Fix a bug where portions of your account configuration would
	  fail to be read correctly if you set a proxy user name or
	  password containing invalid XML characters such as < and >
	  (Bastien Durel)
	* Yahoo! privacy improvements (Bleeter)
	* Fix receiving Jabber formatting (broken in 1.1.3)

version 1.1.4 (2/24/2005):
	* Fixed a bug where Yahoo! would lose messages (and any other packet
	  really)
	* Correctly show the time when incoming Gadu-Gadu messages were sent
	  (Carl-Daniel Hailfinger)
	* Fixed crashes with glib 2.6
	* Fixed MSN crash when conversations time out after the conversation
	  window was closed
	* Fixed an html parsing bug, CAN-2005-0208

version 1.1.3 (2/17/2005):
	* CHAP authentication support for SOCKS5 proxies (Malcolm Smith)
	* ICQ offline messages are sent using your specified character
	  set instead of Unicode (Magnus Hult)
	* MSN HTTP method works with proxies using authentication (Bastien Durel)
	* Really fix the bug where buddies show as logged in for 49 thousand days
	* Buddy pounces containing '&' are saved correctly
	* Improved MSN error handling when the servers are unavailable
	* More MSN bug fixes
	* Fix some leaks
	* Fix "Find" in the log viewer so that it finds in all logs
	* Smileys not appearing at the end of lines has been fixed
	* Closing conversation windows no longer cancels active file transfers on
	  MSN (Felipe Contreras)

version 1.1.2 (1/20/2005):
	* MSN 'HTTP Method' fixed (Felipe Contreras)
	* Better handling of MSN's Individuals group and buddy status updates
	  (Felipe Contreras)
	* Fix a crash inviting MSN user to a chat when they're already there
	* AIM SecurID login support
	* Fix configuration of Jabber chat rooms on some servers
	* More MSN bug fixes (Felipe Contreras)
	* Fix queue messages to Docklet when not globally away (Robert McQueen)
	* Fix some leaks
	* The Autopackage now builds both the mozilla-nss and the gnutls
	  ssl plugins, and requires at least one of those libraries.

version 1.1.1 (12/28/2004):
	* Allow SILC authentication via public key if your key is password
	  protected (Michele Baldessari)
	* More MSN bug fixes (Felipe Contreras)
	* Drag-and-drop to conversation window file transfers work again
	* Disable the delete button on pounces that aren't saved yet anyway
	  (Kevin Stange)

version 1.1.0 (12/02/2004):
	New Features:
	* Binary relocable. Gaim will find its files even if it's installed
	  in a location other than the --prefix it was ./configured with.
	  Pass --disable-binreloc to ./configure to disable.
	* IRC now has fallback encodings, and tries harder to display
	  something useful during an encoding error.
	* New MSN protocol icon (Felipe Contreras)

	Bug Fixes:
	* Fix some leaks (Miah Gregory, Felipe Contreras)
	* Fix crashes when removing buddies in certain situations (Andrew Hart)
	* Eliminate MSN switchboard errors (Felipe Contreras)
	* Fix MSN buddy icon synchronization (Felipe Contreras)
	* Correctly display file transfer dialogs for filenames containing &, < or >
	* Correctly display MSN authorization dialogs for friendly names containing
	  &, < or >
	* Properly align the right-click docklet menu with the docklet icon in
	  *nix.
	* Fix a crash if the MSN buddy list is not available
	* Fix a bug in the request api (Gary Kramlich)

version 1.0.3 (11/11/2004):
	Bug Fixes:
	* Jabber authentication fixes (Michael Plump)
	* Yahoo buddy idle reporting is more accurate (Evan Schoenberg)
	* "Allow All" privacy setting works on Yahoo (Peter Lawler)
	* Fix a crash when dragging a buddy to the conversation entry area
	* Fix a crash removing chats from the buddy list
	* Correctly display buddy pounces for aliases with &, < or > in them
	* Correctly follow the per-conversation logging option

version 1.0.2 (10/19/2004):
	Bug Fixes:
	* MSN file transfers work on big endian machines (Jean-Francois Roy and
	  Evan Schoenberg)
	* Fixed the MSN signon crash with Miranda users in the buddy list
	* Fixed sending messages to MSN Web Messenger users (Damien Ayers)
	* Fixed some memory leaks in the MSN plugin (Evan Schoenberg)
	* Fixed a crash viewing certain MSN user profiles (Evan Schoenberg)
	* Fixed a crash sending a file on MSN when the file is unreadable
	* Fixed a crash deleting accounts (Andrew Hart)
	* Fixed a crash inviting to chats (Andrew Hart)
	* Fixed a bug in Yahoo privacy handling (Peter Lawler)
	* Fixed a crash trying to join a chat from the docklet when not signed in
	  to a chat-capable account (Daniel Atallah)

version 1.0.1 (10/07/2004):
	New Features:
	* Use the GNOME default browser when opening links if you're running GNOME
	  (Alex Duggan)
	* Added support for multiple addressbooks in the gevolution plugin
	  (Henry Jen).

	Bug Fixes:
	* Send-As menu duplicates less work (Dave West)
	* Can now see your own MSN buddy icon (Felipe Contreras)
	* Jabber roomlist fetches work again
	* Close buttons on tabs in existing conversations correctly reflect the
	  "show close buttons on tabs" preference (Nathan Fredrickson)
	* Fix to make the get_signon(buddy) perl plugin function work (Gregory C.
	  Harfst)
	* Fixed crashes when reloading the gevolution plugin (Henry Jen)
	* Fixed some memory leaks in the gevolution plugin.
	* Wrap at character boundaries if there is not enough space for a full word
	* 64 bit compile warning fixes

version 1.0.0 (09/17/2004):
	New Features:
	* Drag-and-drop buddy support for the Invite dialog (Stu Tomlinson)
	* Drag-and-drop buddy support for the Pounce dialog (Stu Tomlinson)
	* View Chat log available from the interface (Daniel Atallah)
	* Ability to receive offline messages in character encodings
	  other than ASCII (thanks to Nick Sukharev)
	* File transfer status messages printed to conversation
	  windows (Dave West)
	* Display file transfer messages when someone sends you a file
	  over AIM (Dave West)
	* Handle MSN buddy lists more sanely (Felipe Contreras)
	* Zephyr can use tzc to run from behind a firewall (Arun A Tharuvai)

	Bug Fixes:
	* Work around window manager stupidity with new dialog windows (Dave West)
	* Compile with gtk 2.5.x (Gary Kramlich)
	* Escape invalid characters in log names (Daniel Atallah)
	* Fix for clicking add in an msn chat with 2 or more people in your buddy
	  list (Daniel Atallah)

version 0.82.1 (08/27/2004):
	Bug Fixes:
	* Fix a crash when changing the preference for how to display buttons
	  on conversation windows
	* Remove a stray printf() when beginning new conversations and logging
	  is enabled

version 0.82 (08/26/2004):
	New Features:
	* Ability to set available messages for AIM
	  (Tools->Account Actions->Set Available Message...)
	* Ability to specify a custom character set for messages sent to ICQ
	  users and messages received from ICQ users
	* Ability to edit your current away message (Rhett Robinson)
	* Topics in the conversation window (not the topic field at the
	  top) with URLs will now appear as links (Stu Tomlinson)
	* File transfers appear in the file transfer window when they
	  are initiated rather than when they begin transferring (Dave West)
	* Instead of toggling slash commands on/off, you can now toggle
	  passing through unknown slash commands on/off.

	Bug Fixes:
	* Joining a Jabber chat no longer causes a crash (Stu Tomlinson)
	* Selecting a buddy icon for a brand new account no longer
	  causes a crash
	* Better file transfer error messages (Dave West)
	* Remotely canceled file transfers in MSN are now noticed, so that we
	  don't accidentally cancel the file transfer and crash Gaim
	  (Felipe Contreras)
	* Protocols that don't support joining chat rooms by name no longer
	  allow chat rooms to be added to the buddy list (Felipe Contreras)
	* Delayed messages and system messages no longer cause
	  sound events to be triggered (Nathan Fredrickson)
	* The chat invite button has a correct label (Stu Tomlinson)
	* The system log should leak fewer file descriptors (Ka-Hing Cheung)
	* Buddy list tooltips display in more appropriate positions when
	  using multiple monitors (Dave West)
	* Better parsing of URLs containing special characters
	* All users are shown when joining a Yahoo! conference (Bleeter Yaluser)
	* You now leave all Yahoo! conferences when you log out of Yahoo!
	* Buddy Icon updating bug fixed (Felipe Contreras)

version 0.81 (08/05/2004):
	New Features:
	* The autorecon plugin will somewhat remember state information(Yosef
	  Radchenko)
	* Visual display of ops/voice/halfops/so on in Chats (Stu Tomlinson)
	* Tab completion of slash commands in Chats (Stu Tomlinson)
	* gaim-remote can now manipulate status (István Váradi)
	* The text messages of Yahoo Audibles are now displayed, although
	  the audio and graphics are not.
	* Yahoo! away messages can be 255 characters long now

	Bug Fixes:
	* Gadu-Gadu should connect again (Andrew Wellington)
	* Novell fixes (Mike Stoddard of Novell):
		* Fixed reconnect crash
		* Fixed duplicate root folder bug
		* Fixed bug with folder ordering (on a first time login
		  folders were being added in reverse order).
	* Use ISO date format for the system log (Eduardo Pérez)
	* Long buddy lists with irc should cause flooding disconnects less
	  (Stu Tomlinson)
	* Better smiley substitution
	* Fix a crash related to auto-expanding contacts at the bottom of
	  buddy lists
	* Fix a crash on Solaris when changing or viewing information for
	  your AIM account (Format Screen Name, Change Email Address, etc.)
	* HTML in OSCAR buddy comments is now escaped (and not rendered)
	* Fix a crash when dragging a screen name to a conversation window
	  for that screen name
	* User-requested new conversation windows are now always given focus
	* Pasting HTML into Gaim from certain sources no longer results in
	  the spaces between some words being removed
	* The alias of a contact is now displayed in more places when the
	  alias of a buddy is not set
	* .gaimrc is no longer imported
	* Prevent a crash if you sign off and try to dequeue messages from
	  the away dialog (Kevin Stange)
	* Prevent a possible crash if gaim_gtkconv_write_conv is called
	  with who as NULL (Kevin Stange)
	* Prevent (null) or an empty string from being logged as the sender's
	  name if the sender no longer has an alias because the account is
	  signed off (Kevin Stange)
	* The auto-reconnect plugin will no longer attempt to reconnect an
	  MSN account if you were disconnected because you signed on from
	  another location (Stu Tomlinson)
	* On Solaris, chatting in IRC using the UTF-8 charset no longer gives
	  a "conversion failed" error for every message (Arvind Samptur)
	* ICQ offline messages should have the correct timestamp (Dave West)

version 0.80 (07/15/2004):
	New Features:
	* Ability to send files from the conversation window (Daniel Atallah)
	* Drag a file into the buddy list or a conversation to send it to that
	  buddy
	* Yet more new commands and features for SILC (Stu Tomlinson)
	* Gaim uses the new file chooser when compiled for GTK+ 2.4
	  (Fernando Herrera)
	* Support for the Epiphany web browser (Leonardo Serra)
	* Status messages in Gadu-Gadu (Andrew (proton) Wellington)
	* Parentheses are now displayed around the title and tabs of
	  conversations from offline accounts or parted chats.
	* Zephyr typing notification (Arun A Tharuvai)
	* Account dialog's columns are resizable (Eduardo Pérez)

	Bug Fixes:
	* The firefox browser option now works with firefox 0.9
	* Buddy icons in conversations no longer depend on the
	  buddy list
	* Fix for the bug where some buddies seemed logged in 4
	  thousand some odd days (Alan Ford)

version 0.79 (06/24/2004):
	New Features:
	* Display name changes are now shown in the conversation windows.
	  (Robert Mibus)
	* Get Info on Yahoo! now works for nonenglish profiles.
	  (Ambrose Li)
	* General "Get Info" improvements on Yahoo! and MSN (Ambrose Li)
	* Yahoo! Japan support. Click More Options and check Yahoo Japan
	  in the account editor, to use your Yahoo! Japan account
	* Gtk themes can now theme the Gaim buddy list independently of
	  other things (Stu Tomlinson)
	* Show timestamps now has a per-conversation option in addition
	  to the global one, bringing it in line with the other conver-
	  sation options (Stu Tomlinson)
	* Added MSN buddy icons (Felipe Contreras)
	* Added MSN file transfer (Felipe Contreras)
	* MSN's idle state now actually sets a buddy idle
	* Buddy pounce defaults are now more sane, and apply to the state the
	  buddy is currently in. For example, if the buddy is idle, set
	  "Return from idle" by default. The last action(s) used are the
	  defaults for the next pounce
	* Yahoo buddy icon support
	* Selected buddy icons will automatically convert to the appropriate
	  format for the protocol. (GTK 2.2 and higher only)
	* Dragging an image file into the Modify Account dialog will set that
	  as a buddy icon.
	* Development headers for compiling third-party plugins are now
	  installed. (Stu Tomlinson)
	* Headers for gaim-remote now reside in gaim/ instead of
	  gaim-include/.
	* Basic YCHT support, which allows joining Yahoo! Chats when
	  logged in using the web messenger method

	Bug Fixes:
	* Fixed Yahoo! authentication problems.  (Cerulean Studios)
	* Non-looping animated icons no longer cause Gaim to freeze
	* Flashing windows should work again for unix in window managers that
	  support the URGENT hint (Etan Reisner)
	* Better handling of character sets in RTF for Novell (Mike Stoddard of
	  Novell)
	* Contact list sync problems in Novell fixed (Mike Stoddard of Novell)
	* Fixed a crash in SILC that sometimes happened when resolving
	  the buddy list (Pekka Riikonen)
	* Parallel compiles of the perl plugin should work better
	  (Stu Tomlinson)
	* The disconnected UI op was called twice on connection errors. Now
	  it is only called once. (Evan Schoenberg)
	* Dragging into conversation windows works better
	* Protocol-specific settings for accounts were being removed whenever
	  the account was modified. Now they're only removed when the protocol
	  type changes, as it should be.
	* Zephyr bug fixes and memory leak plugs (Arun A Tharuvai)
	* Rewrite of MSN buddylist support, which fixed a known syncronization
	  bug and some others (Felipe Contreras)

version 0.78 (05/30/2004):
	New Features:
	* Support for the SILC protocol (http://www.silcnet.org/)
	  (Pekka Riikonen)
	* Option to suppress disconnect notification when using
	  the autoreconnect plugin (Christopher (siege) O'Brien)
	* Added support for dragging buddies from the buddy list into the
	  Add Buddy Pounce dialog
	* Pounce notification now includes time (Mike Lundy)
	* The history plugin now shows history for chats in addition to IMs
	* Menu item to view conversation logs (Tom Samstag)
	* Conversation and chat sizes automatically saved (Stu Tomlinson)
	* Added support for Novell privacy settings (Mike Stoddard of Novell)
	* Added ability to initiate multi-user conferences (chats) in Novell
	  (Mike Stoddard of Novell)
	* Find and Save buttons on the debug window (Stu Tomlinson)
	* Plugin Actions menu (Christopher (siege) O'Brien)
	* Plugins can now add entries to the right-click menu of a group or chat
	  (Stu Tomlinson and Christopher (siege) O'Brien)
	* Hyperlink colors are now themeable via your ~/.gtkrc-2.0 file

	Bug Fixes:
	* Compiles again with gcc 2.96 (Ignacio J. Elia)
	* Gtk2.0 compatibility fixes (Tim Ringenbach)
	* Many documentation updates (Jonathan Champ, Gary Kramlich,
	  Stu Tomlinson, and Kevin Stange)
	* Yahoo works on 64 bit machines (Gary Kramlich)
	* Zephyr works on 64 bit machines (Arun A Tharuvai)
	* Novell 64bit fixes, better error messages, and buddy list sync fixes
	  (Mike Stoddard of Novell)
	* Novell protocol works on big endian machines (Novell)
	* Massive rewrite of MSN support, which should fix a number of issues
	  and make errors easier to interpret (Felipe Contreras)
	* Fixed a privacy-related bug in MSN that affected blocking/permitting,
	  which was due to case-sensitive string comparisons (Gudmundur
	  Olafsson)
	* Fixed an MSN HTTP method bug where MSN would queue data indefinitely.
	  (Andrew Wellington)
	* All known MSN formatting bugs were fixed.
	* Overly long messages and paging cell phones in MSN no longer cause
	  disconnects (Felipe Contreras)
	* Several bug fixes for MSN's MSNSLP and MSNObject support (Finlay
	  Dobbie)
	* ALT-F works correctly in the System Log Viewer (Stu Tomlinson)
	* New tabs should scroll correctly again (Tim Ringenbach)
	* Dialogs opened from a conversation window are now closed when
	  the conversation window is closed, preventing a crash (Kevin Stange)
	* Copy/paste encoding fixes (Joe Marcus Clarke)
	* IRC disconnect crash fix (Luciano Miguel Ferreira Rocha)
	* Ampersands in links should work correctly (Tim Ringenbach)
	* DirectIM and IM Image support for AIM are greatly improved
	  (Tim Ringenbach)
	* Gadu-Gadu updates (Andrew Wellington)
	* Print Gadu-Gadu messages to the debug window instead of the console
	* Updated and standardized blist signals (Gary Kramlich)
	* Made the recieve-*-msg signals match the sending ones (Stu Tomlinson)
	* The idle time for the buddy-idle and buddy-unidle signals should
	  be correct again.

	Preference Changes:
	* Added "Conversation placement - By conversation count"
	* Added a "none" smiley theme to replace the "Show graphical
	  smileys" option
	* Replace default formatting preferences with a dialog to set a
	  default formatting in a WYSIWYG manner.
	* Removed "Show logins in window," default to yes
	* Removed "Send URLs as links," default to yes (in protocols that
	  support HTML)
	* Removed "Show URLs as links," default to yes
	* Removed New window height & width and Entry field height for Chats &
	  IMs, sizes are now saved automatically
	* Removed "Tab-complete nicks" default to yes
	* Removed "Old-style tab completion", no longer supported
	* Removed "Sending message removes away status", default to no
	* Removed "Show numbers in groups", default to yes
	* Removed "Icons on tabs", default to yes
	* Removed "Sounds when you log in", default to no
	* Removed "Seconds before resending autoresponse", default to 600
	  seconds
	* Removed "Send autoresponse in active conversations", default to no
	* Removed "Show people joining in window", default to yes
	* Removed "Show people leaving in window", default to yes

version 0.77 (04/22/2004):
	New Features:
	* The System Log returns (Ka-Hing Cheung)
	* Added a conversation-drag-ended signal (Etan Reisner)
	* Reorganized and cleaned up the MSN protocol plugin (Felipe Contreras)
	* Added the -c option to specify location of the .gaim directory,
	  removed the outdated -f option that no longer had any effect (Daniel
	  Atallah)
	* Novell GroupWise protocol support added (Novell)
	* WYSIWYG improvements (Tim Ringenbach)
	* WYSIWYG editing for user info (Jon Oberheide)
	* Rich-text copy and paste
	* Plugins can now add menu items to the buddy context menu
	  (Christopher O'Brien)
	* Plugins can now add preferences (Gary Kramlich)
	* The TOC protocol is no longer built by default. The plugin is not
	  being properly tested and is no longer officially supported.
	* Bumped up the plugin API version number, and added version numbers
	  for loader plugins and protocol plugins. Authors will want to
	  update their plugins, and possibly use GAIM_PLUGIN_API_VERSION,
	  GAIM_PRPL_API_VERSION, and GAIM_LOADER_API_VERSION constants.
	* Zephyr error reporting works (Arun A. Tharuvai)
	* Zephyr deals with non-utf8 characters (Arun A. Tharuvai)

	Bug Fixes:
	* Formatting in the Log viewer is fixed (Kevin Stange)
	* Save Conversation works again (Kevin Stange)
	* The Clear button in privacy works (Robert Mibus)
	* MSN error reporting works again (Stu Tomlinson)
	* MSN e-mail notifications should no longer cause Gaim to crash
	  (Felipe Contreras)
	* Fixed an infinite loop bug that would sometimes cause MSN to lock
	  up (Nickolai Zeldovich)
	* All away messages should now show up in tooltips
	* Removing zephyr buddies no longer crashes (Arun A. Tharuvai)

version 0.76 (04/01/2004):
	New Features:
	* WYSIWYG text input (with much help from Gary Kramlich and Kevin
	  Stange)
	* Ability to be invisible on AIM
	* Chatroom list support (Tim Ringenbach)
	* Added auto-completion for screen names to the New Instant Message and
	  Get User Info dialogs.
	* Non-ascii character support in AIM chats (Uli Luckas and Marco Ziech)
	* Vastly improved browser opening, with tab support! (Nathan
	  Fredrickson)
	* Added support for connecting to MSN using the port 80 method.
	* Support for Mozilla Firefox (Chris Friesen and Nathan Fredrickson)
	* Added protocol-specific preferences (Gary Kramlich)
	* Local IP address information can be changed in Preferences
	  (Tim Ringenbach)
	* Improved local IP address detection (Tim Ringenbach)
	* Offline accounts in account drop-down lists are now greyed (Etan
	  Reisner)
	* Improved accessibility support for screen readers and other
	  accessibility tools (Marc Mulcahy)
	* Improved accessibility in conversation windows (Nathan Fredrickson)
	* Keyboard access to context menus via Shift+F10 (Marc Mulcahy)
	* Core/UI split event loop code. (Scott Lamb)
	* Added improvements to the multi-field request code, including
	  required fields and account fields.
	* Moved more dialogs to the request API for interface consistency
	  (Send Message, Get User Info, and Insert Link dialogs)
	* Jabber file transfer
	* IRC file transfer (Tim Ringenbach)
	* Added a hidden preference for disabling buddy list tooltips or
	  changing the pop-up delay in prefs.xml.
	* Moved translation news to po/ChangeLog

	Bug Fixes:
	* Changes in AIM/ICQ server-side buddy lists take
	  precedence over the local buddy list
	* Significant work on the Zephyr plugin (Arun A. Tharuvai)
	* You can now use :/ as a smiley safely (Nathan Owens)
	* Various buffer overflow fixes (Stefan Esser)
	* Tabs now stay green when they are supposed to (Etan Reisner)
	* Fixed a bug where only the first user in a chat room list was removed
	  sometimes when trying to remove a group of users (Tim Ringenbach)
	* Clearing an AIM buddy icon actually removes it from the server,
	  icons changes in the account editor do not take effect if the
	  cancel button is used (Stu Tomlinson)
	* Improved chat parting logic (Tim Ringenbach)
	* Yet Another IRC channel user duplication bugfix (Tim Ringenbach)
	* Deleting an account while modifying it will no longer crash gaim.
	* Only one account preference window will now appear per account when
	  clicking Modify.
	* Aliases are now shown alongside the screen name in the message
	  queue window. (Kevin Stange).
	* TCL Plugin API changed
	* The mobile icon on MSN users is now removed when the person disables
	  mobile paging (Stu Tomlinson)
	* Removing invalid buddies in MSN with a space in their name no longer
	  causes a disconnect (Stu Tomlinson)
	* Multiple MSN chats should now work (Robert Mibus)
	* Added new MSN error codes and fixed an incorrect one (Stu Tomlinson)
	* Incoming colors are now processed correctly in MSN.
	* Conversation placement by account now works correctly with both
	  chats and IMs, and takes the Combine Chats and IMs option into
	  consideration.
	* Minor tweaks to the list box in the multi-field request dialogs
	  so they work without a label and scrollbar (Pekka Riikonen)
	* Hitting enter in a multi-field request dialog when a textfield has
	  the focus no longer ignores the changed text in the textfield
	  (Gary Kramlich)
	* The Disconnect dialog no longer raises and gains focus each time
	  a disconnected account is added (Ka-Hing Cheung)
	* Gadu-Gadu might actually connect again (Ignacy Gawedzki)
	* Buddy pounces for an account are removed when the account is
	  deleted (Gary Kramlich)
	* Various bug and memory leak fixes (Gary Kramlich)
	* Assorted SSL crashfixes
	* --enable-debug no longer breaks compilation when using gtk 2.4,
	  which also broke garnome.
	* Tooltips shouldn't crash now (Daniel Atallah)

version 0.75 (01/09/2004):
	* New Yahoo! auth method
	* Yahoo! file transfer (Tim Ringenbach)
	* Yahoo! chat joining fixes (Tim Ringenbach)
	* Persons can auto-expand when hovering your mouse over it
	* Improved i18n support for MSN email notification (Felipe Contreras)
	* Jabber SASL PLAIN support
	* Improved Jabber MUC (Chat) support
	* Fixed an MSN login bug some people likely experienced (Felipe
	  Contreras)
	* Touch-up various dialogs to follow the Gnome Human Interface
	  Guidelines more closely (Steven Garrity, Nathan Fredrickson, and
	  Ka-Hing Cheung)
	* Works better with all-black gtk themes (Etan Reisner)
	* Mozilla Firebird support (Chris (darth_sebulba04))

version 0.74 (11/25/2003):
	* Sort-by-size log sorting fix
	* Log directory umask fix for users of gaim-remote
	* Fix Jabber room creation on MUC servers.

version 0.73 (11/21/2003):
	* New Logging format and code:
		* fixes i18n issues with logs
		* compatible with old logs
		* hopefully fixes segfault in viewing logs
	* New disconnected account dialog (Thanks, Daniel Atallah)
	* Fixes several Jabber bugs
	* Fixes the bug where some dialogs would crash when spell checking was
	  enabled. Closes #827930.
	* Fixed unblocking of users in MSN (Robert Mibus)
	* Fixes outgoing mobile pages on MSN.
	* The border on the close buttons on inactive tabs are no longer shown,
	  thanks to a fix used by Galeon.
	* Compatible with autoconf 2.58.
	* Cleaned up gtkspell-related code (Robert McQueen)
	* Changed the parameters for the received-chat-msg signal.
	* Added a Release Notification plugin

version 0.72 (10/31/2003):
	* Added a search feature to conversations.
	* Added an option to remove the formatting toolbar, both globally and
	  on a per-window basis (Nathan Fredrickson)
	* Added a drop shadow to the buddy list tooltip
	* Smileys are copyable
	* Fixed the ICQ login crash
	* Fixed a crash in the Add Chat dialog when selecting an
	  account that doesn't support chats. Closes bug #821606.
	* Fixed a bug where new MSN accounts without buddies added wouldn't
	  connect.
	* Fixed a crash when deleting an account that has IMs or chats open.
	  Closes bug #821630.
	* Smileys have background colors
	* If SSL is not enabled, MSN will load, but error on connect.
	* Disable Jabber SASL auth until the standard stabilizes

version 0.71 (10/09/2003):
	* The right-click menu for e-mail links now presents a "Copy E-Mail
	  Address" item
	* Fix sort by idle to behave as it did pre-contact support (David
	  Smock)
	* Display AIM away messages in the tooltip for buddies when
	  they are away
	* Support for Buddy Comments for AIM and ICQ buddies
	* Window icons are now set as buddy icons or status icons
	* Get User Info in MSN and Yahoo now return an error indicating that
	  the information doesn't exist if the profile is empty (parts by
	  Nathan Poznick)
	* Added startup notification support for window managers that support it
	* The protocol icon for an account in the accounts window will now
	  "pulse" when signing the account on.
	* Zephyr formatting fixes (Arun A. Tharuvai)
	* Zephyr can connect to chats (Karsten Huneycutt)
	* SSL support can now be provided by third party plugins.
	* Multiple copies of gaim installed at different locations no
	  longer attempt to load the same, possibly incompatible plugins
	  (Robert McQueen)
	* Implemented another new Yahoo! authentication method
	* Fixed a bug displaying Chinese MSN messages (Ambrose C. LI).
	* Additional fixes and checks for the perl build process (Sean Burke).
	* Massive core/UI splitting.
	* Re-write of Jabber protocol plugin
	* Conversation API changes.
	* Some plugins must be updated due to code variable changes,
	  function name changes, and change of behavior for certain
	  functions.

version 0.70 (09/28/2003):
	* Implemented Yahoo's new authentication method (Cerulean Studios)
	* Protocol plugins that have plugin dependencies now load correctly.
	* Perl installs where it's told to a bit more correctly.
	* Robert "Robot101" McQueen cleaned and core/UI split IM
	  image support.

version 0.69 (09/24/2003):
	* Added Contact (aka Person, aka Meta-Contact, aka Buddy Merging, etc)
	  support
	* Added MSN 6 smileys.
	* Added animated smiley support (Ka-Hing Cheung)
	* Added SSL support, compatible with GNUTLS and Mozilla NSS.
	* Added plugin IPC.
	* Added support for gettext 0.12.x.
	* Updated MSN support to the MSN Protocol version 9.
	* Jabber now supports SSL
	* Yahoo now shows people using the java chat client (Tim Ringenbach)
	* Yahoo chat and conference (Tim Ringenbach)
	* Yahoo ignore support (Jesse Farmer (farmerje))
	* Yahoo idle times displayed, long buddy lists work, sms users,
	  and other improvements (Tim Ringenbach)
	* The accounts window now shows offline accounts as greyed out, and
	  online accounts as colored.
	* Fixed the text replacement plugin.
	* Fixed all known signal problems in perl.
	* The right-click menu for conversation tabs now shows the tab icon
	  and status, if tab icons are enabled. (Jesse Farmer)

version 0.68 (09/01/2003):
	* Removed the old event system and replaced it with a much better
	  signal system.
	* Added plugin dependency support.
	* Rewrote the Perl plugin. All old scripts will break, but it offers
	  a much better API for new scripts.
	* Yahoo color support (Tim Ringenbach (marv_sf))
	* Yahoo and MSN get info support (Nathan Poznick)
	* Fixed Jabber registrations.
	* Fixed a problem where pouncing two users with the same name
	  appeared in the same conversation window, and other related
	  problems. (Robot101)
	* Corrected problems with proxy preferences.
	* Mailchk.c and simple.c compile again (Paul A (darkrain))

version 0.67 (08/14/2003):
	* Brought back the message notification plugin (Brian Tarricone)
	  You'll need to reconfigure your settings for this plugin
	* IRC protocol plugin rewritten (Ethan Blanton)
	* New IRC protocol icon (Nuno Donato)
	* Protocol and status icons now optionally appear on tabs.
	  (Etan Reisner)
	* Various dialog rewrites (Jabber vCard, Add Group, Alias Chat,
	  Rename Group, Privacy)
	* Shows "hiptop" icon for AIM buddies using hiptop
	  devices (Robey Pointer)
	* Privacy core/UI split.
	* Conversation placement by group now applies to chats in the buddy
	  list as well.
	* Events in a conversation (user logged in, logged out, window closed,
	  etc.) now grey the tab.
	* Various bug fixes (larne from irc, Tim Ringenbach, Bjoern
	  Voigt, Paul A (darkrain))

version 0.66 (07/18/2003):
	* Freebsd compile fix (Matthew Luckie)
	* .spec file improvements (Ethan Blanton)
	* Added a gaim-remote man page (Robert McQueen)
	* The Remote Control plugin no longer adds duplicate groups to your
	  buddy list.
	* Servers and ports are now imported correctly in MSN.
	* Core/UI split the core initialization and shutdown.
	* MSN messages with newlines are now sent correctly to MSN clients.
	* Fix some sound initialization stuff
	* Fix saving and import of default away message

version 0.65 (07/16/2003):
	* Massive internal core/ui splitting
	* New account dialog
	* Preferences moved to ~/.gaim/prefs.xml
	* Account information moved to ~/.gaim/accounts.xml
	* Pounces moved to ~/.gaim/pounces.xml
	* Added protocol icons to various drop-down boxes
	* New Send IM buddy icon merged from Ximian Desktop 2
	* Fixed "Sort by Status" crash
	* Fixed the MSN signon crash
	* Fixed the MSN add buddy crash
	* Fixed the MSN empty buddy list bug
	* Fixed all known MSN chat bugs
	* Fixed HTTP redirect handling in smiley retrieval. This fixes the
	  problems with some smiley themes.
	* Chats in MSN can now be initiated by right-clicking a buddy and
	  choosing Initiate Chat.
	* MSN Alerts and incoming MSN pages no longer pop up several error
	  dialogs
	* Ability to view iChat "Available" messages for AIM
	* Stores your buddy icon on the server for AIM
	* Support for non-ascii characters with Yahoo! Messenger
	* Focus returns to the input box when you click elsewhere, like it used
	  to
	* New typing notification icons from Ximian

version 0.64 (05/29/2003):
	* Buddy list sorting in buddy list preferences.
	* Improved debug window with timestamps and pause buttons.
	* New core/ui split notification and request APIs.
	* New mail notification dialog.
	* Several bug fixes in MSN.
	* Conversation window buddy icon bugs were fixed.

version 0.63 (05/16/2003):
	* A rewrite of the plugin API. Plugin authors will need to change their
	  code based off the changes found in other plugins.
	* Perl script support is now provided in the perl plugin.
	* Debugging is core/ui split, and has a new API with support for
	  debug levels and categories.
	* Support for adding chats to your buddy list.
	* MSN protocol plugin was rewritten, has experimental buddy icon
	  support, and MSN Mobile support.
	* Buddy list speed enhancements (Thanks Ethan Blanton).
	* Napster protocol updates (Thanks Auke Kok).

version 0.62 (04/23/2003):
	* Keyboard shortcuts in the buddy list work again (Thanks Joe
	  Clarke).
	* Support for Jabber XHTML messages
	* Ability to re-request authorization from ICQ and Jabber users by right
	  clicking on them in your buddy list.
	* Improved Zephyr internationalization.
	* Bug causing 'Hide on Send' windows to be lost forever fixed.
	* Iconified windows are now raised properly.
	* Dates printed for old/offline messages.
	* Some assorted crash bugs fixed.

version 0.61 (04/07/2003):
	* Split the buddy pounce core and UI, and rewrote the UI for it.
	* Removed folder icons and excess space from the buddy list (Thanks
	  Dave Camp)
	* Fixed a bug involving dragging buddies and groups
	* Re-implemented the logout icons.
	* New icons for "away" and "aol" (Thanks, Moses Lei)

version 0.60 (04/04/2003):
	Core:
	* Auto-loading protocol plugins.
	* Plugins dialog and perl script menu merged into preferences.
	* Don't auto-login if an existing Gaim session is already
	  running.
	* Moved "privacy preferences" to Tools menu.
	* -n, --loginwin option to disable autologins.
	* Added support for gettext 0.11.x.
	* Added support for automake 1.6.
	* aim:// URI's supported with gaim-remote command.
	* Quit Gaim remotely with gaim-remote. (Thanks, John Silvestri)
	* Added rudimentary support for X11R6 session management. (Thanks,
	  Robert McQueen)
	* Conversation backend and UI are now separated. (Thanks,
	  Christian Hammond)
	* Asynchronous, non-blocking, DNS function (Thanks, Nicolas
	  Lichtmaier)
	* As a side effect of the above: IPv6 support. Tested only with IRC
	  (you can receive ipv6 chat requests from irssi!).

	Plugins:
	* Tray icon plugin--replaces the old GNOME applet. You'll need
	  the panel Notification Area applet (aka system-tray-applet)
	  for GNOME 2, or the Kicker for KDE 3.1. (Thanks, Robert
	  McQueen, Nicolás Lichtmaier, Kristian Rietveld, Ari Pollak &
	  Patrick Aussems)
	* Added GAIM::remove_event_handler and made set_info short
	  circuitable in perl. (Thanks, Ryan McCabe)
	* event_del_conversation for plugins. (Thanks, Bill Tompkins)
	* Notify.c plugin rewritten; check its configure dialog. (Thanks,
	  Etan Reisner)
	* Buddy Ticker made a plugin.
	* Idle Maker added to source.
	* Fortune profile added to source.

	AIM/ICQ:
	* TOC no longer compiles statically by default--use OSCAR.
	* ICQ plugin no longer gets built--use OSCAR.
	* Server-stored buddy lists for ICQ with full support for
	  authorization (Thanks, Mark Doliner)
	* File send/receive support for Aim over Oscar (Thanks, William T.
	  Mahan and Mark Doliner)
	* Non-direct connect typing notification for AIM over OSCAR.
	  (Thanks, Mark Doliner)
	* Allow only people in buddy list privacy option added for AIM.
	* Full ICQ info reading support. (Thanks, Vincas Ciziunas)
	* Support for synchronizing group renames on server.  Group
	  rename server synchronization for AIM.  Server-side
	  synchronization for moving individual AIM buddy to new
	  group improved. (Thanks, Mark Doliner)
	* Ability to add screenname@mac.com people to AIM buddy lists.
	  (Thanks, Graham Booker)
	* Ability to change ICQ password. (Thanks, Mark Doliner)
	* Option to have AIM notify you if you have
	  unread mail. (Thanks, Mark Doliner)
	* Parse URL messages, Contact Sending and Pager Messages
	  in ICQ. (Thanks, Mark Doliner)
	* use snprintf instead of sprintf. (Thanks, William T. Mahan)
	* Fixed crashbug on empty rvous requests. (Thanks Brandon Scott
	  (Xeon) for pointing this out, and Matt Pandina for the patch)
	* Nice Oscar changes--mostly internal. (Thanks, Mark Doliner)

	IRC:
	* Added more IRC slash commands -- /W, /VERSION, /MODE, /CTCP stuff,
	  -- and other cool IRC enhancments. (Thanks, Jonas Birmé)
	* IRC's /topic with no argument displays the current topic (Thanks,
	  Mark Doliner)
	* DCC File Receive support for IRC.
	* Optional password on IRC accounts. (Thanks, Christian Hammond)
	* Added half-op support.

	Jabber:
	* Jabber invisibility and permanently cancel sending on-
	  line status to Jabber buddies.
	* Jabber roster updated on group renames.
	* Fixed a possible segfault when signing off Jabber. (Thanks,
	  Craig Boston)
	* Improved typing notification support for Jabber and
	  Yahoo! (Thanks, Nathan Walp)
	* File receive support for Jabber. (Thanks, Nathan Walp)

	MSN:
	* MSN users are notified when the other party closes the conversation
	  window. (Thanks, Christian Hammond)
	* File receive support for MSN. (Thanks, Christian Hammond)

	Internationalization:
	* Now using libiconv for better i18n support (Thanks, Junichi
	  Uekawa)
	* Lots of i18n fixes (Thanks Matt Wilson, Ethan Blanton, A Lee)
	* Correct i18n handling for many parts of AIM/ICQ, including
	  instant messages, away messages, and profiles (Thanks,
	  Ethan Blanton)
	* Improved MSN internationalization (Thanks, A Lee)

	Other:
	* Optionally uniquely colorize nicks in chats
	* Add / Remove buddy menu item added to the chat users list
	  (Thanks, Jonas Birmé)
	* View log button in conversation toolbar (Thanks, Etan Reisner)
	* Option to log IMs and Chats seperately. (Thanks, Etan
	  Reisner)
	* Removed Ctrl-C binding for color
	* Fix first message in tab not displaying bug (Thanks, Etan Reisner)
	* Changed some default options
	* Updated desktop and window icons (Thanks, Robert McQueen)
	* Switch the .desktop file to the new KDE/GNOME common vfolder
	  format (Thanks, Robert McQueen)
	* Removed all deprecated GTK calls.  Now 100% GTK 2. (Thanks Nathan
	  Walp, Christian Hammond, Ari Pollak, Ethan Blanton, Robert McQueen)
	* Read proxy environment variables. (Thanks, Christian Hammond)
	* Fixed security vulnerability with manual browser option (Thanks,
	  Robert McQueen)
	* Can get info for ICQ and Jabber users from the "Edit
	  Buddies" tab (Thanks, Brian Bernas)
	* Code cleanups and fixes (Thanks, Federico Mena Quintero and
	  Ka-Hing Cheung)
	* Word-wrapping on mail notification text (Thanks, Andrew Molloy)
	* Generic File Transfer PRPL interface (Thanks, Christian Hammond)
	* Better supression of auto-responses (Thanks, Joshua Blanton)
	* Drag-and-drop tabs in conversations, and multiple windows with tabs
	  in each (Thanks, Christian Hammond)

version 0.59.9 (03/01/2003):
	* Updated zh_TW.po file (Thanks breeze833)
	* Fix an oscar bug that caused some messages from
	  AOL 8.0 to be dropped (Thanks Mark Doliner)
	* Changed "openprojects" to "freenode" in irc.c
	* Fixed charset conversion on systems which use a BOM for UCS-4
	  (Thanks, Alfredo Pen~a, Ethan Blanton)
	* Fixed a typo in the man page (Thanks Eric S. Raymond)

version 0.59.8 (01/06/2003):
	* Ripped out all gtk2 support (Thanks Nathan Walp).
	* Fixed smiley related segfault (Thanks Robert McQueen)
	* Yahoo! can connect again

version 0.59.7 (12/21/2002):
	* Yahoo i18n fix (Thanks Ethan Blanton).
	* Fixed a bug in escaping saved passwords (Thanks
	  Eric Timme)
	* Fixed an overflow bug in perl script autoloading
	  (Thanks David Kaelbling)
	* Some build fixes for those using stricter compilers,
	  notably MIPSpro (Thanks David Kaelbling)
	* Fixed a bad argument to accept() calls (Thanks David
	  Kaelbling)
	* Fixed crashbug on empty rvous requests (Thanks Brandon Scott (Xeon))
	  for being the first to point this out.

version 0.59.6 (11/07/2002):
	* Fixed a segfault introduced in 0.59.5 when gtk
	  fails to read the ~/.gtkrc or reads it but fails
	  to create a style from it.
	* Jabber conference timestamps are no longer gigantic

version 0.59.5 (10/14/2002):
	* Fixed a Yahoo! segfault (Thanks, Craig Metz)

version 0.59.4 (10/06/2002):
	* Removed color keybinnding altogether.
	* Added a horizontal scrollbar to Edit page of
	   buddy list. (Thanks, David Fallon)
	* Various bug fixes ((Thanks to (in no particular order)
	  Ethan Blanton, Mark Doliner, Luke Schierer)
	* i18n fixes (thanks, A Lee)

version 0.59.3 (09/14/2002):
	* Reversed patch that accidentally caused Yahoo
	  not to connect--for implementation reasons
	* Changed "color" binding to Ctrl-K.
	* Unaliaising a person in the "Online" tab will show up
	  in the "Edit" tab as well (Thanks, Jason Willis)
	* Internationalization fixes, esp. with UTF-8 locales
	  (Thanks Matt Wilson and Ethan Blanton)

version 0.59.2 (09/09/2002):
	* Japanese translation updated (Thanks, Junichi Uekawa)
	* Won't crash when you set your MSN Friendly name to an
	  empty string.
	* Default manual browser command changed to reflect the
	  fix in 0.59.1
	* Fixed the non-manual browser settings which were broke in
	  0.59.1 (Thanks, Chris Blizzard)
	* Improved MSN internationalization (Thanks A Lee)
	* Smiley lookup will search for longest match for smilies
	  like :-(( (Thanks Eric Melski)
	* When an IM image is clicked, don't open the browser (Thanks
	  Ari Pollak)
	* Prevent a possible crash in unhide_buddy_list() (Thanks Ari
	  Pollak)
	* Fixed a compilation problem on systems without iconv.
	* GtkIMHtml can be set to render font sizes as point size
	  or AIMish relative sizes -- no more huge Yahoo fonts. (Thanks
	  Ka-Hing Cheung)
	* Fixed a bug with regard to Jabber resources (Thanks Nathan
	  Walp)
	* Fixed a possible segfault when signing off Jabber (Thanks
	  Craig Boston)
	* Word-wrapping on mail notification text (Thanks, Andrew Molloy)
	* Strip trailing and leading spaces from MSN/Yahoo names (Thanks,
	  Arun Tharuvai)

version 0.59.1 (08/25/2002):
	* Created a gtk1-stable branch for GTK+ 1.2 bugfix releases.
	  Development will continue in our main branch in GTK+ 2 only.
	* Fixed a security bug in the manual browser setting (Thanks
	  Robert McQueen)
	* Now using libiconv for better i18n support (Thanks Junichi
	  Uekawa)
	* Will work with Perl 5.8 (thanks, Timothy Lee and Dan
	  Colascione)
	* Fix for HTTP proxies (thanks, Ethan Blanton)
	* Read proxy environment variables. (thanks, Christian Hammond)
	* Use the pretty gaim.png for our menu entry.
	* Added support for gettext 0.11.x.

version 0.59 (06/24/2002):
	* Squashed a bug in buddy right-click menu handling
	  that crashed Gaim.  In the process: found and
	  eliminated some memory leaks.
	* Fixed a significant applet leak
	* Can now change Jabber password on server (Thanks,
	  Nathan Walp)
	* Certain types of Jabber presence errors no longer
	  falsely show a buddy on-line.  Instead now a "broken
	  light-bulb" icon is shown and the error status is
	  available via "Get Away Msg"  (Thanks and a tip o'
	  the hat to Christian Hammond for the graphic)
	* Conversation struct has pointer to toolbar (thanks Brent
	  Priddy and Paul Miller)
	* Zephyr fixes (thanks, Arun A. Tharuvai)
	* Aliases in buddy ticker
	* Perl scripts can play Gaim sounds (thanks Andrew Rodland)
	* Internal sounds can be played by commands (thanks Lex Spoon)
	* Auto-login item in applet menu (thanks Chris Boyle)
	* Fixed MSN "Unkown Error Code", "Already there", and
	  "Already in opposite list" errors
	* Changed "Play sound" button to "Mute" button
	* You can now have "reserved" chars in IM and proxy passwords
	* Jabber now has typing notification  (Thanks, Nathan Walp)
	* Improved support for Jabber resources  (Thanks, Nathan Walp)
	* Fixed problem with Gaim crashing on non-ASCII Jabber buddy
	  aliases (Jabber "name" attribute) chars  (Thanks, Ho-seok Lee)
	* Plugged memory leaks in Jabber plug-in
	* Fixed problem with Jabber away status not being propagated to
	  conference rooms for jabberd (server) v1.4.2 and above
	* Chat room buddy lists are now sorted independent of case
	* Added capability for protocol-specific edit buddy menu entries
	* Can now remove a Jabber buddy roster item from the server
	  entirely
	* Gaim can now handle messages from Mac ICQ and Miranda ICQ
	  (Thanks, Mark Doliner)
	* Added Mozilla to browser options and changed KFM to
	  Konqueror.
	* Can now set the server and port for MSN and Napster
	* MSN Internationalization (Thanks Felipe Contreras and
	  countless, countless others)
	* E-mail addresses are no longer truncated when there is a '.' at
	  the end.

version 0.58 (05/13/2002):
	* Better applet transparency
	* Option to raise buddy list on signons/signoffs
	* Formatting of incoming MSN messages
	* Get Info from menu multiple-account-aware (thanks
	  Brian Bernas)
	* Hide and unhide functions for the filectl plugin.
	  (Thanks, Ari Pollak)
	* Added helpful stuff to the Help menu.
	* Self-aliasing from the account editor.
	* Better selection in GtkIMHtml (Thanks Ben Miller)
	* A warning when your OSCAR buddy list is too long
	  (Thanks, Mark Doliner)
	* ICQ status messages in OSCAR (Thanks, Mark Doliner)
	* Play sound when your name is said in a chat
	* Approval dialog for Jabber when somebody wants to
	  subscribe to user's presence. Also gives user the
	  opportunity to add that buddy if not already on the
	  user's buddy list.
	* Jabber "Change buddy group" roster synchronization now
	  works again.  (This was unknowingly broken when the
	  "out-sourced" Jabber libs were upgraded in 0.56)
	* Invalid Jabber I.D.'s no longer crash Gaim.  User now
	  notified with pop-up's.
	* Jabber Buddy sign-on time support, added in 0.57,
	  removed until and unless and inconsistency can be
	  resolved. (Thanks, Nathan Walp)
	* Bug-fix for potential buffer overflow in Jabber
	  plugin. (Thanks, rwscott)
	* Tempfiles used for secure MSN/HotMail login (added in
	  0.57) are now themselves created securely.
	* Secure MSN logins (added in 0.57) no longer blow up
	  on Solaris.
	* Timezone support improved.

version 0.57 (04/25/2002):
	* New authorization method for Yahoo!
	* Jabber will tell you when your buddies signed on (Thanks
	  Nathan Walp)
	* Jabber improvements (Thanks, Nathan Walp)
	* More keyboard shortcuts
	* event_chat_recv takes char**'s, and event_im_recv takes
	  a *guint32 for flags
	* Secure hotmail login for MSN (thanks for the tips,
	  Scott Werndorfer)

version 0.56 (04/11/2002):
	* Shell-like send history binded to Ctrl-Up and Ctrl-Down
	* libjabber upgraded to most recent stable version
	* Buddylist looks a little better
	* Fixed MSN privacy settings
	* Group deletion fix (Thanks Mark Doliner)
	* Alias/Group syncronization for Jabber (Thanks JSeymour)
	* Fixed broken signal handling in gdm-started GNOME sessions
	  (Thanks Jim Seymour, Vann, Robert McQueen)
	* Oscar group syncronization (Thanks, Mark Doliner)
	* ICQ Authorization via Oscar (Thanks, Mark Doliner)

version 0.55 (03/29/2002):
	* Jabber improvements (Thanks Jim Seymour)
	* Various sound cleanups (Thanks Robert McQueen)
	* Login process shown in single window (Thanks Michael
	  Golden)
	* Can reorder your accounts in the account editor (Thanks
	  Luke Schierer)
	* Shows "mobile" icon for Oscar buddies using mobile
	  devices (Thanks Mark Doliner)
	* Fixed bug in MSN smilies that crashed PPC (and other?) platforms
	* HTTP Proxy settings now HTTP compliant (Thanks Robert McQueen)
	* Speling corections (Thanks Tero Kuusela)
	* Oscar list icon fixes (Thanks Mark Doliner)
	* Oscar idle times work again (Thanks Mark Doliner)
	* Protocol icons on Edit Buddies tab (Thanks Christian Hammond)

version 0.54 (03/14/2002):
	* Compiles without GdkPixbuf again
	* GtkIMHtml will refresh when you set a new GTK+ theme
	* Improved Yahoo! typing notification (thanks Brian Macke)
	* Prompt to authorize MSN buddies who added you while you
	  were offline (Thanks Jason Willis)
	* Option to globally disable Buddy Icon animation (Thanks
	  Luke Schierer)
	* Numerous bugfixes
	* Yahoo! will tell you when your buddies are playing Yahoo!
	  games and give you the ability to join them
	* Yahoo! can receive offline messages
	* IRC can do DCC chat.
	* IRC will convert HTML formatting to mIRC formatting.
	* Buddylist tab placement option (Thanks Jason Willis)
	* Protocol specific smiley faces
	* IM Image sending

version 0.53 (02/28/2002):
	* Minor bug fixes re: queued away messages
	* Better buddy icon transparency (for real this time ;-))
	* Ability to change formatting of Oscar screen name
	* Better selection in HTML widget (Thanks BMiller)
	* New icons for ICQ (Thanks Kevin Miller)
	* Editable buddy pounces (Thanks Jason Willis)
	* Server side buddy lists in Oscar (Thanks Mark Doliner :-))
	* Fix for the chatlist plugin
	* Typing Notification (AIM Direct Connect, Yahoo, MSN)
	* IM Images (Receive Only)
	* Prettier GtkImHtml selection
	* Better buddy icon transparency (for real this time ;-) )

version 0.52 (02/17/2002):
	* Better buddy icon transparency (thanks SeanEgan)
	* Fixed a little bug with connecting via proxy (thanks
	  for reminding me of this, Manish Singh)
	* Yahoo! Messenger works again
	* MSN Works again
	* Can register a new user with a Jabber Server (JSeymour)
	* Can now set Jabber vCards (JSeymour)
	* Jabber vCards are now shown in their entirety (JSeymour)
	* Various jabber bug fixes/enhancements (JSeymour)

version 0.51 (01/24/2002):
	* Arrow buttons in log viewer and some other dialogs
	  work (thanks Ben Miller)
	* Option to only send auto-response while idle (thanks
	  Sean Egan)
	* Control time between sending auto-responses (thanks
	  Mark Doliner)
	* Should be able to sign on to Oscar using Mac OS X
	  (thanks Fingolfin, Vincas Ciziunas, et al.)

version 0.50 (12/14/2001):
	* Able to import GnomeICU contact lists
	* Galeon as browser option (Thanks Rob McQueen)
	* IRC /list, /invite (Thanks Sean Egan)
	* Option to have IMs and Chats tabbed in same window
	* Finally put the lagmeter plugin out of its misery and
	  removed it. (/me dances on its grave.)

version 0.49 (11/29/2001):
	* Can compile against GTK+ 2.0 (version 1.3.10/1.3.11)
	* Confirm before removing buddies
	* Yahoo updates (thanks Brian Macke)
	* Jabber updates
	* Zephyr updates (thanks Arun A Tharuvai)
	* Gadu-Gadu updates (thanks Arkadiusz Miskiewicz)
	* Option to show aliases in conversation tabs
	* Option to hide windows after sending messages
	* licq2gaim.pl conversion script (thanks Arturo Cisneros, Jr.)

version 0.48 (11/18/2001):
	* Right-click on links to open/copy URL
	* Yahoo changes
	* Oscar can send/receive offline messages in ICQ. Since the "real"
	  ICQ protocol isn't working too well it's recommended that you
	  use Oscar for ICQ.

version 0.47 (11/01/2001):
	* Better font loading (pays attention to charset now)
	  (thanks Arkadiusz Miskiewicz)
	* Better recoding in Gadu-Gadu (thanks Arkadiusz Miskiewicz)
	* Open Mail button for when you get new mail (Yahoo and MSN)
	* New buddy pounce option: Popup Notification
	* When adding a buddy, the groups list now updates when you switch
	  accounts.
	* When creating a new buddy pounce, gaim now automagically
	  selects "on away" or "on idle", if the user is away
	  or idle.
	* Add Opera to the available browsers (thanks Brian Enigma)
	* Improved log viewer (thanks to Ben Miller)
	* When you are queueing away messages, double clicking on
	  a buddy's name will cause the messages for that name to be
	  dequeued.
	* You can choose which sound player you use at run-time
	  (thanks Ben Miller)
	* When someone adds you to their buddy list, it asks if you want
	  to add them as well (Yahoo, ICQ, and MSN) (thanks Nathan Walp)
	* Option to grey idle buddies (thanks Nathan Walp)
	* MSN Privacy Options
	* In MSN you can set a person's alias to their "friendly name" by
	  right-click on their name while they're online.
	* IRC can do /WHOIS
	* The usual bug fixes and memory leak plugs

version 0.46 (10/18/2001):
	* New applet icons (courtesy David Raeman)
	* ICQ works on big-endian platforms, e.g. sparc and ppc
	  (thanks to Nathan Walp and Ben Miller)
	* Better applet icon drawing (thanks to Ari Pollak)
	* An extraordinary number of bug fixes
	* Ability to stop animation on buddy icons, restart animation,
	  hide certain buddy icons, and save people's buddy icons, all
	  through a right-click menu
	* Event handlers in perl passed arguments as elements of
	  an array rather than all concatenated as a string, making
	  perl much easier to use (thanks Dennis Lambe Jr.)
	* Can pass an argument to timeout_handlers in perl
	  (thanks Artem Litvinovich)
	* Redesigned Modify Account window (thanks Sean Egan)
	* Add buddy dialog now lets you select which protocol
	  to add the buddy to
	* Pressing 'signon' on the first screen for accounts that
	  do not require passwords no longer incorrectly displays
	  an error message.

version 0.45 (10/04/2001):
	* New plugin event: event_chat_send_invite
	* Major updates to the perl system (reread PERL-HOWTO and
	  SIGNALS)
	* Major updates to event_chat_* events for plugins (reread
	  SIGNALS)
	* Some GtkIMHtml improvements
	* Various bugfixes
	* Nick Highlighting in chat
	* Tab-completion for nicks in chat (thanks to Sean Egan)
	* Large internal reworkings
	* New Protocol: Gadu-Gadu, written by Arkadiusz Miskiewicz
	* Can choose buddy icon to send (for Oscar)

version 0.44 (09/20/2001):
	* More sane scaling of buddy icons (intelligently scale to
	  either 48x48 or 50x50 depending on icon)
	* Have you ever had it happen where you cancel a login and
	  Gaim starts using all the available processing power? I
	  think I fixed that.
	* Temporarily removed Jabber user registration, which wasn't
	  working anyway.
	* Added a spiffy Help button
	* Wrote a plugin for all those people who miss having the
	  chat rooms in their buddy lists (chatlist.so)
	* Updated libfaim
	* Added drop down selection to chat invitation
	* Improved the look of the chat invitation dialog
	* Improved the look of the proxy preferences
	* event_im_recv and event_im_display_rcvd passed whether
	  the message received was auto-response (see SIGNALS)
	* IRC fixes (largly copied from X-Chat)
	* Internal change to how preferences are stored
	* Other bug fixes
	* Option to hide buddy icons

version 0.43 (09/06/2001):
	* Can change friendly name in MSN again
	* Bug fixes
	* Auto-reconnect plugin has exponential timeout (i.e. it
	  tries after 8 seconds, then 16, then 32, etc. up to 17
	  minutes)
	* Removed file transfer things from Napster. It didn't work
	  well anyway. It'll be back eventually. (Does anyone even
	  use napster anymore?)

version 0.11.0-pre15 (08/28/2001):
	* MSN works again
	* Fixed a little segfault when images are links
	* Redid the about box again.
	* Fixed a nice little bug with the manual browser command
	* Oscar Unicode fix (Thanks John Matthews)
	* Can select which protocols are compiled statically
	  (e.g.: ./configure --with-static-prpls=oscar,jabber)
	* New plugin events: event_im_displayed_sent and
	  event_im_displayed_rcvd. Use these to change messages after
	  they're displayed (e.g. encrypt sent messages, or send
	  auto-responses and have them display locally properly)
	* Can use Arts for sound (thanks Tom Dyas)

version 0.11.0-pre14 (06/17/2001):
	* Fixed a segfault with Oscar's account confirmation
	  (Thanks, Adam)
	* Some MSN changes
	* Some HTML widget changes
	* Can specify hosts/ports for Yahoo (thanks Jeremy Brooks)
	* Many many bugfixes

version 0.11.0-pre13 (06/06/2001):
	* Can view/set chat topic in Jabber (thanks faceprint)
	* The napster plugin no longer segfaults on invalid names
	  and/or passwords.
	* HTML is properly stripped from away messages in protocols that
	  do not use HTML.  (thanks, faceprint)
	* Can view/set chat topic in IRC
	* MSN properly escapes outgoing messages
	* Much needed updates to the gaim man page (thanks, Sean Egan)

version 0.11.0-pre12 (05/29/2001):
	* Fixed a funny bug with auto responses when queued messages
	  are enabled.
	* Redesigned the Font Options preference page
	* Improved Jabber chat support (it whispers now, too)
	* Zephyr can do Subscriptions now (thanks to nsanch)
	* Auto-recon plugin got reworked
	* Lots of clean-ups
	* Some new pixmaps (Thanks, DennisR).
	* Fixed a segfault in IRC (Thanks Sean Egan)
	* MSN can now change your 'friendly name' (Thanks for the
	  packet logs, aechols)
	* More IRC improvements [colors, etc] (Thanks Sean Egan)
	* Improved proxy options
	* Fixed a small issue with HTML not being stripped from
	  log files properly (Thanks, faceprint and David Stoddard)
	* Can turn on/off Yahoo! Mail announcements
	* Can force messages through the server for ICQ (use this if
	  you have problems sending)
	* Can receive buddy icons in Oscar (requires gdk_pixbuf,
	  which GNOME depends on. If you --disable-pixbuf, it will
	  disable this.)
	* Redesigned plugins dialog (thanks Mike Heffner)

version 0.11.0-pre11 (04/30/2001):
	* Zephyr updates and additions, thanks Neil Sanchala (nsanch)
	* Jabber can send/accept chat invites (due to mid)
	* MSN has the option to notify you of new hotmail
	  messages
	* Fixed a problem with ADD requests in MSN
	* Fixed a small memory leak with MSN
	* Moved MSN's spammy debug output into debug_printf's
	* Can rename groups/buddies in the Edit Buddies pane
	  (thanks Neil Sanchala)
	* Some perl updates (thanks to Sean Egan)
	* IRC got the following slash commands:
	  op, deop, voice, devoice, mode, raw, quote, and kick (thanks
	  to Sean Egan)
	* MSN Properly handles URL decoding of 'friendly' names
	* Redesigned Preferences pages (design by DennisR)
	* Can select where tabs are for tabbed IM/Chat windows
	* Option to queue away messages while away
	* Jabber got good updates (from faceprint)
	* Oh yes, and Oscar works, yet again. (gee... that's what, 4
	  releases that have "fixed" it now?)

version 0.11.0-pre10 (04/13/2001):
	* Many, many bug fixes
	* Can choose to not send away auto-response (thanks phzzzt)
	* Uh... Oscar works? For now?
	* IRC Plugin can do whois (right click and info)
	* IRC Plugin got away message support
	* Gaim blist to WinAIM blt perl script (courtesy Andy Harrison)
	* Sound on buddy pounce (Thanks Andrew Echols)
	* Can view all group chats in one tabbed window (same keybindings
	  as for tabbed normal conversations)
	* More Protocol plugins:
		Zephyr (plugins/zephyr) (DON'T USE THIS unless you know
			what it is and why you'd want to use it)

version 0.11.0-pre9 (03/26/2001):
	* Can register Jabber accounts (load the Jabber plugin and click
	  Register on the login window)
	* GtkIMHtml handles themes (no background pixmaps though) (thanks
	  decklin, mishan)
	* URLS Linkify properly in Buddy chats
	* Jabber compiles better on Solaris?
	* Gaim works with Oscar Again (Huge thanks to Adam Fritzler of
	  libfaim)

version 0.11.0-pre8 (03/23/2001):
	* Fixed a problem with MSN not detecting signoffs and buddy updates.
	* Implemented away options in MSN
	* Alt-[1-9] to go to [1-9]th pane in tabbed convo window
	* Jabber fixes, Oscar fixes (!), Yahoo fixes, TOC fixes
	* Can use Alt to access menu, and Ctl-char for certain actions
	  (thanks baldnik)
	* Oscar blocking works (?)
	* MSN can see status of other users

version 0.11.0-pre7 (03/16/2001):
	* Can build RPMs as non-root
	* New yahoo library (can use HTTP proxy)
	* Command-line arg to specify config file (thanks Jason Boerner)
	* Can view all conversations in one tabbed window (Control-[ and
	  Control-] move left and right respectively; Control-Tab moves
	  to the next unread, or the next tab if there are no unread tabs)
	* Tooltips on links work again
	* Can log system notices: signons/signoffs, awayness and idleness
	  (thanks Andrew Echols)
	* MSN fixes
	* Applet fixes

version 0.11.0-pre6 (03/06/2001):
	* Fixed bug with NAS support
	* Napster plugin is included again
	  (Thanks for pointing out that it was missing,
	  (Yan V. Bulgak)
	* Oscar can: search by email, request confirmation, change password
	* TOC fixes
	* ICQ fixes
	* Faster HTML parsing/rendering

version 0.11.0-pre5 (02/26/2001):
	* Minor GUI changes
	* ICQ Alias problem fixed
	* Negative times fixed
	* Cannot create blank away messages/messages with blank titles
	* Can right-click Edit Buddies list to alias/add pounce/etc.
	* Ability to independently set accounts as away
	* Can use all away states for ICQ, Yahoo (N/A, Be Right Back, etc.)
	* Fixed hanging trees
	* Can close windows by hitting 'Esc' (optional)
	* Better HTML Widget
	* Can toggle timestamps by hitting F2 (optional)
	* Rewritten file transfer for TOC
	* Jabber got chat
	* Log Viewer (courtesy BMiller)
	* Can save conversation history
	* Napster can kinda sorta download files sometimes :)
	* You can activate IDs in Yahoo
	* ICQ upgraded to use icqlib 1.1.5

version 0.11.0-pre4:
	* ICQ upgraded to use icqlib 1.1.0
	* An enormous amount of bug fixes
	* Even More Protocol Plugins:
		Jabber (plugins/jabber)
		Napster (plugins/napster.c)
	* Fixed a segfault with 'Ignore new conversations while away'

version 0.11.0-pre3 (12/15/2000):
	* Away messages arranged alphabetically (Thanks Justin)
	* More GUI adjustments
	* Can optionally run command to play sound files
	* Icons for ICQ plugin (blatently stolen from GnomeICU)
	* Icons for Yahoo plugin (not-so-blatently stolen from GTKYahoo)
	* Optionally display warning level next to name in buddy list
	* Optionally ignore fonts on incoming messages
	* Command-line option to automatically set yourself as
	  away upon signon (thanks bmiller)
	* Buddy list backups now stored in ~/.gaim/SN.protocol.blist (gaim will
	  move the old file for you). Needed for when you have the same name on
	  two different protocols. (Oscar and TOC share the same file.)
	* More Protocol plugins:
		MSN (plugins/msn)

version 0.11.0-pre2 (12/04/2000):
	* Fixed a segfault with a bad util.c

version 0.11.0-pre1 (12/03/2000):
	* Multiple connections
	* Protocol plugins:
		IRC (plugins/irc.c)
		Yahoo (plugins/yay)
		ICQ (plugins/icq)
	* Logs now stored to ~/.gaim/logs rather than ~/.gaim/SN/
	* User configurable sounds
	* Scroll bar now functions properly in chat room user lists
	* X-Idle support added (thanks bmiller and bryner)
	* small change in the way away messages are displayed
	  (Thanks Ryan C. Gordon)
	* Plugin system uses GModule now (improves portability, adds features)
	  (Requires recompile and probably modifications of most plugins)
	* Perl got updates (reread plugins/PERL-HOWTO)
	* Spell checker now uses gtkspell
	* Auto-Away (thanks, yet again, to bmiller ;)
	* More buddy pounce options
	* Various GUI improvements

version 0.10.3 (10/09/2000):
	* Segfault when viewing user info fixed
	* libdb problem fixed

version 0.10.2 (10/07/2000):
	* A few fixes to the URL parser.
	* Better placement of smiley dialog
	* Improved log file readibility
	* Code cleanups (thanks kylev)
	* Fixed problem when closing away message box (thanks bmiller)
	* sprintf() problem on some systems
	* Various small bug fixes

version 0.10.1 (09/15/2000):
	* Better chatroom logging
	* Oscar works again. Pay no attention to Slashdot.
	* gtkhtml handles background colours better.
	* A third conversation window display preference.
	* Better support for things like Sawfish

version 0.10.0 (09/11/2000):
	* New Smiley Faces and Pixmaps added.
	* Smiley faces now properly wrap in the conversation windows.
	* Smiley dialog
	* Fixed 0-byte file segfault.
	* Borderless buttons (for that cool pop-up look)
	* Fixed some resizing bugs
	* Added Ctrl+{B/I/U/S} hotkeys to conversation windows.
	* Added Ctrl+(number) hotkeys to insert smileys in conversation windows.
	* Support for %n, %d, and %t in away messages.  Thanks bmiller!
	* Background colors
	* Redesigned preferences dialog
	* Redesigned conversation dialog
	* Removed the Lag-O-Meter (Lag-O-Meter is now a plugin)
	* SOCKS 4/5 proxy works
	* Buddy Pounces are now saved in .gaimrc
	* Buddy Chats are now saved in .gaimrc
	* Ability to merge gaim, aim2, aim4 buddylists. Thanks again bmiller!
	* ICQ-style aliases. This lets you change the name you see your buddy
	  as. For example, if your buddy's SN is 'CouldntGetMyName', you can
	  alias him as 'Loser'.
	* Compile with GNOME bits if available
	* Added GNOME Url Handler as an available web-browser
	* Added the S html tag.
	* Optionally Ignore TiK's Automated Messages
	* Option to beep instead of play sound
	* New icons for panel (depends on some GNOME pixmaps)
	* Perl scripting. See plugins/PERL-HOWTO for how to write perl scripts.
	  All .pl files in ~/.gaim are autoloaded when gaim starts.
	* HTML widget is faster, more stable

version 0.9.20 (07/14/2000):
	* More plugin events, more plugin features
	* Run-time OSCAR support
	* Added buddy list ticker (See prefs/Appearance). Clicking on a
	  name will cause a new or previous IM window to display for
	  that screenname
	* "You are sending messages too quickly" error is now fixed
	   when you have a large buddylist.
	* Fixed the LC_ALL compile problem on Solaris boxes
	* Fixed PPC and ARM compile problem with oscar.c
	* Smileys work better, and don't cause font attributes to drop
	* Dialog windows are now prettier
	* /me in IM window; font/color dialogs and smileys in chat window

version 0.9.19 (06/09/2000):
	* Graphical Smiley Faces
	* Applet got a bit of a makeover (inside & out)
	* Compile-time options affect Preferences dialog
	* Whispering in chat works (does anyone even use this?)
	* HTML-tag buttons in chat
	* Chat got all kinds of new features (like IRC-sytle /me)
	* Chat in oscar works much better
	* Locale support
	* Fixed the segfault when your server-side config is null
	* Many many bugfixes

version 0.9.18 (06/02/2000):
	* Logging in works better for oscar
	* Double error bug when sending message to an offline user is
	  fixed.
	* Pressing enter once again sends a message in buddy chatrooms (oops)
	* More fixes for the change on the AOL sign-on process.
	* Fixed bug where Gaim sometimes doesn't find a font to use.
	* Per-conversation font and color dialogs (thanks fflewddur)
	* Chat in oscar works (somewhat)
	* Even more fixes for the sign-on process, and now you don't flash when
	  setting permit/deny lists.

version 0.9.17 (05/31/2000):
	* Automagic feature to check for new versions has been removed
	* Infinite loop bug fixed

version 0.9.16 (05/31/2000):
	* Paned buddy chat window (Thanks Syd)
	* Buddy lists (and changes) are cached to ~/.gaim/<sn>.blist
	  where <sn> is your screen name. If for some reason, you log
	  into the AOL server and the buddy list comes back empty, we
	  check for a cache file, and, if we find one, read it in. This
	  essentially implements recovery from a server crash at AOL
	  (AOL does not back up machines that contain TOC-based buddy
	  lists, unfortunately).  (Thanks Syd)
	* Font selection dialog
	* Small changes to the Oscar/libfaim stuff (see libfaim/README.gaim)
	* SOCKS 4 proxy support
	* Better proxy support overall (you can get people's info now! :) )
	* Two-way file transfer (you can get and send files, but you still
	  can't initiate either)
	* Fixed font problem with Misconfigured X-Servers.  Thanks Decklin!
	* Fixed the No Configuration problem that came about today (5/31)

version 0.9.15 (05/06/2000):
	* Plugin support enabled by default (oops)
	* Some plugins built/installed by default
	* Option to automagically check for new releases
	* Ability to receive files (one-way file transfer)
	* In-line spell checker (thanks to Torrey Searle of the
	  Everybuddy Devel team for this one)

version 0.9.14 (04/24/2000):
	* Numerous Fixes by G. Sumner Hayes (buffer over flow patches,
	  etc)
	* Paned Conversation Windows (Thanks Syd)
	* Raise Window On Message Received, Fixed (Thanks Syd)
	* When multiple screen names, Gaim now correctly remembers the name
	  that was used last.
	* FONT sizes now work correctly.
	* PLUGIN SUPPORT!! (Lots of cool goodies here)
	* Fixed another leak or two
	* Added ability to change your screenname password
	* Devil pixmaps

version 0.9.13 (03/27/2000):
	* Dialog Box Segfault Fixed (When You Click A Toggle Then Cancel)
	* Double Log-Out Message Fixed
	* GNOME compile error fixed
	* Away Message Problem Fixed
	* Fixed URL Right Click Menus
	* Conversation Loggin now shows Full Date and Time
	* Internal Change to Buddy List

version 0.9.12 (03/25/2000):
	* Segfault fix for PPC/Alpha/etc machines with log(0)
	  Thanks to Todd Cohen for this one.
	* Small internal change to the way prefs work
	* GNOME Applet support works better
	  (thanks to Eric Warmenhoven for the patch)
	* Support for displaying true type fonts
	* Lag-O-Meter does not send lag-test if not selected
	* Fixed problem with saving away messages which contain spaces
	  and numbers.
	* Various GNOME Applet Enhancements (thanks AGAIN to
	  Eric.  Someone needs to stop this boy :-) )
	* A lot of random, obscure bugs fixed
	* All of the major and I believe all of the minor memory leaks are
	  now fixed
	  (Thanks to Peter Teichman, Larry Ewing, Jeramey Crawford, and me)

version 0.9.11 (03/22/2000):
	* <STRIKE>Strike Tag Support</STRIKE> :-)
	* Another memory leak fix
	* New .gaimrc format
	* Better support for multiple screen names
	* Font Properties
	* Saving of buddylist window position
	* Fixed a problem with Gaim and the Netscape-branded version
	  of Mozilla
	* New Sound Properties
	* More General Properties
	* Bigger Text-Entry field (Thanks to CrazyDavy for this one)
	* Various Random Bug fixes

version 0.9.10 (11/03/1999):
	* Fixed a nasty memory leak.  No more 40M Gaim processes. LOL
	* IDLE Times are displayed in a neater fashion.

version 0.9.9  (10/31/1999):
	* A little selection bug has been squished
	* Small memory leak fixed
	* Small network fix (problem with HTTP Proxy fixed?)
	* Proxy stuff should work now :)
	* Widget table support, dir info looks nicer
	* Info box looks nicer (thanks to Decklin Foster)
	* Client now 'corrects' time values from the server for accurate
	  login times.
	* Lag-O-Meter (ala Drunken Jim)
	* IDLE Preferences

version 0.9.8  (10/04/1999):
	* HTTP Proxy Support (No SOCKS yet)
	* HTML Widget more robust
	* Graphical Debug Window
	* Buddylist bug fixed
	* Some logging fixes and improvements
	* configurable host/port selection
	* Clickable Links in buddy chat
	* New Gaim Logo
	* Display Signon/Signoff messages in conversation windows
	* Option to strip HTML from logged messages
	* GNOME cleanups (It might work now haha)
	* When viewing user info, URLS are converted to clickable links
	* Tooltips on URLS

version 0.9.7  (08/08/1999):
	* Preliminary Oscar Support
	* Fixed bad network bug
	* Fixed some bad text rendering bugs in the HTML widget
	* log all conversation names are now normalized.
	* Fixed another bad network bug :)
	* Multiple browser support, some Netscape buggies fixed.
	* Permit/Deny preferences moved to 'Permit' pane on buddylist.
	* Fixed problem with _, ', and \ in passwords

version 0.9.6  (08/01/1999):
	* Fixed 'log all conversation' segfault
	* Added NAS support
	* Removed Xmu dependancies.
	* Restructured network code
	* ESD detection more robust.
	* Sound fallbacks are MUCH more robust!

version 0.9.5  (07/25/1999):
	* Fixed About Box SegFault
	* Autologin Works with Applet
	* Option to Show Buddy List after Signon with Applet
	* 2048 character messages
	* Away-Detection (shows a different icon on the buddy list)
	* Fixed Segfault with messages > allowed size
	* Added option to log all conversations
	* Changed g_new to g_new0
	* Buddy List: Right Click Menus
	* Find Buddy By Email
	* Find Buddy By Info
	* New HTML widget (Underline/Links/HRs)
	* Updated Toolbar with 'Underline' Icon
	* More Buddy Pounce Options
	* Option to auto-change urls into clickable links (Under Prefs)
	* Better Buddy Chat functionality
	* Away Prefs
	* Registration Information (Let Us Know Who You Are)
	* Buddy Chat Prefs (Update Chatroom Lists)
	* Set User Info
	* FAQ added to the distribution
	* Sound problem with some systems fixed
	* Set Dir Info
	* Autostart of Netscape on URL Click
	* DnD Rearranging of Groups
	* Better Netscape Functionality
	* Right Click `URL' Menus
	* DnD Rearranging of Buddies
	* Script to convert win95 buddylist to gaim buddylist
	* Added `Link/URL' button to conversation window
	* ESD is now autodetected
	* Not too important but we GNU-ified the source tree :)

version 0.8.0  (04/31/1999):
	* Code clean-up
	* Updated Prefs
	* Buddy Pouncing
	* Pixmaps for buttons
	* Buddylist import/export
	* Autoconf/Automake
	* Conversation Logging
	* Coloured Text Selection
	* Updated Preferences
	* ESD Support
	* Minor Bug Fixes
	* `Warning' support
	* `Blocking' on conversation window
	* Add/Remove buddy from conversation window
	* Scroll-Wheel Mice work in Conversation Window
	* Fixed WindowMaker Appicon
	* version Number in About Box
	* Gaim Slogan in about box :)
	* Created Changelog File :)<|MERGE_RESOLUTION|>--- conflicted
+++ resolved
@@ -10,10 +10,6 @@
 	  in a group on the buddy list. (Paul Aurich)
 	* Removed the unmaintained and unneeded toc protocol plugin.
 	* Fixed NTLM authentication on big-endian systems.
-	* The Pidgin and Purple perl modules are no longer installed into @INC,
-	  this should hopefully prevent some minor confusion.
-	* Use GLib's implementations of SHA1, SHA256, and MD5 when available.
-	  (GLib 2.14 or higher)
 
 	libpurple:
 	* Various memory cleanups when unloading libpurple. (Nick Hebner)
@@ -28,14 +24,11 @@
 	  PURPLE_GNUTLS_DEBUG environment variable, which is an integer between
 	  0 and 9 (higher is more verbose). Higher values may reveal sensitive
 	  information.
-<<<<<<< HEAD
-	* Add support for receiving handwritten (ink) messages on MSN.
-=======
 	* PURPLE_VERBOSE_DEBUG environment variable.  Currently this is an "on" or
 	  "off" variable.  Set it to any value to turn it on and unset it to turn
 	  it off.  This will optionally be used to only show less useful debug
 	  information on an as-needed basis.
->>>>>>> 4595eb44
+	* Add support for receiving handwritten (ink) messages on MSN.
 
 	Gadu-Gadu:
 	* Accounts can specify a server to which to connect.
