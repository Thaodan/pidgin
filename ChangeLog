Pidgin and Finch: The Pimpin' Penguin IM Clients That're Good for the Soul

<<<<<<< HEAD
version 2.2.0 (09/13/2007):
	http://developer.pidgin.im/query?status=closed&milestone=2.2.0

=======
Version 2.2.0 (09/13/2007):
>>>>>>> 2b6f4b54
	Libpurple:
	* New protocol plugin: MySpaceIM (Jeff Connelly, Google Summer of
	  Code)
	* XMPP enhancements. See
 	  http://www.adiumx.com/blog/2007/07/soc-xmpp-update.php (Andreas 
	  Monitzer, Google Summer of Code for Adium)
	* Certificate management. Libpurple will validate certificates on
	  SSL-encrypted protocols (William Ehlhardt, Google Summer of Code)
	* Some adjustments were made to fix sending messages when using
	  the MSN HTTP method. (Laszlo Pandy)
	* Yahoo! Chat is fixed.
	* Some AIM file transfer issues between Pidgin and other clients
	  have been fixed. (Kyryll A Mirnenko)
	* Properly restore idle status and time for AIM and ICQ accounts
	  when they reconnect after being disconnected.

	Pidgin:
	* Insert Horizontal Rules and Strikethrough text from toolbar.
	* Option to show protocol icons in the buddy list, from the
	  Buddies > Show menu. (Justin Heiner)
	* Ability to build with native, non-X11 GTK+ on OSX. (Anders
	  Hasselqvist)
	* Remember the 'Enable Sounds' setting for a conversation.
	* Right-clicking the empty space in the formatting toolbar
	  allows you to toggle back to the old "ungrouped" version.
	* Protocols supporting account registration via Pidgin now show
	  a descriptive checkbox instead of a vague "Register" button.
	* Fixed a bug where a tab would be shown on single conversations
	  when tabs were disabled.

	Finch:
	* Per-conversation mute and logging options (accessible from the menu).

version 2.1.1 (08/20/2007):
	Yahoo:
	* Added an account action to open your inbox in the yahoo prpl.
	* Added support for Unicode status messages in Yahoo.
	* Server-stored aliases for Yahoo. (John Moody)
	* Fixed support for Yahoo! doodling.
	* Limited support for MSN Messenger contacts
	
	Bonjour:
	* Bonjour plugin uses native Avahi instead of Howl
	* Bonjour plugin supports Buddy Icons

	XMPP:
	* Only report conversation close when 'send typing notifications'
	  preference is turned on (Bob Rossi)

	Pidgin:
	* Show current outgoing conversation formatting on the font label on
	  the toolbar
	* Slim new redesign of conversation tabs to maximize number of
	  conversations that can fit in a window
	* Tab bar is not visible when only one conversation is open. You can
	  drag and drop conversations from the infopane.
	* Moved "Reset Formatting" toolbar button to Font menu.
	* Double click on the infopane to alias buddies and set topics
	  on chats
	* New smiley style

	Finch:
	* Sound support (Eric Polino)

version 2.1.0 (07/28/2007):
	libpurple:
	* Core changes to allow UIs to use second-granularity for scheduling.
	  Pidgin and Finch, which use the glib event loop, were changed to use
	  g_timeout_add_seconds() on glib >= 2.14 when possible.  This allows
	  glib to better group our longer timers to increase power efficiency.
	  (Arjan van de Ven with Intel Corporation)
	* No longer linkifies screennames containing @ signs in join/part
	  notifications in chats
	* With the HTML logger, images in conversations are now saved.
	  NOTE: Saved images are not yet displayed when loading logs.
	* Added support for QIP logs to the Log Reader plugin (Michael Shkutkov)

	Pidgin:
	* Ensure only one copy of Pidgin is running with a given configuration
	  directory.  The net effect of this is that trying to start Pidgin a
	  second time will raise the buddy list.  (Gabriel Schulhof)
	* Undo capability in the conversation window
	* The formatting toolbar has been reorganized to be more concise.
	* A new status area has been added to the top of conversations to
	  provide additional detail about the buddy, including buddy icon,
	  protocol and status message.
	* Show idle times in the buddy list as days, hours, seconds

	Finch:
	* There's support for workspaces now (details in the manpage)
	* There's a new custom window manager, Irssi
	* Some improvements for tab-completion, tooltip and the password entries
	* Some bugs regarding search results fixed
	* A new DBus-script to create a docklet for finch
	* Support for showing empty groups in the buddy list (Eric Polino)

version 2.0.2 (06/14/2007):
	Pidgin:
	* Added a custom conversation font option to preferences
	* Fixed smiley ordering in the insert smiley popup to be more intuitive
	* Conversation->More menu items work for Chats as well as Buddies,
	  including those not on your buddy list
	* newline plugin should work better with conversation colors plugin now
	* Get Info on users now provides immediate feedback that something is
	  happening
	* Aliasing a buddy will not be interrupted by other buddy list activity
	* Using the -l option to log in to a specific account works better

	libpurple:
	* Moving an ICQ buddy from one group to another no longer
	  re-requests authorization from that person (Rene Hausleitner)
	* Added nullprpl, an example protocol plugin (Ryan Barrett)
	* Fixed SOCKS5 bug which caused Jabber file receiving to fail
	* Remove MSN's random "Authorization Failed" dialogs
	* Fix MSN to correctly detect incorrect passwords and disable the account
	* Get User Info on MSN is now more reliable & accurate
	* Updated SILC protocol to support SILC Toolkit 1.1 (Pekka Riikonen)
	* Fix for some QQ authentication problems
	* Fix for building on FreeBSD
	* Prevent "Logged in:" times for AIM buddies being ridiculously high
	* Updates and fixes to Bonjour support
	* Improve ICQ encoding support for some non-latin languages

	Finch:
	* Auto account reconnecting

version 2.0.1 (05/24/2007):
	* Buddy list update speedups when buddy icons are not being
	  displayed.  (Scott Wolchok)
	* Fix icons on docklet change status menu to match the status selector
	* Custom smileys on MSN can be saved by right-clicking on them
	* Fix a crash deleting a buddy that is in the Buddy List more than once
	* Compile fixes for Solaris
	* Fix GTalk formatting when there's a space before/after a */_
	* Fix Log viewer crash when the filename is not in the expected format
	* Get User Info now provides immediate feedback, and is updated when the
	  user information is available
	* Make the choose buddy icon dialog correctly list the current directory
	* Fix for buddy icons disappearing
	* Timestamps are always on in debug output (-d) and Debug Window now
	* Don't escape html entities in Yahoo! system messages
	* Fix for the choose buddy icon dialog resizing strangely as files are selected
	* Receives notifications when XMPP buddies send "leaving chat"
	  messages
	* Fix the typing animation so it doesn't stop animating once a conversation
	  has gone from typing -> not typing -> typing
	* Fix error messages when joing XMPP chats
	* Identify the account when warning about plaintext auth over an
	  unencrypted channel
	* Fix XMPP SASL authentication error when using Cyrus and a connect server
	* Fix changing tab locations to update properly
	* Turning off "Show formatting on incoming messages" now ignores
	  formatting in <span> tags too
	* File transfer progress for transfers on MSN is now correctly displayed
	* You can set/change alias of buddies/chats by double-clicking on the
	  conversation tabs (Ma Xuan)
	* Fix IRC connection bug with dircproxy (xjoe)
	* Ctrl+[shift]+tab focuses the next most active tab (William Thompson)
	* Fix Open Hotmail Inbox for MSN to work more reliably
	* Add a Google Talk item to the protocol list, to help users who think
	  we don't support Google Talk.  The item acts just like "XMPP".
	* Remember if the X server supports XScreenSaver, to avoid waking it
	  every 5 seconds.  (Arjan van de Ven with Intel Corporation)
	* Change our idle checking to poll only as necessary and raise the
	  unidle timeout from 5 seconds to 60 when using XScreenSaver.  This
	  and the XScreenSaver change will reduce Pidgin's effect on power
	  consumption when running with NO_HZ.  (Arjan van de Ven with Intel
	  Corporation)
	* Conversation -> Save As will now use aliases.
	* ALSA added as a possible sound method
	* Google Talk accounts will not import buddies from your Gmail address
	  book

	Finch:
	* Userlist in chat windows, which can be turned on or off using
	  "/users" command
	* Menus in the conversation windows
	* Improved tab completion support
	* Ctrl+c prompts with a dialog before exiting
	* Filter string in the debug window
	* Notify when you leave a chat
	* Work around an ncurses bug which appears when half of a multi-cell
	  character is covered by an upper-level window
	* New plugins are shown in bold text in the plugin dialog
	* Nicer HTML screendumps

version 2.0.0 (5/3/2007):
	* The project has new names - libpurple for the core, Pidgin for the
	  GTK+ UI and Finch for the ncurses based console UI (AOL LLC)

	Build Changes:
	* With the Core/UI split complete, it is now possible to build
	  libpurple without any UIs, creating a library upon which other
	  UIs may be constructed
	* A new ncurses-based console UI called Finch is now available
	  (Sadrul Habib Chowdhury, Google Summer of Code)
	* Reorganized the source tree to split apart the code for the UI
	  changes and libpurple targets
	* libxml2 is now required.  We switched from gmarkup to libxml2 for
	  more correct XML parsing.

	Status System:
	* The code dealing with buddy and account status, away messages,
	  away states, online/offline, etc has been completely rewritten.
	  Huge thanks to Christian Hammond, Dave West, Daniel Atallah and
	  Sadrul Habib Chowdhury.
	* Your status can now be set from inside the buddy list using the
	  selector at the bottom of the window.
	* To see messages when a buddy signs on or off, goes away, or
	  becomes idle, load the "Buddy State Notification" plugin

	Buddy List:
	* Performance when manipulating and displaying the buddy list has
	  been significantly improved (Aaron Sheldon, Google Summer of Code)
	* Buddy icons are now shown in tooltips (Felipe Contreras)
	* Tooltips now contain additional information about a "Person" that
	  contains multiple online buddies
	* Added a "Last Seen" field to buddy tooltips
	* Contacts will auto-expand when buddies are dragged around
	* If Pidgin is exited with the buddy list hidden in the docklet, it
	  will remain hidden when Pidgin is started again (Scott Shedden)
	* Improved buddy list searching with CTRL+F
	* Ability to set a buddy icon for all of your accounts at once via
	  the buddy list (You can still set per-account icons via the
	  account editor)
	* The space wasted by the group expanders has been eliminated and
	  the expander setting in .gtkrc-2.0 is no longer needed
	* Authorization requests don't popup new dialogs anymore. They are
	  displayed at the bottom of the buddy list instead.
	* New mail notifications don't popup new dialogs anymore. They are
	  displayed at the top of the buddy list instead.

	Conversations and Chats:
	* Timestamps honor the locale.  To use the traditional style,
	  enable the "Message Timestamp Formats" plugin.  The plugin
	  also provides options to show dates in timestamps.
	* Messages from buddies in the same "Person" will automatically
	  use the same conversation window.
	* The "Send As" menu has been replaced with a more appropriate
	  "Send To" menu based on "Persons" on your buddy list
	* Message formatting persists between messages (Igor Belyi)
	* Full message background colors are now supported
	* Smooth scrolling when receiving a new message
	* Screenname colors in chats now chosen intelligently
	* Conversation buffer scrollback limited to avoid large memory
	  usage in active conversations
	* Control-Shift-Tab will reverse cycle through the conversation tabs
	  (James Vega)
	* Many problems related to having an IM conversation and a chat open
	  with the same name are fixed (Andrew Hart)
	* Warning dialog when closing a window with unread IM messages
	* In chats right-click on names in the conversation window to
	  IM/Send File/Get info/ignore the user
	* Added tab management options to the tab right-click menu (Sadrul
	  Habib Chowdhury)
	* Brand new message queueing system.  Sounds are played when a
	  message is queued rather than when the message is dequeued
	  (Casey Harkins)
	* Ability to find the last message from a user in a chat (Levi Bard
	  and Sadrul Habib Chowdhury)
	* Formatting is preserved across messages
	  (There are known issues with pasting formatted text.  Either use
	   "Paste as Plain Text", hit Ctrl-R after pasting, or use the Clear
	   Formatting button on the toolbar.)
	* Performance while joining large chat rooms has been significantly
	  improved (Aaron Sheldon, Google Summer of Code)
	* Bi-Directional text support improvements for GtkIMHtml (Shlomi Loubaton)

	Sounds:
	* Beautiful new default sounds (Brad Turcotte)
	* Use GStreamer for playing sounds, instead of libao
	* A volume control in the preferences (Casey Harkins)

	Log Viewer:
	* Log viewer aggregates logs from the same "Person"
	* When opening the log viewer, show the most recent log by default
	  (Peter McCurdy)
	* Logs are now saved with the current timezone, which is displayed
	  in the log viewer
	* Text logs are linkified, so URLs are clickable
	* The old logger now caches file offsets, so opening the log viewer
	  for buddies with old logs should be much faster now if you have large
	  log files (except the first time for a log, when the cache is built)

	Plugins:
	* Plugins are now accessed through a separate dialog from the Tools
	  menu of the Buddy List
	* Newly installed plugins can now be activated without restarting
	  Pidgin (Sadrul Habib Chowdhury)
	* Overhauled the system tray/docklet plugin (Casey Harkins)
	* Text Replacement Plugin rewritten, works in real time and far more
	  intuitively (Benjamin Kahn)
	* Entries in the text replacement plugin are now sorted
	  alphabetically
	* The text replacement plugin allows non-whole-word replacement rules
	  (Levi Bard)
	* The text replacement plugin offers both case sensitive matching and
	  automatic case handling
	* I'dle Ma'ker plugin now has an easier method to unidle accounts, a
	  way to idle all accounts at once, and a way to unidle all accounts
	  idled via the plugin (John Bailey, Sadrul Habib Chowdhury)
	* The Evolution Integration plugin now supports Groupwise contacts
	* Mono plugin loader (Eoin Coffey)
	* Perl plugin loader has been rewritten (John Kelm, Google Summer
	  of Code)
	* New music messaging plugin (Christian Muise, Google Summer of Code)
	* gaim-remote has been superceded by new DBUS bindings within libpurple
	  (Piotr Zielinski, Google Summer of Code)
	* The purple-url-handler program has been added to provide a way to
	  automatically launch IM links via Pidgin or Finch.
	* The functionality of the auto-reconnect plugin has been
	  moved into the core, and the plugin itself has been removed.
	* 'Highlight when nick said' option added to Message Notification
	  plugin.
	* The system tray icon is now properly transparent (Dan Winship)
	* New Log Reader plugin that can read and display logs from Adium,
	  MSN Messenger, and Trillian in the log viewer
	* New Contact Availability plugin that attempts to predict the
	  times when people in your buddylist will most likely respond
	  to you, based on times in the past when they have responded
	  (Geoffrey Foster, Google Summer of Code)
	* A few new plugins: Autoaccept, Autoreply, Buddy Notes, New Line,
	  Offline Message Emulation, Conversation Colors and Markerline

	MSN Features:
	* Custom smiley receiving support (Irving Cordova & Francesco Fracassi)
	* Added support for sending (with the /nudge command) and receiving
	  "nudges" (Julien Cegarra, Martin Bayard)
	* Added an account action to open your Hotmail inbox from MSN
	* Bi-directional text is correctly handled now (Shlomi Loubaton)

	Yahoo Features:
	* Stealth Settings have been implemented
	* Doodle is now supported (Andrew Dieffenbach, Google Summer of Code)
	* Buddies' requests to add you to their lists now prompt for
	  authorization
	* Account option to ignore chat and conference invitations (Peter
	  Lawler)
	* Added a /list command to bring up the room list (Peter Lawler)

	AIM/ICQ Features:
	* ICQ file transfer support with newer ICQ clients (Jonathan Clark,
	  Google Summer of Code)
	* Many overall improvements to AIM and ICQ file transfers (Jonathan
	  Clark, Google Summer of Code)
	* Support for pausing and resuming AIM and ICQ file transfers
	  (Graham Booker)
	* Ability to set ICQ "require authorization" and "web aware"
	  setting (Ettore Simone)
	* ICQ encoding fix for offline buddies (Ilya Konstantinov)

	IRC Features:
	* SSL support for IRC connections (Daniel Atallah)
	* Show an error message when temporarily unable to join an IRC
	  channel or change your nick
	* Added /nickserv, /memoserv, /chanserv and /operserv
	  commands (Joao Luís Marques Pinto)
	* Added CTCP VERSION via /version (Andrej Krivulčík)
	* Added /whowas command (achris)

	Jabber Features:
	* Support for SRV lookups
	* Support for buddy icons
	* Jabber User Directory searching

	SILC Features:
	* Whiteboard support (Pekka Riikonen)
	* Sending/receiving images in IMs (Pekka Riikonen)
	* Cipher and HMAC selection support (Pekka Riikonen)
	* Buddy Icon support (Pekka Riikonen)

	Other Protocol Changes:
	* Bonjour (Rendezvous) protocol support (Juanjo Molinero Horno, Google
	  Summer of Code)
	* Updated Gadu-Gadu protocol support (Bartosz Oler, Google Summer of
	  Code).  This requires the libgadu library.  See
	  http://pidgin.im/faq.php#libgadu for more information.
	* SIP/SIMPLE support (Thomas Butter, Google Summer of Code)
	* Sametime protocol support
	  Requires the meanwhile library: http://meanwhile.sourceforge.net
	* QQ protocol support (Mark Huetsch, Google Summer of Code, and the
	  developers of the OpenQ project)
	* Removed the Napster and TOC protocols plugins

	Other Noteworthy Changes:
	* NAT traversal support via UPnP (Adam J. Warrington, Google Summer of
	  Code)
	* NAT traversal support via NAT-PMP (Evan Schoenberg and R. Tyler Ballance)
	* The modify account dialog now contains two tabs, which should display
	  better at lower resolutions (Sadrul Habib Chowdhury)
	* New "find buddy" results dialog (Alex Converse)
	* People using input methods can now use Enter again
	* Mouse-over hyperlink coloring is now themeable
	* Buddy Pounces now have a proper management window. (Kevin Stange)
	* Buddy icons maintain aspect ratio when resized
	* The last used directory is remembered for opening or saving files and
	  buddy icons
	* Add an SVG version of our desktop icon, pidgin.svg (John Oyler)
	* If a given protocol doesn't support privacy, we now handle blocking
	  in the core. (Jean-Yves Lefort)
	* Smiley themes can now include spaces in the smiley definitions.
	  The spaces (and now backslashes) must be backslash-escaped.
	  (Sadrul Habib Chowdhury)
	* New e-mail notices are now grouped into one dialog.
	  (Sadrul Habib Chowdhury, Chris Stafford)
	* "Open" in the File Transfer window integrates with GNOME, KDE, and
	  Windows and falls back to the browser in other environments.
	* On Mac OS X, the keyboard/mouse idle time pref now uses system idle
	  time instead of X11 idle time (Michael Culbertson)
	* Autocomplete in the buddy pounce dialog (Sadrul Habib Chowdhury)
	* Non-blocking socket I/O is used in most protocol plugins
	* All-new icons all over the place (Hylke Bons)

	Preference Changes:
	* Preferences have been substantially reorganized and cleaned up
	* Smiley theme descriptions are now shown correctly for the highlighted
	  smiley theme (Levi Bard)
	* All Buddy List preferences have been moved to the Buddies menu of
	  the buddy list window.
	* Proxy settings will be taken from Gnome if it is running.  These may
	  still be overridden on a per-account basis.
	* Removed "Dim idle buddies;" behavior is now always enabled
	* Removed keyboard shortcut preferences for ctrl-B/I/U; enabled by
	  default, but won't interfere with bindings set by the GTK theme
	* Removed keyboard shortcuts preferences for ctrl-# to insert a smiley;
	  behavior removed from Pidgin
	* Removed "Enter" vs. "Ctrl-Enter" to send; "Enter" sends by default,
	  but it is now possible to change this binding in your GTK theme
	* Removed "Show multi-colored screennames in chats;" behavior is now
	  always enabled and screenname colors automatically adjust themselves
	  to compensate for background color.
	* Removed "Raise Buddy List Window on Events" and the related behavior
	* Removed "Display remote nicknames if no alias is set"
	* Removed "Show idle times" and "Show warning levels" on the buddy
	  list; behavior is now always enabled
	* Removed "Auto-expand contacts;" contacts expand only when dragging
	  buddies around the buddy list
	* Removed conversation and buddy list buttons and related preferences
	* Removed "Raise conversation window" preferences; moved feature to
	  the notify plugin
	* Removed "Show alias in tabs/titles;" behavior is now always enabled
	* Removed "Show formatting toolbars;" the setting in conversations'
	  "Options" menu now affects the global preference
	* Removed "Show timestamps;" behavior is now enabled, but is overridden
	  by the timestamp plugin
	* Removed all protocol options pages
	* Removed "Escape closes windows;" default key binding is now Ctrl-W
	* Removed "Log when buddies sign on/sign off/become idle/become
	  un-idle/go away/come back" and "Log your own actions;" all of these
	  will be logged when the system log is enabled
	* Removed the separate ignore formatting preferences; behavior has been
	  consolidated into a single preference

version 1.5.0 (8/11/2005):
	* Ability to set IRC quit message (Lalo Martins)
	* OSCAR file transfers now work for 2 users behind the same NAT
	  (Jonathan Clark)
	* Yahoo! buddy requests to add you to their buddy list now prompt for
	  authorization
	* Added a /clear command for conversations/chats
	* Fixed ICQ encoding for messages with offline ICQ users
	  (Ilya Konstantinov, SF Bug #1179452)
	* Default Yahoo! chat roomlist locale to 'us'

version 1.4.0 (7/7/2005):
	* Fix system log start times for some protocols
	* SILC compiles with newer SILC toolkit versions (Pekka Riikonen)
	* Fixed a bug where buddy icon cache files were left in the icon
	  cache directory after they were no longer in use.
	* Attempt to detect the file type of a buddy icon when saving.
	* Additional Yahoo! boot protection (Peter Lawler)
	* A few Yahoo! memory leaks plugged (Peter Lawler)
	* Fixed handling of the new Yahoo! profile page. (Joshua Honeycutt,
	  Peter Lawler)
	* Fixed localized Yahoo! room lists.  Please refer to the Yahoo!
	  section of the Gaim FAQ for details. (Peter Lawler)
	* Enabled sending files to ICQ users using ICQ 5.02 and newer
	  (Jonathan Clark)

version 1.3.1 (6/9/2005):
	* The file transfer details section now also displays the full path to
	  the local file sent/received.
	* Yahoo! has the following new "/" commands:  /join, /buzz
	* Fix Yahoo! privacy bug
	* Fix Jabber Get Info crash on busted servers
	* Updated our gaim.desktop file, thanks to all our terrific translators
	  for sending in translations of the changes
	* Improvements to how Gaim handles new message notification
	* Fix Jabber registration on XMPP servers (including jabber.org)

version 1.3.0 (5/10/2005):
	* Removed parts of the font selection dialog that were not respected
	* Fix being invited to a multi user chat on MSN
	* Multiple SILC accounts should work now (Pekka Riikonen)
	* Fix times on jabber chat backlogs
	* Fix gevolution plugin to compile with e-d-s 1.0 or 1.2
	* Fix gevolution plugin to remember buddy name when someone added you
	  and you then add them
	* Formatting in jabber chats works
	* Fix to prevent MSN disconnecting if you change status while connecting
	* Fixes for two remotely exploitable crash bugs.  See
	  http://gaim.sourceforge.net/security/ for more information.
	* Change to correctly handle adding jabber buddies on ejabberd servers

version 1.2.1 (4/3/2005):
	* URL escaping now works with UTF-8 text. This may break some old log
	 files.
	* Revert to XOR auth for ICQ as the md5 is not fully functional
	* Fix bug with going away while in a jabber chat
	* MSN bug fixes (Felipe Contreras)
	* Escape things properly in IRC
	* Docklet fixes: fix the "1 pixel-wide icon" bug, fix problems with Gaim
	  crashing when the tray manager dies, and work correctly with multi-headed
	  displays where the tray isn't on the primary screen (Robert McQueen)

version 1.2.0 (3/17/2005):
	* Yahoo file receiving and buddy icon receiving work again.
	* Limit animated buddy icon frame rates to 10 frames per second
	  (Nathan Conrad)
	* Fix a bug where portions of your account configuration would
	  fail to be read correctly if you set a proxy user name or
	  password containing invalid XML characters such as < and >
	  (Bastien Durel)
	* Yahoo! privacy improvements (Bleeter)
	* Fix receiving Jabber formatting (broken in 1.1.3)

version 1.1.4 (2/24/2005):
	* Fixed a bug where Yahoo! would lose messages (and any other packet
	  really)
	* Correctly show the time when incoming Gadu-Gadu messages were sent
	  (Carl-Daniel Hailfinger)
	* Fixed crashes with glib 2.6
	* Fixed MSN crash when conversations time out after the conversation
	  window was closed
	* Fixed an html parsing bug, CAN-2005-0208

version 1.1.3 (2/17/2005):
	* CHAP authentication support for SOCKS5 proxies (Malcolm Smith)
	* ICQ offline messages are sent using your specified character
	  set instead of Unicode (Magnus Hult)
	* MSN HTTP method works with proxies using authentication (Bastien Durel)
	* Really fix the bug where buddies show as logged in for 49 thousand days
	* Buddy pounces containing '&' are saved correctly
	* Improved MSN error handling when the servers are unavailable
	* More MSN bug fixes
	* Fix some leaks
	* Fix "Find" in the log viewer so that it finds in all logs
	* Smileys not appearing at the end of lines has been fixed
	* Closing conversation windows no longer cancels active file transfers on
	  MSN (Felipe Contreras)

version 1.1.2 (1/20/2005):
	* MSN 'HTTP Method' fixed (Felipe Contreras)
	* Better handling of MSN's Individuals group and buddy status updates
	  (Felipe Contreras)
	* Fix a crash inviting MSN user to a chat when they're already there
	* AIM SecurID login support
	* Fix configuration of Jabber chat rooms on some servers
	* More MSN bug fixes (Felipe Contreras)
	* Fix queue messages to Docklet when not globally away (Robert McQueen)
	* Fix some leaks
	* The Autopackage now builds both the mozilla-nss and the gnutls
	  ssl plugins, and requires at least one of those libraries.

version 1.1.1 (12/28/2004):
	* Allow SILC authentication via public key if your key is password
	  protected (Michele Baldessari)
	* More MSN bug fixes (Felipe Contreras)
	* Drag-and-drop to conversation window file transfers work again
	* Disable the delete button on pounces that aren't saved yet anyway
	  (Kevin Stange)

version 1.1.0 (12/02/2004):
	New Features:
	* Binary relocable. Gaim will find its files even if it's installed
	  in a location other than the --prefix it was ./configured with.
	  Pass --disable-binreloc to ./configure to disable.
	* IRC now has fallback encodings, and tries harder to display
	  something useful during an encoding error.
	* New MSN protocol icon (Felipe Contreras)

	Bug Fixes:
	* Fix some leaks (Miah Gregory, Felipe Contreras)
	* Fix crashes when removing buddies in certain situations (Andrew Hart)
	* Eliminate MSN switchboard errors (Felipe Contreras)
	* Fix MSN buddy icon synchronization (Felipe Contreras)
	* Correctly display file transfer dialogs for filenames containing &, < or >
	* Correctly display MSN authorization dialogs for friendly names containing
	  &, < or >
	* Properly align the right-click docklet menu with the docklet icon in
	  *nix.
	* Fix a crash if the MSN buddy list is not available
	* Fix a bug in the request api (Gary Kramlich)

version 1.0.3 (11/11/2004):
	Bug Fixes:
	* Jabber authentication fixes (Michael Plump)
	* Yahoo buddy idle reporting is more accurate (Evan Schoenberg)
	* "Allow All" privacy setting works on Yahoo (Peter Lawler)
	* Fix a crash when dragging a buddy to the conversation entry area
	* Fix a crash removing chats from the buddy list
	* Correctly display buddy pounces for aliases with &, < or > in them
	* Correctly follow the per-conversation logging option

version 1.0.2 (10/19/2004):
	Bug Fixes:
	* MSN file transfers work on big endian machines (Jean-Francois Roy and
	  Evan Schoenberg)
	* Fixed the MSN signon crash with Miranda users in the buddy list
	* Fixed sending messages to MSN Web Messenger users (Damien Ayers)
	* Fixed some memory leaks in the MSN plugin (Evan Schoenberg)
	* Fixed a crash viewing certain MSN user profiles (Evan Schoenberg)
	* Fixed a crash sending a file on MSN when the file is unreadable
	* Fixed a crash deleting accounts (Andrew Hart)
	* Fixed a crash inviting to chats (Andrew Hart)
	* Fixed a bug in Yahoo privacy handling (Peter Lawler)
	* Fixed a crash trying to join a chat from the docklet when not signed in
	  to a chat-capable account (Daniel Atallah)

version 1.0.1 (10/07/2004):
	New Features:
	* Use the GNOME default browser when opening links if you're running GNOME
	  (Alex Duggan)
	* Added support for multiple addressbooks in the gevolution plugin
	  (Henry Jen).

	Bug Fixes:
	* Send-As menu duplicates less work (Dave West)
	* Can now see your own MSN buddy icon (Felipe Contreras)
	* Jabber roomlist fetches work again
	* Close buttons on tabs in existing conversations correctly reflect the
	  "show close buttons on tabs" preference (Nathan Fredrickson)
	* Fix to make the get_signon(buddy) perl plugin function work (Gregory C.
	  Harfst)
	* Fixed crashes when reloading the gevolution plugin (Henry Jen)
	* Fixed some memory leaks in the gevolution plugin.
	* Wrap at character boundaries if there is not enough space for a full word
	* 64 bit compile warning fixes

version 1.0.0 (09/17/2004):
	New Features:
	* Drag-and-drop buddy support for the Invite dialog (Stu Tomlinson)
	* Drag-and-drop buddy support for the Pounce dialog (Stu Tomlinson)
	* View Chat log available from the interface (Daniel Atallah)
	* Ability to receive offline messages in character encodings
	  other than ASCII (thanks to Nick Sukharev)
	* File transfer status messages printed to conversation
	  windows (Dave West)
	* Display file transfer messages when someone sends you a file
	  over AIM (Dave West)
	* Handle MSN buddy lists more sanely (Felipe Contreras)
	* Zephyr can use tzc to run from behind a firewall (Arun A Tharuvai)

	Bug Fixes:
	* Work around window manager stupidity with new dialog windows (Dave West)
	* Compile with gtk 2.5.x (Gary Kramlich)
	* Escape invalid characters in log names (Daniel Atallah)
	* Fix for clicking add in an msn chat with 2 or more people in your buddy
	  list (Daniel Atallah)

version 0.82.1 (08/27/2004):
	Bug Fixes:
	* Fix a crash when changing the preference for how to display buttons
	  on conversation windows
	* Remove a stray printf() when beginning new conversations and logging
	  is enabled

version 0.82 (08/26/2004):
	New Features:
	* Ability to set available messages for AIM
	  (Tools->Account Actions->Set Available Message...)
	* Ability to specify a custom character set for messages sent to ICQ
	  users and messages received from ICQ users
	* Ability to edit your current away message (Rhett Robinson)
	* Topics in the conversation window (not the topic field at the
	  top) with URLs will now appear as links (Stu Tomlinson)
	* File transfers appear in the file transfer window when they
	  are initiated rather than when they begin transferring (Dave West)
	* Instead of toggling slash commands on/off, you can now toggle
	  passing through unknown slash commands on/off.

	Bug Fixes:
	* Joining a Jabber chat no longer causes a crash (Stu Tomlinson)
	* Selecting a buddy icon for a brand new account no longer
	  causes a crash
	* Better file transfer error messages (Dave West)
	* Remotely canceled file transfers in MSN are now noticed, so that we
	  don't accidentally cancel the file transfer and crash Gaim
	  (Felipe Contreras)
	* Protocols that don't support joining chat rooms by name no longer
	  allow chat rooms to be added to the buddy list (Felipe Contreras)
	* Delayed messages and system messages no longer cause
	  sound events to be triggered (Nathan Fredrickson)
	* The chat invite button has a correct label (Stu Tomlinson)
	* The system log should leak fewer file descriptors (Ka-Hing Cheung)
	* Buddy list tooltips display in more appropriate positions when
	  using multiple monitors (Dave West)
	* Better parsing of URLs containing special characters
	* All users are shown when joining a Yahoo! conference (Bleeter Yaluser)
	* You now leave all Yahoo! conferences when you log out of Yahoo!
	* Buddy Icon updating bug fixed (Felipe Contreras)

version 0.81 (08/05/2004):
	New Features:
	* The autorecon plugin will somewhat remember state information(Yosef
	  Radchenko)
	* Visual display of ops/voice/halfops/so on in Chats (Stu Tomlinson)
	* Tab completion of slash commands in Chats (Stu Tomlinson)
	* gaim-remote can now manipulate status (István Váradi)
	* The text messages of Yahoo Audibles are now displayed, although
	  the audio and graphics are not.
	* Yahoo! away messages can be 255 characters long now

	Bug Fixes:
	* Gadu-Gadu should connect again (Andrew Wellington)
	* Novell fixes (Mike Stoddard of Novell):
		* Fixed reconnect crash
		* Fixed duplicate root folder bug
		* Fixed bug with folder ordering (on a first time login
		  folders were being added in reverse order).
	* Use ISO date format for the system log (Eduardo Pérez)
	* Long buddy lists with irc should cause flooding disconnects less
	  (Stu Tomlinson)
	* Better smiley substitution
	* Fix a crash related to auto-expanding contacts at the bottom of
	  buddy lists
	* Fix a crash on Solaris when changing or viewing information for
	  your AIM account (Format Screen Name, Change Email Address, etc.)
	* HTML in OSCAR buddy comments is now escaped (and not rendered)
	* Fix a crash when dragging a screen name to a conversation window
	  for that screen name
	* User-requested new conversation windows are now always given focus
	* Pasting HTML into Gaim from certain sources no longer results in
	  the spaces between some words being removed
	* The alias of a contact is now displayed in more places when the
	  alias of a buddy is not set
	* .gaimrc is no longer imported
	* Prevent a crash if you sign off and try to dequeue messages from
	  the away dialog (Kevin Stange)
	* Prevent a possible crash if gaim_gtkconv_write_conv is called
	  with who as NULL (Kevin Stange)
	* Prevent (null) or an empty string from being logged as the sender's
	  name if the sender no longer has an alias because the account is
	  signed off (Kevin Stange)
	* The auto-reconnect plugin will no longer attempt to reconnect an
	  MSN account if you were disconnected because you signed on from
	  another location (Stu Tomlinson)
	* On Solaris, chatting in IRC using the UTF-8 charset no longer gives
	  a "conversion failed" error for every message (Arvind Samptur)
	* ICQ offline messages should have the correct timestamp (Dave West)

version 0.80 (07/15/2004):
	New Features:
	* Ability to send files from the conversation window (Daniel Atallah)
	* Drag a file into the buddy list or a conversation to send it to that
	  buddy
	* Yet more new commands and features for SILC (Stu Tomlinson)
	* Gaim uses the new file chooser when compiled for GTK+ 2.4
	  (Fernando Herrera)
	* Support for the Epiphany web browser (Leonardo Serra)
	* Status messages in Gadu-Gadu (Andrew (proton) Wellington)
	* Parentheses are now displayed around the title and tabs of
	  conversations from offline accounts or parted chats.
	* Zephyr typing notification (Arun A Tharuvai)
	* Account dialog's columns are resizable (Eduardo Pérez)

	Bug Fixes:
	* The firefox browser option now works with firefox 0.9
	* Buddy icons in conversations no longer depend on the
	  buddy list
	* Fix for the bug where some buddies seemed logged in 4
	  thousand some odd days (Alan Ford)

version 0.79 (06/24/2004):
	New Features:
	* Display name changes are now shown in the conversation windows.
	  (Robert Mibus)
	* Get Info on Yahoo! now works for nonenglish profiles.
	  (Ambrose Li)
	* General "Get Info" improvements on Yahoo! and MSN (Ambrose Li)
	* Yahoo! Japan support. Click More Options and check Yahoo Japan
	  in the account editor, to use your Yahoo! Japan account
	* Gtk themes can now theme the Gaim buddy list independently of
	  other things (Stu Tomlinson)
	* Show timestamps now has a per-conversation option in addition
	  to the global one, bringing it in line with the other conver-
	  sation options (Stu Tomlinson)
	* Added MSN buddy icons (Felipe Contreras)
	* Added MSN file transfer (Felipe Contreras)
	* MSN's idle state now actually sets a buddy idle
	* Buddy pounce defaults are now more sane, and apply to the state the
	  buddy is currently in. For example, if the buddy is idle, set
	  "Return from idle" by default. The last action(s) used are the
	  defaults for the next pounce
	* Yahoo buddy icon support
	* Selected buddy icons will automatically convert to the appropriate
	  format for the protocol. (GTK 2.2 and higher only)
	* Dragging an image file into the Modify Account dialog will set that
	  as a buddy icon.
	* Development headers for compiling third-party plugins are now
	  installed. (Stu Tomlinson)
	* Headers for gaim-remote now reside in gaim/ instead of
	  gaim-include/.
	* Basic YCHT support, which allows joining Yahoo! Chats when
	  logged in using the web messenger method

	Bug Fixes:
	* Fixed Yahoo! authentication problems.  (Cerulean Studios)
	* Non-looping animated icons no longer cause Gaim to freeze
	* Flashing windows should work again for unix in window managers that
	  support the URGENT hint (Etan Reisner)
	* Better handling of character sets in RTF for Novell (Mike Stoddard of
	  Novell)
	* Contact list sync problems in Novell fixed (Mike Stoddard of Novell)
	* Fixed a crash in SILC that sometimes happened when resolving
	  the buddy list (Pekka Riikonen)
	* Parallel compiles of the perl plugin should work better
	  (Stu Tomlinson)
	* The disconnected UI op was called twice on connection errors. Now
	  it is only called once. (Evan Schoenberg)
	* Dragging into conversation windows works better
	* Protocol-specific settings for accounts were being removed whenever
	  the account was modified. Now they're only removed when the protocol
	  type changes, as it should be.
	* Zephyr bug fixes and memory leak plugs (Arun A Tharuvai)
	* Rewrite of MSN buddylist support, which fixed a known syncronization
	  bug and some others (Felipe Contreras)

version 0.78 (05/30/2004):
	New Features:
	* Support for the SILC protocol (http://www.silcnet.org/)
	  (Pekka Riikonen)
	* Option to suppress disconnect notification when using
	  the autoreconnect plugin (Christopher (siege) O'Brien)
	* Added support for dragging buddies from the buddy list into the
	  Add Buddy Pounce dialog
	* Pounce notification now includes time (Mike Lundy)
	* The history plugin now shows history for chats in addition to IMs
	* Menu item to view conversation logs (Tom Samstag)
	* Conversation and chat sizes automatically saved (Stu Tomlinson)
	* Added support for Novell privacy settings (Mike Stoddard of Novell)
	* Added ability to initiate multi-user conferences (chats) in Novell
	  (Mike Stoddard of Novell)
	* Find and Save buttons on the debug window (Stu Tomlinson)
	* Plugin Actions menu (Christopher (siege) O'Brien)
	* Plugins can now add entries to the right-click menu of a group or chat
	  (Stu Tomlinson and Christopher (siege) O'Brien)
	* Hyperlink colors are now themeable via your ~/.gtkrc-2.0 file

	Bug Fixes:
	* Compiles again with gcc 2.96 (Ignacio J. Elia)
	* Gtk2.0 compatibility fixes (Tim Ringenbach)
	* Many documentation updates (Jonathan Champ, Gary Kramlich,
	  Stu Tomlinson, and Kevin Stange)
	* Yahoo works on 64 bit machines (Gary Kramlich)
	* Zephyr works on 64 bit machines (Arun A Tharuvai)
	* Novell 64bit fixes, better error messages, and buddy list sync fixes
	  (Mike Stoddard of Novell)
	* Novell protocol works on big endian machines (Novell)
	* Massive rewrite of MSN support, which should fix a number of issues
	  and make errors easier to interpret (Felipe Contreras)
	* Fixed a privacy-related bug in MSN that affected blocking/permitting,
	  which was due to case-sensitive string comparisons (Gudmundur
	  Olafsson)
	* Fixed an MSN HTTP method bug where MSN would queue data indefinitely.
	  (Andrew Wellington)
	* All known MSN formatting bugs were fixed.
	* Overly long messages and paging cell phones in MSN no longer cause
	  disconnects (Felipe Contreras)
	* Several bug fixes for MSN's MSNSLP and MSNObject support (Finlay
	  Dobbie)
	* ALT-F works correctly in the System Log Viewer (Stu Tomlinson)
	* New tabs should scroll correctly again (Tim Ringenbach)
	* Dialogs opened from a conversation window are now closed when
	  the conversation window is closed, preventing a crash (Kevin Stange)
	* Copy/paste encoding fixes (Joe Marcus Clarke)
	* IRC disconnect crash fix (Luciano Miguel Ferreira Rocha)
	* Ampersands in links should work correctly (Tim Ringenbach)
	* DirectIM and IM Image support for AIM are greatly improved
	  (Tim Ringenbach)
	* Gadu-Gadu updates (Andrew Wellington)
	* Print Gadu-Gadu messages to the debug window instead of the console
	* Updated and standardized blist signals (Gary Kramlich)
	* Made the recieve-*-msg signals match the sending ones (Stu Tomlinson)
	* The idle time for the buddy-idle and buddy-unidle signals should
	  be correct again.

	Preference Changes:
	* Added "Conversation placement - By conversation count"
	* Added a "none" smiley theme to replace the "Show graphical
	  smileys" option
	* Replace default formatting preferences with a dialog to set a
	  default formatting in a WYSIWYG manner.
	* Removed "Show logins in window," default to yes
	* Removed "Send URLs as links," default to yes (in protocols that
	  support HTML)
	* Removed "Show URLs as links," default to yes
	* Removed New window height & width and Entry field height for Chats &
	  IMs, sizes are now saved automatically
	* Removed "Tab-complete nicks" default to yes
	* Removed "Old-style tab completion", no longer supported
	* Removed "Sending message removes away status", default to no
	* Removed "Show numbers in groups", default to yes
	* Removed "Icons on tabs", default to yes
	* Removed "Sounds when you log in", default to no
	* Removed "Seconds before resending autoresponse", default to 600
	  seconds
	* Removed "Send autoresponse in active conversations", default to no
	* Removed "Show people joining in window", default to yes
	* Removed "Show people leaving in window", default to yes

version 0.77 (04/22/2004):
	New Features:
	* The System Log returns (Ka-Hing Cheung)
	* Added a conversation-drag-ended signal (Etan Reisner)
	* Reorganized and cleaned up the MSN protocol plugin (Felipe Contreras)
	* Added the -c option to specify location of the .gaim directory,
	  removed the outdated -f option that no longer had any effect (Daniel
	  Atallah)
	* Novell GroupWise protocol support added (Novell)
	* WYSIWYG improvements (Tim Ringenbach)
	* WYSIWYG editing for user info (Jon Oberheide)
	* Rich-text copy and paste
	* Plugins can now add menu items to the buddy context menu
	  (Christopher O'Brien)
	* Plugins can now add preferences (Gary Kramlich)
	* The TOC protocol is no longer built by default. The plugin is not
	  being properly tested and is no longer officially supported.
	* Bumped up the plugin API version number, and added version numbers
	  for loader plugins and protocol plugins. Authors will want to
	  update their plugins, and possibly use GAIM_PLUGIN_API_VERSION,
	  GAIM_PRPL_API_VERSION, and GAIM_LOADER_API_VERSION constants.
	* Zephyr error reporting works (Arun A. Tharuvai)
	* Zephyr deals with non-utf8 characters (Arun A. Tharuvai)

	Bug Fixes:
	* Formatting in the Log viewer is fixed (Kevin Stange)
	* Save Conversation works again (Kevin Stange)
	* The Clear button in privacy works (Robert Mibus)
	* MSN error reporting works again (Stu Tomlinson)
	* MSN e-mail notifications should no longer cause Gaim to crash
	  (Felipe Contreras)
	* Fixed an infinite loop bug that would sometimes cause MSN to lock
	  up (Nickolai Zeldovich)
	* All away messages should now show up in tooltips
	* Removing zephyr buddies no longer crashes (Arun A. Tharuvai)

version 0.76 (04/01/2004):
	New Features:
	* WYSIWYG text input (with much help from Gary Kramlich and Kevin
	  Stange)
	* Ability to be invisible on AIM
	* Chatroom list support (Tim Ringenbach)
	* Added auto-completion for screen names to the New Instant Message and
	  Get User Info dialogs.
	* Non-ascii character support in AIM chats (Uli Luckas and Marco Ziech)
	* Vastly improved browser opening, with tab support! (Nathan
	  Fredrickson)
	* Added support for connecting to MSN using the port 80 method.
	* Support for Mozilla Firefox (Chris Friesen and Nathan Fredrickson)
	* Added protocol-specific preferences (Gary Kramlich)
	* Local IP address information can be changed in Preferences
	  (Tim Ringenbach)
	* Improved local IP address detection (Tim Ringenbach)
	* Offline accounts in account drop-down lists are now greyed (Etan
	  Reisner)
	* Improved accessibility support for screen readers and other
	  accessibility tools (Marc Mulcahy)
	* Improved accessibility in conversation windows (Nathan Fredrickson)
	* Keyboard access to context menus via Shift+F10 (Marc Mulcahy)
	* Core/UI split event loop code. (Scott Lamb)
	* Added improvements to the multi-field request code, including
	  required fields and account fields.
	* Moved more dialogs to the request API for interface consistency
	  (Send Message, Get User Info, and Insert Link dialogs)
	* Jabber file transfer
	* IRC file transfer (Tim Ringenbach)
	* Added a hidden preference for disabling buddy list tooltips or
	  changing the pop-up delay in prefs.xml.
	* Moved translation news to po/ChangeLog

	Bug Fixes:
	* Changes in AIM/ICQ server-side buddy lists take
	  precedence over the local buddy list
	* Significant work on the Zephyr plugin (Arun A. Tharuvai)
	* You can now use :/ as a smiley safely (Nathan Owens)
	* Various buffer overflow fixes (Stefan Esser)
	* Tabs now stay green when they are supposed to (Etan Reisner)
	* Fixed a bug where only the first user in a chat room list was removed
	  sometimes when trying to remove a group of users (Tim Ringenbach)
	* Clearing an AIM buddy icon actually removes it from the server,
	  icons changes in the account editor do not take effect if the
	  cancel button is used (Stu Tomlinson)
	* Improved chat parting logic (Tim Ringenbach)
	* Yet Another IRC channel user duplication bugfix (Tim Ringenbach)
	* Deleting an account while modifying it will no longer crash gaim.
	* Only one account preference window will now appear per account when
	  clicking Modify.
	* Aliases are now shown alongside the screen name in the message
	  queue window. (Kevin Stange).
	* TCL Plugin API changed
	* The mobile icon on MSN users is now removed when the person disables
	  mobile paging (Stu Tomlinson)
	* Removing invalid buddies in MSN with a space in their name no longer
	  causes a disconnect (Stu Tomlinson)
	* Multiple MSN chats should now work (Robert Mibus)
	* Added new MSN error codes and fixed an incorrect one (Stu Tomlinson)
	* Incoming colors are now processed correctly in MSN.
	* Conversation placement by account now works correctly with both
	  chats and IMs, and takes the Combine Chats and IMs option into
	  consideration.
	* Minor tweaks to the list box in the multi-field request dialogs
	  so they work without a label and scrollbar (Pekka Riikonen)
	* Hitting enter in a multi-field request dialog when a textfield has
	  the focus no longer ignores the changed text in the textfield
	  (Gary Kramlich)
	* The Disconnect dialog no longer raises and gains focus each time
	  a disconnected account is added (Ka-Hing Cheung)
	* Gadu-Gadu might actually connect again (Ignacy Gawedzki)
	* Buddy pounces for an account are removed when the account is
	  deleted (Gary Kramlich)
	* Various bug and memory leak fixes (Gary Kramlich)
	* Assorted SSL crashfixes
	* --enable-debug no longer breaks compilation when using gtk 2.4,
	  which also broke garnome.
	* Tooltips shouldn't crash now (Daniel Atallah)

version 0.75 (01/09/2004):
	* New Yahoo! auth method
	* Yahoo! file transfer (Tim Ringenbach)
	* Yahoo! chat joining fixes (Tim Ringenbach)
	* Persons can auto-expand when hovering your mouse over it
	* Improved i18n support for MSN email notification (Felipe Contreras)
	* Jabber SASL PLAIN support
	* Improved Jabber MUC (Chat) support
	* Fixed an MSN login bug some people likely experienced (Felipe
	  Contreras)
	* Touch-up various dialogs to follow the Gnome Human Interface
	  Guidelines more closely (Steven Garrity, Nathan Fredrickson, and
	  Ka-Hing Cheung)
	* Works better with all-black gtk themes (Etan Reisner)
	* Mozilla Firebird support (Chris (darth_sebulba04))

version 0.74 (11/25/2003):
	* Sort-by-size log sorting fix
	* Log directory umask fix for users of gaim-remote
	* Fix Jabber room creation on MUC servers.

version 0.73 (11/21/2003):
	* New Logging format and code:
		* fixes i18n issues with logs
		* compatible with old logs
		* hopefully fixes segfault in viewing logs
	* New disconnected account dialog (Thanks, Daniel Atallah)
	* Fixes several Jabber bugs
	* Fixes the bug where some dialogs would crash when spell checking was
	  enabled. Closes #827930.
	* Fixed unblocking of users in MSN (Robert Mibus)
	* Fixes outgoing mobile pages on MSN.
	* The border on the close buttons on inactive tabs are no longer shown,
	  thanks to a fix used by Galeon.
	* Compatible with autoconf 2.58.
	* Cleaned up gtkspell-related code (Robert McQueen)
	* Changed the parameters for the received-chat-msg signal.
	* Added a Release Notification plugin

version 0.72 (10/31/2003):
	* Added a search feature to conversations.
	* Added an option to remove the formatting toolbar, both globally and
	  on a per-window basis (Nathan Fredrickson)
	* Added a drop shadow to the buddy list tooltip
	* Smileys are copyable
	* Fixed the ICQ login crash
	* Fixed a crash in the Add Chat dialog when selecting an
	  account that doesn't support chats. Closes bug #821606.
	* Fixed a bug where new MSN accounts without buddies added wouldn't
	  connect.
	* Fixed a crash when deleting an account that has IMs or chats open.
	  Closes bug #821630.
	* Smileys have background colors
	* If SSL is not enabled, MSN will load, but error on connect.
	* Disable Jabber SASL auth until the standard stabilizes

version 0.71 (10/09/2003):
	* The right-click menu for e-mail links now presents a "Copy E-Mail
	  Address" item
	* Fix sort by idle to behave as it did pre-contact support (David
	  Smock)
	* Display AIM away messages in the tooltip for buddies when
	  they are away
	* Support for Buddy Comments for AIM and ICQ buddies
	* Window icons are now set as buddy icons or status icons
	* Get User Info in MSN and Yahoo now return an error indicating that
	  the information doesn't exist if the profile is empty (parts by
	  Nathan Poznick)
	* Added startup notification support for window managers that support it
	* The protocol icon for an account in the accounts window will now
	  "pulse" when signing the account on.
	* Zephyr formatting fixes (Arun A. Tharuvai)
	* Zephyr can connect to chats (Karsten Huneycutt)
	* SSL support can now be provided by third party plugins.
	* Multiple copies of gaim installed at different locations no
	  longer attempt to load the same, possibly incompatible plugins
	  (Robert McQueen)
	* Implemented another new Yahoo! authentication method
	* Fixed a bug displaying Chinese MSN messages (Ambrose C. LI).
	* Additional fixes and checks for the perl build process (Sean Burke).
	* Massive core/UI splitting.
	* Re-write of Jabber protocol plugin
	* Conversation API changes.
	* Some plugins must be updated due to code variable changes,
	  function name changes, and change of behavior for certain
	  functions.

version 0.70 (09/28/2003):
	* Implemented Yahoo's new authentication method (Cerulean Studios)
	* Protocol plugins that have plugin dependencies now load correctly.
	* Perl installs where it's told to a bit more correctly.
	* Robert "Robot101" McQueen cleaned and core/UI split IM
	  image support.

version 0.69 (09/24/2003):
	* Added Contact (aka Person, aka Meta-Contact, aka Buddy Merging, etc)
	  support
	* Added MSN 6 smileys.
	* Added animated smiley support (Ka-Hing Cheung)
	* Added SSL support, compatible with GNUTLS and Mozilla NSS.
	* Added plugin IPC.
	* Added support for gettext 0.12.x.
	* Updated MSN support to the MSN Protocol version 9.
	* Jabber now supports SSL
	* Yahoo now shows people using the java chat client (Tim Ringenbach)
	* Yahoo chat and conference (Tim Ringenbach)
	* Yahoo ignore support (Jesse Farmer (farmerje))
	* Yahoo idle times displayed, long buddy lists work, sms users,
	  and other improvements (Tim Ringenbach)
	* The accounts window now shows offline accounts as greyed out, and
	  online accounts as colored.
	* Fixed the text replacement plugin.
	* Fixed all known signal problems in perl.
	* The right-click menu for conversation tabs now shows the tab icon
	  and status, if tab icons are enabled. (Jesse Farmer)

version 0.68 (09/01/2003):
	* Removed the old event system and replaced it with a much better
	  signal system.
	* Added plugin dependency support.
	* Rewrote the Perl plugin. All old scripts will break, but it offers
	  a much better API for new scripts.
	* Yahoo color support (Tim Ringenbach (marv_sf))
	* Yahoo and MSN get info support (Nathan Poznick)
	* Fixed Jabber registrations.
	* Fixed a problem where pouncing two users with the same name
	  appeared in the same conversation window, and other related
	  problems. (Robot101)
	* Corrected problems with proxy preferences.
	* Mailchk.c and simple.c compile again (Paul A (darkrain))

version 0.67 (08/14/2003):
	* Brought back the message notification plugin (Brian Tarricone)
	  You'll need to reconfigure your settings for this plugin
	* IRC protocol plugin rewritten (Ethan Blanton)
	* New IRC protocol icon (Nuno Donato)
	* Protocol and status icons now optionally appear on tabs.
	  (Etan Reisner)
	* Various dialog rewrites (Jabber vCard, Add Group, Alias Chat,
	  Rename Group, Privacy)
	* Shows "hiptop" icon for AIM buddies using hiptop
	  devices (Robey Pointer)
	* Privacy core/UI split.
	* Conversation placement by group now applies to chats in the buddy
	  list as well.
	* Events in a conversation (user logged in, logged out, window closed,
	  etc.) now grey the tab.
	* Various bug fixes (larne from irc, Tim Ringenbach, Bjoern
	  Voigt, Paul A (darkrain))

version 0.66 (07/18/2003):
	* Freebsd compile fix (Matthew Luckie)
	* .spec file improvements (Ethan Blanton)
	* Added a gaim-remote man page (Robert McQueen)
	* The Remote Control plugin no longer adds duplicate groups to your
	  buddy list.
	* Servers and ports are now imported correctly in MSN.
	* Core/UI split the core initialization and shutdown.
	* MSN messages with newlines are now sent correctly to MSN clients.
	* Fix some sound initialization stuff
	* Fix saving and import of default away message

version 0.65 (07/16/2003):
	* Massive internal core/ui splitting
	* New account dialog
	* Preferences moved to ~/.gaim/prefs.xml
	* Account information moved to ~/.gaim/accounts.xml
	* Pounces moved to ~/.gaim/pounces.xml
	* Added protocol icons to various drop-down boxes
	* New Send IM buddy icon merged from Ximian Desktop 2
	* Fixed "Sort by Status" crash
	* Fixed the MSN signon crash
	* Fixed the MSN add buddy crash
	* Fixed the MSN empty buddy list bug
	* Fixed all known MSN chat bugs
	* Fixed HTTP redirect handling in smiley retrieval. This fixes the
	  problems with some smiley themes.
	* Chats in MSN can now be initiated by right-clicking a buddy and
	  choosing Initiate Chat.
	* MSN Alerts and incoming MSN pages no longer pop up several error
	  dialogs
	* Ability to view iChat "Available" messages for AIM
	* Stores your buddy icon on the server for AIM
	* Support for non-ascii characters with Yahoo! Messenger
	* Focus returns to the input box when you click elsewhere, like it used
	  to
	* New typing notification icons from Ximian

version 0.64 (05/29/2003):
	* Buddy list sorting in buddy list preferences.
	* Improved debug window with timestamps and pause buttons.
	* New core/ui split notification and request APIs.
	* New mail notification dialog.
	* Several bug fixes in MSN.
	* Conversation window buddy icon bugs were fixed.

version 0.63 (05/16/2003):
	* A rewrite of the plugin API. Plugin authors will need to change their
	  code based off the changes found in other plugins.
	* Perl script support is now provided in the perl plugin.
	* Debugging is core/ui split, and has a new API with support for
	  debug levels and categories.
	* Support for adding chats to your buddy list.
	* MSN protocol plugin was rewritten, has experimental buddy icon
	  support, and MSN Mobile support.
	* Buddy list speed enhancements (Thanks Ethan Blanton).
	* Napster protocol updates (Thanks Auke Kok).

version 0.62 (04/23/2003):
	* Keyboard shortcuts in the buddy list work again (Thanks Joe
	  Clarke).
	* Support for Jabber XHTML messages
	* Ability to re-request authorization from ICQ and Jabber users by right
	  clicking on them in your buddy list.
	* Improved Zephyr internationalization.
	* Bug causing 'Hide on Send' windows to be lost forever fixed.
	* Iconified windows are now raised properly.
	* Dates printed for old/offline messages.
	* Some assorted crash bugs fixed.

version 0.61 (04/07/2003):
	* Split the buddy pounce core and UI, and rewrote the UI for it.
	* Removed folder icons and excess space from the buddy list (Thanks
	  Dave Camp)
	* Fixed a bug involving dragging buddies and groups
	* Re-implemented the logout icons.
	* New icons for "away" and "aol" (Thanks, Moses Lei)

version 0.60 (04/04/2003):
	Core:
	* Auto-loading protocol plugins.
	* Plugins dialog and perl script menu merged into preferences.
	* Don't auto-login if an existing Gaim session is already
	  running.
	* Moved "privacy preferences" to Tools menu.
	* -n, --loginwin option to disable autologins.
	* Added support for gettext 0.11.x.
	* Added support for automake 1.6.
	* aim:// URI's supported with gaim-remote command.
	* Quit Gaim remotely with gaim-remote. (Thanks, John Silvestri)
	* Added rudimentary support for X11R6 session management. (Thanks,
	  Robert McQueen)
	* Conversation backend and UI are now separated. (Thanks,
	  Christian Hammond)
	* Asynchronous, non-blocking, DNS function (Thanks, Nicolas
	  Lichtmaier)
	* As a side effect of the above: IPv6 support. Tested only with IRC
	  (you can receive ipv6 chat requests from irssi!).

	Plugins:
	* Tray icon plugin--replaces the old GNOME applet. You'll need
	  the panel Notification Area applet (aka system-tray-applet)
	  for GNOME 2, or the Kicker for KDE 3.1. (Thanks, Robert
	  McQueen, Nicolás Lichtmaier, Kristian Rietveld, Ari Pollak &
	  Patrick Aussems)
	* Added GAIM::remove_event_handler and made set_info short
	  circuitable in perl. (Thanks, Ryan McCabe)
	* event_del_conversation for plugins. (Thanks, Bill Tompkins)
	* Notify.c plugin rewritten; check its configure dialog. (Thanks,
	  Etan Reisner)
	* Buddy Ticker made a plugin.
	* Idle Maker added to source.
	* Fortune profile added to source.

	AIM/ICQ:
	* TOC no longer compiles statically by default--use OSCAR.
	* ICQ plugin no longer gets built--use OSCAR.
	* Server-stored buddy lists for ICQ with full support for
	  authorization (Thanks, Mark Doliner)
	* File send/receive support for Aim over Oscar (Thanks, William T.
	  Mahan and Mark Doliner)
	* Non-direct connect typing notification for AIM over OSCAR.
	  (Thanks, Mark Doliner)
	* Allow only people in buddy list privacy option added for AIM.
	* Full ICQ info reading support. (Thanks, Vincas Ciziunas)
	* Support for synchronizing group renames on server.  Group
	  rename server synchronization for AIM.  Server-side
	  synchronization for moving individual AIM buddy to new
	  group improved. (Thanks, Mark Doliner)
	* Ability to add screenname@mac.com people to AIM buddy lists.
	  (Thanks, Graham Booker)
	* Ability to change ICQ password. (Thanks, Mark Doliner)
	* Option to have AIM notify you if you have
	  unread mail. (Thanks, Mark Doliner)
	* Parse URL messages, Contact Sending and Pager Messages
	  in ICQ. (Thanks, Mark Doliner)
	* use snprintf instead of sprintf. (Thanks, William T. Mahan)
	* Fixed crashbug on empty rvous requests. (Thanks Brandon Scott
	  (Xeon) for pointing this out, and Matt Pandina for the patch)
	* Nice Oscar changes--mostly internal. (Thanks, Mark Doliner)

	IRC:
	* Added more IRC slash commands -- /W, /VERSION, /MODE, /CTCP stuff,
	  -- and other cool IRC enhancments. (Thanks, Jonas Birmé)
	* IRC's /topic with no argument displays the current topic (Thanks,
	  Mark Doliner)
	* DCC File Receive support for IRC.
	* Optional password on IRC accounts. (Thanks, Christian Hammond)
	* Added half-op support.

	Jabber:
	* Jabber invisibility and permanently cancel sending on-
	  line status to Jabber buddies.
	* Jabber roster updated on group renames.
	* Fixed a possible segfault when signing off Jabber. (Thanks,
	  Craig Boston)
	* Improved typing notification support for Jabber and
	  Yahoo! (Thanks, Nathan Walp)
	* File receive support for Jabber. (Thanks, Nathan Walp)

	MSN:
	* MSN users are notified when the other party closes the conversation
	  window. (Thanks, Christian Hammond)
	* File receive support for MSN. (Thanks, Christian Hammond)

	Internationalization:
	* Now using libiconv for better i18n support (Thanks, Junichi
	  Uekawa)
	* Lots of i18n fixes (Thanks Matt Wilson, Ethan Blanton, A Lee)
	* Correct i18n handling for many parts of AIM/ICQ, including
	  instant messages, away messages, and profiles (Thanks,
	  Ethan Blanton)
	* Improved MSN internationalization (Thanks, A Lee)

	Other:
	* Optionally uniquely colorize nicks in chats
	* Add / Remove buddy menu item added to the chat users list
	  (Thanks, Jonas Birmé)
	* View log button in conversation toolbar (Thanks, Etan Reisner)
	* Option to log IMs and Chats seperately. (Thanks, Etan
	  Reisner)
	* Removed Ctrl-C binding for color
	* Fix first message in tab not displaying bug (Thanks, Etan Reisner)
	* Changed some default options
	* Updated desktop and window icons (Thanks, Robert McQueen)
	* Switch the .desktop file to the new KDE/GNOME common vfolder
	  format (Thanks, Robert McQueen)
	* Removed all deprecated GTK calls.  Now 100% GTK 2. (Thanks Nathan
	  Walp, Christian Hammond, Ari Pollak, Ethan Blanton, Robert McQueen)
	* Read proxy environment variables. (Thanks, Christian Hammond)
	* Fixed security vulnerability with manual browser option (Thanks,
	  Robert McQueen)
	* Can get info for ICQ and Jabber users from the "Edit
	  Buddies" tab (Thanks, Brian Bernas)
	* Code cleanups and fixes (Thanks, Federico Mena Quintero and
	  Ka-Hing Cheung)
	* Word-wrapping on mail notification text (Thanks, Andrew Molloy)
	* Generic File Transfer PRPL interface (Thanks, Christian Hammond)
	* Better supression of auto-responses (Thanks, Joshua Blanton)
	* Drag-and-drop tabs in conversations, and multiple windows with tabs
	  in each (Thanks, Christian Hammond)

version 0.59.9 (03/01/2003):
	* Updated zh_TW.po file (Thanks breeze833)
	* Fix an oscar bug that caused some messages from
	  AOL 8.0 to be dropped (Thanks Mark Doliner)
	* Changed "openprojects" to "freenode" in irc.c
	* Fixed charset conversion on systems which use a BOM for UCS-4
	  (Thanks, Alfredo Pen~a, Ethan Blanton)
	* Fixed a typo in the man page (Thanks Eric S. Raymond)

version 0.59.8 (01/06/2003):
	* Ripped out all gtk2 support (Thanks Nathan Walp).
	* Fixed smiley related segfault (Thanks Robert McQueen)
	* Yahoo! can connect again

version 0.59.7 (12/21/2002):
	* Yahoo i18n fix (Thanks Ethan Blanton).
	* Fixed a bug in escaping saved passwords (Thanks
	  Eric Timme)
	* Fixed an overflow bug in perl script autoloading
	  (Thanks David Kaelbling)
	* Some build fixes for those using stricter compilers,
	  notably MIPSpro (Thanks David Kaelbling)
	* Fixed a bad argument to accept() calls (Thanks David
	  Kaelbling)
	* Fixed crashbug on empty rvous requests (Thanks Brandon Scott (Xeon))
	  for being the first to point this out.

version 0.59.6 (11/07/2002):
	* Fixed a segfault introduced in 0.59.5 when gtk
	  fails to read the ~/.gtkrc or reads it but fails
	  to create a style from it.
	* Jabber conference timestamps are no longer gigantic

version 0.59.5 (10/14/2002):
	* Fixed a Yahoo! segfault (Thanks, Craig Metz)

version 0.59.4 (10/06/2002):
	* Removed color keybinnding altogether.
	* Added a horizontal scrollbar to Edit page of
	   buddy list. (Thanks, David Fallon)
	* Various bug fixes ((Thanks to (in no particular order)
	  Ethan Blanton, Mark Doliner, Luke Schierer)
	* i18n fixes (thanks, A Lee)

version 0.59.3 (09/14/2002):
	* Reversed patch that accidentally caused Yahoo
	  not to connect--for implementation reasons
	* Changed "color" binding to Ctrl-K.
	* Unaliaising a person in the "Online" tab will show up
	  in the "Edit" tab as well (Thanks, Jason Willis)
	* Internationalization fixes, esp. with UTF-8 locales
	  (Thanks Matt Wilson and Ethan Blanton)

version 0.59.2 (09/09/2002):
	* Japanese translation updated (Thanks, Junichi Uekawa)
	* Won't crash when you set your MSN Friendly name to an
	  empty string.
	* Default manual browser command changed to reflect the
	  fix in 0.59.1
	* Fixed the non-manual browser settings which were broke in
	  0.59.1 (Thanks, Chris Blizzard)
	* Improved MSN internationalization (Thanks A Lee)
	* Smiley lookup will search for longest match for smilies
	  like :-(( (Thanks Eric Melski)
	* When an IM image is clicked, don't open the browser (Thanks
	  Ari Pollak)
	* Prevent a possible crash in unhide_buddy_list() (Thanks Ari
	  Pollak)
	* Fixed a compilation problem on systems without iconv.
	* GtkIMHtml can be set to render font sizes as point size
	  or AIMish relative sizes -- no more huge Yahoo fonts. (Thanks
	  Ka-Hing Cheung)
	* Fixed a bug with regard to Jabber resources (Thanks Nathan
	  Walp)
	* Fixed a possible segfault when signing off Jabber (Thanks
	  Craig Boston)
	* Word-wrapping on mail notification text (Thanks, Andrew Molloy)
	* Strip trailing and leading spaces from MSN/Yahoo names (Thanks,
	  Arun Tharuvai)

version 0.59.1 (08/25/2002):
	* Created a gtk1-stable branch for GTK+ 1.2 bugfix releases.
	  Development will continue in our main branch in GTK+ 2 only.
	* Fixed a security bug in the manual browser setting (Thanks
	  Robert McQueen)
	* Now using libiconv for better i18n support (Thanks Junichi
	  Uekawa)
	* Will work with Perl 5.8 (thanks, Timothy Lee and Dan
	  Colascione)
	* Fix for HTTP proxies (thanks, Ethan Blanton)
	* Read proxy environment variables. (thanks, Christian Hammond)
	* Use the pretty gaim.png for our menu entry.
	* Added support for gettext 0.11.x.

version 0.59 (06/24/2002):
	* Squashed a bug in buddy right-click menu handling
	  that crashed Gaim.  In the process: found and
	  eliminated some memory leaks.
	* Fixed a significant applet leak
	* Can now change Jabber password on server (Thanks,
	  Nathan Walp)
	* Certain types of Jabber presence errors no longer
	  falsely show a buddy on-line.  Instead now a "broken
	  light-bulb" icon is shown and the error status is
	  available via "Get Away Msg"  (Thanks and a tip o'
	  the hat to Christian Hammond for the graphic)
	* Conversation struct has pointer to toolbar (thanks Brent
	  Priddy and Paul Miller)
	* Zephyr fixes (thanks, Arun A. Tharuvai)
	* Aliases in buddy ticker
	* Perl scripts can play Gaim sounds (thanks Andrew Rodland)
	* Internal sounds can be played by commands (thanks Lex Spoon)
	* Auto-login item in applet menu (thanks Chris Boyle)
	* Fixed MSN "Unkown Error Code", "Already there", and
	  "Already in opposite list" errors
	* Changed "Play sound" button to "Mute" button
	* You can now have "reserved" chars in IM and proxy passwords
	* Jabber now has typing notification  (Thanks, Nathan Walp)
	* Improved support for Jabber resources  (Thanks, Nathan Walp)
	* Fixed problem with Gaim crashing on non-ASCII Jabber buddy
	  aliases (Jabber "name" attribute) chars  (Thanks, Ho-seok Lee)
	* Plugged memory leaks in Jabber plug-in
	* Fixed problem with Jabber away status not being propagated to
	  conference rooms for jabberd (server) v1.4.2 and above
	* Chat room buddy lists are now sorted independent of case
	* Added capability for protocol-specific edit buddy menu entries
	* Can now remove a Jabber buddy roster item from the server
	  entirely
	* Gaim can now handle messages from Mac ICQ and Miranda ICQ
	  (Thanks, Mark Doliner)
	* Added Mozilla to browser options and changed KFM to
	  Konqueror.
	* Can now set the server and port for MSN and Napster
	* MSN Internationalization (Thanks Felipe Contreras and
	  countless, countless others)
	* E-mail addresses are no longer truncated when there is a '.' at
	  the end.

version 0.58 (05/13/2002):
	* Better applet transparency
	* Option to raise buddy list on signons/signoffs
	* Formatting of incoming MSN messages
	* Get Info from menu multiple-account-aware (thanks
	  Brian Bernas)
	* Hide and unhide functions for the filectl plugin.
	  (Thanks, Ari Pollak)
	* Added helpful stuff to the Help menu.
	* Self-aliasing from the account editor.
	* Better selection in GtkIMHtml (Thanks Ben Miller)
	* A warning when your OSCAR buddy list is too long
	  (Thanks, Mark Doliner)
	* ICQ status messages in OSCAR (Thanks, Mark Doliner)
	* Play sound when your name is said in a chat
	* Approval dialog for Jabber when somebody wants to
	  subscribe to user's presence. Also gives user the
	  opportunity to add that buddy if not already on the
	  user's buddy list.
	* Jabber "Change buddy group" roster synchronization now
	  works again.  (This was unknowingly broken when the
	  "out-sourced" Jabber libs were upgraded in 0.56)
	* Invalid Jabber I.D.'s no longer crash Gaim.  User now
	  notified with pop-up's.
	* Jabber Buddy sign-on time support, added in 0.57,
	  removed until and unless and inconsistency can be
	  resolved. (Thanks, Nathan Walp)
	* Bug-fix for potential buffer overflow in Jabber
	  plugin. (Thanks, rwscott)
	* Tempfiles used for secure MSN/HotMail login (added in
	  0.57) are now themselves created securely.
	* Secure MSN logins (added in 0.57) no longer blow up
	  on Solaris.
	* Timezone support improved.

version 0.57 (04/25/2002):
	* New authorization method for Yahoo!
	* Jabber will tell you when your buddies signed on (Thanks
	  Nathan Walp)
	* Jabber improvements (Thanks, Nathan Walp)
	* More keyboard shortcuts
	* event_chat_recv takes char**'s, and event_im_recv takes
	  a *guint32 for flags
	* Secure hotmail login for MSN (thanks for the tips,
	  Scott Werndorfer)

version 0.56 (04/11/2002):
	* Shell-like send history binded to Ctrl-Up and Ctrl-Down
	* libjabber upgraded to most recent stable version
	* Buddylist looks a little better
	* Fixed MSN privacy settings
	* Group deletion fix (Thanks Mark Doliner)
	* Alias/Group syncronization for Jabber (Thanks JSeymour)
	* Fixed broken signal handling in gdm-started GNOME sessions
	  (Thanks Jim Seymour, Vann, Robert McQueen)
	* Oscar group syncronization (Thanks, Mark Doliner)
	* ICQ Authorization via Oscar (Thanks, Mark Doliner)

version 0.55 (03/29/2002):
	* Jabber improvements (Thanks Jim Seymour)
	* Various sound cleanups (Thanks Robert McQueen)
	* Login process shown in single window (Thanks Michael
	  Golden)
	* Can reorder your accounts in the account editor (Thanks
	  Luke Schierer)
	* Shows "mobile" icon for Oscar buddies using mobile
	  devices (Thanks Mark Doliner)
	* Fixed bug in MSN smilies that crashed PPC (and other?) platforms
	* HTTP Proxy settings now HTTP compliant (Thanks Robert McQueen)
	* Speling corections (Thanks Tero Kuusela)
	* Oscar list icon fixes (Thanks Mark Doliner)
	* Oscar idle times work again (Thanks Mark Doliner)
	* Protocol icons on Edit Buddies tab (Thanks Christian Hammond)

version 0.54 (03/14/2002):
	* Compiles without GdkPixbuf again
	* GtkIMHtml will refresh when you set a new GTK+ theme
	* Improved Yahoo! typing notification (thanks Brian Macke)
	* Prompt to authorize MSN buddies who added you while you
	  were offline (Thanks Jason Willis)
	* Option to globally disable Buddy Icon animation (Thanks
	  Luke Schierer)
	* Numerous bugfixes
	* Yahoo! will tell you when your buddies are playing Yahoo!
	  games and give you the ability to join them
	* Yahoo! can receive offline messages
	* IRC can do DCC chat.
	* IRC will convert HTML formatting to mIRC formatting.
	* Buddylist tab placement option (Thanks Jason Willis)
	* Protocol specific smiley faces
	* IM Image sending

version 0.53 (02/28/2002):
	* Minor bug fixes re: queued away messages
	* Better buddy icon transparency (for real this time ;-))
	* Ability to change formatting of Oscar screen name
	* Better selection in HTML widget (Thanks BMiller)
	* New icons for ICQ (Thanks Kevin Miller)
	* Editable buddy pounces (Thanks Jason Willis)
	* Server side buddy lists in Oscar (Thanks Mark Doliner :-))
	* Fix for the chatlist plugin
	* Typing Notification (AIM Direct Connect, Yahoo, MSN)
	* IM Images (Receive Only)
	* Prettier GtkImHtml selection
	* Better buddy icon transparency (for real this time ;-) )

version 0.52 (02/17/2002):
	* Better buddy icon transparency (thanks SeanEgan)
	* Fixed a little bug with connecting via proxy (thanks
	  for reminding me of this, Manish Singh)
	* Yahoo! Messenger works again
	* MSN Works again
	* Can register a new user with a Jabber Server (JSeymour)
	* Can now set Jabber vCards (JSeymour)
	* Jabber vCards are now shown in their entirety (JSeymour)
	* Various jabber bug fixes/enhancements (JSeymour)

version 0.51 (01/24/2002):
	* Arrow buttons in log viewer and some other dialogs
	  work (thanks Ben Miller)
	* Option to only send auto-response while idle (thanks
	  Sean Egan)
	* Control time between sending auto-responses (thanks
	  Mark Doliner)
	* Should be able to sign on to Oscar using Mac OS X
	  (thanks Fingolfin, Vincas Ciziunas, et al.)

version 0.50 (12/14/2001):
	* Able to import GnomeICU contact lists
	* Galeon as browser option (Thanks Rob McQueen)
	* IRC /list, /invite (Thanks Sean Egan)
	* Option to have IMs and Chats tabbed in same window
	* Finally put the lagmeter plugin out of its misery and
	  removed it. (/me dances on its grave.)

version 0.49 (11/29/2001):
	* Can compile against GTK+ 2.0 (version 1.3.10/1.3.11)
	* Confirm before removing buddies
	* Yahoo updates (thanks Brian Macke)
	* Jabber updates
	* Zephyr updates (thanks Arun A Tharuvai)
	* Gadu-Gadu updates (thanks Arkadiusz Miskiewicz)
	* Option to show aliases in conversation tabs
	* Option to hide windows after sending messages
	* licq2gaim.pl conversion script (thanks Arturo Cisneros, Jr.)

version 0.48 (11/18/2001):
	* Right-click on links to open/copy URL
	* Yahoo changes
	* Oscar can send/receive offline messages in ICQ. Since the "real"
	  ICQ protocol isn't working too well it's recommended that you
	  use Oscar for ICQ.

version 0.47 (11/01/2001):
	* Better font loading (pays attention to charset now)
	  (thanks Arkadiusz Miskiewicz)
	* Better recoding in Gadu-Gadu (thanks Arkadiusz Miskiewicz)
	* Open Mail button for when you get new mail (Yahoo and MSN)
	* New buddy pounce option: Popup Notification
	* When adding a buddy, the groups list now updates when you switch
	  accounts.
	* When creating a new buddy pounce, gaim now automagically
	  selects "on away" or "on idle", if the user is away
	  or idle.
	* Add Opera to the available browsers (thanks Brian Enigma)
	* Improved log viewer (thanks to Ben Miller)
	* When you are queueing away messages, double clicking on
	  a buddy's name will cause the messages for that name to be
	  dequeued.
	* You can choose which sound player you use at run-time
	  (thanks Ben Miller)
	* When someone adds you to their buddy list, it asks if you want
	  to add them as well (Yahoo, ICQ, and MSN) (thanks Nathan Walp)
	* Option to grey idle buddies (thanks Nathan Walp)
	* MSN Privacy Options
	* In MSN you can set a person's alias to their "friendly name" by
	  right-click on their name while they're online.
	* IRC can do /WHOIS
	* The usual bug fixes and memory leak plugs

version 0.46 (10/18/2001):
	* New applet icons (courtesy David Raeman)
	* ICQ works on big-endian platforms, e.g. sparc and ppc
	  (thanks to Nathan Walp and Ben Miller)
	* Better applet icon drawing (thanks to Ari Pollak)
	* An extraordinary number of bug fixes
	* Ability to stop animation on buddy icons, restart animation,
	  hide certain buddy icons, and save people's buddy icons, all
	  through a right-click menu
	* Event handlers in perl passed arguments as elements of
	  an array rather than all concatenated as a string, making
	  perl much easier to use (thanks Dennis Lambe Jr.)
	* Can pass an argument to timeout_handlers in perl
	  (thanks Artem Litvinovich)
	* Redesigned Modify Account window (thanks Sean Egan)
	* Add buddy dialog now lets you select which protocol
	  to add the buddy to
	* Pressing 'signon' on the first screen for accounts that
	  do not require passwords no longer incorrectly displays
	  an error message.

version 0.45 (10/04/2001):
	* New plugin event: event_chat_send_invite
	* Major updates to the perl system (reread PERL-HOWTO and
	  SIGNALS)
	* Major updates to event_chat_* events for plugins (reread
	  SIGNALS)
	* Some GtkIMHtml improvements
	* Various bugfixes
	* Nick Highlighting in chat
	* Tab-completion for nicks in chat (thanks to Sean Egan)
	* Large internal reworkings
	* New Protocol: Gadu-Gadu, written by Arkadiusz Miskiewicz
	* Can choose buddy icon to send (for Oscar)

version 0.44 (09/20/2001):
	* More sane scaling of buddy icons (intelligently scale to
	  either 48x48 or 50x50 depending on icon)
	* Have you ever had it happen where you cancel a login and
	  Gaim starts using all the available processing power? I
	  think I fixed that.
	* Temporarily removed Jabber user registration, which wasn't
	  working anyway.
	* Added a spiffy Help button
	* Wrote a plugin for all those people who miss having the
	  chat rooms in their buddy lists (chatlist.so)
	* Updated libfaim
	* Added drop down selection to chat invitation
	* Improved the look of the chat invitation dialog
	* Improved the look of the proxy preferences
	* event_im_recv and event_im_display_rcvd passed whether
	  the message received was auto-response (see SIGNALS)
	* IRC fixes (largly copied from X-Chat)
	* Internal change to how preferences are stored
	* Other bug fixes
	* Option to hide buddy icons

version 0.43 (09/06/2001):
	* Can change friendly name in MSN again
	* Bug fixes
	* Auto-reconnect plugin has exponential timeout (i.e. it
	  tries after 8 seconds, then 16, then 32, etc. up to 17
	  minutes)
	* Removed file transfer things from Napster. It didn't work
	  well anyway. It'll be back eventually. (Does anyone even
	  use napster anymore?)

version 0.11.0-pre15 (08/28/2001):
	* MSN works again
	* Fixed a little segfault when images are links
	* Redid the about box again.
	* Fixed a nice little bug with the manual browser command
	* Oscar Unicode fix (Thanks John Matthews)
	* Can select which protocols are compiled statically
	  (e.g.: ./configure --with-static-prpls=oscar,jabber)
	* New plugin events: event_im_displayed_sent and
	  event_im_displayed_rcvd. Use these to change messages after
	  they're displayed (e.g. encrypt sent messages, or send
	  auto-responses and have them display locally properly)
	* Can use Arts for sound (thanks Tom Dyas)

version 0.11.0-pre14 (06/17/2001):
	* Fixed a segfault with Oscar's account confirmation
	  (Thanks, Adam)
	* Some MSN changes
	* Some HTML widget changes
	* Can specify hosts/ports for Yahoo (thanks Jeremy Brooks)
	* Many many bugfixes

version 0.11.0-pre13 (06/06/2001):
	* Can view/set chat topic in Jabber (thanks faceprint)
	* The napster plugin no longer segfaults on invalid names
	  and/or passwords.
	* HTML is properly stripped from away messages in protocols that
	  do not use HTML.  (thanks, faceprint)
	* Can view/set chat topic in IRC
	* MSN properly escapes outgoing messages
	* Much needed updates to the gaim man page (thanks, Sean Egan)

version 0.11.0-pre12 (05/29/2001):
	* Fixed a funny bug with auto responses when queued messages
	  are enabled.
	* Redesigned the Font Options preference page
	* Improved Jabber chat support (it whispers now, too)
	* Zephyr can do Subscriptions now (thanks to nsanch)
	* Auto-recon plugin got reworked
	* Lots of clean-ups
	* Some new pixmaps (Thanks, DennisR).
	* Fixed a segfault in IRC (Thanks Sean Egan)
	* MSN can now change your 'friendly name' (Thanks for the
	  packet logs, aechols)
	* More IRC improvements [colors, etc] (Thanks Sean Egan)
	* Improved proxy options
	* Fixed a small issue with HTML not being stripped from
	  log files properly (Thanks, faceprint and David Stoddard)
	* Can turn on/off Yahoo! Mail announcements
	* Can force messages through the server for ICQ (use this if
	  you have problems sending)
	* Can receive buddy icons in Oscar (requires gdk_pixbuf,
	  which GNOME depends on. If you --disable-pixbuf, it will
	  disable this.)
	* Redesigned plugins dialog (thanks Mike Heffner)

version 0.11.0-pre11 (04/30/2001):
	* Zephyr updates and additions, thanks Neil Sanchala (nsanch)
	* Jabber can send/accept chat invites (due to mid)
	* MSN has the option to notify you of new hotmail
	  messages
	* Fixed a problem with ADD requests in MSN
	* Fixed a small memory leak with MSN
	* Moved MSN's spammy debug output into debug_printf's
	* Can rename groups/buddies in the Edit Buddies pane
	  (thanks Neil Sanchala)
	* Some perl updates (thanks to Sean Egan)
	* IRC got the following slash commands:
	  op, deop, voice, devoice, mode, raw, quote, and kick (thanks
	  to Sean Egan)
	* MSN Properly handles URL decoding of 'friendly' names
	* Redesigned Preferences pages (design by DennisR)
	* Can select where tabs are for tabbed IM/Chat windows
	* Option to queue away messages while away
	* Jabber got good updates (from faceprint)
	* Oh yes, and Oscar works, yet again. (gee... that's what, 4
	  releases that have "fixed" it now?)

version 0.11.0-pre10 (04/13/2001):
	* Many, many bug fixes
	* Can choose to not send away auto-response (thanks phzzzt)
	* Uh... Oscar works? For now?
	* IRC Plugin can do whois (right click and info)
	* IRC Plugin got away message support
	* Gaim blist to WinAIM blt perl script (courtesy Andy Harrison)
	* Sound on buddy pounce (Thanks Andrew Echols)
	* Can view all group chats in one tabbed window (same keybindings
	  as for tabbed normal conversations)
	* More Protocol plugins:
		Zephyr (plugins/zephyr) (DON'T USE THIS unless you know
			what it is and why you'd want to use it)

version 0.11.0-pre9 (03/26/2001):
	* Can register Jabber accounts (load the Jabber plugin and click
	  Register on the login window)
	* GtkIMHtml handles themes (no background pixmaps though) (thanks
	  decklin, mishan)
	* URLS Linkify properly in Buddy chats
	* Jabber compiles better on Solaris?
	* Gaim works with Oscar Again (Huge thanks to Adam Fritzler of
	  libfaim)

version 0.11.0-pre8 (03/23/2001):
	* Fixed a problem with MSN not detecting signoffs and buddy updates.
	* Implemented away options in MSN
	* Alt-[1-9] to go to [1-9]th pane in tabbed convo window
	* Jabber fixes, Oscar fixes (!), Yahoo fixes, TOC fixes
	* Can use Alt to access menu, and Ctl-char for certain actions
	  (thanks baldnik)
	* Oscar blocking works (?)
	* MSN can see status of other users

version 0.11.0-pre7 (03/16/2001):
	* Can build RPMs as non-root
	* New yahoo library (can use HTTP proxy)
	* Command-line arg to specify config file (thanks Jason Boerner)
	* Can view all conversations in one tabbed window (Control-[ and
	  Control-] move left and right respectively; Control-Tab moves
	  to the next unread, or the next tab if there are no unread tabs)
	* Tooltips on links work again
	* Can log system notices: signons/signoffs, awayness and idleness
	  (thanks Andrew Echols)
	* MSN fixes
	* Applet fixes

version 0.11.0-pre6 (03/06/2001):
	* Fixed bug with NAS support
	* Napster plugin is included again
	  (Thanks for pointing out that it was missing,
	  (Yan V. Bulgak)
	* Oscar can: search by email, request confirmation, change password
	* TOC fixes
	* ICQ fixes
	* Faster HTML parsing/rendering

version 0.11.0-pre5 (02/26/2001):
	* Minor GUI changes
	* ICQ Alias problem fixed
	* Negative times fixed
	* Cannot create blank away messages/messages with blank titles
	* Can right-click Edit Buddies list to alias/add pounce/etc.
	* Ability to independently set accounts as away
	* Can use all away states for ICQ, Yahoo (N/A, Be Right Back, etc.)
	* Fixed hanging trees
	* Can close windows by hitting 'Esc' (optional)
	* Better HTML Widget
	* Can toggle timestamps by hitting F2 (optional)
	* Rewritten file transfer for TOC
	* Jabber got chat
	* Log Viewer (courtesy BMiller)
	* Can save conversation history
	* Napster can kinda sorta download files sometimes :)
	* You can activate IDs in Yahoo
	* ICQ upgraded to use icqlib 1.1.5

version 0.11.0-pre4:
	* ICQ upgraded to use icqlib 1.1.0
	* An enormous amount of bug fixes
	* Even More Protocol Plugins:
		Jabber (plugins/jabber)
		Napster (plugins/napster.c)
	* Fixed a segfault with 'Ignore new conversations while away'

version 0.11.0-pre3 (12/15/2000):
	* Away messages arranged alphabetically (Thanks Justin)
	* More GUI adjustments
	* Can optionally run command to play sound files
	* Icons for ICQ plugin (blatently stolen from GnomeICU)
	* Icons for Yahoo plugin (not-so-blatently stolen from GTKYahoo)
	* Optionally display warning level next to name in buddy list
	* Optionally ignore fonts on incoming messages
	* Command-line option to automatically set yourself as
	  away upon signon (thanks bmiller)
	* Buddy list backups now stored in ~/.gaim/SN.protocol.blist (gaim will
	  move the old file for you). Needed for when you have the same name on
	  two different protocols. (Oscar and TOC share the same file.)
	* More Protocol plugins:
		MSN (plugins/msn)

version 0.11.0-pre2 (12/04/2000):
	* Fixed a segfault with a bad util.c

version 0.11.0-pre1 (12/03/2000):
	* Multiple connections
	* Protocol plugins:
		IRC (plugins/irc.c)
		Yahoo (plugins/yay)
		ICQ (plugins/icq)
	* Logs now stored to ~/.gaim/logs rather than ~/.gaim/SN/
	* User configurable sounds
	* Scroll bar now functions properly in chat room user lists
	* X-Idle support added (thanks bmiller and bryner)
	* small change in the way away messages are displayed
	  (Thanks Ryan C. Gordon)
	* Plugin system uses GModule now (improves portability, adds features)
	  (Requires recompile and probably modifications of most plugins)
	* Perl got updates (reread plugins/PERL-HOWTO)
	* Spell checker now uses gtkspell
	* Auto-Away (thanks, yet again, to bmiller ;)
	* More buddy pounce options
	* Various GUI improvements

version 0.10.3 (10/09/2000):
	* Segfault when viewing user info fixed
	* libdb problem fixed

version 0.10.2 (10/07/2000):
	* A few fixes to the URL parser.
	* Better placement of smiley dialog
	* Improved log file readibility
	* Code cleanups (thanks kylev)
	* Fixed problem when closing away message box (thanks bmiller)
	* sprintf() problem on some systems
	* Various small bug fixes

version 0.10.1 (09/15/2000):
	* Better chatroom logging
	* Oscar works again. Pay no attention to Slashdot.
	* gtkhtml handles background colours better.
	* A third conversation window display preference.
	* Better support for things like Sawfish

version 0.10.0 (09/11/2000):
	* New Smiley Faces and Pixmaps added.
	* Smiley faces now properly wrap in the conversation windows.
	* Smiley dialog
	* Fixed 0-byte file segfault.
	* Borderless buttons (for that cool pop-up look)
	* Fixed some resizing bugs
	* Added Ctrl+{B/I/U/S} hotkeys to conversation windows.
	* Added Ctrl+(number) hotkeys to insert smileys in conversation windows.
	* Support for %n, %d, and %t in away messages.  Thanks bmiller!
	* Background colors
	* Redesigned preferences dialog
	* Redesigned conversation dialog
	* Removed the Lag-O-Meter (Lag-O-Meter is now a plugin)
	* SOCKS 4/5 proxy works
	* Buddy Pounces are now saved in .gaimrc
	* Buddy Chats are now saved in .gaimrc
	* Ability to merge gaim, aim2, aim4 buddylists. Thanks again bmiller!
	* ICQ-style aliases. This lets you change the name you see your buddy
	  as. For example, if your buddy's SN is 'CouldntGetMyName', you can
	  alias him as 'Loser'.
	* Compile with GNOME bits if available
	* Added GNOME Url Handler as an available web-browser
	* Added the S html tag.
	* Optionally Ignore TiK's Automated Messages
	* Option to beep instead of play sound
	* New icons for panel (depends on some GNOME pixmaps)
	* Perl scripting. See plugins/PERL-HOWTO for how to write perl scripts.
	  All .pl files in ~/.gaim are autoloaded when gaim starts.
	* HTML widget is faster, more stable

version 0.9.20 (07/14/2000):
	* More plugin events, more plugin features
	* Run-time OSCAR support
	* Added buddy list ticker (See prefs/Appearance). Clicking on a
	  name will cause a new or previous IM window to display for
	  that screenname
	* "You are sending messages too quickly" error is now fixed
	   when you have a large buddylist.
	* Fixed the LC_ALL compile problem on Solaris boxes
	* Fixed PPC and ARM compile problem with oscar.c
	* Smileys work better, and don't cause font attributes to drop
	* Dialog windows are now prettier
	* /me in IM window; font/color dialogs and smileys in chat window

version 0.9.19 (06/09/2000):
	* Graphical Smiley Faces
	* Applet got a bit of a makeover (inside & out)
	* Compile-time options affect Preferences dialog
	* Whispering in chat works (does anyone even use this?)
	* HTML-tag buttons in chat
	* Chat got all kinds of new features (like IRC-sytle /me)
	* Chat in oscar works much better
	* Locale support
	* Fixed the segfault when your server-side config is null
	* Many many bugfixes

version 0.9.18 (06/02/2000):
	* Logging in works better for oscar
	* Double error bug when sending message to an offline user is
	  fixed.
	* Pressing enter once again sends a message in buddy chatrooms (oops)
	* More fixes for the change on the AOL sign-on process.
	* Fixed bug where Gaim sometimes doesn't find a font to use.
	* Per-conversation font and color dialogs (thanks fflewddur)
	* Chat in oscar works (somewhat)
	* Even more fixes for the sign-on process, and now you don't flash when
	  setting permit/deny lists.

version 0.9.17 (05/31/2000):
	* Automagic feature to check for new versions has been removed
	* Infinite loop bug fixed

version 0.9.16 (05/31/2000):
	* Paned buddy chat window (Thanks Syd)
	* Buddy lists (and changes) are cached to ~/.gaim/<sn>.blist
	  where <sn> is your screen name. If for some reason, you log
	  into the AOL server and the buddy list comes back empty, we
	  check for a cache file, and, if we find one, read it in. This
	  essentially implements recovery from a server crash at AOL
	  (AOL does not back up machines that contain TOC-based buddy
	  lists, unfortunately).  (Thanks Syd)
	* Font selection dialog
	* Small changes to the Oscar/libfaim stuff (see libfaim/README.gaim)
	* SOCKS 4 proxy support
	* Better proxy support overall (you can get people's info now! :) )
	* Two-way file transfer (you can get and send files, but you still
	  can't initiate either)
	* Fixed font problem with Misconfigured X-Servers.  Thanks Decklin!
	* Fixed the No Configuration problem that came about today (5/31)

version 0.9.15 (05/06/2000):
	* Plugin support enabled by default (oops)
	* Some plugins built/installed by default
	* Option to automagically check for new releases
	* Ability to receive files (one-way file transfer)
	* In-line spell checker (thanks to Torrey Searle of the
	  Everybuddy Devel team for this one)

version 0.9.14 (04/24/2000):
	* Numerous Fixes by G. Sumner Hayes (buffer over flow patches,
	  etc)
	* Paned Conversation Windows (Thanks Syd)
	* Raise Window On Message Received, Fixed (Thanks Syd)
	* When multiple screen names, Gaim now correctly remembers the name
	  that was used last.
	* FONT sizes now work correctly.
	* PLUGIN SUPPORT!! (Lots of cool goodies here)
	* Fixed another leak or two
	* Added ability to change your screenname password
	* Devil pixmaps

version 0.9.13 (03/27/2000):
	* Dialog Box Segfault Fixed (When You Click A Toggle Then Cancel)
	* Double Log-Out Message Fixed
	* GNOME compile error fixed
	* Away Message Problem Fixed
	* Fixed URL Right Click Menus
	* Conversation Loggin now shows Full Date and Time
	* Internal Change to Buddy List

version 0.9.12 (03/25/2000):
	* Segfault fix for PPC/Alpha/etc machines with log(0)
	  Thanks to Todd Cohen for this one.
	* Small internal change to the way prefs work
	* GNOME Applet support works better
	  (thanks to Eric Warmenhoven for the patch)
	* Support for displaying true type fonts
	* Lag-O-Meter does not send lag-test if not selected
	* Fixed problem with saving away messages which contain spaces
	  and numbers.
	* Various GNOME Applet Enhancements (thanks AGAIN to
	  Eric.  Someone needs to stop this boy :-) )
	* A lot of random, obscure bugs fixed
	* All of the major and I believe all of the minor memory leaks are
	  now fixed
	  (Thanks to Peter Teichman, Larry Ewing, Jeramey Crawford, and me)

version 0.9.11 (03/22/2000):
	* <STRIKE>Strike Tag Support</STRIKE> :-)
	* Another memory leak fix
	* New .gaimrc format
	* Better support for multiple screen names
	* Font Properties
	* Saving of buddylist window position
	* Fixed a problem with Gaim and the Netscape-branded version
	  of Mozilla
	* New Sound Properties
	* More General Properties
	* Bigger Text-Entry field (Thanks to CrazyDavy for this one)
	* Various Random Bug fixes

version 0.9.10 (11/03/1999):
	* Fixed a nasty memory leak.  No more 40M Gaim processes. LOL
	* IDLE Times are displayed in a neater fashion.

version 0.9.9  (10/31/1999):
	* A little selection bug has been squished
	* Small memory leak fixed
	* Small network fix (problem with HTTP Proxy fixed?)
	* Proxy stuff should work now :)
	* Widget table support, dir info looks nicer
	* Info box looks nicer (thanks to Decklin Foster)
	* Client now 'corrects' time values from the server for accurate
	  login times.
	* Lag-O-Meter (ala Drunken Jim)
	* IDLE Preferences

version 0.9.8  (10/04/1999):
	* HTTP Proxy Support (No SOCKS yet)
	* HTML Widget more robust
	* Graphical Debug Window
	* Buddylist bug fixed
	* Some logging fixes and improvements
	* configurable host/port selection
	* Clickable Links in buddy chat
	* New Gaim Logo
	* Display Signon/Signoff messages in conversation windows
	* Option to strip HTML from logged messages
	* GNOME cleanups (It might work now haha)
	* When viewing user info, URLS are converted to clickable links
	* Tooltips on URLS

version 0.9.7  (08/08/1999):
	* Preliminary Oscar Support
	* Fixed bad network bug
	* Fixed some bad text rendering bugs in the HTML widget
	* log all conversation names are now normalized.
	* Fixed another bad network bug :)
	* Multiple browser support, some Netscape buggies fixed.
	* Permit/Deny preferences moved to 'Permit' pane on buddylist.
	* Fixed problem with _, ', and \ in passwords

version 0.9.6  (08/01/1999):
	* Fixed 'log all conversation' segfault
	* Added NAS support
	* Removed Xmu dependancies.
	* Restructured network code
	* ESD detection more robust.
	* Sound fallbacks are MUCH more robust!

version 0.9.5  (07/25/1999):
	* Fixed About Box SegFault
	* Autologin Works with Applet
	* Option to Show Buddy List after Signon with Applet
	* 2048 character messages
	* Away-Detection (shows a different icon on the buddy list)
	* Fixed Segfault with messages > allowed size
	* Added option to log all conversations
	* Changed g_new to g_new0
	* Buddy List: Right Click Menus
	* Find Buddy By Email
	* Find Buddy By Info
	* New HTML widget (Underline/Links/HRs)
	* Updated Toolbar with 'Underline' Icon
	* More Buddy Pounce Options
	* Option to auto-change urls into clickable links (Under Prefs)
	* Better Buddy Chat functionality
	* Away Prefs
	* Registration Information (Let Us Know Who You Are)
	* Buddy Chat Prefs (Update Chatroom Lists)
	* Set User Info
	* FAQ added to the distribution
	* Sound problem with some systems fixed
	* Set Dir Info
	* Autostart of Netscape on URL Click
	* DnD Rearranging of Groups
	* Better Netscape Functionality
	* Right Click `URL' Menus
	* DnD Rearranging of Buddies
	* Script to convert win95 buddylist to gaim buddylist
	* Added `Link/URL' button to conversation window
	* ESD is now autodetected
	* Not too important but we GNU-ified the source tree :)

version 0.8.0  (04/31/1999):
	* Code clean-up
	* Updated Prefs
	* Buddy Pouncing
	* Pixmaps for buttons
	* Buddylist import/export
	* Autoconf/Automake
	* Conversation Logging
	* Coloured Text Selection
	* Updated Preferences
	* ESD Support
	* Minor Bug Fixes
	* `Warning' support
	* `Blocking' on conversation window
	* Add/Remove buddy from conversation window
	* Scroll-Wheel Mice work in Conversation Window
	* Fixed WindowMaker Appicon
	* Version Number in About Box
	* Gaim Slogan in about box :)
	* Created Changelog File :)<|MERGE_RESOLUTION|>--- conflicted
+++ resolved
@@ -1,12 +1,8 @@
 Pidgin and Finch: The Pimpin' Penguin IM Clients That're Good for the Soul
 
-<<<<<<< HEAD
-version 2.2.0 (09/13/2007):
+Version 2.2.0 (09/13/2007):
 	http://developer.pidgin.im/query?status=closed&milestone=2.2.0
 
-=======
-Version 2.2.0 (09/13/2007):
->>>>>>> 2b6f4b54
 	Libpurple:
 	* New protocol plugin: MySpaceIM (Jeff Connelly, Google Summer of
 	  Code)
