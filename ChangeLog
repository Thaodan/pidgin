--- conflicted
+++ resolved
@@ -1,6 +1,5 @@
 Pidgin and Finch: The Pimpin' Penguin IM Clients That're Good for the Soul
 
-<<<<<<< HEAD
 version 3.0.0 (??/??/????):
 	Finch:
 	* Support the conversation-extended signal for extending the
@@ -48,9 +47,6 @@
 	* The Offline Message Emulation plugin now adds a note that the message
 	  was an offline message. (Flavius Anton) (#2497)
 
-version 2.10.4:
-	TODO
-=======
 version 2.10.5:
 	No changes
 
@@ -79,7 +75,6 @@
 	Windows-Specific Changes:
 	* Words added to spell check dictionaries are saved across restarts of
 	  Pidgin (#11886)
->>>>>>> d7002a46
 
 version 2.10.3 (03/26/2012):
 	MSN:
