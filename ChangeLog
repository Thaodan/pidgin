--- conflicted
+++ resolved
@@ -1,11 +1,5 @@
 Pidgin and Finch: The Pimpin' Penguin IM Clients That're Good for the Soul
 
-<<<<<<< HEAD
-version 2.10.1 (10/11/2011):
-	Finch:
-	* Fix compilation on OpenBSD.
-
-=======
 version 3.0.0 (??/??/????):
 	AIM and ICQ:
 	* Make buddy list management code more efficient. (Oliver) (#4816)
@@ -43,8 +37,10 @@
 	  (#14529)
 	* Support file transfers up to ~9 EiB.
 
-version 2.10.1 (??/??/????):
->>>>>>> 46f91c68
+version 2.10.1 (10/11/2011):
+	Finch:
+	* Fix compilation on OpenBSD.
+
 	Gadu-Gadu:
 	* Fix problems linking against GnuTLS. (#14544)
 
