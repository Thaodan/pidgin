Pidgin and Finch: The Pimpin' Penguin IM Clients That're Good for the Soul

version 3.0.0 (??/??/????):
	General:
	* Various core components of libpurple are now GObjects (Ankit Vani).
	* Ciphers are now built from the libpurple directory.
	* Doxygen has been replaced by gtk-doc for generating documentation (Ankit
	  Vani).

	libpurple:
	* Specify a different set of encryption ciphers for TLS connections when
	  using GnuTLS. (elrond, belmyst, and Mark Doliner) (#8061)
	* Don't allow SSL 3.0 (only TLS 1.0 and newer) for TLS connections when
	  using either GnuTLS or NSS.

	Pidgin:
	* Support building with the GTK+ 3.x toolkit.  When configuring the
	  build, use --with-gtk=<2|3> to determine which toolkit to use.  Using
	  either 2 or 3 will attempt to build with specifically 2.x or 3.x
	  support.  The default is 'auto', which will first look for 3.x
	  development headers and then 2.x development headers.
	* Add email notification in the docklet area. (Alexei) (#3571)
	* Add a pref to select the type messages in conversation that triggers
	  the docklet notification. (Momchil) (#12598)
	* Complete support for receiving a limited amount of history when
	  joining a room. (Kha) (#15458)
	* Fix gevolution plugin to compile with e-d-s >= 3.6, older versions are
	  not supported anymore. (Ed Catmur) (#15353)

	Finch:
	* Support the conversation-extended signal for extending the
	  conversation menu. (Howard Chu) (#14818)

	AIM and ICQ:
	* Make buddy list management code more efficient. (Oliver) (#4816)

	Bonjour:
	* Support file transfers up to ~9 EiB.

	Gadu-Gadu:
	* Possibility to require encryption. Also, using encryption when
	  available is default option now. (Tomasz Wasilczyk)
	* Show local time for incoming messages. (Tomasz Wasilczyk) (#4579)
	* Fixed password change dialog and problems with connecting to accounts
	  with non-ASCII passwords. (Tomasz Wasilczyk) (#14652)
	* Option to show links from strangers. (Tomasz Wasilczyk) (#10591)
	* Better handling of "invisible" and "chatty" statuses. (Tomasz
	  Wasilczyk) (#13836)

	MSN:
	* Fix file transfer with older Mac MSN clients.
	* Support file transfers up to ~9 EiB.
	* Fix buddies not going offline.

	MXit:
	* Remove all reference to Hidden Number.
	* Fix decoding of font-size changes in the markup of received messages.
	* Ignore new invites to join a GroupChat if you're already joined, or
	  still have a pending invite.
	* The buddy's name was not centered vertically in the buddy-list if they
	  did not have a status-message or mood set.

	MySpace:
	* Remove this protocol because the servers have been taken offline.
	  (Robbie Vehse) (#15356)

	XMPP:
	* Strip element prefixes from XHTML-IM messages as they're presented
	  to the core (and UIs) as incoming messages (Thijs Alkemade).
	  (#14529)
	* Support file transfers up to ~9 EiB.
	* Invalid user moods can no longer be sent to the server.

	Plugins:
	* A new plugin API has been introduced. Plugins are no longer required
	  to be of a predefined type (such as protocol, standard, loader etc),
	  and can perform multiple roles.
	* The Offline Message Emulation plugin now adds a note that the message
	  was an offline message. (Flavius Anton) (#2497)
	* Two example plugins, caesarcipher and caesarcipher_consumer, have
	  been added that demonstrate registering of a dynamic cipher type in
	  one plugin and using it in another.
	* IPC test plugins have been removed, since the new plugin API does not
	  provide a seperate IPC API.

	Protocols:
	* A single oscar plugin provides both AIM and ICQ protocols.
	* A single jabber plugin provides XMPP, GTalk and Facebook protocols.
	* A single yahoo plugin provides both Yahoo and Yahoo JAPAN protocols.

version 2.10.10 (?/?/?):
	General:
<<<<<<< HEAD
	* Various core components of libpurple are now GObjects.
	* Ciphers are now built from the libpurple directory.
	* Added dependency GPlugin, which is now required to build libpurple with
	  plugins support.
	* Added dependency gobject-introspection, which is now required to enable
	  non-native plugin support.
	* Doxygen has been replaced by gtk-doc for generating documentation.
=======
	* Allow and prefer TLS 1.2 and 1.1 when using libnss. (Elrond and
	  Ashish Gupta) (#15909)
>>>>>>> 2c2f921f

	libpurple3 compatibility:
	* Encrypted account passwords are preserved until the new one is set.
	* Fix loading Google Talk and Facebook XMPP accounts.

	Windows-Specific Changes:
	* Updates to dependencies:
		* NSS 3.17.1 and NSPR 4.10.7

	Finch:
	* Fix build against Python 3. (Ed Catmur) (#15969)

	Gadu-Gadu:
	* Updated internal libgadu to version 1.12.0.

	IRC:
	* Fix a possible leak of unencrypted data when using /me command
	  with OTR. (Thijs Alkemade) (#15750)

	XMPP:
	* Fix Facebook XMPP roster quirks. (#15041, #15957)

	Yahoo:
	* Fix login when using the GnuTLS library for TLS connections. (#16172)

version 2.10.9 (2/2/2014):
	XMPP:
	* Fix problems logging into some servers including jabber.org and
	  chat.facebook.com. (#15879)

version 2.10.8 (1/28/2014):
	General:
	* Python build scripts and example plugins are now compatible with
	  Python 3. (Ashish Gupta) (#15624)

	libpurple:
	* Fix potential crash if libpurple gets an error attempting to read a
	  reply from a STUN server. (Discovered by Coverity static analysis)
	  (CVE-2013-6484)
	* Fix potential crash parsing a malformed HTTP response. (Discovered by
	  Jacob Appelbaum of the Tor Project) (CVE-2013-6479)
	* Fix buffer overflow when parsing a malformed HTTP response with
	  chunked Transfer-Encoding. (Discovered by Matt Jones, Volvent)
	  (CVE-2013-6485)
	* Better handling of HTTP proxy responses with negative Content-Lengths.
	  (Discovered by Matt Jones, Volvent)
	* Fix handling of SSL certificates without subjects when using libnss.
	* Fix handling of SSL certificates with timestamps in the distant future
	  when using libnss. (#15586)
	* Impose maximum download size for all HTTP fetches.

	Pidgin:
	* Fix crash displaying tooltip of long URLs. (CVE-2013-6478)
	* Better handling of URLs longer than 1000 letters.
	* Fix handling of multibyte UTF-8 characters in smiley themes. (#15756)

	Windows-Specific Changes:
	* When clicking file:// links, show the file in Explorer rather than
	  attempting to run the file. This reduces the chances of a user
	  clicking on a link and mistakenly running a malicious file.
	  (Originally discovered by James Burton, Insomnia Security. Rediscovered
	  by Yves Younan of Sourcefire VRT.) (CVE-2013-6486)
	* Fix Tcl scripts. (#15520)
	* Fix crash-on-startup when ASLR is always on. (#15521)
	* Updates to dependencies:
		* NSS 3.15.4 and NSPR 4.10.2
		* Pango 1.29.4-1daa
			Patched for https://bugzilla.gnome.org/show_bug.cgi?id=668154

	AIM:
	* Fix untrusted certificate error.

	AIM and ICQ:
	* Fix a possible crash when receiving a malformed message in a Direct IM
	  session.

	Gadu-Gadu:
	* Fix buffer overflow with remote code execution potential. Only
	  triggerable by a Gadu-Gadu server or a man-in-the-middle.
	  (Discovered by Yves Younan and Ryan Pentney of Sourcefire VRT)
	  (CVE-2013-6487)
	* Disabled buddy list import/export from/to server (it didn't work
	  anymore). Buddy list synchronization will be implemented in 3.0.0.
	* Disabled new account registration and password change options, as it
	  didn't work either. Account registration also caused a crash. Both
	  functions are available using official Gadu-Gadu website.

	IRC:
	* Fix bug where a malicious server or man-in-the-middle could trigger
	  a crash by not sending enough arguments with various messages.
	  (Discovered by Daniel Atallah) (CVE-2014-0020)
	* Fix bug where initial IRC status would not be set correctly.
	* Fix bug where IRC wasn't available when libpurple was compiled with
	  Cyrus SASL support. (#15517)

	MSN:
	* Fix NULL pointer dereference parsing headers in MSN.
	  (Discovered by Fabian Yamaguchi and Christian Wressnegger of the
	  University of Goettingen) (CVE-2013-6482)
	* Fix NULL pointer dereference parsing OIM data in MSN.
	  (Discovered by Fabian Yamaguchi and Christian Wressnegger of the
	  University of Goettingen) (CVE-2013-6482)
	* Fix NULL pointer dereference parsing SOAP data in MSN.
	  (Discovered by Fabian Yamaguchi and Christian Wressnegger of the
	  University of Goettingen) (CVE-2013-6482)
	* Fix possible crash when sending very long messages. Not
	  remotely-triggerable. (Discovered by Matt Jones, Volvent)

	MXit:
	* Fix buffer overflow with remote code execution potential.
	  (Discovered by Yves Younan and Pawel Janic of Sourcefire VRT)
	  (CVE-2013-6489)
	* Fix sporadic crashes that can happen after user is disconnected.
	* Fix crash when attempting to add a contact via search results.
	* Show error message if file transfer fails.
	* Fix compiling with InstantBird.
	* Fix display of some custom emoticons.

	SILC:
	* Correctly set whiteboard dimensions in whiteboard sessions.

	SIMPLE:
	* Fix buffer overflow with remote code execution potential.
	  (Discovered by Yves Younan of Sourcefire VRT) (CVE-2013-6490)

	XMPP:
	* Prevent spoofing of iq replies by verifying that the 'from' address
	  matches the 'to' address of the iq request. (Discovered by Fabian
	  Yamaguchi and Christian Wressnegger of the University of Goettingen,
	  fixed by Thijs Alkemade) (CVE-2013-6483)
	* Fix crash on some systems when receiving fake delay timestamps with
	  extreme values. (Discovered by Jaime Breva Ribes) (CVE-2013-6477)
	* Fix possible crash or other erratic behavior when selecting a very
	  small file for your own buddy icon.
	* Fix crash if the user tries to initiate a voice/video session with a
	  resourceless JID.
	* Fix login errors when the first two available auth mechanisms fail but
	  a subsequent mechanism would otherwise work when using Cyrus SASL.
	  (#15524)
	* Fix dropping incoming stanzas on BOSH connections when we receive
	  multiple HTTP responses at once. (Issa Gorissen) (#15684)

	Yahoo!:
	* Fix possible crashes handling incoming strings that are not UTF-8.
	  (Discovered by Thijs Alkemade and Robert Vehse) (CVE-2012-6152)
	* Fix a bug reading a peer to peer message where a remote user could
	  trigger a crash. (CVE-2013-6481)

	Plugins:
	* Fix crash in contact availability plugin.
	* Fix perl function Purple::Network::ip_atoi
	* Add Unity integration plugin.

version 2.10.7 (02/13/2013):
	Alien hatchery:
	* No changes

	General:
	* The configure script will now exit with status 1 when specifying
	  invalid protocol plugins using the --with-static-prpls and
	  --with-dynamic-prpls arguments. (Michael Fiedler) (#15316)

	libpurple:
	* Fix a crash when receiving UPnP responses with abnormally long values.
	  (CVE-2013-0274)
	* Don't link directly to libgcrypt when building with GnuTLS support.
	  (Bartosz Brachaczek) (#15329)
	* Fix UPnP mappings on routers that return empty <URLBase/> elements
	  in their response. (Ferdinand Stehle) (#15373)
	* Tcl plugin uses saner, race-free plugin loading.
	* Fix the Tcl signals-test plugin for savedstatus-changed.
	  (Andrew Shadura) (#15443)

	Pidgin:
	* Make Pidgin more friendly to non-X11 GTK+, such as MacPorts' +no_x11
	  variant.

	Gadu-Gadu:
	* Fix a crash at startup with large contact list. Avatar support for
	  buddies will be disabled until 3.0.0. (#15226, #14305)

	IRC:
	* Support for SASL authentication. (Thijs Alkemade, Andy Spencer)
	  (#13270)
	* Print topic setter information at channel join. (#13317)

	MSN:
	* Fix SSL certificate issue when signing into MSN for some users.
	* Fix a crash when removing a user before its icon is loaded. (Mark
	  Barfield) (#15217)

	MXit:
	* Fix two bugs where a remote MXit user could possibly specify a local
	  file path to be written to. (CVE-2013-0271)
	* Fix a bug where the MXit server or a man-in-the-middle could
	  potentially send specially crafted data that could overflow a buffer
	  and lead to a crash or remote code execution. (CVE-2013-0272)
	* Display farewell messages in a different colour to distinguish
	  them from normal messages.
	* Add support for typing notification.
	* Add support for the Relationship Status profile attribute.
	* Remove all reference to Hidden Number.
	* Ignore new invites to join a GroupChat if you're already joined, or
	  still have a pending invite.
	* The buddy's name was not centered vertically in the buddy-list if they
	  did not have a status-message or mood set.
	* Fix decoding of font-size changes in the markup of received messages.
	* Increase the maximum file size that can be transferred to 1 MB.
	* When setting an avatar image, no longer downscale it to 96x96.

	Sametime:
	* Fix a crash in Sametime when a malicious server sends us an abnormally
	  long user ID. (CVE-2013-0273)

	Yahoo!:
	* Fix a double-free in profile/picture loading code. (Mihai Serban)
	  (#15053)
	* Fix retrieving server-side buddy aliases. (Catalin Salgu) (#15381)

	Plugins:
	* The Voice/Video Settings plugin supports using the sndio GStreamer
	  backends. (Brad Smith) (#14414)
	* Fix a crash in the Contact Availability Detection plugin. (Mark)
	  (#15327)
	* Make the Message Notification plugin more friendly to non-X11 GTK+,
	  such as MacPorts' +no_x11 variant.

	Windows-Specific Changes:
	* Compile with secure flags (Jurre van Bergen) (#15290)
	* Installer downloads GTK+ Runtime and Debug Symbols more securely.
	  Thanks goes to Jacob Appelbaum of the Tor Project for identifying
	  this issue and suggesting solutions. (#15277)
	* Updates to a number of dependencies, some of which have security
	  related fixes. Thanks again to Jacob Appelbaum and Jurre van Bergen
	  for identifying the vulnerable libraries and to Dieter Verfaillie
	  for helping getting the libraries updated. (#14571, #15285, #15286)
		* ATK 1.32.0-2
		* Cyrus SASL 2.1.25
		* expat 2.1.0-1
		* freetype 2.4.10-1
		* gettext 0.18.1.1-2
		* Glib 2.28.8-1
		* libpng 1.4.12-1
		* libxml2 2.9.0-1
		* NSS 3.13.6 and NSPR 4.9.2
		* Pango 1.29.4-1
		* SILC 1.1.10
		* zlib 1.2.5-2
	* Patch libmeanwhile (sametime library) to fix crash. (Jonathan Rice)
	  (#12637)

version 2.10.6 (07/06/2012):
	Pidgin:
	* Fix a bug that requires a triple-click to open a conversation
	  window from the buddy list. (#15199)

version 2.10.5 (07/05/2012):
	libpurple:
	* Add support for GNOME3 proxy settings. (Mihai Serban) (#15054)

	Pidgin:
	* Fix a crash that may occur when trying to ignore a user who is
	  not in the current chat room. (#15139)

	MSN:
	* Fix building with MSVC on Windows (broken in 2.10.4). (Florian
	  Quèze)

	MXit:
	* Fix a buffer overflow vulnerability when parsing incoming messages
	  containing inline images.  Thanks to Ulf Härnhammar for reporting
	  this! (CVE-2012-3374)

version 2.10.4 (05/06/2012):
	General:
	* Support building against Farstream in addition to Farsight.
	  (Olivier Crete) (#14936)

	IRC:
	* Disable periodic WHO timer.  IRC channel user lists will no
	  longer automatically display away status, but libpurple will be
	  much kinder to the network.
	* Print unknown numerics to channel windows if we can associate
	  them.  Thanks to Marien Zwart. (#15090)

	MSN:
	* Fix a possible crash when receiving messages with certain characters
	  or character encodings.  Thanks to Fabian Yamaguchi for reporting
	  this! (CVE-2012-2318)

	XMPP:
	* Fix a possible crash when receiving a series of specially crafted
	  file transfer requests.  Thanks to José Valentín Gutiérrez for
	  reporting this!  (CVE-2012-2214)

	Windows-Specific Changes:
	* Words added to spell check dictionaries are saved across restarts of
	  Pidgin (#11886)

version 2.10.3 (03/26/2012):
	MSN:
	* Fix buddies not going offline. (#14997)

version 2.10.2 (03/14/2012):
	General:
	* Fix compilation when using binutils 2.22 and new GDK pixbuf. (#14799)
	* Fix compilation of the MXit protocol plugin with GLib 2.31. (#14773)

	Pidgin:
	* Add support for the GNOME3 Network dialog. (#13882)
	* Fix rare crash. (#14392)
	* Add support for the GNOME3 Default Application dialog for configuring
	  the Browser.

	libpurple:
	* Support new connection states and signals for NetworkManager 0.9+.
	  (Dan Williams) (#13859)

	AIM and ICQ:
	* Fix a possible crash when receiving an unexpected message
	  from the server. (Thijs Alkemade) (#14983)
	* Allow signing on with usernames containing periods and
	  underscores. (#13500)
	* Allow adding buddies containing periods and underscores. (#13500)
	* Don't try to format ICQ usernames entered as email addresses.
	  Gets rid of an "Unable to format username" error at login. (#13883)

	MSN:
	* Fix possible crashes caused by not validating incoming messages as
	  UTF-8. (Thijs Alkemade) (#14884)
	* Support new protocol version MSNP18. (#14753)
	* Fix messages to offline contacts. (#14302)

	Windows-Specific Changes:
	* Fix the installer downloading of spell-checking dictionaries (#14612)
	* Fix compilation of the Bonjour protocol plugin. (#14802)

	Plugins:
	* The autoaccept plugin will no longer reset the preference for unknown
	  buddies to "Auto Reject" in certain cases. (#14964)

version 2.10.1 (12/06/2011):
	Finch:
	* Fix compilation on OpenBSD.

	AIM and ICQ:
	* Fix remotely-triggerable crashes by validating strings in a few
	  messages related to buddy list management.  Thanks to Evgeny Boger
	  for reporting this!  (#14682)

	Bonjour:
	* IPv6 fixes (Linus Lüssing)

	Gadu-Gadu:
	* Fix problems linking against GnuTLS. (#14544)

	IRC:
	* Fix a memory leak when admitting UTF-8 text with a non-UTF-8 primary
	  encoding.  (#14700)

	Jabber:
	* Fix crashes and memory leaks when receiving malformed voice
	  and video requests.  Thanks to Thijs Alkemade for reporting this!

	Sametime:
	* Separate "username" and "server" when adding new Sametime accounts.
	  (#14608)
	* Fix compilation in Visual C++. (#14608)

	SILC:
	* Fix CVE-2011-3594, by UTF-8 validating incoming messages before
	  passing them to glib or libpurple.  Identified by Diego Bauche
	  Madero from IOActive.  (#14636)

	Yahoo!:
	* Fetch buddy icons in some cases where we previously weren't. (#13050)

	Windows-Specific Changes:
	* Fix compilation

version 2.10.0 (08/18/2011):
	Pidgin:
	* Make the max size of incoming smileys a pref instead of hardcoding it.
	  (Quentin Brandon) (#5231)
	* Added a plugin information dialog to show information for plugins
	  that aren't otherwise visible in the plugins dialog.
	* Fix building with GTK+ earlier than 2.14.0 (GTK+ 2.10 is still the
	  minimum supported) (#14261)

	libpurple:
	* Fix a potential crash in the Log Reader plugin when reading QIP logs.
	* Fix a large number of strcpy() and strcat() invocations to use
	  strlcpy() and strlcat(), etc., forestalling an entire class of
	  string buffer overrun bugs.
	  (The Electronic Frontier Foundation, Dan Auerbach, Chris Palmer,
	  Jacob Appelbaum)
	* Change some filename manipulations in filectl.c to use MAXPATHLEN
	  instead of arbitrary length constants.  (The Electronic Frontier
	  Foundation, Dan Auerbach, Chris Palmer, Jacob Appelbaum)
	* Fix endianness-related crash in NTLM authentication (Jon Goldberg)
	  (#14163)

	Gadu-Gadu:
	* Fixed searching for buddies in public directory. (Tomasz Wasilczyk)
	  (#5242)
	* Better status message handling. (Tomasz Wasilczyk) (#14314)
	* Merged two buddy blocking methods. (Tomasz Wasilczyk) (#5303)
	* Fix building of the bundled libgadu library with older versions
	  of GnuTLS. (patch plucked from upstream) (#14365)

	ICQ:
	* Fix crash selecting Tools->Set Mood when you're online with an
	  ICQ account that is configured as an AIM account. (#14437)

	IRC:
	* Fix a crash when remote users have certain characters in their
	  nicknames. (Discovered by Djego Ibanez) (#14341)
	* Fix the handling of formatting following mIRC ^O (#14436)
	* Fix crash when NAMES is empty. (James McLaughlin) (#14518)

	MSN:
	* Fix incorrect handling of HTTP 100 responses when using the HTTP
	  connection method.  This can lead to a crash. (Discovered by Marius
	  Wachtler)
	* Fix seemingly random crashing. (#14307)
	* Fix a crash when the account is disconnected at the time we are doing a
	  SB request. (Hanzz, ported by shlomif) (#12431)

	XMPP:
	* Do not generate malformed XML ("</>") when setting an empty mood.
	  (#14342)
	* Fix the /join <room> behavior.  (Broken when adding support for
	  <room>@<server>)  (#14205)

	Yahoo!/Yahoo! JAPAN:
	* Fix coming out of idle while in an unavailable state
	* Fix logging into Yahoo! JAPAN.  (#14259)

	Windows-Specific Changes:
	* Open an explorer.exe window at the location of the file when clicking
	  on a file link instead of executing the file, because executing a file
	  can be potentially dangerous.  (Discovered by James Burton of
	  Insomnia Security) (Fixed by Eion Robb)

version 2.9.0 (06/23/2011):
	Pidgin:
	* Fix a potential remote denial-of-service bug related to displaying
	  buddy icons.
	* Significantly improved performance of larger IRC channels (regression
	  introduced in 2.8.0).
	* Fix Conversation->Add on AIM and MSN.
	* Entries in the chat user list are sorted properly again.  This was
	  inadvertenly broken in 2.8.0.

	Finch:
	* Fix logging in to ICQ.

	libpurple:
	* media: Actually use the specified TCP port from the TURN configuration to
	  create a TCP relay candidate.

	AIM and ICQ:
	* Fix crashes on some non-mainstream OSes when attempting to
	  printf("%s", NULL).  (Clemens Huebner) (#14297)

	Plugins:
	* The Evolution Integration plugin compiles again.

version 2.8.0 (06/07/2011):
	General:
	* Implement simple silence suppression for voice calls, preventing
	  wasted bandwidth for silent periods during a call. (Jakub Adam)
	  (half of #13180)
	* Added the DigiCert High Assurance CA-3 intermediate CA, needed for
	  validation of the Facebook XMPP interface's certificate.
	* Removed the QQ protocol plugin.  It hasn't worked in a long time and
	  isn't being maintained, therefore we no longer want it.

	Pidgin:
	* Duplicate code cleanup.  (Gabriel Schulhof) (#10599)
	* Voice/Video call window adapts correctly to adding or removing
	  streams on the fly. (Jakub Adam) (half of #13535)
	* Don't cancel an ongoing call when rejecting the addition of a
	  stream to the existing call. (Jakub Adam) (#13537)
	* Pidgin plugins can now override tab completion and detect clicks on
	  usernames in the chat userlist. (kawaii.neko) (#12599)
	* Fix the tooltip being destroyed when it is full of information and
	  cover the mouse (dliang) (#10510)

	libpurple:
	* media: Allow obtaining active local and remote candidates. (Jakub
	  Adam) (#11830)
	* media: Allow getting/setting video capabilities. (Jakub Adam) (half
	  of #13095)
	* Simple Silence Suppression is optional per-account. (Jakub Adam)
	  (half of #13180)
	* Fix purple-url-handler being unable to find an account.
	* media: Allow adding/removing streams on the fly. (Jakub Adam)
	  (half of #13535)
	* Support new connection states in NetworkManager 0.9. (Dan Williams)
	  (#13505)
	* When removing a buddy, delete the pounces associated with it.
	  (Kartik Mohta) (#1131)
	* media: Allow libpurple and plugins to set SDES properties for RTP
	  conferences. (Jakub Adam) (#12981)
	* proxy: Add new "Tor/Privacy" proxy type that can be used to
	  restrict operations that could leak potentially sensitive data
	  (e.g. DNS queries).  (#11110, #13928)
	* media: Add support for using TCP relaying with TURN (will only work with
	  libnice 0.1.0 and later).

	AIM:
	* Fix setting icons with dimensions greater than 64x64 pixels by scaling
	  them down to at most 64x64. (#12874, #13165)

	Gadu-Gadu:
	* Allow showing your status only to buddies. (Mateusz Piękos) (#13358)
	* Updated internal libgadu to version 1.10.1. (Robert Matusewicz,
	  Krzysztof Klinikowski) (#13525)
	* Updated internal libgadu to version 1.11.0. (Tomasz Wasilczyk)
	  (#14248)
	* Suppress blank messages that happen when receiving inline
	  images. (Tomasz Wasilczyk) (#13554)
	* Fix sending inline images to remote users, don't crash when
	  trying to send large (> 256kB) images. (Tomasz Wasilczyk) (#13580)
	* Support typing notifications. (Jan Zachorowski, Tomasz Wasilczyk,
	  Krzysztof Klinikowski) (#13362, #13590)
	* Require libgadu 1.11.0 to avoid using internal libgadu.
	* Optional SSL connection support for GNUTLS users (not on Windows
	  yet!). (Tomasz Wasilczyk) (#13613, #13894)
	* Don't count received messages or statuses when determining whether
	  to send a keepalive packet. (Jan Zachorowski) (#13699)
	* Fix a crash when receiving images on Windows or an incorrect
	  timestamp in the log when receiving images on Linux. (Tomasz
	  Wasilczyk) (#10268)
	* Support XML events, resulting in immediate update of other users'
	  buddy icons. (Tomasz Wasilczyk) (#13739)
	* Accept poorly formatted URLs from other third-party clients in
	  the same manner as the official client.  (Tomasz Wasilczyk)
	  (#13886)

	ICQ:
	* Fix setting icons with dimensions greater than 64x64 pixels by scaling
	  them down to at most 64x64. (#12874, #13165)
	* Fix unsetting your mood when "None" is selected.  (Dustin Gathmann)
	  (#11895)
	* Ignore Daylight Saving Time when performing calculations related to
	  birthdays. (Dustin Gathmann) (#13533)
	* It is now possible to specify multiple encodings on the Advanced
	  tab of an ICQ account's settings by using a comma-delimited list.
	  (Dmitry Utkin) (#13496)

	IRC:
	* Add "authserv" service command.  (tomos) (#13337)

	MSN:
	* Fix a hard-to-exploit crash in the MSN protocol when using the
	  HTTP connection method (Reported by Marius Wachtler).

	MXit:
	* Support for an Invite Message when adding a buddy.
	* Fixed bug in splitting-up of messages that contain a lot of links.
	* Fixed crash caused by timer not being disabled on disconnect.
	  (introduced in 2.7.11)
	* Clearing of the conversation window now works.
	* When receiving an invite you can display the sender's profile
	  information, avatar image, invite message.
	* The Change PIN option was moved into separate action.
	* New profile attributes added and shown.
	* Update to protocol v6.3.
	* Added the ability to view and invite your Suggested Friends,
	  and to search for contacts.
	* Also display the Status Message of offline contacts in their
	  profile information.

	XMPP:
	* Remember the previously entered user directory when searching.
	  (Keith Moyer) (#12451)
	* Correctly handle a buddy's unsetting his/her vCard-based avatar.
	  (Matthew W.S. Bell) (#13370)
	* Squash one more situation that resulted in duplicate entries in
	  the roster (this one where the server reports the buddy as being
	  in the same (empty) group.  (Reported by Danny Mayer)

	Plugins:
	* The Voice/Video Settings plugin now includes the ability to test
	  microphone settings. (Jakub Adam) (#13182)
	* Fix a crash when handling some saved settings in the Voice/Video
	  Settings plugin. (Pat Erley) (13290, #13774)

	Windows-Specific Changes:
	* Fix building libpurple with Visual C++ .NET 2005. This was
	  accidentally broken in 2.7.11. (Florian Quèze)
	* Build internal libgadu using packed structs, fixing several
	  long-standing Gadu-Gadu issues. (#11958, #6297)

version 2.7.11 (03/10/2011):
	General:
	* Our bundled libgadu should now build on HP-UX.
	* Fix some instances of file transfers never completing. (Cristi Posoiu)
	  (#12472)

	Pidgin:
	* Sort by Status no longer causes buddies to move around when you
	  click them.
	* Fix embedding in the system tray on older GTK+ releases (such as on
	  CentOS 5.5 and older Fedora).
	* No longer require libstartup-notification for startup notification
	  support.  GTK+ has included support for years, so use it instead. (David
	  Benjamin) (#13245)

	AIM:
	* Fix a bug where some buddies from your buddy list might not show up.
	  Affected non-English ICQ users the most. (#13386)
	* Send keepalives for all types of network connections.  Will hopefully
	  make chat rooms more reliable. (#1449)

	MSN:
	* Fix bug that prevented added buddies to your buddy list in certain
	  circumstances.  (#13298)

	MXit:
	* MXit plugin and reported client version now follow the libpurple
	  version.
	* Don't try to request profile information for non-user contacts.
	* Allow Re-Invite for contacts in Deleted or Rejected state.
	* Ensure we don't send packets too fast to the MXit server and trigger
	  its flood-detection mechanism.  Also increased the internal packet queue
	  to 32 packets.

	XMPP:
	* Fix building on platforms with an older glib (inadvertantly broken in
	  2.7.10).  (#13329)
	* Don't treat the on-join status storms as 'new arrivals'.  (Thijs
	  Alkemade) (#a14527)
	* Extend the /join command to support room JIDs, enabling you to join
	  a room on any server.  (Solarius, Matěj Cepl, Tirtha 'wyuka'
	  Chatterjee) (#4526)
	* Add support for receiving a limited amount of history when joining a
	  room (not currently supported by Pidgin and Finch).  (Thijs Alkemade)
	  (#10986, #a14219)

	Yahoo!/Yahoo! JAPAN:
	* Fix CVE-2011-1091, denials of service caused by NULL pointer
	  dereferences due to improper handling of malformed YMSG packets.  Thanks
	  to Marius Wachtler for reporting this and reviewing the fix!

version 2.7.10 (02/06/2011):
	General:
	* Force video sources to all have the same capabilities.  This reduces the
	  number of times video must be scaled down, saving CPU time. (Jakub Adam)
	  (half of #13095)
	* Starting multiple video calls and ending one no longer causes the other
	  calls to stop sending audio and video. (Jakub Adam) (#12758, #13237)
	* Perl bindings now respect LDFLAGS. (Peter Volkov, Markos Chandras)
	  (#12638)
	* Added AddTrust External Root CA.  (#11554)
	* Resolve some issues validating X.509 certificates signed off the CAcert
	  Class 3 intermediate cert when using the GnuTLS SSL/TLS plugin.

	Gadu-Gadu:
	* Don't drop whole messages when text is colored. (Jan Zachorowski)
	  (#13259)

	Groupwise:
	* Don't show two windows when using "Get Info" on a buddy. (Gabriel Burt;
	  Novell, Inc.) (#13108)

	IRC:
	* Don't send ISON messages longer than 512 bytes. (Jeffrey Honig) (#9692)

	libpurple:
	* Stop sending audio when placing a call on hold. (Jakub Adam) (#13032)
	* Stop translating gpointers to ints in the dbus API.  This removes
	  functions from the dbus API.  (The openSUSE Project) (#12507)
	* Fix D-Bus introspection calls that omit the interface parameter.  (Tom
	  Samstag) (#13073)
	* Fixed bugs in purple_str_to_time() that caused the most recent 'make
	  check' failures.  (Nader Morshed) (#13131)
	* Correct an issue that caused some UIs other than Pidgin or Finch to
	  leave a buddy in the "is typing" state.  (Jan Kaluza)
	* Fix potential information disclosure issues in the Cipher code.  (Julia
	  Lawall)

	Pidgin:
	* Support using the Page Up and Page Down keys on the numeric keypad in
	  the conversation window.  (Ryan Flegel) (#13127)
	* Fix a few memory leaks. (Nader Morshed) (#13162)
	* Support rendering strikethrough when received as in-line CSS. (#13168)
	* Editable comboboxes are now more friendly to some GTK+ themes. (Hugo
	  Pereira Da Costa) (#13164).

	Plugins:
	* The Voice/Video Settings plugin no longer resets selected devices to
	  defaults. (Jakub Adam) (#13044)
	* The Voice/Video Settings plugin no longer crashes when a stored device
	  name is not found in the list of available devices. (Jakub Adam)
	  (#13238)
	* The Autoaccept plugin now allows disabling filename escaping. (Rok
	  Mandeljc) (half of #11459)
	* The Autoaccept plugin now allows choosing Reject/Ask/Accept for
	  non-buddies. (Rok Mandeljc) (half of #11459)

	QQ:
	* QQ2008 is now the default protocol version. (Michael Terry) (#11635)

	XMPP:
	* Don't crash when receiving an unexpected/invalid jingle transport type.
	  (Nikita Kozlov) (#13136)
	* Handle Connection: Close headers for BOSH, when the server does not
	  terminate the connection itself. (#13008)
	* Improved parsing for DIGEST-MD5, which should resolve issues
	  connecting to some jabberd2 servers.  This corrects an issue parsing
	  one-character or empty elements. (Noa Resare) (#a14514)

	Yahoo!/Yahoo! JAPAN:
	* Fix a crash when an account disconnects before a p2p session is
	  completely set up. (Jan Kaluza) (#12432)

version 2.7.9 (12/26/2010):
	MSN:
	* Fix CVE-2010-4528, a crash when receiving short packets related to
	  P2Pv2 messages.

version 2.7.8 (12/19/2010):
	General:
	* Fix the exceptions in purple-remote on Python 2.6+. (Ari Pollak)
	  (#12151)

	Pidgin:
	* When a conversation has reached the maximum limit on the number
	  of smileys, display the text representation of the smiley properly
	  when it contains HTML-escapable characters (e.g. "<3" was previously
	  displayed as "&lt;3").
	* Drop dependency on GdkGC and use Cairo instead.
	* New UI hack to assist in first-time setup of Facebook accounts with
	  icon from Jakub Szypulka.
	* Don't hide the buddy list if there is no notification area in which
	  to put the icon. (#12129)

	libpurple:
	* Fix multipart parsing when '=' is included in the boundary for
	  purple_mime_document_parse. (Jakub Adam) (#11598)

	AIM and ICQ:
	* Buddies who unset their status message will now be correctly shown
	  without a message in your buddy list. (#12988)

	Gadu-Gadu:
	* Updated our bundled libgadu and minimum requirement for external
	  libgadu to 1.9.0. (#12789)

	MSN:
	* Stop showing ourselves in the list of endpoints that can be
	  disconnected.
	* Allow full-size display names, by not escaping (most) non-English
	  characters. (#8508)
	* Fix receiving messages from users on Yahoo and other federated
	  services. (#13022)
	* Correctly remove old endpoints from the list when they sign out.
	* Add option to disable connections from multiple locations. (#13017)
	* Correctly update your own display name in the buddy list. (#13064) 
	* Correctly show ourselves as offline in the buddy list when going
	  invisible. (#12945)
	* Correctly update your own icon in the buddy list. (#12973)
	* Remove struct packing for better portability. (#12856)

	XMPP:
	* Terminate Jingle sessions with unsupported content types. (#13048)

version 2.7.7 (11/23/2010):
	General:
	* Allow multiple CA certificates to share the same Distinguished Name
	  (DN).  Partially fixes remaining MSN issues from #12906.
	* The GNUTLS SSL plugin now discards any certificate (and all subsequent
	  certificates) in a chain if it did not sign the previous certificate.
	  Partially fixes remaining MSN issues from #12906.
	* Open requests related to a file transfer are now closed when the request
	  is cancelled locally. (#11666)

	AIM and ICQ:
	* AIM should now connect if "Use clientLogin" is turned off and the
	  "Server" field is set to anything other than "login.oscar.aol.com" or
	  "slogin.oscar.aol.com". (#12948)
	* Fix a crash on connection loss. (#5927)

version 2.7.6 (11/21/2010):
	General:
	* Included Microsoft Internet Authority 2010 and Microsoft Secure Server
	  Authority 2010 intermediate CA certificates to our bundle.  This fixes
	  the "Unable to validate certificate" error for omega.contacts.msn.com.
	  (#12906)

	Pidgin:
	* Avoid a use-after-free race condition in the media code (when
	  there's an error reported by GStreamer). (#12806, Jakub Adam)

	AIM and ICQ:
	* SSL option has been changed to a tri-state menu with choices for
	  "Don't Use Encryption", "Use Encryption if Available", and "Require
	  Encryption".
	* Fix some possible clientLogin URL issues introduced in version 2.7.5.
	* Don't show a "<URL>: Ok" connection error when using clientLogin.
	* Cleaned up some debug output for improved readability.

	MSN:
	* Added support for MSNP16, including Multiple Points of Presence (MPOP)
	  which allows multiple simultaneous sign-ins. (#8247)
	* Added extended capabilities support (none implemented).
	* Merged the work done on the Google SoC (major rewrite of SLP code)
	* Reworked the data transfer architecture.
	  (https://developer.pidgin.im/wiki/SlpArchitecture)
	* Lots of little changes.
	* Don't process zero-length DC messages. (#12660)
	* Fixed a bunch of memory leaks.
	* Prevent a use-after-free condition.

	XMPP:
	* Avoid a double-free in the Google Relay (V/V) code.
	* Avoid double error message when failing a file transfer. (#12757)
	* Password-related information is printed out for SASL authentication
	  when the PURPLE_UNSAFE_DEBUG environment variable is set.
	* Authentication mechanisms can now be added by UI's or other plugins
	  with some work. This is outside the API/ABI rules! (#12715)
	* Fixed a few printf("%s", NULL) crashes for broken OSes.

	Windows-Specific Changes:
	* Build the Pidgin Theme Editor plugin (finally).
	* Untarring (for themes) now works for non-ASCII destination paths.

version 2.7.5 (10/31/2010):
	General:
	* Added Verisign Class 3 Public CA - G2 root CA.

	Pidgin:
	* Properly differentiate between bn and bn_IN in the Translation
	  Information dialog.

	AIM and/or ICQ:
	* Display the "Authorize buddy?" minidialog when the requestor has an
	  empty nickname. (#12810)
	* New ICQ accounts default to proper ICQ servers.  Old accounts using one
	  of the old default servers will be silently migrated to use the proper
	  servers.
	* ICQ accounts using clientLogin now use the correct ICQ servers.  This is
	  separate from the server settings mentioned above.
	* '<' should no longer cause ICQ status messages to be truncated in some
	  locations. (#11964, #12593)
	* Fix sending messages to chat rooms. (#12768)

	Bonjour:
	* Don't crash when attempting to log into a Bonjour account and init
	  failed.

	Windows-Specific Changes:
	* Quote the path stored in the registry when the "run at startup" option
	  in the Windows Pidgin Options plugin is used. (#12781)

version 2.7.4 (10/20/2010):
	General:
	* Fix search path for Tk when compiling on Debian Squeeze. (#12465)
	* purple-remote now expects and produces UTF-8. (Guillaume Brunerie)
	  (#12049)
	* Add Deutsche Telekom, Thawte Primary, and Go Daddy Class 2 root CAs
	  (#12667, #12668, and #12594)
	* Fix CVE-2010-3711 by properly validating return values from the
	  purple_base64_decode() function before using them.
	* Fix two local crash bugs by properly validating return values from the
	  purple_base16_decode() function before using them.

	libpurple:
	* Fall back to an ordinary request if a UI does not support showing a
	  request with an icon.  Fixes receiving MSN file transfer requests
	  including a thumbnail in Finch. (#12561)
	* Fix an invalid memory access when removing UPnP mappings that could
	  cause sporadic crashes, most notably when MSN Direct Connections are
	  enabled. (#12387)
	* Add a sentence to the certificate warning for expired certificates
	  suggesting the user check their computer's date and time. (#12654)

	Pidgin:
	* Add support for the Gadu-Gadu protocol in the gevolution plugin to
	  provide Evolution integration with contacts with GG IDs. (#10709)
	* Remap the "Set User Mood" shortcut to Control-D, which does not
	  conflict with the previous shortcut for Get Buddy Info on the
	  selected buddy.
	* Add a plugin action menu (under Tools) for the Voice and Video
	  Settings plugin.
	* Use GRegex for the debug window where available. This brings regex
	  filtering to the debug window on Windows. (Eion Robb) (#12601)
	* Add Google Chrome to the list of possible browsers on non-Windows
	  systems.
	* Add Chromium to the list of possible browsers on non-Windows systems.
	* The "Manual" browser option is now stored as a string.  It is no
	  longer necessary to specify a full path to the browser command.
	  (Rodrigo Tobar Carrizo) (#12024)
	* The Send To menu can now be used if the active account in the
	  conversation becomes disabled or inactive. (Keith Moyer) (#12471)
	* xdg-open is now the default browser for new users on non-Windows
	  platforms. (Stanislav Brabec) (#12505)
	* The "Authorize buddy?" mini-dialog now shows the nickname of
	  the buddy requesting authorization as well as the icon of
	  the IM protocol he is using. (#5038)

	Finch:
	* Add support for drop-down account options (like the SILC cipher
	  and HMAC options or the QQ protocol version).

	XMPP:
	* Unify the connection security-related settings into one dropdown.
	* Fix a crash when multiple accounts are simultaneously performing
	  SASL authentication when built with Cyrus SASL support.  (thanks
	  to Jan Kaluza) (#11560)
	* Restore the ability to connect to XMPP servers that do not offer
	  Stream ID. (#12331)
	* Added support for using Google's relay servers when making voice and
	  video calls to Google clients.
	* Fix detecting file transfer proxies advertised by the server.
	* Advertise support for Google Talk's JID Domain Discovery extension
	  in all cases again (changed in 2.7.0), not just when the domain
	  is "gmail.com" or "googlemail.com" (it's also needed for Google
	  Talk used for accounts on arbitrary domains not using Google Apps
	  for Your Domain). (#a14153)
	* Improved handling of adding oneself to your buddy list when using
	  Non-SASL (legacy) authentication. (#12499)
	* Generate a connection error instead of just stalling when the
	  _xmppconnect TXT record returns results, but none of them result
	  in a valid BOSH URI. (#a14367, #12744)

	AIM and ICQ:
	* Add support for managing Visible/Invisible lists. (#10967)
	* Fix a problem with receiving HTML messages from
	  QIP/Miranda/Trillian. (#12044)
	* Hopefully fixed all encoding-related problems, both
	  for sending and receiving messages. (#10833 and the like)
	* Fix a problem with receiving messages from pyicqt. (#12284)
	* Don't set a custom status text when going Invisible to avoid
	  being detected as Invisible. (#10633)

	Yahoo/Yahoo JAPAN:
	* Stop doing unnecessary lookups of certain alias information.  This
	  solves deadlocks when a given Yahoo account has a ridiculously large
	  (>500 buddies) list and may improve login speed for those on slow
	  connections. (#12532)
	* Fix sending SMS messages.  The lookup host changed on us.  (Thanks to
	  todo) (#12688).
	* Improvements for some file transfer scenarios, but not all.

	Windows:
	* Bonjour support now requires Apple Bonjour Print Services version
	  2.0.0 or newer (http://support.apple.com/kb/dl999).

	libpurple:
	* Fall back to an ordinary request if a UI does not support showing a
	  request with an icon.  Fixes receiving MSN file transfer requests
	  including a thumbnail in Finch.

	Pidgin:
	* Add support for the Gadu-Gadu protocol in the gevolution plugin to
	  provide Evolution integration with contacts with GG IDs. (#10709)
	* Remap the "Set User Mood" shortcut to Control-D, which does not
	  conflict with the previous shortcut for Get Buddy Info on the
	  selected buddy.
	* Add a plugin action menu (under Tools) for the Voice and Video
	  Settings plugin.

	Finch:
	* Add support for drop-down account options (like the SILC cipher
	  and HMAC options or the QQ protocol version).

	XMPP:
	* Unify the connection security-related settings into one dropdown.
	* Fix a crash when multiple accounts are simultaneously performing
	  SASL authentication when built with Cyrus SASL support.  (thanks
	  to Jan Kaluza) (#11560)
	* Restore the ability to connect to XMPP servers that do not offer
	  Stream ID. (#12331)
	* Added support for using Google's relay servers when making voice and
	  video calls to Google clients.

	Yahoo/Yahoo JAPAN:
	* Stop doing unnecessary lookups of certain alias information.  This
	  solves deadlocks when a given Yahoo account has a ridiculously large
	  (>500 buddies) list and may improve login speed for those on slow
	  connections. (#12532)

version 2.7.3 (08/10/2010):
	General:
	* Use silent build rules for automake >1.11. You can enable verbose
	  builds with the --disable-silent-rules configure option, or using
	  make V=1.

	libpurple:
	* Fix the TURN server settings (broken in 2.7.0).

	Pidgin:
	* Re-focus the input area after clicking the attention toolbar button.
	* Re-arrange media window to make it more netbook-friendly.

	Finch:
	* Rebindable 'suggest-next-page' and 'suggest-prev-page' actions for
	  textboxes (GntEntry) to scroll through list of suggestions.
	* Rebindable 'dropdown' action for comboboxes (GntComboBox) to show the
	  dropdown list of options.

	IRC:
	* Fix non-ASCII arguments to /mode et al.  (thanks to Max Ulidtko)

	MSN:
	* Support for web-based buddy icons, used when a buddy logs in to the
	  messenger on the Live website.
	* Fix file transfers with some clients that don't support direct
	  connections (e.g., papyon, telepathy-butterfly, etc.) (#12150)

	MXit:
	* Fix filename for the Shocked emoticon. (#12364)
	* Implement the new naming conventions where possible. (MXitId, etc)
	* Display a message in the Groupchat window when you invite somebody.
	* Birthday field in profile cannot be edited when server says it is
	  locked.
	* If a buddy is offline, show in their profile when last they were online.
	* Handle pushed profile update packets (ie, when changing your avatar via
	  the Gallery bot).
	* If a buddy is offline and we see from their profile that they have
	  updated their avatar, request the new avatar image from the server.
	* Fix a possible crash if a link is clicked while disconnected.
	* Unescape any escaped characters in a chatroom nickname.
	* Add the new MXit moods and emoticons.
	* MXit emoticons added to the small emoticon theme.

	XMPP:
	* Allow connecting to servers that only advertise GSSAPI and expect
	  a fallback to legacy IQ authentication (broken in 2.7.0).
	* Fix a crash when receiving custom emoticons that don't adhere to
	  the specification.
	* When initiating a file transfer, don't show resources that are certain
	  to not support file transfers in the resource selection dialog.
	* Fix connecting to servers using BOSH and authenticating with
	  DIGEST-MD5 when libpurple was built with Cyrus SASL support.

	Yahoo/Yahoo JAPAN:
	* Renamed "Use account proxy for SSL connections" to "Use account proxy
	  for HTTP and HTTPS requests" and tied the option to HTTP requests too.
	* Properly detect HTTP proxy server use when the HTTP proxy is the
	  global proxy server, an account-level non-HTTP proxy server is
	  configured, and the "Use account proxy for HTTP and HTTPS requests"
	  account option is turned off.  This fixes connecting for some HTTP
	  proxy servers.
	* Fall back to connecting to scsa.msg.yahoo.com (not configurable) if
	  the HTTP-based connect server lookup fails.  This does not work for
	  Yahoo JAPAN accounts.
	* Fix file transfers that get stuck with "Waiting for transfer to
	  begin".

version 2.7.2 (07/21/2010):
	AIM and ICQ:
	* Fix a crash bug related to X-Status messages that can be triggered by
	  remote users.  This is CVE-2010-2528.
	* Fix a rare crash bug caused by certain incoming SMS messages
	  (discovered by Jan Kaluza--thanks Jan!).
	* Change HTML sent from ICQ accounts so that official ICQ clients
	  hopefully display it correctly.

	MSN:
	* Fix a crash related to fast buddy icon transfers.

version 2.7.1 (05/29/2010):
	General:
	* Build fixes on OpenSolaris.  (Brian Lu)
	* Add configure option --enable-trayicon-compat which installs tray
	  icons into directories that are compatible with older versions of
	  hicolor-icon-theme (0.9).

	Pidgin:
	* Restore the tray icon's blinking functionality.
	* Fix a crash setting moods when an account is disconnected.

	Bonjour:
	* Fix a crash on disconnect.

	ICQ:
	* Fix bug that caused HTML to be displayed in incoming messages.

	MSN:
	* Fix unnecessary bandwidth consumption for buddy icon requests when
	  buddies have capital letters in their passport addresses.
	* Support for direct connections, enabling faster file transfers,
	  smiley and buddy icon loading.  (Gábor Szuromi)

	XMPP:
	* Allow connecting to servers that advertise EXTERNAL (broken in
	  2.7.0)

	MXit:
	* Replace the MXit-specific mood management with the new standard Moods
	  API.
	* Add the standard MXit emoticons.
	* Improve the handling of users being kicked from MultiMX rooms.
	* MXit doesn't allow you to see your buddy's Email Address or Title,
	  so remove those two fields from the "Buddy Information" page.
	* Show buddy's Registration Country in their profile.
	* Increment protocol version to v6.0
	* If an invite you sent was rejected with a reason, display that
	  message in the buddy tooltip.
	* CAPTCHA value is a required field during account activation.
	  (Resolves issue on Maemo)
	* When your avatar image is changed, don't forget the user's profile
	  information.

	Windows-Specific Changes:
	* Fix a regression introduced in 2.7.0 that caused Window Flashing not
	  to work.

version 2.7.0 (05/12/2010):
	General:
	* Changed GTK+ minimum version requirement to 2.10.0.
	* Changed GLib minimum version requirement to 2.12.0.
	* Using the --disable-nls argument to configure now works properly.
	  You will no longer be forced to have intltool to configure and build.
	* Fix two related crashes in the GnuTLS and NSS plugins when they
	  suffer internal errors immediately upon attempting to establish
	  an SSL connection.
	* Fix NSS to work when reinitialized after being used.  (Thanks to
	  Ludovico Cavedon for the testcase)
	* Added support for PURPLE_GNUTLS_PRIORITIES environment variable.
	  This can be used to specify GnuTLS priorities on a per-host basis.
	  The format is "host=priority;host2=priority;...".  The default
	  priority can be overridden by using "*" as the host.  See the
	  GnuTLS manual for documentation on the format of the priority
	  strings.
	* Fix autoconf detection of Python.  (Brad Smith)
	* Fix a crash when a Windows proxy (from IE) does not have a port.
	  (Marten Klencke)

	Pidgin:
	* Moved the "Debugging Information" section of the About box to a
	  "Build Information" dialog accessible on the Help menu.
	* Moved the Developer and Crazy Patch Writer information from the About
	  box to a "Developer Information" dialog accessible on the Help menu.
	* Moved the Translator information from the About box to a "Translator
	  Information" dialog accessible on the Help menu.
	* Use GtkStatusIcon for the docklet, providing better integration in
	  notification area.
	* Added UI for sending attentions (buzz, nudge) on supporting protocols.
	* Make the search dialog unobtrusive in the conversation window (by
	  making it look and behave like the search dialog in Firefox)
	* The Recent Log Activity sort method for the Buddy List now
	  distinguishes between no activity and a small amount of activity
	  in the distant past.  (Greg McNew)
	* Added a menu set mood globally for all mood-supporting accounts
	  (currently XMPP and ICQ).
	* Default binding of Ctrl+Shift+v to 'Paste as Plain Text' in
	  conversation windows. This can be changed in .gtkrc-2.0. For example,
	  Ctrl+v can be bound to 'Paste as Plain Text' by default.
	* Plugins can now handle markup in buddy names by attaching to the
	  "drawing-buddy" signal. (Daniele Ricci, Andrea Piccinelli)
	* Be more accommodating when scaling down large images for use as
	  buddy icons.
	* The 'Message Timestamp Formats' plugin allows changing the timestamp
	  format from the timestamps' context menu in conversation log.
	* The 'Message Timestamp Formats' plugin allows forcing 12-hour
	  timestamps.  (Jonathan Maltz)
	* Fix pastes from Chrome (rich-text pastes and probably URLs
	  having garbage appended to them).
	* Show file transfer thumbnails for images on supporting protocols
	  (currently only supported on MSN).

	Bonjour:
	* Added support for IPv6. (Thanks to T_X for testing)

	Gadu-Gadu:
	* Updated our bundled libgadu to 1.9.0-rc2 (many thanks to Krzysztof
	  Klinikowski for the work and testing put in here!)
	* Minimum requirement for external libgadu is now also 1.9.0-rc2.

	AIM and ICQ:
	* X-Status (Custom ICQ status icon) support.  Since most of the icons
	  available reflect moods, this is labeled "Set Mood" on the
	  Accounts->ICQ Account menu. (Andrew Ivanov, Tomáš Kebert,
	  Yuriy Yevgrafov, and trac users bob007, salieff, and nops)
	* Allow setting and displaying icons between 1x1 and 100x100 pixels for
	  ICQ.  Previously only icons between 48x48 and 52x64 were allowed.
	* When using the clientLogin authentication method, prompt for a
	  password on reconnect when "Remember Password" is not checked and
	  authentication fails due to an incorrect password.  (This is the same
	  behavior as the legacy authentication method)
	* Support sending and receiving HTML-formatted messages for ICQ.
	* Use the proper URL for "View web profile" link for ICQ buddies.
	  (Alexander Nartov)

	MSN:
	* Support for version 9 of the MSN protocol has been removed.  This
	  version is no longer supported on the servers.
	* Support file transfer thumbnails (previews) for images.
	* Fix CVE-2010-1624 (custom emoticon remote crash).

	XMPP:
	* Direct messages to a specific resource only upon receipt of a message
	  with content (as opposed to a typing notification, etc).  (Thanks to
	  rjoly for testing)
	* Present a better error message when authentication fails while trying
	  to connect to Facebook.  (David Reiss, Facebook)
	* When sending data using in-band-bytestreams, interpret the block-size
	  attribute as the size of the BASE64-encoded representation of the
	  data.
	* Validate the hash on incoming BoB data objects (for custom smileys
	  etc.), cache based per JID when the CID is not a valid hash (as
	  specified by the BoB XEP).
	* Send whitespace keepalives if we haven't sent data in a while (2
	  minutes).  This fixes an issue with Openfire disconnecting a
	  libpurple-baesd client that has just been quiet for about 6
	  minutes.
	* Only support Google Talk's JID Domain Discovery extension
	  (allowing a user to log in with "@gmail.com" or "@googlemail.com"
	  interchangeably) for those two domains.  This change was made
	  due to interoperability issues with some BOSH Connection Managers
	  and namespaced attributes.

	Yahoo/Yahoo JAPAN:
	* Attempt to better handle transparent proxies interfering with
	  HTTP-based login.
	* Fix handling of P2P packets, thus fixing the loss of some messages.
	* Retrieve the pager server address from Yahoo!'s servers directly.
	* Removed the "Pager server" account option, as it is no longer needed.
	* The authentication code is now less order-sensitive with the
	  components of the server's response.
	* The authentication process now acts more like the official client.

	Finch:
	* New action 'history-search', with default binding ctrl+r, to search
	  the entered string in the input history.

	Windows-Specific Changes
	* Updated GTK+ to 2.16.6
	* Private GTK+ Runtime now used (GTK+ Installer no longer supported)
	* Minimum required GTK+ version increased to 2.14.7
	* Windows 95, Windows 98, Windows 98 Second Edition, Windows ME
	  (Millennium Edition), and Windows NT 4.0 longer supported due to GTK+
	  requirements changes.
	* Crash Report files (pidgin.RPT) are now generated in the ~/.purple
	  directory instead of the installation directory.
	* NSS SSL Library upgraded to 3.12.5 (thanks to Berke Viktor)
	* GtkSpell upgraded to 2.0.16, changing the spellchecking backend to
	  enchant.  This means that myspell and hunspell (OpenOffice)
	  dictionaries can be used (previous versions' aspell dictionaries
	  will not work).

version 2.6.6 (02/18/2010):
	libpurple:
	* Fix 'make check' on OS X. (David Fang)
	* Fix a quirk in purple_markup_html_to_xhtml that caused some messages
	  to be improperly converted to XHTML.
	* Set "controlling-mode" correctly when initializing a media session.
	  Fixes receiving voice calls from Psi.
	* When looking up DNS records, use the type of record returned by the
	  server (instead of the type we asked for) to determine how to process
	  the record.
	* Fix an issue with parsing XML attributes that contain "&lt;br&gt;".
	  See ChangeLog.API for more details.

	General:
	* Correctly disable all missing dependencies when using the
	  --disable-missing-dependencies option.  (Gabriel Schulhof)

	Gadu-Gadu:
	* Fix display of avatars after a server-side change. (Krzysztof
	  Klinikowski)

	AIM:
	* Allow setting and displaying icons between 1x1 and 100x100 pixels.
	  Previously only icons between 48x48 and 50x50 were allowed.

	MSN:
	* Fix CVE-2010-0277, a possible remote crash when parsing an incoming
	  SLP message.  (Discovered by Fabian Yamaguchi)
	* File transfer requests will no longer cause a crash if you delete the
	  file before the other side accepts.
	* Received files will no longer hold an extra lock after completion,
	  meaning they can be moved or deleted without complaints from your OS.
	* Buddies who sign in from a second location will no longer cause an
	  unnecessary chat window to open.
	* Support setting an animated GIF as a buddy icon.
	* Numerous code cleanups and memory savings.

	MySpace:
	* Fix a leak and crash when retrieving buddy icons.

	XMPP:
	* Less likely to send messages to a contact's idle/inactive resource.
	  Previously, if a message was received from a specific resource,
	  responses would be sent to that resource until either it went offline
	  or a message is received from another resource.  Now, messages are
	  sent to the bare JID upon receipt of any presence change from the
	  contact.
	* Added support for the SCRAM-SHA-1 SASL mechanism.  This is only
	  available when built without Cyrus SASL support.
	* When getting info on a domain-only (server) JID, show uptime
	  (when given by the result of the "last query") and don't show status
	  as offline.
	* Fix getting info on your own JID.
	* Wrap XHTML messages in <p>, as described in XEP-0071, for
	  compatibility with some clients.
	* Don't do an SRV lookup for a STUN server associated with the account
	  if one is already set globally in prefs.
	* Don't send custom smileys larger than the recommended maximum object
	  size specified in the BoB XEP.   This prevents a client from being
	  disconnected by servers that dislike overly-large stanzas.
	* Fix receiving messages without markup over an Openfire BOSH
	  connection (forcibly put the stanzas in the jabber:client namespace).
	* The default value for the file transfer proxies is automatically
	  updated when an account connects, if it is still the old (broken)
	  default (from 'proxy.jabber.org' to 'proxy.eu.jabber.org').
	* Fix an issue where libpurple created duplicate buddies if the roster
	  contains a buddy in two groups that differ only by case
	  (e.g. "XMPP" and "xmpp") (or not at all).

	Yahoo:
	* Don't send <span> and </span> tags.  (Fartash Faghri)
	* Support PingBox.  PingBoxes will appear as pbx/PingBoxName.  (Kartik
	  Mohta)

	Pidgin:
	* Fix CVE-2010-0423, a denial of service attack due to the parsing
	  of large numbers of smileys.  (Discovered by Antti Hayrynen)
	* Correctly size conversation and status box entries when the
	  interior-focus style property is diabled. (Gabriel Schulhof)
	* Correctly handle a multiline text field being required in a
	  request form.  (Thanks to Florian Zeitz for finding this problem)
	* Search friends by email-addresses in the buddy list. (Luoh Ren-Shan)
	* Allow dropping an image on Custom Smiley window to add a new one.
	* Prompt for confirmation when clearing a whiteboard (doodle) session.
	  (Kartik Mohta)
	* Use the "hand" cursor when hovering over usernames in chat history to
	  indicate that the username is an actionable item.
	* Double-clicking usernames in chat history will open an IM with that
	  user.
	* Put an icon on the "Filter" button in the debug window.
	* Don't treat "/messages/like/this " as commands.
	* Explicitly mark user interaction when inserting smilies from the
	  toolbar so "Undo" correctly removes these smilies.
	* Clicking "New" or "Saved" in the status selector menu while typing a
	  status message no longer keeps the status entry area stuck in "typing"
	  mode forever.
	* Show tooltips for ellipsized conversation tabs.  On older systems,
	  tooltips will show for all tabs.
	* The File Transfers and Debug Window windows are no longer created as
	  dialogs.  These windows should now have minimize buttons in many
	  environments in which they were previously missing
	  (including Windows).
	* Smiley themes with Windows line endings no longer cause theme
	  descriptions not to be displayed in the theme selector.

	Finch:
	* Fix CVE-2010-0420, a possible remote crash when handling chat room
	  buddy names.
	* Rebindable 'move-first' and 'move-last' actions for tree widgets. So
	  it is possible to jump to the first or last entry in the buddy list
	  (and other such lists) by pressing home or end key (defaults)
	  respectively.

version 2.6.5 (01/08/2010):
	libpurple:
	* TLS certificates are actually stored to the local cache once again
	  (accepting a name mismatch on a certificate should now be remembered)

	General:
	* Build-time fixes for Solaris.  (Paul Townsend)

	AIM and ICQ:
	* Messages from some mobile clients are no longer displayed as
	  Chinese characters (broken in 2.6.4)

	MSN:
	* Fix an issue allowing a remote user to download arbitrary files from
	  a libpurple client.  (CVE-2010-0013)

	XMPP:
	* Do not crash when attempting to register for a new account on Windows.
	* Fix file transfer with clients that do not support Entity Capabilities
	  (e.g. Spark)

version 2.6.4 (11/29/2009):
	libpurple:
	* Actually emit the hold signal for media calls.
	* Fix building the GnuTLS plugin with older versions of GnuTLS.
	* Fix DNS TXT query resolution.
	* Don't send Proxy-Authorization headers to HTTP proxy servers until
	  we've received a "407 Proxy Authentication Required" response from
	  the server.  (thecrux)
	* Added "MXit" protocol plugin, supported and maintained by the MXit
	  folks themselves (MXit Lifestyle (Pty) Ltd.)

	General:
	* New 'plugins' sub-command to 'debug' command (i.e. '/debug plugins')
	  to announce the list of loaded plugins (in both Finch and Pidgin).
	* Always rejoin open chats after an account reconnects.

	AIM and ICQ:
	* Better rate limit calculations and other improvements.  (Aman Gupta)
	* More detailed error messages when messages fail to send.  (Aman Gupta)
	* The simultaneous login account option is respected when using
	  the clientLogin authentication method.
	* Fix offline message retrieval (broken in 2.6.3)
	* Fix handling of markup on some messages (broken in 2.6.2)
	* Fix SSL when clientLogin is enabled.
	* Fix sending and receiving Unicode characters in a Direct IM

	MSN:
	* Don't forget display names for buddies.
	* Fix a random crash that might occur when idle.
	* Fix more FQY 240 connection errors.
	* Fix a crash that could occur when adding a buddy.
	* Fix an occasional crash when sending message to an offline user.
	* Fix a random crash that might occur when idle.
	* Fix a crash when logging in with some long non-ASCII passwords.
	  (Shaun Lindsay)
	* Cache our own friendly name as the server no longer does that for
	  us.  Users of older versions may need to re-set their friendly name
	  as it has probably been reset.

	XMPP:
	* Users connecting to Google Talk now have an "Initiate Chat" context
	  menu option for their buddies.  (Eion Robb)
	* Fix a crash when attempting to validate an invalid JID.
	* Resolve an issue when connecting to iChat Server when no resource
	  is specified.
	* Try to automatically find a STUN server by using an SRV lookup on the
	  account's domain, and use that for voice and video if found and the
	  user didn't set one manually in prefs.
	* Fix a crash when adding a buddy without an '@'.
	* Don't show the option to send a file to a buddy if we know for certain
	  they don't support any file transfer method supported by libpurple.
	* Keep the avatar on the server if one is not set locally.

	Yahoo:
	* Fix sending /buzz.
	* Fix blocking behavior for federated (MSN/OCS/Sametime) service users.
	  (Jason Cohen)
	* Add support for adding OCS and Sametime buddies.  OCS users are added
	  as "ocs/user@domain.tld" and Sametime users are added as
	  "ibm/sametime_id".  (Jason Cohen)

	Finch:
	* The TinyURL plugin now creates shorter URLs for long non-conversation
	  URLs, e.g. URLs to open Inbox in Yahoo/MSN protocols, or the Yahoo
	  CAPTCHA when joining chat rooms.
	* Fix displaying umlauts etc. in non-utf8 locale (fix in libgnt).

	Pidgin:
	* The userlist in a multiuser chat can be styled via gtkrc by using the
	  widget name "pidgin_conv_userlist". (Heiko Schmitt)
	* Add a hold button to the media window.
	* Fix a bug where the conversation backlog stops scrolling in a very
	  busy chat room.
	* In the Conversation "Send To" menu, offline buddies appear grayed
	  out (but are still selectable).  Previously, only offline buddies on
	  accounts that do not support offline messaging appeared grayed out.

	Pidgin Preference and Preference Window Changes:
	* Removed the "Use font from theme" and "Conversation Font" preferences
	  for everyone except Windows users.  The font can be controlled from
	  the Pidgin GTK+ Theme Control plugin.
	* Tabs in the Preferences window are now on the left side.
	* The Browser tab is now visible for GNOME users.
	* Added a Proxy tab shown no matter what environment Pidgin runs in.
	* The Browser and Proxy tabs show appropriate GNOME-specific messages
	  and allow launching the correct applications to change the relevant
	  GNOME preferences if found.  These were previously together on the
	  Network tab.
	* Moved the port range spin buttons on the Network tab to be beside the
	  checkbox that enables/disables them.
	* Reorganized preferences on the Status/Idle tab to have one less
	  "section."
	* Reorganized preferences on the Sounds tab to have one less "section."
	* Renamed Smiley Themes tab to Themes.
	* Moved Buddy List Theme and Status Icon Theme selectors from Interface
	  tab to Themes tab.
	* Moved Sound Theme selector from Sounds tab to Themes tab.
	* Changed the Smiley Theme selector to be consistent with the other
	  theme selectors.
	* Rearranged tabs such that Interface is first and all remaining tabs
	  are alphabetized in English.

version 2.6.3 (10/16/2009):
	General:
	* Fix a crash when performing DNS queries on Unixes that use the
	  blocking DNS lookups.  (Brian Lu)

	AIM and ICQ:
	* Fix a crash when some clients send contacts in a format we don't
	  understand.
	* Fix blocking and other privacy lists.  (Thanks to AOL)

version 2.6.2 (09/05/2009):
	libpurple:
	* Fix --disable-avahi to actually disable it in configure, as opposed
	  to just making the warning non-fatal.
	* Fix using GNOME proxy settings properly.  (Erik van Pienbroek)

	IRC:
	* Fix parsing of invalid TOPIC messages.  (CVE-2009-2703)

	MSN:
	* Sending custom smileys in chats is now supported.
	* Ink messages are now saved when using the HTML logger.
	* Fix a crash when receiving some handwritten messages.
	* Fix a crash when receiving certain SLP invite messages.
	* Chats with multiple people should no longer spontaneously
	  disconnect.

	XMPP:
	* Prompt the user before cancelling a presence subscription.
	* Escape status messages that have HTML entities in the Get Info dialog.
	* Fix connecting to XMPP domains with no SRV records from Pidgin on
	  Windows.
	* Fix typing notifications with Pidgin 2.5.9 or earlier.
	* Fix connecting using BOSH and legacy authentication (XEP-0078).
	* Adding buddies of the form "romeo@montague.net/Resource" are handled
	  properly.  In addition, it is no longer possible to add buddies of
	  the form "room@conference.example.net/User", where
	  room@conference.example.net is a MUC.
	* Don't crash when receiving "smileyfied" XHTML-IM from clients that
	  don't support bits of binary (ie. when getting an empty <data/> in
	  return)
	* Fix bug where SSL/TLS was not required even though the
	  "require SSL/TLS" preference checked when connecting to servers
	  that use the older iq-based authentication.  (CVE-2009-3026)

	Yahoo!/Yahoo! JAPAN:
	* Accounts now have "Use account proxy for SSL connections" option.
	  This option force-overrides the account specific proxy settings for
	  SSL connections only and instead uses the global proxy configuration.

	Finch:
	* Properly detect libpanel on OpenBSD.  (Brad Smith)
	* Remove IO watches in gnt_quit.  (Tomasz Mon)

	Pidgin:
	* Fix the auto-personize functionality in the Buddy List.
	* Set the window icon for the media window to an icon corresponding to
	  the type of call (headphone or webcam).
	* Customized sound files are no longer reset whenever opening the
	  Preferences dialog.
	* The buddy list should now immediately refresh upon changing the icon
	  theme.

version 2.6.1 (08/18/2009):
	* Fix a crash when some users send you a link in a Yahoo IM
	* Fix compilation with GTK+ < 2.6.0
	* Fix compilation on Windows

version 2.6.0 (08/18/2009):
	libpurple:
	* Theme support in libpurple thanks to Justin Rodriguez's summer of code
	  project, with some minor additions and cleanups from Paul Aurich.
	* Voice & Video framework in libpurple, thanks to Mike Ruprecht's summer
	  of code project in 2008.
	* It should no longer be possible to end up with duplicates of buddies
	  in a group on the buddy list.
	* Removed the unmaintained and unneeded toc protocol plugin.
	* Fixed NTLM authentication on big-endian systems.
	* Various memory cleanups when unloading libpurple. (Nick Hebner and
	  Stefan Becker)
	* Report idle time 'From last message sent' should work properly.
	* Better handling of corrupt certificates in the TLS Peers cache.
	* More efficient buddy list and conversation search functions.
	  (Jan Kaluza and Aman Gupta)
	* Install scalable versions of the main Pidgin icon, the protocol icons,
	  the dialog icons, and the Buddy List emblems.
	* Build properly on Hurd.  (Marc Dequènes)
	* Various memory leaks fixed as reported by Josh Mueller.
	* Properly handle an IRC buddy appearing in multiple groups.
	* Escape HTML entities in usernames when written with the HTML logger.
	* Do not display MySpace status changes as incoming IMs.  (Mark Doliner
	  and Justin Williams)

	DNS:
	* DNS servers are re-read when DNS queries fail in case the system has
	  moved to a new network and the old servers are not accessible.
	* DNS SRV records with equal priority are sorted with respect to their
	  weight as specified in RFC 2782.  (Vijay Raghunathan)
	* Don't do IPv6 address lookups if the computer does not have an IPv6
	  address configured.
	* Fix a leak when the UI provides its own DNS resolving UI op.
	  (Aman Gupta)
	* Don't fork a DNS resolver process to resolve IP addresses.
	  (Aman Gupta)
	* Internationalized Domain Names are supported when libpurple is
	  compiled against the GNU IDN library.

	Environment Variables:
	* GnuTLS logging (disabled by default) can be controlled through the
	  PURPLE_GNUTLS_DEBUG environment variable, which is an integer between
	  0 and 9 (higher is more verbose). Higher values may reveal sensitive
	  information.
	* PURPLE_VERBOSE_DEBUG environment variable.  Currently, this is an "on"
	  or "off" variable.  Set it to any value to turn it on and unset it to
	  turn it off.  This will optionally be used to only show less useful
	  debug information on an as-needed basis.
	* PURPLE_LEAKCHECK_HELP environment variable.  Currently, this is an
	  "on" or "off" variable.  Set it to any value to turn it on and unset
	  it to turn it off.  This will be used to perform various actions
	  that are useful when running libpurple inside of Valgrind or similar
	  programs.  Currently, it keeps plugins in memory, allowing Valgrind
	  to perform symbol resolution of leak traces at shutdown.

	AIM and ICQ:
	* Preliminary support for a new authentication scheme called
	  "clientLogin."
	* Fixed a bug where your away message sometimes would not get set when
	  you first sign on.
	* Make sure links in your away messages show up as links to other
	  people.
	* For ICQ, Never change the privacy setting specified by the user.

	Gadu-Gadu:
	* Accounts can specify a server to which to connect.
	  (Krzysztof "kreez" Tobola)
	* Correctly show tooltip status for contacts with status messages.
	  (Krzysztof "kkszysiu" Klinikowski)
	* Support for fetching buddy icons.  (Krzysztof "kkszysiu" Klinikowski)
	* Support connection progress steps in Gadu-Gadu.  (Krzysztof "kkszysiu"
	  Klinikowski)

	MSN:
	* Add support for receiving handwritten (ink) messages on MSN.  (Chris
	  Stafford, Gal Topper, and Elliott Sales de Andrade)
	* Add support for receiving audio clips on MSN.  (Chris Stafford, Gal
	  Topper, and Elliott Sales de Andrade)
	* Show the invite message for buddies that requested authorization
	  from you on MSN.
	* Support sending an invite message to buddies when requesting
	  authorization from them on MSN.
	* Timeout switchboard connections after 60 seconds (msn-pecan devs).

	XMPP:
	* Voice & Video support with Jingle (XEP-0166, 0167, 0176, & 0177),
	  voice support with GTalk and voice and video support with the GMail
	  web client. (Mike "Maiku" Ruprecht)
	* Added a Service Discovery Browser plugin for Pidgin.
	  (Andrei Mozzhuhin)
	* Support for in-band bytestreams for file transfers (XEP-0047). (Marcus
	  Lundblad)
	* Support for sending and receiving attentions (equivalent to "buzz"
	  and "nudge") using the command /buzz. (XEP-0224)
	* Support for connecting using BOSH. (Tobias Markmann)
	* A buddy's local time is displayed in the Get Info dialog if the remote
	  client supports it.
	* The set_chat_topic function can unset the chat topic.
	* The Ad-Hoc commands associated with our server are now always shown at
	  login.
	* Support showing and reporting idle times in the buddy list. (XEP-0256)
	* Support most recent version of User Avatar. (XEP-0084 v1.1)
	* Updated Entity Capabilities support. (Tobias Markmann)
	* Better support for receiving remote users' nicknames.
	* /affiliate and /role will now list the room members with the specified
	  affiliation/role if possible. (Andrei Mozzhuhin)
	* Put section breaks between resources in "Get Info" to improve
	  readability.
	* Silently remove invalid XML 1.0 entities (e.g. ASCII control
	  characters) from sent messages.
	* XHTML markup is only included in outgoing messages when the message
	  contains formatting.
	* Show when the user was last logged in when doing "Get Info" on an
	  offline buddy, provided the server supports it.
	* Support custom smileys in MUCs (only when all participants support the
	  "Bits of Binary" extension, and a maximum of 10 participants are in
	  the chat to avoid getting too many fetch requests).
	* Fix an issue with Jabber (pre-XMPP) servers and the user's preference
	  to require SSL not being respected.
	* Fix an issue where Cyrus SASL DIGEST MD5 authentication might fail if
	  the username, password, or realm (the JID domain) contain non-ASCII
	  characters.
	* Show emblem for mobile, handheld, and web clients and bots (if the
	  other client supports it).
	* Google Talk mail notifications should now work for people for whom
	  they inexplicably did not.  (Thanks to yukam for determining the
	  reason)
	* New XMPP and Google Talk accounts require SSL by default.
	* Display kicks (and the reasons given) in chat rooms when an occupant
	  is kicked.
	* Fix issues with case-sensitivity of XMPP roster and case-insensitive
	  Purple groups.
	* For contacts who advertise Entity Capabilities, only send rich text
	  markup if they support it.
	* Removed support for obsoleted XEP-0022 (Message Events) and XEP-0091
	  (Legacy Entity Time).
	* When the GNU IDN library (libidn) is available, it is used for
	  normalization of Jabber IDs.  When unavailable, internal routines are
	  used (as in previous versions).
	* Topics that contain '<' followed by a non-whitespace character can now
	  be set properly.

	Yahoo!/Yahoo! JAPAN:
	* P2P file transfers.  (Sulabh Mahajan)
	* Sending text messages (address to +<countrycode><phone number>).
	  (Sulabh Mahajan)
	* Addition of MSN buddies to Yahoo accounts by adding them as
	  'msn/buddy@somedomain.com' is now supported.  (Sulabh Mahajan)
	* Further fixes for buddy pictures, aliases, etc.
	* Yahoo! and Yahoo! JAPAN are now two separate protocol plugins that share
	  common protocol code.  You can now have the same account on both
	  networks.  Accounts should be seamlessly migrated to the new
	  arrangement.
	* Ability to set personal details for an account and for buddies in the
	  buddylist.

	Pidgin:
	* Added -f command line option to tell Pidgin to ignore NetworkManager
	  and assume it has a valid network connection.
	* Allow plugins to specify custom link types to the GtkIMHtml widget.
	* The status message input box at the bottom of the buddy list expands
	  correctly when starting a new line of text.
	* Pressing the Enter key in the message entry box of the New Status
	  dialog and various other dialogs now causes the cursor to move to
	  the next line.
	* Created a unified Buddy Pounce notification window for all pounces
	  where "Pop up a notification" is selected, which avoids having a
	  new dialog box every time a pounce is triggered. (Jorge Villaseñor)
	* The New Account dialog is now broken into three tabs.  Proxy
	  configuration has been moved from the Advanced tab to the new tab.
	* Dragging a buddy onto a chat pops up a chat-invitation dialog.
	  (Carlos Bederian)
	* The nicks of the persons who leave the chatroom are italicized in the
	  chat's conversation history. The nicks are un-italicized when they
	  rejoin.
	* Always set unseen-count and unseen-state on conversations.
	  (Joshua Stein)
	* Fix a bug in 'Conversation Colors' plugin for RTL messages.
	* Pressing the Left and Right arrow keys in the buddy list will expand and
	  collapse buddy groups or contacts. (Peter Ruibal)
	* Support saving animated custom smileys as animated images or animated
	  custom smileys. (Andrea Piccinelli)
	* Support for keyboard navigation on the status icon. (Li Yuan)
	* IMG tags without 'id' attributes are turned into links to the image URL.
	  (Dmitry Petroff)
	* Draw the user's buddy icon at the bottom of the Buddy List with rounded
	  corners for visual consistency with the actual icons in the Buddy List.
	  (Kosta Arvanitis)
	* When file transfers are complete, the received file name written to the
	  conversation window is now linked to the file.
	* Fix a crash when closing a conversation tab that has unread messages
	  when the Message Notification plugin is loaded.
	* Fix a crash when closing the New Mail dialog if an account with new
	  mail was previously disconnected while the dialog was open.
	* Fix incorrect unread message counts for the new mail notifications.
	* Do not lose unread messages with a hidden conversation window when
	  new IM conversations are hidden and "Close IMs immediately when the tab
	  is closed" is unset.

	Finch:
	* The hardware cursor is updated correctly. This will be useful
	  especially for users of braille terminals, screen readers etc.
	* Added a TinyURL plugin, which aids copying longer URLs.
	* Fixed UTF-8 compatibility problems which could cause exits or other
	  unrequested behaviour.

	Pidgin GTK+ Theme Control Plugin:
	* Removed mouse cursor color preferences.
	* Added "Typing Notification Color" preference.
	* Added "Disable Typing Notification Text" preference.
	* Preferences have been reorganized into three tabs for Colors, Fonts, and
	  Miscellaneous categories.

version 2.5.9 (08/18/2009):
	* Fix a crash via a specially crafted MSN message (CVE-2009-2694,
	  thanks to Core Security Technologies for discovering this and
	  notifying us privately before announcing it).
	* Fix a crash in Bonjour, MSN, and XMPP when trying to transfer files with
	  NULL names.

version 2.5.8 (06/27/2009):
	ICQ:
	* Fix misparsing a web message as an SMS message. (Yuriy Kaminskiy)

	MSN:
	* Increase NS command history size to prevent crashes on buddy lists that
	  have a lot of buddies on other networks like Yahoo!.

	MySpace:
	* Accounts with empty buddy lists are now properly marked as connected.
	* Fix receiving messages from users of MySpace's web IM client.

	Yahoo:
	* Fixed phantom online buddies.  They should now properly disappear when
	  signing out.
	* Fixed the crashes some users were seeing with cn.scs.msg.yahoo.com in
	  2.5.7.
	* Fixed compiling on systems with glib 2.4.x or older.
	* Fixed an issue with file transfers.  This may not resolve all issues,
	  but it should resolve at least some of the most common ones.
	* The pager server will automatically update to scsa.msg.yahoo.com if the
	  user empties the field or if it is scs.msg.yahoo.com.  This should ease
	  the pain of transition to the new login method.

	XMPP:
	* Fix an incompatibility betweeen Prosody and libpurple clients.

version 2.5.7 (06/20/2009):
	* Yahoo Protocol 16 support, including new HTTPS login method; this should
	  fix a number of login problems that have recently cropped up.  (Sulabh
	  Mahajan, Mike "Maiku" Ruprecht)
	* Only display the AIM "Unable to Retrieve Buddy List" message once per
	  connection.  (Rob Taft)
	* Blocking MSN users not on your buddy list no longer disconnects you.
	* When performing operations on MSN, assume users are on the MSN/Passport
	  network if we don't get network ID's for them.

version 2.5.6 (05/19/2009):
	libpurple:
	* Improve sleep behavior by aggregation of longer timeouts on second
	  boundaries to allow better power saving.  (Arunan Balasubramaniam)
	* Fix various crashes on exit.
	* Make XML parsing more resilient to interactions with other libraries.
	  This, along with the fix for libxml2 bug 564217, fixes the crashes
	  on connect in XMPP with recent gst-plugins-bad (see #8830 for details).
	* Many security related fixes.

	IRC:
	* Correctly handle WHOIS for users who are joined to a large number of
	  channels.
	* Notify the user if a /nick command fails, rather than trying
	  fallback nicks.

	MSN:
	* Fix a race condition causing occasional Pidgin crashes.
	* Fix some errors about the friendly name changing too fast caused
	  by MSN/Yahoo integration buddies.

	XMPP:
	* Less likely to pop up a new conversation window in disregard of
	  the "Hide new IM conversations" preference.

	Yahoo:
	* Fix a crash when sending very long messages.
	* Fix a bug where UTF-8 status messages get garbled when going idle.

version 2.5.5 (03/01/2009):
	libpurple:
	* Fix a crash when removing an account with an unknown protocol id.
	* Beta support for SSL connections for AIM and ICQ accounts.  To
	  enable, check the "Use SSL" option from the Advanced tab when
	  editing your AIM or ICQ account. (Paul Aurich)
	* Fix a memory leak in SILC. (Luke Petre)
	* Fix some string handling in the SIMPLE prpl, which fixes some buddy name
	  handling and other issues. (Paul Aurich, Marcus Sundberg)
	* Implement support for resolving DNS via the SOCKS4 proxy (SOCKS4a).

	ICQ:
	* Fix retrieval of status messages from users of ICQ 6.x, Miranda, and
	  other libpurple clients. (Daniel Ljungborg)
	* Change client ID to match ICQ Basic 14.34.3096.  This fixes publishing
	  of buddy icons and available messages.
	* Properly publish status messages for statuses other than Available.
	  ICQ 6.x users can now see these status messages. (Daniel Ljungborg)
	* Fix receipt of messages from the mobile client Slick. (David Jedelsky)

	MSN:
	* Fix transfer of buddy icons, custom smileys, and files from the
	  latest Windows Live Messenger 9 official client. (Thomas
	  Gibson-Robinson)
	* Large (multi-part) messages are now correctly re-combined.
	* Federated/Yahoo! buddies should now stop creating sync issues at
	  every signin.  You may need to remove duplicates in the Address
	  Book.  See the FAQ for more information.  Thanks to Jason Lingohr
	  for lots of debugging and testing.
	* Messages from Yahoo! buddies are no longer silently dropped.
	* We now save and use the CacheKey for ABCH SOAP requests.
	* Don't try to parse Personal Status Messages or Current Media if they
	  don't exist.
	* Convert from ISO-8859-1 encoding to UTF-8 when no charset is specified
	  on incoming messages.  This should fix some issues with messages from
	  older clients.
	* Force sending the font "Segoe UI" if outgoing formatting doesn't specify
	  a font already.
	* Queue callbacks when token updates are in progress to prevent two token
	  update attempts from trampling each other.
	* Fixed a crash on Windows when removing a buddy's alias.
	* Update the Address Book when buddies' friendly names change.  This
	  prevents seeing an outdated alias or not seeing an alias at all for
	  buddies who are offline when you sign in.
	* Update tokens for FindMembership and ABFindAll SOAP requests.
	* We no longer try to send empty messages.  This could happen when a
	  message contained only formatting and that formatting was not supported
	  on MSN.
	* Buddies on both the Allow and Block list are now automatically
	  removed from the Allow list.  Users with this problem will now no
	  longer receive an ADL 241 error.  The problematic buddy should now
	  appear on the buddy list and can be removed or unblocked as desired.

	XMPP:
	* Resources using __HOSTNAME__ substitution will now grab only the short
	  hostname instead of the FQDN on systems which put the FQDN in the
	  hostname. (Matěj Cepl)
	* No longer send a 'to' attribute on an outgoing stanza when we haven't
	  received one.  This fixes a registration bug as described in ticket
	  #6635.

	Pidgin:
	* Tooltip windows now appear below the mouse cursor. (Kosta Arvanitis)
	* Tooltip windows now disappear on keypress events. (Kosta Arvanitis)
	* Tooltip windows no longer linger when scrolling the buddy list. (Kosta
	  Arvanitis)

	Finch:
	* Allow rebinding keys to change the focused widget (details in the
	  man-page, look for GntBox::binding)

version 2.5.4 (01/12/2009):
	libpurple:
	* Fix a connection timeout with empty Gadu-Gady buddy lists. (Martin
	  Rosinski)
	* Don't ignore namespace information when parsing XMPP data. (Michal
	  Witkowski)
	* Fix a crash that occurred when retrieving certain Offline Messages
	  on MSN.
	* Extended purple-url-handler to handle "gtalk" URI's. (Paul Aurich)
	* Fix the hang on exit in Network Location Awareness for Windows XP
	  and Windows Vista. (Paul Aurich)

	MSN:
	* Change Contact Server to temporarily fix connection problems.
	  (Thanks to Youness Alaoui)

	XMPP:
	* Support for XEP-0191 blocking.  (Vijay Raghunathan)
	* Don't put SASL PLAIN or IQ Auth passwords in debug logs. (Paul Aurich)
	* Fix removal of avatars (both PEP and vCard), we weren't removing
	  them correctly before. (Paul Aurich)

	Pidgin:
	* Fix a crash in the Add Account dialog when changing protocols under
	  certain circumstances.

	Finch:
	* Redirect stderr outputs to the debug window.
	* Fix rebinding actions with the arrow-keys and tab.

version 2.5.3 (12/20/2008):
	libpurple:
	* The Buddy State Notification plugin no longer prints duplicate
	  notifications when the same buddy is in multiple groups. (Florian
	  Quèze)
	* The Buddy State Notification plugin no longer turns JID's, MSN
	  Passport ID's, etc. into links. (Florian Quèze)
	* purple-remote now has a "getstatusmessage" command to retrieve
	  the text of the current status message.
	* Various fixes to the nullprpl. (Paul Aurich)
	* Fix a crash when accessing the roomlist for an account that's not
	  connected. (Paul Aurich)
	* Fix a crash in purple_accounts_delete that happens when this
	  function is called before the buddy list is initialized.
	  (Florian Quèze)
	* Fix use of av_len in perl bindings to fix some off-by-one bugs
	  (Paul Aurich)
	* On ICQ, advertise the ICQ 6 typing capability.  This should fix
	  the reports of typing notifications not working with third-party
	  clients. (Jaromír Karmazín)
	* Many QQ fixes and improvements, including the ability to connect
	  using QQ2008 protocol and sending/receiving of long messages.
	  The recommended version to use is still QQ2005.
	* Fix a crash with DNS SRV lookups. (Florian Quèze)
	* Fix a crash caused by authorization requests. (Florian Quèze)

	Gadu-Gadu:
	* Add support for IM images. (Tomasz Sałaciński, Adam Strzelecki)
	* Gadu-Gadu now checks that UID's are valid. (Adam Strzelecki)
	* Gadu-Gadu now does proper charset translations where needed. (Adam
	  Strzelecki)

	MSN:
	* Fix an error with offline messages by shipping the *new*
	  "Microsoft Secure Server Authority" and the "Microsoft Internet
	  Authority" certificates. These are now always installed even when
	  using --with-system-ssl-certs because most systems don't ship
	  those intermediate certificates.
	* The Games and Office media can now be set and displayed (in
	  addition to the previous Music media). The Media status text now
	  shows the album, if possible.
	* Messages sent from a mobile device while you were offline are now
	  correctly received.
	* Server transfers after you've been connected for a long time
	  should now be handled correctly.
	* Many improvements to handling of "federated" buddies, such as those
	  on the Yahoo network.
	* Several known crashes have been resolved.
	* Many other fixes and code cleanup.

	MySpace:
	* Respect your privacy settings set using the official MySpace client.
	* Add support for blocking buddies.
	* Fix a bug where buddies didn't appear in their correct groups the
	  first time you sign into your account.
	* Properly disconnect and sign out of the service when logging off.
	* Support for foreground and background font colors in outgoing IMs.
	* Support for background font colors in incoming IMs.
	* Many other fixes and code cleanup.

	Sametime:
	* Fix insanely long idle times for Sametime 7.5 buddies by assuming
	  0 idle time if the idle timestamp is in the future. (Laurent
	  Montaron)
	* Fix a crash that can occur on login. (Raiko Nitzsche)

	SIMPLE:
	* Fix a crash when a malformed message is received.
	* Don't allow connecting accounts if no server name has been
	  specified. (Florian Quèze)

	XMPP:
	* Fix the namespace URL we look for in PEP reply stanzas to match
	  the URL used in the 'get' requests (Paul Aurich)
	* Resources can be set to the local machine's hostname by using
	  __HOSTNAME__ as the resource string. (Jonathan Sailor)
	* Resources can now be left blank, causing the server to generate a
	  resource for us where supported. (Jonathan Sailor)
	* Resources now default to no value, but "Home" is used if the
	  server refuses to provide a resource.
	* Quit trying to get user info for MUC's. (Paul Aurich)
	* Send "client-accepts-full-bind-result" attribute during SASL
	  login. This will fix Google Talk login failures if the user
	  configures the wrong domain for his/her account.
	* Support new <metadata/> element to indicate no XEP-0084 User
	  Avatar. (Paul Aurich)
	* Fix SHA1 avatar checksum errors that occur when one of the bytes
	  in a checksum begins with 0. (Paul Aurich)
	* Fix a problem with duplicate buddies. (Paul Aurich)

	Yahoo:
	* Corrected maximum message lengths for Yahoo!
	* Fix file transfers with older Yahoo protocol versions.

	Zephyr:
	* Enable auto-reply, to emulate 'zaway.' (Toby Schaffer)
	* Fix a crash when an account is configured to use tzc but tzc is
	  not installed or the configured tzc command is invalid. (Michael
	  Terry)
	* Fix a 10 second delay waiting on tzc if it is not installed or the
	  configured command is invalid. (Michael Terry)

	Pidgin:
	* On GTK+ 2.14 and higher, we're using the gtk-tooltip-delay setting
	  instead of our own (hidden) tooltip_delay pref.  If you had
	  previously changed that pref, add a line like this to
	  ~/.purple/gtkrc-2.0 (where 500 is the timeout (in ms) you want):
	      gtk-tooltip-timeout = 500
	  To completely disable tooltips (e.g. if you had an old
	  tooltip_delay of zero), add this to ~/.purple/gtkrc-2.0:
	      gtk-enable-tooltips = 0
	* Moved the release notification dialog to a mini-dialog in the
	  buddylist. (Casey Ho)
	* Fix a crash when closing an authorization minidialog with the X
	  then immediately going offline. (Paul Aurich)
	* Fix a crash cleaning up custom smileys when Pidgin is closed.
	* Fix adding a custom smiley using the context menu in a conversation
	  if no custom smilies have previously been added using the smiley
	  manager.
	* Improved support for some message formatting in conversations.
	* Allow focusing the conversation history or userlist with F6.
	* Fixed the Send Button plugin to avoid duplicate buttons in a single
	  conversation.
	* Double-clicking a saved status will now activate it and close the
	  saved status manager, rather than edit the status.

	Finch:
	* Allow binding meta+arrow keys for actions.
	* Added default meta+erase binding for delete previous word.
	* Added "Show When Offline" to buddy menus, so a plugin is no longer
	  needed.

version 2.5.2 (10/19/2008):
	libpurple:
	* Fixed a crash on removing a custom buddy icon on a buddy.
	* Fixed a crash caused by certain self-signed SSL certificates.
	* Enable a number of strong ciphers which were previously disabled
	  when using NSS.  (Thanks to Marcus Trautwig.)

	Pidgin:
	* The status selector now saves your message when changing status.
	* Fix a case where a conversation window could close unexpectedly.
	* A mute sounds option has been added to the preferences window to
	  help with discoverability.  CTRL+S is no longer bound to mute.
	* Added ability to change the color of visited links (using the theme
	  control plugin, or setting the color in ~/.gtkrc-2.0)
	* Fix a crash occuring when a custom smiley is deleted and re-added and
	  used in an open conversation after being re-added.

	Finch:
	* A new 'Nested Grouping' option in the 'Grouping' plugin. Group
	  hierarchies are defined by the '/' character in the group names.
	* A bug was fixed where some key-bindings wouldn't work with some TERMs
	  (e.g. xterm-color, screen-linux etc.)

	MSN:
	* Operations (such as moving to a new group) on contacts that were added
	  in the same session should now complete correctly, and not cause
	  synchronization errors at next login.
	* Minor fixes to login process during a server transfer.
	* Restored the "Has You" feature to the MSN protocol tooltips.
	* ADL 205/214/etc errors should no longer prevent login.

	XMPP:
	* Sending and receiving custom smileys using the specification in
	  XEP-0231 (bits of binary) and XHTML-IM

	Yahoo:
	* Only send a Ping once every hour.  This prevents the account from
	  being disconnected from the server periodically.

version 2.5.1 (08/30/2008):
	libpurple:
	* In the Join/Part plugin, add the ability to apply the rules to
	  buddies.  By default, joins and parts for buddies are still shown.
	* Support SOCKS proxies specified in GNOME or Windows proxy settings.
	* Fix some possible crashes in MSNP15.
	* Enable a default SSL trust relationship for MSN servers.
	* Avoid disconnecting from XMPP servers on parse errors that are
	  non-fatal.
	* Include some perl files that were mistakenly omitted in 2.5.0.

	Pidgin:
	* Prevent use of custom smilies without "shortcuts."
	* Fix a crash that could appear with AIM buddy tooltips.

	Artwork:
	* General refresh of many icons in the interface.
	* Many cleanups to artwork source are now included in the distribution.
	* A new "throbber" animation has been added to indicate when accounts
	  are connecting.

version 2.5.0 (08/18/2008):
	libpurple:
	* Ability to create custom smileys (currently only the MSN protocol
	  utilizes the feature). (Thanks to Mauro Sérgio Ferreira Brasil,
	  Marcus Lundblad, Jorge Villaseñor and other contributors)
	* Add a configure option, --with-system-ssl-certs to allow packagers
	  to specify a system-wide SSL CA certificates directory.  When set,
	  we don't install our SSL CA certs, so it's important that the
	  libpurple package depend on the CA certificates.
	* Add SSL Certificates support to the NSS SSL plugin. (Thanks to Lou
	  Cipher)

	XMPP:
	* Fix a bug that caused the UI to not refresh and caused the client
	  to use 99% CPU when an XMPP account lost its connection to the
	  server.
	* Possibly fix a bug where some clients could get into a state
	  where they moved a buddy back and forth between two groups in
	  an endless loop.

	IRC:
	* /ctcp command (Vladislav Guberinić)
	* Allow for auto-detection of incoming UTF-8 formatted text on
	  accounts which are configured to use some other encoding.

	MSN:
	* Update MSN support to protocol 15 (Elliott Sales de Andrade, Jorge
	  Villaseñor, Mike Ruprecht, Carlos Silva, Ma Yuan, Daniel Ljungborg
	  and others)
	* Personal messages are now supported. They are treated as status
	  messages.
	* Offline IM is now supported.
	* Aliasing is now supported server-side.
	* Buddies are now emblemed. Bots and web clients should now be
	  distinguished.
	* Update smiley set for non-faces.
	* Failing to update a buddy icon when the buddy has gone offline no
	  longer crashes.
	* Custom smileys received in a chat no longer go to a new window.
	* Processing is no longer completely frozen after the servers block a
	  message because it contains (what they consider) inappropriate text.

	Pidgin:
	* Custom buddy icons can now be added to and removed from buddy list
	  entries via the buddy list entry right-click menu.
	* Resize large incoming custom smileys to a maximum of 96px on either
	  side.
	* Offer to add new buddies into the same contact as existing buddies
	  in the same group if the alias given is the same.
	* Minor smiley style update.

	General:
	* Group and Chat buddy list entries can now be given custom buddy
	  icons.

	Finch:
	* Added "Invite..." menu to chats.
	* Added "View All Logs" menu in the buddylist to display a list of all IM
	  logs.
	* Added '/msgcolor' command to change colors of different classes of
	  messages in a conversation. See '/help msgcolor' for details.
	* Added tab-completion for commands in conversation windows.

version 2.4.3 (07/01/2008):
	libpurple:
	* Yahoo! Japan now uses UTF-8, matching the behavior of official clients
	  and restoring compatibility with the web messenger (Yusuke Odate)
	* Setting your buddy icon once again works for Yahoo! accounts.
	* Fixes in the Yahoo! protocol to prevent a double free, crashes on
	  aliases, and alias functionality
	* Fix crashes in the bonjour protocol
	* Always use UTF-8 for Yahoo! (#5973)
	* Fix a crash when the given jabber id is invalid.
	* Make the IRC "unknown message" debugging messages UTF-8 safe.
	* Fix connecting to ICQ
	* Fix a memleak when handling jabber xforms.

	Pidgin:
	* Include the send button plugin in the win32 build
	* Various memory leak fixes

version 2.4.2 (05/17/2008):
	https://developer.pidgin.im/query?status=closed&milestone=2.4.2
	libpurple:
	* In MySpaceIM, messages from spambots are discarded (Justin Williams)
	* Strip mIRC formatting codes from quit and part messages.
	* IRC now displays ban lists in-channel for joined channels.
	* Fixed a bug where the list of loaded plugins would get removed when
	  switching between different operating systems.
	* Fix reception of IRC PART without a part message on Undernet
	  (fixes a problem with litter in the channel user list).
	* IRC no longer crashes on /list on servers which erroneously omit
	  RPL_LISTSTART.
	* Update the NetworkManager support to use D-Bus directly, instead of
	  libnm-glib.  Hopefully it's stable now.  It will now compile by
	  default if you have D-Bus support and NetworkManager.h. (Elliott
	  Sales de Andrade)
	* MSN buddy list synchronization is now more forgiving, only asking
	  about buddies who have disappeared completely from the server list
	  and not those that have simply moved groups.
	* IRC will now try to append 1-9 to your nick if it is in use, instead
	  of substituting the last character with 1-9 where possible.
	* Bonjour buddies will be saved persistently if they're moved out of
	  the "Bonjour" group. (Eion Robb)

	Pidgin:
	* The typing notification in the conversation history can be disabled or
	  customized (font, color etc.) in .gtkrc-2.0.
	* Added a plugin (not installed by default) which adds a Send button
	  back to the conversation window. People without physical keyboards
	  have a hard time with the lack of the button.
	* Clicking on the buddyicon in the conversation window toggles the
	  size of the icon between small and large.
	* The settings of a chat (e.g. Handle in an XMPP chat, or Exchange in
	  an AIM chat) can be edited from its context menu in the buddy list.
	* Add a "Present conversation window" preference to the Message
	  Notification plugin; the "Raise conversation window" option does not
	  unminimize windows or draw attention to them when they are on other
	  workspaces--the "Present" option should.
	* Add a preference to set Escape as the keyboard shortcut for closing
	  the conversation window.
	* Add an option in the context menu to disable smileys in the selected
	  text in the conversation history/log viewer. This should help people
	  who regularly paste code in conversations.
	* Add a preference to choose the minimum size of the text input area in
	  lines.
	* Moved the "Local alias" field in the Modify Account dialog to be below
	  the "User Options" heading on the "Basic" tab.
	* Number of room occupants is now shown in chat tooltips where possible

	General:
	* The configure script now dies on more absent dependencies.  The
	  --disable-xxx arguments to configure can be used to bypass unneeded
	  dependencies.  This will also cause the configure script to die if an
	  --enable-xxx option is used and the dependencies it requires are
	  missing.
	* The Evolution integration plugin must now be explicitly enabled.  Use
	  the --enable-gevolution argument to configure to enable it.
	* The Contact Availability Prediction plugin must now be explicitly
	  enabled.  Use the --enable-cap argument to configure to enable it.

	Finch:
	* New default binding ctrl+x to open context menus.
	* Menu triggers and other bindings will no longer conflict.
	* Middle click pastes the internal clipboard (when mouse support is
	  enabled).

version 2.4.1 (03/31/2008):
	https://developer.pidgin.im/query?status=closed&milestone=2.4.1

	libpurple:
	* Treat AIM Unicode messages as UTF-16 rather than UCS-2; this
	  should have no functional effect, other than continued support
	  on systems which have dropped UCS-2 conversions.
	* Add support for setting buddy icons on Gadu-Gadu (Tomasz Salacinski)
	* Fix a crash when clearing the buddy icon for an account on XMPP
	* Fix a crash during login for some ICQ accounts
	* Prefer more available resources on XMPP when priorities are equal
	* Fix incorrectly marking some Yahoo! contacts as blocked
	* Improved handling of UTF-8 group names on ICQ (beret)
	* Fix a crash when starting if you have a Zephyr account
	* Increase XMPP ping timeout to 120 seconds, to prevent poor network
	  connections from timing out unnecessarily.
	* Don't crash on XMPP forms with empty default values.
	* Fix issues with CHAP authentication for SOCKS5 proxies.

	Pidgin:
	* Remove a workaround for older versions gstreamer that was causing
	  crashes on some non-Linux systems such as HPUX
	* Fix some cases of the conversation input entry area being 1 pixel high
	* Fix for displaying channel & buddy names in conversation window when
	  they have '&' in them
	* Some memory leak fixes, especially in the Text Replacement plugin
	* Rectangular but non-square buddy icons have rounded corners in the buddy
	  list

	Finch:
	* Fix compiling with Glib older than 2.6
	* Ensure existing conversations selected from the 'Send IM' dialog are
	  given focus
	* Move the tooltip on the left of the buddylist if there's not enough room
	  on the right to show it.

version 2.4.0 (02/29/2008):
	https://developer.pidgin.im/query?status=closed&milestone=2.4.0

	libpurple:
	* Added support for offline messages for AIM accounts (thanks to
	  Matthew Goldstein)
	* Fixed various problems with loss of status messages when going
	  or returning from idle on MySpaceIM.
	* Eliminated unmaintained Howl backend implementation for the
	  Bonjour protocol.  Avahi (or Apple's Bonjour runtime on win32) is
	  now required to use Bonjour.
	* Partial support for viewing ICQ status notes (Collin from
	  ComBOTS GmbH).
	* Support for /notice on IRC.
	* Support for Yahoo! Messenger 7.0+ file transfer method (Thanumalayan S.)
	* Support for retrieving full names and addresses from the address book
	  on Yahoo! Japan (Yusuke Odate)
	* The AIM/ICQ server-side preference for "allow others to see me
	  as idle" is no longer unconditionally set to "yes" even when
	  your libpurple preference is "no."
	* Fix SSL certificate checks for renewed certificates
	* Fix the ability to set vCard buddy icons on Google Talk/XMPP
	* D-Bus fixes on 64bit
	* Fixed retrieval of buddy icons and setting of server-side aliases on
	  Yahoo! and Yahoo! Japan when using an HTTP proxy server (Gideon N.
	  Guillen)
	* Fixed an MSN bug that would leave you appearing offline when transferred
	  to different server

	Pidgin:
	* Added the ability to theme conversation name colors (red and blue)
	  through your GTK+ theme, and exposed those theme settings to the
	  Pidgin GTK+ Theme Control plugin (Dustin Howett)
	* Fixed having multiple alias edit areas in the infopane (Elliott Sales
	  de Andrade)
	* Save the conversation "Enable Logging" option per-contact (Moos
	  Heintzen)
	* Typing notifications are now shown in the conversation area

	Finch:
	* Color is used in the buddylist to indicate status, and the conversation
	  window to indicate various message attributes. Look at the sample gntrc
	  file in the man page for details.
	* The default keybinding for dump-screen is now M-D and uses a file
	  request dialog. M-d will properly delete-forward-word, and M-f has been
	  fixed to imitate readline's behavior.
	* New bindings alt+tab and alt+shift+tab to help navigating between the
	  higlighted windows (details on the man page).
	* Recently signed on (or off) buddies blink in the buddy list.
	* New action 'Room List' in the action list can be used to get the list of
	  available chat rooms for an online account.
	* The 'Grouping' plugin can be used for alternate grouping in the
	  buddylist. The current options are 'Group Online/Offline' and 'No
	  Group'.
	* Added a log viewer
	* Added the ability to block/unblock buddies - see the buddy context menu
	  and the menu for the buddy list.
	* Fixed a bug preventing finch working on x86_64

version 2.3.1 (12/7/2007):
	https://developer.pidgin.im/query?status=closed&milestone=2.3.1
		NOTE: Due to the way this release was made, it is possible that
		      bugs marked as fixed in 2.3.1 will not be fixed until the
		      next release.

	* Fixed a number of MSN bugs introduced in 2.3.0, resolving problems
	  connecting to MSN and random local display name changes
	* Going idle on MySpaceIM will no longer clear your status and message.
	* Idle MySpaceIM buddies should now appear online at login.
	* Fixed crashes in XMPP when discovering a client's capabilities
	* Don't set the current tune title if it's NULL (XMPP/Google Talk)
	* Don't allow buddies to be manually added to Bonjour
	* Don't advertise IPv6 on Bonjour because we don't support it
	* Compile fixes for FreeBSD and Solaris
	* Update QQ client version so some accounts can connect again
	* Do not allow ISON requests to stack in IRC, preventing flooding IRC
	  servers when temporary network outages are restored
	* Plug several leaks in the perl plugin loader
	* Prevent autoaccept plugin overwriting existing files

version 2.3.0 (11/24/2007):
	https://developer.pidgin.im/query?status=closed&milestone=2.3.0
		NOTE: Some bugs marked fixed in 2.2.1, 2.2.2 or 2.2.3 may not
		      have been fixed until this release (2.3.0).

	libpurple:
	* Real usernames are now shown in the system log.
	* We now honor a PURPLE_DISABLE_DEPRECATED define to allow plugins to
	  catch deprecated functions earlier rather than later.
	* Thanks to a patch from Intel, the Bonjour prpl now supports file
	  transfers using XEP-0096 and XEP-0065.  This should enable file
	  transfers between libpurple clients and Gajim clients, but will not
	  work with iChat or Adium as they use a different file transfer
	  implementation.
	* XMPP password changes that return errors no longer cause the saved
	  password to be changed.
	* XMPP file transfer support has been enhanced to support sending
	  files through a proxy when the server supports discovering a
	  a bytestream proxy.  This should make file transfers much more
	  reliable.  The next release will add support for manually specifying
	  a proxy when the server doesn't advertise one.

	Pidgin:
	* If a plugin says it can't be unloaded, we now display an error and
	  remove the plugin from the list of saved plugins so it won't load
	  at the next startup.  Previously, we were ignoring this case, which
	  could lead to crashes.
	* Mark dialog windows as transient for appropriate parent windows to
	  help window managers do the right thing  (Gabriel Schulhof)
	* Connection errors are now reported in mini-dialogs inside the buddy
	  list, rather than as buttons in the buddy list and with dialog
	  boxes.  If several accounts are disabled when you sign on elsewhere,
	  you can now re-enable them all with a single click.
	* Added tooltips to the Room List window to show full topics
	* Added buttons in preferences to access GNOME network and browser
	  preferences configuration dialogs when running under GNOME
	* If you alias a buddy to an alias that is already present within
	  a particular group, we now offer to merge the buddies into the
	  same contact.
	* A music emblem is now displayed in the buddy list for a buddy if we
	  know she is listening to some soothing music.
	* Added a 'Move to' menu in buddy list context menu for moving buddies
	  to other groups as an alternative to dragging.
	* Group headings are now marked via an underline instead of a
	  different color background.
	* It is now possible to mark a chat on your buddy list as "Persistent"
	  so you do not leave the chat when the window or tab is closed.
	* The auto-join option for chats is now listed in the "Add Chat"
	  dialog along with the new persistence option.
	* Closing an IM no longer immediately closes your conversation.  It
	  will now remain active for a short time so that if the conversation
	  resumes, the history will be retained.  A preference has been added
	  to toggle this behavior.
	* The "Smiley" menu has been moved to the top-level of the toolbar.
	* Pidgin's display is now saved with the command line for session
	  restoration.  (David Mohr)
	* ICQ Birthday notifications are shown as buddy list emblems.
	* Plugin actions are now available from the docklet context menu
	  in addition to the Tool menu of the buddy list.
	* The manual page has been heavily rewritten to bring it in line
	  with current functionality.

	Finch:
	* If a plugin says it can't be unloaded, we now display an error and
	  remove the plugin from the list of saved plugins so it won't load
	  at the next startup.  Previously, we were ignoring this case, which
	  could lead to crashes.
	* It's possible to bind key-strokes to specific menuitems in the windows.
	  Read the 'Menus' section in the man-page for details.
	* 'transpose-chars' operation for the entry boxes. The default key-binding
	  is ctrl+t.
	* 'yank' operation for the entry boxes. The default binding is ctrl+y.

version 2.2.2 (10/23/2007):
	https://developer.pidgin.im/query?status=closed&milestone=2.2.2
		NOTE: Due to the way this release was made, it is possible that
			  bugs marked as fixed in 2.2.1 or 2.2.2 will not be fixed
			  until the next release.

	* Various bug and memory leak fixes
	* Look for a default prefs.xml in the CSIDL_COMMON_APPDATA directory
	  (e.g. c:\Documents and Settings\All Users\
	        Application Data\purple\prefs.xml) on Windows, similarly to
	  how this is done on other platforms.

version 2.2.1 (09/29/2007):
	https://developer.pidgin.im/query?status=closed&milestone=2.2.1
		NOTE: Due to the backporting that happened for the actual
		      release, it is possible bugs marked as fixed in 2.2.1
		      will not be fixed until 2.2.2.

	libpurple:
	* A few build issues on Solaris were fixed.
	* Cancelling the password prompt for an account will no longer leave
	  it in an ambiguous state.  (It will be disabled.)
	* Fixed an erroneous size display for MSN file transfers. (galt)
	* Fixed multiple memory leaks, particularly in XMPP and MySpace
	  protocols
	* Fixed remembering proxy preferences and status scores
	* Gmail notifications are better tracked

	Pidgin:
	* Fixed keyboard tab reordering to move tabs one step instead of two.
	* You should no longer lose proxy settings when Pidgin is restarted.
	* Fixed detection of X11 when compiling

	Finch:
	* Pressing 'Insert' in the buddylist will bring up the 'Add Buddy'
	  dialog.

version 2.2.0 (09/13/2007):
	https://developer.pidgin.im/query?status=closed&milestone=2.2.0

	libpurple:
	* New protocol plugin: MySpaceIM (Jeff Connelly, Google Summer of
	  Code)
	* XMPP enhancements. See
	  http://www.adiumx.com/blog/2007/07/soc-xmpp-update.php (Andreas
	  Monitzer, Google Summer of Code for Adium)
	* Certificate management. libpurple will validate certificates on
	  SSL-encrypted protocols (William Ehlhardt, Google Summer of Code)
	* Some adjustments were made to fix sending messages when using
	  the MSN HTTP method. (Laszlo Pandy)
	* Yahoo! Chat is fixed.
	* Some AIM file transfer issues between Pidgin and other clients
	  have been fixed. (Kyryll A Mirnenko)
	* Properly restore idle status and time for AIM and ICQ accounts
	  when they reconnect after being disconnected.

	Pidgin:
	* Insert Horizontal Rules and Strikethrough text from toolbar.
	* Option to show protocol icons in the buddy list, from the
	  Buddies > Show menu. (Justin Heiner)
	* Ability to build with native, non-X11 GTK+ on OSX. (Anders
	  Hasselqvist)
	* Remember the 'Enable Sounds' setting for a conversation.
	* Right-clicking the empty space in the formatting toolbar
	  allows you to toggle back to the old "ungrouped" version.
	* Protocols supporting account registration via Pidgin now show
	  a descriptive checkbox instead of a vague "Register" button.
	* Fixed a bug where a tab would be shown on single conversations
	  when tabs were disabled.

	Finch:
	* Per-conversation mute and logging options (accessible from the menu).

version 2.1.1 (08/20/2007):
	Yahoo:
	* Added an account action to open your inbox in the yahoo prpl.
	* Added support for Unicode status messages in Yahoo.
	* Server-stored aliases for Yahoo. (John Moody)
	* Fixed support for Yahoo! doodling.
	* Limited support for MSN Messenger contacts
	
	Bonjour:
	* Bonjour plugin uses native Avahi instead of Howl
	* Bonjour plugin supports Buddy Icons

	XMPP:
	* Only report conversation close when 'send typing notifications'
	  preference is turned on (Bob Rossi)

	Pidgin:
	* Show current outgoing conversation formatting on the font label on
	  the toolbar
	* Slim new redesign of conversation tabs to maximize number of
	  conversations that can fit in a window
	* Tab bar is not visible when only one conversation is open. You can
	  drag and drop conversations from the infopane.
	* Moved "Reset Formatting" toolbar button to Font menu.
	* Double click on the infopane to alias buddies and set topics
	  on chats
	* New smiley style

	Finch:
	* Sound support (Eric Polino)

version 2.1.0 (07/28/2007):
	libpurple:
	* Core changes to allow UIs to use second-granularity for scheduling.
	  Pidgin and Finch, which use the glib event loop, were changed to use
	  g_timeout_add_seconds() on glib >= 2.14 when possible.  This allows
	  glib to better group our longer timers to increase power efficiency.
	  (Arjan van de Ven with Intel Corporation)
	* No longer linkifies screennames containing @ signs in join/part
	  notifications in chats
	* With the HTML logger, images in conversations are now saved.
	  NOTE: Saved images are not yet displayed when loading logs.
	* Added support for QIP logs to the Log Reader plugin (Michael Shkutkov)

	Pidgin:
	* Ensure only one copy of Pidgin is running with a given configuration
	  directory.  The net effect of this is that trying to start Pidgin a
	  second time will raise the buddy list.  (Gabriel Schulhof)
	* Undo capability in the conversation window
	* The formatting toolbar has been reorganized to be more concise.
	* A new status area has been added to the top of conversations to
	  provide additional detail about the buddy, including buddy icon,
	  protocol and status message.
	* Show idle times in the buddy list as days, hours, seconds

	Finch:
	* There's support for workspaces now (details in the manpage)
	* There's a new custom window manager, Irssi
	* Some improvements for tab-completion, tooltip and the password entries
	* Some bugs regarding search results fixed
	* A new DBus-script to create a docklet for finch
	* Support for showing empty groups in the buddy list (Eric Polino)

version 2.0.2 (06/14/2007):
	Pidgin:
	* Added a custom conversation font option to preferences
	* Fixed smiley ordering in the insert smiley popup to be more intuitive
	* Conversation->More menu items work for Chats as well as Buddies,
	  including those not on your buddy list
	* newline plugin should work better with conversation colors plugin now
	* Get Info on users now provides immediate feedback that something is
	  happening
	* Aliasing a buddy will not be interrupted by other buddy list activity
	* Using the -l option to log in to a specific account works better

	libpurple:
	* Moving an ICQ buddy from one group to another no longer
	  re-requests authorization from that person (Rene Hausleitner)
	* Added nullprpl, an example protocol plugin (Ryan Barrett)
	* Fixed SOCKS5 bug which caused Jabber file receiving to fail
	* Remove MSN's random "Authorization Failed" dialogs
	* Fix MSN to correctly detect incorrect passwords and disable the account
	* Get User Info on MSN is now more reliable & accurate
	* Updated SILC protocol to support SILC Toolkit 1.1 (Pekka Riikonen)
	* Fix for some QQ authentication problems
	* Fix for building on FreeBSD
	* Prevent "Logged in:" times for AIM buddies being ridiculously high
	* Updates and fixes to Bonjour support
	* Improve ICQ encoding support for some non-latin languages

	Finch:
	* Auto account reconnecting

version 2.0.1 (05/24/2007):
	* Buddy list update speedups when buddy icons are not being
	  displayed.  (Scott Wolchok)
	* Fix icons on docklet change status menu to match the status selector
	* Custom smileys on MSN can be saved by right-clicking on them
	* Fix a crash deleting a buddy that is in the Buddy List more than once
	* Compile fixes for Solaris
	* Fix GTalk formatting when there's a space before/after a */_
	* Fix Log viewer crash when the filename is not in the expected format
	* Get User Info now provides immediate feedback, and is updated when the
	  user information is available
	* Make the choose buddy icon dialog correctly list the current directory
	* Fix for buddy icons disappearing
	* Timestamps are always on in debug output (-d) and Debug Window now
	* Don't escape html entities in Yahoo! system messages
	* Fix for the choose buddy icon dialog resizing strangely as files are selected
	* Receives notifications when XMPP buddies send "leaving chat"
	  messages
	* Fix the typing animation so it doesn't stop animating once a conversation
	  has gone from typing -> not typing -> typing
	* Fix error messages when joing XMPP chats
	* Identify the account when warning about plaintext auth over an
	  unencrypted channel
	* Fix XMPP SASL authentication error when using Cyrus and a connect server
	* Fix changing tab locations to update properly
	* Turning off "Show formatting on incoming messages" now ignores
	  formatting in <span> tags too
	* File transfer progress for transfers on MSN is now correctly displayed
	* You can set/change alias of buddies/chats by double-clicking on the
	  conversation tabs (Ma Xuan)
	* Fix IRC connection bug with dircproxy (xjoe)
	* Ctrl+[shift]+tab focuses the next most active tab (William Thompson)
	* Fix Open Hotmail Inbox for MSN to work more reliably
	* Add a Google Talk item to the protocol list, to help users who think
	  we don't support Google Talk.  The item acts just like "XMPP".
	* Remember if the X server supports XScreenSaver, to avoid waking it
	  every 5 seconds.  (Arjan van de Ven with Intel Corporation)
	* Change our idle checking to poll only as necessary and raise the
	  unidle timeout from 5 seconds to 60 when using XScreenSaver.  This
	  and the XScreenSaver change will reduce Pidgin's effect on power
	  consumption when running with NO_HZ.  (Arjan van de Ven with Intel
	  Corporation)
	* Conversation -> Save As will now use aliases.
	* ALSA added as a possible sound method
	* Google Talk accounts will not import buddies from your Gmail address
	  book

	Finch:
	* Userlist in chat windows, which can be turned on or off using
	  "/users" command
	* Menus in the conversation windows
	* Improved tab completion support
	* Ctrl+c prompts with a dialog before exiting
	* Filter string in the debug window
	* Notify when you leave a chat
	* Work around an ncurses bug which appears when half of a multi-cell
	  character is covered by an upper-level window
	* New plugins are shown in bold text in the plugin dialog
	* Nicer HTML screendumps

version 2.0.0 (5/3/2007):
	* The project has new names - libpurple for the core, Pidgin for the
	  GTK+ UI and Finch for the ncurses based console UI (AOL LLC)

	Build Changes:
	* With the Core/UI split complete, it is now possible to build
	  libpurple without any UIs, creating a library upon which other
	  UIs may be constructed
	* A new ncurses-based console UI called Finch is now available
	  (Sadrul Habib Chowdhury, Google Summer of Code)
	* Reorganized the source tree to split apart the code for the UI
	  changes and libpurple targets
	* libxml2 is now required.  We switched from gmarkup to libxml2 for
	  more correct XML parsing.

	Status System:
	* The code dealing with buddy and account status, away messages,
	  away states, online/offline, etc has been completely rewritten.
	  Huge thanks to Christian Hammond, Dave West, Daniel Atallah and
	  Sadrul Habib Chowdhury.
	* Your status can now be set from inside the buddy list using the
	  selector at the bottom of the window.
	* To see messages when a buddy signs on or off, goes away, or
	  becomes idle, load the "Buddy State Notification" plugin

	Buddy List:
	* Performance when manipulating and displaying the buddy list has
	  been significantly improved (Aaron Sheldon, Google Summer of Code)
	* Buddy icons are now shown in tooltips (Felipe Contreras)
	* Tooltips now contain additional information about a "Person" that
	  contains multiple online buddies
	* Added a "Last Seen" field to buddy tooltips
	* Contacts will auto-expand when buddies are dragged around
	* If Pidgin is exited with the buddy list hidden in the docklet, it
	  will remain hidden when Pidgin is started again (Scott Shedden)
	* Improved buddy list searching with CTRL+F
	* Ability to set a buddy icon for all of your accounts at once via
	  the buddy list (You can still set per-account icons via the
	  account editor)
	* The space wasted by the group expanders has been eliminated and
	  the expander setting in .gtkrc-2.0 is no longer needed
	* Authorization requests don't popup new dialogs anymore. They are
	  displayed at the bottom of the buddy list instead.
	* New mail notifications don't popup new dialogs anymore. They are
	  displayed at the top of the buddy list instead.

	Conversations and Chats:
	* Timestamps honor the locale.  To use the traditional style,
	  enable the "Message Timestamp Formats" plugin.  The plugin
	  also provides options to show dates in timestamps.
	* Messages from buddies in the same "Person" will automatically
	  use the same conversation window.
	* The "Send As" menu has been replaced with a more appropriate
	  "Send To" menu based on "Persons" on your buddy list
	* Message formatting persists between messages (Igor Belyi)
	* Full message background colors are now supported
	* Smooth scrolling when receiving a new message
	* Screenname colors in chats now chosen intelligently
	* Conversation buffer scrollback limited to avoid large memory
	  usage in active conversations
	* Control-Shift-Tab will reverse cycle through the conversation tabs
	  (James Vega)
	* Many problems related to having an IM conversation and a chat open
	  with the same name are fixed (Andrew Hart)
	* Warning dialog when closing a window with unread IM messages
	* In chats right-click on names in the conversation window to
	  IM/Send File/Get info/ignore the user
	* Added tab management options to the tab right-click menu (Sadrul
	  Habib Chowdhury)
	* Brand new message queueing system.  Sounds are played when a
	  message is queued rather than when the message is dequeued
	  (Casey Harkins)
	* Ability to find the last message from a user in a chat (Levi Bard
	  and Sadrul Habib Chowdhury)
	* Formatting is preserved across messages
	  (There are known issues with pasting formatted text.  Either use
	   "Paste as Plain Text", hit Ctrl-R after pasting, or use the Clear
	   Formatting button on the toolbar.)
	* Performance while joining large chat rooms has been significantly
	  improved (Aaron Sheldon, Google Summer of Code)
	* Bi-Directional text support improvements for GtkIMHtml (Shlomi Loubaton)

	Sounds:
	* Beautiful new default sounds (Brad Turcotte)
	* Use GStreamer for playing sounds, instead of libao
	* A volume control in the preferences (Casey Harkins)

	Log Viewer:
	* Log viewer aggregates logs from the same "Person"
	* When opening the log viewer, show the most recent log by default
	  (Peter McCurdy)
	* Logs are now saved with the current timezone, which is displayed
	  in the log viewer
	* Text logs are linkified, so URLs are clickable
	* The old logger now caches file offsets, so opening the log viewer
	  for buddies with old logs should be much faster now if you have large
	  log files (except the first time for a log, when the cache is built)

	Plugins:
	* Plugins are now accessed through a separate dialog from the Tools
	  menu of the Buddy List
	* Newly installed plugins can now be activated without restarting
	  Pidgin (Sadrul Habib Chowdhury)
	* Overhauled the system tray/docklet plugin (Casey Harkins)
	* Text Replacement Plugin rewritten, works in real time and far more
	  intuitively (Benjamin Kahn)
	* Entries in the text replacement plugin are now sorted
	  alphabetically
	* The text replacement plugin allows non-whole-word replacement rules
	  (Levi Bard)
	* The text replacement plugin offers both case sensitive matching and
	  automatic case handling
	* I'dle Ma'ker plugin now has an easier method to unidle accounts, a
	  way to idle all accounts at once, and a way to unidle all accounts
	  idled via the plugin (John Bailey, Sadrul Habib Chowdhury)
	* The Evolution Integration plugin now supports Groupwise contacts
	* Mono plugin loader (Eoin Coffey)
	* Perl plugin loader has been rewritten (John Kelm, Google Summer
	  of Code)
	* New music messaging plugin (Christian Muise, Google Summer of Code)
	* gaim-remote has been superceded by new DBUS bindings within libpurple
	  (Piotr Zielinski, Google Summer of Code)
	* The purple-url-handler program has been added to provide a way to
	  automatically launch IM links via Pidgin or Finch.
	* The functionality of the auto-reconnect plugin has been
	  moved into the core, and the plugin itself has been removed.
	* 'Highlight when nick said' option added to Message Notification
	  plugin.
	* The system tray icon is now properly transparent (Dan Winship)
	* New Log Reader plugin that can read and display logs from Adium,
	  MSN Messenger, and Trillian in the log viewer
	* New Contact Availability plugin that attempts to predict the
	  times when people in your buddylist will most likely respond
	  to you, based on times in the past when they have responded
	  (Geoffrey Foster, Google Summer of Code)
	* A few new plugins: Autoaccept, Autoreply, Buddy Notes, New Line,
	  Offline Message Emulation, Conversation Colors and Markerline

	MSN Features:
	* Custom smiley receiving support (Irving Cordova & Francesco Fracassi)
	* Added support for sending (with the /nudge command) and receiving
	  "nudges" (Julien Cegarra, Martin Bayard)
	* Added an account action to open your Hotmail inbox from MSN
	* Bi-directional text is correctly handled now (Shlomi Loubaton)

	Yahoo Features:
	* Stealth Settings have been implemented
	* Doodle is now supported (Andrew Dieffenbach, Google Summer of Code)
	* Buddies' requests to add you to their lists now prompt for
	  authorization
	* Account option to ignore chat and conference invitations (Peter
	  Lawler)
	* Added a /list command to bring up the room list (Peter Lawler)

	AIM/ICQ Features:
	* ICQ file transfer support with newer ICQ clients (Jonathan Clark,
	  Google Summer of Code)
	* Many overall improvements to AIM and ICQ file transfers (Jonathan
	  Clark, Google Summer of Code)
	* Support for pausing and resuming AIM and ICQ file transfers
	  (Graham Booker)
	* Ability to set ICQ "require authorization" and "web aware"
	  setting (Ettore Simone)
	* ICQ encoding fix for offline buddies (Ilya Konstantinov)

	IRC Features:
	* SSL support for IRC connections (Daniel Atallah)
	* Show an error message when temporarily unable to join an IRC
	  channel or change your nick
	* Added /nickserv, /memoserv, /chanserv and /operserv
	  commands (Joao Luís Marques Pinto)
	* Added CTCP VERSION via /version (Andrej Krivulčík)
	* Added /whowas command (achris)

	Jabber Features:
	* Support for SRV lookups
	* Support for buddy icons
	* Jabber User Directory searching

	SILC Features:
	* Whiteboard support (Pekka Riikonen)
	* Sending/receiving images in IMs (Pekka Riikonen)
	* Cipher and HMAC selection support (Pekka Riikonen)
	* Buddy Icon support (Pekka Riikonen)

	Other Protocol Changes:
	* Bonjour (Rendezvous) protocol support (Juanjo Molinero Horno, Google
	  Summer of Code)
	* Updated Gadu-Gadu protocol support (Bartosz Oler, Google Summer of
	  Code).  This requires the libgadu library.  See
	  https://pidgin.im/faq.php#libgadu for more information.
	* SIP/SIMPLE support (Thomas Butter, Google Summer of Code)
	* Sametime protocol support
	  Requires the meanwhile library: http://meanwhile.sourceforge.net
	* QQ protocol support (Mark Huetsch, Google Summer of Code, and the
	  developers of the OpenQ project)
	* Removed the Napster and TOC protocols plugins

	Other Noteworthy Changes:
	* NAT traversal support via UPnP (Adam J. Warrington, Google Summer of
	  Code)
	* NAT traversal support via NAT-PMP (Evan Schoenberg and R. Tyler Ballance)
	* The modify account dialog now contains two tabs, which should display
	  better at lower resolutions (Sadrul Habib Chowdhury)
	* New "find buddy" results dialog (Alex Converse)
	* People using input methods can now use Enter again
	* Mouse-over hyperlink coloring is now themeable
	* Buddy Pounces now have a proper management window. (Kevin Stange)
	* Buddy icons maintain aspect ratio when resized
	* The last used directory is remembered for opening or saving files and
	  buddy icons
	* Add an SVG version of our desktop icon, pidgin.svg (John Oyler)
	* If a given protocol doesn't support privacy, we now handle blocking
	  in the core. (Jean-Yves Lefort)
	* Smiley themes can now include spaces in the smiley definitions.
	  The spaces (and now backslashes) must be backslash-escaped.
	  (Sadrul Habib Chowdhury)
	* New e-mail notices are now grouped into one dialog.
	  (Sadrul Habib Chowdhury, Chris Stafford)
	* "Open" in the File Transfer window integrates with GNOME, KDE, and
	  Windows and falls back to the browser in other environments.
	* On Mac OS X, the keyboard/mouse idle time pref now uses system idle
	  time instead of X11 idle time (Michael Culbertson)
	* Autocomplete in the buddy pounce dialog (Sadrul Habib Chowdhury)
	* Non-blocking socket I/O is used in most protocol plugins
	* All-new icons all over the place (Hylke Bons)

	Preference Changes:
	* Preferences have been substantially reorganized and cleaned up
	* Smiley theme descriptions are now shown correctly for the highlighted
	  smiley theme (Levi Bard)
	* All Buddy List preferences have been moved to the Buddies menu of
	  the buddy list window.
	* Proxy settings will be taken from Gnome if it is running.  These may
	  still be overridden on a per-account basis.
	* Removed "Dim idle buddies;" behavior is now always enabled
	* Removed keyboard shortcut preferences for ctrl-B/I/U; enabled by
	  default, but won't interfere with bindings set by the GTK theme
	* Removed keyboard shortcuts preferences for ctrl-# to insert a smiley;
	  behavior removed from Pidgin
	* Removed "Enter" vs. "Ctrl-Enter" to send; "Enter" sends by default,
	  but it is now possible to change this binding in your GTK theme
	* Removed "Show multi-colored screennames in chats;" behavior is now
	  always enabled and screenname colors automatically adjust themselves
	  to compensate for background color.
	* Removed "Raise Buddy List Window on Events" and the related behavior
	* Removed "Display remote nicknames if no alias is set"
	* Removed "Show idle times" and "Show warning levels" on the buddy
	  list; behavior is now always enabled
	* Removed "Auto-expand contacts;" contacts expand only when dragging
	  buddies around the buddy list
	* Removed conversation and buddy list buttons and related preferences
	* Removed "Raise conversation window" preferences; moved feature to
	  the notify plugin
	* Removed "Show alias in tabs/titles;" behavior is now always enabled
	* Removed "Show formatting toolbars;" the setting in conversations'
	  "Options" menu now affects the global preference
	* Removed "Show timestamps;" behavior is now enabled, but is overridden
	  by the timestamp plugin
	* Removed all protocol options pages
	* Removed "Escape closes windows;" default key binding is now Ctrl-W
	* Removed "Log when buddies sign on/sign off/become idle/become
	  un-idle/go away/come back" and "Log your own actions;" all of these
	  will be logged when the system log is enabled
	* Removed the separate ignore formatting preferences; behavior has been
	  consolidated into a single preference

version 1.5.0 (8/11/2005):
	* Ability to set IRC quit message (Lalo Martins)
	* OSCAR file transfers now work for 2 users behind the same NAT
	  (Jonathan Clark)
	* Yahoo! buddy requests to add you to their buddy list now prompt for
	  authorization
	* Added a /clear command for conversations/chats
	* Fixed ICQ encoding for messages with offline ICQ users
	  (Ilya Konstantinov, SF Bug #1179452)
	* Default Yahoo! chat roomlist locale to 'us'

version 1.4.0 (7/7/2005):
	* Fix system log start times for some protocols
	* SILC compiles with newer SILC toolkit versions (Pekka Riikonen)
	* Fixed a bug where buddy icon cache files were left in the icon
	  cache directory after they were no longer in use.
	* Attempt to detect the file type of a buddy icon when saving.
	* Additional Yahoo! boot protection (Peter Lawler)
	* A few Yahoo! memory leaks plugged (Peter Lawler)
	* Fixed handling of the new Yahoo! profile page. (Joshua Honeycutt,
	  Peter Lawler)
	* Fixed localized Yahoo! room lists.  Please refer to the Yahoo!
	  section of the Gaim FAQ for details. (Peter Lawler)
	* Enabled sending files to ICQ users using ICQ 5.02 and newer
	  (Jonathan Clark)

version 1.3.1 (6/9/2005):
	* The file transfer details section now also displays the full path to
	  the local file sent/received.
	* Yahoo! has the following new "/" commands:  /join, /buzz
	* Fix Yahoo! privacy bug
	* Fix Jabber Get Info crash on busted servers
	* Updated our gaim.desktop file, thanks to all our terrific translators
	  for sending in translations of the changes
	* Improvements to how Gaim handles new message notification
	* Fix Jabber registration on XMPP servers (including jabber.org)

version 1.3.0 (5/10/2005):
	* Removed parts of the font selection dialog that were not respected
	* Fix being invited to a multi user chat on MSN
	* Multiple SILC accounts should work now (Pekka Riikonen)
	* Fix times on jabber chat backlogs
	* Fix gevolution plugin to compile with e-d-s 1.0 or 1.2
	* Fix gevolution plugin to remember buddy name when someone added you
	  and you then add them
	* Formatting in jabber chats works
	* Fix to prevent MSN disconnecting if you change status while connecting
	* Fixes for two remotely exploitable crash bugs.  See
	  http://gaim.sourceforge.net/security/ for more information.
	* Change to correctly handle adding jabber buddies on ejabberd servers

version 1.2.1 (4/3/2005):
	* URL escaping now works with UTF-8 text. This may break some old log
	 files.
	* Revert to XOR auth for ICQ as the md5 is not fully functional
	* Fix bug with going away while in a jabber chat
	* MSN bug fixes (Felipe Contreras)
	* Escape things properly in IRC
	* Docklet fixes: fix the "1 pixel-wide icon" bug, fix problems with Gaim
	  crashing when the tray manager dies, and work correctly with multi-headed
	  displays where the tray isn't on the primary screen (Robert McQueen)

version 1.2.0 (3/17/2005):
	* Yahoo file receiving and buddy icon receiving work again.
	* Limit animated buddy icon frame rates to 10 frames per second
	  (Nathan Conrad)
	* Fix a bug where portions of your account configuration would
	  fail to be read correctly if you set a proxy user name or
	  password containing invalid XML characters such as < and >
	  (Bastien Durel)
	* Yahoo! privacy improvements (Bleeter)
	* Fix receiving Jabber formatting (broken in 1.1.3)

version 1.1.4 (2/24/2005):
	* Fixed a bug where Yahoo! would lose messages (and any other packet
	  really)
	* Correctly show the time when incoming Gadu-Gadu messages were sent
	  (Carl-Daniel Hailfinger)
	* Fixed crashes with glib 2.6
	* Fixed MSN crash when conversations time out after the conversation
	  window was closed
	* Fixed an html parsing bug, CAN-2005-0208

version 1.1.3 (2/17/2005):
	* CHAP authentication support for SOCKS5 proxies (Malcolm Smith)
	* ICQ offline messages are sent using your specified character
	  set instead of Unicode (Magnus Hult)
	* MSN HTTP method works with proxies using authentication (Bastien Durel)
	* Really fix the bug where buddies show as logged in for 49 thousand days
	* Buddy pounces containing '&' are saved correctly
	* Improved MSN error handling when the servers are unavailable
	* More MSN bug fixes
	* Fix some leaks
	* Fix "Find" in the log viewer so that it finds in all logs
	* Smileys not appearing at the end of lines has been fixed
	* Closing conversation windows no longer cancels active file transfers on
	  MSN (Felipe Contreras)

version 1.1.2 (1/20/2005):
	* MSN 'HTTP Method' fixed (Felipe Contreras)
	* Better handling of MSN's Individuals group and buddy status updates
	  (Felipe Contreras)
	* Fix a crash inviting MSN user to a chat when they're already there
	* AIM SecurID login support
	* Fix configuration of Jabber chat rooms on some servers
	* More MSN bug fixes (Felipe Contreras)
	* Fix queue messages to Docklet when not globally away (Robert McQueen)
	* Fix some leaks
	* The Autopackage now builds both the mozilla-nss and the gnutls
	  ssl plugins, and requires at least one of those libraries.

version 1.1.1 (12/28/2004):
	* Allow SILC authentication via public key if your key is password
	  protected (Michele Baldessari)
	* More MSN bug fixes (Felipe Contreras)
	* Drag-and-drop to conversation window file transfers work again
	* Disable the delete button on pounces that aren't saved yet anyway
	  (Kevin Stange)

version 1.1.0 (12/02/2004):
	New Features:
	* Binary relocable. Gaim will find its files even if it's installed
	  in a location other than the --prefix it was ./configured with.
	  Pass --disable-binreloc to ./configure to disable.
	* IRC now has fallback encodings, and tries harder to display
	  something useful during an encoding error.
	* New MSN protocol icon (Felipe Contreras)

	Bug Fixes:
	* Fix some leaks (Miah Gregory, Felipe Contreras)
	* Fix crashes when removing buddies in certain situations (Andrew Hart)
	* Eliminate MSN switchboard errors (Felipe Contreras)
	* Fix MSN buddy icon synchronization (Felipe Contreras)
	* Correctly display file transfer dialogs for filenames containing &, < or >
	* Correctly display MSN authorization dialogs for friendly names containing
	  &, < or >
	* Properly align the right-click docklet menu with the docklet icon in
	  *nix.
	* Fix a crash if the MSN buddy list is not available
	* Fix a bug in the request api (Gary Kramlich)

version 1.0.3 (11/11/2004):
	Bug Fixes:
	* Jabber authentication fixes (Michael Plump)
	* Yahoo buddy idle reporting is more accurate (Evan Schoenberg)
	* "Allow All" privacy setting works on Yahoo (Peter Lawler)
	* Fix a crash when dragging a buddy to the conversation entry area
	* Fix a crash removing chats from the buddy list
	* Correctly display buddy pounces for aliases with &, < or > in them
	* Correctly follow the per-conversation logging option

version 1.0.2 (10/19/2004):
	Bug Fixes:
	* MSN file transfers work on big endian machines (Jean-Francois Roy and
	  Evan Schoenberg)
	* Fixed the MSN signon crash with Miranda users in the buddy list
	* Fixed sending messages to MSN Web Messenger users (Damien Ayers)
	* Fixed some memory leaks in the MSN plugin (Evan Schoenberg)
	* Fixed a crash viewing certain MSN user profiles (Evan Schoenberg)
	* Fixed a crash sending a file on MSN when the file is unreadable
	* Fixed a crash deleting accounts (Andrew Hart)
	* Fixed a crash inviting to chats (Andrew Hart)
	* Fixed a bug in Yahoo privacy handling (Peter Lawler)
	* Fixed a crash trying to join a chat from the docklet when not signed in
	  to a chat-capable account (Daniel Atallah)

version 1.0.1 (10/07/2004):
	New Features:
	* Use the GNOME default browser when opening links if you're running GNOME
	  (Alex Duggan)
	* Added support for multiple addressbooks in the gevolution plugin
	  (Henry Jen).

	Bug Fixes:
	* Send-As menu duplicates less work (Dave West)
	* Can now see your own MSN buddy icon (Felipe Contreras)
	* Jabber roomlist fetches work again
	* Close buttons on tabs in existing conversations correctly reflect the
	  "show close buttons on tabs" preference (Nathan Fredrickson)
	* Fix to make the get_signon(buddy) perl plugin function work (Gregory C.
	  Harfst)
	* Fixed crashes when reloading the gevolution plugin (Henry Jen)
	* Fixed some memory leaks in the gevolution plugin.
	* Wrap at character boundaries if there is not enough space for a full word
	* 64 bit compile warning fixes

version 1.0.0 (09/17/2004):
	New Features:
	* Drag-and-drop buddy support for the Invite dialog (Stu Tomlinson)
	* Drag-and-drop buddy support for the Pounce dialog (Stu Tomlinson)
	* View Chat log available from the interface (Daniel Atallah)
	* Ability to receive offline messages in character encodings
	  other than ASCII (thanks to Nick Sukharev)
	* File transfer status messages printed to conversation
	  windows (Dave West)
	* Display file transfer messages when someone sends you a file
	  over AIM (Dave West)
	* Handle MSN buddy lists more sanely (Felipe Contreras)
	* Zephyr can use tzc to run from behind a firewall (Arun A Tharuvai)

	Bug Fixes:
	* Work around window manager stupidity with new dialog windows (Dave West)
	* Compile with gtk 2.5.x (Gary Kramlich)
	* Escape invalid characters in log names (Daniel Atallah)
	* Fix for clicking add in an msn chat with 2 or more people in your buddy
	  list (Daniel Atallah)

version 0.82.1 (08/27/2004):
	Bug Fixes:
	* Fix a crash when changing the preference for how to display buttons
	  on conversation windows
	* Remove a stray printf() when beginning new conversations and logging
	  is enabled

version 0.82 (08/26/2004):
	New Features:
	* Ability to set available messages for AIM
	  (Tools->Account Actions->Set Available Message...)
	* Ability to specify a custom character set for messages sent to ICQ
	  users and messages received from ICQ users
	* Ability to edit your current away message (Rhett Robinson)
	* Topics in the conversation window (not the topic field at the
	  top) with URLs will now appear as links (Stu Tomlinson)
	* File transfers appear in the file transfer window when they
	  are initiated rather than when they begin transferring (Dave West)
	* Instead of toggling slash commands on/off, you can now toggle
	  passing through unknown slash commands on/off.

	Bug Fixes:
	* Joining a Jabber chat no longer causes a crash (Stu Tomlinson)
	* Selecting a buddy icon for a brand new account no longer
	  causes a crash
	* Better file transfer error messages (Dave West)
	* Remotely canceled file transfers in MSN are now noticed, so that we
	  don't accidentally cancel the file transfer and crash Gaim
	  (Felipe Contreras)
	* Protocols that don't support joining chat rooms by name no longer
	  allow chat rooms to be added to the buddy list (Felipe Contreras)
	* Delayed messages and system messages no longer cause
	  sound events to be triggered (Nathan Fredrickson)
	* The chat invite button has a correct label (Stu Tomlinson)
	* The system log should leak fewer file descriptors (Ka-Hing Cheung)
	* Buddy list tooltips display in more appropriate positions when
	  using multiple monitors (Dave West)
	* Better parsing of URLs containing special characters
	* All users are shown when joining a Yahoo! conference (Bleeter Yaluser)
	* You now leave all Yahoo! conferences when you log out of Yahoo!
	* Buddy Icon updating bug fixed (Felipe Contreras)

version 0.81 (08/05/2004):
	New Features:
	* The autorecon plugin will somewhat remember state information(Yosef
	  Radchenko)
	* Visual display of ops/voice/halfops/so on in Chats (Stu Tomlinson)
	* Tab completion of slash commands in Chats (Stu Tomlinson)
	* gaim-remote can now manipulate status (István Váradi)
	* The text messages of Yahoo Audibles are now displayed, although
	  the audio and graphics are not.
	* Yahoo! away messages can be 255 characters long now

	Bug Fixes:
	* Gadu-Gadu should connect again (Andrew Wellington)
	* Novell fixes (Mike Stoddard of Novell):
		* Fixed reconnect crash
		* Fixed duplicate root folder bug
		* Fixed bug with folder ordering (on a first time login
		  folders were being added in reverse order).
	* Use ISO date format for the system log (Eduardo Pérez)
	* Long buddy lists with irc should cause flooding disconnects less
	  (Stu Tomlinson)
	* Better smiley substitution
	* Fix a crash related to auto-expanding contacts at the bottom of
	  buddy lists
	* Fix a crash on Solaris when changing or viewing information for
	  your AIM account (Format Screen Name, Change Email Address, etc.)
	* HTML in OSCAR buddy comments is now escaped (and not rendered)
	* Fix a crash when dragging a screen name to a conversation window
	  for that screen name
	* User-requested new conversation windows are now always given focus
	* Pasting HTML into Gaim from certain sources no longer results in
	  the spaces between some words being removed
	* The alias of a contact is now displayed in more places when the
	  alias of a buddy is not set
	* .gaimrc is no longer imported
	* Prevent a crash if you sign off and try to dequeue messages from
	  the away dialog (Kevin Stange)
	* Prevent a possible crash if gaim_gtkconv_write_conv is called
	  with who as NULL (Kevin Stange)
	* Prevent (null) or an empty string from being logged as the sender's
	  name if the sender no longer has an alias because the account is
	  signed off (Kevin Stange)
	* The auto-reconnect plugin will no longer attempt to reconnect an
	  MSN account if you were disconnected because you signed on from
	  another location (Stu Tomlinson)
	* On Solaris, chatting in IRC using the UTF-8 charset no longer gives
	  a "conversion failed" error for every message (Arvind Samptur)
	* ICQ offline messages should have the correct timestamp (Dave West)

version 0.80 (07/15/2004):
	New Features:
	* Ability to send files from the conversation window (Daniel Atallah)
	* Drag a file into the buddy list or a conversation to send it to that
	  buddy
	* Yet more new commands and features for SILC (Stu Tomlinson)
	* Gaim uses the new file chooser when compiled for GTK+ 2.4
	  (Fernando Herrera)
	* Support for the Epiphany web browser (Leonardo Serra)
	* Status messages in Gadu-Gadu (Andrew (proton) Wellington)
	* Parentheses are now displayed around the title and tabs of
	  conversations from offline accounts or parted chats.
	* Zephyr typing notification (Arun A Tharuvai)
	* Account dialog's columns are resizable (Eduardo Pérez)

	Bug Fixes:
	* The firefox browser option now works with firefox 0.9
	* Buddy icons in conversations no longer depend on the
	  buddy list
	* Fix for the bug where some buddies seemed logged in 4
	  thousand some odd days (Alan Ford)

version 0.79 (06/24/2004):
	New Features:
	* Display name changes are now shown in the conversation windows.
	  (Robert Mibus)
	* Get Info on Yahoo! now works for nonenglish profiles.
	  (Ambrose Li)
	* General "Get Info" improvements on Yahoo! and MSN (Ambrose Li)
	* Yahoo! Japan support. Click More Options and check Yahoo Japan
	  in the account editor, to use your Yahoo! Japan account
	* Gtk themes can now theme the Gaim buddy list independently of
	  other things (Stu Tomlinson)
	* Show timestamps now has a per-conversation option in addition
	  to the global one, bringing it in line with the other conver-
	  sation options (Stu Tomlinson)
	* Added MSN buddy icons (Felipe Contreras)
	* Added MSN file transfer (Felipe Contreras)
	* MSN's idle state now actually sets a buddy idle
	* Buddy pounce defaults are now more sane, and apply to the state the
	  buddy is currently in. For example, if the buddy is idle, set
	  "Return from idle" by default. The last action(s) used are the
	  defaults for the next pounce
	* Yahoo buddy icon support
	* Selected buddy icons will automatically convert to the appropriate
	  format for the protocol. (GTK 2.2 and higher only)
	* Dragging an image file into the Modify Account dialog will set that
	  as a buddy icon.
	* Development headers for compiling third-party plugins are now
	  installed. (Stu Tomlinson)
	* Headers for gaim-remote now reside in gaim/ instead of
	  gaim-include/.
	* Basic YCHT support, which allows joining Yahoo! Chats when
	  logged in using the web messenger method

	Bug Fixes:
	* Fixed Yahoo! authentication problems.  (Cerulean Studios)
	* Non-looping animated icons no longer cause Gaim to freeze
	* Flashing windows should work again for unix in window managers that
	  support the URGENT hint (Etan Reisner)
	* Better handling of character sets in RTF for Novell (Mike Stoddard of
	  Novell)
	* Contact list sync problems in Novell fixed (Mike Stoddard of Novell)
	* Fixed a crash in SILC that sometimes happened when resolving
	  the buddy list (Pekka Riikonen)
	* Parallel compiles of the perl plugin should work better
	  (Stu Tomlinson)
	* The disconnected UI op was called twice on connection errors. Now
	  it is only called once. (Evan Schoenberg)
	* Dragging into conversation windows works better
	* Protocol-specific settings for accounts were being removed whenever
	  the account was modified. Now they're only removed when the protocol
	  type changes, as it should be.
	* Zephyr bug fixes and memory leak plugs (Arun A Tharuvai)
	* Rewrite of MSN buddylist support, which fixed a known syncronization
	  bug and some others (Felipe Contreras)

version 0.78 (05/30/2004):
	New Features:
	* Support for the SILC protocol (http://www.silcnet.org/)
	  (Pekka Riikonen)
	* Option to suppress disconnect notification when using
	  the autoreconnect plugin (Christopher (siege) O'Brien)
	* Added support for dragging buddies from the buddy list into the
	  Add Buddy Pounce dialog
	* Pounce notification now includes time (Mike Lundy)
	* The history plugin now shows history for chats in addition to IMs
	* Menu item to view conversation logs (Tom Samstag)
	* Conversation and chat sizes automatically saved (Stu Tomlinson)
	* Added support for Novell privacy settings (Mike Stoddard of Novell)
	* Added ability to initiate multi-user conferences (chats) in Novell
	  (Mike Stoddard of Novell)
	* Find and Save buttons on the debug window (Stu Tomlinson)
	* Plugin Actions menu (Christopher (siege) O'Brien)
	* Plugins can now add entries to the right-click menu of a group or chat
	  (Stu Tomlinson and Christopher (siege) O'Brien)
	* Hyperlink colors are now themeable via your ~/.gtkrc-2.0 file

	Bug Fixes:
	* Compiles again with gcc 2.96 (Ignacio J. Elia)
	* Gtk2.0 compatibility fixes (Tim Ringenbach)
	* Many documentation updates (Jonathan Champ, Gary Kramlich,
	  Stu Tomlinson, and Kevin Stange)
	* Yahoo works on 64 bit machines (Gary Kramlich)
	* Zephyr works on 64 bit machines (Arun A Tharuvai)
	* Novell 64bit fixes, better error messages, and buddy list sync fixes
	  (Mike Stoddard of Novell)
	* Novell protocol works on big endian machines (Novell)
	* Massive rewrite of MSN support, which should fix a number of issues
	  and make errors easier to interpret (Felipe Contreras)
	* Fixed a privacy-related bug in MSN that affected blocking/permitting,
	  which was due to case-sensitive string comparisons (Gudmundur
	  Olafsson)
	* Fixed an MSN HTTP method bug where MSN would queue data indefinitely.
	  (Andrew Wellington)
	* All known MSN formatting bugs were fixed.
	* Overly long messages and paging cell phones in MSN no longer cause
	  disconnects (Felipe Contreras)
	* Several bug fixes for MSN's MSNSLP and MSNObject support (Finlay
	  Dobbie)
	* ALT-F works correctly in the System Log Viewer (Stu Tomlinson)
	* New tabs should scroll correctly again (Tim Ringenbach)
	* Dialogs opened from a conversation window are now closed when
	  the conversation window is closed, preventing a crash (Kevin Stange)
	* Copy/paste encoding fixes (Joe Marcus Clarke)
	* IRC disconnect crash fix (Luciano Miguel Ferreira Rocha)
	* Ampersands in links should work correctly (Tim Ringenbach)
	* DirectIM and IM Image support for AIM are greatly improved
	  (Tim Ringenbach)
	* Gadu-Gadu updates (Andrew Wellington)
	* Print Gadu-Gadu messages to the debug window instead of the console
	* Updated and standardized blist signals (Gary Kramlich)
	* Made the recieve-*-msg signals match the sending ones (Stu Tomlinson)
	* The idle time for the buddy-idle and buddy-unidle signals should
	  be correct again.

	Preference Changes:
	* Added "Conversation placement - By conversation count"
	* Added a "none" smiley theme to replace the "Show graphical
	  smileys" option
	* Replace default formatting preferences with a dialog to set a
	  default formatting in a WYSIWYG manner.
	* Removed "Show logins in window," default to yes
	* Removed "Send URLs as links," default to yes (in protocols that
	  support HTML)
	* Removed "Show URLs as links," default to yes
	* Removed New window height & width and Entry field height for Chats &
	  IMs, sizes are now saved automatically
	* Removed "Tab-complete nicks" default to yes
	* Removed "Old-style tab completion", no longer supported
	* Removed "Sending message removes away status", default to no
	* Removed "Show numbers in groups", default to yes
	* Removed "Icons on tabs", default to yes
	* Removed "Sounds when you log in", default to no
	* Removed "Seconds before resending autoresponse", default to 600
	  seconds
	* Removed "Send autoresponse in active conversations", default to no
	* Removed "Show people joining in window", default to yes
	* Removed "Show people leaving in window", default to yes

version 0.77 (04/22/2004):
	New Features:
	* The System Log returns (Ka-Hing Cheung)
	* Added a conversation-drag-ended signal (Etan Reisner)
	* Reorganized and cleaned up the MSN protocol plugin (Felipe Contreras)
	* Added the -c option to specify location of the .gaim directory,
	  removed the outdated -f option that no longer had any effect (Daniel
	  Atallah)
	* Novell GroupWise protocol support added (Novell)
	* WYSIWYG improvements (Tim Ringenbach)
	* WYSIWYG editing for user info (Jon Oberheide)
	* Rich-text copy and paste
	* Plugins can now add menu items to the buddy context menu
	  (Christopher O'Brien)
	* Plugins can now add preferences (Gary Kramlich)
	* The TOC protocol is no longer built by default. The plugin is not
	  being properly tested and is no longer officially supported.
	* Bumped up the plugin API version number, and added version numbers
	  for loader plugins and protocol plugins. Authors will want to
	  update their plugins, and possibly use GAIM_PLUGIN_API_VERSION,
	  GAIM_PRPL_API_VERSION, and GAIM_LOADER_API_VERSION constants.
	* Zephyr error reporting works (Arun A. Tharuvai)
	* Zephyr deals with non-utf8 characters (Arun A. Tharuvai)

	Bug Fixes:
	* Formatting in the Log viewer is fixed (Kevin Stange)
	* Save Conversation works again (Kevin Stange)
	* The Clear button in privacy works (Robert Mibus)
	* MSN error reporting works again (Stu Tomlinson)
	* MSN e-mail notifications should no longer cause Gaim to crash
	  (Felipe Contreras)
	* Fixed an infinite loop bug that would sometimes cause MSN to lock
	  up (Nickolai Zeldovich)
	* All away messages should now show up in tooltips
	* Removing zephyr buddies no longer crashes (Arun A. Tharuvai)

version 0.76 (04/01/2004):
	New Features:
	* WYSIWYG text input (with much help from Gary Kramlich and Kevin
	  Stange)
	* Ability to be invisible on AIM
	* Chatroom list support (Tim Ringenbach)
	* Added auto-completion for screen names to the New Instant Message and
	  Get User Info dialogs.
	* Non-ascii character support in AIM chats (Uli Luckas and Marco Ziech)
	* Vastly improved browser opening, with tab support! (Nathan
	  Fredrickson)
	* Added support for connecting to MSN using the port 80 method.
	* Support for Mozilla Firefox (Chris Friesen and Nathan Fredrickson)
	* Added protocol-specific preferences (Gary Kramlich)
	* Local IP address information can be changed in Preferences
	  (Tim Ringenbach)
	* Improved local IP address detection (Tim Ringenbach)
	* Offline accounts in account drop-down lists are now greyed (Etan
	  Reisner)
	* Improved accessibility support for screen readers and other
	  accessibility tools (Marc Mulcahy)
	* Improved accessibility in conversation windows (Nathan Fredrickson)
	* Keyboard access to context menus via Shift+F10 (Marc Mulcahy)
	* Core/UI split event loop code. (Scott Lamb)
	* Added improvements to the multi-field request code, including
	  required fields and account fields.
	* Moved more dialogs to the request API for interface consistency
	  (Send Message, Get User Info, and Insert Link dialogs)
	* Jabber file transfer
	* IRC file transfer (Tim Ringenbach)
	* Added a hidden preference for disabling buddy list tooltips or
	  changing the pop-up delay in prefs.xml.
	* Moved translation news to po/ChangeLog

	Bug Fixes:
	* Changes in AIM/ICQ server-side buddy lists take
	  precedence over the local buddy list
	* Significant work on the Zephyr plugin (Arun A. Tharuvai)
	* You can now use :/ as a smiley safely (Nathan Owens)
	* Various buffer overflow fixes (Stefan Esser)
	* Tabs now stay green when they are supposed to (Etan Reisner)
	* Fixed a bug where only the first user in a chat room list was removed
	  sometimes when trying to remove a group of users (Tim Ringenbach)
	* Clearing an AIM buddy icon actually removes it from the server,
	  icons changes in the account editor do not take effect if the
	  cancel button is used (Stu Tomlinson)
	* Improved chat parting logic (Tim Ringenbach)
	* Yet Another IRC channel user duplication bugfix (Tim Ringenbach)
	* Deleting an account while modifying it will no longer crash gaim.
	* Only one account preference window will now appear per account when
	  clicking Modify.
	* Aliases are now shown alongside the screen name in the message
	  queue window. (Kevin Stange).
	* TCL Plugin API changed
	* The mobile icon on MSN users is now removed when the person disables
	  mobile paging (Stu Tomlinson)
	* Removing invalid buddies in MSN with a space in their name no longer
	  causes a disconnect (Stu Tomlinson)
	* Multiple MSN chats should now work (Robert Mibus)
	* Added new MSN error codes and fixed an incorrect one (Stu Tomlinson)
	* Incoming colors are now processed correctly in MSN.
	* Conversation placement by account now works correctly with both
	  chats and IMs, and takes the Combine Chats and IMs option into
	  consideration.
	* Minor tweaks to the list box in the multi-field request dialogs
	  so they work without a label and scrollbar (Pekka Riikonen)
	* Hitting enter in a multi-field request dialog when a textfield has
	  the focus no longer ignores the changed text in the textfield
	  (Gary Kramlich)
	* The Disconnect dialog no longer raises and gains focus each time
	  a disconnected account is added (Ka-Hing Cheung)
	* Gadu-Gadu might actually connect again (Ignacy Gawedzki)
	* Buddy pounces for an account are removed when the account is
	  deleted (Gary Kramlich)
	* Various bug and memory leak fixes (Gary Kramlich)
	* Assorted SSL crashfixes
	* --enable-debug no longer breaks compilation when using gtk 2.4,
	  which also broke garnome.
	* Tooltips shouldn't crash now (Daniel Atallah)

version 0.75 (01/09/2004):
	* New Yahoo! auth method
	* Yahoo! file transfer (Tim Ringenbach)
	* Yahoo! chat joining fixes (Tim Ringenbach)
	* Persons can auto-expand when hovering your mouse over it
	* Improved i18n support for MSN email notification (Felipe Contreras)
	* Jabber SASL PLAIN support
	* Improved Jabber MUC (Chat) support
	* Fixed an MSN login bug some people likely experienced (Felipe
	  Contreras)
	* Touch-up various dialogs to follow the Gnome Human Interface
	  Guidelines more closely (Steven Garrity, Nathan Fredrickson, and
	  Ka-Hing Cheung)
	* Works better with all-black gtk themes (Etan Reisner)
	* Mozilla Firebird support (Chris (darth_sebulba04))

version 0.74 (11/25/2003):
	* Sort-by-size log sorting fix
	* Log directory umask fix for users of gaim-remote
	* Fix Jabber room creation on MUC servers.

version 0.73 (11/21/2003):
	* New Logging format and code:
		* fixes i18n issues with logs
		* compatible with old logs
		* hopefully fixes segfault in viewing logs
	* New disconnected account dialog (Thanks, Daniel Atallah)
	* Fixes several Jabber bugs
	* Fixes the bug where some dialogs would crash when spell checking was
	  enabled. Closes #827930.
	* Fixed unblocking of users in MSN (Robert Mibus)
	* Fixes outgoing mobile pages on MSN.
	* The border on the close buttons on inactive tabs are no longer shown,
	  thanks to a fix used by Galeon.
	* Compatible with autoconf 2.58.
	* Cleaned up gtkspell-related code (Robert McQueen)
	* Changed the parameters for the received-chat-msg signal.
	* Added a Release Notification plugin

version 0.72 (10/31/2003):
	* Added a search feature to conversations.
	* Added an option to remove the formatting toolbar, both globally and
	  on a per-window basis (Nathan Fredrickson)
	* Added a drop shadow to the buddy list tooltip
	* Smileys are copyable
	* Fixed the ICQ login crash
	* Fixed a crash in the Add Chat dialog when selecting an
	  account that doesn't support chats. Closes bug #821606.
	* Fixed a bug where new MSN accounts without buddies added wouldn't
	  connect.
	* Fixed a crash when deleting an account that has IMs or chats open.
	  Closes bug #821630.
	* Smileys have background colors
	* If SSL is not enabled, MSN will load, but error on connect.
	* Disable Jabber SASL auth until the standard stabilizes

version 0.71 (10/09/2003):
	* The right-click menu for e-mail links now presents a "Copy E-Mail
	  Address" item
	* Fix sort by idle to behave as it did pre-contact support (David
	  Smock)
	* Display AIM away messages in the tooltip for buddies when
	  they are away
	* Support for Buddy Comments for AIM and ICQ buddies
	* Window icons are now set as buddy icons or status icons
	* Get User Info in MSN and Yahoo now return an error indicating that
	  the information doesn't exist if the profile is empty (parts by
	  Nathan Poznick)
	* Added startup notification support for window managers that support it
	* The protocol icon for an account in the accounts window will now
	  "pulse" when signing the account on.
	* Zephyr formatting fixes (Arun A. Tharuvai)
	* Zephyr can connect to chats (Karsten Huneycutt)
	* SSL support can now be provided by third party plugins.
	* Multiple copies of gaim installed at different locations no
	  longer attempt to load the same, possibly incompatible plugins
	  (Robert McQueen)
	* Implemented another new Yahoo! authentication method
	* Fixed a bug displaying Chinese MSN messages (Ambrose C. LI).
	* Additional fixes and checks for the perl build process (Sean Burke).
	* Massive core/UI splitting.
	* Re-write of Jabber protocol plugin
	* Conversation API changes.
	* Some plugins must be updated due to code variable changes,
	  function name changes, and change of behavior for certain
	  functions.

version 0.70 (09/28/2003):
	* Implemented Yahoo's new authentication method (Cerulean Studios)
	* Protocol plugins that have plugin dependencies now load correctly.
	* Perl installs where it's told to a bit more correctly.
	* Robert "Robot101" McQueen cleaned and core/UI split IM
	  image support.

version 0.69 (09/24/2003):
	* Added Contact (aka Person, aka Meta-Contact, aka Buddy Merging, etc)
	  support
	* Added MSN 6 smileys.
	* Added animated smiley support (Ka-Hing Cheung)
	* Added SSL support, compatible with GNUTLS and Mozilla NSS.
	* Added plugin IPC.
	* Added support for gettext 0.12.x.
	* Updated MSN support to the MSN Protocol version 9.
	* Jabber now supports SSL
	* Yahoo now shows people using the java chat client (Tim Ringenbach)
	* Yahoo chat and conference (Tim Ringenbach)
	* Yahoo ignore support (Jesse Farmer (farmerje))
	* Yahoo idle times displayed, long buddy lists work, sms users,
	  and other improvements (Tim Ringenbach)
	* The accounts window now shows offline accounts as greyed out, and
	  online accounts as colored.
	* Fixed the text replacement plugin.
	* Fixed all known signal problems in perl.
	* The right-click menu for conversation tabs now shows the tab icon
	  and status, if tab icons are enabled. (Jesse Farmer)

version 0.68 (09/01/2003):
	* Removed the old event system and replaced it with a much better
	  signal system.
	* Added plugin dependency support.
	* Rewrote the Perl plugin. All old scripts will break, but it offers
	  a much better API for new scripts.
	* Yahoo color support (Tim Ringenbach (marv_sf))
	* Yahoo and MSN get info support (Nathan Poznick)
	* Fixed Jabber registrations.
	* Fixed a problem where pouncing two users with the same name
	  appeared in the same conversation window, and other related
	  problems. (Robot101)
	* Corrected problems with proxy preferences.
	* Mailchk.c and simple.c compile again (Paul A (darkrain))

version 0.67 (08/14/2003):
	* Brought back the message notification plugin (Brian Tarricone)
	  You'll need to reconfigure your settings for this plugin
	* IRC protocol plugin rewritten (Ethan Blanton)
	* New IRC protocol icon (Nuno Donato)
	* Protocol and status icons now optionally appear on tabs.
	  (Etan Reisner)
	* Various dialog rewrites (Jabber vCard, Add Group, Alias Chat,
	  Rename Group, Privacy)
	* Shows "hiptop" icon for AIM buddies using hiptop
	  devices (Robey Pointer)
	* Privacy core/UI split.
	* Conversation placement by group now applies to chats in the buddy
	  list as well.
	* Events in a conversation (user logged in, logged out, window closed,
	  etc.) now grey the tab.
	* Various bug fixes (larne from irc, Tim Ringenbach, Bjoern
	  Voigt, Paul A (darkrain))

version 0.66 (07/18/2003):
	* Freebsd compile fix (Matthew Luckie)
	* .spec file improvements (Ethan Blanton)
	* Added a gaim-remote man page (Robert McQueen)
	* The Remote Control plugin no longer adds duplicate groups to your
	  buddy list.
	* Servers and ports are now imported correctly in MSN.
	* Core/UI split the core initialization and shutdown.
	* MSN messages with newlines are now sent correctly to MSN clients.
	* Fix some sound initialization stuff
	* Fix saving and import of default away message

version 0.65 (07/16/2003):
	* Massive internal core/ui splitting
	* New account dialog
	* Preferences moved to ~/.gaim/prefs.xml
	* Account information moved to ~/.gaim/accounts.xml
	* Pounces moved to ~/.gaim/pounces.xml
	* Added protocol icons to various drop-down boxes
	* New Send IM buddy icon merged from Ximian Desktop 2
	* Fixed "Sort by Status" crash
	* Fixed the MSN signon crash
	* Fixed the MSN add buddy crash
	* Fixed the MSN empty buddy list bug
	* Fixed all known MSN chat bugs
	* Fixed HTTP redirect handling in smiley retrieval. This fixes the
	  problems with some smiley themes.
	* Chats in MSN can now be initiated by right-clicking a buddy and
	  choosing Initiate Chat.
	* MSN Alerts and incoming MSN pages no longer pop up several error
	  dialogs
	* Ability to view iChat "Available" messages for AIM
	* Stores your buddy icon on the server for AIM
	* Support for non-ascii characters with Yahoo! Messenger
	* Focus returns to the input box when you click elsewhere, like it used
	  to
	* New typing notification icons from Ximian

version 0.64 (05/29/2003):
	* Buddy list sorting in buddy list preferences.
	* Improved debug window with timestamps and pause buttons.
	* New core/ui split notification and request APIs.
	* New mail notification dialog.
	* Several bug fixes in MSN.
	* Conversation window buddy icon bugs were fixed.

version 0.63 (05/16/2003):
	* A rewrite of the plugin API. Plugin authors will need to change their
	  code based off the changes found in other plugins.
	* Perl script support is now provided in the perl plugin.
	* Debugging is core/ui split, and has a new API with support for
	  debug levels and categories.
	* Support for adding chats to your buddy list.
	* MSN protocol plugin was rewritten, has experimental buddy icon
	  support, and MSN Mobile support.
	* Buddy list speed enhancements (Thanks Ethan Blanton).
	* Napster protocol updates (Thanks Auke Kok).

version 0.62 (04/23/2003):
	* Keyboard shortcuts in the buddy list work again (Thanks Joe
	  Clarke).
	* Support for Jabber XHTML messages
	* Ability to re-request authorization from ICQ and Jabber users by right
	  clicking on them in your buddy list.
	* Improved Zephyr internationalization.
	* Bug causing 'Hide on Send' windows to be lost forever fixed.
	* Iconified windows are now raised properly.
	* Dates printed for old/offline messages.
	* Some assorted crash bugs fixed.

version 0.61 (04/07/2003):
	* Split the buddy pounce core and UI, and rewrote the UI for it.
	* Removed folder icons and excess space from the buddy list (Thanks
	  Dave Camp)
	* Fixed a bug involving dragging buddies and groups
	* Re-implemented the logout icons.
	* New icons for "away" and "aol" (Thanks, Moses Lei)

version 0.60 (04/04/2003):
	Core:
	* Auto-loading protocol plugins.
	* Plugins dialog and perl script menu merged into preferences.
	* Don't auto-login if an existing Gaim session is already
	  running.
	* Moved "privacy preferences" to Tools menu.
	* -n, --loginwin option to disable autologins.
	* Added support for gettext 0.11.x.
	* Added support for automake 1.6.
	* aim:// URI's supported with gaim-remote command.
	* Quit Gaim remotely with gaim-remote. (Thanks, John Silvestri)
	* Added rudimentary support for X11R6 session management. (Thanks,
	  Robert McQueen)
	* Conversation backend and UI are now separated. (Thanks,
	  Christian Hammond)
	* Asynchronous, non-blocking, DNS function (Thanks, Nicolas
	  Lichtmaier)
	* As a side effect of the above: IPv6 support. Tested only with IRC
	  (you can receive ipv6 chat requests from irssi!).

	Plugins:
	* Tray icon plugin--replaces the old GNOME applet. You'll need
	  the panel Notification Area applet (aka system-tray-applet)
	  for GNOME 2, or the Kicker for KDE 3.1. (Thanks, Robert
	  McQueen, Nicolás Lichtmaier, Kristian Rietveld, Ari Pollak &
	  Patrick Aussems)
	* Added GAIM::remove_event_handler and made set_info short
	  circuitable in perl. (Thanks, Ryan McCabe)
	* event_del_conversation for plugins. (Thanks, Bill Tompkins)
	* Notify.c plugin rewritten; check its configure dialog. (Thanks,
	  Etan Reisner)
	* Buddy Ticker made a plugin.
	* Idle Maker added to source.
	* Fortune profile added to source.

	AIM/ICQ:
	* TOC no longer compiles statically by default--use OSCAR.
	* ICQ plugin no longer gets built--use OSCAR.
	* Server-stored buddy lists for ICQ with full support for
	  authorization (Thanks, Mark Doliner)
	* File send/receive support for Aim over Oscar (Thanks, William T.
	  Mahan and Mark Doliner)
	* Non-direct connect typing notification for AIM over OSCAR.
	  (Thanks, Mark Doliner)
	* Allow only people in buddy list privacy option added for AIM.
	* Full ICQ info reading support. (Thanks, Vincas Ciziunas)
	* Support for synchronizing group renames on server.  Group
	  rename server synchronization for AIM.  Server-side
	  synchronization for moving individual AIM buddy to new
	  group improved. (Thanks, Mark Doliner)
	* Ability to add screenname@mac.com people to AIM buddy lists.
	  (Thanks, Graham Booker)
	* Ability to change ICQ password. (Thanks, Mark Doliner)
	* Option to have AIM notify you if you have
	  unread mail. (Thanks, Mark Doliner)
	* Parse URL messages, Contact Sending and Pager Messages
	  in ICQ. (Thanks, Mark Doliner)
	* use snprintf instead of sprintf. (Thanks, William T. Mahan)
	* Fixed crashbug on empty rvous requests. (Thanks Brandon Scott
	  (Xeon) for pointing this out, and Matt Pandina for the patch)
	* Nice Oscar changes--mostly internal. (Thanks, Mark Doliner)

	IRC:
	* Added more IRC slash commands -- /W, /VERSION, /MODE, /CTCP stuff,
	  -- and other cool IRC enhancments. (Thanks, Jonas Birmé)
	* IRC's /topic with no argument displays the current topic (Thanks,
	  Mark Doliner)
	* DCC File Receive support for IRC.
	* Optional password on IRC accounts. (Thanks, Christian Hammond)
	* Added half-op support.

	Jabber:
	* Jabber invisibility and permanently cancel sending on-
	  line status to Jabber buddies.
	* Jabber roster updated on group renames.
	* Fixed a possible segfault when signing off Jabber. (Thanks,
	  Craig Boston)
	* Improved typing notification support for Jabber and
	  Yahoo! (Thanks, Nathan Walp)
	* File receive support for Jabber. (Thanks, Nathan Walp)

	MSN:
	* MSN users are notified when the other party closes the conversation
	  window. (Thanks, Christian Hammond)
	* File receive support for MSN. (Thanks, Christian Hammond)

	Internationalization:
	* Now using libiconv for better i18n support (Thanks, Junichi
	  Uekawa)
	* Lots of i18n fixes (Thanks Matt Wilson, Ethan Blanton, A Lee)
	* Correct i18n handling for many parts of AIM/ICQ, including
	  instant messages, away messages, and profiles (Thanks,
	  Ethan Blanton)
	* Improved MSN internationalization (Thanks, A Lee)

	Other:
	* Optionally uniquely colorize nicks in chats
	* Add / Remove buddy menu item added to the chat users list
	  (Thanks, Jonas Birmé)
	* View log button in conversation toolbar (Thanks, Etan Reisner)
	* Option to log IMs and Chats seperately. (Thanks, Etan
	  Reisner)
	* Removed Ctrl-C binding for color
	* Fix first message in tab not displaying bug (Thanks, Etan Reisner)
	* Changed some default options
	* Updated desktop and window icons (Thanks, Robert McQueen)
	* Switch the .desktop file to the new KDE/GNOME common vfolder
	  format (Thanks, Robert McQueen)
	* Removed all deprecated GTK calls.  Now 100% GTK 2. (Thanks Nathan
	  Walp, Christian Hammond, Ari Pollak, Ethan Blanton, Robert McQueen)
	* Read proxy environment variables. (Thanks, Christian Hammond)
	* Fixed security vulnerability with manual browser option (Thanks,
	  Robert McQueen)
	* Can get info for ICQ and Jabber users from the "Edit
	  Buddies" tab (Thanks, Brian Bernas)
	* Code cleanups and fixes (Thanks, Federico Mena Quintero and
	  Ka-Hing Cheung)
	* Word-wrapping on mail notification text (Thanks, Andrew Molloy)
	* Generic File Transfer PRPL interface (Thanks, Christian Hammond)
	* Better supression of auto-responses (Thanks, Joshua Blanton)
	* Drag-and-drop tabs in conversations, and multiple windows with tabs
	  in each (Thanks, Christian Hammond)

version 0.59.9 (03/01/2003):
	* Updated zh_TW.po file (Thanks breeze833)
	* Fix an oscar bug that caused some messages from
	  AOL 8.0 to be dropped (Thanks Mark Doliner)
	* Changed "openprojects" to "freenode" in irc.c
	* Fixed charset conversion on systems which use a BOM for UCS-4
	  (Thanks, Alfredo Pen~a, Ethan Blanton)
	* Fixed a typo in the man page (Thanks Eric S. Raymond)

version 0.59.8 (01/06/2003):
	* Ripped out all gtk2 support (Thanks Nathan Walp).
	* Fixed smiley related segfault (Thanks Robert McQueen)
	* Yahoo! can connect again

version 0.59.7 (12/21/2002):
	* Yahoo i18n fix (Thanks Ethan Blanton).
	* Fixed a bug in escaping saved passwords (Thanks
	  Eric Timme)
	* Fixed an overflow bug in perl script autoloading
	  (Thanks David Kaelbling)
	* Some build fixes for those using stricter compilers,
	  notably MIPSpro (Thanks David Kaelbling)
	* Fixed a bad argument to accept() calls (Thanks David
	  Kaelbling)
	* Fixed crashbug on empty rvous requests (Thanks Brandon Scott (Xeon))
	  for being the first to point this out.

version 0.59.6 (11/07/2002):
	* Fixed a segfault introduced in 0.59.5 when gtk
	  fails to read the ~/.gtkrc or reads it but fails
	  to create a style from it.
	* Jabber conference timestamps are no longer gigantic

version 0.59.5 (10/14/2002):
	* Fixed a Yahoo! segfault (Thanks, Craig Metz)

version 0.59.4 (10/06/2002):
	* Removed color keybinnding altogether.
	* Added a horizontal scrollbar to Edit page of
	   buddy list. (Thanks, David Fallon)
	* Various bug fixes ((Thanks to (in no particular order)
	  Ethan Blanton, Mark Doliner, Luke Schierer)
	* i18n fixes (thanks, A Lee)

version 0.59.3 (09/14/2002):
	* Reversed patch that accidentally caused Yahoo
	  not to connect--for implementation reasons
	* Changed "color" binding to Ctrl-K.
	* Unaliaising a person in the "Online" tab will show up
	  in the "Edit" tab as well (Thanks, Jason Willis)
	* Internationalization fixes, esp. with UTF-8 locales
	  (Thanks Matt Wilson and Ethan Blanton)

version 0.59.2 (09/09/2002):
	* Japanese translation updated (Thanks, Junichi Uekawa)
	* Won't crash when you set your MSN Friendly name to an
	  empty string.
	* Default manual browser command changed to reflect the
	  fix in 0.59.1
	* Fixed the non-manual browser settings which were broke in
	  0.59.1 (Thanks, Chris Blizzard)
	* Improved MSN internationalization (Thanks A Lee)
	* Smiley lookup will search for longest match for smilies
	  like :-(( (Thanks Eric Melski)
	* When an IM image is clicked, don't open the browser (Thanks
	  Ari Pollak)
	* Prevent a possible crash in unhide_buddy_list() (Thanks Ari
	  Pollak)
	* Fixed a compilation problem on systems without iconv.
	* GtkIMHtml can be set to render font sizes as point size
	  or AIMish relative sizes -- no more huge Yahoo fonts. (Thanks
	  Ka-Hing Cheung)
	* Fixed a bug with regard to Jabber resources (Thanks Nathan
	  Walp)
	* Fixed a possible segfault when signing off Jabber (Thanks
	  Craig Boston)
	* Word-wrapping on mail notification text (Thanks, Andrew Molloy)
	* Strip trailing and leading spaces from MSN/Yahoo names (Thanks,
	  Arun Tharuvai)

version 0.59.1 (08/25/2002):
	* Created a gtk1-stable branch for GTK+ 1.2 bugfix releases.
	  Development will continue in our main branch in GTK+ 2 only.
	* Fixed a security bug in the manual browser setting (Thanks
	  Robert McQueen)
	* Now using libiconv for better i18n support (Thanks Junichi
	  Uekawa)
	* Will work with Perl 5.8 (thanks, Timothy Lee and Dan
	  Colascione)
	* Fix for HTTP proxies (thanks, Ethan Blanton)
	* Read proxy environment variables. (thanks, Christian Hammond)
	* Use the pretty gaim.png for our menu entry.
	* Added support for gettext 0.11.x.

version 0.59 (06/24/2002):
	* Squashed a bug in buddy right-click menu handling
	  that crashed Gaim.  In the process: found and
	  eliminated some memory leaks.
	* Fixed a significant applet leak
	* Can now change Jabber password on server (Thanks,
	  Nathan Walp)
	* Certain types of Jabber presence errors no longer
	  falsely show a buddy on-line.  Instead now a "broken
	  light-bulb" icon is shown and the error status is
	  available via "Get Away Msg"  (Thanks and a tip o'
	  the hat to Christian Hammond for the graphic)
	* Conversation struct has pointer to toolbar (thanks Brent
	  Priddy and Paul Miller)
	* Zephyr fixes (thanks, Arun A. Tharuvai)
	* Aliases in buddy ticker
	* Perl scripts can play Gaim sounds (thanks Andrew Rodland)
	* Internal sounds can be played by commands (thanks Lex Spoon)
	* Auto-login item in applet menu (thanks Chris Boyle)
	* Fixed MSN "Unkown Error Code", "Already there", and
	  "Already in opposite list" errors
	* Changed "Play sound" button to "Mute" button
	* You can now have "reserved" chars in IM and proxy passwords
	* Jabber now has typing notification  (Thanks, Nathan Walp)
	* Improved support for Jabber resources  (Thanks, Nathan Walp)
	* Fixed problem with Gaim crashing on non-ASCII Jabber buddy
	  aliases (Jabber "name" attribute) chars  (Thanks, Ho-seok Lee)
	* Plugged memory leaks in Jabber plug-in
	* Fixed problem with Jabber away status not being propagated to
	  conference rooms for jabberd (server) v1.4.2 and above
	* Chat room buddy lists are now sorted independent of case
	* Added capability for protocol-specific edit buddy menu entries
	* Can now remove a Jabber buddy roster item from the server
	  entirely
	* Gaim can now handle messages from Mac ICQ and Miranda ICQ
	  (Thanks, Mark Doliner)
	* Added Mozilla to browser options and changed KFM to
	  Konqueror.
	* Can now set the server and port for MSN and Napster
	* MSN Internationalization (Thanks Felipe Contreras and
	  countless, countless others)
	* E-mail addresses are no longer truncated when there is a '.' at
	  the end.

version 0.58 (05/13/2002):
	* Better applet transparency
	* Option to raise buddy list on signons/signoffs
	* Formatting of incoming MSN messages
	* Get Info from menu multiple-account-aware (thanks
	  Brian Bernas)
	* Hide and unhide functions for the filectl plugin.
	  (Thanks, Ari Pollak)
	* Added helpful stuff to the Help menu.
	* Self-aliasing from the account editor.
	* Better selection in GtkIMHtml (Thanks Ben Miller)
	* A warning when your OSCAR buddy list is too long
	  (Thanks, Mark Doliner)
	* ICQ status messages in OSCAR (Thanks, Mark Doliner)
	* Play sound when your name is said in a chat
	* Approval dialog for Jabber when somebody wants to
	  subscribe to user's presence. Also gives user the
	  opportunity to add that buddy if not already on the
	  user's buddy list.
	* Jabber "Change buddy group" roster synchronization now
	  works again.  (This was unknowingly broken when the
	  "out-sourced" Jabber libs were upgraded in 0.56)
	* Invalid Jabber I.D.'s no longer crash Gaim.  User now
	  notified with pop-up's.
	* Jabber Buddy sign-on time support, added in 0.57,
	  removed until and unless and inconsistency can be
	  resolved. (Thanks, Nathan Walp)
	* Bug-fix for potential buffer overflow in Jabber
	  plugin. (Thanks, rwscott)
	* Tempfiles used for secure MSN/HotMail login (added in
	  0.57) are now themselves created securely.
	* Secure MSN logins (added in 0.57) no longer blow up
	  on Solaris.
	* Timezone support improved.

version 0.57 (04/25/2002):
	* New authorization method for Yahoo!
	* Jabber will tell you when your buddies signed on (Thanks
	  Nathan Walp)
	* Jabber improvements (Thanks, Nathan Walp)
	* More keyboard shortcuts
	* event_chat_recv takes char**'s, and event_im_recv takes
	  a *guint32 for flags
	* Secure hotmail login for MSN (thanks for the tips,
	  Scott Werndorfer)

version 0.56 (04/11/2002):
	* Shell-like send history binded to Ctrl-Up and Ctrl-Down
	* libjabber upgraded to most recent stable version
	* Buddylist looks a little better
	* Fixed MSN privacy settings
	* Group deletion fix (Thanks Mark Doliner)
	* Alias/Group syncronization for Jabber (Thanks JSeymour)
	* Fixed broken signal handling in gdm-started GNOME sessions
	  (Thanks Jim Seymour, Vann, Robert McQueen)
	* Oscar group syncronization (Thanks, Mark Doliner)
	* ICQ Authorization via Oscar (Thanks, Mark Doliner)

version 0.55 (03/29/2002):
	* Jabber improvements (Thanks Jim Seymour)
	* Various sound cleanups (Thanks Robert McQueen)
	* Login process shown in single window (Thanks Michael
	  Golden)
	* Can reorder your accounts in the account editor (Thanks
	  Luke Schierer)
	* Shows "mobile" icon for Oscar buddies using mobile
	  devices (Thanks Mark Doliner)
	* Fixed bug in MSN smilies that crashed PPC (and other?) platforms
	* HTTP Proxy settings now HTTP compliant (Thanks Robert McQueen)
	* Speling corections (Thanks Tero Kuusela)
	* Oscar list icon fixes (Thanks Mark Doliner)
	* Oscar idle times work again (Thanks Mark Doliner)
	* Protocol icons on Edit Buddies tab (Thanks Christian Hammond)

version 0.54 (03/14/2002):
	* Compiles without GdkPixbuf again
	* GtkIMHtml will refresh when you set a new GTK+ theme
	* Improved Yahoo! typing notification (thanks Brian Macke)
	* Prompt to authorize MSN buddies who added you while you
	  were offline (Thanks Jason Willis)
	* Option to globally disable Buddy Icon animation (Thanks
	  Luke Schierer)
	* Numerous bugfixes
	* Yahoo! will tell you when your buddies are playing Yahoo!
	  games and give you the ability to join them
	* Yahoo! can receive offline messages
	* IRC can do DCC chat.
	* IRC will convert HTML formatting to mIRC formatting.
	* Buddylist tab placement option (Thanks Jason Willis)
	* Protocol specific smiley faces
	* IM Image sending

version 0.53 (02/28/2002):
	* Minor bug fixes re: queued away messages
	* Better buddy icon transparency (for real this time ;-))
	* Ability to change formatting of Oscar screen name
	* Better selection in HTML widget (Thanks BMiller)
	* New icons for ICQ (Thanks Kevin Miller)
	* Editable buddy pounces (Thanks Jason Willis)
	* Server side buddy lists in Oscar (Thanks Mark Doliner :-))
	* Fix for the chatlist plugin
	* Typing Notification (AIM Direct Connect, Yahoo, MSN)
	* IM Images (Receive Only)
	* Prettier GtkImHtml selection
	* Better buddy icon transparency (for real this time ;-) )

version 0.52 (02/17/2002):
	* Better buddy icon transparency (thanks SeanEgan)
	* Fixed a little bug with connecting via proxy (thanks
	  for reminding me of this, Manish Singh)
	* Yahoo! Messenger works again
	* MSN Works again
	* Can register a new user with a Jabber Server (JSeymour)
	* Can now set Jabber vCards (JSeymour)
	* Jabber vCards are now shown in their entirety (JSeymour)
	* Various jabber bug fixes/enhancements (JSeymour)

version 0.51 (01/24/2002):
	* Arrow buttons in log viewer and some other dialogs
	  work (thanks Ben Miller)
	* Option to only send auto-response while idle (thanks
	  Sean Egan)
	* Control time between sending auto-responses (thanks
	  Mark Doliner)
	* Should be able to sign on to Oscar using Mac OS X
	  (thanks Fingolfin, Vincas Ciziunas, et al.)

version 0.50 (12/14/2001):
	* Able to import GnomeICU contact lists
	* Galeon as browser option (Thanks Rob McQueen)
	* IRC /list, /invite (Thanks Sean Egan)
	* Option to have IMs and Chats tabbed in same window
	* Finally put the lagmeter plugin out of its misery and
	  removed it. (/me dances on its grave.)

version 0.49 (11/29/2001):
	* Can compile against GTK+ 2.0 (version 1.3.10/1.3.11)
	* Confirm before removing buddies
	* Yahoo updates (thanks Brian Macke)
	* Jabber updates
	* Zephyr updates (thanks Arun A Tharuvai)
	* Gadu-Gadu updates (thanks Arkadiusz Miskiewicz)
	* Option to show aliases in conversation tabs
	* Option to hide windows after sending messages
	* licq2gaim.pl conversion script (thanks Arturo Cisneros, Jr.)

version 0.48 (11/18/2001):
	* Right-click on links to open/copy URL
	* Yahoo changes
	* Oscar can send/receive offline messages in ICQ. Since the "real"
	  ICQ protocol isn't working too well it's recommended that you
	  use Oscar for ICQ.

version 0.47 (11/01/2001):
	* Better font loading (pays attention to charset now)
	  (thanks Arkadiusz Miskiewicz)
	* Better recoding in Gadu-Gadu (thanks Arkadiusz Miskiewicz)
	* Open Mail button for when you get new mail (Yahoo and MSN)
	* New buddy pounce option: Popup Notification
	* When adding a buddy, the groups list now updates when you switch
	  accounts.
	* When creating a new buddy pounce, gaim now automagically
	  selects "on away" or "on idle", if the user is away
	  or idle.
	* Add Opera to the available browsers (thanks Brian Enigma)
	* Improved log viewer (thanks to Ben Miller)
	* When you are queueing away messages, double clicking on
	  a buddy's name will cause the messages for that name to be
	  dequeued.
	* You can choose which sound player you use at run-time
	  (thanks Ben Miller)
	* When someone adds you to their buddy list, it asks if you want
	  to add them as well (Yahoo, ICQ, and MSN) (thanks Nathan Walp)
	* Option to grey idle buddies (thanks Nathan Walp)
	* MSN Privacy Options
	* In MSN you can set a person's alias to their "friendly name" by
	  right-click on their name while they're online.
	* IRC can do /WHOIS
	* The usual bug fixes and memory leak plugs

version 0.46 (10/18/2001):
	* New applet icons (courtesy David Raeman)
	* ICQ works on big-endian platforms, e.g. sparc and ppc
	  (thanks to Nathan Walp and Ben Miller)
	* Better applet icon drawing (thanks to Ari Pollak)
	* An extraordinary number of bug fixes
	* Ability to stop animation on buddy icons, restart animation,
	  hide certain buddy icons, and save people's buddy icons, all
	  through a right-click menu
	* Event handlers in perl passed arguments as elements of
	  an array rather than all concatenated as a string, making
	  perl much easier to use (thanks Dennis Lambe Jr.)
	* Can pass an argument to timeout_handlers in perl
	  (thanks Artem Litvinovich)
	* Redesigned Modify Account window (thanks Sean Egan)
	* Add buddy dialog now lets you select which protocol
	  to add the buddy to
	* Pressing 'signon' on the first screen for accounts that
	  do not require passwords no longer incorrectly displays
	  an error message.

version 0.45 (10/04/2001):
	* New plugin event: event_chat_send_invite
	* Major updates to the perl system (reread PERL-HOWTO and
	  SIGNALS)
	* Major updates to event_chat_* events for plugins (reread
	  SIGNALS)
	* Some GtkIMHtml improvements
	* Various bugfixes
	* Nick Highlighting in chat
	* Tab-completion for nicks in chat (thanks to Sean Egan)
	* Large internal reworkings
	* New Protocol: Gadu-Gadu, written by Arkadiusz Miskiewicz
	* Can choose buddy icon to send (for Oscar)

version 0.44 (09/20/2001):
	* More sane scaling of buddy icons (intelligently scale to
	  either 48x48 or 50x50 depending on icon)
	* Have you ever had it happen where you cancel a login and
	  Gaim starts using all the available processing power? I
	  think I fixed that.
	* Temporarily removed Jabber user registration, which wasn't
	  working anyway.
	* Added a spiffy Help button
	* Wrote a plugin for all those people who miss having the
	  chat rooms in their buddy lists (chatlist.so)
	* Updated libfaim
	* Added drop down selection to chat invitation
	* Improved the look of the chat invitation dialog
	* Improved the look of the proxy preferences
	* event_im_recv and event_im_display_rcvd passed whether
	  the message received was auto-response (see SIGNALS)
	* IRC fixes (largly copied from X-Chat)
	* Internal change to how preferences are stored
	* Other bug fixes
	* Option to hide buddy icons

version 0.43 (09/06/2001):
	* Can change friendly name in MSN again
	* Bug fixes
	* Auto-reconnect plugin has exponential timeout (i.e. it
	  tries after 8 seconds, then 16, then 32, etc. up to 17
	  minutes)
	* Removed file transfer things from Napster. It didn't work
	  well anyway. It'll be back eventually. (Does anyone even
	  use napster anymore?)

version 0.11.0-pre15 (08/28/2001):
	* MSN works again
	* Fixed a little segfault when images are links
	* Redid the about box again.
	* Fixed a nice little bug with the manual browser command
	* Oscar Unicode fix (Thanks John Matthews)
	* Can select which protocols are compiled statically
	  (e.g.: ./configure --with-static-prpls=oscar,jabber)
	* New plugin events: event_im_displayed_sent and
	  event_im_displayed_rcvd. Use these to change messages after
	  they're displayed (e.g. encrypt sent messages, or send
	  auto-responses and have them display locally properly)
	* Can use Arts for sound (thanks Tom Dyas)

version 0.11.0-pre14 (06/17/2001):
	* Fixed a segfault with Oscar's account confirmation
	  (Thanks, Adam)
	* Some MSN changes
	* Some HTML widget changes
	* Can specify hosts/ports for Yahoo (thanks Jeremy Brooks)
	* Many many bugfixes

version 0.11.0-pre13 (06/06/2001):
	* Can view/set chat topic in Jabber (thanks faceprint)
	* The napster plugin no longer segfaults on invalid names
	  and/or passwords.
	* HTML is properly stripped from away messages in protocols that
	  do not use HTML.  (thanks, faceprint)
	* Can view/set chat topic in IRC
	* MSN properly escapes outgoing messages
	* Much needed updates to the gaim man page (thanks, Sean Egan)

version 0.11.0-pre12 (05/29/2001):
	* Fixed a funny bug with auto responses when queued messages
	  are enabled.
	* Redesigned the Font Options preference page
	* Improved Jabber chat support (it whispers now, too)
	* Zephyr can do Subscriptions now (thanks to nsanch)
	* Auto-recon plugin got reworked
	* Lots of clean-ups
	* Some new pixmaps (Thanks, DennisR).
	* Fixed a segfault in IRC (Thanks Sean Egan)
	* MSN can now change your 'friendly name' (Thanks for the
	  packet logs, aechols)
	* More IRC improvements [colors, etc] (Thanks Sean Egan)
	* Improved proxy options
	* Fixed a small issue with HTML not being stripped from
	  log files properly (Thanks, faceprint and David Stoddard)
	* Can turn on/off Yahoo! Mail announcements
	* Can force messages through the server for ICQ (use this if
	  you have problems sending)
	* Can receive buddy icons in Oscar (requires gdk_pixbuf,
	  which GNOME depends on. If you --disable-pixbuf, it will
	  disable this.)
	* Redesigned plugins dialog (thanks Mike Heffner)

version 0.11.0-pre11 (04/30/2001):
	* Zephyr updates and additions, thanks Neil Sanchala (nsanch)
	* Jabber can send/accept chat invites (due to mid)
	* MSN has the option to notify you of new hotmail
	  messages
	* Fixed a problem with ADD requests in MSN
	* Fixed a small memory leak with MSN
	* Moved MSN's spammy debug output into debug_printf's
	* Can rename groups/buddies in the Edit Buddies pane
	  (thanks Neil Sanchala)
	* Some perl updates (thanks to Sean Egan)
	* IRC got the following slash commands:
	  op, deop, voice, devoice, mode, raw, quote, and kick (thanks
	  to Sean Egan)
	* MSN Properly handles URL decoding of 'friendly' names
	* Redesigned Preferences pages (design by DennisR)
	* Can select where tabs are for tabbed IM/Chat windows
	* Option to queue away messages while away
	* Jabber got good updates (from faceprint)
	* Oh yes, and Oscar works, yet again. (gee... that's what, 4
	  releases that have "fixed" it now?)

version 0.11.0-pre10 (04/13/2001):
	* Many, many bug fixes
	* Can choose to not send away auto-response (thanks phzzzt)
	* Uh... Oscar works? For now?
	* IRC Plugin can do whois (right click and info)
	* IRC Plugin got away message support
	* Gaim blist to WinAIM blt perl script (courtesy Andy Harrison)
	* Sound on buddy pounce (Thanks Andrew Echols)
	* Can view all group chats in one tabbed window (same keybindings
	  as for tabbed normal conversations)
	* More Protocol plugins:
		Zephyr (plugins/zephyr) (DON'T USE THIS unless you know
			what it is and why you'd want to use it)

version 0.11.0-pre9 (03/26/2001):
	* Can register Jabber accounts (load the Jabber plugin and click
	  Register on the login window)
	* GtkIMHtml handles themes (no background pixmaps though) (thanks
	  decklin, mishan)
	* URLS Linkify properly in Buddy chats
	* Jabber compiles better on Solaris?
	* Gaim works with Oscar Again (Huge thanks to Adam Fritzler of
	  libfaim)

version 0.11.0-pre8 (03/23/2001):
	* Fixed a problem with MSN not detecting signoffs and buddy updates.
	* Implemented away options in MSN
	* Alt-[1-9] to go to [1-9]th pane in tabbed convo window
	* Jabber fixes, Oscar fixes (!), Yahoo fixes, TOC fixes
	* Can use Alt to access menu, and Ctl-char for certain actions
	  (thanks baldnik)
	* Oscar blocking works (?)
	* MSN can see status of other users

version 0.11.0-pre7 (03/16/2001):
	* Can build RPMs as non-root
	* New yahoo library (can use HTTP proxy)
	* Command-line arg to specify config file (thanks Jason Boerner)
	* Can view all conversations in one tabbed window (Control-[ and
	  Control-] move left and right respectively; Control-Tab moves
	  to the next unread, or the next tab if there are no unread tabs)
	* Tooltips on links work again
	* Can log system notices: signons/signoffs, awayness and idleness
	  (thanks Andrew Echols)
	* MSN fixes
	* Applet fixes

version 0.11.0-pre6 (03/06/2001):
	* Fixed bug with NAS support
	* Napster plugin is included again
	  (Thanks for pointing out that it was missing,
	  (Yan V. Bulgak)
	* Oscar can: search by email, request confirmation, change password
	* TOC fixes
	* ICQ fixes
	* Faster HTML parsing/rendering

version 0.11.0-pre5 (02/26/2001):
	* Minor GUI changes
	* ICQ Alias problem fixed
	* Negative times fixed
	* Cannot create blank away messages/messages with blank titles
	* Can right-click Edit Buddies list to alias/add pounce/etc.
	* Ability to independently set accounts as away
	* Can use all away states for ICQ, Yahoo (N/A, Be Right Back, etc.)
	* Fixed hanging trees
	* Can close windows by hitting 'Esc' (optional)
	* Better HTML Widget
	* Can toggle timestamps by hitting F2 (optional)
	* Rewritten file transfer for TOC
	* Jabber got chat
	* Log Viewer (courtesy BMiller)
	* Can save conversation history
	* Napster can kinda sorta download files sometimes :)
	* You can activate IDs in Yahoo
	* ICQ upgraded to use icqlib 1.1.5

version 0.11.0-pre4:
	* ICQ upgraded to use icqlib 1.1.0
	* An enormous amount of bug fixes
	* Even More Protocol Plugins:
		Jabber (plugins/jabber)
		Napster (plugins/napster.c)
	* Fixed a segfault with 'Ignore new conversations while away'

version 0.11.0-pre3 (12/15/2000):
	* Away messages arranged alphabetically (Thanks Justin)
	* More GUI adjustments
	* Can optionally run command to play sound files
	* Icons for ICQ plugin (blatently stolen from GnomeICU)
	* Icons for Yahoo plugin (not-so-blatently stolen from GTKYahoo)
	* Optionally display warning level next to name in buddy list
	* Optionally ignore fonts on incoming messages
	* Command-line option to automatically set yourself as
	  away upon signon (thanks bmiller)
	* Buddy list backups now stored in ~/.gaim/SN.protocol.blist (gaim will
	  move the old file for you). Needed for when you have the same name on
	  two different protocols. (Oscar and TOC share the same file.)
	* More Protocol plugins:
		MSN (plugins/msn)

version 0.11.0-pre2 (12/04/2000):
	* Fixed a segfault with a bad util.c

version 0.11.0-pre1 (12/03/2000):
	* Multiple connections
	* Protocol plugins:
		IRC (plugins/irc.c)
		Yahoo (plugins/yay)
		ICQ (plugins/icq)
	* Logs now stored to ~/.gaim/logs rather than ~/.gaim/SN/
	* User configurable sounds
	* Scroll bar now functions properly in chat room user lists
	* X-Idle support added (thanks bmiller and bryner)
	* small change in the way away messages are displayed
	  (Thanks Ryan C. Gordon)
	* Plugin system uses GModule now (improves portability, adds features)
	  (Requires recompile and probably modifications of most plugins)
	* Perl got updates (reread plugins/PERL-HOWTO)
	* Spell checker now uses gtkspell
	* Auto-Away (thanks, yet again, to bmiller ;)
	* More buddy pounce options
	* Various GUI improvements

version 0.10.3 (10/09/2000):
	* Segfault when viewing user info fixed
	* libdb problem fixed

version 0.10.2 (10/07/2000):
	* A few fixes to the URL parser.
	* Better placement of smiley dialog
	* Improved log file readibility
	* Code cleanups (thanks kylev)
	* Fixed problem when closing away message box (thanks bmiller)
	* sprintf() problem on some systems
	* Various small bug fixes

version 0.10.1 (09/15/2000):
	* Better chatroom logging
	* Oscar works again. Pay no attention to Slashdot.
	* gtkhtml handles background colours better.
	* A third conversation window display preference.
	* Better support for things like Sawfish

version 0.10.0 (09/11/2000):
	* New Smiley Faces and Pixmaps added.
	* Smiley faces now properly wrap in the conversation windows.
	* Smiley dialog
	* Fixed 0-byte file segfault.
	* Borderless buttons (for that cool pop-up look)
	* Fixed some resizing bugs
	* Added Ctrl+{B/I/U/S} hotkeys to conversation windows.
	* Added Ctrl+(number) hotkeys to insert smileys in conversation windows.
	* Support for %n, %d, and %t in away messages.  Thanks bmiller!
	* Background colors
	* Redesigned preferences dialog
	* Redesigned conversation dialog
	* Removed the Lag-O-Meter (Lag-O-Meter is now a plugin)
	* SOCKS 4/5 proxy works
	* Buddy Pounces are now saved in .gaimrc
	* Buddy Chats are now saved in .gaimrc
	* Ability to merge gaim, aim2, aim4 buddylists. Thanks again bmiller!
	* ICQ-style aliases. This lets you change the name you see your buddy
	  as. For example, if your buddy's SN is 'CouldntGetMyName', you can
	  alias him as 'Loser'.
	* Compile with GNOME bits if available
	* Added GNOME Url Handler as an available web-browser
	* Added the S html tag.
	* Optionally Ignore TiK's Automated Messages
	* Option to beep instead of play sound
	* New icons for panel (depends on some GNOME pixmaps)
	* Perl scripting. See plugins/PERL-HOWTO for how to write perl scripts.
	  All .pl files in ~/.gaim are autoloaded when gaim starts.
	* HTML widget is faster, more stable

version 0.9.20 (07/14/2000):
	* More plugin events, more plugin features
	* Run-time OSCAR support
	* Added buddy list ticker (See prefs/Appearance). Clicking on a
	  name will cause a new or previous IM window to display for
	  that screenname
	* "You are sending messages too quickly" error is now fixed
	   when you have a large buddylist.
	* Fixed the LC_ALL compile problem on Solaris boxes
	* Fixed PPC and ARM compile problem with oscar.c
	* Smileys work better, and don't cause font attributes to drop
	* Dialog windows are now prettier
	* /me in IM window; font/color dialogs and smileys in chat window

version 0.9.19 (06/09/2000):
	* Graphical Smiley Faces
	* Applet got a bit of a makeover (inside & out)
	* Compile-time options affect Preferences dialog
	* Whispering in chat works (does anyone even use this?)
	* HTML-tag buttons in chat
	* Chat got all kinds of new features (like IRC-sytle /me)
	* Chat in oscar works much better
	* Locale support
	* Fixed the segfault when your server-side config is null
	* Many many bugfixes

version 0.9.18 (06/02/2000):
	* Logging in works better for oscar
	* Double error bug when sending message to an offline user is
	  fixed.
	* Pressing enter once again sends a message in buddy chatrooms (oops)
	* More fixes for the change on the AOL sign-on process.
	* Fixed bug where Gaim sometimes doesn't find a font to use.
	* Per-conversation font and color dialogs (thanks fflewddur)
	* Chat in oscar works (somewhat)
	* Even more fixes for the sign-on process, and now you don't flash when
	  setting permit/deny lists.

version 0.9.17 (05/31/2000):
	* Automagic feature to check for new versions has been removed
	* Infinite loop bug fixed

version 0.9.16 (05/31/2000):
	* Paned buddy chat window (Thanks Syd)
	* Buddy lists (and changes) are cached to ~/.gaim/<sn>.blist
	  where <sn> is your screen name. If for some reason, you log
	  into the AOL server and the buddy list comes back empty, we
	  check for a cache file, and, if we find one, read it in. This
	  essentially implements recovery from a server crash at AOL
	  (AOL does not back up machines that contain TOC-based buddy
	  lists, unfortunately).  (Thanks Syd)
	* Font selection dialog
	* Small changes to the Oscar/libfaim stuff (see libfaim/README.gaim)
	* SOCKS 4 proxy support
	* Better proxy support overall (you can get people's info now! :) )
	* Two-way file transfer (you can get and send files, but you still
	  can't initiate either)
	* Fixed font problem with Misconfigured X-Servers.  Thanks Decklin!
	* Fixed the No Configuration problem that came about today (5/31)

version 0.9.15 (05/06/2000):
	* Plugin support enabled by default (oops)
	* Some plugins built/installed by default
	* Option to automagically check for new releases
	* Ability to receive files (one-way file transfer)
	* In-line spell checker (thanks to Torrey Searle of the
	  Everybuddy Devel team for this one)

version 0.9.14 (04/24/2000):
	* Numerous Fixes by G. Sumner Hayes (buffer over flow patches,
	  etc)
	* Paned Conversation Windows (Thanks Syd)
	* Raise Window On Message Received, Fixed (Thanks Syd)
	* When multiple screen names, Gaim now correctly remembers the name
	  that was used last.
	* FONT sizes now work correctly.
	* PLUGIN SUPPORT!! (Lots of cool goodies here)
	* Fixed another leak or two
	* Added ability to change your screenname password
	* Devil pixmaps

version 0.9.13 (03/27/2000):
	* Dialog Box Segfault Fixed (When You Click A Toggle Then Cancel)
	* Double Log-Out Message Fixed
	* GNOME compile error fixed
	* Away Message Problem Fixed
	* Fixed URL Right Click Menus
	* Conversation Loggin now shows Full Date and Time
	* Internal Change to Buddy List

version 0.9.12 (03/25/2000):
	* Segfault fix for PPC/Alpha/etc machines with log(0)
	  Thanks to Todd Cohen for this one.
	* Small internal change to the way prefs work
	* GNOME Applet support works better
	  (thanks to Eric Warmenhoven for the patch)
	* Support for displaying true type fonts
	* Lag-O-Meter does not send lag-test if not selected
	* Fixed problem with saving away messages which contain spaces
	  and numbers.
	* Various GNOME Applet Enhancements (thanks AGAIN to
	  Eric.  Someone needs to stop this boy :-) )
	* A lot of random, obscure bugs fixed
	* All of the major and I believe all of the minor memory leaks are
	  now fixed
	  (Thanks to Peter Teichman, Larry Ewing, Jeramey Crawford, and me)

version 0.9.11 (03/22/2000):
	* <STRIKE>Strike Tag Support</STRIKE> :-)
	* Another memory leak fix
	* New .gaimrc format
	* Better support for multiple screen names
	* Font Properties
	* Saving of buddylist window position
	* Fixed a problem with Gaim and the Netscape-branded version
	  of Mozilla
	* New Sound Properties
	* More General Properties
	* Bigger Text-Entry field (Thanks to CrazyDavy for this one)
	* Various Random Bug fixes

version 0.9.10 (11/03/1999):
	* Fixed a nasty memory leak.  No more 40M Gaim processes. LOL
	* IDLE Times are displayed in a neater fashion.

version 0.9.9  (10/31/1999):
	* A little selection bug has been squished
	* Small memory leak fixed
	* Small network fix (problem with HTTP Proxy fixed?)
	* Proxy stuff should work now :)
	* Widget table support, dir info looks nicer
	* Info box looks nicer (thanks to Decklin Foster)
	* Client now 'corrects' time values from the server for accurate
	  login times.
	* Lag-O-Meter (ala Drunken Jim)
	* IDLE Preferences

version 0.9.8  (10/04/1999):
	* HTTP Proxy Support (No SOCKS yet)
	* HTML Widget more robust
	* Graphical Debug Window
	* Buddylist bug fixed
	* Some logging fixes and improvements
	* configurable host/port selection
	* Clickable Links in buddy chat
	* New Gaim Logo
	* Display Signon/Signoff messages in conversation windows
	* Option to strip HTML from logged messages
	* GNOME cleanups (It might work now haha)
	* When viewing user info, URLS are converted to clickable links
	* Tooltips on URLS

version 0.9.7  (08/08/1999):
	* Preliminary Oscar Support
	* Fixed bad network bug
	* Fixed some bad text rendering bugs in the HTML widget
	* log all conversation names are now normalized.
	* Fixed another bad network bug :)
	* Multiple browser support, some Netscape buggies fixed.
	* Permit/Deny preferences moved to 'Permit' pane on buddylist.
	* Fixed problem with _, ', and \ in passwords

version 0.9.6  (08/01/1999):
	* Fixed 'log all conversation' segfault
	* Added NAS support
	* Removed Xmu dependancies.
	* Restructured network code
	* ESD detection more robust.
	* Sound fallbacks are MUCH more robust!

version 0.9.5  (07/25/1999):
	* Fixed About Box SegFault
	* Autologin Works with Applet
	* Option to Show Buddy List after Signon with Applet
	* 2048 character messages
	* Away-Detection (shows a different icon on the buddy list)
	* Fixed Segfault with messages > allowed size
	* Added option to log all conversations
	* Changed g_new to g_new0
	* Buddy List: Right Click Menus
	* Find Buddy By Email
	* Find Buddy By Info
	* New HTML widget (Underline/Links/HRs)
	* Updated Toolbar with 'Underline' Icon
	* More Buddy Pounce Options
	* Option to auto-change urls into clickable links (Under Prefs)
	* Better Buddy Chat functionality
	* Away Prefs
	* Registration Information (Let Us Know Who You Are)
	* Buddy Chat Prefs (Update Chatroom Lists)
	* Set User Info
	* FAQ added to the distribution
	* Sound problem with some systems fixed
	* Set Dir Info
	* Autostart of Netscape on URL Click
	* DnD Rearranging of Groups
	* Better Netscape Functionality
	* Right Click `URL' Menus
	* DnD Rearranging of Buddies
	* Script to convert win95 buddylist to gaim buddylist
	* Added `Link/URL' button to conversation window
	* ESD is now autodetected
	* Not too important but we GNU-ified the source tree :)

version 0.8.0  (04/31/1999):
	* Code clean-up
	* Updated Prefs
	* Buddy Pouncing
	* Pixmaps for buttons
	* Buddylist import/export
	* Autoconf/Automake
	* Conversation Logging
	* Coloured Text Selection
	* Updated Preferences
	* ESD Support
	* Minor Bug Fixes
	* `Warning' support
	* `Blocking' on conversation window
	* Add/Remove buddy from conversation window
	* Scroll-Wheel Mice work in Conversation Window
	* Fixed WindowMaker Appicon
	* version Number in About Box
	* Gaim Slogan in about box :)
	* Created Changelog File :)<|MERGE_RESOLUTION|>--- conflicted
+++ resolved
@@ -6,6 +6,10 @@
 	* Ciphers are now built from the libpurple directory.
 	* Doxygen has been replaced by gtk-doc for generating documentation (Ankit
 	  Vani).
+	* Added dependency GPlugin, which is now required to build libpurple with
+	  plugins support.
+	* Added dependency gobject-introspection, which is now required to enable
+	  non-native plugin support.
 
 	libpurple:
 	* Specify a different set of encryption ciphers for TLS connections when
@@ -90,18 +94,8 @@
 
 version 2.10.10 (?/?/?):
 	General:
-<<<<<<< HEAD
-	* Various core components of libpurple are now GObjects.
-	* Ciphers are now built from the libpurple directory.
-	* Added dependency GPlugin, which is now required to build libpurple with
-	  plugins support.
-	* Added dependency gobject-introspection, which is now required to enable
-	  non-native plugin support.
-	* Doxygen has been replaced by gtk-doc for generating documentation.
-=======
 	* Allow and prefer TLS 1.2 and 1.1 when using libnss. (Elrond and
 	  Ashish Gupta) (#15909)
->>>>>>> 2c2f921f
 
 	libpurple3 compatibility:
 	* Encrypted account passwords are preserved until the new one is set.
