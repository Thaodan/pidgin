--- conflicted
+++ resolved
@@ -1,6 +1,5 @@
 Pidgin and Finch: The Pimpin' Penguin IM Clients That're Good for the Soul
 
-<<<<<<< HEAD
 version 3.0.0 (??/??/????):
 	Pidgin:
 	* Support building with the GTK+ 3.x toolkit.  When configuring the
@@ -62,10 +61,7 @@
 	* Various core components of libpurple are now GObjects.
 	* Ciphers are now built from the libpurple directory.
 
-version 2.10.8:
-=======
 version 2.10.8 (1/28/2014):
->>>>>>> 1d4b90df
 	General:
 	* Python build scripts and example plugins are now compatible with
 	  Python 3. (Ashish Gupta) (#15624)
