--- conflicted
+++ resolved
@@ -1,11 +1,12 @@
 Pidgin and Finch: The Pimpin' Penguin IM Clients That're Good for the Soul
 
-<<<<<<< HEAD
 version 2.5.0 (??/??/2008):
 	libpurple:
 	* Ability to create custom smileys (currently only the MSN protocol
 	  utilizes the feature). (Thanks to Mauro Sérgio Ferreira Brasil,
 	  Marcus Lundblad, Jorge Villaseñor and other contributors)
+	* Yahoo! Japan now uses UTF-8, matching the behavior of official clients
+	  and restoring compatibility with the web messenger (Yusuke Odate)
 
 	Pidgin:
 	* Custom buddy icons can now be added and removed to buddy list
@@ -16,12 +17,6 @@
 	General:
 	* Group and Chat buddy list entries can now be given custom buddy
 	  icons.
-=======
-version 2.4.3 (??/??/2008):
-	libpurple:
-	* Yahoo! Japan now uses UTF-8, matching the behavior of official clients
-	  and restoring compatibility with the web messenger (Yusuke Odate)
->>>>>>> 84523e1e
 
 version 2.4.2 (05/17/2008):
 	libpurple:
