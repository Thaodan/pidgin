Pidgin and Finch: The Pimpin' Penguin IM Clients That're Good for the Soul

version 2.2.0 (09/13/2007):
	Libpurple:
	* New protocol plugin: MySpaceIM (Jeff Connelly, Google Summer of
	  Code)
	* XMPP enhancements. See
 	  http://www.adiumx.com/blog/2007/07/soc-xmpp-update.php (Andreas 
	  Monitzer, Google Summer of Code for Adium)
	* Certificate management. Libpurple will validate certificates on
	  SSL-encrypted protocols (William Ehlhardt, Google Summer of Code)
	* Some adjustments were made to fix sending messages when using
<<<<<<< HEAD
	  the MSN HTTP method.
	* Yahoo! Chat is fixed.
=======
	  the MSN HTTP method. (Laszlo Pandy)
>>>>>>> 7e261429

	Pidgin:
	* Insert Horizontal Rules and Strikethrough text from toolbar.
	* Option to show protocol icons in the buddy list, from the
	  Buddies > Show menu. (Justin Heiner)
	* Ability to build with native, non-X11 GTK+ on OSX. (Anders
	  Hasselqvist)
	* Remember the 'Enable Sounds' setting for a conversation.
	* Right-clicking the empty space in the formatting toolbar
	  allows you to toggle back to the old "ungrouped" version.

	Finch:
	* Per-conversation mute and logging options (accessible from the menu).

version 2.1.1 (08/20/2007):
	Yahoo:
	* Added an account action to open your inbox in the yahoo prpl.
	* Added support for Unicode status messages in Yahoo.
	* Server-stored aliases for Yahoo. (John Moody)
	* Fixed support for Yahoo! doodling.
	* Limited support for MSN Messenger contacts
	
	Bonjour:
	* Bonjour plugin uses native Avahi instead of Howl
	* Bonjour plugin supports Buddy Icons

	XMPP:
	* Only report conversation close when 'send typing notifications'
	  preference is turned on (Bob Rossi)

	Pidgin:
	* Show current outgoing conversation formatting on the font label on
	  the toolbar
	* Slim new redesign of conversation tabs to maximize number of
	  conversations that can fit in a window
	* Tab bar is not visible when only one conversation is open. You can
	  drag and drop conversations from the infopane.
	* Moved "Reset Formatting" toolbar button to Font menu.
	* Double click on the infopane to alias buddies and set topics
	  on chats
	* New smiley style

	Finch:
	* Sound support (Eric Polino)

version 2.1.0 (07/28/2007):
	libpurple:
	* Core changes to allow UIs to use second-granularity for scheduling.
	  Pidgin and Finch, which use the glib event loop, were changed to use
	  g_timeout_add_seconds() on glib >= 2.14 when possible.  This allows
	  glib to better group our longer timers to increase power efficiency.
	  (Arjan van de Ven with Intel Corporation)
	* No longer linkifies screennames containing @ signs in join/part
	  notifications in chats
	* With the HTML logger, images in conversations are now saved.
	  NOTE: Saved images are not yet displayed when loading logs.
	* Added support for QIP logs to the Log Reader plugin (Michael Shkutkov)

	Pidgin:
	* Ensure only one copy of Pidgin is running with a given configuration
	  directory.  The net effect of this is that trying to start Pidgin a
	  second time will raise the buddy list.  (Gabriel Schulhof)
	* Undo capability in the conversation window
	* The formatting toolbar has been reorganized to be more concise.
	* A new status area has been added to the top of conversations to
	  provide additional detail about the buddy, including buddy icon,
	  protocol and status message.
	* Show idle times in the buddy list as days, hours, seconds

	Finch:
	* There's support for workspaces now (details in the manpage)
	* There's a new custom window manager, Irssi
	* Some improvements for tab-completion, tooltip and the password entries
	* Some bugs regarding search results fixed
	* A new DBus-script to create a docklet for finch
	* Support for showing empty groups in the buddy list (Eric Polino)

version 2.0.2 (06/14/2007):
	Pidgin:
	* Added a custom conversation font option to preferences
	* Fixed smiley ordering in the insert smiley popup to be more intuitive
	* Conversation->More menu items work for Chats as well as Buddies,
	  including those not on your buddy list
	* newline plugin should work better with conversation colors plugin now
	* Get Info on users now provides immediate feedback that something is
	  happening
	* Aliasing a buddy will not be interrupted by other buddy list activity
	* Using the -l option to log in to a specific account works better

	libpurple:
	* Moving an ICQ buddy from one group to another no longer
	  re-requests authorization from that person (Rene Hausleitner)
	* Added nullprpl, an example protocol plugin (Ryan Barrett)
	* Fixed SOCKS5 bug which caused Jabber file receiving to fail
	* Remove MSN's random "Authorization Failed" dialogs
	* Fix MSN to correctly detect incorrect passwords and disable the account
	* Get User Info on MSN is now more reliable & accurate
	* Updated SILC protocol to support SILC Toolkit 1.1 (Pekka Riikonen)
	* Fix for some QQ authentication problems
	* Fix for building on FreeBSD
	* Prevent "Logged in:" times for AIM buddies being ridiculously high
	* Updates and fixes to Bonjour support
	* Improve ICQ encoding support for some non-latin languages

	Finch:
	* Auto account reconnecting

version 2.0.1 (05/24/2007):
	* Buddy list update speedups when buddy icons are not being
	  displayed.  (Scott Wolchok)
	* Fix icons on docklet change status menu to match the status selector
	* Custom smileys on MSN can be saved by right-clicking on them
	* Fix a crash deleting a buddy that is in the Buddy List more than once
	* Compile fixes for Solaris
	* Fix GTalk formatting when there's a space before/after a */_
	* Fix Log viewer crash when the filename is not in the expected format
	* Get User Info now provides immediate feedback, and is updated when the
	  user information is available
	* Make the choose buddy icon dialog correctly list the current directory
	* Fix for buddy icons disappearing
	* Timestamps are always on in debug output (-d) and Debug Window now
	* Don't escape html entities in Yahoo! system messages
	* Fix for the choose buddy icon dialog resizing strangely as files are selected
	* Receives notifications when XMPP buddies send "leaving chat"
	  messages
	* Fix the typing animation so it doesn't stop animating once a conversation
	  has gone from typing -> not typing -> typing
	* Fix error messages when joing XMPP chats
	* Identify the account when warning about plaintext auth over an
	  unencrypted channel
	* Fix XMPP SASL authentication error when using Cyrus and a connect server
	* Fix changing tab locations to update properly
	* Turning off "Show formatting on incoming messages" now ignores
	  formatting in <span> tags too
	* File transfer progress for transfers on MSN is now correctly displayed
	* You can set/change alias of buddies/chats by double-clicking on the
	  conversation tabs (Ma Xuan)
	* Fix IRC connection bug with dircproxy (xjoe)
	* Ctrl+[shift]+tab focuses the next most active tab (William Thompson)
	* Fix Open Hotmail Inbox for MSN to work more reliably
	* Add a Google Talk item to the protocol list, to help users who think
	  we don't support Google Talk.  The item acts just like "XMPP".
	* Remember if the X server supports XScreenSaver, to avoid waking it
	  every 5 seconds.  (Arjan van de Ven with Intel Corporation)
	* Change our idle checking to poll only as necessary and raise the
	  unidle timeout from 5 seconds to 60 when using XScreenSaver.  This
	  and the XScreenSaver change will reduce Pidgin's effect on power
	  consumption when running with NO_HZ.  (Arjan van de Ven with Intel
	  Corporation)
	* Conversation -> Save As will now use aliases.
	* ALSA added as a possible sound method
	* Google Talk accounts will not import buddies from your Gmail address
	  book

	Finch:
	* Userlist in chat windows, which can be turned on or off using
	  "/users" command
	* Menus in the conversation windows
	* Improved tab completion support
	* Ctrl+c prompts with a dialog before exiting
	* Filter string in the debug window
	* Notify when you leave a chat
	* Work around an ncurses bug which appears when half of a multi-cell
	  character is covered by an upper-level window
	* New plugins are shown in bold text in the plugin dialog
	* Nicer HTML screendumps

version 2.0.0 (5/3/2007):
	* The project has new names - libpurple for the core, Pidgin for the
	  GTK+ UI and Finch for the ncurses based console UI (AOL LLC)

	Build Changes:
	* With the Core/UI split complete, it is now possible to build
	  libpurple without any UIs, creating a library upon which other
	  UIs may be constructed
	* A new ncurses-based console UI called Finch is now available
	  (Sadrul Habib Chowdhury, Google Summer of Code)
	* Reorganized the source tree to split apart the code for the UI
	  changes and libpurple targets
	* libxml2 is now required.  We switched from gmarkup to libxml2 for
	  more correct XML parsing.

	Status System:
	* The code dealing with buddy and account status, away messages,
	  away states, online/offline, etc has been completely rewritten.
	  Huge thanks to Christian Hammond, Dave West, Daniel Atallah and
	  Sadrul Habib Chowdhury.
	* Your status can now be set from inside the buddy list using the
	  selector at the bottom of the window.
	* To see messages when a buddy signs on or off, goes away, or
	  becomes idle, load the "Buddy State Notification" plugin

	Buddy List:
	* Performance when manipulating and displaying the buddy list has
	  been significantly improved (Aaron Sheldon, Google Summer of Code)
	* Buddy icons are now shown in tooltips (Felipe Contreras)
	* Tooltips now contain additional information about a "Person" that
	  contains multiple online buddies
	* Added a "Last Seen" field to buddy tooltips
	* Contacts will auto-expand when buddies are dragged around
	* If Pidgin is exited with the buddy list hidden in the docklet, it
	  will remain hidden when Pidgin is started again (Scott Shedden)
	* Improved buddy list searching with CTRL+F
	* Ability to set a buddy icon for all of your accounts at once via
	  the buddy list (You can still set per-account icons via the
	  account editor)
	* The space wasted by the group expanders has been eliminated and
	  the expander setting in .gtkrc-2.0 is no longer needed
	* Authorization requests don't popup new dialogs anymore. They are
	  displayed at the bottom of the buddy list instead.
	* New mail notifications don't popup new dialogs anymore. They are
	  displayed at the top of the buddy list instead.

	Conversations and Chats:
	* Timestamps honor the locale.  To use the traditional style,
	  enable the "Message Timestamp Formats" plugin.  The plugin
	  also provides options to show dates in timestamps.
	* Messages from buddies in the same "Person" will automatically
	  use the same conversation window.
	* The "Send As" menu has been replaced with a more appropriate
	  "Send To" menu based on "Persons" on your buddy list
	* Message formatting persists between messages (Igor Belyi)
	* Full message background colors are now supported
	* Smooth scrolling when receiving a new message
	* Screenname colors in chats now chosen intelligently
	* Conversation buffer scrollback limited to avoid large memory
	  usage in active conversations
	* Control-Shift-Tab will reverse cycle through the conversation tabs
	  (James Vega)
	* Many problems related to having an IM conversation and a chat open
	  with the same name are fixed (Andrew Hart)
	* Warning dialog when closing a window with unread IM messages
	* In chats right-click on names in the conversation window to
	  IM/Send File/Get info/ignore the user
	* Added tab management options to the tab right-click menu (Sadrul
	  Habib Chowdhury)
	* Brand new message queueing system.  Sounds are played when a
	  message is queued rather than when the message is dequeued
	  (Casey Harkins)
	* Ability to find the last message from a user in a chat (Levi Bard
	  and Sadrul Habib Chowdhury)
	* Formatting is preserved across messages
	  (There are known issues with pasting formatted text.  Either use
	   "Paste as Plain Text", hit Ctrl-R after pasting, or use the Clear
	   Formatting button on the toolbar.)
	* Performance while joining large chat rooms has been significantly
	  improved (Aaron Sheldon, Google Summer of Code)
	* Bi-Directional text support improvements for GtkIMHtml (Shlomi Loubaton)

	Sounds:
	* Beautiful new default sounds (Brad Turcotte)
	* Use GStreamer for playing sounds, instead of libao
	* A volume control in the preferences (Casey Harkins)

	Log Viewer:
	* Log viewer aggregates logs from the same "Person"
	* When opening the log viewer, show the most recent log by default
	  (Peter McCurdy)
	* Logs are now saved with the current timezone, which is displayed
	  in the log viewer
	* Text logs are linkified, so URLs are clickable
	* The old logger now caches file offsets, so opening the log viewer
	  for buddies with old logs should be much faster now if you have large
	  log files (except the first time for a log, when the cache is built)

	Plugins:
	* Plugins are now accessed through a separate dialog from the Tools
	  menu of the Buddy List
	* Newly installed plugins can now be activated without restarting
	  Pidgin (Sadrul Habib Chowdhury)
	* Overhauled the system tray/docklet plugin (Casey Harkins)
	* Text Replacement Plugin rewritten, works in real time and far more
	  intuitively (Benjamin Kahn)
	* Entries in the text replacement plugin are now sorted
	  alphabetically
	* The text replacement plugin allows non-whole-word replacement rules
	  (Levi Bard)
	* The text replacement plugin offers both case sensitive matching and
	  automatic case handling
	* I'dle Ma'ker plugin now has an easier method to unidle accounts, a
	  way to idle all accounts at once, and a way to unidle all accounts
	  idled via the plugin (John Bailey, Sadrul Habib Chowdhury)
	* The Evolution Integration plugin now supports Groupwise contacts
	* Mono plugin loader (Eoin Coffey)
	* Perl plugin loader has been rewritten (John Kelm, Google Summer
	  of Code)
	* New music messaging plugin (Christian Muise, Google Summer of Code)
	* gaim-remote has been superceded by new DBUS bindings within libpurple
	  (Piotr Zielinski, Google Summer of Code)
	* The purple-url-handler program has been added to provide a way to
	  automatically launch IM links via Pidgin or Finch.
	* The functionality of the auto-reconnect plugin has been
	  moved into the core, and the plugin itself has been removed.
	* 'Highlight when nick said' option added to Message Notification
	  plugin.
	* The system tray icon is now properly transparent (Dan Winship)
	* New Log Reader plugin that can read and display logs from Adium,
	  MSN Messenger, and Trillian in the log viewer
	* New Contact Availability plugin that attempts to predict the
	  times when people in your buddylist will most likely respond
	  to you, based on times in the past when they have responded
	  (Geoffrey Foster, Google Summer of Code)
	* A few new plugins: Autoaccept, Autoreply, Buddy Notes, New Line,
	  Offline Message Emulation, Conversation Colors and Markerline

	MSN Features:
	* Custom smiley receiving support (Irving Cordova & Francesco Fracassi)
	* Added support for sending (with the /nudge command) and receiving
	  "nudges" (Julien Cegarra, Martin Bayard)
	* Added an account action to open your Hotmail inbox from MSN
	* Bi-directional text is correctly handled now (Shlomi Loubaton)

	Yahoo Features:
	* Stealth Settings have been implemented
	* Doodle is now supported (Andrew Dieffenbach, Google Summer of Code)
	* Buddies' requests to add you to their lists now prompt for
	  authorization
	* Account option to ignore chat and conference invitations (Peter
	  Lawler)
	* Added a /list command to bring up the room list (Peter Lawler)

	AIM/ICQ Features:
	* ICQ file transfer support with newer ICQ clients (Jonathan Clark,
	  Google Summer of Code)
	* Many overall improvements to AIM and ICQ file transfers (Jonathan
	  Clark, Google Summer of Code)
	* Support for pausing and resuming AIM and ICQ file transfers
	  (Graham Booker)
	* Ability to set ICQ "require authorization" and "web aware"
	  setting (Ettore Simone)
	* ICQ encoding fix for offline buddies (Ilya Konstantinov)

	IRC Features:
	* SSL support for IRC connections (Daniel Atallah)
	* Show an error message when temporarily unable to join an IRC
	  channel or change your nick
	* Added /nickserv, /memoserv, /chanserv and /operserv
	  commands (Joao Luís Marques Pinto)
	* Added CTCP VERSION via /version (Andrej Krivulčík)
	* Added /whowas command (achris)

	Jabber Features:
	* Support for SRV lookups
	* Support for buddy icons
	* Jabber User Directory searching

	SILC Features:
	* Whiteboard support (Pekka Riikonen)
	* Sending/receiving images in IMs (Pekka Riikonen)
	* Cipher and HMAC selection support (Pekka Riikonen)
	* Buddy Icon support (Pekka Riikonen)

	Other Protocol Changes:
	* Bonjour (Rendezvous) protocol support (Juanjo Molinero Horno, Google
	  Summer of Code)
	* Updated Gadu-Gadu protocol support (Bartosz Oler, Google Summer of
	  Code).  This requires the libgadu library.  See
	  http://pidgin.im/faq.php#libgadu for more information.
	* SIP/SIMPLE support (Thomas Butter, Google Summer of Code)
	* Sametime protocol support
	  Requires the meanwhile library: http://meanwhile.sourceforge.net
	* QQ protocol support (Mark Huetsch, Google Summer of Code, and the
	  developers of the OpenQ project)
	* Removed the Napster and TOC protocols plugins

	Other Noteworthy Changes:
	* NAT traversal support via UPnP (Adam J. Warrington, Google Summer of
	  Code)
	* NAT traversal support via NAT-PMP (Evan Schoenberg and R. Tyler Ballance)
	* The modify account dialog now contains two tabs, which should display
	  better at lower resolutions (Sadrul Habib Chowdhury)
	* New "find buddy" results dialog (Alex Converse)
	* People using input methods can now use Enter again
	* Mouse-over hyperlink coloring is now themeable
	* Buddy Pounces now have a proper management window. (Kevin Stange)
	* Buddy icons maintain aspect ratio when resized
	* The last used directory is remembered for opening or saving files and
	  buddy icons
	* Add an SVG version of our desktop icon, pidgin.svg (John Oyler)
	* If a given protocol doesn't support privacy, we now handle blocking
	  in the core. (Jean-Yves Lefort)
	* Smiley themes can now include spaces in the smiley definitions.
	  The spaces (and now backslashes) must be backslash-escaped.
	  (Sadrul Habib Chowdhury)
	* New e-mail notices are now grouped into one dialog.
	  (Sadrul Habib Chowdhury, Chris Stafford)
	* "Open" in the File Transfer window integrates with GNOME, KDE, and
	  Windows and falls back to the browser in other environments.
	* On Mac OS X, the keyboard/mouse idle time pref now uses system idle
	  time instead of X11 idle time (Michael Culbertson)
	* Autocomplete in the buddy pounce dialog (Sadrul Habib Chowdhury)
	* Non-blocking socket I/O is used in most protocol plugins
	* All-new icons all over the place (Hylke Bons)

	Preference Changes:
	* Preferences have been substantially reorganized and cleaned up
	* Smiley theme descriptions are now shown correctly for the highlighted
	  smiley theme (Levi Bard)
	* All Buddy List preferences have been moved to the Buddies menu of
	  the buddy list window.
	* Proxy settings will be taken from Gnome if it is running.  These may
	  still be overridden on a per-account basis.
	* Removed "Dim idle buddies;" behavior is now always enabled
	* Removed keyboard shortcut preferences for ctrl-B/I/U; enabled by
	  default, but won't interfere with bindings set by the GTK theme
	* Removed keyboard shortcuts preferences for ctrl-# to insert a smiley;
	  behavior removed from Pidgin
	* Removed "Enter" vs. "Ctrl-Enter" to send; "Enter" sends by default,
	  but it is now possible to change this binding in your GTK theme
	* Removed "Show multi-colored screennames in chats;" behavior is now
	  always enabled and screenname colors automatically adjust themselves
	  to compensate for background color.
	* Removed "Raise Buddy List Window on Events" and the related behavior
	* Removed "Display remote nicknames if no alias is set"
	* Removed "Show idle times" and "Show warning levels" on the buddy
	  list; behavior is now always enabled
	* Removed "Auto-expand contacts;" contacts expand only when dragging
	  buddies around the buddy list
	* Removed conversation and buddy list buttons and related preferences
	* Removed "Raise conversation window" preferences; moved feature to
	  the notify plugin
	* Removed "Show alias in tabs/titles;" behavior is now always enabled
	* Removed "Show formatting toolbars;" the setting in conversations'
	  "Options" menu now affects the global preference
	* Removed "Show timestamps;" behavior is now enabled, but is overridden
	  by the timestamp plugin
	* Removed all protocol options pages
	* Removed "Escape closes windows;" default key binding is now Ctrl-W
	* Removed "Log when buddies sign on/sign off/become idle/become
	  un-idle/go away/come back" and "Log your own actions;" all of these
	  will be logged when the system log is enabled
	* Removed the separate ignore formatting preferences; behavior has been
	  consolidated into a single preference

version 1.5.0 (8/11/2005):
	* Ability to set IRC quit message (Lalo Martins)
	* OSCAR file transfers now work for 2 users behind the same NAT
	  (Jonathan Clark)
	* Yahoo! buddy requests to add you to their buddy list now prompt for
	  authorization
	* Added a /clear command for conversations/chats
	* Fixed ICQ encoding for messages with offline ICQ users
	  (Ilya Konstantinov, SF Bug #1179452)
	* Default Yahoo! chat roomlist locale to 'us'

version 1.4.0 (7/7/2005):
	* Fix system log start times for some protocols
	* SILC compiles with newer SILC toolkit versions (Pekka Riikonen)
	* Fixed a bug where buddy icon cache files were left in the icon
	  cache directory after they were no longer in use.
	* Attempt to detect the file type of a buddy icon when saving.
	* Additional Yahoo! boot protection (Peter Lawler)
	* A few Yahoo! memory leaks plugged (Peter Lawler)
	* Fixed handling of the new Yahoo! profile page. (Joshua Honeycutt,
	  Peter Lawler)
	* Fixed localized Yahoo! room lists.  Please refer to the Yahoo!
	  section of the Gaim FAQ for details. (Peter Lawler)
	* Enabled sending files to ICQ users using ICQ 5.02 and newer
	  (Jonathan Clark)

version 1.3.1 (6/9/2005):
	* The file transfer details section now also displays the full path to
	  the local file sent/received.
	* Yahoo! has the following new "/" commands:  /join, /buzz
	* Fix Yahoo! privacy bug
	* Fix Jabber Get Info crash on busted servers
	* Updated our gaim.desktop file, thanks to all our terrific translators
	  for sending in translations of the changes
	* Improvements to how Gaim handles new message notification
	* Fix Jabber registration on XMPP servers (including jabber.org)

version 1.3.0 (5/10/2005):
	* Removed parts of the font selection dialog that were not respected
	* Fix being invited to a multi user chat on MSN
	* Multiple SILC accounts should work now (Pekka Riikonen)
	* Fix times on jabber chat backlogs
	* Fix gevolution plugin to compile with e-d-s 1.0 or 1.2
	* Fix gevolution plugin to remember buddy name when someone added you
	  and you then add them
	* Formatting in jabber chats works
	* Fix to prevent MSN disconnecting if you change status while connecting
	* Fixes for two remotely exploitable crash bugs.  See
	  http://gaim.sourceforge.net/security/ for more information.
	* Change to correctly handle adding jabber buddies on ejabberd servers

version 1.2.1 (4/3/2005):
	* URL escaping now works with UTF-8 text. This may break some old log
	 files.
	* Revert to XOR auth for ICQ as the md5 is not fully functional
	* Fix bug with going away while in a jabber chat
	* MSN bug fixes (Felipe Contreras)
	* Escape things properly in IRC
	* Docklet fixes: fix the "1 pixel-wide icon" bug, fix problems with Gaim
	  crashing when the tray manager dies, and work correctly with multi-headed
	  displays where the tray isn't on the primary screen (Robert McQueen)

version 1.2.0 (3/17/2005):
	* Yahoo file receiving and buddy icon receiving work again.
	* Limit animated buddy icon frame rates to 10 frames per second
	  (Nathan Conrad)
	* Fix a bug where portions of your account configuration would
	  fail to be read correctly if you set a proxy user name or
	  password containing invalid XML characters such as < and >
	  (Bastien Durel)
	* Yahoo! privacy improvements (Bleeter)
	* Fix receiving Jabber formatting (broken in 1.1.3)

version 1.1.4 (2/24/2005):
	* Fixed a bug where Yahoo! would lose messages (and any other packet
	  really)
	* Correctly show the time when incoming Gadu-Gadu messages were sent
	  (Carl-Daniel Hailfinger)
	* Fixed crashes with glib 2.6
	* Fixed MSN crash when conversations time out after the conversation
	  window was closed
	* Fixed an html parsing bug, CAN-2005-0208

version 1.1.3 (2/17/2005):
	* CHAP authentication support for SOCKS5 proxies (Malcolm Smith)
	* ICQ offline messages are sent using your specified character
	  set instead of Unicode (Magnus Hult)
	* MSN HTTP method works with proxies using authentication (Bastien Durel)
	* Really fix the bug where buddies show as logged in for 49 thousand days
	* Buddy pounces containing '&' are saved correctly
	* Improved MSN error handling when the servers are unavailable
	* More MSN bug fixes
	* Fix some leaks
	* Fix "Find" in the log viewer so that it finds in all logs
	* Smileys not appearing at the end of lines has been fixed
	* Closing conversation windows no longer cancels active file transfers on
	  MSN (Felipe Contreras)

version 1.1.2 (1/20/2005):
	* MSN 'HTTP Method' fixed (Felipe Contreras)
	* Better handling of MSN's Individuals group and buddy status updates
	  (Felipe Contreras)
	* Fix a crash inviting MSN user to a chat when they're already there
	* AIM SecurID login support
	* Fix configuration of Jabber chat rooms on some servers
	* More MSN bug fixes (Felipe Contreras)
	* Fix queue messages to Docklet when not globally away (Robert McQueen)
	* Fix some leaks
	* The Autopackage now builds both the mozilla-nss and the gnutls
	  ssl plugins, and requires at least one of those libraries.

version 1.1.1 (12/28/2004):
	* Allow SILC authentication via public key if your key is password
	  protected (Michele Baldessari)
	* More MSN bug fixes (Felipe Contreras)
	* Drag-and-drop to conversation window file transfers work again
	* Disable the delete button on pounces that aren't saved yet anyway
	  (Kevin Stange)

version 1.1.0 (12/02/2004):
	New Features:
	* Binary relocable. Gaim will find its files even if it's installed
	  in a location other than the --prefix it was ./configured with.
	  Pass --disable-binreloc to ./configure to disable.
	* IRC now has fallback encodings, and tries harder to display
	  something useful during an encoding error.
	* New MSN protocol icon (Felipe Contreras)

	Bug Fixes:
	* Fix some leaks (Miah Gregory, Felipe Contreras)
	* Fix crashes when removing buddies in certain situations (Andrew Hart)
	* Eliminate MSN switchboard errors (Felipe Contreras)
	* Fix MSN buddy icon synchronization (Felipe Contreras)
	* Correctly display file transfer dialogs for filenames containing &, < or >
	* Correctly display MSN authorization dialogs for friendly names containing
	  &, < or >
	* Properly align the right-click docklet menu with the docklet icon in
	  *nix.
	* Fix a crash if the MSN buddy list is not available
	* Fix a bug in the request api (Gary Kramlich)

version 1.0.3 (11/11/2004):
	Bug Fixes:
	* Jabber authentication fixes (Michael Plump)
	* Yahoo buddy idle reporting is more accurate (Evan Schoenberg)
	* "Allow All" privacy setting works on Yahoo (Peter Lawler)
	* Fix a crash when dragging a buddy to the conversation entry area
	* Fix a crash removing chats from the buddy list
	* Correctly display buddy pounces for aliases with &, < or > in them
	* Correctly follow the per-conversation logging option

version 1.0.2 (10/19/2004):
	Bug Fixes:
	* MSN file transfers work on big endian machines (Jean-Francois Roy and
	  Evan Schoenberg)
	* Fixed the MSN signon crash with Miranda users in the buddy list
	* Fixed sending messages to MSN Web Messenger users (Damien Ayers)
	* Fixed some memory leaks in the MSN plugin (Evan Schoenberg)
	* Fixed a crash viewing certain MSN user profiles (Evan Schoenberg)
	* Fixed a crash sending a file on MSN when the file is unreadable
	* Fixed a crash deleting accounts (Andrew Hart)
	* Fixed a crash inviting to chats (Andrew Hart)
	* Fixed a bug in Yahoo privacy handling (Peter Lawler)
	* Fixed a crash trying to join a chat from the docklet when not signed in
	  to a chat-capable account (Daniel Atallah)

version 1.0.1 (10/07/2004):
	New Features:
	* Use the GNOME default browser when opening links if you're running GNOME
	  (Alex Duggan)
	* Added support for multiple addressbooks in the gevolution plugin
	  (Henry Jen).

	Bug Fixes:
	* Send-As menu duplicates less work (Dave West)
	* Can now see your own MSN buddy icon (Felipe Contreras)
	* Jabber roomlist fetches work again
	* Close buttons on tabs in existing conversations correctly reflect the
	  "show close buttons on tabs" preference (Nathan Fredrickson)
	* Fix to make the get_signon(buddy) perl plugin function work (Gregory C.
	  Harfst)
	* Fixed crashes when reloading the gevolution plugin (Henry Jen)
	* Fixed some memory leaks in the gevolution plugin.
	* Wrap at character boundaries if there is not enough space for a full word
	* 64 bit compile warning fixes

version 1.0.0 (09/17/2004):
	New Features:
	* Drag-and-drop buddy support for the Invite dialog (Stu Tomlinson)
	* Drag-and-drop buddy support for the Pounce dialog (Stu Tomlinson)
	* View Chat log available from the interface (Daniel Atallah)
	* Ability to receive offline messages in character encodings
	  other than ASCII (thanks to Nick Sukharev)
	* File transfer status messages printed to conversation
	  windows (Dave West)
	* Display file transfer messages when someone sends you a file
	  over AIM (Dave West)
	* Handle MSN buddy lists more sanely (Felipe Contreras)
	* Zephyr can use tzc to run from behind a firewall (Arun A Tharuvai)

	Bug Fixes:
	* Work around window manager stupidity with new dialog windows (Dave West)
	* Compile with gtk 2.5.x (Gary Kramlich)
	* Escape invalid characters in log names (Daniel Atallah)
	* Fix for clicking add in an msn chat with 2 or more people in your buddy
	  list (Daniel Atallah)

version 0.82.1 (08/27/2004):
	Bug Fixes:
	* Fix a crash when changing the preference for how to display buttons
	  on conversation windows
	* Remove a stray printf() when beginning new conversations and logging
	  is enabled

version 0.82 (08/26/2004):
	New Features:
	* Ability to set available messages for AIM
	  (Tools->Account Actions->Set Available Message...)
	* Ability to specify a custom character set for messages sent to ICQ
	  users and messages received from ICQ users
	* Ability to edit your current away message (Rhett Robinson)
	* Topics in the conversation window (not the topic field at the
	  top) with URLs will now appear as links (Stu Tomlinson)
	* File transfers appear in the file transfer window when they
	  are initiated rather than when they begin transferring (Dave West)
	* Instead of toggling slash commands on/off, you can now toggle
	  passing through unknown slash commands on/off.

	Bug Fixes:
	* Joining a Jabber chat no longer causes a crash (Stu Tomlinson)
	* Selecting a buddy icon for a brand new account no longer
	  causes a crash
	* Better file transfer error messages (Dave West)
	* Remotely canceled file transfers in MSN are now noticed, so that we
	  don't accidentally cancel the file transfer and crash Gaim
	  (Felipe Contreras)
	* Protocols that don't support joining chat rooms by name no longer
	  allow chat rooms to be added to the buddy list (Felipe Contreras)
	* Delayed messages and system messages no longer cause
	  sound events to be triggered (Nathan Fredrickson)
	* The chat invite button has a correct label (Stu Tomlinson)
	* The system log should leak fewer file descriptors (Ka-Hing Cheung)
	* Buddy list tooltips display in more appropriate positions when
	  using multiple monitors (Dave West)
	* Better parsing of URLs containing special characters
	* All users are shown when joining a Yahoo! conference (Bleeter Yaluser)
	* You now leave all Yahoo! conferences when you log out of Yahoo!
	* Buddy Icon updating bug fixed (Felipe Contreras)

version 0.81 (08/05/2004):
	New Features:
	* The autorecon plugin will somewhat remember state information(Yosef
	  Radchenko)
	* Visual display of ops/voice/halfops/so on in Chats (Stu Tomlinson)
	* Tab completion of slash commands in Chats (Stu Tomlinson)
	* gaim-remote can now manipulate status (István Váradi)
	* The text messages of Yahoo Audibles are now displayed, although
	  the audio and graphics are not.
	* Yahoo! away messages can be 255 characters long now

	Bug Fixes:
	* Gadu-Gadu should connect again (Andrew Wellington)
	* Novell fixes (Mike Stoddard of Novell):
		* Fixed reconnect crash
		* Fixed duplicate root folder bug
		* Fixed bug with folder ordering (on a first time login
		  folders were being added in reverse order).
	* Use ISO date format for the system log (Eduardo Pérez)
	* Long buddy lists with irc should cause flooding disconnects less
	  (Stu Tomlinson)
	* Better smiley substitution
	* Fix a crash related to auto-expanding contacts at the bottom of
	  buddy lists
	* Fix a crash on Solaris when changing or viewing information for
	  your AIM account (Format Screen Name, Change Email Address, etc.)
	* HTML in OSCAR buddy comments is now escaped (and not rendered)
	* Fix a crash when dragging a screen name to a conversation window
	  for that screen name
	* User-requested new conversation windows are now always given focus
	* Pasting HTML into Gaim from certain sources no longer results in
	  the spaces between some words being removed
	* The alias of a contact is now displayed in more places when the
	  alias of a buddy is not set
	* .gaimrc is no longer imported
	* Prevent a crash if you sign off and try to dequeue messages from
	  the away dialog (Kevin Stange)
	* Prevent a possible crash if gaim_gtkconv_write_conv is called
	  with who as NULL (Kevin Stange)
	* Prevent (null) or an empty string from being logged as the sender's
	  name if the sender no longer has an alias because the account is
	  signed off (Kevin Stange)
	* The auto-reconnect plugin will no longer attempt to reconnect an
	  MSN account if you were disconnected because you signed on from
	  another location (Stu Tomlinson)
	* On Solaris, chatting in IRC using the UTF-8 charset no longer gives
	  a "conversion failed" error for every message (Arvind Samptur)
	* ICQ offline messages should have the correct timestamp (Dave West)

version 0.80 (07/15/2004):
	New Features:
	* Ability to send files from the conversation window (Daniel Atallah)
	* Drag a file into the buddy list or a conversation to send it to that
	  buddy
	* Yet more new commands and features for SILC (Stu Tomlinson)
	* Gaim uses the new file chooser when compiled for GTK+ 2.4
	  (Fernando Herrera)
	* Support for the Epiphany web browser (Leonardo Serra)
	* Status messages in Gadu-Gadu (Andrew (proton) Wellington)
	* Parentheses are now displayed around the title and tabs of
	  conversations from offline accounts or parted chats.
	* Zephyr typing notification (Arun A Tharuvai)
	* Account dialog's columns are resizable (Eduardo Pérez)

	Bug Fixes:
	* The firefox browser option now works with firefox 0.9
	* Buddy icons in conversations no longer depend on the
	  buddy list
	* Fix for the bug where some buddies seemed logged in 4
	  thousand some odd days (Alan Ford)

version 0.79 (06/24/2004):
	New Features:
	* Display name changes are now shown in the conversation windows.
	  (Robert Mibus)
	* Get Info on Yahoo! now works for nonenglish profiles.
	  (Ambrose Li)
	* General "Get Info" improvements on Yahoo! and MSN (Ambrose Li)
	* Yahoo! Japan support. Click More Options and check Yahoo Japan
	  in the account editor, to use your Yahoo! Japan account
	* Gtk themes can now theme the Gaim buddy list independently of
	  other things (Stu Tomlinson)
	* Show timestamps now has a per-conversation option in addition
	  to the global one, bringing it in line with the other conver-
	  sation options (Stu Tomlinson)
	* Added MSN buddy icons (Felipe Contreras)
	* Added MSN file transfer (Felipe Contreras)
	* MSN's idle state now actually sets a buddy idle
	* Buddy pounce defaults are now more sane, and apply to the state the
	  buddy is currently in. For example, if the buddy is idle, set
	  "Return from idle" by default. The last action(s) used are the
	  defaults for the next pounce
	* Yahoo buddy icon support
	* Selected buddy icons will automatically convert to the appropriate
	  format for the protocol. (GTK 2.2 and higher only)
	* Dragging an image file into the Modify Account dialog will set that
	  as a buddy icon.
	* Development headers for compiling third-party plugins are now
	  installed. (Stu Tomlinson)
	* Headers for gaim-remote now reside in gaim/ instead of
	  gaim-include/.
	* Basic YCHT support, which allows joining Yahoo! Chats when
	  logged in using the web messenger method

	Bug Fixes:
	* Fixed Yahoo! authentication problems.  (Cerulean Studios)
	* Non-looping animated icons no longer cause Gaim to freeze
	* Flashing windows should work again for unix in window managers that
	  support the URGENT hint (Etan Reisner)
	* Better handling of character sets in RTF for Novell (Mike Stoddard of
	  Novell)
	* Contact list sync problems in Novell fixed (Mike Stoddard of Novell)
	* Fixed a crash in SILC that sometimes happened when resolving
	  the buddy list (Pekka Riikonen)
	* Parallel compiles of the perl plugin should work better
	  (Stu Tomlinson)
	* The disconnected UI op was called twice on connection errors. Now
	  it is only called once. (Evan Schoenberg)
	* Dragging into conversation windows works better
	* Protocol-specific settings for accounts were being removed whenever
	  the account was modified. Now they're only removed when the protocol
	  type changes, as it should be.
	* Zephyr bug fixes and memory leak plugs (Arun A Tharuvai)
	* Rewrite of MSN buddylist support, which fixed a known syncronization
	  bug and some others (Felipe Contreras)

version 0.78 (05/30/2004):
	New Features:
	* Support for the SILC protocol (http://www.silcnet.org/)
	  (Pekka Riikonen)
	* Option to suppress disconnect notification when using
	  the autoreconnect plugin (Christopher (siege) O'Brien)
	* Added support for dragging buddies from the buddy list into the
	  Add Buddy Pounce dialog
	* Pounce notification now includes time (Mike Lundy)
	* The history plugin now shows history for chats in addition to IMs
	* Menu item to view conversation logs (Tom Samstag)
	* Conversation and chat sizes automatically saved (Stu Tomlinson)
	* Added support for Novell privacy settings (Mike Stoddard of Novell)
	* Added ability to initiate multi-user conferences (chats) in Novell
	  (Mike Stoddard of Novell)
	* Find and Save buttons on the debug window (Stu Tomlinson)
	* Plugin Actions menu (Christopher (siege) O'Brien)
	* Plugins can now add entries to the right-click menu of a group or chat
	  (Stu Tomlinson and Christopher (siege) O'Brien)
	* Hyperlink colors are now themeable via your ~/.gtkrc-2.0 file

	Bug Fixes:
	* Compiles again with gcc 2.96 (Ignacio J. Elia)
	* Gtk2.0 compatibility fixes (Tim Ringenbach)
	* Many documentation updates (Jonathan Champ, Gary Kramlich,
	  Stu Tomlinson, and Kevin Stange)
	* Yahoo works on 64 bit machines (Gary Kramlich)
	* Zephyr works on 64 bit machines (Arun A Tharuvai)
	* Novell 64bit fixes, better error messages, and buddy list sync fixes
	  (Mike Stoddard of Novell)
	* Novell protocol works on big endian machines (Novell)
	* Massive rewrite of MSN support, which should fix a number of issues
	  and make errors easier to interpret (Felipe Contreras)
	* Fixed a privacy-related bug in MSN that affected blocking/permitting,
	  which was due to case-sensitive string comparisons (Gudmundur
	  Olafsson)
	* Fixed an MSN HTTP method bug where MSN would queue data indefinitely.
	  (Andrew Wellington)
	* All known MSN formatting bugs were fixed.
	* Overly long messages and paging cell phones in MSN no longer cause
	  disconnects (Felipe Contreras)
	* Several bug fixes for MSN's MSNSLP and MSNObject support (Finlay
	  Dobbie)
	* ALT-F works correctly in the System Log Viewer (Stu Tomlinson)
	* New tabs should scroll correctly again (Tim Ringenbach)
	* Dialogs opened from a conversation window are now closed when
	  the conversation window is closed, preventing a crash (Kevin Stange)
	* Copy/paste encoding fixes (Joe Marcus Clarke)
	* IRC disconnect crash fix (Luciano Miguel Ferreira Rocha)
	* Ampersands in links should work correctly (Tim Ringenbach)
	* DirectIM and IM Image support for AIM are greatly improved
	  (Tim Ringenbach)
	* Gadu-Gadu updates (Andrew Wellington)
	* Print Gadu-Gadu messages to the debug window instead of the console
	* Updated and standardized blist signals (Gary Kramlich)
	* Made the recieve-*-msg signals match the sending ones (Stu Tomlinson)
	* The idle time for the buddy-idle and buddy-unidle signals should
	  be correct again.

	Preference Changes:
	* Added "Conversation placement - By conversation count"
	* Added a "none" smiley theme to replace the "Show graphical
	  smileys" option
	* Replace default formatting preferences with a dialog to set a
	  default formatting in a WYSIWYG manner.
	* Removed "Show logins in window," default to yes
	* Removed "Send URLs as links," default to yes (in protocols that
	  support HTML)
	* Removed "Show URLs as links," default to yes
	* Removed New window height & width and Entry field height for Chats &
	  IMs, sizes are now saved automatically
	* Removed "Tab-complete nicks" default to yes
	* Removed "Old-style tab completion", no longer supported
	* Removed "Sending message removes away status", default to no
	* Removed "Show numbers in groups", default to yes
	* Removed "Icons on tabs", default to yes
	* Removed "Sounds when you log in", default to no
	* Removed "Seconds before resending autoresponse", default to 600
	  seconds
	* Removed "Send autoresponse in active conversations", default to no
	* Removed "Show people joining in window", default to yes
	* Removed "Show people leaving in window", default to yes

version 0.77 (04/22/2004):
	New Features:
	* The System Log returns (Ka-Hing Cheung)
	* Added a conversation-drag-ended signal (Etan Reisner)
	* Reorganized and cleaned up the MSN protocol plugin (Felipe Contreras)
	* Added the -c option to specify location of the .gaim directory,
	  removed the outdated -f option that no longer had any effect (Daniel
	  Atallah)
	* Novell GroupWise protocol support added (Novell)
	* WYSIWYG improvements (Tim Ringenbach)
	* WYSIWYG editing for user info (Jon Oberheide)
	* Rich-text copy and paste
	* Plugins can now add menu items to the buddy context menu
	  (Christopher O'Brien)
	* Plugins can now add preferences (Gary Kramlich)
	* The TOC protocol is no longer built by default. The plugin is not
	  being properly tested and is no longer officially supported.
	* Bumped up the plugin API version number, and added version numbers
	  for loader plugins and protocol plugins. Authors will want to
	  update their plugins, and possibly use GAIM_PLUGIN_API_VERSION,
	  GAIM_PRPL_API_VERSION, and GAIM_LOADER_API_VERSION constants.
	* Zephyr error reporting works (Arun A. Tharuvai)
	* Zephyr deals with non-utf8 characters (Arun A. Tharuvai)

	Bug Fixes:
	* Formatting in the Log viewer is fixed (Kevin Stange)
	* Save Conversation works again (Kevin Stange)
	* The Clear button in privacy works (Robert Mibus)
	* MSN error reporting works again (Stu Tomlinson)
	* MSN e-mail notifications should no longer cause Gaim to crash
	  (Felipe Contreras)
	* Fixed an infinite loop bug that would sometimes cause MSN to lock
	  up (Nickolai Zeldovich)
	* All away messages should now show up in tooltips
	* Removing zephyr buddies no longer crashes (Arun A. Tharuvai)

version 0.76 (04/01/2004):
	New Features:
	* WYSIWYG text input (with much help from Gary Kramlich and Kevin
	  Stange)
	* Ability to be invisible on AIM
	* Chatroom list support (Tim Ringenbach)
	* Added auto-completion for screen names to the New Instant Message and
	  Get User Info dialogs.
	* Non-ascii character support in AIM chats (Uli Luckas and Marco Ziech)
	* Vastly improved browser opening, with tab support! (Nathan
	  Fredrickson)
	* Added support for connecting to MSN using the port 80 method.
	* Support for Mozilla Firefox (Chris Friesen and Nathan Fredrickson)
	* Added protocol-specific preferences (Gary Kramlich)
	* Local IP address information can be changed in Preferences
	  (Tim Ringenbach)
	* Improved local IP address detection (Tim Ringenbach)
	* Offline accounts in account drop-down lists are now greyed (Etan
	  Reisner)
	* Improved accessibility support for screen readers and other
	  accessibility tools (Marc Mulcahy)
	* Improved accessibility in conversation windows (Nathan Fredrickson)
	* Keyboard access to context menus via Shift+F10 (Marc Mulcahy)
	* Core/UI split event loop code. (Scott Lamb)
	* Added improvements to the multi-field request code, including
	  required fields and account fields.
	* Moved more dialogs to the request API for interface consistency
	  (Send Message, Get User Info, and Insert Link dialogs)
	* Jabber file transfer
	* IRC file transfer (Tim Ringenbach)
	* Added a hidden preference for disabling buddy list tooltips or
	  changing the pop-up delay in prefs.xml.
	* Moved translation news to po/ChangeLog

	Bug Fixes:
	* Changes in AIM/ICQ server-side buddy lists take
	  precedence over the local buddy list
	* Significant work on the Zephyr plugin (Arun A. Tharuvai)
	* You can now use :/ as a smiley safely (Nathan Owens)
	* Various buffer overflow fixes (Stefan Esser)
	* Tabs now stay green when they are supposed to (Etan Reisner)
	* Fixed a bug where only the first user in a chat room list was removed
	  sometimes when trying to remove a group of users (Tim Ringenbach)
	* Clearing an AIM buddy icon actually removes it from the server,
	  icons changes in the account editor do not take effect if the
	  cancel button is used (Stu Tomlinson)
	* Improved chat parting logic (Tim Ringenbach)
	* Yet Another IRC channel user duplication bugfix (Tim Ringenbach)
	* Deleting an account while modifying it will no longer crash gaim.
	* Only one account preference window will now appear per account when
	  clicking Modify.
	* Aliases are now shown alongside the screen name in the message
	  queue window. (Kevin Stange).
	* TCL Plugin API changed
	* The mobile icon on MSN users is now removed when the person disables
	  mobile paging (Stu Tomlinson)
	* Removing invalid buddies in MSN with a space in their name no longer
	  causes a disconnect (Stu Tomlinson)
	* Multiple MSN chats should now work (Robert Mibus)
	* Added new MSN error codes and fixed an incorrect one (Stu Tomlinson)
	* Incoming colors are now processed correctly in MSN.
	* Conversation placement by account now works correctly with both
	  chats and IMs, and takes the Combine Chats and IMs option into
	  consideration.
	* Minor tweaks to the list box in the multi-field request dialogs
	  so they work without a label and scrollbar (Pekka Riikonen)
	* Hitting enter in a multi-field request dialog when a textfield has
	  the focus no longer ignores the changed text in the textfield
	  (Gary Kramlich)
	* The Disconnect dialog no longer raises and gains focus each time
	  a disconnected account is added (Ka-Hing Cheung)
	* Gadu-Gadu might actually connect again (Ignacy Gawedzki)
	* Buddy pounces for an account are removed when the account is
	  deleted (Gary Kramlich)
	* Various bug and memory leak fixes (Gary Kramlich)
	* Assorted SSL crashfixes
	* --enable-debug no longer breaks compilation when using gtk 2.4,
	  which also broke garnome.
	* Tooltips shouldn't crash now (Daniel Atallah)

version 0.75 (01/09/2004):
	* New Yahoo! auth method
	* Yahoo! file transfer (Tim Ringenbach)
	* Yahoo! chat joining fixes (Tim Ringenbach)
	* Persons can auto-expand when hovering your mouse over it
	* Improved i18n support for MSN email notification (Felipe Contreras)
	* Jabber SASL PLAIN support
	* Improved Jabber MUC (Chat) support
	* Fixed an MSN login bug some people likely experienced (Felipe
	  Contreras)
	* Touch-up various dialogs to follow the Gnome Human Interface
	  Guidelines more closely (Steven Garrity, Nathan Fredrickson, and
	  Ka-Hing Cheung)
	* Works better with all-black gtk themes (Etan Reisner)
	* Mozilla Firebird support (Chris (darth_sebulba04))

version 0.74 (11/25/2003):
	* Sort-by-size log sorting fix
	* Log directory umask fix for users of gaim-remote
	* Fix Jabber room creation on MUC servers.

version 0.73 (11/21/2003):
	* New Logging format and code:
		* fixes i18n issues with logs
		* compatible with old logs
		* hopefully fixes segfault in viewing logs
	* New disconnected account dialog (Thanks, Daniel Atallah)
	* Fixes several Jabber bugs
	* Fixes the bug where some dialogs would crash when spell checking was
	  enabled. Closes #827930.
	* Fixed unblocking of users in MSN (Robert Mibus)
	* Fixes outgoing mobile pages on MSN.
	* The border on the close buttons on inactive tabs are no longer shown,
	  thanks to a fix used by Galeon.
	* Compatible with autoconf 2.58.
	* Cleaned up gtkspell-related code (Robert McQueen)
	* Changed the parameters for the received-chat-msg signal.
	* Added a Release Notification plugin

version 0.72 (10/31/2003):
	* Added a search feature to conversations.
	* Added an option to remove the formatting toolbar, both globally and
	  on a per-window basis (Nathan Fredrickson)
	* Added a drop shadow to the buddy list tooltip
	* Smileys are copyable
	* Fixed the ICQ login crash
	* Fixed a crash in the Add Chat dialog when selecting an
	  account that doesn't support chats. Closes bug #821606.
	* Fixed a bug where new MSN accounts without buddies added wouldn't
	  connect.
	* Fixed a crash when deleting an account that has IMs or chats open.
	  Closes bug #821630.
	* Smileys have background colors
	* If SSL is not enabled, MSN will load, but error on connect.
	* Disable Jabber SASL auth until the standard stabilizes

version 0.71 (10/09/2003):
	* The right-click menu for e-mail links now presents a "Copy E-Mail
	  Address" item
	* Fix sort by idle to behave as it did pre-contact support (David
	  Smock)
	* Display AIM away messages in the tooltip for buddies when
	  they are away
	* Support for Buddy Comments for AIM and ICQ buddies
	* Window icons are now set as buddy icons or status icons
	* Get User Info in MSN and Yahoo now return an error indicating that
	  the information doesn't exist if the profile is empty (parts by
	  Nathan Poznick)
	* Added startup notification support for window managers that support it
	* The protocol icon for an account in the accounts window will now
	  "pulse" when signing the account on.
	* Zephyr formatting fixes (Arun A. Tharuvai)
	* Zephyr can connect to chats (Karsten Huneycutt)
	* SSL support can now be provided by third party plugins.
	* Multiple copies of gaim installed at different locations no
	  longer attempt to load the same, possibly incompatible plugins
	  (Robert McQueen)
	* Implemented another new Yahoo! authentication method
	* Fixed a bug displaying Chinese MSN messages (Ambrose C. LI).
	* Additional fixes and checks for the perl build process (Sean Burke).
	* Massive core/UI splitting.
	* Re-write of Jabber protocol plugin
	* Conversation API changes.
	* Some plugins must be updated due to code variable changes,
	  function name changes, and change of behavior for certain
	  functions.

version 0.70 (09/28/2003):
	* Implemented Yahoo's new authentication method (Cerulean Studios)
	* Protocol plugins that have plugin dependencies now load correctly.
	* Perl installs where it's told to a bit more correctly.
	* Robert "Robot101" McQueen cleaned and core/UI split IM
	  image support.

version 0.69 (09/24/2003):
	* Added Contact (aka Person, aka Meta-Contact, aka Buddy Merging, etc)
	  support
	* Added MSN 6 smileys.
	* Added animated smiley support (Ka-Hing Cheung)
	* Added SSL support, compatible with GNUTLS and Mozilla NSS.
	* Added plugin IPC.
	* Added support for gettext 0.12.x.
	* Updated MSN support to the MSN Protocol version 9.
	* Jabber now supports SSL
	* Yahoo now shows people using the java chat client (Tim Ringenbach)
	* Yahoo chat and conference (Tim Ringenbach)
	* Yahoo ignore support (Jesse Farmer (farmerje))
	* Yahoo idle times displayed, long buddy lists work, sms users,
	  and other improvements (Tim Ringenbach)
	* The accounts window now shows offline accounts as greyed out, and
	  online accounts as colored.
	* Fixed the text replacement plugin.
	* Fixed all known signal problems in perl.
	* The right-click menu for conversation tabs now shows the tab icon
	  and status, if tab icons are enabled. (Jesse Farmer)

version 0.68 (09/01/2003):
	* Removed the old event system and replaced it with a much better
	  signal system.
	* Added plugin dependency support.
	* Rewrote the Perl plugin. All old scripts will break, but it offers
	  a much better API for new scripts.
	* Yahoo color support (Tim Ringenbach (marv_sf))
	* Yahoo and MSN get info support (Nathan Poznick)
	* Fixed Jabber registrations.
	* Fixed a problem where pouncing two users with the same name
	  appeared in the same conversation window, and other related
	  problems. (Robot101)
	* Corrected problems with proxy preferences.
	* Mailchk.c and simple.c compile again (Paul A (darkrain))

version 0.67 (08/14/2003):
	* Brought back the message notification plugin (Brian Tarricone)
	  You'll need to reconfigure your settings for this plugin
	* IRC protocol plugin rewritten (Ethan Blanton)
	* New IRC protocol icon (Nuno Donato)
	* Protocol and status icons now optionally appear on tabs.
	  (Etan Reisner)
	* Various dialog rewrites (Jabber vCard, Add Group, Alias Chat,
	  Rename Group, Privacy)
	* Shows "hiptop" icon for AIM buddies using hiptop
	  devices (Robey Pointer)
	* Privacy core/UI split.
	* Conversation placement by group now applies to chats in the buddy
	  list as well.
	* Events in a conversation (user logged in, logged out, window closed,
	  etc.) now grey the tab.
	* Various bug fixes (larne from irc, Tim Ringenbach, Bjoern
	  Voigt, Paul A (darkrain))

version 0.66 (07/18/2003):
	* Freebsd compile fix (Matthew Luckie)
	* .spec file improvements (Ethan Blanton)
	* Added a gaim-remote man page (Robert McQueen)
	* The Remote Control plugin no longer adds duplicate groups to your
	  buddy list.
	* Servers and ports are now imported correctly in MSN.
	* Core/UI split the core initialization and shutdown.
	* MSN messages with newlines are now sent correctly to MSN clients.
	* Fix some sound initialization stuff
	* Fix saving and import of default away message

version 0.65 (07/16/2003):
	* Massive internal core/ui splitting
	* New account dialog
	* Preferences moved to ~/.gaim/prefs.xml
	* Account information moved to ~/.gaim/accounts.xml
	* Pounces moved to ~/.gaim/pounces.xml
	* Added protocol icons to various drop-down boxes
	* New Send IM buddy icon merged from Ximian Desktop 2
	* Fixed "Sort by Status" crash
	* Fixed the MSN signon crash
	* Fixed the MSN add buddy crash
	* Fixed the MSN empty buddy list bug
	* Fixed all known MSN chat bugs
	* Fixed HTTP redirect handling in smiley retrieval. This fixes the
	  problems with some smiley themes.
	* Chats in MSN can now be initiated by right-clicking a buddy and
	  choosing Initiate Chat.
	* MSN Alerts and incoming MSN pages no longer pop up several error
	  dialogs
	* Ability to view iChat "Available" messages for AIM
	* Stores your buddy icon on the server for AIM
	* Support for non-ascii characters with Yahoo! Messenger
	* Focus returns to the input box when you click elsewhere, like it used
	  to
	* New typing notification icons from Ximian

version 0.64 (05/29/2003):
	* Buddy list sorting in buddy list preferences.
	* Improved debug window with timestamps and pause buttons.
	* New core/ui split notification and request APIs.
	* New mail notification dialog.
	* Several bug fixes in MSN.
	* Conversation window buddy icon bugs were fixed.

version 0.63 (05/16/2003):
	* A rewrite of the plugin API. Plugin authors will need to change their
	  code based off the changes found in other plugins.
	* Perl script support is now provided in the perl plugin.
	* Debugging is core/ui split, and has a new API with support for
	  debug levels and categories.
	* Support for adding chats to your buddy list.
	* MSN protocol plugin was rewritten, has experimental buddy icon
	  support, and MSN Mobile support.
	* Buddy list speed enhancements (Thanks Ethan Blanton).
	* Napster protocol updates (Thanks Auke Kok).

version 0.62 (04/23/2003):
	* Keyboard shortcuts in the buddy list work again (Thanks Joe
	  Clarke).
	* Support for Jabber XHTML messages
	* Ability to re-request authorization from ICQ and Jabber users by right
	  clicking on them in your buddy list.
	* Improved Zephyr internationalization.
	* Bug causing 'Hide on Send' windows to be lost forever fixed.
	* Iconified windows are now raised properly.
	* Dates printed for old/offline messages.
	* Some assorted crash bugs fixed.

version 0.61 (04/07/2003):
	* Split the buddy pounce core and UI, and rewrote the UI for it.
	* Removed folder icons and excess space from the buddy list (Thanks
	  Dave Camp)
	* Fixed a bug involving dragging buddies and groups
	* Re-implemented the logout icons.
	* New icons for "away" and "aol" (Thanks, Moses Lei)

version 0.60 (04/04/2003):
	Core:
	* Auto-loading protocol plugins.
	* Plugins dialog and perl script menu merged into preferences.
	* Don't auto-login if an existing Gaim session is already
	  running.
	* Moved "privacy preferences" to Tools menu.
	* -n, --loginwin option to disable autologins.
	* Added support for gettext 0.11.x.
	* Added support for automake 1.6.
	* aim:// URI's supported with gaim-remote command.
	* Quit Gaim remotely with gaim-remote. (Thanks, John Silvestri)
	* Added rudimentary support for X11R6 session management. (Thanks,
	  Robert McQueen)
	* Conversation backend and UI are now separated. (Thanks,
	  Christian Hammond)
	* Asynchronous, non-blocking, DNS function (Thanks, Nicolas
	  Lichtmaier)
	* As a side effect of the above: IPv6 support. Tested only with IRC
	  (you can receive ipv6 chat requests from irssi!).

	Plugins:
	* Tray icon plugin--replaces the old GNOME applet. You'll need
	  the panel Notification Area applet (aka system-tray-applet)
	  for GNOME 2, or the Kicker for KDE 3.1. (Thanks, Robert
	  McQueen, Nicolás Lichtmaier, Kristian Rietveld, Ari Pollak &
	  Patrick Aussems)
	* Added GAIM::remove_event_handler and made set_info short
	  circuitable in perl. (Thanks, Ryan McCabe)
	* event_del_conversation for plugins. (Thanks, Bill Tompkins)
	* Notify.c plugin rewritten; check its configure dialog. (Thanks,
	  Etan Reisner)
	* Buddy Ticker made a plugin.
	* Idle Maker added to source.
	* Fortune profile added to source.

	AIM/ICQ:
	* TOC no longer compiles statically by default--use OSCAR.
	* ICQ plugin no longer gets built--use OSCAR.
	* Server-stored buddy lists for ICQ with full support for
	  authorization (Thanks, Mark Doliner)
	* File send/receive support for Aim over Oscar (Thanks, William T.
	  Mahan and Mark Doliner)
	* Non-direct connect typing notification for AIM over OSCAR.
	  (Thanks, Mark Doliner)
	* Allow only people in buddy list privacy option added for AIM.
	* Full ICQ info reading support. (Thanks, Vincas Ciziunas)
	* Support for synchronizing group renames on server.  Group
	  rename server synchronization for AIM.  Server-side
	  synchronization for moving individual AIM buddy to new
	  group improved. (Thanks, Mark Doliner)
	* Ability to add screenname@mac.com people to AIM buddy lists.
	  (Thanks, Graham Booker)
	* Ability to change ICQ password. (Thanks, Mark Doliner)
	* Option to have AIM notify you if you have
	  unread mail. (Thanks, Mark Doliner)
	* Parse URL messages, Contact Sending and Pager Messages
	  in ICQ. (Thanks, Mark Doliner)
	* use snprintf instead of sprintf. (Thanks, William T. Mahan)
	* Fixed crashbug on empty rvous requests. (Thanks Brandon Scott
	  (Xeon) for pointing this out, and Matt Pandina for the patch)
	* Nice Oscar changes--mostly internal. (Thanks, Mark Doliner)

	IRC:
	* Added more IRC slash commands -- /W, /VERSION, /MODE, /CTCP stuff,
	  -- and other cool IRC enhancments. (Thanks, Jonas Birmé)
	* IRC's /topic with no argument displays the current topic (Thanks,
	  Mark Doliner)
	* DCC File Receive support for IRC.
	* Optional password on IRC accounts. (Thanks, Christian Hammond)
	* Added half-op support.

	Jabber:
	* Jabber invisibility and permanently cancel sending on-
	  line status to Jabber buddies.
	* Jabber roster updated on group renames.
	* Fixed a possible segfault when signing off Jabber. (Thanks,
	  Craig Boston)
	* Improved typing notification support for Jabber and
	  Yahoo! (Thanks, Nathan Walp)
	* File receive support for Jabber. (Thanks, Nathan Walp)

	MSN:
	* MSN users are notified when the other party closes the conversation
	  window. (Thanks, Christian Hammond)
	* File receive support for MSN. (Thanks, Christian Hammond)

	Internationalization:
	* Now using libiconv for better i18n support (Thanks, Junichi
	  Uekawa)
	* Lots of i18n fixes (Thanks Matt Wilson, Ethan Blanton, A Lee)
	* Correct i18n handling for many parts of AIM/ICQ, including
	  instant messages, away messages, and profiles (Thanks,
	  Ethan Blanton)
	* Improved MSN internationalization (Thanks, A Lee)

	Other:
	* Optionally uniquely colorize nicks in chats
	* Add / Remove buddy menu item added to the chat users list
	  (Thanks, Jonas Birmé)
	* View log button in conversation toolbar (Thanks, Etan Reisner)
	* Option to log IMs and Chats seperately. (Thanks, Etan
	  Reisner)
	* Removed Ctrl-C binding for color
	* Fix first message in tab not displaying bug (Thanks, Etan Reisner)
	* Changed some default options
	* Updated desktop and window icons (Thanks, Robert McQueen)
	* Switch the .desktop file to the new KDE/GNOME common vfolder
	  format (Thanks, Robert McQueen)
	* Removed all deprecated GTK calls.  Now 100% GTK 2. (Thanks Nathan
	  Walp, Christian Hammond, Ari Pollak, Ethan Blanton, Robert McQueen)
	* Read proxy environment variables. (Thanks, Christian Hammond)
	* Fixed security vulnerability with manual browser option (Thanks,
	  Robert McQueen)
	* Can get info for ICQ and Jabber users from the "Edit
	  Buddies" tab (Thanks, Brian Bernas)
	* Code cleanups and fixes (Thanks, Federico Mena Quintero and
	  Ka-Hing Cheung)
	* Word-wrapping on mail notification text (Thanks, Andrew Molloy)
	* Generic File Transfer PRPL interface (Thanks, Christian Hammond)
	* Better supression of auto-responses (Thanks, Joshua Blanton)
	* Drag-and-drop tabs in conversations, and multiple windows with tabs
	  in each (Thanks, Christian Hammond)

version 0.59.9 (03/01/2003):
	* Updated zh_TW.po file (Thanks breeze833)
	* Fix an oscar bug that caused some messages from
	  AOL 8.0 to be dropped (Thanks Mark Doliner)
	* Changed "openprojects" to "freenode" in irc.c
	* Fixed charset conversion on systems which use a BOM for UCS-4
	  (Thanks, Alfredo Pen~a, Ethan Blanton)
	* Fixed a typo in the man page (Thanks Eric S. Raymond)

version 0.59.8 (01/06/2003):
	* Ripped out all gtk2 support (Thanks Nathan Walp).
	* Fixed smiley related segfault (Thanks Robert McQueen)
	* Yahoo! can connect again

version 0.59.7 (12/21/2002):
	* Yahoo i18n fix (Thanks Ethan Blanton).
	* Fixed a bug in escaping saved passwords (Thanks
	  Eric Timme)
	* Fixed an overflow bug in perl script autoloading
	  (Thanks David Kaelbling)
	* Some build fixes for those using stricter compilers,
	  notably MIPSpro (Thanks David Kaelbling)
	* Fixed a bad argument to accept() calls (Thanks David
	  Kaelbling)
	* Fixed crashbug on empty rvous requests (Thanks Brandon Scott (Xeon))
	  for being the first to point this out.

version 0.59.6 (11/07/2002):
	* Fixed a segfault introduced in 0.59.5 when gtk
	  fails to read the ~/.gtkrc or reads it but fails
	  to create a style from it.
	* Jabber conference timestamps are no longer gigantic

version 0.59.5 (10/14/2002):
	* Fixed a Yahoo! segfault (Thanks, Craig Metz)

version 0.59.4 (10/06/2002):
	* Removed color keybinnding altogether.
	* Added a horizontal scrollbar to Edit page of
	   buddy list. (Thanks, David Fallon)
	* Various bug fixes ((Thanks to (in no particular order)
	  Ethan Blanton, Mark Doliner, Luke Schierer)
	* i18n fixes (thanks, A Lee)

version 0.59.3 (09/14/2002):
	* Reversed patch that accidentally caused Yahoo
	  not to connect--for implementation reasons
	* Changed "color" binding to Ctrl-K.
	* Unaliaising a person in the "Online" tab will show up
	  in the "Edit" tab as well (Thanks, Jason Willis)
	* Internationalization fixes, esp. with UTF-8 locales
	  (Thanks Matt Wilson and Ethan Blanton)

version 0.59.2 (09/09/2002):
	* Japanese translation updated (Thanks, Junichi Uekawa)
	* Won't crash when you set your MSN Friendly name to an
	  empty string.
	* Default manual browser command changed to reflect the
	  fix in 0.59.1
	* Fixed the non-manual browser settings which were broke in
	  0.59.1 (Thanks, Chris Blizzard)
	* Improved MSN internationalization (Thanks A Lee)
	* Smiley lookup will search for longest match for smilies
	  like :-(( (Thanks Eric Melski)
	* When an IM image is clicked, don't open the browser (Thanks
	  Ari Pollak)
	* Prevent a possible crash in unhide_buddy_list() (Thanks Ari
	  Pollak)
	* Fixed a compilation problem on systems without iconv.
	* GtkIMHtml can be set to render font sizes as point size
	  or AIMish relative sizes -- no more huge Yahoo fonts. (Thanks
	  Ka-Hing Cheung)
	* Fixed a bug with regard to Jabber resources (Thanks Nathan
	  Walp)
	* Fixed a possible segfault when signing off Jabber (Thanks
	  Craig Boston)
	* Word-wrapping on mail notification text (Thanks, Andrew Molloy)
	* Strip trailing and leading spaces from MSN/Yahoo names (Thanks,
	  Arun Tharuvai)

version 0.59.1 (08/25/2002):
	* Created a gtk1-stable branch for GTK+ 1.2 bugfix releases.
	  Development will continue in our main branch in GTK+ 2 only.
	* Fixed a security bug in the manual browser setting (Thanks
	  Robert McQueen)
	* Now using libiconv for better i18n support (Thanks Junichi
	  Uekawa)
	* Will work with Perl 5.8 (thanks, Timothy Lee and Dan
	  Colascione)
	* Fix for HTTP proxies (thanks, Ethan Blanton)
	* Read proxy environment variables. (thanks, Christian Hammond)
	* Use the pretty gaim.png for our menu entry.
	* Added support for gettext 0.11.x.

version 0.59 (06/24/2002):
	* Squashed a bug in buddy right-click menu handling
	  that crashed Gaim.  In the process: found and
	  eliminated some memory leaks.
	* Fixed a significant applet leak
	* Can now change Jabber password on server (Thanks,
	  Nathan Walp)
	* Certain types of Jabber presence errors no longer
	  falsely show a buddy on-line.  Instead now a "broken
	  light-bulb" icon is shown and the error status is
	  available via "Get Away Msg"  (Thanks and a tip o'
	  the hat to Christian Hammond for the graphic)
	* Conversation struct has pointer to toolbar (thanks Brent
	  Priddy and Paul Miller)
	* Zephyr fixes (thanks, Arun A. Tharuvai)
	* Aliases in buddy ticker
	* Perl scripts can play Gaim sounds (thanks Andrew Rodland)
	* Internal sounds can be played by commands (thanks Lex Spoon)
	* Auto-login item in applet menu (thanks Chris Boyle)
	* Fixed MSN "Unkown Error Code", "Already there", and
	  "Already in opposite list" errors
	* Changed "Play sound" button to "Mute" button
	* You can now have "reserved" chars in IM and proxy passwords
	* Jabber now has typing notification  (Thanks, Nathan Walp)
	* Improved support for Jabber resources  (Thanks, Nathan Walp)
	* Fixed problem with Gaim crashing on non-ASCII Jabber buddy
	  aliases (Jabber "name" attribute) chars  (Thanks, Ho-seok Lee)
	* Plugged memory leaks in Jabber plug-in
	* Fixed problem with Jabber away status not being propagated to
	  conference rooms for jabberd (server) v1.4.2 and above
	* Chat room buddy lists are now sorted independent of case
	* Added capability for protocol-specific edit buddy menu entries
	* Can now remove a Jabber buddy roster item from the server
	  entirely
	* Gaim can now handle messages from Mac ICQ and Miranda ICQ
	  (Thanks, Mark Doliner)
	* Added Mozilla to browser options and changed KFM to
	  Konqueror.
	* Can now set the server and port for MSN and Napster
	* MSN Internationalization (Thanks Felipe Contreras and
	  countless, countless others)
	* E-mail addresses are no longer truncated when there is a '.' at
	  the end.

version 0.58 (05/13/2002):
	* Better applet transparency
	* Option to raise buddy list on signons/signoffs
	* Formatting of incoming MSN messages
	* Get Info from menu multiple-account-aware (thanks
	  Brian Bernas)
	* Hide and unhide functions for the filectl plugin.
	  (Thanks, Ari Pollak)
	* Added helpful stuff to the Help menu.
	* Self-aliasing from the account editor.
	* Better selection in GtkIMHtml (Thanks Ben Miller)
	* A warning when your OSCAR buddy list is too long
	  (Thanks, Mark Doliner)
	* ICQ status messages in OSCAR (Thanks, Mark Doliner)
	* Play sound when your name is said in a chat
	* Approval dialog for Jabber when somebody wants to
	  subscribe to user's presence. Also gives user the
	  opportunity to add that buddy if not already on the
	  user's buddy list.
	* Jabber "Change buddy group" roster synchronization now
	  works again.  (This was unknowingly broken when the
	  "out-sourced" Jabber libs were upgraded in 0.56)
	* Invalid Jabber I.D.'s no longer crash Gaim.  User now
	  notified with pop-up's.
	* Jabber Buddy sign-on time support, added in 0.57,
	  removed until and unless and inconsistency can be
	  resolved. (Thanks, Nathan Walp)
	* Bug-fix for potential buffer overflow in Jabber
	  plugin. (Thanks, rwscott)
	* Tempfiles used for secure MSN/HotMail login (added in
	  0.57) are now themselves created securely.
	* Secure MSN logins (added in 0.57) no longer blow up
	  on Solaris.
	* Timezone support improved.

version 0.57 (04/25/2002):
	* New authorization method for Yahoo!
	* Jabber will tell you when your buddies signed on (Thanks
	  Nathan Walp)
	* Jabber improvements (Thanks, Nathan Walp)
	* More keyboard shortcuts
	* event_chat_recv takes char**'s, and event_im_recv takes
	  a *guint32 for flags
	* Secure hotmail login for MSN (thanks for the tips,
	  Scott Werndorfer)

version 0.56 (04/11/2002):
	* Shell-like send history binded to Ctrl-Up and Ctrl-Down
	* libjabber upgraded to most recent stable version
	* Buddylist looks a little better
	* Fixed MSN privacy settings
	* Group deletion fix (Thanks Mark Doliner)
	* Alias/Group syncronization for Jabber (Thanks JSeymour)
	* Fixed broken signal handling in gdm-started GNOME sessions
	  (Thanks Jim Seymour, Vann, Robert McQueen)
	* Oscar group syncronization (Thanks, Mark Doliner)
	* ICQ Authorization via Oscar (Thanks, Mark Doliner)

version 0.55 (03/29/2002):
	* Jabber improvements (Thanks Jim Seymour)
	* Various sound cleanups (Thanks Robert McQueen)
	* Login process shown in single window (Thanks Michael
	  Golden)
	* Can reorder your accounts in the account editor (Thanks
	  Luke Schierer)
	* Shows "mobile" icon for Oscar buddies using mobile
	  devices (Thanks Mark Doliner)
	* Fixed bug in MSN smilies that crashed PPC (and other?) platforms
	* HTTP Proxy settings now HTTP compliant (Thanks Robert McQueen)
	* Speling corections (Thanks Tero Kuusela)
	* Oscar list icon fixes (Thanks Mark Doliner)
	* Oscar idle times work again (Thanks Mark Doliner)
	* Protocol icons on Edit Buddies tab (Thanks Christian Hammond)

version 0.54 (03/14/2002):
	* Compiles without GdkPixbuf again
	* GtkIMHtml will refresh when you set a new GTK+ theme
	* Improved Yahoo! typing notification (thanks Brian Macke)
	* Prompt to authorize MSN buddies who added you while you
	  were offline (Thanks Jason Willis)
	* Option to globally disable Buddy Icon animation (Thanks
	  Luke Schierer)
	* Numerous bugfixes
	* Yahoo! will tell you when your buddies are playing Yahoo!
	  games and give you the ability to join them
	* Yahoo! can receive offline messages
	* IRC can do DCC chat.
	* IRC will convert HTML formatting to mIRC formatting.
	* Buddylist tab placement option (Thanks Jason Willis)
	* Protocol specific smiley faces
	* IM Image sending

version 0.53 (02/28/2002):
	* Minor bug fixes re: queued away messages
	* Better buddy icon transparency (for real this time ;-))
	* Ability to change formatting of Oscar screen name
	* Better selection in HTML widget (Thanks BMiller)
	* New icons for ICQ (Thanks Kevin Miller)
	* Editable buddy pounces (Thanks Jason Willis)
	* Server side buddy lists in Oscar (Thanks Mark Doliner :-))
	* Fix for the chatlist plugin
	* Typing Notification (AIM Direct Connect, Yahoo, MSN)
	* IM Images (Receive Only)
	* Prettier GtkImHtml selection
	* Better buddy icon transparency (for real this time ;-) )

version 0.52 (02/17/2002):
	* Better buddy icon transparency (thanks SeanEgan)
	* Fixed a little bug with connecting via proxy (thanks
	  for reminding me of this, Manish Singh)
	* Yahoo! Messenger works again
	* MSN Works again
	* Can register a new user with a Jabber Server (JSeymour)
	* Can now set Jabber vCards (JSeymour)
	* Jabber vCards are now shown in their entirety (JSeymour)
	* Various jabber bug fixes/enhancements (JSeymour)

version 0.51 (01/24/2002):
	* Arrow buttons in log viewer and some other dialogs
	  work (thanks Ben Miller)
	* Option to only send auto-response while idle (thanks
	  Sean Egan)
	* Control time between sending auto-responses (thanks
	  Mark Doliner)
	* Should be able to sign on to Oscar using Mac OS X
	  (thanks Fingolfin, Vincas Ciziunas, et al.)

version 0.50 (12/14/2001):
	* Able to import GnomeICU contact lists
	* Galeon as browser option (Thanks Rob McQueen)
	* IRC /list, /invite (Thanks Sean Egan)
	* Option to have IMs and Chats tabbed in same window
	* Finally put the lagmeter plugin out of its misery and
	  removed it. (/me dances on its grave.)

version 0.49 (11/29/2001):
	* Can compile against GTK+ 2.0 (version 1.3.10/1.3.11)
	* Confirm before removing buddies
	* Yahoo updates (thanks Brian Macke)
	* Jabber updates
	* Zephyr updates (thanks Arun A Tharuvai)
	* Gadu-Gadu updates (thanks Arkadiusz Miskiewicz)
	* Option to show aliases in conversation tabs
	* Option to hide windows after sending messages
	* licq2gaim.pl conversion script (thanks Arturo Cisneros, Jr.)

version 0.48 (11/18/2001):
	* Right-click on links to open/copy URL
	* Yahoo changes
	* Oscar can send/receive offline messages in ICQ. Since the "real"
	  ICQ protocol isn't working too well it's recommended that you
	  use Oscar for ICQ.

version 0.47 (11/01/2001):
	* Better font loading (pays attention to charset now)
	  (thanks Arkadiusz Miskiewicz)
	* Better recoding in Gadu-Gadu (thanks Arkadiusz Miskiewicz)
	* Open Mail button for when you get new mail (Yahoo and MSN)
	* New buddy pounce option: Popup Notification
	* When adding a buddy, the groups list now updates when you switch
	  accounts.
	* When creating a new buddy pounce, gaim now automagically
	  selects "on away" or "on idle", if the user is away
	  or idle.
	* Add Opera to the available browsers (thanks Brian Enigma)
	* Improved log viewer (thanks to Ben Miller)
	* When you are queueing away messages, double clicking on
	  a buddy's name will cause the messages for that name to be
	  dequeued.
	* You can choose which sound player you use at run-time
	  (thanks Ben Miller)
	* When someone adds you to their buddy list, it asks if you want
	  to add them as well (Yahoo, ICQ, and MSN) (thanks Nathan Walp)
	* Option to grey idle buddies (thanks Nathan Walp)
	* MSN Privacy Options
	* In MSN you can set a person's alias to their "friendly name" by
	  right-click on their name while they're online.
	* IRC can do /WHOIS
	* The usual bug fixes and memory leak plugs

version 0.46 (10/18/2001):
	* New applet icons (courtesy David Raeman)
	* ICQ works on big-endian platforms, e.g. sparc and ppc
	  (thanks to Nathan Walp and Ben Miller)
	* Better applet icon drawing (thanks to Ari Pollak)
	* An extraordinary number of bug fixes
	* Ability to stop animation on buddy icons, restart animation,
	  hide certain buddy icons, and save people's buddy icons, all
	  through a right-click menu
	* Event handlers in perl passed arguments as elements of
	  an array rather than all concatenated as a string, making
	  perl much easier to use (thanks Dennis Lambe Jr.)
	* Can pass an argument to timeout_handlers in perl
	  (thanks Artem Litvinovich)
	* Redesigned Modify Account window (thanks Sean Egan)
	* Add buddy dialog now lets you select which protocol
	  to add the buddy to
	* Pressing 'signon' on the first screen for accounts that
	  do not require passwords no longer incorrectly displays
	  an error message.

version 0.45 (10/04/2001):
	* New plugin event: event_chat_send_invite
	* Major updates to the perl system (reread PERL-HOWTO and
	  SIGNALS)
	* Major updates to event_chat_* events for plugins (reread
	  SIGNALS)
	* Some GtkIMHtml improvements
	* Various bugfixes
	* Nick Highlighting in chat
	* Tab-completion for nicks in chat (thanks to Sean Egan)
	* Large internal reworkings
	* New Protocol: Gadu-Gadu, written by Arkadiusz Miskiewicz
	* Can choose buddy icon to send (for Oscar)

version 0.44 (09/20/2001):
	* More sane scaling of buddy icons (intelligently scale to
	  either 48x48 or 50x50 depending on icon)
	* Have you ever had it happen where you cancel a login and
	  Gaim starts using all the available processing power? I
	  think I fixed that.
	* Temporarily removed Jabber user registration, which wasn't
	  working anyway.
	* Added a spiffy Help button
	* Wrote a plugin for all those people who miss having the
	  chat rooms in their buddy lists (chatlist.so)
	* Updated libfaim
	* Added drop down selection to chat invitation
	* Improved the look of the chat invitation dialog
	* Improved the look of the proxy preferences
	* event_im_recv and event_im_display_rcvd passed whether
	  the message received was auto-response (see SIGNALS)
	* IRC fixes (largly copied from X-Chat)
	* Internal change to how preferences are stored
	* Other bug fixes
	* Option to hide buddy icons

version 0.43 (09/06/2001):
	* Can change friendly name in MSN again
	* Bug fixes
	* Auto-reconnect plugin has exponential timeout (i.e. it
	  tries after 8 seconds, then 16, then 32, etc. up to 17
	  minutes)
	* Removed file transfer things from Napster. It didn't work
	  well anyway. It'll be back eventually. (Does anyone even
	  use napster anymore?)

version 0.11.0-pre15 (08/28/2001):
	* MSN works again
	* Fixed a little segfault when images are links
	* Redid the about box again.
	* Fixed a nice little bug with the manual browser command
	* Oscar Unicode fix (Thanks John Matthews)
	* Can select which protocols are compiled statically
	  (e.g.: ./configure --with-static-prpls=oscar,jabber)
	* New plugin events: event_im_displayed_sent and
	  event_im_displayed_rcvd. Use these to change messages after
	  they're displayed (e.g. encrypt sent messages, or send
	  auto-responses and have them display locally properly)
	* Can use Arts for sound (thanks Tom Dyas)

version 0.11.0-pre14 (06/17/2001):
	* Fixed a segfault with Oscar's account confirmation
	  (Thanks, Adam)
	* Some MSN changes
	* Some HTML widget changes
	* Can specify hosts/ports for Yahoo (thanks Jeremy Brooks)
	* Many many bugfixes

version 0.11.0-pre13 (06/06/2001):
	* Can view/set chat topic in Jabber (thanks faceprint)
	* The napster plugin no longer segfaults on invalid names
	  and/or passwords.
	* HTML is properly stripped from away messages in protocols that
	  do not use HTML.  (thanks, faceprint)
	* Can view/set chat topic in IRC
	* MSN properly escapes outgoing messages
	* Much needed updates to the gaim man page (thanks, Sean Egan)

version 0.11.0-pre12 (05/29/2001):
	* Fixed a funny bug with auto responses when queued messages
	  are enabled.
	* Redesigned the Font Options preference page
	* Improved Jabber chat support (it whispers now, too)
	* Zephyr can do Subscriptions now (thanks to nsanch)
	* Auto-recon plugin got reworked
	* Lots of clean-ups
	* Some new pixmaps (Thanks, DennisR).
	* Fixed a segfault in IRC (Thanks Sean Egan)
	* MSN can now change your 'friendly name' (Thanks for the
	  packet logs, aechols)
	* More IRC improvements [colors, etc] (Thanks Sean Egan)
	* Improved proxy options
	* Fixed a small issue with HTML not being stripped from
	  log files properly (Thanks, faceprint and David Stoddard)
	* Can turn on/off Yahoo! Mail announcements
	* Can force messages through the server for ICQ (use this if
	  you have problems sending)
	* Can receive buddy icons in Oscar (requires gdk_pixbuf,
	  which GNOME depends on. If you --disable-pixbuf, it will
	  disable this.)
	* Redesigned plugins dialog (thanks Mike Heffner)

version 0.11.0-pre11 (04/30/2001):
	* Zephyr updates and additions, thanks Neil Sanchala (nsanch)
	* Jabber can send/accept chat invites (due to mid)
	* MSN has the option to notify you of new hotmail
	  messages
	* Fixed a problem with ADD requests in MSN
	* Fixed a small memory leak with MSN
	* Moved MSN's spammy debug output into debug_printf's
	* Can rename groups/buddies in the Edit Buddies pane
	  (thanks Neil Sanchala)
	* Some perl updates (thanks to Sean Egan)
	* IRC got the following slash commands:
	  op, deop, voice, devoice, mode, raw, quote, and kick (thanks
	  to Sean Egan)
	* MSN Properly handles URL decoding of 'friendly' names
	* Redesigned Preferences pages (design by DennisR)
	* Can select where tabs are for tabbed IM/Chat windows
	* Option to queue away messages while away
	* Jabber got good updates (from faceprint)
	* Oh yes, and Oscar works, yet again. (gee... that's what, 4
	  releases that have "fixed" it now?)

version 0.11.0-pre10 (04/13/2001):
	* Many, many bug fixes
	* Can choose to not send away auto-response (thanks phzzzt)
	* Uh... Oscar works? For now?
	* IRC Plugin can do whois (right click and info)
	* IRC Plugin got away message support
	* Gaim blist to WinAIM blt perl script (courtesy Andy Harrison)
	* Sound on buddy pounce (Thanks Andrew Echols)
	* Can view all group chats in one tabbed window (same keybindings
	  as for tabbed normal conversations)
	* More Protocol plugins:
		Zephyr (plugins/zephyr) (DON'T USE THIS unless you know
			what it is and why you'd want to use it)

version 0.11.0-pre9 (03/26/2001):
	* Can register Jabber accounts (load the Jabber plugin and click
	  Register on the login window)
	* GtkIMHtml handles themes (no background pixmaps though) (thanks
	  decklin, mishan)
	* URLS Linkify properly in Buddy chats
	* Jabber compiles better on Solaris?
	* Gaim works with Oscar Again (Huge thanks to Adam Fritzler of
	  libfaim)

version 0.11.0-pre8 (03/23/2001):
	* Fixed a problem with MSN not detecting signoffs and buddy updates.
	* Implemented away options in MSN
	* Alt-[1-9] to go to [1-9]th pane in tabbed convo window
	* Jabber fixes, Oscar fixes (!), Yahoo fixes, TOC fixes
	* Can use Alt to access menu, and Ctl-char for certain actions
	  (thanks baldnik)
	* Oscar blocking works (?)
	* MSN can see status of other users

version 0.11.0-pre7 (03/16/2001):
	* Can build RPMs as non-root
	* New yahoo library (can use HTTP proxy)
	* Command-line arg to specify config file (thanks Jason Boerner)
	* Can view all conversations in one tabbed window (Control-[ and
	  Control-] move left and right respectively; Control-Tab moves
	  to the next unread, or the next tab if there are no unread tabs)
	* Tooltips on links work again
	* Can log system notices: signons/signoffs, awayness and idleness
	  (thanks Andrew Echols)
	* MSN fixes
	* Applet fixes

version 0.11.0-pre6 (03/06/2001):
	* Fixed bug with NAS support
	* Napster plugin is included again
	  (Thanks for pointing out that it was missing,
	  (Yan V. Bulgak)
	* Oscar can: search by email, request confirmation, change password
	* TOC fixes
	* ICQ fixes
	* Faster HTML parsing/rendering

version 0.11.0-pre5 (02/26/2001):
	* Minor GUI changes
	* ICQ Alias problem fixed
	* Negative times fixed
	* Cannot create blank away messages/messages with blank titles
	* Can right-click Edit Buddies list to alias/add pounce/etc.
	* Ability to independently set accounts as away
	* Can use all away states for ICQ, Yahoo (N/A, Be Right Back, etc.)
	* Fixed hanging trees
	* Can close windows by hitting 'Esc' (optional)
	* Better HTML Widget
	* Can toggle timestamps by hitting F2 (optional)
	* Rewritten file transfer for TOC
	* Jabber got chat
	* Log Viewer (courtesy BMiller)
	* Can save conversation history
	* Napster can kinda sorta download files sometimes :)
	* You can activate IDs in Yahoo
	* ICQ upgraded to use icqlib 1.1.5

version 0.11.0-pre4:
	* ICQ upgraded to use icqlib 1.1.0
	* An enormous amount of bug fixes
	* Even More Protocol Plugins:
		Jabber (plugins/jabber)
		Napster (plugins/napster.c)
	* Fixed a segfault with 'Ignore new conversations while away'

version 0.11.0-pre3 (12/15/2000):
	* Away messages arranged alphabetically (Thanks Justin)
	* More GUI adjustments
	* Can optionally run command to play sound files
	* Icons for ICQ plugin (blatently stolen from GnomeICU)
	* Icons for Yahoo plugin (not-so-blatently stolen from GTKYahoo)
	* Optionally display warning level next to name in buddy list
	* Optionally ignore fonts on incoming messages
	* Command-line option to automatically set yourself as
	  away upon signon (thanks bmiller)
	* Buddy list backups now stored in ~/.gaim/SN.protocol.blist (gaim will
	  move the old file for you). Needed for when you have the same name on
	  two different protocols. (Oscar and TOC share the same file.)
	* More Protocol plugins:
		MSN (plugins/msn)

version 0.11.0-pre2 (12/04/2000):
	* Fixed a segfault with a bad util.c

version 0.11.0-pre1 (12/03/2000):
	* Multiple connections
	* Protocol plugins:
		IRC (plugins/irc.c)
		Yahoo (plugins/yay)
		ICQ (plugins/icq)
	* Logs now stored to ~/.gaim/logs rather than ~/.gaim/SN/
	* User configurable sounds
	* Scroll bar now functions properly in chat room user lists
	* X-Idle support added (thanks bmiller and bryner)
	* small change in the way away messages are displayed
	  (Thanks Ryan C. Gordon)
	* Plugin system uses GModule now (improves portability, adds features)
	  (Requires recompile and probably modifications of most plugins)
	* Perl got updates (reread plugins/PERL-HOWTO)
	* Spell checker now uses gtkspell
	* Auto-Away (thanks, yet again, to bmiller ;)
	* More buddy pounce options
	* Various GUI improvements

version 0.10.3 (10/09/2000):
	* Segfault when viewing user info fixed
	* libdb problem fixed

version 0.10.2 (10/07/2000):
	* A few fixes to the URL parser.
	* Better placement of smiley dialog
	* Improved log file readibility
	* Code cleanups (thanks kylev)
	* Fixed problem when closing away message box (thanks bmiller)
	* sprintf() problem on some systems
	* Various small bug fixes

version 0.10.1 (09/15/2000):
	* Better chatroom logging
	* Oscar works again. Pay no attention to Slashdot.
	* gtkhtml handles background colours better.
	* A third conversation window display preference.
	* Better support for things like Sawfish

version 0.10.0 (09/11/2000):
	* New Smiley Faces and Pixmaps added.
	* Smiley faces now properly wrap in the conversation windows.
	* Smiley dialog
	* Fixed 0-byte file segfault.
	* Borderless buttons (for that cool pop-up look)
	* Fixed some resizing bugs
	* Added Ctrl+{B/I/U/S} hotkeys to conversation windows.
	* Added Ctrl+(number) hotkeys to insert smileys in conversation windows.
	* Support for %n, %d, and %t in away messages.  Thanks bmiller!
	* Background colors
	* Redesigned preferences dialog
	* Redesigned conversation dialog
	* Removed the Lag-O-Meter (Lag-O-Meter is now a plugin)
	* SOCKS 4/5 proxy works
	* Buddy Pounces are now saved in .gaimrc
	* Buddy Chats are now saved in .gaimrc
	* Ability to merge gaim, aim2, aim4 buddylists. Thanks again bmiller!
	* ICQ-style aliases. This lets you change the name you see your buddy
	  as. For example, if your buddy's SN is 'CouldntGetMyName', you can
	  alias him as 'Loser'.
	* Compile with GNOME bits if available
	* Added GNOME Url Handler as an available web-browser
	* Added the S html tag.
	* Optionally Ignore TiK's Automated Messages
	* Option to beep instead of play sound
	* New icons for panel (depends on some GNOME pixmaps)
	* Perl scripting. See plugins/PERL-HOWTO for how to write perl scripts.
	  All .pl files in ~/.gaim are autoloaded when gaim starts.
	* HTML widget is faster, more stable

version 0.9.20 (07/14/2000):
	* More plugin events, more plugin features
	* Run-time OSCAR support
	* Added buddy list ticker (See prefs/Appearance). Clicking on a
	  name will cause a new or previous IM window to display for
	  that screenname
	* "You are sending messages too quickly" error is now fixed
	   when you have a large buddylist.
	* Fixed the LC_ALL compile problem on Solaris boxes
	* Fixed PPC and ARM compile problem with oscar.c
	* Smileys work better, and don't cause font attributes to drop
	* Dialog windows are now prettier
	* /me in IM window; font/color dialogs and smileys in chat window

version 0.9.19 (06/09/2000):
	* Graphical Smiley Faces
	* Applet got a bit of a makeover (inside & out)
	* Compile-time options affect Preferences dialog
	* Whispering in chat works (does anyone even use this?)
	* HTML-tag buttons in chat
	* Chat got all kinds of new features (like IRC-sytle /me)
	* Chat in oscar works much better
	* Locale support
	* Fixed the segfault when your server-side config is null
	* Many many bugfixes

version 0.9.18 (06/02/2000):
	* Logging in works better for oscar
	* Double error bug when sending message to an offline user is
	  fixed.
	* Pressing enter once again sends a message in buddy chatrooms (oops)
	* More fixes for the change on the AOL sign-on process.
	* Fixed bug where Gaim sometimes doesn't find a font to use.
	* Per-conversation font and color dialogs (thanks fflewddur)
	* Chat in oscar works (somewhat)
	* Even more fixes for the sign-on process, and now you don't flash when
	  setting permit/deny lists.

version 0.9.17 (05/31/2000):
	* Automagic feature to check for new versions has been removed
	* Infinite loop bug fixed

version 0.9.16 (05/31/2000):
	* Paned buddy chat window (Thanks Syd)
	* Buddy lists (and changes) are cached to ~/.gaim/<sn>.blist
	  where <sn> is your screen name. If for some reason, you log
	  into the AOL server and the buddy list comes back empty, we
	  check for a cache file, and, if we find one, read it in. This
	  essentially implements recovery from a server crash at AOL
	  (AOL does not back up machines that contain TOC-based buddy
	  lists, unfortunately).  (Thanks Syd)
	* Font selection dialog
	* Small changes to the Oscar/libfaim stuff (see libfaim/README.gaim)
	* SOCKS 4 proxy support
	* Better proxy support overall (you can get people's info now! :) )
	* Two-way file transfer (you can get and send files, but you still
	  can't initiate either)
	* Fixed font problem with Misconfigured X-Servers.  Thanks Decklin!
	* Fixed the No Configuration problem that came about today (5/31)

version 0.9.15 (05/06/2000):
	* Plugin support enabled by default (oops)
	* Some plugins built/installed by default
	* Option to automagically check for new releases
	* Ability to receive files (one-way file transfer)
	* In-line spell checker (thanks to Torrey Searle of the
	  Everybuddy Devel team for this one)

version 0.9.14 (04/24/2000):
	* Numerous Fixes by G. Sumner Hayes (buffer over flow patches,
	  etc)
	* Paned Conversation Windows (Thanks Syd)
	* Raise Window On Message Received, Fixed (Thanks Syd)
	* When multiple screen names, Gaim now correctly remembers the name
	  that was used last.
	* FONT sizes now work correctly.
	* PLUGIN SUPPORT!! (Lots of cool goodies here)
	* Fixed another leak or two
	* Added ability to change your screenname password
	* Devil pixmaps

version 0.9.13 (03/27/2000):
	* Dialog Box Segfault Fixed (When You Click A Toggle Then Cancel)
	* Double Log-Out Message Fixed
	* GNOME compile error fixed
	* Away Message Problem Fixed
	* Fixed URL Right Click Menus
	* Conversation Loggin now shows Full Date and Time
	* Internal Change to Buddy List

version 0.9.12 (03/25/2000):
	* Segfault fix for PPC/Alpha/etc machines with log(0)
	  Thanks to Todd Cohen for this one.
	* Small internal change to the way prefs work
	* GNOME Applet support works better
	  (thanks to Eric Warmenhoven for the patch)
	* Support for displaying true type fonts
	* Lag-O-Meter does not send lag-test if not selected
	* Fixed problem with saving away messages which contain spaces
	  and numbers.
	* Various GNOME Applet Enhancements (thanks AGAIN to
	  Eric.  Someone needs to stop this boy :-) )
	* A lot of random, obscure bugs fixed
	* All of the major and I believe all of the minor memory leaks are
	  now fixed
	  (Thanks to Peter Teichman, Larry Ewing, Jeramey Crawford, and me)

version 0.9.11 (03/22/2000):
	* <STRIKE>Strike Tag Support</STRIKE> :-)
	* Another memory leak fix
	* New .gaimrc format
	* Better support for multiple screen names
	* Font Properties
	* Saving of buddylist window position
	* Fixed a problem with Gaim and the Netscape-branded version
	  of Mozilla
	* New Sound Properties
	* More General Properties
	* Bigger Text-Entry field (Thanks to CrazyDavy for this one)
	* Various Random Bug fixes

version 0.9.10 (11/03/1999):
	* Fixed a nasty memory leak.  No more 40M Gaim processes. LOL
	* IDLE Times are displayed in a neater fashion.

version 0.9.9  (10/31/1999):
	* A little selection bug has been squished
	* Small memory leak fixed
	* Small network fix (problem with HTTP Proxy fixed?)
	* Proxy stuff should work now :)
	* Widget table support, dir info looks nicer
	* Info box looks nicer (thanks to Decklin Foster)
	* Client now 'corrects' time values from the server for accurate
	  login times.
	* Lag-O-Meter (ala Drunken Jim)
	* IDLE Preferences

version 0.9.8  (10/04/1999):
	* HTTP Proxy Support (No SOCKS yet)
	* HTML Widget more robust
	* Graphical Debug Window
	* Buddylist bug fixed
	* Some logging fixes and improvements
	* configurable host/port selection
	* Clickable Links in buddy chat
	* New Gaim Logo
	* Display Signon/Signoff messages in conversation windows
	* Option to strip HTML from logged messages
	* GNOME cleanups (It might work now haha)
	* When viewing user info, URLS are converted to clickable links
	* Tooltips on URLS

version 0.9.7  (08/08/1999):
	* Preliminary Oscar Support
	* Fixed bad network bug
	* Fixed some bad text rendering bugs in the HTML widget
	* log all conversation names are now normalized.
	* Fixed another bad network bug :)
	* Multiple browser support, some Netscape buggies fixed.
	* Permit/Deny preferences moved to 'Permit' pane on buddylist.
	* Fixed problem with _, ', and \ in passwords

version 0.9.6  (08/01/1999):
	* Fixed 'log all conversation' segfault
	* Added NAS support
	* Removed Xmu dependancies.
	* Restructured network code
	* ESD detection more robust.
	* Sound fallbacks are MUCH more robust!

version 0.9.5  (07/25/1999):
	* Fixed About Box SegFault
	* Autologin Works with Applet
	* Option to Show Buddy List after Signon with Applet
	* 2048 character messages
	* Away-Detection (shows a different icon on the buddy list)
	* Fixed Segfault with messages > allowed size
	* Added option to log all conversations
	* Changed g_new to g_new0
	* Buddy List: Right Click Menus
	* Find Buddy By Email
	* Find Buddy By Info
	* New HTML widget (Underline/Links/HRs)
	* Updated Toolbar with 'Underline' Icon
	* More Buddy Pounce Options
	* Option to auto-change urls into clickable links (Under Prefs)
	* Better Buddy Chat functionality
	* Away Prefs
	* Registration Information (Let Us Know Who You Are)
	* Buddy Chat Prefs (Update Chatroom Lists)
	* Set User Info
	* FAQ added to the distribution
	* Sound problem with some systems fixed
	* Set Dir Info
	* Autostart of Netscape on URL Click
	* DnD Rearranging of Groups
	* Better Netscape Functionality
	* Right Click `URL' Menus
	* DnD Rearranging of Buddies
	* Script to convert win95 buddylist to gaim buddylist
	* Added `Link/URL' button to conversation window
	* ESD is now autodetected
	* Not too important but we GNU-ified the source tree :)

version 0.8.0  (04/31/1999):
	* Code clean-up
	* Updated Prefs
	* Buddy Pouncing
	* Pixmaps for buttons
	* Buddylist import/export
	* Autoconf/Automake
	* Conversation Logging
	* Coloured Text Selection
	* Updated Preferences
	* ESD Support
	* Minor Bug Fixes
	* `Warning' support
	* `Blocking' on conversation window
	* Add/Remove buddy from conversation window
	* Scroll-Wheel Mice work in Conversation Window
	* Fixed WindowMaker Appicon
	* Version Number in About Box
	* Gaim Slogan in about box :)
	* Created Changelog File :)<|MERGE_RESOLUTION|>--- conflicted
+++ resolved
@@ -10,12 +10,8 @@
 	* Certificate management. Libpurple will validate certificates on
 	  SSL-encrypted protocols (William Ehlhardt, Google Summer of Code)
 	* Some adjustments were made to fix sending messages when using
-<<<<<<< HEAD
-	  the MSN HTTP method.
+	  the MSN HTTP method. (Laszlo Pandy)
 	* Yahoo! Chat is fixed.
-=======
-	  the MSN HTTP method. (Laszlo Pandy)
->>>>>>> 7e261429
 
 	Pidgin:
 	* Insert Horizontal Rules and Strikethrough text from toolbar.
