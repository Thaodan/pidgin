--- conflicted
+++ resolved
@@ -1,7 +1,9 @@
 Pidgin and Finch: The Pimpin' Penguin IM Clients That're Good for the Soul
 
 version 2.12.1 (??/??/????):
-<<<<<<< HEAD
+	libpurple:
+	* Unified string comparison. (PR #186) (Arkadiy Illarionov)
+
 	XMPP:
 	* Show XEP-0066 OOB URLs in any message, not just headlines
 
@@ -10,9 +12,6 @@
 	  (and possibly others not based on charybdis/ratbox/ircd-seven)
 	* Fix issues with plugins that modify outgoing messages
 	  (such as the custom PART/QUIT feature of the IRC More plugin)
-=======
-	* Unified string comparison. (PR #186) (Arkadiy Illarionov)
->>>>>>> f7ead04d
 
 version 2.12.0 (03/09/2017):
 	libpurple:
