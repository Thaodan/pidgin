Pidgin and Finch: The Pimpin' Penguin IM Clients That're Good for the Soul

<<<<<<< HEAD
version 3.0.0 (??/??/????):
	AIM and ICQ:
	* Make buddy list management code more efficient. (Oliver) (#4816)
	* Don't try to format ICQ usernames entered as email addresses.
	  Gets rid of an "Unable to format username" error at login. (#13883)

version 2.10.0 (MM/DD/YYYY):
=======
version 2.10.0 (08/18/2011):
>>>>>>> 7a76433b
	Pidgin:
	* Make the max size of incoming smileys a pref instead of hardcoding it.
	  (Quentin Brandon) (#5231)
	* Added a plugin information dialog to show information for plugins
	  that aren't otherwise visible in the plugins dialog.
	* Fix building with GTK+ earlier than 2.14.0 (GTK+ 2.10 is still the
	  minimum supported) (#14261)

	libpurple:
	* Fix a potential crash in the Log Reader plugin when reading QIP logs.
	* Fix a large number of strcpy() and strcat() invocations to use
	  strlcpy() and strlcat(), etc., forestalling an entire class of
	  string buffer overrun bugs.
	  (The Electronic Frontier Foundation, Dan Auerbach, Chris Palmer,
	  Jacob Appelbaum)
	* Change some filename manipulations in filectl.c to use MAXPATHLEN
	  instead of arbitrary length constants.  (The Electronic Frontier
	  Foundation, Dan Auerbach, Chris Palmer, Jacob Appelbaum)
	* Fix endianness-related crash in NTLM authentication (Jon Goldberg)
	  (#14163)

	Gadu-Gadu:
	* Fixed searching for buddies in public directory. (Tomasz Wasilczyk)
	  (#5242)
	* Better status message handling. (Tomasz Wasilczyk) (#14314)
	* Merged two buddy blocking methods. (Tomasz Wasilczyk) (#5303)
	* Fix building of the bundled libgadu library with older versions
	  of GnuTLS. (patch plucked from upstream) (#14365)

	ICQ:
	* Fix crash selecting Tools->Set Mood when you're online with an
	  ICQ account that is configured as an AIM account. (#14437)

	IRC:
	* Fix a crash when remote users have certain characters in their
	  nicknames. (Discovered by Djego Ibanez) (#14341)
	* Fix the handling of formatting following mIRC ^O (#14436)
	* Fix crash when NAMES is empty. (James McLaughlin) (#14518)

	MSN:
	* Fix incorrect handling of HTTP 100 responses when using the HTTP
	  connection method.  This can lead to a crash. (Discovered by Marius
	  Wachtler)
	* Fix seemingly random crashing. (#14307)
	* Fix a crash when the account is disconnected at the time we are doing a
	  SB request. (Hanzz, ported by shlomif) (#12431)

	XMPP:
	* Do not generate malformed XML ("</>") when setting an empty mood.
	  (#14342)
	* Fix the /join <room> behavior.  (Broken when adding support for
	  <room>@<server>)  (#14205)

	Yahoo!/Yahoo! JAPAN:
	* Fix coming out of idle while in an unavailable state
	* Fix logging into Yahoo! JAPAN.  (#14259)

	Windows-Specific Changes:
	* Open an explorer.exe window at the location of the file when clicking
	  on a file link instead of executing the file, because executing a file
	  can be potentially dangerous.  (Discovered by James Burton of
	  Insomnia Security) (Fixed by Eion Robb)

version 2.9.0 (06/23/2011):
	Pidgin:
	* Fix a potential remote denial-of-service bug related to displaying
	  buddy icons.
	* Significantly improved performance of larger IRC channels (regression
	  introduced in 2.8.0).
	* Fix Conversation->Add on AIM and MSN.
	* Entries in the chat user list are sorted properly again.  This was
	  inadvertenly broken in 2.8.0.

	Finch:
	* Fix logging in to ICQ.

	libpurple:
	* media: Actually use the specified TCP port from the TURN configuration to
	  create a TCP relay candidate.

	AIM and ICQ:
	* Fix crashes on some non-mainstream OSes when attempting to
	  printf("%s", NULL).  (Clemens Huebner) (#14297)

	Plugins:
	* The Evolution Integration plugin compiles again.

version 2.8.0 (06/07/2011):
	General:
	* Implement simple silence suppression for voice calls, preventing
	  wasted bandwidth for silent periods during a call. (Jakub Adam)
	  (half of #13180)
	* Added the DigiCert High Assurance CA-3 intermediate CA, needed for
	  validation of the Facebook XMPP interface's certificate.
	* Removed the QQ protocol plugin.  It hasn't worked in a long time and
	  isn't being maintained, therefore we no longer want it.

	Pidgin:
	* Duplicate code cleanup.  (Gabriel Schulhof) (#10599)
	* Voice/Video call window adapts correctly to adding or removing
	  streams on the fly. (Jakub Adam) (half of #13535)
	* Don't cancel an ongoing call when rejecting the addition of a
	  stream to the existing call. (Jakub Adam) (#13537)
	* Pidgin plugins can now override tab completion and detect clicks on
	  usernames in the chat userlist. (kawaii.neko) (#12599)
	* Fix the tooltip being destroyed when it is full of information and
	  cover the mouse (dliang) (#10510)

	libpurple:
	* media: Allow obtaining active local and remote candidates. (Jakub
	  Adam) (#11830)
	* media: Allow getting/setting video capabilities. (Jakub Adam) (half
	  of #13095)
	* Simple Silence Suppression is optional per-account. (Jakub Adam)
	  (half of #13180)
	* Fix purple-url-handler being unable to find an account.
	* media: Allow adding/removing streams on the fly. (Jakub Adam)
	  (half of #13535)
	* Support new connection states in NetworkManager 0.9. (Dan Williams)
	  (#13505)
	* When removing a buddy, delete the pounces associated with it.
	  (Kartik Mohta) (#1131)
	* media: Allow libpurple and plugins to set SDES properties for RTP
	  conferences. (Jakub Adam) (#12981)
	* proxy: Add new "Tor/Privacy" proxy type that can be used to
	  restrict operations that could leak potentially sensitive data
	  (e.g. DNS queries).  (#11110, #13928)
	* media: Add support for using TCP relaying with TURN (will only work with
	  libnice 0.1.0 and later).

	AIM:
	* Fix setting icons with dimensions greater than 64x64 pixels by scaling
	  them down to at most 64x64. (#12874, #13165)

	Gadu-Gadu:
	* Allow showing your status only to buddies. (Mateusz Piękos) (#13358)
	* Updated internal libgadu to version 1.10.1. (Robert Matusewicz,
	  Krzysztof Klinikowski) (#13525)
	* Updated internal libgadu to version 1.11.0. (Tomasz Wasilczyk)
	  (#14248)
	* Suppress blank messages that happen when receiving inline
	  images. (Tomasz Wasilczyk) (#13554)
	* Fix sending inline images to remote users, don't crash when
	  trying to send large (> 256kB) images. (Tomasz Wasilczyk) (#13580)
	* Support typing notifications. (Jan Zachorowski, Tomasz Wasilczyk,
	  Krzysztof Klinikowski) (#13362, #13590)
	* Require libgadu 1.11.0 to avoid using internal libgadu.
	* Optional SSL connection support for GNUTLS users (not on Windows
	  yet!). (Tomasz Wasilczyk) (#13613, #13894)
	* Don't count received messages or statuses when determining whether
	  to send a keepalive packet. (Jan Zachorowski) (#13699)
	* Fix a crash when receiving images on Windows or an incorrect
	  timestamp in the log when receiving images on Linux. (Tomasz
	  Wasilczyk) (#10268)
	* Support XML events, resulting in immediate update of other users'
	  buddy icons. (Tomasz Wasilczyk) (#13739)
	* Accept poorly formatted URLs from other third-party clients in
	  the same manner as the official client.  (Tomasz Wasilczyk)
	  (#13886)

	ICQ:
	* Fix setting icons with dimensions greater than 64x64 pixels by scaling
	  them down to at most 64x64. (#12874, #13165)
	* Fix unsetting your mood when "None" is selected.  (Dustin Gathmann)
	  (#11895)
	* Ignore Daylight Saving Time when performing calculations related to
	  birthdays. (Dustin Gathmann) (#13533)
	* It is now possible to specify multiple encodings on the Advanced
	  tab of an ICQ account's settings by using a comma-delimited list.
	  (Dmitry Utkin) (#13496)

	IRC:
	* Add "authserv" service command.  (tomos) (#13337)

	MSN:
	* Fix a hard-to-exploit crash in the MSN protocol when using the
	  HTTP connection method (Reported by Marius Wachtler).

	MXit:
	* Support for an Invite Message when adding a buddy.
	* Fixed bug in splitting-up of messages that contain a lot of links.
	* Fixed crash caused by timer not being disabled on disconnect.
	  (introduced in 2.7.11)
	* Clearing of the conversation window now works.
	* When receiving an invite you can display the sender's profile
	  information, avatar image, invite message.
	* The Change PIN option was moved into separate action.
	* New profile attributes added and shown.
	* Update to protocol v6.3.
	* Added the ability to view and invite your Suggested Friends,
	  and to search for contacts.
	* Also display the Status Message of offline contacts in their
	  profile information.

	XMPP:
	* Remember the previously entered user directory when searching.
	  (Keith Moyer) (#12451)
	* Correctly handle a buddy's unsetting his/her vCard-based avatar.
	  (Matthew W.S. Bell) (#13370)
	* Squash one more situation that resulted in duplicate entries in
	  the roster (this one where the server reports the buddy as being
	  in the same (empty) group.  (Reported by Danny Mayer)

	Plugins:
	* The Voice/Video Settings plugin now includes the ability to test
	  microphone settings. (Jakub Adam) (#13182)
	* Fix a crash when handling some saved settings in the Voice/Video
	  Settings plugin. (Pat Erley) (13290, #13774)

	Windows-Specific Changes:
	* Fix building libpurple with Visual C++ .NET 2005. This was
	  accidentally broken in 2.7.11. (Florian Quèze)
	* Build internal libgadu using packed structs, fixing several
	  long-standing Gadu-Gadu issues. (#11958, #6297)

version 2.7.11 (03/10/2011):
	General:
	* Our bundled libgadu should now build on HP-UX.
	* Fix some instances of file transfers never completing. (Cristi Posoiu)
	  (#12472)

	Pidgin:
	* Sort by Status no longer causes buddies to move around when you
	  click them.
	* Fix embedding in the system tray on older GTK+ releases (such as on
	  CentOS 5.5 and older Fedora).
	* No longer require libstartup-notification for startup notification
	  support.  GTK+ has included support for years, so use it instead. (David
	  Benjamin) (#13245)

	AIM:
	* Fix a bug where some buddies from your buddy list might not show up.
	  Affected non-English ICQ users the most. (#13386)
	* Send keepalives for all types of network connections.  Will hopefully
	  make chat rooms more reliable. (#1449)

	MSN:
	* Fix bug that prevented added buddies to your buddy list in certain
	  circumstances.  (#13298)

	MXit:
	* MXit plugin and reported client version now follow the libpurple
	  version.
	* Don't try to request profile information for non-user contacts.
	* Allow Re-Invite for contacts in Deleted or Rejected state.
	* Ensure we don't send packets too fast to the MXit server and trigger
	  its flood-detection mechanism.  Also increased the internal packet queue
	  to 32 packets.

	XMPP:
	* Fix building on platforms with an older glib (inadvertantly broken in
	  2.7.10).  (#13329)
	* Don't treat the on-join status storms as 'new arrivals'.  (Thijs
	  Alkemade) (#a14527)
	* Extend the /join command to support room JIDs, enabling you to join
	  a room on any server.  (Solarius, Matěj Cepl, Tirtha 'wyuka'
	  Chatterjee) (#4526)
	* Add support for receiving a limited amount of history when joining a
	  room (not currently supported by Pidgin and Finch).  (Thijs Alkemade)
	  (#10986, #a14219)

	Yahoo!/Yahoo! JAPAN:
	* Fix CVE-2011-1091, denials of service caused by NULL pointer
	  dereferences due to improper handling of malformed YMSG packets.  Thanks
	  to Marius Wachtler for reporting this and reviewing the fix!

version 2.7.10 (02/06/2011):
	General:
	* Force video sources to all have the same capabilities.  This reduces the
	  number of times video must be scaled down, saving CPU time. (Jakub Adam)
	  (half of #13095)
	* Starting multiple video calls and ending one no longer causes the other
	  calls to stop sending audio and video. (Jakub Adam) (#12758, #13237)
	* Perl bindings now respect LDFLAGS. (Peter Volkov, Markos Chandras)
	  (#12638)
	* Added AddTrust External Root CA.  (#11554)
	* Resolve some issues validating X.509 certificates signed off the CAcert
	  Class 3 intermediate cert when using the GnuTLS SSL/TLS plugin.

	Gadu-Gadu:
	* Don't drop whole messages when text is colored. (Jan Zachorowski)
	  (#13259)

	Groupwise:
	* Don't show two windows when using "Get Info" on a buddy. (Gabriel Burt;
	  Novell, Inc.) (#13108)

	IRC:
	* Don't send ISON messages longer than 512 bytes. (Jeffrey Honig) (#9692)

	libpurple:
	* Stop sending audio when placing a call on hold. (Jakub Adam) (#13032)
	* Stop translating gpointers to ints in the dbus API.  This removes
	  functions from the dbus API.  (The openSUSE Project) (#12507)
	* Fix D-Bus introspection calls that omit the interface parameter.  (Tom
	  Samstag) (#13073)
	* Fixed bugs in purple_str_to_time() that caused the most recent 'make
	  check' failures.  (Nader Morshed) (#13131)
	* Correct an issue that caused some UIs other than Pidgin or Finch to
	  leave a buddy in the "is typing" state.  (Jan Kaluza)
	* Fix potential information disclosure issues in the Cipher code.  (Julia
	  Lawall)

	Pidgin:
	* Support using the Page Up and Page Down keys on the numeric keypad in
	  the conversation window.  (Ryan Flegel) (#13127)
	* Fix a few memory leaks. (Nader Morshed) (#13162)
	* Support rendering strikethrough when received as in-line CSS. (#13168)
	* Editable comboboxes are now more friendly to some GTK+ themes. (Hugo
	  Pereira Da Costa) (#13164).

	Plugins:
	* The Voice/Video Settings plugin no longer resets selected devices to
	  defaults. (Jakub Adam) (#13044)
	* The Voice/Video Settings plugin no longer crashes when a stored device
	  name is not found in the list of available devices. (Jakub Adam)
	  (#13238)
	* The Autoaccept plugin now allows disabling filename escaping. (Rok
	  Mandeljc) (half of #11459)
	* The Autoaccept plugin now allows choosing Reject/Ask/Accept for
	  non-buddies. (Rok Mandeljc) (half of #11459)

	QQ:
	* QQ2008 is now the default protocol version. (Michael Terry) (#11635)

	XMPP:
	* Don't crash when receiving an unexpected/invalid jingle transport type.
	  (Nikita Kozlov) (#13136)
	* Handle Connection: Close headers for BOSH, when the server does not
	  terminate the connection itself. (#13008)
	* Improved parsing for DIGEST-MD5, which should resolve issues
	  connecting to some jabberd2 servers.  This corrects an issue parsing
	  one-character or empty elements. (Noa Resare) (#a14514)

	Yahoo!/Yahoo! JAPAN:
	* Fix a crash when an account disconnects before a p2p session is
	  completely set up. (Jan Kaluza) (#12432)

version 2.7.9 (12/26/2010):
	MSN:
	* Fix CVE-2010-4528, a crash when receiving short packets related to
	  P2Pv2 messages.

version 2.7.8 (12/19/2010):
	General:
	* Fix the exceptions in purple-remote on Python 2.6+. (Ari Pollak)
	  (#12151)

	Pidgin:
	* When a conversation has reached the maximum limit on the number
	  of smileys, display the text representation of the smiley properly
	  when it contains HTML-escapable characters (e.g. "<3" was previously
	  displayed as "&lt;3").
	* Drop dependency on GdkGC and use Cairo instead.
	* New UI hack to assist in first-time setup of Facebook accounts with
	  icon from Jakub Szypulka.
	* Don't hide the buddy list if there is no notification area in which
	  to put the icon. (#12129)

	libpurple:
	* Fix multipart parsing when '=' is included in the boundary for
	  purple_mime_document_parse. (Jakub Adam) (#11598)

	AIM and ICQ:
	* Buddies who unset their status message will now be correctly shown
	  without a message in your buddy list. (#12988)

	Gadu-Gadu:
	* Updated our bundled libgadu and minimum requirement for external
	  libgadu to 1.9.0. (#12789)

	MSN:
	* Stop showing ourselves in the list of endpoints that can be
	  disconnected.
	* Allow full-size display names, by not escaping (most) non-English
	  characters. (#8508)
	* Fix receiving messages from users on Yahoo and other federated
	  services. (#13022)
	* Correctly remove old endpoints from the list when they sign out.
	* Add option to disable connections from multiple locations. (#13017)
	* Correctly update your own display name in the buddy list. (#13064) 
	* Correctly show ourselves as offline in the buddy list when going
	  invisible. (#12945)
	* Correctly update your own icon in the buddy list. (#12973)
	* Remove struct packing for better portability. (#12856)

	XMPP:
	* Terminate Jingle sessions with unsupported content types. (#13048)

version 2.7.7 (11/23/2010):
	General:
	* Allow multiple CA certificates to share the same Distinguished Name
	  (DN).  Partially fixes remaining MSN issues from #12906.
	* The GNUTLS SSL plugin now discards any certificate (and all subsequent
	  certificates) in a chain if it did not sign the previous certificate.
	  Partially fixes remaining MSN issues from #12906.
	* Open requests related to a file transfer are now closed when the request
	  is cancelled locally. (#11666)

	AIM and ICQ:
	* AIM should now connect if "Use clientLogin" is turned off and the
	  "Server" field is set to anything other than "login.oscar.aol.com" or
	  "slogin.oscar.aol.com". (#12948)
	* Fix a crash on connection loss. (#5927)

version 2.7.6 (11/21/2010):
	General:
	* Included Microsoft Internet Authority 2010 and Microsoft Secure Server
	  Authority 2010 intermediate CA certificates to our bundle.  This fixes
	  the "Unable to validate certificate" error for omega.contacts.msn.com.
	  (#12906)

	Pidgin:
	* Avoid a use-after-free race condition in the media code (when
	  there's an error reported by GStreamer). (#12806, Jakub Adam)

	AIM and ICQ:
	* SSL option has been changed to a tri-state menu with choices for
	  "Don't Use Encryption", "Use Encryption if Available", and "Require
	  Encryption".
	* Fix some possible clientLogin URL issues introduced in version 2.7.5.
	* Don't show a "<URL>: Ok" connection error when using clientLogin.
	* Cleaned up some debug output for improved readability.

	MSN:
	* Added support for MSNP16, including Multiple Points of Presence (MPOP)
	  which allows multiple simultaneous sign-ins. (#8247)
	* Added extended capabilities support (none implemented).
	* Merged the work done on the Google SoC (major rewrite of SLP code)
	* Reworked the data transfer architecture.
	  (http://developer.pidgin.im/wiki/SlpArchitecture)
	* Lots of little changes.
	* Don't process zero-length DC messages. (#12660)
	* Fixed a bunch of memory leaks.
	* Prevent a use-after-free condition.

	XMPP:
	* Avoid a double-free in the Google Relay (V/V) code.
	* Avoid double error message when failing a file transfer. (#12757)
	* Password-related information is printed out for SASL authentication
	  when the PURPLE_UNSAFE_DEBUG environment variable is set.
	* Authentication mechanisms can now be added by UI's or other plugins
	  with some work. This is outside the API/ABI rules! (#12715)
	* Fixed a few printf("%s", NULL) crashes for broken OSes.

	Windows-Specific Changes:
	* Build the Pidgin Theme Editor plugin (finally).
	* Untarring (for themes) now works for non-ASCII destination paths.

version 2.7.5 (10/31/2010):
	General:
	* Added Verisign Class 3 Public CA - G2 root CA.

	Pidgin:
	* Properly differentiate between bn and bn_IN in the Translation
	  Information dialog.

	AIM and/or ICQ:
	* Display the "Authorize buddy?" minidialog when the requestor has an
	  empty nickname. (#12810)
	* New ICQ accounts default to proper ICQ servers.  Old accounts using one
	  of the old default servers will be silently migrated to use the proper
	  servers.
	* ICQ accounts using clientLogin now use the correct ICQ servers.  This is
	  separate from the server settings mentioned above.
	* '<' should no longer cause ICQ status messages to be truncated in some
	  locations. (#11964, #12593)
	* Fix sending messages to chat rooms. (#12768)

	Bonjour:
	* Don't crash when attempting to log into a Bonjour account and init
	  failed.

	Windows-Specific Changes:
	* Quote the path stored in the registry when the "run at startup" option
	  in the Windows Pidgin Options plugin is used. (#12781)

version 2.7.4 (10/20/2010):
	General:
	* Fix search path for Tk when compiling on Debian Squeeze. (#12465)
	* purple-remote now expects and produces UTF-8. (Guillaume Brunerie)
	  (#12049)
	* Add Deutsche Telekom, Thawte Primary, and Go Daddy Class 2 root CAs
	  (#12667, #12668, and #12594)
	* Fix CVE-2010-3711 by properly validating return values from the
	  purple_base64_decode() function before using them.
	* Fix two local crash bugs by properly validating return values from the
	  purple_base16_decode() function before using them.

	libpurple:
	* Fall back to an ordinary request if a UI does not support showing a
	  request with an icon.  Fixes receiving MSN file transfer requests
	  including a thumbnail in Finch. (#12561)
	* Fix an invalid memory access when removing UPnP mappings that could
	  cause sporadic crashes, most notably when MSN Direct Connections are
	  enabled. (#12387)
	* Add a sentence to the certificate warning for expired certificates
	  suggesting the user check their computer's date and time. (#12654)

	Pidgin:
	* Add support for the Gadu-Gadu protocol in the gevolution plugin to
	  provide Evolution integration with contacts with GG IDs. (#10709)
	* Remap the "Set User Mood" shortcut to Control-D, which does not
	  conflict with the previous shortcut for Get Buddy Info on the
	  selected buddy.
	* Add a plugin action menu (under Tools) for the Voice and Video
	  Settings plugin.
	* Use GRegex for the debug window where available. This brings regex
	  filtering to the debug window on Windows. (Eion Robb) (#12601)
	* Add Google Chrome to the list of possible browsers on non-Windows
	  systems.
	* Add Chromium to the list of possible browsers on non-Windows systems.
	* The "Manual" browser option is now stored as a string.  It is no
	  longer necessary to specify a full path to the browser command.
	  (Rodrigo Tobar Carrizo) (#12024)
	* The Send To menu can now be used if the active account in the
	  conversation becomes disabled or inactive. (Keith Moyer) (#12471)
	* xdg-open is now the default browser for new users on non-Windows
	  platforms. (Stanislav Brabec) (#12505)
	* The "Authorize buddy?" mini-dialog now shows the nickname of
	  the buddy requesting authorization as well as the icon of
	  the IM protocol he is using. (#5038)

	Finch:
	* Add support for drop-down account options (like the SILC cipher
	  and HMAC options or the QQ protocol version).

	XMPP:
	* Unify the connection security-related settings into one dropdown.
	* Fix a crash when multiple accounts are simultaneously performing
	  SASL authentication when built with Cyrus SASL support.  (thanks
	  to Jan Kaluza) (#11560)
	* Restore the ability to connect to XMPP servers that do not offer
	  Stream ID. (#12331)
	* Added support for using Google's relay servers when making voice and
	  video calls to Google clients.
	* Fix detecting file transfer proxies advertised by the server.
	* Advertise support for Google Talk's JID Domain Discovery extension
	  in all cases again (changed in 2.7.0), not just when the domain
	  is "gmail.com" or "googlemail.com" (it's also needed for Google
	  Talk used for accounts on arbitrary domains not using Google Apps
	  for Your Domain). (#a14153)
	* Improved handling of adding oneself to your buddy list when using
	  Non-SASL (legacy) authentication. (#12499)
	* Generate a connection error instead of just stalling when the
	  _xmppconnect TXT record returns results, but none of them result
	  in a valid BOSH URI. (#a14367, #12744)

	AIM and ICQ:
	* Add support for managing Visible/Invisible lists. (#10967)
	* Fix a problem with receiving HTML messages from
	  QIP/Miranda/Trillian. (#12044)
	* Hopefully fixed all encoding-related problems, both
	  for sending and receiving messages. (#10833 and the like)
	* Fix a problem with receiving messages from pyicqt. (#12284)
	* Don't set a custom status text when going Invisible to avoid
	  being detected as Invisible. (#10633)

	Yahoo/Yahoo JAPAN:
	* Stop doing unnecessary lookups of certain alias information.  This
	  solves deadlocks when a given Yahoo account has a ridiculously large
	  (>500 buddies) list and may improve login speed for those on slow
	  connections. (#12532)
	* Fix sending SMS messages.  The lookup host changed on us.  (Thanks to
	  todo) (#12688).
	* Improvements for some file transfer scenarios, but not all.

	Windows:
	* Bonjour support now requires Apple Bonjour Print Services version
	  2.0.0 or newer (http://support.apple.com/kb/dl999).

	libpurple:
	* Fall back to an ordinary request if a UI does not support showing a
	  request with an icon.  Fixes receiving MSN file transfer requests
	  including a thumbnail in Finch.

	Pidgin:
	* Add support for the Gadu-Gadu protocol in the gevolution plugin to
	  provide Evolution integration with contacts with GG IDs. (#10709)
	* Remap the "Set User Mood" shortcut to Control-D, which does not
	  conflict with the previous shortcut for Get Buddy Info on the
	  selected buddy.
	* Add a plugin action menu (under Tools) for the Voice and Video
	  Settings plugin.

	Finch:
	* Add support for drop-down account options (like the SILC cipher
	  and HMAC options or the QQ protocol version).

	XMPP:
	* Unify the connection security-related settings into one dropdown.
	* Fix a crash when multiple accounts are simultaneously performing
	  SASL authentication when built with Cyrus SASL support.  (thanks
	  to Jan Kaluza) (#11560)
	* Restore the ability to connect to XMPP servers that do not offer
	  Stream ID. (#12331)
	* Added support for using Google's relay servers when making voice and
	  video calls to Google clients.

	Yahoo/Yahoo JAPAN:
	* Stop doing unnecessary lookups of certain alias information.  This
	  solves deadlocks when a given Yahoo account has a ridiculously large
	  (>500 buddies) list and may improve login speed for those on slow
	  connections. (#12532)

version 2.7.3 (08/10/2010):
	General:
	* Use silent build rules for automake >1.11. You can enable verbose
	  builds with the --disable-silent-rules configure option, or using
	  make V=1.

	libpurple:
	* Fix the TURN server settings (broken in 2.7.0).

	Pidgin:
	* Re-focus the input area after clicking the attention toolbar button.
	* Re-arrange media window to make it more netbook-friendly.

	Finch:
	* Rebindable 'suggest-next-page' and 'suggest-prev-page' actions for
	  textboxes (GntEntry) to scroll through list of suggestions.
	* Rebindable 'dropdown' action for comboboxes (GntComboBox) to show the
	  dropdown list of options.

	IRC:
	* Fix non-ASCII arguments to /mode et al.  (thanks to Max Ulidtko)

	MSN:
	* Support for web-based buddy icons, used when a buddy logs in to the
	  messenger on the Live website.
	* Fix file transfers with some clients that don't support direct
	  connections (e.g., papyon, telepathy-butterfly, etc.) (#12150)

	MXit:
	* Fix filename for the Shocked emoticon. (#12364)
	* Implement the new naming conventions where possible. (MXitId, etc)
	* Display a message in the Groupchat window when you invite somebody.
	* Birthday field in profile cannot be edited when server says it is
	  locked.
	* If a buddy is offline, show in their profile when last they were online.
	* Handle pushed profile update packets (ie, when changing your avatar via
	  the Gallery bot).
	* If a buddy is offline and we see from their profile that they have
	  updated their avatar, request the new avatar image from the server.
	* Fix a possible crash if a link is clicked while disconnected.
	* Unescape any escaped characters in a chatroom nickname.
	* Add the new MXit moods and emoticons.
	* MXit emoticons added to the small emoticon theme.

	XMPP:
	* Allow connecting to servers that only advertise GSSAPI and expect
	  a fallback to legacy IQ authentication (broken in 2.7.0).
	* Fix a crash when receiving custom emoticons that don't adhere to
	  the specification.
	* When initiating a file transfer, don't show resources that are certain
	  to not support file transfers in the resource selection dialog.
	* Fix connecting to servers using BOSH and authenticating with
	  DIGEST-MD5 when libpurple was built with Cyrus SASL support.

	Yahoo/Yahoo JAPAN:
	* Renamed "Use account proxy for SSL connections" to "Use account proxy
	  for HTTP and HTTPS requests" and tied the option to HTTP requests too.
	* Properly detect HTTP proxy server use when the HTTP proxy is the
	  global proxy server, an account-level non-HTTP proxy server is
	  configured, and the "Use account proxy for HTTP and HTTPS requests"
	  account option is turned off.  This fixes connecting for some HTTP
	  proxy servers.
	* Fall back to connecting to scsa.msg.yahoo.com (not configurable) if
	  the HTTP-based connect server lookup fails.  This does not work for
	  Yahoo JAPAN accounts.
	* Fix file transfers that get stuck with "Waiting for transfer to
	  begin".

version 2.7.2 (07/21/2010):
	AIM and ICQ:
	* Fix a crash bug related to X-Status messages that can be triggered by
	  remote users.  This is CVE-2010-2528.
	* Fix a rare crash bug caused by certain incoming SMS messages
	  (discovered by Jan Kaluza--thanks Jan!).
	* Change HTML sent from ICQ accounts so that official ICQ clients
	  hopefully display it correctly.

	MSN:
	* Fix a crash related to fast buddy icon transfers.

version 2.7.1 (05/29/2010):
	General:
	* Build fixes on OpenSolaris.  (Brian Lu)
	* Add configure option --enable-trayicon-compat which installs tray
	  icons into directories that are compatible with older versions of
	  hicolor-icon-theme (0.9).

	Pidgin:
	* Restore the tray icon's blinking functionality.
	* Fix a crash setting moods when an account is disconnected.

	Bonjour:
	* Fix a crash on disconnect.

	ICQ:
	* Fix bug that caused HTML to be displayed in incoming messages.

	MSN:
	* Fix unnecessary bandwidth consumption for buddy icon requests when
	  buddies have capital letters in their passport addresses.
	* Support for direct connections, enabling faster file transfers,
	  smiley and buddy icon loading.  (Gábor Szuromi)

	XMPP:
	* Allow connecting to servers that advertise EXTERNAL (broken in
	  2.7.0)

	MXit:
	* Replace the MXit-specific mood management with the new standard Moods
	  API.
	* Add the standard MXit emoticons.
	* Improve the handling of users being kicked from MultiMX rooms.
	* MXit doesn't allow you to see your buddy's Email Address or Title,
	  so remove those two fields from the "Buddy Information" page.
	* Show buddy's Registration Country in their profile.
	* Increment protocol version to v6.0
	* If an invite you sent was rejected with a reason, display that
	  message in the buddy tooltip.
	* CAPTCHA value is a required field during account activation.
	  (Resolves issue on Maemo)
	* When your avatar image is changed, don't forget the user's profile
	  information.

	Windows-Specific Changes:
	* Fix a regression introduced in 2.7.0 that caused Window Flashing not
	  to work.

version 2.7.0 (05/12/2010):
	General:
	* Changed GTK+ minimum version requirement to 2.10.0.
	* Changed GLib minimum version requirement to 2.12.0.
	* Using the --disable-nls argument to configure now works properly.
	  You will no longer be forced to have intltool to configure and build.
	* Fix two related crashes in the GnuTLS and NSS plugins when they
	  suffer internal errors immediately upon attempting to establish
	  an SSL connection.
	* Fix NSS to work when reinitialized after being used.  (Thanks to
	  Ludovico Cavedon for the testcase)
	* Added support for PURPLE_GNUTLS_PRIORITIES environment variable.
	  This can be used to specify GnuTLS priorities on a per-host basis.
	  The format is "host=priority;host2=priority;...".  The default
	  priority can be overridden by using "*" as the host.  See the
	  GnuTLS manual for documentation on the format of the priority
	  strings.
	* Fix autoconf detection of Python.  (Brad Smith)
	* Fix a crash when a Windows proxy (from IE) does not have a port.
	  (Marten Klencke)

	Pidgin:
	* Moved the "Debugging Information" section of the About box to a
	  "Build Information" dialog accessible on the Help menu.
	* Moved the Developer and Crazy Patch Writer information from the About
	  box to a "Developer Information" dialog accessible on the Help menu.
	* Moved the Translator information from the About box to a "Translator
	  Information" dialog accessible on the Help menu.
	* Use GtkStatusIcon for the docklet, providing better integration in
	  notification area.
	* Added UI for sending attentions (buzz, nudge) on supporting protocols.
	* Make the search dialog unobtrusive in the conversation window (by
	  making it look and behave like the search dialog in Firefox)
	* The Recent Log Activity sort method for the Buddy List now
	  distinguishes between no activity and a small amount of activity
	  in the distant past.  (Greg McNew)
	* Added a menu set mood globally for all mood-supporting accounts
	  (currently XMPP and ICQ).
	* Default binding of Ctrl+Shift+v to 'Paste as Plain Text' in
	  conversation windows. This can be changed in .gtkrc-2.0. For example,
	  Ctrl+v can be bound to 'Paste as Plain Text' by default.
	* Plugins can now handle markup in buddy names by attaching to the
	  "drawing-buddy" signal. (Daniele Ricci, Andrea Piccinelli)
	* Be more accommodating when scaling down large images for use as
	  buddy icons.
	* The 'Message Timestamp Formats' plugin allows changing the timestamp
	  format from the timestamps' context menu in conversation log.
	* The 'Message Timestamp Formats' plugin allows forcing 12-hour
	  timestamps.  (Jonathan Maltz)
	* Fix pastes from Chrome (rich-text pastes and probably URLs
	  having garbage appended to them).
	* Show file transfer thumbnails for images on supporting protocols
	  (currently only supported on MSN).

	Bonjour:
	* Added support for IPv6. (Thanks to T_X for testing)

	Gadu-Gadu:
	* Updated our bundled libgadu to 1.9.0-rc2 (many thanks to Krzysztof
	  Klinikowski for the work and testing put in here!)
	* Minimum requirement for external libgadu is now also 1.9.0-rc2.

	AIM and ICQ:
	* X-Status (Custom ICQ status icon) support.  Since most of the icons
	  available reflect moods, this is labeled "Set Mood" on the
	  Accounts->ICQ Account menu. (Andrew Ivanov, Tomáš Kebert,
	  Yuriy Yevgrafov, and trac users bob007, salieff, and nops)
	* Allow setting and displaying icons between 1x1 and 100x100 pixels for
	  ICQ.  Previously only icons between 48x48 and 52x64 were allowed.
	* When using the clientLogin authentication method, prompt for a
	  password on reconnect when "Remember Password" is not checked and
	  authentication fails due to an incorrect password.  (This is the same
	  behavior as the legacy authentication method)
	* Support sending and receiving HTML-formatted messages for ICQ.
	* Use the proper URL for "View web profile" link for ICQ buddies.
	  (Alexander Nartov)

	MSN:
	* Support for version 9 of the MSN protocol has been removed.  This
	  version is no longer supported on the servers.
	* Support file transfer thumbnails (previews) for images.
	* Fix CVE-2010-1624 (custom emoticon remote crash).

	XMPP:
	* Direct messages to a specific resource only upon receipt of a message
	  with content (as opposed to a typing notification, etc).  (Thanks to
	  rjoly for testing)
	* Present a better error message when authentication fails while trying
	  to connect to Facebook.  (David Reiss, Facebook)
	* When sending data using in-band-bytestreams, interpret the block-size
	  attribute as the size of the BASE64-encoded representation of the
	  data.
	* Validate the hash on incoming BoB data objects (for custom smileys
	  etc.), cache based per JID when the CID is not a valid hash (as
	  specified by the BoB XEP).
	* Send whitespace keepalives if we haven't sent data in a while (2
	  minutes).  This fixes an issue with Openfire disconnecting a
	  libpurple-baesd client that has just been quiet for about 6
	  minutes.
	* Only support Google Talk's JID Domain Discovery extension
	  (allowing a user to log in with "@gmail.com" or "@googlemail.com"
	  interchangeably) for those two domains.  This change was made
	  due to interoperability issues with some BOSH Connection Managers
	  and namespaced attributes.

	Yahoo/Yahoo JAPAN:
	* Attempt to better handle transparent proxies interfering with
	  HTTP-based login.
	* Fix handling of P2P packets, thus fixing the loss of some messages.
	* Retrieve the pager server address from Yahoo!'s servers directly.
	* Removed the "Pager server" account option, as it is no longer needed.
	* The authentication code is now less order-sensitive with the
	  components of the server's response.
	* The authentication process now acts more like the official client.

	Finch:
	* New action 'history-search', with default binding ctrl+r, to search
	  the entered string in the input history.

	Windows-Specific Changes
	* Updated GTK+ to 2.16.6
	* Private GTK+ Runtime now used (GTK+ Installer no longer supported)
	* Minimum required GTK+ version increased to 2.14.7
	* Windows 95, Windows 98, Windows 98 Second Edition, Windows ME
	  (Millennium Edition), and Windows NT 4.0 longer supported due to GTK+
	  requirements changes.
	* Crash Report files (pidgin.RPT) are now generated in the ~/.purple
	  directory instead of the installation directory.
	* NSS SSL Library upgraded to 3.12.5 (thanks to Berke Viktor)
	* GtkSpell upgraded to 2.0.16, changing the spellchecking backend to
	  enchant.  This means that myspell and hunspell (OpenOffice)
	  dictionaries can be used (previous versions' aspell dictionaries
	  will not work).

version 2.6.6 (02/18/2010):
	libpurple:
	* Fix 'make check' on OS X. (David Fang)
	* Fix a quirk in purple_markup_html_to_xhtml that caused some messages
	  to be improperly converted to XHTML.
	* Set "controlling-mode" correctly when initializing a media session.
	  Fixes receiving voice calls from Psi.
	* When looking up DNS records, use the type of record returned by the
	  server (instead of the type we asked for) to determine how to process
	  the record.
	* Fix an issue with parsing XML attributes that contain "&lt;br&gt;".
	  See ChangeLog.API for more details.

	General:
	* Correctly disable all missing dependencies when using the
	  --disable-missing-dependencies option.  (Gabriel Schulhof)

	Gadu-Gadu:
	* Fix display of avatars after a server-side change. (Krzysztof
	  Klinikowski)

	AIM:
	* Allow setting and displaying icons between 1x1 and 100x100 pixels.
	  Previously only icons between 48x48 and 50x50 were allowed.

	MSN:
	* Fix CVE-2010-0277, a possible remote crash when parsing an incoming
	  SLP message.  (Discovered by Fabian Yamaguchi)
	* File transfer requests will no longer cause a crash if you delete the
	  file before the other side accepts.
	* Received files will no longer hold an extra lock after completion,
	  meaning they can be moved or deleted without complaints from your OS.
	* Buddies who sign in from a second location will no longer cause an
	  unnecessary chat window to open.
	* Support setting an animated GIF as a buddy icon.
	* Numerous code cleanups and memory savings.

	MySpace:
	* Fix a leak and crash when retrieving buddy icons.

	XMPP:
	* Less likely to send messages to a contact's idle/inactive resource.
	  Previously, if a message was received from a specific resource,
	  responses would be sent to that resource until either it went offline
	  or a message is received from another resource.  Now, messages are
	  sent to the bare JID upon receipt of any presence change from the
	  contact.
	* Added support for the SCRAM-SHA-1 SASL mechanism.  This is only
	  available when built without Cyrus SASL support.
	* When getting info on a domain-only (server) JID, show uptime
	  (when given by the result of the "last query") and don't show status
	  as offline.
	* Fix getting info on your own JID.
	* Wrap XHTML messages in <p>, as described in XEP-0071, for
	  compatibility with some clients.
	* Don't do an SRV lookup for a STUN server associated with the account
	  if one is already set globally in prefs.
	* Don't send custom smileys larger than the recommended maximum object
	  size specified in the BoB XEP.   This prevents a client from being
	  disconnected by servers that dislike overly-large stanzas.
	* Fix receiving messages without markup over an Openfire BOSH
	  connection (forcibly put the stanzas in the jabber:client namespace).
	* The default value for the file transfer proxies is automatically
	  updated when an account connects, if it is still the old (broken)
	  default (from 'proxy.jabber.org' to 'proxy.eu.jabber.org').
	* Fix an issue where libpurple created duplicate buddies if the roster
	  contains a buddy in two groups that differ only by case
	  (e.g. "XMPP" and "xmpp") (or not at all).

	Yahoo:
	* Don't send <span> and </span> tags.  (Fartash Faghri)
	* Support PingBox.  PingBoxes will appear as pbx/PingBoxName.  (Kartik
	  Mohta)

	Pidgin:
	* Fix CVE-2010-0423, a denial of service attack due to the parsing
	  of large numbers of smileys.  (Discovered by Antti Hayrynen)
	* Correctly size conversation and status box entries when the
	  interior-focus style property is diabled. (Gabriel Schulhof)
	* Correctly handle a multiline text field being required in a
	  request form.  (Thanks to Florian Zeitz for finding this problem)
	* Search friends by email-addresses in the buddy list. (Luoh Ren-Shan)
	* Allow dropping an image on Custom Smiley window to add a new one.
	* Prompt for confirmation when clearing a whiteboard (doodle) session.
	  (Kartik Mohta)
	* Use the "hand" cursor when hovering over usernames in chat history to
	  indicate that the username is an actionable item.
	* Double-clicking usernames in chat history will open an IM with that
	  user.
	* Put an icon on the "Filter" button in the debug window.
	* Don't treat "/messages/like/this " as commands.
	* Explicitly mark user interaction when inserting smilies from the
	  toolbar so "Undo" correctly removes these smilies.
	* Clicking "New" or "Saved" in the status selector menu while typing a
	  status message no longer keeps the status entry area stuck in "typing"
	  mode forever.
	* Show tooltips for ellipsized conversation tabs.  On older systems,
	  tooltips will show for all tabs.
	* The File Transfers and Debug Window windows are no longer created as
	  dialogs.  These windows should now have minimize buttons in many
	  environments in which they were previously missing
	  (including Windows).
	* Smiley themes with Windows line endings no longer cause theme
	  descriptions not to be displayed in the theme selector.

	Finch:
	* Fix CVE-2010-0420, a possible remote crash when handling chat room
	  buddy names.
	* Rebindable 'move-first' and 'move-last' actions for tree widgets. So
	  it is possible to jump to the first or last entry in the buddy list
	  (and other such lists) by pressing home or end key (defaults)
	  respectively.

version 2.6.5 (01/08/2010):
	libpurple:
	* TLS certificates are actually stored to the local cache once again
	  (accepting a name mismatch on a certificate should now be remembered)

	General:
	* Build-time fixes for Solaris.  (Paul Townsend)

	AIM and ICQ:
	* Messages from some mobile clients are no longer displayed as
	  Chinese characters (broken in 2.6.4)

	MSN:
	* Fix an issue allowing a remote user to download arbitrary files from
	  a libpurple client.  (CVE-2010-0013)

	XMPP:
	* Do not crash when attempting to register for a new account on Windows.
	* Fix file transfer with clients that do not support Entity Capabilities
	  (e.g. Spark)

version 2.6.4 (11/29/2009):
	libpurple:
	* Actually emit the hold signal for media calls.
	* Fix building the GnuTLS plugin with older versions of GnuTLS.
	* Fix DNS TXT query resolution.
	* Don't send Proxy-Authorization headers to HTTP proxy servers until
	  we've received a "407 Proxy Authentication Required" response from
	  the server.  (thecrux)
	* Added "MXit" protocol plugin, supported and maintained by the MXit
	  folks themselves (MXit Lifestyle (Pty) Ltd.)

	General:
	* New 'plugins' sub-command to 'debug' command (i.e. '/debug plugins')
	  to announce the list of loaded plugins (in both Finch and Pidgin).
	* Always rejoin open chats after an account reconnects.

	AIM and ICQ:
	* Better rate limit calculations and other improvements.  (Aman Gupta)
	* More detailed error messages when messages fail to send.  (Aman Gupta)
	* The simultaneous login account option is respected when using
	  the clientLogin authentication method.
	* Fix offline message retrieval (broken in 2.6.3)
	* Fix handling of markup on some messages (broken in 2.6.2)
	* Fix SSL when clientLogin is enabled.
	* Fix sending and receiving Unicode characters in a Direct IM

	MSN:
	* Don't forget display names for buddies.
	* Fix a random crash that might occur when idle.
	* Fix more FQY 240 connection errors.
	* Fix a crash that could occur when adding a buddy.
	* Fix an occasional crash when sending message to an offline user.
	* Fix a random crash that might occur when idle.
	* Fix a crash when logging in with some long non-ASCII passwords.
	  (Shaun Lindsay)
	* Cache our own friendly name as the server no longer does that for
	  us.  Users of older versions may need to re-set their friendly name
	  as it has probably been reset.

	XMPP:
	* Users connecting to Google Talk now have an "Initiate Chat" context
	  menu option for their buddies.  (Eion Robb)
	* Fix a crash when attempting to validate an invalid JID.
	* Resolve an issue when connecting to iChat Server when no resource
	  is specified.
	* Try to automatically find a STUN server by using an SRV lookup on the
	  account's domain, and use that for voice and video if found and the
	  user didn't set one manually in prefs.
	* Fix a crash when adding a buddy without an '@'.
	* Don't show the option to send a file to a buddy if we know for certain
	  they don't support any file transfer method supported by libpurple.
	* Keep the avatar on the server if one is not set locally.

	Yahoo:
	* Fix sending /buzz.
	* Fix blocking behavior for federated (MSN/OCS/Sametime) service users.
	  (Jason Cohen)
	* Add support for adding OCS and Sametime buddies.  OCS users are added
	  as "ocs/user@domain.tld" and Sametime users are added as
	  "ibm/sametime_id".  (Jason Cohen)

	Finch:
	* The TinyURL plugin now creates shorter URLs for long non-conversation
	  URLs, e.g. URLs to open Inbox in Yahoo/MSN protocols, or the Yahoo
	  Captcha when joining chat rooms.
	* Fix displaying umlauts etc. in non-utf8 locale (fix in libgnt).

	Pidgin:
	* The userlist in a multiuser chat can be styled via gtkrc by using the
	  widget name "pidgin_conv_userlist". (Heiko Schmitt)
	* Add a hold button to the media window.
	* Fix a bug where the conversation backlog stops scrolling in a very
	  busy chat room.
	* In the Conversation "Send To" menu, offline buddies appear grayed
	  out (but are still selectable).  Previously, only offline buddies on
	  accounts that do not support offline messaging appeared grayed out.

	Pidgin Preference and Preference Window Changes:
	* Removed the "Use font from theme" and "Conversation Font" preferences
	  for everyone except Windows users.  The font can be controlled from
	  the Pidgin GTK+ Theme Control plugin.
	* Tabs in the Preferences window are now on the left side.
	* The Browser tab is now visible for GNOME users.
	* Added a Proxy tab shown no matter what environment Pidgin runs in.
	* The Browser and Proxy tabs show appropriate GNOME-specific messages
	  and allow launching the correct applications to change the relevant
	  GNOME preferences if found.  These were previously together on the
	  Network tab.
	* Moved the port range spin buttons on the Network tab to be beside the
	  checkbox that enables/disables them.
	* Reorganized preferences on the Status/Idle tab to have one less
	  "section."
	* Reorganized preferences on the Sounds tab to have one less "section."
	* Renamed Smiley Themes tab to Themes.
	* Moved Buddy List Theme and Status Icon Theme selectors from Interface
	  tab to Themes tab.
	* Moved Sound Theme selector from Sounds tab to Themes tab.
	* Changed the Smiley Theme selector to be consistent with the other
	  theme selectors.
	* Rearranged tabs such that Interface is first and all remaining tabs
	  are alphabetized in English.

version 2.6.3 (10/16/2009):
	General:
	* Fix a crash when performing DNS queries on Unixes that use the
	  blocking DNS lookups.  (Brian Lu)

	AIM and ICQ:
	* Fix a crash when some clients send contacts in a format we don't
	  understand.
	* Fix blocking and other privacy lists.  (Thanks to AOL)

version 2.6.2 (09/05/2009):
	libpurple:
	* Fix --disable-avahi to actually disable it in configure, as opposed
	  to just making the warning non-fatal.
	* Fix using GNOME proxy settings properly.  (Erik van Pienbroek)

	IRC:
	* Fix parsing of invalid TOPIC messages.  (CVE-2009-2703)

	MSN:
	* Sending custom smileys in chats is now supported.
	* Ink messages are now saved when using the HTML logger.
	* Fix a crash when receiving some handwritten messages.
	* Fix a crash when receiving certain SLP invite messages.
	* Chats with multiple people should no longer spontaneously
	  disconnect.

	XMPP:
	* Prompt the user before cancelling a presence subscription.
	* Escape status messages that have HTML entities in the Get Info dialog.
	* Fix connecting to XMPP domains with no SRV records from Pidgin on
	  Windows.
	* Fix typing notifications with Pidgin 2.5.9 or earlier.
	* Fix connecting using BOSH and legacy authentication (XEP-0078).
	* Adding buddies of the form "romeo@montague.net/Resource" are handled
	  properly.  In addition, it is no longer possible to add buddies of
	  the form "room@conference.example.net/User", where
	  room@conference.example.net is a MUC.
	* Don't crash when receiving "smileyfied" XHTML-IM from clients that
	  don't support bits of binary (ie. when getting an empty <data/> in
	  return)
	* Fix bug where SSL/TLS was not required even though the
	  "require SSL/TLS" preference checked when connecting to servers
	  that use the older iq-based authentication.  (CVE-2009-3026)

	Yahoo!/Yahoo! JAPAN:
	* Accounts now have "Use account proxy for SSL connections" option.
	  This option force-overrides the account specific proxy settings for
	  SSL connections only and instead uses the global proxy configuration.

	Finch:
	* Properly detect libpanel on OpenBSD.  (Brad Smith)
	* Remove IO watches in gnt_quit.  (Tomasz Mon)

	Pidgin:
	* Fix the auto-personize functionality in the Buddy List.
	* Set the window icon for the media window to an icon corresponding to
	  the type of call (headphone or webcam).
	* Customized sound files are no longer reset whenever opening the
	  Preferences dialog.
	* The buddy list should now immediately refresh upon changing the icon
	  theme.

version 2.6.1 (08/18/2009):
	* Fix a crash when some users send you a link in a Yahoo IM
	* Fix compilation with GTK+ < 2.6.0
	* Fix compilation on Windows

version 2.6.0 (08/18/2009):
	libpurple:
	* Theme support in libpurple thanks to Justin Rodriguez's summer of code
	  project, with some minor additions and cleanups from Paul Aurich.
	* Voice & Video framework in libpurple, thanks to Mike Ruprecht's summer
	  of code project in 2008.
	* It should no longer be possible to end up with duplicates of buddies
	  in a group on the buddy list.
	* Removed the unmaintained and unneeded toc protocol plugin.
	* Fixed NTLM authentication on big-endian systems.
	* Various memory cleanups when unloading libpurple. (Nick Hebner and
	  Stefan Becker)
	* Report idle time 'From last message sent' should work properly.
	* Better handling of corrupt certificates in the TLS Peers cache.
	* More efficient buddy list and conversation search functions.
	  (Jan Kaluza and Aman Gupta)
	* Install scalable versions of the main Pidgin icon, the protocol icons,
	  the dialog icons, and the Buddy List emblems.
	* Build properly on Hurd.  (Marc Dequènes)
	* Various memory leaks fixed as reported by Josh Mueller.
	* Properly handle an IRC buddy appearing in multiple groups.
	* Escape HTML entities in usernames when written with the HTML logger.
	* Do not display MySpace status changes as incoming IMs.  (Mark Doliner
	  and Justin Williams)

	DNS:
	* DNS servers are re-read when DNS queries fail in case the system has
	  moved to a new network and the old servers are not accessible.
	* DNS SRV records with equal priority are sorted with respect to their
	  weight as specified in RFC 2782.  (Vijay Raghunathan)
	* Don't do IPv6 address lookups if the computer does not have an IPv6
	  address configured.
	* Fix a leak when the UI provides its own DNS resolving UI op.
	  (Aman Gupta)
	* Don't fork a DNS resolver process to resolve IP addresses.
	  (Aman Gupta)
	* Internationalized Domain Names are supported when libpurple is
	  compiled against the GNU IDN library.

	Environment Variables:
	* GnuTLS logging (disabled by default) can be controlled through the
	  PURPLE_GNUTLS_DEBUG environment variable, which is an integer between
	  0 and 9 (higher is more verbose). Higher values may reveal sensitive
	  information.
	* PURPLE_VERBOSE_DEBUG environment variable.  Currently, this is an "on"
	  or "off" variable.  Set it to any value to turn it on and unset it to
	  turn it off.  This will optionally be used to only show less useful
	  debug information on an as-needed basis.
	* PURPLE_LEAKCHECK_HELP environment variable.  Currently, this is an
	  "on" or "off" variable.  Set it to any value to turn it on and unset
	  it to turn it off.  This will be used to perform various actions
	  that are useful when running libpurple inside of Valgrind or similar
	  programs.  Currently, it keeps plugins in memory, allowing Valgrind
	  to perform symbol resolution of leak traces at shutdown.

	AIM and ICQ:
	* Preliminary support for a new authentication scheme called
	  "clientLogin."
	* Fixed a bug where your away message sometimes would not get set when
	  you first sign on.
	* Make sure links in your away messages show up as links to other
	  people.
	* For ICQ, Never change the privacy setting specified by the user.

	Gadu-Gadu:
	* Accounts can specify a server to which to connect.
	  (Krzysztof "kreez" Tobola)
	* Correctly show tooltip status for contacts with status messages.
	  (Krzysztof "kkszysiu" Klinikowski)
	* Support for fetching buddy icons.  (Krzysztof "kkszysiu" Klinikowski)
	* Support connection progress steps in Gadu-Gadu.  (Krzysztof "kkszysiu"
	  Klinikowski)

	MSN:
	* Add support for receiving handwritten (ink) messages on MSN.  (Chris
	  Stafford, Gal Topper, and Elliott Sales de Andrade)
	* Add support for receiving audio clips on MSN.  (Chris Stafford, Gal
	  Topper, and Elliott Sales de Andrade)
	* Show the invite message for buddies that requested authorization
	  from you on MSN.
	* Support sending an invite message to buddies when requesting
	  authorization from them on MSN.
	* Timeout switchboard connections after 60 seconds (msn-pecan devs).

	XMPP:
	* Voice & Video support with Jingle (XEP-0166, 0167, 0176, & 0177),
	  voice support with GTalk and voice and video support with the GMail
	  web client. (Mike "Maiku" Ruprecht)
	* Added a Service Discovery Browser plugin for Pidgin.
	  (Andrei Mozzhuhin)
	* Support for in-band bytestreams for file transfers (XEP-0047). (Marcus
	  Lundblad)
	* Support for sending and receiving attentions (equivalent to "buzz"
	  and "nudge") using the command /buzz. (XEP-0224)
	* Support for connecting using BOSH. (Tobias Markmann)
	* A buddy's local time is displayed in the Get Info dialog if the remote
	  client supports it.
	* The set_chat_topic function can unset the chat topic.
	* The Ad-Hoc commands associated with our server are now always shown at
	  login.
	* Support showing and reporting idle times in the buddy list. (XEP-0256)
	* Support most recent version of User Avatar. (XEP-0084 v1.1)
	* Updated Entity Capabilities support. (Tobias Markmann)
	* Better support for receiving remote users' nicknames.
	* /affiliate and /role will now list the room members with the specified
	  affiliation/role if possible. (Andrei Mozzhuhin)
	* Put section breaks between resources in "Get Info" to improve
	  readability.
	* Silently remove invalid XML 1.0 entities (e.g. ASCII control
	  characters) from sent messages.
	* XHTML markup is only included in outgoing messages when the message
	  contains formatting.
	* Show when the user was last logged in when doing "Get Info" on an
	  offline buddy, provided the server supports it.
	* Support custom smileys in MUCs (only when all participants support the
	  "Bits of Binary" extension, and a maximum of 10 participants are in
	  the chat to avoid getting too many fetch requests).
	* Fix an issue with Jabber (pre-XMPP) servers and the user's preference
	  to require SSL not being respected.
	* Fix an issue where Cyrus SASL DIGEST MD5 authentication might fail if
	  the username, password, or realm (the JID domain) contain non-ASCII
	  characters.
	* Show emblem for mobile, handheld, and web clients and bots (if the
	  other client supports it).
	* Google Talk mail notifications should now work for people for whom
	  they inexplicably did not.  (Thanks to yukam for determining the
	  reason)
	* New XMPP and Google Talk accounts require SSL by default.
	* Display kicks (and the reasons given) in chat rooms when an occupant
	  is kicked.
	* Fix issues with case-sensitivity of XMPP roster and case-insensitive
	  Purple groups.
	* For contacts who advertise Entity Capabilities, only send rich text
	  markup if they support it.
	* Removed support for obsoleted XEP-0022 (Message Events) and XEP-0091
	  (Legacy Entity Time).
	* When the GNU IDN library (libidn) is available, it is used for
	  normalization of Jabber IDs.  When unavailable, internal routines are
	  used (as in previous versions).
	* Topics that contain '<' followed by a non-whitespace character can now
	  be set properly.

	Yahoo!/Yahoo! JAPAN:
	* P2P file transfers.  (Sulabh Mahajan)
	* Sending text messages (address to +<countrycode><phone number>).
	  (Sulabh Mahajan)
	* Addition of MSN buddies to Yahoo accounts by adding them as
	  'msn/buddy@somedomain.com' is now supported.  (Sulabh Mahajan)
	* Further fixes for buddy pictures, aliases, etc.
	* Yahoo! and Yahoo! JAPAN are now two separate protocol plugins that share
	  common protocol code.  You can now have the same account on both
	  networks.  Accounts should be seamlessly migrated to the new
	  arrangement.
	* Ability to set personal details for an account and for buddies in the
	  buddylist.

	Pidgin:
	* Added -f command line option to tell Pidgin to ignore NetworkManager
	  and assume it has a valid network connection.
	* Allow plugins to specify custom link types to the GtkIMHtml widget.
	* The status message input box at the bottom of the buddy list expands
	  correctly when starting a new line of text.
	* Pressing the Enter key in the message entry box of the New Status
	  dialog and various other dialogs now causes the cursor to move to
	  the next line.
	* Created a unified Buddy Pounce notification window for all pounces
	  where "Pop up a notification" is selected, which avoids having a
	  new dialog box every time a pounce is triggered. (Jorge Villaseñor)
	* The New Account dialog is now broken into three tabs.  Proxy
	  configuration has been moved from the Advanced tab to the new tab.
	* Dragging a buddy onto a chat pops up a chat-invitation dialog.
	  (Carlos Bederian)
	* The nicks of the persons who leave the chatroom are italicized in the
	  chat's conversation history. The nicks are un-italicized when they
	  rejoin.
	* Always set unseen-count and unseen-state on conversations.
	  (Joshua Stein)
	* Fix a bug in 'Conversation Colors' plugin for RTL messages.
	* Pressing the Left and Right arrow keys in the buddy list will expand and
	  collapse buddy groups or contacts. (Peter Ruibal)
	* Support saving animated custom smileys as animated images or animated
	  custom smileys. (Andrea Piccinelli)
	* Support for keyboard navigation on the status icon. (Li Yuan)
	* IMG tags without 'id' attributes are turned into links to the image URL.
	  (Dmitry Petroff)
	* Draw the user's buddy icon at the bottom of the Buddy List with rounded
	  corners for visual consistency with the actual icons in the Buddy List.
	  (Kosta Arvanitis)
	* When file transfers are complete, the received file name written to the
	  conversation window is now linked to the file.
	* Fix a crash when closing a conversation tab that has unread messages
	  when the Message Notification plugin is loaded.
	* Fix a crash when closing the New Mail dialog if an account with new
	  mail was previously disconnected while the dialog was open.
	* Fix incorrect unread message counts for the new mail notifications.
	* Do not lose unread messages with a hidden conversation window when
	  new IM conversations are hidden and "Close IMs immediately when the tab
	  is closed" is unset.

	Finch:
	* The hardware cursor is updated correctly. This will be useful
	  especially for users of braille terminals, screen readers etc.
	* Added a TinyURL plugin, which aids copying longer URLs.
	* Fixed UTF-8 compatibility problems which could cause exits or other
	  unrequested behaviour.

	Pidgin GTK+ Theme Control Plugin:
	* Removed mouse cursor color preferences.
	* Added "Typing Notification Color" preference.
	* Added "Disable Typing Notification Text" preference.
	* Preferences have been reorganized into three tabs for Colors, Fonts, and
	  Miscellaneous categories.

version 2.5.9 (08/18/2009):
	* Fix a crash via a specially crafted MSN message (CVE-2009-2694,
	  thanks to Core Security Technologies for discovering this and
	  notifying us privately before announcing it).
	* Fix a crash in Bonjour, MSN, and XMPP when trying to transfer files with
	  NULL names.

version 2.5.8 (06/27/2009):
	ICQ:
	* Fix misparsing a web message as an SMS message. (Yuriy Kaminskiy)

	MSN:
	* Increase NS command history size to prevent crashes on buddy lists that
	  have a lot of buddies on other networks like Yahoo!.

	MySpace:
	* Accounts with empty buddy lists are now properly marked as connected.
	* Fix receiving messages from users of MySpace's web IM client.

	Yahoo:
	* Fixed phantom online buddies.  They should now properly disappear when
	  signing out.
	* Fixed the crashes some users were seeing with cn.scs.msg.yahoo.com in
	  2.5.7.
	* Fixed compiling on systems with glib 2.4.x or older.
	* Fixed an issue with file transfers.  This may not resolve all issues,
	  but it should resolve at least some of the most common ones.
	* The pager server will automatically update to scsa.msg.yahoo.com if the
	  user empties the field or if it is scs.msg.yahoo.com.  This should ease
	  the pain of transition to the new login method.

	XMPP:
	* Fix an incompatibility betweeen Prosody and libpurple clients.

version 2.5.7 (06/20/2009):
	* Yahoo Protocol 16 support, including new HTTPS login method; this should
	  fix a number of login problems that have recently cropped up.  (Sulabh
	  Mahajan, Mike "Maiku" Ruprecht)
	* Only display the AIM "Unable to Retrieve Buddy List" message once per
	  connection.  (Rob Taft)
	* Blocking MSN users not on your buddy list no longer disconnects you.
	* When performing operations on MSN, assume users are on the MSN/Passport
	  network if we don't get network ID's for them.

version 2.5.6 (05/19/2009):
	libpurple:
	* Improve sleep behavior by aggregation of longer timeouts on second
	  boundaries to allow better power saving.  (Arunan Balasubramaniam)
	* Fix various crashes on exit.
	* Make XML parsing more resilient to interactions with other libraries.
	  This, along with the fix for libxml2 bug 564217, fixes the crashes
	  on connect in XMPP with recent gst-plugins-bad (see #8830 for details).
	* Many security related fixes.

	IRC:
	* Correctly handle WHOIS for users who are joined to a large number of
	  channels.
	* Notify the user if a /nick command fails, rather than trying
	  fallback nicks.

	MSN:
	* Fix a race condition causing occasional Pidgin crashes.
	* Fix some errors about the friendly name changing too fast caused
	  by MSN/Yahoo integration buddies.

	XMPP:
	* Less likely to pop up a new conversation window in disregard of
	  the "Hide new IM conversations" preference.

	Yahoo:
	* Fix a crash when sending very long messages.
	* Fix a bug where UTF-8 status messages get garbled when going idle.

version 2.5.5 (03/01/2009):
	libpurple:
	* Fix a crash when removing an account with an unknown protocol id.
	* Beta support for SSL connections for AIM and ICQ accounts.  To
	  enable, check the "Use SSL" option from the Advanced tab when
	  editing your AIM or ICQ account. (Paul Aurich)
	* Fix a memory leak in SILC. (Luke Petre)
	* Fix some string handling in the SIMPLE prpl, which fixes some buddy name
	  handling and other issues. (Paul Aurich, Marcus Sundberg)
	* Implement support for resolving DNS via the SOCKS4 proxy (SOCKS4a).

	ICQ:
	* Fix retrieval of status messages from users of ICQ 6.x, Miranda, and
	  other libpurple clients. (Daniel Ljungborg)
	* Change client ID to match ICQ Basic 14.34.3096.  This fixes publishing
	  of buddy icons and available messages.
	* Properly publish status messages for statuses other than Available.
	  ICQ 6.x users can now see these status messages. (Daniel Ljungborg)
	* Fix receipt of messages from the mobile client Slick. (David Jedelsky)

	MSN:
	* Fix transfer of buddy icons, custom smileys, and files from the
	  latest Windows Live Messenger 9 official client. (Thomas
	  Gibson-Robinson)
	* Large (multi-part) messages are now correctly re-combined.
	* Federated/Yahoo! buddies should now stop creating sync issues at
	  every signin.  You may need to remove duplicates in the Address
	  Book.  See the FAQ for more information.  Thanks to Jason Lingohr
	  for lots of debugging and testing.
	* Messages from Yahoo! buddies are no longer silently dropped.
	* We now save and use the CacheKey for ABCH SOAP requests.
	* Don't try to parse Personal Status Messages or Current Media if they
	  don't exist.
	* Convert from ISO-8859-1 encoding to UTF-8 when no charset is specified
	  on incoming messages.  This should fix some issues with messages from
	  older clients.
	* Force sending the font "Segoe UI" if outgoing formatting doesn't specify
	  a font already.
	* Queue callbacks when token updates are in progress to prevent two token
	  update attempts from trampling each other.
	* Fixed a crash on Windows when removing a buddy's alias.
	* Update the Address Book when buddies' friendly names change.  This
	  prevents seeing an outdated alias or not seeing an alias at all for
	  buddies who are offline when you sign in.
	* Update tokens for FindMembership and ABFindAll SOAP requests.
	* We no longer try to send empty messages.  This could happen when a
	  message contained only formatting and that formatting was not supported
	  on MSN.
	* Buddies on both the Allow and Block list are now automatically
	  removed from the Allow list.  Users with this problem will now no
	  longer receive an ADL 241 error.  The problematic buddy should now
	  appear on the buddy list and can be removed or unblocked as desired.

	XMPP:
	* Resources using __HOSTNAME__ substitution will now grab only the short
	  hostname instead of the FQDN on systems which put the FQDN in the
	  hostname. (Matěj Cepl)
	* No longer send a 'to' attribute on an outgoing stanza when we haven't
	  received one.  This fixes a registration bug as described in ticket
	  #6635.

	Pidgin:
	* Tooltip windows now appear below the mouse cursor. (Kosta Arvanitis)
	* Tooltip windows now disappear on keypress events. (Kosta Arvanitis)
	* Tooltip windows no longer linger when scrolling the buddy list. (Kosta
	  Arvanitis)

	Finch:
	* Allow rebinding keys to change the focused widget (details in the
	  man-page, look for GntBox::binding)

version 2.5.4 (01/12/2009):
	libpurple:
	* Fix a connection timeout with empty Gadu-Gady buddy lists. (Martin
	  Rosinski)
	* Don't ignore namespace information when parsing XMPP data. (Michal
	  Witkowski)
	* Fix a crash that occurred when retrieving certain Offline Messages
	  on MSN.
	* Extended purple-url-handler to handle "gtalk" URI's. (Paul Aurich)
	* Fix the hang on exit in Network Location Awareness for Windows XP
	  and Windows Vista. (Paul Aurich)

	MSN:
	* Change Contact Server to temporarily fix connection problems.
	  (Thanks to Youness Alaoui)

	XMPP:
	* Support for XEP-0191 blocking.  (Vijay Raghunathan)
	* Don't put SASL PLAIN or IQ Auth passwords in debug logs. (Paul Aurich)
	* Fix removal of avatars (both PEP and vCard), we weren't removing
	  them correctly before. (Paul Aurich)

	Pidgin:
	* Fix a crash in the Add Account dialog when changing protocols under
	  certain circumstances.

	Finch:
	* Redirect stderr outputs to the debug window.
	* Fix rebinding actions with the arrow-keys and tab.

version 2.5.3 (12/20/2008):
	libpurple:
	* The Buddy State Notification plugin no longer prints duplicate
	  notifications when the same buddy is in multiple groups. (Florian
	  Quèze)
	* The Buddy State Notification plugin no longer turns JID's, MSN
	  Passport ID's, etc. into links. (Florian Quèze)
	* purple-remote now has a "getstatusmessage" command to retrieve
	  the text of the current status message.
	* Various fixes to the nullprpl. (Paul Aurich)
	* Fix a crash when accessing the roomlist for an account that's not
	  connected. (Paul Aurich)
	* Fix a crash in purple_accounts_delete that happens when this
	  function is called before the buddy list is initialized.
	  (Florian Quèze)
	* Fix use of av_len in perl bindings to fix some off-by-one bugs
	  (Paul Aurich)
	* On ICQ, advertise the ICQ 6 typing capability.  This should fix
	  the reports of typing notifications not working with third-party
	  clients. (Jaromír Karmazín)
	* Many QQ fixes and improvements, including the ability to connect
	  using QQ2008 protocol and sending/receiving of long messages.
	  The recommended version to use is still QQ2005.
	* Fix a crash with DNS SRV lookups. (Florian Quèze)
	* Fix a crash caused by authorization requests. (Florian Quèze)

	Gadu-Gadu:
	* Add support for IM images. (Tomasz Sałaciński, Adam Strzelecki)
	* Gadu-Gadu now checks that UID's are valid. (Adam Strzelecki)
	* Gadu-Gadu now does proper charset translations where needed. (Adam
	  Strzelecki)

	MSN:
	* Fix an error with offline messages by shipping the *new*
	  "Microsoft Secure Server Authority" and the "Microsoft Internet
	  Authority" certificates. These are now always installed even when
	  using --with-system-ssl-certs because most systems don't ship
	  those intermediate certificates.
	* The Games and Office media can now be set and displayed (in
	  addition to the previous Music media). The Media status text now
	  shows the album, if possible.
	* Messages sent from a mobile device while you were offline are now
	  correctly received.
	* Server transfers after you've been connected for a long time
	  should now be handled correctly.
	* Many improvements to handling of "federated" buddies, such as those
	  on the Yahoo network.
	* Several known crashes have been resolved.
	* Many other fixes and code cleanup.

	MySpace:
	* Respect your privacy settings set using the official MySpace client.
	* Add support for blocking buddies.
	* Fix a bug where buddies didn't appear in their correct groups the
	  first time you sign into your account.
	* Properly disconnect and sign out of the service when logging off.
	* Support for foreground and background font colors in outgoing IMs.
	* Support for background font colors in incoming IMs.
	* Many other fixes and code cleanup.

	Sametime:
	* Fix insanely long idle times for Sametime 7.5 buddies by assuming
	  0 idle time if the idle timestamp is in the future. (Laurent
	  Montaron)
	* Fix a crash that can occur on login. (Raiko Nitzsche)

	SIMPLE:
	* Fix a crash when a malformed message is received.
	* Don't allow connecting accounts if no server name has been
	  specified. (Florian Quèze)

	XMPP:
	* Fix the namespace URL we look for in PEP reply stanzas to match
	  the URL used in the 'get' requests (Paul Aurich)
	* Resources can be set to the local machine's hostname by using
	  __HOSTNAME__ as the resource string. (Jonathan Sailor)
	* Resources can now be left blank, causing the server to generate a
	  resource for us where supported. (Jonathan Sailor)
	* Resources now default to no value, but "Home" is used if the
	  server refuses to provide a resource.
	* Quit trying to get user info for MUC's. (Paul Aurich)
	* Send "client-accepts-full-bind-result" attribute during SASL
	  login. This will fix Google Talk login failures if the user
	  configures the wrong domain for his/her account.
	* Support new <metadata/> element to indicate no XEP-0084 User
	  Avatar. (Paul Aurich)
	* Fix SHA1 avatar checksum errors that occur when one of the bytes
	  in a checksum begins with 0. (Paul Aurich)
	* Fix a problem with duplicate buddies. (Paul Aurich)

	Yahoo:
	* Corrected maximum message lengths for Yahoo!
	* Fix file transfers with older Yahoo protocol versions.

	Zephyr:
	* Enable auto-reply, to emulate 'zaway.' (Toby Schaffer)
	* Fix a crash when an account is configured to use tzc but tzc is
	  not installed or the configured tzc command is invalid. (Michael
	  Terry)
	* Fix a 10 second delay waiting on tzc if it is not installed or the
	  configured command is invalid. (Michael Terry)

	Pidgin:
	* On GTK+ 2.14 and higher, we're using the gtk-tooltip-delay setting
	  instead of our own (hidden) tooltip_delay pref.  If you had
	  previously changed that pref, add a line like this to
	  ~/.purple/gtkrc-2.0 (where 500 is the timeout (in ms) you want):
	      gtk-tooltip-timeout = 500
	  To completely disable tooltips (e.g. if you had an old
	  tooltip_delay of zero), add this to ~/.purple/gtkrc-2.0:
	      gtk-enable-tooltips = 0
	* Moved the release notification dialog to a mini-dialog in the
	  buddylist. (Casey Ho)
	* Fix a crash when closing an authorization minidialog with the X
	  then immediately going offline. (Paul Aurich)
	* Fix a crash cleaning up custom smileys when Pidgin is closed.
	* Fix adding a custom smiley using the context menu in a conversation
	  if no custom smilies have previously been added using the smiley
	  manager.
	* Improved support for some message formatting in conversations.
	* Allow focusing the conversation history or userlist with F6.
	* Fixed the Send Button plugin to avoid duplicate buttons in a single
	  conversation.
	* Double-clicking a saved status will now activate it and close the
	  saved status manager, rather than edit the status.

	Finch:
	* Allow binding meta+arrow keys for actions.
	* Added default meta+erase binding for delete previous word.
	* Added "Show When Offline" to buddy menus, so a plugin is no longer
	  needed.

version 2.5.2 (10/19/2008):
	libpurple:
	* Fixed a crash on removing a custom buddy icon on a buddy.
	* Fixed a crash caused by certain self-signed SSL certificates.
	* Enable a number of strong ciphers which were previously disabled
	  when using NSS.  (Thanks to Marcus Trautwig.)

	Pidgin:
	* The status selector now saves your message when changing status.
	* Fix a case where a conversation window could close unexpectedly.
	* A mute sounds option has been added to the preferences window to
	  help with discoverability.  CTRL+S is no longer bound to mute.
	* Added ability to change the color of visited links (using the theme
	  control plugin, or setting the color in ~/.gtkrc-2.0)
	* Fix a crash occuring when a custom smiley is deleted and re-added and
	  used in an open conversation after being re-added.

	Finch:
	* A new 'Nested Grouping' option in the 'Grouping' plugin. Group
	  hierarchies are defined by the '/' character in the group names.
	* A bug was fixed where some key-bindings wouldn't work with some TERMs
	  (e.g. xterm-color, screen-linux etc.)

	MSN:
	* Operations (such as moving to a new group) on contacts that were added
	  in the same session should now complete correctly, and not cause
	  synchronization errors at next login.
	* Minor fixes to login process during a server transfer.
	* Restored the "Has You" feature to the MSN protocol tooltips.
	* ADL 205/214/etc errors should no longer prevent login.

	XMPP:
	* Sending and receiving custom smileys using the specification in
	  XEP-0231 (bits of binary) and XHTML-IM

	Yahoo:
	* Only send a Ping once every hour.  This prevents the account from
	  being disconnected from the server periodically.

version 2.5.1 (08/30/2008):
	libpurple:
	* In the Join/Part plugin, add the ability to apply the rules to
	  buddies.  By default, joins and parts for buddies are still shown.
	* Support SOCKS proxies specified in GNOME or Windows proxy settings.
	* Fix some possible crashes in MSNP15.
	* Enable a default SSL trust relationship for MSN servers.
	* Avoid disconnecting from XMPP servers on parse errors that are
	  non-fatal.
	* Include some perl files that were mistakenly omitted in 2.5.0.

	Pidgin:
	* Prevent use of custom smilies without "shortcuts."
	* Fix a crash that could appear with AIM buddy tooltips.

	Artwork:
	* General refresh of many icons in the interface.
	* Many cleanups to artwork source are now included in the distribution.
	* A new "throbber" animation has been added to indicate when accounts
	  are connecting.

version 2.5.0 (08/18/2008):
	libpurple:
	* Ability to create custom smileys (currently only the MSN protocol
	  utilizes the feature). (Thanks to Mauro Sérgio Ferreira Brasil,
	  Marcus Lundblad, Jorge Villaseñor and other contributors)
	* Add a configure option, --with-system-ssl-certs to allow packagers
	  to specify a system-wide SSL CA certificates directory.  When set,
	  we don't install our SSL CA certs, so it's important that the
	  libpurple package depend on the CA certificates.
	* Add SSL Certificates support to the NSS SSL plugin. (Thanks to Lou
	  Cipher)

	XMPP:
	* Fix a bug that caused the UI to not refresh and caused the client
	  to use 99% CPU when an XMPP account lost its connection to the
	  server.
	* Possibly fix a bug where some clients could get into a state
	  where they moved a buddy back and forth between two groups in
	  an endless loop.

	IRC:
	* /ctcp command (Vladislav Guberinić)
	* Allow for auto-detection of incoming UTF-8 formatted text on
	  accounts which are configured to use some other encoding.

	MSN:
	* Update MSN support to protocol 15 (Elliott Sales de Andrade, Jorge
	  Villaseñor, Mike Ruprecht, Carlos Silva, Ma Yuan, Daniel Ljungborg
	  and others)
	* Personal messages are now supported. They are treated as status
	  messages.
	* Offline IM is now supported.
	* Aliasing is now supported server-side.
	* Buddies are now emblemed. Bots and web clients should now be
	  distinguished.
	* Update smiley set for non-faces.
	* Failing to update a buddy icon when the buddy has gone offline no
	  longer crashes.
	* Custom smileys received in a chat no longer go to a new window.
	* Processing is no longer completely frozen after the servers block a
	  message because it contains (what they consider) inappropriate text.

	Pidgin:
	* Custom buddy icons can now be added to and removed from buddy list
	  entries via the buddy list entry right-click menu.
	* Resize large incoming custom smileys to a maximum of 96px on either
	  side.
	* Offer to add new buddies into the same contact as existing buddies
	  in the same group if the alias given is the same.
	* Minor smiley style update.

	General:
	* Group and Chat buddy list entries can now be given custom buddy
	  icons.

	Finch:
	* Added "Invite..." menu to chats.
	* Added "View All Logs" menu in the buddylist to display a list of all IM
	  logs.
	* Added '/msgcolor' command to change colors of different classes of
	  messages in a conversation. See '/help msgcolor' for details.
	* Added tab-completion for commands in conversation windows.

version 2.4.3 (07/01/2008):
	libpurple:
	* Yahoo! Japan now uses UTF-8, matching the behavior of official clients
	  and restoring compatibility with the web messenger (Yusuke Odate)
	* Setting your buddy icon once again works for Yahoo! accounts.
	* Fixes in the Yahoo! protocol to prevent a double free, crashes on
	  aliases, and alias functionality
	* Fix crashes in the bonjour protocol
	* Always use UTF-8 for Yahoo! (#5973)
	* Fix a crash when the given jabber id is invalid.
	* Make the IRC "unknown message" debugging messages UTF-8 safe.
	* Fix connecting to ICQ
	* Fix a memleak when handling jabber xforms.

	Pidgin:
	* Include the send button plugin in the win32 build
	* Various memory leak fixes

version 2.4.2 (05/17/2008):
	http://developer.pidgin.im/query?status=closed&milestone=2.4.2
	libpurple:
	* In MySpaceIM, messages from spambots are discarded (Justin Williams)
	* Strip mIRC formatting codes from quit and part messages.
	* IRC now displays ban lists in-channel for joined channels.
	* Fixed a bug where the list of loaded plugins would get removed when
	  switching between different operating systems.
	* Fix reception of IRC PART without a part message on Undernet
	  (fixes a problem with litter in the channel user list).
	* IRC no longer crashes on /list on servers which erroneously omit
	  RPL_LISTSTART.
	* Update the NetworkManager support to use D-Bus directly, instead of
	  libnm-glib.  Hopefully it's stable now.  It will now compile by
	  default if you have D-Bus support and NetworkManager.h. (Elliott
	  Sales de Andrade)
	* MSN buddy list synchronization is now more forgiving, only asking
	  about buddies who have disappeared completely from the server list
	  and not those that have simply moved groups.
	* IRC will now try to append 1-9 to your nick if it is in use, instead
	  of substituting the last character with 1-9 where possible.
	* Bonjour buddies will be saved persistently if they're moved out of
	  the "Bonjour" group. (Eion Robb)

	Pidgin:
	* The typing notification in the conversation history can be disabled or
	  customized (font, color etc.) in .gtkrc-2.0.
	* Added a plugin (not installed by default) which adds a Send button
	  back to the conversation window. People without physical keyboards
	  have a hard time with the lack of the button.
	* Clicking on the buddyicon in the conversation window toggles the
	  size of the icon between small and large.
	* The settings of a chat (e.g. Handle in an XMPP chat, or Exchange in
	  an AIM chat) can be edited from its context menu in the buddy list.
	* Add a "Present conversation window" preference to the Message
	  Notification plugin; the "Raise conversation window" option does not
	  unminimize windows or draw attention to them when they are on other
	  workspaces--the "Present" option should.
	* Add a preference to set Escape as the keyboard shortcut for closing
	  the conversation window.
	* Add an option in the context menu to disable smileys in the selected
	  text in the conversation history/log viewer. This should help people
	  who regularly paste code in conversations.
	* Add a preference to choose the minimum size of the text input area in
	  lines.
	* Moved the "Local alias" field in the Modify Account dialog to be below
	  the "User Options" heading on the "Basic" tab.
	* Number of room occupants is now shown in chat tooltips where possible

	General:
	* The configure script now dies on more absent dependencies.  The
	  --disable-xxx arguments to configure can be used to bypass unneeded
	  dependencies.  This will also cause the configure script to die if an
	  --enable-xxx option is used and the dependencies it requires are
	  missing.
	* The Evolution integration plugin must now be explicitly enabled.  Use
	  the --enable-gevolution argument to configure to enable it.
	* The Contact Availability Prediction plugin must now be explicitly
	  enabled.  Use the --enable-cap argument to configure to enable it.

	Finch:
	* New default binding ctrl+x to open context menus.
	* Menu triggers and other bindings will no longer conflict.
	* Middle click pastes the internal clipboard (when mouse support is
	  enabled).

version 2.4.1 (03/31/2008):
	http://developer.pidgin.im/query?status=closed&milestone=2.4.1

	libpurple:
	* Treat AIM Unicode messages as UTF-16 rather than UCS-2; this
	  should have no functional effect, other than continued support
	  on systems which have dropped UCS-2 conversions.
	* Add support for setting buddy icons on Gadu-Gadu (Tomasz Salacinski)
	* Fix a crash when clearing the buddy icon for an account on XMPP
	* Fix a crash during login for some ICQ accounts
	* Prefer more available resources on XMPP when priorities are equal
	* Fix incorrectly marking some Yahoo! contacts as blocked
	* Improved handling of UTF-8 group names on ICQ (beret)
	* Fix a crash when starting if you have a Zephyr account
	* Increase XMPP ping timeout to 120 seconds, to prevent poor network
	  connections from timing out unnecessarily.
	* Don't crash on XMPP forms with empty default values.
	* Fix issues with CHAP authentication for SOCKS5 proxies.

	Pidgin:
	* Remove a workaround for older versions gstreamer that was causing
	  crashes on some non-Linux systems such as HPUX
	* Fix some cases of the conversation input entry area being 1 pixel high
	* Fix for displaying channel & buddy names in conversation window when
	  they have '&' in them
	* Some memory leak fixes, especially in the Text Replacement plugin
	* Rectangular but non-square buddy icons have rounded corners in the buddy
	  list

	Finch:
	* Fix compiling with Glib older than 2.6
	* Ensure existing conversations selected from the 'Send IM' dialog are
	  given focus
	* Move the tooltip on the left of the buddylist if there's not enough room
	  on the right to show it.

version 2.4.0 (02/29/2008):
	http://developer.pidgin.im/query?status=closed&milestone=2.4.0

	libpurple:
	* Added support for offline messages for AIM accounts (thanks to
	  Matthew Goldstein)
	* Fixed various problems with loss of status messages when going
	  or returning from idle on MySpaceIM.
	* Eliminated unmaintained Howl backend implementation for the
	  Bonjour protocol.  Avahi (or Apple's Bonjour runtime on win32) is
	  now required to use Bonjour.
	* Partial support for viewing ICQ status notes (Collin from
	  ComBOTS GmbH).
	* Support for /notice on IRC.
	* Support for Yahoo! Messenger 7.0+ file transfer method (Thanumalayan S.)
	* Support for retrieving full names and addresses from the address book
	  on Yahoo! Japan (Yusuke Odate)
	* The AIM/ICQ server-side preference for "allow others to see me
	  as idle" is no longer unconditionally set to "yes" even when
	  your libpurple preference is "no."
	* Fix SSL certificate checks for renewed certificates
	* Fix the ability to set vCard buddy icons on Google Talk/XMPP
	* D-Bus fixes on 64bit
	* Fixed retrieval of buddy icons and setting of server-side aliases on
	  Yahoo! and Yahoo! Japan when using an HTTP proxy server (Gideon N.
	  Guillen)
	* Fixed an MSN bug that would leave you appearing offline when transferred
	  to different server

	Pidgin:
	* Added the ability to theme conversation name colors (red and blue)
	  through your GTK+ theme, and exposed those theme settings to the
	  Pidgin GTK+ Theme Control plugin (Dustin Howett)
	* Fixed having multiple alias edit areas in the infopane (Elliott Sales
	  de Andrade)
	* Save the conversation "Enable Logging" option per-contact (Moos
	  Heintzen)
	* Typing notifications are now shown in the conversation area

	Finch:
	* Color is used in the buddylist to indicate status, and the conversation
	  window to indicate various message attributes. Look at the sample gntrc
	  file in the man page for details.
	* The default keybinding for dump-screen is now M-D and uses a file
	  request dialog. M-d will properly delete-forward-word, and M-f has been
	  fixed to imitate readline's behavior.
	* New bindings alt+tab and alt+shift+tab to help navigating between the
	  higlighted windows (details on the man page).
	* Recently signed on (or off) buddies blink in the buddy list.
	* New action 'Room List' in the action list can be used to get the list of
	  available chat rooms for an online account.
	* The 'Grouping' plugin can be used for alternate grouping in the
	  buddylist. The current options are 'Group Online/Offline' and 'No
	  Group'.
	* Added a log viewer
	* Added the ability to block/unblock buddies - see the buddy context menu
	  and the menu for the buddy list.
	* Fixed a bug preventing finch working on x86_64

version 2.3.1 (12/7/2007):
	http://developer.pidgin.im/query?status=closed&milestone=2.3.1
		NOTE: Due to the way this release was made, it is possible that
		      bugs marked as fixed in 2.3.1 will not be fixed until the
		      next release.

	* Fixed a number of MSN bugs introduced in 2.3.0, resolving problems
	  connecting to MSN and random local display name changes
	* Going idle on MySpaceIM will no longer clear your status and message.
	* Idle MySpaceIM buddies should now appear online at login.
	* Fixed crashes in XMPP when discovering a client's capabilities
	* Don't set the current tune title if it's NULL (XMPP/Google Talk)
	* Don't allow buddies to be manually added to Bonjour
	* Don't advertise IPv6 on Bonjour because we don't support it
	* Compile fixes for FreeBSD and Solaris
	* Update QQ client version so some accounts can connect again
	* Do not allow ISON requests to stack in IRC, preventing flooding IRC
	  servers when temporary network outages are restored
	* Plug several leaks in the perl plugin loader
	* Prevent autoaccept plugin overwriting existing files

version 2.3.0 (11/24/2007):
	http://developer.pidgin.im/query?status=closed&milestone=2.3.0
		NOTE: Some bugs marked fixed in 2.2.1, 2.2.2 or 2.2.3 may not
		      have been fixed until this release (2.3.0).

	libpurple:
	* Real usernames are now shown in the system log.
	* We now honor a PURPLE_DISABLE_DEPRECATED define to allow plugins to
	  catch deprecated functions earlier rather than later.
	* Thanks to a patch from Intel, the Bonjour prpl now supports file
	  transfers using XEP-0096 and XEP-0065.  This should enable file
	  transfers between libpurple clients and Gajim clients, but will not
	  work with iChat or Adium as they use a different file transfer
	  implementation.
	* XMPP password changes that return errors no longer cause the saved
	  password to be changed.
	* XMPP file transfer support has been enhanced to support sending
	  files through a proxy when the server supports discovering a
	  a bytestream proxy.  This should make file transfers much more
	  reliable.  The next release will add support for manually specifying
	  a proxy when the server doesn't advertise one.

	Pidgin:
	* If a plugin says it can't be unloaded, we now display an error and
	  remove the plugin from the list of saved plugins so it won't load
	  at the next startup.  Previously, we were ignoring this case, which
	  could lead to crashes.
	* Mark dialog windows as transient for appropriate parent windows to
	  help window managers do the right thing  (Gabriel Schulhof)
	* Connection errors are now reported in mini-dialogs inside the buddy
	  list, rather than as buttons in the buddy list and with dialog
	  boxes.  If several accounts are disabled when you sign on elsewhere,
	  you can now re-enable them all with a single click.
	* Added tooltips to the Room List window to show full topics
	* Added buttons in preferences to access GNOME network and browser
	  preferences configuration dialogs when running under GNOME
	* If you alias a buddy to an alias that is already present within
	  a particular group, we now offer to merge the buddies into the
	  same contact.
	* A music emblem is now displayed in the buddy list for a buddy if we
	  know she is listening to some soothing music.
	* Added a 'Move to' menu in buddy list context menu for moving buddies
	  to other groups as an alternative to dragging.
	* Group headings are now marked via an underline instead of a
	  different color background.
	* It is now possible to mark a chat on your buddy list as "Persistent"
	  so you do not leave the chat when the window or tab is closed.
	* The auto-join option for chats is now listed in the "Add Chat"
	  dialog along with the new persistence option.
	* Closing an IM no longer immediately closes your conversation.  It
	  will now remain active for a short time so that if the conversation
	  resumes, the history will be retained.  A preference has been added
	  to toggle this behavior.
	* The "Smiley" menu has been moved to the top-level of the toolbar.
	* Pidgin's display is now saved with the command line for session
	  restoration.  (David Mohr)
	* ICQ Birthday notifications are shown as buddy list emblems.
	* Plugin actions are now available from the docklet context menu
	  in addition to the Tool menu of the buddy list.
	* The manual page has been heavily rewritten to bring it in line
	  with current functionality.

	Finch:
	* If a plugin says it can't be unloaded, we now display an error and
	  remove the plugin from the list of saved plugins so it won't load
	  at the next startup.  Previously, we were ignoring this case, which
	  could lead to crashes.
	* It's possible to bind key-strokes to specific menuitems in the windows.
	  Read the 'Menus' section in the man-page for details.
	* 'transpose-chars' operation for the entry boxes. The default key-binding
	  is ctrl+t.
	* 'yank' operation for the entry boxes. The default binding is ctrl+y.

version 2.2.2 (10/23/2007):
	http://developer.pidgin.im/query?status=closed&milestone=2.2.2
		NOTE: Due to the way this release was made, it is possible that
			  bugs marked as fixed in 2.2.1 or 2.2.2 will not be fixed
			  until the next release.

	* Various bug and memory leak fixes
	* Look for a default prefs.xml in the CSIDL_COMMON_APPDATA directory
	  (e.g. c:\Documents and Settings\All Users\
	        Application Data\purple\prefs.xml) on Windows, similarly to
	  how this is done on other platforms.

version 2.2.1 (09/29/2007):
	http://developer.pidgin.im/query?status=closed&milestone=2.2.1
		NOTE: Due to the backporting that happened for the actual
		      release, it is possible bugs marked as fixed in 2.2.1
		      will not be fixed until 2.2.2.

	libpurple:
	* A few build issues on Solaris were fixed.
	* Cancelling the password prompt for an account will no longer leave
	  it in an ambiguous state.  (It will be disabled.)
	* Fixed an erroneous size display for MSN file transfers. (galt)
	* Fixed multiple memory leaks, particularly in XMPP and MySpace
	  protocols
	* Fixed remembering proxy preferences and status scores
	* Gmail notifications are better tracked

	Pidgin:
	* Fixed keyboard tab reordering to move tabs one step instead of two.
	* You should no longer lose proxy settings when Pidgin is restarted.
	* Fixed detection of X11 when compiling

	Finch:
	* Pressing 'Insert' in the buddylist will bring up the 'Add Buddy'
	  dialog.

version 2.2.0 (09/13/2007):
	http://developer.pidgin.im/query?status=closed&milestone=2.2.0

	libpurple:
	* New protocol plugin: MySpaceIM (Jeff Connelly, Google Summer of
	  Code)
	* XMPP enhancements. See
	  http://www.adiumx.com/blog/2007/07/soc-xmpp-update.php (Andreas
	  Monitzer, Google Summer of Code for Adium)
	* Certificate management. libpurple will validate certificates on
	  SSL-encrypted protocols (William Ehlhardt, Google Summer of Code)
	* Some adjustments were made to fix sending messages when using
	  the MSN HTTP method. (Laszlo Pandy)
	* Yahoo! Chat is fixed.
	* Some AIM file transfer issues between Pidgin and other clients
	  have been fixed. (Kyryll A Mirnenko)
	* Properly restore idle status and time for AIM and ICQ accounts
	  when they reconnect after being disconnected.

	Pidgin:
	* Insert Horizontal Rules and Strikethrough text from toolbar.
	* Option to show protocol icons in the buddy list, from the
	  Buddies > Show menu. (Justin Heiner)
	* Ability to build with native, non-X11 GTK+ on OSX. (Anders
	  Hasselqvist)
	* Remember the 'Enable Sounds' setting for a conversation.
	* Right-clicking the empty space in the formatting toolbar
	  allows you to toggle back to the old "ungrouped" version.
	* Protocols supporting account registration via Pidgin now show
	  a descriptive checkbox instead of a vague "Register" button.
	* Fixed a bug where a tab would be shown on single conversations
	  when tabs were disabled.

	Finch:
	* Per-conversation mute and logging options (accessible from the menu).

version 2.1.1 (08/20/2007):
	Yahoo:
	* Added an account action to open your inbox in the yahoo prpl.
	* Added support for Unicode status messages in Yahoo.
	* Server-stored aliases for Yahoo. (John Moody)
	* Fixed support for Yahoo! doodling.
	* Limited support for MSN Messenger contacts
	
	Bonjour:
	* Bonjour plugin uses native Avahi instead of Howl
	* Bonjour plugin supports Buddy Icons

	XMPP:
	* Only report conversation close when 'send typing notifications'
	  preference is turned on (Bob Rossi)

	Pidgin:
	* Show current outgoing conversation formatting on the font label on
	  the toolbar
	* Slim new redesign of conversation tabs to maximize number of
	  conversations that can fit in a window
	* Tab bar is not visible when only one conversation is open. You can
	  drag and drop conversations from the infopane.
	* Moved "Reset Formatting" toolbar button to Font menu.
	* Double click on the infopane to alias buddies and set topics
	  on chats
	* New smiley style

	Finch:
	* Sound support (Eric Polino)

version 2.1.0 (07/28/2007):
	libpurple:
	* Core changes to allow UIs to use second-granularity for scheduling.
	  Pidgin and Finch, which use the glib event loop, were changed to use
	  g_timeout_add_seconds() on glib >= 2.14 when possible.  This allows
	  glib to better group our longer timers to increase power efficiency.
	  (Arjan van de Ven with Intel Corporation)
	* No longer linkifies screennames containing @ signs in join/part
	  notifications in chats
	* With the HTML logger, images in conversations are now saved.
	  NOTE: Saved images are not yet displayed when loading logs.
	* Added support for QIP logs to the Log Reader plugin (Michael Shkutkov)

	Pidgin:
	* Ensure only one copy of Pidgin is running with a given configuration
	  directory.  The net effect of this is that trying to start Pidgin a
	  second time will raise the buddy list.  (Gabriel Schulhof)
	* Undo capability in the conversation window
	* The formatting toolbar has been reorganized to be more concise.
	* A new status area has been added to the top of conversations to
	  provide additional detail about the buddy, including buddy icon,
	  protocol and status message.
	* Show idle times in the buddy list as days, hours, seconds

	Finch:
	* There's support for workspaces now (details in the manpage)
	* There's a new custom window manager, Irssi
	* Some improvements for tab-completion, tooltip and the password entries
	* Some bugs regarding search results fixed
	* A new DBus-script to create a docklet for finch
	* Support for showing empty groups in the buddy list (Eric Polino)

version 2.0.2 (06/14/2007):
	Pidgin:
	* Added a custom conversation font option to preferences
	* Fixed smiley ordering in the insert smiley popup to be more intuitive
	* Conversation->More menu items work for Chats as well as Buddies,
	  including those not on your buddy list
	* newline plugin should work better with conversation colors plugin now
	* Get Info on users now provides immediate feedback that something is
	  happening
	* Aliasing a buddy will not be interrupted by other buddy list activity
	* Using the -l option to log in to a specific account works better

	libpurple:
	* Moving an ICQ buddy from one group to another no longer
	  re-requests authorization from that person (Rene Hausleitner)
	* Added nullprpl, an example protocol plugin (Ryan Barrett)
	* Fixed SOCKS5 bug which caused Jabber file receiving to fail
	* Remove MSN's random "Authorization Failed" dialogs
	* Fix MSN to correctly detect incorrect passwords and disable the account
	* Get User Info on MSN is now more reliable & accurate
	* Updated SILC protocol to support SILC Toolkit 1.1 (Pekka Riikonen)
	* Fix for some QQ authentication problems
	* Fix for building on FreeBSD
	* Prevent "Logged in:" times for AIM buddies being ridiculously high
	* Updates and fixes to Bonjour support
	* Improve ICQ encoding support for some non-latin languages

	Finch:
	* Auto account reconnecting

version 2.0.1 (05/24/2007):
	* Buddy list update speedups when buddy icons are not being
	  displayed.  (Scott Wolchok)
	* Fix icons on docklet change status menu to match the status selector
	* Custom smileys on MSN can be saved by right-clicking on them
	* Fix a crash deleting a buddy that is in the Buddy List more than once
	* Compile fixes for Solaris
	* Fix GTalk formatting when there's a space before/after a */_
	* Fix Log viewer crash when the filename is not in the expected format
	* Get User Info now provides immediate feedback, and is updated when the
	  user information is available
	* Make the choose buddy icon dialog correctly list the current directory
	* Fix for buddy icons disappearing
	* Timestamps are always on in debug output (-d) and Debug Window now
	* Don't escape html entities in Yahoo! system messages
	* Fix for the choose buddy icon dialog resizing strangely as files are selected
	* Receives notifications when XMPP buddies send "leaving chat"
	  messages
	* Fix the typing animation so it doesn't stop animating once a conversation
	  has gone from typing -> not typing -> typing
	* Fix error messages when joing XMPP chats
	* Identify the account when warning about plaintext auth over an
	  unencrypted channel
	* Fix XMPP SASL authentication error when using Cyrus and a connect server
	* Fix changing tab locations to update properly
	* Turning off "Show formatting on incoming messages" now ignores
	  formatting in <span> tags too
	* File transfer progress for transfers on MSN is now correctly displayed
	* You can set/change alias of buddies/chats by double-clicking on the
	  conversation tabs (Ma Xuan)
	* Fix IRC connection bug with dircproxy (xjoe)
	* Ctrl+[shift]+tab focuses the next most active tab (William Thompson)
	* Fix Open Hotmail Inbox for MSN to work more reliably
	* Add a Google Talk item to the protocol list, to help users who think
	  we don't support Google Talk.  The item acts just like "XMPP".
	* Remember if the X server supports XScreenSaver, to avoid waking it
	  every 5 seconds.  (Arjan van de Ven with Intel Corporation)
	* Change our idle checking to poll only as necessary and raise the
	  unidle timeout from 5 seconds to 60 when using XScreenSaver.  This
	  and the XScreenSaver change will reduce Pidgin's effect on power
	  consumption when running with NO_HZ.  (Arjan van de Ven with Intel
	  Corporation)
	* Conversation -> Save As will now use aliases.
	* ALSA added as a possible sound method
	* Google Talk accounts will not import buddies from your Gmail address
	  book

	Finch:
	* Userlist in chat windows, which can be turned on or off using
	  "/users" command
	* Menus in the conversation windows
	* Improved tab completion support
	* Ctrl+c prompts with a dialog before exiting
	* Filter string in the debug window
	* Notify when you leave a chat
	* Work around an ncurses bug which appears when half of a multi-cell
	  character is covered by an upper-level window
	* New plugins are shown in bold text in the plugin dialog
	* Nicer HTML screendumps

version 2.0.0 (5/3/2007):
	* The project has new names - libpurple for the core, Pidgin for the
	  GTK+ UI and Finch for the ncurses based console UI (AOL LLC)

	Build Changes:
	* With the Core/UI split complete, it is now possible to build
	  libpurple without any UIs, creating a library upon which other
	  UIs may be constructed
	* A new ncurses-based console UI called Finch is now available
	  (Sadrul Habib Chowdhury, Google Summer of Code)
	* Reorganized the source tree to split apart the code for the UI
	  changes and libpurple targets
	* libxml2 is now required.  We switched from gmarkup to libxml2 for
	  more correct XML parsing.

	Status System:
	* The code dealing with buddy and account status, away messages,
	  away states, online/offline, etc has been completely rewritten.
	  Huge thanks to Christian Hammond, Dave West, Daniel Atallah and
	  Sadrul Habib Chowdhury.
	* Your status can now be set from inside the buddy list using the
	  selector at the bottom of the window.
	* To see messages when a buddy signs on or off, goes away, or
	  becomes idle, load the "Buddy State Notification" plugin

	Buddy List:
	* Performance when manipulating and displaying the buddy list has
	  been significantly improved (Aaron Sheldon, Google Summer of Code)
	* Buddy icons are now shown in tooltips (Felipe Contreras)
	* Tooltips now contain additional information about a "Person" that
	  contains multiple online buddies
	* Added a "Last Seen" field to buddy tooltips
	* Contacts will auto-expand when buddies are dragged around
	* If Pidgin is exited with the buddy list hidden in the docklet, it
	  will remain hidden when Pidgin is started again (Scott Shedden)
	* Improved buddy list searching with CTRL+F
	* Ability to set a buddy icon for all of your accounts at once via
	  the buddy list (You can still set per-account icons via the
	  account editor)
	* The space wasted by the group expanders has been eliminated and
	  the expander setting in .gtkrc-2.0 is no longer needed
	* Authorization requests don't popup new dialogs anymore. They are
	  displayed at the bottom of the buddy list instead.
	* New mail notifications don't popup new dialogs anymore. They are
	  displayed at the top of the buddy list instead.

	Conversations and Chats:
	* Timestamps honor the locale.  To use the traditional style,
	  enable the "Message Timestamp Formats" plugin.  The plugin
	  also provides options to show dates in timestamps.
	* Messages from buddies in the same "Person" will automatically
	  use the same conversation window.
	* The "Send As" menu has been replaced with a more appropriate
	  "Send To" menu based on "Persons" on your buddy list
	* Message formatting persists between messages (Igor Belyi)
	* Full message background colors are now supported
	* Smooth scrolling when receiving a new message
	* Screenname colors in chats now chosen intelligently
	* Conversation buffer scrollback limited to avoid large memory
	  usage in active conversations
	* Control-Shift-Tab will reverse cycle through the conversation tabs
	  (James Vega)
	* Many problems related to having an IM conversation and a chat open
	  with the same name are fixed (Andrew Hart)
	* Warning dialog when closing a window with unread IM messages
	* In chats right-click on names in the conversation window to
	  IM/Send File/Get info/ignore the user
	* Added tab management options to the tab right-click menu (Sadrul
	  Habib Chowdhury)
	* Brand new message queueing system.  Sounds are played when a
	  message is queued rather than when the message is dequeued
	  (Casey Harkins)
	* Ability to find the last message from a user in a chat (Levi Bard
	  and Sadrul Habib Chowdhury)
	* Formatting is preserved across messages
	  (There are known issues with pasting formatted text.  Either use
	   "Paste as Plain Text", hit Ctrl-R after pasting, or use the Clear
	   Formatting button on the toolbar.)
	* Performance while joining large chat rooms has been significantly
	  improved (Aaron Sheldon, Google Summer of Code)
	* Bi-Directional text support improvements for GtkIMHtml (Shlomi Loubaton)

	Sounds:
	* Beautiful new default sounds (Brad Turcotte)
	* Use GStreamer for playing sounds, instead of libao
	* A volume control in the preferences (Casey Harkins)

	Log Viewer:
	* Log viewer aggregates logs from the same "Person"
	* When opening the log viewer, show the most recent log by default
	  (Peter McCurdy)
	* Logs are now saved with the current timezone, which is displayed
	  in the log viewer
	* Text logs are linkified, so URLs are clickable
	* The old logger now caches file offsets, so opening the log viewer
	  for buddies with old logs should be much faster now if you have large
	  log files (except the first time for a log, when the cache is built)

	Plugins:
	* Plugins are now accessed through a separate dialog from the Tools
	  menu of the Buddy List
	* Newly installed plugins can now be activated without restarting
	  Pidgin (Sadrul Habib Chowdhury)
	* Overhauled the system tray/docklet plugin (Casey Harkins)
	* Text Replacement Plugin rewritten, works in real time and far more
	  intuitively (Benjamin Kahn)
	* Entries in the text replacement plugin are now sorted
	  alphabetically
	* The text replacement plugin allows non-whole-word replacement rules
	  (Levi Bard)
	* The text replacement plugin offers both case sensitive matching and
	  automatic case handling
	* I'dle Ma'ker plugin now has an easier method to unidle accounts, a
	  way to idle all accounts at once, and a way to unidle all accounts
	  idled via the plugin (John Bailey, Sadrul Habib Chowdhury)
	* The Evolution Integration plugin now supports Groupwise contacts
	* Mono plugin loader (Eoin Coffey)
	* Perl plugin loader has been rewritten (John Kelm, Google Summer
	  of Code)
	* New music messaging plugin (Christian Muise, Google Summer of Code)
	* gaim-remote has been superceded by new DBUS bindings within libpurple
	  (Piotr Zielinski, Google Summer of Code)
	* The purple-url-handler program has been added to provide a way to
	  automatically launch IM links via Pidgin or Finch.
	* The functionality of the auto-reconnect plugin has been
	  moved into the core, and the plugin itself has been removed.
	* 'Highlight when nick said' option added to Message Notification
	  plugin.
	* The system tray icon is now properly transparent (Dan Winship)
	* New Log Reader plugin that can read and display logs from Adium,
	  MSN Messenger, and Trillian in the log viewer
	* New Contact Availability plugin that attempts to predict the
	  times when people in your buddylist will most likely respond
	  to you, based on times in the past when they have responded
	  (Geoffrey Foster, Google Summer of Code)
	* A few new plugins: Autoaccept, Autoreply, Buddy Notes, New Line,
	  Offline Message Emulation, Conversation Colors and Markerline

	MSN Features:
	* Custom smiley receiving support (Irving Cordova & Francesco Fracassi)
	* Added support for sending (with the /nudge command) and receiving
	  "nudges" (Julien Cegarra, Martin Bayard)
	* Added an account action to open your Hotmail inbox from MSN
	* Bi-directional text is correctly handled now (Shlomi Loubaton)

	Yahoo Features:
	* Stealth Settings have been implemented
	* Doodle is now supported (Andrew Dieffenbach, Google Summer of Code)
	* Buddies' requests to add you to their lists now prompt for
	  authorization
	* Account option to ignore chat and conference invitations (Peter
	  Lawler)
	* Added a /list command to bring up the room list (Peter Lawler)

	AIM/ICQ Features:
	* ICQ file transfer support with newer ICQ clients (Jonathan Clark,
	  Google Summer of Code)
	* Many overall improvements to AIM and ICQ file transfers (Jonathan
	  Clark, Google Summer of Code)
	* Support for pausing and resuming AIM and ICQ file transfers
	  (Graham Booker)
	* Ability to set ICQ "require authorization" and "web aware"
	  setting (Ettore Simone)
	* ICQ encoding fix for offline buddies (Ilya Konstantinov)

	IRC Features:
	* SSL support for IRC connections (Daniel Atallah)
	* Show an error message when temporarily unable to join an IRC
	  channel or change your nick
	* Added /nickserv, /memoserv, /chanserv and /operserv
	  commands (Joao Luís Marques Pinto)
	* Added CTCP VERSION via /version (Andrej Krivulčík)
	* Added /whowas command (achris)

	Jabber Features:
	* Support for SRV lookups
	* Support for buddy icons
	* Jabber User Directory searching

	SILC Features:
	* Whiteboard support (Pekka Riikonen)
	* Sending/receiving images in IMs (Pekka Riikonen)
	* Cipher and HMAC selection support (Pekka Riikonen)
	* Buddy Icon support (Pekka Riikonen)

	Other Protocol Changes:
	* Bonjour (Rendezvous) protocol support (Juanjo Molinero Horno, Google
	  Summer of Code)
	* Updated Gadu-Gadu protocol support (Bartosz Oler, Google Summer of
	  Code).  This requires the libgadu library.  See
	  http://pidgin.im/faq.php#libgadu for more information.
	* SIP/SIMPLE support (Thomas Butter, Google Summer of Code)
	* Sametime protocol support
	  Requires the meanwhile library: http://meanwhile.sourceforge.net
	* QQ protocol support (Mark Huetsch, Google Summer of Code, and the
	  developers of the OpenQ project)
	* Removed the Napster and TOC protocols plugins

	Other Noteworthy Changes:
	* NAT traversal support via UPnP (Adam J. Warrington, Google Summer of
	  Code)
	* NAT traversal support via NAT-PMP (Evan Schoenberg and R. Tyler Ballance)
	* The modify account dialog now contains two tabs, which should display
	  better at lower resolutions (Sadrul Habib Chowdhury)
	* New "find buddy" results dialog (Alex Converse)
	* People using input methods can now use Enter again
	* Mouse-over hyperlink coloring is now themeable
	* Buddy Pounces now have a proper management window. (Kevin Stange)
	* Buddy icons maintain aspect ratio when resized
	* The last used directory is remembered for opening or saving files and
	  buddy icons
	* Add an SVG version of our desktop icon, pidgin.svg (John Oyler)
	* If a given protocol doesn't support privacy, we now handle blocking
	  in the core. (Jean-Yves Lefort)
	* Smiley themes can now include spaces in the smiley definitions.
	  The spaces (and now backslashes) must be backslash-escaped.
	  (Sadrul Habib Chowdhury)
	* New e-mail notices are now grouped into one dialog.
	  (Sadrul Habib Chowdhury, Chris Stafford)
	* "Open" in the File Transfer window integrates with GNOME, KDE, and
	  Windows and falls back to the browser in other environments.
	* On Mac OS X, the keyboard/mouse idle time pref now uses system idle
	  time instead of X11 idle time (Michael Culbertson)
	* Autocomplete in the buddy pounce dialog (Sadrul Habib Chowdhury)
	* Non-blocking socket I/O is used in most protocol plugins
	* All-new icons all over the place (Hylke Bons)

	Preference Changes:
	* Preferences have been substantially reorganized and cleaned up
	* Smiley theme descriptions are now shown correctly for the highlighted
	  smiley theme (Levi Bard)
	* All Buddy List preferences have been moved to the Buddies menu of
	  the buddy list window.
	* Proxy settings will be taken from Gnome if it is running.  These may
	  still be overridden on a per-account basis.
	* Removed "Dim idle buddies;" behavior is now always enabled
	* Removed keyboard shortcut preferences for ctrl-B/I/U; enabled by
	  default, but won't interfere with bindings set by the GTK theme
	* Removed keyboard shortcuts preferences for ctrl-# to insert a smiley;
	  behavior removed from Pidgin
	* Removed "Enter" vs. "Ctrl-Enter" to send; "Enter" sends by default,
	  but it is now possible to change this binding in your GTK theme
	* Removed "Show multi-colored screennames in chats;" behavior is now
	  always enabled and screenname colors automatically adjust themselves
	  to compensate for background color.
	* Removed "Raise Buddy List Window on Events" and the related behavior
	* Removed "Display remote nicknames if no alias is set"
	* Removed "Show idle times" and "Show warning levels" on the buddy
	  list; behavior is now always enabled
	* Removed "Auto-expand contacts;" contacts expand only when dragging
	  buddies around the buddy list
	* Removed conversation and buddy list buttons and related preferences
	* Removed "Raise conversation window" preferences; moved feature to
	  the notify plugin
	* Removed "Show alias in tabs/titles;" behavior is now always enabled
	* Removed "Show formatting toolbars;" the setting in conversations'
	  "Options" menu now affects the global preference
	* Removed "Show timestamps;" behavior is now enabled, but is overridden
	  by the timestamp plugin
	* Removed all protocol options pages
	* Removed "Escape closes windows;" default key binding is now Ctrl-W
	* Removed "Log when buddies sign on/sign off/become idle/become
	  un-idle/go away/come back" and "Log your own actions;" all of these
	  will be logged when the system log is enabled
	* Removed the separate ignore formatting preferences; behavior has been
	  consolidated into a single preference

version 1.5.0 (8/11/2005):
	* Ability to set IRC quit message (Lalo Martins)
	* OSCAR file transfers now work for 2 users behind the same NAT
	  (Jonathan Clark)
	* Yahoo! buddy requests to add you to their buddy list now prompt for
	  authorization
	* Added a /clear command for conversations/chats
	* Fixed ICQ encoding for messages with offline ICQ users
	  (Ilya Konstantinov, SF Bug #1179452)
	* Default Yahoo! chat roomlist locale to 'us'

version 1.4.0 (7/7/2005):
	* Fix system log start times for some protocols
	* SILC compiles with newer SILC toolkit versions (Pekka Riikonen)
	* Fixed a bug where buddy icon cache files were left in the icon
	  cache directory after they were no longer in use.
	* Attempt to detect the file type of a buddy icon when saving.
	* Additional Yahoo! boot protection (Peter Lawler)
	* A few Yahoo! memory leaks plugged (Peter Lawler)
	* Fixed handling of the new Yahoo! profile page. (Joshua Honeycutt,
	  Peter Lawler)
	* Fixed localized Yahoo! room lists.  Please refer to the Yahoo!
	  section of the Gaim FAQ for details. (Peter Lawler)
	* Enabled sending files to ICQ users using ICQ 5.02 and newer
	  (Jonathan Clark)

version 1.3.1 (6/9/2005):
	* The file transfer details section now also displays the full path to
	  the local file sent/received.
	* Yahoo! has the following new "/" commands:  /join, /buzz
	* Fix Yahoo! privacy bug
	* Fix Jabber Get Info crash on busted servers
	* Updated our gaim.desktop file, thanks to all our terrific translators
	  for sending in translations of the changes
	* Improvements to how Gaim handles new message notification
	* Fix Jabber registration on XMPP servers (including jabber.org)

version 1.3.0 (5/10/2005):
	* Removed parts of the font selection dialog that were not respected
	* Fix being invited to a multi user chat on MSN
	* Multiple SILC accounts should work now (Pekka Riikonen)
	* Fix times on jabber chat backlogs
	* Fix gevolution plugin to compile with e-d-s 1.0 or 1.2
	* Fix gevolution plugin to remember buddy name when someone added you
	  and you then add them
	* Formatting in jabber chats works
	* Fix to prevent MSN disconnecting if you change status while connecting
	* Fixes for two remotely exploitable crash bugs.  See
	  http://gaim.sourceforge.net/security/ for more information.
	* Change to correctly handle adding jabber buddies on ejabberd servers

version 1.2.1 (4/3/2005):
	* URL escaping now works with UTF-8 text. This may break some old log
	 files.
	* Revert to XOR auth for ICQ as the md5 is not fully functional
	* Fix bug with going away while in a jabber chat
	* MSN bug fixes (Felipe Contreras)
	* Escape things properly in IRC
	* Docklet fixes: fix the "1 pixel-wide icon" bug, fix problems with Gaim
	  crashing when the tray manager dies, and work correctly with multi-headed
	  displays where the tray isn't on the primary screen (Robert McQueen)

version 1.2.0 (3/17/2005):
	* Yahoo file receiving and buddy icon receiving work again.
	* Limit animated buddy icon frame rates to 10 frames per second
	  (Nathan Conrad)
	* Fix a bug where portions of your account configuration would
	  fail to be read correctly if you set a proxy user name or
	  password containing invalid XML characters such as < and >
	  (Bastien Durel)
	* Yahoo! privacy improvements (Bleeter)
	* Fix receiving Jabber formatting (broken in 1.1.3)

version 1.1.4 (2/24/2005):
	* Fixed a bug where Yahoo! would lose messages (and any other packet
	  really)
	* Correctly show the time when incoming Gadu-Gadu messages were sent
	  (Carl-Daniel Hailfinger)
	* Fixed crashes with glib 2.6
	* Fixed MSN crash when conversations time out after the conversation
	  window was closed
	* Fixed an html parsing bug, CAN-2005-0208

version 1.1.3 (2/17/2005):
	* CHAP authentication support for SOCKS5 proxies (Malcolm Smith)
	* ICQ offline messages are sent using your specified character
	  set instead of Unicode (Magnus Hult)
	* MSN HTTP method works with proxies using authentication (Bastien Durel)
	* Really fix the bug where buddies show as logged in for 49 thousand days
	* Buddy pounces containing '&' are saved correctly
	* Improved MSN error handling when the servers are unavailable
	* More MSN bug fixes
	* Fix some leaks
	* Fix "Find" in the log viewer so that it finds in all logs
	* Smileys not appearing at the end of lines has been fixed
	* Closing conversation windows no longer cancels active file transfers on
	  MSN (Felipe Contreras)

version 1.1.2 (1/20/2005):
	* MSN 'HTTP Method' fixed (Felipe Contreras)
	* Better handling of MSN's Individuals group and buddy status updates
	  (Felipe Contreras)
	* Fix a crash inviting MSN user to a chat when they're already there
	* AIM SecurID login support
	* Fix configuration of Jabber chat rooms on some servers
	* More MSN bug fixes (Felipe Contreras)
	* Fix queue messages to Docklet when not globally away (Robert McQueen)
	* Fix some leaks
	* The Autopackage now builds both the mozilla-nss and the gnutls
	  ssl plugins, and requires at least one of those libraries.

version 1.1.1 (12/28/2004):
	* Allow SILC authentication via public key if your key is password
	  protected (Michele Baldessari)
	* More MSN bug fixes (Felipe Contreras)
	* Drag-and-drop to conversation window file transfers work again
	* Disable the delete button on pounces that aren't saved yet anyway
	  (Kevin Stange)

version 1.1.0 (12/02/2004):
	New Features:
	* Binary relocable. Gaim will find its files even if it's installed
	  in a location other than the --prefix it was ./configured with.
	  Pass --disable-binreloc to ./configure to disable.
	* IRC now has fallback encodings, and tries harder to display
	  something useful during an encoding error.
	* New MSN protocol icon (Felipe Contreras)

	Bug Fixes:
	* Fix some leaks (Miah Gregory, Felipe Contreras)
	* Fix crashes when removing buddies in certain situations (Andrew Hart)
	* Eliminate MSN switchboard errors (Felipe Contreras)
	* Fix MSN buddy icon synchronization (Felipe Contreras)
	* Correctly display file transfer dialogs for filenames containing &, < or >
	* Correctly display MSN authorization dialogs for friendly names containing
	  &, < or >
	* Properly align the right-click docklet menu with the docklet icon in
	  *nix.
	* Fix a crash if the MSN buddy list is not available
	* Fix a bug in the request api (Gary Kramlich)

version 1.0.3 (11/11/2004):
	Bug Fixes:
	* Jabber authentication fixes (Michael Plump)
	* Yahoo buddy idle reporting is more accurate (Evan Schoenberg)
	* "Allow All" privacy setting works on Yahoo (Peter Lawler)
	* Fix a crash when dragging a buddy to the conversation entry area
	* Fix a crash removing chats from the buddy list
	* Correctly display buddy pounces for aliases with &, < or > in them
	* Correctly follow the per-conversation logging option

version 1.0.2 (10/19/2004):
	Bug Fixes:
	* MSN file transfers work on big endian machines (Jean-Francois Roy and
	  Evan Schoenberg)
	* Fixed the MSN signon crash with Miranda users in the buddy list
	* Fixed sending messages to MSN Web Messenger users (Damien Ayers)
	* Fixed some memory leaks in the MSN plugin (Evan Schoenberg)
	* Fixed a crash viewing certain MSN user profiles (Evan Schoenberg)
	* Fixed a crash sending a file on MSN when the file is unreadable
	* Fixed a crash deleting accounts (Andrew Hart)
	* Fixed a crash inviting to chats (Andrew Hart)
	* Fixed a bug in Yahoo privacy handling (Peter Lawler)
	* Fixed a crash trying to join a chat from the docklet when not signed in
	  to a chat-capable account (Daniel Atallah)

version 1.0.1 (10/07/2004):
	New Features:
	* Use the GNOME default browser when opening links if you're running GNOME
	  (Alex Duggan)
	* Added support for multiple addressbooks in the gevolution plugin
	  (Henry Jen).

	Bug Fixes:
	* Send-As menu duplicates less work (Dave West)
	* Can now see your own MSN buddy icon (Felipe Contreras)
	* Jabber roomlist fetches work again
	* Close buttons on tabs in existing conversations correctly reflect the
	  "show close buttons on tabs" preference (Nathan Fredrickson)
	* Fix to make the get_signon(buddy) perl plugin function work (Gregory C.
	  Harfst)
	* Fixed crashes when reloading the gevolution plugin (Henry Jen)
	* Fixed some memory leaks in the gevolution plugin.
	* Wrap at character boundaries if there is not enough space for a full word
	* 64 bit compile warning fixes

version 1.0.0 (09/17/2004):
	New Features:
	* Drag-and-drop buddy support for the Invite dialog (Stu Tomlinson)
	* Drag-and-drop buddy support for the Pounce dialog (Stu Tomlinson)
	* View Chat log available from the interface (Daniel Atallah)
	* Ability to receive offline messages in character encodings
	  other than ASCII (thanks to Nick Sukharev)
	* File transfer status messages printed to conversation
	  windows (Dave West)
	* Display file transfer messages when someone sends you a file
	  over AIM (Dave West)
	* Handle MSN buddy lists more sanely (Felipe Contreras)
	* Zephyr can use tzc to run from behind a firewall (Arun A Tharuvai)

	Bug Fixes:
	* Work around window manager stupidity with new dialog windows (Dave West)
	* Compile with gtk 2.5.x (Gary Kramlich)
	* Escape invalid characters in log names (Daniel Atallah)
	* Fix for clicking add in an msn chat with 2 or more people in your buddy
	  list (Daniel Atallah)

version 0.82.1 (08/27/2004):
	Bug Fixes:
	* Fix a crash when changing the preference for how to display buttons
	  on conversation windows
	* Remove a stray printf() when beginning new conversations and logging
	  is enabled

version 0.82 (08/26/2004):
	New Features:
	* Ability to set available messages for AIM
	  (Tools->Account Actions->Set Available Message...)
	* Ability to specify a custom character set for messages sent to ICQ
	  users and messages received from ICQ users
	* Ability to edit your current away message (Rhett Robinson)
	* Topics in the conversation window (not the topic field at the
	  top) with URLs will now appear as links (Stu Tomlinson)
	* File transfers appear in the file transfer window when they
	  are initiated rather than when they begin transferring (Dave West)
	* Instead of toggling slash commands on/off, you can now toggle
	  passing through unknown slash commands on/off.

	Bug Fixes:
	* Joining a Jabber chat no longer causes a crash (Stu Tomlinson)
	* Selecting a buddy icon for a brand new account no longer
	  causes a crash
	* Better file transfer error messages (Dave West)
	* Remotely canceled file transfers in MSN are now noticed, so that we
	  don't accidentally cancel the file transfer and crash Gaim
	  (Felipe Contreras)
	* Protocols that don't support joining chat rooms by name no longer
	  allow chat rooms to be added to the buddy list (Felipe Contreras)
	* Delayed messages and system messages no longer cause
	  sound events to be triggered (Nathan Fredrickson)
	* The chat invite button has a correct label (Stu Tomlinson)
	* The system log should leak fewer file descriptors (Ka-Hing Cheung)
	* Buddy list tooltips display in more appropriate positions when
	  using multiple monitors (Dave West)
	* Better parsing of URLs containing special characters
	* All users are shown when joining a Yahoo! conference (Bleeter Yaluser)
	* You now leave all Yahoo! conferences when you log out of Yahoo!
	* Buddy Icon updating bug fixed (Felipe Contreras)

version 0.81 (08/05/2004):
	New Features:
	* The autorecon plugin will somewhat remember state information(Yosef
	  Radchenko)
	* Visual display of ops/voice/halfops/so on in Chats (Stu Tomlinson)
	* Tab completion of slash commands in Chats (Stu Tomlinson)
	* gaim-remote can now manipulate status (István Váradi)
	* The text messages of Yahoo Audibles are now displayed, although
	  the audio and graphics are not.
	* Yahoo! away messages can be 255 characters long now

	Bug Fixes:
	* Gadu-Gadu should connect again (Andrew Wellington)
	* Novell fixes (Mike Stoddard of Novell):
		* Fixed reconnect crash
		* Fixed duplicate root folder bug
		* Fixed bug with folder ordering (on a first time login
		  folders were being added in reverse order).
	* Use ISO date format for the system log (Eduardo Pérez)
	* Long buddy lists with irc should cause flooding disconnects less
	  (Stu Tomlinson)
	* Better smiley substitution
	* Fix a crash related to auto-expanding contacts at the bottom of
	  buddy lists
	* Fix a crash on Solaris when changing or viewing information for
	  your AIM account (Format Screen Name, Change Email Address, etc.)
	* HTML in OSCAR buddy comments is now escaped (and not rendered)
	* Fix a crash when dragging a screen name to a conversation window
	  for that screen name
	* User-requested new conversation windows are now always given focus
	* Pasting HTML into Gaim from certain sources no longer results in
	  the spaces between some words being removed
	* The alias of a contact is now displayed in more places when the
	  alias of a buddy is not set
	* .gaimrc is no longer imported
	* Prevent a crash if you sign off and try to dequeue messages from
	  the away dialog (Kevin Stange)
	* Prevent a possible crash if gaim_gtkconv_write_conv is called
	  with who as NULL (Kevin Stange)
	* Prevent (null) or an empty string from being logged as the sender's
	  name if the sender no longer has an alias because the account is
	  signed off (Kevin Stange)
	* The auto-reconnect plugin will no longer attempt to reconnect an
	  MSN account if you were disconnected because you signed on from
	  another location (Stu Tomlinson)
	* On Solaris, chatting in IRC using the UTF-8 charset no longer gives
	  a "conversion failed" error for every message (Arvind Samptur)
	* ICQ offline messages should have the correct timestamp (Dave West)

version 0.80 (07/15/2004):
	New Features:
	* Ability to send files from the conversation window (Daniel Atallah)
	* Drag a file into the buddy list or a conversation to send it to that
	  buddy
	* Yet more new commands and features for SILC (Stu Tomlinson)
	* Gaim uses the new file chooser when compiled for GTK+ 2.4
	  (Fernando Herrera)
	* Support for the Epiphany web browser (Leonardo Serra)
	* Status messages in Gadu-Gadu (Andrew (proton) Wellington)
	* Parentheses are now displayed around the title and tabs of
	  conversations from offline accounts or parted chats.
	* Zephyr typing notification (Arun A Tharuvai)
	* Account dialog's columns are resizable (Eduardo Pérez)

	Bug Fixes:
	* The firefox browser option now works with firefox 0.9
	* Buddy icons in conversations no longer depend on the
	  buddy list
	* Fix for the bug where some buddies seemed logged in 4
	  thousand some odd days (Alan Ford)

version 0.79 (06/24/2004):
	New Features:
	* Display name changes are now shown in the conversation windows.
	  (Robert Mibus)
	* Get Info on Yahoo! now works for nonenglish profiles.
	  (Ambrose Li)
	* General "Get Info" improvements on Yahoo! and MSN (Ambrose Li)
	* Yahoo! Japan support. Click More Options and check Yahoo Japan
	  in the account editor, to use your Yahoo! Japan account
	* Gtk themes can now theme the Gaim buddy list independently of
	  other things (Stu Tomlinson)
	* Show timestamps now has a per-conversation option in addition
	  to the global one, bringing it in line with the other conver-
	  sation options (Stu Tomlinson)
	* Added MSN buddy icons (Felipe Contreras)
	* Added MSN file transfer (Felipe Contreras)
	* MSN's idle state now actually sets a buddy idle
	* Buddy pounce defaults are now more sane, and apply to the state the
	  buddy is currently in. For example, if the buddy is idle, set
	  "Return from idle" by default. The last action(s) used are the
	  defaults for the next pounce
	* Yahoo buddy icon support
	* Selected buddy icons will automatically convert to the appropriate
	  format for the protocol. (GTK 2.2 and higher only)
	* Dragging an image file into the Modify Account dialog will set that
	  as a buddy icon.
	* Development headers for compiling third-party plugins are now
	  installed. (Stu Tomlinson)
	* Headers for gaim-remote now reside in gaim/ instead of
	  gaim-include/.
	* Basic YCHT support, which allows joining Yahoo! Chats when
	  logged in using the web messenger method

	Bug Fixes:
	* Fixed Yahoo! authentication problems.  (Cerulean Studios)
	* Non-looping animated icons no longer cause Gaim to freeze
	* Flashing windows should work again for unix in window managers that
	  support the URGENT hint (Etan Reisner)
	* Better handling of character sets in RTF for Novell (Mike Stoddard of
	  Novell)
	* Contact list sync problems in Novell fixed (Mike Stoddard of Novell)
	* Fixed a crash in SILC that sometimes happened when resolving
	  the buddy list (Pekka Riikonen)
	* Parallel compiles of the perl plugin should work better
	  (Stu Tomlinson)
	* The disconnected UI op was called twice on connection errors. Now
	  it is only called once. (Evan Schoenberg)
	* Dragging into conversation windows works better
	* Protocol-specific settings for accounts were being removed whenever
	  the account was modified. Now they're only removed when the protocol
	  type changes, as it should be.
	* Zephyr bug fixes and memory leak plugs (Arun A Tharuvai)
	* Rewrite of MSN buddylist support, which fixed a known syncronization
	  bug and some others (Felipe Contreras)

version 0.78 (05/30/2004):
	New Features:
	* Support for the SILC protocol (http://www.silcnet.org/)
	  (Pekka Riikonen)
	* Option to suppress disconnect notification when using
	  the autoreconnect plugin (Christopher (siege) O'Brien)
	* Added support for dragging buddies from the buddy list into the
	  Add Buddy Pounce dialog
	* Pounce notification now includes time (Mike Lundy)
	* The history plugin now shows history for chats in addition to IMs
	* Menu item to view conversation logs (Tom Samstag)
	* Conversation and chat sizes automatically saved (Stu Tomlinson)
	* Added support for Novell privacy settings (Mike Stoddard of Novell)
	* Added ability to initiate multi-user conferences (chats) in Novell
	  (Mike Stoddard of Novell)
	* Find and Save buttons on the debug window (Stu Tomlinson)
	* Plugin Actions menu (Christopher (siege) O'Brien)
	* Plugins can now add entries to the right-click menu of a group or chat
	  (Stu Tomlinson and Christopher (siege) O'Brien)
	* Hyperlink colors are now themeable via your ~/.gtkrc-2.0 file

	Bug Fixes:
	* Compiles again with gcc 2.96 (Ignacio J. Elia)
	* Gtk2.0 compatibility fixes (Tim Ringenbach)
	* Many documentation updates (Jonathan Champ, Gary Kramlich,
	  Stu Tomlinson, and Kevin Stange)
	* Yahoo works on 64 bit machines (Gary Kramlich)
	* Zephyr works on 64 bit machines (Arun A Tharuvai)
	* Novell 64bit fixes, better error messages, and buddy list sync fixes
	  (Mike Stoddard of Novell)
	* Novell protocol works on big endian machines (Novell)
	* Massive rewrite of MSN support, which should fix a number of issues
	  and make errors easier to interpret (Felipe Contreras)
	* Fixed a privacy-related bug in MSN that affected blocking/permitting,
	  which was due to case-sensitive string comparisons (Gudmundur
	  Olafsson)
	* Fixed an MSN HTTP method bug where MSN would queue data indefinitely.
	  (Andrew Wellington)
	* All known MSN formatting bugs were fixed.
	* Overly long messages and paging cell phones in MSN no longer cause
	  disconnects (Felipe Contreras)
	* Several bug fixes for MSN's MSNSLP and MSNObject support (Finlay
	  Dobbie)
	* ALT-F works correctly in the System Log Viewer (Stu Tomlinson)
	* New tabs should scroll correctly again (Tim Ringenbach)
	* Dialogs opened from a conversation window are now closed when
	  the conversation window is closed, preventing a crash (Kevin Stange)
	* Copy/paste encoding fixes (Joe Marcus Clarke)
	* IRC disconnect crash fix (Luciano Miguel Ferreira Rocha)
	* Ampersands in links should work correctly (Tim Ringenbach)
	* DirectIM and IM Image support for AIM are greatly improved
	  (Tim Ringenbach)
	* Gadu-Gadu updates (Andrew Wellington)
	* Print Gadu-Gadu messages to the debug window instead of the console
	* Updated and standardized blist signals (Gary Kramlich)
	* Made the recieve-*-msg signals match the sending ones (Stu Tomlinson)
	* The idle time for the buddy-idle and buddy-unidle signals should
	  be correct again.

	Preference Changes:
	* Added "Conversation placement - By conversation count"
	* Added a "none" smiley theme to replace the "Show graphical
	  smileys" option
	* Replace default formatting preferences with a dialog to set a
	  default formatting in a WYSIWYG manner.
	* Removed "Show logins in window," default to yes
	* Removed "Send URLs as links," default to yes (in protocols that
	  support HTML)
	* Removed "Show URLs as links," default to yes
	* Removed New window height & width and Entry field height for Chats &
	  IMs, sizes are now saved automatically
	* Removed "Tab-complete nicks" default to yes
	* Removed "Old-style tab completion", no longer supported
	* Removed "Sending message removes away status", default to no
	* Removed "Show numbers in groups", default to yes
	* Removed "Icons on tabs", default to yes
	* Removed "Sounds when you log in", default to no
	* Removed "Seconds before resending autoresponse", default to 600
	  seconds
	* Removed "Send autoresponse in active conversations", default to no
	* Removed "Show people joining in window", default to yes
	* Removed "Show people leaving in window", default to yes

version 0.77 (04/22/2004):
	New Features:
	* The System Log returns (Ka-Hing Cheung)
	* Added a conversation-drag-ended signal (Etan Reisner)
	* Reorganized and cleaned up the MSN protocol plugin (Felipe Contreras)
	* Added the -c option to specify location of the .gaim directory,
	  removed the outdated -f option that no longer had any effect (Daniel
	  Atallah)
	* Novell GroupWise protocol support added (Novell)
	* WYSIWYG improvements (Tim Ringenbach)
	* WYSIWYG editing for user info (Jon Oberheide)
	* Rich-text copy and paste
	* Plugins can now add menu items to the buddy context menu
	  (Christopher O'Brien)
	* Plugins can now add preferences (Gary Kramlich)
	* The TOC protocol is no longer built by default. The plugin is not
	  being properly tested and is no longer officially supported.
	* Bumped up the plugin API version number, and added version numbers
	  for loader plugins and protocol plugins. Authors will want to
	  update their plugins, and possibly use GAIM_PLUGIN_API_VERSION,
	  GAIM_PRPL_API_VERSION, and GAIM_LOADER_API_VERSION constants.
	* Zephyr error reporting works (Arun A. Tharuvai)
	* Zephyr deals with non-utf8 characters (Arun A. Tharuvai)

	Bug Fixes:
	* Formatting in the Log viewer is fixed (Kevin Stange)
	* Save Conversation works again (Kevin Stange)
	* The Clear button in privacy works (Robert Mibus)
	* MSN error reporting works again (Stu Tomlinson)
	* MSN e-mail notifications should no longer cause Gaim to crash
	  (Felipe Contreras)
	* Fixed an infinite loop bug that would sometimes cause MSN to lock
	  up (Nickolai Zeldovich)
	* All away messages should now show up in tooltips
	* Removing zephyr buddies no longer crashes (Arun A. Tharuvai)

version 0.76 (04/01/2004):
	New Features:
	* WYSIWYG text input (with much help from Gary Kramlich and Kevin
	  Stange)
	* Ability to be invisible on AIM
	* Chatroom list support (Tim Ringenbach)
	* Added auto-completion for screen names to the New Instant Message and
	  Get User Info dialogs.
	* Non-ascii character support in AIM chats (Uli Luckas and Marco Ziech)
	* Vastly improved browser opening, with tab support! (Nathan
	  Fredrickson)
	* Added support for connecting to MSN using the port 80 method.
	* Support for Mozilla Firefox (Chris Friesen and Nathan Fredrickson)
	* Added protocol-specific preferences (Gary Kramlich)
	* Local IP address information can be changed in Preferences
	  (Tim Ringenbach)
	* Improved local IP address detection (Tim Ringenbach)
	* Offline accounts in account drop-down lists are now greyed (Etan
	  Reisner)
	* Improved accessibility support for screen readers and other
	  accessibility tools (Marc Mulcahy)
	* Improved accessibility in conversation windows (Nathan Fredrickson)
	* Keyboard access to context menus via Shift+F10 (Marc Mulcahy)
	* Core/UI split event loop code. (Scott Lamb)
	* Added improvements to the multi-field request code, including
	  required fields and account fields.
	* Moved more dialogs to the request API for interface consistency
	  (Send Message, Get User Info, and Insert Link dialogs)
	* Jabber file transfer
	* IRC file transfer (Tim Ringenbach)
	* Added a hidden preference for disabling buddy list tooltips or
	  changing the pop-up delay in prefs.xml.
	* Moved translation news to po/ChangeLog

	Bug Fixes:
	* Changes in AIM/ICQ server-side buddy lists take
	  precedence over the local buddy list
	* Significant work on the Zephyr plugin (Arun A. Tharuvai)
	* You can now use :/ as a smiley safely (Nathan Owens)
	* Various buffer overflow fixes (Stefan Esser)
	* Tabs now stay green when they are supposed to (Etan Reisner)
	* Fixed a bug where only the first user in a chat room list was removed
	  sometimes when trying to remove a group of users (Tim Ringenbach)
	* Clearing an AIM buddy icon actually removes it from the server,
	  icons changes in the account editor do not take effect if the
	  cancel button is used (Stu Tomlinson)
	* Improved chat parting logic (Tim Ringenbach)
	* Yet Another IRC channel user duplication bugfix (Tim Ringenbach)
	* Deleting an account while modifying it will no longer crash gaim.
	* Only one account preference window will now appear per account when
	  clicking Modify.
	* Aliases are now shown alongside the screen name in the message
	  queue window. (Kevin Stange).
	* TCL Plugin API changed
	* The mobile icon on MSN users is now removed when the person disables
	  mobile paging (Stu Tomlinson)
	* Removing invalid buddies in MSN with a space in their name no longer
	  causes a disconnect (Stu Tomlinson)
	* Multiple MSN chats should now work (Robert Mibus)
	* Added new MSN error codes and fixed an incorrect one (Stu Tomlinson)
	* Incoming colors are now processed correctly in MSN.
	* Conversation placement by account now works correctly with both
	  chats and IMs, and takes the Combine Chats and IMs option into
	  consideration.
	* Minor tweaks to the list box in the multi-field request dialogs
	  so they work without a label and scrollbar (Pekka Riikonen)
	* Hitting enter in a multi-field request dialog when a textfield has
	  the focus no longer ignores the changed text in the textfield
	  (Gary Kramlich)
	* The Disconnect dialog no longer raises and gains focus each time
	  a disconnected account is added (Ka-Hing Cheung)
	* Gadu-Gadu might actually connect again (Ignacy Gawedzki)
	* Buddy pounces for an account are removed when the account is
	  deleted (Gary Kramlich)
	* Various bug and memory leak fixes (Gary Kramlich)
	* Assorted SSL crashfixes
	* --enable-debug no longer breaks compilation when using gtk 2.4,
	  which also broke garnome.
	* Tooltips shouldn't crash now (Daniel Atallah)

version 0.75 (01/09/2004):
	* New Yahoo! auth method
	* Yahoo! file transfer (Tim Ringenbach)
	* Yahoo! chat joining fixes (Tim Ringenbach)
	* Persons can auto-expand when hovering your mouse over it
	* Improved i18n support for MSN email notification (Felipe Contreras)
	* Jabber SASL PLAIN support
	* Improved Jabber MUC (Chat) support
	* Fixed an MSN login bug some people likely experienced (Felipe
	  Contreras)
	* Touch-up various dialogs to follow the Gnome Human Interface
	  Guidelines more closely (Steven Garrity, Nathan Fredrickson, and
	  Ka-Hing Cheung)
	* Works better with all-black gtk themes (Etan Reisner)
	* Mozilla Firebird support (Chris (darth_sebulba04))

version 0.74 (11/25/2003):
	* Sort-by-size log sorting fix
	* Log directory umask fix for users of gaim-remote
	* Fix Jabber room creation on MUC servers.

version 0.73 (11/21/2003):
	* New Logging format and code:
		* fixes i18n issues with logs
		* compatible with old logs
		* hopefully fixes segfault in viewing logs
	* New disconnected account dialog (Thanks, Daniel Atallah)
	* Fixes several Jabber bugs
	* Fixes the bug where some dialogs would crash when spell checking was
	  enabled. Closes #827930.
	* Fixed unblocking of users in MSN (Robert Mibus)
	* Fixes outgoing mobile pages on MSN.
	* The border on the close buttons on inactive tabs are no longer shown,
	  thanks to a fix used by Galeon.
	* Compatible with autoconf 2.58.
	* Cleaned up gtkspell-related code (Robert McQueen)
	* Changed the parameters for the received-chat-msg signal.
	* Added a Release Notification plugin

version 0.72 (10/31/2003):
	* Added a search feature to conversations.
	* Added an option to remove the formatting toolbar, both globally and
	  on a per-window basis (Nathan Fredrickson)
	* Added a drop shadow to the buddy list tooltip
	* Smileys are copyable
	* Fixed the ICQ login crash
	* Fixed a crash in the Add Chat dialog when selecting an
	  account that doesn't support chats. Closes bug #821606.
	* Fixed a bug where new MSN accounts without buddies added wouldn't
	  connect.
	* Fixed a crash when deleting an account that has IMs or chats open.
	  Closes bug #821630.
	* Smileys have background colors
	* If SSL is not enabled, MSN will load, but error on connect.
	* Disable Jabber SASL auth until the standard stabilizes

version 0.71 (10/09/2003):
	* The right-click menu for e-mail links now presents a "Copy E-Mail
	  Address" item
	* Fix sort by idle to behave as it did pre-contact support (David
	  Smock)
	* Display AIM away messages in the tooltip for buddies when
	  they are away
	* Support for Buddy Comments for AIM and ICQ buddies
	* Window icons are now set as buddy icons or status icons
	* Get User Info in MSN and Yahoo now return an error indicating that
	  the information doesn't exist if the profile is empty (parts by
	  Nathan Poznick)
	* Added startup notification support for window managers that support it
	* The protocol icon for an account in the accounts window will now
	  "pulse" when signing the account on.
	* Zephyr formatting fixes (Arun A. Tharuvai)
	* Zephyr can connect to chats (Karsten Huneycutt)
	* SSL support can now be provided by third party plugins.
	* Multiple copies of gaim installed at different locations no
	  longer attempt to load the same, possibly incompatible plugins
	  (Robert McQueen)
	* Implemented another new Yahoo! authentication method
	* Fixed a bug displaying Chinese MSN messages (Ambrose C. LI).
	* Additional fixes and checks for the perl build process (Sean Burke).
	* Massive core/UI splitting.
	* Re-write of Jabber protocol plugin
	* Conversation API changes.
	* Some plugins must be updated due to code variable changes,
	  function name changes, and change of behavior for certain
	  functions.

version 0.70 (09/28/2003):
	* Implemented Yahoo's new authentication method (Cerulean Studios)
	* Protocol plugins that have plugin dependencies now load correctly.
	* Perl installs where it's told to a bit more correctly.
	* Robert "Robot101" McQueen cleaned and core/UI split IM
	  image support.

version 0.69 (09/24/2003):
	* Added Contact (aka Person, aka Meta-Contact, aka Buddy Merging, etc)
	  support
	* Added MSN 6 smileys.
	* Added animated smiley support (Ka-Hing Cheung)
	* Added SSL support, compatible with GNUTLS and Mozilla NSS.
	* Added plugin IPC.
	* Added support for gettext 0.12.x.
	* Updated MSN support to the MSN Protocol version 9.
	* Jabber now supports SSL
	* Yahoo now shows people using the java chat client (Tim Ringenbach)
	* Yahoo chat and conference (Tim Ringenbach)
	* Yahoo ignore support (Jesse Farmer (farmerje))
	* Yahoo idle times displayed, long buddy lists work, sms users,
	  and other improvements (Tim Ringenbach)
	* The accounts window now shows offline accounts as greyed out, and
	  online accounts as colored.
	* Fixed the text replacement plugin.
	* Fixed all known signal problems in perl.
	* The right-click menu for conversation tabs now shows the tab icon
	  and status, if tab icons are enabled. (Jesse Farmer)

version 0.68 (09/01/2003):
	* Removed the old event system and replaced it with a much better
	  signal system.
	* Added plugin dependency support.
	* Rewrote the Perl plugin. All old scripts will break, but it offers
	  a much better API for new scripts.
	* Yahoo color support (Tim Ringenbach (marv_sf))
	* Yahoo and MSN get info support (Nathan Poznick)
	* Fixed Jabber registrations.
	* Fixed a problem where pouncing two users with the same name
	  appeared in the same conversation window, and other related
	  problems. (Robot101)
	* Corrected problems with proxy preferences.
	* Mailchk.c and simple.c compile again (Paul A (darkrain))

version 0.67 (08/14/2003):
	* Brought back the message notification plugin (Brian Tarricone)
	  You'll need to reconfigure your settings for this plugin
	* IRC protocol plugin rewritten (Ethan Blanton)
	* New IRC protocol icon (Nuno Donato)
	* Protocol and status icons now optionally appear on tabs.
	  (Etan Reisner)
	* Various dialog rewrites (Jabber vCard, Add Group, Alias Chat,
	  Rename Group, Privacy)
	* Shows "hiptop" icon for AIM buddies using hiptop
	  devices (Robey Pointer)
	* Privacy core/UI split.
	* Conversation placement by group now applies to chats in the buddy
	  list as well.
	* Events in a conversation (user logged in, logged out, window closed,
	  etc.) now grey the tab.
	* Various bug fixes (larne from irc, Tim Ringenbach, Bjoern
	  Voigt, Paul A (darkrain))

version 0.66 (07/18/2003):
	* Freebsd compile fix (Matthew Luckie)
	* .spec file improvements (Ethan Blanton)
	* Added a gaim-remote man page (Robert McQueen)
	* The Remote Control plugin no longer adds duplicate groups to your
	  buddy list.
	* Servers and ports are now imported correctly in MSN.
	* Core/UI split the core initialization and shutdown.
	* MSN messages with newlines are now sent correctly to MSN clients.
	* Fix some sound initialization stuff
	* Fix saving and import of default away message

version 0.65 (07/16/2003):
	* Massive internal core/ui splitting
	* New account dialog
	* Preferences moved to ~/.gaim/prefs.xml
	* Account information moved to ~/.gaim/accounts.xml
	* Pounces moved to ~/.gaim/pounces.xml
	* Added protocol icons to various drop-down boxes
	* New Send IM buddy icon merged from Ximian Desktop 2
	* Fixed "Sort by Status" crash
	* Fixed the MSN signon crash
	* Fixed the MSN add buddy crash
	* Fixed the MSN empty buddy list bug
	* Fixed all known MSN chat bugs
	* Fixed HTTP redirect handling in smiley retrieval. This fixes the
	  problems with some smiley themes.
	* Chats in MSN can now be initiated by right-clicking a buddy and
	  choosing Initiate Chat.
	* MSN Alerts and incoming MSN pages no longer pop up several error
	  dialogs
	* Ability to view iChat "Available" messages for AIM
	* Stores your buddy icon on the server for AIM
	* Support for non-ascii characters with Yahoo! Messenger
	* Focus returns to the input box when you click elsewhere, like it used
	  to
	* New typing notification icons from Ximian

version 0.64 (05/29/2003):
	* Buddy list sorting in buddy list preferences.
	* Improved debug window with timestamps and pause buttons.
	* New core/ui split notification and request APIs.
	* New mail notification dialog.
	* Several bug fixes in MSN.
	* Conversation window buddy icon bugs were fixed.

version 0.63 (05/16/2003):
	* A rewrite of the plugin API. Plugin authors will need to change their
	  code based off the changes found in other plugins.
	* Perl script support is now provided in the perl plugin.
	* Debugging is core/ui split, and has a new API with support for
	  debug levels and categories.
	* Support for adding chats to your buddy list.
	* MSN protocol plugin was rewritten, has experimental buddy icon
	  support, and MSN Mobile support.
	* Buddy list speed enhancements (Thanks Ethan Blanton).
	* Napster protocol updates (Thanks Auke Kok).

version 0.62 (04/23/2003):
	* Keyboard shortcuts in the buddy list work again (Thanks Joe
	  Clarke).
	* Support for Jabber XHTML messages
	* Ability to re-request authorization from ICQ and Jabber users by right
	  clicking on them in your buddy list.
	* Improved Zephyr internationalization.
	* Bug causing 'Hide on Send' windows to be lost forever fixed.
	* Iconified windows are now raised properly.
	* Dates printed for old/offline messages.
	* Some assorted crash bugs fixed.

version 0.61 (04/07/2003):
	* Split the buddy pounce core and UI, and rewrote the UI for it.
	* Removed folder icons and excess space from the buddy list (Thanks
	  Dave Camp)
	* Fixed a bug involving dragging buddies and groups
	* Re-implemented the logout icons.
	* New icons for "away" and "aol" (Thanks, Moses Lei)

version 0.60 (04/04/2003):
	Core:
	* Auto-loading protocol plugins.
	* Plugins dialog and perl script menu merged into preferences.
	* Don't auto-login if an existing Gaim session is already
	  running.
	* Moved "privacy preferences" to Tools menu.
	* -n, --loginwin option to disable autologins.
	* Added support for gettext 0.11.x.
	* Added support for automake 1.6.
	* aim:// URI's supported with gaim-remote command.
	* Quit Gaim remotely with gaim-remote. (Thanks, John Silvestri)
	* Added rudimentary support for X11R6 session management. (Thanks,
	  Robert McQueen)
	* Conversation backend and UI are now separated. (Thanks,
	  Christian Hammond)
	* Asynchronous, non-blocking, DNS function (Thanks, Nicolas
	  Lichtmaier)
	* As a side effect of the above: IPv6 support. Tested only with IRC
	  (you can receive ipv6 chat requests from irssi!).

	Plugins:
	* Tray icon plugin--replaces the old GNOME applet. You'll need
	  the panel Notification Area applet (aka system-tray-applet)
	  for GNOME 2, or the Kicker for KDE 3.1. (Thanks, Robert
	  McQueen, Nicolás Lichtmaier, Kristian Rietveld, Ari Pollak &
	  Patrick Aussems)
	* Added GAIM::remove_event_handler and made set_info short
	  circuitable in perl. (Thanks, Ryan McCabe)
	* event_del_conversation for plugins. (Thanks, Bill Tompkins)
	* Notify.c plugin rewritten; check its configure dialog. (Thanks,
	  Etan Reisner)
	* Buddy Ticker made a plugin.
	* Idle Maker added to source.
	* Fortune profile added to source.

	AIM/ICQ:
	* TOC no longer compiles statically by default--use OSCAR.
	* ICQ plugin no longer gets built--use OSCAR.
	* Server-stored buddy lists for ICQ with full support for
	  authorization (Thanks, Mark Doliner)
	* File send/receive support for Aim over Oscar (Thanks, William T.
	  Mahan and Mark Doliner)
	* Non-direct connect typing notification for AIM over OSCAR.
	  (Thanks, Mark Doliner)
	* Allow only people in buddy list privacy option added for AIM.
	* Full ICQ info reading support. (Thanks, Vincas Ciziunas)
	* Support for synchronizing group renames on server.  Group
	  rename server synchronization for AIM.  Server-side
	  synchronization for moving individual AIM buddy to new
	  group improved. (Thanks, Mark Doliner)
	* Ability to add screenname@mac.com people to AIM buddy lists.
	  (Thanks, Graham Booker)
	* Ability to change ICQ password. (Thanks, Mark Doliner)
	* Option to have AIM notify you if you have
	  unread mail. (Thanks, Mark Doliner)
	* Parse URL messages, Contact Sending and Pager Messages
	  in ICQ. (Thanks, Mark Doliner)
	* use snprintf instead of sprintf. (Thanks, William T. Mahan)
	* Fixed crashbug on empty rvous requests. (Thanks Brandon Scott
	  (Xeon) for pointing this out, and Matt Pandina for the patch)
	* Nice Oscar changes--mostly internal. (Thanks, Mark Doliner)

	IRC:
	* Added more IRC slash commands -- /W, /VERSION, /MODE, /CTCP stuff,
	  -- and other cool IRC enhancments. (Thanks, Jonas Birmé)
	* IRC's /topic with no argument displays the current topic (Thanks,
	  Mark Doliner)
	* DCC File Receive support for IRC.
	* Optional password on IRC accounts. (Thanks, Christian Hammond)
	* Added half-op support.

	Jabber:
	* Jabber invisibility and permanently cancel sending on-
	  line status to Jabber buddies.
	* Jabber roster updated on group renames.
	* Fixed a possible segfault when signing off Jabber. (Thanks,
	  Craig Boston)
	* Improved typing notification support for Jabber and
	  Yahoo! (Thanks, Nathan Walp)
	* File receive support for Jabber. (Thanks, Nathan Walp)

	MSN:
	* MSN users are notified when the other party closes the conversation
	  window. (Thanks, Christian Hammond)
	* File receive support for MSN. (Thanks, Christian Hammond)

	Internationalization:
	* Now using libiconv for better i18n support (Thanks, Junichi
	  Uekawa)
	* Lots of i18n fixes (Thanks Matt Wilson, Ethan Blanton, A Lee)
	* Correct i18n handling for many parts of AIM/ICQ, including
	  instant messages, away messages, and profiles (Thanks,
	  Ethan Blanton)
	* Improved MSN internationalization (Thanks, A Lee)

	Other:
	* Optionally uniquely colorize nicks in chats
	* Add / Remove buddy menu item added to the chat users list
	  (Thanks, Jonas Birmé)
	* View log button in conversation toolbar (Thanks, Etan Reisner)
	* Option to log IMs and Chats seperately. (Thanks, Etan
	  Reisner)
	* Removed Ctrl-C binding for color
	* Fix first message in tab not displaying bug (Thanks, Etan Reisner)
	* Changed some default options
	* Updated desktop and window icons (Thanks, Robert McQueen)
	* Switch the .desktop file to the new KDE/GNOME common vfolder
	  format (Thanks, Robert McQueen)
	* Removed all deprecated GTK calls.  Now 100% GTK 2. (Thanks Nathan
	  Walp, Christian Hammond, Ari Pollak, Ethan Blanton, Robert McQueen)
	* Read proxy environment variables. (Thanks, Christian Hammond)
	* Fixed security vulnerability with manual browser option (Thanks,
	  Robert McQueen)
	* Can get info for ICQ and Jabber users from the "Edit
	  Buddies" tab (Thanks, Brian Bernas)
	* Code cleanups and fixes (Thanks, Federico Mena Quintero and
	  Ka-Hing Cheung)
	* Word-wrapping on mail notification text (Thanks, Andrew Molloy)
	* Generic File Transfer PRPL interface (Thanks, Christian Hammond)
	* Better supression of auto-responses (Thanks, Joshua Blanton)
	* Drag-and-drop tabs in conversations, and multiple windows with tabs
	  in each (Thanks, Christian Hammond)

version 0.59.9 (03/01/2003):
	* Updated zh_TW.po file (Thanks breeze833)
	* Fix an oscar bug that caused some messages from
	  AOL 8.0 to be dropped (Thanks Mark Doliner)
	* Changed "openprojects" to "freenode" in irc.c
	* Fixed charset conversion on systems which use a BOM for UCS-4
	  (Thanks, Alfredo Pen~a, Ethan Blanton)
	* Fixed a typo in the man page (Thanks Eric S. Raymond)

version 0.59.8 (01/06/2003):
	* Ripped out all gtk2 support (Thanks Nathan Walp).
	* Fixed smiley related segfault (Thanks Robert McQueen)
	* Yahoo! can connect again

version 0.59.7 (12/21/2002):
	* Yahoo i18n fix (Thanks Ethan Blanton).
	* Fixed a bug in escaping saved passwords (Thanks
	  Eric Timme)
	* Fixed an overflow bug in perl script autoloading
	  (Thanks David Kaelbling)
	* Some build fixes for those using stricter compilers,
	  notably MIPSpro (Thanks David Kaelbling)
	* Fixed a bad argument to accept() calls (Thanks David
	  Kaelbling)
	* Fixed crashbug on empty rvous requests (Thanks Brandon Scott (Xeon))
	  for being the first to point this out.

version 0.59.6 (11/07/2002):
	* Fixed a segfault introduced in 0.59.5 when gtk
	  fails to read the ~/.gtkrc or reads it but fails
	  to create a style from it.
	* Jabber conference timestamps are no longer gigantic

version 0.59.5 (10/14/2002):
	* Fixed a Yahoo! segfault (Thanks, Craig Metz)

version 0.59.4 (10/06/2002):
	* Removed color keybinnding altogether.
	* Added a horizontal scrollbar to Edit page of
	   buddy list. (Thanks, David Fallon)
	* Various bug fixes ((Thanks to (in no particular order)
	  Ethan Blanton, Mark Doliner, Luke Schierer)
	* i18n fixes (thanks, A Lee)

version 0.59.3 (09/14/2002):
	* Reversed patch that accidentally caused Yahoo
	  not to connect--for implementation reasons
	* Changed "color" binding to Ctrl-K.
	* Unaliaising a person in the "Online" tab will show up
	  in the "Edit" tab as well (Thanks, Jason Willis)
	* Internationalization fixes, esp. with UTF-8 locales
	  (Thanks Matt Wilson and Ethan Blanton)

version 0.59.2 (09/09/2002):
	* Japanese translation updated (Thanks, Junichi Uekawa)
	* Won't crash when you set your MSN Friendly name to an
	  empty string.
	* Default manual browser command changed to reflect the
	  fix in 0.59.1
	* Fixed the non-manual browser settings which were broke in
	  0.59.1 (Thanks, Chris Blizzard)
	* Improved MSN internationalization (Thanks A Lee)
	* Smiley lookup will search for longest match for smilies
	  like :-(( (Thanks Eric Melski)
	* When an IM image is clicked, don't open the browser (Thanks
	  Ari Pollak)
	* Prevent a possible crash in unhide_buddy_list() (Thanks Ari
	  Pollak)
	* Fixed a compilation problem on systems without iconv.
	* GtkIMHtml can be set to render font sizes as point size
	  or AIMish relative sizes -- no more huge Yahoo fonts. (Thanks
	  Ka-Hing Cheung)
	* Fixed a bug with regard to Jabber resources (Thanks Nathan
	  Walp)
	* Fixed a possible segfault when signing off Jabber (Thanks
	  Craig Boston)
	* Word-wrapping on mail notification text (Thanks, Andrew Molloy)
	* Strip trailing and leading spaces from MSN/Yahoo names (Thanks,
	  Arun Tharuvai)

version 0.59.1 (08/25/2002):
	* Created a gtk1-stable branch for GTK+ 1.2 bugfix releases.
	  Development will continue in our main branch in GTK+ 2 only.
	* Fixed a security bug in the manual browser setting (Thanks
	  Robert McQueen)
	* Now using libiconv for better i18n support (Thanks Junichi
	  Uekawa)
	* Will work with Perl 5.8 (thanks, Timothy Lee and Dan
	  Colascione)
	* Fix for HTTP proxies (thanks, Ethan Blanton)
	* Read proxy environment variables. (thanks, Christian Hammond)
	* Use the pretty gaim.png for our menu entry.
	* Added support for gettext 0.11.x.

version 0.59 (06/24/2002):
	* Squashed a bug in buddy right-click menu handling
	  that crashed Gaim.  In the process: found and
	  eliminated some memory leaks.
	* Fixed a significant applet leak
	* Can now change Jabber password on server (Thanks,
	  Nathan Walp)
	* Certain types of Jabber presence errors no longer
	  falsely show a buddy on-line.  Instead now a "broken
	  light-bulb" icon is shown and the error status is
	  available via "Get Away Msg"  (Thanks and a tip o'
	  the hat to Christian Hammond for the graphic)
	* Conversation struct has pointer to toolbar (thanks Brent
	  Priddy and Paul Miller)
	* Zephyr fixes (thanks, Arun A. Tharuvai)
	* Aliases in buddy ticker
	* Perl scripts can play Gaim sounds (thanks Andrew Rodland)
	* Internal sounds can be played by commands (thanks Lex Spoon)
	* Auto-login item in applet menu (thanks Chris Boyle)
	* Fixed MSN "Unkown Error Code", "Already there", and
	  "Already in opposite list" errors
	* Changed "Play sound" button to "Mute" button
	* You can now have "reserved" chars in IM and proxy passwords
	* Jabber now has typing notification  (Thanks, Nathan Walp)
	* Improved support for Jabber resources  (Thanks, Nathan Walp)
	* Fixed problem with Gaim crashing on non-ASCII Jabber buddy
	  aliases (Jabber "name" attribute) chars  (Thanks, Ho-seok Lee)
	* Plugged memory leaks in Jabber plug-in
	* Fixed problem with Jabber away status not being propagated to
	  conference rooms for jabberd (server) v1.4.2 and above
	* Chat room buddy lists are now sorted independent of case
	* Added capability for protocol-specific edit buddy menu entries
	* Can now remove a Jabber buddy roster item from the server
	  entirely
	* Gaim can now handle messages from Mac ICQ and Miranda ICQ
	  (Thanks, Mark Doliner)
	* Added Mozilla to browser options and changed KFM to
	  Konqueror.
	* Can now set the server and port for MSN and Napster
	* MSN Internationalization (Thanks Felipe Contreras and
	  countless, countless others)
	* E-mail addresses are no longer truncated when there is a '.' at
	  the end.

version 0.58 (05/13/2002):
	* Better applet transparency
	* Option to raise buddy list on signons/signoffs
	* Formatting of incoming MSN messages
	* Get Info from menu multiple-account-aware (thanks
	  Brian Bernas)
	* Hide and unhide functions for the filectl plugin.
	  (Thanks, Ari Pollak)
	* Added helpful stuff to the Help menu.
	* Self-aliasing from the account editor.
	* Better selection in GtkIMHtml (Thanks Ben Miller)
	* A warning when your OSCAR buddy list is too long
	  (Thanks, Mark Doliner)
	* ICQ status messages in OSCAR (Thanks, Mark Doliner)
	* Play sound when your name is said in a chat
	* Approval dialog for Jabber when somebody wants to
	  subscribe to user's presence. Also gives user the
	  opportunity to add that buddy if not already on the
	  user's buddy list.
	* Jabber "Change buddy group" roster synchronization now
	  works again.  (This was unknowingly broken when the
	  "out-sourced" Jabber libs were upgraded in 0.56)
	* Invalid Jabber I.D.'s no longer crash Gaim.  User now
	  notified with pop-up's.
	* Jabber Buddy sign-on time support, added in 0.57,
	  removed until and unless and inconsistency can be
	  resolved. (Thanks, Nathan Walp)
	* Bug-fix for potential buffer overflow in Jabber
	  plugin. (Thanks, rwscott)
	* Tempfiles used for secure MSN/HotMail login (added in
	  0.57) are now themselves created securely.
	* Secure MSN logins (added in 0.57) no longer blow up
	  on Solaris.
	* Timezone support improved.

version 0.57 (04/25/2002):
	* New authorization method for Yahoo!
	* Jabber will tell you when your buddies signed on (Thanks
	  Nathan Walp)
	* Jabber improvements (Thanks, Nathan Walp)
	* More keyboard shortcuts
	* event_chat_recv takes char**'s, and event_im_recv takes
	  a *guint32 for flags
	* Secure hotmail login for MSN (thanks for the tips,
	  Scott Werndorfer)

version 0.56 (04/11/2002):
	* Shell-like send history binded to Ctrl-Up and Ctrl-Down
	* libjabber upgraded to most recent stable version
	* Buddylist looks a little better
	* Fixed MSN privacy settings
	* Group deletion fix (Thanks Mark Doliner)
	* Alias/Group syncronization for Jabber (Thanks JSeymour)
	* Fixed broken signal handling in gdm-started GNOME sessions
	  (Thanks Jim Seymour, Vann, Robert McQueen)
	* Oscar group syncronization (Thanks, Mark Doliner)
	* ICQ Authorization via Oscar (Thanks, Mark Doliner)

version 0.55 (03/29/2002):
	* Jabber improvements (Thanks Jim Seymour)
	* Various sound cleanups (Thanks Robert McQueen)
	* Login process shown in single window (Thanks Michael
	  Golden)
	* Can reorder your accounts in the account editor (Thanks
	  Luke Schierer)
	* Shows "mobile" icon for Oscar buddies using mobile
	  devices (Thanks Mark Doliner)
	* Fixed bug in MSN smilies that crashed PPC (and other?) platforms
	* HTTP Proxy settings now HTTP compliant (Thanks Robert McQueen)
	* Speling corections (Thanks Tero Kuusela)
	* Oscar list icon fixes (Thanks Mark Doliner)
	* Oscar idle times work again (Thanks Mark Doliner)
	* Protocol icons on Edit Buddies tab (Thanks Christian Hammond)

version 0.54 (03/14/2002):
	* Compiles without GdkPixbuf again
	* GtkIMHtml will refresh when you set a new GTK+ theme
	* Improved Yahoo! typing notification (thanks Brian Macke)
	* Prompt to authorize MSN buddies who added you while you
	  were offline (Thanks Jason Willis)
	* Option to globally disable Buddy Icon animation (Thanks
	  Luke Schierer)
	* Numerous bugfixes
	* Yahoo! will tell you when your buddies are playing Yahoo!
	  games and give you the ability to join them
	* Yahoo! can receive offline messages
	* IRC can do DCC chat.
	* IRC will convert HTML formatting to mIRC formatting.
	* Buddylist tab placement option (Thanks Jason Willis)
	* Protocol specific smiley faces
	* IM Image sending

version 0.53 (02/28/2002):
	* Minor bug fixes re: queued away messages
	* Better buddy icon transparency (for real this time ;-))
	* Ability to change formatting of Oscar screen name
	* Better selection in HTML widget (Thanks BMiller)
	* New icons for ICQ (Thanks Kevin Miller)
	* Editable buddy pounces (Thanks Jason Willis)
	* Server side buddy lists in Oscar (Thanks Mark Doliner :-))
	* Fix for the chatlist plugin
	* Typing Notification (AIM Direct Connect, Yahoo, MSN)
	* IM Images (Receive Only)
	* Prettier GtkImHtml selection
	* Better buddy icon transparency (for real this time ;-) )

version 0.52 (02/17/2002):
	* Better buddy icon transparency (thanks SeanEgan)
	* Fixed a little bug with connecting via proxy (thanks
	  for reminding me of this, Manish Singh)
	* Yahoo! Messenger works again
	* MSN Works again
	* Can register a new user with a Jabber Server (JSeymour)
	* Can now set Jabber vCards (JSeymour)
	* Jabber vCards are now shown in their entirety (JSeymour)
	* Various jabber bug fixes/enhancements (JSeymour)

version 0.51 (01/24/2002):
	* Arrow buttons in log viewer and some other dialogs
	  work (thanks Ben Miller)
	* Option to only send auto-response while idle (thanks
	  Sean Egan)
	* Control time between sending auto-responses (thanks
	  Mark Doliner)
	* Should be able to sign on to Oscar using Mac OS X
	  (thanks Fingolfin, Vincas Ciziunas, et al.)

version 0.50 (12/14/2001):
	* Able to import GnomeICU contact lists
	* Galeon as browser option (Thanks Rob McQueen)
	* IRC /list, /invite (Thanks Sean Egan)
	* Option to have IMs and Chats tabbed in same window
	* Finally put the lagmeter plugin out of its misery and
	  removed it. (/me dances on its grave.)

version 0.49 (11/29/2001):
	* Can compile against GTK+ 2.0 (version 1.3.10/1.3.11)
	* Confirm before removing buddies
	* Yahoo updates (thanks Brian Macke)
	* Jabber updates
	* Zephyr updates (thanks Arun A Tharuvai)
	* Gadu-Gadu updates (thanks Arkadiusz Miskiewicz)
	* Option to show aliases in conversation tabs
	* Option to hide windows after sending messages
	* licq2gaim.pl conversion script (thanks Arturo Cisneros, Jr.)

version 0.48 (11/18/2001):
	* Right-click on links to open/copy URL
	* Yahoo changes
	* Oscar can send/receive offline messages in ICQ. Since the "real"
	  ICQ protocol isn't working too well it's recommended that you
	  use Oscar for ICQ.

version 0.47 (11/01/2001):
	* Better font loading (pays attention to charset now)
	  (thanks Arkadiusz Miskiewicz)
	* Better recoding in Gadu-Gadu (thanks Arkadiusz Miskiewicz)
	* Open Mail button for when you get new mail (Yahoo and MSN)
	* New buddy pounce option: Popup Notification
	* When adding a buddy, the groups list now updates when you switch
	  accounts.
	* When creating a new buddy pounce, gaim now automagically
	  selects "on away" or "on idle", if the user is away
	  or idle.
	* Add Opera to the available browsers (thanks Brian Enigma)
	* Improved log viewer (thanks to Ben Miller)
	* When you are queueing away messages, double clicking on
	  a buddy's name will cause the messages for that name to be
	  dequeued.
	* You can choose which sound player you use at run-time
	  (thanks Ben Miller)
	* When someone adds you to their buddy list, it asks if you want
	  to add them as well (Yahoo, ICQ, and MSN) (thanks Nathan Walp)
	* Option to grey idle buddies (thanks Nathan Walp)
	* MSN Privacy Options
	* In MSN you can set a person's alias to their "friendly name" by
	  right-click on their name while they're online.
	* IRC can do /WHOIS
	* The usual bug fixes and memory leak plugs

version 0.46 (10/18/2001):
	* New applet icons (courtesy David Raeman)
	* ICQ works on big-endian platforms, e.g. sparc and ppc
	  (thanks to Nathan Walp and Ben Miller)
	* Better applet icon drawing (thanks to Ari Pollak)
	* An extraordinary number of bug fixes
	* Ability to stop animation on buddy icons, restart animation,
	  hide certain buddy icons, and save people's buddy icons, all
	  through a right-click menu
	* Event handlers in perl passed arguments as elements of
	  an array rather than all concatenated as a string, making
	  perl much easier to use (thanks Dennis Lambe Jr.)
	* Can pass an argument to timeout_handlers in perl
	  (thanks Artem Litvinovich)
	* Redesigned Modify Account window (thanks Sean Egan)
	* Add buddy dialog now lets you select which protocol
	  to add the buddy to
	* Pressing 'signon' on the first screen for accounts that
	  do not require passwords no longer incorrectly displays
	  an error message.

version 0.45 (10/04/2001):
	* New plugin event: event_chat_send_invite
	* Major updates to the perl system (reread PERL-HOWTO and
	  SIGNALS)
	* Major updates to event_chat_* events for plugins (reread
	  SIGNALS)
	* Some GtkIMHtml improvements
	* Various bugfixes
	* Nick Highlighting in chat
	* Tab-completion for nicks in chat (thanks to Sean Egan)
	* Large internal reworkings
	* New Protocol: Gadu-Gadu, written by Arkadiusz Miskiewicz
	* Can choose buddy icon to send (for Oscar)

version 0.44 (09/20/2001):
	* More sane scaling of buddy icons (intelligently scale to
	  either 48x48 or 50x50 depending on icon)
	* Have you ever had it happen where you cancel a login and
	  Gaim starts using all the available processing power? I
	  think I fixed that.
	* Temporarily removed Jabber user registration, which wasn't
	  working anyway.
	* Added a spiffy Help button
	* Wrote a plugin for all those people who miss having the
	  chat rooms in their buddy lists (chatlist.so)
	* Updated libfaim
	* Added drop down selection to chat invitation
	* Improved the look of the chat invitation dialog
	* Improved the look of the proxy preferences
	* event_im_recv and event_im_display_rcvd passed whether
	  the message received was auto-response (see SIGNALS)
	* IRC fixes (largly copied from X-Chat)
	* Internal change to how preferences are stored
	* Other bug fixes
	* Option to hide buddy icons

version 0.43 (09/06/2001):
	* Can change friendly name in MSN again
	* Bug fixes
	* Auto-reconnect plugin has exponential timeout (i.e. it
	  tries after 8 seconds, then 16, then 32, etc. up to 17
	  minutes)
	* Removed file transfer things from Napster. It didn't work
	  well anyway. It'll be back eventually. (Does anyone even
	  use napster anymore?)

version 0.11.0-pre15 (08/28/2001):
	* MSN works again
	* Fixed a little segfault when images are links
	* Redid the about box again.
	* Fixed a nice little bug with the manual browser command
	* Oscar Unicode fix (Thanks John Matthews)
	* Can select which protocols are compiled statically
	  (e.g.: ./configure --with-static-prpls=oscar,jabber)
	* New plugin events: event_im_displayed_sent and
	  event_im_displayed_rcvd. Use these to change messages after
	  they're displayed (e.g. encrypt sent messages, or send
	  auto-responses and have them display locally properly)
	* Can use Arts for sound (thanks Tom Dyas)

version 0.11.0-pre14 (06/17/2001):
	* Fixed a segfault with Oscar's account confirmation
	  (Thanks, Adam)
	* Some MSN changes
	* Some HTML widget changes
	* Can specify hosts/ports for Yahoo (thanks Jeremy Brooks)
	* Many many bugfixes

version 0.11.0-pre13 (06/06/2001):
	* Can view/set chat topic in Jabber (thanks faceprint)
	* The napster plugin no longer segfaults on invalid names
	  and/or passwords.
	* HTML is properly stripped from away messages in protocols that
	  do not use HTML.  (thanks, faceprint)
	* Can view/set chat topic in IRC
	* MSN properly escapes outgoing messages
	* Much needed updates to the gaim man page (thanks, Sean Egan)

version 0.11.0-pre12 (05/29/2001):
	* Fixed a funny bug with auto responses when queued messages
	  are enabled.
	* Redesigned the Font Options preference page
	* Improved Jabber chat support (it whispers now, too)
	* Zephyr can do Subscriptions now (thanks to nsanch)
	* Auto-recon plugin got reworked
	* Lots of clean-ups
	* Some new pixmaps (Thanks, DennisR).
	* Fixed a segfault in IRC (Thanks Sean Egan)
	* MSN can now change your 'friendly name' (Thanks for the
	  packet logs, aechols)
	* More IRC improvements [colors, etc] (Thanks Sean Egan)
	* Improved proxy options
	* Fixed a small issue with HTML not being stripped from
	  log files properly (Thanks, faceprint and David Stoddard)
	* Can turn on/off Yahoo! Mail announcements
	* Can force messages through the server for ICQ (use this if
	  you have problems sending)
	* Can receive buddy icons in Oscar (requires gdk_pixbuf,
	  which GNOME depends on. If you --disable-pixbuf, it will
	  disable this.)
	* Redesigned plugins dialog (thanks Mike Heffner)

version 0.11.0-pre11 (04/30/2001):
	* Zephyr updates and additions, thanks Neil Sanchala (nsanch)
	* Jabber can send/accept chat invites (due to mid)
	* MSN has the option to notify you of new hotmail
	  messages
	* Fixed a problem with ADD requests in MSN
	* Fixed a small memory leak with MSN
	* Moved MSN's spammy debug output into debug_printf's
	* Can rename groups/buddies in the Edit Buddies pane
	  (thanks Neil Sanchala)
	* Some perl updates (thanks to Sean Egan)
	* IRC got the following slash commands:
	  op, deop, voice, devoice, mode, raw, quote, and kick (thanks
	  to Sean Egan)
	* MSN Properly handles URL decoding of 'friendly' names
	* Redesigned Preferences pages (design by DennisR)
	* Can select where tabs are for tabbed IM/Chat windows
	* Option to queue away messages while away
	* Jabber got good updates (from faceprint)
	* Oh yes, and Oscar works, yet again. (gee... that's what, 4
	  releases that have "fixed" it now?)

version 0.11.0-pre10 (04/13/2001):
	* Many, many bug fixes
	* Can choose to not send away auto-response (thanks phzzzt)
	* Uh... Oscar works? For now?
	* IRC Plugin can do whois (right click and info)
	* IRC Plugin got away message support
	* Gaim blist to WinAIM blt perl script (courtesy Andy Harrison)
	* Sound on buddy pounce (Thanks Andrew Echols)
	* Can view all group chats in one tabbed window (same keybindings
	  as for tabbed normal conversations)
	* More Protocol plugins:
		Zephyr (plugins/zephyr) (DON'T USE THIS unless you know
			what it is and why you'd want to use it)

version 0.11.0-pre9 (03/26/2001):
	* Can register Jabber accounts (load the Jabber plugin and click
	  Register on the login window)
	* GtkIMHtml handles themes (no background pixmaps though) (thanks
	  decklin, mishan)
	* URLS Linkify properly in Buddy chats
	* Jabber compiles better on Solaris?
	* Gaim works with Oscar Again (Huge thanks to Adam Fritzler of
	  libfaim)

version 0.11.0-pre8 (03/23/2001):
	* Fixed a problem with MSN not detecting signoffs and buddy updates.
	* Implemented away options in MSN
	* Alt-[1-9] to go to [1-9]th pane in tabbed convo window
	* Jabber fixes, Oscar fixes (!), Yahoo fixes, TOC fixes
	* Can use Alt to access menu, and Ctl-char for certain actions
	  (thanks baldnik)
	* Oscar blocking works (?)
	* MSN can see status of other users

version 0.11.0-pre7 (03/16/2001):
	* Can build RPMs as non-root
	* New yahoo library (can use HTTP proxy)
	* Command-line arg to specify config file (thanks Jason Boerner)
	* Can view all conversations in one tabbed window (Control-[ and
	  Control-] move left and right respectively; Control-Tab moves
	  to the next unread, or the next tab if there are no unread tabs)
	* Tooltips on links work again
	* Can log system notices: signons/signoffs, awayness and idleness
	  (thanks Andrew Echols)
	* MSN fixes
	* Applet fixes

version 0.11.0-pre6 (03/06/2001):
	* Fixed bug with NAS support
	* Napster plugin is included again
	  (Thanks for pointing out that it was missing,
	  (Yan V. Bulgak)
	* Oscar can: search by email, request confirmation, change password
	* TOC fixes
	* ICQ fixes
	* Faster HTML parsing/rendering

version 0.11.0-pre5 (02/26/2001):
	* Minor GUI changes
	* ICQ Alias problem fixed
	* Negative times fixed
	* Cannot create blank away messages/messages with blank titles
	* Can right-click Edit Buddies list to alias/add pounce/etc.
	* Ability to independently set accounts as away
	* Can use all away states for ICQ, Yahoo (N/A, Be Right Back, etc.)
	* Fixed hanging trees
	* Can close windows by hitting 'Esc' (optional)
	* Better HTML Widget
	* Can toggle timestamps by hitting F2 (optional)
	* Rewritten file transfer for TOC
	* Jabber got chat
	* Log Viewer (courtesy BMiller)
	* Can save conversation history
	* Napster can kinda sorta download files sometimes :)
	* You can activate IDs in Yahoo
	* ICQ upgraded to use icqlib 1.1.5

version 0.11.0-pre4:
	* ICQ upgraded to use icqlib 1.1.0
	* An enormous amount of bug fixes
	* Even More Protocol Plugins:
		Jabber (plugins/jabber)
		Napster (plugins/napster.c)
	* Fixed a segfault with 'Ignore new conversations while away'

version 0.11.0-pre3 (12/15/2000):
	* Away messages arranged alphabetically (Thanks Justin)
	* More GUI adjustments
	* Can optionally run command to play sound files
	* Icons for ICQ plugin (blatently stolen from GnomeICU)
	* Icons for Yahoo plugin (not-so-blatently stolen from GTKYahoo)
	* Optionally display warning level next to name in buddy list
	* Optionally ignore fonts on incoming messages
	* Command-line option to automatically set yourself as
	  away upon signon (thanks bmiller)
	* Buddy list backups now stored in ~/.gaim/SN.protocol.blist (gaim will
	  move the old file for you). Needed for when you have the same name on
	  two different protocols. (Oscar and TOC share the same file.)
	* More Protocol plugins:
		MSN (plugins/msn)

version 0.11.0-pre2 (12/04/2000):
	* Fixed a segfault with a bad util.c

version 0.11.0-pre1 (12/03/2000):
	* Multiple connections
	* Protocol plugins:
		IRC (plugins/irc.c)
		Yahoo (plugins/yay)
		ICQ (plugins/icq)
	* Logs now stored to ~/.gaim/logs rather than ~/.gaim/SN/
	* User configurable sounds
	* Scroll bar now functions properly in chat room user lists
	* X-Idle support added (thanks bmiller and bryner)
	* small change in the way away messages are displayed
	  (Thanks Ryan C. Gordon)
	* Plugin system uses GModule now (improves portability, adds features)
	  (Requires recompile and probably modifications of most plugins)
	* Perl got updates (reread plugins/PERL-HOWTO)
	* Spell checker now uses gtkspell
	* Auto-Away (thanks, yet again, to bmiller ;)
	* More buddy pounce options
	* Various GUI improvements

version 0.10.3 (10/09/2000):
	* Segfault when viewing user info fixed
	* libdb problem fixed

version 0.10.2 (10/07/2000):
	* A few fixes to the URL parser.
	* Better placement of smiley dialog
	* Improved log file readibility
	* Code cleanups (thanks kylev)
	* Fixed problem when closing away message box (thanks bmiller)
	* sprintf() problem on some systems
	* Various small bug fixes

version 0.10.1 (09/15/2000):
	* Better chatroom logging
	* Oscar works again. Pay no attention to Slashdot.
	* gtkhtml handles background colours better.
	* A third conversation window display preference.
	* Better support for things like Sawfish

version 0.10.0 (09/11/2000):
	* New Smiley Faces and Pixmaps added.
	* Smiley faces now properly wrap in the conversation windows.
	* Smiley dialog
	* Fixed 0-byte file segfault.
	* Borderless buttons (for that cool pop-up look)
	* Fixed some resizing bugs
	* Added Ctrl+{B/I/U/S} hotkeys to conversation windows.
	* Added Ctrl+(number) hotkeys to insert smileys in conversation windows.
	* Support for %n, %d, and %t in away messages.  Thanks bmiller!
	* Background colors
	* Redesigned preferences dialog
	* Redesigned conversation dialog
	* Removed the Lag-O-Meter (Lag-O-Meter is now a plugin)
	* SOCKS 4/5 proxy works
	* Buddy Pounces are now saved in .gaimrc
	* Buddy Chats are now saved in .gaimrc
	* Ability to merge gaim, aim2, aim4 buddylists. Thanks again bmiller!
	* ICQ-style aliases. This lets you change the name you see your buddy
	  as. For example, if your buddy's SN is 'CouldntGetMyName', you can
	  alias him as 'Loser'.
	* Compile with GNOME bits if available
	* Added GNOME Url Handler as an available web-browser
	* Added the S html tag.
	* Optionally Ignore TiK's Automated Messages
	* Option to beep instead of play sound
	* New icons for panel (depends on some GNOME pixmaps)
	* Perl scripting. See plugins/PERL-HOWTO for how to write perl scripts.
	  All .pl files in ~/.gaim are autoloaded when gaim starts.
	* HTML widget is faster, more stable

version 0.9.20 (07/14/2000):
	* More plugin events, more plugin features
	* Run-time OSCAR support
	* Added buddy list ticker (See prefs/Appearance). Clicking on a
	  name will cause a new or previous IM window to display for
	  that screenname
	* "You are sending messages too quickly" error is now fixed
	   when you have a large buddylist.
	* Fixed the LC_ALL compile problem on Solaris boxes
	* Fixed PPC and ARM compile problem with oscar.c
	* Smileys work better, and don't cause font attributes to drop
	* Dialog windows are now prettier
	* /me in IM window; font/color dialogs and smileys in chat window

version 0.9.19 (06/09/2000):
	* Graphical Smiley Faces
	* Applet got a bit of a makeover (inside & out)
	* Compile-time options affect Preferences dialog
	* Whispering in chat works (does anyone even use this?)
	* HTML-tag buttons in chat
	* Chat got all kinds of new features (like IRC-sytle /me)
	* Chat in oscar works much better
	* Locale support
	* Fixed the segfault when your server-side config is null
	* Many many bugfixes

version 0.9.18 (06/02/2000):
	* Logging in works better for oscar
	* Double error bug when sending message to an offline user is
	  fixed.
	* Pressing enter once again sends a message in buddy chatrooms (oops)
	* More fixes for the change on the AOL sign-on process.
	* Fixed bug where Gaim sometimes doesn't find a font to use.
	* Per-conversation font and color dialogs (thanks fflewddur)
	* Chat in oscar works (somewhat)
	* Even more fixes for the sign-on process, and now you don't flash when
	  setting permit/deny lists.

version 0.9.17 (05/31/2000):
	* Automagic feature to check for new versions has been removed
	* Infinite loop bug fixed

version 0.9.16 (05/31/2000):
	* Paned buddy chat window (Thanks Syd)
	* Buddy lists (and changes) are cached to ~/.gaim/<sn>.blist
	  where <sn> is your screen name. If for some reason, you log
	  into the AOL server and the buddy list comes back empty, we
	  check for a cache file, and, if we find one, read it in. This
	  essentially implements recovery from a server crash at AOL
	  (AOL does not back up machines that contain TOC-based buddy
	  lists, unfortunately).  (Thanks Syd)
	* Font selection dialog
	* Small changes to the Oscar/libfaim stuff (see libfaim/README.gaim)
	* SOCKS 4 proxy support
	* Better proxy support overall (you can get people's info now! :) )
	* Two-way file transfer (you can get and send files, but you still
	  can't initiate either)
	* Fixed font problem with Misconfigured X-Servers.  Thanks Decklin!
	* Fixed the No Configuration problem that came about today (5/31)

version 0.9.15 (05/06/2000):
	* Plugin support enabled by default (oops)
	* Some plugins built/installed by default
	* Option to automagically check for new releases
	* Ability to receive files (one-way file transfer)
	* In-line spell checker (thanks to Torrey Searle of the
	  Everybuddy Devel team for this one)

version 0.9.14 (04/24/2000):
	* Numerous Fixes by G. Sumner Hayes (buffer over flow patches,
	  etc)
	* Paned Conversation Windows (Thanks Syd)
	* Raise Window On Message Received, Fixed (Thanks Syd)
	* When multiple screen names, Gaim now correctly remembers the name
	  that was used last.
	* FONT sizes now work correctly.
	* PLUGIN SUPPORT!! (Lots of cool goodies here)
	* Fixed another leak or two
	* Added ability to change your screenname password
	* Devil pixmaps

version 0.9.13 (03/27/2000):
	* Dialog Box Segfault Fixed (When You Click A Toggle Then Cancel)
	* Double Log-Out Message Fixed
	* GNOME compile error fixed
	* Away Message Problem Fixed
	* Fixed URL Right Click Menus
	* Conversation Loggin now shows Full Date and Time
	* Internal Change to Buddy List

version 0.9.12 (03/25/2000):
	* Segfault fix for PPC/Alpha/etc machines with log(0)
	  Thanks to Todd Cohen for this one.
	* Small internal change to the way prefs work
	* GNOME Applet support works better
	  (thanks to Eric Warmenhoven for the patch)
	* Support for displaying true type fonts
	* Lag-O-Meter does not send lag-test if not selected
	* Fixed problem with saving away messages which contain spaces
	  and numbers.
	* Various GNOME Applet Enhancements (thanks AGAIN to
	  Eric.  Someone needs to stop this boy :-) )
	* A lot of random, obscure bugs fixed
	* All of the major and I believe all of the minor memory leaks are
	  now fixed
	  (Thanks to Peter Teichman, Larry Ewing, Jeramey Crawford, and me)

version 0.9.11 (03/22/2000):
	* <STRIKE>Strike Tag Support</STRIKE> :-)
	* Another memory leak fix
	* New .gaimrc format
	* Better support for multiple screen names
	* Font Properties
	* Saving of buddylist window position
	* Fixed a problem with Gaim and the Netscape-branded version
	  of Mozilla
	* New Sound Properties
	* More General Properties
	* Bigger Text-Entry field (Thanks to CrazyDavy for this one)
	* Various Random Bug fixes

version 0.9.10 (11/03/1999):
	* Fixed a nasty memory leak.  No more 40M Gaim processes. LOL
	* IDLE Times are displayed in a neater fashion.

version 0.9.9  (10/31/1999):
	* A little selection bug has been squished
	* Small memory leak fixed
	* Small network fix (problem with HTTP Proxy fixed?)
	* Proxy stuff should work now :)
	* Widget table support, dir info looks nicer
	* Info box looks nicer (thanks to Decklin Foster)
	* Client now 'corrects' time values from the server for accurate
	  login times.
	* Lag-O-Meter (ala Drunken Jim)
	* IDLE Preferences

version 0.9.8  (10/04/1999):
	* HTTP Proxy Support (No SOCKS yet)
	* HTML Widget more robust
	* Graphical Debug Window
	* Buddylist bug fixed
	* Some logging fixes and improvements
	* configurable host/port selection
	* Clickable Links in buddy chat
	* New Gaim Logo
	* Display Signon/Signoff messages in conversation windows
	* Option to strip HTML from logged messages
	* GNOME cleanups (It might work now haha)
	* When viewing user info, URLS are converted to clickable links
	* Tooltips on URLS

version 0.9.7  (08/08/1999):
	* Preliminary Oscar Support
	* Fixed bad network bug
	* Fixed some bad text rendering bugs in the HTML widget
	* log all conversation names are now normalized.
	* Fixed another bad network bug :)
	* Multiple browser support, some Netscape buggies fixed.
	* Permit/Deny preferences moved to 'Permit' pane on buddylist.
	* Fixed problem with _, ', and \ in passwords

version 0.9.6  (08/01/1999):
	* Fixed 'log all conversation' segfault
	* Added NAS support
	* Removed Xmu dependancies.
	* Restructured network code
	* ESD detection more robust.
	* Sound fallbacks are MUCH more robust!

version 0.9.5  (07/25/1999):
	* Fixed About Box SegFault
	* Autologin Works with Applet
	* Option to Show Buddy List after Signon with Applet
	* 2048 character messages
	* Away-Detection (shows a different icon on the buddy list)
	* Fixed Segfault with messages > allowed size
	* Added option to log all conversations
	* Changed g_new to g_new0
	* Buddy List: Right Click Menus
	* Find Buddy By Email
	* Find Buddy By Info
	* New HTML widget (Underline/Links/HRs)
	* Updated Toolbar with 'Underline' Icon
	* More Buddy Pounce Options
	* Option to auto-change urls into clickable links (Under Prefs)
	* Better Buddy Chat functionality
	* Away Prefs
	* Registration Information (Let Us Know Who You Are)
	* Buddy Chat Prefs (Update Chatroom Lists)
	* Set User Info
	* FAQ added to the distribution
	* Sound problem with some systems fixed
	* Set Dir Info
	* Autostart of Netscape on URL Click
	* DnD Rearranging of Groups
	* Better Netscape Functionality
	* Right Click `URL' Menus
	* DnD Rearranging of Buddies
	* Script to convert win95 buddylist to gaim buddylist
	* Added `Link/URL' button to conversation window
	* ESD is now autodetected
	* Not too important but we GNU-ified the source tree :)

version 0.8.0  (04/31/1999):
	* Code clean-up
	* Updated Prefs
	* Buddy Pouncing
	* Pixmaps for buttons
	* Buddylist import/export
	* Autoconf/Automake
	* Conversation Logging
	* Coloured Text Selection
	* Updated Preferences
	* ESD Support
	* Minor Bug Fixes
	* `Warning' support
	* `Blocking' on conversation window
	* Add/Remove buddy from conversation window
	* Scroll-Wheel Mice work in Conversation Window
	* Fixed WindowMaker Appicon
	* version Number in About Box
	* Gaim Slogan in about box :)
	* Created Changelog File :)<|MERGE_RESOLUTION|>--- conflicted
+++ resolved
@@ -1,16 +1,12 @@
 Pidgin and Finch: The Pimpin' Penguin IM Clients That're Good for the Soul
 
-<<<<<<< HEAD
 version 3.0.0 (??/??/????):
 	AIM and ICQ:
 	* Make buddy list management code more efficient. (Oliver) (#4816)
 	* Don't try to format ICQ usernames entered as email addresses.
 	  Gets rid of an "Unable to format username" error at login. (#13883)
 
-version 2.10.0 (MM/DD/YYYY):
-=======
 version 2.10.0 (08/18/2011):
->>>>>>> 7a76433b
 	Pidgin:
 	* Make the max size of incoming smileys a pref instead of hardcoding it.
 	  (Quentin Brandon) (#5231)
