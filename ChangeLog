Pidgin and Finch: The Pimpin' Penguin IM Clients That're Good for the Soul

version 2.7.2 (??/??/????):
<<<<<<< HEAD
	Finch:
	* Rebindable suggest-next-page and suggest-prev-page actions for
	  textboxes (GntEntry) to scroll through list of suggestions.
=======
	Pidgin:
	* Re-focus the input area after clicking the attention toolbar button.
>>>>>>> 13dd0616

version 2.7.1 (05/29/2010):
	General:
	* Build fixes on OpenSolaris.  (Brian Lu)
	* Add configure option --enable-trayicon-compat which installs tray
	  icons into directories that are compatible with older versions of
	  hicolor-icon-theme (0.9).

	Pidgin:
	* Restore the tray icon's blinking functionality.
	* Fix a crash setting moods when an account is disconnected.

	Bonjour:
	* Fix a crash on disconnect.

	ICQ:
	* Fix bug that caused HTML to be displayed in incoming messages.

	MSN:
	* Fix unnecessary bandwidth consumption for buddy icon requests when
	  buddies have capital letters in their passport addresses.
	* Support for direct connections, enabling faster file transfers,
	  smiley and buddy icon loading.  (Gábor Szuromi)

	XMPP:
	* Allow connecting to servers that advertise EXTERNAL (broken in
	  2.7.0)

	MXit:
	* Replace the MXit-specific mood management with the new standard Moods
	  API.
	* Add the standard MXit emoticons.
	* Improve the handling of users being kicked from MultiMX rooms.
	* MXit doesn't allow you to see your buddy's Email Address or Title,
	  so remove those two fields from the "Buddy Information" page.
	* Show buddy's Registration Country in their profile.
	* Increment protocol version to v6.0
	* If an invite you sent was rejected with a reason, display that
	  message in the buddy tooltip.
	* CAPTCHA value is a required field during account activation.
	  (Resolves issue on Maemo)
	* When your avatar image is changed, don't forget the user's profile
	  information.

	Windows-Specific Changes:
	* Fix a regression introduced in 2.7.0 that caused Window Flashing not
	  to work.

version 2.7.0 (05/12/2010):
	General:
	* Changed GTK+ minimum version requirement to 2.10.0.
	* Changed GLib minimum version requirement to 2.12.0.
	* Using the --disable-nls argument to configure now works properly.
	  You will no longer be forced to have intltool to configure and build.
	* Fix two related crashes in the GnuTLS and NSS plugins when they
	  suffer internal errors immediately upon attempting to establish
	  an SSL connection.
	* Fix NSS to work when reinitialized after being used.  (Thanks to
	  Ludovico Cavedon for the testcase)
	* Added support for PURPLE_GNUTLS_PRIORITIES environment variable.
	  This can be used to specify GnuTLS priorities on a per-host basis.
	  The format is "host=priority;host2=priority;...".  The default
	  priority can be overridden by using "*" as the host.  See the
	  GnuTLS manual for documentation on the format of the priority
	  strings.
	* Fix autoconf detection of Python.  (Brad Smith)
	* Fix a crash when a Windows proxy (from IE) does not have a port.
	  (Marten Klencke)

	Pidgin:
	* Moved the "Debugging Information" section of the About box to a
	  "Build Information" dialog accessible on the Help menu.
	* Moved the Developer and Crazy Patch Writer information from the About
	  box to a "Developer Information" dialog accessible on the Help menu.
	* Moved the Translator information from the About box to a "Translator
	  Information" dialog accessible on the Help menu.
	* Use GtkStatusIcon for the docklet, providing better integration in
	  notification area.
	* Added UI for sending attentions (buzz, nudge) on supporting protocols.
	* Make the search dialog unobtrusive in the conversation window (by
	  making it look and behave like the search dialog in Firefox)
	* The Recent Log Activity sort method for the Buddy List now
	  distinguishes between no activity and a small amount of activity
	  in the distant past.  (Greg McNew)
	* Added a menu set mood globally for all mood-supporting accounts
	  (currently XMPP and ICQ).
	* Default binding of Ctrl+Shift+v to 'Paste as Plain Text' in
	  conversation windows. This can be changed in .gtkrc-2.0. For example,
	  Ctrl+v can be bound to 'Paste as Plain Text' by default.
	* Plugins can now handle markup in buddy names by attaching to the
	  "drawing-buddy" signal. (Daniele Ricci, Andrea Piccinelli)
	* Be more accommodating when scaling down large images for use as
	  buddy icons.
	* The 'Message Timestamp Formats' plugin allows changing the timestamp
	  format from the timestamps' context menu in conversation log.
	* The 'Message Timestamp Formats' plugin allows forcing 12-hour
	  timestamps.  (Jonathan Maltz)
	* Fix pastes from Chrome (rich-text pastes and probably URLs
	  having garbage appended to them).
	* Show file transfer thumbnails for images on supporting protocols
	  (currently only supported on MSN).

	Bonjour:
	* Added support for IPv6. (Thanks to T_X for testing)

	Gadu-Gadu:
	* Updated our bundled libgadu to 1.9.0-rc2 (many thanks to Krzysztof
	  Klinikowski for the work and testing put in here!)
	* Minimum requirement for external libgadu is now also 1.9.0-rc2.

	AIM and ICQ:
	* X-Status (Custom ICQ status icon) support.  Since most of the icons
	  available reflect moods, this is labeled "Set Mood" on the
	  Accounts->ICQ Account menu. (Andrew Ivanov, Tomáš Kebert,
	  Yuriy Yevgrafov, and trac users bob007, salieff, and nops)
	* Allow setting and displaying icons between 1x1 and 100x100 pixels for
	  ICQ.  Previously only icons between 48x48 and 52x64 were allowed.
	* When using the clientLogin authentication method, prompt for a
	  password on reconnect when "Remember Password" is not checked and
	  authentication fails due to an incorrect password.  (This is the same
	  behavior as the legacy authentication method)
	* Support sending and receiving HTML-formatted messages for ICQ.
	* Use the proper URL for "View web profile" link for ICQ buddies.
	  (Alexander Nartov)

	MSN:
	* Support for version 9 of the MSN protocol has been removed.  This
	  version is no longer supported on the servers.
	* Support file transfer thumbnails (previews) for images.
	* Fix CVE-2010-1624 (custom emoticon remote crash).

	XMPP:
	* Direct messages to a specific resource only upon receipt of a message
	  with content (as opposed to a typing notification, etc).  (Thanks to
	  rjoly for testing)
	* Present a better error message when authentication fails while trying
	  to connect to Facebook.  (David Reiss, Facebook)
	* When sending data using in-band-bytestreams, interpret the block-size
	  attribute as the size of the BASE64-encoded representation of the
	  data.
	* Validate the hash on incoming BoB data objects (for custom smileys
	  etc.), cache based per JID when the CID is not a valid hash (as
	  specified by the BoB XEP).
	* Send whitespace keepalives if we haven't sent data in a while (2
	  minutes).  This fixes an issue with Openfire disconnecting a
	  libpurple-baesd client that has just been quiet for about 6
	  minutes.
	* Only support Google Talk's JID Domain Discovery extension
	  (allowing a user to log in with "@gmail.com" or "@googlemail.com"
	  interchangeably) for those two domains.  This change was made
	  due to interoperability issues with some BOSH Connection Managers
	  and namespaced attributes.

	Yahoo/Yahoo JAPAN:
	* Attempt to better handle transparent proxies interfering with
	  HTTP-based login.
	* Fix handling of P2P packets, thus fixing the loss of some messages.
	* Retrieve the pager server address from Yahoo!'s servers directly.
	* Removed the "Pager server" account option, as it is no longer needed.
	* The authentication code is now less order-sensitive with the
	  components of the server's response.
	* The authentication process now acts more like the official client.

	Finch:
	* New action 'history-search', with default binding ctrl+r, to search
	  the entered string in the input history.

	Windows-Specific Changes
	* Updated GTK+ to 2.16.6
	* Private GTK+ Runtime now used (GTK+ Installer no longer supported)
	* Minimum required GTK+ version increased to 2.14.7
	* Windows 95, Windows 98, Windows 98 Second Edition, Windows ME
	  (Millennium Edition), and Windows NT 4.0 longer supported due to GTK+
	  requirements changes.
	* Crash Report files (pidgin.RPT) are now generated in the ~/.purple
	  directory instead of the installation directory.
	* NSS SSL Library upgraded to 3.12.5 (thanks to Berke Viktor)
	* GtkSpell upgraded to 2.0.16, changing the spellchecking backend to
	  enchant.  This means that myspell and hunspell (OpenOffice)
	  dictionaries can be used (previous versions' aspell dictionaries
	  will not work).

version 2.6.6 (02/18/2010):
	libpurple:
	* Fix 'make check' on OS X. (David Fang)
	* Fix a quirk in purple_markup_html_to_xhtml that caused some messages
	  to be improperly converted to XHTML.
	* Set "controlling-mode" correctly when initializing a media session.
	  Fixes receiving voice calls from Psi.
	* When looking up DNS records, use the type of record returned by the
	  server (instead of the type we asked for) to determine how to process
	  the record.
	* Fix an issue with parsing XML attributes that contain "&lt;br&gt;".
	  See ChangeLog.API for more details.

	General:
	* Correctly disable all missing dependencies when using the
	  --disable-missing-dependencies option.  (Gabriel Schulhof)

	Gadu-Gadu:
	* Fix display of avatars after a server-side change. (Krzysztof
	  Klinikowski)

	AIM:
	* Allow setting and displaying icons between 1x1 and 100x100 pixels.
	  Previously only icons between 48x48 and 50x50 were allowed.

	MSN:
	* Fix CVE-2010-0277, a possible remote crash when parsing an incoming
	  SLP message.  (Discovered by Fabian Yamaguchi)
	* File transfer requests will no longer cause a crash if you delete the
	  file before the other side accepts.
	* Received files will no longer hold an extra lock after completion,
	  meaning they can be moved or deleted without complaints from your OS.
	* Buddies who sign in from a second location will no longer cause an
	  unnecessary chat window to open.
	* Support setting an animated GIF as a buddy icon.
	* Numerous code cleanups and memory savings.

	MySpace:
	* Fix a leak and crash when retrieving buddy icons.

	XMPP:
	* Less likely to send messages to a contact's idle/inactive resource.
	  Previously, if a message was received from a specific resource,
	  responses would be sent to that resource until either it went offline
	  or a message is received from another resource.  Now, messages are
	  sent to the bare JID upon receipt of any presence change from the
	  contact.
	* Added support for the SCRAM-SHA-1 SASL mechanism.  This is only
	  available when built without Cyrus SASL support.
	* When getting info on a domain-only (server) JID, show uptime
	  (when given by the result of the "last query") and don't show status
	  as offline.
	* Fix getting info on your own JID.
	* Wrap XHTML messages in <p>, as described in XEP-0071, for
	  compatibility with some clients.
	* Don't do an SRV lookup for a STUN server associated with the account
	  if one is already set globally in prefs.
	* Don't send custom smileys larger than the recommended maximum object
	  size specified in the BoB XEP.   This prevents a client from being
	  disconnected by servers that dislike overly-large stanzas.
	* Fix receiving messages without markup over an Openfire BOSH
	  connection (forcibly put the stanzas in the jabber:client namespace).
	* The default value for the file transfer proxies is automatically
	  updated when an account connects, if it is still the old (broken)
	  default (from 'proxy.jabber.org' to 'proxy.eu.jabber.org').
	* Fix an issue where libpurple created duplicate buddies if the roster
	  contains a buddy in two groups that differ only by case
	  (e.g. "XMPP" and "xmpp") (or not at all).

	Yahoo:
	* Don't send <span> and </span> tags.  (Fartash Faghri)
	* Support PingBox.  PingBoxes will appear as pbx/PingBoxName.  (Kartik
	  Mohta)

	Pidgin:
	* Fix CVE-2010-0423, a denial of service attack due to the parsing
	  of large numbers of smileys.  (Discovered by Antti Hayrynen)
	* Correctly size conversation and status box entries when the
	  interior-focus style property is diabled. (Gabriel Schulhof)
	* Correctly handle a multiline text field being required in a
	  request form.  (Thanks to Florian Zeitz for finding this problem)
	* Search friends by email-addresses in the buddy list. (Luoh Ren-Shan)
	* Allow dropping an image on Custom Smiley window to add a new one.
	* Prompt for confirmation when clearing a whiteboard (doodle) session.
	  (Kartik Mohta)
	* Use the "hand" cursor when hovering over usernames in chat history to
	  indicate that the username is an actionable item.
	* Double-clicking usernames in chat history will open an IM with that
	  user.
	* Put an icon on the "Filter" button in the debug window.
	* Don't treat "/messages/like/this " as commands.
	* Explicitly mark user interaction when inserting smilies from the
	  toolbar so "Undo" correctly removes these smilies.
	* Clicking "New" or "Saved" in the status selector menu while typing a
	  status message no longer keeps the status entry area stuck in "typing"
	  mode forever.
	* Show tooltips for ellipsized conversation tabs.  On older systems,
	  tooltips will show for all tabs.
	* The File Transfers and Debug Window windows are no longer created as
	  dialogs.  These windows should now have minimize buttons in many
	  environments in which they were previously missing
	  (including Windows).
	* Smiley themes with Windows line endings no longer cause theme
	  descriptions not to be displayed in the theme selector.

	Finch:
	* Fix CVE-2010-0420, a possible remote crash when handling chat room
	  buddy names.
	* Rebindable 'move-first' and 'move-last' actions for tree widgets. So
	  it is possible to jump to the first or last entry in the buddy list
	  (and other such lists) by pressing home or end key (defaults)
	  respectively.

version 2.6.5 (01/08/2010):
	libpurple:
	* TLS certificates are actually stored to the local cache once again
	  (accepting a name mismatch on a certificate should now be remembered)

	General:
	* Build-time fixes for Solaris.  (Paul Townsend)

	AIM and ICQ:
	* Messages from some mobile clients are no longer displayed as
	  Chinese characters (broken in 2.6.4)

	MSN:
	* Fix an issue allowing a remote user to download arbitrary files from
	  a libpurple client.  (CVE-2010-0013)

	XMPP:
	* Do not crash when attempting to register for a new account on Windows.
	* Fix file transfer with clients that do not support Entity Capabilities
	  (e.g. Spark)

version 2.6.4 (11/29/2009):
	libpurple:
	* Actually emit the hold signal for media calls.
	* Fix building the GnuTLS plugin with older versions of GnuTLS.
	* Fix DNS TXT query resolution.
	* Don't send Proxy-Authorization headers to HTTP proxy servers until
	  we've received a "407 Proxy Authentication Required" response from
	  the server.  (thecrux)
	* Added "MXit" protocol plugin, supported and maintained by the MXit
	  folks themselves (MXit Lifestyle (Pty) Ltd.)

	General:
	* New 'plugins' sub-command to 'debug' command (i.e. '/debug plugins')
	  to announce the list of loaded plugins (in both Finch and Pidgin).
	* Always rejoin open chats after an account reconnects.

	AIM and ICQ:
	* Better rate limit calculations and other improvements.  (Aman Gupta)
	* More detailed error messages when messages fail to send.  (Aman Gupta)
	* The simultaneous login account option is respected when using
	  the clientLogin authentication method.
	* Fix offline message retrieval (broken in 2.6.3)
	* Fix handling of markup on some messages (broken in 2.6.2)
	* Fix SSL when clientLogin is enabled.
	* Fix sending and receiving Unicode characters in a Direct IM

	MSN:
	* Don't forget display names for buddies.
	* Fix a random crash that might occur when idle.
	* Fix more FQY 240 connection errors.
	* Fix a crash that could occur when adding a buddy.
	* Fix an occasional crash when sending message to an offline user.
	* Fix a random crash that might occur when idle.
	* Fix a crash when logging in with some long non-ASCII passwords.
	  (Shaun Lindsay)
	* Cache our own friendly name as the server no longer does that for
	  us.  Users of older versions may need to re-set their friendly name
	  as it has probably been reset.

	XMPP:
	* Users connecting to Google Talk now have an "Initiate Chat" context
	  menu option for their buddies.  (Eion Robb)
	* Fix a crash when attempting to validate an invalid JID.
	* Resolve an issue when connecting to iChat Server when no resource
	  is specified.
	* Try to automatically find a STUN server by using an SRV lookup on the
	  account's domain, and use that for voice and video if found and the
	  user didn't set one manually in prefs.
	* Fix a crash when adding a buddy without an '@'.
	* Don't show the option to send a file to a buddy if we know for certain
	  they don't support any file transfer method supported by libpurple.
	* Keep the avatar on the server if one is not set locally.

	Yahoo:
	* Fix sending /buzz.
	* Fix blocking behavior for federated (MSN/OCS/Sametime) service users.
	  (Jason Cohen)
	* Add support for adding OCS and Sametime buddies.  OCS users are added
	  as "ocs/user@domain.tld" and Sametime users are added as
	  "ibm/sametime_id".  (Jason Cohen)

	Finch:
	* The TinyURL plugin now creates shorter URLs for long non-conversation
	  URLs, e.g. URLs to open Inbox in Yahoo/MSN protocols, or the Yahoo
	  Captcha when joining chat rooms.
	* Fix displaying umlauts etc. in non-utf8 locale (fix in libgnt).

	Pidgin:
	* The userlist in a multiuser chat can be styled via gtkrc by using the
	  widget name "pidgin_conv_userlist". (Heiko Schmitt)
	* Add a hold button to the media window.
	* Fix a bug where the conversation backlog stops scrolling in a very
	  busy chat room.
	* In the Conversation "Send To" menu, offline buddies appear grayed
	  out (but are still selectable).  Previously, only offline buddies on
	  accounts that do not support offline messaging appeared grayed out.

	Pidgin Preference and Preference Window Changes:
	* Removed the "Use font from theme" and "Conversation Font" preferences
	  for everyone except Windows users.  The font can be controlled from
	  the Pidgin GTK+ Theme Control plugin.
	* Tabs in the Preferences window are now on the left side.
	* The Browser tab is now visible for GNOME users.
	* Added a Proxy tab shown no matter what environment Pidgin runs in.
	* The Browser and Proxy tabs show appropriate GNOME-specific messages
	  and allow launching the correct applications to change the relevant
	  GNOME preferences if found.  These were previously together on the
	  Network tab.
	* Moved the port range spin buttons on the Network tab to be beside the
	  checkbox that enables/disables them.
	* Reorganized preferences on the Status/Idle tab to have one less
	  "section."
	* Reorganized preferences on the Sounds tab to have one less "section."
	* Renamed Smiley Themes tab to Themes.
	* Moved Buddy List Theme and Status Icon Theme selectors from Interface
	  tab to Themes tab.
	* Moved Sound Theme selector from Sounds tab to Themes tab.
	* Changed the Smiley Theme selector to be consistent with the other
	  theme selectors.
	* Rearranged tabs such that Interface is first and all remaining tabs
	  are alphabetized in English.

version 2.6.3 (10/16/2009):
	General:
	* Fix a crash when performing DNS queries on Unixes that use the
	  blocking DNS lookups.  (Brian Lu)

	AIM and ICQ:
	* Fix a crash when some clients send contacts in a format we don't
	  understand.
	* Fix blocking and other privacy lists.  (Thanks to AOL)

version 2.6.2 (09/05/2009):
	libpurple:
	* Fix --disable-avahi to actually disable it in configure, as opposed
	  to just making the warning non-fatal.
	* Fix using GNOME proxy settings properly.  (Erik van Pienbroek)

	IRC:
	* Fix parsing of invalid TOPIC messages.  (CVE-2009-2703)

	MSN:
	* Sending custom smileys in chats is now supported.
	* Ink messages are now saved when using the HTML logger.
	* Fix a crash when receiving some handwritten messages.
	* Fix a crash when receiving certain SLP invite messages.
	* Chats with multiple people should no longer spontaneously
	  disconnect.

	XMPP:
	* Prompt the user before cancelling a presence subscription.
	* Escape status messages that have HTML entities in the Get Info dialog.
	* Fix connecting to XMPP domains with no SRV records from Pidgin on
	  Windows.
	* Fix typing notifications with Pidgin 2.5.9 or earlier.
	* Fix connecting using BOSH and legacy authentication (XEP-0078).
	* Adding buddies of the form "romeo@montague.net/Resource" are handled
	  properly.  In addition, it is no longer possible to add buddies of
	  the form "room@conference.example.net/User", where
	  room@conference.example.net is a MUC.
	* Don't crash when receiving "smileyfied" XHTML-IM from clients that
	  don't support bits of binary (ie. when getting an empty <data/> in
	  return)
	* Fix bug where SSL/TLS was not required even though the
	  "require SSL/TLS" preference checked when connecting to servers
	  that use the older iq-based authentication.  (CVE-2009-3026)

	Yahoo!/Yahoo! JAPAN:
	* Accounts now have "Use account proxy for SSL connections" option.
	  This option force-overrides the account specific proxy settings for
	  SSL connections only and instead uses the global proxy configuration.

	Finch:
	* Properly detect libpanel on OpenBSD.  (Brad Smith)
	* Remove IO watches in gnt_quit.  (Tomasz Mon)

	Pidgin:
	* Fix the auto-personize functionality in the Buddy List.
	* Set the window icon for the media window to an icon corresponding to
	  the type of call (headphone or webcam).
	* Customized sound files are no longer reset whenever opening the
	  Preferences dialog.
	* The buddy list should now immediately refresh upon changing the icon
	  theme.

version 2.6.1 (08/18/2009):
	* Fix a crash when some users send you a link in a Yahoo IM
	* Fix compilation with GTK+ < 2.6.0
	* Fix compilation on Windows

version 2.6.0 (08/18/2009):
	libpurple:
	* Theme support in libpurple thanks to Justin Rodriguez's summer of code
	  project, with some minor additions and cleanups from Paul Aurich.
	* Voice & Video framework in libpurple, thanks to Mike Ruprecht's summer
	  of code project in 2008.
	* It should no longer be possible to end up with duplicates of buddies
	  in a group on the buddy list.
	* Removed the unmaintained and unneeded toc protocol plugin.
	* Fixed NTLM authentication on big-endian systems.
	* Various memory cleanups when unloading libpurple. (Nick Hebner and
	  Stefan Becker)
	* Report idle time 'From last message sent' should work properly.
	* Better handling of corrupt certificates in the TLS Peers cache.
	* More efficient buddy list and conversation search functions.
	  (Jan Kaluza and Aman Gupta)
	* Install scalable versions of the main Pidgin icon, the protocol icons,
	  the dialog icons, and the Buddy List emblems.
	* Build properly on Hurd.  (Marc Dequènes)
	* Various memory leaks fixed as reported by Josh Mueller.
	* Properly handle an IRC buddy appearing in multiple groups.
	* Escape HTML entities in usernames when written with the HTML logger.
	* Do not display MySpace status changes as incoming IMs.  (Mark Doliner
	  and Justin Williams)

	DNS:
	* DNS servers are re-read when DNS queries fail in case the system has
	  moved to a new network and the old servers are not accessible.
	* DNS SRV records with equal priority are sorted with respect to their
	  weight as specified in RFC 2782.  (Vijay Raghunathan)
	* Don't do IPv6 address lookups if the computer does not have an IPv6
	  address configured.
	* Fix a leak when the UI provides its own DNS resolving UI op.
	  (Aman Gupta)
	* Don't fork a DNS resolver process to resolve IP addresses.
	  (Aman Gupta)
	* Internationalized Domain Names are supported when libpurple is
	  compiled against the GNU IDN library.

	Environment Variables:
	* GnuTLS logging (disabled by default) can be controlled through the
	  PURPLE_GNUTLS_DEBUG environment variable, which is an integer between
	  0 and 9 (higher is more verbose). Higher values may reveal sensitive
	  information.
	* PURPLE_VERBOSE_DEBUG environment variable.  Currently, this is an "on"
	  or "off" variable.  Set it to any value to turn it on and unset it to
	  turn it off.  This will optionally be used to only show less useful
	  debug information on an as-needed basis.
	* PURPLE_LEAKCHECK_HELP environment variable.  Currently, this is an
	  "on" or "off" variable.  Set it to any value to turn it on and unset
	  it to turn it off.  This will be used to perform various actions
	  that are useful when running libpurple inside of Valgrind or similar
	  programs.  Currently, it keeps plugins in memory, allowing Valgrind
	  to perform symbol resolution of leak traces at shutdown.

	AIM and ICQ:
	* Preliminary support for a new authentication scheme called
	  "clientLogin."
	* Fixed a bug where your away message sometimes would not get set when
	  you first sign on.
	* Make sure links in your away messages show up as links to other
	  people.
	* For ICQ, Never change the privacy setting specified by the user.

	Gadu-Gadu:
	* Accounts can specify a server to which to connect.
	  (Krzysztof "kreez" Tobola)
	* Correctly show tooltip status for contacts with status messages.
	  (Krzysztof "kkszysiu" Klinikowski)
	* Support for fetching buddy icons.  (Krzysztof "kkszysiu" Klinikowski)
	* Support connection progress steps in Gadu-Gadu.  (Krzysztof "kkszysiu"
	  Klinikowski)

	MSN:
	* Add support for receiving handwritten (ink) messages on MSN.  (Chris
	  Stafford, Gal Topper, and Elliott Sales de Andrade)
	* Add support for receiving audio clips on MSN.  (Chris Stafford, Gal
	  Topper, and Elliott Sales de Andrade)
	* Show the invite message for buddies that requested authorization
	  from you on MSN.
	* Support sending an invite message to buddies when requesting
	  authorization from them on MSN.
	* Timeout switchboard connections aggressively (60 seconds).

	XMPP:
	* Voice & Video support with Jingle (XEP-0166, 0167, 0176, & 0177),
	  voice support with GTalk and voice and video support with the GMail
	  web client. (Mike "Maiku" Ruprecht)
	* Added a Service Discovery Browser plugin for Pidgin.
	  (Andrei Mozzhuhin)
	* Support for in-band bytestreams for file transfers (XEP-0047). (Marcus
	  Lundblad)
	* Support for sending and receiving attentions (equivalent to "buzz"
	  and "nudge") using the command /buzz. (XEP-0224)
	* Support for connecting using BOSH. (Tobias Markmann)
	* A buddy's local time is displayed in the Get Info dialog if the remote
	  client supports it.
	* The set_chat_topic function can unset the chat topic.
	* The Ad-Hoc commands associated with our server are now always shown at
	  login.
	* Support showing and reporting idle times in the buddy list. (XEP-0256)
	* Support most recent version of User Avatar. (XEP-0084 v1.1)
	* Updated Entity Capabilities support. (Tobias Markmann)
	* Better support for receiving remote users' nicknames.
	* /affiliate and /role will now list the room members with the specified
	  affiliation/role if possible. (Andrei Mozzhuhin)
	* Put section breaks between resources in "Get Info" to improve
	  readability.
	* Silently remove invalid XML 1.0 entities (e.g. ASCII control
	  characters) from sent messages.
	* XHTML markup is only included in outgoing messages when the message
	  contains formatting.
	* Show when the user was last logged in when doing "Get Info" on an
	  offline buddy, provided the server supports it.
	* Support custom smileys in MUCs (only when all participants support the
	  "Bits of Binary" extension, and a maximum of 10 participants are in
	  the chat to avoid getting too many fetch requests).
	* Fix an issue with Jabber (pre-XMPP) servers and the user's preference
	  to require SSL not being respected.
	* Fix an issue where Cyrus SASL DIGEST MD5 authentication might fail if
	  the username, password, or realm (the JID domain) contain non-ASCII
	  characters.
	* Show emblem for mobile, handheld, and web clients and bots (if the
	  other client supports it).
	* Google Talk mail notifications should now work for people for whom
	  they inexplicably did not.  (Thanks to yukam for determining the
	  reason)
	* New XMPP and Google Talk accounts require SSL by default.
	* Display kicks (and the reasons given) in chat rooms when an occupant
	  is kicked.
	* Fix issues with case-sensitivity of XMPP roster and case-insensitive
	  Purple groups.
	* For contacts who advertise Entity Capabilities, only send rich text
	  markup if they support it.
	* Removed support for obsoleted XEP-0022 (Message Events) and XEP-0091
	  (Legacy Entity Time).
	* When the GNU IDN library (libidn) is available, it is used for
	  normalization of Jabber IDs.  When unavailable, internal routines are
	  used (as in previous versions).
	* Topics that contain '<' followed by a non-whitespace character can now
	  be set properly.

	Yahoo!/Yahoo! JAPAN:
	* P2P file transfers.  (Sulabh Mahajan)
	* Sending text messages (address to +<countrycode><phone number>).
	  (Sulabh Mahajan)
	* Addition of MSN buddies to Yahoo accounts by adding them as
	  'msn/buddy@somedomain.com' is now supported.  (Sulabh Mahajan)
	* Further fixes for buddy pictures, aliases, etc.
	* Yahoo! and Yahoo! JAPAN are now two separate protocol plugins that share
	  common protocol code.  You can now have the same account on both
	  networks.  Accounts should be seamlessly migrated to the new
	  arrangement.
	* Ability to set personal details for an account and for buddies in the
	  buddylist.

	Pidgin:
	* Added -f command line option to tell Pidgin to ignore NetworkManager
	  and assume it has a valid network connection.
	* Allow plugins to specify custom link types to the GtkIMHtml widget.
	* The status message input box at the bottom of the buddy list expands
	  correctly when starting a new line of text.
	* Pressing the Enter key in the message entry box of the New Status
	  dialog and various other dialogs now causes the cursor to move to
	  the next line.
	* Created a unified Buddy Pounce notification window for all pounces
	  where "Pop up a notification" is selected, which avoids having a
	  new dialog box every time a pounce is triggered. (Jorge Villaseñor)
	* The New Account dialog is now broken into three tabs.  Proxy
	  configuration has been moved from the Advanced tab to the new tab.
	* Dragging a buddy onto a chat pops up a chat-invitation dialog.
	  (Carlos Bederian)
	* The nicks of the persons who leave the chatroom are italicized in the
	  chat's conversation history. The nicks are un-italicized when they
	  rejoin.
	* Always set unseen-count and unseen-state on conversations.
	  (Joshua Stein)
	* Fix a bug in 'Conversation Colors' plugin for RTL messages.
	* Pressing the Left and Right arrow keys in the buddy list will expand and
	  collapse buddy groups or contacts. (Peter Ruibal)
	* Support saving animated custom smileys as animated images or animated
	  custom smileys. (Andrea Piccinelli)
	* Support for keyboard navigation on the status icon. (Li Yuan)
	* IMG tags without 'id' attributes are turned into links to the image URL.
	  (Dmitry Petroff)
	* Draw the user's buddy icon at the bottom of the Buddy List with rounded
	  corners for visual consistency with the actual icons in the Buddy List.
	  (Kosta Arvanitis)
	* When file transfers are complete, the received file name written to the
	  conversation window is now linked to the file.
	* Fix a crash when closing a conversation tab that has unread messages
	  when the Message Notification plugin is loaded.
	* Fix a crash when closing the New Mail dialog if an account with new
	  mail was previously disconnected while the dialog was open.
	* Fix incorrect unread message counts for the new mail notifications.
	* Do not lose unread messages with a hidden conversation window when
	  new IM conversations are hidden and "Close IMs immediately when the tab
	  is closed" is unset.

	Finch:
	* The hardware cursor is updated correctly. This will be useful
	  especially for users of braille terminals, screen readers etc.
	* Added a TinyURL plugin, which aids copying longer URLs.
	* Fixed UTF-8 compatibility problems which could cause exits or other
	  unrequested behaviour.

	Pidgin GTK+ Theme Control Plugin:
	* Removed mouse cursor color preferences.
	* Added "Typing Notification Color" preference.
	* Added "Disable Typing Notification Text" preference.
	* Preferences have been reorganized into three tabs for Colors, Fonts, and
	  Miscellaneous categories.

version 2.5.9 (08/18/2009):
	* Fix a crash via a specially crafted MSN message (CVE-2009-2694,
	  thanks to Core Security Technologies for discovering this and
	  notifying us privately before announcing it).
	* Fix a crash in Bonjour, MSN, and XMPP when trying to transfer files with
	  NULL names.

version 2.5.8 (06/27/2009):
	ICQ:
	* Fix misparsing a web message as an SMS message. (Yuriy Kaminskiy)

	MSN:
	* Increase NS command history size to prevent crashes on buddy lists that
	  have a lot of buddies on other networks like Yahoo!.

	MySpace:
	* Accounts with empty buddy lists are now properly marked as connected.
	* Fix receiving messages from users of MySpace's web IM client.

	Yahoo:
	* Fixed phantom online buddies.  They should now properly disappear when
	  signing out.
	* Fixed the crashes some users were seeing with cn.scs.msg.yahoo.com in
	  2.5.7.
	* Fixed compiling on systems with glib 2.4.x or older.
	* Fixed an issue with file transfers.  This may not resolve all issues,
	  but it should resolve at least some of the most common ones.
	* The pager server will automatically update to scsa.msg.yahoo.com if the
	  user empties the field or if it is scs.msg.yahoo.com.  This should ease
	  the pain of transition to the new login method.

	XMPP:
	* Fix an incompatibility betweeen Prosody and libpurple clients.

version 2.5.7 (06/20/2009):
	* Yahoo Protocol 16 support, including new HTTPS login method; this should
	  fix a number of login problems that have recently cropped up.  (Sulabh
	  Mahajan, Mike "Maiku" Ruprecht)
	* Only display the AIM "Unable to Retrieve Buddy List" message once per
	  connection.  (Rob Taft)
	* Blocking MSN users not on your buddy list no longer disconnects you.
	* When performing operations on MSN, assume users are on the MSN/Passport
	  network if we don't get network ID's for them.

version 2.5.6 (05/19/2009):
	libpurple:
	* Improve sleep behavior by aggregation of longer timeouts on second
	  boundaries to allow better power saving.  (Arunan Balasubramaniam)
	* Fix various crashes on exit.
	* Make XML parsing more resilient to interactions with other libraries.
	  This, along with the fix for libxml2 bug 564217, fixes the crashes
	  on connect in XMPP with recent gst-plugins-bad (see #8830 for details).
	* Many security related fixes.

	IRC:
	* Correctly handle WHOIS for users who are joined to a large number of
	  channels.
	* Notify the user if a /nick command fails, rather than trying
	  fallback nicks.

	MSN:
	* Fix a race condition causing occasional Pidgin crashes.
	* Fix some errors about the friendly name changing too fast caused
	  by MSN/Yahoo integration buddies.

	XMPP:
	* Less likely to pop up a new conversation window in disregard of
	  the "Hide new IM conversations" preference.

	Yahoo:
	* Fix a crash when sending very long messages.
	* Fix a bug where UTF-8 status messages get garbled when going idle.

version 2.5.5 (03/01/2009):
	libpurple:
	* Fix a crash when removing an account with an unknown protocol id.
	* Beta support for SSL connections for AIM and ICQ accounts.  To
	  enable, check the "Use SSL" option from the Advanced tab when
	  editing your AIM or ICQ account. (Paul Aurich)
	* Fix a memory leak in SILC. (Luke Petre)
	* Fix some string handling in the SIMPLE prpl, which fixes some buddy name
	  handling and other issues. (Paul Aurich, Marcus Sundberg)
	* Implement support for resolving DNS via the SOCKS4 proxy (SOCKS4a).

	ICQ:
	* Fix retrieval of status messages from users of ICQ 6.x, Miranda, and
	  other libpurple clients. (Daniel Ljungborg)
	* Change client ID to match ICQ Basic 14.34.3096.  This fixes publishing
	  of buddy icons and available messages.
	* Properly publish status messages for statuses other than Available.
	  ICQ 6.x users can now see these status messages. (Daniel Ljungborg)
	* Fix receipt of messages from the mobile client Slick. (David Jedelsky)

	MSN:
	* Fix transfer of buddy icons, custom smileys, and files from the
	  latest Windows Live Messenger 9 official client. (Thomas
	  Gibson-Robinson)
	* Large (multi-part) messages are now correctly re-combined.
	* Federated/Yahoo! buddies should now stop creating sync issues at
	  every signin.  You may need to remove duplicates in the Address
	  Book.  See the FAQ for more information.  Thanks to Jason Lingohr
	  for lots of debugging and testing.
	* Messages from Yahoo! buddies are no longer silently dropped.
	* We now save and use the CacheKey for ABCH SOAP requests.
	* Don't try to parse Personal Status Messages or Current Media if they
	  don't exist.
	* Convert from ISO-8859-1 encoding to UTF-8 when no charset is specified
	  on incoming messages.  This should fix some issues with messages from
	  older clients.
	* Force sending the font "Segoe UI" if outgoing formatting doesn't specify
	  a font already.
	* Queue callbacks when token updates are in progress to prevent two token
	  update attempts from trampling each other.
	* Fixed a crash on Windows when removing a buddy's alias.
	* Update the Address Book when buddies' friendly names change.  This
	  prevents seeing an outdated alias or not seeing an alias at all for
	  buddies who are offline when you sign in.
	* Update tokens for FindMembership and ABFindAll SOAP requests.
	* We no longer try to send empty messages.  This could happen when a
	  message contained only formatting and that formatting was not supported
	  on MSN.
	* Buddies on both the Allow and Block list are now automatically
	  removed from the Allow list.  Users with this problem will now no
	  longer receive an ADL 241 error.  The problematic buddy should now
	  appear on the buddy list and can be removed or unblocked as desired.

	XMPP:
	* Resources using __HOSTNAME__ substitution will now grab only the short
	  hostname instead of the FQDN on systems which put the FQDN in the
	  hostname. (Matěj Cepl)
	* No longer send a 'to' attribute on an outgoing stanza when we haven't
	  received one.  This fixes a registration bug as described in ticket
	  #6635.

	Pidgin:
	* Tooltip windows now appear below the mouse cursor. (Kosta Arvanitis)
	* Tooltip windows now disappear on keypress events. (Kosta Arvanitis)
	* Tooltip windows no longer linger when scrolling the buddy list. (Kosta
	  Arvanitis)

	Finch:
	* Allow rebinding keys to change the focused widget (details in the
	  man-page, look for GntBox::binding)

version 2.5.4 (01/12/2009):
	libpurple:
	* Fix a connection timeout with empty Gadu-Gady buddy lists. (Martin
	  Rosinski)
	* Don't ignore namespace information when parsing XMPP data. (Michal
	  Witkowski)
	* Fix a crash that occurred when retrieving certain Offline Messages
	  on MSN.
	* Extended purple-url-handler to handle "gtalk" URI's. (Paul Aurich)
	* Fix the hang on exit in Network Location Awareness for Windows XP
	  and Windows Vista. (Paul Aurich)

	MSN:
	* Change Contact Server to temporarily fix connection problems.
	  (Thanks to Youness Alaoui)

	XMPP:
	* Support for XEP-0191 blocking.  (Vijay Raghunathan)
	* Don't put SASL PLAIN or IQ Auth passwords in debug logs. (Paul Aurich)
	* Fix removal of avatars (both PEP and vCard), we weren't removing
	  them correctly before. (Paul Aurich)

	Pidgin:
	* Fix a crash in the Add Account dialog when changing protocols under
	  certain circumstances.

	Finch:
	* Redirect stderr outputs to the debug window.
	* Fix rebinding actions with the arrow-keys and tab.

version 2.5.3 (12/20/2008):
	libpurple:
	* The Buddy State Notification plugin no longer prints duplicate
	  notifications when the same buddy is in multiple groups. (Florian
	  Quèze)
	* The Buddy State Notification plugin no longer turns JID's, MSN
	  Passport ID's, etc. into links. (Florian Quèze)
	* purple-remote now has a "getstatusmessage" command to retrieve
	  the text of the current status message.
	* Various fixes to the nullprpl. (Paul Aurich)
	* Fix a crash when accessing the roomlist for an account that's not
	  connected. (Paul Aurich)
	* Fix a crash in purple_accounts_delete that happens when this
	  function is called before the buddy list is initialized.
	  (Florian Quèze)
	* Fix use of av_len in perl bindings to fix some off-by-one bugs
	  (Paul Aurich)
	* On ICQ, advertise the ICQ 6 typing capability.  This should fix
	  the reports of typing notifications not working with third-party
	  clients. (Jaromír Karmazín)
	* Many QQ fixes and improvements, including the ability to connect
	  using QQ2008 protocol and sending/receiving of long messages.
	  The recommended version to use is still QQ2005.
	* Fix a crash with DNS SRV lookups. (Florian Quèze)
	* Fix a crash caused by authorization requests. (Florian Quèze)

	Gadu-Gadu:
	* Add support for IM images. (Tomasz Sałaciński, Adam Strzelecki)
	* Gadu-Gadu now checks that UID's are valid. (Adam Strzelecki)
	* Gadu-Gadu now does proper charset translations where needed. (Adam
	  Strzelecki)

	MSN:
	* Fix an error with offline messages by shipping the *new*
	  "Microsoft Secure Server Authority" and the "Microsoft Internet
	  Authority" certificates. These are now always installed even when
	  using --with-system-ssl-certs because most systems don't ship
	  those intermediate certificates.
	* The Games and Office media can now be set and displayed (in
	  addition to the previous Music media). The Media status text now
	  shows the album, if possible.
	* Messages sent from a mobile device while you were offline are now
	  correctly received.
	* Server transfers after you've been connected for a long time
	  should now be handled correctly.
	* Many improvements to handling of "federated" buddies, such as those
	  on the Yahoo network.
	* Several known crashes have been resolved.
	* Many other fixes and code cleanup.

	MySpace:
	* Respect your privacy settings set using the official MySpace client.
	* Add support for blocking buddies.
	* Fix a bug where buddies didn't appear in their correct groups the
	  first time you sign into your account.
	* Properly disconnect and sign out of the service when logging off.
	* Support for foreground and background font colors in outgoing IMs.
	* Support for background font colors in incoming IMs.
	* Many other fixes and code cleanup.

	Sametime:
	* Fix insanely long idle times for Sametime 7.5 buddies by assuming
	  0 idle time if the idle timestamp is in the future. (Laurent
	  Montaron)
	* Fix a crash that can occur on login. (Raiko Nitzsche)

	SIMPLE:
	* Fix a crash when a malformed message is received.
	* Don't allow connecting accounts if no server name has been
	  specified. (Florian Quèze)

	XMPP:
	* Fix the namespace URL we look for in PEP reply stanzas to match
	  the URL used in the 'get' requests (Paul Aurich)
	* Resources can be set to the local machine's hostname by using
	  __HOSTNAME__ as the resource string. (Jonathan Sailor)
	* Resources can now be left blank, causing the server to generate a
	  resource for us where supported. (Jonathan Sailor)
	* Resources now default to no value, but "Home" is used if the
	  server refuses to provide a resource.
	* Quit trying to get user info for MUC's. (Paul Aurich)
	* Send "client-accepts-full-bind-result" attribute during SASL
	  login. This will fix Google Talk login failures if the user
	  configures the wrong domain for his/her account.
	* Support new <metadata/> element to indicate no XEP-0084 User
	  Avatar. (Paul Aurich)
	* Fix SHA1 avatar checksum errors that occur when one of the bytes
	  in a checksum begins with 0. (Paul Aurich)
	* Fix a problem with duplicate buddies. (Paul Aurich)

	Yahoo:
	* Corrected maximum message lengths for Yahoo!
	* Fix file transfers with older Yahoo protocol versions.

	Zephyr:
	* Enable auto-reply, to emulate 'zaway.' (Toby Schaffer)
	* Fix a crash when an account is configured to use tzc but tzc is
	  not installed or the configured tzc command is invalid. (Michael
	  Terry)
	* Fix a 10 second delay waiting on tzc if it is not installed or the
	  configured command is invalid. (Michael Terry)

	Pidgin:
	* On GTK+ 2.14 and higher, we're using the gtk-tooltip-delay setting
	  instead of our own (hidden) tooltip_delay pref.  If you had
	  previously changed that pref, add a line like this to
	  ~/.purple/gtkrc-2.0 (where 500 is the timeout (in ms) you want):
	      gtk-tooltip-timeout = 500
	  To completely disable tooltips (e.g. if you had an old
	  tooltip_delay of zero), add this to ~/.purple/gtkrc-2.0:
	      gtk-enable-tooltips = 0
	* Moved the release notification dialog to a mini-dialog in the
	  buddylist. (Casey Ho)
	* Fix a crash when closing an authorization minidialog with the X
	  then immediately going offline. (Paul Aurich)
	* Fix a crash cleaning up custom smileys when Pidgin is closed.
	* Fix adding a custom smiley using the context menu in a conversation
	  if no custom smilies have previously been added using the smiley
	  manager.
	* Improved support for some message formatting in conversations.
	* Allow focusing the conversation history or userlist with F6.
	* Fixed the Send Button plugin to avoid duplicate buttons in a single
	  conversation.
	* Double-clicking a saved status will now activate it and close the
	  saved status manager, rather than edit the status.

	Finch:
	* Allow binding meta+arrow keys for actions.
	* Added default meta+erase binding for delete previous word.
	* Added "Show When Offline" to buddy menus, so a plugin is no longer
	  needed.

version 2.5.2 (10/19/2008):
	libpurple:
	* Fixed a crash on removing a custom buddy icon on a buddy.
	* Fixed a crash caused by certain self-signed SSL certificates.
	* Enable a number of strong ciphers which were previously disabled
	  when using NSS.  (Thanks to Marcus Trautwig.)

	Pidgin:
	* The status selector now saves your message when changing status.
	* Fix a case where a conversation window could close unexpectedly.
	* A mute sounds option has been added to the preferences window to
	  help with discoverability.  CTRL+S is no longer bound to mute.
	* Added ability to change the color of visited links (using the theme
	  control plugin, or setting the color in ~/.gtkrc-2.0)
	* Fix a crash occuring when a custom smiley is deleted and re-added and
	  used in an open conversation after being re-added.

	Finch:
	* A new 'Nested Grouping' option in the 'Grouping' plugin. Group
	  hierarchies are defined by the '/' character in the group names.
	* A bug was fixed where some key-bindings wouldn't work with some TERMs
	  (e.g. xterm-color, screen-linux etc.)

	MSN:
	* Operations (such as moving to a new group) on contacts that were added
	  in the same session should now complete correctly, and not cause
	  synchronization errors at next login.
	* Minor fixes to login process during a server transfer.
	* Restored the "Has You" feature to the MSN protocol tooltips.
	* ADL 205/214/etc errors should no longer prevent login.

	XMPP:
	* Sending and receiving custom smileys using the specification in
	  XEP-0231 (bits of binary) and XHTML-IM

	Yahoo:
	* Only send a Ping once every hour.  This prevents the account from
	  being disconnected from the server periodically.

version 2.5.1 (08/30/2008):
	libpurple:
	* In the Join/Part plugin, add the ability to apply the rules to
	  buddies.  By default, joins and parts for buddies are still shown.
	* Support SOCKS proxies specified in GNOME or Windows proxy settings.
	* Fix some possible crashes in MSNP15.
	* Enable a default SSL trust relationship for MSN servers.
	* Avoid disconnecting from XMPP servers on parse errors that are
	  non-fatal.
	* Include some perl files that were mistakenly omitted in 2.5.0.

	Pidgin:
	* Prevent use of custom smilies without "shortcuts."
	* Fix a crash that could appear with AIM buddy tooltips.

	Artwork:
	* General refresh of many icons in the interface.
	* Many cleanups to artwork source are now included in the distribution.
	* A new "throbber" animation has been added to indicate when accounts
	  are connecting.

version 2.5.0 (08/18/2008):
	libpurple:
	* Ability to create custom smileys (currently only the MSN protocol
	  utilizes the feature). (Thanks to Mauro Sérgio Ferreira Brasil,
	  Marcus Lundblad, Jorge Villaseñor and other contributors)
	* Add a configure option, --with-system-ssl-certs to allow packagers
	  to specify a system-wide SSL CA certificates directory.  When set,
	  we don't install our SSL CA certs, so it's important that the
	  libpurple package depend on the CA certificates.
	* Add SSL Certificates support to the NSS SSL plugin. (Thanks to Lou
	  Cipher)

	XMPP:
	* Fix a bug that caused the UI to not refresh and caused the client
	  to use 99% CPU when an XMPP account lost its connection to the
	  server.
	* Possibly fix a bug where some clients could get into a state
	  where they moved a buddy back and forth between two groups in
	  an endless loop.

	IRC:
	* /ctcp command (Vladislav Guberinić)
	* Allow for auto-detection of incoming UTF-8 formatted text on
	  accounts which are configured to use some other encoding.

	MSN:
	* Update MSN support to protocol 15 (Elliott Sales de Andrade, Jorge
	  Villaseñor, Mike Ruprecht, Carlos Silva, Ma Yuan, Daniel Ljungborg
	  and others)
	* Personal messages are now supported. They are treated as status
	  messages.
	* Offline IM is now supported.
	* Aliasing is now supported server-side.
	* Buddies are now emblemed. Bots and web clients should now be
	  distinguished.
	* Update smiley set for non-faces.
	* Failing to update a buddy icon when the buddy has gone offline no
	  longer crashes.
	* Custom smileys received in a chat no longer go to a new window.
	* Processing is no longer completely frozen after the servers block a
	  message because it contains (what they consider) inappropriate text.

	Pidgin:
	* Custom buddy icons can now be added to and removed from buddy list
	  entries via the buddy list entry right-click menu.
	* Resize large incoming custom smileys to a maximum of 96px on either
	  side.
	* Offer to add new buddies into the same contact as existing buddies
	  in the same group if the alias given is the same.
	* Minor smiley style update.

	General:
	* Group and Chat buddy list entries can now be given custom buddy
	  icons.

	Finch:
	* Added "Invite..." menu to chats.
	* Added "View All Logs" menu in the buddylist to display a list of all IM
	  logs.
	* Added '/msgcolor' command to change colors of different classes of
	  messages in a conversation. See '/help msgcolor' for details.
	* Added tab-completion for commands in conversation windows.

version 2.4.3 (07/01/2008):
	libpurple:
	* Yahoo! Japan now uses UTF-8, matching the behavior of official clients
	  and restoring compatibility with the web messenger (Yusuke Odate)
	* Setting your buddy icon once again works for Yahoo! accounts.
	* Fixes in the Yahoo! protocol to prevent a double free, crashes on
	  aliases, and alias functionality
	* Fix crashes in the bonjour protocol
	* Always use UTF-8 for Yahoo! (#5973)
	* Fix a crash when the given jabber id is invalid.
	* Make the IRC "unknown message" debugging messages UTF-8 safe.
	* Fix connecting to ICQ
	* Fix a memleak when handling jabber xforms.

	Pidgin:
	* Include the send button plugin in the win32 build
	* Various memory leak fixes

version 2.4.2 (05/17/2008):
	http://developer.pidgin.im/query?status=closed&milestone=2.4.2
	libpurple:
	* In MySpaceIM, messages from spambots are discarded (Justin Williams)
	* Strip mIRC formatting codes from quit and part messages.
	* IRC now displays ban lists in-channel for joined channels.
	* Fixed a bug where the list of loaded plugins would get removed when
	  switching between different operating systems.
	* Fix reception of IRC PART without a part message on Undernet
	  (fixes a problem with litter in the channel user list).
	* IRC no longer crashes on /list on servers which erroneously omit
	  RPL_LISTSTART.
	* Update the NetworkManager support to use D-Bus directly, instead of
	  libnm-glib.  Hopefully it's stable now.  It will now compile by
	  default if you have D-Bus support and NetworkManager.h. (Elliott
	  Sales de Andrade)
	* MSN buddy list synchronization is now more forgiving, only asking
	  about buddies who have disappeared completely from the server list
	  and not those that have simply moved groups.
	* IRC will now try to append 1-9 to your nick if it is in use, instead
	  of substituting the last character with 1-9 where possible.
	* Bonjour buddies will be saved persistently if they're moved out of
	  the "Bonjour" group. (Eion Robb)

	Pidgin:
	* The typing notification in the conversation history can be disabled or
	  customized (font, color etc.) in .gtkrc-2.0.
	* Added a plugin (not installed by default) which adds a Send button
	  back to the conversation window. People without physical keyboards
	  have a hard time with the lack of the button.
	* Clicking on the buddyicon in the conversation window toggles the
	  size of the icon between small and large.
	* The settings of a chat (e.g. Handle in an XMPP chat, or Exchange in
	  an AIM chat) can be edited from its context menu in the buddy list.
	* Add a "Present conversation window" preference to the Message
	  Notification plugin; the "Raise conversation window" option does not
	  unminimize windows or draw attention to them when they are on other
	  workspaces--the "Present" option should.
	* Add a preference to set Escape as the keyboard shortcut for closing
	  the conversation window.
	* Add an option in the context menu to disable smileys in the selected
	  text in the conversation history/log viewer. This should help people
	  who regularly paste code in conversations.
	* Add a preference to choose the minimum size of the text input area in
	  lines.
	* Moved the "Local alias" field in the Modify Account dialog to be below
	  the "User Options" heading on the "Basic" tab.
	* Number of room occupants is now shown in chat tooltips where possible

	General:
	* The configure script now dies on more absent dependencies.  The
	  --disable-xxx arguments to configure can be used to bypass unneeded
	  dependencies.  This will also cause the configure script to die if an
	  --enable-xxx option is used and the dependencies it requires are
	  missing.
	* The Evolution integration plugin must now be explicitly enabled.  Use
	  the --enable-gevolution argument to configure to enable it.
	* The Contact Availability Prediction plugin must now be explicitly
	  enabled.  Use the --enable-cap argument to configure to enable it.

	Finch:
	* New default binding ctrl+x to open context menus.
	* Menu triggers and other bindings will no longer conflict.
	* Middle click pastes the internal clipboard (when mouse support is
	  enabled).

version 2.4.1 (03/31/2008):
	http://developer.pidgin.im/query?status=closed&milestone=2.4.1

	libpurple:
	* Treat AIM Unicode messages as UTF-16 rather than UCS-2; this
	  should have no functional effect, other than continued support
	  on systems which have dropped UCS-2 conversions.
	* Add support for setting buddy icons on Gadu-Gadu (Tomasz Salacinski)
	* Fix a crash when clearing the buddy icon for an account on XMPP
	* Fix a crash during login for some ICQ accounts
	* Prefer more available resources on XMPP when priorities are equal
	* Fix incorrectly marking some Yahoo! contacts as blocked
	* Improved handling of UTF-8 group names on ICQ (beret)
	* Fix a crash when starting if you have a Zephyr account
	* Increase XMPP ping timeout to 120 seconds, to prevent poor network
	  connections from timing out unnecessarily.
	* Don't crash on XMPP forms with empty default values.
	* Fix issues with CHAP authentication for SOCKS5 proxies.

	Pidgin:
	* Remove a workaround for older versions gstreamer that was causing
	  crashes on some non-Linux systems such as HPUX
	* Fix some cases of the conversation input entry area being 1 pixel high
	* Fix for displaying channel & buddy names in conversation window when
	  they have '&' in them
	* Some memory leak fixes, especially in the Text Replacement plugin
	* Rectangular but non-square buddy icons have rounded corners in the buddy
	  list

	Finch:
	* Fix compiling with Glib older than 2.6
	* Ensure existing conversations selected from the 'Send IM' dialog are
	  given focus
	* Move the tooltip on the left of the buddylist if there's not enough room
	  on the right to show it.

version 2.4.0 (02/29/2008):
	http://developer.pidgin.im/query?status=closed&milestone=2.4.0

	libpurple:
	* Added support for offline messages for AIM accounts (thanks to
	  Matthew Goldstein)
	* Fixed various problems with loss of status messages when going
	  or returning from idle on MySpaceIM.
	* Eliminated unmaintained Howl backend implementation for the
	  Bonjour protocol.  Avahi (or Apple's Bonjour runtime on win32) is
	  now required to use Bonjour.
	* Partial support for viewing ICQ status notes (Collin from
	  ComBOTS GmbH).
	* Support for /notice on IRC.
	* Support for Yahoo! Messenger 7.0+ file transfer method (Thanumalayan S.)
	* Support for retrieving full names and addresses from the address book
	  on Yahoo! Japan (Yusuke Odate)
	* The AIM/ICQ server-side preference for "allow others to see me
	  as idle" is no longer unconditionally set to "yes" even when
	  your libpurple preference is "no."
	* Fix SSL certificate checks for renewed certificates
	* Fix the ability to set vCard buddy icons on Google Talk/XMPP
	* D-Bus fixes on 64bit
	* Fixed retrieval of buddy icons and setting of server-side aliases on
	  Yahoo! and Yahoo! Japan when using an HTTP proxy server (Gideon N.
	  Guillen)
	* Fixed an MSN bug that would leave you appearing offline when transferred
	  to different server

	Pidgin:
	* Added the ability to theme conversation name colors (red and blue)
	  through your GTK+ theme, and exposed those theme settings to the
	  Pidgin GTK+ Theme Control plugin (Dustin Howett)
	* Fixed having multiple alias edit areas in the infopane (Elliott Sales
	  de Andrade)
	* Save the conversation "Enable Logging" option per-contact (Moos
	  Heintzen)
	* Typing notifications are now shown in the conversation area

	Finch:
	* Color is used in the buddylist to indicate status, and the conversation
	  window to indicate various message attributes. Look at the sample gntrc
	  file in the man page for details.
	* The default keybinding for dump-screen is now M-D and uses a file
	  request dialog. M-d will properly delete-forward-word, and M-f has been
	  fixed to imitate readline's behavior.
	* New bindings alt+tab and alt+shift+tab to help navigating between the
	  higlighted windows (details on the man page).
	* Recently signed on (or off) buddies blink in the buddy list.
	* New action 'Room List' in the action list can be used to get the list of
	  available chat rooms for an online account.
	* The 'Grouping' plugin can be used for alternate grouping in the
	  buddylist. The current options are 'Group Online/Offline' and 'No
	  Group'.
	* Added a log viewer
	* Added the ability to block/unblock buddies - see the buddy context menu
	  and the menu for the buddy list.
	* Fixed a bug preventing finch working on x86_64

version 2.3.1 (12/7/2007):
	http://developer.pidgin.im/query?status=closed&milestone=2.3.1
		NOTE: Due to the way this release was made, it is possible that
		      bugs marked as fixed in 2.3.1 will not be fixed until the
		      next release.

	* Fixed a number of MSN bugs introduced in 2.3.0, resolving problems
	  connecting to MSN and random local display name changes
	* Going idle on MySpaceIM will no longer clear your status and message.
	* Idle MySpaceIM buddies should now appear online at login.
	* Fixed crashes in XMPP when discovering a client's capabilities
	* Don't set the current tune title if it's NULL (XMPP/Google Talk)
	* Don't allow buddies to be manually added to Bonjour
	* Don't advertise IPv6 on Bonjour because we don't support it
	* Compile fixes for FreeBSD and Solaris
	* Update QQ client version so some accounts can connect again
	* Do not allow ISON requests to stack in IRC, preventing flooding IRC
	  servers when temporary network outages are restored
	* Plug several leaks in the perl plugin loader
	* Prevent autoaccept plugin overwriting existing files

version 2.3.0 (11/24/2007):
	http://developer.pidgin.im/query?status=closed&milestone=2.3.0
		NOTE: Some bugs marked fixed in 2.2.1, 2.2.2 or 2.2.3 may not
		      have been fixed until this release (2.3.0).

	libpurple:
	* Real usernames are now shown in the system log.
	* We now honor a PURPLE_DISABLE_DEPRECATED define to allow plugins to
	  catch deprecated functions earlier rather than later.
	* Thanks to a patch from Intel, the Bonjour prpl now supports file
	  transfers using XEP-0096 and XEP-0065.  This should enable file
	  transfers between libpurple clients and Gajim clients, but will not
	  work with iChat or Adium as they use a different file transfer
	  implementation.
	* XMPP password changes that return errors no longer cause the saved
	  password to be changed.
	* XMPP file transfer support has been enhanced to support sending
	  files through a proxy when the server supports discovering a
	  a bytestream proxy.  This should make file transfers much more
	  reliable.  The next release will add support for manually specifying
	  a proxy when the server doesn't advertise one.

	Pidgin:
	* If a plugin says it can't be unloaded, we now display an error and
	  remove the plugin from the list of saved plugins so it won't load
	  at the next startup.  Previously, we were ignoring this case, which
	  could lead to crashes.
	* Mark dialog windows as transient for appropriate parent windows to
	  help window managers do the right thing  (Gabriel Schulhof)
	* Connection errors are now reported in mini-dialogs inside the buddy
	  list, rather than as buttons in the buddy list and with dialog
	  boxes.  If several accounts are disabled when you sign on elsewhere,
	  you can now re-enable them all with a single click.
	* Added tooltips to the Room List window to show full topics
	* Added buttons in preferences to access GNOME network and browser
	  preferences configuration dialogs when running under GNOME
	* If you alias a buddy to an alias that is already present within
	  a particular group, we now offer to merge the buddies into the
	  same contact.
	* A music emblem is now displayed in the buddy list for a buddy if we
	  know she is listening to some soothing music.
	* Added a 'Move to' menu in buddy list context menu for moving buddies
	  to other groups as an alternative to dragging.
	* Group headings are now marked via an underline instead of a
	  different color background.
	* It is now possible to mark a chat on your buddy list as "Persistent"
	  so you do not leave the chat when the window or tab is closed.
	* The auto-join option for chats is now listed in the "Add Chat"
	  dialog along with the new persistence option.
	* Closing an IM no longer immediately closes your conversation.  It
	  will now remain active for a short time so that if the conversation
	  resumes, the history will be retained.  A preference has been added
	  to toggle this behavior.
	* The "Smiley" menu has been moved to the top-level of the toolbar.
	* Pidgin's display is now saved with the command line for session
	  restoration.  (David Mohr)
	* ICQ Birthday notifications are shown as buddy list emblems.
	* Plugin actions are now available from the docklet context menu
	  in addition to the Tool menu of the buddy list.
	* The manual page has been heavily rewritten to bring it in line
	  with current functionality.

	Finch:
	* If a plugin says it can't be unloaded, we now display an error and
	  remove the plugin from the list of saved plugins so it won't load
	  at the next startup.  Previously, we were ignoring this case, which
	  could lead to crashes.
	* It's possible to bind key-strokes to specific menuitems in the windows.
	  Read the 'Menus' section in the man-page for details.
	* 'transpose-chars' operation for the entry boxes. The default key-binding
	  is ctrl+t.
	* 'yank' operation for the entry boxes. The default binding is ctrl+y.

version 2.2.2 (10/23/2007):
	http://developer.pidgin.im/query?status=closed&milestone=2.2.2
		NOTE: Due to the way this release was made, it is possible that
			  bugs marked as fixed in 2.2.1 or 2.2.2 will not be fixed
			  until the next release.

	* Various bug and memory leak fixes
	* Look for a default prefs.xml in the CSIDL_COMMON_APPDATA directory
	  (e.g. c:\Documents and Settings\All Users\
	        Application Data\purple\prefs.xml) on Windows, similarly to
	  how this is done on other platforms.

version 2.2.1 (09/29/2007):
	http://developer.pidgin.im/query?status=closed&milestone=2.2.1
		NOTE: Due to the backporting that happened for the actual
		      release, it is possible bugs marked as fixed in 2.2.1
		      will not be fixed until 2.2.2.

	libpurple:
	* A few build issues on Solaris were fixed.
	* Cancelling the password prompt for an account will no longer leave
	  it in an ambiguous state.  (It will be disabled.)
	* Fixed an erroneous size display for MSN file transfers. (galt)
	* Fixed multiple memory leaks, particularly in XMPP and MySpace
	  protocols
	* Fixed remembering proxy preferences and status scores
	* Gmail notifications are better tracked

	Pidgin:
	* Fixed keyboard tab reordering to move tabs one step instead of two.
	* You should no longer lose proxy settings when Pidgin is restarted.
	* Fixed detection of X11 when compiling

	Finch:
	* Pressing 'Insert' in the buddylist will bring up the 'Add Buddy'
	  dialog.

version 2.2.0 (09/13/2007):
	http://developer.pidgin.im/query?status=closed&milestone=2.2.0

	libpurple:
	* New protocol plugin: MySpaceIM (Jeff Connelly, Google Summer of
	  Code)
	* XMPP enhancements. See
	  http://www.adiumx.com/blog/2007/07/soc-xmpp-update.php (Andreas
	  Monitzer, Google Summer of Code for Adium)
	* Certificate management. libpurple will validate certificates on
	  SSL-encrypted protocols (William Ehlhardt, Google Summer of Code)
	* Some adjustments were made to fix sending messages when using
	  the MSN HTTP method. (Laszlo Pandy)
	* Yahoo! Chat is fixed.
	* Some AIM file transfer issues between Pidgin and other clients
	  have been fixed. (Kyryll A Mirnenko)
	* Properly restore idle status and time for AIM and ICQ accounts
	  when they reconnect after being disconnected.

	Pidgin:
	* Insert Horizontal Rules and Strikethrough text from toolbar.
	* Option to show protocol icons in the buddy list, from the
	  Buddies > Show menu. (Justin Heiner)
	* Ability to build with native, non-X11 GTK+ on OSX. (Anders
	  Hasselqvist)
	* Remember the 'Enable Sounds' setting for a conversation.
	* Right-clicking the empty space in the formatting toolbar
	  allows you to toggle back to the old "ungrouped" version.
	* Protocols supporting account registration via Pidgin now show
	  a descriptive checkbox instead of a vague "Register" button.
	* Fixed a bug where a tab would be shown on single conversations
	  when tabs were disabled.

	Finch:
	* Per-conversation mute and logging options (accessible from the menu).

version 2.1.1 (08/20/2007):
	Yahoo:
	* Added an account action to open your inbox in the yahoo prpl.
	* Added support for Unicode status messages in Yahoo.
	* Server-stored aliases for Yahoo. (John Moody)
	* Fixed support for Yahoo! doodling.
	* Limited support for MSN Messenger contacts
	
	Bonjour:
	* Bonjour plugin uses native Avahi instead of Howl
	* Bonjour plugin supports Buddy Icons

	XMPP:
	* Only report conversation close when 'send typing notifications'
	  preference is turned on (Bob Rossi)

	Pidgin:
	* Show current outgoing conversation formatting on the font label on
	  the toolbar
	* Slim new redesign of conversation tabs to maximize number of
	  conversations that can fit in a window
	* Tab bar is not visible when only one conversation is open. You can
	  drag and drop conversations from the infopane.
	* Moved "Reset Formatting" toolbar button to Font menu.
	* Double click on the infopane to alias buddies and set topics
	  on chats
	* New smiley style

	Finch:
	* Sound support (Eric Polino)

version 2.1.0 (07/28/2007):
	libpurple:
	* Core changes to allow UIs to use second-granularity for scheduling.
	  Pidgin and Finch, which use the glib event loop, were changed to use
	  g_timeout_add_seconds() on glib >= 2.14 when possible.  This allows
	  glib to better group our longer timers to increase power efficiency.
	  (Arjan van de Ven with Intel Corporation)
	* No longer linkifies screennames containing @ signs in join/part
	  notifications in chats
	* With the HTML logger, images in conversations are now saved.
	  NOTE: Saved images are not yet displayed when loading logs.
	* Added support for QIP logs to the Log Reader plugin (Michael Shkutkov)

	Pidgin:
	* Ensure only one copy of Pidgin is running with a given configuration
	  directory.  The net effect of this is that trying to start Pidgin a
	  second time will raise the buddy list.  (Gabriel Schulhof)
	* Undo capability in the conversation window
	* The formatting toolbar has been reorganized to be more concise.
	* A new status area has been added to the top of conversations to
	  provide additional detail about the buddy, including buddy icon,
	  protocol and status message.
	* Show idle times in the buddy list as days, hours, seconds

	Finch:
	* There's support for workspaces now (details in the manpage)
	* There's a new custom window manager, Irssi
	* Some improvements for tab-completion, tooltip and the password entries
	* Some bugs regarding search results fixed
	* A new DBus-script to create a docklet for finch
	* Support for showing empty groups in the buddy list (Eric Polino)

version 2.0.2 (06/14/2007):
	Pidgin:
	* Added a custom conversation font option to preferences
	* Fixed smiley ordering in the insert smiley popup to be more intuitive
	* Conversation->More menu items work for Chats as well as Buddies,
	  including those not on your buddy list
	* newline plugin should work better with conversation colors plugin now
	* Get Info on users now provides immediate feedback that something is
	  happening
	* Aliasing a buddy will not be interrupted by other buddy list activity
	* Using the -l option to log in to a specific account works better

	libpurple:
	* Moving an ICQ buddy from one group to another no longer
	  re-requests authorization from that person (Rene Hausleitner)
	* Added nullprpl, an example protocol plugin (Ryan Barrett)
	* Fixed SOCKS5 bug which caused Jabber file receiving to fail
	* Remove MSN's random "Authorization Failed" dialogs
	* Fix MSN to correctly detect incorrect passwords and disable the account
	* Get User Info on MSN is now more reliable & accurate
	* Updated SILC protocol to support SILC Toolkit 1.1 (Pekka Riikonen)
	* Fix for some QQ authentication problems
	* Fix for building on FreeBSD
	* Prevent "Logged in:" times for AIM buddies being ridiculously high
	* Updates and fixes to Bonjour support
	* Improve ICQ encoding support for some non-latin languages

	Finch:
	* Auto account reconnecting

version 2.0.1 (05/24/2007):
	* Buddy list update speedups when buddy icons are not being
	  displayed.  (Scott Wolchok)
	* Fix icons on docklet change status menu to match the status selector
	* Custom smileys on MSN can be saved by right-clicking on them
	* Fix a crash deleting a buddy that is in the Buddy List more than once
	* Compile fixes for Solaris
	* Fix GTalk formatting when there's a space before/after a */_
	* Fix Log viewer crash when the filename is not in the expected format
	* Get User Info now provides immediate feedback, and is updated when the
	  user information is available
	* Make the choose buddy icon dialog correctly list the current directory
	* Fix for buddy icons disappearing
	* Timestamps are always on in debug output (-d) and Debug Window now
	* Don't escape html entities in Yahoo! system messages
	* Fix for the choose buddy icon dialog resizing strangely as files are selected
	* Receives notifications when XMPP buddies send "leaving chat"
	  messages
	* Fix the typing animation so it doesn't stop animating once a conversation
	  has gone from typing -> not typing -> typing
	* Fix error messages when joing XMPP chats
	* Identify the account when warning about plaintext auth over an
	  unencrypted channel
	* Fix XMPP SASL authentication error when using Cyrus and a connect server
	* Fix changing tab locations to update properly
	* Turning off "Show formatting on incoming messages" now ignores
	  formatting in <span> tags too
	* File transfer progress for transfers on MSN is now correctly displayed
	* You can set/change alias of buddies/chats by double-clicking on the
	  conversation tabs (Ma Xuan)
	* Fix IRC connection bug with dircproxy (xjoe)
	* Ctrl+[shift]+tab focuses the next most active tab (William Thompson)
	* Fix Open Hotmail Inbox for MSN to work more reliably
	* Add a Google Talk item to the protocol list, to help users who think
	  we don't support Google Talk.  The item acts just like "XMPP".
	* Remember if the X server supports XScreenSaver, to avoid waking it
	  every 5 seconds.  (Arjan van de Ven with Intel Corporation)
	* Change our idle checking to poll only as necessary and raise the
	  unidle timeout from 5 seconds to 60 when using XScreenSaver.  This
	  and the XScreenSaver change will reduce Pidgin's effect on power
	  consumption when running with NO_HZ.  (Arjan van de Ven with Intel
	  Corporation)
	* Conversation -> Save As will now use aliases.
	* ALSA added as a possible sound method
	* Google Talk accounts will not import buddies from your Gmail address
	  book

	Finch:
	* Userlist in chat windows, which can be turned on or off using
	  "/users" command
	* Menus in the conversation windows
	* Improved tab completion support
	* Ctrl+c prompts with a dialog before exiting
	* Filter string in the debug window
	* Notify when you leave a chat
	* Work around an ncurses bug which appears when half of a multi-cell
	  character is covered by an upper-level window
	* New plugins are shown in bold text in the plugin dialog
	* Nicer HTML screendumps

version 2.0.0 (5/3/2007):
	* The project has new names - libpurple for the core, Pidgin for the
	  GTK+ UI and Finch for the ncurses based console UI (AOL LLC)

	Build Changes:
	* With the Core/UI split complete, it is now possible to build
	  libpurple without any UIs, creating a library upon which other
	  UIs may be constructed
	* A new ncurses-based console UI called Finch is now available
	  (Sadrul Habib Chowdhury, Google Summer of Code)
	* Reorganized the source tree to split apart the code for the UI
	  changes and libpurple targets
	* libxml2 is now required.  We switched from gmarkup to libxml2 for
	  more correct XML parsing.

	Status System:
	* The code dealing with buddy and account status, away messages,
	  away states, online/offline, etc has been completely rewritten.
	  Huge thanks to Christian Hammond, Dave West, Daniel Atallah and
	  Sadrul Habib Chowdhury.
	* Your status can now be set from inside the buddy list using the
	  selector at the bottom of the window.
	* To see messages when a buddy signs on or off, goes away, or
	  becomes idle, load the "Buddy State Notification" plugin

	Buddy List:
	* Performance when manipulating and displaying the buddy list has
	  been significantly improved (Aaron Sheldon, Google Summer of Code)
	* Buddy icons are now shown in tooltips (Felipe Contreras)
	* Tooltips now contain additional information about a "Person" that
	  contains multiple online buddies
	* Added a "Last Seen" field to buddy tooltips
	* Contacts will auto-expand when buddies are dragged around
	* If Pidgin is exited with the buddy list hidden in the docklet, it
	  will remain hidden when Pidgin is started again (Scott Shedden)
	* Improved buddy list searching with CTRL+F
	* Ability to set a buddy icon for all of your accounts at once via
	  the buddy list (You can still set per-account icons via the
	  account editor)
	* The space wasted by the group expanders has been eliminated and
	  the expander setting in .gtkrc-2.0 is no longer needed
	* Authorization requests don't popup new dialogs anymore. They are
	  displayed at the bottom of the buddy list instead.
	* New mail notifications don't popup new dialogs anymore. They are
	  displayed at the top of the buddy list instead.

	Conversations and Chats:
	* Timestamps honor the locale.  To use the traditional style,
	  enable the "Message Timestamp Formats" plugin.  The plugin
	  also provides options to show dates in timestamps.
	* Messages from buddies in the same "Person" will automatically
	  use the same conversation window.
	* The "Send As" menu has been replaced with a more appropriate
	  "Send To" menu based on "Persons" on your buddy list
	* Message formatting persists between messages (Igor Belyi)
	* Full message background colors are now supported
	* Smooth scrolling when receiving a new message
	* Screenname colors in chats now chosen intelligently
	* Conversation buffer scrollback limited to avoid large memory
	  usage in active conversations
	* Control-Shift-Tab will reverse cycle through the conversation tabs
	  (James Vega)
	* Many problems related to having an IM conversation and a chat open
	  with the same name are fixed (Andrew Hart)
	* Warning dialog when closing a window with unread IM messages
	* In chats right-click on names in the conversation window to
	  IM/Send File/Get info/ignore the user
	* Added tab management options to the tab right-click menu (Sadrul
	  Habib Chowdhury)
	* Brand new message queueing system.  Sounds are played when a
	  message is queued rather than when the message is dequeued
	  (Casey Harkins)
	* Ability to find the last message from a user in a chat (Levi Bard
	  and Sadrul Habib Chowdhury)
	* Formatting is preserved across messages
	  (There are known issues with pasting formatted text.  Either use
	   "Paste as Plain Text", hit Ctrl-R after pasting, or use the Clear
	   Formatting button on the toolbar.)
	* Performance while joining large chat rooms has been significantly
	  improved (Aaron Sheldon, Google Summer of Code)
	* Bi-Directional text support improvements for GtkIMHtml (Shlomi Loubaton)

	Sounds:
	* Beautiful new default sounds (Brad Turcotte)
	* Use GStreamer for playing sounds, instead of libao
	* A volume control in the preferences (Casey Harkins)

	Log Viewer:
	* Log viewer aggregates logs from the same "Person"
	* When opening the log viewer, show the most recent log by default
	  (Peter McCurdy)
	* Logs are now saved with the current timezone, which is displayed
	  in the log viewer
	* Text logs are linkified, so URLs are clickable
	* The old logger now caches file offsets, so opening the log viewer
	  for buddies with old logs should be much faster now if you have large
	  log files (except the first time for a log, when the cache is built)

	Plugins:
	* Plugins are now accessed through a separate dialog from the Tools
	  menu of the Buddy List
	* Newly installed plugins can now be activated without restarting
	  Pidgin (Sadrul Habib Chowdhury)
	* Overhauled the system tray/docklet plugin (Casey Harkins)
	* Text Replacement Plugin rewritten, works in real time and far more
	  intuitively (Benjamin Kahn)
	* Entries in the text replacement plugin are now sorted
	  alphabetically
	* The text replacement plugin allows non-whole-word replacement rules
	  (Levi Bard)
	* The text replacement plugin offers both case sensitive matching and
	  automatic case handling
	* I'dle Ma'ker plugin now has an easier method to unidle accounts, a
	  way to idle all accounts at once, and a way to unidle all accounts
	  idled via the plugin (John Bailey, Sadrul Habib Chowdhury)
	* The Evolution Integration plugin now supports Groupwise contacts
	* Mono plugin loader (Eoin Coffey)
	* Perl plugin loader has been rewritten (John Kelm, Google Summer
	  of Code)
	* New music messaging plugin (Christian Muise, Google Summer of Code)
	* gaim-remote has been superceded by new DBUS bindings within libpurple
	  (Piotr Zielinski, Google Summer of Code)
	* The purple-url-handler program has been added to provide a way to
	  automatically launch IM links via Pidgin or Finch.
	* The functionality of the auto-reconnect plugin has been
	  moved into the core, and the plugin itself has been removed.
	* 'Highlight when nick said' option added to Message Notification
	  plugin.
	* The system tray icon is now properly transparent (Dan Winship)
	* New Log Reader plugin that can read and display logs from Adium,
	  MSN Messenger, and Trillian in the log viewer
	* New Contact Availability plugin that attempts to predict the
	  times when people in your buddylist will most likely respond
	  to you, based on times in the past when they have responded
	  (Geoffrey Foster, Google Summer of Code)
	* A few new plugins: Autoaccept, Autoreply, Buddy Notes, New Line,
	  Offline Message Emulation, Conversation Colors and Markerline

	MSN Features:
	* Custom smiley receiving support (Irving Cordova & Francesco Fracassi)
	* Added support for sending (with the /nudge command) and receiving
	  "nudges" (Julien Cegarra, Martin Bayard)
	* Added an account action to open your Hotmail inbox from MSN
	* Bi-directional text is correctly handled now (Shlomi Loubaton)

	Yahoo Features:
	* Stealth Settings have been implemented
	* Doodle is now supported (Andrew Dieffenbach, Google Summer of Code)
	* Buddies' requests to add you to their lists now prompt for
	  authorization
	* Account option to ignore chat and conference invitations (Peter
	  Lawler)
	* Added a /list command to bring up the room list (Peter Lawler)

	AIM/ICQ Features:
	* ICQ file transfer support with newer ICQ clients (Jonathan Clark,
	  Google Summer of Code)
	* Many overall improvements to AIM and ICQ file transfers (Jonathan
	  Clark, Google Summer of Code)
	* Support for pausing and resuming AIM and ICQ file transfers
	  (Graham Booker)
	* Ability to set ICQ "require authorization" and "web aware"
	  setting (Ettore Simone)
	* ICQ encoding fix for offline buddies (Ilya Konstantinov)

	IRC Features:
	* SSL support for IRC connections (Daniel Atallah)
	* Show an error message when temporarily unable to join an IRC
	  channel or change your nick
	* Added /nickserv, /memoserv, /chanserv and /operserv
	  commands (Joao Luís Marques Pinto)
	* Added CTCP VERSION via /version (Andrej Krivulčík)
	* Added /whowas command (achris)

	Jabber Features:
	* Support for SRV lookups
	* Support for buddy icons
	* Jabber User Directory searching

	SILC Features:
	* Whiteboard support (Pekka Riikonen)
	* Sending/receiving images in IMs (Pekka Riikonen)
	* Cipher and HMAC selection support (Pekka Riikonen)
	* Buddy Icon support (Pekka Riikonen)

	Other Protocol Changes:
	* Bonjour (Rendezvous) protocol support (Juanjo Molinero Horno, Google
	  Summer of Code)
	* Updated Gadu-Gadu protocol support (Bartosz Oler, Google Summer of
	  Code).  This requires the libgadu library.  See
	  http://pidgin.im/faq.php#libgadu for more information.
	* SIP/SIMPLE support (Thomas Butter, Google Summer of Code)
	* Sametime protocol support
	  Requires the meanwhile library: http://meanwhile.sourceforge.net
	* QQ protocol support (Mark Huetsch, Google Summer of Code, and the
	  developers of the OpenQ project)
	* Removed the Napster and TOC protocols plugins

	Other Noteworthy Changes:
	* NAT traversal support via UPnP (Adam J. Warrington, Google Summer of
	  Code)
	* NAT traversal support via NAT-PMP (Evan Schoenberg and R. Tyler Ballance)
	* The modify account dialog now contains two tabs, which should display
	  better at lower resolutions (Sadrul Habib Chowdhury)
	* New "find buddy" results dialog (Alex Converse)
	* People using input methods can now use Enter again
	* Mouse-over hyperlink coloring is now themeable
	* Buddy Pounces now have a proper management window. (Kevin Stange)
	* Buddy icons maintain aspect ratio when resized
	* The last used directory is remembered for opening or saving files and
	  buddy icons
	* Add an SVG version of our desktop icon, pidgin.svg (John Oyler)
	* If a given protocol doesn't support privacy, we now handle blocking
	  in the core. (Jean-Yves Lefort)
	* Smiley themes can now include spaces in the smiley definitions.
	  The spaces (and now backslashes) must be backslash-escaped.
	  (Sadrul Habib Chowdhury)
	* New e-mail notices are now grouped into one dialog.
	  (Sadrul Habib Chowdhury, Chris Stafford)
	* "Open" in the File Transfer window integrates with GNOME, KDE, and
	  Windows and falls back to the browser in other environments.
	* On Mac OS X, the keyboard/mouse idle time pref now uses system idle
	  time instead of X11 idle time (Michael Culbertson)
	* Autocomplete in the buddy pounce dialog (Sadrul Habib Chowdhury)
	* Non-blocking socket I/O is used in most protocol plugins
	* All-new icons all over the place (Hylke Bons)

	Preference Changes:
	* Preferences have been substantially reorganized and cleaned up
	* Smiley theme descriptions are now shown correctly for the highlighted
	  smiley theme (Levi Bard)
	* All Buddy List preferences have been moved to the Buddies menu of
	  the buddy list window.
	* Proxy settings will be taken from Gnome if it is running.  These may
	  still be overridden on a per-account basis.
	* Removed "Dim idle buddies;" behavior is now always enabled
	* Removed keyboard shortcut preferences for ctrl-B/I/U; enabled by
	  default, but won't interfere with bindings set by the GTK theme
	* Removed keyboard shortcuts preferences for ctrl-# to insert a smiley;
	  behavior removed from Pidgin
	* Removed "Enter" vs. "Ctrl-Enter" to send; "Enter" sends by default,
	  but it is now possible to change this binding in your GTK theme
	* Removed "Show multi-colored screennames in chats;" behavior is now
	  always enabled and screenname colors automatically adjust themselves
	  to compensate for background color.
	* Removed "Raise Buddy List Window on Events" and the related behavior
	* Removed "Display remote nicknames if no alias is set"
	* Removed "Show idle times" and "Show warning levels" on the buddy
	  list; behavior is now always enabled
	* Removed "Auto-expand contacts;" contacts expand only when dragging
	  buddies around the buddy list
	* Removed conversation and buddy list buttons and related preferences
	* Removed "Raise conversation window" preferences; moved feature to
	  the notify plugin
	* Removed "Show alias in tabs/titles;" behavior is now always enabled
	* Removed "Show formatting toolbars;" the setting in conversations'
	  "Options" menu now affects the global preference
	* Removed "Show timestamps;" behavior is now enabled, but is overridden
	  by the timestamp plugin
	* Removed all protocol options pages
	* Removed "Escape closes windows;" default key binding is now Ctrl-W
	* Removed "Log when buddies sign on/sign off/become idle/become
	  un-idle/go away/come back" and "Log your own actions;" all of these
	  will be logged when the system log is enabled
	* Removed the separate ignore formatting preferences; behavior has been
	  consolidated into a single preference

version 1.5.0 (8/11/2005):
	* Ability to set IRC quit message (Lalo Martins)
	* OSCAR file transfers now work for 2 users behind the same NAT
	  (Jonathan Clark)
	* Yahoo! buddy requests to add you to their buddy list now prompt for
	  authorization
	* Added a /clear command for conversations/chats
	* Fixed ICQ encoding for messages with offline ICQ users
	  (Ilya Konstantinov, SF Bug #1179452)
	* Default Yahoo! chat roomlist locale to 'us'

version 1.4.0 (7/7/2005):
	* Fix system log start times for some protocols
	* SILC compiles with newer SILC toolkit versions (Pekka Riikonen)
	* Fixed a bug where buddy icon cache files were left in the icon
	  cache directory after they were no longer in use.
	* Attempt to detect the file type of a buddy icon when saving.
	* Additional Yahoo! boot protection (Peter Lawler)
	* A few Yahoo! memory leaks plugged (Peter Lawler)
	* Fixed handling of the new Yahoo! profile page. (Joshua Honeycutt,
	  Peter Lawler)
	* Fixed localized Yahoo! room lists.  Please refer to the Yahoo!
	  section of the Gaim FAQ for details. (Peter Lawler)
	* Enabled sending files to ICQ users using ICQ 5.02 and newer
	  (Jonathan Clark)

version 1.3.1 (6/9/2005):
	* The file transfer details section now also displays the full path to
	  the local file sent/received.
	* Yahoo! has the following new "/" commands:  /join, /buzz
	* Fix Yahoo! privacy bug
	* Fix Jabber Get Info crash on busted servers
	* Updated our gaim.desktop file, thanks to all our terrific translators
	  for sending in translations of the changes
	* Improvements to how Gaim handles new message notification
	* Fix Jabber registration on XMPP servers (including jabber.org)

version 1.3.0 (5/10/2005):
	* Removed parts of the font selection dialog that were not respected
	* Fix being invited to a multi user chat on MSN
	* Multiple SILC accounts should work now (Pekka Riikonen)
	* Fix times on jabber chat backlogs
	* Fix gevolution plugin to compile with e-d-s 1.0 or 1.2
	* Fix gevolution plugin to remember buddy name when someone added you
	  and you then add them
	* Formatting in jabber chats works
	* Fix to prevent MSN disconnecting if you change status while connecting
	* Fixes for two remotely exploitable crash bugs.  See
	  http://gaim.sourceforge.net/security/ for more information.
	* Change to correctly handle adding jabber buddies on ejabberd servers

version 1.2.1 (4/3/2005):
	* URL escaping now works with UTF-8 text. This may break some old log
	 files.
	* Revert to XOR auth for ICQ as the md5 is not fully functional
	* Fix bug with going away while in a jabber chat
	* MSN bug fixes (Felipe Contreras)
	* Escape things properly in IRC
	* Docklet fixes: fix the "1 pixel-wide icon" bug, fix problems with Gaim
	  crashing when the tray manager dies, and work correctly with multi-headed
	  displays where the tray isn't on the primary screen (Robert McQueen)

version 1.2.0 (3/17/2005):
	* Yahoo file receiving and buddy icon receiving work again.
	* Limit animated buddy icon frame rates to 10 frames per second
	  (Nathan Conrad)
	* Fix a bug where portions of your account configuration would
	  fail to be read correctly if you set a proxy user name or
	  password containing invalid XML characters such as < and >
	  (Bastien Durel)
	* Yahoo! privacy improvements (Bleeter)
	* Fix receiving Jabber formatting (broken in 1.1.3)

version 1.1.4 (2/24/2005):
	* Fixed a bug where Yahoo! would lose messages (and any other packet
	  really)
	* Correctly show the time when incoming Gadu-Gadu messages were sent
	  (Carl-Daniel Hailfinger)
	* Fixed crashes with glib 2.6
	* Fixed MSN crash when conversations time out after the conversation
	  window was closed
	* Fixed an html parsing bug, CAN-2005-0208

version 1.1.3 (2/17/2005):
	* CHAP authentication support for SOCKS5 proxies (Malcolm Smith)
	* ICQ offline messages are sent using your specified character
	  set instead of Unicode (Magnus Hult)
	* MSN HTTP method works with proxies using authentication (Bastien Durel)
	* Really fix the bug where buddies show as logged in for 49 thousand days
	* Buddy pounces containing '&' are saved correctly
	* Improved MSN error handling when the servers are unavailable
	* More MSN bug fixes
	* Fix some leaks
	* Fix "Find" in the log viewer so that it finds in all logs
	* Smileys not appearing at the end of lines has been fixed
	* Closing conversation windows no longer cancels active file transfers on
	  MSN (Felipe Contreras)

version 1.1.2 (1/20/2005):
	* MSN 'HTTP Method' fixed (Felipe Contreras)
	* Better handling of MSN's Individuals group and buddy status updates
	  (Felipe Contreras)
	* Fix a crash inviting MSN user to a chat when they're already there
	* AIM SecurID login support
	* Fix configuration of Jabber chat rooms on some servers
	* More MSN bug fixes (Felipe Contreras)
	* Fix queue messages to Docklet when not globally away (Robert McQueen)
	* Fix some leaks
	* The Autopackage now builds both the mozilla-nss and the gnutls
	  ssl plugins, and requires at least one of those libraries.

version 1.1.1 (12/28/2004):
	* Allow SILC authentication via public key if your key is password
	  protected (Michele Baldessari)
	* More MSN bug fixes (Felipe Contreras)
	* Drag-and-drop to conversation window file transfers work again
	* Disable the delete button on pounces that aren't saved yet anyway
	  (Kevin Stange)

version 1.1.0 (12/02/2004):
	New Features:
	* Binary relocable. Gaim will find its files even if it's installed
	  in a location other than the --prefix it was ./configured with.
	  Pass --disable-binreloc to ./configure to disable.
	* IRC now has fallback encodings, and tries harder to display
	  something useful during an encoding error.
	* New MSN protocol icon (Felipe Contreras)

	Bug Fixes:
	* Fix some leaks (Miah Gregory, Felipe Contreras)
	* Fix crashes when removing buddies in certain situations (Andrew Hart)
	* Eliminate MSN switchboard errors (Felipe Contreras)
	* Fix MSN buddy icon synchronization (Felipe Contreras)
	* Correctly display file transfer dialogs for filenames containing &, < or >
	* Correctly display MSN authorization dialogs for friendly names containing
	  &, < or >
	* Properly align the right-click docklet menu with the docklet icon in
	  *nix.
	* Fix a crash if the MSN buddy list is not available
	* Fix a bug in the request api (Gary Kramlich)

version 1.0.3 (11/11/2004):
	Bug Fixes:
	* Jabber authentication fixes (Michael Plump)
	* Yahoo buddy idle reporting is more accurate (Evan Schoenberg)
	* "Allow All" privacy setting works on Yahoo (Peter Lawler)
	* Fix a crash when dragging a buddy to the conversation entry area
	* Fix a crash removing chats from the buddy list
	* Correctly display buddy pounces for aliases with &, < or > in them
	* Correctly follow the per-conversation logging option

version 1.0.2 (10/19/2004):
	Bug Fixes:
	* MSN file transfers work on big endian machines (Jean-Francois Roy and
	  Evan Schoenberg)
	* Fixed the MSN signon crash with Miranda users in the buddy list
	* Fixed sending messages to MSN Web Messenger users (Damien Ayers)
	* Fixed some memory leaks in the MSN plugin (Evan Schoenberg)
	* Fixed a crash viewing certain MSN user profiles (Evan Schoenberg)
	* Fixed a crash sending a file on MSN when the file is unreadable
	* Fixed a crash deleting accounts (Andrew Hart)
	* Fixed a crash inviting to chats (Andrew Hart)
	* Fixed a bug in Yahoo privacy handling (Peter Lawler)
	* Fixed a crash trying to join a chat from the docklet when not signed in
	  to a chat-capable account (Daniel Atallah)

version 1.0.1 (10/07/2004):
	New Features:
	* Use the GNOME default browser when opening links if you're running GNOME
	  (Alex Duggan)
	* Added support for multiple addressbooks in the gevolution plugin
	  (Henry Jen).

	Bug Fixes:
	* Send-As menu duplicates less work (Dave West)
	* Can now see your own MSN buddy icon (Felipe Contreras)
	* Jabber roomlist fetches work again
	* Close buttons on tabs in existing conversations correctly reflect the
	  "show close buttons on tabs" preference (Nathan Fredrickson)
	* Fix to make the get_signon(buddy) perl plugin function work (Gregory C.
	  Harfst)
	* Fixed crashes when reloading the gevolution plugin (Henry Jen)
	* Fixed some memory leaks in the gevolution plugin.
	* Wrap at character boundaries if there is not enough space for a full word
	* 64 bit compile warning fixes

version 1.0.0 (09/17/2004):
	New Features:
	* Drag-and-drop buddy support for the Invite dialog (Stu Tomlinson)
	* Drag-and-drop buddy support for the Pounce dialog (Stu Tomlinson)
	* View Chat log available from the interface (Daniel Atallah)
	* Ability to receive offline messages in character encodings
	  other than ASCII (thanks to Nick Sukharev)
	* File transfer status messages printed to conversation
	  windows (Dave West)
	* Display file transfer messages when someone sends you a file
	  over AIM (Dave West)
	* Handle MSN buddy lists more sanely (Felipe Contreras)
	* Zephyr can use tzc to run from behind a firewall (Arun A Tharuvai)

	Bug Fixes:
	* Work around window manager stupidity with new dialog windows (Dave West)
	* Compile with gtk 2.5.x (Gary Kramlich)
	* Escape invalid characters in log names (Daniel Atallah)
	* Fix for clicking add in an msn chat with 2 or more people in your buddy
	  list (Daniel Atallah)

version 0.82.1 (08/27/2004):
	Bug Fixes:
	* Fix a crash when changing the preference for how to display buttons
	  on conversation windows
	* Remove a stray printf() when beginning new conversations and logging
	  is enabled

version 0.82 (08/26/2004):
	New Features:
	* Ability to set available messages for AIM
	  (Tools->Account Actions->Set Available Message...)
	* Ability to specify a custom character set for messages sent to ICQ
	  users and messages received from ICQ users
	* Ability to edit your current away message (Rhett Robinson)
	* Topics in the conversation window (not the topic field at the
	  top) with URLs will now appear as links (Stu Tomlinson)
	* File transfers appear in the file transfer window when they
	  are initiated rather than when they begin transferring (Dave West)
	* Instead of toggling slash commands on/off, you can now toggle
	  passing through unknown slash commands on/off.

	Bug Fixes:
	* Joining a Jabber chat no longer causes a crash (Stu Tomlinson)
	* Selecting a buddy icon for a brand new account no longer
	  causes a crash
	* Better file transfer error messages (Dave West)
	* Remotely canceled file transfers in MSN are now noticed, so that we
	  don't accidentally cancel the file transfer and crash Gaim
	  (Felipe Contreras)
	* Protocols that don't support joining chat rooms by name no longer
	  allow chat rooms to be added to the buddy list (Felipe Contreras)
	* Delayed messages and system messages no longer cause
	  sound events to be triggered (Nathan Fredrickson)
	* The chat invite button has a correct label (Stu Tomlinson)
	* The system log should leak fewer file descriptors (Ka-Hing Cheung)
	* Buddy list tooltips display in more appropriate positions when
	  using multiple monitors (Dave West)
	* Better parsing of URLs containing special characters
	* All users are shown when joining a Yahoo! conference (Bleeter Yaluser)
	* You now leave all Yahoo! conferences when you log out of Yahoo!
	* Buddy Icon updating bug fixed (Felipe Contreras)

version 0.81 (08/05/2004):
	New Features:
	* The autorecon plugin will somewhat remember state information(Yosef
	  Radchenko)
	* Visual display of ops/voice/halfops/so on in Chats (Stu Tomlinson)
	* Tab completion of slash commands in Chats (Stu Tomlinson)
	* gaim-remote can now manipulate status (István Váradi)
	* The text messages of Yahoo Audibles are now displayed, although
	  the audio and graphics are not.
	* Yahoo! away messages can be 255 characters long now

	Bug Fixes:
	* Gadu-Gadu should connect again (Andrew Wellington)
	* Novell fixes (Mike Stoddard of Novell):
		* Fixed reconnect crash
		* Fixed duplicate root folder bug
		* Fixed bug with folder ordering (on a first time login
		  folders were being added in reverse order).
	* Use ISO date format for the system log (Eduardo Pérez)
	* Long buddy lists with irc should cause flooding disconnects less
	  (Stu Tomlinson)
	* Better smiley substitution
	* Fix a crash related to auto-expanding contacts at the bottom of
	  buddy lists
	* Fix a crash on Solaris when changing or viewing information for
	  your AIM account (Format Screen Name, Change Email Address, etc.)
	* HTML in OSCAR buddy comments is now escaped (and not rendered)
	* Fix a crash when dragging a screen name to a conversation window
	  for that screen name
	* User-requested new conversation windows are now always given focus
	* Pasting HTML into Gaim from certain sources no longer results in
	  the spaces between some words being removed
	* The alias of a contact is now displayed in more places when the
	  alias of a buddy is not set
	* .gaimrc is no longer imported
	* Prevent a crash if you sign off and try to dequeue messages from
	  the away dialog (Kevin Stange)
	* Prevent a possible crash if gaim_gtkconv_write_conv is called
	  with who as NULL (Kevin Stange)
	* Prevent (null) or an empty string from being logged as the sender's
	  name if the sender no longer has an alias because the account is
	  signed off (Kevin Stange)
	* The auto-reconnect plugin will no longer attempt to reconnect an
	  MSN account if you were disconnected because you signed on from
	  another location (Stu Tomlinson)
	* On Solaris, chatting in IRC using the UTF-8 charset no longer gives
	  a "conversion failed" error for every message (Arvind Samptur)
	* ICQ offline messages should have the correct timestamp (Dave West)

version 0.80 (07/15/2004):
	New Features:
	* Ability to send files from the conversation window (Daniel Atallah)
	* Drag a file into the buddy list or a conversation to send it to that
	  buddy
	* Yet more new commands and features for SILC (Stu Tomlinson)
	* Gaim uses the new file chooser when compiled for GTK+ 2.4
	  (Fernando Herrera)
	* Support for the Epiphany web browser (Leonardo Serra)
	* Status messages in Gadu-Gadu (Andrew (proton) Wellington)
	* Parentheses are now displayed around the title and tabs of
	  conversations from offline accounts or parted chats.
	* Zephyr typing notification (Arun A Tharuvai)
	* Account dialog's columns are resizable (Eduardo Pérez)

	Bug Fixes:
	* The firefox browser option now works with firefox 0.9
	* Buddy icons in conversations no longer depend on the
	  buddy list
	* Fix for the bug where some buddies seemed logged in 4
	  thousand some odd days (Alan Ford)

version 0.79 (06/24/2004):
	New Features:
	* Display name changes are now shown in the conversation windows.
	  (Robert Mibus)
	* Get Info on Yahoo! now works for nonenglish profiles.
	  (Ambrose Li)
	* General "Get Info" improvements on Yahoo! and MSN (Ambrose Li)
	* Yahoo! Japan support. Click More Options and check Yahoo Japan
	  in the account editor, to use your Yahoo! Japan account
	* Gtk themes can now theme the Gaim buddy list independently of
	  other things (Stu Tomlinson)
	* Show timestamps now has a per-conversation option in addition
	  to the global one, bringing it in line with the other conver-
	  sation options (Stu Tomlinson)
	* Added MSN buddy icons (Felipe Contreras)
	* Added MSN file transfer (Felipe Contreras)
	* MSN's idle state now actually sets a buddy idle
	* Buddy pounce defaults are now more sane, and apply to the state the
	  buddy is currently in. For example, if the buddy is idle, set
	  "Return from idle" by default. The last action(s) used are the
	  defaults for the next pounce
	* Yahoo buddy icon support
	* Selected buddy icons will automatically convert to the appropriate
	  format for the protocol. (GTK 2.2 and higher only)
	* Dragging an image file into the Modify Account dialog will set that
	  as a buddy icon.
	* Development headers for compiling third-party plugins are now
	  installed. (Stu Tomlinson)
	* Headers for gaim-remote now reside in gaim/ instead of
	  gaim-include/.
	* Basic YCHT support, which allows joining Yahoo! Chats when
	  logged in using the web messenger method

	Bug Fixes:
	* Fixed Yahoo! authentication problems.  (Cerulean Studios)
	* Non-looping animated icons no longer cause Gaim to freeze
	* Flashing windows should work again for unix in window managers that
	  support the URGENT hint (Etan Reisner)
	* Better handling of character sets in RTF for Novell (Mike Stoddard of
	  Novell)
	* Contact list sync problems in Novell fixed (Mike Stoddard of Novell)
	* Fixed a crash in SILC that sometimes happened when resolving
	  the buddy list (Pekka Riikonen)
	* Parallel compiles of the perl plugin should work better
	  (Stu Tomlinson)
	* The disconnected UI op was called twice on connection errors. Now
	  it is only called once. (Evan Schoenberg)
	* Dragging into conversation windows works better
	* Protocol-specific settings for accounts were being removed whenever
	  the account was modified. Now they're only removed when the protocol
	  type changes, as it should be.
	* Zephyr bug fixes and memory leak plugs (Arun A Tharuvai)
	* Rewrite of MSN buddylist support, which fixed a known syncronization
	  bug and some others (Felipe Contreras)

version 0.78 (05/30/2004):
	New Features:
	* Support for the SILC protocol (http://www.silcnet.org/)
	  (Pekka Riikonen)
	* Option to suppress disconnect notification when using
	  the autoreconnect plugin (Christopher (siege) O'Brien)
	* Added support for dragging buddies from the buddy list into the
	  Add Buddy Pounce dialog
	* Pounce notification now includes time (Mike Lundy)
	* The history plugin now shows history for chats in addition to IMs
	* Menu item to view conversation logs (Tom Samstag)
	* Conversation and chat sizes automatically saved (Stu Tomlinson)
	* Added support for Novell privacy settings (Mike Stoddard of Novell)
	* Added ability to initiate multi-user conferences (chats) in Novell
	  (Mike Stoddard of Novell)
	* Find and Save buttons on the debug window (Stu Tomlinson)
	* Plugin Actions menu (Christopher (siege) O'Brien)
	* Plugins can now add entries to the right-click menu of a group or chat
	  (Stu Tomlinson and Christopher (siege) O'Brien)
	* Hyperlink colors are now themeable via your ~/.gtkrc-2.0 file

	Bug Fixes:
	* Compiles again with gcc 2.96 (Ignacio J. Elia)
	* Gtk2.0 compatibility fixes (Tim Ringenbach)
	* Many documentation updates (Jonathan Champ, Gary Kramlich,
	  Stu Tomlinson, and Kevin Stange)
	* Yahoo works on 64 bit machines (Gary Kramlich)
	* Zephyr works on 64 bit machines (Arun A Tharuvai)
	* Novell 64bit fixes, better error messages, and buddy list sync fixes
	  (Mike Stoddard of Novell)
	* Novell protocol works on big endian machines (Novell)
	* Massive rewrite of MSN support, which should fix a number of issues
	  and make errors easier to interpret (Felipe Contreras)
	* Fixed a privacy-related bug in MSN that affected blocking/permitting,
	  which was due to case-sensitive string comparisons (Gudmundur
	  Olafsson)
	* Fixed an MSN HTTP method bug where MSN would queue data indefinitely.
	  (Andrew Wellington)
	* All known MSN formatting bugs were fixed.
	* Overly long messages and paging cell phones in MSN no longer cause
	  disconnects (Felipe Contreras)
	* Several bug fixes for MSN's MSNSLP and MSNObject support (Finlay
	  Dobbie)
	* ALT-F works correctly in the System Log Viewer (Stu Tomlinson)
	* New tabs should scroll correctly again (Tim Ringenbach)
	* Dialogs opened from a conversation window are now closed when
	  the conversation window is closed, preventing a crash (Kevin Stange)
	* Copy/paste encoding fixes (Joe Marcus Clarke)
	* IRC disconnect crash fix (Luciano Miguel Ferreira Rocha)
	* Ampersands in links should work correctly (Tim Ringenbach)
	* DirectIM and IM Image support for AIM are greatly improved
	  (Tim Ringenbach)
	* Gadu-Gadu updates (Andrew Wellington)
	* Print Gadu-Gadu messages to the debug window instead of the console
	* Updated and standardized blist signals (Gary Kramlich)
	* Made the recieve-*-msg signals match the sending ones (Stu Tomlinson)
	* The idle time for the buddy-idle and buddy-unidle signals should
	  be correct again.

	Preference Changes:
	* Added "Conversation placement - By conversation count"
	* Added a "none" smiley theme to replace the "Show graphical
	  smileys" option
	* Replace default formatting preferences with a dialog to set a
	  default formatting in a WYSIWYG manner.
	* Removed "Show logins in window," default to yes
	* Removed "Send URLs as links," default to yes (in protocols that
	  support HTML)
	* Removed "Show URLs as links," default to yes
	* Removed New window height & width and Entry field height for Chats &
	  IMs, sizes are now saved automatically
	* Removed "Tab-complete nicks" default to yes
	* Removed "Old-style tab completion", no longer supported
	* Removed "Sending message removes away status", default to no
	* Removed "Show numbers in groups", default to yes
	* Removed "Icons on tabs", default to yes
	* Removed "Sounds when you log in", default to no
	* Removed "Seconds before resending autoresponse", default to 600
	  seconds
	* Removed "Send autoresponse in active conversations", default to no
	* Removed "Show people joining in window", default to yes
	* Removed "Show people leaving in window", default to yes

version 0.77 (04/22/2004):
	New Features:
	* The System Log returns (Ka-Hing Cheung)
	* Added a conversation-drag-ended signal (Etan Reisner)
	* Reorganized and cleaned up the MSN protocol plugin (Felipe Contreras)
	* Added the -c option to specify location of the .gaim directory,
	  removed the outdated -f option that no longer had any effect (Daniel
	  Atallah)
	* Novell GroupWise protocol support added (Novell)
	* WYSIWYG improvements (Tim Ringenbach)
	* WYSIWYG editing for user info (Jon Oberheide)
	* Rich-text copy and paste
	* Plugins can now add menu items to the buddy context menu
	  (Christopher O'Brien)
	* Plugins can now add preferences (Gary Kramlich)
	* The TOC protocol is no longer built by default. The plugin is not
	  being properly tested and is no longer officially supported.
	* Bumped up the plugin API version number, and added version numbers
	  for loader plugins and protocol plugins. Authors will want to
	  update their plugins, and possibly use GAIM_PLUGIN_API_VERSION,
	  GAIM_PRPL_API_VERSION, and GAIM_LOADER_API_VERSION constants.
	* Zephyr error reporting works (Arun A. Tharuvai)
	* Zephyr deals with non-utf8 characters (Arun A. Tharuvai)

	Bug Fixes:
	* Formatting in the Log viewer is fixed (Kevin Stange)
	* Save Conversation works again (Kevin Stange)
	* The Clear button in privacy works (Robert Mibus)
	* MSN error reporting works again (Stu Tomlinson)
	* MSN e-mail notifications should no longer cause Gaim to crash
	  (Felipe Contreras)
	* Fixed an infinite loop bug that would sometimes cause MSN to lock
	  up (Nickolai Zeldovich)
	* All away messages should now show up in tooltips
	* Removing zephyr buddies no longer crashes (Arun A. Tharuvai)

version 0.76 (04/01/2004):
	New Features:
	* WYSIWYG text input (with much help from Gary Kramlich and Kevin
	  Stange)
	* Ability to be invisible on AIM
	* Chatroom list support (Tim Ringenbach)
	* Added auto-completion for screen names to the New Instant Message and
	  Get User Info dialogs.
	* Non-ascii character support in AIM chats (Uli Luckas and Marco Ziech)
	* Vastly improved browser opening, with tab support! (Nathan
	  Fredrickson)
	* Added support for connecting to MSN using the port 80 method.
	* Support for Mozilla Firefox (Chris Friesen and Nathan Fredrickson)
	* Added protocol-specific preferences (Gary Kramlich)
	* Local IP address information can be changed in Preferences
	  (Tim Ringenbach)
	* Improved local IP address detection (Tim Ringenbach)
	* Offline accounts in account drop-down lists are now greyed (Etan
	  Reisner)
	* Improved accessibility support for screen readers and other
	  accessibility tools (Marc Mulcahy)
	* Improved accessibility in conversation windows (Nathan Fredrickson)
	* Keyboard access to context menus via Shift+F10 (Marc Mulcahy)
	* Core/UI split event loop code. (Scott Lamb)
	* Added improvements to the multi-field request code, including
	  required fields and account fields.
	* Moved more dialogs to the request API for interface consistency
	  (Send Message, Get User Info, and Insert Link dialogs)
	* Jabber file transfer
	* IRC file transfer (Tim Ringenbach)
	* Added a hidden preference for disabling buddy list tooltips or
	  changing the pop-up delay in prefs.xml.
	* Moved translation news to po/ChangeLog

	Bug Fixes:
	* Changes in AIM/ICQ server-side buddy lists take
	  precedence over the local buddy list
	* Significant work on the Zephyr plugin (Arun A. Tharuvai)
	* You can now use :/ as a smiley safely (Nathan Owens)
	* Various buffer overflow fixes (Stefan Esser)
	* Tabs now stay green when they are supposed to (Etan Reisner)
	* Fixed a bug where only the first user in a chat room list was removed
	  sometimes when trying to remove a group of users (Tim Ringenbach)
	* Clearing an AIM buddy icon actually removes it from the server,
	  icons changes in the account editor do not take effect if the
	  cancel button is used (Stu Tomlinson)
	* Improved chat parting logic (Tim Ringenbach)
	* Yet Another IRC channel user duplication bugfix (Tim Ringenbach)
	* Deleting an account while modifying it will no longer crash gaim.
	* Only one account preference window will now appear per account when
	  clicking Modify.
	* Aliases are now shown alongside the screen name in the message
	  queue window. (Kevin Stange).
	* TCL Plugin API changed
	* The mobile icon on MSN users is now removed when the person disables
	  mobile paging (Stu Tomlinson)
	* Removing invalid buddies in MSN with a space in their name no longer
	  causes a disconnect (Stu Tomlinson)
	* Multiple MSN chats should now work (Robert Mibus)
	* Added new MSN error codes and fixed an incorrect one (Stu Tomlinson)
	* Incoming colors are now processed correctly in MSN.
	* Conversation placement by account now works correctly with both
	  chats and IMs, and takes the Combine Chats and IMs option into
	  consideration.
	* Minor tweaks to the list box in the multi-field request dialogs
	  so they work without a label and scrollbar (Pekka Riikonen)
	* Hitting enter in a multi-field request dialog when a textfield has
	  the focus no longer ignores the changed text in the textfield
	  (Gary Kramlich)
	* The Disconnect dialog no longer raises and gains focus each time
	  a disconnected account is added (Ka-Hing Cheung)
	* Gadu-Gadu might actually connect again (Ignacy Gawedzki)
	* Buddy pounces for an account are removed when the account is
	  deleted (Gary Kramlich)
	* Various bug and memory leak fixes (Gary Kramlich)
	* Assorted SSL crashfixes
	* --enable-debug no longer breaks compilation when using gtk 2.4,
	  which also broke garnome.
	* Tooltips shouldn't crash now (Daniel Atallah)

version 0.75 (01/09/2004):
	* New Yahoo! auth method
	* Yahoo! file transfer (Tim Ringenbach)
	* Yahoo! chat joining fixes (Tim Ringenbach)
	* Persons can auto-expand when hovering your mouse over it
	* Improved i18n support for MSN email notification (Felipe Contreras)
	* Jabber SASL PLAIN support
	* Improved Jabber MUC (Chat) support
	* Fixed an MSN login bug some people likely experienced (Felipe
	  Contreras)
	* Touch-up various dialogs to follow the Gnome Human Interface
	  Guidelines more closely (Steven Garrity, Nathan Fredrickson, and
	  Ka-Hing Cheung)
	* Works better with all-black gtk themes (Etan Reisner)
	* Mozilla Firebird support (Chris (darth_sebulba04))

version 0.74 (11/25/2003):
	* Sort-by-size log sorting fix
	* Log directory umask fix for users of gaim-remote
	* Fix Jabber room creation on MUC servers.

version 0.73 (11/21/2003):
	* New Logging format and code:
		* fixes i18n issues with logs
		* compatible with old logs
		* hopefully fixes segfault in viewing logs
	* New disconnected account dialog (Thanks, Daniel Atallah)
	* Fixes several Jabber bugs
	* Fixes the bug where some dialogs would crash when spell checking was
	  enabled. Closes #827930.
	* Fixed unblocking of users in MSN (Robert Mibus)
	* Fixes outgoing mobile pages on MSN.
	* The border on the close buttons on inactive tabs are no longer shown,
	  thanks to a fix used by Galeon.
	* Compatible with autoconf 2.58.
	* Cleaned up gtkspell-related code (Robert McQueen)
	* Changed the parameters for the received-chat-msg signal.
	* Added a Release Notification plugin

version 0.72 (10/31/2003):
	* Added a search feature to conversations.
	* Added an option to remove the formatting toolbar, both globally and
	  on a per-window basis (Nathan Fredrickson)
	* Added a drop shadow to the buddy list tooltip
	* Smileys are copyable
	* Fixed the ICQ login crash
	* Fixed a crash in the Add Chat dialog when selecting an
	  account that doesn't support chats. Closes bug #821606.
	* Fixed a bug where new MSN accounts without buddies added wouldn't
	  connect.
	* Fixed a crash when deleting an account that has IMs or chats open.
	  Closes bug #821630.
	* Smileys have background colors
	* If SSL is not enabled, MSN will load, but error on connect.
	* Disable Jabber SASL auth until the standard stabilizes

version 0.71 (10/09/2003):
	* The right-click menu for e-mail links now presents a "Copy E-Mail
	  Address" item
	* Fix sort by idle to behave as it did pre-contact support (David
	  Smock)
	* Display AIM away messages in the tooltip for buddies when
	  they are away
	* Support for Buddy Comments for AIM and ICQ buddies
	* Window icons are now set as buddy icons or status icons
	* Get User Info in MSN and Yahoo now return an error indicating that
	  the information doesn't exist if the profile is empty (parts by
	  Nathan Poznick)
	* Added startup notification support for window managers that support it
	* The protocol icon for an account in the accounts window will now
	  "pulse" when signing the account on.
	* Zephyr formatting fixes (Arun A. Tharuvai)
	* Zephyr can connect to chats (Karsten Huneycutt)
	* SSL support can now be provided by third party plugins.
	* Multiple copies of gaim installed at different locations no
	  longer attempt to load the same, possibly incompatible plugins
	  (Robert McQueen)
	* Implemented another new Yahoo! authentication method
	* Fixed a bug displaying Chinese MSN messages (Ambrose C. LI).
	* Additional fixes and checks for the perl build process (Sean Burke).
	* Massive core/UI splitting.
	* Re-write of Jabber protocol plugin
	* Conversation API changes.
	* Some plugins must be updated due to code variable changes,
	  function name changes, and change of behavior for certain
	  functions.

version 0.70 (09/28/2003):
	* Implemented Yahoo's new authentication method (Cerulean Studios)
	* Protocol plugins that have plugin dependencies now load correctly.
	* Perl installs where it's told to a bit more correctly.
	* Robert "Robot101" McQueen cleaned and core/UI split IM
	  image support.

version 0.69 (09/24/2003):
	* Added Contact (aka Person, aka Meta-Contact, aka Buddy Merging, etc)
	  support
	* Added MSN 6 smileys.
	* Added animated smiley support (Ka-Hing Cheung)
	* Added SSL support, compatible with GNUTLS and Mozilla NSS.
	* Added plugin IPC.
	* Added support for gettext 0.12.x.
	* Updated MSN support to the MSN Protocol version 9.
	* Jabber now supports SSL
	* Yahoo now shows people using the java chat client (Tim Ringenbach)
	* Yahoo chat and conference (Tim Ringenbach)
	* Yahoo ignore support (Jesse Farmer (farmerje))
	* Yahoo idle times displayed, long buddy lists work, sms users,
	  and other improvements (Tim Ringenbach)
	* The accounts window now shows offline accounts as greyed out, and
	  online accounts as colored.
	* Fixed the text replacement plugin.
	* Fixed all known signal problems in perl.
	* The right-click menu for conversation tabs now shows the tab icon
	  and status, if tab icons are enabled. (Jesse Farmer)

version 0.68 (09/01/2003):
	* Removed the old event system and replaced it with a much better
	  signal system.
	* Added plugin dependency support.
	* Rewrote the Perl plugin. All old scripts will break, but it offers
	  a much better API for new scripts.
	* Yahoo color support (Tim Ringenbach (marv_sf))
	* Yahoo and MSN get info support (Nathan Poznick)
	* Fixed Jabber registrations.
	* Fixed a problem where pouncing two users with the same name
	  appeared in the same conversation window, and other related
	  problems. (Robot101)
	* Corrected problems with proxy preferences.
	* Mailchk.c and simple.c compile again (Paul A (darkrain))

version 0.67 (08/14/2003):
	* Brought back the message notification plugin (Brian Tarricone)
	  You'll need to reconfigure your settings for this plugin
	* IRC protocol plugin rewritten (Ethan Blanton)
	* New IRC protocol icon (Nuno Donato)
	* Protocol and status icons now optionally appear on tabs.
	  (Etan Reisner)
	* Various dialog rewrites (Jabber vCard, Add Group, Alias Chat,
	  Rename Group, Privacy)
	* Shows "hiptop" icon for AIM buddies using hiptop
	  devices (Robey Pointer)
	* Privacy core/UI split.
	* Conversation placement by group now applies to chats in the buddy
	  list as well.
	* Events in a conversation (user logged in, logged out, window closed,
	  etc.) now grey the tab.
	* Various bug fixes (larne from irc, Tim Ringenbach, Bjoern
	  Voigt, Paul A (darkrain))

version 0.66 (07/18/2003):
	* Freebsd compile fix (Matthew Luckie)
	* .spec file improvements (Ethan Blanton)
	* Added a gaim-remote man page (Robert McQueen)
	* The Remote Control plugin no longer adds duplicate groups to your
	  buddy list.
	* Servers and ports are now imported correctly in MSN.
	* Core/UI split the core initialization and shutdown.
	* MSN messages with newlines are now sent correctly to MSN clients.
	* Fix some sound initialization stuff
	* Fix saving and import of default away message

version 0.65 (07/16/2003):
	* Massive internal core/ui splitting
	* New account dialog
	* Preferences moved to ~/.gaim/prefs.xml
	* Account information moved to ~/.gaim/accounts.xml
	* Pounces moved to ~/.gaim/pounces.xml
	* Added protocol icons to various drop-down boxes
	* New Send IM buddy icon merged from Ximian Desktop 2
	* Fixed "Sort by Status" crash
	* Fixed the MSN signon crash
	* Fixed the MSN add buddy crash
	* Fixed the MSN empty buddy list bug
	* Fixed all known MSN chat bugs
	* Fixed HTTP redirect handling in smiley retrieval. This fixes the
	  problems with some smiley themes.
	* Chats in MSN can now be initiated by right-clicking a buddy and
	  choosing Initiate Chat.
	* MSN Alerts and incoming MSN pages no longer pop up several error
	  dialogs
	* Ability to view iChat "Available" messages for AIM
	* Stores your buddy icon on the server for AIM
	* Support for non-ascii characters with Yahoo! Messenger
	* Focus returns to the input box when you click elsewhere, like it used
	  to
	* New typing notification icons from Ximian

version 0.64 (05/29/2003):
	* Buddy list sorting in buddy list preferences.
	* Improved debug window with timestamps and pause buttons.
	* New core/ui split notification and request APIs.
	* New mail notification dialog.
	* Several bug fixes in MSN.
	* Conversation window buddy icon bugs were fixed.

version 0.63 (05/16/2003):
	* A rewrite of the plugin API. Plugin authors will need to change their
	  code based off the changes found in other plugins.
	* Perl script support is now provided in the perl plugin.
	* Debugging is core/ui split, and has a new API with support for
	  debug levels and categories.
	* Support for adding chats to your buddy list.
	* MSN protocol plugin was rewritten, has experimental buddy icon
	  support, and MSN Mobile support.
	* Buddy list speed enhancements (Thanks Ethan Blanton).
	* Napster protocol updates (Thanks Auke Kok).

version 0.62 (04/23/2003):
	* Keyboard shortcuts in the buddy list work again (Thanks Joe
	  Clarke).
	* Support for Jabber XHTML messages
	* Ability to re-request authorization from ICQ and Jabber users by right
	  clicking on them in your buddy list.
	* Improved Zephyr internationalization.
	* Bug causing 'Hide on Send' windows to be lost forever fixed.
	* Iconified windows are now raised properly.
	* Dates printed for old/offline messages.
	* Some assorted crash bugs fixed.

version 0.61 (04/07/2003):
	* Split the buddy pounce core and UI, and rewrote the UI for it.
	* Removed folder icons and excess space from the buddy list (Thanks
	  Dave Camp)
	* Fixed a bug involving dragging buddies and groups
	* Re-implemented the logout icons.
	* New icons for "away" and "aol" (Thanks, Moses Lei)

version 0.60 (04/04/2003):
	Core:
	* Auto-loading protocol plugins.
	* Plugins dialog and perl script menu merged into preferences.
	* Don't auto-login if an existing Gaim session is already
	  running.
	* Moved "privacy preferences" to Tools menu.
	* -n, --loginwin option to disable autologins.
	* Added support for gettext 0.11.x.
	* Added support for automake 1.6.
	* aim:// URI's supported with gaim-remote command.
	* Quit Gaim remotely with gaim-remote. (Thanks, John Silvestri)
	* Added rudimentary support for X11R6 session management. (Thanks,
	  Robert McQueen)
	* Conversation backend and UI are now separated. (Thanks,
	  Christian Hammond)
	* Asynchronous, non-blocking, DNS function (Thanks, Nicolas
	  Lichtmaier)
	* As a side effect of the above: IPv6 support. Tested only with IRC
	  (you can receive ipv6 chat requests from irssi!).

	Plugins:
	* Tray icon plugin--replaces the old GNOME applet. You'll need
	  the panel Notification Area applet (aka system-tray-applet)
	  for GNOME 2, or the Kicker for KDE 3.1. (Thanks, Robert
	  McQueen, Nicolás Lichtmaier, Kristian Rietveld, Ari Pollak &
	  Patrick Aussems)
	* Added GAIM::remove_event_handler and made set_info short
	  circuitable in perl. (Thanks, Ryan McCabe)
	* event_del_conversation for plugins. (Thanks, Bill Tompkins)
	* Notify.c plugin rewritten; check its configure dialog. (Thanks,
	  Etan Reisner)
	* Buddy Ticker made a plugin.
	* Idle Maker added to source.
	* Fortune profile added to source.

	AIM/ICQ:
	* TOC no longer compiles statically by default--use OSCAR.
	* ICQ plugin no longer gets built--use OSCAR.
	* Server-stored buddy lists for ICQ with full support for
	  authorization (Thanks, Mark Doliner)
	* File send/receive support for Aim over Oscar (Thanks, William T.
	  Mahan and Mark Doliner)
	* Non-direct connect typing notification for AIM over OSCAR.
	  (Thanks, Mark Doliner)
	* Allow only people in buddy list privacy option added for AIM.
	* Full ICQ info reading support. (Thanks, Vincas Ciziunas)
	* Support for synchronizing group renames on server.  Group
	  rename server synchronization for AIM.  Server-side
	  synchronization for moving individual AIM buddy to new
	  group improved. (Thanks, Mark Doliner)
	* Ability to add screenname@mac.com people to AIM buddy lists.
	  (Thanks, Graham Booker)
	* Ability to change ICQ password. (Thanks, Mark Doliner)
	* Option to have AIM notify you if you have
	  unread mail. (Thanks, Mark Doliner)
	* Parse URL messages, Contact Sending and Pager Messages
	  in ICQ. (Thanks, Mark Doliner)
	* use snprintf instead of sprintf. (Thanks, William T. Mahan)
	* Fixed crashbug on empty rvous requests. (Thanks Brandon Scott
	  (Xeon) for pointing this out, and Matt Pandina for the patch)
	* Nice Oscar changes--mostly internal. (Thanks, Mark Doliner)

	IRC:
	* Added more IRC slash commands -- /W, /VERSION, /MODE, /CTCP stuff,
	  -- and other cool IRC enhancments. (Thanks, Jonas Birmé)
	* IRC's /topic with no argument displays the current topic (Thanks,
	  Mark Doliner)
	* DCC File Receive support for IRC.
	* Optional password on IRC accounts. (Thanks, Christian Hammond)
	* Added half-op support.

	Jabber:
	* Jabber invisibility and permanently cancel sending on-
	  line status to Jabber buddies.
	* Jabber roster updated on group renames.
	* Fixed a possible segfault when signing off Jabber. (Thanks,
	  Craig Boston)
	* Improved typing notification support for Jabber and
	  Yahoo! (Thanks, Nathan Walp)
	* File receive support for Jabber. (Thanks, Nathan Walp)

	MSN:
	* MSN users are notified when the other party closes the conversation
	  window. (Thanks, Christian Hammond)
	* File receive support for MSN. (Thanks, Christian Hammond)

	Internationalization:
	* Now using libiconv for better i18n support (Thanks, Junichi
	  Uekawa)
	* Lots of i18n fixes (Thanks Matt Wilson, Ethan Blanton, A Lee)
	* Correct i18n handling for many parts of AIM/ICQ, including
	  instant messages, away messages, and profiles (Thanks,
	  Ethan Blanton)
	* Improved MSN internationalization (Thanks, A Lee)

	Other:
	* Optionally uniquely colorize nicks in chats
	* Add / Remove buddy menu item added to the chat users list
	  (Thanks, Jonas Birmé)
	* View log button in conversation toolbar (Thanks, Etan Reisner)
	* Option to log IMs and Chats seperately. (Thanks, Etan
	  Reisner)
	* Removed Ctrl-C binding for color
	* Fix first message in tab not displaying bug (Thanks, Etan Reisner)
	* Changed some default options
	* Updated desktop and window icons (Thanks, Robert McQueen)
	* Switch the .desktop file to the new KDE/GNOME common vfolder
	  format (Thanks, Robert McQueen)
	* Removed all deprecated GTK calls.  Now 100% GTK 2. (Thanks Nathan
	  Walp, Christian Hammond, Ari Pollak, Ethan Blanton, Robert McQueen)
	* Read proxy environment variables. (Thanks, Christian Hammond)
	* Fixed security vulnerability with manual browser option (Thanks,
	  Robert McQueen)
	* Can get info for ICQ and Jabber users from the "Edit
	  Buddies" tab (Thanks, Brian Bernas)
	* Code cleanups and fixes (Thanks, Federico Mena Quintero and
	  Ka-Hing Cheung)
	* Word-wrapping on mail notification text (Thanks, Andrew Molloy)
	* Generic File Transfer PRPL interface (Thanks, Christian Hammond)
	* Better supression of auto-responses (Thanks, Joshua Blanton)
	* Drag-and-drop tabs in conversations, and multiple windows with tabs
	  in each (Thanks, Christian Hammond)

version 0.59.9 (03/01/2003):
	* Updated zh_TW.po file (Thanks breeze833)
	* Fix an oscar bug that caused some messages from
	  AOL 8.0 to be dropped (Thanks Mark Doliner)
	* Changed "openprojects" to "freenode" in irc.c
	* Fixed charset conversion on systems which use a BOM for UCS-4
	  (Thanks, Alfredo Pen~a, Ethan Blanton)
	* Fixed a typo in the man page (Thanks Eric S. Raymond)

version 0.59.8 (01/06/2003):
	* Ripped out all gtk2 support (Thanks Nathan Walp).
	* Fixed smiley related segfault (Thanks Robert McQueen)
	* Yahoo! can connect again

version 0.59.7 (12/21/2002):
	* Yahoo i18n fix (Thanks Ethan Blanton).
	* Fixed a bug in escaping saved passwords (Thanks
	  Eric Timme)
	* Fixed an overflow bug in perl script autoloading
	  (Thanks David Kaelbling)
	* Some build fixes for those using stricter compilers,
	  notably MIPSpro (Thanks David Kaelbling)
	* Fixed a bad argument to accept() calls (Thanks David
	  Kaelbling)
	* Fixed crashbug on empty rvous requests (Thanks Brandon Scott (Xeon))
	  for being the first to point this out.

version 0.59.6 (11/07/2002):
	* Fixed a segfault introduced in 0.59.5 when gtk
	  fails to read the ~/.gtkrc or reads it but fails
	  to create a style from it.
	* Jabber conference timestamps are no longer gigantic

version 0.59.5 (10/14/2002):
	* Fixed a Yahoo! segfault (Thanks, Craig Metz)

version 0.59.4 (10/06/2002):
	* Removed color keybinnding altogether.
	* Added a horizontal scrollbar to Edit page of
	   buddy list. (Thanks, David Fallon)
	* Various bug fixes ((Thanks to (in no particular order)
	  Ethan Blanton, Mark Doliner, Luke Schierer)
	* i18n fixes (thanks, A Lee)

version 0.59.3 (09/14/2002):
	* Reversed patch that accidentally caused Yahoo
	  not to connect--for implementation reasons
	* Changed "color" binding to Ctrl-K.
	* Unaliaising a person in the "Online" tab will show up
	  in the "Edit" tab as well (Thanks, Jason Willis)
	* Internationalization fixes, esp. with UTF-8 locales
	  (Thanks Matt Wilson and Ethan Blanton)

version 0.59.2 (09/09/2002):
	* Japanese translation updated (Thanks, Junichi Uekawa)
	* Won't crash when you set your MSN Friendly name to an
	  empty string.
	* Default manual browser command changed to reflect the
	  fix in 0.59.1
	* Fixed the non-manual browser settings which were broke in
	  0.59.1 (Thanks, Chris Blizzard)
	* Improved MSN internationalization (Thanks A Lee)
	* Smiley lookup will search for longest match for smilies
	  like :-(( (Thanks Eric Melski)
	* When an IM image is clicked, don't open the browser (Thanks
	  Ari Pollak)
	* Prevent a possible crash in unhide_buddy_list() (Thanks Ari
	  Pollak)
	* Fixed a compilation problem on systems without iconv.
	* GtkIMHtml can be set to render font sizes as point size
	  or AIMish relative sizes -- no more huge Yahoo fonts. (Thanks
	  Ka-Hing Cheung)
	* Fixed a bug with regard to Jabber resources (Thanks Nathan
	  Walp)
	* Fixed a possible segfault when signing off Jabber (Thanks
	  Craig Boston)
	* Word-wrapping on mail notification text (Thanks, Andrew Molloy)
	* Strip trailing and leading spaces from MSN/Yahoo names (Thanks,
	  Arun Tharuvai)

version 0.59.1 (08/25/2002):
	* Created a gtk1-stable branch for GTK+ 1.2 bugfix releases.
	  Development will continue in our main branch in GTK+ 2 only.
	* Fixed a security bug in the manual browser setting (Thanks
	  Robert McQueen)
	* Now using libiconv for better i18n support (Thanks Junichi
	  Uekawa)
	* Will work with Perl 5.8 (thanks, Timothy Lee and Dan
	  Colascione)
	* Fix for HTTP proxies (thanks, Ethan Blanton)
	* Read proxy environment variables. (thanks, Christian Hammond)
	* Use the pretty gaim.png for our menu entry.
	* Added support for gettext 0.11.x.

version 0.59 (06/24/2002):
	* Squashed a bug in buddy right-click menu handling
	  that crashed Gaim.  In the process: found and
	  eliminated some memory leaks.
	* Fixed a significant applet leak
	* Can now change Jabber password on server (Thanks,
	  Nathan Walp)
	* Certain types of Jabber presence errors no longer
	  falsely show a buddy on-line.  Instead now a "broken
	  light-bulb" icon is shown and the error status is
	  available via "Get Away Msg"  (Thanks and a tip o'
	  the hat to Christian Hammond for the graphic)
	* Conversation struct has pointer to toolbar (thanks Brent
	  Priddy and Paul Miller)
	* Zephyr fixes (thanks, Arun A. Tharuvai)
	* Aliases in buddy ticker
	* Perl scripts can play Gaim sounds (thanks Andrew Rodland)
	* Internal sounds can be played by commands (thanks Lex Spoon)
	* Auto-login item in applet menu (thanks Chris Boyle)
	* Fixed MSN "Unkown Error Code", "Already there", and
	  "Already in opposite list" errors
	* Changed "Play sound" button to "Mute" button
	* You can now have "reserved" chars in IM and proxy passwords
	* Jabber now has typing notification  (Thanks, Nathan Walp)
	* Improved support for Jabber resources  (Thanks, Nathan Walp)
	* Fixed problem with Gaim crashing on non-ASCII Jabber buddy
	  aliases (Jabber "name" attribute) chars  (Thanks, Ho-seok Lee)
	* Plugged memory leaks in Jabber plug-in
	* Fixed problem with Jabber away status not being propagated to
	  conference rooms for jabberd (server) v1.4.2 and above
	* Chat room buddy lists are now sorted independent of case
	* Added capability for protocol-specific edit buddy menu entries
	* Can now remove a Jabber buddy roster item from the server
	  entirely
	* Gaim can now handle messages from Mac ICQ and Miranda ICQ
	  (Thanks, Mark Doliner)
	* Added Mozilla to browser options and changed KFM to
	  Konqueror.
	* Can now set the server and port for MSN and Napster
	* MSN Internationalization (Thanks Felipe Contreras and
	  countless, countless others)
	* E-mail addresses are no longer truncated when there is a '.' at
	  the end.

version 0.58 (05/13/2002):
	* Better applet transparency
	* Option to raise buddy list on signons/signoffs
	* Formatting of incoming MSN messages
	* Get Info from menu multiple-account-aware (thanks
	  Brian Bernas)
	* Hide and unhide functions for the filectl plugin.
	  (Thanks, Ari Pollak)
	* Added helpful stuff to the Help menu.
	* Self-aliasing from the account editor.
	* Better selection in GtkIMHtml (Thanks Ben Miller)
	* A warning when your OSCAR buddy list is too long
	  (Thanks, Mark Doliner)
	* ICQ status messages in OSCAR (Thanks, Mark Doliner)
	* Play sound when your name is said in a chat
	* Approval dialog for Jabber when somebody wants to
	  subscribe to user's presence. Also gives user the
	  opportunity to add that buddy if not already on the
	  user's buddy list.
	* Jabber "Change buddy group" roster synchronization now
	  works again.  (This was unknowingly broken when the
	  "out-sourced" Jabber libs were upgraded in 0.56)
	* Invalid Jabber I.D.'s no longer crash Gaim.  User now
	  notified with pop-up's.
	* Jabber Buddy sign-on time support, added in 0.57,
	  removed until and unless and inconsistency can be
	  resolved. (Thanks, Nathan Walp)
	* Bug-fix for potential buffer overflow in Jabber
	  plugin. (Thanks, rwscott)
	* Tempfiles used for secure MSN/HotMail login (added in
	  0.57) are now themselves created securely.
	* Secure MSN logins (added in 0.57) no longer blow up
	  on Solaris.
	* Timezone support improved.

version 0.57 (04/25/2002):
	* New authorization method for Yahoo!
	* Jabber will tell you when your buddies signed on (Thanks
	  Nathan Walp)
	* Jabber improvements (Thanks, Nathan Walp)
	* More keyboard shortcuts
	* event_chat_recv takes char**'s, and event_im_recv takes
	  a *guint32 for flags
	* Secure hotmail login for MSN (thanks for the tips,
	  Scott Werndorfer)

version 0.56 (04/11/2002):
	* Shell-like send history binded to Ctrl-Up and Ctrl-Down
	* libjabber upgraded to most recent stable version
	* Buddylist looks a little better
	* Fixed MSN privacy settings
	* Group deletion fix (Thanks Mark Doliner)
	* Alias/Group syncronization for Jabber (Thanks JSeymour)
	* Fixed broken signal handling in gdm-started GNOME sessions
	  (Thanks Jim Seymour, Vann, Robert McQueen)
	* Oscar group syncronization (Thanks, Mark Doliner)
	* ICQ Authorization via Oscar (Thanks, Mark Doliner)

version 0.55 (03/29/2002):
	* Jabber improvements (Thanks Jim Seymour)
	* Various sound cleanups (Thanks Robert McQueen)
	* Login process shown in single window (Thanks Michael
	  Golden)
	* Can reorder your accounts in the account editor (Thanks
	  Luke Schierer)
	* Shows "mobile" icon for Oscar buddies using mobile
	  devices (Thanks Mark Doliner)
	* Fixed bug in MSN smilies that crashed PPC (and other?) platforms
	* HTTP Proxy settings now HTTP compliant (Thanks Robert McQueen)
	* Speling corections (Thanks Tero Kuusela)
	* Oscar list icon fixes (Thanks Mark Doliner)
	* Oscar idle times work again (Thanks Mark Doliner)
	* Protocol icons on Edit Buddies tab (Thanks Christian Hammond)

version 0.54 (03/14/2002):
	* Compiles without GdkPixbuf again
	* GtkIMHtml will refresh when you set a new GTK+ theme
	* Improved Yahoo! typing notification (thanks Brian Macke)
	* Prompt to authorize MSN buddies who added you while you
	  were offline (Thanks Jason Willis)
	* Option to globally disable Buddy Icon animation (Thanks
	  Luke Schierer)
	* Numerous bugfixes
	* Yahoo! will tell you when your buddies are playing Yahoo!
	  games and give you the ability to join them
	* Yahoo! can receive offline messages
	* IRC can do DCC chat.
	* IRC will convert HTML formatting to mIRC formatting.
	* Buddylist tab placement option (Thanks Jason Willis)
	* Protocol specific smiley faces
	* IM Image sending

version 0.53 (02/28/2002):
	* Minor bug fixes re: queued away messages
	* Better buddy icon transparency (for real this time ;-))
	* Ability to change formatting of Oscar screen name
	* Better selection in HTML widget (Thanks BMiller)
	* New icons for ICQ (Thanks Kevin Miller)
	* Editable buddy pounces (Thanks Jason Willis)
	* Server side buddy lists in Oscar (Thanks Mark Doliner :-))
	* Fix for the chatlist plugin
	* Typing Notification (AIM Direct Connect, Yahoo, MSN)
	* IM Images (Receive Only)
	* Prettier GtkImHtml selection
	* Better buddy icon transparency (for real this time ;-) )

version 0.52 (02/17/2002):
	* Better buddy icon transparency (thanks SeanEgan)
	* Fixed a little bug with connecting via proxy (thanks
	  for reminding me of this, Manish Singh)
	* Yahoo! Messenger works again
	* MSN Works again
	* Can register a new user with a Jabber Server (JSeymour)
	* Can now set Jabber vCards (JSeymour)
	* Jabber vCards are now shown in their entirety (JSeymour)
	* Various jabber bug fixes/enhancements (JSeymour)

version 0.51 (01/24/2002):
	* Arrow buttons in log viewer and some other dialogs
	  work (thanks Ben Miller)
	* Option to only send auto-response while idle (thanks
	  Sean Egan)
	* Control time between sending auto-responses (thanks
	  Mark Doliner)
	* Should be able to sign on to Oscar using Mac OS X
	  (thanks Fingolfin, Vincas Ciziunas, et al.)

version 0.50 (12/14/2001):
	* Able to import GnomeICU contact lists
	* Galeon as browser option (Thanks Rob McQueen)
	* IRC /list, /invite (Thanks Sean Egan)
	* Option to have IMs and Chats tabbed in same window
	* Finally put the lagmeter plugin out of its misery and
	  removed it. (/me dances on its grave.)

version 0.49 (11/29/2001):
	* Can compile against GTK+ 2.0 (version 1.3.10/1.3.11)
	* Confirm before removing buddies
	* Yahoo updates (thanks Brian Macke)
	* Jabber updates
	* Zephyr updates (thanks Arun A Tharuvai)
	* Gadu-Gadu updates (thanks Arkadiusz Miskiewicz)
	* Option to show aliases in conversation tabs
	* Option to hide windows after sending messages
	* licq2gaim.pl conversion script (thanks Arturo Cisneros, Jr.)

version 0.48 (11/18/2001):
	* Right-click on links to open/copy URL
	* Yahoo changes
	* Oscar can send/receive offline messages in ICQ. Since the "real"
	  ICQ protocol isn't working too well it's recommended that you
	  use Oscar for ICQ.

version 0.47 (11/01/2001):
	* Better font loading (pays attention to charset now)
	  (thanks Arkadiusz Miskiewicz)
	* Better recoding in Gadu-Gadu (thanks Arkadiusz Miskiewicz)
	* Open Mail button for when you get new mail (Yahoo and MSN)
	* New buddy pounce option: Popup Notification
	* When adding a buddy, the groups list now updates when you switch
	  accounts.
	* When creating a new buddy pounce, gaim now automagically
	  selects "on away" or "on idle", if the user is away
	  or idle.
	* Add Opera to the available browsers (thanks Brian Enigma)
	* Improved log viewer (thanks to Ben Miller)
	* When you are queueing away messages, double clicking on
	  a buddy's name will cause the messages for that name to be
	  dequeued.
	* You can choose which sound player you use at run-time
	  (thanks Ben Miller)
	* When someone adds you to their buddy list, it asks if you want
	  to add them as well (Yahoo, ICQ, and MSN) (thanks Nathan Walp)
	* Option to grey idle buddies (thanks Nathan Walp)
	* MSN Privacy Options
	* In MSN you can set a person's alias to their "friendly name" by
	  right-click on their name while they're online.
	* IRC can do /WHOIS
	* The usual bug fixes and memory leak plugs

version 0.46 (10/18/2001):
	* New applet icons (courtesy David Raeman)
	* ICQ works on big-endian platforms, e.g. sparc and ppc
	  (thanks to Nathan Walp and Ben Miller)
	* Better applet icon drawing (thanks to Ari Pollak)
	* An extraordinary number of bug fixes
	* Ability to stop animation on buddy icons, restart animation,
	  hide certain buddy icons, and save people's buddy icons, all
	  through a right-click menu
	* Event handlers in perl passed arguments as elements of
	  an array rather than all concatenated as a string, making
	  perl much easier to use (thanks Dennis Lambe Jr.)
	* Can pass an argument to timeout_handlers in perl
	  (thanks Artem Litvinovich)
	* Redesigned Modify Account window (thanks Sean Egan)
	* Add buddy dialog now lets you select which protocol
	  to add the buddy to
	* Pressing 'signon' on the first screen for accounts that
	  do not require passwords no longer incorrectly displays
	  an error message.

version 0.45 (10/04/2001):
	* New plugin event: event_chat_send_invite
	* Major updates to the perl system (reread PERL-HOWTO and
	  SIGNALS)
	* Major updates to event_chat_* events for plugins (reread
	  SIGNALS)
	* Some GtkIMHtml improvements
	* Various bugfixes
	* Nick Highlighting in chat
	* Tab-completion for nicks in chat (thanks to Sean Egan)
	* Large internal reworkings
	* New Protocol: Gadu-Gadu, written by Arkadiusz Miskiewicz
	* Can choose buddy icon to send (for Oscar)

version 0.44 (09/20/2001):
	* More sane scaling of buddy icons (intelligently scale to
	  either 48x48 or 50x50 depending on icon)
	* Have you ever had it happen where you cancel a login and
	  Gaim starts using all the available processing power? I
	  think I fixed that.
	* Temporarily removed Jabber user registration, which wasn't
	  working anyway.
	* Added a spiffy Help button
	* Wrote a plugin for all those people who miss having the
	  chat rooms in their buddy lists (chatlist.so)
	* Updated libfaim
	* Added drop down selection to chat invitation
	* Improved the look of the chat invitation dialog
	* Improved the look of the proxy preferences
	* event_im_recv and event_im_display_rcvd passed whether
	  the message received was auto-response (see SIGNALS)
	* IRC fixes (largly copied from X-Chat)
	* Internal change to how preferences are stored
	* Other bug fixes
	* Option to hide buddy icons

version 0.43 (09/06/2001):
	* Can change friendly name in MSN again
	* Bug fixes
	* Auto-reconnect plugin has exponential timeout (i.e. it
	  tries after 8 seconds, then 16, then 32, etc. up to 17
	  minutes)
	* Removed file transfer things from Napster. It didn't work
	  well anyway. It'll be back eventually. (Does anyone even
	  use napster anymore?)

version 0.11.0-pre15 (08/28/2001):
	* MSN works again
	* Fixed a little segfault when images are links
	* Redid the about box again.
	* Fixed a nice little bug with the manual browser command
	* Oscar Unicode fix (Thanks John Matthews)
	* Can select which protocols are compiled statically
	  (e.g.: ./configure --with-static-prpls=oscar,jabber)
	* New plugin events: event_im_displayed_sent and
	  event_im_displayed_rcvd. Use these to change messages after
	  they're displayed (e.g. encrypt sent messages, or send
	  auto-responses and have them display locally properly)
	* Can use Arts for sound (thanks Tom Dyas)

version 0.11.0-pre14 (06/17/2001):
	* Fixed a segfault with Oscar's account confirmation
	  (Thanks, Adam)
	* Some MSN changes
	* Some HTML widget changes
	* Can specify hosts/ports for Yahoo (thanks Jeremy Brooks)
	* Many many bugfixes

version 0.11.0-pre13 (06/06/2001):
	* Can view/set chat topic in Jabber (thanks faceprint)
	* The napster plugin no longer segfaults on invalid names
	  and/or passwords.
	* HTML is properly stripped from away messages in protocols that
	  do not use HTML.  (thanks, faceprint)
	* Can view/set chat topic in IRC
	* MSN properly escapes outgoing messages
	* Much needed updates to the gaim man page (thanks, Sean Egan)

version 0.11.0-pre12 (05/29/2001):
	* Fixed a funny bug with auto responses when queued messages
	  are enabled.
	* Redesigned the Font Options preference page
	* Improved Jabber chat support (it whispers now, too)
	* Zephyr can do Subscriptions now (thanks to nsanch)
	* Auto-recon plugin got reworked
	* Lots of clean-ups
	* Some new pixmaps (Thanks, DennisR).
	* Fixed a segfault in IRC (Thanks Sean Egan)
	* MSN can now change your 'friendly name' (Thanks for the
	  packet logs, aechols)
	* More IRC improvements [colors, etc] (Thanks Sean Egan)
	* Improved proxy options
	* Fixed a small issue with HTML not being stripped from
	  log files properly (Thanks, faceprint and David Stoddard)
	* Can turn on/off Yahoo! Mail announcements
	* Can force messages through the server for ICQ (use this if
	  you have problems sending)
	* Can receive buddy icons in Oscar (requires gdk_pixbuf,
	  which GNOME depends on. If you --disable-pixbuf, it will
	  disable this.)
	* Redesigned plugins dialog (thanks Mike Heffner)

version 0.11.0-pre11 (04/30/2001):
	* Zephyr updates and additions, thanks Neil Sanchala (nsanch)
	* Jabber can send/accept chat invites (due to mid)
	* MSN has the option to notify you of new hotmail
	  messages
	* Fixed a problem with ADD requests in MSN
	* Fixed a small memory leak with MSN
	* Moved MSN's spammy debug output into debug_printf's
	* Can rename groups/buddies in the Edit Buddies pane
	  (thanks Neil Sanchala)
	* Some perl updates (thanks to Sean Egan)
	* IRC got the following slash commands:
	  op, deop, voice, devoice, mode, raw, quote, and kick (thanks
	  to Sean Egan)
	* MSN Properly handles URL decoding of 'friendly' names
	* Redesigned Preferences pages (design by DennisR)
	* Can select where tabs are for tabbed IM/Chat windows
	* Option to queue away messages while away
	* Jabber got good updates (from faceprint)
	* Oh yes, and Oscar works, yet again. (gee... that's what, 4
	  releases that have "fixed" it now?)

version 0.11.0-pre10 (04/13/2001):
	* Many, many bug fixes
	* Can choose to not send away auto-response (thanks phzzzt)
	* Uh... Oscar works? For now?
	* IRC Plugin can do whois (right click and info)
	* IRC Plugin got away message support
	* Gaim blist to WinAIM blt perl script (courtesy Andy Harrison)
	* Sound on buddy pounce (Thanks Andrew Echols)
	* Can view all group chats in one tabbed window (same keybindings
	  as for tabbed normal conversations)
	* More Protocol plugins:
		Zephyr (plugins/zephyr) (DON'T USE THIS unless you know
			what it is and why you'd want to use it)

version 0.11.0-pre9 (03/26/2001):
	* Can register Jabber accounts (load the Jabber plugin and click
	  Register on the login window)
	* GtkIMHtml handles themes (no background pixmaps though) (thanks
	  decklin, mishan)
	* URLS Linkify properly in Buddy chats
	* Jabber compiles better on Solaris?
	* Gaim works with Oscar Again (Huge thanks to Adam Fritzler of
	  libfaim)

version 0.11.0-pre8 (03/23/2001):
	* Fixed a problem with MSN not detecting signoffs and buddy updates.
	* Implemented away options in MSN
	* Alt-[1-9] to go to [1-9]th pane in tabbed convo window
	* Jabber fixes, Oscar fixes (!), Yahoo fixes, TOC fixes
	* Can use Alt to access menu, and Ctl-char for certain actions
	  (thanks baldnik)
	* Oscar blocking works (?)
	* MSN can see status of other users

version 0.11.0-pre7 (03/16/2001):
	* Can build RPMs as non-root
	* New yahoo library (can use HTTP proxy)
	* Command-line arg to specify config file (thanks Jason Boerner)
	* Can view all conversations in one tabbed window (Control-[ and
	  Control-] move left and right respectively; Control-Tab moves
	  to the next unread, or the next tab if there are no unread tabs)
	* Tooltips on links work again
	* Can log system notices: signons/signoffs, awayness and idleness
	  (thanks Andrew Echols)
	* MSN fixes
	* Applet fixes

version 0.11.0-pre6 (03/06/2001):
	* Fixed bug with NAS support
	* Napster plugin is included again
	  (Thanks for pointing out that it was missing,
	  (Yan V. Bulgak)
	* Oscar can: search by email, request confirmation, change password
	* TOC fixes
	* ICQ fixes
	* Faster HTML parsing/rendering

version 0.11.0-pre5 (02/26/2001):
	* Minor GUI changes
	* ICQ Alias problem fixed
	* Negative times fixed
	* Cannot create blank away messages/messages with blank titles
	* Can right-click Edit Buddies list to alias/add pounce/etc.
	* Ability to independently set accounts as away
	* Can use all away states for ICQ, Yahoo (N/A, Be Right Back, etc.)
	* Fixed hanging trees
	* Can close windows by hitting 'Esc' (optional)
	* Better HTML Widget
	* Can toggle timestamps by hitting F2 (optional)
	* Rewritten file transfer for TOC
	* Jabber got chat
	* Log Viewer (courtesy BMiller)
	* Can save conversation history
	* Napster can kinda sorta download files sometimes :)
	* You can activate IDs in Yahoo
	* ICQ upgraded to use icqlib 1.1.5

version 0.11.0-pre4:
	* ICQ upgraded to use icqlib 1.1.0
	* An enormous amount of bug fixes
	* Even More Protocol Plugins:
		Jabber (plugins/jabber)
		Napster (plugins/napster.c)
	* Fixed a segfault with 'Ignore new conversations while away'

version 0.11.0-pre3 (12/15/2000):
	* Away messages arranged alphabetically (Thanks Justin)
	* More GUI adjustments
	* Can optionally run command to play sound files
	* Icons for ICQ plugin (blatently stolen from GnomeICU)
	* Icons for Yahoo plugin (not-so-blatently stolen from GTKYahoo)
	* Optionally display warning level next to name in buddy list
	* Optionally ignore fonts on incoming messages
	* Command-line option to automatically set yourself as
	  away upon signon (thanks bmiller)
	* Buddy list backups now stored in ~/.gaim/SN.protocol.blist (gaim will
	  move the old file for you). Needed for when you have the same name on
	  two different protocols. (Oscar and TOC share the same file.)
	* More Protocol plugins:
		MSN (plugins/msn)

version 0.11.0-pre2 (12/04/2000):
	* Fixed a segfault with a bad util.c

version 0.11.0-pre1 (12/03/2000):
	* Multiple connections
	* Protocol plugins:
		IRC (plugins/irc.c)
		Yahoo (plugins/yay)
		ICQ (plugins/icq)
	* Logs now stored to ~/.gaim/logs rather than ~/.gaim/SN/
	* User configurable sounds
	* Scroll bar now functions properly in chat room user lists
	* X-Idle support added (thanks bmiller and bryner)
	* small change in the way away messages are displayed
	  (Thanks Ryan C. Gordon)
	* Plugin system uses GModule now (improves portability, adds features)
	  (Requires recompile and probably modifications of most plugins)
	* Perl got updates (reread plugins/PERL-HOWTO)
	* Spell checker now uses gtkspell
	* Auto-Away (thanks, yet again, to bmiller ;)
	* More buddy pounce options
	* Various GUI improvements

version 0.10.3 (10/09/2000):
	* Segfault when viewing user info fixed
	* libdb problem fixed

version 0.10.2 (10/07/2000):
	* A few fixes to the URL parser.
	* Better placement of smiley dialog
	* Improved log file readibility
	* Code cleanups (thanks kylev)
	* Fixed problem when closing away message box (thanks bmiller)
	* sprintf() problem on some systems
	* Various small bug fixes

version 0.10.1 (09/15/2000):
	* Better chatroom logging
	* Oscar works again. Pay no attention to Slashdot.
	* gtkhtml handles background colours better.
	* A third conversation window display preference.
	* Better support for things like Sawfish

version 0.10.0 (09/11/2000):
	* New Smiley Faces and Pixmaps added.
	* Smiley faces now properly wrap in the conversation windows.
	* Smiley dialog
	* Fixed 0-byte file segfault.
	* Borderless buttons (for that cool pop-up look)
	* Fixed some resizing bugs
	* Added Ctrl+{B/I/U/S} hotkeys to conversation windows.
	* Added Ctrl+(number) hotkeys to insert smileys in conversation windows.
	* Support for %n, %d, and %t in away messages.  Thanks bmiller!
	* Background colors
	* Redesigned preferences dialog
	* Redesigned conversation dialog
	* Removed the Lag-O-Meter (Lag-O-Meter is now a plugin)
	* SOCKS 4/5 proxy works
	* Buddy Pounces are now saved in .gaimrc
	* Buddy Chats are now saved in .gaimrc
	* Ability to merge gaim, aim2, aim4 buddylists. Thanks again bmiller!
	* ICQ-style aliases. This lets you change the name you see your buddy
	  as. For example, if your buddy's SN is 'CouldntGetMyName', you can
	  alias him as 'Loser'.
	* Compile with GNOME bits if available
	* Added GNOME Url Handler as an available web-browser
	* Added the S html tag.
	* Optionally Ignore TiK's Automated Messages
	* Option to beep instead of play sound
	* New icons for panel (depends on some GNOME pixmaps)
	* Perl scripting. See plugins/PERL-HOWTO for how to write perl scripts.
	  All .pl files in ~/.gaim are autoloaded when gaim starts.
	* HTML widget is faster, more stable

version 0.9.20 (07/14/2000):
	* More plugin events, more plugin features
	* Run-time OSCAR support
	* Added buddy list ticker (See prefs/Appearance). Clicking on a
	  name will cause a new or previous IM window to display for
	  that screenname
	* "You are sending messages too quickly" error is now fixed
	   when you have a large buddylist.
	* Fixed the LC_ALL compile problem on Solaris boxes
	* Fixed PPC and ARM compile problem with oscar.c
	* Smileys work better, and don't cause font attributes to drop
	* Dialog windows are now prettier
	* /me in IM window; font/color dialogs and smileys in chat window

version 0.9.19 (06/09/2000):
	* Graphical Smiley Faces
	* Applet got a bit of a makeover (inside & out)
	* Compile-time options affect Preferences dialog
	* Whispering in chat works (does anyone even use this?)
	* HTML-tag buttons in chat
	* Chat got all kinds of new features (like IRC-sytle /me)
	* Chat in oscar works much better
	* Locale support
	* Fixed the segfault when your server-side config is null
	* Many many bugfixes

version 0.9.18 (06/02/2000):
	* Logging in works better for oscar
	* Double error bug when sending message to an offline user is
	  fixed.
	* Pressing enter once again sends a message in buddy chatrooms (oops)
	* More fixes for the change on the AOL sign-on process.
	* Fixed bug where Gaim sometimes doesn't find a font to use.
	* Per-conversation font and color dialogs (thanks fflewddur)
	* Chat in oscar works (somewhat)
	* Even more fixes for the sign-on process, and now you don't flash when
	  setting permit/deny lists.

version 0.9.17 (05/31/2000):
	* Automagic feature to check for new versions has been removed
	* Infinite loop bug fixed

version 0.9.16 (05/31/2000):
	* Paned buddy chat window (Thanks Syd)
	* Buddy lists (and changes) are cached to ~/.gaim/<sn>.blist
	  where <sn> is your screen name. If for some reason, you log
	  into the AOL server and the buddy list comes back empty, we
	  check for a cache file, and, if we find one, read it in. This
	  essentially implements recovery from a server crash at AOL
	  (AOL does not back up machines that contain TOC-based buddy
	  lists, unfortunately).  (Thanks Syd)
	* Font selection dialog
	* Small changes to the Oscar/libfaim stuff (see libfaim/README.gaim)
	* SOCKS 4 proxy support
	* Better proxy support overall (you can get people's info now! :) )
	* Two-way file transfer (you can get and send files, but you still
	  can't initiate either)
	* Fixed font problem with Misconfigured X-Servers.  Thanks Decklin!
	* Fixed the No Configuration problem that came about today (5/31)

version 0.9.15 (05/06/2000):
	* Plugin support enabled by default (oops)
	* Some plugins built/installed by default
	* Option to automagically check for new releases
	* Ability to receive files (one-way file transfer)
	* In-line spell checker (thanks to Torrey Searle of the
	  Everybuddy Devel team for this one)

version 0.9.14 (04/24/2000):
	* Numerous Fixes by G. Sumner Hayes (buffer over flow patches,
	  etc)
	* Paned Conversation Windows (Thanks Syd)
	* Raise Window On Message Received, Fixed (Thanks Syd)
	* When multiple screen names, Gaim now correctly remembers the name
	  that was used last.
	* FONT sizes now work correctly.
	* PLUGIN SUPPORT!! (Lots of cool goodies here)
	* Fixed another leak or two
	* Added ability to change your screenname password
	* Devil pixmaps

version 0.9.13 (03/27/2000):
	* Dialog Box Segfault Fixed (When You Click A Toggle Then Cancel)
	* Double Log-Out Message Fixed
	* GNOME compile error fixed
	* Away Message Problem Fixed
	* Fixed URL Right Click Menus
	* Conversation Loggin now shows Full Date and Time
	* Internal Change to Buddy List

version 0.9.12 (03/25/2000):
	* Segfault fix for PPC/Alpha/etc machines with log(0)
	  Thanks to Todd Cohen for this one.
	* Small internal change to the way prefs work
	* GNOME Applet support works better
	  (thanks to Eric Warmenhoven for the patch)
	* Support for displaying true type fonts
	* Lag-O-Meter does not send lag-test if not selected
	* Fixed problem with saving away messages which contain spaces
	  and numbers.
	* Various GNOME Applet Enhancements (thanks AGAIN to
	  Eric.  Someone needs to stop this boy :-) )
	* A lot of random, obscure bugs fixed
	* All of the major and I believe all of the minor memory leaks are
	  now fixed
	  (Thanks to Peter Teichman, Larry Ewing, Jeramey Crawford, and me)

version 0.9.11 (03/22/2000):
	* <STRIKE>Strike Tag Support</STRIKE> :-)
	* Another memory leak fix
	* New .gaimrc format
	* Better support for multiple screen names
	* Font Properties
	* Saving of buddylist window position
	* Fixed a problem with Gaim and the Netscape-branded version
	  of Mozilla
	* New Sound Properties
	* More General Properties
	* Bigger Text-Entry field (Thanks to CrazyDavy for this one)
	* Various Random Bug fixes

version 0.9.10 (11/03/1999):
	* Fixed a nasty memory leak.  No more 40M Gaim processes. LOL
	* IDLE Times are displayed in a neater fashion.

version 0.9.9  (10/31/1999):
	* A little selection bug has been squished
	* Small memory leak fixed
	* Small network fix (problem with HTTP Proxy fixed?)
	* Proxy stuff should work now :)
	* Widget table support, dir info looks nicer
	* Info box looks nicer (thanks to Decklin Foster)
	* Client now 'corrects' time values from the server for accurate
	  login times.
	* Lag-O-Meter (ala Drunken Jim)
	* IDLE Preferences

version 0.9.8  (10/04/1999):
	* HTTP Proxy Support (No SOCKS yet)
	* HTML Widget more robust
	* Graphical Debug Window
	* Buddylist bug fixed
	* Some logging fixes and improvements
	* configurable host/port selection
	* Clickable Links in buddy chat
	* New Gaim Logo
	* Display Signon/Signoff messages in conversation windows
	* Option to strip HTML from logged messages
	* GNOME cleanups (It might work now haha)
	* When viewing user info, URLS are converted to clickable links
	* Tooltips on URLS

version 0.9.7  (08/08/1999):
	* Preliminary Oscar Support
	* Fixed bad network bug
	* Fixed some bad text rendering bugs in the HTML widget
	* log all conversation names are now normalized.
	* Fixed another bad network bug :)
	* Multiple browser support, some Netscape buggies fixed.
	* Permit/Deny preferences moved to 'Permit' pane on buddylist.
	* Fixed problem with _, ', and \ in passwords

version 0.9.6  (08/01/1999):
	* Fixed 'log all conversation' segfault
	* Added NAS support
	* Removed Xmu dependancies.
	* Restructured network code
	* ESD detection more robust.
	* Sound fallbacks are MUCH more robust!

version 0.9.5  (07/25/1999):
	* Fixed About Box SegFault
	* Autologin Works with Applet
	* Option to Show Buddy List after Signon with Applet
	* 2048 character messages
	* Away-Detection (shows a different icon on the buddy list)
	* Fixed Segfault with messages > allowed size
	* Added option to log all conversations
	* Changed g_new to g_new0
	* Buddy List: Right Click Menus
	* Find Buddy By Email
	* Find Buddy By Info
	* New HTML widget (Underline/Links/HRs)
	* Updated Toolbar with 'Underline' Icon
	* More Buddy Pounce Options
	* Option to auto-change urls into clickable links (Under Prefs)
	* Better Buddy Chat functionality
	* Away Prefs
	* Registration Information (Let Us Know Who You Are)
	* Buddy Chat Prefs (Update Chatroom Lists)
	* Set User Info
	* FAQ added to the distribution
	* Sound problem with some systems fixed
	* Set Dir Info
	* Autostart of Netscape on URL Click
	* DnD Rearranging of Groups
	* Better Netscape Functionality
	* Right Click `URL' Menus
	* DnD Rearranging of Buddies
	* Script to convert win95 buddylist to gaim buddylist
	* Added `Link/URL' button to conversation window
	* ESD is now autodetected
	* Not too important but we GNU-ified the source tree :)

version 0.8.0  (04/31/1999):
	* Code clean-up
	* Updated Prefs
	* Buddy Pouncing
	* Pixmaps for buttons
	* Buddylist import/export
	* Autoconf/Automake
	* Conversation Logging
	* Coloured Text Selection
	* Updated Preferences
	* ESD Support
	* Minor Bug Fixes
	* `Warning' support
	* `Blocking' on conversation window
	* Add/Remove buddy from conversation window
	* Scroll-Wheel Mice work in Conversation Window
	* Fixed WindowMaker Appicon
	* version Number in About Box
	* Gaim Slogan in about box :)
	* Created Changelog File :)<|MERGE_RESOLUTION|>--- conflicted
+++ resolved
@@ -1,14 +1,12 @@
 Pidgin and Finch: The Pimpin' Penguin IM Clients That're Good for the Soul
 
 version 2.7.2 (??/??/????):
-<<<<<<< HEAD
+	Pidgin:
+	* Re-focus the input area after clicking the attention toolbar button.
+
 	Finch:
 	* Rebindable suggest-next-page and suggest-prev-page actions for
 	  textboxes (GntEntry) to scroll through list of suggestions.
-=======
-	Pidgin:
-	* Re-focus the input area after clicking the attention toolbar button.
->>>>>>> 13dd0616
 
 version 2.7.1 (05/29/2010):
 	General:
