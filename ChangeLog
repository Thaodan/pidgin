Pidgin and Finch: The Pimpin' Penguin IM Clients That're Good for the Soul

version 3.0.0 (??/??/????):
	Finch:
	* Support the conversation-extended signal for extending the
	  conversation menu. (Howard Chu) (#14818)

	AIM and ICQ:
	* Make buddy list management code more efficient. (Oliver) (#4816)

	Bonjour:
	* Support file transfers up to ~9 EiB.

	Gadu-Gadu:
	* Possibility to require encryption. Also, using encryption when
	  available is default option now. (Tomasz Wasilczyk)
	* Show local time for incoming messages. (Tomasz Wasilczyk) (#4579)
	* Fixed password change dialog and problems with connecting to accounts
	  with non-ASCII passwords. (Tomasz Wasilczyk) (#14652)
	* Option to show links from strangers. (Tomasz Wasilczyk) (#10591)
	* Better handling of "invisible" and "chatty" statuses. (Tomasz
	  Wasilczyk) (#13836)

	MSN:
	* Fix file transfer with older Mac MSN clients.
	* Support file transfers up to ~9 EiB.
<<<<<<< HEAD
	* Support new protocol version MSNP18. (#14753)
	* Fix messages to offline contacts. (#14302)
=======
	* Fix buddies not going offline.
>>>>>>> 3f79dae7

	MXit:
	* Remove all reference to Hidden Number.
	* Fix decoding of font-size changes in the markup of received messages.
	* Ignore new invites to join a GroupChat if you're already joined, or
	  still have a pending invite.
	* The buddy's name was not centered vertically in the buddy-list if they
	  did not have a status-message or mood set.

	XMPP:
	* Strip element prefixes from XHTML-IM messages as they're presented
	  to the core (and UIs) as incoming messages (Thijs Alkemade).
	  (#14529)
	* Support file transfers up to ~9 EiB.
<<<<<<< HEAD

	Plugins:
	* The Voice/Video Settings plugin supports using the sndio GStreamer
	 backends. (Brad Smith) (#14414)

version 2.10.2 (02/22/2012):
=======
	* Invalid user moods can no longer be sent to the server.

	Plugins:
	* The Voice/Video Settings plugin supports using the sndio GStreamer
	  backends. (Brad Smith) (#14414)
	* The Offline Message Emulation plugin now adds a note that the message
	  was an offline message. (Flavius Anton) (#2497)

	MSN:
	* Fix a crash when removing a user before its icon is loaded. (Mark
	  Barfield) (#15217)

	Yahoo!:
	* Fix a double-free in profile/picture loading code. (Mihai Serban)
	  (#15053)

version 2.10.6 (07/06/2012):
	Pidgin:
	* Fix a bug that requires a triple-click to open a conversation
	  window from the buddy list. (#15199)

version 2.10.5 (07/05/2012):
	libpurple:
	* Add support for GNOME3 proxy settings. (Mihai Serban) (#15054)

	Pidgin:
	* Fix a crash that may occur when trying to ignore a user who is
	  not in the current chat room. (#15139)

	MSN:
	* Fix building with MSVC on Windows (broken in 2.10.4). (Florian
	  Quèze)

	MXit:
	* Fix a buffer overflow vulnerability when parsing incoming messages
	  containing inline images.  Thanks to Ulf Härnhammar for reporting
	  this! (CVE-2012-3374)

version 2.10.4 (05/06/2012):
	General:
	* Support building against Farstream in addition to Farsight.
	  (Olivier Crete) (#14936)

	IRC:
	* Disable periodic WHO timer.  IRC channel user lists will no
	  longer automatically display away status, but libpurple will be
	  much kinder to the network.
	* Print unknown numerics to channel windows if we can associate
	  them.  Thanks to Marien Zwart. (#15090)

	MSN:
	* Fix a possible crash when receiving messages with certain characters
	  or character encodings.  Thanks to Fabian Yamaguchi for reporting
	  this! (CVE-2012-2318)

	XMPP:
	* Fix a possible crash when receiving a series of specially crafted
	  file transfer requests.  Thanks to José Valentín Gutiérrez for
	  reporting this!  (CVE-2012-2214)

	Windows-Specific Changes:
	* Words added to spell check dictionaries are saved across restarts of
	  Pidgin (#11886)

version 2.10.3 (03/26/2012):
	MSN:
	* Fix buddies not going offline. (#14997)

version 2.10.2 (03/14/2012):
>>>>>>> 3f79dae7
	General:
	* Fix compilation when using binutils 2.22 and new GDK pixbuf. (#14799)
	* Fix compilation of the MXit protocol plugin with GLib 2.31. (#14773)

	Pidgin:
	* Add support for the GNOME3 Network dialog. (#13882)
	* Fix rare crash. (#14392)
<<<<<<< HEAD
=======
	* Add support for the GNOME3 Default Application dialog for configuring
	  the Browser.
>>>>>>> 3f79dae7

	libpurple:
	* Support new connection states and signals for NetworkManager 0.9+.
	  (Dan Williams) (#13859)

	AIM and ICQ:
<<<<<<< HEAD
=======
	* Fix a possible crash when receiving an unexpected message
	  from the server. (Thijs Alkemade) (#14983)
>>>>>>> 3f79dae7
	* Allow signing on with usernames containing periods and
	  underscores. (#13500)
	* Allow adding buddies containing periods and underscores. (#13500)
	* Don't try to format ICQ usernames entered as email addresses.
	  Gets rid of an "Unable to format username" error at login. (#13883)

	MSN:
	* Fix possible crashes caused by not validating incoming messages as
	  UTF-8. (Thijs Alkemade) (#14884)
<<<<<<< HEAD

	Windows-Specific Changes:
	* Fix compilation of the Bonjour protocol plugin. (#14802)

=======
	* Support new protocol version MSNP18. (#14753)
	* Fix messages to offline contacts. (#14302)

	Windows-Specific Changes:
	* Fix the installer downloading of spell-checking dictionaries (#14612)
	* Fix compilation of the Bonjour protocol plugin. (#14802)

	Plugins:
	* The autoaccept plugin will no longer reset the preference for unknown
	  buddies to "Auto Reject" in certain cases. (#14964)

>>>>>>> 3f79dae7
version 2.10.1 (12/06/2011):
	Finch:
	* Fix compilation on OpenBSD.

	AIM and ICQ:
	* Fix remotely-triggerable crashes by validating strings in a few
	  messages related to buddy list management.  Thanks to Evgeny Boger
	  for reporting this!  (#14682)

	Bonjour:
	* IPv6 fixes (Linus Lüssing)

	Gadu-Gadu:
	* Fix problems linking against GnuTLS. (#14544)

	IRC:
	* Fix a memory leak when admitting UTF-8 text with a non-UTF-8 primary
	  encoding.  (#14700)

	Jabber:
	* Fix crashes and memory leaks when receiving malformed voice
	  and video requests.  Thanks to Thijs Alkemade for reporting this!

	Sametime:
	* Separate "username" and "server" when adding new Sametime accounts.
	  (#14608)
	* Fix compilation in Visual C++. (#14608)

	SILC:
	* Fix CVE-2011-3594, by UTF-8 validating incoming messages before
	  passing them to glib or libpurple.  Identified by Diego Bauche
	  Madero from IOActive.  (#14636)

	Yahoo!:
	* Fetch buddy icons in some cases where we previously weren't. (#13050)

	Windows-Specific Changes:
	* Fix compilation

version 2.10.0 (08/18/2011):
	Pidgin:
	* Make the max size of incoming smileys a pref instead of hardcoding it.
	  (Quentin Brandon) (#5231)
	* Added a plugin information dialog to show information for plugins
	  that aren't otherwise visible in the plugins dialog.
	* Fix building with GTK+ earlier than 2.14.0 (GTK+ 2.10 is still the
	  minimum supported) (#14261)

	libpurple:
	* Fix a potential crash in the Log Reader plugin when reading QIP logs.
	* Fix a large number of strcpy() and strcat() invocations to use
	  strlcpy() and strlcat(), etc., forestalling an entire class of
	  string buffer overrun bugs.
	  (The Electronic Frontier Foundation, Dan Auerbach, Chris Palmer,
	  Jacob Appelbaum)
	* Change some filename manipulations in filectl.c to use MAXPATHLEN
	  instead of arbitrary length constants.  (The Electronic Frontier
	  Foundation, Dan Auerbach, Chris Palmer, Jacob Appelbaum)
	* Fix endianness-related crash in NTLM authentication (Jon Goldberg)
	  (#14163)

	Gadu-Gadu:
	* Fixed searching for buddies in public directory. (Tomasz Wasilczyk)
	  (#5242)
	* Better status message handling. (Tomasz Wasilczyk) (#14314)
	* Merged two buddy blocking methods. (Tomasz Wasilczyk) (#5303)
	* Fix building of the bundled libgadu library with older versions
	  of GnuTLS. (patch plucked from upstream) (#14365)

	ICQ:
	* Fix crash selecting Tools->Set Mood when you're online with an
	  ICQ account that is configured as an AIM account. (#14437)

	IRC:
	* Fix a crash when remote users have certain characters in their
	  nicknames. (Discovered by Djego Ibanez) (#14341)
	* Fix the handling of formatting following mIRC ^O (#14436)
	* Fix crash when NAMES is empty. (James McLaughlin) (#14518)

	MSN:
	* Fix incorrect handling of HTTP 100 responses when using the HTTP
	  connection method.  This can lead to a crash. (Discovered by Marius
	  Wachtler)
	* Fix seemingly random crashing. (#14307)
	* Fix a crash when the account is disconnected at the time we are doing a
	  SB request. (Hanzz, ported by shlomif) (#12431)

	XMPP:
	* Do not generate malformed XML ("</>") when setting an empty mood.
	  (#14342)
	* Fix the /join <room> behavior.  (Broken when adding support for
	  <room>@<server>)  (#14205)

	Yahoo!/Yahoo! JAPAN:
	* Fix coming out of idle while in an unavailable state
	* Fix logging into Yahoo! JAPAN.  (#14259)

	Windows-Specific Changes:
	* Open an explorer.exe window at the location of the file when clicking
	  on a file link instead of executing the file, because executing a file
	  can be potentially dangerous.  (Discovered by James Burton of
	  Insomnia Security) (Fixed by Eion Robb)

version 2.9.0 (06/23/2011):
	Pidgin:
	* Fix a potential remote denial-of-service bug related to displaying
	  buddy icons.
	* Significantly improved performance of larger IRC channels (regression
	  introduced in 2.8.0).
	* Fix Conversation->Add on AIM and MSN.
	* Entries in the chat user list are sorted properly again.  This was
	  inadvertenly broken in 2.8.0.

	Finch:
	* Fix logging in to ICQ.

	libpurple:
	* media: Actually use the specified TCP port from the TURN configuration to
	  create a TCP relay candidate.

	AIM and ICQ:
	* Fix crashes on some non-mainstream OSes when attempting to
	  printf("%s", NULL).  (Clemens Huebner) (#14297)

	Plugins:
	* The Evolution Integration plugin compiles again.

version 2.8.0 (06/07/2011):
	General:
	* Implement simple silence suppression for voice calls, preventing
	  wasted bandwidth for silent periods during a call. (Jakub Adam)
	  (half of #13180)
	* Added the DigiCert High Assurance CA-3 intermediate CA, needed for
	  validation of the Facebook XMPP interface's certificate.
	* Removed the QQ protocol plugin.  It hasn't worked in a long time and
	  isn't being maintained, therefore we no longer want it.

	Pidgin:
	* Duplicate code cleanup.  (Gabriel Schulhof) (#10599)
	* Voice/Video call window adapts correctly to adding or removing
	  streams on the fly. (Jakub Adam) (half of #13535)
	* Don't cancel an ongoing call when rejecting the addition of a
	  stream to the existing call. (Jakub Adam) (#13537)
	* Pidgin plugins can now override tab completion and detect clicks on
	  usernames in the chat userlist. (kawaii.neko) (#12599)
	* Fix the tooltip being destroyed when it is full of information and
	  cover the mouse (dliang) (#10510)

	libpurple:
	* media: Allow obtaining active local and remote candidates. (Jakub
	  Adam) (#11830)
	* media: Allow getting/setting video capabilities. (Jakub Adam) (half
	  of #13095)
	* Simple Silence Suppression is optional per-account. (Jakub Adam)
	  (half of #13180)
	* Fix purple-url-handler being unable to find an account.
	* media: Allow adding/removing streams on the fly. (Jakub Adam)
	  (half of #13535)
	* Support new connection states in NetworkManager 0.9. (Dan Williams)
	  (#13505)
	* When removing a buddy, delete the pounces associated with it.
	  (Kartik Mohta) (#1131)
	* media: Allow libpurple and plugins to set SDES properties for RTP
	  conferences. (Jakub Adam) (#12981)
	* proxy: Add new "Tor/Privacy" proxy type that can be used to
	  restrict operations that could leak potentially sensitive data
	  (e.g. DNS queries).  (#11110, #13928)
	* media: Add support for using TCP relaying with TURN (will only work with
	  libnice 0.1.0 and later).

	AIM:
	* Fix setting icons with dimensions greater than 64x64 pixels by scaling
	  them down to at most 64x64. (#12874, #13165)

<<<<<<< HEAD
	AIM:
	* Fix setting icons with dimensions greater than 64x64 pixels by scaling
	  them down to at most 64x64. (#12874, #13165)

=======
>>>>>>> 3f79dae7
	Gadu-Gadu:
	* Allow showing your status only to buddies. (Mateusz Piękos) (#13358)
	* Updated internal libgadu to version 1.10.1. (Robert Matusewicz,
	  Krzysztof Klinikowski) (#13525)
	* Updated internal libgadu to version 1.11.0. (Tomasz Wasilczyk)
	  (#14248)
	* Suppress blank messages that happen when receiving inline
	  images. (Tomasz Wasilczyk) (#13554)
	* Fix sending inline images to remote users, don't crash when
	  trying to send large (> 256kB) images. (Tomasz Wasilczyk) (#13580)
	* Support typing notifications. (Jan Zachorowski, Tomasz Wasilczyk,
	  Krzysztof Klinikowski) (#13362, #13590)
	* Require libgadu 1.11.0 to avoid using internal libgadu.
	* Optional SSL connection support for GNUTLS users (not on Windows
	  yet!). (Tomasz Wasilczyk) (#13613, #13894)
	* Don't count received messages or statuses when determining whether
	  to send a keepalive packet. (Jan Zachorowski) (#13699)
	* Fix a crash when receiving images on Windows or an incorrect
	  timestamp in the log when receiving images on Linux. (Tomasz
	  Wasilczyk) (#10268)
	* Support XML events, resulting in immediate update of other users'
	  buddy icons. (Tomasz Wasilczyk) (#13739)
	* Accept poorly formatted URLs from other third-party clients in
	  the same manner as the official client.  (Tomasz Wasilczyk)
	  (#13886)

	ICQ:
	* Fix setting icons with dimensions greater than 64x64 pixels by scaling
	  them down to at most 64x64. (#12874, #13165)
	* Fix unsetting your mood when "None" is selected.  (Dustin Gathmann)
	  (#11895)
	* Ignore Daylight Saving Time when performing calculations related to
	  birthdays. (Dustin Gathmann) (#13533)
	* It is now possible to specify multiple encodings on the Advanced
	  tab of an ICQ account's settings by using a comma-delimited list.
	  (Dmitry Utkin) (#13496)

	IRC:
	* Add "authserv" service command.  (tomos) (#13337)

	MSN:
	* Fix a hard-to-exploit crash in the MSN protocol when using the
	  HTTP connection method (Reported by Marius Wachtler).

	MXit:
	* Support for an Invite Message when adding a buddy.
	* Fixed bug in splitting-up of messages that contain a lot of links.
	* Fixed crash caused by timer not being disabled on disconnect.
	  (introduced in 2.7.11)
	* Clearing of the conversation window now works.
	* When receiving an invite you can display the sender's profile
	  information, avatar image, invite message.
	* The Change PIN option was moved into separate action.
	* New profile attributes added and shown.
	* Update to protocol v6.3.
	* Added the ability to view and invite your Suggested Friends,
	  and to search for contacts.
	* Also display the Status Message of offline contacts in their
	  profile information.

	XMPP:
	* Remember the previously entered user directory when searching.
	  (Keith Moyer) (#12451)
	* Correctly handle a buddy's unsetting his/her vCard-based avatar.
	  (Matthew W.S. Bell) (#13370)
	* Squash one more situation that resulted in duplicate entries in
	  the roster (this one where the server reports the buddy as being
	  in the same (empty) group.  (Reported by Danny Mayer)

	Plugins:
	* The Voice/Video Settings plugin now includes the ability to test
	  microphone settings. (Jakub Adam) (#13182)
	* Fix a crash when handling some saved settings in the Voice/Video
	  Settings plugin. (Pat Erley) (13290, #13774)

	Windows-Specific Changes:
	* Fix building libpurple with Visual C++ .NET 2005. This was
	  accidentally broken in 2.7.11. (Florian Quèze)
	* Build internal libgadu using packed structs, fixing several
	  long-standing Gadu-Gadu issues. (#11958, #6297)

version 2.7.11 (03/10/2011):
	General:
	* Our bundled libgadu should now build on HP-UX.
	* Fix some instances of file transfers never completing. (Cristi Posoiu)
	  (#12472)

	Pidgin:
	* Sort by Status no longer causes buddies to move around when you
	  click them.
	* Fix embedding in the system tray on older GTK+ releases (such as on
	  CentOS 5.5 and older Fedora).
	* No longer require libstartup-notification for startup notification
	  support.  GTK+ has included support for years, so use it instead. (David
	  Benjamin) (#13245)

	AIM:
	* Fix a bug where some buddies from your buddy list might not show up.
	  Affected non-English ICQ users the most. (#13386)
	* Send keepalives for all types of network connections.  Will hopefully
	  make chat rooms more reliable. (#1449)

	MSN:
	* Fix bug that prevented added buddies to your buddy list in certain
	  circumstances.  (#13298)

	MXit:
	* MXit plugin and reported client version now follow the libpurple
	  version.
	* Don't try to request profile information for non-user contacts.
	* Allow Re-Invite for contacts in Deleted or Rejected state.
	* Ensure we don't send packets too fast to the MXit server and trigger
	  its flood-detection mechanism.  Also increased the internal packet queue
	  to 32 packets.

	XMPP:
	* Fix building on platforms with an older glib (inadvertantly broken in
	  2.7.10).  (#13329)
	* Don't treat the on-join status storms as 'new arrivals'.  (Thijs
	  Alkemade) (#a14527)
	* Extend the /join command to support room JIDs, enabling you to join
	  a room on any server.  (Solarius, Matěj Cepl, Tirtha 'wyuka'
	  Chatterjee) (#4526)
	* Add support for receiving a limited amount of history when joining a
	  room (not currently supported by Pidgin and Finch).  (Thijs Alkemade)
	  (#10986, #a14219)

	Yahoo!/Yahoo! JAPAN:
	* Fix CVE-2011-1091, denials of service caused by NULL pointer
	  dereferences due to improper handling of malformed YMSG packets.  Thanks
	  to Marius Wachtler for reporting this and reviewing the fix!

version 2.7.10 (02/06/2011):
	General:
	* Force video sources to all have the same capabilities.  This reduces the
	  number of times video must be scaled down, saving CPU time. (Jakub Adam)
	  (half of #13095)
	* Starting multiple video calls and ending one no longer causes the other
	  calls to stop sending audio and video. (Jakub Adam) (#12758, #13237)
	* Perl bindings now respect LDFLAGS. (Peter Volkov, Markos Chandras)
	  (#12638)
	* Added AddTrust External Root CA.  (#11554)
	* Resolve some issues validating X.509 certificates signed off the CAcert
	  Class 3 intermediate cert when using the GnuTLS SSL/TLS plugin.

	Gadu-Gadu:
	* Don't drop whole messages when text is colored. (Jan Zachorowski)
	  (#13259)

	Groupwise:
	* Don't show two windows when using "Get Info" on a buddy. (Gabriel Burt;
	  Novell, Inc.) (#13108)

	IRC:
	* Don't send ISON messages longer than 512 bytes. (Jeffrey Honig) (#9692)

	libpurple:
	* Stop sending audio when placing a call on hold. (Jakub Adam) (#13032)
	* Stop translating gpointers to ints in the dbus API.  This removes
	  functions from the dbus API.  (The openSUSE Project) (#12507)
	* Fix D-Bus introspection calls that omit the interface parameter.  (Tom
	  Samstag) (#13073)
	* Fixed bugs in purple_str_to_time() that caused the most recent 'make
	  check' failures.  (Nader Morshed) (#13131)
	* Correct an issue that caused some UIs other than Pidgin or Finch to
	  leave a buddy in the "is typing" state.  (Jan Kaluza)
	* Fix potential information disclosure issues in the Cipher code.  (Julia
	  Lawall)

	Pidgin:
	* Support using the Page Up and Page Down keys on the numeric keypad in
	  the conversation window.  (Ryan Flegel) (#13127)
	* Fix a few memory leaks. (Nader Morshed) (#13162)
	* Support rendering strikethrough when received as in-line CSS. (#13168)
	* Editable comboboxes are now more friendly to some GTK+ themes. (Hugo
	  Pereira Da Costa) (#13164).

	Plugins:
	* The Voice/Video Settings plugin no longer resets selected devices to
	  defaults. (Jakub Adam) (#13044)
	* The Voice/Video Settings plugin no longer crashes when a stored device
	  name is not found in the list of available devices. (Jakub Adam)
	  (#13238)
	* The Autoaccept plugin now allows disabling filename escaping. (Rok
	  Mandeljc) (half of #11459)
	* The Autoaccept plugin now allows choosing Reject/Ask/Accept for
	  non-buddies. (Rok Mandeljc) (half of #11459)

	QQ:
	* QQ2008 is now the default protocol version. (Michael Terry) (#11635)

	XMPP:
	* Don't crash when receiving an unexpected/invalid jingle transport type.
	  (Nikita Kozlov) (#13136)
	* Handle Connection: Close headers for BOSH, when the server does not
	  terminate the connection itself. (#13008)
	* Improved parsing for DIGEST-MD5, which should resolve issues
	  connecting to some jabberd2 servers.  This corrects an issue parsing
	  one-character or empty elements. (Noa Resare) (#a14514)

	Yahoo!/Yahoo! JAPAN:
	* Fix a crash when an account disconnects before a p2p session is
	  completely set up. (Jan Kaluza) (#12432)

version 2.7.9 (12/26/2010):
	MSN:
	* Fix CVE-2010-4528, a crash when receiving short packets related to
	  P2Pv2 messages.

version 2.7.8 (12/19/2010):
	General:
	* Fix the exceptions in purple-remote on Python 2.6+. (Ari Pollak)
	  (#12151)

	Pidgin:
	* When a conversation has reached the maximum limit on the number
	  of smileys, display the text representation of the smiley properly
	  when it contains HTML-escapable characters (e.g. "<3" was previously
	  displayed as "&lt;3").
	* Drop dependency on GdkGC and use Cairo instead.
	* New UI hack to assist in first-time setup of Facebook accounts with
	  icon from Jakub Szypulka.
	* Don't hide the buddy list if there is no notification area in which
	  to put the icon. (#12129)

	libpurple:
	* Fix multipart parsing when '=' is included in the boundary for
	  purple_mime_document_parse. (Jakub Adam) (#11598)

	AIM and ICQ:
	* Buddies who unset their status message will now be correctly shown
	  without a message in your buddy list. (#12988)

	Gadu-Gadu:
	* Updated our bundled libgadu and minimum requirement for external
	  libgadu to 1.9.0. (#12789)

	MSN:
	* Stop showing ourselves in the list of endpoints that can be
	  disconnected.
	* Allow full-size display names, by not escaping (most) non-English
	  characters. (#8508)
	* Fix receiving messages from users on Yahoo and other federated
	  services. (#13022)
	* Correctly remove old endpoints from the list when they sign out.
	* Add option to disable connections from multiple locations. (#13017)
	* Correctly update your own display name in the buddy list. (#13064) 
	* Correctly show ourselves as offline in the buddy list when going
	  invisible. (#12945)
	* Correctly update your own icon in the buddy list. (#12973)
	* Remove struct packing for better portability. (#12856)

	XMPP:
	* Terminate Jingle sessions with unsupported content types. (#13048)

version 2.7.7 (11/23/2010):
	General:
	* Allow multiple CA certificates to share the same Distinguished Name
	  (DN).  Partially fixes remaining MSN issues from #12906.
	* The GNUTLS SSL plugin now discards any certificate (and all subsequent
	  certificates) in a chain if it did not sign the previous certificate.
	  Partially fixes remaining MSN issues from #12906.
	* Open requests related to a file transfer are now closed when the request
	  is cancelled locally. (#11666)

	AIM and ICQ:
	* AIM should now connect if "Use clientLogin" is turned off and the
	  "Server" field is set to anything other than "login.oscar.aol.com" or
	  "slogin.oscar.aol.com". (#12948)
	* Fix a crash on connection loss. (#5927)

version 2.7.6 (11/21/2010):
	General:
	* Included Microsoft Internet Authority 2010 and Microsoft Secure Server
	  Authority 2010 intermediate CA certificates to our bundle.  This fixes
	  the "Unable to validate certificate" error for omega.contacts.msn.com.
	  (#12906)

	Pidgin:
	* Avoid a use-after-free race condition in the media code (when
	  there's an error reported by GStreamer). (#12806, Jakub Adam)

	AIM and ICQ:
	* SSL option has been changed to a tri-state menu with choices for
	  "Don't Use Encryption", "Use Encryption if Available", and "Require
	  Encryption".
	* Fix some possible clientLogin URL issues introduced in version 2.7.5.
	* Don't show a "<URL>: Ok" connection error when using clientLogin.
	* Cleaned up some debug output for improved readability.

	MSN:
	* Added support for MSNP16, including Multiple Points of Presence (MPOP)
	  which allows multiple simultaneous sign-ins. (#8247)
	* Added extended capabilities support (none implemented).
	* Merged the work done on the Google SoC (major rewrite of SLP code)
	* Reworked the data transfer architecture.
	  (http://developer.pidgin.im/wiki/SlpArchitecture)
	* Lots of little changes.
	* Don't process zero-length DC messages. (#12660)
	* Fixed a bunch of memory leaks.
	* Prevent a use-after-free condition.

	XMPP:
	* Avoid a double-free in the Google Relay (V/V) code.
	* Avoid double error message when failing a file transfer. (#12757)
	* Password-related information is printed out for SASL authentication
	  when the PURPLE_UNSAFE_DEBUG environment variable is set.
	* Authentication mechanisms can now be added by UI's or other plugins
	  with some work. This is outside the API/ABI rules! (#12715)
	* Fixed a few printf("%s", NULL) crashes for broken OSes.

	Windows-Specific Changes:
	* Build the Pidgin Theme Editor plugin (finally).
	* Untarring (for themes) now works for non-ASCII destination paths.

version 2.7.5 (10/31/2010):
	General:
	* Added Verisign Class 3 Public CA - G2 root CA.

	Pidgin:
	* Properly differentiate between bn and bn_IN in the Translation
	  Information dialog.

	AIM and/or ICQ:
	* Display the "Authorize buddy?" minidialog when the requestor has an
	  empty nickname. (#12810)
	* New ICQ accounts default to proper ICQ servers.  Old accounts using one
	  of the old default servers will be silently migrated to use the proper
	  servers.
	* ICQ accounts using clientLogin now use the correct ICQ servers.  This is
	  separate from the server settings mentioned above.
	* '<' should no longer cause ICQ status messages to be truncated in some
	  locations. (#11964, #12593)
	* Fix sending messages to chat rooms. (#12768)

	Bonjour:
	* Don't crash when attempting to log into a Bonjour account and init
	  failed.

	Windows-Specific Changes:
	* Quote the path stored in the registry when the "run at startup" option
	  in the Windows Pidgin Options plugin is used. (#12781)

version 2.7.4 (10/20/2010):
	General:
	* Fix search path for Tk when compiling on Debian Squeeze. (#12465)
	* purple-remote now expects and produces UTF-8. (Guillaume Brunerie)
	  (#12049)
	* Add Deutsche Telekom, Thawte Primary, and Go Daddy Class 2 root CAs
	  (#12667, #12668, and #12594)
	* Fix CVE-2010-3711 by properly validating return values from the
	  purple_base64_decode() function before using them.
	* Fix two local crash bugs by properly validating return values from the
	  purple_base16_decode() function before using them.

	libpurple:
	* Fall back to an ordinary request if a UI does not support showing a
	  request with an icon.  Fixes receiving MSN file transfer requests
	  including a thumbnail in Finch. (#12561)
	* Fix an invalid memory access when removing UPnP mappings that could
	  cause sporadic crashes, most notably when MSN Direct Connections are
	  enabled. (#12387)
	* Add a sentence to the certificate warning for expired certificates
	  suggesting the user check their computer's date and time. (#12654)

	Pidgin:
	* Add support for the Gadu-Gadu protocol in the gevolution plugin to
	  provide Evolution integration with contacts with GG IDs. (#10709)
	* Remap the "Set User Mood" shortcut to Control-D, which does not
	  conflict with the previous shortcut for Get Buddy Info on the
	  selected buddy.
	* Add a plugin action menu (under Tools) for the Voice and Video
	  Settings plugin.
	* Use GRegex for the debug window where available. This brings regex
	  filtering to the debug window on Windows. (Eion Robb) (#12601)
	* Add Google Chrome to the list of possible browsers on non-Windows
	  systems.
	* Add Chromium to the list of possible browsers on non-Windows systems.
	* The "Manual" browser option is now stored as a string.  It is no
	  longer necessary to specify a full path to the browser command.
	  (Rodrigo Tobar Carrizo) (#12024)
	* The Send To menu can now be used if the active account in the
	  conversation becomes disabled or inactive. (Keith Moyer) (#12471)
	* xdg-open is now the default browser for new users on non-Windows
	  platforms. (Stanislav Brabec) (#12505)
	* The "Authorize buddy?" mini-dialog now shows the nickname of
	  the buddy requesting authorization as well as the icon of
	  the IM protocol he is using. (#5038)

	Finch:
	* Add support for drop-down account options (like the SILC cipher
	  and HMAC options or the QQ protocol version).

	XMPP:
	* Unify the connection security-related settings into one dropdown.
	* Fix a crash when multiple accounts are simultaneously performing
	  SASL authentication when built with Cyrus SASL support.  (thanks
	  to Jan Kaluza) (#11560)
	* Restore the ability to connect to XMPP servers that do not offer
	  Stream ID. (#12331)
	* Added support for using Google's relay servers when making voice and
	  video calls to Google clients.
	* Fix detecting file transfer proxies advertised by the server.
	* Advertise support for Google Talk's JID Domain Discovery extension
	  in all cases again (changed in 2.7.0), not just when the domain
	  is "gmail.com" or "googlemail.com" (it's also needed for Google
	  Talk used for accounts on arbitrary domains not using Google Apps
	  for Your Domain). (#a14153)
	* Improved handling of adding oneself to your buddy list when using
	  Non-SASL (legacy) authentication. (#12499)
	* Generate a connection error instead of just stalling when the
	  _xmppconnect TXT record returns results, but none of them result
	  in a valid BOSH URI. (#a14367, #12744)

	AIM and ICQ:
	* Add support for managing Visible/Invisible lists. (#10967)
	* Fix a problem with receiving HTML messages from
	  QIP/Miranda/Trillian. (#12044)
	* Hopefully fixed all encoding-related problems, both
	  for sending and receiving messages. (#10833 and the like)
	* Fix a problem with receiving messages from pyicqt. (#12284)
	* Don't set a custom status text when going Invisible to avoid
	  being detected as Invisible. (#10633)

	Yahoo/Yahoo JAPAN:
	* Stop doing unnecessary lookups of certain alias information.  This
	  solves deadlocks when a given Yahoo account has a ridiculously large
	  (>500 buddies) list and may improve login speed for those on slow
	  connections. (#12532)
	* Fix sending SMS messages.  The lookup host changed on us.  (Thanks to
	  todo) (#12688).
	* Improvements for some file transfer scenarios, but not all.

	Windows:
	* Bonjour support now requires Apple Bonjour Print Services version
	  2.0.0 or newer (http://support.apple.com/kb/dl999).

	libpurple:
	* Fall back to an ordinary request if a UI does not support showing a
	  request with an icon.  Fixes receiving MSN file transfer requests
	  including a thumbnail in Finch.

	Pidgin:
	* Add support for the Gadu-Gadu protocol in the gevolution plugin to
	  provide Evolution integration with contacts with GG IDs. (#10709)
	* Remap the "Set User Mood" shortcut to Control-D, which does not
	  conflict with the previous shortcut for Get Buddy Info on the
	  selected buddy.
	* Add a plugin action menu (under Tools) for the Voice and Video
	  Settings plugin.

	Finch:
	* Add support for drop-down account options (like the SILC cipher
	  and HMAC options or the QQ protocol version).

	XMPP:
	* Unify the connection security-related settings into one dropdown.
	* Fix a crash when multiple accounts are simultaneously performing
	  SASL authentication when built with Cyrus SASL support.  (thanks
	  to Jan Kaluza) (#11560)
	* Restore the ability to connect to XMPP servers that do not offer
	  Stream ID. (#12331)
	* Added support for using Google's relay servers when making voice and
	  video calls to Google clients.

	Yahoo/Yahoo JAPAN:
	* Stop doing unnecessary lookups of certain alias information.  This
	  solves deadlocks when a given Yahoo account has a ridiculously large
	  (>500 buddies) list and may improve login speed for those on slow
	  connections. (#12532)

version 2.7.3 (08/10/2010):
	General:
	* Use silent build rules for automake >1.11. You can enable verbose
	  builds with the --disable-silent-rules configure option, or using
	  make V=1.

	libpurple:
	* Fix the TURN server settings (broken in 2.7.0).

	Pidgin:
	* Re-focus the input area after clicking the attention toolbar button.
	* Re-arrange media window to make it more netbook-friendly.

	Finch:
	* Rebindable 'suggest-next-page' and 'suggest-prev-page' actions for
	  textboxes (GntEntry) to scroll through list of suggestions.
	* Rebindable 'dropdown' action for comboboxes (GntComboBox) to show the
	  dropdown list of options.

	IRC:
	* Fix non-ASCII arguments to /mode et al.  (thanks to Max Ulidtko)

	MSN:
	* Support for web-based buddy icons, used when a buddy logs in to the
	  messenger on the Live website.
	* Fix file transfers with some clients that don't support direct
	  connections (e.g., papyon, telepathy-butterfly, etc.) (#12150)

	MXit:
	* Fix filename for the Shocked emoticon. (#12364)
	* Implement the new naming conventions where possible. (MXitId, etc)
	* Display a message in the Groupchat window when you invite somebody.
	* Birthday field in profile cannot be edited when server says it is
	  locked.
	* If a buddy is offline, show in their profile when last they were online.
	* Handle pushed profile update packets (ie, when changing your avatar via
	  the Gallery bot).
	* If a buddy is offline and we see from their profile that they have
	  updated their avatar, request the new avatar image from the server.
	* Fix a possible crash if a link is clicked while disconnected.
	* Unescape any escaped characters in a chatroom nickname.
	* Add the new MXit moods and emoticons.
	* MXit emoticons added to the small emoticon theme.

	XMPP:
	* Allow connecting to servers that only advertise GSSAPI and expect
	  a fallback to legacy IQ authentication (broken in 2.7.0).
	* Fix a crash when receiving custom emoticons that don't adhere to
	  the specification.
	* When initiating a file transfer, don't show resources that are certain
	  to not support file transfers in the resource selection dialog.
	* Fix connecting to servers using BOSH and authenticating with
	  DIGEST-MD5 when libpurple was built with Cyrus SASL support.

	Yahoo/Yahoo JAPAN:
	* Renamed "Use account proxy for SSL connections" to "Use account proxy
	  for HTTP and HTTPS requests" and tied the option to HTTP requests too.
	* Properly detect HTTP proxy server use when the HTTP proxy is the
	  global proxy server, an account-level non-HTTP proxy server is
	  configured, and the "Use account proxy for HTTP and HTTPS requests"
	  account option is turned off.  This fixes connecting for some HTTP
	  proxy servers.
	* Fall back to connecting to scsa.msg.yahoo.com (not configurable) if
	  the HTTP-based connect server lookup fails.  This does not work for
	  Yahoo JAPAN accounts.
	* Fix file transfers that get stuck with "Waiting for transfer to
	  begin".

version 2.7.2 (07/21/2010):
	AIM and ICQ:
	* Fix a crash bug related to X-Status messages that can be triggered by
	  remote users.  This is CVE-2010-2528.
	* Fix a rare crash bug caused by certain incoming SMS messages
	  (discovered by Jan Kaluza--thanks Jan!).
	* Change HTML sent from ICQ accounts so that official ICQ clients
	  hopefully display it correctly.

	MSN:
	* Fix a crash related to fast buddy icon transfers.

version 2.7.1 (05/29/2010):
	General:
	* Build fixes on OpenSolaris.  (Brian Lu)
	* Add configure option --enable-trayicon-compat which installs tray
	  icons into directories that are compatible with older versions of
	  hicolor-icon-theme (0.9).

	Pidgin:
	* Restore the tray icon's blinking functionality.
	* Fix a crash setting moods when an account is disconnected.

	Bonjour:
	* Fix a crash on disconnect.

	ICQ:
	* Fix bug that caused HTML to be displayed in incoming messages.

	MSN:
	* Fix unnecessary bandwidth consumption for buddy icon requests when
	  buddies have capital letters in their passport addresses.
	* Support for direct connections, enabling faster file transfers,
	  smiley and buddy icon loading.  (Gábor Szuromi)

	XMPP:
	* Allow connecting to servers that advertise EXTERNAL (broken in
	  2.7.0)

	MXit:
	* Replace the MXit-specific mood management with the new standard Moods
	  API.
	* Add the standard MXit emoticons.
	* Improve the handling of users being kicked from MultiMX rooms.
	* MXit doesn't allow you to see your buddy's Email Address or Title,
	  so remove those two fields from the "Buddy Information" page.
	* Show buddy's Registration Country in their profile.
	* Increment protocol version to v6.0
	* If an invite you sent was rejected with a reason, display that
	  message in the buddy tooltip.
	* CAPTCHA value is a required field during account activation.
	  (Resolves issue on Maemo)
	* When your avatar image is changed, don't forget the user's profile
	  information.

	Windows-Specific Changes:
	* Fix a regression introduced in 2.7.0 that caused Window Flashing not
	  to work.

version 2.7.0 (05/12/2010):
	General:
	* Changed GTK+ minimum version requirement to 2.10.0.
	* Changed GLib minimum version requirement to 2.12.0.
	* Using the --disable-nls argument to configure now works properly.
	  You will no longer be forced to have intltool to configure and build.
	* Fix two related crashes in the GnuTLS and NSS plugins when they
	  suffer internal errors immediately upon attempting to establish
	  an SSL connection.
	* Fix NSS to work when reinitialized after being used.  (Thanks to
	  Ludovico Cavedon for the testcase)
	* Added support for PURPLE_GNUTLS_PRIORITIES environment variable.
	  This can be used to specify GnuTLS priorities on a per-host basis.
	  The format is "host=priority;host2=priority;...".  The default
	  priority can be overridden by using "*" as the host.  See the
	  GnuTLS manual for documentation on the format of the priority
	  strings.
	* Fix autoconf detection of Python.  (Brad Smith)
	* Fix a crash when a Windows proxy (from IE) does not have a port.
	  (Marten Klencke)

	Pidgin:
	* Moved the "Debugging Information" section of the About box to a
	  "Build Information" dialog accessible on the Help menu.
	* Moved the Developer and Crazy Patch Writer information from the About
	  box to a "Developer Information" dialog accessible on the Help menu.
	* Moved the Translator information from the About box to a "Translator
	  Information" dialog accessible on the Help menu.
	* Use GtkStatusIcon for the docklet, providing better integration in
	  notification area.
	* Added UI for sending attentions (buzz, nudge) on supporting protocols.
	* Make the search dialog unobtrusive in the conversation window (by
	  making it look and behave like the search dialog in Firefox)
	* The Recent Log Activity sort method for the Buddy List now
	  distinguishes between no activity and a small amount of activity
	  in the distant past.  (Greg McNew)
	* Added a menu set mood globally for all mood-supporting accounts
	  (currently XMPP and ICQ).
	* Default binding of Ctrl+Shift+v to 'Paste as Plain Text' in
	  conversation windows. This can be changed in .gtkrc-2.0. For example,
	  Ctrl+v can be bound to 'Paste as Plain Text' by default.
	* Plugins can now handle markup in buddy names by attaching to the
	  "drawing-buddy" signal. (Daniele Ricci, Andrea Piccinelli)
	* Be more accommodating when scaling down large images for use as
	  buddy icons.
	* The 'Message Timestamp Formats' plugin allows changing the timestamp
	  format from the timestamps' context menu in conversation log.
	* The 'Message Timestamp Formats' plugin allows forcing 12-hour
	  timestamps.  (Jonathan Maltz)
	* Fix pastes from Chrome (rich-text pastes and probably URLs
	  having garbage appended to them).
	* Show file transfer thumbnails for images on supporting protocols
	  (currently only supported on MSN).

	Bonjour:
	* Added support for IPv6. (Thanks to T_X for testing)

	Gadu-Gadu:
	* Updated our bundled libgadu to 1.9.0-rc2 (many thanks to Krzysztof
	  Klinikowski for the work and testing put in here!)
	* Minimum requirement for external libgadu is now also 1.9.0-rc2.

	AIM and ICQ:
	* X-Status (Custom ICQ status icon) support.  Since most of the icons
	  available reflect moods, this is labeled "Set Mood" on the
	  Accounts->ICQ Account menu. (Andrew Ivanov, Tomáš Kebert,
	  Yuriy Yevgrafov, and trac users bob007, salieff, and nops)
	* Allow setting and displaying icons between 1x1 and 100x100 pixels for
	  ICQ.  Previously only icons between 48x48 and 52x64 were allowed.
	* When using the clientLogin authentication method, prompt for a
	  password on reconnect when "Remember Password" is not checked and
	  authentication fails due to an incorrect password.  (This is the same
	  behavior as the legacy authentication method)
	* Support sending and receiving HTML-formatted messages for ICQ.
	* Use the proper URL for "View web profile" link for ICQ buddies.
	  (Alexander Nartov)

	MSN:
	* Support for version 9 of the MSN protocol has been removed.  This
	  version is no longer supported on the servers.
	* Support file transfer thumbnails (previews) for images.
	* Fix CVE-2010-1624 (custom emoticon remote crash).

	XMPP:
	* Direct messages to a specific resource only upon receipt of a message
	  with content (as opposed to a typing notification, etc).  (Thanks to
	  rjoly for testing)
	* Present a better error message when authentication fails while trying
	  to connect to Facebook.  (David Reiss, Facebook)
	* When sending data using in-band-bytestreams, interpret the block-size
	  attribute as the size of the BASE64-encoded representation of the
	  data.
	* Validate the hash on incoming BoB data objects (for custom smileys
	  etc.), cache based per JID when the CID is not a valid hash (as
	  specified by the BoB XEP).
	* Send whitespace keepalives if we haven't sent data in a while (2
	  minutes).  This fixes an issue with Openfire disconnecting a
	  libpurple-baesd client that has just been quiet for about 6
	  minutes.
	* Only support Google Talk's JID Domain Discovery extension
	  (allowing a user to log in with "@gmail.com" or "@googlemail.com"
	  interchangeably) for those two domains.  This change was made
	  due to interoperability issues with some BOSH Connection Managers
	  and namespaced attributes.

	Yahoo/Yahoo JAPAN:
	* Attempt to better handle transparent proxies interfering with
	  HTTP-based login.
	* Fix handling of P2P packets, thus fixing the loss of some messages.
	* Retrieve the pager server address from Yahoo!'s servers directly.
	* Removed the "Pager server" account option, as it is no longer needed.
	* The authentication code is now less order-sensitive with the
	  components of the server's response.
	* The authentication process now acts more like the official client.

	Finch:
	* New action 'history-search', with default binding ctrl+r, to search
	  the entered string in the input history.

	Windows-Specific Changes
	* Updated GTK+ to 2.16.6
	* Private GTK+ Runtime now used (GTK+ Installer no longer supported)
	* Minimum required GTK+ version increased to 2.14.7
	* Windows 95, Windows 98, Windows 98 Second Edition, Windows ME
	  (Millennium Edition), and Windows NT 4.0 longer supported due to GTK+
	  requirements changes.
	* Crash Report files (pidgin.RPT) are now generated in the ~/.purple
	  directory instead of the installation directory.
	* NSS SSL Library upgraded to 3.12.5 (thanks to Berke Viktor)
	* GtkSpell upgraded to 2.0.16, changing the spellchecking backend to
	  enchant.  This means that myspell and hunspell (OpenOffice)
	  dictionaries can be used (previous versions' aspell dictionaries
	  will not work).

version 2.6.6 (02/18/2010):
	libpurple:
	* Fix 'make check' on OS X. (David Fang)
	* Fix a quirk in purple_markup_html_to_xhtml that caused some messages
	  to be improperly converted to XHTML.
	* Set "controlling-mode" correctly when initializing a media session.
	  Fixes receiving voice calls from Psi.
	* When looking up DNS records, use the type of record returned by the
	  server (instead of the type we asked for) to determine how to process
	  the record.
	* Fix an issue with parsing XML attributes that contain "&lt;br&gt;".
	  See ChangeLog.API for more details.

	General:
	* Correctly disable all missing dependencies when using the
	  --disable-missing-dependencies option.  (Gabriel Schulhof)

	Gadu-Gadu:
	* Fix display of avatars after a server-side change. (Krzysztof
	  Klinikowski)

	AIM:
	* Allow setting and displaying icons between 1x1 and 100x100 pixels.
	  Previously only icons between 48x48 and 50x50 were allowed.

	MSN:
	* Fix CVE-2010-0277, a possible remote crash when parsing an incoming
	  SLP message.  (Discovered by Fabian Yamaguchi)
	* File transfer requests will no longer cause a crash if you delete the
	  file before the other side accepts.
	* Received files will no longer hold an extra lock after completion,
	  meaning they can be moved or deleted without complaints from your OS.
	* Buddies who sign in from a second location will no longer cause an
	  unnecessary chat window to open.
	* Support setting an animated GIF as a buddy icon.
	* Numerous code cleanups and memory savings.

	MySpace:
	* Fix a leak and crash when retrieving buddy icons.

	XMPP:
	* Less likely to send messages to a contact's idle/inactive resource.
	  Previously, if a message was received from a specific resource,
	  responses would be sent to that resource until either it went offline
	  or a message is received from another resource.  Now, messages are
	  sent to the bare JID upon receipt of any presence change from the
	  contact.
	* Added support for the SCRAM-SHA-1 SASL mechanism.  This is only
	  available when built without Cyrus SASL support.
	* When getting info on a domain-only (server) JID, show uptime
	  (when given by the result of the "last query") and don't show status
	  as offline.
	* Fix getting info on your own JID.
	* Wrap XHTML messages in <p>, as described in XEP-0071, for
	  compatibility with some clients.
	* Don't do an SRV lookup for a STUN server associated with the account
	  if one is already set globally in prefs.
	* Don't send custom smileys larger than the recommended maximum object
	  size specified in the BoB XEP.   This prevents a client from being
	  disconnected by servers that dislike overly-large stanzas.
	* Fix receiving messages without markup over an Openfire BOSH
	  connection (forcibly put the stanzas in the jabber:client namespace).
	* The default value for the file transfer proxies is automatically
	  updated when an account connects, if it is still the old (broken)
	  default (from 'proxy.jabber.org' to 'proxy.eu.jabber.org').
	* Fix an issue where libpurple created duplicate buddies if the roster
	  contains a buddy in two groups that differ only by case
	  (e.g. "XMPP" and "xmpp") (or not at all).

	Yahoo:
	* Don't send <span> and </span> tags.  (Fartash Faghri)
	* Support PingBox.  PingBoxes will appear as pbx/PingBoxName.  (Kartik
	  Mohta)

	Pidgin:
	* Fix CVE-2010-0423, a denial of service attack due to the parsing
	  of large numbers of smileys.  (Discovered by Antti Hayrynen)
	* Correctly size conversation and status box entries when the
	  interior-focus style property is diabled. (Gabriel Schulhof)
	* Correctly handle a multiline text field being required in a
	  request form.  (Thanks to Florian Zeitz for finding this problem)
	* Search friends by email-addresses in the buddy list. (Luoh Ren-Shan)
	* Allow dropping an image on Custom Smiley window to add a new one.
	* Prompt for confirmation when clearing a whiteboard (doodle) session.
	  (Kartik Mohta)
	* Use the "hand" cursor when hovering over usernames in chat history to
	  indicate that the username is an actionable item.
	* Double-clicking usernames in chat history will open an IM with that
	  user.
	* Put an icon on the "Filter" button in the debug window.
	* Don't treat "/messages/like/this " as commands.
	* Explicitly mark user interaction when inserting smilies from the
	  toolbar so "Undo" correctly removes these smilies.
	* Clicking "New" or "Saved" in the status selector menu while typing a
	  status message no longer keeps the status entry area stuck in "typing"
	  mode forever.
	* Show tooltips for ellipsized conversation tabs.  On older systems,
	  tooltips will show for all tabs.
	* The File Transfers and Debug Window windows are no longer created as
	  dialogs.  These windows should now have minimize buttons in many
	  environments in which they were previously missing
	  (including Windows).
	* Smiley themes with Windows line endings no longer cause theme
	  descriptions not to be displayed in the theme selector.

	Finch:
	* Fix CVE-2010-0420, a possible remote crash when handling chat room
	  buddy names.
	* Rebindable 'move-first' and 'move-last' actions for tree widgets. So
	  it is possible to jump to the first or last entry in the buddy list
	  (and other such lists) by pressing home or end key (defaults)
	  respectively.

version 2.6.5 (01/08/2010):
	libpurple:
	* TLS certificates are actually stored to the local cache once again
	  (accepting a name mismatch on a certificate should now be remembered)

	General:
	* Build-time fixes for Solaris.  (Paul Townsend)

	AIM and ICQ:
	* Messages from some mobile clients are no longer displayed as
	  Chinese characters (broken in 2.6.4)

	MSN:
	* Fix an issue allowing a remote user to download arbitrary files from
	  a libpurple client.  (CVE-2010-0013)

	XMPP:
	* Do not crash when attempting to register for a new account on Windows.
	* Fix file transfer with clients that do not support Entity Capabilities
	  (e.g. Spark)

version 2.6.4 (11/29/2009):
	libpurple:
	* Actually emit the hold signal for media calls.
	* Fix building the GnuTLS plugin with older versions of GnuTLS.
	* Fix DNS TXT query resolution.
	* Don't send Proxy-Authorization headers to HTTP proxy servers until
	  we've received a "407 Proxy Authentication Required" response from
	  the server.  (thecrux)
	* Added "MXit" protocol plugin, supported and maintained by the MXit
	  folks themselves (MXit Lifestyle (Pty) Ltd.)

	General:
	* New 'plugins' sub-command to 'debug' command (i.e. '/debug plugins')
	  to announce the list of loaded plugins (in both Finch and Pidgin).
	* Always rejoin open chats after an account reconnects.

	AIM and ICQ:
	* Better rate limit calculations and other improvements.  (Aman Gupta)
	* More detailed error messages when messages fail to send.  (Aman Gupta)
	* The simultaneous login account option is respected when using
	  the clientLogin authentication method.
	* Fix offline message retrieval (broken in 2.6.3)
	* Fix handling of markup on some messages (broken in 2.6.2)
	* Fix SSL when clientLogin is enabled.
	* Fix sending and receiving Unicode characters in a Direct IM

	MSN:
	* Don't forget display names for buddies.
	* Fix a random crash that might occur when idle.
	* Fix more FQY 240 connection errors.
	* Fix a crash that could occur when adding a buddy.
	* Fix an occasional crash when sending message to an offline user.
	* Fix a random crash that might occur when idle.
	* Fix a crash when logging in with some long non-ASCII passwords.
	  (Shaun Lindsay)
	* Cache our own friendly name as the server no longer does that for
	  us.  Users of older versions may need to re-set their friendly name
	  as it has probably been reset.

	XMPP:
	* Users connecting to Google Talk now have an "Initiate Chat" context
	  menu option for their buddies.  (Eion Robb)
	* Fix a crash when attempting to validate an invalid JID.
	* Resolve an issue when connecting to iChat Server when no resource
	  is specified.
	* Try to automatically find a STUN server by using an SRV lookup on the
	  account's domain, and use that for voice and video if found and the
	  user didn't set one manually in prefs.
	* Fix a crash when adding a buddy without an '@'.
	* Don't show the option to send a file to a buddy if we know for certain
	  they don't support any file transfer method supported by libpurple.
	* Keep the avatar on the server if one is not set locally.

	Yahoo:
	* Fix sending /buzz.
	* Fix blocking behavior for federated (MSN/OCS/Sametime) service users.
	  (Jason Cohen)
	* Add support for adding OCS and Sametime buddies.  OCS users are added
	  as "ocs/user@domain.tld" and Sametime users are added as
	  "ibm/sametime_id".  (Jason Cohen)

	Finch:
	* The TinyURL plugin now creates shorter URLs for long non-conversation
	  URLs, e.g. URLs to open Inbox in Yahoo/MSN protocols, or the Yahoo
	  Captcha when joining chat rooms.
	* Fix displaying umlauts etc. in non-utf8 locale (fix in libgnt).

	Pidgin:
	* The userlist in a multiuser chat can be styled via gtkrc by using the
	  widget name "pidgin_conv_userlist". (Heiko Schmitt)
	* Add a hold button to the media window.
	* Fix a bug where the conversation backlog stops scrolling in a very
	  busy chat room.
	* In the Conversation "Send To" menu, offline buddies appear grayed
	  out (but are still selectable).  Previously, only offline buddies on
	  accounts that do not support offline messaging appeared grayed out.

	Pidgin Preference and Preference Window Changes:
	* Removed the "Use font from theme" and "Conversation Font" preferences
	  for everyone except Windows users.  The font can be controlled from
	  the Pidgin GTK+ Theme Control plugin.
	* Tabs in the Preferences window are now on the left side.
	* The Browser tab is now visible for GNOME users.
	* Added a Proxy tab shown no matter what environment Pidgin runs in.
	* The Browser and Proxy tabs show appropriate GNOME-specific messages
	  and allow launching the correct applications to change the relevant
	  GNOME preferences if found.  These were previously together on the
	  Network tab.
	* Moved the port range spin buttons on the Network tab to be beside the
	  checkbox that enables/disables them.
	* Reorganized preferences on the Status/Idle tab to have one less
	  "section."
	* Reorganized preferences on the Sounds tab to have one less "section."
	* Renamed Smiley Themes tab to Themes.
	* Moved Buddy List Theme and Status Icon Theme selectors from Interface
	  tab to Themes tab.
	* Moved Sound Theme selector from Sounds tab to Themes tab.
	* Changed the Smiley Theme selector to be consistent with the other
	  theme selectors.
	* Rearranged tabs such that Interface is first and all remaining tabs
	  are alphabetized in English.

version 2.6.3 (10/16/2009):
	General:
	* Fix a crash when performing DNS queries on Unixes that use the
	  blocking DNS lookups.  (Brian Lu)

	AIM and ICQ:
	* Fix a crash when some clients send contacts in a format we don't
	  understand.
	* Fix blocking and other privacy lists.  (Thanks to AOL)

version 2.6.2 (09/05/2009):
	libpurple:
	* Fix --disable-avahi to actually disable it in configure, as opposed
	  to just making the warning non-fatal.
	* Fix using GNOME proxy settings properly.  (Erik van Pienbroek)

	IRC:
	* Fix parsing of invalid TOPIC messages.  (CVE-2009-2703)

	MSN:
	* Sending custom smileys in chats is now supported.
	* Ink messages are now saved when using the HTML logger.
	* Fix a crash when receiving some handwritten messages.
	* Fix a crash when receiving certain SLP invite messages.
	* Chats with multiple people should no longer spontaneously
	  disconnect.

	XMPP:
	* Prompt the user before cancelling a presence subscription.
	* Escape status messages that have HTML entities in the Get Info dialog.
	* Fix connecting to XMPP domains with no SRV records from Pidgin on
	  Windows.
	* Fix typing notifications with Pidgin 2.5.9 or earlier.
	* Fix connecting using BOSH and legacy authentication (XEP-0078).
	* Adding buddies of the form "romeo@montague.net/Resource" are handled
	  properly.  In addition, it is no longer possible to add buddies of
	  the form "room@conference.example.net/User", where
	  room@conference.example.net is a MUC.
	* Don't crash when receiving "smileyfied" XHTML-IM from clients that
	  don't support bits of binary (ie. when getting an empty <data/> in
	  return)
	* Fix bug where SSL/TLS was not required even though the
	  "require SSL/TLS" preference checked when connecting to servers
	  that use the older iq-based authentication.  (CVE-2009-3026)

	Yahoo!/Yahoo! JAPAN:
	* Accounts now have "Use account proxy for SSL connections" option.
	  This option force-overrides the account specific proxy settings for
	  SSL connections only and instead uses the global proxy configuration.

	Finch:
	* Properly detect libpanel on OpenBSD.  (Brad Smith)
	* Remove IO watches in gnt_quit.  (Tomasz Mon)

	Pidgin:
	* Fix the auto-personize functionality in the Buddy List.
	* Set the window icon for the media window to an icon corresponding to
	  the type of call (headphone or webcam).
	* Customized sound files are no longer reset whenever opening the
	  Preferences dialog.
	* The buddy list should now immediately refresh upon changing the icon
	  theme.

version 2.6.1 (08/18/2009):
	* Fix a crash when some users send you a link in a Yahoo IM
	* Fix compilation with GTK+ < 2.6.0
	* Fix compilation on Windows

version 2.6.0 (08/18/2009):
	libpurple:
	* Theme support in libpurple thanks to Justin Rodriguez's summer of code
	  project, with some minor additions and cleanups from Paul Aurich.
	* Voice & Video framework in libpurple, thanks to Mike Ruprecht's summer
	  of code project in 2008.
	* It should no longer be possible to end up with duplicates of buddies
	  in a group on the buddy list.
	* Removed the unmaintained and unneeded toc protocol plugin.
	* Fixed NTLM authentication on big-endian systems.
	* Various memory cleanups when unloading libpurple. (Nick Hebner and
	  Stefan Becker)
	* Report idle time 'From last message sent' should work properly.
	* Better handling of corrupt certificates in the TLS Peers cache.
	* More efficient buddy list and conversation search functions.
	  (Jan Kaluza and Aman Gupta)
	* Install scalable versions of the main Pidgin icon, the protocol icons,
	  the dialog icons, and the Buddy List emblems.
	* Build properly on Hurd.  (Marc Dequènes)
	* Various memory leaks fixed as reported by Josh Mueller.
	* Properly handle an IRC buddy appearing in multiple groups.
	* Escape HTML entities in usernames when written with the HTML logger.
	* Do not display MySpace status changes as incoming IMs.  (Mark Doliner
	  and Justin Williams)

	DNS:
	* DNS servers are re-read when DNS queries fail in case the system has
	  moved to a new network and the old servers are not accessible.
	* DNS SRV records with equal priority are sorted with respect to their
	  weight as specified in RFC 2782.  (Vijay Raghunathan)
	* Don't do IPv6 address lookups if the computer does not have an IPv6
	  address configured.
	* Fix a leak when the UI provides its own DNS resolving UI op.
	  (Aman Gupta)
	* Don't fork a DNS resolver process to resolve IP addresses.
	  (Aman Gupta)
	* Internationalized Domain Names are supported when libpurple is
	  compiled against the GNU IDN library.

	Environment Variables:
	* GnuTLS logging (disabled by default) can be controlled through the
	  PURPLE_GNUTLS_DEBUG environment variable, which is an integer between
	  0 and 9 (higher is more verbose). Higher values may reveal sensitive
	  information.
	* PURPLE_VERBOSE_DEBUG environment variable.  Currently, this is an "on"
	  or "off" variable.  Set it to any value to turn it on and unset it to
	  turn it off.  This will optionally be used to only show less useful
	  debug information on an as-needed basis.
	* PURPLE_LEAKCHECK_HELP environment variable.  Currently, this is an
	  "on" or "off" variable.  Set it to any value to turn it on and unset
	  it to turn it off.  This will be used to perform various actions
	  that are useful when running libpurple inside of Valgrind or similar
	  programs.  Currently, it keeps plugins in memory, allowing Valgrind
	  to perform symbol resolution of leak traces at shutdown.

	AIM and ICQ:
	* Preliminary support for a new authentication scheme called
	  "clientLogin."
	* Fixed a bug where your away message sometimes would not get set when
	  you first sign on.
	* Make sure links in your away messages show up as links to other
	  people.
	* For ICQ, Never change the privacy setting specified by the user.

	Gadu-Gadu:
	* Accounts can specify a server to which to connect.
	  (Krzysztof "kreez" Tobola)
	* Correctly show tooltip status for contacts with status messages.
	  (Krzysztof "kkszysiu" Klinikowski)
	* Support for fetching buddy icons.  (Krzysztof "kkszysiu" Klinikowski)
	* Support connection progress steps in Gadu-Gadu.  (Krzysztof "kkszysiu"
	  Klinikowski)

	MSN:
	* Add support for receiving handwritten (ink) messages on MSN.  (Chris
	  Stafford, Gal Topper, and Elliott Sales de Andrade)
	* Add support for receiving audio clips on MSN.  (Chris Stafford, Gal
	  Topper, and Elliott Sales de Andrade)
	* Show the invite message for buddies that requested authorization
	  from you on MSN.
	* Support sending an invite message to buddies when requesting
	  authorization from them on MSN.
	* Timeout switchboard connections after 60 seconds (msn-pecan devs).

	XMPP:
	* Voice & Video support with Jingle (XEP-0166, 0167, 0176, & 0177),
	  voice support with GTalk and voice and video support with the GMail
	  web client. (Mike "Maiku" Ruprecht)
	* Added a Service Discovery Browser plugin for Pidgin.
	  (Andrei Mozzhuhin)
	* Support for in-band bytestreams for file transfers (XEP-0047). (Marcus
	  Lundblad)
	* Support for sending and receiving attentions (equivalent to "buzz"
	  and "nudge") using the command /buzz. (XEP-0224)
	* Support for connecting using BOSH. (Tobias Markmann)
	* A buddy's local time is displayed in the Get Info dialog if the remote
	  client supports it.
	* The set_chat_topic function can unset the chat topic.
	* The Ad-Hoc commands associated with our server are now always shown at
	  login.
	* Support showing and reporting idle times in the buddy list. (XEP-0256)
	* Support most recent version of User Avatar. (XEP-0084 v1.1)
	* Updated Entity Capabilities support. (Tobias Markmann)
	* Better support for receiving remote users' nicknames.
	* /affiliate and /role will now list the room members with the specified
	  affiliation/role if possible. (Andrei Mozzhuhin)
	* Put section breaks between resources in "Get Info" to improve
	  readability.
	* Silently remove invalid XML 1.0 entities (e.g. ASCII control
	  characters) from sent messages.
	* XHTML markup is only included in outgoing messages when the message
	  contains formatting.
	* Show when the user was last logged in when doing "Get Info" on an
	  offline buddy, provided the server supports it.
	* Support custom smileys in MUCs (only when all participants support the
	  "Bits of Binary" extension, and a maximum of 10 participants are in
	  the chat to avoid getting too many fetch requests).
	* Fix an issue with Jabber (pre-XMPP) servers and the user's preference
	  to require SSL not being respected.
	* Fix an issue where Cyrus SASL DIGEST MD5 authentication might fail if
	  the username, password, or realm (the JID domain) contain non-ASCII
	  characters.
	* Show emblem for mobile, handheld, and web clients and bots (if the
	  other client supports it).
	* Google Talk mail notifications should now work for people for whom
	  they inexplicably did not.  (Thanks to yukam for determining the
	  reason)
	* New XMPP and Google Talk accounts require SSL by default.
	* Display kicks (and the reasons given) in chat rooms when an occupant
	  is kicked.
	* Fix issues with case-sensitivity of XMPP roster and case-insensitive
	  Purple groups.
	* For contacts who advertise Entity Capabilities, only send rich text
	  markup if they support it.
	* Removed support for obsoleted XEP-0022 (Message Events) and XEP-0091
	  (Legacy Entity Time).
	* When the GNU IDN library (libidn) is available, it is used for
	  normalization of Jabber IDs.  When unavailable, internal routines are
	  used (as in previous versions).
	* Topics that contain '<' followed by a non-whitespace character can now
	  be set properly.

	Yahoo!/Yahoo! JAPAN:
	* P2P file transfers.  (Sulabh Mahajan)
	* Sending text messages (address to +<countrycode><phone number>).
	  (Sulabh Mahajan)
	* Addition of MSN buddies to Yahoo accounts by adding them as
	  'msn/buddy@somedomain.com' is now supported.  (Sulabh Mahajan)
	* Further fixes for buddy pictures, aliases, etc.
	* Yahoo! and Yahoo! JAPAN are now two separate protocol plugins that share
	  common protocol code.  You can now have the same account on both
	  networks.  Accounts should be seamlessly migrated to the new
	  arrangement.
	* Ability to set personal details for an account and for buddies in the
	  buddylist.

	Pidgin:
	* Added -f command line option to tell Pidgin to ignore NetworkManager
	  and assume it has a valid network connection.
	* Allow plugins to specify custom link types to the GtkIMHtml widget.
	* The status message input box at the bottom of the buddy list expands
	  correctly when starting a new line of text.
	* Pressing the Enter key in the message entry box of the New Status
	  dialog and various other dialogs now causes the cursor to move to
	  the next line.
	* Created a unified Buddy Pounce notification window for all pounces
	  where "Pop up a notification" is selected, which avoids having a
	  new dialog box every time a pounce is triggered. (Jorge Villaseñor)
	* The New Account dialog is now broken into three tabs.  Proxy
	  configuration has been moved from the Advanced tab to the new tab.
	* Dragging a buddy onto a chat pops up a chat-invitation dialog.
	  (Carlos Bederian)
	* The nicks of the persons who leave the chatroom are italicized in the
	  chat's conversation history. The nicks are un-italicized when they
	  rejoin.
	* Always set unseen-count and unseen-state on conversations.
	  (Joshua Stein)
	* Fix a bug in 'Conversation Colors' plugin for RTL messages.
	* Pressing the Left and Right arrow keys in the buddy list will expand and
	  collapse buddy groups or contacts. (Peter Ruibal)
	* Support saving animated custom smileys as animated images or animated
	  custom smileys. (Andrea Piccinelli)
	* Support for keyboard navigation on the status icon. (Li Yuan)
	* IMG tags without 'id' attributes are turned into links to the image URL.
	  (Dmitry Petroff)
	* Draw the user's buddy icon at the bottom of the Buddy List with rounded
	  corners for visual consistency with the actual icons in the Buddy List.
	  (Kosta Arvanitis)
	* When file transfers are complete, the received file name written to the
	  conversation window is now linked to the file.
	* Fix a crash when closing a conversation tab that has unread messages
	  when the Message Notification plugin is loaded.
	* Fix a crash when closing the New Mail dialog if an account with new
	  mail was previously disconnected while the dialog was open.
	* Fix incorrect unread message counts for the new mail notifications.
	* Do not lose unread messages with a hidden conversation window when
	  new IM conversations are hidden and "Close IMs immediately when the tab
	  is closed" is unset.

	Finch:
	* The hardware cursor is updated correctly. This will be useful
	  especially for users of braille terminals, screen readers etc.
	* Added a TinyURL plugin, which aids copying longer URLs.
	* Fixed UTF-8 compatibility problems which could cause exits or other
	  unrequested behaviour.

	Pidgin GTK+ Theme Control Plugin:
	* Removed mouse cursor color preferences.
	* Added "Typing Notification Color" preference.
	* Added "Disable Typing Notification Text" preference.
	* Preferences have been reorganized into three tabs for Colors, Fonts, and
	  Miscellaneous categories.

version 2.5.9 (08/18/2009):
	* Fix a crash via a specially crafted MSN message (CVE-2009-2694,
	  thanks to Core Security Technologies for discovering this and
	  notifying us privately before announcing it).
	* Fix a crash in Bonjour, MSN, and XMPP when trying to transfer files with
	  NULL names.

version 2.5.8 (06/27/2009):
	ICQ:
	* Fix misparsing a web message as an SMS message. (Yuriy Kaminskiy)

	MSN:
	* Increase NS command history size to prevent crashes on buddy lists that
	  have a lot of buddies on other networks like Yahoo!.

	MySpace:
	* Accounts with empty buddy lists are now properly marked as connected.
	* Fix receiving messages from users of MySpace's web IM client.

	Yahoo:
	* Fixed phantom online buddies.  They should now properly disappear when
	  signing out.
	* Fixed the crashes some users were seeing with cn.scs.msg.yahoo.com in
	  2.5.7.
	* Fixed compiling on systems with glib 2.4.x or older.
	* Fixed an issue with file transfers.  This may not resolve all issues,
	  but it should resolve at least some of the most common ones.
	* The pager server will automatically update to scsa.msg.yahoo.com if the
	  user empties the field or if it is scs.msg.yahoo.com.  This should ease
	  the pain of transition to the new login method.

	XMPP:
	* Fix an incompatibility betweeen Prosody and libpurple clients.

version 2.5.7 (06/20/2009):
	* Yahoo Protocol 16 support, including new HTTPS login method; this should
	  fix a number of login problems that have recently cropped up.  (Sulabh
	  Mahajan, Mike "Maiku" Ruprecht)
	* Only display the AIM "Unable to Retrieve Buddy List" message once per
	  connection.  (Rob Taft)
	* Blocking MSN users not on your buddy list no longer disconnects you.
	* When performing operations on MSN, assume users are on the MSN/Passport
	  network if we don't get network ID's for them.

version 2.5.6 (05/19/2009):
	libpurple:
	* Improve sleep behavior by aggregation of longer timeouts on second
	  boundaries to allow better power saving.  (Arunan Balasubramaniam)
	* Fix various crashes on exit.
	* Make XML parsing more resilient to interactions with other libraries.
	  This, along with the fix for libxml2 bug 564217, fixes the crashes
	  on connect in XMPP with recent gst-plugins-bad (see #8830 for details).
	* Many security related fixes.

	IRC:
	* Correctly handle WHOIS for users who are joined to a large number of
	  channels.
	* Notify the user if a /nick command fails, rather than trying
	  fallback nicks.

	MSN:
	* Fix a race condition causing occasional Pidgin crashes.
	* Fix some errors about the friendly name changing too fast caused
	  by MSN/Yahoo integration buddies.

	XMPP:
	* Less likely to pop up a new conversation window in disregard of
	  the "Hide new IM conversations" preference.

	Yahoo:
	* Fix a crash when sending very long messages.
	* Fix a bug where UTF-8 status messages get garbled when going idle.

version 2.5.5 (03/01/2009):
	libpurple:
	* Fix a crash when removing an account with an unknown protocol id.
	* Beta support for SSL connections for AIM and ICQ accounts.  To
	  enable, check the "Use SSL" option from the Advanced tab when
	  editing your AIM or ICQ account. (Paul Aurich)
	* Fix a memory leak in SILC. (Luke Petre)
	* Fix some string handling in the SIMPLE prpl, which fixes some buddy name
	  handling and other issues. (Paul Aurich, Marcus Sundberg)
	* Implement support for resolving DNS via the SOCKS4 proxy (SOCKS4a).

	ICQ:
	* Fix retrieval of status messages from users of ICQ 6.x, Miranda, and
	  other libpurple clients. (Daniel Ljungborg)
	* Change client ID to match ICQ Basic 14.34.3096.  This fixes publishing
	  of buddy icons and available messages.
	* Properly publish status messages for statuses other than Available.
	  ICQ 6.x users can now see these status messages. (Daniel Ljungborg)
	* Fix receipt of messages from the mobile client Slick. (David Jedelsky)

	MSN:
	* Fix transfer of buddy icons, custom smileys, and files from the
	  latest Windows Live Messenger 9 official client. (Thomas
	  Gibson-Robinson)
	* Large (multi-part) messages are now correctly re-combined.
	* Federated/Yahoo! buddies should now stop creating sync issues at
	  every signin.  You may need to remove duplicates in the Address
	  Book.  See the FAQ for more information.  Thanks to Jason Lingohr
	  for lots of debugging and testing.
	* Messages from Yahoo! buddies are no longer silently dropped.
	* We now save and use the CacheKey for ABCH SOAP requests.
	* Don't try to parse Personal Status Messages or Current Media if they
	  don't exist.
	* Convert from ISO-8859-1 encoding to UTF-8 when no charset is specified
	  on incoming messages.  This should fix some issues with messages from
	  older clients.
	* Force sending the font "Segoe UI" if outgoing formatting doesn't specify
	  a font already.
	* Queue callbacks when token updates are in progress to prevent two token
	  update attempts from trampling each other.
	* Fixed a crash on Windows when removing a buddy's alias.
	* Update the Address Book when buddies' friendly names change.  This
	  prevents seeing an outdated alias or not seeing an alias at all for
	  buddies who are offline when you sign in.
	* Update tokens for FindMembership and ABFindAll SOAP requests.
	* We no longer try to send empty messages.  This could happen when a
	  message contained only formatting and that formatting was not supported
	  on MSN.
	* Buddies on both the Allow and Block list are now automatically
	  removed from the Allow list.  Users with this problem will now no
	  longer receive an ADL 241 error.  The problematic buddy should now
	  appear on the buddy list and can be removed or unblocked as desired.

	XMPP:
	* Resources using __HOSTNAME__ substitution will now grab only the short
	  hostname instead of the FQDN on systems which put the FQDN in the
	  hostname. (Matěj Cepl)
	* No longer send a 'to' attribute on an outgoing stanza when we haven't
	  received one.  This fixes a registration bug as described in ticket
	  #6635.

	Pidgin:
	* Tooltip windows now appear below the mouse cursor. (Kosta Arvanitis)
	* Tooltip windows now disappear on keypress events. (Kosta Arvanitis)
	* Tooltip windows no longer linger when scrolling the buddy list. (Kosta
	  Arvanitis)

	Finch:
	* Allow rebinding keys to change the focused widget (details in the
	  man-page, look for GntBox::binding)

version 2.5.4 (01/12/2009):
	libpurple:
	* Fix a connection timeout with empty Gadu-Gady buddy lists. (Martin
	  Rosinski)
	* Don't ignore namespace information when parsing XMPP data. (Michal
	  Witkowski)
	* Fix a crash that occurred when retrieving certain Offline Messages
	  on MSN.
	* Extended purple-url-handler to handle "gtalk" URI's. (Paul Aurich)
	* Fix the hang on exit in Network Location Awareness for Windows XP
	  and Windows Vista. (Paul Aurich)

	MSN:
	* Change Contact Server to temporarily fix connection problems.
	  (Thanks to Youness Alaoui)

	XMPP:
	* Support for XEP-0191 blocking.  (Vijay Raghunathan)
	* Don't put SASL PLAIN or IQ Auth passwords in debug logs. (Paul Aurich)
	* Fix removal of avatars (both PEP and vCard), we weren't removing
	  them correctly before. (Paul Aurich)

	Pidgin:
	* Fix a crash in the Add Account dialog when changing protocols under
	  certain circumstances.

	Finch:
	* Redirect stderr outputs to the debug window.
	* Fix rebinding actions with the arrow-keys and tab.

version 2.5.3 (12/20/2008):
	libpurple:
	* The Buddy State Notification plugin no longer prints duplicate
	  notifications when the same buddy is in multiple groups. (Florian
	  Quèze)
	* The Buddy State Notification plugin no longer turns JID's, MSN
	  Passport ID's, etc. into links. (Florian Quèze)
	* purple-remote now has a "getstatusmessage" command to retrieve
	  the text of the current status message.
	* Various fixes to the nullprpl. (Paul Aurich)
	* Fix a crash when accessing the roomlist for an account that's not
	  connected. (Paul Aurich)
	* Fix a crash in purple_accounts_delete that happens when this
	  function is called before the buddy list is initialized.
	  (Florian Quèze)
	* Fix use of av_len in perl bindings to fix some off-by-one bugs
	  (Paul Aurich)
	* On ICQ, advertise the ICQ 6 typing capability.  This should fix
	  the reports of typing notifications not working with third-party
	  clients. (Jaromír Karmazín)
	* Many QQ fixes and improvements, including the ability to connect
	  using QQ2008 protocol and sending/receiving of long messages.
	  The recommended version to use is still QQ2005.
	* Fix a crash with DNS SRV lookups. (Florian Quèze)
	* Fix a crash caused by authorization requests. (Florian Quèze)

	Gadu-Gadu:
	* Add support for IM images. (Tomasz Sałaciński, Adam Strzelecki)
	* Gadu-Gadu now checks that UID's are valid. (Adam Strzelecki)
	* Gadu-Gadu now does proper charset translations where needed. (Adam
	  Strzelecki)

	MSN:
	* Fix an error with offline messages by shipping the *new*
	  "Microsoft Secure Server Authority" and the "Microsoft Internet
	  Authority" certificates. These are now always installed even when
	  using --with-system-ssl-certs because most systems don't ship
	  those intermediate certificates.
	* The Games and Office media can now be set and displayed (in
	  addition to the previous Music media). The Media status text now
	  shows the album, if possible.
	* Messages sent from a mobile device while you were offline are now
	  correctly received.
	* Server transfers after you've been connected for a long time
	  should now be handled correctly.
	* Many improvements to handling of "federated" buddies, such as those
	  on the Yahoo network.
	* Several known crashes have been resolved.
	* Many other fixes and code cleanup.

	MySpace:
	* Respect your privacy settings set using the official MySpace client.
	* Add support for blocking buddies.
	* Fix a bug where buddies didn't appear in their correct groups the
	  first time you sign into your account.
	* Properly disconnect and sign out of the service when logging off.
	* Support for foreground and background font colors in outgoing IMs.
	* Support for background font colors in incoming IMs.
	* Many other fixes and code cleanup.

	Sametime:
	* Fix insanely long idle times for Sametime 7.5 buddies by assuming
	  0 idle time if the idle timestamp is in the future. (Laurent
	  Montaron)
	* Fix a crash that can occur on login. (Raiko Nitzsche)

	SIMPLE:
	* Fix a crash when a malformed message is received.
	* Don't allow connecting accounts if no server name has been
	  specified. (Florian Quèze)

	XMPP:
	* Fix the namespace URL we look for in PEP reply stanzas to match
	  the URL used in the 'get' requests (Paul Aurich)
	* Resources can be set to the local machine's hostname by using
	  __HOSTNAME__ as the resource string. (Jonathan Sailor)
	* Resources can now be left blank, causing the server to generate a
	  resource for us where supported. (Jonathan Sailor)
	* Resources now default to no value, but "Home" is used if the
	  server refuses to provide a resource.
	* Quit trying to get user info for MUC's. (Paul Aurich)
	* Send "client-accepts-full-bind-result" attribute during SASL
	  login. This will fix Google Talk login failures if the user
	  configures the wrong domain for his/her account.
	* Support new <metadata/> element to indicate no XEP-0084 User
	  Avatar. (Paul Aurich)
	* Fix SHA1 avatar checksum errors that occur when one of the bytes
	  in a checksum begins with 0. (Paul Aurich)
	* Fix a problem with duplicate buddies. (Paul Aurich)

	Yahoo:
	* Corrected maximum message lengths for Yahoo!
	* Fix file transfers with older Yahoo protocol versions.

	Zephyr:
	* Enable auto-reply, to emulate 'zaway.' (Toby Schaffer)
	* Fix a crash when an account is configured to use tzc but tzc is
	  not installed or the configured tzc command is invalid. (Michael
	  Terry)
	* Fix a 10 second delay waiting on tzc if it is not installed or the
	  configured command is invalid. (Michael Terry)

	Pidgin:
	* On GTK+ 2.14 and higher, we're using the gtk-tooltip-delay setting
	  instead of our own (hidden) tooltip_delay pref.  If you had
	  previously changed that pref, add a line like this to
	  ~/.purple/gtkrc-2.0 (where 500 is the timeout (in ms) you want):
	      gtk-tooltip-timeout = 500
	  To completely disable tooltips (e.g. if you had an old
	  tooltip_delay of zero), add this to ~/.purple/gtkrc-2.0:
	      gtk-enable-tooltips = 0
	* Moved the release notification dialog to a mini-dialog in the
	  buddylist. (Casey Ho)
	* Fix a crash when closing an authorization minidialog with the X
	  then immediately going offline. (Paul Aurich)
	* Fix a crash cleaning up custom smileys when Pidgin is closed.
	* Fix adding a custom smiley using the context menu in a conversation
	  if no custom smilies have previously been added using the smiley
	  manager.
	* Improved support for some message formatting in conversations.
	* Allow focusing the conversation history or userlist with F6.
	* Fixed the Send Button plugin to avoid duplicate buttons in a single
	  conversation.
	* Double-clicking a saved status will now activate it and close the
	  saved status manager, rather than edit the status.

	Finch:
	* Allow binding meta+arrow keys for actions.
	* Added default meta+erase binding for delete previous word.
	* Added "Show When Offline" to buddy menus, so a plugin is no longer
	  needed.

version 2.5.2 (10/19/2008):
	libpurple:
	* Fixed a crash on removing a custom buddy icon on a buddy.
	* Fixed a crash caused by certain self-signed SSL certificates.
	* Enable a number of strong ciphers which were previously disabled
	  when using NSS.  (Thanks to Marcus Trautwig.)

	Pidgin:
	* The status selector now saves your message when changing status.
	* Fix a case where a conversation window could close unexpectedly.
	* A mute sounds option has been added to the preferences window to
	  help with discoverability.  CTRL+S is no longer bound to mute.
	* Added ability to change the color of visited links (using the theme
	  control plugin, or setting the color in ~/.gtkrc-2.0)
	* Fix a crash occuring when a custom smiley is deleted and re-added and
	  used in an open conversation after being re-added.

	Finch:
	* A new 'Nested Grouping' option in the 'Grouping' plugin. Group
	  hierarchies are defined by the '/' character in the group names.
	* A bug was fixed where some key-bindings wouldn't work with some TERMs
	  (e.g. xterm-color, screen-linux etc.)

	MSN:
	* Operations (such as moving to a new group) on contacts that were added
	  in the same session should now complete correctly, and not cause
	  synchronization errors at next login.
	* Minor fixes to login process during a server transfer.
	* Restored the "Has You" feature to the MSN protocol tooltips.
	* ADL 205/214/etc errors should no longer prevent login.

	XMPP:
	* Sending and receiving custom smileys using the specification in
	  XEP-0231 (bits of binary) and XHTML-IM

	Yahoo:
	* Only send a Ping once every hour.  This prevents the account from
	  being disconnected from the server periodically.

version 2.5.1 (08/30/2008):
	libpurple:
	* In the Join/Part plugin, add the ability to apply the rules to
	  buddies.  By default, joins and parts for buddies are still shown.
	* Support SOCKS proxies specified in GNOME or Windows proxy settings.
	* Fix some possible crashes in MSNP15.
	* Enable a default SSL trust relationship for MSN servers.
	* Avoid disconnecting from XMPP servers on parse errors that are
	  non-fatal.
	* Include some perl files that were mistakenly omitted in 2.5.0.

	Pidgin:
	* Prevent use of custom smilies without "shortcuts."
	* Fix a crash that could appear with AIM buddy tooltips.

	Artwork:
	* General refresh of many icons in the interface.
	* Many cleanups to artwork source are now included in the distribution.
	* A new "throbber" animation has been added to indicate when accounts
	  are connecting.

version 2.5.0 (08/18/2008):
	libpurple:
	* Ability to create custom smileys (currently only the MSN protocol
	  utilizes the feature). (Thanks to Mauro Sérgio Ferreira Brasil,
	  Marcus Lundblad, Jorge Villaseñor and other contributors)
	* Add a configure option, --with-system-ssl-certs to allow packagers
	  to specify a system-wide SSL CA certificates directory.  When set,
	  we don't install our SSL CA certs, so it's important that the
	  libpurple package depend on the CA certificates.
	* Add SSL Certificates support to the NSS SSL plugin. (Thanks to Lou
	  Cipher)

	XMPP:
	* Fix a bug that caused the UI to not refresh and caused the client
	  to use 99% CPU when an XMPP account lost its connection to the
	  server.
	* Possibly fix a bug where some clients could get into a state
	  where they moved a buddy back and forth between two groups in
	  an endless loop.

	IRC:
	* /ctcp command (Vladislav Guberinić)
	* Allow for auto-detection of incoming UTF-8 formatted text on
	  accounts which are configured to use some other encoding.

	MSN:
	* Update MSN support to protocol 15 (Elliott Sales de Andrade, Jorge
	  Villaseñor, Mike Ruprecht, Carlos Silva, Ma Yuan, Daniel Ljungborg
	  and others)
	* Personal messages are now supported. They are treated as status
	  messages.
	* Offline IM is now supported.
	* Aliasing is now supported server-side.
	* Buddies are now emblemed. Bots and web clients should now be
	  distinguished.
	* Update smiley set for non-faces.
	* Failing to update a buddy icon when the buddy has gone offline no
	  longer crashes.
	* Custom smileys received in a chat no longer go to a new window.
	* Processing is no longer completely frozen after the servers block a
	  message because it contains (what they consider) inappropriate text.

	Pidgin:
	* Custom buddy icons can now be added to and removed from buddy list
	  entries via the buddy list entry right-click menu.
	* Resize large incoming custom smileys to a maximum of 96px on either
	  side.
	* Offer to add new buddies into the same contact as existing buddies
	  in the same group if the alias given is the same.
	* Minor smiley style update.

	General:
	* Group and Chat buddy list entries can now be given custom buddy
	  icons.

	Finch:
	* Added "Invite..." menu to chats.
	* Added "View All Logs" menu in the buddylist to display a list of all IM
	  logs.
	* Added '/msgcolor' command to change colors of different classes of
	  messages in a conversation. See '/help msgcolor' for details.
	* Added tab-completion for commands in conversation windows.

version 2.4.3 (07/01/2008):
	libpurple:
	* Yahoo! Japan now uses UTF-8, matching the behavior of official clients
	  and restoring compatibility with the web messenger (Yusuke Odate)
	* Setting your buddy icon once again works for Yahoo! accounts.
	* Fixes in the Yahoo! protocol to prevent a double free, crashes on
	  aliases, and alias functionality
	* Fix crashes in the bonjour protocol
	* Always use UTF-8 for Yahoo! (#5973)
	* Fix a crash when the given jabber id is invalid.
	* Make the IRC "unknown message" debugging messages UTF-8 safe.
	* Fix connecting to ICQ
	* Fix a memleak when handling jabber xforms.

	Pidgin:
	* Include the send button plugin in the win32 build
	* Various memory leak fixes

version 2.4.2 (05/17/2008):
	http://developer.pidgin.im/query?status=closed&milestone=2.4.2
	libpurple:
	* In MySpaceIM, messages from spambots are discarded (Justin Williams)
	* Strip mIRC formatting codes from quit and part messages.
	* IRC now displays ban lists in-channel for joined channels.
	* Fixed a bug where the list of loaded plugins would get removed when
	  switching between different operating systems.
	* Fix reception of IRC PART without a part message on Undernet
	  (fixes a problem with litter in the channel user list).
	* IRC no longer crashes on /list on servers which erroneously omit
	  RPL_LISTSTART.
	* Update the NetworkManager support to use D-Bus directly, instead of
	  libnm-glib.  Hopefully it's stable now.  It will now compile by
	  default if you have D-Bus support and NetworkManager.h. (Elliott
	  Sales de Andrade)
	* MSN buddy list synchronization is now more forgiving, only asking
	  about buddies who have disappeared completely from the server list
	  and not those that have simply moved groups.
	* IRC will now try to append 1-9 to your nick if it is in use, instead
	  of substituting the last character with 1-9 where possible.
	* Bonjour buddies will be saved persistently if they're moved out of
	  the "Bonjour" group. (Eion Robb)

	Pidgin:
	* The typing notification in the conversation history can be disabled or
	  customized (font, color etc.) in .gtkrc-2.0.
	* Added a plugin (not installed by default) which adds a Send button
	  back to the conversation window. People without physical keyboards
	  have a hard time with the lack of the button.
	* Clicking on the buddyicon in the conversation window toggles the
	  size of the icon between small and large.
	* The settings of a chat (e.g. Handle in an XMPP chat, or Exchange in
	  an AIM chat) can be edited from its context menu in the buddy list.
	* Add a "Present conversation window" preference to the Message
	  Notification plugin; the "Raise conversation window" option does not
	  unminimize windows or draw attention to them when they are on other
	  workspaces--the "Present" option should.
	* Add a preference to set Escape as the keyboard shortcut for closing
	  the conversation window.
	* Add an option in the context menu to disable smileys in the selected
	  text in the conversation history/log viewer. This should help people
	  who regularly paste code in conversations.
	* Add a preference to choose the minimum size of the text input area in
	  lines.
	* Moved the "Local alias" field in the Modify Account dialog to be below
	  the "User Options" heading on the "Basic" tab.
	* Number of room occupants is now shown in chat tooltips where possible

	General:
	* The configure script now dies on more absent dependencies.  The
	  --disable-xxx arguments to configure can be used to bypass unneeded
	  dependencies.  This will also cause the configure script to die if an
	  --enable-xxx option is used and the dependencies it requires are
	  missing.
	* The Evolution integration plugin must now be explicitly enabled.  Use
	  the --enable-gevolution argument to configure to enable it.
	* The Contact Availability Prediction plugin must now be explicitly
	  enabled.  Use the --enable-cap argument to configure to enable it.

	Finch:
	* New default binding ctrl+x to open context menus.
	* Menu triggers and other bindings will no longer conflict.
	* Middle click pastes the internal clipboard (when mouse support is
	  enabled).

version 2.4.1 (03/31/2008):
	http://developer.pidgin.im/query?status=closed&milestone=2.4.1

	libpurple:
	* Treat AIM Unicode messages as UTF-16 rather than UCS-2; this
	  should have no functional effect, other than continued support
	  on systems which have dropped UCS-2 conversions.
	* Add support for setting buddy icons on Gadu-Gadu (Tomasz Salacinski)
	* Fix a crash when clearing the buddy icon for an account on XMPP
	* Fix a crash during login for some ICQ accounts
	* Prefer more available resources on XMPP when priorities are equal
	* Fix incorrectly marking some Yahoo! contacts as blocked
	* Improved handling of UTF-8 group names on ICQ (beret)
	* Fix a crash when starting if you have a Zephyr account
	* Increase XMPP ping timeout to 120 seconds, to prevent poor network
	  connections from timing out unnecessarily.
	* Don't crash on XMPP forms with empty default values.
	* Fix issues with CHAP authentication for SOCKS5 proxies.

	Pidgin:
	* Remove a workaround for older versions gstreamer that was causing
	  crashes on some non-Linux systems such as HPUX
	* Fix some cases of the conversation input entry area being 1 pixel high
	* Fix for displaying channel & buddy names in conversation window when
	  they have '&' in them
	* Some memory leak fixes, especially in the Text Replacement plugin
	* Rectangular but non-square buddy icons have rounded corners in the buddy
	  list

	Finch:
	* Fix compiling with Glib older than 2.6
	* Ensure existing conversations selected from the 'Send IM' dialog are
	  given focus
	* Move the tooltip on the left of the buddylist if there's not enough room
	  on the right to show it.

version 2.4.0 (02/29/2008):
	http://developer.pidgin.im/query?status=closed&milestone=2.4.0

	libpurple:
	* Added support for offline messages for AIM accounts (thanks to
	  Matthew Goldstein)
	* Fixed various problems with loss of status messages when going
	  or returning from idle on MySpaceIM.
	* Eliminated unmaintained Howl backend implementation for the
	  Bonjour protocol.  Avahi (or Apple's Bonjour runtime on win32) is
	  now required to use Bonjour.
	* Partial support for viewing ICQ status notes (Collin from
	  ComBOTS GmbH).
	* Support for /notice on IRC.
	* Support for Yahoo! Messenger 7.0+ file transfer method (Thanumalayan S.)
	* Support for retrieving full names and addresses from the address book
	  on Yahoo! Japan (Yusuke Odate)
	* The AIM/ICQ server-side preference for "allow others to see me
	  as idle" is no longer unconditionally set to "yes" even when
	  your libpurple preference is "no."
	* Fix SSL certificate checks for renewed certificates
	* Fix the ability to set vCard buddy icons on Google Talk/XMPP
	* D-Bus fixes on 64bit
	* Fixed retrieval of buddy icons and setting of server-side aliases on
	  Yahoo! and Yahoo! Japan when using an HTTP proxy server (Gideon N.
	  Guillen)
	* Fixed an MSN bug that would leave you appearing offline when transferred
	  to different server

	Pidgin:
	* Added the ability to theme conversation name colors (red and blue)
	  through your GTK+ theme, and exposed those theme settings to the
	  Pidgin GTK+ Theme Control plugin (Dustin Howett)
	* Fixed having multiple alias edit areas in the infopane (Elliott Sales
	  de Andrade)
	* Save the conversation "Enable Logging" option per-contact (Moos
	  Heintzen)
	* Typing notifications are now shown in the conversation area

	Finch:
	* Color is used in the buddylist to indicate status, and the conversation
	  window to indicate various message attributes. Look at the sample gntrc
	  file in the man page for details.
	* The default keybinding for dump-screen is now M-D and uses a file
	  request dialog. M-d will properly delete-forward-word, and M-f has been
	  fixed to imitate readline's behavior.
	* New bindings alt+tab and alt+shift+tab to help navigating between the
	  higlighted windows (details on the man page).
	* Recently signed on (or off) buddies blink in the buddy list.
	* New action 'Room List' in the action list can be used to get the list of
	  available chat rooms for an online account.
	* The 'Grouping' plugin can be used for alternate grouping in the
	  buddylist. The current options are 'Group Online/Offline' and 'No
	  Group'.
	* Added a log viewer
	* Added the ability to block/unblock buddies - see the buddy context menu
	  and the menu for the buddy list.
	* Fixed a bug preventing finch working on x86_64

version 2.3.1 (12/7/2007):
	http://developer.pidgin.im/query?status=closed&milestone=2.3.1
		NOTE: Due to the way this release was made, it is possible that
		      bugs marked as fixed in 2.3.1 will not be fixed until the
		      next release.

	* Fixed a number of MSN bugs introduced in 2.3.0, resolving problems
	  connecting to MSN and random local display name changes
	* Going idle on MySpaceIM will no longer clear your status and message.
	* Idle MySpaceIM buddies should now appear online at login.
	* Fixed crashes in XMPP when discovering a client's capabilities
	* Don't set the current tune title if it's NULL (XMPP/Google Talk)
	* Don't allow buddies to be manually added to Bonjour
	* Don't advertise IPv6 on Bonjour because we don't support it
	* Compile fixes for FreeBSD and Solaris
	* Update QQ client version so some accounts can connect again
	* Do not allow ISON requests to stack in IRC, preventing flooding IRC
	  servers when temporary network outages are restored
	* Plug several leaks in the perl plugin loader
	* Prevent autoaccept plugin overwriting existing files

version 2.3.0 (11/24/2007):
	http://developer.pidgin.im/query?status=closed&milestone=2.3.0
		NOTE: Some bugs marked fixed in 2.2.1, 2.2.2 or 2.2.3 may not
		      have been fixed until this release (2.3.0).

	libpurple:
	* Real usernames are now shown in the system log.
	* We now honor a PURPLE_DISABLE_DEPRECATED define to allow plugins to
	  catch deprecated functions earlier rather than later.
	* Thanks to a patch from Intel, the Bonjour prpl now supports file
	  transfers using XEP-0096 and XEP-0065.  This should enable file
	  transfers between libpurple clients and Gajim clients, but will not
	  work with iChat or Adium as they use a different file transfer
	  implementation.
	* XMPP password changes that return errors no longer cause the saved
	  password to be changed.
	* XMPP file transfer support has been enhanced to support sending
	  files through a proxy when the server supports discovering a
	  a bytestream proxy.  This should make file transfers much more
	  reliable.  The next release will add support for manually specifying
	  a proxy when the server doesn't advertise one.

	Pidgin:
	* If a plugin says it can't be unloaded, we now display an error and
	  remove the plugin from the list of saved plugins so it won't load
	  at the next startup.  Previously, we were ignoring this case, which
	  could lead to crashes.
	* Mark dialog windows as transient for appropriate parent windows to
	  help window managers do the right thing  (Gabriel Schulhof)
	* Connection errors are now reported in mini-dialogs inside the buddy
	  list, rather than as buttons in the buddy list and with dialog
	  boxes.  If several accounts are disabled when you sign on elsewhere,
	  you can now re-enable them all with a single click.
	* Added tooltips to the Room List window to show full topics
	* Added buttons in preferences to access GNOME network and browser
	  preferences configuration dialogs when running under GNOME
	* If you alias a buddy to an alias that is already present within
	  a particular group, we now offer to merge the buddies into the
	  same contact.
	* A music emblem is now displayed in the buddy list for a buddy if we
	  know she is listening to some soothing music.
	* Added a 'Move to' menu in buddy list context menu for moving buddies
	  to other groups as an alternative to dragging.
	* Group headings are now marked via an underline instead of a
	  different color background.
	* It is now possible to mark a chat on your buddy list as "Persistent"
	  so you do not leave the chat when the window or tab is closed.
	* The auto-join option for chats is now listed in the "Add Chat"
	  dialog along with the new persistence option.
	* Closing an IM no longer immediately closes your conversation.  It
	  will now remain active for a short time so that if the conversation
	  resumes, the history will be retained.  A preference has been added
	  to toggle this behavior.
	* The "Smiley" menu has been moved to the top-level of the toolbar.
	* Pidgin's display is now saved with the command line for session
	  restoration.  (David Mohr)
	* ICQ Birthday notifications are shown as buddy list emblems.
	* Plugin actions are now available from the docklet context menu
	  in addition to the Tool menu of the buddy list.
	* The manual page has been heavily rewritten to bring it in line
	  with current functionality.

	Finch:
	* If a plugin says it can't be unloaded, we now display an error and
	  remove the plugin from the list of saved plugins so it won't load
	  at the next startup.  Previously, we were ignoring this case, which
	  could lead to crashes.
	* It's possible to bind key-strokes to specific menuitems in the windows.
	  Read the 'Menus' section in the man-page for details.
	* 'transpose-chars' operation for the entry boxes. The default key-binding
	  is ctrl+t.
	* 'yank' operation for the entry boxes. The default binding is ctrl+y.

version 2.2.2 (10/23/2007):
	http://developer.pidgin.im/query?status=closed&milestone=2.2.2
		NOTE: Due to the way this release was made, it is possible that
			  bugs marked as fixed in 2.2.1 or 2.2.2 will not be fixed
			  until the next release.

	* Various bug and memory leak fixes
	* Look for a default prefs.xml in the CSIDL_COMMON_APPDATA directory
	  (e.g. c:\Documents and Settings\All Users\
	        Application Data\purple\prefs.xml) on Windows, similarly to
	  how this is done on other platforms.

version 2.2.1 (09/29/2007):
	http://developer.pidgin.im/query?status=closed&milestone=2.2.1
		NOTE: Due to the backporting that happened for the actual
		      release, it is possible bugs marked as fixed in 2.2.1
		      will not be fixed until 2.2.2.

	libpurple:
	* A few build issues on Solaris were fixed.
	* Cancelling the password prompt for an account will no longer leave
	  it in an ambiguous state.  (It will be disabled.)
	* Fixed an erroneous size display for MSN file transfers. (galt)
	* Fixed multiple memory leaks, particularly in XMPP and MySpace
	  protocols
	* Fixed remembering proxy preferences and status scores
	* Gmail notifications are better tracked

	Pidgin:
	* Fixed keyboard tab reordering to move tabs one step instead of two.
	* You should no longer lose proxy settings when Pidgin is restarted.
	* Fixed detection of X11 when compiling

	Finch:
	* Pressing 'Insert' in the buddylist will bring up the 'Add Buddy'
	  dialog.

version 2.2.0 (09/13/2007):
	http://developer.pidgin.im/query?status=closed&milestone=2.2.0

	libpurple:
	* New protocol plugin: MySpaceIM (Jeff Connelly, Google Summer of
	  Code)
	* XMPP enhancements. See
	  http://www.adiumx.com/blog/2007/07/soc-xmpp-update.php (Andreas
	  Monitzer, Google Summer of Code for Adium)
	* Certificate management. libpurple will validate certificates on
	  SSL-encrypted protocols (William Ehlhardt, Google Summer of Code)
	* Some adjustments were made to fix sending messages when using
	  the MSN HTTP method. (Laszlo Pandy)
	* Yahoo! Chat is fixed.
	* Some AIM file transfer issues between Pidgin and other clients
	  have been fixed. (Kyryll A Mirnenko)
	* Properly restore idle status and time for AIM and ICQ accounts
	  when they reconnect after being disconnected.

	Pidgin:
	* Insert Horizontal Rules and Strikethrough text from toolbar.
	* Option to show protocol icons in the buddy list, from the
	  Buddies > Show menu. (Justin Heiner)
	* Ability to build with native, non-X11 GTK+ on OSX. (Anders
	  Hasselqvist)
	* Remember the 'Enable Sounds' setting for a conversation.
	* Right-clicking the empty space in the formatting toolbar
	  allows you to toggle back to the old "ungrouped" version.
	* Protocols supporting account registration via Pidgin now show
	  a descriptive checkbox instead of a vague "Register" button.
	* Fixed a bug where a tab would be shown on single conversations
	  when tabs were disabled.

	Finch:
	* Per-conversation mute and logging options (accessible from the menu).

version 2.1.1 (08/20/2007):
	Yahoo:
	* Added an account action to open your inbox in the yahoo prpl.
	* Added support for Unicode status messages in Yahoo.
	* Server-stored aliases for Yahoo. (John Moody)
	* Fixed support for Yahoo! doodling.
	* Limited support for MSN Messenger contacts
	
	Bonjour:
	* Bonjour plugin uses native Avahi instead of Howl
	* Bonjour plugin supports Buddy Icons

	XMPP:
	* Only report conversation close when 'send typing notifications'
	  preference is turned on (Bob Rossi)

	Pidgin:
	* Show current outgoing conversation formatting on the font label on
	  the toolbar
	* Slim new redesign of conversation tabs to maximize number of
	  conversations that can fit in a window
	* Tab bar is not visible when only one conversation is open. You can
	  drag and drop conversations from the infopane.
	* Moved "Reset Formatting" toolbar button to Font menu.
	* Double click on the infopane to alias buddies and set topics
	  on chats
	* New smiley style

	Finch:
	* Sound support (Eric Polino)

version 2.1.0 (07/28/2007):
	libpurple:
	* Core changes to allow UIs to use second-granularity for scheduling.
	  Pidgin and Finch, which use the glib event loop, were changed to use
	  g_timeout_add_seconds() on glib >= 2.14 when possible.  This allows
	  glib to better group our longer timers to increase power efficiency.
	  (Arjan van de Ven with Intel Corporation)
	* No longer linkifies screennames containing @ signs in join/part
	  notifications in chats
	* With the HTML logger, images in conversations are now saved.
	  NOTE: Saved images are not yet displayed when loading logs.
	* Added support for QIP logs to the Log Reader plugin (Michael Shkutkov)

	Pidgin:
	* Ensure only one copy of Pidgin is running with a given configuration
	  directory.  The net effect of this is that trying to start Pidgin a
	  second time will raise the buddy list.  (Gabriel Schulhof)
	* Undo capability in the conversation window
	* The formatting toolbar has been reorganized to be more concise.
	* A new status area has been added to the top of conversations to
	  provide additional detail about the buddy, including buddy icon,
	  protocol and status message.
	* Show idle times in the buddy list as days, hours, seconds

	Finch:
	* There's support for workspaces now (details in the manpage)
	* There's a new custom window manager, Irssi
	* Some improvements for tab-completion, tooltip and the password entries
	* Some bugs regarding search results fixed
	* A new DBus-script to create a docklet for finch
	* Support for showing empty groups in the buddy list (Eric Polino)

version 2.0.2 (06/14/2007):
	Pidgin:
	* Added a custom conversation font option to preferences
	* Fixed smiley ordering in the insert smiley popup to be more intuitive
	* Conversation->More menu items work for Chats as well as Buddies,
	  including those not on your buddy list
	* newline plugin should work better with conversation colors plugin now
	* Get Info on users now provides immediate feedback that something is
	  happening
	* Aliasing a buddy will not be interrupted by other buddy list activity
	* Using the -l option to log in to a specific account works better

	libpurple:
	* Moving an ICQ buddy from one group to another no longer
	  re-requests authorization from that person (Rene Hausleitner)
	* Added nullprpl, an example protocol plugin (Ryan Barrett)
	* Fixed SOCKS5 bug which caused Jabber file receiving to fail
	* Remove MSN's random "Authorization Failed" dialogs
	* Fix MSN to correctly detect incorrect passwords and disable the account
	* Get User Info on MSN is now more reliable & accurate
	* Updated SILC protocol to support SILC Toolkit 1.1 (Pekka Riikonen)
	* Fix for some QQ authentication problems
	* Fix for building on FreeBSD
	* Prevent "Logged in:" times for AIM buddies being ridiculously high
	* Updates and fixes to Bonjour support
	* Improve ICQ encoding support for some non-latin languages

	Finch:
	* Auto account reconnecting

version 2.0.1 (05/24/2007):
	* Buddy list update speedups when buddy icons are not being
	  displayed.  (Scott Wolchok)
	* Fix icons on docklet change status menu to match the status selector
	* Custom smileys on MSN can be saved by right-clicking on them
	* Fix a crash deleting a buddy that is in the Buddy List more than once
	* Compile fixes for Solaris
	* Fix GTalk formatting when there's a space before/after a */_
	* Fix Log viewer crash when the filename is not in the expected format
	* Get User Info now provides immediate feedback, and is updated when the
	  user information is available
	* Make the choose buddy icon dialog correctly list the current directory
	* Fix for buddy icons disappearing
	* Timestamps are always on in debug output (-d) and Debug Window now
	* Don't escape html entities in Yahoo! system messages
	* Fix for the choose buddy icon dialog resizing strangely as files are selected
	* Receives notifications when XMPP buddies send "leaving chat"
	  messages
	* Fix the typing animation so it doesn't stop animating once a conversation
	  has gone from typing -> not typing -> typing
	* Fix error messages when joing XMPP chats
	* Identify the account when warning about plaintext auth over an
	  unencrypted channel
	* Fix XMPP SASL authentication error when using Cyrus and a connect server
	* Fix changing tab locations to update properly
	* Turning off "Show formatting on incoming messages" now ignores
	  formatting in <span> tags too
	* File transfer progress for transfers on MSN is now correctly displayed
	* You can set/change alias of buddies/chats by double-clicking on the
	  conversation tabs (Ma Xuan)
	* Fix IRC connection bug with dircproxy (xjoe)
	* Ctrl+[shift]+tab focuses the next most active tab (William Thompson)
	* Fix Open Hotmail Inbox for MSN to work more reliably
	* Add a Google Talk item to the protocol list, to help users who think
	  we don't support Google Talk.  The item acts just like "XMPP".
	* Remember if the X server supports XScreenSaver, to avoid waking it
	  every 5 seconds.  (Arjan van de Ven with Intel Corporation)
	* Change our idle checking to poll only as necessary and raise the
	  unidle timeout from 5 seconds to 60 when using XScreenSaver.  This
	  and the XScreenSaver change will reduce Pidgin's effect on power
	  consumption when running with NO_HZ.  (Arjan van de Ven with Intel
	  Corporation)
	* Conversation -> Save As will now use aliases.
	* ALSA added as a possible sound method
	* Google Talk accounts will not import buddies from your Gmail address
	  book

	Finch:
	* Userlist in chat windows, which can be turned on or off using
	  "/users" command
	* Menus in the conversation windows
	* Improved tab completion support
	* Ctrl+c prompts with a dialog before exiting
	* Filter string in the debug window
	* Notify when you leave a chat
	* Work around an ncurses bug which appears when half of a multi-cell
	  character is covered by an upper-level window
	* New plugins are shown in bold text in the plugin dialog
	* Nicer HTML screendumps

version 2.0.0 (5/3/2007):
	* The project has new names - libpurple for the core, Pidgin for the
	  GTK+ UI and Finch for the ncurses based console UI (AOL LLC)

	Build Changes:
	* With the Core/UI split complete, it is now possible to build
	  libpurple without any UIs, creating a library upon which other
	  UIs may be constructed
	* A new ncurses-based console UI called Finch is now available
	  (Sadrul Habib Chowdhury, Google Summer of Code)
	* Reorganized the source tree to split apart the code for the UI
	  changes and libpurple targets
	* libxml2 is now required.  We switched from gmarkup to libxml2 for
	  more correct XML parsing.

	Status System:
	* The code dealing with buddy and account status, away messages,
	  away states, online/offline, etc has been completely rewritten.
	  Huge thanks to Christian Hammond, Dave West, Daniel Atallah and
	  Sadrul Habib Chowdhury.
	* Your status can now be set from inside the buddy list using the
	  selector at the bottom of the window.
	* To see messages when a buddy signs on or off, goes away, or
	  becomes idle, load the "Buddy State Notification" plugin

	Buddy List:
	* Performance when manipulating and displaying the buddy list has
	  been significantly improved (Aaron Sheldon, Google Summer of Code)
	* Buddy icons are now shown in tooltips (Felipe Contreras)
	* Tooltips now contain additional information about a "Person" that
	  contains multiple online buddies
	* Added a "Last Seen" field to buddy tooltips
	* Contacts will auto-expand when buddies are dragged around
	* If Pidgin is exited with the buddy list hidden in the docklet, it
	  will remain hidden when Pidgin is started again (Scott Shedden)
	* Improved buddy list searching with CTRL+F
	* Ability to set a buddy icon for all of your accounts at once via
	  the buddy list (You can still set per-account icons via the
	  account editor)
	* The space wasted by the group expanders has been eliminated and
	  the expander setting in .gtkrc-2.0 is no longer needed
	* Authorization requests don't popup new dialogs anymore. They are
	  displayed at the bottom of the buddy list instead.
	* New mail notifications don't popup new dialogs anymore. They are
	  displayed at the top of the buddy list instead.

	Conversations and Chats:
	* Timestamps honor the locale.  To use the traditional style,
	  enable the "Message Timestamp Formats" plugin.  The plugin
	  also provides options to show dates in timestamps.
	* Messages from buddies in the same "Person" will automatically
	  use the same conversation window.
	* The "Send As" menu has been replaced with a more appropriate
	  "Send To" menu based on "Persons" on your buddy list
	* Message formatting persists between messages (Igor Belyi)
	* Full message background colors are now supported
	* Smooth scrolling when receiving a new message
	* Screenname colors in chats now chosen intelligently
	* Conversation buffer scrollback limited to avoid large memory
	  usage in active conversations
	* Control-Shift-Tab will reverse cycle through the conversation tabs
	  (James Vega)
	* Many problems related to having an IM conversation and a chat open
	  with the same name are fixed (Andrew Hart)
	* Warning dialog when closing a window with unread IM messages
	* In chats right-click on names in the conversation window to
	  IM/Send File/Get info/ignore the user
	* Added tab management options to the tab right-click menu (Sadrul
	  Habib Chowdhury)
	* Brand new message queueing system.  Sounds are played when a
	  message is queued rather than when the message is dequeued
	  (Casey Harkins)
	* Ability to find the last message from a user in a chat (Levi Bard
	  and Sadrul Habib Chowdhury)
	* Formatting is preserved across messages
	  (There are known issues with pasting formatted text.  Either use
	   "Paste as Plain Text", hit Ctrl-R after pasting, or use the Clear
	   Formatting button on the toolbar.)
	* Performance while joining large chat rooms has been significantly
	  improved (Aaron Sheldon, Google Summer of Code)
	* Bi-Directional text support improvements for GtkIMHtml (Shlomi Loubaton)

	Sounds:
	* Beautiful new default sounds (Brad Turcotte)
	* Use GStreamer for playing sounds, instead of libao
	* A volume control in the preferences (Casey Harkins)

	Log Viewer:
	* Log viewer aggregates logs from the same "Person"
	* When opening the log viewer, show the most recent log by default
	  (Peter McCurdy)
	* Logs are now saved with the current timezone, which is displayed
	  in the log viewer
	* Text logs are linkified, so URLs are clickable
	* The old logger now caches file offsets, so opening the log viewer
	  for buddies with old logs should be much faster now if you have large
	  log files (except the first time for a log, when the cache is built)

	Plugins:
	* Plugins are now accessed through a separate dialog from the Tools
	  menu of the Buddy List
	* Newly installed plugins can now be activated without restarting
	  Pidgin (Sadrul Habib Chowdhury)
	* Overhauled the system tray/docklet plugin (Casey Harkins)
	* Text Replacement Plugin rewritten, works in real time and far more
	  intuitively (Benjamin Kahn)
	* Entries in the text replacement plugin are now sorted
	  alphabetically
	* The text replacement plugin allows non-whole-word replacement rules
	  (Levi Bard)
	* The text replacement plugin offers both case sensitive matching and
	  automatic case handling
	* I'dle Ma'ker plugin now has an easier method to unidle accounts, a
	  way to idle all accounts at once, and a way to unidle all accounts
	  idled via the plugin (John Bailey, Sadrul Habib Chowdhury)
	* The Evolution Integration plugin now supports Groupwise contacts
	* Mono plugin loader (Eoin Coffey)
	* Perl plugin loader has been rewritten (John Kelm, Google Summer
	  of Code)
	* New music messaging plugin (Christian Muise, Google Summer of Code)
	* gaim-remote has been superceded by new DBUS bindings within libpurple
	  (Piotr Zielinski, Google Summer of Code)
	* The purple-url-handler program has been added to provide a way to
	  automatically launch IM links via Pidgin or Finch.
	* The functionality of the auto-reconnect plugin has been
	  moved into the core, and the plugin itself has been removed.
	* 'Highlight when nick said' option added to Message Notification
	  plugin.
	* The system tray icon is now properly transparent (Dan Winship)
	* New Log Reader plugin that can read and display logs from Adium,
	  MSN Messenger, and Trillian in the log viewer
	* New Contact Availability plugin that attempts to predict the
	  times when people in your buddylist will most likely respond
	  to you, based on times in the past when they have responded
	  (Geoffrey Foster, Google Summer of Code)
	* A few new plugins: Autoaccept, Autoreply, Buddy Notes, New Line,
	  Offline Message Emulation, Conversation Colors and Markerline

	MSN Features:
	* Custom smiley receiving support (Irving Cordova & Francesco Fracassi)
	* Added support for sending (with the /nudge command) and receiving
	  "nudges" (Julien Cegarra, Martin Bayard)
	* Added an account action to open your Hotmail inbox from MSN
	* Bi-directional text is correctly handled now (Shlomi Loubaton)

	Yahoo Features:
	* Stealth Settings have been implemented
	* Doodle is now supported (Andrew Dieffenbach, Google Summer of Code)
	* Buddies' requests to add you to their lists now prompt for
	  authorization
	* Account option to ignore chat and conference invitations (Peter
	  Lawler)
	* Added a /list command to bring up the room list (Peter Lawler)

	AIM/ICQ Features:
	* ICQ file transfer support with newer ICQ clients (Jonathan Clark,
	  Google Summer of Code)
	* Many overall improvements to AIM and ICQ file transfers (Jonathan
	  Clark, Google Summer of Code)
	* Support for pausing and resuming AIM and ICQ file transfers
	  (Graham Booker)
	* Ability to set ICQ "require authorization" and "web aware"
	  setting (Ettore Simone)
	* ICQ encoding fix for offline buddies (Ilya Konstantinov)

	IRC Features:
	* SSL support for IRC connections (Daniel Atallah)
	* Show an error message when temporarily unable to join an IRC
	  channel or change your nick
	* Added /nickserv, /memoserv, /chanserv and /operserv
	  commands (Joao Luís Marques Pinto)
	* Added CTCP VERSION via /version (Andrej Krivulčík)
	* Added /whowas command (achris)

	Jabber Features:
	* Support for SRV lookups
	* Support for buddy icons
	* Jabber User Directory searching

	SILC Features:
	* Whiteboard support (Pekka Riikonen)
	* Sending/receiving images in IMs (Pekka Riikonen)
	* Cipher and HMAC selection support (Pekka Riikonen)
	* Buddy Icon support (Pekka Riikonen)

	Other Protocol Changes:
	* Bonjour (Rendezvous) protocol support (Juanjo Molinero Horno, Google
	  Summer of Code)
	* Updated Gadu-Gadu protocol support (Bartosz Oler, Google Summer of
	  Code).  This requires the libgadu library.  See
	  http://pidgin.im/faq.php#libgadu for more information.
	* SIP/SIMPLE support (Thomas Butter, Google Summer of Code)
	* Sametime protocol support
	  Requires the meanwhile library: http://meanwhile.sourceforge.net
	* QQ protocol support (Mark Huetsch, Google Summer of Code, and the
	  developers of the OpenQ project)
	* Removed the Napster and TOC protocols plugins

	Other Noteworthy Changes:
	* NAT traversal support via UPnP (Adam J. Warrington, Google Summer of
	  Code)
	* NAT traversal support via NAT-PMP (Evan Schoenberg and R. Tyler Ballance)
	* The modify account dialog now contains two tabs, which should display
	  better at lower resolutions (Sadrul Habib Chowdhury)
	* New "find buddy" results dialog (Alex Converse)
	* People using input methods can now use Enter again
	* Mouse-over hyperlink coloring is now themeable
	* Buddy Pounces now have a proper management window. (Kevin Stange)
	* Buddy icons maintain aspect ratio when resized
	* The last used directory is remembered for opening or saving files and
	  buddy icons
	* Add an SVG version of our desktop icon, pidgin.svg (John Oyler)
	* If a given protocol doesn't support privacy, we now handle blocking
	  in the core. (Jean-Yves Lefort)
	* Smiley themes can now include spaces in the smiley definitions.
	  The spaces (and now backslashes) must be backslash-escaped.
	  (Sadrul Habib Chowdhury)
	* New e-mail notices are now grouped into one dialog.
	  (Sadrul Habib Chowdhury, Chris Stafford)
	* "Open" in the File Transfer window integrates with GNOME, KDE, and
	  Windows and falls back to the browser in other environments.
	* On Mac OS X, the keyboard/mouse idle time pref now uses system idle
	  time instead of X11 idle time (Michael Culbertson)
	* Autocomplete in the buddy pounce dialog (Sadrul Habib Chowdhury)
	* Non-blocking socket I/O is used in most protocol plugins
	* All-new icons all over the place (Hylke Bons)

	Preference Changes:
	* Preferences have been substantially reorganized and cleaned up
	* Smiley theme descriptions are now shown correctly for the highlighted
	  smiley theme (Levi Bard)
	* All Buddy List preferences have been moved to the Buddies menu of
	  the buddy list window.
	* Proxy settings will be taken from Gnome if it is running.  These may
	  still be overridden on a per-account basis.
	* Removed "Dim idle buddies;" behavior is now always enabled
	* Removed keyboard shortcut preferences for ctrl-B/I/U; enabled by
	  default, but won't interfere with bindings set by the GTK theme
	* Removed keyboard shortcuts preferences for ctrl-# to insert a smiley;
	  behavior removed from Pidgin
	* Removed "Enter" vs. "Ctrl-Enter" to send; "Enter" sends by default,
	  but it is now possible to change this binding in your GTK theme
	* Removed "Show multi-colored screennames in chats;" behavior is now
	  always enabled and screenname colors automatically adjust themselves
	  to compensate for background color.
	* Removed "Raise Buddy List Window on Events" and the related behavior
	* Removed "Display remote nicknames if no alias is set"
	* Removed "Show idle times" and "Show warning levels" on the buddy
	  list; behavior is now always enabled
	* Removed "Auto-expand contacts;" contacts expand only when dragging
	  buddies around the buddy list
	* Removed conversation and buddy list buttons and related preferences
	* Removed "Raise conversation window" preferences; moved feature to
	  the notify plugin
	* Removed "Show alias in tabs/titles;" behavior is now always enabled
	* Removed "Show formatting toolbars;" the setting in conversations'
	  "Options" menu now affects the global preference
	* Removed "Show timestamps;" behavior is now enabled, but is overridden
	  by the timestamp plugin
	* Removed all protocol options pages
	* Removed "Escape closes windows;" default key binding is now Ctrl-W
	* Removed "Log when buddies sign on/sign off/become idle/become
	  un-idle/go away/come back" and "Log your own actions;" all of these
	  will be logged when the system log is enabled
	* Removed the separate ignore formatting preferences; behavior has been
	  consolidated into a single preference

version 1.5.0 (8/11/2005):
	* Ability to set IRC quit message (Lalo Martins)
	* OSCAR file transfers now work for 2 users behind the same NAT
	  (Jonathan Clark)
	* Yahoo! buddy requests to add you to their buddy list now prompt for
	  authorization
	* Added a /clear command for conversations/chats
	* Fixed ICQ encoding for messages with offline ICQ users
	  (Ilya Konstantinov, SF Bug #1179452)
	* Default Yahoo! chat roomlist locale to 'us'

version 1.4.0 (7/7/2005):
	* Fix system log start times for some protocols
	* SILC compiles with newer SILC toolkit versions (Pekka Riikonen)
	* Fixed a bug where buddy icon cache files were left in the icon
	  cache directory after they were no longer in use.
	* Attempt to detect the file type of a buddy icon when saving.
	* Additional Yahoo! boot protection (Peter Lawler)
	* A few Yahoo! memory leaks plugged (Peter Lawler)
	* Fixed handling of the new Yahoo! profile page. (Joshua Honeycutt,
	  Peter Lawler)
	* Fixed localized Yahoo! room lists.  Please refer to the Yahoo!
	  section of the Gaim FAQ for details. (Peter Lawler)
	* Enabled sending files to ICQ users using ICQ 5.02 and newer
	  (Jonathan Clark)

version 1.3.1 (6/9/2005):
	* The file transfer details section now also displays the full path to
	  the local file sent/received.
	* Yahoo! has the following new "/" commands:  /join, /buzz
	* Fix Yahoo! privacy bug
	* Fix Jabber Get Info crash on busted servers
	* Updated our gaim.desktop file, thanks to all our terrific translators
	  for sending in translations of the changes
	* Improvements to how Gaim handles new message notification
	* Fix Jabber registration on XMPP servers (including jabber.org)

version 1.3.0 (5/10/2005):
	* Removed parts of the font selection dialog that were not respected
	* Fix being invited to a multi user chat on MSN
	* Multiple SILC accounts should work now (Pekka Riikonen)
	* Fix times on jabber chat backlogs
	* Fix gevolution plugin to compile with e-d-s 1.0 or 1.2
	* Fix gevolution plugin to remember buddy name when someone added you
	  and you then add them
	* Formatting in jabber chats works
	* Fix to prevent MSN disconnecting if you change status while connecting
	* Fixes for two remotely exploitable crash bugs.  See
	  http://gaim.sourceforge.net/security/ for more information.
	* Change to correctly handle adding jabber buddies on ejabberd servers

version 1.2.1 (4/3/2005):
	* URL escaping now works with UTF-8 text. This may break some old log
	 files.
	* Revert to XOR auth for ICQ as the md5 is not fully functional
	* Fix bug with going away while in a jabber chat
	* MSN bug fixes (Felipe Contreras)
	* Escape things properly in IRC
	* Docklet fixes: fix the "1 pixel-wide icon" bug, fix problems with Gaim
	  crashing when the tray manager dies, and work correctly with multi-headed
	  displays where the tray isn't on the primary screen (Robert McQueen)

version 1.2.0 (3/17/2005):
	* Yahoo file receiving and buddy icon receiving work again.
	* Limit animated buddy icon frame rates to 10 frames per second
	  (Nathan Conrad)
	* Fix a bug where portions of your account configuration would
	  fail to be read correctly if you set a proxy user name or
	  password containing invalid XML characters such as < and >
	  (Bastien Durel)
	* Yahoo! privacy improvements (Bleeter)
	* Fix receiving Jabber formatting (broken in 1.1.3)

version 1.1.4 (2/24/2005):
	* Fixed a bug where Yahoo! would lose messages (and any other packet
	  really)
	* Correctly show the time when incoming Gadu-Gadu messages were sent
	  (Carl-Daniel Hailfinger)
	* Fixed crashes with glib 2.6
	* Fixed MSN crash when conversations time out after the conversation
	  window was closed
	* Fixed an html parsing bug, CAN-2005-0208

version 1.1.3 (2/17/2005):
	* CHAP authentication support for SOCKS5 proxies (Malcolm Smith)
	* ICQ offline messages are sent using your specified character
	  set instead of Unicode (Magnus Hult)
	* MSN HTTP method works with proxies using authentication (Bastien Durel)
	* Really fix the bug where buddies show as logged in for 49 thousand days
	* Buddy pounces containing '&' are saved correctly
	* Improved MSN error handling when the servers are unavailable
	* More MSN bug fixes
	* Fix some leaks
	* Fix "Find" in the log viewer so that it finds in all logs
	* Smileys not appearing at the end of lines has been fixed
	* Closing conversation windows no longer cancels active file transfers on
	  MSN (Felipe Contreras)

version 1.1.2 (1/20/2005):
	* MSN 'HTTP Method' fixed (Felipe Contreras)
	* Better handling of MSN's Individuals group and buddy status updates
	  (Felipe Contreras)
	* Fix a crash inviting MSN user to a chat when they're already there
	* AIM SecurID login support
	* Fix configuration of Jabber chat rooms on some servers
	* More MSN bug fixes (Felipe Contreras)
	* Fix queue messages to Docklet when not globally away (Robert McQueen)
	* Fix some leaks
	* The Autopackage now builds both the mozilla-nss and the gnutls
	  ssl plugins, and requires at least one of those libraries.

version 1.1.1 (12/28/2004):
	* Allow SILC authentication via public key if your key is password
	  protected (Michele Baldessari)
	* More MSN bug fixes (Felipe Contreras)
	* Drag-and-drop to conversation window file transfers work again
	* Disable the delete button on pounces that aren't saved yet anyway
	  (Kevin Stange)

version 1.1.0 (12/02/2004):
	New Features:
	* Binary relocable. Gaim will find its files even if it's installed
	  in a location other than the --prefix it was ./configured with.
	  Pass --disable-binreloc to ./configure to disable.
	* IRC now has fallback encodings, and tries harder to display
	  something useful during an encoding error.
	* New MSN protocol icon (Felipe Contreras)

	Bug Fixes:
	* Fix some leaks (Miah Gregory, Felipe Contreras)
	* Fix crashes when removing buddies in certain situations (Andrew Hart)
	* Eliminate MSN switchboard errors (Felipe Contreras)
	* Fix MSN buddy icon synchronization (Felipe Contreras)
	* Correctly display file transfer dialogs for filenames containing &, < or >
	* Correctly display MSN authorization dialogs for friendly names containing
	  &, < or >
	* Properly align the right-click docklet menu with the docklet icon in
	  *nix.
	* Fix a crash if the MSN buddy list is not available
	* Fix a bug in the request api (Gary Kramlich)

version 1.0.3 (11/11/2004):
	Bug Fixes:
	* Jabber authentication fixes (Michael Plump)
	* Yahoo buddy idle reporting is more accurate (Evan Schoenberg)
	* "Allow All" privacy setting works on Yahoo (Peter Lawler)
	* Fix a crash when dragging a buddy to the conversation entry area
	* Fix a crash removing chats from the buddy list
	* Correctly display buddy pounces for aliases with &, < or > in them
	* Correctly follow the per-conversation logging option

version 1.0.2 (10/19/2004):
	Bug Fixes:
	* MSN file transfers work on big endian machines (Jean-Francois Roy and
	  Evan Schoenberg)
	* Fixed the MSN signon crash with Miranda users in the buddy list
	* Fixed sending messages to MSN Web Messenger users (Damien Ayers)
	* Fixed some memory leaks in the MSN plugin (Evan Schoenberg)
	* Fixed a crash viewing certain MSN user profiles (Evan Schoenberg)
	* Fixed a crash sending a file on MSN when the file is unreadable
	* Fixed a crash deleting accounts (Andrew Hart)
	* Fixed a crash inviting to chats (Andrew Hart)
	* Fixed a bug in Yahoo privacy handling (Peter Lawler)
	* Fixed a crash trying to join a chat from the docklet when not signed in
	  to a chat-capable account (Daniel Atallah)

version 1.0.1 (10/07/2004):
	New Features:
	* Use the GNOME default browser when opening links if you're running GNOME
	  (Alex Duggan)
	* Added support for multiple addressbooks in the gevolution plugin
	  (Henry Jen).

	Bug Fixes:
	* Send-As menu duplicates less work (Dave West)
	* Can now see your own MSN buddy icon (Felipe Contreras)
	* Jabber roomlist fetches work again
	* Close buttons on tabs in existing conversations correctly reflect the
	  "show close buttons on tabs" preference (Nathan Fredrickson)
	* Fix to make the get_signon(buddy) perl plugin function work (Gregory C.
	  Harfst)
	* Fixed crashes when reloading the gevolution plugin (Henry Jen)
	* Fixed some memory leaks in the gevolution plugin.
	* Wrap at character boundaries if there is not enough space for a full word
	* 64 bit compile warning fixes

version 1.0.0 (09/17/2004):
	New Features:
	* Drag-and-drop buddy support for the Invite dialog (Stu Tomlinson)
	* Drag-and-drop buddy support for the Pounce dialog (Stu Tomlinson)
	* View Chat log available from the interface (Daniel Atallah)
	* Ability to receive offline messages in character encodings
	  other than ASCII (thanks to Nick Sukharev)
	* File transfer status messages printed to conversation
	  windows (Dave West)
	* Display file transfer messages when someone sends you a file
	  over AIM (Dave West)
	* Handle MSN buddy lists more sanely (Felipe Contreras)
	* Zephyr can use tzc to run from behind a firewall (Arun A Tharuvai)

	Bug Fixes:
	* Work around window manager stupidity with new dialog windows (Dave West)
	* Compile with gtk 2.5.x (Gary Kramlich)
	* Escape invalid characters in log names (Daniel Atallah)
	* Fix for clicking add in an msn chat with 2 or more people in your buddy
	  list (Daniel Atallah)

version 0.82.1 (08/27/2004):
	Bug Fixes:
	* Fix a crash when changing the preference for how to display buttons
	  on conversation windows
	* Remove a stray printf() when beginning new conversations and logging
	  is enabled

version 0.82 (08/26/2004):
	New Features:
	* Ability to set available messages for AIM
	  (Tools->Account Actions->Set Available Message...)
	* Ability to specify a custom character set for messages sent to ICQ
	  users and messages received from ICQ users
	* Ability to edit your current away message (Rhett Robinson)
	* Topics in the conversation window (not the topic field at the
	  top) with URLs will now appear as links (Stu Tomlinson)
	* File transfers appear in the file transfer window when they
	  are initiated rather than when they begin transferring (Dave West)
	* Instead of toggling slash commands on/off, you can now toggle
	  passing through unknown slash commands on/off.

	Bug Fixes:
	* Joining a Jabber chat no longer causes a crash (Stu Tomlinson)
	* Selecting a buddy icon for a brand new account no longer
	  causes a crash
	* Better file transfer error messages (Dave West)
	* Remotely canceled file transfers in MSN are now noticed, so that we
	  don't accidentally cancel the file transfer and crash Gaim
	  (Felipe Contreras)
	* Protocols that don't support joining chat rooms by name no longer
	  allow chat rooms to be added to the buddy list (Felipe Contreras)
	* Delayed messages and system messages no longer cause
	  sound events to be triggered (Nathan Fredrickson)
	* The chat invite button has a correct label (Stu Tomlinson)
	* The system log should leak fewer file descriptors (Ka-Hing Cheung)
	* Buddy list tooltips display in more appropriate positions when
	  using multiple monitors (Dave West)
	* Better parsing of URLs containing special characters
	* All users are shown when joining a Yahoo! conference (Bleeter Yaluser)
	* You now leave all Yahoo! conferences when you log out of Yahoo!
	* Buddy Icon updating bug fixed (Felipe Contreras)

version 0.81 (08/05/2004):
	New Features:
	* The autorecon plugin will somewhat remember state information(Yosef
	  Radchenko)
	* Visual display of ops/voice/halfops/so on in Chats (Stu Tomlinson)
	* Tab completion of slash commands in Chats (Stu Tomlinson)
	* gaim-remote can now manipulate status (István Váradi)
	* The text messages of Yahoo Audibles are now displayed, although
	  the audio and graphics are not.
	* Yahoo! away messages can be 255 characters long now

	Bug Fixes:
	* Gadu-Gadu should connect again (Andrew Wellington)
	* Novell fixes (Mike Stoddard of Novell):
		* Fixed reconnect crash
		* Fixed duplicate root folder bug
		* Fixed bug with folder ordering (on a first time login
		  folders were being added in reverse order).
	* Use ISO date format for the system log (Eduardo Pérez)
	* Long buddy lists with irc should cause flooding disconnects less
	  (Stu Tomlinson)
	* Better smiley substitution
	* Fix a crash related to auto-expanding contacts at the bottom of
	  buddy lists
	* Fix a crash on Solaris when changing or viewing information for
	  your AIM account (Format Screen Name, Change Email Address, etc.)
	* HTML in OSCAR buddy comments is now escaped (and not rendered)
	* Fix a crash when dragging a screen name to a conversation window
	  for that screen name
	* User-requested new conversation windows are now always given focus
	* Pasting HTML into Gaim from certain sources no longer results in
	  the spaces between some words being removed
	* The alias of a contact is now displayed in more places when the
	  alias of a buddy is not set
	* .gaimrc is no longer imported
	* Prevent a crash if you sign off and try to dequeue messages from
	  the away dialog (Kevin Stange)
	* Prevent a possible crash if gaim_gtkconv_write_conv is called
	  with who as NULL (Kevin Stange)
	* Prevent (null) or an empty string from being logged as the sender's
	  name if the sender no longer has an alias because the account is
	  signed off (Kevin Stange)
	* The auto-reconnect plugin will no longer attempt to reconnect an
	  MSN account if you were disconnected because you signed on from
	  another location (Stu Tomlinson)
	* On Solaris, chatting in IRC using the UTF-8 charset no longer gives
	  a "conversion failed" error for every message (Arvind Samptur)
	* ICQ offline messages should have the correct timestamp (Dave West)

version 0.80 (07/15/2004):
	New Features:
	* Ability to send files from the conversation window (Daniel Atallah)
	* Drag a file into the buddy list or a conversation to send it to that
	  buddy
	* Yet more new commands and features for SILC (Stu Tomlinson)
	* Gaim uses the new file chooser when compiled for GTK+ 2.4
	  (Fernando Herrera)
	* Support for the Epiphany web browser (Leonardo Serra)
	* Status messages in Gadu-Gadu (Andrew (proton) Wellington)
	* Parentheses are now displayed around the title and tabs of
	  conversations from offline accounts or parted chats.
	* Zephyr typing notification (Arun A Tharuvai)
	* Account dialog's columns are resizable (Eduardo Pérez)

	Bug Fixes:
	* The firefox browser option now works with firefox 0.9
	* Buddy icons in conversations no longer depend on the
	  buddy list
	* Fix for the bug where some buddies seemed logged in 4
	  thousand some odd days (Alan Ford)

version 0.79 (06/24/2004):
	New Features:
	* Display name changes are now shown in the conversation windows.
	  (Robert Mibus)
	* Get Info on Yahoo! now works for nonenglish profiles.
	  (Ambrose Li)
	* General "Get Info" improvements on Yahoo! and MSN (Ambrose Li)
	* Yahoo! Japan support. Click More Options and check Yahoo Japan
	  in the account editor, to use your Yahoo! Japan account
	* Gtk themes can now theme the Gaim buddy list independently of
	  other things (Stu Tomlinson)
	* Show timestamps now has a per-conversation option in addition
	  to the global one, bringing it in line with the other conver-
	  sation options (Stu Tomlinson)
	* Added MSN buddy icons (Felipe Contreras)
	* Added MSN file transfer (Felipe Contreras)
	* MSN's idle state now actually sets a buddy idle
	* Buddy pounce defaults are now more sane, and apply to the state the
	  buddy is currently in. For example, if the buddy is idle, set
	  "Return from idle" by default. The last action(s) used are the
	  defaults for the next pounce
	* Yahoo buddy icon support
	* Selected buddy icons will automatically convert to the appropriate
	  format for the protocol. (GTK 2.2 and higher only)
	* Dragging an image file into the Modify Account dialog will set that
	  as a buddy icon.
	* Development headers for compiling third-party plugins are now
	  installed. (Stu Tomlinson)
	* Headers for gaim-remote now reside in gaim/ instead of
	  gaim-include/.
	* Basic YCHT support, which allows joining Yahoo! Chats when
	  logged in using the web messenger method

	Bug Fixes:
	* Fixed Yahoo! authentication problems.  (Cerulean Studios)
	* Non-looping animated icons no longer cause Gaim to freeze
	* Flashing windows should work again for unix in window managers that
	  support the URGENT hint (Etan Reisner)
	* Better handling of character sets in RTF for Novell (Mike Stoddard of
	  Novell)
	* Contact list sync problems in Novell fixed (Mike Stoddard of Novell)
	* Fixed a crash in SILC that sometimes happened when resolving
	  the buddy list (Pekka Riikonen)
	* Parallel compiles of the perl plugin should work better
	  (Stu Tomlinson)
	* The disconnected UI op was called twice on connection errors. Now
	  it is only called once. (Evan Schoenberg)
	* Dragging into conversation windows works better
	* Protocol-specific settings for accounts were being removed whenever
	  the account was modified. Now they're only removed when the protocol
	  type changes, as it should be.
	* Zephyr bug fixes and memory leak plugs (Arun A Tharuvai)
	* Rewrite of MSN buddylist support, which fixed a known syncronization
	  bug and some others (Felipe Contreras)

version 0.78 (05/30/2004):
	New Features:
	* Support for the SILC protocol (http://www.silcnet.org/)
	  (Pekka Riikonen)
	* Option to suppress disconnect notification when using
	  the autoreconnect plugin (Christopher (siege) O'Brien)
	* Added support for dragging buddies from the buddy list into the
	  Add Buddy Pounce dialog
	* Pounce notification now includes time (Mike Lundy)
	* The history plugin now shows history for chats in addition to IMs
	* Menu item to view conversation logs (Tom Samstag)
	* Conversation and chat sizes automatically saved (Stu Tomlinson)
	* Added support for Novell privacy settings (Mike Stoddard of Novell)
	* Added ability to initiate multi-user conferences (chats) in Novell
	  (Mike Stoddard of Novell)
	* Find and Save buttons on the debug window (Stu Tomlinson)
	* Plugin Actions menu (Christopher (siege) O'Brien)
	* Plugins can now add entries to the right-click menu of a group or chat
	  (Stu Tomlinson and Christopher (siege) O'Brien)
	* Hyperlink colors are now themeable via your ~/.gtkrc-2.0 file

	Bug Fixes:
	* Compiles again with gcc 2.96 (Ignacio J. Elia)
	* Gtk2.0 compatibility fixes (Tim Ringenbach)
	* Many documentation updates (Jonathan Champ, Gary Kramlich,
	  Stu Tomlinson, and Kevin Stange)
	* Yahoo works on 64 bit machines (Gary Kramlich)
	* Zephyr works on 64 bit machines (Arun A Tharuvai)
	* Novell 64bit fixes, better error messages, and buddy list sync fixes
	  (Mike Stoddard of Novell)
	* Novell protocol works on big endian machines (Novell)
	* Massive rewrite of MSN support, which should fix a number of issues
	  and make errors easier to interpret (Felipe Contreras)
	* Fixed a privacy-related bug in MSN that affected blocking/permitting,
	  which was due to case-sensitive string comparisons (Gudmundur
	  Olafsson)
	* Fixed an MSN HTTP method bug where MSN would queue data indefinitely.
	  (Andrew Wellington)
	* All known MSN formatting bugs were fixed.
	* Overly long messages and paging cell phones in MSN no longer cause
	  disconnects (Felipe Contreras)
	* Several bug fixes for MSN's MSNSLP and MSNObject support (Finlay
	  Dobbie)
	* ALT-F works correctly in the System Log Viewer (Stu Tomlinson)
	* New tabs should scroll correctly again (Tim Ringenbach)
	* Dialogs opened from a conversation window are now closed when
	  the conversation window is closed, preventing a crash (Kevin Stange)
	* Copy/paste encoding fixes (Joe Marcus Clarke)
	* IRC disconnect crash fix (Luciano Miguel Ferreira Rocha)
	* Ampersands in links should work correctly (Tim Ringenbach)
	* DirectIM and IM Image support for AIM are greatly improved
	  (Tim Ringenbach)
	* Gadu-Gadu updates (Andrew Wellington)
	* Print Gadu-Gadu messages to the debug window instead of the console
	* Updated and standardized blist signals (Gary Kramlich)
	* Made the recieve-*-msg signals match the sending ones (Stu Tomlinson)
	* The idle time for the buddy-idle and buddy-unidle signals should
	  be correct again.

	Preference Changes:
	* Added "Conversation placement - By conversation count"
	* Added a "none" smiley theme to replace the "Show graphical
	  smileys" option
	* Replace default formatting preferences with a dialog to set a
	  default formatting in a WYSIWYG manner.
	* Removed "Show logins in window," default to yes
	* Removed "Send URLs as links," default to yes (in protocols that
	  support HTML)
	* Removed "Show URLs as links," default to yes
	* Removed New window height & width and Entry field height for Chats &
	  IMs, sizes are now saved automatically
	* Removed "Tab-complete nicks" default to yes
	* Removed "Old-style tab completion", no longer supported
	* Removed "Sending message removes away status", default to no
	* Removed "Show numbers in groups", default to yes
	* Removed "Icons on tabs", default to yes
	* Removed "Sounds when you log in", default to no
	* Removed "Seconds before resending autoresponse", default to 600
	  seconds
	* Removed "Send autoresponse in active conversations", default to no
	* Removed "Show people joining in window", default to yes
	* Removed "Show people leaving in window", default to yes

version 0.77 (04/22/2004):
	New Features:
	* The System Log returns (Ka-Hing Cheung)
	* Added a conversation-drag-ended signal (Etan Reisner)
	* Reorganized and cleaned up the MSN protocol plugin (Felipe Contreras)
	* Added the -c option to specify location of the .gaim directory,
	  removed the outdated -f option that no longer had any effect (Daniel
	  Atallah)
	* Novell GroupWise protocol support added (Novell)
	* WYSIWYG improvements (Tim Ringenbach)
	* WYSIWYG editing for user info (Jon Oberheide)
	* Rich-text copy and paste
	* Plugins can now add menu items to the buddy context menu
	  (Christopher O'Brien)
	* Plugins can now add preferences (Gary Kramlich)
	* The TOC protocol is no longer built by default. The plugin is not
	  being properly tested and is no longer officially supported.
	* Bumped up the plugin API version number, and added version numbers
	  for loader plugins and protocol plugins. Authors will want to
	  update their plugins, and possibly use GAIM_PLUGIN_API_VERSION,
	  GAIM_PRPL_API_VERSION, and GAIM_LOADER_API_VERSION constants.
	* Zephyr error reporting works (Arun A. Tharuvai)
	* Zephyr deals with non-utf8 characters (Arun A. Tharuvai)

	Bug Fixes:
	* Formatting in the Log viewer is fixed (Kevin Stange)
	* Save Conversation works again (Kevin Stange)
	* The Clear button in privacy works (Robert Mibus)
	* MSN error reporting works again (Stu Tomlinson)
	* MSN e-mail notifications should no longer cause Gaim to crash
	  (Felipe Contreras)
	* Fixed an infinite loop bug that would sometimes cause MSN to lock
	  up (Nickolai Zeldovich)
	* All away messages should now show up in tooltips
	* Removing zephyr buddies no longer crashes (Arun A. Tharuvai)

version 0.76 (04/01/2004):
	New Features:
	* WYSIWYG text input (with much help from Gary Kramlich and Kevin
	  Stange)
	* Ability to be invisible on AIM
	* Chatroom list support (Tim Ringenbach)
	* Added auto-completion for screen names to the New Instant Message and
	  Get User Info dialogs.
	* Non-ascii character support in AIM chats (Uli Luckas and Marco Ziech)
	* Vastly improved browser opening, with tab support! (Nathan
	  Fredrickson)
	* Added support for connecting to MSN using the port 80 method.
	* Support for Mozilla Firefox (Chris Friesen and Nathan Fredrickson)
	* Added protocol-specific preferences (Gary Kramlich)
	* Local IP address information can be changed in Preferences
	  (Tim Ringenbach)
	* Improved local IP address detection (Tim Ringenbach)
	* Offline accounts in account drop-down lists are now greyed (Etan
	  Reisner)
	* Improved accessibility support for screen readers and other
	  accessibility tools (Marc Mulcahy)
	* Improved accessibility in conversation windows (Nathan Fredrickson)
	* Keyboard access to context menus via Shift+F10 (Marc Mulcahy)
	* Core/UI split event loop code. (Scott Lamb)
	* Added improvements to the multi-field request code, including
	  required fields and account fields.
	* Moved more dialogs to the request API for interface consistency
	  (Send Message, Get User Info, and Insert Link dialogs)
	* Jabber file transfer
	* IRC file transfer (Tim Ringenbach)
	* Added a hidden preference for disabling buddy list tooltips or
	  changing the pop-up delay in prefs.xml.
	* Moved translation news to po/ChangeLog

	Bug Fixes:
	* Changes in AIM/ICQ server-side buddy lists take
	  precedence over the local buddy list
	* Significant work on the Zephyr plugin (Arun A. Tharuvai)
	* You can now use :/ as a smiley safely (Nathan Owens)
	* Various buffer overflow fixes (Stefan Esser)
	* Tabs now stay green when they are supposed to (Etan Reisner)
	* Fixed a bug where only the first user in a chat room list was removed
	  sometimes when trying to remove a group of users (Tim Ringenbach)
	* Clearing an AIM buddy icon actually removes it from the server,
	  icons changes in the account editor do not take effect if the
	  cancel button is used (Stu Tomlinson)
	* Improved chat parting logic (Tim Ringenbach)
	* Yet Another IRC channel user duplication bugfix (Tim Ringenbach)
	* Deleting an account while modifying it will no longer crash gaim.
	* Only one account preference window will now appear per account when
	  clicking Modify.
	* Aliases are now shown alongside the screen name in the message
	  queue window. (Kevin Stange).
	* TCL Plugin API changed
	* The mobile icon on MSN users is now removed when the person disables
	  mobile paging (Stu Tomlinson)
	* Removing invalid buddies in MSN with a space in their name no longer
	  causes a disconnect (Stu Tomlinson)
	* Multiple MSN chats should now work (Robert Mibus)
	* Added new MSN error codes and fixed an incorrect one (Stu Tomlinson)
	* Incoming colors are now processed correctly in MSN.
	* Conversation placement by account now works correctly with both
	  chats and IMs, and takes the Combine Chats and IMs option into
	  consideration.
	* Minor tweaks to the list box in the multi-field request dialogs
	  so they work without a label and scrollbar (Pekka Riikonen)
	* Hitting enter in a multi-field request dialog when a textfield has
	  the focus no longer ignores the changed text in the textfield
	  (Gary Kramlich)
	* The Disconnect dialog no longer raises and gains focus each time
	  a disconnected account is added (Ka-Hing Cheung)
	* Gadu-Gadu might actually connect again (Ignacy Gawedzki)
	* Buddy pounces for an account are removed when the account is
	  deleted (Gary Kramlich)
	* Various bug and memory leak fixes (Gary Kramlich)
	* Assorted SSL crashfixes
	* --enable-debug no longer breaks compilation when using gtk 2.4,
	  which also broke garnome.
	* Tooltips shouldn't crash now (Daniel Atallah)

version 0.75 (01/09/2004):
	* New Yahoo! auth method
	* Yahoo! file transfer (Tim Ringenbach)
	* Yahoo! chat joining fixes (Tim Ringenbach)
	* Persons can auto-expand when hovering your mouse over it
	* Improved i18n support for MSN email notification (Felipe Contreras)
	* Jabber SASL PLAIN support
	* Improved Jabber MUC (Chat) support
	* Fixed an MSN login bug some people likely experienced (Felipe
	  Contreras)
	* Touch-up various dialogs to follow the Gnome Human Interface
	  Guidelines more closely (Steven Garrity, Nathan Fredrickson, and
	  Ka-Hing Cheung)
	* Works better with all-black gtk themes (Etan Reisner)
	* Mozilla Firebird support (Chris (darth_sebulba04))

version 0.74 (11/25/2003):
	* Sort-by-size log sorting fix
	* Log directory umask fix for users of gaim-remote
	* Fix Jabber room creation on MUC servers.

version 0.73 (11/21/2003):
	* New Logging format and code:
		* fixes i18n issues with logs
		* compatible with old logs
		* hopefully fixes segfault in viewing logs
	* New disconnected account dialog (Thanks, Daniel Atallah)
	* Fixes several Jabber bugs
	* Fixes the bug where some dialogs would crash when spell checking was
	  enabled. Closes #827930.
	* Fixed unblocking of users in MSN (Robert Mibus)
	* Fixes outgoing mobile pages on MSN.
	* The border on the close buttons on inactive tabs are no longer shown,
	  thanks to a fix used by Galeon.
	* Compatible with autoconf 2.58.
	* Cleaned up gtkspell-related code (Robert McQueen)
	* Changed the parameters for the received-chat-msg signal.
	* Added a Release Notification plugin

version 0.72 (10/31/2003):
	* Added a search feature to conversations.
	* Added an option to remove the formatting toolbar, both globally and
	  on a per-window basis (Nathan Fredrickson)
	* Added a drop shadow to the buddy list tooltip
	* Smileys are copyable
	* Fixed the ICQ login crash
	* Fixed a crash in the Add Chat dialog when selecting an
	  account that doesn't support chats. Closes bug #821606.
	* Fixed a bug where new MSN accounts without buddies added wouldn't
	  connect.
	* Fixed a crash when deleting an account that has IMs or chats open.
	  Closes bug #821630.
	* Smileys have background colors
	* If SSL is not enabled, MSN will load, but error on connect.
	* Disable Jabber SASL auth until the standard stabilizes

version 0.71 (10/09/2003):
	* The right-click menu for e-mail links now presents a "Copy E-Mail
	  Address" item
	* Fix sort by idle to behave as it did pre-contact support (David
	  Smock)
	* Display AIM away messages in the tooltip for buddies when
	  they are away
	* Support for Buddy Comments for AIM and ICQ buddies
	* Window icons are now set as buddy icons or status icons
	* Get User Info in MSN and Yahoo now return an error indicating that
	  the information doesn't exist if the profile is empty (parts by
	  Nathan Poznick)
	* Added startup notification support for window managers that support it
	* The protocol icon for an account in the accounts window will now
	  "pulse" when signing the account on.
	* Zephyr formatting fixes (Arun A. Tharuvai)
	* Zephyr can connect to chats (Karsten Huneycutt)
	* SSL support can now be provided by third party plugins.
	* Multiple copies of gaim installed at different locations no
	  longer attempt to load the same, possibly incompatible plugins
	  (Robert McQueen)
	* Implemented another new Yahoo! authentication method
	* Fixed a bug displaying Chinese MSN messages (Ambrose C. LI).
	* Additional fixes and checks for the perl build process (Sean Burke).
	* Massive core/UI splitting.
	* Re-write of Jabber protocol plugin
	* Conversation API changes.
	* Some plugins must be updated due to code variable changes,
	  function name changes, and change of behavior for certain
	  functions.

version 0.70 (09/28/2003):
	* Implemented Yahoo's new authentication method (Cerulean Studios)
	* Protocol plugins that have plugin dependencies now load correctly.
	* Perl installs where it's told to a bit more correctly.
	* Robert "Robot101" McQueen cleaned and core/UI split IM
	  image support.

version 0.69 (09/24/2003):
	* Added Contact (aka Person, aka Meta-Contact, aka Buddy Merging, etc)
	  support
	* Added MSN 6 smileys.
	* Added animated smiley support (Ka-Hing Cheung)
	* Added SSL support, compatible with GNUTLS and Mozilla NSS.
	* Added plugin IPC.
	* Added support for gettext 0.12.x.
	* Updated MSN support to the MSN Protocol version 9.
	* Jabber now supports SSL
	* Yahoo now shows people using the java chat client (Tim Ringenbach)
	* Yahoo chat and conference (Tim Ringenbach)
	* Yahoo ignore support (Jesse Farmer (farmerje))
	* Yahoo idle times displayed, long buddy lists work, sms users,
	  and other improvements (Tim Ringenbach)
	* The accounts window now shows offline accounts as greyed out, and
	  online accounts as colored.
	* Fixed the text replacement plugin.
	* Fixed all known signal problems in perl.
	* The right-click menu for conversation tabs now shows the tab icon
	  and status, if tab icons are enabled. (Jesse Farmer)

version 0.68 (09/01/2003):
	* Removed the old event system and replaced it with a much better
	  signal system.
	* Added plugin dependency support.
	* Rewrote the Perl plugin. All old scripts will break, but it offers
	  a much better API for new scripts.
	* Yahoo color support (Tim Ringenbach (marv_sf))
	* Yahoo and MSN get info support (Nathan Poznick)
	* Fixed Jabber registrations.
	* Fixed a problem where pouncing two users with the same name
	  appeared in the same conversation window, and other related
	  problems. (Robot101)
	* Corrected problems with proxy preferences.
	* Mailchk.c and simple.c compile again (Paul A (darkrain))

version 0.67 (08/14/2003):
	* Brought back the message notification plugin (Brian Tarricone)
	  You'll need to reconfigure your settings for this plugin
	* IRC protocol plugin rewritten (Ethan Blanton)
	* New IRC protocol icon (Nuno Donato)
	* Protocol and status icons now optionally appear on tabs.
	  (Etan Reisner)
	* Various dialog rewrites (Jabber vCard, Add Group, Alias Chat,
	  Rename Group, Privacy)
	* Shows "hiptop" icon for AIM buddies using hiptop
	  devices (Robey Pointer)
	* Privacy core/UI split.
	* Conversation placement by group now applies to chats in the buddy
	  list as well.
	* Events in a conversation (user logged in, logged out, window closed,
	  etc.) now grey the tab.
	* Various bug fixes (larne from irc, Tim Ringenbach, Bjoern
	  Voigt, Paul A (darkrain))

version 0.66 (07/18/2003):
	* Freebsd compile fix (Matthew Luckie)
	* .spec file improvements (Ethan Blanton)
	* Added a gaim-remote man page (Robert McQueen)
	* The Remote Control plugin no longer adds duplicate groups to your
	  buddy list.
	* Servers and ports are now imported correctly in MSN.
	* Core/UI split the core initialization and shutdown.
	* MSN messages with newlines are now sent correctly to MSN clients.
	* Fix some sound initialization stuff
	* Fix saving and import of default away message

version 0.65 (07/16/2003):
	* Massive internal core/ui splitting
	* New account dialog
	* Preferences moved to ~/.gaim/prefs.xml
	* Account information moved to ~/.gaim/accounts.xml
	* Pounces moved to ~/.gaim/pounces.xml
	* Added protocol icons to various drop-down boxes
	* New Send IM buddy icon merged from Ximian Desktop 2
	* Fixed "Sort by Status" crash
	* Fixed the MSN signon crash
	* Fixed the MSN add buddy crash
	* Fixed the MSN empty buddy list bug
	* Fixed all known MSN chat bugs
	* Fixed HTTP redirect handling in smiley retrieval. This fixes the
	  problems with some smiley themes.
	* Chats in MSN can now be initiated by right-clicking a buddy and
	  choosing Initiate Chat.
	* MSN Alerts and incoming MSN pages no longer pop up several error
	  dialogs
	* Ability to view iChat "Available" messages for AIM
	* Stores your buddy icon on the server for AIM
	* Support for non-ascii characters with Yahoo! Messenger
	* Focus returns to the input box when you click elsewhere, like it used
	  to
	* New typing notification icons from Ximian

version 0.64 (05/29/2003):
	* Buddy list sorting in buddy list preferences.
	* Improved debug window with timestamps and pause buttons.
	* New core/ui split notification and request APIs.
	* New mail notification dialog.
	* Several bug fixes in MSN.
	* Conversation window buddy icon bugs were fixed.

version 0.63 (05/16/2003):
	* A rewrite of the plugin API. Plugin authors will need to change their
	  code based off the changes found in other plugins.
	* Perl script support is now provided in the perl plugin.
	* Debugging is core/ui split, and has a new API with support for
	  debug levels and categories.
	* Support for adding chats to your buddy list.
	* MSN protocol plugin was rewritten, has experimental buddy icon
	  support, and MSN Mobile support.
	* Buddy list speed enhancements (Thanks Ethan Blanton).
	* Napster protocol updates (Thanks Auke Kok).

version 0.62 (04/23/2003):
	* Keyboard shortcuts in the buddy list work again (Thanks Joe
	  Clarke).
	* Support for Jabber XHTML messages
	* Ability to re-request authorization from ICQ and Jabber users by right
	  clicking on them in your buddy list.
	* Improved Zephyr internationalization.
	* Bug causing 'Hide on Send' windows to be lost forever fixed.
	* Iconified windows are now raised properly.
	* Dates printed for old/offline messages.
	* Some assorted crash bugs fixed.

version 0.61 (04/07/2003):
	* Split the buddy pounce core and UI, and rewrote the UI for it.
	* Removed folder icons and excess space from the buddy list (Thanks
	  Dave Camp)
	* Fixed a bug involving dragging buddies and groups
	* Re-implemented the logout icons.
	* New icons for "away" and "aol" (Thanks, Moses Lei)

version 0.60 (04/04/2003):
	Core:
	* Auto-loading protocol plugins.
	* Plugins dialog and perl script menu merged into preferences.
	* Don't auto-login if an existing Gaim session is already
	  running.
	* Moved "privacy preferences" to Tools menu.
	* -n, --loginwin option to disable autologins.
	* Added support for gettext 0.11.x.
	* Added support for automake 1.6.
	* aim:// URI's supported with gaim-remote command.
	* Quit Gaim remotely with gaim-remote. (Thanks, John Silvestri)
	* Added rudimentary support for X11R6 session management. (Thanks,
	  Robert McQueen)
	* Conversation backend and UI are now separated. (Thanks,
	  Christian Hammond)
	* Asynchronous, non-blocking, DNS function (Thanks, Nicolas
	  Lichtmaier)
	* As a side effect of the above: IPv6 support. Tested only with IRC
	  (you can receive ipv6 chat requests from irssi!).

	Plugins:
	* Tray icon plugin--replaces the old GNOME applet. You'll need
	  the panel Notification Area applet (aka system-tray-applet)
	  for GNOME 2, or the Kicker for KDE 3.1. (Thanks, Robert
	  McQueen, Nicolás Lichtmaier, Kristian Rietveld, Ari Pollak &
	  Patrick Aussems)
	* Added GAIM::remove_event_handler and made set_info short
	  circuitable in perl. (Thanks, Ryan McCabe)
	* event_del_conversation for plugins. (Thanks, Bill Tompkins)
	* Notify.c plugin rewritten; check its configure dialog. (Thanks,
	  Etan Reisner)
	* Buddy Ticker made a plugin.
	* Idle Maker added to source.
	* Fortune profile added to source.

	AIM/ICQ:
	* TOC no longer compiles statically by default--use OSCAR.
	* ICQ plugin no longer gets built--use OSCAR.
	* Server-stored buddy lists for ICQ with full support for
	  authorization (Thanks, Mark Doliner)
	* File send/receive support for Aim over Oscar (Thanks, William T.
	  Mahan and Mark Doliner)
	* Non-direct connect typing notification for AIM over OSCAR.
	  (Thanks, Mark Doliner)
	* Allow only people in buddy list privacy option added for AIM.
	* Full ICQ info reading support. (Thanks, Vincas Ciziunas)
	* Support for synchronizing group renames on server.  Group
	  rename server synchronization for AIM.  Server-side
	  synchronization for moving individual AIM buddy to new
	  group improved. (Thanks, Mark Doliner)
	* Ability to add screenname@mac.com people to AIM buddy lists.
	  (Thanks, Graham Booker)
	* Ability to change ICQ password. (Thanks, Mark Doliner)
	* Option to have AIM notify you if you have
	  unread mail. (Thanks, Mark Doliner)
	* Parse URL messages, Contact Sending and Pager Messages
	  in ICQ. (Thanks, Mark Doliner)
	* use snprintf instead of sprintf. (Thanks, William T. Mahan)
	* Fixed crashbug on empty rvous requests. (Thanks Brandon Scott
	  (Xeon) for pointing this out, and Matt Pandina for the patch)
	* Nice Oscar changes--mostly internal. (Thanks, Mark Doliner)

	IRC:
	* Added more IRC slash commands -- /W, /VERSION, /MODE, /CTCP stuff,
	  -- and other cool IRC enhancments. (Thanks, Jonas Birmé)
	* IRC's /topic with no argument displays the current topic (Thanks,
	  Mark Doliner)
	* DCC File Receive support for IRC.
	* Optional password on IRC accounts. (Thanks, Christian Hammond)
	* Added half-op support.

	Jabber:
	* Jabber invisibility and permanently cancel sending on-
	  line status to Jabber buddies.
	* Jabber roster updated on group renames.
	* Fixed a possible segfault when signing off Jabber. (Thanks,
	  Craig Boston)
	* Improved typing notification support for Jabber and
	  Yahoo! (Thanks, Nathan Walp)
	* File receive support for Jabber. (Thanks, Nathan Walp)

	MSN:
	* MSN users are notified when the other party closes the conversation
	  window. (Thanks, Christian Hammond)
	* File receive support for MSN. (Thanks, Christian Hammond)

	Internationalization:
	* Now using libiconv for better i18n support (Thanks, Junichi
	  Uekawa)
	* Lots of i18n fixes (Thanks Matt Wilson, Ethan Blanton, A Lee)
	* Correct i18n handling for many parts of AIM/ICQ, including
	  instant messages, away messages, and profiles (Thanks,
	  Ethan Blanton)
	* Improved MSN internationalization (Thanks, A Lee)

	Other:
	* Optionally uniquely colorize nicks in chats
	* Add / Remove buddy menu item added to the chat users list
	  (Thanks, Jonas Birmé)
	* View log button in conversation toolbar (Thanks, Etan Reisner)
	* Option to log IMs and Chats seperately. (Thanks, Etan
	  Reisner)
	* Removed Ctrl-C binding for color
	* Fix first message in tab not displaying bug (Thanks, Etan Reisner)
	* Changed some default options
	* Updated desktop and window icons (Thanks, Robert McQueen)
	* Switch the .desktop file to the new KDE/GNOME common vfolder
	  format (Thanks, Robert McQueen)
	* Removed all deprecated GTK calls.  Now 100% GTK 2. (Thanks Nathan
	  Walp, Christian Hammond, Ari Pollak, Ethan Blanton, Robert McQueen)
	* Read proxy environment variables. (Thanks, Christian Hammond)
	* Fixed security vulnerability with manual browser option (Thanks,
	  Robert McQueen)
	* Can get info for ICQ and Jabber users from the "Edit
	  Buddies" tab (Thanks, Brian Bernas)
	* Code cleanups and fixes (Thanks, Federico Mena Quintero and
	  Ka-Hing Cheung)
	* Word-wrapping on mail notification text (Thanks, Andrew Molloy)
	* Generic File Transfer PRPL interface (Thanks, Christian Hammond)
	* Better supression of auto-responses (Thanks, Joshua Blanton)
	* Drag-and-drop tabs in conversations, and multiple windows with tabs
	  in each (Thanks, Christian Hammond)

version 0.59.9 (03/01/2003):
	* Updated zh_TW.po file (Thanks breeze833)
	* Fix an oscar bug that caused some messages from
	  AOL 8.0 to be dropped (Thanks Mark Doliner)
	* Changed "openprojects" to "freenode" in irc.c
	* Fixed charset conversion on systems which use a BOM for UCS-4
	  (Thanks, Alfredo Pen~a, Ethan Blanton)
	* Fixed a typo in the man page (Thanks Eric S. Raymond)

version 0.59.8 (01/06/2003):
	* Ripped out all gtk2 support (Thanks Nathan Walp).
	* Fixed smiley related segfault (Thanks Robert McQueen)
	* Yahoo! can connect again

version 0.59.7 (12/21/2002):
	* Yahoo i18n fix (Thanks Ethan Blanton).
	* Fixed a bug in escaping saved passwords (Thanks
	  Eric Timme)
	* Fixed an overflow bug in perl script autoloading
	  (Thanks David Kaelbling)
	* Some build fixes for those using stricter compilers,
	  notably MIPSpro (Thanks David Kaelbling)
	* Fixed a bad argument to accept() calls (Thanks David
	  Kaelbling)
	* Fixed crashbug on empty rvous requests (Thanks Brandon Scott (Xeon))
	  for being the first to point this out.

version 0.59.6 (11/07/2002):
	* Fixed a segfault introduced in 0.59.5 when gtk
	  fails to read the ~/.gtkrc or reads it but fails
	  to create a style from it.
	* Jabber conference timestamps are no longer gigantic

version 0.59.5 (10/14/2002):
	* Fixed a Yahoo! segfault (Thanks, Craig Metz)

version 0.59.4 (10/06/2002):
	* Removed color keybinnding altogether.
	* Added a horizontal scrollbar to Edit page of
	   buddy list. (Thanks, David Fallon)
	* Various bug fixes ((Thanks to (in no particular order)
	  Ethan Blanton, Mark Doliner, Luke Schierer)
	* i18n fixes (thanks, A Lee)

version 0.59.3 (09/14/2002):
	* Reversed patch that accidentally caused Yahoo
	  not to connect--for implementation reasons
	* Changed "color" binding to Ctrl-K.
	* Unaliaising a person in the "Online" tab will show up
	  in the "Edit" tab as well (Thanks, Jason Willis)
	* Internationalization fixes, esp. with UTF-8 locales
	  (Thanks Matt Wilson and Ethan Blanton)

version 0.59.2 (09/09/2002):
	* Japanese translation updated (Thanks, Junichi Uekawa)
	* Won't crash when you set your MSN Friendly name to an
	  empty string.
	* Default manual browser command changed to reflect the
	  fix in 0.59.1
	* Fixed the non-manual browser settings which were broke in
	  0.59.1 (Thanks, Chris Blizzard)
	* Improved MSN internationalization (Thanks A Lee)
	* Smiley lookup will search for longest match for smilies
	  like :-(( (Thanks Eric Melski)
	* When an IM image is clicked, don't open the browser (Thanks
	  Ari Pollak)
	* Prevent a possible crash in unhide_buddy_list() (Thanks Ari
	  Pollak)
	* Fixed a compilation problem on systems without iconv.
	* GtkIMHtml can be set to render font sizes as point size
	  or AIMish relative sizes -- no more huge Yahoo fonts. (Thanks
	  Ka-Hing Cheung)
	* Fixed a bug with regard to Jabber resources (Thanks Nathan
	  Walp)
	* Fixed a possible segfault when signing off Jabber (Thanks
	  Craig Boston)
	* Word-wrapping on mail notification text (Thanks, Andrew Molloy)
	* Strip trailing and leading spaces from MSN/Yahoo names (Thanks,
	  Arun Tharuvai)

version 0.59.1 (08/25/2002):
	* Created a gtk1-stable branch for GTK+ 1.2 bugfix releases.
	  Development will continue in our main branch in GTK+ 2 only.
	* Fixed a security bug in the manual browser setting (Thanks
	  Robert McQueen)
	* Now using libiconv for better i18n support (Thanks Junichi
	  Uekawa)
	* Will work with Perl 5.8 (thanks, Timothy Lee and Dan
	  Colascione)
	* Fix for HTTP proxies (thanks, Ethan Blanton)
	* Read proxy environment variables. (thanks, Christian Hammond)
	* Use the pretty gaim.png for our menu entry.
	* Added support for gettext 0.11.x.

version 0.59 (06/24/2002):
	* Squashed a bug in buddy right-click menu handling
	  that crashed Gaim.  In the process: found and
	  eliminated some memory leaks.
	* Fixed a significant applet leak
	* Can now change Jabber password on server (Thanks,
	  Nathan Walp)
	* Certain types of Jabber presence errors no longer
	  falsely show a buddy on-line.  Instead now a "broken
	  light-bulb" icon is shown and the error status is
	  available via "Get Away Msg"  (Thanks and a tip o'
	  the hat to Christian Hammond for the graphic)
	* Conversation struct has pointer to toolbar (thanks Brent
	  Priddy and Paul Miller)
	* Zephyr fixes (thanks, Arun A. Tharuvai)
	* Aliases in buddy ticker
	* Perl scripts can play Gaim sounds (thanks Andrew Rodland)
	* Internal sounds can be played by commands (thanks Lex Spoon)
	* Auto-login item in applet menu (thanks Chris Boyle)
	* Fixed MSN "Unkown Error Code", "Already there", and
	  "Already in opposite list" errors
	* Changed "Play sound" button to "Mute" button
	* You can now have "reserved" chars in IM and proxy passwords
	* Jabber now has typing notification  (Thanks, Nathan Walp)
	* Improved support for Jabber resources  (Thanks, Nathan Walp)
	* Fixed problem with Gaim crashing on non-ASCII Jabber buddy
	  aliases (Jabber "name" attribute) chars  (Thanks, Ho-seok Lee)
	* Plugged memory leaks in Jabber plug-in
	* Fixed problem with Jabber away status not being propagated to
	  conference rooms for jabberd (server) v1.4.2 and above
	* Chat room buddy lists are now sorted independent of case
	* Added capability for protocol-specific edit buddy menu entries
	* Can now remove a Jabber buddy roster item from the server
	  entirely
	* Gaim can now handle messages from Mac ICQ and Miranda ICQ
	  (Thanks, Mark Doliner)
	* Added Mozilla to browser options and changed KFM to
	  Konqueror.
	* Can now set the server and port for MSN and Napster
	* MSN Internationalization (Thanks Felipe Contreras and
	  countless, countless others)
	* E-mail addresses are no longer truncated when there is a '.' at
	  the end.

version 0.58 (05/13/2002):
	* Better applet transparency
	* Option to raise buddy list on signons/signoffs
	* Formatting of incoming MSN messages
	* Get Info from menu multiple-account-aware (thanks
	  Brian Bernas)
	* Hide and unhide functions for the filectl plugin.
	  (Thanks, Ari Pollak)
	* Added helpful stuff to the Help menu.
	* Self-aliasing from the account editor.
	* Better selection in GtkIMHtml (Thanks Ben Miller)
	* A warning when your OSCAR buddy list is too long
	  (Thanks, Mark Doliner)
	* ICQ status messages in OSCAR (Thanks, Mark Doliner)
	* Play sound when your name is said in a chat
	* Approval dialog for Jabber when somebody wants to
	  subscribe to user's presence. Also gives user the
	  opportunity to add that buddy if not already on the
	  user's buddy list.
	* Jabber "Change buddy group" roster synchronization now
	  works again.  (This was unknowingly broken when the
	  "out-sourced" Jabber libs were upgraded in 0.56)
	* Invalid Jabber I.D.'s no longer crash Gaim.  User now
	  notified with pop-up's.
	* Jabber Buddy sign-on time support, added in 0.57,
	  removed until and unless and inconsistency can be
	  resolved. (Thanks, Nathan Walp)
	* Bug-fix for potential buffer overflow in Jabber
	  plugin. (Thanks, rwscott)
	* Tempfiles used for secure MSN/HotMail login (added in
	  0.57) are now themselves created securely.
	* Secure MSN logins (added in 0.57) no longer blow up
	  on Solaris.
	* Timezone support improved.

version 0.57 (04/25/2002):
	* New authorization method for Yahoo!
	* Jabber will tell you when your buddies signed on (Thanks
	  Nathan Walp)
	* Jabber improvements (Thanks, Nathan Walp)
	* More keyboard shortcuts
	* event_chat_recv takes char**'s, and event_im_recv takes
	  a *guint32 for flags
	* Secure hotmail login for MSN (thanks for the tips,
	  Scott Werndorfer)

version 0.56 (04/11/2002):
	* Shell-like send history binded to Ctrl-Up and Ctrl-Down
	* libjabber upgraded to most recent stable version
	* Buddylist looks a little better
	* Fixed MSN privacy settings
	* Group deletion fix (Thanks Mark Doliner)
	* Alias/Group syncronization for Jabber (Thanks JSeymour)
	* Fixed broken signal handling in gdm-started GNOME sessions
	  (Thanks Jim Seymour, Vann, Robert McQueen)
	* Oscar group syncronization (Thanks, Mark Doliner)
	* ICQ Authorization via Oscar (Thanks, Mark Doliner)

version 0.55 (03/29/2002):
	* Jabber improvements (Thanks Jim Seymour)
	* Various sound cleanups (Thanks Robert McQueen)
	* Login process shown in single window (Thanks Michael
	  Golden)
	* Can reorder your accounts in the account editor (Thanks
	  Luke Schierer)
	* Shows "mobile" icon for Oscar buddies using mobile
	  devices (Thanks Mark Doliner)
	* Fixed bug in MSN smilies that crashed PPC (and other?) platforms
	* HTTP Proxy settings now HTTP compliant (Thanks Robert McQueen)
	* Speling corections (Thanks Tero Kuusela)
	* Oscar list icon fixes (Thanks Mark Doliner)
	* Oscar idle times work again (Thanks Mark Doliner)
	* Protocol icons on Edit Buddies tab (Thanks Christian Hammond)

version 0.54 (03/14/2002):
	* Compiles without GdkPixbuf again
	* GtkIMHtml will refresh when you set a new GTK+ theme
	* Improved Yahoo! typing notification (thanks Brian Macke)
	* Prompt to authorize MSN buddies who added you while you
	  were offline (Thanks Jason Willis)
	* Option to globally disable Buddy Icon animation (Thanks
	  Luke Schierer)
	* Numerous bugfixes
	* Yahoo! will tell you when your buddies are playing Yahoo!
	  games and give you the ability to join them
	* Yahoo! can receive offline messages
	* IRC can do DCC chat.
	* IRC will convert HTML formatting to mIRC formatting.
	* Buddylist tab placement option (Thanks Jason Willis)
	* Protocol specific smiley faces
	* IM Image sending

version 0.53 (02/28/2002):
	* Minor bug fixes re: queued away messages
	* Better buddy icon transparency (for real this time ;-))
	* Ability to change formatting of Oscar screen name
	* Better selection in HTML widget (Thanks BMiller)
	* New icons for ICQ (Thanks Kevin Miller)
	* Editable buddy pounces (Thanks Jason Willis)
	* Server side buddy lists in Oscar (Thanks Mark Doliner :-))
	* Fix for the chatlist plugin
	* Typing Notification (AIM Direct Connect, Yahoo, MSN)
	* IM Images (Receive Only)
	* Prettier GtkImHtml selection
	* Better buddy icon transparency (for real this time ;-) )

version 0.52 (02/17/2002):
	* Better buddy icon transparency (thanks SeanEgan)
	* Fixed a little bug with connecting via proxy (thanks
	  for reminding me of this, Manish Singh)
	* Yahoo! Messenger works again
	* MSN Works again
	* Can register a new user with a Jabber Server (JSeymour)
	* Can now set Jabber vCards (JSeymour)
	* Jabber vCards are now shown in their entirety (JSeymour)
	* Various jabber bug fixes/enhancements (JSeymour)

version 0.51 (01/24/2002):
	* Arrow buttons in log viewer and some other dialogs
	  work (thanks Ben Miller)
	* Option to only send auto-response while idle (thanks
	  Sean Egan)
	* Control time between sending auto-responses (thanks
	  Mark Doliner)
	* Should be able to sign on to Oscar using Mac OS X
	  (thanks Fingolfin, Vincas Ciziunas, et al.)

version 0.50 (12/14/2001):
	* Able to import GnomeICU contact lists
	* Galeon as browser option (Thanks Rob McQueen)
	* IRC /list, /invite (Thanks Sean Egan)
	* Option to have IMs and Chats tabbed in same window
	* Finally put the lagmeter plugin out of its misery and
	  removed it. (/me dances on its grave.)

version 0.49 (11/29/2001):
	* Can compile against GTK+ 2.0 (version 1.3.10/1.3.11)
	* Confirm before removing buddies
	* Yahoo updates (thanks Brian Macke)
	* Jabber updates
	* Zephyr updates (thanks Arun A Tharuvai)
	* Gadu-Gadu updates (thanks Arkadiusz Miskiewicz)
	* Option to show aliases in conversation tabs
	* Option to hide windows after sending messages
	* licq2gaim.pl conversion script (thanks Arturo Cisneros, Jr.)

version 0.48 (11/18/2001):
	* Right-click on links to open/copy URL
	* Yahoo changes
	* Oscar can send/receive offline messages in ICQ. Since the "real"
	  ICQ protocol isn't working too well it's recommended that you
	  use Oscar for ICQ.

version 0.47 (11/01/2001):
	* Better font loading (pays attention to charset now)
	  (thanks Arkadiusz Miskiewicz)
	* Better recoding in Gadu-Gadu (thanks Arkadiusz Miskiewicz)
	* Open Mail button for when you get new mail (Yahoo and MSN)
	* New buddy pounce option: Popup Notification
	* When adding a buddy, the groups list now updates when you switch
	  accounts.
	* When creating a new buddy pounce, gaim now automagically
	  selects "on away" or "on idle", if the user is away
	  or idle.
	* Add Opera to the available browsers (thanks Brian Enigma)
	* Improved log viewer (thanks to Ben Miller)
	* When you are queueing away messages, double clicking on
	  a buddy's name will cause the messages for that name to be
	  dequeued.
	* You can choose which sound player you use at run-time
	  (thanks Ben Miller)
	* When someone adds you to their buddy list, it asks if you want
	  to add them as well (Yahoo, ICQ, and MSN) (thanks Nathan Walp)
	* Option to grey idle buddies (thanks Nathan Walp)
	* MSN Privacy Options
	* In MSN you can set a person's alias to their "friendly name" by
	  right-click on their name while they're online.
	* IRC can do /WHOIS
	* The usual bug fixes and memory leak plugs

version 0.46 (10/18/2001):
	* New applet icons (courtesy David Raeman)
	* ICQ works on big-endian platforms, e.g. sparc and ppc
	  (thanks to Nathan Walp and Ben Miller)
	* Better applet icon drawing (thanks to Ari Pollak)
	* An extraordinary number of bug fixes
	* Ability to stop animation on buddy icons, restart animation,
	  hide certain buddy icons, and save people's buddy icons, all
	  through a right-click menu
	* Event handlers in perl passed arguments as elements of
	  an array rather than all concatenated as a string, making
	  perl much easier to use (thanks Dennis Lambe Jr.)
	* Can pass an argument to timeout_handlers in perl
	  (thanks Artem Litvinovich)
	* Redesigned Modify Account window (thanks Sean Egan)
	* Add buddy dialog now lets you select which protocol
	  to add the buddy to
	* Pressing 'signon' on the first screen for accounts that
	  do not require passwords no longer incorrectly displays
	  an error message.

version 0.45 (10/04/2001):
	* New plugin event: event_chat_send_invite
	* Major updates to the perl system (reread PERL-HOWTO and
	  SIGNALS)
	* Major updates to event_chat_* events for plugins (reread
	  SIGNALS)
	* Some GtkIMHtml improvements
	* Various bugfixes
	* Nick Highlighting in chat
	* Tab-completion for nicks in chat (thanks to Sean Egan)
	* Large internal reworkings
	* New Protocol: Gadu-Gadu, written by Arkadiusz Miskiewicz
	* Can choose buddy icon to send (for Oscar)

version 0.44 (09/20/2001):
	* More sane scaling of buddy icons (intelligently scale to
	  either 48x48 or 50x50 depending on icon)
	* Have you ever had it happen where you cancel a login and
	  Gaim starts using all the available processing power? I
	  think I fixed that.
	* Temporarily removed Jabber user registration, which wasn't
	  working anyway.
	* Added a spiffy Help button
	* Wrote a plugin for all those people who miss having the
	  chat rooms in their buddy lists (chatlist.so)
	* Updated libfaim
	* Added drop down selection to chat invitation
	* Improved the look of the chat invitation dialog
	* Improved the look of the proxy preferences
	* event_im_recv and event_im_display_rcvd passed whether
	  the message received was auto-response (see SIGNALS)
	* IRC fixes (largly copied from X-Chat)
	* Internal change to how preferences are stored
	* Other bug fixes
	* Option to hide buddy icons

version 0.43 (09/06/2001):
	* Can change friendly name in MSN again
	* Bug fixes
	* Auto-reconnect plugin has exponential timeout (i.e. it
	  tries after 8 seconds, then 16, then 32, etc. up to 17
	  minutes)
	* Removed file transfer things from Napster. It didn't work
	  well anyway. It'll be back eventually. (Does anyone even
	  use napster anymore?)

version 0.11.0-pre15 (08/28/2001):
	* MSN works again
	* Fixed a little segfault when images are links
	* Redid the about box again.
	* Fixed a nice little bug with the manual browser command
	* Oscar Unicode fix (Thanks John Matthews)
	* Can select which protocols are compiled statically
	  (e.g.: ./configure --with-static-prpls=oscar,jabber)
	* New plugin events: event_im_displayed_sent and
	  event_im_displayed_rcvd. Use these to change messages after
	  they're displayed (e.g. encrypt sent messages, or send
	  auto-responses and have them display locally properly)
	* Can use Arts for sound (thanks Tom Dyas)

version 0.11.0-pre14 (06/17/2001):
	* Fixed a segfault with Oscar's account confirmation
	  (Thanks, Adam)
	* Some MSN changes
	* Some HTML widget changes
	* Can specify hosts/ports for Yahoo (thanks Jeremy Brooks)
	* Many many bugfixes

version 0.11.0-pre13 (06/06/2001):
	* Can view/set chat topic in Jabber (thanks faceprint)
	* The napster plugin no longer segfaults on invalid names
	  and/or passwords.
	* HTML is properly stripped from away messages in protocols that
	  do not use HTML.  (thanks, faceprint)
	* Can view/set chat topic in IRC
	* MSN properly escapes outgoing messages
	* Much needed updates to the gaim man page (thanks, Sean Egan)

version 0.11.0-pre12 (05/29/2001):
	* Fixed a funny bug with auto responses when queued messages
	  are enabled.
	* Redesigned the Font Options preference page
	* Improved Jabber chat support (it whispers now, too)
	* Zephyr can do Subscriptions now (thanks to nsanch)
	* Auto-recon plugin got reworked
	* Lots of clean-ups
	* Some new pixmaps (Thanks, DennisR).
	* Fixed a segfault in IRC (Thanks Sean Egan)
	* MSN can now change your 'friendly name' (Thanks for the
	  packet logs, aechols)
	* More IRC improvements [colors, etc] (Thanks Sean Egan)
	* Improved proxy options
	* Fixed a small issue with HTML not being stripped from
	  log files properly (Thanks, faceprint and David Stoddard)
	* Can turn on/off Yahoo! Mail announcements
	* Can force messages through the server for ICQ (use this if
	  you have problems sending)
	* Can receive buddy icons in Oscar (requires gdk_pixbuf,
	  which GNOME depends on. If you --disable-pixbuf, it will
	  disable this.)
	* Redesigned plugins dialog (thanks Mike Heffner)

version 0.11.0-pre11 (04/30/2001):
	* Zephyr updates and additions, thanks Neil Sanchala (nsanch)
	* Jabber can send/accept chat invites (due to mid)
	* MSN has the option to notify you of new hotmail
	  messages
	* Fixed a problem with ADD requests in MSN
	* Fixed a small memory leak with MSN
	* Moved MSN's spammy debug output into debug_printf's
	* Can rename groups/buddies in the Edit Buddies pane
	  (thanks Neil Sanchala)
	* Some perl updates (thanks to Sean Egan)
	* IRC got the following slash commands:
	  op, deop, voice, devoice, mode, raw, quote, and kick (thanks
	  to Sean Egan)
	* MSN Properly handles URL decoding of 'friendly' names
	* Redesigned Preferences pages (design by DennisR)
	* Can select where tabs are for tabbed IM/Chat windows
	* Option to queue away messages while away
	* Jabber got good updates (from faceprint)
	* Oh yes, and Oscar works, yet again. (gee... that's what, 4
	  releases that have "fixed" it now?)

version 0.11.0-pre10 (04/13/2001):
	* Many, many bug fixes
	* Can choose to not send away auto-response (thanks phzzzt)
	* Uh... Oscar works? For now?
	* IRC Plugin can do whois (right click and info)
	* IRC Plugin got away message support
	* Gaim blist to WinAIM blt perl script (courtesy Andy Harrison)
	* Sound on buddy pounce (Thanks Andrew Echols)
	* Can view all group chats in one tabbed window (same keybindings
	  as for tabbed normal conversations)
	* More Protocol plugins:
		Zephyr (plugins/zephyr) (DON'T USE THIS unless you know
			what it is and why you'd want to use it)

version 0.11.0-pre9 (03/26/2001):
	* Can register Jabber accounts (load the Jabber plugin and click
	  Register on the login window)
	* GtkIMHtml handles themes (no background pixmaps though) (thanks
	  decklin, mishan)
	* URLS Linkify properly in Buddy chats
	* Jabber compiles better on Solaris?
	* Gaim works with Oscar Again (Huge thanks to Adam Fritzler of
	  libfaim)

version 0.11.0-pre8 (03/23/2001):
	* Fixed a problem with MSN not detecting signoffs and buddy updates.
	* Implemented away options in MSN
	* Alt-[1-9] to go to [1-9]th pane in tabbed convo window
	* Jabber fixes, Oscar fixes (!), Yahoo fixes, TOC fixes
	* Can use Alt to access menu, and Ctl-char for certain actions
	  (thanks baldnik)
	* Oscar blocking works (?)
	* MSN can see status of other users

version 0.11.0-pre7 (03/16/2001):
	* Can build RPMs as non-root
	* New yahoo library (can use HTTP proxy)
	* Command-line arg to specify config file (thanks Jason Boerner)
	* Can view all conversations in one tabbed window (Control-[ and
	  Control-] move left and right respectively; Control-Tab moves
	  to the next unread, or the next tab if there are no unread tabs)
	* Tooltips on links work again
	* Can log system notices: signons/signoffs, awayness and idleness
	  (thanks Andrew Echols)
	* MSN fixes
	* Applet fixes

version 0.11.0-pre6 (03/06/2001):
	* Fixed bug with NAS support
	* Napster plugin is included again
	  (Thanks for pointing out that it was missing,
	  (Yan V. Bulgak)
	* Oscar can: search by email, request confirmation, change password
	* TOC fixes
	* ICQ fixes
	* Faster HTML parsing/rendering

version 0.11.0-pre5 (02/26/2001):
	* Minor GUI changes
	* ICQ Alias problem fixed
	* Negative times fixed
	* Cannot create blank away messages/messages with blank titles
	* Can right-click Edit Buddies list to alias/add pounce/etc.
	* Ability to independently set accounts as away
	* Can use all away states for ICQ, Yahoo (N/A, Be Right Back, etc.)
	* Fixed hanging trees
	* Can close windows by hitting 'Esc' (optional)
	* Better HTML Widget
	* Can toggle timestamps by hitting F2 (optional)
	* Rewritten file transfer for TOC
	* Jabber got chat
	* Log Viewer (courtesy BMiller)
	* Can save conversation history
	* Napster can kinda sorta download files sometimes :)
	* You can activate IDs in Yahoo
	* ICQ upgraded to use icqlib 1.1.5

version 0.11.0-pre4:
	* ICQ upgraded to use icqlib 1.1.0
	* An enormous amount of bug fixes
	* Even More Protocol Plugins:
		Jabber (plugins/jabber)
		Napster (plugins/napster.c)
	* Fixed a segfault with 'Ignore new conversations while away'

version 0.11.0-pre3 (12/15/2000):
	* Away messages arranged alphabetically (Thanks Justin)
	* More GUI adjustments
	* Can optionally run command to play sound files
	* Icons for ICQ plugin (blatently stolen from GnomeICU)
	* Icons for Yahoo plugin (not-so-blatently stolen from GTKYahoo)
	* Optionally display warning level next to name in buddy list
	* Optionally ignore fonts on incoming messages
	* Command-line option to automatically set yourself as
	  away upon signon (thanks bmiller)
	* Buddy list backups now stored in ~/.gaim/SN.protocol.blist (gaim will
	  move the old file for you). Needed for when you have the same name on
	  two different protocols. (Oscar and TOC share the same file.)
	* More Protocol plugins:
		MSN (plugins/msn)

version 0.11.0-pre2 (12/04/2000):
	* Fixed a segfault with a bad util.c

version 0.11.0-pre1 (12/03/2000):
	* Multiple connections
	* Protocol plugins:
		IRC (plugins/irc.c)
		Yahoo (plugins/yay)
		ICQ (plugins/icq)
	* Logs now stored to ~/.gaim/logs rather than ~/.gaim/SN/
	* User configurable sounds
	* Scroll bar now functions properly in chat room user lists
	* X-Idle support added (thanks bmiller and bryner)
	* small change in the way away messages are displayed
	  (Thanks Ryan C. Gordon)
	* Plugin system uses GModule now (improves portability, adds features)
	  (Requires recompile and probably modifications of most plugins)
	* Perl got updates (reread plugins/PERL-HOWTO)
	* Spell checker now uses gtkspell
	* Auto-Away (thanks, yet again, to bmiller ;)
	* More buddy pounce options
	* Various GUI improvements

version 0.10.3 (10/09/2000):
	* Segfault when viewing user info fixed
	* libdb problem fixed

version 0.10.2 (10/07/2000):
	* A few fixes to the URL parser.
	* Better placement of smiley dialog
	* Improved log file readibility
	* Code cleanups (thanks kylev)
	* Fixed problem when closing away message box (thanks bmiller)
	* sprintf() problem on some systems
	* Various small bug fixes

version 0.10.1 (09/15/2000):
	* Better chatroom logging
	* Oscar works again. Pay no attention to Slashdot.
	* gtkhtml handles background colours better.
	* A third conversation window display preference.
	* Better support for things like Sawfish

version 0.10.0 (09/11/2000):
	* New Smiley Faces and Pixmaps added.
	* Smiley faces now properly wrap in the conversation windows.
	* Smiley dialog
	* Fixed 0-byte file segfault.
	* Borderless buttons (for that cool pop-up look)
	* Fixed some resizing bugs
	* Added Ctrl+{B/I/U/S} hotkeys to conversation windows.
	* Added Ctrl+(number) hotkeys to insert smileys in conversation windows.
	* Support for %n, %d, and %t in away messages.  Thanks bmiller!
	* Background colors
	* Redesigned preferences dialog
	* Redesigned conversation dialog
	* Removed the Lag-O-Meter (Lag-O-Meter is now a plugin)
	* SOCKS 4/5 proxy works
	* Buddy Pounces are now saved in .gaimrc
	* Buddy Chats are now saved in .gaimrc
	* Ability to merge gaim, aim2, aim4 buddylists. Thanks again bmiller!
	* ICQ-style aliases. This lets you change the name you see your buddy
	  as. For example, if your buddy's SN is 'CouldntGetMyName', you can
	  alias him as 'Loser'.
	* Compile with GNOME bits if available
	* Added GNOME Url Handler as an available web-browser
	* Added the S html tag.
	* Optionally Ignore TiK's Automated Messages
	* Option to beep instead of play sound
	* New icons for panel (depends on some GNOME pixmaps)
	* Perl scripting. See plugins/PERL-HOWTO for how to write perl scripts.
	  All .pl files in ~/.gaim are autoloaded when gaim starts.
	* HTML widget is faster, more stable

version 0.9.20 (07/14/2000):
	* More plugin events, more plugin features
	* Run-time OSCAR support
	* Added buddy list ticker (See prefs/Appearance). Clicking on a
	  name will cause a new or previous IM window to display for
	  that screenname
	* "You are sending messages too quickly" error is now fixed
	   when you have a large buddylist.
	* Fixed the LC_ALL compile problem on Solaris boxes
	* Fixed PPC and ARM compile problem with oscar.c
	* Smileys work better, and don't cause font attributes to drop
	* Dialog windows are now prettier
	* /me in IM window; font/color dialogs and smileys in chat window

version 0.9.19 (06/09/2000):
	* Graphical Smiley Faces
	* Applet got a bit of a makeover (inside & out)
	* Compile-time options affect Preferences dialog
	* Whispering in chat works (does anyone even use this?)
	* HTML-tag buttons in chat
	* Chat got all kinds of new features (like IRC-sytle /me)
	* Chat in oscar works much better
	* Locale support
	* Fixed the segfault when your server-side config is null
	* Many many bugfixes

version 0.9.18 (06/02/2000):
	* Logging in works better for oscar
	* Double error bug when sending message to an offline user is
	  fixed.
	* Pressing enter once again sends a message in buddy chatrooms (oops)
	* More fixes for the change on the AOL sign-on process.
	* Fixed bug where Gaim sometimes doesn't find a font to use.
	* Per-conversation font and color dialogs (thanks fflewddur)
	* Chat in oscar works (somewhat)
	* Even more fixes for the sign-on process, and now you don't flash when
	  setting permit/deny lists.

version 0.9.17 (05/31/2000):
	* Automagic feature to check for new versions has been removed
	* Infinite loop bug fixed

version 0.9.16 (05/31/2000):
	* Paned buddy chat window (Thanks Syd)
	* Buddy lists (and changes) are cached to ~/.gaim/<sn>.blist
	  where <sn> is your screen name. If for some reason, you log
	  into the AOL server and the buddy list comes back empty, we
	  check for a cache file, and, if we find one, read it in. This
	  essentially implements recovery from a server crash at AOL
	  (AOL does not back up machines that contain TOC-based buddy
	  lists, unfortunately).  (Thanks Syd)
	* Font selection dialog
	* Small changes to the Oscar/libfaim stuff (see libfaim/README.gaim)
	* SOCKS 4 proxy support
	* Better proxy support overall (you can get people's info now! :) )
	* Two-way file transfer (you can get and send files, but you still
	  can't initiate either)
	* Fixed font problem with Misconfigured X-Servers.  Thanks Decklin!
	* Fixed the No Configuration problem that came about today (5/31)

version 0.9.15 (05/06/2000):
	* Plugin support enabled by default (oops)
	* Some plugins built/installed by default
	* Option to automagically check for new releases
	* Ability to receive files (one-way file transfer)
	* In-line spell checker (thanks to Torrey Searle of the
	  Everybuddy Devel team for this one)

version 0.9.14 (04/24/2000):
	* Numerous Fixes by G. Sumner Hayes (buffer over flow patches,
	  etc)
	* Paned Conversation Windows (Thanks Syd)
	* Raise Window On Message Received, Fixed (Thanks Syd)
	* When multiple screen names, Gaim now correctly remembers the name
	  that was used last.
	* FONT sizes now work correctly.
	* PLUGIN SUPPORT!! (Lots of cool goodies here)
	* Fixed another leak or two
	* Added ability to change your screenname password
	* Devil pixmaps

version 0.9.13 (03/27/2000):
	* Dialog Box Segfault Fixed (When You Click A Toggle Then Cancel)
	* Double Log-Out Message Fixed
	* GNOME compile error fixed
	* Away Message Problem Fixed
	* Fixed URL Right Click Menus
	* Conversation Loggin now shows Full Date and Time
	* Internal Change to Buddy List

version 0.9.12 (03/25/2000):
	* Segfault fix for PPC/Alpha/etc machines with log(0)
	  Thanks to Todd Cohen for this one.
	* Small internal change to the way prefs work
	* GNOME Applet support works better
	  (thanks to Eric Warmenhoven for the patch)
	* Support for displaying true type fonts
	* Lag-O-Meter does not send lag-test if not selected
	* Fixed problem with saving away messages which contain spaces
	  and numbers.
	* Various GNOME Applet Enhancements (thanks AGAIN to
	  Eric.  Someone needs to stop this boy :-) )
	* A lot of random, obscure bugs fixed
	* All of the major and I believe all of the minor memory leaks are
	  now fixed
	  (Thanks to Peter Teichman, Larry Ewing, Jeramey Crawford, and me)

version 0.9.11 (03/22/2000):
	* <STRIKE>Strike Tag Support</STRIKE> :-)
	* Another memory leak fix
	* New .gaimrc format
	* Better support for multiple screen names
	* Font Properties
	* Saving of buddylist window position
	* Fixed a problem with Gaim and the Netscape-branded version
	  of Mozilla
	* New Sound Properties
	* More General Properties
	* Bigger Text-Entry field (Thanks to CrazyDavy for this one)
	* Various Random Bug fixes

version 0.9.10 (11/03/1999):
	* Fixed a nasty memory leak.  No more 40M Gaim processes. LOL
	* IDLE Times are displayed in a neater fashion.

version 0.9.9  (10/31/1999):
	* A little selection bug has been squished
	* Small memory leak fixed
	* Small network fix (problem with HTTP Proxy fixed?)
	* Proxy stuff should work now :)
	* Widget table support, dir info looks nicer
	* Info box looks nicer (thanks to Decklin Foster)
	* Client now 'corrects' time values from the server for accurate
	  login times.
	* Lag-O-Meter (ala Drunken Jim)
	* IDLE Preferences

version 0.9.8  (10/04/1999):
	* HTTP Proxy Support (No SOCKS yet)
	* HTML Widget more robust
	* Graphical Debug Window
	* Buddylist bug fixed
	* Some logging fixes and improvements
	* configurable host/port selection
	* Clickable Links in buddy chat
	* New Gaim Logo
	* Display Signon/Signoff messages in conversation windows
	* Option to strip HTML from logged messages
	* GNOME cleanups (It might work now haha)
	* When viewing user info, URLS are converted to clickable links
	* Tooltips on URLS

version 0.9.7  (08/08/1999):
	* Preliminary Oscar Support
	* Fixed bad network bug
	* Fixed some bad text rendering bugs in the HTML widget
	* log all conversation names are now normalized.
	* Fixed another bad network bug :)
	* Multiple browser support, some Netscape buggies fixed.
	* Permit/Deny preferences moved to 'Permit' pane on buddylist.
	* Fixed problem with _, ', and \ in passwords

version 0.9.6  (08/01/1999):
	* Fixed 'log all conversation' segfault
	* Added NAS support
	* Removed Xmu dependancies.
	* Restructured network code
	* ESD detection more robust.
	* Sound fallbacks are MUCH more robust!

version 0.9.5  (07/25/1999):
	* Fixed About Box SegFault
	* Autologin Works with Applet
	* Option to Show Buddy List after Signon with Applet
	* 2048 character messages
	* Away-Detection (shows a different icon on the buddy list)
	* Fixed Segfault with messages > allowed size
	* Added option to log all conversations
	* Changed g_new to g_new0
	* Buddy List: Right Click Menus
	* Find Buddy By Email
	* Find Buddy By Info
	* New HTML widget (Underline/Links/HRs)
	* Updated Toolbar with 'Underline' Icon
	* More Buddy Pounce Options
	* Option to auto-change urls into clickable links (Under Prefs)
	* Better Buddy Chat functionality
	* Away Prefs
	* Registration Information (Let Us Know Who You Are)
	* Buddy Chat Prefs (Update Chatroom Lists)
	* Set User Info
	* FAQ added to the distribution
	* Sound problem with some systems fixed
	* Set Dir Info
	* Autostart of Netscape on URL Click
	* DnD Rearranging of Groups
	* Better Netscape Functionality
	* Right Click `URL' Menus
	* DnD Rearranging of Buddies
	* Script to convert win95 buddylist to gaim buddylist
	* Added `Link/URL' button to conversation window
	* ESD is now autodetected
	* Not too important but we GNU-ified the source tree :)

version 0.8.0  (04/31/1999):
	* Code clean-up
	* Updated Prefs
	* Buddy Pouncing
	* Pixmaps for buttons
	* Buddylist import/export
	* Autoconf/Automake
	* Conversation Logging
	* Coloured Text Selection
	* Updated Preferences
	* ESD Support
	* Minor Bug Fixes
	* `Warning' support
	* `Blocking' on conversation window
	* Add/Remove buddy from conversation window
	* Scroll-Wheel Mice work in Conversation Window
	* Fixed WindowMaker Appicon
	* version Number in About Box
	* Gaim Slogan in about box :)
	* Created Changelog File :)<|MERGE_RESOLUTION|>--- conflicted
+++ resolved
@@ -24,12 +24,7 @@
 	MSN:
 	* Fix file transfer with older Mac MSN clients.
 	* Support file transfers up to ~9 EiB.
-<<<<<<< HEAD
-	* Support new protocol version MSNP18. (#14753)
-	* Fix messages to offline contacts. (#14302)
-=======
 	* Fix buddies not going offline.
->>>>>>> 3f79dae7
 
 	MXit:
 	* Remove all reference to Hidden Number.
@@ -44,14 +39,6 @@
 	  to the core (and UIs) as incoming messages (Thijs Alkemade).
 	  (#14529)
 	* Support file transfers up to ~9 EiB.
-<<<<<<< HEAD
-
-	Plugins:
-	* The Voice/Video Settings plugin supports using the sndio GStreamer
-	 backends. (Brad Smith) (#14414)
-
-version 2.10.2 (02/22/2012):
-=======
 	* Invalid user moods can no longer be sent to the server.
 
 	Plugins:
@@ -121,7 +108,6 @@
 	* Fix buddies not going offline. (#14997)
 
 version 2.10.2 (03/14/2012):
->>>>>>> 3f79dae7
 	General:
 	* Fix compilation when using binutils 2.22 and new GDK pixbuf. (#14799)
 	* Fix compilation of the MXit protocol plugin with GLib 2.31. (#14773)
@@ -129,22 +115,16 @@
 	Pidgin:
 	* Add support for the GNOME3 Network dialog. (#13882)
 	* Fix rare crash. (#14392)
-<<<<<<< HEAD
-=======
 	* Add support for the GNOME3 Default Application dialog for configuring
 	  the Browser.
->>>>>>> 3f79dae7
 
 	libpurple:
 	* Support new connection states and signals for NetworkManager 0.9+.
 	  (Dan Williams) (#13859)
 
 	AIM and ICQ:
-<<<<<<< HEAD
-=======
 	* Fix a possible crash when receiving an unexpected message
 	  from the server. (Thijs Alkemade) (#14983)
->>>>>>> 3f79dae7
 	* Allow signing on with usernames containing periods and
 	  underscores. (#13500)
 	* Allow adding buddies containing periods and underscores. (#13500)
@@ -154,12 +134,6 @@
 	MSN:
 	* Fix possible crashes caused by not validating incoming messages as
 	  UTF-8. (Thijs Alkemade) (#14884)
-<<<<<<< HEAD
-
-	Windows-Specific Changes:
-	* Fix compilation of the Bonjour protocol plugin. (#14802)
-
-=======
 	* Support new protocol version MSNP18. (#14753)
 	* Fix messages to offline contacts. (#14302)
 
@@ -171,7 +145,6 @@
 	* The autoaccept plugin will no longer reset the preference for unknown
 	  buddies to "Auto Reject" in certain cases. (#14964)
 
->>>>>>> 3f79dae7
 version 2.10.1 (12/06/2011):
 	Finch:
 	* Fix compilation on OpenBSD.
@@ -346,13 +319,6 @@
 	* Fix setting icons with dimensions greater than 64x64 pixels by scaling
 	  them down to at most 64x64. (#12874, #13165)
 
-<<<<<<< HEAD
-	AIM:
-	* Fix setting icons with dimensions greater than 64x64 pixels by scaling
-	  them down to at most 64x64. (#12874, #13165)
-
-=======
->>>>>>> 3f79dae7
 	Gadu-Gadu:
 	* Allow showing your status only to buddies. (Mateusz Piękos) (#13358)
 	* Updated internal libgadu to version 1.10.1. (Robert Matusewicz,
