--- conflicted
+++ resolved
@@ -1,22 +1,6 @@
 Pidgin and Finch: The Pimpin' Penguin IM Clients That're Good for the Soul
 
-<<<<<<< HEAD
-version 2.6.5 (??/??/20??):
-=======
-version 2.6.5 (01/08/2010):
->>>>>>> 42427983
-	libpurple:
-	* TLS certificates are actually stored to the local cache once again
-	  (accepting a name mismatch on a certificate should now be remembered)
-
-	General:
-	* Build-time fixes for Solaris.  (Paul Townsend)
-
-	AIM and ICQ:
-	* Messages from some mobile clients are no longer displayed as
-	  Chinese characters (broken in 2.6.4)
-
-<<<<<<< HEAD
+version 2.6.6 (??/??/20??):
 	Gadu-Gadu:
 	* Fix display of avatars after a server-side change. (Krzysztof
 	  Klinikowski)
@@ -36,13 +20,24 @@
 	* When getting info on a domain-only (server) JID, show uptime
 	  (when given by the result of the "last query") and don't show status as
 	  offline.
-=======
+
+version 2.6.5 (01/08/2010):
+	libpurple:
+	* TLS certificates are actually stored to the local cache once again
+	  (accepting a name mismatch on a certificate should now be remembered)
+
+	General:
+	* Build-time fixes for Solaris.  (Paul Townsend)
+
+	AIM and ICQ:
+	* Messages from some mobile clients are no longer displayed as
+	  Chinese characters (broken in 2.6.4)
+
 	MSN:
 	* Fix an issue allowing a remote user to download arbitrary files from
 	  a libpurple client.  (CVE-2010-0013)
 
 	XMPP:
->>>>>>> 42427983
 	* Do not crash when attempting to register for a new account on Windows.
 	* Fix file transfer with clients that do not support Entity Capabilities
 	  (e.g. Spark)
