--- conflicted
+++ resolved
@@ -7,6 +7,8 @@
 	MSN:
 	* Fix unnecessary bandwidth consumption for buddy icon requests when
 	  buddies have capital letters in their passport addresses.
+	* Support for direct connections, enabling faster file transfers,
+	  smiley and buddy icon loading.  (Gábor Szuromi)
 
 version 2.7.0 (05/12/2010):
 	General:
@@ -89,12 +91,7 @@
 	* Support for version 9 of the MSN protocol has been removed.  This
 	  version is no longer supported on the servers.
 	* Support file transfer thumbnails (previews) for images.
-<<<<<<< HEAD
-	* Support for direct connections, enabling faster file transfers,
-	  smiley and buddy icon loading.  (Gábor Szuromi)
-=======
 	* Fix CVE-2010-1624 (custom emoticon remote crash).
->>>>>>> b52cefc4
 
 	XMPP:
 	* Direct messages to a specific resource only upon receipt of a message
